/*---------------------------------------------------------------------------------------------
* Copyright (c) Bentley Systems, Incorporated. All rights reserved.
* See LICENSE.md in the repository root for full copyright notice.
*--------------------------------------------------------------------------------------------*/
#pragma once
#include <ECDb/ECDb.h>
#include <ECDb/ECInstanceId.h>
#include <ECDb/IECSqlRow.h>
#include <ECDb/IECSqlValue.h>
#include <ECDb/IECSqlBinder.h>
#include <ECDb/SchemaManager.h>
#include <list>
#include <json/json.h>

BEGIN_BENTLEY_SQLITE_EC_NAMESPACE
//=======================================================================================
//! ECSqlStatement is used to perform Create, Read, Update, Delete operations (@b CRUD)
//! against @b ECInstances in an @ref ECDbFile "ECDb file".
//!
//! See @ref ECSqlStatementOverview for details on how to use ECSqlStatement.
//!
//! It is safe to use multiple ECSqlStatements in multiple threads. A given ECSqlStatement
//! can only be used in a single thread.
//!
//! @see @ref ECSqlStatementOverview, @ref ECDbOverview, @ref ECDbCodeSamples
//! @ingroup ECDbGroup
//! @nosubgrouping
// @bsiclass
//+===============+===============+===============+===============+===============+======
struct EXPORT_VTABLE_ATTRIBUTE ECSqlStatement
    {
    public:
        struct Impl;

    private:
        Impl* m_pimpl = nullptr;

        //not copyable
        ECSqlStatement(ECSqlStatement const&) = delete;
        ECSqlStatement& operator=(ECSqlStatement const&) = delete;

    public:
        //! Initializes a new unprepared ECSqlStatement.
        ECDB_EXPORT ECSqlStatement();
        //! Destroys the ECSqlStatement and all internal resources.
        ECDB_EXPORT virtual ~ECSqlStatement();
        //! Move constructor
        ECDB_EXPORT ECSqlStatement(ECSqlStatement&& rhs);
        //! Move assignment operator
        ECDB_EXPORT ECSqlStatement& operator=(ECSqlStatement&& rhs);

        //! Finalizes this ECSqlStatement, i.e. frees any internal resources.
        //! @remarks Before calling ECDb::CloseDb explicitly make sure that all prepared ECSqlStatements
        //! are finalized.
        //! After having called Finalize, the ECSqlStatement can be re-prepared.
        //! Any ECSqlEventHandler currently being registered with this ECSqlStatement stay registered.
        ECDB_EXPORT void Finalize();

        //! Prepares the statement with the specified ECSQL
        //! @param[in] ecdb ECDb context
        //! @param[in] ecsql ECSQL
        //! @return ECSqlStatus::Success or error codes
        ECSqlStatus Prepare(ECDb const& ecdb, Utf8CP ecsql) { return Prepare(ecdb, ecsql, nullptr, true); }

        //! Prepares the statement with the specified ECSQL
        //! @param[in] ecdb ECDb context
        //! @param[in] ecsql ECSQL
        //! @param[in] logErrors true: Prepare errors will be logged. false: Prepare errors will not be logged
        //! @return ECSqlStatus::Success or error codes
        ECSqlStatus Prepare(ECDb const& ecdb, Utf8CP ecsql, bool logErrors) { return Prepare(ecdb, ecsql, nullptr, logErrors); }

        //! Prepares the statement with the specified ECSQL
        //! @param[in] ecdb ECDb context
        //! @param[in] ecsql ECSQL
        //! @param [in] token Token required to execute ECSQL INSERT, UPDATE, DELETE statements if
        //! the ECDb file was set-up with the option "ECSQL write token validation".
        //! If the option is not set, nullptr can be passed for @p token.
        //! @return ECSqlStatus::Success or error codes
        ECSqlStatus Prepare(ECDb const& ecdb, Utf8CP ecsql, ECCrudWriteToken const* token) { return Prepare(ecdb, ecsql, token, true); }

        //! Prepares the statement with the specified ECSQL
        //! @param[in] ecdb ECDb context
        //! @param[in] ecsql ECSQL
        //! @param [in] token Token required to execute ECSQL INSERT, UPDATE, DELETE statements if
        //! the ECDb file was set-up with the option "ECSQL write token validation".
        //! If the option is not set, nullptr can be passed for @p token.
        //! @param[in] logErrors true: Prepare errors will be logged. false: Prepare errors will not be logged
        //! @return ECSqlStatus::Success or error codes
        ECDB_EXPORT ECSqlStatus Prepare(ECDb const& ecdb, Utf8CP ecsql, ECCrudWriteToken const* token, bool logErrors);

        //! Prepares the statement with the specified @b SELECT ECSQL for multi-threading scenarios.
        //! @remarks This special type of prepare uses two different ECDb connections to the @b same ECDb file. One connection
        //! is used to parse the ECSQL (represented by @p schemaManager), the other connection is used to execute the statement
        //! (represented by @p dataSourceECDb). This can be leveraged in multi-threading scenarios
        //! where one thread would open the parse connection, and another thread the executing connection.
        //! @note The following conditions must be met. Otherwise an error is returned
        //!     * Only ECSQL SELECT is supported
        //!     * Both connections must point to the very same ECDb file.
        //!     * @p dataSourceECDb must be read-only
        //!
        //! @see @ref ECDbCodeSampleExecuteECSqlSelectMultiThreaded for a code example
        //! @param[in] schemaManager SchemaManager that is to be used to parse the ECSQL. e.g. as returned from  @ref BentleyApi::BeSQLite::EC::ECDb::Schemas() "ECDb::Schemas()"
        //! @param[in] dataSourceECDb Connection to the same %ECDb file which is to be used to execute ECSqlStatement. Must be read-only, but can be in a
        //! another thread than @p schemaManager
        //! @param[in] selectECSql SELECT ECSQL
        //! @param[in] logErrors true: Prepare errors will be logged. false: Prepare errors will not be logged
        //! @return ECSqlStatus::Success or error codes
        ECDB_EXPORT ECSqlStatus Prepare(SchemaManager const& schemaManager, Db const& dataSourceECDb, Utf8CP selectECSql, bool logErrors = true);

        //! Indicates whether this statement is already prepared or not.
        //! @return true, if it is prepared. false otherwise
        ECDB_EXPORT bool IsPrepared() const;

        //! @name Methods to bind values to an ECSQL parameter
        //! @{

        //! Binds an ECSQL @c %NULL to the parameter
        //! @param[in] parameterIndex Parameter index
        //!
        //! Example:
        //! The code
        //!     ECSqlStatement statement;
        //!     statement.Prepare (ecdb, "SELECT ECInstanceId, ECClassId FROM myschema.Foo WHERE MyProp <> ?");
        //!     statement.BindNull (1);
        //!
        //! finds all Foo rows where MyProp is unset.
        //!
        //! @return ECSqlStatus::Success or error codes
        ECSqlStatus BindNull(int parameterIndex) { return GetBinder(parameterIndex).BindNull(); }

        //! Binds a boolean value to the parameter
        //! @param[in] parameterIndex Parameter index
        //! @param[in] value Value to bind
        //! @return ECSqlStatus::Success or error codes
        ECSqlStatus BindBoolean(int parameterIndex, bool value) { return GetBinder(parameterIndex).BindBoolean(value); }

        //! Binds a BLOB value to the parameter
        //! @param[in] parameterIndex Parameter index
        //! @param[in] value Value to bind
        //! @param[in] blobSize Size of the BLOB in bytes
        //! @param[in] makeCopy Flag that indicates whether a private copy of the blob is done or not. Only pass
        //! IECSqlBinder::MakeCopy::No if @p value remains valid until
        //!            the statement's bindings are cleared.
        //! @return ECSqlStatus::Success or error codes
        ECSqlStatus BindBlob(int parameterIndex, const void* value, int blobSize, IECSqlBinder::MakeCopy makeCopy) { return GetBinder(parameterIndex).BindBlob(value, blobSize, makeCopy); }

        //! Binds a zeroblob of the specified size to a parameter.
        //! @remarks A zeroblob is a BLOB consisting of @p blobSize bytes of 0x00.
        //! SQLite manages these zeroblobs very efficiently. Zeroblobs can be used to reserve space for a BLOB that
        //! is later written using incremental BLOB I/O.
        //! @param[in] parameterIndex Parameter index
        //! @param[in] blobSize The number of bytes for the zeroblob.
        //! @return ECSqlStatus::Success or error codes
        ECSqlStatus BindZeroBlob(int parameterIndex, int blobSize) { return GetBinder(parameterIndex).BindZeroBlob(blobSize); }

        //! Binds a DateTime value to the parameter
        //! @param[in] parameterIndex Parameter index
        //! @param[in] value Value to bind
        //! @return ECSqlStatus::Success or error codes
        ECSqlStatus BindDateTime(int parameterIndex, DateTimeCR value) { return GetBinder(parameterIndex).BindDateTime(value); }

        //! Binds a double value to the parameter
        //! @param[in] parameterIndex Parameter index
        //! @param[in] value Value to bind
        //! @return ECSqlStatus::Success or error codes
        ECSqlStatus BindDouble(int parameterIndex, double value) { return GetBinder(parameterIndex).BindDouble(value); }

        //! Binds an IGeometry value to the parameter
        //! @param[in] parameterIndex Parameter index
        //! @param[in] value Value to bind
        //! @return ECSqlStatus::Success or error codes
        ECSqlStatus BindGeometry(int parameterIndex, IGeometryCR value) { return GetBinder(parameterIndex).BindGeometry(value); }

        //! Binds a 32-bit integer value to the parameter
        //! @param[in] parameterIndex Parameter index
        //! @param[in] value Value to bind
        //! @return ECSqlStatus::Success or error codes
        ECSqlStatus BindInt(int parameterIndex, int value) { return GetBinder(parameterIndex).BindInt(value); }

        //! Binds an @ref BentleyApi::ECN::ECEnumeration "ECEnumeration" value to the parameter
        //! @param[in] parameterIndex Parameter index
        //! @param[in] value Value to bind
        //! @return ECSqlStatus::Success or error codes
        ECSqlStatus BindEnum(int parameterIndex, ECN::ECEnumeratorCR value) { return GetBinder(parameterIndex).BindEnum(value); }

        //! Binds a 64-bit integer value to the parameter
        //! @param[in] parameterIndex Parameter index
        //! @param[in] value Value to bind
        //! @return ECSqlStatus::Success or error codes
        ECSqlStatus BindInt64(int parameterIndex, int64_t value) { return GetBinder(parameterIndex).BindInt64(value); }

        //! Binds a Point2d value to the parameter
        //! @param[in] parameterIndex Parameter index
        //! @param[in] value Value to bind
        //! @return ECSqlStatus::Success or error codes
        ECSqlStatus BindPoint2d(int parameterIndex, DPoint2dCR value) { return GetBinder(parameterIndex).BindPoint2d(value); }

        //! Binds a Point3d value to the parameter
        //! @param[in] parameterIndex Parameter index
        //! @param[in] value Value to bind
        //! @return ECSqlStatus::Success or error codes
        ECSqlStatus BindPoint3d(int parameterIndex, DPoint3dCR value) { return GetBinder(parameterIndex).BindPoint3d(value); }

        //! Binds a UTF-8 encoded string to the parameter
        //! @param[in] parameterIndex Parameter index
        //! @param[in] value Value to bind
        //! @param[in] makeCopy indicates whether ECSqlStatement should make a private copy of @p value or not.
        //!             Only pass IECSqlBinder::MakeCopy::No if @p value will remain valid until the statement's bindings are cleared.
        //! @param[in] byteCount Number of bytes (not characters) in @p value. If negative, it will be calculated from value. Passing this value is only an optimization.
        //! @return ECSqlStatus::Success or error codes
        ECSqlStatus BindText(int parameterIndex, Utf8CP value, IECSqlBinder::MakeCopy makeCopy, int byteCount = -1) { return GetBinder(parameterIndex).BindText(value, makeCopy, byteCount); }

        //! Binds a BeInt64Id subclass to the parameter. Binds NULL if the value is not valid.
        //! @param[in] parameterIndex Parameter index
        //! @param[in] value Value to bind.
        //! @return ECSqlStatus::Success or error codes
        ECSqlStatus BindId(int parameterIndex, BeInt64Id value) { return GetBinder(parameterIndex).BindId(value); }

        //! Binds a BeGuid to the parameter. If the GUID is invalid, NULL is bound to the parameter.
        //! @param[in] parameterIndex Parameter index
        //! @param[in] guid BeGuid to bind
        //! @param[in] makeCopy indicates whether ECSqlStatement should make a private copy of @p guid or not.
        //!             Only pass IECSqlBinder::MakeCopy::No if @p guid will remain valid until the statement's bindings are cleared.
        //! @return ECSqlStatus::Success or error codes
        ECSqlStatus BindGuid(int parameterIndex, BeSQLite::BeGuidCR guid, IECSqlBinder::MakeCopy makeCopy = IECSqlBinder::MakeCopy::No) { return GetBinder(parameterIndex).BindGuid(guid, makeCopy); }

        //! Binds to a NavigationECProperty parameter.
        //! @param[in] parameterIndex Parameter index
        //! @param[in] relatedInstanceId ECInstanceId of the related object. The id must be valid.
        //! @param[in] relationshipECClassId ECClassId of the ECRelationshipClass to navigate to the related ECInstance.
        //!            If an invalid @p relationshipECClassId is passed, NULL will be bound to it. This is only correct
        //!            if the relationshipECClassId is optional. ECDb does not validate the input.
        //! @return ECSqlStatus::Success or error codes
        ECSqlStatus BindNavigationValue(int parameterIndex, BeInt64Id relatedInstanceId, ECN::ECClassId relationshipECClassId = ECN::ECClassId()) { return GetBinder(parameterIndex).BindNavigation(relatedInstanceId, relationshipECClassId); }

        //! Binds a VirtualSet to the SQL function @b InVirtualSet.
        //! The parameter must be the first parameter in the InVirtualSet function.
        //! @param[in] parameterIndex Parameter index
        //! @param[in] virtualSet to bind
        //! @return ECSqlStatus::Success or error codes
        //! @see @ref ECDbCodeSampleECSqlStatementVirtualSets
        ECSqlStatus BindVirtualSet(int parameterIndex, std::shared_ptr<VirtualSet> virtualSet) { return GetBinder(parameterIndex).BindVirtualSet(virtualSet); }

        //! Gets a binder to bind a value to the parameter at the specified index.
        //! @param[in] parameterIndex Parameter index
        //! @remarks In case of error, e.g. if the parameter index is out of bounds
        //! a no-op binder will be returned. Calling methods on the no-op binder
        //! returns the appropriate error-code.
        //! @return Parameter binder
        ECDB_EXPORT IECSqlBinder& GetBinder(int parameterIndex);

        //! Gets the parameter index for a named parameter. Will log an error if parameter not found.
        //!
        //! @e Example
        //!  ECSqlStatement statement;
        //!  statement.Prepare (ecdb, "SELECT Prop1, Prop2 FROM myschema.Foo Where ECInstanceId = :id");
        //!  ECSqlStatus stat = statement.BindInt64 (statement.GetParameterIndex ("id"), 123);
        //!
        //! @param[in] parameterName Name of the binding parameter
        //! @return Parameter index
        //! @see TryGetParameterIndex
        ECDB_EXPORT int GetParameterIndex(Utf8CP parameterName) const;

        //! Gets the parameter index for a named parameter. Will not log an error if parameter not found.
        //! @param[in] parameterName Name of the binding parameter
        //! @return Parameter index
        //! @see GetParameterIndex
        ECDB_EXPORT int TryGetParameterIndex(Utf8CP parameterName) const;

        //! Resets all parameter bindings
        //! @return ECSqlStatus::Success or error codes
        ECDB_EXPORT ECSqlStatus ClearBindings();

        //! @}

        //! Perform a single step on this statement
        //! @remarks For select statements, BentleyApi::BeSQLite::DbResult::BE_SQLITE_ROW indicates that data (a row) is returned which is ready to be
        //!          processed by the caller, and BentleyApi::BeSQLite::DbResult::BE_SQLITE_DONE is returned after a
        //!          successful execution of the step. For non-select statements (Insert, Update, Delete) BentleyApi::BeSQLite::DbResult::BE_SQLITE_DONE is always
        //!          returned in case of success and error codes in case of error.
        //!          When BentleyApi::BeSQLite::DbResult::BE_SQLITE_DONE was returned, Step should not be called again.
        //! @return BentleyApi::BeSQLite::DbResult::BE_SQLITE_ROW if Step returned data which is ready to be processed by the caller.
        //!         BentleyApi::BeSQLite::DbResult::BE_SQLITE_DONE if the reader has finished executing successfully.
        //!         Error codes in case of errors.
        ECDB_EXPORT DbResult Step();

        //! Perform a single step on this (previously prepared) @b insert statement
        //! @remarks This overload is intended for insert statements only as it returns the ECInstanceKey of the inserted row.
        //! @param[out] ecInstanceKey The ECInstanceKey of the inserted row.
        //! @return BentleyApi::BeSQLite::DbResultBE_SQLITE_ROWROW if Step returned data which is ready to be processed by the caller.
        //!         BentleyApi::BeSQLite::DbResult::BE_SQLITE_DONE if the reader has finished executing successfully.
        //!         Error codes in case of errors.
        ECDB_EXPORT DbResult Step(ECInstanceKey& ecInstanceKey) const;

        //! Resets the statement, so that it can be reiterated.
        //! @remarks Reset does not clear the bindings of the statement. Call ECSqlStatement::ClearBindings to do that.
        //! @return ECSqlStatus::Success or error codes
        ECDB_EXPORT ECSqlStatus Reset();

        //! Gets the number of ECSQL columns in the result set returned after calling Step on a SELECT statement.
        //! @return Number of ECSQL columns in the result set
        ECDB_EXPORT int GetColumnCount() const;

        //! @name Get metadata for a given column in the result set
        //! @{

        //! Gets the metadata about the specified ECSQL column in the result set.
        //! @param[in] columnIndex Index of ECSQL column in result set (0-based)
        //! @return ECSQL column metadata.
        //! @note Possible errors:
        //! - @p columnIndex is out of bounds
        ECSqlColumnInfoCR GetColumnInfo(int columnIndex) const { return GetValue(columnIndex).GetColumnInfo(); }

        //! @}

        //! @name Get values for a given column in the result set
        //! @{

        //! Indicates whether the value for the column at the given index in the result set is %NULL or not.
        //! @param[in] columnIndex Index of ECSQL column in result set (0-based)
        //! @return true if column value is %NULL, false otherwise
        //! @note Possible errors:
        //! - @p columnIndex is out of bounds
        bool IsValueNull(int columnIndex) const { return GetValue(columnIndex).IsNull(); }

        //! Gets the BLOB value of the specific column.
        //! @param[in] columnIndex Index of ECSQL column in result set (0-based)
        //! @param[out] blobSize the size of the BLOB in bytes.
        //! @return The BLOB value
        //! @note Possible errors:
        //! - @p columnIndex is out of bounds
        void const* GetValueBlob(int columnIndex, int* blobSize = nullptr) const { return GetValue(columnIndex).GetBlob(blobSize); }

        //! Gets the value of the specific column as a boolean value.
        //! @param[in] columnIndex Index of ECSQL column in result set (0-based)
        //! @return Column value as boolean
        //! @note Possible errors:
        //! - column is not of one of the basic primitive types (boolean, integer, long, double, string). Only
        //!   those types can implicitly be converted into each other.
        //! - @p columnIndex is out of bounds
        bool GetValueBoolean(int columnIndex) const { return GetValue(columnIndex).GetBoolean(); }

        //! Gets the DateTime value of the specific column.
        //! @param[in] columnIndex Index of ECSQL column in result set (0-based)
        //! @return DateTime value
        //! @note Possible errors:
        //! - column data type is not DateTime
        //! - @p columnIndex is out of bounds
        //! @see @ref ECDbCodeSampleECSqlStatementAndDateTimeProperties
        DateTime GetValueDateTime(int columnIndex) const { return GetValue(columnIndex).GetDateTime(); }

        //! Gets the value of the specific column as a double value.
        //! @param[in] columnIndex Index of ECSQL column in result set (0-based)
        //! @return Column value as double
        //! @note Possible errors:
        //! - column is not of one of the basic primitive types (boolean, integer, long, double, string). Only
        //!   those types can implicitly be converted into each other.
        //! - @p columnIndex is out of bounds
        double GetValueDouble(int columnIndex) const { return GetValue(columnIndex).GetDouble(); }

        //! Gets the value of the specific column as an IGeometry value.
        //! @param[in] columnIndex Index of ECSQL column in result set (0-based)
        //! @return Column value as IGeometry
        //! @note Possible errors:
        //! - column data type is not IGeometry
        //! - @p columnIndex is out of bounds
        IGeometryPtr GetValueGeometry(int columnIndex) const { return GetValue(columnIndex).GetGeometry(); }

        //! Gets the value of the specific column as an integer value.
        //! @param[in] columnIndex Index of ECSQL column in result set (0-based)
        //! @return Column value as integer
        //! @note Possible errors:
        //! - column is not of one of the basic primitive types (boolean, integer, long, double, string). Only
        //!   those types can implicitly be converted into each other.
        //! - @p columnIndex is out of bounds
        int GetValueInt(int columnIndex) const { return GetValue(columnIndex).GetInt(); }

        //! Gets the value of the specific column as @ref BentleyApi::ECN::ECEnumerator "ECEnumerator".
        //! @note as ECEnumerations cannot be OR'ed, so if the value does not match any of the ECEnumerators defined
        //! in the underlying ECEnumeration, nullptr will be returned.
        //! @param[in] columnIndex Index of ECSQL column in result set (0-based)
        //! @return ECEnumerator or nullptr, if the underlying value does not represent a defined ECEnumerator of the ECEnumeration.
        //! (OR'ed ECEnumerators are not supported)
        ECN::ECEnumeratorCP GetValueEnum(int columnIndex) const { return GetValue(columnIndex).GetEnum(); }

        //! Gets the value of the specific column as an Int64 value.
        //! @param[in] columnIndex Index of ECSQL column in result set (0-based)
        //! @return Column value as Int64
        //! @note Possible errors:
        //! - column is not of one of the basic primitive types (boolean, integer, long, double, string). Only
        //!   those types can implicitly be converted into each other.
        //! - @p columnIndex is out of bounds
        int64_t GetValueInt64(int columnIndex) const { return GetValue(columnIndex).GetInt64(); }

        //! Gets the value of the specific column as an uint64_t value.
        //! @param[in] columnIndex Index of ECSQL column in result set (0-based)
        //! @return Column value as uint64_t
        //! @note Possible errors:
        //! - column is not of one of the basic primitive types (boolean, integer, long, double, string). Only
        //!   those types can implicitly be converted into each other.
        //! - @p columnIndex is out of bounds
        uint64_t GetValueUInt64(int columnIndex) const { return GetValue(columnIndex).GetUInt64(); }

        //! Gets the Point2d value of the specific column.
        //! @param[in] columnIndex Index of ECSQL column in result set (0-based)
        //! @return Point2d column value
        //! @note Possible errors:
        //! - column data type is not Point2d
        //! - @p columnIndex is out of bounds
        DPoint2d GetValuePoint2d(int columnIndex) const { return GetValue(columnIndex).GetPoint2d(); }

        //! Gets the Point3d value of the specific column.
        //! @param[in] columnIndex Index of ECSQL column in result set (0-based)
        //! @return Point3d column value
        //! @note Possible errors:
        //! - column data type is not Point3d
        //! - @p columnIndex is out of bounds
        DPoint3d GetValuePoint3d(int columnIndex) const { return GetValue(columnIndex).GetPoint3d(); }

        //! Gets the value of the specific column as a string value.
        //! @param[in] columnIndex Index of ECSQL column in result set (0-based)
        //! @return Column value as string
        //! @note Possible errors:
        //! - column is not of one of the basic primitive types (boolean, integer, long, double, string). Only
        //!   those types can implicitly be converted into each other.
        //! - @p columnIndex is out of bounds
        Utf8CP GetValueText(int columnIndex) const { return GetValue(columnIndex).GetText(); }

        //! Gets the value of the specific column as a subclass of BeInt64Id
        //! @remarks As @ref ECInstanceId "ECInstanceIds" are BeInt64Ids, you can use
        //! this method to get ECInstanceId values.
        //! @param[in] columnIndex Index of ECSQL column in result set (0-based)
        //! @return BeInt64Id value
        //! @note Possible errors:
        //! - column data does not hold a BeInt64Id
        template <class TBeInt64Id>
        TBeInt64Id GetValueId(int columnIndex) const { return TBeInt64Id(GetValueUInt64(columnIndex)); }

        //! Gets the value of the specific column as a BeGuid
        //! @param[in] columnIndex Index of ECSQL column in result set (0-based)
        //! @return BeGuid value
        //! @note Possible errors:
        //! - column data does not hold a BeGuid
        BeGuid GetValueGuid(int columnIndex) const { return GetValue(columnIndex).GetGuid(); }

        //! Gets the value as a NavigationECProperty value
        //! @param[in] columnIndex Index of ECSQL column in result set (0-based)
        //! @param[out] relationshipECClassId ECClassId of the ECRelationshipClass used to navigate to the related ECInstance.
        //!             You can pass nullptr to this parameter if you don't want it to be returned
        //! @return ECInstanceId of the related ECInstance
        //! @note Possible errors:
        //! - column does not refer to a NavigationECProperty
        template <class TBeInt64Id>
        TBeInt64Id GetValueNavigation(int columnIndex, ECN::ECClassId* relationshipECClassId = nullptr) const { return GetValue(columnIndex).GetNavigation<TBeInt64Id>(relationshipECClassId); }

        //! Gets the value of the specified column.
        //! @remarks This is the generic way of getting the value of a specified column in the result set.
        //! All other GetValueXXX methods are convenience methods around GetValue.
        //! @return Value for the column
        //! @note Possible errors:
        //! - @p columnIndex is out of bounds
        ECDB_EXPORT IECSqlValue const& GetValue(int columnIndex) const;

        //! @}

#if !defined (DOCUMENTATION_GENERATOR)
    //! Gets the ECSQL statement string
    //! @remarks Results in an error if the ECSqlStatement has not been prepared yet
    //! @return ECSQL statement string
        ECDB_EXPORT Utf8CP GetECSql() const;

        //! Gets the SQLite SQL statement to which this ECSQL statement was translated to internally.
        //! @remarks Results in an error if the ECSqlStatement has not been prepared yet
        //! @return SQLite SQL statement
        ECDB_EXPORT Utf8CP GetNativeSql() const;

        //! Gets the ECDb handle which was used to prepare this statement.
        //! @remarks Only call this for a prepared statement!
        //! @return ECDb handle used to prepare this statement or nullptr if statement is not prepared.
        ECDB_EXPORT ECDb const* GetECDb() const;

        //! Gets Db handle use to prepare internal sqlite statement(s).
        //! @remarks Only call this for a prepared statement!
        //! @return Db handle prepare
        ECDB_EXPORT Db const* GetDataSourceDb() const;

        //! Return hash code for the ECSql
        //! @remarks Can be safely use to see if two ECSqlStatement have been prepared with same ECSql. Its case-insensitive hash of ECSql text. Its faster then using GetECSql() to compare to ECSqlStatements.
        //! @return Runtime hash which can change depending on platform and should be not persisted on disk for any later comparision or indexing.
        ECDB_EXPORT uint64_t GetHashCode() const;

        //! Return hash code for the ECSql
        //! @remarks Can be safely use to see if two ECSqlStatement have been prepared with same ECSql. Its case-insensitive hash of ECSql text. Its faster then using GetECSql() to compare to ECSqlStatements.
        //! @return Runtime hash which can change depending on platform and should be not persisted on disk for any later comparision or indexing.
        ECDB_EXPORT static uint64_t GetHashCode(Utf8CP ecsql);

#endif
    };

typedef ECSqlStatement const& ECSqlStatementCR;

struct ECSqlStatementCache;

//=======================================================================================
//! A reference-counted ECSqlStatement. ECSqlStatement is freed when last reference is released.
//! @remarks Its main purpose is to be used in a statement cache. Caching a statement allows to reuse an already prepared
//! statement and therefore avoids the cost of preparing the statement multiple times.
//! However be aware that holding on to a statement also comes at a cost (higher memory footprint), so applications
//! must consciously decide which statements need to be cached and which not, i.e. optimize
//! between the preparation cost and the memory cost.
//! Implementing a cache that holds CachedECSqlStatements is left to applications as
//! there are a lot of different ways how a cache should work - with an important criterion
//! being the desired lifetime of a statement in the cache.
// @bsiclass
//=======================================================================================
struct EXPORT_VTABLE_ATTRIBUTE CachedECSqlStatement final : ECSqlStatement
    {
    friend struct ECSqlStatementCache;

    private:
        mutable BeAtomic<uint32_t> m_refCount;
        bool m_isInCache = true;
        ECDbCR m_ecdb;
        Db const* m_dataSourceECDb = nullptr;
        ECCrudWriteToken const* m_crudWriteToken = nullptr;
        ECSqlStatementCache const& m_cache;

        CachedECSqlStatement(ECSqlStatementCache const& cache, ECDbCR ecdb, Db const* dataSourceECDb, ECCrudWriteToken const* crudWriteToken)
            : ECSqlStatement(), m_cache(cache), m_ecdb(ecdb), m_dataSourceECDb(dataSourceECDb), m_crudWriteToken(crudWriteToken) {}

    public:
        DEFINE_BENTLEY_NEW_DELETE_OPERATORS

        ~CachedECSqlStatement() {}

        //! CachedECSqlStatements can never be finalized externally. That will corrupt the cache.
        void Finalize() = delete;

        uint32_t AddRef() const { return m_refCount.IncrementAtomicPre(); }
        uint32_t GetRefCount() const { return m_refCount.load(); }
        ECDB_EXPORT uint32_t Release();
    };

typedef RefCountedPtr<CachedECSqlStatement> CachedECSqlStatementPtr;

//=======================================================================================
//! A cache of shared ECSqlStatements that can be reused without re-preparing.
//! It can be very expensive to prepare an ECSQL statement,
//! so this class provides a way to save previously prepared statements for reuse (note, a prepared ECSqlStatement is specific to a
//! particular ECDb file)
//! The size of the cache is determined by the caller. The cache releases the
//! oldest statement when a new entry is added to a full cache.
//! @note Clients must make sure to release any cached statement and the cache itself
//! before the corresponding ECDb file is closed.
//!
//! ### Cache usage diagnostics
//! As clients can only indirectly control the lifetime of statements in the cache, diagnostics can help
//! applications analyze how often statements get popped out of the cache and later readded again.This only run in a debug build. To enable
//! ECSqlStatement cache diagnostics:
//!   name <b>Diagnostics.ECSqlStatement.Cache</b> and assign it the log severity @c @b TRACE.
//! With that enabled, %ECDb logs when a new statement was added to the cache and an existing one was removed from it.
// @bsiclass
//=======================================================================================
struct EXPORT_VTABLE_ATTRIBUTE ECSqlStatementCache final
    {
    private:
        friend struct CachedECSqlStatement;

        mutable BeMutex m_mutex;
        Utf8String m_name;
        mutable std::list<CachedECSqlStatementPtr> m_entries;
        uint32_t m_maxSize;

        //not copyable
        ECSqlStatementCache(ECSqlStatementCache const&) = delete;
        ECSqlStatementCache& operator=(ECSqlStatementCache const&) = delete;

        CachedECSqlStatement* FindEntry(ECDbCR ecdb, DbCP datasource, ECCrudWriteToken const* crudWriteToken, Utf8CP ecsql) const; // Requires m_mutex locked
        CachedECSqlStatementPtr AddStatement(CachedECSqlStatementPtr&, ECDbCR, DbCP datasource, ECCrudWriteToken const* token, Utf8CP ecsql) const; // Requires m_mutex locked
        void GetPreparedStatement(CachedECSqlStatementPtr&, ECDbCR ,DbCP, ECCrudWriteToken const*, Utf8CP, bool logPrepareErrors, ECSqlStatus* outPrepareStatus) const;
    public:
        //! Initializes a new ECSqlStatementCache of the specified size.
        //! @param [in] maxSize Maximum number of statements the cache can hold. If a new statement is added
        //! to a full cache, the oldest statement is removed.
        //! @param [in] name Name for the cache in case apps use multiple caches and need to tell between them
        ECDB_EXPORT explicit ECSqlStatementCache(uint32_t maxSize, Utf8CP name = nullptr);
        ~ECSqlStatementCache() { Empty(); }

        //! Gets a cached and prepared statement for the specified ECSQL.
        //! If there was no statement in the cache for the ECSQL, a new one will be prepared and cached.
        //! Otherwise an existing ready-to-use statement will be returned, i.e. clients neither need to call
        //! ECSqlStatement::Reset nor ECSqlStatement::ClearBindings on it.
        //! @param [in] ecdb ECDb file
        //! @param [in] ecsql ECSQL string for which to return a prepared statement
        //! @param[in] logPrepareErrors It determines when attempt to prepare statement, if to log errors or not
        //! @param[out] prepareStatus Optional statement prepare status only set if the statement needed to be prepared.
        //! @return Prepared and ready-to-use statement or nullptr in case of preparation or other errors
        CachedECSqlStatementPtr GetPreparedStatement(ECDbCR ecdb, Utf8CP ecsql, bool logPrepareErrors = true, ECSqlStatus* prepareStatus = nullptr) const
            {
            return GetPreparedStatement(ecdb, ecsql, nullptr, logPrepareErrors, prepareStatus);
            }

        //! Gets a cached and prepared statement for the specified ECSQL.
        //! If there was no statement in the cache for the ECSQL, a new one will be prepared and cached.
        //! Otherwise an existing ready-to-use statement will be returned, i.e. clients neither need to call
        //! ECSqlStatement::Reset nor ECSqlStatement::ClearBindings on it.
        //! @param [in] ecdb ECDb file
        //! @param [in] ecsql ECSQL string for which to return a prepared statement
        //! @param [in] token Token required to execute ECSQL INSERT, UPDATE, DELETE statements if
        //! the ECDb file was set-up with the "require ECSQL write token" option.
        //! If the option is not set, nullptr can be passed for @p token.
        //! @param[in] logPrepareErrors It determines when attempt to prepare statement, if to log errors or not
        //! @param[out] prepareStatus Optional statement prepare status only set if the statement needed to be prepared.
        //! @return Prepared and ready-to-use statement or nullptr in case of preparation or other errors
        ECDB_EXPORT CachedECSqlStatementPtr GetPreparedStatement(ECDbCR ecdb, Utf8CP ecsql, ECCrudWriteToken const* token, bool logPrepareErrors = true, ECSqlStatus* prepareStatus = nullptr) const;

        //! Gets a cached and prepared statement for the specified SELECT ECSQL.
        //! @remarks
        //! This overload is for multi-threading scenarios. See
        //! @ref BentleyApi::BeSQLite::EC::ECSqlStatement::Prepare(SchemaManager const&, Db const&, Utf8CP) "ECSqlStatement::Prepare(SchemaManager const&, Db const&, Utf8CP)"
        //! for details.
        //!
        //! If there was no statement in the cache for the ECSQL, a new one will be prepared and cached.
        //! Otherwise an existing ready-to-use statement will be returned, i.e. clients neither need to call
        //! ECSqlStatement::Reset nor ECSqlStatement::ClearBindings on it.
        //! @see BentleyApi::BeSQLite::EC::ECSqlStatement::Prepare(SchemaManager const&, Db const&, Utf8CP)
        //! @param[in] schemaManager SchemaManager that is to be used to parse the ECSQL. e.g. as returned from  @ref BentleyApi::BeSQLite::EC::ECDb::Schemas() "ECDb::Schemas()"
        //! @param[in] dataSourceECDb Connection to the same ECDb file which is to be used to execute ECSqlStatement. Must be read-only, but can be in a
        //! another thread than @p schemaManager
        //! @param[in] selectECSql SELECT ECSQL
        //! @param[in] logPrepareErrors It determines when attempt to prepare statement, if to log errors or not
        //! @param[out] prepareStatus Optional statement prepare status only set if the statement needed to be prepared.
        //! @return Prepared and ready-to-use statement or nullptr in case of preparation or other errors
        ECDB_EXPORT CachedECSqlStatementPtr GetPreparedStatement(SchemaManagerCR schemaManager, DbCR dataSourceECDb, Utf8CP selectECSql, bool logPrepareErrors = true, ECSqlStatus* prepareStatus = nullptr) const;

        //! Returns whether the cache is currently empty or not.
        //! @return true if cache is empty, false otherwise
        bool IsEmpty() const { return m_entries.empty(); }
        //! Returns number of currently cached statements
        //! @return Number of currently cached statements
        uint32_t Size() const { return (uint32_t) m_entries.size(); }
        //! Empties the cache, thus releasing any cached statements
        ECDB_EXPORT void Empty();

        //! Gets the name of the cache
        //! @return Cache's name or nullptr if not set
        Utf8CP GetName() const { return m_name.c_str(); }

        //! Logs the ECSQL strings of the currently cached ECSqlStatements.
        ECDB_EXPORT void Log() const;
    };

#if !defined (DOCUMENTATION_GENERATOR)
//=======================================================================================
//! Helper that parses an ECSQL and formats the result to a string.
//=======================================================================================
struct ECSqlParseTreeFormatter final
    {
    private:
        ECSqlParseTreeFormatter();
        ~ECSqlParseTreeFormatter();

    public:
        // Returns ECSQL parse tree. Good enough to convert again into ECSQL.
        ECDB_EXPORT static BentleyStatus ECSqlToJson(BeJsValue, ECDbCR, Utf8CP ecsql);
        // Returns ECSQL after parsing ECSQL and then rendering parse tree back into ECSQL.
        ECDB_EXPORT static BentleyStatus NormalizeECSql(Utf8StringR, ECDbCR, Utf8CP ecsql);

        ECDB_EXPORT static BentleyStatus ParseAndFormatECSqlParseNodeTree(Utf8StringR parseNodeTree, ECDbCR, Utf8CP ecsql);
        //!@param[out] expTree Expression tree as JSON value of this format:
        //!                    {"Exp":"<exp as string>",
        //!                     "Children": [{"Exp":"<exp as string>",
        //!                                   "Children": [....]},
        //!                                   {"Exp":"<exp as string>",
        //!                                   "Children": [....]},
        //!                                   ...]}
        ECDB_EXPORT static BentleyStatus ParseAndFormatECSqlExpTree(Json::Value& expTree, Utf8StringR ecsqlFromExpTree, ECDbCR, Utf8CP ecsql);
    };

#endif
//=======================================================================================
// @bsiclass
//=======================================================================================
struct IJsSerializable {
    public:
        ECDB_EXPORT virtual void ToJs(BeJsValue&) const = 0;
        ECDB_EXPORT std::string Stringify(StringifyFormat format = StringifyFormat::Default) const;
};

//=======================================================================================
<<<<<<< HEAD
//! @bsiclass
//=======================================================================================
struct ECSqlStatementRow : public IECSqlRow {
    private:
        ECSqlStatementCR m_stmt;
    public:
        ECSqlStatementRow(ECSqlStatement const& stmt) : m_stmt(stmt) {}
        virtual int GetColumnCount() const override { return m_stmt.GetColumnCount(); }
        virtual IECSqlValue const& GetValue(int columnIndex) const override { return m_stmt.GetValue(columnIndex); }
};

=======
// @bsiclass
//=======================================================================================
struct ECSqlRowProperty final: IJsSerializable {
    struct List final: public std::vector<ECSqlRowProperty>, IJsSerializable {
        private:
            ECSqlRowProperty const& GetPropertyInfo(std::string const& name) const;
        public:
            ECSqlRowProperty const& operator [](std::string const& name) const { return GetPropertyInfo(name);}
            ECSqlRowProperty const& operator [](int index) const { return at(index); }
            ECDB_EXPORT void ToJs(BeJsValue& val) const override;
            ECDB_EXPORT void append(std::string className,
                std::string accessString,
                std::string jsonName,
                std::string name,
                std::string typeName,
                bool generated,
                std::string extendedType,
                int index
            );
    };
    private:
        static constexpr auto JClass = "className";
        static constexpr auto JAccessString = "accessString";
        static constexpr auto JGenerated = "generated";
        static constexpr auto JIndex = "index";
        static constexpr auto JJsonName = "jsonName";
        static constexpr auto JName = "name";
        static constexpr auto JExtendedType = "extendedType";
        static constexpr auto JType = "typeName";
        std::string m_className;
        std::string m_accessString;
        std::string m_jsonName;
        std::string m_name;
        std::string m_typeName;
        std::string m_extendedType;
        bool m_isGenerated;
        int  m_index;

    public:
        ECSqlRowProperty():m_index(-1), m_isGenerated(false){}
        ECSqlRowProperty(std::string className, std::string accessString, std::string jsonName, std::string name, std::string typeName, bool generated, std::string extendedType, int index)
            :m_index(index), m_extendedType(extendedType), m_className(className), m_accessString(accessString), m_jsonName(jsonName), m_name(name), m_typeName(typeName), m_isGenerated(generated){}
        virtual ~ECSqlRowProperty(){}
        std::string const& GetClassName() const { return m_className;}
        std::string const& GetAccessString() const { return m_accessString;}
        std::string const& GetJsonName() const { return m_jsonName;}
        std::string const& GetName() const { return m_name;}
        std::string const& GetTypeName() const { return m_typeName;}
        std::string const& GetExtendedType() const { return m_extendedType;}
        bool IsGenerated() const { return m_isGenerated;}
        int GetIndex() const { return m_index;}
        bool IsValid() const {return m_index >=0;}
        ECDB_EXPORT void ToJs(BeJsValue& val) const override;
};

//=======================================================================================
//! @bsiclass
//=======================================================================================
struct ECSqlRowAdaptor {
private:
    bool m_abbreviateBlobs;
    bool m_classIdToClassNames;
    bool m_useJsName;
    ECDbCR m_ecdb;

private:
    BentleyStatus RenderRootProperty(BeJsValue out, IECSqlValue const& in) const;
    BentleyStatus RenderProperty(BeJsValue out, IECSqlValue const& in) const;
    BentleyStatus RenderPrimitiveProperty(BeJsValue out, IECSqlValue const& in, ECN::PrimitiveType const* prop) const;
    BentleyStatus RenderNavigationProperty(BeJsValue out, IECSqlValue const& in) const;
    BentleyStatus RenderPoint2d(BeJsValue out, IECSqlValue const& in) const;
    BentleyStatus RenderPoint3d(BeJsValue out, IECSqlValue const& in) const;
    BentleyStatus RenderLong(BeJsValue out, IECSqlValue const& in, ECN::PrimitiveECPropertyCP prop) const;
    BentleyStatus RenderGeometryProperty(BeJsValue out, IECSqlValue const& in) const;
    BentleyStatus RenderBinaryProperty(BeJsValue out, IECSqlValue const& in) const;
    BentleyStatus RenderStructProperty(BeJsValue out, IECSqlValue const& in) const;
    BentleyStatus RenderPrimitiveArrayProperty(BeJsValue out, IECSqlValue const& in) const;
    BentleyStatus RenderStructArrayProperty(BeJsValue out, IECSqlValue const& in) const;

public:
    ECSqlRowAdaptor(ECDbCR ecdb):m_ecdb(ecdb), m_abbreviateBlobs(true), m_classIdToClassNames(false), m_useJsName(false){}
    ECSqlRowAdaptor& SetAbbreviateBlobs(bool v) { m_abbreviateBlobs = v; return *this;}
    ECSqlRowAdaptor& SetConvertClassIdsToClassNames(bool v) { m_classIdToClassNames = v; return *this; }
    ECSqlRowAdaptor& UseJsNames(bool v) { m_useJsName = v; return *this; }
    ECDB_EXPORT BentleyStatus RenderRow(BeJsValue rowJson, IECSqlRow const& stmt, bool asArray = true) const;
    ECDB_EXPORT BentleyStatus RenderValue(BeJsValue valJson, IECSqlValue const& val) { return RenderRootProperty(valJson, val); }
    ECDB_EXPORT void GetMetaData(ECSqlRowProperty::List& list, ECSqlStatement const& stmt) const;
};
>>>>>>> 413f0834
END_BENTLEY_SQLITE_EC_NAMESPACE
<|MERGE_RESOLUTION|>--- conflicted
+++ resolved
@@ -1,793 +1,792 @@
-/*---------------------------------------------------------------------------------------------
-* Copyright (c) Bentley Systems, Incorporated. All rights reserved.
-* See LICENSE.md in the repository root for full copyright notice.
-*--------------------------------------------------------------------------------------------*/
-#pragma once
-#include <ECDb/ECDb.h>
-#include <ECDb/ECInstanceId.h>
-#include <ECDb/IECSqlRow.h>
-#include <ECDb/IECSqlValue.h>
-#include <ECDb/IECSqlBinder.h>
-#include <ECDb/SchemaManager.h>
-#include <list>
-#include <json/json.h>
-
-BEGIN_BENTLEY_SQLITE_EC_NAMESPACE
-//=======================================================================================
-//! ECSqlStatement is used to perform Create, Read, Update, Delete operations (@b CRUD)
-//! against @b ECInstances in an @ref ECDbFile "ECDb file".
-//!
-//! See @ref ECSqlStatementOverview for details on how to use ECSqlStatement.
-//!
-//! It is safe to use multiple ECSqlStatements in multiple threads. A given ECSqlStatement
-//! can only be used in a single thread.
-//!
-//! @see @ref ECSqlStatementOverview, @ref ECDbOverview, @ref ECDbCodeSamples
-//! @ingroup ECDbGroup
-//! @nosubgrouping
-// @bsiclass
-//+===============+===============+===============+===============+===============+======
-struct EXPORT_VTABLE_ATTRIBUTE ECSqlStatement
-    {
-    public:
-        struct Impl;
-
-    private:
-        Impl* m_pimpl = nullptr;
-
-        //not copyable
-        ECSqlStatement(ECSqlStatement const&) = delete;
-        ECSqlStatement& operator=(ECSqlStatement const&) = delete;
-
-    public:
-        //! Initializes a new unprepared ECSqlStatement.
-        ECDB_EXPORT ECSqlStatement();
-        //! Destroys the ECSqlStatement and all internal resources.
-        ECDB_EXPORT virtual ~ECSqlStatement();
-        //! Move constructor
-        ECDB_EXPORT ECSqlStatement(ECSqlStatement&& rhs);
-        //! Move assignment operator
-        ECDB_EXPORT ECSqlStatement& operator=(ECSqlStatement&& rhs);
-
-        //! Finalizes this ECSqlStatement, i.e. frees any internal resources.
-        //! @remarks Before calling ECDb::CloseDb explicitly make sure that all prepared ECSqlStatements
-        //! are finalized.
-        //! After having called Finalize, the ECSqlStatement can be re-prepared.
-        //! Any ECSqlEventHandler currently being registered with this ECSqlStatement stay registered.
-        ECDB_EXPORT void Finalize();
-
-        //! Prepares the statement with the specified ECSQL
-        //! @param[in] ecdb ECDb context
-        //! @param[in] ecsql ECSQL
-        //! @return ECSqlStatus::Success or error codes
-        ECSqlStatus Prepare(ECDb const& ecdb, Utf8CP ecsql) { return Prepare(ecdb, ecsql, nullptr, true); }
-
-        //! Prepares the statement with the specified ECSQL
-        //! @param[in] ecdb ECDb context
-        //! @param[in] ecsql ECSQL
-        //! @param[in] logErrors true: Prepare errors will be logged. false: Prepare errors will not be logged
-        //! @return ECSqlStatus::Success or error codes
-        ECSqlStatus Prepare(ECDb const& ecdb, Utf8CP ecsql, bool logErrors) { return Prepare(ecdb, ecsql, nullptr, logErrors); }
-
-        //! Prepares the statement with the specified ECSQL
-        //! @param[in] ecdb ECDb context
-        //! @param[in] ecsql ECSQL
-        //! @param [in] token Token required to execute ECSQL INSERT, UPDATE, DELETE statements if
-        //! the ECDb file was set-up with the option "ECSQL write token validation".
-        //! If the option is not set, nullptr can be passed for @p token.
-        //! @return ECSqlStatus::Success or error codes
-        ECSqlStatus Prepare(ECDb const& ecdb, Utf8CP ecsql, ECCrudWriteToken const* token) { return Prepare(ecdb, ecsql, token, true); }
-
-        //! Prepares the statement with the specified ECSQL
-        //! @param[in] ecdb ECDb context
-        //! @param[in] ecsql ECSQL
-        //! @param [in] token Token required to execute ECSQL INSERT, UPDATE, DELETE statements if
-        //! the ECDb file was set-up with the option "ECSQL write token validation".
-        //! If the option is not set, nullptr can be passed for @p token.
-        //! @param[in] logErrors true: Prepare errors will be logged. false: Prepare errors will not be logged
-        //! @return ECSqlStatus::Success or error codes
-        ECDB_EXPORT ECSqlStatus Prepare(ECDb const& ecdb, Utf8CP ecsql, ECCrudWriteToken const* token, bool logErrors);
-
-        //! Prepares the statement with the specified @b SELECT ECSQL for multi-threading scenarios.
-        //! @remarks This special type of prepare uses two different ECDb connections to the @b same ECDb file. One connection
-        //! is used to parse the ECSQL (represented by @p schemaManager), the other connection is used to execute the statement
-        //! (represented by @p dataSourceECDb). This can be leveraged in multi-threading scenarios
-        //! where one thread would open the parse connection, and another thread the executing connection.
-        //! @note The following conditions must be met. Otherwise an error is returned
-        //!     * Only ECSQL SELECT is supported
-        //!     * Both connections must point to the very same ECDb file.
-        //!     * @p dataSourceECDb must be read-only
-        //!
-        //! @see @ref ECDbCodeSampleExecuteECSqlSelectMultiThreaded for a code example
-        //! @param[in] schemaManager SchemaManager that is to be used to parse the ECSQL. e.g. as returned from  @ref BentleyApi::BeSQLite::EC::ECDb::Schemas() "ECDb::Schemas()"
-        //! @param[in] dataSourceECDb Connection to the same %ECDb file which is to be used to execute ECSqlStatement. Must be read-only, but can be in a
-        //! another thread than @p schemaManager
-        //! @param[in] selectECSql SELECT ECSQL
-        //! @param[in] logErrors true: Prepare errors will be logged. false: Prepare errors will not be logged
-        //! @return ECSqlStatus::Success or error codes
-        ECDB_EXPORT ECSqlStatus Prepare(SchemaManager const& schemaManager, Db const& dataSourceECDb, Utf8CP selectECSql, bool logErrors = true);
-
-        //! Indicates whether this statement is already prepared or not.
-        //! @return true, if it is prepared. false otherwise
-        ECDB_EXPORT bool IsPrepared() const;
-
-        //! @name Methods to bind values to an ECSQL parameter
-        //! @{
-
-        //! Binds an ECSQL @c %NULL to the parameter
-        //! @param[in] parameterIndex Parameter index
-        //!
-        //! Example:
-        //! The code
-        //!     ECSqlStatement statement;
-        //!     statement.Prepare (ecdb, "SELECT ECInstanceId, ECClassId FROM myschema.Foo WHERE MyProp <> ?");
-        //!     statement.BindNull (1);
-        //!
-        //! finds all Foo rows where MyProp is unset.
-        //!
-        //! @return ECSqlStatus::Success or error codes
-        ECSqlStatus BindNull(int parameterIndex) { return GetBinder(parameterIndex).BindNull(); }
-
-        //! Binds a boolean value to the parameter
-        //! @param[in] parameterIndex Parameter index
-        //! @param[in] value Value to bind
-        //! @return ECSqlStatus::Success or error codes
-        ECSqlStatus BindBoolean(int parameterIndex, bool value) { return GetBinder(parameterIndex).BindBoolean(value); }
-
-        //! Binds a BLOB value to the parameter
-        //! @param[in] parameterIndex Parameter index
-        //! @param[in] value Value to bind
-        //! @param[in] blobSize Size of the BLOB in bytes
-        //! @param[in] makeCopy Flag that indicates whether a private copy of the blob is done or not. Only pass
-        //! IECSqlBinder::MakeCopy::No if @p value remains valid until
-        //!            the statement's bindings are cleared.
-        //! @return ECSqlStatus::Success or error codes
-        ECSqlStatus BindBlob(int parameterIndex, const void* value, int blobSize, IECSqlBinder::MakeCopy makeCopy) { return GetBinder(parameterIndex).BindBlob(value, blobSize, makeCopy); }
-
-        //! Binds a zeroblob of the specified size to a parameter.
-        //! @remarks A zeroblob is a BLOB consisting of @p blobSize bytes of 0x00.
-        //! SQLite manages these zeroblobs very efficiently. Zeroblobs can be used to reserve space for a BLOB that
-        //! is later written using incremental BLOB I/O.
-        //! @param[in] parameterIndex Parameter index
-        //! @param[in] blobSize The number of bytes for the zeroblob.
-        //! @return ECSqlStatus::Success or error codes
-        ECSqlStatus BindZeroBlob(int parameterIndex, int blobSize) { return GetBinder(parameterIndex).BindZeroBlob(blobSize); }
-
-        //! Binds a DateTime value to the parameter
-        //! @param[in] parameterIndex Parameter index
-        //! @param[in] value Value to bind
-        //! @return ECSqlStatus::Success or error codes
-        ECSqlStatus BindDateTime(int parameterIndex, DateTimeCR value) { return GetBinder(parameterIndex).BindDateTime(value); }
-
-        //! Binds a double value to the parameter
-        //! @param[in] parameterIndex Parameter index
-        //! @param[in] value Value to bind
-        //! @return ECSqlStatus::Success or error codes
-        ECSqlStatus BindDouble(int parameterIndex, double value) { return GetBinder(parameterIndex).BindDouble(value); }
-
-        //! Binds an IGeometry value to the parameter
-        //! @param[in] parameterIndex Parameter index
-        //! @param[in] value Value to bind
-        //! @return ECSqlStatus::Success or error codes
-        ECSqlStatus BindGeometry(int parameterIndex, IGeometryCR value) { return GetBinder(parameterIndex).BindGeometry(value); }
-
-        //! Binds a 32-bit integer value to the parameter
-        //! @param[in] parameterIndex Parameter index
-        //! @param[in] value Value to bind
-        //! @return ECSqlStatus::Success or error codes
-        ECSqlStatus BindInt(int parameterIndex, int value) { return GetBinder(parameterIndex).BindInt(value); }
-
-        //! Binds an @ref BentleyApi::ECN::ECEnumeration "ECEnumeration" value to the parameter
-        //! @param[in] parameterIndex Parameter index
-        //! @param[in] value Value to bind
-        //! @return ECSqlStatus::Success or error codes
-        ECSqlStatus BindEnum(int parameterIndex, ECN::ECEnumeratorCR value) { return GetBinder(parameterIndex).BindEnum(value); }
-
-        //! Binds a 64-bit integer value to the parameter
-        //! @param[in] parameterIndex Parameter index
-        //! @param[in] value Value to bind
-        //! @return ECSqlStatus::Success or error codes
-        ECSqlStatus BindInt64(int parameterIndex, int64_t value) { return GetBinder(parameterIndex).BindInt64(value); }
-
-        //! Binds a Point2d value to the parameter
-        //! @param[in] parameterIndex Parameter index
-        //! @param[in] value Value to bind
-        //! @return ECSqlStatus::Success or error codes
-        ECSqlStatus BindPoint2d(int parameterIndex, DPoint2dCR value) { return GetBinder(parameterIndex).BindPoint2d(value); }
-
-        //! Binds a Point3d value to the parameter
-        //! @param[in] parameterIndex Parameter index
-        //! @param[in] value Value to bind
-        //! @return ECSqlStatus::Success or error codes
-        ECSqlStatus BindPoint3d(int parameterIndex, DPoint3dCR value) { return GetBinder(parameterIndex).BindPoint3d(value); }
-
-        //! Binds a UTF-8 encoded string to the parameter
-        //! @param[in] parameterIndex Parameter index
-        //! @param[in] value Value to bind
-        //! @param[in] makeCopy indicates whether ECSqlStatement should make a private copy of @p value or not.
-        //!             Only pass IECSqlBinder::MakeCopy::No if @p value will remain valid until the statement's bindings are cleared.
-        //! @param[in] byteCount Number of bytes (not characters) in @p value. If negative, it will be calculated from value. Passing this value is only an optimization.
-        //! @return ECSqlStatus::Success or error codes
-        ECSqlStatus BindText(int parameterIndex, Utf8CP value, IECSqlBinder::MakeCopy makeCopy, int byteCount = -1) { return GetBinder(parameterIndex).BindText(value, makeCopy, byteCount); }
-
-        //! Binds a BeInt64Id subclass to the parameter. Binds NULL if the value is not valid.
-        //! @param[in] parameterIndex Parameter index
-        //! @param[in] value Value to bind.
-        //! @return ECSqlStatus::Success or error codes
-        ECSqlStatus BindId(int parameterIndex, BeInt64Id value) { return GetBinder(parameterIndex).BindId(value); }
-
-        //! Binds a BeGuid to the parameter. If the GUID is invalid, NULL is bound to the parameter.
-        //! @param[in] parameterIndex Parameter index
-        //! @param[in] guid BeGuid to bind
-        //! @param[in] makeCopy indicates whether ECSqlStatement should make a private copy of @p guid or not.
-        //!             Only pass IECSqlBinder::MakeCopy::No if @p guid will remain valid until the statement's bindings are cleared.
-        //! @return ECSqlStatus::Success or error codes
-        ECSqlStatus BindGuid(int parameterIndex, BeSQLite::BeGuidCR guid, IECSqlBinder::MakeCopy makeCopy = IECSqlBinder::MakeCopy::No) { return GetBinder(parameterIndex).BindGuid(guid, makeCopy); }
-
-        //! Binds to a NavigationECProperty parameter.
-        //! @param[in] parameterIndex Parameter index
-        //! @param[in] relatedInstanceId ECInstanceId of the related object. The id must be valid.
-        //! @param[in] relationshipECClassId ECClassId of the ECRelationshipClass to navigate to the related ECInstance.
-        //!            If an invalid @p relationshipECClassId is passed, NULL will be bound to it. This is only correct
-        //!            if the relationshipECClassId is optional. ECDb does not validate the input.
-        //! @return ECSqlStatus::Success or error codes
-        ECSqlStatus BindNavigationValue(int parameterIndex, BeInt64Id relatedInstanceId, ECN::ECClassId relationshipECClassId = ECN::ECClassId()) { return GetBinder(parameterIndex).BindNavigation(relatedInstanceId, relationshipECClassId); }
-
-        //! Binds a VirtualSet to the SQL function @b InVirtualSet.
-        //! The parameter must be the first parameter in the InVirtualSet function.
-        //! @param[in] parameterIndex Parameter index
-        //! @param[in] virtualSet to bind
-        //! @return ECSqlStatus::Success or error codes
-        //! @see @ref ECDbCodeSampleECSqlStatementVirtualSets
-        ECSqlStatus BindVirtualSet(int parameterIndex, std::shared_ptr<VirtualSet> virtualSet) { return GetBinder(parameterIndex).BindVirtualSet(virtualSet); }
-
-        //! Gets a binder to bind a value to the parameter at the specified index.
-        //! @param[in] parameterIndex Parameter index
-        //! @remarks In case of error, e.g. if the parameter index is out of bounds
-        //! a no-op binder will be returned. Calling methods on the no-op binder
-        //! returns the appropriate error-code.
-        //! @return Parameter binder
-        ECDB_EXPORT IECSqlBinder& GetBinder(int parameterIndex);
-
-        //! Gets the parameter index for a named parameter. Will log an error if parameter not found.
-        //!
-        //! @e Example
-        //!  ECSqlStatement statement;
-        //!  statement.Prepare (ecdb, "SELECT Prop1, Prop2 FROM myschema.Foo Where ECInstanceId = :id");
-        //!  ECSqlStatus stat = statement.BindInt64 (statement.GetParameterIndex ("id"), 123);
-        //!
-        //! @param[in] parameterName Name of the binding parameter
-        //! @return Parameter index
-        //! @see TryGetParameterIndex
-        ECDB_EXPORT int GetParameterIndex(Utf8CP parameterName) const;
-
-        //! Gets the parameter index for a named parameter. Will not log an error if parameter not found.
-        //! @param[in] parameterName Name of the binding parameter
-        //! @return Parameter index
-        //! @see GetParameterIndex
-        ECDB_EXPORT int TryGetParameterIndex(Utf8CP parameterName) const;
-
-        //! Resets all parameter bindings
-        //! @return ECSqlStatus::Success or error codes
-        ECDB_EXPORT ECSqlStatus ClearBindings();
-
-        //! @}
-
-        //! Perform a single step on this statement
-        //! @remarks For select statements, BentleyApi::BeSQLite::DbResult::BE_SQLITE_ROW indicates that data (a row) is returned which is ready to be
-        //!          processed by the caller, and BentleyApi::BeSQLite::DbResult::BE_SQLITE_DONE is returned after a
-        //!          successful execution of the step. For non-select statements (Insert, Update, Delete) BentleyApi::BeSQLite::DbResult::BE_SQLITE_DONE is always
-        //!          returned in case of success and error codes in case of error.
-        //!          When BentleyApi::BeSQLite::DbResult::BE_SQLITE_DONE was returned, Step should not be called again.
-        //! @return BentleyApi::BeSQLite::DbResult::BE_SQLITE_ROW if Step returned data which is ready to be processed by the caller.
-        //!         BentleyApi::BeSQLite::DbResult::BE_SQLITE_DONE if the reader has finished executing successfully.
-        //!         Error codes in case of errors.
-        ECDB_EXPORT DbResult Step();
-
-        //! Perform a single step on this (previously prepared) @b insert statement
-        //! @remarks This overload is intended for insert statements only as it returns the ECInstanceKey of the inserted row.
-        //! @param[out] ecInstanceKey The ECInstanceKey of the inserted row.
-        //! @return BentleyApi::BeSQLite::DbResultBE_SQLITE_ROWROW if Step returned data which is ready to be processed by the caller.
-        //!         BentleyApi::BeSQLite::DbResult::BE_SQLITE_DONE if the reader has finished executing successfully.
-        //!         Error codes in case of errors.
-        ECDB_EXPORT DbResult Step(ECInstanceKey& ecInstanceKey) const;
-
-        //! Resets the statement, so that it can be reiterated.
-        //! @remarks Reset does not clear the bindings of the statement. Call ECSqlStatement::ClearBindings to do that.
-        //! @return ECSqlStatus::Success or error codes
-        ECDB_EXPORT ECSqlStatus Reset();
-
-        //! Gets the number of ECSQL columns in the result set returned after calling Step on a SELECT statement.
-        //! @return Number of ECSQL columns in the result set
-        ECDB_EXPORT int GetColumnCount() const;
-
-        //! @name Get metadata for a given column in the result set
-        //! @{
-
-        //! Gets the metadata about the specified ECSQL column in the result set.
-        //! @param[in] columnIndex Index of ECSQL column in result set (0-based)
-        //! @return ECSQL column metadata.
-        //! @note Possible errors:
-        //! - @p columnIndex is out of bounds
-        ECSqlColumnInfoCR GetColumnInfo(int columnIndex) const { return GetValue(columnIndex).GetColumnInfo(); }
-
-        //! @}
-
-        //! @name Get values for a given column in the result set
-        //! @{
-
-        //! Indicates whether the value for the column at the given index in the result set is %NULL or not.
-        //! @param[in] columnIndex Index of ECSQL column in result set (0-based)
-        //! @return true if column value is %NULL, false otherwise
-        //! @note Possible errors:
-        //! - @p columnIndex is out of bounds
-        bool IsValueNull(int columnIndex) const { return GetValue(columnIndex).IsNull(); }
-
-        //! Gets the BLOB value of the specific column.
-        //! @param[in] columnIndex Index of ECSQL column in result set (0-based)
-        //! @param[out] blobSize the size of the BLOB in bytes.
-        //! @return The BLOB value
-        //! @note Possible errors:
-        //! - @p columnIndex is out of bounds
-        void const* GetValueBlob(int columnIndex, int* blobSize = nullptr) const { return GetValue(columnIndex).GetBlob(blobSize); }
-
-        //! Gets the value of the specific column as a boolean value.
-        //! @param[in] columnIndex Index of ECSQL column in result set (0-based)
-        //! @return Column value as boolean
-        //! @note Possible errors:
-        //! - column is not of one of the basic primitive types (boolean, integer, long, double, string). Only
-        //!   those types can implicitly be converted into each other.
-        //! - @p columnIndex is out of bounds
-        bool GetValueBoolean(int columnIndex) const { return GetValue(columnIndex).GetBoolean(); }
-
-        //! Gets the DateTime value of the specific column.
-        //! @param[in] columnIndex Index of ECSQL column in result set (0-based)
-        //! @return DateTime value
-        //! @note Possible errors:
-        //! - column data type is not DateTime
-        //! - @p columnIndex is out of bounds
-        //! @see @ref ECDbCodeSampleECSqlStatementAndDateTimeProperties
-        DateTime GetValueDateTime(int columnIndex) const { return GetValue(columnIndex).GetDateTime(); }
-
-        //! Gets the value of the specific column as a double value.
-        //! @param[in] columnIndex Index of ECSQL column in result set (0-based)
-        //! @return Column value as double
-        //! @note Possible errors:
-        //! - column is not of one of the basic primitive types (boolean, integer, long, double, string). Only
-        //!   those types can implicitly be converted into each other.
-        //! - @p columnIndex is out of bounds
-        double GetValueDouble(int columnIndex) const { return GetValue(columnIndex).GetDouble(); }
-
-        //! Gets the value of the specific column as an IGeometry value.
-        //! @param[in] columnIndex Index of ECSQL column in result set (0-based)
-        //! @return Column value as IGeometry
-        //! @note Possible errors:
-        //! - column data type is not IGeometry
-        //! - @p columnIndex is out of bounds
-        IGeometryPtr GetValueGeometry(int columnIndex) const { return GetValue(columnIndex).GetGeometry(); }
-
-        //! Gets the value of the specific column as an integer value.
-        //! @param[in] columnIndex Index of ECSQL column in result set (0-based)
-        //! @return Column value as integer
-        //! @note Possible errors:
-        //! - column is not of one of the basic primitive types (boolean, integer, long, double, string). Only
-        //!   those types can implicitly be converted into each other.
-        //! - @p columnIndex is out of bounds
-        int GetValueInt(int columnIndex) const { return GetValue(columnIndex).GetInt(); }
-
-        //! Gets the value of the specific column as @ref BentleyApi::ECN::ECEnumerator "ECEnumerator".
-        //! @note as ECEnumerations cannot be OR'ed, so if the value does not match any of the ECEnumerators defined
-        //! in the underlying ECEnumeration, nullptr will be returned.
-        //! @param[in] columnIndex Index of ECSQL column in result set (0-based)
-        //! @return ECEnumerator or nullptr, if the underlying value does not represent a defined ECEnumerator of the ECEnumeration.
-        //! (OR'ed ECEnumerators are not supported)
-        ECN::ECEnumeratorCP GetValueEnum(int columnIndex) const { return GetValue(columnIndex).GetEnum(); }
-
-        //! Gets the value of the specific column as an Int64 value.
-        //! @param[in] columnIndex Index of ECSQL column in result set (0-based)
-        //! @return Column value as Int64
-        //! @note Possible errors:
-        //! - column is not of one of the basic primitive types (boolean, integer, long, double, string). Only
-        //!   those types can implicitly be converted into each other.
-        //! - @p columnIndex is out of bounds
-        int64_t GetValueInt64(int columnIndex) const { return GetValue(columnIndex).GetInt64(); }
-
-        //! Gets the value of the specific column as an uint64_t value.
-        //! @param[in] columnIndex Index of ECSQL column in result set (0-based)
-        //! @return Column value as uint64_t
-        //! @note Possible errors:
-        //! - column is not of one of the basic primitive types (boolean, integer, long, double, string). Only
-        //!   those types can implicitly be converted into each other.
-        //! - @p columnIndex is out of bounds
-        uint64_t GetValueUInt64(int columnIndex) const { return GetValue(columnIndex).GetUInt64(); }
-
-        //! Gets the Point2d value of the specific column.
-        //! @param[in] columnIndex Index of ECSQL column in result set (0-based)
-        //! @return Point2d column value
-        //! @note Possible errors:
-        //! - column data type is not Point2d
-        //! - @p columnIndex is out of bounds
-        DPoint2d GetValuePoint2d(int columnIndex) const { return GetValue(columnIndex).GetPoint2d(); }
-
-        //! Gets the Point3d value of the specific column.
-        //! @param[in] columnIndex Index of ECSQL column in result set (0-based)
-        //! @return Point3d column value
-        //! @note Possible errors:
-        //! - column data type is not Point3d
-        //! - @p columnIndex is out of bounds
-        DPoint3d GetValuePoint3d(int columnIndex) const { return GetValue(columnIndex).GetPoint3d(); }
-
-        //! Gets the value of the specific column as a string value.
-        //! @param[in] columnIndex Index of ECSQL column in result set (0-based)
-        //! @return Column value as string
-        //! @note Possible errors:
-        //! - column is not of one of the basic primitive types (boolean, integer, long, double, string). Only
-        //!   those types can implicitly be converted into each other.
-        //! - @p columnIndex is out of bounds
-        Utf8CP GetValueText(int columnIndex) const { return GetValue(columnIndex).GetText(); }
-
-        //! Gets the value of the specific column as a subclass of BeInt64Id
-        //! @remarks As @ref ECInstanceId "ECInstanceIds" are BeInt64Ids, you can use
-        //! this method to get ECInstanceId values.
-        //! @param[in] columnIndex Index of ECSQL column in result set (0-based)
-        //! @return BeInt64Id value
-        //! @note Possible errors:
-        //! - column data does not hold a BeInt64Id
-        template <class TBeInt64Id>
-        TBeInt64Id GetValueId(int columnIndex) const { return TBeInt64Id(GetValueUInt64(columnIndex)); }
-
-        //! Gets the value of the specific column as a BeGuid
-        //! @param[in] columnIndex Index of ECSQL column in result set (0-based)
-        //! @return BeGuid value
-        //! @note Possible errors:
-        //! - column data does not hold a BeGuid
-        BeGuid GetValueGuid(int columnIndex) const { return GetValue(columnIndex).GetGuid(); }
-
-        //! Gets the value as a NavigationECProperty value
-        //! @param[in] columnIndex Index of ECSQL column in result set (0-based)
-        //! @param[out] relationshipECClassId ECClassId of the ECRelationshipClass used to navigate to the related ECInstance.
-        //!             You can pass nullptr to this parameter if you don't want it to be returned
-        //! @return ECInstanceId of the related ECInstance
-        //! @note Possible errors:
-        //! - column does not refer to a NavigationECProperty
-        template <class TBeInt64Id>
-        TBeInt64Id GetValueNavigation(int columnIndex, ECN::ECClassId* relationshipECClassId = nullptr) const { return GetValue(columnIndex).GetNavigation<TBeInt64Id>(relationshipECClassId); }
-
-        //! Gets the value of the specified column.
-        //! @remarks This is the generic way of getting the value of a specified column in the result set.
-        //! All other GetValueXXX methods are convenience methods around GetValue.
-        //! @return Value for the column
-        //! @note Possible errors:
-        //! - @p columnIndex is out of bounds
-        ECDB_EXPORT IECSqlValue const& GetValue(int columnIndex) const;
-
-        //! @}
-
-#if !defined (DOCUMENTATION_GENERATOR)
-    //! Gets the ECSQL statement string
-    //! @remarks Results in an error if the ECSqlStatement has not been prepared yet
-    //! @return ECSQL statement string
-        ECDB_EXPORT Utf8CP GetECSql() const;
-
-        //! Gets the SQLite SQL statement to which this ECSQL statement was translated to internally.
-        //! @remarks Results in an error if the ECSqlStatement has not been prepared yet
-        //! @return SQLite SQL statement
-        ECDB_EXPORT Utf8CP GetNativeSql() const;
-
-        //! Gets the ECDb handle which was used to prepare this statement.
-        //! @remarks Only call this for a prepared statement!
-        //! @return ECDb handle used to prepare this statement or nullptr if statement is not prepared.
-        ECDB_EXPORT ECDb const* GetECDb() const;
-
-        //! Gets Db handle use to prepare internal sqlite statement(s).
-        //! @remarks Only call this for a prepared statement!
-        //! @return Db handle prepare
-        ECDB_EXPORT Db const* GetDataSourceDb() const;
-
-        //! Return hash code for the ECSql
-        //! @remarks Can be safely use to see if two ECSqlStatement have been prepared with same ECSql. Its case-insensitive hash of ECSql text. Its faster then using GetECSql() to compare to ECSqlStatements.
-        //! @return Runtime hash which can change depending on platform and should be not persisted on disk for any later comparision or indexing.
-        ECDB_EXPORT uint64_t GetHashCode() const;
-
-        //! Return hash code for the ECSql
-        //! @remarks Can be safely use to see if two ECSqlStatement have been prepared with same ECSql. Its case-insensitive hash of ECSql text. Its faster then using GetECSql() to compare to ECSqlStatements.
-        //! @return Runtime hash which can change depending on platform and should be not persisted on disk for any later comparision or indexing.
-        ECDB_EXPORT static uint64_t GetHashCode(Utf8CP ecsql);
-
-#endif
-    };
-
-typedef ECSqlStatement const& ECSqlStatementCR;
-
-struct ECSqlStatementCache;
-
-//=======================================================================================
-//! A reference-counted ECSqlStatement. ECSqlStatement is freed when last reference is released.
-//! @remarks Its main purpose is to be used in a statement cache. Caching a statement allows to reuse an already prepared
-//! statement and therefore avoids the cost of preparing the statement multiple times.
-//! However be aware that holding on to a statement also comes at a cost (higher memory footprint), so applications
-//! must consciously decide which statements need to be cached and which not, i.e. optimize
-//! between the preparation cost and the memory cost.
-//! Implementing a cache that holds CachedECSqlStatements is left to applications as
-//! there are a lot of different ways how a cache should work - with an important criterion
-//! being the desired lifetime of a statement in the cache.
-// @bsiclass
-//=======================================================================================
-struct EXPORT_VTABLE_ATTRIBUTE CachedECSqlStatement final : ECSqlStatement
-    {
-    friend struct ECSqlStatementCache;
-
-    private:
-        mutable BeAtomic<uint32_t> m_refCount;
-        bool m_isInCache = true;
-        ECDbCR m_ecdb;
-        Db const* m_dataSourceECDb = nullptr;
-        ECCrudWriteToken const* m_crudWriteToken = nullptr;
-        ECSqlStatementCache const& m_cache;
-
-        CachedECSqlStatement(ECSqlStatementCache const& cache, ECDbCR ecdb, Db const* dataSourceECDb, ECCrudWriteToken const* crudWriteToken)
-            : ECSqlStatement(), m_cache(cache), m_ecdb(ecdb), m_dataSourceECDb(dataSourceECDb), m_crudWriteToken(crudWriteToken) {}
-
-    public:
-        DEFINE_BENTLEY_NEW_DELETE_OPERATORS
-
-        ~CachedECSqlStatement() {}
-
-        //! CachedECSqlStatements can never be finalized externally. That will corrupt the cache.
-        void Finalize() = delete;
-
-        uint32_t AddRef() const { return m_refCount.IncrementAtomicPre(); }
-        uint32_t GetRefCount() const { return m_refCount.load(); }
-        ECDB_EXPORT uint32_t Release();
-    };
-
-typedef RefCountedPtr<CachedECSqlStatement> CachedECSqlStatementPtr;
-
-//=======================================================================================
-//! A cache of shared ECSqlStatements that can be reused without re-preparing.
-//! It can be very expensive to prepare an ECSQL statement,
-//! so this class provides a way to save previously prepared statements for reuse (note, a prepared ECSqlStatement is specific to a
-//! particular ECDb file)
-//! The size of the cache is determined by the caller. The cache releases the
-//! oldest statement when a new entry is added to a full cache.
-//! @note Clients must make sure to release any cached statement and the cache itself
-//! before the corresponding ECDb file is closed.
-//!
-//! ### Cache usage diagnostics
-//! As clients can only indirectly control the lifetime of statements in the cache, diagnostics can help
-//! applications analyze how often statements get popped out of the cache and later readded again.This only run in a debug build. To enable
-//! ECSqlStatement cache diagnostics:
-//!   name <b>Diagnostics.ECSqlStatement.Cache</b> and assign it the log severity @c @b TRACE.
-//! With that enabled, %ECDb logs when a new statement was added to the cache and an existing one was removed from it.
-// @bsiclass
-//=======================================================================================
-struct EXPORT_VTABLE_ATTRIBUTE ECSqlStatementCache final
-    {
-    private:
-        friend struct CachedECSqlStatement;
-
-        mutable BeMutex m_mutex;
-        Utf8String m_name;
-        mutable std::list<CachedECSqlStatementPtr> m_entries;
-        uint32_t m_maxSize;
-
-        //not copyable
-        ECSqlStatementCache(ECSqlStatementCache const&) = delete;
-        ECSqlStatementCache& operator=(ECSqlStatementCache const&) = delete;
-
-        CachedECSqlStatement* FindEntry(ECDbCR ecdb, DbCP datasource, ECCrudWriteToken const* crudWriteToken, Utf8CP ecsql) const; // Requires m_mutex locked
-        CachedECSqlStatementPtr AddStatement(CachedECSqlStatementPtr&, ECDbCR, DbCP datasource, ECCrudWriteToken const* token, Utf8CP ecsql) const; // Requires m_mutex locked
-        void GetPreparedStatement(CachedECSqlStatementPtr&, ECDbCR ,DbCP, ECCrudWriteToken const*, Utf8CP, bool logPrepareErrors, ECSqlStatus* outPrepareStatus) const;
-    public:
-        //! Initializes a new ECSqlStatementCache of the specified size.
-        //! @param [in] maxSize Maximum number of statements the cache can hold. If a new statement is added
-        //! to a full cache, the oldest statement is removed.
-        //! @param [in] name Name for the cache in case apps use multiple caches and need to tell between them
-        ECDB_EXPORT explicit ECSqlStatementCache(uint32_t maxSize, Utf8CP name = nullptr);
-        ~ECSqlStatementCache() { Empty(); }
-
-        //! Gets a cached and prepared statement for the specified ECSQL.
-        //! If there was no statement in the cache for the ECSQL, a new one will be prepared and cached.
-        //! Otherwise an existing ready-to-use statement will be returned, i.e. clients neither need to call
-        //! ECSqlStatement::Reset nor ECSqlStatement::ClearBindings on it.
-        //! @param [in] ecdb ECDb file
-        //! @param [in] ecsql ECSQL string for which to return a prepared statement
-        //! @param[in] logPrepareErrors It determines when attempt to prepare statement, if to log errors or not
-        //! @param[out] prepareStatus Optional statement prepare status only set if the statement needed to be prepared.
-        //! @return Prepared and ready-to-use statement or nullptr in case of preparation or other errors
-        CachedECSqlStatementPtr GetPreparedStatement(ECDbCR ecdb, Utf8CP ecsql, bool logPrepareErrors = true, ECSqlStatus* prepareStatus = nullptr) const
-            {
-            return GetPreparedStatement(ecdb, ecsql, nullptr, logPrepareErrors, prepareStatus);
-            }
-
-        //! Gets a cached and prepared statement for the specified ECSQL.
-        //! If there was no statement in the cache for the ECSQL, a new one will be prepared and cached.
-        //! Otherwise an existing ready-to-use statement will be returned, i.e. clients neither need to call
-        //! ECSqlStatement::Reset nor ECSqlStatement::ClearBindings on it.
-        //! @param [in] ecdb ECDb file
-        //! @param [in] ecsql ECSQL string for which to return a prepared statement
-        //! @param [in] token Token required to execute ECSQL INSERT, UPDATE, DELETE statements if
-        //! the ECDb file was set-up with the "require ECSQL write token" option.
-        //! If the option is not set, nullptr can be passed for @p token.
-        //! @param[in] logPrepareErrors It determines when attempt to prepare statement, if to log errors or not
-        //! @param[out] prepareStatus Optional statement prepare status only set if the statement needed to be prepared.
-        //! @return Prepared and ready-to-use statement or nullptr in case of preparation or other errors
-        ECDB_EXPORT CachedECSqlStatementPtr GetPreparedStatement(ECDbCR ecdb, Utf8CP ecsql, ECCrudWriteToken const* token, bool logPrepareErrors = true, ECSqlStatus* prepareStatus = nullptr) const;
-
-        //! Gets a cached and prepared statement for the specified SELECT ECSQL.
-        //! @remarks
-        //! This overload is for multi-threading scenarios. See
-        //! @ref BentleyApi::BeSQLite::EC::ECSqlStatement::Prepare(SchemaManager const&, Db const&, Utf8CP) "ECSqlStatement::Prepare(SchemaManager const&, Db const&, Utf8CP)"
-        //! for details.
-        //!
-        //! If there was no statement in the cache for the ECSQL, a new one will be prepared and cached.
-        //! Otherwise an existing ready-to-use statement will be returned, i.e. clients neither need to call
-        //! ECSqlStatement::Reset nor ECSqlStatement::ClearBindings on it.
-        //! @see BentleyApi::BeSQLite::EC::ECSqlStatement::Prepare(SchemaManager const&, Db const&, Utf8CP)
-        //! @param[in] schemaManager SchemaManager that is to be used to parse the ECSQL. e.g. as returned from  @ref BentleyApi::BeSQLite::EC::ECDb::Schemas() "ECDb::Schemas()"
-        //! @param[in] dataSourceECDb Connection to the same ECDb file which is to be used to execute ECSqlStatement. Must be read-only, but can be in a
-        //! another thread than @p schemaManager
-        //! @param[in] selectECSql SELECT ECSQL
-        //! @param[in] logPrepareErrors It determines when attempt to prepare statement, if to log errors or not
-        //! @param[out] prepareStatus Optional statement prepare status only set if the statement needed to be prepared.
-        //! @return Prepared and ready-to-use statement or nullptr in case of preparation or other errors
-        ECDB_EXPORT CachedECSqlStatementPtr GetPreparedStatement(SchemaManagerCR schemaManager, DbCR dataSourceECDb, Utf8CP selectECSql, bool logPrepareErrors = true, ECSqlStatus* prepareStatus = nullptr) const;
-
-        //! Returns whether the cache is currently empty or not.
-        //! @return true if cache is empty, false otherwise
-        bool IsEmpty() const { return m_entries.empty(); }
-        //! Returns number of currently cached statements
-        //! @return Number of currently cached statements
-        uint32_t Size() const { return (uint32_t) m_entries.size(); }
-        //! Empties the cache, thus releasing any cached statements
-        ECDB_EXPORT void Empty();
-
-        //! Gets the name of the cache
-        //! @return Cache's name or nullptr if not set
-        Utf8CP GetName() const { return m_name.c_str(); }
-
-        //! Logs the ECSQL strings of the currently cached ECSqlStatements.
-        ECDB_EXPORT void Log() const;
-    };
-
-#if !defined (DOCUMENTATION_GENERATOR)
-//=======================================================================================
-//! Helper that parses an ECSQL and formats the result to a string.
-//=======================================================================================
-struct ECSqlParseTreeFormatter final
-    {
-    private:
-        ECSqlParseTreeFormatter();
-        ~ECSqlParseTreeFormatter();
-
-    public:
-        // Returns ECSQL parse tree. Good enough to convert again into ECSQL.
-        ECDB_EXPORT static BentleyStatus ECSqlToJson(BeJsValue, ECDbCR, Utf8CP ecsql);
-        // Returns ECSQL after parsing ECSQL and then rendering parse tree back into ECSQL.
-        ECDB_EXPORT static BentleyStatus NormalizeECSql(Utf8StringR, ECDbCR, Utf8CP ecsql);
-
-        ECDB_EXPORT static BentleyStatus ParseAndFormatECSqlParseNodeTree(Utf8StringR parseNodeTree, ECDbCR, Utf8CP ecsql);
-        //!@param[out] expTree Expression tree as JSON value of this format:
-        //!                    {"Exp":"<exp as string>",
-        //!                     "Children": [{"Exp":"<exp as string>",
-        //!                                   "Children": [....]},
-        //!                                   {"Exp":"<exp as string>",
-        //!                                   "Children": [....]},
-        //!                                   ...]}
-        ECDB_EXPORT static BentleyStatus ParseAndFormatECSqlExpTree(Json::Value& expTree, Utf8StringR ecsqlFromExpTree, ECDbCR, Utf8CP ecsql);
-    };
-
-#endif
-//=======================================================================================
-// @bsiclass
-//=======================================================================================
-struct IJsSerializable {
-    public:
-        ECDB_EXPORT virtual void ToJs(BeJsValue&) const = 0;
-        ECDB_EXPORT std::string Stringify(StringifyFormat format = StringifyFormat::Default) const;
-};
-
-//=======================================================================================
-<<<<<<< HEAD
-//! @bsiclass
-//=======================================================================================
-struct ECSqlStatementRow : public IECSqlRow {
-    private:
-        ECSqlStatementCR m_stmt;
-    public:
-        ECSqlStatementRow(ECSqlStatement const& stmt) : m_stmt(stmt) {}
-        virtual int GetColumnCount() const override { return m_stmt.GetColumnCount(); }
-        virtual IECSqlValue const& GetValue(int columnIndex) const override { return m_stmt.GetValue(columnIndex); }
-};
-
-=======
-// @bsiclass
-//=======================================================================================
-struct ECSqlRowProperty final: IJsSerializable {
-    struct List final: public std::vector<ECSqlRowProperty>, IJsSerializable {
-        private:
-            ECSqlRowProperty const& GetPropertyInfo(std::string const& name) const;
-        public:
-            ECSqlRowProperty const& operator [](std::string const& name) const { return GetPropertyInfo(name);}
-            ECSqlRowProperty const& operator [](int index) const { return at(index); }
-            ECDB_EXPORT void ToJs(BeJsValue& val) const override;
-            ECDB_EXPORT void append(std::string className,
-                std::string accessString,
-                std::string jsonName,
-                std::string name,
-                std::string typeName,
-                bool generated,
-                std::string extendedType,
-                int index
-            );
-    };
-    private:
-        static constexpr auto JClass = "className";
-        static constexpr auto JAccessString = "accessString";
-        static constexpr auto JGenerated = "generated";
-        static constexpr auto JIndex = "index";
-        static constexpr auto JJsonName = "jsonName";
-        static constexpr auto JName = "name";
-        static constexpr auto JExtendedType = "extendedType";
-        static constexpr auto JType = "typeName";
-        std::string m_className;
-        std::string m_accessString;
-        std::string m_jsonName;
-        std::string m_name;
-        std::string m_typeName;
-        std::string m_extendedType;
-        bool m_isGenerated;
-        int  m_index;
-
-    public:
-        ECSqlRowProperty():m_index(-1), m_isGenerated(false){}
-        ECSqlRowProperty(std::string className, std::string accessString, std::string jsonName, std::string name, std::string typeName, bool generated, std::string extendedType, int index)
-            :m_index(index), m_extendedType(extendedType), m_className(className), m_accessString(accessString), m_jsonName(jsonName), m_name(name), m_typeName(typeName), m_isGenerated(generated){}
-        virtual ~ECSqlRowProperty(){}
-        std::string const& GetClassName() const { return m_className;}
-        std::string const& GetAccessString() const { return m_accessString;}
-        std::string const& GetJsonName() const { return m_jsonName;}
-        std::string const& GetName() const { return m_name;}
-        std::string const& GetTypeName() const { return m_typeName;}
-        std::string const& GetExtendedType() const { return m_extendedType;}
-        bool IsGenerated() const { return m_isGenerated;}
-        int GetIndex() const { return m_index;}
-        bool IsValid() const {return m_index >=0;}
-        ECDB_EXPORT void ToJs(BeJsValue& val) const override;
-};
-
-//=======================================================================================
-//! @bsiclass
-//=======================================================================================
-struct ECSqlRowAdaptor {
-private:
-    bool m_abbreviateBlobs;
-    bool m_classIdToClassNames;
-    bool m_useJsName;
-    ECDbCR m_ecdb;
-
-private:
-    BentleyStatus RenderRootProperty(BeJsValue out, IECSqlValue const& in) const;
-    BentleyStatus RenderProperty(BeJsValue out, IECSqlValue const& in) const;
-    BentleyStatus RenderPrimitiveProperty(BeJsValue out, IECSqlValue const& in, ECN::PrimitiveType const* prop) const;
-    BentleyStatus RenderNavigationProperty(BeJsValue out, IECSqlValue const& in) const;
-    BentleyStatus RenderPoint2d(BeJsValue out, IECSqlValue const& in) const;
-    BentleyStatus RenderPoint3d(BeJsValue out, IECSqlValue const& in) const;
-    BentleyStatus RenderLong(BeJsValue out, IECSqlValue const& in, ECN::PrimitiveECPropertyCP prop) const;
-    BentleyStatus RenderGeometryProperty(BeJsValue out, IECSqlValue const& in) const;
-    BentleyStatus RenderBinaryProperty(BeJsValue out, IECSqlValue const& in) const;
-    BentleyStatus RenderStructProperty(BeJsValue out, IECSqlValue const& in) const;
-    BentleyStatus RenderPrimitiveArrayProperty(BeJsValue out, IECSqlValue const& in) const;
-    BentleyStatus RenderStructArrayProperty(BeJsValue out, IECSqlValue const& in) const;
-
-public:
-    ECSqlRowAdaptor(ECDbCR ecdb):m_ecdb(ecdb), m_abbreviateBlobs(true), m_classIdToClassNames(false), m_useJsName(false){}
-    ECSqlRowAdaptor& SetAbbreviateBlobs(bool v) { m_abbreviateBlobs = v; return *this;}
-    ECSqlRowAdaptor& SetConvertClassIdsToClassNames(bool v) { m_classIdToClassNames = v; return *this; }
-    ECSqlRowAdaptor& UseJsNames(bool v) { m_useJsName = v; return *this; }
-    ECDB_EXPORT BentleyStatus RenderRow(BeJsValue rowJson, IECSqlRow const& stmt, bool asArray = true) const;
-    ECDB_EXPORT BentleyStatus RenderValue(BeJsValue valJson, IECSqlValue const& val) { return RenderRootProperty(valJson, val); }
-    ECDB_EXPORT void GetMetaData(ECSqlRowProperty::List& list, ECSqlStatement const& stmt) const;
-};
->>>>>>> 413f0834
-END_BENTLEY_SQLITE_EC_NAMESPACE
+/*---------------------------------------------------------------------------------------------
+* Copyright (c) Bentley Systems, Incorporated. All rights reserved.
+* See LICENSE.md in the repository root for full copyright notice.
+*--------------------------------------------------------------------------------------------*/
+#pragma once
+#include <ECDb/ECDb.h>
+#include <ECDb/ECInstanceId.h>
+#include <ECDb/IECSqlRow.h>
+#include <ECDb/IECSqlValue.h>
+#include <ECDb/IECSqlBinder.h>
+#include <ECDb/SchemaManager.h>
+#include <list>
+#include <json/json.h>
+
+BEGIN_BENTLEY_SQLITE_EC_NAMESPACE
+//=======================================================================================
+//! ECSqlStatement is used to perform Create, Read, Update, Delete operations (@b CRUD)
+//! against @b ECInstances in an @ref ECDbFile "ECDb file".
+//!
+//! See @ref ECSqlStatementOverview for details on how to use ECSqlStatement.
+//!
+//! It is safe to use multiple ECSqlStatements in multiple threads. A given ECSqlStatement
+//! can only be used in a single thread.
+//!
+//! @see @ref ECSqlStatementOverview, @ref ECDbOverview, @ref ECDbCodeSamples
+//! @ingroup ECDbGroup
+//! @nosubgrouping
+// @bsiclass
+//+===============+===============+===============+===============+===============+======
+struct EXPORT_VTABLE_ATTRIBUTE ECSqlStatement
+    {
+    public:
+        struct Impl;
+
+    private:
+        Impl* m_pimpl = nullptr;
+
+        //not copyable
+        ECSqlStatement(ECSqlStatement const&) = delete;
+        ECSqlStatement& operator=(ECSqlStatement const&) = delete;
+
+    public:
+        //! Initializes a new unprepared ECSqlStatement.
+        ECDB_EXPORT ECSqlStatement();
+        //! Destroys the ECSqlStatement and all internal resources.
+        ECDB_EXPORT virtual ~ECSqlStatement();
+        //! Move constructor
+        ECDB_EXPORT ECSqlStatement(ECSqlStatement&& rhs);
+        //! Move assignment operator
+        ECDB_EXPORT ECSqlStatement& operator=(ECSqlStatement&& rhs);
+
+        //! Finalizes this ECSqlStatement, i.e. frees any internal resources.
+        //! @remarks Before calling ECDb::CloseDb explicitly make sure that all prepared ECSqlStatements
+        //! are finalized.
+        //! After having called Finalize, the ECSqlStatement can be re-prepared.
+        //! Any ECSqlEventHandler currently being registered with this ECSqlStatement stay registered.
+        ECDB_EXPORT void Finalize();
+
+        //! Prepares the statement with the specified ECSQL
+        //! @param[in] ecdb ECDb context
+        //! @param[in] ecsql ECSQL
+        //! @return ECSqlStatus::Success or error codes
+        ECSqlStatus Prepare(ECDb const& ecdb, Utf8CP ecsql) { return Prepare(ecdb, ecsql, nullptr, true); }
+
+        //! Prepares the statement with the specified ECSQL
+        //! @param[in] ecdb ECDb context
+        //! @param[in] ecsql ECSQL
+        //! @param[in] logErrors true: Prepare errors will be logged. false: Prepare errors will not be logged
+        //! @return ECSqlStatus::Success or error codes
+        ECSqlStatus Prepare(ECDb const& ecdb, Utf8CP ecsql, bool logErrors) { return Prepare(ecdb, ecsql, nullptr, logErrors); }
+
+        //! Prepares the statement with the specified ECSQL
+        //! @param[in] ecdb ECDb context
+        //! @param[in] ecsql ECSQL
+        //! @param [in] token Token required to execute ECSQL INSERT, UPDATE, DELETE statements if
+        //! the ECDb file was set-up with the option "ECSQL write token validation".
+        //! If the option is not set, nullptr can be passed for @p token.
+        //! @return ECSqlStatus::Success or error codes
+        ECSqlStatus Prepare(ECDb const& ecdb, Utf8CP ecsql, ECCrudWriteToken const* token) { return Prepare(ecdb, ecsql, token, true); }
+
+        //! Prepares the statement with the specified ECSQL
+        //! @param[in] ecdb ECDb context
+        //! @param[in] ecsql ECSQL
+        //! @param [in] token Token required to execute ECSQL INSERT, UPDATE, DELETE statements if
+        //! the ECDb file was set-up with the option "ECSQL write token validation".
+        //! If the option is not set, nullptr can be passed for @p token.
+        //! @param[in] logErrors true: Prepare errors will be logged. false: Prepare errors will not be logged
+        //! @return ECSqlStatus::Success or error codes
+        ECDB_EXPORT ECSqlStatus Prepare(ECDb const& ecdb, Utf8CP ecsql, ECCrudWriteToken const* token, bool logErrors);
+
+        //! Prepares the statement with the specified @b SELECT ECSQL for multi-threading scenarios.
+        //! @remarks This special type of prepare uses two different ECDb connections to the @b same ECDb file. One connection
+        //! is used to parse the ECSQL (represented by @p schemaManager), the other connection is used to execute the statement
+        //! (represented by @p dataSourceECDb). This can be leveraged in multi-threading scenarios
+        //! where one thread would open the parse connection, and another thread the executing connection.
+        //! @note The following conditions must be met. Otherwise an error is returned
+        //!     * Only ECSQL SELECT is supported
+        //!     * Both connections must point to the very same ECDb file.
+        //!     * @p dataSourceECDb must be read-only
+        //!
+        //! @see @ref ECDbCodeSampleExecuteECSqlSelectMultiThreaded for a code example
+        //! @param[in] schemaManager SchemaManager that is to be used to parse the ECSQL. e.g. as returned from  @ref BentleyApi::BeSQLite::EC::ECDb::Schemas() "ECDb::Schemas()"
+        //! @param[in] dataSourceECDb Connection to the same %ECDb file which is to be used to execute ECSqlStatement. Must be read-only, but can be in a
+        //! another thread than @p schemaManager
+        //! @param[in] selectECSql SELECT ECSQL
+        //! @param[in] logErrors true: Prepare errors will be logged. false: Prepare errors will not be logged
+        //! @return ECSqlStatus::Success or error codes
+        ECDB_EXPORT ECSqlStatus Prepare(SchemaManager const& schemaManager, Db const& dataSourceECDb, Utf8CP selectECSql, bool logErrors = true);
+
+        //! Indicates whether this statement is already prepared or not.
+        //! @return true, if it is prepared. false otherwise
+        ECDB_EXPORT bool IsPrepared() const;
+
+        //! @name Methods to bind values to an ECSQL parameter
+        //! @{
+
+        //! Binds an ECSQL @c %NULL to the parameter
+        //! @param[in] parameterIndex Parameter index
+        //!
+        //! Example:
+        //! The code
+        //!     ECSqlStatement statement;
+        //!     statement.Prepare (ecdb, "SELECT ECInstanceId, ECClassId FROM myschema.Foo WHERE MyProp <> ?");
+        //!     statement.BindNull (1);
+        //!
+        //! finds all Foo rows where MyProp is unset.
+        //!
+        //! @return ECSqlStatus::Success or error codes
+        ECSqlStatus BindNull(int parameterIndex) { return GetBinder(parameterIndex).BindNull(); }
+
+        //! Binds a boolean value to the parameter
+        //! @param[in] parameterIndex Parameter index
+        //! @param[in] value Value to bind
+        //! @return ECSqlStatus::Success or error codes
+        ECSqlStatus BindBoolean(int parameterIndex, bool value) { return GetBinder(parameterIndex).BindBoolean(value); }
+
+        //! Binds a BLOB value to the parameter
+        //! @param[in] parameterIndex Parameter index
+        //! @param[in] value Value to bind
+        //! @param[in] blobSize Size of the BLOB in bytes
+        //! @param[in] makeCopy Flag that indicates whether a private copy of the blob is done or not. Only pass
+        //! IECSqlBinder::MakeCopy::No if @p value remains valid until
+        //!            the statement's bindings are cleared.
+        //! @return ECSqlStatus::Success or error codes
+        ECSqlStatus BindBlob(int parameterIndex, const void* value, int blobSize, IECSqlBinder::MakeCopy makeCopy) { return GetBinder(parameterIndex).BindBlob(value, blobSize, makeCopy); }
+
+        //! Binds a zeroblob of the specified size to a parameter.
+        //! @remarks A zeroblob is a BLOB consisting of @p blobSize bytes of 0x00.
+        //! SQLite manages these zeroblobs very efficiently. Zeroblobs can be used to reserve space for a BLOB that
+        //! is later written using incremental BLOB I/O.
+        //! @param[in] parameterIndex Parameter index
+        //! @param[in] blobSize The number of bytes for the zeroblob.
+        //! @return ECSqlStatus::Success or error codes
+        ECSqlStatus BindZeroBlob(int parameterIndex, int blobSize) { return GetBinder(parameterIndex).BindZeroBlob(blobSize); }
+
+        //! Binds a DateTime value to the parameter
+        //! @param[in] parameterIndex Parameter index
+        //! @param[in] value Value to bind
+        //! @return ECSqlStatus::Success or error codes
+        ECSqlStatus BindDateTime(int parameterIndex, DateTimeCR value) { return GetBinder(parameterIndex).BindDateTime(value); }
+
+        //! Binds a double value to the parameter
+        //! @param[in] parameterIndex Parameter index
+        //! @param[in] value Value to bind
+        //! @return ECSqlStatus::Success or error codes
+        ECSqlStatus BindDouble(int parameterIndex, double value) { return GetBinder(parameterIndex).BindDouble(value); }
+
+        //! Binds an IGeometry value to the parameter
+        //! @param[in] parameterIndex Parameter index
+        //! @param[in] value Value to bind
+        //! @return ECSqlStatus::Success or error codes
+        ECSqlStatus BindGeometry(int parameterIndex, IGeometryCR value) { return GetBinder(parameterIndex).BindGeometry(value); }
+
+        //! Binds a 32-bit integer value to the parameter
+        //! @param[in] parameterIndex Parameter index
+        //! @param[in] value Value to bind
+        //! @return ECSqlStatus::Success or error codes
+        ECSqlStatus BindInt(int parameterIndex, int value) { return GetBinder(parameterIndex).BindInt(value); }
+
+        //! Binds an @ref BentleyApi::ECN::ECEnumeration "ECEnumeration" value to the parameter
+        //! @param[in] parameterIndex Parameter index
+        //! @param[in] value Value to bind
+        //! @return ECSqlStatus::Success or error codes
+        ECSqlStatus BindEnum(int parameterIndex, ECN::ECEnumeratorCR value) { return GetBinder(parameterIndex).BindEnum(value); }
+
+        //! Binds a 64-bit integer value to the parameter
+        //! @param[in] parameterIndex Parameter index
+        //! @param[in] value Value to bind
+        //! @return ECSqlStatus::Success or error codes
+        ECSqlStatus BindInt64(int parameterIndex, int64_t value) { return GetBinder(parameterIndex).BindInt64(value); }
+
+        //! Binds a Point2d value to the parameter
+        //! @param[in] parameterIndex Parameter index
+        //! @param[in] value Value to bind
+        //! @return ECSqlStatus::Success or error codes
+        ECSqlStatus BindPoint2d(int parameterIndex, DPoint2dCR value) { return GetBinder(parameterIndex).BindPoint2d(value); }
+
+        //! Binds a Point3d value to the parameter
+        //! @param[in] parameterIndex Parameter index
+        //! @param[in] value Value to bind
+        //! @return ECSqlStatus::Success or error codes
+        ECSqlStatus BindPoint3d(int parameterIndex, DPoint3dCR value) { return GetBinder(parameterIndex).BindPoint3d(value); }
+
+        //! Binds a UTF-8 encoded string to the parameter
+        //! @param[in] parameterIndex Parameter index
+        //! @param[in] value Value to bind
+        //! @param[in] makeCopy indicates whether ECSqlStatement should make a private copy of @p value or not.
+        //!             Only pass IECSqlBinder::MakeCopy::No if @p value will remain valid until the statement's bindings are cleared.
+        //! @param[in] byteCount Number of bytes (not characters) in @p value. If negative, it will be calculated from value. Passing this value is only an optimization.
+        //! @return ECSqlStatus::Success or error codes
+        ECSqlStatus BindText(int parameterIndex, Utf8CP value, IECSqlBinder::MakeCopy makeCopy, int byteCount = -1) { return GetBinder(parameterIndex).BindText(value, makeCopy, byteCount); }
+
+        //! Binds a BeInt64Id subclass to the parameter. Binds NULL if the value is not valid.
+        //! @param[in] parameterIndex Parameter index
+        //! @param[in] value Value to bind.
+        //! @return ECSqlStatus::Success or error codes
+        ECSqlStatus BindId(int parameterIndex, BeInt64Id value) { return GetBinder(parameterIndex).BindId(value); }
+
+        //! Binds a BeGuid to the parameter. If the GUID is invalid, NULL is bound to the parameter.
+        //! @param[in] parameterIndex Parameter index
+        //! @param[in] guid BeGuid to bind
+        //! @param[in] makeCopy indicates whether ECSqlStatement should make a private copy of @p guid or not.
+        //!             Only pass IECSqlBinder::MakeCopy::No if @p guid will remain valid until the statement's bindings are cleared.
+        //! @return ECSqlStatus::Success or error codes
+        ECSqlStatus BindGuid(int parameterIndex, BeSQLite::BeGuidCR guid, IECSqlBinder::MakeCopy makeCopy = IECSqlBinder::MakeCopy::No) { return GetBinder(parameterIndex).BindGuid(guid, makeCopy); }
+
+        //! Binds to a NavigationECProperty parameter.
+        //! @param[in] parameterIndex Parameter index
+        //! @param[in] relatedInstanceId ECInstanceId of the related object. The id must be valid.
+        //! @param[in] relationshipECClassId ECClassId of the ECRelationshipClass to navigate to the related ECInstance.
+        //!            If an invalid @p relationshipECClassId is passed, NULL will be bound to it. This is only correct
+        //!            if the relationshipECClassId is optional. ECDb does not validate the input.
+        //! @return ECSqlStatus::Success or error codes
+        ECSqlStatus BindNavigationValue(int parameterIndex, BeInt64Id relatedInstanceId, ECN::ECClassId relationshipECClassId = ECN::ECClassId()) { return GetBinder(parameterIndex).BindNavigation(relatedInstanceId, relationshipECClassId); }
+
+        //! Binds a VirtualSet to the SQL function @b InVirtualSet.
+        //! The parameter must be the first parameter in the InVirtualSet function.
+        //! @param[in] parameterIndex Parameter index
+        //! @param[in] virtualSet to bind
+        //! @return ECSqlStatus::Success or error codes
+        //! @see @ref ECDbCodeSampleECSqlStatementVirtualSets
+        ECSqlStatus BindVirtualSet(int parameterIndex, std::shared_ptr<VirtualSet> virtualSet) { return GetBinder(parameterIndex).BindVirtualSet(virtualSet); }
+
+        //! Gets a binder to bind a value to the parameter at the specified index.
+        //! @param[in] parameterIndex Parameter index
+        //! @remarks In case of error, e.g. if the parameter index is out of bounds
+        //! a no-op binder will be returned. Calling methods on the no-op binder
+        //! returns the appropriate error-code.
+        //! @return Parameter binder
+        ECDB_EXPORT IECSqlBinder& GetBinder(int parameterIndex);
+
+        //! Gets the parameter index for a named parameter. Will log an error if parameter not found.
+        //!
+        //! @e Example
+        //!  ECSqlStatement statement;
+        //!  statement.Prepare (ecdb, "SELECT Prop1, Prop2 FROM myschema.Foo Where ECInstanceId = :id");
+        //!  ECSqlStatus stat = statement.BindInt64 (statement.GetParameterIndex ("id"), 123);
+        //!
+        //! @param[in] parameterName Name of the binding parameter
+        //! @return Parameter index
+        //! @see TryGetParameterIndex
+        ECDB_EXPORT int GetParameterIndex(Utf8CP parameterName) const;
+
+        //! Gets the parameter index for a named parameter. Will not log an error if parameter not found.
+        //! @param[in] parameterName Name of the binding parameter
+        //! @return Parameter index
+        //! @see GetParameterIndex
+        ECDB_EXPORT int TryGetParameterIndex(Utf8CP parameterName) const;
+
+        //! Resets all parameter bindings
+        //! @return ECSqlStatus::Success or error codes
+        ECDB_EXPORT ECSqlStatus ClearBindings();
+
+        //! @}
+
+        //! Perform a single step on this statement
+        //! @remarks For select statements, BentleyApi::BeSQLite::DbResult::BE_SQLITE_ROW indicates that data (a row) is returned which is ready to be
+        //!          processed by the caller, and BentleyApi::BeSQLite::DbResult::BE_SQLITE_DONE is returned after a
+        //!          successful execution of the step. For non-select statements (Insert, Update, Delete) BentleyApi::BeSQLite::DbResult::BE_SQLITE_DONE is always
+        //!          returned in case of success and error codes in case of error.
+        //!          When BentleyApi::BeSQLite::DbResult::BE_SQLITE_DONE was returned, Step should not be called again.
+        //! @return BentleyApi::BeSQLite::DbResult::BE_SQLITE_ROW if Step returned data which is ready to be processed by the caller.
+        //!         BentleyApi::BeSQLite::DbResult::BE_SQLITE_DONE if the reader has finished executing successfully.
+        //!         Error codes in case of errors.
+        ECDB_EXPORT DbResult Step();
+
+        //! Perform a single step on this (previously prepared) @b insert statement
+        //! @remarks This overload is intended for insert statements only as it returns the ECInstanceKey of the inserted row.
+        //! @param[out] ecInstanceKey The ECInstanceKey of the inserted row.
+        //! @return BentleyApi::BeSQLite::DbResultBE_SQLITE_ROWROW if Step returned data which is ready to be processed by the caller.
+        //!         BentleyApi::BeSQLite::DbResult::BE_SQLITE_DONE if the reader has finished executing successfully.
+        //!         Error codes in case of errors.
+        ECDB_EXPORT DbResult Step(ECInstanceKey& ecInstanceKey) const;
+
+        //! Resets the statement, so that it can be reiterated.
+        //! @remarks Reset does not clear the bindings of the statement. Call ECSqlStatement::ClearBindings to do that.
+        //! @return ECSqlStatus::Success or error codes
+        ECDB_EXPORT ECSqlStatus Reset();
+
+        //! Gets the number of ECSQL columns in the result set returned after calling Step on a SELECT statement.
+        //! @return Number of ECSQL columns in the result set
+        ECDB_EXPORT int GetColumnCount() const;
+
+        //! @name Get metadata for a given column in the result set
+        //! @{
+
+        //! Gets the metadata about the specified ECSQL column in the result set.
+        //! @param[in] columnIndex Index of ECSQL column in result set (0-based)
+        //! @return ECSQL column metadata.
+        //! @note Possible errors:
+        //! - @p columnIndex is out of bounds
+        ECSqlColumnInfoCR GetColumnInfo(int columnIndex) const { return GetValue(columnIndex).GetColumnInfo(); }
+
+        //! @}
+
+        //! @name Get values for a given column in the result set
+        //! @{
+
+        //! Indicates whether the value for the column at the given index in the result set is %NULL or not.
+        //! @param[in] columnIndex Index of ECSQL column in result set (0-based)
+        //! @return true if column value is %NULL, false otherwise
+        //! @note Possible errors:
+        //! - @p columnIndex is out of bounds
+        bool IsValueNull(int columnIndex) const { return GetValue(columnIndex).IsNull(); }
+
+        //! Gets the BLOB value of the specific column.
+        //! @param[in] columnIndex Index of ECSQL column in result set (0-based)
+        //! @param[out] blobSize the size of the BLOB in bytes.
+        //! @return The BLOB value
+        //! @note Possible errors:
+        //! - @p columnIndex is out of bounds
+        void const* GetValueBlob(int columnIndex, int* blobSize = nullptr) const { return GetValue(columnIndex).GetBlob(blobSize); }
+
+        //! Gets the value of the specific column as a boolean value.
+        //! @param[in] columnIndex Index of ECSQL column in result set (0-based)
+        //! @return Column value as boolean
+        //! @note Possible errors:
+        //! - column is not of one of the basic primitive types (boolean, integer, long, double, string). Only
+        //!   those types can implicitly be converted into each other.
+        //! - @p columnIndex is out of bounds
+        bool GetValueBoolean(int columnIndex) const { return GetValue(columnIndex).GetBoolean(); }
+
+        //! Gets the DateTime value of the specific column.
+        //! @param[in] columnIndex Index of ECSQL column in result set (0-based)
+        //! @return DateTime value
+        //! @note Possible errors:
+        //! - column data type is not DateTime
+        //! - @p columnIndex is out of bounds
+        //! @see @ref ECDbCodeSampleECSqlStatementAndDateTimeProperties
+        DateTime GetValueDateTime(int columnIndex) const { return GetValue(columnIndex).GetDateTime(); }
+
+        //! Gets the value of the specific column as a double value.
+        //! @param[in] columnIndex Index of ECSQL column in result set (0-based)
+        //! @return Column value as double
+        //! @note Possible errors:
+        //! - column is not of one of the basic primitive types (boolean, integer, long, double, string). Only
+        //!   those types can implicitly be converted into each other.
+        //! - @p columnIndex is out of bounds
+        double GetValueDouble(int columnIndex) const { return GetValue(columnIndex).GetDouble(); }
+
+        //! Gets the value of the specific column as an IGeometry value.
+        //! @param[in] columnIndex Index of ECSQL column in result set (0-based)
+        //! @return Column value as IGeometry
+        //! @note Possible errors:
+        //! - column data type is not IGeometry
+        //! - @p columnIndex is out of bounds
+        IGeometryPtr GetValueGeometry(int columnIndex) const { return GetValue(columnIndex).GetGeometry(); }
+
+        //! Gets the value of the specific column as an integer value.
+        //! @param[in] columnIndex Index of ECSQL column in result set (0-based)
+        //! @return Column value as integer
+        //! @note Possible errors:
+        //! - column is not of one of the basic primitive types (boolean, integer, long, double, string). Only
+        //!   those types can implicitly be converted into each other.
+        //! - @p columnIndex is out of bounds
+        int GetValueInt(int columnIndex) const { return GetValue(columnIndex).GetInt(); }
+
+        //! Gets the value of the specific column as @ref BentleyApi::ECN::ECEnumerator "ECEnumerator".
+        //! @note as ECEnumerations cannot be OR'ed, so if the value does not match any of the ECEnumerators defined
+        //! in the underlying ECEnumeration, nullptr will be returned.
+        //! @param[in] columnIndex Index of ECSQL column in result set (0-based)
+        //! @return ECEnumerator or nullptr, if the underlying value does not represent a defined ECEnumerator of the ECEnumeration.
+        //! (OR'ed ECEnumerators are not supported)
+        ECN::ECEnumeratorCP GetValueEnum(int columnIndex) const { return GetValue(columnIndex).GetEnum(); }
+
+        //! Gets the value of the specific column as an Int64 value.
+        //! @param[in] columnIndex Index of ECSQL column in result set (0-based)
+        //! @return Column value as Int64
+        //! @note Possible errors:
+        //! - column is not of one of the basic primitive types (boolean, integer, long, double, string). Only
+        //!   those types can implicitly be converted into each other.
+        //! - @p columnIndex is out of bounds
+        int64_t GetValueInt64(int columnIndex) const { return GetValue(columnIndex).GetInt64(); }
+
+        //! Gets the value of the specific column as an uint64_t value.
+        //! @param[in] columnIndex Index of ECSQL column in result set (0-based)
+        //! @return Column value as uint64_t
+        //! @note Possible errors:
+        //! - column is not of one of the basic primitive types (boolean, integer, long, double, string). Only
+        //!   those types can implicitly be converted into each other.
+        //! - @p columnIndex is out of bounds
+        uint64_t GetValueUInt64(int columnIndex) const { return GetValue(columnIndex).GetUInt64(); }
+
+        //! Gets the Point2d value of the specific column.
+        //! @param[in] columnIndex Index of ECSQL column in result set (0-based)
+        //! @return Point2d column value
+        //! @note Possible errors:
+        //! - column data type is not Point2d
+        //! - @p columnIndex is out of bounds
+        DPoint2d GetValuePoint2d(int columnIndex) const { return GetValue(columnIndex).GetPoint2d(); }
+
+        //! Gets the Point3d value of the specific column.
+        //! @param[in] columnIndex Index of ECSQL column in result set (0-based)
+        //! @return Point3d column value
+        //! @note Possible errors:
+        //! - column data type is not Point3d
+        //! - @p columnIndex is out of bounds
+        DPoint3d GetValuePoint3d(int columnIndex) const { return GetValue(columnIndex).GetPoint3d(); }
+
+        //! Gets the value of the specific column as a string value.
+        //! @param[in] columnIndex Index of ECSQL column in result set (0-based)
+        //! @return Column value as string
+        //! @note Possible errors:
+        //! - column is not of one of the basic primitive types (boolean, integer, long, double, string). Only
+        //!   those types can implicitly be converted into each other.
+        //! - @p columnIndex is out of bounds
+        Utf8CP GetValueText(int columnIndex) const { return GetValue(columnIndex).GetText(); }
+
+        //! Gets the value of the specific column as a subclass of BeInt64Id
+        //! @remarks As @ref ECInstanceId "ECInstanceIds" are BeInt64Ids, you can use
+        //! this method to get ECInstanceId values.
+        //! @param[in] columnIndex Index of ECSQL column in result set (0-based)
+        //! @return BeInt64Id value
+        //! @note Possible errors:
+        //! - column data does not hold a BeInt64Id
+        template <class TBeInt64Id>
+        TBeInt64Id GetValueId(int columnIndex) const { return TBeInt64Id(GetValueUInt64(columnIndex)); }
+
+        //! Gets the value of the specific column as a BeGuid
+        //! @param[in] columnIndex Index of ECSQL column in result set (0-based)
+        //! @return BeGuid value
+        //! @note Possible errors:
+        //! - column data does not hold a BeGuid
+        BeGuid GetValueGuid(int columnIndex) const { return GetValue(columnIndex).GetGuid(); }
+
+        //! Gets the value as a NavigationECProperty value
+        //! @param[in] columnIndex Index of ECSQL column in result set (0-based)
+        //! @param[out] relationshipECClassId ECClassId of the ECRelationshipClass used to navigate to the related ECInstance.
+        //!             You can pass nullptr to this parameter if you don't want it to be returned
+        //! @return ECInstanceId of the related ECInstance
+        //! @note Possible errors:
+        //! - column does not refer to a NavigationECProperty
+        template <class TBeInt64Id>
+        TBeInt64Id GetValueNavigation(int columnIndex, ECN::ECClassId* relationshipECClassId = nullptr) const { return GetValue(columnIndex).GetNavigation<TBeInt64Id>(relationshipECClassId); }
+
+        //! Gets the value of the specified column.
+        //! @remarks This is the generic way of getting the value of a specified column in the result set.
+        //! All other GetValueXXX methods are convenience methods around GetValue.
+        //! @return Value for the column
+        //! @note Possible errors:
+        //! - @p columnIndex is out of bounds
+        ECDB_EXPORT IECSqlValue const& GetValue(int columnIndex) const;
+
+        //! @}
+
+#if !defined (DOCUMENTATION_GENERATOR)
+    //! Gets the ECSQL statement string
+    //! @remarks Results in an error if the ECSqlStatement has not been prepared yet
+    //! @return ECSQL statement string
+        ECDB_EXPORT Utf8CP GetECSql() const;
+
+        //! Gets the SQLite SQL statement to which this ECSQL statement was translated to internally.
+        //! @remarks Results in an error if the ECSqlStatement has not been prepared yet
+        //! @return SQLite SQL statement
+        ECDB_EXPORT Utf8CP GetNativeSql() const;
+
+        //! Gets the ECDb handle which was used to prepare this statement.
+        //! @remarks Only call this for a prepared statement!
+        //! @return ECDb handle used to prepare this statement or nullptr if statement is not prepared.
+        ECDB_EXPORT ECDb const* GetECDb() const;
+
+        //! Gets Db handle use to prepare internal sqlite statement(s).
+        //! @remarks Only call this for a prepared statement!
+        //! @return Db handle prepare
+        ECDB_EXPORT Db const* GetDataSourceDb() const;
+
+        //! Return hash code for the ECSql
+        //! @remarks Can be safely use to see if two ECSqlStatement have been prepared with same ECSql. Its case-insensitive hash of ECSql text. Its faster then using GetECSql() to compare to ECSqlStatements.
+        //! @return Runtime hash which can change depending on platform and should be not persisted on disk for any later comparision or indexing.
+        ECDB_EXPORT uint64_t GetHashCode() const;
+
+        //! Return hash code for the ECSql
+        //! @remarks Can be safely use to see if two ECSqlStatement have been prepared with same ECSql. Its case-insensitive hash of ECSql text. Its faster then using GetECSql() to compare to ECSqlStatements.
+        //! @return Runtime hash which can change depending on platform and should be not persisted on disk for any later comparision or indexing.
+        ECDB_EXPORT static uint64_t GetHashCode(Utf8CP ecsql);
+
+#endif
+    };
+
+typedef ECSqlStatement const& ECSqlStatementCR;
+
+struct ECSqlStatementCache;
+
+//=======================================================================================
+//! A reference-counted ECSqlStatement. ECSqlStatement is freed when last reference is released.
+//! @remarks Its main purpose is to be used in a statement cache. Caching a statement allows to reuse an already prepared
+//! statement and therefore avoids the cost of preparing the statement multiple times.
+//! However be aware that holding on to a statement also comes at a cost (higher memory footprint), so applications
+//! must consciously decide which statements need to be cached and which not, i.e. optimize
+//! between the preparation cost and the memory cost.
+//! Implementing a cache that holds CachedECSqlStatements is left to applications as
+//! there are a lot of different ways how a cache should work - with an important criterion
+//! being the desired lifetime of a statement in the cache.
+// @bsiclass
+//=======================================================================================
+struct EXPORT_VTABLE_ATTRIBUTE CachedECSqlStatement final : ECSqlStatement
+    {
+    friend struct ECSqlStatementCache;
+
+    private:
+        mutable BeAtomic<uint32_t> m_refCount;
+        bool m_isInCache = true;
+        ECDbCR m_ecdb;
+        Db const* m_dataSourceECDb = nullptr;
+        ECCrudWriteToken const* m_crudWriteToken = nullptr;
+        ECSqlStatementCache const& m_cache;
+
+        CachedECSqlStatement(ECSqlStatementCache const& cache, ECDbCR ecdb, Db const* dataSourceECDb, ECCrudWriteToken const* crudWriteToken)
+            : ECSqlStatement(), m_cache(cache), m_ecdb(ecdb), m_dataSourceECDb(dataSourceECDb), m_crudWriteToken(crudWriteToken) {}
+
+    public:
+        DEFINE_BENTLEY_NEW_DELETE_OPERATORS
+
+        ~CachedECSqlStatement() {}
+
+        //! CachedECSqlStatements can never be finalized externally. That will corrupt the cache.
+        void Finalize() = delete;
+
+        uint32_t AddRef() const { return m_refCount.IncrementAtomicPre(); }
+        uint32_t GetRefCount() const { return m_refCount.load(); }
+        ECDB_EXPORT uint32_t Release();
+    };
+
+typedef RefCountedPtr<CachedECSqlStatement> CachedECSqlStatementPtr;
+
+//=======================================================================================
+//! A cache of shared ECSqlStatements that can be reused without re-preparing.
+//! It can be very expensive to prepare an ECSQL statement,
+//! so this class provides a way to save previously prepared statements for reuse (note, a prepared ECSqlStatement is specific to a
+//! particular ECDb file)
+//! The size of the cache is determined by the caller. The cache releases the
+//! oldest statement when a new entry is added to a full cache.
+//! @note Clients must make sure to release any cached statement and the cache itself
+//! before the corresponding ECDb file is closed.
+//!
+//! ### Cache usage diagnostics
+//! As clients can only indirectly control the lifetime of statements in the cache, diagnostics can help
+//! applications analyze how often statements get popped out of the cache and later readded again.This only run in a debug build. To enable
+//! ECSqlStatement cache diagnostics:
+//!   name <b>Diagnostics.ECSqlStatement.Cache</b> and assign it the log severity @c @b TRACE.
+//! With that enabled, %ECDb logs when a new statement was added to the cache and an existing one was removed from it.
+// @bsiclass
+//=======================================================================================
+struct EXPORT_VTABLE_ATTRIBUTE ECSqlStatementCache final
+    {
+    private:
+        friend struct CachedECSqlStatement;
+
+        mutable BeMutex m_mutex;
+        Utf8String m_name;
+        mutable std::list<CachedECSqlStatementPtr> m_entries;
+        uint32_t m_maxSize;
+
+        //not copyable
+        ECSqlStatementCache(ECSqlStatementCache const&) = delete;
+        ECSqlStatementCache& operator=(ECSqlStatementCache const&) = delete;
+
+        CachedECSqlStatement* FindEntry(ECDbCR ecdb, DbCP datasource, ECCrudWriteToken const* crudWriteToken, Utf8CP ecsql) const; // Requires m_mutex locked
+        CachedECSqlStatementPtr AddStatement(CachedECSqlStatementPtr&, ECDbCR, DbCP datasource, ECCrudWriteToken const* token, Utf8CP ecsql) const; // Requires m_mutex locked
+        void GetPreparedStatement(CachedECSqlStatementPtr&, ECDbCR ,DbCP, ECCrudWriteToken const*, Utf8CP, bool logPrepareErrors, ECSqlStatus* outPrepareStatus) const;
+    public:
+        //! Initializes a new ECSqlStatementCache of the specified size.
+        //! @param [in] maxSize Maximum number of statements the cache can hold. If a new statement is added
+        //! to a full cache, the oldest statement is removed.
+        //! @param [in] name Name for the cache in case apps use multiple caches and need to tell between them
+        ECDB_EXPORT explicit ECSqlStatementCache(uint32_t maxSize, Utf8CP name = nullptr);
+        ~ECSqlStatementCache() { Empty(); }
+
+        //! Gets a cached and prepared statement for the specified ECSQL.
+        //! If there was no statement in the cache for the ECSQL, a new one will be prepared and cached.
+        //! Otherwise an existing ready-to-use statement will be returned, i.e. clients neither need to call
+        //! ECSqlStatement::Reset nor ECSqlStatement::ClearBindings on it.
+        //! @param [in] ecdb ECDb file
+        //! @param [in] ecsql ECSQL string for which to return a prepared statement
+        //! @param[in] logPrepareErrors It determines when attempt to prepare statement, if to log errors or not
+        //! @param[out] prepareStatus Optional statement prepare status only set if the statement needed to be prepared.
+        //! @return Prepared and ready-to-use statement or nullptr in case of preparation or other errors
+        CachedECSqlStatementPtr GetPreparedStatement(ECDbCR ecdb, Utf8CP ecsql, bool logPrepareErrors = true, ECSqlStatus* prepareStatus = nullptr) const
+            {
+            return GetPreparedStatement(ecdb, ecsql, nullptr, logPrepareErrors, prepareStatus);
+            }
+
+        //! Gets a cached and prepared statement for the specified ECSQL.
+        //! If there was no statement in the cache for the ECSQL, a new one will be prepared and cached.
+        //! Otherwise an existing ready-to-use statement will be returned, i.e. clients neither need to call
+        //! ECSqlStatement::Reset nor ECSqlStatement::ClearBindings on it.
+        //! @param [in] ecdb ECDb file
+        //! @param [in] ecsql ECSQL string for which to return a prepared statement
+        //! @param [in] token Token required to execute ECSQL INSERT, UPDATE, DELETE statements if
+        //! the ECDb file was set-up with the "require ECSQL write token" option.
+        //! If the option is not set, nullptr can be passed for @p token.
+        //! @param[in] logPrepareErrors It determines when attempt to prepare statement, if to log errors or not
+        //! @param[out] prepareStatus Optional statement prepare status only set if the statement needed to be prepared.
+        //! @return Prepared and ready-to-use statement or nullptr in case of preparation or other errors
+        ECDB_EXPORT CachedECSqlStatementPtr GetPreparedStatement(ECDbCR ecdb, Utf8CP ecsql, ECCrudWriteToken const* token, bool logPrepareErrors = true, ECSqlStatus* prepareStatus = nullptr) const;
+
+        //! Gets a cached and prepared statement for the specified SELECT ECSQL.
+        //! @remarks
+        //! This overload is for multi-threading scenarios. See
+        //! @ref BentleyApi::BeSQLite::EC::ECSqlStatement::Prepare(SchemaManager const&, Db const&, Utf8CP) "ECSqlStatement::Prepare(SchemaManager const&, Db const&, Utf8CP)"
+        //! for details.
+        //!
+        //! If there was no statement in the cache for the ECSQL, a new one will be prepared and cached.
+        //! Otherwise an existing ready-to-use statement will be returned, i.e. clients neither need to call
+        //! ECSqlStatement::Reset nor ECSqlStatement::ClearBindings on it.
+        //! @see BentleyApi::BeSQLite::EC::ECSqlStatement::Prepare(SchemaManager const&, Db const&, Utf8CP)
+        //! @param[in] schemaManager SchemaManager that is to be used to parse the ECSQL. e.g. as returned from  @ref BentleyApi::BeSQLite::EC::ECDb::Schemas() "ECDb::Schemas()"
+        //! @param[in] dataSourceECDb Connection to the same ECDb file which is to be used to execute ECSqlStatement. Must be read-only, but can be in a
+        //! another thread than @p schemaManager
+        //! @param[in] selectECSql SELECT ECSQL
+        //! @param[in] logPrepareErrors It determines when attempt to prepare statement, if to log errors or not
+        //! @param[out] prepareStatus Optional statement prepare status only set if the statement needed to be prepared.
+        //! @return Prepared and ready-to-use statement or nullptr in case of preparation or other errors
+        ECDB_EXPORT CachedECSqlStatementPtr GetPreparedStatement(SchemaManagerCR schemaManager, DbCR dataSourceECDb, Utf8CP selectECSql, bool logPrepareErrors = true, ECSqlStatus* prepareStatus = nullptr) const;
+
+        //! Returns whether the cache is currently empty or not.
+        //! @return true if cache is empty, false otherwise
+        bool IsEmpty() const { return m_entries.empty(); }
+        //! Returns number of currently cached statements
+        //! @return Number of currently cached statements
+        uint32_t Size() const { return (uint32_t) m_entries.size(); }
+        //! Empties the cache, thus releasing any cached statements
+        ECDB_EXPORT void Empty();
+
+        //! Gets the name of the cache
+        //! @return Cache's name or nullptr if not set
+        Utf8CP GetName() const { return m_name.c_str(); }
+
+        //! Logs the ECSQL strings of the currently cached ECSqlStatements.
+        ECDB_EXPORT void Log() const;
+    };
+
+#if !defined (DOCUMENTATION_GENERATOR)
+//=======================================================================================
+//! Helper that parses an ECSQL and formats the result to a string.
+//=======================================================================================
+struct ECSqlParseTreeFormatter final
+    {
+    private:
+        ECSqlParseTreeFormatter();
+        ~ECSqlParseTreeFormatter();
+
+    public:
+        // Returns ECSQL parse tree. Good enough to convert again into ECSQL.
+        ECDB_EXPORT static BentleyStatus ECSqlToJson(BeJsValue, ECDbCR, Utf8CP ecsql);
+        // Returns ECSQL after parsing ECSQL and then rendering parse tree back into ECSQL.
+        ECDB_EXPORT static BentleyStatus NormalizeECSql(Utf8StringR, ECDbCR, Utf8CP ecsql);
+
+        ECDB_EXPORT static BentleyStatus ParseAndFormatECSqlParseNodeTree(Utf8StringR parseNodeTree, ECDbCR, Utf8CP ecsql);
+        //!@param[out] expTree Expression tree as JSON value of this format:
+        //!                    {"Exp":"<exp as string>",
+        //!                     "Children": [{"Exp":"<exp as string>",
+        //!                                   "Children": [....]},
+        //!                                   {"Exp":"<exp as string>",
+        //!                                   "Children": [....]},
+        //!                                   ...]}
+        ECDB_EXPORT static BentleyStatus ParseAndFormatECSqlExpTree(Json::Value& expTree, Utf8StringR ecsqlFromExpTree, ECDbCR, Utf8CP ecsql);
+    };
+
+#endif
+//=======================================================================================
+// @bsiclass
+//=======================================================================================
+struct IJsSerializable {
+    public:
+        ECDB_EXPORT virtual void ToJs(BeJsValue&) const = 0;
+        ECDB_EXPORT std::string Stringify(StringifyFormat format = StringifyFormat::Default) const;
+};
+
+//=======================================================================================
+// @bsiclass
+//=======================================================================================
+struct ECSqlRowProperty final: IJsSerializable {
+    struct List final: public std::vector<ECSqlRowProperty>, IJsSerializable {
+        private:
+            ECSqlRowProperty const& GetPropertyInfo(std::string const& name) const;
+        public:
+            ECSqlRowProperty const& operator [](std::string const& name) const { return GetPropertyInfo(name);}
+            ECSqlRowProperty const& operator [](int index) const { return at(index); }
+            ECDB_EXPORT void ToJs(BeJsValue& val) const override;
+            ECDB_EXPORT void append(std::string className,
+                std::string accessString,
+                std::string jsonName,
+                std::string name,
+                std::string typeName,
+                bool generated,
+                std::string extendedType,
+                int index
+            );
+    };
+    private:
+        static constexpr auto JClass = "className";
+        static constexpr auto JAccessString = "accessString";
+        static constexpr auto JGenerated = "generated";
+        static constexpr auto JIndex = "index";
+        static constexpr auto JJsonName = "jsonName";
+        static constexpr auto JName = "name";
+        static constexpr auto JExtendedType = "extendedType";
+        static constexpr auto JType = "typeName";
+        std::string m_className;
+        std::string m_accessString;
+        std::string m_jsonName;
+        std::string m_name;
+        std::string m_typeName;
+        std::string m_extendedType;
+        bool m_isGenerated;
+        int  m_index;
+
+    public:
+        ECSqlRowProperty():m_index(-1), m_isGenerated(false){}
+        ECSqlRowProperty(std::string className, std::string accessString, std::string jsonName, std::string name, std::string typeName, bool generated, std::string extendedType, int index)
+            :m_index(index), m_extendedType(extendedType), m_className(className), m_accessString(accessString), m_jsonName(jsonName), m_name(name), m_typeName(typeName), m_isGenerated(generated){}
+        virtual ~ECSqlRowProperty(){}
+        std::string const& GetClassName() const { return m_className;}
+        std::string const& GetAccessString() const { return m_accessString;}
+        std::string const& GetJsonName() const { return m_jsonName;}
+        std::string const& GetName() const { return m_name;}
+        std::string const& GetTypeName() const { return m_typeName;}
+        std::string const& GetExtendedType() const { return m_extendedType;}
+        bool IsGenerated() const { return m_isGenerated;}
+        int GetIndex() const { return m_index;}
+        bool IsValid() const {return m_index >=0;}
+        ECDB_EXPORT void ToJs(BeJsValue& val) const override;
+};
+
+//=======================================================================================
+//! @bsiclass
+//=======================================================================================
+struct ECSqlRowAdaptor {
+private:
+    bool m_abbreviateBlobs;
+    bool m_classIdToClassNames;
+    bool m_useJsName;
+    ECDbCR m_ecdb;
+
+private:
+    BentleyStatus RenderRootProperty(BeJsValue out, IECSqlValue const& in) const;
+    BentleyStatus RenderProperty(BeJsValue out, IECSqlValue const& in) const;
+    BentleyStatus RenderPrimitiveProperty(BeJsValue out, IECSqlValue const& in, ECN::PrimitiveType const* prop) const;
+    BentleyStatus RenderNavigationProperty(BeJsValue out, IECSqlValue const& in) const;
+    BentleyStatus RenderPoint2d(BeJsValue out, IECSqlValue const& in) const;
+    BentleyStatus RenderPoint3d(BeJsValue out, IECSqlValue const& in) const;
+    BentleyStatus RenderLong(BeJsValue out, IECSqlValue const& in, ECN::PrimitiveECPropertyCP prop) const;
+    BentleyStatus RenderGeometryProperty(BeJsValue out, IECSqlValue const& in) const;
+    BentleyStatus RenderBinaryProperty(BeJsValue out, IECSqlValue const& in) const;
+    BentleyStatus RenderStructProperty(BeJsValue out, IECSqlValue const& in) const;
+    BentleyStatus RenderPrimitiveArrayProperty(BeJsValue out, IECSqlValue const& in) const;
+    BentleyStatus RenderStructArrayProperty(BeJsValue out, IECSqlValue const& in) const;
+
+public:
+    ECSqlRowAdaptor(ECDbCR ecdb) : m_ecdb(ecdb), m_abbreviateBlobs(true), m_classIdToClassNames(false), m_useJsName(false) {}
+    ECSqlRowAdaptor& SetAbbreviateBlobs(bool v) { m_abbreviateBlobs = v; return *this; }
+    ECSqlRowAdaptor& SetConvertClassIdsToClassNames(bool v) { m_classIdToClassNames = v; return *this; }
+    ECSqlRowAdaptor& UseJsNames(bool v) { m_useJsName = v; return *this; }
+    ECDB_EXPORT BentleyStatus RenderRow(BeJsValue rowJson, IECSqlRow const& stmt, bool asArray = true) const;
+    ECDB_EXPORT BentleyStatus RenderValue(BeJsValue valJson, IECSqlValue const& val) { return RenderRootProperty(valJson, val); }
+    ECDB_EXPORT void GetMetaData(ECSqlRowProperty::List& list, ECSqlStatement const& stmt) const;
+};
+
+//=======================================================================================
+//! @bsiclass
+//=======================================================================================
+struct ECSqlStatementRow : public IECSqlRow {
+    private:
+        ECSqlStatementCR m_stmt;
+    public:
+        ECSqlStatementRow(ECSqlStatement const& stmt) : m_stmt(stmt) {}
+        virtual int GetColumnCount() const override { return m_stmt.GetColumnCount(); }
+        virtual IECSqlValue const& GetValue(int columnIndex) const override { return m_stmt.GetValue(columnIndex); }
+};
+
+END_BENTLEY_SQLITE_EC_NAMESPACE