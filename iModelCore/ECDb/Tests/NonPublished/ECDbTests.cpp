/*---------------------------------------------------------------------------------------------
* Copyright (c) Bentley Systems, Incorporated. All rights reserved.
* See LICENSE.md in the repository root for full copyright notice.
*--------------------------------------------------------------------------------------------*/
#include "ECDbPublishedTests.h"

USING_NAMESPACE_BENTLEY_EC
#include <ECDb/ConcurrentQueryManager.h>
#include <future>
#include <chrono>
#include <queue>
#include <thread>
#include <memory>
BEGIN_ECDBUNITTESTS_NAMESPACE

//---------------------------------------------------------------------------------------
// @bsimethod
//+---------------+---------------+---------------+---------------+---------------+------
TEST(ECInstanceId, Conversion)
    {
    //ToString
    ECInstanceId ecInstanceId(UINT64_C(123456789));
    Utf8CP expectedInstanceId = "123456789";
    Utf8Char actualInstanceId[BeInt64Id::ID_STRINGBUFFER_LENGTH];
    ecInstanceId.ToString(actualInstanceId);
    EXPECT_STREQ(expectedInstanceId, actualInstanceId) << "Unexpected InstanceId generated from ECInstanceId " << ecInstanceId.GetValue();

    ecInstanceId = ECInstanceId(UINT64_C(0));
    expectedInstanceId = "0";
    actualInstanceId[0] = '\0';
    ecInstanceId.ToString(actualInstanceId);
    EXPECT_STREQ(expectedInstanceId, actualInstanceId) << "Unexpected InstanceId generated from ECInstanceId " << ecInstanceId.GetValueUnchecked();

    //FromString
    Utf8CP instanceId = "123456789";
    ECInstanceId expectedECInstanceId(UINT64_C(123456789));
    ECInstanceId actualECInstanceId;
    EXPECT_EQ(SUCCESS, ECInstanceId::FromString(actualECInstanceId, instanceId));
    EXPECT_EQ(expectedECInstanceId.GetValue(), actualECInstanceId.GetValue()) << "Unexpected ECInstanceId parsed from InstanceId " << instanceId;

    instanceId = "0";
    expectedECInstanceId = ECInstanceId(UINT64_C(0));
    actualECInstanceId = ECInstanceId();
    EXPECT_NE(SUCCESS, ECInstanceId::FromString(actualECInstanceId, instanceId));

    instanceId = "0000";
    expectedECInstanceId = ECInstanceId(UINT64_C(0));
    actualECInstanceId = ECInstanceId();
    EXPECT_NE(SUCCESS, ECInstanceId::FromString(actualECInstanceId, instanceId));

    instanceId = "-123456";
    EXPECT_NE(SUCCESS, ECInstanceId::FromString(actualECInstanceId, instanceId)) << "InstanceId with negative number '" << instanceId << "' is not expected to be supported by ECInstanceId::FromString";

    instanceId = "-12345678901234";
    EXPECT_NE(SUCCESS, ECInstanceId::FromString(actualECInstanceId, instanceId)) << "InstanceId with negative number '" << instanceId << "' is not expected to be supported by ECInstanceId::FromString";

    //now test with invalid instance ids
    ScopedDisableFailOnAssertion disableFailOnAssertion;

    instanceId = "0x75BCD15";
    expectedECInstanceId = ECInstanceId(UINT64_C(123456789));
    actualECInstanceId = ECInstanceId();
    EXPECT_EQ(SUCCESS, ECInstanceId::FromString(actualECInstanceId, instanceId)) << "InstanceId with hex formatted number '" << instanceId << "' is expected to be supported by ECInstanceId::FromString";
    EXPECT_TRUE(actualECInstanceId == ECInstanceId(UINT64_C(0x75BCD15)));

    instanceId = "i-12345";
    EXPECT_NE(SUCCESS, ECInstanceId::FromString(actualECInstanceId, instanceId)) << "InstanceId starting with i- '" << instanceId << "' is not expected to be supported by ECInstanceId::FromString";

    instanceId = "1234a123";
    EXPECT_NE(SUCCESS, ECInstanceId::FromString(actualECInstanceId, instanceId)) << "Non-numeric InstanceId '" << instanceId << "' is not expected to be supported by ECInstanceId::FromString";

    instanceId = "blabla";
    EXPECT_NE(SUCCESS, ECInstanceId::FromString(actualECInstanceId, instanceId)) << "Non-numeric InstanceId '" << instanceId << "' is not expected to be supported by ECInstanceId::FromString";
    }

//---------------------------------------------------------------------------------------
// @bsiclass
//+---------------+---------------+---------------+---------------+---------------+------
TEST(SQLiteRegression, Test)
    {
    BeFileName testFilePath(L"D:\\temp\\sqliteselectissue.db");
    if (!testFilePath.DoesPathExist())
        return;

    BeFileName temporaryDir;
    BeTest::GetHost().GetOutputRoot(temporaryDir);
    BeSQLiteLib::Initialize(temporaryDir);

    Db db;
    ASSERT_EQ(BE_SQLITE_OK, db.OpenBeSQLiteDb(testFilePath, Db::OpenParams(Db::OpenMode::Readonly)));

    Utf8CP problematicSql = R"sql(
    SELECT 1 FROM test_ClassA, (SELECT Id,ECClassId,SourceId,TargetId FROM test_Rel2) rel, test_ClassB
       WHERE test_ClassA.Id=? AND test_ClassA.Id=rel.SourceId AND test_ClassB.Id=rel.TargetId
                )sql";

    printf("Query plan: %s\r\n", db.ExplainQuery(problematicSql, true).c_str());
    printf("Query: %s\r\n", db.ExplainQuery(problematicSql, false).c_str());

    Statement verifyStmt;
    ASSERT_EQ(BE_SQLITE_OK, verifyStmt.Prepare(db, problematicSql));


    ASSERT_EQ(BE_SQLITE_OK, verifyStmt.BindInt64(1, 1));
    ASSERT_EQ(BE_SQLITE_ROW, verifyStmt.Step());
    verifyStmt.Reset();
    verifyStmt.ClearBindings();
    ASSERT_EQ(BE_SQLITE_OK, verifyStmt.BindText(1, "1", Statement::MakeCopy::No));
    ASSERT_EQ(BE_SQLITE_ROW, verifyStmt.Step()) << "This currently returns BE_SQLITE_DONE, possible due to a SQLite regression";
    }

//---------------------------------------------------------------------------------------
// @bsiclass
//+---------------+---------------+---------------+---------------+---------------+------
TEST(ECDbInit, Initialize)
    {
    BeFileName applicationSchemaDir;
    BeTest::GetHost().GetDgnPlatformAssetsDirectory(applicationSchemaDir);
    BeFileName temporaryDir;
    BeTest::GetHost().GetOutputRoot(temporaryDir);
    ECDb::Initialize(temporaryDir, &applicationSchemaDir);
    ASSERT_EQ(true, ECDb::IsInitialized());
    }

//---------------------------------------------------------------------------------------
// @bsiclass
//+---------------+---------------+---------------+---------------+---------------+------
TEST_F(ECDbTestFixture, Settings)
    {
    EXPECT_FALSE(ECDb().GetECDbSettings().RequiresECCrudWriteToken());
    EXPECT_FALSE(ECDb().GetECDbSettings().RequiresECSchemaImportToken());

    struct RestrictableECDb final : ECDb
        {
        RestrictableECDb(bool requireCrudToken, bool requireSchemaImportToken) : ECDb()
            {
            ApplyECDbSettings(requireCrudToken, requireSchemaImportToken);
            }

        ~RestrictableECDb() {}

        ECCrudWriteToken const* GetCrudToken() const { return GetECDbSettingsManager().GetCrudWriteToken(); }
        SchemaImportToken const* GetImportToken() const { return GetECDbSettingsManager().GetSchemaImportToken(); }
        };

    ASSERT_EQ(BE_SQLITE_OK, SetupECDb("settings.ecdb"));
    BeFileName testFilePath(m_ecdb.GetDbFileName());
    CloseECDb();

    auto createSchemaV1 = [] ()
        {
        ECSchemaPtr schema = nullptr;
        EXPECT_EQ(ECObjectsStatus::Success, ECSchema::CreateSchema(schema, "Test", "t", 1, 0, 0));
        ECEntityClassP testClass = nullptr;
        EXPECT_EQ(ECObjectsStatus::Success, schema->CreateEntityClass(testClass, "Foo1"));
        PrimitiveECPropertyP testProp = nullptr;
        EXPECT_EQ(ECObjectsStatus::Success, testClass->CreatePrimitiveProperty(testProp, "Name", PRIMITIVETYPE_String));
        testClass = nullptr;
        EXPECT_EQ(ECObjectsStatus::Success, schema->CreateEntityClass(testClass, "Foo2"));
        EXPECT_EQ(ECObjectsStatus::Success, testClass->CreatePrimitiveProperty(testProp, "Name", PRIMITIVETYPE_String));
        return schema;
        };

    //creates V2 of the test schema that contains changes (a class is deleted) that are not supported by changeset merging
    auto createSchemaV2 = [] ()
        {
        ECSchemaPtr schema = nullptr;
        EXPECT_EQ(ECObjectsStatus::Success, ECSchema::CreateSchema(schema, "Test", "t", 2, 0, 0));
        ECEntityClassP testClass = nullptr;
        EXPECT_EQ(ECObjectsStatus::Success, schema->CreateEntityClass(testClass, "Foo2"));
        PrimitiveECPropertyP testProp = nullptr;
        EXPECT_EQ(ECObjectsStatus::Success, testClass->CreatePrimitiveProperty(testProp, "Name", PRIMITIVETYPE_String));
        return schema;
        };


    for (bool requiresECCrudWriteToken : {false, true})
        {
        for (bool requiresSchemaImportToken : {false, true})
            {
            RestrictableECDb ecdb(requiresECCrudWriteToken, requiresSchemaImportToken);
            EXPECT_EQ(requiresECCrudWriteToken, ecdb.GetECDbSettings().RequiresECCrudWriteToken());
            EXPECT_EQ(requiresSchemaImportToken, ecdb.GetECDbSettings().RequiresECSchemaImportToken());

            ASSERT_EQ(BE_SQLITE_OK, ecdb.OpenBeSQLiteDb(testFilePath, ECDb::OpenParams(ECDb::OpenMode::ReadWrite)));
            Utf8CP ecsql = "INSERT INTO ecdbf.ExternalFileInfo(Name) VALUES('foofile.txt')";
            if (requiresECCrudWriteToken)
                {
                ECSqlStatement stmt;
                ASSERT_TRUE(ecdb.GetCrudToken() != nullptr) << "RequiresECCrudWriteToken == true";
                ASSERT_EQ(ECSqlStatus::Error, stmt.Prepare(ecdb, ecsql, nullptr)) << "RequiresECCrudWriteToken == true";
                ASSERT_EQ(ECSqlStatus::Success, stmt.Prepare(ecdb, ecsql, ecdb.GetCrudToken())) << "RequiresECCrudWriteToken == true";
                ASSERT_EQ(BE_SQLITE_DONE, stmt.Step()) << "RequiresECCrudWriteToken == true";
                }
            else
                {
                ECSqlStatement stmt;
                ASSERT_TRUE(ecdb.GetCrudToken() == nullptr) << "RequiresECCrudWriteToken == false";
                ASSERT_EQ(ECSqlStatus::Success, stmt.Prepare(ecdb, ecsql, nullptr)) << "RequiresECCrudWriteToken == false";
                ASSERT_EQ(BE_SQLITE_DONE, stmt.Step()) << "RequiresECCrudWriteToken == false";
                }

            if (requiresSchemaImportToken)
                {
                ASSERT_TRUE(ecdb.GetImportToken() != nullptr) << "RequiresSchemaImportToken == true";
                ECSchemaPtr schema = createSchemaV1();
                ASSERT_EQ(ERROR, ecdb.Schemas().ImportSchemas({schema.get()}, nullptr)) << "RequiresSchemaImportToken == true";
                ecdb.AbandonChanges();
                schema = createSchemaV1();
                ASSERT_EQ(SUCCESS, ecdb.Schemas().ImportSchemas({schema.get()}, ecdb.GetImportToken())) << "RequiresSchemaImportToken == true";
                ASSERT_TRUE(ecdb.Schemas().GetClass("Test", "Foo1") != nullptr) << "RequiresSchemaImportToken == true";
                ASSERT_TRUE(ecdb.Schemas().GetClass("Test", "Foo2") != nullptr) << "RequiresSchemaImportToken == true";
                }
            else
                {
                ECSchemaPtr schema = createSchemaV1();
                ASSERT_TRUE(ecdb.GetImportToken() == nullptr) << "RequiresSchemaImportToken == false";
                ASSERT_EQ(SUCCESS, ecdb.Schemas().ImportSchemas({schema.get()}, nullptr)) << "RequiresSchemaImportToken == false";
                ASSERT_TRUE(ecdb.Schemas().GetClass("Test", "Foo1") != nullptr) << "RequiresSchemaImportToken == false";
                ASSERT_TRUE(ecdb.Schemas().GetClass("Test", "Foo2") != nullptr) << "RequiresSchemaImportToken == false";
                }

            ecdb.AbandonChanges();
            }
        }
    }

//=======================================================================================
// @bsiclass
//=======================================================================================
struct TestOtherConnectionECDb : ECDb
    {
    int m_changeCount;
    TestOtherConnectionECDb()
        : m_changeCount(0)
        {}

    void _OnDbChangedByOtherConnection() override
        {
        m_changeCount++;
        ECDb::_OnDbChangedByOtherConnection();
        }
    };

//---------------------------------------------------------------------------------------
// Test to ensure that PRAGMA data_version changes when another connection changes a database
// @bsiclass
//+---------------+---------------+---------------+---------------+---------------+------
TEST_F(ECDbTestFixture, TwoConnections)
    {
    BeFileName testECDbPath;
    {
    ASSERT_EQ(BE_SQLITE_OK, SetupECDb("twoConnections.ecdb"));
    testECDbPath = BeFileName(m_ecdb.GetDbFileName());
    m_ecdb.CloseDb();
    }

    TestOtherConnectionECDb ecdb1, ecdb2;
    ASSERT_EQ(BE_SQLITE_OK, ecdb1.OpenBeSQLiteDb(testECDbPath, ECDb::OpenParams(ECDb::OpenMode::ReadWrite, DefaultTxn::No)));
    ASSERT_EQ(BE_SQLITE_OK, ecdb2.OpenBeSQLiteDb(testECDbPath, ECDb::OpenParams(ECDb::OpenMode::ReadWrite, DefaultTxn::No)));

    { // make a change to the database from the first connection
    Savepoint t1(ecdb1, "tx1");
    // the first transaction should not call _OnDbChangedByOtherConnection
    ASSERT_EQ(0, ecdb1.m_changeCount);
    ecdb1.CreateTable("TEST", "Col1 INTEGER");
    }

    { // make a change to the database from the second connection
    Savepoint t2(ecdb2, "tx2");
    // the first transaction on the second connection should not call _OnDbChangedByOtherConnection
    ASSERT_EQ(0, ecdb2.m_changeCount);
    ecdb2.ExecuteSql("INSERT INTO TEST(Col1) VALUES(3)");
    }

    { // start another transaction on the first connection. This should notice that the second connection changed the db.
    Savepoint t3(ecdb1, "tx1");
    ASSERT_EQ(1, ecdb1.m_changeCount);
    ecdb1.ExecuteSql("INSERT INTO TEST(Col1) VALUES(4)");
    }

    { // additional changes from the same connection should not trigger additional calls to _OnDbChangedByOtherConnection
    Savepoint t3(ecdb1, "tx1");
    ASSERT_EQ(1, ecdb1.m_changeCount);
    ecdb1.ExecuteSql("INSERT INTO TEST(Col1) VALUES(5)");
    }
    }

//---------------------------------------------------------------------------------------
// @bsiclass
//+---------------+---------------+---------------+---------------+---------------+------
struct TestBusyRetry : BusyRetry
    {
    int m_retryCount;
    mutable int m_actualRetryCount;

    Savepoint* m_savepointToCommitDuringRetry;
    int m_retryCountBeforeCommit;


    explicit TestBusyRetry(int retryCount)
        : m_retryCount(retryCount), m_actualRetryCount(0), m_savepointToCommitDuringRetry(nullptr), m_retryCountBeforeCommit(-1)
        {}

    int _OnBusy(int count) const override
        {
        //count is 0-based
        if (count >= m_retryCount)
            return 0;

        m_actualRetryCount = count + 1;

        if (m_savepointToCommitDuringRetry != nullptr && m_retryCountBeforeCommit == count)
            {
            if (BE_SQLITE_OK != m_savepointToCommitDuringRetry->Commit())
                {
                BeAssert(false && "Cannot commit write transaction in retry loop.");
                return 1;
                }
            }

        return 1;
        }

    void Reset() { m_actualRetryCount = 0; }
    void SetSavepointToCommitDuringRetry(Savepoint& savepoint, int retryCountBeforeCommit)
        {
        m_savepointToCommitDuringRetry = &savepoint;
        m_retryCountBeforeCommit = retryCountBeforeCommit;
        }
    };

//---------------------------------------------------------------------------------------
// @bsiclass
//+---------------+---------------+---------------+---------------+---------------+------
TEST_F(ECDbTestFixture, TwoConnectionsWithBusyRetryHandler)
    {
    BeFileName testECDbPath;
    {
    ASSERT_EQ(BE_SQLITE_OK, SetupECDb("twoConnectionsWithBusyRetryHandler.ecdb"));
    testECDbPath = BeFileName(m_ecdb.GetDbFileName());
    m_ecdb.CloseDb();
    }

    ECDb::OpenParams openParams(ECDb::OpenMode::ReadWrite, DefaultTxn::No);
    ECDb ecdb1;
    DbResult result = ecdb1.OpenBeSQLiteDb(testECDbPath, openParams);
    ASSERT_EQ(BE_SQLITE_OK, result);
    TestBusyRetry retry(3);
    retry.AddRef();
    ECDb ecdb2;
    openParams = ECDb::OpenParams(ECDb::OpenMode::ReadWrite, DefaultTxn::No);
    openParams.SetBusyRetry(&retry);
    result = ecdb2.OpenBeSQLiteDb(testECDbPath, openParams);
    ASSERT_EQ(BE_SQLITE_OK, result);

    {
    // make a change to the database from the first connection
    Savepoint s1(ecdb1, "ecdb1");
    ecdb1.CreateTable("TEST", "Col1 INTEGER");

    // try to make a change to the database from the second connection which should fail

    Savepoint s2(ecdb2, "ecdb2", false, BeSQLiteTxnMode::Immediate);
    result = s2.Begin();
    ASSERT_EQ(BE_SQLITE_BUSY, result);
    ASSERT_EQ(retry.m_retryCount, retry.m_actualRetryCount);
    }

    //at this point all locks should be cleared again.

    // now try to make a change to the database if the retry handler commits the open transaction on the first connection
    {
    // make a change to the database from the first connection
    Savepoint s1(ecdb1, "ecdb1");
    ecdb1.CreateTable("TEST2", "Col1 INTEGER");

    retry.Reset();
    Savepoint s2(ecdb2, "ecdb2", false, BeSQLiteTxnMode::Immediate);
    int retryAttemptsBeforeCommitting = 2;
    retry.SetSavepointToCommitDuringRetry(s1, 2);
    result = s2.Begin();
    ASSERT_EQ(BE_SQLITE_OK, result) << "Change on first conn gets committed during retry, so Savepoint.Begin should succeed";
    //after commit one more retry will be done (therefore + 1)
    ASSERT_EQ(retryAttemptsBeforeCommitting + 1, retry.m_actualRetryCount);
    }
    }

//---------------------------------------------------------------------------------------
// @bsimethod
//+---------------+---------------+---------------+---------------+---------------+------
TEST_F(ECDbTestFixture, ResetInstanceIdSequence)
    {
    struct TestECDb final : ECDb
        {
        TestECDb() : ECDb() {}
        ~TestECDb() {}

        BentleyStatus CallResetInstanceIdSequence(BeBriefcaseId newBriefcaseId, IdSet<ECClassId> const* ecClassIgnoreList) { return ResetInstanceIdSequence(newBriefcaseId, ecClassIgnoreList); }

        BeBriefcaseBasedId GetInstanceIdSequenceValue()
            {
            BriefcaseLocalValueCache& cache = GetBLVCache();
            size_t ix = 0;
            if (!cache.TryGetIndex(ix, "ec_instanceidsequence"))
                return BeBriefcaseBasedId();

            uint64_t val = 0;
            if (BE_SQLITE_OK != cache.QueryValue(val, ix))
                return BeBriefcaseBasedId();

            return BeBriefcaseBasedId(val);
            }
        };

    ASSERT_EQ(SUCCESS, SetupECDb("ResetInstanceIdSequence.ecdb", SchemaItem(R"xml(<?xml version="1.0" encoding="utf-8" ?>
                                                                        <ECSchema schemaName="TestSchema" alias="ts" version="1.0" xmlns="http://www.bentley.com/schemas/Bentley.ECXML.3.1">
                                                                            <ECSchemaReference name="ECDbMap" version="02.00" alias="ecdbmap" />
                                                                            <ECEntityClass typeName="A" >
                                                                                <ECCustomAttributes>
                                                                                   <ClassMap xmlns="ECDbMap.02.00">
                                                                                        <MapStrategy>TablePerHierarchy</MapStrategy>
                                                                                    </ClassMap>
                                                                                 </ECCustomAttributes>
                                                                                <ECProperty propertyName="Prop1" typeName="int" />
                                                                            </ECEntityClass>
                                                                            <ECEntityClass typeName="A1" >
                                                                                <BaseClass>A</BaseClass>
                                                                                <ECProperty propertyName="Prop2" typeName="int" />
                                                                            </ECEntityClass>
                                                                            <ECEntityClass typeName="B" >
                                                                                <ECCustomAttributes>
                                                                                   <ClassMap xmlns="ECDbMap.02.00">
                                                                                        <MapStrategy>TablePerHierarchy</MapStrategy>
                                                                                    </ClassMap>
                                                                                 </ECCustomAttributes>
                                                                                <ECProperty propertyName="Prop1" typeName="int" />
                                                                            </ECEntityClass>
                                                                            <ECEntityClass typeName="B1" >
                                                                                <BaseClass>B</BaseClass>
                                                                                <ECProperty propertyName="Prop2" typeName="int" />
                                                                            </ECEntityClass>
                                                                            <ECEntityClass typeName="C" >
                                                                                <ECCustomAttributes>
                                                                                   <ClassMap xmlns="ECDbMap.02.00">
                                                                                        <MapStrategy>TablePerHierarchy</MapStrategy>
                                                                                    </ClassMap>
                                                                                 </ECCustomAttributes>
                                                                                <ECProperty propertyName="Prop1" typeName="int" />
                                                                            </ECEntityClass>
                                                                            <ECEntityClass typeName="C1" >
                                                                                <BaseClass>C</BaseClass>
                                                                                <ECProperty propertyName="Prop2" typeName="int" />
                                                                            </ECEntityClass>
                                                                            <ECEntityClass typeName="C2" >
                                                                                <BaseClass>C</BaseClass>
                                                                                <ECProperty propertyName="Prop3" typeName="int" />
                                                                            </ECEntityClass>
                                                                            <ECEntityClass typeName="C21" >
                                                                                <BaseClass>C2</BaseClass>
                                                                                <ECProperty propertyName="Prop4" typeName="int" />
                                                                            </ECEntityClass>
                                                                        </ECSchema>)xml")));

    BeFileName filePath(m_ecdb.GetDbFileName());

    BeBriefcaseId masterBriefcaseId(BeBriefcaseId::Standalone());
    BeBriefcaseId briefcaseAId(3);
    BeBriefcaseId briefcaseBId(111);

    std::map<uint32_t, uint64_t> sequenceValuesPerBriefcase {{masterBriefcaseId.GetValue(), 0},
                                        {briefcaseAId.GetValue(), 0}, {briefcaseBId.GetValue(), 0}};

    ASSERT_EQ(BE_SQLITE_OK, PopulateECDb(5));
    sequenceValuesPerBriefcase[masterBriefcaseId.GetValue()] = UINT64_C(40);

    ASSERT_EQ(BE_SQLITE_OK, m_ecdb.ResetBriefcaseId(briefcaseAId));
    ASSERT_EQ(BE_SQLITE_OK, PopulateECDb(5));
    sequenceValuesPerBriefcase[briefcaseAId.GetValue()] = UINT64_C(40);

    m_ecdb.CloseDb();

    TestECDb testDb;
    ASSERT_EQ(BE_SQLITE_OK, testDb.OpenBeSQLiteDb(filePath, ECDb::OpenParams(ECDb::OpenMode::ReadWrite)));

    ASSERT_EQ(sequenceValuesPerBriefcase[testDb.GetBriefcaseId().GetValue()], testDb.GetInstanceIdSequenceValue().GetLocalId()) << "Briefcase Id: " << testDb.GetBriefcaseId().GetValue();

    for (std::pair<uint32_t, uint64_t> const& kvPair : sequenceValuesPerBriefcase)
        {
        BeBriefcaseId briefcaseId(kvPair.first);
        uint64_t expectedMaxId = kvPair.second;
        BeBriefcaseBasedId expectedId(briefcaseId, expectedMaxId);
        ASSERT_EQ(SUCCESS, testDb.CallResetInstanceIdSequence(briefcaseId, nullptr)) << briefcaseId.GetValue();
        ASSERT_EQ(expectedId, testDb.GetInstanceIdSequenceValue()) << "Briefcase Id: " << briefcaseId.GetValue() << " Expected sequence value (lower 40 bits): " << expectedMaxId;
        }
    }

//---------------------------------------------------------------------------------------
// @bsimethod
//+---------------+---------------+---------------+---------------+---------------+------
TEST_F(ECDbTestFixture, GetAndAssignBriefcaseIdForDb)
    {
    ASSERT_EQ(SUCCESS, SetupECDb("ecdbbriefcaseIdtest.ecdb", SchemaItem::CreateForFile("StartupCompany.02.00.00.ecschema.xml")));

    BeBriefcaseId id = m_ecdb.GetBriefcaseId();
    ASSERT_TRUE(id.IsValid());
    BeBriefcaseId newId = BeBriefcaseId(BeBriefcaseId::FirstValidBriefcaseId());
    ASSERT_EQ(BE_SQLITE_OK, m_ecdb.ResetBriefcaseId(newId));
    int32_t changedBriefcaseId = m_ecdb.GetBriefcaseId().GetValue();
    ASSERT_EQ(newId.GetValue(), changedBriefcaseId);
    }

//---------------------------------------------------------------------------------------
// @bsimethod
//+---------------+---------------+---------------+---------------+---------------+------
TEST_F(ECDbTestFixture, GetAndChangeGUIDForDb)
    {
    ASSERT_EQ(SUCCESS, SetupECDb("ecdbbriefcaseIdtest.ecdb", SchemaItem::CreateForFile("StartupCompany.02.00.00.ecschema.xml")));

    BeGuid guid = m_ecdb.GetDbGuid();
    ASSERT_TRUE(guid.IsValid());

    BeGuid oldGuid = guid;
    guid.Create();
    if (guid.IsValid())
        m_ecdb.ChangeDbGuid(guid);
    BeGuid newGuid = m_ecdb.GetDbGuid();
    ASSERT_TRUE(newGuid.IsValid());
    ASSERT_TRUE(oldGuid != newGuid);

    guid.Invalidate();
    ASSERT_FALSE(guid.IsValid());
    }


//---------------------------------------------------------------------------------------
// @bsimethod
//+---------------+---------------+---------------+---------------+---------------+------
TEST_F(ECDbTestFixture, CurrentECSqlVersion)
    {
<<<<<<< HEAD
    BeVersion expectedVersion (1, 0, 4, 1);
=======
    BeVersion expectedVersion (1, 1, 0, 0);
>>>>>>> 5c890bc1
    ASSERT_EQ(ECDb::GetECSqlVersion(), expectedVersion);
    }

//---------------------------------------------------------------------------------------
// @bsimethod
//+---------------+---------------+---------------+---------------+---------------+------
TEST_F(ECDbTestFixture, CurrentECDbProfileVersion)
    {
    ProfileVersion expectedVersion (4, 0, 0, 3);
    ASSERT_EQ(ECDb::CurrentECDbProfileVersion(), expectedVersion);
    }

//---------------------------------------------------------------------------------------
// @bsimethod
//+---------------+---------------+---------------+---------------+---------------+------
TEST_F(ECDbTestFixture, NewFileECDbProfileVersion)
    {
    ASSERT_EQ(BE_SQLITE_OK, SetupECDb("newFile.ecdb"));
    ProfileVersion expectedVersion (4, 0, 0, 3);
    ASSERT_EQ(m_ecdb.GetECDbProfileVersion(), expectedVersion);
    }

class IssueListener : public ECN::IIssueListener
    {
    mutable bvector<Utf8String> m_issues;
    void _OnIssueReported(ECN::IssueSeverity severity, ECN::IssueCategory category, ECN::IssueType type, Utf8CP message) const override
        {
        m_issues.push_back(message);
        }
    public:
    Utf8StringCR GetLastError() const { return m_issues.back();}
    void ClearMessages() { m_issues.clear(); }
    };

TEST_F(ECDbTestFixture, TestGreatestAndLeastFunctionsWithLiterals)
    {
    IssueListener listener;
    ASSERT_EQ(BE_SQLITE_OK, SetupECDb("newFile.ecdb"));
    m_ecdb.AddIssueListener(listener);

    // Test DQL statements
    for (const auto& [lineNumber, sqlStatement, expectedStatus, expectedResult, errorMsg] : bvector<std::tuple<const int, const Utf8String, const ECSqlStatus, const std::vector<Utf8String>, const Utf8String>>
        {
        { __LINE__, "SELECT GREATEST()", ECSqlStatus::InvalidECSql, { "0" }, "Preparing the ECSQL 'SELECT GREATEST()' failed. Underlying SQLite statement failed to prepare: BE_SQLITE_ERROR wrong number of arguments to function MAX() (BE_SQLITE_ERROR) [SQL: SELECT MAX()]" },
        { __LINE__, "SELECT GREATEST(4)", ECSqlStatus::Success, { "4" }, "" },
        { __LINE__, "SELECT GREATEST(4, 2, 1, 5, 3)", ECSqlStatus::Success, { "5" }, "" },

        { __LINE__, "SELECT LEAST()", ECSqlStatus::InvalidECSql, { "0" }, "Preparing the ECSQL 'SELECT LEAST()' failed. Underlying SQLite statement failed to prepare: BE_SQLITE_ERROR wrong number of arguments to function MIN() (BE_SQLITE_ERROR) [SQL: SELECT MIN()]" },
        { __LINE__, "SELECT LEAST(4)", ECSqlStatus::Success, { "4" }, "" },
        { __LINE__, "SELECT LEAST(4, 2, 1, 5, 3)", ECSqlStatus::Success, { "1" }, "" },

        { __LINE__, "SELECT MAX()", ECSqlStatus::InvalidECSql, { "0" }, "Failed to parse ECSQL 'SELECT MAX()': syntax error" },
        { __LINE__, "SELECT MAX(  )", ECSqlStatus::InvalidECSql, { "0" }, "Failed to parse ECSQL 'SELECT MAX(  )': syntax error" },
        { __LINE__, "SELECT MAX( \n )", ECSqlStatus::InvalidECSql, { "0" }, "Failed to parse ECSQL 'SELECT MAX( \n )': syntax error" },
        { __LINE__, "SELECT MAX(4)", ECSqlStatus::Success, { "4" }, "" },
        { __LINE__, "SELECT MAX(4, 2, 1, 5, 3)", ECSqlStatus::InvalidECSql, { "0" }, "Failed to parse ECSQL 'SELECT MAX(4, 2, 1, 5, 3)': Use GREATEST(arg0, arg1 [, ...]) instead of MAX(arg0, arg1 [, ...])" },

        { __LINE__, "SELECT MIN()", ECSqlStatus::InvalidECSql, { "0" }, "Failed to parse ECSQL 'SELECT MIN()': syntax error" },
        { __LINE__, "SELECT MIN(  )", ECSqlStatus::InvalidECSql, { "0" }, "Failed to parse ECSQL 'SELECT MIN(  )': syntax error" },
        { __LINE__, "SELECT MIN( \n )", ECSqlStatus::InvalidECSql, { "0" }, "Failed to parse ECSQL 'SELECT MIN( \n )': syntax error" },
        { __LINE__, "SELECT MIN(4)", ECSqlStatus::Success, { "4" }, "" },
        { __LINE__, "SELECT MIN(4, 2, 1, 5, 3)", ECSqlStatus::InvalidECSql, { "0" }, "Failed to parse ECSQL 'SELECT MIN(4, 2, 1, 5, 3)': Use LEAST(arg0, arg1 [, ...]) instead of MIN(arg0, arg1 [, ...])" },

        { __LINE__, "SELECT GREATEST(4, 5, 1), GREATEST(6, 7, 9)", ECSqlStatus::Success, { "5", "9" }, "" },
        { __LINE__, "SELECT GREATEST(4, 5, 1), LEAST(4, 5, 1)", ECSqlStatus::Success, { "5", "1" }, "" },
        { __LINE__, "SELECT LEAST(4, 5, 1), GREATEST(4, 5, 1)", ECSqlStatus::Success, { "1", "5" }, "" },
        { __LINE__, "SELECT LEAST(4, 5, 1), LEAST(6, 7, 9)", ECSqlStatus::Success, { "1", "6" }, "" },
        { __LINE__, "SELECT MAX(4, 5, 1), MIN(4, 5, 1)", ECSqlStatus::InvalidECSql, {}, "Failed to parse ECSQL 'SELECT MAX(4, 5, 1), MIN(4, 5, 1)': Use GREATEST(arg0, arg1 [, ...]) instead of MAX(arg0, arg1 [, ...])" },
        { __LINE__, "SELECT MIN(4, 5, 1), MAX(4, 5, 1)", ECSqlStatus::InvalidECSql, {}, "Failed to parse ECSQL 'SELECT MIN(4, 5, 1), MAX(4, 5, 1)': Use LEAST(arg0, arg1 [, ...]) instead of MIN(arg0, arg1 [, ...])" },

        { __LINE__, "SELECT 'GREATEST(2,3)' AS str", ECSqlStatus::Success, { "GREATEST(2,3)" }, "" },
        { __LINE__, "SELECT 'LEAST(2,3)' AS str", ECSqlStatus::Success, { "LEAST(2,3)" }, "" },
        { __LINE__, "SELECT 'MAX(2,3)' AS str", ECSqlStatus::Success, { "MAX(2,3)" }, "" },
        { __LINE__, "SELECT 'MIN(2,3)' AS str", ECSqlStatus::Success, { "MIN(2,3)" }, "" },

        { __LINE__, "SELECT '  GREATEST( 3, 4)'", ECSqlStatus::Success, { "  GREATEST( 3, 4)" }, "" },
        { __LINE__, "SELECT '  LEAST( 3, 4)'", ECSqlStatus::Success, { "  LEAST( 3, 4)" }, "" },
        { __LINE__, "SELECT '  MAX( 3, 4)'", ECSqlStatus::Success, { "  MAX( 3, 4)" }, "" },
        { __LINE__, "SELECT '  MIN( 3, 4)'", ECSqlStatus::Success, { "  MIN( 3, 4)" }, "" },

        { __LINE__, "-- GREATEST( 3, 4)  comment", ECSqlStatus::InvalidECSql, {}, "Failed to parse ECSQL '-- GREATEST( 3, 4)  comment': syntax error" },
        { __LINE__, "-- LEAST( 3, 4)  comment", ECSqlStatus::InvalidECSql, {}, "Failed to parse ECSQL '-- LEAST( 3, 4)  comment': syntax error" },
        { __LINE__, "-- MAX( 3, 4)  comment", ECSqlStatus::InvalidECSql, {}, "Failed to parse ECSQL '-- MAX( 3, 4)  comment': syntax error" },
        { __LINE__, "-- MIN( 3, 4)  comment", ECSqlStatus::InvalidECSql, {}, "Failed to parse ECSQL '-- MIN( 3, 4)  comment': syntax error" },

        { __LINE__, "SELECT  GREATEST( 3, 4)", ECSqlStatus::Success, { "4" }, "" },
        { __LINE__, "SELECT  LEAST( 3, 4)", ECSqlStatus::Success, { "3" }, "" },
        { __LINE__, "SELECT  MAX( 3, 4)", ECSqlStatus::InvalidECSql, {}, "Failed to parse ECSQL 'SELECT  MAX( 3, 4)': Use GREATEST(arg0, arg1 [, ...]) instead of MAX(arg0, arg1 [, ...])" },
        { __LINE__, "SELECT  MIN( 3, 4)", ECSqlStatus::InvalidECSql, {}, "Failed to parse ECSQL 'SELECT  MIN( 3, 4)': Use LEAST(arg0, arg1 [, ...]) instead of MIN(arg0, arg1 [, ...])" },

        { __LINE__, "SELECT GREATEST('a', 'b', 'c')", ECSqlStatus::Success, { "c" }, "" },
        { __LINE__, "SELECT LEAST('a', 'b', 'c')", ECSqlStatus::Success, { "a" }, "" },
        { __LINE__, "SELECT MAX('a', 'b', 'c')", ECSqlStatus::InvalidECSql, {}, "Failed to parse ECSQL 'SELECT MAX('a', 'b', 'c')': Use GREATEST(arg0, arg1 [, ...]) instead of MAX(arg0, arg1 [, ...])" },
        { __LINE__, "SELECT MIN('a', 'b', 'c')", ECSqlStatus::InvalidECSql, {}, "Failed to parse ECSQL 'SELECT MIN('a', 'b', 'c')': Use LEAST(arg0, arg1 [, ...]) instead of MIN(arg0, arg1 [, ...])" },

        { __LINE__, "SELECT GREATEST(1.5, 1.4, 1.1)", ECSqlStatus::Success, { "1.5" }, "" },
        { __LINE__, "SELECT LEAST(1.5, 1.4, 1.1)", ECSqlStatus::Success, { "1.1" }, "" },
        { __LINE__, "SELECT MAX(1.5, 1.4, 1.1)", ECSqlStatus::InvalidECSql, {}, "Failed to parse ECSQL 'SELECT MAX(1.5, 1.4, 1.1)': Use GREATEST(arg0, arg1 [, ...]) instead of MAX(arg0, arg1 [, ...])" },
        { __LINE__, "SELECT MIN(1.5, 1.4, 1.1)", ECSqlStatus::InvalidECSql, {}, "Failed to parse ECSQL 'SELECT MIN(1.5, 1.4, 1.1)': Use LEAST(arg0, arg1 [, ...]) instead of MIN(arg0, arg1 [, ...])" },

        { __LINE__, "SELECT GREATEST(GREATEST(3, 4), GREATEST(5, 9))", ECSqlStatus::Success, { "9" }, "" },
        { __LINE__, "SELECT GREATEST(LEAST(3, 4), GREATEST(5, 9))", ECSqlStatus::Success, { "9" }, "" },
        { __LINE__, "SELECT GREATEST(GREATEST(3, 4), LEAST(5, 9))", ECSqlStatus::Success, { "5" }, "" },
        { __LINE__, "SELECT GREATEST(LEAST(3, 4), LEAST(5, 9))", ECSqlStatus::Success, { "5" }, "" },
        { __LINE__, "SELECT LEAST(LEAST(3, 4), LEAST(5, 9))", ECSqlStatus::Success, { "3" }, "" },
        { __LINE__, "SELECT LEAST(LEAST(3, 4), GREATEST(5, 9))", ECSqlStatus::Success, { "3" }, "" },
        { __LINE__, "SELECT LEAST(GREATEST(3, 4), LEAST(5, 9))", ECSqlStatus::Success, { "4" }, "" },
        { __LINE__, "SELECT LEAST(GREATEST(3, 4), GREATEST(5, 9))", ECSqlStatus::Success, { "4" }, "" },

        { __LINE__, "SELECT MAX(GREATEST(3, 4), LEAST(5, 9))", ECSqlStatus::InvalidECSql, {}, "Failed to parse ECSQL 'SELECT MAX(GREATEST(3, 4), LEAST(5, 9))': Use GREATEST(arg0, arg1 [, ...]) instead of MAX(arg0, arg1 [, ...])" },
        { __LINE__, "SELECT MAX(GREATEST(3, 4))", ECSqlStatus::Success, { "4" }, "" },
        { __LINE__, "SELECT MIN(GREATEST(3, 4), LEAST(5, 9))", ECSqlStatus::InvalidECSql, {}, "Failed to parse ECSQL 'SELECT MIN(GREATEST(3, 4), LEAST(5, 9))': Use LEAST(arg0, arg1 [, ...]) instead of MIN(arg0, arg1 [, ...])" },
        { __LINE__, "SELECT MIN(GREATEST(3, 4))", ECSqlStatus::Success, { "4" }, "" },

        { __LINE__, "SELECT LEAST(MAX(3, 4), LEAST(5, 9))", ECSqlStatus::InvalidECSql, {}, "Failed to parse ECSQL 'SELECT LEAST(MAX(3, 4), LEAST(5, 9))': Use GREATEST(arg0, arg1 [, ...]) instead of MAX(arg0, arg1 [, ...])" },
        { __LINE__, "SELECT LEAST(GREATEST(3, 4), MAX(5, 9))", ECSqlStatus::InvalidECSql, {}, "Failed to parse ECSQL 'SELECT LEAST(GREATEST(3, 4), MAX(5, 9))': Use GREATEST(arg0, arg1 [, ...]) instead of MAX(arg0, arg1 [, ...])" },
        { __LINE__, "SELECT LEAST(MIN(3, 4), LEAST(5, 9))", ECSqlStatus::InvalidECSql, {}, "Failed to parse ECSQL 'SELECT LEAST(MIN(3, 4), LEAST(5, 9))': Use LEAST(arg0, arg1 [, ...]) instead of MIN(arg0, arg1 [, ...])" },
        { __LINE__, "SELECT LEAST(GREATEST(3, 4), MIN(5, 9))", ECSqlStatus::InvalidECSql, {}, "Failed to parse ECSQL 'SELECT LEAST(GREATEST(3, 4), MIN(5, 9))': Use LEAST(arg0, arg1 [, ...]) instead of MIN(arg0, arg1 [, ...])" },

        { __LINE__, "SELECT MAX(MAX(3, 4), 9)", ECSqlStatus::InvalidECSql, {}, "Failed to parse ECSQL 'SELECT MAX(MAX(3, 4), 9)': Use GREATEST(arg0, arg1 [, ...]) instead of MAX(arg0, arg1 [, ...])" },
        { __LINE__, "SELECT MAX(MIN(3, 4), 9)", ECSqlStatus::InvalidECSql, {}, "Failed to parse ECSQL 'SELECT MAX(MIN(3, 4), 9)': Use LEAST(arg0, arg1 [, ...]) instead of MIN(arg0, arg1 [, ...])" },
        { __LINE__, "SELECT MIN(MAX(3, 4), 9)", ECSqlStatus::InvalidECSql, {}, "Failed to parse ECSQL 'SELECT MIN(MAX(3, 4), 9)': Use GREATEST(arg0, arg1 [, ...]) instead of MAX(arg0, arg1 [, ...])" },
        { __LINE__, "SELECT MIN(MIN(3, 4), 9)", ECSqlStatus::InvalidECSql, {}, "Failed to parse ECSQL 'SELECT MIN(MIN(3, 4), 9)': Use LEAST(arg0, arg1 [, ...]) instead of MIN(arg0, arg1 [, ...])" },

        { __LINE__, "SELECT MAX(MAX(3, 4))", ECSqlStatus::InvalidECSql, {}, "Failed to parse ECSQL 'SELECT MAX(MAX(3, 4))': Use GREATEST(arg0, arg1 [, ...]) instead of MAX(arg0, arg1 [, ...])" },
        { __LINE__, "SELECT MAX(MIN(3, 4))", ECSqlStatus::InvalidECSql, {}, "Failed to parse ECSQL 'SELECT MAX(MIN(3, 4))': Use LEAST(arg0, arg1 [, ...]) instead of MIN(arg0, arg1 [, ...])" },
        { __LINE__, "SELECT MIN(MAX(3, 4))", ECSqlStatus::InvalidECSql, {}, "Failed to parse ECSQL 'SELECT MIN(MAX(3, 4))': Use GREATEST(arg0, arg1 [, ...]) instead of MAX(arg0, arg1 [, ...])" },
        { __LINE__, "SELECT MIN(MIN(3, 4))", ECSqlStatus::InvalidECSql, {}, "Failed to parse ECSQL 'SELECT MIN(MIN(3, 4))': Use LEAST(arg0, arg1 [, ...]) instead of MIN(arg0, arg1 [, ...])" },
        })
        {
        listener.ClearMessages();
        ECSqlStatement statement;
        EXPECT_EQ(expectedStatus, statement.Prepare(m_ecdb, sqlStatement.c_str())) << "Test case at line " << lineNumber << " failed.\n";
        if (expectedStatus == ECSqlStatus::Success)
            {
            EXPECT_EQ(BE_SQLITE_ROW, statement.Step()) << "Test case at line " << lineNumber << " failed.\n";
            for (auto i = 0; i < expectedResult.size(); ++i)
                EXPECT_EQ(expectedResult[i], statement.GetValueText(i)) << "Test case at line " << lineNumber << " failed.\n";
            }
        else
            {
            EXPECT_STREQ(listener.GetLastError().c_str(), errorMsg.c_str()) << "Test case at line " << lineNumber << " failed.\n";
            }
        statement.Finalize();
        }
    }

TEST_F(ECDbTestFixture, TestGreatestAndLeastFunctionsDQLAndDML)
    {
    ASSERT_EQ(BE_SQLITE_OK, SetupECDb("newFile.ecdb", SchemaItem(
        "<?xml version='1.0' encoding='utf-8'?> "
        "<ECSchema schemaName='TestSchema' nameSpacePrefix='ts' version='1.0' xmlns='http://www.bentley.com/schemas/Bentley.ECXML.3.0'> "
        "    <ECSchemaReference name='ECDbMap' version='02.00' prefix='ecdbmap' />"
        "    <ECEntityClass typeName='TestClass' modifier='None'>"
        "        <ECProperty propertyName='TestCol1' typeName='int' />"
        "        <ECProperty propertyName='TestCol2' typeName='int' />"
        "    </ECEntityClass>"
        "</ECSchema>")));

    IssueListener listener;
    m_ecdb.AddIssueListener(listener);

    for (const auto& [lineNumber, isSelect, sqlStatement, expectedStatus, expectedResult, errorMsg]
    : bvector<std::tuple<const int, const bool, const Utf8String, const ECSqlStatus, const std::vector<std::pair<Utf8String, Utf8String>>, const Utf8String>>
        {
        // Inserts with literals
        { __LINE__, false, "INSERT INTO ts.TestClass(TestCol1, TestCol2) VALUES(GREATEST(5, 2, 1, 4), 0)", ECSqlStatus::Success, { {"5", "0"} }, "" },
        { __LINE__, false, "INSERT INTO ts.TestClass(TestCol1, TestCol2) VALUES(LEAST(5, 2, 1, 4), 0)", ECSqlStatus::Success, { {"5", "0"}, {"1", "0"} }, "" },
        { __LINE__, false, "INSERT INTO ts.TestClass(TestCol1, TestCol2) VALUES(GREATEST(5, 2, 1, 4), GREATEST(6, 9, 4))", ECSqlStatus::Success, { {"5", "0"}, {"1", "0"}, {"5", "9"} }, "" },
        { __LINE__, false, "INSERT INTO ts.TestClass(TestCol1, TestCol2) VALUES(GREATEST(2, 1, 4), LEAST(6, 1, 4))", ECSqlStatus::Success, { {"5", "0"}, {"1", "0"}, {"5", "9"}, {"4", "1"} }, "" },
        { __LINE__, false, "INSERT INTO ts.TestClass(TestCol1, TestCol2) VALUES(LEAST(2, 1, 4), GREATEST(6, 1, 4))", ECSqlStatus::Success, { {"5", "0"}, {"1", "0"}, {"5", "9"}, {"4", "1"}, {"1", "6"} }, "" },
        { __LINE__, false, "INSERT INTO ts.TestClass(TestCol1, TestCol2) VALUES(LEAST(8, 7, 9), LEAST(6, 1, 4))", ECSqlStatus::Success, { {"5", "0"}, {"1", "0"}, {"5", "9"}, {"4", "1"}, {"1", "6"}, {"7", "1"} }, "" },

        // Select with column values
        { __LINE__,  true, "SELECT COUNT(*) FROM ts.TestClass WHERE TestCol2=GREATEST(1, 2, 6)", ECSqlStatus::Success, { {"1", ""} }, "" },
        { __LINE__,  true, "SELECT COUNT(*) FROM ts.TestClass WHERE TestCol1=least(9, 7, 5)", ECSqlStatus::Success, { {"2", ""} }, "" },

        { __LINE__,  true, "SELECT GREATEST(TestCol1, TestCol2) FROM ts.TestClass", ECSqlStatus::Success, { {"5", ""}, {"1", ""}, {"9", ""}, {"4", ""}, {"6", ""}, {"7", ""} }, "" },
        { __LINE__,  true, "SELECT GREATEST(GREATEST(TestCol1, TestCol2)) FROM ts.TestClass", ECSqlStatus::Success, { {"9", ""} }, "" },
        { __LINE__,  true, "SELECT GREATEST(LEAST(TestCol1, TestCol2)) FROM ts.TestClass", ECSqlStatus::Success, { {"5", ""} }, "" },
        { __LINE__,  true, "SELECT LEAST(TestCol1, TestCol2) FROM ts.TestClass", ECSqlStatus::Success, { {"0", ""}, {"0", ""}, {"5", ""}, {"1", ""}, {"1", ""}, {"1", ""} }, "" },
        { __LINE__,  true, "SELECT LEAST(GREATEST(TestCol1, TestCol2)) FROM ts.TestClass", ECSqlStatus::Success, { {"1", ""} }, "" },
        { __LINE__,  true, "SELECT LEAST(LEAST(TestCol1, TestCol2)) FROM ts.TestClass", ECSqlStatus::Success, { {"0", ""} }, "" },

        { __LINE__, true, "SELECT GREATEST(TestCol1, TestCol2) FROM ts.TestClass ORDER BY TestCol1", ECSqlStatus::Success, { {"1", ""}, {"6", ""}, {"4", ""}, {"5", ""}, {"9", ""}, {"7", ""} }, "" },
        { __LINE__, true, "SELECT GREATEST(TestCol1, TestCol2) FROM ts.TestClass ORDER BY TestCol2 DESC", ECSqlStatus::Success, { {"9", ""}, {"6", ""}, {"4", ""}, {"7", ""}, {"5", ""}, {"1", ""} }, "" },
        { __LINE__, true, "SELECT GREATEST(TestCol1, (Select LEAST(TestCol1, TestCol2) from ts.TestClass)) from ts.TestClass ORDER BY TestCol1", ECSqlStatus::Success, { {"1", ""}, {"1", ""}, {"4", ""}, {"5", ""}, {"5", ""}, {"7", ""} }, "" },
        { __LINE__, true, "SELECT GREATEST(TestCol1, (Select LEAST(TestCol1, TestCol2) from ts.TestClass ORDER BY TestCol2)) from ts.TestClass", ECSqlStatus::Success, { {"5", ""}, {"1", ""}, {"5", ""}, {"4", ""}, {"1", ""}, {"7", ""} }, "" },
        { __LINE__, true, "SELECT * FROM (SELECT GREATEST(TestCol1, (Select LEAST(TestCol1, TestCol2) from ts.TestClass ORDER BY TestCol2)) AS TestCol from ts.TestClass) TEMP WHERE TestCol >= GREATEST(1, 4, 5)", ECSqlStatus::Success, { {"5", ""}, {"5", ""}, {"7", ""} }, "" },
        { __LINE__, true, "SELECT * FROM (SELECT GREATEST(TestCol1, (Select LEAST(TestCol1, TestCol2) from ts.TestClass ORDER BY TestCol2)) AS TestCol from ts.TestClass) TEMP WHERE TestCol <= LEAST(5, 7, 4)", ECSqlStatus::Success, { {"1", ""}, {"4", ""}, {"1", ""} }, "" },
        { __LINE__, true, "SELECT * FROM (SELECT LEAST(TestCol1, (Select GREATEST(TestCol1, TestCol2) from ts.TestClass ORDER BY TestCol2)) AS TestCol from ts.TestClass) TEMP WHERE TestCol = GREATEST(1, 5)", ECSqlStatus::Success, { {"5", ""}, {"5", ""}, {"5", ""} }, "" },
        { __LINE__, true, "SELECT LEAST(4, GREATEST(TestCol1, (Select LEAST(TestCol1, TestCol2) from ts.TestClass ORDER BY TestCol1))) from ts.TestClass", ECSqlStatus::Success, { {"4", ""}, {"1", ""}, {"4", ""}, {"4", ""}, {"1", ""}, {"4", ""} }, "" },

        { __LINE__,  true, "SELECT MAX(GREATEST(TestCol1, TestCol2)) FROM ts.TestClass", ECSqlStatus::Success, {{"9", ""}}, "" },
        { __LINE__,  true, "SELECT MAX(LEAST(TestCol1, TestCol2)) FROM ts.TestClass", ECSqlStatus::Success, {{"5", ""}}, "" },
        { __LINE__,  true, "SELECT MIN(GREATEST(TestCol1, TestCol2)) FROM ts.TestClass", ECSqlStatus::Success, {{"1", ""}}, "" },
        { __LINE__,  true, "SELECT MIN(LEAST(TestCol1, TestCol2)) FROM ts.TestClass", ECSqlStatus::Success, {{"0", ""}}, "" },

        // Select with column values (Negative tests)
        { __LINE__,  true, "SELECT MAX(TestCol1, TestCol2) FROM ts.TestClass", ECSqlStatus::InvalidECSql, {}, "Failed to parse ECSQL 'SELECT MAX(TestCol1, TestCol2) FROM ts.TestClass': Use GREATEST(arg0, arg1 [, ...]) instead of MAX(arg0, arg1 [, ...])" },
        { __LINE__,  true, "SELECT MAX(MAX(TestCol1, TestCol2)) FROM ts.TestClass", ECSqlStatus::InvalidECSql, {}, "Failed to parse ECSQL 'SELECT MAX(MAX(TestCol1, TestCol2)) FROM ts.TestClass': Use GREATEST(arg0, arg1 [, ...]) instead of MAX(arg0, arg1 [, ...])" },
        { __LINE__,  true, "SELECT MAX(MIN(TestCol1, TestCol2)) FROM ts.TestClass", ECSqlStatus::InvalidECSql, {}, "Failed to parse ECSQL 'SELECT MAX(MIN(TestCol1, TestCol2)) FROM ts.TestClass': Use LEAST(arg0, arg1 [, ...]) instead of MIN(arg0, arg1 [, ...])" },
        { __LINE__,  true, "SELECT MIN(TestCol1, TestCol2) FROM ts.TestClass", ECSqlStatus::InvalidECSql, {}, "Failed to parse ECSQL 'SELECT MIN(TestCol1, TestCol2) FROM ts.TestClass': Use LEAST(arg0, arg1 [, ...]) instead of MIN(arg0, arg1 [, ...])" },
        { __LINE__,  true, "SELECT MIN(MAX(TestCol1, TestCol2)) FROM ts.TestClass", ECSqlStatus::InvalidECSql, {}, "Failed to parse ECSQL 'SELECT MIN(MAX(TestCol1, TestCol2)) FROM ts.TestClass': Use GREATEST(arg0, arg1 [, ...]) instead of MAX(arg0, arg1 [, ...])" },
        { __LINE__,  true, "SELECT MIN(MIN(TestCol1, TestCol2)) FROM ts.TestClass", ECSqlStatus::InvalidECSql, {}, "Failed to parse ECSQL 'SELECT MIN(MIN(TestCol1, TestCol2)) FROM ts.TestClass': Use LEAST(arg0, arg1 [, ...]) instead of MIN(arg0, arg1 [, ...])" },

        { __LINE__, true, "select GREATEST\n( 3,\n4)\n FROM ts.TestClass", ECSqlStatus::Success, {{"4", ""}, {"4", ""}, {"4", ""}, {"4", ""}, {"4", ""}, {"4", ""}}, "" },
        { __LINE__, true, "select LEAST\n( 3, \n4)\nFROM ts.TestClass", ECSqlStatus::Success, { {"3", "" }, {"3", ""}, {"3", ""}, {"3", ""}, {"3", ""}, {"3", ""}}, "" },
        { __LINE__, true, "select MAX\n( 3, \n4)\nFROM ts.TestClass", ECSqlStatus::InvalidECSql, {}, "Failed to parse ECSQL 'select MAX\n( 3, \n4)\nFROM ts.TestClass': Use GREATEST(arg0, arg1 [, ...]) instead of MAX(arg0, arg1 [, ...])" },
        { __LINE__, true, "select MIN\n( 3, \n4)\nFROM ts.TestClass", ECSqlStatus::InvalidECSql, {}, "Failed to parse ECSQL 'select MIN\n( 3, \n4)\nFROM ts.TestClass': Use LEAST(arg0, arg1 [, ...]) instead of MIN(arg0, arg1 [, ...])" },

        // Update using least function with multiple literals
        { __LINE__, false, "UPDATE ts.TestClass SET TestCol1=greatest(3, 1, 2)", ECSqlStatus::Success, { {"3", "0"}, {"3", "0"}, {"3", "9"}, {"3", "1"}, {"3", "6"}, {"3", "1"} }, "" },
        { __LINE__, false, "UPDATE ts.TestClass SET TestCol2 = LEAST(12, 45, 20, 15) WHERE TestCol2=0", ECSqlStatus::Success, { {"3", "12"}, {"3", "12"}, {"3", "9"}, {"3", "1"}, {"3", "6"}, {"3", "1"} }, "" },

        // Delete
        { __LINE__, false, "DELETE FROM ts.TestClass WHERE TestCol2 = least(3, 2, 1)", ECSqlStatus::Success, { {"3", "12"}, {"3", "12"}, {"3", "9"}, {"3", "6"} }, "" },
        { __LINE__, false, "DELETE FROM ts.TestClass WHERE TestCol1 = greatest(3, 2, 1)", ECSqlStatus::Success, { }, "" },

        // DML (Negative tests)
        { __LINE__, false, "INSERT INTO ts.TestClass(TestCol1, TestCol2) VALUES(MAX(3, 2, 1))", ECSqlStatus::InvalidECSql, {}, "Failed to parse ECSQL 'INSERT INTO ts.TestClass(TestCol1, TestCol2) VALUES(MAX(3, 2, 1))': Use GREATEST(arg0, arg1 [, ...]) instead of MAX(arg0, arg1 [, ...])" },
        { __LINE__, false, "UPDATE ts.TestClass SET TestCol1=max(5, 0, 1)", ECSqlStatus::InvalidECSql, {}, "Failed to parse ECSQL 'UPDATE ts.TestClass SET TestCol1=max(5, 0, 1)': Use GREATEST(arg0, arg1 [, ...]) instead of MAX(arg0, arg1 [, ...])" },
        { __LINE__,  true, "SELECT COUNT(*) FROM ts.TestClass WHERE TestCol1 = MAX(3, 0, 1)", ECSqlStatus::InvalidECSql, {}, "Failed to parse ECSQL 'SELECT COUNT(*) FROM ts.TestClass WHERE TestCol1 = MAX(3, 0, 1)': Use GREATEST(arg0, arg1 [, ...]) instead of MAX(arg0, arg1 [, ...])" },
        { __LINE__, false, "DELETE FROM ts.TestClass WHERE TestCol1 = max(3, 0, 1)", ECSqlStatus::InvalidECSql, {}, "Failed to parse ECSQL 'DELETE FROM ts.TestClass WHERE TestCol1 = max(3, 0, 1)': Use GREATEST(arg0, arg1 [, ...]) instead of MAX(arg0, arg1 [, ...])" },

        { __LINE__, false, "INSERT INTO ts.TestClass(TestCol1, TestCol2) VALUES(MIN(3, 2, 1))", ECSqlStatus::InvalidECSql, {}, "Failed to parse ECSQL 'INSERT INTO ts.TestClass(TestCol1, TestCol2) VALUES(MIN(3, 2, 1))': Use LEAST(arg0, arg1 [, ...]) instead of MIN(arg0, arg1 [, ...])" },
        { __LINE__, false, "UPDATE ts.TestClass SET TestCol1=MIN(5, 0, 1)", ECSqlStatus::InvalidECSql, {}, "Failed to parse ECSQL 'UPDATE ts.TestClass SET TestCol1=MIN(5, 0, 1)': Use LEAST(arg0, arg1 [, ...]) instead of MIN(arg0, arg1 [, ...])" },
        { __LINE__,  true, "SELECT COUNT(*) FROM ts.TestClass WHERE TestCol1 = min(3, 0, 1)", ECSqlStatus::InvalidECSql, {}, "Failed to parse ECSQL 'SELECT COUNT(*) FROM ts.TestClass WHERE TestCol1 = min(3, 0, 1)': Use LEAST(arg0, arg1 [, ...]) instead of MIN(arg0, arg1 [, ...])" },
        { __LINE__, false, "DELETE FROM ts.TestClass WHERE TestCol1 = min(3, 0, 1)", ECSqlStatus::InvalidECSql, {}, "Failed to parse ECSQL 'DELETE FROM ts.TestClass WHERE TestCol1 = min(3, 0, 1)': Use LEAST(arg0, arg1 [, ...]) instead of MIN(arg0, arg1 [, ...])" },
        })
        {
        // Reset listener queue for current test case
        listener.ClearMessages();

        ECSqlStatement testCaseSQL;
        // Prepare the SQL statement
        EXPECT_EQ(expectedStatus, testCaseSQL.Prepare(m_ecdb, sqlStatement.c_str(), true)) << "Test case at line " << lineNumber << " failed.\n";

        if (expectedStatus == ECSqlStatus::Success)
            {
            if (isSelect)
                {
                // Test the select statement test case results
                auto i = 0U;
                while (BE_SQLITE_ROW == testCaseSQL.Step())
                    {
                    EXPECT_EQ(expectedResult[i].first, testCaseSQL.GetValueText(0)) << "Test case at line " << lineNumber << " failed.\n";
                    if (!Utf8String::IsNullOrEmpty(expectedResult[i].second.c_str()))
                        EXPECT_EQ(expectedResult[i].second, testCaseSQL.GetValueText(1)) << "Test case at line " << lineNumber << " failed.\n";
                    ++i;
                    }
                testCaseSQL.Finalize();
                }
            else
                {
                // Test the insert, update and delete test case results
                EXPECT_EQ(BE_SQLITE_DONE, testCaseSQL.Step()) << "Test case at line " << lineNumber << " failed.\n";
                testCaseSQL.Finalize();

                // Query the table to test whether insert/update/delete has been done
                ECSqlStatement selectStatement;
                if (selectStatement.Prepare(m_ecdb, "SELECT TestCol1, TestCol2 FROM ts.TestClass") == ECSqlStatus::Success)
                    {
                    auto i = 0U;
                    while (BE_SQLITE_ROW == selectStatement.Step())
                        {
                        EXPECT_EQ(expectedResult[i].first, selectStatement.GetValueText(0)) << "Test case at line " << lineNumber << " failed.\n";
                        if (!Utf8String::IsNullOrEmpty(expectedResult[i].second.c_str()))
                            EXPECT_EQ(expectedResult[i].second, selectStatement.GetValueText(1)) << "Test case at line " << lineNumber << " failed.\n";
                        ++i;
                        }
                    }
                selectStatement.Finalize();
                }
            }
        else
            {
            // Test if the parsing for MIN/MAX has failed with appropriate error message
            EXPECT_STREQ(listener.GetLastError().c_str(), errorMsg.c_str()) << "Test case at line " << lineNumber << " failed.\n";
            }
        }
    }

END_ECDBUNITTESTS_NAMESPACE
<|MERGE_RESOLUTION|>--- conflicted
+++ resolved
@@ -1,829 +1,825 @@
-/*---------------------------------------------------------------------------------------------
-* Copyright (c) Bentley Systems, Incorporated. All rights reserved.
-* See LICENSE.md in the repository root for full copyright notice.
-*--------------------------------------------------------------------------------------------*/
-#include "ECDbPublishedTests.h"
-
-USING_NAMESPACE_BENTLEY_EC
-#include <ECDb/ConcurrentQueryManager.h>
-#include <future>
-#include <chrono>
-#include <queue>
-#include <thread>
-#include <memory>
-BEGIN_ECDBUNITTESTS_NAMESPACE
-
-//---------------------------------------------------------------------------------------
-// @bsimethod
-//+---------------+---------------+---------------+---------------+---------------+------
-TEST(ECInstanceId, Conversion)
-    {
-    //ToString
-    ECInstanceId ecInstanceId(UINT64_C(123456789));
-    Utf8CP expectedInstanceId = "123456789";
-    Utf8Char actualInstanceId[BeInt64Id::ID_STRINGBUFFER_LENGTH];
-    ecInstanceId.ToString(actualInstanceId);
-    EXPECT_STREQ(expectedInstanceId, actualInstanceId) << "Unexpected InstanceId generated from ECInstanceId " << ecInstanceId.GetValue();
-
-    ecInstanceId = ECInstanceId(UINT64_C(0));
-    expectedInstanceId = "0";
-    actualInstanceId[0] = '\0';
-    ecInstanceId.ToString(actualInstanceId);
-    EXPECT_STREQ(expectedInstanceId, actualInstanceId) << "Unexpected InstanceId generated from ECInstanceId " << ecInstanceId.GetValueUnchecked();
-
-    //FromString
-    Utf8CP instanceId = "123456789";
-    ECInstanceId expectedECInstanceId(UINT64_C(123456789));
-    ECInstanceId actualECInstanceId;
-    EXPECT_EQ(SUCCESS, ECInstanceId::FromString(actualECInstanceId, instanceId));
-    EXPECT_EQ(expectedECInstanceId.GetValue(), actualECInstanceId.GetValue()) << "Unexpected ECInstanceId parsed from InstanceId " << instanceId;
-
-    instanceId = "0";
-    expectedECInstanceId = ECInstanceId(UINT64_C(0));
-    actualECInstanceId = ECInstanceId();
-    EXPECT_NE(SUCCESS, ECInstanceId::FromString(actualECInstanceId, instanceId));
-
-    instanceId = "0000";
-    expectedECInstanceId = ECInstanceId(UINT64_C(0));
-    actualECInstanceId = ECInstanceId();
-    EXPECT_NE(SUCCESS, ECInstanceId::FromString(actualECInstanceId, instanceId));
-
-    instanceId = "-123456";
-    EXPECT_NE(SUCCESS, ECInstanceId::FromString(actualECInstanceId, instanceId)) << "InstanceId with negative number '" << instanceId << "' is not expected to be supported by ECInstanceId::FromString";
-
-    instanceId = "-12345678901234";
-    EXPECT_NE(SUCCESS, ECInstanceId::FromString(actualECInstanceId, instanceId)) << "InstanceId with negative number '" << instanceId << "' is not expected to be supported by ECInstanceId::FromString";
-
-    //now test with invalid instance ids
-    ScopedDisableFailOnAssertion disableFailOnAssertion;
-
-    instanceId = "0x75BCD15";
-    expectedECInstanceId = ECInstanceId(UINT64_C(123456789));
-    actualECInstanceId = ECInstanceId();
-    EXPECT_EQ(SUCCESS, ECInstanceId::FromString(actualECInstanceId, instanceId)) << "InstanceId with hex formatted number '" << instanceId << "' is expected to be supported by ECInstanceId::FromString";
-    EXPECT_TRUE(actualECInstanceId == ECInstanceId(UINT64_C(0x75BCD15)));
-
-    instanceId = "i-12345";
-    EXPECT_NE(SUCCESS, ECInstanceId::FromString(actualECInstanceId, instanceId)) << "InstanceId starting with i- '" << instanceId << "' is not expected to be supported by ECInstanceId::FromString";
-
-    instanceId = "1234a123";
-    EXPECT_NE(SUCCESS, ECInstanceId::FromString(actualECInstanceId, instanceId)) << "Non-numeric InstanceId '" << instanceId << "' is not expected to be supported by ECInstanceId::FromString";
-
-    instanceId = "blabla";
-    EXPECT_NE(SUCCESS, ECInstanceId::FromString(actualECInstanceId, instanceId)) << "Non-numeric InstanceId '" << instanceId << "' is not expected to be supported by ECInstanceId::FromString";
-    }
-
-//---------------------------------------------------------------------------------------
-// @bsiclass
-//+---------------+---------------+---------------+---------------+---------------+------
-TEST(SQLiteRegression, Test)
-    {
-    BeFileName testFilePath(L"D:\\temp\\sqliteselectissue.db");
-    if (!testFilePath.DoesPathExist())
-        return;
-
-    BeFileName temporaryDir;
-    BeTest::GetHost().GetOutputRoot(temporaryDir);
-    BeSQLiteLib::Initialize(temporaryDir);
-
-    Db db;
-    ASSERT_EQ(BE_SQLITE_OK, db.OpenBeSQLiteDb(testFilePath, Db::OpenParams(Db::OpenMode::Readonly)));
-
-    Utf8CP problematicSql = R"sql(
-    SELECT 1 FROM test_ClassA, (SELECT Id,ECClassId,SourceId,TargetId FROM test_Rel2) rel, test_ClassB
-       WHERE test_ClassA.Id=? AND test_ClassA.Id=rel.SourceId AND test_ClassB.Id=rel.TargetId
-                )sql";
-
-    printf("Query plan: %s\r\n", db.ExplainQuery(problematicSql, true).c_str());
-    printf("Query: %s\r\n", db.ExplainQuery(problematicSql, false).c_str());
-
-    Statement verifyStmt;
-    ASSERT_EQ(BE_SQLITE_OK, verifyStmt.Prepare(db, problematicSql));
-
-
-    ASSERT_EQ(BE_SQLITE_OK, verifyStmt.BindInt64(1, 1));
-    ASSERT_EQ(BE_SQLITE_ROW, verifyStmt.Step());
-    verifyStmt.Reset();
-    verifyStmt.ClearBindings();
-    ASSERT_EQ(BE_SQLITE_OK, verifyStmt.BindText(1, "1", Statement::MakeCopy::No));
-    ASSERT_EQ(BE_SQLITE_ROW, verifyStmt.Step()) << "This currently returns BE_SQLITE_DONE, possible due to a SQLite regression";
-    }
-
-//---------------------------------------------------------------------------------------
-// @bsiclass
-//+---------------+---------------+---------------+---------------+---------------+------
-TEST(ECDbInit, Initialize)
-    {
-    BeFileName applicationSchemaDir;
-    BeTest::GetHost().GetDgnPlatformAssetsDirectory(applicationSchemaDir);
-    BeFileName temporaryDir;
-    BeTest::GetHost().GetOutputRoot(temporaryDir);
-    ECDb::Initialize(temporaryDir, &applicationSchemaDir);
-    ASSERT_EQ(true, ECDb::IsInitialized());
-    }
-
-//---------------------------------------------------------------------------------------
-// @bsiclass
-//+---------------+---------------+---------------+---------------+---------------+------
-TEST_F(ECDbTestFixture, Settings)
-    {
-    EXPECT_FALSE(ECDb().GetECDbSettings().RequiresECCrudWriteToken());
-    EXPECT_FALSE(ECDb().GetECDbSettings().RequiresECSchemaImportToken());
-
-    struct RestrictableECDb final : ECDb
-        {
-        RestrictableECDb(bool requireCrudToken, bool requireSchemaImportToken) : ECDb()
-            {
-            ApplyECDbSettings(requireCrudToken, requireSchemaImportToken);
-            }
-
-        ~RestrictableECDb() {}
-
-        ECCrudWriteToken const* GetCrudToken() const { return GetECDbSettingsManager().GetCrudWriteToken(); }
-        SchemaImportToken const* GetImportToken() const { return GetECDbSettingsManager().GetSchemaImportToken(); }
-        };
-
-    ASSERT_EQ(BE_SQLITE_OK, SetupECDb("settings.ecdb"));
-    BeFileName testFilePath(m_ecdb.GetDbFileName());
-    CloseECDb();
-
-    auto createSchemaV1 = [] ()
-        {
-        ECSchemaPtr schema = nullptr;
-        EXPECT_EQ(ECObjectsStatus::Success, ECSchema::CreateSchema(schema, "Test", "t", 1, 0, 0));
-        ECEntityClassP testClass = nullptr;
-        EXPECT_EQ(ECObjectsStatus::Success, schema->CreateEntityClass(testClass, "Foo1"));
-        PrimitiveECPropertyP testProp = nullptr;
-        EXPECT_EQ(ECObjectsStatus::Success, testClass->CreatePrimitiveProperty(testProp, "Name", PRIMITIVETYPE_String));
-        testClass = nullptr;
-        EXPECT_EQ(ECObjectsStatus::Success, schema->CreateEntityClass(testClass, "Foo2"));
-        EXPECT_EQ(ECObjectsStatus::Success, testClass->CreatePrimitiveProperty(testProp, "Name", PRIMITIVETYPE_String));
-        return schema;
-        };
-
-    //creates V2 of the test schema that contains changes (a class is deleted) that are not supported by changeset merging
-    auto createSchemaV2 = [] ()
-        {
-        ECSchemaPtr schema = nullptr;
-        EXPECT_EQ(ECObjectsStatus::Success, ECSchema::CreateSchema(schema, "Test", "t", 2, 0, 0));
-        ECEntityClassP testClass = nullptr;
-        EXPECT_EQ(ECObjectsStatus::Success, schema->CreateEntityClass(testClass, "Foo2"));
-        PrimitiveECPropertyP testProp = nullptr;
-        EXPECT_EQ(ECObjectsStatus::Success, testClass->CreatePrimitiveProperty(testProp, "Name", PRIMITIVETYPE_String));
-        return schema;
-        };
-
-
-    for (bool requiresECCrudWriteToken : {false, true})
-        {
-        for (bool requiresSchemaImportToken : {false, true})
-            {
-            RestrictableECDb ecdb(requiresECCrudWriteToken, requiresSchemaImportToken);
-            EXPECT_EQ(requiresECCrudWriteToken, ecdb.GetECDbSettings().RequiresECCrudWriteToken());
-            EXPECT_EQ(requiresSchemaImportToken, ecdb.GetECDbSettings().RequiresECSchemaImportToken());
-
-            ASSERT_EQ(BE_SQLITE_OK, ecdb.OpenBeSQLiteDb(testFilePath, ECDb::OpenParams(ECDb::OpenMode::ReadWrite)));
-            Utf8CP ecsql = "INSERT INTO ecdbf.ExternalFileInfo(Name) VALUES('foofile.txt')";
-            if (requiresECCrudWriteToken)
-                {
-                ECSqlStatement stmt;
-                ASSERT_TRUE(ecdb.GetCrudToken() != nullptr) << "RequiresECCrudWriteToken == true";
-                ASSERT_EQ(ECSqlStatus::Error, stmt.Prepare(ecdb, ecsql, nullptr)) << "RequiresECCrudWriteToken == true";
-                ASSERT_EQ(ECSqlStatus::Success, stmt.Prepare(ecdb, ecsql, ecdb.GetCrudToken())) << "RequiresECCrudWriteToken == true";
-                ASSERT_EQ(BE_SQLITE_DONE, stmt.Step()) << "RequiresECCrudWriteToken == true";
-                }
-            else
-                {
-                ECSqlStatement stmt;
-                ASSERT_TRUE(ecdb.GetCrudToken() == nullptr) << "RequiresECCrudWriteToken == false";
-                ASSERT_EQ(ECSqlStatus::Success, stmt.Prepare(ecdb, ecsql, nullptr)) << "RequiresECCrudWriteToken == false";
-                ASSERT_EQ(BE_SQLITE_DONE, stmt.Step()) << "RequiresECCrudWriteToken == false";
-                }
-
-            if (requiresSchemaImportToken)
-                {
-                ASSERT_TRUE(ecdb.GetImportToken() != nullptr) << "RequiresSchemaImportToken == true";
-                ECSchemaPtr schema = createSchemaV1();
-                ASSERT_EQ(ERROR, ecdb.Schemas().ImportSchemas({schema.get()}, nullptr)) << "RequiresSchemaImportToken == true";
-                ecdb.AbandonChanges();
-                schema = createSchemaV1();
-                ASSERT_EQ(SUCCESS, ecdb.Schemas().ImportSchemas({schema.get()}, ecdb.GetImportToken())) << "RequiresSchemaImportToken == true";
-                ASSERT_TRUE(ecdb.Schemas().GetClass("Test", "Foo1") != nullptr) << "RequiresSchemaImportToken == true";
-                ASSERT_TRUE(ecdb.Schemas().GetClass("Test", "Foo2") != nullptr) << "RequiresSchemaImportToken == true";
-                }
-            else
-                {
-                ECSchemaPtr schema = createSchemaV1();
-                ASSERT_TRUE(ecdb.GetImportToken() == nullptr) << "RequiresSchemaImportToken == false";
-                ASSERT_EQ(SUCCESS, ecdb.Schemas().ImportSchemas({schema.get()}, nullptr)) << "RequiresSchemaImportToken == false";
-                ASSERT_TRUE(ecdb.Schemas().GetClass("Test", "Foo1") != nullptr) << "RequiresSchemaImportToken == false";
-                ASSERT_TRUE(ecdb.Schemas().GetClass("Test", "Foo2") != nullptr) << "RequiresSchemaImportToken == false";
-                }
-
-            ecdb.AbandonChanges();
-            }
-        }
-    }
-
-//=======================================================================================
-// @bsiclass
-//=======================================================================================
-struct TestOtherConnectionECDb : ECDb
-    {
-    int m_changeCount;
-    TestOtherConnectionECDb()
-        : m_changeCount(0)
-        {}
-
-    void _OnDbChangedByOtherConnection() override
-        {
-        m_changeCount++;
-        ECDb::_OnDbChangedByOtherConnection();
-        }
-    };
-
-//---------------------------------------------------------------------------------------
-// Test to ensure that PRAGMA data_version changes when another connection changes a database
-// @bsiclass
-//+---------------+---------------+---------------+---------------+---------------+------
-TEST_F(ECDbTestFixture, TwoConnections)
-    {
-    BeFileName testECDbPath;
-    {
-    ASSERT_EQ(BE_SQLITE_OK, SetupECDb("twoConnections.ecdb"));
-    testECDbPath = BeFileName(m_ecdb.GetDbFileName());
-    m_ecdb.CloseDb();
-    }
-
-    TestOtherConnectionECDb ecdb1, ecdb2;
-    ASSERT_EQ(BE_SQLITE_OK, ecdb1.OpenBeSQLiteDb(testECDbPath, ECDb::OpenParams(ECDb::OpenMode::ReadWrite, DefaultTxn::No)));
-    ASSERT_EQ(BE_SQLITE_OK, ecdb2.OpenBeSQLiteDb(testECDbPath, ECDb::OpenParams(ECDb::OpenMode::ReadWrite, DefaultTxn::No)));
-
-    { // make a change to the database from the first connection
-    Savepoint t1(ecdb1, "tx1");
-    // the first transaction should not call _OnDbChangedByOtherConnection
-    ASSERT_EQ(0, ecdb1.m_changeCount);
-    ecdb1.CreateTable("TEST", "Col1 INTEGER");
-    }
-
-    { // make a change to the database from the second connection
-    Savepoint t2(ecdb2, "tx2");
-    // the first transaction on the second connection should not call _OnDbChangedByOtherConnection
-    ASSERT_EQ(0, ecdb2.m_changeCount);
-    ecdb2.ExecuteSql("INSERT INTO TEST(Col1) VALUES(3)");
-    }
-
-    { // start another transaction on the first connection. This should notice that the second connection changed the db.
-    Savepoint t3(ecdb1, "tx1");
-    ASSERT_EQ(1, ecdb1.m_changeCount);
-    ecdb1.ExecuteSql("INSERT INTO TEST(Col1) VALUES(4)");
-    }
-
-    { // additional changes from the same connection should not trigger additional calls to _OnDbChangedByOtherConnection
-    Savepoint t3(ecdb1, "tx1");
-    ASSERT_EQ(1, ecdb1.m_changeCount);
-    ecdb1.ExecuteSql("INSERT INTO TEST(Col1) VALUES(5)");
-    }
-    }
-
-//---------------------------------------------------------------------------------------
-// @bsiclass
-//+---------------+---------------+---------------+---------------+---------------+------
-struct TestBusyRetry : BusyRetry
-    {
-    int m_retryCount;
-    mutable int m_actualRetryCount;
-
-    Savepoint* m_savepointToCommitDuringRetry;
-    int m_retryCountBeforeCommit;
-
-
-    explicit TestBusyRetry(int retryCount)
-        : m_retryCount(retryCount), m_actualRetryCount(0), m_savepointToCommitDuringRetry(nullptr), m_retryCountBeforeCommit(-1)
-        {}
-
-    int _OnBusy(int count) const override
-        {
-        //count is 0-based
-        if (count >= m_retryCount)
-            return 0;
-
-        m_actualRetryCount = count + 1;
-
-        if (m_savepointToCommitDuringRetry != nullptr && m_retryCountBeforeCommit == count)
-            {
-            if (BE_SQLITE_OK != m_savepointToCommitDuringRetry->Commit())
-                {
-                BeAssert(false && "Cannot commit write transaction in retry loop.");
-                return 1;
-                }
-            }
-
-        return 1;
-        }
-
-    void Reset() { m_actualRetryCount = 0; }
-    void SetSavepointToCommitDuringRetry(Savepoint& savepoint, int retryCountBeforeCommit)
-        {
-        m_savepointToCommitDuringRetry = &savepoint;
-        m_retryCountBeforeCommit = retryCountBeforeCommit;
-        }
-    };
-
-//---------------------------------------------------------------------------------------
-// @bsiclass
-//+---------------+---------------+---------------+---------------+---------------+------
-TEST_F(ECDbTestFixture, TwoConnectionsWithBusyRetryHandler)
-    {
-    BeFileName testECDbPath;
-    {
-    ASSERT_EQ(BE_SQLITE_OK, SetupECDb("twoConnectionsWithBusyRetryHandler.ecdb"));
-    testECDbPath = BeFileName(m_ecdb.GetDbFileName());
-    m_ecdb.CloseDb();
-    }
-
-    ECDb::OpenParams openParams(ECDb::OpenMode::ReadWrite, DefaultTxn::No);
-    ECDb ecdb1;
-    DbResult result = ecdb1.OpenBeSQLiteDb(testECDbPath, openParams);
-    ASSERT_EQ(BE_SQLITE_OK, result);
-    TestBusyRetry retry(3);
-    retry.AddRef();
-    ECDb ecdb2;
-    openParams = ECDb::OpenParams(ECDb::OpenMode::ReadWrite, DefaultTxn::No);
-    openParams.SetBusyRetry(&retry);
-    result = ecdb2.OpenBeSQLiteDb(testECDbPath, openParams);
-    ASSERT_EQ(BE_SQLITE_OK, result);
-
-    {
-    // make a change to the database from the first connection
-    Savepoint s1(ecdb1, "ecdb1");
-    ecdb1.CreateTable("TEST", "Col1 INTEGER");
-
-    // try to make a change to the database from the second connection which should fail
-
-    Savepoint s2(ecdb2, "ecdb2", false, BeSQLiteTxnMode::Immediate);
-    result = s2.Begin();
-    ASSERT_EQ(BE_SQLITE_BUSY, result);
-    ASSERT_EQ(retry.m_retryCount, retry.m_actualRetryCount);
-    }
-
-    //at this point all locks should be cleared again.
-
-    // now try to make a change to the database if the retry handler commits the open transaction on the first connection
-    {
-    // make a change to the database from the first connection
-    Savepoint s1(ecdb1, "ecdb1");
-    ecdb1.CreateTable("TEST2", "Col1 INTEGER");
-
-    retry.Reset();
-    Savepoint s2(ecdb2, "ecdb2", false, BeSQLiteTxnMode::Immediate);
-    int retryAttemptsBeforeCommitting = 2;
-    retry.SetSavepointToCommitDuringRetry(s1, 2);
-    result = s2.Begin();
-    ASSERT_EQ(BE_SQLITE_OK, result) << "Change on first conn gets committed during retry, so Savepoint.Begin should succeed";
-    //after commit one more retry will be done (therefore + 1)
-    ASSERT_EQ(retryAttemptsBeforeCommitting + 1, retry.m_actualRetryCount);
-    }
-    }
-
-//---------------------------------------------------------------------------------------
-// @bsimethod
-//+---------------+---------------+---------------+---------------+---------------+------
-TEST_F(ECDbTestFixture, ResetInstanceIdSequence)
-    {
-    struct TestECDb final : ECDb
-        {
-        TestECDb() : ECDb() {}
-        ~TestECDb() {}
-
-        BentleyStatus CallResetInstanceIdSequence(BeBriefcaseId newBriefcaseId, IdSet<ECClassId> const* ecClassIgnoreList) { return ResetInstanceIdSequence(newBriefcaseId, ecClassIgnoreList); }
-
-        BeBriefcaseBasedId GetInstanceIdSequenceValue()
-            {
-            BriefcaseLocalValueCache& cache = GetBLVCache();
-            size_t ix = 0;
-            if (!cache.TryGetIndex(ix, "ec_instanceidsequence"))
-                return BeBriefcaseBasedId();
-
-            uint64_t val = 0;
-            if (BE_SQLITE_OK != cache.QueryValue(val, ix))
-                return BeBriefcaseBasedId();
-
-            return BeBriefcaseBasedId(val);
-            }
-        };
-
-    ASSERT_EQ(SUCCESS, SetupECDb("ResetInstanceIdSequence.ecdb", SchemaItem(R"xml(<?xml version="1.0" encoding="utf-8" ?>
-                                                                        <ECSchema schemaName="TestSchema" alias="ts" version="1.0" xmlns="http://www.bentley.com/schemas/Bentley.ECXML.3.1">
-                                                                            <ECSchemaReference name="ECDbMap" version="02.00" alias="ecdbmap" />
-                                                                            <ECEntityClass typeName="A" >
-                                                                                <ECCustomAttributes>
-                                                                                   <ClassMap xmlns="ECDbMap.02.00">
-                                                                                        <MapStrategy>TablePerHierarchy</MapStrategy>
-                                                                                    </ClassMap>
-                                                                                 </ECCustomAttributes>
-                                                                                <ECProperty propertyName="Prop1" typeName="int" />
-                                                                            </ECEntityClass>
-                                                                            <ECEntityClass typeName="A1" >
-                                                                                <BaseClass>A</BaseClass>
-                                                                                <ECProperty propertyName="Prop2" typeName="int" />
-                                                                            </ECEntityClass>
-                                                                            <ECEntityClass typeName="B" >
-                                                                                <ECCustomAttributes>
-                                                                                   <ClassMap xmlns="ECDbMap.02.00">
-                                                                                        <MapStrategy>TablePerHierarchy</MapStrategy>
-                                                                                    </ClassMap>
-                                                                                 </ECCustomAttributes>
-                                                                                <ECProperty propertyName="Prop1" typeName="int" />
-                                                                            </ECEntityClass>
-                                                                            <ECEntityClass typeName="B1" >
-                                                                                <BaseClass>B</BaseClass>
-                                                                                <ECProperty propertyName="Prop2" typeName="int" />
-                                                                            </ECEntityClass>
-                                                                            <ECEntityClass typeName="C" >
-                                                                                <ECCustomAttributes>
-                                                                                   <ClassMap xmlns="ECDbMap.02.00">
-                                                                                        <MapStrategy>TablePerHierarchy</MapStrategy>
-                                                                                    </ClassMap>
-                                                                                 </ECCustomAttributes>
-                                                                                <ECProperty propertyName="Prop1" typeName="int" />
-                                                                            </ECEntityClass>
-                                                                            <ECEntityClass typeName="C1" >
-                                                                                <BaseClass>C</BaseClass>
-                                                                                <ECProperty propertyName="Prop2" typeName="int" />
-                                                                            </ECEntityClass>
-                                                                            <ECEntityClass typeName="C2" >
-                                                                                <BaseClass>C</BaseClass>
-                                                                                <ECProperty propertyName="Prop3" typeName="int" />
-                                                                            </ECEntityClass>
-                                                                            <ECEntityClass typeName="C21" >
-                                                                                <BaseClass>C2</BaseClass>
-                                                                                <ECProperty propertyName="Prop4" typeName="int" />
-                                                                            </ECEntityClass>
-                                                                        </ECSchema>)xml")));
-
-    BeFileName filePath(m_ecdb.GetDbFileName());
-
-    BeBriefcaseId masterBriefcaseId(BeBriefcaseId::Standalone());
-    BeBriefcaseId briefcaseAId(3);
-    BeBriefcaseId briefcaseBId(111);
-
-    std::map<uint32_t, uint64_t> sequenceValuesPerBriefcase {{masterBriefcaseId.GetValue(), 0},
-                                        {briefcaseAId.GetValue(), 0}, {briefcaseBId.GetValue(), 0}};
-
-    ASSERT_EQ(BE_SQLITE_OK, PopulateECDb(5));
-    sequenceValuesPerBriefcase[masterBriefcaseId.GetValue()] = UINT64_C(40);
-
-    ASSERT_EQ(BE_SQLITE_OK, m_ecdb.ResetBriefcaseId(briefcaseAId));
-    ASSERT_EQ(BE_SQLITE_OK, PopulateECDb(5));
-    sequenceValuesPerBriefcase[briefcaseAId.GetValue()] = UINT64_C(40);
-
-    m_ecdb.CloseDb();
-
-    TestECDb testDb;
-    ASSERT_EQ(BE_SQLITE_OK, testDb.OpenBeSQLiteDb(filePath, ECDb::OpenParams(ECDb::OpenMode::ReadWrite)));
-
-    ASSERT_EQ(sequenceValuesPerBriefcase[testDb.GetBriefcaseId().GetValue()], testDb.GetInstanceIdSequenceValue().GetLocalId()) << "Briefcase Id: " << testDb.GetBriefcaseId().GetValue();
-
-    for (std::pair<uint32_t, uint64_t> const& kvPair : sequenceValuesPerBriefcase)
-        {
-        BeBriefcaseId briefcaseId(kvPair.first);
-        uint64_t expectedMaxId = kvPair.second;
-        BeBriefcaseBasedId expectedId(briefcaseId, expectedMaxId);
-        ASSERT_EQ(SUCCESS, testDb.CallResetInstanceIdSequence(briefcaseId, nullptr)) << briefcaseId.GetValue();
-        ASSERT_EQ(expectedId, testDb.GetInstanceIdSequenceValue()) << "Briefcase Id: " << briefcaseId.GetValue() << " Expected sequence value (lower 40 bits): " << expectedMaxId;
-        }
-    }
-
-//---------------------------------------------------------------------------------------
-// @bsimethod
-//+---------------+---------------+---------------+---------------+---------------+------
-TEST_F(ECDbTestFixture, GetAndAssignBriefcaseIdForDb)
-    {
-    ASSERT_EQ(SUCCESS, SetupECDb("ecdbbriefcaseIdtest.ecdb", SchemaItem::CreateForFile("StartupCompany.02.00.00.ecschema.xml")));
-
-    BeBriefcaseId id = m_ecdb.GetBriefcaseId();
-    ASSERT_TRUE(id.IsValid());
-    BeBriefcaseId newId = BeBriefcaseId(BeBriefcaseId::FirstValidBriefcaseId());
-    ASSERT_EQ(BE_SQLITE_OK, m_ecdb.ResetBriefcaseId(newId));
-    int32_t changedBriefcaseId = m_ecdb.GetBriefcaseId().GetValue();
-    ASSERT_EQ(newId.GetValue(), changedBriefcaseId);
-    }
-
-//---------------------------------------------------------------------------------------
-// @bsimethod
-//+---------------+---------------+---------------+---------------+---------------+------
-TEST_F(ECDbTestFixture, GetAndChangeGUIDForDb)
-    {
-    ASSERT_EQ(SUCCESS, SetupECDb("ecdbbriefcaseIdtest.ecdb", SchemaItem::CreateForFile("StartupCompany.02.00.00.ecschema.xml")));
-
-    BeGuid guid = m_ecdb.GetDbGuid();
-    ASSERT_TRUE(guid.IsValid());
-
-    BeGuid oldGuid = guid;
-    guid.Create();
-    if (guid.IsValid())
-        m_ecdb.ChangeDbGuid(guid);
-    BeGuid newGuid = m_ecdb.GetDbGuid();
-    ASSERT_TRUE(newGuid.IsValid());
-    ASSERT_TRUE(oldGuid != newGuid);
-
-    guid.Invalidate();
-    ASSERT_FALSE(guid.IsValid());
-    }
-
-
-//---------------------------------------------------------------------------------------
-// @bsimethod
-//+---------------+---------------+---------------+---------------+---------------+------
-TEST_F(ECDbTestFixture, CurrentECSqlVersion)
-    {
-<<<<<<< HEAD
-    BeVersion expectedVersion (1, 0, 4, 1);
-=======
-    BeVersion expectedVersion (1, 1, 0, 0);
->>>>>>> 5c890bc1
-    ASSERT_EQ(ECDb::GetECSqlVersion(), expectedVersion);
-    }
-
-//---------------------------------------------------------------------------------------
-// @bsimethod
-//+---------------+---------------+---------------+---------------+---------------+------
-TEST_F(ECDbTestFixture, CurrentECDbProfileVersion)
-    {
-    ProfileVersion expectedVersion (4, 0, 0, 3);
-    ASSERT_EQ(ECDb::CurrentECDbProfileVersion(), expectedVersion);
-    }
-
-//---------------------------------------------------------------------------------------
-// @bsimethod
-//+---------------+---------------+---------------+---------------+---------------+------
-TEST_F(ECDbTestFixture, NewFileECDbProfileVersion)
-    {
-    ASSERT_EQ(BE_SQLITE_OK, SetupECDb("newFile.ecdb"));
-    ProfileVersion expectedVersion (4, 0, 0, 3);
-    ASSERT_EQ(m_ecdb.GetECDbProfileVersion(), expectedVersion);
-    }
-
-class IssueListener : public ECN::IIssueListener
-    {
-    mutable bvector<Utf8String> m_issues;
-    void _OnIssueReported(ECN::IssueSeverity severity, ECN::IssueCategory category, ECN::IssueType type, Utf8CP message) const override
-        {
-        m_issues.push_back(message);
-        }
-    public:
-    Utf8StringCR GetLastError() const { return m_issues.back();}
-    void ClearMessages() { m_issues.clear(); }
-    };
-
-TEST_F(ECDbTestFixture, TestGreatestAndLeastFunctionsWithLiterals)
-    {
-    IssueListener listener;
-    ASSERT_EQ(BE_SQLITE_OK, SetupECDb("newFile.ecdb"));
-    m_ecdb.AddIssueListener(listener);
-
-    // Test DQL statements
-    for (const auto& [lineNumber, sqlStatement, expectedStatus, expectedResult, errorMsg] : bvector<std::tuple<const int, const Utf8String, const ECSqlStatus, const std::vector<Utf8String>, const Utf8String>>
-        {
-        { __LINE__, "SELECT GREATEST()", ECSqlStatus::InvalidECSql, { "0" }, "Preparing the ECSQL 'SELECT GREATEST()' failed. Underlying SQLite statement failed to prepare: BE_SQLITE_ERROR wrong number of arguments to function MAX() (BE_SQLITE_ERROR) [SQL: SELECT MAX()]" },
-        { __LINE__, "SELECT GREATEST(4)", ECSqlStatus::Success, { "4" }, "" },
-        { __LINE__, "SELECT GREATEST(4, 2, 1, 5, 3)", ECSqlStatus::Success, { "5" }, "" },
-
-        { __LINE__, "SELECT LEAST()", ECSqlStatus::InvalidECSql, { "0" }, "Preparing the ECSQL 'SELECT LEAST()' failed. Underlying SQLite statement failed to prepare: BE_SQLITE_ERROR wrong number of arguments to function MIN() (BE_SQLITE_ERROR) [SQL: SELECT MIN()]" },
-        { __LINE__, "SELECT LEAST(4)", ECSqlStatus::Success, { "4" }, "" },
-        { __LINE__, "SELECT LEAST(4, 2, 1, 5, 3)", ECSqlStatus::Success, { "1" }, "" },
-
-        { __LINE__, "SELECT MAX()", ECSqlStatus::InvalidECSql, { "0" }, "Failed to parse ECSQL 'SELECT MAX()': syntax error" },
-        { __LINE__, "SELECT MAX(  )", ECSqlStatus::InvalidECSql, { "0" }, "Failed to parse ECSQL 'SELECT MAX(  )': syntax error" },
-        { __LINE__, "SELECT MAX( \n )", ECSqlStatus::InvalidECSql, { "0" }, "Failed to parse ECSQL 'SELECT MAX( \n )': syntax error" },
-        { __LINE__, "SELECT MAX(4)", ECSqlStatus::Success, { "4" }, "" },
-        { __LINE__, "SELECT MAX(4, 2, 1, 5, 3)", ECSqlStatus::InvalidECSql, { "0" }, "Failed to parse ECSQL 'SELECT MAX(4, 2, 1, 5, 3)': Use GREATEST(arg0, arg1 [, ...]) instead of MAX(arg0, arg1 [, ...])" },
-
-        { __LINE__, "SELECT MIN()", ECSqlStatus::InvalidECSql, { "0" }, "Failed to parse ECSQL 'SELECT MIN()': syntax error" },
-        { __LINE__, "SELECT MIN(  )", ECSqlStatus::InvalidECSql, { "0" }, "Failed to parse ECSQL 'SELECT MIN(  )': syntax error" },
-        { __LINE__, "SELECT MIN( \n )", ECSqlStatus::InvalidECSql, { "0" }, "Failed to parse ECSQL 'SELECT MIN( \n )': syntax error" },
-        { __LINE__, "SELECT MIN(4)", ECSqlStatus::Success, { "4" }, "" },
-        { __LINE__, "SELECT MIN(4, 2, 1, 5, 3)", ECSqlStatus::InvalidECSql, { "0" }, "Failed to parse ECSQL 'SELECT MIN(4, 2, 1, 5, 3)': Use LEAST(arg0, arg1 [, ...]) instead of MIN(arg0, arg1 [, ...])" },
-
-        { __LINE__, "SELECT GREATEST(4, 5, 1), GREATEST(6, 7, 9)", ECSqlStatus::Success, { "5", "9" }, "" },
-        { __LINE__, "SELECT GREATEST(4, 5, 1), LEAST(4, 5, 1)", ECSqlStatus::Success, { "5", "1" }, "" },
-        { __LINE__, "SELECT LEAST(4, 5, 1), GREATEST(4, 5, 1)", ECSqlStatus::Success, { "1", "5" }, "" },
-        { __LINE__, "SELECT LEAST(4, 5, 1), LEAST(6, 7, 9)", ECSqlStatus::Success, { "1", "6" }, "" },
-        { __LINE__, "SELECT MAX(4, 5, 1), MIN(4, 5, 1)", ECSqlStatus::InvalidECSql, {}, "Failed to parse ECSQL 'SELECT MAX(4, 5, 1), MIN(4, 5, 1)': Use GREATEST(arg0, arg1 [, ...]) instead of MAX(arg0, arg1 [, ...])" },
-        { __LINE__, "SELECT MIN(4, 5, 1), MAX(4, 5, 1)", ECSqlStatus::InvalidECSql, {}, "Failed to parse ECSQL 'SELECT MIN(4, 5, 1), MAX(4, 5, 1)': Use LEAST(arg0, arg1 [, ...]) instead of MIN(arg0, arg1 [, ...])" },
-
-        { __LINE__, "SELECT 'GREATEST(2,3)' AS str", ECSqlStatus::Success, { "GREATEST(2,3)" }, "" },
-        { __LINE__, "SELECT 'LEAST(2,3)' AS str", ECSqlStatus::Success, { "LEAST(2,3)" }, "" },
-        { __LINE__, "SELECT 'MAX(2,3)' AS str", ECSqlStatus::Success, { "MAX(2,3)" }, "" },
-        { __LINE__, "SELECT 'MIN(2,3)' AS str", ECSqlStatus::Success, { "MIN(2,3)" }, "" },
-
-        { __LINE__, "SELECT '  GREATEST( 3, 4)'", ECSqlStatus::Success, { "  GREATEST( 3, 4)" }, "" },
-        { __LINE__, "SELECT '  LEAST( 3, 4)'", ECSqlStatus::Success, { "  LEAST( 3, 4)" }, "" },
-        { __LINE__, "SELECT '  MAX( 3, 4)'", ECSqlStatus::Success, { "  MAX( 3, 4)" }, "" },
-        { __LINE__, "SELECT '  MIN( 3, 4)'", ECSqlStatus::Success, { "  MIN( 3, 4)" }, "" },
-
-        { __LINE__, "-- GREATEST( 3, 4)  comment", ECSqlStatus::InvalidECSql, {}, "Failed to parse ECSQL '-- GREATEST( 3, 4)  comment': syntax error" },
-        { __LINE__, "-- LEAST( 3, 4)  comment", ECSqlStatus::InvalidECSql, {}, "Failed to parse ECSQL '-- LEAST( 3, 4)  comment': syntax error" },
-        { __LINE__, "-- MAX( 3, 4)  comment", ECSqlStatus::InvalidECSql, {}, "Failed to parse ECSQL '-- MAX( 3, 4)  comment': syntax error" },
-        { __LINE__, "-- MIN( 3, 4)  comment", ECSqlStatus::InvalidECSql, {}, "Failed to parse ECSQL '-- MIN( 3, 4)  comment': syntax error" },
-
-        { __LINE__, "SELECT  GREATEST( 3, 4)", ECSqlStatus::Success, { "4" }, "" },
-        { __LINE__, "SELECT  LEAST( 3, 4)", ECSqlStatus::Success, { "3" }, "" },
-        { __LINE__, "SELECT  MAX( 3, 4)", ECSqlStatus::InvalidECSql, {}, "Failed to parse ECSQL 'SELECT  MAX( 3, 4)': Use GREATEST(arg0, arg1 [, ...]) instead of MAX(arg0, arg1 [, ...])" },
-        { __LINE__, "SELECT  MIN( 3, 4)", ECSqlStatus::InvalidECSql, {}, "Failed to parse ECSQL 'SELECT  MIN( 3, 4)': Use LEAST(arg0, arg1 [, ...]) instead of MIN(arg0, arg1 [, ...])" },
-
-        { __LINE__, "SELECT GREATEST('a', 'b', 'c')", ECSqlStatus::Success, { "c" }, "" },
-        { __LINE__, "SELECT LEAST('a', 'b', 'c')", ECSqlStatus::Success, { "a" }, "" },
-        { __LINE__, "SELECT MAX('a', 'b', 'c')", ECSqlStatus::InvalidECSql, {}, "Failed to parse ECSQL 'SELECT MAX('a', 'b', 'c')': Use GREATEST(arg0, arg1 [, ...]) instead of MAX(arg0, arg1 [, ...])" },
-        { __LINE__, "SELECT MIN('a', 'b', 'c')", ECSqlStatus::InvalidECSql, {}, "Failed to parse ECSQL 'SELECT MIN('a', 'b', 'c')': Use LEAST(arg0, arg1 [, ...]) instead of MIN(arg0, arg1 [, ...])" },
-
-        { __LINE__, "SELECT GREATEST(1.5, 1.4, 1.1)", ECSqlStatus::Success, { "1.5" }, "" },
-        { __LINE__, "SELECT LEAST(1.5, 1.4, 1.1)", ECSqlStatus::Success, { "1.1" }, "" },
-        { __LINE__, "SELECT MAX(1.5, 1.4, 1.1)", ECSqlStatus::InvalidECSql, {}, "Failed to parse ECSQL 'SELECT MAX(1.5, 1.4, 1.1)': Use GREATEST(arg0, arg1 [, ...]) instead of MAX(arg0, arg1 [, ...])" },
-        { __LINE__, "SELECT MIN(1.5, 1.4, 1.1)", ECSqlStatus::InvalidECSql, {}, "Failed to parse ECSQL 'SELECT MIN(1.5, 1.4, 1.1)': Use LEAST(arg0, arg1 [, ...]) instead of MIN(arg0, arg1 [, ...])" },
-
-        { __LINE__, "SELECT GREATEST(GREATEST(3, 4), GREATEST(5, 9))", ECSqlStatus::Success, { "9" }, "" },
-        { __LINE__, "SELECT GREATEST(LEAST(3, 4), GREATEST(5, 9))", ECSqlStatus::Success, { "9" }, "" },
-        { __LINE__, "SELECT GREATEST(GREATEST(3, 4), LEAST(5, 9))", ECSqlStatus::Success, { "5" }, "" },
-        { __LINE__, "SELECT GREATEST(LEAST(3, 4), LEAST(5, 9))", ECSqlStatus::Success, { "5" }, "" },
-        { __LINE__, "SELECT LEAST(LEAST(3, 4), LEAST(5, 9))", ECSqlStatus::Success, { "3" }, "" },
-        { __LINE__, "SELECT LEAST(LEAST(3, 4), GREATEST(5, 9))", ECSqlStatus::Success, { "3" }, "" },
-        { __LINE__, "SELECT LEAST(GREATEST(3, 4), LEAST(5, 9))", ECSqlStatus::Success, { "4" }, "" },
-        { __LINE__, "SELECT LEAST(GREATEST(3, 4), GREATEST(5, 9))", ECSqlStatus::Success, { "4" }, "" },
-
-        { __LINE__, "SELECT MAX(GREATEST(3, 4), LEAST(5, 9))", ECSqlStatus::InvalidECSql, {}, "Failed to parse ECSQL 'SELECT MAX(GREATEST(3, 4), LEAST(5, 9))': Use GREATEST(arg0, arg1 [, ...]) instead of MAX(arg0, arg1 [, ...])" },
-        { __LINE__, "SELECT MAX(GREATEST(3, 4))", ECSqlStatus::Success, { "4" }, "" },
-        { __LINE__, "SELECT MIN(GREATEST(3, 4), LEAST(5, 9))", ECSqlStatus::InvalidECSql, {}, "Failed to parse ECSQL 'SELECT MIN(GREATEST(3, 4), LEAST(5, 9))': Use LEAST(arg0, arg1 [, ...]) instead of MIN(arg0, arg1 [, ...])" },
-        { __LINE__, "SELECT MIN(GREATEST(3, 4))", ECSqlStatus::Success, { "4" }, "" },
-
-        { __LINE__, "SELECT LEAST(MAX(3, 4), LEAST(5, 9))", ECSqlStatus::InvalidECSql, {}, "Failed to parse ECSQL 'SELECT LEAST(MAX(3, 4), LEAST(5, 9))': Use GREATEST(arg0, arg1 [, ...]) instead of MAX(arg0, arg1 [, ...])" },
-        { __LINE__, "SELECT LEAST(GREATEST(3, 4), MAX(5, 9))", ECSqlStatus::InvalidECSql, {}, "Failed to parse ECSQL 'SELECT LEAST(GREATEST(3, 4), MAX(5, 9))': Use GREATEST(arg0, arg1 [, ...]) instead of MAX(arg0, arg1 [, ...])" },
-        { __LINE__, "SELECT LEAST(MIN(3, 4), LEAST(5, 9))", ECSqlStatus::InvalidECSql, {}, "Failed to parse ECSQL 'SELECT LEAST(MIN(3, 4), LEAST(5, 9))': Use LEAST(arg0, arg1 [, ...]) instead of MIN(arg0, arg1 [, ...])" },
-        { __LINE__, "SELECT LEAST(GREATEST(3, 4), MIN(5, 9))", ECSqlStatus::InvalidECSql, {}, "Failed to parse ECSQL 'SELECT LEAST(GREATEST(3, 4), MIN(5, 9))': Use LEAST(arg0, arg1 [, ...]) instead of MIN(arg0, arg1 [, ...])" },
-
-        { __LINE__, "SELECT MAX(MAX(3, 4), 9)", ECSqlStatus::InvalidECSql, {}, "Failed to parse ECSQL 'SELECT MAX(MAX(3, 4), 9)': Use GREATEST(arg0, arg1 [, ...]) instead of MAX(arg0, arg1 [, ...])" },
-        { __LINE__, "SELECT MAX(MIN(3, 4), 9)", ECSqlStatus::InvalidECSql, {}, "Failed to parse ECSQL 'SELECT MAX(MIN(3, 4), 9)': Use LEAST(arg0, arg1 [, ...]) instead of MIN(arg0, arg1 [, ...])" },
-        { __LINE__, "SELECT MIN(MAX(3, 4), 9)", ECSqlStatus::InvalidECSql, {}, "Failed to parse ECSQL 'SELECT MIN(MAX(3, 4), 9)': Use GREATEST(arg0, arg1 [, ...]) instead of MAX(arg0, arg1 [, ...])" },
-        { __LINE__, "SELECT MIN(MIN(3, 4), 9)", ECSqlStatus::InvalidECSql, {}, "Failed to parse ECSQL 'SELECT MIN(MIN(3, 4), 9)': Use LEAST(arg0, arg1 [, ...]) instead of MIN(arg0, arg1 [, ...])" },
-
-        { __LINE__, "SELECT MAX(MAX(3, 4))", ECSqlStatus::InvalidECSql, {}, "Failed to parse ECSQL 'SELECT MAX(MAX(3, 4))': Use GREATEST(arg0, arg1 [, ...]) instead of MAX(arg0, arg1 [, ...])" },
-        { __LINE__, "SELECT MAX(MIN(3, 4))", ECSqlStatus::InvalidECSql, {}, "Failed to parse ECSQL 'SELECT MAX(MIN(3, 4))': Use LEAST(arg0, arg1 [, ...]) instead of MIN(arg0, arg1 [, ...])" },
-        { __LINE__, "SELECT MIN(MAX(3, 4))", ECSqlStatus::InvalidECSql, {}, "Failed to parse ECSQL 'SELECT MIN(MAX(3, 4))': Use GREATEST(arg0, arg1 [, ...]) instead of MAX(arg0, arg1 [, ...])" },
-        { __LINE__, "SELECT MIN(MIN(3, 4))", ECSqlStatus::InvalidECSql, {}, "Failed to parse ECSQL 'SELECT MIN(MIN(3, 4))': Use LEAST(arg0, arg1 [, ...]) instead of MIN(arg0, arg1 [, ...])" },
-        })
-        {
-        listener.ClearMessages();
-        ECSqlStatement statement;
-        EXPECT_EQ(expectedStatus, statement.Prepare(m_ecdb, sqlStatement.c_str())) << "Test case at line " << lineNumber << " failed.\n";
-        if (expectedStatus == ECSqlStatus::Success)
-            {
-            EXPECT_EQ(BE_SQLITE_ROW, statement.Step()) << "Test case at line " << lineNumber << " failed.\n";
-            for (auto i = 0; i < expectedResult.size(); ++i)
-                EXPECT_EQ(expectedResult[i], statement.GetValueText(i)) << "Test case at line " << lineNumber << " failed.\n";
-            }
-        else
-            {
-            EXPECT_STREQ(listener.GetLastError().c_str(), errorMsg.c_str()) << "Test case at line " << lineNumber << " failed.\n";
-            }
-        statement.Finalize();
-        }
-    }
-
-TEST_F(ECDbTestFixture, TestGreatestAndLeastFunctionsDQLAndDML)
-    {
-    ASSERT_EQ(BE_SQLITE_OK, SetupECDb("newFile.ecdb", SchemaItem(
-        "<?xml version='1.0' encoding='utf-8'?> "
-        "<ECSchema schemaName='TestSchema' nameSpacePrefix='ts' version='1.0' xmlns='http://www.bentley.com/schemas/Bentley.ECXML.3.0'> "
-        "    <ECSchemaReference name='ECDbMap' version='02.00' prefix='ecdbmap' />"
-        "    <ECEntityClass typeName='TestClass' modifier='None'>"
-        "        <ECProperty propertyName='TestCol1' typeName='int' />"
-        "        <ECProperty propertyName='TestCol2' typeName='int' />"
-        "    </ECEntityClass>"
-        "</ECSchema>")));
-
-    IssueListener listener;
-    m_ecdb.AddIssueListener(listener);
-
-    for (const auto& [lineNumber, isSelect, sqlStatement, expectedStatus, expectedResult, errorMsg]
-    : bvector<std::tuple<const int, const bool, const Utf8String, const ECSqlStatus, const std::vector<std::pair<Utf8String, Utf8String>>, const Utf8String>>
-        {
-        // Inserts with literals
-        { __LINE__, false, "INSERT INTO ts.TestClass(TestCol1, TestCol2) VALUES(GREATEST(5, 2, 1, 4), 0)", ECSqlStatus::Success, { {"5", "0"} }, "" },
-        { __LINE__, false, "INSERT INTO ts.TestClass(TestCol1, TestCol2) VALUES(LEAST(5, 2, 1, 4), 0)", ECSqlStatus::Success, { {"5", "0"}, {"1", "0"} }, "" },
-        { __LINE__, false, "INSERT INTO ts.TestClass(TestCol1, TestCol2) VALUES(GREATEST(5, 2, 1, 4), GREATEST(6, 9, 4))", ECSqlStatus::Success, { {"5", "0"}, {"1", "0"}, {"5", "9"} }, "" },
-        { __LINE__, false, "INSERT INTO ts.TestClass(TestCol1, TestCol2) VALUES(GREATEST(2, 1, 4), LEAST(6, 1, 4))", ECSqlStatus::Success, { {"5", "0"}, {"1", "0"}, {"5", "9"}, {"4", "1"} }, "" },
-        { __LINE__, false, "INSERT INTO ts.TestClass(TestCol1, TestCol2) VALUES(LEAST(2, 1, 4), GREATEST(6, 1, 4))", ECSqlStatus::Success, { {"5", "0"}, {"1", "0"}, {"5", "9"}, {"4", "1"}, {"1", "6"} }, "" },
-        { __LINE__, false, "INSERT INTO ts.TestClass(TestCol1, TestCol2) VALUES(LEAST(8, 7, 9), LEAST(6, 1, 4))", ECSqlStatus::Success, { {"5", "0"}, {"1", "0"}, {"5", "9"}, {"4", "1"}, {"1", "6"}, {"7", "1"} }, "" },
-
-        // Select with column values
-        { __LINE__,  true, "SELECT COUNT(*) FROM ts.TestClass WHERE TestCol2=GREATEST(1, 2, 6)", ECSqlStatus::Success, { {"1", ""} }, "" },
-        { __LINE__,  true, "SELECT COUNT(*) FROM ts.TestClass WHERE TestCol1=least(9, 7, 5)", ECSqlStatus::Success, { {"2", ""} }, "" },
-
-        { __LINE__,  true, "SELECT GREATEST(TestCol1, TestCol2) FROM ts.TestClass", ECSqlStatus::Success, { {"5", ""}, {"1", ""}, {"9", ""}, {"4", ""}, {"6", ""}, {"7", ""} }, "" },
-        { __LINE__,  true, "SELECT GREATEST(GREATEST(TestCol1, TestCol2)) FROM ts.TestClass", ECSqlStatus::Success, { {"9", ""} }, "" },
-        { __LINE__,  true, "SELECT GREATEST(LEAST(TestCol1, TestCol2)) FROM ts.TestClass", ECSqlStatus::Success, { {"5", ""} }, "" },
-        { __LINE__,  true, "SELECT LEAST(TestCol1, TestCol2) FROM ts.TestClass", ECSqlStatus::Success, { {"0", ""}, {"0", ""}, {"5", ""}, {"1", ""}, {"1", ""}, {"1", ""} }, "" },
-        { __LINE__,  true, "SELECT LEAST(GREATEST(TestCol1, TestCol2)) FROM ts.TestClass", ECSqlStatus::Success, { {"1", ""} }, "" },
-        { __LINE__,  true, "SELECT LEAST(LEAST(TestCol1, TestCol2)) FROM ts.TestClass", ECSqlStatus::Success, { {"0", ""} }, "" },
-
-        { __LINE__, true, "SELECT GREATEST(TestCol1, TestCol2) FROM ts.TestClass ORDER BY TestCol1", ECSqlStatus::Success, { {"1", ""}, {"6", ""}, {"4", ""}, {"5", ""}, {"9", ""}, {"7", ""} }, "" },
-        { __LINE__, true, "SELECT GREATEST(TestCol1, TestCol2) FROM ts.TestClass ORDER BY TestCol2 DESC", ECSqlStatus::Success, { {"9", ""}, {"6", ""}, {"4", ""}, {"7", ""}, {"5", ""}, {"1", ""} }, "" },
-        { __LINE__, true, "SELECT GREATEST(TestCol1, (Select LEAST(TestCol1, TestCol2) from ts.TestClass)) from ts.TestClass ORDER BY TestCol1", ECSqlStatus::Success, { {"1", ""}, {"1", ""}, {"4", ""}, {"5", ""}, {"5", ""}, {"7", ""} }, "" },
-        { __LINE__, true, "SELECT GREATEST(TestCol1, (Select LEAST(TestCol1, TestCol2) from ts.TestClass ORDER BY TestCol2)) from ts.TestClass", ECSqlStatus::Success, { {"5", ""}, {"1", ""}, {"5", ""}, {"4", ""}, {"1", ""}, {"7", ""} }, "" },
-        { __LINE__, true, "SELECT * FROM (SELECT GREATEST(TestCol1, (Select LEAST(TestCol1, TestCol2) from ts.TestClass ORDER BY TestCol2)) AS TestCol from ts.TestClass) TEMP WHERE TestCol >= GREATEST(1, 4, 5)", ECSqlStatus::Success, { {"5", ""}, {"5", ""}, {"7", ""} }, "" },
-        { __LINE__, true, "SELECT * FROM (SELECT GREATEST(TestCol1, (Select LEAST(TestCol1, TestCol2) from ts.TestClass ORDER BY TestCol2)) AS TestCol from ts.TestClass) TEMP WHERE TestCol <= LEAST(5, 7, 4)", ECSqlStatus::Success, { {"1", ""}, {"4", ""}, {"1", ""} }, "" },
-        { __LINE__, true, "SELECT * FROM (SELECT LEAST(TestCol1, (Select GREATEST(TestCol1, TestCol2) from ts.TestClass ORDER BY TestCol2)) AS TestCol from ts.TestClass) TEMP WHERE TestCol = GREATEST(1, 5)", ECSqlStatus::Success, { {"5", ""}, {"5", ""}, {"5", ""} }, "" },
-        { __LINE__, true, "SELECT LEAST(4, GREATEST(TestCol1, (Select LEAST(TestCol1, TestCol2) from ts.TestClass ORDER BY TestCol1))) from ts.TestClass", ECSqlStatus::Success, { {"4", ""}, {"1", ""}, {"4", ""}, {"4", ""}, {"1", ""}, {"4", ""} }, "" },
-
-        { __LINE__,  true, "SELECT MAX(GREATEST(TestCol1, TestCol2)) FROM ts.TestClass", ECSqlStatus::Success, {{"9", ""}}, "" },
-        { __LINE__,  true, "SELECT MAX(LEAST(TestCol1, TestCol2)) FROM ts.TestClass", ECSqlStatus::Success, {{"5", ""}}, "" },
-        { __LINE__,  true, "SELECT MIN(GREATEST(TestCol1, TestCol2)) FROM ts.TestClass", ECSqlStatus::Success, {{"1", ""}}, "" },
-        { __LINE__,  true, "SELECT MIN(LEAST(TestCol1, TestCol2)) FROM ts.TestClass", ECSqlStatus::Success, {{"0", ""}}, "" },
-
-        // Select with column values (Negative tests)
-        { __LINE__,  true, "SELECT MAX(TestCol1, TestCol2) FROM ts.TestClass", ECSqlStatus::InvalidECSql, {}, "Failed to parse ECSQL 'SELECT MAX(TestCol1, TestCol2) FROM ts.TestClass': Use GREATEST(arg0, arg1 [, ...]) instead of MAX(arg0, arg1 [, ...])" },
-        { __LINE__,  true, "SELECT MAX(MAX(TestCol1, TestCol2)) FROM ts.TestClass", ECSqlStatus::InvalidECSql, {}, "Failed to parse ECSQL 'SELECT MAX(MAX(TestCol1, TestCol2)) FROM ts.TestClass': Use GREATEST(arg0, arg1 [, ...]) instead of MAX(arg0, arg1 [, ...])" },
-        { __LINE__,  true, "SELECT MAX(MIN(TestCol1, TestCol2)) FROM ts.TestClass", ECSqlStatus::InvalidECSql, {}, "Failed to parse ECSQL 'SELECT MAX(MIN(TestCol1, TestCol2)) FROM ts.TestClass': Use LEAST(arg0, arg1 [, ...]) instead of MIN(arg0, arg1 [, ...])" },
-        { __LINE__,  true, "SELECT MIN(TestCol1, TestCol2) FROM ts.TestClass", ECSqlStatus::InvalidECSql, {}, "Failed to parse ECSQL 'SELECT MIN(TestCol1, TestCol2) FROM ts.TestClass': Use LEAST(arg0, arg1 [, ...]) instead of MIN(arg0, arg1 [, ...])" },
-        { __LINE__,  true, "SELECT MIN(MAX(TestCol1, TestCol2)) FROM ts.TestClass", ECSqlStatus::InvalidECSql, {}, "Failed to parse ECSQL 'SELECT MIN(MAX(TestCol1, TestCol2)) FROM ts.TestClass': Use GREATEST(arg0, arg1 [, ...]) instead of MAX(arg0, arg1 [, ...])" },
-        { __LINE__,  true, "SELECT MIN(MIN(TestCol1, TestCol2)) FROM ts.TestClass", ECSqlStatus::InvalidECSql, {}, "Failed to parse ECSQL 'SELECT MIN(MIN(TestCol1, TestCol2)) FROM ts.TestClass': Use LEAST(arg0, arg1 [, ...]) instead of MIN(arg0, arg1 [, ...])" },
-
-        { __LINE__, true, "select GREATEST\n( 3,\n4)\n FROM ts.TestClass", ECSqlStatus::Success, {{"4", ""}, {"4", ""}, {"4", ""}, {"4", ""}, {"4", ""}, {"4", ""}}, "" },
-        { __LINE__, true, "select LEAST\n( 3, \n4)\nFROM ts.TestClass", ECSqlStatus::Success, { {"3", "" }, {"3", ""}, {"3", ""}, {"3", ""}, {"3", ""}, {"3", ""}}, "" },
-        { __LINE__, true, "select MAX\n( 3, \n4)\nFROM ts.TestClass", ECSqlStatus::InvalidECSql, {}, "Failed to parse ECSQL 'select MAX\n( 3, \n4)\nFROM ts.TestClass': Use GREATEST(arg0, arg1 [, ...]) instead of MAX(arg0, arg1 [, ...])" },
-        { __LINE__, true, "select MIN\n( 3, \n4)\nFROM ts.TestClass", ECSqlStatus::InvalidECSql, {}, "Failed to parse ECSQL 'select MIN\n( 3, \n4)\nFROM ts.TestClass': Use LEAST(arg0, arg1 [, ...]) instead of MIN(arg0, arg1 [, ...])" },
-
-        // Update using least function with multiple literals
-        { __LINE__, false, "UPDATE ts.TestClass SET TestCol1=greatest(3, 1, 2)", ECSqlStatus::Success, { {"3", "0"}, {"3", "0"}, {"3", "9"}, {"3", "1"}, {"3", "6"}, {"3", "1"} }, "" },
-        { __LINE__, false, "UPDATE ts.TestClass SET TestCol2 = LEAST(12, 45, 20, 15) WHERE TestCol2=0", ECSqlStatus::Success, { {"3", "12"}, {"3", "12"}, {"3", "9"}, {"3", "1"}, {"3", "6"}, {"3", "1"} }, "" },
-
-        // Delete
-        { __LINE__, false, "DELETE FROM ts.TestClass WHERE TestCol2 = least(3, 2, 1)", ECSqlStatus::Success, { {"3", "12"}, {"3", "12"}, {"3", "9"}, {"3", "6"} }, "" },
-        { __LINE__, false, "DELETE FROM ts.TestClass WHERE TestCol1 = greatest(3, 2, 1)", ECSqlStatus::Success, { }, "" },
-
-        // DML (Negative tests)
-        { __LINE__, false, "INSERT INTO ts.TestClass(TestCol1, TestCol2) VALUES(MAX(3, 2, 1))", ECSqlStatus::InvalidECSql, {}, "Failed to parse ECSQL 'INSERT INTO ts.TestClass(TestCol1, TestCol2) VALUES(MAX(3, 2, 1))': Use GREATEST(arg0, arg1 [, ...]) instead of MAX(arg0, arg1 [, ...])" },
-        { __LINE__, false, "UPDATE ts.TestClass SET TestCol1=max(5, 0, 1)", ECSqlStatus::InvalidECSql, {}, "Failed to parse ECSQL 'UPDATE ts.TestClass SET TestCol1=max(5, 0, 1)': Use GREATEST(arg0, arg1 [, ...]) instead of MAX(arg0, arg1 [, ...])" },
-        { __LINE__,  true, "SELECT COUNT(*) FROM ts.TestClass WHERE TestCol1 = MAX(3, 0, 1)", ECSqlStatus::InvalidECSql, {}, "Failed to parse ECSQL 'SELECT COUNT(*) FROM ts.TestClass WHERE TestCol1 = MAX(3, 0, 1)': Use GREATEST(arg0, arg1 [, ...]) instead of MAX(arg0, arg1 [, ...])" },
-        { __LINE__, false, "DELETE FROM ts.TestClass WHERE TestCol1 = max(3, 0, 1)", ECSqlStatus::InvalidECSql, {}, "Failed to parse ECSQL 'DELETE FROM ts.TestClass WHERE TestCol1 = max(3, 0, 1)': Use GREATEST(arg0, arg1 [, ...]) instead of MAX(arg0, arg1 [, ...])" },
-
-        { __LINE__, false, "INSERT INTO ts.TestClass(TestCol1, TestCol2) VALUES(MIN(3, 2, 1))", ECSqlStatus::InvalidECSql, {}, "Failed to parse ECSQL 'INSERT INTO ts.TestClass(TestCol1, TestCol2) VALUES(MIN(3, 2, 1))': Use LEAST(arg0, arg1 [, ...]) instead of MIN(arg0, arg1 [, ...])" },
-        { __LINE__, false, "UPDATE ts.TestClass SET TestCol1=MIN(5, 0, 1)", ECSqlStatus::InvalidECSql, {}, "Failed to parse ECSQL 'UPDATE ts.TestClass SET TestCol1=MIN(5, 0, 1)': Use LEAST(arg0, arg1 [, ...]) instead of MIN(arg0, arg1 [, ...])" },
-        { __LINE__,  true, "SELECT COUNT(*) FROM ts.TestClass WHERE TestCol1 = min(3, 0, 1)", ECSqlStatus::InvalidECSql, {}, "Failed to parse ECSQL 'SELECT COUNT(*) FROM ts.TestClass WHERE TestCol1 = min(3, 0, 1)': Use LEAST(arg0, arg1 [, ...]) instead of MIN(arg0, arg1 [, ...])" },
-        { __LINE__, false, "DELETE FROM ts.TestClass WHERE TestCol1 = min(3, 0, 1)", ECSqlStatus::InvalidECSql, {}, "Failed to parse ECSQL 'DELETE FROM ts.TestClass WHERE TestCol1 = min(3, 0, 1)': Use LEAST(arg0, arg1 [, ...]) instead of MIN(arg0, arg1 [, ...])" },
-        })
-        {
-        // Reset listener queue for current test case
-        listener.ClearMessages();
-
-        ECSqlStatement testCaseSQL;
-        // Prepare the SQL statement
-        EXPECT_EQ(expectedStatus, testCaseSQL.Prepare(m_ecdb, sqlStatement.c_str(), true)) << "Test case at line " << lineNumber << " failed.\n";
-
-        if (expectedStatus == ECSqlStatus::Success)
-            {
-            if (isSelect)
-                {
-                // Test the select statement test case results
-                auto i = 0U;
-                while (BE_SQLITE_ROW == testCaseSQL.Step())
-                    {
-                    EXPECT_EQ(expectedResult[i].first, testCaseSQL.GetValueText(0)) << "Test case at line " << lineNumber << " failed.\n";
-                    if (!Utf8String::IsNullOrEmpty(expectedResult[i].second.c_str()))
-                        EXPECT_EQ(expectedResult[i].second, testCaseSQL.GetValueText(1)) << "Test case at line " << lineNumber << " failed.\n";
-                    ++i;
-                    }
-                testCaseSQL.Finalize();
-                }
-            else
-                {
-                // Test the insert, update and delete test case results
-                EXPECT_EQ(BE_SQLITE_DONE, testCaseSQL.Step()) << "Test case at line " << lineNumber << " failed.\n";
-                testCaseSQL.Finalize();
-
-                // Query the table to test whether insert/update/delete has been done
-                ECSqlStatement selectStatement;
-                if (selectStatement.Prepare(m_ecdb, "SELECT TestCol1, TestCol2 FROM ts.TestClass") == ECSqlStatus::Success)
-                    {
-                    auto i = 0U;
-                    while (BE_SQLITE_ROW == selectStatement.Step())
-                        {
-                        EXPECT_EQ(expectedResult[i].first, selectStatement.GetValueText(0)) << "Test case at line " << lineNumber << " failed.\n";
-                        if (!Utf8String::IsNullOrEmpty(expectedResult[i].second.c_str()))
-                            EXPECT_EQ(expectedResult[i].second, selectStatement.GetValueText(1)) << "Test case at line " << lineNumber << " failed.\n";
-                        ++i;
-                        }
-                    }
-                selectStatement.Finalize();
-                }
-            }
-        else
-            {
-            // Test if the parsing for MIN/MAX has failed with appropriate error message
-            EXPECT_STREQ(listener.GetLastError().c_str(), errorMsg.c_str()) << "Test case at line " << lineNumber << " failed.\n";
-            }
-        }
-    }
-
-END_ECDBUNITTESTS_NAMESPACE
+/*---------------------------------------------------------------------------------------------
+* Copyright (c) Bentley Systems, Incorporated. All rights reserved.
+* See LICENSE.md in the repository root for full copyright notice.
+*--------------------------------------------------------------------------------------------*/
+#include "ECDbPublishedTests.h"
+
+USING_NAMESPACE_BENTLEY_EC
+#include <ECDb/ConcurrentQueryManager.h>
+#include <future>
+#include <chrono>
+#include <queue>
+#include <thread>
+#include <memory>
+BEGIN_ECDBUNITTESTS_NAMESPACE
+
+//---------------------------------------------------------------------------------------
+// @bsimethod
+//+---------------+---------------+---------------+---------------+---------------+------
+TEST(ECInstanceId, Conversion)
+    {
+    //ToString
+    ECInstanceId ecInstanceId(UINT64_C(123456789));
+    Utf8CP expectedInstanceId = "123456789";
+    Utf8Char actualInstanceId[BeInt64Id::ID_STRINGBUFFER_LENGTH];
+    ecInstanceId.ToString(actualInstanceId);
+    EXPECT_STREQ(expectedInstanceId, actualInstanceId) << "Unexpected InstanceId generated from ECInstanceId " << ecInstanceId.GetValue();
+
+    ecInstanceId = ECInstanceId(UINT64_C(0));
+    expectedInstanceId = "0";
+    actualInstanceId[0] = '\0';
+    ecInstanceId.ToString(actualInstanceId);
+    EXPECT_STREQ(expectedInstanceId, actualInstanceId) << "Unexpected InstanceId generated from ECInstanceId " << ecInstanceId.GetValueUnchecked();
+
+    //FromString
+    Utf8CP instanceId = "123456789";
+    ECInstanceId expectedECInstanceId(UINT64_C(123456789));
+    ECInstanceId actualECInstanceId;
+    EXPECT_EQ(SUCCESS, ECInstanceId::FromString(actualECInstanceId, instanceId));
+    EXPECT_EQ(expectedECInstanceId.GetValue(), actualECInstanceId.GetValue()) << "Unexpected ECInstanceId parsed from InstanceId " << instanceId;
+
+    instanceId = "0";
+    expectedECInstanceId = ECInstanceId(UINT64_C(0));
+    actualECInstanceId = ECInstanceId();
+    EXPECT_NE(SUCCESS, ECInstanceId::FromString(actualECInstanceId, instanceId));
+
+    instanceId = "0000";
+    expectedECInstanceId = ECInstanceId(UINT64_C(0));
+    actualECInstanceId = ECInstanceId();
+    EXPECT_NE(SUCCESS, ECInstanceId::FromString(actualECInstanceId, instanceId));
+
+    instanceId = "-123456";
+    EXPECT_NE(SUCCESS, ECInstanceId::FromString(actualECInstanceId, instanceId)) << "InstanceId with negative number '" << instanceId << "' is not expected to be supported by ECInstanceId::FromString";
+
+    instanceId = "-12345678901234";
+    EXPECT_NE(SUCCESS, ECInstanceId::FromString(actualECInstanceId, instanceId)) << "InstanceId with negative number '" << instanceId << "' is not expected to be supported by ECInstanceId::FromString";
+
+    //now test with invalid instance ids
+    ScopedDisableFailOnAssertion disableFailOnAssertion;
+
+    instanceId = "0x75BCD15";
+    expectedECInstanceId = ECInstanceId(UINT64_C(123456789));
+    actualECInstanceId = ECInstanceId();
+    EXPECT_EQ(SUCCESS, ECInstanceId::FromString(actualECInstanceId, instanceId)) << "InstanceId with hex formatted number '" << instanceId << "' is expected to be supported by ECInstanceId::FromString";
+    EXPECT_TRUE(actualECInstanceId == ECInstanceId(UINT64_C(0x75BCD15)));
+
+    instanceId = "i-12345";
+    EXPECT_NE(SUCCESS, ECInstanceId::FromString(actualECInstanceId, instanceId)) << "InstanceId starting with i- '" << instanceId << "' is not expected to be supported by ECInstanceId::FromString";
+
+    instanceId = "1234a123";
+    EXPECT_NE(SUCCESS, ECInstanceId::FromString(actualECInstanceId, instanceId)) << "Non-numeric InstanceId '" << instanceId << "' is not expected to be supported by ECInstanceId::FromString";
+
+    instanceId = "blabla";
+    EXPECT_NE(SUCCESS, ECInstanceId::FromString(actualECInstanceId, instanceId)) << "Non-numeric InstanceId '" << instanceId << "' is not expected to be supported by ECInstanceId::FromString";
+    }
+
+//---------------------------------------------------------------------------------------
+// @bsiclass
+//+---------------+---------------+---------------+---------------+---------------+------
+TEST(SQLiteRegression, Test)
+    {
+    BeFileName testFilePath(L"D:\\temp\\sqliteselectissue.db");
+    if (!testFilePath.DoesPathExist())
+        return;
+
+    BeFileName temporaryDir;
+    BeTest::GetHost().GetOutputRoot(temporaryDir);
+    BeSQLiteLib::Initialize(temporaryDir);
+
+    Db db;
+    ASSERT_EQ(BE_SQLITE_OK, db.OpenBeSQLiteDb(testFilePath, Db::OpenParams(Db::OpenMode::Readonly)));
+
+    Utf8CP problematicSql = R"sql(
+    SELECT 1 FROM test_ClassA, (SELECT Id,ECClassId,SourceId,TargetId FROM test_Rel2) rel, test_ClassB
+       WHERE test_ClassA.Id=? AND test_ClassA.Id=rel.SourceId AND test_ClassB.Id=rel.TargetId
+                )sql";
+
+    printf("Query plan: %s\r\n", db.ExplainQuery(problematicSql, true).c_str());
+    printf("Query: %s\r\n", db.ExplainQuery(problematicSql, false).c_str());
+
+    Statement verifyStmt;
+    ASSERT_EQ(BE_SQLITE_OK, verifyStmt.Prepare(db, problematicSql));
+
+
+    ASSERT_EQ(BE_SQLITE_OK, verifyStmt.BindInt64(1, 1));
+    ASSERT_EQ(BE_SQLITE_ROW, verifyStmt.Step());
+    verifyStmt.Reset();
+    verifyStmt.ClearBindings();
+    ASSERT_EQ(BE_SQLITE_OK, verifyStmt.BindText(1, "1", Statement::MakeCopy::No));
+    ASSERT_EQ(BE_SQLITE_ROW, verifyStmt.Step()) << "This currently returns BE_SQLITE_DONE, possible due to a SQLite regression";
+    }
+
+//---------------------------------------------------------------------------------------
+// @bsiclass
+//+---------------+---------------+---------------+---------------+---------------+------
+TEST(ECDbInit, Initialize)
+    {
+    BeFileName applicationSchemaDir;
+    BeTest::GetHost().GetDgnPlatformAssetsDirectory(applicationSchemaDir);
+    BeFileName temporaryDir;
+    BeTest::GetHost().GetOutputRoot(temporaryDir);
+    ECDb::Initialize(temporaryDir, &applicationSchemaDir);
+    ASSERT_EQ(true, ECDb::IsInitialized());
+    }
+
+//---------------------------------------------------------------------------------------
+// @bsiclass
+//+---------------+---------------+---------------+---------------+---------------+------
+TEST_F(ECDbTestFixture, Settings)
+    {
+    EXPECT_FALSE(ECDb().GetECDbSettings().RequiresECCrudWriteToken());
+    EXPECT_FALSE(ECDb().GetECDbSettings().RequiresECSchemaImportToken());
+
+    struct RestrictableECDb final : ECDb
+        {
+        RestrictableECDb(bool requireCrudToken, bool requireSchemaImportToken) : ECDb()
+            {
+            ApplyECDbSettings(requireCrudToken, requireSchemaImportToken);
+            }
+
+        ~RestrictableECDb() {}
+
+        ECCrudWriteToken const* GetCrudToken() const { return GetECDbSettingsManager().GetCrudWriteToken(); }
+        SchemaImportToken const* GetImportToken() const { return GetECDbSettingsManager().GetSchemaImportToken(); }
+        };
+
+    ASSERT_EQ(BE_SQLITE_OK, SetupECDb("settings.ecdb"));
+    BeFileName testFilePath(m_ecdb.GetDbFileName());
+    CloseECDb();
+
+    auto createSchemaV1 = [] ()
+        {
+        ECSchemaPtr schema = nullptr;
+        EXPECT_EQ(ECObjectsStatus::Success, ECSchema::CreateSchema(schema, "Test", "t", 1, 0, 0));
+        ECEntityClassP testClass = nullptr;
+        EXPECT_EQ(ECObjectsStatus::Success, schema->CreateEntityClass(testClass, "Foo1"));
+        PrimitiveECPropertyP testProp = nullptr;
+        EXPECT_EQ(ECObjectsStatus::Success, testClass->CreatePrimitiveProperty(testProp, "Name", PRIMITIVETYPE_String));
+        testClass = nullptr;
+        EXPECT_EQ(ECObjectsStatus::Success, schema->CreateEntityClass(testClass, "Foo2"));
+        EXPECT_EQ(ECObjectsStatus::Success, testClass->CreatePrimitiveProperty(testProp, "Name", PRIMITIVETYPE_String));
+        return schema;
+        };
+
+    //creates V2 of the test schema that contains changes (a class is deleted) that are not supported by changeset merging
+    auto createSchemaV2 = [] ()
+        {
+        ECSchemaPtr schema = nullptr;
+        EXPECT_EQ(ECObjectsStatus::Success, ECSchema::CreateSchema(schema, "Test", "t", 2, 0, 0));
+        ECEntityClassP testClass = nullptr;
+        EXPECT_EQ(ECObjectsStatus::Success, schema->CreateEntityClass(testClass, "Foo2"));
+        PrimitiveECPropertyP testProp = nullptr;
+        EXPECT_EQ(ECObjectsStatus::Success, testClass->CreatePrimitiveProperty(testProp, "Name", PRIMITIVETYPE_String));
+        return schema;
+        };
+
+
+    for (bool requiresECCrudWriteToken : {false, true})
+        {
+        for (bool requiresSchemaImportToken : {false, true})
+            {
+            RestrictableECDb ecdb(requiresECCrudWriteToken, requiresSchemaImportToken);
+            EXPECT_EQ(requiresECCrudWriteToken, ecdb.GetECDbSettings().RequiresECCrudWriteToken());
+            EXPECT_EQ(requiresSchemaImportToken, ecdb.GetECDbSettings().RequiresECSchemaImportToken());
+
+            ASSERT_EQ(BE_SQLITE_OK, ecdb.OpenBeSQLiteDb(testFilePath, ECDb::OpenParams(ECDb::OpenMode::ReadWrite)));
+            Utf8CP ecsql = "INSERT INTO ecdbf.ExternalFileInfo(Name) VALUES('foofile.txt')";
+            if (requiresECCrudWriteToken)
+                {
+                ECSqlStatement stmt;
+                ASSERT_TRUE(ecdb.GetCrudToken() != nullptr) << "RequiresECCrudWriteToken == true";
+                ASSERT_EQ(ECSqlStatus::Error, stmt.Prepare(ecdb, ecsql, nullptr)) << "RequiresECCrudWriteToken == true";
+                ASSERT_EQ(ECSqlStatus::Success, stmt.Prepare(ecdb, ecsql, ecdb.GetCrudToken())) << "RequiresECCrudWriteToken == true";
+                ASSERT_EQ(BE_SQLITE_DONE, stmt.Step()) << "RequiresECCrudWriteToken == true";
+                }
+            else
+                {
+                ECSqlStatement stmt;
+                ASSERT_TRUE(ecdb.GetCrudToken() == nullptr) << "RequiresECCrudWriteToken == false";
+                ASSERT_EQ(ECSqlStatus::Success, stmt.Prepare(ecdb, ecsql, nullptr)) << "RequiresECCrudWriteToken == false";
+                ASSERT_EQ(BE_SQLITE_DONE, stmt.Step()) << "RequiresECCrudWriteToken == false";
+                }
+
+            if (requiresSchemaImportToken)
+                {
+                ASSERT_TRUE(ecdb.GetImportToken() != nullptr) << "RequiresSchemaImportToken == true";
+                ECSchemaPtr schema = createSchemaV1();
+                ASSERT_EQ(ERROR, ecdb.Schemas().ImportSchemas({schema.get()}, nullptr)) << "RequiresSchemaImportToken == true";
+                ecdb.AbandonChanges();
+                schema = createSchemaV1();
+                ASSERT_EQ(SUCCESS, ecdb.Schemas().ImportSchemas({schema.get()}, ecdb.GetImportToken())) << "RequiresSchemaImportToken == true";
+                ASSERT_TRUE(ecdb.Schemas().GetClass("Test", "Foo1") != nullptr) << "RequiresSchemaImportToken == true";
+                ASSERT_TRUE(ecdb.Schemas().GetClass("Test", "Foo2") != nullptr) << "RequiresSchemaImportToken == true";
+                }
+            else
+                {
+                ECSchemaPtr schema = createSchemaV1();
+                ASSERT_TRUE(ecdb.GetImportToken() == nullptr) << "RequiresSchemaImportToken == false";
+                ASSERT_EQ(SUCCESS, ecdb.Schemas().ImportSchemas({schema.get()}, nullptr)) << "RequiresSchemaImportToken == false";
+                ASSERT_TRUE(ecdb.Schemas().GetClass("Test", "Foo1") != nullptr) << "RequiresSchemaImportToken == false";
+                ASSERT_TRUE(ecdb.Schemas().GetClass("Test", "Foo2") != nullptr) << "RequiresSchemaImportToken == false";
+                }
+
+            ecdb.AbandonChanges();
+            }
+        }
+    }
+
+//=======================================================================================
+// @bsiclass
+//=======================================================================================
+struct TestOtherConnectionECDb : ECDb
+    {
+    int m_changeCount;
+    TestOtherConnectionECDb()
+        : m_changeCount(0)
+        {}
+
+    void _OnDbChangedByOtherConnection() override
+        {
+        m_changeCount++;
+        ECDb::_OnDbChangedByOtherConnection();
+        }
+    };
+
+//---------------------------------------------------------------------------------------
+// Test to ensure that PRAGMA data_version changes when another connection changes a database
+// @bsiclass
+//+---------------+---------------+---------------+---------------+---------------+------
+TEST_F(ECDbTestFixture, TwoConnections)
+    {
+    BeFileName testECDbPath;
+    {
+    ASSERT_EQ(BE_SQLITE_OK, SetupECDb("twoConnections.ecdb"));
+    testECDbPath = BeFileName(m_ecdb.GetDbFileName());
+    m_ecdb.CloseDb();
+    }
+
+    TestOtherConnectionECDb ecdb1, ecdb2;
+    ASSERT_EQ(BE_SQLITE_OK, ecdb1.OpenBeSQLiteDb(testECDbPath, ECDb::OpenParams(ECDb::OpenMode::ReadWrite, DefaultTxn::No)));
+    ASSERT_EQ(BE_SQLITE_OK, ecdb2.OpenBeSQLiteDb(testECDbPath, ECDb::OpenParams(ECDb::OpenMode::ReadWrite, DefaultTxn::No)));
+
+    { // make a change to the database from the first connection
+    Savepoint t1(ecdb1, "tx1");
+    // the first transaction should not call _OnDbChangedByOtherConnection
+    ASSERT_EQ(0, ecdb1.m_changeCount);
+    ecdb1.CreateTable("TEST", "Col1 INTEGER");
+    }
+
+    { // make a change to the database from the second connection
+    Savepoint t2(ecdb2, "tx2");
+    // the first transaction on the second connection should not call _OnDbChangedByOtherConnection
+    ASSERT_EQ(0, ecdb2.m_changeCount);
+    ecdb2.ExecuteSql("INSERT INTO TEST(Col1) VALUES(3)");
+    }
+
+    { // start another transaction on the first connection. This should notice that the second connection changed the db.
+    Savepoint t3(ecdb1, "tx1");
+    ASSERT_EQ(1, ecdb1.m_changeCount);
+    ecdb1.ExecuteSql("INSERT INTO TEST(Col1) VALUES(4)");
+    }
+
+    { // additional changes from the same connection should not trigger additional calls to _OnDbChangedByOtherConnection
+    Savepoint t3(ecdb1, "tx1");
+    ASSERT_EQ(1, ecdb1.m_changeCount);
+    ecdb1.ExecuteSql("INSERT INTO TEST(Col1) VALUES(5)");
+    }
+    }
+
+//---------------------------------------------------------------------------------------
+// @bsiclass
+//+---------------+---------------+---------------+---------------+---------------+------
+struct TestBusyRetry : BusyRetry
+    {
+    int m_retryCount;
+    mutable int m_actualRetryCount;
+
+    Savepoint* m_savepointToCommitDuringRetry;
+    int m_retryCountBeforeCommit;
+
+
+    explicit TestBusyRetry(int retryCount)
+        : m_retryCount(retryCount), m_actualRetryCount(0), m_savepointToCommitDuringRetry(nullptr), m_retryCountBeforeCommit(-1)
+        {}
+
+    int _OnBusy(int count) const override
+        {
+        //count is 0-based
+        if (count >= m_retryCount)
+            return 0;
+
+        m_actualRetryCount = count + 1;
+
+        if (m_savepointToCommitDuringRetry != nullptr && m_retryCountBeforeCommit == count)
+            {
+            if (BE_SQLITE_OK != m_savepointToCommitDuringRetry->Commit())
+                {
+                BeAssert(false && "Cannot commit write transaction in retry loop.");
+                return 1;
+                }
+            }
+
+        return 1;
+        }
+
+    void Reset() { m_actualRetryCount = 0; }
+    void SetSavepointToCommitDuringRetry(Savepoint& savepoint, int retryCountBeforeCommit)
+        {
+        m_savepointToCommitDuringRetry = &savepoint;
+        m_retryCountBeforeCommit = retryCountBeforeCommit;
+        }
+    };
+
+//---------------------------------------------------------------------------------------
+// @bsiclass
+//+---------------+---------------+---------------+---------------+---------------+------
+TEST_F(ECDbTestFixture, TwoConnectionsWithBusyRetryHandler)
+    {
+    BeFileName testECDbPath;
+    {
+    ASSERT_EQ(BE_SQLITE_OK, SetupECDb("twoConnectionsWithBusyRetryHandler.ecdb"));
+    testECDbPath = BeFileName(m_ecdb.GetDbFileName());
+    m_ecdb.CloseDb();
+    }
+
+    ECDb::OpenParams openParams(ECDb::OpenMode::ReadWrite, DefaultTxn::No);
+    ECDb ecdb1;
+    DbResult result = ecdb1.OpenBeSQLiteDb(testECDbPath, openParams);
+    ASSERT_EQ(BE_SQLITE_OK, result);
+    TestBusyRetry retry(3);
+    retry.AddRef();
+    ECDb ecdb2;
+    openParams = ECDb::OpenParams(ECDb::OpenMode::ReadWrite, DefaultTxn::No);
+    openParams.SetBusyRetry(&retry);
+    result = ecdb2.OpenBeSQLiteDb(testECDbPath, openParams);
+    ASSERT_EQ(BE_SQLITE_OK, result);
+
+    {
+    // make a change to the database from the first connection
+    Savepoint s1(ecdb1, "ecdb1");
+    ecdb1.CreateTable("TEST", "Col1 INTEGER");
+
+    // try to make a change to the database from the second connection which should fail
+
+    Savepoint s2(ecdb2, "ecdb2", false, BeSQLiteTxnMode::Immediate);
+    result = s2.Begin();
+    ASSERT_EQ(BE_SQLITE_BUSY, result);
+    ASSERT_EQ(retry.m_retryCount, retry.m_actualRetryCount);
+    }
+
+    //at this point all locks should be cleared again.
+
+    // now try to make a change to the database if the retry handler commits the open transaction on the first connection
+    {
+    // make a change to the database from the first connection
+    Savepoint s1(ecdb1, "ecdb1");
+    ecdb1.CreateTable("TEST2", "Col1 INTEGER");
+
+    retry.Reset();
+    Savepoint s2(ecdb2, "ecdb2", false, BeSQLiteTxnMode::Immediate);
+    int retryAttemptsBeforeCommitting = 2;
+    retry.SetSavepointToCommitDuringRetry(s1, 2);
+    result = s2.Begin();
+    ASSERT_EQ(BE_SQLITE_OK, result) << "Change on first conn gets committed during retry, so Savepoint.Begin should succeed";
+    //after commit one more retry will be done (therefore + 1)
+    ASSERT_EQ(retryAttemptsBeforeCommitting + 1, retry.m_actualRetryCount);
+    }
+    }
+
+//---------------------------------------------------------------------------------------
+// @bsimethod
+//+---------------+---------------+---------------+---------------+---------------+------
+TEST_F(ECDbTestFixture, ResetInstanceIdSequence)
+    {
+    struct TestECDb final : ECDb
+        {
+        TestECDb() : ECDb() {}
+        ~TestECDb() {}
+
+        BentleyStatus CallResetInstanceIdSequence(BeBriefcaseId newBriefcaseId, IdSet<ECClassId> const* ecClassIgnoreList) { return ResetInstanceIdSequence(newBriefcaseId, ecClassIgnoreList); }
+
+        BeBriefcaseBasedId GetInstanceIdSequenceValue()
+            {
+            BriefcaseLocalValueCache& cache = GetBLVCache();
+            size_t ix = 0;
+            if (!cache.TryGetIndex(ix, "ec_instanceidsequence"))
+                return BeBriefcaseBasedId();
+
+            uint64_t val = 0;
+            if (BE_SQLITE_OK != cache.QueryValue(val, ix))
+                return BeBriefcaseBasedId();
+
+            return BeBriefcaseBasedId(val);
+            }
+        };
+
+    ASSERT_EQ(SUCCESS, SetupECDb("ResetInstanceIdSequence.ecdb", SchemaItem(R"xml(<?xml version="1.0" encoding="utf-8" ?>
+                                                                        <ECSchema schemaName="TestSchema" alias="ts" version="1.0" xmlns="http://www.bentley.com/schemas/Bentley.ECXML.3.1">
+                                                                            <ECSchemaReference name="ECDbMap" version="02.00" alias="ecdbmap" />
+                                                                            <ECEntityClass typeName="A" >
+                                                                                <ECCustomAttributes>
+                                                                                   <ClassMap xmlns="ECDbMap.02.00">
+                                                                                        <MapStrategy>TablePerHierarchy</MapStrategy>
+                                                                                    </ClassMap>
+                                                                                 </ECCustomAttributes>
+                                                                                <ECProperty propertyName="Prop1" typeName="int" />
+                                                                            </ECEntityClass>
+                                                                            <ECEntityClass typeName="A1" >
+                                                                                <BaseClass>A</BaseClass>
+                                                                                <ECProperty propertyName="Prop2" typeName="int" />
+                                                                            </ECEntityClass>
+                                                                            <ECEntityClass typeName="B" >
+                                                                                <ECCustomAttributes>
+                                                                                   <ClassMap xmlns="ECDbMap.02.00">
+                                                                                        <MapStrategy>TablePerHierarchy</MapStrategy>
+                                                                                    </ClassMap>
+                                                                                 </ECCustomAttributes>
+                                                                                <ECProperty propertyName="Prop1" typeName="int" />
+                                                                            </ECEntityClass>
+                                                                            <ECEntityClass typeName="B1" >
+                                                                                <BaseClass>B</BaseClass>
+                                                                                <ECProperty propertyName="Prop2" typeName="int" />
+                                                                            </ECEntityClass>
+                                                                            <ECEntityClass typeName="C" >
+                                                                                <ECCustomAttributes>
+                                                                                   <ClassMap xmlns="ECDbMap.02.00">
+                                                                                        <MapStrategy>TablePerHierarchy</MapStrategy>
+                                                                                    </ClassMap>
+                                                                                 </ECCustomAttributes>
+                                                                                <ECProperty propertyName="Prop1" typeName="int" />
+                                                                            </ECEntityClass>
+                                                                            <ECEntityClass typeName="C1" >
+                                                                                <BaseClass>C</BaseClass>
+                                                                                <ECProperty propertyName="Prop2" typeName="int" />
+                                                                            </ECEntityClass>
+                                                                            <ECEntityClass typeName="C2" >
+                                                                                <BaseClass>C</BaseClass>
+                                                                                <ECProperty propertyName="Prop3" typeName="int" />
+                                                                            </ECEntityClass>
+                                                                            <ECEntityClass typeName="C21" >
+                                                                                <BaseClass>C2</BaseClass>
+                                                                                <ECProperty propertyName="Prop4" typeName="int" />
+                                                                            </ECEntityClass>
+                                                                        </ECSchema>)xml")));
+
+    BeFileName filePath(m_ecdb.GetDbFileName());
+
+    BeBriefcaseId masterBriefcaseId(BeBriefcaseId::Standalone());
+    BeBriefcaseId briefcaseAId(3);
+    BeBriefcaseId briefcaseBId(111);
+
+    std::map<uint32_t, uint64_t> sequenceValuesPerBriefcase {{masterBriefcaseId.GetValue(), 0},
+                                        {briefcaseAId.GetValue(), 0}, {briefcaseBId.GetValue(), 0}};
+
+    ASSERT_EQ(BE_SQLITE_OK, PopulateECDb(5));
+    sequenceValuesPerBriefcase[masterBriefcaseId.GetValue()] = UINT64_C(40);
+
+    ASSERT_EQ(BE_SQLITE_OK, m_ecdb.ResetBriefcaseId(briefcaseAId));
+    ASSERT_EQ(BE_SQLITE_OK, PopulateECDb(5));
+    sequenceValuesPerBriefcase[briefcaseAId.GetValue()] = UINT64_C(40);
+
+    m_ecdb.CloseDb();
+
+    TestECDb testDb;
+    ASSERT_EQ(BE_SQLITE_OK, testDb.OpenBeSQLiteDb(filePath, ECDb::OpenParams(ECDb::OpenMode::ReadWrite)));
+
+    ASSERT_EQ(sequenceValuesPerBriefcase[testDb.GetBriefcaseId().GetValue()], testDb.GetInstanceIdSequenceValue().GetLocalId()) << "Briefcase Id: " << testDb.GetBriefcaseId().GetValue();
+
+    for (std::pair<uint32_t, uint64_t> const& kvPair : sequenceValuesPerBriefcase)
+        {
+        BeBriefcaseId briefcaseId(kvPair.first);
+        uint64_t expectedMaxId = kvPair.second;
+        BeBriefcaseBasedId expectedId(briefcaseId, expectedMaxId);
+        ASSERT_EQ(SUCCESS, testDb.CallResetInstanceIdSequence(briefcaseId, nullptr)) << briefcaseId.GetValue();
+        ASSERT_EQ(expectedId, testDb.GetInstanceIdSequenceValue()) << "Briefcase Id: " << briefcaseId.GetValue() << " Expected sequence value (lower 40 bits): " << expectedMaxId;
+        }
+    }
+
+//---------------------------------------------------------------------------------------
+// @bsimethod
+//+---------------+---------------+---------------+---------------+---------------+------
+TEST_F(ECDbTestFixture, GetAndAssignBriefcaseIdForDb)
+    {
+    ASSERT_EQ(SUCCESS, SetupECDb("ecdbbriefcaseIdtest.ecdb", SchemaItem::CreateForFile("StartupCompany.02.00.00.ecschema.xml")));
+
+    BeBriefcaseId id = m_ecdb.GetBriefcaseId();
+    ASSERT_TRUE(id.IsValid());
+    BeBriefcaseId newId = BeBriefcaseId(BeBriefcaseId::FirstValidBriefcaseId());
+    ASSERT_EQ(BE_SQLITE_OK, m_ecdb.ResetBriefcaseId(newId));
+    int32_t changedBriefcaseId = m_ecdb.GetBriefcaseId().GetValue();
+    ASSERT_EQ(newId.GetValue(), changedBriefcaseId);
+    }
+
+//---------------------------------------------------------------------------------------
+// @bsimethod
+//+---------------+---------------+---------------+---------------+---------------+------
+TEST_F(ECDbTestFixture, GetAndChangeGUIDForDb)
+    {
+    ASSERT_EQ(SUCCESS, SetupECDb("ecdbbriefcaseIdtest.ecdb", SchemaItem::CreateForFile("StartupCompany.02.00.00.ecschema.xml")));
+
+    BeGuid guid = m_ecdb.GetDbGuid();
+    ASSERT_TRUE(guid.IsValid());
+
+    BeGuid oldGuid = guid;
+    guid.Create();
+    if (guid.IsValid())
+        m_ecdb.ChangeDbGuid(guid);
+    BeGuid newGuid = m_ecdb.GetDbGuid();
+    ASSERT_TRUE(newGuid.IsValid());
+    ASSERT_TRUE(oldGuid != newGuid);
+
+    guid.Invalidate();
+    ASSERT_FALSE(guid.IsValid());
+    }
+
+
+//---------------------------------------------------------------------------------------
+// @bsimethod
+//+---------------+---------------+---------------+---------------+---------------+------
+TEST_F(ECDbTestFixture, CurrentECSqlVersion)
+    {
+    BeVersion expectedVersion (1, 1, 0, 0);
+    ASSERT_EQ(ECDb::GetECSqlVersion(), expectedVersion);
+    }
+
+//---------------------------------------------------------------------------------------
+// @bsimethod
+//+---------------+---------------+---------------+---------------+---------------+------
+TEST_F(ECDbTestFixture, CurrentECDbProfileVersion)
+    {
+    ProfileVersion expectedVersion (4, 0, 0, 3);
+    ASSERT_EQ(ECDb::CurrentECDbProfileVersion(), expectedVersion);
+    }
+
+//---------------------------------------------------------------------------------------
+// @bsimethod
+//+---------------+---------------+---------------+---------------+---------------+------
+TEST_F(ECDbTestFixture, NewFileECDbProfileVersion)
+    {
+    ASSERT_EQ(BE_SQLITE_OK, SetupECDb("newFile.ecdb"));
+    ProfileVersion expectedVersion (4, 0, 0, 3);
+    ASSERT_EQ(m_ecdb.GetECDbProfileVersion(), expectedVersion);
+    }
+
+class IssueListener : public ECN::IIssueListener
+    {
+    mutable bvector<Utf8String> m_issues;
+    void _OnIssueReported(ECN::IssueSeverity severity, ECN::IssueCategory category, ECN::IssueType type, Utf8CP message) const override
+        {
+        m_issues.push_back(message);
+        }
+    public:
+    Utf8StringCR GetLastError() const { return m_issues.back();}
+    void ClearMessages() { m_issues.clear(); }
+    };
+
+TEST_F(ECDbTestFixture, TestGreatestAndLeastFunctionsWithLiterals)
+    {
+    IssueListener listener;
+    ASSERT_EQ(BE_SQLITE_OK, SetupECDb("newFile.ecdb"));
+    m_ecdb.AddIssueListener(listener);
+
+    // Test DQL statements
+    for (const auto& [lineNumber, sqlStatement, expectedStatus, expectedResult, errorMsg] : bvector<std::tuple<const int, const Utf8String, const ECSqlStatus, const std::vector<Utf8String>, const Utf8String>>
+        {
+        { __LINE__, "SELECT GREATEST()", ECSqlStatus::InvalidECSql, { "0" }, "Preparing the ECSQL 'SELECT GREATEST()' failed. Underlying SQLite statement failed to prepare: BE_SQLITE_ERROR wrong number of arguments to function MAX() (BE_SQLITE_ERROR) [SQL: SELECT MAX()]" },
+        { __LINE__, "SELECT GREATEST(4)", ECSqlStatus::Success, { "4" }, "" },
+        { __LINE__, "SELECT GREATEST(4, 2, 1, 5, 3)", ECSqlStatus::Success, { "5" }, "" },
+
+        { __LINE__, "SELECT LEAST()", ECSqlStatus::InvalidECSql, { "0" }, "Preparing the ECSQL 'SELECT LEAST()' failed. Underlying SQLite statement failed to prepare: BE_SQLITE_ERROR wrong number of arguments to function MIN() (BE_SQLITE_ERROR) [SQL: SELECT MIN()]" },
+        { __LINE__, "SELECT LEAST(4)", ECSqlStatus::Success, { "4" }, "" },
+        { __LINE__, "SELECT LEAST(4, 2, 1, 5, 3)", ECSqlStatus::Success, { "1" }, "" },
+
+        { __LINE__, "SELECT MAX()", ECSqlStatus::InvalidECSql, { "0" }, "Failed to parse ECSQL 'SELECT MAX()': syntax error" },
+        { __LINE__, "SELECT MAX(  )", ECSqlStatus::InvalidECSql, { "0" }, "Failed to parse ECSQL 'SELECT MAX(  )': syntax error" },
+        { __LINE__, "SELECT MAX( \n )", ECSqlStatus::InvalidECSql, { "0" }, "Failed to parse ECSQL 'SELECT MAX( \n )': syntax error" },
+        { __LINE__, "SELECT MAX(4)", ECSqlStatus::Success, { "4" }, "" },
+        { __LINE__, "SELECT MAX(4, 2, 1, 5, 3)", ECSqlStatus::InvalidECSql, { "0" }, "Failed to parse ECSQL 'SELECT MAX(4, 2, 1, 5, 3)': Use GREATEST(arg0, arg1 [, ...]) instead of MAX(arg0, arg1 [, ...])" },
+
+        { __LINE__, "SELECT MIN()", ECSqlStatus::InvalidECSql, { "0" }, "Failed to parse ECSQL 'SELECT MIN()': syntax error" },
+        { __LINE__, "SELECT MIN(  )", ECSqlStatus::InvalidECSql, { "0" }, "Failed to parse ECSQL 'SELECT MIN(  )': syntax error" },
+        { __LINE__, "SELECT MIN( \n )", ECSqlStatus::InvalidECSql, { "0" }, "Failed to parse ECSQL 'SELECT MIN( \n )': syntax error" },
+        { __LINE__, "SELECT MIN(4)", ECSqlStatus::Success, { "4" }, "" },
+        { __LINE__, "SELECT MIN(4, 2, 1, 5, 3)", ECSqlStatus::InvalidECSql, { "0" }, "Failed to parse ECSQL 'SELECT MIN(4, 2, 1, 5, 3)': Use LEAST(arg0, arg1 [, ...]) instead of MIN(arg0, arg1 [, ...])" },
+
+        { __LINE__, "SELECT GREATEST(4, 5, 1), GREATEST(6, 7, 9)", ECSqlStatus::Success, { "5", "9" }, "" },
+        { __LINE__, "SELECT GREATEST(4, 5, 1), LEAST(4, 5, 1)", ECSqlStatus::Success, { "5", "1" }, "" },
+        { __LINE__, "SELECT LEAST(4, 5, 1), GREATEST(4, 5, 1)", ECSqlStatus::Success, { "1", "5" }, "" },
+        { __LINE__, "SELECT LEAST(4, 5, 1), LEAST(6, 7, 9)", ECSqlStatus::Success, { "1", "6" }, "" },
+        { __LINE__, "SELECT MAX(4, 5, 1), MIN(4, 5, 1)", ECSqlStatus::InvalidECSql, {}, "Failed to parse ECSQL 'SELECT MAX(4, 5, 1), MIN(4, 5, 1)': Use GREATEST(arg0, arg1 [, ...]) instead of MAX(arg0, arg1 [, ...])" },
+        { __LINE__, "SELECT MIN(4, 5, 1), MAX(4, 5, 1)", ECSqlStatus::InvalidECSql, {}, "Failed to parse ECSQL 'SELECT MIN(4, 5, 1), MAX(4, 5, 1)': Use LEAST(arg0, arg1 [, ...]) instead of MIN(arg0, arg1 [, ...])" },
+
+        { __LINE__, "SELECT 'GREATEST(2,3)' AS str", ECSqlStatus::Success, { "GREATEST(2,3)" }, "" },
+        { __LINE__, "SELECT 'LEAST(2,3)' AS str", ECSqlStatus::Success, { "LEAST(2,3)" }, "" },
+        { __LINE__, "SELECT 'MAX(2,3)' AS str", ECSqlStatus::Success, { "MAX(2,3)" }, "" },
+        { __LINE__, "SELECT 'MIN(2,3)' AS str", ECSqlStatus::Success, { "MIN(2,3)" }, "" },
+
+        { __LINE__, "SELECT '  GREATEST( 3, 4)'", ECSqlStatus::Success, { "  GREATEST( 3, 4)" }, "" },
+        { __LINE__, "SELECT '  LEAST( 3, 4)'", ECSqlStatus::Success, { "  LEAST( 3, 4)" }, "" },
+        { __LINE__, "SELECT '  MAX( 3, 4)'", ECSqlStatus::Success, { "  MAX( 3, 4)" }, "" },
+        { __LINE__, "SELECT '  MIN( 3, 4)'", ECSqlStatus::Success, { "  MIN( 3, 4)" }, "" },
+
+        { __LINE__, "-- GREATEST( 3, 4)  comment", ECSqlStatus::InvalidECSql, {}, "Failed to parse ECSQL '-- GREATEST( 3, 4)  comment': syntax error" },
+        { __LINE__, "-- LEAST( 3, 4)  comment", ECSqlStatus::InvalidECSql, {}, "Failed to parse ECSQL '-- LEAST( 3, 4)  comment': syntax error" },
+        { __LINE__, "-- MAX( 3, 4)  comment", ECSqlStatus::InvalidECSql, {}, "Failed to parse ECSQL '-- MAX( 3, 4)  comment': syntax error" },
+        { __LINE__, "-- MIN( 3, 4)  comment", ECSqlStatus::InvalidECSql, {}, "Failed to parse ECSQL '-- MIN( 3, 4)  comment': syntax error" },
+
+        { __LINE__, "SELECT  GREATEST( 3, 4)", ECSqlStatus::Success, { "4" }, "" },
+        { __LINE__, "SELECT  LEAST( 3, 4)", ECSqlStatus::Success, { "3" }, "" },
+        { __LINE__, "SELECT  MAX( 3, 4)", ECSqlStatus::InvalidECSql, {}, "Failed to parse ECSQL 'SELECT  MAX( 3, 4)': Use GREATEST(arg0, arg1 [, ...]) instead of MAX(arg0, arg1 [, ...])" },
+        { __LINE__, "SELECT  MIN( 3, 4)", ECSqlStatus::InvalidECSql, {}, "Failed to parse ECSQL 'SELECT  MIN( 3, 4)': Use LEAST(arg0, arg1 [, ...]) instead of MIN(arg0, arg1 [, ...])" },
+
+        { __LINE__, "SELECT GREATEST('a', 'b', 'c')", ECSqlStatus::Success, { "c" }, "" },
+        { __LINE__, "SELECT LEAST('a', 'b', 'c')", ECSqlStatus::Success, { "a" }, "" },
+        { __LINE__, "SELECT MAX('a', 'b', 'c')", ECSqlStatus::InvalidECSql, {}, "Failed to parse ECSQL 'SELECT MAX('a', 'b', 'c')': Use GREATEST(arg0, arg1 [, ...]) instead of MAX(arg0, arg1 [, ...])" },
+        { __LINE__, "SELECT MIN('a', 'b', 'c')", ECSqlStatus::InvalidECSql, {}, "Failed to parse ECSQL 'SELECT MIN('a', 'b', 'c')': Use LEAST(arg0, arg1 [, ...]) instead of MIN(arg0, arg1 [, ...])" },
+
+        { __LINE__, "SELECT GREATEST(1.5, 1.4, 1.1)", ECSqlStatus::Success, { "1.5" }, "" },
+        { __LINE__, "SELECT LEAST(1.5, 1.4, 1.1)", ECSqlStatus::Success, { "1.1" }, "" },
+        { __LINE__, "SELECT MAX(1.5, 1.4, 1.1)", ECSqlStatus::InvalidECSql, {}, "Failed to parse ECSQL 'SELECT MAX(1.5, 1.4, 1.1)': Use GREATEST(arg0, arg1 [, ...]) instead of MAX(arg0, arg1 [, ...])" },
+        { __LINE__, "SELECT MIN(1.5, 1.4, 1.1)", ECSqlStatus::InvalidECSql, {}, "Failed to parse ECSQL 'SELECT MIN(1.5, 1.4, 1.1)': Use LEAST(arg0, arg1 [, ...]) instead of MIN(arg0, arg1 [, ...])" },
+
+        { __LINE__, "SELECT GREATEST(GREATEST(3, 4), GREATEST(5, 9))", ECSqlStatus::Success, { "9" }, "" },
+        { __LINE__, "SELECT GREATEST(LEAST(3, 4), GREATEST(5, 9))", ECSqlStatus::Success, { "9" }, "" },
+        { __LINE__, "SELECT GREATEST(GREATEST(3, 4), LEAST(5, 9))", ECSqlStatus::Success, { "5" }, "" },
+        { __LINE__, "SELECT GREATEST(LEAST(3, 4), LEAST(5, 9))", ECSqlStatus::Success, { "5" }, "" },
+        { __LINE__, "SELECT LEAST(LEAST(3, 4), LEAST(5, 9))", ECSqlStatus::Success, { "3" }, "" },
+        { __LINE__, "SELECT LEAST(LEAST(3, 4), GREATEST(5, 9))", ECSqlStatus::Success, { "3" }, "" },
+        { __LINE__, "SELECT LEAST(GREATEST(3, 4), LEAST(5, 9))", ECSqlStatus::Success, { "4" }, "" },
+        { __LINE__, "SELECT LEAST(GREATEST(3, 4), GREATEST(5, 9))", ECSqlStatus::Success, { "4" }, "" },
+
+        { __LINE__, "SELECT MAX(GREATEST(3, 4), LEAST(5, 9))", ECSqlStatus::InvalidECSql, {}, "Failed to parse ECSQL 'SELECT MAX(GREATEST(3, 4), LEAST(5, 9))': Use GREATEST(arg0, arg1 [, ...]) instead of MAX(arg0, arg1 [, ...])" },
+        { __LINE__, "SELECT MAX(GREATEST(3, 4))", ECSqlStatus::Success, { "4" }, "" },
+        { __LINE__, "SELECT MIN(GREATEST(3, 4), LEAST(5, 9))", ECSqlStatus::InvalidECSql, {}, "Failed to parse ECSQL 'SELECT MIN(GREATEST(3, 4), LEAST(5, 9))': Use LEAST(arg0, arg1 [, ...]) instead of MIN(arg0, arg1 [, ...])" },
+        { __LINE__, "SELECT MIN(GREATEST(3, 4))", ECSqlStatus::Success, { "4" }, "" },
+
+        { __LINE__, "SELECT LEAST(MAX(3, 4), LEAST(5, 9))", ECSqlStatus::InvalidECSql, {}, "Failed to parse ECSQL 'SELECT LEAST(MAX(3, 4), LEAST(5, 9))': Use GREATEST(arg0, arg1 [, ...]) instead of MAX(arg0, arg1 [, ...])" },
+        { __LINE__, "SELECT LEAST(GREATEST(3, 4), MAX(5, 9))", ECSqlStatus::InvalidECSql, {}, "Failed to parse ECSQL 'SELECT LEAST(GREATEST(3, 4), MAX(5, 9))': Use GREATEST(arg0, arg1 [, ...]) instead of MAX(arg0, arg1 [, ...])" },
+        { __LINE__, "SELECT LEAST(MIN(3, 4), LEAST(5, 9))", ECSqlStatus::InvalidECSql, {}, "Failed to parse ECSQL 'SELECT LEAST(MIN(3, 4), LEAST(5, 9))': Use LEAST(arg0, arg1 [, ...]) instead of MIN(arg0, arg1 [, ...])" },
+        { __LINE__, "SELECT LEAST(GREATEST(3, 4), MIN(5, 9))", ECSqlStatus::InvalidECSql, {}, "Failed to parse ECSQL 'SELECT LEAST(GREATEST(3, 4), MIN(5, 9))': Use LEAST(arg0, arg1 [, ...]) instead of MIN(arg0, arg1 [, ...])" },
+
+        { __LINE__, "SELECT MAX(MAX(3, 4), 9)", ECSqlStatus::InvalidECSql, {}, "Failed to parse ECSQL 'SELECT MAX(MAX(3, 4), 9)': Use GREATEST(arg0, arg1 [, ...]) instead of MAX(arg0, arg1 [, ...])" },
+        { __LINE__, "SELECT MAX(MIN(3, 4), 9)", ECSqlStatus::InvalidECSql, {}, "Failed to parse ECSQL 'SELECT MAX(MIN(3, 4), 9)': Use LEAST(arg0, arg1 [, ...]) instead of MIN(arg0, arg1 [, ...])" },
+        { __LINE__, "SELECT MIN(MAX(3, 4), 9)", ECSqlStatus::InvalidECSql, {}, "Failed to parse ECSQL 'SELECT MIN(MAX(3, 4), 9)': Use GREATEST(arg0, arg1 [, ...]) instead of MAX(arg0, arg1 [, ...])" },
+        { __LINE__, "SELECT MIN(MIN(3, 4), 9)", ECSqlStatus::InvalidECSql, {}, "Failed to parse ECSQL 'SELECT MIN(MIN(3, 4), 9)': Use LEAST(arg0, arg1 [, ...]) instead of MIN(arg0, arg1 [, ...])" },
+
+        { __LINE__, "SELECT MAX(MAX(3, 4))", ECSqlStatus::InvalidECSql, {}, "Failed to parse ECSQL 'SELECT MAX(MAX(3, 4))': Use GREATEST(arg0, arg1 [, ...]) instead of MAX(arg0, arg1 [, ...])" },
+        { __LINE__, "SELECT MAX(MIN(3, 4))", ECSqlStatus::InvalidECSql, {}, "Failed to parse ECSQL 'SELECT MAX(MIN(3, 4))': Use LEAST(arg0, arg1 [, ...]) instead of MIN(arg0, arg1 [, ...])" },
+        { __LINE__, "SELECT MIN(MAX(3, 4))", ECSqlStatus::InvalidECSql, {}, "Failed to parse ECSQL 'SELECT MIN(MAX(3, 4))': Use GREATEST(arg0, arg1 [, ...]) instead of MAX(arg0, arg1 [, ...])" },
+        { __LINE__, "SELECT MIN(MIN(3, 4))", ECSqlStatus::InvalidECSql, {}, "Failed to parse ECSQL 'SELECT MIN(MIN(3, 4))': Use LEAST(arg0, arg1 [, ...]) instead of MIN(arg0, arg1 [, ...])" },
+        })
+        {
+        listener.ClearMessages();
+        ECSqlStatement statement;
+        EXPECT_EQ(expectedStatus, statement.Prepare(m_ecdb, sqlStatement.c_str())) << "Test case at line " << lineNumber << " failed.\n";
+        if (expectedStatus == ECSqlStatus::Success)
+            {
+            EXPECT_EQ(BE_SQLITE_ROW, statement.Step()) << "Test case at line " << lineNumber << " failed.\n";
+            for (auto i = 0; i < expectedResult.size(); ++i)
+                EXPECT_EQ(expectedResult[i], statement.GetValueText(i)) << "Test case at line " << lineNumber << " failed.\n";
+            }
+        else
+            {
+            EXPECT_STREQ(listener.GetLastError().c_str(), errorMsg.c_str()) << "Test case at line " << lineNumber << " failed.\n";
+            }
+        statement.Finalize();
+        }
+    }
+
+TEST_F(ECDbTestFixture, TestGreatestAndLeastFunctionsDQLAndDML)
+    {
+    ASSERT_EQ(BE_SQLITE_OK, SetupECDb("newFile.ecdb", SchemaItem(
+        "<?xml version='1.0' encoding='utf-8'?> "
+        "<ECSchema schemaName='TestSchema' nameSpacePrefix='ts' version='1.0' xmlns='http://www.bentley.com/schemas/Bentley.ECXML.3.0'> "
+        "    <ECSchemaReference name='ECDbMap' version='02.00' prefix='ecdbmap' />"
+        "    <ECEntityClass typeName='TestClass' modifier='None'>"
+        "        <ECProperty propertyName='TestCol1' typeName='int' />"
+        "        <ECProperty propertyName='TestCol2' typeName='int' />"
+        "    </ECEntityClass>"
+        "</ECSchema>")));
+
+    IssueListener listener;
+    m_ecdb.AddIssueListener(listener);
+
+    for (const auto& [lineNumber, isSelect, sqlStatement, expectedStatus, expectedResult, errorMsg]
+    : bvector<std::tuple<const int, const bool, const Utf8String, const ECSqlStatus, const std::vector<std::pair<Utf8String, Utf8String>>, const Utf8String>>
+        {
+        // Inserts with literals
+        { __LINE__, false, "INSERT INTO ts.TestClass(TestCol1, TestCol2) VALUES(GREATEST(5, 2, 1, 4), 0)", ECSqlStatus::Success, { {"5", "0"} }, "" },
+        { __LINE__, false, "INSERT INTO ts.TestClass(TestCol1, TestCol2) VALUES(LEAST(5, 2, 1, 4), 0)", ECSqlStatus::Success, { {"5", "0"}, {"1", "0"} }, "" },
+        { __LINE__, false, "INSERT INTO ts.TestClass(TestCol1, TestCol2) VALUES(GREATEST(5, 2, 1, 4), GREATEST(6, 9, 4))", ECSqlStatus::Success, { {"5", "0"}, {"1", "0"}, {"5", "9"} }, "" },
+        { __LINE__, false, "INSERT INTO ts.TestClass(TestCol1, TestCol2) VALUES(GREATEST(2, 1, 4), LEAST(6, 1, 4))", ECSqlStatus::Success, { {"5", "0"}, {"1", "0"}, {"5", "9"}, {"4", "1"} }, "" },
+        { __LINE__, false, "INSERT INTO ts.TestClass(TestCol1, TestCol2) VALUES(LEAST(2, 1, 4), GREATEST(6, 1, 4))", ECSqlStatus::Success, { {"5", "0"}, {"1", "0"}, {"5", "9"}, {"4", "1"}, {"1", "6"} }, "" },
+        { __LINE__, false, "INSERT INTO ts.TestClass(TestCol1, TestCol2) VALUES(LEAST(8, 7, 9), LEAST(6, 1, 4))", ECSqlStatus::Success, { {"5", "0"}, {"1", "0"}, {"5", "9"}, {"4", "1"}, {"1", "6"}, {"7", "1"} }, "" },
+
+        // Select with column values
+        { __LINE__,  true, "SELECT COUNT(*) FROM ts.TestClass WHERE TestCol2=GREATEST(1, 2, 6)", ECSqlStatus::Success, { {"1", ""} }, "" },
+        { __LINE__,  true, "SELECT COUNT(*) FROM ts.TestClass WHERE TestCol1=least(9, 7, 5)", ECSqlStatus::Success, { {"2", ""} }, "" },
+
+        { __LINE__,  true, "SELECT GREATEST(TestCol1, TestCol2) FROM ts.TestClass", ECSqlStatus::Success, { {"5", ""}, {"1", ""}, {"9", ""}, {"4", ""}, {"6", ""}, {"7", ""} }, "" },
+        { __LINE__,  true, "SELECT GREATEST(GREATEST(TestCol1, TestCol2)) FROM ts.TestClass", ECSqlStatus::Success, { {"9", ""} }, "" },
+        { __LINE__,  true, "SELECT GREATEST(LEAST(TestCol1, TestCol2)) FROM ts.TestClass", ECSqlStatus::Success, { {"5", ""} }, "" },
+        { __LINE__,  true, "SELECT LEAST(TestCol1, TestCol2) FROM ts.TestClass", ECSqlStatus::Success, { {"0", ""}, {"0", ""}, {"5", ""}, {"1", ""}, {"1", ""}, {"1", ""} }, "" },
+        { __LINE__,  true, "SELECT LEAST(GREATEST(TestCol1, TestCol2)) FROM ts.TestClass", ECSqlStatus::Success, { {"1", ""} }, "" },
+        { __LINE__,  true, "SELECT LEAST(LEAST(TestCol1, TestCol2)) FROM ts.TestClass", ECSqlStatus::Success, { {"0", ""} }, "" },
+
+        { __LINE__, true, "SELECT GREATEST(TestCol1, TestCol2) FROM ts.TestClass ORDER BY TestCol1", ECSqlStatus::Success, { {"1", ""}, {"6", ""}, {"4", ""}, {"5", ""}, {"9", ""}, {"7", ""} }, "" },
+        { __LINE__, true, "SELECT GREATEST(TestCol1, TestCol2) FROM ts.TestClass ORDER BY TestCol2 DESC", ECSqlStatus::Success, { {"9", ""}, {"6", ""}, {"4", ""}, {"7", ""}, {"5", ""}, {"1", ""} }, "" },
+        { __LINE__, true, "SELECT GREATEST(TestCol1, (Select LEAST(TestCol1, TestCol2) from ts.TestClass)) from ts.TestClass ORDER BY TestCol1", ECSqlStatus::Success, { {"1", ""}, {"1", ""}, {"4", ""}, {"5", ""}, {"5", ""}, {"7", ""} }, "" },
+        { __LINE__, true, "SELECT GREATEST(TestCol1, (Select LEAST(TestCol1, TestCol2) from ts.TestClass ORDER BY TestCol2)) from ts.TestClass", ECSqlStatus::Success, { {"5", ""}, {"1", ""}, {"5", ""}, {"4", ""}, {"1", ""}, {"7", ""} }, "" },
+        { __LINE__, true, "SELECT * FROM (SELECT GREATEST(TestCol1, (Select LEAST(TestCol1, TestCol2) from ts.TestClass ORDER BY TestCol2)) AS TestCol from ts.TestClass) TEMP WHERE TestCol >= GREATEST(1, 4, 5)", ECSqlStatus::Success, { {"5", ""}, {"5", ""}, {"7", ""} }, "" },
+        { __LINE__, true, "SELECT * FROM (SELECT GREATEST(TestCol1, (Select LEAST(TestCol1, TestCol2) from ts.TestClass ORDER BY TestCol2)) AS TestCol from ts.TestClass) TEMP WHERE TestCol <= LEAST(5, 7, 4)", ECSqlStatus::Success, { {"1", ""}, {"4", ""}, {"1", ""} }, "" },
+        { __LINE__, true, "SELECT * FROM (SELECT LEAST(TestCol1, (Select GREATEST(TestCol1, TestCol2) from ts.TestClass ORDER BY TestCol2)) AS TestCol from ts.TestClass) TEMP WHERE TestCol = GREATEST(1, 5)", ECSqlStatus::Success, { {"5", ""}, {"5", ""}, {"5", ""} }, "" },
+        { __LINE__, true, "SELECT LEAST(4, GREATEST(TestCol1, (Select LEAST(TestCol1, TestCol2) from ts.TestClass ORDER BY TestCol1))) from ts.TestClass", ECSqlStatus::Success, { {"4", ""}, {"1", ""}, {"4", ""}, {"4", ""}, {"1", ""}, {"4", ""} }, "" },
+
+        { __LINE__,  true, "SELECT MAX(GREATEST(TestCol1, TestCol2)) FROM ts.TestClass", ECSqlStatus::Success, {{"9", ""}}, "" },
+        { __LINE__,  true, "SELECT MAX(LEAST(TestCol1, TestCol2)) FROM ts.TestClass", ECSqlStatus::Success, {{"5", ""}}, "" },
+        { __LINE__,  true, "SELECT MIN(GREATEST(TestCol1, TestCol2)) FROM ts.TestClass", ECSqlStatus::Success, {{"1", ""}}, "" },
+        { __LINE__,  true, "SELECT MIN(LEAST(TestCol1, TestCol2)) FROM ts.TestClass", ECSqlStatus::Success, {{"0", ""}}, "" },
+
+        // Select with column values (Negative tests)
+        { __LINE__,  true, "SELECT MAX(TestCol1, TestCol2) FROM ts.TestClass", ECSqlStatus::InvalidECSql, {}, "Failed to parse ECSQL 'SELECT MAX(TestCol1, TestCol2) FROM ts.TestClass': Use GREATEST(arg0, arg1 [, ...]) instead of MAX(arg0, arg1 [, ...])" },
+        { __LINE__,  true, "SELECT MAX(MAX(TestCol1, TestCol2)) FROM ts.TestClass", ECSqlStatus::InvalidECSql, {}, "Failed to parse ECSQL 'SELECT MAX(MAX(TestCol1, TestCol2)) FROM ts.TestClass': Use GREATEST(arg0, arg1 [, ...]) instead of MAX(arg0, arg1 [, ...])" },
+        { __LINE__,  true, "SELECT MAX(MIN(TestCol1, TestCol2)) FROM ts.TestClass", ECSqlStatus::InvalidECSql, {}, "Failed to parse ECSQL 'SELECT MAX(MIN(TestCol1, TestCol2)) FROM ts.TestClass': Use LEAST(arg0, arg1 [, ...]) instead of MIN(arg0, arg1 [, ...])" },
+        { __LINE__,  true, "SELECT MIN(TestCol1, TestCol2) FROM ts.TestClass", ECSqlStatus::InvalidECSql, {}, "Failed to parse ECSQL 'SELECT MIN(TestCol1, TestCol2) FROM ts.TestClass': Use LEAST(arg0, arg1 [, ...]) instead of MIN(arg0, arg1 [, ...])" },
+        { __LINE__,  true, "SELECT MIN(MAX(TestCol1, TestCol2)) FROM ts.TestClass", ECSqlStatus::InvalidECSql, {}, "Failed to parse ECSQL 'SELECT MIN(MAX(TestCol1, TestCol2)) FROM ts.TestClass': Use GREATEST(arg0, arg1 [, ...]) instead of MAX(arg0, arg1 [, ...])" },
+        { __LINE__,  true, "SELECT MIN(MIN(TestCol1, TestCol2)) FROM ts.TestClass", ECSqlStatus::InvalidECSql, {}, "Failed to parse ECSQL 'SELECT MIN(MIN(TestCol1, TestCol2)) FROM ts.TestClass': Use LEAST(arg0, arg1 [, ...]) instead of MIN(arg0, arg1 [, ...])" },
+
+        { __LINE__, true, "select GREATEST\n( 3,\n4)\n FROM ts.TestClass", ECSqlStatus::Success, {{"4", ""}, {"4", ""}, {"4", ""}, {"4", ""}, {"4", ""}, {"4", ""}}, "" },
+        { __LINE__, true, "select LEAST\n( 3, \n4)\nFROM ts.TestClass", ECSqlStatus::Success, { {"3", "" }, {"3", ""}, {"3", ""}, {"3", ""}, {"3", ""}, {"3", ""}}, "" },
+        { __LINE__, true, "select MAX\n( 3, \n4)\nFROM ts.TestClass", ECSqlStatus::InvalidECSql, {}, "Failed to parse ECSQL 'select MAX\n( 3, \n4)\nFROM ts.TestClass': Use GREATEST(arg0, arg1 [, ...]) instead of MAX(arg0, arg1 [, ...])" },
+        { __LINE__, true, "select MIN\n( 3, \n4)\nFROM ts.TestClass", ECSqlStatus::InvalidECSql, {}, "Failed to parse ECSQL 'select MIN\n( 3, \n4)\nFROM ts.TestClass': Use LEAST(arg0, arg1 [, ...]) instead of MIN(arg0, arg1 [, ...])" },
+
+        // Update using least function with multiple literals
+        { __LINE__, false, "UPDATE ts.TestClass SET TestCol1=greatest(3, 1, 2)", ECSqlStatus::Success, { {"3", "0"}, {"3", "0"}, {"3", "9"}, {"3", "1"}, {"3", "6"}, {"3", "1"} }, "" },
+        { __LINE__, false, "UPDATE ts.TestClass SET TestCol2 = LEAST(12, 45, 20, 15) WHERE TestCol2=0", ECSqlStatus::Success, { {"3", "12"}, {"3", "12"}, {"3", "9"}, {"3", "1"}, {"3", "6"}, {"3", "1"} }, "" },
+
+        // Delete
+        { __LINE__, false, "DELETE FROM ts.TestClass WHERE TestCol2 = least(3, 2, 1)", ECSqlStatus::Success, { {"3", "12"}, {"3", "12"}, {"3", "9"}, {"3", "6"} }, "" },
+        { __LINE__, false, "DELETE FROM ts.TestClass WHERE TestCol1 = greatest(3, 2, 1)", ECSqlStatus::Success, { }, "" },
+
+        // DML (Negative tests)
+        { __LINE__, false, "INSERT INTO ts.TestClass(TestCol1, TestCol2) VALUES(MAX(3, 2, 1))", ECSqlStatus::InvalidECSql, {}, "Failed to parse ECSQL 'INSERT INTO ts.TestClass(TestCol1, TestCol2) VALUES(MAX(3, 2, 1))': Use GREATEST(arg0, arg1 [, ...]) instead of MAX(arg0, arg1 [, ...])" },
+        { __LINE__, false, "UPDATE ts.TestClass SET TestCol1=max(5, 0, 1)", ECSqlStatus::InvalidECSql, {}, "Failed to parse ECSQL 'UPDATE ts.TestClass SET TestCol1=max(5, 0, 1)': Use GREATEST(arg0, arg1 [, ...]) instead of MAX(arg0, arg1 [, ...])" },
+        { __LINE__,  true, "SELECT COUNT(*) FROM ts.TestClass WHERE TestCol1 = MAX(3, 0, 1)", ECSqlStatus::InvalidECSql, {}, "Failed to parse ECSQL 'SELECT COUNT(*) FROM ts.TestClass WHERE TestCol1 = MAX(3, 0, 1)': Use GREATEST(arg0, arg1 [, ...]) instead of MAX(arg0, arg1 [, ...])" },
+        { __LINE__, false, "DELETE FROM ts.TestClass WHERE TestCol1 = max(3, 0, 1)", ECSqlStatus::InvalidECSql, {}, "Failed to parse ECSQL 'DELETE FROM ts.TestClass WHERE TestCol1 = max(3, 0, 1)': Use GREATEST(arg0, arg1 [, ...]) instead of MAX(arg0, arg1 [, ...])" },
+
+        { __LINE__, false, "INSERT INTO ts.TestClass(TestCol1, TestCol2) VALUES(MIN(3, 2, 1))", ECSqlStatus::InvalidECSql, {}, "Failed to parse ECSQL 'INSERT INTO ts.TestClass(TestCol1, TestCol2) VALUES(MIN(3, 2, 1))': Use LEAST(arg0, arg1 [, ...]) instead of MIN(arg0, arg1 [, ...])" },
+        { __LINE__, false, "UPDATE ts.TestClass SET TestCol1=MIN(5, 0, 1)", ECSqlStatus::InvalidECSql, {}, "Failed to parse ECSQL 'UPDATE ts.TestClass SET TestCol1=MIN(5, 0, 1)': Use LEAST(arg0, arg1 [, ...]) instead of MIN(arg0, arg1 [, ...])" },
+        { __LINE__,  true, "SELECT COUNT(*) FROM ts.TestClass WHERE TestCol1 = min(3, 0, 1)", ECSqlStatus::InvalidECSql, {}, "Failed to parse ECSQL 'SELECT COUNT(*) FROM ts.TestClass WHERE TestCol1 = min(3, 0, 1)': Use LEAST(arg0, arg1 [, ...]) instead of MIN(arg0, arg1 [, ...])" },
+        { __LINE__, false, "DELETE FROM ts.TestClass WHERE TestCol1 = min(3, 0, 1)", ECSqlStatus::InvalidECSql, {}, "Failed to parse ECSQL 'DELETE FROM ts.TestClass WHERE TestCol1 = min(3, 0, 1)': Use LEAST(arg0, arg1 [, ...]) instead of MIN(arg0, arg1 [, ...])" },
+        })
+        {
+        // Reset listener queue for current test case
+        listener.ClearMessages();
+
+        ECSqlStatement testCaseSQL;
+        // Prepare the SQL statement
+        EXPECT_EQ(expectedStatus, testCaseSQL.Prepare(m_ecdb, sqlStatement.c_str(), true)) << "Test case at line " << lineNumber << " failed.\n";
+
+        if (expectedStatus == ECSqlStatus::Success)
+            {
+            if (isSelect)
+                {
+                // Test the select statement test case results
+                auto i = 0U;
+                while (BE_SQLITE_ROW == testCaseSQL.Step())
+                    {
+                    EXPECT_EQ(expectedResult[i].first, testCaseSQL.GetValueText(0)) << "Test case at line " << lineNumber << " failed.\n";
+                    if (!Utf8String::IsNullOrEmpty(expectedResult[i].second.c_str()))
+                        EXPECT_EQ(expectedResult[i].second, testCaseSQL.GetValueText(1)) << "Test case at line " << lineNumber << " failed.\n";
+                    ++i;
+                    }
+                testCaseSQL.Finalize();
+                }
+            else
+                {
+                // Test the insert, update and delete test case results
+                EXPECT_EQ(BE_SQLITE_DONE, testCaseSQL.Step()) << "Test case at line " << lineNumber << " failed.\n";
+                testCaseSQL.Finalize();
+
+                // Query the table to test whether insert/update/delete has been done
+                ECSqlStatement selectStatement;
+                if (selectStatement.Prepare(m_ecdb, "SELECT TestCol1, TestCol2 FROM ts.TestClass") == ECSqlStatus::Success)
+                    {
+                    auto i = 0U;
+                    while (BE_SQLITE_ROW == selectStatement.Step())
+                        {
+                        EXPECT_EQ(expectedResult[i].first, selectStatement.GetValueText(0)) << "Test case at line " << lineNumber << " failed.\n";
+                        if (!Utf8String::IsNullOrEmpty(expectedResult[i].second.c_str()))
+                            EXPECT_EQ(expectedResult[i].second, selectStatement.GetValueText(1)) << "Test case at line " << lineNumber << " failed.\n";
+                        ++i;
+                        }
+                    }
+                selectStatement.Finalize();
+                }
+            }
+        else
+            {
+            // Test if the parsing for MIN/MAX has failed with appropriate error message
+            EXPECT_STREQ(listener.GetLastError().c_str(), errorMsg.c_str()) << "Test case at line " << lineNumber << " failed.\n";
+            }
+        }
+    }
+
+END_ECDBUNITTESTS_NAMESPACE