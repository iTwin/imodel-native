/*---------------------------------------------------------------------------------------------
* Copyright (c) Bentley Systems, Incorporated. All rights reserved.
* See LICENSE.md in the repository root for full copyright notice.
*--------------------------------------------------------------------------------------------*/
#include "ECDbPublishedTests.h"

BEGIN_ECDBUNITTESTS_NAMESPACE

struct ECSqlAliasResolutionTestFixture : ECDbTestFixture {};

#define THIS_TEST_NAME ::testing::Test::GetTestNameA()
#define ASSERT_ECSQL_SUCCESS(QUERY) { ECSqlStatement stmt; ASSERT_EQ(ECSqlStatus::Success, stmt.Prepare(m_ecdb, QUERY)); }
#define EXPECT_ECSQL_SUCCESS(QUERY) { ECSqlStatement stmt; EXPECT_EQ(ECSqlStatus::Success, stmt.Prepare(m_ecdb, QUERY)); }
#define ASSERT_ECSQL_INVALID(QUERY) { ECSqlStatement stmt; ASSERT_EQ(ECSqlStatus::InvalidECSql, stmt.Prepare(m_ecdb, QUERY)); }
#define ASSERT_ECSQL_ERROR(QUERY) { ECSqlStatement stmt; ASSERT_EQ(ECSqlStatus::Error, stmt.Prepare(m_ecdb, QUERY)); }
#define ASSERT_ECDB_SETUP ASSERT_EQ(DbResult::BE_SQLITE_OK, SetupECDb(SqlPrintfString("%s.ecdb", THIS_TEST_NAME).GetUtf8CP()));
#define ASSERT_OPEN_TEST_BIM ASSERT_EQ(DbResult::BE_SQLITE_OK, OpenECDbTestDataFile("test.bim"));
#define ASSERT_ECSQL(QUERY) ASSERT_ECSQL_SUCCESS(QUERY)
#define EXPECT_ECSQL(QUERY) EXPECT_ECSQL_SUCCESS(QUERY)
#define INVALID(QUERY) ASSERT_ECSQL_INVALID(QUERY)

//---------------------------------------------------------------------------------------
// @bsiclass
//+---------------+---------------+---------------+---------------+---------------+------
TEST_F(ECSqlAliasResolutionTestFixture, SubqueryAlias) {
    ASSERT_OPEN_TEST_BIM;
    ASSERT_ECSQL("with recursive cte0 (a,b) as ( select 100,200) select * from (select * from cte0 c0 where c0.a=100 and c0.b=200)");
    INVALID("SELECT * FROM (SELECT N FROM meta.ECClassDef)");
    ASSERT_ECSQL("SELECT 1 FROM meta.ECClassDef, (SELECT ECInstanceId FROM meta.ECPropertyDef) S WHERE ECClassDef.ECInstanceId=S.ECInstanceId");
    ASSERT_ECSQL("SELECT e.* FROM Bis.Element e");
    ASSERT_ECSQL("SELECT e.* FROM Bis.Element e JOIN Bis.Model m ON m.ECInstanceId = e.Model.Id");
    ASSERT_ECSQL("SELECT e.* FROM Bis.Element e WHERE e.Model.Id IN (SELECT m.ECInstanceId FROM Bis.Model m WHERE m.ECInstanceId = e.Model.Id)");
    ASSERT_ECSQL("SELECT (SELECT ECInstanceId FROM Bis.Model m WHERE m.ECInstanceId = e.Model.Id) FROM Bis.Element e");
    ASSERT_ECSQL("SELECT (SELECT ECInstanceId FROM (SELECT m.ECInstanceId FROM Bis.Model m WHERE m.ECInstanceId = e.Model.Id)) FROM Bis.Element e");
    ASSERT_ECSQL("SELECT c.ECInstanceId, m.ECInstanceId FROM bis.SpatialCategory c JOIN bis.Model m ON m.ECInstanceId IN (SELECT e.Model.Id FROM bis.GeometricElement3d e WHERE e.Category.Id = c.ECInstanceId)");
    ASSERT_ECSQL("SELECT (SELECT ECInstanceId FROM (SELECT C.ECInstanceId FROM Meta.ECClassDef C WHERE C.ECInstanceId = E.ECClassId)) FROM Bis.Element E")
    ASSERT_ECSQL("SELECT (SELECT ECInstanceId FROM (SELECT ECInstanceId FROM Meta.ECClassDef WHERE ECInstanceId = E.ECClassId)) FROM Bis.Element E")
}

//---------------------------------------------------------------------------------------
// @bsiclass
//+---------------+---------------+---------------+---------------+---------------+------
TEST_F(ECSqlAliasResolutionTestFixture, ColumnAliasesWithClauses) {
    ASSERT_OPEN_TEST_BIM;
    EXPECT_ECSQL("select * from (select 'Test' as literalAlias, COUNT(*) from meta.ECClassDef group by literalAlias)")

    EXPECT_ECSQL("select ECInstanceId as idAlias from meta.ECClassDef where idAlias < 30")
    EXPECT_ECSQL("select 'Test' as literalAlias from meta.ECClassDef where literalAlias < 30")

    EXPECT_ECSQL("select ECInstanceId as idAlias from meta.ECClassDef group by idAlias")
    EXPECT_ECSQL("select 'Test' as literalAlias from meta.ECClassDef group by literalAlias")

    EXPECT_ECSQL("select ECInstanceId as idAlias from meta.ECClassDef order by idAlias desc")
    EXPECT_ECSQL("select 'Test' as literalAlias from meta.ECClassDef order by literalAlias desc")

    EXPECT_ECSQL("select ECInstanceId as idAlias from meta.ECClassDef order by idAlias desc")
    EXPECT_ECSQL("select 'Test' as literalAlias from meta.ECClassDef order by literalAlias desc")

    EXPECT_ECSQL("select ECInstanceId as idAlias from meta.ECClassDef order by idAlias desc")
    EXPECT_ECSQL("select 'Test' as literalAlias from meta.ECClassDef order by literalAlias desc")

    EXPECT_ECSQL("select ECInstanceId as idAlias from meta.ECClassDef group by idAlias having idAlias < 30")
    EXPECT_ECSQL(R"sql(select ECInstanceId as idAlias, Name as nameAlias from meta.ECClassDef group by idAlias having nameAlias like 'Db%')sql")

    EXPECT_ECSQL("select ECInstanceId as idAlias, Name as nameAlias from meta.ECClassDef where idAlias < 30 group by nameAlias")
    EXPECT_ECSQL("select ECInstanceId as idAlias, 'Test' as literalAlias from meta.ECClassDef where idAlias < 30 order by literalAlias desc")

    EXPECT_ECSQL("select ECInstanceId, Name from (select ECInstanceId as idAlias, Name as nameAlias from meta.ECClassDef where idAlias < 30) group by nameAlias order by idAlias desc")

    EXPECT_ECSQL("select * from (select * from (select ECInstanceId as test from meta.ECClassDef)) group by test having test < 30")

    EXPECT_ECSQL("select count(*) cnt from meta.ECClassDef group by ECClassId having cnt > 10")
    EXPECT_ECSQL("select (select 1) a from meta.ECClassDef where a <> 1")
}

//---------------------------------------------------------------------------------------
// @bsiclass
//+---------------+---------------+---------------+---------------+---------------+------
<<<<<<< HEAD
TEST_F(ECSqlAliasResolutionTestFixture, SubqueryAliasWithCte) {
    ASSERT_OPEN_TEST_BIM;
    ASSERT_ECSQL("with cte0 as ( select 100 a,200 b) select * from (select * from cte0 c0 where c0.a=100 and c0.b=200)");
    INVALID("SELECT * FROM (SELECT N FROM meta.ECClassDef)");
    ASSERT_ECSQL("WITH e AS (SELECT * FROM Bis.Element) SELECT e.* FROM e JOIN Bis.Model m ON m.ECInstanceId = e.Model.Id");
    ASSERT_ECSQL("WITH e AS (SELECT * FROM Bis.Element) SELECT e.* FROM e WHERE e.Model.Id IN (SELECT m.ECInstanceId FROM Bis.Model m WHERE m.ECInstanceId = e.Model.Id)");
    ASSERT_ECSQL("WITH e AS (SELECT * FROM Bis.Element) SELECT (SELECT ECInstanceId FROM Bis.Model m WHERE m.ECInstanceId = e.Model.Id) FROM e");
    ASSERT_ECSQL("WITH e AS (SELECT * FROM Bis.Element) SELECT e.Model.Id FROM e");
    ASSERT_ECSQL("WITH e AS (SELECT * FROM Bis.Element f) SELECT e.Model.Id FROM e");
    ASSERT_ECSQL("WITH e AS (SELECT * FROM Bis.Element) SELECT (SELECT ECInstanceId FROM (SELECT m.ECInstanceId FROM Bis.Model m WHERE m.ECInstanceId = e.Model.Id)) FROM e");
    ASSERT_ECSQL("WITH c(ECInstanceId) AS (SELECT ECInstanceId FROM bis.SpatialCategory) SELECT c.ECInstanceId, m.ECInstanceId FROM c JOIN bis.Model m ON m.ECInstanceId IN (SELECT e.Model.Id FROM bis.GeometricElement3d e WHERE e.Category.Id = c.ECInstanceId)");
    ASSERT_ECSQL("WITH c AS (SELECT ECInstanceId FROM bis.SpatialCategory) SELECT c.ECInstanceId, m.ECInstanceId FROM c JOIN bis.Model m ON m.ECInstanceId IN (SELECT e.Model.Id FROM bis.GeometricElement3d e WHERE e.Category.Id = c.ECInstanceId)");
    ASSERT_ECSQL("WITH c AS (SELECT f.ECInstanceId FROM bis.SpatialCategory f) SELECT c.ECInstanceId, m.ECInstanceId FROM c JOIN bis.Model m ON m.ECInstanceId IN (SELECT e.Model.Id FROM bis.GeometricElement3d e WHERE e.Category.Id = c.ECInstanceId)");
    ASSERT_ECSQL("WITH E AS (SELECT * FROM Bis.Element) SELECT (SELECT ECInstanceId FROM (SELECT C.ECInstanceId FROM Meta.ECClassDef C WHERE C.ECInstanceId = E.ECClassId)) FROM E")
    ASSERT_ECSQL("WITH E AS (SELECT * FROM Bis.Element) SELECT (SELECT ECInstanceId FROM (SELECT ECInstanceId FROM Meta.ECClassDef WHERE ECInstanceId = E.ECClassId)) FROM E")
=======
TEST_F(ECSqlAliasResolutionTestFixture, Cte_derived_property_expanding_asterisk) {
    ASSERT_OPEN_TEST_BIM;
    ASSERT_ECSQL("WITH e AS (SELECT f.* FROM Bis.Element f) SELECT e.Model.Id FROM e");
    ASSERT_ECSQL("WITH e(a,b) AS (SELECT f.* FROM (select 100, 200) f) SELECT a, b FROM e");
    ASSERT_ECSQL("WITH e(a,b) AS (SELECT f.* FROM (select 100, 200) f) SELECT e.a, e.b FROM e");
    ASSERT_ECSQL("WITH e AS (SELECT f.* FROM Bis.Element f) SELECT (SELECT ECInstanceId FROM Bis.Model m WHERE m.ECInstanceId = e.Model.Id) FROM e");
    ASSERT_ECSQL("WITH e AS (SELECT f.* FROM Bis.Element f) SELECT (SELECT ECInstanceId FROM (SELECT m.ECInstanceId FROM Bis.Model m WHERE m.ECInstanceId = e.Model.Id)) FROM e");
    INVALID("WITH e AS (SELECT f.Model.* FROM Bis.Element f) SELECT (SELECT ECInstanceId FROM Bis.Model m WHERE m.ECInstanceId = e.Model.Id) FROM e");
    INVALID("WITH e AS (SELECT Model.* FROM Bis.Element f) SELECT (SELECT ECInstanceId FROM Bis.Model m WHERE m.ECInstanceId = e.Model.Id) FROM e");
    INVALID("WITH e AS (SELECT f.Model.* FROM Bis.Element) SELECT (SELECT ECInstanceId FROM Bis.Model m WHERE m.ECInstanceId = e.Model.Id) FROM e");
>>>>>>> 2cbba086
}


END_ECDBUNITTESTS_NAMESPACE<|MERGE_RESOLUTION|>--- conflicted
+++ resolved
@@ -76,7 +76,21 @@
 //---------------------------------------------------------------------------------------
 // @bsiclass
 //+---------------+---------------+---------------+---------------+---------------+------
-<<<<<<< HEAD
+TEST_F(ECSqlAliasResolutionTestFixture, Cte_derived_property_expanding_asterisk) {
+    ASSERT_OPEN_TEST_BIM;
+    ASSERT_ECSQL("WITH e AS (SELECT f.* FROM Bis.Element f) SELECT e.Model.Id FROM e");
+    ASSERT_ECSQL("WITH e(a,b) AS (SELECT f.* FROM (select 100, 200) f) SELECT a, b FROM e");
+    ASSERT_ECSQL("WITH e(a,b) AS (SELECT f.* FROM (select 100, 200) f) SELECT e.a, e.b FROM e");
+    ASSERT_ECSQL("WITH e AS (SELECT f.* FROM Bis.Element f) SELECT (SELECT ECInstanceId FROM Bis.Model m WHERE m.ECInstanceId = e.Model.Id) FROM e");
+    ASSERT_ECSQL("WITH e AS (SELECT f.* FROM Bis.Element f) SELECT (SELECT ECInstanceId FROM (SELECT m.ECInstanceId FROM Bis.Model m WHERE m.ECInstanceId = e.Model.Id)) FROM e");
+    INVALID("WITH e AS (SELECT f.Model.* FROM Bis.Element f) SELECT (SELECT ECInstanceId FROM Bis.Model m WHERE m.ECInstanceId = e.Model.Id) FROM e");
+    INVALID("WITH e AS (SELECT Model.* FROM Bis.Element f) SELECT (SELECT ECInstanceId FROM Bis.Model m WHERE m.ECInstanceId = e.Model.Id) FROM e");
+    INVALID("WITH e AS (SELECT f.Model.* FROM Bis.Element) SELECT (SELECT ECInstanceId FROM Bis.Model m WHERE m.ECInstanceId = e.Model.Id) FROM e");
+}
+
+//---------------------------------------------------------------------------------------
+// @bsiclass
+//+---------------+---------------+---------------+---------------+---------------+------
 TEST_F(ECSqlAliasResolutionTestFixture, SubqueryAliasWithCte) {
     ASSERT_OPEN_TEST_BIM;
     ASSERT_ECSQL("with cte0 as ( select 100 a,200 b) select * from (select * from cte0 c0 where c0.a=100 and c0.b=200)");
@@ -92,18 +106,6 @@
     ASSERT_ECSQL("WITH c AS (SELECT f.ECInstanceId FROM bis.SpatialCategory f) SELECT c.ECInstanceId, m.ECInstanceId FROM c JOIN bis.Model m ON m.ECInstanceId IN (SELECT e.Model.Id FROM bis.GeometricElement3d e WHERE e.Category.Id = c.ECInstanceId)");
     ASSERT_ECSQL("WITH E AS (SELECT * FROM Bis.Element) SELECT (SELECT ECInstanceId FROM (SELECT C.ECInstanceId FROM Meta.ECClassDef C WHERE C.ECInstanceId = E.ECClassId)) FROM E")
     ASSERT_ECSQL("WITH E AS (SELECT * FROM Bis.Element) SELECT (SELECT ECInstanceId FROM (SELECT ECInstanceId FROM Meta.ECClassDef WHERE ECInstanceId = E.ECClassId)) FROM E")
-=======
-TEST_F(ECSqlAliasResolutionTestFixture, Cte_derived_property_expanding_asterisk) {
-    ASSERT_OPEN_TEST_BIM;
-    ASSERT_ECSQL("WITH e AS (SELECT f.* FROM Bis.Element f) SELECT e.Model.Id FROM e");
-    ASSERT_ECSQL("WITH e(a,b) AS (SELECT f.* FROM (select 100, 200) f) SELECT a, b FROM e");
-    ASSERT_ECSQL("WITH e(a,b) AS (SELECT f.* FROM (select 100, 200) f) SELECT e.a, e.b FROM e");
-    ASSERT_ECSQL("WITH e AS (SELECT f.* FROM Bis.Element f) SELECT (SELECT ECInstanceId FROM Bis.Model m WHERE m.ECInstanceId = e.Model.Id) FROM e");
-    ASSERT_ECSQL("WITH e AS (SELECT f.* FROM Bis.Element f) SELECT (SELECT ECInstanceId FROM (SELECT m.ECInstanceId FROM Bis.Model m WHERE m.ECInstanceId = e.Model.Id)) FROM e");
-    INVALID("WITH e AS (SELECT f.Model.* FROM Bis.Element f) SELECT (SELECT ECInstanceId FROM Bis.Model m WHERE m.ECInstanceId = e.Model.Id) FROM e");
-    INVALID("WITH e AS (SELECT Model.* FROM Bis.Element f) SELECT (SELECT ECInstanceId FROM Bis.Model m WHERE m.ECInstanceId = e.Model.Id) FROM e");
-    INVALID("WITH e AS (SELECT f.Model.* FROM Bis.Element) SELECT (SELECT ECInstanceId FROM Bis.Model m WHERE m.ECInstanceId = e.Model.Id) FROM e");
->>>>>>> 2cbba086
 }
 
 
