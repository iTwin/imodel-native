/*---------------------------------------------------------------------------------------------
* Copyright (c) Bentley Systems, Incorporated. All rights reserved.
* See LICENSE.md in the repository root for full copyright notice.
*--------------------------------------------------------------------------------------------*/
#include "ECDbPublishedTests.h"

USING_NAMESPACE_BENTLEY_EC
BEGIN_ECDBUNITTESTS_NAMESPACE

struct JsonUpdaterTests : ECDbTestFixture {};

//---------------------------------------------------------------------------------------
// @bsimethod
//+---------------+---------------+---------------+---------------+---------------+------
TEST_F(JsonUpdaterTests, ValidInput)
    {
    ASSERT_EQ(BentleyStatus::SUCCESS, SetupECDb("jsonupdater_validinput.ecdb", SchemaItem(R"xml(<?xml version="1.0" encoding="utf-8" ?>
                                                    <ECSchema schemaName="TestSchema" alias="ts" version="1.0" xmlns="http://www.bentley.com/schemas/Bentley.ECXML.3.1">
                                                        <ECSchemaReference name="CoreCustomAttributes" version="01.00" alias="CoreCA" />
                                                        <ECEntityClass typeName="Parent" >
                                                            <ECProperty propertyName="Code" typeName="int" />
                                                        </ECEntityClass>
                                                        <ECEntityClass typeName="Child" >
                                                            <ECProperty propertyName="Name" typeName="string" />
                                                            <ECNavigationProperty propertyName="Parent" relationshipName="FkRel" direction="Backward" />
                                                        </ECEntityClass>
                                                        <ECRelationshipClass typeName="FkRel" strength="referencing" modifier="None">
                                                            <Source multiplicity="(0..1)" roleLabel="has" polymorphic="False"><Class class="Parent"/></Source>
                                                            <Target multiplicity="(0..*)" roleLabel="referenced by" polymorphic="False"><Class class="Child"/></Target>
                                                        </ECRelationshipClass>
                                                        <ECRelationshipClass typeName="LinkTableRel" strength="referencing" modifier="None">
                                                            <Source multiplicity="(0..*)" roleLabel="has" polymorphic="False"><Class class="Parent"/></Source>
                                                            <Target multiplicity="(0..*)" roleLabel="referenced by" polymorphic="False"><Class class="Child"/></Target>
                                                            <ECProperty propertyName="Order" typeName="int" />
                                                            <ECProperty propertyName="Something" typeName="int" />
                                                        </ECRelationshipClass>
                                                        <ECEntityClass typeName="Empty" >
                                                        </ECEntityClass>
                                                        <ECEntityClass typeName="ClassWithOnlyLastModProp" >
                                                            <ECCustomAttributes>
                                                                <ClassHasCurrentTimeStampProperty xmlns="CoreCustomAttributes.01.00">
                                                                    <PropertyName>LastMod</PropertyName>
                                                                </ClassHasCurrentTimeStampProperty>
                                                            </ECCustomAttributes>                                                            
                                                            <ECProperty propertyName="LastMod" typeName="dateTime" readOnly="True" />
                                                        </ECEntityClass>
                                                    </ECSchema>)xml")));

    ECClassCP testClass = m_ecdb.Schemas().GetClass("TestSchema", "Parent");
    ASSERT_TRUE(testClass != nullptr);

    {
    JsonUpdater updater(m_ecdb, *testClass, nullptr);
    EXPECT_TRUE(updater.IsValid()) << testClass->GetFullName();
    }

    {
    bvector<Utf8CP> propNames;
    JsonUpdater updater(m_ecdb, *testClass, propNames, nullptr);
    EXPECT_FALSE(updater.IsValid()) << "Empty prop names arg";
    }

    {
    bvector<Utf8CP> propNames;
    propNames.push_back("Code");
    JsonUpdater updater(m_ecdb, *testClass, propNames, nullptr);
    EXPECT_TRUE(updater.IsValid()) << testClass->GetFullName() << " with prop name list";
    }

    {
    bvector<Utf8CP> propNames;
    propNames.push_back("code");
    JsonUpdater updater(m_ecdb, *testClass, propNames, nullptr);
    EXPECT_TRUE(updater.IsValid()) << testClass->GetFullName() << " with camel-cased prop name list";
    }

    ECClassCP emptyClass = m_ecdb.Schemas().GetClass("TestSchema", "Empty");
    EXPECT_TRUE(emptyClass != nullptr);

    {
    JsonUpdater updater(m_ecdb, *emptyClass, nullptr);
    EXPECT_FALSE(updater.IsValid()) << emptyClass->GetFullName();
    }

    ECClassCP lastModClass = m_ecdb.Schemas().GetClass("TestSchema", "ClassWithOnlyLastModProp");
    ASSERT_TRUE(lastModClass != nullptr);

    {
    JsonUpdater updater(m_ecdb, *lastModClass, nullptr);
    EXPECT_FALSE(updater.IsValid()) << "Class with single property which is readonly. Default options";

    JsonUpdater updater2(m_ecdb, *lastModClass, nullptr, JsonUpdater::Options(JsonUpdater::ReadonlyPropertiesOption::Ignore));
    EXPECT_FALSE(updater2.IsValid()) << "Class with single property which is readonly. " << ENUM_TOSTRING(JsonUpdater::ReadonlyPropertiesOption::Ignore);

    JsonUpdater updater3(m_ecdb, *lastModClass, nullptr, JsonUpdater::Options(JsonUpdater::ReadonlyPropertiesOption::Update));
    EXPECT_TRUE(updater3.IsValid()) << "Class with single property which is readonly. "<< ENUM_TOSTRING(JsonUpdater::ReadonlyPropertiesOption::Update);
    }

    {
    bvector<Utf8CP> propNames;
    propNames.push_back("LastMod");
    JsonUpdater updater(m_ecdb, *lastModClass, propNames, nullptr);
    EXPECT_FALSE(updater.IsValid()) << lastModClass->GetFullName() << " with {'LastMod'}";
    }

    ECClassCP fkRelClass = m_ecdb.Schemas().GetClass("TestSchema", "FkRel");
    ASSERT_TRUE(fkRelClass != nullptr);

    {
    JsonUpdater updater(m_ecdb, *fkRelClass, nullptr);
    EXPECT_FALSE(updater.IsValid()) << fkRelClass->GetFullName();

    JsonUpdater updater2(m_ecdb, *lastModClass, nullptr, JsonUpdater::Options(JsonUpdater::ReadonlyPropertiesOption::Ignore));
    EXPECT_FALSE(updater2.IsValid()) << "Property list with single property which is readonly. " << ENUM_TOSTRING(JsonUpdater::ReadonlyPropertiesOption::Ignore);

    JsonUpdater updater3(m_ecdb, *lastModClass, nullptr, JsonUpdater::Options(JsonUpdater::ReadonlyPropertiesOption::Update));
    EXPECT_TRUE(updater3.IsValid()) << "Property list with single property which is readonly. " << ENUM_TOSTRING(JsonUpdater::ReadonlyPropertiesOption::Update);
    }

    {
    bvector<Utf8CP> propNames;
    propNames.push_back("SourceECInstanceId");
    JsonUpdater updater(m_ecdb, *fkRelClass, propNames, nullptr);
    EXPECT_FALSE(updater.IsValid()) << fkRelClass->GetFullName() << " with {'SourceECInstanceId'}";
    }

    ECClassCP linkTableRelClass = m_ecdb.Schemas().GetClass("TestSchema", "LinkTableRel");
    ASSERT_TRUE(linkTableRelClass != nullptr);

    {
    JsonUpdater updater(m_ecdb, *linkTableRelClass, nullptr);
    EXPECT_TRUE(updater.IsValid()) << linkTableRelClass->GetFullName();
    }

    {
    bvector<Utf8CP> propNames;
    propNames.push_back("Order");
    JsonUpdater updater(m_ecdb, *linkTableRelClass, propNames, nullptr);
    EXPECT_TRUE(updater.IsValid()) << linkTableRelClass->GetFullName() << " with {'Order'}";
    }

    {
    bvector<Utf8CP> propNames;
    propNames.push_back("Something");
    JsonUpdater updater(m_ecdb, *linkTableRelClass, propNames, nullptr);
    EXPECT_TRUE(updater.IsValid()) << linkTableRelClass->GetFullName() << " with {'Something'}";
    }

    {
    bvector<Utf8CP> propNames;
    propNames.push_back("Something");
    propNames.push_back("Order");
    JsonUpdater updater(m_ecdb, *linkTableRelClass, propNames, nullptr);
    EXPECT_TRUE(updater.IsValid()) << linkTableRelClass->GetFullName() << " with {'Something', 'Order'}";
    }

    {
    bvector<Utf8CP> propNames;
    propNames.push_back("Order");
    propNames.push_back("SourceECInstanceId");
    JsonUpdater updater(m_ecdb, *linkTableRelClass, propNames, nullptr);
    EXPECT_FALSE(updater.IsValid()) << linkTableRelClass->GetFullName() << " with {'Order','SourceECInstanceId'}";
    }

    {
    bvector<Utf8CP> propNames;
    propNames.push_back("SourceECInstanceId");
    JsonUpdater updater(m_ecdb, *linkTableRelClass, propNames, nullptr);
    EXPECT_FALSE(updater.IsValid()) << linkTableRelClass->GetFullName() << " with {'SourceECInstanceId'}";
    }

    {
    bvector<Utf8CP> propNames;
    propNames.push_back("SourceECClassId");
    JsonUpdater updater(m_ecdb, *linkTableRelClass, propNames, nullptr);
    EXPECT_FALSE(updater.IsValid()) << linkTableRelClass->GetFullName() << " with {'SourceECClassId'}";
    }

    {
    bvector<Utf8CP> propNames;
    propNames.push_back("TargetECInstanceId");
    JsonUpdater updater(m_ecdb, *linkTableRelClass, propNames, nullptr);
    EXPECT_FALSE(updater.IsValid()) << linkTableRelClass->GetFullName() << " with {'TargetECInstanceId'}";
    }

    {
    bvector<Utf8CP> propNames;
    propNames.push_back("TargetECClassId");
    JsonUpdater updater(m_ecdb, *linkTableRelClass, propNames, nullptr);
    EXPECT_FALSE(updater.IsValid()) << linkTableRelClass->GetFullName() << " with {'TargetECClassId'}";
    }

    }

//---------------------------------------------------------------------------------------
// @bsimethod
//+---------------+---------------+---------------+---------------+---------------+------
TEST_F(JsonUpdaterTests, Options)
    {
    ASSERT_EQ(BentleyStatus::SUCCESS, SetupECDb("jsonupdater_options.ecdb", SchemaItem(R"xml(<?xml version="1.0" encoding="utf-8" ?>
                                                    <ECSchema schemaName="TestSchema" alias="ts" version="1.0" xmlns="http://www.bentley.com/schemas/Bentley.ECXML.3.1">
                                                        <ECSchemaReference name="CoreCustomAttributes" version="01.00" alias="CoreCA" />
                                                        <ECEntityClass typeName="NoReadonlyProps" >
                                                            <ECProperty propertyName="Code" typeName="int" />
                                                        </ECEntityClass>
                                                        <ECEntityClass typeName="ReadonlyProps" >
                                                            <ECCustomAttributes>
                                                                <ClassHasCurrentTimeStampProperty xmlns="CoreCustomAttributes.01.00">
                                                                    <PropertyName>LastMod</PropertyName>
                                                                </ClassHasCurrentTimeStampProperty>
                                                            </ECCustomAttributes>                                                            
                                                            <ECProperty propertyName="LastMod" typeName="dateTime" readOnly="True" />
                                                            <ECProperty propertyName="ReadonlyProp" typeName="int" readOnly="True" />
                                                            <ECProperty propertyName="WritableProp" typeName="int" />
                                                        </ECEntityClass>
                                                    </ECSchema>)xml")));

    ECClassCP noReadonlyPropsClass = m_ecdb.Schemas().GetClass("TestSchema", "NoReadonlyProps");
    ASSERT_TRUE(noReadonlyPropsClass != nullptr);
    ECClassCP readonlyPropsClass = m_ecdb.Schemas().GetClass("TestSchema", "ReadonlyProps");
    ASSERT_TRUE(readonlyPropsClass != nullptr);

    ECInstanceKey noReadonlyPropsKey, readonlyPropsKey;
    ASSERT_EQ(BE_SQLITE_DONE, GetHelper().ExecuteInsertECSql(noReadonlyPropsKey, "INSERT INTO ts.NoReadonlyProps(Code) VALUES(1000)"));
    ASSERT_EQ(BE_SQLITE_DONE, GetHelper().ExecuteInsertECSql(readonlyPropsKey, "INSERT INTO ts.ReadonlyProps(ReadonlyProp,WritableProp) VALUES(1000,1000)"));

    std::vector<JsonUpdater::Options> testOptions
        {
        JsonUpdater::Options(),
        JsonUpdater::Options(JsonUpdater::SystemPropertiesOption::Fail, JsonUpdater::ReadonlyPropertiesOption::Fail),
        JsonUpdater::Options(JsonUpdater::SystemPropertiesOption::Fail, JsonUpdater::ReadonlyPropertiesOption::Ignore),
        JsonUpdater::Options(JsonUpdater::SystemPropertiesOption::Fail, JsonUpdater::ReadonlyPropertiesOption::Update),
        JsonUpdater::Options(JsonUpdater::SystemPropertiesOption::Ignore, JsonUpdater::ReadonlyPropertiesOption::Fail),
        JsonUpdater::Options(JsonUpdater::SystemPropertiesOption::Ignore, JsonUpdater::ReadonlyPropertiesOption::Ignore),
        JsonUpdater::Options(JsonUpdater::SystemPropertiesOption::Ignore, JsonUpdater::ReadonlyPropertiesOption::Update),
        };

    for (JsonUpdater::Options const& options : testOptions)
        {
        ASSERT_TRUE(options.IsValid()) << ToString(options);
        }

    {
    ScopedDisableFailOnAssertion disableFailOnAssertion;
    JsonUpdater::Options invalidOptions = JsonUpdater::Options(JsonUpdater::ReadonlyPropertiesOption::Fail, "ReadonlyPropertiesAreUpdatable");
    ASSERT_FALSE(invalidOptions.IsValid()) << ToString(invalidOptions);
    testOptions.push_back(invalidOptions);

    invalidOptions = JsonUpdater::Options(JsonUpdater::ReadonlyPropertiesOption::Ignore, "ReadonlyPropertiesAreUpdatable");
    ASSERT_FALSE(invalidOptions.IsValid()) << ToString(invalidOptions);
    testOptions.push_back(invalidOptions);

    invalidOptions = JsonUpdater::Options(JsonUpdater::ReadonlyPropertiesOption::Update, "ReadonlyPropertiesAreUpdatable");
    ASSERT_FALSE(invalidOptions.IsValid()) << ToString(invalidOptions);
    testOptions.push_back(invalidOptions);
    }

    std::vector<Utf8String> testJsons {R"json({"Code" : 2000})json",
        R"json({"className" : "TestSchema.NoReadonlyProps", "Code" : 2000})json",
        Utf8PrintfString(R"json({"id" : "%s", "Code" : 2000})json", noReadonlyPropsKey.GetInstanceId().ToHexStr().c_str()),
        Utf8PrintfString(R"json({"id" : "%s", "className" : "TestSchema.NoReadonlyProps", "Code" : 2000})json", noReadonlyPropsKey.GetInstanceId().ToHexStr().c_str())};

    for (JsonUpdater::Options const& options : testOptions)
        {
        JsonUpdater noReadonlyPropsClassUpdater(m_ecdb, *noReadonlyPropsClass, nullptr, options);
        ASSERT_EQ(options.IsValid(), noReadonlyPropsClassUpdater.IsValid());
        if (!options.IsValid())
            continue;

        for (Utf8StringCR testJson : testJsons)
            {
            Json::Value json;
            ASSERT_TRUE(Json::Reader::Parse(testJson, json)) << testJson;

            DbResult expectedRes = BE_SQLITE_OK;
            if (options.GetSystemPropertiesOption() == JsonUpdater::SystemPropertiesOption::Fail && (json.isMember(ECJsonUtilities::json_className()) || json.isMember(ECJsonUtilities::json_id())))
                expectedRes = BE_SQLITE_ERROR;

            Savepoint sp(m_ecdb, "sp");
            ASSERT_EQ(expectedRes, noReadonlyPropsClassUpdater.Update(noReadonlyPropsKey.GetInstanceId(), json)) << ToString(options) << " JSON: " << json.ToString();

            if (expectedRes == BE_SQLITE_OK)
                {
                ECSqlStatement stmt;
                ASSERT_EQ(ECSqlStatus::Success, stmt.Prepare(m_ecdb, "SELECT Code FROM ts.NoReadonlyProps WHERE ECInstanceId=?"));
                ASSERT_EQ(ECSqlStatus::Success, stmt.BindId(1, noReadonlyPropsKey.GetInstanceId()));
                ASSERT_EQ(BE_SQLITE_ROW, stmt.Step()) << ToString(options);
                ASSERT_EQ(2000, stmt.GetValueInt(0)) << ToString(options);
                }

            ASSERT_EQ(BE_SQLITE_OK, sp.Cancel());
            }
        }

    DateTime dtInJson(DateTime::Kind::Unspecified, 2000, 5, 5, 13, 55);
    uint64_t jdInJson;
    ASSERT_EQ(SUCCESS, dtInJson.ToJulianDay(jdInJson));

    Utf8String dtInJsonStr = dtInJson.ToString();

    testJsons = {Utf8PrintfString(R"json({"LastMod" : "%s", "ReadonlyProp" : 2000, "WritableProp" : 2000})json", dtInJsonStr.c_str()),
        Utf8PrintfString(R"json({"id" : "%s", "LastMod" : "%s", "ReadonlyProp" : 2000, "WritableProp" : 2000})json",readonlyPropsKey.GetInstanceId().ToHexStr().c_str(), dtInJsonStr.c_str()),
        Utf8PrintfString(R"json({"className" : "TestSchema.ReadonlyProps", "LastMod" : "%s", "ReadonlyProp" : 2000, "WritableProp" : 2000})json", dtInJsonStr.c_str()),
        Utf8PrintfString(R"json({"id" : "%s", "className" : "TestSchema.ReadonlyProps", "LastMod" : "%s", "ReadonlyProp" : 2000, "WritableProp" : 2000})json",readonlyPropsKey.GetInstanceId().ToHexStr().c_str(), dtInJsonStr.c_str())};

    for (JsonUpdater::Options const& options : testOptions)
        {
        JsonUpdater readonlyPropsClassUpdater(m_ecdb, *readonlyPropsClass, nullptr, options);

        if (!options.IsValid())
            {
            EXPECT_FALSE(readonlyPropsClassUpdater.IsValid()) << "Invalid options: " << ToString(options);
            continue;
            }

        if (options.GetReadonlyPropertiesOption() == JsonUpdater::ReadonlyPropertiesOption::Fail)
            {
            EXPECT_FALSE(readonlyPropsClassUpdater.IsValid()) << ToString(options);
            continue;
            }

        EXPECT_TRUE(readonlyPropsClassUpdater.IsValid()) << ToString(options);

        for (Utf8StringCR testJson : testJsons)
            {
            Json::Value json;
            ASSERT_TRUE(Json::Reader::Parse(testJson, json)) << testJson;

            DbResult expectedRes = BE_SQLITE_OK;
            if (options.GetSystemPropertiesOption() == JsonUpdater::SystemPropertiesOption::Fail && (json.isMember(ECJsonUtilities::json_className()) || json.isMember(ECJsonUtilities::json_id())))
                expectedRes = BE_SQLITE_ERROR;

            Savepoint sp(m_ecdb, "sp");
            ASSERT_EQ(expectedRes, readonlyPropsClassUpdater.Update(readonlyPropsKey.GetInstanceId(), json)) << ToString(options) << " JSON: " << json.ToString();

            if (expectedRes == BE_SQLITE_OK)
                {
                ECSqlStatement stmt;
                ASSERT_EQ(ECSqlStatus::Success, stmt.Prepare(m_ecdb, "SELECT LastMod,ReadonlyProp,WritableProp FROM ts.ReadonlyProps WHERE ECInstanceId=?"));
                ASSERT_EQ(ECSqlStatus::Success, stmt.BindId(1, readonlyPropsKey.GetInstanceId()));
                ASSERT_EQ(BE_SQLITE_ROW, stmt.Step()) << ToString(options);

                DateTime actualLastMod = stmt.GetValueDateTime(0);
                uint64_t actualLastModJd;
                ASSERT_EQ(SUCCESS, actualLastMod.ToJulianDay(actualLastModJd));

                if (options.GetReadonlyPropertiesOption() == JsonUpdater::ReadonlyPropertiesOption::Ignore)
                    {
                    ASSERT_LT(jdInJson, actualLastModJd) << "LastMod prop is not modified by the updater, so the last mod trigger does it." << ToString(options);
                    ASSERT_EQ(1000, stmt.GetValueInt(1)) << "Readonly prop is expected to be unmodified for " << ToString(options);
                    }
                else
                    {
                    ASSERT_EQ(dtInJson, actualLastMod) << "Readonly prop is expected to be modified for " << ToString(options);
                    ASSERT_EQ(2000, stmt.GetValueInt(1)) << "Readonly prop is expected to be modified for " << ToString(options);
                    }

                ASSERT_EQ(2000, stmt.GetValueInt(2)) << "Writable prop is expected to be modified for any option. Actual option: " << ToString(options);
                }

            ASSERT_EQ(BE_SQLITE_OK, sp.Cancel());
            }
        }
    }

//---------------------------------------------------------------------------------------
// @bsimethod
//+---------------+---------------+---------------+---------------+---------------+------
TEST_F(JsonUpdaterTests, UpdateNavPropAndFkRelationship)
    {
    ASSERT_EQ(BentleyStatus::SUCCESS, SetupECDb("jsonupdater_rels.ecdb", SchemaItem(R"xml(<?xml version="1.0" encoding="utf-8" ?>
                                                    <ECSchema schemaName="TestSchema" alias="ts" version="1.0" xmlns="http://www.bentley.com/schemas/Bentley.ECXML.3.1">
                                                        <ECEntityClass typeName="Parent" >
                                                            <ECProperty propertyName="Code" typeName="int" />
                                                        </ECEntityClass>
                                                        <ECEntityClass typeName="Child" >
                                                            <ECProperty propertyName="Name" typeName="string" />
                                                            <ECNavigationProperty propertyName="Parent" relationshipName="FkRel" direction="Backward" />
                                                        </ECEntityClass>
                                                        <ECRelationshipClass typeName="FkRel" strength="referencing" modifier="None">
                                                            <Source multiplicity="(0..1)" roleLabel="has" polymorphic="False"><Class class="Parent"/></Source>
                                                            <Target multiplicity="(0..*)" roleLabel="referenced by" polymorphic="False"><Class class="Child"/></Target>
                                                        </ECRelationshipClass>
                                                    </ECSchema>)xml")));

    ECClassCP childClass = m_ecdb.Schemas().GetClass("TestSchema", "Child");
    ASSERT_TRUE(childClass != nullptr);
    ECClassCP fkRelClass = m_ecdb.Schemas().GetClass("TestSchema", "FkRel");
    ASSERT_TRUE(fkRelClass != nullptr);


    ECInstanceKey parent1Key, parent2Key, child1Key, child2Key;
    ASSERT_EQ(BE_SQLITE_DONE, GetHelper().ExecuteInsertECSql(parent1Key, "INSERT INTO ts.Parent(Code) VALUES('Parent-1')"));
    ASSERT_EQ(BE_SQLITE_DONE, GetHelper().ExecuteInsertECSql(parent2Key, "INSERT INTO ts.Parent(Code) VALUES('Parent-2')"));
    ASSERT_EQ(BE_SQLITE_DONE, GetHelper().ExecuteInsertECSql(child1Key, Utf8PrintfString("INSERT INTO ts.Child(Name,Parent.Id,Parent.RelECClassId) VALUES('Child-1',%s,%s)", parent1Key.GetInstanceId().ToHexStr().c_str(), fkRelClass->GetId().ToHexStr().c_str()).c_str()));
    ASSERT_EQ(BE_SQLITE_DONE, GetHelper().ExecuteInsertECSql(child2Key, Utf8PrintfString("INSERT INTO ts.Child(Name,Parent.Id,Parent.RelECClassId) VALUES('Child-2',%s,%s)", parent1Key.GetInstanceId().ToHexStr().c_str(), fkRelClass->GetId().ToHexStr().c_str()).c_str()));

    JsonUpdater fkRelUpdater(m_ecdb, *fkRelClass, nullptr);
    ASSERT_FALSE(fkRelUpdater.IsValid()) << "FK relationships are never updatable - already on ECSQL level";

    //Update nav prop
    auto validateNavProp = [] (ECDbCR ecdb, ECInstanceId id, JsonValueCR newJson)
        {
        ECSqlStatement stmt;
        ASSERT_EQ(ECSqlStatus::Success, stmt.Prepare(ecdb, "SELECT Parent.Id, Parent.RelECClassId FROM ts.Child WHERE ECInstanceId=?"));
        ASSERT_EQ(ECSqlStatus::Success, stmt.BindId(1, id));
        ASSERT_EQ(BE_SQLITE_ROW, stmt.Step()) << "Id: " << id.ToString().c_str();

        if (newJson.size() == 0 || !newJson.isMember("parent"))
            {
            ASSERT_TRUE(stmt.IsValueNull(0)) << "JsonUpdater initialized with class -> all missing members are nulled out | " << newJson.ToString();
            ASSERT_TRUE(stmt.IsValueNull(1)) << "JsonUpdater initialized with class -> all missing members are nulled out | " << newJson.ToString();
            return;
            }

        JsonValueCR navPropJson = newJson["parent"];
        if (navPropJson.isNull())
            {
            ASSERT_TRUE(stmt.IsValueNull(0)) << "Parent set to null in JSON -> UPDATE must null it out | " << newJson.ToString();
            ASSERT_TRUE(stmt.IsValueNull(1)) << "Parent set to null in JSON -> UPDATE must null it out | " << newJson.ToString();
            return;
            }

        if (navPropJson.isMember(ECJsonUtilities::json_navId()))
            {
            JsonValueCR navIdJson = navPropJson[ECJsonUtilities::json_navId()];
            if (navIdJson.isNull())
                ASSERT_TRUE(stmt.IsValueNull(0)) << "Parent.Id set to null in JSON -> UPDATE must null it out | " << newJson.ToString();
            else
                ASSERT_STREQ(navIdJson.asCString(), stmt.GetValueId<ECInstanceId>(0).ToHexStr().c_str()) << "Parent.Id | " << newJson.ToString();

            if (navPropJson.isMember(ECJsonUtilities::json_navRelClassName()))
                {
                JsonValueCR navRelClassNameJson = navPropJson[ECJsonUtilities::json_navRelClassName()];
                if (navRelClassNameJson.isNull())
                    ASSERT_TRUE(stmt.IsValueNull(1)) << "Parent.RelECClassId set to null in JSON -> UPDATE nulls out RelClassId it out | " << newJson.ToString();
                else
                    {
                    ECClassId expectedRelClassId = ECJsonUtilities::GetClassIdFromClassNameJson(navRelClassNameJson, ecdb.GetClassLocater());
                    ASSERT_EQ(expectedRelClassId, stmt.GetValueId<ECClassId>(1)) << "Parent.RelECClassId | " << newJson.ToString();
                    }
                }
            else
                ASSERT_TRUE(stmt.IsValueNull(1)) << "Parent.RelECClassId missing JSON -> UPDATE nulls it out | " << newJson.ToString();
            }
        else
            {
            ASSERT_TRUE(stmt.IsValueNull(0)) << "Parent.Id missing JSON -> UPDATE nulls it out | " << newJson.ToString();
            ASSERT_TRUE(stmt.IsValueNull(1)) << "Parent.Id is null -> RelClassId returned is null too | " << newJson.ToString();
            }

        };

    bvector<Utf8CP> propsToUpdate;
    propsToUpdate.push_back("Parent");
    JsonUpdater navPropUpdater(m_ecdb, *childClass, propsToUpdate, nullptr);
    ASSERT_TRUE(navPropUpdater.IsValid());

    Savepoint sp(m_ecdb, "sp", false);

    Utf8String jsonStr;
    Json::Value json;
    rapidjson::Document rapidJson;

    std::map<Utf8String, DbResult> testJsons {
    /*        {Utf8PrintfString(R"json({ "parent" : { "id" : "%s", "relClassName" : "TestSchema.FkRel" } })json", parent2Key.GetInstanceId().ToHexStr().c_str()), BE_SQLITE_OK},
            {Utf8PrintfString(R"json({ "parent" : { "id" : "%s", "relClassName" : null} })json", parent2Key.GetInstanceId().ToHexStr().c_str()), BE_SQLITE_OK},
            {Utf8PrintfString(R"json({ "parent" : { "id" : "%s" } })json", parent2Key.GetInstanceId().ToHexStr().c_str()), BE_SQLITE_OK},
            {R"json({ "parent" : { "id" : null } })json", BE_SQLITE_OK},
            {R"json({ "parent" : null })json", BE_SQLITE_OK},
            {R"json({ "name" : "Child-1", "parent" : { "id" : null } })json", BE_SQLITE_ERROR},
            {R"json({ "name" : "Child-1" })json", BE_SQLITE_ERROR},
            {"{}", BE_SQLITE_ERROR},
            {"null", BE_SQLITE_ERROR},
            {R"json({ "parent" : {} })json", BE_SQLITE_OK},*/
            {R"json({ "parent" : { "relClassName" : "TestSchema.FkRel"} })json", BE_SQLITE_OK},
        };

    for (std::pair<Utf8String, DbResult> testItem : testJsons)
        {
        Utf8StringCR jsonStr = testItem.first;
        DbResult expectedResult = testItem.second;

        Json::Value json;
        ASSERT_TRUE(Json::Reader::Parse(jsonStr, json)) << jsonStr.c_str();

        Savepoint sp(m_ecdb, "sp");
        ASSERT_EQ(expectedResult, navPropUpdater.Update(child1Key.GetInstanceId(), json)) << jsonStr.c_str();
        if (expectedResult != BE_SQLITE_OK)
            {
            sp.Cancel();
            continue;
            }

        validateNavProp(m_ecdb, child1Key.GetInstanceId(), json);
        /*ASSERT_EQ(BE_SQLITE_OK, sp.Cancel());

        rapidjson::Document rapidJson;
        ASSERT_FALSE(rapidJson.Parse<0>(jsonStr.c_str()).HasParseError()) << jsonStr.c_str();

        ASSERT_EQ(BE_SQLITE_OK, sp.Begin());
        ASSERT_EQ(BE_SQLITE_OK, navPropUpdater.Update(child1Key.GetInstanceId(), rapidJson)) << jsonStr.c_str();
        validateNavProp(m_ecdb, child1Key.GetInstanceId(), json);
        ASSERT_EQ(BE_SQLITE_OK, sp.Cancel());*/
        }
    }

//---------------------------------------------------------------------------------------
// @bsimethod
//+---------------+---------------+---------------+---------------+---------------+------
TEST_F(JsonUpdaterTests, UpdateLinkTableRelationship)
    {
    ASSERT_EQ(BentleyStatus::SUCCESS, SetupECDb("jsonupdater_rels.ecdb", SchemaItem(R"xml(<?xml version="1.0" encoding="utf-8" ?>
                                                    <ECSchema schemaName="TestSchema" alias="ts" version="1.0" xmlns="http://www.bentley.com/schemas/Bentley.ECXML.3.1">
                                                        <ECEntityClass typeName="Parent" >
                                                            <ECProperty propertyName="Code" typeName="int" />
                                                        </ECEntityClass>
                                                        <ECEntityClass typeName="Child" >
                                                            <ECProperty propertyName="Name" typeName="string" />
                                                        </ECEntityClass>
                                                        <ECRelationshipClass typeName="LinkTableRel" strength="referencing" modifier="None">
                                                            <ECProperty propertyName="Order" typeName="int" />
                                                            <ECProperty propertyName="Something" typeName="string" />
                                                            <Source multiplicity="(0..*)" roleLabel="has" polymorphic="False"><Class class="Parent"/></Source>
                                                            <Target multiplicity="(0..*)" roleLabel="referenced by" polymorphic="False"><Class class="Child"/></Target>
                                                        </ECRelationshipClass>
                                                    </ECSchema>)xml")));

    ECClassCP relClass = m_ecdb.Schemas().GetClass("TestSchema", "LinkTableRel");
    ASSERT_TRUE(relClass != nullptr);

    ECClassId childClassId = m_ecdb.Schemas().GetClassId("TestSchema", "Child");
    ASSERT_TRUE(childClassId.IsValid());

    ECInstanceKey parent1Key, parent2Key, child1Key, child2Key, linkTableRelKey;
    ASSERT_EQ(BE_SQLITE_DONE, GetHelper().ExecuteInsertECSql(parent1Key, "INSERT INTO ts.Parent(Code) VALUES('Parent-1')"));
    ASSERT_EQ(BE_SQLITE_DONE, GetHelper().ExecuteInsertECSql(parent2Key, "INSERT INTO ts.Parent(Code) VALUES('Parent-2')"));
    ASSERT_EQ(BE_SQLITE_DONE, GetHelper().ExecuteInsertECSql(child1Key, "INSERT INTO ts.Child(Name) VALUES('Child-1')"));
    ASSERT_EQ(BE_SQLITE_DONE, GetHelper().ExecuteInsertECSql(child2Key, "INSERT INTO ts.Child(Name) VALUES('Child-2')"));
    ASSERT_EQ(BE_SQLITE_DONE, GetHelper().ExecuteInsertECSql(linkTableRelKey, Utf8PrintfString("INSERT INTO ts.LinkTableRel(SourceECInstanceId,SourceECClassId,TargetECInstanceId,TargetECClassId,[Order],Something) VALUES(%s,%s,%s,%s,10,'what?')",
                                                                                               parent1Key.GetInstanceId().ToHexStr().c_str(), parent1Key.GetClassId().ToHexStr().c_str(),
                                                                                               child1Key.GetInstanceId().ToHexStr().c_str(), child1Key.GetClassId().ToHexStr().c_str()).c_str()));



    auto validate = [] (ECDbCR ecdb, ECInstanceId relId, JsonValueCR expectedPropJson)
        {
        ECSqlStatement stmt;
        ASSERT_EQ(ECSqlStatus::Success, stmt.Prepare(ecdb, "SELECT [Order], Something FROM ts.LinkTableRel WHERE ECInstanceId=?"));
        ASSERT_EQ(ECSqlStatus::Success, stmt.BindId(1, relId));
        ASSERT_EQ(BE_SQLITE_ROW, stmt.Step()) << "Id: " << relId.ToString().c_str();

        if (expectedPropJson.isNull() || expectedPropJson.size() == 0)
            {
            ASSERT_TRUE(stmt.IsValueNull(0)) << expectedPropJson.ToString().c_str();
            ASSERT_TRUE(stmt.IsValueNull(1)) << expectedPropJson.ToString().c_str();
            return;
            }

        if (expectedPropJson.isMember("order") && !expectedPropJson["order"].isNull())
            ASSERT_EQ(expectedPropJson["order"].asInt(), stmt.GetValueInt(0)) << expectedPropJson.ToString().c_str();
        else
            ASSERT_TRUE(stmt.IsValueNull(0)) << "Order | " << expectedPropJson.ToString().c_str();

        if (expectedPropJson.isMember("something") && !expectedPropJson["something"].isNull())
            ASSERT_STREQ(expectedPropJson["something"].asCString(), stmt.GetValueText(1)) << expectedPropJson.ToString().c_str();
        else
            ASSERT_TRUE(stmt.IsValueNull(1)) << "Something | " << expectedPropJson.ToString().c_str();
        };

    JsonUpdater updater(m_ecdb, *relClass, nullptr);
    ASSERT_TRUE(updater.IsValid());

    Savepoint sp(m_ecdb, "sp", false);

    Utf8String jsonStr;
    Json::Value json;
    rapidjson::Document rapidJson;
    std::map<Utf8CP, DbResult> testData {
            {R"json({ "order" : 11 })json", BE_SQLITE_OK},
            {R"json({ "order" : null })json", BE_SQLITE_OK},
            {R"json({ "something" : "that" })json", BE_SQLITE_OK},
            {R"json({ "order" : 100, "something" : "that" })json", BE_SQLITE_OK},
            {R"json({ "order" : 100, "something" : null })json", BE_SQLITE_OK},
            {R"json({ "order" : null, "something" : "this" })json", BE_SQLITE_OK},
            {"{}", BE_SQLITE_ERROR},
            {"null", BE_SQLITE_ERROR},
        };
    for (std::pair<Utf8CP, DbResult> const& kvPair : testData)
        {
        Utf8CP jsonStr = kvPair.first;
        Json::Value json;
        ASSERT_TRUE(Json::Reader::Parse(jsonStr, json)) << jsonStr;

        Savepoint sp(m_ecdb, "sp");

        const DbResult expectedRes = kvPair.second;
        ASSERT_EQ(expectedRes, updater.Update(linkTableRelKey.GetInstanceId(), json)) << "JSON: " << jsonStr;
        if (expectedRes != BE_SQLITE_OK)
            {
            ASSERT_EQ(BE_SQLITE_OK, sp.Cancel());
            continue;
            }

        validate(m_ecdb, linkTableRelKey.GetInstanceId(), json);
        ASSERT_EQ(BE_SQLITE_OK, sp.Cancel());

        rapidjson::Document rapidJson;
        ASSERT_FALSE(rapidJson.Parse<0>(jsonStr).HasParseError()) << jsonStr;

        ASSERT_EQ(BE_SQLITE_OK, sp.Begin());
        ASSERT_EQ(expectedRes, updater.Update(linkTableRelKey.GetInstanceId(), rapidJson)) << "JSON: " << jsonStr;
        if (expectedRes != BE_SQLITE_OK)
            {
            ASSERT_EQ(BE_SQLITE_OK, sp.Cancel());
            continue;
            }

        validate(m_ecdb, linkTableRelKey.GetInstanceId(), json);
        ASSERT_EQ(BE_SQLITE_OK, sp.Cancel());
        }
    }

//---------------------------------------------------------------------------------------
// @bsimethod
//+---------------+---------------+---------------+---------------+---------------+------
TEST_F(JsonUpdaterTests, UpdateRelationshipProperty)
    {
    ASSERT_EQ(BentleyStatus::SUCCESS, SetupECDb("updaterelationshipprop.ecdb", SchemaItem("<?xml version='1.0' encoding='utf-8'?>"
                                                            "<ECSchema schemaName='test' nameSpacePrefix='ts' version='1.0' xmlns='http://www.bentley.com/schemas/Bentley.ECXML.3.0'>"
                                                            "    <ECEntityClass typeName='A' >"
                                                            "        <ECProperty propertyName='P1' typeName='int' />"
                                                            "    </ECEntityClass>"
                                                            "    <ECRelationshipClass typeName='AHasA' strength='referencing' modifier='Sealed'>"
                                                            "        <ECProperty propertyName='Name' typeName='string' />"
                                                            "        <Source cardinality='(0,N)' polymorphic='False'><Class class='A'/></Source>"
                                                            "        <Target cardinality='(0,N)' polymorphic='False'><Class class='A'/></Target>"
                                                            "    </ECRelationshipClass>"
                                                            "</ECSchema>")));


    ECSqlStatement stmt;
    ASSERT_EQ(ECSqlStatus::Success, stmt.Prepare(m_ecdb, "INSERT INTO ts.A (P1) VALUES(?)"));


    ASSERT_EQ(ECSqlStatus::Success, stmt.BindInt(1, 111));
    ECInstanceKey sourceKey;
    ASSERT_EQ(BE_SQLITE_DONE, stmt.Step(sourceKey));
    ECInstanceId sourceInstanceId = sourceKey.GetInstanceId();

    stmt.Reset();
    stmt.ClearBindings();

    ASSERT_EQ(ECSqlStatus::Success, stmt.BindInt(1, 222));
    ECInstanceKey targetKey;
    ASSERT_EQ(BE_SQLITE_DONE, stmt.Step(targetKey));
    ECInstanceId targetInstanceId = targetKey.GetInstanceId();

    stmt.Finalize();

    ASSERT_EQ(ECSqlStatus::Success, stmt.Prepare(m_ecdb, "INSERT INTO ts.AHasA (SourceECInstanceId, TargetECInstanceId, Name) VALUES(?,?,'good morning')"));

    ASSERT_EQ(ECSqlStatus::Success, stmt.BindId(1, sourceInstanceId));
    ASSERT_EQ(ECSqlStatus::Success, stmt.BindId(2, targetInstanceId));

    ECInstanceKey relKey;
    ASSERT_EQ(BE_SQLITE_DONE, stmt.Step(relKey));
    ECInstanceId relInstanceId = relKey.GetInstanceId();

    ECClassCP relClass = m_ecdb.Schemas().GetClass("test", "AHasA");
    ASSERT_TRUE(relClass != nullptr);
    JsonReader reader(m_ecdb, *relClass);
    Json::Value relationshipJson;
    ASSERT_EQ(SUCCESS, reader.Read(relationshipJson, relInstanceId));
    ASSERT_STREQ("good morning", relationshipJson["Name"].asCString()) << relationshipJson.ToString().c_str();

    // Update relationship properties
    JsonUpdater updater(m_ecdb, *relClass, nullptr);
    ASSERT_TRUE(updater.IsValid());

    /*
    * Update relationship properties via Json::Value API
    */
    Utf8CP expectedVal = "good afternoon";
    relationshipJson.clear();
    relationshipJson["Name"] = expectedVal;
    ASSERT_EQ(BE_SQLITE_OK, updater.Update(relInstanceId, relationshipJson));

    ECSqlStatement checkStmt;
    ASSERT_EQ(ECSqlStatus::Success, checkStmt.Prepare(m_ecdb, "SELECT NULL FROM ts.AHasA WHERE ECInstanceId=? AND Name=?"));

    ASSERT_EQ(ECSqlStatus::Success, checkStmt.BindId(1, relInstanceId));
    ASSERT_EQ(ECSqlStatus::Success, checkStmt.BindText(2, expectedVal, IECSqlBinder::MakeCopy::No));
    ASSERT_EQ(BE_SQLITE_ROW, checkStmt.Step());
    checkStmt.Reset();
    checkStmt.ClearBindings();

    /*
    * Update relationship properties via rapidjson
    */
    expectedVal = "good evening";
    rapidjson::Document relationshipRapidJson;
    relationshipRapidJson.SetObject();
    relationshipRapidJson.AddMember("Name", rapidjson::StringRef(expectedVal), relationshipRapidJson.GetAllocator());

    ASSERT_EQ(BE_SQLITE_OK, updater.Update(relInstanceId, relationshipRapidJson));

    ASSERT_EQ(ECSqlStatus::Success, checkStmt.BindId(1, relInstanceId));
    ASSERT_EQ(ECSqlStatus::Success, checkStmt.BindText(2, expectedVal, IECSqlBinder::MakeCopy::No));
    ASSERT_EQ(BE_SQLITE_ROW, checkStmt.Step());
    checkStmt.Reset();
    checkStmt.ClearBindings();
    }

//---------------------------------------------------------------------------------------
// @bsiMethod
//+---------------+---------------+---------------+---------------+---------------+------
TEST_F(JsonUpdaterTests, UpdateReadonlyProperties)
    {
    ECInstanceKey key;
    {
    ASSERT_EQ(BentleyStatus::SUCCESS, SetupECDb("updateClassProperties.ecdb", SchemaItem("<?xml version='1.0' encoding='utf-8'?>"
                        "<ECSchema schemaName='testSchema' nameSpacePrefix='ts' version='1.0' xmlns='http://www.bentley.com/schemas/Bentley.ECXML.3.0'>"
                        "    <ECEntityClass typeName='A' >"
                        "        <ECProperty propertyName='P1' typeName='int' />"
                        "        <ECProperty propertyName='P2' typeName='string' />"
                        "        <ECProperty propertyName='P3' typeName='double' readOnly='True'/>"
                        "    </ECEntityClass>"
                        "</ECSchema>")));


    ECSqlStatement stmt;
    ASSERT_EQ(ECSqlStatus::Success, stmt.Prepare(m_ecdb, "INSERT INTO ts.A (P1, P2, P3) VALUES(100, 'JsonTest', 1000.10)"));
    ASSERT_EQ(DbResult::BE_SQLITE_DONE, stmt.Step(key));
    }

    ECClassCP ecClass = m_ecdb.Schemas().GetClass("testSchema", "A");
    ASSERT_TRUE(ecClass != nullptr);

    {
    JsonUpdater updater(m_ecdb, *ecClass, nullptr);
    ASSERT_FALSE(updater.IsValid()) << "JsonUpdater with default options | expected to fail because of readonly prop";
    }

    {
    JsonUpdater updater(m_ecdb, *ecClass, nullptr, JsonUpdater::Options(JsonUpdater::ReadonlyPropertiesOption::Fail));
    ASSERT_FALSE(updater.IsValid()) << "JsonUpdater with JsonUpdater::ReadonlyPropertiesOption::Fail | expected to fail because of readonly prop";
    }

    JsonUpdater ignoreReadonlyPropsUpdater(m_ecdb, *ecClass, nullptr, JsonUpdater::Options(JsonUpdater::ReadonlyPropertiesOption::Ignore));
    ASSERT_TRUE(ignoreReadonlyPropsUpdater.IsValid()) << "JsonUpdater with JsonUpdater::ReadonlyPropertiesOption::Ignore";

    JsonUpdater readonlyPropsAreUpdatableUpdater(m_ecdb, *ecClass, nullptr, JsonUpdater::Options(JsonUpdater::ReadonlyPropertiesOption::Update));
    ASSERT_TRUE(readonlyPropsAreUpdatableUpdater.IsValid()) << "JsonUpdater with JsonUpdater::ReadonlyPropertiesOption::Update";

    JsonReader reader(m_ecdb,*ecClass);
    Json::Value json;
    ASSERT_EQ(SUCCESS, reader.Read(json, key.GetInstanceId()));
    ASSERT_EQ(100, json["P1"].asInt());
    ASSERT_STREQ("JsonTest", json["P2"].asCString());
    ASSERT_DOUBLE_EQ(1000.10, json["P3"].asDouble());

    /*
    * Update class properties via Json::Value API
    */
    Utf8CP expectedVal = "Json API";
    json["P1"] = 200;
    json["P2"] = expectedVal;
    json["P3"] = 2000.20;
    ASSERT_TRUE(json.isMember(ECJsonUtilities::json_id()) && json.isMember(ECJsonUtilities::json_className())) << json.ToString().c_str();

    ASSERT_EQ(BE_SQLITE_ERROR, ignoreReadonlyPropsUpdater.Update(key.GetInstanceId(), json)) << "because of system props";
    ASSERT_EQ(BE_SQLITE_ERROR, readonlyPropsAreUpdatableUpdater.Update(key.GetInstanceId(), json)) << "Contains system props: " << json.ToString();


    json.removeMember(ECJsonUtilities::json_id());
    json.removeMember(ECJsonUtilities::json_className());
    
    Savepoint sp(m_ecdb, "sp");
    ASSERT_EQ(BE_SQLITE_OK, ignoreReadonlyPropsUpdater.Update(key.GetInstanceId(), json)) << "system props have been removed.";

    ECSqlStatement checkStmt;
    ASSERT_EQ(ECSqlStatus::Success, checkStmt.Prepare(m_ecdb, "SELECT NULL FROM ts.A WHERE ECInstanceId=? AND P1=? AND P2=? AND P3=?"));

    ASSERT_EQ(ECSqlStatus::Success, checkStmt.BindId(1, key.GetInstanceId()));
    ASSERT_EQ(ECSqlStatus::Success, checkStmt.BindInt(2, 200));
    ASSERT_EQ(ECSqlStatus::Success, checkStmt.BindText(3, expectedVal, IECSqlBinder::MakeCopy::No));
    ASSERT_EQ(ECSqlStatus::Success, checkStmt.BindDouble(4, 1000.10));
    ASSERT_EQ(BE_SQLITE_ROW, checkStmt.Step());
    checkStmt.Reset();
    checkStmt.ClearBindings();
    ASSERT_EQ(BE_SQLITE_OK, sp.Cancel());

    ASSERT_EQ(BE_SQLITE_OK, sp.Begin());
    ASSERT_EQ(BE_SQLITE_OK, readonlyPropsAreUpdatableUpdater.Update(key.GetInstanceId(), json));

    ASSERT_EQ(ECSqlStatus::Success, checkStmt.BindId(1, key.GetInstanceId()));
    ASSERT_EQ(ECSqlStatus::Success, checkStmt.BindInt(2, 200));
    ASSERT_EQ(ECSqlStatus::Success, checkStmt.BindText(3, expectedVal, IECSqlBinder::MakeCopy::No));
    ASSERT_EQ(ECSqlStatus::Success, checkStmt.BindDouble(4, 2000.20));

    ASSERT_EQ(BE_SQLITE_ROW, checkStmt.Step());
    checkStmt.Reset();
    checkStmt.ClearBindings();
    ASSERT_EQ(BE_SQLITE_OK, sp.Cancel());

    /*
    * Update class properties via rapidjson
    */
    ASSERT_EQ(BE_SQLITE_OK, sp.Begin());
    expectedVal = "RapidJson";
    rapidjson::Document ecClassRapidJson;
    ecClassRapidJson.SetObject();
    ecClassRapidJson.AddMember("P1", 300, ecClassRapidJson.GetAllocator());
    ecClassRapidJson.AddMember("P2", rapidjson::StringRef(expectedVal), ecClassRapidJson.GetAllocator());
    ecClassRapidJson.AddMember("P3", 3000.30, ecClassRapidJson.GetAllocator());

    ASSERT_EQ(BE_SQLITE_OK, readonlyPropsAreUpdatableUpdater.Update(key.GetInstanceId(), ecClassRapidJson));

    ASSERT_EQ(ECSqlStatus::Success, checkStmt.BindId(1, key.GetInstanceId()));
    ASSERT_EQ(ECSqlStatus::Success, checkStmt.BindInt(2, 300));
    ASSERT_EQ(ECSqlStatus::Success, checkStmt.BindText(3, expectedVal, IECSqlBinder::MakeCopy::No));
    ASSERT_EQ(ECSqlStatus::Success, checkStmt.BindDouble(4, 3000.30));
    ASSERT_EQ(BE_SQLITE_ROW, checkStmt.Step());
    checkStmt.Reset();
    checkStmt.ClearBindings();
    ASSERT_EQ(BE_SQLITE_OK, sp.Cancel());
    }

//---------------------------------------------------------------------------------------
// @bsimethod
//+---------------+---------------+---------------+---------------+---------------+------
TEST_F(JsonUpdaterTests, CommonGeometryJsonSerialization)
    {
    ASSERT_EQ(BentleyStatus::SUCCESS, SetupECDb("cgjsonserialization.ecdb", SchemaItem("<?xml version='1.0' encoding='utf-8' ?>"
                                                                  "<ECSchema schemaName='Test' nameSpacePrefix='ts' version='1.0' xmlns='http://www.bentley.com/schemas/Bentley.ECXML.3.0'>"
                                                                  "   <ECEntityClass typeName='SpatialLocation' >"
                                                                  "       <ECProperty propertyName='Center' typeName='Bentley.Geometry.Common.IGeometry' />"
                                                                  "       <ECProperty propertyName='URP' typeName='Bentley.Geometry.Common.IGeometry' />"
                                                                  "       <ECProperty propertyName='LLP' typeName='Bentley.Geometry.Common.IGeometry' />"
                                                                  "   <ECProperty propertyName='Location' typeName='Bentley.Geometry.Common.IGeometry'/>"
                                                                  "   </ECEntityClass>"
                                                                  "</ECSchema>")));
    ASSERT_EQ(SUCCESS, PopulateECDb(3));

    ECClassCP spatialClass = m_ecdb.Schemas().GetClass("Test", "SpatialLocation");
    ASSERT_TRUE(nullptr != spatialClass);

    Utf8String expectedJson(R"json({ "Location" : { "Polygon" : { "Point" : [[17.672993680591887, 48.591463341759322, 0.0], 
                                                                    [26.072599028627593, 48.591463341759322, 0.0],
                                                                    [26.072599028627593, 54.891247623320339, 0.0],
                                                                    [17.672993680591887, 54.891247623320339, 0.0],
                                                                    [17.672993680591887, 48.591463341759322, 0.0]] }},
                    "LLP" : {
                        "Coordinate" : {
                            "xyz" : [17.672993680591887, 48.591463341759322, 0.0]
                        }
                    },
                    "URP" : {
                        "Coordinate" : {
                            "xyz" : [26.072599028627593, 54.891247623320339, 0.0]
                        }
                    },
                    "Center" : {
                        "Coordinate" : {
                            "xyz" : [21.87279635460974, 51.741355482539831, 0.0]
                        }
                    }
                        }
                       )json");

    Json::Value expectedJsonCppValue;
    ASSERT_TRUE(Json::Reader::Parse(expectedJson, expectedJsonCppValue));

    rapidjson::Document expectedRapidJsonValue;
    ASSERT_FALSE(expectedRapidJsonValue.Parse<0>(expectedJson.c_str()).HasParseError());

    // Insert using RapidJson API
    JsonInserter inserter(m_ecdb, *spatialClass, nullptr);
    ASSERT_TRUE(inserter.IsValid());
    ECInstanceKey rapidJsonInstanceKey;
    ASSERT_EQ(BE_SQLITE_OK, inserter.Insert(rapidJsonInstanceKey, expectedRapidJsonValue));

    // Insert using JsonCpp API
    ECInstanceKey jsonCppInstanceKey;
    ASSERT_EQ(BE_SQLITE_OK, inserter.Insert(jsonCppInstanceKey, expectedJsonCppValue));

    m_ecdb.SaveChanges();

    // Validate
    JsonReader reader(m_ecdb, *spatialClass);
    ASSERT_TRUE(reader.IsValid());

    for (ECInstanceId id : {rapidJsonInstanceKey.GetInstanceId(), jsonCppInstanceKey.GetInstanceId()})
        {
        Json::Value actualJson;
        ASSERT_EQ(SUCCESS, reader.Read(actualJson, id));
        ASSERT_TRUE(actualJson.isObject()) << id.ToString().c_str();
        for (int coordIx = 0; coordIx < 3; coordIx++)
            {
            ASSERT_DOUBLE_EQ(expectedJsonCppValue["Center"]["Coordinate"]["xyz"][coordIx].asDouble(), actualJson["Center"]["Coordinate"]["xyz"][coordIx].asDouble()) << id.ToString().c_str() << " Actual Json: " << actualJson.ToString().c_str();
            ASSERT_DOUBLE_EQ(expectedJsonCppValue["LLP"]["Coordinate"]["xyz"][coordIx].asDouble(), actualJson["LLP"]["Coordinate"]["xyz"][coordIx].asDouble()) << id.ToString().c_str() << " Actual Json: " << actualJson["Center"]["Coordinate"]["xyz"].ToString().c_str();
            ASSERT_DOUBLE_EQ(expectedJsonCppValue["URP"]["Coordinate"]["xyz"][coordIx].asDouble(), actualJson["URP"]["Coordinate"]["xyz"][coordIx].asDouble()) << id.ToString().c_str() << " Actual Json: " << actualJson["Center"]["Coordinate"]["xyz"].ToString().c_str();
            }

        for (int i = 0; i < (int) expectedJsonCppValue["Location"]["Polygon"]["Point"].size(); i++)
            {
            for (int coordIx = 0; coordIx < 3; coordIx++)
                {
                ASSERT_DOUBLE_EQ(expectedJsonCppValue["Location"]["Polygon"]["Point"][i][coordIx].asDouble(), actualJson["Location"]["Polygon"]["Point"][i][coordIx].asDouble()) << id.ToString().c_str();
                }
            }
        }
    }

//---------------------------------------------------------------------------------------
// @bsimethod
//+---------------+---------------+---------------+---------------+---------------+------
TEST_F(JsonUpdaterTests, ReadonlyProperties)
    {
    ASSERT_EQ(BentleyStatus::SUCCESS, SetupECDb("updateClassProperties.ecdb", SchemaItem(
        "<?xml version='1.0' encoding='utf-8'?>"
        "<ECSchema schemaName='testSchema' alias='ts' version='01.00.00' xmlns='http://www.bentley.com/schemas/Bentley.ECXML.3.2'>"
        "     <ECEntityClass typeName='Foo' >"
        "       <ECProperty propertyName='Num' typeName='int' readOnly ='True' />"
        "     </ECEntityClass>"
        "</ECSchema>")));

    ECClassCP ecClass = m_ecdb.Schemas().GetClass("testSchema", "Foo");

    const int oldNum = 2;
    const int newNum = 3;

    //Insert test instance
    ECInstanceKey key;
    Json::Value properties;
    properties["Num"] = oldNum;
    JsonInserter inserter(m_ecdb, *ecClass, nullptr);
    ASSERT_EQ(BE_SQLITE_OK, inserter.Insert(key, properties));

    //Update test instance
    properties["Num"] = newNum;

    ECSqlStatement validateStmt;
    ASSERT_EQ(ECSqlStatus::Success, validateStmt.Prepare(m_ecdb, "SELECT Num FROM ts.Foo WHERE ECInstanceId=?"));

    //default updater
    {
    JsonUpdater updater(m_ecdb, *ecClass, nullptr);
    ASSERT_FALSE(updater.IsValid()) << "Updater invalid because of readonly props";
    }

    //updater with ReadonlyPropertiesOption::Update
    {
    JsonUpdater updater(m_ecdb, *ecClass, nullptr, JsonUpdater::Options(JsonUpdater::ReadonlyPropertiesOption::Update));
    ASSERT_TRUE(updater.IsValid());
    ASSERT_EQ(BE_SQLITE_OK, updater.Update(key.GetInstanceId(), properties));

    ASSERT_EQ(ECSqlStatus::Success, validateStmt.BindId(1, key.GetInstanceId()));
    ASSERT_EQ(BE_SQLITE_ROW, validateStmt.Step());

    ASSERT_EQ(newNum, validateStmt.GetValueInt(0)) << "Readonly property Num is expected to be modified with JsonUpdater::ReadonlyPropertiesOption::Update";
    validateStmt.Reset();
    validateStmt.ClearBindings();
    }

    }

//---------------------------------------------------------------------------------------
// @bsimethod
//+---------------+---------------+---------------+---------------+---------------+------
TEST_F(JsonUpdaterTests, UpdateTimeOfDayValues)
    {
    ASSERT_EQ(BentleyStatus::SUCCESS, SetupECDb("UpdateTimeOfDayValues.ecdb", SchemaItem(R"xml(<?xml version="1.0" encoding="utf-8"?>
        <ECSchema schemaName="TestSchema" alias="ts" version="1.0.0" xmlns="http://www.bentley.com/schemas/Bentley.ECXML.3.2">
            <ECSchemaReference name="CoreCustomAttributes" version="01.00.00" alias="CoreCA"/>
            <ECEntityClass typeName="CalendarEntry" modifier="None">
                <ECProperty propertyName="StartTime" typeName="dateTime">
                    <ECCustomAttributes>
                        <DateTimeInfo xmlns="CoreCustomAttributes.01.00.01">
                            <DateTimeComponent>TimeOfDay</DateTimeComponent>
                        </DateTimeInfo>
                    </ECCustomAttributes>
                </ECProperty>
                <ECProperty propertyName="EndTime" typeName="dateTime">
                    <ECCustomAttributes>
                        <DateTimeInfo xmlns="CoreCustomAttributes.01.00.01">
                            <DateTimeComponent>TimeOfDay</DateTimeComponent>
                        </DateTimeInfo>
                    </ECCustomAttributes>
                </ECProperty>
            </ECEntityClass>
        </ECSchema>)xml")));

    ECInstanceKey key1, key2;
    ASSERT_EQ(BE_SQLITE_DONE, GetHelper().ExecuteInsertECSql(key1, "INSERT INTO ts.CalendarEntry(StartTime,EndTime) VALUES(TIME '08:00', TIME '17:30:45.500')"));
    ASSERT_EQ(BE_SQLITE_DONE, GetHelper().ExecuteInsertECSql(key2, "INSERT INTO ts.CalendarEntry(StartTime,EndTime) VALUES(TIME '00:00', TIME '24:00')"));


    ECClassCP calendarEntryClass = m_ecdb.Schemas().GetClass("TestSchema", "CalendarEntry");
    ASSERT_TRUE(calendarEntryClass != nullptr);

    {
    JsonUpdater updater(m_ecdb, *calendarEntryClass, nullptr);
    ASSERT_TRUE(updater.IsValid());
    ASSERT_EQ(BE_SQLITE_OK, updater.Update(key1.GetInstanceId(), JsonValue("{\"StartTime\":\"08:30\", \"EndTime\":\"20:00\"}").m_value));
    }

    {
    bvector<Utf8CP> propsToUpdate;
    propsToUpdate.push_back("EndTime");
    JsonUpdater updater(m_ecdb, *calendarEntryClass, propsToUpdate, nullptr);
    ASSERT_TRUE(updater.IsValid());
    ASSERT_EQ(BE_SQLITE_OK, updater.Update(key2.GetInstanceId(), JsonValue("{\"EndTime\":\"23:59:59.999\"}").m_value));
    }

    ASSERT_EQ(BE_SQLITE_OK, m_ecdb.SaveChanges());
    ASSERT_EQ(BE_SQLITE_OK, ReopenECDb());

    EXPECT_EQ(JsonValue("[{\"StartTime\": \"08:30:00.000\", \"EndTime\":\"20:00:00.000\"}]"), GetHelper().ExecuteSelectECSql(Utf8PrintfString("SELECT StartTime,EndTime FROM ts.CalendarEntry WHERE ECInstanceId=%s", key1.GetInstanceId().ToString().c_str()).c_str()));
    EXPECT_EQ(JsonValue("[{\"StartTime\": \"00:00:00.000\", \"EndTime\":\"23:59:59.999\"}]"), GetHelper().ExecuteSelectECSql(Utf8PrintfString("SELECT StartTime,EndTime FROM ts.CalendarEntry WHERE ECInstanceId=%s", key2.GetInstanceId().ToString().c_str()).c_str()));
    }

<<<<<<< HEAD
END_ECDBUNITTESTS_NAMESPACE
=======
//---------------------------------------------------------------------------------------
// @bsimethod
//+---------------+---------------+---------------+---------------+---------------+------
TEST_F(JsonUpdaterTests, UpdateStructPropertyToNull)
    {
    ASSERT_EQ(BentleyStatus::SUCCESS, SetupECDb("updateStructPropertyToNull.ecdb", SchemaItem(R"xml(<?xml version="1.0" encoding="utf-8"?>
        <ECSchema schemaName="TestSchema" version="01.00.00" alias="ts" xmlns="http://www.bentley.com/schemas/Bentley.ECXML.3.2">
            <ECStructClass typeName="MyStruct">
                <ECProperty propertyName="MyStructNumber" typeName="int" />
            </ECStructClass>
            <ECEntityClass typeName="TestClass">
                <ECProperty propertyName="IntProp" typeName="int" />
                <ECStructProperty propertyName="ClassProp" typeName="MyStruct" />
            </ECEntityClass>
        </ECSchema>)xml")));

    ECInstanceKey key;
    {
    // Insert test instance
    ECSqlStatement stmt;
    ASSERT_EQ(ECSqlStatus::Success, stmt.Prepare(m_ecdb, "INSERT INTO ts.TestClass(IntProp,ClassProp) VALUES(?,?)"));
    ASSERT_EQ(ECSqlStatus::Success, stmt.BindInt(1, 15));
    ASSERT_EQ(ECSqlStatus::Success, stmt.GetBinder(2)["MyStructNumber"].BindInt(17));
    ASSERT_EQ(BE_SQLITE_DONE, stmt.Step(key));
    }

    // Check for correct ClassProp value to be stored
    ECSqlStatement stmt;
    ASSERT_EQ(ECSqlStatus::Success, stmt.Prepare(m_ecdb, "SELECT IntProp,ClassProp FROM ts.TestClass WHERE ECInstanceId=?"));
    ASSERT_EQ(ECSqlStatus::Success, stmt.BindId(1, key.GetInstanceId()));
    EXPECT_EQ(JsonValue("[{\"IntProp\":15,\"ClassProp\":{\"MyStructNumber\":17}}]"), GetHelper().ExecutePreparedECSql(stmt));

    // Update test instance
    ECClassCP testClass = m_ecdb.Schemas().GetClass("TestSchema", "TestClass");
    ASSERT_TRUE(testClass != nullptr);
    JsonUpdater updater(m_ecdb, *testClass, nullptr);
    ASSERT_TRUE(updater.IsValid());
    ASSERT_EQ(BE_SQLITE_OK, updater.Update(key.GetInstanceId(), JsonValue("{\"IntProp\": 6, \"ClassProp\": null}").m_value));

    // Check for ClassProp to not exist (be null)
    stmt.Reset();
    EXPECT_EQ(JsonValue("[{\"IntProp\":6}]"), GetHelper().ExecutePreparedECSql(stmt));
    }

//---------------------------------------------------------------------------------------
// @bsimethod
//+---------------+---------------+---------------+---------------+---------------+------
TEST_F(JsonUpdaterTests, UpdateArrayPropertyToNull)
    {
    ASSERT_EQ(BentleyStatus::SUCCESS, SetupECDb("updateArrayPropertyToNull.ecdb", SchemaItem(R"xml(<?xml version="1.0" encoding="utf-8"?>
        <ECSchema schemaName="TestSchema" version="01.00.00" alias="ts" xmlns="http://www.bentley.com/schemas/Bentley.ECXML.3.2">
            <ECStructClass typeName="MyStruct">
                <ECProperty propertyName="DeepNumber" typeName="int" />
            </ECStructClass>
            <ECEntityClass typeName="TestClass">
                <ECProperty propertyName="IntProp" typeName="int" />
                <ECArrayProperty propertyName="ArrBoolProp" typeName="boolean"/>
                <ECStructArrayProperty propertyName="ArrStructProp" typeName="MyStruct" minOccurs="0" maxOccurs="unbounded" />
            </ECEntityClass>
        </ECSchema>)xml")));

    ECInstanceKey key;
    {
    // Insert test instance
    ECSqlStatement stmt;
    ASSERT_EQ(ECSqlStatus::Success, stmt.Prepare(m_ecdb, "INSERT INTO ts.TestClass(IntProp,ArrBoolProp,ArrStructProp) VALUES(?,?,?)"));
    ASSERT_EQ(ECSqlStatus::Success, stmt.BindInt(1, 15));
    ASSERT_EQ(ECSqlStatus::Success, stmt.GetBinder(2).AddArrayElement().BindBoolean(true));
    ASSERT_EQ(ECSqlStatus::Success, stmt.GetBinder(2).AddArrayElement().BindBoolean(false));
    ASSERT_EQ(ECSqlStatus::Success, stmt.GetBinder(3).AddArrayElement()["DeepNumber"].BindInt(17));
    ASSERT_EQ(ECSqlStatus::Success, stmt.GetBinder(3).AddArrayElement()["DeepNumber"].BindInt(5));
    ASSERT_EQ(ECSqlStatus::Success, stmt.GetBinder(3).AddArrayElement()["DeepNumber"].BindInt(12));
    ASSERT_EQ(BE_SQLITE_DONE, stmt.Step(key));
    }

    // Check for correct ArrBoolProp and ArrStructProp values to be stored
    ECSqlStatement stmt;
    ASSERT_EQ(ECSqlStatus::Success, stmt.Prepare(m_ecdb, "SELECT IntProp,ArrBoolProp,ArrStructProp FROM ts.TestClass WHERE ECInstanceId=?"));
    ASSERT_EQ(ECSqlStatus::Success, stmt.BindId(1, key.GetInstanceId()));
    EXPECT_EQ(JsonValue("[{\"IntProp\":15,\"ArrBoolProp\":[true, false],\"ArrStructProp\":[{\"DeepNumber\":17},{\"DeepNumber\":5},{\"DeepNumber\":12}]}]"), GetHelper().ExecutePreparedECSql(stmt));

    // Update test instance
    ECClassCP testClass = m_ecdb.Schemas().GetClass("TestSchema", "TestClass");
    ASSERT_TRUE(testClass != nullptr);
    JsonUpdater updater(m_ecdb, *testClass, nullptr);
    ASSERT_TRUE(updater.IsValid());
    ASSERT_EQ(BE_SQLITE_OK, updater.Update(key.GetInstanceId(), JsonValue("{\"IntProp\":6,\"ArrBoolProp\": null, \"ArrStructProp\": null}").m_value));

    // Check for ArrBoolProp and ArrStructProp to not exist (be null)
    stmt.Reset();
    EXPECT_EQ(JsonValue("[{\"IntProp\":6}]"), GetHelper().ExecutePreparedECSql(stmt));
    }

END_ECDBUNITTESTS_NAMESPACE

>>>>>>> da1a0154
<|MERGE_RESOLUTION|>--- conflicted
+++ resolved
@@ -1,1122 +1,1117 @@
-/*---------------------------------------------------------------------------------------------
-* Copyright (c) Bentley Systems, Incorporated. All rights reserved.
-* See LICENSE.md in the repository root for full copyright notice.
-*--------------------------------------------------------------------------------------------*/
-#include "ECDbPublishedTests.h"
-
-USING_NAMESPACE_BENTLEY_EC
-BEGIN_ECDBUNITTESTS_NAMESPACE
-
-struct JsonUpdaterTests : ECDbTestFixture {};
-
-//---------------------------------------------------------------------------------------
-// @bsimethod
-//+---------------+---------------+---------------+---------------+---------------+------
-TEST_F(JsonUpdaterTests, ValidInput)
-    {
-    ASSERT_EQ(BentleyStatus::SUCCESS, SetupECDb("jsonupdater_validinput.ecdb", SchemaItem(R"xml(<?xml version="1.0" encoding="utf-8" ?>
-                                                    <ECSchema schemaName="TestSchema" alias="ts" version="1.0" xmlns="http://www.bentley.com/schemas/Bentley.ECXML.3.1">
-                                                        <ECSchemaReference name="CoreCustomAttributes" version="01.00" alias="CoreCA" />
-                                                        <ECEntityClass typeName="Parent" >
-                                                            <ECProperty propertyName="Code" typeName="int" />
-                                                        </ECEntityClass>
-                                                        <ECEntityClass typeName="Child" >
-                                                            <ECProperty propertyName="Name" typeName="string" />
-                                                            <ECNavigationProperty propertyName="Parent" relationshipName="FkRel" direction="Backward" />
-                                                        </ECEntityClass>
-                                                        <ECRelationshipClass typeName="FkRel" strength="referencing" modifier="None">
-                                                            <Source multiplicity="(0..1)" roleLabel="has" polymorphic="False"><Class class="Parent"/></Source>
-                                                            <Target multiplicity="(0..*)" roleLabel="referenced by" polymorphic="False"><Class class="Child"/></Target>
-                                                        </ECRelationshipClass>
-                                                        <ECRelationshipClass typeName="LinkTableRel" strength="referencing" modifier="None">
-                                                            <Source multiplicity="(0..*)" roleLabel="has" polymorphic="False"><Class class="Parent"/></Source>
-                                                            <Target multiplicity="(0..*)" roleLabel="referenced by" polymorphic="False"><Class class="Child"/></Target>
-                                                            <ECProperty propertyName="Order" typeName="int" />
-                                                            <ECProperty propertyName="Something" typeName="int" />
-                                                        </ECRelationshipClass>
-                                                        <ECEntityClass typeName="Empty" >
-                                                        </ECEntityClass>
-                                                        <ECEntityClass typeName="ClassWithOnlyLastModProp" >
-                                                            <ECCustomAttributes>
-                                                                <ClassHasCurrentTimeStampProperty xmlns="CoreCustomAttributes.01.00">
-                                                                    <PropertyName>LastMod</PropertyName>
-                                                                </ClassHasCurrentTimeStampProperty>
-                                                            </ECCustomAttributes>                                                            
-                                                            <ECProperty propertyName="LastMod" typeName="dateTime" readOnly="True" />
-                                                        </ECEntityClass>
-                                                    </ECSchema>)xml")));
-
-    ECClassCP testClass = m_ecdb.Schemas().GetClass("TestSchema", "Parent");
-    ASSERT_TRUE(testClass != nullptr);
-
-    {
-    JsonUpdater updater(m_ecdb, *testClass, nullptr);
-    EXPECT_TRUE(updater.IsValid()) << testClass->GetFullName();
-    }
-
-    {
-    bvector<Utf8CP> propNames;
-    JsonUpdater updater(m_ecdb, *testClass, propNames, nullptr);
-    EXPECT_FALSE(updater.IsValid()) << "Empty prop names arg";
-    }
-
-    {
-    bvector<Utf8CP> propNames;
-    propNames.push_back("Code");
-    JsonUpdater updater(m_ecdb, *testClass, propNames, nullptr);
-    EXPECT_TRUE(updater.IsValid()) << testClass->GetFullName() << " with prop name list";
-    }
-
-    {
-    bvector<Utf8CP> propNames;
-    propNames.push_back("code");
-    JsonUpdater updater(m_ecdb, *testClass, propNames, nullptr);
-    EXPECT_TRUE(updater.IsValid()) << testClass->GetFullName() << " with camel-cased prop name list";
-    }
-
-    ECClassCP emptyClass = m_ecdb.Schemas().GetClass("TestSchema", "Empty");
-    EXPECT_TRUE(emptyClass != nullptr);
-
-    {
-    JsonUpdater updater(m_ecdb, *emptyClass, nullptr);
-    EXPECT_FALSE(updater.IsValid()) << emptyClass->GetFullName();
-    }
-
-    ECClassCP lastModClass = m_ecdb.Schemas().GetClass("TestSchema", "ClassWithOnlyLastModProp");
-    ASSERT_TRUE(lastModClass != nullptr);
-
-    {
-    JsonUpdater updater(m_ecdb, *lastModClass, nullptr);
-    EXPECT_FALSE(updater.IsValid()) << "Class with single property which is readonly. Default options";
-
-    JsonUpdater updater2(m_ecdb, *lastModClass, nullptr, JsonUpdater::Options(JsonUpdater::ReadonlyPropertiesOption::Ignore));
-    EXPECT_FALSE(updater2.IsValid()) << "Class with single property which is readonly. " << ENUM_TOSTRING(JsonUpdater::ReadonlyPropertiesOption::Ignore);
-
-    JsonUpdater updater3(m_ecdb, *lastModClass, nullptr, JsonUpdater::Options(JsonUpdater::ReadonlyPropertiesOption::Update));
-    EXPECT_TRUE(updater3.IsValid()) << "Class with single property which is readonly. "<< ENUM_TOSTRING(JsonUpdater::ReadonlyPropertiesOption::Update);
-    }
-
-    {
-    bvector<Utf8CP> propNames;
-    propNames.push_back("LastMod");
-    JsonUpdater updater(m_ecdb, *lastModClass, propNames, nullptr);
-    EXPECT_FALSE(updater.IsValid()) << lastModClass->GetFullName() << " with {'LastMod'}";
-    }
-
-    ECClassCP fkRelClass = m_ecdb.Schemas().GetClass("TestSchema", "FkRel");
-    ASSERT_TRUE(fkRelClass != nullptr);
-
-    {
-    JsonUpdater updater(m_ecdb, *fkRelClass, nullptr);
-    EXPECT_FALSE(updater.IsValid()) << fkRelClass->GetFullName();
-
-    JsonUpdater updater2(m_ecdb, *lastModClass, nullptr, JsonUpdater::Options(JsonUpdater::ReadonlyPropertiesOption::Ignore));
-    EXPECT_FALSE(updater2.IsValid()) << "Property list with single property which is readonly. " << ENUM_TOSTRING(JsonUpdater::ReadonlyPropertiesOption::Ignore);
-
-    JsonUpdater updater3(m_ecdb, *lastModClass, nullptr, JsonUpdater::Options(JsonUpdater::ReadonlyPropertiesOption::Update));
-    EXPECT_TRUE(updater3.IsValid()) << "Property list with single property which is readonly. " << ENUM_TOSTRING(JsonUpdater::ReadonlyPropertiesOption::Update);
-    }
-
-    {
-    bvector<Utf8CP> propNames;
-    propNames.push_back("SourceECInstanceId");
-    JsonUpdater updater(m_ecdb, *fkRelClass, propNames, nullptr);
-    EXPECT_FALSE(updater.IsValid()) << fkRelClass->GetFullName() << " with {'SourceECInstanceId'}";
-    }
-
-    ECClassCP linkTableRelClass = m_ecdb.Schemas().GetClass("TestSchema", "LinkTableRel");
-    ASSERT_TRUE(linkTableRelClass != nullptr);
-
-    {
-    JsonUpdater updater(m_ecdb, *linkTableRelClass, nullptr);
-    EXPECT_TRUE(updater.IsValid()) << linkTableRelClass->GetFullName();
-    }
-
-    {
-    bvector<Utf8CP> propNames;
-    propNames.push_back("Order");
-    JsonUpdater updater(m_ecdb, *linkTableRelClass, propNames, nullptr);
-    EXPECT_TRUE(updater.IsValid()) << linkTableRelClass->GetFullName() << " with {'Order'}";
-    }
-
-    {
-    bvector<Utf8CP> propNames;
-    propNames.push_back("Something");
-    JsonUpdater updater(m_ecdb, *linkTableRelClass, propNames, nullptr);
-    EXPECT_TRUE(updater.IsValid()) << linkTableRelClass->GetFullName() << " with {'Something'}";
-    }
-
-    {
-    bvector<Utf8CP> propNames;
-    propNames.push_back("Something");
-    propNames.push_back("Order");
-    JsonUpdater updater(m_ecdb, *linkTableRelClass, propNames, nullptr);
-    EXPECT_TRUE(updater.IsValid()) << linkTableRelClass->GetFullName() << " with {'Something', 'Order'}";
-    }
-
-    {
-    bvector<Utf8CP> propNames;
-    propNames.push_back("Order");
-    propNames.push_back("SourceECInstanceId");
-    JsonUpdater updater(m_ecdb, *linkTableRelClass, propNames, nullptr);
-    EXPECT_FALSE(updater.IsValid()) << linkTableRelClass->GetFullName() << " with {'Order','SourceECInstanceId'}";
-    }
-
-    {
-    bvector<Utf8CP> propNames;
-    propNames.push_back("SourceECInstanceId");
-    JsonUpdater updater(m_ecdb, *linkTableRelClass, propNames, nullptr);
-    EXPECT_FALSE(updater.IsValid()) << linkTableRelClass->GetFullName() << " with {'SourceECInstanceId'}";
-    }
-
-    {
-    bvector<Utf8CP> propNames;
-    propNames.push_back("SourceECClassId");
-    JsonUpdater updater(m_ecdb, *linkTableRelClass, propNames, nullptr);
-    EXPECT_FALSE(updater.IsValid()) << linkTableRelClass->GetFullName() << " with {'SourceECClassId'}";
-    }
-
-    {
-    bvector<Utf8CP> propNames;
-    propNames.push_back("TargetECInstanceId");
-    JsonUpdater updater(m_ecdb, *linkTableRelClass, propNames, nullptr);
-    EXPECT_FALSE(updater.IsValid()) << linkTableRelClass->GetFullName() << " with {'TargetECInstanceId'}";
-    }
-
-    {
-    bvector<Utf8CP> propNames;
-    propNames.push_back("TargetECClassId");
-    JsonUpdater updater(m_ecdb, *linkTableRelClass, propNames, nullptr);
-    EXPECT_FALSE(updater.IsValid()) << linkTableRelClass->GetFullName() << " with {'TargetECClassId'}";
-    }
-
-    }
-
-//---------------------------------------------------------------------------------------
-// @bsimethod
-//+---------------+---------------+---------------+---------------+---------------+------
-TEST_F(JsonUpdaterTests, Options)
-    {
-    ASSERT_EQ(BentleyStatus::SUCCESS, SetupECDb("jsonupdater_options.ecdb", SchemaItem(R"xml(<?xml version="1.0" encoding="utf-8" ?>
-                                                    <ECSchema schemaName="TestSchema" alias="ts" version="1.0" xmlns="http://www.bentley.com/schemas/Bentley.ECXML.3.1">
-                                                        <ECSchemaReference name="CoreCustomAttributes" version="01.00" alias="CoreCA" />
-                                                        <ECEntityClass typeName="NoReadonlyProps" >
-                                                            <ECProperty propertyName="Code" typeName="int" />
-                                                        </ECEntityClass>
-                                                        <ECEntityClass typeName="ReadonlyProps" >
-                                                            <ECCustomAttributes>
-                                                                <ClassHasCurrentTimeStampProperty xmlns="CoreCustomAttributes.01.00">
-                                                                    <PropertyName>LastMod</PropertyName>
-                                                                </ClassHasCurrentTimeStampProperty>
-                                                            </ECCustomAttributes>                                                            
-                                                            <ECProperty propertyName="LastMod" typeName="dateTime" readOnly="True" />
-                                                            <ECProperty propertyName="ReadonlyProp" typeName="int" readOnly="True" />
-                                                            <ECProperty propertyName="WritableProp" typeName="int" />
-                                                        </ECEntityClass>
-                                                    </ECSchema>)xml")));
-
-    ECClassCP noReadonlyPropsClass = m_ecdb.Schemas().GetClass("TestSchema", "NoReadonlyProps");
-    ASSERT_TRUE(noReadonlyPropsClass != nullptr);
-    ECClassCP readonlyPropsClass = m_ecdb.Schemas().GetClass("TestSchema", "ReadonlyProps");
-    ASSERT_TRUE(readonlyPropsClass != nullptr);
-
-    ECInstanceKey noReadonlyPropsKey, readonlyPropsKey;
-    ASSERT_EQ(BE_SQLITE_DONE, GetHelper().ExecuteInsertECSql(noReadonlyPropsKey, "INSERT INTO ts.NoReadonlyProps(Code) VALUES(1000)"));
-    ASSERT_EQ(BE_SQLITE_DONE, GetHelper().ExecuteInsertECSql(readonlyPropsKey, "INSERT INTO ts.ReadonlyProps(ReadonlyProp,WritableProp) VALUES(1000,1000)"));
-
-    std::vector<JsonUpdater::Options> testOptions
-        {
-        JsonUpdater::Options(),
-        JsonUpdater::Options(JsonUpdater::SystemPropertiesOption::Fail, JsonUpdater::ReadonlyPropertiesOption::Fail),
-        JsonUpdater::Options(JsonUpdater::SystemPropertiesOption::Fail, JsonUpdater::ReadonlyPropertiesOption::Ignore),
-        JsonUpdater::Options(JsonUpdater::SystemPropertiesOption::Fail, JsonUpdater::ReadonlyPropertiesOption::Update),
-        JsonUpdater::Options(JsonUpdater::SystemPropertiesOption::Ignore, JsonUpdater::ReadonlyPropertiesOption::Fail),
-        JsonUpdater::Options(JsonUpdater::SystemPropertiesOption::Ignore, JsonUpdater::ReadonlyPropertiesOption::Ignore),
-        JsonUpdater::Options(JsonUpdater::SystemPropertiesOption::Ignore, JsonUpdater::ReadonlyPropertiesOption::Update),
-        };
-
-    for (JsonUpdater::Options const& options : testOptions)
-        {
-        ASSERT_TRUE(options.IsValid()) << ToString(options);
-        }
-
-    {
-    ScopedDisableFailOnAssertion disableFailOnAssertion;
-    JsonUpdater::Options invalidOptions = JsonUpdater::Options(JsonUpdater::ReadonlyPropertiesOption::Fail, "ReadonlyPropertiesAreUpdatable");
-    ASSERT_FALSE(invalidOptions.IsValid()) << ToString(invalidOptions);
-    testOptions.push_back(invalidOptions);
-
-    invalidOptions = JsonUpdater::Options(JsonUpdater::ReadonlyPropertiesOption::Ignore, "ReadonlyPropertiesAreUpdatable");
-    ASSERT_FALSE(invalidOptions.IsValid()) << ToString(invalidOptions);
-    testOptions.push_back(invalidOptions);
-
-    invalidOptions = JsonUpdater::Options(JsonUpdater::ReadonlyPropertiesOption::Update, "ReadonlyPropertiesAreUpdatable");
-    ASSERT_FALSE(invalidOptions.IsValid()) << ToString(invalidOptions);
-    testOptions.push_back(invalidOptions);
-    }
-
-    std::vector<Utf8String> testJsons {R"json({"Code" : 2000})json",
-        R"json({"className" : "TestSchema.NoReadonlyProps", "Code" : 2000})json",
-        Utf8PrintfString(R"json({"id" : "%s", "Code" : 2000})json", noReadonlyPropsKey.GetInstanceId().ToHexStr().c_str()),
-        Utf8PrintfString(R"json({"id" : "%s", "className" : "TestSchema.NoReadonlyProps", "Code" : 2000})json", noReadonlyPropsKey.GetInstanceId().ToHexStr().c_str())};
-
-    for (JsonUpdater::Options const& options : testOptions)
-        {
-        JsonUpdater noReadonlyPropsClassUpdater(m_ecdb, *noReadonlyPropsClass, nullptr, options);
-        ASSERT_EQ(options.IsValid(), noReadonlyPropsClassUpdater.IsValid());
-        if (!options.IsValid())
-            continue;
-
-        for (Utf8StringCR testJson : testJsons)
-            {
-            Json::Value json;
-            ASSERT_TRUE(Json::Reader::Parse(testJson, json)) << testJson;
-
-            DbResult expectedRes = BE_SQLITE_OK;
-            if (options.GetSystemPropertiesOption() == JsonUpdater::SystemPropertiesOption::Fail && (json.isMember(ECJsonUtilities::json_className()) || json.isMember(ECJsonUtilities::json_id())))
-                expectedRes = BE_SQLITE_ERROR;
-
-            Savepoint sp(m_ecdb, "sp");
-            ASSERT_EQ(expectedRes, noReadonlyPropsClassUpdater.Update(noReadonlyPropsKey.GetInstanceId(), json)) << ToString(options) << " JSON: " << json.ToString();
-
-            if (expectedRes == BE_SQLITE_OK)
-                {
-                ECSqlStatement stmt;
-                ASSERT_EQ(ECSqlStatus::Success, stmt.Prepare(m_ecdb, "SELECT Code FROM ts.NoReadonlyProps WHERE ECInstanceId=?"));
-                ASSERT_EQ(ECSqlStatus::Success, stmt.BindId(1, noReadonlyPropsKey.GetInstanceId()));
-                ASSERT_EQ(BE_SQLITE_ROW, stmt.Step()) << ToString(options);
-                ASSERT_EQ(2000, stmt.GetValueInt(0)) << ToString(options);
-                }
-
-            ASSERT_EQ(BE_SQLITE_OK, sp.Cancel());
-            }
-        }
-
-    DateTime dtInJson(DateTime::Kind::Unspecified, 2000, 5, 5, 13, 55);
-    uint64_t jdInJson;
-    ASSERT_EQ(SUCCESS, dtInJson.ToJulianDay(jdInJson));
-
-    Utf8String dtInJsonStr = dtInJson.ToString();
-
-    testJsons = {Utf8PrintfString(R"json({"LastMod" : "%s", "ReadonlyProp" : 2000, "WritableProp" : 2000})json", dtInJsonStr.c_str()),
-        Utf8PrintfString(R"json({"id" : "%s", "LastMod" : "%s", "ReadonlyProp" : 2000, "WritableProp" : 2000})json",readonlyPropsKey.GetInstanceId().ToHexStr().c_str(), dtInJsonStr.c_str()),
-        Utf8PrintfString(R"json({"className" : "TestSchema.ReadonlyProps", "LastMod" : "%s", "ReadonlyProp" : 2000, "WritableProp" : 2000})json", dtInJsonStr.c_str()),
-        Utf8PrintfString(R"json({"id" : "%s", "className" : "TestSchema.ReadonlyProps", "LastMod" : "%s", "ReadonlyProp" : 2000, "WritableProp" : 2000})json",readonlyPropsKey.GetInstanceId().ToHexStr().c_str(), dtInJsonStr.c_str())};
-
-    for (JsonUpdater::Options const& options : testOptions)
-        {
-        JsonUpdater readonlyPropsClassUpdater(m_ecdb, *readonlyPropsClass, nullptr, options);
-
-        if (!options.IsValid())
-            {
-            EXPECT_FALSE(readonlyPropsClassUpdater.IsValid()) << "Invalid options: " << ToString(options);
-            continue;
-            }
-
-        if (options.GetReadonlyPropertiesOption() == JsonUpdater::ReadonlyPropertiesOption::Fail)
-            {
-            EXPECT_FALSE(readonlyPropsClassUpdater.IsValid()) << ToString(options);
-            continue;
-            }
-
-        EXPECT_TRUE(readonlyPropsClassUpdater.IsValid()) << ToString(options);
-
-        for (Utf8StringCR testJson : testJsons)
-            {
-            Json::Value json;
-            ASSERT_TRUE(Json::Reader::Parse(testJson, json)) << testJson;
-
-            DbResult expectedRes = BE_SQLITE_OK;
-            if (options.GetSystemPropertiesOption() == JsonUpdater::SystemPropertiesOption::Fail && (json.isMember(ECJsonUtilities::json_className()) || json.isMember(ECJsonUtilities::json_id())))
-                expectedRes = BE_SQLITE_ERROR;
-
-            Savepoint sp(m_ecdb, "sp");
-            ASSERT_EQ(expectedRes, readonlyPropsClassUpdater.Update(readonlyPropsKey.GetInstanceId(), json)) << ToString(options) << " JSON: " << json.ToString();
-
-            if (expectedRes == BE_SQLITE_OK)
-                {
-                ECSqlStatement stmt;
-                ASSERT_EQ(ECSqlStatus::Success, stmt.Prepare(m_ecdb, "SELECT LastMod,ReadonlyProp,WritableProp FROM ts.ReadonlyProps WHERE ECInstanceId=?"));
-                ASSERT_EQ(ECSqlStatus::Success, stmt.BindId(1, readonlyPropsKey.GetInstanceId()));
-                ASSERT_EQ(BE_SQLITE_ROW, stmt.Step()) << ToString(options);
-
-                DateTime actualLastMod = stmt.GetValueDateTime(0);
-                uint64_t actualLastModJd;
-                ASSERT_EQ(SUCCESS, actualLastMod.ToJulianDay(actualLastModJd));
-
-                if (options.GetReadonlyPropertiesOption() == JsonUpdater::ReadonlyPropertiesOption::Ignore)
-                    {
-                    ASSERT_LT(jdInJson, actualLastModJd) << "LastMod prop is not modified by the updater, so the last mod trigger does it." << ToString(options);
-                    ASSERT_EQ(1000, stmt.GetValueInt(1)) << "Readonly prop is expected to be unmodified for " << ToString(options);
-                    }
-                else
-                    {
-                    ASSERT_EQ(dtInJson, actualLastMod) << "Readonly prop is expected to be modified for " << ToString(options);
-                    ASSERT_EQ(2000, stmt.GetValueInt(1)) << "Readonly prop is expected to be modified for " << ToString(options);
-                    }
-
-                ASSERT_EQ(2000, stmt.GetValueInt(2)) << "Writable prop is expected to be modified for any option. Actual option: " << ToString(options);
-                }
-
-            ASSERT_EQ(BE_SQLITE_OK, sp.Cancel());
-            }
-        }
-    }
-
-//---------------------------------------------------------------------------------------
-// @bsimethod
-//+---------------+---------------+---------------+---------------+---------------+------
-TEST_F(JsonUpdaterTests, UpdateNavPropAndFkRelationship)
-    {
-    ASSERT_EQ(BentleyStatus::SUCCESS, SetupECDb("jsonupdater_rels.ecdb", SchemaItem(R"xml(<?xml version="1.0" encoding="utf-8" ?>
-                                                    <ECSchema schemaName="TestSchema" alias="ts" version="1.0" xmlns="http://www.bentley.com/schemas/Bentley.ECXML.3.1">
-                                                        <ECEntityClass typeName="Parent" >
-                                                            <ECProperty propertyName="Code" typeName="int" />
-                                                        </ECEntityClass>
-                                                        <ECEntityClass typeName="Child" >
-                                                            <ECProperty propertyName="Name" typeName="string" />
-                                                            <ECNavigationProperty propertyName="Parent" relationshipName="FkRel" direction="Backward" />
-                                                        </ECEntityClass>
-                                                        <ECRelationshipClass typeName="FkRel" strength="referencing" modifier="None">
-                                                            <Source multiplicity="(0..1)" roleLabel="has" polymorphic="False"><Class class="Parent"/></Source>
-                                                            <Target multiplicity="(0..*)" roleLabel="referenced by" polymorphic="False"><Class class="Child"/></Target>
-                                                        </ECRelationshipClass>
-                                                    </ECSchema>)xml")));
-
-    ECClassCP childClass = m_ecdb.Schemas().GetClass("TestSchema", "Child");
-    ASSERT_TRUE(childClass != nullptr);
-    ECClassCP fkRelClass = m_ecdb.Schemas().GetClass("TestSchema", "FkRel");
-    ASSERT_TRUE(fkRelClass != nullptr);
-
-
-    ECInstanceKey parent1Key, parent2Key, child1Key, child2Key;
-    ASSERT_EQ(BE_SQLITE_DONE, GetHelper().ExecuteInsertECSql(parent1Key, "INSERT INTO ts.Parent(Code) VALUES('Parent-1')"));
-    ASSERT_EQ(BE_SQLITE_DONE, GetHelper().ExecuteInsertECSql(parent2Key, "INSERT INTO ts.Parent(Code) VALUES('Parent-2')"));
-    ASSERT_EQ(BE_SQLITE_DONE, GetHelper().ExecuteInsertECSql(child1Key, Utf8PrintfString("INSERT INTO ts.Child(Name,Parent.Id,Parent.RelECClassId) VALUES('Child-1',%s,%s)", parent1Key.GetInstanceId().ToHexStr().c_str(), fkRelClass->GetId().ToHexStr().c_str()).c_str()));
-    ASSERT_EQ(BE_SQLITE_DONE, GetHelper().ExecuteInsertECSql(child2Key, Utf8PrintfString("INSERT INTO ts.Child(Name,Parent.Id,Parent.RelECClassId) VALUES('Child-2',%s,%s)", parent1Key.GetInstanceId().ToHexStr().c_str(), fkRelClass->GetId().ToHexStr().c_str()).c_str()));
-
-    JsonUpdater fkRelUpdater(m_ecdb, *fkRelClass, nullptr);
-    ASSERT_FALSE(fkRelUpdater.IsValid()) << "FK relationships are never updatable - already on ECSQL level";
-
-    //Update nav prop
-    auto validateNavProp = [] (ECDbCR ecdb, ECInstanceId id, JsonValueCR newJson)
-        {
-        ECSqlStatement stmt;
-        ASSERT_EQ(ECSqlStatus::Success, stmt.Prepare(ecdb, "SELECT Parent.Id, Parent.RelECClassId FROM ts.Child WHERE ECInstanceId=?"));
-        ASSERT_EQ(ECSqlStatus::Success, stmt.BindId(1, id));
-        ASSERT_EQ(BE_SQLITE_ROW, stmt.Step()) << "Id: " << id.ToString().c_str();
-
-        if (newJson.size() == 0 || !newJson.isMember("parent"))
-            {
-            ASSERT_TRUE(stmt.IsValueNull(0)) << "JsonUpdater initialized with class -> all missing members are nulled out | " << newJson.ToString();
-            ASSERT_TRUE(stmt.IsValueNull(1)) << "JsonUpdater initialized with class -> all missing members are nulled out | " << newJson.ToString();
-            return;
-            }
-
-        JsonValueCR navPropJson = newJson["parent"];
-        if (navPropJson.isNull())
-            {
-            ASSERT_TRUE(stmt.IsValueNull(0)) << "Parent set to null in JSON -> UPDATE must null it out | " << newJson.ToString();
-            ASSERT_TRUE(stmt.IsValueNull(1)) << "Parent set to null in JSON -> UPDATE must null it out | " << newJson.ToString();
-            return;
-            }
-
-        if (navPropJson.isMember(ECJsonUtilities::json_navId()))
-            {
-            JsonValueCR navIdJson = navPropJson[ECJsonUtilities::json_navId()];
-            if (navIdJson.isNull())
-                ASSERT_TRUE(stmt.IsValueNull(0)) << "Parent.Id set to null in JSON -> UPDATE must null it out | " << newJson.ToString();
-            else
-                ASSERT_STREQ(navIdJson.asCString(), stmt.GetValueId<ECInstanceId>(0).ToHexStr().c_str()) << "Parent.Id | " << newJson.ToString();
-
-            if (navPropJson.isMember(ECJsonUtilities::json_navRelClassName()))
-                {
-                JsonValueCR navRelClassNameJson = navPropJson[ECJsonUtilities::json_navRelClassName()];
-                if (navRelClassNameJson.isNull())
-                    ASSERT_TRUE(stmt.IsValueNull(1)) << "Parent.RelECClassId set to null in JSON -> UPDATE nulls out RelClassId it out | " << newJson.ToString();
-                else
-                    {
-                    ECClassId expectedRelClassId = ECJsonUtilities::GetClassIdFromClassNameJson(navRelClassNameJson, ecdb.GetClassLocater());
-                    ASSERT_EQ(expectedRelClassId, stmt.GetValueId<ECClassId>(1)) << "Parent.RelECClassId | " << newJson.ToString();
-                    }
-                }
-            else
-                ASSERT_TRUE(stmt.IsValueNull(1)) << "Parent.RelECClassId missing JSON -> UPDATE nulls it out | " << newJson.ToString();
-            }
-        else
-            {
-            ASSERT_TRUE(stmt.IsValueNull(0)) << "Parent.Id missing JSON -> UPDATE nulls it out | " << newJson.ToString();
-            ASSERT_TRUE(stmt.IsValueNull(1)) << "Parent.Id is null -> RelClassId returned is null too | " << newJson.ToString();
-            }
-
-        };
-
-    bvector<Utf8CP> propsToUpdate;
-    propsToUpdate.push_back("Parent");
-    JsonUpdater navPropUpdater(m_ecdb, *childClass, propsToUpdate, nullptr);
-    ASSERT_TRUE(navPropUpdater.IsValid());
-
-    Savepoint sp(m_ecdb, "sp", false);
-
-    Utf8String jsonStr;
-    Json::Value json;
-    rapidjson::Document rapidJson;
-
-    std::map<Utf8String, DbResult> testJsons {
-    /*        {Utf8PrintfString(R"json({ "parent" : { "id" : "%s", "relClassName" : "TestSchema.FkRel" } })json", parent2Key.GetInstanceId().ToHexStr().c_str()), BE_SQLITE_OK},
-            {Utf8PrintfString(R"json({ "parent" : { "id" : "%s", "relClassName" : null} })json", parent2Key.GetInstanceId().ToHexStr().c_str()), BE_SQLITE_OK},
-            {Utf8PrintfString(R"json({ "parent" : { "id" : "%s" } })json", parent2Key.GetInstanceId().ToHexStr().c_str()), BE_SQLITE_OK},
-            {R"json({ "parent" : { "id" : null } })json", BE_SQLITE_OK},
-            {R"json({ "parent" : null })json", BE_SQLITE_OK},
-            {R"json({ "name" : "Child-1", "parent" : { "id" : null } })json", BE_SQLITE_ERROR},
-            {R"json({ "name" : "Child-1" })json", BE_SQLITE_ERROR},
-            {"{}", BE_SQLITE_ERROR},
-            {"null", BE_SQLITE_ERROR},
-            {R"json({ "parent" : {} })json", BE_SQLITE_OK},*/
-            {R"json({ "parent" : { "relClassName" : "TestSchema.FkRel"} })json", BE_SQLITE_OK},
-        };
-
-    for (std::pair<Utf8String, DbResult> testItem : testJsons)
-        {
-        Utf8StringCR jsonStr = testItem.first;
-        DbResult expectedResult = testItem.second;
-
-        Json::Value json;
-        ASSERT_TRUE(Json::Reader::Parse(jsonStr, json)) << jsonStr.c_str();
-
-        Savepoint sp(m_ecdb, "sp");
-        ASSERT_EQ(expectedResult, navPropUpdater.Update(child1Key.GetInstanceId(), json)) << jsonStr.c_str();
-        if (expectedResult != BE_SQLITE_OK)
-            {
-            sp.Cancel();
-            continue;
-            }
-
-        validateNavProp(m_ecdb, child1Key.GetInstanceId(), json);
-        /*ASSERT_EQ(BE_SQLITE_OK, sp.Cancel());
-
-        rapidjson::Document rapidJson;
-        ASSERT_FALSE(rapidJson.Parse<0>(jsonStr.c_str()).HasParseError()) << jsonStr.c_str();
-
-        ASSERT_EQ(BE_SQLITE_OK, sp.Begin());
-        ASSERT_EQ(BE_SQLITE_OK, navPropUpdater.Update(child1Key.GetInstanceId(), rapidJson)) << jsonStr.c_str();
-        validateNavProp(m_ecdb, child1Key.GetInstanceId(), json);
-        ASSERT_EQ(BE_SQLITE_OK, sp.Cancel());*/
-        }
-    }
-
-//---------------------------------------------------------------------------------------
-// @bsimethod
-//+---------------+---------------+---------------+---------------+---------------+------
-TEST_F(JsonUpdaterTests, UpdateLinkTableRelationship)
-    {
-    ASSERT_EQ(BentleyStatus::SUCCESS, SetupECDb("jsonupdater_rels.ecdb", SchemaItem(R"xml(<?xml version="1.0" encoding="utf-8" ?>
-                                                    <ECSchema schemaName="TestSchema" alias="ts" version="1.0" xmlns="http://www.bentley.com/schemas/Bentley.ECXML.3.1">
-                                                        <ECEntityClass typeName="Parent" >
-                                                            <ECProperty propertyName="Code" typeName="int" />
-                                                        </ECEntityClass>
-                                                        <ECEntityClass typeName="Child" >
-                                                            <ECProperty propertyName="Name" typeName="string" />
-                                                        </ECEntityClass>
-                                                        <ECRelationshipClass typeName="LinkTableRel" strength="referencing" modifier="None">
-                                                            <ECProperty propertyName="Order" typeName="int" />
-                                                            <ECProperty propertyName="Something" typeName="string" />
-                                                            <Source multiplicity="(0..*)" roleLabel="has" polymorphic="False"><Class class="Parent"/></Source>
-                                                            <Target multiplicity="(0..*)" roleLabel="referenced by" polymorphic="False"><Class class="Child"/></Target>
-                                                        </ECRelationshipClass>
-                                                    </ECSchema>)xml")));
-
-    ECClassCP relClass = m_ecdb.Schemas().GetClass("TestSchema", "LinkTableRel");
-    ASSERT_TRUE(relClass != nullptr);
-
-    ECClassId childClassId = m_ecdb.Schemas().GetClassId("TestSchema", "Child");
-    ASSERT_TRUE(childClassId.IsValid());
-
-    ECInstanceKey parent1Key, parent2Key, child1Key, child2Key, linkTableRelKey;
-    ASSERT_EQ(BE_SQLITE_DONE, GetHelper().ExecuteInsertECSql(parent1Key, "INSERT INTO ts.Parent(Code) VALUES('Parent-1')"));
-    ASSERT_EQ(BE_SQLITE_DONE, GetHelper().ExecuteInsertECSql(parent2Key, "INSERT INTO ts.Parent(Code) VALUES('Parent-2')"));
-    ASSERT_EQ(BE_SQLITE_DONE, GetHelper().ExecuteInsertECSql(child1Key, "INSERT INTO ts.Child(Name) VALUES('Child-1')"));
-    ASSERT_EQ(BE_SQLITE_DONE, GetHelper().ExecuteInsertECSql(child2Key, "INSERT INTO ts.Child(Name) VALUES('Child-2')"));
-    ASSERT_EQ(BE_SQLITE_DONE, GetHelper().ExecuteInsertECSql(linkTableRelKey, Utf8PrintfString("INSERT INTO ts.LinkTableRel(SourceECInstanceId,SourceECClassId,TargetECInstanceId,TargetECClassId,[Order],Something) VALUES(%s,%s,%s,%s,10,'what?')",
-                                                                                               parent1Key.GetInstanceId().ToHexStr().c_str(), parent1Key.GetClassId().ToHexStr().c_str(),
-                                                                                               child1Key.GetInstanceId().ToHexStr().c_str(), child1Key.GetClassId().ToHexStr().c_str()).c_str()));
-
-
-
-    auto validate = [] (ECDbCR ecdb, ECInstanceId relId, JsonValueCR expectedPropJson)
-        {
-        ECSqlStatement stmt;
-        ASSERT_EQ(ECSqlStatus::Success, stmt.Prepare(ecdb, "SELECT [Order], Something FROM ts.LinkTableRel WHERE ECInstanceId=?"));
-        ASSERT_EQ(ECSqlStatus::Success, stmt.BindId(1, relId));
-        ASSERT_EQ(BE_SQLITE_ROW, stmt.Step()) << "Id: " << relId.ToString().c_str();
-
-        if (expectedPropJson.isNull() || expectedPropJson.size() == 0)
-            {
-            ASSERT_TRUE(stmt.IsValueNull(0)) << expectedPropJson.ToString().c_str();
-            ASSERT_TRUE(stmt.IsValueNull(1)) << expectedPropJson.ToString().c_str();
-            return;
-            }
-
-        if (expectedPropJson.isMember("order") && !expectedPropJson["order"].isNull())
-            ASSERT_EQ(expectedPropJson["order"].asInt(), stmt.GetValueInt(0)) << expectedPropJson.ToString().c_str();
-        else
-            ASSERT_TRUE(stmt.IsValueNull(0)) << "Order | " << expectedPropJson.ToString().c_str();
-
-        if (expectedPropJson.isMember("something") && !expectedPropJson["something"].isNull())
-            ASSERT_STREQ(expectedPropJson["something"].asCString(), stmt.GetValueText(1)) << expectedPropJson.ToString().c_str();
-        else
-            ASSERT_TRUE(stmt.IsValueNull(1)) << "Something | " << expectedPropJson.ToString().c_str();
-        };
-
-    JsonUpdater updater(m_ecdb, *relClass, nullptr);
-    ASSERT_TRUE(updater.IsValid());
-
-    Savepoint sp(m_ecdb, "sp", false);
-
-    Utf8String jsonStr;
-    Json::Value json;
-    rapidjson::Document rapidJson;
-    std::map<Utf8CP, DbResult> testData {
-            {R"json({ "order" : 11 })json", BE_SQLITE_OK},
-            {R"json({ "order" : null })json", BE_SQLITE_OK},
-            {R"json({ "something" : "that" })json", BE_SQLITE_OK},
-            {R"json({ "order" : 100, "something" : "that" })json", BE_SQLITE_OK},
-            {R"json({ "order" : 100, "something" : null })json", BE_SQLITE_OK},
-            {R"json({ "order" : null, "something" : "this" })json", BE_SQLITE_OK},
-            {"{}", BE_SQLITE_ERROR},
-            {"null", BE_SQLITE_ERROR},
-        };
-    for (std::pair<Utf8CP, DbResult> const& kvPair : testData)
-        {
-        Utf8CP jsonStr = kvPair.first;
-        Json::Value json;
-        ASSERT_TRUE(Json::Reader::Parse(jsonStr, json)) << jsonStr;
-
-        Savepoint sp(m_ecdb, "sp");
-
-        const DbResult expectedRes = kvPair.second;
-        ASSERT_EQ(expectedRes, updater.Update(linkTableRelKey.GetInstanceId(), json)) << "JSON: " << jsonStr;
-        if (expectedRes != BE_SQLITE_OK)
-            {
-            ASSERT_EQ(BE_SQLITE_OK, sp.Cancel());
-            continue;
-            }
-
-        validate(m_ecdb, linkTableRelKey.GetInstanceId(), json);
-        ASSERT_EQ(BE_SQLITE_OK, sp.Cancel());
-
-        rapidjson::Document rapidJson;
-        ASSERT_FALSE(rapidJson.Parse<0>(jsonStr).HasParseError()) << jsonStr;
-
-        ASSERT_EQ(BE_SQLITE_OK, sp.Begin());
-        ASSERT_EQ(expectedRes, updater.Update(linkTableRelKey.GetInstanceId(), rapidJson)) << "JSON: " << jsonStr;
-        if (expectedRes != BE_SQLITE_OK)
-            {
-            ASSERT_EQ(BE_SQLITE_OK, sp.Cancel());
-            continue;
-            }
-
-        validate(m_ecdb, linkTableRelKey.GetInstanceId(), json);
-        ASSERT_EQ(BE_SQLITE_OK, sp.Cancel());
-        }
-    }
-
-//---------------------------------------------------------------------------------------
-// @bsimethod
-//+---------------+---------------+---------------+---------------+---------------+------
-TEST_F(JsonUpdaterTests, UpdateRelationshipProperty)
-    {
-    ASSERT_EQ(BentleyStatus::SUCCESS, SetupECDb("updaterelationshipprop.ecdb", SchemaItem("<?xml version='1.0' encoding='utf-8'?>"
-                                                            "<ECSchema schemaName='test' nameSpacePrefix='ts' version='1.0' xmlns='http://www.bentley.com/schemas/Bentley.ECXML.3.0'>"
-                                                            "    <ECEntityClass typeName='A' >"
-                                                            "        <ECProperty propertyName='P1' typeName='int' />"
-                                                            "    </ECEntityClass>"
-                                                            "    <ECRelationshipClass typeName='AHasA' strength='referencing' modifier='Sealed'>"
-                                                            "        <ECProperty propertyName='Name' typeName='string' />"
-                                                            "        <Source cardinality='(0,N)' polymorphic='False'><Class class='A'/></Source>"
-                                                            "        <Target cardinality='(0,N)' polymorphic='False'><Class class='A'/></Target>"
-                                                            "    </ECRelationshipClass>"
-                                                            "</ECSchema>")));
-
-
-    ECSqlStatement stmt;
-    ASSERT_EQ(ECSqlStatus::Success, stmt.Prepare(m_ecdb, "INSERT INTO ts.A (P1) VALUES(?)"));
-
-
-    ASSERT_EQ(ECSqlStatus::Success, stmt.BindInt(1, 111));
-    ECInstanceKey sourceKey;
-    ASSERT_EQ(BE_SQLITE_DONE, stmt.Step(sourceKey));
-    ECInstanceId sourceInstanceId = sourceKey.GetInstanceId();
-
-    stmt.Reset();
-    stmt.ClearBindings();
-
-    ASSERT_EQ(ECSqlStatus::Success, stmt.BindInt(1, 222));
-    ECInstanceKey targetKey;
-    ASSERT_EQ(BE_SQLITE_DONE, stmt.Step(targetKey));
-    ECInstanceId targetInstanceId = targetKey.GetInstanceId();
-
-    stmt.Finalize();
-
-    ASSERT_EQ(ECSqlStatus::Success, stmt.Prepare(m_ecdb, "INSERT INTO ts.AHasA (SourceECInstanceId, TargetECInstanceId, Name) VALUES(?,?,'good morning')"));
-
-    ASSERT_EQ(ECSqlStatus::Success, stmt.BindId(1, sourceInstanceId));
-    ASSERT_EQ(ECSqlStatus::Success, stmt.BindId(2, targetInstanceId));
-
-    ECInstanceKey relKey;
-    ASSERT_EQ(BE_SQLITE_DONE, stmt.Step(relKey));
-    ECInstanceId relInstanceId = relKey.GetInstanceId();
-
-    ECClassCP relClass = m_ecdb.Schemas().GetClass("test", "AHasA");
-    ASSERT_TRUE(relClass != nullptr);
-    JsonReader reader(m_ecdb, *relClass);
-    Json::Value relationshipJson;
-    ASSERT_EQ(SUCCESS, reader.Read(relationshipJson, relInstanceId));
-    ASSERT_STREQ("good morning", relationshipJson["Name"].asCString()) << relationshipJson.ToString().c_str();
-
-    // Update relationship properties
-    JsonUpdater updater(m_ecdb, *relClass, nullptr);
-    ASSERT_TRUE(updater.IsValid());
-
-    /*
-    * Update relationship properties via Json::Value API
-    */
-    Utf8CP expectedVal = "good afternoon";
-    relationshipJson.clear();
-    relationshipJson["Name"] = expectedVal;
-    ASSERT_EQ(BE_SQLITE_OK, updater.Update(relInstanceId, relationshipJson));
-
-    ECSqlStatement checkStmt;
-    ASSERT_EQ(ECSqlStatus::Success, checkStmt.Prepare(m_ecdb, "SELECT NULL FROM ts.AHasA WHERE ECInstanceId=? AND Name=?"));
-
-    ASSERT_EQ(ECSqlStatus::Success, checkStmt.BindId(1, relInstanceId));
-    ASSERT_EQ(ECSqlStatus::Success, checkStmt.BindText(2, expectedVal, IECSqlBinder::MakeCopy::No));
-    ASSERT_EQ(BE_SQLITE_ROW, checkStmt.Step());
-    checkStmt.Reset();
-    checkStmt.ClearBindings();
-
-    /*
-    * Update relationship properties via rapidjson
-    */
-    expectedVal = "good evening";
-    rapidjson::Document relationshipRapidJson;
-    relationshipRapidJson.SetObject();
-    relationshipRapidJson.AddMember("Name", rapidjson::StringRef(expectedVal), relationshipRapidJson.GetAllocator());
-
-    ASSERT_EQ(BE_SQLITE_OK, updater.Update(relInstanceId, relationshipRapidJson));
-
-    ASSERT_EQ(ECSqlStatus::Success, checkStmt.BindId(1, relInstanceId));
-    ASSERT_EQ(ECSqlStatus::Success, checkStmt.BindText(2, expectedVal, IECSqlBinder::MakeCopy::No));
-    ASSERT_EQ(BE_SQLITE_ROW, checkStmt.Step());
-    checkStmt.Reset();
-    checkStmt.ClearBindings();
-    }
-
-//---------------------------------------------------------------------------------------
-// @bsiMethod
-//+---------------+---------------+---------------+---------------+---------------+------
-TEST_F(JsonUpdaterTests, UpdateReadonlyProperties)
-    {
-    ECInstanceKey key;
-    {
-    ASSERT_EQ(BentleyStatus::SUCCESS, SetupECDb("updateClassProperties.ecdb", SchemaItem("<?xml version='1.0' encoding='utf-8'?>"
-                        "<ECSchema schemaName='testSchema' nameSpacePrefix='ts' version='1.0' xmlns='http://www.bentley.com/schemas/Bentley.ECXML.3.0'>"
-                        "    <ECEntityClass typeName='A' >"
-                        "        <ECProperty propertyName='P1' typeName='int' />"
-                        "        <ECProperty propertyName='P2' typeName='string' />"
-                        "        <ECProperty propertyName='P3' typeName='double' readOnly='True'/>"
-                        "    </ECEntityClass>"
-                        "</ECSchema>")));
-
-
-    ECSqlStatement stmt;
-    ASSERT_EQ(ECSqlStatus::Success, stmt.Prepare(m_ecdb, "INSERT INTO ts.A (P1, P2, P3) VALUES(100, 'JsonTest', 1000.10)"));
-    ASSERT_EQ(DbResult::BE_SQLITE_DONE, stmt.Step(key));
-    }
-
-    ECClassCP ecClass = m_ecdb.Schemas().GetClass("testSchema", "A");
-    ASSERT_TRUE(ecClass != nullptr);
-
-    {
-    JsonUpdater updater(m_ecdb, *ecClass, nullptr);
-    ASSERT_FALSE(updater.IsValid()) << "JsonUpdater with default options | expected to fail because of readonly prop";
-    }
-
-    {
-    JsonUpdater updater(m_ecdb, *ecClass, nullptr, JsonUpdater::Options(JsonUpdater::ReadonlyPropertiesOption::Fail));
-    ASSERT_FALSE(updater.IsValid()) << "JsonUpdater with JsonUpdater::ReadonlyPropertiesOption::Fail | expected to fail because of readonly prop";
-    }
-
-    JsonUpdater ignoreReadonlyPropsUpdater(m_ecdb, *ecClass, nullptr, JsonUpdater::Options(JsonUpdater::ReadonlyPropertiesOption::Ignore));
-    ASSERT_TRUE(ignoreReadonlyPropsUpdater.IsValid()) << "JsonUpdater with JsonUpdater::ReadonlyPropertiesOption::Ignore";
-
-    JsonUpdater readonlyPropsAreUpdatableUpdater(m_ecdb, *ecClass, nullptr, JsonUpdater::Options(JsonUpdater::ReadonlyPropertiesOption::Update));
-    ASSERT_TRUE(readonlyPropsAreUpdatableUpdater.IsValid()) << "JsonUpdater with JsonUpdater::ReadonlyPropertiesOption::Update";
-
-    JsonReader reader(m_ecdb,*ecClass);
-    Json::Value json;
-    ASSERT_EQ(SUCCESS, reader.Read(json, key.GetInstanceId()));
-    ASSERT_EQ(100, json["P1"].asInt());
-    ASSERT_STREQ("JsonTest", json["P2"].asCString());
-    ASSERT_DOUBLE_EQ(1000.10, json["P3"].asDouble());
-
-    /*
-    * Update class properties via Json::Value API
-    */
-    Utf8CP expectedVal = "Json API";
-    json["P1"] = 200;
-    json["P2"] = expectedVal;
-    json["P3"] = 2000.20;
-    ASSERT_TRUE(json.isMember(ECJsonUtilities::json_id()) && json.isMember(ECJsonUtilities::json_className())) << json.ToString().c_str();
-
-    ASSERT_EQ(BE_SQLITE_ERROR, ignoreReadonlyPropsUpdater.Update(key.GetInstanceId(), json)) << "because of system props";
-    ASSERT_EQ(BE_SQLITE_ERROR, readonlyPropsAreUpdatableUpdater.Update(key.GetInstanceId(), json)) << "Contains system props: " << json.ToString();
-
-
-    json.removeMember(ECJsonUtilities::json_id());
-    json.removeMember(ECJsonUtilities::json_className());
-    
-    Savepoint sp(m_ecdb, "sp");
-    ASSERT_EQ(BE_SQLITE_OK, ignoreReadonlyPropsUpdater.Update(key.GetInstanceId(), json)) << "system props have been removed.";
-
-    ECSqlStatement checkStmt;
-    ASSERT_EQ(ECSqlStatus::Success, checkStmt.Prepare(m_ecdb, "SELECT NULL FROM ts.A WHERE ECInstanceId=? AND P1=? AND P2=? AND P3=?"));
-
-    ASSERT_EQ(ECSqlStatus::Success, checkStmt.BindId(1, key.GetInstanceId()));
-    ASSERT_EQ(ECSqlStatus::Success, checkStmt.BindInt(2, 200));
-    ASSERT_EQ(ECSqlStatus::Success, checkStmt.BindText(3, expectedVal, IECSqlBinder::MakeCopy::No));
-    ASSERT_EQ(ECSqlStatus::Success, checkStmt.BindDouble(4, 1000.10));
-    ASSERT_EQ(BE_SQLITE_ROW, checkStmt.Step());
-    checkStmt.Reset();
-    checkStmt.ClearBindings();
-    ASSERT_EQ(BE_SQLITE_OK, sp.Cancel());
-
-    ASSERT_EQ(BE_SQLITE_OK, sp.Begin());
-    ASSERT_EQ(BE_SQLITE_OK, readonlyPropsAreUpdatableUpdater.Update(key.GetInstanceId(), json));
-
-    ASSERT_EQ(ECSqlStatus::Success, checkStmt.BindId(1, key.GetInstanceId()));
-    ASSERT_EQ(ECSqlStatus::Success, checkStmt.BindInt(2, 200));
-    ASSERT_EQ(ECSqlStatus::Success, checkStmt.BindText(3, expectedVal, IECSqlBinder::MakeCopy::No));
-    ASSERT_EQ(ECSqlStatus::Success, checkStmt.BindDouble(4, 2000.20));
-
-    ASSERT_EQ(BE_SQLITE_ROW, checkStmt.Step());
-    checkStmt.Reset();
-    checkStmt.ClearBindings();
-    ASSERT_EQ(BE_SQLITE_OK, sp.Cancel());
-
-    /*
-    * Update class properties via rapidjson
-    */
-    ASSERT_EQ(BE_SQLITE_OK, sp.Begin());
-    expectedVal = "RapidJson";
-    rapidjson::Document ecClassRapidJson;
-    ecClassRapidJson.SetObject();
-    ecClassRapidJson.AddMember("P1", 300, ecClassRapidJson.GetAllocator());
-    ecClassRapidJson.AddMember("P2", rapidjson::StringRef(expectedVal), ecClassRapidJson.GetAllocator());
-    ecClassRapidJson.AddMember("P3", 3000.30, ecClassRapidJson.GetAllocator());
-
-    ASSERT_EQ(BE_SQLITE_OK, readonlyPropsAreUpdatableUpdater.Update(key.GetInstanceId(), ecClassRapidJson));
-
-    ASSERT_EQ(ECSqlStatus::Success, checkStmt.BindId(1, key.GetInstanceId()));
-    ASSERT_EQ(ECSqlStatus::Success, checkStmt.BindInt(2, 300));
-    ASSERT_EQ(ECSqlStatus::Success, checkStmt.BindText(3, expectedVal, IECSqlBinder::MakeCopy::No));
-    ASSERT_EQ(ECSqlStatus::Success, checkStmt.BindDouble(4, 3000.30));
-    ASSERT_EQ(BE_SQLITE_ROW, checkStmt.Step());
-    checkStmt.Reset();
-    checkStmt.ClearBindings();
-    ASSERT_EQ(BE_SQLITE_OK, sp.Cancel());
-    }
-
-//---------------------------------------------------------------------------------------
-// @bsimethod
-//+---------------+---------------+---------------+---------------+---------------+------
-TEST_F(JsonUpdaterTests, CommonGeometryJsonSerialization)
-    {
-    ASSERT_EQ(BentleyStatus::SUCCESS, SetupECDb("cgjsonserialization.ecdb", SchemaItem("<?xml version='1.0' encoding='utf-8' ?>"
-                                                                  "<ECSchema schemaName='Test' nameSpacePrefix='ts' version='1.0' xmlns='http://www.bentley.com/schemas/Bentley.ECXML.3.0'>"
-                                                                  "   <ECEntityClass typeName='SpatialLocation' >"
-                                                                  "       <ECProperty propertyName='Center' typeName='Bentley.Geometry.Common.IGeometry' />"
-                                                                  "       <ECProperty propertyName='URP' typeName='Bentley.Geometry.Common.IGeometry' />"
-                                                                  "       <ECProperty propertyName='LLP' typeName='Bentley.Geometry.Common.IGeometry' />"
-                                                                  "   <ECProperty propertyName='Location' typeName='Bentley.Geometry.Common.IGeometry'/>"
-                                                                  "   </ECEntityClass>"
-                                                                  "</ECSchema>")));
-    ASSERT_EQ(SUCCESS, PopulateECDb(3));
-
-    ECClassCP spatialClass = m_ecdb.Schemas().GetClass("Test", "SpatialLocation");
-    ASSERT_TRUE(nullptr != spatialClass);
-
-    Utf8String expectedJson(R"json({ "Location" : { "Polygon" : { "Point" : [[17.672993680591887, 48.591463341759322, 0.0], 
-                                                                    [26.072599028627593, 48.591463341759322, 0.0],
-                                                                    [26.072599028627593, 54.891247623320339, 0.0],
-                                                                    [17.672993680591887, 54.891247623320339, 0.0],
-                                                                    [17.672993680591887, 48.591463341759322, 0.0]] }},
-                    "LLP" : {
-                        "Coordinate" : {
-                            "xyz" : [17.672993680591887, 48.591463341759322, 0.0]
-                        }
-                    },
-                    "URP" : {
-                        "Coordinate" : {
-                            "xyz" : [26.072599028627593, 54.891247623320339, 0.0]
-                        }
-                    },
-                    "Center" : {
-                        "Coordinate" : {
-                            "xyz" : [21.87279635460974, 51.741355482539831, 0.0]
-                        }
-                    }
-                        }
-                       )json");
-
-    Json::Value expectedJsonCppValue;
-    ASSERT_TRUE(Json::Reader::Parse(expectedJson, expectedJsonCppValue));
-
-    rapidjson::Document expectedRapidJsonValue;
-    ASSERT_FALSE(expectedRapidJsonValue.Parse<0>(expectedJson.c_str()).HasParseError());
-
-    // Insert using RapidJson API
-    JsonInserter inserter(m_ecdb, *spatialClass, nullptr);
-    ASSERT_TRUE(inserter.IsValid());
-    ECInstanceKey rapidJsonInstanceKey;
-    ASSERT_EQ(BE_SQLITE_OK, inserter.Insert(rapidJsonInstanceKey, expectedRapidJsonValue));
-
-    // Insert using JsonCpp API
-    ECInstanceKey jsonCppInstanceKey;
-    ASSERT_EQ(BE_SQLITE_OK, inserter.Insert(jsonCppInstanceKey, expectedJsonCppValue));
-
-    m_ecdb.SaveChanges();
-
-    // Validate
-    JsonReader reader(m_ecdb, *spatialClass);
-    ASSERT_TRUE(reader.IsValid());
-
-    for (ECInstanceId id : {rapidJsonInstanceKey.GetInstanceId(), jsonCppInstanceKey.GetInstanceId()})
-        {
-        Json::Value actualJson;
-        ASSERT_EQ(SUCCESS, reader.Read(actualJson, id));
-        ASSERT_TRUE(actualJson.isObject()) << id.ToString().c_str();
-        for (int coordIx = 0; coordIx < 3; coordIx++)
-            {
-            ASSERT_DOUBLE_EQ(expectedJsonCppValue["Center"]["Coordinate"]["xyz"][coordIx].asDouble(), actualJson["Center"]["Coordinate"]["xyz"][coordIx].asDouble()) << id.ToString().c_str() << " Actual Json: " << actualJson.ToString().c_str();
-            ASSERT_DOUBLE_EQ(expectedJsonCppValue["LLP"]["Coordinate"]["xyz"][coordIx].asDouble(), actualJson["LLP"]["Coordinate"]["xyz"][coordIx].asDouble()) << id.ToString().c_str() << " Actual Json: " << actualJson["Center"]["Coordinate"]["xyz"].ToString().c_str();
-            ASSERT_DOUBLE_EQ(expectedJsonCppValue["URP"]["Coordinate"]["xyz"][coordIx].asDouble(), actualJson["URP"]["Coordinate"]["xyz"][coordIx].asDouble()) << id.ToString().c_str() << " Actual Json: " << actualJson["Center"]["Coordinate"]["xyz"].ToString().c_str();
-            }
-
-        for (int i = 0; i < (int) expectedJsonCppValue["Location"]["Polygon"]["Point"].size(); i++)
-            {
-            for (int coordIx = 0; coordIx < 3; coordIx++)
-                {
-                ASSERT_DOUBLE_EQ(expectedJsonCppValue["Location"]["Polygon"]["Point"][i][coordIx].asDouble(), actualJson["Location"]["Polygon"]["Point"][i][coordIx].asDouble()) << id.ToString().c_str();
-                }
-            }
-        }
-    }
-
-//---------------------------------------------------------------------------------------
-// @bsimethod
-//+---------------+---------------+---------------+---------------+---------------+------
-TEST_F(JsonUpdaterTests, ReadonlyProperties)
-    {
-    ASSERT_EQ(BentleyStatus::SUCCESS, SetupECDb("updateClassProperties.ecdb", SchemaItem(
-        "<?xml version='1.0' encoding='utf-8'?>"
-        "<ECSchema schemaName='testSchema' alias='ts' version='01.00.00' xmlns='http://www.bentley.com/schemas/Bentley.ECXML.3.2'>"
-        "     <ECEntityClass typeName='Foo' >"
-        "       <ECProperty propertyName='Num' typeName='int' readOnly ='True' />"
-        "     </ECEntityClass>"
-        "</ECSchema>")));
-
-    ECClassCP ecClass = m_ecdb.Schemas().GetClass("testSchema", "Foo");
-
-    const int oldNum = 2;
-    const int newNum = 3;
-
-    //Insert test instance
-    ECInstanceKey key;
-    Json::Value properties;
-    properties["Num"] = oldNum;
-    JsonInserter inserter(m_ecdb, *ecClass, nullptr);
-    ASSERT_EQ(BE_SQLITE_OK, inserter.Insert(key, properties));
-
-    //Update test instance
-    properties["Num"] = newNum;
-
-    ECSqlStatement validateStmt;
-    ASSERT_EQ(ECSqlStatus::Success, validateStmt.Prepare(m_ecdb, "SELECT Num FROM ts.Foo WHERE ECInstanceId=?"));
-
-    //default updater
-    {
-    JsonUpdater updater(m_ecdb, *ecClass, nullptr);
-    ASSERT_FALSE(updater.IsValid()) << "Updater invalid because of readonly props";
-    }
-
-    //updater with ReadonlyPropertiesOption::Update
-    {
-    JsonUpdater updater(m_ecdb, *ecClass, nullptr, JsonUpdater::Options(JsonUpdater::ReadonlyPropertiesOption::Update));
-    ASSERT_TRUE(updater.IsValid());
-    ASSERT_EQ(BE_SQLITE_OK, updater.Update(key.GetInstanceId(), properties));
-
-    ASSERT_EQ(ECSqlStatus::Success, validateStmt.BindId(1, key.GetInstanceId()));
-    ASSERT_EQ(BE_SQLITE_ROW, validateStmt.Step());
-
-    ASSERT_EQ(newNum, validateStmt.GetValueInt(0)) << "Readonly property Num is expected to be modified with JsonUpdater::ReadonlyPropertiesOption::Update";
-    validateStmt.Reset();
-    validateStmt.ClearBindings();
-    }
-
-    }
-
-//---------------------------------------------------------------------------------------
-// @bsimethod
-//+---------------+---------------+---------------+---------------+---------------+------
-TEST_F(JsonUpdaterTests, UpdateTimeOfDayValues)
-    {
-    ASSERT_EQ(BentleyStatus::SUCCESS, SetupECDb("UpdateTimeOfDayValues.ecdb", SchemaItem(R"xml(<?xml version="1.0" encoding="utf-8"?>
-        <ECSchema schemaName="TestSchema" alias="ts" version="1.0.0" xmlns="http://www.bentley.com/schemas/Bentley.ECXML.3.2">
-            <ECSchemaReference name="CoreCustomAttributes" version="01.00.00" alias="CoreCA"/>
-            <ECEntityClass typeName="CalendarEntry" modifier="None">
-                <ECProperty propertyName="StartTime" typeName="dateTime">
-                    <ECCustomAttributes>
-                        <DateTimeInfo xmlns="CoreCustomAttributes.01.00.01">
-                            <DateTimeComponent>TimeOfDay</DateTimeComponent>
-                        </DateTimeInfo>
-                    </ECCustomAttributes>
-                </ECProperty>
-                <ECProperty propertyName="EndTime" typeName="dateTime">
-                    <ECCustomAttributes>
-                        <DateTimeInfo xmlns="CoreCustomAttributes.01.00.01">
-                            <DateTimeComponent>TimeOfDay</DateTimeComponent>
-                        </DateTimeInfo>
-                    </ECCustomAttributes>
-                </ECProperty>
-            </ECEntityClass>
-        </ECSchema>)xml")));
-
-    ECInstanceKey key1, key2;
-    ASSERT_EQ(BE_SQLITE_DONE, GetHelper().ExecuteInsertECSql(key1, "INSERT INTO ts.CalendarEntry(StartTime,EndTime) VALUES(TIME '08:00', TIME '17:30:45.500')"));
-    ASSERT_EQ(BE_SQLITE_DONE, GetHelper().ExecuteInsertECSql(key2, "INSERT INTO ts.CalendarEntry(StartTime,EndTime) VALUES(TIME '00:00', TIME '24:00')"));
-
-
-    ECClassCP calendarEntryClass = m_ecdb.Schemas().GetClass("TestSchema", "CalendarEntry");
-    ASSERT_TRUE(calendarEntryClass != nullptr);
-
-    {
-    JsonUpdater updater(m_ecdb, *calendarEntryClass, nullptr);
-    ASSERT_TRUE(updater.IsValid());
-    ASSERT_EQ(BE_SQLITE_OK, updater.Update(key1.GetInstanceId(), JsonValue("{\"StartTime\":\"08:30\", \"EndTime\":\"20:00\"}").m_value));
-    }
-
-    {
-    bvector<Utf8CP> propsToUpdate;
-    propsToUpdate.push_back("EndTime");
-    JsonUpdater updater(m_ecdb, *calendarEntryClass, propsToUpdate, nullptr);
-    ASSERT_TRUE(updater.IsValid());
-    ASSERT_EQ(BE_SQLITE_OK, updater.Update(key2.GetInstanceId(), JsonValue("{\"EndTime\":\"23:59:59.999\"}").m_value));
-    }
-
-    ASSERT_EQ(BE_SQLITE_OK, m_ecdb.SaveChanges());
-    ASSERT_EQ(BE_SQLITE_OK, ReopenECDb());
-
-    EXPECT_EQ(JsonValue("[{\"StartTime\": \"08:30:00.000\", \"EndTime\":\"20:00:00.000\"}]"), GetHelper().ExecuteSelectECSql(Utf8PrintfString("SELECT StartTime,EndTime FROM ts.CalendarEntry WHERE ECInstanceId=%s", key1.GetInstanceId().ToString().c_str()).c_str()));
-    EXPECT_EQ(JsonValue("[{\"StartTime\": \"00:00:00.000\", \"EndTime\":\"23:59:59.999\"}]"), GetHelper().ExecuteSelectECSql(Utf8PrintfString("SELECT StartTime,EndTime FROM ts.CalendarEntry WHERE ECInstanceId=%s", key2.GetInstanceId().ToString().c_str()).c_str()));
-    }
-
-<<<<<<< HEAD
-END_ECDBUNITTESTS_NAMESPACE
-=======
-//---------------------------------------------------------------------------------------
-// @bsimethod
-//+---------------+---------------+---------------+---------------+---------------+------
-TEST_F(JsonUpdaterTests, UpdateStructPropertyToNull)
-    {
-    ASSERT_EQ(BentleyStatus::SUCCESS, SetupECDb("updateStructPropertyToNull.ecdb", SchemaItem(R"xml(<?xml version="1.0" encoding="utf-8"?>
-        <ECSchema schemaName="TestSchema" version="01.00.00" alias="ts" xmlns="http://www.bentley.com/schemas/Bentley.ECXML.3.2">
-            <ECStructClass typeName="MyStruct">
-                <ECProperty propertyName="MyStructNumber" typeName="int" />
-            </ECStructClass>
-            <ECEntityClass typeName="TestClass">
-                <ECProperty propertyName="IntProp" typeName="int" />
-                <ECStructProperty propertyName="ClassProp" typeName="MyStruct" />
-            </ECEntityClass>
-        </ECSchema>)xml")));
-
-    ECInstanceKey key;
-    {
-    // Insert test instance
-    ECSqlStatement stmt;
-    ASSERT_EQ(ECSqlStatus::Success, stmt.Prepare(m_ecdb, "INSERT INTO ts.TestClass(IntProp,ClassProp) VALUES(?,?)"));
-    ASSERT_EQ(ECSqlStatus::Success, stmt.BindInt(1, 15));
-    ASSERT_EQ(ECSqlStatus::Success, stmt.GetBinder(2)["MyStructNumber"].BindInt(17));
-    ASSERT_EQ(BE_SQLITE_DONE, stmt.Step(key));
-    }
-
-    // Check for correct ClassProp value to be stored
-    ECSqlStatement stmt;
-    ASSERT_EQ(ECSqlStatus::Success, stmt.Prepare(m_ecdb, "SELECT IntProp,ClassProp FROM ts.TestClass WHERE ECInstanceId=?"));
-    ASSERT_EQ(ECSqlStatus::Success, stmt.BindId(1, key.GetInstanceId()));
-    EXPECT_EQ(JsonValue("[{\"IntProp\":15,\"ClassProp\":{\"MyStructNumber\":17}}]"), GetHelper().ExecutePreparedECSql(stmt));
-
-    // Update test instance
-    ECClassCP testClass = m_ecdb.Schemas().GetClass("TestSchema", "TestClass");
-    ASSERT_TRUE(testClass != nullptr);
-    JsonUpdater updater(m_ecdb, *testClass, nullptr);
-    ASSERT_TRUE(updater.IsValid());
-    ASSERT_EQ(BE_SQLITE_OK, updater.Update(key.GetInstanceId(), JsonValue("{\"IntProp\": 6, \"ClassProp\": null}").m_value));
-
-    // Check for ClassProp to not exist (be null)
-    stmt.Reset();
-    EXPECT_EQ(JsonValue("[{\"IntProp\":6}]"), GetHelper().ExecutePreparedECSql(stmt));
-    }
-
-//---------------------------------------------------------------------------------------
-// @bsimethod
-//+---------------+---------------+---------------+---------------+---------------+------
-TEST_F(JsonUpdaterTests, UpdateArrayPropertyToNull)
-    {
-    ASSERT_EQ(BentleyStatus::SUCCESS, SetupECDb("updateArrayPropertyToNull.ecdb", SchemaItem(R"xml(<?xml version="1.0" encoding="utf-8"?>
-        <ECSchema schemaName="TestSchema" version="01.00.00" alias="ts" xmlns="http://www.bentley.com/schemas/Bentley.ECXML.3.2">
-            <ECStructClass typeName="MyStruct">
-                <ECProperty propertyName="DeepNumber" typeName="int" />
-            </ECStructClass>
-            <ECEntityClass typeName="TestClass">
-                <ECProperty propertyName="IntProp" typeName="int" />
-                <ECArrayProperty propertyName="ArrBoolProp" typeName="boolean"/>
-                <ECStructArrayProperty propertyName="ArrStructProp" typeName="MyStruct" minOccurs="0" maxOccurs="unbounded" />
-            </ECEntityClass>
-        </ECSchema>)xml")));
-
-    ECInstanceKey key;
-    {
-    // Insert test instance
-    ECSqlStatement stmt;
-    ASSERT_EQ(ECSqlStatus::Success, stmt.Prepare(m_ecdb, "INSERT INTO ts.TestClass(IntProp,ArrBoolProp,ArrStructProp) VALUES(?,?,?)"));
-    ASSERT_EQ(ECSqlStatus::Success, stmt.BindInt(1, 15));
-    ASSERT_EQ(ECSqlStatus::Success, stmt.GetBinder(2).AddArrayElement().BindBoolean(true));
-    ASSERT_EQ(ECSqlStatus::Success, stmt.GetBinder(2).AddArrayElement().BindBoolean(false));
-    ASSERT_EQ(ECSqlStatus::Success, stmt.GetBinder(3).AddArrayElement()["DeepNumber"].BindInt(17));
-    ASSERT_EQ(ECSqlStatus::Success, stmt.GetBinder(3).AddArrayElement()["DeepNumber"].BindInt(5));
-    ASSERT_EQ(ECSqlStatus::Success, stmt.GetBinder(3).AddArrayElement()["DeepNumber"].BindInt(12));
-    ASSERT_EQ(BE_SQLITE_DONE, stmt.Step(key));
-    }
-
-    // Check for correct ArrBoolProp and ArrStructProp values to be stored
-    ECSqlStatement stmt;
-    ASSERT_EQ(ECSqlStatus::Success, stmt.Prepare(m_ecdb, "SELECT IntProp,ArrBoolProp,ArrStructProp FROM ts.TestClass WHERE ECInstanceId=?"));
-    ASSERT_EQ(ECSqlStatus::Success, stmt.BindId(1, key.GetInstanceId()));
-    EXPECT_EQ(JsonValue("[{\"IntProp\":15,\"ArrBoolProp\":[true, false],\"ArrStructProp\":[{\"DeepNumber\":17},{\"DeepNumber\":5},{\"DeepNumber\":12}]}]"), GetHelper().ExecutePreparedECSql(stmt));
-
-    // Update test instance
-    ECClassCP testClass = m_ecdb.Schemas().GetClass("TestSchema", "TestClass");
-    ASSERT_TRUE(testClass != nullptr);
-    JsonUpdater updater(m_ecdb, *testClass, nullptr);
-    ASSERT_TRUE(updater.IsValid());
-    ASSERT_EQ(BE_SQLITE_OK, updater.Update(key.GetInstanceId(), JsonValue("{\"IntProp\":6,\"ArrBoolProp\": null, \"ArrStructProp\": null}").m_value));
-
-    // Check for ArrBoolProp and ArrStructProp to not exist (be null)
-    stmt.Reset();
-    EXPECT_EQ(JsonValue("[{\"IntProp\":6}]"), GetHelper().ExecutePreparedECSql(stmt));
-    }
-
-END_ECDBUNITTESTS_NAMESPACE
-
->>>>>>> da1a0154
+/*---------------------------------------------------------------------------------------------
+* Copyright (c) Bentley Systems, Incorporated. All rights reserved.
+* See LICENSE.md in the repository root for full copyright notice.
+*--------------------------------------------------------------------------------------------*/
+#include "ECDbPublishedTests.h"
+
+USING_NAMESPACE_BENTLEY_EC
+BEGIN_ECDBUNITTESTS_NAMESPACE
+
+struct JsonUpdaterTests : ECDbTestFixture {};
+
+//---------------------------------------------------------------------------------------
+// @bsimethod
+//+---------------+---------------+---------------+---------------+---------------+------
+TEST_F(JsonUpdaterTests, ValidInput)
+    {
+    ASSERT_EQ(BentleyStatus::SUCCESS, SetupECDb("jsonupdater_validinput.ecdb", SchemaItem(R"xml(<?xml version="1.0" encoding="utf-8" ?>
+                                                    <ECSchema schemaName="TestSchema" alias="ts" version="1.0" xmlns="http://www.bentley.com/schemas/Bentley.ECXML.3.1">
+                                                        <ECSchemaReference name="CoreCustomAttributes" version="01.00" alias="CoreCA" />
+                                                        <ECEntityClass typeName="Parent" >
+                                                            <ECProperty propertyName="Code" typeName="int" />
+                                                        </ECEntityClass>
+                                                        <ECEntityClass typeName="Child" >
+                                                            <ECProperty propertyName="Name" typeName="string" />
+                                                            <ECNavigationProperty propertyName="Parent" relationshipName="FkRel" direction="Backward" />
+                                                        </ECEntityClass>
+                                                        <ECRelationshipClass typeName="FkRel" strength="referencing" modifier="None">
+                                                            <Source multiplicity="(0..1)" roleLabel="has" polymorphic="False"><Class class="Parent"/></Source>
+                                                            <Target multiplicity="(0..*)" roleLabel="referenced by" polymorphic="False"><Class class="Child"/></Target>
+                                                        </ECRelationshipClass>
+                                                        <ECRelationshipClass typeName="LinkTableRel" strength="referencing" modifier="None">
+                                                            <Source multiplicity="(0..*)" roleLabel="has" polymorphic="False"><Class class="Parent"/></Source>
+                                                            <Target multiplicity="(0..*)" roleLabel="referenced by" polymorphic="False"><Class class="Child"/></Target>
+                                                            <ECProperty propertyName="Order" typeName="int" />
+                                                            <ECProperty propertyName="Something" typeName="int" />
+                                                        </ECRelationshipClass>
+                                                        <ECEntityClass typeName="Empty" >
+                                                        </ECEntityClass>
+                                                        <ECEntityClass typeName="ClassWithOnlyLastModProp" >
+                                                            <ECCustomAttributes>
+                                                                <ClassHasCurrentTimeStampProperty xmlns="CoreCustomAttributes.01.00">
+                                                                    <PropertyName>LastMod</PropertyName>
+                                                                </ClassHasCurrentTimeStampProperty>
+                                                            </ECCustomAttributes>                                                            
+                                                            <ECProperty propertyName="LastMod" typeName="dateTime" readOnly="True" />
+                                                        </ECEntityClass>
+                                                    </ECSchema>)xml")));
+
+    ECClassCP testClass = m_ecdb.Schemas().GetClass("TestSchema", "Parent");
+    ASSERT_TRUE(testClass != nullptr);
+
+    {
+    JsonUpdater updater(m_ecdb, *testClass, nullptr);
+    EXPECT_TRUE(updater.IsValid()) << testClass->GetFullName();
+    }
+
+    {
+    bvector<Utf8CP> propNames;
+    JsonUpdater updater(m_ecdb, *testClass, propNames, nullptr);
+    EXPECT_FALSE(updater.IsValid()) << "Empty prop names arg";
+    }
+
+    {
+    bvector<Utf8CP> propNames;
+    propNames.push_back("Code");
+    JsonUpdater updater(m_ecdb, *testClass, propNames, nullptr);
+    EXPECT_TRUE(updater.IsValid()) << testClass->GetFullName() << " with prop name list";
+    }
+
+    {
+    bvector<Utf8CP> propNames;
+    propNames.push_back("code");
+    JsonUpdater updater(m_ecdb, *testClass, propNames, nullptr);
+    EXPECT_TRUE(updater.IsValid()) << testClass->GetFullName() << " with camel-cased prop name list";
+    }
+
+    ECClassCP emptyClass = m_ecdb.Schemas().GetClass("TestSchema", "Empty");
+    EXPECT_TRUE(emptyClass != nullptr);
+
+    {
+    JsonUpdater updater(m_ecdb, *emptyClass, nullptr);
+    EXPECT_FALSE(updater.IsValid()) << emptyClass->GetFullName();
+    }
+
+    ECClassCP lastModClass = m_ecdb.Schemas().GetClass("TestSchema", "ClassWithOnlyLastModProp");
+    ASSERT_TRUE(lastModClass != nullptr);
+
+    {
+    JsonUpdater updater(m_ecdb, *lastModClass, nullptr);
+    EXPECT_FALSE(updater.IsValid()) << "Class with single property which is readonly. Default options";
+
+    JsonUpdater updater2(m_ecdb, *lastModClass, nullptr, JsonUpdater::Options(JsonUpdater::ReadonlyPropertiesOption::Ignore));
+    EXPECT_FALSE(updater2.IsValid()) << "Class with single property which is readonly. " << ENUM_TOSTRING(JsonUpdater::ReadonlyPropertiesOption::Ignore);
+
+    JsonUpdater updater3(m_ecdb, *lastModClass, nullptr, JsonUpdater::Options(JsonUpdater::ReadonlyPropertiesOption::Update));
+    EXPECT_TRUE(updater3.IsValid()) << "Class with single property which is readonly. "<< ENUM_TOSTRING(JsonUpdater::ReadonlyPropertiesOption::Update);
+    }
+
+    {
+    bvector<Utf8CP> propNames;
+    propNames.push_back("LastMod");
+    JsonUpdater updater(m_ecdb, *lastModClass, propNames, nullptr);
+    EXPECT_FALSE(updater.IsValid()) << lastModClass->GetFullName() << " with {'LastMod'}";
+    }
+
+    ECClassCP fkRelClass = m_ecdb.Schemas().GetClass("TestSchema", "FkRel");
+    ASSERT_TRUE(fkRelClass != nullptr);
+
+    {
+    JsonUpdater updater(m_ecdb, *fkRelClass, nullptr);
+    EXPECT_FALSE(updater.IsValid()) << fkRelClass->GetFullName();
+
+    JsonUpdater updater2(m_ecdb, *lastModClass, nullptr, JsonUpdater::Options(JsonUpdater::ReadonlyPropertiesOption::Ignore));
+    EXPECT_FALSE(updater2.IsValid()) << "Property list with single property which is readonly. " << ENUM_TOSTRING(JsonUpdater::ReadonlyPropertiesOption::Ignore);
+
+    JsonUpdater updater3(m_ecdb, *lastModClass, nullptr, JsonUpdater::Options(JsonUpdater::ReadonlyPropertiesOption::Update));
+    EXPECT_TRUE(updater3.IsValid()) << "Property list with single property which is readonly. " << ENUM_TOSTRING(JsonUpdater::ReadonlyPropertiesOption::Update);
+    }
+
+    {
+    bvector<Utf8CP> propNames;
+    propNames.push_back("SourceECInstanceId");
+    JsonUpdater updater(m_ecdb, *fkRelClass, propNames, nullptr);
+    EXPECT_FALSE(updater.IsValid()) << fkRelClass->GetFullName() << " with {'SourceECInstanceId'}";
+    }
+
+    ECClassCP linkTableRelClass = m_ecdb.Schemas().GetClass("TestSchema", "LinkTableRel");
+    ASSERT_TRUE(linkTableRelClass != nullptr);
+
+    {
+    JsonUpdater updater(m_ecdb, *linkTableRelClass, nullptr);
+    EXPECT_TRUE(updater.IsValid()) << linkTableRelClass->GetFullName();
+    }
+
+    {
+    bvector<Utf8CP> propNames;
+    propNames.push_back("Order");
+    JsonUpdater updater(m_ecdb, *linkTableRelClass, propNames, nullptr);
+    EXPECT_TRUE(updater.IsValid()) << linkTableRelClass->GetFullName() << " with {'Order'}";
+    }
+
+    {
+    bvector<Utf8CP> propNames;
+    propNames.push_back("Something");
+    JsonUpdater updater(m_ecdb, *linkTableRelClass, propNames, nullptr);
+    EXPECT_TRUE(updater.IsValid()) << linkTableRelClass->GetFullName() << " with {'Something'}";
+    }
+
+    {
+    bvector<Utf8CP> propNames;
+    propNames.push_back("Something");
+    propNames.push_back("Order");
+    JsonUpdater updater(m_ecdb, *linkTableRelClass, propNames, nullptr);
+    EXPECT_TRUE(updater.IsValid()) << linkTableRelClass->GetFullName() << " with {'Something', 'Order'}";
+    }
+
+    {
+    bvector<Utf8CP> propNames;
+    propNames.push_back("Order");
+    propNames.push_back("SourceECInstanceId");
+    JsonUpdater updater(m_ecdb, *linkTableRelClass, propNames, nullptr);
+    EXPECT_FALSE(updater.IsValid()) << linkTableRelClass->GetFullName() << " with {'Order','SourceECInstanceId'}";
+    }
+
+    {
+    bvector<Utf8CP> propNames;
+    propNames.push_back("SourceECInstanceId");
+    JsonUpdater updater(m_ecdb, *linkTableRelClass, propNames, nullptr);
+    EXPECT_FALSE(updater.IsValid()) << linkTableRelClass->GetFullName() << " with {'SourceECInstanceId'}";
+    }
+
+    {
+    bvector<Utf8CP> propNames;
+    propNames.push_back("SourceECClassId");
+    JsonUpdater updater(m_ecdb, *linkTableRelClass, propNames, nullptr);
+    EXPECT_FALSE(updater.IsValid()) << linkTableRelClass->GetFullName() << " with {'SourceECClassId'}";
+    }
+
+    {
+    bvector<Utf8CP> propNames;
+    propNames.push_back("TargetECInstanceId");
+    JsonUpdater updater(m_ecdb, *linkTableRelClass, propNames, nullptr);
+    EXPECT_FALSE(updater.IsValid()) << linkTableRelClass->GetFullName() << " with {'TargetECInstanceId'}";
+    }
+
+    {
+    bvector<Utf8CP> propNames;
+    propNames.push_back("TargetECClassId");
+    JsonUpdater updater(m_ecdb, *linkTableRelClass, propNames, nullptr);
+    EXPECT_FALSE(updater.IsValid()) << linkTableRelClass->GetFullName() << " with {'TargetECClassId'}";
+    }
+
+    }
+
+//---------------------------------------------------------------------------------------
+// @bsimethod
+//+---------------+---------------+---------------+---------------+---------------+------
+TEST_F(JsonUpdaterTests, Options)
+    {
+    ASSERT_EQ(BentleyStatus::SUCCESS, SetupECDb("jsonupdater_options.ecdb", SchemaItem(R"xml(<?xml version="1.0" encoding="utf-8" ?>
+                                                    <ECSchema schemaName="TestSchema" alias="ts" version="1.0" xmlns="http://www.bentley.com/schemas/Bentley.ECXML.3.1">
+                                                        <ECSchemaReference name="CoreCustomAttributes" version="01.00" alias="CoreCA" />
+                                                        <ECEntityClass typeName="NoReadonlyProps" >
+                                                            <ECProperty propertyName="Code" typeName="int" />
+                                                        </ECEntityClass>
+                                                        <ECEntityClass typeName="ReadonlyProps" >
+                                                            <ECCustomAttributes>
+                                                                <ClassHasCurrentTimeStampProperty xmlns="CoreCustomAttributes.01.00">
+                                                                    <PropertyName>LastMod</PropertyName>
+                                                                </ClassHasCurrentTimeStampProperty>
+                                                            </ECCustomAttributes>                                                            
+                                                            <ECProperty propertyName="LastMod" typeName="dateTime" readOnly="True" />
+                                                            <ECProperty propertyName="ReadonlyProp" typeName="int" readOnly="True" />
+                                                            <ECProperty propertyName="WritableProp" typeName="int" />
+                                                        </ECEntityClass>
+                                                    </ECSchema>)xml")));
+
+    ECClassCP noReadonlyPropsClass = m_ecdb.Schemas().GetClass("TestSchema", "NoReadonlyProps");
+    ASSERT_TRUE(noReadonlyPropsClass != nullptr);
+    ECClassCP readonlyPropsClass = m_ecdb.Schemas().GetClass("TestSchema", "ReadonlyProps");
+    ASSERT_TRUE(readonlyPropsClass != nullptr);
+
+    ECInstanceKey noReadonlyPropsKey, readonlyPropsKey;
+    ASSERT_EQ(BE_SQLITE_DONE, GetHelper().ExecuteInsertECSql(noReadonlyPropsKey, "INSERT INTO ts.NoReadonlyProps(Code) VALUES(1000)"));
+    ASSERT_EQ(BE_SQLITE_DONE, GetHelper().ExecuteInsertECSql(readonlyPropsKey, "INSERT INTO ts.ReadonlyProps(ReadonlyProp,WritableProp) VALUES(1000,1000)"));
+
+    std::vector<JsonUpdater::Options> testOptions
+        {
+        JsonUpdater::Options(),
+        JsonUpdater::Options(JsonUpdater::SystemPropertiesOption::Fail, JsonUpdater::ReadonlyPropertiesOption::Fail),
+        JsonUpdater::Options(JsonUpdater::SystemPropertiesOption::Fail, JsonUpdater::ReadonlyPropertiesOption::Ignore),
+        JsonUpdater::Options(JsonUpdater::SystemPropertiesOption::Fail, JsonUpdater::ReadonlyPropertiesOption::Update),
+        JsonUpdater::Options(JsonUpdater::SystemPropertiesOption::Ignore, JsonUpdater::ReadonlyPropertiesOption::Fail),
+        JsonUpdater::Options(JsonUpdater::SystemPropertiesOption::Ignore, JsonUpdater::ReadonlyPropertiesOption::Ignore),
+        JsonUpdater::Options(JsonUpdater::SystemPropertiesOption::Ignore, JsonUpdater::ReadonlyPropertiesOption::Update),
+        };
+
+    for (JsonUpdater::Options const& options : testOptions)
+        {
+        ASSERT_TRUE(options.IsValid()) << ToString(options);
+        }
+
+    {
+    ScopedDisableFailOnAssertion disableFailOnAssertion;
+    JsonUpdater::Options invalidOptions = JsonUpdater::Options(JsonUpdater::ReadonlyPropertiesOption::Fail, "ReadonlyPropertiesAreUpdatable");
+    ASSERT_FALSE(invalidOptions.IsValid()) << ToString(invalidOptions);
+    testOptions.push_back(invalidOptions);
+
+    invalidOptions = JsonUpdater::Options(JsonUpdater::ReadonlyPropertiesOption::Ignore, "ReadonlyPropertiesAreUpdatable");
+    ASSERT_FALSE(invalidOptions.IsValid()) << ToString(invalidOptions);
+    testOptions.push_back(invalidOptions);
+
+    invalidOptions = JsonUpdater::Options(JsonUpdater::ReadonlyPropertiesOption::Update, "ReadonlyPropertiesAreUpdatable");
+    ASSERT_FALSE(invalidOptions.IsValid()) << ToString(invalidOptions);
+    testOptions.push_back(invalidOptions);
+    }
+
+    std::vector<Utf8String> testJsons {R"json({"Code" : 2000})json",
+        R"json({"className" : "TestSchema.NoReadonlyProps", "Code" : 2000})json",
+        Utf8PrintfString(R"json({"id" : "%s", "Code" : 2000})json", noReadonlyPropsKey.GetInstanceId().ToHexStr().c_str()),
+        Utf8PrintfString(R"json({"id" : "%s", "className" : "TestSchema.NoReadonlyProps", "Code" : 2000})json", noReadonlyPropsKey.GetInstanceId().ToHexStr().c_str())};
+
+    for (JsonUpdater::Options const& options : testOptions)
+        {
+        JsonUpdater noReadonlyPropsClassUpdater(m_ecdb, *noReadonlyPropsClass, nullptr, options);
+        ASSERT_EQ(options.IsValid(), noReadonlyPropsClassUpdater.IsValid());
+        if (!options.IsValid())
+            continue;
+
+        for (Utf8StringCR testJson : testJsons)
+            {
+            Json::Value json;
+            ASSERT_TRUE(Json::Reader::Parse(testJson, json)) << testJson;
+
+            DbResult expectedRes = BE_SQLITE_OK;
+            if (options.GetSystemPropertiesOption() == JsonUpdater::SystemPropertiesOption::Fail && (json.isMember(ECJsonUtilities::json_className()) || json.isMember(ECJsonUtilities::json_id())))
+                expectedRes = BE_SQLITE_ERROR;
+
+            Savepoint sp(m_ecdb, "sp");
+            ASSERT_EQ(expectedRes, noReadonlyPropsClassUpdater.Update(noReadonlyPropsKey.GetInstanceId(), json)) << ToString(options) << " JSON: " << json.ToString();
+
+            if (expectedRes == BE_SQLITE_OK)
+                {
+                ECSqlStatement stmt;
+                ASSERT_EQ(ECSqlStatus::Success, stmt.Prepare(m_ecdb, "SELECT Code FROM ts.NoReadonlyProps WHERE ECInstanceId=?"));
+                ASSERT_EQ(ECSqlStatus::Success, stmt.BindId(1, noReadonlyPropsKey.GetInstanceId()));
+                ASSERT_EQ(BE_SQLITE_ROW, stmt.Step()) << ToString(options);
+                ASSERT_EQ(2000, stmt.GetValueInt(0)) << ToString(options);
+                }
+
+            ASSERT_EQ(BE_SQLITE_OK, sp.Cancel());
+            }
+        }
+
+    DateTime dtInJson(DateTime::Kind::Unspecified, 2000, 5, 5, 13, 55);
+    uint64_t jdInJson;
+    ASSERT_EQ(SUCCESS, dtInJson.ToJulianDay(jdInJson));
+
+    Utf8String dtInJsonStr = dtInJson.ToString();
+
+    testJsons = {Utf8PrintfString(R"json({"LastMod" : "%s", "ReadonlyProp" : 2000, "WritableProp" : 2000})json", dtInJsonStr.c_str()),
+        Utf8PrintfString(R"json({"id" : "%s", "LastMod" : "%s", "ReadonlyProp" : 2000, "WritableProp" : 2000})json",readonlyPropsKey.GetInstanceId().ToHexStr().c_str(), dtInJsonStr.c_str()),
+        Utf8PrintfString(R"json({"className" : "TestSchema.ReadonlyProps", "LastMod" : "%s", "ReadonlyProp" : 2000, "WritableProp" : 2000})json", dtInJsonStr.c_str()),
+        Utf8PrintfString(R"json({"id" : "%s", "className" : "TestSchema.ReadonlyProps", "LastMod" : "%s", "ReadonlyProp" : 2000, "WritableProp" : 2000})json",readonlyPropsKey.GetInstanceId().ToHexStr().c_str(), dtInJsonStr.c_str())};
+
+    for (JsonUpdater::Options const& options : testOptions)
+        {
+        JsonUpdater readonlyPropsClassUpdater(m_ecdb, *readonlyPropsClass, nullptr, options);
+
+        if (!options.IsValid())
+            {
+            EXPECT_FALSE(readonlyPropsClassUpdater.IsValid()) << "Invalid options: " << ToString(options);
+            continue;
+            }
+
+        if (options.GetReadonlyPropertiesOption() == JsonUpdater::ReadonlyPropertiesOption::Fail)
+            {
+            EXPECT_FALSE(readonlyPropsClassUpdater.IsValid()) << ToString(options);
+            continue;
+            }
+
+        EXPECT_TRUE(readonlyPropsClassUpdater.IsValid()) << ToString(options);
+
+        for (Utf8StringCR testJson : testJsons)
+            {
+            Json::Value json;
+            ASSERT_TRUE(Json::Reader::Parse(testJson, json)) << testJson;
+
+            DbResult expectedRes = BE_SQLITE_OK;
+            if (options.GetSystemPropertiesOption() == JsonUpdater::SystemPropertiesOption::Fail && (json.isMember(ECJsonUtilities::json_className()) || json.isMember(ECJsonUtilities::json_id())))
+                expectedRes = BE_SQLITE_ERROR;
+
+            Savepoint sp(m_ecdb, "sp");
+            ASSERT_EQ(expectedRes, readonlyPropsClassUpdater.Update(readonlyPropsKey.GetInstanceId(), json)) << ToString(options) << " JSON: " << json.ToString();
+
+            if (expectedRes == BE_SQLITE_OK)
+                {
+                ECSqlStatement stmt;
+                ASSERT_EQ(ECSqlStatus::Success, stmt.Prepare(m_ecdb, "SELECT LastMod,ReadonlyProp,WritableProp FROM ts.ReadonlyProps WHERE ECInstanceId=?"));
+                ASSERT_EQ(ECSqlStatus::Success, stmt.BindId(1, readonlyPropsKey.GetInstanceId()));
+                ASSERT_EQ(BE_SQLITE_ROW, stmt.Step()) << ToString(options);
+
+                DateTime actualLastMod = stmt.GetValueDateTime(0);
+                uint64_t actualLastModJd;
+                ASSERT_EQ(SUCCESS, actualLastMod.ToJulianDay(actualLastModJd));
+
+                if (options.GetReadonlyPropertiesOption() == JsonUpdater::ReadonlyPropertiesOption::Ignore)
+                    {
+                    ASSERT_LT(jdInJson, actualLastModJd) << "LastMod prop is not modified by the updater, so the last mod trigger does it." << ToString(options);
+                    ASSERT_EQ(1000, stmt.GetValueInt(1)) << "Readonly prop is expected to be unmodified for " << ToString(options);
+                    }
+                else
+                    {
+                    ASSERT_EQ(dtInJson, actualLastMod) << "Readonly prop is expected to be modified for " << ToString(options);
+                    ASSERT_EQ(2000, stmt.GetValueInt(1)) << "Readonly prop is expected to be modified for " << ToString(options);
+                    }
+
+                ASSERT_EQ(2000, stmt.GetValueInt(2)) << "Writable prop is expected to be modified for any option. Actual option: " << ToString(options);
+                }
+
+            ASSERT_EQ(BE_SQLITE_OK, sp.Cancel());
+            }
+        }
+    }
+
+//---------------------------------------------------------------------------------------
+// @bsimethod
+//+---------------+---------------+---------------+---------------+---------------+------
+TEST_F(JsonUpdaterTests, UpdateNavPropAndFkRelationship)
+    {
+    ASSERT_EQ(BentleyStatus::SUCCESS, SetupECDb("jsonupdater_rels.ecdb", SchemaItem(R"xml(<?xml version="1.0" encoding="utf-8" ?>
+                                                    <ECSchema schemaName="TestSchema" alias="ts" version="1.0" xmlns="http://www.bentley.com/schemas/Bentley.ECXML.3.1">
+                                                        <ECEntityClass typeName="Parent" >
+                                                            <ECProperty propertyName="Code" typeName="int" />
+                                                        </ECEntityClass>
+                                                        <ECEntityClass typeName="Child" >
+                                                            <ECProperty propertyName="Name" typeName="string" />
+                                                            <ECNavigationProperty propertyName="Parent" relationshipName="FkRel" direction="Backward" />
+                                                        </ECEntityClass>
+                                                        <ECRelationshipClass typeName="FkRel" strength="referencing" modifier="None">
+                                                            <Source multiplicity="(0..1)" roleLabel="has" polymorphic="False"><Class class="Parent"/></Source>
+                                                            <Target multiplicity="(0..*)" roleLabel="referenced by" polymorphic="False"><Class class="Child"/></Target>
+                                                        </ECRelationshipClass>
+                                                    </ECSchema>)xml")));
+
+    ECClassCP childClass = m_ecdb.Schemas().GetClass("TestSchema", "Child");
+    ASSERT_TRUE(childClass != nullptr);
+    ECClassCP fkRelClass = m_ecdb.Schemas().GetClass("TestSchema", "FkRel");
+    ASSERT_TRUE(fkRelClass != nullptr);
+
+
+    ECInstanceKey parent1Key, parent2Key, child1Key, child2Key;
+    ASSERT_EQ(BE_SQLITE_DONE, GetHelper().ExecuteInsertECSql(parent1Key, "INSERT INTO ts.Parent(Code) VALUES('Parent-1')"));
+    ASSERT_EQ(BE_SQLITE_DONE, GetHelper().ExecuteInsertECSql(parent2Key, "INSERT INTO ts.Parent(Code) VALUES('Parent-2')"));
+    ASSERT_EQ(BE_SQLITE_DONE, GetHelper().ExecuteInsertECSql(child1Key, Utf8PrintfString("INSERT INTO ts.Child(Name,Parent.Id,Parent.RelECClassId) VALUES('Child-1',%s,%s)", parent1Key.GetInstanceId().ToHexStr().c_str(), fkRelClass->GetId().ToHexStr().c_str()).c_str()));
+    ASSERT_EQ(BE_SQLITE_DONE, GetHelper().ExecuteInsertECSql(child2Key, Utf8PrintfString("INSERT INTO ts.Child(Name,Parent.Id,Parent.RelECClassId) VALUES('Child-2',%s,%s)", parent1Key.GetInstanceId().ToHexStr().c_str(), fkRelClass->GetId().ToHexStr().c_str()).c_str()));
+
+    JsonUpdater fkRelUpdater(m_ecdb, *fkRelClass, nullptr);
+    ASSERT_FALSE(fkRelUpdater.IsValid()) << "FK relationships are never updatable - already on ECSQL level";
+
+    //Update nav prop
+    auto validateNavProp = [] (ECDbCR ecdb, ECInstanceId id, JsonValueCR newJson)
+        {
+        ECSqlStatement stmt;
+        ASSERT_EQ(ECSqlStatus::Success, stmt.Prepare(ecdb, "SELECT Parent.Id, Parent.RelECClassId FROM ts.Child WHERE ECInstanceId=?"));
+        ASSERT_EQ(ECSqlStatus::Success, stmt.BindId(1, id));
+        ASSERT_EQ(BE_SQLITE_ROW, stmt.Step()) << "Id: " << id.ToString().c_str();
+
+        if (newJson.size() == 0 || !newJson.isMember("parent"))
+            {
+            ASSERT_TRUE(stmt.IsValueNull(0)) << "JsonUpdater initialized with class -> all missing members are nulled out | " << newJson.ToString();
+            ASSERT_TRUE(stmt.IsValueNull(1)) << "JsonUpdater initialized with class -> all missing members are nulled out | " << newJson.ToString();
+            return;
+            }
+
+        JsonValueCR navPropJson = newJson["parent"];
+        if (navPropJson.isNull())
+            {
+            ASSERT_TRUE(stmt.IsValueNull(0)) << "Parent set to null in JSON -> UPDATE must null it out | " << newJson.ToString();
+            ASSERT_TRUE(stmt.IsValueNull(1)) << "Parent set to null in JSON -> UPDATE must null it out | " << newJson.ToString();
+            return;
+            }
+
+        if (navPropJson.isMember(ECJsonUtilities::json_navId()))
+            {
+            JsonValueCR navIdJson = navPropJson[ECJsonUtilities::json_navId()];
+            if (navIdJson.isNull())
+                ASSERT_TRUE(stmt.IsValueNull(0)) << "Parent.Id set to null in JSON -> UPDATE must null it out | " << newJson.ToString();
+            else
+                ASSERT_STREQ(navIdJson.asCString(), stmt.GetValueId<ECInstanceId>(0).ToHexStr().c_str()) << "Parent.Id | " << newJson.ToString();
+
+            if (navPropJson.isMember(ECJsonUtilities::json_navRelClassName()))
+                {
+                JsonValueCR navRelClassNameJson = navPropJson[ECJsonUtilities::json_navRelClassName()];
+                if (navRelClassNameJson.isNull())
+                    ASSERT_TRUE(stmt.IsValueNull(1)) << "Parent.RelECClassId set to null in JSON -> UPDATE nulls out RelClassId it out | " << newJson.ToString();
+                else
+                    {
+                    ECClassId expectedRelClassId = ECJsonUtilities::GetClassIdFromClassNameJson(navRelClassNameJson, ecdb.GetClassLocater());
+                    ASSERT_EQ(expectedRelClassId, stmt.GetValueId<ECClassId>(1)) << "Parent.RelECClassId | " << newJson.ToString();
+                    }
+                }
+            else
+                ASSERT_TRUE(stmt.IsValueNull(1)) << "Parent.RelECClassId missing JSON -> UPDATE nulls it out | " << newJson.ToString();
+            }
+        else
+            {
+            ASSERT_TRUE(stmt.IsValueNull(0)) << "Parent.Id missing JSON -> UPDATE nulls it out | " << newJson.ToString();
+            ASSERT_TRUE(stmt.IsValueNull(1)) << "Parent.Id is null -> RelClassId returned is null too | " << newJson.ToString();
+            }
+
+        };
+
+    bvector<Utf8CP> propsToUpdate;
+    propsToUpdate.push_back("Parent");
+    JsonUpdater navPropUpdater(m_ecdb, *childClass, propsToUpdate, nullptr);
+    ASSERT_TRUE(navPropUpdater.IsValid());
+
+    Savepoint sp(m_ecdb, "sp", false);
+
+    Utf8String jsonStr;
+    Json::Value json;
+    rapidjson::Document rapidJson;
+
+    std::map<Utf8String, DbResult> testJsons {
+    /*        {Utf8PrintfString(R"json({ "parent" : { "id" : "%s", "relClassName" : "TestSchema.FkRel" } })json", parent2Key.GetInstanceId().ToHexStr().c_str()), BE_SQLITE_OK},
+            {Utf8PrintfString(R"json({ "parent" : { "id" : "%s", "relClassName" : null} })json", parent2Key.GetInstanceId().ToHexStr().c_str()), BE_SQLITE_OK},
+            {Utf8PrintfString(R"json({ "parent" : { "id" : "%s" } })json", parent2Key.GetInstanceId().ToHexStr().c_str()), BE_SQLITE_OK},
+            {R"json({ "parent" : { "id" : null } })json", BE_SQLITE_OK},
+            {R"json({ "parent" : null })json", BE_SQLITE_OK},
+            {R"json({ "name" : "Child-1", "parent" : { "id" : null } })json", BE_SQLITE_ERROR},
+            {R"json({ "name" : "Child-1" })json", BE_SQLITE_ERROR},
+            {"{}", BE_SQLITE_ERROR},
+            {"null", BE_SQLITE_ERROR},
+            {R"json({ "parent" : {} })json", BE_SQLITE_OK},*/
+            {R"json({ "parent" : { "relClassName" : "TestSchema.FkRel"} })json", BE_SQLITE_OK},
+        };
+
+    for (std::pair<Utf8String, DbResult> testItem : testJsons)
+        {
+        Utf8StringCR jsonStr = testItem.first;
+        DbResult expectedResult = testItem.second;
+
+        Json::Value json;
+        ASSERT_TRUE(Json::Reader::Parse(jsonStr, json)) << jsonStr.c_str();
+
+        Savepoint sp(m_ecdb, "sp");
+        ASSERT_EQ(expectedResult, navPropUpdater.Update(child1Key.GetInstanceId(), json)) << jsonStr.c_str();
+        if (expectedResult != BE_SQLITE_OK)
+            {
+            sp.Cancel();
+            continue;
+            }
+
+        validateNavProp(m_ecdb, child1Key.GetInstanceId(), json);
+        /*ASSERT_EQ(BE_SQLITE_OK, sp.Cancel());
+
+        rapidjson::Document rapidJson;
+        ASSERT_FALSE(rapidJson.Parse<0>(jsonStr.c_str()).HasParseError()) << jsonStr.c_str();
+
+        ASSERT_EQ(BE_SQLITE_OK, sp.Begin());
+        ASSERT_EQ(BE_SQLITE_OK, navPropUpdater.Update(child1Key.GetInstanceId(), rapidJson)) << jsonStr.c_str();
+        validateNavProp(m_ecdb, child1Key.GetInstanceId(), json);
+        ASSERT_EQ(BE_SQLITE_OK, sp.Cancel());*/
+        }
+    }
+
+//---------------------------------------------------------------------------------------
+// @bsimethod
+//+---------------+---------------+---------------+---------------+---------------+------
+TEST_F(JsonUpdaterTests, UpdateLinkTableRelationship)
+    {
+    ASSERT_EQ(BentleyStatus::SUCCESS, SetupECDb("jsonupdater_rels.ecdb", SchemaItem(R"xml(<?xml version="1.0" encoding="utf-8" ?>
+                                                    <ECSchema schemaName="TestSchema" alias="ts" version="1.0" xmlns="http://www.bentley.com/schemas/Bentley.ECXML.3.1">
+                                                        <ECEntityClass typeName="Parent" >
+                                                            <ECProperty propertyName="Code" typeName="int" />
+                                                        </ECEntityClass>
+                                                        <ECEntityClass typeName="Child" >
+                                                            <ECProperty propertyName="Name" typeName="string" />
+                                                        </ECEntityClass>
+                                                        <ECRelationshipClass typeName="LinkTableRel" strength="referencing" modifier="None">
+                                                            <ECProperty propertyName="Order" typeName="int" />
+                                                            <ECProperty propertyName="Something" typeName="string" />
+                                                            <Source multiplicity="(0..*)" roleLabel="has" polymorphic="False"><Class class="Parent"/></Source>
+                                                            <Target multiplicity="(0..*)" roleLabel="referenced by" polymorphic="False"><Class class="Child"/></Target>
+                                                        </ECRelationshipClass>
+                                                    </ECSchema>)xml")));
+
+    ECClassCP relClass = m_ecdb.Schemas().GetClass("TestSchema", "LinkTableRel");
+    ASSERT_TRUE(relClass != nullptr);
+
+    ECClassId childClassId = m_ecdb.Schemas().GetClassId("TestSchema", "Child");
+    ASSERT_TRUE(childClassId.IsValid());
+
+    ECInstanceKey parent1Key, parent2Key, child1Key, child2Key, linkTableRelKey;
+    ASSERT_EQ(BE_SQLITE_DONE, GetHelper().ExecuteInsertECSql(parent1Key, "INSERT INTO ts.Parent(Code) VALUES('Parent-1')"));
+    ASSERT_EQ(BE_SQLITE_DONE, GetHelper().ExecuteInsertECSql(parent2Key, "INSERT INTO ts.Parent(Code) VALUES('Parent-2')"));
+    ASSERT_EQ(BE_SQLITE_DONE, GetHelper().ExecuteInsertECSql(child1Key, "INSERT INTO ts.Child(Name) VALUES('Child-1')"));
+    ASSERT_EQ(BE_SQLITE_DONE, GetHelper().ExecuteInsertECSql(child2Key, "INSERT INTO ts.Child(Name) VALUES('Child-2')"));
+    ASSERT_EQ(BE_SQLITE_DONE, GetHelper().ExecuteInsertECSql(linkTableRelKey, Utf8PrintfString("INSERT INTO ts.LinkTableRel(SourceECInstanceId,SourceECClassId,TargetECInstanceId,TargetECClassId,[Order],Something) VALUES(%s,%s,%s,%s,10,'what?')",
+                                                                                               parent1Key.GetInstanceId().ToHexStr().c_str(), parent1Key.GetClassId().ToHexStr().c_str(),
+                                                                                               child1Key.GetInstanceId().ToHexStr().c_str(), child1Key.GetClassId().ToHexStr().c_str()).c_str()));
+
+
+
+    auto validate = [] (ECDbCR ecdb, ECInstanceId relId, JsonValueCR expectedPropJson)
+        {
+        ECSqlStatement stmt;
+        ASSERT_EQ(ECSqlStatus::Success, stmt.Prepare(ecdb, "SELECT [Order], Something FROM ts.LinkTableRel WHERE ECInstanceId=?"));
+        ASSERT_EQ(ECSqlStatus::Success, stmt.BindId(1, relId));
+        ASSERT_EQ(BE_SQLITE_ROW, stmt.Step()) << "Id: " << relId.ToString().c_str();
+
+        if (expectedPropJson.isNull() || expectedPropJson.size() == 0)
+            {
+            ASSERT_TRUE(stmt.IsValueNull(0)) << expectedPropJson.ToString().c_str();
+            ASSERT_TRUE(stmt.IsValueNull(1)) << expectedPropJson.ToString().c_str();
+            return;
+            }
+
+        if (expectedPropJson.isMember("order") && !expectedPropJson["order"].isNull())
+            ASSERT_EQ(expectedPropJson["order"].asInt(), stmt.GetValueInt(0)) << expectedPropJson.ToString().c_str();
+        else
+            ASSERT_TRUE(stmt.IsValueNull(0)) << "Order | " << expectedPropJson.ToString().c_str();
+
+        if (expectedPropJson.isMember("something") && !expectedPropJson["something"].isNull())
+            ASSERT_STREQ(expectedPropJson["something"].asCString(), stmt.GetValueText(1)) << expectedPropJson.ToString().c_str();
+        else
+            ASSERT_TRUE(stmt.IsValueNull(1)) << "Something | " << expectedPropJson.ToString().c_str();
+        };
+
+    JsonUpdater updater(m_ecdb, *relClass, nullptr);
+    ASSERT_TRUE(updater.IsValid());
+
+    Savepoint sp(m_ecdb, "sp", false);
+
+    Utf8String jsonStr;
+    Json::Value json;
+    rapidjson::Document rapidJson;
+    std::map<Utf8CP, DbResult> testData {
+            {R"json({ "order" : 11 })json", BE_SQLITE_OK},
+            {R"json({ "order" : null })json", BE_SQLITE_OK},
+            {R"json({ "something" : "that" })json", BE_SQLITE_OK},
+            {R"json({ "order" : 100, "something" : "that" })json", BE_SQLITE_OK},
+            {R"json({ "order" : 100, "something" : null })json", BE_SQLITE_OK},
+            {R"json({ "order" : null, "something" : "this" })json", BE_SQLITE_OK},
+            {"{}", BE_SQLITE_ERROR},
+            {"null", BE_SQLITE_ERROR},
+        };
+    for (std::pair<Utf8CP, DbResult> const& kvPair : testData)
+        {
+        Utf8CP jsonStr = kvPair.first;
+        Json::Value json;
+        ASSERT_TRUE(Json::Reader::Parse(jsonStr, json)) << jsonStr;
+
+        Savepoint sp(m_ecdb, "sp");
+
+        const DbResult expectedRes = kvPair.second;
+        ASSERT_EQ(expectedRes, updater.Update(linkTableRelKey.GetInstanceId(), json)) << "JSON: " << jsonStr;
+        if (expectedRes != BE_SQLITE_OK)
+            {
+            ASSERT_EQ(BE_SQLITE_OK, sp.Cancel());
+            continue;
+            }
+
+        validate(m_ecdb, linkTableRelKey.GetInstanceId(), json);
+        ASSERT_EQ(BE_SQLITE_OK, sp.Cancel());
+
+        rapidjson::Document rapidJson;
+        ASSERT_FALSE(rapidJson.Parse<0>(jsonStr).HasParseError()) << jsonStr;
+
+        ASSERT_EQ(BE_SQLITE_OK, sp.Begin());
+        ASSERT_EQ(expectedRes, updater.Update(linkTableRelKey.GetInstanceId(), rapidJson)) << "JSON: " << jsonStr;
+        if (expectedRes != BE_SQLITE_OK)
+            {
+            ASSERT_EQ(BE_SQLITE_OK, sp.Cancel());
+            continue;
+            }
+
+        validate(m_ecdb, linkTableRelKey.GetInstanceId(), json);
+        ASSERT_EQ(BE_SQLITE_OK, sp.Cancel());
+        }
+    }
+
+//---------------------------------------------------------------------------------------
+// @bsimethod
+//+---------------+---------------+---------------+---------------+---------------+------
+TEST_F(JsonUpdaterTests, UpdateRelationshipProperty)
+    {
+    ASSERT_EQ(BentleyStatus::SUCCESS, SetupECDb("updaterelationshipprop.ecdb", SchemaItem("<?xml version='1.0' encoding='utf-8'?>"
+                                                            "<ECSchema schemaName='test' nameSpacePrefix='ts' version='1.0' xmlns='http://www.bentley.com/schemas/Bentley.ECXML.3.0'>"
+                                                            "    <ECEntityClass typeName='A' >"
+                                                            "        <ECProperty propertyName='P1' typeName='int' />"
+                                                            "    </ECEntityClass>"
+                                                            "    <ECRelationshipClass typeName='AHasA' strength='referencing' modifier='Sealed'>"
+                                                            "        <ECProperty propertyName='Name' typeName='string' />"
+                                                            "        <Source cardinality='(0,N)' polymorphic='False'><Class class='A'/></Source>"
+                                                            "        <Target cardinality='(0,N)' polymorphic='False'><Class class='A'/></Target>"
+                                                            "    </ECRelationshipClass>"
+                                                            "</ECSchema>")));
+
+
+    ECSqlStatement stmt;
+    ASSERT_EQ(ECSqlStatus::Success, stmt.Prepare(m_ecdb, "INSERT INTO ts.A (P1) VALUES(?)"));
+
+
+    ASSERT_EQ(ECSqlStatus::Success, stmt.BindInt(1, 111));
+    ECInstanceKey sourceKey;
+    ASSERT_EQ(BE_SQLITE_DONE, stmt.Step(sourceKey));
+    ECInstanceId sourceInstanceId = sourceKey.GetInstanceId();
+
+    stmt.Reset();
+    stmt.ClearBindings();
+
+    ASSERT_EQ(ECSqlStatus::Success, stmt.BindInt(1, 222));
+    ECInstanceKey targetKey;
+    ASSERT_EQ(BE_SQLITE_DONE, stmt.Step(targetKey));
+    ECInstanceId targetInstanceId = targetKey.GetInstanceId();
+
+    stmt.Finalize();
+
+    ASSERT_EQ(ECSqlStatus::Success, stmt.Prepare(m_ecdb, "INSERT INTO ts.AHasA (SourceECInstanceId, TargetECInstanceId, Name) VALUES(?,?,'good morning')"));
+
+    ASSERT_EQ(ECSqlStatus::Success, stmt.BindId(1, sourceInstanceId));
+    ASSERT_EQ(ECSqlStatus::Success, stmt.BindId(2, targetInstanceId));
+
+    ECInstanceKey relKey;
+    ASSERT_EQ(BE_SQLITE_DONE, stmt.Step(relKey));
+    ECInstanceId relInstanceId = relKey.GetInstanceId();
+
+    ECClassCP relClass = m_ecdb.Schemas().GetClass("test", "AHasA");
+    ASSERT_TRUE(relClass != nullptr);
+    JsonReader reader(m_ecdb, *relClass);
+    Json::Value relationshipJson;
+    ASSERT_EQ(SUCCESS, reader.Read(relationshipJson, relInstanceId));
+    ASSERT_STREQ("good morning", relationshipJson["Name"].asCString()) << relationshipJson.ToString().c_str();
+
+    // Update relationship properties
+    JsonUpdater updater(m_ecdb, *relClass, nullptr);
+    ASSERT_TRUE(updater.IsValid());
+
+    /*
+    * Update relationship properties via Json::Value API
+    */
+    Utf8CP expectedVal = "good afternoon";
+    relationshipJson.clear();
+    relationshipJson["Name"] = expectedVal;
+    ASSERT_EQ(BE_SQLITE_OK, updater.Update(relInstanceId, relationshipJson));
+
+    ECSqlStatement checkStmt;
+    ASSERT_EQ(ECSqlStatus::Success, checkStmt.Prepare(m_ecdb, "SELECT NULL FROM ts.AHasA WHERE ECInstanceId=? AND Name=?"));
+
+    ASSERT_EQ(ECSqlStatus::Success, checkStmt.BindId(1, relInstanceId));
+    ASSERT_EQ(ECSqlStatus::Success, checkStmt.BindText(2, expectedVal, IECSqlBinder::MakeCopy::No));
+    ASSERT_EQ(BE_SQLITE_ROW, checkStmt.Step());
+    checkStmt.Reset();
+    checkStmt.ClearBindings();
+
+    /*
+    * Update relationship properties via rapidjson
+    */
+    expectedVal = "good evening";
+    rapidjson::Document relationshipRapidJson;
+    relationshipRapidJson.SetObject();
+    relationshipRapidJson.AddMember("Name", rapidjson::StringRef(expectedVal), relationshipRapidJson.GetAllocator());
+
+    ASSERT_EQ(BE_SQLITE_OK, updater.Update(relInstanceId, relationshipRapidJson));
+
+    ASSERT_EQ(ECSqlStatus::Success, checkStmt.BindId(1, relInstanceId));
+    ASSERT_EQ(ECSqlStatus::Success, checkStmt.BindText(2, expectedVal, IECSqlBinder::MakeCopy::No));
+    ASSERT_EQ(BE_SQLITE_ROW, checkStmt.Step());
+    checkStmt.Reset();
+    checkStmt.ClearBindings();
+    }
+
+//---------------------------------------------------------------------------------------
+// @bsiMethod
+//+---------------+---------------+---------------+---------------+---------------+------
+TEST_F(JsonUpdaterTests, UpdateReadonlyProperties)
+    {
+    ECInstanceKey key;
+    {
+    ASSERT_EQ(BentleyStatus::SUCCESS, SetupECDb("updateClassProperties.ecdb", SchemaItem("<?xml version='1.0' encoding='utf-8'?>"
+                        "<ECSchema schemaName='testSchema' nameSpacePrefix='ts' version='1.0' xmlns='http://www.bentley.com/schemas/Bentley.ECXML.3.0'>"
+                        "    <ECEntityClass typeName='A' >"
+                        "        <ECProperty propertyName='P1' typeName='int' />"
+                        "        <ECProperty propertyName='P2' typeName='string' />"
+                        "        <ECProperty propertyName='P3' typeName='double' readOnly='True'/>"
+                        "    </ECEntityClass>"
+                        "</ECSchema>")));
+
+
+    ECSqlStatement stmt;
+    ASSERT_EQ(ECSqlStatus::Success, stmt.Prepare(m_ecdb, "INSERT INTO ts.A (P1, P2, P3) VALUES(100, 'JsonTest', 1000.10)"));
+    ASSERT_EQ(DbResult::BE_SQLITE_DONE, stmt.Step(key));
+    }
+
+    ECClassCP ecClass = m_ecdb.Schemas().GetClass("testSchema", "A");
+    ASSERT_TRUE(ecClass != nullptr);
+
+    {
+    JsonUpdater updater(m_ecdb, *ecClass, nullptr);
+    ASSERT_FALSE(updater.IsValid()) << "JsonUpdater with default options | expected to fail because of readonly prop";
+    }
+
+    {
+    JsonUpdater updater(m_ecdb, *ecClass, nullptr, JsonUpdater::Options(JsonUpdater::ReadonlyPropertiesOption::Fail));
+    ASSERT_FALSE(updater.IsValid()) << "JsonUpdater with JsonUpdater::ReadonlyPropertiesOption::Fail | expected to fail because of readonly prop";
+    }
+
+    JsonUpdater ignoreReadonlyPropsUpdater(m_ecdb, *ecClass, nullptr, JsonUpdater::Options(JsonUpdater::ReadonlyPropertiesOption::Ignore));
+    ASSERT_TRUE(ignoreReadonlyPropsUpdater.IsValid()) << "JsonUpdater with JsonUpdater::ReadonlyPropertiesOption::Ignore";
+
+    JsonUpdater readonlyPropsAreUpdatableUpdater(m_ecdb, *ecClass, nullptr, JsonUpdater::Options(JsonUpdater::ReadonlyPropertiesOption::Update));
+    ASSERT_TRUE(readonlyPropsAreUpdatableUpdater.IsValid()) << "JsonUpdater with JsonUpdater::ReadonlyPropertiesOption::Update";
+
+    JsonReader reader(m_ecdb,*ecClass);
+    Json::Value json;
+    ASSERT_EQ(SUCCESS, reader.Read(json, key.GetInstanceId()));
+    ASSERT_EQ(100, json["P1"].asInt());
+    ASSERT_STREQ("JsonTest", json["P2"].asCString());
+    ASSERT_DOUBLE_EQ(1000.10, json["P3"].asDouble());
+
+    /*
+    * Update class properties via Json::Value API
+    */
+    Utf8CP expectedVal = "Json API";
+    json["P1"] = 200;
+    json["P2"] = expectedVal;
+    json["P3"] = 2000.20;
+    ASSERT_TRUE(json.isMember(ECJsonUtilities::json_id()) && json.isMember(ECJsonUtilities::json_className())) << json.ToString().c_str();
+
+    ASSERT_EQ(BE_SQLITE_ERROR, ignoreReadonlyPropsUpdater.Update(key.GetInstanceId(), json)) << "because of system props";
+    ASSERT_EQ(BE_SQLITE_ERROR, readonlyPropsAreUpdatableUpdater.Update(key.GetInstanceId(), json)) << "Contains system props: " << json.ToString();
+
+
+    json.removeMember(ECJsonUtilities::json_id());
+    json.removeMember(ECJsonUtilities::json_className());
+    
+    Savepoint sp(m_ecdb, "sp");
+    ASSERT_EQ(BE_SQLITE_OK, ignoreReadonlyPropsUpdater.Update(key.GetInstanceId(), json)) << "system props have been removed.";
+
+    ECSqlStatement checkStmt;
+    ASSERT_EQ(ECSqlStatus::Success, checkStmt.Prepare(m_ecdb, "SELECT NULL FROM ts.A WHERE ECInstanceId=? AND P1=? AND P2=? AND P3=?"));
+
+    ASSERT_EQ(ECSqlStatus::Success, checkStmt.BindId(1, key.GetInstanceId()));
+    ASSERT_EQ(ECSqlStatus::Success, checkStmt.BindInt(2, 200));
+    ASSERT_EQ(ECSqlStatus::Success, checkStmt.BindText(3, expectedVal, IECSqlBinder::MakeCopy::No));
+    ASSERT_EQ(ECSqlStatus::Success, checkStmt.BindDouble(4, 1000.10));
+    ASSERT_EQ(BE_SQLITE_ROW, checkStmt.Step());
+    checkStmt.Reset();
+    checkStmt.ClearBindings();
+    ASSERT_EQ(BE_SQLITE_OK, sp.Cancel());
+
+    ASSERT_EQ(BE_SQLITE_OK, sp.Begin());
+    ASSERT_EQ(BE_SQLITE_OK, readonlyPropsAreUpdatableUpdater.Update(key.GetInstanceId(), json));
+
+    ASSERT_EQ(ECSqlStatus::Success, checkStmt.BindId(1, key.GetInstanceId()));
+    ASSERT_EQ(ECSqlStatus::Success, checkStmt.BindInt(2, 200));
+    ASSERT_EQ(ECSqlStatus::Success, checkStmt.BindText(3, expectedVal, IECSqlBinder::MakeCopy::No));
+    ASSERT_EQ(ECSqlStatus::Success, checkStmt.BindDouble(4, 2000.20));
+
+    ASSERT_EQ(BE_SQLITE_ROW, checkStmt.Step());
+    checkStmt.Reset();
+    checkStmt.ClearBindings();
+    ASSERT_EQ(BE_SQLITE_OK, sp.Cancel());
+
+    /*
+    * Update class properties via rapidjson
+    */
+    ASSERT_EQ(BE_SQLITE_OK, sp.Begin());
+    expectedVal = "RapidJson";
+    rapidjson::Document ecClassRapidJson;
+    ecClassRapidJson.SetObject();
+    ecClassRapidJson.AddMember("P1", 300, ecClassRapidJson.GetAllocator());
+    ecClassRapidJson.AddMember("P2", rapidjson::StringRef(expectedVal), ecClassRapidJson.GetAllocator());
+    ecClassRapidJson.AddMember("P3", 3000.30, ecClassRapidJson.GetAllocator());
+
+    ASSERT_EQ(BE_SQLITE_OK, readonlyPropsAreUpdatableUpdater.Update(key.GetInstanceId(), ecClassRapidJson));
+
+    ASSERT_EQ(ECSqlStatus::Success, checkStmt.BindId(1, key.GetInstanceId()));
+    ASSERT_EQ(ECSqlStatus::Success, checkStmt.BindInt(2, 300));
+    ASSERT_EQ(ECSqlStatus::Success, checkStmt.BindText(3, expectedVal, IECSqlBinder::MakeCopy::No));
+    ASSERT_EQ(ECSqlStatus::Success, checkStmt.BindDouble(4, 3000.30));
+    ASSERT_EQ(BE_SQLITE_ROW, checkStmt.Step());
+    checkStmt.Reset();
+    checkStmt.ClearBindings();
+    ASSERT_EQ(BE_SQLITE_OK, sp.Cancel());
+    }
+
+//---------------------------------------------------------------------------------------
+// @bsimethod
+//+---------------+---------------+---------------+---------------+---------------+------
+TEST_F(JsonUpdaterTests, CommonGeometryJsonSerialization)
+    {
+    ASSERT_EQ(BentleyStatus::SUCCESS, SetupECDb("cgjsonserialization.ecdb", SchemaItem("<?xml version='1.0' encoding='utf-8' ?>"
+                                                                  "<ECSchema schemaName='Test' nameSpacePrefix='ts' version='1.0' xmlns='http://www.bentley.com/schemas/Bentley.ECXML.3.0'>"
+                                                                  "   <ECEntityClass typeName='SpatialLocation' >"
+                                                                  "       <ECProperty propertyName='Center' typeName='Bentley.Geometry.Common.IGeometry' />"
+                                                                  "       <ECProperty propertyName='URP' typeName='Bentley.Geometry.Common.IGeometry' />"
+                                                                  "       <ECProperty propertyName='LLP' typeName='Bentley.Geometry.Common.IGeometry' />"
+                                                                  "   <ECProperty propertyName='Location' typeName='Bentley.Geometry.Common.IGeometry'/>"
+                                                                  "   </ECEntityClass>"
+                                                                  "</ECSchema>")));
+    ASSERT_EQ(SUCCESS, PopulateECDb(3));
+
+    ECClassCP spatialClass = m_ecdb.Schemas().GetClass("Test", "SpatialLocation");
+    ASSERT_TRUE(nullptr != spatialClass);
+
+    Utf8String expectedJson(R"json({ "Location" : { "Polygon" : { "Point" : [[17.672993680591887, 48.591463341759322, 0.0], 
+                                                                    [26.072599028627593, 48.591463341759322, 0.0],
+                                                                    [26.072599028627593, 54.891247623320339, 0.0],
+                                                                    [17.672993680591887, 54.891247623320339, 0.0],
+                                                                    [17.672993680591887, 48.591463341759322, 0.0]] }},
+                    "LLP" : {
+                        "Coordinate" : {
+                            "xyz" : [17.672993680591887, 48.591463341759322, 0.0]
+                        }
+                    },
+                    "URP" : {
+                        "Coordinate" : {
+                            "xyz" : [26.072599028627593, 54.891247623320339, 0.0]
+                        }
+                    },
+                    "Center" : {
+                        "Coordinate" : {
+                            "xyz" : [21.87279635460974, 51.741355482539831, 0.0]
+                        }
+                    }
+                        }
+                       )json");
+
+    Json::Value expectedJsonCppValue;
+    ASSERT_TRUE(Json::Reader::Parse(expectedJson, expectedJsonCppValue));
+
+    rapidjson::Document expectedRapidJsonValue;
+    ASSERT_FALSE(expectedRapidJsonValue.Parse<0>(expectedJson.c_str()).HasParseError());
+
+    // Insert using RapidJson API
+    JsonInserter inserter(m_ecdb, *spatialClass, nullptr);
+    ASSERT_TRUE(inserter.IsValid());
+    ECInstanceKey rapidJsonInstanceKey;
+    ASSERT_EQ(BE_SQLITE_OK, inserter.Insert(rapidJsonInstanceKey, expectedRapidJsonValue));
+
+    // Insert using JsonCpp API
+    ECInstanceKey jsonCppInstanceKey;
+    ASSERT_EQ(BE_SQLITE_OK, inserter.Insert(jsonCppInstanceKey, expectedJsonCppValue));
+
+    m_ecdb.SaveChanges();
+
+    // Validate
+    JsonReader reader(m_ecdb, *spatialClass);
+    ASSERT_TRUE(reader.IsValid());
+
+    for (ECInstanceId id : {rapidJsonInstanceKey.GetInstanceId(), jsonCppInstanceKey.GetInstanceId()})
+        {
+        Json::Value actualJson;
+        ASSERT_EQ(SUCCESS, reader.Read(actualJson, id));
+        ASSERT_TRUE(actualJson.isObject()) << id.ToString().c_str();
+        for (int coordIx = 0; coordIx < 3; coordIx++)
+            {
+            ASSERT_DOUBLE_EQ(expectedJsonCppValue["Center"]["Coordinate"]["xyz"][coordIx].asDouble(), actualJson["Center"]["Coordinate"]["xyz"][coordIx].asDouble()) << id.ToString().c_str() << " Actual Json: " << actualJson.ToString().c_str();
+            ASSERT_DOUBLE_EQ(expectedJsonCppValue["LLP"]["Coordinate"]["xyz"][coordIx].asDouble(), actualJson["LLP"]["Coordinate"]["xyz"][coordIx].asDouble()) << id.ToString().c_str() << " Actual Json: " << actualJson["Center"]["Coordinate"]["xyz"].ToString().c_str();
+            ASSERT_DOUBLE_EQ(expectedJsonCppValue["URP"]["Coordinate"]["xyz"][coordIx].asDouble(), actualJson["URP"]["Coordinate"]["xyz"][coordIx].asDouble()) << id.ToString().c_str() << " Actual Json: " << actualJson["Center"]["Coordinate"]["xyz"].ToString().c_str();
+            }
+
+        for (int i = 0; i < (int) expectedJsonCppValue["Location"]["Polygon"]["Point"].size(); i++)
+            {
+            for (int coordIx = 0; coordIx < 3; coordIx++)
+                {
+                ASSERT_DOUBLE_EQ(expectedJsonCppValue["Location"]["Polygon"]["Point"][i][coordIx].asDouble(), actualJson["Location"]["Polygon"]["Point"][i][coordIx].asDouble()) << id.ToString().c_str();
+                }
+            }
+        }
+    }
+
+//---------------------------------------------------------------------------------------
+// @bsimethod
+//+---------------+---------------+---------------+---------------+---------------+------
+TEST_F(JsonUpdaterTests, ReadonlyProperties)
+    {
+    ASSERT_EQ(BentleyStatus::SUCCESS, SetupECDb("updateClassProperties.ecdb", SchemaItem(
+        "<?xml version='1.0' encoding='utf-8'?>"
+        "<ECSchema schemaName='testSchema' alias='ts' version='01.00.00' xmlns='http://www.bentley.com/schemas/Bentley.ECXML.3.2'>"
+        "     <ECEntityClass typeName='Foo' >"
+        "       <ECProperty propertyName='Num' typeName='int' readOnly ='True' />"
+        "     </ECEntityClass>"
+        "</ECSchema>")));
+
+    ECClassCP ecClass = m_ecdb.Schemas().GetClass("testSchema", "Foo");
+
+    const int oldNum = 2;
+    const int newNum = 3;
+
+    //Insert test instance
+    ECInstanceKey key;
+    Json::Value properties;
+    properties["Num"] = oldNum;
+    JsonInserter inserter(m_ecdb, *ecClass, nullptr);
+    ASSERT_EQ(BE_SQLITE_OK, inserter.Insert(key, properties));
+
+    //Update test instance
+    properties["Num"] = newNum;
+
+    ECSqlStatement validateStmt;
+    ASSERT_EQ(ECSqlStatus::Success, validateStmt.Prepare(m_ecdb, "SELECT Num FROM ts.Foo WHERE ECInstanceId=?"));
+
+    //default updater
+    {
+    JsonUpdater updater(m_ecdb, *ecClass, nullptr);
+    ASSERT_FALSE(updater.IsValid()) << "Updater invalid because of readonly props";
+    }
+
+    //updater with ReadonlyPropertiesOption::Update
+    {
+    JsonUpdater updater(m_ecdb, *ecClass, nullptr, JsonUpdater::Options(JsonUpdater::ReadonlyPropertiesOption::Update));
+    ASSERT_TRUE(updater.IsValid());
+    ASSERT_EQ(BE_SQLITE_OK, updater.Update(key.GetInstanceId(), properties));
+
+    ASSERT_EQ(ECSqlStatus::Success, validateStmt.BindId(1, key.GetInstanceId()));
+    ASSERT_EQ(BE_SQLITE_ROW, validateStmt.Step());
+
+    ASSERT_EQ(newNum, validateStmt.GetValueInt(0)) << "Readonly property Num is expected to be modified with JsonUpdater::ReadonlyPropertiesOption::Update";
+    validateStmt.Reset();
+    validateStmt.ClearBindings();
+    }
+
+    }
+
+//---------------------------------------------------------------------------------------
+// @bsimethod
+//+---------------+---------------+---------------+---------------+---------------+------
+TEST_F(JsonUpdaterTests, UpdateTimeOfDayValues)
+    {
+    ASSERT_EQ(BentleyStatus::SUCCESS, SetupECDb("UpdateTimeOfDayValues.ecdb", SchemaItem(R"xml(<?xml version="1.0" encoding="utf-8"?>
+        <ECSchema schemaName="TestSchema" alias="ts" version="1.0.0" xmlns="http://www.bentley.com/schemas/Bentley.ECXML.3.2">
+            <ECSchemaReference name="CoreCustomAttributes" version="01.00.00" alias="CoreCA"/>
+            <ECEntityClass typeName="CalendarEntry" modifier="None">
+                <ECProperty propertyName="StartTime" typeName="dateTime">
+                    <ECCustomAttributes>
+                        <DateTimeInfo xmlns="CoreCustomAttributes.01.00.01">
+                            <DateTimeComponent>TimeOfDay</DateTimeComponent>
+                        </DateTimeInfo>
+                    </ECCustomAttributes>
+                </ECProperty>
+                <ECProperty propertyName="EndTime" typeName="dateTime">
+                    <ECCustomAttributes>
+                        <DateTimeInfo xmlns="CoreCustomAttributes.01.00.01">
+                            <DateTimeComponent>TimeOfDay</DateTimeComponent>
+                        </DateTimeInfo>
+                    </ECCustomAttributes>
+                </ECProperty>
+            </ECEntityClass>
+        </ECSchema>)xml")));
+
+    ECInstanceKey key1, key2;
+    ASSERT_EQ(BE_SQLITE_DONE, GetHelper().ExecuteInsertECSql(key1, "INSERT INTO ts.CalendarEntry(StartTime,EndTime) VALUES(TIME '08:00', TIME '17:30:45.500')"));
+    ASSERT_EQ(BE_SQLITE_DONE, GetHelper().ExecuteInsertECSql(key2, "INSERT INTO ts.CalendarEntry(StartTime,EndTime) VALUES(TIME '00:00', TIME '24:00')"));
+
+
+    ECClassCP calendarEntryClass = m_ecdb.Schemas().GetClass("TestSchema", "CalendarEntry");
+    ASSERT_TRUE(calendarEntryClass != nullptr);
+
+    {
+    JsonUpdater updater(m_ecdb, *calendarEntryClass, nullptr);
+    ASSERT_TRUE(updater.IsValid());
+    ASSERT_EQ(BE_SQLITE_OK, updater.Update(key1.GetInstanceId(), JsonValue("{\"StartTime\":\"08:30\", \"EndTime\":\"20:00\"}").m_value));
+    }
+
+    {
+    bvector<Utf8CP> propsToUpdate;
+    propsToUpdate.push_back("EndTime");
+    JsonUpdater updater(m_ecdb, *calendarEntryClass, propsToUpdate, nullptr);
+    ASSERT_TRUE(updater.IsValid());
+    ASSERT_EQ(BE_SQLITE_OK, updater.Update(key2.GetInstanceId(), JsonValue("{\"EndTime\":\"23:59:59.999\"}").m_value));
+    }
+
+    ASSERT_EQ(BE_SQLITE_OK, m_ecdb.SaveChanges());
+    ASSERT_EQ(BE_SQLITE_OK, ReopenECDb());
+
+    EXPECT_EQ(JsonValue("[{\"StartTime\": \"08:30:00.000\", \"EndTime\":\"20:00:00.000\"}]"), GetHelper().ExecuteSelectECSql(Utf8PrintfString("SELECT StartTime,EndTime FROM ts.CalendarEntry WHERE ECInstanceId=%s", key1.GetInstanceId().ToString().c_str()).c_str()));
+    EXPECT_EQ(JsonValue("[{\"StartTime\": \"00:00:00.000\", \"EndTime\":\"23:59:59.999\"}]"), GetHelper().ExecuteSelectECSql(Utf8PrintfString("SELECT StartTime,EndTime FROM ts.CalendarEntry WHERE ECInstanceId=%s", key2.GetInstanceId().ToString().c_str()).c_str()));
+    }
+
+//---------------------------------------------------------------------------------------
+// @bsimethod
+//+---------------+---------------+---------------+---------------+---------------+------
+TEST_F(JsonUpdaterTests, UpdateStructPropertyToNull)
+    {
+    ASSERT_EQ(BentleyStatus::SUCCESS, SetupECDb("updateStructPropertyToNull.ecdb", SchemaItem(R"xml(<?xml version="1.0" encoding="utf-8"?>
+        <ECSchema schemaName="TestSchema" version="01.00.00" alias="ts" xmlns="http://www.bentley.com/schemas/Bentley.ECXML.3.2">
+            <ECStructClass typeName="MyStruct">
+                <ECProperty propertyName="MyStructNumber" typeName="int" />
+            </ECStructClass>
+            <ECEntityClass typeName="TestClass">
+                <ECProperty propertyName="IntProp" typeName="int" />
+                <ECStructProperty propertyName="ClassProp" typeName="MyStruct" />
+            </ECEntityClass>
+        </ECSchema>)xml")));
+
+    ECInstanceKey key;
+    {
+    // Insert test instance
+    ECSqlStatement stmt;
+    ASSERT_EQ(ECSqlStatus::Success, stmt.Prepare(m_ecdb, "INSERT INTO ts.TestClass(IntProp,ClassProp) VALUES(?,?)"));
+    ASSERT_EQ(ECSqlStatus::Success, stmt.BindInt(1, 15));
+    ASSERT_EQ(ECSqlStatus::Success, stmt.GetBinder(2)["MyStructNumber"].BindInt(17));
+    ASSERT_EQ(BE_SQLITE_DONE, stmt.Step(key));
+    }
+
+    // Check for correct ClassProp value to be stored
+    ECSqlStatement stmt;
+    ASSERT_EQ(ECSqlStatus::Success, stmt.Prepare(m_ecdb, "SELECT IntProp,ClassProp FROM ts.TestClass WHERE ECInstanceId=?"));
+    ASSERT_EQ(ECSqlStatus::Success, stmt.BindId(1, key.GetInstanceId()));
+    EXPECT_EQ(JsonValue("[{\"IntProp\":15,\"ClassProp\":{\"MyStructNumber\":17}}]"), GetHelper().ExecutePreparedECSql(stmt));
+
+    // Update test instance
+    ECClassCP testClass = m_ecdb.Schemas().GetClass("TestSchema", "TestClass");
+    ASSERT_TRUE(testClass != nullptr);
+    JsonUpdater updater(m_ecdb, *testClass, nullptr);
+    ASSERT_TRUE(updater.IsValid());
+    ASSERT_EQ(BE_SQLITE_OK, updater.Update(key.GetInstanceId(), JsonValue("{\"IntProp\": 6, \"ClassProp\": null}").m_value));
+
+    // Check for ClassProp to not exist (be null)
+    stmt.Reset();
+    EXPECT_EQ(JsonValue("[{\"IntProp\":6}]"), GetHelper().ExecutePreparedECSql(stmt));
+    }
+
+//---------------------------------------------------------------------------------------
+// @bsimethod
+//+---------------+---------------+---------------+---------------+---------------+------
+TEST_F(JsonUpdaterTests, UpdateArrayPropertyToNull)
+    {
+    ASSERT_EQ(BentleyStatus::SUCCESS, SetupECDb("updateArrayPropertyToNull.ecdb", SchemaItem(R"xml(<?xml version="1.0" encoding="utf-8"?>
+        <ECSchema schemaName="TestSchema" version="01.00.00" alias="ts" xmlns="http://www.bentley.com/schemas/Bentley.ECXML.3.2">
+            <ECStructClass typeName="MyStruct">
+                <ECProperty propertyName="DeepNumber" typeName="int" />
+            </ECStructClass>
+            <ECEntityClass typeName="TestClass">
+                <ECProperty propertyName="IntProp" typeName="int" />
+                <ECArrayProperty propertyName="ArrBoolProp" typeName="boolean"/>
+                <ECStructArrayProperty propertyName="ArrStructProp" typeName="MyStruct" minOccurs="0" maxOccurs="unbounded" />
+            </ECEntityClass>
+        </ECSchema>)xml")));
+
+    ECInstanceKey key;
+    {
+    // Insert test instance
+    ECSqlStatement stmt;
+    ASSERT_EQ(ECSqlStatus::Success, stmt.Prepare(m_ecdb, "INSERT INTO ts.TestClass(IntProp,ArrBoolProp,ArrStructProp) VALUES(?,?,?)"));
+    ASSERT_EQ(ECSqlStatus::Success, stmt.BindInt(1, 15));
+    ASSERT_EQ(ECSqlStatus::Success, stmt.GetBinder(2).AddArrayElement().BindBoolean(true));
+    ASSERT_EQ(ECSqlStatus::Success, stmt.GetBinder(2).AddArrayElement().BindBoolean(false));
+    ASSERT_EQ(ECSqlStatus::Success, stmt.GetBinder(3).AddArrayElement()["DeepNumber"].BindInt(17));
+    ASSERT_EQ(ECSqlStatus::Success, stmt.GetBinder(3).AddArrayElement()["DeepNumber"].BindInt(5));
+    ASSERT_EQ(ECSqlStatus::Success, stmt.GetBinder(3).AddArrayElement()["DeepNumber"].BindInt(12));
+    ASSERT_EQ(BE_SQLITE_DONE, stmt.Step(key));
+    }
+
+    // Check for correct ArrBoolProp and ArrStructProp values to be stored
+    ECSqlStatement stmt;
+    ASSERT_EQ(ECSqlStatus::Success, stmt.Prepare(m_ecdb, "SELECT IntProp,ArrBoolProp,ArrStructProp FROM ts.TestClass WHERE ECInstanceId=?"));
+    ASSERT_EQ(ECSqlStatus::Success, stmt.BindId(1, key.GetInstanceId()));
+    EXPECT_EQ(JsonValue("[{\"IntProp\":15,\"ArrBoolProp\":[true, false],\"ArrStructProp\":[{\"DeepNumber\":17},{\"DeepNumber\":5},{\"DeepNumber\":12}]}]"), GetHelper().ExecutePreparedECSql(stmt));
+
+    // Update test instance
+    ECClassCP testClass = m_ecdb.Schemas().GetClass("TestSchema", "TestClass");
+    ASSERT_TRUE(testClass != nullptr);
+    JsonUpdater updater(m_ecdb, *testClass, nullptr);
+    ASSERT_TRUE(updater.IsValid());
+    ASSERT_EQ(BE_SQLITE_OK, updater.Update(key.GetInstanceId(), JsonValue("{\"IntProp\":6,\"ArrBoolProp\": null, \"ArrStructProp\": null}").m_value));
+
+    // Check for ArrBoolProp and ArrStructProp to not exist (be null)
+    stmt.Reset();
+    EXPECT_EQ(JsonValue("[{\"IntProp\":6}]"), GetHelper().ExecutePreparedECSql(stmt));
+    }
+
+END_ECDBUNITTESTS_NAMESPACE