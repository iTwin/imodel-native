--- conflicted
+++ resolved
@@ -119,15 +119,8 @@
 /*---------------------------------------------------------------------------------**//**
 * @bsimethod
 +---------------+---------------+---------------+---------------+---------------+------*/
-<<<<<<< HEAD
-TEST_F(ClassViewsFixture, linktable_relationship_view_is_not_supported) {
-    NativeLogging::Logging::SetLogger(&NativeLogging::ConsoleLogger::GetLogger());
-    NativeLogging::ConsoleLogger::GetLogger().SetSeverity("ECDb", BentleyApi::NativeLogging::LOG_TRACE);
-    NativeLogging::ConsoleLogger::GetLogger().SetSeverity("ECObjectsNative", BentleyApi::NativeLogging::LOG_TRACE);
-=======
 TEST_F(ClassViewsFixture, linktable_relationship_view) {
   //This scenario is unsupported. A view for a relationship class requires its endpoint classes to be views as well instead of physical entities
->>>>>>> e86fbe2b
     auto testSchema = SchemaItem(R"xml(<?xml version="1.0" encoding="utf-8" ?>
     <ECSchema
             schemaName="test_schema"
@@ -153,10 +146,6 @@
         </ECRelationshipClass>
     </ECSchema>)xml");
 
-<<<<<<< HEAD
-    ASSERT_EQ(BE_SQLITE_OK, SetupECDb("test.ecdb"));
-    ASSERT_EQ(ERROR, ImportSchema(testSchema));
-=======
     ASSERT_EQ(BE_SQLITE_OK, SetupECDbForCurrentTest());
     TestIssueListener listener;
     m_ecdb.AddIssueListener(listener);
@@ -164,7 +153,6 @@
     ASSERT_EQ(ERROR, ImportSchema(testSchema));
     ASSERT_STREQ("Total of 4 view classes were checked and 1 were found to be invalid.", listener.PopLastError().c_str());
     ASSERT_STREQ("Invalid view class 'test_schema:SchemaClassesView'. View class must be mapped to virtual table and not physical table.", listener.PopLastError().c_str());
->>>>>>> e86fbe2b
 }
 
 /*---------------------------------------------------------------------------------**//**
