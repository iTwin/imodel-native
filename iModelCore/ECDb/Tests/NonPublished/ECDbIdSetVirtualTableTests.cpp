--- conflicted
+++ resolved
@@ -371,15 +371,9 @@
         }
         {
         ECSqlStatement stmt;
-<<<<<<< HEAD
         ASSERT_EQ(ECSqlStatus::InvalidECSql, stmt.Prepare(m_ecdb, "SELECT ECClassId FROM IdSet(?,?), meta.ECClassDef where ECClassId = id group by ECClassId"));
-    }
-    {
-=======
-        ASSERT_EQ(ECSqlStatus::InvalidECSql, stmt.Prepare(m_ecdb, "SELECT ECClassId FROM ECVLib.IdSet(?,?), meta.ECClassDef where ECClassId = id group by ECClassId"));
-        }
-        {
->>>>>>> 302d7f78
+        }
+        {
         ECSqlStatement stmt;
         ASSERT_EQ(ECSqlStatus::Success, stmt.Prepare(m_ecdb, "SELECT id FROM IdSet('[1,1,1,1]')"));
         
