--- conflicted
+++ resolved
@@ -1,4 +1,3 @@
-<<<<<<< HEAD
 /*---------------------------------------------------------------------------------------------
 * Copyright (c) Bentley Systems, Incorporated. All rights reserved.
 * See COPYRIGHT.md in the repository root for full copyright notice.
@@ -935,113 +934,113 @@
             auto ecInstanceId = stmt.GetValueInt(0);
             if (ecInstanceId == 10) { // t100, a
                 assertDynamic(stmt, 1 , "a", "a", "info-a", "T100", PrimitiveType::PRIMITIVETYPE_Integer);
-                assertDefault(stmt, 2 , "$->b", "__x0024____x002D____x003E__b");
-                assertDefault(stmt, 3 , "$->c", "__x0024____x002D____x003E__c");
-                assertDefault(stmt, 4 , "$->d", "__x0024____x002D____x003E__d");
-                assertDefault(stmt, 5 , "$->e", "__x0024____x002D____x003E__e");
-                assertDefault(stmt, 6 , "$->f", "__x0024____x002D____x003E__f");
-                assertDefault(stmt, 7 , "$->g", "__x0024____x002D____x003E__g");
-                assertDefault(stmt, 8 , "$->h", "__x0024____x002D____x003E__h");
-                assertDefault(stmt, 9 , "$->i", "__x0024____x002D____x003E__i");
-                assertDefault(stmt, 10, "$->j", "__x0024____x002D____x003E__j");
+                assertDefault(stmt, 2 , "$ -> b", "__x0024____x0020____x002D____x003E____x0020__b");
+                assertDefault(stmt, 3 , "$ -> c", "__x0024____x0020____x002D____x003E____x0020__c");
+                assertDefault(stmt, 4 , "$ -> d", "__x0024____x0020____x002D____x003E____x0020__d");
+                assertDefault(stmt, 5 , "$ -> e", "__x0024____x0020____x002D____x003E____x0020__e");
+                assertDefault(stmt, 6 , "$ -> f", "__x0024____x0020____x002D____x003E____x0020__f");
+                assertDefault(stmt, 7 , "$ -> g", "__x0024____x0020____x002D____x003E____x0020__g");
+                assertDefault(stmt, 8 , "$ -> h", "__x0024____x0020____x002D____x003E____x0020__h");
+                assertDefault(stmt, 9 , "$ -> i", "__x0024____x0020____x002D____x003E____x0020__i");
+                assertDefault(stmt, 10, "$ -> j", "__x0024____x0020____x002D____x003E____x0020__j");
             } else if (ecInstanceId == 11) { // t200, b
-                assertDefault(stmt, 1 , "$->a", "__x0024____x002D____x003E__a");
+                assertDefault(stmt, 1 , "$ -> a", "__x0024____x0020____x002D____x003E____x0020__a");
                 assertDynamic(stmt, 2 , "b", "b", "info-b", "T200", PrimitiveType::PRIMITIVETYPE_Integer);
-                assertDefault(stmt, 3 , "$->c", "__x0024____x002D____x003E__c");
-                assertDefault(stmt, 4 , "$->d", "__x0024____x002D____x003E__d");
-                assertDefault(stmt, 5 , "$->e", "__x0024____x002D____x003E__e");
-                assertDefault(stmt, 6 , "$->f", "__x0024____x002D____x003E__f");
-                assertDefault(stmt, 7 , "$->g", "__x0024____x002D____x003E__g");
-                assertDefault(stmt, 8 , "$->h", "__x0024____x002D____x003E__h");
-                assertDefault(stmt, 9 , "$->i", "__x0024____x002D____x003E__i");
-                assertDefault(stmt, 10, "$->j", "__x0024____x002D____x003E__j");
+                assertDefault(stmt, 3 , "$ -> c", "__x0024____x0020____x002D____x003E____x0020__c");
+                assertDefault(stmt, 4 , "$ -> d", "__x0024____x0020____x002D____x003E____x0020__d");
+                assertDefault(stmt, 5 , "$ -> e", "__x0024____x0020____x002D____x003E____x0020__e");
+                assertDefault(stmt, 6 , "$ -> f", "__x0024____x0020____x002D____x003E____x0020__f");
+                assertDefault(stmt, 7 , "$ -> g", "__x0024____x0020____x002D____x003E____x0020__g");
+                assertDefault(stmt, 8 , "$ -> h", "__x0024____x0020____x002D____x003E____x0020__h");
+                assertDefault(stmt, 9 , "$ -> i", "__x0024____x0020____x002D____x003E____x0020__i");
+                assertDefault(stmt, 10, "$ -> j", "__x0024____x0020____x002D____x003E____x0020__j");
             } else if (ecInstanceId == 12) { // t110, a, c
                 assertDynamic(stmt, 1 , "a", "a", "info-a", "T100", PrimitiveType::PRIMITIVETYPE_Integer);
-                assertDefault(stmt, 2 , "$->b", "__x0024____x002D____x003E__b");
+                assertDefault(stmt, 2 , "$ -> b", "__x0024____x0020____x002D____x003E____x0020__b");
                 assertDynamic(stmt, 3 , "c", "c", "info-c", "T110", PrimitiveType::PRIMITIVETYPE_Integer);
-                assertDefault(stmt, 4 , "$->d", "__x0024____x002D____x003E__d");
-                assertDefault(stmt, 5 , "$->e", "__x0024____x002D____x003E__e");
-                assertDefault(stmt, 6 , "$->f", "__x0024____x002D____x003E__f");
-                assertDefault(stmt, 7 , "$->g", "__x0024____x002D____x003E__g");
-                assertDefault(stmt, 8 , "$->h", "__x0024____x002D____x003E__h");
-                assertDefault(stmt, 9 , "$->i", "__x0024____x002D____x003E__i");
-                assertDefault(stmt, 10, "$->j", "__x0024____x002D____x003E__j");
+                assertDefault(stmt, 4 , "$ -> d", "__x0024____x0020____x002D____x003E____x0020__d");
+                assertDefault(stmt, 5 , "$ -> e", "__x0024____x0020____x002D____x003E____x0020__e");
+                assertDefault(stmt, 6 , "$ -> f", "__x0024____x0020____x002D____x003E____x0020__f");
+                assertDefault(stmt, 7 , "$ -> g", "__x0024____x0020____x002D____x003E____x0020__g");
+                assertDefault(stmt, 8 , "$ -> h", "__x0024____x0020____x002D____x003E____x0020__h");
+                assertDefault(stmt, 9 , "$ -> i", "__x0024____x0020____x002D____x003E____x0020__i");
+                assertDefault(stmt, 10, "$ -> j", "__x0024____x0020____x002D____x003E____x0020__j");
             } else if (ecInstanceId == 13) { // t120, a, d
                 assertDynamic(stmt, 1 , "a", "a", "info-a", "T100", PrimitiveType::PRIMITIVETYPE_Integer);
-                assertDefault(stmt, 2 , "$->b", "__x0024____x002D____x003E__b");
-                assertDefault(stmt, 3 , "$->c", "__x0024____x002D____x003E__c");
+                assertDefault(stmt, 2 , "$ -> b", "__x0024____x0020____x002D____x003E____x0020__b");
+                assertDefault(stmt, 3 , "$ -> c", "__x0024____x0020____x002D____x003E____x0020__c");
                 assertDynamic(stmt, 4 , "d", "d", "info-d", "T120", PrimitiveType::PRIMITIVETYPE_Integer);
-                assertDefault(stmt, 5 , "$->e", "__x0024____x002D____x003E__e");
-                assertDefault(stmt, 6 , "$->f", "__x0024____x002D____x003E__f");
-                assertDefault(stmt, 7 , "$->g", "__x0024____x002D____x003E__g");
-                assertDefault(stmt, 8 , "$->h", "__x0024____x002D____x003E__h");
-                assertDefault(stmt, 9 , "$->i", "__x0024____x002D____x003E__i");
-                assertDefault(stmt, 10, "$->j", "__x0024____x002D____x003E__j");
+                assertDefault(stmt, 5 , "$ -> e", "__x0024____x0020____x002D____x003E____x0020__e");
+                assertDefault(stmt, 6 , "$ -> f", "__x0024____x0020____x002D____x003E____x0020__f");
+                assertDefault(stmt, 7 , "$ -> g", "__x0024____x0020____x002D____x003E____x0020__g");
+                assertDefault(stmt, 8 , "$ -> h", "__x0024____x0020____x002D____x003E____x0020__h");
+                assertDefault(stmt, 9 , "$ -> i", "__x0024____x0020____x002D____x003E____x0020__i");
+                assertDefault(stmt, 10, "$ -> j", "__x0024____x0020____x002D____x003E____x0020__j");
             } else if (ecInstanceId == 14) { // t211, b, e
-                assertDefault(stmt, 1 , "$->a", "__x0024____x002D____x003E__a");
+                assertDefault(stmt, 1 , "$ -> a", "__x0024____x0020____x002D____x003E____x0020__a");
                 assertDynamic(stmt, 2 , "b", "b", "info-b", "T200", PrimitiveType::PRIMITIVETYPE_Integer);
-                assertDefault(stmt, 3 , "$->c", "__x0024____x002D____x003E__c");
-                assertDefault(stmt, 4 , "$->d", "__x0024____x002D____x003E__d");
+                assertDefault(stmt, 3 , "$ -> c", "__x0024____x0020____x002D____x003E____x0020__c");
+                assertDefault(stmt, 4 , "$ -> d", "__x0024____x0020____x002D____x003E____x0020__d");
                 assertDynamic(stmt, 5 , "e", "e", "info-e", "T211", PrimitiveType::PRIMITIVETYPE_Integer);
-                assertDefault(stmt, 6 , "$->f", "__x0024____x002D____x003E__f");
-                assertDefault(stmt, 7 , "$->g", "__x0024____x002D____x003E__g");
-                assertDefault(stmt, 8 , "$->h", "__x0024____x002D____x003E__h");
-                assertDefault(stmt, 9 , "$->i", "__x0024____x002D____x003E__i");
-                assertDefault(stmt, 10, "$->j", "__x0024____x002D____x003E__j");
+                assertDefault(stmt, 6 , "$ -> f", "__x0024____x0020____x002D____x003E____x0020__f");
+                assertDefault(stmt, 7 , "$ -> g", "__x0024____x0020____x002D____x003E____x0020__g");
+                assertDefault(stmt, 8 , "$ -> h", "__x0024____x0020____x002D____x003E____x0020__h");
+                assertDefault(stmt, 9 , "$ -> i", "__x0024____x0020____x002D____x003E____x0020__i");
+                assertDefault(stmt, 10, "$ -> j", "__x0024____x0020____x002D____x003E____x0020__j");
             } else if (ecInstanceId == 15) { // t212, b, f
-                assertDefault(stmt, 1 , "$->a", "__x0024____x002D____x003E__a");
+                assertDefault(stmt, 1 , "$ -> a", "__x0024____x0020____x002D____x003E____x0020__a");
                 assertDynamic(stmt, 2 , "b", "b", "info-b", "T200", PrimitiveType::PRIMITIVETYPE_Integer);
-                assertDefault(stmt, 3 , "$->c", "__x0024____x002D____x003E__c");
-                assertDefault(stmt, 4 , "$->d", "__x0024____x002D____x003E__d");
-                assertDefault(stmt, 5 , "$->e", "__x0024____x002D____x003E__e");
+                assertDefault(stmt, 3 , "$ -> c", "__x0024____x0020____x002D____x003E____x0020__c");
+                assertDefault(stmt, 4 , "$ -> d", "__x0024____x0020____x002D____x003E____x0020__d");
+                assertDefault(stmt, 5 , "$ -> e", "__x0024____x0020____x002D____x003E____x0020__e");
                 assertDynamic(stmt, 6 , "f", "f", "info-f", "T212", PrimitiveType::PRIMITIVETYPE_Integer);
-                assertDefault(stmt, 7 , "$->g", "__x0024____x002D____x003E__g");
-                assertDefault(stmt, 8 , "$->h", "__x0024____x002D____x003E__h");
-                assertDefault(stmt, 9 , "$->i", "__x0024____x002D____x003E__i");
-                assertDefault(stmt, 10, "$->j", "__x0024____x002D____x003E__j");
+                assertDefault(stmt, 7 , "$ -> g", "__x0024____x0020____x002D____x003E____x0020__g");
+                assertDefault(stmt, 8 , "$ -> h", "__x0024____x0020____x002D____x003E____x0020__h");
+                assertDefault(stmt, 9 , "$ -> i", "__x0024____x0020____x002D____x003E____x0020__i");
+                assertDefault(stmt, 10, "$ -> j", "__x0024____x0020____x002D____x003E____x0020__j");
             } else if (ecInstanceId == 16) { // t111, a, c, g
                 assertDynamic(stmt, 1 , "a", "a", "info-a", "T100", PrimitiveType::PRIMITIVETYPE_Integer);
-                assertDefault(stmt, 2 , "$->b", "__x0024____x002D____x003E__b");
+                assertDefault(stmt, 2 , "$ -> b", "__x0024____x0020____x002D____x003E____x0020__b");
                 assertDynamic(stmt, 3 , "c", "c", "info-c", "T110", PrimitiveType::PRIMITIVETYPE_Integer);
-                assertDefault(stmt, 4 , "$->d", "__x0024____x002D____x003E__d");
-                assertDefault(stmt, 5 , "$->e", "__x0024____x002D____x003E__e");
-                assertDefault(stmt, 6 , "$->f", "__x0024____x002D____x003E__f");
+                assertDefault(stmt, 4 , "$ -> d", "__x0024____x0020____x002D____x003E____x0020__d");
+                assertDefault(stmt, 5 , "$ -> e", "__x0024____x0020____x002D____x003E____x0020__e");
+                assertDefault(stmt, 6 , "$ -> f", "__x0024____x0020____x002D____x003E____x0020__f");
                 assertDynamic(stmt, 7 , "g", "g", "info-g", "T111", PrimitiveType::PRIMITIVETYPE_Integer);
-                assertDefault(stmt, 8 , "$->h", "__x0024____x002D____x003E__h");
-                assertDefault(stmt, 9 , "$->i", "__x0024____x002D____x003E__i");
-                assertDefault(stmt, 10, "$->j", "__x0024____x002D____x003E__j");
+                assertDefault(stmt, 8 , "$ -> h", "__x0024____x0020____x002D____x003E____x0020__h");
+                assertDefault(stmt, 9 , "$ -> i", "__x0024____x0020____x002D____x003E____x0020__i");
+                assertDefault(stmt, 10, "$ -> j", "__x0024____x0020____x002D____x003E____x0020__j");
             } else if (ecInstanceId == 17) { // t112, a, c, h
                 assertDynamic(stmt, 1 , "a", "a", "info-a", "T100", PrimitiveType::PRIMITIVETYPE_Integer);
-                assertDefault(stmt, 2 , "$->b", "__x0024____x002D____x003E__b");
+                assertDefault(stmt, 2 , "$ -> b", "__x0024____x0020____x002D____x003E____x0020__b");
                 assertDynamic(stmt, 3 , "c", "c", "info-c", "T110", PrimitiveType::PRIMITIVETYPE_Integer);
-                assertDefault(stmt, 4 , "$->d", "__x0024____x002D____x003E__d");
-                assertDefault(stmt, 5 , "$->e", "__x0024____x002D____x003E__e");
-                assertDefault(stmt, 6 , "$->f", "__x0024____x002D____x003E__f");
-                assertDefault(stmt, 7 , "$->g", "__x0024____x002D____x003E__g");
+                assertDefault(stmt, 4 , "$ -> d", "__x0024____x0020____x002D____x003E____x0020__d");
+                assertDefault(stmt, 5 , "$ -> e", "__x0024____x0020____x002D____x003E____x0020__e");
+                assertDefault(stmt, 6 , "$ -> f", "__x0024____x0020____x002D____x003E____x0020__f");
+                assertDefault(stmt, 7 , "$ -> g", "__x0024____x0020____x002D____x003E____x0020__g");
                 assertDynamic(stmt, 8 , "h", "h", "info-h", "T112", PrimitiveType::PRIMITIVETYPE_Integer);
-                assertDefault(stmt, 9 , "$->i", "__x0024____x002D____x003E__i");
-                assertDefault(stmt, 10, "$->j", "__x0024____x002D____x003E__j");
+                assertDefault(stmt, 9 , "$ -> i", "__x0024____x0020____x002D____x003E____x0020__i");
+                assertDefault(stmt, 10, "$ -> j", "__x0024____x0020____x002D____x003E____x0020__j");
             } else if (ecInstanceId == 18) { // t121, a, d, i
                 assertDynamic(stmt, 1 , "a", "a", "info-a", "T100", PrimitiveType::PRIMITIVETYPE_Integer);
-                assertDefault(stmt, 2 , "$->b", "__x0024____x002D____x003E__b");
-                assertDefault(stmt, 3 , "$->c", "__x0024____x002D____x003E__c");
+                assertDefault(stmt, 2 , "$ -> b", "__x0024____x0020____x002D____x003E____x0020__b");
+                assertDefault(stmt, 3 , "$ -> c", "__x0024____x0020____x002D____x003E____x0020__c");
                 assertDynamic(stmt, 4 , "d", "d", "info-d", "T120", PrimitiveType::PRIMITIVETYPE_Integer);
-                assertDefault(stmt, 5 , "$->e", "__x0024____x002D____x003E__e");
-                assertDefault(stmt, 6 , "$->f", "__x0024____x002D____x003E__f");
-                assertDefault(stmt, 7 , "$->g", "__x0024____x002D____x003E__g");
-                assertDefault(stmt, 8 , "$->h", "__x0024____x002D____x003E__h");
+                assertDefault(stmt, 5 , "$ -> e", "__x0024____x0020____x002D____x003E____x0020__e");
+                assertDefault(stmt, 6 , "$ -> f", "__x0024____x0020____x002D____x003E____x0020__f");
+                assertDefault(stmt, 7 , "$ -> g", "__x0024____x0020____x002D____x003E____x0020__g");
+                assertDefault(stmt, 8 , "$ -> h", "__x0024____x0020____x002D____x003E____x0020__h");
                 assertDynamic(stmt, 9 , "i", "i", "info-i", "T121", PrimitiveType::PRIMITIVETYPE_Integer);
-                assertDefault(stmt, 10, "$->j", "__x0024____x002D____x003E__j");
+                assertDefault(stmt, 10, "$ -> j", "__x0024____x0020____x002D____x003E____x0020__j");
             } else if (ecInstanceId == 19) { // t122, a, d, j
                 assertDynamic(stmt, 1 , "a", "a", "info-a", "T100", PrimitiveType::PRIMITIVETYPE_Integer);
-                assertDefault(stmt, 2 , "$->b", "__x0024____x002D____x003E__b");
-                assertDefault(stmt, 3 , "$->c", "__x0024____x002D____x003E__c");
+                assertDefault(stmt, 2 , "$ -> b", "__x0024____x0020____x002D____x003E____x0020__b");
+                assertDefault(stmt, 3 , "$ -> c", "__x0024____x0020____x002D____x003E____x0020__c");
                 assertDynamic(stmt, 4 , "d", "d", "info-d", "T120", PrimitiveType::PRIMITIVETYPE_Integer);
-                assertDefault(stmt, 5 , "$->e", "__x0024____x002D____x003E__e");
-                assertDefault(stmt, 6 , "$->f", "__x0024____x002D____x003E__f");
-                assertDefault(stmt, 7 , "$->g", "__x0024____x002D____x003E__g");
-                assertDefault(stmt, 8 , "$->h", "__x0024____x002D____x003E__h");
-                assertDefault(stmt, 9 , "$->i", "__x0024____x002D____x003E__i");
+                assertDefault(stmt, 5 , "$ -> e", "__x0024____x0020____x002D____x003E____x0020__e");
+                assertDefault(stmt, 6 , "$ -> f", "__x0024____x0020____x002D____x003E____x0020__f");
+                assertDefault(stmt, 7 , "$ -> g", "__x0024____x0020____x002D____x003E____x0020__g");
+                assertDefault(stmt, 8 , "$ -> h", "__x0024____x0020____x002D____x003E____x0020__h");
+                assertDefault(stmt, 9 , "$ -> i", "__x0024____x0020____x002D____x003E____x0020__i");
                 assertDynamic(stmt, 10, "j", "j", "info-j", "T122", PrimitiveType::PRIMITIVETYPE_Integer);
             }
         }
@@ -1071,113 +1070,113 @@
             auto ecInstanceId = stmt.GetValueInt(0);
             if (ecInstanceId == 10) { // t100, a
                 assertDynamic(stmt, 1 , "a", "a", "info-a", "T100", PrimitiveType::PRIMITIVETYPE_Integer);
-                assertDefault(stmt, 2 , "$->b", "__x0024____x002D____x003E__b");
-                assertDefault(stmt, 3 , "$->c", "__x0024____x002D____x003E__c");
-                assertDefault(stmt, 4 , "$->d", "__x0024____x002D____x003E__d");
-                assertDefault(stmt, 5 , "$->e", "__x0024____x002D____x003E__e");
-                assertDefault(stmt, 6 , "$->f", "__x0024____x002D____x003E__f");
-                assertDefault(stmt, 7 , "$->g", "__x0024____x002D____x003E__g");
-                assertDefault(stmt, 8 , "$->h", "__x0024____x002D____x003E__h");
-                assertDefault(stmt, 9 , "$->i", "__x0024____x002D____x003E__i");
-                assertDefault(stmt, 10, "$->j", "__x0024____x002D____x003E__j");
+                assertDefault(stmt, 2 , "$ -> b", "__x0024____x0020____x002D____x003E____x0020__b");
+                assertDefault(stmt, 3 , "$ -> c", "__x0024____x0020____x002D____x003E____x0020__c");
+                assertDefault(stmt, 4 , "$ -> d", "__x0024____x0020____x002D____x003E____x0020__d");
+                assertDefault(stmt, 5 , "$ -> e", "__x0024____x0020____x002D____x003E____x0020__e");
+                assertDefault(stmt, 6 , "$ -> f", "__x0024____x0020____x002D____x003E____x0020__f");
+                assertDefault(stmt, 7 , "$ -> g", "__x0024____x0020____x002D____x003E____x0020__g");
+                assertDefault(stmt, 8 , "$ -> h", "__x0024____x0020____x002D____x003E____x0020__h");
+                assertDefault(stmt, 9 , "$ -> i", "__x0024____x0020____x002D____x003E____x0020__i");
+                assertDefault(stmt, 10, "$ -> j", "__x0024____x0020____x002D____x003E____x0020__j");
             } else if (ecInstanceId == 11) { // t200, b
-                assertDefault(stmt, 1 , "$->a", "__x0024____x002D____x003E__a");
+                assertDefault(stmt, 1 , "$ -> a", "__x0024____x0020____x002D____x003E____x0020__a");
                 assertDynamic(stmt, 2 , "b", "b", "info-b", "T200", PrimitiveType::PRIMITIVETYPE_Integer);
-                assertDefault(stmt, 3 , "$->c", "__x0024____x002D____x003E__c");
-                assertDefault(stmt, 4 , "$->d", "__x0024____x002D____x003E__d");
-                assertDefault(stmt, 5 , "$->e", "__x0024____x002D____x003E__e");
-                assertDefault(stmt, 6 , "$->f", "__x0024____x002D____x003E__f");
-                assertDefault(stmt, 7 , "$->g", "__x0024____x002D____x003E__g");
-                assertDefault(stmt, 8 , "$->h", "__x0024____x002D____x003E__h");
-                assertDefault(stmt, 9 , "$->i", "__x0024____x002D____x003E__i");
-                assertDefault(stmt, 10, "$->j", "__x0024____x002D____x003E__j");
+                assertDefault(stmt, 3 , "$ -> c", "__x0024____x0020____x002D____x003E____x0020__c");
+                assertDefault(stmt, 4 , "$ -> d", "__x0024____x0020____x002D____x003E____x0020__d");
+                assertDefault(stmt, 5 , "$ -> e", "__x0024____x0020____x002D____x003E____x0020__e");
+                assertDefault(stmt, 6 , "$ -> f", "__x0024____x0020____x002D____x003E____x0020__f");
+                assertDefault(stmt, 7 , "$ -> g", "__x0024____x0020____x002D____x003E____x0020__g");
+                assertDefault(stmt, 8 , "$ -> h", "__x0024____x0020____x002D____x003E____x0020__h");
+                assertDefault(stmt, 9 , "$ -> i", "__x0024____x0020____x002D____x003E____x0020__i");
+                assertDefault(stmt, 10, "$ -> j", "__x0024____x0020____x002D____x003E____x0020__j");
             } else if (ecInstanceId == 12) { // t110, a, c
                 assertDynamic(stmt, 1 , "a", "a", "info-a", "T100", PrimitiveType::PRIMITIVETYPE_Integer);
-                assertDefault(stmt, 2 , "$->b", "__x0024____x002D____x003E__b");
+                assertDefault(stmt, 2 , "$ -> b", "__x0024____x0020____x002D____x003E____x0020__b");
                 assertDynamic(stmt, 3 , "c", "c", "info-c", "T110", PrimitiveType::PRIMITIVETYPE_Integer);
-                assertDefault(stmt, 4 , "$->d", "__x0024____x002D____x003E__d");
-                assertDefault(stmt, 5 , "$->e", "__x0024____x002D____x003E__e");
-                assertDefault(stmt, 6 , "$->f", "__x0024____x002D____x003E__f");
-                assertDefault(stmt, 7 , "$->g", "__x0024____x002D____x003E__g");
-                assertDefault(stmt, 8 , "$->h", "__x0024____x002D____x003E__h");
-                assertDefault(stmt, 9 , "$->i", "__x0024____x002D____x003E__i");
-                assertDefault(stmt, 10, "$->j", "__x0024____x002D____x003E__j");
+                assertDefault(stmt, 4 , "$ -> d", "__x0024____x0020____x002D____x003E____x0020__d");
+                assertDefault(stmt, 5 , "$ -> e", "__x0024____x0020____x002D____x003E____x0020__e");
+                assertDefault(stmt, 6 , "$ -> f", "__x0024____x0020____x002D____x003E____x0020__f");
+                assertDefault(stmt, 7 , "$ -> g", "__x0024____x0020____x002D____x003E____x0020__g");
+                assertDefault(stmt, 8 , "$ -> h", "__x0024____x0020____x002D____x003E____x0020__h");
+                assertDefault(stmt, 9 , "$ -> i", "__x0024____x0020____x002D____x003E____x0020__i");
+                assertDefault(stmt, 10, "$ -> j", "__x0024____x0020____x002D____x003E____x0020__j");
             } else if (ecInstanceId == 13) { // t120, a, d
                 assertDynamic(stmt, 1 , "a", "a", "info-a", "T100", PrimitiveType::PRIMITIVETYPE_Integer);
-                assertDefault(stmt, 2 , "$->b", "__x0024____x002D____x003E__b");
-                assertDefault(stmt, 3 , "$->c", "__x0024____x002D____x003E__c");
+                assertDefault(stmt, 2 , "$ -> b", "__x0024____x0020____x002D____x003E____x0020__b");
+                assertDefault(stmt, 3 , "$ -> c", "__x0024____x0020____x002D____x003E____x0020__c");
                 assertDynamic(stmt, 4 , "d", "d", "info-d", "T120", PrimitiveType::PRIMITIVETYPE_Integer);
-                assertDefault(stmt, 5 , "$->e", "__x0024____x002D____x003E__e");
-                assertDefault(stmt, 6 , "$->f", "__x0024____x002D____x003E__f");
-                assertDefault(stmt, 7 , "$->g", "__x0024____x002D____x003E__g");
-                assertDefault(stmt, 8 , "$->h", "__x0024____x002D____x003E__h");
-                assertDefault(stmt, 9 , "$->i", "__x0024____x002D____x003E__i");
-                assertDefault(stmt, 10, "$->j", "__x0024____x002D____x003E__j");
+                assertDefault(stmt, 5 , "$ -> e", "__x0024____x0020____x002D____x003E____x0020__e");
+                assertDefault(stmt, 6 , "$ -> f", "__x0024____x0020____x002D____x003E____x0020__f");
+                assertDefault(stmt, 7 , "$ -> g", "__x0024____x0020____x002D____x003E____x0020__g");
+                assertDefault(stmt, 8 , "$ -> h", "__x0024____x0020____x002D____x003E____x0020__h");
+                assertDefault(stmt, 9 , "$ -> i", "__x0024____x0020____x002D____x003E____x0020__i");
+                assertDefault(stmt, 10, "$ -> j", "__x0024____x0020____x002D____x003E____x0020__j");
             } else if (ecInstanceId == 14) { // t211, b, e
-                assertDefault(stmt, 1 , "$->a", "__x0024____x002D____x003E__a");
+                assertDefault(stmt, 1 , "$ -> a", "__x0024____x0020____x002D____x003E____x0020__a");
                 assertDynamic(stmt, 2 , "b", "b", "info-b", "T200", PrimitiveType::PRIMITIVETYPE_Integer);
-                assertDefault(stmt, 3 , "$->c", "__x0024____x002D____x003E__c");
-                assertDefault(stmt, 4 , "$->d", "__x0024____x002D____x003E__d");
+                assertDefault(stmt, 3 , "$ -> c", "__x0024____x0020____x002D____x003E____x0020__c");
+                assertDefault(stmt, 4 , "$ -> d", "__x0024____x0020____x002D____x003E____x0020__d");
                 assertDynamic(stmt, 5 , "e", "e", "info-e", "T211", PrimitiveType::PRIMITIVETYPE_Integer);
-                assertDefault(stmt, 6 , "$->f", "__x0024____x002D____x003E__f");
-                assertDefault(stmt, 7 , "$->g", "__x0024____x002D____x003E__g");
-                assertDefault(stmt, 8 , "$->h", "__x0024____x002D____x003E__h");
-                assertDefault(stmt, 9 , "$->i", "__x0024____x002D____x003E__i");
-                assertDefault(stmt, 10, "$->j", "__x0024____x002D____x003E__j");
+                assertDefault(stmt, 6 , "$ -> f", "__x0024____x0020____x002D____x003E____x0020__f");
+                assertDefault(stmt, 7 , "$ -> g", "__x0024____x0020____x002D____x003E____x0020__g");
+                assertDefault(stmt, 8 , "$ -> h", "__x0024____x0020____x002D____x003E____x0020__h");
+                assertDefault(stmt, 9 , "$ -> i", "__x0024____x0020____x002D____x003E____x0020__i");
+                assertDefault(stmt, 10, "$ -> j", "__x0024____x0020____x002D____x003E____x0020__j");
             } else if (ecInstanceId == 15) { // t212, b, f
-                assertDefault(stmt, 1 , "$->a", "__x0024____x002D____x003E__a");
+                assertDefault(stmt, 1 , "$ -> a", "__x0024____x0020____x002D____x003E____x0020__a");
                 assertDynamic(stmt, 2 , "b", "b", "info-b", "T200", PrimitiveType::PRIMITIVETYPE_Integer);
-                assertDefault(stmt, 3 , "$->c", "__x0024____x002D____x003E__c");
-                assertDefault(stmt, 4 , "$->d", "__x0024____x002D____x003E__d");
-                assertDefault(stmt, 5 , "$->e", "__x0024____x002D____x003E__e");
+                assertDefault(stmt, 3 , "$ -> c", "__x0024____x0020____x002D____x003E____x0020__c");
+                assertDefault(stmt, 4 , "$ -> d", "__x0024____x0020____x002D____x003E____x0020__d");
+                assertDefault(stmt, 5 , "$ -> e", "__x0024____x0020____x002D____x003E____x0020__e");
                 assertDynamic(stmt, 6 , "f", "f", "info-f", "T212", PrimitiveType::PRIMITIVETYPE_Integer);
-                assertDefault(stmt, 7 , "$->g", "__x0024____x002D____x003E__g");
-                assertDefault(stmt, 8 , "$->h", "__x0024____x002D____x003E__h");
-                assertDefault(stmt, 9 , "$->i", "__x0024____x002D____x003E__i");
-                assertDefault(stmt, 10, "$->j", "__x0024____x002D____x003E__j");
+                assertDefault(stmt, 7 , "$ -> g", "__x0024____x0020____x002D____x003E____x0020__g");
+                assertDefault(stmt, 8 , "$ -> h", "__x0024____x0020____x002D____x003E____x0020__h");
+                assertDefault(stmt, 9 , "$ -> i", "__x0024____x0020____x002D____x003E____x0020__i");
+                assertDefault(stmt, 10, "$ -> j", "__x0024____x0020____x002D____x003E____x0020__j");
             } else if (ecInstanceId == 16) { // t111, a, c, g
                 assertDynamic(stmt, 1 , "a", "a", "info-a", "T100", PrimitiveType::PRIMITIVETYPE_Integer);
-                assertDefault(stmt, 2 , "$->b", "__x0024____x002D____x003E__b");
+                assertDefault(stmt, 2 , "$ -> b", "__x0024____x0020____x002D____x003E____x0020__b");
                 assertDynamic(stmt, 3 , "c", "c", "info-c", "T110", PrimitiveType::PRIMITIVETYPE_Integer);
-                assertDefault(stmt, 4 , "$->d", "__x0024____x002D____x003E__d");
-                assertDefault(stmt, 5 , "$->e", "__x0024____x002D____x003E__e");
-                assertDefault(stmt, 6 , "$->f", "__x0024____x002D____x003E__f");
+                assertDefault(stmt, 4 , "$ -> d", "__x0024____x0020____x002D____x003E____x0020__d");
+                assertDefault(stmt, 5 , "$ -> e", "__x0024____x0020____x002D____x003E____x0020__e");
+                assertDefault(stmt, 6 , "$ -> f", "__x0024____x0020____x002D____x003E____x0020__f");
                 assertDynamic(stmt, 7 , "g", "g", "info-g", "T111", PrimitiveType::PRIMITIVETYPE_Integer);
-                assertDefault(stmt, 8 , "$->h", "__x0024____x002D____x003E__h");
-                assertDefault(stmt, 9 , "$->i", "__x0024____x002D____x003E__i");
-                assertDefault(stmt, 10, "$->j", "__x0024____x002D____x003E__j");
+                assertDefault(stmt, 8 , "$ -> h", "__x0024____x0020____x002D____x003E____x0020__h");
+                assertDefault(stmt, 9 , "$ -> i", "__x0024____x0020____x002D____x003E____x0020__i");
+                assertDefault(stmt, 10, "$ -> j", "__x0024____x0020____x002D____x003E____x0020__j");
             } else if (ecInstanceId == 17) { // t112, a, c, h
                 assertDynamic(stmt, 1 , "a", "a", "info-a", "T100", PrimitiveType::PRIMITIVETYPE_Integer);
-                assertDefault(stmt, 2 , "$->b", "__x0024____x002D____x003E__b");
+                assertDefault(stmt, 2 , "$ -> b", "__x0024____x0020____x002D____x003E____x0020__b");
                 assertDynamic(stmt, 3 , "c", "c", "info-c", "T110", PrimitiveType::PRIMITIVETYPE_Integer);
-                assertDefault(stmt, 4 , "$->d", "__x0024____x002D____x003E__d");
-                assertDefault(stmt, 5 , "$->e", "__x0024____x002D____x003E__e");
-                assertDefault(stmt, 6 , "$->f", "__x0024____x002D____x003E__f");
-                assertDefault(stmt, 7 , "$->g", "__x0024____x002D____x003E__g");
+                assertDefault(stmt, 4 , "$ -> d", "__x0024____x0020____x002D____x003E____x0020__d");
+                assertDefault(stmt, 5 , "$ -> e", "__x0024____x0020____x002D____x003E____x0020__e");
+                assertDefault(stmt, 6 , "$ -> f", "__x0024____x0020____x002D____x003E____x0020__f");
+                assertDefault(stmt, 7 , "$ -> g", "__x0024____x0020____x002D____x003E____x0020__g");
                 assertDynamic(stmt, 8 , "h", "h", "info-h", "T112", PrimitiveType::PRIMITIVETYPE_Integer);
-                assertDefault(stmt, 9 , "$->i", "__x0024____x002D____x003E__i");
-                assertDefault(stmt, 10, "$->j", "__x0024____x002D____x003E__j");
+                assertDefault(stmt, 9 , "$ -> i", "__x0024____x0020____x002D____x003E____x0020__i");
+                assertDefault(stmt, 10, "$ -> j", "__x0024____x0020____x002D____x003E____x0020__j");
             } else if (ecInstanceId == 18) { // t121, a, d, i
                 assertDynamic(stmt, 1 , "a", "a", "info-a", "T100", PrimitiveType::PRIMITIVETYPE_Integer);
-                assertDefault(stmt, 2 , "$->b", "__x0024____x002D____x003E__b");
-                assertDefault(stmt, 3 , "$->c", "__x0024____x002D____x003E__c");
+                assertDefault(stmt, 2 , "$ -> b", "__x0024____x0020____x002D____x003E____x0020__b");
+                assertDefault(stmt, 3 , "$ -> c", "__x0024____x0020____x002D____x003E____x0020__c");
                 assertDynamic(stmt, 4 , "d", "d", "info-d", "T120", PrimitiveType::PRIMITIVETYPE_Integer);
-                assertDefault(stmt, 5 , "$->e", "__x0024____x002D____x003E__e");
-                assertDefault(stmt, 6 , "$->f", "__x0024____x002D____x003E__f");
-                assertDefault(stmt, 7 , "$->g", "__x0024____x002D____x003E__g");
-                assertDefault(stmt, 8 , "$->h", "__x0024____x002D____x003E__h");
+                assertDefault(stmt, 5 , "$ -> e", "__x0024____x0020____x002D____x003E____x0020__e");
+                assertDefault(stmt, 6 , "$ -> f", "__x0024____x0020____x002D____x003E____x0020__f");
+                assertDefault(stmt, 7 , "$ -> g", "__x0024____x0020____x002D____x003E____x0020__g");
+                assertDefault(stmt, 8 , "$ -> h", "__x0024____x0020____x002D____x003E____x0020__h");
                 assertDynamic(stmt, 9 , "i", "i", "info-i", "T121", PrimitiveType::PRIMITIVETYPE_Integer);
-                assertDefault(stmt, 10, "$->j", "__x0024____x002D____x003E__j");
+                assertDefault(stmt, 10, "$ -> j", "__x0024____x0020____x002D____x003E____x0020__j");
             } else if (ecInstanceId == 19) { // t122, a, d, j
                 assertDynamic(stmt, 1 , "a", "a", "info-a", "T100", PrimitiveType::PRIMITIVETYPE_Integer);
-                assertDefault(stmt, 2 , "$->b", "__x0024____x002D____x003E__b");
-                assertDefault(stmt, 3 , "$->c", "__x0024____x002D____x003E__c");
+                assertDefault(stmt, 2 , "$ -> b", "__x0024____x0020____x002D____x003E____x0020__b");
+                assertDefault(stmt, 3 , "$ -> c", "__x0024____x0020____x002D____x003E____x0020__c");
                 assertDynamic(stmt, 4 , "d", "d", "info-d", "T120", PrimitiveType::PRIMITIVETYPE_Integer);
-                assertDefault(stmt, 5 , "$->e", "__x0024____x002D____x003E__e");
-                assertDefault(stmt, 6 , "$->f", "__x0024____x002D____x003E__f");
-                assertDefault(stmt, 7 , "$->g", "__x0024____x002D____x003E__g");
-                assertDefault(stmt, 8 , "$->h", "__x0024____x002D____x003E__h");
-                assertDefault(stmt, 9 , "$->i", "__x0024____x002D____x003E__i");
+                assertDefault(stmt, 5 , "$ -> e", "__x0024____x0020____x002D____x003E____x0020__e");
+                assertDefault(stmt, 6 , "$ -> f", "__x0024____x0020____x002D____x003E____x0020__f");
+                assertDefault(stmt, 7 , "$ -> g", "__x0024____x0020____x002D____x003E____x0020__g");
+                assertDefault(stmt, 8 , "$ -> h", "__x0024____x0020____x002D____x003E____x0020__h");
+                assertDefault(stmt, 9 , "$ -> i", "__x0024____x0020____x002D____x003E____x0020__i");
                 assertDynamic(stmt, 10, "j", "j", "info-j", "T122", PrimitiveType::PRIMITIVETYPE_Integer);
             }
         }
@@ -2330,2338 +2329,4 @@
     }
 }
 
-END_ECDBUNITTESTS_NAMESPACE
-=======
-/*---------------------------------------------------------------------------------------------
-* Copyright (c) Bentley Systems, Incorporated. All rights reserved.
-* See COPYRIGHT.md in the repository root for full copyright notice.
-*--------------------------------------------------------------------------------------------*/
-#include "ECDbPublishedTests.h"
-#include <sstream>
-#include <rapidjson/ostreamwrapper.h>
-#include <random>
-#include <filesystem>
-USING_NAMESPACE_BENTLEY_EC
-#include <ECDb/ConcurrentQueryManager.h>
-BEGIN_ECDBUNITTESTS_NAMESPACE
-
-struct InstanceReaderFixture : ECDbTestFixture {
-
-    DbResult OpenECDbTestDataFile(Utf8CP name) {
-        auto getDataPath = []() {
-            BeFileName docRoot;
-            BeTest::GetHost().GetDocumentsRoot(docRoot);
-            docRoot.AppendToPath(L"ECDb");
-            return docRoot;
-        };
-
-        const auto bimPath = getDataPath().AppendToPath(WString(name, true).c_str());
-        if (m_ecdb.IsDbOpen()) {
-            m_ecdb.CloseDb();
-        }
-        return m_ecdb.OpenBeSQLiteDb(bimPath, Db::OpenParams(Db::OpenMode::Readonly));
-    }
-
-};
-#if 0
-// Instance perf test
-struct InstancePropPerfTest {
-    enum class PropFilter {
-        None,
-        AnyPropExists,
-        AllPropExists,
-        AnyPropIsNotNull,
-        AllPropAreNotNull
-    };
-    constexpr static auto JInTestName = "testName";
-    constexpr static auto JInRootClassName = "rootClassName";
-    constexpr static auto JInMaxRows = "maxRows";
-    constexpr static auto JInMaxProps = "maxProps";
-    constexpr static auto JInIncludeDeriveProps = "includeDeriveProps";
-    constexpr static auto JInShuffleProps = "shuffleProps";
-    constexpr static auto JInFilter = "addPropExistsFilter";
-    constexpr static auto JOutRowCount = "rowCount";
-    constexpr static auto JOutElapsedTime = "elapsedSeconds";
-    constexpr static auto JOutQuery = "query";
-    constexpr static auto JOutRootSubject = "rootSubject";
-    constexpr static auto JOutFileSize = "fileSizeBytes";
-    constexpr static auto JOutIModelId = "iModelId";
-
-    constexpr static auto JInFilterAnyPropertyExists = "filter-any-prop-exists";
-    constexpr static auto JInFilterAllPropertiesExists = "filter-all-prop-exists";
-    constexpr static auto JInFilterAnyPropertyIsNotNull = "filter-any-prop-is-not-null";
-    constexpr static auto JInFilterAllPropertiesAreNotNull = "filter-all-prop-are-not-null";
-    constexpr static auto JInFilterNone = "filter-none";
-
-    constexpr static auto JTestQueryInstanceWithNoFilter = "test-query-instance-with-no-filter";
-    constexpr static auto JTestQueryInstanceProperties = "test-query-instance-properties";
-    using TestFunc = std::function<void(BeJsValue, std::function<void(BeJsValue)>, std::function<void(BeJsValue)>)>;
-    struct CompareIUtf8Ascii {
-        bool operator()(Utf8StringCR s1, Utf8StringCR s2) const { return BeStringUtilities::StricmpAscii(s1.c_str(), s2.c_str()) < 0; } };
-    private:
-        ECDb m_conn;
-        std::default_random_engine m_randEngine;
-        std::map<Utf8String, TestFunc, CompareIUtf8Ascii> m_testFuncs;
-        BentleyStatus GetClassId(Utf8StringCR className, std::vector<ECN::ECClassId>& ids) const {
-            ECSqlStatement stmt;
-            if (stmt.Prepare(m_conn,
-                SqlPrintfString("SELECT ECClassId, COUNT(*) FROM %s GROUP BY ECClassId", className.c_str())) != ECSqlStatus::Success){
-                return ERROR;
-            }
-            while(stmt.Step() == BE_SQLITE_ROW) {
-                ids.push_back(stmt.GetValueId<ECClassId>(0));
-            }
-            return SUCCESS;
-        }
-        static PropFilter FromPropFilter(Utf8StringCR str) {
-            if (str.EqualsIAscii(JInFilterAnyPropertyExists))
-                return PropFilter::AnyPropExists;
-            if (str.EqualsIAscii(JInFilterAllPropertiesExists))
-                return PropFilter::AllPropExists;
-            if (str.EqualsIAscii(JInFilterAnyPropertyIsNotNull))
-                return PropFilter::AnyPropIsNotNull;
-            if (str.EqualsIAscii(JInFilterAllPropertiesAreNotNull))
-                return PropFilter::AllPropAreNotNull;
-            return PropFilter::None;
-        }
-        BentleyStatus GetProps(ECClassId classId, std::vector<std::string>& props ) const {
-            Statement stmt;
-            if (BE_SQLITE_OK != stmt.Prepare(m_conn, R"x(
-                SELECT DISTINCT
-                    IIF (
-                        INSTR ([pp].[AccessString], '.') == 0,
-                        [pp].[AccessString],
-                        SUBSTR ([pp].[AccessString], 0,
-                                INSTR ([pp].[AccessString], '.'))) [AccessString]
-                    FROM   [ec_propertyMap] [pm]
-                        JOIN [ec_PropertyPath] [pp] ON [pp].[Id] = [pm].[PropertyPathId]
-                        JOIN [ec_ClassMap] [cm] ON [cm].[ClassId] = [pm].[ClassId]
-                    WHERE  [cm].[MapStrategy] != 0 AND cm.ClassId = ?
-                    ORDER  BY
-                            [pm].[PropertyPathId],
-                            [pm].[classid];
-                )x")) {
-                return ERROR;
-                }
-            stmt.BindId(1, classId);
-            while(stmt.Step() == BE_SQLITE_ROW) {
-                props.push_back(stmt.GetValueText(0));
-            }
-            return SUCCESS;
-        }
-        BentleyStatus GetDerivedProps(ECClassId classId, std::vector<std::string>& props ) const {
-            Statement stmt;
-            if (BE_SQLITE_OK != stmt.Prepare(m_conn, R"x(
-                SELECT DISTINCT
-                IIF (
-                    INSTR ([pp].[AccessString], '.') == 0,
-                    [pp].[AccessString],
-                    SUBSTR ([pp].[AccessString], 0,
-                            INSTR ([pp].[AccessString], '.'))) [AccessString]
-                FROM   [ec_propertyMap] [pm]
-                    JOIN [ec_PropertyPath] [pp] ON [pp].[Id] = [pm].[PropertyPathId]
-                    JOIN [ec_ClassMap] [cm] ON [cm].[ClassId] = [pm].[ClassId]
-                    JOIN ec_cache_ClassHierarchy ch on ch.ClassId = pm.ClassId
-                WHERE  [cm].[MapStrategy] != 0 AND ch.BaseClassId=?
-                )x")) {
-                return ERROR;
-            }
-            stmt.BindId(1, classId);
-            while(stmt.Step() == BE_SQLITE_ROW) {
-                props.push_back(stmt.GetValueText(0));
-            }
-            return SUCCESS;
-        }
-        BentleyStatus ReadInstances (BeJsValue param, std::function<void(BeJsValue)> onStart, std::function<void(BeJsValue)> onFinish) {
-            if (!param[JInTestName].asString().EqualsIAscii(JTestQueryInstanceWithNoFilter)) {
-                return ERROR;
-            }
-            Utf8String className = param[JInRootClassName].asString();
-            int64_t maxRows = param[JInMaxRows].asInt64();
-            Utf8String ecsql = SqlPrintfString("SELECT $ FROM %s", className.c_str()).GetUtf8CP();
-            ECSqlStatement stmt;
-            if (stmt.Prepare(m_conn, ecsql.c_str()) != ECSqlStatus::Success) {
-                return ERROR;
-            }
-            if (maxRows <= 0) {
-                maxRows = std::numeric_limits<int64_t>::max();
-            }
-
-            if (onStart != nullptr) onStart(param);
-            int64_t rowCount = 0;
-            param[JOutElapsedTime] = StopWatch::Measure([&]() {
-            //-> test start ----------------------------------------------------
-                while(stmt.Step() == BE_SQLITE_ROW) {
-                    stmt.GetValueText(0);
-                    ++rowCount;
-                    if (rowCount >= maxRows) {
-                        break;
-                    }
-                }
-            //-> test stop  ----------------------------------------------------
-            }).ToSeconds();
-            param[JOutRowCount] = rowCount;
-            param[JOutQuery] = ecsql;
-            if (onFinish != nullptr) onFinish(param);
-            return SUCCESS;
-        }
-        enum class FilterType {
-            PropExists_NonOptional,
-            PropExists_Optional,
-            ExtractProp_NonOptional,
-            ExtractProp_Optional
-        };
-        BentleyStatus ReadProps (BeJsValue param, std::function<void(BeJsValue)> onStart, std::function<void(BeJsValue)> onFinish) {
-            if (!param[JInTestName].asString().EqualsIAscii(JTestQueryInstanceProperties)) {
-                return ERROR;
-            }
-            auto className = param[JInRootClassName].asString();
-            auto maxRows = param[JInMaxRows].asInt64();
-            auto maxProps  = param[JInMaxProps].asInt();
-            auto includeDeriveProps = param[JInIncludeDeriveProps].asBool();
-            auto shuffleProps= param[JInShuffleProps].asBool();
-            auto propFilter = FromPropFilter(param[JInFilter].asString());
-
-            ECSqlStatement stmt;
-            Utf8String str;
-            std::vector<std::string> props;
-            auto classCP = m_conn.Schemas().FindClass(className);
-            if (classCP == nullptr) {
-                return ERROR;
-            }
-            if (includeDeriveProps) {
-                if (GetDerivedProps(classCP->GetId(), props) != SUCCESS) {
-                    return ERROR;
-                }
-            } else {
-                if (GetProps(classCP->GetId(), props) != SUCCESS) {
-                    return ERROR;
-                }
-            }
-            if(shuffleProps) {
-                std::shuffle(std::begin(props), std::end(props), m_randEngine);
-            }
-            if (maxProps <= 0) {
-                maxProps = std::numeric_limits<int>::max();
-            }
-            while(props.size() > maxProps) {
-                props.pop_back();
-            }
-            Utf8String ecsql = "SELECT ";
-            Utf8String filter = " WHERE ";
-            bool first = true;
-            for(auto& prop : props){
-                if (first) {
-                    first = false;
-                } else {
-                    ecsql.append(", ");
-                    if (propFilter == PropFilter::AllPropAreNotNull || propFilter == PropFilter::AllPropExists)
-                        filter.append(" AND ");
-                    else
-                        filter.append(" OR ");
-                }
-                ecsql.append("$->").append(prop);
-
-                if (propFilter == PropFilter::AllPropAreNotNull || propFilter == PropFilter::AnyPropIsNotNull) {
-                    filter.append(SqlPrintfString("PROP_EXISTS(ECClassId,'%s')", prop.c_str()));
-                } else {
-                    filter.append(SqlPrintfString("$->%s IS NOT NULL", prop.c_str()));
-                }
-            }
-            ecsql.append(" FROM ").append(className);
-            if (propFilter != PropFilter::None) {
-                ecsql.append(filter);
-            }
-            if (maxRows <= 0) {
-                maxRows = std::numeric_limits<int64_t>::max();
-            }
-            if (stmt.Prepare(m_conn, ecsql.c_str()) != ECSqlStatus::Success) {
-                return ERROR;
-            }
-
-            if (onStart != nullptr) onStart(param);
-            int64_t rowCount = 0;
-            param[JOutElapsedTime] = StopWatch::Measure([&]() {
-            //-> test start ----------------------------------------------------
-                while(stmt.Step() == BE_SQLITE_ROW) {
-                    ++rowCount;
-                    if (rowCount >= maxRows) {
-                        break;
-                    }
-                }
-            //-> test stop  ----------------------------------------------------
-            }).ToSeconds();
-            param[JOutRowCount] = rowCount;
-            param[JOutQuery] = ecsql;
-            if (onFinish != nullptr) onFinish(param);
-            return SUCCESS;
-        }
-        Utf8String GetRootSubject() {
-            ECSqlStatement stmt;
-            if (stmt.Prepare(m_conn, "SELECT CodeValue FROM bis.subject WHERE ECInstanceId = 1") != ECSqlStatus::Success) {
-                return "";
-            }
-            if (stmt.Step() != BE_SQLITE_ROW){
-                return "";
-            }
-            return stmt.GetValueText(0);
-        }
-
-        Utf8String GetNativeSQL(Utf8CP ecsql) const{
-            ECSqlStatement stmt;
-            EXPECT_EQ(ECSqlStatus::Success, stmt.Prepare(m_conn, ecsql));
-            return stmt.GetNativeSql();
-        }
-        void SetCommonResultProps(BeJsValue val) {
-            val[JOutRootSubject] = GetRootSubject();
-            val[JOutIModelId] = m_conn.QueryProjectGuid().ToString();
-            val[JOutFileSize] = (int64_t)std::filesystem::file_size(std::filesystem::path{m_conn.GetDbFileName()});
-        }
-    public:
-
-        InstancePropPerfTest(){
-            m_testFuncs.insert_or_assign(JTestQueryInstanceWithNoFilter, [&](BeJsValue param, std::function<void(BeJsValue)> onStart, std::function<void(BeJsValue)> onFinish) { ReadInstances(param, onStart, onFinish); });
-            m_testFuncs.insert_or_assign(JTestQueryInstanceProperties, [&](BeJsValue param, std::function<void(BeJsValue)> onStart, std::function<void(BeJsValue)> onFinish) { ReadProps(param, onStart, onFinish); });
-        }
-        ~InstancePropPerfTest(){}
-
-        BentleyStatus Execute(std::filesystem::path fileName, BeJsValue param, std::function<void(BeJsValue)> onStart = nullptr, std::function<void(BeJsValue)> onFinish =nullptr) {
-            m_randEngine.seed();
-            if (m_conn.IsDbOpen()) {
-                m_conn.CloseDb();
-            }
-
-            auto entry = std::filesystem::directory_entry(fileName);
-            if (!entry.is_regular_file() && !entry.exists()) {
-                return ERROR;
-            }
-
-            if (BE_SQLITE_OK != m_conn.OpenBeSQLiteDb(BeFileName(fileName.c_str()), Db::OpenParams(Db::OpenMode::Readonly))){
-                return ERROR;
-            }
-
-            ECSqlStatement stmt;
-            if (stmt.Prepare(m_conn, "PRAGMA experimental_features_enabled=true") != ECSqlStatus::Success) {
-                return ERROR;
-            }
-            stmt.Step();
-            const auto testName = param[JInTestName].asString();
-            SetCommonResultProps(param);
-            auto it = m_testFuncs.find(testName);
-            if (it == m_testFuncs.end()) {
-                return ERROR;
-            }
-            it->second(param, onStart, onFinish);
-            return SUCCESS;
-        }
-};
-
-
-
-
-TEST_F(InstanceReaderFixture, performance_test) {
-    InstancePropPerfTest gen;
-    auto basePath = std::filesystem::path{"D:\\temp\\test-files"};
-    auto reportOutDir = std::filesystem::path(basePath.c_str()).append("perf_data.db");
-    Db resultDb;
-
-    if (std::filesystem::exists(reportOutDir)) {
-        ASSERT_EQ(BE_SQLITE_OK, resultDb.OpenBeSQLiteDb(BeFileName(reportOutDir.c_str()), Db::OpenParams(Db::OpenMode::ReadWrite)));
-    } else {
-        ASSERT_EQ(BE_SQLITE_OK, resultDb.CreateNewDb(BeFileName(reportOutDir.c_str())));
-    }
-    if (!resultDb.TableExists("perf_results")) {
-        ASSERT_EQ(BE_SQLITE_OK, resultDb.ExecuteSql(R"x(
-            CREATE TABLE [perf_results](
-                [id] INTEGER PRIMARY KEY,
-                [created_on] DATEITME DEFAULT (datetime ()),
-                [release_build] INTEGER,
-                [session] TEXT NOT NULL,
-                [test_name] TEXT NOT NULL,
-                [subject] TEXT NOT NULL,
-                [root_class] TEXT,
-                [row_count] INTEGER,
-                [elapsed_sec] REAL,
-                [result] TEXT);
-            )x"));
-    }
-    ASSERT_EQ(BE_SQLITE_OK, resultDb.SaveChanges());
-    auto saveResults = [](DbR db, BeJsValue val) {
-        static BeGuid session(true);
-        Statement stmt;
-        stmt.Prepare(db, "INSERT INTO perf_results(release_build, session, test_name, subject, root_class, row_count, elapsed_sec, result) VALUES (?,?,?,?,?,?,?,?)");
-        #ifdef NDEBUG
-            stmt.BindInt(1, 1);
-        #else
-            stmt.BindInt(1, 0);
-        #endif
-        stmt.BindText(2, session.ToString().c_str(), Statement::MakeCopy::Yes);
-        stmt.BindText(3, val[InstancePropPerfTest::JInTestName].asCString(), Statement::MakeCopy::Yes);
-        stmt.BindText(4, val[InstancePropPerfTest::JOutRootSubject].asCString(), Statement::MakeCopy::Yes);
-        stmt.BindText(5, val[InstancePropPerfTest::JInRootClassName].asCString(), Statement::MakeCopy::Yes);
-        stmt.BindInt64(6, val[InstancePropPerfTest::JOutRowCount].asInt64());
-        stmt.BindDouble(7, val[InstancePropPerfTest::JOutElapsedTime].asDouble());
-        stmt.BindText(8, val.Stringify().c_str(), Statement::MakeCopy::Yes);
-        EXPECT_EQ(BE_SQLITE_DONE, stmt.Step());
-        db.SaveChanges();
-        printf("%s\n", val.Stringify(StringifyFormat::Indented).c_str());
-    };
-
-    auto testReadInstances = [&](std::filesystem::path pathName, Utf8String className, int64_t maxRows = 0) {
-        BeJsDocument param;
-        param[InstancePropPerfTest::JInTestName] = InstancePropPerfTest::JTestQueryInstanceWithNoFilter;
-        param[InstancePropPerfTest::JInRootClassName] = className;
-        param[InstancePropPerfTest::JInMaxRows] = maxRows;
-        EXPECT_EQ(SUCCESS, gen.Execute(pathName, param));
-        saveResults(resultDb, param);
-    };
-
-    auto testReadProps = [&](
-        std::filesystem::path pathName,
-        Utf8String className,
-        int64_t maxRows = 0,
-        int maxProps = 10,
-        Utf8String filterType = InstancePropPerfTest::JInFilterNone,
-        bool includeDeriveProps = true,
-        bool shuffleProps = true ) {
-
-        BeJsDocument param;
-        param[InstancePropPerfTest::JInTestName] = InstancePropPerfTest::JTestQueryInstanceProperties;
-        param[InstancePropPerfTest::JInRootClassName] = className;
-        param[InstancePropPerfTest::JInMaxRows] = maxRows;
-        param[InstancePropPerfTest::JInFilter] = filterType;
-        param[InstancePropPerfTest::JInShuffleProps] = shuffleProps;
-        param[InstancePropPerfTest::JInIncludeDeriveProps] = includeDeriveProps;
-        param[InstancePropPerfTest::JInMaxProps] = maxProps;
-        EXPECT_EQ(SUCCESS, gen.Execute(pathName, param));
-        saveResults(resultDb, param);
-    };
-
-    int maxRows = 1000000;
-
-    for(auto pathname: std::filesystem::directory_iterator(basePath)) {
-        if (!pathname.is_regular_file())
-            continue;
-
-        if (!Utf8String(pathname.path().c_str()).EndsWithI(".bim"))
-            continue;
-
-        if (!Utf8String(pathname.path().c_str()).EndsWithI("BT4_Bergen-D12_CM.bim"))
-            continue;
-
-        // testReadInstances(pathname.path(), "BisCore.Element", maxRows);
-        testReadInstances(pathname.path(), "BisCore.ElementAspect", maxRows);
-
-        for (auto propCount : std::vector{1, 5, 10, 20}) {
-            testReadProps(pathname.path(), "BisCore.Element", maxRows, propCount, InstancePropPerfTest::JInFilterNone, true, true);
-            // testReadProps(pathname.path(), "BisCore.Element", maxRows, propCount, InstancePropPerfTest::JInFilterAnyPropertyIsNotNull, true, true);
-            // testReadProps(pathname.path(), "BisCore.Element", maxRows, propCount, InstancePropPerfTest::JInFilterAllPropertiesAreNotNull, true, true);
-            // testReadProps(pathname.path(), "BisCore.Element", maxRows, propCount, InstancePropPerfTest::JInFilterAllPropertiesExists, true, true);
-
-            testReadProps(pathname.path(), "BisCore.ElementAspect", maxRows, propCount, InstancePropPerfTest::JInFilterNone, true, true);
-            // testReadProps(pathname.path(), "BisCore.ElementAspect", maxRows, propCount, InstancePropPerfTest::JInFilterAnyPropertyIsNotNull, true, true);
-            // testReadProps(pathname.path(), "BisCore.ElementAspect", maxRows, propCount, InstancePropPerfTest::JInFilterAllPropertiesAreNotNull, true, true);
-            // testReadProps(pathname.path(), "BisCore.ElementAspect", maxRows, propCount, InstancePropPerfTest::JInFilterAllPropertiesExists, true, true);
-        }
-    }
-
-}
-#endif
-
-TEST_F(InstanceReaderFixture, experimental_check) {
-    ASSERT_EQ(BE_SQLITE_OK, OpenECDbTestDataFile("test.bim"));
-    ASSERT_FALSE(IsECSqlExperimentalFeaturesEnabled(m_ecdb));
-
-    ECSqlStatement stmt0;
-    EXPECT_EQ(ECSqlStatus::InvalidECSql, stmt0.Prepare(m_ecdb, "SELECT $ FROM bis.CategorySelectorRefersToCategories"));
-
-    ECSqlStatement stmt1;
-    EXPECT_EQ(ECSqlStatus::InvalidECSql, stmt1.Prepare(m_ecdb, "SELECT $->ECInstanceId FROM bis.CategorySelectorRefersToCategories"));
-}
-
-//---------------------------------------------------------------------------------------
-// @bsimethod
-//+---------------+---------------+---------------+---------------+---------------+------
-TEST_F(InstanceReaderFixture, check_link_table_serialization) {
-    ASSERT_EQ(BE_SQLITE_OK, OpenECDbTestDataFile("test.bim"));
-    ASSERT_FALSE(IsECSqlExperimentalFeaturesEnabled(m_ecdb));
-    ASSERT_TRUE(EnableECSqlExperimentalFeatures(m_ecdb, true));
-
-    ECSqlStatement stmt;
-    ASSERT_EQ(ECSqlStatus::Success, stmt.Prepare(m_ecdb, "SELECT $ FROM bis.CategorySelectorRefersToCategories"));
-    while(stmt.Step() == BE_SQLITE_ROW) {
-        BeJsDocument doc;
-        ASSERT_FALSE(stmt.IsValueNull(0)) << "$ cannot be NULL";
-        doc.Parse(stmt.GetValueText(0));
-        ASSERT_TRUE(doc.hasMember("ECInstanceId"))       << "Must have ECInstanceId Property";
-        ASSERT_TRUE(doc.hasMember("ECClassId"))          << "Must have ECClassId Property";
-        ASSERT_TRUE(doc.hasMember("SourceECInstanceId")) << "Must have SourceECInstanceId Property";
-        ASSERT_TRUE(doc.hasMember("SourceECClassId"))    << "Must have SourceECClassId Property";
-        ASSERT_TRUE(doc.hasMember("TargetECInstanceId")) << "Must have TargetECInstanceId Property";
-        ASSERT_TRUE(doc.hasMember("TargetECClassId"))    << "Must have TargetECClassId Property";
-    }
-    stmt.Finalize();
-
-}
-
-//---------------------------------------------------------------------------------------
-// @bsimethod
-//+---------------+---------------+---------------+---------------+---------------+------
-TEST_F(InstanceReaderFixture, check_instance_serialization) {
-    ASSERT_EQ(BE_SQLITE_OK, OpenECDbTestDataFile("test.bim"));
-    ASSERT_FALSE(IsECSqlExperimentalFeaturesEnabled(m_ecdb));
-    ASSERT_TRUE(EnableECSqlExperimentalFeatures(m_ecdb, true));
-
-    ECSqlStatement stmt;
-    ASSERT_EQ(ECSqlStatus::Success, stmt.Prepare(m_ecdb, "SELECT $ FROM bis.Element"));
-    while(stmt.Step() == BE_SQLITE_ROW) {
-        BeJsDocument doc;
-        doc.Parse(stmt.GetValueText(0));
-        ASSERT_TRUE(doc.hasMember("ECInstanceId")) << "Must have ECInstanceId Property";
-        ASSERT_TRUE(doc.hasMember("ECClassId")) << "Must have ECClassId Property";
-    }
-    stmt.Finalize();
-
-    auto expectedJson = R"json(
-        [
-            {
-                "ECInstanceId":"0x38",
-                "ECClassId":"0xe7",
-                "Model":{
-                    "Id":"0x1f",
-                    "RelECClassId":"0x40"
-                },
-                "LastMod":"2017-07-25T20:44:59.926Z",
-                "CodeSpec":{
-                    "Id":"0x1",
-                    "RelECClassId":"0x47"
-                },
-                "CodeScope":{
-                    "Id":"0x1",
-                    "RelECClassId":"0x49"
-                },
-                "Category":{
-                    "Id":"0x17",
-                    "RelECClassId":"0x8c"
-                },
-                "InSpatialIndex":true,
-                "Origin":{
-                    "X":6.494445575423782,
-                    "Y":19.89784647571006,
-                    "Z":8.020100502512559
-                },
-                "Yaw":25.949359512071446,
-                "Pitch":4.770832022195274e-15,
-                "Roll":114.7782627769506,
-                "BBoxLow":{
-                    "X":-9.735928156263862,
-                    "Y":-9.735928156263864,
-                    "Z":-9.735928156263858
-                },
-                "BBoxHigh":{
-                    "X":9.735928156263858,
-                    "Y":9.73592815626386,
-                    "Z":9.735928156263855
-                },
-                "GeometryStream":"{\"bytes\":203}"
-            },
-            {
-                "ECInstanceId":"0x39",
-                "ECClassId":"0xe7",
-                "Model":{
-                    "Id":"0x24",
-                    "RelECClassId":"0x40"
-                },
-                "LastMod":"2017-07-25T20:44:59.926Z",
-                "CodeSpec":{
-                    "Id":"0x1",
-                    "RelECClassId":"0x47"
-                },
-                "CodeScope":{
-                    "Id":"0x1",
-                    "RelECClassId":"0x49"
-                },
-                "Category":{
-                    "Id":"0x17",
-                    "RelECClassId":"0x8c"
-                },
-                "InSpatialIndex":true,
-                "Origin":{
-                    "X":17.534003916481428,
-                    "Y":13.798192542788694,
-                    "Z":0.0
-                },
-                "Yaw":65.4666878656572,
-                "Pitch":-3.1805546814635176e-15,
-                "Roll":63.6877065778212,
-                "BBoxLow":{
-                    "X":-7.538875423282141,
-                    "Y":-7.538875423282143,
-                    "Z":-7.538875423282142
-                },
-                "BBoxHigh":{
-                    "X":7.538875423282141,
-                    "Y":7.538875423282143,
-                    "Z":7.538875423282142
-                },
-                "GeometryStream":"{\"bytes\":201}"
-            },
-            {
-                "ECInstanceId":"0x3a",
-                "ECClassId":"0xe7",
-                "Model":{
-                    "Id":"0x22",
-                    "RelECClassId":"0x40"
-                },
-                "LastMod":"2017-07-25T20:44:59.926Z",
-                "CodeSpec":{
-                    "Id":"0x1",
-                    "RelECClassId":"0x47"
-                },
-                "CodeScope":{
-                    "Id":"0x1",
-                    "RelECClassId":"0x49"
-                },
-                "Category":{
-                    "Id":"0x17",
-                    "RelECClassId":"0x8c"
-                },
-                "InSpatialIndex":true,
-                "Origin":{
-                    "X":3.5267011211011448,
-                    "Y":-0.14981669899059627,
-                    "Z":4.0100502512562795
-                },
-                "Yaw":25.94935951207144,
-                "Pitch":-3.1805546814635168e-15,
-                "Roll":114.7782627769506,
-                "BBoxLow":{
-                    "X":-9.735928156263856,
-                    "Y":-9.735928156263853,
-                    "Z":-9.735928156263855
-                },
-                "BBoxHigh":{
-                    "X":9.735928156263856,
-                    "Y":9.735928156263853,
-                    "Z":9.735928156263855
-                },
-                "GeometryStream":"{\"bytes\":204}"
-            },
-            {
-                "ECInstanceId":"0x3b",
-                "ECClassId":"0xe7",
-                "Model":{
-                    "Id":"0x23",
-                    "RelECClassId":"0x40"
-                },
-                "LastMod":"2017-07-25T20:44:59.942Z",
-                "CodeSpec":{
-                    "Id":"0x1",
-                    "RelECClassId":"0x47"
-                },
-                "CodeScope":{
-                    "Id":"0x1",
-                    "RelECClassId":"0x49"
-                },
-                "Category":{
-                    "Id":"0x17",
-                    "RelECClassId":"0x8c"
-                },
-                "InSpatialIndex":true,
-                "Origin":{
-                    "X":2.080496897152193,
-                    "Y":-4.824215490117017,
-                    "Z":0.0
-                },
-                "Yaw":65.4666878656572,
-                "Pitch":-3.1805546814635176e-15,
-                "Roll":63.6877065778212,
-                "BBoxLow":{
-                    "X":-7.538875423282141,
-                    "Y":-7.538875423282143,
-                    "Z":-7.538875423282142
-                },
-                "BBoxHigh":{
-                    "X":7.538875423282141,
-                    "Y":7.538875423282143,
-                    "Z":7.538875423282142
-                },
-                "GeometryStream":"{\"bytes\":201}"
-            }
-        ]
-
-    )json";
-
-    BeJsDocument expectedDoc;
-    expectedDoc.Parse(expectedJson);
-
-    ASSERT_EQ(ECSqlStatus::Success, stmt.Prepare(m_ecdb, "select JSON_GROUP_ARRAY(JSON($)) from bis.GeometricElement3d"));
-    while(stmt.Step() == BE_SQLITE_ROW) {
-        BeJsDocument actualDoc;
-        actualDoc.Parse(stmt.GetValueText(0));
-        ASSERT_STRCASEEQ(expectedDoc.Stringify(StringifyFormat::Indented).c_str(), actualDoc.Stringify(StringifyFormat::Indented).c_str());
-    }
-}
-
-//---------------------------------------------------------------------------------------
-// @bsimethod
-//+---------------+---------------+---------------+---------------+---------------+------
-TEST_F(InstanceReaderFixture, ecsql_read_instance) {
-    ASSERT_EQ(BE_SQLITE_OK, SetupECDb("instanceReader.ecdb"));
-    ASSERT_FALSE(IsECSqlExperimentalFeaturesEnabled(m_ecdb));
-    ASSERT_TRUE(EnableECSqlExperimentalFeatures(m_ecdb, true));
-
-    ECSqlStatement stmt;
-    ASSERT_EQ(ECSqlStatus::Success, stmt.Prepare(m_ecdb, R"sql(
-        SELECT $ FROM meta.ECClassDef WHERE Description='Relates the property to its PropertyCategory.'
-    )sql"));
-
-    ASSERT_EQ(BE_SQLITE_ROW, stmt.Step());
-
-    ASSERT_STREQ(stmt.GetNativeSql(), "SELECT extract_inst([ECClassDef].[ECClassId],[ECClassDef].[ECInstanceId]) FROM (SELECT [Id] ECInstanceId,32 ECClassId,[Description] FROM [main].[ec_Class]) [ECClassDef] WHERE [ECClassDef].[Description]='Relates the property to its PropertyCategory.'");
-    ASSERT_STREQ(stmt.GetValueText(0), R"json({"ECInstanceId":"0x2e","ECClassId":"0x20","Schema":{"Id":"0x4","RelECClassId":"0x21"},"Name":"PropertyHasCategory","Description":"Relates the property to its PropertyCategory.","Type":1,"Modifier":2,"RelationshipStrength":0,"RelationshipStrengthDirection":1})json");
-}
-
-//---------------------------------------------------------------------------------------
-// @bsimethod
-//+---------------+---------------+---------------+---------------+---------------+------
-TEST_F(InstanceReaderFixture, ecsql_read_property) {
-    ASSERT_EQ(BE_SQLITE_OK, SetupECDb("instanceReader.ecdb"));
-    ASSERT_FALSE(IsECSqlExperimentalFeaturesEnabled(m_ecdb));
-    ASSERT_TRUE(EnableECSqlExperimentalFeatures(m_ecdb, true));
-
-    ECSqlStatement stmt;
-    ASSERT_EQ(ECSqlStatus::Success, stmt.Prepare(m_ecdb, R"sql(
-        SELECT $ -> name FROM meta.ECClassDef WHERE Description='Relates the property to its PropertyCategory.'
-    )sql"));
-
-    ASSERT_EQ(BE_SQLITE_ROW, stmt.Step());
-    ASSERT_STREQ(stmt.GetNativeSql(), "SELECT extract_prop([ECClassDef].[ECClassId],[ECClassDef].[ECInstanceId],'name',:ecdb_this_ptr,0) FROM (SELECT [Id] ECInstanceId,32 ECClassId,[Description] FROM [main].[ec_Class]) [ECClassDef] WHERE [ECClassDef].[Description]='Relates the property to its PropertyCategory.'");
-    ASSERT_STREQ(stmt.GetValueText(0), "PropertyHasCategory");
-}
-
-//---------------------------------------------------------------------------------------
-// @bsimethod
-//+---------------+---------------+---------------+---------------+---------------+------
-TEST_F(InstanceReaderFixture, rapid_json_patch_to_render_inf_and_nan_as_null_instead_of_failing_stringify) {
-        // Test for bentley specific change \src\imodel-native\iModelCore\libsrc\rapidjson\vendor\include\rapidjson\writer.h#551
-        // Patch to RapidJson write null instead of failing
-       BeJsDocument docNan;
-       docNan.toObject();
-       docNan["a"] = 0.1;
-       docNan["b"] = std::numeric_limits<double>::quiet_NaN();
-       docNan["c"] = 4.4;
-       ASSERT_STRCASEEQ("{\"a\":0.1,\"b\":null,\"c\":4.4}", docNan.Stringify().c_str());
-
-
-       BeJsDocument docInf;
-       docInf.toObject();
-       docInf["a"] = 0.1;
-       docInf["b"] = std::numeric_limits<double>::infinity();
-       docInf["c"] = 4.4;
-       ASSERT_STRCASEEQ("{\"a\":0.1,\"b\":null,\"c\":4.4}", docInf.Stringify().c_str());
-}
-
-//---------------------------------------------------------------------------------------
-// @bsimethod
-//+---------------+---------------+---------------+---------------+---------------+------
-TEST_F(InstanceReaderFixture, rapid_json_patch_to_render_inf_and_nan_as_null_instead_of_failing_writer) {
-        // Test for bentley specific change \src\imodel-native\iModelCore\libsrc\rapidjson\vendor\include\rapidjson\writer.h#353
-        // Patch to RapidJson write null instead of failing
-       std::ostringstream stream0;
-       rapidjson::OStreamWrapper osw0(stream0);
-
-       rapidjson::Writer<rapidjson::OStreamWrapper> writer0(osw0);
-       writer0.StartObject();
-       writer0.Key("a");
-       writer0.Double(0.1);
-       writer0.Key("b");
-       writer0.Double(std::numeric_limits<double>::infinity());
-       writer0.Key("c");
-       writer0.Double(4.4);
-       writer0.EndObject();
-       writer0.Flush();
-       osw0.Flush();
-       stream0.flush();
-       ASSERT_STRCASEEQ("{\"a\":0.1,\"b\":null,\"c\":4.4}", stream0.str().c_str());
-
-
-       std::ostringstream stream1;
-       rapidjson::OStreamWrapper osw1(stream1);
-       rapidjson::Writer<rapidjson::OStreamWrapper> writer1(osw1);
-       writer1.StartObject();
-       writer1.Key("a");
-       writer1.Double(0.1);
-       writer1.Key("b");
-       writer1.Double(std::numeric_limits<double>::quiet_NaN());
-       writer1.Key("c");
-       writer1.Double(4.4);
-       writer1.EndObject();
-       writer1.Flush();
-       osw1.Flush();
-       stream1.flush();
-       ASSERT_STRCASEEQ("{\"a\":0.1,\"b\":null,\"c\":4.4}", stream1.str().c_str());
-}
-
-//---------------------------------------------------------------------------------------
-// @bsimethod
-//+---------------+---------------+---------------+---------------+---------------+------
-TEST_F(InstanceReaderFixture, instance_reader) {
-    ASSERT_EQ(BE_SQLITE_OK, SetupECDb("instanceReader.ecdb"));
-    ASSERT_FALSE(IsECSqlExperimentalFeaturesEnabled(m_ecdb));
-    ASSERT_TRUE(EnableECSqlExperimentalFeatures(m_ecdb, true));
-
-    ECSqlStatement stmt;
-    ASSERT_EQ(ECSqlStatus::Success, stmt.Prepare(m_ecdb, R"sql(
-        SELECT ECClassId, ECInstanceId, EXTRACT_INST('meta.ecClassDef',ECInstanceId) FROM meta.ECClassDef WHERE Description='Relates the property to its PropertyCategory.'
-    )sql"));
-
-    BeJsDocument doc;
-    doc.Parse(R"json({
-        "ECInstanceId": "0x2e",
-        "ECClassId": "0x20",
-        "Schema": {
-            "Id": "0x4",
-            "RelECClassId": "0x21"
-        },
-        "Name": "PropertyHasCategory",
-        "Description": "Relates the property to its PropertyCategory.",
-        "Type": 1,
-        "Modifier": 2,
-        "RelationshipStrength": 0,
-        "RelationshipStrengthDirection": 1
-    })json");
-    auto& reader = m_ecdb.GetInstanceReader();
-    if(stmt.Step() == BE_SQLITE_ROW) {
-        ECInstanceKey instanceKey (stmt.GetValueId<ECClassId>(0), stmt.GetValueId<ECInstanceId>(1));
-        auto pos = InstanceReader::Position(stmt.GetValueId<ECInstanceId>(1), stmt.GetValueId<ECClassId>(0));
-        ASSERT_EQ(true, reader.Seek(pos,[&](InstanceReader::IRowContext const& row){
-            EXPECT_STRCASEEQ(doc.Stringify(StringifyFormat::Indented).c_str(), row.GetJson().Stringify(StringifyFormat::Indented).c_str());
-        }));
-    }
-    if ("use syntax to get full instance") {
-        ECSqlStatement stmt;
-        ASSERT_EQ(ECSqlStatus::Success, stmt.Prepare(m_ecdb, "SELECT ECClassId, ECInstanceId, $ FROM meta.ECClassDef WHERE Description='Relates the property to its PropertyCategory.'"));
-        const auto expectedSQL = "SELECT [ECClassDef].[ECClassId],[ECClassDef].[ECInstanceId],extract_inst([ECClassDef].[ECClassId],[ECClassDef].[ECInstanceId]) FROM (SELECT [Id] ECInstanceId,32 ECClassId,[Description] FROM [main].[ec_Class]) [ECClassDef] WHERE [ECClassDef].[Description]='Relates the property to its PropertyCategory.'";
-        EXPECT_STRCASEEQ(expectedSQL, stmt.GetNativeSql());
-        if(stmt.Step() == BE_SQLITE_ROW) {
-            BeJsDocument inst;
-            inst.Parse(stmt.GetValueText(2));
-            EXPECT_STRCASEEQ(doc.Stringify(StringifyFormat::Indented).c_str(), inst.Stringify(StringifyFormat::Indented).c_str());
-
-        }
-    }
-    if ("use syntax to get full instance using alias") {
-        ECSqlStatement stmt;
-        ASSERT_EQ(ECSqlStatus::Success, stmt.Prepare(m_ecdb, "SELECT m.ECClassId, m.ECInstanceId, m.$ FROM meta.ECClassDef m WHERE m.Description='Relates the property to its PropertyCategory.'"));
-        const auto expectedSQL = "SELECT [m].[ECClassId],[m].[ECInstanceId],extract_inst([m].[ECClassId],[m].[ECInstanceId]) FROM (SELECT [Id] ECInstanceId,32 ECClassId,[Description] FROM [main].[ec_Class]) [m] WHERE [m].[Description]='Relates the property to its PropertyCategory.'";
-        EXPECT_STRCASEEQ(expectedSQL, stmt.GetNativeSql());
-        if(stmt.Step() == BE_SQLITE_ROW) {
-            BeJsDocument inst;
-            inst.Parse(stmt.GetValueText(2));
-            EXPECT_STRCASEEQ(doc.Stringify(StringifyFormat::Indented).c_str(), inst.Stringify(StringifyFormat::Indented).c_str());
-
-        }
-    }
-}
-//---------------------------------------------------------------------------------------
-// @bsimethod
-//+---------------+---------------+---------------+---------------+---------------+------
-TEST_F(InstanceReaderFixture, dynamic_meta_data) {
-    ASSERT_EQ(SUCCESS, SetupECDb("meta_data.ecdb", SchemaItem(
-        R"xml(<ECSchema schemaName='TestSchema' alias='ts' version='1.0' xmlns='http://www.bentley.com/schemas/Bentley.ECXML.3.1'>
-            <ECSchemaReference name="ECDbMap" version="02.00" alias="ecdbmap" />
-            <ECSchemaReference name="CoreCustomAttributes" version="01.00.00" alias="CoreCA" />
-            <ECEntityClass typeName="T000"
-                description="Test meta data">
-                <ECCustomAttributes>
-                    <ClassMap xmlns="ECDbMap.02.00">
-                        <MapStrategy>TablePerHierarchy</MapStrategy>
-                    </ClassMap>
-                    <ShareColumns xmlns="ECDbMap.02.00">
-                        <MaxSharedColumnsBeforeOverflow>500</MaxSharedColumnsBeforeOverflow>
-                        <ApplyToSubclassesOnly>False</ApplyToSubclassesOnly>
-                    </ShareColumns>
-                </ECCustomAttributes>
-            </ECEntityClass>
-            <ECEntityClass typeName="T100"><BaseClass>T000</BaseClass><ECProperty propertyName="a" typeName="int" description="info-a"/></ECEntityClass>
-            <ECEntityClass typeName="T200"><BaseClass>T000</BaseClass><ECProperty propertyName="b" typeName="int" description="info-b"/></ECEntityClass>
-            <ECEntityClass typeName="T110"><BaseClass>T100</BaseClass><ECProperty propertyName="c" typeName="int" description="info-c"/></ECEntityClass>
-            <ECEntityClass typeName="T120"><BaseClass>T100</BaseClass><ECProperty propertyName="d" typeName="int" description="info-d"/></ECEntityClass>
-            <ECEntityClass typeName="T211"><BaseClass>T200</BaseClass><ECProperty propertyName="e" typeName="int" description="info-e"/></ECEntityClass>
-            <ECEntityClass typeName="T212"><BaseClass>T200</BaseClass><ECProperty propertyName="f" typeName="int" description="info-f"/></ECEntityClass>
-            <ECEntityClass typeName="T111"><BaseClass>T110</BaseClass><ECProperty propertyName="g" typeName="int" description="info-g"/></ECEntityClass>
-            <ECEntityClass typeName="T112"><BaseClass>T110</BaseClass><ECProperty propertyName="h" typeName="int" description="info-h"/></ECEntityClass>
-            <ECEntityClass typeName="T121"><BaseClass>T120</BaseClass><ECProperty propertyName="i" typeName="int" description="info-i"/></ECEntityClass>
-            <ECEntityClass typeName="T122"><BaseClass>T120</BaseClass><ECProperty propertyName="j" typeName="int" description="info-j"/></ECEntityClass>
-        </ECSchema>)xml")));
-
-    ASSERT_TRUE(EnableECSqlExperimentalFeatures(m_ecdb, true));
-    auto exec = [&](Utf8CP ecsql) {
-        ECSqlStatement stmt;
-        EXPECT_EQ(ECSqlStatus::Success, stmt.Prepare(m_ecdb, ecsql));
-        EXPECT_EQ(BE_SQLITE_DONE, stmt.Step());
-        m_ecdb.SaveChanges();
-    };
-    auto assertDefault = [](ECSqlStatement& stmt, int cl, Utf8CP displayLabel, Utf8CP propertyName) {
-        ECSqlColumnInfo const* ci;
-        PrimitiveECPropertyCP pr;
-        Utf8CP className = "DynamicECSqlSelectClause";
-        ci = &stmt.GetColumnInfo(cl);
-        EXPECT_TRUE(ci->IsDynamic());
-        EXPECT_TRUE(ci->GetDataType().IsPrimitive());
-        pr = ci->GetProperty()->GetAsPrimitiveProperty();
-        EXPECT_FALSE(pr->HasId());
-        EXPECT_EQ(PrimitiveType::PRIMITIVETYPE_String, pr->GetType());
-        EXPECT_STRCASEEQ(className                   , pr->GetClass().GetName().c_str());
-        EXPECT_STRCASEEQ(propertyName                , pr->GetName().c_str());
-        EXPECT_STRCASEEQ(""                          , pr->GetDescription().c_str());
-        EXPECT_STRCASEEQ(displayLabel                , pr->GetDisplayLabel().c_str());
-        EXPECT_STRCASEEQ("json"                      , pr->GetExtendedTypeName().c_str());
-    };
-    auto assertDynamic = [](ECSqlStatement& stmt, int cl, Utf8CP displayLabel, Utf8CP propertyName, Utf8CP description, Utf8CP className, PrimitiveType t) {
-        ECSqlColumnInfo const* ci;
-        PrimitiveECPropertyCP pr;
-        ci = &stmt.GetColumnInfo(cl);
-        EXPECT_TRUE(ci->IsDynamic());
-        EXPECT_TRUE(ci->GetDataType().IsPrimitive());
-        pr = ci->GetProperty()->GetAsPrimitiveProperty();
-        EXPECT_TRUE(pr->HasId());
-        EXPECT_EQ(t                  , pr->GetType());
-        EXPECT_STRCASEEQ(className   , pr->GetClass().GetName().c_str());
-        EXPECT_STRCASEEQ(propertyName, pr->GetName().c_str());
-        EXPECT_STRCASEEQ(description , pr->GetDescription().c_str());
-        EXPECT_STRCASEEQ(displayLabel, pr->GetDisplayLabel().c_str());
-        EXPECT_STRCASEEQ(""          , pr->GetExtendedTypeName().c_str());
-    };
-    exec("insert into ts.t100 ( ecInstanceId, a       ) values ( 10, 100           )");
-    exec("insert into ts.t200 ( ecInstanceId, b       ) values ( 11, 101           )");
-    exec("insert into ts.t110 ( ecInstanceId, a, c    ) values ( 12, 102, 200      )");
-    exec("insert into ts.t120 ( ecInstanceId, a, d    ) values ( 13, 103, 201      )");
-    exec("insert into ts.t211 ( ecInstanceId, b, e    ) values ( 14, 104, 202      )");
-    exec("insert into ts.t212 ( ecInstanceId, b, f    ) values ( 15, 105, 203      )");
-    exec("insert into ts.t111 ( ecInstanceId, a, c, g ) values ( 16, 106, 204, 301 )");
-    exec("insert into ts.t112 ( ecInstanceId, a, c, h ) values ( 17, 107, 205, 302 )");
-    exec("insert into ts.t121 ( ecInstanceId, a, d, i ) values ( 18, 108, 206, 303 )");
-    exec("insert into ts.t122 ( ecInstanceId, a, d, j ) values ( 19, 109, 207, 304 )");
-
-    if ("top level instance props meta data") {
-        const auto sql = R"x(
-            select
-                ecInstanceId,
-                $->a,
-                $->b,
-                $->c,
-                $->d,
-                $->e,
-                $->f,
-                $->g,
-                $->h,
-                $->i,
-                $->j
-            from ts.t000
-        )x";
-
-        ECSqlStatement stmt;
-        ASSERT_EQ(ECSqlStatus::Success, stmt.Prepare(m_ecdb, sql));
-        while(stmt.Step() == BE_SQLITE_ROW) {
-            auto ecInstanceId = stmt.GetValueInt(0);
-            if (ecInstanceId == 10) { // t100, a
-                assertDynamic(stmt, 1 , "a", "a", "info-a", "T100", PrimitiveType::PRIMITIVETYPE_Integer);
-                assertDefault(stmt, 2 , "$ -> b", "__x0024____x0020____x002D____x003E____x0020__b");
-                assertDefault(stmt, 3 , "$ -> c", "__x0024____x0020____x002D____x003E____x0020__c");
-                assertDefault(stmt, 4 , "$ -> d", "__x0024____x0020____x002D____x003E____x0020__d");
-                assertDefault(stmt, 5 , "$ -> e", "__x0024____x0020____x002D____x003E____x0020__e");
-                assertDefault(stmt, 6 , "$ -> f", "__x0024____x0020____x002D____x003E____x0020__f");
-                assertDefault(stmt, 7 , "$ -> g", "__x0024____x0020____x002D____x003E____x0020__g");
-                assertDefault(stmt, 8 , "$ -> h", "__x0024____x0020____x002D____x003E____x0020__h");
-                assertDefault(stmt, 9 , "$ -> i", "__x0024____x0020____x002D____x003E____x0020__i");
-                assertDefault(stmt, 10, "$ -> j", "__x0024____x0020____x002D____x003E____x0020__j");
-            } else if (ecInstanceId == 11) { // t200, b
-                assertDefault(stmt, 1 , "$ -> a", "__x0024____x0020____x002D____x003E____x0020__a");
-                assertDynamic(stmt, 2 , "b", "b", "info-b", "T200", PrimitiveType::PRIMITIVETYPE_Integer);
-                assertDefault(stmt, 3 , "$ -> c", "__x0024____x0020____x002D____x003E____x0020__c");
-                assertDefault(stmt, 4 , "$ -> d", "__x0024____x0020____x002D____x003E____x0020__d");
-                assertDefault(stmt, 5 , "$ -> e", "__x0024____x0020____x002D____x003E____x0020__e");
-                assertDefault(stmt, 6 , "$ -> f", "__x0024____x0020____x002D____x003E____x0020__f");
-                assertDefault(stmt, 7 , "$ -> g", "__x0024____x0020____x002D____x003E____x0020__g");
-                assertDefault(stmt, 8 , "$ -> h", "__x0024____x0020____x002D____x003E____x0020__h");
-                assertDefault(stmt, 9 , "$ -> i", "__x0024____x0020____x002D____x003E____x0020__i");
-                assertDefault(stmt, 10, "$ -> j", "__x0024____x0020____x002D____x003E____x0020__j");
-            } else if (ecInstanceId == 12) { // t110, a, c
-                assertDynamic(stmt, 1 , "a", "a", "info-a", "T100", PrimitiveType::PRIMITIVETYPE_Integer);
-                assertDefault(stmt, 2 , "$ -> b", "__x0024____x0020____x002D____x003E____x0020__b");
-                assertDynamic(stmt, 3 , "c", "c", "info-c", "T110", PrimitiveType::PRIMITIVETYPE_Integer);
-                assertDefault(stmt, 4 , "$ -> d", "__x0024____x0020____x002D____x003E____x0020__d");
-                assertDefault(stmt, 5 , "$ -> e", "__x0024____x0020____x002D____x003E____x0020__e");
-                assertDefault(stmt, 6 , "$ -> f", "__x0024____x0020____x002D____x003E____x0020__f");
-                assertDefault(stmt, 7 , "$ -> g", "__x0024____x0020____x002D____x003E____x0020__g");
-                assertDefault(stmt, 8 , "$ -> h", "__x0024____x0020____x002D____x003E____x0020__h");
-                assertDefault(stmt, 9 , "$ -> i", "__x0024____x0020____x002D____x003E____x0020__i");
-                assertDefault(stmt, 10, "$ -> j", "__x0024____x0020____x002D____x003E____x0020__j");
-            } else if (ecInstanceId == 13) { // t120, a, d
-                assertDynamic(stmt, 1 , "a", "a", "info-a", "T100", PrimitiveType::PRIMITIVETYPE_Integer);
-                assertDefault(stmt, 2 , "$ -> b", "__x0024____x0020____x002D____x003E____x0020__b");
-                assertDefault(stmt, 3 , "$ -> c", "__x0024____x0020____x002D____x003E____x0020__c");
-                assertDynamic(stmt, 4 , "d", "d", "info-d", "T120", PrimitiveType::PRIMITIVETYPE_Integer);
-                assertDefault(stmt, 5 , "$ -> e", "__x0024____x0020____x002D____x003E____x0020__e");
-                assertDefault(stmt, 6 , "$ -> f", "__x0024____x0020____x002D____x003E____x0020__f");
-                assertDefault(stmt, 7 , "$ -> g", "__x0024____x0020____x002D____x003E____x0020__g");
-                assertDefault(stmt, 8 , "$ -> h", "__x0024____x0020____x002D____x003E____x0020__h");
-                assertDefault(stmt, 9 , "$ -> i", "__x0024____x0020____x002D____x003E____x0020__i");
-                assertDefault(stmt, 10, "$ -> j", "__x0024____x0020____x002D____x003E____x0020__j");
-            } else if (ecInstanceId == 14) { // t211, b, e
-                assertDefault(stmt, 1 , "$ -> a", "__x0024____x0020____x002D____x003E____x0020__a");
-                assertDynamic(stmt, 2 , "b", "b", "info-b", "T200", PrimitiveType::PRIMITIVETYPE_Integer);
-                assertDefault(stmt, 3 , "$ -> c", "__x0024____x0020____x002D____x003E____x0020__c");
-                assertDefault(stmt, 4 , "$ -> d", "__x0024____x0020____x002D____x003E____x0020__d");
-                assertDynamic(stmt, 5 , "e", "e", "info-e", "T211", PrimitiveType::PRIMITIVETYPE_Integer);
-                assertDefault(stmt, 6 , "$ -> f", "__x0024____x0020____x002D____x003E____x0020__f");
-                assertDefault(stmt, 7 , "$ -> g", "__x0024____x0020____x002D____x003E____x0020__g");
-                assertDefault(stmt, 8 , "$ -> h", "__x0024____x0020____x002D____x003E____x0020__h");
-                assertDefault(stmt, 9 , "$ -> i", "__x0024____x0020____x002D____x003E____x0020__i");
-                assertDefault(stmt, 10, "$ -> j", "__x0024____x0020____x002D____x003E____x0020__j");
-            } else if (ecInstanceId == 15) { // t212, b, f
-                assertDefault(stmt, 1 , "$ -> a", "__x0024____x0020____x002D____x003E____x0020__a");
-                assertDynamic(stmt, 2 , "b", "b", "info-b", "T200", PrimitiveType::PRIMITIVETYPE_Integer);
-                assertDefault(stmt, 3 , "$ -> c", "__x0024____x0020____x002D____x003E____x0020__c");
-                assertDefault(stmt, 4 , "$ -> d", "__x0024____x0020____x002D____x003E____x0020__d");
-                assertDefault(stmt, 5 , "$ -> e", "__x0024____x0020____x002D____x003E____x0020__e");
-                assertDynamic(stmt, 6 , "f", "f", "info-f", "T212", PrimitiveType::PRIMITIVETYPE_Integer);
-                assertDefault(stmt, 7 , "$ -> g", "__x0024____x0020____x002D____x003E____x0020__g");
-                assertDefault(stmt, 8 , "$ -> h", "__x0024____x0020____x002D____x003E____x0020__h");
-                assertDefault(stmt, 9 , "$ -> i", "__x0024____x0020____x002D____x003E____x0020__i");
-                assertDefault(stmt, 10, "$ -> j", "__x0024____x0020____x002D____x003E____x0020__j");
-            } else if (ecInstanceId == 16) { // t111, a, c, g
-                assertDynamic(stmt, 1 , "a", "a", "info-a", "T100", PrimitiveType::PRIMITIVETYPE_Integer);
-                assertDefault(stmt, 2 , "$ -> b", "__x0024____x0020____x002D____x003E____x0020__b");
-                assertDynamic(stmt, 3 , "c", "c", "info-c", "T110", PrimitiveType::PRIMITIVETYPE_Integer);
-                assertDefault(stmt, 4 , "$ -> d", "__x0024____x0020____x002D____x003E____x0020__d");
-                assertDefault(stmt, 5 , "$ -> e", "__x0024____x0020____x002D____x003E____x0020__e");
-                assertDefault(stmt, 6 , "$ -> f", "__x0024____x0020____x002D____x003E____x0020__f");
-                assertDynamic(stmt, 7 , "g", "g", "info-g", "T111", PrimitiveType::PRIMITIVETYPE_Integer);
-                assertDefault(stmt, 8 , "$ -> h", "__x0024____x0020____x002D____x003E____x0020__h");
-                assertDefault(stmt, 9 , "$ -> i", "__x0024____x0020____x002D____x003E____x0020__i");
-                assertDefault(stmt, 10, "$ -> j", "__x0024____x0020____x002D____x003E____x0020__j");
-            } else if (ecInstanceId == 17) { // t112, a, c, h
-                assertDynamic(stmt, 1 , "a", "a", "info-a", "T100", PrimitiveType::PRIMITIVETYPE_Integer);
-                assertDefault(stmt, 2 , "$ -> b", "__x0024____x0020____x002D____x003E____x0020__b");
-                assertDynamic(stmt, 3 , "c", "c", "info-c", "T110", PrimitiveType::PRIMITIVETYPE_Integer);
-                assertDefault(stmt, 4 , "$ -> d", "__x0024____x0020____x002D____x003E____x0020__d");
-                assertDefault(stmt, 5 , "$ -> e", "__x0024____x0020____x002D____x003E____x0020__e");
-                assertDefault(stmt, 6 , "$ -> f", "__x0024____x0020____x002D____x003E____x0020__f");
-                assertDefault(stmt, 7 , "$ -> g", "__x0024____x0020____x002D____x003E____x0020__g");
-                assertDynamic(stmt, 8 , "h", "h", "info-h", "T112", PrimitiveType::PRIMITIVETYPE_Integer);
-                assertDefault(stmt, 9 , "$ -> i", "__x0024____x0020____x002D____x003E____x0020__i");
-                assertDefault(stmt, 10, "$ -> j", "__x0024____x0020____x002D____x003E____x0020__j");
-            } else if (ecInstanceId == 18) { // t121, a, d, i
-                assertDynamic(stmt, 1 , "a", "a", "info-a", "T100", PrimitiveType::PRIMITIVETYPE_Integer);
-                assertDefault(stmt, 2 , "$ -> b", "__x0024____x0020____x002D____x003E____x0020__b");
-                assertDefault(stmt, 3 , "$ -> c", "__x0024____x0020____x002D____x003E____x0020__c");
-                assertDynamic(stmt, 4 , "d", "d", "info-d", "T120", PrimitiveType::PRIMITIVETYPE_Integer);
-                assertDefault(stmt, 5 , "$ -> e", "__x0024____x0020____x002D____x003E____x0020__e");
-                assertDefault(stmt, 6 , "$ -> f", "__x0024____x0020____x002D____x003E____x0020__f");
-                assertDefault(stmt, 7 , "$ -> g", "__x0024____x0020____x002D____x003E____x0020__g");
-                assertDefault(stmt, 8 , "$ -> h", "__x0024____x0020____x002D____x003E____x0020__h");
-                assertDynamic(stmt, 9 , "i", "i", "info-i", "T121", PrimitiveType::PRIMITIVETYPE_Integer);
-                assertDefault(stmt, 10, "$ -> j", "__x0024____x0020____x002D____x003E____x0020__j");
-            } else if (ecInstanceId == 19) { // t122, a, d, j
-                assertDynamic(stmt, 1 , "a", "a", "info-a", "T100", PrimitiveType::PRIMITIVETYPE_Integer);
-                assertDefault(stmt, 2 , "$ -> b", "__x0024____x0020____x002D____x003E____x0020__b");
-                assertDefault(stmt, 3 , "$ -> c", "__x0024____x0020____x002D____x003E____x0020__c");
-                assertDynamic(stmt, 4 , "d", "d", "info-d", "T120", PrimitiveType::PRIMITIVETYPE_Integer);
-                assertDefault(stmt, 5 , "$ -> e", "__x0024____x0020____x002D____x003E____x0020__e");
-                assertDefault(stmt, 6 , "$ -> f", "__x0024____x0020____x002D____x003E____x0020__f");
-                assertDefault(stmt, 7 , "$ -> g", "__x0024____x0020____x002D____x003E____x0020__g");
-                assertDefault(stmt, 8 , "$ -> h", "__x0024____x0020____x002D____x003E____x0020__h");
-                assertDefault(stmt, 9 , "$ -> i", "__x0024____x0020____x002D____x003E____x0020__i");
-                assertDynamic(stmt, 10, "j", "j", "info-j", "T122", PrimitiveType::PRIMITIVETYPE_Integer);
-            }
-        }
-    }
-    if ("subquery instance prop meta data ") {
-        const auto sql = R"x(
-            select * from (
-                select
-                    ecInstanceId,
-                    $->a,
-                    $->b,
-                    $->c,
-                    $->d,
-                    $->e,
-                    $->f,
-                    $->g,
-                    $->h,
-                    $->i,
-                    $->j
-                from ts.t000
-            )
-        )x";
-
-        ECSqlStatement stmt;
-        ASSERT_EQ(ECSqlStatus::Success, stmt.Prepare(m_ecdb, sql));
-        while(stmt.Step() == BE_SQLITE_ROW) {
-            auto ecInstanceId = stmt.GetValueInt(0);
-            if (ecInstanceId == 10) { // t100, a
-                assertDynamic(stmt, 1 , "a", "a", "info-a", "T100", PrimitiveType::PRIMITIVETYPE_Integer);
-                assertDefault(stmt, 2 , "$ -> b", "__x0024____x0020____x002D____x003E____x0020__b");
-                assertDefault(stmt, 3 , "$ -> c", "__x0024____x0020____x002D____x003E____x0020__c");
-                assertDefault(stmt, 4 , "$ -> d", "__x0024____x0020____x002D____x003E____x0020__d");
-                assertDefault(stmt, 5 , "$ -> e", "__x0024____x0020____x002D____x003E____x0020__e");
-                assertDefault(stmt, 6 , "$ -> f", "__x0024____x0020____x002D____x003E____x0020__f");
-                assertDefault(stmt, 7 , "$ -> g", "__x0024____x0020____x002D____x003E____x0020__g");
-                assertDefault(stmt, 8 , "$ -> h", "__x0024____x0020____x002D____x003E____x0020__h");
-                assertDefault(stmt, 9 , "$ -> i", "__x0024____x0020____x002D____x003E____x0020__i");
-                assertDefault(stmt, 10, "$ -> j", "__x0024____x0020____x002D____x003E____x0020__j");
-            } else if (ecInstanceId == 11) { // t200, b
-                assertDefault(stmt, 1 , "$ -> a", "__x0024____x0020____x002D____x003E____x0020__a");
-                assertDynamic(stmt, 2 , "b", "b", "info-b", "T200", PrimitiveType::PRIMITIVETYPE_Integer);
-                assertDefault(stmt, 3 , "$ -> c", "__x0024____x0020____x002D____x003E____x0020__c");
-                assertDefault(stmt, 4 , "$ -> d", "__x0024____x0020____x002D____x003E____x0020__d");
-                assertDefault(stmt, 5 , "$ -> e", "__x0024____x0020____x002D____x003E____x0020__e");
-                assertDefault(stmt, 6 , "$ -> f", "__x0024____x0020____x002D____x003E____x0020__f");
-                assertDefault(stmt, 7 , "$ -> g", "__x0024____x0020____x002D____x003E____x0020__g");
-                assertDefault(stmt, 8 , "$ -> h", "__x0024____x0020____x002D____x003E____x0020__h");
-                assertDefault(stmt, 9 , "$ -> i", "__x0024____x0020____x002D____x003E____x0020__i");
-                assertDefault(stmt, 10, "$ -> j", "__x0024____x0020____x002D____x003E____x0020__j");
-            } else if (ecInstanceId == 12) { // t110, a, c
-                assertDynamic(stmt, 1 , "a", "a", "info-a", "T100", PrimitiveType::PRIMITIVETYPE_Integer);
-                assertDefault(stmt, 2 , "$ -> b", "__x0024____x0020____x002D____x003E____x0020__b");
-                assertDynamic(stmt, 3 , "c", "c", "info-c", "T110", PrimitiveType::PRIMITIVETYPE_Integer);
-                assertDefault(stmt, 4 , "$ -> d", "__x0024____x0020____x002D____x003E____x0020__d");
-                assertDefault(stmt, 5 , "$ -> e", "__x0024____x0020____x002D____x003E____x0020__e");
-                assertDefault(stmt, 6 , "$ -> f", "__x0024____x0020____x002D____x003E____x0020__f");
-                assertDefault(stmt, 7 , "$ -> g", "__x0024____x0020____x002D____x003E____x0020__g");
-                assertDefault(stmt, 8 , "$ -> h", "__x0024____x0020____x002D____x003E____x0020__h");
-                assertDefault(stmt, 9 , "$ -> i", "__x0024____x0020____x002D____x003E____x0020__i");
-                assertDefault(stmt, 10, "$ -> j", "__x0024____x0020____x002D____x003E____x0020__j");
-            } else if (ecInstanceId == 13) { // t120, a, d
-                assertDynamic(stmt, 1 , "a", "a", "info-a", "T100", PrimitiveType::PRIMITIVETYPE_Integer);
-                assertDefault(stmt, 2 , "$ -> b", "__x0024____x0020____x002D____x003E____x0020__b");
-                assertDefault(stmt, 3 , "$ -> c", "__x0024____x0020____x002D____x003E____x0020__c");
-                assertDynamic(stmt, 4 , "d", "d", "info-d", "T120", PrimitiveType::PRIMITIVETYPE_Integer);
-                assertDefault(stmt, 5 , "$ -> e", "__x0024____x0020____x002D____x003E____x0020__e");
-                assertDefault(stmt, 6 , "$ -> f", "__x0024____x0020____x002D____x003E____x0020__f");
-                assertDefault(stmt, 7 , "$ -> g", "__x0024____x0020____x002D____x003E____x0020__g");
-                assertDefault(stmt, 8 , "$ -> h", "__x0024____x0020____x002D____x003E____x0020__h");
-                assertDefault(stmt, 9 , "$ -> i", "__x0024____x0020____x002D____x003E____x0020__i");
-                assertDefault(stmt, 10, "$ -> j", "__x0024____x0020____x002D____x003E____x0020__j");
-            } else if (ecInstanceId == 14) { // t211, b, e
-                assertDefault(stmt, 1 , "$ -> a", "__x0024____x0020____x002D____x003E____x0020__a");
-                assertDynamic(stmt, 2 , "b", "b", "info-b", "T200", PrimitiveType::PRIMITIVETYPE_Integer);
-                assertDefault(stmt, 3 , "$ -> c", "__x0024____x0020____x002D____x003E____x0020__c");
-                assertDefault(stmt, 4 , "$ -> d", "__x0024____x0020____x002D____x003E____x0020__d");
-                assertDynamic(stmt, 5 , "e", "e", "info-e", "T211", PrimitiveType::PRIMITIVETYPE_Integer);
-                assertDefault(stmt, 6 , "$ -> f", "__x0024____x0020____x002D____x003E____x0020__f");
-                assertDefault(stmt, 7 , "$ -> g", "__x0024____x0020____x002D____x003E____x0020__g");
-                assertDefault(stmt, 8 , "$ -> h", "__x0024____x0020____x002D____x003E____x0020__h");
-                assertDefault(stmt, 9 , "$ -> i", "__x0024____x0020____x002D____x003E____x0020__i");
-                assertDefault(stmt, 10, "$ -> j", "__x0024____x0020____x002D____x003E____x0020__j");
-            } else if (ecInstanceId == 15) { // t212, b, f
-                assertDefault(stmt, 1 , "$ -> a", "__x0024____x0020____x002D____x003E____x0020__a");
-                assertDynamic(stmt, 2 , "b", "b", "info-b", "T200", PrimitiveType::PRIMITIVETYPE_Integer);
-                assertDefault(stmt, 3 , "$ -> c", "__x0024____x0020____x002D____x003E____x0020__c");
-                assertDefault(stmt, 4 , "$ -> d", "__x0024____x0020____x002D____x003E____x0020__d");
-                assertDefault(stmt, 5 , "$ -> e", "__x0024____x0020____x002D____x003E____x0020__e");
-                assertDynamic(stmt, 6 , "f", "f", "info-f", "T212", PrimitiveType::PRIMITIVETYPE_Integer);
-                assertDefault(stmt, 7 , "$ -> g", "__x0024____x0020____x002D____x003E____x0020__g");
-                assertDefault(stmt, 8 , "$ -> h", "__x0024____x0020____x002D____x003E____x0020__h");
-                assertDefault(stmt, 9 , "$ -> i", "__x0024____x0020____x002D____x003E____x0020__i");
-                assertDefault(stmt, 10, "$ -> j", "__x0024____x0020____x002D____x003E____x0020__j");
-            } else if (ecInstanceId == 16) { // t111, a, c, g
-                assertDynamic(stmt, 1 , "a", "a", "info-a", "T100", PrimitiveType::PRIMITIVETYPE_Integer);
-                assertDefault(stmt, 2 , "$ -> b", "__x0024____x0020____x002D____x003E____x0020__b");
-                assertDynamic(stmt, 3 , "c", "c", "info-c", "T110", PrimitiveType::PRIMITIVETYPE_Integer);
-                assertDefault(stmt, 4 , "$ -> d", "__x0024____x0020____x002D____x003E____x0020__d");
-                assertDefault(stmt, 5 , "$ -> e", "__x0024____x0020____x002D____x003E____x0020__e");
-                assertDefault(stmt, 6 , "$ -> f", "__x0024____x0020____x002D____x003E____x0020__f");
-                assertDynamic(stmt, 7 , "g", "g", "info-g", "T111", PrimitiveType::PRIMITIVETYPE_Integer);
-                assertDefault(stmt, 8 , "$ -> h", "__x0024____x0020____x002D____x003E____x0020__h");
-                assertDefault(stmt, 9 , "$ -> i", "__x0024____x0020____x002D____x003E____x0020__i");
-                assertDefault(stmt, 10, "$ -> j", "__x0024____x0020____x002D____x003E____x0020__j");
-            } else if (ecInstanceId == 17) { // t112, a, c, h
-                assertDynamic(stmt, 1 , "a", "a", "info-a", "T100", PrimitiveType::PRIMITIVETYPE_Integer);
-                assertDefault(stmt, 2 , "$ -> b", "__x0024____x0020____x002D____x003E____x0020__b");
-                assertDynamic(stmt, 3 , "c", "c", "info-c", "T110", PrimitiveType::PRIMITIVETYPE_Integer);
-                assertDefault(stmt, 4 , "$ -> d", "__x0024____x0020____x002D____x003E____x0020__d");
-                assertDefault(stmt, 5 , "$ -> e", "__x0024____x0020____x002D____x003E____x0020__e");
-                assertDefault(stmt, 6 , "$ -> f", "__x0024____x0020____x002D____x003E____x0020__f");
-                assertDefault(stmt, 7 , "$ -> g", "__x0024____x0020____x002D____x003E____x0020__g");
-                assertDynamic(stmt, 8 , "h", "h", "info-h", "T112", PrimitiveType::PRIMITIVETYPE_Integer);
-                assertDefault(stmt, 9 , "$ -> i", "__x0024____x0020____x002D____x003E____x0020__i");
-                assertDefault(stmt, 10, "$ -> j", "__x0024____x0020____x002D____x003E____x0020__j");
-            } else if (ecInstanceId == 18) { // t121, a, d, i
-                assertDynamic(stmt, 1 , "a", "a", "info-a", "T100", PrimitiveType::PRIMITIVETYPE_Integer);
-                assertDefault(stmt, 2 , "$ -> b", "__x0024____x0020____x002D____x003E____x0020__b");
-                assertDefault(stmt, 3 , "$ -> c", "__x0024____x0020____x002D____x003E____x0020__c");
-                assertDynamic(stmt, 4 , "d", "d", "info-d", "T120", PrimitiveType::PRIMITIVETYPE_Integer);
-                assertDefault(stmt, 5 , "$ -> e", "__x0024____x0020____x002D____x003E____x0020__e");
-                assertDefault(stmt, 6 , "$ -> f", "__x0024____x0020____x002D____x003E____x0020__f");
-                assertDefault(stmt, 7 , "$ -> g", "__x0024____x0020____x002D____x003E____x0020__g");
-                assertDefault(stmt, 8 , "$ -> h", "__x0024____x0020____x002D____x003E____x0020__h");
-                assertDynamic(stmt, 9 , "i", "i", "info-i", "T121", PrimitiveType::PRIMITIVETYPE_Integer);
-                assertDefault(stmt, 10, "$ -> j", "__x0024____x0020____x002D____x003E____x0020__j");
-            } else if (ecInstanceId == 19) { // t122, a, d, j
-                assertDynamic(stmt, 1 , "a", "a", "info-a", "T100", PrimitiveType::PRIMITIVETYPE_Integer);
-                assertDefault(stmt, 2 , "$ -> b", "__x0024____x0020____x002D____x003E____x0020__b");
-                assertDefault(stmt, 3 , "$ -> c", "__x0024____x0020____x002D____x003E____x0020__c");
-                assertDynamic(stmt, 4 , "d", "d", "info-d", "T120", PrimitiveType::PRIMITIVETYPE_Integer);
-                assertDefault(stmt, 5 , "$ -> e", "__x0024____x0020____x002D____x003E____x0020__e");
-                assertDefault(stmt, 6 , "$ -> f", "__x0024____x0020____x002D____x003E____x0020__f");
-                assertDefault(stmt, 7 , "$ -> g", "__x0024____x0020____x002D____x003E____x0020__g");
-                assertDefault(stmt, 8 , "$ -> h", "__x0024____x0020____x002D____x003E____x0020__h");
-                assertDefault(stmt, 9 , "$ -> i", "__x0024____x0020____x002D____x003E____x0020__i");
-                assertDynamic(stmt, 10, "j", "j", "info-j", "T122", PrimitiveType::PRIMITIVETYPE_Integer);
-            }
-        }
-    }
-}
-
-//---------------------------------------------------------------------------------------
-// @bsimethod
-//+---------------+---------------+---------------+---------------+---------------+------
-TEST_F(InstanceReaderFixture, extract_prop) {
-    ASSERT_EQ(SUCCESS, SetupECDb("PROP_EXISTS.ecdb", SchemaItem(
-        R"xml(<ECSchema schemaName='TestSchema' alias='ts' version='1.0' xmlns='http://www.bentley.com/schemas/Bentley.ECXML.3.1'>
-                   <ECSchemaReference name="ECDbMap" version="02.00" alias="ecdbmap" />
-                   <ECSchemaReference name="CoreCustomAttributes" version="01.00.00" alias="CoreCA" />
-                    <ECEntityClass typeName="P">
-                        <ECProperty propertyName="s"    typeName="string"  />
-                        <ECProperty propertyName="i"    typeName="int"     />
-                        <ECProperty propertyName="d"    typeName="double"  />
-                        <ECProperty propertyName="p2d"  typeName="point2d" />
-                        <ECProperty propertyName="p3d"  typeName="point3d" />
-                        <ECProperty propertyName="bi"   typeName="binary"  />
-                        <ECProperty propertyName="l"    typeName="long"    />
-                        <ECProperty propertyName="dt"   typeName="dateTime">
-                            <ECCustomAttributes>
-                                <DateTimeInfo xmlns="CoreCustomAttributes.01.00.00">
-                                    <DateTimeKind>Utc</DateTimeKind>
-                                </DateTimeInfo>
-                            </ECCustomAttributes>
-                        </ECProperty>
-                        <ECProperty propertyName="b"    typeName="boolean" />
-                    </ECEntityClass>
-               </ECSchema>)xml")));
-    m_ecdb.SaveChanges();
-    ASSERT_FALSE(IsECSqlExperimentalFeaturesEnabled(m_ecdb));
-    ASSERT_TRUE(EnableECSqlExperimentalFeatures(m_ecdb, true));
-    // sample primitive type
-    const bool kB = true;
-    const DateTime kDt = DateTime::GetCurrentTimeUtc();
-    const double kD = 3.13;
-    const DPoint2d kP2d = DPoint2d::From(2, 4);
-    const DPoint3d kP3d = DPoint3d::From(4, 5, 6);
-    const int kBiLen = 10;
-    const int kI = 0x3432;
-    const int64_t kL = 0xfefefefefefefefe;
-    const uint8_t kBi[kBiLen] = {0x71, 0xdd, 0x83, 0x7d, 0x0b, 0xf2, 0x50, 0x01, 0x0a, 0xe1};
-    const char* kText = "Hello, World";
-
-    if ("insert a row with primitive value") {
-        ECSqlStatement stmt;
-        ASSERT_EQ(ECSqlStatus::Success,
-                stmt.Prepare(m_ecdb, "INSERT INTO ts.P(s,i,d,p2d,p3d,bi,l,dt,b) VALUES(?,?,?,?,?,?,?,?,?)"));
-
-        // bind primitive types
-        stmt.BindText(1, kText, IECSqlBinder::MakeCopy::No);
-        stmt.BindInt(2, kI);
-        stmt.BindDouble(3, kD);
-        stmt.BindPoint2d(4, kP2d);
-        stmt.BindPoint3d(5, kP3d);
-        stmt.BindBlob(6, &kBi[0], kBiLen, IECSqlBinder::MakeCopy::No);
-        stmt.BindInt64(7, kL);
-        stmt.BindDateTime(8, kDt);
-        stmt.BindBoolean(9, kB);
-        ASSERT_EQ(BE_SQLITE_DONE, stmt.Step());
-    }
-
-    const auto sql =
-        "SELECT                                        "
-        "   EXTRACT_INST(ecClassId, ecInstanceId),"
-        "   EXTRACT_PROP(ecClassId, ecInstanceId, 's'  ),"
-        "   EXTRACT_PROP(ecClassId, ecInstanceId, 'i'  ),"
-        "   EXTRACT_PROP(ecClassId, ecInstanceId, 'd'  ),"
-        "   EXTRACT_PROP(ecClassId, ecInstanceId, 'p2d'),"
-        "   EXTRACT_PROP(ecClassId, ecInstanceId, 'p3d'),"
-        "   EXTRACT_PROP(ecClassId, ecInstanceId, 'bi' ),"
-        "   EXTRACT_PROP(ecClassId, ecInstanceId, 'l'  ),"
-        "   EXTRACT_PROP(ecClassId, ecInstanceId, 'dt' ),"
-        "   EXTRACT_PROP(ecClassId, ecInstanceId, 'b'  ) "
-        "FROM ts.P                                     ";
-
-    ECSqlStatement stmt;
-    ASSERT_EQ(ECSqlStatus::Success, stmt.Prepare(m_ecdb, sql));
-    ASSERT_EQ(stmt.Step(), BE_SQLITE_ROW);
-
-    int i = 1;
-    ASSERT_STRCASEEQ(stmt.GetValueText(i++), kText);
-    ASSERT_EQ(stmt.GetValueInt(i++), kI);
-    ASSERT_EQ(stmt.GetValueDouble(i++), kD);
-    ASSERT_STRCASEEQ(stmt.GetValueText(i++), "{\"X\":2.0,\"Y\":4.0}"); // return as json
-    ASSERT_STRCASEEQ(stmt.GetValueText(i++), "{\"X\":4.0,\"Y\":5.0,\"Z\":6.0}"); // return as json
-    ASSERT_EQ(memcmp(stmt.GetValueBlob(i++), &kBi[0], kBiLen), 0);
-    ASSERT_EQ(stmt.GetValueInt64(i++), kL);
-    ASSERT_TRUE(stmt.GetValueDateTime (i++).Equals(kDt, true));
-    ASSERT_EQ(stmt.GetValueBoolean(i++), kB);
-
-    if ("use syntax to extract property") {
-        ECSqlStatement stmt;
-        ASSERT_EQ(ECSqlStatus::Success, stmt.Prepare(m_ecdb, "SELECT $->s, $->i, $->d, $->p2d, $->p3d, $->bi, $->l, $->dt, $->b FROM ts.P"));
-        const auto expectedSQL = "SELECT extract_prop([P].[ECClassId],[P].[ECInstanceId],'s',:ecdb_this_ptr,0),extract_prop([P].[ECClassId],[P].[ECInstanceId],'i',:ecdb_this_ptr,1),extract_prop([P].[ECClassId],[P].[ECInstanceId],'d',:ecdb_this_ptr,2),extract_prop([P].[ECClassId],[P].[ECInstanceId],'p2d',:ecdb_this_ptr,3),extract_prop([P].[ECClassId],[P].[ECInstanceId],'p3d',:ecdb_this_ptr,4),extract_prop([P].[ECClassId],[P].[ECInstanceId],'bi',:ecdb_this_ptr,5),extract_prop([P].[ECClassId],[P].[ECInstanceId],'l',:ecdb_this_ptr,6),extract_prop([P].[ECClassId],[P].[ECInstanceId],'dt',:ecdb_this_ptr,7),extract_prop([P].[ECClassId],[P].[ECInstanceId],'b',:ecdb_this_ptr,8) FROM (SELECT [Id] ECInstanceId,73 ECClassId FROM [main].[ts_P]) [P]";
-        EXPECT_STRCASEEQ(expectedSQL, stmt.GetNativeSql());
-        if(stmt.Step() == BE_SQLITE_ROW) {
-            int i = 0;
-            ASSERT_STRCASEEQ(stmt.GetValueText(i++), kText);
-            ASSERT_EQ(stmt.GetValueInt(i++), kI);
-            ASSERT_EQ(stmt.GetValueDouble(i++), kD);
-            ASSERT_STRCASEEQ(stmt.GetValueText(i++), "{\"X\":2.0,\"Y\":4.0}"); // return as json
-            ASSERT_STRCASEEQ(stmt.GetValueText(i++), "{\"X\":4.0,\"Y\":5.0,\"Z\":6.0}"); // return as json
-            ASSERT_EQ(memcmp(stmt.GetValueBlob(i++), &kBi[0], kBiLen), 0);
-            ASSERT_EQ(stmt.GetValueInt64(i++), kL);
-            ASSERT_TRUE(stmt.GetValueDateTime (i++).Equals(kDt, true));
-            ASSERT_EQ(stmt.GetValueBoolean(i++), kB);
-        }
-    }
-}
-
-//---------------------------------------------------------------------------------------
-// @bsimethod
-//+---------------+---------------+---------------+---------------+---------------+------
-TEST_F(InstanceReaderFixture, nested_struct) {
-    ASSERT_EQ(SUCCESS, SetupECDb("nested_struct.ecdb", SchemaItem(
-        R"xml(<ECSchema schemaName="TestSchema" alias="ts" version="1.0" xmlns="http://www.bentley.com/schemas/Bentley.ECXML.3.1">
-                <ECSchemaReference name="ECDbMap" version="02.00" alias="ecdbmap" />
-                <ECSchemaReference name="CoreCustomAttributes" version="01.00.00" alias="CoreCA" />
-                <ECStructClass typeName="struct_p" description="Struct with primitive props (default mappings)">
-                    <ECProperty propertyName="b" typeName="boolean" />
-                    <ECProperty propertyName="bi" typeName="binary" />
-                    <ECProperty propertyName="d" typeName="double" />
-                    <ECProperty propertyName="dt" typeName="dateTime" />
-                    <ECProperty propertyName="dtUtc" typeName="dateTime">
-                        <ECCustomAttributes>
-                            <DateTimeInfo xmlns="CoreCustomAttributes.01.00.00">
-                                <DateTimeKind>Utc</DateTimeKind>
-                            </DateTimeInfo>
-                        </ECCustomAttributes>
-                    </ECProperty>
-                    <ECProperty propertyName="i" typeName="int" />
-                    <ECProperty propertyName="l" typeName="long" />
-                    <ECProperty propertyName="s" typeName="string" />
-                    <ECProperty propertyName="p2d" typeName="point2d" />
-                    <ECProperty propertyName="p3d" typeName="point3d" />
-                    <ECProperty propertyName="geom" typeName="Bentley.Geometry.Common.IGeometry" />
-                </ECStructClass>
-                <ECStructClass typeName="struct_pa" description="Primitive array">
-                    <ECArrayProperty propertyName="b_array" typeName="boolean" minOccurs="0" maxOccurs="unbounded" />
-                    <ECArrayProperty propertyName="bi_array" typeName="binary" minOccurs="0" maxOccurs="unbounded" />
-                    <ECArrayProperty propertyName="d_array" typeName="double" minOccurs="0" maxOccurs="unbounded" />
-                    <ECArrayProperty propertyName="dt_array" typeName="dateTime" minOccurs="0" maxOccurs="unbounded" />
-                    <ECArrayProperty propertyName="dtUtc_array" typeName="dateTime" minOccurs="0" maxOccurs="unbounded">
-                        <ECCustomAttributes>
-                            <DateTimeInfo xmlns="CoreCustomAttributes.01.00.00">
-                                <DateTimeKind>Utc</DateTimeKind>
-                            </DateTimeInfo>
-                        </ECCustomAttributes>
-                    </ECArrayProperty>
-                    <ECArrayProperty propertyName="i_array" typeName="int" minOccurs="0" maxOccurs="unbounded" />
-                    <ECArrayProperty propertyName="l_array" typeName="long" minOccurs="0" maxOccurs="unbounded" />
-                    <ECArrayProperty propertyName="s_array" typeName="string" minOccurs="0" maxOccurs="unbounded" />
-                    <ECArrayProperty propertyName="p2d_array" typeName="point2d" minOccurs="0" maxOccurs="unbounded" />
-                    <ECArrayProperty propertyName="p3d_array" typeName="point3d" minOccurs="0" maxOccurs="unbounded" />
-                    <ECArrayProperty propertyName="geom_array" typeName="Bentley.Geometry.Common.IGeometry" minOccurs="0" maxOccurs="unbounded" />
-                </ECStructClass>
-                <ECEntityClass typeName="e_mix"
-                    description="Cover all primitive, primitive array, struct of primitive, array of struct">
-                    <ECCustomAttributes>
-                        <ClassMap xmlns="ECDbMap.02.00">
-                            <MapStrategy>TablePerHierarchy</MapStrategy>
-                        </ClassMap>
-                        <ShareColumns xmlns="ECDbMap.02.00">
-                            <MaxSharedColumnsBeforeOverflow>500</MaxSharedColumnsBeforeOverflow>
-                            <ApplyToSubclassesOnly>False</ApplyToSubclassesOnly>
-                        </ShareColumns>
-                    </ECCustomAttributes>
-                    <ECNavigationProperty propertyName="parent" relationshipName="e_mix_has_base_mix" direction="Backward">
-                        <ECCustomAttributes>
-                            <ForeignKeyConstraint xmlns="ECDbMap.02.00.00">
-                                <OnDeleteAction>Cascade</OnDeleteAction>
-                                <OnUpdateAction>Cascade</OnUpdateAction>
-                            </ForeignKeyConstraint>
-                        </ECCustomAttributes>
-                    </ECNavigationProperty>
-                    <ECProperty propertyName="b" typeName="boolean" />
-                    <ECProperty propertyName="bi" typeName="binary" />
-                    <ECProperty propertyName="d" typeName="double" />
-                    <ECProperty propertyName="dt" typeName="dateTime" />
-                    <ECProperty propertyName="dtUtc" typeName="dateTime">
-                        <ECCustomAttributes>
-                            <DateTimeInfo xmlns="CoreCustomAttributes.01.00.00">
-                                <DateTimeKind>Utc</DateTimeKind>
-                            </DateTimeInfo>
-                        </ECCustomAttributes>
-                    </ECProperty>
-                    <ECProperty propertyName="i" typeName="int" />
-                    <ECProperty propertyName="l" typeName="long" />
-                    <ECProperty propertyName="s" typeName="string" />
-                    <ECProperty propertyName="p2d" typeName="point2d" />
-                    <ECProperty propertyName="p3d" typeName="point3d" />
-                    <ECProperty propertyName="geom" typeName="Bentley.Geometry.Common.IGeometry" />
-                    <ECArrayProperty propertyName="b_array" typeName="boolean" minOccurs="0" maxOccurs="unbounded" />
-                    <ECArrayProperty propertyName="bi_array" typeName="binary" minOccurs="0" maxOccurs="unbounded" />
-                    <ECArrayProperty propertyName="d_array" typeName="double" minOccurs="0" maxOccurs="unbounded" />
-                    <ECArrayProperty propertyName="dt_array" typeName="dateTime" minOccurs="0" maxOccurs="unbounded" />
-                    <ECArrayProperty propertyName="dtUtc_array" typeName="dateTime" minOccurs="0"
-                        maxOccurs="unbounded">
-                        <ECCustomAttributes>
-                            <DateTimeInfo xmlns="CoreCustomAttributes.01.00.00">
-                                <DateTimeKind>Utc</DateTimeKind>
-                            </DateTimeInfo>
-                        </ECCustomAttributes>
-                    </ECArrayProperty>
-                    <ECArrayProperty propertyName="i_array" typeName="int" minOccurs="0" maxOccurs="unbounded" />
-                    <ECArrayProperty propertyName="l_array" typeName="long" minOccurs="0" maxOccurs="unbounded" />
-                    <ECArrayProperty propertyName="s_array" typeName="string" minOccurs="0" maxOccurs="unbounded" />
-                    <ECArrayProperty propertyName="p2d_array" typeName="point2d" minOccurs="0" maxOccurs="unbounded" />
-                    <ECArrayProperty propertyName="p3d_array" typeName="point3d" minOccurs="0" maxOccurs="unbounded" />
-                    <ECArrayProperty propertyName="geom_array" typeName="Bentley.Geometry.Common.IGeometry" minOccurs="0" maxOccurs="unbounded" />
-                    <ECStructProperty propertyName="p" typeName="struct_p" />
-                    <ECStructProperty propertyName="pa" typeName="struct_pa" />
-                    <ECStructArrayProperty propertyName="array_of_p" typeName="struct_p" minOccurs="0" maxOccurs="unbounded" />
-                    <ECStructArrayProperty propertyName="array_of_pa" typeName="struct_pa" minOccurs="0" maxOccurs="unbounded" />
-                </ECEntityClass>
-                <ECRelationshipClass typeName="e_mix_has_base_mix" strength="Embedding" modifier="Sealed">
-                    <Source multiplicity="(0..1)" polymorphic="false" roleLabel="e_mix">
-                        <Class class="e_mix" />
-                    </Source>
-                    <Target multiplicity="(0..*)" polymorphic="false" roleLabel="e_mix">
-                        <Class class="e_mix" />
-                    </Target>
-                </ECRelationshipClass>
-            </ECSchema>)xml")));
-    m_ecdb.Schemas().CreateClassViewsInDb();
-    m_ecdb.SaveChanges();
-    ASSERT_FALSE(IsECSqlExperimentalFeaturesEnabled(m_ecdb));
-    ASSERT_TRUE(EnableECSqlExperimentalFeatures(m_ecdb, true));
-
-    ECInstanceKey instKey;
-    if ("insert data") {
-        ECSqlStatement stmt;
-        auto rc = stmt.Prepare(m_ecdb, R"sql(
-            insert into ts.e_mix(
-                parent,
-                b, bi, d, dt, dtUtc, i, l, s, p2d, p3d, geom,
-                b_array, bi_array, d_array, dt_array, dtUtc_array,
-                i_array, l_array, s_array, p2d_array, p3d_array, geom_array,
-                p, pa, array_of_p, array_of_pa)
-            values(?,?,?,?,?,?,?,?,?,?,?,?,?,?,?,?,?,?,?,?,?,?,?,?,?,?,?)
-        )sql");
-
-        const auto b = true;
-        const uint8_t bi[] = {0x48, 0x65, 0x6c, 0x6c, 0x6f, 0x2c, 0x20, 0x57, 0x6f, 0x72, 0x6c, 0x64, 0x21};
-        const double d = PI;
-        const auto dt = DateTime(DateTime::Kind::Unspecified, 2017, 1, 17, 0, 0);
-        const auto dtUtc = DateTime(DateTime::Kind::Utc, 2018, 2, 17, 0, 0);
-        const int i = 0xfffafaff;
-        const int64_t l = 0xfffafaffafffffff;
-        const auto s = std::string{"Hello, World!"};
-        const auto p2d = DPoint2d::From(22.33, -21.34);
-        const auto p3d = DPoint3d::From(12.13, -42.34, -93.12);
-        auto geom = IGeometry::Create(ICurvePrimitive::CreateLine(DSegment3d::From(0.0, 0.0, 0.0, 1.0, 1.0, 1.0)));
-        const bool b_array[] = {true, false, true};
-        const std::vector<std::vector<uint8_t>> bi_array = {
-            {0x48, 0x65, 0x6},
-            {0x48, 0x65, 0x6, 0x6c},
-            {0x48, 0x65, 0x6, 0x6c, 0x6f}
-        };
-        const std::vector<double> d_array = {123.3434, 345.223, -532.123};
-        const std::vector<DateTime> dt_array = {
-            DateTime(DateTime::Kind::Unspecified, 2017, 1, 14, 0, 0),
-            DateTime(DateTime::Kind::Unspecified, 2018, 1, 13, 0, 0),
-            DateTime(DateTime::Kind::Unspecified, 2019, 1, 11, 0, 0),
-        };
-        const std::vector<DateTime> dtUtc_array = {
-            DateTime(DateTime::Kind::Utc, 2017, 1, 17, 0, 0),
-            DateTime(DateTime::Kind::Utc, 2018, 1, 11, 0, 0),
-            DateTime(DateTime::Kind::Utc, 2019, 1, 10, 0, 0),
-        };
-        const std::vector<int> i_array = {3842, -4923, 8291};
-        const std::vector<int64_t> l_array = {384242, -234923, 528291};
-        const std::vector<std::string> s_array = {"Bentley", "System"};
-        const std::vector<DPoint2d> p2d_array = {
-            DPoint2d::From(22.33 , -81.17),
-            DPoint2d::From(-42.74,  16.29),
-            DPoint2d::From(77.45 , -32.98),
-        };
-        const std::vector<DPoint3d> p3d_array = {
-            DPoint3d::From( 84.13,  99.23, -121.75),
-            DPoint3d::From(-90.34,  45.75, -452.34),
-            DPoint3d::From(-12.54, -84.23, -343.45),
-        };
-        const std::vector<IGeometryPtr> geom_array = {
-            IGeometry::Create(ICurvePrimitive::CreateLine(DSegment3d::From(0.0, 0.0, 0.0, 4.0, 2.1, 1.2))),
-            IGeometry::Create(ICurvePrimitive::CreateLine(DSegment3d::From(0.0, 0.0, 0.0, 1.1, 2.5, 4.2))),
-            IGeometry::Create(ICurvePrimitive::CreateLine(DSegment3d::From(0.0, 0.0, 0.0, 9.1, 3.6, 3.8))),
-        };
-        int idx = 0;
-        ASSERT_EQ(ECSqlStatus::Success, stmt.BindNull(++idx));
-        ASSERT_EQ(ECSqlStatus::Success, stmt.BindBoolean(++idx, true));
-        ASSERT_EQ(ECSqlStatus::Success, stmt.BindBlob(++idx, (void const*)bi, (int)sizeof(bi), IECSqlBinder::MakeCopy::No));
-        ASSERT_EQ(ECSqlStatus::Success, stmt.BindDouble(++idx, d));
-        ASSERT_EQ(ECSqlStatus::Success, stmt.BindDateTime(++idx, dt));
-        ASSERT_EQ(ECSqlStatus::Success, stmt.BindDateTime(++idx, dtUtc));
-        ASSERT_EQ(ECSqlStatus::Success, stmt.BindInt(++idx, i));
-        ASSERT_EQ(ECSqlStatus::Success, stmt.BindInt64(++idx, l));
-        ASSERT_EQ(ECSqlStatus::Success, stmt.BindText(++idx, s.c_str(), IECSqlBinder::MakeCopy::No));
-        ASSERT_EQ(ECSqlStatus::Success, stmt.BindPoint2d(++idx, p2d));
-        ASSERT_EQ(ECSqlStatus::Success, stmt.BindPoint3d(++idx, p3d));
-        ASSERT_EQ(ECSqlStatus::Success, stmt.BindGeometry(++idx, *geom));
-        if (auto v = &stmt.GetBinder(++idx)) {
-            for(auto& m : b_array)
-                ASSERT_EQ(ECSqlStatus::Success, v->AddArrayElement().BindBoolean(m));
-        }
-        if (auto v = &stmt.GetBinder(++idx)) {
-            for(auto& m : bi_array)
-                ASSERT_EQ(ECSqlStatus::Success, v->AddArrayElement().BindBlob((void const*)&m[0], (int)m.size(), IECSqlBinder::MakeCopy::No));
-        }
-        if (auto v = &stmt.GetBinder(++idx)) {
-            for(auto& m : d_array)
-                ASSERT_EQ(ECSqlStatus::Success, v->AddArrayElement().BindDouble(m));
-        }
-        if (auto v = &stmt.GetBinder(++idx)) {
-            for(auto& m : dt_array)
-                ASSERT_EQ(ECSqlStatus::Success, v->AddArrayElement().BindDateTime(m));
-        }
-        if (auto v = &stmt.GetBinder(++idx)) {
-            for(auto& m : dtUtc_array)
-                ASSERT_EQ(ECSqlStatus::Success, v->AddArrayElement().BindDateTime(m));
-        }
-        if (auto v = &stmt.GetBinder(++idx)) {
-            for(auto& m : i_array)
-                ASSERT_EQ(ECSqlStatus::Success, v->AddArrayElement().BindInt(m));
-        }
-        if (auto v = &stmt.GetBinder(++idx)) {
-            for(auto& m : l_array)
-                ASSERT_EQ(ECSqlStatus::Success, v->AddArrayElement().BindInt64(m));
-        }
-        if (auto v = &stmt.GetBinder(++idx)) {
-            for(auto& m : s_array)
-                ASSERT_EQ(ECSqlStatus::Success, v->AddArrayElement().BindText(m.c_str(), IECSqlBinder::MakeCopy::No));
-        }
-        if (auto v = &stmt.GetBinder(++idx)) {
-            for(auto& m : p2d_array)
-                ASSERT_EQ(ECSqlStatus::Success, v->AddArrayElement().BindPoint2d(m));
-        }
-        if (auto v = &stmt.GetBinder(++idx)) {
-            for(auto& m : p3d_array)
-                ASSERT_EQ(ECSqlStatus::Success, v->AddArrayElement().BindPoint3d(m));
-        }
-        if (auto v = &stmt.GetBinder(++idx)) {
-            for(auto& m : geom_array)
-                ASSERT_EQ(ECSqlStatus::Success, v->AddArrayElement().BindGeometry(*m));
-        }
-        if (auto v = &stmt.GetBinder(++idx)) {
-            ASSERT_EQ(ECSqlStatus::Success, (*v)["b"].BindBoolean(b));
-            ASSERT_EQ(ECSqlStatus::Success, (*v)["bi"].BindBlob((void const*)bi, (int)sizeof(bi), IECSqlBinder::MakeCopy::No));
-            ASSERT_EQ(ECSqlStatus::Success, (*v)["d"].BindDouble(d));
-            ASSERT_EQ(ECSqlStatus::Success, (*v)["dt"].BindDateTime(dt));
-            ASSERT_EQ(ECSqlStatus::Success, (*v)["dtUtc"].BindDateTime(dtUtc));
-            ASSERT_EQ(ECSqlStatus::Success, (*v)["i"].BindInt(i));
-            ASSERT_EQ(ECSqlStatus::Success, (*v)["l"].BindInt64(l));
-            ASSERT_EQ(ECSqlStatus::Success, (*v)["s"].BindText(s.c_str(), IECSqlBinder::MakeCopy::No));
-            ASSERT_EQ(ECSqlStatus::Success, (*v)["p2d"].BindPoint2d(p2d));
-            ASSERT_EQ(ECSqlStatus::Success, (*v)["p3d"].BindPoint3d(p3d));
-            ASSERT_EQ(ECSqlStatus::Success, (*v)["geom"].BindGeometry(*geom));
-        }
-        if (auto v = &stmt.GetBinder(++idx)) {
-            for(auto& m : b_array)
-                ASSERT_EQ(ECSqlStatus::Success, (*v)["b_array"].AddArrayElement().BindBoolean(m));
-            for(auto& m : bi_array)
-                ASSERT_EQ(ECSqlStatus::Success, (*v)["bi_array"].AddArrayElement().BindBlob((void const*)&m[0], (int)m.size(), IECSqlBinder::MakeCopy::No));
-            for(auto& m : d_array)
-                ASSERT_EQ(ECSqlStatus::Success, (*v)["d_array"].AddArrayElement().BindDouble(m));
-            for(auto& m : dt_array)
-                ASSERT_EQ(ECSqlStatus::Success, (*v)["dt_array"].AddArrayElement().BindDateTime(m));
-            for(auto& m : dtUtc_array)
-                ASSERT_EQ(ECSqlStatus::Success, (*v)["dtUtc_array"].AddArrayElement().BindDateTime(m));
-            for(auto& m : i_array)
-                ASSERT_EQ(ECSqlStatus::Success, (*v)["i_array"].AddArrayElement().BindInt(m));
-            for(auto& m : l_array)
-                ASSERT_EQ(ECSqlStatus::Success, (*v)["l_array"].AddArrayElement().BindInt64(m));
-            for(auto& m : s_array)
-                ASSERT_EQ(ECSqlStatus::Success, (*v)["s_array"].AddArrayElement().BindText(m.c_str(), IECSqlBinder::MakeCopy::No));
-            for(auto& m : p2d_array)
-                ASSERT_EQ(ECSqlStatus::Success, (*v)["p2d_array"].AddArrayElement().BindPoint2d(m));
-            for(auto& m : p3d_array)
-                ASSERT_EQ(ECSqlStatus::Success, (*v)["p3d_array"].AddArrayElement().BindPoint3d(m));
-            for(auto& m : geom_array)
-                ASSERT_EQ(ECSqlStatus::Success, (*v)["geom_array"].AddArrayElement().BindGeometry(*m));
-        }
-        if (auto o = &stmt.GetBinder(++idx)) {
-            for (int n = 0; n < 2;++n) {
-                auto& v = o->AddArrayElement();
-                ASSERT_EQ(ECSqlStatus::Success, v["b"].BindBoolean(b_array[n]));
-                ASSERT_EQ(ECSqlStatus::Success, v["bi"].BindBlob((void const*)&bi_array[n][0], (int)bi_array[n].size(), IECSqlBinder::MakeCopy::No));
-                ASSERT_EQ(ECSqlStatus::Success, v["d"].BindDouble(d_array[n]));
-                ASSERT_EQ(ECSqlStatus::Success, v["dt"].BindDateTime(dt_array[n]));
-                ASSERT_EQ(ECSqlStatus::Success, v["dtUtc"].BindDateTime(dtUtc_array[n]));
-                ASSERT_EQ(ECSqlStatus::Success, v["i"].BindInt(i_array[n]));
-                ASSERT_EQ(ECSqlStatus::Success, v["l"].BindInt64(l_array[n]));
-                ASSERT_EQ(ECSqlStatus::Success, v["s"].BindText(s_array[n].c_str(), IECSqlBinder::MakeCopy::No));
-                ASSERT_EQ(ECSqlStatus::Success, v["p2d"].BindPoint2d(p2d_array[n]));
-                ASSERT_EQ(ECSqlStatus::Success, v["p3d"].BindPoint3d(p3d_array[n]));
-                ASSERT_EQ(ECSqlStatus::Success, v["geom"].BindGeometry(*geom_array[n]));
-            }
-        }
-        if (auto o = &stmt.GetBinder(++idx)) {
-            for (int n = 0; n < 2;++n) {
-                auto& v = o->AddArrayElement();
-                for(auto& m : b_array)
-                    ASSERT_EQ(ECSqlStatus::Success, v["b_array"].AddArrayElement().BindBoolean(m));
-                for(auto& m : bi_array)
-                    ASSERT_EQ(ECSqlStatus::Success, v["bi_array"].AddArrayElement().BindBlob((void const*)&m[0], (int)m.size(), IECSqlBinder::MakeCopy::No));
-                for(auto& m : d_array)
-                    ASSERT_EQ(ECSqlStatus::Success, v["d_array"].AddArrayElement().BindDouble(m));
-                for(auto& m : dt_array)
-                    ASSERT_EQ(ECSqlStatus::Success, v["dt_array"].AddArrayElement().BindDateTime(m));
-                for(auto& m : dtUtc_array)
-                    ASSERT_EQ(ECSqlStatus::Success, v["dtUtc_array"].AddArrayElement().BindDateTime(m));
-                for(auto& m : i_array)
-                    ASSERT_EQ(ECSqlStatus::Success, v["i_array"].AddArrayElement().BindInt(m));
-                for(auto& m : l_array)
-                    ASSERT_EQ(ECSqlStatus::Success, v["l_array"].AddArrayElement().BindInt64(m));
-                for(auto& m : s_array)
-                    ASSERT_EQ(ECSqlStatus::Success, v["s_array"].AddArrayElement().BindText(m.c_str(), IECSqlBinder::MakeCopy::No));
-                for(auto& m : p2d_array)
-                    ASSERT_EQ(ECSqlStatus::Success, v["p2d_array"].AddArrayElement().BindPoint2d(m));
-                for(auto& m : p3d_array)
-                    ASSERT_EQ(ECSqlStatus::Success, v["p3d_array"].AddArrayElement().BindPoint3d(m));
-                for(auto& m : geom_array)
-                    ASSERT_EQ(ECSqlStatus::Success, v["geom_array"].AddArrayElement().BindGeometry(*m));
-            }
-        }
-        ASSERT_EQ(BE_SQLITE_DONE, stmt.Step(instKey));
-        m_ecdb.SaveChanges();
-    }
-
-    BeJsDocument expected;
-    expected.Parse(R"json({
-        "ECInstanceId": "0x1",
-        "ECClassId": "0x49",
-        "b": true,
-        "bi": "{\"bytes\":13}",
-        "d": 3.141592653589793,
-        "dt": "2017-01-17T00:00:00.000",
-        "dtUtc": "2018-02-17T00:00:00.000Z",
-        "i": -328961,
-        "l": -1412873783869441.0,
-        "s": "Hello, World!",
-        "p2d": {
-            "X": 22.33,
-            "Y": -21.34
-        },
-        "p3d": {
-            "X": 12.13,
-            "Y": -42.34,
-            "Z": -93.12
-        },
-        "geom": {
-            "lineSegment": [
-                [
-                    0,
-                    0,
-                    0
-                ],
-                [
-                    1,
-                    1,
-                    1
-                ]
-            ]
-        },
-        "b_array": [
-            true,
-            false,
-            true
-        ],
-        "bi_array": [
-            "{\"bytes\":3}",
-            "{\"bytes\":4}",
-            "{\"bytes\":5}"
-        ],
-        "d_array": [
-            123.3434,
-            345.223,
-            -532.123
-        ],
-        "dt_array": [
-            "2017-01-14T00:00:00.000",
-            "2018-01-13T00:00:00.000",
-            "2019-01-11T00:00:00.000"
-        ],
-        "dtUtc_array": [
-            "2017-01-17T00:00:00.000",
-            "2018-01-11T00:00:00.000",
-            "2019-01-10T00:00:00.000"
-        ],
-        "i_array": [
-            3842,
-            -4923,
-            8291
-        ],
-        "l_array": [
-            384242.0,
-            -234923.0,
-            528291.0
-        ],
-        "s_array": [
-            "Bentley",
-            "System"
-        ],
-        "p2d_array": [
-            {
-                "X": 22.33,
-                "Y": -81.17
-            },
-            {
-                "X": -42.74,
-                "Y": 16.29
-            },
-            {
-                "X": 77.45,
-                "Y": -32.98
-            }
-        ],
-        "p3d_array": [
-            {
-                "X": 84.13,
-                "Y": 99.23,
-                "Z": -121.75
-            },
-            {
-                "X": -90.34,
-                "Y": 45.75,
-                "Z": -452.34
-            },
-            {
-                "X": -12.54,
-                "Y": -84.23,
-                "Z": -343.45
-            }
-        ],
-        "geom_array": [
-            {
-                "lineSegment": [
-                    [
-                    0,
-                    0,
-                    0
-                    ],
-                    [
-                    4,
-                    2.1,
-                    1.2
-                    ]
-                ]
-            },
-            {
-                "lineSegment": [
-                    [
-                    0,
-                    0,
-                    0
-                    ],
-                    [
-                    1.1,
-                    2.5,
-                    4.2
-                    ]
-                ]
-            },
-            {
-                "lineSegment": [
-                    [
-                    0,
-                    0,
-                    0
-                    ],
-                    [
-                    9.1,
-                    3.6,
-                    3.8
-                    ]
-                ]
-            }
-        ],
-        "p": {
-            "b": true,
-            "bi": "{\"bytes\":13}",
-            "d": 3.141592653589793,
-            "dt": "2017-01-17T00:00:00.000",
-            "dtUtc": "2018-02-17T00:00:00.000Z",
-            "geom": {
-                "lineSegment": [
-                    [
-                    0,
-                    0,
-                    0
-                    ],
-                    [
-                    1,
-                    1,
-                    1
-                    ]
-                ]
-            },
-            "i": -328961,
-            "l": -1412873783869441.0,
-            "p2d": {
-                "X": 22.33,
-                "Y": -21.34
-            },
-            "p3d": {
-                "X": 12.13,
-                "Y": -42.34,
-                "Z": -93.12
-            },
-            "s": "Hello, World!"
-        },
-        "pa": {
-            "b_array": [
-                true,
-                false,
-                true
-            ],
-            "bi_array": [
-                "{\"bytes\":3}",
-                "{\"bytes\":4}",
-                "{\"bytes\":5}"
-            ],
-            "d_array": [
-                123.3434,
-                345.223,
-                -532.123
-            ],
-            "dt_array": [
-                "2017-01-14T00:00:00.000",
-                "2018-01-13T00:00:00.000",
-                "2019-01-11T00:00:00.000"
-            ],
-            "dtUtc_array": [
-                "2017-01-17T00:00:00.000",
-                "2018-01-11T00:00:00.000",
-                "2019-01-10T00:00:00.000"
-            ],
-            "geom_array": [
-                {
-                    "lineSegment": [
-                    [
-                        0,
-                        0,
-                        0
-                    ],
-                    [
-                        4,
-                        2.1,
-                        1.2
-                    ]
-                    ]
-                },
-                {
-                    "lineSegment": [
-                    [
-                        0,
-                        0,
-                        0
-                    ],
-                    [
-                        1.1,
-                        2.5,
-                        4.2
-                    ]
-                    ]
-                },
-                {
-                    "lineSegment": [
-                    [
-                        0,
-                        0,
-                        0
-                    ],
-                    [
-                        9.1,
-                        3.6,
-                        3.8
-                    ]
-                    ]
-                }
-            ],
-            "i_array": [
-                3842,
-                -4923,
-                8291
-            ],
-            "l_array": [
-                384242.0,
-                -234923.0,
-                528291.0
-            ],
-            "p2d_array": [
-                {
-                    "X": 22.33,
-                    "Y": -81.17
-                },
-                {
-                    "X": -42.74,
-                    "Y": 16.29
-                },
-                {
-                    "X": 77.45,
-                    "Y": -32.98
-                }
-            ],
-            "p3d_array": [
-                {
-                    "X": 84.13,
-                    "Y": 99.23,
-                    "Z": -121.75
-                },
-                {
-                    "X": -90.34,
-                    "Y": 45.75,
-                    "Z": -452.34
-                },
-                {
-                    "X": -12.54,
-                    "Y": -84.23,
-                    "Z": -343.45
-                }
-            ],
-            "s_array": [
-                "Bentley",
-                "System"
-            ]
-        },
-        "array_of_p": [
-            {
-                "b": true,
-                "bi": "{\"bytes\":3}",
-                "d": 123.3434,
-                "dt": "2017-01-14T00:00:00.000",
-                "dtUtc": "2017-01-17T00:00:00.000Z",
-                "i": 3842,
-                "l": 384242.0,
-                "s": "Bentley",
-                "p2d": {
-                    "X": 22.33,
-                    "Y": -81.17
-                },
-                "p3d": {
-                    "X": 84.13,
-                    "Y": 99.23,
-                    "Z": -121.75
-                },
-                "geom": {
-                    "lineSegment": [
-                    [
-                        0,
-                        0,
-                        0
-                    ],
-                    [
-                        4,
-                        2.1,
-                        1.2
-                    ]
-                    ]
-                }
-            },
-            {
-                "b": false,
-                "bi": "{\"bytes\":4}",
-                "d": 345.223,
-                "dt": "2018-01-13T00:00:00.000",
-                "dtUtc": "2018-01-11T00:00:00.000Z",
-                "i": -4923,
-                "l": -234923.0,
-                "s": "System",
-                "p2d": {
-                    "X": -42.74,
-                    "Y": 16.29
-                },
-                "p3d": {
-                    "X": -90.34,
-                    "Y": 45.75,
-                    "Z": -452.34
-                },
-                "geom": {
-                    "lineSegment": [
-                    [
-                        0,
-                        0,
-                        0
-                    ],
-                    [
-                        1.1,
-                        2.5,
-                        4.2
-                    ]
-                    ]
-                }
-            }
-        ],
-        "array_of_pa": [
-            {
-                "b_array": [
-                    true,
-                    false,
-                    true
-                ],
-                "bi_array": [
-                    "{\"bytes\":3}",
-                    "{\"bytes\":4}",
-                    "{\"bytes\":5}"
-                ],
-                "d_array": [
-                    123.3434,
-                    345.223,
-                    -532.123
-                ],
-                "dt_array": [
-                    "2017-01-14T00:00:00.000",
-                    "2018-01-13T00:00:00.000",
-                    "2019-01-11T00:00:00.000"
-                ],
-                "dtUtc_array": [
-                    "2017-01-17T00:00:00.000Z",
-                    "2018-01-11T00:00:00.000Z",
-                    "2019-01-10T00:00:00.000Z"
-                ],
-                "i_array": [
-                    3842,
-                    -4923,
-                    8291
-                ],
-                "l_array": [
-                    384242.0,
-                    -234923.0,
-                    528291.0
-                ],
-                "s_array": [
-                    "Bentley",
-                    "System"
-                ],
-                "p2d_array": [
-                    {
-                    "X": 22.33,
-                    "Y": -81.17
-                    },
-                    {
-                    "X": -42.74,
-                    "Y": 16.29
-                    },
-                    {
-                    "X": 77.45,
-                    "Y": -32.98
-                    }
-                ],
-                "p3d_array": [
-                    {
-                    "X": 84.13,
-                    "Y": 99.23,
-                    "Z": -121.75
-                    },
-                    {
-                    "X": -90.34,
-                    "Y": 45.75,
-                    "Z": -452.34
-                    },
-                    {
-                    "X": -12.54,
-                    "Y": -84.23,
-                    "Z": -343.45
-                    }
-                ],
-                "geom_array": [
-                    {
-                    "lineSegment": [
-                        [
-                            0,
-                            0,
-                            0
-                        ],
-                        [
-                            4,
-                            2.1,
-                            1.2
-                        ]
-                    ]
-                    },
-                    {
-                    "lineSegment": [
-                        [
-                            0,
-                            0,
-                            0
-                        ],
-                        [
-                            1.1,
-                            2.5,
-                            4.2
-                        ]
-                    ]
-                    },
-                    {
-                    "lineSegment": [
-                        [
-                            0,
-                            0,
-                            0
-                        ],
-                        [
-                            9.1,
-                            3.6,
-                            3.8
-                        ]
-                    ]
-                    }
-                ]
-            },
-            {
-                "b_array": [
-                    true,
-                    false,
-                    true
-                ],
-                "bi_array": [
-                    "{\"bytes\":3}",
-                    "{\"bytes\":4}",
-                    "{\"bytes\":5}"
-                ],
-                "d_array": [
-                    123.3434,
-                    345.223,
-                    -532.123
-                ],
-                "dt_array": [
-                    "2017-01-14T00:00:00.000",
-                    "2018-01-13T00:00:00.000",
-                    "2019-01-11T00:00:00.000"
-                ],
-                "dtUtc_array": [
-                    "2017-01-17T00:00:00.000Z",
-                    "2018-01-11T00:00:00.000Z",
-                    "2019-01-10T00:00:00.000Z"
-                ],
-                "i_array": [
-                    3842,
-                    -4923,
-                    8291
-                ],
-                "l_array": [
-                    384242.0,
-                    -234923.0,
-                    528291.0
-                ],
-                "s_array": [
-                    "Bentley",
-                    "System"
-                ],
-                "p2d_array": [
-                    {
-                    "X": 22.33,
-                    "Y": -81.17
-                    },
-                    {
-                    "X": -42.74,
-                    "Y": 16.29
-                    },
-                    {
-                    "X": 77.45,
-                    "Y": -32.98
-                    }
-                ],
-                "p3d_array": [
-                    {
-                    "X": 84.13,
-                    "Y": 99.23,
-                    "Z": -121.75
-                    },
-                    {
-                    "X": -90.34,
-                    "Y": 45.75,
-                    "Z": -452.34
-                    },
-                    {
-                    "X": -12.54,
-                    "Y": -84.23,
-                    "Z": -343.45
-                    }
-                ],
-                "geom_array": [
-                    {
-                    "lineSegment": [
-                        [
-                            0,
-                            0,
-                            0
-                        ],
-                        [
-                            4,
-                            2.1,
-                            1.2
-                        ]
-                    ]
-                    },
-                    {
-                    "lineSegment": [
-                        [
-                            0,
-                            0,
-                            0
-                        ],
-                        [
-                            1.1,
-                            2.5,
-                            4.2
-                        ]
-                    ]
-                    },
-                    {
-                    "lineSegment": [
-                        [
-                            0,
-                            0,
-                            0
-                        ],
-                        [
-                            9.1,
-                            3.6,
-                            3.8
-                        ]
-                    ]
-                    }
-                ]
-            }
-        ]
-        })json");
-
-    if ("check out instance reader with complex data") {
-        auto& reader = m_ecdb.GetInstanceReader();
-        auto pos = InstanceReader::Position(instKey.GetInstanceId(), instKey.GetClassId());
-        ASSERT_EQ(true, reader.Seek(pos, [&](InstanceReader::IRowContext const& row) {
-            EXPECT_STRCASEEQ(expected.Stringify(StringifyFormat::Indented).c_str(), row.GetJson().Stringify(StringifyFormat::Indented).c_str());
-        }));
-    }
-    if ("test if we get similar result from instance rendered by $") {
-        ECSqlStatement stmt;
-        ASSERT_EQ(ECSqlStatus::Success, stmt.Prepare(m_ecdb, "SELECT $ FROM ts.e_mix"));
-        ASSERT_EQ(stmt.Step(), BE_SQLITE_ROW);
-        BeJsDocument actual;
-        actual.Parse(stmt.GetValueText(0));
-        EXPECT_STRCASEEQ(expected.Stringify(StringifyFormat::Indented).c_str(), actual.Stringify(StringifyFormat::Indented).c_str());
-    }
-
-    if ("test if we get similar result from instance rendered by $") {
-        ECSqlStatement stmt;
-        ASSERT_EQ(ECSqlStatus::Success, stmt.Prepare(m_ecdb, "SELECT $ FROM ts.e_mix"));
-        ASSERT_EQ(stmt.Step(), BE_SQLITE_ROW);
-        BeJsDocument actual;
-        actual.Parse(stmt.GetValueText(0));
-        EXPECT_STRCASEEQ(expected.Stringify(StringifyFormat::Indented).c_str(), actual.Stringify(StringifyFormat::Indented).c_str());
-    }
-    if ("test if we get similar result from instance rendered by $") {
-        ECSqlStatement stmt;
-        ASSERT_EQ(ECSqlStatus::Success, stmt.Prepare(
-            m_ecdb, R"sql(
-                SELECT
-                    $->b,
-                    $->bi,
-                    $->d,
-                    $->dt,
-                    $->dtUtc,
-                    $->i,
-                    $->l,
-                    $->s,
-                    $->p2d,
-                    $->p3d,
-                    $->b_array,
-                    $->bi_array,
-                    $->d_array,
-                    $->dt_array,
-                    $->dtUtc_array,
-                    $->i_array,
-                    $->l_array,
-                    $->s_array,
-                    $->p2d_array,
-                    $->p3d_array,
-                    $->geom_array,
-                    $->p,
-                    $->pa,
-                    $->array_of_p,
-                    $->array_of_pa
-                FROM ts.e_mix
-            )sql"));
-        ASSERT_EQ(stmt.Step(), BE_SQLITE_ROW);
-
-        ASSERT_TRUE(stmt.GetColumnInfo(0).GetDataType().IsPrimitive());
-        ASSERT_EQ(stmt.GetColumnInfo(0).GetDataType().GetPrimitiveType(), PRIMITIVETYPE_Boolean);
-        ASSERT_EQ(expected["b"].asBool(), stmt.GetValueBoolean(0));
-
-        ASSERT_TRUE(stmt.GetColumnInfo(1).GetDataType().IsPrimitive());
-        ASSERT_EQ(stmt.GetColumnInfo(1).GetDataType().GetPrimitiveType(), PRIMITIVETYPE_Binary);
-        ASSERT_STRCASEEQ("Hello, World!", stmt.GetValueText(1));
-
-        ASSERT_TRUE(stmt.GetColumnInfo(2).GetDataType().IsPrimitive());
-        ASSERT_EQ(stmt.GetColumnInfo(2).GetDataType().GetPrimitiveType(), PRIMITIVETYPE_Double);
-        ASSERT_EQ(expected["d"].asDouble(), stmt.GetValueDouble(2));
-
-        ASSERT_TRUE(stmt.GetColumnInfo(3).GetDataType().IsPrimitive());
-        ASSERT_EQ(stmt.GetColumnInfo(3).GetDataType().GetPrimitiveType(), PRIMITIVETYPE_DateTime);
-        ASSERT_STRCASEEQ(expected["dt"].asCString(), stmt.GetValueDateTime(3).ToString().c_str());
-
-        ASSERT_TRUE(stmt.GetColumnInfo(4).GetDataType().IsPrimitive());
-        ASSERT_EQ(stmt.GetColumnInfo(4).GetDataType().GetPrimitiveType(), PRIMITIVETYPE_DateTime);
-        ASSERT_STRCASEEQ(expected["dtUtc"].asCString(), stmt.GetValueDateTime(4).ToString().c_str());
-
-        ASSERT_TRUE(stmt.GetColumnInfo(5).GetDataType().IsPrimitive());
-        ASSERT_EQ(stmt.GetColumnInfo(5).GetDataType().GetPrimitiveType(), PRIMITIVETYPE_Integer);
-        ASSERT_EQ(expected["i"].asInt(), stmt.GetValueInt64(5));
-
-        ASSERT_TRUE(stmt.GetColumnInfo(6).GetDataType().IsPrimitive());
-        ASSERT_EQ(stmt.GetColumnInfo(6).GetDataType().GetPrimitiveType(), PRIMITIVETYPE_Long);
-        ASSERT_EQ(expected["l"].asInt64(), stmt.GetValueInt64(6));
-
-        ASSERT_TRUE(stmt.GetColumnInfo(7).GetDataType().IsPrimitive());
-        ASSERT_EQ(stmt.GetColumnInfo(7).GetDataType().GetPrimitiveType(), PRIMITIVETYPE_String);
-        ASSERT_STRCASEEQ(expected["s"].asCString(), stmt.GetValueText(7));
-
-        ASSERT_TRUE(stmt.GetColumnInfo(8).GetDataType().IsPrimitive());
-        ASSERT_EQ(stmt.GetColumnInfo(8).GetDataType().GetPrimitiveType(), PRIMITIVETYPE_String);
-        ASSERT_STRCASEEQ(stmt.GetColumnInfo(8).GetProperty()->GetAsPrimitiveProperty()->GetExtendedTypeName().c_str(), "json");
-        ASSERT_STRCASEEQ(expected["p2d"].Stringify().c_str(), stmt.GetValueText(8));
-
-        ASSERT_TRUE(stmt.GetColumnInfo(9).GetDataType().IsPrimitive());
-        ASSERT_EQ(stmt.GetColumnInfo(9).GetDataType().GetPrimitiveType(), PRIMITIVETYPE_String);
-        ASSERT_STRCASEEQ(stmt.GetColumnInfo(9).GetProperty()->GetAsPrimitiveProperty()->GetExtendedTypeName().c_str(), "json");
-        ASSERT_STRCASEEQ(expected["p3d"].Stringify().c_str(), stmt.GetValueText(9));
-
-        ASSERT_TRUE(stmt.GetColumnInfo(10).GetDataType().IsPrimitive());
-        ASSERT_EQ(stmt.GetColumnInfo(10).GetDataType().GetPrimitiveType(), PRIMITIVETYPE_String);
-        ASSERT_STRCASEEQ(stmt.GetColumnInfo(10).GetProperty()->GetAsPrimitiveProperty()->GetExtendedTypeName().c_str(), "json");
-        ASSERT_STRCASEEQ(expected["b_array"].Stringify().c_str(), stmt.GetValueText(10));
-
-        ASSERT_TRUE(stmt.GetColumnInfo(11).GetDataType().IsPrimitive());
-        ASSERT_EQ(stmt.GetColumnInfo(11).GetDataType().GetPrimitiveType(), PRIMITIVETYPE_String);
-        ASSERT_STRCASEEQ(stmt.GetColumnInfo(11).GetProperty()->GetAsPrimitiveProperty()->GetExtendedTypeName().c_str(), "json");
-        ASSERT_STRCASEEQ(expected["bi_array"].Stringify().c_str(), stmt.GetValueText(11));
-
-
-        // BeJsDocument actual;
-        // actual.Parse(stmt.GetValueText(0));
-        // EXPECT_STRCASEEQ(expected.Stringify(StringifyFormat::Indented).c_str(), actual.Stringify(StringifyFormat::Indented).c_str());
-    }
-}
-
-END_ECDBUNITTESTS_NAMESPACE
->>>>>>> 5d474cd9
+END_ECDBUNITTESTS_NAMESPACE