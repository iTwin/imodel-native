/*---------------------------------------------------------------------------------------------
* Copyright (c) Bentley Systems, Incorporated. All rights reserved.
* See LICENSE.md in the repository root for full copyright notice.
*--------------------------------------------------------------------------------------------*/
#include "ECDbPublishedTests.h"

BEGIN_ECDBUNITTESTS_NAMESPACE

//---------------------------------------------------------------------------------------
// @bsiclass
//+---------------+---------------+---------------+---------------+---------------+------
struct ECSqlPrepareTestFixture : public ECDbTestFixture
    {
    protected:
        ECSqlPrepareTestFixture() : ECDbTestFixture() {}

        ECSqlStatus Prepare(Utf8CP ecsql) const { return GetHelper().PrepareECSql(ecsql); }
    public:
        virtual ~ECSqlPrepareTestFixture() {}

        void SetUp() override
            {
            EXPECT_EQ(SUCCESS, SetupECDb("ecsqlpreparetests.ecdb", SchemaItem::CreateForFile("ECSqlTest.01.00.00.ecschema.xml")));
            // Due to properties in ECSqlTest schema such as "DtUnspec", "local", "unspecified", "garbagekind" and "garbagecomponent", et cetera, as well as negative tests, we expect some error messages to be reported when setting date time values.
            // Since we have set the ECInstance to be populated 10 times in the ecdb file being created, these errors will hence be reported x10 times as well.
            EXPECT_EQ(SUCCESS, PopulateECDb(10));
            }
    };

//---------------------------------------------------------------------------------------
// @bsiclass
//+---------------+---------------+---------------+---------------+---------------+------
TEST_F(ECSqlPrepareTestFixture, ReservedTokens)
    {
    //Class names with reserved tokens
    std::vector<SchemaItem> schemas;
    schemas.push_back(SchemaItem(R"xml(<?xml version="1.0" encoding="utf-8"?>
                <ECSchema schemaName="TestSchema" alias="ts" version="1.0" xmlns="http://www.bentley.com/schemas/Bentley.ECXML.3.1">
                    <ECEntityClass typeName="SELECT" />
                    <ECEntityClass typeName="FROM" />
                    <ECEntityClass typeName="WHERE" />
                    <ECEntityClass typeName="AND" />
                    <ECEntityClass typeName="OR" />
                    <ECEntityClass typeName="NOT" />
                    <ECEntityClass typeName="LIKE" />
                    <ECEntityClass typeName="ORDER" />
                    <ECEntityClass typeName="BY" />
                    <ECEntityClass typeName="GROUP" />
                    <ECEntityClass typeName="HAVING" />
                    <ECEntityClass typeName="LIMIT" />
                    <ECEntityClass typeName="OFFSET" />
                    <ECEntityClass typeName="INSERT" />
                    <ECEntityClass typeName="INTO" />
                    <ECEntityClass typeName="VALUES" />
                    <ECEntityClass typeName="UPDATE" />
                    <ECEntityClass typeName="SET" />
                    <ECEntityClass typeName="DELETE" />
                  </ECSchema>)xml"));

    schemas.push_back(SchemaItem(R"xml(<?xml version="1.0" encoding="utf-8"?>
                <ECSchema schemaName="TestSchema" alias="ts" version="1.0" xmlns="http://www.bentley.com/schemas/Bentley.ECXML.3.1">
                    <ECEntityClass typeName="select" />
                    <ECEntityClass typeName="from" />
                    <ECEntityClass typeName="where" />
                    <ECEntityClass typeName="and" />
                    <ECEntityClass typeName="or" />
                    <ECEntityClass typeName="not" />
                    <ECEntityClass typeName="like" />
                    <ECEntityClass typeName="order" />
                    <ECEntityClass typeName="by" />
                    <ECEntityClass typeName="group" />
                    <ECEntityClass typeName="having" />
                    <ECEntityClass typeName="limit" />
                    <ECEntityClass typeName="offset" />
                    <ECEntityClass typeName="insert" />
                    <ECEntityClass typeName="into" />
                    <ECEntityClass typeName="values" />
                    <ECEntityClass typeName="update" />
                    <ECEntityClass typeName="set" />
                    <ECEntityClass typeName="delete" />
                  </ECSchema>)xml"));


    for (SchemaItem const& schemaItem : schemas)
        {
        ASSERT_EQ(BentleyStatus::SUCCESS, SetupECDb("ReservedECSQLTokens.ecdb", schemaItem));
        ECN::ECSchemaCP schema = m_ecdb.Schemas().GetSchema("TestSchema");
        ASSERT_TRUE(schema != nullptr);

        for (ECN::ECClassCP cl : schema->GetClasses())
            {
            Utf8String ecsql;
            ecsql.Sprintf("SELECT * FROM ts.%s", cl->GetName().c_str());
            ECSqlStatement stmt;
            EXPECT_EQ(ECSqlStatus::InvalidECSql, stmt.Prepare(m_ecdb, ecsql.c_str())) << ecsql.c_str();
            }
        }

    //Property names with reserved tokens
    schemas.clear();
    schemas.push_back(SchemaItem(R"xml(<?xml version="1.0" encoding="utf-8"?>
                <ECSchema schemaName="TestSchema" alias="ts" version="1.0" xmlns="http://www.bentley.com/schemas/Bentley.ECXML.3.1">
                    <ECEntityClass typeName="Foo" >
                    <ECProperty propertyName="SELECT" typeName="int"/>
                    <ECProperty propertyName="FROM" typeName="int"/>
                    <ECProperty propertyName="WHERE" typeName="int"/>
                    <ECProperty propertyName="AND" typeName="int"/>
                    <ECProperty propertyName="OR" typeName="int"/>
                    <ECProperty propertyName="NOT" typeName="int"/>
                    <ECProperty propertyName="LIKE" typeName="int"/>
                    <ECProperty propertyName="ORDER" typeName="int"/>
                    <ECProperty propertyName="BY" typeName="int"/>
                    <ECProperty propertyName="GROUP" typeName="int"/>
                    <ECProperty propertyName="HAVING" typeName="int"/>
                    <ECProperty propertyName="LIMIT" typeName="int"/>
                    <ECProperty propertyName="OFFSET" typeName="int"/>
                    <ECProperty propertyName="INSERT" typeName="int"/>
                    <ECProperty propertyName="INTO" typeName="int"/>
                    <ECProperty propertyName="VALUES" typeName="int"/>
                    <ECProperty propertyName="UPDATE" typeName="int"/>
                    <ECProperty propertyName="SET" typeName="int"/>
                    <ECProperty propertyName="DELETE" typeName="int"/>
                    </ECEntityClass>
                  </ECSchema>)xml"));

    schemas.push_back(SchemaItem(R"xml(<?xml version="1.0" encoding="utf-8"?>
                <ECSchema schemaName="TestSchema" alias="ts" version="1.0" xmlns="http://www.bentley.com/schemas/Bentley.ECXML.3.1">
                    <ECEntityClass typeName="Foo" >
                    <ECProperty propertyName="select" typeName="int"/>
                    <ECProperty propertyName="from" typeName="int"/>
                    <ECProperty propertyName="where" typeName="int"/>
                    <ECProperty propertyName="and" typeName="int"/>
                    <ECProperty propertyName="or" typeName="int"/>
                    <ECProperty propertyName="not" typeName="int"/>
                    <ECProperty propertyName="like" typeName="int"/>
                    <ECProperty propertyName="order" typeName="int"/>
                    <ECProperty propertyName="by" typeName="int"/>
                    <ECProperty propertyName="group" typeName="int"/>
                    <ECProperty propertyName="having" typeName="int"/>
                    <ECProperty propertyName="limit" typeName="int"/>
                    <ECProperty propertyName="offset" typeName="int"/>
                    <ECProperty propertyName="insert" typeName="int"/>
                    <ECProperty propertyName="into" typeName="int"/>
                    <ECProperty propertyName="values" typeName="int"/>
                    <ECProperty propertyName="update" typeName="int"/>
                    <ECProperty propertyName="set" typeName="int"/>
                    <ECProperty propertyName="delete" typeName="int"/>
                    </ECEntityClass>
                  </ECSchema>)xml"));

    for (SchemaItem const& schema : schemas)
        {
        ASSERT_EQ(BentleyStatus::SUCCESS, SetupECDb("ReservedECSQLTokens.ecdb", schema));
        ECN::ECClassCP cl = m_ecdb.Schemas().GetClass("TestSchema", "Foo");
        ASSERT_TRUE(cl != nullptr);

        for (ECN::ECPropertyCP prop : cl->GetProperties(true))
            {
            Utf8String ecsql;
            ecsql.Sprintf("SELECT %s FROM ts.%s", prop->GetName().c_str(), cl->GetName().c_str());
            ECSqlStatement stmt;
            EXPECT_EQ(ECSqlStatus::InvalidECSql, stmt.Prepare(m_ecdb, ecsql.c_str())) << ecsql.c_str();
            }
        }
    }


struct ECSqlSelectPrepareTests : ECSqlPrepareTestFixture {};
//---------------------------------------------------------------------------------------
// @bsiclass
//+---------------+---------------+---------------+---------------+---------------+------
TEST_F(ECSqlSelectPrepareTests, CorrelatedSubqueries)
    {
    EXPECT_EQ(ECSqlStatus::Success, Prepare("SELECT NULL FROM ecsql.PSA psa1 WHERE EXISTS(SELECT 1 FROM ecsql.PSA WHERE ECInstanceId = psa1.ECInstanceId)"));
    EXPECT_EQ(ECSqlStatus::Success, Prepare("SELECT NULL FROM ecsql.PSA psa1 WHERE NOT EXISTS(SELECT 1 FROM ecsql.PSA WHERE ECInstanceId = psa1.ECInstanceId)"));
    // Not supported
    EXPECT_EQ(ECSqlStatus::InvalidECSql, Prepare("SELECT NULL FROM ecsql.PSA psa1 WHERE UNIQUE(SELECT 1 FROM ecsql.PSA WHERE ECInstanceId = psa1.ECInstanceId)"));
    EXPECT_EQ(ECSqlStatus::InvalidECSql, Prepare("SELECT NULL FROM ecsql.PSA psa1 WHERE NOT UNIQUE(SELECT 1 FROM ecsql.PSA WHERE ECInstanceId = psa1.ECInstanceId)"));
    }
//---------------------------------------------------------------------------------------
// @bsiclass
//+---------------+---------------+---------------+---------------+---------------+------
TEST_F(ECSqlSelectPrepareTests, Alias)
    {
    EXPECT_EQ(ECSqlStatus::Success, Prepare("SELECT PStructProp.I FROM ecsql.PSA, (SELECT ECInstanceId, I, PStructProp FROM ecsql.PSA) PStructProp WHERE PSA.ECInstanceId=PStructProp.ECInstanceId"));
    EXPECT_EQ(ECSqlStatus::Success, Prepare("SELECT ECInstanceId, PStructProp A11 FROM ecsql.PSA"));
    EXPECT_EQ(ECSqlStatus::Success, Prepare("SELECT S.ECInstanceId FROM ecsql.PSA S")) << "tests when class alias is same as a property name.This should work unless the property is a struct property";
    EXPECT_EQ(ECSqlStatus::Success, Prepare("SELECT S.ECInstanceId FROM ecsql:PSA S")) << "tests when class alias is same as a property name.This should work unless the property is a struct property";
    EXPECT_EQ(ECSqlStatus::Success, Prepare("SELECT S.S FROM ecsql.PSA S")) << "tests when class alias is same as a property name.This should work unless the property is a struct property";
    EXPECT_EQ(ECSqlStatus::Success, Prepare("SELECT S.S FROM ecsql:PSA S")) << "tests when class alias is same as a property name.This should work unless the property is a struct property";
    EXPECT_EQ(ECSqlStatus::Success, Prepare("SELECT S FROM ecsql.PSA S")) << "tests when class alias is same as a property name.This should work unless the property is a struct property";
    EXPECT_EQ(ECSqlStatus::Success, Prepare("SELECT S FROM ecsql.PSA"));
    EXPECT_EQ(ECSqlStatus::Success, Prepare("SELECT S.I FROM ecsql.PSA S"));
    EXPECT_EQ(ECSqlStatus::Success, Prepare("SELECT I FROM ecsql.PSA S"));
    EXPECT_EQ(ECSqlStatus::Success, Prepare("SELECT I, 0x332dff ffff FROM ecsql.PSA S WHERE I=0x2abdef+0x233+22"));
    EXPECT_EQ(ECSqlStatus::InvalidECSql, Prepare("SELECT I, 0x332dffz kkk FROM ecsql.PSA S WHERE I > 0x2abdefz"));
    EXPECT_EQ(ECSqlStatus::Success, Prepare("SELECT S FROM (SELECT S FROM ecsql.PSA) S"));
    EXPECT_EQ(ECSqlStatus::Success, Prepare("SELECT S.S FROM (SELECT S FROM ecsql.PSA) S"));
    EXPECT_EQ(ECSqlStatus::Success, Prepare("SELECT I FROM (SELECT S, I FROM ecsql.PSA) S"));
    EXPECT_EQ(ECSqlStatus::Success, Prepare("SELECT S.I FROM (SELECT S, I FROM ecsql.PSA) S"));
    EXPECT_EQ(ECSqlStatus::Success, Prepare("SELECT S.S FROM ecsql.PSA, (SELECT ECInstanceId, I, S FROM ecsql.PSA) S WHERE PSA.ECInstanceId=S.ECInstanceId"));
    EXPECT_EQ(ECSqlStatus::Success, Prepare("SELECT S.Bla FROM ecsql.PSA, (SELECT ECInstanceId, I, 3.14 AS Bla FROM ecsql.PSA) S WHERE PSA.ECInstanceId=S.ECInstanceId"));
    EXPECT_EQ(ECSqlStatus::InvalidECSql, Prepare("SELECT S.S FROM ecsql.PSA, (SELECT I, S FROM ecsql.PSA) S WHERE PSA.ECInstanceId=S.ECInstanceId"));
    EXPECT_EQ(ECSqlStatus::Success, Prepare("SELECT PStructProp FROM ecsql.PSA PStructProp"));
    EXPECT_EQ(ECSqlStatus::Success, Prepare("SELECT PStructProp.ECInstanceId FROM ecsql.PSA PStructProp"));
    EXPECT_EQ(ECSqlStatus::Success, Prepare("SELECT PStructProp.s FROM ecsql.PSA PStructProp"));
    EXPECT_EQ(ECSqlStatus::Success, Prepare("SELECT PStructProp.PStructProp FROM ecsql.PSA, (SELECT ECInstanceId, I, PStructProp FROM ecsql.PSA) PStructProp WHERE PSA.ECInstanceId=PStructProp.ECInstanceId"));
    EXPECT_EQ(ECSqlStatus::Success, Prepare("SELECT PStructProp.i FROM ecsql.PSA, (SELECT ECInstanceId, I, PStructProp FROM ecsql.PSA) PStructProp WHERE PSA.ECInstanceId=PStructProp.ECInstanceId"));

    EXPECT_EQ(ECSqlStatus::Success, Prepare("SELECT P, p.ECInstanceId FROM ecsql.PSA p, ecsql.P c"));
    EXPECT_EQ(ECSqlStatus::InvalidECSql, Prepare("SELECT NULL FROM ecsql.PSA p, ecsql.P")) << "Duplicate class name / alias";

    EXPECT_EQ(ECSqlStatus::Success, Prepare("SELECT ECInstanceId FROM meta.ECClassDef this WHERE ECInstanceId IN (SELECT Class.Id FROM meta.ECPropertyDef WHERE Class.Id = this.ECInstanceId)"));
    EXPECT_EQ(ECSqlStatus::Success, Prepare("SELECT ECInstanceId FROM meta.ECClassDef this WHERE ECInstanceId = (SELECT Class.Id FROM meta.ECPropertyDef WHERE Class.Id = this.ECInstanceId)"));
    EXPECT_EQ(ECSqlStatus::Success, Prepare("SELECT ECInstanceId, (SELECT Class.Id FROM meta.ECPropertyDef WHERE Class.Id = this.ECInstanceId) FROM meta.ECClassDef this"));

    EXPECT_EQ(ECSqlStatus::Success, Prepare("SELECT c.ECInstanceId, (SELECT 1 FROM meta.ECPropertyDef p WHERE p.Class.Id = c.ECInstanceId) FROM meta.ECClassDef c"));
    EXPECT_EQ(ECSqlStatus::Success, Prepare("SELECT c.ECInstanceId, (SELECT 1 FROM (SELECT 1 FROM meta.ECPropertyDef p WHERE p.Class.Id = c.ECInstanceId)) FROM meta.ECClassDef c"));
    EXPECT_EQ(ECSqlStatus::Success, Prepare("SELECT c.ECInstanceId, (SELECT 1 FROM (SELECT 1 FROM (SELECT 1 FROM meta.ECPropertyDef p WHERE p.Class.Id = c.ECInstanceId))) FROM meta.ECClassDef c"));
    EXPECT_EQ(ECSqlStatus::Success, Prepare("SELECT 1 FROM (SELECT 1 FROM (SELECT 1 FROM meta.ECClassDef [this] WHERE (1 IN (SELECT 1 FROM (SELECT * FROM meta.ECClassDef)))))"));

    EXPECT_EQ(ECSqlStatus::Success, Prepare("SELECT 1 FROM meta.ECSchemaDef WHERE meta.ECSchemaDef.Name=?"));
    EXPECT_EQ(ECSqlStatus::Success, Prepare("SELECT 1 FROM meta.ECSchemaDef WHERE ECSchemaDef.Name=?"));
    EXPECT_EQ(ECSqlStatus::Success, Prepare("SELECT 1 FROM meta.ECSchemaDef WHERE Name=?"));
    EXPECT_EQ(ECSqlStatus::Success, Prepare("SELECT 1 FROM meta.ECSchemaDef s WHERE Name=?"));
    EXPECT_EQ(ECSqlStatus::Success, Prepare("SELECT 1 FROM meta.ECSchemaDef s WHERE meta.ECSchemaDef.Name=?"));
    EXPECT_EQ(ECSqlStatus::Success, Prepare("SELECT 1 FROM ECDbMeta.ECSchemaDef WHERE ECDbMeta.ECSchemaDef.Name=?"));
    EXPECT_EQ(ECSqlStatus::Success, Prepare("SELECT (SELECT s.ECInstanceId FROM meta.ECPropertyDef s)"));
    EXPECT_EQ(ECSqlStatus::Success, Prepare("SELECT meta.ECSchemaDef.Name FROM meta.ECSchemaDef"));
    EXPECT_EQ(ECSqlStatus::Success, Prepare("SELECT meta.ECSchemaDef.Name FROM ECDbMeta.ECSchemaDef"));
    EXPECT_EQ(ECSqlStatus::Success, Prepare("SELECT ECDbMeta.ECSchemaDef.Name FROM ECDbMeta.ECSchemaDef"));
    EXPECT_EQ(ECSqlStatus::Success, Prepare("SELECT ECDbMeta.ECSchemaDef.Name FROM meta.ECSchemaDef"));
    EXPECT_EQ(ECSqlStatus::Success, Prepare("SELECT meta.ECSchemaDef.ECClassId FROM meta.ECSchemaDef"));
    EXPECT_EQ(ECSqlStatus::Success, Prepare("SELECT meta.ECSchemaDef.ECClassId FROM ECDbMeta.ECSchemaDef"));
    EXPECT_EQ(ECSqlStatus::Success, Prepare("SELECT ECDbMeta.ECSchemaDef.ECClassId FROM ECDbMeta.ECSchemaDef"));
    EXPECT_EQ(ECSqlStatus::Success, Prepare("SELECT ECDbMeta.ECSchemaDef.ECClassId FROM meta.ECSchemaDef"));

    EXPECT_EQ(ECSqlStatus::Success, Prepare("SELECT p.ECInstanceId,p.ECClassId FROM ecsql.P p, meta.ClassHasAllBaseClasses WHERE I=? AND meta.ClassHasAllBaseClasses.SourceECInstanceId=p.ECClassId AND meta.ClassHasAllBaseClasses.TargetECInstanceId = 500"));
    EXPECT_EQ(ECSqlStatus::Success, Prepare("SELECT ECSqlTest.P.ECInstanceId,ECSqlTest.P.ECClassId FROM ecsql.P p, meta.ClassHasAllBaseClasses WHERE I=? AND ECDbMeta.ClassHasAllBaseClasses.SourceECInstanceId=ECSqlTest.P.ECClassId AND ECDbMeta.ClassHasAllBaseClasses.TargetECInstanceId = 500"));

    //use column aliases which need to be escaped
    EXPECT_EQ(ECSqlStatus::Success, Prepare("SELECT 1 AS [/Length/], 2 AS [/Width/] FROM ecsql.PSA"));
    EXPECT_EQ(ECSqlStatus::Success, Prepare("SELECT * FROM (SELECT 1 AS [/Length/], 2 AS [/Width/] FROM ecsql.PSA)"));
    }

//---------------------------------------------------------------------------------------
// @bsiclass
//+---------------+---------------+---------------+---------------+---------------+------
TEST_F(ECSqlSelectPrepareTests, AndOrPrecedence)
    {
    EXPECT_EQ(ECSqlStatus::Success, Prepare("SELECT NULL FROM ecsql.TH3 WHERE S1 IS NOT NULL OR S2 IS NOT NULL"));
    EXPECT_EQ(ECSqlStatus::Success, Prepare("SELECT NULL FROM ecsql.TH3 WHERE (S1 IS NOT NULL OR S2 IS NOT NULL)"));
    EXPECT_EQ(ECSqlStatus::Success, Prepare("SELECT NULL FROM ecsql.TH3 WHERE S1 IS NULL AND S2 IS NOT NULL"));
    EXPECT_EQ(ECSqlStatus::Success, Prepare("SELECT NULL FROM ecsql.TH3 WHERE S1 IS NULL AND S2 IS NOT NULL OR 1=1"));
    EXPECT_EQ(ECSqlStatus::Success, Prepare("SELECT NULL FROM ecsql.TH3 WHERE S1 IS NULL AND (S2 IS NOT NULL OR 1=1)"));
    }
//---------------------------------------------------------------------------------------
// @bsimethod
// This test ensure if a property was not renamed by using alias then the ECProperty backing
// it up is not generated but is the orignal property. This happen when property is returned
// from a nested query.
//+---------------+---------------+---------------+---------------+---------------+------
TEST_F(ECSqlSelectPrepareTests, PureNestedProperty)
    {
    if (true)
        {
        ECSqlStatement stmt;
        EXPECT_EQ(ECSqlStatus::Success, stmt.Prepare(m_ecdb, "SELECT * FROM  (SELECT ECInstanceId as id, ECClassId as cid, P.id as rid, P.RelECClassId as rcid FROM ecsql.PSA)"));
        for (int i=0; i< stmt.GetColumnCount(); i++)
            {
                ASSERT_TRUE(stmt.GetColumnInfo(i).IsGeneratedProperty()) << stmt.GetColumnInfo(i).GetPropertyPath().ToString().c_str() << "is not generated";
                ASSERT_TRUE(stmt.GetColumnInfo(i).IsSystemProperty())  << stmt.GetColumnInfo(i).GetPropertyPath().ToString().c_str() << "is not system";
            }
        }

    if (true)
        {
        ECSqlStatement stmt;
        EXPECT_EQ(ECSqlStatus::Success, stmt.Prepare(m_ecdb, "SELECT * FROM  (SELECT ECInstanceId, ECClassId, P.id, P.RelECClassId FROM ecsql.PSA)"));
        for (int i=0; i< stmt.GetColumnCount(); i++)
            {
                ASSERT_FALSE(stmt.GetColumnInfo(i).IsGeneratedProperty()) << stmt.GetColumnInfo(i).GetPropertyPath().ToString().c_str() << "is generated";
                ASSERT_TRUE(stmt.GetColumnInfo(i).IsSystemProperty()) << stmt.GetColumnInfo(i).GetPropertyPath().ToString().c_str() << "is not system";
            }
        }

    if (true)
        {
        ECSqlStatement stmt;
        EXPECT_EQ(ECSqlStatus::Success, stmt.Prepare(m_ecdb, "SELECT * FROM ecsql.PSA"));
        for (int i=0; i< stmt.GetColumnCount(); i++)
            {
                ASSERT_FALSE(stmt.GetColumnInfo(i).IsGeneratedProperty()) << stmt.GetColumnInfo(i).GetPropertyPath().ToString().c_str() << "is generated";;
            }
        }
    if (true)
        {
        ECSqlStatement stmt;
        EXPECT_EQ(ECSqlStatus::Success, stmt.Prepare(m_ecdb, "SELECT * FROM (SELECT * FROM ecsql.PSA)"));
        for (int i=0; i< stmt.GetColumnCount(); i++)
            {
                ASSERT_FALSE(stmt.GetColumnInfo(i).IsGeneratedProperty()) << stmt.GetColumnInfo(i).GetPropertyPath().ToString().c_str() << "is generated";;
            }
        }
    if (true)
        {
        ECSqlStatement stmt;
        EXPECT_EQ(ECSqlStatus::Success, stmt.Prepare(m_ecdb, "SELECT * FROM  (SELECT I, L, S FROM ecsql.PSA)"));
        for (int i=0; i< stmt.GetColumnCount(); i++)
            {
                ASSERT_FALSE(stmt.GetColumnInfo(i).IsGeneratedProperty()) << stmt.GetColumnInfo(i).GetPropertyPath().ToString().c_str() << "is generated";;
            }
        }
    if (true)
        {
        ECSqlStatement stmt;
        EXPECT_EQ(ECSqlStatus::Success, stmt.Prepare(m_ecdb, "SELECT I, L, S FROM  (SELECT I, L, S FROM ecsql.PSA)"));
        for (int i=0; i< stmt.GetColumnCount(); i++)
            {
                ASSERT_FALSE(stmt.GetColumnInfo(i).IsGeneratedProperty()) << stmt.GetColumnInfo(i).GetPropertyPath().ToString().c_str() << "is generated";;
            }
        }
    if (true)
        {
        ECSqlStatement stmt;
        EXPECT_EQ(ECSqlStatus::Success, stmt.Prepare(m_ecdb, "SELECT test.I, test.L, test.S FROM  (SELECT I, L, S FROM ecsql.PSA) test"));
        for (int i=0; i< stmt.GetColumnCount(); i++)
            {
                ASSERT_FALSE(stmt.GetColumnInfo(i).IsGeneratedProperty()) << stmt.GetColumnInfo(i).GetPropertyPath().ToString().c_str() << "is generated";;
            }
        }
    if (true)
        {
        ECSqlStatement stmt;
        EXPECT_EQ(ECSqlStatus::Success, stmt.Prepare(m_ecdb, "SELECT test.* FROM  (SELECT I, L, S FROM ecsql.PSA) test"));
        for (int i=0; i< stmt.GetColumnCount(); i++)
            {
                ASSERT_FALSE(stmt.GetColumnInfo(i).IsGeneratedProperty()) << stmt.GetColumnInfo(i).GetPropertyPath().ToString().c_str() << "is generated";;
            }
        }
    if (true)
        {
        ECSqlStatement stmt;
        EXPECT_EQ(ECSqlStatus::Success, stmt.Prepare(m_ecdb, "SELECT test.I as i1, test.L as l1, test.S as s1 FROM  (SELECT I, L, S FROM ecsql.PSA) test"));
        for (int i=0; i< stmt.GetColumnCount(); i++)
            {
                ASSERT_TRUE(stmt.GetColumnInfo(i).IsGeneratedProperty()) << stmt.GetColumnInfo(i).GetPropertyPath().ToString().c_str() << "is not generated";;
            }
        }
    if (true)
        {
        ECSqlStatement stmt;
        EXPECT_EQ(ECSqlStatus::Success, stmt.Prepare(m_ecdb, "SELECT test.* FROM  (SELECT I as I1, L as L1, S as S1 FROM ecsql.PSA) test"));
        for (int i=0; i< stmt.GetColumnCount(); i++)
            {
                ASSERT_TRUE(stmt.GetColumnInfo(i).IsGeneratedProperty()) << stmt.GetColumnInfo(i).GetPropertyPath().ToString().c_str() << "is not generated";
            }
        }

    }
//---------------------------------------------------------------------------------------
// @bsiclass
//+---------------+---------------+---------------+---------------+---------------+------
TEST_F(ECSqlSelectPrepareTests, Arrays)
    {
    EXPECT_EQ(ECSqlStatus::Success, Prepare("SELECT Dt_Array, B FROM ecsql.PSA"));
    EXPECT_EQ(ECSqlStatus::Success, Prepare("SELECT I, S FROM ecsql.PSA WHERE Dt_Array = ?"));
    EXPECT_EQ(ECSqlStatus::Success, Prepare("SELECT I, S FROM ecsql.PSA WHERE Dt_Array <> ?")) << "unbound parameters mean NULL and comparing NULL with NULL is always false";
    EXPECT_EQ(ECSqlStatus::Success, Prepare("SELECT I, S FROM ecsql.PSA WHERE Dt_Array IS NULL"));
    EXPECT_EQ(ECSqlStatus::Success, Prepare("SELECT I, S FROM ecsql.PSA WHERE Dt_Array IS NOT NULL"));
    EXPECT_EQ(ECSqlStatus::InvalidECSql, Prepare("SELECT I, S FROM ecsql.PSA WHERE CARDINALITY(Dt_Array) > 0")) << "not yet supported";
    EXPECT_EQ(ECSqlStatus::Success, Prepare("SELECT S, PStruct_Array FROM ecsql.PSA"));
    EXPECT_EQ(ECSqlStatus::InvalidECSql, Prepare("SELECT I, S FROM ecsql.PSA WHERE PStruct_Array = ?")) << "Struct arrays are not supported yet in where clause.";
    EXPECT_EQ(ECSqlStatus::Success, Prepare("SELECT I, S FROM ecsql.PSA WHERE PStruct_Array IS NULL")) << "Struct arrays are not supported yet in where clause.";
    EXPECT_EQ(ECSqlStatus::Success, Prepare("SELECT I, S FROM ecsql.PSA WHERE PStruct_Array IS NOT NULL")) << "Struct arrays are not supported yet in where clause.";
    EXPECT_EQ(ECSqlStatus::InvalidECSql, Prepare("SELECT I, S FROM ecsql.PSA WHERE CARDINALITY(PStruct_Array) > 0")) << "not yet supported";
    EXPECT_EQ(ECSqlStatus::InvalidECSql, Prepare("SELECT Dt_Array[1], B FROM ecsql.PSA")) << "not yet supported";
    EXPECT_EQ(ECSqlStatus::InvalidECSql, Prepare("SELECT Dt_Array[100000], B FROM ecsql.PSA")) << "not yet supported";
    EXPECT_EQ(ECSqlStatus::InvalidECSql, Prepare("SELECT Dt_Array[-1], B FROM ecsql.PSA"));
    EXPECT_EQ(ECSqlStatus::InvalidECSql, Prepare("SELECT UnknowProperty[1], B FROM ecsql.PSA"));
    EXPECT_EQ(ECSqlStatus::InvalidECSql, Prepare("SELECT UnknowProperty[-1], B FROM ecsql.PSA"));
    }

//---------------------------------------------------------------------------------------
// @bsiclass
//+---------------+---------------+---------------+---------------+---------------+------
TEST_F(ECSqlSelectPrepareTests, BetweenOperator)
    {
    EXPECT_EQ(ECSqlStatus::Success, Prepare("SELECT I, Dt, S FROM ecsql.PSA WHERE I BETWEEN 1 AND 3"));
    EXPECT_EQ(ECSqlStatus::Success, Prepare("SELECT I, Dt, S FROM ecsql.PSA WHERE I BETWEEN 122 AND 124"));
    EXPECT_EQ(ECSqlStatus::Success, Prepare("SELECT I, Dt, S FROM ecsql.PSA WHERE I NOT BETWEEN 1 AND 3"));
    EXPECT_EQ(ECSqlStatus::Success, Prepare("SELECT I, Dt, S FROM ecsql.PSA WHERE S BETWEEN 'Q' AND 'T'")) << "S always amounts to Sample String";
    EXPECT_EQ(ECSqlStatus::Success, Prepare("SELECT I, Dt, S FROM ecsql.PSA WHERE S BETWEEN 'Q' AND 'R'")) << "S always amounts to Sample String";
    EXPECT_EQ(ECSqlStatus::Success, Prepare("SELECT I, Dt, S FROM ecsql.PSA WHERE I NOT BETWEEN ? AND 3"));
    EXPECT_EQ(ECSqlStatus::Success, Prepare("SELECT I, Dt, S FROM ecsql.PSA WHERE I NOT BETWEEN 1 AND ?"));
    EXPECT_EQ(ECSqlStatus::Success, Prepare("SELECT I, Dt, S FROM ecsql.PSA WHERE I NOT BETWEEN ? AND ?"));
    }

//---------------------------------------------------------------------------------------
// @bsiclass
//+---------------+---------------+---------------+---------------+---------------+------
TEST_F(ECSqlSelectPrepareTests, Cast)
    {
    EXPECT_EQ(ECSqlStatus::Success, Prepare("SELECT CAST (S AS BINARY) FROM ecsql.PSA"));
    EXPECT_EQ(ECSqlStatus::Success, Prepare("SELECT CAST (Bi AS BINARY) FROM ecsql.PSA"));
    EXPECT_EQ(ECSqlStatus::Success, Prepare("SELECT CAST (S AS BINARY) FROM ecsql.PSA"));
    EXPECT_EQ(ECSqlStatus::InvalidECSql, Prepare("SELECT CAST (PStructProp AS BINARY) FROM ecsql.PSA"));
    EXPECT_EQ(ECSqlStatus::Success, Prepare("SELECT CAST (NULL AS BINARY) FROM ecsql.PSA"));
    EXPECT_EQ(ECSqlStatus::Success, Prepare("SELECT CAST (NULL AS BINARY[]) FROM ecsql.PSA"));
    EXPECT_EQ(ECSqlStatus::InvalidECSql, Prepare("SELECT CAST (Bi_Array AS BINARY[]) FROM ecsql.PSA")) << "For arrays only CAST (NULL as Type[]) is supported";

    EXPECT_EQ(ECSqlStatus::Success, Prepare("SELECT CAST (B AS BOOLEAN) FROM ecsql.PSA"));
    EXPECT_EQ(ECSqlStatus::Success, Prepare("SELECT CAST (Bi AS BOOLEAN) FROM ecsql.PSA"));
    EXPECT_EQ(ECSqlStatus::Success, Prepare("SELECT CAST (1 AS BOOLEAN) FROM ecsql.PSA"));
    EXPECT_EQ(ECSqlStatus::Success, Prepare("SELECT CAST (I AS BOOLEAN) FROM ecsql.PSA"));
    EXPECT_EQ(ECSqlStatus::Success, Prepare("SELECT CAST (True AS BOOLEAN) FROM ecsql.PSA"));
    EXPECT_EQ(ECSqlStatus::Success, Prepare("SELECT CAST (False AS BOOLEAN) FROM ecsql.PSA"));
    EXPECT_EQ(ECSqlStatus::Success, Prepare("SELECT CAST (S AS BOOLEAN) FROM ecsql.PSA"));
    EXPECT_EQ(ECSqlStatus::Success, Prepare("SELECT CAST ('1' AS BOOLEAN) FROM ecsql.PSA"));
    EXPECT_EQ(ECSqlStatus::InvalidECSql, Prepare("SELECT CAST (P2D AS BOOLEAN) FROM ecsql.PSA"));
    EXPECT_EQ(ECSqlStatus::InvalidECSql, Prepare("SELECT CAST (P3D AS BOOLEAN) FROM ecsql.PSA"));
    EXPECT_EQ(ECSqlStatus::InvalidECSql, Prepare("SELECT CAST (PStructProp AS BOOLEAN) FROM ecsql.PSA"));
    EXPECT_EQ(ECSqlStatus::InvalidECSql, Prepare("SELECT CAST (Unknown AS BOOLEAN) FROM ecsql.PSA")) << "SQL-99 keyword UNKNOWN not supported in ECSQL as ECObjects doesn't have a counterpart for it.";
    EXPECT_EQ(ECSqlStatus::Success, Prepare("SELECT CAST (B AS BOOL) FROM ecsql.PSA"));
    EXPECT_EQ(ECSqlStatus::Success, Prepare("SELECT CAST (NULL AS BOOLEAN) FROM ecsql.PSA"));
    EXPECT_EQ(ECSqlStatus::Success, Prepare("SELECT CAST (NULL AS BOOLEAN[]) FROM ecsql.PSA"));
    EXPECT_EQ(ECSqlStatus::InvalidECSql, Prepare("SELECT CAST (B_Array AS BOOLEAN[]) FROM ecsql.PSA")) << "For arrays only CAST (NULL as Type[]) is supported";

    EXPECT_EQ(ECSqlStatus::Success, Prepare("SELECT CAST (Bi AS TIMESTAMP) FROM ecsql.PSA"));
    EXPECT_EQ(ECSqlStatus::Success, Prepare("SELECT CAST (Dt AS TIMESTAMP) FROM ecsql.PSA"));
    EXPECT_EQ(ECSqlStatus::Success, Prepare("SELECT CAST (Dt AS DATETIME) FROM ecsql.PSA"));
    EXPECT_EQ(ECSqlStatus::Success, Prepare("SELECT CAST (Dt AS DATE) FROM ecsql.PSA"));
    EXPECT_EQ(ECSqlStatus::Success, Prepare("SELECT CAST (DtUtc AS TIMESTAMP) FROM ecsql.PSA"));
    EXPECT_EQ(ECSqlStatus::Success, Prepare("SELECT CAST (DtUtc AS DATETIME) FROM ecsql.PSA"));
    EXPECT_EQ(ECSqlStatus::Success, Prepare("SELECT CAST (DtUtc AS DATE) FROM ecsql.PSA"));
    EXPECT_EQ(ECSqlStatus::Success, Prepare("SELECT CAST (TIMESTAMP '2013-02-09T12:00:00' AS TIMESTAMP) FROM ecsql.PSA"));
    EXPECT_EQ(ECSqlStatus::Success, Prepare("SELECT CAST (TIMESTAMP '2013-02-09T12:00:00' AS DATE) FROM ecsql.PSA"));
    EXPECT_EQ(ECSqlStatus::Success, Prepare("SELECT CAST (DATE '2013-02-09' AS DATE) FROM ecsql.PSA"));
    EXPECT_EQ(ECSqlStatus::Success, Prepare("SELECT CAST (D AS TIMESTAMP) FROM ecsql.PSA"));
    EXPECT_EQ(ECSqlStatus::Success, Prepare("SELECT CAST (123425 AS DATETIME) FROM ecsql.PSA"));
    EXPECT_EQ(ECSqlStatus::Success, Prepare("SELECT CAST (123425.2343 AS TIMESTAMP) FROM ecsql.PSA"));
    EXPECT_EQ(ECSqlStatus::Success, Prepare("SELECT CAST (True AS DATE) FROM ecsql.PSA"));
    EXPECT_EQ(ECSqlStatus::Success, Prepare("SELECT CAST (123425.123 AS DATE) FROM ecsql.PSA"));
    EXPECT_EQ(ECSqlStatus::Success, Prepare("SELECT CAST (S AS DATE) FROM ecsql.PSA"));
    EXPECT_EQ(ECSqlStatus::InvalidECSql, Prepare("SELECT CAST (P2D AS TIMESTAMP) FROM ecsql.PSA"));
    EXPECT_EQ(ECSqlStatus::InvalidECSql, Prepare("SELECT CAST (P3D AS TIMESTAMP) FROM ecsql.PSA"));
    EXPECT_EQ(ECSqlStatus::InvalidECSql, Prepare("SELECT CAST (PStructProp AS TIMESTAMP) FROM ecsql.PSA"));
    EXPECT_EQ(ECSqlStatus::Success, Prepare("SELECT CAST (NULL AS TIMESTAMP) FROM ecsql.PSA"));
    EXPECT_EQ(ECSqlStatus::Success, Prepare("SELECT CAST (NULL AS TIMESTAMP[]) FROM ecsql.PSA"));
    EXPECT_EQ(ECSqlStatus::InvalidECSql, Prepare("SELECT CAST (DtUtc_Array AS TIMESTAMP[]) FROM ecsql.PSA")) << "For arrays only CAST (NULL as Type[]) is supported";
    EXPECT_EQ(ECSqlStatus::Success, Prepare("SELECT CAST (NULL AS DATE) FROM ecsql.PSA"));
    EXPECT_EQ(ECSqlStatus::Success, Prepare("SELECT CAST (NULL AS DATE[]) FROM ecsql.PSA"));
    EXPECT_EQ(ECSqlStatus::InvalidECSql, Prepare("SELECT CAST (Dt_Array AS DATE[]) FROM ecsql.PSA")) << "For arrays only CAST (NULL as Type[]) is supported";

    EXPECT_EQ(ECSqlStatus::Success, Prepare("SELECT CAST (Bi AS DOUBLE) FROM ecsql.PSA"));
    EXPECT_EQ(ECSqlStatus::Success, Prepare("SELECT CAST (L AS DOUBLE) FROM ecsql.PSA"));
    EXPECT_EQ(ECSqlStatus::Success, Prepare("SELECT CAST (Dt AS DOUBLE) FROM ecsql.PSA"));
    EXPECT_EQ(ECSqlStatus::InvalidECSql, Prepare("SELECT CAST (P2D AS DOUBLE) FROM ecsql.PSA"));
    EXPECT_EQ(ECSqlStatus::InvalidECSql, Prepare("SELECT CAST (P3D AS DOUBLE) FROM ecsql.PSA"));
    EXPECT_EQ(ECSqlStatus::InvalidECSql, Prepare("SELECT CAST (PStructProp AS DOUBLE) FROM ecsql.PSA"));
    EXPECT_EQ(ECSqlStatus::Success, Prepare("SELECT CAST (NULL AS DOUBLE) FROM ecsql.PSA"));
    EXPECT_EQ(ECSqlStatus::Success, Prepare("SELECT CAST (NULL AS DOUBLE[]) FROM ecsql.PSA"));
    EXPECT_EQ(ECSqlStatus::InvalidECSql, Prepare("SELECT CAST (D_Array AS DOUBLE[]) FROM ecsql.PSA")) << "For arrays only CAST (NULL as Type[]) is supported";

    EXPECT_EQ(ECSqlStatus::Success, Prepare("SELECT CAST (Bi AS INT) FROM ecsql.PSA"));
    EXPECT_EQ(ECSqlStatus::Success, Prepare("SELECT CAST (S AS INT) FROM ecsql.PSA"));
    EXPECT_EQ(ECSqlStatus::Success, Prepare("SELECT CAST (False AS INT) FROM ecsql.PSA"));
    EXPECT_EQ(ECSqlStatus::Success, Prepare("SELECT CAST (S AS INT32) FROM ecsql.PSA"));
    EXPECT_EQ(ECSqlStatus::InvalidECSql, Prepare("SELECT CAST (P2D AS INT) FROM ecsql.PSA"));
    EXPECT_EQ(ECSqlStatus::InvalidECSql, Prepare("SELECT CAST (P3D AS INT) FROM ecsql.PSA"));
    EXPECT_EQ(ECSqlStatus::InvalidECSql, Prepare("SELECT CAST (PStructProp AS INT) FROM ecsql.PSA"));
    EXPECT_EQ(ECSqlStatus::Success, Prepare("SELECT CAST (NULL AS INT) FROM ecsql.PSA"));
    EXPECT_EQ(ECSqlStatus::Success, Prepare("SELECT CAST (NULL AS INT[]) FROM ecsql.PSA"));
    EXPECT_EQ(ECSqlStatus::InvalidECSql, Prepare("SELECT CAST (I_Array AS INT[]) FROM ecsql.PSA")) << "For arrays only CAST (NULL as Type[]) is supported";

    EXPECT_EQ(ECSqlStatus::Success, Prepare("SELECT CAST (Bi AS LONG) FROM ecsql.PSA"));
    EXPECT_EQ(ECSqlStatus::Success, Prepare("SELECT CAST (L AS LONG) FROM ecsql.PSA"));
    EXPECT_EQ(ECSqlStatus::Success, Prepare("SELECT CAST (L AS INT64) FROM ecsql.PSA"));
    EXPECT_EQ(ECSqlStatus::Success, Prepare("SELECT CAST (True AS LONG) FROM ecsql.PSA"));
    EXPECT_EQ(ECSqlStatus::InvalidECSql, Prepare("SELECT CAST (P2D AS LONG) FROM ecsql.PSA"));
    EXPECT_EQ(ECSqlStatus::InvalidECSql, Prepare("SELECT CAST (P3D AS LONG) FROM ecsql.PSA"));
    EXPECT_EQ(ECSqlStatus::InvalidECSql, Prepare("SELECT CAST (PStructProp AS LONG) FROM ecsql.PSA"));
    EXPECT_EQ(ECSqlStatus::Success, Prepare("SELECT CAST (NULL AS LONG) FROM ecsql.PSA"));
    EXPECT_EQ(ECSqlStatus::Success, Prepare("SELECT CAST (NULL AS LONG[]) FROM ecsql.PSA"));
    EXPECT_EQ(ECSqlStatus::InvalidECSql, Prepare("SELECT CAST (L_Array AS LONG[]) FROM ecsql.PSA")) << "For arrays only CAST (NULL as Type[]) is supported";

    EXPECT_EQ(ECSqlStatus::Success, Prepare("SELECT CAST (B AS STRING) FROM ecsql.PSA"));
    EXPECT_EQ(ECSqlStatus::Success, Prepare("SELECT CAST (Bi AS STRING) FROM ecsql.PSA"));
    EXPECT_EQ(ECSqlStatus::Success, Prepare("SELECT CAST (True AS STRING) FROM ecsql.PSA"));
    EXPECT_EQ(ECSqlStatus::Success, Prepare("SELECT CAST (False AS STRING) FROM ecsql.PSA"));
    EXPECT_EQ(ECSqlStatus::Success, Prepare("SELECT CAST (Dt AS STRING) FROM ecsql.PSA"));
    EXPECT_EQ(ECSqlStatus::Success, Prepare("SELECT CAST (L AS STRING) FROM ecsql.PSA"));
    EXPECT_EQ(ECSqlStatus::Success, Prepare("SELECT CAST (S AS STRING) FROM ecsql.PSA"));
    EXPECT_EQ(ECSqlStatus::InvalidECSql, Prepare("SELECT CAST (P2D AS STRING) FROM ecsql.PSA"));
    EXPECT_EQ(ECSqlStatus::InvalidECSql, Prepare("SELECT CAST (P3D AS STRING) FROM ecsql.PSA"));
    EXPECT_EQ(ECSqlStatus::InvalidECSql, Prepare("SELECT CAST (PStructProp AS STRING) FROM ecsql.PSA"));
    EXPECT_EQ(ECSqlStatus::Success, Prepare("SELECT CAST (L AS TEXT) FROM ecsql.PSA"));
    EXPECT_EQ(ECSqlStatus::Success, Prepare("SELECT CAST (NULL AS STRING) FROM ecsql.PSA"));
    EXPECT_EQ(ECSqlStatus::Success, Prepare("SELECT CAST (NULL AS STRING[]) FROM ecsql.PSA"));
    EXPECT_EQ(ECSqlStatus::InvalidECSql, Prepare("SELECT CAST (S_ARRAY AS STRING[]) FROM ecsql.PSA")) << "For arrays only CAST (NULL as Type[]) is supported";

    EXPECT_EQ(ECSqlStatus::InvalidECSql, Prepare("SELECT CAST (Bi AS POINT2D) FROM ecsql.PSA"));
    EXPECT_EQ(ECSqlStatus::InvalidECSql, Prepare("SELECT CAST (L AS POINT2D) FROM ecsql.PSA"));
    EXPECT_EQ(ECSqlStatus::InvalidECSql, Prepare("SELECT CAST (I AS POINT2D) FROM ecsql.PSA"));
    EXPECT_EQ(ECSqlStatus::InvalidECSql, Prepare("SELECT CAST (D AS POINT2D) FROM ecsql.PSA"));
    EXPECT_EQ(ECSqlStatus::InvalidECSql, Prepare("SELECT CAST (S AS POINT2D) FROM ecsql.PSA"));
    EXPECT_EQ(ECSqlStatus::InvalidECSql, Prepare("SELECT CAST (PStructProp AS POINT2D) FROM ecsql.PSA"));
    EXPECT_EQ(ECSqlStatus::Success, Prepare("SELECT CAST (NULL AS POINT2D) FROM ecsql.PSA"));
    EXPECT_EQ(ECSqlStatus::Success, Prepare("SELECT CAST (NULL AS POINT2D[]) FROM ecsql.PSA"));
    EXPECT_EQ(ECSqlStatus::InvalidECSql, Prepare("SELECT CAST (P2D_Array AS POINT2D[]) FROM ecsql.PSA")) << "For arrays only CAST (NULL as Type[]) is supported";

    EXPECT_EQ(ECSqlStatus::InvalidECSql, Prepare("SELECT CAST (Bi AS POINT3D) FROM ecsql.PSA"));
    EXPECT_EQ(ECSqlStatus::InvalidECSql, Prepare("SELECT CAST (L AS POINT3D) FROM ecsql.PSA"));
    EXPECT_EQ(ECSqlStatus::InvalidECSql, Prepare("SELECT CAST (I AS POINT3D) FROM ecsql.PSA"));
    EXPECT_EQ(ECSqlStatus::InvalidECSql, Prepare("SELECT CAST (D AS POINT3D) FROM ecsql.PSA"));
    EXPECT_EQ(ECSqlStatus::InvalidECSql, Prepare("SELECT CAST (S AS POINT3D) FROM ecsql.PSA"));
    EXPECT_EQ(ECSqlStatus::InvalidECSql, Prepare("SELECT CAST (PStructProp AS POINT3D) FROM ecsql.PSA"));
    EXPECT_EQ(ECSqlStatus::Success, Prepare("SELECT CAST (NULL AS POINT3D) FROM ecsql.PSA"));
    EXPECT_EQ(ECSqlStatus::Success, Prepare("SELECT CAST (NULL AS POINT3D[]) FROM ecsql.PSA"));
    EXPECT_EQ(ECSqlStatus::InvalidECSql, Prepare("SELECT CAST (P3D_Array AS POINT3D[]) FROM ecsql.PSA")) << "For arrays only CAST (NULL as Type[]) is supported";
    EXPECT_EQ(ECSqlStatus::InvalidECSql, Prepare("SELECT CAST (3.134 AS POINT3D) FROM ecsql.PSA"));
    EXPECT_EQ(ECSqlStatus::InvalidECSql, Prepare("SELECT CAST (L AS POINT3D) FROM ecsql.PSA"));
    EXPECT_EQ(ECSqlStatus::InvalidECSql, Prepare("SELECT CAST (100000123 AS POINT3D) FROM ecsql.PSA"));

    EXPECT_EQ(ECSqlStatus::InvalidECSql, Prepare("SELECT CAST (L AS ecsql.PStruct) FROM ecsql.PSA"));
    EXPECT_EQ(ECSqlStatus::InvalidECSql, Prepare("SELECT CAST (PStructProp AS ecsql.PStruct) FROM ecsql.PSA"));
    EXPECT_EQ(ECSqlStatus::InvalidECSql, Prepare("SELECT CAST (PStruct_Array AS PStruct[]) FROM ecsql.PSA")) << "For structs and arrays only CAST (NULL as <>) is supported";
    EXPECT_EQ(ECSqlStatus::Success, Prepare("SELECT CAST (NULL AS ecsql.PStruct) FROM ecsql.PSA"));
    EXPECT_EQ(ECSqlStatus::Success, Prepare("SELECT CAST (NULL AS [ecsql].[PStruct]) FROM ecsql.PSA"));
    EXPECT_EQ(ECSqlStatus::Success, Prepare("SELECT CAST (NULL AS ecsql.PStruct[]) FROM ecsql.PSA"));
    EXPECT_EQ(ECSqlStatus::Success, Prepare("SELECT CAST (NULL AS [ecsql].[PStruct][]) FROM ecsql.PSA"));
    EXPECT_EQ(ECSqlStatus::InvalidECSql, Prepare("SELECT CAST (NULL AS PStruct) FROM ecsql.PSA")) << "CAST target struct must be fully qualified";
    EXPECT_EQ(ECSqlStatus::InvalidECSql, Prepare("SELECT CAST (NULL AS PStruct[]) FROM ecsql.PSA")) << "CAST target struct must be fully qualified";
    EXPECT_EQ(ECSqlStatus::InvalidECSql, Prepare("SELECT CAST (NULL AS ecsql.P) FROM ecsql.PSA")) << "CAST target is not a struct";
    EXPECT_EQ(ECSqlStatus::InvalidECSql, Prepare("SELECT CAST (NULL AS ecsql.P[]) FROM ecsql.PSA")) << "CAST target is not a struct";
    EXPECT_EQ(ECSqlStatus::InvalidECSql, Prepare("SELECT CAST (NULL AS Bla) FROM ecsql.PSA")) << "CAST target struct does not exist";
    EXPECT_EQ(ECSqlStatus::InvalidECSql, Prepare("SELECT CAST (NULL AS Bla[]) FROM ecsql.PSA")) << "CAST target struct does not exist";

    EXPECT_EQ(ECSqlStatus::Success, Prepare("SELECT CAST (I AS IGeometry) FROM ecsql.PSA")) << "fails at step time";
    EXPECT_EQ(ECSqlStatus::Success, Prepare("SELECT CAST (I AS Geometry) FROM ecsql.PSA")) << "fails at step time";

    EXPECT_EQ(ECSqlStatus::Success, Prepare("SELECT CAST (NULL AS IGeometry) FROM ecsql.PSA"));
    EXPECT_EQ(ECSqlStatus::Success, Prepare("SELECT CAST (NULL AS Geometry) FROM ecsql.PSA"));
    EXPECT_EQ(ECSqlStatus::Success, Prepare("SELECT CAST (NULL AS IGeometry[]) FROM ecsql.PSA"));
    EXPECT_EQ(ECSqlStatus::InvalidECSql, Prepare("SELECT CAST (Geometry_Array AS IGeometry[]) FROM ecsql.PASpatial")) << "For arrays only CAST (NULL as Type[]) is supported";

    EXPECT_EQ(ECSqlStatus::InvalidECSql, Prepare("SELECT CAST (? AS INT) FROM ecsql.PSA")) << "not yet supported";
    EXPECT_EQ(ECSqlStatus::InvalidECSql, Prepare("SELECT CAST (I AS ?) FROM ecsql.PSA")) << "not yet supported";
    }

//---------------------------------------------------------------------------------------
// @bsiclass
//+---------------+---------------+---------------+---------------+---------------+------
TEST_F(ECSqlSelectPrepareTests, Casing)
    {
    EXPECT_EQ(ECSqlStatus::Success, Prepare("SELECT S FROM EcSqltEst.P"));
    EXPECT_EQ(ECSqlStatus::Success, Prepare("SELECT S FROM ECSQLTEST.P"));
    EXPECT_EQ(ECSqlStatus::Success, Prepare("SELECT S FROM ecsqltest.P"));
    EXPECT_EQ(ECSqlStatus::Success, Prepare("SELECT S FROM ECSqlTest.p"));
    EXPECT_EQ(ECSqlStatus::Success, Prepare("SELECT s FROM ECSqlTest.P"));
    EXPECT_EQ(ECSqlStatus::Success, Prepare("SELECT S FROM ecsQl.P"));
    EXPECT_EQ(ECSqlStatus::Success, Prepare("SELECT S FROM ecsql.p"));
    EXPECT_EQ(ECSqlStatus::Success, Prepare("SELECT s FROM ecsql.P"));
    EXPECT_EQ(ECSqlStatus::Success, Prepare("SELECT ecinsTanceiD FROM ECSqlTest.P"));
    EXPECT_EQ(ECSqlStatus::Success, Prepare("SELECT ecCLassid FROM ECSqlTest.P"));
    }

//---------------------------------------------------------------------------------------
// @bsiclass
//+---------------+---------------+---------------+---------------+---------------+------
TEST_F(ECSqlSelectPrepareTests, CommonGeometry)
    {
    EXPECT_EQ(ECSqlStatus::Success, Prepare("SELECT I, Geometry, S FROM ecsql.PASpatial"));
    EXPECT_EQ(ECSqlStatus::Success, Prepare("SELECT I, Geometry_Array, S FROM ecsql.PASpatial"));
    EXPECT_EQ(ECSqlStatus::InvalidECSql, Prepare("SELECT I, S FROM ecsql.PASpatial ORDER BY Geometry")) << "Common Geometry properties cannot be ordered by ECSQL";
    EXPECT_EQ(ECSqlStatus::Success, Prepare("SELECT * FROM ecsql.PASpatial"));
    EXPECT_EQ(ECSqlStatus::Success, Prepare("SELECT p.* FROM ecsql.PASpatial p"));
    EXPECT_EQ(ECSqlStatus::Success, Prepare("SELECT count(*) FROM ecsql.PASpatial p"));
    EXPECT_EQ(ECSqlStatus::Success, Prepare("SELECT * FROM ecsql.SSpatial"));
    EXPECT_EQ(ECSqlStatus::Success, Prepare("SELECT SpatialStructProp FROM ecsql.SSpatial"));
    EXPECT_EQ(ECSqlStatus::Success, Prepare("SELECT SpatialStructProp.Geometry FROM ecsql.SSpatial"));
    EXPECT_EQ(ECSqlStatus::Success, Prepare("SELECT SpatialStructProp.Geometry_Array FROM ecsql.SSpatial"));

    EXPECT_EQ(ECSqlStatus::Success, Prepare("SELECT NULL FROM ONLY ecsql.PASpatial WHERE Geometry=?"));
    EXPECT_EQ(ECSqlStatus::Success, Prepare("SELECT NULL FROM ONLY ecsql.PASpatial WHERE Geometry<>?"));
    EXPECT_EQ(ECSqlStatus::Success, Prepare("SELECT NULL FROM ONLY ecsql.PASpatial WHERE Geometry IS NULL"));
    EXPECT_EQ(ECSqlStatus::Success, Prepare("SELECT NULL FROM ONLY ecsql.PASpatial WHERE Geometry IS NOT NULL"));
    EXPECT_EQ(ECSqlStatus::Success, Prepare("SELECT NULL FROM ONLY ecsql.PASpatial WHERE Geometry_Array IS NULL"));
    EXPECT_EQ(ECSqlStatus::Success, Prepare("SELECT NULL FROM ONLY ecsql.PASpatial WHERE Geometry_Array IS NOT NULL"));

    EXPECT_EQ(ECSqlStatus::Success, Prepare("SELECT NULL FROM ONLY ecsql.SSpatial WHERE SpatialStructProp.Geometry IS NULL"));
    EXPECT_EQ(ECSqlStatus::Success, Prepare("SELECT NULL FROM ONLY ecsql.SSpatial WHERE SpatialStructProp.Geometry IS NOT NULL"));
    EXPECT_EQ(ECSqlStatus::Success, Prepare("SELECT NULL FROM ONLY ecsql.SSpatial WHERE SpatialStructProp.Geometry_Array IS NULL"));
    EXPECT_EQ(ECSqlStatus::Success, Prepare("SELECT NULL FROM ONLY ecsql.SSpatial WHERE SpatialStructProp.Geometry_Array IS NOT NULL"));
    }



//---------------------------------------------------------------------------------------
// @bsiclass
//+---------------+---------------+---------------+---------------+---------------+------
TEST_F(ECSqlSelectPrepareTests, DateTime)
    {
    EXPECT_EQ(ECSqlStatus::Success, Prepare("SELECT I, Dt FROM ecsql.PSA WHERE Dt = TIMESTAMP '2012-01-18 13:02:55.123'"));
    EXPECT_EQ(ECSqlStatus::Success, Prepare("SELECT I, Dt FROM ecsql.PSA WHERE Dt = TIMESTAMP '2013-02-18T06:00:00.000'")) << "ECSQL supports the date and time component delimiter from both SQL-99 (space) and ISO 8601 ('T').";
    EXPECT_EQ(ECSqlStatus::Success, Prepare("SELECT I, Dt FROM ecsql.PSA WHERE Dt = DATE '2012-01-18'"));
    EXPECT_EQ(ECSqlStatus::Success, Prepare("SELECT I, Dt FROM ecsql.PSA WHERE Dt > DATE '2012-01-18' AND Dt <= DATE '2014-01-01'"));
    EXPECT_EQ(ECSqlStatus::Success, Prepare("SELECT I, Dt FROM ecsql.PSA WHERE Dt > DATE '2012-01-18' AND Dt <= TIMESTAMP '2014-01-01 12:00:00'"));
    EXPECT_EQ(ECSqlStatus::Success, Prepare("SELECT I, Dt FROM ecsql.PSA WHERE Dt = TIMESTAMP '2012-01-18 13:02:55'"));
    EXPECT_EQ(ECSqlStatus::Success, Prepare("SELECT I, Dt FROM ecsql.PSA WHERE Dt = TIMESTAMP '2012-01-18 13:02:55.123'"));
    EXPECT_EQ(ECSqlStatus::Success, Prepare("SELECT I, Dt FROM ecsql.PSA WHERE Dt > TIMESTAMP '2012-01-18 13:02:55.123Z'"));
    EXPECT_EQ(ECSqlStatus::Success, Prepare("SELECT I, Dt FROM ecsql.PSA WHERE Dt IS NULL"));
    EXPECT_EQ(ECSqlStatus::Success, Prepare("SELECT I, Dt FROM ecsql.PSA WHERE Dt IS NOT NULL"));
    EXPECT_EQ(ECSqlStatus::Success, Prepare("SELECT I, Dt FROM ecsql.PSA WHERE DtUtc IS NULL"));
    EXPECT_EQ(ECSqlStatus::Success, Prepare("SELECT I, Dt FROM ecsql.PSA WHERE DtUtc IS NOT NULL"));
    EXPECT_EQ(ECSqlStatus::Success, Prepare("SELECT I, Dt FROM ecsql.P WHERE Dt = :utc"));
    EXPECT_EQ(ECSqlStatus::Success, Prepare("SELECT I, Dt FROM ecsql.P WHERE Dt > :dateonly"));
    EXPECT_EQ(ECSqlStatus::Success, Prepare("SELECT I, Dt, S FROM ecsql.P WHERE DtUtc = TIMESTAMP '2013-02-18 06:00:00Z'"));
    EXPECT_EQ(ECSqlStatus::InvalidECSql, Prepare("SELECT I, Dt, S FROM ecsql.P WHERE DtUtc = TIMESTAMP '2013-02-18 06:00:00'")) << "DtUtc is UTC time stamp while RHS is not.";
    EXPECT_EQ(ECSqlStatus::Success, Prepare("SELECT I, Dt FROM ecsql.P WHERE DtUtc > :dateonly"));
    EXPECT_EQ(ECSqlStatus::InvalidECSql, Prepare("SELECT I, Dt, S FROM ecsql.P WHERE DtUtc = DtUnspec")) << "DtUtc is UTC time stamp while DtUnspec has kind Unspecified.";
    EXPECT_EQ(ECSqlStatus::Success, Prepare("SELECT I, Dt, S FROM ecsql.P WHERE DtUtc = Dt")) << "Dt has no DateTimeInfo, so it accepts any date time kind on the other side of the expression";
    EXPECT_EQ(ECSqlStatus::Success, Prepare("SELECT I, Dt, S FROM ecsql.P WHERE DtUnspec = TIMESTAMP '2013-02-18 06:00:00'"));
    EXPECT_EQ(ECSqlStatus::InvalidECSql, Prepare("SELECT I, Dt, S FROM ecsql.P WHERE DtUnspec = TIMESTAMP '2013-02-18 06:00:00Z'")) << "DtUnspec has DateTimeKind Unspecified while RHS has DateTimeKind UTC.";
    EXPECT_EQ(ECSqlStatus::Success, Prepare("SELECT I, Dt FROM ecsql.P WHERE DtUnspec > :dateonly"));

    //DateOnly has midnight as time fraction, DateTime columns as generated by test are not at midnight therefore they are not equal
    EXPECT_EQ(ECSqlStatus::Success, Prepare("SELECT I, Dt, S FROM ecsql.P WHERE DateOnly = TIMESTAMP '2013-02-18 00:00:00Z'")) << "Date-onlys (DateTime::Component::Date) can have any date time kind on other side of operation";
    EXPECT_EQ(ECSqlStatus::Success, Prepare("SELECT I, Dt, S FROM ecsql.P WHERE DateOnly = TIMESTAMP '2013-02-18 00:00:00'"));
    EXPECT_EQ(ECSqlStatus::Success, Prepare("SELECT I, Dt, S FROM ecsql.P WHERE DateOnly = Dt"));
    EXPECT_EQ(ECSqlStatus::Success, Prepare("SELECT I, Dt, S FROM ecsql.P WHERE DateOnly = DtUtc"));
    EXPECT_EQ(ECSqlStatus::Success, Prepare("SELECT I, Dt, S FROM ecsql.P WHERE DateOnly <= DtUtc"));
    EXPECT_EQ(ECSqlStatus::Success, Prepare("SELECT I, Dt, S FROM ecsql.P WHERE DateOnly < DtUtc"));
    EXPECT_EQ(ECSqlStatus::Success, Prepare("SELECT I, Dt, S FROM ecsql.P WHERE Dt IN (TIMESTAMP '2013-02-18 06:00:00', DATE '2013-02-01')"));
    EXPECT_EQ(ECSqlStatus::Success, Prepare("SELECT I, Dt, S FROM ecsql.P WHERE Dt IN (TIMESTAMP '2013-02-18 06:00:00Z', DATE '2013-02-01')"));
    EXPECT_EQ(ECSqlStatus::Success, Prepare("SELECT I, Dt, S FROM ecsql.P WHERE Dt IN (TIMESTAMP '2013-02-18 06:00:01', DATE '2013-02-01')"));
    EXPECT_EQ(ECSqlStatus::Success, Prepare("SELECT I, Dt FROM ecsql.P WHERE Dt IN (TIMESTAMP '2013-02-18 06:00:01', :utc)"));
    EXPECT_EQ(ECSqlStatus::Success, Prepare("SELECT I, Dt, S FROM ecsql.P WHERE DtUtc IN (TIMESTAMP '2013-02-18 06:00:00Z', DATE '2013-02-01')"));
    EXPECT_EQ(ECSqlStatus::InvalidECSql, Prepare("SELECT I, Dt, S FROM ecsql.P WHERE DtUtc IN (TIMESTAMP '2013-02-18 06:00:00', TIMESTAMP '2014-02-18 06:00:00Z')")) << "DtUtc is UTC time stamp while first item in list is not.";
    EXPECT_EQ(ECSqlStatus::Success, Prepare("SELECT I, Dt, S FROM ecsql.P WHERE DtUnspec IN (TIMESTAMP '2013-02-18 06:00:00', TIMESTAMP '2014-02-18 06:00:00')"));
    EXPECT_EQ(ECSqlStatus::Success, Prepare("SELECT I, Dt, S FROM ecsql.P WHERE DtUnspec IN (TIMESTAMP '2013-02-18 06:00:00', DATE '2014-02-18')"));
    EXPECT_EQ(ECSqlStatus::InvalidECSql, Prepare("SELECT I, Dt, S FROM ecsql.P WHERE DtUnspec IN (TIMESTAMP '2013-02-18 06:00:00', TIMESTAMP '2014-02-18 06:00:00Z')")) << "Dt has date time kind Unspecified, but second item in list has kind Utc.";
    EXPECT_EQ(ECSqlStatus::Success, Prepare("SELECT I, Dt, S FROM ecsql.P WHERE DtUtc BETWEEN TIMESTAMP '2013-02-01 12:00:00Z' AND TIMESTAMP '2014-01-01 00:00:00Z'"));
    EXPECT_EQ(ECSqlStatus::Success, Prepare("SELECT I, Dt, S FROM ecsql.P WHERE DtUtc BETWEEN TIMESTAMP '2013-02-01 12:00:00Z' AND DATE '2014-01-01'"));
    EXPECT_EQ(ECSqlStatus::Success, Prepare("SELECT I, Dt, S FROM ecsql.P WHERE DtUtc BETWEEN DATE '2013-02-01' AND DATE '2014-01-01'"));
    EXPECT_EQ(ECSqlStatus::InvalidECSql, Prepare("SELECT I, Dt, S FROM ecsql.P WHERE DtUtc BETWEEN TIMESTAMP '2013-02-01 12:00:00' AND TIMESTAMP '2014-02-18 06:00:00Z'")) << "DtUtc is UTC time stamp while lower bound operand is not.";
    EXPECT_EQ(ECSqlStatus::Success, Prepare("SELECT I, Dt, S FROM ecsql.P WHERE DtUtc NOT BETWEEN TIMESTAMP '2013-02-01 12:00:00Z' AND TIMESTAMP '2014-01-01 00:00:00Z'"));
    EXPECT_EQ(ECSqlStatus::Success, Prepare("SELECT I, Dt, S FROM ecsql.P WHERE DtUtc NOT BETWEEN DATE '2013-02-01' AND DATE '2014-01-01'"));
    EXPECT_EQ(ECSqlStatus::Success, Prepare("SELECT I, Dt, S FROM ecsql.P WHERE DtUtc NOT BETWEEN TIMESTAMP '2013-02-01 12:00:00Z' AND DATE '2014-01-01'"));
    EXPECT_EQ(ECSqlStatus::InvalidECSql, Prepare("SELECT I, Dt, S FROM ecsql.P WHERE DtUtc NOT BETWEEN TIMESTAMP '2013-02-01 12:00:00Z' AND TIMESTAMP '2013-02-01 12:00:00'")) << "DtUtc is UTC time stamp while upper bound operand is not.";
    EXPECT_EQ(ECSqlStatus::InvalidECSql, Prepare("SELECT I, Dt, S FROM ecsql.P WHERE DtUtc NOT BETWEEN TIMESTAMP '2013-02-01 12:00:00' AND DATE '2014-01-01'")) << "DtUtc is UTC time stamp while lower bound operand is not.";
    EXPECT_EQ(ECSqlStatus::Success, Prepare("SELECT I, Dt FROM ecsql.P WHERE DtUtc BETWEEN TIMESTAMP '2013-02-01 00:00:00Z' AND :utc"));
    EXPECT_EQ(ECSqlStatus::Success, Prepare("SELECT I, Dt, S FROM ecsql.P WHERE DtUnspec BETWEEN TIMESTAMP '2013-02-01 12:00:00' AND TIMESTAMP '2014-01-01 00:00:00'"));
    EXPECT_EQ(ECSqlStatus::Success, Prepare("SELECT I, Dt, S FROM ecsql.P WHERE DtUnspec BETWEEN TIMESTAMP '2013-02-01T12:00:00' AND DATE '2014-01-01'"));
    EXPECT_EQ(ECSqlStatus::Success, Prepare("SELECT I, Dt, S FROM ecsql.P WHERE DtUnspec BETWEEN DATE '2013-02-01' AND DATE '2014-01-01'"));
    EXPECT_EQ(ECSqlStatus::InvalidECSql, Prepare("SELECT I, Dt, S FROM ecsql.P WHERE DtUnspec BETWEEN DATE '2013-02-01' AND TIMESTAMP '2013-02-01 12:00:00Z'")) << "DtUnspec has date time kind Unspecified but upper bound has date time kind UTC.";
    EXPECT_EQ(ECSqlStatus::Success, Prepare("SELECT I, Dt FROM ecsql.P WHERE Dt = TIME '13:35:16'")) << "TIME constructor (as specified in SQL-99) is not valid in ECSQL as it is not supported by ECObjects.";
    EXPECT_EQ(ECSqlStatus::InvalidECSql, Prepare("SELECT I, Dt FROM ecsql.P WHERE DtUtc = TIME '13:35:16'")) << "TIME can only be assigned to DateTime::Component::TimeOfDay";
    EXPECT_EQ(ECSqlStatus::InvalidECSql, Prepare("SELECT I, Dt FROM ecsql.P WHERE DtUnspecified = TIME '13:35:16'")) << "TIME can only be assigned to DateTime::Component::TimeOfDay";
    EXPECT_EQ(ECSqlStatus::Success, Prepare("SELECT I, Dt FROM ecsql.P WHERE Dt = TIME '13:35:16.123456'")) << "TIME constructor (as specified in SQL-99) is not valid in ECSQL as it is not supported by ECObjects.";
    EXPECT_EQ(ECSqlStatus::InvalidECSql, Prepare("SELECT I, Dt FROM ecsql.P WHERE DtUtc = TIME '13:35:16.123456'")) << "TIME can only be assigned to DateTime::Component::TimeOfDay";
    EXPECT_EQ(ECSqlStatus::InvalidECSql, Prepare("SELECT I, Dt FROM ecsql.P WHERE DtUnspecified = TIME '13:35:16.123456'")) << "TIME can only be assigned to DateTime::Component::TimeOfDay";
    EXPECT_EQ(ECSqlStatus::InvalidECSql, Prepare("SELECT I, Dt FROM ecsql.P WHERE Dt = LOCALTIME")) << "LOCALTIME function (as specified in SQL-99) is not valid in ECSQL as implicit time zone conversions will not be supported for now.";

    EXPECT_EQ(ECSqlStatus::Success, Prepare("SELECT I, S FROM ecsql.PSA WHERE I = ? OR Dt = ? OR S = ?"));

    //CURRENT_XXX functions
    EXPECT_EQ(ECSqlStatus::Success, Prepare("SELECT I, Dt FROM ecsql.P WHERE Dt = CURRENT_DATE"));
    EXPECT_EQ(ECSqlStatus::Success, Prepare("SELECT I, CURRENT_DATE FROM ecsql.P"));
    EXPECT_EQ(ECSqlStatus::Success, Prepare("SELECT I, Dt FROM ecsql.P WHERE Dt = CURRENT_TIMESTAMP"));
    EXPECT_EQ(ECSqlStatus::Success, Prepare("SELECT I, Dt FROM ecsql.P WHERE DtUtc = CURRENT_TIMESTAMP"));
    EXPECT_EQ(ECSqlStatus::InvalidECSql, Prepare("SELECT I, Dt FROM ecsql.P WHERE DtUnspec = CURRENT_TIMESTAMP")) << "In ECSQL CURRENT_TIMESTAMP returns a UTC time stamp.";
    EXPECT_EQ(ECSqlStatus::Success, Prepare("SELECT I, CURRENT_TIMESTAMP FROM ecsql.P"));
    EXPECT_EQ(ECSqlStatus::Success, Prepare("SELECT I, Dt FROM ecsql.P WHERE Dt = CURRENT_TIME"));
    EXPECT_EQ(ECSqlStatus::InvalidECSql, Prepare("SELECT I, Dt FROM ecsql.P WHERE DtUnspec = CURRENT_TIME")) << "CURRENT_TIME can only be assigned to property with DateTime::Component::TimeOfDay";
    EXPECT_EQ(ECSqlStatus::InvalidECSql, Prepare("SELECT I, Dt FROM ecsql.P WHERE DtUtc = CURRENT_TIME")) << "CURRENT_TIME can only be assigned to property with DateTime::Component::TimeOfDay";
    EXPECT_EQ(ECSqlStatus::Success, Prepare("SELECT I, CURRENT_TIME FROM ecsql.P"));
    }


//---------------------------------------------------------------------------------------
// @bsiclass
//+---------------+---------------+---------------+---------------+---------------+------
TEST_F(ECSqlSelectPrepareTests, ECInstanceId)
    {
    EXPECT_EQ(ECSqlStatus::Success, Prepare("SELECT I FROM ecsql.PSA WHERE ECInstanceId >= 0"));
    EXPECT_EQ(ECSqlStatus::Success, Prepare("SELECT I FROM ecsql.PSA a WHERE a.ECInstanceId >= 0"));
    EXPECT_EQ(ECSqlStatus::Success, Prepare("SELECT I FROM ecsql.PSA WHERE ECInstanceId >= 0 AND I < 123"));
    EXPECT_EQ(ECSqlStatus::Success, Prepare("SELECT I FROM ecsql.PSA WHERE ECInstanceId >= 0 OR I > 123"));
    EXPECT_EQ(ECSqlStatus::Success, Prepare("SELECT I, Dt, S FROM ecsql.PSA WHERE ECInstanceId ='123'")) << "ECSQL supports implicit conversion from string to number for ECInstanceId.";
    EXPECT_EQ(ECSqlStatus::Success, Prepare("SELECT I, Dt, S FROM ecsql.PSA WHERE ECInstanceId <= '10000'")) << "ECSQL supports implicit conversion from string to number for ECInstanceId.";
    EXPECT_EQ(ECSqlStatus::Success, Prepare("SELECT I, Dt, S FROM ecsql.PSA WHERE ECInstanceId IN ('123','334')")) << "ECSQL supports implicit conversion from string to number for ECInstanceId.";
    EXPECT_EQ(ECSqlStatus::Success, Prepare("SELECT I, Dt, S FROM ecsql.PSA WHERE ECInstanceId BETWEEN '123' AND '223'")) << "ECSQL supports implicit conversion from string to number for ECInstanceId.";
    EXPECT_EQ(ECSqlStatus::Success, Prepare("SELECT I, Dt, S FROM ecsql.PSA WHERE ECInstanceId IN (123, (select ECInstanceId from ecsql.PSA where ECInstanceId = 223))"));

    EXPECT_EQ(ECSqlStatus::Success, Prepare("SELECT I, Dt FROM ecsql.PSA WHERE ECInstanceId = :id"));
    EXPECT_EQ(ECSqlStatus::Success, Prepare("SELECT I, Dt FROM ecsql.PSA WHERE ECInstanceId = ?"));

    EXPECT_EQ(ECSqlStatus::Success, Prepare("SELECT L FROM ecsql.PSA ECInstanceId")) << "Might become invalid because ECInstanceId might become a reserved word.";
    //same test with escaping
    EXPECT_EQ(ECSqlStatus::Success, Prepare("SELECT L, B FROM ecsql.PSA [ECInstanceId]"));

    EXPECT_EQ(ECSqlStatus::Success, Prepare("SELECT L AS ECInstanceId FROM ecsql.PSA")) << "Might become invalid because ECInstanceId might become a reserved word.";
    //same test with escaping
    EXPECT_EQ(ECSqlStatus::Success, Prepare("SELECT L AS [ECInstanceId] FROM ecsql.PSA"));

    EXPECT_EQ(ECSqlStatus::Success, Prepare("SELECT L FROM ecsql.PSA SourceECInstanceId")) << "Might become invalid because SourceECInstanceId might become a reserved word.";
    //same test with escaping
    EXPECT_EQ(ECSqlStatus::Success, Prepare("SELECT L, B FROM ecsql.PSA [SourceECInstanceId]"));

    EXPECT_EQ(ECSqlStatus::Success, Prepare("SELECT L AS SourceECInstanceId FROM ecsql.PSA")) << "Might become invalid because SourceECInstanceId might become a reserved word.";
    //same test with escaping
    EXPECT_EQ(ECSqlStatus::Success, Prepare("SELECT L AS [SourceECInstanceId] FROM ecsql.PSA"));

    EXPECT_EQ(ECSqlStatus::Success, Prepare("SELECT L FROM ecsql.PSA TargetECInstanceId")) << "Might become invalid because TargetECInstanceId might become a reserved word.";
    //same test with escaping
    EXPECT_EQ(ECSqlStatus::Success, Prepare("SELECT L, B FROM ecsql.PSA [TargetECInstanceId]"));

    EXPECT_EQ(ECSqlStatus::Success, Prepare("SELECT L AS TargetECInstanceId FROM ecsql.PSA")) << "Might become invalid because TargetECInstanceId might become a reserved word.";
    //same test with escaping
    EXPECT_EQ(ECSqlStatus::Success, Prepare("SELECT L AS [TargetECInstanceId] FROM ecsql.PSA"));
    }

//---------------------------------------------------------------------------------------
// @bsiclass
//+---------------+---------------+---------------+---------------+---------------+------
TEST_F(ECSqlSelectPrepareTests, From)
    {
    EXPECT_EQ(ECSqlStatus::Success, Prepare("SELECT * FROM ONLY ecsql.PSAHasPSA"));
    EXPECT_EQ(ECSqlStatus::Success, Prepare("SELECT * FROM ONLY ecsql:PSAHasPSA"));
    EXPECT_EQ(ECSqlStatus::Success, Prepare("SELECT * FROM ecsql.PSAHasPSA"));
    EXPECT_EQ(ECSqlStatus::Success, Prepare("SELECT * FROM ecsql:PSAHasPSA"));
    EXPECT_EQ(ECSqlStatus::Success, Prepare("SELECT ECInstanceId, SourceECInstanceId, TargetECInstanceId FROM ONLY ecsql.PSAHasPSA"));
    EXPECT_EQ(ECSqlStatus::Success, Prepare("SELECT ECInstanceId, SourceECInstanceId, TargetECInstanceId FROM ecsql.PSAHasPSA"));
    EXPECT_EQ(ECSqlStatus::Success, Prepare("SELECT * FROM ONLY ecsql.PSAHasP"));
    EXPECT_EQ(ECSqlStatus::Success, Prepare("SELECT * FROM ecsql.PSAHasP"));
    EXPECT_EQ(ECSqlStatus::Success, Prepare("SELECT ECInstanceId, SourceECInstanceId, TargetECInstanceId FROM ONLY ecsql.PSAHasP"));
    EXPECT_EQ(ECSqlStatus::Success, Prepare("SELECT ECInstanceId, SourceECInstanceId, TargetECInstanceId FROM ecsql.PSAHasP"));

    //select from structs
    EXPECT_EQ(ECSqlStatus::InvalidECSql, Prepare("SELECT i, s FROM ecsql.PStruct")) << "Structs are invalid in FROM clause.";
    EXPECT_EQ(ECSqlStatus::InvalidECSql, Prepare("SELECT i, s FROM ONLY ecsql.PStruct")) << "Structs are invalid in FROM clause.";
    EXPECT_EQ(ECSqlStatus::InvalidECSql, Prepare("SELECT * FROM ecsql.PStruct")) << "Structs are invalid in FROM clause.";
    EXPECT_EQ(ECSqlStatus::InvalidECSql, Prepare("SELECT * FROM ONLY ecsql.PStruct")) << "Structs are invalid in FROM clause.";

    //select from CAs
    EXPECT_EQ(ECSqlStatus::InvalidECSql, Prepare("SELECT * FROM bsca.DateTimeInfo")) << "Custom Attributes are invalid in FROM clause.";
    EXPECT_EQ(ECSqlStatus::InvalidECSql, Prepare("SELECT * FROM ONLY bsca.DateTimeInfo")) << "Custom Attributes are invalid in FROM clause.";

    // Abstract classes
    EXPECT_EQ(ECSqlStatus::Success, Prepare("SELECT I, S FROM ecsql.Abstract"));
    EXPECT_EQ(ECSqlStatus::Success, Prepare("SELECT I, S FROM ONLY ecsql.Abstract"));
    EXPECT_EQ(ECSqlStatus::Success, Prepare("SELECT I, S FROM ONLY ecsql.AbstractNoSubclasses"));
    EXPECT_EQ(ECSqlStatus::InvalidECSql, Prepare("SELECT SourceECInstanceId, SourceECClassId, TargetECInstanceId, TargetECClassId FROM ecsql.AbstractR")) << "Ttis should work and will be fixed.";

    // Unmapped classes
    EXPECT_EQ(ECSqlStatus::InvalidECSql, Prepare("SELECT I, L FROM ecsql.PUnmapped")) << "Unmapped classes cannot be used in FROM clause.";
    EXPECT_EQ(ECSqlStatus::InvalidECSql, Prepare("SELECT I, L FROM ONLY ecsql.PUnmapped")) << "Unmapped classes cannot be used in FROM clause.";

    // Unsupported classes
    EXPECT_EQ(ECSqlStatus::InvalidECSql, Prepare("SELECT ECInstanceId FROM bsm.AnyClass"));
    EXPECT_EQ(ECSqlStatus::InvalidECSql, Prepare("SELECT ECInstanceId FROM ONLY bsm.AnyClass"));
    EXPECT_EQ(ECSqlStatus::InvalidECSql, Prepare("SELECT ECInstanceId FROM bsm.InstanceCount"));
    EXPECT_EQ(ECSqlStatus::InvalidECSql, Prepare("SELECT ECInstanceId FROM ONLY bsm.InstanceCount"));

    // Missing schema alias / not existing ECClasses / not existing ECProperties
    EXPECT_EQ(ECSqlStatus::InvalidECSql, Prepare("SELECT I, L FROM PSA")) << "Class name needs to be prefixed by schema alias.";
    EXPECT_EQ(ECSqlStatus::InvalidECSql, Prepare("SELECT I, L FROM ecsql.BlaBla"));
    EXPECT_EQ(ECSqlStatus::InvalidECSql, Prepare("SELECT I, L FROM blabla.PSA"));
    EXPECT_EQ(ECSqlStatus::InvalidECSql, Prepare("SELECT I, blabla FROM ecsql.PSA"));
    }
//---------------------------------------------------------------------------------------
// @bsiclass
//+---------------+---------------+---------------+---------------+---------------+------
TEST_F(ECSqlSelectPrepareTests, SubQuery)
    {
    EXPECT_EQ(ECSqlStatus::Success, Prepare("SELECT * FROM (SELECT COUNT(*) FROM ecsql.PSA)"));
    }
//---------------------------------------------------------------------------------------
// @bsiclass
//+---------------+---------------+---------------+---------------+---------------+------
TEST_F(ECSqlSelectPrepareTests, Functions)
    {
    EXPECT_EQ(ECSqlStatus::Success, Prepare("SELECT count(*) FROM ecsql.PSA"));
    EXPECT_EQ(ECSqlStatus::InvalidECSql, Prepare("SELECT p.count(*) FROM ecsql.PSA p")) << "Class alias not allowed with count function.";
    EXPECT_EQ(ECSqlStatus::Success, Prepare("SELECT count(NULL) FROM ecsql.PSA"));
    EXPECT_EQ(ECSqlStatus::InvalidECSql, Prepare("SELECT p.count(NULL) FROM ecsql.PSA p")) << "Class alias not allowed with count function.";
    EXPECT_EQ(ECSqlStatus::Success, Prepare("SELECT count(ECInstanceId) FROM ecsql.PSA"));
    EXPECT_EQ(ECSqlStatus::Success, Prepare("SELECT count(I) FROM ecsql.PSA"));
    EXPECT_EQ(ECSqlStatus::Success, Prepare("SELECT count(distinct I) FROM ecsql.PSA"));
    EXPECT_EQ(ECSqlStatus::InvalidECSql, Prepare("SELECT count(distinct I, L) FROM ecsql.PSA p"));
    EXPECT_EQ(ECSqlStatus::InvalidECSql, Prepare("SELECT count(distinct (I, L)) FROM ecsql.PSA p"));
    EXPECT_EQ(ECSqlStatus::Success, Prepare("SELECT AVG (I) FROM ecsql.PSA"));
    EXPECT_EQ(ECSqlStatus::Success, Prepare("SELECT LENGTH (S) FROM ecsql.PSA"));
    EXPECT_EQ(ECSqlStatus::Success, Prepare("SELECT S FROM ecsql.PSA WHERE LENGTH (S) = 0"));
    EXPECT_EQ(ECSqlStatus::Success, Prepare("SELECT ECInstanceId FROM ecsql.PSA WHERE I = ROUND (122.8)"));
    EXPECT_EQ(ECSqlStatus::Success, Prepare("SELECT group_concat(S) FROM ecsql.PSA"));
    EXPECT_EQ(ECSqlStatus::Success, Prepare("SELECT group_concat(S,'|') FROM ecsql.PSA"));
    EXPECT_EQ(ECSqlStatus::Success, Prepare("SELECT group_concat(DISTINCT S) FROM ecsql.PSA"));

    //**** ECClassId
    EXPECT_EQ(ECSqlStatus::Success, Prepare("SELECT ECClassId FROM ecsql.PSA"));
    EXPECT_EQ(ECSqlStatus::Success, Prepare("SELECT p.ECClassId FROM ecsql.PSA p"));
    EXPECT_EQ(ECSqlStatus::Success, Prepare("SELECT p.ECClassId, c.ECClassId FROM ecsql.PSA p JOIN ecsql.P c USING ecsql.PSAHasP"));
    EXPECT_EQ(ECSqlStatus::Success, Prepare("SELECT ECInstanceId FROM ecsql.PSA p WHERE ECClassId < 1000"));
    EXPECT_EQ(ECSqlStatus::Success, Prepare("SELECT ECInstanceId FROM ecsql.PSA p WHERE p.ECClassId < 1000"));
    EXPECT_EQ(ECSqlStatus::Success, Prepare("SELECT ECInstanceId FROM ecsql.PSA p ORDER BY ECClassId"));
    EXPECT_EQ(ECSqlStatus::Success, Prepare("SELECT ECInstanceId FROM ecsql.PSA p ORDER BY p.ECClassId"));

    EXPECT_EQ(ECSqlStatus::Success, Prepare("SELECT NULL FROM ecsql.P WHERE ECClassId <> 145"));
    EXPECT_EQ(ECSqlStatus::Success, Prepare("SELECT NULL FROM ecsql.P WHERE ECClassId = 145"));
    EXPECT_EQ(ECSqlStatus::Success, Prepare("SELECT NULL FROM ecsql.P WHERE LOWER(S) = UPPER(S)"));
    EXPECT_EQ(ECSqlStatus::Success, Prepare("SELECT NULL FROM ecsql.P WHERE LOWER(UPPER(S)) = LOWER (S)"));
    EXPECT_EQ(ECSqlStatus::Success, Prepare("SELECT NULL FROM ecsql.P WHERE LOWER(I)=I")) << "lower/upper only make sense with strings, but no failure if used for other data types (like in SQLite)";
    EXPECT_EQ(ECSqlStatus::Success, Prepare("SELECT NULL FROM ecsql.P WHERE UPPER(D)>0"));
    EXPECT_EQ(ECSqlStatus::Success, Prepare("SELECT NULL FROM ecsql.P WHERE LOWER(S)=?"));
    EXPECT_EQ(ECSqlStatus::Success, Prepare("SELECT NULL FROM ecsql.P WHERE UPPER(?) = 'hello'"));
    EXPECT_EQ(ECSqlStatus::Success, Prepare("SELECT NULL FROM ecsql.P WHERE InVirtualSet(?, ECInstanceId)"));

    EXPECT_EQ(ECSqlStatus::Success, Prepare("SELECT NULL FROM ecsql.P WHERE ECInstanceId MATCH random()")) << "fails at step time only";
    EXPECT_EQ(ECSqlStatus::Success, Prepare("SELECT NULL FROM ecsql.P WHERE ECInstanceId NOT MATCH random()")) << "fails at step time only";
    EXPECT_EQ(ECSqlStatus::Success, Prepare("SELECT NULL FROM ecsql.P WHERE I MATCH random()")) << "fails at step time only";
    EXPECT_EQ(ECSqlStatus::Success, Prepare("SELECT NULL FROM ecsql.P WHERE (I + L) MATCH random()")) << "even though SQLite expects the LHS to be a column, we allow a value exp in the ECSQL grammar. Fails at step time only";

    //invalid expressions
    EXPECT_EQ(ECSqlStatus::InvalidECSql, Prepare("SELECT GetClassId() FROM ecsql.PSA"));
    EXPECT_EQ(ECSqlStatus::InvalidECSql, Prepare("SELECT p.GetClassId() FROM ecsql.PSA p"));
    EXPECT_EQ(ECSqlStatus::InvalidECSql, Prepare("SELECT p.GetClassId FROM ecsql.PSA p"));
    EXPECT_EQ(ECSqlStatus::InvalidECSql, Prepare("SELECT GetClassId() FROM ecsql.PSA p JOIN ecsql.P c USING ecsql.PSAHasP"));
    EXPECT_EQ(ECSqlStatus::InvalidECSql, Prepare("SELECT a.GetClassId() FROM ecsql.PSA"));
    EXPECT_EQ(ECSqlStatus::InvalidECSql, Prepare("SELECT a.GetClassId() FROM ecsql.PSA p"));
    EXPECT_EQ(ECSqlStatus::InvalidECSql, Prepare("SELECT NULL FROM ecsql.P WHERE ECInstanceId MATCH '123'"));
    EXPECT_EQ(ECSqlStatus::InvalidECSql, Prepare("SELECT NULL FROM ecsql.P WHERE LOWER(P2D) IS NULL")) << "Non-scalar args not supported to SQL function";
    EXPECT_EQ(ECSqlStatus::InvalidECSql, Prepare("SELECT NULL FROM ecsql.P WHERE LOWER(P3D) IS NULL")) << "Non-scalar args not supported to SQL function";
    EXPECT_EQ(ECSqlStatus::InvalidECSql, Prepare("SELECT count(P2D) FROM ecsql.P")) << "Non-scalar args not supported to SQL function";
    EXPECT_EQ(ECSqlStatus::InvalidECSql, Prepare("SELECT count(P3D) FROM ecsql.P")) << "Non-scalar args not supported to SQL function";
    }

//---------------------------------------------------------------------------------------
// @bsiclass
//+---------------+---------------+---------------+---------------+---------------+------
TEST_F(ECSqlSelectPrepareTests, GroupBy)
    {
    EXPECT_EQ(ECSqlStatus::Success, Prepare("SELECT I, count(*) FROM ecsql.PSA GROUP BY I;")) << "with trailing semicolon";
    EXPECT_EQ(ECSqlStatus::Success, Prepare("SELECT B, count(*) FROM ecsql.PSA GROUP BY B;")) << "with trailing semicolon";
    EXPECT_EQ(ECSqlStatus::Success, Prepare("SELECT Bi, count(*) FROM ecsql.PSA GROUP BY Bi"));
    EXPECT_EQ(ECSqlStatus::Success, Prepare("SELECT Hex(Bi), count(*) FROM ecsql.PSA GROUP BY Bi;")) << "with trailing semicolon";
    EXPECT_EQ(ECSqlStatus::Success, Prepare("SELECT S, count(*) FROM ecsql.PSA GROUP BY S;")) << "with trailing semicolon";
    EXPECT_EQ(ECSqlStatus::Success, Prepare("SELECT DtUtc, count(*) FROM ecsql.PSA GROUP BY DtUtc;")) << "with trailing semicolon";
    EXPECT_EQ(ECSqlStatus::Success, Prepare("SELECT Geometry, count(*) FROM ecsql.PASpatial GROUP BY Geometry;")) << "with trailing semicolon";
    EXPECT_EQ(ECSqlStatus::Success, Prepare("SELECT count(*) FROM ecsql.PSA GROUP BY S")) << "group by column not in select clause is supported (although against standard)";
    EXPECT_EQ(ECSqlStatus::Success, Prepare("SELECT S, count(*) FROM ecsql.PSA GROUP BY Length(S)")) << "functions in group by is supported (although against standard)";
    EXPECT_EQ(ECSqlStatus::Success, Prepare("SELECT S, count(*) FROM ecsql.PSA GROUP BY Length(S);")) << "with trailing semicolon";
    EXPECT_EQ(ECSqlStatus::Success, Prepare("SELECT count(*) FROM ecsql.PSA GROUP BY Length(S)"));
    EXPECT_EQ(ECSqlStatus::Success, Prepare("SELECT Bi, count(*) FROM ecsql.PSA GROUP BY Hex(Bi)"));
    EXPECT_EQ(ECSqlStatus::Success, Prepare("SELECT I, L, count(*) FROM ecsql.PSA GROUP BY I + L"));
    EXPECT_EQ(ECSqlStatus::Success, Prepare("SELECT count(*) FROM ecsql.THBase GROUP BY ECClassId"));
    EXPECT_EQ(ECSqlStatus::InvalidECSql, Prepare("SELECT I, count(*) FROM ecsql.PSA GROUP BY ?"));
    EXPECT_EQ(ECSqlStatus::InvalidECSql, Prepare("SELECT I, count(*) FROM ecsql.PSA GROUP BY NULL"));
    EXPECT_EQ(ECSqlStatus::InvalidECSql, Prepare("SELECT I, count(*) FROM ecsql.PSA GROUP BY 1"));
    EXPECT_EQ(ECSqlStatus::Success, Prepare("SELECT P2D, count(*) FROM ecsql.PSA GROUP BY P2D"));
    EXPECT_EQ(ECSqlStatus::Success, Prepare("SELECT P3D, count(*) FROM ecsql.PSA GROUP BY P3D"));
    EXPECT_EQ(ECSqlStatus::Success, Prepare("SELECT PStructProp, count(*) FROM ecsql.PSA GROUP BY PStructProp"));
    EXPECT_EQ(ECSqlStatus::Success, Prepare("SELECT Bi_Array, count(*) FROM ecsql.PSA GROUP BY Bi_Array"));
    EXPECT_EQ(ECSqlStatus::Success, Prepare("SELECT PStruct_Array, count(*) FROM ecsql.PSA GROUP BY PStruct_Array"));
    EXPECT_EQ(ECSqlStatus::Success, Prepare("SELECT Geometry, count(*) FROM ecsql.PASpatial GROUP BY I HAVING Geometry IS NOT NULL"));
    EXPECT_EQ(ECSqlStatus::Success, Prepare("SELECT S, count(*) FROM ecsql.PSA GROUP BY S HAVING PStructProp IS NOT NULL"));
    EXPECT_EQ(ECSqlStatus::Success, Prepare("SELECT S, count(*) FROM ecsql.PSA GROUP BY S HAVING Length(S) > 1"));
    EXPECT_EQ(ECSqlStatus::Success, Prepare("SELECT S, count(*) FROM ecsql.PSA GROUP BY S HAVING Length(S) > 1;"));
    EXPECT_EQ(ECSqlStatus::Success, Prepare("SELECT Hex(Bi), count(*) FROM ecsql.P GROUP BY Bi HAVING Hex(Bi) like '0C0B%'"));
    EXPECT_EQ(ECSqlStatus::Success, Prepare("SELECT Hex(Bi), count(*) FROM ecsql.P GROUP BY Bi HAVING Hex(Bi) like '1C0B%'"));
    EXPECT_EQ(ECSqlStatus::Success, Prepare("SELECT S, count(*) FROM ecsql.PSA HAVING Length(S) > 1"));
    EXPECT_EQ(ECSqlStatus::InvalidECSql, Prepare("SELECT MyPSA, count(*) FROM ecsql.P GROUP BY MyPSA"));
    EXPECT_EQ(ECSqlStatus::Success, Prepare("SELECT MyPSA.Id, count(*) FROM ecsql.P GROUP BY MyPSA.Id"));
    EXPECT_EQ(ECSqlStatus::Success, Prepare("SELECT MyPSA.RelECClassId, count(*) FROM ecsql.P GROUP BY MyPSA.RelECClassId"));
    }

//---------------------------------------------------------------------------------------
// @bsiclass
//+---------------+---------------+---------------+---------------+---------------+------
TEST_F(ECSqlSelectPrepareTests, InOperator)
    {
    EXPECT_EQ(ECSqlStatus::Success, Prepare("SELECT I, Dt, S FROM ecsql.PSA WHERE I IN (1, 2, 3)"));
    EXPECT_EQ(ECSqlStatus::Success, Prepare("SELECT I, Dt, S FROM ecsql.PSA WHERE I NOT IN (1, 2, 3)"));
    EXPECT_EQ(ECSqlStatus::Success, Prepare("SELECT I, Dt, S FROM ecsql.PSA WHERE I IN (L, I)"));
    EXPECT_EQ(ECSqlStatus::Success, Prepare("SELECT I, Dt, S FROM ecsql.PSA WHERE I NOT IN (L, I)"));
    EXPECT_EQ(ECSqlStatus::Success, Prepare("SELECT I, Dt, S FROM ecsql.P WHERE S IN ('hello', 'Sample string')"));
    EXPECT_EQ(ECSqlStatus::Success, Prepare("SELECT I, Dt, S FROM ecsql.PSA WHERE I IN (1, ?, 3)"));
    EXPECT_EQ(ECSqlStatus::Success, Prepare("SELECT I, Dt, S FROM ecsql.PSA WHERE I IN (?)"));
    EXPECT_EQ(ECSqlStatus::InvalidECSql, Prepare("SELECT I, Dt, S FROM ecsql.PSA WHERE I IN ?"));
    EXPECT_EQ(ECSqlStatus::Success, Prepare("SELECT I, Dt, S FROM ecsql.P WHERE S NOT IN ('hello', 'world' )"));
    EXPECT_EQ(ECSqlStatus::Success, Prepare("SELECT I, Dt, S FROM ecsql.P WHERE I IN (1, 2, ROUND (122.9879))"));
    EXPECT_EQ(ECSqlStatus::InvalidECSql, Prepare("SELECT I, Dt, S FROM ecsql.P WHERE L IN (1, AVG(L))"));
    EXPECT_EQ(ECSqlStatus::InvalidECSql, Prepare("SELECT I, Dt, S FROM ecsql.P WHERE L IN SELECT L FROM ecsql.P"));
    EXPECT_EQ(ECSqlStatus::InvalidECSql, Prepare("SELECT I, Dt, S FROM ecsql.P WHERE IN (1, 2, 3)"));
    EXPECT_EQ(ECSqlStatus::InvalidECSql, Prepare("SELECT I, Dt, S FROM ecsql.P WHERE MyPSA IN (123)"));
    EXPECT_EQ(ECSqlStatus::Success, Prepare("SELECT I, Dt, S FROM ecsql.P WHERE MyPSA.Id IN (-11)"));
    EXPECT_EQ(ECSqlStatus::Success, Prepare("SELECT I, Dt, S FROM ecsql.P WHERE MyPSA.RelECClassId IN (-11)"));
    }

//---------------------------------------------------------------------------------------
// @bsiclass
//+---------------+---------------+---------------+---------------+---------------+------
TEST_F(ECSqlSelectPrepareTests, Join)
    {
    //JOIN USING
    EXPECT_EQ(ECSqlStatus::InvalidECSql, Prepare("select ECInstanceId FROM ecsql.PSA parent JOIN ecsql.PSA child USING ecsql.PSAHasPSA"));
    EXPECT_EQ(ECSqlStatus::Success, Prepare("select parent.ECInstanceId, child.ECInstanceId FROM ecsql.PSA parent JOIN ecsql.PSA child USING ecsql.PSAHasPSA BACKWARD"));
    EXPECT_EQ(ECSqlStatus::Success, Prepare("select parent.ECInstanceId, child.ECInstanceId FROM ecsql:PSA parent JOIN ecsql:PSA child USING ecsql:PSAHasPSA BACKWARD"));
    EXPECT_EQ(ECSqlStatus::Success, Prepare("select parent.ECInstanceId, child.ECInstanceId FROM ecsql.PSA parent JOIN ecsql.PSA child USING ecsql.PSAHasPSA FORWARD"));
    EXPECT_EQ(ECSqlStatus::Success, Prepare("select PSA.ECInstanceId, P.ECInstanceId FROM ecsql.PSA JOIN ecsql.P USING ecsql.PSAHasP"));
    EXPECT_EQ(ECSqlStatus::Success, Prepare("select PSA.*, P.* FROM ecsql.PSA JOIN ecsql.P USING ecsql.PSAHasP"));
    EXPECT_EQ(ECSqlStatus::InvalidECSql, Prepare("SELECT end1.I, end2.I FROM ONLY ecsql.PSA end1 JOIN ONLY ecsql.PSA end2 USING ecsql.PSAHasPSA"));
    EXPECT_EQ(ECSqlStatus::Success, Prepare("SELECT end1.I, end2.I FROM ONLY ecsql.PSA end1 JOIN ONLY ecsql.PSA end2 USING ecsql.PSAHasPSA FORWARD"));
    EXPECT_EQ(ECSqlStatus::Success, Prepare("SELECT end1.I, end2.I FROM ONLY ecsql.PSA end1 JOIN ONLY ecsql.PSA end2 USING ecsql.PSAHasPSA BACKWARD"));
    EXPECT_EQ(ECSqlStatus::InvalidECSql, Prepare("SELECT end1.I, end2.I FROM ecsql.PSA end1 JOIN ecsql.PSA end2 USING ecsql.PSAHasPSA"));
    EXPECT_EQ(ECSqlStatus::Success, Prepare("SELECT end1.I, end2.I FROM ecsql.PSA end1 JOIN ecsql.PSA end2 USING ecsql.PSAHasPSA BACKWARD"));
    EXPECT_EQ(ECSqlStatus::InvalidECSql, Prepare("SELECT end1.I, end2.I FROM ONLY ecsql.PSA end1 JOIN ecsql.PSA end2 USING ecsql.PSAHasPSA"));
    EXPECT_EQ(ECSqlStatus::Success, Prepare("SELECT end1.I, end2.I FROM ONLY ecsql.PSA end1 JOIN ecsql.PSA end2 USING ecsql.PSAHasPSA BACKWARD"));
    EXPECT_EQ(ECSqlStatus::Success, Prepare("SELECT end1.I, end2.I FROM ONLY ecsql.PSA end1 JOIN ONLY ecsql.P end2 USING ecsql.PSAHasP"));
    EXPECT_EQ(ECSqlStatus::Success, Prepare("SELECT end1.I, end1.L FROM ONLY ecsql.PSA end1 JOIN ONLY ecsql.PSA end2 USING ecsql.PSAHasPSA FORWARD WHERE end2.I = 123"));
    EXPECT_EQ(ECSqlStatus::Success, Prepare("SELECT end1.I, end1.L FROM ONLY ecsql.PSA end1 JOIN ONLY ecsql.PSA end2 USING ecsql.PSAHasPSA BACKWARD WHERE end2.I = 123"));
    EXPECT_EQ(ECSqlStatus::Success, Prepare("SELECT end1.I, end2.L FROM ONLY ecsql.PSA end1 JOIN ONLY ecsql.P end2 USING ecsql.PSAHasP WHERE end2.I = 123"));
    EXPECT_EQ(ECSqlStatus::Success, Prepare("SELECT end1.I, end2.L FROM ONLY ecsql.PSA end1 JOIN ONLY ecsql.P end2 USING ecsql.PSAHasP FORWARD"));
    EXPECT_EQ(ECSqlStatus::InvalidECSql, Prepare("SELECT end1.I, end2.L FROM ONLY ecsql.PSA end1 JOIN ONLY ecsql.P end2 USING ecsql.PSAHasP BACKWARD"));
    EXPECT_EQ(ECSqlStatus::InvalidECSql, Prepare("SELECT NULL FROM ONLY ecsql.PSA JOIN ONLY ecsql.PSA USING ecsql.PSAHasPSA")) << "ambiguous classes";
    EXPECT_EQ(ECSqlStatus::InvalidECSql, Prepare("SELECT I, L FROM ONLY ecsql.PSA JOIN ONLY ecsql.PSA USING ecsql.PSAHasPSA BACKWARD")) << "ambiguous properties in select clause";
    EXPECT_EQ(ECSqlStatus::InvalidECSql, Prepare("SELECT I, L FROM ONLY ecsql.PSA JOIN ONLY ecsql.P USING ecsql.PSAHasP")) << "ambiguous properties in select clause";

    //JOIN ON
    EXPECT_EQ(ECSqlStatus::Success, Prepare("SELECT end1.I, end2.L FROM ONLY ecsql.PSA end1 "
        "INNER JOIN ONLY ecsql.PSAHasPSA rel ON end1.ECInstanceId = rel.SourceECInstanceId "
        "INNER JOIN ONLY ecsql.PSA end2 ON end2.ECInstanceId = rel.TargetECInstanceId "
        "WHERE end2.I = 123"));

    EXPECT_EQ(ECSqlStatus::Success, Prepare("SELECT end1.I, end1.L FROM ONLY ecsql.PSA end1 "
        "INNER JOIN ONLY ecsql.PSAHasP rel ON end1.ECInstanceId = rel.SourceECInstanceId "
        "INNER JOIN ONLY ecsql.P end2 ON end2.ECInstanceId = rel.TargetECInstanceId "
        "WHERE end2.I = 123"));

    EXPECT_EQ(ECSqlStatus::Success, Prepare("SELECT end1.I, end2.L FROM ONLY ecsql.PSA end1 "
        "JOIN ONLY ecsql.PSAHasPSA rel ON end1.ECInstanceId = rel.SourceECInstanceId "
        "JOIN ONLY ecsql.PSA end2 ON end2.ECInstanceId = rel.TargetECInstanceId "
        "WHERE end2.I = 123"));

    EXPECT_EQ(ECSqlStatus::Success, Prepare("SELECT end1.I, end1.L FROM ONLY ecsql.PSA end1 "
        "JOIN ONLY ecsql.PSAHasP rel ON end1.ECInstanceId = rel.SourceECInstanceId "
        "JOIN ONLY ecsql.P end2 ON end2.ECInstanceId = rel.TargetECInstanceId "
        "WHERE end2.I = 123"));

    EXPECT_EQ(ECSqlStatus::Success, Prepare("select PSA.ECInstanceId, P.ECInstanceId FROM ecsql.PSA JOIN ecsql.P USING ecsql.PSAHasP FORWARD"));
    EXPECT_EQ(ECSqlStatus::InvalidECSql, Prepare("select PSA.ECInstanceId, P.ECInstanceId FROM ecsql.PSA JOIN ecsql.P USING ecsql.PSAHasP BACKWARD"));
    EXPECT_EQ(ECSqlStatus::Success, Prepare("select * FROM ecsql.PSA INNER JOIN ecsql.PSAHasP ON PSA.ECInstanceId = PSAHasP.SourceECInstanceId INNER JOIN ecsql.P ON P.ECInstanceId = PSAHasP.TargetECInstanceId"));

    EXPECT_EQ(ECSqlStatus::Success, Prepare("select * FROM ecsql.PSAHasPSA_1N"));
    EXPECT_EQ(ECSqlStatus::Success, Prepare("select * FROM ecsql.PSAHasPSA_11"));
    EXPECT_EQ(ECSqlStatus::Success, Prepare("select * FROM ecsql.PSAHasPSA_NN"));
    EXPECT_EQ(ECSqlStatus::Success, Prepare("select * FROM ecsql.PHasSA_11P"));
    EXPECT_EQ(ECSqlStatus::Success, Prepare("select * FROM ecsql.PHasP_1NPSA"));
    EXPECT_EQ(ECSqlStatus::Success, Prepare("select REL.* FROM ONLY ecsql.PSAHasPSA_1N REL ORDER BY REL.ECInstanceId DESC"));
    EXPECT_EQ(ECSqlStatus::Success, Prepare("select REL.* FROM ONLY ecsql.PSAHasPSA_11 REL ORDER BY REL.ECInstanceId DESC"));
    EXPECT_EQ(ECSqlStatus::Success, Prepare("select REL.* FROM ONLY ecsql.PSAHasPSA_NN REL ORDER BY REL.ECInstanceId DESC"));
    EXPECT_EQ(ECSqlStatus::Success, Prepare("select REL.* FROM ONLY ecsql.PHasSA_11P REL ORDER BY REL.ECInstanceId DESC"));
    EXPECT_EQ(ECSqlStatus::Success, Prepare("select REL.* FROM ONLY ecsql.PHasP_1NPSA REL ORDER BY REL.ECInstanceId DESC"));
    EXPECT_EQ(ECSqlStatus::Success, Prepare("select * FROM ecsql.PHasP_1NPSA, ecsql.PSAHasPSA_1N, ecsql.PSAHasPSA_11, ecsql.PSAHasPSA_NN, ecsql.PHasSA_11P"));
    EXPECT_EQ(ECSqlStatus::Success, Prepare("select COUNT (*) FROM ONLY ecsql.PHasP_1NPSA, ONLY ecsql.PSAHasPSA_1N, ONLY ecsql.PSAHasPSA_11, ONLY ecsql.PSAHasPSA_NN, ONLY ecsql.PHasSA_11P"));
    EXPECT_EQ(ECSqlStatus::InvalidECSql, Prepare("select REL.* FROM ecsql.PSA JOIN ecsql.PSA USING ecsql.PSAHasPSA_1N FORWARD"));
    EXPECT_EQ(ECSqlStatus::Success, Prepare("select * FROM ecsql.PSA JOIN ecsql.PSA child USING ecsql.PSAHasPSA_1N FORWARD"));
    EXPECT_EQ(ECSqlStatus::InvalidECSql, Prepare("select PSAHasPSA_1N.*, PARENT.*, CHILD.* FROM ONLY ecsql.PSA PARENT JOIN ecsql.PSA CHILD USING ecsql.PSAHasPSA_1N RelationShipAliasNotAllowedYet FORWARD"));
    EXPECT_EQ(ECSqlStatus::Success, Prepare("select PSAHasPSA_1N.*, PARENT.*, CHILD.* FROM ONLY ecsql.PSA PARENT JOIN ecsql.PSA CHILD USING ecsql.PSAHasPSA_1N FORWARD ORDER BY PSAHasPSA_1N.ECInstanceId DESC"));
    EXPECT_EQ(ECSqlStatus::Success, Prepare("select  PSAHasPSA_11.*, PARENT.*, CHILD.*  FROM ONLY ecsql.PSA PARENT JOIN ecsql.PSA CHILD USING ecsql.PSAHasPSA_11 BACKWARD ORDER BY PSAHasPSA_11.ECInstanceId DESC"));
    EXPECT_EQ(ECSqlStatus::Success, Prepare("select PSAHasPSA_NN.*, PARENT.*, CHILD.* FROM ONLY ecsql.PSA PARENT JOIN  ecsql.PSA CHILD USING ecsql.PSAHasPSA_NN FORWARD ORDER BY PSAHasPSA_NN.ECInstanceId DESC"));
    EXPECT_EQ(ECSqlStatus::Success, Prepare("select PHasSA_11P.*, P.*, SA.* FROM ONLY ecsql.P JOIN ecsql.SA USING ecsql.PHasSA_11P ORDER BY PHasSA_11P.ECInstanceId DESC"));
    EXPECT_EQ(ECSqlStatus::Success, Prepare("select PHasP_1NPSA.*, PARENT.*, CHILD.* FROM ecsql.P PARENT JOIN ecsql.P CHILD USING ecsql.PHasP_1NPSA BACKWARD ORDER BY PHasP_1NPSA.ECInstanceId DESC"));

    //RIGHT JOIN
    EXPECT_EQ(ECSqlStatus::Success, Prepare("select * FROM ecsql.PSA RIGHT JOIN ecsql.PSAHasP ON PSA.ECInstanceId = PSAHasP.SourceECInstanceId"));
<<<<<<< HEAD
=======
    EXPECT_EQ(ECSqlStatus::Success, Prepare("select * FROM ecsql.PSA RIGHT OUTER JOIN ecsql.PSAHasP ON PSA.ECInstanceId = PSAHasP.SourceECInstanceId"));
>>>>>>> d025398e

    //LEFT JOIN not a good example
    EXPECT_EQ(ECSqlStatus::Success, Prepare("select * FROM ecsql.PSA LEFT JOIN ecsql.PSAHasP ON PSA.ECInstanceId = PSAHasP.SourceECInstanceId"));
    EXPECT_EQ(ECSqlStatus::Success, Prepare("select * FROM ecsql.PSA LEFT OUTER JOIN ecsql.PSAHasP ON PSA.ECInstanceId = PSAHasP.SourceECInstanceId"));

    //FULL JOIN
    EXPECT_EQ(ECSqlStatus::Success, Prepare("select * FROM ecsql.PSA FULL JOIN ecsql.PSAHasP ON PSA.ECInstanceId = PSAHasP.SourceECInstanceId"));
    EXPECT_EQ(ECSqlStatus::Success, Prepare("select * FROM ecsql.PSA FULL OUTER JOIN ecsql.PSAHasP ON PSA.ECInstanceId = PSAHasP.SourceECInstanceId"));
    }

//---------------------------------------------------------------------------------------
// @bsiclass
//+---------------+---------------+---------------+---------------+---------------+------
TEST_F(ECSqlSelectPrepareTests, LikeOperator)
    {
    EXPECT_EQ(ECSqlStatus::Success, Prepare("SELECT I, Dt, S FROM ecsql.PSA WHERE S LIKE 'Sam%'"));
    EXPECT_EQ(ECSqlStatus::Success, Prepare("SELECT I, Dt, S FROM ecsql.PSA WHERE S LIKE 'Sam'"));
    EXPECT_EQ(ECSqlStatus::Success, Prepare("SELECT I, Dt, S FROM ecsql.PSA WHERE I LIKE 'Sam%'"));
    EXPECT_EQ(ECSqlStatus::Success, Prepare("SELECT I, Dt, S FROM ecsql.PSA WHERE S LIKE 10"));
    EXPECT_EQ(ECSqlStatus::Success, Prepare("SELECT I, Dt, S FROM ecsql.PSA WHERE S LIKE NULL"));
    EXPECT_EQ(ECSqlStatus::Success, Prepare("SELECT I, Dt, S FROM ecsql.PSA WHERE S LIKE null"));
    EXPECT_EQ(ECSqlStatus::Success, Prepare("SELECT I, Dt, S FROM ecsql.PSA WHERE S NOT LIKE NULL"));
    EXPECT_EQ(ECSqlStatus::Success, Prepare("SELECT I, Dt, S FROM ecsql.PSA WHERE S NOT LIKE null"));
    EXPECT_EQ(ECSqlStatus::Success, Prepare("SELECT I, Dt, S FROM ecsql.PSA WHERE S NOT LIKE 'Sam%'"));
    EXPECT_EQ(ECSqlStatus::Success, Prepare("SELECT I, Dt, S FROM ecsql.PSA WHERE S LIKE 'Sam_le string'"));
    EXPECT_EQ(ECSqlStatus::Success, Prepare("SELECT I, Dt, S FROM ecsql.PSA WHERE S LIKE 'Sam%' ESCAPE '\\'"));
    EXPECT_EQ(ECSqlStatus::Success, Prepare("SELECT I, Dt, S FROM ecsql.PSA WHERE S LIKE 'Sam\\%' ESCAPE '\\'"));
    EXPECT_EQ(ECSqlStatus::Success, Prepare("SELECT I, Dt, S FROM ecsql.PSA WHERE S LIKE 'Sam\\_le string' ESCAPE '\\'"));

    EXPECT_EQ(ECSqlStatus::InvalidECSql, Prepare("SELECT I, Dt, S FROM ecsql.PSA WHERE S NOT LIKE 'Sam%' ESCAPE")) << "invalid escape clause";
    EXPECT_EQ(ECSqlStatus::InvalidECSql, Prepare("SELECT I, Dt, S FROM ecsql.PSA WHERE S NOT LIKE 'Sam%' ESCAPE 10")) << "invalid escape clause";
    EXPECT_EQ(ECSqlStatus::InvalidECSql, Prepare("SELECT I, Dt, S FROM ecsql.PSA WHERE S NOT LIKE 'Sam%' ESCAPE ?")) << "invalid escape clause";
    EXPECT_EQ(ECSqlStatus::InvalidECSql, Prepare("SELECT I, Dt, S FROM ecsql.PSA WHERE S NOT LIKE 'Sam%' ESCAPE S")) << "invalid escape clause";
    EXPECT_EQ(ECSqlStatus::InvalidECSql, Prepare("SELECT I, Dt, S FROM ecsql.PSA WHERE S NOT LIKE 'Sam\\%' {ESCAPE '\\'}")) << "invalid escape clause";

    EXPECT_EQ(ECSqlStatus::Success, Prepare("SELECT I, S FROM ecsql.PSA WHERE S LIKE ?"));
    EXPECT_EQ(ECSqlStatus::Success, Prepare("SELECT I, S FROM ecsql.PSA WHERE S NOT LIKE ?"));
    EXPECT_EQ(ECSqlStatus::InvalidECSql, Prepare("SELECT I, S FROM ecsql.PSA WHERE P2D LIKE ?"));
    EXPECT_EQ(ECSqlStatus::InvalidECSql, Prepare("SELECT I, S FROM ecsql.PSA WHERE P2D LIKE NULL"));
    EXPECT_EQ(ECSqlStatus::InvalidECSql, Prepare("SELECT I, S FROM ecsql.PSA WHERE P2D LIKE 11"));
    EXPECT_EQ(ECSqlStatus::InvalidECSql, Prepare("SELECT I, Dt, S FROM ecsql.P WHERE MyPSA LIKE '11'"));
    EXPECT_EQ(ECSqlStatus::InvalidECSql, Prepare("SELECT I, Dt, S FROM ecsql.PSA WHERE PStructProp LIKE '11'"));
    EXPECT_EQ(ECSqlStatus::InvalidECSql, Prepare("SELECT I, Dt, S FROM ecsql.PSA WHERE PStructProp LIKE ?"));
    EXPECT_EQ(ECSqlStatus::InvalidECSql, Prepare("SELECT I, Dt, S FROM ecsql.PSA WHERE PStructProp LIKE NULL"));
    EXPECT_EQ(ECSqlStatus::InvalidECSql, Prepare("SELECT I, Dt, S FROM ecsql.PSA WHERE S_Array LIKE ?"));
    EXPECT_EQ(ECSqlStatus::InvalidECSql, Prepare("SELECT I, Dt, S FROM ecsql.PSA WHERE S_Array LIKE NULL"));
    }

//---------------------------------------------------------------------------------------
// @bsiclass
//+---------------+---------------+---------------+---------------+---------------+------
TEST_F(ECSqlSelectPrepareTests, LimitOffset)
    {
    EXPECT_EQ(ECSqlStatus::Success, Prepare("SELECT S, I FROM ecsql.PSA LIMIT 5"));
    EXPECT_EQ(ECSqlStatus::Success, Prepare("SELECT S, I FROM ecsql.PSA LIMIT 1+1+1+2"));
    EXPECT_EQ(ECSqlStatus::Success, Prepare("SELECT S, I FROM ecsql.PSA LIMIT 5 OFFSET 3"));
    EXPECT_EQ(ECSqlStatus::Success, Prepare("SELECT S, I FROM ecsql.PSA LIMIT 10/2 OFFSET 3*1"));
    EXPECT_EQ(ECSqlStatus::Success, Prepare("SELECT S, I FROM ecsql.PSA LIMIT ?"));
    EXPECT_EQ(ECSqlStatus::Success, Prepare("SELECT S, I FROM ecsql.PSA LIMIT 5 - ?"));
    EXPECT_EQ(ECSqlStatus::Success, Prepare("SELECT S, I FROM ecsql.PSA LIMIT 5 OFFSET ?"));
    EXPECT_EQ(ECSqlStatus::Success, Prepare("SELECT S, I FROM ecsql.PSA LIMIT ? OFFSET ?"));
    EXPECT_EQ(ECSqlStatus::Success, Prepare("SELECT S, I FROM ecsql.PSA LIMIT :pagesize OFFSET :pagesize * :pageno"));
    EXPECT_EQ(ECSqlStatus::Success, Prepare("SELECT S, I FROM ecsql.PSA LIMIT :pagesize OFFSET :pagesize * (:pageno - 1)"));
    EXPECT_EQ(ECSqlStatus::InvalidECSql, Prepare("SELECT S, I FROM ecsql.PSA LIMIT"));
    EXPECT_EQ(ECSqlStatus::InvalidECSql, Prepare("SELECT S, I FROM ecsql.PSA LIMIT 10 OFFSET"));
    }

//---------------------------------------------------------------------------------------
// @bsiclass
//+---------------+---------------+---------------+---------------+---------------+------
TEST_F(ECSqlSelectPrepareTests, Misc)
    {
    // Statements where non-optional clauses are missing
    EXPECT_EQ(ECSqlStatus::InvalidECSql, Prepare(""));
    EXPECT_EQ(ECSqlStatus::InvalidECSql, Prepare("FROM ONLY ecsql.PSA"));
    EXPECT_EQ(ECSqlStatus::InvalidECSql, Prepare("SELECT FROM ONLY ecsql.PSA"));
    EXPECT_EQ(ECSqlStatus::InvalidECSql, Prepare("SELECT I, S"));
    EXPECT_EQ(ECSqlStatus::InvalidECSql, Prepare("SELECT I, S WHERE L > 109222"));

    // Select clause
    EXPECT_EQ(ECSqlStatus::Success, Prepare("SELECT * FROM ecsql.PSA a"));
    EXPECT_EQ(ECSqlStatus::Success, Prepare("SELECT * FROM ecsql.P"));
    EXPECT_EQ(ECSqlStatus::Success, Prepare("SELECT * FROM ecsql.P WHERE ECInstanceId >= 0"));
    EXPECT_EQ(ECSqlStatus::Success, Prepare("SELECT a.* FROM ecsql.P a WHERE a.ECInstanceId >= 0"));
    EXPECT_EQ(ECSqlStatus::Success, Prepare("SELECT * FROM ecsql.SA"));

    // Special tokens
    //These were reserved words in the original grammar introduced by some ODBC data time functions.
    //The ODBC stuff was removed from the ECSQL grammar, and the following tests serve as safeguards
    //against regressions when updating the grammar.
    EXPECT_EQ(ECSqlStatus::Success, Prepare("SELECT D FROM ecsql.PSA"));
    EXPECT_EQ(ECSqlStatus::Success, Prepare("SELECT L, S FROM ecsql.PSA d"));
    EXPECT_EQ(ECSqlStatus::Success, Prepare("SELECT L, B FROM ecsql.PSA t"));
    EXPECT_EQ(ECSqlStatus::Success, Prepare("SELECT L, B FROM ecsql.PSA ts"));
    EXPECT_EQ(ECSqlStatus::Success, Prepare("SELECT L, B FROM ecsql.PSA Z"));

    EXPECT_EQ(ECSqlStatus::Success, Prepare("SELECT DISTINCT Dt_Array FROM ecsql.PSA"));
    EXPECT_EQ(ECSqlStatus::Success, Prepare("SELECT DISTINCT MyPSA FROM ecsql.P"));
    EXPECT_EQ(ECSqlStatus::Success, Prepare("SELECT DISTINCT MyPSA.Id FROM ecsql.P"));
    EXPECT_EQ(ECSqlStatus::Success, Prepare("SELECT DISTINCT MyPSA.RelECClassId FROM ecsql.P"));

    EXPECT_EQ(ECSqlStatus::Success, Prepare("SELECT _A_B_C,_ABC,_ABC_,A_B_C_,ABC_ FROM ecsql._UnderBar")) << "Select clause in which the class name and the properties name contain, start with or end with under bar";
    EXPECT_EQ(ECSqlStatus::Success, Prepare("SELECT [_A_B_C],[_ABC],[_ABC_],[A_B_C_],[ABC_] FROM ecsql.[_UnderBar]")) << "Select clause in which the class name and the properties name contain, start with or end with under bar";
    }

//---------------------------------------------------------------------------------------
// @bsiclass
//+---------------+---------------+---------------+---------------+---------------+------
TEST_F(ECSqlSelectPrepareTests, NullLiteral)
    {
    EXPECT_EQ(ECSqlStatus::Success, Prepare("select NULL FROM ecsql.P"));
    EXPECT_EQ(ECSqlStatus::Success, Prepare("select NULL, I FROM ecsql.P"));
    EXPECT_EQ(ECSqlStatus::Success, Prepare("select NULL, NULL FROM ecsql.P"));
    EXPECT_EQ(ECSqlStatus::Success, Prepare("select NULL as I FROM ecsql.P")) << "Alias in select clause is always interpreted literally even if it happens to be a property name.";
    EXPECT_EQ(ECSqlStatus::Success, Prepare("select NULL as P3D FROM ecsql.P")) << "Alias in select clause is always interpreted literally even if it happens to be a property name.";
    EXPECT_EQ(ECSqlStatus::Success, Prepare("select NULL as StructProp FROM ecsql.PSA")) << "Alias in select clause is always interpreted literally even if it happens to be a property name.";
    EXPECT_EQ(ECSqlStatus::Success, Prepare("select NULL as PStruct_Array FROM ecsql.SA")) << "Alias in select clause is always interpreted literally even if it happens to be a property name.";
    }

//---------------------------------------------------------------------------------------
// @bsiclass
//+---------------+---------------+---------------+---------------+---------------+------
TEST_F(ECSqlSelectPrepareTests, Options)
    {
    EXPECT_EQ(ECSqlStatus::InvalidECSql, Prepare("SELECT NULL FROM ecsql.P ECSQLOPTIONS")) << "OPTIONS clause without options";
    EXPECT_EQ(ECSqlStatus::InvalidECSql, Prepare("SELECT NULL FROM ecsql.P ECSQLOPTIONS 123")) << "An option must be a name";
    EXPECT_EQ(ECSqlStatus::InvalidECSql, Prepare("SELECT NULL FROM ecsql.P ECSQLOPTIONS myopt=")) << "option value is missing";
    EXPECT_EQ(ECSqlStatus::InvalidECSql, Prepare("SELECT NULL FROM ecsql.P ECSQLOPTIONS myopt myopt")) << "duplicate options not allowed";
    EXPECT_EQ(ECSqlStatus::InvalidECSql, Prepare("SELECT NULL FROM ecsql.P ECSQLOPTIONS myopt myOpt")) << "duplicate options not allowed (even if they differ by case)";
    EXPECT_EQ(ECSqlStatus::InvalidECSql, Prepare("SELECT NULL FROM ecsql.P ECSQLOPTIONS myopt=1 myopt")) << "duplicate options not allowed";
    EXPECT_EQ(ECSqlStatus::InvalidECSql, Prepare("SELECT NULL FROM ecsql.P ECSQLOPTIONS myOpt=1 myopt")) << "duplicate options not allowed";
    EXPECT_EQ(ECSqlStatus::Success, Prepare("SELECT NULL FROM ecsql.P ECSQLOPTIONS myopt"));
    EXPECT_EQ(ECSqlStatus::Success, Prepare("SELECT NULL FROM ecsql.P ECSQLOPTIONS myopt myotheropt"));
    EXPECT_EQ(ECSqlStatus::Success, Prepare("SELECT NULL FROM ecsql.P ECSQLOPTIONS myopt=1 myotheropt"));
    EXPECT_EQ(ECSqlStatus::Success, Prepare("SELECT NULL FROM ecsql.P ECSQLOPTIONS myopt=1 myotheropt=true"));
    EXPECT_EQ(ECSqlStatus::Success, Prepare("SELECT NULL FROM ecsql.P ECSQLOPTIONS myopt myotheropt=true"));
    EXPECT_EQ(ECSqlStatus::Success, Prepare("SELECT NULL FROM ecsql.P ECSQLOPTIONS myopt myotheropt=true onemoreopt"));
    EXPECT_EQ(ECSqlStatus::Success, Prepare("SELECT NULL FROM ecsql.P WHERE ECInstanceId=? ECSQLOPTIONS myopt"));
    EXPECT_EQ(ECSqlStatus::Success, Prepare("SELECT NULL FROM ecsql.P WHERE ECInstanceId=? ECSQLOPTIONS myopt myotheropt"));
    EXPECT_EQ(ECSqlStatus::Success, Prepare("SELECT NULL FROM ecsql.P WHERE ECInstanceId=? ECSQLOPTIONS myopt=1 myotheropt"));
    EXPECT_EQ(ECSqlStatus::Success, Prepare("SELECT NULL FROM ecsql.P WHERE ECInstanceId=? ORDER BY I ECSQLOPTIONS myopt=1 myotheropt"));
    EXPECT_EQ(ECSqlStatus::Success, Prepare("SELECT NULL FROM ecsql.P WHERE ECInstanceId=? GROUP BY I HAVING I=1 ECSQLOPTIONS myopt=1 myotheropt"));
    }

//---------------------------------------------------------------------------------------
// @bsiclass
//+---------------+---------------+---------------+---------------+---------------+------
TEST_F(ECSqlSelectPrepareTests, OrderBy)
    {
    EXPECT_EQ(ECSqlStatus::Success, Prepare("SELECT I FROM ecsql.PSA ORDER BY L"));
    EXPECT_EQ(ECSqlStatus::Success, Prepare("SELECT I FROM ecsql.PSA ORDER BY L ASC"));
    EXPECT_EQ(ECSqlStatus::Success, Prepare("SELECT I FROM ecsql.PSA ORDER BY L DESC"));
    EXPECT_EQ(ECSqlStatus::Success, Prepare("SELECT I FROM ecsql.PSA ORDER BY L, S"));
    EXPECT_EQ(ECSqlStatus::Success, Prepare("SELECT I FROM ecsql.PSA ORDER BY L ASC, S DESC"));
    EXPECT_EQ(ECSqlStatus::Success, Prepare("SELECT I FROM ecsql.PSA ORDER BY Dt"));
    EXPECT_EQ(ECSqlStatus::Success, Prepare("SELECT I FROM ecsql.PSA ORDER BY Dt ASC"));
    EXPECT_EQ(ECSqlStatus::Success, Prepare("SELECT I FROM ecsql.PSA ORDER BY Dt DESC"));
    EXPECT_EQ(ECSqlStatus::Success, Prepare("SELECT I FROM ecsql.PSA ORDER BY DtUtc DESC"));
    EXPECT_EQ(ECSqlStatus::Success, Prepare("SELECT I FROM ecsql.PSA WHERE ECInstanceId >= 0 ORDER BY ECInstanceId"));
    EXPECT_EQ(ECSqlStatus::Success, Prepare("SELECT I FROM ecsql.PSA a WHERE a.ECInstanceId >= 0 ORDER BY a.ECInstanceId"));
    EXPECT_EQ(ECSqlStatus::Success, Prepare("SELECT I FROM ecsql.PSA WHERE I < L ORDER BY S"));
    EXPECT_EQ(ECSqlStatus::Success, Prepare("SELECT I FROM ecsql.PSA WHERE I < L ORDER BY LOWER (S)"));
    EXPECT_EQ(ECSqlStatus::Success, Prepare("SELECT I FROM ecsql.PSA WHERE I < L ORDER BY UPPER (S)"));
    EXPECT_EQ(ECSqlStatus::Success, Prepare("SELECT I FROM ecsql.PSA WHERE I < L ORDER BY P3D.X DESC"));
    EXPECT_EQ(ECSqlStatus::Success, Prepare("SELECT I FROM ecsql.PSA WHERE I < L ORDER BY P3D.Z ASC"));
    EXPECT_EQ(ECSqlStatus::InvalidECSql, Prepare("SELECT I, S FROM ecsql.PSA ORDER BY P2D.Z"));
    EXPECT_EQ(ECSqlStatus::Success, Prepare("SELECT I FROM ecsql.PSA WHERE I < L ORDER BY 1")) << "constant value exp as order by->no-op";
    EXPECT_EQ(ECSqlStatus::Success, Prepare("SELECT I FROM ecsql.PSA WHERE I < L ORDER BY I < 123")) << "boolean exp as order by";
    EXPECT_EQ(ECSqlStatus::InvalidECSql, Prepare("SELECT I, S FROM ecsql.PSA ORDER BY P2D DESC")) << "ORDER BY Point2D is not supported by ECSQL.";
    EXPECT_EQ(ECSqlStatus::InvalidECSql, Prepare("SELECT I, S FROM ecsql.PSA tt ORDER BY tt.P2D ASC")) << "ORDER BY Point2D is not supported by ECSQL.";
    EXPECT_EQ(ECSqlStatus::InvalidECSql, Prepare("SELECT I, S FROM ecsql.PSA ORDER BY P3D DESC")) << "ORDER BY Point3D is not supported by ECSQL.";
    EXPECT_EQ(ECSqlStatus::InvalidECSql, Prepare("SELECT I, S FROM ecsql.PSA ORDER BY PStructProp DESC")) << "ORDER BY ECStruct is not supported by ECSQL.";
    EXPECT_EQ(ECSqlStatus::InvalidECSql, Prepare("SELECT I, S FROM ecsql.PSA ORDER BY I_Array ASC")) << "ORDER BY arrays is not supported by ECSQL.";
    EXPECT_EQ(ECSqlStatus::InvalidECSql, Prepare("SELECT I, S FROM ecsql.PSA ORDER BY P2D_Array DESC")) << "ORDER BY arrays is not supported by ECSQL.";
    EXPECT_EQ(ECSqlStatus::InvalidECSql, Prepare("SELECT I, S FROM ecsql.PSA ORDER BY PStruct_Array ASC")) << "ORDER BY arrays is not supported by ECSQL.";
    EXPECT_EQ(ECSqlStatus::InvalidECSql, Prepare("SELECT I, S FROM ecsql.P ORDER BY MyPSA")) << "ORDER BY nav props is not supported by ECSQL.";
    EXPECT_EQ(ECSqlStatus::Success, Prepare("SELECT I, S FROM ecsql.P ORDER BY MyPSA.Id"));
    EXPECT_EQ(ECSqlStatus::Success, Prepare("SELECT I, S FROM ecsql.P ORDER BY MyPSA.RelECClassId"));
    EXPECT_EQ(ECSqlStatus::Success, Prepare("select I FROM ecsql.PSA ORDER BY NULLIF(I,123)"));
    EXPECT_EQ(ECSqlStatus::Success, Prepare("select I FROM ecsql.PSA ORDER BY COALESCE(I,L)"));
    }

//---------------------------------------------------------------------------------------
// @bsiclass
//+---------------+---------------+---------------+---------------+---------------+------
TEST_F(ECSqlSelectPrepareTests, Parameters)
    {
    //This includes only advanced parameter tests that are not covered implicitly by the other test datasets

    EXPECT_EQ(ECSqlStatus::Success, Prepare("SELECT I, S FROM ecsql.PSA WHERE I = :i AND S = :s AND L = :i * 1000000 + 456789"));
    EXPECT_EQ(ECSqlStatus::Success, Prepare("SELECT I, S FROM ecsql.PSA WHERE I = ? AND S = :s AND L = :l"));
    EXPECT_EQ(ECSqlStatus::Success, Prepare("SELECT I, S FROM ecsql.PSA WHERE I = -?")) << "use unary operator (-) with parameter";
    EXPECT_EQ(ECSqlStatus::Success, Prepare("SELECT I, S FROM ecsql.PSA WHERE ? = -?")) << "use parameters on both sides of an expression (should result in default parameter type)";
    EXPECT_EQ(ECSqlStatus::Success, Prepare("SELECT I, S FROM ecsql.PSA WHERE ? = ?")) << "use parameters on both sides of an expression (should result in default parameter type)";
    EXPECT_EQ(ECSqlStatus::Success, Prepare("SELECT I, S FROM ecsql.PSA WHERE :p1 > -:p1")) << "use parameters on both sides of an expression (should result in default parameter type)";
    EXPECT_EQ(ECSqlStatus::Success, Prepare("SELECT I, S FROM ecsql.PSA WHERE :p1 = -:p1")) << "use parameters on both sides of an expression (should result in default parameter type)";
    EXPECT_EQ(ECSqlStatus::Success, Prepare("SELECT ?, S FROM ecsql.PSA"));
    EXPECT_EQ(ECSqlStatus::Success, Prepare("SELECT ? AS NewProp, S FROM ecsql.PSA"));
    }

//---------------------------------------------------------------------------------------
// @bsiclass
//+---------------+---------------+---------------+---------------+---------------+------
TEST_F(ECSqlSelectPrepareTests, Points)
    {
    EXPECT_EQ(ECSqlStatus::Success, Prepare("SELECT P2D FROM ecsql.PSA"));
    EXPECT_EQ(ECSqlStatus::Success, Prepare("SELECT P3D FROM ecsql.PSA"));
    EXPECT_EQ(ECSqlStatus::Success, Prepare("SELECT P3D, P2D FROM ecsql.PSA a"));
    EXPECT_EQ(ECSqlStatus::Success, Prepare("SELECT P3D, P2D FROM ecsql.PSA WHERE P2D = P2D"));
    EXPECT_EQ(ECSqlStatus::Success, Prepare("SELECT P3D, P2D FROM ecsql.PSA WHERE P2D <> P2D"));
    EXPECT_EQ(ECSqlStatus::Success, Prepare("SELECT P3D, P2D FROM ecsql.PSA WHERE P2D IN (P2D, P2D)"));
    EXPECT_EQ(ECSqlStatus::Success, Prepare("SELECT P3D, P2D FROM ecsql.PSA WHERE P2D NOT IN (P2D, P2D)"));
    EXPECT_EQ(ECSqlStatus::InvalidECSql, Prepare("SELECT I, S FROM ecsql.PSA WHERE P2D >= P2D"));
    EXPECT_EQ(ECSqlStatus::InvalidECSql, Prepare("SELECT I, S FROM ecsql.PSA WHERE P2D <= P2D"));
    EXPECT_EQ(ECSqlStatus::InvalidECSql, Prepare("SELECT I, S FROM ecsql.PSA WHERE P2D BETWEEN P2D AND P2D"));
    EXPECT_EQ(ECSqlStatus::InvalidECSql, Prepare("SELECT I, S FROM ecsql.PSA WHERE P2D >= ?"));
    EXPECT_EQ(ECSqlStatus::Success, Prepare("SELECT I, S FROM ecsql.PSA WHERE P2D = ?"));
    EXPECT_EQ(ECSqlStatus::Success, Prepare("SELECT I, S FROM ecsql.PSA a WHERE a.P2D <> ?"));
    EXPECT_EQ(ECSqlStatus::Success, Prepare("SELECT I FROM ecsql.PSA WHERE P2D != ?"));
    EXPECT_EQ(ECSqlStatus::Success, Prepare("SELECT I, S FROM ecsql.PSA WHERE P3D = ?"));
    EXPECT_EQ(ECSqlStatus::InvalidECSql, Prepare("SELECT I, S FROM ecsql.PSA WHERE P2D = P3D"));
    EXPECT_EQ(ECSqlStatus::Success, Prepare("SELECT I, S FROM ecsql.PSA WHERE P2D = P2D"));
    EXPECT_EQ(ECSqlStatus::Success, Prepare("SELECT I, S FROM ecsql.PSA WHERE P2D IS NULL"));
    EXPECT_EQ(ECSqlStatus::Success, Prepare("SELECT I, S FROM ecsql.PSA WHERE P2D IS NOT NULL"));
    EXPECT_EQ(ECSqlStatus::Success, Prepare("SELECT I, S FROM ecsql.PSA WHERE P3D IS NULL"));
    EXPECT_EQ(ECSqlStatus::Success, Prepare("SELECT I, S FROM ecsql.PSA WHERE P3D IS NOT NULL"));
    EXPECT_EQ(ECSqlStatus::InvalidECSql, Prepare("SELECT I, P2D FROM ecsql.PSA WHERE P2D = POINT2D (-1.3, 45.134)")) << "point literals not yet supported";
    EXPECT_EQ(ECSqlStatus::InvalidECSql, Prepare("SELECT I, P2D FROM ecsql.PSA WHERE P2D = POINT2D (0, 0)")) << "point literals not yet supported";
    EXPECT_EQ(ECSqlStatus::InvalidECSql, Prepare("SELECT I, P2D FROM ecsql.PSA WHERE P2D = POINT2D (0)")) << "point literals not yet supported";
    EXPECT_EQ(ECSqlStatus::InvalidECSql, Prepare("SELECT I, P2D FROM ecsql.PSA WHERE P2D = POINT2D (-1.3)")) << "point literals not yet supported";
    EXPECT_EQ(ECSqlStatus::InvalidECSql, Prepare("SELECT I, P3D FROM ecsql.PSA WHERE P3D = POINT3D (-1.3, 45.134, 10)")) << "point literals not yet supported";
    EXPECT_EQ(ECSqlStatus::InvalidECSql, Prepare("SELECT I, P3D FROM ecsql.PSA WHERE P3D = POINT3D (0, 0, 0)")) << "point literals not yet supported";
    EXPECT_EQ(ECSqlStatus::InvalidECSql, Prepare("SELECT I, P3D FROM ecsql.PSA WHERE P3D = POINT3D (0, 0)")) << "point literals not yet supported";
    EXPECT_EQ(ECSqlStatus::InvalidECSql, Prepare("SELECT I, P3D FROM ecsql.PSA WHERE P3D = POINT3D (1, -34.1)")) << "point literals not yet supported";
    EXPECT_EQ(ECSqlStatus::Success, Prepare("SELECT I FROM ecsql.PSA WHERE P2D IN (P2D, P2D)"));
    EXPECT_EQ(ECSqlStatus::Success, Prepare("SELECT I FROM ecsql.PSA WHERE P3D IN (P3D, P3D)"));
    EXPECT_EQ(ECSqlStatus::Success, Prepare("SELECT I FROM ecsql.PSA WHERE P2D NOT IN (P2D, P2D)"));
    EXPECT_EQ(ECSqlStatus::Success, Prepare("SELECT I FROM ecsql.PSA WHERE P3D NOT IN (P3D, P3D)"));
    EXPECT_EQ(ECSqlStatus::Success, Prepare("SELECT I FROM ecsql.PSA WHERE P2D IN (?, ?)"));
    EXPECT_EQ(ECSqlStatus::Success, Prepare("SELECT I FROM ecsql.PSA WHERE P2D IN (:p1, :p2)"));
    EXPECT_EQ(ECSqlStatus::Success, Prepare("SELECT I FROM ecsql.PSA WHERE P2D = :p1 OR (P2D = :p2 AND P2D != :p1)"));
    EXPECT_EQ(ECSqlStatus::Success, Prepare("SELECT I FROM ecsql.PSA WHERE P2D = :p1 OR P2D = :p2 OR P2D = ?"));
    EXPECT_EQ(ECSqlStatus::Success, Prepare("SELECT I FROM ecsql.PSA WHERE P2D = :p1 OR (P2D != :p1 AND B = ?)"));
    EXPECT_EQ(ECSqlStatus::Success, Prepare("SELECT I FROM ecsql.PSA WHERE P3D IN (?, ?)"));
    EXPECT_EQ(ECSqlStatus::Success, Prepare("SELECT I FROM ecsql.PSA WHERE P3D = :p1 OR P3D = :p2 OR P3D = ?"));
    EXPECT_EQ(ECSqlStatus::InvalidECSql, Prepare("SELECT I FROM ecsql.PSA WHERE P2D IN (POINT2D (1,1), POINT2D (2,2))")) << "point literals not yet supported";
    EXPECT_EQ(ECSqlStatus::InvalidECSql, Prepare("SELECT I FROM ecsql.PSA WHERE P3D IN (POINT3D (1,1,1), POINT3D (2,2,2))")) << "point literals not yet supported";
    EXPECT_EQ(ECSqlStatus::InvalidECSql, Prepare("SELECT I FROM ecsql.PSA WHERE P2D BETWEEN POINT2D (1,1) AND POINT2D (2,2)")) << "point literals not yet supported";
    EXPECT_EQ(ECSqlStatus::InvalidECSql, Prepare("SELECT I FROM ecsql.PSA WHERE P3D BETWEEN POINT3D (0,0,0) AND POINT3D (10,10,10)")) << "point literals not yet supported";
    EXPECT_EQ(ECSqlStatus::Success, Prepare("SELECT P2D.X, P2D.Y FROM ecsql.PSA"));
    EXPECT_EQ(ECSqlStatus::Success, Prepare("SELECT P3D.X, P3D.Y, P3D.Z FROM ecsql.PSA"));
    EXPECT_EQ(ECSqlStatus::InvalidECSql, Prepare("SELECT P2D.Z FROM ecsql.PSA"));
    }

//---------------------------------------------------------------------------------------
// @bsiclass
//+---------------+---------------+---------------+---------------+---------------+------
TEST_F(ECSqlSelectPrepareTests, Polymorphic)
    {
    EXPECT_EQ(ECSqlStatus::Success, Prepare("SELECT I, L FROM ONLY ecsql.PSA"));
    EXPECT_EQ(ECSqlStatus::Success, Prepare("SELECT * FROM ONLY ecsql.THBase"));
    EXPECT_EQ(ECSqlStatus::Success, Prepare("SELECT * FROM ONLY ecsql.TH1"));
    EXPECT_EQ(ECSqlStatus::Success, Prepare("SELECT * FROM ONLY ecsql.TH5"));
    EXPECT_EQ(ECSqlStatus::Success, Prepare("SELECT * FROM ecsql.THBase"));
    EXPECT_EQ(ECSqlStatus::Success, Prepare("SELECT * FROM ecsql.TH1"));
    EXPECT_EQ(ECSqlStatus::Success, Prepare("SELECT * FROM ecsql.TH5"));
    EXPECT_EQ(ECSqlStatus::Success, Prepare("SELECT * FROM ONLY ecsql.TCBase"));
    EXPECT_EQ(ECSqlStatus::Success, Prepare("SELECT * FROM ONLY ecsql.TC1"));
    EXPECT_EQ(ECSqlStatus::Success, Prepare("SELECT * FROM ONLY ecsql.TC5"));
    EXPECT_EQ(ECSqlStatus::Success, Prepare("SELECT * FROM ecsql.TCBase"));
    EXPECT_EQ(ECSqlStatus::Success, Prepare("SELECT * FROM ecsql.TC1"));
    EXPECT_EQ(ECSqlStatus::Success, Prepare("SELECT * FROM ecsql.TC5"));
    EXPECT_EQ(ECSqlStatus::Success, Prepare("select ECInstanceId FROM ecsql.Empty"));
    EXPECT_EQ(ECSqlStatus::Success, Prepare("select ECInstanceId, I, S from ecsql.AbstractNoSubclasses"));
    EXPECT_EQ(ECSqlStatus::Success, Prepare("select ECInstanceId from ecsql.EmptyAbstractNoSubclasses"));
    EXPECT_EQ(ECSqlStatus::Success, Prepare("select ECInstanceId, I, S from only ecsql.AbstractNoSubclasses"));
    EXPECT_EQ(ECSqlStatus::Success, Prepare("select ECInstanceId from only ecsql.EmptyAbstractNoSubclasses"));
    }

//---------------------------------------------------------------------------------------
// @bsiclass
//+---------------+---------------+---------------+---------------+---------------+------
TEST_F(ECSqlSelectPrepareTests, Primitives)
    {
    EXPECT_EQ(ECSqlStatus::Success, Prepare("SELECT I, L FROM ecsql.PSA"));
    EXPECT_EQ(ECSqlStatus::Success, Prepare("SELECT I, L FROM ecsql.PSA a"));
    EXPECT_EQ(ECSqlStatus::Success, Prepare("SELECT a.I, a.L FROM ecsql.PSA a"));
    EXPECT_EQ(ECSqlStatus::Success, Prepare("SELECT B, ECInstanceId, S FROM ecsql.PSA"));
    EXPECT_EQ(ECSqlStatus::Success, Prepare("SELECT Bi FROM ecsql.PSA a"));
    EXPECT_EQ(ECSqlStatus::Success, Prepare("SELECT 3.14 FROM ecsql.PSA"));
    EXPECT_EQ(ECSqlStatus::Success, Prepare("SELECT 3.14 FROM ecsql.PSA WHERE L = 0"));
    EXPECT_EQ(ECSqlStatus::Success, Prepare("SELECT 1000 AS I FROM ecsql.PSA"));
    EXPECT_EQ(ECSqlStatus::Success, Prepare("SELECT 3.14 AS BlaBla FROM ecsql.PSA"));
    EXPECT_EQ(ECSqlStatus::Success, Prepare("SELECT b FROM ecsql.PSA")) << "Primitive Property with different case";
    EXPECT_EQ(ECSqlStatus::Success, Prepare("SELECT B, d FROM ecsql.PSA")) << "Primitive Property with different case";

    EXPECT_EQ(ECSqlStatus::Success, Prepare("SELECT I, S FROM ecsql.PSA WHERE I = ?"));
    EXPECT_EQ(ECSqlStatus::Success, Prepare("SELECT I, S FROM ecsql.PSA WHERE I = :p"));
    EXPECT_EQ(ECSqlStatus::Success, Prepare("SELECT I, S FROM ecsql.PSA WHERE L = :p1 OR I = :p2"));
    EXPECT_EQ(ECSqlStatus::Success, Prepare("SELECT I, S FROM ecsql.PSA WHERE L = ? OR I = :p1 OR B = :p2 OR S = ?"));
    EXPECT_EQ(ECSqlStatus::Success, Prepare("SELECT I, S FROM ecsql.PSA WHERE L = ? OR I = :p1 OR I > :p1 OR S = ?"));
    EXPECT_EQ(ECSqlStatus::Success, Prepare("SELECT I FROM ecsql.P WHERE I <> ?"));
    EXPECT_EQ(ECSqlStatus::Success, Prepare("SELECT I FROM ecsql.P WHERE D <> ?"));

    //***** Boolean properties
    EXPECT_EQ(ECSqlStatus::Success, Prepare("SELECT I, S, B FROM ecsql.PSA WHERE B = true"));
    EXPECT_EQ(ECSqlStatus::Success, Prepare("SELECT I, S, B FROM ecsql.PSA WHERE B = True"));
    EXPECT_EQ(ECSqlStatus::Success, Prepare("SELECT I, S, B FROM ecsql.PSA WHERE B = false"));
    EXPECT_EQ(ECSqlStatus::Success, Prepare("SELECT I, S, B FROM ecsql.PSA WHERE B = False"));
    EXPECT_EQ(ECSqlStatus::InvalidECSql, Prepare("SELECT I, S, B FROM ecsql.PSA WHERE B = Unknown")) << "Boolean literal UNKNOWN (from SQL-99) is not valid in ECSQL as it is not supported by ECObjects.";
    EXPECT_EQ(ECSqlStatus::InvalidECSql, Prepare("SELECT I, S, B FROM ecsql.PSA WHERE B = UNKNOWN")) << "Boolean literal UNKNOWN (from SQL-99) is not valid in ECSQL as it is not supported by ECObjects.";

    EXPECT_EQ(ECSqlStatus::Success, Prepare("SELECT I FROM ecsql.P WHERE B = ?"));
    EXPECT_EQ(ECSqlStatus::Success, Prepare("SELECT I FROM ecsql.P WHERE B <> ?"));

    //***** String literals
    EXPECT_EQ(ECSqlStatus::Success, Prepare("SELECT I, S, B FROM ecsql.PSA WHERE S = 'Sample string'"));
    EXPECT_EQ(ECSqlStatus::Success, Prepare("SELECT I, S, B FROM ecsql.PSA WHERE S = 'Sample \"string'"));
    EXPECT_EQ(ECSqlStatus::InvalidECSql, Prepare("SELECT I, S, B FROM ecsql.PSA WHERE S = \"Sample string\"")) << "String literals must be surrounded by single quotes. Double quotes are equivalent to square brackets in SQL.";
    EXPECT_EQ(ECSqlStatus::InvalidECSql, Prepare("SELECT I, S, B FROM ecsql.PSA WHERE S_Array = 123")) << "DataType mismatch.";
    EXPECT_EQ(ECSqlStatus::InvalidECSql, Prepare("SELECT I, S, B FROM ecsql.PSA WHERE S_Array = '123'")) << "Type mismatch in array.";
    }

//---------------------------------------------------------------------------------------
// @bsiclass
//+---------------+---------------+---------------+---------------+---------------+------
TEST_F(ECSqlSelectPrepareTests, Relationships)
    {
    EXPECT_EQ(ECSqlStatus::Success, Prepare("SELECT NULL FROM ecsql.PSAHasP WHERE ECInstanceId = 123"));
    EXPECT_EQ(ECSqlStatus::Success, Prepare("SELECT NULL FROM ecsql.PSAHasP WHERE ECInstanceId <> 123"));
    EXPECT_EQ(ECSqlStatus::Success, Prepare("SELECT NULL FROM ecsql.PSAHasP WHERE SourceECInstanceId = 123"));
    EXPECT_EQ(ECSqlStatus::Success, Prepare("SELECT NULL FROM ecsql.PSAHasP WHERE TargetECInstanceId = 123"));
    EXPECT_EQ(ECSqlStatus::Success, Prepare("SELECT NULL FROM ecsql.PSAHasP WHERE SourceECInstanceId = 123 AND TargetECInstanceId = 124"));
    EXPECT_EQ(ECSqlStatus::Success, Prepare("SELECT NULL FROM ecsql.PSAHasP WHERE SourceECInstanceId = 123 AND TargetECInstanceId <> 124"));
    EXPECT_EQ(ECSqlStatus::Success, Prepare("SELECT NULL FROM ecsql.PSAHasP WHERE SourceECClassId = 123 AND TargetECClassId = 124"));
    EXPECT_EQ(ECSqlStatus::Success, Prepare("SELECT NULL FROM ecsql.PSAHasP WHERE SourceECClassId = 123 + 1 AND TargetECClassId = 124"));

    EXPECT_EQ(ECSqlStatus::Success, Prepare("SELECT NULL FROM ecsql.PSAHasPSA WHERE ECInstanceId =123"));
    EXPECT_EQ(ECSqlStatus::Success, Prepare("SELECT NULL FROM ecsql.PSAHasPSA WHERE ECInstanceId <>123"));
    EXPECT_EQ(ECSqlStatus::Success, Prepare("SELECT NULL FROM ecsql.PSAHasPSA WHERE SourceECInstanceId = 123"));
    EXPECT_EQ(ECSqlStatus::Success, Prepare("SELECT NULL FROM ecsql.PSAHasPSA WHERE TargetECInstanceId =123"));
    EXPECT_EQ(ECSqlStatus::Success, Prepare("SELECT NULL FROM ecsql.PSAHasPSA WHERE SourceECInstanceId =123 AND TargetECInstanceId = 124"));
    EXPECT_EQ(ECSqlStatus::Success, Prepare("SELECT NULL FROM ecsql.PSAHasPSA WHERE SourceECInstanceId =123 AND TargetECInstanceId <> 124"));
    EXPECT_EQ(ECSqlStatus::Success, Prepare("SELECT NULL FROM ecsql.PSAHasPSA WHERE SourceECClassId =123 AND TargetECClassId = 124"));
    EXPECT_EQ(ECSqlStatus::Success, Prepare("SELECT NULL FROM ecsql.PSAHasPSA WHERE SourceECClassId = 123 + 1 AND TargetECClassId = 124"));

    EXPECT_EQ(ECSqlStatus::Success, Prepare("SELECT NULL FROM ecsql.PSAHasPWithPrimProps WHERE B = true"));
    EXPECT_EQ(ECSqlStatus::Success, Prepare("SELECT NULL FROM ecsql.PSAHasPWithPrimProps WHERE B = false"));
    EXPECT_EQ(ECSqlStatus::Success, Prepare("SELECT NULL FROM ecsql.PSAHasPWithPrimProps WHERE B = false AND D = 3.14"));
    EXPECT_EQ(ECSqlStatus::Success, Prepare("SELECT NULL FROM ecsql.PSAHasPWithPrimProps WHERE SourceECInstanceId = 123"));
    EXPECT_EQ(ECSqlStatus::Success, Prepare("SELECT NULL FROM ecsql.PSAHasPWithPrimProps WHERE TargetECInstanceId = 123"));
    EXPECT_EQ(ECSqlStatus::Success, Prepare("SELECT NULL FROM ecsql.PSAHasPWithPrimProps WHERE SourceECClassId <> 123"));
    EXPECT_EQ(ECSqlStatus::Success, Prepare("SELECT NULL FROM ecsql.PSAHasPWithPrimProps WHERE SourceECClassId =123"));
    EXPECT_EQ(ECSqlStatus::Success, Prepare("SELECT NULL FROM ecsql.PSAHasPWithPrimProps WHERE TargetECClassId <> 123"));
    EXPECT_EQ(ECSqlStatus::Success, Prepare("SELECT NULL FROM ecsql.PSAHasPWithPrimProps WHERE TargetECClassId = 123"));
    EXPECT_EQ(ECSqlStatus::Success, Prepare("SELECT NULL FROM ecsql.PSAHasPWithPrimProps WHERE ECInstanceId = 123"));
    EXPECT_EQ(ECSqlStatus::Success, Prepare("SELECT NULL FROM ecsql.PSAHasPWithPrimProps WHERE ECInstanceId > 123"));

    EXPECT_EQ(ECSqlStatus::InvalidECSql, Prepare("SELECT SourceECClassId FROM ecsql.PSA"));
    EXPECT_EQ(ECSqlStatus::Success, Prepare("SELECT ECClassId, SourceECInstanceId, SourceECClassId, TargetECInstanceId, TargetECClassId FROM ecsql.PSAHasP_N1"));
    EXPECT_EQ(ECSqlStatus::InvalidECSql, Prepare("SELECT TargetECClassId FROM ecsql.PSA"));
    //link table mapping
    EXPECT_EQ(ECSqlStatus::Success, Prepare("SELECT ECClassId, SourceECClassId, TargetECClassId FROM ecsql.PSAHasPSA"));
    //end table mapping
    EXPECT_EQ(ECSqlStatus::Success, Prepare("SELECT ECClassId, SourceECClassId, TargetECClassId FROM ecsql.PSAHasP"));

    EXPECT_EQ(ECSqlStatus::Success, Prepare("SELECT ECClassId, SourceECClassId, TargetECClassId FROM ecsql.PSAHasP WHERE SourceECClassId = TargetECClassId AND ECClassId = 180"));
    EXPECT_EQ(ECSqlStatus::Success, Prepare("SELECT ECClassId, rel.SourceECClassId, rel.TargetECClassId FROM ecsql.PSAHasP rel WHERE rel.SourceECClassId = rel.TargetECClassId AND rel.ECClassId = 180"));
    EXPECT_EQ(ECSqlStatus::Success, Prepare("SELECT ECClassId, SourceECClassId, TargetECClassId FROM ecsql.PSAHasP ORDER BY ECClassId, SourceECClassId, TargetECClassId"));
    EXPECT_EQ(ECSqlStatus::Success, Prepare("SELECT ECClassId, SourceECClassId, TargetECClassId FROM ecsql.PSAHasP rel ORDER BY rel.ECClassId, rel.SourceECClassId, rel.TargetECClassId"));
    EXPECT_EQ(ECSqlStatus::Success, Prepare("SELECT rel.ECClassId, rel.SourceECClassId, rel.TargetECClassId FROM ecsql.PSAHasP rel"));
    }

//---------------------------------------------------------------------------------------
// @bsiclass
//+---------------+---------------+---------------+---------------+---------------+------
TEST_F(ECSqlSelectPrepareTests, SelectClause)
    {
    //tests with identically named select clause items. If one of them is an alias, preparation fails. Otherwise a unique name is generated

    EXPECT_EQ(ECSqlStatus::Success, Prepare("select NULL, NULL bla FROM ecsql.P"));
    EXPECT_EQ(ECSqlStatus::Success, Prepare("select NULL, NULL FROM ecsql.P"));
    EXPECT_EQ(ECSqlStatus::Success, Prepare("select NULL, NULL, NULL FROM ecsql.P"));
    EXPECT_EQ(ECSqlStatus::Success, Prepare("select NULL bli, NULL bla FROM ecsql.P"));
    EXPECT_EQ(ECSqlStatus::InvalidECSql, Prepare("select NULL bla, NULL bla FROM ecsql.P"));
    EXPECT_EQ(ECSqlStatus::InvalidECSql, Prepare("select NULL I, I FROM ecsql.P"));
    EXPECT_EQ(ECSqlStatus::Success, Prepare("select I, I FROM ecsql.P"));
    EXPECT_EQ(ECSqlStatus::InvalidECSql, Prepare("select I, L AS I FROM ecsql.P"));
    EXPECT_EQ(ECSqlStatus::InvalidECSql, Prepare("select L AS I, I FROM ecsql.P"));
    EXPECT_EQ(ECSqlStatus::Success, Prepare("select I + L, I + L FROM ecsql.P"));
    EXPECT_EQ(ECSqlStatus::Success, Prepare("select I + L, I +L FROM ecsql.P"));
    EXPECT_EQ(ECSqlStatus::InvalidECSql, Prepare("select L, ECClassId L FROM ecsql.P"));
    EXPECT_EQ(ECSqlStatus::InvalidECSql, Prepare("select ECClassId S, S FROM ecsql.P"));
    EXPECT_EQ(ECSqlStatus::Success, Prepare("select NULLIF(I,123) FROM ecsql.PSA"));
    EXPECT_EQ(ECSqlStatus::InvalidECSql, Prepare("select NULLIF(I) FROM ecsql.PSA"));
    EXPECT_EQ(ECSqlStatus::Success, Prepare("select COALESCE(I,123,L) FROM ecsql.PSA"));
    EXPECT_EQ(ECSqlStatus::InvalidECSql, Prepare("select COALESCE(I) FROM ecsql.PSA"));
    EXPECT_EQ(ECSqlStatus::Success, Prepare("select CASE WHEN I > 123 THEN 'Hello' ELSE 'World' END,S FROM ecsql.PSA")) << "CASE not yet supported";
    }

//---------------------------------------------------------------------------------------
// @bsiclass
//+---------------+---------------+---------------+---------------+---------------+------
TEST_F(ECSqlSelectPrepareTests, Structs)
    {
    EXPECT_EQ(ECSqlStatus::Success, Prepare("SELECT PStructProp.i, PStructProp.dtUtc, PStructProp.b FROM ecsql.PSA"));
    EXPECT_EQ(ECSqlStatus::InvalidECSql, Prepare("SELECT PStructProp.j, PStructProp.dtUtc, PStructProp.b FROM ecsql.PSA")) << "Struct member property J does not exist";
    EXPECT_EQ(ECSqlStatus::Success, Prepare("SELECT PStructProp.I, PStructProp.dtUtc, PStructProp.b FROM ecsql.PSA"));
    EXPECT_EQ(ECSqlStatus::Success, Prepare("SELECT B, PStructProp.B FROM ecsql.PSA"));
    EXPECT_EQ(ECSqlStatus::Success, Prepare("SELECT PStructProp FROM ecsql.PSA"));
    EXPECT_EQ(ECSqlStatus::Success, Prepare("SELECT B, PStructProp FROM ecsql.PSA"));
    EXPECT_EQ(ECSqlStatus::Success, Prepare("SELECT B, PStructProp, P3D FROM ecsql.PSA"));
    EXPECT_EQ(ECSqlStatus::Success, Prepare("SELECT SAStructProp FROM ecsql.SA"));
    EXPECT_EQ(ECSqlStatus::Success, Prepare("SELECT SAStructProp.PStructProp FROM ecsql.SA"));
    EXPECT_EQ(ECSqlStatus::Success, Prepare("SELECT SAStructProp.PStructProp, SAStructProp.PStructProp.p3d FROM ecsql.SA"));
    EXPECT_EQ(ECSqlStatus::Success, Prepare("SELECT I, S FROM ecsql.PSA WHERE PStructProp = ?"));
    EXPECT_EQ(ECSqlStatus::Success, Prepare("SELECT I, S FROM ecsql.PSA tt WHERE tt.PStructProp = ?"));
    EXPECT_EQ(ECSqlStatus::Success, Prepare("SELECT I, S FROM ecsql.PSA WHERE PStructProp IS NULL"));
    EXPECT_EQ(ECSqlStatus::Success, Prepare("SELECT I, S FROM ecsql.PSA WHERE PStructProp IS NOT NULL"));
    EXPECT_EQ(ECSqlStatus::Success, Prepare("SELECT I, S FROM ecsql.PSA WHERE PStructProp.i IS NULL"));
    EXPECT_EQ(ECSqlStatus::Success, Prepare("SELECT I, S FROM ecsql.PSA WHERE PStructProp.i IS NOT NULL"));
    EXPECT_EQ(ECSqlStatus::Success, Prepare("SELECT ECInstanceId FROM ecsql.SA WHERE SAStructProp IS NULL")) << "Structs that contain struct arrays are not supported in where clause.";
    EXPECT_EQ(ECSqlStatus::Success, Prepare("SELECT ECInstanceId FROM ecsql.SA WHERE SAStructProp IS NOT NULL")) << "Structs that contain struct arrays are not supported in where clause.";
    EXPECT_EQ(ECSqlStatus::Success, Prepare("SELECT ECInstanceId FROM ecsql.SA WHERE SAStructProp.PStructProp IS NULL"));
    EXPECT_EQ(ECSqlStatus::Success, Prepare("SELECT ECInstanceId FROM ecsql.SA WHERE SAStructProp.PStructProp IS NOT NULL"));
    EXPECT_EQ(ECSqlStatus::Success, Prepare("SELECT ECInstanceId FROM ecsql.SA WHERE PStruct_Array IS NULL")) << "Struct arrays are not supported in where clause.";
    EXPECT_EQ(ECSqlStatus::Success, Prepare("SELECT ECInstanceId FROM ecsql.SA WHERE PStruct_Array IS NOT NULL")) << "Struct arrays are not supported in where clause.";
    EXPECT_EQ(ECSqlStatus::Success, Prepare("SELECT I, S FROM ecsql.PSA WHERE PStructProp.i IS NOT NULL"));
    EXPECT_EQ(ECSqlStatus::Success, Prepare("SELECT I, S FROM ecsql.PSA WHERE PStructProp.i IN (10, 123, 200)"));
    EXPECT_EQ(ECSqlStatus::Success, Prepare("SELECT I, S FROM ecsql.PSA WHERE PStructProp.i BETWEEN 10 AND 200"));

    EXPECT_EQ(ECSqlStatus::Success, Prepare("SELECT NULL FROM ecsql.PSA WHERE PStructProp IS NULL"));
    EXPECT_EQ(ECSqlStatus::Success, Prepare("SELECT NULL FROM ecsql.PSA WHERE PStructProp IS NOT NULL"));
    EXPECT_EQ(ECSqlStatus::Success, Prepare("SELECT NULL FROM ecsql.PSA WHERE PStructProp = ?"));
    EXPECT_EQ(ECSqlStatus::Success, Prepare("SELECT NULL FROM ecsql.PSA WHERE PStructProp<>?"));
    EXPECT_EQ(ECSqlStatus::Success, Prepare("SELECT NULL FROM ecsql.PSA WHERE PStructProp.i = 123 AND B = true"));
    EXPECT_EQ(ECSqlStatus::Success, Prepare("SELECT NULL FROM ecsql.PSA WHERE PStructProp.i = 123 AND PStructProp.dt <> DATE '2010-10-10' AND B = true"));

    EXPECT_EQ(ECSqlStatus::Success, Prepare("SELECT NULL FROM ecsql.SA WHERE SAStructProp.PStructProp IS NULL"));
    EXPECT_EQ(ECSqlStatus::Success, Prepare("SELECT NULL FROM ecsql.SA WHERE SAStructProp.PStructProp = ?"));
    EXPECT_EQ(ECSqlStatus::Success, Prepare("SELECT NULL FROM ecsql.SA WHERE SAStructProp.PStructProp.i = 123 AND SAStructProp.PStructProp.dt <> DATE '2010-10-10'"));
    EXPECT_EQ(ECSqlStatus::Success, Prepare("SELECT NULL FROM ecsql.SA WHERE SAStructProp IS NULL")) << "Structs with struct array props are not supported in the where clause";

    EXPECT_EQ(ECSqlStatus::Success, Prepare("SELECT NULL FROM ecsql.SA WHERE SAStructProp IS NOT NULL")) << "Structs with struct array props are not supported in the where clause";
    EXPECT_EQ(ECSqlStatus::InvalidECSql, Prepare("SELECT NULL FROM ecsql.SA WHERE SAStructProp=?")) << "Structs with struct array props are not supported in the where clause";
    EXPECT_EQ(ECSqlStatus::InvalidECSql, Prepare("SELECT NULL FROM ecsql.SA WHERE SAStructProp<>?")) << "Structs with struct array props are not supported in the where clause";
    }

//---------------------------------------------------------------------------------------
// @bsiclass
//+---------------+---------------+---------------+---------------+---------------+------
TEST_F(ECSqlSelectPrepareTests, Subquery)
    {
    EXPECT_EQ(ECSqlStatus::Success, Prepare("SELECT ECInstanceId FROM (SELECT * FROM ecsql.P)"));
    EXPECT_EQ(ECSqlStatus::Success, Prepare("SELECT ECInstanceId FROM ecsql.P WHERE ECInstanceId < (SELECT avg(ECInstanceId) FROM ecsql.P)"));
    EXPECT_EQ(ECSqlStatus::InvalidECSql, Prepare("SELECT ECInstanceId FROM (SELECT COUNT(*) FROM ecsql.P)"));
    EXPECT_EQ(ECSqlStatus::InvalidECSql, Prepare("SELECT ECInstanceId FROM (SELECT * FROM P)")) << "Schema alias not mentioned before class name.";
    EXPECT_EQ(ECSqlStatus::InvalidECSql, Prepare("SELECT ECInstanceId FROM (SELECT * FROM sql.P)")) << "Invalid Schema alias.";
    EXPECT_EQ(ECSqlStatus::InvalidECSql, Prepare("SELECT * FROM (SELECT A FROM ecsql.P)")) << "Property 'A' does not match with any of the class properties.";
    EXPECT_EQ(ECSqlStatus::InvalidECSql, Prepare("SELECT * FROM ecsql.P WHERE (SELECT * FROM ecsql.P)")) << "SubQuery should return exactly 1 column.";
    EXPECT_EQ(ECSqlStatus::Success, Prepare("SELECT AVG(S) FROM (SELECT * FROM ecsql.P)"));
    EXPECT_EQ(ECSqlStatus::InvalidECSql, Prepare("SELECT * FROM (SELECT I FROM ecsql.P HAVING COUNT(S)>1)")) << "A GROUP BY clause is mandatory before HAVING.";
    EXPECT_EQ(ECSqlStatus::InvalidECSql, Prepare("SELECT * FROM ecsql.PSA WHERE (SELECT ? FROM ecsql.PSA WHERE I=abc)")) << "Property 'I' doesn't take String values.";
    EXPECT_EQ(ECSqlStatus::InvalidECSql, Prepare("SELECT L FROM (SELECT * FROM ecsql.P WHERE B <>)")) << "Property B is not assigned any value.";
    EXPECT_EQ(ECSqlStatus::InvalidECSql, Prepare("SELECT L FROM ecsql.PSA WHERE(SELECT * FROM ecsql.P WHERE I BETWEEN 100)")) << "Syntax error in query.Expecting AND.";
    EXPECT_EQ(ECSqlStatus::InvalidECSql, Prepare("SELECT * FROM ecsql.P WHERE B = (SELECT * FROM ecsql.P)")) << "Outer clause expecting a single value whereas inner returns multiple.";
    EXPECT_EQ(ECSqlStatus::Success, Prepare("SELECT I FROM ecsql.PSA WHERE B = (SELECT DateOnly FROM ecsql.P)"));
    EXPECT_EQ(ECSqlStatus::Success, Prepare("SELECT I FROM ecsql.PSA WHERE B IN (SELECT DateOnly FROM ecsql.P)"));
    EXPECT_EQ(ECSqlStatus::InvalidECSql, Prepare("SELECT * FROM (SELECT I FROM ecsql.P WHERE COUNT(S)>1)")) << "WHERE clause can't be used with aggregate functions.";
    }

//---------------------------------------------------------------------------------------
// @bsiclass
//+---------------+---------------+---------------+---------------+---------------+------
TEST_F(ECSqlSelectPrepareTests, Union)
    {
    EXPECT_EQ(ECSqlStatus::Success, Prepare("SELECT ECInstanceId FROM ecsql.P UNION SELECT ECInstanceId FROM ecsql.PSA"));
    EXPECT_EQ(ECSqlStatus::Success, Prepare("SELECT ECInstanceId FROM ecsql.P UNION ALL SELECT ECInstanceId FROM ecsql.PSA"));
    EXPECT_EQ(ECSqlStatus::Success, Prepare("SELECT B, Bi, I, L, S, P2D, P3D FROM ecsql.P UNION ALL SELECT B, Bi, I, L, S, P2D, P3D FROM ecsql.PSA"));
    EXPECT_EQ(ECSqlStatus::Success, Prepare("SELECT PStructProp FROM ecsql.PSA UNION SELECT SAStructProp.PStructProp FROM ecsql.SA"));
    EXPECT_EQ(ECSqlStatus::Success, Prepare("SELECT B_Array, Bi_Array, D_Array, Dt_Array, I_Array, S_Array, P2D_Array, P3D_Array FROM ecsql.PSA UNION ALL SELECT B_Array, Bi_Array, D_Array, Dt_Array, I_Array, S_Array, P2D_Array, P3D_Array FROM ecsql.PA"));
    EXPECT_EQ(ECSqlStatus::Success, Prepare("SELECT PStruct_Array FROM ecsql.PSA UNION SELECT SAStructProp.PStruct_Array FROM ecsql.SA"));
    EXPECT_EQ(ECSqlStatus::Success, Prepare("SELECT ECClassId, COUNT(*) FROM (SELECT ECClassId, ECInstanceId FROM ecsql.PSA UNION ALL SELECT ECClassId, ECInstanceId FROM ecsql.SA) GROUP BY ECClassId"));
    EXPECT_EQ(ECSqlStatus::Success, Prepare("SELECT ECClassId, Name, COUNT(*) FROM (SELECT ECClassId, ECInstanceId, 'PSA' Name FROM ecsql.PSA UNION ALL SELECT ECClassId, ECInstanceId, 'SA' Name FROM ecsql.SA) GROUP BY ECClassId, Name"));
    EXPECT_EQ(ECSqlStatus::Success, Prepare("SELECT S, NULL FROM ecsql.PSA UNION ALL SELECT NULL, I FROM ecsql.P"));
    EXPECT_EQ(ECSqlStatus::Success, Prepare("SELECT NULL, I FROM ecsql.PSA UNION ALL SELECT S, NULL FROM ecsql.P"));
    EXPECT_EQ(ECSqlStatus::Success, Prepare("SELECT S FROM ecsql.P UNION ALL SELECT Dt FROM ecsql.PSA"));
    EXPECT_EQ(ECSqlStatus::Success, Prepare("SELECT S, 2.34 FROM ecsql.P UNION ALL SELECT I, S FROM ecsql.PSA"));
    EXPECT_EQ(ECSqlStatus::InvalidECSql, Prepare("SELECT Bi FROM ecsql.P UNION SELECT I_Array FROM ecsql.PSA"));
    EXPECT_EQ(ECSqlStatus::InvalidECSql, Prepare("SELECT Bi_Array FROM ecsql.PSA UNION SELECT I_Array FROM ecsql.PA"));
    EXPECT_EQ(ECSqlStatus::InvalidECSql, Prepare("SELECT * FROM ecsql.P UNION SELECT * FROM ecsql.PSA"));
    EXPECT_EQ(ECSqlStatus::InvalidECSql, Prepare("SELECT S FROM ecsql.P UNION SELECT * FROM ecsql.PSA")) << "Number of properties should be same in all the select clauses.";
    EXPECT_EQ(ECSqlStatus::InvalidECSql, Prepare("SELECT B FROM ecsql.P UNION SELECT B_Array FROM ecsql.PSA"));
    EXPECT_EQ(ECSqlStatus::InvalidECSql, Prepare("SELECT * FROM ecsql.P UNION ALL SELECT * FROM ecsql.PA"));
    EXPECT_EQ(ECSqlStatus::InvalidECSql, Prepare("SELECT * FROM ecsql.P UNION ALL SELECT * FROM ecsql.A")) << "'A' is not a valid class name.";
    }

//---------------------------------------------------------------------------------------
// @bsiclass
//+---------------+---------------+---------------+---------------+---------------+------
TEST_F(ECSqlSelectPrepareTests, WhereBasics)
    {
    //case insensitive tests
    EXPECT_EQ(ECSqlStatus::Success, Prepare("SELECT NULL FROM ecsql.P WHERE B = NULL OR b = NULL"));

    EXPECT_EQ(ECSqlStatus::Success, Prepare("SELECT NULL FROM ecsql.P WHERE i>=:myParam"));
    EXPECT_EQ(ECSqlStatus::InvalidECSql, Prepare("SELECT NULL FROM ecsql.P WHERE I IS 123"));
    EXPECT_EQ(ECSqlStatus::Success, Prepare("SELECT NULL FROM ecsql.P WHERE B IS TRUE"));
    EXPECT_EQ(ECSqlStatus::Success, Prepare("SELECT NULL FROM ecsql.P WHERE L < 3.14"));
    EXPECT_EQ(ECSqlStatus::Success, Prepare("SELECT NULL FROM ecsql.P WHERE (L < 3.14 AND I > 3) OR B = True AND D > 0.0"));
    EXPECT_EQ(ECSqlStatus::Success, Prepare("SELECT NULL FROM ecsql.P WHERE 8 % 3 = 2"));
    EXPECT_EQ(ECSqlStatus::Success, Prepare("SELECT NULL FROM ecsql.P WHERE 8 % 2 = 0"));
    EXPECT_EQ(ECSqlStatus::InvalidECSql, Prepare("SELECT NULL FROM ecsql.P WHERE (I&1)=1 AND ~(I|2=I)")) << "not yet supported ~() is not supported";
    EXPECT_EQ(ECSqlStatus::InvalidECSql, Prepare("SELECT NULL FROM ecsql.P WHERE (I&1)=1 AND -(I|2=I)")) << "not yet supported ~() is not supported";
    EXPECT_EQ(ECSqlStatus::Success, Prepare("SELECT NULL FROM ecsql.P WHERE (I&1)=1 AND (I|2=I)"));
    EXPECT_EQ(ECSqlStatus::Success, Prepare("SELECT NULL FROM ecsql.P WHERE 5 + (4&1) = 5"));
    EXPECT_EQ(ECSqlStatus::Success, Prepare("SELECT NULL FROM ecsql.P WHERE 5 + 4 & 1 = 1"));
    EXPECT_EQ(ECSqlStatus::Success, Prepare("SELECT NULL FROM ecsql.P WHERE 5 + 4 | 1 = 9"));
    EXPECT_EQ(ECSqlStatus::Success, Prepare("SELECT NULL FROM ecsql.P WHERE 4|1&1 = 5"));
    EXPECT_EQ(ECSqlStatus::Success, Prepare("SELECT NULL FROM ecsql.P WHERE (4|1)&1 = 1"));
    EXPECT_EQ(ECSqlStatus::InvalidECSql, Prepare("SELECT NULL FROM ecsql.P WHERE 4^1 = 0")) << "not yet supported";
    EXPECT_EQ(ECSqlStatus::InvalidECSql, Prepare("SELECT NULL FROM ecsql.P WHERE 5^4 = 4")) << "not yet supported";

    //unary predicates
    EXPECT_EQ(ECSqlStatus::Success, Prepare("SELECT NULL FROM ecsql.P WHERE True"));
    EXPECT_EQ(ECSqlStatus::Success, Prepare("SELECT NULL FROM ecsql.P WHERE NOT True"));
    EXPECT_EQ(ECSqlStatus::Success, Prepare("SELECT NULL FROM ecsql.P WHERE B"));
    EXPECT_EQ(ECSqlStatus::Success, Prepare("SELECT NULL FROM ecsql.P WHERE NOT B"));
    //SQLite function which ECDb knows to return a bool
    EXPECT_EQ(ECSqlStatus::Success, Prepare("SELECT NULL FROM ecsql.P WHERE Glob('*amp*',S)"));
    EXPECT_EQ(ECSqlStatus::Success, Prepare("SELECT NULL FROM ecsql.P WHERE NOT Glob('*amp*',S)"));
    //Int/Long types are supported as unary predicate. They evalute to True if they are not 0.
    EXPECT_EQ(ECSqlStatus::Success, Prepare("SELECT NULL FROM ecsql.P WHERE I"));
    EXPECT_EQ(ECSqlStatus::Success, Prepare("SELECT NULL FROM ecsql.P WHERE NOT I"));
    EXPECT_EQ(ECSqlStatus::Success, Prepare("SELECT NULL FROM ecsql.P WHERE L"));
    EXPECT_EQ(ECSqlStatus::Success, Prepare("SELECT NULL FROM ecsql.P WHERE NOT L"));
    EXPECT_EQ(ECSqlStatus::Success, Prepare("SELECT NULL FROM ecsql.P WHERE Length(S)"));
    EXPECT_EQ(ECSqlStatus::Success, Prepare("SELECT NULL FROM ecsql.P WHERE NOT Length(S)"));
    EXPECT_EQ(ECSqlStatus::Success, Prepare("SELECT NULL FROM ecsql.P WHERE (I IS NOT NULL) AND L"));
    EXPECT_EQ(ECSqlStatus::Success, Prepare("SELECT NULL FROM ecsql.P WHERE (I IS NOT NULL) AND NOT L"));
    EXPECT_EQ(ECSqlStatus::Success, Prepare("SELECT NULL FROM ecsql.P WHERE 3.14"));
    EXPECT_EQ(ECSqlStatus::Success, Prepare("SELECT NULL FROM ecsql.P WHERE 'hello'"));
    EXPECT_EQ(ECSqlStatus::Success, Prepare("SELECT NULL FROM ecsql.P WHERE D"));
    EXPECT_EQ(ECSqlStatus::Success, Prepare("SELECT NULL FROM ecsql.P WHERE S"));
    EXPECT_EQ(ECSqlStatus::Success, Prepare("SELECT NULL FROM ecsql.P WHERE P2D"));
    EXPECT_EQ(ECSqlStatus::Success, Prepare("SELECT NULL FROM ecsql.P WHERE P3D"));
    EXPECT_EQ(ECSqlStatus::Success, Prepare("SELECT NULL FROM ecsql.P WHERE P2D.X >= -11.111"));
    EXPECT_EQ(ECSqlStatus::Success, Prepare("SELECT NULL FROM ecsql.P WHERE P2D.Y >= -11.111"));
    EXPECT_EQ(ECSqlStatus::InvalidECSql, Prepare("SELECT NULL FROM ecsql.P WHERE P2D.Z >= -11.111"));
    EXPECT_EQ(ECSqlStatus::Success, Prepare("SELECT NULL FROM ecsql.P WHERE P3D.X >= -11.111"));
    EXPECT_EQ(ECSqlStatus::Success, Prepare("SELECT NULL FROM ecsql.P WHERE P3D.Y >= -11.111"));
    EXPECT_EQ(ECSqlStatus::Success, Prepare("SELECT NULL FROM ecsql.P WHERE P3D.Z >= -11.111"));
    EXPECT_EQ(ECSqlStatus::Success, Prepare("SELECT NULL FROM ecsql.P WHERE P2D.X >= P3D.X AND P2D.Y >= P3D.Y"));
    //with parentheses around
    EXPECT_EQ(ECSqlStatus::InvalidECSql, Prepare("SELECT NULL FROM ecsql.P WHERE (P2D.X) >= (P3D.X) AND (P2D.Y) >= (P3D.Y)"));
    EXPECT_EQ(ECSqlStatus::Success, Prepare("SELECT NULL FROM ecsql.P WHERE (P2D.X >= P3D.X) AND (P2D.Y >= P3D.Y)"));
    EXPECT_EQ(ECSqlStatus::Success, Prepare("SELECT NULL FROM ecsql.P WHERE (P2D.X >= P3D.X AND P2D.Y >= P3D.Y)"));
    EXPECT_EQ(ECSqlStatus::InvalidECSql, Prepare("SELECT NULL FROM ecsql.P WHERE ?"));
    EXPECT_EQ(ECSqlStatus::Success, Prepare("SELECT NULL FROM ecsql.P WHERE Hex(Bi)"));
    //unary operator
    EXPECT_EQ(ECSqlStatus::Success, Prepare("SELECT NULL FROM ecsql.P WHERE -I = -123"));
    EXPECT_EQ(ECSqlStatus::InvalidECSql, Prepare("SELECT NULL FROM ecsql.P WHERE I == 10"));
    EXPECT_EQ(ECSqlStatus::InvalidECSql, Prepare("SELECT NULL FROM ecsql.P WHERE Garbage = 'bla'"));
    //NULL tests
    EXPECT_EQ(ECSqlStatus::Success, Prepare("SELECT NULL FROM ecsql.P WHERE NULL IS NULL")); // NULL IS NULL is always true
    EXPECT_EQ(ECSqlStatus::Success, Prepare("SELECT NULL FROM ecsql.P WHERE NULL = NULL")); // NULL = NULL returns NULL
    EXPECT_EQ(ECSqlStatus::Success, Prepare("SELECT NULL FROM ecsql.P WHERE NULL <> NULL")); // NULL <> NULL returns NULL
    EXPECT_EQ(ECSqlStatus::Success, Prepare("SELECT NULL FROM ecsql.P WHERE NULL IS NOT NULL"));
    EXPECT_EQ(ECSqlStatus::InvalidECSql, Prepare("SELECT NULL FROM ecsql.P WHERE NULL IS 123"));
    EXPECT_EQ(ECSqlStatus::InvalidECSql, Prepare("SELECT NULL FROM ecsql.P WHERE NULL IS NOT 123"));
    EXPECT_EQ(ECSqlStatus::Success, Prepare("SELECT NULL FROM ecsql.P WHERE NULL <> 123"));
    EXPECT_EQ(ECSqlStatus::Success, Prepare("SELECT NULL FROM ecsql.P WHERE B = NULL")); // = NULL always returns NULL
    EXPECT_EQ(ECSqlStatus::Success, Prepare("SELECT NULL FROM ecsql.P WHERE B <> NULL"));  // <> NULL always returns NULL
    EXPECT_EQ(ECSqlStatus::Success, Prepare("SELECT NULL FROM ecsql.P WHERE L IS NULL"));
    EXPECT_EQ(ECSqlStatus::Success, Prepare("SELECT NULL FROM ecsql.P WHERE L IS NOT NULL"));
    EXPECT_EQ(ECSqlStatus::Success, Prepare("SELECT NULL FROM ecsql.P WHERE L IS NULL OR I IS NOT NULL"));
    EXPECT_EQ(ECSqlStatus::Success, Prepare("SELECT NULL FROM ecsql.P WHERE L IS NULL AND I IS NOT NULL"));
    EXPECT_EQ(ECSqlStatus::Success, Prepare("SELECT NULL FROM ecsql.P WHERE S IS NULL"));
    EXPECT_EQ(ECSqlStatus::Success, Prepare("SELECT NULL FROM ecsql.P WHERE S IS NOT NULL"));
    EXPECT_EQ(ECSqlStatus::Success, Prepare("SELECT NULL FROM ecsql.P WHERE B IS NULL"));
    EXPECT_EQ(ECSqlStatus::Success, Prepare("SELECT NULL FROM ecsql.P WHERE B IS NOT NULL"));
    EXPECT_EQ(ECSqlStatus::InvalidECSql, Prepare("SELECT NULL FROM ecsql.P WHERE I IS ?"));
    EXPECT_EQ(ECSqlStatus::InvalidECSql, Prepare("SELECT NULL FROM ecsql.P WHERE I IS NOT ?"));
    EXPECT_EQ(ECSqlStatus::Success, Prepare("SELECT NULL FROM ecsql.P WHERE ? = NULL"));
    EXPECT_EQ(ECSqlStatus::Success, Prepare("SELECT NULL FROM ecsql.P WHERE NULL = ?"));
    EXPECT_EQ(ECSqlStatus::Success, Prepare("SELECT NULL FROM ecsql.P WHERE ? <> NULL"));
    EXPECT_EQ(ECSqlStatus::Success, Prepare("SELECT NULL FROM ecsql.P WHERE NULL <> ?"));
    //points
    EXPECT_EQ(ECSqlStatus::InvalidECSql, Prepare("SELECT NULL FROM ecsql.P WHERE P2D = 11"));
    EXPECT_EQ(ECSqlStatus::InvalidECSql, Prepare("SELECT NULL FROM ecsql.P WHERE P2D = D"));
    EXPECT_EQ(ECSqlStatus::Success, Prepare("SELECT NULL FROM ecsql.P WHERE P2D IS NULL"));
    EXPECT_EQ(ECSqlStatus::Success, Prepare("SELECT NULL FROM ecsql.P WHERE P2D IS NOT NULL"));
    EXPECT_EQ(ECSqlStatus::Success, Prepare("SELECT NULL FROM ecsql.P WHERE P2D = ?"));
    EXPECT_EQ(ECSqlStatus::InvalidECSql, Prepare("SELECT NULL FROM ecsql.P WHERE P3D = 11"));
    EXPECT_EQ(ECSqlStatus::InvalidECSql, Prepare("SELECT NULL FROM ecsql.P WHERE P3D = D"));
    EXPECT_EQ(ECSqlStatus::Success, Prepare("SELECT NULL FROM ecsql.P WHERE P3D IS NULL"));
    EXPECT_EQ(ECSqlStatus::Success, Prepare("SELECT NULL FROM ecsql.P WHERE P3D IS NOT NULL"));
    EXPECT_EQ(ECSqlStatus::Success, Prepare("SELECT NULL FROM ecsql.P WHERE P3D = ?"));
    //nav props
    EXPECT_EQ(ECSqlStatus::InvalidECSql, Prepare("SELECT NULL FROM ecsql.P WHERE MyPSA = 11"));
    EXPECT_EQ(ECSqlStatus::InvalidECSql, Prepare("SELECT NULL FROM ecsql.P WHERE MyPSA = L"));
    EXPECT_EQ(ECSqlStatus::Success, Prepare("SELECT NULL FROM ecsql.P WHERE MyPSA = MyPSA"));
    EXPECT_EQ(ECSqlStatus::Success, Prepare("SELECT NULL FROM ecsql.P WHERE MyPSA IS NULL"));
    EXPECT_EQ(ECSqlStatus::Success, Prepare("SELECT NULL FROM ecsql.P WHERE MyPSA = ?"));
    EXPECT_EQ(ECSqlStatus::Success, Prepare("SELECT NULL FROM ecsql.P WHERE MyPSA.Id IS NULL"));
    EXPECT_EQ(ECSqlStatus::Success, Prepare("SELECT NULL FROM ecsql.P WHERE MyPSA.Id = NULL"));
    EXPECT_EQ(ECSqlStatus::Success, Prepare("SELECT NULL FROM ecsql.P WHERE MyPSA.RelECClassId IS NULL"));

    EXPECT_EQ(ECSqlStatus::Success, Prepare("SELECT NULL FROM ecsql.P WHERE Dt = TIME '13:35:16'"));

    //*******************************************************
    //  Unsupported literals
    //*******************************************************
    EXPECT_EQ(ECSqlStatus::InvalidECSql, Prepare("SELECT NULL FROM ecsql.P WHERE B = UNKNOWN")) << "Boolean literal UNKNOWN (from SQL-99) is not valid in ECSQL as it is not supported by ECObjects.";
    EXPECT_EQ(ECSqlStatus::InvalidECSql, Prepare("SELECT NULL FROM ecsql.P WHERE Dt = LOCALTIME")) << "LOCALTIME function (as specified in SQL-99) is not valid in ECSQL as implicit time zone conversions will not be supported for now.";
    EXPECT_EQ(ECSqlStatus::InvalidECSql, Prepare("SELECT NULL FROM ecsql.P WHERE P2D = POINT2D (-1.3, 45.134)")) << "Point literal not yet supported";
    EXPECT_EQ(ECSqlStatus::InvalidECSql, Prepare("SELECT NULL FROM ecsql.P WHERE P3D = POINT3D (-1.3, 45.134, 2)")) << "Point literal not yet supported";
    }

//---------------------------------------------------------------------------------------
// @bsiclass
// This test ensures that the nested subqueries are prepared without throwing an error
// and we get the desired output after executing bound query
//+---------------+---------------+---------------+---------------+---------------+------
TEST_F(ECSqlSelectPrepareTests, NestedSubqueries)
    {
    SchemaItem schemaItem(R"schema(<?xml version='1.0' encoding='utf-8' ?>
        <ECSchema schemaName="NestedSubqueries" alias="ns" version="1.0" xmlns="http://www.bentley.com/schemas/Bentley.ECXML.3.1">
          <ECEntityClass typeName="A">
            <ECProperty propertyName="PropA" typeName="string" />
          </ECEntityClass>
        </ECSchema>
        )schema");

    ASSERT_EQ(BentleyStatus::SUCCESS, SetupECDb("NestedSubqueries.ecdb", schemaItem));
    if (true)
        {
        ECInstanceKey key;
        for (int iNum = 1; iNum <= 5; iNum++)
            {
            Utf8String ecsql;
            ecsql.Sprintf("INSERT INTO NestedSubqueries.A (PropA) VALUES ('%dA')", iNum);
            ASSERT_EQ(BE_SQLITE_DONE, GetHelper().ExecuteInsertECSql(key, ecsql.c_str()));
            }
        }

    if (true)
        {
        ECSqlStatement stmt;
        Utf8String ecsql = "SELECT * FROM (SELECT (SELECT [PropA] FROM [NestedSubqueries].[A] LIMIT ?) AS PropA FROM [NestedSubqueries].[A]);";

        ASSERT_EQ(ECSqlStatus::Success, stmt.Prepare(m_ecdb, ecsql.c_str()));
        stmt.BindInt(1, 3);
        EXPECT_EQ(JsonValue(R"json([{"PropA":"1A"}, {"PropA":"1A"}, {"PropA":"1A"}, {"PropA":"1A"}, {"PropA":"1A"}])json"),
            GetHelper().ExecutePreparedECSql(stmt));

        stmt.Finalize();
        }

    if (true)
        {
        ECSqlStatement stmt;
        Utf8String ecsql = "SELECT * FROM (SELECT (SELECT [PropA] FROM [NestedSubqueries].[A] LIMIT :LimitParam) AS PropA FROM [NestedSubqueries].[A]);";

        ASSERT_EQ(ECSqlStatus::Success, stmt.Prepare(m_ecdb, ecsql.c_str()));
        ASSERT_EQ(1, stmt.GetParameterIndex("LimitParam"));
        stmt.BindInt(stmt.GetParameterIndex("LimitParam"), 3);
        EXPECT_EQ(JsonValue(R"json([{"PropA":"1A"}, {"PropA":"1A"}, {"PropA":"1A"}, {"PropA":"1A"}, {"PropA":"1A"}])json"),
            GetHelper().ExecutePreparedECSql(stmt));

        stmt.Finalize();
        }

    if (true)
        {
        ECSqlStatement stmt;
        Utf8String ecsql = "SELECT * FROM (SELECT (SELECT [PropA] FROM [NestedSubqueries].[A] LIMIT ? OFFSET ?) AS PropA FROM [NestedSubqueries].[A]);";

        ASSERT_EQ(ECSqlStatus::Success, stmt.Prepare(m_ecdb, ecsql.c_str()));
        stmt.BindInt(1, 1);
        stmt.BindInt(2, 0);
        EXPECT_EQ(JsonValue(R"json([{"PropA":"1A"}, {"PropA":"1A"}, {"PropA":"1A"}, {"PropA":"1A"}, {"PropA":"1A"}])json"),
            GetHelper().ExecutePreparedECSql(stmt));

        stmt.Reset();
        stmt.BindInt(1, 1);
        stmt.BindInt(2, 2);
        EXPECT_EQ(JsonValue(R"json([{"PropA":"3A"}, {"PropA":"3A"}, {"PropA":"3A"}, {"PropA":"3A"}, {"PropA":"3A"}])json"),
            GetHelper().ExecutePreparedECSql(stmt));

        stmt.Finalize();
        }

    if (true)
        {
        ECSqlStatement stmt;
        Utf8String ecsql = "SELECT * FROM (SELECT (SELECT [PropA] FROM [NestedSubqueries].[A] LIMIT :LimitParam OFFSET :OffsetParam) AS PropA FROM [NestedSubqueries].[A]);";

        ASSERT_EQ(ECSqlStatus::Success, stmt.Prepare(m_ecdb, ecsql.c_str()));

        ASSERT_EQ(1, stmt.GetParameterIndex("LimitParam"));
        ASSERT_EQ(2, stmt.GetParameterIndex("OffsetParam"));
        stmt.BindInt(stmt.GetParameterIndex("LimitParam"), 1);
        stmt.BindInt(stmt.GetParameterIndex("OffsetParam"), 0);
        EXPECT_EQ(JsonValue(R"json([{"PropA":"1A"}, {"PropA":"1A"}, {"PropA":"1A"}, {"PropA":"1A"}, {"PropA":"1A"}])json"),
            GetHelper().ExecutePreparedECSql(stmt));

        stmt.Reset();
        stmt.BindInt(stmt.GetParameterIndex("LimitParam"), 1);
        stmt.BindInt(stmt.GetParameterIndex("OffsetParam"), 2);
        EXPECT_EQ(JsonValue(R"json([{"PropA":"3A"}, {"PropA":"3A"}, {"PropA":"3A"}, {"PropA":"3A"}, {"PropA":"3A"}])json"),
            GetHelper().ExecutePreparedECSql(stmt));

        stmt.Finalize();
        }

    if (true)
        {
        ECSqlStatement stmt;
        Utf8String ecsql = "SELECT * FROM (SELECT (SELECT [PropA] FROM [NestedSubqueries].[A] LIMIT ? OFFSET ?) AS PropA FROM [NestedSubqueries].[A]) LIMIT ?;";

        ASSERT_EQ(ECSqlStatus::Success, stmt.Prepare(m_ecdb, ecsql.c_str()));
        stmt.BindInt(1, 1);
        stmt.BindInt(2, 3);
        stmt.BindInt(3, 2);
        EXPECT_EQ(JsonValue(R"json([{"PropA":"4A"}, {"PropA":"4A"}])json"),
            GetHelper().ExecutePreparedECSql(stmt));
        stmt.Finalize();
        }

    if (true)
        {
        ECSqlStatement stmt;
        Utf8String ecsql = "SELECT * FROM (SELECT (SELECT [PropA] FROM [NestedSubqueries].[A] LIMIT :LimitParam1 OFFSET :OffsetParam) AS PropA FROM [NestedSubqueries].[A]) LIMIT :LimitParam2;";

        ASSERT_EQ(ECSqlStatus::Success, stmt.Prepare(m_ecdb, ecsql.c_str()));
        ASSERT_EQ(1, stmt.GetParameterIndex("LimitParam1"));
        ASSERT_EQ(2, stmt.GetParameterIndex("OffsetParam"));
        ASSERT_EQ(3, stmt.GetParameterIndex("LimitParam2"));
        stmt.BindInt(stmt.GetParameterIndex("LimitParam1"), 1);
        stmt.BindInt(stmt.GetParameterIndex("OffsetParam"), 3);
        stmt.BindInt(stmt.GetParameterIndex("LimitParam2"), 2);
        EXPECT_EQ(JsonValue(R"json([{"PropA":"4A"}, {"PropA":"4A"}])json"),
            GetHelper().ExecutePreparedECSql(stmt));
        stmt.Finalize();
        }

    if (true)
        {
        ECSqlStatement stmt;
        Utf8String ecsql = "SELECT * FROM (SELECT (SELECT [PropA] FROM [NestedSubqueries].[A] WHERE [PropA] = ?) AS PropA FROM [NestedSubqueries].[A]);";

        ASSERT_EQ(ECSqlStatus::Success, stmt.Prepare(m_ecdb, ecsql.c_str()));
        stmt.BindText(1, "5A", IECSqlBinder::MakeCopy::No);
        EXPECT_EQ(JsonValue(R"json([{"PropA":"5A"}, {"PropA":"5A"}, {"PropA":"5A"}, {"PropA":"5A"}, {"PropA":"5A"}])json"),
            GetHelper().ExecutePreparedECSql(stmt));

        stmt.Finalize();
        }

    if (true)
        {
        ECSqlStatement stmt;
        Utf8String ecsql = "SELECT * FROM (SELECT (SELECT [PropA] FROM [NestedSubqueries].[A] WHERE [PropA] = :WhereParam) AS PropA FROM [NestedSubqueries].[A]);";

        ASSERT_EQ(ECSqlStatus::Success, stmt.Prepare(m_ecdb, ecsql.c_str()));
        ASSERT_EQ(1, stmt.GetParameterIndex("WhereParam"));
        stmt.BindText(stmt.GetParameterIndex("WhereParam"), "5A", IECSqlBinder::MakeCopy::No);
        EXPECT_EQ(JsonValue(R"json([{"PropA":"5A"}, {"PropA":"5A"}, {"PropA":"5A"}, {"PropA":"5A"}, {"PropA":"5A"}])json"),
            GetHelper().ExecutePreparedECSql(stmt));

        stmt.Finalize();
        }
    }




//********************* Insert **********************
struct ECSqlInsertPrepareTests : ECSqlPrepareTestFixture {};

//---------------------------------------------------------------------------------------
// @bsiclass
//+---------------+---------------+---------------+---------------+---------------+------
TEST_F(ECSqlInsertPrepareTests, Arrays)
    {
    EXPECT_EQ(ECSqlStatus::Success, Prepare("INSERT INTO ecsql.PSA (Dt_Array, B) VALUES (NULL, true)"));
    EXPECT_EQ(ECSqlStatus::Success, Prepare("INSERT INTO ecsql.PSA (PStruct_Array, B) VALUES (NULL, true)"));
    }

//---------------------------------------------------------------------------------------
// @bsiclass
//+---------------+---------------+---------------+---------------+---------------+------
TEST_F(ECSqlInsertPrepareTests, Casing)
    {
    EXPECT_EQ(ECSqlStatus::Success, Prepare("INSERT INTO EcSqltEst.P(ECInstanceId) VALUES(NULL)"));
    EXPECT_EQ(ECSqlStatus::Success, Prepare("INSERT INTO ECSQLTEST.P(ECInstanceId) VALUES(NULL)"));
    EXPECT_EQ(ECSqlStatus::Success, Prepare("INSERT INTO ecsqltest.P(ECInstanceId) VALUES(NULL)"));
    EXPECT_EQ(ECSqlStatus::Success, Prepare("INSERT INTO ECSqlTest.p(ECInstanceId) VALUES(NULL)"));
    EXPECT_EQ(ECSqlStatus::Success, Prepare("INSERT INTO ecsQl.P(ECInstanceId) VALUES(NULL)"));
    EXPECT_EQ(ECSqlStatus::Success, Prepare("INSERT INTO ecsQl.p(ECInstanceId) VALUES(NULL)"));
    EXPECT_EQ(ECSqlStatus::Success, Prepare("INSERT INTO ecsQl.p(EcinstanceId) VALUES(NULL)"));
    EXPECT_EQ(ECSqlStatus::Success, Prepare("INSERT INTO ecsQl.p(ecinstanceId) VALUES(NULL)"));
    }

//---------------------------------------------------------------------------------------
// @bsiclass
//+---------------+---------------+---------------+---------------+---------------+------
TEST_F(ECSqlInsertPrepareTests, CommonGeometry)
    {
    EXPECT_EQ(ECSqlStatus::Success, Prepare("INSERT INTO ecsql.PASpatial (I, Geometry) VALUES (123, NULL)"));
    EXPECT_EQ(ECSqlStatus::Success, Prepare("INSERT INTO ecsql.PASpatial (I, Geometry_Array) VALUES (123, NULL)"));
    EXPECT_EQ(ECSqlStatus::Success, Prepare("INSERT INTO ecsql.PASpatial VALUES (False, 3.14, 123, 'hello', NULL, NULL, NULL)"));
    EXPECT_EQ(ECSqlStatus::Success, Prepare("INSERT INTO ecsql.PASpatial (I, Geometry) VALUES (123, ?)"));
    EXPECT_EQ(ECSqlStatus::Success, Prepare("INSERT INTO ecsql.PASpatial (I, Geometry) VALUES (123, ?)"));
    EXPECT_EQ(ECSqlStatus::Success, Prepare("INSERT INTO ecsql.PASpatial (I, Geometry_Array) VALUES (123, ?)"));
    }

//---------------------------------------------------------------------------------------
// @bsiclass
//+---------------+---------------+---------------+---------------+---------------+------
TEST_F(ECSqlInsertPrepareTests, DateTime)
    {
    //Inserting into date time prop without DateTimeInfo CA
    EXPECT_EQ(ECSqlStatus::Success, Prepare("INSERT INTO ecsql.P (Dt) VALUES (TIMESTAMP '2012-01-18 13:02:55')"));
    EXPECT_EQ(ECSqlStatus::Success, Prepare("INSERT INTO ecsql.P (Dt) VALUES (TIMESTAMP '2012-01-18 13:02:55.123')"));
    EXPECT_EQ(ECSqlStatus::Success, Prepare("INSERT INTO ecsql.P (Dt) VALUES (TIMESTAMP '2012-01-18 13:02:55.123456')"));
    EXPECT_EQ(ECSqlStatus::Success, Prepare("INSERT INTO ecsql.P (Dt) VALUES (TIMESTAMP '2013-02-18T06:00:00.000')"));
    EXPECT_EQ(ECSqlStatus::Success, Prepare("INSERT INTO ecsql.P (Dt) VALUES (TIMESTAMP '2012-01-18 13:02:55Z')"));
    EXPECT_EQ(ECSqlStatus::Success, Prepare("INSERT INTO ecsql.P (Dt) VALUES (DATE '2012-01-18')"));
    EXPECT_EQ(ECSqlStatus::Success, Prepare("INSERT INTO ecsql.P (Dt) VALUES (NULL)"));

    //Inserting into UTC date time prop
    EXPECT_EQ(ECSqlStatus::Success, Prepare("INSERT INTO ecsql.P (DtUtc) VALUES (TIMESTAMP '2013-02-18 06:00:00Z')"));
    EXPECT_EQ(ECSqlStatus::InvalidECSql, Prepare("INSERT INTO ecsql.P (DtUtc) VALUES (TIMESTAMP '2013-02-18 06:00:00')")) << "DtUtc is UTC time stamp while value is not.";
    EXPECT_EQ(ECSqlStatus::Success, Prepare("INSERT INTO ecsql.P (DtUtc) VALUES (DATE '2012-01-18')"));

    //Inserting into date time prop with DateTimeInfo CA where kind is set to Unspecified
    EXPECT_EQ(ECSqlStatus::Success, Prepare("INSERT INTO ecsql.P (DtUnspec) VALUES (TIMESTAMP '2013-02-18 06:00:00')"));
    EXPECT_EQ(ECSqlStatus::InvalidECSql, Prepare("INSERT INTO ecsql.P (DtUnspec) VALUES (TIMESTAMP '2013-02-18 06:00:00Z')")) << "DtUnspec has DateTimeKind Unspecified while value has DateTimeKind UTC.";
    EXPECT_EQ(ECSqlStatus::Success, Prepare("INSERT INTO ecsql.P (DtUnspec) VALUES (DATE '2012-01-18')"));

    //Inserting into date time props with DateTimeInfo CA where component is set to Date-only
    EXPECT_EQ(ECSqlStatus::Success, Prepare("INSERT INTO ecsql.P (DateOnly) VALUES (DATE '2013-02-18')"));

    EXPECT_EQ(ECSqlStatus::Success, Prepare("INSERT INTO ecsql.P (DateOnly) VALUES (TIMESTAMP '2013-02-18 06:00:00Z')")) << "DateOnly can take time stamps, too";
    EXPECT_EQ(ECSqlStatus::Success, Prepare("INSERT INTO ecsql.P (DateOnly) VALUES (TIMESTAMP '2013-02-18 06:00:00')")) << "DateOnly can take time stamps, too";

    //CURRENT_XXX functions
    EXPECT_EQ(ECSqlStatus::Success, Prepare("INSERT INTO ecsql.P (Dt) VALUES (CURRENT_DATE)"));
    EXPECT_EQ(ECSqlStatus::Success, Prepare("INSERT INTO ecsql.P (DtUtc) VALUES (CURRENT_DATE)"));
    EXPECT_EQ(ECSqlStatus::Success, Prepare("INSERT INTO ecsql.P (Dt) VALUES (CURRENT_TIMESTAMP)"));
    EXPECT_EQ(ECSqlStatus::Success, Prepare("INSERT INTO ecsql.P (DtUtc) VALUES (CURRENT_TIMESTAMP)"));
    EXPECT_EQ(ECSqlStatus::InvalidECSql, Prepare("INSERT INTO ecsql.P (DtUnspec) VALUES (CURRENT_TIMESTAMP)")) << "In ECSQL CURRENT_TIMESTAMP returns a UTC timestamp";
    EXPECT_EQ(ECSqlStatus::Success, Prepare("INSERT INTO ecsql.P (Dt) VALUES (CURRENT_TIME)"));
    EXPECT_EQ(ECSqlStatus::InvalidECSql, Prepare("INSERT INTO ecsql.P (DtUnspec) VALUES (CURRENT_TIME)")) << "Time can only be assigned to props with DateTime::Component::TimeOfDay";
    EXPECT_EQ(ECSqlStatus::InvalidECSql, Prepare("INSERT INTO ecsql.P (DtUtc) VALUES (CURRENT_TIME)")) << "Time can only be assigned to props with DateTime::Component::TimeOfDay";

    //implicit conversions (supported what SQLite supports)
    EXPECT_EQ(ECSqlStatus::Success, Prepare("INSERT INTO ecsql.P (I, L) VALUES (123, DATE '2013-04-30')"));

    //*** Parameters ****
    EXPECT_EQ(ECSqlStatus::Success, Prepare("INSERT INTO ecsql.P (I, Dt, DtUtc, DtUnspec, DateOnly) VALUES (123, ?, ?, ?, ?)"));
    }

//---------------------------------------------------------------------------------------
// @bsiclass
//+---------------+---------------+---------------+---------------+---------------+------
TEST_F(ECSqlInsertPrepareTests, Into)
    {


    // Inserting into classes which map to tables with ECClassId columns
    EXPECT_EQ(ECSqlStatus::Success, Prepare("INSERT INTO ecsql.THBase (S) VALUES ('hello')"));
    //inserting into classes with base classes
    EXPECT_EQ(ECSqlStatus::Success, Prepare("INSERT INTO ecsql.TH5 (S, S1, S3, S5) VALUES ('hello', 'hello1', 'hello3', 'hello5')"));
    EXPECT_EQ(ECSqlStatus::Success, Prepare("INSERT INTO ecsql.TH3 VALUES ('hello', NULL, NULL, NULL, 'hello1', 'hello2', 'hello3')"));

    // Abstract classes
    EXPECT_EQ(ECSqlStatus::InvalidECSql, Prepare("INSERT INTO ecsql.Abstract (I, S) VALUES (123, 'hello')")) <<"Abstract classes cannot be used in INSERT statements.";
    EXPECT_EQ(ECSqlStatus::InvalidECSql, Prepare("INSERT INTO ecsql.AbstractNoSubclasses (I, S) VALUES (123, 'hello')")) << "Abstract classes cannot be used in INSERT statements.";
    EXPECT_EQ(ECSqlStatus::InvalidECSql, Prepare("INSERT INTO ecsql.PSAHasMyMixin(SourceECInstanceId, SourceECClassId, TargetECInstanceId, TargetECClassId) VALUES(?,?,?,?)")) << "Abstract ECRels cannot be inserted.";
    // mixins
    EXPECT_EQ(ECSqlStatus::InvalidECSql, Prepare("INSERT INTO ecsql.MyMixin(MixinCode) VALUES('new')")) << "Mixins are invalid in INSERT statements.";

    // Inserting into structs
    EXPECT_EQ(ECSqlStatus::InvalidECSql, Prepare("INSERT INTO ecsql.PStruct (i, l, dt, b) VALUES (123, 1000000, DATE '2013-10-10', False)")) << "structs are not insertible";

    // Inserting into CAs
    EXPECT_EQ(ECSqlStatus::InvalidECSql, Prepare("INSERT INTO bsca.DateTimeInfo (DateTimeKind) VALUES ('Utc')"));

    // Inserting into fk relationships
    EXPECT_EQ(ECSqlStatus::InvalidECSql, Prepare("INSERT INTO ecsql.PSAHasP(SourceECInstanceId,TargetECInstanceId) VALUES (?,?)")) << "cannot insert into FK relationship - must use nav prop instead";

    // Unmapped classes
    EXPECT_EQ(ECSqlStatus::InvalidECSql, Prepare("INSERT INTO ecsql.PUnmapped (I, D) VALUES (123, 3.14)")) << "Unmapped classes cannot be used in INSERT statements.";

    // Subclasses of abstract class
    EXPECT_EQ(ECSqlStatus::Success, Prepare("INSERT INTO ecsql.Sub1 (I, S, Sub1I) VALUES (123, 'hello', 100123)"));

    // Empty classes
    EXPECT_EQ(ECSqlStatus::Success, Prepare("INSERT INTO ecsql.Empty (ECInstanceId) VALUES (NULL)"));

    // Unsupported classes
    //AnyClass is unsupported, but doesn't have properties, so it cannot be used in an INSERT statement because of that in the first place
    EXPECT_EQ(ECSqlStatus::InvalidECSql, Prepare("INSERT INTO bsm.InstanceCount (ECSchemaName, ECClassName, Count) VALUES ('Foo', 'Goo', 103)")) << "InstanceCount class is not supported in ECSQL";

    // Missing schema alias / not existing ECClasses / not existing ECProperties
    EXPECT_EQ(ECSqlStatus::InvalidECSql, Prepare("INSERT INTO PSA (I, L, Dt) VALUES (123, 1000000, DATE '2013-10-10')")) << "Class name needs to be prefixed by schema alias.";
    EXPECT_EQ(ECSqlStatus::InvalidECSql, Prepare("INSERT INTO ecsql.BlaBla VALUES (123)"));
    EXPECT_EQ(ECSqlStatus::InvalidECSql, Prepare("INSERT INTO blabla.PSA VALUES (123)"));
    EXPECT_EQ(ECSqlStatus::InvalidECSql, Prepare("INSERT INTO ecsql.PSA (Garbage, I, L) VALUES ('bla', 123, 100000000)")) << "One of the properties does not exist in the target class.";

    EXPECT_EQ(ECSqlStatus::Success, Prepare("INSERT INTO ecsql.Sub1 (I) VALUES (0xabcdef)"));
    EXPECT_EQ(ECSqlStatus::Success, Prepare("INSERT INTO ecsql.Sub1 (I) VALUES (0xabcdef + 0x34d - 343)"));

    EXPECT_EQ(ECSqlStatus::InvalidECSql, Prepare("INSERT INTO ecsql.Sub1 (I) VALUES (0xabcdefgih)"));

    }

//---------------------------------------------------------------------------------------
// @bsiclass
//+---------------+---------------+---------------+---------------+---------------+------
TEST_F(ECSqlInsertPrepareTests, Misc)
    {
    // Syntactically incorrect statements
    EXPECT_EQ(ECSqlStatus::InvalidECSql, Prepare(""));
    EXPECT_EQ(ECSqlStatus::InvalidECSql, Prepare("INSERT"));
    EXPECT_EQ(ECSqlStatus::InvalidECSql, Prepare("INSERT ecsql.P (I) VALUES (123)"));
    EXPECT_EQ(ECSqlStatus::InvalidECSql, Prepare("INSERT INTO ecsql.P (I)"));

    // Insert expressions
    EXPECT_EQ(ECSqlStatus::Success, Prepare("INSERT INTO ecsql.P (I) VALUES (1 + 1)"));
    EXPECT_EQ(ECSqlStatus::Success, Prepare("INSERT INTO ecsql.P (I) VALUES (5 * 4)"));
    EXPECT_EQ(ECSqlStatus::Success, Prepare("INSERT INTO ecsql.P (L) VALUES (1 + ECClassId)"));
    EXPECT_EQ(ECSqlStatus::Success, Prepare("INSERT INTO ecsql.P (L) VALUES (ECClassId * 4)"));

    // Insert ECInstanceId
    //NULL for ECInstanceId means ECDb auto-generates the ECInstanceId.
    EXPECT_EQ(ECSqlStatus::Success, Prepare("INSERT INTO ecsql.P (ECInstanceId) VALUES (NULL)")) << "NULL for ECInstanceId means ECDb auto-generates the ECInstanceId.";
    EXPECT_EQ(ECSqlStatus::Success, Prepare("INSERT INTO ecsql.TH2 (ECInstanceId) VALUES (NULL)"));
    EXPECT_EQ(ECSqlStatus::Success, Prepare("INSERT INTO ecsql.P (ECInstanceId, I) VALUES (NULL, NULL)"));
    EXPECT_EQ(ECSqlStatus::Success, Prepare("INSERT INTO ecsql.TH2 (ECInstanceId, S2) VALUES (NULL, 'hello')"));
    EXPECT_EQ(ECSqlStatus::Success, Prepare("INSERT INTO ecsql.P (ECInstanceId) VALUES (123)"));
    EXPECT_EQ(ECSqlStatus::Success, Prepare("INSERT INTO ecsql.TH2 (ECInstanceId) VALUES (4443412341)"));
    EXPECT_EQ(ECSqlStatus::Success, Prepare("INSERT INTO ecsql.P (ECInstanceId) VALUES (?)"));
    EXPECT_EQ(ECSqlStatus::InvalidECSql, Prepare("INSERT INTO ecsql.PSAHasP (ECInstanceId) VALUES (NULL)"));
    EXPECT_EQ(ECSqlStatus::InvalidECSql, Prepare("INSERT INTO ecsql.PSAHasPSA (ECInstanceId) VALUES (NULL)"));
    EXPECT_EQ(ECSqlStatus::Success, Prepare("INSERT INTO ecsql.P (ECInstanceId, I) VALUES (123, 123)"));
    EXPECT_EQ(ECSqlStatus::Success, Prepare("INSERT INTO ecsql.TH2 (ECInstanceId, S1) VALUES (41241231231, 's1')"));

    //for link table mappings specifying the ECInstanceId is same as for regular classes
    EXPECT_EQ(ECSqlStatus::Success, Prepare("INSERT INTO ecsql.PSAHasPSA (ECInstanceId, SourceECInstanceId, TargetECInstanceId) VALUES (NULL, 123, 345)"));
    EXPECT_EQ(ECSqlStatus::Success, Prepare("INSERT INTO ecsql.PSAHasPSA(ECInstanceId, SourceECInstanceId, TargetECInstanceId) VALUES(129, 123, 312)"));
    EXPECT_EQ(ECSqlStatus::Success, Prepare("INSERT INTO ecsql.PSAHasPSA(ECInstanceId, SourceECInstanceId, TargetECInstanceId) VALUES(?, 123, 312)"));


    EXPECT_EQ(ECSqlStatus::InvalidECSql, Prepare("INSERT INTO ecsql.PSAHasP (ECInstanceId, SourceECInstanceId, TargetECInstanceId) VALUES (NULL, 123, ?)")) << "cannot insert into fk relationship - nav prop must be used instead";
    EXPECT_EQ(ECSqlStatus::InvalidECSql, Prepare("INSERT INTO ecsql.PSAHasP (ECInstanceId, SourceECInstanceId, TargetECInstanceId) VALUES (?, 123, ?)")) << "cannot insert into fk relationship - nav prop must be used instead";
    EXPECT_EQ(ECSqlStatus::InvalidECSql, Prepare("INSERT INTO ecsql.PSAHasP (ECInstanceId, SourceECInstanceId, TargetECInstanceId) VALUES (14123123, 123, ?)")) << "cannot insert into fk relationship - nav prop must be used instead";
    EXPECT_EQ(ECSqlStatus::Success, Prepare("INSERT INTO ecsql.P (ECInstanceId) VALUES (123)"));
    EXPECT_EQ(ECSqlStatus::Success, Prepare("INSERT INTO ecsql.TH2 (ECInstanceId) VALUES (412313)"));

    EXPECT_EQ(ECSqlStatus::InvalidECSql, Prepare("INSERT INTO ecsql.P(ECClassId) VALUES (?)")) << "ECClassId cannot be inserted";
    EXPECT_EQ(ECSqlStatus::InvalidECSql, Prepare("INSERT INTO ecsql.PSAHasP(ECClassId, SourceECInstanceId, TargetECInstanceId) VALUES (?,?,?)")) << "ECClassId cannot be inserted";

    // Class aliases
    //In SQLite they are not allowed, but ECSQL allows them. So test that ECDb properly ommits them
    //during preparation
    EXPECT_EQ(ECSqlStatus::InvalidECSql, Prepare("INSERT INTO ecsql.PSA t (t.Dt, t.L, t.S) VALUES (DATE '2013-04-30', 100000000000, 'hello, world')")) << "In SQLite class aliases are not allowed, but ECSQL allows them. So test that ECDb properly omits them during preparation";

    // Insert literal values
    EXPECT_EQ(ECSqlStatus::Success, Prepare("INSERT INTO ecsql.PSA (Dt, L, S) VALUES (DATE '2013-04-30', 100000000000, 'hello, world')"));
    EXPECT_EQ(ECSqlStatus::Success, Prepare("INSERT INTO ecsql.PSA (L, S, I) VALUES (100000000000, 'hello, \" world', -1)"));
    EXPECT_EQ(ECSqlStatus::Success, Prepare("INSERT INTO ecsql.PSA (L, I) VALUES (CAST (100000 AS INT64), 12 + 99)"));
    EXPECT_EQ(ECSqlStatus::Success, Prepare("INSERT INTO ecsql.PSA (L, S, DtUtc) VALUES (?, ?, ?)"));


    // Insert without column clause
    EXPECT_EQ(ECSqlStatus::Success, Prepare("INSERT INTO ecsql.P VALUES (True, NULL, 3.1415, TIMESTAMP '2013-10-14T12:00:00', TIMESTAMP '2013-10-14T12:00:00Z', TIMESTAMP '2013-10-14T12:00:00', DATE '2013-10-14', 123, 1234567890, 'bla bla', NULL, NULL, NULL)"));

    //  VALUES clause mismatch
    EXPECT_EQ(ECSqlStatus::InvalidECSql, Prepare("INSERT INTO ecsql.P (I, L) VALUES ('bla', 123, 100000000)"));
    EXPECT_EQ(ECSqlStatus::InvalidECSql, Prepare("INSERT INTO ecsql.P (I, L) VALUES (123)"));
    EXPECT_EQ(ECSqlStatus::InvalidECSql, Prepare("INSERT INTO ecsql.P VALUES (123, 'bla bla')"));
    EXPECT_EQ(ECSqlStatus::InvalidECSql, Prepare("INSERT INTO ecsql.P VALUES (True, NULL, 3.1415, TIMESTAMP '2013-10-14T12:00:00', TIMESTAMP '2013-10-14T12:00:00Z', TIMESTAMP '2013-10-14T12:00:00', DATE '2013-10-14', 123, 1234567890, 'bla bla', NULL)"));

    //  Literals
    EXPECT_EQ(ECSqlStatus::Success, Prepare("INSERT INTO ecsql.PSA (B) VALUES (true)"));
    EXPECT_EQ(ECSqlStatus::Success, Prepare("INSERT INTO ecsql.PSA (B) VALUES (True)"));
    EXPECT_EQ(ECSqlStatus::Success, Prepare("INSERT INTO ecsql.PSA (B) VALUES (false)"));
    EXPECT_EQ(ECSqlStatus::InvalidECSql, Prepare("INSERT INTO ecsql.PSA (B) VALUES (UNKNOWN)")) << "Boolean literal UNKNOWN (from SQL-99) is not valid in ECSQL as it is not supported by ECObjects.";
    EXPECT_EQ(ECSqlStatus::Success, Prepare("INSERT INTO ecsql.PSA (Dt) VALUES (DATE '2012-01-18')"));
    EXPECT_EQ(ECSqlStatus::Success, Prepare("INSERT INTO ecsql.PSA (Dt) VALUES (TIMESTAMP '2012-01-18T13:02:55')"));
    EXPECT_EQ(ECSqlStatus::Success, Prepare("INSERT INTO ecsql.PSA (Dt) VALUES (TIME '13:35:16')"));
    EXPECT_EQ(ECSqlStatus::Success, Prepare("INSERT INTO ecsql.PSA (Dt) VALUES (TIME '13:35:16.333')"));
    EXPECT_EQ(ECSqlStatus::Success, Prepare("INSERT INTO ecsql.PSA (Dt) VALUES (TIME '13:35:16.33333')"));
    EXPECT_EQ(ECSqlStatus::InvalidECSql, Prepare("INSERT INTO ecsql.PSA (DtUtc) VALUES (TIME '13:35:16')")) << "TIME can only be assigned to props with DateTime::Component::TimeOfDay";
    EXPECT_EQ(ECSqlStatus::InvalidECSql, Prepare("INSERT INTO ecsql.PSA (DtUnspecified) VALUES (TIME '13:35:16')")) << "TIME can only be assigned to props with DateTime::Component::TimeOfDay";

    EXPECT_EQ(ECSqlStatus::InvalidECSql, Prepare("INSERT INTO ecsql.PSA (Dt) VALUES (LOCALTIME)")) << "LOCALTIME function (as specified in SQL-99) is not valid in ECSQL as implicit time zone conversions will not be supported for now.";
    EXPECT_EQ(ECSqlStatus::InvalidECSql, Prepare("INSERT INTO ecsql.PSA (P2D) VALUES (POINT2D (-1.3, 45.134))")) << "Point literals not supported yet";
    EXPECT_EQ(ECSqlStatus::InvalidECSql, Prepare("INSERT INTO ecsql.PSA (P3D) VALUES (POINT3D (-1.3, 45.134, 2))")) << "Point literals not supported yet";

    // Not yet supported flavors
    EXPECT_EQ(ECSqlStatus::InvalidECSql, Prepare("INSERT INTO ecsql.P (I, L) SELECT I, L FROM ecsql.PSA")) << "not supported yet";
    EXPECT_EQ(ECSqlStatus::InvalidECSql, Prepare("INSERT INTO ecsql.P (I, L) VALUES (1, 1234), (2, 32434)")) << "not supported yet";

    // Insert clause in which the class name and the properties name contain, start with or end with under bar
    EXPECT_EQ(ECSqlStatus::Success, Prepare("INSERT INTO ecsql._UnderBar (_A_B_C, _ABC, _ABC_, A_B_C_, ABC_) VALUES ('_A_B_C', 2, '_ABC_', 4, 'ABC_')"));
    EXPECT_EQ(ECSqlStatus::Success, Prepare("INSERT INTO ecsql.[_UnderBar] ([_A_B_C], [_ABC], [_ABC_], [A_B_C_], [ABC_]) VALUES ('_A_B_C', 2, '_ABC_', 4, 'ABC_')"));

    // Insert where string literal consists of Escaping single quotes
    EXPECT_EQ(ECSqlStatus::Success, Prepare("INSERT INTO ecsql._UnderBar (_A_B_C, _ABC, _ABC_, A_B_C_, ABC_) VALUES ('5''55''', 2, '''_ABC_', 4, 'ABC_''')"));
    }

//---------------------------------------------------------------------------------------
// @bsiclass
//+---------------+---------------+---------------+---------------+---------------+------
TEST_F(ECSqlInsertPrepareTests, Options)
    {
    EXPECT_EQ(ECSqlStatus::InvalidECSql, Prepare("INSERT INTO ecsql.P(I) VALUES(123) ECSQLOPTIONS myopt")) << "ECSQLOPTIONS not supported for INSERT";
    EXPECT_EQ(ECSqlStatus::InvalidECSql, Prepare("INSERT INTO ecsql.P(I) VALUES(123) ECSQLOPTIONS myopt myotheropt")) << "ECSQLOPTIONS not supported for INSERT";
    EXPECT_EQ(ECSqlStatus::InvalidECSql, Prepare("INSERT INTO ecsql.P(I) VALUES(123) ECSQLOPTIONS myopt=1 myotheropt")) << "ECSQLOPTIONS not supported for INSERT";
    EXPECT_EQ(ECSqlStatus::InvalidECSql, Prepare("INSERT INTO ecsql.P(I) VALUES(123) ECSQLOPTIONS myopt=1 myotheropt=true")) << "ECSQLOPTIONS not supported for INSERT";
    EXPECT_EQ(ECSqlStatus::InvalidECSql, Prepare("INSERT INTO ecsql.P(I) VALUES(123) ECSQLOPTIONS myopt myotheropt=true")) << "ECSQLOPTIONS not supported for INSERT";
    EXPECT_EQ(ECSqlStatus::InvalidECSql, Prepare("INSERT INTO ecsql.P(I) VALUES(123) ECSQLOPTIONS myopt myotheropt=true onemoreopt")) << "ECSQLOPTIONS not supported for INSERT";

    EXPECT_EQ(ECSqlStatus::InvalidECSql, Prepare("INSERT INTO ecsql.P(I) VALUES(123) ECSQLOPTIONS")) << "OPTIONS clause without options";
    EXPECT_EQ(ECSqlStatus::InvalidECSql, Prepare("INSERT INTO ecsql.P(I) VALUES(123) ECSQLOPTIONS 123")) << "An option must be a name";
    EXPECT_EQ(ECSqlStatus::InvalidECSql, Prepare("INSERT INTO ecsql.P(I) VALUES(123) ECSQLOPTIONS myopt=")) << "option value is missing";
    EXPECT_EQ(ECSqlStatus::InvalidECSql, Prepare("INSERT INTO ecsql.P(I) VALUES(123) ECSQLOPTIONS myopt myopt")) << "duplicate options not allowed";
    EXPECT_EQ(ECSqlStatus::InvalidECSql, Prepare("INSERT INTO ecsql.P(I) VALUES(123) ECSQLOPTIONS myopt myOpt")) << "duplicate options not allowed (even if they differ by case)";
    EXPECT_EQ(ECSqlStatus::InvalidECSql, Prepare("INSERT INTO ecsql.P(I) VALUES(123) ECSQLOPTIONS myopt=1 myopt")) << "duplicate options not allowed";
    EXPECT_EQ(ECSqlStatus::InvalidECSql, Prepare("INSERT INTO ecsql.P(I) VALUES(123) ECSQLOPTIONS myOpt=1 myopt")) << "duplicate options not allowed";
    }


//---------------------------------------------------------------------------------------
// @bsiclass
//+---------------+---------------+---------------+---------------+---------------+------
TEST_F(ECSqlInsertPrepareTests, Relationships)
    {
    EXPECT_EQ(ECSqlStatus::InvalidECSql, Prepare("INSERT INTO ecsql.PSAHasP(SourceECInstanceId, TargetECInstanceId) VALUES (123, 321)")) << "Inserting into fk relationship is not supported - must insert via nav prop";

    // ECDb doesn't validate source/target class ids.
    EXPECT_EQ(ECSqlStatus::Success, Prepare("INSERT INTO ecsql.PSAHasOnlyTHBase_NN (SourceECInstanceId, TargetECInstanceId) VALUES (123, 321)")) << "Target is non-polymorphic -> target class id not required";
    EXPECT_EQ(ECSqlStatus::Success, Prepare("INSERT INTO ecsql.PSAHasOnlyTHBase_NN (SourceECInstanceId, SourceECClassId, TargetECInstanceId, TargetECClassId) VALUES (123,?, 333, ?)")) << "Target is non-polymorphic -> target class id not required";

    //**** Case: target class id is mandatory as target constraint is ambiguous
    EXPECT_EQ(ECSqlStatus::Success, Prepare("INSERT INTO ecsql.PSAHasTHBase_NN (SourceECInstanceId, TargetECInstanceId) VALUES (123, 124);"));
    EXPECT_EQ(ECSqlStatus::Success, Prepare("INSERT INTO ecsql.PSAHasTHBase_NN (SourceECInstanceId, SourceECClassId, TargetECInstanceId, TargetECClassId) VALUES (123, 333, 124, 335)"));
    EXPECT_EQ(ECSqlStatus::Success, Prepare("INSERT INTO ecsql.PSAHasTHBase_NN (SourceECInstanceId, SourceECClassId, TargetECInstanceId, TargetECClassId) VALUES (123, ?, 124, ?)"));
    EXPECT_EQ(ECSqlStatus::Success, Prepare("INSERT INTO ecsql.PSAHasTHBase_NN (SourceECInstanceId, TargetECInstanceId, TargetECClassId) VALUES (123, 333, 124)"));

    EXPECT_EQ(ECSqlStatus::Success, Prepare("INSERT INTO ecsql.PSAHasPWithPrimProps (SourceECInstanceId, TargetECInstanceId) VALUES (123, 442)"));
    EXPECT_EQ(ECSqlStatus::Success, Prepare("INSERT INTO ecsql.PSAHasPWithPrimProps (SourceECInstanceId, SourceECClassId, TargetECInstanceId, TargetECClassId, B, D, I, S) VALUES (123, 332, 124, 335, True, 3.14, 123, 'hello')"));
    EXPECT_EQ(ECSqlStatus::Success, Prepare("INSERT INTO ecsql.PSAHasPWithPrimProps (SourceECInstanceId, SourceECClassId, TargetECInstanceId, TargetECClassId) VALUES (123, 332, 125, 334)"));
    }

//---------------------------------------------------------------------------------------
// @bsiclass
//+---------------+---------------+---------------+---------------+---------------+------
TEST_F(ECSqlInsertPrepareTests, Structs)
    {
    EXPECT_EQ(ECSqlStatus::Success, Prepare("INSERT INTO ecsql.PSA (PStructProp, B) VALUES (NULL, true)"));
    EXPECT_EQ(ECSqlStatus::Success, Prepare("INSERT INTO ecsql.PSA (PStructProp, B) VALUES (?, true)"));
    EXPECT_EQ(ECSqlStatus::Success, Prepare("INSERT INTO ecsql.PSA (PStructProp.i, B) VALUES (123, true)"));
    EXPECT_EQ(ECSqlStatus::Success, Prepare("INSERT INTO ecsql.PSA (PStructProp.i, PStructProp.dt, B) VALUES (123, DATE '2010-10-10', true)"));
    EXPECT_EQ(ECSqlStatus::Success, Prepare("INSERT INTO ecsql.SA (SAStructProp.PStructProp) VALUES (NULL)"));
    EXPECT_EQ(ECSqlStatus::Success, Prepare("INSERT INTO ecsql.SA (SAStructProp.PStructProp) VALUES (?)"));
    EXPECT_EQ(ECSqlStatus::Success, Prepare("INSERT INTO ecsql.SA (SAStructProp.PStructProp.i, SAStructProp.PStructProp.dt) VALUES (123, DATE '2010-10-10')"));
    }


//********************* Update **********************
struct ECSqlUpdatePrepareTests : ECSqlPrepareTestFixture {};

//---------------------------------------------------------------------------------------
// @bsiclass
//+---------------+---------------+---------------+---------------+---------------+------
TEST_F(ECSqlUpdatePrepareTests, AndOrPrecedence)
    {
    EXPECT_EQ(ECSqlStatus::Success, Prepare("UPDATE ecsql.TH3 SET S1=NULL WHERE S1 IS NOT NULL OR S2 IS NOT NULL"));
    EXPECT_EQ(ECSqlStatus::Success, Prepare("UPDATE ecsql.TH3 SET S1=NULL WHERE (S1 IS NOT NULL OR S2 IS NOT NULL)"));
    EXPECT_EQ(ECSqlStatus::Success, Prepare("UPDATE ecsql.TH3 SET S1=NULL WHERE S1 IS NULL AND S2 IS NOT NULL"));
    EXPECT_EQ(ECSqlStatus::Success, Prepare("UPDATE ecsql.TH3 SET S1=NULL WHERE S1 IS NULL AND S2 IS NOT NULL OR 1=1"));
    EXPECT_EQ(ECSqlStatus::Success, Prepare("UPDATE ecsql.TH3 SET S1=NULL WHERE S1 IS NULL AND (S2 IS NOT NULL OR 1=1)"));
    }

//---------------------------------------------------------------------------------------
// @bsiclass
//+---------------+---------------+---------------+---------------+---------------+------
TEST_F(ECSqlUpdatePrepareTests, Arrays)
    {
    EXPECT_EQ(ECSqlStatus::Success, Prepare("UPDATE ONLY ecsql.PSA SET Dt_Array = NULL, B = true"));
    EXPECT_EQ(ECSqlStatus::Success, Prepare("UPDATE ONLY ecsql.PSA SET PStruct_Array = NULL, B = true"));
    }

//---------------------------------------------------------------------------------------
// @bsiclass
//+---------------+---------------+---------------+---------------+---------------+------
TEST_F(ECSqlUpdatePrepareTests, Casing)
    {
    EXPECT_EQ(ECSqlStatus::Success, Prepare("UPDATE ECSqlTest.P SET I=?"));
    EXPECT_EQ(ECSqlStatus::Success, Prepare("UPDATE EcSqltEst.P SET I=?"));
    EXPECT_EQ(ECSqlStatus::Success, Prepare("UPDATE ECSQLTEST.P SET I=?"));
    EXPECT_EQ(ECSqlStatus::Success, Prepare("UPDATE ECSqlTest.p SET I=?"));
    EXPECT_EQ(ECSqlStatus::Success, Prepare("UPDATE ecsql.p SET I=?"));
    EXPECT_EQ(ECSqlStatus::Success, Prepare("UPDATE ecsQl.P SET I=?"));
    EXPECT_EQ(ECSqlStatus::Success, Prepare("UPDATE ecsql.P SET i=?"));
    }

//---------------------------------------------------------------------------------------
// @bsiclass
//+---------------+---------------+---------------+---------------+---------------+------
TEST_F(ECSqlUpdatePrepareTests, CommonGeometry)
    {
    EXPECT_EQ(ECSqlStatus::Success, Prepare("UPDATE ONLY ecsql.PASpatial SET I = 123, Geometry = NULL"));
    EXPECT_EQ(ECSqlStatus::Success, Prepare("UPDATE ONLY ecsql.PASpatial SET I = 123, Geometry_Array = NULL"));
    EXPECT_EQ(ECSqlStatus::Success, Prepare("UPDATE ONLY ecsql.PASpatial SET I = 123 WHERE Geometry IS NOT NULL"));
    EXPECT_EQ(ECSqlStatus::Success, Prepare("UPDATE ONLY ecsql.PASpatial SET I = 123 WHERE Geometry_Array IS NULL"));

    EXPECT_EQ(ECSqlStatus::Success, Prepare("UPDATE ONLY ecsql.PASpatial SET Geometry=NULL WHERE Geometry=?"));
    EXPECT_EQ(ECSqlStatus::Success, Prepare("UPDATE ONLY ecsql.PASpatial SET Geometry=NULL WHERE Geometry<>?"));
    EXPECT_EQ(ECSqlStatus::Success, Prepare("UPDATE ONLY ecsql.PASpatial SET Geometry=NULL WHERE Geometry IS NULL"));
    EXPECT_EQ(ECSqlStatus::Success, Prepare("UPDATE ONLY ecsql.PASpatial SET Geometry=NULL WHERE Geometry IS NOT NULL"));
    EXPECT_EQ(ECSqlStatus::Success, Prepare("UPDATE ONLY ecsql.PASpatial SET Geometry=NULL WHERE Geometry_Array IS NULL"));
    EXPECT_EQ(ECSqlStatus::Success, Prepare("UPDATE ONLY ecsql.PASpatial SET Geometry=NULL WHERE Geometry_Array IS NOT NULL"));

    EXPECT_EQ(ECSqlStatus::Success, Prepare("UPDATE ONLY ecsql.SSpatial SET SpatialStructProp.Geometry=NULL WHERE SpatialStructProp.Geometry IS NULL"));
    EXPECT_EQ(ECSqlStatus::Success, Prepare("UPDATE ONLY ecsql.SSpatial SET SpatialStructProp.Geometry=NULL WHERE SpatialStructProp.Geometry IS NOT NULL"));
    EXPECT_EQ(ECSqlStatus::Success, Prepare("UPDATE ONLY ecsql.SSpatial SET SpatialStructProp.Geometry=NULL WHERE SpatialStructProp.Geometry_Array IS NULL"));
    EXPECT_EQ(ECSqlStatus::Success, Prepare("UPDATE ONLY ecsql.SSpatial SET SpatialStructProp.Geometry=NULL WHERE SpatialStructProp.Geometry_Array IS NOT NULL"));
    }
//---------------------------------------------------------------------------------------
// @bsiclass
//+---------------+---------------+---------------+---------------+---------------+------
TEST_F(ECSqlUpdatePrepareTests, DateTime)
    {
    //updating date time prop without DateTimeInfo CA
    EXPECT_EQ(ECSqlStatus::Success, Prepare("UPDATE ONLY ecsql.P SET Dt = TIMESTAMP '2012-01-18 13:02:55'"));
    EXPECT_EQ(ECSqlStatus::Success, Prepare("UPDATE ONLY ecsql.P SET Dt = TIMESTAMP '2012-01-18 13:02:55.123'"));
    EXPECT_EQ(ECSqlStatus::Success, Prepare("UPDATE ONLY ecsql.P SET Dt = TIMESTAMP '2012-01-18 13:02:55.123456'"));
    EXPECT_EQ(ECSqlStatus::Success, Prepare("UPDATE ONLY ecsql.P SET Dt = TIMESTAMP '2013-02-18T06:00:00.000'"));
    EXPECT_EQ(ECSqlStatus::Success, Prepare("UPDATE ONLY ecsql.P SET Dt = TIMESTAMP '2012-01-18 13:02:55Z'"));
    EXPECT_EQ(ECSqlStatus::Success, Prepare("UPDATE ONLY ecsql.P SET Dt = DATE '2012-01-18'"));
    EXPECT_EQ(ECSqlStatus::Success, Prepare("UPDATE ONLY ecsql.P SET Dt = NULL"));
    EXPECT_EQ(ECSqlStatus::Success, Prepare("UPDATE ONLY ecsql.P SET I = 123 WHERE Dt = TIMESTAMP '2012-01-18 13:02:55Z'"));

    //Updating UTC date time prop
    EXPECT_EQ(ECSqlStatus::Success, Prepare("UPDATE ONLY ecsql.P SET DtUtc = TIMESTAMP '2013-02-18 06:00:00Z'"));
    EXPECT_EQ(ECSqlStatus::Success, Prepare("UPDATE ONLY ecsql.P SET I = 123 WHERE DtUtc = TIMESTAMP '2012-01-18 13:02:55Z'"));
    EXPECT_EQ(ECSqlStatus::InvalidECSql, Prepare("UPDATE ONLY ecsql.P SET DtUtc = TIMESTAMP '2013-02-18 06:00:00'")) << "DtUtc is UTC time stamp while value is not.";
    EXPECT_EQ(ECSqlStatus::InvalidECSql, Prepare("UPDATE ONLY ecsql.P SET I = 123 WHERE DtUtc = TIMESTAMP '2012-01-18 13:02:55'")) << "DtUtc is UTC time stamp while value is not.";
    EXPECT_EQ(ECSqlStatus::Success, Prepare("UPDATE ONLY ecsql.P SET DtUtc = DATE '2012-01-18'"));

    //Updating date time prop with DateTimeInfo CA where kind is set to Unspecified
    EXPECT_EQ(ECSqlStatus::Success, Prepare("UPDATE ONLY ecsql.P SET DtUnspec = TIMESTAMP '2013-02-18 06:00:00'"));
    EXPECT_EQ(ECSqlStatus::Success, Prepare("UPDATE ONLY ecsql.P SET I = 123 WHERE DtUnspec = TIMESTAMP '2012-01-18 13:02:55'"));
    EXPECT_EQ(ECSqlStatus::InvalidECSql, Prepare("UPDATE ONLY ecsql.P SET DtUnspec = TIMESTAMP '2013-02-18 06:00:00Z'")) << "DtUnspec has DateTimeKind Unspecified while value has DateTimeKind UTC.";
    EXPECT_EQ(ECSqlStatus::InvalidECSql, Prepare("UPDATE ONLY ecsql.P SET I = 123 WHERE DtUnspec = TIMESTAMP '2012-01-18 13:02:55Z'")) << "DtUnspec has DateTimeKind Unspecified while value has DateTimeKind UTC.";
    EXPECT_EQ(ECSqlStatus::Success, Prepare("UPDATE ONLY ecsql.P SET DtUnspec = DATE '2012-01-18'"));

    //Updating date time props with DateTimeInfo CA where component is set to Date-onlys
    EXPECT_EQ(ECSqlStatus::Success, Prepare("UPDATE ONLY ecsql.P SET DateOnly = DATE '2013-02-18'"));

    //DateOnly can take time stamps, too
    EXPECT_EQ(ECSqlStatus::Success, Prepare("UPDATE ONLY ecsql.P SET DateOnly = TIMESTAMP '2013-02-18 06:00:00Z'"));
    EXPECT_EQ(ECSqlStatus::Success, Prepare("UPDATE ONLY ecsql.P SET I = 123 WHERE DateOnly = TIMESTAMP '2012-01-18 13:02:55'"));
    EXPECT_EQ(ECSqlStatus::Success, Prepare("UPDATE ONLY ecsql.P SET DateOnly = TIMESTAMP '2013-02-18 06:00:00'"));

    //CURRENT_XXX functions
    EXPECT_EQ(ECSqlStatus::Success, Prepare("UPDATE ONLY ecsql.P SET Dt = CURRENT_DATE"));
    EXPECT_EQ(ECSqlStatus::Success, Prepare("UPDATE ONLY ecsql.P SET DtUtc = CURRENT_DATE"));
    EXPECT_EQ(ECSqlStatus::Success, Prepare("UPDATE ONLY ecsql.P SET I = 123 WHERE DtUtc = CURRENT_DATE"));
    EXPECT_EQ(ECSqlStatus::Success, Prepare("UPDATE ONLY ecsql.P SET Dt = CURRENT_TIMESTAMP"));
    EXPECT_EQ(ECSqlStatus::Success, Prepare("UPDATE ONLY ecsql.P SET DtUtc = CURRENT_TIMESTAMP"));
    EXPECT_EQ(ECSqlStatus::Success, Prepare("UPDATE ONLY ecsql.P SET I = 123 WHERE DtUtc = CURRENT_TIMESTAMP"));
    EXPECT_EQ(ECSqlStatus::InvalidECSql, Prepare("UPDATE ONLY ecsql.P SET DtUnspec = CURRENT_TIMESTAMP")) << "In ECSQL CURRENT_TIMESTAMP returns a UTC timestamp";
    EXPECT_EQ(ECSqlStatus::InvalidECSql, Prepare("UPDATE ONLY ecsql.P SET I = 123 WHERE DtUnspec = CURRENT_TIMESTAMP")) << "In ECSQL CURRENT_TIMESTAMP returns a UTC timestamp";
    EXPECT_EQ(ECSqlStatus::Success, Prepare("UPDATE ONLY ecsql.P SET Dt = CURRENT_TIME"));
    EXPECT_EQ(ECSqlStatus::InvalidECSql, Prepare("UPDATE ONLY ecsql.P SET DtUnspec = CURRENT_TIME")) << "Time can only be used with props with DateTime::Component::TimeOfDay";
    EXPECT_EQ(ECSqlStatus::InvalidECSql, Prepare("UPDATE ONLY ecsql.P SET DtUtc = CURRENT_TIME")) << "Time can only be used with props with DateTime::Component::TimeOfDay";
    EXPECT_EQ(ECSqlStatus::Success, Prepare("UPDATE ONLY ecsql.P SET I = 123 WHERE Dt = CURRENT_TIME"));
    EXPECT_EQ(ECSqlStatus::InvalidECSql, Prepare("UPDATE ONLY ecsql.P SET I = 123 WHERE DtUnspec = CURRENT_TIME")) << "Time can only be used with props with DateTime::Component::TimeOfDay";
    EXPECT_EQ(ECSqlStatus::InvalidECSql, Prepare("UPDATE ONLY ecsql.P SET I = 123 WHERE DtUtc = CURRENT_TIME")) << "Time can only be used with props with DateTime::Component::TimeOfDay";

    //*** Parameters ****
    EXPECT_EQ(ECSqlStatus::Success, Prepare("UPDATE ONLY ecsql.P SET I=123, Dt=?, DtUtc=?, DtUnspec=?, DateOnly=?"));
    }

//---------------------------------------------------------------------------------------
// @bsiclass
//+---------------+---------------+---------------+---------------+---------------+------
TEST_F(ECSqlUpdatePrepareTests, Functions)
    {
    EXPECT_EQ(ECSqlStatus::Success, Prepare("UPDATE ecsql.P SET I=10 WHERE LOWER(S) = UPPER(S)"));
    EXPECT_EQ(ECSqlStatus::Success, Prepare("UPDATE ecsql.P SET I=10 WHERE LOWER(UPPER(S)) = LOWER (S)"));
    EXPECT_EQ(ECSqlStatus::Success, Prepare("UPDATE ecsql.P SET I=10 WHERE LOWER(I)=I")) << "lower/upper only make sense with strings, but no failure if used for other data types (like in SQLite)";
    EXPECT_EQ(ECSqlStatus::Success, Prepare("UPDATE ecsql.P SET I=10 WHERE UPPER(D)>0"));
    EXPECT_EQ(ECSqlStatus::Success, Prepare("UPDATE ecsql.P SET I=10 WHERE LOWER(S)=?"));
    EXPECT_EQ(ECSqlStatus::Success, Prepare("UPDATE ecsql.P SET I=10 WHERE UPPER(?) = 'hello'"));
    EXPECT_EQ(ECSqlStatus::Success, Prepare("UPDATE ecsql.P SET I=10 WHERE InVirtualSet(?, ECInstanceId)"));

    EXPECT_EQ(ECSqlStatus::Success, Prepare("UPDATE ecsql.P SET I=10 WHERE ECInstanceId MATCH random()")) << "fails at step time only";
    EXPECT_EQ(ECSqlStatus::Success, Prepare("UPDATE ecsql.P SET I=10 WHERE ECInstanceId NOT MATCH random()")) << "fails at step time only";
    EXPECT_EQ(ECSqlStatus::Success, Prepare("UPDATE ecsql.P SET I=10 WHERE I MATCH random()")) << "fails at step time only";
    EXPECT_EQ(ECSqlStatus::Success, Prepare("UPDATE ecsql.P SET I=10 WHERE (I + L) MATCH random()")) << "even though SQLite expects the LHS to be a column, we allow a value exp in the ECSQL grammar. Fails at step time only";
    EXPECT_EQ(ECSqlStatus::InvalidECSql, Prepare("UPDATE ecsql.P SET I=10 WHERE ECInstanceId MATCH '123'"));
    }

//---------------------------------------------------------------------------------------
// @bsiclass
//+---------------+---------------+---------------+---------------+---------------+------
TEST_F(ECSqlUpdatePrepareTests, Misc)
    {
    // Syntactically incorrect statements
    EXPECT_EQ(ECSqlStatus::InvalidECSql, Prepare(""));
    EXPECT_EQ(ECSqlStatus::InvalidECSql, Prepare("UPDATE"));
    EXPECT_EQ(ECSqlStatus::InvalidECSql, Prepare("UPDATE ONLY ecsql.PSA"));
    EXPECT_EQ(ECSqlStatus::InvalidECSql, Prepare("UPDATE ONLY ecsql.PSA WHERE I = 123"));

    EXPECT_EQ(ECSqlStatus::Success, Prepare("UPDATE ONLY ecsql.PSA SET L = 0xabcdef"));
    EXPECT_EQ(ECSqlStatus::Success, Prepare("UPDATE ONLY ecsql.PSA SET L = 0xabcdef + 0x3434fff+343"));

    EXPECT_EQ(ECSqlStatus::InvalidECSql, Prepare("UPDATE ONLY ecsql.PSA SET L = 0xabcdefgh"));

    // Typical updates
    EXPECT_EQ(ECSqlStatus::Success, Prepare("UPDATE ONLY ecsql.PSA SET I = 124, L = 100000000000, D = -1.2345678, S = 'hello, world'"));
    EXPECT_EQ(ECSqlStatus::Success, Prepare("UPDATE ONLY ecsql.PSA SET Dt = ?, L = ?"));

    // Class aliases
    EXPECT_EQ(ECSqlStatus::Success, Prepare("UPDATE ONLY ecsql.PSA t SET t.I = 124, t.L = 100000000000, t.D = -1.2345678, t.S = 'hello, world' WHERE t.D > 0.0")) << "Class alias are not allowed in SQLite, but ECSQL allows them. So test that ECDb properly omits them during preparation";
    EXPECT_EQ(ECSqlStatus::Success, Prepare("UPDATE ONLY ecsql.PSA t SET t.Dt = ?, t.L = ?")) << "Class alias are not allowed in SQLite, but ECSQL allows them. So test that ECDb properly omits them during preparation";

    // Update ECInstanceId
    EXPECT_EQ(ECSqlStatus::InvalidECSql, Prepare("UPDATE ONLY ecsql.PSA SET ECInstanceId = -3, I = 123")) << "Updating ECInstanceId is not allowed";
    EXPECT_EQ(ECSqlStatus::InvalidECSql, Prepare("UPDATE ONLY ecsql.PSA SET [ECInstanceId] = -3, I = 123")) << "The bracketed property [ECInstanceId] refers to an ECProperty (and not to the system property ECInstanceId). Parsing [ECInstanceId] is not yet supported.";

    // Update ECClassId
    EXPECT_EQ(ECSqlStatus::InvalidECSql, Prepare("UPDATE ONLY ecsql.PSA SET ECClassId=?")) << "Updating ECClassId is not allowed";
    EXPECT_EQ(ECSqlStatus::InvalidECSql, Prepare("UPDATE ecsql.PSA SET ECClassId=?")) << "Updating ECClassId is not allowed";

    EXPECT_EQ(ECSqlStatus::Success, Prepare("UPDATE ecsql.P SET I=10 WHERE ECClassId <> 145")) << "ECClassId in where clause is supported";
    EXPECT_EQ(ECSqlStatus::Success, Prepare("UPDATE ecsql.P SET I=10 WHERE ECClassId = 145")) << "ECClassId in where clause is supported";

    //  Literals
    EXPECT_EQ(ECSqlStatus::Success, Prepare("UPDATE ONLY ecsql.PSA SET B = true"));
    EXPECT_EQ(ECSqlStatus::Success, Prepare("UPDATE ONLY ecsql.PSA SET B = false"));
    EXPECT_EQ(ECSqlStatus::InvalidECSql, Prepare("UPDATE ONLY ecsql.PSA SET B = UNKNOWN")) << "Boolean literal UNKNOWN (from SQL-99) is not valid in ECSQL as it is not supported by ECObjects.";
    EXPECT_EQ(ECSqlStatus::Success, Prepare("UPDATE ONLY ecsql.PSA SET Dt = DATE '2012-01-18'"));
    EXPECT_EQ(ECSqlStatus::Success, Prepare("UPDATE ONLY ecsql.PSA SET Dt = TIMESTAMP '2012-01-18T13:02:55'"));
    EXPECT_EQ(ECSqlStatus::Success, Prepare("UPDATE ONLY ecsql.PSA SET Dt = TIME '13:35:16'"));
    EXPECT_EQ(ECSqlStatus::Success, Prepare("UPDATE ONLY ecsql.PSA SET Dt = TIME '13:35:16.333'"));
    EXPECT_EQ(ECSqlStatus::Success, Prepare("UPDATE ONLY ecsql.PSA SET Dt = TIME '13:35:16.333333'"));
    EXPECT_EQ(ECSqlStatus::InvalidECSql, Prepare("UPDATE ONLY ecsql.PSA SET DtUtc = TIME '13:35:16'"));
    EXPECT_EQ(ECSqlStatus::InvalidECSql, Prepare("UPDATE ONLY ecsql.PSA SET DtUnspecified = TIME '13:35:16'"));
    EXPECT_EQ(ECSqlStatus::InvalidECSql, Prepare("UPDATE ONLY ecsql.PSA SET Dt = LOCALTIME")) << "LOCALTIME function (as specified in SQL-99) is not valid in ECSQL as implicit time zone conversions will not be supported for now.";
    EXPECT_EQ(ECSqlStatus::InvalidECSql, Prepare("UPDATE ONLY ecsql.PSA SET P2D = POINT2D (-1.3, 45.134)")) << "Point literals not supported yet";
    EXPECT_EQ(ECSqlStatus::InvalidECSql, Prepare("UPDATE ONLY ecsql.PSA SET P3D = POINT3D (-1.3, 45.134, 2)")) << "Point literals not supported yet";

    // Update clause in which the class name and the properties name contain, start with or end with under bar
    EXPECT_EQ(ECSqlStatus::Success, Prepare("UPDATE ONLY ecsql._UnderBar u SET u._A_B_C = '1st Property', u._ABC = 22, u._ABC_ = '3rd Property', u.A_B_C_ = 44, u.ABC_= 'Last Property' WHERE u._ABC > 0"));
    EXPECT_EQ(ECSqlStatus::Success, Prepare("UPDATE ONLY ecsql.[_UnderBar] u SET u.[_A_B_C] = '1st Property', u.[_ABC] = 22, u.[_ABC_] = '3rd Property', u.[A_B_C_] = 44, u.[ABC_]= 'Last Property' WHERE u.[_ABC] > 0"));

    // update clause where string literal consists of Escaping single quotes
    EXPECT_EQ(ECSqlStatus::Success, Prepare("UPDATE ONLY ecsql._UnderBar u SET u._A_B_C = '''', u._ABC = 22, u._ABC_ = '''5''', u.A_B_C_ = 44, u.ABC_= 'LAST''' WHERE u._ABC > 0"));

    // ECSQLOPTIONS ReadonlyPropertiesAreUpdatable
    EXPECT_EQ(ECSqlStatus::InvalidECSql, Prepare("UPDATE ONLY ecsql.ClassWithLastModProp SET I=123, LastMod=? WHERE ECInstanceId=?")) << "readonly prop cannot be updated";
    EXPECT_EQ(ECSqlStatus::InvalidECSql, Prepare("UPDATE ONLY ecsql.PSA SET PStructProp.CreationDate=? WHERE ECInstanceId=?")) << "readonly prop cannot be updated";

    //cal props are always updatable
    EXPECT_EQ(ECSqlStatus::Success, Prepare("UPDATE ONLY ecsql.ClassWithLastModProp SET FullName='bla' WHERE ECInstanceId=?")) << "calc properties are always updatable";

    EXPECT_EQ(ECSqlStatus::Success, Prepare("UPDATE ONLY ecsql.ClassWithLastModProp SET I=123, LastMod=? WHERE ECInstanceId=? ECSQLOPTIONS ReadonlyPropertiesAreUpdatable"));
    EXPECT_EQ(ECSqlStatus::Success, Prepare("UPDATE ONLY ecsql.PSA SET PStructProp.CreationDate=? WHERE ECInstanceId=? ECSQLOPTIONS ReadonlyPropertiesAreUpdatable"));

    EXPECT_EQ(ECSqlStatus::Success, Prepare("UPDATE ONLY ecsql.ClassWithLastModProp SET I=123, LastMod=? WHERE ECInstanceId=? ECSQLOPTIONS rEaDonlYPropertiEsAreupdaTable")) << "options are expected to be case insensitive";

    EXPECT_EQ(ECSqlStatus::Success, Prepare("UPDATE ONLY ecsql.ClassWithLastModProp SET I=123 WHERE ECInstanceId=? ECSQLOPTIONS ReadonlyPropertiesAreUpdatable")) << "option has no affect if no readonly prop is in the SET clause";
    }

//---------------------------------------------------------------------------------------
// @bsiclass
//+---------------+---------------+---------------+---------------+---------------+------
TEST_F(ECSqlUpdatePrepareTests, Options)
    {
    EXPECT_EQ(ECSqlStatus::InvalidECSql, Prepare("UPDATE ecsql.P SET I=? ECSQLOPTIONS")) << "OPTIONS clause without options";
    EXPECT_EQ(ECSqlStatus::InvalidECSql, Prepare("UPDATE ecsql.P SET I=? ECSQLOPTIONS 123")) << "An option must be a name";
    EXPECT_EQ(ECSqlStatus::InvalidECSql, Prepare("UPDATE ecsql.P SET I=? ECSQLOPTIONS myopt=")) << "option value is missing";
    EXPECT_EQ(ECSqlStatus::InvalidECSql, Prepare("UPDATE ecsql.P SET I=? ECSQLOPTIONS myopt myopt")) << "duplicate options not allowed";
    EXPECT_EQ(ECSqlStatus::InvalidECSql, Prepare("UPDATE ecsql.P SET I=? ECSQLOPTIONS myopt myOpt")) << "duplicate options not allowed (even if they differ by case)";
    EXPECT_EQ(ECSqlStatus::InvalidECSql, Prepare("UPDATE ecsql.P SET I=? ECSQLOPTIONS myopt=1 myopt")) << "duplicate options not allowed";
    EXPECT_EQ(ECSqlStatus::InvalidECSql, Prepare("UPDATE ecsql.P SET I=? ECSQLOPTIONS myOpt=1 myopt")) << "duplicate options not allowed";
    EXPECT_EQ(ECSqlStatus::Success, Prepare("UPDATE ecsql.P SET I=? ECSQLOPTIONS myopt"));
    EXPECT_EQ(ECSqlStatus::Success, Prepare("UPDATE ecsql.P SET I=? ECSQLOPTIONS myopt myotheropt"));
    EXPECT_EQ(ECSqlStatus::Success, Prepare("UPDATE ecsql.P SET I=? ECSQLOPTIONS myopt=1 myotheropt"));
    EXPECT_EQ(ECSqlStatus::Success, Prepare("UPDATE ecsql.P SET I=? ECSQLOPTIONS myopt=1 myotheropt=true"));
    EXPECT_EQ(ECSqlStatus::Success, Prepare("UPDATE ecsql.P SET I=? ECSQLOPTIONS myopt myotheropt=true"));
    EXPECT_EQ(ECSqlStatus::Success, Prepare("UPDATE ecsql.P SET I=? ECSQLOPTIONS myopt myotheropt=true onemoreopt"));
    EXPECT_EQ(ECSqlStatus::Success, Prepare("UPDATE ecsql.P SET I=? WHERE ECInstanceId=? ECSQLOPTIONS myopt"));
    EXPECT_EQ(ECSqlStatus::Success, Prepare("UPDATE ecsql.P SET I=? WHERE ECInstanceId=? ECSQLOPTIONS myopt myotheropt"));
    EXPECT_EQ(ECSqlStatus::Success, Prepare("UPDATE ecsql.P SET I=? WHERE ECInstanceId=? ECSQLOPTIONS myopt=1 myotheropt"));
    }

//---------------------------------------------------------------------------------------
// @bsiclass
//+---------------+---------------+---------------+---------------+---------------+------
TEST_F(ECSqlUpdatePrepareTests, Polymorphic)
    {
    EXPECT_EQ(ECSqlStatus::Success, Prepare("UPDATE ecsql.PSA SET I = 123"));
    EXPECT_EQ(ECSqlStatus::InvalidECSql, Prepare("UPDATE ecsql.Abstract SET I = 123"));
    EXPECT_EQ(ECSqlStatus::InvalidECSql, Prepare("UPDATE ONLY ecsql.Abstract SET I = 123"));
    EXPECT_EQ(ECSqlStatus::InvalidECSql, Prepare("UPDATE ecsql.AbstractNoSubclasses SET I = 123"));
    EXPECT_EQ(ECSqlStatus::InvalidECSql, Prepare("UPDATE ONLY ecsql.AbstractNoSubclasses SET I = 123"));
    EXPECT_EQ(ECSqlStatus::Success, Prepare("UPDATE ecsql.AbstractTablePerHierarchy SET I = 123"));
    EXPECT_EQ(ECSqlStatus::InvalidECSql, Prepare("UPDATE ONLY ecsql.AbstractTablePerHierarchy SET I = 123"));
    EXPECT_EQ(ECSqlStatus::Success, Prepare("UPDATE ecsql.THBase SET S = 'hello'"));
    EXPECT_EQ(ECSqlStatus::Success, Prepare("UPDATE ONLY ecsql.THBase SET S = 'hello'"));
    EXPECT_EQ(ECSqlStatus::InvalidECSql, Prepare("UPDATE ecsql.TCBase SET S = 'hello'"));
    EXPECT_EQ(ECSqlStatus::Success, Prepare("UPDATE ONLY ecsql.TCBase SET S = 'hello'"));
    EXPECT_EQ(ECSqlStatus::InvalidECSql, Prepare("UPDATE ecsql.AbstractBaseWithSingleSubclass SET Prop1= 'hello'"));
    EXPECT_EQ(ECSqlStatus::InvalidECSql, Prepare("UPDATE ONLY ecsql.AbstractBaseWithSingleSubclass SET Prop1= 'hello'"));
    }

//---------------------------------------------------------------------------------------
// @bsiclass
//+---------------+---------------+---------------+---------------+---------------+------
TEST_F(ECSqlUpdatePrepareTests, Relationships)
    {
    EXPECT_EQ(ECSqlStatus::InvalidECSql, Prepare("UPDATE ecsql.PSAHasP SET SourceECInstanceId=? WHERE ECInstanceId = 123")) << "Cannot update FK relationship - must update via nav prop";
    EXPECT_EQ(ECSqlStatus::InvalidECSql, Prepare("UPDATE ecsql.PSAHasP SET SourceECInstanceId=? WHERE ECInstanceId <> 123")) << "Cannot update FK relationship - must update via nav prop";
    EXPECT_EQ(ECSqlStatus::InvalidECSql, Prepare("UPDATE ecsql.PSAHasP SET SourceECInstanceId=? WHERE SourceECInstanceId = 123")) << "Cannot update FK relationship - must update via nav prop";
    EXPECT_EQ(ECSqlStatus::InvalidECSql, Prepare("UPDATE ecsql.PSAHasP SET SourceECInstanceId=? WHERE TargetECInstanceId = 123")) << "Cannot update FK relationship - must update via nav prop";
    EXPECT_EQ(ECSqlStatus::InvalidECSql, Prepare("UPDATE ecsql.PSAHasP SET SourceECInstanceId=? WHERE SourceECInstanceId = 123 AND TargetECInstanceId = 124")) << "Cannot update FK relationship - must update via nav prop";
    EXPECT_EQ(ECSqlStatus::InvalidECSql, Prepare("UPDATE ecsql.PSAHasP SET SourceECInstanceId=? WHERE SourceECInstanceId = 123 AND TargetECInstanceId <> 124")) << "Cannot update FK relationship - must update via nav prop";
    EXPECT_EQ(ECSqlStatus::InvalidECSql, Prepare("UPDATE ecsql.PSAHasP SET SourceECInstanceId=? WHERE SourceECClassId = 123 AND TargetECClassId = 124")) << "Cannot update FK relationship - must update via nav prop";
    EXPECT_EQ(ECSqlStatus::InvalidECSql, Prepare("UPDATE ecsql.PSAHasP SET SourceECInstanceId=? WHERE SourceECClassId = 123 + 1 AND TargetECClassId = 124")) << "Cannot update FK relationship - must update via nav prop";

    EXPECT_EQ(ECSqlStatus::InvalidECSql, Prepare("UPDATE ecsql.PSAHasPSA SET SourceECInstanceId=? WHERE ECInstanceId =123")) << "Cannot update Source/TargetECInstanceId";
    EXPECT_EQ(ECSqlStatus::InvalidECSql, Prepare("UPDATE ecsql.PSAHasPSA SET SourceECInstanceId=? WHERE ECInstanceId <>123")) << "Cannot update Source/TargetECInstanceId";
    EXPECT_EQ(ECSqlStatus::InvalidECSql, Prepare("UPDATE ecsql.PSAHasPSA SET SourceECInstanceId=? WHERE SourceECInstanceId = 123")) << "Cannot update Source/TargetECInstanceId";
    EXPECT_EQ(ECSqlStatus::InvalidECSql, Prepare("UPDATE ecsql.PSAHasPSA SET SourceECInstanceId=? WHERE TargetECInstanceId =123")) << "Cannot update Source/TargetECInstanceId";
    EXPECT_EQ(ECSqlStatus::InvalidECSql, Prepare("UPDATE ecsql.PSAHasPSA SET SourceECInstanceId=? WHERE SourceECInstanceId =123 AND TargetECInstanceId = 124")) << "Cannot update Source/TargetECInstanceId";
    EXPECT_EQ(ECSqlStatus::InvalidECSql, Prepare("UPDATE ecsql.PSAHasPSA SET SourceECInstanceId=? WHERE SourceECInstanceId =123 AND TargetECInstanceId <> 124")) << "Cannot update Source/TargetECInstanceId";
    EXPECT_EQ(ECSqlStatus::InvalidECSql, Prepare("UPDATE ecsql.PSAHasPSA SET SourceECInstanceId=? WHERE SourceECClassId =123 AND TargetECClassId = 124")) << "Cannot update Source/TargetECInstanceId";
    EXPECT_EQ(ECSqlStatus::InvalidECSql, Prepare("UPDATE ecsql.PSAHasPSA SET SourceECInstanceId=? WHERE SourceECClassId = 123 + 1 AND TargetECClassId = 124")) << "Cannot update Source/TargetECInstanceId";

    EXPECT_EQ(ECSqlStatus::InvalidECSql, Prepare("UPDATE ecsql.PSAHasPSA SET SourceECClassId=? WHERE ECInstanceId =123")) << "Cannot update Source/TargetECClassId";
    EXPECT_EQ(ECSqlStatus::InvalidECSql, Prepare("UPDATE ecsql.PSAHasPSA SET TargetECClassId=? WHERE ECInstanceId =123")) << "Cannot update Source/TargetECClassId";

    EXPECT_EQ(ECSqlStatus::Success, Prepare("UPDATE ecsql.PSAHasPWithPrimProps SET B=? WHERE B = true"));
    EXPECT_EQ(ECSqlStatus::Success, Prepare("UPDATE ecsql.PSAHasPWithPrimProps SET B=? WHERE B = false"));
    EXPECT_EQ(ECSqlStatus::Success, Prepare("UPDATE ecsql.PSAHasPWithPrimProps SET B=? WHERE B = false AND D = 3.14"));
    EXPECT_EQ(ECSqlStatus::Success, Prepare("UPDATE ecsql.PSAHasPWithPrimProps SET B=? WHERE SourceECInstanceId = 123"));
    EXPECT_EQ(ECSqlStatus::Success, Prepare("UPDATE ecsql.PSAHasPWithPrimProps SET B = ? WHERE TargetECInstanceId = 123"));
    EXPECT_EQ(ECSqlStatus::Success, Prepare("UPDATE ecsql.PSAHasPWithPrimProps SET B=? WHERE SourceECClassId <> 123"));
    EXPECT_EQ(ECSqlStatus::Success, Prepare("UPDATE ecsql.PSAHasPWithPrimProps SET B=? WHERE SourceECClassId =123"));
    EXPECT_EQ(ECSqlStatus::Success, Prepare("UPDATE ecsql.PSAHasPWithPrimProps SET B=? WHERE TargetECClassId <> 123"));
    EXPECT_EQ(ECSqlStatus::Success, Prepare("UPDATE ecsql.PSAHasPWithPrimProps SET B=? WHERE TargetECClassId = 123"));
    EXPECT_EQ(ECSqlStatus::Success, Prepare("UPDATE ecsql.PSAHasPWithPrimProps SET B=? WHERE ECInstanceId = 123"));
    EXPECT_EQ(ECSqlStatus::Success, Prepare("UPDATE ecsql.PSAHasPWithPrimProps SET B=? WHERE ECInstanceId > 123"));
    }

//---------------------------------------------------------------------------------------
// @bsiclass
//+---------------+---------------+---------------+---------------+---------------+------
TEST_F(ECSqlUpdatePrepareTests, Structs)
    {
    EXPECT_EQ(ECSqlStatus::Success, Prepare("UPDATE ONLY ecsql.PSA SET PStructProp = NULL, B = true"));
    EXPECT_EQ(ECSqlStatus::Success, Prepare("UPDATE ONLY ecsql.PSA SET PStructProp = ?, B = true"));
    EXPECT_EQ(ECSqlStatus::Success, Prepare("UPDATE ONLY ecsql.PSA SET PStructProp.i = 123, B = true"));
    EXPECT_EQ(ECSqlStatus::Success, Prepare("UPDATE ONLY ecsql.PSA SET PStructProp.i = 123, PStructProp.dt = DATE '2010-10-10', B = true"));
    EXPECT_EQ(ECSqlStatus::Success, Prepare("UPDATE ONLY ecsql.SA SET SAStructProp.PStructProp = NULL"));
    EXPECT_EQ(ECSqlStatus::Success, Prepare("UPDATE ONLY ecsql.SA SET SAStructProp.PStructProp = ?"));
    EXPECT_EQ(ECSqlStatus::Success, Prepare("UPDATE ONLY ecsql.SA SET SAStructProp.PStructProp.i = 123, SAStructProp.PStructProp.dt = DATE '2010-10-10'"));

    EXPECT_EQ(ECSqlStatus::Success, Prepare("UPDATE ecsql.PSA SET I=? WHERE PStructProp IS NULL"));
    EXPECT_EQ(ECSqlStatus::Success, Prepare("UPDATE ecsql.PSA SET I=? WHERE PStructProp IS NOT NULL"));
    EXPECT_EQ(ECSqlStatus::Success, Prepare("UPDATE ecsql.PSA SET I=? WHERE PStructProp = ?"));
    EXPECT_EQ(ECSqlStatus::Success, Prepare("UPDATE ecsql.PSA SET I=? WHERE PStructProp<>?"));
    EXPECT_EQ(ECSqlStatus::Success, Prepare("UPDATE ecsql.PSA SET I=? WHERE PStructProp.i = 123 AND B = true"));
    EXPECT_EQ(ECSqlStatus::Success, Prepare("UPDATE ecsql.PSA SET I=? WHERE PStructProp.i = 123 AND PStructProp.dt <> DATE '2010-10-10' AND B = true"));

    EXPECT_EQ(ECSqlStatus::Success, Prepare("UPDATE ecsql.SA SET SAStructProp.PStructProp.i=? WHERE SAStructProp.PStructProp IS NULL"));
    EXPECT_EQ(ECSqlStatus::Success, Prepare("UPDATE ecsql.SA SET SAStructProp.PStructProp.i=? WHERE SAStructProp.PStructProp = ?"));
    EXPECT_EQ(ECSqlStatus::Success, Prepare("UPDATE ecsql.SA SET SAStructProp.PStructProp.i=? WHERE SAStructProp.PStructProp.i = 123 AND SAStructProp.PStructProp.dt <> DATE '2010-10-10'"));
    EXPECT_EQ(ECSqlStatus::Success, Prepare("UPDATE ecsql.SA SET SAStructProp.PStructProp.i=? WHERE SAStructProp IS NULL")) << "Structs with struct array props are not supported in the where clause";

    EXPECT_EQ(ECSqlStatus::Success, Prepare("UPDATE ecsql.SA SET SAStructProp.PStructProp.i=? WHERE SAStructProp IS NOT NULL")) << "Structs with struct array props are not supported in the where clause";
    EXPECT_EQ(ECSqlStatus::InvalidECSql, Prepare("UPDATE ecsql.SA SET SAStructProp.PStructProp.i=? WHERE SAStructProp=?")) << "Structs with struct array props are not supported in the where clause";
    EXPECT_EQ(ECSqlStatus::InvalidECSql, Prepare("UPDATE ecsql.SA SET SAStructProp.PStructProp.i=? WHERE SAStructProp<>?")) << "Structs with struct array props are not supported in the where clause";
    }

//---------------------------------------------------------------------------------------
// @bsiclass
//+---------------+---------------+---------------+---------------+---------------+------
TEST_F(ECSqlUpdatePrepareTests, TargetClass)
    {
    //Updating classes with base classes
    EXPECT_EQ(ECSqlStatus::Success, Prepare("UPDATE ONLY ecsql.TH5 SET S='hello', S1='hello1', S3='hello3', S5='hello5'"));

    // Abstract classes
    EXPECT_EQ(ECSqlStatus::InvalidECSql, Prepare("UPDATE ecsql.Abstract SET I=123, S='hello'"));
    EXPECT_EQ(ECSqlStatus::InvalidECSql, Prepare("UPDATE ONLY ecsql.Abstract SET I=123, S='hello'"));
    EXPECT_EQ(ECSqlStatus::InvalidECSql, Prepare("UPDATE ecsql.AbstractNoSubclasses SET I=123, S='hello'"));
    EXPECT_EQ(ECSqlStatus::InvalidECSql, Prepare("UPDATE ONLY ecsql.AbstractNoSubclasses SET I=123, S='hello'"));
    EXPECT_EQ(ECSqlStatus::InvalidECSql, Prepare("UPDATE ecsql.PSAHasMyMixin SET SourceECInstanceId=?")) << "ECRels cannot be updated.";
    EXPECT_EQ(ECSqlStatus::InvalidECSql, Prepare("UPDATE ONLY ecsql.PSAHasMyMixin SET SourceECInstanceId=?")) << "ECRels cannot be updated.";
    // mixins
    EXPECT_EQ(ECSqlStatus::InvalidECSql, Prepare("UPDATE ecsql.MyMixin SET MixinCode='new'")) << "Mixins are invalid in UPDATE statements.";
    EXPECT_EQ(ECSqlStatus::InvalidECSql, Prepare("UPDATE ONLY ecsql.MyMixin SET MixinCode='new'")) << "Mixins are invalid in UPDATE statements.";

    // Updating structs
    EXPECT_EQ(ECSqlStatus::InvalidECSql, Prepare("UPDATE ONLY ecsql.SAStruct SET PStructProp.i=123, PStructProp.l=100000, PStructProp.dt=DATE '2013-10-10', PStructProp.b=False")) << "Structs are invalid in UPDATE statements.";
    EXPECT_EQ(ECSqlStatus::InvalidECSql, Prepare("UPDATE ONLY ecsql.PStruct SET i=123, l=10000, dt=DATE '2013-10-10', b=False")) << "Structs are invalid in UPDATE statements.";

    // Updating relationship
    EXPECT_EQ(ECSqlStatus::InvalidECSql, Prepare("UPDATE ONLY ecsql.PSAHasP SET SourceECInstanceId=?")) << "FK relationships cannot be updated.";
    EXPECT_EQ(ECSqlStatus::InvalidECSql, Prepare("UPDATE ONLY ecsql.PSAHasPSA SET SourceECInstanceId=?")) << "link table relationships cannot be updated.";

    // Updating CAs
    EXPECT_EQ(ECSqlStatus::InvalidECSql, Prepare("UPDATE ONLY bsca.DateTimeInfo SET DateTimeKind='Utc'")) << "Custom Attributes classes are invalid in UPDATE statements.";

    // Unmapped classes
    EXPECT_EQ(ECSqlStatus::InvalidECSql, Prepare("UPDATE ONLY ecsql.PUnmapped SET I=123, D=3.14")) << "Unmapped classes cannot be used in UPDATE statements.";


    // Subclasses of abstract class
    EXPECT_EQ(ECSqlStatus::Success, Prepare("UPDATE ONLY ecsql.Sub1 SET I=123, S='hello', Sub1I=100123"));

    // Empty classes
    EXPECT_EQ(ECSqlStatus::InvalidECSql, Prepare("UPDATE ONLY ecsql.Empty SET ECInstanceId = ?")) << "Empty classes cannot be used in UPDATE statements.";

    // Unsupported classes
    //AnyClass is unsupported, but doesn't have properties, so it cannot be used in an UPDATE statement because of that in the first place
    EXPECT_EQ(ECSqlStatus::InvalidECSql, Prepare("UPDATE ONLY bsm.InstanceCount SET ECSchemaName='Foo', ECClassName='Goo', Count=103"));

    // Missing schema alias / not existing ECClasses / not existing ECProperties
    EXPECT_EQ(ECSqlStatus::InvalidECSql, Prepare("UPDATE ONLY PSA SET I=123, L=100000")) << "Class name needs to be prefixed by schema alias.";
    EXPECT_EQ(ECSqlStatus::InvalidECSql, Prepare("UPDATE ONLY ecsql.BlaBla SET I=123"));
    EXPECT_EQ(ECSqlStatus::InvalidECSql, Prepare("UPDATE ONLY blabla.PSA SET I=123"));
    EXPECT_EQ(ECSqlStatus::InvalidECSql, Prepare("UPDATE ONLY ecsql.PSA SET Garbage='bla', I=123")) << "One of the properties does not exist in the target class.";
    }

//---------------------------------------------------------------------------------------
// @bsiclass
//+---------------+---------------+---------------+---------------+---------------+------
TEST_F(ECSqlUpdatePrepareTests, AbstractClass)
    {
    ASSERT_EQ(BentleyStatus::SUCCESS, SetupECDb("ecsqlupdate_abstractclass.ecdb", SchemaItem(R"xml(<?xml version="1.0" encoding="utf-8" ?>
                                                    <ECSchema schemaName="TestSchema" alias="ts" version="1.0" xmlns="http://www.bentley.com/schemas/Bentley.ECXML.3.1">
                                                        <ECSchemaReference name="ECDbMap" version="02.00" alias="ecdbmap" />
                                                        <ECEntityClass typeName="BaseAbstractNoSubclasses" modifier="Abstract">
                                                            <ECProperty propertyName="Code" typeName="int" />
                                                        </ECEntityClass>
                                                        <ECEntityClass typeName="BaseAbstractTPHNoSubclasses" modifier="Abstract">
                                                            <ECCustomAttributes>
                                                                <ClassMap xmlns="ECDbMap.02.00">
                                                                    <MapStrategy>TablePerHierarchy</MapStrategy>
                                                                </ClassMap>
                                                            </ECCustomAttributes>
                                                            <ECProperty propertyName="Code" typeName="int" />
                                                        </ECEntityClass>
                                                        <ECEntityClass typeName="Base" >
                                                            <ECProperty propertyName="Code" typeName="int" />
                                                        </ECEntityClass>
                                                        <ECEntityClass typeName="Sub" >
                                                            <BaseClass>Base</BaseClass>
                                                            <ECProperty propertyName="Name" typeName="string" />
                                                        </ECEntityClass>
                                                        <ECEntityClass typeName="BaseTPH" >
                                                            <ECCustomAttributes>
                                                                <ClassMap xmlns="ECDbMap.02.00">
                                                                    <MapStrategy>TablePerHierarchy</MapStrategy>
                                                                </ClassMap>
                                                            </ECCustomAttributes>
                                                            <ECProperty propertyName="Code" typeName="int" />
                                                        </ECEntityClass>
                                                        <ECEntityClass typeName="SubTPH" >
                                                            <BaseClass>BaseTPH</BaseClass>
                                                            <ECProperty propertyName="Name" typeName="string" />
                                                        </ECEntityClass>
                                                        <ECEntityClass typeName="BaseAbstract" modifier="Abstract" >
                                                            <ECProperty propertyName="Code" typeName="int" />
                                                        </ECEntityClass>
                                                        <ECEntityClass typeName="Sub2" >
                                                            <BaseClass>BaseAbstract</BaseClass>
                                                            <ECProperty propertyName="Name" typeName="string" />
                                                        </ECEntityClass>
                                                        <ECEntityClass typeName="BaseTPHAbstract" modifier="Abstract" >
                                                            <ECCustomAttributes>
                                                                <ClassMap xmlns="ECDbMap.02.00">
                                                                    <MapStrategy>TablePerHierarchy</MapStrategy>
                                                                </ClassMap>
                                                            </ECCustomAttributes>
                                                            <ECProperty propertyName="Code" typeName="int" />
                                                        </ECEntityClass>
                                                        <ECEntityClass typeName="SubTPH2" >
                                                            <BaseClass>BaseTPHAbstract</BaseClass>
                                                            <ECProperty propertyName="Name" typeName="string" />
                                                        </ECEntityClass>
                                                    </ECSchema>)xml")));
    ASSERT_EQ(SUCCESS, PopulateECDb(3));

    EXPECT_EQ(ECSqlStatus::InvalidECSql, Prepare("UPDATE ts.BaseAbstractNoSubclasses SET Code=1"));
    EXPECT_EQ(ECSqlStatus::InvalidECSql, Prepare("UPDATE ONLY ts.BaseAbstractNoSubclasses SET Code=1"));

    EXPECT_EQ(ECSqlStatus::Success, Prepare("UPDATE ts.BaseAbstractTPHNoSubclasses SET Code=1"));
    EXPECT_EQ(ECSqlStatus::InvalidECSql, Prepare("UPDATE ONLY ts.BaseAbstractTPHNoSubclasses SET Code=1"));

    EXPECT_EQ(ECSqlStatus::InvalidECSql, Prepare("UPDATE ts.Base SET Code=1"));
    EXPECT_EQ(ECSqlStatus::Success, Prepare("UPDATE ONLY ts.Base SET Code=1"));

    EXPECT_EQ(ECSqlStatus::Success, Prepare("UPDATE ts.BaseTPH SET Code=1"));
    EXPECT_EQ(ECSqlStatus::Success, Prepare("UPDATE ONLY ts.BaseTPH SET Code=1"));

    EXPECT_EQ(ECSqlStatus::InvalidECSql, Prepare("UPDATE ts.BaseAbstract SET Code=1"));
    EXPECT_EQ(ECSqlStatus::InvalidECSql, Prepare("UPDATE ONLY ts.BaseAbstract SET Code=1"));

    EXPECT_EQ(ECSqlStatus::Success, Prepare("UPDATE ts.BaseTPHAbstract SET Code=1"));
    EXPECT_EQ(ECSqlStatus::InvalidECSql, Prepare("UPDATE ONLY ts.BaseTPHAbstract SET Code=1"));
    }

//---------------------------------------------------------------------------------------
// @bsiclass
//+---------------+---------------+---------------+---------------+---------------+------
TEST_F(ECSqlUpdatePrepareTests, WhereBasics)
    {
    //case insensitive tests
    EXPECT_EQ(ECSqlStatus::Success, Prepare("UPDATE ecsql.P SET I=10 WHERE B = NULL OR b = NULL"));
    EXPECT_EQ(ECSqlStatus::Success, Prepare("UPDATE ecsql.P SET I=10 WHERE i>=:myParam"));
    EXPECT_EQ(ECSqlStatus::InvalidECSql, Prepare("UPDATE ecsql.P SET I=10 WHERE I IS 123"));
    EXPECT_EQ(ECSqlStatus::Success, Prepare("UPDATE ecsql.P SET I=10 WHERE B IS TRUE"));
    EXPECT_EQ(ECSqlStatus::Success, Prepare("UPDATE ecsql.P SET I=10 WHERE L < 3.14"));
    EXPECT_EQ(ECSqlStatus::Success, Prepare("UPDATE ecsql.P SET I=10 WHERE (L < 3.14 AND I > 3) OR B = True AND D > 0.0"));
    EXPECT_EQ(ECSqlStatus::Success, Prepare("UPDATE ecsql.P SET I=10 WHERE 8 % 3 = 2"));
    EXPECT_EQ(ECSqlStatus::Success, Prepare("UPDATE ecsql.P SET I=10 WHERE 8 % 2 = 0"));
    EXPECT_EQ(ECSqlStatus::InvalidECSql, Prepare("UPDATE ecsql.P SET I=10 WHERE (I&1)=1 AND ~(I|2=I)")) << "not yet supported";
    EXPECT_EQ(ECSqlStatus::Success, Prepare("UPDATE ecsql.P SET I=10 WHERE 5 + (4&1) = 5")) << "not yet supported";
    EXPECT_EQ(ECSqlStatus::Success, Prepare("UPDATE ecsql.P SET I=10 WHERE 5 + 4 & 1 = 1")) << "not yet supported";
    EXPECT_EQ(ECSqlStatus::Success, Prepare("UPDATE ecsql.P SET I=10 WHERE 5 + 4 | 1 = 9")) << "not yet supported";
    EXPECT_EQ(ECSqlStatus::Success, Prepare("UPDATE ecsql.P SET I=10 WHERE 4|1&1 = 5")) << "not yet supported";
    EXPECT_EQ(ECSqlStatus::Success, Prepare("UPDATE ecsql.P SET I=10 WHERE (4|1)&1 = 1")) << "not yet supported";
    EXPECT_EQ(ECSqlStatus::InvalidECSql, Prepare("UPDATE ecsql.P SET I=10 WHERE 4^1 = 0")) << "not yet supported";
    EXPECT_EQ(ECSqlStatus::InvalidECSql, Prepare("UPDATE ecsql.P SET I=10 WHERE 5^4 = 4")) << "not yet supported";

    //unary predicates
    EXPECT_EQ(ECSqlStatus::Success, Prepare("UPDATE ecsql.P SET I=10 WHERE True"));
    EXPECT_EQ(ECSqlStatus::Success, Prepare("UPDATE ecsql.P SET I=10 WHERE NOT True"));
    EXPECT_EQ(ECSqlStatus::Success, Prepare("UPDATE ecsql.P SET I=10 WHERE B"));
    EXPECT_EQ(ECSqlStatus::Success, Prepare("UPDATE ecsql.P SET I=10 WHERE NOT B"));
    //SQLite function which ECDb knows to return a bool
    EXPECT_EQ(ECSqlStatus::Success, Prepare("UPDATE ecsql.P SET I=10 WHERE Glob('*amp*',S)"));
    EXPECT_EQ(ECSqlStatus::Success, Prepare("UPDATE ecsql.P SET I=10 WHERE NOT Glob('*amp*',S)"));
    //Int/Long types are supported as unary predicate. They evalute to True if they are not 0.
    EXPECT_EQ(ECSqlStatus::Success, Prepare("UPDATE ecsql.P SET I=10 WHERE I"));
    EXPECT_EQ(ECSqlStatus::Success, Prepare("UPDATE ecsql.P SET I=10 WHERE NOT I"));
    EXPECT_EQ(ECSqlStatus::Success, Prepare("UPDATE ecsql.P SET I=10 WHERE L"));
    EXPECT_EQ(ECSqlStatus::Success, Prepare("UPDATE ecsql.P SET I=10 WHERE NOT L"));
    EXPECT_EQ(ECSqlStatus::Success, Prepare("UPDATE ecsql.P SET I=10 WHERE Length(S)"));
    EXPECT_EQ(ECSqlStatus::Success, Prepare("UPDATE ecsql.P SET I=10 WHERE NOT Length(S)"));
    EXPECT_EQ(ECSqlStatus::Success, Prepare("UPDATE ecsql.P SET I=10 WHERE (I IS NOT NULL) AND L"));
    EXPECT_EQ(ECSqlStatus::Success, Prepare("UPDATE ecsql.P SET I=10 WHERE (I IS NOT NULL) AND NOT L"));
    EXPECT_EQ(ECSqlStatus::Success, Prepare("UPDATE ecsql.P SET I=10 WHERE 3.14"));
    EXPECT_EQ(ECSqlStatus::Success, Prepare("UPDATE ecsql.P SET I=10 WHERE 'hello'"));
    EXPECT_EQ(ECSqlStatus::Success, Prepare("UPDATE ecsql.P SET I=10 WHERE D"));
    EXPECT_EQ(ECSqlStatus::Success, Prepare("UPDATE ecsql.P SET I=10 WHERE S"));
    EXPECT_EQ(ECSqlStatus::Success, Prepare("UPDATE ecsql.P SET I=10 WHERE P2D"));
    EXPECT_EQ(ECSqlStatus::Success, Prepare("UPDATE ecsql.P SET I=10 WHERE P3D"));
    EXPECT_EQ(ECSqlStatus::Success, Prepare("UPDATE ecsql.P SET I=10 WHERE P2D.X >= -11.111"));
    EXPECT_EQ(ECSqlStatus::Success, Prepare("UPDATE ecsql.P SET I=10 WHERE P2D.Y >= -11.111"));
    EXPECT_EQ(ECSqlStatus::InvalidECSql, Prepare("UPDATE ecsql.P SET I=10 WHERE P2D.Z >= -11.111"));
    EXPECT_EQ(ECSqlStatus::Success, Prepare("UPDATE ecsql.P SET I=10 WHERE P3D.X >= -11.111"));
    EXPECT_EQ(ECSqlStatus::Success, Prepare("UPDATE ecsql.P SET I=10 WHERE P3D.Y >= -11.111"));
    EXPECT_EQ(ECSqlStatus::Success, Prepare("UPDATE ecsql.P SET I=10 WHERE P3D.Z >= -11.111"));
    EXPECT_EQ(ECSqlStatus::Success, Prepare("UPDATE ecsql.P SET I=10 WHERE P2D.X >= P3D.X AND P2D.Y >= P3D.Y"));
    //with parentheses around
    EXPECT_EQ(ECSqlStatus::InvalidECSql, Prepare("UPDATE ecsql.P SET I=10 WHERE (P2D.X) >= (P3D.X) AND (P2D.Y) >= (P3D.Y)"));
    EXPECT_EQ(ECSqlStatus::Success, Prepare("UPDATE ecsql.P SET I=10 WHERE (P2D.X >= P3D.X) AND (P2D.Y >= P3D.Y)"));
    EXPECT_EQ(ECSqlStatus::Success, Prepare("UPDATE ecsql.P SET I=10 WHERE (P2D.X >= P3D.X AND P2D.Y >= P3D.Y)"));
    EXPECT_EQ(ECSqlStatus::InvalidECSql, Prepare("UPDATE ecsql.P SET I=10 WHERE ?"));
    EXPECT_EQ(ECSqlStatus::Success, Prepare("UPDATE ecsql.P SET I=10 WHERE Hex(Bi)"));
    //unary operator
    EXPECT_EQ(ECSqlStatus::Success, Prepare("UPDATE ecsql.P SET I=10 WHERE -I = -123"));
    EXPECT_EQ(ECSqlStatus::InvalidECSql, Prepare("UPDATE ecsql.P SET I=10 WHERE I == 10"));
    EXPECT_EQ(ECSqlStatus::InvalidECSql, Prepare("UPDATE ecsql.P SET I=10 WHERE Garbage = 'bla'"));
    //NULL tests
    EXPECT_EQ(ECSqlStatus::Success, Prepare("UPDATE ecsql.P SET I=10 WHERE NULL IS NULL")); // NULL IS NULL is always true
    EXPECT_EQ(ECSqlStatus::Success, Prepare("UPDATE ecsql.P SET I=10 WHERE NULL = NULL")); // NULL = NULL returns NULL
    EXPECT_EQ(ECSqlStatus::Success, Prepare("UPDATE ecsql.P SET I=10 WHERE NULL <> NULL")); // NULL <> NULL returns NULL
    EXPECT_EQ(ECSqlStatus::Success, Prepare("UPDATE ecsql.P SET I=10 WHERE NULL IS NOT NULL"));
    EXPECT_EQ(ECSqlStatus::InvalidECSql, Prepare("UPDATE ecsql.P SET I=10 WHERE NULL IS 123"));
    EXPECT_EQ(ECSqlStatus::InvalidECSql, Prepare("UPDATE ecsql.P SET I=10 WHERE NULL IS NOT 123"));
    EXPECT_EQ(ECSqlStatus::Success, Prepare("UPDATE ecsql.P SET I=10 WHERE NULL <> 123"));
    EXPECT_EQ(ECSqlStatus::Success, Prepare("UPDATE ecsql.P SET I=10 WHERE B = NULL")); // = NULL always returns NULL
    EXPECT_EQ(ECSqlStatus::Success, Prepare("UPDATE ecsql.P SET I=10 WHERE B <> NULL"));  // <> NULL always returns NULL
    EXPECT_EQ(ECSqlStatus::Success, Prepare("UPDATE ecsql.P SET I=10 WHERE L IS NULL"));
    EXPECT_EQ(ECSqlStatus::Success, Prepare("UPDATE ecsql.P SET I=10 WHERE L IS NOT NULL"));
    EXPECT_EQ(ECSqlStatus::Success, Prepare("UPDATE ecsql.P SET I=10 WHERE L IS NULL OR I IS NOT NULL"));
    EXPECT_EQ(ECSqlStatus::Success, Prepare("UPDATE ecsql.P SET I=10 WHERE L IS NULL AND I IS NOT NULL"));
    EXPECT_EQ(ECSqlStatus::Success, Prepare("UPDATE ecsql.P SET I=10 WHERE S IS NULL"));
    EXPECT_EQ(ECSqlStatus::Success, Prepare("UPDATE ecsql.P SET I=10 WHERE S IS NOT NULL"));
    EXPECT_EQ(ECSqlStatus::Success, Prepare("UPDATE ecsql.P SET I=10 WHERE B IS NULL"));
    EXPECT_EQ(ECSqlStatus::Success, Prepare("UPDATE ecsql.P SET I=10 WHERE B IS NOT NULL"));
    EXPECT_EQ(ECSqlStatus::InvalidECSql, Prepare("UPDATE ecsql.P SET I=10 WHERE I IS ?"));
    EXPECT_EQ(ECSqlStatus::InvalidECSql, Prepare("UPDATE ecsql.P SET I=10 WHERE I IS NOT ?"));
    EXPECT_EQ(ECSqlStatus::Success, Prepare("UPDATE ecsql.P SET I=10 WHERE ? = NULL"));
    EXPECT_EQ(ECSqlStatus::Success, Prepare("UPDATE ecsql.P SET I=10 WHERE NULL = ?"));
    EXPECT_EQ(ECSqlStatus::Success, Prepare("UPDATE ecsql.P SET I=10 WHERE ? <> NULL"));
    EXPECT_EQ(ECSqlStatus::Success, Prepare("UPDATE ecsql.P SET I=10 WHERE NULL <> ?"));
    //points
    EXPECT_EQ(ECSqlStatus::InvalidECSql, Prepare("UPDATE ecsql.P SET I=10 WHERE P2D = 11"));
    EXPECT_EQ(ECSqlStatus::InvalidECSql, Prepare("UPDATE ecsql.P SET I=10 WHERE P2D = D"));
    EXPECT_EQ(ECSqlStatus::Success, Prepare("UPDATE ecsql.P SET I=10 WHERE P2D IS NULL"));
    EXPECT_EQ(ECSqlStatus::Success, Prepare("UPDATE ecsql.P SET I=10 WHERE P2D IS NOT NULL"));
    EXPECT_EQ(ECSqlStatus::Success, Prepare("UPDATE ecsql.P SET I=10 WHERE P2D = ?"));
    EXPECT_EQ(ECSqlStatus::InvalidECSql, Prepare("UPDATE ecsql.P SET I=10 WHERE P3D = 11"));
    EXPECT_EQ(ECSqlStatus::InvalidECSql, Prepare("UPDATE ecsql.P SET I=10 WHERE P3D = D"));
    EXPECT_EQ(ECSqlStatus::Success, Prepare("UPDATE ecsql.P SET I=10 WHERE P3D IS NULL"));
    EXPECT_EQ(ECSqlStatus::Success, Prepare("UPDATE ecsql.P SET I=10 WHERE P3D IS NOT NULL"));
    EXPECT_EQ(ECSqlStatus::Success, Prepare("UPDATE ecsql.P SET I=10 WHERE P3D = ?"));
    //nav props
    EXPECT_EQ(ECSqlStatus::InvalidECSql, Prepare("UPDATE ecsql.P SET I=10 WHERE MyPSA = 11"));
    EXPECT_EQ(ECSqlStatus::InvalidECSql, Prepare("UPDATE ecsql.P SET I=10 WHERE MyPSA = L"));
    EXPECT_EQ(ECSqlStatus::Success, Prepare("UPDATE ecsql.P SET I=10 WHERE MyPSA = MyPSA"));
    EXPECT_EQ(ECSqlStatus::Success, Prepare("UPDATE ecsql.P SET I=10 WHERE MyPSA IS NULL"));
    EXPECT_EQ(ECSqlStatus::Success, Prepare("UPDATE ecsql.P SET I=10 WHERE MyPSA = ?"));
    EXPECT_EQ(ECSqlStatus::Success, Prepare("UPDATE ecsql.P SET I=10 WHERE MyPSA.Id IS NULL"));
    EXPECT_EQ(ECSqlStatus::Success, Prepare("UPDATE ecsql.P SET I=10 WHERE MyPSA.Id = NULL"));
    EXPECT_EQ(ECSqlStatus::Success, Prepare("UPDATE ecsql.P SET I=10 WHERE MyPSA.RelECClassId IS NULL"));

    EXPECT_EQ(ECSqlStatus::Success, Prepare("UPDATE ecsql.P SET I=10 WHERE Dt = TIME '13:35:16'"));

    //  Unsupported literals
    EXPECT_EQ(ECSqlStatus::InvalidECSql, Prepare("UPDATE ecsql.P SET I=10 WHERE B = UNKNOWN")) << "Boolean literal UNKNOWN (from SQL-99) is not valid in ECSQL as it is not supported by ECObjects.";
    EXPECT_EQ(ECSqlStatus::InvalidECSql, Prepare("UPDATE ecsql.P SET I=10 WHERE Dt = LOCALTIME")) << "LOCALTIME function (as specified in SQL-99) is not valid in ECSQL as implicit time zone conversions will not be supported for now.";
    EXPECT_EQ(ECSqlStatus::InvalidECSql, Prepare("UPDATE ecsql.P SET I=10 WHERE P2D = POINT2D (-1.3, 45.134)")) << "Point literal not yet supported";
    EXPECT_EQ(ECSqlStatus::InvalidECSql, Prepare("UPDATE ecsql.P SET I=10 WHERE P3D = POINT3D (-1.3, 45.134, 2)")) << "Point literal not yet supported";
    }


//********************* Delete **********************
struct ECSqlDeletePrepareTests : ECSqlPrepareTestFixture {};

//---------------------------------------------------------------------------------------
// @bsiclass
//+---------------+---------------+---------------+---------------+---------------+------
TEST_F(ECSqlDeletePrepareTests, AndOrPrecedence)
    {
    EXPECT_EQ(ECSqlStatus::Success, Prepare("DELETE FROM ecsql.TH3 WHERE S1 IS NOT NULL OR S2 IS NOT NULL"));
    EXPECT_EQ(ECSqlStatus::Success, Prepare("DELETE FROM ecsql.TH3 WHERE (S1 IS NOT NULL OR S2 IS NOT NULL)"));
    EXPECT_EQ(ECSqlStatus::Success, Prepare("DELETE FROM ecsql.TH3 WHERE S1 IS NULL AND S2 IS NOT NULL"));
    EXPECT_EQ(ECSqlStatus::Success, Prepare("DELETE FROM ecsql.TH3 WHERE S1 IS NULL AND S2 IS NOT NULL OR 1=1"));
    EXPECT_EQ(ECSqlStatus::Success, Prepare("DELETE FROM ecsql.TH3 WHERE S1 IS NULL AND (S2 IS NOT NULL OR 1=1)"));
    }

//---------------------------------------------------------------------------------------
// @bsiclass
//+---------------+---------------+---------------+---------------+---------------+------
TEST_F(ECSqlDeletePrepareTests, Casing)
    {
    EXPECT_EQ(ECSqlStatus::Success, Prepare("DELETE FROM ONLY EcSqltEst.P"));
    EXPECT_EQ(ECSqlStatus::Success, Prepare("DELETE FROM ONLY ECSQLTEST.P"));
    EXPECT_EQ(ECSqlStatus::Success, Prepare("DELETE FROM ONLY ecsqltest.P"));
    EXPECT_EQ(ECSqlStatus::Success, Prepare("DELETE FROM ONLY ECSqlTest.p"));
    EXPECT_EQ(ECSqlStatus::Success, Prepare("DELETE FROM ONLY ECSqlTest.P WHERE i<0"));
    EXPECT_EQ(ECSqlStatus::Success, Prepare("DELETE FROM ONLY ecsqltest.p WHERE i<0"));
    EXPECT_EQ(ECSqlStatus::Success, Prepare("DELETE FROM ONLY Ecsql.P"));
    EXPECT_EQ(ECSqlStatus::Success, Prepare("DELETE FROM ONLY ecSql.P"));
    EXPECT_EQ(ECSqlStatus::Success, Prepare("DELETE FROM ONLY ecsql.p"));
    EXPECT_EQ(ECSqlStatus::Success, Prepare("DELETE FROM ONLY ecsql.P WHERE i<0"));
    }

//---------------------------------------------------------------------------------------
// @bsiclass
//+---------------+---------------+---------------+---------------+---------------+------
TEST_F(ECSqlDeletePrepareTests, CommonGeometry)
    {
    EXPECT_EQ(ECSqlStatus::Success, Prepare("DELETE FROM ecsql.PASpatial WHERE Geometry=?"));
    EXPECT_EQ(ECSqlStatus::Success, Prepare("DELETE FROM ecsql.PASpatial WHERE Geometry<>?"));
    EXPECT_EQ(ECSqlStatus::Success, Prepare("DELETE FROM ecsql.PASpatial WHERE Geometry IS NULL"));
    EXPECT_EQ(ECSqlStatus::Success, Prepare("DELETE FROM ecsql.PASpatial WHERE Geometry IS NOT NULL"));
    EXPECT_EQ(ECSqlStatus::Success, Prepare("DELETE FROM ecsql.PASpatial WHERE Geometry_Array IS NULL"));
    EXPECT_EQ(ECSqlStatus::Success, Prepare("DELETE FROM ecsql.PASpatial WHERE Geometry_Array IS NOT NULL"));

    EXPECT_EQ(ECSqlStatus::Success, Prepare("DELETE FROM ecsql.SSpatial WHERE SpatialStructProp.Geometry IS NULL"));
    EXPECT_EQ(ECSqlStatus::Success, Prepare("DELETE FROM ecsql.SSpatial WHERE SpatialStructProp.Geometry IS NOT NULL"));
    EXPECT_EQ(ECSqlStatus::Success, Prepare("DELETE FROM ecsql.SSpatial WHERE SpatialStructProp.Geometry_Array IS NULL"));
    EXPECT_EQ(ECSqlStatus::Success, Prepare("DELETE FROM ecsql.SSpatial WHERE SpatialStructProp.Geometry_Array IS NOT NULL"));
    }

//---------------------------------------------------------------------------------------
// @bsiclass
//+---------------+---------------+---------------+---------------+---------------+------
TEST_F(ECSqlDeletePrepareTests, From)
    {
    //Delete classes with base classes
    EXPECT_EQ(ECSqlStatus::Success, Prepare("DELETE FROM ONLY ecsql.TH5"));

    // Delete abstract classes
    EXPECT_EQ(ECSqlStatus::InvalidECSql, Prepare("DELETE FROM ecsql.Abstract"));
    EXPECT_EQ(ECSqlStatus::InvalidECSql, Prepare("DELETE FROM ONLY ecsql.Abstract")) << "by contract non-polymorphic deletes on abstract classes are valid, but are a no-op";
    EXPECT_EQ(ECSqlStatus::InvalidECSql, Prepare("DELETE FROM ONLY ecsql.AbstractNoSubclasses"));
    EXPECT_EQ(ECSqlStatus::Success, Prepare("DELETE FROM ecsql.PSAHasMyMixin"));
    EXPECT_EQ(ECSqlStatus::InvalidECSql, Prepare("DELETE FROM ONLY ecsql.PSAHasMyMixin"));

    // Delete mixins
    EXPECT_EQ(ECSqlStatus::InvalidECSql, Prepare("DELETE FROM ecsql.MyMixin")) << "Mixins are invalid in DELETE statements.";
    EXPECT_EQ(ECSqlStatus::InvalidECSql, Prepare("DELETE FROM ONLY ecsql.MyMixin")) << "Mixins are invalid in DELETE statements.";

    // Delete structs
    EXPECT_EQ(ECSqlStatus::InvalidECSql, Prepare("DELETE FROM ONLY ecsql.SAStruct")) << "Structs are invalid in DELETE statements.";
    EXPECT_EQ(ECSqlStatus::InvalidECSql, Prepare("DELETE FROM ONLY ecsql.PStruct")) << "Structs are invalid in DELETE statements.";

    // Delete relationships
    EXPECT_EQ(ECSqlStatus::InvalidECSql, Prepare("DELETE FROM ONLY ecsql.PSAHasP")) << "FK relationships are invalid in DELETE statements.";
    EXPECT_EQ(ECSqlStatus::Success, Prepare("DELETE FROM ONLY ecsql.PSAHasPSA")) << "Link table relationships can be deleted.";

    // Deleting CAs
    EXPECT_EQ(ECSqlStatus::InvalidECSql, Prepare("DELETE FROM ONLY bsca.DateTimeInfo")) << "Custom Attributes classes are invalid in DELETE statements.";

    // Unmapped classes
    EXPECT_EQ(ECSqlStatus::InvalidECSql, Prepare("DELETE FROM ONLY ecsql.PUnmapped")) << "Unmapped classes cannot be used in DELETE statements.";

    // Subclasses of abstract class
    EXPECT_EQ(ECSqlStatus::Success, Prepare("DELETE FROM ONLY ecsql.Sub1"));

    // Unsupported classes
    EXPECT_EQ(ECSqlStatus::InvalidECSql, Prepare("DELETE FROM ONLY bsm.AnyClass")) << "Cannot delete from AnyClass";
    EXPECT_EQ(ECSqlStatus::InvalidECSql, Prepare("DELETE FROM ONLY bsm.InstanceCount")) << "Cannot delete from InstanceCount class";

    // Missing schema alias / not existing ECClasses / not existing ECProperties
    EXPECT_EQ(ECSqlStatus::InvalidECSql, Prepare("DELETE FROM ONLY P SET I=123, L=100000")) << "Class name needs to be prefixed by schema alias.";
    EXPECT_EQ(ECSqlStatus::InvalidECSql, Prepare("DELETE FROM ONLY ecsql.BlaBla SET I=123"));
    EXPECT_EQ(ECSqlStatus::InvalidECSql, Prepare("DELETE FROM ONLY blabla.P SET I=123"));

    EXPECT_EQ(ECSqlStatus::InvalidECSql, Prepare("DELETE FROM ONLY ecsql.P SET Garbage='bla', I=123")) << "One of the properties does not exist in the target class.";
    }

//---------------------------------------------------------------------------------------
// @bsiclass
//+---------------+---------------+---------------+---------------+---------------+------
TEST_F(ECSqlDeletePrepareTests, Functions)
    {
    EXPECT_EQ(ECSqlStatus::Success, Prepare("DELETE FROM ecsql.P WHERE ECClassId <> 145"));
    EXPECT_EQ(ECSqlStatus::Success, Prepare("DELETE FROM ecsql.P WHERE ECClassId = 145"));
    EXPECT_EQ(ECSqlStatus::Success, Prepare("DELETE FROM ecsql.P WHERE LOWER(S) = UPPER(S)"));
    EXPECT_EQ(ECSqlStatus::Success, Prepare("DELETE FROM ecsql.P WHERE LOWER(UPPER(S)) = LOWER (S)"));
    EXPECT_EQ(ECSqlStatus::Success, Prepare("DELETE FROM ecsql.P WHERE LOWER(I)=I")) << "lower/upper only make sense with strings, but no failure if used for other data types (like in SQLite)";
    EXPECT_EQ(ECSqlStatus::Success, Prepare("DELETE FROM ecsql.P WHERE UPPER(D)>0"));
    EXPECT_EQ(ECSqlStatus::Success, Prepare("DELETE FROM ecsql.P WHERE LOWER(S)=?"));
    EXPECT_EQ(ECSqlStatus::Success, Prepare("DELETE FROM ecsql.P WHERE UPPER(?) = 'hello'"));
    EXPECT_EQ(ECSqlStatus::Success, Prepare("DELETE FROM ecsql.P WHERE InVirtualSet(?, ECInstanceId)"));

    EXPECT_EQ(ECSqlStatus::Success, Prepare("DELETE FROM ecsql.P WHERE ECInstanceId MATCH random()")) << "fails at step time only";
    EXPECT_EQ(ECSqlStatus::Success, Prepare("DELETE FROM ecsql.P WHERE ECInstanceId NOT MATCH random()")) << "fails at step time only";
    EXPECT_EQ(ECSqlStatus::Success, Prepare("DELETE FROM ecsql.P WHERE I MATCH random()")) << "fails at step time only";
    EXPECT_EQ(ECSqlStatus::Success, Prepare("DELETE FROM ecsql.P WHERE (I + L) MATCH random()")) << "even though SQLite expects the LHS to be a column, we allow a value exp in the ECSQL grammar. Fails at step time only";
    EXPECT_EQ(ECSqlStatus::InvalidECSql, Prepare("DELETE FROM ecsql.P WHERE ECInstanceId MATCH '123'"));
    }
//---------------------------------------------------------------------------------------
// @bsiclass
//+---------------+---------------+---------------+---------------+---------------+------
TEST_F(ECSqlDeletePrepareTests, Misc)
    {
    // Syntactically incorrect statements
    EXPECT_EQ(ECSqlStatus::InvalidECSql, Prepare(""));
    EXPECT_EQ(ECSqlStatus::InvalidECSql, Prepare("DELETE"));
    EXPECT_EQ(ECSqlStatus::InvalidECSql, Prepare("DELETE FROM"));
    EXPECT_EQ(ECSqlStatus::InvalidECSql, Prepare("DELETE ONLY ecsql.P"));

    // Class aliases
    EXPECT_EQ(ECSqlStatus::Success, Prepare("DELETE FROM ONLY ecsql.P t WHERE t.D > 0.0")) << "In SQLite they are not allowed, but ECSQL allows them. So test that ECDb properly ommits them during preparation";
    EXPECT_EQ(ECSqlStatus::Success, Prepare("DELETE FROM ONLY ecsql.P t WHERE t.S = ?"));

    EXPECT_EQ(ECSqlStatus::Success, Prepare("DELETE FROM ONLY ecsql.P t WHERE t.L = 0xabcdef"));
    EXPECT_EQ(ECSqlStatus::InvalidECSql, Prepare("DELETE FROM ONLY ecsql.P t WHERE t.L = 0xabcdefgh"));

    // Delete clause in which the class name and the properties name contain, start with or end with under bar
    EXPECT_EQ(ECSqlStatus::Success, Prepare("DELETE FROM ONLY ecsql._UnderBar u WHERE u.ABC_ = ?"));
    EXPECT_EQ(ECSqlStatus::Success, Prepare("DELETE FROM ONLY ecsql.[_UnderBar] u WHERE u.[ABC_] = ?"));
    }

//---------------------------------------------------------------------------------------
// @bsiclass
//+---------------+---------------+---------------+---------------+---------------+------
TEST_F(ECSqlDeletePrepareTests, Options)
    {
    EXPECT_EQ(ECSqlStatus::InvalidECSql, Prepare("DELETE FROM ecsql.P ECSQLOPTIONS")) << "OPTIONS clause without options";
    EXPECT_EQ(ECSqlStatus::InvalidECSql, Prepare("DELETE FROM ecsql.P ECSQLOPTIONS 123")) << "An option must be a name";
    EXPECT_EQ(ECSqlStatus::InvalidECSql, Prepare("DELETE FROM ecsql.P ECSQLOPTIONS myopt=")) << "option value is missing";
    EXPECT_EQ(ECSqlStatus::InvalidECSql, Prepare("DELETE FROM ecsql.P ECSQLOPTIONS myopt myopt")) << "duplicate options not allowed";
    EXPECT_EQ(ECSqlStatus::InvalidECSql, Prepare("DELETE FROM ecsql.P ECSQLOPTIONS myopt myOpt")) << "duplicate options not allowed (even if they differ by case)";
    EXPECT_EQ(ECSqlStatus::InvalidECSql, Prepare("DELETE FROM ecsql.P ECSQLOPTIONS myopt=1 myopt")) << "duplicate options not allowed";
    EXPECT_EQ(ECSqlStatus::InvalidECSql, Prepare("DELETE FROM ecsql.P ECSQLOPTIONS myOpt=1 myopt")) << "duplicate options not allowed";
    EXPECT_EQ(ECSqlStatus::Success, Prepare("DELETE FROM ecsql.P ECSQLOPTIONS myopt"));
    EXPECT_EQ(ECSqlStatus::Success, Prepare("DELETE FROM ecsql.P ECSQLOPTIONS myopt myotheropt"));
    EXPECT_EQ(ECSqlStatus::Success, Prepare("DELETE FROM ecsql.P ECSQLOPTIONS myopt=1 myotheropt"));
    EXPECT_EQ(ECSqlStatus::Success, Prepare("DELETE FROM ecsql.P ECSQLOPTIONS myopt=1 myotheropt=true"));
    EXPECT_EQ(ECSqlStatus::Success, Prepare("DELETE FROM ecsql.P ECSQLOPTIONS myopt myotheropt=true"));
    EXPECT_EQ(ECSqlStatus::Success, Prepare("DELETE FROM ecsql.P ECSQLOPTIONS myopt myotheropt=true onemoreopt"));
    EXPECT_EQ(ECSqlStatus::Success, Prepare("DELETE FROM ecsql.P WHERE ECInstanceId=? ECSQLOPTIONS myopt"));
    EXPECT_EQ(ECSqlStatus::Success, Prepare("DELETE FROM ecsql.P WHERE ECInstanceId=? ECSQLOPTIONS myopt myotheropt"));
    EXPECT_EQ(ECSqlStatus::Success, Prepare("DELETE FROM ecsql.P WHERE ECInstanceId=? ECSQLOPTIONS myopt=1 myotheropt"));
    }
//---------------------------------------------------------------------------------------
// @bsiclass
//+---------------+---------------+---------------+---------------+---------------+------
TEST_F(ECSqlDeletePrepareTests, Polymorphic)
    {
    EXPECT_EQ(ECSqlStatus::Success, Prepare("DELETE FROM ecsql.P"));
    EXPECT_EQ(ECSqlStatus::InvalidECSql, Prepare("DELETE FROM ecsql.Abstract"));
    EXPECT_EQ(ECSqlStatus::InvalidECSql, Prepare("DELETE FROM ONLY ecsql.Abstract"));
    EXPECT_EQ(ECSqlStatus::InvalidECSql, Prepare("DELETE FROM ecsql.AbstractNoSubclasses"));
    EXPECT_EQ(ECSqlStatus::InvalidECSql, Prepare("DELETE FROM ONLY ecsql.AbstractNoSubclasses"));
    EXPECT_EQ(ECSqlStatus::Success, Prepare("DELETE FROM ecsql.AbstractTablePerHierarchy"));
    EXPECT_EQ(ECSqlStatus::InvalidECSql, Prepare("DELETE FROM ONLY ecsql.AbstractTablePerHierarchy"));
    EXPECT_EQ(ECSqlStatus::Success, Prepare("DELETE FROM ecsql.THBase"));
    EXPECT_EQ(ECSqlStatus::Success, Prepare("DELETE FROM ONLY ecsql.THBase"));
    EXPECT_EQ(ECSqlStatus::InvalidECSql, Prepare("DELETE FROM ecsql.TCBase"));
    EXPECT_EQ(ECSqlStatus::Success, Prepare("DELETE FROM ONLY ecsql.TCBase"));
    EXPECT_EQ(ECSqlStatus::InvalidECSql, Prepare("DELETE FROM ecdbf.FileInfo WHERE ECInstanceId=?")) << "Polymorphic delete not supported as subclass is mapped to existing table which means it is readonly";
    }

//---------------------------------------------------------------------------------------
// @bsiclass
//+---------------+---------------+---------------+---------------+---------------+------
TEST_F(ECSqlDeletePrepareTests, Relationships)
    {
    EXPECT_EQ(ECSqlStatus::InvalidECSql, Prepare("DELETE FROM ecsql.PSAHasP WHERE ECInstanceId = 123")) << "Cannot delete FK relationship - must delete via nav prop";
    EXPECT_EQ(ECSqlStatus::InvalidECSql, Prepare("DELETE FROM ecsql.PSAHasP WHERE ECInstanceId <> 123")) << "Cannot delete FK relationship - must delete via nav prop";
    EXPECT_EQ(ECSqlStatus::InvalidECSql, Prepare("DELETE FROM ecsql.PSAHasP WHERE SourceECInstanceId = 123")) << "Cannot delete FK relationship - must delete via nav prop";
    EXPECT_EQ(ECSqlStatus::InvalidECSql, Prepare("DELETE FROM ecsql.PSAHasP WHERE TargetECInstanceId = 123")) << "Cannot delete FK relationship - must delete via nav prop";
    EXPECT_EQ(ECSqlStatus::InvalidECSql, Prepare("DELETE FROM ecsql.PSAHasP WHERE SourceECInstanceId = 123 AND TargetECInstanceId = 124")) << "Cannot delete FK relationship - must delete via nav prop";
    EXPECT_EQ(ECSqlStatus::InvalidECSql, Prepare("DELETE FROM ecsql.PSAHasP WHERE SourceECInstanceId = 123 AND TargetECInstanceId <> 124")) << "Cannot delete FK relationship - must delete via nav prop";
    EXPECT_EQ(ECSqlStatus::InvalidECSql, Prepare("DELETE FROM ecsql.PSAHasP WHERE SourceECClassId = 123 AND TargetECClassId = 124")) << "Cannot delete FK relationship - must delete via nav prop";
    EXPECT_EQ(ECSqlStatus::InvalidECSql, Prepare("DELETE FROM ecsql.PSAHasP WHERE SourceECClassId = 123 + 1 AND TargetECClassId = 124")) << "Cannot delete FK relationship - must delete via nav prop";

    EXPECT_EQ(ECSqlStatus::Success, Prepare("DELETE FROM ecsql.PSAHasPSA WHERE ECInstanceId =123"));
    EXPECT_EQ(ECSqlStatus::Success, Prepare("DELETE FROM ecsql.PSAHasPSA WHERE ECInstanceId <>123"));
    EXPECT_EQ(ECSqlStatus::Success, Prepare("DELETE FROM ecsql.PSAHasPSA WHERE SourceECInstanceId = 123"));
    EXPECT_EQ(ECSqlStatus::Success, Prepare("DELETE FROM ecsql.PSAHasPSA WHERE TargetECInstanceId =123"));
    EXPECT_EQ(ECSqlStatus::Success, Prepare("DELETE FROM ecsql.PSAHasPSA WHERE SourceECInstanceId =123 AND TargetECInstanceId = 124"));
    EXPECT_EQ(ECSqlStatus::Success, Prepare("DELETE FROM ecsql.PSAHasPSA WHERE SourceECInstanceId =123 AND TargetECInstanceId <> 124"));
    EXPECT_EQ(ECSqlStatus::Success, Prepare("DELETE FROM ecsql.PSAHasPSA WHERE SourceECClassId =123 AND TargetECClassId = 124"));
    EXPECT_EQ(ECSqlStatus::Success, Prepare("DELETE FROM ecsql.PSAHasPSA WHERE SourceECClassId = 123 + 1 AND TargetECClassId = 124"));

    EXPECT_EQ(ECSqlStatus::Success, Prepare("DELETE FROM ecsql.PSAHasPWithPrimProps WHERE B = true"));
    EXPECT_EQ(ECSqlStatus::Success, Prepare("DELETE FROM ecsql.PSAHasPWithPrimProps WHERE B = false"));
    EXPECT_EQ(ECSqlStatus::Success, Prepare("DELETE FROM ecsql.PSAHasPWithPrimProps WHERE B = false AND D = 3.14"));
    EXPECT_EQ(ECSqlStatus::Success, Prepare("DELETE FROM ecsql.PSAHasPWithPrimProps WHERE SourceECInstanceId = 123"));
    EXPECT_EQ(ECSqlStatus::Success, Prepare("DELETE FROM ecsql.PSAHasPWithPrimProps WHERE TargetECInstanceId = 123"));
    EXPECT_EQ(ECSqlStatus::Success, Prepare("DELETE FROM ecsql.PSAHasPWithPrimProps WHERE SourceECClassId <> 123"));
    EXPECT_EQ(ECSqlStatus::Success, Prepare("DELETE FROM ecsql.PSAHasPWithPrimProps WHERE SourceECClassId =123"));
    EXPECT_EQ(ECSqlStatus::Success, Prepare("DELETE FROM ecsql.PSAHasPWithPrimProps WHERE TargetECClassId <> 123"));
    EXPECT_EQ(ECSqlStatus::Success, Prepare("DELETE FROM ecsql.PSAHasPWithPrimProps WHERE TargetECClassId = 123"));
    EXPECT_EQ(ECSqlStatus::Success, Prepare("DELETE FROM ecsql.PSAHasPWithPrimProps WHERE ECInstanceId = 123"));
    EXPECT_EQ(ECSqlStatus::Success, Prepare("DELETE FROM ecsql.PSAHasPWithPrimProps WHERE ECInstanceId > 123"));
    }

//---------------------------------------------------------------------------------------
// @bsiclass
//+---------------+---------------+---------------+---------------+---------------+------
TEST_F(ECSqlDeletePrepareTests, Structs)
    {
    EXPECT_EQ(ECSqlStatus::Success, Prepare("DELETE FROM ecsql.PSA WHERE PStructProp IS NULL"));
    EXPECT_EQ(ECSqlStatus::Success, Prepare("DELETE FROM ecsql.PSA WHERE PStructProp IS NOT NULL"));
    EXPECT_EQ(ECSqlStatus::Success, Prepare("DELETE FROM ecsql.PSA WHERE PStructProp = ?"));
    EXPECT_EQ(ECSqlStatus::Success, Prepare("DELETE FROM ecsql.PSA WHERE PStructProp<>?"));
    EXPECT_EQ(ECSqlStatus::Success, Prepare("DELETE FROM ecsql.PSA WHERE PStructProp.i = 123 AND B = true"));
    EXPECT_EQ(ECSqlStatus::Success, Prepare("DELETE FROM ecsql.PSA WHERE PStructProp.i = 123 AND PStructProp.dt <> DATE '2010-10-10' AND B = true"));

    EXPECT_EQ(ECSqlStatus::Success, Prepare("DELETE FROM ecsql.SA WHERE SAStructProp.PStructProp IS NULL"));
    EXPECT_EQ(ECSqlStatus::Success, Prepare("DELETE FROM ecsql.SA WHERE SAStructProp.PStructProp = ?"));
    EXPECT_EQ(ECSqlStatus::Success, Prepare("DELETE FROM ecsql.SA WHERE SAStructProp.PStructProp.i = 123 AND SAStructProp.PStructProp.dt <> DATE '2010-10-10'"));
    EXPECT_EQ(ECSqlStatus::Success, Prepare("DELETE FROM ecsql.SA WHERE SAStructProp IS NULL")) << "Structs with struct array props are not supported in the where clause";

    EXPECT_EQ(ECSqlStatus::Success, Prepare("DELETE FROM ecsql.SA WHERE SAStructProp IS NOT NULL")) << "Structs with struct array props are not supported in the where clause";
    EXPECT_EQ(ECSqlStatus::InvalidECSql, Prepare("DELETE FROM ecsql.SA WHERE SAStructProp=?")) << "Structs with struct array props are not supported in the where clause";
    EXPECT_EQ(ECSqlStatus::InvalidECSql, Prepare("DELETE FROM ecsql.SA WHERE SAStructProp<>?")) << "Structs with struct array props are not supported in the where clause";
    }

//---------------------------------------------------------------------------------------
// @bsiclass
//+---------------+---------------+---------------+---------------+---------------+------
TEST_F(ECSqlDeletePrepareTests, WhereBasics)
    {
    //case insensitive tests
    EXPECT_EQ(ECSqlStatus::Success, Prepare("DELETE FROM ecsql.P WHERE B = NULL OR b = NULL"));
    EXPECT_EQ(ECSqlStatus::Success, Prepare("DELETE FROM ecsql.P WHERE i>=:myParam"));
    EXPECT_EQ(ECSqlStatus::InvalidECSql, Prepare("DELETE FROM ecsql.P WHERE I IS 123"));
    EXPECT_EQ(ECSqlStatus::Success, Prepare("DELETE FROM ecsql.P WHERE B IS TRUE"));
    EXPECT_EQ(ECSqlStatus::Success, Prepare("DELETE FROM ecsql.P WHERE L < 3.14"));
    EXPECT_EQ(ECSqlStatus::Success, Prepare("DELETE FROM ecsql.P WHERE (L < 3.14 AND I > 3) OR B = True AND D > 0.0"));
    EXPECT_EQ(ECSqlStatus::Success, Prepare("DELETE FROM ecsql.P WHERE 8 % 3 = 2"));
    EXPECT_EQ(ECSqlStatus::Success, Prepare("DELETE FROM ecsql.P WHERE 8 % 2 = 0"));
    EXPECT_EQ(ECSqlStatus::InvalidECSql, Prepare("DELETE FROM ecsql.P WHERE (I&1)=1 AND ~(I|2=I)")) << "not yet supported";
    EXPECT_EQ(ECSqlStatus::Success, Prepare("DELETE FROM ecsql.P WHERE 5 + (4&1) = 5")) << "not yet supported";
    EXPECT_EQ(ECSqlStatus::Success, Prepare("DELETE FROM ecsql.P WHERE 5 + 4 & 1 = 1")) << "not yet supported";
    EXPECT_EQ(ECSqlStatus::Success, Prepare("DELETE FROM ecsql.P WHERE 5 + 4 | 1 = 9")) << "not yet supported";
    EXPECT_EQ(ECSqlStatus::Success, Prepare("DELETE FROM ecsql.P WHERE 4|1&1 = 5")) << "not yet supported";
    EXPECT_EQ(ECSqlStatus::Success, Prepare("DELETE FROM ecsql.P WHERE (4|1)&1 = 1")) << "not yet supported";
    EXPECT_EQ(ECSqlStatus::InvalidECSql, Prepare("DELETE FROM ecsql.P WHERE 4^1 = 0")) << "not yet supported";
    EXPECT_EQ(ECSqlStatus::InvalidECSql, Prepare("DELETE FROM ecsql.P WHERE 5^4 = 4")) << "not yet supported";

    //unary predicates
    EXPECT_EQ(ECSqlStatus::Success, Prepare("DELETE FROM ecsql.P WHERE True"));
    EXPECT_EQ(ECSqlStatus::Success, Prepare("DELETE FROM ecsql.P WHERE NOT True"));
    EXPECT_EQ(ECSqlStatus::Success, Prepare("DELETE FROM ecsql.P WHERE B"));
    EXPECT_EQ(ECSqlStatus::Success, Prepare("DELETE FROM ecsql.P WHERE NOT B"));
    //SQLite function which ECDb knows to return a bool
    EXPECT_EQ(ECSqlStatus::Success, Prepare("DELETE FROM ecsql.P WHERE Glob('*amp*',S)"));
    EXPECT_EQ(ECSqlStatus::Success, Prepare("DELETE FROM ecsql.P WHERE NOT Glob('*amp*',S)"));
    //Int/Long types are supported as unary predicate. They evalute to True if they are not 0.
    EXPECT_EQ(ECSqlStatus::Success, Prepare("DELETE FROM ecsql.P WHERE I"));
    EXPECT_EQ(ECSqlStatus::Success, Prepare("DELETE FROM ecsql.P WHERE NOT I"));
    EXPECT_EQ(ECSqlStatus::Success, Prepare("DELETE FROM ecsql.P WHERE L"));
    EXPECT_EQ(ECSqlStatus::Success, Prepare("DELETE FROM ecsql.P WHERE NOT L"));
    EXPECT_EQ(ECSqlStatus::Success, Prepare("DELETE FROM ecsql.P WHERE Length(S)"));
    EXPECT_EQ(ECSqlStatus::Success, Prepare("DELETE FROM ecsql.P WHERE NOT Length(S)"));
    EXPECT_EQ(ECSqlStatus::Success, Prepare("DELETE FROM ecsql.P WHERE (I IS NOT NULL) AND L"));
    EXPECT_EQ(ECSqlStatus::Success, Prepare("DELETE FROM ecsql.P WHERE (I IS NOT NULL) AND NOT L"));
    EXPECT_EQ(ECSqlStatus::Success, Prepare("DELETE FROM ecsql.P WHERE 3.14"));
    EXPECT_EQ(ECSqlStatus::Success, Prepare("DELETE FROM ecsql.P WHERE 'hello'"));
    EXPECT_EQ(ECSqlStatus::Success, Prepare("DELETE FROM ecsql.P WHERE D"));
    EXPECT_EQ(ECSqlStatus::Success, Prepare("DELETE FROM ecsql.P WHERE S"));
    EXPECT_EQ(ECSqlStatus::Success, Prepare("DELETE FROM ecsql.P WHERE P2D"));
    EXPECT_EQ(ECSqlStatus::Success, Prepare("DELETE FROM ecsql.P WHERE P3D"));
    EXPECT_EQ(ECSqlStatus::Success, Prepare("DELETE FROM ecsql.P WHERE P2D.X >= -11.111"));
    EXPECT_EQ(ECSqlStatus::Success, Prepare("DELETE FROM ecsql.P WHERE P2D.Y >= -11.111"));
    EXPECT_EQ(ECSqlStatus::InvalidECSql, Prepare("DELETE FROM ecsql.P WHERE P2D.Z >= -11.111"));
    EXPECT_EQ(ECSqlStatus::Success, Prepare("DELETE FROM ecsql.P WHERE P3D.X >= -11.111"));
    EXPECT_EQ(ECSqlStatus::Success, Prepare("DELETE FROM ecsql.P WHERE P3D.Y >= -11.111"));
    EXPECT_EQ(ECSqlStatus::Success, Prepare("DELETE FROM ecsql.P WHERE P3D.Z >= -11.111"));
    EXPECT_EQ(ECSqlStatus::Success, Prepare("DELETE FROM ecsql.P WHERE P2D.X >= P3D.X AND P2D.Y >= P3D.Y"));
    //with parentheses around. grammer issue
    EXPECT_EQ(ECSqlStatus::InvalidECSql, Prepare("DELETE FROM ecsql.P WHERE (P2D.X) >= (P3D.X) AND (P2D.Y) >= (P3D.Y)"));
    EXPECT_EQ(ECSqlStatus::Success, Prepare("DELETE FROM ecsql.P WHERE (P2D.X >= P3D.X) AND (P2D.Y >= P3D.Y)"));
    EXPECT_EQ(ECSqlStatus::Success, Prepare("DELETE FROM ecsql.P WHERE (P2D.X >= P3D.X AND P2D.Y >= P3D.Y)"));
    EXPECT_EQ(ECSqlStatus::InvalidECSql, Prepare("DELETE FROM ecsql.P WHERE ?"));
    EXPECT_EQ(ECSqlStatus::Success, Prepare("DELETE FROM ecsql.P WHERE Hex(Bi)"));
    //unary operator
    EXPECT_EQ(ECSqlStatus::Success, Prepare("DELETE FROM ecsql.P WHERE -I = -123"));
    EXPECT_EQ(ECSqlStatus::InvalidECSql, Prepare("DELETE FROM ecsql.P WHERE I == 10"));
    EXPECT_EQ(ECSqlStatus::InvalidECSql, Prepare("DELETE FROM ecsql.P WHERE Garbage = 'bla'"));
    //NULL tests
    EXPECT_EQ(ECSqlStatus::Success, Prepare("DELETE FROM ecsql.P WHERE NULL IS NULL")); // NULL IS NULL is always true
    EXPECT_EQ(ECSqlStatus::Success, Prepare("DELETE FROM ecsql.P WHERE NULL = NULL")); // NULL = NULL returns NULL
    EXPECT_EQ(ECSqlStatus::Success, Prepare("DELETE FROM ecsql.P WHERE NULL <> NULL")); // NULL <> NULL returns NULL
    EXPECT_EQ(ECSqlStatus::Success, Prepare("DELETE FROM ecsql.P WHERE NULL IS NOT NULL"));
    EXPECT_EQ(ECSqlStatus::InvalidECSql, Prepare("DELETE FROM ecsql.P WHERE NULL IS 123"));
    EXPECT_EQ(ECSqlStatus::InvalidECSql, Prepare("DELETE FROM ecsql.P WHERE NULL IS NOT 123"));
    EXPECT_EQ(ECSqlStatus::Success, Prepare("DELETE FROM ecsql.P WHERE NULL <> 123"));
    EXPECT_EQ(ECSqlStatus::Success, Prepare("DELETE FROM ecsql.P WHERE B = NULL")); // = NULL always returns NULL
    EXPECT_EQ(ECSqlStatus::Success, Prepare("DELETE FROM ecsql.P WHERE B <> NULL"));  // <> NULL always returns NULL
    EXPECT_EQ(ECSqlStatus::Success, Prepare("DELETE FROM ecsql.P WHERE L IS NULL"));
    EXPECT_EQ(ECSqlStatus::Success, Prepare("DELETE FROM ecsql.P WHERE L IS NOT NULL"));
    EXPECT_EQ(ECSqlStatus::Success, Prepare("DELETE FROM ecsql.P WHERE L IS NULL OR I IS NOT NULL"));
    EXPECT_EQ(ECSqlStatus::Success, Prepare("DELETE FROM ecsql.P WHERE L IS NULL AND I IS NOT NULL"));
    EXPECT_EQ(ECSqlStatus::Success, Prepare("DELETE FROM ecsql.P WHERE S IS NULL"));
    EXPECT_EQ(ECSqlStatus::Success, Prepare("DELETE FROM ecsql.P WHERE S IS NOT NULL"));
    EXPECT_EQ(ECSqlStatus::Success, Prepare("DELETE FROM ecsql.P WHERE B IS NULL"));
    EXPECT_EQ(ECSqlStatus::Success, Prepare("DELETE FROM ecsql.P WHERE B IS NOT NULL"));
    EXPECT_EQ(ECSqlStatus::InvalidECSql, Prepare("DELETE FROM ecsql.P WHERE I IS ?"));
    EXPECT_EQ(ECSqlStatus::InvalidECSql, Prepare("DELETE FROM ecsql.P WHERE I IS NOT ?"));
    EXPECT_EQ(ECSqlStatus::Success, Prepare("DELETE FROM ecsql.P WHERE ? = NULL"));
    EXPECT_EQ(ECSqlStatus::Success, Prepare("DELETE FROM ecsql.P WHERE NULL = ?"));
    EXPECT_EQ(ECSqlStatus::Success, Prepare("DELETE FROM ecsql.P WHERE ? <> NULL"));
    EXPECT_EQ(ECSqlStatus::Success, Prepare("DELETE FROM ecsql.P WHERE NULL <> ?"));
    //points
    EXPECT_EQ(ECSqlStatus::InvalidECSql, Prepare("DELETE FROM ecsql.P WHERE P2D = 11"));
    EXPECT_EQ(ECSqlStatus::InvalidECSql, Prepare("DELETE FROM ecsql.P WHERE P2D = D"));
    EXPECT_EQ(ECSqlStatus::Success, Prepare("DELETE FROM ecsql.P WHERE P2D IS NULL"));
    EXPECT_EQ(ECSqlStatus::Success, Prepare("DELETE FROM ecsql.P WHERE P2D IS NOT NULL"));
    EXPECT_EQ(ECSqlStatus::Success, Prepare("DELETE FROM ecsql.P WHERE P2D = ?"));
    EXPECT_EQ(ECSqlStatus::InvalidECSql, Prepare("DELETE FROM ecsql.P WHERE P3D = 11"));
    EXPECT_EQ(ECSqlStatus::InvalidECSql, Prepare("DELETE FROM ecsql.P WHERE P3D = D"));
    EXPECT_EQ(ECSqlStatus::Success, Prepare("DELETE FROM ecsql.P WHERE P3D IS NULL"));
    EXPECT_EQ(ECSqlStatus::Success, Prepare("DELETE FROM ecsql.P WHERE P3D IS NOT NULL"));
    EXPECT_EQ(ECSqlStatus::Success, Prepare("DELETE FROM ecsql.P WHERE P3D = ?"));
    //nav props
    EXPECT_EQ(ECSqlStatus::InvalidECSql, Prepare("DELETE FROM ecsql.P WHERE MyPSA = 11"));
    EXPECT_EQ(ECSqlStatus::InvalidECSql, Prepare("DELETE FROM ecsql.P WHERE MyPSA = L"));
    EXPECT_EQ(ECSqlStatus::Success, Prepare("DELETE FROM ecsql.P WHERE MyPSA = MyPSA"));
    EXPECT_EQ(ECSqlStatus::Success, Prepare("DELETE FROM ecsql.P WHERE MyPSA IS NULL"));
    EXPECT_EQ(ECSqlStatus::Success, Prepare("DELETE FROM ecsql.P WHERE MyPSA = ?"));
    EXPECT_EQ(ECSqlStatus::Success, Prepare("DELETE FROM ecsql.P WHERE MyPSA.Id IS NULL"));
    EXPECT_EQ(ECSqlStatus::Success, Prepare("DELETE FROM ecsql.P WHERE MyPSA.Id = NULL"));
    EXPECT_EQ(ECSqlStatus::Success, Prepare("DELETE FROM ecsql.P WHERE MyPSA.RelECClassId IS NULL"));

    EXPECT_EQ(ECSqlStatus::Success, Prepare("DELETE FROM ecsql.P WHERE Dt = TIME '13:35:16'"));

    //*******************************************************
    //  Unsupported literals
    //*******************************************************
    EXPECT_EQ(ECSqlStatus::InvalidECSql, Prepare("DELETE FROM ecsql.P WHERE B = UNKNOWN")) << "Boolean literal UNKNOWN (from SQL-99) is not valid in ECSQL as it is not supported by ECObjects.";
    EXPECT_EQ(ECSqlStatus::InvalidECSql, Prepare("DELETE FROM ecsql.P WHERE Dt = LOCALTIME")) << "LOCALTIME function (as specified in SQL-99) is not valid in ECSQL as implicit time zone conversions will not be supported for now.";
    EXPECT_EQ(ECSqlStatus::InvalidECSql, Prepare("DELETE FROM ecsql.P WHERE P2D = POINT2D (-1.3, 45.134)")) << "Point literal not yet supported";
    EXPECT_EQ(ECSqlStatus::InvalidECSql, Prepare("DELETE FROM ecsql.P WHERE P3D = POINT3D (-1.3, 45.134, 2)")) << "Point literal not yet supported";
    }

END_ECDBUNITTESTS_NAMESPACE<|MERGE_RESOLUTION|>--- conflicted
+++ resolved
@@ -1,2986 +1,2983 @@
-/*---------------------------------------------------------------------------------------------
-* Copyright (c) Bentley Systems, Incorporated. All rights reserved.
-* See LICENSE.md in the repository root for full copyright notice.
-*--------------------------------------------------------------------------------------------*/
-#include "ECDbPublishedTests.h"
-
-BEGIN_ECDBUNITTESTS_NAMESPACE
-
-//---------------------------------------------------------------------------------------
-// @bsiclass
-//+---------------+---------------+---------------+---------------+---------------+------
-struct ECSqlPrepareTestFixture : public ECDbTestFixture
-    {
-    protected:
-        ECSqlPrepareTestFixture() : ECDbTestFixture() {}
-
-        ECSqlStatus Prepare(Utf8CP ecsql) const { return GetHelper().PrepareECSql(ecsql); }
-    public:
-        virtual ~ECSqlPrepareTestFixture() {}
-
-        void SetUp() override
-            {
-            EXPECT_EQ(SUCCESS, SetupECDb("ecsqlpreparetests.ecdb", SchemaItem::CreateForFile("ECSqlTest.01.00.00.ecschema.xml")));
-            // Due to properties in ECSqlTest schema such as "DtUnspec", "local", "unspecified", "garbagekind" and "garbagecomponent", et cetera, as well as negative tests, we expect some error messages to be reported when setting date time values.
-            // Since we have set the ECInstance to be populated 10 times in the ecdb file being created, these errors will hence be reported x10 times as well.
-            EXPECT_EQ(SUCCESS, PopulateECDb(10));
-            }
-    };
-
-//---------------------------------------------------------------------------------------
-// @bsiclass
-//+---------------+---------------+---------------+---------------+---------------+------
-TEST_F(ECSqlPrepareTestFixture, ReservedTokens)
-    {
-    //Class names with reserved tokens
-    std::vector<SchemaItem> schemas;
-    schemas.push_back(SchemaItem(R"xml(<?xml version="1.0" encoding="utf-8"?>
-                <ECSchema schemaName="TestSchema" alias="ts" version="1.0" xmlns="http://www.bentley.com/schemas/Bentley.ECXML.3.1">
-                    <ECEntityClass typeName="SELECT" />
-                    <ECEntityClass typeName="FROM" />
-                    <ECEntityClass typeName="WHERE" />
-                    <ECEntityClass typeName="AND" />
-                    <ECEntityClass typeName="OR" />
-                    <ECEntityClass typeName="NOT" />
-                    <ECEntityClass typeName="LIKE" />
-                    <ECEntityClass typeName="ORDER" />
-                    <ECEntityClass typeName="BY" />
-                    <ECEntityClass typeName="GROUP" />
-                    <ECEntityClass typeName="HAVING" />
-                    <ECEntityClass typeName="LIMIT" />
-                    <ECEntityClass typeName="OFFSET" />
-                    <ECEntityClass typeName="INSERT" />
-                    <ECEntityClass typeName="INTO" />
-                    <ECEntityClass typeName="VALUES" />
-                    <ECEntityClass typeName="UPDATE" />
-                    <ECEntityClass typeName="SET" />
-                    <ECEntityClass typeName="DELETE" />
-                  </ECSchema>)xml"));
-
-    schemas.push_back(SchemaItem(R"xml(<?xml version="1.0" encoding="utf-8"?>
-                <ECSchema schemaName="TestSchema" alias="ts" version="1.0" xmlns="http://www.bentley.com/schemas/Bentley.ECXML.3.1">
-                    <ECEntityClass typeName="select" />
-                    <ECEntityClass typeName="from" />
-                    <ECEntityClass typeName="where" />
-                    <ECEntityClass typeName="and" />
-                    <ECEntityClass typeName="or" />
-                    <ECEntityClass typeName="not" />
-                    <ECEntityClass typeName="like" />
-                    <ECEntityClass typeName="order" />
-                    <ECEntityClass typeName="by" />
-                    <ECEntityClass typeName="group" />
-                    <ECEntityClass typeName="having" />
-                    <ECEntityClass typeName="limit" />
-                    <ECEntityClass typeName="offset" />
-                    <ECEntityClass typeName="insert" />
-                    <ECEntityClass typeName="into" />
-                    <ECEntityClass typeName="values" />
-                    <ECEntityClass typeName="update" />
-                    <ECEntityClass typeName="set" />
-                    <ECEntityClass typeName="delete" />
-                  </ECSchema>)xml"));
-
-
-    for (SchemaItem const& schemaItem : schemas)
-        {
-        ASSERT_EQ(BentleyStatus::SUCCESS, SetupECDb("ReservedECSQLTokens.ecdb", schemaItem));
-        ECN::ECSchemaCP schema = m_ecdb.Schemas().GetSchema("TestSchema");
-        ASSERT_TRUE(schema != nullptr);
-
-        for (ECN::ECClassCP cl : schema->GetClasses())
-            {
-            Utf8String ecsql;
-            ecsql.Sprintf("SELECT * FROM ts.%s", cl->GetName().c_str());
-            ECSqlStatement stmt;
-            EXPECT_EQ(ECSqlStatus::InvalidECSql, stmt.Prepare(m_ecdb, ecsql.c_str())) << ecsql.c_str();
-            }
-        }
-
-    //Property names with reserved tokens
-    schemas.clear();
-    schemas.push_back(SchemaItem(R"xml(<?xml version="1.0" encoding="utf-8"?>
-                <ECSchema schemaName="TestSchema" alias="ts" version="1.0" xmlns="http://www.bentley.com/schemas/Bentley.ECXML.3.1">
-                    <ECEntityClass typeName="Foo" >
-                    <ECProperty propertyName="SELECT" typeName="int"/>
-                    <ECProperty propertyName="FROM" typeName="int"/>
-                    <ECProperty propertyName="WHERE" typeName="int"/>
-                    <ECProperty propertyName="AND" typeName="int"/>
-                    <ECProperty propertyName="OR" typeName="int"/>
-                    <ECProperty propertyName="NOT" typeName="int"/>
-                    <ECProperty propertyName="LIKE" typeName="int"/>
-                    <ECProperty propertyName="ORDER" typeName="int"/>
-                    <ECProperty propertyName="BY" typeName="int"/>
-                    <ECProperty propertyName="GROUP" typeName="int"/>
-                    <ECProperty propertyName="HAVING" typeName="int"/>
-                    <ECProperty propertyName="LIMIT" typeName="int"/>
-                    <ECProperty propertyName="OFFSET" typeName="int"/>
-                    <ECProperty propertyName="INSERT" typeName="int"/>
-                    <ECProperty propertyName="INTO" typeName="int"/>
-                    <ECProperty propertyName="VALUES" typeName="int"/>
-                    <ECProperty propertyName="UPDATE" typeName="int"/>
-                    <ECProperty propertyName="SET" typeName="int"/>
-                    <ECProperty propertyName="DELETE" typeName="int"/>
-                    </ECEntityClass>
-                  </ECSchema>)xml"));
-
-    schemas.push_back(SchemaItem(R"xml(<?xml version="1.0" encoding="utf-8"?>
-                <ECSchema schemaName="TestSchema" alias="ts" version="1.0" xmlns="http://www.bentley.com/schemas/Bentley.ECXML.3.1">
-                    <ECEntityClass typeName="Foo" >
-                    <ECProperty propertyName="select" typeName="int"/>
-                    <ECProperty propertyName="from" typeName="int"/>
-                    <ECProperty propertyName="where" typeName="int"/>
-                    <ECProperty propertyName="and" typeName="int"/>
-                    <ECProperty propertyName="or" typeName="int"/>
-                    <ECProperty propertyName="not" typeName="int"/>
-                    <ECProperty propertyName="like" typeName="int"/>
-                    <ECProperty propertyName="order" typeName="int"/>
-                    <ECProperty propertyName="by" typeName="int"/>
-                    <ECProperty propertyName="group" typeName="int"/>
-                    <ECProperty propertyName="having" typeName="int"/>
-                    <ECProperty propertyName="limit" typeName="int"/>
-                    <ECProperty propertyName="offset" typeName="int"/>
-                    <ECProperty propertyName="insert" typeName="int"/>
-                    <ECProperty propertyName="into" typeName="int"/>
-                    <ECProperty propertyName="values" typeName="int"/>
-                    <ECProperty propertyName="update" typeName="int"/>
-                    <ECProperty propertyName="set" typeName="int"/>
-                    <ECProperty propertyName="delete" typeName="int"/>
-                    </ECEntityClass>
-                  </ECSchema>)xml"));
-
-    for (SchemaItem const& schema : schemas)
-        {
-        ASSERT_EQ(BentleyStatus::SUCCESS, SetupECDb("ReservedECSQLTokens.ecdb", schema));
-        ECN::ECClassCP cl = m_ecdb.Schemas().GetClass("TestSchema", "Foo");
-        ASSERT_TRUE(cl != nullptr);
-
-        for (ECN::ECPropertyCP prop : cl->GetProperties(true))
-            {
-            Utf8String ecsql;
-            ecsql.Sprintf("SELECT %s FROM ts.%s", prop->GetName().c_str(), cl->GetName().c_str());
-            ECSqlStatement stmt;
-            EXPECT_EQ(ECSqlStatus::InvalidECSql, stmt.Prepare(m_ecdb, ecsql.c_str())) << ecsql.c_str();
-            }
-        }
-    }
-
-
-struct ECSqlSelectPrepareTests : ECSqlPrepareTestFixture {};
-//---------------------------------------------------------------------------------------
-// @bsiclass
-//+---------------+---------------+---------------+---------------+---------------+------
-TEST_F(ECSqlSelectPrepareTests, CorrelatedSubqueries)
-    {
-    EXPECT_EQ(ECSqlStatus::Success, Prepare("SELECT NULL FROM ecsql.PSA psa1 WHERE EXISTS(SELECT 1 FROM ecsql.PSA WHERE ECInstanceId = psa1.ECInstanceId)"));
-    EXPECT_EQ(ECSqlStatus::Success, Prepare("SELECT NULL FROM ecsql.PSA psa1 WHERE NOT EXISTS(SELECT 1 FROM ecsql.PSA WHERE ECInstanceId = psa1.ECInstanceId)"));
-    // Not supported
-    EXPECT_EQ(ECSqlStatus::InvalidECSql, Prepare("SELECT NULL FROM ecsql.PSA psa1 WHERE UNIQUE(SELECT 1 FROM ecsql.PSA WHERE ECInstanceId = psa1.ECInstanceId)"));
-    EXPECT_EQ(ECSqlStatus::InvalidECSql, Prepare("SELECT NULL FROM ecsql.PSA psa1 WHERE NOT UNIQUE(SELECT 1 FROM ecsql.PSA WHERE ECInstanceId = psa1.ECInstanceId)"));
-    }
-//---------------------------------------------------------------------------------------
-// @bsiclass
-//+---------------+---------------+---------------+---------------+---------------+------
-TEST_F(ECSqlSelectPrepareTests, Alias)
-    {
-    EXPECT_EQ(ECSqlStatus::Success, Prepare("SELECT PStructProp.I FROM ecsql.PSA, (SELECT ECInstanceId, I, PStructProp FROM ecsql.PSA) PStructProp WHERE PSA.ECInstanceId=PStructProp.ECInstanceId"));
-    EXPECT_EQ(ECSqlStatus::Success, Prepare("SELECT ECInstanceId, PStructProp A11 FROM ecsql.PSA"));
-    EXPECT_EQ(ECSqlStatus::Success, Prepare("SELECT S.ECInstanceId FROM ecsql.PSA S")) << "tests when class alias is same as a property name.This should work unless the property is a struct property";
-    EXPECT_EQ(ECSqlStatus::Success, Prepare("SELECT S.ECInstanceId FROM ecsql:PSA S")) << "tests when class alias is same as a property name.This should work unless the property is a struct property";
-    EXPECT_EQ(ECSqlStatus::Success, Prepare("SELECT S.S FROM ecsql.PSA S")) << "tests when class alias is same as a property name.This should work unless the property is a struct property";
-    EXPECT_EQ(ECSqlStatus::Success, Prepare("SELECT S.S FROM ecsql:PSA S")) << "tests when class alias is same as a property name.This should work unless the property is a struct property";
-    EXPECT_EQ(ECSqlStatus::Success, Prepare("SELECT S FROM ecsql.PSA S")) << "tests when class alias is same as a property name.This should work unless the property is a struct property";
-    EXPECT_EQ(ECSqlStatus::Success, Prepare("SELECT S FROM ecsql.PSA"));
-    EXPECT_EQ(ECSqlStatus::Success, Prepare("SELECT S.I FROM ecsql.PSA S"));
-    EXPECT_EQ(ECSqlStatus::Success, Prepare("SELECT I FROM ecsql.PSA S"));
-    EXPECT_EQ(ECSqlStatus::Success, Prepare("SELECT I, 0x332dff ffff FROM ecsql.PSA S WHERE I=0x2abdef+0x233+22"));
-    EXPECT_EQ(ECSqlStatus::InvalidECSql, Prepare("SELECT I, 0x332dffz kkk FROM ecsql.PSA S WHERE I > 0x2abdefz"));
-    EXPECT_EQ(ECSqlStatus::Success, Prepare("SELECT S FROM (SELECT S FROM ecsql.PSA) S"));
-    EXPECT_EQ(ECSqlStatus::Success, Prepare("SELECT S.S FROM (SELECT S FROM ecsql.PSA) S"));
-    EXPECT_EQ(ECSqlStatus::Success, Prepare("SELECT I FROM (SELECT S, I FROM ecsql.PSA) S"));
-    EXPECT_EQ(ECSqlStatus::Success, Prepare("SELECT S.I FROM (SELECT S, I FROM ecsql.PSA) S"));
-    EXPECT_EQ(ECSqlStatus::Success, Prepare("SELECT S.S FROM ecsql.PSA, (SELECT ECInstanceId, I, S FROM ecsql.PSA) S WHERE PSA.ECInstanceId=S.ECInstanceId"));
-    EXPECT_EQ(ECSqlStatus::Success, Prepare("SELECT S.Bla FROM ecsql.PSA, (SELECT ECInstanceId, I, 3.14 AS Bla FROM ecsql.PSA) S WHERE PSA.ECInstanceId=S.ECInstanceId"));
-    EXPECT_EQ(ECSqlStatus::InvalidECSql, Prepare("SELECT S.S FROM ecsql.PSA, (SELECT I, S FROM ecsql.PSA) S WHERE PSA.ECInstanceId=S.ECInstanceId"));
-    EXPECT_EQ(ECSqlStatus::Success, Prepare("SELECT PStructProp FROM ecsql.PSA PStructProp"));
-    EXPECT_EQ(ECSqlStatus::Success, Prepare("SELECT PStructProp.ECInstanceId FROM ecsql.PSA PStructProp"));
-    EXPECT_EQ(ECSqlStatus::Success, Prepare("SELECT PStructProp.s FROM ecsql.PSA PStructProp"));
-    EXPECT_EQ(ECSqlStatus::Success, Prepare("SELECT PStructProp.PStructProp FROM ecsql.PSA, (SELECT ECInstanceId, I, PStructProp FROM ecsql.PSA) PStructProp WHERE PSA.ECInstanceId=PStructProp.ECInstanceId"));
-    EXPECT_EQ(ECSqlStatus::Success, Prepare("SELECT PStructProp.i FROM ecsql.PSA, (SELECT ECInstanceId, I, PStructProp FROM ecsql.PSA) PStructProp WHERE PSA.ECInstanceId=PStructProp.ECInstanceId"));
-
-    EXPECT_EQ(ECSqlStatus::Success, Prepare("SELECT P, p.ECInstanceId FROM ecsql.PSA p, ecsql.P c"));
-    EXPECT_EQ(ECSqlStatus::InvalidECSql, Prepare("SELECT NULL FROM ecsql.PSA p, ecsql.P")) << "Duplicate class name / alias";
-
-    EXPECT_EQ(ECSqlStatus::Success, Prepare("SELECT ECInstanceId FROM meta.ECClassDef this WHERE ECInstanceId IN (SELECT Class.Id FROM meta.ECPropertyDef WHERE Class.Id = this.ECInstanceId)"));
-    EXPECT_EQ(ECSqlStatus::Success, Prepare("SELECT ECInstanceId FROM meta.ECClassDef this WHERE ECInstanceId = (SELECT Class.Id FROM meta.ECPropertyDef WHERE Class.Id = this.ECInstanceId)"));
-    EXPECT_EQ(ECSqlStatus::Success, Prepare("SELECT ECInstanceId, (SELECT Class.Id FROM meta.ECPropertyDef WHERE Class.Id = this.ECInstanceId) FROM meta.ECClassDef this"));
-
-    EXPECT_EQ(ECSqlStatus::Success, Prepare("SELECT c.ECInstanceId, (SELECT 1 FROM meta.ECPropertyDef p WHERE p.Class.Id = c.ECInstanceId) FROM meta.ECClassDef c"));
-    EXPECT_EQ(ECSqlStatus::Success, Prepare("SELECT c.ECInstanceId, (SELECT 1 FROM (SELECT 1 FROM meta.ECPropertyDef p WHERE p.Class.Id = c.ECInstanceId)) FROM meta.ECClassDef c"));
-    EXPECT_EQ(ECSqlStatus::Success, Prepare("SELECT c.ECInstanceId, (SELECT 1 FROM (SELECT 1 FROM (SELECT 1 FROM meta.ECPropertyDef p WHERE p.Class.Id = c.ECInstanceId))) FROM meta.ECClassDef c"));
-    EXPECT_EQ(ECSqlStatus::Success, Prepare("SELECT 1 FROM (SELECT 1 FROM (SELECT 1 FROM meta.ECClassDef [this] WHERE (1 IN (SELECT 1 FROM (SELECT * FROM meta.ECClassDef)))))"));
-
-    EXPECT_EQ(ECSqlStatus::Success, Prepare("SELECT 1 FROM meta.ECSchemaDef WHERE meta.ECSchemaDef.Name=?"));
-    EXPECT_EQ(ECSqlStatus::Success, Prepare("SELECT 1 FROM meta.ECSchemaDef WHERE ECSchemaDef.Name=?"));
-    EXPECT_EQ(ECSqlStatus::Success, Prepare("SELECT 1 FROM meta.ECSchemaDef WHERE Name=?"));
-    EXPECT_EQ(ECSqlStatus::Success, Prepare("SELECT 1 FROM meta.ECSchemaDef s WHERE Name=?"));
-    EXPECT_EQ(ECSqlStatus::Success, Prepare("SELECT 1 FROM meta.ECSchemaDef s WHERE meta.ECSchemaDef.Name=?"));
-    EXPECT_EQ(ECSqlStatus::Success, Prepare("SELECT 1 FROM ECDbMeta.ECSchemaDef WHERE ECDbMeta.ECSchemaDef.Name=?"));
-    EXPECT_EQ(ECSqlStatus::Success, Prepare("SELECT (SELECT s.ECInstanceId FROM meta.ECPropertyDef s)"));
-    EXPECT_EQ(ECSqlStatus::Success, Prepare("SELECT meta.ECSchemaDef.Name FROM meta.ECSchemaDef"));
-    EXPECT_EQ(ECSqlStatus::Success, Prepare("SELECT meta.ECSchemaDef.Name FROM ECDbMeta.ECSchemaDef"));
-    EXPECT_EQ(ECSqlStatus::Success, Prepare("SELECT ECDbMeta.ECSchemaDef.Name FROM ECDbMeta.ECSchemaDef"));
-    EXPECT_EQ(ECSqlStatus::Success, Prepare("SELECT ECDbMeta.ECSchemaDef.Name FROM meta.ECSchemaDef"));
-    EXPECT_EQ(ECSqlStatus::Success, Prepare("SELECT meta.ECSchemaDef.ECClassId FROM meta.ECSchemaDef"));
-    EXPECT_EQ(ECSqlStatus::Success, Prepare("SELECT meta.ECSchemaDef.ECClassId FROM ECDbMeta.ECSchemaDef"));
-    EXPECT_EQ(ECSqlStatus::Success, Prepare("SELECT ECDbMeta.ECSchemaDef.ECClassId FROM ECDbMeta.ECSchemaDef"));
-    EXPECT_EQ(ECSqlStatus::Success, Prepare("SELECT ECDbMeta.ECSchemaDef.ECClassId FROM meta.ECSchemaDef"));
-
-    EXPECT_EQ(ECSqlStatus::Success, Prepare("SELECT p.ECInstanceId,p.ECClassId FROM ecsql.P p, meta.ClassHasAllBaseClasses WHERE I=? AND meta.ClassHasAllBaseClasses.SourceECInstanceId=p.ECClassId AND meta.ClassHasAllBaseClasses.TargetECInstanceId = 500"));
-    EXPECT_EQ(ECSqlStatus::Success, Prepare("SELECT ECSqlTest.P.ECInstanceId,ECSqlTest.P.ECClassId FROM ecsql.P p, meta.ClassHasAllBaseClasses WHERE I=? AND ECDbMeta.ClassHasAllBaseClasses.SourceECInstanceId=ECSqlTest.P.ECClassId AND ECDbMeta.ClassHasAllBaseClasses.TargetECInstanceId = 500"));
-
-    //use column aliases which need to be escaped
-    EXPECT_EQ(ECSqlStatus::Success, Prepare("SELECT 1 AS [/Length/], 2 AS [/Width/] FROM ecsql.PSA"));
-    EXPECT_EQ(ECSqlStatus::Success, Prepare("SELECT * FROM (SELECT 1 AS [/Length/], 2 AS [/Width/] FROM ecsql.PSA)"));
-    }
-
-//---------------------------------------------------------------------------------------
-// @bsiclass
-//+---------------+---------------+---------------+---------------+---------------+------
-TEST_F(ECSqlSelectPrepareTests, AndOrPrecedence)
-    {
-    EXPECT_EQ(ECSqlStatus::Success, Prepare("SELECT NULL FROM ecsql.TH3 WHERE S1 IS NOT NULL OR S2 IS NOT NULL"));
-    EXPECT_EQ(ECSqlStatus::Success, Prepare("SELECT NULL FROM ecsql.TH3 WHERE (S1 IS NOT NULL OR S2 IS NOT NULL)"));
-    EXPECT_EQ(ECSqlStatus::Success, Prepare("SELECT NULL FROM ecsql.TH3 WHERE S1 IS NULL AND S2 IS NOT NULL"));
-    EXPECT_EQ(ECSqlStatus::Success, Prepare("SELECT NULL FROM ecsql.TH3 WHERE S1 IS NULL AND S2 IS NOT NULL OR 1=1"));
-    EXPECT_EQ(ECSqlStatus::Success, Prepare("SELECT NULL FROM ecsql.TH3 WHERE S1 IS NULL AND (S2 IS NOT NULL OR 1=1)"));
-    }
-//---------------------------------------------------------------------------------------
-// @bsimethod
-// This test ensure if a property was not renamed by using alias then the ECProperty backing
-// it up is not generated but is the orignal property. This happen when property is returned
-// from a nested query.
-//+---------------+---------------+---------------+---------------+---------------+------
-TEST_F(ECSqlSelectPrepareTests, PureNestedProperty)
-    {
-    if (true)
-        {
-        ECSqlStatement stmt;
-        EXPECT_EQ(ECSqlStatus::Success, stmt.Prepare(m_ecdb, "SELECT * FROM  (SELECT ECInstanceId as id, ECClassId as cid, P.id as rid, P.RelECClassId as rcid FROM ecsql.PSA)"));
-        for (int i=0; i< stmt.GetColumnCount(); i++)
-            {
-                ASSERT_TRUE(stmt.GetColumnInfo(i).IsGeneratedProperty()) << stmt.GetColumnInfo(i).GetPropertyPath().ToString().c_str() << "is not generated";
-                ASSERT_TRUE(stmt.GetColumnInfo(i).IsSystemProperty())  << stmt.GetColumnInfo(i).GetPropertyPath().ToString().c_str() << "is not system";
-            }
-        }
-
-    if (true)
-        {
-        ECSqlStatement stmt;
-        EXPECT_EQ(ECSqlStatus::Success, stmt.Prepare(m_ecdb, "SELECT * FROM  (SELECT ECInstanceId, ECClassId, P.id, P.RelECClassId FROM ecsql.PSA)"));
-        for (int i=0; i< stmt.GetColumnCount(); i++)
-            {
-                ASSERT_FALSE(stmt.GetColumnInfo(i).IsGeneratedProperty()) << stmt.GetColumnInfo(i).GetPropertyPath().ToString().c_str() << "is generated";
-                ASSERT_TRUE(stmt.GetColumnInfo(i).IsSystemProperty()) << stmt.GetColumnInfo(i).GetPropertyPath().ToString().c_str() << "is not system";
-            }
-        }
-
-    if (true)
-        {
-        ECSqlStatement stmt;
-        EXPECT_EQ(ECSqlStatus::Success, stmt.Prepare(m_ecdb, "SELECT * FROM ecsql.PSA"));
-        for (int i=0; i< stmt.GetColumnCount(); i++)
-            {
-                ASSERT_FALSE(stmt.GetColumnInfo(i).IsGeneratedProperty()) << stmt.GetColumnInfo(i).GetPropertyPath().ToString().c_str() << "is generated";;
-            }
-        }
-    if (true)
-        {
-        ECSqlStatement stmt;
-        EXPECT_EQ(ECSqlStatus::Success, stmt.Prepare(m_ecdb, "SELECT * FROM (SELECT * FROM ecsql.PSA)"));
-        for (int i=0; i< stmt.GetColumnCount(); i++)
-            {
-                ASSERT_FALSE(stmt.GetColumnInfo(i).IsGeneratedProperty()) << stmt.GetColumnInfo(i).GetPropertyPath().ToString().c_str() << "is generated";;
-            }
-        }
-    if (true)
-        {
-        ECSqlStatement stmt;
-        EXPECT_EQ(ECSqlStatus::Success, stmt.Prepare(m_ecdb, "SELECT * FROM  (SELECT I, L, S FROM ecsql.PSA)"));
-        for (int i=0; i< stmt.GetColumnCount(); i++)
-            {
-                ASSERT_FALSE(stmt.GetColumnInfo(i).IsGeneratedProperty()) << stmt.GetColumnInfo(i).GetPropertyPath().ToString().c_str() << "is generated";;
-            }
-        }
-    if (true)
-        {
-        ECSqlStatement stmt;
-        EXPECT_EQ(ECSqlStatus::Success, stmt.Prepare(m_ecdb, "SELECT I, L, S FROM  (SELECT I, L, S FROM ecsql.PSA)"));
-        for (int i=0; i< stmt.GetColumnCount(); i++)
-            {
-                ASSERT_FALSE(stmt.GetColumnInfo(i).IsGeneratedProperty()) << stmt.GetColumnInfo(i).GetPropertyPath().ToString().c_str() << "is generated";;
-            }
-        }
-    if (true)
-        {
-        ECSqlStatement stmt;
-        EXPECT_EQ(ECSqlStatus::Success, stmt.Prepare(m_ecdb, "SELECT test.I, test.L, test.S FROM  (SELECT I, L, S FROM ecsql.PSA) test"));
-        for (int i=0; i< stmt.GetColumnCount(); i++)
-            {
-                ASSERT_FALSE(stmt.GetColumnInfo(i).IsGeneratedProperty()) << stmt.GetColumnInfo(i).GetPropertyPath().ToString().c_str() << "is generated";;
-            }
-        }
-    if (true)
-        {
-        ECSqlStatement stmt;
-        EXPECT_EQ(ECSqlStatus::Success, stmt.Prepare(m_ecdb, "SELECT test.* FROM  (SELECT I, L, S FROM ecsql.PSA) test"));
-        for (int i=0; i< stmt.GetColumnCount(); i++)
-            {
-                ASSERT_FALSE(stmt.GetColumnInfo(i).IsGeneratedProperty()) << stmt.GetColumnInfo(i).GetPropertyPath().ToString().c_str() << "is generated";;
-            }
-        }
-    if (true)
-        {
-        ECSqlStatement stmt;
-        EXPECT_EQ(ECSqlStatus::Success, stmt.Prepare(m_ecdb, "SELECT test.I as i1, test.L as l1, test.S as s1 FROM  (SELECT I, L, S FROM ecsql.PSA) test"));
-        for (int i=0; i< stmt.GetColumnCount(); i++)
-            {
-                ASSERT_TRUE(stmt.GetColumnInfo(i).IsGeneratedProperty()) << stmt.GetColumnInfo(i).GetPropertyPath().ToString().c_str() << "is not generated";;
-            }
-        }
-    if (true)
-        {
-        ECSqlStatement stmt;
-        EXPECT_EQ(ECSqlStatus::Success, stmt.Prepare(m_ecdb, "SELECT test.* FROM  (SELECT I as I1, L as L1, S as S1 FROM ecsql.PSA) test"));
-        for (int i=0; i< stmt.GetColumnCount(); i++)
-            {
-                ASSERT_TRUE(stmt.GetColumnInfo(i).IsGeneratedProperty()) << stmt.GetColumnInfo(i).GetPropertyPath().ToString().c_str() << "is not generated";
-            }
-        }
-
-    }
-//---------------------------------------------------------------------------------------
-// @bsiclass
-//+---------------+---------------+---------------+---------------+---------------+------
-TEST_F(ECSqlSelectPrepareTests, Arrays)
-    {
-    EXPECT_EQ(ECSqlStatus::Success, Prepare("SELECT Dt_Array, B FROM ecsql.PSA"));
-    EXPECT_EQ(ECSqlStatus::Success, Prepare("SELECT I, S FROM ecsql.PSA WHERE Dt_Array = ?"));
-    EXPECT_EQ(ECSqlStatus::Success, Prepare("SELECT I, S FROM ecsql.PSA WHERE Dt_Array <> ?")) << "unbound parameters mean NULL and comparing NULL with NULL is always false";
-    EXPECT_EQ(ECSqlStatus::Success, Prepare("SELECT I, S FROM ecsql.PSA WHERE Dt_Array IS NULL"));
-    EXPECT_EQ(ECSqlStatus::Success, Prepare("SELECT I, S FROM ecsql.PSA WHERE Dt_Array IS NOT NULL"));
-    EXPECT_EQ(ECSqlStatus::InvalidECSql, Prepare("SELECT I, S FROM ecsql.PSA WHERE CARDINALITY(Dt_Array) > 0")) << "not yet supported";
-    EXPECT_EQ(ECSqlStatus::Success, Prepare("SELECT S, PStruct_Array FROM ecsql.PSA"));
-    EXPECT_EQ(ECSqlStatus::InvalidECSql, Prepare("SELECT I, S FROM ecsql.PSA WHERE PStruct_Array = ?")) << "Struct arrays are not supported yet in where clause.";
-    EXPECT_EQ(ECSqlStatus::Success, Prepare("SELECT I, S FROM ecsql.PSA WHERE PStruct_Array IS NULL")) << "Struct arrays are not supported yet in where clause.";
-    EXPECT_EQ(ECSqlStatus::Success, Prepare("SELECT I, S FROM ecsql.PSA WHERE PStruct_Array IS NOT NULL")) << "Struct arrays are not supported yet in where clause.";
-    EXPECT_EQ(ECSqlStatus::InvalidECSql, Prepare("SELECT I, S FROM ecsql.PSA WHERE CARDINALITY(PStruct_Array) > 0")) << "not yet supported";
-    EXPECT_EQ(ECSqlStatus::InvalidECSql, Prepare("SELECT Dt_Array[1], B FROM ecsql.PSA")) << "not yet supported";
-    EXPECT_EQ(ECSqlStatus::InvalidECSql, Prepare("SELECT Dt_Array[100000], B FROM ecsql.PSA")) << "not yet supported";
-    EXPECT_EQ(ECSqlStatus::InvalidECSql, Prepare("SELECT Dt_Array[-1], B FROM ecsql.PSA"));
-    EXPECT_EQ(ECSqlStatus::InvalidECSql, Prepare("SELECT UnknowProperty[1], B FROM ecsql.PSA"));
-    EXPECT_EQ(ECSqlStatus::InvalidECSql, Prepare("SELECT UnknowProperty[-1], B FROM ecsql.PSA"));
-    }
-
-//---------------------------------------------------------------------------------------
-// @bsiclass
-//+---------------+---------------+---------------+---------------+---------------+------
-TEST_F(ECSqlSelectPrepareTests, BetweenOperator)
-    {
-    EXPECT_EQ(ECSqlStatus::Success, Prepare("SELECT I, Dt, S FROM ecsql.PSA WHERE I BETWEEN 1 AND 3"));
-    EXPECT_EQ(ECSqlStatus::Success, Prepare("SELECT I, Dt, S FROM ecsql.PSA WHERE I BETWEEN 122 AND 124"));
-    EXPECT_EQ(ECSqlStatus::Success, Prepare("SELECT I, Dt, S FROM ecsql.PSA WHERE I NOT BETWEEN 1 AND 3"));
-    EXPECT_EQ(ECSqlStatus::Success, Prepare("SELECT I, Dt, S FROM ecsql.PSA WHERE S BETWEEN 'Q' AND 'T'")) << "S always amounts to Sample String";
-    EXPECT_EQ(ECSqlStatus::Success, Prepare("SELECT I, Dt, S FROM ecsql.PSA WHERE S BETWEEN 'Q' AND 'R'")) << "S always amounts to Sample String";
-    EXPECT_EQ(ECSqlStatus::Success, Prepare("SELECT I, Dt, S FROM ecsql.PSA WHERE I NOT BETWEEN ? AND 3"));
-    EXPECT_EQ(ECSqlStatus::Success, Prepare("SELECT I, Dt, S FROM ecsql.PSA WHERE I NOT BETWEEN 1 AND ?"));
-    EXPECT_EQ(ECSqlStatus::Success, Prepare("SELECT I, Dt, S FROM ecsql.PSA WHERE I NOT BETWEEN ? AND ?"));
-    }
-
-//---------------------------------------------------------------------------------------
-// @bsiclass
-//+---------------+---------------+---------------+---------------+---------------+------
-TEST_F(ECSqlSelectPrepareTests, Cast)
-    {
-    EXPECT_EQ(ECSqlStatus::Success, Prepare("SELECT CAST (S AS BINARY) FROM ecsql.PSA"));
-    EXPECT_EQ(ECSqlStatus::Success, Prepare("SELECT CAST (Bi AS BINARY) FROM ecsql.PSA"));
-    EXPECT_EQ(ECSqlStatus::Success, Prepare("SELECT CAST (S AS BINARY) FROM ecsql.PSA"));
-    EXPECT_EQ(ECSqlStatus::InvalidECSql, Prepare("SELECT CAST (PStructProp AS BINARY) FROM ecsql.PSA"));
-    EXPECT_EQ(ECSqlStatus::Success, Prepare("SELECT CAST (NULL AS BINARY) FROM ecsql.PSA"));
-    EXPECT_EQ(ECSqlStatus::Success, Prepare("SELECT CAST (NULL AS BINARY[]) FROM ecsql.PSA"));
-    EXPECT_EQ(ECSqlStatus::InvalidECSql, Prepare("SELECT CAST (Bi_Array AS BINARY[]) FROM ecsql.PSA")) << "For arrays only CAST (NULL as Type[]) is supported";
-
-    EXPECT_EQ(ECSqlStatus::Success, Prepare("SELECT CAST (B AS BOOLEAN) FROM ecsql.PSA"));
-    EXPECT_EQ(ECSqlStatus::Success, Prepare("SELECT CAST (Bi AS BOOLEAN) FROM ecsql.PSA"));
-    EXPECT_EQ(ECSqlStatus::Success, Prepare("SELECT CAST (1 AS BOOLEAN) FROM ecsql.PSA"));
-    EXPECT_EQ(ECSqlStatus::Success, Prepare("SELECT CAST (I AS BOOLEAN) FROM ecsql.PSA"));
-    EXPECT_EQ(ECSqlStatus::Success, Prepare("SELECT CAST (True AS BOOLEAN) FROM ecsql.PSA"));
-    EXPECT_EQ(ECSqlStatus::Success, Prepare("SELECT CAST (False AS BOOLEAN) FROM ecsql.PSA"));
-    EXPECT_EQ(ECSqlStatus::Success, Prepare("SELECT CAST (S AS BOOLEAN) FROM ecsql.PSA"));
-    EXPECT_EQ(ECSqlStatus::Success, Prepare("SELECT CAST ('1' AS BOOLEAN) FROM ecsql.PSA"));
-    EXPECT_EQ(ECSqlStatus::InvalidECSql, Prepare("SELECT CAST (P2D AS BOOLEAN) FROM ecsql.PSA"));
-    EXPECT_EQ(ECSqlStatus::InvalidECSql, Prepare("SELECT CAST (P3D AS BOOLEAN) FROM ecsql.PSA"));
-    EXPECT_EQ(ECSqlStatus::InvalidECSql, Prepare("SELECT CAST (PStructProp AS BOOLEAN) FROM ecsql.PSA"));
-    EXPECT_EQ(ECSqlStatus::InvalidECSql, Prepare("SELECT CAST (Unknown AS BOOLEAN) FROM ecsql.PSA")) << "SQL-99 keyword UNKNOWN not supported in ECSQL as ECObjects doesn't have a counterpart for it.";
-    EXPECT_EQ(ECSqlStatus::Success, Prepare("SELECT CAST (B AS BOOL) FROM ecsql.PSA"));
-    EXPECT_EQ(ECSqlStatus::Success, Prepare("SELECT CAST (NULL AS BOOLEAN) FROM ecsql.PSA"));
-    EXPECT_EQ(ECSqlStatus::Success, Prepare("SELECT CAST (NULL AS BOOLEAN[]) FROM ecsql.PSA"));
-    EXPECT_EQ(ECSqlStatus::InvalidECSql, Prepare("SELECT CAST (B_Array AS BOOLEAN[]) FROM ecsql.PSA")) << "For arrays only CAST (NULL as Type[]) is supported";
-
-    EXPECT_EQ(ECSqlStatus::Success, Prepare("SELECT CAST (Bi AS TIMESTAMP) FROM ecsql.PSA"));
-    EXPECT_EQ(ECSqlStatus::Success, Prepare("SELECT CAST (Dt AS TIMESTAMP) FROM ecsql.PSA"));
-    EXPECT_EQ(ECSqlStatus::Success, Prepare("SELECT CAST (Dt AS DATETIME) FROM ecsql.PSA"));
-    EXPECT_EQ(ECSqlStatus::Success, Prepare("SELECT CAST (Dt AS DATE) FROM ecsql.PSA"));
-    EXPECT_EQ(ECSqlStatus::Success, Prepare("SELECT CAST (DtUtc AS TIMESTAMP) FROM ecsql.PSA"));
-    EXPECT_EQ(ECSqlStatus::Success, Prepare("SELECT CAST (DtUtc AS DATETIME) FROM ecsql.PSA"));
-    EXPECT_EQ(ECSqlStatus::Success, Prepare("SELECT CAST (DtUtc AS DATE) FROM ecsql.PSA"));
-    EXPECT_EQ(ECSqlStatus::Success, Prepare("SELECT CAST (TIMESTAMP '2013-02-09T12:00:00' AS TIMESTAMP) FROM ecsql.PSA"));
-    EXPECT_EQ(ECSqlStatus::Success, Prepare("SELECT CAST (TIMESTAMP '2013-02-09T12:00:00' AS DATE) FROM ecsql.PSA"));
-    EXPECT_EQ(ECSqlStatus::Success, Prepare("SELECT CAST (DATE '2013-02-09' AS DATE) FROM ecsql.PSA"));
-    EXPECT_EQ(ECSqlStatus::Success, Prepare("SELECT CAST (D AS TIMESTAMP) FROM ecsql.PSA"));
-    EXPECT_EQ(ECSqlStatus::Success, Prepare("SELECT CAST (123425 AS DATETIME) FROM ecsql.PSA"));
-    EXPECT_EQ(ECSqlStatus::Success, Prepare("SELECT CAST (123425.2343 AS TIMESTAMP) FROM ecsql.PSA"));
-    EXPECT_EQ(ECSqlStatus::Success, Prepare("SELECT CAST (True AS DATE) FROM ecsql.PSA"));
-    EXPECT_EQ(ECSqlStatus::Success, Prepare("SELECT CAST (123425.123 AS DATE) FROM ecsql.PSA"));
-    EXPECT_EQ(ECSqlStatus::Success, Prepare("SELECT CAST (S AS DATE) FROM ecsql.PSA"));
-    EXPECT_EQ(ECSqlStatus::InvalidECSql, Prepare("SELECT CAST (P2D AS TIMESTAMP) FROM ecsql.PSA"));
-    EXPECT_EQ(ECSqlStatus::InvalidECSql, Prepare("SELECT CAST (P3D AS TIMESTAMP) FROM ecsql.PSA"));
-    EXPECT_EQ(ECSqlStatus::InvalidECSql, Prepare("SELECT CAST (PStructProp AS TIMESTAMP) FROM ecsql.PSA"));
-    EXPECT_EQ(ECSqlStatus::Success, Prepare("SELECT CAST (NULL AS TIMESTAMP) FROM ecsql.PSA"));
-    EXPECT_EQ(ECSqlStatus::Success, Prepare("SELECT CAST (NULL AS TIMESTAMP[]) FROM ecsql.PSA"));
-    EXPECT_EQ(ECSqlStatus::InvalidECSql, Prepare("SELECT CAST (DtUtc_Array AS TIMESTAMP[]) FROM ecsql.PSA")) << "For arrays only CAST (NULL as Type[]) is supported";
-    EXPECT_EQ(ECSqlStatus::Success, Prepare("SELECT CAST (NULL AS DATE) FROM ecsql.PSA"));
-    EXPECT_EQ(ECSqlStatus::Success, Prepare("SELECT CAST (NULL AS DATE[]) FROM ecsql.PSA"));
-    EXPECT_EQ(ECSqlStatus::InvalidECSql, Prepare("SELECT CAST (Dt_Array AS DATE[]) FROM ecsql.PSA")) << "For arrays only CAST (NULL as Type[]) is supported";
-
-    EXPECT_EQ(ECSqlStatus::Success, Prepare("SELECT CAST (Bi AS DOUBLE) FROM ecsql.PSA"));
-    EXPECT_EQ(ECSqlStatus::Success, Prepare("SELECT CAST (L AS DOUBLE) FROM ecsql.PSA"));
-    EXPECT_EQ(ECSqlStatus::Success, Prepare("SELECT CAST (Dt AS DOUBLE) FROM ecsql.PSA"));
-    EXPECT_EQ(ECSqlStatus::InvalidECSql, Prepare("SELECT CAST (P2D AS DOUBLE) FROM ecsql.PSA"));
-    EXPECT_EQ(ECSqlStatus::InvalidECSql, Prepare("SELECT CAST (P3D AS DOUBLE) FROM ecsql.PSA"));
-    EXPECT_EQ(ECSqlStatus::InvalidECSql, Prepare("SELECT CAST (PStructProp AS DOUBLE) FROM ecsql.PSA"));
-    EXPECT_EQ(ECSqlStatus::Success, Prepare("SELECT CAST (NULL AS DOUBLE) FROM ecsql.PSA"));
-    EXPECT_EQ(ECSqlStatus::Success, Prepare("SELECT CAST (NULL AS DOUBLE[]) FROM ecsql.PSA"));
-    EXPECT_EQ(ECSqlStatus::InvalidECSql, Prepare("SELECT CAST (D_Array AS DOUBLE[]) FROM ecsql.PSA")) << "For arrays only CAST (NULL as Type[]) is supported";
-
-    EXPECT_EQ(ECSqlStatus::Success, Prepare("SELECT CAST (Bi AS INT) FROM ecsql.PSA"));
-    EXPECT_EQ(ECSqlStatus::Success, Prepare("SELECT CAST (S AS INT) FROM ecsql.PSA"));
-    EXPECT_EQ(ECSqlStatus::Success, Prepare("SELECT CAST (False AS INT) FROM ecsql.PSA"));
-    EXPECT_EQ(ECSqlStatus::Success, Prepare("SELECT CAST (S AS INT32) FROM ecsql.PSA"));
-    EXPECT_EQ(ECSqlStatus::InvalidECSql, Prepare("SELECT CAST (P2D AS INT) FROM ecsql.PSA"));
-    EXPECT_EQ(ECSqlStatus::InvalidECSql, Prepare("SELECT CAST (P3D AS INT) FROM ecsql.PSA"));
-    EXPECT_EQ(ECSqlStatus::InvalidECSql, Prepare("SELECT CAST (PStructProp AS INT) FROM ecsql.PSA"));
-    EXPECT_EQ(ECSqlStatus::Success, Prepare("SELECT CAST (NULL AS INT) FROM ecsql.PSA"));
-    EXPECT_EQ(ECSqlStatus::Success, Prepare("SELECT CAST (NULL AS INT[]) FROM ecsql.PSA"));
-    EXPECT_EQ(ECSqlStatus::InvalidECSql, Prepare("SELECT CAST (I_Array AS INT[]) FROM ecsql.PSA")) << "For arrays only CAST (NULL as Type[]) is supported";
-
-    EXPECT_EQ(ECSqlStatus::Success, Prepare("SELECT CAST (Bi AS LONG) FROM ecsql.PSA"));
-    EXPECT_EQ(ECSqlStatus::Success, Prepare("SELECT CAST (L AS LONG) FROM ecsql.PSA"));
-    EXPECT_EQ(ECSqlStatus::Success, Prepare("SELECT CAST (L AS INT64) FROM ecsql.PSA"));
-    EXPECT_EQ(ECSqlStatus::Success, Prepare("SELECT CAST (True AS LONG) FROM ecsql.PSA"));
-    EXPECT_EQ(ECSqlStatus::InvalidECSql, Prepare("SELECT CAST (P2D AS LONG) FROM ecsql.PSA"));
-    EXPECT_EQ(ECSqlStatus::InvalidECSql, Prepare("SELECT CAST (P3D AS LONG) FROM ecsql.PSA"));
-    EXPECT_EQ(ECSqlStatus::InvalidECSql, Prepare("SELECT CAST (PStructProp AS LONG) FROM ecsql.PSA"));
-    EXPECT_EQ(ECSqlStatus::Success, Prepare("SELECT CAST (NULL AS LONG) FROM ecsql.PSA"));
-    EXPECT_EQ(ECSqlStatus::Success, Prepare("SELECT CAST (NULL AS LONG[]) FROM ecsql.PSA"));
-    EXPECT_EQ(ECSqlStatus::InvalidECSql, Prepare("SELECT CAST (L_Array AS LONG[]) FROM ecsql.PSA")) << "For arrays only CAST (NULL as Type[]) is supported";
-
-    EXPECT_EQ(ECSqlStatus::Success, Prepare("SELECT CAST (B AS STRING) FROM ecsql.PSA"));
-    EXPECT_EQ(ECSqlStatus::Success, Prepare("SELECT CAST (Bi AS STRING) FROM ecsql.PSA"));
-    EXPECT_EQ(ECSqlStatus::Success, Prepare("SELECT CAST (True AS STRING) FROM ecsql.PSA"));
-    EXPECT_EQ(ECSqlStatus::Success, Prepare("SELECT CAST (False AS STRING) FROM ecsql.PSA"));
-    EXPECT_EQ(ECSqlStatus::Success, Prepare("SELECT CAST (Dt AS STRING) FROM ecsql.PSA"));
-    EXPECT_EQ(ECSqlStatus::Success, Prepare("SELECT CAST (L AS STRING) FROM ecsql.PSA"));
-    EXPECT_EQ(ECSqlStatus::Success, Prepare("SELECT CAST (S AS STRING) FROM ecsql.PSA"));
-    EXPECT_EQ(ECSqlStatus::InvalidECSql, Prepare("SELECT CAST (P2D AS STRING) FROM ecsql.PSA"));
-    EXPECT_EQ(ECSqlStatus::InvalidECSql, Prepare("SELECT CAST (P3D AS STRING) FROM ecsql.PSA"));
-    EXPECT_EQ(ECSqlStatus::InvalidECSql, Prepare("SELECT CAST (PStructProp AS STRING) FROM ecsql.PSA"));
-    EXPECT_EQ(ECSqlStatus::Success, Prepare("SELECT CAST (L AS TEXT) FROM ecsql.PSA"));
-    EXPECT_EQ(ECSqlStatus::Success, Prepare("SELECT CAST (NULL AS STRING) FROM ecsql.PSA"));
-    EXPECT_EQ(ECSqlStatus::Success, Prepare("SELECT CAST (NULL AS STRING[]) FROM ecsql.PSA"));
-    EXPECT_EQ(ECSqlStatus::InvalidECSql, Prepare("SELECT CAST (S_ARRAY AS STRING[]) FROM ecsql.PSA")) << "For arrays only CAST (NULL as Type[]) is supported";
-
-    EXPECT_EQ(ECSqlStatus::InvalidECSql, Prepare("SELECT CAST (Bi AS POINT2D) FROM ecsql.PSA"));
-    EXPECT_EQ(ECSqlStatus::InvalidECSql, Prepare("SELECT CAST (L AS POINT2D) FROM ecsql.PSA"));
-    EXPECT_EQ(ECSqlStatus::InvalidECSql, Prepare("SELECT CAST (I AS POINT2D) FROM ecsql.PSA"));
-    EXPECT_EQ(ECSqlStatus::InvalidECSql, Prepare("SELECT CAST (D AS POINT2D) FROM ecsql.PSA"));
-    EXPECT_EQ(ECSqlStatus::InvalidECSql, Prepare("SELECT CAST (S AS POINT2D) FROM ecsql.PSA"));
-    EXPECT_EQ(ECSqlStatus::InvalidECSql, Prepare("SELECT CAST (PStructProp AS POINT2D) FROM ecsql.PSA"));
-    EXPECT_EQ(ECSqlStatus::Success, Prepare("SELECT CAST (NULL AS POINT2D) FROM ecsql.PSA"));
-    EXPECT_EQ(ECSqlStatus::Success, Prepare("SELECT CAST (NULL AS POINT2D[]) FROM ecsql.PSA"));
-    EXPECT_EQ(ECSqlStatus::InvalidECSql, Prepare("SELECT CAST (P2D_Array AS POINT2D[]) FROM ecsql.PSA")) << "For arrays only CAST (NULL as Type[]) is supported";
-
-    EXPECT_EQ(ECSqlStatus::InvalidECSql, Prepare("SELECT CAST (Bi AS POINT3D) FROM ecsql.PSA"));
-    EXPECT_EQ(ECSqlStatus::InvalidECSql, Prepare("SELECT CAST (L AS POINT3D) FROM ecsql.PSA"));
-    EXPECT_EQ(ECSqlStatus::InvalidECSql, Prepare("SELECT CAST (I AS POINT3D) FROM ecsql.PSA"));
-    EXPECT_EQ(ECSqlStatus::InvalidECSql, Prepare("SELECT CAST (D AS POINT3D) FROM ecsql.PSA"));
-    EXPECT_EQ(ECSqlStatus::InvalidECSql, Prepare("SELECT CAST (S AS POINT3D) FROM ecsql.PSA"));
-    EXPECT_EQ(ECSqlStatus::InvalidECSql, Prepare("SELECT CAST (PStructProp AS POINT3D) FROM ecsql.PSA"));
-    EXPECT_EQ(ECSqlStatus::Success, Prepare("SELECT CAST (NULL AS POINT3D) FROM ecsql.PSA"));
-    EXPECT_EQ(ECSqlStatus::Success, Prepare("SELECT CAST (NULL AS POINT3D[]) FROM ecsql.PSA"));
-    EXPECT_EQ(ECSqlStatus::InvalidECSql, Prepare("SELECT CAST (P3D_Array AS POINT3D[]) FROM ecsql.PSA")) << "For arrays only CAST (NULL as Type[]) is supported";
-    EXPECT_EQ(ECSqlStatus::InvalidECSql, Prepare("SELECT CAST (3.134 AS POINT3D) FROM ecsql.PSA"));
-    EXPECT_EQ(ECSqlStatus::InvalidECSql, Prepare("SELECT CAST (L AS POINT3D) FROM ecsql.PSA"));
-    EXPECT_EQ(ECSqlStatus::InvalidECSql, Prepare("SELECT CAST (100000123 AS POINT3D) FROM ecsql.PSA"));
-
-    EXPECT_EQ(ECSqlStatus::InvalidECSql, Prepare("SELECT CAST (L AS ecsql.PStruct) FROM ecsql.PSA"));
-    EXPECT_EQ(ECSqlStatus::InvalidECSql, Prepare("SELECT CAST (PStructProp AS ecsql.PStruct) FROM ecsql.PSA"));
-    EXPECT_EQ(ECSqlStatus::InvalidECSql, Prepare("SELECT CAST (PStruct_Array AS PStruct[]) FROM ecsql.PSA")) << "For structs and arrays only CAST (NULL as <>) is supported";
-    EXPECT_EQ(ECSqlStatus::Success, Prepare("SELECT CAST (NULL AS ecsql.PStruct) FROM ecsql.PSA"));
-    EXPECT_EQ(ECSqlStatus::Success, Prepare("SELECT CAST (NULL AS [ecsql].[PStruct]) FROM ecsql.PSA"));
-    EXPECT_EQ(ECSqlStatus::Success, Prepare("SELECT CAST (NULL AS ecsql.PStruct[]) FROM ecsql.PSA"));
-    EXPECT_EQ(ECSqlStatus::Success, Prepare("SELECT CAST (NULL AS [ecsql].[PStruct][]) FROM ecsql.PSA"));
-    EXPECT_EQ(ECSqlStatus::InvalidECSql, Prepare("SELECT CAST (NULL AS PStruct) FROM ecsql.PSA")) << "CAST target struct must be fully qualified";
-    EXPECT_EQ(ECSqlStatus::InvalidECSql, Prepare("SELECT CAST (NULL AS PStruct[]) FROM ecsql.PSA")) << "CAST target struct must be fully qualified";
-    EXPECT_EQ(ECSqlStatus::InvalidECSql, Prepare("SELECT CAST (NULL AS ecsql.P) FROM ecsql.PSA")) << "CAST target is not a struct";
-    EXPECT_EQ(ECSqlStatus::InvalidECSql, Prepare("SELECT CAST (NULL AS ecsql.P[]) FROM ecsql.PSA")) << "CAST target is not a struct";
-    EXPECT_EQ(ECSqlStatus::InvalidECSql, Prepare("SELECT CAST (NULL AS Bla) FROM ecsql.PSA")) << "CAST target struct does not exist";
-    EXPECT_EQ(ECSqlStatus::InvalidECSql, Prepare("SELECT CAST (NULL AS Bla[]) FROM ecsql.PSA")) << "CAST target struct does not exist";
-
-    EXPECT_EQ(ECSqlStatus::Success, Prepare("SELECT CAST (I AS IGeometry) FROM ecsql.PSA")) << "fails at step time";
-    EXPECT_EQ(ECSqlStatus::Success, Prepare("SELECT CAST (I AS Geometry) FROM ecsql.PSA")) << "fails at step time";
-
-    EXPECT_EQ(ECSqlStatus::Success, Prepare("SELECT CAST (NULL AS IGeometry) FROM ecsql.PSA"));
-    EXPECT_EQ(ECSqlStatus::Success, Prepare("SELECT CAST (NULL AS Geometry) FROM ecsql.PSA"));
-    EXPECT_EQ(ECSqlStatus::Success, Prepare("SELECT CAST (NULL AS IGeometry[]) FROM ecsql.PSA"));
-    EXPECT_EQ(ECSqlStatus::InvalidECSql, Prepare("SELECT CAST (Geometry_Array AS IGeometry[]) FROM ecsql.PASpatial")) << "For arrays only CAST (NULL as Type[]) is supported";
-
-    EXPECT_EQ(ECSqlStatus::InvalidECSql, Prepare("SELECT CAST (? AS INT) FROM ecsql.PSA")) << "not yet supported";
-    EXPECT_EQ(ECSqlStatus::InvalidECSql, Prepare("SELECT CAST (I AS ?) FROM ecsql.PSA")) << "not yet supported";
-    }
-
-//---------------------------------------------------------------------------------------
-// @bsiclass
-//+---------------+---------------+---------------+---------------+---------------+------
-TEST_F(ECSqlSelectPrepareTests, Casing)
-    {
-    EXPECT_EQ(ECSqlStatus::Success, Prepare("SELECT S FROM EcSqltEst.P"));
-    EXPECT_EQ(ECSqlStatus::Success, Prepare("SELECT S FROM ECSQLTEST.P"));
-    EXPECT_EQ(ECSqlStatus::Success, Prepare("SELECT S FROM ecsqltest.P"));
-    EXPECT_EQ(ECSqlStatus::Success, Prepare("SELECT S FROM ECSqlTest.p"));
-    EXPECT_EQ(ECSqlStatus::Success, Prepare("SELECT s FROM ECSqlTest.P"));
-    EXPECT_EQ(ECSqlStatus::Success, Prepare("SELECT S FROM ecsQl.P"));
-    EXPECT_EQ(ECSqlStatus::Success, Prepare("SELECT S FROM ecsql.p"));
-    EXPECT_EQ(ECSqlStatus::Success, Prepare("SELECT s FROM ecsql.P"));
-    EXPECT_EQ(ECSqlStatus::Success, Prepare("SELECT ecinsTanceiD FROM ECSqlTest.P"));
-    EXPECT_EQ(ECSqlStatus::Success, Prepare("SELECT ecCLassid FROM ECSqlTest.P"));
-    }
-
-//---------------------------------------------------------------------------------------
-// @bsiclass
-//+---------------+---------------+---------------+---------------+---------------+------
-TEST_F(ECSqlSelectPrepareTests, CommonGeometry)
-    {
-    EXPECT_EQ(ECSqlStatus::Success, Prepare("SELECT I, Geometry, S FROM ecsql.PASpatial"));
-    EXPECT_EQ(ECSqlStatus::Success, Prepare("SELECT I, Geometry_Array, S FROM ecsql.PASpatial"));
-    EXPECT_EQ(ECSqlStatus::InvalidECSql, Prepare("SELECT I, S FROM ecsql.PASpatial ORDER BY Geometry")) << "Common Geometry properties cannot be ordered by ECSQL";
-    EXPECT_EQ(ECSqlStatus::Success, Prepare("SELECT * FROM ecsql.PASpatial"));
-    EXPECT_EQ(ECSqlStatus::Success, Prepare("SELECT p.* FROM ecsql.PASpatial p"));
-    EXPECT_EQ(ECSqlStatus::Success, Prepare("SELECT count(*) FROM ecsql.PASpatial p"));
-    EXPECT_EQ(ECSqlStatus::Success, Prepare("SELECT * FROM ecsql.SSpatial"));
-    EXPECT_EQ(ECSqlStatus::Success, Prepare("SELECT SpatialStructProp FROM ecsql.SSpatial"));
-    EXPECT_EQ(ECSqlStatus::Success, Prepare("SELECT SpatialStructProp.Geometry FROM ecsql.SSpatial"));
-    EXPECT_EQ(ECSqlStatus::Success, Prepare("SELECT SpatialStructProp.Geometry_Array FROM ecsql.SSpatial"));
-
-    EXPECT_EQ(ECSqlStatus::Success, Prepare("SELECT NULL FROM ONLY ecsql.PASpatial WHERE Geometry=?"));
-    EXPECT_EQ(ECSqlStatus::Success, Prepare("SELECT NULL FROM ONLY ecsql.PASpatial WHERE Geometry<>?"));
-    EXPECT_EQ(ECSqlStatus::Success, Prepare("SELECT NULL FROM ONLY ecsql.PASpatial WHERE Geometry IS NULL"));
-    EXPECT_EQ(ECSqlStatus::Success, Prepare("SELECT NULL FROM ONLY ecsql.PASpatial WHERE Geometry IS NOT NULL"));
-    EXPECT_EQ(ECSqlStatus::Success, Prepare("SELECT NULL FROM ONLY ecsql.PASpatial WHERE Geometry_Array IS NULL"));
-    EXPECT_EQ(ECSqlStatus::Success, Prepare("SELECT NULL FROM ONLY ecsql.PASpatial WHERE Geometry_Array IS NOT NULL"));
-
-    EXPECT_EQ(ECSqlStatus::Success, Prepare("SELECT NULL FROM ONLY ecsql.SSpatial WHERE SpatialStructProp.Geometry IS NULL"));
-    EXPECT_EQ(ECSqlStatus::Success, Prepare("SELECT NULL FROM ONLY ecsql.SSpatial WHERE SpatialStructProp.Geometry IS NOT NULL"));
-    EXPECT_EQ(ECSqlStatus::Success, Prepare("SELECT NULL FROM ONLY ecsql.SSpatial WHERE SpatialStructProp.Geometry_Array IS NULL"));
-    EXPECT_EQ(ECSqlStatus::Success, Prepare("SELECT NULL FROM ONLY ecsql.SSpatial WHERE SpatialStructProp.Geometry_Array IS NOT NULL"));
-    }
-
-
-
-//---------------------------------------------------------------------------------------
-// @bsiclass
-//+---------------+---------------+---------------+---------------+---------------+------
-TEST_F(ECSqlSelectPrepareTests, DateTime)
-    {
-    EXPECT_EQ(ECSqlStatus::Success, Prepare("SELECT I, Dt FROM ecsql.PSA WHERE Dt = TIMESTAMP '2012-01-18 13:02:55.123'"));
-    EXPECT_EQ(ECSqlStatus::Success, Prepare("SELECT I, Dt FROM ecsql.PSA WHERE Dt = TIMESTAMP '2013-02-18T06:00:00.000'")) << "ECSQL supports the date and time component delimiter from both SQL-99 (space) and ISO 8601 ('T').";
-    EXPECT_EQ(ECSqlStatus::Success, Prepare("SELECT I, Dt FROM ecsql.PSA WHERE Dt = DATE '2012-01-18'"));
-    EXPECT_EQ(ECSqlStatus::Success, Prepare("SELECT I, Dt FROM ecsql.PSA WHERE Dt > DATE '2012-01-18' AND Dt <= DATE '2014-01-01'"));
-    EXPECT_EQ(ECSqlStatus::Success, Prepare("SELECT I, Dt FROM ecsql.PSA WHERE Dt > DATE '2012-01-18' AND Dt <= TIMESTAMP '2014-01-01 12:00:00'"));
-    EXPECT_EQ(ECSqlStatus::Success, Prepare("SELECT I, Dt FROM ecsql.PSA WHERE Dt = TIMESTAMP '2012-01-18 13:02:55'"));
-    EXPECT_EQ(ECSqlStatus::Success, Prepare("SELECT I, Dt FROM ecsql.PSA WHERE Dt = TIMESTAMP '2012-01-18 13:02:55.123'"));
-    EXPECT_EQ(ECSqlStatus::Success, Prepare("SELECT I, Dt FROM ecsql.PSA WHERE Dt > TIMESTAMP '2012-01-18 13:02:55.123Z'"));
-    EXPECT_EQ(ECSqlStatus::Success, Prepare("SELECT I, Dt FROM ecsql.PSA WHERE Dt IS NULL"));
-    EXPECT_EQ(ECSqlStatus::Success, Prepare("SELECT I, Dt FROM ecsql.PSA WHERE Dt IS NOT NULL"));
-    EXPECT_EQ(ECSqlStatus::Success, Prepare("SELECT I, Dt FROM ecsql.PSA WHERE DtUtc IS NULL"));
-    EXPECT_EQ(ECSqlStatus::Success, Prepare("SELECT I, Dt FROM ecsql.PSA WHERE DtUtc IS NOT NULL"));
-    EXPECT_EQ(ECSqlStatus::Success, Prepare("SELECT I, Dt FROM ecsql.P WHERE Dt = :utc"));
-    EXPECT_EQ(ECSqlStatus::Success, Prepare("SELECT I, Dt FROM ecsql.P WHERE Dt > :dateonly"));
-    EXPECT_EQ(ECSqlStatus::Success, Prepare("SELECT I, Dt, S FROM ecsql.P WHERE DtUtc = TIMESTAMP '2013-02-18 06:00:00Z'"));
-    EXPECT_EQ(ECSqlStatus::InvalidECSql, Prepare("SELECT I, Dt, S FROM ecsql.P WHERE DtUtc = TIMESTAMP '2013-02-18 06:00:00'")) << "DtUtc is UTC time stamp while RHS is not.";
-    EXPECT_EQ(ECSqlStatus::Success, Prepare("SELECT I, Dt FROM ecsql.P WHERE DtUtc > :dateonly"));
-    EXPECT_EQ(ECSqlStatus::InvalidECSql, Prepare("SELECT I, Dt, S FROM ecsql.P WHERE DtUtc = DtUnspec")) << "DtUtc is UTC time stamp while DtUnspec has kind Unspecified.";
-    EXPECT_EQ(ECSqlStatus::Success, Prepare("SELECT I, Dt, S FROM ecsql.P WHERE DtUtc = Dt")) << "Dt has no DateTimeInfo, so it accepts any date time kind on the other side of the expression";
-    EXPECT_EQ(ECSqlStatus::Success, Prepare("SELECT I, Dt, S FROM ecsql.P WHERE DtUnspec = TIMESTAMP '2013-02-18 06:00:00'"));
-    EXPECT_EQ(ECSqlStatus::InvalidECSql, Prepare("SELECT I, Dt, S FROM ecsql.P WHERE DtUnspec = TIMESTAMP '2013-02-18 06:00:00Z'")) << "DtUnspec has DateTimeKind Unspecified while RHS has DateTimeKind UTC.";
-    EXPECT_EQ(ECSqlStatus::Success, Prepare("SELECT I, Dt FROM ecsql.P WHERE DtUnspec > :dateonly"));
-
-    //DateOnly has midnight as time fraction, DateTime columns as generated by test are not at midnight therefore they are not equal
-    EXPECT_EQ(ECSqlStatus::Success, Prepare("SELECT I, Dt, S FROM ecsql.P WHERE DateOnly = TIMESTAMP '2013-02-18 00:00:00Z'")) << "Date-onlys (DateTime::Component::Date) can have any date time kind on other side of operation";
-    EXPECT_EQ(ECSqlStatus::Success, Prepare("SELECT I, Dt, S FROM ecsql.P WHERE DateOnly = TIMESTAMP '2013-02-18 00:00:00'"));
-    EXPECT_EQ(ECSqlStatus::Success, Prepare("SELECT I, Dt, S FROM ecsql.P WHERE DateOnly = Dt"));
-    EXPECT_EQ(ECSqlStatus::Success, Prepare("SELECT I, Dt, S FROM ecsql.P WHERE DateOnly = DtUtc"));
-    EXPECT_EQ(ECSqlStatus::Success, Prepare("SELECT I, Dt, S FROM ecsql.P WHERE DateOnly <= DtUtc"));
-    EXPECT_EQ(ECSqlStatus::Success, Prepare("SELECT I, Dt, S FROM ecsql.P WHERE DateOnly < DtUtc"));
-    EXPECT_EQ(ECSqlStatus::Success, Prepare("SELECT I, Dt, S FROM ecsql.P WHERE Dt IN (TIMESTAMP '2013-02-18 06:00:00', DATE '2013-02-01')"));
-    EXPECT_EQ(ECSqlStatus::Success, Prepare("SELECT I, Dt, S FROM ecsql.P WHERE Dt IN (TIMESTAMP '2013-02-18 06:00:00Z', DATE '2013-02-01')"));
-    EXPECT_EQ(ECSqlStatus::Success, Prepare("SELECT I, Dt, S FROM ecsql.P WHERE Dt IN (TIMESTAMP '2013-02-18 06:00:01', DATE '2013-02-01')"));
-    EXPECT_EQ(ECSqlStatus::Success, Prepare("SELECT I, Dt FROM ecsql.P WHERE Dt IN (TIMESTAMP '2013-02-18 06:00:01', :utc)"));
-    EXPECT_EQ(ECSqlStatus::Success, Prepare("SELECT I, Dt, S FROM ecsql.P WHERE DtUtc IN (TIMESTAMP '2013-02-18 06:00:00Z', DATE '2013-02-01')"));
-    EXPECT_EQ(ECSqlStatus::InvalidECSql, Prepare("SELECT I, Dt, S FROM ecsql.P WHERE DtUtc IN (TIMESTAMP '2013-02-18 06:00:00', TIMESTAMP '2014-02-18 06:00:00Z')")) << "DtUtc is UTC time stamp while first item in list is not.";
-    EXPECT_EQ(ECSqlStatus::Success, Prepare("SELECT I, Dt, S FROM ecsql.P WHERE DtUnspec IN (TIMESTAMP '2013-02-18 06:00:00', TIMESTAMP '2014-02-18 06:00:00')"));
-    EXPECT_EQ(ECSqlStatus::Success, Prepare("SELECT I, Dt, S FROM ecsql.P WHERE DtUnspec IN (TIMESTAMP '2013-02-18 06:00:00', DATE '2014-02-18')"));
-    EXPECT_EQ(ECSqlStatus::InvalidECSql, Prepare("SELECT I, Dt, S FROM ecsql.P WHERE DtUnspec IN (TIMESTAMP '2013-02-18 06:00:00', TIMESTAMP '2014-02-18 06:00:00Z')")) << "Dt has date time kind Unspecified, but second item in list has kind Utc.";
-    EXPECT_EQ(ECSqlStatus::Success, Prepare("SELECT I, Dt, S FROM ecsql.P WHERE DtUtc BETWEEN TIMESTAMP '2013-02-01 12:00:00Z' AND TIMESTAMP '2014-01-01 00:00:00Z'"));
-    EXPECT_EQ(ECSqlStatus::Success, Prepare("SELECT I, Dt, S FROM ecsql.P WHERE DtUtc BETWEEN TIMESTAMP '2013-02-01 12:00:00Z' AND DATE '2014-01-01'"));
-    EXPECT_EQ(ECSqlStatus::Success, Prepare("SELECT I, Dt, S FROM ecsql.P WHERE DtUtc BETWEEN DATE '2013-02-01' AND DATE '2014-01-01'"));
-    EXPECT_EQ(ECSqlStatus::InvalidECSql, Prepare("SELECT I, Dt, S FROM ecsql.P WHERE DtUtc BETWEEN TIMESTAMP '2013-02-01 12:00:00' AND TIMESTAMP '2014-02-18 06:00:00Z'")) << "DtUtc is UTC time stamp while lower bound operand is not.";
-    EXPECT_EQ(ECSqlStatus::Success, Prepare("SELECT I, Dt, S FROM ecsql.P WHERE DtUtc NOT BETWEEN TIMESTAMP '2013-02-01 12:00:00Z' AND TIMESTAMP '2014-01-01 00:00:00Z'"));
-    EXPECT_EQ(ECSqlStatus::Success, Prepare("SELECT I, Dt, S FROM ecsql.P WHERE DtUtc NOT BETWEEN DATE '2013-02-01' AND DATE '2014-01-01'"));
-    EXPECT_EQ(ECSqlStatus::Success, Prepare("SELECT I, Dt, S FROM ecsql.P WHERE DtUtc NOT BETWEEN TIMESTAMP '2013-02-01 12:00:00Z' AND DATE '2014-01-01'"));
-    EXPECT_EQ(ECSqlStatus::InvalidECSql, Prepare("SELECT I, Dt, S FROM ecsql.P WHERE DtUtc NOT BETWEEN TIMESTAMP '2013-02-01 12:00:00Z' AND TIMESTAMP '2013-02-01 12:00:00'")) << "DtUtc is UTC time stamp while upper bound operand is not.";
-    EXPECT_EQ(ECSqlStatus::InvalidECSql, Prepare("SELECT I, Dt, S FROM ecsql.P WHERE DtUtc NOT BETWEEN TIMESTAMP '2013-02-01 12:00:00' AND DATE '2014-01-01'")) << "DtUtc is UTC time stamp while lower bound operand is not.";
-    EXPECT_EQ(ECSqlStatus::Success, Prepare("SELECT I, Dt FROM ecsql.P WHERE DtUtc BETWEEN TIMESTAMP '2013-02-01 00:00:00Z' AND :utc"));
-    EXPECT_EQ(ECSqlStatus::Success, Prepare("SELECT I, Dt, S FROM ecsql.P WHERE DtUnspec BETWEEN TIMESTAMP '2013-02-01 12:00:00' AND TIMESTAMP '2014-01-01 00:00:00'"));
-    EXPECT_EQ(ECSqlStatus::Success, Prepare("SELECT I, Dt, S FROM ecsql.P WHERE DtUnspec BETWEEN TIMESTAMP '2013-02-01T12:00:00' AND DATE '2014-01-01'"));
-    EXPECT_EQ(ECSqlStatus::Success, Prepare("SELECT I, Dt, S FROM ecsql.P WHERE DtUnspec BETWEEN DATE '2013-02-01' AND DATE '2014-01-01'"));
-    EXPECT_EQ(ECSqlStatus::InvalidECSql, Prepare("SELECT I, Dt, S FROM ecsql.P WHERE DtUnspec BETWEEN DATE '2013-02-01' AND TIMESTAMP '2013-02-01 12:00:00Z'")) << "DtUnspec has date time kind Unspecified but upper bound has date time kind UTC.";
-    EXPECT_EQ(ECSqlStatus::Success, Prepare("SELECT I, Dt FROM ecsql.P WHERE Dt = TIME '13:35:16'")) << "TIME constructor (as specified in SQL-99) is not valid in ECSQL as it is not supported by ECObjects.";
-    EXPECT_EQ(ECSqlStatus::InvalidECSql, Prepare("SELECT I, Dt FROM ecsql.P WHERE DtUtc = TIME '13:35:16'")) << "TIME can only be assigned to DateTime::Component::TimeOfDay";
-    EXPECT_EQ(ECSqlStatus::InvalidECSql, Prepare("SELECT I, Dt FROM ecsql.P WHERE DtUnspecified = TIME '13:35:16'")) << "TIME can only be assigned to DateTime::Component::TimeOfDay";
-    EXPECT_EQ(ECSqlStatus::Success, Prepare("SELECT I, Dt FROM ecsql.P WHERE Dt = TIME '13:35:16.123456'")) << "TIME constructor (as specified in SQL-99) is not valid in ECSQL as it is not supported by ECObjects.";
-    EXPECT_EQ(ECSqlStatus::InvalidECSql, Prepare("SELECT I, Dt FROM ecsql.P WHERE DtUtc = TIME '13:35:16.123456'")) << "TIME can only be assigned to DateTime::Component::TimeOfDay";
-    EXPECT_EQ(ECSqlStatus::InvalidECSql, Prepare("SELECT I, Dt FROM ecsql.P WHERE DtUnspecified = TIME '13:35:16.123456'")) << "TIME can only be assigned to DateTime::Component::TimeOfDay";
-    EXPECT_EQ(ECSqlStatus::InvalidECSql, Prepare("SELECT I, Dt FROM ecsql.P WHERE Dt = LOCALTIME")) << "LOCALTIME function (as specified in SQL-99) is not valid in ECSQL as implicit time zone conversions will not be supported for now.";
-
-    EXPECT_EQ(ECSqlStatus::Success, Prepare("SELECT I, S FROM ecsql.PSA WHERE I = ? OR Dt = ? OR S = ?"));
-
-    //CURRENT_XXX functions
-    EXPECT_EQ(ECSqlStatus::Success, Prepare("SELECT I, Dt FROM ecsql.P WHERE Dt = CURRENT_DATE"));
-    EXPECT_EQ(ECSqlStatus::Success, Prepare("SELECT I, CURRENT_DATE FROM ecsql.P"));
-    EXPECT_EQ(ECSqlStatus::Success, Prepare("SELECT I, Dt FROM ecsql.P WHERE Dt = CURRENT_TIMESTAMP"));
-    EXPECT_EQ(ECSqlStatus::Success, Prepare("SELECT I, Dt FROM ecsql.P WHERE DtUtc = CURRENT_TIMESTAMP"));
-    EXPECT_EQ(ECSqlStatus::InvalidECSql, Prepare("SELECT I, Dt FROM ecsql.P WHERE DtUnspec = CURRENT_TIMESTAMP")) << "In ECSQL CURRENT_TIMESTAMP returns a UTC time stamp.";
-    EXPECT_EQ(ECSqlStatus::Success, Prepare("SELECT I, CURRENT_TIMESTAMP FROM ecsql.P"));
-    EXPECT_EQ(ECSqlStatus::Success, Prepare("SELECT I, Dt FROM ecsql.P WHERE Dt = CURRENT_TIME"));
-    EXPECT_EQ(ECSqlStatus::InvalidECSql, Prepare("SELECT I, Dt FROM ecsql.P WHERE DtUnspec = CURRENT_TIME")) << "CURRENT_TIME can only be assigned to property with DateTime::Component::TimeOfDay";
-    EXPECT_EQ(ECSqlStatus::InvalidECSql, Prepare("SELECT I, Dt FROM ecsql.P WHERE DtUtc = CURRENT_TIME")) << "CURRENT_TIME can only be assigned to property with DateTime::Component::TimeOfDay";
-    EXPECT_EQ(ECSqlStatus::Success, Prepare("SELECT I, CURRENT_TIME FROM ecsql.P"));
-    }
-
-
-//---------------------------------------------------------------------------------------
-// @bsiclass
-//+---------------+---------------+---------------+---------------+---------------+------
-TEST_F(ECSqlSelectPrepareTests, ECInstanceId)
-    {
-    EXPECT_EQ(ECSqlStatus::Success, Prepare("SELECT I FROM ecsql.PSA WHERE ECInstanceId >= 0"));
-    EXPECT_EQ(ECSqlStatus::Success, Prepare("SELECT I FROM ecsql.PSA a WHERE a.ECInstanceId >= 0"));
-    EXPECT_EQ(ECSqlStatus::Success, Prepare("SELECT I FROM ecsql.PSA WHERE ECInstanceId >= 0 AND I < 123"));
-    EXPECT_EQ(ECSqlStatus::Success, Prepare("SELECT I FROM ecsql.PSA WHERE ECInstanceId >= 0 OR I > 123"));
-    EXPECT_EQ(ECSqlStatus::Success, Prepare("SELECT I, Dt, S FROM ecsql.PSA WHERE ECInstanceId ='123'")) << "ECSQL supports implicit conversion from string to number for ECInstanceId.";
-    EXPECT_EQ(ECSqlStatus::Success, Prepare("SELECT I, Dt, S FROM ecsql.PSA WHERE ECInstanceId <= '10000'")) << "ECSQL supports implicit conversion from string to number for ECInstanceId.";
-    EXPECT_EQ(ECSqlStatus::Success, Prepare("SELECT I, Dt, S FROM ecsql.PSA WHERE ECInstanceId IN ('123','334')")) << "ECSQL supports implicit conversion from string to number for ECInstanceId.";
-    EXPECT_EQ(ECSqlStatus::Success, Prepare("SELECT I, Dt, S FROM ecsql.PSA WHERE ECInstanceId BETWEEN '123' AND '223'")) << "ECSQL supports implicit conversion from string to number for ECInstanceId.";
-    EXPECT_EQ(ECSqlStatus::Success, Prepare("SELECT I, Dt, S FROM ecsql.PSA WHERE ECInstanceId IN (123, (select ECInstanceId from ecsql.PSA where ECInstanceId = 223))"));
-
-    EXPECT_EQ(ECSqlStatus::Success, Prepare("SELECT I, Dt FROM ecsql.PSA WHERE ECInstanceId = :id"));
-    EXPECT_EQ(ECSqlStatus::Success, Prepare("SELECT I, Dt FROM ecsql.PSA WHERE ECInstanceId = ?"));
-
-    EXPECT_EQ(ECSqlStatus::Success, Prepare("SELECT L FROM ecsql.PSA ECInstanceId")) << "Might become invalid because ECInstanceId might become a reserved word.";
-    //same test with escaping
-    EXPECT_EQ(ECSqlStatus::Success, Prepare("SELECT L, B FROM ecsql.PSA [ECInstanceId]"));
-
-    EXPECT_EQ(ECSqlStatus::Success, Prepare("SELECT L AS ECInstanceId FROM ecsql.PSA")) << "Might become invalid because ECInstanceId might become a reserved word.";
-    //same test with escaping
-    EXPECT_EQ(ECSqlStatus::Success, Prepare("SELECT L AS [ECInstanceId] FROM ecsql.PSA"));
-
-    EXPECT_EQ(ECSqlStatus::Success, Prepare("SELECT L FROM ecsql.PSA SourceECInstanceId")) << "Might become invalid because SourceECInstanceId might become a reserved word.";
-    //same test with escaping
-    EXPECT_EQ(ECSqlStatus::Success, Prepare("SELECT L, B FROM ecsql.PSA [SourceECInstanceId]"));
-
-    EXPECT_EQ(ECSqlStatus::Success, Prepare("SELECT L AS SourceECInstanceId FROM ecsql.PSA")) << "Might become invalid because SourceECInstanceId might become a reserved word.";
-    //same test with escaping
-    EXPECT_EQ(ECSqlStatus::Success, Prepare("SELECT L AS [SourceECInstanceId] FROM ecsql.PSA"));
-
-    EXPECT_EQ(ECSqlStatus::Success, Prepare("SELECT L FROM ecsql.PSA TargetECInstanceId")) << "Might become invalid because TargetECInstanceId might become a reserved word.";
-    //same test with escaping
-    EXPECT_EQ(ECSqlStatus::Success, Prepare("SELECT L, B FROM ecsql.PSA [TargetECInstanceId]"));
-
-    EXPECT_EQ(ECSqlStatus::Success, Prepare("SELECT L AS TargetECInstanceId FROM ecsql.PSA")) << "Might become invalid because TargetECInstanceId might become a reserved word.";
-    //same test with escaping
-    EXPECT_EQ(ECSqlStatus::Success, Prepare("SELECT L AS [TargetECInstanceId] FROM ecsql.PSA"));
-    }
-
-//---------------------------------------------------------------------------------------
-// @bsiclass
-//+---------------+---------------+---------------+---------------+---------------+------
-TEST_F(ECSqlSelectPrepareTests, From)
-    {
-    EXPECT_EQ(ECSqlStatus::Success, Prepare("SELECT * FROM ONLY ecsql.PSAHasPSA"));
-    EXPECT_EQ(ECSqlStatus::Success, Prepare("SELECT * FROM ONLY ecsql:PSAHasPSA"));
-    EXPECT_EQ(ECSqlStatus::Success, Prepare("SELECT * FROM ecsql.PSAHasPSA"));
-    EXPECT_EQ(ECSqlStatus::Success, Prepare("SELECT * FROM ecsql:PSAHasPSA"));
-    EXPECT_EQ(ECSqlStatus::Success, Prepare("SELECT ECInstanceId, SourceECInstanceId, TargetECInstanceId FROM ONLY ecsql.PSAHasPSA"));
-    EXPECT_EQ(ECSqlStatus::Success, Prepare("SELECT ECInstanceId, SourceECInstanceId, TargetECInstanceId FROM ecsql.PSAHasPSA"));
-    EXPECT_EQ(ECSqlStatus::Success, Prepare("SELECT * FROM ONLY ecsql.PSAHasP"));
-    EXPECT_EQ(ECSqlStatus::Success, Prepare("SELECT * FROM ecsql.PSAHasP"));
-    EXPECT_EQ(ECSqlStatus::Success, Prepare("SELECT ECInstanceId, SourceECInstanceId, TargetECInstanceId FROM ONLY ecsql.PSAHasP"));
-    EXPECT_EQ(ECSqlStatus::Success, Prepare("SELECT ECInstanceId, SourceECInstanceId, TargetECInstanceId FROM ecsql.PSAHasP"));
-
-    //select from structs
-    EXPECT_EQ(ECSqlStatus::InvalidECSql, Prepare("SELECT i, s FROM ecsql.PStruct")) << "Structs are invalid in FROM clause.";
-    EXPECT_EQ(ECSqlStatus::InvalidECSql, Prepare("SELECT i, s FROM ONLY ecsql.PStruct")) << "Structs are invalid in FROM clause.";
-    EXPECT_EQ(ECSqlStatus::InvalidECSql, Prepare("SELECT * FROM ecsql.PStruct")) << "Structs are invalid in FROM clause.";
-    EXPECT_EQ(ECSqlStatus::InvalidECSql, Prepare("SELECT * FROM ONLY ecsql.PStruct")) << "Structs are invalid in FROM clause.";
-
-    //select from CAs
-    EXPECT_EQ(ECSqlStatus::InvalidECSql, Prepare("SELECT * FROM bsca.DateTimeInfo")) << "Custom Attributes are invalid in FROM clause.";
-    EXPECT_EQ(ECSqlStatus::InvalidECSql, Prepare("SELECT * FROM ONLY bsca.DateTimeInfo")) << "Custom Attributes are invalid in FROM clause.";
-
-    // Abstract classes
-    EXPECT_EQ(ECSqlStatus::Success, Prepare("SELECT I, S FROM ecsql.Abstract"));
-    EXPECT_EQ(ECSqlStatus::Success, Prepare("SELECT I, S FROM ONLY ecsql.Abstract"));
-    EXPECT_EQ(ECSqlStatus::Success, Prepare("SELECT I, S FROM ONLY ecsql.AbstractNoSubclasses"));
-    EXPECT_EQ(ECSqlStatus::InvalidECSql, Prepare("SELECT SourceECInstanceId, SourceECClassId, TargetECInstanceId, TargetECClassId FROM ecsql.AbstractR")) << "Ttis should work and will be fixed.";
-
-    // Unmapped classes
-    EXPECT_EQ(ECSqlStatus::InvalidECSql, Prepare("SELECT I, L FROM ecsql.PUnmapped")) << "Unmapped classes cannot be used in FROM clause.";
-    EXPECT_EQ(ECSqlStatus::InvalidECSql, Prepare("SELECT I, L FROM ONLY ecsql.PUnmapped")) << "Unmapped classes cannot be used in FROM clause.";
-
-    // Unsupported classes
-    EXPECT_EQ(ECSqlStatus::InvalidECSql, Prepare("SELECT ECInstanceId FROM bsm.AnyClass"));
-    EXPECT_EQ(ECSqlStatus::InvalidECSql, Prepare("SELECT ECInstanceId FROM ONLY bsm.AnyClass"));
-    EXPECT_EQ(ECSqlStatus::InvalidECSql, Prepare("SELECT ECInstanceId FROM bsm.InstanceCount"));
-    EXPECT_EQ(ECSqlStatus::InvalidECSql, Prepare("SELECT ECInstanceId FROM ONLY bsm.InstanceCount"));
-
-    // Missing schema alias / not existing ECClasses / not existing ECProperties
-    EXPECT_EQ(ECSqlStatus::InvalidECSql, Prepare("SELECT I, L FROM PSA")) << "Class name needs to be prefixed by schema alias.";
-    EXPECT_EQ(ECSqlStatus::InvalidECSql, Prepare("SELECT I, L FROM ecsql.BlaBla"));
-    EXPECT_EQ(ECSqlStatus::InvalidECSql, Prepare("SELECT I, L FROM blabla.PSA"));
-    EXPECT_EQ(ECSqlStatus::InvalidECSql, Prepare("SELECT I, blabla FROM ecsql.PSA"));
-    }
-//---------------------------------------------------------------------------------------
-// @bsiclass
-//+---------------+---------------+---------------+---------------+---------------+------
-TEST_F(ECSqlSelectPrepareTests, SubQuery)
-    {
-    EXPECT_EQ(ECSqlStatus::Success, Prepare("SELECT * FROM (SELECT COUNT(*) FROM ecsql.PSA)"));
-    }
-//---------------------------------------------------------------------------------------
-// @bsiclass
-//+---------------+---------------+---------------+---------------+---------------+------
-TEST_F(ECSqlSelectPrepareTests, Functions)
-    {
-    EXPECT_EQ(ECSqlStatus::Success, Prepare("SELECT count(*) FROM ecsql.PSA"));
-    EXPECT_EQ(ECSqlStatus::InvalidECSql, Prepare("SELECT p.count(*) FROM ecsql.PSA p")) << "Class alias not allowed with count function.";
-    EXPECT_EQ(ECSqlStatus::Success, Prepare("SELECT count(NULL) FROM ecsql.PSA"));
-    EXPECT_EQ(ECSqlStatus::InvalidECSql, Prepare("SELECT p.count(NULL) FROM ecsql.PSA p")) << "Class alias not allowed with count function.";
-    EXPECT_EQ(ECSqlStatus::Success, Prepare("SELECT count(ECInstanceId) FROM ecsql.PSA"));
-    EXPECT_EQ(ECSqlStatus::Success, Prepare("SELECT count(I) FROM ecsql.PSA"));
-    EXPECT_EQ(ECSqlStatus::Success, Prepare("SELECT count(distinct I) FROM ecsql.PSA"));
-    EXPECT_EQ(ECSqlStatus::InvalidECSql, Prepare("SELECT count(distinct I, L) FROM ecsql.PSA p"));
-    EXPECT_EQ(ECSqlStatus::InvalidECSql, Prepare("SELECT count(distinct (I, L)) FROM ecsql.PSA p"));
-    EXPECT_EQ(ECSqlStatus::Success, Prepare("SELECT AVG (I) FROM ecsql.PSA"));
-    EXPECT_EQ(ECSqlStatus::Success, Prepare("SELECT LENGTH (S) FROM ecsql.PSA"));
-    EXPECT_EQ(ECSqlStatus::Success, Prepare("SELECT S FROM ecsql.PSA WHERE LENGTH (S) = 0"));
-    EXPECT_EQ(ECSqlStatus::Success, Prepare("SELECT ECInstanceId FROM ecsql.PSA WHERE I = ROUND (122.8)"));
-    EXPECT_EQ(ECSqlStatus::Success, Prepare("SELECT group_concat(S) FROM ecsql.PSA"));
-    EXPECT_EQ(ECSqlStatus::Success, Prepare("SELECT group_concat(S,'|') FROM ecsql.PSA"));
-    EXPECT_EQ(ECSqlStatus::Success, Prepare("SELECT group_concat(DISTINCT S) FROM ecsql.PSA"));
-
-    //**** ECClassId
-    EXPECT_EQ(ECSqlStatus::Success, Prepare("SELECT ECClassId FROM ecsql.PSA"));
-    EXPECT_EQ(ECSqlStatus::Success, Prepare("SELECT p.ECClassId FROM ecsql.PSA p"));
-    EXPECT_EQ(ECSqlStatus::Success, Prepare("SELECT p.ECClassId, c.ECClassId FROM ecsql.PSA p JOIN ecsql.P c USING ecsql.PSAHasP"));
-    EXPECT_EQ(ECSqlStatus::Success, Prepare("SELECT ECInstanceId FROM ecsql.PSA p WHERE ECClassId < 1000"));
-    EXPECT_EQ(ECSqlStatus::Success, Prepare("SELECT ECInstanceId FROM ecsql.PSA p WHERE p.ECClassId < 1000"));
-    EXPECT_EQ(ECSqlStatus::Success, Prepare("SELECT ECInstanceId FROM ecsql.PSA p ORDER BY ECClassId"));
-    EXPECT_EQ(ECSqlStatus::Success, Prepare("SELECT ECInstanceId FROM ecsql.PSA p ORDER BY p.ECClassId"));
-
-    EXPECT_EQ(ECSqlStatus::Success, Prepare("SELECT NULL FROM ecsql.P WHERE ECClassId <> 145"));
-    EXPECT_EQ(ECSqlStatus::Success, Prepare("SELECT NULL FROM ecsql.P WHERE ECClassId = 145"));
-    EXPECT_EQ(ECSqlStatus::Success, Prepare("SELECT NULL FROM ecsql.P WHERE LOWER(S) = UPPER(S)"));
-    EXPECT_EQ(ECSqlStatus::Success, Prepare("SELECT NULL FROM ecsql.P WHERE LOWER(UPPER(S)) = LOWER (S)"));
-    EXPECT_EQ(ECSqlStatus::Success, Prepare("SELECT NULL FROM ecsql.P WHERE LOWER(I)=I")) << "lower/upper only make sense with strings, but no failure if used for other data types (like in SQLite)";
-    EXPECT_EQ(ECSqlStatus::Success, Prepare("SELECT NULL FROM ecsql.P WHERE UPPER(D)>0"));
-    EXPECT_EQ(ECSqlStatus::Success, Prepare("SELECT NULL FROM ecsql.P WHERE LOWER(S)=?"));
-    EXPECT_EQ(ECSqlStatus::Success, Prepare("SELECT NULL FROM ecsql.P WHERE UPPER(?) = 'hello'"));
-    EXPECT_EQ(ECSqlStatus::Success, Prepare("SELECT NULL FROM ecsql.P WHERE InVirtualSet(?, ECInstanceId)"));
-
-    EXPECT_EQ(ECSqlStatus::Success, Prepare("SELECT NULL FROM ecsql.P WHERE ECInstanceId MATCH random()")) << "fails at step time only";
-    EXPECT_EQ(ECSqlStatus::Success, Prepare("SELECT NULL FROM ecsql.P WHERE ECInstanceId NOT MATCH random()")) << "fails at step time only";
-    EXPECT_EQ(ECSqlStatus::Success, Prepare("SELECT NULL FROM ecsql.P WHERE I MATCH random()")) << "fails at step time only";
-    EXPECT_EQ(ECSqlStatus::Success, Prepare("SELECT NULL FROM ecsql.P WHERE (I + L) MATCH random()")) << "even though SQLite expects the LHS to be a column, we allow a value exp in the ECSQL grammar. Fails at step time only";
-
-    //invalid expressions
-    EXPECT_EQ(ECSqlStatus::InvalidECSql, Prepare("SELECT GetClassId() FROM ecsql.PSA"));
-    EXPECT_EQ(ECSqlStatus::InvalidECSql, Prepare("SELECT p.GetClassId() FROM ecsql.PSA p"));
-    EXPECT_EQ(ECSqlStatus::InvalidECSql, Prepare("SELECT p.GetClassId FROM ecsql.PSA p"));
-    EXPECT_EQ(ECSqlStatus::InvalidECSql, Prepare("SELECT GetClassId() FROM ecsql.PSA p JOIN ecsql.P c USING ecsql.PSAHasP"));
-    EXPECT_EQ(ECSqlStatus::InvalidECSql, Prepare("SELECT a.GetClassId() FROM ecsql.PSA"));
-    EXPECT_EQ(ECSqlStatus::InvalidECSql, Prepare("SELECT a.GetClassId() FROM ecsql.PSA p"));
-    EXPECT_EQ(ECSqlStatus::InvalidECSql, Prepare("SELECT NULL FROM ecsql.P WHERE ECInstanceId MATCH '123'"));
-    EXPECT_EQ(ECSqlStatus::InvalidECSql, Prepare("SELECT NULL FROM ecsql.P WHERE LOWER(P2D) IS NULL")) << "Non-scalar args not supported to SQL function";
-    EXPECT_EQ(ECSqlStatus::InvalidECSql, Prepare("SELECT NULL FROM ecsql.P WHERE LOWER(P3D) IS NULL")) << "Non-scalar args not supported to SQL function";
-    EXPECT_EQ(ECSqlStatus::InvalidECSql, Prepare("SELECT count(P2D) FROM ecsql.P")) << "Non-scalar args not supported to SQL function";
-    EXPECT_EQ(ECSqlStatus::InvalidECSql, Prepare("SELECT count(P3D) FROM ecsql.P")) << "Non-scalar args not supported to SQL function";
-    }
-
-//---------------------------------------------------------------------------------------
-// @bsiclass
-//+---------------+---------------+---------------+---------------+---------------+------
-TEST_F(ECSqlSelectPrepareTests, GroupBy)
-    {
-    EXPECT_EQ(ECSqlStatus::Success, Prepare("SELECT I, count(*) FROM ecsql.PSA GROUP BY I;")) << "with trailing semicolon";
-    EXPECT_EQ(ECSqlStatus::Success, Prepare("SELECT B, count(*) FROM ecsql.PSA GROUP BY B;")) << "with trailing semicolon";
-    EXPECT_EQ(ECSqlStatus::Success, Prepare("SELECT Bi, count(*) FROM ecsql.PSA GROUP BY Bi"));
-    EXPECT_EQ(ECSqlStatus::Success, Prepare("SELECT Hex(Bi), count(*) FROM ecsql.PSA GROUP BY Bi;")) << "with trailing semicolon";
-    EXPECT_EQ(ECSqlStatus::Success, Prepare("SELECT S, count(*) FROM ecsql.PSA GROUP BY S;")) << "with trailing semicolon";
-    EXPECT_EQ(ECSqlStatus::Success, Prepare("SELECT DtUtc, count(*) FROM ecsql.PSA GROUP BY DtUtc;")) << "with trailing semicolon";
-    EXPECT_EQ(ECSqlStatus::Success, Prepare("SELECT Geometry, count(*) FROM ecsql.PASpatial GROUP BY Geometry;")) << "with trailing semicolon";
-    EXPECT_EQ(ECSqlStatus::Success, Prepare("SELECT count(*) FROM ecsql.PSA GROUP BY S")) << "group by column not in select clause is supported (although against standard)";
-    EXPECT_EQ(ECSqlStatus::Success, Prepare("SELECT S, count(*) FROM ecsql.PSA GROUP BY Length(S)")) << "functions in group by is supported (although against standard)";
-    EXPECT_EQ(ECSqlStatus::Success, Prepare("SELECT S, count(*) FROM ecsql.PSA GROUP BY Length(S);")) << "with trailing semicolon";
-    EXPECT_EQ(ECSqlStatus::Success, Prepare("SELECT count(*) FROM ecsql.PSA GROUP BY Length(S)"));
-    EXPECT_EQ(ECSqlStatus::Success, Prepare("SELECT Bi, count(*) FROM ecsql.PSA GROUP BY Hex(Bi)"));
-    EXPECT_EQ(ECSqlStatus::Success, Prepare("SELECT I, L, count(*) FROM ecsql.PSA GROUP BY I + L"));
-    EXPECT_EQ(ECSqlStatus::Success, Prepare("SELECT count(*) FROM ecsql.THBase GROUP BY ECClassId"));
-    EXPECT_EQ(ECSqlStatus::InvalidECSql, Prepare("SELECT I, count(*) FROM ecsql.PSA GROUP BY ?"));
-    EXPECT_EQ(ECSqlStatus::InvalidECSql, Prepare("SELECT I, count(*) FROM ecsql.PSA GROUP BY NULL"));
-    EXPECT_EQ(ECSqlStatus::InvalidECSql, Prepare("SELECT I, count(*) FROM ecsql.PSA GROUP BY 1"));
-    EXPECT_EQ(ECSqlStatus::Success, Prepare("SELECT P2D, count(*) FROM ecsql.PSA GROUP BY P2D"));
-    EXPECT_EQ(ECSqlStatus::Success, Prepare("SELECT P3D, count(*) FROM ecsql.PSA GROUP BY P3D"));
-    EXPECT_EQ(ECSqlStatus::Success, Prepare("SELECT PStructProp, count(*) FROM ecsql.PSA GROUP BY PStructProp"));
-    EXPECT_EQ(ECSqlStatus::Success, Prepare("SELECT Bi_Array, count(*) FROM ecsql.PSA GROUP BY Bi_Array"));
-    EXPECT_EQ(ECSqlStatus::Success, Prepare("SELECT PStruct_Array, count(*) FROM ecsql.PSA GROUP BY PStruct_Array"));
-    EXPECT_EQ(ECSqlStatus::Success, Prepare("SELECT Geometry, count(*) FROM ecsql.PASpatial GROUP BY I HAVING Geometry IS NOT NULL"));
-    EXPECT_EQ(ECSqlStatus::Success, Prepare("SELECT S, count(*) FROM ecsql.PSA GROUP BY S HAVING PStructProp IS NOT NULL"));
-    EXPECT_EQ(ECSqlStatus::Success, Prepare("SELECT S, count(*) FROM ecsql.PSA GROUP BY S HAVING Length(S) > 1"));
-    EXPECT_EQ(ECSqlStatus::Success, Prepare("SELECT S, count(*) FROM ecsql.PSA GROUP BY S HAVING Length(S) > 1;"));
-    EXPECT_EQ(ECSqlStatus::Success, Prepare("SELECT Hex(Bi), count(*) FROM ecsql.P GROUP BY Bi HAVING Hex(Bi) like '0C0B%'"));
-    EXPECT_EQ(ECSqlStatus::Success, Prepare("SELECT Hex(Bi), count(*) FROM ecsql.P GROUP BY Bi HAVING Hex(Bi) like '1C0B%'"));
-    EXPECT_EQ(ECSqlStatus::Success, Prepare("SELECT S, count(*) FROM ecsql.PSA HAVING Length(S) > 1"));
-    EXPECT_EQ(ECSqlStatus::InvalidECSql, Prepare("SELECT MyPSA, count(*) FROM ecsql.P GROUP BY MyPSA"));
-    EXPECT_EQ(ECSqlStatus::Success, Prepare("SELECT MyPSA.Id, count(*) FROM ecsql.P GROUP BY MyPSA.Id"));
-    EXPECT_EQ(ECSqlStatus::Success, Prepare("SELECT MyPSA.RelECClassId, count(*) FROM ecsql.P GROUP BY MyPSA.RelECClassId"));
-    }
-
-//---------------------------------------------------------------------------------------
-// @bsiclass
-//+---------------+---------------+---------------+---------------+---------------+------
-TEST_F(ECSqlSelectPrepareTests, InOperator)
-    {
-    EXPECT_EQ(ECSqlStatus::Success, Prepare("SELECT I, Dt, S FROM ecsql.PSA WHERE I IN (1, 2, 3)"));
-    EXPECT_EQ(ECSqlStatus::Success, Prepare("SELECT I, Dt, S FROM ecsql.PSA WHERE I NOT IN (1, 2, 3)"));
-    EXPECT_EQ(ECSqlStatus::Success, Prepare("SELECT I, Dt, S FROM ecsql.PSA WHERE I IN (L, I)"));
-    EXPECT_EQ(ECSqlStatus::Success, Prepare("SELECT I, Dt, S FROM ecsql.PSA WHERE I NOT IN (L, I)"));
-    EXPECT_EQ(ECSqlStatus::Success, Prepare("SELECT I, Dt, S FROM ecsql.P WHERE S IN ('hello', 'Sample string')"));
-    EXPECT_EQ(ECSqlStatus::Success, Prepare("SELECT I, Dt, S FROM ecsql.PSA WHERE I IN (1, ?, 3)"));
-    EXPECT_EQ(ECSqlStatus::Success, Prepare("SELECT I, Dt, S FROM ecsql.PSA WHERE I IN (?)"));
-    EXPECT_EQ(ECSqlStatus::InvalidECSql, Prepare("SELECT I, Dt, S FROM ecsql.PSA WHERE I IN ?"));
-    EXPECT_EQ(ECSqlStatus::Success, Prepare("SELECT I, Dt, S FROM ecsql.P WHERE S NOT IN ('hello', 'world' )"));
-    EXPECT_EQ(ECSqlStatus::Success, Prepare("SELECT I, Dt, S FROM ecsql.P WHERE I IN (1, 2, ROUND (122.9879))"));
-    EXPECT_EQ(ECSqlStatus::InvalidECSql, Prepare("SELECT I, Dt, S FROM ecsql.P WHERE L IN (1, AVG(L))"));
-    EXPECT_EQ(ECSqlStatus::InvalidECSql, Prepare("SELECT I, Dt, S FROM ecsql.P WHERE L IN SELECT L FROM ecsql.P"));
-    EXPECT_EQ(ECSqlStatus::InvalidECSql, Prepare("SELECT I, Dt, S FROM ecsql.P WHERE IN (1, 2, 3)"));
-    EXPECT_EQ(ECSqlStatus::InvalidECSql, Prepare("SELECT I, Dt, S FROM ecsql.P WHERE MyPSA IN (123)"));
-    EXPECT_EQ(ECSqlStatus::Success, Prepare("SELECT I, Dt, S FROM ecsql.P WHERE MyPSA.Id IN (-11)"));
-    EXPECT_EQ(ECSqlStatus::Success, Prepare("SELECT I, Dt, S FROM ecsql.P WHERE MyPSA.RelECClassId IN (-11)"));
-    }
-
-//---------------------------------------------------------------------------------------
-// @bsiclass
-//+---------------+---------------+---------------+---------------+---------------+------
-TEST_F(ECSqlSelectPrepareTests, Join)
-    {
-    //JOIN USING
-    EXPECT_EQ(ECSqlStatus::InvalidECSql, Prepare("select ECInstanceId FROM ecsql.PSA parent JOIN ecsql.PSA child USING ecsql.PSAHasPSA"));
-    EXPECT_EQ(ECSqlStatus::Success, Prepare("select parent.ECInstanceId, child.ECInstanceId FROM ecsql.PSA parent JOIN ecsql.PSA child USING ecsql.PSAHasPSA BACKWARD"));
-    EXPECT_EQ(ECSqlStatus::Success, Prepare("select parent.ECInstanceId, child.ECInstanceId FROM ecsql:PSA parent JOIN ecsql:PSA child USING ecsql:PSAHasPSA BACKWARD"));
-    EXPECT_EQ(ECSqlStatus::Success, Prepare("select parent.ECInstanceId, child.ECInstanceId FROM ecsql.PSA parent JOIN ecsql.PSA child USING ecsql.PSAHasPSA FORWARD"));
-    EXPECT_EQ(ECSqlStatus::Success, Prepare("select PSA.ECInstanceId, P.ECInstanceId FROM ecsql.PSA JOIN ecsql.P USING ecsql.PSAHasP"));
-    EXPECT_EQ(ECSqlStatus::Success, Prepare("select PSA.*, P.* FROM ecsql.PSA JOIN ecsql.P USING ecsql.PSAHasP"));
-    EXPECT_EQ(ECSqlStatus::InvalidECSql, Prepare("SELECT end1.I, end2.I FROM ONLY ecsql.PSA end1 JOIN ONLY ecsql.PSA end2 USING ecsql.PSAHasPSA"));
-    EXPECT_EQ(ECSqlStatus::Success, Prepare("SELECT end1.I, end2.I FROM ONLY ecsql.PSA end1 JOIN ONLY ecsql.PSA end2 USING ecsql.PSAHasPSA FORWARD"));
-    EXPECT_EQ(ECSqlStatus::Success, Prepare("SELECT end1.I, end2.I FROM ONLY ecsql.PSA end1 JOIN ONLY ecsql.PSA end2 USING ecsql.PSAHasPSA BACKWARD"));
-    EXPECT_EQ(ECSqlStatus::InvalidECSql, Prepare("SELECT end1.I, end2.I FROM ecsql.PSA end1 JOIN ecsql.PSA end2 USING ecsql.PSAHasPSA"));
-    EXPECT_EQ(ECSqlStatus::Success, Prepare("SELECT end1.I, end2.I FROM ecsql.PSA end1 JOIN ecsql.PSA end2 USING ecsql.PSAHasPSA BACKWARD"));
-    EXPECT_EQ(ECSqlStatus::InvalidECSql, Prepare("SELECT end1.I, end2.I FROM ONLY ecsql.PSA end1 JOIN ecsql.PSA end2 USING ecsql.PSAHasPSA"));
-    EXPECT_EQ(ECSqlStatus::Success, Prepare("SELECT end1.I, end2.I FROM ONLY ecsql.PSA end1 JOIN ecsql.PSA end2 USING ecsql.PSAHasPSA BACKWARD"));
-    EXPECT_EQ(ECSqlStatus::Success, Prepare("SELECT end1.I, end2.I FROM ONLY ecsql.PSA end1 JOIN ONLY ecsql.P end2 USING ecsql.PSAHasP"));
-    EXPECT_EQ(ECSqlStatus::Success, Prepare("SELECT end1.I, end1.L FROM ONLY ecsql.PSA end1 JOIN ONLY ecsql.PSA end2 USING ecsql.PSAHasPSA FORWARD WHERE end2.I = 123"));
-    EXPECT_EQ(ECSqlStatus::Success, Prepare("SELECT end1.I, end1.L FROM ONLY ecsql.PSA end1 JOIN ONLY ecsql.PSA end2 USING ecsql.PSAHasPSA BACKWARD WHERE end2.I = 123"));
-    EXPECT_EQ(ECSqlStatus::Success, Prepare("SELECT end1.I, end2.L FROM ONLY ecsql.PSA end1 JOIN ONLY ecsql.P end2 USING ecsql.PSAHasP WHERE end2.I = 123"));
-    EXPECT_EQ(ECSqlStatus::Success, Prepare("SELECT end1.I, end2.L FROM ONLY ecsql.PSA end1 JOIN ONLY ecsql.P end2 USING ecsql.PSAHasP FORWARD"));
-    EXPECT_EQ(ECSqlStatus::InvalidECSql, Prepare("SELECT end1.I, end2.L FROM ONLY ecsql.PSA end1 JOIN ONLY ecsql.P end2 USING ecsql.PSAHasP BACKWARD"));
-    EXPECT_EQ(ECSqlStatus::InvalidECSql, Prepare("SELECT NULL FROM ONLY ecsql.PSA JOIN ONLY ecsql.PSA USING ecsql.PSAHasPSA")) << "ambiguous classes";
-    EXPECT_EQ(ECSqlStatus::InvalidECSql, Prepare("SELECT I, L FROM ONLY ecsql.PSA JOIN ONLY ecsql.PSA USING ecsql.PSAHasPSA BACKWARD")) << "ambiguous properties in select clause";
-    EXPECT_EQ(ECSqlStatus::InvalidECSql, Prepare("SELECT I, L FROM ONLY ecsql.PSA JOIN ONLY ecsql.P USING ecsql.PSAHasP")) << "ambiguous properties in select clause";
-
-    //JOIN ON
-    EXPECT_EQ(ECSqlStatus::Success, Prepare("SELECT end1.I, end2.L FROM ONLY ecsql.PSA end1 "
-        "INNER JOIN ONLY ecsql.PSAHasPSA rel ON end1.ECInstanceId = rel.SourceECInstanceId "
-        "INNER JOIN ONLY ecsql.PSA end2 ON end2.ECInstanceId = rel.TargetECInstanceId "
-        "WHERE end2.I = 123"));
-
-    EXPECT_EQ(ECSqlStatus::Success, Prepare("SELECT end1.I, end1.L FROM ONLY ecsql.PSA end1 "
-        "INNER JOIN ONLY ecsql.PSAHasP rel ON end1.ECInstanceId = rel.SourceECInstanceId "
-        "INNER JOIN ONLY ecsql.P end2 ON end2.ECInstanceId = rel.TargetECInstanceId "
-        "WHERE end2.I = 123"));
-
-    EXPECT_EQ(ECSqlStatus::Success, Prepare("SELECT end1.I, end2.L FROM ONLY ecsql.PSA end1 "
-        "JOIN ONLY ecsql.PSAHasPSA rel ON end1.ECInstanceId = rel.SourceECInstanceId "
-        "JOIN ONLY ecsql.PSA end2 ON end2.ECInstanceId = rel.TargetECInstanceId "
-        "WHERE end2.I = 123"));
-
-    EXPECT_EQ(ECSqlStatus::Success, Prepare("SELECT end1.I, end1.L FROM ONLY ecsql.PSA end1 "
-        "JOIN ONLY ecsql.PSAHasP rel ON end1.ECInstanceId = rel.SourceECInstanceId "
-        "JOIN ONLY ecsql.P end2 ON end2.ECInstanceId = rel.TargetECInstanceId "
-        "WHERE end2.I = 123"));
-
-    EXPECT_EQ(ECSqlStatus::Success, Prepare("select PSA.ECInstanceId, P.ECInstanceId FROM ecsql.PSA JOIN ecsql.P USING ecsql.PSAHasP FORWARD"));
-    EXPECT_EQ(ECSqlStatus::InvalidECSql, Prepare("select PSA.ECInstanceId, P.ECInstanceId FROM ecsql.PSA JOIN ecsql.P USING ecsql.PSAHasP BACKWARD"));
-    EXPECT_EQ(ECSqlStatus::Success, Prepare("select * FROM ecsql.PSA INNER JOIN ecsql.PSAHasP ON PSA.ECInstanceId = PSAHasP.SourceECInstanceId INNER JOIN ecsql.P ON P.ECInstanceId = PSAHasP.TargetECInstanceId"));
-
-    EXPECT_EQ(ECSqlStatus::Success, Prepare("select * FROM ecsql.PSAHasPSA_1N"));
-    EXPECT_EQ(ECSqlStatus::Success, Prepare("select * FROM ecsql.PSAHasPSA_11"));
-    EXPECT_EQ(ECSqlStatus::Success, Prepare("select * FROM ecsql.PSAHasPSA_NN"));
-    EXPECT_EQ(ECSqlStatus::Success, Prepare("select * FROM ecsql.PHasSA_11P"));
-    EXPECT_EQ(ECSqlStatus::Success, Prepare("select * FROM ecsql.PHasP_1NPSA"));
-    EXPECT_EQ(ECSqlStatus::Success, Prepare("select REL.* FROM ONLY ecsql.PSAHasPSA_1N REL ORDER BY REL.ECInstanceId DESC"));
-    EXPECT_EQ(ECSqlStatus::Success, Prepare("select REL.* FROM ONLY ecsql.PSAHasPSA_11 REL ORDER BY REL.ECInstanceId DESC"));
-    EXPECT_EQ(ECSqlStatus::Success, Prepare("select REL.* FROM ONLY ecsql.PSAHasPSA_NN REL ORDER BY REL.ECInstanceId DESC"));
-    EXPECT_EQ(ECSqlStatus::Success, Prepare("select REL.* FROM ONLY ecsql.PHasSA_11P REL ORDER BY REL.ECInstanceId DESC"));
-    EXPECT_EQ(ECSqlStatus::Success, Prepare("select REL.* FROM ONLY ecsql.PHasP_1NPSA REL ORDER BY REL.ECInstanceId DESC"));
-    EXPECT_EQ(ECSqlStatus::Success, Prepare("select * FROM ecsql.PHasP_1NPSA, ecsql.PSAHasPSA_1N, ecsql.PSAHasPSA_11, ecsql.PSAHasPSA_NN, ecsql.PHasSA_11P"));
-    EXPECT_EQ(ECSqlStatus::Success, Prepare("select COUNT (*) FROM ONLY ecsql.PHasP_1NPSA, ONLY ecsql.PSAHasPSA_1N, ONLY ecsql.PSAHasPSA_11, ONLY ecsql.PSAHasPSA_NN, ONLY ecsql.PHasSA_11P"));
-    EXPECT_EQ(ECSqlStatus::InvalidECSql, Prepare("select REL.* FROM ecsql.PSA JOIN ecsql.PSA USING ecsql.PSAHasPSA_1N FORWARD"));
-    EXPECT_EQ(ECSqlStatus::Success, Prepare("select * FROM ecsql.PSA JOIN ecsql.PSA child USING ecsql.PSAHasPSA_1N FORWARD"));
-    EXPECT_EQ(ECSqlStatus::InvalidECSql, Prepare("select PSAHasPSA_1N.*, PARENT.*, CHILD.* FROM ONLY ecsql.PSA PARENT JOIN ecsql.PSA CHILD USING ecsql.PSAHasPSA_1N RelationShipAliasNotAllowedYet FORWARD"));
-    EXPECT_EQ(ECSqlStatus::Success, Prepare("select PSAHasPSA_1N.*, PARENT.*, CHILD.* FROM ONLY ecsql.PSA PARENT JOIN ecsql.PSA CHILD USING ecsql.PSAHasPSA_1N FORWARD ORDER BY PSAHasPSA_1N.ECInstanceId DESC"));
-    EXPECT_EQ(ECSqlStatus::Success, Prepare("select  PSAHasPSA_11.*, PARENT.*, CHILD.*  FROM ONLY ecsql.PSA PARENT JOIN ecsql.PSA CHILD USING ecsql.PSAHasPSA_11 BACKWARD ORDER BY PSAHasPSA_11.ECInstanceId DESC"));
-    EXPECT_EQ(ECSqlStatus::Success, Prepare("select PSAHasPSA_NN.*, PARENT.*, CHILD.* FROM ONLY ecsql.PSA PARENT JOIN  ecsql.PSA CHILD USING ecsql.PSAHasPSA_NN FORWARD ORDER BY PSAHasPSA_NN.ECInstanceId DESC"));
-    EXPECT_EQ(ECSqlStatus::Success, Prepare("select PHasSA_11P.*, P.*, SA.* FROM ONLY ecsql.P JOIN ecsql.SA USING ecsql.PHasSA_11P ORDER BY PHasSA_11P.ECInstanceId DESC"));
-    EXPECT_EQ(ECSqlStatus::Success, Prepare("select PHasP_1NPSA.*, PARENT.*, CHILD.* FROM ecsql.P PARENT JOIN ecsql.P CHILD USING ecsql.PHasP_1NPSA BACKWARD ORDER BY PHasP_1NPSA.ECInstanceId DESC"));
-
-    //RIGHT JOIN
-    EXPECT_EQ(ECSqlStatus::Success, Prepare("select * FROM ecsql.PSA RIGHT JOIN ecsql.PSAHasP ON PSA.ECInstanceId = PSAHasP.SourceECInstanceId"));
-<<<<<<< HEAD
-=======
-    EXPECT_EQ(ECSqlStatus::Success, Prepare("select * FROM ecsql.PSA RIGHT OUTER JOIN ecsql.PSAHasP ON PSA.ECInstanceId = PSAHasP.SourceECInstanceId"));
->>>>>>> d025398e
-
-    //LEFT JOIN not a good example
-    EXPECT_EQ(ECSqlStatus::Success, Prepare("select * FROM ecsql.PSA LEFT JOIN ecsql.PSAHasP ON PSA.ECInstanceId = PSAHasP.SourceECInstanceId"));
-    EXPECT_EQ(ECSqlStatus::Success, Prepare("select * FROM ecsql.PSA LEFT OUTER JOIN ecsql.PSAHasP ON PSA.ECInstanceId = PSAHasP.SourceECInstanceId"));
-
-    //FULL JOIN
-    EXPECT_EQ(ECSqlStatus::Success, Prepare("select * FROM ecsql.PSA FULL JOIN ecsql.PSAHasP ON PSA.ECInstanceId = PSAHasP.SourceECInstanceId"));
-    EXPECT_EQ(ECSqlStatus::Success, Prepare("select * FROM ecsql.PSA FULL OUTER JOIN ecsql.PSAHasP ON PSA.ECInstanceId = PSAHasP.SourceECInstanceId"));
-    }
-
-//---------------------------------------------------------------------------------------
-// @bsiclass
-//+---------------+---------------+---------------+---------------+---------------+------
-TEST_F(ECSqlSelectPrepareTests, LikeOperator)
-    {
-    EXPECT_EQ(ECSqlStatus::Success, Prepare("SELECT I, Dt, S FROM ecsql.PSA WHERE S LIKE 'Sam%'"));
-    EXPECT_EQ(ECSqlStatus::Success, Prepare("SELECT I, Dt, S FROM ecsql.PSA WHERE S LIKE 'Sam'"));
-    EXPECT_EQ(ECSqlStatus::Success, Prepare("SELECT I, Dt, S FROM ecsql.PSA WHERE I LIKE 'Sam%'"));
-    EXPECT_EQ(ECSqlStatus::Success, Prepare("SELECT I, Dt, S FROM ecsql.PSA WHERE S LIKE 10"));
-    EXPECT_EQ(ECSqlStatus::Success, Prepare("SELECT I, Dt, S FROM ecsql.PSA WHERE S LIKE NULL"));
-    EXPECT_EQ(ECSqlStatus::Success, Prepare("SELECT I, Dt, S FROM ecsql.PSA WHERE S LIKE null"));
-    EXPECT_EQ(ECSqlStatus::Success, Prepare("SELECT I, Dt, S FROM ecsql.PSA WHERE S NOT LIKE NULL"));
-    EXPECT_EQ(ECSqlStatus::Success, Prepare("SELECT I, Dt, S FROM ecsql.PSA WHERE S NOT LIKE null"));
-    EXPECT_EQ(ECSqlStatus::Success, Prepare("SELECT I, Dt, S FROM ecsql.PSA WHERE S NOT LIKE 'Sam%'"));
-    EXPECT_EQ(ECSqlStatus::Success, Prepare("SELECT I, Dt, S FROM ecsql.PSA WHERE S LIKE 'Sam_le string'"));
-    EXPECT_EQ(ECSqlStatus::Success, Prepare("SELECT I, Dt, S FROM ecsql.PSA WHERE S LIKE 'Sam%' ESCAPE '\\'"));
-    EXPECT_EQ(ECSqlStatus::Success, Prepare("SELECT I, Dt, S FROM ecsql.PSA WHERE S LIKE 'Sam\\%' ESCAPE '\\'"));
-    EXPECT_EQ(ECSqlStatus::Success, Prepare("SELECT I, Dt, S FROM ecsql.PSA WHERE S LIKE 'Sam\\_le string' ESCAPE '\\'"));
-
-    EXPECT_EQ(ECSqlStatus::InvalidECSql, Prepare("SELECT I, Dt, S FROM ecsql.PSA WHERE S NOT LIKE 'Sam%' ESCAPE")) << "invalid escape clause";
-    EXPECT_EQ(ECSqlStatus::InvalidECSql, Prepare("SELECT I, Dt, S FROM ecsql.PSA WHERE S NOT LIKE 'Sam%' ESCAPE 10")) << "invalid escape clause";
-    EXPECT_EQ(ECSqlStatus::InvalidECSql, Prepare("SELECT I, Dt, S FROM ecsql.PSA WHERE S NOT LIKE 'Sam%' ESCAPE ?")) << "invalid escape clause";
-    EXPECT_EQ(ECSqlStatus::InvalidECSql, Prepare("SELECT I, Dt, S FROM ecsql.PSA WHERE S NOT LIKE 'Sam%' ESCAPE S")) << "invalid escape clause";
-    EXPECT_EQ(ECSqlStatus::InvalidECSql, Prepare("SELECT I, Dt, S FROM ecsql.PSA WHERE S NOT LIKE 'Sam\\%' {ESCAPE '\\'}")) << "invalid escape clause";
-
-    EXPECT_EQ(ECSqlStatus::Success, Prepare("SELECT I, S FROM ecsql.PSA WHERE S LIKE ?"));
-    EXPECT_EQ(ECSqlStatus::Success, Prepare("SELECT I, S FROM ecsql.PSA WHERE S NOT LIKE ?"));
-    EXPECT_EQ(ECSqlStatus::InvalidECSql, Prepare("SELECT I, S FROM ecsql.PSA WHERE P2D LIKE ?"));
-    EXPECT_EQ(ECSqlStatus::InvalidECSql, Prepare("SELECT I, S FROM ecsql.PSA WHERE P2D LIKE NULL"));
-    EXPECT_EQ(ECSqlStatus::InvalidECSql, Prepare("SELECT I, S FROM ecsql.PSA WHERE P2D LIKE 11"));
-    EXPECT_EQ(ECSqlStatus::InvalidECSql, Prepare("SELECT I, Dt, S FROM ecsql.P WHERE MyPSA LIKE '11'"));
-    EXPECT_EQ(ECSqlStatus::InvalidECSql, Prepare("SELECT I, Dt, S FROM ecsql.PSA WHERE PStructProp LIKE '11'"));
-    EXPECT_EQ(ECSqlStatus::InvalidECSql, Prepare("SELECT I, Dt, S FROM ecsql.PSA WHERE PStructProp LIKE ?"));
-    EXPECT_EQ(ECSqlStatus::InvalidECSql, Prepare("SELECT I, Dt, S FROM ecsql.PSA WHERE PStructProp LIKE NULL"));
-    EXPECT_EQ(ECSqlStatus::InvalidECSql, Prepare("SELECT I, Dt, S FROM ecsql.PSA WHERE S_Array LIKE ?"));
-    EXPECT_EQ(ECSqlStatus::InvalidECSql, Prepare("SELECT I, Dt, S FROM ecsql.PSA WHERE S_Array LIKE NULL"));
-    }
-
-//---------------------------------------------------------------------------------------
-// @bsiclass
-//+---------------+---------------+---------------+---------------+---------------+------
-TEST_F(ECSqlSelectPrepareTests, LimitOffset)
-    {
-    EXPECT_EQ(ECSqlStatus::Success, Prepare("SELECT S, I FROM ecsql.PSA LIMIT 5"));
-    EXPECT_EQ(ECSqlStatus::Success, Prepare("SELECT S, I FROM ecsql.PSA LIMIT 1+1+1+2"));
-    EXPECT_EQ(ECSqlStatus::Success, Prepare("SELECT S, I FROM ecsql.PSA LIMIT 5 OFFSET 3"));
-    EXPECT_EQ(ECSqlStatus::Success, Prepare("SELECT S, I FROM ecsql.PSA LIMIT 10/2 OFFSET 3*1"));
-    EXPECT_EQ(ECSqlStatus::Success, Prepare("SELECT S, I FROM ecsql.PSA LIMIT ?"));
-    EXPECT_EQ(ECSqlStatus::Success, Prepare("SELECT S, I FROM ecsql.PSA LIMIT 5 - ?"));
-    EXPECT_EQ(ECSqlStatus::Success, Prepare("SELECT S, I FROM ecsql.PSA LIMIT 5 OFFSET ?"));
-    EXPECT_EQ(ECSqlStatus::Success, Prepare("SELECT S, I FROM ecsql.PSA LIMIT ? OFFSET ?"));
-    EXPECT_EQ(ECSqlStatus::Success, Prepare("SELECT S, I FROM ecsql.PSA LIMIT :pagesize OFFSET :pagesize * :pageno"));
-    EXPECT_EQ(ECSqlStatus::Success, Prepare("SELECT S, I FROM ecsql.PSA LIMIT :pagesize OFFSET :pagesize * (:pageno - 1)"));
-    EXPECT_EQ(ECSqlStatus::InvalidECSql, Prepare("SELECT S, I FROM ecsql.PSA LIMIT"));
-    EXPECT_EQ(ECSqlStatus::InvalidECSql, Prepare("SELECT S, I FROM ecsql.PSA LIMIT 10 OFFSET"));
-    }
-
-//---------------------------------------------------------------------------------------
-// @bsiclass
-//+---------------+---------------+---------------+---------------+---------------+------
-TEST_F(ECSqlSelectPrepareTests, Misc)
-    {
-    // Statements where non-optional clauses are missing
-    EXPECT_EQ(ECSqlStatus::InvalidECSql, Prepare(""));
-    EXPECT_EQ(ECSqlStatus::InvalidECSql, Prepare("FROM ONLY ecsql.PSA"));
-    EXPECT_EQ(ECSqlStatus::InvalidECSql, Prepare("SELECT FROM ONLY ecsql.PSA"));
-    EXPECT_EQ(ECSqlStatus::InvalidECSql, Prepare("SELECT I, S"));
-    EXPECT_EQ(ECSqlStatus::InvalidECSql, Prepare("SELECT I, S WHERE L > 109222"));
-
-    // Select clause
-    EXPECT_EQ(ECSqlStatus::Success, Prepare("SELECT * FROM ecsql.PSA a"));
-    EXPECT_EQ(ECSqlStatus::Success, Prepare("SELECT * FROM ecsql.P"));
-    EXPECT_EQ(ECSqlStatus::Success, Prepare("SELECT * FROM ecsql.P WHERE ECInstanceId >= 0"));
-    EXPECT_EQ(ECSqlStatus::Success, Prepare("SELECT a.* FROM ecsql.P a WHERE a.ECInstanceId >= 0"));
-    EXPECT_EQ(ECSqlStatus::Success, Prepare("SELECT * FROM ecsql.SA"));
-
-    // Special tokens
-    //These were reserved words in the original grammar introduced by some ODBC data time functions.
-    //The ODBC stuff was removed from the ECSQL grammar, and the following tests serve as safeguards
-    //against regressions when updating the grammar.
-    EXPECT_EQ(ECSqlStatus::Success, Prepare("SELECT D FROM ecsql.PSA"));
-    EXPECT_EQ(ECSqlStatus::Success, Prepare("SELECT L, S FROM ecsql.PSA d"));
-    EXPECT_EQ(ECSqlStatus::Success, Prepare("SELECT L, B FROM ecsql.PSA t"));
-    EXPECT_EQ(ECSqlStatus::Success, Prepare("SELECT L, B FROM ecsql.PSA ts"));
-    EXPECT_EQ(ECSqlStatus::Success, Prepare("SELECT L, B FROM ecsql.PSA Z"));
-
-    EXPECT_EQ(ECSqlStatus::Success, Prepare("SELECT DISTINCT Dt_Array FROM ecsql.PSA"));
-    EXPECT_EQ(ECSqlStatus::Success, Prepare("SELECT DISTINCT MyPSA FROM ecsql.P"));
-    EXPECT_EQ(ECSqlStatus::Success, Prepare("SELECT DISTINCT MyPSA.Id FROM ecsql.P"));
-    EXPECT_EQ(ECSqlStatus::Success, Prepare("SELECT DISTINCT MyPSA.RelECClassId FROM ecsql.P"));
-
-    EXPECT_EQ(ECSqlStatus::Success, Prepare("SELECT _A_B_C,_ABC,_ABC_,A_B_C_,ABC_ FROM ecsql._UnderBar")) << "Select clause in which the class name and the properties name contain, start with or end with under bar";
-    EXPECT_EQ(ECSqlStatus::Success, Prepare("SELECT [_A_B_C],[_ABC],[_ABC_],[A_B_C_],[ABC_] FROM ecsql.[_UnderBar]")) << "Select clause in which the class name and the properties name contain, start with or end with under bar";
-    }
-
-//---------------------------------------------------------------------------------------
-// @bsiclass
-//+---------------+---------------+---------------+---------------+---------------+------
-TEST_F(ECSqlSelectPrepareTests, NullLiteral)
-    {
-    EXPECT_EQ(ECSqlStatus::Success, Prepare("select NULL FROM ecsql.P"));
-    EXPECT_EQ(ECSqlStatus::Success, Prepare("select NULL, I FROM ecsql.P"));
-    EXPECT_EQ(ECSqlStatus::Success, Prepare("select NULL, NULL FROM ecsql.P"));
-    EXPECT_EQ(ECSqlStatus::Success, Prepare("select NULL as I FROM ecsql.P")) << "Alias in select clause is always interpreted literally even if it happens to be a property name.";
-    EXPECT_EQ(ECSqlStatus::Success, Prepare("select NULL as P3D FROM ecsql.P")) << "Alias in select clause is always interpreted literally even if it happens to be a property name.";
-    EXPECT_EQ(ECSqlStatus::Success, Prepare("select NULL as StructProp FROM ecsql.PSA")) << "Alias in select clause is always interpreted literally even if it happens to be a property name.";
-    EXPECT_EQ(ECSqlStatus::Success, Prepare("select NULL as PStruct_Array FROM ecsql.SA")) << "Alias in select clause is always interpreted literally even if it happens to be a property name.";
-    }
-
-//---------------------------------------------------------------------------------------
-// @bsiclass
-//+---------------+---------------+---------------+---------------+---------------+------
-TEST_F(ECSqlSelectPrepareTests, Options)
-    {
-    EXPECT_EQ(ECSqlStatus::InvalidECSql, Prepare("SELECT NULL FROM ecsql.P ECSQLOPTIONS")) << "OPTIONS clause without options";
-    EXPECT_EQ(ECSqlStatus::InvalidECSql, Prepare("SELECT NULL FROM ecsql.P ECSQLOPTIONS 123")) << "An option must be a name";
-    EXPECT_EQ(ECSqlStatus::InvalidECSql, Prepare("SELECT NULL FROM ecsql.P ECSQLOPTIONS myopt=")) << "option value is missing";
-    EXPECT_EQ(ECSqlStatus::InvalidECSql, Prepare("SELECT NULL FROM ecsql.P ECSQLOPTIONS myopt myopt")) << "duplicate options not allowed";
-    EXPECT_EQ(ECSqlStatus::InvalidECSql, Prepare("SELECT NULL FROM ecsql.P ECSQLOPTIONS myopt myOpt")) << "duplicate options not allowed (even if they differ by case)";
-    EXPECT_EQ(ECSqlStatus::InvalidECSql, Prepare("SELECT NULL FROM ecsql.P ECSQLOPTIONS myopt=1 myopt")) << "duplicate options not allowed";
-    EXPECT_EQ(ECSqlStatus::InvalidECSql, Prepare("SELECT NULL FROM ecsql.P ECSQLOPTIONS myOpt=1 myopt")) << "duplicate options not allowed";
-    EXPECT_EQ(ECSqlStatus::Success, Prepare("SELECT NULL FROM ecsql.P ECSQLOPTIONS myopt"));
-    EXPECT_EQ(ECSqlStatus::Success, Prepare("SELECT NULL FROM ecsql.P ECSQLOPTIONS myopt myotheropt"));
-    EXPECT_EQ(ECSqlStatus::Success, Prepare("SELECT NULL FROM ecsql.P ECSQLOPTIONS myopt=1 myotheropt"));
-    EXPECT_EQ(ECSqlStatus::Success, Prepare("SELECT NULL FROM ecsql.P ECSQLOPTIONS myopt=1 myotheropt=true"));
-    EXPECT_EQ(ECSqlStatus::Success, Prepare("SELECT NULL FROM ecsql.P ECSQLOPTIONS myopt myotheropt=true"));
-    EXPECT_EQ(ECSqlStatus::Success, Prepare("SELECT NULL FROM ecsql.P ECSQLOPTIONS myopt myotheropt=true onemoreopt"));
-    EXPECT_EQ(ECSqlStatus::Success, Prepare("SELECT NULL FROM ecsql.P WHERE ECInstanceId=? ECSQLOPTIONS myopt"));
-    EXPECT_EQ(ECSqlStatus::Success, Prepare("SELECT NULL FROM ecsql.P WHERE ECInstanceId=? ECSQLOPTIONS myopt myotheropt"));
-    EXPECT_EQ(ECSqlStatus::Success, Prepare("SELECT NULL FROM ecsql.P WHERE ECInstanceId=? ECSQLOPTIONS myopt=1 myotheropt"));
-    EXPECT_EQ(ECSqlStatus::Success, Prepare("SELECT NULL FROM ecsql.P WHERE ECInstanceId=? ORDER BY I ECSQLOPTIONS myopt=1 myotheropt"));
-    EXPECT_EQ(ECSqlStatus::Success, Prepare("SELECT NULL FROM ecsql.P WHERE ECInstanceId=? GROUP BY I HAVING I=1 ECSQLOPTIONS myopt=1 myotheropt"));
-    }
-
-//---------------------------------------------------------------------------------------
-// @bsiclass
-//+---------------+---------------+---------------+---------------+---------------+------
-TEST_F(ECSqlSelectPrepareTests, OrderBy)
-    {
-    EXPECT_EQ(ECSqlStatus::Success, Prepare("SELECT I FROM ecsql.PSA ORDER BY L"));
-    EXPECT_EQ(ECSqlStatus::Success, Prepare("SELECT I FROM ecsql.PSA ORDER BY L ASC"));
-    EXPECT_EQ(ECSqlStatus::Success, Prepare("SELECT I FROM ecsql.PSA ORDER BY L DESC"));
-    EXPECT_EQ(ECSqlStatus::Success, Prepare("SELECT I FROM ecsql.PSA ORDER BY L, S"));
-    EXPECT_EQ(ECSqlStatus::Success, Prepare("SELECT I FROM ecsql.PSA ORDER BY L ASC, S DESC"));
-    EXPECT_EQ(ECSqlStatus::Success, Prepare("SELECT I FROM ecsql.PSA ORDER BY Dt"));
-    EXPECT_EQ(ECSqlStatus::Success, Prepare("SELECT I FROM ecsql.PSA ORDER BY Dt ASC"));
-    EXPECT_EQ(ECSqlStatus::Success, Prepare("SELECT I FROM ecsql.PSA ORDER BY Dt DESC"));
-    EXPECT_EQ(ECSqlStatus::Success, Prepare("SELECT I FROM ecsql.PSA ORDER BY DtUtc DESC"));
-    EXPECT_EQ(ECSqlStatus::Success, Prepare("SELECT I FROM ecsql.PSA WHERE ECInstanceId >= 0 ORDER BY ECInstanceId"));
-    EXPECT_EQ(ECSqlStatus::Success, Prepare("SELECT I FROM ecsql.PSA a WHERE a.ECInstanceId >= 0 ORDER BY a.ECInstanceId"));
-    EXPECT_EQ(ECSqlStatus::Success, Prepare("SELECT I FROM ecsql.PSA WHERE I < L ORDER BY S"));
-    EXPECT_EQ(ECSqlStatus::Success, Prepare("SELECT I FROM ecsql.PSA WHERE I < L ORDER BY LOWER (S)"));
-    EXPECT_EQ(ECSqlStatus::Success, Prepare("SELECT I FROM ecsql.PSA WHERE I < L ORDER BY UPPER (S)"));
-    EXPECT_EQ(ECSqlStatus::Success, Prepare("SELECT I FROM ecsql.PSA WHERE I < L ORDER BY P3D.X DESC"));
-    EXPECT_EQ(ECSqlStatus::Success, Prepare("SELECT I FROM ecsql.PSA WHERE I < L ORDER BY P3D.Z ASC"));
-    EXPECT_EQ(ECSqlStatus::InvalidECSql, Prepare("SELECT I, S FROM ecsql.PSA ORDER BY P2D.Z"));
-    EXPECT_EQ(ECSqlStatus::Success, Prepare("SELECT I FROM ecsql.PSA WHERE I < L ORDER BY 1")) << "constant value exp as order by->no-op";
-    EXPECT_EQ(ECSqlStatus::Success, Prepare("SELECT I FROM ecsql.PSA WHERE I < L ORDER BY I < 123")) << "boolean exp as order by";
-    EXPECT_EQ(ECSqlStatus::InvalidECSql, Prepare("SELECT I, S FROM ecsql.PSA ORDER BY P2D DESC")) << "ORDER BY Point2D is not supported by ECSQL.";
-    EXPECT_EQ(ECSqlStatus::InvalidECSql, Prepare("SELECT I, S FROM ecsql.PSA tt ORDER BY tt.P2D ASC")) << "ORDER BY Point2D is not supported by ECSQL.";
-    EXPECT_EQ(ECSqlStatus::InvalidECSql, Prepare("SELECT I, S FROM ecsql.PSA ORDER BY P3D DESC")) << "ORDER BY Point3D is not supported by ECSQL.";
-    EXPECT_EQ(ECSqlStatus::InvalidECSql, Prepare("SELECT I, S FROM ecsql.PSA ORDER BY PStructProp DESC")) << "ORDER BY ECStruct is not supported by ECSQL.";
-    EXPECT_EQ(ECSqlStatus::InvalidECSql, Prepare("SELECT I, S FROM ecsql.PSA ORDER BY I_Array ASC")) << "ORDER BY arrays is not supported by ECSQL.";
-    EXPECT_EQ(ECSqlStatus::InvalidECSql, Prepare("SELECT I, S FROM ecsql.PSA ORDER BY P2D_Array DESC")) << "ORDER BY arrays is not supported by ECSQL.";
-    EXPECT_EQ(ECSqlStatus::InvalidECSql, Prepare("SELECT I, S FROM ecsql.PSA ORDER BY PStruct_Array ASC")) << "ORDER BY arrays is not supported by ECSQL.";
-    EXPECT_EQ(ECSqlStatus::InvalidECSql, Prepare("SELECT I, S FROM ecsql.P ORDER BY MyPSA")) << "ORDER BY nav props is not supported by ECSQL.";
-    EXPECT_EQ(ECSqlStatus::Success, Prepare("SELECT I, S FROM ecsql.P ORDER BY MyPSA.Id"));
-    EXPECT_EQ(ECSqlStatus::Success, Prepare("SELECT I, S FROM ecsql.P ORDER BY MyPSA.RelECClassId"));
-    EXPECT_EQ(ECSqlStatus::Success, Prepare("select I FROM ecsql.PSA ORDER BY NULLIF(I,123)"));
-    EXPECT_EQ(ECSqlStatus::Success, Prepare("select I FROM ecsql.PSA ORDER BY COALESCE(I,L)"));
-    }
-
-//---------------------------------------------------------------------------------------
-// @bsiclass
-//+---------------+---------------+---------------+---------------+---------------+------
-TEST_F(ECSqlSelectPrepareTests, Parameters)
-    {
-    //This includes only advanced parameter tests that are not covered implicitly by the other test datasets
-
-    EXPECT_EQ(ECSqlStatus::Success, Prepare("SELECT I, S FROM ecsql.PSA WHERE I = :i AND S = :s AND L = :i * 1000000 + 456789"));
-    EXPECT_EQ(ECSqlStatus::Success, Prepare("SELECT I, S FROM ecsql.PSA WHERE I = ? AND S = :s AND L = :l"));
-    EXPECT_EQ(ECSqlStatus::Success, Prepare("SELECT I, S FROM ecsql.PSA WHERE I = -?")) << "use unary operator (-) with parameter";
-    EXPECT_EQ(ECSqlStatus::Success, Prepare("SELECT I, S FROM ecsql.PSA WHERE ? = -?")) << "use parameters on both sides of an expression (should result in default parameter type)";
-    EXPECT_EQ(ECSqlStatus::Success, Prepare("SELECT I, S FROM ecsql.PSA WHERE ? = ?")) << "use parameters on both sides of an expression (should result in default parameter type)";
-    EXPECT_EQ(ECSqlStatus::Success, Prepare("SELECT I, S FROM ecsql.PSA WHERE :p1 > -:p1")) << "use parameters on both sides of an expression (should result in default parameter type)";
-    EXPECT_EQ(ECSqlStatus::Success, Prepare("SELECT I, S FROM ecsql.PSA WHERE :p1 = -:p1")) << "use parameters on both sides of an expression (should result in default parameter type)";
-    EXPECT_EQ(ECSqlStatus::Success, Prepare("SELECT ?, S FROM ecsql.PSA"));
-    EXPECT_EQ(ECSqlStatus::Success, Prepare("SELECT ? AS NewProp, S FROM ecsql.PSA"));
-    }
-
-//---------------------------------------------------------------------------------------
-// @bsiclass
-//+---------------+---------------+---------------+---------------+---------------+------
-TEST_F(ECSqlSelectPrepareTests, Points)
-    {
-    EXPECT_EQ(ECSqlStatus::Success, Prepare("SELECT P2D FROM ecsql.PSA"));
-    EXPECT_EQ(ECSqlStatus::Success, Prepare("SELECT P3D FROM ecsql.PSA"));
-    EXPECT_EQ(ECSqlStatus::Success, Prepare("SELECT P3D, P2D FROM ecsql.PSA a"));
-    EXPECT_EQ(ECSqlStatus::Success, Prepare("SELECT P3D, P2D FROM ecsql.PSA WHERE P2D = P2D"));
-    EXPECT_EQ(ECSqlStatus::Success, Prepare("SELECT P3D, P2D FROM ecsql.PSA WHERE P2D <> P2D"));
-    EXPECT_EQ(ECSqlStatus::Success, Prepare("SELECT P3D, P2D FROM ecsql.PSA WHERE P2D IN (P2D, P2D)"));
-    EXPECT_EQ(ECSqlStatus::Success, Prepare("SELECT P3D, P2D FROM ecsql.PSA WHERE P2D NOT IN (P2D, P2D)"));
-    EXPECT_EQ(ECSqlStatus::InvalidECSql, Prepare("SELECT I, S FROM ecsql.PSA WHERE P2D >= P2D"));
-    EXPECT_EQ(ECSqlStatus::InvalidECSql, Prepare("SELECT I, S FROM ecsql.PSA WHERE P2D <= P2D"));
-    EXPECT_EQ(ECSqlStatus::InvalidECSql, Prepare("SELECT I, S FROM ecsql.PSA WHERE P2D BETWEEN P2D AND P2D"));
-    EXPECT_EQ(ECSqlStatus::InvalidECSql, Prepare("SELECT I, S FROM ecsql.PSA WHERE P2D >= ?"));
-    EXPECT_EQ(ECSqlStatus::Success, Prepare("SELECT I, S FROM ecsql.PSA WHERE P2D = ?"));
-    EXPECT_EQ(ECSqlStatus::Success, Prepare("SELECT I, S FROM ecsql.PSA a WHERE a.P2D <> ?"));
-    EXPECT_EQ(ECSqlStatus::Success, Prepare("SELECT I FROM ecsql.PSA WHERE P2D != ?"));
-    EXPECT_EQ(ECSqlStatus::Success, Prepare("SELECT I, S FROM ecsql.PSA WHERE P3D = ?"));
-    EXPECT_EQ(ECSqlStatus::InvalidECSql, Prepare("SELECT I, S FROM ecsql.PSA WHERE P2D = P3D"));
-    EXPECT_EQ(ECSqlStatus::Success, Prepare("SELECT I, S FROM ecsql.PSA WHERE P2D = P2D"));
-    EXPECT_EQ(ECSqlStatus::Success, Prepare("SELECT I, S FROM ecsql.PSA WHERE P2D IS NULL"));
-    EXPECT_EQ(ECSqlStatus::Success, Prepare("SELECT I, S FROM ecsql.PSA WHERE P2D IS NOT NULL"));
-    EXPECT_EQ(ECSqlStatus::Success, Prepare("SELECT I, S FROM ecsql.PSA WHERE P3D IS NULL"));
-    EXPECT_EQ(ECSqlStatus::Success, Prepare("SELECT I, S FROM ecsql.PSA WHERE P3D IS NOT NULL"));
-    EXPECT_EQ(ECSqlStatus::InvalidECSql, Prepare("SELECT I, P2D FROM ecsql.PSA WHERE P2D = POINT2D (-1.3, 45.134)")) << "point literals not yet supported";
-    EXPECT_EQ(ECSqlStatus::InvalidECSql, Prepare("SELECT I, P2D FROM ecsql.PSA WHERE P2D = POINT2D (0, 0)")) << "point literals not yet supported";
-    EXPECT_EQ(ECSqlStatus::InvalidECSql, Prepare("SELECT I, P2D FROM ecsql.PSA WHERE P2D = POINT2D (0)")) << "point literals not yet supported";
-    EXPECT_EQ(ECSqlStatus::InvalidECSql, Prepare("SELECT I, P2D FROM ecsql.PSA WHERE P2D = POINT2D (-1.3)")) << "point literals not yet supported";
-    EXPECT_EQ(ECSqlStatus::InvalidECSql, Prepare("SELECT I, P3D FROM ecsql.PSA WHERE P3D = POINT3D (-1.3, 45.134, 10)")) << "point literals not yet supported";
-    EXPECT_EQ(ECSqlStatus::InvalidECSql, Prepare("SELECT I, P3D FROM ecsql.PSA WHERE P3D = POINT3D (0, 0, 0)")) << "point literals not yet supported";
-    EXPECT_EQ(ECSqlStatus::InvalidECSql, Prepare("SELECT I, P3D FROM ecsql.PSA WHERE P3D = POINT3D (0, 0)")) << "point literals not yet supported";
-    EXPECT_EQ(ECSqlStatus::InvalidECSql, Prepare("SELECT I, P3D FROM ecsql.PSA WHERE P3D = POINT3D (1, -34.1)")) << "point literals not yet supported";
-    EXPECT_EQ(ECSqlStatus::Success, Prepare("SELECT I FROM ecsql.PSA WHERE P2D IN (P2D, P2D)"));
-    EXPECT_EQ(ECSqlStatus::Success, Prepare("SELECT I FROM ecsql.PSA WHERE P3D IN (P3D, P3D)"));
-    EXPECT_EQ(ECSqlStatus::Success, Prepare("SELECT I FROM ecsql.PSA WHERE P2D NOT IN (P2D, P2D)"));
-    EXPECT_EQ(ECSqlStatus::Success, Prepare("SELECT I FROM ecsql.PSA WHERE P3D NOT IN (P3D, P3D)"));
-    EXPECT_EQ(ECSqlStatus::Success, Prepare("SELECT I FROM ecsql.PSA WHERE P2D IN (?, ?)"));
-    EXPECT_EQ(ECSqlStatus::Success, Prepare("SELECT I FROM ecsql.PSA WHERE P2D IN (:p1, :p2)"));
-    EXPECT_EQ(ECSqlStatus::Success, Prepare("SELECT I FROM ecsql.PSA WHERE P2D = :p1 OR (P2D = :p2 AND P2D != :p1)"));
-    EXPECT_EQ(ECSqlStatus::Success, Prepare("SELECT I FROM ecsql.PSA WHERE P2D = :p1 OR P2D = :p2 OR P2D = ?"));
-    EXPECT_EQ(ECSqlStatus::Success, Prepare("SELECT I FROM ecsql.PSA WHERE P2D = :p1 OR (P2D != :p1 AND B = ?)"));
-    EXPECT_EQ(ECSqlStatus::Success, Prepare("SELECT I FROM ecsql.PSA WHERE P3D IN (?, ?)"));
-    EXPECT_EQ(ECSqlStatus::Success, Prepare("SELECT I FROM ecsql.PSA WHERE P3D = :p1 OR P3D = :p2 OR P3D = ?"));
-    EXPECT_EQ(ECSqlStatus::InvalidECSql, Prepare("SELECT I FROM ecsql.PSA WHERE P2D IN (POINT2D (1,1), POINT2D (2,2))")) << "point literals not yet supported";
-    EXPECT_EQ(ECSqlStatus::InvalidECSql, Prepare("SELECT I FROM ecsql.PSA WHERE P3D IN (POINT3D (1,1,1), POINT3D (2,2,2))")) << "point literals not yet supported";
-    EXPECT_EQ(ECSqlStatus::InvalidECSql, Prepare("SELECT I FROM ecsql.PSA WHERE P2D BETWEEN POINT2D (1,1) AND POINT2D (2,2)")) << "point literals not yet supported";
-    EXPECT_EQ(ECSqlStatus::InvalidECSql, Prepare("SELECT I FROM ecsql.PSA WHERE P3D BETWEEN POINT3D (0,0,0) AND POINT3D (10,10,10)")) << "point literals not yet supported";
-    EXPECT_EQ(ECSqlStatus::Success, Prepare("SELECT P2D.X, P2D.Y FROM ecsql.PSA"));
-    EXPECT_EQ(ECSqlStatus::Success, Prepare("SELECT P3D.X, P3D.Y, P3D.Z FROM ecsql.PSA"));
-    EXPECT_EQ(ECSqlStatus::InvalidECSql, Prepare("SELECT P2D.Z FROM ecsql.PSA"));
-    }
-
-//---------------------------------------------------------------------------------------
-// @bsiclass
-//+---------------+---------------+---------------+---------------+---------------+------
-TEST_F(ECSqlSelectPrepareTests, Polymorphic)
-    {
-    EXPECT_EQ(ECSqlStatus::Success, Prepare("SELECT I, L FROM ONLY ecsql.PSA"));
-    EXPECT_EQ(ECSqlStatus::Success, Prepare("SELECT * FROM ONLY ecsql.THBase"));
-    EXPECT_EQ(ECSqlStatus::Success, Prepare("SELECT * FROM ONLY ecsql.TH1"));
-    EXPECT_EQ(ECSqlStatus::Success, Prepare("SELECT * FROM ONLY ecsql.TH5"));
-    EXPECT_EQ(ECSqlStatus::Success, Prepare("SELECT * FROM ecsql.THBase"));
-    EXPECT_EQ(ECSqlStatus::Success, Prepare("SELECT * FROM ecsql.TH1"));
-    EXPECT_EQ(ECSqlStatus::Success, Prepare("SELECT * FROM ecsql.TH5"));
-    EXPECT_EQ(ECSqlStatus::Success, Prepare("SELECT * FROM ONLY ecsql.TCBase"));
-    EXPECT_EQ(ECSqlStatus::Success, Prepare("SELECT * FROM ONLY ecsql.TC1"));
-    EXPECT_EQ(ECSqlStatus::Success, Prepare("SELECT * FROM ONLY ecsql.TC5"));
-    EXPECT_EQ(ECSqlStatus::Success, Prepare("SELECT * FROM ecsql.TCBase"));
-    EXPECT_EQ(ECSqlStatus::Success, Prepare("SELECT * FROM ecsql.TC1"));
-    EXPECT_EQ(ECSqlStatus::Success, Prepare("SELECT * FROM ecsql.TC5"));
-    EXPECT_EQ(ECSqlStatus::Success, Prepare("select ECInstanceId FROM ecsql.Empty"));
-    EXPECT_EQ(ECSqlStatus::Success, Prepare("select ECInstanceId, I, S from ecsql.AbstractNoSubclasses"));
-    EXPECT_EQ(ECSqlStatus::Success, Prepare("select ECInstanceId from ecsql.EmptyAbstractNoSubclasses"));
-    EXPECT_EQ(ECSqlStatus::Success, Prepare("select ECInstanceId, I, S from only ecsql.AbstractNoSubclasses"));
-    EXPECT_EQ(ECSqlStatus::Success, Prepare("select ECInstanceId from only ecsql.EmptyAbstractNoSubclasses"));
-    }
-
-//---------------------------------------------------------------------------------------
-// @bsiclass
-//+---------------+---------------+---------------+---------------+---------------+------
-TEST_F(ECSqlSelectPrepareTests, Primitives)
-    {
-    EXPECT_EQ(ECSqlStatus::Success, Prepare("SELECT I, L FROM ecsql.PSA"));
-    EXPECT_EQ(ECSqlStatus::Success, Prepare("SELECT I, L FROM ecsql.PSA a"));
-    EXPECT_EQ(ECSqlStatus::Success, Prepare("SELECT a.I, a.L FROM ecsql.PSA a"));
-    EXPECT_EQ(ECSqlStatus::Success, Prepare("SELECT B, ECInstanceId, S FROM ecsql.PSA"));
-    EXPECT_EQ(ECSqlStatus::Success, Prepare("SELECT Bi FROM ecsql.PSA a"));
-    EXPECT_EQ(ECSqlStatus::Success, Prepare("SELECT 3.14 FROM ecsql.PSA"));
-    EXPECT_EQ(ECSqlStatus::Success, Prepare("SELECT 3.14 FROM ecsql.PSA WHERE L = 0"));
-    EXPECT_EQ(ECSqlStatus::Success, Prepare("SELECT 1000 AS I FROM ecsql.PSA"));
-    EXPECT_EQ(ECSqlStatus::Success, Prepare("SELECT 3.14 AS BlaBla FROM ecsql.PSA"));
-    EXPECT_EQ(ECSqlStatus::Success, Prepare("SELECT b FROM ecsql.PSA")) << "Primitive Property with different case";
-    EXPECT_EQ(ECSqlStatus::Success, Prepare("SELECT B, d FROM ecsql.PSA")) << "Primitive Property with different case";
-
-    EXPECT_EQ(ECSqlStatus::Success, Prepare("SELECT I, S FROM ecsql.PSA WHERE I = ?"));
-    EXPECT_EQ(ECSqlStatus::Success, Prepare("SELECT I, S FROM ecsql.PSA WHERE I = :p"));
-    EXPECT_EQ(ECSqlStatus::Success, Prepare("SELECT I, S FROM ecsql.PSA WHERE L = :p1 OR I = :p2"));
-    EXPECT_EQ(ECSqlStatus::Success, Prepare("SELECT I, S FROM ecsql.PSA WHERE L = ? OR I = :p1 OR B = :p2 OR S = ?"));
-    EXPECT_EQ(ECSqlStatus::Success, Prepare("SELECT I, S FROM ecsql.PSA WHERE L = ? OR I = :p1 OR I > :p1 OR S = ?"));
-    EXPECT_EQ(ECSqlStatus::Success, Prepare("SELECT I FROM ecsql.P WHERE I <> ?"));
-    EXPECT_EQ(ECSqlStatus::Success, Prepare("SELECT I FROM ecsql.P WHERE D <> ?"));
-
-    //***** Boolean properties
-    EXPECT_EQ(ECSqlStatus::Success, Prepare("SELECT I, S, B FROM ecsql.PSA WHERE B = true"));
-    EXPECT_EQ(ECSqlStatus::Success, Prepare("SELECT I, S, B FROM ecsql.PSA WHERE B = True"));
-    EXPECT_EQ(ECSqlStatus::Success, Prepare("SELECT I, S, B FROM ecsql.PSA WHERE B = false"));
-    EXPECT_EQ(ECSqlStatus::Success, Prepare("SELECT I, S, B FROM ecsql.PSA WHERE B = False"));
-    EXPECT_EQ(ECSqlStatus::InvalidECSql, Prepare("SELECT I, S, B FROM ecsql.PSA WHERE B = Unknown")) << "Boolean literal UNKNOWN (from SQL-99) is not valid in ECSQL as it is not supported by ECObjects.";
-    EXPECT_EQ(ECSqlStatus::InvalidECSql, Prepare("SELECT I, S, B FROM ecsql.PSA WHERE B = UNKNOWN")) << "Boolean literal UNKNOWN (from SQL-99) is not valid in ECSQL as it is not supported by ECObjects.";
-
-    EXPECT_EQ(ECSqlStatus::Success, Prepare("SELECT I FROM ecsql.P WHERE B = ?"));
-    EXPECT_EQ(ECSqlStatus::Success, Prepare("SELECT I FROM ecsql.P WHERE B <> ?"));
-
-    //***** String literals
-    EXPECT_EQ(ECSqlStatus::Success, Prepare("SELECT I, S, B FROM ecsql.PSA WHERE S = 'Sample string'"));
-    EXPECT_EQ(ECSqlStatus::Success, Prepare("SELECT I, S, B FROM ecsql.PSA WHERE S = 'Sample \"string'"));
-    EXPECT_EQ(ECSqlStatus::InvalidECSql, Prepare("SELECT I, S, B FROM ecsql.PSA WHERE S = \"Sample string\"")) << "String literals must be surrounded by single quotes. Double quotes are equivalent to square brackets in SQL.";
-    EXPECT_EQ(ECSqlStatus::InvalidECSql, Prepare("SELECT I, S, B FROM ecsql.PSA WHERE S_Array = 123")) << "DataType mismatch.";
-    EXPECT_EQ(ECSqlStatus::InvalidECSql, Prepare("SELECT I, S, B FROM ecsql.PSA WHERE S_Array = '123'")) << "Type mismatch in array.";
-    }
-
-//---------------------------------------------------------------------------------------
-// @bsiclass
-//+---------------+---------------+---------------+---------------+---------------+------
-TEST_F(ECSqlSelectPrepareTests, Relationships)
-    {
-    EXPECT_EQ(ECSqlStatus::Success, Prepare("SELECT NULL FROM ecsql.PSAHasP WHERE ECInstanceId = 123"));
-    EXPECT_EQ(ECSqlStatus::Success, Prepare("SELECT NULL FROM ecsql.PSAHasP WHERE ECInstanceId <> 123"));
-    EXPECT_EQ(ECSqlStatus::Success, Prepare("SELECT NULL FROM ecsql.PSAHasP WHERE SourceECInstanceId = 123"));
-    EXPECT_EQ(ECSqlStatus::Success, Prepare("SELECT NULL FROM ecsql.PSAHasP WHERE TargetECInstanceId = 123"));
-    EXPECT_EQ(ECSqlStatus::Success, Prepare("SELECT NULL FROM ecsql.PSAHasP WHERE SourceECInstanceId = 123 AND TargetECInstanceId = 124"));
-    EXPECT_EQ(ECSqlStatus::Success, Prepare("SELECT NULL FROM ecsql.PSAHasP WHERE SourceECInstanceId = 123 AND TargetECInstanceId <> 124"));
-    EXPECT_EQ(ECSqlStatus::Success, Prepare("SELECT NULL FROM ecsql.PSAHasP WHERE SourceECClassId = 123 AND TargetECClassId = 124"));
-    EXPECT_EQ(ECSqlStatus::Success, Prepare("SELECT NULL FROM ecsql.PSAHasP WHERE SourceECClassId = 123 + 1 AND TargetECClassId = 124"));
-
-    EXPECT_EQ(ECSqlStatus::Success, Prepare("SELECT NULL FROM ecsql.PSAHasPSA WHERE ECInstanceId =123"));
-    EXPECT_EQ(ECSqlStatus::Success, Prepare("SELECT NULL FROM ecsql.PSAHasPSA WHERE ECInstanceId <>123"));
-    EXPECT_EQ(ECSqlStatus::Success, Prepare("SELECT NULL FROM ecsql.PSAHasPSA WHERE SourceECInstanceId = 123"));
-    EXPECT_EQ(ECSqlStatus::Success, Prepare("SELECT NULL FROM ecsql.PSAHasPSA WHERE TargetECInstanceId =123"));
-    EXPECT_EQ(ECSqlStatus::Success, Prepare("SELECT NULL FROM ecsql.PSAHasPSA WHERE SourceECInstanceId =123 AND TargetECInstanceId = 124"));
-    EXPECT_EQ(ECSqlStatus::Success, Prepare("SELECT NULL FROM ecsql.PSAHasPSA WHERE SourceECInstanceId =123 AND TargetECInstanceId <> 124"));
-    EXPECT_EQ(ECSqlStatus::Success, Prepare("SELECT NULL FROM ecsql.PSAHasPSA WHERE SourceECClassId =123 AND TargetECClassId = 124"));
-    EXPECT_EQ(ECSqlStatus::Success, Prepare("SELECT NULL FROM ecsql.PSAHasPSA WHERE SourceECClassId = 123 + 1 AND TargetECClassId = 124"));
-
-    EXPECT_EQ(ECSqlStatus::Success, Prepare("SELECT NULL FROM ecsql.PSAHasPWithPrimProps WHERE B = true"));
-    EXPECT_EQ(ECSqlStatus::Success, Prepare("SELECT NULL FROM ecsql.PSAHasPWithPrimProps WHERE B = false"));
-    EXPECT_EQ(ECSqlStatus::Success, Prepare("SELECT NULL FROM ecsql.PSAHasPWithPrimProps WHERE B = false AND D = 3.14"));
-    EXPECT_EQ(ECSqlStatus::Success, Prepare("SELECT NULL FROM ecsql.PSAHasPWithPrimProps WHERE SourceECInstanceId = 123"));
-    EXPECT_EQ(ECSqlStatus::Success, Prepare("SELECT NULL FROM ecsql.PSAHasPWithPrimProps WHERE TargetECInstanceId = 123"));
-    EXPECT_EQ(ECSqlStatus::Success, Prepare("SELECT NULL FROM ecsql.PSAHasPWithPrimProps WHERE SourceECClassId <> 123"));
-    EXPECT_EQ(ECSqlStatus::Success, Prepare("SELECT NULL FROM ecsql.PSAHasPWithPrimProps WHERE SourceECClassId =123"));
-    EXPECT_EQ(ECSqlStatus::Success, Prepare("SELECT NULL FROM ecsql.PSAHasPWithPrimProps WHERE TargetECClassId <> 123"));
-    EXPECT_EQ(ECSqlStatus::Success, Prepare("SELECT NULL FROM ecsql.PSAHasPWithPrimProps WHERE TargetECClassId = 123"));
-    EXPECT_EQ(ECSqlStatus::Success, Prepare("SELECT NULL FROM ecsql.PSAHasPWithPrimProps WHERE ECInstanceId = 123"));
-    EXPECT_EQ(ECSqlStatus::Success, Prepare("SELECT NULL FROM ecsql.PSAHasPWithPrimProps WHERE ECInstanceId > 123"));
-
-    EXPECT_EQ(ECSqlStatus::InvalidECSql, Prepare("SELECT SourceECClassId FROM ecsql.PSA"));
-    EXPECT_EQ(ECSqlStatus::Success, Prepare("SELECT ECClassId, SourceECInstanceId, SourceECClassId, TargetECInstanceId, TargetECClassId FROM ecsql.PSAHasP_N1"));
-    EXPECT_EQ(ECSqlStatus::InvalidECSql, Prepare("SELECT TargetECClassId FROM ecsql.PSA"));
-    //link table mapping
-    EXPECT_EQ(ECSqlStatus::Success, Prepare("SELECT ECClassId, SourceECClassId, TargetECClassId FROM ecsql.PSAHasPSA"));
-    //end table mapping
-    EXPECT_EQ(ECSqlStatus::Success, Prepare("SELECT ECClassId, SourceECClassId, TargetECClassId FROM ecsql.PSAHasP"));
-
-    EXPECT_EQ(ECSqlStatus::Success, Prepare("SELECT ECClassId, SourceECClassId, TargetECClassId FROM ecsql.PSAHasP WHERE SourceECClassId = TargetECClassId AND ECClassId = 180"));
-    EXPECT_EQ(ECSqlStatus::Success, Prepare("SELECT ECClassId, rel.SourceECClassId, rel.TargetECClassId FROM ecsql.PSAHasP rel WHERE rel.SourceECClassId = rel.TargetECClassId AND rel.ECClassId = 180"));
-    EXPECT_EQ(ECSqlStatus::Success, Prepare("SELECT ECClassId, SourceECClassId, TargetECClassId FROM ecsql.PSAHasP ORDER BY ECClassId, SourceECClassId, TargetECClassId"));
-    EXPECT_EQ(ECSqlStatus::Success, Prepare("SELECT ECClassId, SourceECClassId, TargetECClassId FROM ecsql.PSAHasP rel ORDER BY rel.ECClassId, rel.SourceECClassId, rel.TargetECClassId"));
-    EXPECT_EQ(ECSqlStatus::Success, Prepare("SELECT rel.ECClassId, rel.SourceECClassId, rel.TargetECClassId FROM ecsql.PSAHasP rel"));
-    }
-
-//---------------------------------------------------------------------------------------
-// @bsiclass
-//+---------------+---------------+---------------+---------------+---------------+------
-TEST_F(ECSqlSelectPrepareTests, SelectClause)
-    {
-    //tests with identically named select clause items. If one of them is an alias, preparation fails. Otherwise a unique name is generated
-
-    EXPECT_EQ(ECSqlStatus::Success, Prepare("select NULL, NULL bla FROM ecsql.P"));
-    EXPECT_EQ(ECSqlStatus::Success, Prepare("select NULL, NULL FROM ecsql.P"));
-    EXPECT_EQ(ECSqlStatus::Success, Prepare("select NULL, NULL, NULL FROM ecsql.P"));
-    EXPECT_EQ(ECSqlStatus::Success, Prepare("select NULL bli, NULL bla FROM ecsql.P"));
-    EXPECT_EQ(ECSqlStatus::InvalidECSql, Prepare("select NULL bla, NULL bla FROM ecsql.P"));
-    EXPECT_EQ(ECSqlStatus::InvalidECSql, Prepare("select NULL I, I FROM ecsql.P"));
-    EXPECT_EQ(ECSqlStatus::Success, Prepare("select I, I FROM ecsql.P"));
-    EXPECT_EQ(ECSqlStatus::InvalidECSql, Prepare("select I, L AS I FROM ecsql.P"));
-    EXPECT_EQ(ECSqlStatus::InvalidECSql, Prepare("select L AS I, I FROM ecsql.P"));
-    EXPECT_EQ(ECSqlStatus::Success, Prepare("select I + L, I + L FROM ecsql.P"));
-    EXPECT_EQ(ECSqlStatus::Success, Prepare("select I + L, I +L FROM ecsql.P"));
-    EXPECT_EQ(ECSqlStatus::InvalidECSql, Prepare("select L, ECClassId L FROM ecsql.P"));
-    EXPECT_EQ(ECSqlStatus::InvalidECSql, Prepare("select ECClassId S, S FROM ecsql.P"));
-    EXPECT_EQ(ECSqlStatus::Success, Prepare("select NULLIF(I,123) FROM ecsql.PSA"));
-    EXPECT_EQ(ECSqlStatus::InvalidECSql, Prepare("select NULLIF(I) FROM ecsql.PSA"));
-    EXPECT_EQ(ECSqlStatus::Success, Prepare("select COALESCE(I,123,L) FROM ecsql.PSA"));
-    EXPECT_EQ(ECSqlStatus::InvalidECSql, Prepare("select COALESCE(I) FROM ecsql.PSA"));
-    EXPECT_EQ(ECSqlStatus::Success, Prepare("select CASE WHEN I > 123 THEN 'Hello' ELSE 'World' END,S FROM ecsql.PSA")) << "CASE not yet supported";
-    }
-
-//---------------------------------------------------------------------------------------
-// @bsiclass
-//+---------------+---------------+---------------+---------------+---------------+------
-TEST_F(ECSqlSelectPrepareTests, Structs)
-    {
-    EXPECT_EQ(ECSqlStatus::Success, Prepare("SELECT PStructProp.i, PStructProp.dtUtc, PStructProp.b FROM ecsql.PSA"));
-    EXPECT_EQ(ECSqlStatus::InvalidECSql, Prepare("SELECT PStructProp.j, PStructProp.dtUtc, PStructProp.b FROM ecsql.PSA")) << "Struct member property J does not exist";
-    EXPECT_EQ(ECSqlStatus::Success, Prepare("SELECT PStructProp.I, PStructProp.dtUtc, PStructProp.b FROM ecsql.PSA"));
-    EXPECT_EQ(ECSqlStatus::Success, Prepare("SELECT B, PStructProp.B FROM ecsql.PSA"));
-    EXPECT_EQ(ECSqlStatus::Success, Prepare("SELECT PStructProp FROM ecsql.PSA"));
-    EXPECT_EQ(ECSqlStatus::Success, Prepare("SELECT B, PStructProp FROM ecsql.PSA"));
-    EXPECT_EQ(ECSqlStatus::Success, Prepare("SELECT B, PStructProp, P3D FROM ecsql.PSA"));
-    EXPECT_EQ(ECSqlStatus::Success, Prepare("SELECT SAStructProp FROM ecsql.SA"));
-    EXPECT_EQ(ECSqlStatus::Success, Prepare("SELECT SAStructProp.PStructProp FROM ecsql.SA"));
-    EXPECT_EQ(ECSqlStatus::Success, Prepare("SELECT SAStructProp.PStructProp, SAStructProp.PStructProp.p3d FROM ecsql.SA"));
-    EXPECT_EQ(ECSqlStatus::Success, Prepare("SELECT I, S FROM ecsql.PSA WHERE PStructProp = ?"));
-    EXPECT_EQ(ECSqlStatus::Success, Prepare("SELECT I, S FROM ecsql.PSA tt WHERE tt.PStructProp = ?"));
-    EXPECT_EQ(ECSqlStatus::Success, Prepare("SELECT I, S FROM ecsql.PSA WHERE PStructProp IS NULL"));
-    EXPECT_EQ(ECSqlStatus::Success, Prepare("SELECT I, S FROM ecsql.PSA WHERE PStructProp IS NOT NULL"));
-    EXPECT_EQ(ECSqlStatus::Success, Prepare("SELECT I, S FROM ecsql.PSA WHERE PStructProp.i IS NULL"));
-    EXPECT_EQ(ECSqlStatus::Success, Prepare("SELECT I, S FROM ecsql.PSA WHERE PStructProp.i IS NOT NULL"));
-    EXPECT_EQ(ECSqlStatus::Success, Prepare("SELECT ECInstanceId FROM ecsql.SA WHERE SAStructProp IS NULL")) << "Structs that contain struct arrays are not supported in where clause.";
-    EXPECT_EQ(ECSqlStatus::Success, Prepare("SELECT ECInstanceId FROM ecsql.SA WHERE SAStructProp IS NOT NULL")) << "Structs that contain struct arrays are not supported in where clause.";
-    EXPECT_EQ(ECSqlStatus::Success, Prepare("SELECT ECInstanceId FROM ecsql.SA WHERE SAStructProp.PStructProp IS NULL"));
-    EXPECT_EQ(ECSqlStatus::Success, Prepare("SELECT ECInstanceId FROM ecsql.SA WHERE SAStructProp.PStructProp IS NOT NULL"));
-    EXPECT_EQ(ECSqlStatus::Success, Prepare("SELECT ECInstanceId FROM ecsql.SA WHERE PStruct_Array IS NULL")) << "Struct arrays are not supported in where clause.";
-    EXPECT_EQ(ECSqlStatus::Success, Prepare("SELECT ECInstanceId FROM ecsql.SA WHERE PStruct_Array IS NOT NULL")) << "Struct arrays are not supported in where clause.";
-    EXPECT_EQ(ECSqlStatus::Success, Prepare("SELECT I, S FROM ecsql.PSA WHERE PStructProp.i IS NOT NULL"));
-    EXPECT_EQ(ECSqlStatus::Success, Prepare("SELECT I, S FROM ecsql.PSA WHERE PStructProp.i IN (10, 123, 200)"));
-    EXPECT_EQ(ECSqlStatus::Success, Prepare("SELECT I, S FROM ecsql.PSA WHERE PStructProp.i BETWEEN 10 AND 200"));
-
-    EXPECT_EQ(ECSqlStatus::Success, Prepare("SELECT NULL FROM ecsql.PSA WHERE PStructProp IS NULL"));
-    EXPECT_EQ(ECSqlStatus::Success, Prepare("SELECT NULL FROM ecsql.PSA WHERE PStructProp IS NOT NULL"));
-    EXPECT_EQ(ECSqlStatus::Success, Prepare("SELECT NULL FROM ecsql.PSA WHERE PStructProp = ?"));
-    EXPECT_EQ(ECSqlStatus::Success, Prepare("SELECT NULL FROM ecsql.PSA WHERE PStructProp<>?"));
-    EXPECT_EQ(ECSqlStatus::Success, Prepare("SELECT NULL FROM ecsql.PSA WHERE PStructProp.i = 123 AND B = true"));
-    EXPECT_EQ(ECSqlStatus::Success, Prepare("SELECT NULL FROM ecsql.PSA WHERE PStructProp.i = 123 AND PStructProp.dt <> DATE '2010-10-10' AND B = true"));
-
-    EXPECT_EQ(ECSqlStatus::Success, Prepare("SELECT NULL FROM ecsql.SA WHERE SAStructProp.PStructProp IS NULL"));
-    EXPECT_EQ(ECSqlStatus::Success, Prepare("SELECT NULL FROM ecsql.SA WHERE SAStructProp.PStructProp = ?"));
-    EXPECT_EQ(ECSqlStatus::Success, Prepare("SELECT NULL FROM ecsql.SA WHERE SAStructProp.PStructProp.i = 123 AND SAStructProp.PStructProp.dt <> DATE '2010-10-10'"));
-    EXPECT_EQ(ECSqlStatus::Success, Prepare("SELECT NULL FROM ecsql.SA WHERE SAStructProp IS NULL")) << "Structs with struct array props are not supported in the where clause";
-
-    EXPECT_EQ(ECSqlStatus::Success, Prepare("SELECT NULL FROM ecsql.SA WHERE SAStructProp IS NOT NULL")) << "Structs with struct array props are not supported in the where clause";
-    EXPECT_EQ(ECSqlStatus::InvalidECSql, Prepare("SELECT NULL FROM ecsql.SA WHERE SAStructProp=?")) << "Structs with struct array props are not supported in the where clause";
-    EXPECT_EQ(ECSqlStatus::InvalidECSql, Prepare("SELECT NULL FROM ecsql.SA WHERE SAStructProp<>?")) << "Structs with struct array props are not supported in the where clause";
-    }
-
-//---------------------------------------------------------------------------------------
-// @bsiclass
-//+---------------+---------------+---------------+---------------+---------------+------
-TEST_F(ECSqlSelectPrepareTests, Subquery)
-    {
-    EXPECT_EQ(ECSqlStatus::Success, Prepare("SELECT ECInstanceId FROM (SELECT * FROM ecsql.P)"));
-    EXPECT_EQ(ECSqlStatus::Success, Prepare("SELECT ECInstanceId FROM ecsql.P WHERE ECInstanceId < (SELECT avg(ECInstanceId) FROM ecsql.P)"));
-    EXPECT_EQ(ECSqlStatus::InvalidECSql, Prepare("SELECT ECInstanceId FROM (SELECT COUNT(*) FROM ecsql.P)"));
-    EXPECT_EQ(ECSqlStatus::InvalidECSql, Prepare("SELECT ECInstanceId FROM (SELECT * FROM P)")) << "Schema alias not mentioned before class name.";
-    EXPECT_EQ(ECSqlStatus::InvalidECSql, Prepare("SELECT ECInstanceId FROM (SELECT * FROM sql.P)")) << "Invalid Schema alias.";
-    EXPECT_EQ(ECSqlStatus::InvalidECSql, Prepare("SELECT * FROM (SELECT A FROM ecsql.P)")) << "Property 'A' does not match with any of the class properties.";
-    EXPECT_EQ(ECSqlStatus::InvalidECSql, Prepare("SELECT * FROM ecsql.P WHERE (SELECT * FROM ecsql.P)")) << "SubQuery should return exactly 1 column.";
-    EXPECT_EQ(ECSqlStatus::Success, Prepare("SELECT AVG(S) FROM (SELECT * FROM ecsql.P)"));
-    EXPECT_EQ(ECSqlStatus::InvalidECSql, Prepare("SELECT * FROM (SELECT I FROM ecsql.P HAVING COUNT(S)>1)")) << "A GROUP BY clause is mandatory before HAVING.";
-    EXPECT_EQ(ECSqlStatus::InvalidECSql, Prepare("SELECT * FROM ecsql.PSA WHERE (SELECT ? FROM ecsql.PSA WHERE I=abc)")) << "Property 'I' doesn't take String values.";
-    EXPECT_EQ(ECSqlStatus::InvalidECSql, Prepare("SELECT L FROM (SELECT * FROM ecsql.P WHERE B <>)")) << "Property B is not assigned any value.";
-    EXPECT_EQ(ECSqlStatus::InvalidECSql, Prepare("SELECT L FROM ecsql.PSA WHERE(SELECT * FROM ecsql.P WHERE I BETWEEN 100)")) << "Syntax error in query.Expecting AND.";
-    EXPECT_EQ(ECSqlStatus::InvalidECSql, Prepare("SELECT * FROM ecsql.P WHERE B = (SELECT * FROM ecsql.P)")) << "Outer clause expecting a single value whereas inner returns multiple.";
-    EXPECT_EQ(ECSqlStatus::Success, Prepare("SELECT I FROM ecsql.PSA WHERE B = (SELECT DateOnly FROM ecsql.P)"));
-    EXPECT_EQ(ECSqlStatus::Success, Prepare("SELECT I FROM ecsql.PSA WHERE B IN (SELECT DateOnly FROM ecsql.P)"));
-    EXPECT_EQ(ECSqlStatus::InvalidECSql, Prepare("SELECT * FROM (SELECT I FROM ecsql.P WHERE COUNT(S)>1)")) << "WHERE clause can't be used with aggregate functions.";
-    }
-
-//---------------------------------------------------------------------------------------
-// @bsiclass
-//+---------------+---------------+---------------+---------------+---------------+------
-TEST_F(ECSqlSelectPrepareTests, Union)
-    {
-    EXPECT_EQ(ECSqlStatus::Success, Prepare("SELECT ECInstanceId FROM ecsql.P UNION SELECT ECInstanceId FROM ecsql.PSA"));
-    EXPECT_EQ(ECSqlStatus::Success, Prepare("SELECT ECInstanceId FROM ecsql.P UNION ALL SELECT ECInstanceId FROM ecsql.PSA"));
-    EXPECT_EQ(ECSqlStatus::Success, Prepare("SELECT B, Bi, I, L, S, P2D, P3D FROM ecsql.P UNION ALL SELECT B, Bi, I, L, S, P2D, P3D FROM ecsql.PSA"));
-    EXPECT_EQ(ECSqlStatus::Success, Prepare("SELECT PStructProp FROM ecsql.PSA UNION SELECT SAStructProp.PStructProp FROM ecsql.SA"));
-    EXPECT_EQ(ECSqlStatus::Success, Prepare("SELECT B_Array, Bi_Array, D_Array, Dt_Array, I_Array, S_Array, P2D_Array, P3D_Array FROM ecsql.PSA UNION ALL SELECT B_Array, Bi_Array, D_Array, Dt_Array, I_Array, S_Array, P2D_Array, P3D_Array FROM ecsql.PA"));
-    EXPECT_EQ(ECSqlStatus::Success, Prepare("SELECT PStruct_Array FROM ecsql.PSA UNION SELECT SAStructProp.PStruct_Array FROM ecsql.SA"));
-    EXPECT_EQ(ECSqlStatus::Success, Prepare("SELECT ECClassId, COUNT(*) FROM (SELECT ECClassId, ECInstanceId FROM ecsql.PSA UNION ALL SELECT ECClassId, ECInstanceId FROM ecsql.SA) GROUP BY ECClassId"));
-    EXPECT_EQ(ECSqlStatus::Success, Prepare("SELECT ECClassId, Name, COUNT(*) FROM (SELECT ECClassId, ECInstanceId, 'PSA' Name FROM ecsql.PSA UNION ALL SELECT ECClassId, ECInstanceId, 'SA' Name FROM ecsql.SA) GROUP BY ECClassId, Name"));
-    EXPECT_EQ(ECSqlStatus::Success, Prepare("SELECT S, NULL FROM ecsql.PSA UNION ALL SELECT NULL, I FROM ecsql.P"));
-    EXPECT_EQ(ECSqlStatus::Success, Prepare("SELECT NULL, I FROM ecsql.PSA UNION ALL SELECT S, NULL FROM ecsql.P"));
-    EXPECT_EQ(ECSqlStatus::Success, Prepare("SELECT S FROM ecsql.P UNION ALL SELECT Dt FROM ecsql.PSA"));
-    EXPECT_EQ(ECSqlStatus::Success, Prepare("SELECT S, 2.34 FROM ecsql.P UNION ALL SELECT I, S FROM ecsql.PSA"));
-    EXPECT_EQ(ECSqlStatus::InvalidECSql, Prepare("SELECT Bi FROM ecsql.P UNION SELECT I_Array FROM ecsql.PSA"));
-    EXPECT_EQ(ECSqlStatus::InvalidECSql, Prepare("SELECT Bi_Array FROM ecsql.PSA UNION SELECT I_Array FROM ecsql.PA"));
-    EXPECT_EQ(ECSqlStatus::InvalidECSql, Prepare("SELECT * FROM ecsql.P UNION SELECT * FROM ecsql.PSA"));
-    EXPECT_EQ(ECSqlStatus::InvalidECSql, Prepare("SELECT S FROM ecsql.P UNION SELECT * FROM ecsql.PSA")) << "Number of properties should be same in all the select clauses.";
-    EXPECT_EQ(ECSqlStatus::InvalidECSql, Prepare("SELECT B FROM ecsql.P UNION SELECT B_Array FROM ecsql.PSA"));
-    EXPECT_EQ(ECSqlStatus::InvalidECSql, Prepare("SELECT * FROM ecsql.P UNION ALL SELECT * FROM ecsql.PA"));
-    EXPECT_EQ(ECSqlStatus::InvalidECSql, Prepare("SELECT * FROM ecsql.P UNION ALL SELECT * FROM ecsql.A")) << "'A' is not a valid class name.";
-    }
-
-//---------------------------------------------------------------------------------------
-// @bsiclass
-//+---------------+---------------+---------------+---------------+---------------+------
-TEST_F(ECSqlSelectPrepareTests, WhereBasics)
-    {
-    //case insensitive tests
-    EXPECT_EQ(ECSqlStatus::Success, Prepare("SELECT NULL FROM ecsql.P WHERE B = NULL OR b = NULL"));
-
-    EXPECT_EQ(ECSqlStatus::Success, Prepare("SELECT NULL FROM ecsql.P WHERE i>=:myParam"));
-    EXPECT_EQ(ECSqlStatus::InvalidECSql, Prepare("SELECT NULL FROM ecsql.P WHERE I IS 123"));
-    EXPECT_EQ(ECSqlStatus::Success, Prepare("SELECT NULL FROM ecsql.P WHERE B IS TRUE"));
-    EXPECT_EQ(ECSqlStatus::Success, Prepare("SELECT NULL FROM ecsql.P WHERE L < 3.14"));
-    EXPECT_EQ(ECSqlStatus::Success, Prepare("SELECT NULL FROM ecsql.P WHERE (L < 3.14 AND I > 3) OR B = True AND D > 0.0"));
-    EXPECT_EQ(ECSqlStatus::Success, Prepare("SELECT NULL FROM ecsql.P WHERE 8 % 3 = 2"));
-    EXPECT_EQ(ECSqlStatus::Success, Prepare("SELECT NULL FROM ecsql.P WHERE 8 % 2 = 0"));
-    EXPECT_EQ(ECSqlStatus::InvalidECSql, Prepare("SELECT NULL FROM ecsql.P WHERE (I&1)=1 AND ~(I|2=I)")) << "not yet supported ~() is not supported";
-    EXPECT_EQ(ECSqlStatus::InvalidECSql, Prepare("SELECT NULL FROM ecsql.P WHERE (I&1)=1 AND -(I|2=I)")) << "not yet supported ~() is not supported";
-    EXPECT_EQ(ECSqlStatus::Success, Prepare("SELECT NULL FROM ecsql.P WHERE (I&1)=1 AND (I|2=I)"));
-    EXPECT_EQ(ECSqlStatus::Success, Prepare("SELECT NULL FROM ecsql.P WHERE 5 + (4&1) = 5"));
-    EXPECT_EQ(ECSqlStatus::Success, Prepare("SELECT NULL FROM ecsql.P WHERE 5 + 4 & 1 = 1"));
-    EXPECT_EQ(ECSqlStatus::Success, Prepare("SELECT NULL FROM ecsql.P WHERE 5 + 4 | 1 = 9"));
-    EXPECT_EQ(ECSqlStatus::Success, Prepare("SELECT NULL FROM ecsql.P WHERE 4|1&1 = 5"));
-    EXPECT_EQ(ECSqlStatus::Success, Prepare("SELECT NULL FROM ecsql.P WHERE (4|1)&1 = 1"));
-    EXPECT_EQ(ECSqlStatus::InvalidECSql, Prepare("SELECT NULL FROM ecsql.P WHERE 4^1 = 0")) << "not yet supported";
-    EXPECT_EQ(ECSqlStatus::InvalidECSql, Prepare("SELECT NULL FROM ecsql.P WHERE 5^4 = 4")) << "not yet supported";
-
-    //unary predicates
-    EXPECT_EQ(ECSqlStatus::Success, Prepare("SELECT NULL FROM ecsql.P WHERE True"));
-    EXPECT_EQ(ECSqlStatus::Success, Prepare("SELECT NULL FROM ecsql.P WHERE NOT True"));
-    EXPECT_EQ(ECSqlStatus::Success, Prepare("SELECT NULL FROM ecsql.P WHERE B"));
-    EXPECT_EQ(ECSqlStatus::Success, Prepare("SELECT NULL FROM ecsql.P WHERE NOT B"));
-    //SQLite function which ECDb knows to return a bool
-    EXPECT_EQ(ECSqlStatus::Success, Prepare("SELECT NULL FROM ecsql.P WHERE Glob('*amp*',S)"));
-    EXPECT_EQ(ECSqlStatus::Success, Prepare("SELECT NULL FROM ecsql.P WHERE NOT Glob('*amp*',S)"));
-    //Int/Long types are supported as unary predicate. They evalute to True if they are not 0.
-    EXPECT_EQ(ECSqlStatus::Success, Prepare("SELECT NULL FROM ecsql.P WHERE I"));
-    EXPECT_EQ(ECSqlStatus::Success, Prepare("SELECT NULL FROM ecsql.P WHERE NOT I"));
-    EXPECT_EQ(ECSqlStatus::Success, Prepare("SELECT NULL FROM ecsql.P WHERE L"));
-    EXPECT_EQ(ECSqlStatus::Success, Prepare("SELECT NULL FROM ecsql.P WHERE NOT L"));
-    EXPECT_EQ(ECSqlStatus::Success, Prepare("SELECT NULL FROM ecsql.P WHERE Length(S)"));
-    EXPECT_EQ(ECSqlStatus::Success, Prepare("SELECT NULL FROM ecsql.P WHERE NOT Length(S)"));
-    EXPECT_EQ(ECSqlStatus::Success, Prepare("SELECT NULL FROM ecsql.P WHERE (I IS NOT NULL) AND L"));
-    EXPECT_EQ(ECSqlStatus::Success, Prepare("SELECT NULL FROM ecsql.P WHERE (I IS NOT NULL) AND NOT L"));
-    EXPECT_EQ(ECSqlStatus::Success, Prepare("SELECT NULL FROM ecsql.P WHERE 3.14"));
-    EXPECT_EQ(ECSqlStatus::Success, Prepare("SELECT NULL FROM ecsql.P WHERE 'hello'"));
-    EXPECT_EQ(ECSqlStatus::Success, Prepare("SELECT NULL FROM ecsql.P WHERE D"));
-    EXPECT_EQ(ECSqlStatus::Success, Prepare("SELECT NULL FROM ecsql.P WHERE S"));
-    EXPECT_EQ(ECSqlStatus::Success, Prepare("SELECT NULL FROM ecsql.P WHERE P2D"));
-    EXPECT_EQ(ECSqlStatus::Success, Prepare("SELECT NULL FROM ecsql.P WHERE P3D"));
-    EXPECT_EQ(ECSqlStatus::Success, Prepare("SELECT NULL FROM ecsql.P WHERE P2D.X >= -11.111"));
-    EXPECT_EQ(ECSqlStatus::Success, Prepare("SELECT NULL FROM ecsql.P WHERE P2D.Y >= -11.111"));
-    EXPECT_EQ(ECSqlStatus::InvalidECSql, Prepare("SELECT NULL FROM ecsql.P WHERE P2D.Z >= -11.111"));
-    EXPECT_EQ(ECSqlStatus::Success, Prepare("SELECT NULL FROM ecsql.P WHERE P3D.X >= -11.111"));
-    EXPECT_EQ(ECSqlStatus::Success, Prepare("SELECT NULL FROM ecsql.P WHERE P3D.Y >= -11.111"));
-    EXPECT_EQ(ECSqlStatus::Success, Prepare("SELECT NULL FROM ecsql.P WHERE P3D.Z >= -11.111"));
-    EXPECT_EQ(ECSqlStatus::Success, Prepare("SELECT NULL FROM ecsql.P WHERE P2D.X >= P3D.X AND P2D.Y >= P3D.Y"));
-    //with parentheses around
-    EXPECT_EQ(ECSqlStatus::InvalidECSql, Prepare("SELECT NULL FROM ecsql.P WHERE (P2D.X) >= (P3D.X) AND (P2D.Y) >= (P3D.Y)"));
-    EXPECT_EQ(ECSqlStatus::Success, Prepare("SELECT NULL FROM ecsql.P WHERE (P2D.X >= P3D.X) AND (P2D.Y >= P3D.Y)"));
-    EXPECT_EQ(ECSqlStatus::Success, Prepare("SELECT NULL FROM ecsql.P WHERE (P2D.X >= P3D.X AND P2D.Y >= P3D.Y)"));
-    EXPECT_EQ(ECSqlStatus::InvalidECSql, Prepare("SELECT NULL FROM ecsql.P WHERE ?"));
-    EXPECT_EQ(ECSqlStatus::Success, Prepare("SELECT NULL FROM ecsql.P WHERE Hex(Bi)"));
-    //unary operator
-    EXPECT_EQ(ECSqlStatus::Success, Prepare("SELECT NULL FROM ecsql.P WHERE -I = -123"));
-    EXPECT_EQ(ECSqlStatus::InvalidECSql, Prepare("SELECT NULL FROM ecsql.P WHERE I == 10"));
-    EXPECT_EQ(ECSqlStatus::InvalidECSql, Prepare("SELECT NULL FROM ecsql.P WHERE Garbage = 'bla'"));
-    //NULL tests
-    EXPECT_EQ(ECSqlStatus::Success, Prepare("SELECT NULL FROM ecsql.P WHERE NULL IS NULL")); // NULL IS NULL is always true
-    EXPECT_EQ(ECSqlStatus::Success, Prepare("SELECT NULL FROM ecsql.P WHERE NULL = NULL")); // NULL = NULL returns NULL
-    EXPECT_EQ(ECSqlStatus::Success, Prepare("SELECT NULL FROM ecsql.P WHERE NULL <> NULL")); // NULL <> NULL returns NULL
-    EXPECT_EQ(ECSqlStatus::Success, Prepare("SELECT NULL FROM ecsql.P WHERE NULL IS NOT NULL"));
-    EXPECT_EQ(ECSqlStatus::InvalidECSql, Prepare("SELECT NULL FROM ecsql.P WHERE NULL IS 123"));
-    EXPECT_EQ(ECSqlStatus::InvalidECSql, Prepare("SELECT NULL FROM ecsql.P WHERE NULL IS NOT 123"));
-    EXPECT_EQ(ECSqlStatus::Success, Prepare("SELECT NULL FROM ecsql.P WHERE NULL <> 123"));
-    EXPECT_EQ(ECSqlStatus::Success, Prepare("SELECT NULL FROM ecsql.P WHERE B = NULL")); // = NULL always returns NULL
-    EXPECT_EQ(ECSqlStatus::Success, Prepare("SELECT NULL FROM ecsql.P WHERE B <> NULL"));  // <> NULL always returns NULL
-    EXPECT_EQ(ECSqlStatus::Success, Prepare("SELECT NULL FROM ecsql.P WHERE L IS NULL"));
-    EXPECT_EQ(ECSqlStatus::Success, Prepare("SELECT NULL FROM ecsql.P WHERE L IS NOT NULL"));
-    EXPECT_EQ(ECSqlStatus::Success, Prepare("SELECT NULL FROM ecsql.P WHERE L IS NULL OR I IS NOT NULL"));
-    EXPECT_EQ(ECSqlStatus::Success, Prepare("SELECT NULL FROM ecsql.P WHERE L IS NULL AND I IS NOT NULL"));
-    EXPECT_EQ(ECSqlStatus::Success, Prepare("SELECT NULL FROM ecsql.P WHERE S IS NULL"));
-    EXPECT_EQ(ECSqlStatus::Success, Prepare("SELECT NULL FROM ecsql.P WHERE S IS NOT NULL"));
-    EXPECT_EQ(ECSqlStatus::Success, Prepare("SELECT NULL FROM ecsql.P WHERE B IS NULL"));
-    EXPECT_EQ(ECSqlStatus::Success, Prepare("SELECT NULL FROM ecsql.P WHERE B IS NOT NULL"));
-    EXPECT_EQ(ECSqlStatus::InvalidECSql, Prepare("SELECT NULL FROM ecsql.P WHERE I IS ?"));
-    EXPECT_EQ(ECSqlStatus::InvalidECSql, Prepare("SELECT NULL FROM ecsql.P WHERE I IS NOT ?"));
-    EXPECT_EQ(ECSqlStatus::Success, Prepare("SELECT NULL FROM ecsql.P WHERE ? = NULL"));
-    EXPECT_EQ(ECSqlStatus::Success, Prepare("SELECT NULL FROM ecsql.P WHERE NULL = ?"));
-    EXPECT_EQ(ECSqlStatus::Success, Prepare("SELECT NULL FROM ecsql.P WHERE ? <> NULL"));
-    EXPECT_EQ(ECSqlStatus::Success, Prepare("SELECT NULL FROM ecsql.P WHERE NULL <> ?"));
-    //points
-    EXPECT_EQ(ECSqlStatus::InvalidECSql, Prepare("SELECT NULL FROM ecsql.P WHERE P2D = 11"));
-    EXPECT_EQ(ECSqlStatus::InvalidECSql, Prepare("SELECT NULL FROM ecsql.P WHERE P2D = D"));
-    EXPECT_EQ(ECSqlStatus::Success, Prepare("SELECT NULL FROM ecsql.P WHERE P2D IS NULL"));
-    EXPECT_EQ(ECSqlStatus::Success, Prepare("SELECT NULL FROM ecsql.P WHERE P2D IS NOT NULL"));
-    EXPECT_EQ(ECSqlStatus::Success, Prepare("SELECT NULL FROM ecsql.P WHERE P2D = ?"));
-    EXPECT_EQ(ECSqlStatus::InvalidECSql, Prepare("SELECT NULL FROM ecsql.P WHERE P3D = 11"));
-    EXPECT_EQ(ECSqlStatus::InvalidECSql, Prepare("SELECT NULL FROM ecsql.P WHERE P3D = D"));
-    EXPECT_EQ(ECSqlStatus::Success, Prepare("SELECT NULL FROM ecsql.P WHERE P3D IS NULL"));
-    EXPECT_EQ(ECSqlStatus::Success, Prepare("SELECT NULL FROM ecsql.P WHERE P3D IS NOT NULL"));
-    EXPECT_EQ(ECSqlStatus::Success, Prepare("SELECT NULL FROM ecsql.P WHERE P3D = ?"));
-    //nav props
-    EXPECT_EQ(ECSqlStatus::InvalidECSql, Prepare("SELECT NULL FROM ecsql.P WHERE MyPSA = 11"));
-    EXPECT_EQ(ECSqlStatus::InvalidECSql, Prepare("SELECT NULL FROM ecsql.P WHERE MyPSA = L"));
-    EXPECT_EQ(ECSqlStatus::Success, Prepare("SELECT NULL FROM ecsql.P WHERE MyPSA = MyPSA"));
-    EXPECT_EQ(ECSqlStatus::Success, Prepare("SELECT NULL FROM ecsql.P WHERE MyPSA IS NULL"));
-    EXPECT_EQ(ECSqlStatus::Success, Prepare("SELECT NULL FROM ecsql.P WHERE MyPSA = ?"));
-    EXPECT_EQ(ECSqlStatus::Success, Prepare("SELECT NULL FROM ecsql.P WHERE MyPSA.Id IS NULL"));
-    EXPECT_EQ(ECSqlStatus::Success, Prepare("SELECT NULL FROM ecsql.P WHERE MyPSA.Id = NULL"));
-    EXPECT_EQ(ECSqlStatus::Success, Prepare("SELECT NULL FROM ecsql.P WHERE MyPSA.RelECClassId IS NULL"));
-
-    EXPECT_EQ(ECSqlStatus::Success, Prepare("SELECT NULL FROM ecsql.P WHERE Dt = TIME '13:35:16'"));
-
-    //*******************************************************
-    //  Unsupported literals
-    //*******************************************************
-    EXPECT_EQ(ECSqlStatus::InvalidECSql, Prepare("SELECT NULL FROM ecsql.P WHERE B = UNKNOWN")) << "Boolean literal UNKNOWN (from SQL-99) is not valid in ECSQL as it is not supported by ECObjects.";
-    EXPECT_EQ(ECSqlStatus::InvalidECSql, Prepare("SELECT NULL FROM ecsql.P WHERE Dt = LOCALTIME")) << "LOCALTIME function (as specified in SQL-99) is not valid in ECSQL as implicit time zone conversions will not be supported for now.";
-    EXPECT_EQ(ECSqlStatus::InvalidECSql, Prepare("SELECT NULL FROM ecsql.P WHERE P2D = POINT2D (-1.3, 45.134)")) << "Point literal not yet supported";
-    EXPECT_EQ(ECSqlStatus::InvalidECSql, Prepare("SELECT NULL FROM ecsql.P WHERE P3D = POINT3D (-1.3, 45.134, 2)")) << "Point literal not yet supported";
-    }
-
-//---------------------------------------------------------------------------------------
-// @bsiclass
-// This test ensures that the nested subqueries are prepared without throwing an error
-// and we get the desired output after executing bound query
-//+---------------+---------------+---------------+---------------+---------------+------
-TEST_F(ECSqlSelectPrepareTests, NestedSubqueries)
-    {
-    SchemaItem schemaItem(R"schema(<?xml version='1.0' encoding='utf-8' ?>
-        <ECSchema schemaName="NestedSubqueries" alias="ns" version="1.0" xmlns="http://www.bentley.com/schemas/Bentley.ECXML.3.1">
-          <ECEntityClass typeName="A">
-            <ECProperty propertyName="PropA" typeName="string" />
-          </ECEntityClass>
-        </ECSchema>
-        )schema");
-
-    ASSERT_EQ(BentleyStatus::SUCCESS, SetupECDb("NestedSubqueries.ecdb", schemaItem));
-    if (true)
-        {
-        ECInstanceKey key;
-        for (int iNum = 1; iNum <= 5; iNum++)
-            {
-            Utf8String ecsql;
-            ecsql.Sprintf("INSERT INTO NestedSubqueries.A (PropA) VALUES ('%dA')", iNum);
-            ASSERT_EQ(BE_SQLITE_DONE, GetHelper().ExecuteInsertECSql(key, ecsql.c_str()));
-            }
-        }
-
-    if (true)
-        {
-        ECSqlStatement stmt;
-        Utf8String ecsql = "SELECT * FROM (SELECT (SELECT [PropA] FROM [NestedSubqueries].[A] LIMIT ?) AS PropA FROM [NestedSubqueries].[A]);";
-
-        ASSERT_EQ(ECSqlStatus::Success, stmt.Prepare(m_ecdb, ecsql.c_str()));
-        stmt.BindInt(1, 3);
-        EXPECT_EQ(JsonValue(R"json([{"PropA":"1A"}, {"PropA":"1A"}, {"PropA":"1A"}, {"PropA":"1A"}, {"PropA":"1A"}])json"),
-            GetHelper().ExecutePreparedECSql(stmt));
-
-        stmt.Finalize();
-        }
-
-    if (true)
-        {
-        ECSqlStatement stmt;
-        Utf8String ecsql = "SELECT * FROM (SELECT (SELECT [PropA] FROM [NestedSubqueries].[A] LIMIT :LimitParam) AS PropA FROM [NestedSubqueries].[A]);";
-
-        ASSERT_EQ(ECSqlStatus::Success, stmt.Prepare(m_ecdb, ecsql.c_str()));
-        ASSERT_EQ(1, stmt.GetParameterIndex("LimitParam"));
-        stmt.BindInt(stmt.GetParameterIndex("LimitParam"), 3);
-        EXPECT_EQ(JsonValue(R"json([{"PropA":"1A"}, {"PropA":"1A"}, {"PropA":"1A"}, {"PropA":"1A"}, {"PropA":"1A"}])json"),
-            GetHelper().ExecutePreparedECSql(stmt));
-
-        stmt.Finalize();
-        }
-
-    if (true)
-        {
-        ECSqlStatement stmt;
-        Utf8String ecsql = "SELECT * FROM (SELECT (SELECT [PropA] FROM [NestedSubqueries].[A] LIMIT ? OFFSET ?) AS PropA FROM [NestedSubqueries].[A]);";
-
-        ASSERT_EQ(ECSqlStatus::Success, stmt.Prepare(m_ecdb, ecsql.c_str()));
-        stmt.BindInt(1, 1);
-        stmt.BindInt(2, 0);
-        EXPECT_EQ(JsonValue(R"json([{"PropA":"1A"}, {"PropA":"1A"}, {"PropA":"1A"}, {"PropA":"1A"}, {"PropA":"1A"}])json"),
-            GetHelper().ExecutePreparedECSql(stmt));
-
-        stmt.Reset();
-        stmt.BindInt(1, 1);
-        stmt.BindInt(2, 2);
-        EXPECT_EQ(JsonValue(R"json([{"PropA":"3A"}, {"PropA":"3A"}, {"PropA":"3A"}, {"PropA":"3A"}, {"PropA":"3A"}])json"),
-            GetHelper().ExecutePreparedECSql(stmt));
-
-        stmt.Finalize();
-        }
-
-    if (true)
-        {
-        ECSqlStatement stmt;
-        Utf8String ecsql = "SELECT * FROM (SELECT (SELECT [PropA] FROM [NestedSubqueries].[A] LIMIT :LimitParam OFFSET :OffsetParam) AS PropA FROM [NestedSubqueries].[A]);";
-
-        ASSERT_EQ(ECSqlStatus::Success, stmt.Prepare(m_ecdb, ecsql.c_str()));
-
-        ASSERT_EQ(1, stmt.GetParameterIndex("LimitParam"));
-        ASSERT_EQ(2, stmt.GetParameterIndex("OffsetParam"));
-        stmt.BindInt(stmt.GetParameterIndex("LimitParam"), 1);
-        stmt.BindInt(stmt.GetParameterIndex("OffsetParam"), 0);
-        EXPECT_EQ(JsonValue(R"json([{"PropA":"1A"}, {"PropA":"1A"}, {"PropA":"1A"}, {"PropA":"1A"}, {"PropA":"1A"}])json"),
-            GetHelper().ExecutePreparedECSql(stmt));
-
-        stmt.Reset();
-        stmt.BindInt(stmt.GetParameterIndex("LimitParam"), 1);
-        stmt.BindInt(stmt.GetParameterIndex("OffsetParam"), 2);
-        EXPECT_EQ(JsonValue(R"json([{"PropA":"3A"}, {"PropA":"3A"}, {"PropA":"3A"}, {"PropA":"3A"}, {"PropA":"3A"}])json"),
-            GetHelper().ExecutePreparedECSql(stmt));
-
-        stmt.Finalize();
-        }
-
-    if (true)
-        {
-        ECSqlStatement stmt;
-        Utf8String ecsql = "SELECT * FROM (SELECT (SELECT [PropA] FROM [NestedSubqueries].[A] LIMIT ? OFFSET ?) AS PropA FROM [NestedSubqueries].[A]) LIMIT ?;";
-
-        ASSERT_EQ(ECSqlStatus::Success, stmt.Prepare(m_ecdb, ecsql.c_str()));
-        stmt.BindInt(1, 1);
-        stmt.BindInt(2, 3);
-        stmt.BindInt(3, 2);
-        EXPECT_EQ(JsonValue(R"json([{"PropA":"4A"}, {"PropA":"4A"}])json"),
-            GetHelper().ExecutePreparedECSql(stmt));
-        stmt.Finalize();
-        }
-
-    if (true)
-        {
-        ECSqlStatement stmt;
-        Utf8String ecsql = "SELECT * FROM (SELECT (SELECT [PropA] FROM [NestedSubqueries].[A] LIMIT :LimitParam1 OFFSET :OffsetParam) AS PropA FROM [NestedSubqueries].[A]) LIMIT :LimitParam2;";
-
-        ASSERT_EQ(ECSqlStatus::Success, stmt.Prepare(m_ecdb, ecsql.c_str()));
-        ASSERT_EQ(1, stmt.GetParameterIndex("LimitParam1"));
-        ASSERT_EQ(2, stmt.GetParameterIndex("OffsetParam"));
-        ASSERT_EQ(3, stmt.GetParameterIndex("LimitParam2"));
-        stmt.BindInt(stmt.GetParameterIndex("LimitParam1"), 1);
-        stmt.BindInt(stmt.GetParameterIndex("OffsetParam"), 3);
-        stmt.BindInt(stmt.GetParameterIndex("LimitParam2"), 2);
-        EXPECT_EQ(JsonValue(R"json([{"PropA":"4A"}, {"PropA":"4A"}])json"),
-            GetHelper().ExecutePreparedECSql(stmt));
-        stmt.Finalize();
-        }
-
-    if (true)
-        {
-        ECSqlStatement stmt;
-        Utf8String ecsql = "SELECT * FROM (SELECT (SELECT [PropA] FROM [NestedSubqueries].[A] WHERE [PropA] = ?) AS PropA FROM [NestedSubqueries].[A]);";
-
-        ASSERT_EQ(ECSqlStatus::Success, stmt.Prepare(m_ecdb, ecsql.c_str()));
-        stmt.BindText(1, "5A", IECSqlBinder::MakeCopy::No);
-        EXPECT_EQ(JsonValue(R"json([{"PropA":"5A"}, {"PropA":"5A"}, {"PropA":"5A"}, {"PropA":"5A"}, {"PropA":"5A"}])json"),
-            GetHelper().ExecutePreparedECSql(stmt));
-
-        stmt.Finalize();
-        }
-
-    if (true)
-        {
-        ECSqlStatement stmt;
-        Utf8String ecsql = "SELECT * FROM (SELECT (SELECT [PropA] FROM [NestedSubqueries].[A] WHERE [PropA] = :WhereParam) AS PropA FROM [NestedSubqueries].[A]);";
-
-        ASSERT_EQ(ECSqlStatus::Success, stmt.Prepare(m_ecdb, ecsql.c_str()));
-        ASSERT_EQ(1, stmt.GetParameterIndex("WhereParam"));
-        stmt.BindText(stmt.GetParameterIndex("WhereParam"), "5A", IECSqlBinder::MakeCopy::No);
-        EXPECT_EQ(JsonValue(R"json([{"PropA":"5A"}, {"PropA":"5A"}, {"PropA":"5A"}, {"PropA":"5A"}, {"PropA":"5A"}])json"),
-            GetHelper().ExecutePreparedECSql(stmt));
-
-        stmt.Finalize();
-        }
-    }
-
-
-
-
-//********************* Insert **********************
-struct ECSqlInsertPrepareTests : ECSqlPrepareTestFixture {};
-
-//---------------------------------------------------------------------------------------
-// @bsiclass
-//+---------------+---------------+---------------+---------------+---------------+------
-TEST_F(ECSqlInsertPrepareTests, Arrays)
-    {
-    EXPECT_EQ(ECSqlStatus::Success, Prepare("INSERT INTO ecsql.PSA (Dt_Array, B) VALUES (NULL, true)"));
-    EXPECT_EQ(ECSqlStatus::Success, Prepare("INSERT INTO ecsql.PSA (PStruct_Array, B) VALUES (NULL, true)"));
-    }
-
-//---------------------------------------------------------------------------------------
-// @bsiclass
-//+---------------+---------------+---------------+---------------+---------------+------
-TEST_F(ECSqlInsertPrepareTests, Casing)
-    {
-    EXPECT_EQ(ECSqlStatus::Success, Prepare("INSERT INTO EcSqltEst.P(ECInstanceId) VALUES(NULL)"));
-    EXPECT_EQ(ECSqlStatus::Success, Prepare("INSERT INTO ECSQLTEST.P(ECInstanceId) VALUES(NULL)"));
-    EXPECT_EQ(ECSqlStatus::Success, Prepare("INSERT INTO ecsqltest.P(ECInstanceId) VALUES(NULL)"));
-    EXPECT_EQ(ECSqlStatus::Success, Prepare("INSERT INTO ECSqlTest.p(ECInstanceId) VALUES(NULL)"));
-    EXPECT_EQ(ECSqlStatus::Success, Prepare("INSERT INTO ecsQl.P(ECInstanceId) VALUES(NULL)"));
-    EXPECT_EQ(ECSqlStatus::Success, Prepare("INSERT INTO ecsQl.p(ECInstanceId) VALUES(NULL)"));
-    EXPECT_EQ(ECSqlStatus::Success, Prepare("INSERT INTO ecsQl.p(EcinstanceId) VALUES(NULL)"));
-    EXPECT_EQ(ECSqlStatus::Success, Prepare("INSERT INTO ecsQl.p(ecinstanceId) VALUES(NULL)"));
-    }
-
-//---------------------------------------------------------------------------------------
-// @bsiclass
-//+---------------+---------------+---------------+---------------+---------------+------
-TEST_F(ECSqlInsertPrepareTests, CommonGeometry)
-    {
-    EXPECT_EQ(ECSqlStatus::Success, Prepare("INSERT INTO ecsql.PASpatial (I, Geometry) VALUES (123, NULL)"));
-    EXPECT_EQ(ECSqlStatus::Success, Prepare("INSERT INTO ecsql.PASpatial (I, Geometry_Array) VALUES (123, NULL)"));
-    EXPECT_EQ(ECSqlStatus::Success, Prepare("INSERT INTO ecsql.PASpatial VALUES (False, 3.14, 123, 'hello', NULL, NULL, NULL)"));
-    EXPECT_EQ(ECSqlStatus::Success, Prepare("INSERT INTO ecsql.PASpatial (I, Geometry) VALUES (123, ?)"));
-    EXPECT_EQ(ECSqlStatus::Success, Prepare("INSERT INTO ecsql.PASpatial (I, Geometry) VALUES (123, ?)"));
-    EXPECT_EQ(ECSqlStatus::Success, Prepare("INSERT INTO ecsql.PASpatial (I, Geometry_Array) VALUES (123, ?)"));
-    }
-
-//---------------------------------------------------------------------------------------
-// @bsiclass
-//+---------------+---------------+---------------+---------------+---------------+------
-TEST_F(ECSqlInsertPrepareTests, DateTime)
-    {
-    //Inserting into date time prop without DateTimeInfo CA
-    EXPECT_EQ(ECSqlStatus::Success, Prepare("INSERT INTO ecsql.P (Dt) VALUES (TIMESTAMP '2012-01-18 13:02:55')"));
-    EXPECT_EQ(ECSqlStatus::Success, Prepare("INSERT INTO ecsql.P (Dt) VALUES (TIMESTAMP '2012-01-18 13:02:55.123')"));
-    EXPECT_EQ(ECSqlStatus::Success, Prepare("INSERT INTO ecsql.P (Dt) VALUES (TIMESTAMP '2012-01-18 13:02:55.123456')"));
-    EXPECT_EQ(ECSqlStatus::Success, Prepare("INSERT INTO ecsql.P (Dt) VALUES (TIMESTAMP '2013-02-18T06:00:00.000')"));
-    EXPECT_EQ(ECSqlStatus::Success, Prepare("INSERT INTO ecsql.P (Dt) VALUES (TIMESTAMP '2012-01-18 13:02:55Z')"));
-    EXPECT_EQ(ECSqlStatus::Success, Prepare("INSERT INTO ecsql.P (Dt) VALUES (DATE '2012-01-18')"));
-    EXPECT_EQ(ECSqlStatus::Success, Prepare("INSERT INTO ecsql.P (Dt) VALUES (NULL)"));
-
-    //Inserting into UTC date time prop
-    EXPECT_EQ(ECSqlStatus::Success, Prepare("INSERT INTO ecsql.P (DtUtc) VALUES (TIMESTAMP '2013-02-18 06:00:00Z')"));
-    EXPECT_EQ(ECSqlStatus::InvalidECSql, Prepare("INSERT INTO ecsql.P (DtUtc) VALUES (TIMESTAMP '2013-02-18 06:00:00')")) << "DtUtc is UTC time stamp while value is not.";
-    EXPECT_EQ(ECSqlStatus::Success, Prepare("INSERT INTO ecsql.P (DtUtc) VALUES (DATE '2012-01-18')"));
-
-    //Inserting into date time prop with DateTimeInfo CA where kind is set to Unspecified
-    EXPECT_EQ(ECSqlStatus::Success, Prepare("INSERT INTO ecsql.P (DtUnspec) VALUES (TIMESTAMP '2013-02-18 06:00:00')"));
-    EXPECT_EQ(ECSqlStatus::InvalidECSql, Prepare("INSERT INTO ecsql.P (DtUnspec) VALUES (TIMESTAMP '2013-02-18 06:00:00Z')")) << "DtUnspec has DateTimeKind Unspecified while value has DateTimeKind UTC.";
-    EXPECT_EQ(ECSqlStatus::Success, Prepare("INSERT INTO ecsql.P (DtUnspec) VALUES (DATE '2012-01-18')"));
-
-    //Inserting into date time props with DateTimeInfo CA where component is set to Date-only
-    EXPECT_EQ(ECSqlStatus::Success, Prepare("INSERT INTO ecsql.P (DateOnly) VALUES (DATE '2013-02-18')"));
-
-    EXPECT_EQ(ECSqlStatus::Success, Prepare("INSERT INTO ecsql.P (DateOnly) VALUES (TIMESTAMP '2013-02-18 06:00:00Z')")) << "DateOnly can take time stamps, too";
-    EXPECT_EQ(ECSqlStatus::Success, Prepare("INSERT INTO ecsql.P (DateOnly) VALUES (TIMESTAMP '2013-02-18 06:00:00')")) << "DateOnly can take time stamps, too";
-
-    //CURRENT_XXX functions
-    EXPECT_EQ(ECSqlStatus::Success, Prepare("INSERT INTO ecsql.P (Dt) VALUES (CURRENT_DATE)"));
-    EXPECT_EQ(ECSqlStatus::Success, Prepare("INSERT INTO ecsql.P (DtUtc) VALUES (CURRENT_DATE)"));
-    EXPECT_EQ(ECSqlStatus::Success, Prepare("INSERT INTO ecsql.P (Dt) VALUES (CURRENT_TIMESTAMP)"));
-    EXPECT_EQ(ECSqlStatus::Success, Prepare("INSERT INTO ecsql.P (DtUtc) VALUES (CURRENT_TIMESTAMP)"));
-    EXPECT_EQ(ECSqlStatus::InvalidECSql, Prepare("INSERT INTO ecsql.P (DtUnspec) VALUES (CURRENT_TIMESTAMP)")) << "In ECSQL CURRENT_TIMESTAMP returns a UTC timestamp";
-    EXPECT_EQ(ECSqlStatus::Success, Prepare("INSERT INTO ecsql.P (Dt) VALUES (CURRENT_TIME)"));
-    EXPECT_EQ(ECSqlStatus::InvalidECSql, Prepare("INSERT INTO ecsql.P (DtUnspec) VALUES (CURRENT_TIME)")) << "Time can only be assigned to props with DateTime::Component::TimeOfDay";
-    EXPECT_EQ(ECSqlStatus::InvalidECSql, Prepare("INSERT INTO ecsql.P (DtUtc) VALUES (CURRENT_TIME)")) << "Time can only be assigned to props with DateTime::Component::TimeOfDay";
-
-    //implicit conversions (supported what SQLite supports)
-    EXPECT_EQ(ECSqlStatus::Success, Prepare("INSERT INTO ecsql.P (I, L) VALUES (123, DATE '2013-04-30')"));
-
-    //*** Parameters ****
-    EXPECT_EQ(ECSqlStatus::Success, Prepare("INSERT INTO ecsql.P (I, Dt, DtUtc, DtUnspec, DateOnly) VALUES (123, ?, ?, ?, ?)"));
-    }
-
-//---------------------------------------------------------------------------------------
-// @bsiclass
-//+---------------+---------------+---------------+---------------+---------------+------
-TEST_F(ECSqlInsertPrepareTests, Into)
-    {
-
-
-    // Inserting into classes which map to tables with ECClassId columns
-    EXPECT_EQ(ECSqlStatus::Success, Prepare("INSERT INTO ecsql.THBase (S) VALUES ('hello')"));
-    //inserting into classes with base classes
-    EXPECT_EQ(ECSqlStatus::Success, Prepare("INSERT INTO ecsql.TH5 (S, S1, S3, S5) VALUES ('hello', 'hello1', 'hello3', 'hello5')"));
-    EXPECT_EQ(ECSqlStatus::Success, Prepare("INSERT INTO ecsql.TH3 VALUES ('hello', NULL, NULL, NULL, 'hello1', 'hello2', 'hello3')"));
-
-    // Abstract classes
-    EXPECT_EQ(ECSqlStatus::InvalidECSql, Prepare("INSERT INTO ecsql.Abstract (I, S) VALUES (123, 'hello')")) <<"Abstract classes cannot be used in INSERT statements.";
-    EXPECT_EQ(ECSqlStatus::InvalidECSql, Prepare("INSERT INTO ecsql.AbstractNoSubclasses (I, S) VALUES (123, 'hello')")) << "Abstract classes cannot be used in INSERT statements.";
-    EXPECT_EQ(ECSqlStatus::InvalidECSql, Prepare("INSERT INTO ecsql.PSAHasMyMixin(SourceECInstanceId, SourceECClassId, TargetECInstanceId, TargetECClassId) VALUES(?,?,?,?)")) << "Abstract ECRels cannot be inserted.";
-    // mixins
-    EXPECT_EQ(ECSqlStatus::InvalidECSql, Prepare("INSERT INTO ecsql.MyMixin(MixinCode) VALUES('new')")) << "Mixins are invalid in INSERT statements.";
-
-    // Inserting into structs
-    EXPECT_EQ(ECSqlStatus::InvalidECSql, Prepare("INSERT INTO ecsql.PStruct (i, l, dt, b) VALUES (123, 1000000, DATE '2013-10-10', False)")) << "structs are not insertible";
-
-    // Inserting into CAs
-    EXPECT_EQ(ECSqlStatus::InvalidECSql, Prepare("INSERT INTO bsca.DateTimeInfo (DateTimeKind) VALUES ('Utc')"));
-
-    // Inserting into fk relationships
-    EXPECT_EQ(ECSqlStatus::InvalidECSql, Prepare("INSERT INTO ecsql.PSAHasP(SourceECInstanceId,TargetECInstanceId) VALUES (?,?)")) << "cannot insert into FK relationship - must use nav prop instead";
-
-    // Unmapped classes
-    EXPECT_EQ(ECSqlStatus::InvalidECSql, Prepare("INSERT INTO ecsql.PUnmapped (I, D) VALUES (123, 3.14)")) << "Unmapped classes cannot be used in INSERT statements.";
-
-    // Subclasses of abstract class
-    EXPECT_EQ(ECSqlStatus::Success, Prepare("INSERT INTO ecsql.Sub1 (I, S, Sub1I) VALUES (123, 'hello', 100123)"));
-
-    // Empty classes
-    EXPECT_EQ(ECSqlStatus::Success, Prepare("INSERT INTO ecsql.Empty (ECInstanceId) VALUES (NULL)"));
-
-    // Unsupported classes
-    //AnyClass is unsupported, but doesn't have properties, so it cannot be used in an INSERT statement because of that in the first place
-    EXPECT_EQ(ECSqlStatus::InvalidECSql, Prepare("INSERT INTO bsm.InstanceCount (ECSchemaName, ECClassName, Count) VALUES ('Foo', 'Goo', 103)")) << "InstanceCount class is not supported in ECSQL";
-
-    // Missing schema alias / not existing ECClasses / not existing ECProperties
-    EXPECT_EQ(ECSqlStatus::InvalidECSql, Prepare("INSERT INTO PSA (I, L, Dt) VALUES (123, 1000000, DATE '2013-10-10')")) << "Class name needs to be prefixed by schema alias.";
-    EXPECT_EQ(ECSqlStatus::InvalidECSql, Prepare("INSERT INTO ecsql.BlaBla VALUES (123)"));
-    EXPECT_EQ(ECSqlStatus::InvalidECSql, Prepare("INSERT INTO blabla.PSA VALUES (123)"));
-    EXPECT_EQ(ECSqlStatus::InvalidECSql, Prepare("INSERT INTO ecsql.PSA (Garbage, I, L) VALUES ('bla', 123, 100000000)")) << "One of the properties does not exist in the target class.";
-
-    EXPECT_EQ(ECSqlStatus::Success, Prepare("INSERT INTO ecsql.Sub1 (I) VALUES (0xabcdef)"));
-    EXPECT_EQ(ECSqlStatus::Success, Prepare("INSERT INTO ecsql.Sub1 (I) VALUES (0xabcdef + 0x34d - 343)"));
-
-    EXPECT_EQ(ECSqlStatus::InvalidECSql, Prepare("INSERT INTO ecsql.Sub1 (I) VALUES (0xabcdefgih)"));
-
-    }
-
-//---------------------------------------------------------------------------------------
-// @bsiclass
-//+---------------+---------------+---------------+---------------+---------------+------
-TEST_F(ECSqlInsertPrepareTests, Misc)
-    {
-    // Syntactically incorrect statements
-    EXPECT_EQ(ECSqlStatus::InvalidECSql, Prepare(""));
-    EXPECT_EQ(ECSqlStatus::InvalidECSql, Prepare("INSERT"));
-    EXPECT_EQ(ECSqlStatus::InvalidECSql, Prepare("INSERT ecsql.P (I) VALUES (123)"));
-    EXPECT_EQ(ECSqlStatus::InvalidECSql, Prepare("INSERT INTO ecsql.P (I)"));
-
-    // Insert expressions
-    EXPECT_EQ(ECSqlStatus::Success, Prepare("INSERT INTO ecsql.P (I) VALUES (1 + 1)"));
-    EXPECT_EQ(ECSqlStatus::Success, Prepare("INSERT INTO ecsql.P (I) VALUES (5 * 4)"));
-    EXPECT_EQ(ECSqlStatus::Success, Prepare("INSERT INTO ecsql.P (L) VALUES (1 + ECClassId)"));
-    EXPECT_EQ(ECSqlStatus::Success, Prepare("INSERT INTO ecsql.P (L) VALUES (ECClassId * 4)"));
-
-    // Insert ECInstanceId
-    //NULL for ECInstanceId means ECDb auto-generates the ECInstanceId.
-    EXPECT_EQ(ECSqlStatus::Success, Prepare("INSERT INTO ecsql.P (ECInstanceId) VALUES (NULL)")) << "NULL for ECInstanceId means ECDb auto-generates the ECInstanceId.";
-    EXPECT_EQ(ECSqlStatus::Success, Prepare("INSERT INTO ecsql.TH2 (ECInstanceId) VALUES (NULL)"));
-    EXPECT_EQ(ECSqlStatus::Success, Prepare("INSERT INTO ecsql.P (ECInstanceId, I) VALUES (NULL, NULL)"));
-    EXPECT_EQ(ECSqlStatus::Success, Prepare("INSERT INTO ecsql.TH2 (ECInstanceId, S2) VALUES (NULL, 'hello')"));
-    EXPECT_EQ(ECSqlStatus::Success, Prepare("INSERT INTO ecsql.P (ECInstanceId) VALUES (123)"));
-    EXPECT_EQ(ECSqlStatus::Success, Prepare("INSERT INTO ecsql.TH2 (ECInstanceId) VALUES (4443412341)"));
-    EXPECT_EQ(ECSqlStatus::Success, Prepare("INSERT INTO ecsql.P (ECInstanceId) VALUES (?)"));
-    EXPECT_EQ(ECSqlStatus::InvalidECSql, Prepare("INSERT INTO ecsql.PSAHasP (ECInstanceId) VALUES (NULL)"));
-    EXPECT_EQ(ECSqlStatus::InvalidECSql, Prepare("INSERT INTO ecsql.PSAHasPSA (ECInstanceId) VALUES (NULL)"));
-    EXPECT_EQ(ECSqlStatus::Success, Prepare("INSERT INTO ecsql.P (ECInstanceId, I) VALUES (123, 123)"));
-    EXPECT_EQ(ECSqlStatus::Success, Prepare("INSERT INTO ecsql.TH2 (ECInstanceId, S1) VALUES (41241231231, 's1')"));
-
-    //for link table mappings specifying the ECInstanceId is same as for regular classes
-    EXPECT_EQ(ECSqlStatus::Success, Prepare("INSERT INTO ecsql.PSAHasPSA (ECInstanceId, SourceECInstanceId, TargetECInstanceId) VALUES (NULL, 123, 345)"));
-    EXPECT_EQ(ECSqlStatus::Success, Prepare("INSERT INTO ecsql.PSAHasPSA(ECInstanceId, SourceECInstanceId, TargetECInstanceId) VALUES(129, 123, 312)"));
-    EXPECT_EQ(ECSqlStatus::Success, Prepare("INSERT INTO ecsql.PSAHasPSA(ECInstanceId, SourceECInstanceId, TargetECInstanceId) VALUES(?, 123, 312)"));
-
-
-    EXPECT_EQ(ECSqlStatus::InvalidECSql, Prepare("INSERT INTO ecsql.PSAHasP (ECInstanceId, SourceECInstanceId, TargetECInstanceId) VALUES (NULL, 123, ?)")) << "cannot insert into fk relationship - nav prop must be used instead";
-    EXPECT_EQ(ECSqlStatus::InvalidECSql, Prepare("INSERT INTO ecsql.PSAHasP (ECInstanceId, SourceECInstanceId, TargetECInstanceId) VALUES (?, 123, ?)")) << "cannot insert into fk relationship - nav prop must be used instead";
-    EXPECT_EQ(ECSqlStatus::InvalidECSql, Prepare("INSERT INTO ecsql.PSAHasP (ECInstanceId, SourceECInstanceId, TargetECInstanceId) VALUES (14123123, 123, ?)")) << "cannot insert into fk relationship - nav prop must be used instead";
-    EXPECT_EQ(ECSqlStatus::Success, Prepare("INSERT INTO ecsql.P (ECInstanceId) VALUES (123)"));
-    EXPECT_EQ(ECSqlStatus::Success, Prepare("INSERT INTO ecsql.TH2 (ECInstanceId) VALUES (412313)"));
-
-    EXPECT_EQ(ECSqlStatus::InvalidECSql, Prepare("INSERT INTO ecsql.P(ECClassId) VALUES (?)")) << "ECClassId cannot be inserted";
-    EXPECT_EQ(ECSqlStatus::InvalidECSql, Prepare("INSERT INTO ecsql.PSAHasP(ECClassId, SourceECInstanceId, TargetECInstanceId) VALUES (?,?,?)")) << "ECClassId cannot be inserted";
-
-    // Class aliases
-    //In SQLite they are not allowed, but ECSQL allows them. So test that ECDb properly ommits them
-    //during preparation
-    EXPECT_EQ(ECSqlStatus::InvalidECSql, Prepare("INSERT INTO ecsql.PSA t (t.Dt, t.L, t.S) VALUES (DATE '2013-04-30', 100000000000, 'hello, world')")) << "In SQLite class aliases are not allowed, but ECSQL allows them. So test that ECDb properly omits them during preparation";
-
-    // Insert literal values
-    EXPECT_EQ(ECSqlStatus::Success, Prepare("INSERT INTO ecsql.PSA (Dt, L, S) VALUES (DATE '2013-04-30', 100000000000, 'hello, world')"));
-    EXPECT_EQ(ECSqlStatus::Success, Prepare("INSERT INTO ecsql.PSA (L, S, I) VALUES (100000000000, 'hello, \" world', -1)"));
-    EXPECT_EQ(ECSqlStatus::Success, Prepare("INSERT INTO ecsql.PSA (L, I) VALUES (CAST (100000 AS INT64), 12 + 99)"));
-    EXPECT_EQ(ECSqlStatus::Success, Prepare("INSERT INTO ecsql.PSA (L, S, DtUtc) VALUES (?, ?, ?)"));
-
-
-    // Insert without column clause
-    EXPECT_EQ(ECSqlStatus::Success, Prepare("INSERT INTO ecsql.P VALUES (True, NULL, 3.1415, TIMESTAMP '2013-10-14T12:00:00', TIMESTAMP '2013-10-14T12:00:00Z', TIMESTAMP '2013-10-14T12:00:00', DATE '2013-10-14', 123, 1234567890, 'bla bla', NULL, NULL, NULL)"));
-
-    //  VALUES clause mismatch
-    EXPECT_EQ(ECSqlStatus::InvalidECSql, Prepare("INSERT INTO ecsql.P (I, L) VALUES ('bla', 123, 100000000)"));
-    EXPECT_EQ(ECSqlStatus::InvalidECSql, Prepare("INSERT INTO ecsql.P (I, L) VALUES (123)"));
-    EXPECT_EQ(ECSqlStatus::InvalidECSql, Prepare("INSERT INTO ecsql.P VALUES (123, 'bla bla')"));
-    EXPECT_EQ(ECSqlStatus::InvalidECSql, Prepare("INSERT INTO ecsql.P VALUES (True, NULL, 3.1415, TIMESTAMP '2013-10-14T12:00:00', TIMESTAMP '2013-10-14T12:00:00Z', TIMESTAMP '2013-10-14T12:00:00', DATE '2013-10-14', 123, 1234567890, 'bla bla', NULL)"));
-
-    //  Literals
-    EXPECT_EQ(ECSqlStatus::Success, Prepare("INSERT INTO ecsql.PSA (B) VALUES (true)"));
-    EXPECT_EQ(ECSqlStatus::Success, Prepare("INSERT INTO ecsql.PSA (B) VALUES (True)"));
-    EXPECT_EQ(ECSqlStatus::Success, Prepare("INSERT INTO ecsql.PSA (B) VALUES (false)"));
-    EXPECT_EQ(ECSqlStatus::InvalidECSql, Prepare("INSERT INTO ecsql.PSA (B) VALUES (UNKNOWN)")) << "Boolean literal UNKNOWN (from SQL-99) is not valid in ECSQL as it is not supported by ECObjects.";
-    EXPECT_EQ(ECSqlStatus::Success, Prepare("INSERT INTO ecsql.PSA (Dt) VALUES (DATE '2012-01-18')"));
-    EXPECT_EQ(ECSqlStatus::Success, Prepare("INSERT INTO ecsql.PSA (Dt) VALUES (TIMESTAMP '2012-01-18T13:02:55')"));
-    EXPECT_EQ(ECSqlStatus::Success, Prepare("INSERT INTO ecsql.PSA (Dt) VALUES (TIME '13:35:16')"));
-    EXPECT_EQ(ECSqlStatus::Success, Prepare("INSERT INTO ecsql.PSA (Dt) VALUES (TIME '13:35:16.333')"));
-    EXPECT_EQ(ECSqlStatus::Success, Prepare("INSERT INTO ecsql.PSA (Dt) VALUES (TIME '13:35:16.33333')"));
-    EXPECT_EQ(ECSqlStatus::InvalidECSql, Prepare("INSERT INTO ecsql.PSA (DtUtc) VALUES (TIME '13:35:16')")) << "TIME can only be assigned to props with DateTime::Component::TimeOfDay";
-    EXPECT_EQ(ECSqlStatus::InvalidECSql, Prepare("INSERT INTO ecsql.PSA (DtUnspecified) VALUES (TIME '13:35:16')")) << "TIME can only be assigned to props with DateTime::Component::TimeOfDay";
-
-    EXPECT_EQ(ECSqlStatus::InvalidECSql, Prepare("INSERT INTO ecsql.PSA (Dt) VALUES (LOCALTIME)")) << "LOCALTIME function (as specified in SQL-99) is not valid in ECSQL as implicit time zone conversions will not be supported for now.";
-    EXPECT_EQ(ECSqlStatus::InvalidECSql, Prepare("INSERT INTO ecsql.PSA (P2D) VALUES (POINT2D (-1.3, 45.134))")) << "Point literals not supported yet";
-    EXPECT_EQ(ECSqlStatus::InvalidECSql, Prepare("INSERT INTO ecsql.PSA (P3D) VALUES (POINT3D (-1.3, 45.134, 2))")) << "Point literals not supported yet";
-
-    // Not yet supported flavors
-    EXPECT_EQ(ECSqlStatus::InvalidECSql, Prepare("INSERT INTO ecsql.P (I, L) SELECT I, L FROM ecsql.PSA")) << "not supported yet";
-    EXPECT_EQ(ECSqlStatus::InvalidECSql, Prepare("INSERT INTO ecsql.P (I, L) VALUES (1, 1234), (2, 32434)")) << "not supported yet";
-
-    // Insert clause in which the class name and the properties name contain, start with or end with under bar
-    EXPECT_EQ(ECSqlStatus::Success, Prepare("INSERT INTO ecsql._UnderBar (_A_B_C, _ABC, _ABC_, A_B_C_, ABC_) VALUES ('_A_B_C', 2, '_ABC_', 4, 'ABC_')"));
-    EXPECT_EQ(ECSqlStatus::Success, Prepare("INSERT INTO ecsql.[_UnderBar] ([_A_B_C], [_ABC], [_ABC_], [A_B_C_], [ABC_]) VALUES ('_A_B_C', 2, '_ABC_', 4, 'ABC_')"));
-
-    // Insert where string literal consists of Escaping single quotes
-    EXPECT_EQ(ECSqlStatus::Success, Prepare("INSERT INTO ecsql._UnderBar (_A_B_C, _ABC, _ABC_, A_B_C_, ABC_) VALUES ('5''55''', 2, '''_ABC_', 4, 'ABC_''')"));
-    }
-
-//---------------------------------------------------------------------------------------
-// @bsiclass
-//+---------------+---------------+---------------+---------------+---------------+------
-TEST_F(ECSqlInsertPrepareTests, Options)
-    {
-    EXPECT_EQ(ECSqlStatus::InvalidECSql, Prepare("INSERT INTO ecsql.P(I) VALUES(123) ECSQLOPTIONS myopt")) << "ECSQLOPTIONS not supported for INSERT";
-    EXPECT_EQ(ECSqlStatus::InvalidECSql, Prepare("INSERT INTO ecsql.P(I) VALUES(123) ECSQLOPTIONS myopt myotheropt")) << "ECSQLOPTIONS not supported for INSERT";
-    EXPECT_EQ(ECSqlStatus::InvalidECSql, Prepare("INSERT INTO ecsql.P(I) VALUES(123) ECSQLOPTIONS myopt=1 myotheropt")) << "ECSQLOPTIONS not supported for INSERT";
-    EXPECT_EQ(ECSqlStatus::InvalidECSql, Prepare("INSERT INTO ecsql.P(I) VALUES(123) ECSQLOPTIONS myopt=1 myotheropt=true")) << "ECSQLOPTIONS not supported for INSERT";
-    EXPECT_EQ(ECSqlStatus::InvalidECSql, Prepare("INSERT INTO ecsql.P(I) VALUES(123) ECSQLOPTIONS myopt myotheropt=true")) << "ECSQLOPTIONS not supported for INSERT";
-    EXPECT_EQ(ECSqlStatus::InvalidECSql, Prepare("INSERT INTO ecsql.P(I) VALUES(123) ECSQLOPTIONS myopt myotheropt=true onemoreopt")) << "ECSQLOPTIONS not supported for INSERT";
-
-    EXPECT_EQ(ECSqlStatus::InvalidECSql, Prepare("INSERT INTO ecsql.P(I) VALUES(123) ECSQLOPTIONS")) << "OPTIONS clause without options";
-    EXPECT_EQ(ECSqlStatus::InvalidECSql, Prepare("INSERT INTO ecsql.P(I) VALUES(123) ECSQLOPTIONS 123")) << "An option must be a name";
-    EXPECT_EQ(ECSqlStatus::InvalidECSql, Prepare("INSERT INTO ecsql.P(I) VALUES(123) ECSQLOPTIONS myopt=")) << "option value is missing";
-    EXPECT_EQ(ECSqlStatus::InvalidECSql, Prepare("INSERT INTO ecsql.P(I) VALUES(123) ECSQLOPTIONS myopt myopt")) << "duplicate options not allowed";
-    EXPECT_EQ(ECSqlStatus::InvalidECSql, Prepare("INSERT INTO ecsql.P(I) VALUES(123) ECSQLOPTIONS myopt myOpt")) << "duplicate options not allowed (even if they differ by case)";
-    EXPECT_EQ(ECSqlStatus::InvalidECSql, Prepare("INSERT INTO ecsql.P(I) VALUES(123) ECSQLOPTIONS myopt=1 myopt")) << "duplicate options not allowed";
-    EXPECT_EQ(ECSqlStatus::InvalidECSql, Prepare("INSERT INTO ecsql.P(I) VALUES(123) ECSQLOPTIONS myOpt=1 myopt")) << "duplicate options not allowed";
-    }
-
-
-//---------------------------------------------------------------------------------------
-// @bsiclass
-//+---------------+---------------+---------------+---------------+---------------+------
-TEST_F(ECSqlInsertPrepareTests, Relationships)
-    {
-    EXPECT_EQ(ECSqlStatus::InvalidECSql, Prepare("INSERT INTO ecsql.PSAHasP(SourceECInstanceId, TargetECInstanceId) VALUES (123, 321)")) << "Inserting into fk relationship is not supported - must insert via nav prop";
-
-    // ECDb doesn't validate source/target class ids.
-    EXPECT_EQ(ECSqlStatus::Success, Prepare("INSERT INTO ecsql.PSAHasOnlyTHBase_NN (SourceECInstanceId, TargetECInstanceId) VALUES (123, 321)")) << "Target is non-polymorphic -> target class id not required";
-    EXPECT_EQ(ECSqlStatus::Success, Prepare("INSERT INTO ecsql.PSAHasOnlyTHBase_NN (SourceECInstanceId, SourceECClassId, TargetECInstanceId, TargetECClassId) VALUES (123,?, 333, ?)")) << "Target is non-polymorphic -> target class id not required";
-
-    //**** Case: target class id is mandatory as target constraint is ambiguous
-    EXPECT_EQ(ECSqlStatus::Success, Prepare("INSERT INTO ecsql.PSAHasTHBase_NN (SourceECInstanceId, TargetECInstanceId) VALUES (123, 124);"));
-    EXPECT_EQ(ECSqlStatus::Success, Prepare("INSERT INTO ecsql.PSAHasTHBase_NN (SourceECInstanceId, SourceECClassId, TargetECInstanceId, TargetECClassId) VALUES (123, 333, 124, 335)"));
-    EXPECT_EQ(ECSqlStatus::Success, Prepare("INSERT INTO ecsql.PSAHasTHBase_NN (SourceECInstanceId, SourceECClassId, TargetECInstanceId, TargetECClassId) VALUES (123, ?, 124, ?)"));
-    EXPECT_EQ(ECSqlStatus::Success, Prepare("INSERT INTO ecsql.PSAHasTHBase_NN (SourceECInstanceId, TargetECInstanceId, TargetECClassId) VALUES (123, 333, 124)"));
-
-    EXPECT_EQ(ECSqlStatus::Success, Prepare("INSERT INTO ecsql.PSAHasPWithPrimProps (SourceECInstanceId, TargetECInstanceId) VALUES (123, 442)"));
-    EXPECT_EQ(ECSqlStatus::Success, Prepare("INSERT INTO ecsql.PSAHasPWithPrimProps (SourceECInstanceId, SourceECClassId, TargetECInstanceId, TargetECClassId, B, D, I, S) VALUES (123, 332, 124, 335, True, 3.14, 123, 'hello')"));
-    EXPECT_EQ(ECSqlStatus::Success, Prepare("INSERT INTO ecsql.PSAHasPWithPrimProps (SourceECInstanceId, SourceECClassId, TargetECInstanceId, TargetECClassId) VALUES (123, 332, 125, 334)"));
-    }
-
-//---------------------------------------------------------------------------------------
-// @bsiclass
-//+---------------+---------------+---------------+---------------+---------------+------
-TEST_F(ECSqlInsertPrepareTests, Structs)
-    {
-    EXPECT_EQ(ECSqlStatus::Success, Prepare("INSERT INTO ecsql.PSA (PStructProp, B) VALUES (NULL, true)"));
-    EXPECT_EQ(ECSqlStatus::Success, Prepare("INSERT INTO ecsql.PSA (PStructProp, B) VALUES (?, true)"));
-    EXPECT_EQ(ECSqlStatus::Success, Prepare("INSERT INTO ecsql.PSA (PStructProp.i, B) VALUES (123, true)"));
-    EXPECT_EQ(ECSqlStatus::Success, Prepare("INSERT INTO ecsql.PSA (PStructProp.i, PStructProp.dt, B) VALUES (123, DATE '2010-10-10', true)"));
-    EXPECT_EQ(ECSqlStatus::Success, Prepare("INSERT INTO ecsql.SA (SAStructProp.PStructProp) VALUES (NULL)"));
-    EXPECT_EQ(ECSqlStatus::Success, Prepare("INSERT INTO ecsql.SA (SAStructProp.PStructProp) VALUES (?)"));
-    EXPECT_EQ(ECSqlStatus::Success, Prepare("INSERT INTO ecsql.SA (SAStructProp.PStructProp.i, SAStructProp.PStructProp.dt) VALUES (123, DATE '2010-10-10')"));
-    }
-
-
-//********************* Update **********************
-struct ECSqlUpdatePrepareTests : ECSqlPrepareTestFixture {};
-
-//---------------------------------------------------------------------------------------
-// @bsiclass
-//+---------------+---------------+---------------+---------------+---------------+------
-TEST_F(ECSqlUpdatePrepareTests, AndOrPrecedence)
-    {
-    EXPECT_EQ(ECSqlStatus::Success, Prepare("UPDATE ecsql.TH3 SET S1=NULL WHERE S1 IS NOT NULL OR S2 IS NOT NULL"));
-    EXPECT_EQ(ECSqlStatus::Success, Prepare("UPDATE ecsql.TH3 SET S1=NULL WHERE (S1 IS NOT NULL OR S2 IS NOT NULL)"));
-    EXPECT_EQ(ECSqlStatus::Success, Prepare("UPDATE ecsql.TH3 SET S1=NULL WHERE S1 IS NULL AND S2 IS NOT NULL"));
-    EXPECT_EQ(ECSqlStatus::Success, Prepare("UPDATE ecsql.TH3 SET S1=NULL WHERE S1 IS NULL AND S2 IS NOT NULL OR 1=1"));
-    EXPECT_EQ(ECSqlStatus::Success, Prepare("UPDATE ecsql.TH3 SET S1=NULL WHERE S1 IS NULL AND (S2 IS NOT NULL OR 1=1)"));
-    }
-
-//---------------------------------------------------------------------------------------
-// @bsiclass
-//+---------------+---------------+---------------+---------------+---------------+------
-TEST_F(ECSqlUpdatePrepareTests, Arrays)
-    {
-    EXPECT_EQ(ECSqlStatus::Success, Prepare("UPDATE ONLY ecsql.PSA SET Dt_Array = NULL, B = true"));
-    EXPECT_EQ(ECSqlStatus::Success, Prepare("UPDATE ONLY ecsql.PSA SET PStruct_Array = NULL, B = true"));
-    }
-
-//---------------------------------------------------------------------------------------
-// @bsiclass
-//+---------------+---------------+---------------+---------------+---------------+------
-TEST_F(ECSqlUpdatePrepareTests, Casing)
-    {
-    EXPECT_EQ(ECSqlStatus::Success, Prepare("UPDATE ECSqlTest.P SET I=?"));
-    EXPECT_EQ(ECSqlStatus::Success, Prepare("UPDATE EcSqltEst.P SET I=?"));
-    EXPECT_EQ(ECSqlStatus::Success, Prepare("UPDATE ECSQLTEST.P SET I=?"));
-    EXPECT_EQ(ECSqlStatus::Success, Prepare("UPDATE ECSqlTest.p SET I=?"));
-    EXPECT_EQ(ECSqlStatus::Success, Prepare("UPDATE ecsql.p SET I=?"));
-    EXPECT_EQ(ECSqlStatus::Success, Prepare("UPDATE ecsQl.P SET I=?"));
-    EXPECT_EQ(ECSqlStatus::Success, Prepare("UPDATE ecsql.P SET i=?"));
-    }
-
-//---------------------------------------------------------------------------------------
-// @bsiclass
-//+---------------+---------------+---------------+---------------+---------------+------
-TEST_F(ECSqlUpdatePrepareTests, CommonGeometry)
-    {
-    EXPECT_EQ(ECSqlStatus::Success, Prepare("UPDATE ONLY ecsql.PASpatial SET I = 123, Geometry = NULL"));
-    EXPECT_EQ(ECSqlStatus::Success, Prepare("UPDATE ONLY ecsql.PASpatial SET I = 123, Geometry_Array = NULL"));
-    EXPECT_EQ(ECSqlStatus::Success, Prepare("UPDATE ONLY ecsql.PASpatial SET I = 123 WHERE Geometry IS NOT NULL"));
-    EXPECT_EQ(ECSqlStatus::Success, Prepare("UPDATE ONLY ecsql.PASpatial SET I = 123 WHERE Geometry_Array IS NULL"));
-
-    EXPECT_EQ(ECSqlStatus::Success, Prepare("UPDATE ONLY ecsql.PASpatial SET Geometry=NULL WHERE Geometry=?"));
-    EXPECT_EQ(ECSqlStatus::Success, Prepare("UPDATE ONLY ecsql.PASpatial SET Geometry=NULL WHERE Geometry<>?"));
-    EXPECT_EQ(ECSqlStatus::Success, Prepare("UPDATE ONLY ecsql.PASpatial SET Geometry=NULL WHERE Geometry IS NULL"));
-    EXPECT_EQ(ECSqlStatus::Success, Prepare("UPDATE ONLY ecsql.PASpatial SET Geometry=NULL WHERE Geometry IS NOT NULL"));
-    EXPECT_EQ(ECSqlStatus::Success, Prepare("UPDATE ONLY ecsql.PASpatial SET Geometry=NULL WHERE Geometry_Array IS NULL"));
-    EXPECT_EQ(ECSqlStatus::Success, Prepare("UPDATE ONLY ecsql.PASpatial SET Geometry=NULL WHERE Geometry_Array IS NOT NULL"));
-
-    EXPECT_EQ(ECSqlStatus::Success, Prepare("UPDATE ONLY ecsql.SSpatial SET SpatialStructProp.Geometry=NULL WHERE SpatialStructProp.Geometry IS NULL"));
-    EXPECT_EQ(ECSqlStatus::Success, Prepare("UPDATE ONLY ecsql.SSpatial SET SpatialStructProp.Geometry=NULL WHERE SpatialStructProp.Geometry IS NOT NULL"));
-    EXPECT_EQ(ECSqlStatus::Success, Prepare("UPDATE ONLY ecsql.SSpatial SET SpatialStructProp.Geometry=NULL WHERE SpatialStructProp.Geometry_Array IS NULL"));
-    EXPECT_EQ(ECSqlStatus::Success, Prepare("UPDATE ONLY ecsql.SSpatial SET SpatialStructProp.Geometry=NULL WHERE SpatialStructProp.Geometry_Array IS NOT NULL"));
-    }
-//---------------------------------------------------------------------------------------
-// @bsiclass
-//+---------------+---------------+---------------+---------------+---------------+------
-TEST_F(ECSqlUpdatePrepareTests, DateTime)
-    {
-    //updating date time prop without DateTimeInfo CA
-    EXPECT_EQ(ECSqlStatus::Success, Prepare("UPDATE ONLY ecsql.P SET Dt = TIMESTAMP '2012-01-18 13:02:55'"));
-    EXPECT_EQ(ECSqlStatus::Success, Prepare("UPDATE ONLY ecsql.P SET Dt = TIMESTAMP '2012-01-18 13:02:55.123'"));
-    EXPECT_EQ(ECSqlStatus::Success, Prepare("UPDATE ONLY ecsql.P SET Dt = TIMESTAMP '2012-01-18 13:02:55.123456'"));
-    EXPECT_EQ(ECSqlStatus::Success, Prepare("UPDATE ONLY ecsql.P SET Dt = TIMESTAMP '2013-02-18T06:00:00.000'"));
-    EXPECT_EQ(ECSqlStatus::Success, Prepare("UPDATE ONLY ecsql.P SET Dt = TIMESTAMP '2012-01-18 13:02:55Z'"));
-    EXPECT_EQ(ECSqlStatus::Success, Prepare("UPDATE ONLY ecsql.P SET Dt = DATE '2012-01-18'"));
-    EXPECT_EQ(ECSqlStatus::Success, Prepare("UPDATE ONLY ecsql.P SET Dt = NULL"));
-    EXPECT_EQ(ECSqlStatus::Success, Prepare("UPDATE ONLY ecsql.P SET I = 123 WHERE Dt = TIMESTAMP '2012-01-18 13:02:55Z'"));
-
-    //Updating UTC date time prop
-    EXPECT_EQ(ECSqlStatus::Success, Prepare("UPDATE ONLY ecsql.P SET DtUtc = TIMESTAMP '2013-02-18 06:00:00Z'"));
-    EXPECT_EQ(ECSqlStatus::Success, Prepare("UPDATE ONLY ecsql.P SET I = 123 WHERE DtUtc = TIMESTAMP '2012-01-18 13:02:55Z'"));
-    EXPECT_EQ(ECSqlStatus::InvalidECSql, Prepare("UPDATE ONLY ecsql.P SET DtUtc = TIMESTAMP '2013-02-18 06:00:00'")) << "DtUtc is UTC time stamp while value is not.";
-    EXPECT_EQ(ECSqlStatus::InvalidECSql, Prepare("UPDATE ONLY ecsql.P SET I = 123 WHERE DtUtc = TIMESTAMP '2012-01-18 13:02:55'")) << "DtUtc is UTC time stamp while value is not.";
-    EXPECT_EQ(ECSqlStatus::Success, Prepare("UPDATE ONLY ecsql.P SET DtUtc = DATE '2012-01-18'"));
-
-    //Updating date time prop with DateTimeInfo CA where kind is set to Unspecified
-    EXPECT_EQ(ECSqlStatus::Success, Prepare("UPDATE ONLY ecsql.P SET DtUnspec = TIMESTAMP '2013-02-18 06:00:00'"));
-    EXPECT_EQ(ECSqlStatus::Success, Prepare("UPDATE ONLY ecsql.P SET I = 123 WHERE DtUnspec = TIMESTAMP '2012-01-18 13:02:55'"));
-    EXPECT_EQ(ECSqlStatus::InvalidECSql, Prepare("UPDATE ONLY ecsql.P SET DtUnspec = TIMESTAMP '2013-02-18 06:00:00Z'")) << "DtUnspec has DateTimeKind Unspecified while value has DateTimeKind UTC.";
-    EXPECT_EQ(ECSqlStatus::InvalidECSql, Prepare("UPDATE ONLY ecsql.P SET I = 123 WHERE DtUnspec = TIMESTAMP '2012-01-18 13:02:55Z'")) << "DtUnspec has DateTimeKind Unspecified while value has DateTimeKind UTC.";
-    EXPECT_EQ(ECSqlStatus::Success, Prepare("UPDATE ONLY ecsql.P SET DtUnspec = DATE '2012-01-18'"));
-
-    //Updating date time props with DateTimeInfo CA where component is set to Date-onlys
-    EXPECT_EQ(ECSqlStatus::Success, Prepare("UPDATE ONLY ecsql.P SET DateOnly = DATE '2013-02-18'"));
-
-    //DateOnly can take time stamps, too
-    EXPECT_EQ(ECSqlStatus::Success, Prepare("UPDATE ONLY ecsql.P SET DateOnly = TIMESTAMP '2013-02-18 06:00:00Z'"));
-    EXPECT_EQ(ECSqlStatus::Success, Prepare("UPDATE ONLY ecsql.P SET I = 123 WHERE DateOnly = TIMESTAMP '2012-01-18 13:02:55'"));
-    EXPECT_EQ(ECSqlStatus::Success, Prepare("UPDATE ONLY ecsql.P SET DateOnly = TIMESTAMP '2013-02-18 06:00:00'"));
-
-    //CURRENT_XXX functions
-    EXPECT_EQ(ECSqlStatus::Success, Prepare("UPDATE ONLY ecsql.P SET Dt = CURRENT_DATE"));
-    EXPECT_EQ(ECSqlStatus::Success, Prepare("UPDATE ONLY ecsql.P SET DtUtc = CURRENT_DATE"));
-    EXPECT_EQ(ECSqlStatus::Success, Prepare("UPDATE ONLY ecsql.P SET I = 123 WHERE DtUtc = CURRENT_DATE"));
-    EXPECT_EQ(ECSqlStatus::Success, Prepare("UPDATE ONLY ecsql.P SET Dt = CURRENT_TIMESTAMP"));
-    EXPECT_EQ(ECSqlStatus::Success, Prepare("UPDATE ONLY ecsql.P SET DtUtc = CURRENT_TIMESTAMP"));
-    EXPECT_EQ(ECSqlStatus::Success, Prepare("UPDATE ONLY ecsql.P SET I = 123 WHERE DtUtc = CURRENT_TIMESTAMP"));
-    EXPECT_EQ(ECSqlStatus::InvalidECSql, Prepare("UPDATE ONLY ecsql.P SET DtUnspec = CURRENT_TIMESTAMP")) << "In ECSQL CURRENT_TIMESTAMP returns a UTC timestamp";
-    EXPECT_EQ(ECSqlStatus::InvalidECSql, Prepare("UPDATE ONLY ecsql.P SET I = 123 WHERE DtUnspec = CURRENT_TIMESTAMP")) << "In ECSQL CURRENT_TIMESTAMP returns a UTC timestamp";
-    EXPECT_EQ(ECSqlStatus::Success, Prepare("UPDATE ONLY ecsql.P SET Dt = CURRENT_TIME"));
-    EXPECT_EQ(ECSqlStatus::InvalidECSql, Prepare("UPDATE ONLY ecsql.P SET DtUnspec = CURRENT_TIME")) << "Time can only be used with props with DateTime::Component::TimeOfDay";
-    EXPECT_EQ(ECSqlStatus::InvalidECSql, Prepare("UPDATE ONLY ecsql.P SET DtUtc = CURRENT_TIME")) << "Time can only be used with props with DateTime::Component::TimeOfDay";
-    EXPECT_EQ(ECSqlStatus::Success, Prepare("UPDATE ONLY ecsql.P SET I = 123 WHERE Dt = CURRENT_TIME"));
-    EXPECT_EQ(ECSqlStatus::InvalidECSql, Prepare("UPDATE ONLY ecsql.P SET I = 123 WHERE DtUnspec = CURRENT_TIME")) << "Time can only be used with props with DateTime::Component::TimeOfDay";
-    EXPECT_EQ(ECSqlStatus::InvalidECSql, Prepare("UPDATE ONLY ecsql.P SET I = 123 WHERE DtUtc = CURRENT_TIME")) << "Time can only be used with props with DateTime::Component::TimeOfDay";
-
-    //*** Parameters ****
-    EXPECT_EQ(ECSqlStatus::Success, Prepare("UPDATE ONLY ecsql.P SET I=123, Dt=?, DtUtc=?, DtUnspec=?, DateOnly=?"));
-    }
-
-//---------------------------------------------------------------------------------------
-// @bsiclass
-//+---------------+---------------+---------------+---------------+---------------+------
-TEST_F(ECSqlUpdatePrepareTests, Functions)
-    {
-    EXPECT_EQ(ECSqlStatus::Success, Prepare("UPDATE ecsql.P SET I=10 WHERE LOWER(S) = UPPER(S)"));
-    EXPECT_EQ(ECSqlStatus::Success, Prepare("UPDATE ecsql.P SET I=10 WHERE LOWER(UPPER(S)) = LOWER (S)"));
-    EXPECT_EQ(ECSqlStatus::Success, Prepare("UPDATE ecsql.P SET I=10 WHERE LOWER(I)=I")) << "lower/upper only make sense with strings, but no failure if used for other data types (like in SQLite)";
-    EXPECT_EQ(ECSqlStatus::Success, Prepare("UPDATE ecsql.P SET I=10 WHERE UPPER(D)>0"));
-    EXPECT_EQ(ECSqlStatus::Success, Prepare("UPDATE ecsql.P SET I=10 WHERE LOWER(S)=?"));
-    EXPECT_EQ(ECSqlStatus::Success, Prepare("UPDATE ecsql.P SET I=10 WHERE UPPER(?) = 'hello'"));
-    EXPECT_EQ(ECSqlStatus::Success, Prepare("UPDATE ecsql.P SET I=10 WHERE InVirtualSet(?, ECInstanceId)"));
-
-    EXPECT_EQ(ECSqlStatus::Success, Prepare("UPDATE ecsql.P SET I=10 WHERE ECInstanceId MATCH random()")) << "fails at step time only";
-    EXPECT_EQ(ECSqlStatus::Success, Prepare("UPDATE ecsql.P SET I=10 WHERE ECInstanceId NOT MATCH random()")) << "fails at step time only";
-    EXPECT_EQ(ECSqlStatus::Success, Prepare("UPDATE ecsql.P SET I=10 WHERE I MATCH random()")) << "fails at step time only";
-    EXPECT_EQ(ECSqlStatus::Success, Prepare("UPDATE ecsql.P SET I=10 WHERE (I + L) MATCH random()")) << "even though SQLite expects the LHS to be a column, we allow a value exp in the ECSQL grammar. Fails at step time only";
-    EXPECT_EQ(ECSqlStatus::InvalidECSql, Prepare("UPDATE ecsql.P SET I=10 WHERE ECInstanceId MATCH '123'"));
-    }
-
-//---------------------------------------------------------------------------------------
-// @bsiclass
-//+---------------+---------------+---------------+---------------+---------------+------
-TEST_F(ECSqlUpdatePrepareTests, Misc)
-    {
-    // Syntactically incorrect statements
-    EXPECT_EQ(ECSqlStatus::InvalidECSql, Prepare(""));
-    EXPECT_EQ(ECSqlStatus::InvalidECSql, Prepare("UPDATE"));
-    EXPECT_EQ(ECSqlStatus::InvalidECSql, Prepare("UPDATE ONLY ecsql.PSA"));
-    EXPECT_EQ(ECSqlStatus::InvalidECSql, Prepare("UPDATE ONLY ecsql.PSA WHERE I = 123"));
-
-    EXPECT_EQ(ECSqlStatus::Success, Prepare("UPDATE ONLY ecsql.PSA SET L = 0xabcdef"));
-    EXPECT_EQ(ECSqlStatus::Success, Prepare("UPDATE ONLY ecsql.PSA SET L = 0xabcdef + 0x3434fff+343"));
-
-    EXPECT_EQ(ECSqlStatus::InvalidECSql, Prepare("UPDATE ONLY ecsql.PSA SET L = 0xabcdefgh"));
-
-    // Typical updates
-    EXPECT_EQ(ECSqlStatus::Success, Prepare("UPDATE ONLY ecsql.PSA SET I = 124, L = 100000000000, D = -1.2345678, S = 'hello, world'"));
-    EXPECT_EQ(ECSqlStatus::Success, Prepare("UPDATE ONLY ecsql.PSA SET Dt = ?, L = ?"));
-
-    // Class aliases
-    EXPECT_EQ(ECSqlStatus::Success, Prepare("UPDATE ONLY ecsql.PSA t SET t.I = 124, t.L = 100000000000, t.D = -1.2345678, t.S = 'hello, world' WHERE t.D > 0.0")) << "Class alias are not allowed in SQLite, but ECSQL allows them. So test that ECDb properly omits them during preparation";
-    EXPECT_EQ(ECSqlStatus::Success, Prepare("UPDATE ONLY ecsql.PSA t SET t.Dt = ?, t.L = ?")) << "Class alias are not allowed in SQLite, but ECSQL allows them. So test that ECDb properly omits them during preparation";
-
-    // Update ECInstanceId
-    EXPECT_EQ(ECSqlStatus::InvalidECSql, Prepare("UPDATE ONLY ecsql.PSA SET ECInstanceId = -3, I = 123")) << "Updating ECInstanceId is not allowed";
-    EXPECT_EQ(ECSqlStatus::InvalidECSql, Prepare("UPDATE ONLY ecsql.PSA SET [ECInstanceId] = -3, I = 123")) << "The bracketed property [ECInstanceId] refers to an ECProperty (and not to the system property ECInstanceId). Parsing [ECInstanceId] is not yet supported.";
-
-    // Update ECClassId
-    EXPECT_EQ(ECSqlStatus::InvalidECSql, Prepare("UPDATE ONLY ecsql.PSA SET ECClassId=?")) << "Updating ECClassId is not allowed";
-    EXPECT_EQ(ECSqlStatus::InvalidECSql, Prepare("UPDATE ecsql.PSA SET ECClassId=?")) << "Updating ECClassId is not allowed";
-
-    EXPECT_EQ(ECSqlStatus::Success, Prepare("UPDATE ecsql.P SET I=10 WHERE ECClassId <> 145")) << "ECClassId in where clause is supported";
-    EXPECT_EQ(ECSqlStatus::Success, Prepare("UPDATE ecsql.P SET I=10 WHERE ECClassId = 145")) << "ECClassId in where clause is supported";
-
-    //  Literals
-    EXPECT_EQ(ECSqlStatus::Success, Prepare("UPDATE ONLY ecsql.PSA SET B = true"));
-    EXPECT_EQ(ECSqlStatus::Success, Prepare("UPDATE ONLY ecsql.PSA SET B = false"));
-    EXPECT_EQ(ECSqlStatus::InvalidECSql, Prepare("UPDATE ONLY ecsql.PSA SET B = UNKNOWN")) << "Boolean literal UNKNOWN (from SQL-99) is not valid in ECSQL as it is not supported by ECObjects.";
-    EXPECT_EQ(ECSqlStatus::Success, Prepare("UPDATE ONLY ecsql.PSA SET Dt = DATE '2012-01-18'"));
-    EXPECT_EQ(ECSqlStatus::Success, Prepare("UPDATE ONLY ecsql.PSA SET Dt = TIMESTAMP '2012-01-18T13:02:55'"));
-    EXPECT_EQ(ECSqlStatus::Success, Prepare("UPDATE ONLY ecsql.PSA SET Dt = TIME '13:35:16'"));
-    EXPECT_EQ(ECSqlStatus::Success, Prepare("UPDATE ONLY ecsql.PSA SET Dt = TIME '13:35:16.333'"));
-    EXPECT_EQ(ECSqlStatus::Success, Prepare("UPDATE ONLY ecsql.PSA SET Dt = TIME '13:35:16.333333'"));
-    EXPECT_EQ(ECSqlStatus::InvalidECSql, Prepare("UPDATE ONLY ecsql.PSA SET DtUtc = TIME '13:35:16'"));
-    EXPECT_EQ(ECSqlStatus::InvalidECSql, Prepare("UPDATE ONLY ecsql.PSA SET DtUnspecified = TIME '13:35:16'"));
-    EXPECT_EQ(ECSqlStatus::InvalidECSql, Prepare("UPDATE ONLY ecsql.PSA SET Dt = LOCALTIME")) << "LOCALTIME function (as specified in SQL-99) is not valid in ECSQL as implicit time zone conversions will not be supported for now.";
-    EXPECT_EQ(ECSqlStatus::InvalidECSql, Prepare("UPDATE ONLY ecsql.PSA SET P2D = POINT2D (-1.3, 45.134)")) << "Point literals not supported yet";
-    EXPECT_EQ(ECSqlStatus::InvalidECSql, Prepare("UPDATE ONLY ecsql.PSA SET P3D = POINT3D (-1.3, 45.134, 2)")) << "Point literals not supported yet";
-
-    // Update clause in which the class name and the properties name contain, start with or end with under bar
-    EXPECT_EQ(ECSqlStatus::Success, Prepare("UPDATE ONLY ecsql._UnderBar u SET u._A_B_C = '1st Property', u._ABC = 22, u._ABC_ = '3rd Property', u.A_B_C_ = 44, u.ABC_= 'Last Property' WHERE u._ABC > 0"));
-    EXPECT_EQ(ECSqlStatus::Success, Prepare("UPDATE ONLY ecsql.[_UnderBar] u SET u.[_A_B_C] = '1st Property', u.[_ABC] = 22, u.[_ABC_] = '3rd Property', u.[A_B_C_] = 44, u.[ABC_]= 'Last Property' WHERE u.[_ABC] > 0"));
-
-    // update clause where string literal consists of Escaping single quotes
-    EXPECT_EQ(ECSqlStatus::Success, Prepare("UPDATE ONLY ecsql._UnderBar u SET u._A_B_C = '''', u._ABC = 22, u._ABC_ = '''5''', u.A_B_C_ = 44, u.ABC_= 'LAST''' WHERE u._ABC > 0"));
-
-    // ECSQLOPTIONS ReadonlyPropertiesAreUpdatable
-    EXPECT_EQ(ECSqlStatus::InvalidECSql, Prepare("UPDATE ONLY ecsql.ClassWithLastModProp SET I=123, LastMod=? WHERE ECInstanceId=?")) << "readonly prop cannot be updated";
-    EXPECT_EQ(ECSqlStatus::InvalidECSql, Prepare("UPDATE ONLY ecsql.PSA SET PStructProp.CreationDate=? WHERE ECInstanceId=?")) << "readonly prop cannot be updated";
-
-    //cal props are always updatable
-    EXPECT_EQ(ECSqlStatus::Success, Prepare("UPDATE ONLY ecsql.ClassWithLastModProp SET FullName='bla' WHERE ECInstanceId=?")) << "calc properties are always updatable";
-
-    EXPECT_EQ(ECSqlStatus::Success, Prepare("UPDATE ONLY ecsql.ClassWithLastModProp SET I=123, LastMod=? WHERE ECInstanceId=? ECSQLOPTIONS ReadonlyPropertiesAreUpdatable"));
-    EXPECT_EQ(ECSqlStatus::Success, Prepare("UPDATE ONLY ecsql.PSA SET PStructProp.CreationDate=? WHERE ECInstanceId=? ECSQLOPTIONS ReadonlyPropertiesAreUpdatable"));
-
-    EXPECT_EQ(ECSqlStatus::Success, Prepare("UPDATE ONLY ecsql.ClassWithLastModProp SET I=123, LastMod=? WHERE ECInstanceId=? ECSQLOPTIONS rEaDonlYPropertiEsAreupdaTable")) << "options are expected to be case insensitive";
-
-    EXPECT_EQ(ECSqlStatus::Success, Prepare("UPDATE ONLY ecsql.ClassWithLastModProp SET I=123 WHERE ECInstanceId=? ECSQLOPTIONS ReadonlyPropertiesAreUpdatable")) << "option has no affect if no readonly prop is in the SET clause";
-    }
-
-//---------------------------------------------------------------------------------------
-// @bsiclass
-//+---------------+---------------+---------------+---------------+---------------+------
-TEST_F(ECSqlUpdatePrepareTests, Options)
-    {
-    EXPECT_EQ(ECSqlStatus::InvalidECSql, Prepare("UPDATE ecsql.P SET I=? ECSQLOPTIONS")) << "OPTIONS clause without options";
-    EXPECT_EQ(ECSqlStatus::InvalidECSql, Prepare("UPDATE ecsql.P SET I=? ECSQLOPTIONS 123")) << "An option must be a name";
-    EXPECT_EQ(ECSqlStatus::InvalidECSql, Prepare("UPDATE ecsql.P SET I=? ECSQLOPTIONS myopt=")) << "option value is missing";
-    EXPECT_EQ(ECSqlStatus::InvalidECSql, Prepare("UPDATE ecsql.P SET I=? ECSQLOPTIONS myopt myopt")) << "duplicate options not allowed";
-    EXPECT_EQ(ECSqlStatus::InvalidECSql, Prepare("UPDATE ecsql.P SET I=? ECSQLOPTIONS myopt myOpt")) << "duplicate options not allowed (even if they differ by case)";
-    EXPECT_EQ(ECSqlStatus::InvalidECSql, Prepare("UPDATE ecsql.P SET I=? ECSQLOPTIONS myopt=1 myopt")) << "duplicate options not allowed";
-    EXPECT_EQ(ECSqlStatus::InvalidECSql, Prepare("UPDATE ecsql.P SET I=? ECSQLOPTIONS myOpt=1 myopt")) << "duplicate options not allowed";
-    EXPECT_EQ(ECSqlStatus::Success, Prepare("UPDATE ecsql.P SET I=? ECSQLOPTIONS myopt"));
-    EXPECT_EQ(ECSqlStatus::Success, Prepare("UPDATE ecsql.P SET I=? ECSQLOPTIONS myopt myotheropt"));
-    EXPECT_EQ(ECSqlStatus::Success, Prepare("UPDATE ecsql.P SET I=? ECSQLOPTIONS myopt=1 myotheropt"));
-    EXPECT_EQ(ECSqlStatus::Success, Prepare("UPDATE ecsql.P SET I=? ECSQLOPTIONS myopt=1 myotheropt=true"));
-    EXPECT_EQ(ECSqlStatus::Success, Prepare("UPDATE ecsql.P SET I=? ECSQLOPTIONS myopt myotheropt=true"));
-    EXPECT_EQ(ECSqlStatus::Success, Prepare("UPDATE ecsql.P SET I=? ECSQLOPTIONS myopt myotheropt=true onemoreopt"));
-    EXPECT_EQ(ECSqlStatus::Success, Prepare("UPDATE ecsql.P SET I=? WHERE ECInstanceId=? ECSQLOPTIONS myopt"));
-    EXPECT_EQ(ECSqlStatus::Success, Prepare("UPDATE ecsql.P SET I=? WHERE ECInstanceId=? ECSQLOPTIONS myopt myotheropt"));
-    EXPECT_EQ(ECSqlStatus::Success, Prepare("UPDATE ecsql.P SET I=? WHERE ECInstanceId=? ECSQLOPTIONS myopt=1 myotheropt"));
-    }
-
-//---------------------------------------------------------------------------------------
-// @bsiclass
-//+---------------+---------------+---------------+---------------+---------------+------
-TEST_F(ECSqlUpdatePrepareTests, Polymorphic)
-    {
-    EXPECT_EQ(ECSqlStatus::Success, Prepare("UPDATE ecsql.PSA SET I = 123"));
-    EXPECT_EQ(ECSqlStatus::InvalidECSql, Prepare("UPDATE ecsql.Abstract SET I = 123"));
-    EXPECT_EQ(ECSqlStatus::InvalidECSql, Prepare("UPDATE ONLY ecsql.Abstract SET I = 123"));
-    EXPECT_EQ(ECSqlStatus::InvalidECSql, Prepare("UPDATE ecsql.AbstractNoSubclasses SET I = 123"));
-    EXPECT_EQ(ECSqlStatus::InvalidECSql, Prepare("UPDATE ONLY ecsql.AbstractNoSubclasses SET I = 123"));
-    EXPECT_EQ(ECSqlStatus::Success, Prepare("UPDATE ecsql.AbstractTablePerHierarchy SET I = 123"));
-    EXPECT_EQ(ECSqlStatus::InvalidECSql, Prepare("UPDATE ONLY ecsql.AbstractTablePerHierarchy SET I = 123"));
-    EXPECT_EQ(ECSqlStatus::Success, Prepare("UPDATE ecsql.THBase SET S = 'hello'"));
-    EXPECT_EQ(ECSqlStatus::Success, Prepare("UPDATE ONLY ecsql.THBase SET S = 'hello'"));
-    EXPECT_EQ(ECSqlStatus::InvalidECSql, Prepare("UPDATE ecsql.TCBase SET S = 'hello'"));
-    EXPECT_EQ(ECSqlStatus::Success, Prepare("UPDATE ONLY ecsql.TCBase SET S = 'hello'"));
-    EXPECT_EQ(ECSqlStatus::InvalidECSql, Prepare("UPDATE ecsql.AbstractBaseWithSingleSubclass SET Prop1= 'hello'"));
-    EXPECT_EQ(ECSqlStatus::InvalidECSql, Prepare("UPDATE ONLY ecsql.AbstractBaseWithSingleSubclass SET Prop1= 'hello'"));
-    }
-
-//---------------------------------------------------------------------------------------
-// @bsiclass
-//+---------------+---------------+---------------+---------------+---------------+------
-TEST_F(ECSqlUpdatePrepareTests, Relationships)
-    {
-    EXPECT_EQ(ECSqlStatus::InvalidECSql, Prepare("UPDATE ecsql.PSAHasP SET SourceECInstanceId=? WHERE ECInstanceId = 123")) << "Cannot update FK relationship - must update via nav prop";
-    EXPECT_EQ(ECSqlStatus::InvalidECSql, Prepare("UPDATE ecsql.PSAHasP SET SourceECInstanceId=? WHERE ECInstanceId <> 123")) << "Cannot update FK relationship - must update via nav prop";
-    EXPECT_EQ(ECSqlStatus::InvalidECSql, Prepare("UPDATE ecsql.PSAHasP SET SourceECInstanceId=? WHERE SourceECInstanceId = 123")) << "Cannot update FK relationship - must update via nav prop";
-    EXPECT_EQ(ECSqlStatus::InvalidECSql, Prepare("UPDATE ecsql.PSAHasP SET SourceECInstanceId=? WHERE TargetECInstanceId = 123")) << "Cannot update FK relationship - must update via nav prop";
-    EXPECT_EQ(ECSqlStatus::InvalidECSql, Prepare("UPDATE ecsql.PSAHasP SET SourceECInstanceId=? WHERE SourceECInstanceId = 123 AND TargetECInstanceId = 124")) << "Cannot update FK relationship - must update via nav prop";
-    EXPECT_EQ(ECSqlStatus::InvalidECSql, Prepare("UPDATE ecsql.PSAHasP SET SourceECInstanceId=? WHERE SourceECInstanceId = 123 AND TargetECInstanceId <> 124")) << "Cannot update FK relationship - must update via nav prop";
-    EXPECT_EQ(ECSqlStatus::InvalidECSql, Prepare("UPDATE ecsql.PSAHasP SET SourceECInstanceId=? WHERE SourceECClassId = 123 AND TargetECClassId = 124")) << "Cannot update FK relationship - must update via nav prop";
-    EXPECT_EQ(ECSqlStatus::InvalidECSql, Prepare("UPDATE ecsql.PSAHasP SET SourceECInstanceId=? WHERE SourceECClassId = 123 + 1 AND TargetECClassId = 124")) << "Cannot update FK relationship - must update via nav prop";
-
-    EXPECT_EQ(ECSqlStatus::InvalidECSql, Prepare("UPDATE ecsql.PSAHasPSA SET SourceECInstanceId=? WHERE ECInstanceId =123")) << "Cannot update Source/TargetECInstanceId";
-    EXPECT_EQ(ECSqlStatus::InvalidECSql, Prepare("UPDATE ecsql.PSAHasPSA SET SourceECInstanceId=? WHERE ECInstanceId <>123")) << "Cannot update Source/TargetECInstanceId";
-    EXPECT_EQ(ECSqlStatus::InvalidECSql, Prepare("UPDATE ecsql.PSAHasPSA SET SourceECInstanceId=? WHERE SourceECInstanceId = 123")) << "Cannot update Source/TargetECInstanceId";
-    EXPECT_EQ(ECSqlStatus::InvalidECSql, Prepare("UPDATE ecsql.PSAHasPSA SET SourceECInstanceId=? WHERE TargetECInstanceId =123")) << "Cannot update Source/TargetECInstanceId";
-    EXPECT_EQ(ECSqlStatus::InvalidECSql, Prepare("UPDATE ecsql.PSAHasPSA SET SourceECInstanceId=? WHERE SourceECInstanceId =123 AND TargetECInstanceId = 124")) << "Cannot update Source/TargetECInstanceId";
-    EXPECT_EQ(ECSqlStatus::InvalidECSql, Prepare("UPDATE ecsql.PSAHasPSA SET SourceECInstanceId=? WHERE SourceECInstanceId =123 AND TargetECInstanceId <> 124")) << "Cannot update Source/TargetECInstanceId";
-    EXPECT_EQ(ECSqlStatus::InvalidECSql, Prepare("UPDATE ecsql.PSAHasPSA SET SourceECInstanceId=? WHERE SourceECClassId =123 AND TargetECClassId = 124")) << "Cannot update Source/TargetECInstanceId";
-    EXPECT_EQ(ECSqlStatus::InvalidECSql, Prepare("UPDATE ecsql.PSAHasPSA SET SourceECInstanceId=? WHERE SourceECClassId = 123 + 1 AND TargetECClassId = 124")) << "Cannot update Source/TargetECInstanceId";
-
-    EXPECT_EQ(ECSqlStatus::InvalidECSql, Prepare("UPDATE ecsql.PSAHasPSA SET SourceECClassId=? WHERE ECInstanceId =123")) << "Cannot update Source/TargetECClassId";
-    EXPECT_EQ(ECSqlStatus::InvalidECSql, Prepare("UPDATE ecsql.PSAHasPSA SET TargetECClassId=? WHERE ECInstanceId =123")) << "Cannot update Source/TargetECClassId";
-
-    EXPECT_EQ(ECSqlStatus::Success, Prepare("UPDATE ecsql.PSAHasPWithPrimProps SET B=? WHERE B = true"));
-    EXPECT_EQ(ECSqlStatus::Success, Prepare("UPDATE ecsql.PSAHasPWithPrimProps SET B=? WHERE B = false"));
-    EXPECT_EQ(ECSqlStatus::Success, Prepare("UPDATE ecsql.PSAHasPWithPrimProps SET B=? WHERE B = false AND D = 3.14"));
-    EXPECT_EQ(ECSqlStatus::Success, Prepare("UPDATE ecsql.PSAHasPWithPrimProps SET B=? WHERE SourceECInstanceId = 123"));
-    EXPECT_EQ(ECSqlStatus::Success, Prepare("UPDATE ecsql.PSAHasPWithPrimProps SET B = ? WHERE TargetECInstanceId = 123"));
-    EXPECT_EQ(ECSqlStatus::Success, Prepare("UPDATE ecsql.PSAHasPWithPrimProps SET B=? WHERE SourceECClassId <> 123"));
-    EXPECT_EQ(ECSqlStatus::Success, Prepare("UPDATE ecsql.PSAHasPWithPrimProps SET B=? WHERE SourceECClassId =123"));
-    EXPECT_EQ(ECSqlStatus::Success, Prepare("UPDATE ecsql.PSAHasPWithPrimProps SET B=? WHERE TargetECClassId <> 123"));
-    EXPECT_EQ(ECSqlStatus::Success, Prepare("UPDATE ecsql.PSAHasPWithPrimProps SET B=? WHERE TargetECClassId = 123"));
-    EXPECT_EQ(ECSqlStatus::Success, Prepare("UPDATE ecsql.PSAHasPWithPrimProps SET B=? WHERE ECInstanceId = 123"));
-    EXPECT_EQ(ECSqlStatus::Success, Prepare("UPDATE ecsql.PSAHasPWithPrimProps SET B=? WHERE ECInstanceId > 123"));
-    }
-
-//---------------------------------------------------------------------------------------
-// @bsiclass
-//+---------------+---------------+---------------+---------------+---------------+------
-TEST_F(ECSqlUpdatePrepareTests, Structs)
-    {
-    EXPECT_EQ(ECSqlStatus::Success, Prepare("UPDATE ONLY ecsql.PSA SET PStructProp = NULL, B = true"));
-    EXPECT_EQ(ECSqlStatus::Success, Prepare("UPDATE ONLY ecsql.PSA SET PStructProp = ?, B = true"));
-    EXPECT_EQ(ECSqlStatus::Success, Prepare("UPDATE ONLY ecsql.PSA SET PStructProp.i = 123, B = true"));
-    EXPECT_EQ(ECSqlStatus::Success, Prepare("UPDATE ONLY ecsql.PSA SET PStructProp.i = 123, PStructProp.dt = DATE '2010-10-10', B = true"));
-    EXPECT_EQ(ECSqlStatus::Success, Prepare("UPDATE ONLY ecsql.SA SET SAStructProp.PStructProp = NULL"));
-    EXPECT_EQ(ECSqlStatus::Success, Prepare("UPDATE ONLY ecsql.SA SET SAStructProp.PStructProp = ?"));
-    EXPECT_EQ(ECSqlStatus::Success, Prepare("UPDATE ONLY ecsql.SA SET SAStructProp.PStructProp.i = 123, SAStructProp.PStructProp.dt = DATE '2010-10-10'"));
-
-    EXPECT_EQ(ECSqlStatus::Success, Prepare("UPDATE ecsql.PSA SET I=? WHERE PStructProp IS NULL"));
-    EXPECT_EQ(ECSqlStatus::Success, Prepare("UPDATE ecsql.PSA SET I=? WHERE PStructProp IS NOT NULL"));
-    EXPECT_EQ(ECSqlStatus::Success, Prepare("UPDATE ecsql.PSA SET I=? WHERE PStructProp = ?"));
-    EXPECT_EQ(ECSqlStatus::Success, Prepare("UPDATE ecsql.PSA SET I=? WHERE PStructProp<>?"));
-    EXPECT_EQ(ECSqlStatus::Success, Prepare("UPDATE ecsql.PSA SET I=? WHERE PStructProp.i = 123 AND B = true"));
-    EXPECT_EQ(ECSqlStatus::Success, Prepare("UPDATE ecsql.PSA SET I=? WHERE PStructProp.i = 123 AND PStructProp.dt <> DATE '2010-10-10' AND B = true"));
-
-    EXPECT_EQ(ECSqlStatus::Success, Prepare("UPDATE ecsql.SA SET SAStructProp.PStructProp.i=? WHERE SAStructProp.PStructProp IS NULL"));
-    EXPECT_EQ(ECSqlStatus::Success, Prepare("UPDATE ecsql.SA SET SAStructProp.PStructProp.i=? WHERE SAStructProp.PStructProp = ?"));
-    EXPECT_EQ(ECSqlStatus::Success, Prepare("UPDATE ecsql.SA SET SAStructProp.PStructProp.i=? WHERE SAStructProp.PStructProp.i = 123 AND SAStructProp.PStructProp.dt <> DATE '2010-10-10'"));
-    EXPECT_EQ(ECSqlStatus::Success, Prepare("UPDATE ecsql.SA SET SAStructProp.PStructProp.i=? WHERE SAStructProp IS NULL")) << "Structs with struct array props are not supported in the where clause";
-
-    EXPECT_EQ(ECSqlStatus::Success, Prepare("UPDATE ecsql.SA SET SAStructProp.PStructProp.i=? WHERE SAStructProp IS NOT NULL")) << "Structs with struct array props are not supported in the where clause";
-    EXPECT_EQ(ECSqlStatus::InvalidECSql, Prepare("UPDATE ecsql.SA SET SAStructProp.PStructProp.i=? WHERE SAStructProp=?")) << "Structs with struct array props are not supported in the where clause";
-    EXPECT_EQ(ECSqlStatus::InvalidECSql, Prepare("UPDATE ecsql.SA SET SAStructProp.PStructProp.i=? WHERE SAStructProp<>?")) << "Structs with struct array props are not supported in the where clause";
-    }
-
-//---------------------------------------------------------------------------------------
-// @bsiclass
-//+---------------+---------------+---------------+---------------+---------------+------
-TEST_F(ECSqlUpdatePrepareTests, TargetClass)
-    {
-    //Updating classes with base classes
-    EXPECT_EQ(ECSqlStatus::Success, Prepare("UPDATE ONLY ecsql.TH5 SET S='hello', S1='hello1', S3='hello3', S5='hello5'"));
-
-    // Abstract classes
-    EXPECT_EQ(ECSqlStatus::InvalidECSql, Prepare("UPDATE ecsql.Abstract SET I=123, S='hello'"));
-    EXPECT_EQ(ECSqlStatus::InvalidECSql, Prepare("UPDATE ONLY ecsql.Abstract SET I=123, S='hello'"));
-    EXPECT_EQ(ECSqlStatus::InvalidECSql, Prepare("UPDATE ecsql.AbstractNoSubclasses SET I=123, S='hello'"));
-    EXPECT_EQ(ECSqlStatus::InvalidECSql, Prepare("UPDATE ONLY ecsql.AbstractNoSubclasses SET I=123, S='hello'"));
-    EXPECT_EQ(ECSqlStatus::InvalidECSql, Prepare("UPDATE ecsql.PSAHasMyMixin SET SourceECInstanceId=?")) << "ECRels cannot be updated.";
-    EXPECT_EQ(ECSqlStatus::InvalidECSql, Prepare("UPDATE ONLY ecsql.PSAHasMyMixin SET SourceECInstanceId=?")) << "ECRels cannot be updated.";
-    // mixins
-    EXPECT_EQ(ECSqlStatus::InvalidECSql, Prepare("UPDATE ecsql.MyMixin SET MixinCode='new'")) << "Mixins are invalid in UPDATE statements.";
-    EXPECT_EQ(ECSqlStatus::InvalidECSql, Prepare("UPDATE ONLY ecsql.MyMixin SET MixinCode='new'")) << "Mixins are invalid in UPDATE statements.";
-
-    // Updating structs
-    EXPECT_EQ(ECSqlStatus::InvalidECSql, Prepare("UPDATE ONLY ecsql.SAStruct SET PStructProp.i=123, PStructProp.l=100000, PStructProp.dt=DATE '2013-10-10', PStructProp.b=False")) << "Structs are invalid in UPDATE statements.";
-    EXPECT_EQ(ECSqlStatus::InvalidECSql, Prepare("UPDATE ONLY ecsql.PStruct SET i=123, l=10000, dt=DATE '2013-10-10', b=False")) << "Structs are invalid in UPDATE statements.";
-
-    // Updating relationship
-    EXPECT_EQ(ECSqlStatus::InvalidECSql, Prepare("UPDATE ONLY ecsql.PSAHasP SET SourceECInstanceId=?")) << "FK relationships cannot be updated.";
-    EXPECT_EQ(ECSqlStatus::InvalidECSql, Prepare("UPDATE ONLY ecsql.PSAHasPSA SET SourceECInstanceId=?")) << "link table relationships cannot be updated.";
-
-    // Updating CAs
-    EXPECT_EQ(ECSqlStatus::InvalidECSql, Prepare("UPDATE ONLY bsca.DateTimeInfo SET DateTimeKind='Utc'")) << "Custom Attributes classes are invalid in UPDATE statements.";
-
-    // Unmapped classes
-    EXPECT_EQ(ECSqlStatus::InvalidECSql, Prepare("UPDATE ONLY ecsql.PUnmapped SET I=123, D=3.14")) << "Unmapped classes cannot be used in UPDATE statements.";
-
-
-    // Subclasses of abstract class
-    EXPECT_EQ(ECSqlStatus::Success, Prepare("UPDATE ONLY ecsql.Sub1 SET I=123, S='hello', Sub1I=100123"));
-
-    // Empty classes
-    EXPECT_EQ(ECSqlStatus::InvalidECSql, Prepare("UPDATE ONLY ecsql.Empty SET ECInstanceId = ?")) << "Empty classes cannot be used in UPDATE statements.";
-
-    // Unsupported classes
-    //AnyClass is unsupported, but doesn't have properties, so it cannot be used in an UPDATE statement because of that in the first place
-    EXPECT_EQ(ECSqlStatus::InvalidECSql, Prepare("UPDATE ONLY bsm.InstanceCount SET ECSchemaName='Foo', ECClassName='Goo', Count=103"));
-
-    // Missing schema alias / not existing ECClasses / not existing ECProperties
-    EXPECT_EQ(ECSqlStatus::InvalidECSql, Prepare("UPDATE ONLY PSA SET I=123, L=100000")) << "Class name needs to be prefixed by schema alias.";
-    EXPECT_EQ(ECSqlStatus::InvalidECSql, Prepare("UPDATE ONLY ecsql.BlaBla SET I=123"));
-    EXPECT_EQ(ECSqlStatus::InvalidECSql, Prepare("UPDATE ONLY blabla.PSA SET I=123"));
-    EXPECT_EQ(ECSqlStatus::InvalidECSql, Prepare("UPDATE ONLY ecsql.PSA SET Garbage='bla', I=123")) << "One of the properties does not exist in the target class.";
-    }
-
-//---------------------------------------------------------------------------------------
-// @bsiclass
-//+---------------+---------------+---------------+---------------+---------------+------
-TEST_F(ECSqlUpdatePrepareTests, AbstractClass)
-    {
-    ASSERT_EQ(BentleyStatus::SUCCESS, SetupECDb("ecsqlupdate_abstractclass.ecdb", SchemaItem(R"xml(<?xml version="1.0" encoding="utf-8" ?>
-                                                    <ECSchema schemaName="TestSchema" alias="ts" version="1.0" xmlns="http://www.bentley.com/schemas/Bentley.ECXML.3.1">
-                                                        <ECSchemaReference name="ECDbMap" version="02.00" alias="ecdbmap" />
-                                                        <ECEntityClass typeName="BaseAbstractNoSubclasses" modifier="Abstract">
-                                                            <ECProperty propertyName="Code" typeName="int" />
-                                                        </ECEntityClass>
-                                                        <ECEntityClass typeName="BaseAbstractTPHNoSubclasses" modifier="Abstract">
-                                                            <ECCustomAttributes>
-                                                                <ClassMap xmlns="ECDbMap.02.00">
-                                                                    <MapStrategy>TablePerHierarchy</MapStrategy>
-                                                                </ClassMap>
-                                                            </ECCustomAttributes>
-                                                            <ECProperty propertyName="Code" typeName="int" />
-                                                        </ECEntityClass>
-                                                        <ECEntityClass typeName="Base" >
-                                                            <ECProperty propertyName="Code" typeName="int" />
-                                                        </ECEntityClass>
-                                                        <ECEntityClass typeName="Sub" >
-                                                            <BaseClass>Base</BaseClass>
-                                                            <ECProperty propertyName="Name" typeName="string" />
-                                                        </ECEntityClass>
-                                                        <ECEntityClass typeName="BaseTPH" >
-                                                            <ECCustomAttributes>
-                                                                <ClassMap xmlns="ECDbMap.02.00">
-                                                                    <MapStrategy>TablePerHierarchy</MapStrategy>
-                                                                </ClassMap>
-                                                            </ECCustomAttributes>
-                                                            <ECProperty propertyName="Code" typeName="int" />
-                                                        </ECEntityClass>
-                                                        <ECEntityClass typeName="SubTPH" >
-                                                            <BaseClass>BaseTPH</BaseClass>
-                                                            <ECProperty propertyName="Name" typeName="string" />
-                                                        </ECEntityClass>
-                                                        <ECEntityClass typeName="BaseAbstract" modifier="Abstract" >
-                                                            <ECProperty propertyName="Code" typeName="int" />
-                                                        </ECEntityClass>
-                                                        <ECEntityClass typeName="Sub2" >
-                                                            <BaseClass>BaseAbstract</BaseClass>
-                                                            <ECProperty propertyName="Name" typeName="string" />
-                                                        </ECEntityClass>
-                                                        <ECEntityClass typeName="BaseTPHAbstract" modifier="Abstract" >
-                                                            <ECCustomAttributes>
-                                                                <ClassMap xmlns="ECDbMap.02.00">
-                                                                    <MapStrategy>TablePerHierarchy</MapStrategy>
-                                                                </ClassMap>
-                                                            </ECCustomAttributes>
-                                                            <ECProperty propertyName="Code" typeName="int" />
-                                                        </ECEntityClass>
-                                                        <ECEntityClass typeName="SubTPH2" >
-                                                            <BaseClass>BaseTPHAbstract</BaseClass>
-                                                            <ECProperty propertyName="Name" typeName="string" />
-                                                        </ECEntityClass>
-                                                    </ECSchema>)xml")));
-    ASSERT_EQ(SUCCESS, PopulateECDb(3));
-
-    EXPECT_EQ(ECSqlStatus::InvalidECSql, Prepare("UPDATE ts.BaseAbstractNoSubclasses SET Code=1"));
-    EXPECT_EQ(ECSqlStatus::InvalidECSql, Prepare("UPDATE ONLY ts.BaseAbstractNoSubclasses SET Code=1"));
-
-    EXPECT_EQ(ECSqlStatus::Success, Prepare("UPDATE ts.BaseAbstractTPHNoSubclasses SET Code=1"));
-    EXPECT_EQ(ECSqlStatus::InvalidECSql, Prepare("UPDATE ONLY ts.BaseAbstractTPHNoSubclasses SET Code=1"));
-
-    EXPECT_EQ(ECSqlStatus::InvalidECSql, Prepare("UPDATE ts.Base SET Code=1"));
-    EXPECT_EQ(ECSqlStatus::Success, Prepare("UPDATE ONLY ts.Base SET Code=1"));
-
-    EXPECT_EQ(ECSqlStatus::Success, Prepare("UPDATE ts.BaseTPH SET Code=1"));
-    EXPECT_EQ(ECSqlStatus::Success, Prepare("UPDATE ONLY ts.BaseTPH SET Code=1"));
-
-    EXPECT_EQ(ECSqlStatus::InvalidECSql, Prepare("UPDATE ts.BaseAbstract SET Code=1"));
-    EXPECT_EQ(ECSqlStatus::InvalidECSql, Prepare("UPDATE ONLY ts.BaseAbstract SET Code=1"));
-
-    EXPECT_EQ(ECSqlStatus::Success, Prepare("UPDATE ts.BaseTPHAbstract SET Code=1"));
-    EXPECT_EQ(ECSqlStatus::InvalidECSql, Prepare("UPDATE ONLY ts.BaseTPHAbstract SET Code=1"));
-    }
-
-//---------------------------------------------------------------------------------------
-// @bsiclass
-//+---------------+---------------+---------------+---------------+---------------+------
-TEST_F(ECSqlUpdatePrepareTests, WhereBasics)
-    {
-    //case insensitive tests
-    EXPECT_EQ(ECSqlStatus::Success, Prepare("UPDATE ecsql.P SET I=10 WHERE B = NULL OR b = NULL"));
-    EXPECT_EQ(ECSqlStatus::Success, Prepare("UPDATE ecsql.P SET I=10 WHERE i>=:myParam"));
-    EXPECT_EQ(ECSqlStatus::InvalidECSql, Prepare("UPDATE ecsql.P SET I=10 WHERE I IS 123"));
-    EXPECT_EQ(ECSqlStatus::Success, Prepare("UPDATE ecsql.P SET I=10 WHERE B IS TRUE"));
-    EXPECT_EQ(ECSqlStatus::Success, Prepare("UPDATE ecsql.P SET I=10 WHERE L < 3.14"));
-    EXPECT_EQ(ECSqlStatus::Success, Prepare("UPDATE ecsql.P SET I=10 WHERE (L < 3.14 AND I > 3) OR B = True AND D > 0.0"));
-    EXPECT_EQ(ECSqlStatus::Success, Prepare("UPDATE ecsql.P SET I=10 WHERE 8 % 3 = 2"));
-    EXPECT_EQ(ECSqlStatus::Success, Prepare("UPDATE ecsql.P SET I=10 WHERE 8 % 2 = 0"));
-    EXPECT_EQ(ECSqlStatus::InvalidECSql, Prepare("UPDATE ecsql.P SET I=10 WHERE (I&1)=1 AND ~(I|2=I)")) << "not yet supported";
-    EXPECT_EQ(ECSqlStatus::Success, Prepare("UPDATE ecsql.P SET I=10 WHERE 5 + (4&1) = 5")) << "not yet supported";
-    EXPECT_EQ(ECSqlStatus::Success, Prepare("UPDATE ecsql.P SET I=10 WHERE 5 + 4 & 1 = 1")) << "not yet supported";
-    EXPECT_EQ(ECSqlStatus::Success, Prepare("UPDATE ecsql.P SET I=10 WHERE 5 + 4 | 1 = 9")) << "not yet supported";
-    EXPECT_EQ(ECSqlStatus::Success, Prepare("UPDATE ecsql.P SET I=10 WHERE 4|1&1 = 5")) << "not yet supported";
-    EXPECT_EQ(ECSqlStatus::Success, Prepare("UPDATE ecsql.P SET I=10 WHERE (4|1)&1 = 1")) << "not yet supported";
-    EXPECT_EQ(ECSqlStatus::InvalidECSql, Prepare("UPDATE ecsql.P SET I=10 WHERE 4^1 = 0")) << "not yet supported";
-    EXPECT_EQ(ECSqlStatus::InvalidECSql, Prepare("UPDATE ecsql.P SET I=10 WHERE 5^4 = 4")) << "not yet supported";
-
-    //unary predicates
-    EXPECT_EQ(ECSqlStatus::Success, Prepare("UPDATE ecsql.P SET I=10 WHERE True"));
-    EXPECT_EQ(ECSqlStatus::Success, Prepare("UPDATE ecsql.P SET I=10 WHERE NOT True"));
-    EXPECT_EQ(ECSqlStatus::Success, Prepare("UPDATE ecsql.P SET I=10 WHERE B"));
-    EXPECT_EQ(ECSqlStatus::Success, Prepare("UPDATE ecsql.P SET I=10 WHERE NOT B"));
-    //SQLite function which ECDb knows to return a bool
-    EXPECT_EQ(ECSqlStatus::Success, Prepare("UPDATE ecsql.P SET I=10 WHERE Glob('*amp*',S)"));
-    EXPECT_EQ(ECSqlStatus::Success, Prepare("UPDATE ecsql.P SET I=10 WHERE NOT Glob('*amp*',S)"));
-    //Int/Long types are supported as unary predicate. They evalute to True if they are not 0.
-    EXPECT_EQ(ECSqlStatus::Success, Prepare("UPDATE ecsql.P SET I=10 WHERE I"));
-    EXPECT_EQ(ECSqlStatus::Success, Prepare("UPDATE ecsql.P SET I=10 WHERE NOT I"));
-    EXPECT_EQ(ECSqlStatus::Success, Prepare("UPDATE ecsql.P SET I=10 WHERE L"));
-    EXPECT_EQ(ECSqlStatus::Success, Prepare("UPDATE ecsql.P SET I=10 WHERE NOT L"));
-    EXPECT_EQ(ECSqlStatus::Success, Prepare("UPDATE ecsql.P SET I=10 WHERE Length(S)"));
-    EXPECT_EQ(ECSqlStatus::Success, Prepare("UPDATE ecsql.P SET I=10 WHERE NOT Length(S)"));
-    EXPECT_EQ(ECSqlStatus::Success, Prepare("UPDATE ecsql.P SET I=10 WHERE (I IS NOT NULL) AND L"));
-    EXPECT_EQ(ECSqlStatus::Success, Prepare("UPDATE ecsql.P SET I=10 WHERE (I IS NOT NULL) AND NOT L"));
-    EXPECT_EQ(ECSqlStatus::Success, Prepare("UPDATE ecsql.P SET I=10 WHERE 3.14"));
-    EXPECT_EQ(ECSqlStatus::Success, Prepare("UPDATE ecsql.P SET I=10 WHERE 'hello'"));
-    EXPECT_EQ(ECSqlStatus::Success, Prepare("UPDATE ecsql.P SET I=10 WHERE D"));
-    EXPECT_EQ(ECSqlStatus::Success, Prepare("UPDATE ecsql.P SET I=10 WHERE S"));
-    EXPECT_EQ(ECSqlStatus::Success, Prepare("UPDATE ecsql.P SET I=10 WHERE P2D"));
-    EXPECT_EQ(ECSqlStatus::Success, Prepare("UPDATE ecsql.P SET I=10 WHERE P3D"));
-    EXPECT_EQ(ECSqlStatus::Success, Prepare("UPDATE ecsql.P SET I=10 WHERE P2D.X >= -11.111"));
-    EXPECT_EQ(ECSqlStatus::Success, Prepare("UPDATE ecsql.P SET I=10 WHERE P2D.Y >= -11.111"));
-    EXPECT_EQ(ECSqlStatus::InvalidECSql, Prepare("UPDATE ecsql.P SET I=10 WHERE P2D.Z >= -11.111"));
-    EXPECT_EQ(ECSqlStatus::Success, Prepare("UPDATE ecsql.P SET I=10 WHERE P3D.X >= -11.111"));
-    EXPECT_EQ(ECSqlStatus::Success, Prepare("UPDATE ecsql.P SET I=10 WHERE P3D.Y >= -11.111"));
-    EXPECT_EQ(ECSqlStatus::Success, Prepare("UPDATE ecsql.P SET I=10 WHERE P3D.Z >= -11.111"));
-    EXPECT_EQ(ECSqlStatus::Success, Prepare("UPDATE ecsql.P SET I=10 WHERE P2D.X >= P3D.X AND P2D.Y >= P3D.Y"));
-    //with parentheses around
-    EXPECT_EQ(ECSqlStatus::InvalidECSql, Prepare("UPDATE ecsql.P SET I=10 WHERE (P2D.X) >= (P3D.X) AND (P2D.Y) >= (P3D.Y)"));
-    EXPECT_EQ(ECSqlStatus::Success, Prepare("UPDATE ecsql.P SET I=10 WHERE (P2D.X >= P3D.X) AND (P2D.Y >= P3D.Y)"));
-    EXPECT_EQ(ECSqlStatus::Success, Prepare("UPDATE ecsql.P SET I=10 WHERE (P2D.X >= P3D.X AND P2D.Y >= P3D.Y)"));
-    EXPECT_EQ(ECSqlStatus::InvalidECSql, Prepare("UPDATE ecsql.P SET I=10 WHERE ?"));
-    EXPECT_EQ(ECSqlStatus::Success, Prepare("UPDATE ecsql.P SET I=10 WHERE Hex(Bi)"));
-    //unary operator
-    EXPECT_EQ(ECSqlStatus::Success, Prepare("UPDATE ecsql.P SET I=10 WHERE -I = -123"));
-    EXPECT_EQ(ECSqlStatus::InvalidECSql, Prepare("UPDATE ecsql.P SET I=10 WHERE I == 10"));
-    EXPECT_EQ(ECSqlStatus::InvalidECSql, Prepare("UPDATE ecsql.P SET I=10 WHERE Garbage = 'bla'"));
-    //NULL tests
-    EXPECT_EQ(ECSqlStatus::Success, Prepare("UPDATE ecsql.P SET I=10 WHERE NULL IS NULL")); // NULL IS NULL is always true
-    EXPECT_EQ(ECSqlStatus::Success, Prepare("UPDATE ecsql.P SET I=10 WHERE NULL = NULL")); // NULL = NULL returns NULL
-    EXPECT_EQ(ECSqlStatus::Success, Prepare("UPDATE ecsql.P SET I=10 WHERE NULL <> NULL")); // NULL <> NULL returns NULL
-    EXPECT_EQ(ECSqlStatus::Success, Prepare("UPDATE ecsql.P SET I=10 WHERE NULL IS NOT NULL"));
-    EXPECT_EQ(ECSqlStatus::InvalidECSql, Prepare("UPDATE ecsql.P SET I=10 WHERE NULL IS 123"));
-    EXPECT_EQ(ECSqlStatus::InvalidECSql, Prepare("UPDATE ecsql.P SET I=10 WHERE NULL IS NOT 123"));
-    EXPECT_EQ(ECSqlStatus::Success, Prepare("UPDATE ecsql.P SET I=10 WHERE NULL <> 123"));
-    EXPECT_EQ(ECSqlStatus::Success, Prepare("UPDATE ecsql.P SET I=10 WHERE B = NULL")); // = NULL always returns NULL
-    EXPECT_EQ(ECSqlStatus::Success, Prepare("UPDATE ecsql.P SET I=10 WHERE B <> NULL"));  // <> NULL always returns NULL
-    EXPECT_EQ(ECSqlStatus::Success, Prepare("UPDATE ecsql.P SET I=10 WHERE L IS NULL"));
-    EXPECT_EQ(ECSqlStatus::Success, Prepare("UPDATE ecsql.P SET I=10 WHERE L IS NOT NULL"));
-    EXPECT_EQ(ECSqlStatus::Success, Prepare("UPDATE ecsql.P SET I=10 WHERE L IS NULL OR I IS NOT NULL"));
-    EXPECT_EQ(ECSqlStatus::Success, Prepare("UPDATE ecsql.P SET I=10 WHERE L IS NULL AND I IS NOT NULL"));
-    EXPECT_EQ(ECSqlStatus::Success, Prepare("UPDATE ecsql.P SET I=10 WHERE S IS NULL"));
-    EXPECT_EQ(ECSqlStatus::Success, Prepare("UPDATE ecsql.P SET I=10 WHERE S IS NOT NULL"));
-    EXPECT_EQ(ECSqlStatus::Success, Prepare("UPDATE ecsql.P SET I=10 WHERE B IS NULL"));
-    EXPECT_EQ(ECSqlStatus::Success, Prepare("UPDATE ecsql.P SET I=10 WHERE B IS NOT NULL"));
-    EXPECT_EQ(ECSqlStatus::InvalidECSql, Prepare("UPDATE ecsql.P SET I=10 WHERE I IS ?"));
-    EXPECT_EQ(ECSqlStatus::InvalidECSql, Prepare("UPDATE ecsql.P SET I=10 WHERE I IS NOT ?"));
-    EXPECT_EQ(ECSqlStatus::Success, Prepare("UPDATE ecsql.P SET I=10 WHERE ? = NULL"));
-    EXPECT_EQ(ECSqlStatus::Success, Prepare("UPDATE ecsql.P SET I=10 WHERE NULL = ?"));
-    EXPECT_EQ(ECSqlStatus::Success, Prepare("UPDATE ecsql.P SET I=10 WHERE ? <> NULL"));
-    EXPECT_EQ(ECSqlStatus::Success, Prepare("UPDATE ecsql.P SET I=10 WHERE NULL <> ?"));
-    //points
-    EXPECT_EQ(ECSqlStatus::InvalidECSql, Prepare("UPDATE ecsql.P SET I=10 WHERE P2D = 11"));
-    EXPECT_EQ(ECSqlStatus::InvalidECSql, Prepare("UPDATE ecsql.P SET I=10 WHERE P2D = D"));
-    EXPECT_EQ(ECSqlStatus::Success, Prepare("UPDATE ecsql.P SET I=10 WHERE P2D IS NULL"));
-    EXPECT_EQ(ECSqlStatus::Success, Prepare("UPDATE ecsql.P SET I=10 WHERE P2D IS NOT NULL"));
-    EXPECT_EQ(ECSqlStatus::Success, Prepare("UPDATE ecsql.P SET I=10 WHERE P2D = ?"));
-    EXPECT_EQ(ECSqlStatus::InvalidECSql, Prepare("UPDATE ecsql.P SET I=10 WHERE P3D = 11"));
-    EXPECT_EQ(ECSqlStatus::InvalidECSql, Prepare("UPDATE ecsql.P SET I=10 WHERE P3D = D"));
-    EXPECT_EQ(ECSqlStatus::Success, Prepare("UPDATE ecsql.P SET I=10 WHERE P3D IS NULL"));
-    EXPECT_EQ(ECSqlStatus::Success, Prepare("UPDATE ecsql.P SET I=10 WHERE P3D IS NOT NULL"));
-    EXPECT_EQ(ECSqlStatus::Success, Prepare("UPDATE ecsql.P SET I=10 WHERE P3D = ?"));
-    //nav props
-    EXPECT_EQ(ECSqlStatus::InvalidECSql, Prepare("UPDATE ecsql.P SET I=10 WHERE MyPSA = 11"));
-    EXPECT_EQ(ECSqlStatus::InvalidECSql, Prepare("UPDATE ecsql.P SET I=10 WHERE MyPSA = L"));
-    EXPECT_EQ(ECSqlStatus::Success, Prepare("UPDATE ecsql.P SET I=10 WHERE MyPSA = MyPSA"));
-    EXPECT_EQ(ECSqlStatus::Success, Prepare("UPDATE ecsql.P SET I=10 WHERE MyPSA IS NULL"));
-    EXPECT_EQ(ECSqlStatus::Success, Prepare("UPDATE ecsql.P SET I=10 WHERE MyPSA = ?"));
-    EXPECT_EQ(ECSqlStatus::Success, Prepare("UPDATE ecsql.P SET I=10 WHERE MyPSA.Id IS NULL"));
-    EXPECT_EQ(ECSqlStatus::Success, Prepare("UPDATE ecsql.P SET I=10 WHERE MyPSA.Id = NULL"));
-    EXPECT_EQ(ECSqlStatus::Success, Prepare("UPDATE ecsql.P SET I=10 WHERE MyPSA.RelECClassId IS NULL"));
-
-    EXPECT_EQ(ECSqlStatus::Success, Prepare("UPDATE ecsql.P SET I=10 WHERE Dt = TIME '13:35:16'"));
-
-    //  Unsupported literals
-    EXPECT_EQ(ECSqlStatus::InvalidECSql, Prepare("UPDATE ecsql.P SET I=10 WHERE B = UNKNOWN")) << "Boolean literal UNKNOWN (from SQL-99) is not valid in ECSQL as it is not supported by ECObjects.";
-    EXPECT_EQ(ECSqlStatus::InvalidECSql, Prepare("UPDATE ecsql.P SET I=10 WHERE Dt = LOCALTIME")) << "LOCALTIME function (as specified in SQL-99) is not valid in ECSQL as implicit time zone conversions will not be supported for now.";
-    EXPECT_EQ(ECSqlStatus::InvalidECSql, Prepare("UPDATE ecsql.P SET I=10 WHERE P2D = POINT2D (-1.3, 45.134)")) << "Point literal not yet supported";
-    EXPECT_EQ(ECSqlStatus::InvalidECSql, Prepare("UPDATE ecsql.P SET I=10 WHERE P3D = POINT3D (-1.3, 45.134, 2)")) << "Point literal not yet supported";
-    }
-
-
-//********************* Delete **********************
-struct ECSqlDeletePrepareTests : ECSqlPrepareTestFixture {};
-
-//---------------------------------------------------------------------------------------
-// @bsiclass
-//+---------------+---------------+---------------+---------------+---------------+------
-TEST_F(ECSqlDeletePrepareTests, AndOrPrecedence)
-    {
-    EXPECT_EQ(ECSqlStatus::Success, Prepare("DELETE FROM ecsql.TH3 WHERE S1 IS NOT NULL OR S2 IS NOT NULL"));
-    EXPECT_EQ(ECSqlStatus::Success, Prepare("DELETE FROM ecsql.TH3 WHERE (S1 IS NOT NULL OR S2 IS NOT NULL)"));
-    EXPECT_EQ(ECSqlStatus::Success, Prepare("DELETE FROM ecsql.TH3 WHERE S1 IS NULL AND S2 IS NOT NULL"));
-    EXPECT_EQ(ECSqlStatus::Success, Prepare("DELETE FROM ecsql.TH3 WHERE S1 IS NULL AND S2 IS NOT NULL OR 1=1"));
-    EXPECT_EQ(ECSqlStatus::Success, Prepare("DELETE FROM ecsql.TH3 WHERE S1 IS NULL AND (S2 IS NOT NULL OR 1=1)"));
-    }
-
-//---------------------------------------------------------------------------------------
-// @bsiclass
-//+---------------+---------------+---------------+---------------+---------------+------
-TEST_F(ECSqlDeletePrepareTests, Casing)
-    {
-    EXPECT_EQ(ECSqlStatus::Success, Prepare("DELETE FROM ONLY EcSqltEst.P"));
-    EXPECT_EQ(ECSqlStatus::Success, Prepare("DELETE FROM ONLY ECSQLTEST.P"));
-    EXPECT_EQ(ECSqlStatus::Success, Prepare("DELETE FROM ONLY ecsqltest.P"));
-    EXPECT_EQ(ECSqlStatus::Success, Prepare("DELETE FROM ONLY ECSqlTest.p"));
-    EXPECT_EQ(ECSqlStatus::Success, Prepare("DELETE FROM ONLY ECSqlTest.P WHERE i<0"));
-    EXPECT_EQ(ECSqlStatus::Success, Prepare("DELETE FROM ONLY ecsqltest.p WHERE i<0"));
-    EXPECT_EQ(ECSqlStatus::Success, Prepare("DELETE FROM ONLY Ecsql.P"));
-    EXPECT_EQ(ECSqlStatus::Success, Prepare("DELETE FROM ONLY ecSql.P"));
-    EXPECT_EQ(ECSqlStatus::Success, Prepare("DELETE FROM ONLY ecsql.p"));
-    EXPECT_EQ(ECSqlStatus::Success, Prepare("DELETE FROM ONLY ecsql.P WHERE i<0"));
-    }
-
-//---------------------------------------------------------------------------------------
-// @bsiclass
-//+---------------+---------------+---------------+---------------+---------------+------
-TEST_F(ECSqlDeletePrepareTests, CommonGeometry)
-    {
-    EXPECT_EQ(ECSqlStatus::Success, Prepare("DELETE FROM ecsql.PASpatial WHERE Geometry=?"));
-    EXPECT_EQ(ECSqlStatus::Success, Prepare("DELETE FROM ecsql.PASpatial WHERE Geometry<>?"));
-    EXPECT_EQ(ECSqlStatus::Success, Prepare("DELETE FROM ecsql.PASpatial WHERE Geometry IS NULL"));
-    EXPECT_EQ(ECSqlStatus::Success, Prepare("DELETE FROM ecsql.PASpatial WHERE Geometry IS NOT NULL"));
-    EXPECT_EQ(ECSqlStatus::Success, Prepare("DELETE FROM ecsql.PASpatial WHERE Geometry_Array IS NULL"));
-    EXPECT_EQ(ECSqlStatus::Success, Prepare("DELETE FROM ecsql.PASpatial WHERE Geometry_Array IS NOT NULL"));
-
-    EXPECT_EQ(ECSqlStatus::Success, Prepare("DELETE FROM ecsql.SSpatial WHERE SpatialStructProp.Geometry IS NULL"));
-    EXPECT_EQ(ECSqlStatus::Success, Prepare("DELETE FROM ecsql.SSpatial WHERE SpatialStructProp.Geometry IS NOT NULL"));
-    EXPECT_EQ(ECSqlStatus::Success, Prepare("DELETE FROM ecsql.SSpatial WHERE SpatialStructProp.Geometry_Array IS NULL"));
-    EXPECT_EQ(ECSqlStatus::Success, Prepare("DELETE FROM ecsql.SSpatial WHERE SpatialStructProp.Geometry_Array IS NOT NULL"));
-    }
-
-//---------------------------------------------------------------------------------------
-// @bsiclass
-//+---------------+---------------+---------------+---------------+---------------+------
-TEST_F(ECSqlDeletePrepareTests, From)
-    {
-    //Delete classes with base classes
-    EXPECT_EQ(ECSqlStatus::Success, Prepare("DELETE FROM ONLY ecsql.TH5"));
-
-    // Delete abstract classes
-    EXPECT_EQ(ECSqlStatus::InvalidECSql, Prepare("DELETE FROM ecsql.Abstract"));
-    EXPECT_EQ(ECSqlStatus::InvalidECSql, Prepare("DELETE FROM ONLY ecsql.Abstract")) << "by contract non-polymorphic deletes on abstract classes are valid, but are a no-op";
-    EXPECT_EQ(ECSqlStatus::InvalidECSql, Prepare("DELETE FROM ONLY ecsql.AbstractNoSubclasses"));
-    EXPECT_EQ(ECSqlStatus::Success, Prepare("DELETE FROM ecsql.PSAHasMyMixin"));
-    EXPECT_EQ(ECSqlStatus::InvalidECSql, Prepare("DELETE FROM ONLY ecsql.PSAHasMyMixin"));
-
-    // Delete mixins
-    EXPECT_EQ(ECSqlStatus::InvalidECSql, Prepare("DELETE FROM ecsql.MyMixin")) << "Mixins are invalid in DELETE statements.";
-    EXPECT_EQ(ECSqlStatus::InvalidECSql, Prepare("DELETE FROM ONLY ecsql.MyMixin")) << "Mixins are invalid in DELETE statements.";
-
-    // Delete structs
-    EXPECT_EQ(ECSqlStatus::InvalidECSql, Prepare("DELETE FROM ONLY ecsql.SAStruct")) << "Structs are invalid in DELETE statements.";
-    EXPECT_EQ(ECSqlStatus::InvalidECSql, Prepare("DELETE FROM ONLY ecsql.PStruct")) << "Structs are invalid in DELETE statements.";
-
-    // Delete relationships
-    EXPECT_EQ(ECSqlStatus::InvalidECSql, Prepare("DELETE FROM ONLY ecsql.PSAHasP")) << "FK relationships are invalid in DELETE statements.";
-    EXPECT_EQ(ECSqlStatus::Success, Prepare("DELETE FROM ONLY ecsql.PSAHasPSA")) << "Link table relationships can be deleted.";
-
-    // Deleting CAs
-    EXPECT_EQ(ECSqlStatus::InvalidECSql, Prepare("DELETE FROM ONLY bsca.DateTimeInfo")) << "Custom Attributes classes are invalid in DELETE statements.";
-
-    // Unmapped classes
-    EXPECT_EQ(ECSqlStatus::InvalidECSql, Prepare("DELETE FROM ONLY ecsql.PUnmapped")) << "Unmapped classes cannot be used in DELETE statements.";
-
-    // Subclasses of abstract class
-    EXPECT_EQ(ECSqlStatus::Success, Prepare("DELETE FROM ONLY ecsql.Sub1"));
-
-    // Unsupported classes
-    EXPECT_EQ(ECSqlStatus::InvalidECSql, Prepare("DELETE FROM ONLY bsm.AnyClass")) << "Cannot delete from AnyClass";
-    EXPECT_EQ(ECSqlStatus::InvalidECSql, Prepare("DELETE FROM ONLY bsm.InstanceCount")) << "Cannot delete from InstanceCount class";
-
-    // Missing schema alias / not existing ECClasses / not existing ECProperties
-    EXPECT_EQ(ECSqlStatus::InvalidECSql, Prepare("DELETE FROM ONLY P SET I=123, L=100000")) << "Class name needs to be prefixed by schema alias.";
-    EXPECT_EQ(ECSqlStatus::InvalidECSql, Prepare("DELETE FROM ONLY ecsql.BlaBla SET I=123"));
-    EXPECT_EQ(ECSqlStatus::InvalidECSql, Prepare("DELETE FROM ONLY blabla.P SET I=123"));
-
-    EXPECT_EQ(ECSqlStatus::InvalidECSql, Prepare("DELETE FROM ONLY ecsql.P SET Garbage='bla', I=123")) << "One of the properties does not exist in the target class.";
-    }
-
-//---------------------------------------------------------------------------------------
-// @bsiclass
-//+---------------+---------------+---------------+---------------+---------------+------
-TEST_F(ECSqlDeletePrepareTests, Functions)
-    {
-    EXPECT_EQ(ECSqlStatus::Success, Prepare("DELETE FROM ecsql.P WHERE ECClassId <> 145"));
-    EXPECT_EQ(ECSqlStatus::Success, Prepare("DELETE FROM ecsql.P WHERE ECClassId = 145"));
-    EXPECT_EQ(ECSqlStatus::Success, Prepare("DELETE FROM ecsql.P WHERE LOWER(S) = UPPER(S)"));
-    EXPECT_EQ(ECSqlStatus::Success, Prepare("DELETE FROM ecsql.P WHERE LOWER(UPPER(S)) = LOWER (S)"));
-    EXPECT_EQ(ECSqlStatus::Success, Prepare("DELETE FROM ecsql.P WHERE LOWER(I)=I")) << "lower/upper only make sense with strings, but no failure if used for other data types (like in SQLite)";
-    EXPECT_EQ(ECSqlStatus::Success, Prepare("DELETE FROM ecsql.P WHERE UPPER(D)>0"));
-    EXPECT_EQ(ECSqlStatus::Success, Prepare("DELETE FROM ecsql.P WHERE LOWER(S)=?"));
-    EXPECT_EQ(ECSqlStatus::Success, Prepare("DELETE FROM ecsql.P WHERE UPPER(?) = 'hello'"));
-    EXPECT_EQ(ECSqlStatus::Success, Prepare("DELETE FROM ecsql.P WHERE InVirtualSet(?, ECInstanceId)"));
-
-    EXPECT_EQ(ECSqlStatus::Success, Prepare("DELETE FROM ecsql.P WHERE ECInstanceId MATCH random()")) << "fails at step time only";
-    EXPECT_EQ(ECSqlStatus::Success, Prepare("DELETE FROM ecsql.P WHERE ECInstanceId NOT MATCH random()")) << "fails at step time only";
-    EXPECT_EQ(ECSqlStatus::Success, Prepare("DELETE FROM ecsql.P WHERE I MATCH random()")) << "fails at step time only";
-    EXPECT_EQ(ECSqlStatus::Success, Prepare("DELETE FROM ecsql.P WHERE (I + L) MATCH random()")) << "even though SQLite expects the LHS to be a column, we allow a value exp in the ECSQL grammar. Fails at step time only";
-    EXPECT_EQ(ECSqlStatus::InvalidECSql, Prepare("DELETE FROM ecsql.P WHERE ECInstanceId MATCH '123'"));
-    }
-//---------------------------------------------------------------------------------------
-// @bsiclass
-//+---------------+---------------+---------------+---------------+---------------+------
-TEST_F(ECSqlDeletePrepareTests, Misc)
-    {
-    // Syntactically incorrect statements
-    EXPECT_EQ(ECSqlStatus::InvalidECSql, Prepare(""));
-    EXPECT_EQ(ECSqlStatus::InvalidECSql, Prepare("DELETE"));
-    EXPECT_EQ(ECSqlStatus::InvalidECSql, Prepare("DELETE FROM"));
-    EXPECT_EQ(ECSqlStatus::InvalidECSql, Prepare("DELETE ONLY ecsql.P"));
-
-    // Class aliases
-    EXPECT_EQ(ECSqlStatus::Success, Prepare("DELETE FROM ONLY ecsql.P t WHERE t.D > 0.0")) << "In SQLite they are not allowed, but ECSQL allows them. So test that ECDb properly ommits them during preparation";
-    EXPECT_EQ(ECSqlStatus::Success, Prepare("DELETE FROM ONLY ecsql.P t WHERE t.S = ?"));
-
-    EXPECT_EQ(ECSqlStatus::Success, Prepare("DELETE FROM ONLY ecsql.P t WHERE t.L = 0xabcdef"));
-    EXPECT_EQ(ECSqlStatus::InvalidECSql, Prepare("DELETE FROM ONLY ecsql.P t WHERE t.L = 0xabcdefgh"));
-
-    // Delete clause in which the class name and the properties name contain, start with or end with under bar
-    EXPECT_EQ(ECSqlStatus::Success, Prepare("DELETE FROM ONLY ecsql._UnderBar u WHERE u.ABC_ = ?"));
-    EXPECT_EQ(ECSqlStatus::Success, Prepare("DELETE FROM ONLY ecsql.[_UnderBar] u WHERE u.[ABC_] = ?"));
-    }
-
-//---------------------------------------------------------------------------------------
-// @bsiclass
-//+---------------+---------------+---------------+---------------+---------------+------
-TEST_F(ECSqlDeletePrepareTests, Options)
-    {
-    EXPECT_EQ(ECSqlStatus::InvalidECSql, Prepare("DELETE FROM ecsql.P ECSQLOPTIONS")) << "OPTIONS clause without options";
-    EXPECT_EQ(ECSqlStatus::InvalidECSql, Prepare("DELETE FROM ecsql.P ECSQLOPTIONS 123")) << "An option must be a name";
-    EXPECT_EQ(ECSqlStatus::InvalidECSql, Prepare("DELETE FROM ecsql.P ECSQLOPTIONS myopt=")) << "option value is missing";
-    EXPECT_EQ(ECSqlStatus::InvalidECSql, Prepare("DELETE FROM ecsql.P ECSQLOPTIONS myopt myopt")) << "duplicate options not allowed";
-    EXPECT_EQ(ECSqlStatus::InvalidECSql, Prepare("DELETE FROM ecsql.P ECSQLOPTIONS myopt myOpt")) << "duplicate options not allowed (even if they differ by case)";
-    EXPECT_EQ(ECSqlStatus::InvalidECSql, Prepare("DELETE FROM ecsql.P ECSQLOPTIONS myopt=1 myopt")) << "duplicate options not allowed";
-    EXPECT_EQ(ECSqlStatus::InvalidECSql, Prepare("DELETE FROM ecsql.P ECSQLOPTIONS myOpt=1 myopt")) << "duplicate options not allowed";
-    EXPECT_EQ(ECSqlStatus::Success, Prepare("DELETE FROM ecsql.P ECSQLOPTIONS myopt"));
-    EXPECT_EQ(ECSqlStatus::Success, Prepare("DELETE FROM ecsql.P ECSQLOPTIONS myopt myotheropt"));
-    EXPECT_EQ(ECSqlStatus::Success, Prepare("DELETE FROM ecsql.P ECSQLOPTIONS myopt=1 myotheropt"));
-    EXPECT_EQ(ECSqlStatus::Success, Prepare("DELETE FROM ecsql.P ECSQLOPTIONS myopt=1 myotheropt=true"));
-    EXPECT_EQ(ECSqlStatus::Success, Prepare("DELETE FROM ecsql.P ECSQLOPTIONS myopt myotheropt=true"));
-    EXPECT_EQ(ECSqlStatus::Success, Prepare("DELETE FROM ecsql.P ECSQLOPTIONS myopt myotheropt=true onemoreopt"));
-    EXPECT_EQ(ECSqlStatus::Success, Prepare("DELETE FROM ecsql.P WHERE ECInstanceId=? ECSQLOPTIONS myopt"));
-    EXPECT_EQ(ECSqlStatus::Success, Prepare("DELETE FROM ecsql.P WHERE ECInstanceId=? ECSQLOPTIONS myopt myotheropt"));
-    EXPECT_EQ(ECSqlStatus::Success, Prepare("DELETE FROM ecsql.P WHERE ECInstanceId=? ECSQLOPTIONS myopt=1 myotheropt"));
-    }
-//---------------------------------------------------------------------------------------
-// @bsiclass
-//+---------------+---------------+---------------+---------------+---------------+------
-TEST_F(ECSqlDeletePrepareTests, Polymorphic)
-    {
-    EXPECT_EQ(ECSqlStatus::Success, Prepare("DELETE FROM ecsql.P"));
-    EXPECT_EQ(ECSqlStatus::InvalidECSql, Prepare("DELETE FROM ecsql.Abstract"));
-    EXPECT_EQ(ECSqlStatus::InvalidECSql, Prepare("DELETE FROM ONLY ecsql.Abstract"));
-    EXPECT_EQ(ECSqlStatus::InvalidECSql, Prepare("DELETE FROM ecsql.AbstractNoSubclasses"));
-    EXPECT_EQ(ECSqlStatus::InvalidECSql, Prepare("DELETE FROM ONLY ecsql.AbstractNoSubclasses"));
-    EXPECT_EQ(ECSqlStatus::Success, Prepare("DELETE FROM ecsql.AbstractTablePerHierarchy"));
-    EXPECT_EQ(ECSqlStatus::InvalidECSql, Prepare("DELETE FROM ONLY ecsql.AbstractTablePerHierarchy"));
-    EXPECT_EQ(ECSqlStatus::Success, Prepare("DELETE FROM ecsql.THBase"));
-    EXPECT_EQ(ECSqlStatus::Success, Prepare("DELETE FROM ONLY ecsql.THBase"));
-    EXPECT_EQ(ECSqlStatus::InvalidECSql, Prepare("DELETE FROM ecsql.TCBase"));
-    EXPECT_EQ(ECSqlStatus::Success, Prepare("DELETE FROM ONLY ecsql.TCBase"));
-    EXPECT_EQ(ECSqlStatus::InvalidECSql, Prepare("DELETE FROM ecdbf.FileInfo WHERE ECInstanceId=?")) << "Polymorphic delete not supported as subclass is mapped to existing table which means it is readonly";
-    }
-
-//---------------------------------------------------------------------------------------
-// @bsiclass
-//+---------------+---------------+---------------+---------------+---------------+------
-TEST_F(ECSqlDeletePrepareTests, Relationships)
-    {
-    EXPECT_EQ(ECSqlStatus::InvalidECSql, Prepare("DELETE FROM ecsql.PSAHasP WHERE ECInstanceId = 123")) << "Cannot delete FK relationship - must delete via nav prop";
-    EXPECT_EQ(ECSqlStatus::InvalidECSql, Prepare("DELETE FROM ecsql.PSAHasP WHERE ECInstanceId <> 123")) << "Cannot delete FK relationship - must delete via nav prop";
-    EXPECT_EQ(ECSqlStatus::InvalidECSql, Prepare("DELETE FROM ecsql.PSAHasP WHERE SourceECInstanceId = 123")) << "Cannot delete FK relationship - must delete via nav prop";
-    EXPECT_EQ(ECSqlStatus::InvalidECSql, Prepare("DELETE FROM ecsql.PSAHasP WHERE TargetECInstanceId = 123")) << "Cannot delete FK relationship - must delete via nav prop";
-    EXPECT_EQ(ECSqlStatus::InvalidECSql, Prepare("DELETE FROM ecsql.PSAHasP WHERE SourceECInstanceId = 123 AND TargetECInstanceId = 124")) << "Cannot delete FK relationship - must delete via nav prop";
-    EXPECT_EQ(ECSqlStatus::InvalidECSql, Prepare("DELETE FROM ecsql.PSAHasP WHERE SourceECInstanceId = 123 AND TargetECInstanceId <> 124")) << "Cannot delete FK relationship - must delete via nav prop";
-    EXPECT_EQ(ECSqlStatus::InvalidECSql, Prepare("DELETE FROM ecsql.PSAHasP WHERE SourceECClassId = 123 AND TargetECClassId = 124")) << "Cannot delete FK relationship - must delete via nav prop";
-    EXPECT_EQ(ECSqlStatus::InvalidECSql, Prepare("DELETE FROM ecsql.PSAHasP WHERE SourceECClassId = 123 + 1 AND TargetECClassId = 124")) << "Cannot delete FK relationship - must delete via nav prop";
-
-    EXPECT_EQ(ECSqlStatus::Success, Prepare("DELETE FROM ecsql.PSAHasPSA WHERE ECInstanceId =123"));
-    EXPECT_EQ(ECSqlStatus::Success, Prepare("DELETE FROM ecsql.PSAHasPSA WHERE ECInstanceId <>123"));
-    EXPECT_EQ(ECSqlStatus::Success, Prepare("DELETE FROM ecsql.PSAHasPSA WHERE SourceECInstanceId = 123"));
-    EXPECT_EQ(ECSqlStatus::Success, Prepare("DELETE FROM ecsql.PSAHasPSA WHERE TargetECInstanceId =123"));
-    EXPECT_EQ(ECSqlStatus::Success, Prepare("DELETE FROM ecsql.PSAHasPSA WHERE SourceECInstanceId =123 AND TargetECInstanceId = 124"));
-    EXPECT_EQ(ECSqlStatus::Success, Prepare("DELETE FROM ecsql.PSAHasPSA WHERE SourceECInstanceId =123 AND TargetECInstanceId <> 124"));
-    EXPECT_EQ(ECSqlStatus::Success, Prepare("DELETE FROM ecsql.PSAHasPSA WHERE SourceECClassId =123 AND TargetECClassId = 124"));
-    EXPECT_EQ(ECSqlStatus::Success, Prepare("DELETE FROM ecsql.PSAHasPSA WHERE SourceECClassId = 123 + 1 AND TargetECClassId = 124"));
-
-    EXPECT_EQ(ECSqlStatus::Success, Prepare("DELETE FROM ecsql.PSAHasPWithPrimProps WHERE B = true"));
-    EXPECT_EQ(ECSqlStatus::Success, Prepare("DELETE FROM ecsql.PSAHasPWithPrimProps WHERE B = false"));
-    EXPECT_EQ(ECSqlStatus::Success, Prepare("DELETE FROM ecsql.PSAHasPWithPrimProps WHERE B = false AND D = 3.14"));
-    EXPECT_EQ(ECSqlStatus::Success, Prepare("DELETE FROM ecsql.PSAHasPWithPrimProps WHERE SourceECInstanceId = 123"));
-    EXPECT_EQ(ECSqlStatus::Success, Prepare("DELETE FROM ecsql.PSAHasPWithPrimProps WHERE TargetECInstanceId = 123"));
-    EXPECT_EQ(ECSqlStatus::Success, Prepare("DELETE FROM ecsql.PSAHasPWithPrimProps WHERE SourceECClassId <> 123"));
-    EXPECT_EQ(ECSqlStatus::Success, Prepare("DELETE FROM ecsql.PSAHasPWithPrimProps WHERE SourceECClassId =123"));
-    EXPECT_EQ(ECSqlStatus::Success, Prepare("DELETE FROM ecsql.PSAHasPWithPrimProps WHERE TargetECClassId <> 123"));
-    EXPECT_EQ(ECSqlStatus::Success, Prepare("DELETE FROM ecsql.PSAHasPWithPrimProps WHERE TargetECClassId = 123"));
-    EXPECT_EQ(ECSqlStatus::Success, Prepare("DELETE FROM ecsql.PSAHasPWithPrimProps WHERE ECInstanceId = 123"));
-    EXPECT_EQ(ECSqlStatus::Success, Prepare("DELETE FROM ecsql.PSAHasPWithPrimProps WHERE ECInstanceId > 123"));
-    }
-
-//---------------------------------------------------------------------------------------
-// @bsiclass
-//+---------------+---------------+---------------+---------------+---------------+------
-TEST_F(ECSqlDeletePrepareTests, Structs)
-    {
-    EXPECT_EQ(ECSqlStatus::Success, Prepare("DELETE FROM ecsql.PSA WHERE PStructProp IS NULL"));
-    EXPECT_EQ(ECSqlStatus::Success, Prepare("DELETE FROM ecsql.PSA WHERE PStructProp IS NOT NULL"));
-    EXPECT_EQ(ECSqlStatus::Success, Prepare("DELETE FROM ecsql.PSA WHERE PStructProp = ?"));
-    EXPECT_EQ(ECSqlStatus::Success, Prepare("DELETE FROM ecsql.PSA WHERE PStructProp<>?"));
-    EXPECT_EQ(ECSqlStatus::Success, Prepare("DELETE FROM ecsql.PSA WHERE PStructProp.i = 123 AND B = true"));
-    EXPECT_EQ(ECSqlStatus::Success, Prepare("DELETE FROM ecsql.PSA WHERE PStructProp.i = 123 AND PStructProp.dt <> DATE '2010-10-10' AND B = true"));
-
-    EXPECT_EQ(ECSqlStatus::Success, Prepare("DELETE FROM ecsql.SA WHERE SAStructProp.PStructProp IS NULL"));
-    EXPECT_EQ(ECSqlStatus::Success, Prepare("DELETE FROM ecsql.SA WHERE SAStructProp.PStructProp = ?"));
-    EXPECT_EQ(ECSqlStatus::Success, Prepare("DELETE FROM ecsql.SA WHERE SAStructProp.PStructProp.i = 123 AND SAStructProp.PStructProp.dt <> DATE '2010-10-10'"));
-    EXPECT_EQ(ECSqlStatus::Success, Prepare("DELETE FROM ecsql.SA WHERE SAStructProp IS NULL")) << "Structs with struct array props are not supported in the where clause";
-
-    EXPECT_EQ(ECSqlStatus::Success, Prepare("DELETE FROM ecsql.SA WHERE SAStructProp IS NOT NULL")) << "Structs with struct array props are not supported in the where clause";
-    EXPECT_EQ(ECSqlStatus::InvalidECSql, Prepare("DELETE FROM ecsql.SA WHERE SAStructProp=?")) << "Structs with struct array props are not supported in the where clause";
-    EXPECT_EQ(ECSqlStatus::InvalidECSql, Prepare("DELETE FROM ecsql.SA WHERE SAStructProp<>?")) << "Structs with struct array props are not supported in the where clause";
-    }
-
-//---------------------------------------------------------------------------------------
-// @bsiclass
-//+---------------+---------------+---------------+---------------+---------------+------
-TEST_F(ECSqlDeletePrepareTests, WhereBasics)
-    {
-    //case insensitive tests
-    EXPECT_EQ(ECSqlStatus::Success, Prepare("DELETE FROM ecsql.P WHERE B = NULL OR b = NULL"));
-    EXPECT_EQ(ECSqlStatus::Success, Prepare("DELETE FROM ecsql.P WHERE i>=:myParam"));
-    EXPECT_EQ(ECSqlStatus::InvalidECSql, Prepare("DELETE FROM ecsql.P WHERE I IS 123"));
-    EXPECT_EQ(ECSqlStatus::Success, Prepare("DELETE FROM ecsql.P WHERE B IS TRUE"));
-    EXPECT_EQ(ECSqlStatus::Success, Prepare("DELETE FROM ecsql.P WHERE L < 3.14"));
-    EXPECT_EQ(ECSqlStatus::Success, Prepare("DELETE FROM ecsql.P WHERE (L < 3.14 AND I > 3) OR B = True AND D > 0.0"));
-    EXPECT_EQ(ECSqlStatus::Success, Prepare("DELETE FROM ecsql.P WHERE 8 % 3 = 2"));
-    EXPECT_EQ(ECSqlStatus::Success, Prepare("DELETE FROM ecsql.P WHERE 8 % 2 = 0"));
-    EXPECT_EQ(ECSqlStatus::InvalidECSql, Prepare("DELETE FROM ecsql.P WHERE (I&1)=1 AND ~(I|2=I)")) << "not yet supported";
-    EXPECT_EQ(ECSqlStatus::Success, Prepare("DELETE FROM ecsql.P WHERE 5 + (4&1) = 5")) << "not yet supported";
-    EXPECT_EQ(ECSqlStatus::Success, Prepare("DELETE FROM ecsql.P WHERE 5 + 4 & 1 = 1")) << "not yet supported";
-    EXPECT_EQ(ECSqlStatus::Success, Prepare("DELETE FROM ecsql.P WHERE 5 + 4 | 1 = 9")) << "not yet supported";
-    EXPECT_EQ(ECSqlStatus::Success, Prepare("DELETE FROM ecsql.P WHERE 4|1&1 = 5")) << "not yet supported";
-    EXPECT_EQ(ECSqlStatus::Success, Prepare("DELETE FROM ecsql.P WHERE (4|1)&1 = 1")) << "not yet supported";
-    EXPECT_EQ(ECSqlStatus::InvalidECSql, Prepare("DELETE FROM ecsql.P WHERE 4^1 = 0")) << "not yet supported";
-    EXPECT_EQ(ECSqlStatus::InvalidECSql, Prepare("DELETE FROM ecsql.P WHERE 5^4 = 4")) << "not yet supported";
-
-    //unary predicates
-    EXPECT_EQ(ECSqlStatus::Success, Prepare("DELETE FROM ecsql.P WHERE True"));
-    EXPECT_EQ(ECSqlStatus::Success, Prepare("DELETE FROM ecsql.P WHERE NOT True"));
-    EXPECT_EQ(ECSqlStatus::Success, Prepare("DELETE FROM ecsql.P WHERE B"));
-    EXPECT_EQ(ECSqlStatus::Success, Prepare("DELETE FROM ecsql.P WHERE NOT B"));
-    //SQLite function which ECDb knows to return a bool
-    EXPECT_EQ(ECSqlStatus::Success, Prepare("DELETE FROM ecsql.P WHERE Glob('*amp*',S)"));
-    EXPECT_EQ(ECSqlStatus::Success, Prepare("DELETE FROM ecsql.P WHERE NOT Glob('*amp*',S)"));
-    //Int/Long types are supported as unary predicate. They evalute to True if they are not 0.
-    EXPECT_EQ(ECSqlStatus::Success, Prepare("DELETE FROM ecsql.P WHERE I"));
-    EXPECT_EQ(ECSqlStatus::Success, Prepare("DELETE FROM ecsql.P WHERE NOT I"));
-    EXPECT_EQ(ECSqlStatus::Success, Prepare("DELETE FROM ecsql.P WHERE L"));
-    EXPECT_EQ(ECSqlStatus::Success, Prepare("DELETE FROM ecsql.P WHERE NOT L"));
-    EXPECT_EQ(ECSqlStatus::Success, Prepare("DELETE FROM ecsql.P WHERE Length(S)"));
-    EXPECT_EQ(ECSqlStatus::Success, Prepare("DELETE FROM ecsql.P WHERE NOT Length(S)"));
-    EXPECT_EQ(ECSqlStatus::Success, Prepare("DELETE FROM ecsql.P WHERE (I IS NOT NULL) AND L"));
-    EXPECT_EQ(ECSqlStatus::Success, Prepare("DELETE FROM ecsql.P WHERE (I IS NOT NULL) AND NOT L"));
-    EXPECT_EQ(ECSqlStatus::Success, Prepare("DELETE FROM ecsql.P WHERE 3.14"));
-    EXPECT_EQ(ECSqlStatus::Success, Prepare("DELETE FROM ecsql.P WHERE 'hello'"));
-    EXPECT_EQ(ECSqlStatus::Success, Prepare("DELETE FROM ecsql.P WHERE D"));
-    EXPECT_EQ(ECSqlStatus::Success, Prepare("DELETE FROM ecsql.P WHERE S"));
-    EXPECT_EQ(ECSqlStatus::Success, Prepare("DELETE FROM ecsql.P WHERE P2D"));
-    EXPECT_EQ(ECSqlStatus::Success, Prepare("DELETE FROM ecsql.P WHERE P3D"));
-    EXPECT_EQ(ECSqlStatus::Success, Prepare("DELETE FROM ecsql.P WHERE P2D.X >= -11.111"));
-    EXPECT_EQ(ECSqlStatus::Success, Prepare("DELETE FROM ecsql.P WHERE P2D.Y >= -11.111"));
-    EXPECT_EQ(ECSqlStatus::InvalidECSql, Prepare("DELETE FROM ecsql.P WHERE P2D.Z >= -11.111"));
-    EXPECT_EQ(ECSqlStatus::Success, Prepare("DELETE FROM ecsql.P WHERE P3D.X >= -11.111"));
-    EXPECT_EQ(ECSqlStatus::Success, Prepare("DELETE FROM ecsql.P WHERE P3D.Y >= -11.111"));
-    EXPECT_EQ(ECSqlStatus::Success, Prepare("DELETE FROM ecsql.P WHERE P3D.Z >= -11.111"));
-    EXPECT_EQ(ECSqlStatus::Success, Prepare("DELETE FROM ecsql.P WHERE P2D.X >= P3D.X AND P2D.Y >= P3D.Y"));
-    //with parentheses around. grammer issue
-    EXPECT_EQ(ECSqlStatus::InvalidECSql, Prepare("DELETE FROM ecsql.P WHERE (P2D.X) >= (P3D.X) AND (P2D.Y) >= (P3D.Y)"));
-    EXPECT_EQ(ECSqlStatus::Success, Prepare("DELETE FROM ecsql.P WHERE (P2D.X >= P3D.X) AND (P2D.Y >= P3D.Y)"));
-    EXPECT_EQ(ECSqlStatus::Success, Prepare("DELETE FROM ecsql.P WHERE (P2D.X >= P3D.X AND P2D.Y >= P3D.Y)"));
-    EXPECT_EQ(ECSqlStatus::InvalidECSql, Prepare("DELETE FROM ecsql.P WHERE ?"));
-    EXPECT_EQ(ECSqlStatus::Success, Prepare("DELETE FROM ecsql.P WHERE Hex(Bi)"));
-    //unary operator
-    EXPECT_EQ(ECSqlStatus::Success, Prepare("DELETE FROM ecsql.P WHERE -I = -123"));
-    EXPECT_EQ(ECSqlStatus::InvalidECSql, Prepare("DELETE FROM ecsql.P WHERE I == 10"));
-    EXPECT_EQ(ECSqlStatus::InvalidECSql, Prepare("DELETE FROM ecsql.P WHERE Garbage = 'bla'"));
-    //NULL tests
-    EXPECT_EQ(ECSqlStatus::Success, Prepare("DELETE FROM ecsql.P WHERE NULL IS NULL")); // NULL IS NULL is always true
-    EXPECT_EQ(ECSqlStatus::Success, Prepare("DELETE FROM ecsql.P WHERE NULL = NULL")); // NULL = NULL returns NULL
-    EXPECT_EQ(ECSqlStatus::Success, Prepare("DELETE FROM ecsql.P WHERE NULL <> NULL")); // NULL <> NULL returns NULL
-    EXPECT_EQ(ECSqlStatus::Success, Prepare("DELETE FROM ecsql.P WHERE NULL IS NOT NULL"));
-    EXPECT_EQ(ECSqlStatus::InvalidECSql, Prepare("DELETE FROM ecsql.P WHERE NULL IS 123"));
-    EXPECT_EQ(ECSqlStatus::InvalidECSql, Prepare("DELETE FROM ecsql.P WHERE NULL IS NOT 123"));
-    EXPECT_EQ(ECSqlStatus::Success, Prepare("DELETE FROM ecsql.P WHERE NULL <> 123"));
-    EXPECT_EQ(ECSqlStatus::Success, Prepare("DELETE FROM ecsql.P WHERE B = NULL")); // = NULL always returns NULL
-    EXPECT_EQ(ECSqlStatus::Success, Prepare("DELETE FROM ecsql.P WHERE B <> NULL"));  // <> NULL always returns NULL
-    EXPECT_EQ(ECSqlStatus::Success, Prepare("DELETE FROM ecsql.P WHERE L IS NULL"));
-    EXPECT_EQ(ECSqlStatus::Success, Prepare("DELETE FROM ecsql.P WHERE L IS NOT NULL"));
-    EXPECT_EQ(ECSqlStatus::Success, Prepare("DELETE FROM ecsql.P WHERE L IS NULL OR I IS NOT NULL"));
-    EXPECT_EQ(ECSqlStatus::Success, Prepare("DELETE FROM ecsql.P WHERE L IS NULL AND I IS NOT NULL"));
-    EXPECT_EQ(ECSqlStatus::Success, Prepare("DELETE FROM ecsql.P WHERE S IS NULL"));
-    EXPECT_EQ(ECSqlStatus::Success, Prepare("DELETE FROM ecsql.P WHERE S IS NOT NULL"));
-    EXPECT_EQ(ECSqlStatus::Success, Prepare("DELETE FROM ecsql.P WHERE B IS NULL"));
-    EXPECT_EQ(ECSqlStatus::Success, Prepare("DELETE FROM ecsql.P WHERE B IS NOT NULL"));
-    EXPECT_EQ(ECSqlStatus::InvalidECSql, Prepare("DELETE FROM ecsql.P WHERE I IS ?"));
-    EXPECT_EQ(ECSqlStatus::InvalidECSql, Prepare("DELETE FROM ecsql.P WHERE I IS NOT ?"));
-    EXPECT_EQ(ECSqlStatus::Success, Prepare("DELETE FROM ecsql.P WHERE ? = NULL"));
-    EXPECT_EQ(ECSqlStatus::Success, Prepare("DELETE FROM ecsql.P WHERE NULL = ?"));
-    EXPECT_EQ(ECSqlStatus::Success, Prepare("DELETE FROM ecsql.P WHERE ? <> NULL"));
-    EXPECT_EQ(ECSqlStatus::Success, Prepare("DELETE FROM ecsql.P WHERE NULL <> ?"));
-    //points
-    EXPECT_EQ(ECSqlStatus::InvalidECSql, Prepare("DELETE FROM ecsql.P WHERE P2D = 11"));
-    EXPECT_EQ(ECSqlStatus::InvalidECSql, Prepare("DELETE FROM ecsql.P WHERE P2D = D"));
-    EXPECT_EQ(ECSqlStatus::Success, Prepare("DELETE FROM ecsql.P WHERE P2D IS NULL"));
-    EXPECT_EQ(ECSqlStatus::Success, Prepare("DELETE FROM ecsql.P WHERE P2D IS NOT NULL"));
-    EXPECT_EQ(ECSqlStatus::Success, Prepare("DELETE FROM ecsql.P WHERE P2D = ?"));
-    EXPECT_EQ(ECSqlStatus::InvalidECSql, Prepare("DELETE FROM ecsql.P WHERE P3D = 11"));
-    EXPECT_EQ(ECSqlStatus::InvalidECSql, Prepare("DELETE FROM ecsql.P WHERE P3D = D"));
-    EXPECT_EQ(ECSqlStatus::Success, Prepare("DELETE FROM ecsql.P WHERE P3D IS NULL"));
-    EXPECT_EQ(ECSqlStatus::Success, Prepare("DELETE FROM ecsql.P WHERE P3D IS NOT NULL"));
-    EXPECT_EQ(ECSqlStatus::Success, Prepare("DELETE FROM ecsql.P WHERE P3D = ?"));
-    //nav props
-    EXPECT_EQ(ECSqlStatus::InvalidECSql, Prepare("DELETE FROM ecsql.P WHERE MyPSA = 11"));
-    EXPECT_EQ(ECSqlStatus::InvalidECSql, Prepare("DELETE FROM ecsql.P WHERE MyPSA = L"));
-    EXPECT_EQ(ECSqlStatus::Success, Prepare("DELETE FROM ecsql.P WHERE MyPSA = MyPSA"));
-    EXPECT_EQ(ECSqlStatus::Success, Prepare("DELETE FROM ecsql.P WHERE MyPSA IS NULL"));
-    EXPECT_EQ(ECSqlStatus::Success, Prepare("DELETE FROM ecsql.P WHERE MyPSA = ?"));
-    EXPECT_EQ(ECSqlStatus::Success, Prepare("DELETE FROM ecsql.P WHERE MyPSA.Id IS NULL"));
-    EXPECT_EQ(ECSqlStatus::Success, Prepare("DELETE FROM ecsql.P WHERE MyPSA.Id = NULL"));
-    EXPECT_EQ(ECSqlStatus::Success, Prepare("DELETE FROM ecsql.P WHERE MyPSA.RelECClassId IS NULL"));
-
-    EXPECT_EQ(ECSqlStatus::Success, Prepare("DELETE FROM ecsql.P WHERE Dt = TIME '13:35:16'"));
-
-    //*******************************************************
-    //  Unsupported literals
-    //*******************************************************
-    EXPECT_EQ(ECSqlStatus::InvalidECSql, Prepare("DELETE FROM ecsql.P WHERE B = UNKNOWN")) << "Boolean literal UNKNOWN (from SQL-99) is not valid in ECSQL as it is not supported by ECObjects.";
-    EXPECT_EQ(ECSqlStatus::InvalidECSql, Prepare("DELETE FROM ecsql.P WHERE Dt = LOCALTIME")) << "LOCALTIME function (as specified in SQL-99) is not valid in ECSQL as implicit time zone conversions will not be supported for now.";
-    EXPECT_EQ(ECSqlStatus::InvalidECSql, Prepare("DELETE FROM ecsql.P WHERE P2D = POINT2D (-1.3, 45.134)")) << "Point literal not yet supported";
-    EXPECT_EQ(ECSqlStatus::InvalidECSql, Prepare("DELETE FROM ecsql.P WHERE P3D = POINT3D (-1.3, 45.134, 2)")) << "Point literal not yet supported";
-    }
-
+/*---------------------------------------------------------------------------------------------
+* Copyright (c) Bentley Systems, Incorporated. All rights reserved.
+* See LICENSE.md in the repository root for full copyright notice.
+*--------------------------------------------------------------------------------------------*/
+#include "ECDbPublishedTests.h"
+
+BEGIN_ECDBUNITTESTS_NAMESPACE
+
+//---------------------------------------------------------------------------------------
+// @bsiclass
+//+---------------+---------------+---------------+---------------+---------------+------
+struct ECSqlPrepareTestFixture : public ECDbTestFixture
+    {
+    protected:
+        ECSqlPrepareTestFixture() : ECDbTestFixture() {}
+
+        ECSqlStatus Prepare(Utf8CP ecsql) const { return GetHelper().PrepareECSql(ecsql); }
+    public:
+        virtual ~ECSqlPrepareTestFixture() {}
+
+        void SetUp() override
+            {
+            EXPECT_EQ(SUCCESS, SetupECDb("ecsqlpreparetests.ecdb", SchemaItem::CreateForFile("ECSqlTest.01.00.00.ecschema.xml")));
+            // Due to properties in ECSqlTest schema such as "DtUnspec", "local", "unspecified", "garbagekind" and "garbagecomponent", et cetera, as well as negative tests, we expect some error messages to be reported when setting date time values.
+            // Since we have set the ECInstance to be populated 10 times in the ecdb file being created, these errors will hence be reported x10 times as well.
+            EXPECT_EQ(SUCCESS, PopulateECDb(10));
+            }
+    };
+
+//---------------------------------------------------------------------------------------
+// @bsiclass
+//+---------------+---------------+---------------+---------------+---------------+------
+TEST_F(ECSqlPrepareTestFixture, ReservedTokens)
+    {
+    //Class names with reserved tokens
+    std::vector<SchemaItem> schemas;
+    schemas.push_back(SchemaItem(R"xml(<?xml version="1.0" encoding="utf-8"?>
+                <ECSchema schemaName="TestSchema" alias="ts" version="1.0" xmlns="http://www.bentley.com/schemas/Bentley.ECXML.3.1">
+                    <ECEntityClass typeName="SELECT" />
+                    <ECEntityClass typeName="FROM" />
+                    <ECEntityClass typeName="WHERE" />
+                    <ECEntityClass typeName="AND" />
+                    <ECEntityClass typeName="OR" />
+                    <ECEntityClass typeName="NOT" />
+                    <ECEntityClass typeName="LIKE" />
+                    <ECEntityClass typeName="ORDER" />
+                    <ECEntityClass typeName="BY" />
+                    <ECEntityClass typeName="GROUP" />
+                    <ECEntityClass typeName="HAVING" />
+                    <ECEntityClass typeName="LIMIT" />
+                    <ECEntityClass typeName="OFFSET" />
+                    <ECEntityClass typeName="INSERT" />
+                    <ECEntityClass typeName="INTO" />
+                    <ECEntityClass typeName="VALUES" />
+                    <ECEntityClass typeName="UPDATE" />
+                    <ECEntityClass typeName="SET" />
+                    <ECEntityClass typeName="DELETE" />
+                  </ECSchema>)xml"));
+
+    schemas.push_back(SchemaItem(R"xml(<?xml version="1.0" encoding="utf-8"?>
+                <ECSchema schemaName="TestSchema" alias="ts" version="1.0" xmlns="http://www.bentley.com/schemas/Bentley.ECXML.3.1">
+                    <ECEntityClass typeName="select" />
+                    <ECEntityClass typeName="from" />
+                    <ECEntityClass typeName="where" />
+                    <ECEntityClass typeName="and" />
+                    <ECEntityClass typeName="or" />
+                    <ECEntityClass typeName="not" />
+                    <ECEntityClass typeName="like" />
+                    <ECEntityClass typeName="order" />
+                    <ECEntityClass typeName="by" />
+                    <ECEntityClass typeName="group" />
+                    <ECEntityClass typeName="having" />
+                    <ECEntityClass typeName="limit" />
+                    <ECEntityClass typeName="offset" />
+                    <ECEntityClass typeName="insert" />
+                    <ECEntityClass typeName="into" />
+                    <ECEntityClass typeName="values" />
+                    <ECEntityClass typeName="update" />
+                    <ECEntityClass typeName="set" />
+                    <ECEntityClass typeName="delete" />
+                  </ECSchema>)xml"));
+
+
+    for (SchemaItem const& schemaItem : schemas)
+        {
+        ASSERT_EQ(BentleyStatus::SUCCESS, SetupECDb("ReservedECSQLTokens.ecdb", schemaItem));
+        ECN::ECSchemaCP schema = m_ecdb.Schemas().GetSchema("TestSchema");
+        ASSERT_TRUE(schema != nullptr);
+
+        for (ECN::ECClassCP cl : schema->GetClasses())
+            {
+            Utf8String ecsql;
+            ecsql.Sprintf("SELECT * FROM ts.%s", cl->GetName().c_str());
+            ECSqlStatement stmt;
+            EXPECT_EQ(ECSqlStatus::InvalidECSql, stmt.Prepare(m_ecdb, ecsql.c_str())) << ecsql.c_str();
+            }
+        }
+
+    //Property names with reserved tokens
+    schemas.clear();
+    schemas.push_back(SchemaItem(R"xml(<?xml version="1.0" encoding="utf-8"?>
+                <ECSchema schemaName="TestSchema" alias="ts" version="1.0" xmlns="http://www.bentley.com/schemas/Bentley.ECXML.3.1">
+                    <ECEntityClass typeName="Foo" >
+                    <ECProperty propertyName="SELECT" typeName="int"/>
+                    <ECProperty propertyName="FROM" typeName="int"/>
+                    <ECProperty propertyName="WHERE" typeName="int"/>
+                    <ECProperty propertyName="AND" typeName="int"/>
+                    <ECProperty propertyName="OR" typeName="int"/>
+                    <ECProperty propertyName="NOT" typeName="int"/>
+                    <ECProperty propertyName="LIKE" typeName="int"/>
+                    <ECProperty propertyName="ORDER" typeName="int"/>
+                    <ECProperty propertyName="BY" typeName="int"/>
+                    <ECProperty propertyName="GROUP" typeName="int"/>
+                    <ECProperty propertyName="HAVING" typeName="int"/>
+                    <ECProperty propertyName="LIMIT" typeName="int"/>
+                    <ECProperty propertyName="OFFSET" typeName="int"/>
+                    <ECProperty propertyName="INSERT" typeName="int"/>
+                    <ECProperty propertyName="INTO" typeName="int"/>
+                    <ECProperty propertyName="VALUES" typeName="int"/>
+                    <ECProperty propertyName="UPDATE" typeName="int"/>
+                    <ECProperty propertyName="SET" typeName="int"/>
+                    <ECProperty propertyName="DELETE" typeName="int"/>
+                    </ECEntityClass>
+                  </ECSchema>)xml"));
+
+    schemas.push_back(SchemaItem(R"xml(<?xml version="1.0" encoding="utf-8"?>
+                <ECSchema schemaName="TestSchema" alias="ts" version="1.0" xmlns="http://www.bentley.com/schemas/Bentley.ECXML.3.1">
+                    <ECEntityClass typeName="Foo" >
+                    <ECProperty propertyName="select" typeName="int"/>
+                    <ECProperty propertyName="from" typeName="int"/>
+                    <ECProperty propertyName="where" typeName="int"/>
+                    <ECProperty propertyName="and" typeName="int"/>
+                    <ECProperty propertyName="or" typeName="int"/>
+                    <ECProperty propertyName="not" typeName="int"/>
+                    <ECProperty propertyName="like" typeName="int"/>
+                    <ECProperty propertyName="order" typeName="int"/>
+                    <ECProperty propertyName="by" typeName="int"/>
+                    <ECProperty propertyName="group" typeName="int"/>
+                    <ECProperty propertyName="having" typeName="int"/>
+                    <ECProperty propertyName="limit" typeName="int"/>
+                    <ECProperty propertyName="offset" typeName="int"/>
+                    <ECProperty propertyName="insert" typeName="int"/>
+                    <ECProperty propertyName="into" typeName="int"/>
+                    <ECProperty propertyName="values" typeName="int"/>
+                    <ECProperty propertyName="update" typeName="int"/>
+                    <ECProperty propertyName="set" typeName="int"/>
+                    <ECProperty propertyName="delete" typeName="int"/>
+                    </ECEntityClass>
+                  </ECSchema>)xml"));
+
+    for (SchemaItem const& schema : schemas)
+        {
+        ASSERT_EQ(BentleyStatus::SUCCESS, SetupECDb("ReservedECSQLTokens.ecdb", schema));
+        ECN::ECClassCP cl = m_ecdb.Schemas().GetClass("TestSchema", "Foo");
+        ASSERT_TRUE(cl != nullptr);
+
+        for (ECN::ECPropertyCP prop : cl->GetProperties(true))
+            {
+            Utf8String ecsql;
+            ecsql.Sprintf("SELECT %s FROM ts.%s", prop->GetName().c_str(), cl->GetName().c_str());
+            ECSqlStatement stmt;
+            EXPECT_EQ(ECSqlStatus::InvalidECSql, stmt.Prepare(m_ecdb, ecsql.c_str())) << ecsql.c_str();
+            }
+        }
+    }
+
+
+struct ECSqlSelectPrepareTests : ECSqlPrepareTestFixture {};
+//---------------------------------------------------------------------------------------
+// @bsiclass
+//+---------------+---------------+---------------+---------------+---------------+------
+TEST_F(ECSqlSelectPrepareTests, CorrelatedSubqueries)
+    {
+    EXPECT_EQ(ECSqlStatus::Success, Prepare("SELECT NULL FROM ecsql.PSA psa1 WHERE EXISTS(SELECT 1 FROM ecsql.PSA WHERE ECInstanceId = psa1.ECInstanceId)"));
+    EXPECT_EQ(ECSqlStatus::Success, Prepare("SELECT NULL FROM ecsql.PSA psa1 WHERE NOT EXISTS(SELECT 1 FROM ecsql.PSA WHERE ECInstanceId = psa1.ECInstanceId)"));
+    // Not supported
+    EXPECT_EQ(ECSqlStatus::InvalidECSql, Prepare("SELECT NULL FROM ecsql.PSA psa1 WHERE UNIQUE(SELECT 1 FROM ecsql.PSA WHERE ECInstanceId = psa1.ECInstanceId)"));
+    EXPECT_EQ(ECSqlStatus::InvalidECSql, Prepare("SELECT NULL FROM ecsql.PSA psa1 WHERE NOT UNIQUE(SELECT 1 FROM ecsql.PSA WHERE ECInstanceId = psa1.ECInstanceId)"));
+    }
+//---------------------------------------------------------------------------------------
+// @bsiclass
+//+---------------+---------------+---------------+---------------+---------------+------
+TEST_F(ECSqlSelectPrepareTests, Alias)
+    {
+    EXPECT_EQ(ECSqlStatus::Success, Prepare("SELECT PStructProp.I FROM ecsql.PSA, (SELECT ECInstanceId, I, PStructProp FROM ecsql.PSA) PStructProp WHERE PSA.ECInstanceId=PStructProp.ECInstanceId"));
+    EXPECT_EQ(ECSqlStatus::Success, Prepare("SELECT ECInstanceId, PStructProp A11 FROM ecsql.PSA"));
+    EXPECT_EQ(ECSqlStatus::Success, Prepare("SELECT S.ECInstanceId FROM ecsql.PSA S")) << "tests when class alias is same as a property name.This should work unless the property is a struct property";
+    EXPECT_EQ(ECSqlStatus::Success, Prepare("SELECT S.ECInstanceId FROM ecsql:PSA S")) << "tests when class alias is same as a property name.This should work unless the property is a struct property";
+    EXPECT_EQ(ECSqlStatus::Success, Prepare("SELECT S.S FROM ecsql.PSA S")) << "tests when class alias is same as a property name.This should work unless the property is a struct property";
+    EXPECT_EQ(ECSqlStatus::Success, Prepare("SELECT S.S FROM ecsql:PSA S")) << "tests when class alias is same as a property name.This should work unless the property is a struct property";
+    EXPECT_EQ(ECSqlStatus::Success, Prepare("SELECT S FROM ecsql.PSA S")) << "tests when class alias is same as a property name.This should work unless the property is a struct property";
+    EXPECT_EQ(ECSqlStatus::Success, Prepare("SELECT S FROM ecsql.PSA"));
+    EXPECT_EQ(ECSqlStatus::Success, Prepare("SELECT S.I FROM ecsql.PSA S"));
+    EXPECT_EQ(ECSqlStatus::Success, Prepare("SELECT I FROM ecsql.PSA S"));
+    EXPECT_EQ(ECSqlStatus::Success, Prepare("SELECT I, 0x332dff ffff FROM ecsql.PSA S WHERE I=0x2abdef+0x233+22"));
+    EXPECT_EQ(ECSqlStatus::InvalidECSql, Prepare("SELECT I, 0x332dffz kkk FROM ecsql.PSA S WHERE I > 0x2abdefz"));
+    EXPECT_EQ(ECSqlStatus::Success, Prepare("SELECT S FROM (SELECT S FROM ecsql.PSA) S"));
+    EXPECT_EQ(ECSqlStatus::Success, Prepare("SELECT S.S FROM (SELECT S FROM ecsql.PSA) S"));
+    EXPECT_EQ(ECSqlStatus::Success, Prepare("SELECT I FROM (SELECT S, I FROM ecsql.PSA) S"));
+    EXPECT_EQ(ECSqlStatus::Success, Prepare("SELECT S.I FROM (SELECT S, I FROM ecsql.PSA) S"));
+    EXPECT_EQ(ECSqlStatus::Success, Prepare("SELECT S.S FROM ecsql.PSA, (SELECT ECInstanceId, I, S FROM ecsql.PSA) S WHERE PSA.ECInstanceId=S.ECInstanceId"));
+    EXPECT_EQ(ECSqlStatus::Success, Prepare("SELECT S.Bla FROM ecsql.PSA, (SELECT ECInstanceId, I, 3.14 AS Bla FROM ecsql.PSA) S WHERE PSA.ECInstanceId=S.ECInstanceId"));
+    EXPECT_EQ(ECSqlStatus::InvalidECSql, Prepare("SELECT S.S FROM ecsql.PSA, (SELECT I, S FROM ecsql.PSA) S WHERE PSA.ECInstanceId=S.ECInstanceId"));
+    EXPECT_EQ(ECSqlStatus::Success, Prepare("SELECT PStructProp FROM ecsql.PSA PStructProp"));
+    EXPECT_EQ(ECSqlStatus::Success, Prepare("SELECT PStructProp.ECInstanceId FROM ecsql.PSA PStructProp"));
+    EXPECT_EQ(ECSqlStatus::Success, Prepare("SELECT PStructProp.s FROM ecsql.PSA PStructProp"));
+    EXPECT_EQ(ECSqlStatus::Success, Prepare("SELECT PStructProp.PStructProp FROM ecsql.PSA, (SELECT ECInstanceId, I, PStructProp FROM ecsql.PSA) PStructProp WHERE PSA.ECInstanceId=PStructProp.ECInstanceId"));
+    EXPECT_EQ(ECSqlStatus::Success, Prepare("SELECT PStructProp.i FROM ecsql.PSA, (SELECT ECInstanceId, I, PStructProp FROM ecsql.PSA) PStructProp WHERE PSA.ECInstanceId=PStructProp.ECInstanceId"));
+
+    EXPECT_EQ(ECSqlStatus::Success, Prepare("SELECT P, p.ECInstanceId FROM ecsql.PSA p, ecsql.P c"));
+    EXPECT_EQ(ECSqlStatus::InvalidECSql, Prepare("SELECT NULL FROM ecsql.PSA p, ecsql.P")) << "Duplicate class name / alias";
+
+    EXPECT_EQ(ECSqlStatus::Success, Prepare("SELECT ECInstanceId FROM meta.ECClassDef this WHERE ECInstanceId IN (SELECT Class.Id FROM meta.ECPropertyDef WHERE Class.Id = this.ECInstanceId)"));
+    EXPECT_EQ(ECSqlStatus::Success, Prepare("SELECT ECInstanceId FROM meta.ECClassDef this WHERE ECInstanceId = (SELECT Class.Id FROM meta.ECPropertyDef WHERE Class.Id = this.ECInstanceId)"));
+    EXPECT_EQ(ECSqlStatus::Success, Prepare("SELECT ECInstanceId, (SELECT Class.Id FROM meta.ECPropertyDef WHERE Class.Id = this.ECInstanceId) FROM meta.ECClassDef this"));
+
+    EXPECT_EQ(ECSqlStatus::Success, Prepare("SELECT c.ECInstanceId, (SELECT 1 FROM meta.ECPropertyDef p WHERE p.Class.Id = c.ECInstanceId) FROM meta.ECClassDef c"));
+    EXPECT_EQ(ECSqlStatus::Success, Prepare("SELECT c.ECInstanceId, (SELECT 1 FROM (SELECT 1 FROM meta.ECPropertyDef p WHERE p.Class.Id = c.ECInstanceId)) FROM meta.ECClassDef c"));
+    EXPECT_EQ(ECSqlStatus::Success, Prepare("SELECT c.ECInstanceId, (SELECT 1 FROM (SELECT 1 FROM (SELECT 1 FROM meta.ECPropertyDef p WHERE p.Class.Id = c.ECInstanceId))) FROM meta.ECClassDef c"));
+    EXPECT_EQ(ECSqlStatus::Success, Prepare("SELECT 1 FROM (SELECT 1 FROM (SELECT 1 FROM meta.ECClassDef [this] WHERE (1 IN (SELECT 1 FROM (SELECT * FROM meta.ECClassDef)))))"));
+
+    EXPECT_EQ(ECSqlStatus::Success, Prepare("SELECT 1 FROM meta.ECSchemaDef WHERE meta.ECSchemaDef.Name=?"));
+    EXPECT_EQ(ECSqlStatus::Success, Prepare("SELECT 1 FROM meta.ECSchemaDef WHERE ECSchemaDef.Name=?"));
+    EXPECT_EQ(ECSqlStatus::Success, Prepare("SELECT 1 FROM meta.ECSchemaDef WHERE Name=?"));
+    EXPECT_EQ(ECSqlStatus::Success, Prepare("SELECT 1 FROM meta.ECSchemaDef s WHERE Name=?"));
+    EXPECT_EQ(ECSqlStatus::Success, Prepare("SELECT 1 FROM meta.ECSchemaDef s WHERE meta.ECSchemaDef.Name=?"));
+    EXPECT_EQ(ECSqlStatus::Success, Prepare("SELECT 1 FROM ECDbMeta.ECSchemaDef WHERE ECDbMeta.ECSchemaDef.Name=?"));
+    EXPECT_EQ(ECSqlStatus::Success, Prepare("SELECT (SELECT s.ECInstanceId FROM meta.ECPropertyDef s)"));
+    EXPECT_EQ(ECSqlStatus::Success, Prepare("SELECT meta.ECSchemaDef.Name FROM meta.ECSchemaDef"));
+    EXPECT_EQ(ECSqlStatus::Success, Prepare("SELECT meta.ECSchemaDef.Name FROM ECDbMeta.ECSchemaDef"));
+    EXPECT_EQ(ECSqlStatus::Success, Prepare("SELECT ECDbMeta.ECSchemaDef.Name FROM ECDbMeta.ECSchemaDef"));
+    EXPECT_EQ(ECSqlStatus::Success, Prepare("SELECT ECDbMeta.ECSchemaDef.Name FROM meta.ECSchemaDef"));
+    EXPECT_EQ(ECSqlStatus::Success, Prepare("SELECT meta.ECSchemaDef.ECClassId FROM meta.ECSchemaDef"));
+    EXPECT_EQ(ECSqlStatus::Success, Prepare("SELECT meta.ECSchemaDef.ECClassId FROM ECDbMeta.ECSchemaDef"));
+    EXPECT_EQ(ECSqlStatus::Success, Prepare("SELECT ECDbMeta.ECSchemaDef.ECClassId FROM ECDbMeta.ECSchemaDef"));
+    EXPECT_EQ(ECSqlStatus::Success, Prepare("SELECT ECDbMeta.ECSchemaDef.ECClassId FROM meta.ECSchemaDef"));
+
+    EXPECT_EQ(ECSqlStatus::Success, Prepare("SELECT p.ECInstanceId,p.ECClassId FROM ecsql.P p, meta.ClassHasAllBaseClasses WHERE I=? AND meta.ClassHasAllBaseClasses.SourceECInstanceId=p.ECClassId AND meta.ClassHasAllBaseClasses.TargetECInstanceId = 500"));
+    EXPECT_EQ(ECSqlStatus::Success, Prepare("SELECT ECSqlTest.P.ECInstanceId,ECSqlTest.P.ECClassId FROM ecsql.P p, meta.ClassHasAllBaseClasses WHERE I=? AND ECDbMeta.ClassHasAllBaseClasses.SourceECInstanceId=ECSqlTest.P.ECClassId AND ECDbMeta.ClassHasAllBaseClasses.TargetECInstanceId = 500"));
+
+    //use column aliases which need to be escaped
+    EXPECT_EQ(ECSqlStatus::Success, Prepare("SELECT 1 AS [/Length/], 2 AS [/Width/] FROM ecsql.PSA"));
+    EXPECT_EQ(ECSqlStatus::Success, Prepare("SELECT * FROM (SELECT 1 AS [/Length/], 2 AS [/Width/] FROM ecsql.PSA)"));
+    }
+
+//---------------------------------------------------------------------------------------
+// @bsiclass
+//+---------------+---------------+---------------+---------------+---------------+------
+TEST_F(ECSqlSelectPrepareTests, AndOrPrecedence)
+    {
+    EXPECT_EQ(ECSqlStatus::Success, Prepare("SELECT NULL FROM ecsql.TH3 WHERE S1 IS NOT NULL OR S2 IS NOT NULL"));
+    EXPECT_EQ(ECSqlStatus::Success, Prepare("SELECT NULL FROM ecsql.TH3 WHERE (S1 IS NOT NULL OR S2 IS NOT NULL)"));
+    EXPECT_EQ(ECSqlStatus::Success, Prepare("SELECT NULL FROM ecsql.TH3 WHERE S1 IS NULL AND S2 IS NOT NULL"));
+    EXPECT_EQ(ECSqlStatus::Success, Prepare("SELECT NULL FROM ecsql.TH3 WHERE S1 IS NULL AND S2 IS NOT NULL OR 1=1"));
+    EXPECT_EQ(ECSqlStatus::Success, Prepare("SELECT NULL FROM ecsql.TH3 WHERE S1 IS NULL AND (S2 IS NOT NULL OR 1=1)"));
+    }
+//---------------------------------------------------------------------------------------
+// @bsimethod
+// This test ensure if a property was not renamed by using alias then the ECProperty backing
+// it up is not generated but is the orignal property. This happen when property is returned
+// from a nested query.
+//+---------------+---------------+---------------+---------------+---------------+------
+TEST_F(ECSqlSelectPrepareTests, PureNestedProperty)
+    {
+    if (true)
+        {
+        ECSqlStatement stmt;
+        EXPECT_EQ(ECSqlStatus::Success, stmt.Prepare(m_ecdb, "SELECT * FROM  (SELECT ECInstanceId as id, ECClassId as cid, P.id as rid, P.RelECClassId as rcid FROM ecsql.PSA)"));
+        for (int i=0; i< stmt.GetColumnCount(); i++)
+            {
+                ASSERT_TRUE(stmt.GetColumnInfo(i).IsGeneratedProperty()) << stmt.GetColumnInfo(i).GetPropertyPath().ToString().c_str() << "is not generated";
+                ASSERT_TRUE(stmt.GetColumnInfo(i).IsSystemProperty())  << stmt.GetColumnInfo(i).GetPropertyPath().ToString().c_str() << "is not system";
+            }
+        }
+
+    if (true)
+        {
+        ECSqlStatement stmt;
+        EXPECT_EQ(ECSqlStatus::Success, stmt.Prepare(m_ecdb, "SELECT * FROM  (SELECT ECInstanceId, ECClassId, P.id, P.RelECClassId FROM ecsql.PSA)"));
+        for (int i=0; i< stmt.GetColumnCount(); i++)
+            {
+                ASSERT_FALSE(stmt.GetColumnInfo(i).IsGeneratedProperty()) << stmt.GetColumnInfo(i).GetPropertyPath().ToString().c_str() << "is generated";
+                ASSERT_TRUE(stmt.GetColumnInfo(i).IsSystemProperty()) << stmt.GetColumnInfo(i).GetPropertyPath().ToString().c_str() << "is not system";
+            }
+        }
+
+    if (true)
+        {
+        ECSqlStatement stmt;
+        EXPECT_EQ(ECSqlStatus::Success, stmt.Prepare(m_ecdb, "SELECT * FROM ecsql.PSA"));
+        for (int i=0; i< stmt.GetColumnCount(); i++)
+            {
+                ASSERT_FALSE(stmt.GetColumnInfo(i).IsGeneratedProperty()) << stmt.GetColumnInfo(i).GetPropertyPath().ToString().c_str() << "is generated";;
+            }
+        }
+    if (true)
+        {
+        ECSqlStatement stmt;
+        EXPECT_EQ(ECSqlStatus::Success, stmt.Prepare(m_ecdb, "SELECT * FROM (SELECT * FROM ecsql.PSA)"));
+        for (int i=0; i< stmt.GetColumnCount(); i++)
+            {
+                ASSERT_FALSE(stmt.GetColumnInfo(i).IsGeneratedProperty()) << stmt.GetColumnInfo(i).GetPropertyPath().ToString().c_str() << "is generated";;
+            }
+        }
+    if (true)
+        {
+        ECSqlStatement stmt;
+        EXPECT_EQ(ECSqlStatus::Success, stmt.Prepare(m_ecdb, "SELECT * FROM  (SELECT I, L, S FROM ecsql.PSA)"));
+        for (int i=0; i< stmt.GetColumnCount(); i++)
+            {
+                ASSERT_FALSE(stmt.GetColumnInfo(i).IsGeneratedProperty()) << stmt.GetColumnInfo(i).GetPropertyPath().ToString().c_str() << "is generated";;
+            }
+        }
+    if (true)
+        {
+        ECSqlStatement stmt;
+        EXPECT_EQ(ECSqlStatus::Success, stmt.Prepare(m_ecdb, "SELECT I, L, S FROM  (SELECT I, L, S FROM ecsql.PSA)"));
+        for (int i=0; i< stmt.GetColumnCount(); i++)
+            {
+                ASSERT_FALSE(stmt.GetColumnInfo(i).IsGeneratedProperty()) << stmt.GetColumnInfo(i).GetPropertyPath().ToString().c_str() << "is generated";;
+            }
+        }
+    if (true)
+        {
+        ECSqlStatement stmt;
+        EXPECT_EQ(ECSqlStatus::Success, stmt.Prepare(m_ecdb, "SELECT test.I, test.L, test.S FROM  (SELECT I, L, S FROM ecsql.PSA) test"));
+        for (int i=0; i< stmt.GetColumnCount(); i++)
+            {
+                ASSERT_FALSE(stmt.GetColumnInfo(i).IsGeneratedProperty()) << stmt.GetColumnInfo(i).GetPropertyPath().ToString().c_str() << "is generated";;
+            }
+        }
+    if (true)
+        {
+        ECSqlStatement stmt;
+        EXPECT_EQ(ECSqlStatus::Success, stmt.Prepare(m_ecdb, "SELECT test.* FROM  (SELECT I, L, S FROM ecsql.PSA) test"));
+        for (int i=0; i< stmt.GetColumnCount(); i++)
+            {
+                ASSERT_FALSE(stmt.GetColumnInfo(i).IsGeneratedProperty()) << stmt.GetColumnInfo(i).GetPropertyPath().ToString().c_str() << "is generated";;
+            }
+        }
+    if (true)
+        {
+        ECSqlStatement stmt;
+        EXPECT_EQ(ECSqlStatus::Success, stmt.Prepare(m_ecdb, "SELECT test.I as i1, test.L as l1, test.S as s1 FROM  (SELECT I, L, S FROM ecsql.PSA) test"));
+        for (int i=0; i< stmt.GetColumnCount(); i++)
+            {
+                ASSERT_TRUE(stmt.GetColumnInfo(i).IsGeneratedProperty()) << stmt.GetColumnInfo(i).GetPropertyPath().ToString().c_str() << "is not generated";;
+            }
+        }
+    if (true)
+        {
+        ECSqlStatement stmt;
+        EXPECT_EQ(ECSqlStatus::Success, stmt.Prepare(m_ecdb, "SELECT test.* FROM  (SELECT I as I1, L as L1, S as S1 FROM ecsql.PSA) test"));
+        for (int i=0; i< stmt.GetColumnCount(); i++)
+            {
+                ASSERT_TRUE(stmt.GetColumnInfo(i).IsGeneratedProperty()) << stmt.GetColumnInfo(i).GetPropertyPath().ToString().c_str() << "is not generated";
+            }
+        }
+
+    }
+//---------------------------------------------------------------------------------------
+// @bsiclass
+//+---------------+---------------+---------------+---------------+---------------+------
+TEST_F(ECSqlSelectPrepareTests, Arrays)
+    {
+    EXPECT_EQ(ECSqlStatus::Success, Prepare("SELECT Dt_Array, B FROM ecsql.PSA"));
+    EXPECT_EQ(ECSqlStatus::Success, Prepare("SELECT I, S FROM ecsql.PSA WHERE Dt_Array = ?"));
+    EXPECT_EQ(ECSqlStatus::Success, Prepare("SELECT I, S FROM ecsql.PSA WHERE Dt_Array <> ?")) << "unbound parameters mean NULL and comparing NULL with NULL is always false";
+    EXPECT_EQ(ECSqlStatus::Success, Prepare("SELECT I, S FROM ecsql.PSA WHERE Dt_Array IS NULL"));
+    EXPECT_EQ(ECSqlStatus::Success, Prepare("SELECT I, S FROM ecsql.PSA WHERE Dt_Array IS NOT NULL"));
+    EXPECT_EQ(ECSqlStatus::InvalidECSql, Prepare("SELECT I, S FROM ecsql.PSA WHERE CARDINALITY(Dt_Array) > 0")) << "not yet supported";
+    EXPECT_EQ(ECSqlStatus::Success, Prepare("SELECT S, PStruct_Array FROM ecsql.PSA"));
+    EXPECT_EQ(ECSqlStatus::InvalidECSql, Prepare("SELECT I, S FROM ecsql.PSA WHERE PStruct_Array = ?")) << "Struct arrays are not supported yet in where clause.";
+    EXPECT_EQ(ECSqlStatus::Success, Prepare("SELECT I, S FROM ecsql.PSA WHERE PStruct_Array IS NULL")) << "Struct arrays are not supported yet in where clause.";
+    EXPECT_EQ(ECSqlStatus::Success, Prepare("SELECT I, S FROM ecsql.PSA WHERE PStruct_Array IS NOT NULL")) << "Struct arrays are not supported yet in where clause.";
+    EXPECT_EQ(ECSqlStatus::InvalidECSql, Prepare("SELECT I, S FROM ecsql.PSA WHERE CARDINALITY(PStruct_Array) > 0")) << "not yet supported";
+    EXPECT_EQ(ECSqlStatus::InvalidECSql, Prepare("SELECT Dt_Array[1], B FROM ecsql.PSA")) << "not yet supported";
+    EXPECT_EQ(ECSqlStatus::InvalidECSql, Prepare("SELECT Dt_Array[100000], B FROM ecsql.PSA")) << "not yet supported";
+    EXPECT_EQ(ECSqlStatus::InvalidECSql, Prepare("SELECT Dt_Array[-1], B FROM ecsql.PSA"));
+    EXPECT_EQ(ECSqlStatus::InvalidECSql, Prepare("SELECT UnknowProperty[1], B FROM ecsql.PSA"));
+    EXPECT_EQ(ECSqlStatus::InvalidECSql, Prepare("SELECT UnknowProperty[-1], B FROM ecsql.PSA"));
+    }
+
+//---------------------------------------------------------------------------------------
+// @bsiclass
+//+---------------+---------------+---------------+---------------+---------------+------
+TEST_F(ECSqlSelectPrepareTests, BetweenOperator)
+    {
+    EXPECT_EQ(ECSqlStatus::Success, Prepare("SELECT I, Dt, S FROM ecsql.PSA WHERE I BETWEEN 1 AND 3"));
+    EXPECT_EQ(ECSqlStatus::Success, Prepare("SELECT I, Dt, S FROM ecsql.PSA WHERE I BETWEEN 122 AND 124"));
+    EXPECT_EQ(ECSqlStatus::Success, Prepare("SELECT I, Dt, S FROM ecsql.PSA WHERE I NOT BETWEEN 1 AND 3"));
+    EXPECT_EQ(ECSqlStatus::Success, Prepare("SELECT I, Dt, S FROM ecsql.PSA WHERE S BETWEEN 'Q' AND 'T'")) << "S always amounts to Sample String";
+    EXPECT_EQ(ECSqlStatus::Success, Prepare("SELECT I, Dt, S FROM ecsql.PSA WHERE S BETWEEN 'Q' AND 'R'")) << "S always amounts to Sample String";
+    EXPECT_EQ(ECSqlStatus::Success, Prepare("SELECT I, Dt, S FROM ecsql.PSA WHERE I NOT BETWEEN ? AND 3"));
+    EXPECT_EQ(ECSqlStatus::Success, Prepare("SELECT I, Dt, S FROM ecsql.PSA WHERE I NOT BETWEEN 1 AND ?"));
+    EXPECT_EQ(ECSqlStatus::Success, Prepare("SELECT I, Dt, S FROM ecsql.PSA WHERE I NOT BETWEEN ? AND ?"));
+    }
+
+//---------------------------------------------------------------------------------------
+// @bsiclass
+//+---------------+---------------+---------------+---------------+---------------+------
+TEST_F(ECSqlSelectPrepareTests, Cast)
+    {
+    EXPECT_EQ(ECSqlStatus::Success, Prepare("SELECT CAST (S AS BINARY) FROM ecsql.PSA"));
+    EXPECT_EQ(ECSqlStatus::Success, Prepare("SELECT CAST (Bi AS BINARY) FROM ecsql.PSA"));
+    EXPECT_EQ(ECSqlStatus::Success, Prepare("SELECT CAST (S AS BINARY) FROM ecsql.PSA"));
+    EXPECT_EQ(ECSqlStatus::InvalidECSql, Prepare("SELECT CAST (PStructProp AS BINARY) FROM ecsql.PSA"));
+    EXPECT_EQ(ECSqlStatus::Success, Prepare("SELECT CAST (NULL AS BINARY) FROM ecsql.PSA"));
+    EXPECT_EQ(ECSqlStatus::Success, Prepare("SELECT CAST (NULL AS BINARY[]) FROM ecsql.PSA"));
+    EXPECT_EQ(ECSqlStatus::InvalidECSql, Prepare("SELECT CAST (Bi_Array AS BINARY[]) FROM ecsql.PSA")) << "For arrays only CAST (NULL as Type[]) is supported";
+
+    EXPECT_EQ(ECSqlStatus::Success, Prepare("SELECT CAST (B AS BOOLEAN) FROM ecsql.PSA"));
+    EXPECT_EQ(ECSqlStatus::Success, Prepare("SELECT CAST (Bi AS BOOLEAN) FROM ecsql.PSA"));
+    EXPECT_EQ(ECSqlStatus::Success, Prepare("SELECT CAST (1 AS BOOLEAN) FROM ecsql.PSA"));
+    EXPECT_EQ(ECSqlStatus::Success, Prepare("SELECT CAST (I AS BOOLEAN) FROM ecsql.PSA"));
+    EXPECT_EQ(ECSqlStatus::Success, Prepare("SELECT CAST (True AS BOOLEAN) FROM ecsql.PSA"));
+    EXPECT_EQ(ECSqlStatus::Success, Prepare("SELECT CAST (False AS BOOLEAN) FROM ecsql.PSA"));
+    EXPECT_EQ(ECSqlStatus::Success, Prepare("SELECT CAST (S AS BOOLEAN) FROM ecsql.PSA"));
+    EXPECT_EQ(ECSqlStatus::Success, Prepare("SELECT CAST ('1' AS BOOLEAN) FROM ecsql.PSA"));
+    EXPECT_EQ(ECSqlStatus::InvalidECSql, Prepare("SELECT CAST (P2D AS BOOLEAN) FROM ecsql.PSA"));
+    EXPECT_EQ(ECSqlStatus::InvalidECSql, Prepare("SELECT CAST (P3D AS BOOLEAN) FROM ecsql.PSA"));
+    EXPECT_EQ(ECSqlStatus::InvalidECSql, Prepare("SELECT CAST (PStructProp AS BOOLEAN) FROM ecsql.PSA"));
+    EXPECT_EQ(ECSqlStatus::InvalidECSql, Prepare("SELECT CAST (Unknown AS BOOLEAN) FROM ecsql.PSA")) << "SQL-99 keyword UNKNOWN not supported in ECSQL as ECObjects doesn't have a counterpart for it.";
+    EXPECT_EQ(ECSqlStatus::Success, Prepare("SELECT CAST (B AS BOOL) FROM ecsql.PSA"));
+    EXPECT_EQ(ECSqlStatus::Success, Prepare("SELECT CAST (NULL AS BOOLEAN) FROM ecsql.PSA"));
+    EXPECT_EQ(ECSqlStatus::Success, Prepare("SELECT CAST (NULL AS BOOLEAN[]) FROM ecsql.PSA"));
+    EXPECT_EQ(ECSqlStatus::InvalidECSql, Prepare("SELECT CAST (B_Array AS BOOLEAN[]) FROM ecsql.PSA")) << "For arrays only CAST (NULL as Type[]) is supported";
+
+    EXPECT_EQ(ECSqlStatus::Success, Prepare("SELECT CAST (Bi AS TIMESTAMP) FROM ecsql.PSA"));
+    EXPECT_EQ(ECSqlStatus::Success, Prepare("SELECT CAST (Dt AS TIMESTAMP) FROM ecsql.PSA"));
+    EXPECT_EQ(ECSqlStatus::Success, Prepare("SELECT CAST (Dt AS DATETIME) FROM ecsql.PSA"));
+    EXPECT_EQ(ECSqlStatus::Success, Prepare("SELECT CAST (Dt AS DATE) FROM ecsql.PSA"));
+    EXPECT_EQ(ECSqlStatus::Success, Prepare("SELECT CAST (DtUtc AS TIMESTAMP) FROM ecsql.PSA"));
+    EXPECT_EQ(ECSqlStatus::Success, Prepare("SELECT CAST (DtUtc AS DATETIME) FROM ecsql.PSA"));
+    EXPECT_EQ(ECSqlStatus::Success, Prepare("SELECT CAST (DtUtc AS DATE) FROM ecsql.PSA"));
+    EXPECT_EQ(ECSqlStatus::Success, Prepare("SELECT CAST (TIMESTAMP '2013-02-09T12:00:00' AS TIMESTAMP) FROM ecsql.PSA"));
+    EXPECT_EQ(ECSqlStatus::Success, Prepare("SELECT CAST (TIMESTAMP '2013-02-09T12:00:00' AS DATE) FROM ecsql.PSA"));
+    EXPECT_EQ(ECSqlStatus::Success, Prepare("SELECT CAST (DATE '2013-02-09' AS DATE) FROM ecsql.PSA"));
+    EXPECT_EQ(ECSqlStatus::Success, Prepare("SELECT CAST (D AS TIMESTAMP) FROM ecsql.PSA"));
+    EXPECT_EQ(ECSqlStatus::Success, Prepare("SELECT CAST (123425 AS DATETIME) FROM ecsql.PSA"));
+    EXPECT_EQ(ECSqlStatus::Success, Prepare("SELECT CAST (123425.2343 AS TIMESTAMP) FROM ecsql.PSA"));
+    EXPECT_EQ(ECSqlStatus::Success, Prepare("SELECT CAST (True AS DATE) FROM ecsql.PSA"));
+    EXPECT_EQ(ECSqlStatus::Success, Prepare("SELECT CAST (123425.123 AS DATE) FROM ecsql.PSA"));
+    EXPECT_EQ(ECSqlStatus::Success, Prepare("SELECT CAST (S AS DATE) FROM ecsql.PSA"));
+    EXPECT_EQ(ECSqlStatus::InvalidECSql, Prepare("SELECT CAST (P2D AS TIMESTAMP) FROM ecsql.PSA"));
+    EXPECT_EQ(ECSqlStatus::InvalidECSql, Prepare("SELECT CAST (P3D AS TIMESTAMP) FROM ecsql.PSA"));
+    EXPECT_EQ(ECSqlStatus::InvalidECSql, Prepare("SELECT CAST (PStructProp AS TIMESTAMP) FROM ecsql.PSA"));
+    EXPECT_EQ(ECSqlStatus::Success, Prepare("SELECT CAST (NULL AS TIMESTAMP) FROM ecsql.PSA"));
+    EXPECT_EQ(ECSqlStatus::Success, Prepare("SELECT CAST (NULL AS TIMESTAMP[]) FROM ecsql.PSA"));
+    EXPECT_EQ(ECSqlStatus::InvalidECSql, Prepare("SELECT CAST (DtUtc_Array AS TIMESTAMP[]) FROM ecsql.PSA")) << "For arrays only CAST (NULL as Type[]) is supported";
+    EXPECT_EQ(ECSqlStatus::Success, Prepare("SELECT CAST (NULL AS DATE) FROM ecsql.PSA"));
+    EXPECT_EQ(ECSqlStatus::Success, Prepare("SELECT CAST (NULL AS DATE[]) FROM ecsql.PSA"));
+    EXPECT_EQ(ECSqlStatus::InvalidECSql, Prepare("SELECT CAST (Dt_Array AS DATE[]) FROM ecsql.PSA")) << "For arrays only CAST (NULL as Type[]) is supported";
+
+    EXPECT_EQ(ECSqlStatus::Success, Prepare("SELECT CAST (Bi AS DOUBLE) FROM ecsql.PSA"));
+    EXPECT_EQ(ECSqlStatus::Success, Prepare("SELECT CAST (L AS DOUBLE) FROM ecsql.PSA"));
+    EXPECT_EQ(ECSqlStatus::Success, Prepare("SELECT CAST (Dt AS DOUBLE) FROM ecsql.PSA"));
+    EXPECT_EQ(ECSqlStatus::InvalidECSql, Prepare("SELECT CAST (P2D AS DOUBLE) FROM ecsql.PSA"));
+    EXPECT_EQ(ECSqlStatus::InvalidECSql, Prepare("SELECT CAST (P3D AS DOUBLE) FROM ecsql.PSA"));
+    EXPECT_EQ(ECSqlStatus::InvalidECSql, Prepare("SELECT CAST (PStructProp AS DOUBLE) FROM ecsql.PSA"));
+    EXPECT_EQ(ECSqlStatus::Success, Prepare("SELECT CAST (NULL AS DOUBLE) FROM ecsql.PSA"));
+    EXPECT_EQ(ECSqlStatus::Success, Prepare("SELECT CAST (NULL AS DOUBLE[]) FROM ecsql.PSA"));
+    EXPECT_EQ(ECSqlStatus::InvalidECSql, Prepare("SELECT CAST (D_Array AS DOUBLE[]) FROM ecsql.PSA")) << "For arrays only CAST (NULL as Type[]) is supported";
+
+    EXPECT_EQ(ECSqlStatus::Success, Prepare("SELECT CAST (Bi AS INT) FROM ecsql.PSA"));
+    EXPECT_EQ(ECSqlStatus::Success, Prepare("SELECT CAST (S AS INT) FROM ecsql.PSA"));
+    EXPECT_EQ(ECSqlStatus::Success, Prepare("SELECT CAST (False AS INT) FROM ecsql.PSA"));
+    EXPECT_EQ(ECSqlStatus::Success, Prepare("SELECT CAST (S AS INT32) FROM ecsql.PSA"));
+    EXPECT_EQ(ECSqlStatus::InvalidECSql, Prepare("SELECT CAST (P2D AS INT) FROM ecsql.PSA"));
+    EXPECT_EQ(ECSqlStatus::InvalidECSql, Prepare("SELECT CAST (P3D AS INT) FROM ecsql.PSA"));
+    EXPECT_EQ(ECSqlStatus::InvalidECSql, Prepare("SELECT CAST (PStructProp AS INT) FROM ecsql.PSA"));
+    EXPECT_EQ(ECSqlStatus::Success, Prepare("SELECT CAST (NULL AS INT) FROM ecsql.PSA"));
+    EXPECT_EQ(ECSqlStatus::Success, Prepare("SELECT CAST (NULL AS INT[]) FROM ecsql.PSA"));
+    EXPECT_EQ(ECSqlStatus::InvalidECSql, Prepare("SELECT CAST (I_Array AS INT[]) FROM ecsql.PSA")) << "For arrays only CAST (NULL as Type[]) is supported";
+
+    EXPECT_EQ(ECSqlStatus::Success, Prepare("SELECT CAST (Bi AS LONG) FROM ecsql.PSA"));
+    EXPECT_EQ(ECSqlStatus::Success, Prepare("SELECT CAST (L AS LONG) FROM ecsql.PSA"));
+    EXPECT_EQ(ECSqlStatus::Success, Prepare("SELECT CAST (L AS INT64) FROM ecsql.PSA"));
+    EXPECT_EQ(ECSqlStatus::Success, Prepare("SELECT CAST (True AS LONG) FROM ecsql.PSA"));
+    EXPECT_EQ(ECSqlStatus::InvalidECSql, Prepare("SELECT CAST (P2D AS LONG) FROM ecsql.PSA"));
+    EXPECT_EQ(ECSqlStatus::InvalidECSql, Prepare("SELECT CAST (P3D AS LONG) FROM ecsql.PSA"));
+    EXPECT_EQ(ECSqlStatus::InvalidECSql, Prepare("SELECT CAST (PStructProp AS LONG) FROM ecsql.PSA"));
+    EXPECT_EQ(ECSqlStatus::Success, Prepare("SELECT CAST (NULL AS LONG) FROM ecsql.PSA"));
+    EXPECT_EQ(ECSqlStatus::Success, Prepare("SELECT CAST (NULL AS LONG[]) FROM ecsql.PSA"));
+    EXPECT_EQ(ECSqlStatus::InvalidECSql, Prepare("SELECT CAST (L_Array AS LONG[]) FROM ecsql.PSA")) << "For arrays only CAST (NULL as Type[]) is supported";
+
+    EXPECT_EQ(ECSqlStatus::Success, Prepare("SELECT CAST (B AS STRING) FROM ecsql.PSA"));
+    EXPECT_EQ(ECSqlStatus::Success, Prepare("SELECT CAST (Bi AS STRING) FROM ecsql.PSA"));
+    EXPECT_EQ(ECSqlStatus::Success, Prepare("SELECT CAST (True AS STRING) FROM ecsql.PSA"));
+    EXPECT_EQ(ECSqlStatus::Success, Prepare("SELECT CAST (False AS STRING) FROM ecsql.PSA"));
+    EXPECT_EQ(ECSqlStatus::Success, Prepare("SELECT CAST (Dt AS STRING) FROM ecsql.PSA"));
+    EXPECT_EQ(ECSqlStatus::Success, Prepare("SELECT CAST (L AS STRING) FROM ecsql.PSA"));
+    EXPECT_EQ(ECSqlStatus::Success, Prepare("SELECT CAST (S AS STRING) FROM ecsql.PSA"));
+    EXPECT_EQ(ECSqlStatus::InvalidECSql, Prepare("SELECT CAST (P2D AS STRING) FROM ecsql.PSA"));
+    EXPECT_EQ(ECSqlStatus::InvalidECSql, Prepare("SELECT CAST (P3D AS STRING) FROM ecsql.PSA"));
+    EXPECT_EQ(ECSqlStatus::InvalidECSql, Prepare("SELECT CAST (PStructProp AS STRING) FROM ecsql.PSA"));
+    EXPECT_EQ(ECSqlStatus::Success, Prepare("SELECT CAST (L AS TEXT) FROM ecsql.PSA"));
+    EXPECT_EQ(ECSqlStatus::Success, Prepare("SELECT CAST (NULL AS STRING) FROM ecsql.PSA"));
+    EXPECT_EQ(ECSqlStatus::Success, Prepare("SELECT CAST (NULL AS STRING[]) FROM ecsql.PSA"));
+    EXPECT_EQ(ECSqlStatus::InvalidECSql, Prepare("SELECT CAST (S_ARRAY AS STRING[]) FROM ecsql.PSA")) << "For arrays only CAST (NULL as Type[]) is supported";
+
+    EXPECT_EQ(ECSqlStatus::InvalidECSql, Prepare("SELECT CAST (Bi AS POINT2D) FROM ecsql.PSA"));
+    EXPECT_EQ(ECSqlStatus::InvalidECSql, Prepare("SELECT CAST (L AS POINT2D) FROM ecsql.PSA"));
+    EXPECT_EQ(ECSqlStatus::InvalidECSql, Prepare("SELECT CAST (I AS POINT2D) FROM ecsql.PSA"));
+    EXPECT_EQ(ECSqlStatus::InvalidECSql, Prepare("SELECT CAST (D AS POINT2D) FROM ecsql.PSA"));
+    EXPECT_EQ(ECSqlStatus::InvalidECSql, Prepare("SELECT CAST (S AS POINT2D) FROM ecsql.PSA"));
+    EXPECT_EQ(ECSqlStatus::InvalidECSql, Prepare("SELECT CAST (PStructProp AS POINT2D) FROM ecsql.PSA"));
+    EXPECT_EQ(ECSqlStatus::Success, Prepare("SELECT CAST (NULL AS POINT2D) FROM ecsql.PSA"));
+    EXPECT_EQ(ECSqlStatus::Success, Prepare("SELECT CAST (NULL AS POINT2D[]) FROM ecsql.PSA"));
+    EXPECT_EQ(ECSqlStatus::InvalidECSql, Prepare("SELECT CAST (P2D_Array AS POINT2D[]) FROM ecsql.PSA")) << "For arrays only CAST (NULL as Type[]) is supported";
+
+    EXPECT_EQ(ECSqlStatus::InvalidECSql, Prepare("SELECT CAST (Bi AS POINT3D) FROM ecsql.PSA"));
+    EXPECT_EQ(ECSqlStatus::InvalidECSql, Prepare("SELECT CAST (L AS POINT3D) FROM ecsql.PSA"));
+    EXPECT_EQ(ECSqlStatus::InvalidECSql, Prepare("SELECT CAST (I AS POINT3D) FROM ecsql.PSA"));
+    EXPECT_EQ(ECSqlStatus::InvalidECSql, Prepare("SELECT CAST (D AS POINT3D) FROM ecsql.PSA"));
+    EXPECT_EQ(ECSqlStatus::InvalidECSql, Prepare("SELECT CAST (S AS POINT3D) FROM ecsql.PSA"));
+    EXPECT_EQ(ECSqlStatus::InvalidECSql, Prepare("SELECT CAST (PStructProp AS POINT3D) FROM ecsql.PSA"));
+    EXPECT_EQ(ECSqlStatus::Success, Prepare("SELECT CAST (NULL AS POINT3D) FROM ecsql.PSA"));
+    EXPECT_EQ(ECSqlStatus::Success, Prepare("SELECT CAST (NULL AS POINT3D[]) FROM ecsql.PSA"));
+    EXPECT_EQ(ECSqlStatus::InvalidECSql, Prepare("SELECT CAST (P3D_Array AS POINT3D[]) FROM ecsql.PSA")) << "For arrays only CAST (NULL as Type[]) is supported";
+    EXPECT_EQ(ECSqlStatus::InvalidECSql, Prepare("SELECT CAST (3.134 AS POINT3D) FROM ecsql.PSA"));
+    EXPECT_EQ(ECSqlStatus::InvalidECSql, Prepare("SELECT CAST (L AS POINT3D) FROM ecsql.PSA"));
+    EXPECT_EQ(ECSqlStatus::InvalidECSql, Prepare("SELECT CAST (100000123 AS POINT3D) FROM ecsql.PSA"));
+
+    EXPECT_EQ(ECSqlStatus::InvalidECSql, Prepare("SELECT CAST (L AS ecsql.PStruct) FROM ecsql.PSA"));
+    EXPECT_EQ(ECSqlStatus::InvalidECSql, Prepare("SELECT CAST (PStructProp AS ecsql.PStruct) FROM ecsql.PSA"));
+    EXPECT_EQ(ECSqlStatus::InvalidECSql, Prepare("SELECT CAST (PStruct_Array AS PStruct[]) FROM ecsql.PSA")) << "For structs and arrays only CAST (NULL as <>) is supported";
+    EXPECT_EQ(ECSqlStatus::Success, Prepare("SELECT CAST (NULL AS ecsql.PStruct) FROM ecsql.PSA"));
+    EXPECT_EQ(ECSqlStatus::Success, Prepare("SELECT CAST (NULL AS [ecsql].[PStruct]) FROM ecsql.PSA"));
+    EXPECT_EQ(ECSqlStatus::Success, Prepare("SELECT CAST (NULL AS ecsql.PStruct[]) FROM ecsql.PSA"));
+    EXPECT_EQ(ECSqlStatus::Success, Prepare("SELECT CAST (NULL AS [ecsql].[PStruct][]) FROM ecsql.PSA"));
+    EXPECT_EQ(ECSqlStatus::InvalidECSql, Prepare("SELECT CAST (NULL AS PStruct) FROM ecsql.PSA")) << "CAST target struct must be fully qualified";
+    EXPECT_EQ(ECSqlStatus::InvalidECSql, Prepare("SELECT CAST (NULL AS PStruct[]) FROM ecsql.PSA")) << "CAST target struct must be fully qualified";
+    EXPECT_EQ(ECSqlStatus::InvalidECSql, Prepare("SELECT CAST (NULL AS ecsql.P) FROM ecsql.PSA")) << "CAST target is not a struct";
+    EXPECT_EQ(ECSqlStatus::InvalidECSql, Prepare("SELECT CAST (NULL AS ecsql.P[]) FROM ecsql.PSA")) << "CAST target is not a struct";
+    EXPECT_EQ(ECSqlStatus::InvalidECSql, Prepare("SELECT CAST (NULL AS Bla) FROM ecsql.PSA")) << "CAST target struct does not exist";
+    EXPECT_EQ(ECSqlStatus::InvalidECSql, Prepare("SELECT CAST (NULL AS Bla[]) FROM ecsql.PSA")) << "CAST target struct does not exist";
+
+    EXPECT_EQ(ECSqlStatus::Success, Prepare("SELECT CAST (I AS IGeometry) FROM ecsql.PSA")) << "fails at step time";
+    EXPECT_EQ(ECSqlStatus::Success, Prepare("SELECT CAST (I AS Geometry) FROM ecsql.PSA")) << "fails at step time";
+
+    EXPECT_EQ(ECSqlStatus::Success, Prepare("SELECT CAST (NULL AS IGeometry) FROM ecsql.PSA"));
+    EXPECT_EQ(ECSqlStatus::Success, Prepare("SELECT CAST (NULL AS Geometry) FROM ecsql.PSA"));
+    EXPECT_EQ(ECSqlStatus::Success, Prepare("SELECT CAST (NULL AS IGeometry[]) FROM ecsql.PSA"));
+    EXPECT_EQ(ECSqlStatus::InvalidECSql, Prepare("SELECT CAST (Geometry_Array AS IGeometry[]) FROM ecsql.PASpatial")) << "For arrays only CAST (NULL as Type[]) is supported";
+
+    EXPECT_EQ(ECSqlStatus::InvalidECSql, Prepare("SELECT CAST (? AS INT) FROM ecsql.PSA")) << "not yet supported";
+    EXPECT_EQ(ECSqlStatus::InvalidECSql, Prepare("SELECT CAST (I AS ?) FROM ecsql.PSA")) << "not yet supported";
+    }
+
+//---------------------------------------------------------------------------------------
+// @bsiclass
+//+---------------+---------------+---------------+---------------+---------------+------
+TEST_F(ECSqlSelectPrepareTests, Casing)
+    {
+    EXPECT_EQ(ECSqlStatus::Success, Prepare("SELECT S FROM EcSqltEst.P"));
+    EXPECT_EQ(ECSqlStatus::Success, Prepare("SELECT S FROM ECSQLTEST.P"));
+    EXPECT_EQ(ECSqlStatus::Success, Prepare("SELECT S FROM ecsqltest.P"));
+    EXPECT_EQ(ECSqlStatus::Success, Prepare("SELECT S FROM ECSqlTest.p"));
+    EXPECT_EQ(ECSqlStatus::Success, Prepare("SELECT s FROM ECSqlTest.P"));
+    EXPECT_EQ(ECSqlStatus::Success, Prepare("SELECT S FROM ecsQl.P"));
+    EXPECT_EQ(ECSqlStatus::Success, Prepare("SELECT S FROM ecsql.p"));
+    EXPECT_EQ(ECSqlStatus::Success, Prepare("SELECT s FROM ecsql.P"));
+    EXPECT_EQ(ECSqlStatus::Success, Prepare("SELECT ecinsTanceiD FROM ECSqlTest.P"));
+    EXPECT_EQ(ECSqlStatus::Success, Prepare("SELECT ecCLassid FROM ECSqlTest.P"));
+    }
+
+//---------------------------------------------------------------------------------------
+// @bsiclass
+//+---------------+---------------+---------------+---------------+---------------+------
+TEST_F(ECSqlSelectPrepareTests, CommonGeometry)
+    {
+    EXPECT_EQ(ECSqlStatus::Success, Prepare("SELECT I, Geometry, S FROM ecsql.PASpatial"));
+    EXPECT_EQ(ECSqlStatus::Success, Prepare("SELECT I, Geometry_Array, S FROM ecsql.PASpatial"));
+    EXPECT_EQ(ECSqlStatus::InvalidECSql, Prepare("SELECT I, S FROM ecsql.PASpatial ORDER BY Geometry")) << "Common Geometry properties cannot be ordered by ECSQL";
+    EXPECT_EQ(ECSqlStatus::Success, Prepare("SELECT * FROM ecsql.PASpatial"));
+    EXPECT_EQ(ECSqlStatus::Success, Prepare("SELECT p.* FROM ecsql.PASpatial p"));
+    EXPECT_EQ(ECSqlStatus::Success, Prepare("SELECT count(*) FROM ecsql.PASpatial p"));
+    EXPECT_EQ(ECSqlStatus::Success, Prepare("SELECT * FROM ecsql.SSpatial"));
+    EXPECT_EQ(ECSqlStatus::Success, Prepare("SELECT SpatialStructProp FROM ecsql.SSpatial"));
+    EXPECT_EQ(ECSqlStatus::Success, Prepare("SELECT SpatialStructProp.Geometry FROM ecsql.SSpatial"));
+    EXPECT_EQ(ECSqlStatus::Success, Prepare("SELECT SpatialStructProp.Geometry_Array FROM ecsql.SSpatial"));
+
+    EXPECT_EQ(ECSqlStatus::Success, Prepare("SELECT NULL FROM ONLY ecsql.PASpatial WHERE Geometry=?"));
+    EXPECT_EQ(ECSqlStatus::Success, Prepare("SELECT NULL FROM ONLY ecsql.PASpatial WHERE Geometry<>?"));
+    EXPECT_EQ(ECSqlStatus::Success, Prepare("SELECT NULL FROM ONLY ecsql.PASpatial WHERE Geometry IS NULL"));
+    EXPECT_EQ(ECSqlStatus::Success, Prepare("SELECT NULL FROM ONLY ecsql.PASpatial WHERE Geometry IS NOT NULL"));
+    EXPECT_EQ(ECSqlStatus::Success, Prepare("SELECT NULL FROM ONLY ecsql.PASpatial WHERE Geometry_Array IS NULL"));
+    EXPECT_EQ(ECSqlStatus::Success, Prepare("SELECT NULL FROM ONLY ecsql.PASpatial WHERE Geometry_Array IS NOT NULL"));
+
+    EXPECT_EQ(ECSqlStatus::Success, Prepare("SELECT NULL FROM ONLY ecsql.SSpatial WHERE SpatialStructProp.Geometry IS NULL"));
+    EXPECT_EQ(ECSqlStatus::Success, Prepare("SELECT NULL FROM ONLY ecsql.SSpatial WHERE SpatialStructProp.Geometry IS NOT NULL"));
+    EXPECT_EQ(ECSqlStatus::Success, Prepare("SELECT NULL FROM ONLY ecsql.SSpatial WHERE SpatialStructProp.Geometry_Array IS NULL"));
+    EXPECT_EQ(ECSqlStatus::Success, Prepare("SELECT NULL FROM ONLY ecsql.SSpatial WHERE SpatialStructProp.Geometry_Array IS NOT NULL"));
+    }
+
+
+
+//---------------------------------------------------------------------------------------
+// @bsiclass
+//+---------------+---------------+---------------+---------------+---------------+------
+TEST_F(ECSqlSelectPrepareTests, DateTime)
+    {
+    EXPECT_EQ(ECSqlStatus::Success, Prepare("SELECT I, Dt FROM ecsql.PSA WHERE Dt = TIMESTAMP '2012-01-18 13:02:55.123'"));
+    EXPECT_EQ(ECSqlStatus::Success, Prepare("SELECT I, Dt FROM ecsql.PSA WHERE Dt = TIMESTAMP '2013-02-18T06:00:00.000'")) << "ECSQL supports the date and time component delimiter from both SQL-99 (space) and ISO 8601 ('T').";
+    EXPECT_EQ(ECSqlStatus::Success, Prepare("SELECT I, Dt FROM ecsql.PSA WHERE Dt = DATE '2012-01-18'"));
+    EXPECT_EQ(ECSqlStatus::Success, Prepare("SELECT I, Dt FROM ecsql.PSA WHERE Dt > DATE '2012-01-18' AND Dt <= DATE '2014-01-01'"));
+    EXPECT_EQ(ECSqlStatus::Success, Prepare("SELECT I, Dt FROM ecsql.PSA WHERE Dt > DATE '2012-01-18' AND Dt <= TIMESTAMP '2014-01-01 12:00:00'"));
+    EXPECT_EQ(ECSqlStatus::Success, Prepare("SELECT I, Dt FROM ecsql.PSA WHERE Dt = TIMESTAMP '2012-01-18 13:02:55'"));
+    EXPECT_EQ(ECSqlStatus::Success, Prepare("SELECT I, Dt FROM ecsql.PSA WHERE Dt = TIMESTAMP '2012-01-18 13:02:55.123'"));
+    EXPECT_EQ(ECSqlStatus::Success, Prepare("SELECT I, Dt FROM ecsql.PSA WHERE Dt > TIMESTAMP '2012-01-18 13:02:55.123Z'"));
+    EXPECT_EQ(ECSqlStatus::Success, Prepare("SELECT I, Dt FROM ecsql.PSA WHERE Dt IS NULL"));
+    EXPECT_EQ(ECSqlStatus::Success, Prepare("SELECT I, Dt FROM ecsql.PSA WHERE Dt IS NOT NULL"));
+    EXPECT_EQ(ECSqlStatus::Success, Prepare("SELECT I, Dt FROM ecsql.PSA WHERE DtUtc IS NULL"));
+    EXPECT_EQ(ECSqlStatus::Success, Prepare("SELECT I, Dt FROM ecsql.PSA WHERE DtUtc IS NOT NULL"));
+    EXPECT_EQ(ECSqlStatus::Success, Prepare("SELECT I, Dt FROM ecsql.P WHERE Dt = :utc"));
+    EXPECT_EQ(ECSqlStatus::Success, Prepare("SELECT I, Dt FROM ecsql.P WHERE Dt > :dateonly"));
+    EXPECT_EQ(ECSqlStatus::Success, Prepare("SELECT I, Dt, S FROM ecsql.P WHERE DtUtc = TIMESTAMP '2013-02-18 06:00:00Z'"));
+    EXPECT_EQ(ECSqlStatus::InvalidECSql, Prepare("SELECT I, Dt, S FROM ecsql.P WHERE DtUtc = TIMESTAMP '2013-02-18 06:00:00'")) << "DtUtc is UTC time stamp while RHS is not.";
+    EXPECT_EQ(ECSqlStatus::Success, Prepare("SELECT I, Dt FROM ecsql.P WHERE DtUtc > :dateonly"));
+    EXPECT_EQ(ECSqlStatus::InvalidECSql, Prepare("SELECT I, Dt, S FROM ecsql.P WHERE DtUtc = DtUnspec")) << "DtUtc is UTC time stamp while DtUnspec has kind Unspecified.";
+    EXPECT_EQ(ECSqlStatus::Success, Prepare("SELECT I, Dt, S FROM ecsql.P WHERE DtUtc = Dt")) << "Dt has no DateTimeInfo, so it accepts any date time kind on the other side of the expression";
+    EXPECT_EQ(ECSqlStatus::Success, Prepare("SELECT I, Dt, S FROM ecsql.P WHERE DtUnspec = TIMESTAMP '2013-02-18 06:00:00'"));
+    EXPECT_EQ(ECSqlStatus::InvalidECSql, Prepare("SELECT I, Dt, S FROM ecsql.P WHERE DtUnspec = TIMESTAMP '2013-02-18 06:00:00Z'")) << "DtUnspec has DateTimeKind Unspecified while RHS has DateTimeKind UTC.";
+    EXPECT_EQ(ECSqlStatus::Success, Prepare("SELECT I, Dt FROM ecsql.P WHERE DtUnspec > :dateonly"));
+
+    //DateOnly has midnight as time fraction, DateTime columns as generated by test are not at midnight therefore they are not equal
+    EXPECT_EQ(ECSqlStatus::Success, Prepare("SELECT I, Dt, S FROM ecsql.P WHERE DateOnly = TIMESTAMP '2013-02-18 00:00:00Z'")) << "Date-onlys (DateTime::Component::Date) can have any date time kind on other side of operation";
+    EXPECT_EQ(ECSqlStatus::Success, Prepare("SELECT I, Dt, S FROM ecsql.P WHERE DateOnly = TIMESTAMP '2013-02-18 00:00:00'"));
+    EXPECT_EQ(ECSqlStatus::Success, Prepare("SELECT I, Dt, S FROM ecsql.P WHERE DateOnly = Dt"));
+    EXPECT_EQ(ECSqlStatus::Success, Prepare("SELECT I, Dt, S FROM ecsql.P WHERE DateOnly = DtUtc"));
+    EXPECT_EQ(ECSqlStatus::Success, Prepare("SELECT I, Dt, S FROM ecsql.P WHERE DateOnly <= DtUtc"));
+    EXPECT_EQ(ECSqlStatus::Success, Prepare("SELECT I, Dt, S FROM ecsql.P WHERE DateOnly < DtUtc"));
+    EXPECT_EQ(ECSqlStatus::Success, Prepare("SELECT I, Dt, S FROM ecsql.P WHERE Dt IN (TIMESTAMP '2013-02-18 06:00:00', DATE '2013-02-01')"));
+    EXPECT_EQ(ECSqlStatus::Success, Prepare("SELECT I, Dt, S FROM ecsql.P WHERE Dt IN (TIMESTAMP '2013-02-18 06:00:00Z', DATE '2013-02-01')"));
+    EXPECT_EQ(ECSqlStatus::Success, Prepare("SELECT I, Dt, S FROM ecsql.P WHERE Dt IN (TIMESTAMP '2013-02-18 06:00:01', DATE '2013-02-01')"));
+    EXPECT_EQ(ECSqlStatus::Success, Prepare("SELECT I, Dt FROM ecsql.P WHERE Dt IN (TIMESTAMP '2013-02-18 06:00:01', :utc)"));
+    EXPECT_EQ(ECSqlStatus::Success, Prepare("SELECT I, Dt, S FROM ecsql.P WHERE DtUtc IN (TIMESTAMP '2013-02-18 06:00:00Z', DATE '2013-02-01')"));
+    EXPECT_EQ(ECSqlStatus::InvalidECSql, Prepare("SELECT I, Dt, S FROM ecsql.P WHERE DtUtc IN (TIMESTAMP '2013-02-18 06:00:00', TIMESTAMP '2014-02-18 06:00:00Z')")) << "DtUtc is UTC time stamp while first item in list is not.";
+    EXPECT_EQ(ECSqlStatus::Success, Prepare("SELECT I, Dt, S FROM ecsql.P WHERE DtUnspec IN (TIMESTAMP '2013-02-18 06:00:00', TIMESTAMP '2014-02-18 06:00:00')"));
+    EXPECT_EQ(ECSqlStatus::Success, Prepare("SELECT I, Dt, S FROM ecsql.P WHERE DtUnspec IN (TIMESTAMP '2013-02-18 06:00:00', DATE '2014-02-18')"));
+    EXPECT_EQ(ECSqlStatus::InvalidECSql, Prepare("SELECT I, Dt, S FROM ecsql.P WHERE DtUnspec IN (TIMESTAMP '2013-02-18 06:00:00', TIMESTAMP '2014-02-18 06:00:00Z')")) << "Dt has date time kind Unspecified, but second item in list has kind Utc.";
+    EXPECT_EQ(ECSqlStatus::Success, Prepare("SELECT I, Dt, S FROM ecsql.P WHERE DtUtc BETWEEN TIMESTAMP '2013-02-01 12:00:00Z' AND TIMESTAMP '2014-01-01 00:00:00Z'"));
+    EXPECT_EQ(ECSqlStatus::Success, Prepare("SELECT I, Dt, S FROM ecsql.P WHERE DtUtc BETWEEN TIMESTAMP '2013-02-01 12:00:00Z' AND DATE '2014-01-01'"));
+    EXPECT_EQ(ECSqlStatus::Success, Prepare("SELECT I, Dt, S FROM ecsql.P WHERE DtUtc BETWEEN DATE '2013-02-01' AND DATE '2014-01-01'"));
+    EXPECT_EQ(ECSqlStatus::InvalidECSql, Prepare("SELECT I, Dt, S FROM ecsql.P WHERE DtUtc BETWEEN TIMESTAMP '2013-02-01 12:00:00' AND TIMESTAMP '2014-02-18 06:00:00Z'")) << "DtUtc is UTC time stamp while lower bound operand is not.";
+    EXPECT_EQ(ECSqlStatus::Success, Prepare("SELECT I, Dt, S FROM ecsql.P WHERE DtUtc NOT BETWEEN TIMESTAMP '2013-02-01 12:00:00Z' AND TIMESTAMP '2014-01-01 00:00:00Z'"));
+    EXPECT_EQ(ECSqlStatus::Success, Prepare("SELECT I, Dt, S FROM ecsql.P WHERE DtUtc NOT BETWEEN DATE '2013-02-01' AND DATE '2014-01-01'"));
+    EXPECT_EQ(ECSqlStatus::Success, Prepare("SELECT I, Dt, S FROM ecsql.P WHERE DtUtc NOT BETWEEN TIMESTAMP '2013-02-01 12:00:00Z' AND DATE '2014-01-01'"));
+    EXPECT_EQ(ECSqlStatus::InvalidECSql, Prepare("SELECT I, Dt, S FROM ecsql.P WHERE DtUtc NOT BETWEEN TIMESTAMP '2013-02-01 12:00:00Z' AND TIMESTAMP '2013-02-01 12:00:00'")) << "DtUtc is UTC time stamp while upper bound operand is not.";
+    EXPECT_EQ(ECSqlStatus::InvalidECSql, Prepare("SELECT I, Dt, S FROM ecsql.P WHERE DtUtc NOT BETWEEN TIMESTAMP '2013-02-01 12:00:00' AND DATE '2014-01-01'")) << "DtUtc is UTC time stamp while lower bound operand is not.";
+    EXPECT_EQ(ECSqlStatus::Success, Prepare("SELECT I, Dt FROM ecsql.P WHERE DtUtc BETWEEN TIMESTAMP '2013-02-01 00:00:00Z' AND :utc"));
+    EXPECT_EQ(ECSqlStatus::Success, Prepare("SELECT I, Dt, S FROM ecsql.P WHERE DtUnspec BETWEEN TIMESTAMP '2013-02-01 12:00:00' AND TIMESTAMP '2014-01-01 00:00:00'"));
+    EXPECT_EQ(ECSqlStatus::Success, Prepare("SELECT I, Dt, S FROM ecsql.P WHERE DtUnspec BETWEEN TIMESTAMP '2013-02-01T12:00:00' AND DATE '2014-01-01'"));
+    EXPECT_EQ(ECSqlStatus::Success, Prepare("SELECT I, Dt, S FROM ecsql.P WHERE DtUnspec BETWEEN DATE '2013-02-01' AND DATE '2014-01-01'"));
+    EXPECT_EQ(ECSqlStatus::InvalidECSql, Prepare("SELECT I, Dt, S FROM ecsql.P WHERE DtUnspec BETWEEN DATE '2013-02-01' AND TIMESTAMP '2013-02-01 12:00:00Z'")) << "DtUnspec has date time kind Unspecified but upper bound has date time kind UTC.";
+    EXPECT_EQ(ECSqlStatus::Success, Prepare("SELECT I, Dt FROM ecsql.P WHERE Dt = TIME '13:35:16'")) << "TIME constructor (as specified in SQL-99) is not valid in ECSQL as it is not supported by ECObjects.";
+    EXPECT_EQ(ECSqlStatus::InvalidECSql, Prepare("SELECT I, Dt FROM ecsql.P WHERE DtUtc = TIME '13:35:16'")) << "TIME can only be assigned to DateTime::Component::TimeOfDay";
+    EXPECT_EQ(ECSqlStatus::InvalidECSql, Prepare("SELECT I, Dt FROM ecsql.P WHERE DtUnspecified = TIME '13:35:16'")) << "TIME can only be assigned to DateTime::Component::TimeOfDay";
+    EXPECT_EQ(ECSqlStatus::Success, Prepare("SELECT I, Dt FROM ecsql.P WHERE Dt = TIME '13:35:16.123456'")) << "TIME constructor (as specified in SQL-99) is not valid in ECSQL as it is not supported by ECObjects.";
+    EXPECT_EQ(ECSqlStatus::InvalidECSql, Prepare("SELECT I, Dt FROM ecsql.P WHERE DtUtc = TIME '13:35:16.123456'")) << "TIME can only be assigned to DateTime::Component::TimeOfDay";
+    EXPECT_EQ(ECSqlStatus::InvalidECSql, Prepare("SELECT I, Dt FROM ecsql.P WHERE DtUnspecified = TIME '13:35:16.123456'")) << "TIME can only be assigned to DateTime::Component::TimeOfDay";
+    EXPECT_EQ(ECSqlStatus::InvalidECSql, Prepare("SELECT I, Dt FROM ecsql.P WHERE Dt = LOCALTIME")) << "LOCALTIME function (as specified in SQL-99) is not valid in ECSQL as implicit time zone conversions will not be supported for now.";
+
+    EXPECT_EQ(ECSqlStatus::Success, Prepare("SELECT I, S FROM ecsql.PSA WHERE I = ? OR Dt = ? OR S = ?"));
+
+    //CURRENT_XXX functions
+    EXPECT_EQ(ECSqlStatus::Success, Prepare("SELECT I, Dt FROM ecsql.P WHERE Dt = CURRENT_DATE"));
+    EXPECT_EQ(ECSqlStatus::Success, Prepare("SELECT I, CURRENT_DATE FROM ecsql.P"));
+    EXPECT_EQ(ECSqlStatus::Success, Prepare("SELECT I, Dt FROM ecsql.P WHERE Dt = CURRENT_TIMESTAMP"));
+    EXPECT_EQ(ECSqlStatus::Success, Prepare("SELECT I, Dt FROM ecsql.P WHERE DtUtc = CURRENT_TIMESTAMP"));
+    EXPECT_EQ(ECSqlStatus::InvalidECSql, Prepare("SELECT I, Dt FROM ecsql.P WHERE DtUnspec = CURRENT_TIMESTAMP")) << "In ECSQL CURRENT_TIMESTAMP returns a UTC time stamp.";
+    EXPECT_EQ(ECSqlStatus::Success, Prepare("SELECT I, CURRENT_TIMESTAMP FROM ecsql.P"));
+    EXPECT_EQ(ECSqlStatus::Success, Prepare("SELECT I, Dt FROM ecsql.P WHERE Dt = CURRENT_TIME"));
+    EXPECT_EQ(ECSqlStatus::InvalidECSql, Prepare("SELECT I, Dt FROM ecsql.P WHERE DtUnspec = CURRENT_TIME")) << "CURRENT_TIME can only be assigned to property with DateTime::Component::TimeOfDay";
+    EXPECT_EQ(ECSqlStatus::InvalidECSql, Prepare("SELECT I, Dt FROM ecsql.P WHERE DtUtc = CURRENT_TIME")) << "CURRENT_TIME can only be assigned to property with DateTime::Component::TimeOfDay";
+    EXPECT_EQ(ECSqlStatus::Success, Prepare("SELECT I, CURRENT_TIME FROM ecsql.P"));
+    }
+
+
+//---------------------------------------------------------------------------------------
+// @bsiclass
+//+---------------+---------------+---------------+---------------+---------------+------
+TEST_F(ECSqlSelectPrepareTests, ECInstanceId)
+    {
+    EXPECT_EQ(ECSqlStatus::Success, Prepare("SELECT I FROM ecsql.PSA WHERE ECInstanceId >= 0"));
+    EXPECT_EQ(ECSqlStatus::Success, Prepare("SELECT I FROM ecsql.PSA a WHERE a.ECInstanceId >= 0"));
+    EXPECT_EQ(ECSqlStatus::Success, Prepare("SELECT I FROM ecsql.PSA WHERE ECInstanceId >= 0 AND I < 123"));
+    EXPECT_EQ(ECSqlStatus::Success, Prepare("SELECT I FROM ecsql.PSA WHERE ECInstanceId >= 0 OR I > 123"));
+    EXPECT_EQ(ECSqlStatus::Success, Prepare("SELECT I, Dt, S FROM ecsql.PSA WHERE ECInstanceId ='123'")) << "ECSQL supports implicit conversion from string to number for ECInstanceId.";
+    EXPECT_EQ(ECSqlStatus::Success, Prepare("SELECT I, Dt, S FROM ecsql.PSA WHERE ECInstanceId <= '10000'")) << "ECSQL supports implicit conversion from string to number for ECInstanceId.";
+    EXPECT_EQ(ECSqlStatus::Success, Prepare("SELECT I, Dt, S FROM ecsql.PSA WHERE ECInstanceId IN ('123','334')")) << "ECSQL supports implicit conversion from string to number for ECInstanceId.";
+    EXPECT_EQ(ECSqlStatus::Success, Prepare("SELECT I, Dt, S FROM ecsql.PSA WHERE ECInstanceId BETWEEN '123' AND '223'")) << "ECSQL supports implicit conversion from string to number for ECInstanceId.";
+    EXPECT_EQ(ECSqlStatus::Success, Prepare("SELECT I, Dt, S FROM ecsql.PSA WHERE ECInstanceId IN (123, (select ECInstanceId from ecsql.PSA where ECInstanceId = 223))"));
+
+    EXPECT_EQ(ECSqlStatus::Success, Prepare("SELECT I, Dt FROM ecsql.PSA WHERE ECInstanceId = :id"));
+    EXPECT_EQ(ECSqlStatus::Success, Prepare("SELECT I, Dt FROM ecsql.PSA WHERE ECInstanceId = ?"));
+
+    EXPECT_EQ(ECSqlStatus::Success, Prepare("SELECT L FROM ecsql.PSA ECInstanceId")) << "Might become invalid because ECInstanceId might become a reserved word.";
+    //same test with escaping
+    EXPECT_EQ(ECSqlStatus::Success, Prepare("SELECT L, B FROM ecsql.PSA [ECInstanceId]"));
+
+    EXPECT_EQ(ECSqlStatus::Success, Prepare("SELECT L AS ECInstanceId FROM ecsql.PSA")) << "Might become invalid because ECInstanceId might become a reserved word.";
+    //same test with escaping
+    EXPECT_EQ(ECSqlStatus::Success, Prepare("SELECT L AS [ECInstanceId] FROM ecsql.PSA"));
+
+    EXPECT_EQ(ECSqlStatus::Success, Prepare("SELECT L FROM ecsql.PSA SourceECInstanceId")) << "Might become invalid because SourceECInstanceId might become a reserved word.";
+    //same test with escaping
+    EXPECT_EQ(ECSqlStatus::Success, Prepare("SELECT L, B FROM ecsql.PSA [SourceECInstanceId]"));
+
+    EXPECT_EQ(ECSqlStatus::Success, Prepare("SELECT L AS SourceECInstanceId FROM ecsql.PSA")) << "Might become invalid because SourceECInstanceId might become a reserved word.";
+    //same test with escaping
+    EXPECT_EQ(ECSqlStatus::Success, Prepare("SELECT L AS [SourceECInstanceId] FROM ecsql.PSA"));
+
+    EXPECT_EQ(ECSqlStatus::Success, Prepare("SELECT L FROM ecsql.PSA TargetECInstanceId")) << "Might become invalid because TargetECInstanceId might become a reserved word.";
+    //same test with escaping
+    EXPECT_EQ(ECSqlStatus::Success, Prepare("SELECT L, B FROM ecsql.PSA [TargetECInstanceId]"));
+
+    EXPECT_EQ(ECSqlStatus::Success, Prepare("SELECT L AS TargetECInstanceId FROM ecsql.PSA")) << "Might become invalid because TargetECInstanceId might become a reserved word.";
+    //same test with escaping
+    EXPECT_EQ(ECSqlStatus::Success, Prepare("SELECT L AS [TargetECInstanceId] FROM ecsql.PSA"));
+    }
+
+//---------------------------------------------------------------------------------------
+// @bsiclass
+//+---------------+---------------+---------------+---------------+---------------+------
+TEST_F(ECSqlSelectPrepareTests, From)
+    {
+    EXPECT_EQ(ECSqlStatus::Success, Prepare("SELECT * FROM ONLY ecsql.PSAHasPSA"));
+    EXPECT_EQ(ECSqlStatus::Success, Prepare("SELECT * FROM ONLY ecsql:PSAHasPSA"));
+    EXPECT_EQ(ECSqlStatus::Success, Prepare("SELECT * FROM ecsql.PSAHasPSA"));
+    EXPECT_EQ(ECSqlStatus::Success, Prepare("SELECT * FROM ecsql:PSAHasPSA"));
+    EXPECT_EQ(ECSqlStatus::Success, Prepare("SELECT ECInstanceId, SourceECInstanceId, TargetECInstanceId FROM ONLY ecsql.PSAHasPSA"));
+    EXPECT_EQ(ECSqlStatus::Success, Prepare("SELECT ECInstanceId, SourceECInstanceId, TargetECInstanceId FROM ecsql.PSAHasPSA"));
+    EXPECT_EQ(ECSqlStatus::Success, Prepare("SELECT * FROM ONLY ecsql.PSAHasP"));
+    EXPECT_EQ(ECSqlStatus::Success, Prepare("SELECT * FROM ecsql.PSAHasP"));
+    EXPECT_EQ(ECSqlStatus::Success, Prepare("SELECT ECInstanceId, SourceECInstanceId, TargetECInstanceId FROM ONLY ecsql.PSAHasP"));
+    EXPECT_EQ(ECSqlStatus::Success, Prepare("SELECT ECInstanceId, SourceECInstanceId, TargetECInstanceId FROM ecsql.PSAHasP"));
+
+    //select from structs
+    EXPECT_EQ(ECSqlStatus::InvalidECSql, Prepare("SELECT i, s FROM ecsql.PStruct")) << "Structs are invalid in FROM clause.";
+    EXPECT_EQ(ECSqlStatus::InvalidECSql, Prepare("SELECT i, s FROM ONLY ecsql.PStruct")) << "Structs are invalid in FROM clause.";
+    EXPECT_EQ(ECSqlStatus::InvalidECSql, Prepare("SELECT * FROM ecsql.PStruct")) << "Structs are invalid in FROM clause.";
+    EXPECT_EQ(ECSqlStatus::InvalidECSql, Prepare("SELECT * FROM ONLY ecsql.PStruct")) << "Structs are invalid in FROM clause.";
+
+    //select from CAs
+    EXPECT_EQ(ECSqlStatus::InvalidECSql, Prepare("SELECT * FROM bsca.DateTimeInfo")) << "Custom Attributes are invalid in FROM clause.";
+    EXPECT_EQ(ECSqlStatus::InvalidECSql, Prepare("SELECT * FROM ONLY bsca.DateTimeInfo")) << "Custom Attributes are invalid in FROM clause.";
+
+    // Abstract classes
+    EXPECT_EQ(ECSqlStatus::Success, Prepare("SELECT I, S FROM ecsql.Abstract"));
+    EXPECT_EQ(ECSqlStatus::Success, Prepare("SELECT I, S FROM ONLY ecsql.Abstract"));
+    EXPECT_EQ(ECSqlStatus::Success, Prepare("SELECT I, S FROM ONLY ecsql.AbstractNoSubclasses"));
+    EXPECT_EQ(ECSqlStatus::InvalidECSql, Prepare("SELECT SourceECInstanceId, SourceECClassId, TargetECInstanceId, TargetECClassId FROM ecsql.AbstractR")) << "Ttis should work and will be fixed.";
+
+    // Unmapped classes
+    EXPECT_EQ(ECSqlStatus::InvalidECSql, Prepare("SELECT I, L FROM ecsql.PUnmapped")) << "Unmapped classes cannot be used in FROM clause.";
+    EXPECT_EQ(ECSqlStatus::InvalidECSql, Prepare("SELECT I, L FROM ONLY ecsql.PUnmapped")) << "Unmapped classes cannot be used in FROM clause.";
+
+    // Unsupported classes
+    EXPECT_EQ(ECSqlStatus::InvalidECSql, Prepare("SELECT ECInstanceId FROM bsm.AnyClass"));
+    EXPECT_EQ(ECSqlStatus::InvalidECSql, Prepare("SELECT ECInstanceId FROM ONLY bsm.AnyClass"));
+    EXPECT_EQ(ECSqlStatus::InvalidECSql, Prepare("SELECT ECInstanceId FROM bsm.InstanceCount"));
+    EXPECT_EQ(ECSqlStatus::InvalidECSql, Prepare("SELECT ECInstanceId FROM ONLY bsm.InstanceCount"));
+
+    // Missing schema alias / not existing ECClasses / not existing ECProperties
+    EXPECT_EQ(ECSqlStatus::InvalidECSql, Prepare("SELECT I, L FROM PSA")) << "Class name needs to be prefixed by schema alias.";
+    EXPECT_EQ(ECSqlStatus::InvalidECSql, Prepare("SELECT I, L FROM ecsql.BlaBla"));
+    EXPECT_EQ(ECSqlStatus::InvalidECSql, Prepare("SELECT I, L FROM blabla.PSA"));
+    EXPECT_EQ(ECSqlStatus::InvalidECSql, Prepare("SELECT I, blabla FROM ecsql.PSA"));
+    }
+//---------------------------------------------------------------------------------------
+// @bsiclass
+//+---------------+---------------+---------------+---------------+---------------+------
+TEST_F(ECSqlSelectPrepareTests, SubQuery)
+    {
+    EXPECT_EQ(ECSqlStatus::Success, Prepare("SELECT * FROM (SELECT COUNT(*) FROM ecsql.PSA)"));
+    }
+//---------------------------------------------------------------------------------------
+// @bsiclass
+//+---------------+---------------+---------------+---------------+---------------+------
+TEST_F(ECSqlSelectPrepareTests, Functions)
+    {
+    EXPECT_EQ(ECSqlStatus::Success, Prepare("SELECT count(*) FROM ecsql.PSA"));
+    EXPECT_EQ(ECSqlStatus::InvalidECSql, Prepare("SELECT p.count(*) FROM ecsql.PSA p")) << "Class alias not allowed with count function.";
+    EXPECT_EQ(ECSqlStatus::Success, Prepare("SELECT count(NULL) FROM ecsql.PSA"));
+    EXPECT_EQ(ECSqlStatus::InvalidECSql, Prepare("SELECT p.count(NULL) FROM ecsql.PSA p")) << "Class alias not allowed with count function.";
+    EXPECT_EQ(ECSqlStatus::Success, Prepare("SELECT count(ECInstanceId) FROM ecsql.PSA"));
+    EXPECT_EQ(ECSqlStatus::Success, Prepare("SELECT count(I) FROM ecsql.PSA"));
+    EXPECT_EQ(ECSqlStatus::Success, Prepare("SELECT count(distinct I) FROM ecsql.PSA"));
+    EXPECT_EQ(ECSqlStatus::InvalidECSql, Prepare("SELECT count(distinct I, L) FROM ecsql.PSA p"));
+    EXPECT_EQ(ECSqlStatus::InvalidECSql, Prepare("SELECT count(distinct (I, L)) FROM ecsql.PSA p"));
+    EXPECT_EQ(ECSqlStatus::Success, Prepare("SELECT AVG (I) FROM ecsql.PSA"));
+    EXPECT_EQ(ECSqlStatus::Success, Prepare("SELECT LENGTH (S) FROM ecsql.PSA"));
+    EXPECT_EQ(ECSqlStatus::Success, Prepare("SELECT S FROM ecsql.PSA WHERE LENGTH (S) = 0"));
+    EXPECT_EQ(ECSqlStatus::Success, Prepare("SELECT ECInstanceId FROM ecsql.PSA WHERE I = ROUND (122.8)"));
+    EXPECT_EQ(ECSqlStatus::Success, Prepare("SELECT group_concat(S) FROM ecsql.PSA"));
+    EXPECT_EQ(ECSqlStatus::Success, Prepare("SELECT group_concat(S,'|') FROM ecsql.PSA"));
+    EXPECT_EQ(ECSqlStatus::Success, Prepare("SELECT group_concat(DISTINCT S) FROM ecsql.PSA"));
+
+    //**** ECClassId
+    EXPECT_EQ(ECSqlStatus::Success, Prepare("SELECT ECClassId FROM ecsql.PSA"));
+    EXPECT_EQ(ECSqlStatus::Success, Prepare("SELECT p.ECClassId FROM ecsql.PSA p"));
+    EXPECT_EQ(ECSqlStatus::Success, Prepare("SELECT p.ECClassId, c.ECClassId FROM ecsql.PSA p JOIN ecsql.P c USING ecsql.PSAHasP"));
+    EXPECT_EQ(ECSqlStatus::Success, Prepare("SELECT ECInstanceId FROM ecsql.PSA p WHERE ECClassId < 1000"));
+    EXPECT_EQ(ECSqlStatus::Success, Prepare("SELECT ECInstanceId FROM ecsql.PSA p WHERE p.ECClassId < 1000"));
+    EXPECT_EQ(ECSqlStatus::Success, Prepare("SELECT ECInstanceId FROM ecsql.PSA p ORDER BY ECClassId"));
+    EXPECT_EQ(ECSqlStatus::Success, Prepare("SELECT ECInstanceId FROM ecsql.PSA p ORDER BY p.ECClassId"));
+
+    EXPECT_EQ(ECSqlStatus::Success, Prepare("SELECT NULL FROM ecsql.P WHERE ECClassId <> 145"));
+    EXPECT_EQ(ECSqlStatus::Success, Prepare("SELECT NULL FROM ecsql.P WHERE ECClassId = 145"));
+    EXPECT_EQ(ECSqlStatus::Success, Prepare("SELECT NULL FROM ecsql.P WHERE LOWER(S) = UPPER(S)"));
+    EXPECT_EQ(ECSqlStatus::Success, Prepare("SELECT NULL FROM ecsql.P WHERE LOWER(UPPER(S)) = LOWER (S)"));
+    EXPECT_EQ(ECSqlStatus::Success, Prepare("SELECT NULL FROM ecsql.P WHERE LOWER(I)=I")) << "lower/upper only make sense with strings, but no failure if used for other data types (like in SQLite)";
+    EXPECT_EQ(ECSqlStatus::Success, Prepare("SELECT NULL FROM ecsql.P WHERE UPPER(D)>0"));
+    EXPECT_EQ(ECSqlStatus::Success, Prepare("SELECT NULL FROM ecsql.P WHERE LOWER(S)=?"));
+    EXPECT_EQ(ECSqlStatus::Success, Prepare("SELECT NULL FROM ecsql.P WHERE UPPER(?) = 'hello'"));
+    EXPECT_EQ(ECSqlStatus::Success, Prepare("SELECT NULL FROM ecsql.P WHERE InVirtualSet(?, ECInstanceId)"));
+
+    EXPECT_EQ(ECSqlStatus::Success, Prepare("SELECT NULL FROM ecsql.P WHERE ECInstanceId MATCH random()")) << "fails at step time only";
+    EXPECT_EQ(ECSqlStatus::Success, Prepare("SELECT NULL FROM ecsql.P WHERE ECInstanceId NOT MATCH random()")) << "fails at step time only";
+    EXPECT_EQ(ECSqlStatus::Success, Prepare("SELECT NULL FROM ecsql.P WHERE I MATCH random()")) << "fails at step time only";
+    EXPECT_EQ(ECSqlStatus::Success, Prepare("SELECT NULL FROM ecsql.P WHERE (I + L) MATCH random()")) << "even though SQLite expects the LHS to be a column, we allow a value exp in the ECSQL grammar. Fails at step time only";
+
+    //invalid expressions
+    EXPECT_EQ(ECSqlStatus::InvalidECSql, Prepare("SELECT GetClassId() FROM ecsql.PSA"));
+    EXPECT_EQ(ECSqlStatus::InvalidECSql, Prepare("SELECT p.GetClassId() FROM ecsql.PSA p"));
+    EXPECT_EQ(ECSqlStatus::InvalidECSql, Prepare("SELECT p.GetClassId FROM ecsql.PSA p"));
+    EXPECT_EQ(ECSqlStatus::InvalidECSql, Prepare("SELECT GetClassId() FROM ecsql.PSA p JOIN ecsql.P c USING ecsql.PSAHasP"));
+    EXPECT_EQ(ECSqlStatus::InvalidECSql, Prepare("SELECT a.GetClassId() FROM ecsql.PSA"));
+    EXPECT_EQ(ECSqlStatus::InvalidECSql, Prepare("SELECT a.GetClassId() FROM ecsql.PSA p"));
+    EXPECT_EQ(ECSqlStatus::InvalidECSql, Prepare("SELECT NULL FROM ecsql.P WHERE ECInstanceId MATCH '123'"));
+    EXPECT_EQ(ECSqlStatus::InvalidECSql, Prepare("SELECT NULL FROM ecsql.P WHERE LOWER(P2D) IS NULL")) << "Non-scalar args not supported to SQL function";
+    EXPECT_EQ(ECSqlStatus::InvalidECSql, Prepare("SELECT NULL FROM ecsql.P WHERE LOWER(P3D) IS NULL")) << "Non-scalar args not supported to SQL function";
+    EXPECT_EQ(ECSqlStatus::InvalidECSql, Prepare("SELECT count(P2D) FROM ecsql.P")) << "Non-scalar args not supported to SQL function";
+    EXPECT_EQ(ECSqlStatus::InvalidECSql, Prepare("SELECT count(P3D) FROM ecsql.P")) << "Non-scalar args not supported to SQL function";
+    }
+
+//---------------------------------------------------------------------------------------
+// @bsiclass
+//+---------------+---------------+---------------+---------------+---------------+------
+TEST_F(ECSqlSelectPrepareTests, GroupBy)
+    {
+    EXPECT_EQ(ECSqlStatus::Success, Prepare("SELECT I, count(*) FROM ecsql.PSA GROUP BY I;")) << "with trailing semicolon";
+    EXPECT_EQ(ECSqlStatus::Success, Prepare("SELECT B, count(*) FROM ecsql.PSA GROUP BY B;")) << "with trailing semicolon";
+    EXPECT_EQ(ECSqlStatus::Success, Prepare("SELECT Bi, count(*) FROM ecsql.PSA GROUP BY Bi"));
+    EXPECT_EQ(ECSqlStatus::Success, Prepare("SELECT Hex(Bi), count(*) FROM ecsql.PSA GROUP BY Bi;")) << "with trailing semicolon";
+    EXPECT_EQ(ECSqlStatus::Success, Prepare("SELECT S, count(*) FROM ecsql.PSA GROUP BY S;")) << "with trailing semicolon";
+    EXPECT_EQ(ECSqlStatus::Success, Prepare("SELECT DtUtc, count(*) FROM ecsql.PSA GROUP BY DtUtc;")) << "with trailing semicolon";
+    EXPECT_EQ(ECSqlStatus::Success, Prepare("SELECT Geometry, count(*) FROM ecsql.PASpatial GROUP BY Geometry;")) << "with trailing semicolon";
+    EXPECT_EQ(ECSqlStatus::Success, Prepare("SELECT count(*) FROM ecsql.PSA GROUP BY S")) << "group by column not in select clause is supported (although against standard)";
+    EXPECT_EQ(ECSqlStatus::Success, Prepare("SELECT S, count(*) FROM ecsql.PSA GROUP BY Length(S)")) << "functions in group by is supported (although against standard)";
+    EXPECT_EQ(ECSqlStatus::Success, Prepare("SELECT S, count(*) FROM ecsql.PSA GROUP BY Length(S);")) << "with trailing semicolon";
+    EXPECT_EQ(ECSqlStatus::Success, Prepare("SELECT count(*) FROM ecsql.PSA GROUP BY Length(S)"));
+    EXPECT_EQ(ECSqlStatus::Success, Prepare("SELECT Bi, count(*) FROM ecsql.PSA GROUP BY Hex(Bi)"));
+    EXPECT_EQ(ECSqlStatus::Success, Prepare("SELECT I, L, count(*) FROM ecsql.PSA GROUP BY I + L"));
+    EXPECT_EQ(ECSqlStatus::Success, Prepare("SELECT count(*) FROM ecsql.THBase GROUP BY ECClassId"));
+    EXPECT_EQ(ECSqlStatus::InvalidECSql, Prepare("SELECT I, count(*) FROM ecsql.PSA GROUP BY ?"));
+    EXPECT_EQ(ECSqlStatus::InvalidECSql, Prepare("SELECT I, count(*) FROM ecsql.PSA GROUP BY NULL"));
+    EXPECT_EQ(ECSqlStatus::InvalidECSql, Prepare("SELECT I, count(*) FROM ecsql.PSA GROUP BY 1"));
+    EXPECT_EQ(ECSqlStatus::Success, Prepare("SELECT P2D, count(*) FROM ecsql.PSA GROUP BY P2D"));
+    EXPECT_EQ(ECSqlStatus::Success, Prepare("SELECT P3D, count(*) FROM ecsql.PSA GROUP BY P3D"));
+    EXPECT_EQ(ECSqlStatus::Success, Prepare("SELECT PStructProp, count(*) FROM ecsql.PSA GROUP BY PStructProp"));
+    EXPECT_EQ(ECSqlStatus::Success, Prepare("SELECT Bi_Array, count(*) FROM ecsql.PSA GROUP BY Bi_Array"));
+    EXPECT_EQ(ECSqlStatus::Success, Prepare("SELECT PStruct_Array, count(*) FROM ecsql.PSA GROUP BY PStruct_Array"));
+    EXPECT_EQ(ECSqlStatus::Success, Prepare("SELECT Geometry, count(*) FROM ecsql.PASpatial GROUP BY I HAVING Geometry IS NOT NULL"));
+    EXPECT_EQ(ECSqlStatus::Success, Prepare("SELECT S, count(*) FROM ecsql.PSA GROUP BY S HAVING PStructProp IS NOT NULL"));
+    EXPECT_EQ(ECSqlStatus::Success, Prepare("SELECT S, count(*) FROM ecsql.PSA GROUP BY S HAVING Length(S) > 1"));
+    EXPECT_EQ(ECSqlStatus::Success, Prepare("SELECT S, count(*) FROM ecsql.PSA GROUP BY S HAVING Length(S) > 1;"));
+    EXPECT_EQ(ECSqlStatus::Success, Prepare("SELECT Hex(Bi), count(*) FROM ecsql.P GROUP BY Bi HAVING Hex(Bi) like '0C0B%'"));
+    EXPECT_EQ(ECSqlStatus::Success, Prepare("SELECT Hex(Bi), count(*) FROM ecsql.P GROUP BY Bi HAVING Hex(Bi) like '1C0B%'"));
+    EXPECT_EQ(ECSqlStatus::Success, Prepare("SELECT S, count(*) FROM ecsql.PSA HAVING Length(S) > 1"));
+    EXPECT_EQ(ECSqlStatus::InvalidECSql, Prepare("SELECT MyPSA, count(*) FROM ecsql.P GROUP BY MyPSA"));
+    EXPECT_EQ(ECSqlStatus::Success, Prepare("SELECT MyPSA.Id, count(*) FROM ecsql.P GROUP BY MyPSA.Id"));
+    EXPECT_EQ(ECSqlStatus::Success, Prepare("SELECT MyPSA.RelECClassId, count(*) FROM ecsql.P GROUP BY MyPSA.RelECClassId"));
+    }
+
+//---------------------------------------------------------------------------------------
+// @bsiclass
+//+---------------+---------------+---------------+---------------+---------------+------
+TEST_F(ECSqlSelectPrepareTests, InOperator)
+    {
+    EXPECT_EQ(ECSqlStatus::Success, Prepare("SELECT I, Dt, S FROM ecsql.PSA WHERE I IN (1, 2, 3)"));
+    EXPECT_EQ(ECSqlStatus::Success, Prepare("SELECT I, Dt, S FROM ecsql.PSA WHERE I NOT IN (1, 2, 3)"));
+    EXPECT_EQ(ECSqlStatus::Success, Prepare("SELECT I, Dt, S FROM ecsql.PSA WHERE I IN (L, I)"));
+    EXPECT_EQ(ECSqlStatus::Success, Prepare("SELECT I, Dt, S FROM ecsql.PSA WHERE I NOT IN (L, I)"));
+    EXPECT_EQ(ECSqlStatus::Success, Prepare("SELECT I, Dt, S FROM ecsql.P WHERE S IN ('hello', 'Sample string')"));
+    EXPECT_EQ(ECSqlStatus::Success, Prepare("SELECT I, Dt, S FROM ecsql.PSA WHERE I IN (1, ?, 3)"));
+    EXPECT_EQ(ECSqlStatus::Success, Prepare("SELECT I, Dt, S FROM ecsql.PSA WHERE I IN (?)"));
+    EXPECT_EQ(ECSqlStatus::InvalidECSql, Prepare("SELECT I, Dt, S FROM ecsql.PSA WHERE I IN ?"));
+    EXPECT_EQ(ECSqlStatus::Success, Prepare("SELECT I, Dt, S FROM ecsql.P WHERE S NOT IN ('hello', 'world' )"));
+    EXPECT_EQ(ECSqlStatus::Success, Prepare("SELECT I, Dt, S FROM ecsql.P WHERE I IN (1, 2, ROUND (122.9879))"));
+    EXPECT_EQ(ECSqlStatus::InvalidECSql, Prepare("SELECT I, Dt, S FROM ecsql.P WHERE L IN (1, AVG(L))"));
+    EXPECT_EQ(ECSqlStatus::InvalidECSql, Prepare("SELECT I, Dt, S FROM ecsql.P WHERE L IN SELECT L FROM ecsql.P"));
+    EXPECT_EQ(ECSqlStatus::InvalidECSql, Prepare("SELECT I, Dt, S FROM ecsql.P WHERE IN (1, 2, 3)"));
+    EXPECT_EQ(ECSqlStatus::InvalidECSql, Prepare("SELECT I, Dt, S FROM ecsql.P WHERE MyPSA IN (123)"));
+    EXPECT_EQ(ECSqlStatus::Success, Prepare("SELECT I, Dt, S FROM ecsql.P WHERE MyPSA.Id IN (-11)"));
+    EXPECT_EQ(ECSqlStatus::Success, Prepare("SELECT I, Dt, S FROM ecsql.P WHERE MyPSA.RelECClassId IN (-11)"));
+    }
+
+//---------------------------------------------------------------------------------------
+// @bsiclass
+//+---------------+---------------+---------------+---------------+---------------+------
+TEST_F(ECSqlSelectPrepareTests, Join)
+    {
+    //JOIN USING
+    EXPECT_EQ(ECSqlStatus::InvalidECSql, Prepare("select ECInstanceId FROM ecsql.PSA parent JOIN ecsql.PSA child USING ecsql.PSAHasPSA"));
+    EXPECT_EQ(ECSqlStatus::Success, Prepare("select parent.ECInstanceId, child.ECInstanceId FROM ecsql.PSA parent JOIN ecsql.PSA child USING ecsql.PSAHasPSA BACKWARD"));
+    EXPECT_EQ(ECSqlStatus::Success, Prepare("select parent.ECInstanceId, child.ECInstanceId FROM ecsql:PSA parent JOIN ecsql:PSA child USING ecsql:PSAHasPSA BACKWARD"));
+    EXPECT_EQ(ECSqlStatus::Success, Prepare("select parent.ECInstanceId, child.ECInstanceId FROM ecsql.PSA parent JOIN ecsql.PSA child USING ecsql.PSAHasPSA FORWARD"));
+    EXPECT_EQ(ECSqlStatus::Success, Prepare("select PSA.ECInstanceId, P.ECInstanceId FROM ecsql.PSA JOIN ecsql.P USING ecsql.PSAHasP"));
+    EXPECT_EQ(ECSqlStatus::Success, Prepare("select PSA.*, P.* FROM ecsql.PSA JOIN ecsql.P USING ecsql.PSAHasP"));
+    EXPECT_EQ(ECSqlStatus::InvalidECSql, Prepare("SELECT end1.I, end2.I FROM ONLY ecsql.PSA end1 JOIN ONLY ecsql.PSA end2 USING ecsql.PSAHasPSA"));
+    EXPECT_EQ(ECSqlStatus::Success, Prepare("SELECT end1.I, end2.I FROM ONLY ecsql.PSA end1 JOIN ONLY ecsql.PSA end2 USING ecsql.PSAHasPSA FORWARD"));
+    EXPECT_EQ(ECSqlStatus::Success, Prepare("SELECT end1.I, end2.I FROM ONLY ecsql.PSA end1 JOIN ONLY ecsql.PSA end2 USING ecsql.PSAHasPSA BACKWARD"));
+    EXPECT_EQ(ECSqlStatus::InvalidECSql, Prepare("SELECT end1.I, end2.I FROM ecsql.PSA end1 JOIN ecsql.PSA end2 USING ecsql.PSAHasPSA"));
+    EXPECT_EQ(ECSqlStatus::Success, Prepare("SELECT end1.I, end2.I FROM ecsql.PSA end1 JOIN ecsql.PSA end2 USING ecsql.PSAHasPSA BACKWARD"));
+    EXPECT_EQ(ECSqlStatus::InvalidECSql, Prepare("SELECT end1.I, end2.I FROM ONLY ecsql.PSA end1 JOIN ecsql.PSA end2 USING ecsql.PSAHasPSA"));
+    EXPECT_EQ(ECSqlStatus::Success, Prepare("SELECT end1.I, end2.I FROM ONLY ecsql.PSA end1 JOIN ecsql.PSA end2 USING ecsql.PSAHasPSA BACKWARD"));
+    EXPECT_EQ(ECSqlStatus::Success, Prepare("SELECT end1.I, end2.I FROM ONLY ecsql.PSA end1 JOIN ONLY ecsql.P end2 USING ecsql.PSAHasP"));
+    EXPECT_EQ(ECSqlStatus::Success, Prepare("SELECT end1.I, end1.L FROM ONLY ecsql.PSA end1 JOIN ONLY ecsql.PSA end2 USING ecsql.PSAHasPSA FORWARD WHERE end2.I = 123"));
+    EXPECT_EQ(ECSqlStatus::Success, Prepare("SELECT end1.I, end1.L FROM ONLY ecsql.PSA end1 JOIN ONLY ecsql.PSA end2 USING ecsql.PSAHasPSA BACKWARD WHERE end2.I = 123"));
+    EXPECT_EQ(ECSqlStatus::Success, Prepare("SELECT end1.I, end2.L FROM ONLY ecsql.PSA end1 JOIN ONLY ecsql.P end2 USING ecsql.PSAHasP WHERE end2.I = 123"));
+    EXPECT_EQ(ECSqlStatus::Success, Prepare("SELECT end1.I, end2.L FROM ONLY ecsql.PSA end1 JOIN ONLY ecsql.P end2 USING ecsql.PSAHasP FORWARD"));
+    EXPECT_EQ(ECSqlStatus::InvalidECSql, Prepare("SELECT end1.I, end2.L FROM ONLY ecsql.PSA end1 JOIN ONLY ecsql.P end2 USING ecsql.PSAHasP BACKWARD"));
+    EXPECT_EQ(ECSqlStatus::InvalidECSql, Prepare("SELECT NULL FROM ONLY ecsql.PSA JOIN ONLY ecsql.PSA USING ecsql.PSAHasPSA")) << "ambiguous classes";
+    EXPECT_EQ(ECSqlStatus::InvalidECSql, Prepare("SELECT I, L FROM ONLY ecsql.PSA JOIN ONLY ecsql.PSA USING ecsql.PSAHasPSA BACKWARD")) << "ambiguous properties in select clause";
+    EXPECT_EQ(ECSqlStatus::InvalidECSql, Prepare("SELECT I, L FROM ONLY ecsql.PSA JOIN ONLY ecsql.P USING ecsql.PSAHasP")) << "ambiguous properties in select clause";
+
+    //JOIN ON
+    EXPECT_EQ(ECSqlStatus::Success, Prepare("SELECT end1.I, end2.L FROM ONLY ecsql.PSA end1 "
+        "INNER JOIN ONLY ecsql.PSAHasPSA rel ON end1.ECInstanceId = rel.SourceECInstanceId "
+        "INNER JOIN ONLY ecsql.PSA end2 ON end2.ECInstanceId = rel.TargetECInstanceId "
+        "WHERE end2.I = 123"));
+
+    EXPECT_EQ(ECSqlStatus::Success, Prepare("SELECT end1.I, end1.L FROM ONLY ecsql.PSA end1 "
+        "INNER JOIN ONLY ecsql.PSAHasP rel ON end1.ECInstanceId = rel.SourceECInstanceId "
+        "INNER JOIN ONLY ecsql.P end2 ON end2.ECInstanceId = rel.TargetECInstanceId "
+        "WHERE end2.I = 123"));
+
+    EXPECT_EQ(ECSqlStatus::Success, Prepare("SELECT end1.I, end2.L FROM ONLY ecsql.PSA end1 "
+        "JOIN ONLY ecsql.PSAHasPSA rel ON end1.ECInstanceId = rel.SourceECInstanceId "
+        "JOIN ONLY ecsql.PSA end2 ON end2.ECInstanceId = rel.TargetECInstanceId "
+        "WHERE end2.I = 123"));
+
+    EXPECT_EQ(ECSqlStatus::Success, Prepare("SELECT end1.I, end1.L FROM ONLY ecsql.PSA end1 "
+        "JOIN ONLY ecsql.PSAHasP rel ON end1.ECInstanceId = rel.SourceECInstanceId "
+        "JOIN ONLY ecsql.P end2 ON end2.ECInstanceId = rel.TargetECInstanceId "
+        "WHERE end2.I = 123"));
+
+    EXPECT_EQ(ECSqlStatus::Success, Prepare("select PSA.ECInstanceId, P.ECInstanceId FROM ecsql.PSA JOIN ecsql.P USING ecsql.PSAHasP FORWARD"));
+    EXPECT_EQ(ECSqlStatus::InvalidECSql, Prepare("select PSA.ECInstanceId, P.ECInstanceId FROM ecsql.PSA JOIN ecsql.P USING ecsql.PSAHasP BACKWARD"));
+    EXPECT_EQ(ECSqlStatus::Success, Prepare("select * FROM ecsql.PSA INNER JOIN ecsql.PSAHasP ON PSA.ECInstanceId = PSAHasP.SourceECInstanceId INNER JOIN ecsql.P ON P.ECInstanceId = PSAHasP.TargetECInstanceId"));
+
+    EXPECT_EQ(ECSqlStatus::Success, Prepare("select * FROM ecsql.PSAHasPSA_1N"));
+    EXPECT_EQ(ECSqlStatus::Success, Prepare("select * FROM ecsql.PSAHasPSA_11"));
+    EXPECT_EQ(ECSqlStatus::Success, Prepare("select * FROM ecsql.PSAHasPSA_NN"));
+    EXPECT_EQ(ECSqlStatus::Success, Prepare("select * FROM ecsql.PHasSA_11P"));
+    EXPECT_EQ(ECSqlStatus::Success, Prepare("select * FROM ecsql.PHasP_1NPSA"));
+    EXPECT_EQ(ECSqlStatus::Success, Prepare("select REL.* FROM ONLY ecsql.PSAHasPSA_1N REL ORDER BY REL.ECInstanceId DESC"));
+    EXPECT_EQ(ECSqlStatus::Success, Prepare("select REL.* FROM ONLY ecsql.PSAHasPSA_11 REL ORDER BY REL.ECInstanceId DESC"));
+    EXPECT_EQ(ECSqlStatus::Success, Prepare("select REL.* FROM ONLY ecsql.PSAHasPSA_NN REL ORDER BY REL.ECInstanceId DESC"));
+    EXPECT_EQ(ECSqlStatus::Success, Prepare("select REL.* FROM ONLY ecsql.PHasSA_11P REL ORDER BY REL.ECInstanceId DESC"));
+    EXPECT_EQ(ECSqlStatus::Success, Prepare("select REL.* FROM ONLY ecsql.PHasP_1NPSA REL ORDER BY REL.ECInstanceId DESC"));
+    EXPECT_EQ(ECSqlStatus::Success, Prepare("select * FROM ecsql.PHasP_1NPSA, ecsql.PSAHasPSA_1N, ecsql.PSAHasPSA_11, ecsql.PSAHasPSA_NN, ecsql.PHasSA_11P"));
+    EXPECT_EQ(ECSqlStatus::Success, Prepare("select COUNT (*) FROM ONLY ecsql.PHasP_1NPSA, ONLY ecsql.PSAHasPSA_1N, ONLY ecsql.PSAHasPSA_11, ONLY ecsql.PSAHasPSA_NN, ONLY ecsql.PHasSA_11P"));
+    EXPECT_EQ(ECSqlStatus::InvalidECSql, Prepare("select REL.* FROM ecsql.PSA JOIN ecsql.PSA USING ecsql.PSAHasPSA_1N FORWARD"));
+    EXPECT_EQ(ECSqlStatus::Success, Prepare("select * FROM ecsql.PSA JOIN ecsql.PSA child USING ecsql.PSAHasPSA_1N FORWARD"));
+    EXPECT_EQ(ECSqlStatus::InvalidECSql, Prepare("select PSAHasPSA_1N.*, PARENT.*, CHILD.* FROM ONLY ecsql.PSA PARENT JOIN ecsql.PSA CHILD USING ecsql.PSAHasPSA_1N RelationShipAliasNotAllowedYet FORWARD"));
+    EXPECT_EQ(ECSqlStatus::Success, Prepare("select PSAHasPSA_1N.*, PARENT.*, CHILD.* FROM ONLY ecsql.PSA PARENT JOIN ecsql.PSA CHILD USING ecsql.PSAHasPSA_1N FORWARD ORDER BY PSAHasPSA_1N.ECInstanceId DESC"));
+    EXPECT_EQ(ECSqlStatus::Success, Prepare("select  PSAHasPSA_11.*, PARENT.*, CHILD.*  FROM ONLY ecsql.PSA PARENT JOIN ecsql.PSA CHILD USING ecsql.PSAHasPSA_11 BACKWARD ORDER BY PSAHasPSA_11.ECInstanceId DESC"));
+    EXPECT_EQ(ECSqlStatus::Success, Prepare("select PSAHasPSA_NN.*, PARENT.*, CHILD.* FROM ONLY ecsql.PSA PARENT JOIN  ecsql.PSA CHILD USING ecsql.PSAHasPSA_NN FORWARD ORDER BY PSAHasPSA_NN.ECInstanceId DESC"));
+    EXPECT_EQ(ECSqlStatus::Success, Prepare("select PHasSA_11P.*, P.*, SA.* FROM ONLY ecsql.P JOIN ecsql.SA USING ecsql.PHasSA_11P ORDER BY PHasSA_11P.ECInstanceId DESC"));
+    EXPECT_EQ(ECSqlStatus::Success, Prepare("select PHasP_1NPSA.*, PARENT.*, CHILD.* FROM ecsql.P PARENT JOIN ecsql.P CHILD USING ecsql.PHasP_1NPSA BACKWARD ORDER BY PHasP_1NPSA.ECInstanceId DESC"));
+
+    //RIGHT JOIN
+    EXPECT_EQ(ECSqlStatus::Success, Prepare("select * FROM ecsql.PSA RIGHT JOIN ecsql.PSAHasP ON PSA.ECInstanceId = PSAHasP.SourceECInstanceId"));
+    EXPECT_EQ(ECSqlStatus::Success, Prepare("select * FROM ecsql.PSA RIGHT OUTER JOIN ecsql.PSAHasP ON PSA.ECInstanceId = PSAHasP.SourceECInstanceId"));
+
+    //LEFT JOIN not a good example
+    EXPECT_EQ(ECSqlStatus::Success, Prepare("select * FROM ecsql.PSA LEFT JOIN ecsql.PSAHasP ON PSA.ECInstanceId = PSAHasP.SourceECInstanceId"));
+    EXPECT_EQ(ECSqlStatus::Success, Prepare("select * FROM ecsql.PSA LEFT OUTER JOIN ecsql.PSAHasP ON PSA.ECInstanceId = PSAHasP.SourceECInstanceId"));
+
+    //FULL JOIN
+    EXPECT_EQ(ECSqlStatus::Success, Prepare("select * FROM ecsql.PSA FULL JOIN ecsql.PSAHasP ON PSA.ECInstanceId = PSAHasP.SourceECInstanceId"));
+    EXPECT_EQ(ECSqlStatus::Success, Prepare("select * FROM ecsql.PSA FULL OUTER JOIN ecsql.PSAHasP ON PSA.ECInstanceId = PSAHasP.SourceECInstanceId"));
+    }
+
+//---------------------------------------------------------------------------------------
+// @bsiclass
+//+---------------+---------------+---------------+---------------+---------------+------
+TEST_F(ECSqlSelectPrepareTests, LikeOperator)
+    {
+    EXPECT_EQ(ECSqlStatus::Success, Prepare("SELECT I, Dt, S FROM ecsql.PSA WHERE S LIKE 'Sam%'"));
+    EXPECT_EQ(ECSqlStatus::Success, Prepare("SELECT I, Dt, S FROM ecsql.PSA WHERE S LIKE 'Sam'"));
+    EXPECT_EQ(ECSqlStatus::Success, Prepare("SELECT I, Dt, S FROM ecsql.PSA WHERE I LIKE 'Sam%'"));
+    EXPECT_EQ(ECSqlStatus::Success, Prepare("SELECT I, Dt, S FROM ecsql.PSA WHERE S LIKE 10"));
+    EXPECT_EQ(ECSqlStatus::Success, Prepare("SELECT I, Dt, S FROM ecsql.PSA WHERE S LIKE NULL"));
+    EXPECT_EQ(ECSqlStatus::Success, Prepare("SELECT I, Dt, S FROM ecsql.PSA WHERE S LIKE null"));
+    EXPECT_EQ(ECSqlStatus::Success, Prepare("SELECT I, Dt, S FROM ecsql.PSA WHERE S NOT LIKE NULL"));
+    EXPECT_EQ(ECSqlStatus::Success, Prepare("SELECT I, Dt, S FROM ecsql.PSA WHERE S NOT LIKE null"));
+    EXPECT_EQ(ECSqlStatus::Success, Prepare("SELECT I, Dt, S FROM ecsql.PSA WHERE S NOT LIKE 'Sam%'"));
+    EXPECT_EQ(ECSqlStatus::Success, Prepare("SELECT I, Dt, S FROM ecsql.PSA WHERE S LIKE 'Sam_le string'"));
+    EXPECT_EQ(ECSqlStatus::Success, Prepare("SELECT I, Dt, S FROM ecsql.PSA WHERE S LIKE 'Sam%' ESCAPE '\\'"));
+    EXPECT_EQ(ECSqlStatus::Success, Prepare("SELECT I, Dt, S FROM ecsql.PSA WHERE S LIKE 'Sam\\%' ESCAPE '\\'"));
+    EXPECT_EQ(ECSqlStatus::Success, Prepare("SELECT I, Dt, S FROM ecsql.PSA WHERE S LIKE 'Sam\\_le string' ESCAPE '\\'"));
+
+    EXPECT_EQ(ECSqlStatus::InvalidECSql, Prepare("SELECT I, Dt, S FROM ecsql.PSA WHERE S NOT LIKE 'Sam%' ESCAPE")) << "invalid escape clause";
+    EXPECT_EQ(ECSqlStatus::InvalidECSql, Prepare("SELECT I, Dt, S FROM ecsql.PSA WHERE S NOT LIKE 'Sam%' ESCAPE 10")) << "invalid escape clause";
+    EXPECT_EQ(ECSqlStatus::InvalidECSql, Prepare("SELECT I, Dt, S FROM ecsql.PSA WHERE S NOT LIKE 'Sam%' ESCAPE ?")) << "invalid escape clause";
+    EXPECT_EQ(ECSqlStatus::InvalidECSql, Prepare("SELECT I, Dt, S FROM ecsql.PSA WHERE S NOT LIKE 'Sam%' ESCAPE S")) << "invalid escape clause";
+    EXPECT_EQ(ECSqlStatus::InvalidECSql, Prepare("SELECT I, Dt, S FROM ecsql.PSA WHERE S NOT LIKE 'Sam\\%' {ESCAPE '\\'}")) << "invalid escape clause";
+
+    EXPECT_EQ(ECSqlStatus::Success, Prepare("SELECT I, S FROM ecsql.PSA WHERE S LIKE ?"));
+    EXPECT_EQ(ECSqlStatus::Success, Prepare("SELECT I, S FROM ecsql.PSA WHERE S NOT LIKE ?"));
+    EXPECT_EQ(ECSqlStatus::InvalidECSql, Prepare("SELECT I, S FROM ecsql.PSA WHERE P2D LIKE ?"));
+    EXPECT_EQ(ECSqlStatus::InvalidECSql, Prepare("SELECT I, S FROM ecsql.PSA WHERE P2D LIKE NULL"));
+    EXPECT_EQ(ECSqlStatus::InvalidECSql, Prepare("SELECT I, S FROM ecsql.PSA WHERE P2D LIKE 11"));
+    EXPECT_EQ(ECSqlStatus::InvalidECSql, Prepare("SELECT I, Dt, S FROM ecsql.P WHERE MyPSA LIKE '11'"));
+    EXPECT_EQ(ECSqlStatus::InvalidECSql, Prepare("SELECT I, Dt, S FROM ecsql.PSA WHERE PStructProp LIKE '11'"));
+    EXPECT_EQ(ECSqlStatus::InvalidECSql, Prepare("SELECT I, Dt, S FROM ecsql.PSA WHERE PStructProp LIKE ?"));
+    EXPECT_EQ(ECSqlStatus::InvalidECSql, Prepare("SELECT I, Dt, S FROM ecsql.PSA WHERE PStructProp LIKE NULL"));
+    EXPECT_EQ(ECSqlStatus::InvalidECSql, Prepare("SELECT I, Dt, S FROM ecsql.PSA WHERE S_Array LIKE ?"));
+    EXPECT_EQ(ECSqlStatus::InvalidECSql, Prepare("SELECT I, Dt, S FROM ecsql.PSA WHERE S_Array LIKE NULL"));
+    }
+
+//---------------------------------------------------------------------------------------
+// @bsiclass
+//+---------------+---------------+---------------+---------------+---------------+------
+TEST_F(ECSqlSelectPrepareTests, LimitOffset)
+    {
+    EXPECT_EQ(ECSqlStatus::Success, Prepare("SELECT S, I FROM ecsql.PSA LIMIT 5"));
+    EXPECT_EQ(ECSqlStatus::Success, Prepare("SELECT S, I FROM ecsql.PSA LIMIT 1+1+1+2"));
+    EXPECT_EQ(ECSqlStatus::Success, Prepare("SELECT S, I FROM ecsql.PSA LIMIT 5 OFFSET 3"));
+    EXPECT_EQ(ECSqlStatus::Success, Prepare("SELECT S, I FROM ecsql.PSA LIMIT 10/2 OFFSET 3*1"));
+    EXPECT_EQ(ECSqlStatus::Success, Prepare("SELECT S, I FROM ecsql.PSA LIMIT ?"));
+    EXPECT_EQ(ECSqlStatus::Success, Prepare("SELECT S, I FROM ecsql.PSA LIMIT 5 - ?"));
+    EXPECT_EQ(ECSqlStatus::Success, Prepare("SELECT S, I FROM ecsql.PSA LIMIT 5 OFFSET ?"));
+    EXPECT_EQ(ECSqlStatus::Success, Prepare("SELECT S, I FROM ecsql.PSA LIMIT ? OFFSET ?"));
+    EXPECT_EQ(ECSqlStatus::Success, Prepare("SELECT S, I FROM ecsql.PSA LIMIT :pagesize OFFSET :pagesize * :pageno"));
+    EXPECT_EQ(ECSqlStatus::Success, Prepare("SELECT S, I FROM ecsql.PSA LIMIT :pagesize OFFSET :pagesize * (:pageno - 1)"));
+    EXPECT_EQ(ECSqlStatus::InvalidECSql, Prepare("SELECT S, I FROM ecsql.PSA LIMIT"));
+    EXPECT_EQ(ECSqlStatus::InvalidECSql, Prepare("SELECT S, I FROM ecsql.PSA LIMIT 10 OFFSET"));
+    }
+
+//---------------------------------------------------------------------------------------
+// @bsiclass
+//+---------------+---------------+---------------+---------------+---------------+------
+TEST_F(ECSqlSelectPrepareTests, Misc)
+    {
+    // Statements where non-optional clauses are missing
+    EXPECT_EQ(ECSqlStatus::InvalidECSql, Prepare(""));
+    EXPECT_EQ(ECSqlStatus::InvalidECSql, Prepare("FROM ONLY ecsql.PSA"));
+    EXPECT_EQ(ECSqlStatus::InvalidECSql, Prepare("SELECT FROM ONLY ecsql.PSA"));
+    EXPECT_EQ(ECSqlStatus::InvalidECSql, Prepare("SELECT I, S"));
+    EXPECT_EQ(ECSqlStatus::InvalidECSql, Prepare("SELECT I, S WHERE L > 109222"));
+
+    // Select clause
+    EXPECT_EQ(ECSqlStatus::Success, Prepare("SELECT * FROM ecsql.PSA a"));
+    EXPECT_EQ(ECSqlStatus::Success, Prepare("SELECT * FROM ecsql.P"));
+    EXPECT_EQ(ECSqlStatus::Success, Prepare("SELECT * FROM ecsql.P WHERE ECInstanceId >= 0"));
+    EXPECT_EQ(ECSqlStatus::Success, Prepare("SELECT a.* FROM ecsql.P a WHERE a.ECInstanceId >= 0"));
+    EXPECT_EQ(ECSqlStatus::Success, Prepare("SELECT * FROM ecsql.SA"));
+
+    // Special tokens
+    //These were reserved words in the original grammar introduced by some ODBC data time functions.
+    //The ODBC stuff was removed from the ECSQL grammar, and the following tests serve as safeguards
+    //against regressions when updating the grammar.
+    EXPECT_EQ(ECSqlStatus::Success, Prepare("SELECT D FROM ecsql.PSA"));
+    EXPECT_EQ(ECSqlStatus::Success, Prepare("SELECT L, S FROM ecsql.PSA d"));
+    EXPECT_EQ(ECSqlStatus::Success, Prepare("SELECT L, B FROM ecsql.PSA t"));
+    EXPECT_EQ(ECSqlStatus::Success, Prepare("SELECT L, B FROM ecsql.PSA ts"));
+    EXPECT_EQ(ECSqlStatus::Success, Prepare("SELECT L, B FROM ecsql.PSA Z"));
+
+    EXPECT_EQ(ECSqlStatus::Success, Prepare("SELECT DISTINCT Dt_Array FROM ecsql.PSA"));
+    EXPECT_EQ(ECSqlStatus::Success, Prepare("SELECT DISTINCT MyPSA FROM ecsql.P"));
+    EXPECT_EQ(ECSqlStatus::Success, Prepare("SELECT DISTINCT MyPSA.Id FROM ecsql.P"));
+    EXPECT_EQ(ECSqlStatus::Success, Prepare("SELECT DISTINCT MyPSA.RelECClassId FROM ecsql.P"));
+
+    EXPECT_EQ(ECSqlStatus::Success, Prepare("SELECT _A_B_C,_ABC,_ABC_,A_B_C_,ABC_ FROM ecsql._UnderBar")) << "Select clause in which the class name and the properties name contain, start with or end with under bar";
+    EXPECT_EQ(ECSqlStatus::Success, Prepare("SELECT [_A_B_C],[_ABC],[_ABC_],[A_B_C_],[ABC_] FROM ecsql.[_UnderBar]")) << "Select clause in which the class name and the properties name contain, start with or end with under bar";
+    }
+
+//---------------------------------------------------------------------------------------
+// @bsiclass
+//+---------------+---------------+---------------+---------------+---------------+------
+TEST_F(ECSqlSelectPrepareTests, NullLiteral)
+    {
+    EXPECT_EQ(ECSqlStatus::Success, Prepare("select NULL FROM ecsql.P"));
+    EXPECT_EQ(ECSqlStatus::Success, Prepare("select NULL, I FROM ecsql.P"));
+    EXPECT_EQ(ECSqlStatus::Success, Prepare("select NULL, NULL FROM ecsql.P"));
+    EXPECT_EQ(ECSqlStatus::Success, Prepare("select NULL as I FROM ecsql.P")) << "Alias in select clause is always interpreted literally even if it happens to be a property name.";
+    EXPECT_EQ(ECSqlStatus::Success, Prepare("select NULL as P3D FROM ecsql.P")) << "Alias in select clause is always interpreted literally even if it happens to be a property name.";
+    EXPECT_EQ(ECSqlStatus::Success, Prepare("select NULL as StructProp FROM ecsql.PSA")) << "Alias in select clause is always interpreted literally even if it happens to be a property name.";
+    EXPECT_EQ(ECSqlStatus::Success, Prepare("select NULL as PStruct_Array FROM ecsql.SA")) << "Alias in select clause is always interpreted literally even if it happens to be a property name.";
+    }
+
+//---------------------------------------------------------------------------------------
+// @bsiclass
+//+---------------+---------------+---------------+---------------+---------------+------
+TEST_F(ECSqlSelectPrepareTests, Options)
+    {
+    EXPECT_EQ(ECSqlStatus::InvalidECSql, Prepare("SELECT NULL FROM ecsql.P ECSQLOPTIONS")) << "OPTIONS clause without options";
+    EXPECT_EQ(ECSqlStatus::InvalidECSql, Prepare("SELECT NULL FROM ecsql.P ECSQLOPTIONS 123")) << "An option must be a name";
+    EXPECT_EQ(ECSqlStatus::InvalidECSql, Prepare("SELECT NULL FROM ecsql.P ECSQLOPTIONS myopt=")) << "option value is missing";
+    EXPECT_EQ(ECSqlStatus::InvalidECSql, Prepare("SELECT NULL FROM ecsql.P ECSQLOPTIONS myopt myopt")) << "duplicate options not allowed";
+    EXPECT_EQ(ECSqlStatus::InvalidECSql, Prepare("SELECT NULL FROM ecsql.P ECSQLOPTIONS myopt myOpt")) << "duplicate options not allowed (even if they differ by case)";
+    EXPECT_EQ(ECSqlStatus::InvalidECSql, Prepare("SELECT NULL FROM ecsql.P ECSQLOPTIONS myopt=1 myopt")) << "duplicate options not allowed";
+    EXPECT_EQ(ECSqlStatus::InvalidECSql, Prepare("SELECT NULL FROM ecsql.P ECSQLOPTIONS myOpt=1 myopt")) << "duplicate options not allowed";
+    EXPECT_EQ(ECSqlStatus::Success, Prepare("SELECT NULL FROM ecsql.P ECSQLOPTIONS myopt"));
+    EXPECT_EQ(ECSqlStatus::Success, Prepare("SELECT NULL FROM ecsql.P ECSQLOPTIONS myopt myotheropt"));
+    EXPECT_EQ(ECSqlStatus::Success, Prepare("SELECT NULL FROM ecsql.P ECSQLOPTIONS myopt=1 myotheropt"));
+    EXPECT_EQ(ECSqlStatus::Success, Prepare("SELECT NULL FROM ecsql.P ECSQLOPTIONS myopt=1 myotheropt=true"));
+    EXPECT_EQ(ECSqlStatus::Success, Prepare("SELECT NULL FROM ecsql.P ECSQLOPTIONS myopt myotheropt=true"));
+    EXPECT_EQ(ECSqlStatus::Success, Prepare("SELECT NULL FROM ecsql.P ECSQLOPTIONS myopt myotheropt=true onemoreopt"));
+    EXPECT_EQ(ECSqlStatus::Success, Prepare("SELECT NULL FROM ecsql.P WHERE ECInstanceId=? ECSQLOPTIONS myopt"));
+    EXPECT_EQ(ECSqlStatus::Success, Prepare("SELECT NULL FROM ecsql.P WHERE ECInstanceId=? ECSQLOPTIONS myopt myotheropt"));
+    EXPECT_EQ(ECSqlStatus::Success, Prepare("SELECT NULL FROM ecsql.P WHERE ECInstanceId=? ECSQLOPTIONS myopt=1 myotheropt"));
+    EXPECT_EQ(ECSqlStatus::Success, Prepare("SELECT NULL FROM ecsql.P WHERE ECInstanceId=? ORDER BY I ECSQLOPTIONS myopt=1 myotheropt"));
+    EXPECT_EQ(ECSqlStatus::Success, Prepare("SELECT NULL FROM ecsql.P WHERE ECInstanceId=? GROUP BY I HAVING I=1 ECSQLOPTIONS myopt=1 myotheropt"));
+    }
+
+//---------------------------------------------------------------------------------------
+// @bsiclass
+//+---------------+---------------+---------------+---------------+---------------+------
+TEST_F(ECSqlSelectPrepareTests, OrderBy)
+    {
+    EXPECT_EQ(ECSqlStatus::Success, Prepare("SELECT I FROM ecsql.PSA ORDER BY L"));
+    EXPECT_EQ(ECSqlStatus::Success, Prepare("SELECT I FROM ecsql.PSA ORDER BY L ASC"));
+    EXPECT_EQ(ECSqlStatus::Success, Prepare("SELECT I FROM ecsql.PSA ORDER BY L DESC"));
+    EXPECT_EQ(ECSqlStatus::Success, Prepare("SELECT I FROM ecsql.PSA ORDER BY L, S"));
+    EXPECT_EQ(ECSqlStatus::Success, Prepare("SELECT I FROM ecsql.PSA ORDER BY L ASC, S DESC"));
+    EXPECT_EQ(ECSqlStatus::Success, Prepare("SELECT I FROM ecsql.PSA ORDER BY Dt"));
+    EXPECT_EQ(ECSqlStatus::Success, Prepare("SELECT I FROM ecsql.PSA ORDER BY Dt ASC"));
+    EXPECT_EQ(ECSqlStatus::Success, Prepare("SELECT I FROM ecsql.PSA ORDER BY Dt DESC"));
+    EXPECT_EQ(ECSqlStatus::Success, Prepare("SELECT I FROM ecsql.PSA ORDER BY DtUtc DESC"));
+    EXPECT_EQ(ECSqlStatus::Success, Prepare("SELECT I FROM ecsql.PSA WHERE ECInstanceId >= 0 ORDER BY ECInstanceId"));
+    EXPECT_EQ(ECSqlStatus::Success, Prepare("SELECT I FROM ecsql.PSA a WHERE a.ECInstanceId >= 0 ORDER BY a.ECInstanceId"));
+    EXPECT_EQ(ECSqlStatus::Success, Prepare("SELECT I FROM ecsql.PSA WHERE I < L ORDER BY S"));
+    EXPECT_EQ(ECSqlStatus::Success, Prepare("SELECT I FROM ecsql.PSA WHERE I < L ORDER BY LOWER (S)"));
+    EXPECT_EQ(ECSqlStatus::Success, Prepare("SELECT I FROM ecsql.PSA WHERE I < L ORDER BY UPPER (S)"));
+    EXPECT_EQ(ECSqlStatus::Success, Prepare("SELECT I FROM ecsql.PSA WHERE I < L ORDER BY P3D.X DESC"));
+    EXPECT_EQ(ECSqlStatus::Success, Prepare("SELECT I FROM ecsql.PSA WHERE I < L ORDER BY P3D.Z ASC"));
+    EXPECT_EQ(ECSqlStatus::InvalidECSql, Prepare("SELECT I, S FROM ecsql.PSA ORDER BY P2D.Z"));
+    EXPECT_EQ(ECSqlStatus::Success, Prepare("SELECT I FROM ecsql.PSA WHERE I < L ORDER BY 1")) << "constant value exp as order by->no-op";
+    EXPECT_EQ(ECSqlStatus::Success, Prepare("SELECT I FROM ecsql.PSA WHERE I < L ORDER BY I < 123")) << "boolean exp as order by";
+    EXPECT_EQ(ECSqlStatus::InvalidECSql, Prepare("SELECT I, S FROM ecsql.PSA ORDER BY P2D DESC")) << "ORDER BY Point2D is not supported by ECSQL.";
+    EXPECT_EQ(ECSqlStatus::InvalidECSql, Prepare("SELECT I, S FROM ecsql.PSA tt ORDER BY tt.P2D ASC")) << "ORDER BY Point2D is not supported by ECSQL.";
+    EXPECT_EQ(ECSqlStatus::InvalidECSql, Prepare("SELECT I, S FROM ecsql.PSA ORDER BY P3D DESC")) << "ORDER BY Point3D is not supported by ECSQL.";
+    EXPECT_EQ(ECSqlStatus::InvalidECSql, Prepare("SELECT I, S FROM ecsql.PSA ORDER BY PStructProp DESC")) << "ORDER BY ECStruct is not supported by ECSQL.";
+    EXPECT_EQ(ECSqlStatus::InvalidECSql, Prepare("SELECT I, S FROM ecsql.PSA ORDER BY I_Array ASC")) << "ORDER BY arrays is not supported by ECSQL.";
+    EXPECT_EQ(ECSqlStatus::InvalidECSql, Prepare("SELECT I, S FROM ecsql.PSA ORDER BY P2D_Array DESC")) << "ORDER BY arrays is not supported by ECSQL.";
+    EXPECT_EQ(ECSqlStatus::InvalidECSql, Prepare("SELECT I, S FROM ecsql.PSA ORDER BY PStruct_Array ASC")) << "ORDER BY arrays is not supported by ECSQL.";
+    EXPECT_EQ(ECSqlStatus::InvalidECSql, Prepare("SELECT I, S FROM ecsql.P ORDER BY MyPSA")) << "ORDER BY nav props is not supported by ECSQL.";
+    EXPECT_EQ(ECSqlStatus::Success, Prepare("SELECT I, S FROM ecsql.P ORDER BY MyPSA.Id"));
+    EXPECT_EQ(ECSqlStatus::Success, Prepare("SELECT I, S FROM ecsql.P ORDER BY MyPSA.RelECClassId"));
+    EXPECT_EQ(ECSqlStatus::Success, Prepare("select I FROM ecsql.PSA ORDER BY NULLIF(I,123)"));
+    EXPECT_EQ(ECSqlStatus::Success, Prepare("select I FROM ecsql.PSA ORDER BY COALESCE(I,L)"));
+    }
+
+//---------------------------------------------------------------------------------------
+// @bsiclass
+//+---------------+---------------+---------------+---------------+---------------+------
+TEST_F(ECSqlSelectPrepareTests, Parameters)
+    {
+    //This includes only advanced parameter tests that are not covered implicitly by the other test datasets
+
+    EXPECT_EQ(ECSqlStatus::Success, Prepare("SELECT I, S FROM ecsql.PSA WHERE I = :i AND S = :s AND L = :i * 1000000 + 456789"));
+    EXPECT_EQ(ECSqlStatus::Success, Prepare("SELECT I, S FROM ecsql.PSA WHERE I = ? AND S = :s AND L = :l"));
+    EXPECT_EQ(ECSqlStatus::Success, Prepare("SELECT I, S FROM ecsql.PSA WHERE I = -?")) << "use unary operator (-) with parameter";
+    EXPECT_EQ(ECSqlStatus::Success, Prepare("SELECT I, S FROM ecsql.PSA WHERE ? = -?")) << "use parameters on both sides of an expression (should result in default parameter type)";
+    EXPECT_EQ(ECSqlStatus::Success, Prepare("SELECT I, S FROM ecsql.PSA WHERE ? = ?")) << "use parameters on both sides of an expression (should result in default parameter type)";
+    EXPECT_EQ(ECSqlStatus::Success, Prepare("SELECT I, S FROM ecsql.PSA WHERE :p1 > -:p1")) << "use parameters on both sides of an expression (should result in default parameter type)";
+    EXPECT_EQ(ECSqlStatus::Success, Prepare("SELECT I, S FROM ecsql.PSA WHERE :p1 = -:p1")) << "use parameters on both sides of an expression (should result in default parameter type)";
+    EXPECT_EQ(ECSqlStatus::Success, Prepare("SELECT ?, S FROM ecsql.PSA"));
+    EXPECT_EQ(ECSqlStatus::Success, Prepare("SELECT ? AS NewProp, S FROM ecsql.PSA"));
+    }
+
+//---------------------------------------------------------------------------------------
+// @bsiclass
+//+---------------+---------------+---------------+---------------+---------------+------
+TEST_F(ECSqlSelectPrepareTests, Points)
+    {
+    EXPECT_EQ(ECSqlStatus::Success, Prepare("SELECT P2D FROM ecsql.PSA"));
+    EXPECT_EQ(ECSqlStatus::Success, Prepare("SELECT P3D FROM ecsql.PSA"));
+    EXPECT_EQ(ECSqlStatus::Success, Prepare("SELECT P3D, P2D FROM ecsql.PSA a"));
+    EXPECT_EQ(ECSqlStatus::Success, Prepare("SELECT P3D, P2D FROM ecsql.PSA WHERE P2D = P2D"));
+    EXPECT_EQ(ECSqlStatus::Success, Prepare("SELECT P3D, P2D FROM ecsql.PSA WHERE P2D <> P2D"));
+    EXPECT_EQ(ECSqlStatus::Success, Prepare("SELECT P3D, P2D FROM ecsql.PSA WHERE P2D IN (P2D, P2D)"));
+    EXPECT_EQ(ECSqlStatus::Success, Prepare("SELECT P3D, P2D FROM ecsql.PSA WHERE P2D NOT IN (P2D, P2D)"));
+    EXPECT_EQ(ECSqlStatus::InvalidECSql, Prepare("SELECT I, S FROM ecsql.PSA WHERE P2D >= P2D"));
+    EXPECT_EQ(ECSqlStatus::InvalidECSql, Prepare("SELECT I, S FROM ecsql.PSA WHERE P2D <= P2D"));
+    EXPECT_EQ(ECSqlStatus::InvalidECSql, Prepare("SELECT I, S FROM ecsql.PSA WHERE P2D BETWEEN P2D AND P2D"));
+    EXPECT_EQ(ECSqlStatus::InvalidECSql, Prepare("SELECT I, S FROM ecsql.PSA WHERE P2D >= ?"));
+    EXPECT_EQ(ECSqlStatus::Success, Prepare("SELECT I, S FROM ecsql.PSA WHERE P2D = ?"));
+    EXPECT_EQ(ECSqlStatus::Success, Prepare("SELECT I, S FROM ecsql.PSA a WHERE a.P2D <> ?"));
+    EXPECT_EQ(ECSqlStatus::Success, Prepare("SELECT I FROM ecsql.PSA WHERE P2D != ?"));
+    EXPECT_EQ(ECSqlStatus::Success, Prepare("SELECT I, S FROM ecsql.PSA WHERE P3D = ?"));
+    EXPECT_EQ(ECSqlStatus::InvalidECSql, Prepare("SELECT I, S FROM ecsql.PSA WHERE P2D = P3D"));
+    EXPECT_EQ(ECSqlStatus::Success, Prepare("SELECT I, S FROM ecsql.PSA WHERE P2D = P2D"));
+    EXPECT_EQ(ECSqlStatus::Success, Prepare("SELECT I, S FROM ecsql.PSA WHERE P2D IS NULL"));
+    EXPECT_EQ(ECSqlStatus::Success, Prepare("SELECT I, S FROM ecsql.PSA WHERE P2D IS NOT NULL"));
+    EXPECT_EQ(ECSqlStatus::Success, Prepare("SELECT I, S FROM ecsql.PSA WHERE P3D IS NULL"));
+    EXPECT_EQ(ECSqlStatus::Success, Prepare("SELECT I, S FROM ecsql.PSA WHERE P3D IS NOT NULL"));
+    EXPECT_EQ(ECSqlStatus::InvalidECSql, Prepare("SELECT I, P2D FROM ecsql.PSA WHERE P2D = POINT2D (-1.3, 45.134)")) << "point literals not yet supported";
+    EXPECT_EQ(ECSqlStatus::InvalidECSql, Prepare("SELECT I, P2D FROM ecsql.PSA WHERE P2D = POINT2D (0, 0)")) << "point literals not yet supported";
+    EXPECT_EQ(ECSqlStatus::InvalidECSql, Prepare("SELECT I, P2D FROM ecsql.PSA WHERE P2D = POINT2D (0)")) << "point literals not yet supported";
+    EXPECT_EQ(ECSqlStatus::InvalidECSql, Prepare("SELECT I, P2D FROM ecsql.PSA WHERE P2D = POINT2D (-1.3)")) << "point literals not yet supported";
+    EXPECT_EQ(ECSqlStatus::InvalidECSql, Prepare("SELECT I, P3D FROM ecsql.PSA WHERE P3D = POINT3D (-1.3, 45.134, 10)")) << "point literals not yet supported";
+    EXPECT_EQ(ECSqlStatus::InvalidECSql, Prepare("SELECT I, P3D FROM ecsql.PSA WHERE P3D = POINT3D (0, 0, 0)")) << "point literals not yet supported";
+    EXPECT_EQ(ECSqlStatus::InvalidECSql, Prepare("SELECT I, P3D FROM ecsql.PSA WHERE P3D = POINT3D (0, 0)")) << "point literals not yet supported";
+    EXPECT_EQ(ECSqlStatus::InvalidECSql, Prepare("SELECT I, P3D FROM ecsql.PSA WHERE P3D = POINT3D (1, -34.1)")) << "point literals not yet supported";
+    EXPECT_EQ(ECSqlStatus::Success, Prepare("SELECT I FROM ecsql.PSA WHERE P2D IN (P2D, P2D)"));
+    EXPECT_EQ(ECSqlStatus::Success, Prepare("SELECT I FROM ecsql.PSA WHERE P3D IN (P3D, P3D)"));
+    EXPECT_EQ(ECSqlStatus::Success, Prepare("SELECT I FROM ecsql.PSA WHERE P2D NOT IN (P2D, P2D)"));
+    EXPECT_EQ(ECSqlStatus::Success, Prepare("SELECT I FROM ecsql.PSA WHERE P3D NOT IN (P3D, P3D)"));
+    EXPECT_EQ(ECSqlStatus::Success, Prepare("SELECT I FROM ecsql.PSA WHERE P2D IN (?, ?)"));
+    EXPECT_EQ(ECSqlStatus::Success, Prepare("SELECT I FROM ecsql.PSA WHERE P2D IN (:p1, :p2)"));
+    EXPECT_EQ(ECSqlStatus::Success, Prepare("SELECT I FROM ecsql.PSA WHERE P2D = :p1 OR (P2D = :p2 AND P2D != :p1)"));
+    EXPECT_EQ(ECSqlStatus::Success, Prepare("SELECT I FROM ecsql.PSA WHERE P2D = :p1 OR P2D = :p2 OR P2D = ?"));
+    EXPECT_EQ(ECSqlStatus::Success, Prepare("SELECT I FROM ecsql.PSA WHERE P2D = :p1 OR (P2D != :p1 AND B = ?)"));
+    EXPECT_EQ(ECSqlStatus::Success, Prepare("SELECT I FROM ecsql.PSA WHERE P3D IN (?, ?)"));
+    EXPECT_EQ(ECSqlStatus::Success, Prepare("SELECT I FROM ecsql.PSA WHERE P3D = :p1 OR P3D = :p2 OR P3D = ?"));
+    EXPECT_EQ(ECSqlStatus::InvalidECSql, Prepare("SELECT I FROM ecsql.PSA WHERE P2D IN (POINT2D (1,1), POINT2D (2,2))")) << "point literals not yet supported";
+    EXPECT_EQ(ECSqlStatus::InvalidECSql, Prepare("SELECT I FROM ecsql.PSA WHERE P3D IN (POINT3D (1,1,1), POINT3D (2,2,2))")) << "point literals not yet supported";
+    EXPECT_EQ(ECSqlStatus::InvalidECSql, Prepare("SELECT I FROM ecsql.PSA WHERE P2D BETWEEN POINT2D (1,1) AND POINT2D (2,2)")) << "point literals not yet supported";
+    EXPECT_EQ(ECSqlStatus::InvalidECSql, Prepare("SELECT I FROM ecsql.PSA WHERE P3D BETWEEN POINT3D (0,0,0) AND POINT3D (10,10,10)")) << "point literals not yet supported";
+    EXPECT_EQ(ECSqlStatus::Success, Prepare("SELECT P2D.X, P2D.Y FROM ecsql.PSA"));
+    EXPECT_EQ(ECSqlStatus::Success, Prepare("SELECT P3D.X, P3D.Y, P3D.Z FROM ecsql.PSA"));
+    EXPECT_EQ(ECSqlStatus::InvalidECSql, Prepare("SELECT P2D.Z FROM ecsql.PSA"));
+    }
+
+//---------------------------------------------------------------------------------------
+// @bsiclass
+//+---------------+---------------+---------------+---------------+---------------+------
+TEST_F(ECSqlSelectPrepareTests, Polymorphic)
+    {
+    EXPECT_EQ(ECSqlStatus::Success, Prepare("SELECT I, L FROM ONLY ecsql.PSA"));
+    EXPECT_EQ(ECSqlStatus::Success, Prepare("SELECT * FROM ONLY ecsql.THBase"));
+    EXPECT_EQ(ECSqlStatus::Success, Prepare("SELECT * FROM ONLY ecsql.TH1"));
+    EXPECT_EQ(ECSqlStatus::Success, Prepare("SELECT * FROM ONLY ecsql.TH5"));
+    EXPECT_EQ(ECSqlStatus::Success, Prepare("SELECT * FROM ecsql.THBase"));
+    EXPECT_EQ(ECSqlStatus::Success, Prepare("SELECT * FROM ecsql.TH1"));
+    EXPECT_EQ(ECSqlStatus::Success, Prepare("SELECT * FROM ecsql.TH5"));
+    EXPECT_EQ(ECSqlStatus::Success, Prepare("SELECT * FROM ONLY ecsql.TCBase"));
+    EXPECT_EQ(ECSqlStatus::Success, Prepare("SELECT * FROM ONLY ecsql.TC1"));
+    EXPECT_EQ(ECSqlStatus::Success, Prepare("SELECT * FROM ONLY ecsql.TC5"));
+    EXPECT_EQ(ECSqlStatus::Success, Prepare("SELECT * FROM ecsql.TCBase"));
+    EXPECT_EQ(ECSqlStatus::Success, Prepare("SELECT * FROM ecsql.TC1"));
+    EXPECT_EQ(ECSqlStatus::Success, Prepare("SELECT * FROM ecsql.TC5"));
+    EXPECT_EQ(ECSqlStatus::Success, Prepare("select ECInstanceId FROM ecsql.Empty"));
+    EXPECT_EQ(ECSqlStatus::Success, Prepare("select ECInstanceId, I, S from ecsql.AbstractNoSubclasses"));
+    EXPECT_EQ(ECSqlStatus::Success, Prepare("select ECInstanceId from ecsql.EmptyAbstractNoSubclasses"));
+    EXPECT_EQ(ECSqlStatus::Success, Prepare("select ECInstanceId, I, S from only ecsql.AbstractNoSubclasses"));
+    EXPECT_EQ(ECSqlStatus::Success, Prepare("select ECInstanceId from only ecsql.EmptyAbstractNoSubclasses"));
+    }
+
+//---------------------------------------------------------------------------------------
+// @bsiclass
+//+---------------+---------------+---------------+---------------+---------------+------
+TEST_F(ECSqlSelectPrepareTests, Primitives)
+    {
+    EXPECT_EQ(ECSqlStatus::Success, Prepare("SELECT I, L FROM ecsql.PSA"));
+    EXPECT_EQ(ECSqlStatus::Success, Prepare("SELECT I, L FROM ecsql.PSA a"));
+    EXPECT_EQ(ECSqlStatus::Success, Prepare("SELECT a.I, a.L FROM ecsql.PSA a"));
+    EXPECT_EQ(ECSqlStatus::Success, Prepare("SELECT B, ECInstanceId, S FROM ecsql.PSA"));
+    EXPECT_EQ(ECSqlStatus::Success, Prepare("SELECT Bi FROM ecsql.PSA a"));
+    EXPECT_EQ(ECSqlStatus::Success, Prepare("SELECT 3.14 FROM ecsql.PSA"));
+    EXPECT_EQ(ECSqlStatus::Success, Prepare("SELECT 3.14 FROM ecsql.PSA WHERE L = 0"));
+    EXPECT_EQ(ECSqlStatus::Success, Prepare("SELECT 1000 AS I FROM ecsql.PSA"));
+    EXPECT_EQ(ECSqlStatus::Success, Prepare("SELECT 3.14 AS BlaBla FROM ecsql.PSA"));
+    EXPECT_EQ(ECSqlStatus::Success, Prepare("SELECT b FROM ecsql.PSA")) << "Primitive Property with different case";
+    EXPECT_EQ(ECSqlStatus::Success, Prepare("SELECT B, d FROM ecsql.PSA")) << "Primitive Property with different case";
+
+    EXPECT_EQ(ECSqlStatus::Success, Prepare("SELECT I, S FROM ecsql.PSA WHERE I = ?"));
+    EXPECT_EQ(ECSqlStatus::Success, Prepare("SELECT I, S FROM ecsql.PSA WHERE I = :p"));
+    EXPECT_EQ(ECSqlStatus::Success, Prepare("SELECT I, S FROM ecsql.PSA WHERE L = :p1 OR I = :p2"));
+    EXPECT_EQ(ECSqlStatus::Success, Prepare("SELECT I, S FROM ecsql.PSA WHERE L = ? OR I = :p1 OR B = :p2 OR S = ?"));
+    EXPECT_EQ(ECSqlStatus::Success, Prepare("SELECT I, S FROM ecsql.PSA WHERE L = ? OR I = :p1 OR I > :p1 OR S = ?"));
+    EXPECT_EQ(ECSqlStatus::Success, Prepare("SELECT I FROM ecsql.P WHERE I <> ?"));
+    EXPECT_EQ(ECSqlStatus::Success, Prepare("SELECT I FROM ecsql.P WHERE D <> ?"));
+
+    //***** Boolean properties
+    EXPECT_EQ(ECSqlStatus::Success, Prepare("SELECT I, S, B FROM ecsql.PSA WHERE B = true"));
+    EXPECT_EQ(ECSqlStatus::Success, Prepare("SELECT I, S, B FROM ecsql.PSA WHERE B = True"));
+    EXPECT_EQ(ECSqlStatus::Success, Prepare("SELECT I, S, B FROM ecsql.PSA WHERE B = false"));
+    EXPECT_EQ(ECSqlStatus::Success, Prepare("SELECT I, S, B FROM ecsql.PSA WHERE B = False"));
+    EXPECT_EQ(ECSqlStatus::InvalidECSql, Prepare("SELECT I, S, B FROM ecsql.PSA WHERE B = Unknown")) << "Boolean literal UNKNOWN (from SQL-99) is not valid in ECSQL as it is not supported by ECObjects.";
+    EXPECT_EQ(ECSqlStatus::InvalidECSql, Prepare("SELECT I, S, B FROM ecsql.PSA WHERE B = UNKNOWN")) << "Boolean literal UNKNOWN (from SQL-99) is not valid in ECSQL as it is not supported by ECObjects.";
+
+    EXPECT_EQ(ECSqlStatus::Success, Prepare("SELECT I FROM ecsql.P WHERE B = ?"));
+    EXPECT_EQ(ECSqlStatus::Success, Prepare("SELECT I FROM ecsql.P WHERE B <> ?"));
+
+    //***** String literals
+    EXPECT_EQ(ECSqlStatus::Success, Prepare("SELECT I, S, B FROM ecsql.PSA WHERE S = 'Sample string'"));
+    EXPECT_EQ(ECSqlStatus::Success, Prepare("SELECT I, S, B FROM ecsql.PSA WHERE S = 'Sample \"string'"));
+    EXPECT_EQ(ECSqlStatus::InvalidECSql, Prepare("SELECT I, S, B FROM ecsql.PSA WHERE S = \"Sample string\"")) << "String literals must be surrounded by single quotes. Double quotes are equivalent to square brackets in SQL.";
+    EXPECT_EQ(ECSqlStatus::InvalidECSql, Prepare("SELECT I, S, B FROM ecsql.PSA WHERE S_Array = 123")) << "DataType mismatch.";
+    EXPECT_EQ(ECSqlStatus::InvalidECSql, Prepare("SELECT I, S, B FROM ecsql.PSA WHERE S_Array = '123'")) << "Type mismatch in array.";
+    }
+
+//---------------------------------------------------------------------------------------
+// @bsiclass
+//+---------------+---------------+---------------+---------------+---------------+------
+TEST_F(ECSqlSelectPrepareTests, Relationships)
+    {
+    EXPECT_EQ(ECSqlStatus::Success, Prepare("SELECT NULL FROM ecsql.PSAHasP WHERE ECInstanceId = 123"));
+    EXPECT_EQ(ECSqlStatus::Success, Prepare("SELECT NULL FROM ecsql.PSAHasP WHERE ECInstanceId <> 123"));
+    EXPECT_EQ(ECSqlStatus::Success, Prepare("SELECT NULL FROM ecsql.PSAHasP WHERE SourceECInstanceId = 123"));
+    EXPECT_EQ(ECSqlStatus::Success, Prepare("SELECT NULL FROM ecsql.PSAHasP WHERE TargetECInstanceId = 123"));
+    EXPECT_EQ(ECSqlStatus::Success, Prepare("SELECT NULL FROM ecsql.PSAHasP WHERE SourceECInstanceId = 123 AND TargetECInstanceId = 124"));
+    EXPECT_EQ(ECSqlStatus::Success, Prepare("SELECT NULL FROM ecsql.PSAHasP WHERE SourceECInstanceId = 123 AND TargetECInstanceId <> 124"));
+    EXPECT_EQ(ECSqlStatus::Success, Prepare("SELECT NULL FROM ecsql.PSAHasP WHERE SourceECClassId = 123 AND TargetECClassId = 124"));
+    EXPECT_EQ(ECSqlStatus::Success, Prepare("SELECT NULL FROM ecsql.PSAHasP WHERE SourceECClassId = 123 + 1 AND TargetECClassId = 124"));
+
+    EXPECT_EQ(ECSqlStatus::Success, Prepare("SELECT NULL FROM ecsql.PSAHasPSA WHERE ECInstanceId =123"));
+    EXPECT_EQ(ECSqlStatus::Success, Prepare("SELECT NULL FROM ecsql.PSAHasPSA WHERE ECInstanceId <>123"));
+    EXPECT_EQ(ECSqlStatus::Success, Prepare("SELECT NULL FROM ecsql.PSAHasPSA WHERE SourceECInstanceId = 123"));
+    EXPECT_EQ(ECSqlStatus::Success, Prepare("SELECT NULL FROM ecsql.PSAHasPSA WHERE TargetECInstanceId =123"));
+    EXPECT_EQ(ECSqlStatus::Success, Prepare("SELECT NULL FROM ecsql.PSAHasPSA WHERE SourceECInstanceId =123 AND TargetECInstanceId = 124"));
+    EXPECT_EQ(ECSqlStatus::Success, Prepare("SELECT NULL FROM ecsql.PSAHasPSA WHERE SourceECInstanceId =123 AND TargetECInstanceId <> 124"));
+    EXPECT_EQ(ECSqlStatus::Success, Prepare("SELECT NULL FROM ecsql.PSAHasPSA WHERE SourceECClassId =123 AND TargetECClassId = 124"));
+    EXPECT_EQ(ECSqlStatus::Success, Prepare("SELECT NULL FROM ecsql.PSAHasPSA WHERE SourceECClassId = 123 + 1 AND TargetECClassId = 124"));
+
+    EXPECT_EQ(ECSqlStatus::Success, Prepare("SELECT NULL FROM ecsql.PSAHasPWithPrimProps WHERE B = true"));
+    EXPECT_EQ(ECSqlStatus::Success, Prepare("SELECT NULL FROM ecsql.PSAHasPWithPrimProps WHERE B = false"));
+    EXPECT_EQ(ECSqlStatus::Success, Prepare("SELECT NULL FROM ecsql.PSAHasPWithPrimProps WHERE B = false AND D = 3.14"));
+    EXPECT_EQ(ECSqlStatus::Success, Prepare("SELECT NULL FROM ecsql.PSAHasPWithPrimProps WHERE SourceECInstanceId = 123"));
+    EXPECT_EQ(ECSqlStatus::Success, Prepare("SELECT NULL FROM ecsql.PSAHasPWithPrimProps WHERE TargetECInstanceId = 123"));
+    EXPECT_EQ(ECSqlStatus::Success, Prepare("SELECT NULL FROM ecsql.PSAHasPWithPrimProps WHERE SourceECClassId <> 123"));
+    EXPECT_EQ(ECSqlStatus::Success, Prepare("SELECT NULL FROM ecsql.PSAHasPWithPrimProps WHERE SourceECClassId =123"));
+    EXPECT_EQ(ECSqlStatus::Success, Prepare("SELECT NULL FROM ecsql.PSAHasPWithPrimProps WHERE TargetECClassId <> 123"));
+    EXPECT_EQ(ECSqlStatus::Success, Prepare("SELECT NULL FROM ecsql.PSAHasPWithPrimProps WHERE TargetECClassId = 123"));
+    EXPECT_EQ(ECSqlStatus::Success, Prepare("SELECT NULL FROM ecsql.PSAHasPWithPrimProps WHERE ECInstanceId = 123"));
+    EXPECT_EQ(ECSqlStatus::Success, Prepare("SELECT NULL FROM ecsql.PSAHasPWithPrimProps WHERE ECInstanceId > 123"));
+
+    EXPECT_EQ(ECSqlStatus::InvalidECSql, Prepare("SELECT SourceECClassId FROM ecsql.PSA"));
+    EXPECT_EQ(ECSqlStatus::Success, Prepare("SELECT ECClassId, SourceECInstanceId, SourceECClassId, TargetECInstanceId, TargetECClassId FROM ecsql.PSAHasP_N1"));
+    EXPECT_EQ(ECSqlStatus::InvalidECSql, Prepare("SELECT TargetECClassId FROM ecsql.PSA"));
+    //link table mapping
+    EXPECT_EQ(ECSqlStatus::Success, Prepare("SELECT ECClassId, SourceECClassId, TargetECClassId FROM ecsql.PSAHasPSA"));
+    //end table mapping
+    EXPECT_EQ(ECSqlStatus::Success, Prepare("SELECT ECClassId, SourceECClassId, TargetECClassId FROM ecsql.PSAHasP"));
+
+    EXPECT_EQ(ECSqlStatus::Success, Prepare("SELECT ECClassId, SourceECClassId, TargetECClassId FROM ecsql.PSAHasP WHERE SourceECClassId = TargetECClassId AND ECClassId = 180"));
+    EXPECT_EQ(ECSqlStatus::Success, Prepare("SELECT ECClassId, rel.SourceECClassId, rel.TargetECClassId FROM ecsql.PSAHasP rel WHERE rel.SourceECClassId = rel.TargetECClassId AND rel.ECClassId = 180"));
+    EXPECT_EQ(ECSqlStatus::Success, Prepare("SELECT ECClassId, SourceECClassId, TargetECClassId FROM ecsql.PSAHasP ORDER BY ECClassId, SourceECClassId, TargetECClassId"));
+    EXPECT_EQ(ECSqlStatus::Success, Prepare("SELECT ECClassId, SourceECClassId, TargetECClassId FROM ecsql.PSAHasP rel ORDER BY rel.ECClassId, rel.SourceECClassId, rel.TargetECClassId"));
+    EXPECT_EQ(ECSqlStatus::Success, Prepare("SELECT rel.ECClassId, rel.SourceECClassId, rel.TargetECClassId FROM ecsql.PSAHasP rel"));
+    }
+
+//---------------------------------------------------------------------------------------
+// @bsiclass
+//+---------------+---------------+---------------+---------------+---------------+------
+TEST_F(ECSqlSelectPrepareTests, SelectClause)
+    {
+    //tests with identically named select clause items. If one of them is an alias, preparation fails. Otherwise a unique name is generated
+
+    EXPECT_EQ(ECSqlStatus::Success, Prepare("select NULL, NULL bla FROM ecsql.P"));
+    EXPECT_EQ(ECSqlStatus::Success, Prepare("select NULL, NULL FROM ecsql.P"));
+    EXPECT_EQ(ECSqlStatus::Success, Prepare("select NULL, NULL, NULL FROM ecsql.P"));
+    EXPECT_EQ(ECSqlStatus::Success, Prepare("select NULL bli, NULL bla FROM ecsql.P"));
+    EXPECT_EQ(ECSqlStatus::InvalidECSql, Prepare("select NULL bla, NULL bla FROM ecsql.P"));
+    EXPECT_EQ(ECSqlStatus::InvalidECSql, Prepare("select NULL I, I FROM ecsql.P"));
+    EXPECT_EQ(ECSqlStatus::Success, Prepare("select I, I FROM ecsql.P"));
+    EXPECT_EQ(ECSqlStatus::InvalidECSql, Prepare("select I, L AS I FROM ecsql.P"));
+    EXPECT_EQ(ECSqlStatus::InvalidECSql, Prepare("select L AS I, I FROM ecsql.P"));
+    EXPECT_EQ(ECSqlStatus::Success, Prepare("select I + L, I + L FROM ecsql.P"));
+    EXPECT_EQ(ECSqlStatus::Success, Prepare("select I + L, I +L FROM ecsql.P"));
+    EXPECT_EQ(ECSqlStatus::InvalidECSql, Prepare("select L, ECClassId L FROM ecsql.P"));
+    EXPECT_EQ(ECSqlStatus::InvalidECSql, Prepare("select ECClassId S, S FROM ecsql.P"));
+    EXPECT_EQ(ECSqlStatus::Success, Prepare("select NULLIF(I,123) FROM ecsql.PSA"));
+    EXPECT_EQ(ECSqlStatus::InvalidECSql, Prepare("select NULLIF(I) FROM ecsql.PSA"));
+    EXPECT_EQ(ECSqlStatus::Success, Prepare("select COALESCE(I,123,L) FROM ecsql.PSA"));
+    EXPECT_EQ(ECSqlStatus::InvalidECSql, Prepare("select COALESCE(I) FROM ecsql.PSA"));
+    EXPECT_EQ(ECSqlStatus::Success, Prepare("select CASE WHEN I > 123 THEN 'Hello' ELSE 'World' END,S FROM ecsql.PSA")) << "CASE not yet supported";
+    }
+
+//---------------------------------------------------------------------------------------
+// @bsiclass
+//+---------------+---------------+---------------+---------------+---------------+------
+TEST_F(ECSqlSelectPrepareTests, Structs)
+    {
+    EXPECT_EQ(ECSqlStatus::Success, Prepare("SELECT PStructProp.i, PStructProp.dtUtc, PStructProp.b FROM ecsql.PSA"));
+    EXPECT_EQ(ECSqlStatus::InvalidECSql, Prepare("SELECT PStructProp.j, PStructProp.dtUtc, PStructProp.b FROM ecsql.PSA")) << "Struct member property J does not exist";
+    EXPECT_EQ(ECSqlStatus::Success, Prepare("SELECT PStructProp.I, PStructProp.dtUtc, PStructProp.b FROM ecsql.PSA"));
+    EXPECT_EQ(ECSqlStatus::Success, Prepare("SELECT B, PStructProp.B FROM ecsql.PSA"));
+    EXPECT_EQ(ECSqlStatus::Success, Prepare("SELECT PStructProp FROM ecsql.PSA"));
+    EXPECT_EQ(ECSqlStatus::Success, Prepare("SELECT B, PStructProp FROM ecsql.PSA"));
+    EXPECT_EQ(ECSqlStatus::Success, Prepare("SELECT B, PStructProp, P3D FROM ecsql.PSA"));
+    EXPECT_EQ(ECSqlStatus::Success, Prepare("SELECT SAStructProp FROM ecsql.SA"));
+    EXPECT_EQ(ECSqlStatus::Success, Prepare("SELECT SAStructProp.PStructProp FROM ecsql.SA"));
+    EXPECT_EQ(ECSqlStatus::Success, Prepare("SELECT SAStructProp.PStructProp, SAStructProp.PStructProp.p3d FROM ecsql.SA"));
+    EXPECT_EQ(ECSqlStatus::Success, Prepare("SELECT I, S FROM ecsql.PSA WHERE PStructProp = ?"));
+    EXPECT_EQ(ECSqlStatus::Success, Prepare("SELECT I, S FROM ecsql.PSA tt WHERE tt.PStructProp = ?"));
+    EXPECT_EQ(ECSqlStatus::Success, Prepare("SELECT I, S FROM ecsql.PSA WHERE PStructProp IS NULL"));
+    EXPECT_EQ(ECSqlStatus::Success, Prepare("SELECT I, S FROM ecsql.PSA WHERE PStructProp IS NOT NULL"));
+    EXPECT_EQ(ECSqlStatus::Success, Prepare("SELECT I, S FROM ecsql.PSA WHERE PStructProp.i IS NULL"));
+    EXPECT_EQ(ECSqlStatus::Success, Prepare("SELECT I, S FROM ecsql.PSA WHERE PStructProp.i IS NOT NULL"));
+    EXPECT_EQ(ECSqlStatus::Success, Prepare("SELECT ECInstanceId FROM ecsql.SA WHERE SAStructProp IS NULL")) << "Structs that contain struct arrays are not supported in where clause.";
+    EXPECT_EQ(ECSqlStatus::Success, Prepare("SELECT ECInstanceId FROM ecsql.SA WHERE SAStructProp IS NOT NULL")) << "Structs that contain struct arrays are not supported in where clause.";
+    EXPECT_EQ(ECSqlStatus::Success, Prepare("SELECT ECInstanceId FROM ecsql.SA WHERE SAStructProp.PStructProp IS NULL"));
+    EXPECT_EQ(ECSqlStatus::Success, Prepare("SELECT ECInstanceId FROM ecsql.SA WHERE SAStructProp.PStructProp IS NOT NULL"));
+    EXPECT_EQ(ECSqlStatus::Success, Prepare("SELECT ECInstanceId FROM ecsql.SA WHERE PStruct_Array IS NULL")) << "Struct arrays are not supported in where clause.";
+    EXPECT_EQ(ECSqlStatus::Success, Prepare("SELECT ECInstanceId FROM ecsql.SA WHERE PStruct_Array IS NOT NULL")) << "Struct arrays are not supported in where clause.";
+    EXPECT_EQ(ECSqlStatus::Success, Prepare("SELECT I, S FROM ecsql.PSA WHERE PStructProp.i IS NOT NULL"));
+    EXPECT_EQ(ECSqlStatus::Success, Prepare("SELECT I, S FROM ecsql.PSA WHERE PStructProp.i IN (10, 123, 200)"));
+    EXPECT_EQ(ECSqlStatus::Success, Prepare("SELECT I, S FROM ecsql.PSA WHERE PStructProp.i BETWEEN 10 AND 200"));
+
+    EXPECT_EQ(ECSqlStatus::Success, Prepare("SELECT NULL FROM ecsql.PSA WHERE PStructProp IS NULL"));
+    EXPECT_EQ(ECSqlStatus::Success, Prepare("SELECT NULL FROM ecsql.PSA WHERE PStructProp IS NOT NULL"));
+    EXPECT_EQ(ECSqlStatus::Success, Prepare("SELECT NULL FROM ecsql.PSA WHERE PStructProp = ?"));
+    EXPECT_EQ(ECSqlStatus::Success, Prepare("SELECT NULL FROM ecsql.PSA WHERE PStructProp<>?"));
+    EXPECT_EQ(ECSqlStatus::Success, Prepare("SELECT NULL FROM ecsql.PSA WHERE PStructProp.i = 123 AND B = true"));
+    EXPECT_EQ(ECSqlStatus::Success, Prepare("SELECT NULL FROM ecsql.PSA WHERE PStructProp.i = 123 AND PStructProp.dt <> DATE '2010-10-10' AND B = true"));
+
+    EXPECT_EQ(ECSqlStatus::Success, Prepare("SELECT NULL FROM ecsql.SA WHERE SAStructProp.PStructProp IS NULL"));
+    EXPECT_EQ(ECSqlStatus::Success, Prepare("SELECT NULL FROM ecsql.SA WHERE SAStructProp.PStructProp = ?"));
+    EXPECT_EQ(ECSqlStatus::Success, Prepare("SELECT NULL FROM ecsql.SA WHERE SAStructProp.PStructProp.i = 123 AND SAStructProp.PStructProp.dt <> DATE '2010-10-10'"));
+    EXPECT_EQ(ECSqlStatus::Success, Prepare("SELECT NULL FROM ecsql.SA WHERE SAStructProp IS NULL")) << "Structs with struct array props are not supported in the where clause";
+
+    EXPECT_EQ(ECSqlStatus::Success, Prepare("SELECT NULL FROM ecsql.SA WHERE SAStructProp IS NOT NULL")) << "Structs with struct array props are not supported in the where clause";
+    EXPECT_EQ(ECSqlStatus::InvalidECSql, Prepare("SELECT NULL FROM ecsql.SA WHERE SAStructProp=?")) << "Structs with struct array props are not supported in the where clause";
+    EXPECT_EQ(ECSqlStatus::InvalidECSql, Prepare("SELECT NULL FROM ecsql.SA WHERE SAStructProp<>?")) << "Structs with struct array props are not supported in the where clause";
+    }
+
+//---------------------------------------------------------------------------------------
+// @bsiclass
+//+---------------+---------------+---------------+---------------+---------------+------
+TEST_F(ECSqlSelectPrepareTests, Subquery)
+    {
+    EXPECT_EQ(ECSqlStatus::Success, Prepare("SELECT ECInstanceId FROM (SELECT * FROM ecsql.P)"));
+    EXPECT_EQ(ECSqlStatus::Success, Prepare("SELECT ECInstanceId FROM ecsql.P WHERE ECInstanceId < (SELECT avg(ECInstanceId) FROM ecsql.P)"));
+    EXPECT_EQ(ECSqlStatus::InvalidECSql, Prepare("SELECT ECInstanceId FROM (SELECT COUNT(*) FROM ecsql.P)"));
+    EXPECT_EQ(ECSqlStatus::InvalidECSql, Prepare("SELECT ECInstanceId FROM (SELECT * FROM P)")) << "Schema alias not mentioned before class name.";
+    EXPECT_EQ(ECSqlStatus::InvalidECSql, Prepare("SELECT ECInstanceId FROM (SELECT * FROM sql.P)")) << "Invalid Schema alias.";
+    EXPECT_EQ(ECSqlStatus::InvalidECSql, Prepare("SELECT * FROM (SELECT A FROM ecsql.P)")) << "Property 'A' does not match with any of the class properties.";
+    EXPECT_EQ(ECSqlStatus::InvalidECSql, Prepare("SELECT * FROM ecsql.P WHERE (SELECT * FROM ecsql.P)")) << "SubQuery should return exactly 1 column.";
+    EXPECT_EQ(ECSqlStatus::Success, Prepare("SELECT AVG(S) FROM (SELECT * FROM ecsql.P)"));
+    EXPECT_EQ(ECSqlStatus::InvalidECSql, Prepare("SELECT * FROM (SELECT I FROM ecsql.P HAVING COUNT(S)>1)")) << "A GROUP BY clause is mandatory before HAVING.";
+    EXPECT_EQ(ECSqlStatus::InvalidECSql, Prepare("SELECT * FROM ecsql.PSA WHERE (SELECT ? FROM ecsql.PSA WHERE I=abc)")) << "Property 'I' doesn't take String values.";
+    EXPECT_EQ(ECSqlStatus::InvalidECSql, Prepare("SELECT L FROM (SELECT * FROM ecsql.P WHERE B <>)")) << "Property B is not assigned any value.";
+    EXPECT_EQ(ECSqlStatus::InvalidECSql, Prepare("SELECT L FROM ecsql.PSA WHERE(SELECT * FROM ecsql.P WHERE I BETWEEN 100)")) << "Syntax error in query.Expecting AND.";
+    EXPECT_EQ(ECSqlStatus::InvalidECSql, Prepare("SELECT * FROM ecsql.P WHERE B = (SELECT * FROM ecsql.P)")) << "Outer clause expecting a single value whereas inner returns multiple.";
+    EXPECT_EQ(ECSqlStatus::Success, Prepare("SELECT I FROM ecsql.PSA WHERE B = (SELECT DateOnly FROM ecsql.P)"));
+    EXPECT_EQ(ECSqlStatus::Success, Prepare("SELECT I FROM ecsql.PSA WHERE B IN (SELECT DateOnly FROM ecsql.P)"));
+    EXPECT_EQ(ECSqlStatus::InvalidECSql, Prepare("SELECT * FROM (SELECT I FROM ecsql.P WHERE COUNT(S)>1)")) << "WHERE clause can't be used with aggregate functions.";
+    }
+
+//---------------------------------------------------------------------------------------
+// @bsiclass
+//+---------------+---------------+---------------+---------------+---------------+------
+TEST_F(ECSqlSelectPrepareTests, Union)
+    {
+    EXPECT_EQ(ECSqlStatus::Success, Prepare("SELECT ECInstanceId FROM ecsql.P UNION SELECT ECInstanceId FROM ecsql.PSA"));
+    EXPECT_EQ(ECSqlStatus::Success, Prepare("SELECT ECInstanceId FROM ecsql.P UNION ALL SELECT ECInstanceId FROM ecsql.PSA"));
+    EXPECT_EQ(ECSqlStatus::Success, Prepare("SELECT B, Bi, I, L, S, P2D, P3D FROM ecsql.P UNION ALL SELECT B, Bi, I, L, S, P2D, P3D FROM ecsql.PSA"));
+    EXPECT_EQ(ECSqlStatus::Success, Prepare("SELECT PStructProp FROM ecsql.PSA UNION SELECT SAStructProp.PStructProp FROM ecsql.SA"));
+    EXPECT_EQ(ECSqlStatus::Success, Prepare("SELECT B_Array, Bi_Array, D_Array, Dt_Array, I_Array, S_Array, P2D_Array, P3D_Array FROM ecsql.PSA UNION ALL SELECT B_Array, Bi_Array, D_Array, Dt_Array, I_Array, S_Array, P2D_Array, P3D_Array FROM ecsql.PA"));
+    EXPECT_EQ(ECSqlStatus::Success, Prepare("SELECT PStruct_Array FROM ecsql.PSA UNION SELECT SAStructProp.PStruct_Array FROM ecsql.SA"));
+    EXPECT_EQ(ECSqlStatus::Success, Prepare("SELECT ECClassId, COUNT(*) FROM (SELECT ECClassId, ECInstanceId FROM ecsql.PSA UNION ALL SELECT ECClassId, ECInstanceId FROM ecsql.SA) GROUP BY ECClassId"));
+    EXPECT_EQ(ECSqlStatus::Success, Prepare("SELECT ECClassId, Name, COUNT(*) FROM (SELECT ECClassId, ECInstanceId, 'PSA' Name FROM ecsql.PSA UNION ALL SELECT ECClassId, ECInstanceId, 'SA' Name FROM ecsql.SA) GROUP BY ECClassId, Name"));
+    EXPECT_EQ(ECSqlStatus::Success, Prepare("SELECT S, NULL FROM ecsql.PSA UNION ALL SELECT NULL, I FROM ecsql.P"));
+    EXPECT_EQ(ECSqlStatus::Success, Prepare("SELECT NULL, I FROM ecsql.PSA UNION ALL SELECT S, NULL FROM ecsql.P"));
+    EXPECT_EQ(ECSqlStatus::Success, Prepare("SELECT S FROM ecsql.P UNION ALL SELECT Dt FROM ecsql.PSA"));
+    EXPECT_EQ(ECSqlStatus::Success, Prepare("SELECT S, 2.34 FROM ecsql.P UNION ALL SELECT I, S FROM ecsql.PSA"));
+    EXPECT_EQ(ECSqlStatus::InvalidECSql, Prepare("SELECT Bi FROM ecsql.P UNION SELECT I_Array FROM ecsql.PSA"));
+    EXPECT_EQ(ECSqlStatus::InvalidECSql, Prepare("SELECT Bi_Array FROM ecsql.PSA UNION SELECT I_Array FROM ecsql.PA"));
+    EXPECT_EQ(ECSqlStatus::InvalidECSql, Prepare("SELECT * FROM ecsql.P UNION SELECT * FROM ecsql.PSA"));
+    EXPECT_EQ(ECSqlStatus::InvalidECSql, Prepare("SELECT S FROM ecsql.P UNION SELECT * FROM ecsql.PSA")) << "Number of properties should be same in all the select clauses.";
+    EXPECT_EQ(ECSqlStatus::InvalidECSql, Prepare("SELECT B FROM ecsql.P UNION SELECT B_Array FROM ecsql.PSA"));
+    EXPECT_EQ(ECSqlStatus::InvalidECSql, Prepare("SELECT * FROM ecsql.P UNION ALL SELECT * FROM ecsql.PA"));
+    EXPECT_EQ(ECSqlStatus::InvalidECSql, Prepare("SELECT * FROM ecsql.P UNION ALL SELECT * FROM ecsql.A")) << "'A' is not a valid class name.";
+    }
+
+//---------------------------------------------------------------------------------------
+// @bsiclass
+//+---------------+---------------+---------------+---------------+---------------+------
+TEST_F(ECSqlSelectPrepareTests, WhereBasics)
+    {
+    //case insensitive tests
+    EXPECT_EQ(ECSqlStatus::Success, Prepare("SELECT NULL FROM ecsql.P WHERE B = NULL OR b = NULL"));
+
+    EXPECT_EQ(ECSqlStatus::Success, Prepare("SELECT NULL FROM ecsql.P WHERE i>=:myParam"));
+    EXPECT_EQ(ECSqlStatus::InvalidECSql, Prepare("SELECT NULL FROM ecsql.P WHERE I IS 123"));
+    EXPECT_EQ(ECSqlStatus::Success, Prepare("SELECT NULL FROM ecsql.P WHERE B IS TRUE"));
+    EXPECT_EQ(ECSqlStatus::Success, Prepare("SELECT NULL FROM ecsql.P WHERE L < 3.14"));
+    EXPECT_EQ(ECSqlStatus::Success, Prepare("SELECT NULL FROM ecsql.P WHERE (L < 3.14 AND I > 3) OR B = True AND D > 0.0"));
+    EXPECT_EQ(ECSqlStatus::Success, Prepare("SELECT NULL FROM ecsql.P WHERE 8 % 3 = 2"));
+    EXPECT_EQ(ECSqlStatus::Success, Prepare("SELECT NULL FROM ecsql.P WHERE 8 % 2 = 0"));
+    EXPECT_EQ(ECSqlStatus::InvalidECSql, Prepare("SELECT NULL FROM ecsql.P WHERE (I&1)=1 AND ~(I|2=I)")) << "not yet supported ~() is not supported";
+    EXPECT_EQ(ECSqlStatus::InvalidECSql, Prepare("SELECT NULL FROM ecsql.P WHERE (I&1)=1 AND -(I|2=I)")) << "not yet supported ~() is not supported";
+    EXPECT_EQ(ECSqlStatus::Success, Prepare("SELECT NULL FROM ecsql.P WHERE (I&1)=1 AND (I|2=I)"));
+    EXPECT_EQ(ECSqlStatus::Success, Prepare("SELECT NULL FROM ecsql.P WHERE 5 + (4&1) = 5"));
+    EXPECT_EQ(ECSqlStatus::Success, Prepare("SELECT NULL FROM ecsql.P WHERE 5 + 4 & 1 = 1"));
+    EXPECT_EQ(ECSqlStatus::Success, Prepare("SELECT NULL FROM ecsql.P WHERE 5 + 4 | 1 = 9"));
+    EXPECT_EQ(ECSqlStatus::Success, Prepare("SELECT NULL FROM ecsql.P WHERE 4|1&1 = 5"));
+    EXPECT_EQ(ECSqlStatus::Success, Prepare("SELECT NULL FROM ecsql.P WHERE (4|1)&1 = 1"));
+    EXPECT_EQ(ECSqlStatus::InvalidECSql, Prepare("SELECT NULL FROM ecsql.P WHERE 4^1 = 0")) << "not yet supported";
+    EXPECT_EQ(ECSqlStatus::InvalidECSql, Prepare("SELECT NULL FROM ecsql.P WHERE 5^4 = 4")) << "not yet supported";
+
+    //unary predicates
+    EXPECT_EQ(ECSqlStatus::Success, Prepare("SELECT NULL FROM ecsql.P WHERE True"));
+    EXPECT_EQ(ECSqlStatus::Success, Prepare("SELECT NULL FROM ecsql.P WHERE NOT True"));
+    EXPECT_EQ(ECSqlStatus::Success, Prepare("SELECT NULL FROM ecsql.P WHERE B"));
+    EXPECT_EQ(ECSqlStatus::Success, Prepare("SELECT NULL FROM ecsql.P WHERE NOT B"));
+    //SQLite function which ECDb knows to return a bool
+    EXPECT_EQ(ECSqlStatus::Success, Prepare("SELECT NULL FROM ecsql.P WHERE Glob('*amp*',S)"));
+    EXPECT_EQ(ECSqlStatus::Success, Prepare("SELECT NULL FROM ecsql.P WHERE NOT Glob('*amp*',S)"));
+    //Int/Long types are supported as unary predicate. They evalute to True if they are not 0.
+    EXPECT_EQ(ECSqlStatus::Success, Prepare("SELECT NULL FROM ecsql.P WHERE I"));
+    EXPECT_EQ(ECSqlStatus::Success, Prepare("SELECT NULL FROM ecsql.P WHERE NOT I"));
+    EXPECT_EQ(ECSqlStatus::Success, Prepare("SELECT NULL FROM ecsql.P WHERE L"));
+    EXPECT_EQ(ECSqlStatus::Success, Prepare("SELECT NULL FROM ecsql.P WHERE NOT L"));
+    EXPECT_EQ(ECSqlStatus::Success, Prepare("SELECT NULL FROM ecsql.P WHERE Length(S)"));
+    EXPECT_EQ(ECSqlStatus::Success, Prepare("SELECT NULL FROM ecsql.P WHERE NOT Length(S)"));
+    EXPECT_EQ(ECSqlStatus::Success, Prepare("SELECT NULL FROM ecsql.P WHERE (I IS NOT NULL) AND L"));
+    EXPECT_EQ(ECSqlStatus::Success, Prepare("SELECT NULL FROM ecsql.P WHERE (I IS NOT NULL) AND NOT L"));
+    EXPECT_EQ(ECSqlStatus::Success, Prepare("SELECT NULL FROM ecsql.P WHERE 3.14"));
+    EXPECT_EQ(ECSqlStatus::Success, Prepare("SELECT NULL FROM ecsql.P WHERE 'hello'"));
+    EXPECT_EQ(ECSqlStatus::Success, Prepare("SELECT NULL FROM ecsql.P WHERE D"));
+    EXPECT_EQ(ECSqlStatus::Success, Prepare("SELECT NULL FROM ecsql.P WHERE S"));
+    EXPECT_EQ(ECSqlStatus::Success, Prepare("SELECT NULL FROM ecsql.P WHERE P2D"));
+    EXPECT_EQ(ECSqlStatus::Success, Prepare("SELECT NULL FROM ecsql.P WHERE P3D"));
+    EXPECT_EQ(ECSqlStatus::Success, Prepare("SELECT NULL FROM ecsql.P WHERE P2D.X >= -11.111"));
+    EXPECT_EQ(ECSqlStatus::Success, Prepare("SELECT NULL FROM ecsql.P WHERE P2D.Y >= -11.111"));
+    EXPECT_EQ(ECSqlStatus::InvalidECSql, Prepare("SELECT NULL FROM ecsql.P WHERE P2D.Z >= -11.111"));
+    EXPECT_EQ(ECSqlStatus::Success, Prepare("SELECT NULL FROM ecsql.P WHERE P3D.X >= -11.111"));
+    EXPECT_EQ(ECSqlStatus::Success, Prepare("SELECT NULL FROM ecsql.P WHERE P3D.Y >= -11.111"));
+    EXPECT_EQ(ECSqlStatus::Success, Prepare("SELECT NULL FROM ecsql.P WHERE P3D.Z >= -11.111"));
+    EXPECT_EQ(ECSqlStatus::Success, Prepare("SELECT NULL FROM ecsql.P WHERE P2D.X >= P3D.X AND P2D.Y >= P3D.Y"));
+    //with parentheses around
+    EXPECT_EQ(ECSqlStatus::InvalidECSql, Prepare("SELECT NULL FROM ecsql.P WHERE (P2D.X) >= (P3D.X) AND (P2D.Y) >= (P3D.Y)"));
+    EXPECT_EQ(ECSqlStatus::Success, Prepare("SELECT NULL FROM ecsql.P WHERE (P2D.X >= P3D.X) AND (P2D.Y >= P3D.Y)"));
+    EXPECT_EQ(ECSqlStatus::Success, Prepare("SELECT NULL FROM ecsql.P WHERE (P2D.X >= P3D.X AND P2D.Y >= P3D.Y)"));
+    EXPECT_EQ(ECSqlStatus::InvalidECSql, Prepare("SELECT NULL FROM ecsql.P WHERE ?"));
+    EXPECT_EQ(ECSqlStatus::Success, Prepare("SELECT NULL FROM ecsql.P WHERE Hex(Bi)"));
+    //unary operator
+    EXPECT_EQ(ECSqlStatus::Success, Prepare("SELECT NULL FROM ecsql.P WHERE -I = -123"));
+    EXPECT_EQ(ECSqlStatus::InvalidECSql, Prepare("SELECT NULL FROM ecsql.P WHERE I == 10"));
+    EXPECT_EQ(ECSqlStatus::InvalidECSql, Prepare("SELECT NULL FROM ecsql.P WHERE Garbage = 'bla'"));
+    //NULL tests
+    EXPECT_EQ(ECSqlStatus::Success, Prepare("SELECT NULL FROM ecsql.P WHERE NULL IS NULL")); // NULL IS NULL is always true
+    EXPECT_EQ(ECSqlStatus::Success, Prepare("SELECT NULL FROM ecsql.P WHERE NULL = NULL")); // NULL = NULL returns NULL
+    EXPECT_EQ(ECSqlStatus::Success, Prepare("SELECT NULL FROM ecsql.P WHERE NULL <> NULL")); // NULL <> NULL returns NULL
+    EXPECT_EQ(ECSqlStatus::Success, Prepare("SELECT NULL FROM ecsql.P WHERE NULL IS NOT NULL"));
+    EXPECT_EQ(ECSqlStatus::InvalidECSql, Prepare("SELECT NULL FROM ecsql.P WHERE NULL IS 123"));
+    EXPECT_EQ(ECSqlStatus::InvalidECSql, Prepare("SELECT NULL FROM ecsql.P WHERE NULL IS NOT 123"));
+    EXPECT_EQ(ECSqlStatus::Success, Prepare("SELECT NULL FROM ecsql.P WHERE NULL <> 123"));
+    EXPECT_EQ(ECSqlStatus::Success, Prepare("SELECT NULL FROM ecsql.P WHERE B = NULL")); // = NULL always returns NULL
+    EXPECT_EQ(ECSqlStatus::Success, Prepare("SELECT NULL FROM ecsql.P WHERE B <> NULL"));  // <> NULL always returns NULL
+    EXPECT_EQ(ECSqlStatus::Success, Prepare("SELECT NULL FROM ecsql.P WHERE L IS NULL"));
+    EXPECT_EQ(ECSqlStatus::Success, Prepare("SELECT NULL FROM ecsql.P WHERE L IS NOT NULL"));
+    EXPECT_EQ(ECSqlStatus::Success, Prepare("SELECT NULL FROM ecsql.P WHERE L IS NULL OR I IS NOT NULL"));
+    EXPECT_EQ(ECSqlStatus::Success, Prepare("SELECT NULL FROM ecsql.P WHERE L IS NULL AND I IS NOT NULL"));
+    EXPECT_EQ(ECSqlStatus::Success, Prepare("SELECT NULL FROM ecsql.P WHERE S IS NULL"));
+    EXPECT_EQ(ECSqlStatus::Success, Prepare("SELECT NULL FROM ecsql.P WHERE S IS NOT NULL"));
+    EXPECT_EQ(ECSqlStatus::Success, Prepare("SELECT NULL FROM ecsql.P WHERE B IS NULL"));
+    EXPECT_EQ(ECSqlStatus::Success, Prepare("SELECT NULL FROM ecsql.P WHERE B IS NOT NULL"));
+    EXPECT_EQ(ECSqlStatus::InvalidECSql, Prepare("SELECT NULL FROM ecsql.P WHERE I IS ?"));
+    EXPECT_EQ(ECSqlStatus::InvalidECSql, Prepare("SELECT NULL FROM ecsql.P WHERE I IS NOT ?"));
+    EXPECT_EQ(ECSqlStatus::Success, Prepare("SELECT NULL FROM ecsql.P WHERE ? = NULL"));
+    EXPECT_EQ(ECSqlStatus::Success, Prepare("SELECT NULL FROM ecsql.P WHERE NULL = ?"));
+    EXPECT_EQ(ECSqlStatus::Success, Prepare("SELECT NULL FROM ecsql.P WHERE ? <> NULL"));
+    EXPECT_EQ(ECSqlStatus::Success, Prepare("SELECT NULL FROM ecsql.P WHERE NULL <> ?"));
+    //points
+    EXPECT_EQ(ECSqlStatus::InvalidECSql, Prepare("SELECT NULL FROM ecsql.P WHERE P2D = 11"));
+    EXPECT_EQ(ECSqlStatus::InvalidECSql, Prepare("SELECT NULL FROM ecsql.P WHERE P2D = D"));
+    EXPECT_EQ(ECSqlStatus::Success, Prepare("SELECT NULL FROM ecsql.P WHERE P2D IS NULL"));
+    EXPECT_EQ(ECSqlStatus::Success, Prepare("SELECT NULL FROM ecsql.P WHERE P2D IS NOT NULL"));
+    EXPECT_EQ(ECSqlStatus::Success, Prepare("SELECT NULL FROM ecsql.P WHERE P2D = ?"));
+    EXPECT_EQ(ECSqlStatus::InvalidECSql, Prepare("SELECT NULL FROM ecsql.P WHERE P3D = 11"));
+    EXPECT_EQ(ECSqlStatus::InvalidECSql, Prepare("SELECT NULL FROM ecsql.P WHERE P3D = D"));
+    EXPECT_EQ(ECSqlStatus::Success, Prepare("SELECT NULL FROM ecsql.P WHERE P3D IS NULL"));
+    EXPECT_EQ(ECSqlStatus::Success, Prepare("SELECT NULL FROM ecsql.P WHERE P3D IS NOT NULL"));
+    EXPECT_EQ(ECSqlStatus::Success, Prepare("SELECT NULL FROM ecsql.P WHERE P3D = ?"));
+    //nav props
+    EXPECT_EQ(ECSqlStatus::InvalidECSql, Prepare("SELECT NULL FROM ecsql.P WHERE MyPSA = 11"));
+    EXPECT_EQ(ECSqlStatus::InvalidECSql, Prepare("SELECT NULL FROM ecsql.P WHERE MyPSA = L"));
+    EXPECT_EQ(ECSqlStatus::Success, Prepare("SELECT NULL FROM ecsql.P WHERE MyPSA = MyPSA"));
+    EXPECT_EQ(ECSqlStatus::Success, Prepare("SELECT NULL FROM ecsql.P WHERE MyPSA IS NULL"));
+    EXPECT_EQ(ECSqlStatus::Success, Prepare("SELECT NULL FROM ecsql.P WHERE MyPSA = ?"));
+    EXPECT_EQ(ECSqlStatus::Success, Prepare("SELECT NULL FROM ecsql.P WHERE MyPSA.Id IS NULL"));
+    EXPECT_EQ(ECSqlStatus::Success, Prepare("SELECT NULL FROM ecsql.P WHERE MyPSA.Id = NULL"));
+    EXPECT_EQ(ECSqlStatus::Success, Prepare("SELECT NULL FROM ecsql.P WHERE MyPSA.RelECClassId IS NULL"));
+
+    EXPECT_EQ(ECSqlStatus::Success, Prepare("SELECT NULL FROM ecsql.P WHERE Dt = TIME '13:35:16'"));
+
+    //*******************************************************
+    //  Unsupported literals
+    //*******************************************************
+    EXPECT_EQ(ECSqlStatus::InvalidECSql, Prepare("SELECT NULL FROM ecsql.P WHERE B = UNKNOWN")) << "Boolean literal UNKNOWN (from SQL-99) is not valid in ECSQL as it is not supported by ECObjects.";
+    EXPECT_EQ(ECSqlStatus::InvalidECSql, Prepare("SELECT NULL FROM ecsql.P WHERE Dt = LOCALTIME")) << "LOCALTIME function (as specified in SQL-99) is not valid in ECSQL as implicit time zone conversions will not be supported for now.";
+    EXPECT_EQ(ECSqlStatus::InvalidECSql, Prepare("SELECT NULL FROM ecsql.P WHERE P2D = POINT2D (-1.3, 45.134)")) << "Point literal not yet supported";
+    EXPECT_EQ(ECSqlStatus::InvalidECSql, Prepare("SELECT NULL FROM ecsql.P WHERE P3D = POINT3D (-1.3, 45.134, 2)")) << "Point literal not yet supported";
+    }
+
+//---------------------------------------------------------------------------------------
+// @bsiclass
+// This test ensures that the nested subqueries are prepared without throwing an error
+// and we get the desired output after executing bound query
+//+---------------+---------------+---------------+---------------+---------------+------
+TEST_F(ECSqlSelectPrepareTests, NestedSubqueries)
+    {
+    SchemaItem schemaItem(R"schema(<?xml version='1.0' encoding='utf-8' ?>
+        <ECSchema schemaName="NestedSubqueries" alias="ns" version="1.0" xmlns="http://www.bentley.com/schemas/Bentley.ECXML.3.1">
+          <ECEntityClass typeName="A">
+            <ECProperty propertyName="PropA" typeName="string" />
+          </ECEntityClass>
+        </ECSchema>
+        )schema");
+
+    ASSERT_EQ(BentleyStatus::SUCCESS, SetupECDb("NestedSubqueries.ecdb", schemaItem));
+    if (true)
+        {
+        ECInstanceKey key;
+        for (int iNum = 1; iNum <= 5; iNum++)
+            {
+            Utf8String ecsql;
+            ecsql.Sprintf("INSERT INTO NestedSubqueries.A (PropA) VALUES ('%dA')", iNum);
+            ASSERT_EQ(BE_SQLITE_DONE, GetHelper().ExecuteInsertECSql(key, ecsql.c_str()));
+            }
+        }
+
+    if (true)
+        {
+        ECSqlStatement stmt;
+        Utf8String ecsql = "SELECT * FROM (SELECT (SELECT [PropA] FROM [NestedSubqueries].[A] LIMIT ?) AS PropA FROM [NestedSubqueries].[A]);";
+
+        ASSERT_EQ(ECSqlStatus::Success, stmt.Prepare(m_ecdb, ecsql.c_str()));
+        stmt.BindInt(1, 3);
+        EXPECT_EQ(JsonValue(R"json([{"PropA":"1A"}, {"PropA":"1A"}, {"PropA":"1A"}, {"PropA":"1A"}, {"PropA":"1A"}])json"),
+            GetHelper().ExecutePreparedECSql(stmt));
+
+        stmt.Finalize();
+        }
+
+    if (true)
+        {
+        ECSqlStatement stmt;
+        Utf8String ecsql = "SELECT * FROM (SELECT (SELECT [PropA] FROM [NestedSubqueries].[A] LIMIT :LimitParam) AS PropA FROM [NestedSubqueries].[A]);";
+
+        ASSERT_EQ(ECSqlStatus::Success, stmt.Prepare(m_ecdb, ecsql.c_str()));
+        ASSERT_EQ(1, stmt.GetParameterIndex("LimitParam"));
+        stmt.BindInt(stmt.GetParameterIndex("LimitParam"), 3);
+        EXPECT_EQ(JsonValue(R"json([{"PropA":"1A"}, {"PropA":"1A"}, {"PropA":"1A"}, {"PropA":"1A"}, {"PropA":"1A"}])json"),
+            GetHelper().ExecutePreparedECSql(stmt));
+
+        stmt.Finalize();
+        }
+
+    if (true)
+        {
+        ECSqlStatement stmt;
+        Utf8String ecsql = "SELECT * FROM (SELECT (SELECT [PropA] FROM [NestedSubqueries].[A] LIMIT ? OFFSET ?) AS PropA FROM [NestedSubqueries].[A]);";
+
+        ASSERT_EQ(ECSqlStatus::Success, stmt.Prepare(m_ecdb, ecsql.c_str()));
+        stmt.BindInt(1, 1);
+        stmt.BindInt(2, 0);
+        EXPECT_EQ(JsonValue(R"json([{"PropA":"1A"}, {"PropA":"1A"}, {"PropA":"1A"}, {"PropA":"1A"}, {"PropA":"1A"}])json"),
+            GetHelper().ExecutePreparedECSql(stmt));
+
+        stmt.Reset();
+        stmt.BindInt(1, 1);
+        stmt.BindInt(2, 2);
+        EXPECT_EQ(JsonValue(R"json([{"PropA":"3A"}, {"PropA":"3A"}, {"PropA":"3A"}, {"PropA":"3A"}, {"PropA":"3A"}])json"),
+            GetHelper().ExecutePreparedECSql(stmt));
+
+        stmt.Finalize();
+        }
+
+    if (true)
+        {
+        ECSqlStatement stmt;
+        Utf8String ecsql = "SELECT * FROM (SELECT (SELECT [PropA] FROM [NestedSubqueries].[A] LIMIT :LimitParam OFFSET :OffsetParam) AS PropA FROM [NestedSubqueries].[A]);";
+
+        ASSERT_EQ(ECSqlStatus::Success, stmt.Prepare(m_ecdb, ecsql.c_str()));
+
+        ASSERT_EQ(1, stmt.GetParameterIndex("LimitParam"));
+        ASSERT_EQ(2, stmt.GetParameterIndex("OffsetParam"));
+        stmt.BindInt(stmt.GetParameterIndex("LimitParam"), 1);
+        stmt.BindInt(stmt.GetParameterIndex("OffsetParam"), 0);
+        EXPECT_EQ(JsonValue(R"json([{"PropA":"1A"}, {"PropA":"1A"}, {"PropA":"1A"}, {"PropA":"1A"}, {"PropA":"1A"}])json"),
+            GetHelper().ExecutePreparedECSql(stmt));
+
+        stmt.Reset();
+        stmt.BindInt(stmt.GetParameterIndex("LimitParam"), 1);
+        stmt.BindInt(stmt.GetParameterIndex("OffsetParam"), 2);
+        EXPECT_EQ(JsonValue(R"json([{"PropA":"3A"}, {"PropA":"3A"}, {"PropA":"3A"}, {"PropA":"3A"}, {"PropA":"3A"}])json"),
+            GetHelper().ExecutePreparedECSql(stmt));
+
+        stmt.Finalize();
+        }
+
+    if (true)
+        {
+        ECSqlStatement stmt;
+        Utf8String ecsql = "SELECT * FROM (SELECT (SELECT [PropA] FROM [NestedSubqueries].[A] LIMIT ? OFFSET ?) AS PropA FROM [NestedSubqueries].[A]) LIMIT ?;";
+
+        ASSERT_EQ(ECSqlStatus::Success, stmt.Prepare(m_ecdb, ecsql.c_str()));
+        stmt.BindInt(1, 1);
+        stmt.BindInt(2, 3);
+        stmt.BindInt(3, 2);
+        EXPECT_EQ(JsonValue(R"json([{"PropA":"4A"}, {"PropA":"4A"}])json"),
+            GetHelper().ExecutePreparedECSql(stmt));
+        stmt.Finalize();
+        }
+
+    if (true)
+        {
+        ECSqlStatement stmt;
+        Utf8String ecsql = "SELECT * FROM (SELECT (SELECT [PropA] FROM [NestedSubqueries].[A] LIMIT :LimitParam1 OFFSET :OffsetParam) AS PropA FROM [NestedSubqueries].[A]) LIMIT :LimitParam2;";
+
+        ASSERT_EQ(ECSqlStatus::Success, stmt.Prepare(m_ecdb, ecsql.c_str()));
+        ASSERT_EQ(1, stmt.GetParameterIndex("LimitParam1"));
+        ASSERT_EQ(2, stmt.GetParameterIndex("OffsetParam"));
+        ASSERT_EQ(3, stmt.GetParameterIndex("LimitParam2"));
+        stmt.BindInt(stmt.GetParameterIndex("LimitParam1"), 1);
+        stmt.BindInt(stmt.GetParameterIndex("OffsetParam"), 3);
+        stmt.BindInt(stmt.GetParameterIndex("LimitParam2"), 2);
+        EXPECT_EQ(JsonValue(R"json([{"PropA":"4A"}, {"PropA":"4A"}])json"),
+            GetHelper().ExecutePreparedECSql(stmt));
+        stmt.Finalize();
+        }
+
+    if (true)
+        {
+        ECSqlStatement stmt;
+        Utf8String ecsql = "SELECT * FROM (SELECT (SELECT [PropA] FROM [NestedSubqueries].[A] WHERE [PropA] = ?) AS PropA FROM [NestedSubqueries].[A]);";
+
+        ASSERT_EQ(ECSqlStatus::Success, stmt.Prepare(m_ecdb, ecsql.c_str()));
+        stmt.BindText(1, "5A", IECSqlBinder::MakeCopy::No);
+        EXPECT_EQ(JsonValue(R"json([{"PropA":"5A"}, {"PropA":"5A"}, {"PropA":"5A"}, {"PropA":"5A"}, {"PropA":"5A"}])json"),
+            GetHelper().ExecutePreparedECSql(stmt));
+
+        stmt.Finalize();
+        }
+
+    if (true)
+        {
+        ECSqlStatement stmt;
+        Utf8String ecsql = "SELECT * FROM (SELECT (SELECT [PropA] FROM [NestedSubqueries].[A] WHERE [PropA] = :WhereParam) AS PropA FROM [NestedSubqueries].[A]);";
+
+        ASSERT_EQ(ECSqlStatus::Success, stmt.Prepare(m_ecdb, ecsql.c_str()));
+        ASSERT_EQ(1, stmt.GetParameterIndex("WhereParam"));
+        stmt.BindText(stmt.GetParameterIndex("WhereParam"), "5A", IECSqlBinder::MakeCopy::No);
+        EXPECT_EQ(JsonValue(R"json([{"PropA":"5A"}, {"PropA":"5A"}, {"PropA":"5A"}, {"PropA":"5A"}, {"PropA":"5A"}])json"),
+            GetHelper().ExecutePreparedECSql(stmt));
+
+        stmt.Finalize();
+        }
+    }
+
+
+
+
+//********************* Insert **********************
+struct ECSqlInsertPrepareTests : ECSqlPrepareTestFixture {};
+
+//---------------------------------------------------------------------------------------
+// @bsiclass
+//+---------------+---------------+---------------+---------------+---------------+------
+TEST_F(ECSqlInsertPrepareTests, Arrays)
+    {
+    EXPECT_EQ(ECSqlStatus::Success, Prepare("INSERT INTO ecsql.PSA (Dt_Array, B) VALUES (NULL, true)"));
+    EXPECT_EQ(ECSqlStatus::Success, Prepare("INSERT INTO ecsql.PSA (PStruct_Array, B) VALUES (NULL, true)"));
+    }
+
+//---------------------------------------------------------------------------------------
+// @bsiclass
+//+---------------+---------------+---------------+---------------+---------------+------
+TEST_F(ECSqlInsertPrepareTests, Casing)
+    {
+    EXPECT_EQ(ECSqlStatus::Success, Prepare("INSERT INTO EcSqltEst.P(ECInstanceId) VALUES(NULL)"));
+    EXPECT_EQ(ECSqlStatus::Success, Prepare("INSERT INTO ECSQLTEST.P(ECInstanceId) VALUES(NULL)"));
+    EXPECT_EQ(ECSqlStatus::Success, Prepare("INSERT INTO ecsqltest.P(ECInstanceId) VALUES(NULL)"));
+    EXPECT_EQ(ECSqlStatus::Success, Prepare("INSERT INTO ECSqlTest.p(ECInstanceId) VALUES(NULL)"));
+    EXPECT_EQ(ECSqlStatus::Success, Prepare("INSERT INTO ecsQl.P(ECInstanceId) VALUES(NULL)"));
+    EXPECT_EQ(ECSqlStatus::Success, Prepare("INSERT INTO ecsQl.p(ECInstanceId) VALUES(NULL)"));
+    EXPECT_EQ(ECSqlStatus::Success, Prepare("INSERT INTO ecsQl.p(EcinstanceId) VALUES(NULL)"));
+    EXPECT_EQ(ECSqlStatus::Success, Prepare("INSERT INTO ecsQl.p(ecinstanceId) VALUES(NULL)"));
+    }
+
+//---------------------------------------------------------------------------------------
+// @bsiclass
+//+---------------+---------------+---------------+---------------+---------------+------
+TEST_F(ECSqlInsertPrepareTests, CommonGeometry)
+    {
+    EXPECT_EQ(ECSqlStatus::Success, Prepare("INSERT INTO ecsql.PASpatial (I, Geometry) VALUES (123, NULL)"));
+    EXPECT_EQ(ECSqlStatus::Success, Prepare("INSERT INTO ecsql.PASpatial (I, Geometry_Array) VALUES (123, NULL)"));
+    EXPECT_EQ(ECSqlStatus::Success, Prepare("INSERT INTO ecsql.PASpatial VALUES (False, 3.14, 123, 'hello', NULL, NULL, NULL)"));
+    EXPECT_EQ(ECSqlStatus::Success, Prepare("INSERT INTO ecsql.PASpatial (I, Geometry) VALUES (123, ?)"));
+    EXPECT_EQ(ECSqlStatus::Success, Prepare("INSERT INTO ecsql.PASpatial (I, Geometry) VALUES (123, ?)"));
+    EXPECT_EQ(ECSqlStatus::Success, Prepare("INSERT INTO ecsql.PASpatial (I, Geometry_Array) VALUES (123, ?)"));
+    }
+
+//---------------------------------------------------------------------------------------
+// @bsiclass
+//+---------------+---------------+---------------+---------------+---------------+------
+TEST_F(ECSqlInsertPrepareTests, DateTime)
+    {
+    //Inserting into date time prop without DateTimeInfo CA
+    EXPECT_EQ(ECSqlStatus::Success, Prepare("INSERT INTO ecsql.P (Dt) VALUES (TIMESTAMP '2012-01-18 13:02:55')"));
+    EXPECT_EQ(ECSqlStatus::Success, Prepare("INSERT INTO ecsql.P (Dt) VALUES (TIMESTAMP '2012-01-18 13:02:55.123')"));
+    EXPECT_EQ(ECSqlStatus::Success, Prepare("INSERT INTO ecsql.P (Dt) VALUES (TIMESTAMP '2012-01-18 13:02:55.123456')"));
+    EXPECT_EQ(ECSqlStatus::Success, Prepare("INSERT INTO ecsql.P (Dt) VALUES (TIMESTAMP '2013-02-18T06:00:00.000')"));
+    EXPECT_EQ(ECSqlStatus::Success, Prepare("INSERT INTO ecsql.P (Dt) VALUES (TIMESTAMP '2012-01-18 13:02:55Z')"));
+    EXPECT_EQ(ECSqlStatus::Success, Prepare("INSERT INTO ecsql.P (Dt) VALUES (DATE '2012-01-18')"));
+    EXPECT_EQ(ECSqlStatus::Success, Prepare("INSERT INTO ecsql.P (Dt) VALUES (NULL)"));
+
+    //Inserting into UTC date time prop
+    EXPECT_EQ(ECSqlStatus::Success, Prepare("INSERT INTO ecsql.P (DtUtc) VALUES (TIMESTAMP '2013-02-18 06:00:00Z')"));
+    EXPECT_EQ(ECSqlStatus::InvalidECSql, Prepare("INSERT INTO ecsql.P (DtUtc) VALUES (TIMESTAMP '2013-02-18 06:00:00')")) << "DtUtc is UTC time stamp while value is not.";
+    EXPECT_EQ(ECSqlStatus::Success, Prepare("INSERT INTO ecsql.P (DtUtc) VALUES (DATE '2012-01-18')"));
+
+    //Inserting into date time prop with DateTimeInfo CA where kind is set to Unspecified
+    EXPECT_EQ(ECSqlStatus::Success, Prepare("INSERT INTO ecsql.P (DtUnspec) VALUES (TIMESTAMP '2013-02-18 06:00:00')"));
+    EXPECT_EQ(ECSqlStatus::InvalidECSql, Prepare("INSERT INTO ecsql.P (DtUnspec) VALUES (TIMESTAMP '2013-02-18 06:00:00Z')")) << "DtUnspec has DateTimeKind Unspecified while value has DateTimeKind UTC.";
+    EXPECT_EQ(ECSqlStatus::Success, Prepare("INSERT INTO ecsql.P (DtUnspec) VALUES (DATE '2012-01-18')"));
+
+    //Inserting into date time props with DateTimeInfo CA where component is set to Date-only
+    EXPECT_EQ(ECSqlStatus::Success, Prepare("INSERT INTO ecsql.P (DateOnly) VALUES (DATE '2013-02-18')"));
+
+    EXPECT_EQ(ECSqlStatus::Success, Prepare("INSERT INTO ecsql.P (DateOnly) VALUES (TIMESTAMP '2013-02-18 06:00:00Z')")) << "DateOnly can take time stamps, too";
+    EXPECT_EQ(ECSqlStatus::Success, Prepare("INSERT INTO ecsql.P (DateOnly) VALUES (TIMESTAMP '2013-02-18 06:00:00')")) << "DateOnly can take time stamps, too";
+
+    //CURRENT_XXX functions
+    EXPECT_EQ(ECSqlStatus::Success, Prepare("INSERT INTO ecsql.P (Dt) VALUES (CURRENT_DATE)"));
+    EXPECT_EQ(ECSqlStatus::Success, Prepare("INSERT INTO ecsql.P (DtUtc) VALUES (CURRENT_DATE)"));
+    EXPECT_EQ(ECSqlStatus::Success, Prepare("INSERT INTO ecsql.P (Dt) VALUES (CURRENT_TIMESTAMP)"));
+    EXPECT_EQ(ECSqlStatus::Success, Prepare("INSERT INTO ecsql.P (DtUtc) VALUES (CURRENT_TIMESTAMP)"));
+    EXPECT_EQ(ECSqlStatus::InvalidECSql, Prepare("INSERT INTO ecsql.P (DtUnspec) VALUES (CURRENT_TIMESTAMP)")) << "In ECSQL CURRENT_TIMESTAMP returns a UTC timestamp";
+    EXPECT_EQ(ECSqlStatus::Success, Prepare("INSERT INTO ecsql.P (Dt) VALUES (CURRENT_TIME)"));
+    EXPECT_EQ(ECSqlStatus::InvalidECSql, Prepare("INSERT INTO ecsql.P (DtUnspec) VALUES (CURRENT_TIME)")) << "Time can only be assigned to props with DateTime::Component::TimeOfDay";
+    EXPECT_EQ(ECSqlStatus::InvalidECSql, Prepare("INSERT INTO ecsql.P (DtUtc) VALUES (CURRENT_TIME)")) << "Time can only be assigned to props with DateTime::Component::TimeOfDay";
+
+    //implicit conversions (supported what SQLite supports)
+    EXPECT_EQ(ECSqlStatus::Success, Prepare("INSERT INTO ecsql.P (I, L) VALUES (123, DATE '2013-04-30')"));
+
+    //*** Parameters ****
+    EXPECT_EQ(ECSqlStatus::Success, Prepare("INSERT INTO ecsql.P (I, Dt, DtUtc, DtUnspec, DateOnly) VALUES (123, ?, ?, ?, ?)"));
+    }
+
+//---------------------------------------------------------------------------------------
+// @bsiclass
+//+---------------+---------------+---------------+---------------+---------------+------
+TEST_F(ECSqlInsertPrepareTests, Into)
+    {
+
+
+    // Inserting into classes which map to tables with ECClassId columns
+    EXPECT_EQ(ECSqlStatus::Success, Prepare("INSERT INTO ecsql.THBase (S) VALUES ('hello')"));
+    //inserting into classes with base classes
+    EXPECT_EQ(ECSqlStatus::Success, Prepare("INSERT INTO ecsql.TH5 (S, S1, S3, S5) VALUES ('hello', 'hello1', 'hello3', 'hello5')"));
+    EXPECT_EQ(ECSqlStatus::Success, Prepare("INSERT INTO ecsql.TH3 VALUES ('hello', NULL, NULL, NULL, 'hello1', 'hello2', 'hello3')"));
+
+    // Abstract classes
+    EXPECT_EQ(ECSqlStatus::InvalidECSql, Prepare("INSERT INTO ecsql.Abstract (I, S) VALUES (123, 'hello')")) <<"Abstract classes cannot be used in INSERT statements.";
+    EXPECT_EQ(ECSqlStatus::InvalidECSql, Prepare("INSERT INTO ecsql.AbstractNoSubclasses (I, S) VALUES (123, 'hello')")) << "Abstract classes cannot be used in INSERT statements.";
+    EXPECT_EQ(ECSqlStatus::InvalidECSql, Prepare("INSERT INTO ecsql.PSAHasMyMixin(SourceECInstanceId, SourceECClassId, TargetECInstanceId, TargetECClassId) VALUES(?,?,?,?)")) << "Abstract ECRels cannot be inserted.";
+    // mixins
+    EXPECT_EQ(ECSqlStatus::InvalidECSql, Prepare("INSERT INTO ecsql.MyMixin(MixinCode) VALUES('new')")) << "Mixins are invalid in INSERT statements.";
+
+    // Inserting into structs
+    EXPECT_EQ(ECSqlStatus::InvalidECSql, Prepare("INSERT INTO ecsql.PStruct (i, l, dt, b) VALUES (123, 1000000, DATE '2013-10-10', False)")) << "structs are not insertible";
+
+    // Inserting into CAs
+    EXPECT_EQ(ECSqlStatus::InvalidECSql, Prepare("INSERT INTO bsca.DateTimeInfo (DateTimeKind) VALUES ('Utc')"));
+
+    // Inserting into fk relationships
+    EXPECT_EQ(ECSqlStatus::InvalidECSql, Prepare("INSERT INTO ecsql.PSAHasP(SourceECInstanceId,TargetECInstanceId) VALUES (?,?)")) << "cannot insert into FK relationship - must use nav prop instead";
+
+    // Unmapped classes
+    EXPECT_EQ(ECSqlStatus::InvalidECSql, Prepare("INSERT INTO ecsql.PUnmapped (I, D) VALUES (123, 3.14)")) << "Unmapped classes cannot be used in INSERT statements.";
+
+    // Subclasses of abstract class
+    EXPECT_EQ(ECSqlStatus::Success, Prepare("INSERT INTO ecsql.Sub1 (I, S, Sub1I) VALUES (123, 'hello', 100123)"));
+
+    // Empty classes
+    EXPECT_EQ(ECSqlStatus::Success, Prepare("INSERT INTO ecsql.Empty (ECInstanceId) VALUES (NULL)"));
+
+    // Unsupported classes
+    //AnyClass is unsupported, but doesn't have properties, so it cannot be used in an INSERT statement because of that in the first place
+    EXPECT_EQ(ECSqlStatus::InvalidECSql, Prepare("INSERT INTO bsm.InstanceCount (ECSchemaName, ECClassName, Count) VALUES ('Foo', 'Goo', 103)")) << "InstanceCount class is not supported in ECSQL";
+
+    // Missing schema alias / not existing ECClasses / not existing ECProperties
+    EXPECT_EQ(ECSqlStatus::InvalidECSql, Prepare("INSERT INTO PSA (I, L, Dt) VALUES (123, 1000000, DATE '2013-10-10')")) << "Class name needs to be prefixed by schema alias.";
+    EXPECT_EQ(ECSqlStatus::InvalidECSql, Prepare("INSERT INTO ecsql.BlaBla VALUES (123)"));
+    EXPECT_EQ(ECSqlStatus::InvalidECSql, Prepare("INSERT INTO blabla.PSA VALUES (123)"));
+    EXPECT_EQ(ECSqlStatus::InvalidECSql, Prepare("INSERT INTO ecsql.PSA (Garbage, I, L) VALUES ('bla', 123, 100000000)")) << "One of the properties does not exist in the target class.";
+
+    EXPECT_EQ(ECSqlStatus::Success, Prepare("INSERT INTO ecsql.Sub1 (I) VALUES (0xabcdef)"));
+    EXPECT_EQ(ECSqlStatus::Success, Prepare("INSERT INTO ecsql.Sub1 (I) VALUES (0xabcdef + 0x34d - 343)"));
+
+    EXPECT_EQ(ECSqlStatus::InvalidECSql, Prepare("INSERT INTO ecsql.Sub1 (I) VALUES (0xabcdefgih)"));
+
+    }
+
+//---------------------------------------------------------------------------------------
+// @bsiclass
+//+---------------+---------------+---------------+---------------+---------------+------
+TEST_F(ECSqlInsertPrepareTests, Misc)
+    {
+    // Syntactically incorrect statements
+    EXPECT_EQ(ECSqlStatus::InvalidECSql, Prepare(""));
+    EXPECT_EQ(ECSqlStatus::InvalidECSql, Prepare("INSERT"));
+    EXPECT_EQ(ECSqlStatus::InvalidECSql, Prepare("INSERT ecsql.P (I) VALUES (123)"));
+    EXPECT_EQ(ECSqlStatus::InvalidECSql, Prepare("INSERT INTO ecsql.P (I)"));
+
+    // Insert expressions
+    EXPECT_EQ(ECSqlStatus::Success, Prepare("INSERT INTO ecsql.P (I) VALUES (1 + 1)"));
+    EXPECT_EQ(ECSqlStatus::Success, Prepare("INSERT INTO ecsql.P (I) VALUES (5 * 4)"));
+    EXPECT_EQ(ECSqlStatus::Success, Prepare("INSERT INTO ecsql.P (L) VALUES (1 + ECClassId)"));
+    EXPECT_EQ(ECSqlStatus::Success, Prepare("INSERT INTO ecsql.P (L) VALUES (ECClassId * 4)"));
+
+    // Insert ECInstanceId
+    //NULL for ECInstanceId means ECDb auto-generates the ECInstanceId.
+    EXPECT_EQ(ECSqlStatus::Success, Prepare("INSERT INTO ecsql.P (ECInstanceId) VALUES (NULL)")) << "NULL for ECInstanceId means ECDb auto-generates the ECInstanceId.";
+    EXPECT_EQ(ECSqlStatus::Success, Prepare("INSERT INTO ecsql.TH2 (ECInstanceId) VALUES (NULL)"));
+    EXPECT_EQ(ECSqlStatus::Success, Prepare("INSERT INTO ecsql.P (ECInstanceId, I) VALUES (NULL, NULL)"));
+    EXPECT_EQ(ECSqlStatus::Success, Prepare("INSERT INTO ecsql.TH2 (ECInstanceId, S2) VALUES (NULL, 'hello')"));
+    EXPECT_EQ(ECSqlStatus::Success, Prepare("INSERT INTO ecsql.P (ECInstanceId) VALUES (123)"));
+    EXPECT_EQ(ECSqlStatus::Success, Prepare("INSERT INTO ecsql.TH2 (ECInstanceId) VALUES (4443412341)"));
+    EXPECT_EQ(ECSqlStatus::Success, Prepare("INSERT INTO ecsql.P (ECInstanceId) VALUES (?)"));
+    EXPECT_EQ(ECSqlStatus::InvalidECSql, Prepare("INSERT INTO ecsql.PSAHasP (ECInstanceId) VALUES (NULL)"));
+    EXPECT_EQ(ECSqlStatus::InvalidECSql, Prepare("INSERT INTO ecsql.PSAHasPSA (ECInstanceId) VALUES (NULL)"));
+    EXPECT_EQ(ECSqlStatus::Success, Prepare("INSERT INTO ecsql.P (ECInstanceId, I) VALUES (123, 123)"));
+    EXPECT_EQ(ECSqlStatus::Success, Prepare("INSERT INTO ecsql.TH2 (ECInstanceId, S1) VALUES (41241231231, 's1')"));
+
+    //for link table mappings specifying the ECInstanceId is same as for regular classes
+    EXPECT_EQ(ECSqlStatus::Success, Prepare("INSERT INTO ecsql.PSAHasPSA (ECInstanceId, SourceECInstanceId, TargetECInstanceId) VALUES (NULL, 123, 345)"));
+    EXPECT_EQ(ECSqlStatus::Success, Prepare("INSERT INTO ecsql.PSAHasPSA(ECInstanceId, SourceECInstanceId, TargetECInstanceId) VALUES(129, 123, 312)"));
+    EXPECT_EQ(ECSqlStatus::Success, Prepare("INSERT INTO ecsql.PSAHasPSA(ECInstanceId, SourceECInstanceId, TargetECInstanceId) VALUES(?, 123, 312)"));
+
+
+    EXPECT_EQ(ECSqlStatus::InvalidECSql, Prepare("INSERT INTO ecsql.PSAHasP (ECInstanceId, SourceECInstanceId, TargetECInstanceId) VALUES (NULL, 123, ?)")) << "cannot insert into fk relationship - nav prop must be used instead";
+    EXPECT_EQ(ECSqlStatus::InvalidECSql, Prepare("INSERT INTO ecsql.PSAHasP (ECInstanceId, SourceECInstanceId, TargetECInstanceId) VALUES (?, 123, ?)")) << "cannot insert into fk relationship - nav prop must be used instead";
+    EXPECT_EQ(ECSqlStatus::InvalidECSql, Prepare("INSERT INTO ecsql.PSAHasP (ECInstanceId, SourceECInstanceId, TargetECInstanceId) VALUES (14123123, 123, ?)")) << "cannot insert into fk relationship - nav prop must be used instead";
+    EXPECT_EQ(ECSqlStatus::Success, Prepare("INSERT INTO ecsql.P (ECInstanceId) VALUES (123)"));
+    EXPECT_EQ(ECSqlStatus::Success, Prepare("INSERT INTO ecsql.TH2 (ECInstanceId) VALUES (412313)"));
+
+    EXPECT_EQ(ECSqlStatus::InvalidECSql, Prepare("INSERT INTO ecsql.P(ECClassId) VALUES (?)")) << "ECClassId cannot be inserted";
+    EXPECT_EQ(ECSqlStatus::InvalidECSql, Prepare("INSERT INTO ecsql.PSAHasP(ECClassId, SourceECInstanceId, TargetECInstanceId) VALUES (?,?,?)")) << "ECClassId cannot be inserted";
+
+    // Class aliases
+    //In SQLite they are not allowed, but ECSQL allows them. So test that ECDb properly ommits them
+    //during preparation
+    EXPECT_EQ(ECSqlStatus::InvalidECSql, Prepare("INSERT INTO ecsql.PSA t (t.Dt, t.L, t.S) VALUES (DATE '2013-04-30', 100000000000, 'hello, world')")) << "In SQLite class aliases are not allowed, but ECSQL allows them. So test that ECDb properly omits them during preparation";
+
+    // Insert literal values
+    EXPECT_EQ(ECSqlStatus::Success, Prepare("INSERT INTO ecsql.PSA (Dt, L, S) VALUES (DATE '2013-04-30', 100000000000, 'hello, world')"));
+    EXPECT_EQ(ECSqlStatus::Success, Prepare("INSERT INTO ecsql.PSA (L, S, I) VALUES (100000000000, 'hello, \" world', -1)"));
+    EXPECT_EQ(ECSqlStatus::Success, Prepare("INSERT INTO ecsql.PSA (L, I) VALUES (CAST (100000 AS INT64), 12 + 99)"));
+    EXPECT_EQ(ECSqlStatus::Success, Prepare("INSERT INTO ecsql.PSA (L, S, DtUtc) VALUES (?, ?, ?)"));
+
+
+    // Insert without column clause
+    EXPECT_EQ(ECSqlStatus::Success, Prepare("INSERT INTO ecsql.P VALUES (True, NULL, 3.1415, TIMESTAMP '2013-10-14T12:00:00', TIMESTAMP '2013-10-14T12:00:00Z', TIMESTAMP '2013-10-14T12:00:00', DATE '2013-10-14', 123, 1234567890, 'bla bla', NULL, NULL, NULL)"));
+
+    //  VALUES clause mismatch
+    EXPECT_EQ(ECSqlStatus::InvalidECSql, Prepare("INSERT INTO ecsql.P (I, L) VALUES ('bla', 123, 100000000)"));
+    EXPECT_EQ(ECSqlStatus::InvalidECSql, Prepare("INSERT INTO ecsql.P (I, L) VALUES (123)"));
+    EXPECT_EQ(ECSqlStatus::InvalidECSql, Prepare("INSERT INTO ecsql.P VALUES (123, 'bla bla')"));
+    EXPECT_EQ(ECSqlStatus::InvalidECSql, Prepare("INSERT INTO ecsql.P VALUES (True, NULL, 3.1415, TIMESTAMP '2013-10-14T12:00:00', TIMESTAMP '2013-10-14T12:00:00Z', TIMESTAMP '2013-10-14T12:00:00', DATE '2013-10-14', 123, 1234567890, 'bla bla', NULL)"));
+
+    //  Literals
+    EXPECT_EQ(ECSqlStatus::Success, Prepare("INSERT INTO ecsql.PSA (B) VALUES (true)"));
+    EXPECT_EQ(ECSqlStatus::Success, Prepare("INSERT INTO ecsql.PSA (B) VALUES (True)"));
+    EXPECT_EQ(ECSqlStatus::Success, Prepare("INSERT INTO ecsql.PSA (B) VALUES (false)"));
+    EXPECT_EQ(ECSqlStatus::InvalidECSql, Prepare("INSERT INTO ecsql.PSA (B) VALUES (UNKNOWN)")) << "Boolean literal UNKNOWN (from SQL-99) is not valid in ECSQL as it is not supported by ECObjects.";
+    EXPECT_EQ(ECSqlStatus::Success, Prepare("INSERT INTO ecsql.PSA (Dt) VALUES (DATE '2012-01-18')"));
+    EXPECT_EQ(ECSqlStatus::Success, Prepare("INSERT INTO ecsql.PSA (Dt) VALUES (TIMESTAMP '2012-01-18T13:02:55')"));
+    EXPECT_EQ(ECSqlStatus::Success, Prepare("INSERT INTO ecsql.PSA (Dt) VALUES (TIME '13:35:16')"));
+    EXPECT_EQ(ECSqlStatus::Success, Prepare("INSERT INTO ecsql.PSA (Dt) VALUES (TIME '13:35:16.333')"));
+    EXPECT_EQ(ECSqlStatus::Success, Prepare("INSERT INTO ecsql.PSA (Dt) VALUES (TIME '13:35:16.33333')"));
+    EXPECT_EQ(ECSqlStatus::InvalidECSql, Prepare("INSERT INTO ecsql.PSA (DtUtc) VALUES (TIME '13:35:16')")) << "TIME can only be assigned to props with DateTime::Component::TimeOfDay";
+    EXPECT_EQ(ECSqlStatus::InvalidECSql, Prepare("INSERT INTO ecsql.PSA (DtUnspecified) VALUES (TIME '13:35:16')")) << "TIME can only be assigned to props with DateTime::Component::TimeOfDay";
+
+    EXPECT_EQ(ECSqlStatus::InvalidECSql, Prepare("INSERT INTO ecsql.PSA (Dt) VALUES (LOCALTIME)")) << "LOCALTIME function (as specified in SQL-99) is not valid in ECSQL as implicit time zone conversions will not be supported for now.";
+    EXPECT_EQ(ECSqlStatus::InvalidECSql, Prepare("INSERT INTO ecsql.PSA (P2D) VALUES (POINT2D (-1.3, 45.134))")) << "Point literals not supported yet";
+    EXPECT_EQ(ECSqlStatus::InvalidECSql, Prepare("INSERT INTO ecsql.PSA (P3D) VALUES (POINT3D (-1.3, 45.134, 2))")) << "Point literals not supported yet";
+
+    // Not yet supported flavors
+    EXPECT_EQ(ECSqlStatus::InvalidECSql, Prepare("INSERT INTO ecsql.P (I, L) SELECT I, L FROM ecsql.PSA")) << "not supported yet";
+    EXPECT_EQ(ECSqlStatus::InvalidECSql, Prepare("INSERT INTO ecsql.P (I, L) VALUES (1, 1234), (2, 32434)")) << "not supported yet";
+
+    // Insert clause in which the class name and the properties name contain, start with or end with under bar
+    EXPECT_EQ(ECSqlStatus::Success, Prepare("INSERT INTO ecsql._UnderBar (_A_B_C, _ABC, _ABC_, A_B_C_, ABC_) VALUES ('_A_B_C', 2, '_ABC_', 4, 'ABC_')"));
+    EXPECT_EQ(ECSqlStatus::Success, Prepare("INSERT INTO ecsql.[_UnderBar] ([_A_B_C], [_ABC], [_ABC_], [A_B_C_], [ABC_]) VALUES ('_A_B_C', 2, '_ABC_', 4, 'ABC_')"));
+
+    // Insert where string literal consists of Escaping single quotes
+    EXPECT_EQ(ECSqlStatus::Success, Prepare("INSERT INTO ecsql._UnderBar (_A_B_C, _ABC, _ABC_, A_B_C_, ABC_) VALUES ('5''55''', 2, '''_ABC_', 4, 'ABC_''')"));
+    }
+
+//---------------------------------------------------------------------------------------
+// @bsiclass
+//+---------------+---------------+---------------+---------------+---------------+------
+TEST_F(ECSqlInsertPrepareTests, Options)
+    {
+    EXPECT_EQ(ECSqlStatus::InvalidECSql, Prepare("INSERT INTO ecsql.P(I) VALUES(123) ECSQLOPTIONS myopt")) << "ECSQLOPTIONS not supported for INSERT";
+    EXPECT_EQ(ECSqlStatus::InvalidECSql, Prepare("INSERT INTO ecsql.P(I) VALUES(123) ECSQLOPTIONS myopt myotheropt")) << "ECSQLOPTIONS not supported for INSERT";
+    EXPECT_EQ(ECSqlStatus::InvalidECSql, Prepare("INSERT INTO ecsql.P(I) VALUES(123) ECSQLOPTIONS myopt=1 myotheropt")) << "ECSQLOPTIONS not supported for INSERT";
+    EXPECT_EQ(ECSqlStatus::InvalidECSql, Prepare("INSERT INTO ecsql.P(I) VALUES(123) ECSQLOPTIONS myopt=1 myotheropt=true")) << "ECSQLOPTIONS not supported for INSERT";
+    EXPECT_EQ(ECSqlStatus::InvalidECSql, Prepare("INSERT INTO ecsql.P(I) VALUES(123) ECSQLOPTIONS myopt myotheropt=true")) << "ECSQLOPTIONS not supported for INSERT";
+    EXPECT_EQ(ECSqlStatus::InvalidECSql, Prepare("INSERT INTO ecsql.P(I) VALUES(123) ECSQLOPTIONS myopt myotheropt=true onemoreopt")) << "ECSQLOPTIONS not supported for INSERT";
+
+    EXPECT_EQ(ECSqlStatus::InvalidECSql, Prepare("INSERT INTO ecsql.P(I) VALUES(123) ECSQLOPTIONS")) << "OPTIONS clause without options";
+    EXPECT_EQ(ECSqlStatus::InvalidECSql, Prepare("INSERT INTO ecsql.P(I) VALUES(123) ECSQLOPTIONS 123")) << "An option must be a name";
+    EXPECT_EQ(ECSqlStatus::InvalidECSql, Prepare("INSERT INTO ecsql.P(I) VALUES(123) ECSQLOPTIONS myopt=")) << "option value is missing";
+    EXPECT_EQ(ECSqlStatus::InvalidECSql, Prepare("INSERT INTO ecsql.P(I) VALUES(123) ECSQLOPTIONS myopt myopt")) << "duplicate options not allowed";
+    EXPECT_EQ(ECSqlStatus::InvalidECSql, Prepare("INSERT INTO ecsql.P(I) VALUES(123) ECSQLOPTIONS myopt myOpt")) << "duplicate options not allowed (even if they differ by case)";
+    EXPECT_EQ(ECSqlStatus::InvalidECSql, Prepare("INSERT INTO ecsql.P(I) VALUES(123) ECSQLOPTIONS myopt=1 myopt")) << "duplicate options not allowed";
+    EXPECT_EQ(ECSqlStatus::InvalidECSql, Prepare("INSERT INTO ecsql.P(I) VALUES(123) ECSQLOPTIONS myOpt=1 myopt")) << "duplicate options not allowed";
+    }
+
+
+//---------------------------------------------------------------------------------------
+// @bsiclass
+//+---------------+---------------+---------------+---------------+---------------+------
+TEST_F(ECSqlInsertPrepareTests, Relationships)
+    {
+    EXPECT_EQ(ECSqlStatus::InvalidECSql, Prepare("INSERT INTO ecsql.PSAHasP(SourceECInstanceId, TargetECInstanceId) VALUES (123, 321)")) << "Inserting into fk relationship is not supported - must insert via nav prop";
+
+    // ECDb doesn't validate source/target class ids.
+    EXPECT_EQ(ECSqlStatus::Success, Prepare("INSERT INTO ecsql.PSAHasOnlyTHBase_NN (SourceECInstanceId, TargetECInstanceId) VALUES (123, 321)")) << "Target is non-polymorphic -> target class id not required";
+    EXPECT_EQ(ECSqlStatus::Success, Prepare("INSERT INTO ecsql.PSAHasOnlyTHBase_NN (SourceECInstanceId, SourceECClassId, TargetECInstanceId, TargetECClassId) VALUES (123,?, 333, ?)")) << "Target is non-polymorphic -> target class id not required";
+
+    //**** Case: target class id is mandatory as target constraint is ambiguous
+    EXPECT_EQ(ECSqlStatus::Success, Prepare("INSERT INTO ecsql.PSAHasTHBase_NN (SourceECInstanceId, TargetECInstanceId) VALUES (123, 124);"));
+    EXPECT_EQ(ECSqlStatus::Success, Prepare("INSERT INTO ecsql.PSAHasTHBase_NN (SourceECInstanceId, SourceECClassId, TargetECInstanceId, TargetECClassId) VALUES (123, 333, 124, 335)"));
+    EXPECT_EQ(ECSqlStatus::Success, Prepare("INSERT INTO ecsql.PSAHasTHBase_NN (SourceECInstanceId, SourceECClassId, TargetECInstanceId, TargetECClassId) VALUES (123, ?, 124, ?)"));
+    EXPECT_EQ(ECSqlStatus::Success, Prepare("INSERT INTO ecsql.PSAHasTHBase_NN (SourceECInstanceId, TargetECInstanceId, TargetECClassId) VALUES (123, 333, 124)"));
+
+    EXPECT_EQ(ECSqlStatus::Success, Prepare("INSERT INTO ecsql.PSAHasPWithPrimProps (SourceECInstanceId, TargetECInstanceId) VALUES (123, 442)"));
+    EXPECT_EQ(ECSqlStatus::Success, Prepare("INSERT INTO ecsql.PSAHasPWithPrimProps (SourceECInstanceId, SourceECClassId, TargetECInstanceId, TargetECClassId, B, D, I, S) VALUES (123, 332, 124, 335, True, 3.14, 123, 'hello')"));
+    EXPECT_EQ(ECSqlStatus::Success, Prepare("INSERT INTO ecsql.PSAHasPWithPrimProps (SourceECInstanceId, SourceECClassId, TargetECInstanceId, TargetECClassId) VALUES (123, 332, 125, 334)"));
+    }
+
+//---------------------------------------------------------------------------------------
+// @bsiclass
+//+---------------+---------------+---------------+---------------+---------------+------
+TEST_F(ECSqlInsertPrepareTests, Structs)
+    {
+    EXPECT_EQ(ECSqlStatus::Success, Prepare("INSERT INTO ecsql.PSA (PStructProp, B) VALUES (NULL, true)"));
+    EXPECT_EQ(ECSqlStatus::Success, Prepare("INSERT INTO ecsql.PSA (PStructProp, B) VALUES (?, true)"));
+    EXPECT_EQ(ECSqlStatus::Success, Prepare("INSERT INTO ecsql.PSA (PStructProp.i, B) VALUES (123, true)"));
+    EXPECT_EQ(ECSqlStatus::Success, Prepare("INSERT INTO ecsql.PSA (PStructProp.i, PStructProp.dt, B) VALUES (123, DATE '2010-10-10', true)"));
+    EXPECT_EQ(ECSqlStatus::Success, Prepare("INSERT INTO ecsql.SA (SAStructProp.PStructProp) VALUES (NULL)"));
+    EXPECT_EQ(ECSqlStatus::Success, Prepare("INSERT INTO ecsql.SA (SAStructProp.PStructProp) VALUES (?)"));
+    EXPECT_EQ(ECSqlStatus::Success, Prepare("INSERT INTO ecsql.SA (SAStructProp.PStructProp.i, SAStructProp.PStructProp.dt) VALUES (123, DATE '2010-10-10')"));
+    }
+
+
+//********************* Update **********************
+struct ECSqlUpdatePrepareTests : ECSqlPrepareTestFixture {};
+
+//---------------------------------------------------------------------------------------
+// @bsiclass
+//+---------------+---------------+---------------+---------------+---------------+------
+TEST_F(ECSqlUpdatePrepareTests, AndOrPrecedence)
+    {
+    EXPECT_EQ(ECSqlStatus::Success, Prepare("UPDATE ecsql.TH3 SET S1=NULL WHERE S1 IS NOT NULL OR S2 IS NOT NULL"));
+    EXPECT_EQ(ECSqlStatus::Success, Prepare("UPDATE ecsql.TH3 SET S1=NULL WHERE (S1 IS NOT NULL OR S2 IS NOT NULL)"));
+    EXPECT_EQ(ECSqlStatus::Success, Prepare("UPDATE ecsql.TH3 SET S1=NULL WHERE S1 IS NULL AND S2 IS NOT NULL"));
+    EXPECT_EQ(ECSqlStatus::Success, Prepare("UPDATE ecsql.TH3 SET S1=NULL WHERE S1 IS NULL AND S2 IS NOT NULL OR 1=1"));
+    EXPECT_EQ(ECSqlStatus::Success, Prepare("UPDATE ecsql.TH3 SET S1=NULL WHERE S1 IS NULL AND (S2 IS NOT NULL OR 1=1)"));
+    }
+
+//---------------------------------------------------------------------------------------
+// @bsiclass
+//+---------------+---------------+---------------+---------------+---------------+------
+TEST_F(ECSqlUpdatePrepareTests, Arrays)
+    {
+    EXPECT_EQ(ECSqlStatus::Success, Prepare("UPDATE ONLY ecsql.PSA SET Dt_Array = NULL, B = true"));
+    EXPECT_EQ(ECSqlStatus::Success, Prepare("UPDATE ONLY ecsql.PSA SET PStruct_Array = NULL, B = true"));
+    }
+
+//---------------------------------------------------------------------------------------
+// @bsiclass
+//+---------------+---------------+---------------+---------------+---------------+------
+TEST_F(ECSqlUpdatePrepareTests, Casing)
+    {
+    EXPECT_EQ(ECSqlStatus::Success, Prepare("UPDATE ECSqlTest.P SET I=?"));
+    EXPECT_EQ(ECSqlStatus::Success, Prepare("UPDATE EcSqltEst.P SET I=?"));
+    EXPECT_EQ(ECSqlStatus::Success, Prepare("UPDATE ECSQLTEST.P SET I=?"));
+    EXPECT_EQ(ECSqlStatus::Success, Prepare("UPDATE ECSqlTest.p SET I=?"));
+    EXPECT_EQ(ECSqlStatus::Success, Prepare("UPDATE ecsql.p SET I=?"));
+    EXPECT_EQ(ECSqlStatus::Success, Prepare("UPDATE ecsQl.P SET I=?"));
+    EXPECT_EQ(ECSqlStatus::Success, Prepare("UPDATE ecsql.P SET i=?"));
+    }
+
+//---------------------------------------------------------------------------------------
+// @bsiclass
+//+---------------+---------------+---------------+---------------+---------------+------
+TEST_F(ECSqlUpdatePrepareTests, CommonGeometry)
+    {
+    EXPECT_EQ(ECSqlStatus::Success, Prepare("UPDATE ONLY ecsql.PASpatial SET I = 123, Geometry = NULL"));
+    EXPECT_EQ(ECSqlStatus::Success, Prepare("UPDATE ONLY ecsql.PASpatial SET I = 123, Geometry_Array = NULL"));
+    EXPECT_EQ(ECSqlStatus::Success, Prepare("UPDATE ONLY ecsql.PASpatial SET I = 123 WHERE Geometry IS NOT NULL"));
+    EXPECT_EQ(ECSqlStatus::Success, Prepare("UPDATE ONLY ecsql.PASpatial SET I = 123 WHERE Geometry_Array IS NULL"));
+
+    EXPECT_EQ(ECSqlStatus::Success, Prepare("UPDATE ONLY ecsql.PASpatial SET Geometry=NULL WHERE Geometry=?"));
+    EXPECT_EQ(ECSqlStatus::Success, Prepare("UPDATE ONLY ecsql.PASpatial SET Geometry=NULL WHERE Geometry<>?"));
+    EXPECT_EQ(ECSqlStatus::Success, Prepare("UPDATE ONLY ecsql.PASpatial SET Geometry=NULL WHERE Geometry IS NULL"));
+    EXPECT_EQ(ECSqlStatus::Success, Prepare("UPDATE ONLY ecsql.PASpatial SET Geometry=NULL WHERE Geometry IS NOT NULL"));
+    EXPECT_EQ(ECSqlStatus::Success, Prepare("UPDATE ONLY ecsql.PASpatial SET Geometry=NULL WHERE Geometry_Array IS NULL"));
+    EXPECT_EQ(ECSqlStatus::Success, Prepare("UPDATE ONLY ecsql.PASpatial SET Geometry=NULL WHERE Geometry_Array IS NOT NULL"));
+
+    EXPECT_EQ(ECSqlStatus::Success, Prepare("UPDATE ONLY ecsql.SSpatial SET SpatialStructProp.Geometry=NULL WHERE SpatialStructProp.Geometry IS NULL"));
+    EXPECT_EQ(ECSqlStatus::Success, Prepare("UPDATE ONLY ecsql.SSpatial SET SpatialStructProp.Geometry=NULL WHERE SpatialStructProp.Geometry IS NOT NULL"));
+    EXPECT_EQ(ECSqlStatus::Success, Prepare("UPDATE ONLY ecsql.SSpatial SET SpatialStructProp.Geometry=NULL WHERE SpatialStructProp.Geometry_Array IS NULL"));
+    EXPECT_EQ(ECSqlStatus::Success, Prepare("UPDATE ONLY ecsql.SSpatial SET SpatialStructProp.Geometry=NULL WHERE SpatialStructProp.Geometry_Array IS NOT NULL"));
+    }
+//---------------------------------------------------------------------------------------
+// @bsiclass
+//+---------------+---------------+---------------+---------------+---------------+------
+TEST_F(ECSqlUpdatePrepareTests, DateTime)
+    {
+    //updating date time prop without DateTimeInfo CA
+    EXPECT_EQ(ECSqlStatus::Success, Prepare("UPDATE ONLY ecsql.P SET Dt = TIMESTAMP '2012-01-18 13:02:55'"));
+    EXPECT_EQ(ECSqlStatus::Success, Prepare("UPDATE ONLY ecsql.P SET Dt = TIMESTAMP '2012-01-18 13:02:55.123'"));
+    EXPECT_EQ(ECSqlStatus::Success, Prepare("UPDATE ONLY ecsql.P SET Dt = TIMESTAMP '2012-01-18 13:02:55.123456'"));
+    EXPECT_EQ(ECSqlStatus::Success, Prepare("UPDATE ONLY ecsql.P SET Dt = TIMESTAMP '2013-02-18T06:00:00.000'"));
+    EXPECT_EQ(ECSqlStatus::Success, Prepare("UPDATE ONLY ecsql.P SET Dt = TIMESTAMP '2012-01-18 13:02:55Z'"));
+    EXPECT_EQ(ECSqlStatus::Success, Prepare("UPDATE ONLY ecsql.P SET Dt = DATE '2012-01-18'"));
+    EXPECT_EQ(ECSqlStatus::Success, Prepare("UPDATE ONLY ecsql.P SET Dt = NULL"));
+    EXPECT_EQ(ECSqlStatus::Success, Prepare("UPDATE ONLY ecsql.P SET I = 123 WHERE Dt = TIMESTAMP '2012-01-18 13:02:55Z'"));
+
+    //Updating UTC date time prop
+    EXPECT_EQ(ECSqlStatus::Success, Prepare("UPDATE ONLY ecsql.P SET DtUtc = TIMESTAMP '2013-02-18 06:00:00Z'"));
+    EXPECT_EQ(ECSqlStatus::Success, Prepare("UPDATE ONLY ecsql.P SET I = 123 WHERE DtUtc = TIMESTAMP '2012-01-18 13:02:55Z'"));
+    EXPECT_EQ(ECSqlStatus::InvalidECSql, Prepare("UPDATE ONLY ecsql.P SET DtUtc = TIMESTAMP '2013-02-18 06:00:00'")) << "DtUtc is UTC time stamp while value is not.";
+    EXPECT_EQ(ECSqlStatus::InvalidECSql, Prepare("UPDATE ONLY ecsql.P SET I = 123 WHERE DtUtc = TIMESTAMP '2012-01-18 13:02:55'")) << "DtUtc is UTC time stamp while value is not.";
+    EXPECT_EQ(ECSqlStatus::Success, Prepare("UPDATE ONLY ecsql.P SET DtUtc = DATE '2012-01-18'"));
+
+    //Updating date time prop with DateTimeInfo CA where kind is set to Unspecified
+    EXPECT_EQ(ECSqlStatus::Success, Prepare("UPDATE ONLY ecsql.P SET DtUnspec = TIMESTAMP '2013-02-18 06:00:00'"));
+    EXPECT_EQ(ECSqlStatus::Success, Prepare("UPDATE ONLY ecsql.P SET I = 123 WHERE DtUnspec = TIMESTAMP '2012-01-18 13:02:55'"));
+    EXPECT_EQ(ECSqlStatus::InvalidECSql, Prepare("UPDATE ONLY ecsql.P SET DtUnspec = TIMESTAMP '2013-02-18 06:00:00Z'")) << "DtUnspec has DateTimeKind Unspecified while value has DateTimeKind UTC.";
+    EXPECT_EQ(ECSqlStatus::InvalidECSql, Prepare("UPDATE ONLY ecsql.P SET I = 123 WHERE DtUnspec = TIMESTAMP '2012-01-18 13:02:55Z'")) << "DtUnspec has DateTimeKind Unspecified while value has DateTimeKind UTC.";
+    EXPECT_EQ(ECSqlStatus::Success, Prepare("UPDATE ONLY ecsql.P SET DtUnspec = DATE '2012-01-18'"));
+
+    //Updating date time props with DateTimeInfo CA where component is set to Date-onlys
+    EXPECT_EQ(ECSqlStatus::Success, Prepare("UPDATE ONLY ecsql.P SET DateOnly = DATE '2013-02-18'"));
+
+    //DateOnly can take time stamps, too
+    EXPECT_EQ(ECSqlStatus::Success, Prepare("UPDATE ONLY ecsql.P SET DateOnly = TIMESTAMP '2013-02-18 06:00:00Z'"));
+    EXPECT_EQ(ECSqlStatus::Success, Prepare("UPDATE ONLY ecsql.P SET I = 123 WHERE DateOnly = TIMESTAMP '2012-01-18 13:02:55'"));
+    EXPECT_EQ(ECSqlStatus::Success, Prepare("UPDATE ONLY ecsql.P SET DateOnly = TIMESTAMP '2013-02-18 06:00:00'"));
+
+    //CURRENT_XXX functions
+    EXPECT_EQ(ECSqlStatus::Success, Prepare("UPDATE ONLY ecsql.P SET Dt = CURRENT_DATE"));
+    EXPECT_EQ(ECSqlStatus::Success, Prepare("UPDATE ONLY ecsql.P SET DtUtc = CURRENT_DATE"));
+    EXPECT_EQ(ECSqlStatus::Success, Prepare("UPDATE ONLY ecsql.P SET I = 123 WHERE DtUtc = CURRENT_DATE"));
+    EXPECT_EQ(ECSqlStatus::Success, Prepare("UPDATE ONLY ecsql.P SET Dt = CURRENT_TIMESTAMP"));
+    EXPECT_EQ(ECSqlStatus::Success, Prepare("UPDATE ONLY ecsql.P SET DtUtc = CURRENT_TIMESTAMP"));
+    EXPECT_EQ(ECSqlStatus::Success, Prepare("UPDATE ONLY ecsql.P SET I = 123 WHERE DtUtc = CURRENT_TIMESTAMP"));
+    EXPECT_EQ(ECSqlStatus::InvalidECSql, Prepare("UPDATE ONLY ecsql.P SET DtUnspec = CURRENT_TIMESTAMP")) << "In ECSQL CURRENT_TIMESTAMP returns a UTC timestamp";
+    EXPECT_EQ(ECSqlStatus::InvalidECSql, Prepare("UPDATE ONLY ecsql.P SET I = 123 WHERE DtUnspec = CURRENT_TIMESTAMP")) << "In ECSQL CURRENT_TIMESTAMP returns a UTC timestamp";
+    EXPECT_EQ(ECSqlStatus::Success, Prepare("UPDATE ONLY ecsql.P SET Dt = CURRENT_TIME"));
+    EXPECT_EQ(ECSqlStatus::InvalidECSql, Prepare("UPDATE ONLY ecsql.P SET DtUnspec = CURRENT_TIME")) << "Time can only be used with props with DateTime::Component::TimeOfDay";
+    EXPECT_EQ(ECSqlStatus::InvalidECSql, Prepare("UPDATE ONLY ecsql.P SET DtUtc = CURRENT_TIME")) << "Time can only be used with props with DateTime::Component::TimeOfDay";
+    EXPECT_EQ(ECSqlStatus::Success, Prepare("UPDATE ONLY ecsql.P SET I = 123 WHERE Dt = CURRENT_TIME"));
+    EXPECT_EQ(ECSqlStatus::InvalidECSql, Prepare("UPDATE ONLY ecsql.P SET I = 123 WHERE DtUnspec = CURRENT_TIME")) << "Time can only be used with props with DateTime::Component::TimeOfDay";
+    EXPECT_EQ(ECSqlStatus::InvalidECSql, Prepare("UPDATE ONLY ecsql.P SET I = 123 WHERE DtUtc = CURRENT_TIME")) << "Time can only be used with props with DateTime::Component::TimeOfDay";
+
+    //*** Parameters ****
+    EXPECT_EQ(ECSqlStatus::Success, Prepare("UPDATE ONLY ecsql.P SET I=123, Dt=?, DtUtc=?, DtUnspec=?, DateOnly=?"));
+    }
+
+//---------------------------------------------------------------------------------------
+// @bsiclass
+//+---------------+---------------+---------------+---------------+---------------+------
+TEST_F(ECSqlUpdatePrepareTests, Functions)
+    {
+    EXPECT_EQ(ECSqlStatus::Success, Prepare("UPDATE ecsql.P SET I=10 WHERE LOWER(S) = UPPER(S)"));
+    EXPECT_EQ(ECSqlStatus::Success, Prepare("UPDATE ecsql.P SET I=10 WHERE LOWER(UPPER(S)) = LOWER (S)"));
+    EXPECT_EQ(ECSqlStatus::Success, Prepare("UPDATE ecsql.P SET I=10 WHERE LOWER(I)=I")) << "lower/upper only make sense with strings, but no failure if used for other data types (like in SQLite)";
+    EXPECT_EQ(ECSqlStatus::Success, Prepare("UPDATE ecsql.P SET I=10 WHERE UPPER(D)>0"));
+    EXPECT_EQ(ECSqlStatus::Success, Prepare("UPDATE ecsql.P SET I=10 WHERE LOWER(S)=?"));
+    EXPECT_EQ(ECSqlStatus::Success, Prepare("UPDATE ecsql.P SET I=10 WHERE UPPER(?) = 'hello'"));
+    EXPECT_EQ(ECSqlStatus::Success, Prepare("UPDATE ecsql.P SET I=10 WHERE InVirtualSet(?, ECInstanceId)"));
+
+    EXPECT_EQ(ECSqlStatus::Success, Prepare("UPDATE ecsql.P SET I=10 WHERE ECInstanceId MATCH random()")) << "fails at step time only";
+    EXPECT_EQ(ECSqlStatus::Success, Prepare("UPDATE ecsql.P SET I=10 WHERE ECInstanceId NOT MATCH random()")) << "fails at step time only";
+    EXPECT_EQ(ECSqlStatus::Success, Prepare("UPDATE ecsql.P SET I=10 WHERE I MATCH random()")) << "fails at step time only";
+    EXPECT_EQ(ECSqlStatus::Success, Prepare("UPDATE ecsql.P SET I=10 WHERE (I + L) MATCH random()")) << "even though SQLite expects the LHS to be a column, we allow a value exp in the ECSQL grammar. Fails at step time only";
+    EXPECT_EQ(ECSqlStatus::InvalidECSql, Prepare("UPDATE ecsql.P SET I=10 WHERE ECInstanceId MATCH '123'"));
+    }
+
+//---------------------------------------------------------------------------------------
+// @bsiclass
+//+---------------+---------------+---------------+---------------+---------------+------
+TEST_F(ECSqlUpdatePrepareTests, Misc)
+    {
+    // Syntactically incorrect statements
+    EXPECT_EQ(ECSqlStatus::InvalidECSql, Prepare(""));
+    EXPECT_EQ(ECSqlStatus::InvalidECSql, Prepare("UPDATE"));
+    EXPECT_EQ(ECSqlStatus::InvalidECSql, Prepare("UPDATE ONLY ecsql.PSA"));
+    EXPECT_EQ(ECSqlStatus::InvalidECSql, Prepare("UPDATE ONLY ecsql.PSA WHERE I = 123"));
+
+    EXPECT_EQ(ECSqlStatus::Success, Prepare("UPDATE ONLY ecsql.PSA SET L = 0xabcdef"));
+    EXPECT_EQ(ECSqlStatus::Success, Prepare("UPDATE ONLY ecsql.PSA SET L = 0xabcdef + 0x3434fff+343"));
+
+    EXPECT_EQ(ECSqlStatus::InvalidECSql, Prepare("UPDATE ONLY ecsql.PSA SET L = 0xabcdefgh"));
+
+    // Typical updates
+    EXPECT_EQ(ECSqlStatus::Success, Prepare("UPDATE ONLY ecsql.PSA SET I = 124, L = 100000000000, D = -1.2345678, S = 'hello, world'"));
+    EXPECT_EQ(ECSqlStatus::Success, Prepare("UPDATE ONLY ecsql.PSA SET Dt = ?, L = ?"));
+
+    // Class aliases
+    EXPECT_EQ(ECSqlStatus::Success, Prepare("UPDATE ONLY ecsql.PSA t SET t.I = 124, t.L = 100000000000, t.D = -1.2345678, t.S = 'hello, world' WHERE t.D > 0.0")) << "Class alias are not allowed in SQLite, but ECSQL allows them. So test that ECDb properly omits them during preparation";
+    EXPECT_EQ(ECSqlStatus::Success, Prepare("UPDATE ONLY ecsql.PSA t SET t.Dt = ?, t.L = ?")) << "Class alias are not allowed in SQLite, but ECSQL allows them. So test that ECDb properly omits them during preparation";
+
+    // Update ECInstanceId
+    EXPECT_EQ(ECSqlStatus::InvalidECSql, Prepare("UPDATE ONLY ecsql.PSA SET ECInstanceId = -3, I = 123")) << "Updating ECInstanceId is not allowed";
+    EXPECT_EQ(ECSqlStatus::InvalidECSql, Prepare("UPDATE ONLY ecsql.PSA SET [ECInstanceId] = -3, I = 123")) << "The bracketed property [ECInstanceId] refers to an ECProperty (and not to the system property ECInstanceId). Parsing [ECInstanceId] is not yet supported.";
+
+    // Update ECClassId
+    EXPECT_EQ(ECSqlStatus::InvalidECSql, Prepare("UPDATE ONLY ecsql.PSA SET ECClassId=?")) << "Updating ECClassId is not allowed";
+    EXPECT_EQ(ECSqlStatus::InvalidECSql, Prepare("UPDATE ecsql.PSA SET ECClassId=?")) << "Updating ECClassId is not allowed";
+
+    EXPECT_EQ(ECSqlStatus::Success, Prepare("UPDATE ecsql.P SET I=10 WHERE ECClassId <> 145")) << "ECClassId in where clause is supported";
+    EXPECT_EQ(ECSqlStatus::Success, Prepare("UPDATE ecsql.P SET I=10 WHERE ECClassId = 145")) << "ECClassId in where clause is supported";
+
+    //  Literals
+    EXPECT_EQ(ECSqlStatus::Success, Prepare("UPDATE ONLY ecsql.PSA SET B = true"));
+    EXPECT_EQ(ECSqlStatus::Success, Prepare("UPDATE ONLY ecsql.PSA SET B = false"));
+    EXPECT_EQ(ECSqlStatus::InvalidECSql, Prepare("UPDATE ONLY ecsql.PSA SET B = UNKNOWN")) << "Boolean literal UNKNOWN (from SQL-99) is not valid in ECSQL as it is not supported by ECObjects.";
+    EXPECT_EQ(ECSqlStatus::Success, Prepare("UPDATE ONLY ecsql.PSA SET Dt = DATE '2012-01-18'"));
+    EXPECT_EQ(ECSqlStatus::Success, Prepare("UPDATE ONLY ecsql.PSA SET Dt = TIMESTAMP '2012-01-18T13:02:55'"));
+    EXPECT_EQ(ECSqlStatus::Success, Prepare("UPDATE ONLY ecsql.PSA SET Dt = TIME '13:35:16'"));
+    EXPECT_EQ(ECSqlStatus::Success, Prepare("UPDATE ONLY ecsql.PSA SET Dt = TIME '13:35:16.333'"));
+    EXPECT_EQ(ECSqlStatus::Success, Prepare("UPDATE ONLY ecsql.PSA SET Dt = TIME '13:35:16.333333'"));
+    EXPECT_EQ(ECSqlStatus::InvalidECSql, Prepare("UPDATE ONLY ecsql.PSA SET DtUtc = TIME '13:35:16'"));
+    EXPECT_EQ(ECSqlStatus::InvalidECSql, Prepare("UPDATE ONLY ecsql.PSA SET DtUnspecified = TIME '13:35:16'"));
+    EXPECT_EQ(ECSqlStatus::InvalidECSql, Prepare("UPDATE ONLY ecsql.PSA SET Dt = LOCALTIME")) << "LOCALTIME function (as specified in SQL-99) is not valid in ECSQL as implicit time zone conversions will not be supported for now.";
+    EXPECT_EQ(ECSqlStatus::InvalidECSql, Prepare("UPDATE ONLY ecsql.PSA SET P2D = POINT2D (-1.3, 45.134)")) << "Point literals not supported yet";
+    EXPECT_EQ(ECSqlStatus::InvalidECSql, Prepare("UPDATE ONLY ecsql.PSA SET P3D = POINT3D (-1.3, 45.134, 2)")) << "Point literals not supported yet";
+
+    // Update clause in which the class name and the properties name contain, start with or end with under bar
+    EXPECT_EQ(ECSqlStatus::Success, Prepare("UPDATE ONLY ecsql._UnderBar u SET u._A_B_C = '1st Property', u._ABC = 22, u._ABC_ = '3rd Property', u.A_B_C_ = 44, u.ABC_= 'Last Property' WHERE u._ABC > 0"));
+    EXPECT_EQ(ECSqlStatus::Success, Prepare("UPDATE ONLY ecsql.[_UnderBar] u SET u.[_A_B_C] = '1st Property', u.[_ABC] = 22, u.[_ABC_] = '3rd Property', u.[A_B_C_] = 44, u.[ABC_]= 'Last Property' WHERE u.[_ABC] > 0"));
+
+    // update clause where string literal consists of Escaping single quotes
+    EXPECT_EQ(ECSqlStatus::Success, Prepare("UPDATE ONLY ecsql._UnderBar u SET u._A_B_C = '''', u._ABC = 22, u._ABC_ = '''5''', u.A_B_C_ = 44, u.ABC_= 'LAST''' WHERE u._ABC > 0"));
+
+    // ECSQLOPTIONS ReadonlyPropertiesAreUpdatable
+    EXPECT_EQ(ECSqlStatus::InvalidECSql, Prepare("UPDATE ONLY ecsql.ClassWithLastModProp SET I=123, LastMod=? WHERE ECInstanceId=?")) << "readonly prop cannot be updated";
+    EXPECT_EQ(ECSqlStatus::InvalidECSql, Prepare("UPDATE ONLY ecsql.PSA SET PStructProp.CreationDate=? WHERE ECInstanceId=?")) << "readonly prop cannot be updated";
+
+    //cal props are always updatable
+    EXPECT_EQ(ECSqlStatus::Success, Prepare("UPDATE ONLY ecsql.ClassWithLastModProp SET FullName='bla' WHERE ECInstanceId=?")) << "calc properties are always updatable";
+
+    EXPECT_EQ(ECSqlStatus::Success, Prepare("UPDATE ONLY ecsql.ClassWithLastModProp SET I=123, LastMod=? WHERE ECInstanceId=? ECSQLOPTIONS ReadonlyPropertiesAreUpdatable"));
+    EXPECT_EQ(ECSqlStatus::Success, Prepare("UPDATE ONLY ecsql.PSA SET PStructProp.CreationDate=? WHERE ECInstanceId=? ECSQLOPTIONS ReadonlyPropertiesAreUpdatable"));
+
+    EXPECT_EQ(ECSqlStatus::Success, Prepare("UPDATE ONLY ecsql.ClassWithLastModProp SET I=123, LastMod=? WHERE ECInstanceId=? ECSQLOPTIONS rEaDonlYPropertiEsAreupdaTable")) << "options are expected to be case insensitive";
+
+    EXPECT_EQ(ECSqlStatus::Success, Prepare("UPDATE ONLY ecsql.ClassWithLastModProp SET I=123 WHERE ECInstanceId=? ECSQLOPTIONS ReadonlyPropertiesAreUpdatable")) << "option has no affect if no readonly prop is in the SET clause";
+    }
+
+//---------------------------------------------------------------------------------------
+// @bsiclass
+//+---------------+---------------+---------------+---------------+---------------+------
+TEST_F(ECSqlUpdatePrepareTests, Options)
+    {
+    EXPECT_EQ(ECSqlStatus::InvalidECSql, Prepare("UPDATE ecsql.P SET I=? ECSQLOPTIONS")) << "OPTIONS clause without options";
+    EXPECT_EQ(ECSqlStatus::InvalidECSql, Prepare("UPDATE ecsql.P SET I=? ECSQLOPTIONS 123")) << "An option must be a name";
+    EXPECT_EQ(ECSqlStatus::InvalidECSql, Prepare("UPDATE ecsql.P SET I=? ECSQLOPTIONS myopt=")) << "option value is missing";
+    EXPECT_EQ(ECSqlStatus::InvalidECSql, Prepare("UPDATE ecsql.P SET I=? ECSQLOPTIONS myopt myopt")) << "duplicate options not allowed";
+    EXPECT_EQ(ECSqlStatus::InvalidECSql, Prepare("UPDATE ecsql.P SET I=? ECSQLOPTIONS myopt myOpt")) << "duplicate options not allowed (even if they differ by case)";
+    EXPECT_EQ(ECSqlStatus::InvalidECSql, Prepare("UPDATE ecsql.P SET I=? ECSQLOPTIONS myopt=1 myopt")) << "duplicate options not allowed";
+    EXPECT_EQ(ECSqlStatus::InvalidECSql, Prepare("UPDATE ecsql.P SET I=? ECSQLOPTIONS myOpt=1 myopt")) << "duplicate options not allowed";
+    EXPECT_EQ(ECSqlStatus::Success, Prepare("UPDATE ecsql.P SET I=? ECSQLOPTIONS myopt"));
+    EXPECT_EQ(ECSqlStatus::Success, Prepare("UPDATE ecsql.P SET I=? ECSQLOPTIONS myopt myotheropt"));
+    EXPECT_EQ(ECSqlStatus::Success, Prepare("UPDATE ecsql.P SET I=? ECSQLOPTIONS myopt=1 myotheropt"));
+    EXPECT_EQ(ECSqlStatus::Success, Prepare("UPDATE ecsql.P SET I=? ECSQLOPTIONS myopt=1 myotheropt=true"));
+    EXPECT_EQ(ECSqlStatus::Success, Prepare("UPDATE ecsql.P SET I=? ECSQLOPTIONS myopt myotheropt=true"));
+    EXPECT_EQ(ECSqlStatus::Success, Prepare("UPDATE ecsql.P SET I=? ECSQLOPTIONS myopt myotheropt=true onemoreopt"));
+    EXPECT_EQ(ECSqlStatus::Success, Prepare("UPDATE ecsql.P SET I=? WHERE ECInstanceId=? ECSQLOPTIONS myopt"));
+    EXPECT_EQ(ECSqlStatus::Success, Prepare("UPDATE ecsql.P SET I=? WHERE ECInstanceId=? ECSQLOPTIONS myopt myotheropt"));
+    EXPECT_EQ(ECSqlStatus::Success, Prepare("UPDATE ecsql.P SET I=? WHERE ECInstanceId=? ECSQLOPTIONS myopt=1 myotheropt"));
+    }
+
+//---------------------------------------------------------------------------------------
+// @bsiclass
+//+---------------+---------------+---------------+---------------+---------------+------
+TEST_F(ECSqlUpdatePrepareTests, Polymorphic)
+    {
+    EXPECT_EQ(ECSqlStatus::Success, Prepare("UPDATE ecsql.PSA SET I = 123"));
+    EXPECT_EQ(ECSqlStatus::InvalidECSql, Prepare("UPDATE ecsql.Abstract SET I = 123"));
+    EXPECT_EQ(ECSqlStatus::InvalidECSql, Prepare("UPDATE ONLY ecsql.Abstract SET I = 123"));
+    EXPECT_EQ(ECSqlStatus::InvalidECSql, Prepare("UPDATE ecsql.AbstractNoSubclasses SET I = 123"));
+    EXPECT_EQ(ECSqlStatus::InvalidECSql, Prepare("UPDATE ONLY ecsql.AbstractNoSubclasses SET I = 123"));
+    EXPECT_EQ(ECSqlStatus::Success, Prepare("UPDATE ecsql.AbstractTablePerHierarchy SET I = 123"));
+    EXPECT_EQ(ECSqlStatus::InvalidECSql, Prepare("UPDATE ONLY ecsql.AbstractTablePerHierarchy SET I = 123"));
+    EXPECT_EQ(ECSqlStatus::Success, Prepare("UPDATE ecsql.THBase SET S = 'hello'"));
+    EXPECT_EQ(ECSqlStatus::Success, Prepare("UPDATE ONLY ecsql.THBase SET S = 'hello'"));
+    EXPECT_EQ(ECSqlStatus::InvalidECSql, Prepare("UPDATE ecsql.TCBase SET S = 'hello'"));
+    EXPECT_EQ(ECSqlStatus::Success, Prepare("UPDATE ONLY ecsql.TCBase SET S = 'hello'"));
+    EXPECT_EQ(ECSqlStatus::InvalidECSql, Prepare("UPDATE ecsql.AbstractBaseWithSingleSubclass SET Prop1= 'hello'"));
+    EXPECT_EQ(ECSqlStatus::InvalidECSql, Prepare("UPDATE ONLY ecsql.AbstractBaseWithSingleSubclass SET Prop1= 'hello'"));
+    }
+
+//---------------------------------------------------------------------------------------
+// @bsiclass
+//+---------------+---------------+---------------+---------------+---------------+------
+TEST_F(ECSqlUpdatePrepareTests, Relationships)
+    {
+    EXPECT_EQ(ECSqlStatus::InvalidECSql, Prepare("UPDATE ecsql.PSAHasP SET SourceECInstanceId=? WHERE ECInstanceId = 123")) << "Cannot update FK relationship - must update via nav prop";
+    EXPECT_EQ(ECSqlStatus::InvalidECSql, Prepare("UPDATE ecsql.PSAHasP SET SourceECInstanceId=? WHERE ECInstanceId <> 123")) << "Cannot update FK relationship - must update via nav prop";
+    EXPECT_EQ(ECSqlStatus::InvalidECSql, Prepare("UPDATE ecsql.PSAHasP SET SourceECInstanceId=? WHERE SourceECInstanceId = 123")) << "Cannot update FK relationship - must update via nav prop";
+    EXPECT_EQ(ECSqlStatus::InvalidECSql, Prepare("UPDATE ecsql.PSAHasP SET SourceECInstanceId=? WHERE TargetECInstanceId = 123")) << "Cannot update FK relationship - must update via nav prop";
+    EXPECT_EQ(ECSqlStatus::InvalidECSql, Prepare("UPDATE ecsql.PSAHasP SET SourceECInstanceId=? WHERE SourceECInstanceId = 123 AND TargetECInstanceId = 124")) << "Cannot update FK relationship - must update via nav prop";
+    EXPECT_EQ(ECSqlStatus::InvalidECSql, Prepare("UPDATE ecsql.PSAHasP SET SourceECInstanceId=? WHERE SourceECInstanceId = 123 AND TargetECInstanceId <> 124")) << "Cannot update FK relationship - must update via nav prop";
+    EXPECT_EQ(ECSqlStatus::InvalidECSql, Prepare("UPDATE ecsql.PSAHasP SET SourceECInstanceId=? WHERE SourceECClassId = 123 AND TargetECClassId = 124")) << "Cannot update FK relationship - must update via nav prop";
+    EXPECT_EQ(ECSqlStatus::InvalidECSql, Prepare("UPDATE ecsql.PSAHasP SET SourceECInstanceId=? WHERE SourceECClassId = 123 + 1 AND TargetECClassId = 124")) << "Cannot update FK relationship - must update via nav prop";
+
+    EXPECT_EQ(ECSqlStatus::InvalidECSql, Prepare("UPDATE ecsql.PSAHasPSA SET SourceECInstanceId=? WHERE ECInstanceId =123")) << "Cannot update Source/TargetECInstanceId";
+    EXPECT_EQ(ECSqlStatus::InvalidECSql, Prepare("UPDATE ecsql.PSAHasPSA SET SourceECInstanceId=? WHERE ECInstanceId <>123")) << "Cannot update Source/TargetECInstanceId";
+    EXPECT_EQ(ECSqlStatus::InvalidECSql, Prepare("UPDATE ecsql.PSAHasPSA SET SourceECInstanceId=? WHERE SourceECInstanceId = 123")) << "Cannot update Source/TargetECInstanceId";
+    EXPECT_EQ(ECSqlStatus::InvalidECSql, Prepare("UPDATE ecsql.PSAHasPSA SET SourceECInstanceId=? WHERE TargetECInstanceId =123")) << "Cannot update Source/TargetECInstanceId";
+    EXPECT_EQ(ECSqlStatus::InvalidECSql, Prepare("UPDATE ecsql.PSAHasPSA SET SourceECInstanceId=? WHERE SourceECInstanceId =123 AND TargetECInstanceId = 124")) << "Cannot update Source/TargetECInstanceId";
+    EXPECT_EQ(ECSqlStatus::InvalidECSql, Prepare("UPDATE ecsql.PSAHasPSA SET SourceECInstanceId=? WHERE SourceECInstanceId =123 AND TargetECInstanceId <> 124")) << "Cannot update Source/TargetECInstanceId";
+    EXPECT_EQ(ECSqlStatus::InvalidECSql, Prepare("UPDATE ecsql.PSAHasPSA SET SourceECInstanceId=? WHERE SourceECClassId =123 AND TargetECClassId = 124")) << "Cannot update Source/TargetECInstanceId";
+    EXPECT_EQ(ECSqlStatus::InvalidECSql, Prepare("UPDATE ecsql.PSAHasPSA SET SourceECInstanceId=? WHERE SourceECClassId = 123 + 1 AND TargetECClassId = 124")) << "Cannot update Source/TargetECInstanceId";
+
+    EXPECT_EQ(ECSqlStatus::InvalidECSql, Prepare("UPDATE ecsql.PSAHasPSA SET SourceECClassId=? WHERE ECInstanceId =123")) << "Cannot update Source/TargetECClassId";
+    EXPECT_EQ(ECSqlStatus::InvalidECSql, Prepare("UPDATE ecsql.PSAHasPSA SET TargetECClassId=? WHERE ECInstanceId =123")) << "Cannot update Source/TargetECClassId";
+
+    EXPECT_EQ(ECSqlStatus::Success, Prepare("UPDATE ecsql.PSAHasPWithPrimProps SET B=? WHERE B = true"));
+    EXPECT_EQ(ECSqlStatus::Success, Prepare("UPDATE ecsql.PSAHasPWithPrimProps SET B=? WHERE B = false"));
+    EXPECT_EQ(ECSqlStatus::Success, Prepare("UPDATE ecsql.PSAHasPWithPrimProps SET B=? WHERE B = false AND D = 3.14"));
+    EXPECT_EQ(ECSqlStatus::Success, Prepare("UPDATE ecsql.PSAHasPWithPrimProps SET B=? WHERE SourceECInstanceId = 123"));
+    EXPECT_EQ(ECSqlStatus::Success, Prepare("UPDATE ecsql.PSAHasPWithPrimProps SET B = ? WHERE TargetECInstanceId = 123"));
+    EXPECT_EQ(ECSqlStatus::Success, Prepare("UPDATE ecsql.PSAHasPWithPrimProps SET B=? WHERE SourceECClassId <> 123"));
+    EXPECT_EQ(ECSqlStatus::Success, Prepare("UPDATE ecsql.PSAHasPWithPrimProps SET B=? WHERE SourceECClassId =123"));
+    EXPECT_EQ(ECSqlStatus::Success, Prepare("UPDATE ecsql.PSAHasPWithPrimProps SET B=? WHERE TargetECClassId <> 123"));
+    EXPECT_EQ(ECSqlStatus::Success, Prepare("UPDATE ecsql.PSAHasPWithPrimProps SET B=? WHERE TargetECClassId = 123"));
+    EXPECT_EQ(ECSqlStatus::Success, Prepare("UPDATE ecsql.PSAHasPWithPrimProps SET B=? WHERE ECInstanceId = 123"));
+    EXPECT_EQ(ECSqlStatus::Success, Prepare("UPDATE ecsql.PSAHasPWithPrimProps SET B=? WHERE ECInstanceId > 123"));
+    }
+
+//---------------------------------------------------------------------------------------
+// @bsiclass
+//+---------------+---------------+---------------+---------------+---------------+------
+TEST_F(ECSqlUpdatePrepareTests, Structs)
+    {
+    EXPECT_EQ(ECSqlStatus::Success, Prepare("UPDATE ONLY ecsql.PSA SET PStructProp = NULL, B = true"));
+    EXPECT_EQ(ECSqlStatus::Success, Prepare("UPDATE ONLY ecsql.PSA SET PStructProp = ?, B = true"));
+    EXPECT_EQ(ECSqlStatus::Success, Prepare("UPDATE ONLY ecsql.PSA SET PStructProp.i = 123, B = true"));
+    EXPECT_EQ(ECSqlStatus::Success, Prepare("UPDATE ONLY ecsql.PSA SET PStructProp.i = 123, PStructProp.dt = DATE '2010-10-10', B = true"));
+    EXPECT_EQ(ECSqlStatus::Success, Prepare("UPDATE ONLY ecsql.SA SET SAStructProp.PStructProp = NULL"));
+    EXPECT_EQ(ECSqlStatus::Success, Prepare("UPDATE ONLY ecsql.SA SET SAStructProp.PStructProp = ?"));
+    EXPECT_EQ(ECSqlStatus::Success, Prepare("UPDATE ONLY ecsql.SA SET SAStructProp.PStructProp.i = 123, SAStructProp.PStructProp.dt = DATE '2010-10-10'"));
+
+    EXPECT_EQ(ECSqlStatus::Success, Prepare("UPDATE ecsql.PSA SET I=? WHERE PStructProp IS NULL"));
+    EXPECT_EQ(ECSqlStatus::Success, Prepare("UPDATE ecsql.PSA SET I=? WHERE PStructProp IS NOT NULL"));
+    EXPECT_EQ(ECSqlStatus::Success, Prepare("UPDATE ecsql.PSA SET I=? WHERE PStructProp = ?"));
+    EXPECT_EQ(ECSqlStatus::Success, Prepare("UPDATE ecsql.PSA SET I=? WHERE PStructProp<>?"));
+    EXPECT_EQ(ECSqlStatus::Success, Prepare("UPDATE ecsql.PSA SET I=? WHERE PStructProp.i = 123 AND B = true"));
+    EXPECT_EQ(ECSqlStatus::Success, Prepare("UPDATE ecsql.PSA SET I=? WHERE PStructProp.i = 123 AND PStructProp.dt <> DATE '2010-10-10' AND B = true"));
+
+    EXPECT_EQ(ECSqlStatus::Success, Prepare("UPDATE ecsql.SA SET SAStructProp.PStructProp.i=? WHERE SAStructProp.PStructProp IS NULL"));
+    EXPECT_EQ(ECSqlStatus::Success, Prepare("UPDATE ecsql.SA SET SAStructProp.PStructProp.i=? WHERE SAStructProp.PStructProp = ?"));
+    EXPECT_EQ(ECSqlStatus::Success, Prepare("UPDATE ecsql.SA SET SAStructProp.PStructProp.i=? WHERE SAStructProp.PStructProp.i = 123 AND SAStructProp.PStructProp.dt <> DATE '2010-10-10'"));
+    EXPECT_EQ(ECSqlStatus::Success, Prepare("UPDATE ecsql.SA SET SAStructProp.PStructProp.i=? WHERE SAStructProp IS NULL")) << "Structs with struct array props are not supported in the where clause";
+
+    EXPECT_EQ(ECSqlStatus::Success, Prepare("UPDATE ecsql.SA SET SAStructProp.PStructProp.i=? WHERE SAStructProp IS NOT NULL")) << "Structs with struct array props are not supported in the where clause";
+    EXPECT_EQ(ECSqlStatus::InvalidECSql, Prepare("UPDATE ecsql.SA SET SAStructProp.PStructProp.i=? WHERE SAStructProp=?")) << "Structs with struct array props are not supported in the where clause";
+    EXPECT_EQ(ECSqlStatus::InvalidECSql, Prepare("UPDATE ecsql.SA SET SAStructProp.PStructProp.i=? WHERE SAStructProp<>?")) << "Structs with struct array props are not supported in the where clause";
+    }
+
+//---------------------------------------------------------------------------------------
+// @bsiclass
+//+---------------+---------------+---------------+---------------+---------------+------
+TEST_F(ECSqlUpdatePrepareTests, TargetClass)
+    {
+    //Updating classes with base classes
+    EXPECT_EQ(ECSqlStatus::Success, Prepare("UPDATE ONLY ecsql.TH5 SET S='hello', S1='hello1', S3='hello3', S5='hello5'"));
+
+    // Abstract classes
+    EXPECT_EQ(ECSqlStatus::InvalidECSql, Prepare("UPDATE ecsql.Abstract SET I=123, S='hello'"));
+    EXPECT_EQ(ECSqlStatus::InvalidECSql, Prepare("UPDATE ONLY ecsql.Abstract SET I=123, S='hello'"));
+    EXPECT_EQ(ECSqlStatus::InvalidECSql, Prepare("UPDATE ecsql.AbstractNoSubclasses SET I=123, S='hello'"));
+    EXPECT_EQ(ECSqlStatus::InvalidECSql, Prepare("UPDATE ONLY ecsql.AbstractNoSubclasses SET I=123, S='hello'"));
+    EXPECT_EQ(ECSqlStatus::InvalidECSql, Prepare("UPDATE ecsql.PSAHasMyMixin SET SourceECInstanceId=?")) << "ECRels cannot be updated.";
+    EXPECT_EQ(ECSqlStatus::InvalidECSql, Prepare("UPDATE ONLY ecsql.PSAHasMyMixin SET SourceECInstanceId=?")) << "ECRels cannot be updated.";
+    // mixins
+    EXPECT_EQ(ECSqlStatus::InvalidECSql, Prepare("UPDATE ecsql.MyMixin SET MixinCode='new'")) << "Mixins are invalid in UPDATE statements.";
+    EXPECT_EQ(ECSqlStatus::InvalidECSql, Prepare("UPDATE ONLY ecsql.MyMixin SET MixinCode='new'")) << "Mixins are invalid in UPDATE statements.";
+
+    // Updating structs
+    EXPECT_EQ(ECSqlStatus::InvalidECSql, Prepare("UPDATE ONLY ecsql.SAStruct SET PStructProp.i=123, PStructProp.l=100000, PStructProp.dt=DATE '2013-10-10', PStructProp.b=False")) << "Structs are invalid in UPDATE statements.";
+    EXPECT_EQ(ECSqlStatus::InvalidECSql, Prepare("UPDATE ONLY ecsql.PStruct SET i=123, l=10000, dt=DATE '2013-10-10', b=False")) << "Structs are invalid in UPDATE statements.";
+
+    // Updating relationship
+    EXPECT_EQ(ECSqlStatus::InvalidECSql, Prepare("UPDATE ONLY ecsql.PSAHasP SET SourceECInstanceId=?")) << "FK relationships cannot be updated.";
+    EXPECT_EQ(ECSqlStatus::InvalidECSql, Prepare("UPDATE ONLY ecsql.PSAHasPSA SET SourceECInstanceId=?")) << "link table relationships cannot be updated.";
+
+    // Updating CAs
+    EXPECT_EQ(ECSqlStatus::InvalidECSql, Prepare("UPDATE ONLY bsca.DateTimeInfo SET DateTimeKind='Utc'")) << "Custom Attributes classes are invalid in UPDATE statements.";
+
+    // Unmapped classes
+    EXPECT_EQ(ECSqlStatus::InvalidECSql, Prepare("UPDATE ONLY ecsql.PUnmapped SET I=123, D=3.14")) << "Unmapped classes cannot be used in UPDATE statements.";
+
+
+    // Subclasses of abstract class
+    EXPECT_EQ(ECSqlStatus::Success, Prepare("UPDATE ONLY ecsql.Sub1 SET I=123, S='hello', Sub1I=100123"));
+
+    // Empty classes
+    EXPECT_EQ(ECSqlStatus::InvalidECSql, Prepare("UPDATE ONLY ecsql.Empty SET ECInstanceId = ?")) << "Empty classes cannot be used in UPDATE statements.";
+
+    // Unsupported classes
+    //AnyClass is unsupported, but doesn't have properties, so it cannot be used in an UPDATE statement because of that in the first place
+    EXPECT_EQ(ECSqlStatus::InvalidECSql, Prepare("UPDATE ONLY bsm.InstanceCount SET ECSchemaName='Foo', ECClassName='Goo', Count=103"));
+
+    // Missing schema alias / not existing ECClasses / not existing ECProperties
+    EXPECT_EQ(ECSqlStatus::InvalidECSql, Prepare("UPDATE ONLY PSA SET I=123, L=100000")) << "Class name needs to be prefixed by schema alias.";
+    EXPECT_EQ(ECSqlStatus::InvalidECSql, Prepare("UPDATE ONLY ecsql.BlaBla SET I=123"));
+    EXPECT_EQ(ECSqlStatus::InvalidECSql, Prepare("UPDATE ONLY blabla.PSA SET I=123"));
+    EXPECT_EQ(ECSqlStatus::InvalidECSql, Prepare("UPDATE ONLY ecsql.PSA SET Garbage='bla', I=123")) << "One of the properties does not exist in the target class.";
+    }
+
+//---------------------------------------------------------------------------------------
+// @bsiclass
+//+---------------+---------------+---------------+---------------+---------------+------
+TEST_F(ECSqlUpdatePrepareTests, AbstractClass)
+    {
+    ASSERT_EQ(BentleyStatus::SUCCESS, SetupECDb("ecsqlupdate_abstractclass.ecdb", SchemaItem(R"xml(<?xml version="1.0" encoding="utf-8" ?>
+                                                    <ECSchema schemaName="TestSchema" alias="ts" version="1.0" xmlns="http://www.bentley.com/schemas/Bentley.ECXML.3.1">
+                                                        <ECSchemaReference name="ECDbMap" version="02.00" alias="ecdbmap" />
+                                                        <ECEntityClass typeName="BaseAbstractNoSubclasses" modifier="Abstract">
+                                                            <ECProperty propertyName="Code" typeName="int" />
+                                                        </ECEntityClass>
+                                                        <ECEntityClass typeName="BaseAbstractTPHNoSubclasses" modifier="Abstract">
+                                                            <ECCustomAttributes>
+                                                                <ClassMap xmlns="ECDbMap.02.00">
+                                                                    <MapStrategy>TablePerHierarchy</MapStrategy>
+                                                                </ClassMap>
+                                                            </ECCustomAttributes>
+                                                            <ECProperty propertyName="Code" typeName="int" />
+                                                        </ECEntityClass>
+                                                        <ECEntityClass typeName="Base" >
+                                                            <ECProperty propertyName="Code" typeName="int" />
+                                                        </ECEntityClass>
+                                                        <ECEntityClass typeName="Sub" >
+                                                            <BaseClass>Base</BaseClass>
+                                                            <ECProperty propertyName="Name" typeName="string" />
+                                                        </ECEntityClass>
+                                                        <ECEntityClass typeName="BaseTPH" >
+                                                            <ECCustomAttributes>
+                                                                <ClassMap xmlns="ECDbMap.02.00">
+                                                                    <MapStrategy>TablePerHierarchy</MapStrategy>
+                                                                </ClassMap>
+                                                            </ECCustomAttributes>
+                                                            <ECProperty propertyName="Code" typeName="int" />
+                                                        </ECEntityClass>
+                                                        <ECEntityClass typeName="SubTPH" >
+                                                            <BaseClass>BaseTPH</BaseClass>
+                                                            <ECProperty propertyName="Name" typeName="string" />
+                                                        </ECEntityClass>
+                                                        <ECEntityClass typeName="BaseAbstract" modifier="Abstract" >
+                                                            <ECProperty propertyName="Code" typeName="int" />
+                                                        </ECEntityClass>
+                                                        <ECEntityClass typeName="Sub2" >
+                                                            <BaseClass>BaseAbstract</BaseClass>
+                                                            <ECProperty propertyName="Name" typeName="string" />
+                                                        </ECEntityClass>
+                                                        <ECEntityClass typeName="BaseTPHAbstract" modifier="Abstract" >
+                                                            <ECCustomAttributes>
+                                                                <ClassMap xmlns="ECDbMap.02.00">
+                                                                    <MapStrategy>TablePerHierarchy</MapStrategy>
+                                                                </ClassMap>
+                                                            </ECCustomAttributes>
+                                                            <ECProperty propertyName="Code" typeName="int" />
+                                                        </ECEntityClass>
+                                                        <ECEntityClass typeName="SubTPH2" >
+                                                            <BaseClass>BaseTPHAbstract</BaseClass>
+                                                            <ECProperty propertyName="Name" typeName="string" />
+                                                        </ECEntityClass>
+                                                    </ECSchema>)xml")));
+    ASSERT_EQ(SUCCESS, PopulateECDb(3));
+
+    EXPECT_EQ(ECSqlStatus::InvalidECSql, Prepare("UPDATE ts.BaseAbstractNoSubclasses SET Code=1"));
+    EXPECT_EQ(ECSqlStatus::InvalidECSql, Prepare("UPDATE ONLY ts.BaseAbstractNoSubclasses SET Code=1"));
+
+    EXPECT_EQ(ECSqlStatus::Success, Prepare("UPDATE ts.BaseAbstractTPHNoSubclasses SET Code=1"));
+    EXPECT_EQ(ECSqlStatus::InvalidECSql, Prepare("UPDATE ONLY ts.BaseAbstractTPHNoSubclasses SET Code=1"));
+
+    EXPECT_EQ(ECSqlStatus::InvalidECSql, Prepare("UPDATE ts.Base SET Code=1"));
+    EXPECT_EQ(ECSqlStatus::Success, Prepare("UPDATE ONLY ts.Base SET Code=1"));
+
+    EXPECT_EQ(ECSqlStatus::Success, Prepare("UPDATE ts.BaseTPH SET Code=1"));
+    EXPECT_EQ(ECSqlStatus::Success, Prepare("UPDATE ONLY ts.BaseTPH SET Code=1"));
+
+    EXPECT_EQ(ECSqlStatus::InvalidECSql, Prepare("UPDATE ts.BaseAbstract SET Code=1"));
+    EXPECT_EQ(ECSqlStatus::InvalidECSql, Prepare("UPDATE ONLY ts.BaseAbstract SET Code=1"));
+
+    EXPECT_EQ(ECSqlStatus::Success, Prepare("UPDATE ts.BaseTPHAbstract SET Code=1"));
+    EXPECT_EQ(ECSqlStatus::InvalidECSql, Prepare("UPDATE ONLY ts.BaseTPHAbstract SET Code=1"));
+    }
+
+//---------------------------------------------------------------------------------------
+// @bsiclass
+//+---------------+---------------+---------------+---------------+---------------+------
+TEST_F(ECSqlUpdatePrepareTests, WhereBasics)
+    {
+    //case insensitive tests
+    EXPECT_EQ(ECSqlStatus::Success, Prepare("UPDATE ecsql.P SET I=10 WHERE B = NULL OR b = NULL"));
+    EXPECT_EQ(ECSqlStatus::Success, Prepare("UPDATE ecsql.P SET I=10 WHERE i>=:myParam"));
+    EXPECT_EQ(ECSqlStatus::InvalidECSql, Prepare("UPDATE ecsql.P SET I=10 WHERE I IS 123"));
+    EXPECT_EQ(ECSqlStatus::Success, Prepare("UPDATE ecsql.P SET I=10 WHERE B IS TRUE"));
+    EXPECT_EQ(ECSqlStatus::Success, Prepare("UPDATE ecsql.P SET I=10 WHERE L < 3.14"));
+    EXPECT_EQ(ECSqlStatus::Success, Prepare("UPDATE ecsql.P SET I=10 WHERE (L < 3.14 AND I > 3) OR B = True AND D > 0.0"));
+    EXPECT_EQ(ECSqlStatus::Success, Prepare("UPDATE ecsql.P SET I=10 WHERE 8 % 3 = 2"));
+    EXPECT_EQ(ECSqlStatus::Success, Prepare("UPDATE ecsql.P SET I=10 WHERE 8 % 2 = 0"));
+    EXPECT_EQ(ECSqlStatus::InvalidECSql, Prepare("UPDATE ecsql.P SET I=10 WHERE (I&1)=1 AND ~(I|2=I)")) << "not yet supported";
+    EXPECT_EQ(ECSqlStatus::Success, Prepare("UPDATE ecsql.P SET I=10 WHERE 5 + (4&1) = 5")) << "not yet supported";
+    EXPECT_EQ(ECSqlStatus::Success, Prepare("UPDATE ecsql.P SET I=10 WHERE 5 + 4 & 1 = 1")) << "not yet supported";
+    EXPECT_EQ(ECSqlStatus::Success, Prepare("UPDATE ecsql.P SET I=10 WHERE 5 + 4 | 1 = 9")) << "not yet supported";
+    EXPECT_EQ(ECSqlStatus::Success, Prepare("UPDATE ecsql.P SET I=10 WHERE 4|1&1 = 5")) << "not yet supported";
+    EXPECT_EQ(ECSqlStatus::Success, Prepare("UPDATE ecsql.P SET I=10 WHERE (4|1)&1 = 1")) << "not yet supported";
+    EXPECT_EQ(ECSqlStatus::InvalidECSql, Prepare("UPDATE ecsql.P SET I=10 WHERE 4^1 = 0")) << "not yet supported";
+    EXPECT_EQ(ECSqlStatus::InvalidECSql, Prepare("UPDATE ecsql.P SET I=10 WHERE 5^4 = 4")) << "not yet supported";
+
+    //unary predicates
+    EXPECT_EQ(ECSqlStatus::Success, Prepare("UPDATE ecsql.P SET I=10 WHERE True"));
+    EXPECT_EQ(ECSqlStatus::Success, Prepare("UPDATE ecsql.P SET I=10 WHERE NOT True"));
+    EXPECT_EQ(ECSqlStatus::Success, Prepare("UPDATE ecsql.P SET I=10 WHERE B"));
+    EXPECT_EQ(ECSqlStatus::Success, Prepare("UPDATE ecsql.P SET I=10 WHERE NOT B"));
+    //SQLite function which ECDb knows to return a bool
+    EXPECT_EQ(ECSqlStatus::Success, Prepare("UPDATE ecsql.P SET I=10 WHERE Glob('*amp*',S)"));
+    EXPECT_EQ(ECSqlStatus::Success, Prepare("UPDATE ecsql.P SET I=10 WHERE NOT Glob('*amp*',S)"));
+    //Int/Long types are supported as unary predicate. They evalute to True if they are not 0.
+    EXPECT_EQ(ECSqlStatus::Success, Prepare("UPDATE ecsql.P SET I=10 WHERE I"));
+    EXPECT_EQ(ECSqlStatus::Success, Prepare("UPDATE ecsql.P SET I=10 WHERE NOT I"));
+    EXPECT_EQ(ECSqlStatus::Success, Prepare("UPDATE ecsql.P SET I=10 WHERE L"));
+    EXPECT_EQ(ECSqlStatus::Success, Prepare("UPDATE ecsql.P SET I=10 WHERE NOT L"));
+    EXPECT_EQ(ECSqlStatus::Success, Prepare("UPDATE ecsql.P SET I=10 WHERE Length(S)"));
+    EXPECT_EQ(ECSqlStatus::Success, Prepare("UPDATE ecsql.P SET I=10 WHERE NOT Length(S)"));
+    EXPECT_EQ(ECSqlStatus::Success, Prepare("UPDATE ecsql.P SET I=10 WHERE (I IS NOT NULL) AND L"));
+    EXPECT_EQ(ECSqlStatus::Success, Prepare("UPDATE ecsql.P SET I=10 WHERE (I IS NOT NULL) AND NOT L"));
+    EXPECT_EQ(ECSqlStatus::Success, Prepare("UPDATE ecsql.P SET I=10 WHERE 3.14"));
+    EXPECT_EQ(ECSqlStatus::Success, Prepare("UPDATE ecsql.P SET I=10 WHERE 'hello'"));
+    EXPECT_EQ(ECSqlStatus::Success, Prepare("UPDATE ecsql.P SET I=10 WHERE D"));
+    EXPECT_EQ(ECSqlStatus::Success, Prepare("UPDATE ecsql.P SET I=10 WHERE S"));
+    EXPECT_EQ(ECSqlStatus::Success, Prepare("UPDATE ecsql.P SET I=10 WHERE P2D"));
+    EXPECT_EQ(ECSqlStatus::Success, Prepare("UPDATE ecsql.P SET I=10 WHERE P3D"));
+    EXPECT_EQ(ECSqlStatus::Success, Prepare("UPDATE ecsql.P SET I=10 WHERE P2D.X >= -11.111"));
+    EXPECT_EQ(ECSqlStatus::Success, Prepare("UPDATE ecsql.P SET I=10 WHERE P2D.Y >= -11.111"));
+    EXPECT_EQ(ECSqlStatus::InvalidECSql, Prepare("UPDATE ecsql.P SET I=10 WHERE P2D.Z >= -11.111"));
+    EXPECT_EQ(ECSqlStatus::Success, Prepare("UPDATE ecsql.P SET I=10 WHERE P3D.X >= -11.111"));
+    EXPECT_EQ(ECSqlStatus::Success, Prepare("UPDATE ecsql.P SET I=10 WHERE P3D.Y >= -11.111"));
+    EXPECT_EQ(ECSqlStatus::Success, Prepare("UPDATE ecsql.P SET I=10 WHERE P3D.Z >= -11.111"));
+    EXPECT_EQ(ECSqlStatus::Success, Prepare("UPDATE ecsql.P SET I=10 WHERE P2D.X >= P3D.X AND P2D.Y >= P3D.Y"));
+    //with parentheses around
+    EXPECT_EQ(ECSqlStatus::InvalidECSql, Prepare("UPDATE ecsql.P SET I=10 WHERE (P2D.X) >= (P3D.X) AND (P2D.Y) >= (P3D.Y)"));
+    EXPECT_EQ(ECSqlStatus::Success, Prepare("UPDATE ecsql.P SET I=10 WHERE (P2D.X >= P3D.X) AND (P2D.Y >= P3D.Y)"));
+    EXPECT_EQ(ECSqlStatus::Success, Prepare("UPDATE ecsql.P SET I=10 WHERE (P2D.X >= P3D.X AND P2D.Y >= P3D.Y)"));
+    EXPECT_EQ(ECSqlStatus::InvalidECSql, Prepare("UPDATE ecsql.P SET I=10 WHERE ?"));
+    EXPECT_EQ(ECSqlStatus::Success, Prepare("UPDATE ecsql.P SET I=10 WHERE Hex(Bi)"));
+    //unary operator
+    EXPECT_EQ(ECSqlStatus::Success, Prepare("UPDATE ecsql.P SET I=10 WHERE -I = -123"));
+    EXPECT_EQ(ECSqlStatus::InvalidECSql, Prepare("UPDATE ecsql.P SET I=10 WHERE I == 10"));
+    EXPECT_EQ(ECSqlStatus::InvalidECSql, Prepare("UPDATE ecsql.P SET I=10 WHERE Garbage = 'bla'"));
+    //NULL tests
+    EXPECT_EQ(ECSqlStatus::Success, Prepare("UPDATE ecsql.P SET I=10 WHERE NULL IS NULL")); // NULL IS NULL is always true
+    EXPECT_EQ(ECSqlStatus::Success, Prepare("UPDATE ecsql.P SET I=10 WHERE NULL = NULL")); // NULL = NULL returns NULL
+    EXPECT_EQ(ECSqlStatus::Success, Prepare("UPDATE ecsql.P SET I=10 WHERE NULL <> NULL")); // NULL <> NULL returns NULL
+    EXPECT_EQ(ECSqlStatus::Success, Prepare("UPDATE ecsql.P SET I=10 WHERE NULL IS NOT NULL"));
+    EXPECT_EQ(ECSqlStatus::InvalidECSql, Prepare("UPDATE ecsql.P SET I=10 WHERE NULL IS 123"));
+    EXPECT_EQ(ECSqlStatus::InvalidECSql, Prepare("UPDATE ecsql.P SET I=10 WHERE NULL IS NOT 123"));
+    EXPECT_EQ(ECSqlStatus::Success, Prepare("UPDATE ecsql.P SET I=10 WHERE NULL <> 123"));
+    EXPECT_EQ(ECSqlStatus::Success, Prepare("UPDATE ecsql.P SET I=10 WHERE B = NULL")); // = NULL always returns NULL
+    EXPECT_EQ(ECSqlStatus::Success, Prepare("UPDATE ecsql.P SET I=10 WHERE B <> NULL"));  // <> NULL always returns NULL
+    EXPECT_EQ(ECSqlStatus::Success, Prepare("UPDATE ecsql.P SET I=10 WHERE L IS NULL"));
+    EXPECT_EQ(ECSqlStatus::Success, Prepare("UPDATE ecsql.P SET I=10 WHERE L IS NOT NULL"));
+    EXPECT_EQ(ECSqlStatus::Success, Prepare("UPDATE ecsql.P SET I=10 WHERE L IS NULL OR I IS NOT NULL"));
+    EXPECT_EQ(ECSqlStatus::Success, Prepare("UPDATE ecsql.P SET I=10 WHERE L IS NULL AND I IS NOT NULL"));
+    EXPECT_EQ(ECSqlStatus::Success, Prepare("UPDATE ecsql.P SET I=10 WHERE S IS NULL"));
+    EXPECT_EQ(ECSqlStatus::Success, Prepare("UPDATE ecsql.P SET I=10 WHERE S IS NOT NULL"));
+    EXPECT_EQ(ECSqlStatus::Success, Prepare("UPDATE ecsql.P SET I=10 WHERE B IS NULL"));
+    EXPECT_EQ(ECSqlStatus::Success, Prepare("UPDATE ecsql.P SET I=10 WHERE B IS NOT NULL"));
+    EXPECT_EQ(ECSqlStatus::InvalidECSql, Prepare("UPDATE ecsql.P SET I=10 WHERE I IS ?"));
+    EXPECT_EQ(ECSqlStatus::InvalidECSql, Prepare("UPDATE ecsql.P SET I=10 WHERE I IS NOT ?"));
+    EXPECT_EQ(ECSqlStatus::Success, Prepare("UPDATE ecsql.P SET I=10 WHERE ? = NULL"));
+    EXPECT_EQ(ECSqlStatus::Success, Prepare("UPDATE ecsql.P SET I=10 WHERE NULL = ?"));
+    EXPECT_EQ(ECSqlStatus::Success, Prepare("UPDATE ecsql.P SET I=10 WHERE ? <> NULL"));
+    EXPECT_EQ(ECSqlStatus::Success, Prepare("UPDATE ecsql.P SET I=10 WHERE NULL <> ?"));
+    //points
+    EXPECT_EQ(ECSqlStatus::InvalidECSql, Prepare("UPDATE ecsql.P SET I=10 WHERE P2D = 11"));
+    EXPECT_EQ(ECSqlStatus::InvalidECSql, Prepare("UPDATE ecsql.P SET I=10 WHERE P2D = D"));
+    EXPECT_EQ(ECSqlStatus::Success, Prepare("UPDATE ecsql.P SET I=10 WHERE P2D IS NULL"));
+    EXPECT_EQ(ECSqlStatus::Success, Prepare("UPDATE ecsql.P SET I=10 WHERE P2D IS NOT NULL"));
+    EXPECT_EQ(ECSqlStatus::Success, Prepare("UPDATE ecsql.P SET I=10 WHERE P2D = ?"));
+    EXPECT_EQ(ECSqlStatus::InvalidECSql, Prepare("UPDATE ecsql.P SET I=10 WHERE P3D = 11"));
+    EXPECT_EQ(ECSqlStatus::InvalidECSql, Prepare("UPDATE ecsql.P SET I=10 WHERE P3D = D"));
+    EXPECT_EQ(ECSqlStatus::Success, Prepare("UPDATE ecsql.P SET I=10 WHERE P3D IS NULL"));
+    EXPECT_EQ(ECSqlStatus::Success, Prepare("UPDATE ecsql.P SET I=10 WHERE P3D IS NOT NULL"));
+    EXPECT_EQ(ECSqlStatus::Success, Prepare("UPDATE ecsql.P SET I=10 WHERE P3D = ?"));
+    //nav props
+    EXPECT_EQ(ECSqlStatus::InvalidECSql, Prepare("UPDATE ecsql.P SET I=10 WHERE MyPSA = 11"));
+    EXPECT_EQ(ECSqlStatus::InvalidECSql, Prepare("UPDATE ecsql.P SET I=10 WHERE MyPSA = L"));
+    EXPECT_EQ(ECSqlStatus::Success, Prepare("UPDATE ecsql.P SET I=10 WHERE MyPSA = MyPSA"));
+    EXPECT_EQ(ECSqlStatus::Success, Prepare("UPDATE ecsql.P SET I=10 WHERE MyPSA IS NULL"));
+    EXPECT_EQ(ECSqlStatus::Success, Prepare("UPDATE ecsql.P SET I=10 WHERE MyPSA = ?"));
+    EXPECT_EQ(ECSqlStatus::Success, Prepare("UPDATE ecsql.P SET I=10 WHERE MyPSA.Id IS NULL"));
+    EXPECT_EQ(ECSqlStatus::Success, Prepare("UPDATE ecsql.P SET I=10 WHERE MyPSA.Id = NULL"));
+    EXPECT_EQ(ECSqlStatus::Success, Prepare("UPDATE ecsql.P SET I=10 WHERE MyPSA.RelECClassId IS NULL"));
+
+    EXPECT_EQ(ECSqlStatus::Success, Prepare("UPDATE ecsql.P SET I=10 WHERE Dt = TIME '13:35:16'"));
+
+    //  Unsupported literals
+    EXPECT_EQ(ECSqlStatus::InvalidECSql, Prepare("UPDATE ecsql.P SET I=10 WHERE B = UNKNOWN")) << "Boolean literal UNKNOWN (from SQL-99) is not valid in ECSQL as it is not supported by ECObjects.";
+    EXPECT_EQ(ECSqlStatus::InvalidECSql, Prepare("UPDATE ecsql.P SET I=10 WHERE Dt = LOCALTIME")) << "LOCALTIME function (as specified in SQL-99) is not valid in ECSQL as implicit time zone conversions will not be supported for now.";
+    EXPECT_EQ(ECSqlStatus::InvalidECSql, Prepare("UPDATE ecsql.P SET I=10 WHERE P2D = POINT2D (-1.3, 45.134)")) << "Point literal not yet supported";
+    EXPECT_EQ(ECSqlStatus::InvalidECSql, Prepare("UPDATE ecsql.P SET I=10 WHERE P3D = POINT3D (-1.3, 45.134, 2)")) << "Point literal not yet supported";
+    }
+
+
+//********************* Delete **********************
+struct ECSqlDeletePrepareTests : ECSqlPrepareTestFixture {};
+
+//---------------------------------------------------------------------------------------
+// @bsiclass
+//+---------------+---------------+---------------+---------------+---------------+------
+TEST_F(ECSqlDeletePrepareTests, AndOrPrecedence)
+    {
+    EXPECT_EQ(ECSqlStatus::Success, Prepare("DELETE FROM ecsql.TH3 WHERE S1 IS NOT NULL OR S2 IS NOT NULL"));
+    EXPECT_EQ(ECSqlStatus::Success, Prepare("DELETE FROM ecsql.TH3 WHERE (S1 IS NOT NULL OR S2 IS NOT NULL)"));
+    EXPECT_EQ(ECSqlStatus::Success, Prepare("DELETE FROM ecsql.TH3 WHERE S1 IS NULL AND S2 IS NOT NULL"));
+    EXPECT_EQ(ECSqlStatus::Success, Prepare("DELETE FROM ecsql.TH3 WHERE S1 IS NULL AND S2 IS NOT NULL OR 1=1"));
+    EXPECT_EQ(ECSqlStatus::Success, Prepare("DELETE FROM ecsql.TH3 WHERE S1 IS NULL AND (S2 IS NOT NULL OR 1=1)"));
+    }
+
+//---------------------------------------------------------------------------------------
+// @bsiclass
+//+---------------+---------------+---------------+---------------+---------------+------
+TEST_F(ECSqlDeletePrepareTests, Casing)
+    {
+    EXPECT_EQ(ECSqlStatus::Success, Prepare("DELETE FROM ONLY EcSqltEst.P"));
+    EXPECT_EQ(ECSqlStatus::Success, Prepare("DELETE FROM ONLY ECSQLTEST.P"));
+    EXPECT_EQ(ECSqlStatus::Success, Prepare("DELETE FROM ONLY ecsqltest.P"));
+    EXPECT_EQ(ECSqlStatus::Success, Prepare("DELETE FROM ONLY ECSqlTest.p"));
+    EXPECT_EQ(ECSqlStatus::Success, Prepare("DELETE FROM ONLY ECSqlTest.P WHERE i<0"));
+    EXPECT_EQ(ECSqlStatus::Success, Prepare("DELETE FROM ONLY ecsqltest.p WHERE i<0"));
+    EXPECT_EQ(ECSqlStatus::Success, Prepare("DELETE FROM ONLY Ecsql.P"));
+    EXPECT_EQ(ECSqlStatus::Success, Prepare("DELETE FROM ONLY ecSql.P"));
+    EXPECT_EQ(ECSqlStatus::Success, Prepare("DELETE FROM ONLY ecsql.p"));
+    EXPECT_EQ(ECSqlStatus::Success, Prepare("DELETE FROM ONLY ecsql.P WHERE i<0"));
+    }
+
+//---------------------------------------------------------------------------------------
+// @bsiclass
+//+---------------+---------------+---------------+---------------+---------------+------
+TEST_F(ECSqlDeletePrepareTests, CommonGeometry)
+    {
+    EXPECT_EQ(ECSqlStatus::Success, Prepare("DELETE FROM ecsql.PASpatial WHERE Geometry=?"));
+    EXPECT_EQ(ECSqlStatus::Success, Prepare("DELETE FROM ecsql.PASpatial WHERE Geometry<>?"));
+    EXPECT_EQ(ECSqlStatus::Success, Prepare("DELETE FROM ecsql.PASpatial WHERE Geometry IS NULL"));
+    EXPECT_EQ(ECSqlStatus::Success, Prepare("DELETE FROM ecsql.PASpatial WHERE Geometry IS NOT NULL"));
+    EXPECT_EQ(ECSqlStatus::Success, Prepare("DELETE FROM ecsql.PASpatial WHERE Geometry_Array IS NULL"));
+    EXPECT_EQ(ECSqlStatus::Success, Prepare("DELETE FROM ecsql.PASpatial WHERE Geometry_Array IS NOT NULL"));
+
+    EXPECT_EQ(ECSqlStatus::Success, Prepare("DELETE FROM ecsql.SSpatial WHERE SpatialStructProp.Geometry IS NULL"));
+    EXPECT_EQ(ECSqlStatus::Success, Prepare("DELETE FROM ecsql.SSpatial WHERE SpatialStructProp.Geometry IS NOT NULL"));
+    EXPECT_EQ(ECSqlStatus::Success, Prepare("DELETE FROM ecsql.SSpatial WHERE SpatialStructProp.Geometry_Array IS NULL"));
+    EXPECT_EQ(ECSqlStatus::Success, Prepare("DELETE FROM ecsql.SSpatial WHERE SpatialStructProp.Geometry_Array IS NOT NULL"));
+    }
+
+//---------------------------------------------------------------------------------------
+// @bsiclass
+//+---------------+---------------+---------------+---------------+---------------+------
+TEST_F(ECSqlDeletePrepareTests, From)
+    {
+    //Delete classes with base classes
+    EXPECT_EQ(ECSqlStatus::Success, Prepare("DELETE FROM ONLY ecsql.TH5"));
+
+    // Delete abstract classes
+    EXPECT_EQ(ECSqlStatus::InvalidECSql, Prepare("DELETE FROM ecsql.Abstract"));
+    EXPECT_EQ(ECSqlStatus::InvalidECSql, Prepare("DELETE FROM ONLY ecsql.Abstract")) << "by contract non-polymorphic deletes on abstract classes are valid, but are a no-op";
+    EXPECT_EQ(ECSqlStatus::InvalidECSql, Prepare("DELETE FROM ONLY ecsql.AbstractNoSubclasses"));
+    EXPECT_EQ(ECSqlStatus::Success, Prepare("DELETE FROM ecsql.PSAHasMyMixin"));
+    EXPECT_EQ(ECSqlStatus::InvalidECSql, Prepare("DELETE FROM ONLY ecsql.PSAHasMyMixin"));
+
+    // Delete mixins
+    EXPECT_EQ(ECSqlStatus::InvalidECSql, Prepare("DELETE FROM ecsql.MyMixin")) << "Mixins are invalid in DELETE statements.";
+    EXPECT_EQ(ECSqlStatus::InvalidECSql, Prepare("DELETE FROM ONLY ecsql.MyMixin")) << "Mixins are invalid in DELETE statements.";
+
+    // Delete structs
+    EXPECT_EQ(ECSqlStatus::InvalidECSql, Prepare("DELETE FROM ONLY ecsql.SAStruct")) << "Structs are invalid in DELETE statements.";
+    EXPECT_EQ(ECSqlStatus::InvalidECSql, Prepare("DELETE FROM ONLY ecsql.PStruct")) << "Structs are invalid in DELETE statements.";
+
+    // Delete relationships
+    EXPECT_EQ(ECSqlStatus::InvalidECSql, Prepare("DELETE FROM ONLY ecsql.PSAHasP")) << "FK relationships are invalid in DELETE statements.";
+    EXPECT_EQ(ECSqlStatus::Success, Prepare("DELETE FROM ONLY ecsql.PSAHasPSA")) << "Link table relationships can be deleted.";
+
+    // Deleting CAs
+    EXPECT_EQ(ECSqlStatus::InvalidECSql, Prepare("DELETE FROM ONLY bsca.DateTimeInfo")) << "Custom Attributes classes are invalid in DELETE statements.";
+
+    // Unmapped classes
+    EXPECT_EQ(ECSqlStatus::InvalidECSql, Prepare("DELETE FROM ONLY ecsql.PUnmapped")) << "Unmapped classes cannot be used in DELETE statements.";
+
+    // Subclasses of abstract class
+    EXPECT_EQ(ECSqlStatus::Success, Prepare("DELETE FROM ONLY ecsql.Sub1"));
+
+    // Unsupported classes
+    EXPECT_EQ(ECSqlStatus::InvalidECSql, Prepare("DELETE FROM ONLY bsm.AnyClass")) << "Cannot delete from AnyClass";
+    EXPECT_EQ(ECSqlStatus::InvalidECSql, Prepare("DELETE FROM ONLY bsm.InstanceCount")) << "Cannot delete from InstanceCount class";
+
+    // Missing schema alias / not existing ECClasses / not existing ECProperties
+    EXPECT_EQ(ECSqlStatus::InvalidECSql, Prepare("DELETE FROM ONLY P SET I=123, L=100000")) << "Class name needs to be prefixed by schema alias.";
+    EXPECT_EQ(ECSqlStatus::InvalidECSql, Prepare("DELETE FROM ONLY ecsql.BlaBla SET I=123"));
+    EXPECT_EQ(ECSqlStatus::InvalidECSql, Prepare("DELETE FROM ONLY blabla.P SET I=123"));
+
+    EXPECT_EQ(ECSqlStatus::InvalidECSql, Prepare("DELETE FROM ONLY ecsql.P SET Garbage='bla', I=123")) << "One of the properties does not exist in the target class.";
+    }
+
+//---------------------------------------------------------------------------------------
+// @bsiclass
+//+---------------+---------------+---------------+---------------+---------------+------
+TEST_F(ECSqlDeletePrepareTests, Functions)
+    {
+    EXPECT_EQ(ECSqlStatus::Success, Prepare("DELETE FROM ecsql.P WHERE ECClassId <> 145"));
+    EXPECT_EQ(ECSqlStatus::Success, Prepare("DELETE FROM ecsql.P WHERE ECClassId = 145"));
+    EXPECT_EQ(ECSqlStatus::Success, Prepare("DELETE FROM ecsql.P WHERE LOWER(S) = UPPER(S)"));
+    EXPECT_EQ(ECSqlStatus::Success, Prepare("DELETE FROM ecsql.P WHERE LOWER(UPPER(S)) = LOWER (S)"));
+    EXPECT_EQ(ECSqlStatus::Success, Prepare("DELETE FROM ecsql.P WHERE LOWER(I)=I")) << "lower/upper only make sense with strings, but no failure if used for other data types (like in SQLite)";
+    EXPECT_EQ(ECSqlStatus::Success, Prepare("DELETE FROM ecsql.P WHERE UPPER(D)>0"));
+    EXPECT_EQ(ECSqlStatus::Success, Prepare("DELETE FROM ecsql.P WHERE LOWER(S)=?"));
+    EXPECT_EQ(ECSqlStatus::Success, Prepare("DELETE FROM ecsql.P WHERE UPPER(?) = 'hello'"));
+    EXPECT_EQ(ECSqlStatus::Success, Prepare("DELETE FROM ecsql.P WHERE InVirtualSet(?, ECInstanceId)"));
+
+    EXPECT_EQ(ECSqlStatus::Success, Prepare("DELETE FROM ecsql.P WHERE ECInstanceId MATCH random()")) << "fails at step time only";
+    EXPECT_EQ(ECSqlStatus::Success, Prepare("DELETE FROM ecsql.P WHERE ECInstanceId NOT MATCH random()")) << "fails at step time only";
+    EXPECT_EQ(ECSqlStatus::Success, Prepare("DELETE FROM ecsql.P WHERE I MATCH random()")) << "fails at step time only";
+    EXPECT_EQ(ECSqlStatus::Success, Prepare("DELETE FROM ecsql.P WHERE (I + L) MATCH random()")) << "even though SQLite expects the LHS to be a column, we allow a value exp in the ECSQL grammar. Fails at step time only";
+    EXPECT_EQ(ECSqlStatus::InvalidECSql, Prepare("DELETE FROM ecsql.P WHERE ECInstanceId MATCH '123'"));
+    }
+//---------------------------------------------------------------------------------------
+// @bsiclass
+//+---------------+---------------+---------------+---------------+---------------+------
+TEST_F(ECSqlDeletePrepareTests, Misc)
+    {
+    // Syntactically incorrect statements
+    EXPECT_EQ(ECSqlStatus::InvalidECSql, Prepare(""));
+    EXPECT_EQ(ECSqlStatus::InvalidECSql, Prepare("DELETE"));
+    EXPECT_EQ(ECSqlStatus::InvalidECSql, Prepare("DELETE FROM"));
+    EXPECT_EQ(ECSqlStatus::InvalidECSql, Prepare("DELETE ONLY ecsql.P"));
+
+    // Class aliases
+    EXPECT_EQ(ECSqlStatus::Success, Prepare("DELETE FROM ONLY ecsql.P t WHERE t.D > 0.0")) << "In SQLite they are not allowed, but ECSQL allows them. So test that ECDb properly ommits them during preparation";
+    EXPECT_EQ(ECSqlStatus::Success, Prepare("DELETE FROM ONLY ecsql.P t WHERE t.S = ?"));
+
+    EXPECT_EQ(ECSqlStatus::Success, Prepare("DELETE FROM ONLY ecsql.P t WHERE t.L = 0xabcdef"));
+    EXPECT_EQ(ECSqlStatus::InvalidECSql, Prepare("DELETE FROM ONLY ecsql.P t WHERE t.L = 0xabcdefgh"));
+
+    // Delete clause in which the class name and the properties name contain, start with or end with under bar
+    EXPECT_EQ(ECSqlStatus::Success, Prepare("DELETE FROM ONLY ecsql._UnderBar u WHERE u.ABC_ = ?"));
+    EXPECT_EQ(ECSqlStatus::Success, Prepare("DELETE FROM ONLY ecsql.[_UnderBar] u WHERE u.[ABC_] = ?"));
+    }
+
+//---------------------------------------------------------------------------------------
+// @bsiclass
+//+---------------+---------------+---------------+---------------+---------------+------
+TEST_F(ECSqlDeletePrepareTests, Options)
+    {
+    EXPECT_EQ(ECSqlStatus::InvalidECSql, Prepare("DELETE FROM ecsql.P ECSQLOPTIONS")) << "OPTIONS clause without options";
+    EXPECT_EQ(ECSqlStatus::InvalidECSql, Prepare("DELETE FROM ecsql.P ECSQLOPTIONS 123")) << "An option must be a name";
+    EXPECT_EQ(ECSqlStatus::InvalidECSql, Prepare("DELETE FROM ecsql.P ECSQLOPTIONS myopt=")) << "option value is missing";
+    EXPECT_EQ(ECSqlStatus::InvalidECSql, Prepare("DELETE FROM ecsql.P ECSQLOPTIONS myopt myopt")) << "duplicate options not allowed";
+    EXPECT_EQ(ECSqlStatus::InvalidECSql, Prepare("DELETE FROM ecsql.P ECSQLOPTIONS myopt myOpt")) << "duplicate options not allowed (even if they differ by case)";
+    EXPECT_EQ(ECSqlStatus::InvalidECSql, Prepare("DELETE FROM ecsql.P ECSQLOPTIONS myopt=1 myopt")) << "duplicate options not allowed";
+    EXPECT_EQ(ECSqlStatus::InvalidECSql, Prepare("DELETE FROM ecsql.P ECSQLOPTIONS myOpt=1 myopt")) << "duplicate options not allowed";
+    EXPECT_EQ(ECSqlStatus::Success, Prepare("DELETE FROM ecsql.P ECSQLOPTIONS myopt"));
+    EXPECT_EQ(ECSqlStatus::Success, Prepare("DELETE FROM ecsql.P ECSQLOPTIONS myopt myotheropt"));
+    EXPECT_EQ(ECSqlStatus::Success, Prepare("DELETE FROM ecsql.P ECSQLOPTIONS myopt=1 myotheropt"));
+    EXPECT_EQ(ECSqlStatus::Success, Prepare("DELETE FROM ecsql.P ECSQLOPTIONS myopt=1 myotheropt=true"));
+    EXPECT_EQ(ECSqlStatus::Success, Prepare("DELETE FROM ecsql.P ECSQLOPTIONS myopt myotheropt=true"));
+    EXPECT_EQ(ECSqlStatus::Success, Prepare("DELETE FROM ecsql.P ECSQLOPTIONS myopt myotheropt=true onemoreopt"));
+    EXPECT_EQ(ECSqlStatus::Success, Prepare("DELETE FROM ecsql.P WHERE ECInstanceId=? ECSQLOPTIONS myopt"));
+    EXPECT_EQ(ECSqlStatus::Success, Prepare("DELETE FROM ecsql.P WHERE ECInstanceId=? ECSQLOPTIONS myopt myotheropt"));
+    EXPECT_EQ(ECSqlStatus::Success, Prepare("DELETE FROM ecsql.P WHERE ECInstanceId=? ECSQLOPTIONS myopt=1 myotheropt"));
+    }
+//---------------------------------------------------------------------------------------
+// @bsiclass
+//+---------------+---------------+---------------+---------------+---------------+------
+TEST_F(ECSqlDeletePrepareTests, Polymorphic)
+    {
+    EXPECT_EQ(ECSqlStatus::Success, Prepare("DELETE FROM ecsql.P"));
+    EXPECT_EQ(ECSqlStatus::InvalidECSql, Prepare("DELETE FROM ecsql.Abstract"));
+    EXPECT_EQ(ECSqlStatus::InvalidECSql, Prepare("DELETE FROM ONLY ecsql.Abstract"));
+    EXPECT_EQ(ECSqlStatus::InvalidECSql, Prepare("DELETE FROM ecsql.AbstractNoSubclasses"));
+    EXPECT_EQ(ECSqlStatus::InvalidECSql, Prepare("DELETE FROM ONLY ecsql.AbstractNoSubclasses"));
+    EXPECT_EQ(ECSqlStatus::Success, Prepare("DELETE FROM ecsql.AbstractTablePerHierarchy"));
+    EXPECT_EQ(ECSqlStatus::InvalidECSql, Prepare("DELETE FROM ONLY ecsql.AbstractTablePerHierarchy"));
+    EXPECT_EQ(ECSqlStatus::Success, Prepare("DELETE FROM ecsql.THBase"));
+    EXPECT_EQ(ECSqlStatus::Success, Prepare("DELETE FROM ONLY ecsql.THBase"));
+    EXPECT_EQ(ECSqlStatus::InvalidECSql, Prepare("DELETE FROM ecsql.TCBase"));
+    EXPECT_EQ(ECSqlStatus::Success, Prepare("DELETE FROM ONLY ecsql.TCBase"));
+    EXPECT_EQ(ECSqlStatus::InvalidECSql, Prepare("DELETE FROM ecdbf.FileInfo WHERE ECInstanceId=?")) << "Polymorphic delete not supported as subclass is mapped to existing table which means it is readonly";
+    }
+
+//---------------------------------------------------------------------------------------
+// @bsiclass
+//+---------------+---------------+---------------+---------------+---------------+------
+TEST_F(ECSqlDeletePrepareTests, Relationships)
+    {
+    EXPECT_EQ(ECSqlStatus::InvalidECSql, Prepare("DELETE FROM ecsql.PSAHasP WHERE ECInstanceId = 123")) << "Cannot delete FK relationship - must delete via nav prop";
+    EXPECT_EQ(ECSqlStatus::InvalidECSql, Prepare("DELETE FROM ecsql.PSAHasP WHERE ECInstanceId <> 123")) << "Cannot delete FK relationship - must delete via nav prop";
+    EXPECT_EQ(ECSqlStatus::InvalidECSql, Prepare("DELETE FROM ecsql.PSAHasP WHERE SourceECInstanceId = 123")) << "Cannot delete FK relationship - must delete via nav prop";
+    EXPECT_EQ(ECSqlStatus::InvalidECSql, Prepare("DELETE FROM ecsql.PSAHasP WHERE TargetECInstanceId = 123")) << "Cannot delete FK relationship - must delete via nav prop";
+    EXPECT_EQ(ECSqlStatus::InvalidECSql, Prepare("DELETE FROM ecsql.PSAHasP WHERE SourceECInstanceId = 123 AND TargetECInstanceId = 124")) << "Cannot delete FK relationship - must delete via nav prop";
+    EXPECT_EQ(ECSqlStatus::InvalidECSql, Prepare("DELETE FROM ecsql.PSAHasP WHERE SourceECInstanceId = 123 AND TargetECInstanceId <> 124")) << "Cannot delete FK relationship - must delete via nav prop";
+    EXPECT_EQ(ECSqlStatus::InvalidECSql, Prepare("DELETE FROM ecsql.PSAHasP WHERE SourceECClassId = 123 AND TargetECClassId = 124")) << "Cannot delete FK relationship - must delete via nav prop";
+    EXPECT_EQ(ECSqlStatus::InvalidECSql, Prepare("DELETE FROM ecsql.PSAHasP WHERE SourceECClassId = 123 + 1 AND TargetECClassId = 124")) << "Cannot delete FK relationship - must delete via nav prop";
+
+    EXPECT_EQ(ECSqlStatus::Success, Prepare("DELETE FROM ecsql.PSAHasPSA WHERE ECInstanceId =123"));
+    EXPECT_EQ(ECSqlStatus::Success, Prepare("DELETE FROM ecsql.PSAHasPSA WHERE ECInstanceId <>123"));
+    EXPECT_EQ(ECSqlStatus::Success, Prepare("DELETE FROM ecsql.PSAHasPSA WHERE SourceECInstanceId = 123"));
+    EXPECT_EQ(ECSqlStatus::Success, Prepare("DELETE FROM ecsql.PSAHasPSA WHERE TargetECInstanceId =123"));
+    EXPECT_EQ(ECSqlStatus::Success, Prepare("DELETE FROM ecsql.PSAHasPSA WHERE SourceECInstanceId =123 AND TargetECInstanceId = 124"));
+    EXPECT_EQ(ECSqlStatus::Success, Prepare("DELETE FROM ecsql.PSAHasPSA WHERE SourceECInstanceId =123 AND TargetECInstanceId <> 124"));
+    EXPECT_EQ(ECSqlStatus::Success, Prepare("DELETE FROM ecsql.PSAHasPSA WHERE SourceECClassId =123 AND TargetECClassId = 124"));
+    EXPECT_EQ(ECSqlStatus::Success, Prepare("DELETE FROM ecsql.PSAHasPSA WHERE SourceECClassId = 123 + 1 AND TargetECClassId = 124"));
+
+    EXPECT_EQ(ECSqlStatus::Success, Prepare("DELETE FROM ecsql.PSAHasPWithPrimProps WHERE B = true"));
+    EXPECT_EQ(ECSqlStatus::Success, Prepare("DELETE FROM ecsql.PSAHasPWithPrimProps WHERE B = false"));
+    EXPECT_EQ(ECSqlStatus::Success, Prepare("DELETE FROM ecsql.PSAHasPWithPrimProps WHERE B = false AND D = 3.14"));
+    EXPECT_EQ(ECSqlStatus::Success, Prepare("DELETE FROM ecsql.PSAHasPWithPrimProps WHERE SourceECInstanceId = 123"));
+    EXPECT_EQ(ECSqlStatus::Success, Prepare("DELETE FROM ecsql.PSAHasPWithPrimProps WHERE TargetECInstanceId = 123"));
+    EXPECT_EQ(ECSqlStatus::Success, Prepare("DELETE FROM ecsql.PSAHasPWithPrimProps WHERE SourceECClassId <> 123"));
+    EXPECT_EQ(ECSqlStatus::Success, Prepare("DELETE FROM ecsql.PSAHasPWithPrimProps WHERE SourceECClassId =123"));
+    EXPECT_EQ(ECSqlStatus::Success, Prepare("DELETE FROM ecsql.PSAHasPWithPrimProps WHERE TargetECClassId <> 123"));
+    EXPECT_EQ(ECSqlStatus::Success, Prepare("DELETE FROM ecsql.PSAHasPWithPrimProps WHERE TargetECClassId = 123"));
+    EXPECT_EQ(ECSqlStatus::Success, Prepare("DELETE FROM ecsql.PSAHasPWithPrimProps WHERE ECInstanceId = 123"));
+    EXPECT_EQ(ECSqlStatus::Success, Prepare("DELETE FROM ecsql.PSAHasPWithPrimProps WHERE ECInstanceId > 123"));
+    }
+
+//---------------------------------------------------------------------------------------
+// @bsiclass
+//+---------------+---------------+---------------+---------------+---------------+------
+TEST_F(ECSqlDeletePrepareTests, Structs)
+    {
+    EXPECT_EQ(ECSqlStatus::Success, Prepare("DELETE FROM ecsql.PSA WHERE PStructProp IS NULL"));
+    EXPECT_EQ(ECSqlStatus::Success, Prepare("DELETE FROM ecsql.PSA WHERE PStructProp IS NOT NULL"));
+    EXPECT_EQ(ECSqlStatus::Success, Prepare("DELETE FROM ecsql.PSA WHERE PStructProp = ?"));
+    EXPECT_EQ(ECSqlStatus::Success, Prepare("DELETE FROM ecsql.PSA WHERE PStructProp<>?"));
+    EXPECT_EQ(ECSqlStatus::Success, Prepare("DELETE FROM ecsql.PSA WHERE PStructProp.i = 123 AND B = true"));
+    EXPECT_EQ(ECSqlStatus::Success, Prepare("DELETE FROM ecsql.PSA WHERE PStructProp.i = 123 AND PStructProp.dt <> DATE '2010-10-10' AND B = true"));
+
+    EXPECT_EQ(ECSqlStatus::Success, Prepare("DELETE FROM ecsql.SA WHERE SAStructProp.PStructProp IS NULL"));
+    EXPECT_EQ(ECSqlStatus::Success, Prepare("DELETE FROM ecsql.SA WHERE SAStructProp.PStructProp = ?"));
+    EXPECT_EQ(ECSqlStatus::Success, Prepare("DELETE FROM ecsql.SA WHERE SAStructProp.PStructProp.i = 123 AND SAStructProp.PStructProp.dt <> DATE '2010-10-10'"));
+    EXPECT_EQ(ECSqlStatus::Success, Prepare("DELETE FROM ecsql.SA WHERE SAStructProp IS NULL")) << "Structs with struct array props are not supported in the where clause";
+
+    EXPECT_EQ(ECSqlStatus::Success, Prepare("DELETE FROM ecsql.SA WHERE SAStructProp IS NOT NULL")) << "Structs with struct array props are not supported in the where clause";
+    EXPECT_EQ(ECSqlStatus::InvalidECSql, Prepare("DELETE FROM ecsql.SA WHERE SAStructProp=?")) << "Structs with struct array props are not supported in the where clause";
+    EXPECT_EQ(ECSqlStatus::InvalidECSql, Prepare("DELETE FROM ecsql.SA WHERE SAStructProp<>?")) << "Structs with struct array props are not supported in the where clause";
+    }
+
+//---------------------------------------------------------------------------------------
+// @bsiclass
+//+---------------+---------------+---------------+---------------+---------------+------
+TEST_F(ECSqlDeletePrepareTests, WhereBasics)
+    {
+    //case insensitive tests
+    EXPECT_EQ(ECSqlStatus::Success, Prepare("DELETE FROM ecsql.P WHERE B = NULL OR b = NULL"));
+    EXPECT_EQ(ECSqlStatus::Success, Prepare("DELETE FROM ecsql.P WHERE i>=:myParam"));
+    EXPECT_EQ(ECSqlStatus::InvalidECSql, Prepare("DELETE FROM ecsql.P WHERE I IS 123"));
+    EXPECT_EQ(ECSqlStatus::Success, Prepare("DELETE FROM ecsql.P WHERE B IS TRUE"));
+    EXPECT_EQ(ECSqlStatus::Success, Prepare("DELETE FROM ecsql.P WHERE L < 3.14"));
+    EXPECT_EQ(ECSqlStatus::Success, Prepare("DELETE FROM ecsql.P WHERE (L < 3.14 AND I > 3) OR B = True AND D > 0.0"));
+    EXPECT_EQ(ECSqlStatus::Success, Prepare("DELETE FROM ecsql.P WHERE 8 % 3 = 2"));
+    EXPECT_EQ(ECSqlStatus::Success, Prepare("DELETE FROM ecsql.P WHERE 8 % 2 = 0"));
+    EXPECT_EQ(ECSqlStatus::InvalidECSql, Prepare("DELETE FROM ecsql.P WHERE (I&1)=1 AND ~(I|2=I)")) << "not yet supported";
+    EXPECT_EQ(ECSqlStatus::Success, Prepare("DELETE FROM ecsql.P WHERE 5 + (4&1) = 5")) << "not yet supported";
+    EXPECT_EQ(ECSqlStatus::Success, Prepare("DELETE FROM ecsql.P WHERE 5 + 4 & 1 = 1")) << "not yet supported";
+    EXPECT_EQ(ECSqlStatus::Success, Prepare("DELETE FROM ecsql.P WHERE 5 + 4 | 1 = 9")) << "not yet supported";
+    EXPECT_EQ(ECSqlStatus::Success, Prepare("DELETE FROM ecsql.P WHERE 4|1&1 = 5")) << "not yet supported";
+    EXPECT_EQ(ECSqlStatus::Success, Prepare("DELETE FROM ecsql.P WHERE (4|1)&1 = 1")) << "not yet supported";
+    EXPECT_EQ(ECSqlStatus::InvalidECSql, Prepare("DELETE FROM ecsql.P WHERE 4^1 = 0")) << "not yet supported";
+    EXPECT_EQ(ECSqlStatus::InvalidECSql, Prepare("DELETE FROM ecsql.P WHERE 5^4 = 4")) << "not yet supported";
+
+    //unary predicates
+    EXPECT_EQ(ECSqlStatus::Success, Prepare("DELETE FROM ecsql.P WHERE True"));
+    EXPECT_EQ(ECSqlStatus::Success, Prepare("DELETE FROM ecsql.P WHERE NOT True"));
+    EXPECT_EQ(ECSqlStatus::Success, Prepare("DELETE FROM ecsql.P WHERE B"));
+    EXPECT_EQ(ECSqlStatus::Success, Prepare("DELETE FROM ecsql.P WHERE NOT B"));
+    //SQLite function which ECDb knows to return a bool
+    EXPECT_EQ(ECSqlStatus::Success, Prepare("DELETE FROM ecsql.P WHERE Glob('*amp*',S)"));
+    EXPECT_EQ(ECSqlStatus::Success, Prepare("DELETE FROM ecsql.P WHERE NOT Glob('*amp*',S)"));
+    //Int/Long types are supported as unary predicate. They evalute to True if they are not 0.
+    EXPECT_EQ(ECSqlStatus::Success, Prepare("DELETE FROM ecsql.P WHERE I"));
+    EXPECT_EQ(ECSqlStatus::Success, Prepare("DELETE FROM ecsql.P WHERE NOT I"));
+    EXPECT_EQ(ECSqlStatus::Success, Prepare("DELETE FROM ecsql.P WHERE L"));
+    EXPECT_EQ(ECSqlStatus::Success, Prepare("DELETE FROM ecsql.P WHERE NOT L"));
+    EXPECT_EQ(ECSqlStatus::Success, Prepare("DELETE FROM ecsql.P WHERE Length(S)"));
+    EXPECT_EQ(ECSqlStatus::Success, Prepare("DELETE FROM ecsql.P WHERE NOT Length(S)"));
+    EXPECT_EQ(ECSqlStatus::Success, Prepare("DELETE FROM ecsql.P WHERE (I IS NOT NULL) AND L"));
+    EXPECT_EQ(ECSqlStatus::Success, Prepare("DELETE FROM ecsql.P WHERE (I IS NOT NULL) AND NOT L"));
+    EXPECT_EQ(ECSqlStatus::Success, Prepare("DELETE FROM ecsql.P WHERE 3.14"));
+    EXPECT_EQ(ECSqlStatus::Success, Prepare("DELETE FROM ecsql.P WHERE 'hello'"));
+    EXPECT_EQ(ECSqlStatus::Success, Prepare("DELETE FROM ecsql.P WHERE D"));
+    EXPECT_EQ(ECSqlStatus::Success, Prepare("DELETE FROM ecsql.P WHERE S"));
+    EXPECT_EQ(ECSqlStatus::Success, Prepare("DELETE FROM ecsql.P WHERE P2D"));
+    EXPECT_EQ(ECSqlStatus::Success, Prepare("DELETE FROM ecsql.P WHERE P3D"));
+    EXPECT_EQ(ECSqlStatus::Success, Prepare("DELETE FROM ecsql.P WHERE P2D.X >= -11.111"));
+    EXPECT_EQ(ECSqlStatus::Success, Prepare("DELETE FROM ecsql.P WHERE P2D.Y >= -11.111"));
+    EXPECT_EQ(ECSqlStatus::InvalidECSql, Prepare("DELETE FROM ecsql.P WHERE P2D.Z >= -11.111"));
+    EXPECT_EQ(ECSqlStatus::Success, Prepare("DELETE FROM ecsql.P WHERE P3D.X >= -11.111"));
+    EXPECT_EQ(ECSqlStatus::Success, Prepare("DELETE FROM ecsql.P WHERE P3D.Y >= -11.111"));
+    EXPECT_EQ(ECSqlStatus::Success, Prepare("DELETE FROM ecsql.P WHERE P3D.Z >= -11.111"));
+    EXPECT_EQ(ECSqlStatus::Success, Prepare("DELETE FROM ecsql.P WHERE P2D.X >= P3D.X AND P2D.Y >= P3D.Y"));
+    //with parentheses around. grammer issue
+    EXPECT_EQ(ECSqlStatus::InvalidECSql, Prepare("DELETE FROM ecsql.P WHERE (P2D.X) >= (P3D.X) AND (P2D.Y) >= (P3D.Y)"));
+    EXPECT_EQ(ECSqlStatus::Success, Prepare("DELETE FROM ecsql.P WHERE (P2D.X >= P3D.X) AND (P2D.Y >= P3D.Y)"));
+    EXPECT_EQ(ECSqlStatus::Success, Prepare("DELETE FROM ecsql.P WHERE (P2D.X >= P3D.X AND P2D.Y >= P3D.Y)"));
+    EXPECT_EQ(ECSqlStatus::InvalidECSql, Prepare("DELETE FROM ecsql.P WHERE ?"));
+    EXPECT_EQ(ECSqlStatus::Success, Prepare("DELETE FROM ecsql.P WHERE Hex(Bi)"));
+    //unary operator
+    EXPECT_EQ(ECSqlStatus::Success, Prepare("DELETE FROM ecsql.P WHERE -I = -123"));
+    EXPECT_EQ(ECSqlStatus::InvalidECSql, Prepare("DELETE FROM ecsql.P WHERE I == 10"));
+    EXPECT_EQ(ECSqlStatus::InvalidECSql, Prepare("DELETE FROM ecsql.P WHERE Garbage = 'bla'"));
+    //NULL tests
+    EXPECT_EQ(ECSqlStatus::Success, Prepare("DELETE FROM ecsql.P WHERE NULL IS NULL")); // NULL IS NULL is always true
+    EXPECT_EQ(ECSqlStatus::Success, Prepare("DELETE FROM ecsql.P WHERE NULL = NULL")); // NULL = NULL returns NULL
+    EXPECT_EQ(ECSqlStatus::Success, Prepare("DELETE FROM ecsql.P WHERE NULL <> NULL")); // NULL <> NULL returns NULL
+    EXPECT_EQ(ECSqlStatus::Success, Prepare("DELETE FROM ecsql.P WHERE NULL IS NOT NULL"));
+    EXPECT_EQ(ECSqlStatus::InvalidECSql, Prepare("DELETE FROM ecsql.P WHERE NULL IS 123"));
+    EXPECT_EQ(ECSqlStatus::InvalidECSql, Prepare("DELETE FROM ecsql.P WHERE NULL IS NOT 123"));
+    EXPECT_EQ(ECSqlStatus::Success, Prepare("DELETE FROM ecsql.P WHERE NULL <> 123"));
+    EXPECT_EQ(ECSqlStatus::Success, Prepare("DELETE FROM ecsql.P WHERE B = NULL")); // = NULL always returns NULL
+    EXPECT_EQ(ECSqlStatus::Success, Prepare("DELETE FROM ecsql.P WHERE B <> NULL"));  // <> NULL always returns NULL
+    EXPECT_EQ(ECSqlStatus::Success, Prepare("DELETE FROM ecsql.P WHERE L IS NULL"));
+    EXPECT_EQ(ECSqlStatus::Success, Prepare("DELETE FROM ecsql.P WHERE L IS NOT NULL"));
+    EXPECT_EQ(ECSqlStatus::Success, Prepare("DELETE FROM ecsql.P WHERE L IS NULL OR I IS NOT NULL"));
+    EXPECT_EQ(ECSqlStatus::Success, Prepare("DELETE FROM ecsql.P WHERE L IS NULL AND I IS NOT NULL"));
+    EXPECT_EQ(ECSqlStatus::Success, Prepare("DELETE FROM ecsql.P WHERE S IS NULL"));
+    EXPECT_EQ(ECSqlStatus::Success, Prepare("DELETE FROM ecsql.P WHERE S IS NOT NULL"));
+    EXPECT_EQ(ECSqlStatus::Success, Prepare("DELETE FROM ecsql.P WHERE B IS NULL"));
+    EXPECT_EQ(ECSqlStatus::Success, Prepare("DELETE FROM ecsql.P WHERE B IS NOT NULL"));
+    EXPECT_EQ(ECSqlStatus::InvalidECSql, Prepare("DELETE FROM ecsql.P WHERE I IS ?"));
+    EXPECT_EQ(ECSqlStatus::InvalidECSql, Prepare("DELETE FROM ecsql.P WHERE I IS NOT ?"));
+    EXPECT_EQ(ECSqlStatus::Success, Prepare("DELETE FROM ecsql.P WHERE ? = NULL"));
+    EXPECT_EQ(ECSqlStatus::Success, Prepare("DELETE FROM ecsql.P WHERE NULL = ?"));
+    EXPECT_EQ(ECSqlStatus::Success, Prepare("DELETE FROM ecsql.P WHERE ? <> NULL"));
+    EXPECT_EQ(ECSqlStatus::Success, Prepare("DELETE FROM ecsql.P WHERE NULL <> ?"));
+    //points
+    EXPECT_EQ(ECSqlStatus::InvalidECSql, Prepare("DELETE FROM ecsql.P WHERE P2D = 11"));
+    EXPECT_EQ(ECSqlStatus::InvalidECSql, Prepare("DELETE FROM ecsql.P WHERE P2D = D"));
+    EXPECT_EQ(ECSqlStatus::Success, Prepare("DELETE FROM ecsql.P WHERE P2D IS NULL"));
+    EXPECT_EQ(ECSqlStatus::Success, Prepare("DELETE FROM ecsql.P WHERE P2D IS NOT NULL"));
+    EXPECT_EQ(ECSqlStatus::Success, Prepare("DELETE FROM ecsql.P WHERE P2D = ?"));
+    EXPECT_EQ(ECSqlStatus::InvalidECSql, Prepare("DELETE FROM ecsql.P WHERE P3D = 11"));
+    EXPECT_EQ(ECSqlStatus::InvalidECSql, Prepare("DELETE FROM ecsql.P WHERE P3D = D"));
+    EXPECT_EQ(ECSqlStatus::Success, Prepare("DELETE FROM ecsql.P WHERE P3D IS NULL"));
+    EXPECT_EQ(ECSqlStatus::Success, Prepare("DELETE FROM ecsql.P WHERE P3D IS NOT NULL"));
+    EXPECT_EQ(ECSqlStatus::Success, Prepare("DELETE FROM ecsql.P WHERE P3D = ?"));
+    //nav props
+    EXPECT_EQ(ECSqlStatus::InvalidECSql, Prepare("DELETE FROM ecsql.P WHERE MyPSA = 11"));
+    EXPECT_EQ(ECSqlStatus::InvalidECSql, Prepare("DELETE FROM ecsql.P WHERE MyPSA = L"));
+    EXPECT_EQ(ECSqlStatus::Success, Prepare("DELETE FROM ecsql.P WHERE MyPSA = MyPSA"));
+    EXPECT_EQ(ECSqlStatus::Success, Prepare("DELETE FROM ecsql.P WHERE MyPSA IS NULL"));
+    EXPECT_EQ(ECSqlStatus::Success, Prepare("DELETE FROM ecsql.P WHERE MyPSA = ?"));
+    EXPECT_EQ(ECSqlStatus::Success, Prepare("DELETE FROM ecsql.P WHERE MyPSA.Id IS NULL"));
+    EXPECT_EQ(ECSqlStatus::Success, Prepare("DELETE FROM ecsql.P WHERE MyPSA.Id = NULL"));
+    EXPECT_EQ(ECSqlStatus::Success, Prepare("DELETE FROM ecsql.P WHERE MyPSA.RelECClassId IS NULL"));
+
+    EXPECT_EQ(ECSqlStatus::Success, Prepare("DELETE FROM ecsql.P WHERE Dt = TIME '13:35:16'"));
+
+    //*******************************************************
+    //  Unsupported literals
+    //*******************************************************
+    EXPECT_EQ(ECSqlStatus::InvalidECSql, Prepare("DELETE FROM ecsql.P WHERE B = UNKNOWN")) << "Boolean literal UNKNOWN (from SQL-99) is not valid in ECSQL as it is not supported by ECObjects.";
+    EXPECT_EQ(ECSqlStatus::InvalidECSql, Prepare("DELETE FROM ecsql.P WHERE Dt = LOCALTIME")) << "LOCALTIME function (as specified in SQL-99) is not valid in ECSQL as implicit time zone conversions will not be supported for now.";
+    EXPECT_EQ(ECSqlStatus::InvalidECSql, Prepare("DELETE FROM ecsql.P WHERE P2D = POINT2D (-1.3, 45.134)")) << "Point literal not yet supported";
+    EXPECT_EQ(ECSqlStatus::InvalidECSql, Prepare("DELETE FROM ecsql.P WHERE P3D = POINT3D (-1.3, 45.134, 2)")) << "Point literal not yet supported";
+    }
+
 END_ECDBUNITTESTS_NAMESPACE