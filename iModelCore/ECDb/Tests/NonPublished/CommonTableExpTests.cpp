/*---------------------------------------------------------------------------------------------
* Copyright (c) Bentley Systems, Incorporated. All rights reserved.
* See LICENSE.md in the repository root for full copyright notice.
*--------------------------------------------------------------------------------------------*/
#include "ECDbPublishedTests.h"
#include "NestedStructArrayTestSchemaHelper.h"
#include <Bentley/Base64Utilities.h>
#include <cmath>
#include <algorithm>
#include <set>
#include <BeRapidJson/BeRapidJson.h>
#include "iostream"

#define CLASS_ID(S,C) (int)m_ecdb.Schemas().GetClassId( #S, #C, SchemaLookupMode::AutoDetect).GetValueUnchecked()

USING_NAMESPACE_BENTLEY_EC
BEGIN_ECDBUNITTESTS_NAMESPACE

struct CommonTableExpTestFixture : ECDbTestFixture {};
//---------------------------------------------------------------------------------------
// @bsiclass
//+---------------+---------------+---------------+---------------+---------------+------
TEST_F(CommonTableExpTestFixture, PureRowConstructorQuery) {
    ASSERT_EQ(DbResult::BE_SQLITE_OK, SetupECDb("cte_syntax.ecdb"));


    if (true) {
    /* Test if none class base queries work
     *
     */
    auto query = R"(
        VALUES (11, 12)
        UNION
        VALUES (22, 33)
        UNION
        SELECT  45, 55
        UNION
        SELECT  66, 77
    )";

    ECSqlStatement stmt;
    ASSERT_EQ(ECSqlStatus::Success, stmt.Prepare(m_ecdb, query));
    ASSERT_EQ(BE_SQLITE_ROW, stmt.Step()); ASSERT_EQ(11, stmt.GetValueInt(0)); ASSERT_EQ(12, stmt.GetValueInt(1));
    ASSERT_EQ(BE_SQLITE_ROW, stmt.Step()); ASSERT_EQ(22, stmt.GetValueInt(0)); ASSERT_EQ(33, stmt.GetValueInt(1));
    ASSERT_EQ(BE_SQLITE_ROW, stmt.Step()); ASSERT_EQ(45, stmt.GetValueInt(0)); ASSERT_EQ(55, stmt.GetValueInt(1));
    ASSERT_EQ(BE_SQLITE_ROW, stmt.Step()); ASSERT_EQ(66, stmt.GetValueInt(0)); ASSERT_EQ(77, stmt.GetValueInt(1));
    }
}
//---------------------------------------------------------------------------------------
// @bsiclass
//+---------------+---------------+---------------+---------------+---------------+------
TEST_F(CommonTableExpTestFixture, MetaQuery) {
    ASSERT_EQ(BentleyStatus::SUCCESS, SetupECDb("cte_test_meta.ecdb", SchemaItem(R"xml(<?xml version='1.0' encoding='utf-8'?>
    <ECSchema schemaName='TestSchema' alias='ts' version='10.10.10' xmlns='http://www.bentley.com/schemas/Bentley.ECXML.3.1'>
        <ECEntityClass typeName='A' >
            <ECProperty propertyName="a_prop" typeName="string" />
        </ECEntityClass>
        <ECEntityClass typeName='AA' >
            <BaseClass>A</BaseClass>
            <ECProperty propertyName="aa_prop" typeName="string" />
        </ECEntityClass>
        <ECEntityClass typeName='AB' >
            <BaseClass>A</BaseClass>
            <ECProperty propertyName="ab_prop" typeName="string" />
        </ECEntityClass>
        <ECEntityClass typeName='AAA' >
            <BaseClass>AA</BaseClass>
            <ECProperty propertyName="aaa_prop" typeName="string" />
        </ECEntityClass>
        <ECEntityClass typeName='AAB' >
            <BaseClass>AA</BaseClass>
            <ECProperty propertyName="aab_prop" typeName="string" />
        </ECEntityClass>
        <ECEntityClass typeName='ABA' >
            <BaseClass>AB</BaseClass>
            <ECProperty propertyName="aba_prop" typeName="string" />
        </ECEntityClass>
        <ECEntityClass typeName='ABB' >
            <BaseClass>AB</BaseClass>
            <ECProperty propertyName="abb_prop" typeName="string" />
        </ECEntityClass>
        <ECEntityClass typeName='B' >
            <ECProperty propertyName="b_prop" typeName="string" />
        </ECEntityClass>
        <ECEntityClass typeName='BA' >
            <BaseClass>B</BaseClass>
            <ECProperty propertyName="ba_prop" typeName="string" />
        </ECEntityClass>
        <ECEntityClass typeName='BB' >
            <BaseClass>B</BaseClass>
            <ECProperty propertyName="bb_prop" typeName="string" />
        </ECEntityClass>
        <ECEntityClass typeName='BAA' >
            <BaseClass>BA</BaseClass>
            <ECProperty propertyName="baa_prop" typeName="string" />
        </ECEntityClass>
        <ECEntityClass typeName='BAB' >
            <BaseClass>BA</BaseClass>
            <ECProperty propertyName="bab_prop" typeName="string" />
        </ECEntityClass>
        <ECEntityClass typeName='BBA' >
            <BaseClass>BB</BaseClass>
            <ECProperty propertyName="bba_prop" typeName="string" />
        </ECEntityClass>
        <ECEntityClass typeName='BBB' >
        <BaseClass>BB</BaseClass>
            <ECProperty propertyName="bbb_prop" typeName="string" />
        </ECEntityClass>
   </ECSchema>)xml")));
    if (true) {
        auto query = R"(
            WITH RECURSIVE
                base_classes (aId, aParentId, aPath, aDepth) AS (
                    SELECT c.ECInstanceId, null, c.Name, 0  FROM meta.ECClassDef c WHERE c.Name='A'
                    UNION ALL
                    SELECT c.ECInstanceId, cbc.TargetECInstanceId, aPath || '/' || c.Name, aDepth + 1
                        FROM meta.ECClassDef c
                            JOIN meta.ClassHasBaseClasses cbc ON cbc.SourceECInstanceId = c.ECInstanceId
                            JOIN base_classes  ON aId = cbc.TargetECInstanceId
                    ORDER BY 1
                )
            SELECT aId, aParentId, aDepth, aPath  from base_classes
        )";

        ECSqlStatement stmt;
        ASSERT_EQ(ECSqlStatus::Success, stmt.Prepare(m_ecdb, query));
        ASSERT_STREQ("aId", stmt.GetColumnInfo(0).GetProperty()->GetName().c_str());
        ASSERT_STREQ("aParentId", stmt.GetColumnInfo(1).GetProperty()->GetName().c_str());
        ASSERT_STREQ("aDepth", stmt.GetColumnInfo(2).GetProperty()->GetName().c_str());
        ASSERT_STREQ("aPath", stmt.GetColumnInfo(3).GetProperty()->GetName().c_str());
        /*
        aId aParentId aDepth aPath
        --- --------- ------ --------
        73    (null) 0      A
        74        73 1      A/AA
        75        74 2      A/AA/AAA
        76        74 2      A/AA/AAB
        77        73 1      A/AB
        78        77 2      A/AB/ABA
        79        77 2      A/AB/ABB
        */

        ASSERT_EQ(BE_SQLITE_ROW, stmt.Step());
        ASSERT_EQ(CLASS_ID(ts,A), stmt.GetValueInt(0)) << "aId";
        ASSERT_EQ(true, stmt.IsValueNull(1)) << "aParentId";
        ASSERT_EQ(0, stmt.GetValueInt(2)) << "aDepth";
        ASSERT_STREQ("A", stmt.GetValueText(3)) << "aPath";

        ASSERT_EQ(BE_SQLITE_ROW, stmt.Step());
        ASSERT_EQ(CLASS_ID(ts,AA), stmt.GetValueInt(0)) << "aId";
        ASSERT_EQ(CLASS_ID(ts,A), stmt.GetValueInt(1)) << "aParentId";
        ASSERT_EQ(1, stmt.GetValueInt(2)) << "aDepth";
        ASSERT_STREQ("A/AA", stmt.GetValueText(3)) << "aPath";

        ASSERT_EQ(BE_SQLITE_ROW, stmt.Step());
        ASSERT_EQ(CLASS_ID(ts,AAA), stmt.GetValueInt(0)) << "aId";
        ASSERT_EQ(CLASS_ID(ts,AA), stmt.GetValueInt(1)) << "aParentId";
        ASSERT_EQ(2, stmt.GetValueInt(2)) << "aDepth";
        ASSERT_STREQ("A/AA/AAA", stmt.GetValueText(3)) << "aPath";

        ASSERT_EQ(BE_SQLITE_ROW, stmt.Step());
        ASSERT_EQ(CLASS_ID(ts,AAB), stmt.GetValueInt(0)) << "aId";
        ASSERT_EQ(CLASS_ID(ts,AA), stmt.GetValueInt(1)) << "aParentId";
        ASSERT_EQ(2, stmt.GetValueInt(2)) << "aDepth";
        ASSERT_STREQ("A/AA/AAB", stmt.GetValueText(3)) << "aPath";

        ASSERT_EQ(BE_SQLITE_ROW, stmt.Step());
        ASSERT_EQ(CLASS_ID(ts,AB), stmt.GetValueInt(0)) << "aId";
        ASSERT_EQ(CLASS_ID(ts,A), stmt.GetValueInt(1)) << "aParentId";
        ASSERT_EQ(1, stmt.GetValueInt(2)) << "aDepth";
        ASSERT_STREQ("A/AB", stmt.GetValueText(3)) << "aPath";

        ASSERT_EQ(BE_SQLITE_ROW, stmt.Step());
        ASSERT_EQ(CLASS_ID(ts,ABA), stmt.GetValueInt(0)) << "aId";
        ASSERT_EQ(CLASS_ID(ts,AB), stmt.GetValueInt(1)) << "aParentId";
        ASSERT_EQ(2, stmt.GetValueInt(2)) << "aDepth";
        ASSERT_STREQ("A/AB/ABA", stmt.GetValueText(3)) << "aPath";

        ASSERT_EQ(BE_SQLITE_ROW, stmt.Step());
        ASSERT_EQ(CLASS_ID(ts,ABB), stmt.GetValueInt(0)) << "aId";
        ASSERT_EQ(CLASS_ID(ts,AB), stmt.GetValueInt(1)) << "aParentId";
        ASSERT_EQ(2, stmt.GetValueInt(2)) << "aDepth";
        ASSERT_STREQ("A/AB/ABB", stmt.GetValueText(3)) << "aPath";

    }

    // get all property in for a given class
    if (true) {
        auto query = R"(
            WITH RECURSIVE
                base_classes (aId, aParentId, aPath, aDepth) AS (
                    SELECT c.ECInstanceId, null, c.Name, 0  FROM meta.ECClassDef c WHERE c.Name=?
                    UNION ALL
                    SELECT c.ECInstanceId, cbc.TargetECInstanceId, aPath || '/' || c.Name, aDepth + 1
                        FROM meta.ECClassDef c
                            JOIN meta.ClassHasBaseClasses cbc ON cbc.SourceECInstanceId = c.ECInstanceId
                            JOIN base_classes  ON aId = cbc.TargetECInstanceId
                    ORDER BY 1
                )
            SELECT group_concat( DISTINCT p.Name)  from base_classes join meta.ECPropertyDef p on p.Class.id = aId
        )";

        ECSqlStatement stmt;
        ASSERT_EQ(ECSqlStatus::Success, stmt.Prepare(m_ecdb, query));
        stmt.BindText(1, "A", IECSqlBinder::MakeCopy::No);
        ASSERT_EQ(BE_SQLITE_ROW, stmt.Step());
        ASSERT_STREQ("a_prop,aa_prop,aaa_prop,aab_prop,ab_prop,aba_prop,abb_prop", stmt.GetValueText(0));
    }
    if (true) {
        auto query = R"(SELECT aPath FROM(
            WITH RECURSIVE
                base_classes (aId, aParentId, aPath, aDepth) AS (
                    SELECT c.ECInstanceId, null, c.Name, 0  FROM meta.ECClassDef c WHERE c.Name='A'
                    UNION ALL
                    SELECT c.ECInstanceId, cbc.TargetECInstanceId, aPath || '/' || c.Name, aDepth + 1
                        FROM meta.ECClassDef c
                            JOIN meta.ClassHasBaseClasses cbc ON cbc.SourceECInstanceId = c.ECInstanceId
                            JOIN base_classes  ON aId = cbc.TargetECInstanceId
                    ORDER BY 1
                )
            SELECT aId, aParentId, aDepth, aPath  from base_classes
        ))";

        ECSqlStatement stmt;
        ASSERT_EQ(ECSqlStatus::Success, stmt.Prepare(m_ecdb, query));
        ASSERT_STREQ("aPath", stmt.GetColumnInfo(0).GetProperty()->GetName().c_str());
        /*
        aId aParentId aDepth aPath
        --- --------- ------ --------
        73    (null) 0      A
        74        73 1      A/AA
        75        74 2      A/AA/AAA
        76        74 2      A/AA/AAB
        77        73 1      A/AB
        78        77 2      A/AB/ABA
        79        77 2      A/AB/ABB
        */

        ASSERT_EQ(BE_SQLITE_ROW, stmt.Step());
        ASSERT_STREQ("A", stmt.GetValueText(0)) << "aPath";

        ASSERT_EQ(BE_SQLITE_ROW, stmt.Step());
        ASSERT_STREQ("A/AA", stmt.GetValueText(0)) << "aPath";

        ASSERT_EQ(BE_SQLITE_ROW, stmt.Step());
        ASSERT_STREQ("A/AA/AAA", stmt.GetValueText(0)) << "aPath";

        ASSERT_EQ(BE_SQLITE_ROW, stmt.Step());
        ASSERT_STREQ("A/AA/AAB", stmt.GetValueText(0)) << "aPath";

        ASSERT_EQ(BE_SQLITE_ROW, stmt.Step());
        ASSERT_STREQ("A/AB", stmt.GetValueText(0)) << "aPath";

        ASSERT_EQ(BE_SQLITE_ROW, stmt.Step());
        ASSERT_STREQ("A/AB/ABA", stmt.GetValueText(0)) << "aPath";

        ASSERT_EQ(BE_SQLITE_ROW, stmt.Step());
        ASSERT_STREQ("A/AB/ABB", stmt.GetValueText(0)) << "aPath";

    }

    // get all property in for a given class
    if (true) {
        auto query = R"(SELECT * FROM(
            WITH RECURSIVE
                base_classes (aId, aParentId, aPath, aDepth) AS (
                    SELECT c.ECInstanceId, null, c.Name, 0  FROM meta.ECClassDef c WHERE c.Name=?
                    UNION ALL
                    SELECT c.ECInstanceId, cbc.TargetECInstanceId, aPath || '/' || c.Name, aDepth + 1
                        FROM meta.ECClassDef c
                            JOIN meta.ClassHasBaseClasses cbc ON cbc.SourceECInstanceId = c.ECInstanceId
                            JOIN base_classes  ON aId = cbc.TargetECInstanceId
                    ORDER BY 1
                )
            SELECT group_concat( DISTINCT p.Name)  from base_classes join meta.ECPropertyDef p on p.Class.id = aId
        ))";

        ECSqlStatement stmt;
        ASSERT_EQ(ECSqlStatus::Success, stmt.Prepare(m_ecdb, query));
        stmt.BindText(1, "A", IECSqlBinder::MakeCopy::No);
        ASSERT_EQ(BE_SQLITE_ROW, stmt.Step());
        ASSERT_STREQ("a_prop,aa_prop,aaa_prop,aab_prop,ab_prop,aba_prop,abb_prop", stmt.GetValueText(0));
    }
}

 //---------------------------------------------------------------------------------------
// @bsiclass
//+---------------+---------------+---------------+---------------+---------------+------
TEST_F(CommonTableExpTestFixture, RecursiveQuery) {
    ASSERT_EQ(BentleyStatus::SUCCESS, SetupECDb("cte_test.ecdb", SchemaItem(R"xml(<?xml version='1.0' encoding='utf-8'?>
    <ECSchema schemaName='TestSchema' alias='ts' version='10.10.10' xmlns='http://www.bentley.com/schemas/Bentley.ECXML.3.1'>
        <ECEntityClass typeName='Element' >
            <ECProperty propertyName="Subject" typeName="string" description="" />
            <ECNavigationProperty propertyName="Parent" description="" relationshipName="ElementOwnsChildElements" direction="backward">
                <ECCustomAttributes>
                   <HiddenProperty xmlns="CoreCustomAttributes.01.00.03"/>
                   <ForeignKeyConstraint xmlns="ECDbMap.02.00.00">
                        <OnDeleteAction>NoAction</OnDeleteAction>
                   </ForeignKeyConstraint>
                </ECCustomAttributes>
            </ECNavigationProperty>
        </ECEntityClass>
        <ECRelationshipClass typeName="ElementOwnsChildElements" description="" modifier="None" strength="embedding">
            <Source multiplicity="(0..1)" roleLabel="owns child" polymorphic="true">
                <Class class="Element"/>
            </Source>
            <Target multiplicity="(0..*)" roleLabel="is owned by parent" polymorphic="true">
                <Class class="Element"/>
            </Target>
        </ECRelationshipClass>
    </ECSchema>)xml")));

    ECSqlStatementCache cache(20);
    auto relClassId = m_ecdb.Schemas().GetClassId("TestSchema", "ElementOwnsChildElements");

    auto findElementBySubject = [&](BeInt64Id parentId, Utf8CP subject) {
        auto stmt = parentId.IsValid() ? cache.GetPreparedStatement(m_ecdb, "SELECT  ECInstanceId FROM ts.Element WHERE Parent.Id = ? AND Subject = ?") : cache.GetPreparedStatement(m_ecdb, "SELECT  ECInstanceId FROM ts.Element WHERE Parent.Id IS NULL AND Subject = ?");
        if (parentId.IsValid()) {
            stmt->BindId(1, BeInt64Id(parentId));
            stmt->BindText(2, subject, IECSqlBinder::MakeCopy::No);
        } else {
            stmt->BindText(1, subject, IECSqlBinder::MakeCopy::No);
        }

        if (BE_SQLITE_ROW == stmt->Step()) {
            return stmt->GetValueId<BeInt64Id>(0);
        }
        return BeInt64Id(0);
    };

    auto addElement = [&](Utf8CP subject, BeInt64Id parentId) {
        auto subjectId = findElementBySubject(parentId, subject);
        if (subjectId.IsValid()) {
            return subjectId;
        }

        auto stmt = cache.GetPreparedStatement(m_ecdb, "INSERT INTO ts.Element(Parent, Subject) VALUES(?, ?)");
        if (parentId.IsValid()) {
            stmt->BindNavigationValue(1, parentId, relClassId);
        }

        stmt->BindText(2, subject, IECSqlBinder::MakeCopy::No);
        ECInstanceKey key;
        if (stmt->Step(key) != BE_SQLITE_DONE) {
            return BeInt64Id(0);
        }

        return (BeInt64Id)key.GetInstanceId();
    };

    auto addElementPath = [&](Utf8CP path, Utf8CP delimiter = "/") {
        bvector<Utf8String> subjects;
        BeStringUtilities::Split(path, delimiter, subjects);
        BeInt64Id parentId(0);
        for(auto& subject : subjects) {
            parentId = addElement(subject.c_str(), parentId);
        }
        return parentId;
    };

    addElementPath("Drive/Document/Doc1");
    addElementPath("Drive/Document/Doc2");
    addElementPath("Drive/Document/Doc3");
    addElementPath("Drive/Pictures/Pic1");
    addElementPath("Drive/Pictures/Pic2");
    addElementPath("Book/SciFi/Book1");

/*
    Id Subject  ParentId
    -- -------- --------
     1 Drive      (null)
     2 Document        1
     3 Doc1            2
     4 Doc2            2
     5 Doc3            2
     6 Pictures        1
     7 Pic1            6
     8 Pic2            6
     9 Book       (null)
    10 SciFi           9
    11 Book1          10
*/
    if (true) {
        auto query = R"(
            WITH RECURSIVE
                cnt (aId, aParentId, aPath, aDepth) AS (
                    SELECT ECInstanceId, Parent.Id, Subject, 0 FROM ts.Element WHERE ECInstanceId = 1
                    UNION ALL
                    SELECT ECInstanceId, Parent.Id, aPath || '/' || Subject, aDepth + 1 FROM ts.Element, cnt WHERE Parent.Id = cnt.aId
                    ORDER BY 1
                )
            SELECT aId, aParentId, aDepth, aPath  from cnt
        )";

        ECSqlStatement stmt;
        ASSERT_EQ(ECSqlStatus::Success, stmt.Prepare(m_ecdb, query));
        ASSERT_STREQ("aId", stmt.GetColumnInfo(0).GetProperty()->GetName().c_str());
        ASSERT_STREQ("aParentId", stmt.GetColumnInfo(1).GetProperty()->GetName().c_str());
        ASSERT_STREQ("aDepth", stmt.GetColumnInfo(2).GetProperty()->GetName().c_str());
        ASSERT_STREQ("aPath", stmt.GetColumnInfo(3).GetProperty()->GetName().c_str());

        ASSERT_EQ(BE_SQLITE_ROW, stmt.Step());
        ASSERT_EQ(1, stmt.GetValueInt(0)) << "aId";
        ASSERT_EQ(true, stmt.IsValueNull(1)) << "aParentId";
        ASSERT_EQ(0, stmt.GetValueInt(2)) << "aDepth";
        ASSERT_STREQ("Drive", stmt.GetValueText(3)) << "aPath";

        ASSERT_EQ(BE_SQLITE_ROW, stmt.Step());
        ASSERT_EQ(2, stmt.GetValueInt(0)) << "aId";
        ASSERT_EQ(1, stmt.GetValueInt(1)) << "aParentId";
        ASSERT_EQ(1, stmt.GetValueInt(2)) << "aDepth";
        ASSERT_STREQ("Drive/Document", stmt.GetValueText(3)) << "aPath";

        ASSERT_EQ(BE_SQLITE_ROW, stmt.Step());
        ASSERT_EQ(3, stmt.GetValueInt(0)) << "aId";
        ASSERT_EQ(2, stmt.GetValueInt(1)) << "aParentId";
        ASSERT_EQ(2, stmt.GetValueInt(2)) << "aDepth";
        ASSERT_STREQ("Drive/Document/Doc1", stmt.GetValueText(3)) << "aPath";

        ASSERT_EQ(BE_SQLITE_ROW, stmt.Step());
        ASSERT_EQ(4, stmt.GetValueInt(0)) << "aId";
        ASSERT_EQ(2, stmt.GetValueInt(1)) << "aParentId";
        ASSERT_EQ(2, stmt.GetValueInt(2)) << "aDepth";
        ASSERT_STREQ("Drive/Document/Doc2", stmt.GetValueText(3)) << "aPath";

        ASSERT_EQ(BE_SQLITE_ROW, stmt.Step());
        ASSERT_EQ(5, stmt.GetValueInt(0)) << "aId";
        ASSERT_EQ(2, stmt.GetValueInt(1)) << "aParentId";
        ASSERT_EQ(2, stmt.GetValueInt(2)) << "aDepth";
        ASSERT_STREQ("Drive/Document/Doc3", stmt.GetValueText(3)) << "aPath";

        ASSERT_EQ(BE_SQLITE_ROW, stmt.Step());
        ASSERT_EQ(6, stmt.GetValueInt(0)) << "aId";
        ASSERT_EQ(1, stmt.GetValueInt(1)) << "aParentId";
        ASSERT_EQ(1, stmt.GetValueInt(2)) << "aDepth";
        ASSERT_STREQ("Drive/Pictures", stmt.GetValueText(3)) << "aPath";

        ASSERT_EQ(BE_SQLITE_ROW, stmt.Step());
        ASSERT_EQ(7, stmt.GetValueInt(0)) << "aId";
        ASSERT_EQ(6, stmt.GetValueInt(1)) << "aParentId";
        ASSERT_EQ(2, stmt.GetValueInt(2)) << "aDepth";
        ASSERT_STREQ("Drive/Pictures/Pic1", stmt.GetValueText(3)) << "aPath";

        ASSERT_EQ(BE_SQLITE_ROW, stmt.Step());
        ASSERT_EQ(8, stmt.GetValueInt(0)) << "aId";
        ASSERT_EQ(6, stmt.GetValueInt(1)) << "aParentId";
        ASSERT_EQ(2, stmt.GetValueInt(2)) << "aDepth";
        ASSERT_STREQ("Drive/Pictures/Pic2", stmt.GetValueText(3)) << "aPath";
    }
    if (true) {
        auto query = R"(
            WITH RECURSIVE
                cnt (aId, aParentId, aPath, aDepth) AS (
                    SELECT ECInstanceId, Parent.Id, Subject, 0 FROM ts.Element WHERE ECInstanceId = 9
                    UNION ALL
                    SELECT ECInstanceId, Parent.Id, aPath || '/' || Subject, aDepth + 1 FROM ts.Element, cnt WHERE Parent.Id = cnt.aId
                    ORDER BY 1
                )
            SELECT aId, aParentId, aDepth, aPath  from cnt
        )";

        ECSqlStatement stmt;
        ASSERT_EQ(ECSqlStatus::Success, stmt.Prepare(m_ecdb, query));
        ASSERT_STREQ("aId", stmt.GetColumnInfo(0).GetProperty()->GetName().c_str());
        ASSERT_STREQ("aParentId", stmt.GetColumnInfo(1).GetProperty()->GetName().c_str());
        ASSERT_STREQ("aDepth", stmt.GetColumnInfo(2).GetProperty()->GetName().c_str());
        ASSERT_STREQ("aPath", stmt.GetColumnInfo(3).GetProperty()->GetName().c_str());


        ASSERT_EQ(BE_SQLITE_ROW, stmt.Step());
        ASSERT_EQ(9, stmt.GetValueInt(0)) << "aId";
        ASSERT_EQ(true, stmt.IsValueNull(1)) << "aParentId";
        ASSERT_EQ(0, stmt.GetValueInt(2)) << "aDepth";
        ASSERT_STREQ("Book", stmt.GetValueText(3)) << "aPath";

        ASSERT_EQ(BE_SQLITE_ROW, stmt.Step());
        ASSERT_EQ(10, stmt.GetValueInt(0)) << "aId";
        ASSERT_EQ(9, stmt.GetValueInt(1)) << "aParentId";
        ASSERT_EQ(1, stmt.GetValueInt(2)) << "aDepth";
        ASSERT_STREQ("Book/SciFi", stmt.GetValueText(3)) << "aPath";

        ASSERT_EQ(BE_SQLITE_ROW, stmt.Step());
        ASSERT_EQ(11, stmt.GetValueInt(0)) << "aId";
        ASSERT_EQ(10, stmt.GetValueInt(1)) << "aParentId";
        ASSERT_EQ(2, stmt.GetValueInt(2)) << "aDepth";
        ASSERT_STREQ("Book/SciFi/Book1", stmt.GetValueText(3)) << "aPath";
    }
}

 //---------------------------------------------------------------------------------------
// @bsiclass
//+---------------+---------------+---------------+---------------+---------------+------
TEST_F(CommonTableExpTestFixture, RecursiveQueryWithinSubQuery) {
    ASSERT_EQ(BentleyStatus::SUCCESS, SetupECDb("subquery_cte_test.ecdb", SchemaItem(R"xml(<?xml version='1.0' encoding='utf-8'?>
    <ECSchema schemaName='TestSchema' alias='ts' version='10.10.10' xmlns='http://www.bentley.com/schemas/Bentley.ECXML.3.1'>
        <ECEntityClass typeName='Element' >
            <ECProperty propertyName="Subject" typeName="string" description="" />
            <ECNavigationProperty propertyName="Parent" description="" relationshipName="ElementOwnsChildElements" direction="backward">
                <ECCustomAttributes>
                   <HiddenProperty xmlns="CoreCustomAttributes.01.00.03"/>
                   <ForeignKeyConstraint xmlns="ECDbMap.02.00.00">
                        <OnDeleteAction>NoAction</OnDeleteAction>
                   </ForeignKeyConstraint>
                </ECCustomAttributes>
            </ECNavigationProperty>
        </ECEntityClass>
        <ECRelationshipClass typeName="ElementOwnsChildElements" description="" modifier="None" strength="embedding">
            <Source multiplicity="(0..1)" roleLabel="owns child" polymorphic="true">
                <Class class="Element"/>
            </Source>
            <Target multiplicity="(0..*)" roleLabel="is owned by parent" polymorphic="true">
                <Class class="Element"/>
            </Target>
        </ECRelationshipClass>
    </ECSchema>)xml")));

    ECSqlStatementCache cache(20);
    auto relClassId = m_ecdb.Schemas().GetClassId("TestSchema", "ElementOwnsChildElements");

    auto findElementBySubject = [&](BeInt64Id parentId, Utf8CP subject) {
        auto stmt = parentId.IsValid() ? cache.GetPreparedStatement(m_ecdb, "SELECT  ECInstanceId FROM ts.Element WHERE Parent.Id = ? AND Subject = ?") : cache.GetPreparedStatement(m_ecdb, "SELECT  ECInstanceId FROM ts.Element WHERE Parent.Id IS NULL AND Subject = ?");
        if (parentId.IsValid()) {
            stmt->BindId(1, BeInt64Id(parentId));
            stmt->BindText(2, subject, IECSqlBinder::MakeCopy::No);
        } else {
            stmt->BindText(1, subject, IECSqlBinder::MakeCopy::No);
        }

        if (BE_SQLITE_ROW == stmt->Step()) {
            return stmt->GetValueId<BeInt64Id>(0);
        }
        return BeInt64Id(0);
    };

    auto addElement = [&](Utf8CP subject, BeInt64Id parentId) {
        auto subjectId = findElementBySubject(parentId, subject);
        if (subjectId.IsValid()) {
            return subjectId;
        }

        auto stmt = cache.GetPreparedStatement(m_ecdb, "INSERT INTO ts.Element(Parent, Subject) VALUES(?, ?)");
        if (parentId.IsValid()) {
            stmt->BindNavigationValue(1, parentId, relClassId);
        }

        stmt->BindText(2, subject, IECSqlBinder::MakeCopy::No);
        ECInstanceKey key;
        if (stmt->Step(key) != BE_SQLITE_DONE) {
            return BeInt64Id(0);
        }

        return (BeInt64Id)key.GetInstanceId();
    };

    auto addElementPath = [&](Utf8CP path, Utf8CP delimiter = "/") {
        bvector<Utf8String> subjects;
        BeStringUtilities::Split(path, delimiter, subjects);
        BeInt64Id parentId(0);
        for(auto& subject : subjects) {
            parentId = addElement(subject.c_str(), parentId);
        }
        return parentId;
    };

    addElementPath("Drive/Document/Doc1");
    addElementPath("Drive/Document/Doc2");
    addElementPath("Drive/Document/Doc3");
    addElementPath("Drive/Pictures/Pic1");
    addElementPath("Drive/Pictures/Pic2");
    addElementPath("Book/SciFi/Book1");

/*
    Id Subject  ParentId Depth
    -- -------- -------- ------
     1 Drive      (null)  0
     2 Document        1  1
     3 Doc1            2  2
     4 Doc2            2  2
     5 Doc3            2  2
     6 Pictures        1  1
     7 Pic1            6  2
     8 Pic2            6  2
     9 Book       (null)  0
    10 SciFi           9  1
    11 Book1          10  2
*/
    if (true) {
        auto query = R"(SELECT aParentId FROM(
            WITH RECURSIVE
                cnt (aId, aParentId, aPath, aDepth) AS (
                    SELECT ECInstanceId, Parent.Id, Subject, 0 FROM ts.Element WHERE ECInstanceId = 1
                    UNION ALL
                    SELECT ECInstanceId, Parent.Id, aPath || '/' || Subject, aDepth + 1 FROM ts.Element, cnt WHERE Parent.Id = cnt.aId
                    ORDER BY 1
                )
            SELECT aId, aParentId, aDepth, aPath  from cnt
        ))";

        ECSqlStatement stmt;
        ASSERT_EQ(ECSqlStatus::Success, stmt.Prepare(m_ecdb, query));
        ASSERT_STREQ("aParentId", stmt.GetColumnInfo(0).GetProperty()->GetName().c_str());

        ASSERT_EQ(BE_SQLITE_ROW, stmt.Step());
        ASSERT_EQ(true, stmt.IsValueNull(0)) << "aParentId";

        ASSERT_EQ(BE_SQLITE_ROW, stmt.Step());
        ASSERT_EQ(1, stmt.GetValueInt(0)) << "aParentId";

        ASSERT_EQ(BE_SQLITE_ROW, stmt.Step());
        ASSERT_EQ(2, stmt.GetValueInt(0)) << "aParentId";

        ASSERT_EQ(BE_SQLITE_ROW, stmt.Step());
        ASSERT_EQ(2, stmt.GetValueInt(0)) << "aParentId";

        ASSERT_EQ(BE_SQLITE_ROW, stmt.Step());
        ASSERT_EQ(2, stmt.GetValueInt(0)) << "aParentId";

        ASSERT_EQ(BE_SQLITE_ROW, stmt.Step());
        ASSERT_EQ(1, stmt.GetValueInt(0)) << "aParentId";

        ASSERT_EQ(BE_SQLITE_ROW, stmt.Step());
        ASSERT_EQ(6, stmt.GetValueInt(0)) << "aParentId";

        ASSERT_EQ(BE_SQLITE_ROW, stmt.Step());
        ASSERT_EQ(6, stmt.GetValueInt(0)) << "aParentId";
    }
    if (true) {
        auto query = R"(SELECT aDepth FROM(
            WITH RECURSIVE
                cnt (aId, aParentId, aPath, aDepth) AS (
                    SELECT ECInstanceId, Parent.Id, Subject, 0 FROM ts.Element WHERE ECInstanceId = 9
                    UNION ALL
                    SELECT ECInstanceId, Parent.Id, aPath || '/' || Subject, aDepth + 1 FROM ts.Element, cnt WHERE Parent.Id = cnt.aId
                    ORDER BY 1
                )
            SELECT aId, aParentId, aDepth, aPath  from cnt
        ))";

        ECSqlStatement stmt;
        ASSERT_EQ(ECSqlStatus::Success, stmt.Prepare(m_ecdb, query));
        ASSERT_STREQ("aDepth", stmt.GetColumnInfo(0).GetProperty()->GetName().c_str());


        ASSERT_EQ(BE_SQLITE_ROW, stmt.Step());
        ASSERT_EQ(0, stmt.GetValueInt(0)) << "aDepth";

        ASSERT_EQ(BE_SQLITE_ROW, stmt.Step());
        ASSERT_EQ(1, stmt.GetValueInt(0)) << "aDepth";

        ASSERT_EQ(BE_SQLITE_ROW, stmt.Step());
        ASSERT_EQ(2, stmt.GetValueInt(0)) << "aDepth";
    }
    if (true) {
        auto query = R"(SELECT DISTINCT aDepth FROM(
            WITH RECURSIVE
                cnt (aId, aParentId, aPath, aDepth) AS (
                    SELECT ECInstanceId, Parent.Id, Subject, 0 FROM ts.Element WHERE ECInstanceId = 9
                    UNION ALL
                    SELECT ECInstanceId, Parent.Id, aPath || '/' || Subject, aDepth + 1 FROM ts.Element, cnt WHERE Parent.Id = cnt.aId
                    ORDER BY 1
                )
            SELECT aId, aParentId, aDepth, aPath  from cnt
        ))";

        ECSqlStatement stmt;
        ASSERT_EQ(ECSqlStatus::Success, stmt.Prepare(m_ecdb, query));
        ASSERT_STREQ("aDepth", stmt.GetColumnInfo(0).GetProperty()->GetName().c_str());


        ASSERT_EQ(BE_SQLITE_ROW, stmt.Step());
        ASSERT_EQ(0, stmt.GetValueInt(0)) << "aDepth";

        ASSERT_EQ(BE_SQLITE_ROW, stmt.Step());
        ASSERT_EQ(1, stmt.GetValueInt(0)) << "aDepth";

        ASSERT_EQ(BE_SQLITE_ROW, stmt.Step());
        ASSERT_EQ(2, stmt.GetValueInt(0)) << "aDepth";
    }
}

//---------------------------------------------------------------------------------------
// @bsiclass
//+---------------+---------------+---------------+---------------+---------------+------
TEST_F(CommonTableExpTestFixture, SqliteExampleWithinSubquery) {
    ASSERT_EQ(DbResult::BE_SQLITE_OK, SetupECDb("cte_subquery_syntax.ecdb"));
    // FROM ONLY cnt should fail.
    // x in following has to be primitive value
    if (true) {
        auto query = R"(SELECT x FROM(
            WITH RECURSIVE
                cnt (x,y) AS (
                    SELECT 100, 200
                    UNION ALL
                    SELECT x+1, 200 FROM cnt WHERE x<210
                )
            SELECT * from cnt
        ))";

        ECSqlStatement stmt;
        ASSERT_EQ(ECSqlStatus::Success, stmt.Prepare(m_ecdb, query));
        ASSERT_STREQ("x", stmt.GetColumnInfo(0).GetProperty()->GetName().c_str());


        for (int i = 100; i < 210; ++i)  {
            ASSERT_EQ(BE_SQLITE_ROW, stmt.Step());
            ASSERT_EQ(i, stmt.GetValueInt(0));
        }
    }
    if (true) {
        auto query = R"(SELECT x FROM(
            WITH RECURSIVE
                cnt (x) AS (
                    VALUES(100)
                    UNION ALL
                    SELECT x+1 FROM cnt WHERE x<210
                )
            SELECT x from cnt
        ))";


        ECSqlStatement stmt;
        ASSERT_EQ(ECSqlStatus::Success, stmt.Prepare(m_ecdb, query));
        for (int i = 100; i < 210; ++i)  {
            ASSERT_EQ(BE_SQLITE_ROW, stmt.Step());
            ASSERT_EQ(i, stmt.GetValueInt(0));
        }
    }
    if (true) {
        auto query = R"(SELECT y FROM(
            WITH
                cnt (x,y) AS (
                    SELECT 100, 200
                )
            SELECT * from cnt
        ))";


        ECSqlStatement stmt;
        ASSERT_EQ(ECSqlStatus::Success, stmt.Prepare(m_ecdb, query));
        ASSERT_STREQ("y", stmt.GetColumnInfo(0).GetProperty()->GetName().c_str());

        ASSERT_EQ(BE_SQLITE_ROW, stmt.Step());
        ASSERT_EQ(200, stmt.GetValueInt(0));
    }
    if (true) {
        auto query = R"(SELECT y,b FROM(
            WITH
                cte_1 (x,y) AS (
                    SELECT 100, 200
                ),
                cte_2 (a,b) AS (
                    SELECT 100, 400
                )
            SELECT * from cte_1, cte_2 where cte_1.x=cte_2.a
        ))";

        ECSqlStatement stmt;
        ASSERT_EQ(ECSqlStatus::Success, stmt.Prepare(m_ecdb, query));
        ASSERT_STREQ("y", stmt.GetColumnInfo(0).GetProperty()->GetName().c_str());
        ASSERT_STREQ("b", stmt.GetColumnInfo(1).GetProperty()->GetName().c_str());

        ASSERT_EQ(BE_SQLITE_ROW, stmt.Step());
        ASSERT_EQ(200, stmt.GetValueInt(0));
        ASSERT_EQ(400, stmt.GetValueInt(1));
    }
    if (true) {
        auto query = R"(SELECT y,b FROM(
            WITH
                cte_1 (x,y) AS (
                    SELECT 100, 200
                ),
                cte_2 (a,b) AS (
                    SELECT 100, 400
                )
            SELECT * from cte_1 aa, cte_2 bb where aa.x=bb.a
        ))";

        ECSqlStatement stmt;
        ASSERT_EQ(ECSqlStatus::Success, stmt.Prepare(m_ecdb, query));
        ASSERT_STREQ("y", stmt.GetColumnInfo(0).GetProperty()->GetName().c_str());
        ASSERT_STREQ("b", stmt.GetColumnInfo(1).GetProperty()->GetName().c_str());

        ASSERT_EQ(BE_SQLITE_ROW, stmt.Step());
        ASSERT_EQ(200, stmt.GetValueInt(0));
        ASSERT_EQ(400, stmt.GetValueInt(1));
    }

   if (true) {
        auto query = R"(SELECT * FROM(
            WITH
               cte_1 (a,b,c) AS (
                    SELECT 100, 400
                )
            SELECT * from cte_1
        ))";

        ECSqlStatement stmt;
        ASSERT_EQ(ECSqlStatus::InvalidECSql, stmt.Prepare(m_ecdb, query));
   }
   if (true) {
        auto query = R"(SELECT * FROM(
            WITH
               cte_1 (a,a) AS (
                    SELECT 100, 400
                )
            SELECT * from cte_1
        ))";

        ECSqlStatement stmt;
        ASSERT_EQ(ECSqlStatus::InvalidECSql, stmt.Prepare(m_ecdb, query));
   }
   if (true) {
        auto query = R"(SELECT * FROM(
            WITH
               cte_1 (a,b) AS (
                    SELECT 100, 400, 300
                )
            SELECT * from cte_1
        ))";

        ECSqlStatement stmt;
        ASSERT_EQ(ECSqlStatus::InvalidECSql, stmt.Prepare(m_ecdb, query));
   }
   if (true) {
        auto query = R"(SELECT * FROM(
            WITH
               cte_1 (a,b,c) AS (
                    SELECT 100, 400, 300
                ),
               cte_1 (a,b,c) AS (
                    SELECT 100, 400, 300
                )
            SELECT * from cte_1
        ))";

        ECSqlStatement stmt;
        ASSERT_EQ(ECSqlStatus::InvalidECSql, stmt.Prepare(m_ecdb, query));
   }
    {
    // Test Case 1 : CTE with one bind parameter
    ECSqlStatement statement;
    ASSERT_EQ(ECSqlStatus::Success, statement.Prepare(m_ecdb, R"(SELECT * FROM(
        WITH RECURSIVE
            cte (x) AS (
                VALUES(:test1)
                UNION ALL
                SELECT x + 1 FROM cte WHERE x < 30)
        SELECT x from cte))"));

    EXPECT_STREQ("x", statement.GetColumnInfo(0).GetProperty()->GetName().c_str());
    EXPECT_TRUE(statement.GetColumnInfo(0).GetDataType().IsPrimitive());
    EXPECT_EQ(statement.GetColumnInfo(0).GetDataType().GetPrimitiveType(), PrimitiveType::PRIMITIVETYPE_Double);

    statement.BindInt(1, 1);
    for (auto i = 1; i <= 30; ++i)
        {
        EXPECT_EQ(BE_SQLITE_ROW, statement.Step());
        EXPECT_EQ(i, statement.GetValueInt(0));
        }
    statement.Finalize();
    }
    {
    // Test Case 2 : CTE with 2 bind parameters
    ECSqlStatement statement;
    ASSERT_EQ(ECSqlStatus::Success, statement.Prepare(m_ecdb, R"(SELECT y FROM(
        WITH RECURSIVE
            cte (x, y) AS (
                VALUES(:test1, :test2)
                UNION ALL
                SELECT x + 1, y + 2 FROM cte WHERE x < 4 and y < 6)
        SELECT * from cte))"));

    EXPECT_STREQ("y", statement.GetColumnInfo(0).GetProperty()->GetName().c_str());

    EXPECT_TRUE(statement.GetColumnInfo(0).GetDataType().IsPrimitive());
    EXPECT_EQ(statement.GetColumnInfo(0).GetDataType().GetPrimitiveType(), PrimitiveType::PRIMITIVETYPE_Double);

    statement.BindInt(1, 1);
    statement.BindInt(2, 2);
    for (const auto& testValues : std::vector<int> {2, 4, 6})
        {
        EXPECT_EQ(BE_SQLITE_ROW, statement.Step());
        EXPECT_EQ(testValues, statement.GetValueInt(0));
        }
    statement.Finalize();
    }
    {
    // Test Case 3 : CTE with 1 bind parameters and 1 literal
    ECSqlStatement statement;
    ASSERT_EQ(ECSqlStatus::Success, statement.Prepare(m_ecdb, R"(SELECT x FROM(
        WITH RECURSIVE
            cte (x, y) AS (
                VALUES(:test1, 200)
                UNION ALL
                SELECT x + 1, y FROM cte WHERE x < 3)
        SELECT * from cte))"));

    EXPECT_STREQ("x", statement.GetColumnInfo(0).GetProperty()->GetName().c_str());

    EXPECT_TRUE(statement.GetColumnInfo(0).GetDataType().IsPrimitive());
    EXPECT_EQ(statement.GetColumnInfo(0).GetDataType().GetPrimitiveType(), PrimitiveType::PRIMITIVETYPE_Double);

    statement.BindInt(1, 1);
    for (const auto& testValues : std::vector<int>{1, 2, 3})
        {
        EXPECT_EQ(BE_SQLITE_ROW, statement.Step());
        EXPECT_EQ(testValues, statement.GetValueInt(0));
        }
    statement.Finalize();
    }
    {
    // Test Case 4 : CTE with one bind parameter
    ECSqlStatement statement;
    ASSERT_EQ(ECSqlStatus::Success, statement.Prepare(m_ecdb, R"(SELECT * FROM(
        WITH RECURSIVE
            cte (x) AS (
                SELECT ECInstanceId FROM meta.ECSchemaDef WHERE ECInstanceId = :test1
                UNION ALL
                SELECT x + 1 FROM cte WHERE x < 3)
        SELECT x from cte))"));

    EXPECT_STREQ("x", statement.GetColumnInfo(0).GetProperty()->GetName().c_str());
    EXPECT_TRUE(statement.GetColumnInfo(0).GetDataType().IsPrimitive());
    EXPECT_EQ(statement.GetColumnInfo(0).GetDataType().GetPrimitiveType(), PrimitiveType::PRIMITIVETYPE_Long);

    statement.BindInt(1, 1);
    for (auto i = 1; i <= 3; ++i)
        {
        EXPECT_EQ(BE_SQLITE_ROW, statement.Step());
        EXPECT_EQ(i, statement.GetValueInt(0));
        }
    statement.Finalize();
    }
}

//---------------------------------------------------------------------------------------
// @bsiclass
//+---------------+---------------+---------------+---------------+---------------+------
TEST_F(CommonTableExpTestFixture, SqliteExample) {
    ASSERT_EQ(DbResult::BE_SQLITE_OK, SetupECDb("cte_syntax.ecdb"));
    // FROM ONLY cnt should fail.
    // x in following has to be primitive value
    if (true) {
        auto query = R"(
            WITH RECURSIVE
                cnt (x,y) AS (
                    SELECT 100, 200
                    UNION ALL
                    SELECT x+1, 200 FROM cnt WHERE x<210
                )
            SELECT * from cnt
        )";

        ECSqlStatement stmt;
        ASSERT_EQ(ECSqlStatus::Success, stmt.Prepare(m_ecdb, query));
        ASSERT_STREQ("x", stmt.GetColumnInfo(0).GetProperty()->GetName().c_str());
        ASSERT_STREQ("y", stmt.GetColumnInfo(1).GetProperty()->GetName().c_str());


        for (int i = 100; i < 210; ++i)  {
            ASSERT_EQ(BE_SQLITE_ROW, stmt.Step());
            ASSERT_EQ(i, stmt.GetValueInt(0));
            ASSERT_EQ(200, stmt.GetValueInt(1));
        }
    }
    if (true) {
        auto query = R"(
            WITH RECURSIVE
                cnt (x,y) AS (
                    SELECT 100, 200
                    UNION ALL
                    SELECT x+1, 200 FROM cnt WHERE x<210
                )
            SELECT x,y from cnt
        )";


        ECSqlStatement stmt;
        ASSERT_EQ(ECSqlStatus::Success, stmt.Prepare(m_ecdb, query));
        for (int i = 100; i < 210; ++i)  {
            ASSERT_EQ(BE_SQLITE_ROW, stmt.Step());
            ASSERT_EQ(i, stmt.GetValueInt(0));
            ASSERT_EQ(200, stmt.GetValueInt(1));
        }
    }
    if (true) {
        auto query = R"(
            WITH RECURSIVE
                cnt (x) AS (
                    VALUES(100)
                    UNION ALL
                    SELECT x+1 FROM cnt WHERE x<210
                )
            SELECT x from cnt
        )";


        ECSqlStatement stmt;
        ASSERT_EQ(ECSqlStatus::Success, stmt.Prepare(m_ecdb, query));
        for (int i = 100; i < 210; ++i)  {
            ASSERT_EQ(BE_SQLITE_ROW, stmt.Step());
            ASSERT_EQ(i, stmt.GetValueInt(0));
        }
    }
    if (true) {
        auto query = R"(
            WITH
                cnt (x,y) AS (
                    SELECT 100, 200
                )
            SELECT * from cnt
        )";


        ECSqlStatement stmt;
        ASSERT_EQ(ECSqlStatus::Success, stmt.Prepare(m_ecdb, query));
        ASSERT_STREQ("x", stmt.GetColumnInfo(0).GetProperty()->GetName().c_str());
        ASSERT_STREQ("y", stmt.GetColumnInfo(1).GetProperty()->GetName().c_str());

        ASSERT_EQ(BE_SQLITE_ROW, stmt.Step());
        ASSERT_EQ(100, stmt.GetValueInt(0));
        ASSERT_EQ(200, stmt.GetValueInt(1));
    }
    if (true) {
        auto query = R"(
            WITH
                cte_1 (x,y) AS (
                    SELECT 100, 200
                ),
                cte_2 (a,b) AS (
                    SELECT 100, 400
                )
            SELECT * from cte_1, cte_2 where cte_1.x=cte_2.a
        )";

        ECSqlStatement stmt;
        ASSERT_EQ(ECSqlStatus::Success, stmt.Prepare(m_ecdb, query));
        ASSERT_STREQ("x", stmt.GetColumnInfo(0).GetProperty()->GetName().c_str());
        ASSERT_STREQ("y", stmt.GetColumnInfo(1).GetProperty()->GetName().c_str());
        ASSERT_STREQ("a", stmt.GetColumnInfo(2).GetProperty()->GetName().c_str());
        ASSERT_STREQ("b", stmt.GetColumnInfo(3).GetProperty()->GetName().c_str());

        ASSERT_EQ(BE_SQLITE_ROW, stmt.Step());
        ASSERT_EQ(100, stmt.GetValueInt(0));
        ASSERT_EQ(200, stmt.GetValueInt(1));
        ASSERT_EQ(100, stmt.GetValueInt(2));
        ASSERT_EQ(400, stmt.GetValueInt(3));
    }
    if (true) {
        auto query = R"(
            WITH
                cte_1 (x,y) AS (
                    SELECT 100, 200
                ),
                cte_2 (a,b) AS (
                    SELECT 100, 400
                )
            SELECT * from cte_1 aa, cte_2 bb where aa.x=bb.a
        )";

        ECSqlStatement stmt;
        ASSERT_EQ(ECSqlStatus::Success, stmt.Prepare(m_ecdb, query));
        ASSERT_STREQ("x", stmt.GetColumnInfo(0).GetProperty()->GetName().c_str());
        ASSERT_STREQ("y", stmt.GetColumnInfo(1).GetProperty()->GetName().c_str());
        ASSERT_STREQ("a", stmt.GetColumnInfo(2).GetProperty()->GetName().c_str());
        ASSERT_STREQ("b", stmt.GetColumnInfo(3).GetProperty()->GetName().c_str());

        ASSERT_EQ(BE_SQLITE_ROW, stmt.Step());
        ASSERT_EQ(100, stmt.GetValueInt(0));
        ASSERT_EQ(200, stmt.GetValueInt(1));
        ASSERT_EQ(100, stmt.GetValueInt(2));
        ASSERT_EQ(400, stmt.GetValueInt(3));
    }

   if (true) {
        auto query = R"(
            WITH
               cte_1 (a,b,c) AS (
                    SELECT 100, 400
                )
            SELECT * from cte_1
        )";

        ECSqlStatement stmt;
        ASSERT_EQ(ECSqlStatus::InvalidECSql, stmt.Prepare(m_ecdb, query));
   }
   if (true) {
        auto query = R"(
            WITH
               cte_1 (a,a) AS (
                    SELECT 100, 400
                )
            SELECT * from cte_1
        )";

        ECSqlStatement stmt;
        ASSERT_EQ(ECSqlStatus::InvalidECSql, stmt.Prepare(m_ecdb, query));
   }
   if (true) {
        auto query = R"(
            WITH
               cte_1 (a,b) AS (
                    SELECT 100, 400, 300
                )
            SELECT * from cte_1
        )";

        ECSqlStatement stmt;
        ASSERT_EQ(ECSqlStatus::InvalidECSql, stmt.Prepare(m_ecdb, query));
   }
   if (true) {
        auto query = R"(
            WITH
               cte_1 (a,b,c) AS (
                    SELECT 100, 400, 300
                ),
               cte_1 (a,b,c) AS (
                    SELECT 100, 400, 300
                )
            SELECT * from cte_1
        )";

        ECSqlStatement stmt;
        ASSERT_EQ(ECSqlStatus::InvalidECSql, stmt.Prepare(m_ecdb, query));
   }
    {
    // Test Case 1 : CTE with one bind parameter
    ECSqlStatement statement;
    ASSERT_EQ(ECSqlStatus::Success, statement.Prepare(m_ecdb, R"(
        WITH RECURSIVE
            cte (x) AS (
                VALUES(:test1)
                UNION ALL
                SELECT x + 1 FROM cte WHERE x < 3)
        SELECT x from cte)"));

    EXPECT_STREQ("x", statement.GetColumnInfo(0).GetProperty()->GetName().c_str());
    EXPECT_TRUE(statement.GetColumnInfo(0).GetDataType().IsPrimitive());
    EXPECT_EQ(statement.GetColumnInfo(0).GetDataType().GetPrimitiveType(), PrimitiveType::PRIMITIVETYPE_Double);

    statement.BindInt(1, 1);
    for (auto i = 1; i <= 3; ++i)
        {
        EXPECT_EQ(BE_SQLITE_ROW, statement.Step());
        EXPECT_EQ(i, statement.GetValueInt(0));
        }
    statement.Finalize();
    }
    {
    // Test Case 2 : CTE with 2 bind parameters
    ECSqlStatement statement;
    ASSERT_EQ(ECSqlStatus::Success, statement.Prepare(m_ecdb, R"(
        WITH RECURSIVE
            cte (x, y) AS (
                VALUES(:test1, :test2)
                UNION ALL
                SELECT x + 1, y + 2 FROM cte WHERE x < 4 and y < 6)
        SELECT * from cte)"));

    EXPECT_STREQ("x", statement.GetColumnInfo(0).GetProperty()->GetName().c_str());
    EXPECT_STREQ("y", statement.GetColumnInfo(1).GetProperty()->GetName().c_str());

    EXPECT_TRUE(statement.GetColumnInfo(0).GetDataType().IsPrimitive());
    EXPECT_EQ(statement.GetColumnInfo(0).GetDataType().GetPrimitiveType(), PrimitiveType::PRIMITIVETYPE_Double);
    EXPECT_TRUE(statement.GetColumnInfo(1).GetDataType().IsPrimitive());
    EXPECT_EQ(statement.GetColumnInfo(1).GetDataType().GetPrimitiveType(), PrimitiveType::PRIMITIVETYPE_Double);

    statement.BindInt(1, 1);
    statement.BindInt(2, 2);
    for (const auto& testValues : std::vector<std::pair<int, int>> {{1, 2}, {2, 4}, {3, 6}})
        {
        EXPECT_EQ(BE_SQLITE_ROW, statement.Step());
        EXPECT_EQ(testValues.first, statement.GetValueInt(0));
        EXPECT_EQ(testValues.second, statement.GetValueInt(1));
        }
    statement.Finalize();
    }
    {
    // Test Case 3 : CTE with 1 bind parameters and 1 literal
    ECSqlStatement statement;
    ASSERT_EQ(ECSqlStatus::Success, statement.Prepare(m_ecdb, R"(
        WITH RECURSIVE
            cte (x, y) AS (
                VALUES(:test1, 200)
                UNION ALL
                SELECT x + 1, y FROM cte WHERE x < 3)
        SELECT * from cte)"));

    EXPECT_STREQ("x", statement.GetColumnInfo(0).GetProperty()->GetName().c_str());
    EXPECT_STREQ("y", statement.GetColumnInfo(1).GetProperty()->GetName().c_str());

    EXPECT_TRUE(statement.GetColumnInfo(0).GetDataType().IsPrimitive());
    EXPECT_EQ(statement.GetColumnInfo(0).GetDataType().GetPrimitiveType(), PrimitiveType::PRIMITIVETYPE_Double);
    EXPECT_TRUE(statement.GetColumnInfo(1).GetDataType().IsPrimitive());
    EXPECT_EQ(statement.GetColumnInfo(1).GetDataType().GetPrimitiveType(), PrimitiveType::PRIMITIVETYPE_Long);  // Literals get created as Long Primitives

    statement.BindInt(1, 1);
    for (const auto& testValues : std::vector<int>{1, 2, 3})
        {
        EXPECT_EQ(BE_SQLITE_ROW, statement.Step());
        EXPECT_EQ(testValues, statement.GetValueInt(0));
        EXPECT_EQ(200, statement.GetValueInt(1));
        }
    statement.Finalize();
    }
    {
    // Test Case 4 : CTE with one bind parameter
    ECSqlStatement statement;
    ASSERT_EQ(ECSqlStatus::Success, statement.Prepare(m_ecdb, R"(
        WITH RECURSIVE
            cte (x) AS (
                SELECT ECInstanceId FROM meta.ECSchemaDef WHERE ECInstanceId = :test1
                UNION ALL
                SELECT x + 1 FROM cte WHERE x < 3)
        SELECT x from cte)"));

    EXPECT_STREQ("x", statement.GetColumnInfo(0).GetProperty()->GetName().c_str());
    EXPECT_TRUE(statement.GetColumnInfo(0).GetDataType().IsPrimitive());
    EXPECT_EQ(statement.GetColumnInfo(0).GetDataType().GetPrimitiveType(), PrimitiveType::PRIMITIVETYPE_Long);

    statement.BindInt(1, 1);
    for (auto i = 1; i <= 3; ++i)
        {
        EXPECT_EQ(BE_SQLITE_ROW, statement.Step());
        EXPECT_EQ(i, statement.GetValueInt(0));
        }
    statement.Finalize();
    }
}

//---------------------------------------------------------------------------------------
// @bsiclass
//+---------------+---------------+---------------+---------------+---------------+------
TEST_F(CommonTableExpTestFixture, alias_to_cte) {
    ASSERT_EQ(DbResult::BE_SQLITE_OK, SetupECDb("cte_test_meta.ecdb"));
    if ("simple_nested_no_alias") {
        auto query = R"(
            with recursive
                cte0 (a,b) as ( select 100,200)
            select * from (select a, b from cte0 where a=100 and b=200)
        )";
        ECSqlStatement stmt;
        ASSERT_EQ(ECSqlStatus::Success, stmt.Prepare(m_ecdb, query));
        ASSERT_STREQ(stmt.GetNativeSql(), "WITH RECURSIVE cte0(a,b) AS (SELECT 100,200)\nSELECT [K2],[K3] FROM (SELECT cte0.a [K2],cte0.b [K3] FROM cte0 WHERE cte0.a=100 AND cte0.b=200)");
    }
    if ("simple_nested") {
        auto query = R"(
            with recursive
                cte0 (a,b) as ( select 100,200)
            select * from (select c0.a, c0.b from cte0 c0 where c0.a=100 and c0.b=200)
        )";
        ECSqlStatement stmt;
        ASSERT_EQ(ECSqlStatus::Success, stmt.Prepare(m_ecdb, query));
        ASSERT_STREQ(stmt.GetNativeSql(), "WITH RECURSIVE cte0(a,b) AS (SELECT 100,200)\nSELECT [K2],[K3] FROM (SELECT c0.a [K2],c0.b [K3] FROM cte0 c0 WHERE c0.a=100 AND c0.b=200)");
    }
    if ("simple_wild_nested") {
        auto query = R"(
            with recursive
                cte0 (a,b) as ( select 100,200)
            select * from (select * from cte0 c0 where c0.a=100 and c0.b=200)
        )";
        ECSqlStatement stmt;
        ASSERT_EQ(ECSqlStatus::Success, stmt.Prepare(m_ecdb, query));
        ASSERT_STREQ(stmt.GetNativeSql(), "WITH RECURSIVE cte0(a,b) AS (SELECT 100,200)\nSELECT [K2],[K3] FROM (SELECT c0.a K2,c0.b K3 FROM cte0 c0 WHERE c0.a=100 AND c0.b=200)");
    }

    if ("simple_wild") {
        auto query = R"(
            with recursive
                cte0 (a,b) as ( select 100,200)
            select * from cte0 c0 where c0.a=100 and c0.b=200
        )";
        ECSqlStatement stmt;
        ASSERT_EQ(ECSqlStatus::Success, stmt.Prepare(m_ecdb, query));
        ASSERT_STREQ(stmt.GetNativeSql(), "WITH RECURSIVE cte0(a,b) AS (SELECT 100,200)\nSELECT c0.a,c0.b FROM cte0 c0 WHERE c0.a=100 AND c0.b=200");
    }
    if ("simple_wild_no_alias") {
        auto query = R"(
            with recursive
                cte0 (a,b) as ( select 100,200)
            select * from cte0 where a=100 and b=200
        )";
        ECSqlStatement stmt;
        ASSERT_EQ(ECSqlStatus::Success, stmt.Prepare(m_ecdb, query));
        ASSERT_STREQ(stmt.GetNativeSql(), "WITH RECURSIVE cte0(a,b) AS (SELECT 100,200)\nSELECT cte0.a,cte0.b FROM cte0 WHERE cte0.a=100 AND cte0.b=200");
    }
    if ("simple_alias") {
        auto query = R"(
            with recursive
                cte0 (a,b) as ( select 100,200)
            select c0.a, c0.b from cte0 c0 where c0.a=100 and c0.b=200
        )";
        ECSqlStatement stmt;
        ASSERT_EQ(ECSqlStatus::Success, stmt.Prepare(m_ecdb, query));
        ASSERT_STREQ(stmt.GetNativeSql(), "WITH RECURSIVE cte0(a,b) AS (SELECT 100,200)\nSELECT c0.a,c0.b FROM cte0 c0 WHERE c0.a=100 AND c0.b=200");
    }
    if ("ambiguous_col") {
        auto query = R"(
            with recursive
                cte0 (a,b) as ( select 100,200),
                cte1 (c,d) as ( select 100,200)
            select * from cte0 c0, cte1 c1 where c0.a=100 and c0.b=200 and c1.c=100 and c1.d=200
        )";
        ECSqlStatement stmt;
        ASSERT_EQ(ECSqlStatus::Success, stmt.Prepare(m_ecdb, query));
        ASSERT_STREQ(stmt.GetNativeSql(), "WITH RECURSIVE cte0(a,b) AS (SELECT 100,200),cte1(c,d) AS (SELECT 100,200)\nSELECT c0.a,c0.b,c1.c,c1.d FROM cte0 c0,cte1 c1 WHERE c0.a=100 AND c0.b=200 AND c1.c=100 AND c1.d=200");
    }
    if ("ambiguous_col_2") {
        auto query = R"(
            with recursive
                cte0 (a,b) as ( select 100,200),
                cte1 (a,b) as ( select 100,200)
            select * from cte0 c0, cte1 c1 where c0.a=100 and c0.b=200 and c1.a=100 and c1.b=200
        )";
        ECSqlStatement stmt;
        ASSERT_EQ(ECSqlStatus::Success, stmt.Prepare(m_ecdb, query));
        ASSERT_STREQ(stmt.GetNativeSql(), "WITH RECURSIVE cte0(a,b) AS (SELECT 100,200),cte1(a,b) AS (SELECT 100,200)\nSELECT c0.a,c0.b,c1.a,c1.b FROM cte0 c0,cte1 c1 WHERE c0.a=100 AND c0.b=200 AND c1.a=100 AND c1.b=200");
    }
}

//---------------------------------------------------------------------------------------
// @bsiclass
//+---------------+---------------+---------------+---------------+---------------+------
TEST_F(CommonTableExpTestFixture, alias_to_cte_within_subquery) {
    ASSERT_EQ(DbResult::BE_SQLITE_OK, SetupECDb("cte_subquery_test_meta.ecdb"));
    if ("simple_nested_no_alias") {
        auto query = R"(select * from(
            with recursive
                cte0 (a,b) as ( select 100,200)
            select * from (select a, b from cte0 where a=100 and b=200)
        ))";
        ECSqlStatement stmt;
        ASSERT_EQ(ECSqlStatus::Success, stmt.Prepare(m_ecdb, query));
        ASSERT_STREQ(stmt.GetNativeSql(), "SELECT [K4],[K5] FROM (WITH RECURSIVE cte0(a,b) AS (SELECT 100,200)\nSELECT [K2] [K4],[K3] [K5] FROM (SELECT cte0.a [K2],cte0.b [K3] FROM cte0 WHERE cte0.a=100 AND cte0.b=200))");
    }
    if ("simple_nested") {
        auto query = R"(SELECT * FROM(
            with recursive
                cte0 (a,b) as ( select 100,200)
            select * from (select c0.a, c0.b from cte0 c0 where c0.a=100 and c0.b=200)
        ))";
        ECSqlStatement stmt;
        ASSERT_EQ(ECSqlStatus::Success, stmt.Prepare(m_ecdb, query));
        ASSERT_STREQ(stmt.GetNativeSql(), "SELECT [K4],[K5] FROM (WITH RECURSIVE cte0(a,b) AS (SELECT 100,200)\nSELECT [K2] [K4],[K3] [K5] FROM (SELECT c0.a [K2],c0.b [K3] FROM cte0 c0 WHERE c0.a=100 AND c0.b=200))");
    }
    if ("simple_wild_nested") {
        auto query = R"(select a from(
            with recursive
                cte0 (a,b) as ( select 100,200)
            select * from (select * from cte0 c0 where c0.a=100 and c0.b=200)
        ))";
        ECSqlStatement stmt;
        ASSERT_EQ(ECSqlStatus::Success, stmt.Prepare(m_ecdb, query));
        ASSERT_STREQ(stmt.GetNativeSql(), "SELECT [a] FROM (WITH RECURSIVE cte0(a,b) AS (SELECT 100,200)\nSELECT [K2] [a],[K3] FROM (SELECT c0.a K2,c0.b K3 FROM cte0 c0 WHERE c0.a=100 AND c0.b=200))");
    }

    if ("simple_wild") {
        auto query = R"(select b from(
            with recursive
                cte0 (a,b) as ( select 100,200)
            select * from cte0 c0 where c0.a=100 and c0.b=200
        ))";
        ECSqlStatement stmt;
        ASSERT_EQ(ECSqlStatus::Success, stmt.Prepare(m_ecdb, query));
        ASSERT_STREQ(stmt.GetNativeSql(), "SELECT [K2] FROM (WITH RECURSIVE cte0(a,b) AS (SELECT 100,200)\nSELECT c0.a,c0.b K2 FROM cte0 c0 WHERE c0.a=100 AND c0.b=200)");
    }
    if ("simple_wild_no_alias") {
        auto query = R"(select * from(
            with recursive
                cte0 (a,b) as ( select 100,200)
            select * from cte0 where a=100 and b=200
        ))";
        ECSqlStatement stmt;
        ASSERT_EQ(ECSqlStatus::Success, stmt.Prepare(m_ecdb, query));
        ASSERT_STREQ(stmt.GetNativeSql(), "SELECT [K2],[K3] FROM (WITH RECURSIVE cte0(a,b) AS (SELECT 100,200)\nSELECT cte0.a K2,cte0.b K3 FROM cte0 WHERE cte0.a=100 AND cte0.b=200)");
    }
    if ("simple_alias") {
        auto query = R"(select c0.a from(
            with recursive
                cte0 (a,b) as ( select 100,200)
            select c0.a, c0.b from cte0 c0 where c0.a=100 and c0.b=200
        ))";
        ECSqlStatement stmt;
        ASSERT_EQ(ECSqlStatus::Success, stmt.Prepare(m_ecdb, query));
        ASSERT_STREQ(stmt.GetNativeSql(), "SELECT [K2] FROM (WITH RECURSIVE cte0(a,b) AS (SELECT 100,200)\nSELECT c0.a [K2],c0.b FROM cte0 c0 WHERE c0.a=100 AND c0.b=200)");
    }
    if ("ambiguous_col") {
        auto query = R"(select a,b from(
            with recursive
                cte0 (a,b) as ( select 100,200),
                cte1 (c,d) as ( select 300,400)
            select * from cte0 c0, cte1 c1 where c0.a=100 and c0.b=200
        ))";
        ECSqlStatement stmt;
        ASSERT_EQ(ECSqlStatus::Success, stmt.Prepare(m_ecdb, query));
        ASSERT_STREQ(stmt.GetNativeSql(), "SELECT [K2],[K3] FROM (WITH RECURSIVE cte0(a,b) AS (SELECT 100,200),cte1(c,d) AS (SELECT 300,400)\nSELECT c0.a K2,c0.b K3,c1.c,c1.d FROM cte0 c0,cte1 c1 WHERE c0.a=100 AND c0.b=200)");
    }
    if ("ambiguous_col_2") {
        auto query = R"(select a,b from(
            with recursive
                cte0 (a,b) as ( select 100,200),
                cte1 (a,b) as ( select 300,400)
            select * from cte0 c0, cte1 c1 where c0.a=100 and c0.b=200 and c1.a=300 and c1.b=400
        ))";
        ECSqlStatement stmt;
        ASSERT_EQ(ECSqlStatus::Success, stmt.Prepare(m_ecdb, query));
        ASSERT_STREQ(stmt.GetNativeSql(), "SELECT [K4],[K5] FROM (WITH RECURSIVE cte0(a,b) AS (SELECT 100,200),cte1(a,b) AS (SELECT 300,400)\nSELECT c0.a K4,c0.b K5,c1.a,c1.b FROM cte0 c0,cte1 c1 WHERE c0.a=100 AND c0.b=200 AND c1.a=300 AND c1.b=400)");
    }
}

//---------------------------------------------------------------------------------------
// @bsiclass
//+---------------+---------------+---------------+---------------+---------------+------
TEST_F(CommonTableExpTestFixture, SubQueryBlock) {
    ASSERT_EQ(BentleyStatus::SUCCESS, SetupECDb("SubQueryBlock.ecdb", SchemaItem(
        R"xml(<?xml version="1.0" encoding="utf-8"?>
            <ECSchema schemaName="TestSchema" alias="ts" version="1.0.0" xmlns="http://www.bentley.com/schemas/Bentley.ECXML.3.2">
                <ECEntityClass typeName="Parent">
                    <ECProperty propertyName="Name" typeName="string" />
                </ECEntityClass>
                <ECEntityClass typeName="Child">
                    <ECProperty propertyName="Name" typeName="string" />
                </ECEntityClass>
                <ECRelationshipClass typeName="Rel" modifier="None">
                    <Source multiplicity="(0..*)" polymorphic="True" roleLabel="is parent of">
                        <Class class="Parent" />
                    </Source>
                    <Target multiplicity="(0..*)" polymorphic="True" roleLabel="is child of">
                        <Class class="Child"/>
                    </Target>
                </ECRelationshipClass>
                <ECEntityClass typeName="Foo">
                    <ECProperty propertyName="Code" typeName="int" />
                </ECEntityClass>
            </ECSchema>)xml")));

    ECClassId fooClassId = m_ecdb.Schemas().GetClassId("TestSchema", "Foo");
    ASSERT_TRUE(fooClassId.IsValid());
    ECClassId parentClassId = m_ecdb.Schemas().GetClassId("TestSchema", "Parent");
    ASSERT_TRUE(parentClassId.IsValid());
    ECClassId childClassId = m_ecdb.Schemas().GetClassId("TestSchema", "Child");
    ASSERT_TRUE(childClassId.IsValid());
    if ("simple_select_query") {
        auto ecsql = R"(
            WITH models(i) AS (
                SELECT foo.ECInstanceId FROM ts.Foo foo)
            SELECT i FROM models WHERE models.i = 1
        )";
        ECSqlStatement stmt;
        ASSERT_EQ(ECSqlStatus::Success, stmt.Prepare(m_ecdb, ecsql));
        ASSERT_STREQ(SqlPrintfString("WITH models(i) AS (SELECT [foo].[ECInstanceId] FROM (SELECT [Id] ECInstanceId,%s ECClassId FROM [main].[ts_Foo]) [foo])\nSELECT models.i FROM models WHERE models.i=1", fooClassId.ToString().c_str()), stmt.GetNativeSql());
    }
    if ("select_property_in_cte_block") {
        auto ecsql = R"(
            WITH models(i) AS (
                SELECT foo.Code FROM ts.Foo foo)
            SELECT i FROM models WHERE models.i IN (?)
        )";
        ECSqlStatement stmt;
        ASSERT_EQ(ECSqlStatus::Success, stmt.Prepare(m_ecdb, ecsql));
        ASSERT_STREQ(SqlPrintfString("WITH models(i) AS (SELECT [foo].[Code] FROM (SELECT [Id] ECInstanceId,%s ECClassId,[Code] FROM [main].[ts_Foo]) [foo])\nSELECT models.i FROM models WHERE models.i IN (:_ecdb_sqlparam_ix1_col1)", fooClassId.ToString().c_str()), stmt.GetNativeSql());
    }
    if ("select_id_in_cte_block") {
        auto ecsql = R"(
            WITH models(i) AS (
                SELECT foo.ECInstanceId FROM ts.Foo foo)
            SELECT i FROM models WHERE models.i IN (?)
        )";
        ECSqlStatement stmt;
        ASSERT_EQ(ECSqlStatus::Success, stmt.Prepare(m_ecdb, ecsql));
        ASSERT_STREQ(SqlPrintfString("WITH models(i) AS (SELECT [foo].[ECInstanceId] FROM (SELECT [Id] ECInstanceId,%s ECClassId FROM [main].[ts_Foo]) [foo])\nSELECT models.i FROM models WHERE models.i IN (:_ecdb_sqlparam_ix1_col1)", fooClassId.ToString().c_str()), stmt.GetNativeSql());
    }
    if ("nested_select_id_in_cte_block") {
        auto ecsql = R"(
            WITH models(i) AS (
                SELECT (SELECT foo.ECInstanceId FROM ts.Foo foo) AS ecId)
            SELECT i FROM models WHERE models.i IN (?)
        )";
        ECSqlStatement stmt;
        ASSERT_EQ(ECSqlStatus::Success, stmt.Prepare(m_ecdb, ecsql));
        ASSERT_STREQ(SqlPrintfString("WITH models(i) AS (SELECT (SELECT [foo].[ECInstanceId] FROM (SELECT [Id] ECInstanceId,%s ECClassId FROM [main].[ts_Foo]) [foo]) [ecId])\nSELECT models.i FROM models WHERE models.i IN (:_ecdb_sqlparam_ix1_col1)", fooClassId.ToString().c_str()), stmt.GetNativeSql());
    }
    if ("select_link_table_in_cte_block") {
        auto ecsql = R"(
            WITH models(i, c, si, sc, ti, tc) AS (
                SELECT
                    r.ECInstanceId,
                    r.ECClassId,
                    r.SourceECInstanceId,
                    r.SourceECClassId,
                    r.TargetECInstanceId,
                    r.TargetECClassId
                FROM ts.Rel r)
            SELECT
                *
            FROM
                models m
            WHERE
                m.i = ? AND m.c = ? AND m.si = ? AND m.sc = ? AND m.ti = ? AND m.tc = ?
                AND m.i IN (?) AND m.c IN (?) AND m.si IN (?) AND m.sc IN (?) AND m.ti IN (?) AND m.tc IN (?)
        )";
        ECSqlStatement stmt;
        ASSERT_EQ(ECSqlStatus::Success, stmt.Prepare(m_ecdb, ecsql));
        ASSERT_STREQ(SqlPrintfString("WITH models(i,c,si,sc,ti,tc) AS (SELECT [r].[ECInstanceId],[r].[ECClassId],[r].[SourceECInstanceId],[r].[SourceECClassId],[r].[TargetECInstanceId],[r].[TargetECClassId] FROM (SELECT [ts_Rel].[Id] [ECInstanceId],[ts_Rel].[ECClassId],[ts_Rel].[SourceId] [SourceECInstanceId],%s [SourceECClassId],[ts_Rel].[TargetId] [TargetECInstanceId],%s [TargetECClassId] FROM [main].[ts_Rel]) [r])\nSELECT m.i,m.c,m.si,m.sc,m.ti,m.tc FROM models m WHERE m.i=:_ecdb_sqlparam_ix1_col1 AND m.c=:_ecdb_sqlparam_ix2_col1 AND m.si=:_ecdb_sqlparam_ix3_col1 AND m.sc=:_ecdb_sqlparam_ix4_col1 AND m.ti=:_ecdb_sqlparam_ix5_col1 AND m.tc=:_ecdb_sqlparam_ix6_col1 AND m.i IN (:_ecdb_sqlparam_ix7_col1) AND m.c IN (:_ecdb_sqlparam_ix8_col1) AND m.si IN (:_ecdb_sqlparam_ix9_col1) AND m.sc IN (:_ecdb_sqlparam_ix10_col1) AND m.ti IN (:_ecdb_sqlparam_ix11_col1) AND m.tc IN (:_ecdb_sqlparam_ix12_col1)",
                    parentClassId.ToString().c_str(), childClassId.ToString().c_str()), stmt.GetNativeSql());
    }
}

//---------------------------------------------------------------------------------------
// @bsiclass
//+---------------+---------------+---------------+---------------+---------------+------
TEST_F(CommonTableExpTestFixture, CTE_Subquery_Tests) {
    ASSERT_EQ(DbResult::BE_SQLITE_OK, SetupECDb("CTESubqueryTests.ecdb"));

    if ("simple_select_cte_subquery") {
        auto ecsql = R"(select * from meta.ECClassDef where 
        ECInstanceId >= SOME(with a(ECClassId) AS (select ECClassId from meta.ECPropertyDef) select * from a) 
        LIMIT 1)";
        ECSqlStatement stmt;
        ASSERT_EQ(ECSqlStatus::Success, stmt.Prepare(m_ecdb, ecsql));
        ASSERT_STREQ(stmt.GetNativeSql(),"SELECT [ECClassDef].[ECInstanceId],[ECClassDef].[ECClassId],[ECClassDef].[SchemaId],[ECClassDef].[SchemaRelECClassId],[ECClassDef].[Name],[ECClassDef].[DisplayLabel],[ECClassDef].[Description],[ECClassDef].[Type],[ECClassDef].[Modifier],[ECClassDef].[CustomAttributeContainerType],[ECClassDef].[RelationshipStrength],[ECClassDef].[RelationshipStrengthDirection] FROM (SELECT [Id] ECInstanceId,37 ECClassId,[SchemaId],(CASE WHEN [SchemaId] IS NULL THEN NULL ELSE 38 END) [SchemaRelECClassId],[Name],[DisplayLabel],[Description],[Type],[Modifier],[CustomAttributeContainerType],[RelationshipStrength],[RelationshipStrengthDirection] FROM [main].[ec_Class]) [ECClassDef] WHERE EXISTS(WITH a(ECClassId) AS (SELECT [ECPropertyDef].[ECClassId] FROM (SELECT [Id] ECInstanceId,44 ECClassId FROM [main].[ec_Property]) [ECPropertyDef])\nSELECT a.ECClassId FROM a WHERE [ECClassDef].[ECInstanceId] >= a.ECClassId)  LIMIT 1" );
    }
    if ("simple_select_subquery") {
        auto ecsql = R"(
            select * from meta.ECClassDef where ECInstanceId >= SOME(select ECClassId from meta.ECPropertyDef) LIMIT 1
        )";
        ECSqlStatement stmt;
        ASSERT_EQ(ECSqlStatus::Success, stmt.Prepare(m_ecdb, ecsql));
        ASSERT_STREQ(stmt.GetNativeSql(),"SELECT [ECClassDef].[ECInstanceId],[ECClassDef].[ECClassId],[ECClassDef].[SchemaId],[ECClassDef].[SchemaRelECClassId],[ECClassDef].[Name],[ECClassDef].[DisplayLabel],[ECClassDef].[Description],[ECClassDef].[Type],[ECClassDef].[Modifier],[ECClassDef].[CustomAttributeContainerType],[ECClassDef].[RelationshipStrength],[ECClassDef].[RelationshipStrengthDirection] FROM (SELECT [Id] ECInstanceId,37 ECClassId,[SchemaId],(CASE WHEN [SchemaId] IS NULL THEN NULL ELSE 38 END) [SchemaRelECClassId],[Name],[DisplayLabel],[Description],[Type],[Modifier],[CustomAttributeContainerType],[RelationshipStrength],[RelationshipStrengthDirection] FROM [main].[ec_Class]) [ECClassDef] WHERE EXISTS(SELECT [ECPropertyDef].[ECClassId] FROM (SELECT [Id] ECInstanceId,44 ECClassId FROM [main].[ec_Property]) [ECPropertyDef] WHERE [ECClassDef].[ECInstanceId] >= [ECPropertyDef].[ECClassId])  LIMIT 1");
    }
    if ("checking_result_equality_between_simple_select_and_cte_in_subquery") {
        auto ecsqlSelect = R"(select * from meta.ECClassDef where 
        ECInstanceId >= SOME(with a(ECClassId) AS (select ECClassId from meta.ECPropertyDef) select * from a) 
        LIMIT 1)";
        ECSqlStatement stmtSelect;
        ASSERT_EQ(ECSqlStatus::Success, stmtSelect.Prepare(m_ecdb, ecsqlSelect));

        auto ecsqlCTE = R"(
            select * from meta.ECClassDef where ECInstanceId >= SOME(select ECClassId from meta.ECPropertyDef) LIMIT 1
        )";
        ECSqlStatement stmtCTE;
        ASSERT_EQ(ECSqlStatus::Success, stmtCTE.Prepare(m_ecdb, ecsqlCTE));
        EXPECT_STREQ(stmtCTE.GetColumnInfo(0).GetProperty()->GetName().c_str(), stmtSelect.GetColumnInfo(0).GetProperty()->GetName().c_str());
        EXPECT_STREQ(stmtCTE.GetColumnInfo(1).GetProperty()->GetName().c_str(), stmtSelect.GetColumnInfo(1).GetProperty()->GetName().c_str());
        ASSERT_EQ(BE_SQLITE_ROW, stmtCTE.Step());
        ASSERT_EQ(BE_SQLITE_ROW, stmtSelect.Step());
        ASSERT_EQ(stmtSelect.GetValueInt(0), stmtCTE.GetValueInt(0));
        ASSERT_EQ(stmtSelect.GetValueInt(1), stmtCTE.GetValueInt(1));
    }
    if ("simple_select_cte_subquery_with_alias") {
        auto ecsql = R"(select a.ECInstanceId from meta.ECClassDef a where a.ECInstanceId >= ALL(with a(Id) as (select a.ECClassId from meta.ECPropertyDef a) select a.Id from a) LIMIT 1)";
        ECSqlStatement stmt;
        ASSERT_EQ(ECSqlStatus::Success, stmt.Prepare(m_ecdb, ecsql));
        ASSERT_STREQ(stmt.GetNativeSql(),"SELECT [a].[ECInstanceId] FROM (SELECT [Id] ECInstanceId,37 ECClassId FROM [main].[ec_Class]) [a] WHERE NOT EXISTS(WITH a(Id) AS (SELECT [a].[ECClassId] FROM (SELECT [Id] ECInstanceId,44 ECClassId FROM [main].[ec_Property]) [a])\nSELECT a.Id FROM a WHERE a.Id >= [a].[ECInstanceId])  LIMIT 1" );
    }
    if ("simple_select_cte_subquery_with_alias_without_ALL") {
        auto ecsql = R"(select a.ECInstanceId from meta.ECClassDef a where ECInstanceId >= (with a(ECClassId) AS (select a.ECClassId from meta.ECPropertyDef a) select a.ECClassId from a) LIMIT 1)";
        ECSqlStatement stmt;
        ASSERT_EQ(ECSqlStatus::Success, stmt.Prepare(m_ecdb, ecsql));
        ASSERT_STREQ(stmt.GetNativeSql(),"SELECT [a].[ECInstanceId] FROM (SELECT [Id] ECInstanceId,37 ECClassId FROM [main].[ec_Class]) [a] WHERE [a].[ECInstanceId]>=(WITH a(ECClassId) AS (SELECT [a].[ECClassId] FROM (SELECT [Id] ECInstanceId,44 ECClassId FROM [main].[ec_Property]) [a])\nSELECT [a].[ECClassId] FROM a)  LIMIT 1" );
    }
    if ("simple_select_cte_subquery_with_multiple_column_checks") {
        auto ecsql = R"(select * from meta.ECClassDef where ECInstanceId >= ALL(with a(a,b,c,d,e,f,g) AS (select * from meta.ClassHasBaseClasses) select * from a) LIMIT 1)";
        ECSqlStatement stmt;
        ASSERT_EQ(ECSqlStatus::Success, stmt.Prepare(m_ecdb, ecsql));
        ASSERT_STREQ(stmt.GetNativeSql(),"SELECT [ECClassDef].[ECInstanceId],[ECClassDef].[ECClassId],[ECClassDef].[SchemaId],[ECClassDef].[SchemaRelECClassId],[ECClassDef].[Name],[ECClassDef].[DisplayLabel],[ECClassDef].[Description],[ECClassDef].[Type],[ECClassDef].[Modifier],[ECClassDef].[CustomAttributeContainerType],[ECClassDef].[RelationshipStrength],[ECClassDef].[RelationshipStrengthDirection] FROM (SELECT [Id] ECInstanceId,37 ECClassId,[SchemaId],(CASE WHEN [SchemaId] IS NULL THEN NULL ELSE 38 END) [SchemaRelECClassId],[Name],[DisplayLabel],[Description],[Type],[Modifier],[CustomAttributeContainerType],[RelationshipStrength],[RelationshipStrengthDirection] FROM [main].[ec_Class]) [ECClassDef] WHERE NOT EXISTS(WITH a(a,b,c,d,e,f,g) AS (SELECT [ClassHasBaseClasses].[ECInstanceId],[ClassHasBaseClasses].[ECClassId],[ClassHasBaseClasses].[Ordinal],[ClassHasBaseClasses].[SourceECInstanceId],[ClassHasBaseClasses].[SourceECClassId],[ClassHasBaseClasses].[TargetECInstanceId],[ClassHasBaseClasses].[TargetECClassId] FROM (SELECT [ec_ClassHasBaseClasses].[Id] [ECInstanceId],42 [ECClassId],[ec_ClassHasBaseClasses].[ClassId] [SourceECInstanceId],37 [SourceECClassId],[ec_ClassHasBaseClasses].[BaseClassId] [TargetECInstanceId],37 [TargetECClassId],[Ordinal] FROM [main].[ec_ClassHasBaseClasses]) [ClassHasBaseClasses])\nSELECT a.a,a.b,a.c,a.d,a.e,a.f,a.g FROM a WHERE a.a >= [ECClassDef].[ECInstanceId] AND a.b >= [ECClassDef].[ECInstanceId] AND a.c >= [ECClassDef].[ECInstanceId] AND a.d >= [ECClassDef].[ECInstanceId] AND a.e >= [ECClassDef].[ECInstanceId] AND a.f >= [ECClassDef].[ECInstanceId] AND a.g >= [ECClassDef].[ECInstanceId])  LIMIT 1" );
    }
    if ("simple_select_subquery_with_multiple_column_checks") {
        auto ecsql = R"(
            select * from meta.ECClassDef where ECInstanceId >= ALL(select * from meta.ClassHasBaseClasses) LIMIT 1
        )";
        ECSqlStatement stmt;
        ASSERT_EQ(ECSqlStatus::Success, stmt.Prepare(m_ecdb, ecsql));
        ASSERT_STREQ(stmt.GetNativeSql(),"SELECT [ECClassDef].[ECInstanceId],[ECClassDef].[ECClassId],[ECClassDef].[SchemaId],[ECClassDef].[SchemaRelECClassId],[ECClassDef].[Name],[ECClassDef].[DisplayLabel],[ECClassDef].[Description],[ECClassDef].[Type],[ECClassDef].[Modifier],[ECClassDef].[CustomAttributeContainerType],[ECClassDef].[RelationshipStrength],[ECClassDef].[RelationshipStrengthDirection] FROM (SELECT [Id] ECInstanceId,37 ECClassId,[SchemaId],(CASE WHEN [SchemaId] IS NULL THEN NULL ELSE 38 END) [SchemaRelECClassId],[Name],[DisplayLabel],[Description],[Type],[Modifier],[CustomAttributeContainerType],[RelationshipStrength],[RelationshipStrengthDirection] FROM [main].[ec_Class]) [ECClassDef] WHERE NOT EXISTS(SELECT [ClassHasBaseClasses].[ECInstanceId],[ClassHasBaseClasses].[ECClassId],[ClassHasBaseClasses].[Ordinal],[ClassHasBaseClasses].[SourceECInstanceId],[ClassHasBaseClasses].[SourceECClassId],[ClassHasBaseClasses].[TargetECInstanceId],[ClassHasBaseClasses].[TargetECClassId] FROM (SELECT [ec_ClassHasBaseClasses].[Id] [ECInstanceId],42 [ECClassId],[ec_ClassHasBaseClasses].[ClassId] [SourceECInstanceId],37 [SourceECClassId],[ec_ClassHasBaseClasses].[BaseClassId] [TargetECInstanceId],37 [TargetECClassId],[Ordinal] FROM [main].[ec_ClassHasBaseClasses]) [ClassHasBaseClasses] WHERE [ClassHasBaseClasses].[ECInstanceId] >= [ECClassDef].[ECInstanceId] AND [ClassHasBaseClasses].[ECClassId] >= [ECClassDef].[ECInstanceId] AND [ClassHasBaseClasses].[Ordinal] >= [ECClassDef].[ECInstanceId] AND [ClassHasBaseClasses].[SourceECInstanceId] >= [ECClassDef].[ECInstanceId] AND [ClassHasBaseClasses].[SourceECClassId] >= [ECClassDef].[ECInstanceId] AND [ClassHasBaseClasses].[TargetECInstanceId] >= [ECClassDef].[ECInstanceId] AND [ClassHasBaseClasses].[TargetECClassId] >= [ECClassDef].[ECInstanceId])  LIMIT 1");
    }
    if ("checking_result_equality_between_simple_select_and_cte_in_subquery_for_multiple_column_checks") {
        auto ecsqlCTE = R"(select * from meta.ECClassDef where ECInstanceId >= ALL(with a(a,b,c,d,e,f,g) AS (select * from meta.ClassHasBaseClasses) select * from a) LIMIT 1)";
        ECSqlStatement stmtCTE;
        ASSERT_EQ(ECSqlStatus::Success, stmtCTE.Prepare(m_ecdb, ecsqlCTE));

        auto ecsqlSelect = R"(
            select * from meta.ECClassDef where ECInstanceId >= ALL(select * from meta.ClassHasBaseClasses) LIMIT 1
        )";
        ECSqlStatement  stmtSelect;
        ASSERT_EQ(ECSqlStatus::Success,  stmtSelect.Prepare(m_ecdb, ecsqlSelect));
        EXPECT_STREQ(stmtCTE.GetColumnInfo(0).GetProperty()->GetName().c_str(), stmtSelect.GetColumnInfo(0).GetProperty()->GetName().c_str());
        EXPECT_STREQ(stmtCTE.GetColumnInfo(1).GetProperty()->GetName().c_str(), stmtSelect.GetColumnInfo(1).GetProperty()->GetName().c_str());
        ASSERT_EQ(BE_SQLITE_ROW, stmtCTE.Step());
        ASSERT_EQ(BE_SQLITE_ROW, stmtSelect.Step());
        ASSERT_EQ(stmtSelect.GetValueInt(0), stmtCTE.GetValueInt(0));
        ASSERT_EQ(stmtSelect.GetValueInt(1), stmtCTE.GetValueInt(1));
    }
}

//---------------------------------------------------------------------------------------
// @bsiclass
//+---------------+---------------+---------------+---------------+---------------+------
TEST_F(CommonTableExpTestFixture, CTE_Without_Columns_Subquery_Tests) {
    ASSERT_EQ(DbResult::BE_SQLITE_OK, SetupECDb("CTEWithoutColumnsSubqueryTests.ecdb"));

    if ("checking_result_equality_between_simple_select_and_cte_without_columns_in_subquery") {
        auto ecsqlSelect = R"(select * from meta.ECClassDef where ECInstanceId >= SOME(with a AS (select ECClassId from meta.ECPropertyDef) select * from a))";
        ECSqlStatement stmtSelect;
        ASSERT_EQ(ECSqlStatus::Success, stmtSelect.Prepare(m_ecdb, ecsqlSelect));
        ASSERT_EQ(11, stmtSelect.GetColumnCount());
        

        auto ecsqlCTE = R"(
            select * from meta.ECClassDef where ECInstanceId >= SOME(select ECClassId from meta.ECPropertyDef)
        )";
        ECSqlStatement stmtCTE;
        ASSERT_EQ(ECSqlStatus::Success, stmtCTE.Prepare(m_ecdb, ecsqlCTE));
        ASSERT_EQ(11, stmtCTE.GetColumnCount());
        EXPECT_STREQ(stmtCTE.GetColumnInfo(0).GetProperty()->GetName().c_str(), stmtSelect.GetColumnInfo(0).GetProperty()->GetName().c_str());
        EXPECT_STREQ(stmtCTE.GetColumnInfo(1).GetProperty()->GetName().c_str(), stmtSelect.GetColumnInfo(1).GetProperty()->GetName().c_str());
        ASSERT_EQ(BE_SQLITE_ROW, stmtCTE.Step());
        ASSERT_EQ(BE_SQLITE_ROW, stmtSelect.Step());
        ASSERT_EQ(stmtSelect.GetValueInt(0), stmtCTE.GetValueInt(0));
        ASSERT_EQ(stmtSelect.GetValueInt(1), stmtCTE.GetValueInt(1));
    }
    if ("checking_result_equality_between_simple_select_and_cte_without_columns_in_subquery_for_multiple_column_checks") {
        auto ecsqlCTE = R"(select * from meta.ECClassDef where ECInstanceId >= ALL(with a AS (select * from meta.ClassHasBaseClasses) select * from a))";
        ECSqlStatement stmtCTE;
        ASSERT_EQ(ECSqlStatus::Success, stmtCTE.Prepare(m_ecdb, ecsqlCTE));
        ASSERT_EQ(11, stmtCTE.GetColumnCount());

        auto ecsqlSelect = R"(
            select * from meta.ECClassDef where ECInstanceId >= ALL(select * from meta.ClassHasBaseClasses)
        )";
        ECSqlStatement  stmtSelect;
        ASSERT_EQ(ECSqlStatus::Success,  stmtSelect.Prepare(m_ecdb, ecsqlSelect));
        ASSERT_EQ(11, stmtSelect.GetColumnCount());
        EXPECT_STREQ(stmtCTE.GetColumnInfo(0).GetProperty()->GetName().c_str(), stmtSelect.GetColumnInfo(0).GetProperty()->GetName().c_str());
        EXPECT_STREQ(stmtCTE.GetColumnInfo(1).GetProperty()->GetName().c_str(), stmtSelect.GetColumnInfo(1).GetProperty()->GetName().c_str());
        ASSERT_EQ(BE_SQLITE_ROW, stmtCTE.Step());
        ASSERT_EQ(BE_SQLITE_ROW, stmtSelect.Step());
        ASSERT_EQ(stmtSelect.GetValueInt(0), stmtCTE.GetValueInt(0));
        ASSERT_EQ(stmtSelect.GetValueInt(1), stmtCTE.GetValueInt(1));
    }
}

//---------------------------------------------------------------------------------------
// @bsiclass
//+---------------+---------------+---------------+---------------+---------------+------
TEST_F(CommonTableExpTestFixture, CTE_Without_SubColumns) {
    ASSERT_EQ(BentleyStatus::SUCCESS, SetupECDb("CTEWithoutSubColumns.ecdb", SchemaItem(R"xml(<?xml version='1.0' encoding='utf-8'?>
    <ECSchema schemaName='TestSchema' alias='ts' version='10.10.10' xmlns='http://www.bentley.com/schemas/Bentley.ECXML.3.1'>
        <ECEntityClass typeName='Element' >
            <ECProperty propertyName="Subject" typeName="string" description="" />
            <ECNavigationProperty propertyName="Parent" description="" relationshipName="ElementOwnsChildElements" direction="backward">
                <ECCustomAttributes>
                   <HiddenProperty xmlns="CoreCustomAttributes.01.00.03"/>
                   <ForeignKeyConstraint xmlns="ECDbMap.02.00.00">
                        <OnDeleteAction>NoAction</OnDeleteAction>
                   </ForeignKeyConstraint>
                </ECCustomAttributes>
            </ECNavigationProperty>
        </ECEntityClass>
        <ECRelationshipClass typeName="ElementOwnsChildElements" description="" modifier="None" strength="embedding">
            <Source multiplicity="(0..1)" roleLabel="owns child" polymorphic="true">
                <Class class="Element"/>
            </Source>
            <Target multiplicity="(0..*)" roleLabel="is owned by parent" polymorphic="true">
                <Class class="Element"/>
            </Target>
        </ECRelationshipClass>
    </ECSchema>)xml")));

    ECSqlStatementCache cache(20);
    auto relClassId = m_ecdb.Schemas().GetClassId("TestSchema", "ElementOwnsChildElements");

    auto findElementBySubject = [&](BeInt64Id parentId, Utf8CP subject) {
        auto stmt = parentId.IsValid() ? cache.GetPreparedStatement(m_ecdb, "SELECT  ECInstanceId FROM ts.Element WHERE Parent.Id = ? AND Subject = ?") : cache.GetPreparedStatement(m_ecdb, "SELECT  ECInstanceId FROM ts.Element WHERE Parent.Id IS NULL AND Subject = ?");
        if (parentId.IsValid()) {
            stmt->BindId(1, BeInt64Id(parentId));
            stmt->BindText(2, subject, IECSqlBinder::MakeCopy::No);
        } else {
            stmt->BindText(1, subject, IECSqlBinder::MakeCopy::No);
        }

        if (BE_SQLITE_ROW == stmt->Step()) {
            return stmt->GetValueId<BeInt64Id>(0);
        }
        return BeInt64Id(0);
    };

    auto addElement = [&](Utf8CP subject, BeInt64Id parentId) {
        auto subjectId = findElementBySubject(parentId, subject);
        if (subjectId.IsValid()) {
            return subjectId;
        }

        auto stmt = cache.GetPreparedStatement(m_ecdb, "INSERT INTO ts.Element(Parent, Subject) VALUES(?, ?)");
        if (parentId.IsValid()) {
            stmt->BindNavigationValue(1, parentId, relClassId);
        }

        stmt->BindText(2, subject, IECSqlBinder::MakeCopy::No);
        ECInstanceKey key;
        if (stmt->Step(key) != BE_SQLITE_DONE) {
            return BeInt64Id(0);
        }

        return (BeInt64Id)key.GetInstanceId();
    };

    auto addElementPath = [&](Utf8CP path, Utf8CP delimiter = "/") {
        bvector<Utf8String> subjects;
        BeStringUtilities::Split(path, delimiter, subjects);
        BeInt64Id parentId(0);
        for(auto& subject : subjects) {
            parentId = addElement(subject.c_str(), parentId);
        }
        return parentId;
    };

    addElementPath("Drive/Document/Doc1");
    addElementPath("Drive/Document/Doc2");
    addElementPath("Drive/Document/Doc3");
    addElementPath("Drive/Pictures/Pic1");
    addElementPath("Drive/Pictures/Pic2");
    addElementPath("Book/SciFi/Book1");

    /*
    Id Subject  ParentId Depth
    -- -------- -------- ------
     1 Drive      (null)  0
     2 Document        1  1
     3 Doc1            2  2
     4 Doc2            2  2
     5 Doc3            2  2
     6 Pictures        1  1
     7 Pic1            6  2
     8 Pic2            6  2
     9 Book       (null)  0
    10 SciFi           9  1
    11 Book1          10  2
*/

    if ("simple_select_cte") {
        auto ecsql = R"(with cte as (select * from ts.Element) select * from cte)";
        ECSqlStatement stmt;
        ASSERT_EQ(ECSqlStatus::Success, stmt.Prepare(m_ecdb, ecsql));
        ASSERT_EQ(4, stmt.GetColumnCount());
        ASSERT_STREQ("ECInstanceId", stmt.GetColumnInfo(0).GetProperty()->GetName().c_str());
        ASSERT_STREQ("ECClassId", stmt.GetColumnInfo(1).GetProperty()->GetName().c_str());
        ASSERT_STREQ("Subject", stmt.GetColumnInfo(2).GetProperty()->GetName().c_str());
        ASSERT_STREQ("Parent", stmt.GetColumnInfo(3).GetProperty()->GetName().c_str());
        ASSERT_EQ(BE_SQLITE_ROW, stmt.Step());
        ASSERT_EQ(1, stmt.GetValueInt(0));
        ASSERT_STREQ("Drive", stmt.GetValueText(2));
        ASSERT_EQ(BE_SQLITE_ROW, stmt.Step());
        ASSERT_EQ(2, stmt.GetValueInt(0));
        ASSERT_STREQ("Document", stmt.GetValueText(2));
    }
    if ("simple_select_cte_wit_defined_columns_inside") {
        auto ecsql = R"(with cte as (select Subject, Parent.Id PiD from ts.Element) select * from cte)";
        ECSqlStatement stmt;
        ASSERT_EQ(ECSqlStatus::Success, stmt.Prepare(m_ecdb, ecsql));
        ASSERT_EQ(2, stmt.GetColumnCount());
        ASSERT_STREQ("Subject", stmt.GetColumnInfo(0).GetProperty()->GetName().c_str());
        ASSERT_STREQ("PiD", stmt.GetColumnInfo(1).GetProperty()->GetName().c_str());
        ASSERT_EQ(BE_SQLITE_ROW, stmt.Step());
        ASSERT_STREQ("Drive", stmt.GetValueText(0));
        ASSERT_EQ(true, stmt.IsValueNull(1));
        ASSERT_EQ(BE_SQLITE_ROW, stmt.Step());
        ASSERT_STREQ("Document", stmt.GetValueText(0));
        ASSERT_EQ(1, stmt.GetValueInt(1));
        ASSERT_EQ(BE_SQLITE_ROW, stmt.Step());
        ASSERT_STREQ("Doc1", stmt.GetValueText(0));
        ASSERT_EQ(2, stmt.GetValueInt(1));
    }
    if ("simple_select_cte_wit_defined_columns_outside") {
        auto ecsql = R"(with cte as (select Parent from ts.Element) select Parent.Id PiD from cte)";
        ECSqlStatement stmt;
        ASSERT_EQ(ECSqlStatus::Success, stmt.Prepare(m_ecdb, ecsql));
        ASSERT_EQ(1, stmt.GetColumnCount());
        ASSERT_STREQ("PiD", stmt.GetColumnInfo(0).GetProperty()->GetName().c_str());
        ASSERT_EQ(BE_SQLITE_ROW, stmt.Step());
        ASSERT_EQ(true, stmt.IsValueNull(0));
        ASSERT_EQ(BE_SQLITE_ROW, stmt.Step());
        ASSERT_EQ(1, stmt.GetValueInt(0));
        ASSERT_EQ(BE_SQLITE_ROW, stmt.Step());
        ASSERT_EQ(2, stmt.GetValueInt(0));
    }
    if ("simple_select_cte_wit_defined_columns_outside_within_subquery") {
        auto ecsql = R"(with cte as (select Parent from ts.Element) select * from (select Parent.Id PiD from cte))";
        ECSqlStatement stmt;
        ASSERT_EQ(ECSqlStatus::Success, stmt.Prepare(m_ecdb, ecsql));
        ASSERT_EQ(1, stmt.GetColumnCount());
        ASSERT_STREQ("PiD", stmt.GetColumnInfo(0).GetProperty()->GetName().c_str());
        ASSERT_EQ(BE_SQLITE_ROW, stmt.Step());
        ASSERT_EQ(true, stmt.IsValueNull(0));
        ASSERT_EQ(BE_SQLITE_ROW, stmt.Step());
        ASSERT_EQ(1, stmt.GetValueInt(0));
        ASSERT_EQ(BE_SQLITE_ROW, stmt.Step());
        ASSERT_EQ(2, stmt.GetValueInt(0));
    }
    if ("simple_select_cte_wit_defined_columns_outside_within_subquery_with_lias") {
        auto ecsql = R"(with cte as (select Parent from ts.Element) select * from (select Parent.Id PiD from cte) X)";
        ECSqlStatement stmt;
        ASSERT_EQ(ECSqlStatus::Success, stmt.Prepare(m_ecdb, ecsql));
        ASSERT_EQ(1, stmt.GetColumnCount());
        ASSERT_STREQ("PiD", stmt.GetColumnInfo(0).GetProperty()->GetName().c_str());
        ASSERT_EQ(BE_SQLITE_ROW, stmt.Step());
        ASSERT_EQ(true, stmt.IsValueNull(0));
        ASSERT_EQ(BE_SQLITE_ROW, stmt.Step());
        ASSERT_EQ(1, stmt.GetValueInt(0));
        ASSERT_EQ(BE_SQLITE_ROW, stmt.Step());
        ASSERT_EQ(2, stmt.GetValueInt(0));
    }
    if ("simple_select_cte_wit_defined_columns_outside_within_multiple_subquery") {
        auto ecsql = R"(with cte as (select Parent from ts.Element) select * from (select * from (select Parent.Id PiD from cte)))";
        ECSqlStatement stmt;
        ASSERT_EQ(ECSqlStatus::Success, stmt.Prepare(m_ecdb, ecsql));
        ASSERT_EQ(1, stmt.GetColumnCount());
        ASSERT_STREQ("PiD", stmt.GetColumnInfo(0).GetProperty()->GetName().c_str());
        ASSERT_EQ(BE_SQLITE_ROW, stmt.Step());
        ASSERT_EQ(true, stmt.IsValueNull(0));
        ASSERT_EQ(BE_SQLITE_ROW, stmt.Step());
        ASSERT_EQ(1, stmt.GetValueInt(0));
        ASSERT_EQ(BE_SQLITE_ROW, stmt.Step());
        ASSERT_EQ(2, stmt.GetValueInt(0));
    }
    if ("simple_select_cte_wit_defined_columns_outside_within_multiple_subquery_with_first_asterisk") {
        auto ecsql = R"(with cte as (select Parent from ts.Element) select * from (select PiD from (select Parent.Id PiD from cte)))";
        ECSqlStatement stmt;
        ASSERT_EQ(ECSqlStatus::Success, stmt.Prepare(m_ecdb, ecsql));
        ASSERT_EQ(1, stmt.GetColumnCount());
        ASSERT_STREQ("PiD", stmt.GetColumnInfo(0).GetProperty()->GetName().c_str());
        ASSERT_EQ(BE_SQLITE_ROW, stmt.Step());
        ASSERT_EQ(true, stmt.IsValueNull(0));
        ASSERT_EQ(BE_SQLITE_ROW, stmt.Step());
        ASSERT_EQ(1, stmt.GetValueInt(0));
        ASSERT_EQ(BE_SQLITE_ROW, stmt.Step());
        ASSERT_EQ(2, stmt.GetValueInt(0));
    }
    if ("simple_select_cte_wit_defined_columns_outside_within_multiple_subquery_with_middle_asterisk") {
        auto ecsql = R"(with cte as (select Parent from ts.Element) select PiD from (select * from (select Parent.Id PiD from cte)))";
        ECSqlStatement stmt;
        ASSERT_EQ(ECSqlStatus::Success, stmt.Prepare(m_ecdb, ecsql));
        ASSERT_EQ(1, stmt.GetColumnCount());
        ASSERT_STREQ("PiD", stmt.GetColumnInfo(0).GetProperty()->GetName().c_str());
        ASSERT_EQ(BE_SQLITE_ROW, stmt.Step());
        ASSERT_EQ(true, stmt.IsValueNull(0));
        ASSERT_EQ(BE_SQLITE_ROW, stmt.Step());
        ASSERT_EQ(1, stmt.GetValueInt(0));
        ASSERT_EQ(BE_SQLITE_ROW, stmt.Step());
        ASSERT_EQ(2, stmt.GetValueInt(0));
    }
    if ("simple_select_cte_wit_defined_columns_outside_without alias") {
        auto ecsql = R"(with cte as (select Parent from ts.Element) select Parent.Id from cte)";
        ECSqlStatement stmt;
        ASSERT_EQ(ECSqlStatus::Success, stmt.Prepare(m_ecdb, ecsql));
        ASSERT_EQ(1, stmt.GetColumnCount());
        ASSERT_STREQ("Id", stmt.GetColumnInfo(0).GetProperty()->GetName().c_str());
        ASSERT_EQ(BE_SQLITE_ROW, stmt.Step());
        ASSERT_EQ(true, stmt.IsValueNull(0));
        ASSERT_EQ(BE_SQLITE_ROW, stmt.Step());
        ASSERT_EQ(1, stmt.GetValueInt(0));
        ASSERT_EQ(BE_SQLITE_ROW, stmt.Step());
        ASSERT_EQ(2, stmt.GetValueInt(0));
    }
    if ("simple_select_cte_wit_defined_columns_outside_within_subquery_without_alias") {
        auto ecsql = R"(with cte as (select Parent from ts.Element) select * from (select Parent.Id from cte))";
        ECSqlStatement stmt;
        ASSERT_EQ(ECSqlStatus::Success, stmt.Prepare(m_ecdb, ecsql));
        ASSERT_EQ(1, stmt.GetColumnCount());
        ASSERT_STREQ("Id", stmt.GetColumnInfo(0).GetProperty()->GetName().c_str());
        ASSERT_EQ(BE_SQLITE_ROW, stmt.Step());
        ASSERT_EQ(true, stmt.IsValueNull(0));
        ASSERT_EQ(BE_SQLITE_ROW, stmt.Step());
        ASSERT_EQ(1, stmt.GetValueInt(0));
        ASSERT_EQ(BE_SQLITE_ROW, stmt.Step());
        ASSERT_EQ(2, stmt.GetValueInt(0));
    }
    if ("simple_select_cte_wit_defined_columns_outside_within_subquery_with_table_alias_without_column_alias") {
        auto ecsql = R"(with cte as (select Parent from ts.Element) select * from (select Parent.Id from cte) X)";
        ECSqlStatement stmt;
        ASSERT_EQ(ECSqlStatus::Success, stmt.Prepare(m_ecdb, ecsql));
        ASSERT_EQ(1, stmt.GetColumnCount());
        ASSERT_STREQ("Id", stmt.GetColumnInfo(0).GetProperty()->GetName().c_str());
        ASSERT_EQ(BE_SQLITE_ROW, stmt.Step());
        ASSERT_EQ(true, stmt.IsValueNull(0));
        ASSERT_EQ(BE_SQLITE_ROW, stmt.Step());
        ASSERT_EQ(1, stmt.GetValueInt(0));
        ASSERT_EQ(BE_SQLITE_ROW, stmt.Step());
        ASSERT_EQ(2, stmt.GetValueInt(0));
    }
    if ("simple_select_cte_wit_defined_columns_outside_within_multiple_subquery_without_alias") {
        auto ecsql = R"(with cte as (select Parent from ts.Element) select * from (select * from (select Parent.Id from cte)))";
        ECSqlStatement stmt;
        ASSERT_EQ(ECSqlStatus::Success, stmt.Prepare(m_ecdb, ecsql));
        ASSERT_EQ(1, stmt.GetColumnCount());
        ASSERT_STREQ("Id", stmt.GetColumnInfo(0).GetProperty()->GetName().c_str());
        ASSERT_EQ(BE_SQLITE_ROW, stmt.Step());
        ASSERT_EQ(true, stmt.IsValueNull(0));
        ASSERT_EQ(BE_SQLITE_ROW, stmt.Step());
        ASSERT_EQ(1, stmt.GetValueInt(0));
        ASSERT_EQ(BE_SQLITE_ROW, stmt.Step());
        ASSERT_EQ(2, stmt.GetValueInt(0));
    }
    if ("simple_select_cte_wit_defined_columns_outside_within_multiple_subquery_with_first_asterisk_without_alias") {
        auto ecsql = R"(with cte as (select Parent from ts.Element) select * from (select Parent.Id from (select Parent.Id from cte)))";
        ECSqlStatement stmt;
        ASSERT_EQ(ECSqlStatus::Success, stmt.Prepare(m_ecdb, ecsql));
        ASSERT_EQ(1, stmt.GetColumnCount());
        ASSERT_STREQ("Id", stmt.GetColumnInfo(0).GetProperty()->GetDisplayLabel().c_str());
        ASSERT_EQ(BE_SQLITE_ROW, stmt.Step());
        ASSERT_EQ(true, stmt.IsValueNull(0));
        ASSERT_EQ(BE_SQLITE_ROW, stmt.Step());
        ASSERT_EQ(1, stmt.GetValueInt(0));
        ASSERT_EQ(BE_SQLITE_ROW, stmt.Step());
        ASSERT_EQ(2, stmt.GetValueInt(0));
    }
    if ("simple_select_cte_wit_defined_columns_outside_within_multiple_subquery_with_middle_asterisk_without_alias") {
        auto ecsql = R"(with cte as (select Parent from ts.Element) select Parent.Id from (select * from (select Parent.Id from cte)))";
        ECSqlStatement stmt;
        ASSERT_EQ(ECSqlStatus::Success, stmt.Prepare(m_ecdb, ecsql));
        ASSERT_EQ(1, stmt.GetColumnCount());
        ASSERT_STREQ("Id", stmt.GetColumnInfo(0).GetProperty()->GetDisplayLabel().c_str());
        ASSERT_EQ(BE_SQLITE_ROW, stmt.Step());
        ASSERT_EQ(true, stmt.IsValueNull(0));
        ASSERT_EQ(BE_SQLITE_ROW, stmt.Step());
        ASSERT_EQ(1, stmt.GetValueInt(0));
        ASSERT_EQ(BE_SQLITE_ROW, stmt.Step());
        ASSERT_EQ(2, stmt.GetValueInt(0));
    }
    if ("selecting_*_inside_with_sepcified_columns_outside") {
        auto ecsql = R"(with cte as (select * from ts.Element) select Subject, Parent.Id pId from cte)";
        ECSqlStatement stmt;
        ASSERT_EQ(ECSqlStatus::Success, stmt.Prepare(m_ecdb, ecsql));
        ASSERT_EQ(2, stmt.GetColumnCount());
        ASSERT_STREQ("Subject", stmt.GetColumnInfo(0).GetProperty()->GetName().c_str());
        ASSERT_STREQ("pId", stmt.GetColumnInfo(1).GetProperty()->GetName().c_str());
        ASSERT_EQ(BE_SQLITE_ROW, stmt.Step());
        ASSERT_STREQ("Drive", stmt.GetValueText(0));
        ASSERT_EQ(true, stmt.IsValueNull(1));
        ASSERT_EQ(BE_SQLITE_ROW, stmt.Step());
        ASSERT_STREQ("Document", stmt.GetValueText(0));
        ASSERT_EQ(1, stmt.GetValueInt(1));
        ASSERT_EQ(BE_SQLITE_ROW, stmt.Step());
        ASSERT_STREQ("Doc1", stmt.GetValueText(0));
        ASSERT_EQ(2, stmt.GetValueInt(1));
    }
    if ("selecting_*_inside_with_sepcified_columns_outside_within_subquery") {
        auto ecsql = R"(with cte as (select * from ts.Element) select * from (select Subject, Parent.Id pId from cte))";
        ECSqlStatement stmt;
        ASSERT_EQ(ECSqlStatus::Success, stmt.Prepare(m_ecdb, ecsql));
        ASSERT_EQ(2, stmt.GetColumnCount());
        ASSERT_STREQ("Subject", stmt.GetColumnInfo(0).GetProperty()->GetName().c_str());
        ASSERT_STREQ("pId", stmt.GetColumnInfo(1).GetProperty()->GetName().c_str());
        ASSERT_EQ(BE_SQLITE_ROW, stmt.Step());
        ASSERT_STREQ("Drive", stmt.GetValueText(0));
        ASSERT_EQ(true, stmt.IsValueNull(1));
        ASSERT_EQ(BE_SQLITE_ROW, stmt.Step());
        ASSERT_STREQ("Document", stmt.GetValueText(0));
        ASSERT_EQ(1, stmt.GetValueInt(1));
        ASSERT_EQ(BE_SQLITE_ROW, stmt.Step());
        ASSERT_STREQ("Doc1", stmt.GetValueText(0));
        ASSERT_EQ(2, stmt.GetValueInt(1));
    }
    if ("selecting_*_inside_with_sepcified_columns_outside_within_subquery_with alias") {
        auto ecsql = R"(with cte as (select * from ts.Element) select * from (select Subject, Parent.Id pId from cte) X)";
        ECSqlStatement stmt;
        ASSERT_EQ(ECSqlStatus::Success, stmt.Prepare(m_ecdb, ecsql));
        ASSERT_EQ(2, stmt.GetColumnCount());
        ASSERT_STREQ("Subject", stmt.GetColumnInfo(0).GetProperty()->GetName().c_str());
        ASSERT_STREQ("pId", stmt.GetColumnInfo(1).GetProperty()->GetName().c_str());
        ASSERT_EQ(BE_SQLITE_ROW, stmt.Step());
        ASSERT_STREQ("Drive", stmt.GetValueText(0));
        ASSERT_EQ(true, stmt.IsValueNull(1));
        ASSERT_EQ(BE_SQLITE_ROW, stmt.Step());
        ASSERT_STREQ("Document", stmt.GetValueText(0));
        ASSERT_EQ(1, stmt.GetValueInt(1));
        ASSERT_EQ(BE_SQLITE_ROW, stmt.Step());
        ASSERT_STREQ("Doc1", stmt.GetValueText(0));
        ASSERT_EQ(2, stmt.GetValueInt(1));
    }
    if ("multiple_cte_blocks_without_columns") {
        auto ecsql = R"(with a AS (select * from ts.Element), b AS (select Parent.Id pId from ts.Element) select a.ECInstanceId, Subject, pId from a,b)";
        ECSqlStatement stmt;
        ASSERT_EQ(ECSqlStatus::Success, stmt.Prepare(m_ecdb, ecsql));
        ASSERT_EQ(3, stmt.GetColumnCount());
        ASSERT_STREQ("ECInstanceId", stmt.GetColumnInfo(0).GetProperty()->GetName().c_str());
        ASSERT_STREQ("Subject", stmt.GetColumnInfo(1).GetProperty()->GetName().c_str());
        ASSERT_STREQ("pId", stmt.GetColumnInfo(2).GetProperty()->GetName().c_str());
        ASSERT_EQ(BE_SQLITE_ROW, stmt.Step());
        ASSERT_EQ(1, stmt.GetValueInt(0));
        ASSERT_STREQ("Drive", stmt.GetValueText(1));
        ASSERT_EQ(true, stmt.IsValueNull(2));
        ASSERT_EQ(BE_SQLITE_ROW, stmt.Step());
        ASSERT_EQ(1, stmt.GetValueInt(0));
        ASSERT_STREQ("Drive", stmt.GetValueText(1));
        ASSERT_EQ(1, stmt.GetValueInt(2));
        ASSERT_EQ(BE_SQLITE_ROW, stmt.Step());
        ASSERT_EQ(1, stmt.GetValueInt(0));
        ASSERT_STREQ("Drive", stmt.GetValueText(1));
        ASSERT_EQ(2, stmt.GetValueInt(2));
    }
    if ("multiple_cte_blocks_with_columns_&_without_columns") {
        auto ecsql = R"(with a AS (select * from ts.Element), b(Id) AS (select Parent.Id from ts.Element) select ECInstanceId, Subject, Id pId from a,b)";
        ECSqlStatement stmt;
        ASSERT_EQ(ECSqlStatus::Success, stmt.Prepare(m_ecdb, ecsql));
        ASSERT_EQ(3, stmt.GetColumnCount());
        ASSERT_STREQ("ECInstanceId", stmt.GetColumnInfo(0).GetProperty()->GetName().c_str());
        ASSERT_STREQ("Subject", stmt.GetColumnInfo(1).GetProperty()->GetName().c_str());
        ASSERT_STREQ("pId", stmt.GetColumnInfo(2).GetProperty()->GetName().c_str());
        ASSERT_EQ(BE_SQLITE_ROW, stmt.Step());
        ASSERT_EQ(1, stmt.GetValueInt(0));
        ASSERT_STREQ("Drive", stmt.GetValueText(1));
        ASSERT_EQ(true, stmt.IsValueNull(2));
        ASSERT_EQ(BE_SQLITE_ROW, stmt.Step());
        ASSERT_EQ(1, stmt.GetValueInt(0));
        ASSERT_STREQ("Drive", stmt.GetValueText(1));
        ASSERT_EQ(1, stmt.GetValueInt(2));
        ASSERT_EQ(BE_SQLITE_ROW, stmt.Step());
        ASSERT_EQ(1, stmt.GetValueInt(0));
        ASSERT_STREQ("Drive", stmt.GetValueText(1));
        ASSERT_EQ(2, stmt.GetValueInt(2));
    }
    if ("multiple_cte_blocks_with_columns_&_without_columns_ambiguous_columns") {
        auto ecsql = R"(with a AS (select * from ts.Element), b(ECInstanceId) AS (select Parent.Id from ts.Element) select a.ECInstanceId, Subject, b.ECInstanceId pId from a,b)";
        ECSqlStatement stmt;
        ASSERT_EQ(ECSqlStatus::Success, stmt.Prepare(m_ecdb, ecsql));
        ASSERT_EQ(3, stmt.GetColumnCount());
        ASSERT_STREQ("ECInstanceId", stmt.GetColumnInfo(0).GetProperty()->GetName().c_str());
        ASSERT_STREQ("Subject", stmt.GetColumnInfo(1).GetProperty()->GetName().c_str());
        ASSERT_STREQ("pId", stmt.GetColumnInfo(2).GetProperty()->GetName().c_str());
        ASSERT_EQ(BE_SQLITE_ROW, stmt.Step());
        ASSERT_EQ(1, stmt.GetValueInt(0));
        ASSERT_STREQ("Drive", stmt.GetValueText(1));
        ASSERT_EQ(true, stmt.IsValueNull(2));
        ASSERT_EQ(BE_SQLITE_ROW, stmt.Step());
        ASSERT_EQ(1, stmt.GetValueInt(0));
        ASSERT_STREQ("Drive", stmt.GetValueText(1));
        ASSERT_EQ(1, stmt.GetValueInt(2));
        ASSERT_EQ(BE_SQLITE_ROW, stmt.Step());
        ASSERT_EQ(1, stmt.GetValueInt(0));
        ASSERT_STREQ("Drive", stmt.GetValueText(1));
        ASSERT_EQ(2, stmt.GetValueInt(2));
    }
    if ("alias_cte_without_subColumns") {
        auto ecsql = R"(with cte0 as ( select 100,200) select * from (select * from cte0 c0))";
        ECSqlStatement stmt;
        ASSERT_EQ(ECSqlStatus::Success, stmt.Prepare(m_ecdb, ecsql));
        ASSERT_EQ(2, stmt.GetColumnCount());
        ASSERT_EQ(BE_SQLITE_ROW, stmt.Step());
        ASSERT_EQ(100, stmt.GetValueInt(0));
        ASSERT_EQ(200, stmt.GetValueInt(1));
    }
    if ("alias_cte_without_subColumns_with_column_alias") {
        auto ecsqlalias_1 = R"(with cte0 as ( select 100 a,200 b) select * from (select * from cte0 c0 where c0.a = 100 and c0.b = 200))";
        ECSqlStatement stmt_alias_1;
        ASSERT_EQ(ECSqlStatus::Success, stmt_alias_1.Prepare(m_ecdb, ecsqlalias_1));
        ASSERT_EQ(2, stmt_alias_1.GetColumnCount());

        auto ecsqlalias_2 = R"(with cte0 as ( select 100 a,200 b) select * from (select * from cte0 where cte0.a = 100 and b = 200))";
        ECSqlStatement stmt_alias_2;
        ASSERT_EQ(ECSqlStatus::Success, stmt_alias_2.Prepare(m_ecdb, ecsqlalias_2));
        ASSERT_EQ(2, stmt_alias_2.GetColumnCount());

        ASSERT_STREQ(stmt_alias_1.GetColumnInfo(0).GetProperty()->GetName().c_str(), stmt_alias_2.GetColumnInfo(0).GetProperty()->GetName().c_str());
        ASSERT_STREQ(stmt_alias_1.GetColumnInfo(1).GetProperty()->GetName().c_str(), stmt_alias_2.GetColumnInfo(1).GetProperty()->GetName().c_str());
        ASSERT_EQ(BE_SQLITE_ROW, stmt_alias_1.Step());
        ASSERT_EQ(BE_SQLITE_ROW, stmt_alias_2.Step());
        ASSERT_EQ(stmt_alias_1.GetValueInt(0), stmt_alias_2.GetValueInt(0));
        ASSERT_EQ(stmt_alias_1.GetValueInt(1), stmt_alias_2.GetValueInt(1));

        
    }
}

//---------------------------------------------------------------------------------------
// @bsiclass
//+---------------+---------------+---------------+---------------+---------------+------
TEST_F(CommonTableExpTestFixture, FindingProperty_For_CTE_Without_SubColumns) {
    ASSERT_EQ(BentleyStatus::SUCCESS, SetupECDb("CTEWithoutSubColumns.ecdb", SchemaItem(R"xml(<?xml version='1.0' encoding='utf-8'?>
    <ECSchema schemaName='TestSchema' alias='ts' version='10.10.10' xmlns='http://www.bentley.com/schemas/Bentley.ECXML.3.1'>
        <ECEntityClass typeName='Element' >
            <ECProperty propertyName="Subject" typeName="string" description="" />
            <ECNavigationProperty propertyName="Parent" description="" relationshipName="ElementOwnsChildElements" direction="backward">
                <ECCustomAttributes>
                   <HiddenProperty xmlns="CoreCustomAttributes.01.00.03"/>
                   <ForeignKeyConstraint xmlns="ECDbMap.02.00.00">
                        <OnDeleteAction>NoAction</OnDeleteAction>
                   </ForeignKeyConstraint>
                </ECCustomAttributes>
            </ECNavigationProperty>
        </ECEntityClass>
        <ECRelationshipClass typeName="ElementOwnsChildElements" description="" modifier="None" strength="embedding">
            <Source multiplicity="(0..1)" roleLabel="owns child" polymorphic="true">
                <Class class="Element"/>
            </Source>
            <Target multiplicity="(0..*)" roleLabel="is owned by parent" polymorphic="true">
                <Class class="Element"/>
            </Target>
        </ECRelationshipClass>
    </ECSchema>)xml")));

    ECSqlStatementCache cache(20);
    auto relClassId = m_ecdb.Schemas().GetClassId("TestSchema", "ElementOwnsChildElements");

    auto findElementBySubject = [&](BeInt64Id parentId, Utf8CP subject) {
        auto stmt = parentId.IsValid() ? cache.GetPreparedStatement(m_ecdb, "SELECT  ECInstanceId FROM ts.Element WHERE Parent.Id = ? AND Subject = ?") : cache.GetPreparedStatement(m_ecdb, "SELECT  ECInstanceId FROM ts.Element WHERE Parent.Id IS NULL AND Subject = ?");
        if (parentId.IsValid()) {
            stmt->BindId(1, BeInt64Id(parentId));
            stmt->BindText(2, subject, IECSqlBinder::MakeCopy::No);
        } else {
            stmt->BindText(1, subject, IECSqlBinder::MakeCopy::No);
        }

        if (BE_SQLITE_ROW == stmt->Step()) {
            return stmt->GetValueId<BeInt64Id>(0);
        }
        return BeInt64Id(0);
    };

    auto addElement = [&](Utf8CP subject, BeInt64Id parentId) {
        auto subjectId = findElementBySubject(parentId, subject);
        if (subjectId.IsValid()) {
            return subjectId;
        }

        auto stmt = cache.GetPreparedStatement(m_ecdb, "INSERT INTO ts.Element(Parent, Subject) VALUES(?, ?)");
        if (parentId.IsValid()) {
            stmt->BindNavigationValue(1, parentId, relClassId);
        }

        stmt->BindText(2, subject, IECSqlBinder::MakeCopy::No);
        ECInstanceKey key;
        if (stmt->Step(key) != BE_SQLITE_DONE) {
            return BeInt64Id(0);
        }

        return (BeInt64Id)key.GetInstanceId();
    };

    auto addElementPath = [&](Utf8CP path, Utf8CP delimiter = "/") {
        bvector<Utf8String> subjects;
        BeStringUtilities::Split(path, delimiter, subjects);
        BeInt64Id parentId(0);
        for(auto& subject : subjects) {
            parentId = addElement(subject.c_str(), parentId);
        }
        return parentId;
    };

    addElementPath("Drive/Document/Doc1");
    addElementPath("Drive/Document/Doc2");
    addElementPath("Drive/Document/Doc3");
    addElementPath("Drive/Pictures/Pic1");
    addElementPath("Drive/Pictures/Pic2");
    addElementPath("Book/SciFi/Book1");

    /*
    Id Subject  ParentId Depth
    -- -------- -------- ------
     1 Drive      (null)  0
     2 Document        1  1
     3 Doc1            2  2
     4 Doc2            2  2
     5 Doc3            2  2
     6 Pictures        1  1
     7 Pic1            6  2
     8 Pic2            6  2
     9 Book       (null)  0
    10 SciFi           9  1
    11 Book1          10  2
*/

    if ("simple_select_cte") {
        auto ecsql = R"(with cte as (select * from ts.Element) select * from cte)";
        ECSqlStatement stmt;
        ASSERT_EQ(ECSqlStatus::Success, stmt.Prepare(m_ecdb, ecsql));
        ASSERT_EQ(4, stmt.GetColumnCount());
        ASSERT_STREQ("ECInstanceId", stmt.GetColumnInfo(0).GetProperty()->GetName().c_str());
        ASSERT_STREQ("ECClassId", stmt.GetColumnInfo(1).GetProperty()->GetName().c_str());
        ASSERT_STREQ("Subject", stmt.GetColumnInfo(2).GetProperty()->GetName().c_str());
        ASSERT_STREQ("Parent", stmt.GetColumnInfo(3).GetProperty()->GetName().c_str());
        ASSERT_EQ(BE_SQLITE_ROW, stmt.Step());
        ASSERT_EQ(1, stmt.GetValueInt(0));
        ASSERT_STREQ("Drive", stmt.GetValueText(2));
        ASSERT_EQ(BE_SQLITE_ROW, stmt.Step());
        ASSERT_EQ(2, stmt.GetValueInt(0));
        ASSERT_STREQ("Document", stmt.GetValueText(2));
    }
    if ("simple_select_cte_wit_defined_columns_inside") {
        auto ecsql = R"(with cte as (select Subject from ts.Element) select * from cte)";
        ECSqlStatement stmt;
        ASSERT_EQ(ECSqlStatus::Success, stmt.Prepare(m_ecdb, ecsql));
        ASSERT_EQ(1, stmt.GetColumnCount());
        ASSERT_STREQ("Subject", stmt.GetColumnInfo(0).GetProperty()->GetName().c_str());
        ASSERT_EQ(BE_SQLITE_ROW, stmt.Step());
        ASSERT_STREQ("Drive", stmt.GetValueText(0));
        ASSERT_EQ(BE_SQLITE_ROW, stmt.Step());
        ASSERT_STREQ("Document", stmt.GetValueText(0));
        ASSERT_EQ(BE_SQLITE_ROW, stmt.Step());
        ASSERT_STREQ("Doc1", stmt.GetValueText(0));
    }
    if ("selecting_*_inside_with_sepcified_columns_outside") {
        auto ecsql = R"(select Subject from ts.Element where ECInstanceId = (with cte as (select * from ts.Element) select Parent.Id from cte))";
        ECSqlStatement stmt;
        ASSERT_EQ(ECSqlStatus::Success, stmt.Prepare(m_ecdb, ecsql));
        ASSERT_EQ(1, stmt.GetColumnCount());
        ASSERT_STREQ("Subject", stmt.GetColumnInfo(0).GetProperty()->GetName().c_str());
        ASSERT_EQ(BE_SQLITE_DONE, stmt.Step());
    }
    if ("selecting_*_outside_with_sepcified_columns_inside") {
        auto ecsql = R"(select Subject from ts.Element where ECInstanceId = (with cte as (select Parent.Id from ts.Element) select * from cte))";
        ECSqlStatement stmt;
        ASSERT_EQ(ECSqlStatus::Success, stmt.Prepare(m_ecdb, ecsql));
        ASSERT_EQ(1, stmt.GetColumnCount());
        ASSERT_STREQ("Subject", stmt.GetColumnInfo(0).GetProperty()->GetName().c_str());
        ASSERT_EQ(BE_SQLITE_DONE, stmt.Step());
    }
    if ("cte_without_subColumns_with WHERE") {
        auto ecsql = R"(with cte as (select * from ts.Element) select Subject from cte where Parent.Id = (select ECInstanceId from ts.Element))";
        ECSqlStatement stmt;
        ASSERT_EQ(ECSqlStatus::Success, stmt.Prepare(m_ecdb, ecsql));
        ASSERT_EQ(1, stmt.GetColumnCount());
        ASSERT_STREQ("Subject", stmt.GetColumnInfo(0).GetProperty()->GetName().c_str());
        ASSERT_EQ(BE_SQLITE_ROW, stmt.Step());
        ASSERT_STREQ("Document", stmt.GetValueText(0));
        ASSERT_EQ(BE_SQLITE_ROW, stmt.Step());
        ASSERT_STREQ("Pictures", stmt.GetValueText(0));
        ASSERT_EQ(BE_SQLITE_DONE, stmt.Step());
    }
    if ("cte_without_subColumns_with WHERE_using_alias") {
        auto ecsql = R"(with cte as (select * from ts.Element) select Subject from cte c where c.Parent.Id = (select ECInstanceId from ts.Element))";
        ECSqlStatement stmt;
        ASSERT_EQ(ECSqlStatus::Success, stmt.Prepare(m_ecdb, ecsql));
        ASSERT_EQ(1, stmt.GetColumnCount());
        ASSERT_STREQ("Subject", stmt.GetColumnInfo(0).GetProperty()->GetName().c_str());
        ASSERT_EQ(BE_SQLITE_ROW, stmt.Step());
        ASSERT_STREQ("Document", stmt.GetValueText(0));
        ASSERT_EQ(BE_SQLITE_ROW, stmt.Step());
        ASSERT_STREQ("Pictures", stmt.GetValueText(0));
        ASSERT_EQ(BE_SQLITE_DONE, stmt.Step());
    }
    if ("cte_without_subColumns_with WHERE_using_cte_name_as_alias") {
        auto ecsql = R"(with cte as (select * from ts.Element) select Subject from cte where cte.Parent.Id = (select ECInstanceId from ts.Element))";
        ECSqlStatement stmt;
        ASSERT_EQ(ECSqlStatus::Success, stmt.Prepare(m_ecdb, ecsql));
        ASSERT_EQ(1, stmt.GetColumnCount());
        ASSERT_STREQ("Subject", stmt.GetColumnInfo(0).GetProperty()->GetName().c_str());
        ASSERT_EQ(BE_SQLITE_ROW, stmt.Step());
        ASSERT_STREQ("Document", stmt.GetValueText(0));
        ASSERT_EQ(BE_SQLITE_ROW, stmt.Step());
        ASSERT_STREQ("Pictures", stmt.GetValueText(0));
        ASSERT_EQ(BE_SQLITE_DONE, stmt.Step());
    }
    if ("cte_without_subColumns_in_subquery_ref_with alias") {
        auto ecsql = R"(select a.x from (with tmp(x) as (SELECT e.Subject FROM ts.Element e order by e.Subject LIMIT 1) select x from tmp) a)";
        ECSqlStatement stmt;
        ASSERT_EQ(ECSqlStatus::Success, stmt.Prepare(m_ecdb, ecsql));
        ASSERT_EQ(1, stmt.GetColumnCount());
        ASSERT_STREQ("x", stmt.GetColumnInfo(0).GetProperty()->GetName().c_str());
        ASSERT_EQ(BE_SQLITE_ROW, stmt.Step());
        ASSERT_STREQ("Book", stmt.GetValueText(0));
    }
}

//---------------------------------------------------------------------------------------
// @bsiclass
//+---------------+---------------+---------------+---------------+---------------+------
TEST_F(CommonTableExpTestFixture, Invalid_SQL_Tests) {
    ASSERT_EQ(DbResult::BE_SQLITE_OK, SetupECDb("InvalidCTETestsDb.ecdb"));

    if ("mismatch_in_columns_within_CTE") {
        auto ecsql = R"(select * from meta.ECClassDef where 
        ECInstanceId >= SOME(with a(ECClassId) AS (select * from meta.ECPropertyDef) select * from a) 
        LIMIT 1)";
        ECSqlStatement stmt;
        ASSERT_EQ(ECSqlStatus::InvalidECSql, stmt.Prepare(m_ecdb, ecsql));
    }
    if ("mismatch_in_number_of_columns_CTE") {
        auto ecsql = R"(select * from meta.ECClassDef where ECInstanceId >= ALL(with a(a,b,c,d) AS (select * from meta.ClassHasBaseClasses) select * from a) LIMIT 1)";
        ECSqlStatement stmt;
        ASSERT_EQ(ECSqlStatus::InvalidECSql, stmt.Prepare(m_ecdb, ecsql));
    }
    if ("testing_recursive_without_columns_cte") {
        auto ecsql = R"(with recursive a AS (select * from meta.ClassHasBaseClasses) select * from a)";
        ECSqlStatement stmt;
        ASSERT_EQ(ECSqlStatus::InvalidECSql, stmt.Prepare(m_ecdb, ecsql));
    }
}

//---------------------------------------------------------------------------------------
// @bsiclass
//+---------------+---------------+---------------+---------------+---------------+------
<<<<<<< HEAD
TEST_F(CommonTableExpTestFixture, Debug_Tests) {
    ASSERT_EQ(DbResult::BE_SQLITE_OK, SetupECDb("Debug_Tests.ecdb"));
        {
        ECSqlStatement stmt;
        ASSERT_EQ(ECSqlStatus::Success, stmt.Prepare(m_ecdb, "SELECT * FROM ( SELECT 1 AS KEYID, 'BeepBoo' AS Noise ) [c1] JOIN ( SELECT 1 AS KEYID, 'Robot' AS Name ) [c2] ON c1.KEYID = c2.KEYID"));
        ASSERT_STREQ(stmt.GetNativeSql(), "SELECT [K0],[K2],[K1],[K3] FROM (SELECT 1 [K0],'BeepBoo' [K2]) [c1] INNER JOIN (SELECT 1 [K1],'Robot' [K3]) [c2] ON [K0]=[K1] ");
        ASSERT_EQ(4, stmt.GetColumnCount());
        ASSERT_STREQ("KEYID", stmt.GetColumnInfo(0).GetProperty()->GetName().c_str());
        ASSERT_STREQ("Noise", stmt.GetColumnInfo(1).GetProperty()->GetName().c_str());
        ASSERT_STREQ("KEYID_1", stmt.GetColumnInfo(2).GetProperty()->GetName().c_str());
        ASSERT_STREQ("Name", stmt.GetColumnInfo(3).GetProperty()->GetName().c_str());
        ASSERT_EQ(BE_SQLITE_ROW, stmt.Step());
        ASSERT_STREQ("1", stmt.GetValueText(0));
        ASSERT_STREQ("BeepBoo", stmt.GetValueText(1));
        ASSERT_STREQ("1", stmt.GetValueText(2));
        ASSERT_STREQ("Robot", stmt.GetValueText(3));
        ASSERT_EQ(BE_SQLITE_DONE, stmt.Step());
        }
        {
        ECSqlStatement stmt;
        ASSERT_EQ(ECSqlStatus::Success, stmt.Prepare(m_ecdb, "WITH [cte1] AS ( SELECT 1 AS KEYID, 'BeepBoo' AS Noise ), [cte2] AS ( SELECT 1 AS KEYID, 'Robot' AS Name ) SELECT * FROM cte1 [c1] JOIN cte2 [c2] ON c1.KEYID = c2.KEYID"));
        ASSERT_STREQ(stmt.GetNativeSql(), "WITH cte1 AS (SELECT 1 [K0],'BeepBoo' [K1]),cte2 AS (SELECT 1 [K2],'Robot' [K3])\nSELECT [K0],[K1],[K2],[K3] FROM cte1 c1 INNER JOIN cte2 c2 ON [K0]=[K2] ");
        ASSERT_EQ(4, stmt.GetColumnCount());
        ASSERT_STREQ("KEYID", stmt.GetColumnInfo(0).GetProperty()->GetName().c_str());
        ASSERT_STREQ("Noise", stmt.GetColumnInfo(1).GetProperty()->GetName().c_str());
        ASSERT_STREQ("KEYID_1", stmt.GetColumnInfo(2).GetProperty()->GetName().c_str());
        ASSERT_STREQ("Name", stmt.GetColumnInfo(3).GetProperty()->GetName().c_str());
        ASSERT_EQ(BE_SQLITE_ROW, stmt.Step());
        ASSERT_STREQ("1", stmt.GetValueText(0));
        ASSERT_STREQ("BeepBoo", stmt.GetValueText(1));
        ASSERT_STREQ("1", stmt.GetValueText(2));
        ASSERT_STREQ("Robot", stmt.GetValueText(3));
        ASSERT_EQ(BE_SQLITE_DONE, stmt.Step());
        }
        {
        ECSqlStatement stmt;
        ASSERT_EQ(ECSqlStatus::Success, stmt.Prepare(m_ecdb, "WITH [cte1] AS ( SELECT 1 AS KEYID, 'BeepBoo' AS Noise ), cte2(KEYID, Name) AS ( SELECT 1, 'Robot' ) SELECT * FROM cte1 [c1] JOIN cte2 [c2] ON c1.KEYID = c2.KEYID"));
        ASSERT_STREQ(stmt.GetNativeSql(), "WITH cte1 AS (SELECT 1 [K0],'BeepBoo' [K1]),cte2(KEYID,Name) AS (SELECT 1,'Robot')\nSELECT [K0],[K1],c2.KEYID,c2.Name FROM cte1 c1 INNER JOIN cte2 c2 ON [K0]=c2.KEYID ");
        ASSERT_EQ(4, stmt.GetColumnCount());
        ASSERT_STREQ("KEYID", stmt.GetColumnInfo(0).GetProperty()->GetName().c_str());
        ASSERT_STREQ("Noise", stmt.GetColumnInfo(1).GetProperty()->GetName().c_str());
        ASSERT_STREQ("KEYID_1", stmt.GetColumnInfo(2).GetProperty()->GetName().c_str());
        ASSERT_STREQ("Name", stmt.GetColumnInfo(3).GetProperty()->GetName().c_str());
        ASSERT_EQ(BE_SQLITE_ROW, stmt.Step());
        ASSERT_STREQ("1", stmt.GetValueText(0));
        ASSERT_STREQ("BeepBoo", stmt.GetValueText(1));
        ASSERT_STREQ("1", stmt.GetValueText(2));
        ASSERT_STREQ("Robot", stmt.GetValueText(3));
        ASSERT_EQ(BE_SQLITE_DONE, stmt.Step());
        }
        {
        ECSqlStatement stmt;
        ASSERT_EQ(ECSqlStatus::Success, stmt.Prepare(m_ecdb, "WITH [cte1] AS ( SELECT 1 AS KEYID, 'BeepBoo' AS Noise ), cte2(KEYID, Name) AS ( SELECT 1, 'Robot' ) SELECT c1.KEYID, Noise, c2.KEYID, Name FROM cte1 [c1] JOIN cte2 [c2] ON c1.KEYID = c2.KEYID"));
        ASSERT_STREQ(stmt.GetNativeSql(), "WITH cte1 AS (SELECT 1 [K0],'BeepBoo' [K1]),cte2(KEYID,Name) AS (SELECT 1,'Robot')\nSELECT [K0],[K1],c2.KEYID,c2.Name FROM cte1 c1 INNER JOIN cte2 c2 ON [K0]=c2.KEYID ");
        ASSERT_EQ(4, stmt.GetColumnCount());
        ASSERT_STREQ("KEYID", stmt.GetColumnInfo(0).GetProperty()->GetName().c_str());
        ASSERT_STREQ("Noise", stmt.GetColumnInfo(1).GetProperty()->GetName().c_str());
        ASSERT_STREQ("c2__x002E__KEYID", stmt.GetColumnInfo(2).GetProperty()->GetName().c_str());
        EXPECT_STREQ("c2.KEYID", stmt.GetColumnInfo(2).GetProperty()->GetDisplayLabel().c_str());
        ASSERT_STREQ("Name", stmt.GetColumnInfo(3).GetProperty()->GetName().c_str());
        ASSERT_EQ(BE_SQLITE_ROW, stmt.Step());
        ASSERT_STREQ("1", stmt.GetValueText(0));
        ASSERT_STREQ("BeepBoo", stmt.GetValueText(1));
        ASSERT_STREQ("1", stmt.GetValueText(2));
        ASSERT_STREQ("Robot", stmt.GetValueText(3));
        ASSERT_EQ(BE_SQLITE_DONE, stmt.Step());
        }
        {
        ECSqlStatement stmt;
        ASSERT_EQ(ECSqlStatus::Success, stmt.Prepare(m_ecdb, "WITH [cte1] AS ( SELECT 1 AS KEYID, 'BeepBoo' AS Noise ), cte2(KEYID, Name) AS ( SELECT 1, 'Robot' ) SELECT c2.KEYID, Noise, c1.KEYID, Name FROM cte1 [c1] JOIN cte2 [c2] ON c1.KEYID = c2.KEYID"));
        ASSERT_STREQ(stmt.GetNativeSql(), "WITH cte1 AS (SELECT 1 [K0],'BeepBoo' [K1]),cte2(KEYID,Name) AS (SELECT 1,'Robot')\nSELECT c2.KEYID,[K1],[K0],c2.Name FROM cte1 c1 INNER JOIN cte2 c2 ON [K0]=c2.KEYID ");
        ASSERT_EQ(4, stmt.GetColumnCount());
        ASSERT_STREQ("KEYID", stmt.GetColumnInfo(2).GetProperty()->GetName().c_str());
        ASSERT_STREQ("Noise", stmt.GetColumnInfo(1).GetProperty()->GetName().c_str());
        ASSERT_STREQ("c2__x002E__KEYID", stmt.GetColumnInfo(0).GetProperty()->GetName().c_str());
        EXPECT_STREQ("c2.KEYID", stmt.GetColumnInfo(0).GetProperty()->GetDisplayLabel().c_str());
        ASSERT_STREQ("Name", stmt.GetColumnInfo(3).GetProperty()->GetName().c_str());
        ASSERT_EQ(BE_SQLITE_ROW, stmt.Step());
        ASSERT_STREQ("1", stmt.GetValueText(0));
        ASSERT_STREQ("BeepBoo", stmt.GetValueText(1));
        ASSERT_STREQ("1", stmt.GetValueText(2));
        ASSERT_STREQ("Robot", stmt.GetValueText(3));
        ASSERT_EQ(BE_SQLITE_DONE, stmt.Step());
        }
        {
        ECSqlStatement stmt;
        ASSERT_EQ(ECSqlStatus::InvalidECSql, stmt.Prepare(m_ecdb, "WITH [cte1] AS ( SELECT 1 AS KEYID, 'BeepBoo' AS Noise ), cte2(KEYID, Name) AS ( SELECT 1, 'Robot' ) SELECT KEYID, Noise, Name FROM cte1 [c1] JOIN cte2 [c2] ON c1.KEYID = c2.KEYID"));
        }
}
//---------------------------------------------------------------------------------------
// @bsiclass
//+---------------+---------------+---------------+---------------+---------------+------
TEST_F(CommonTableExpTestFixture, SubQueryBlock_With_cte_with_no_columns) {
    ASSERT_EQ(BentleyStatus::SUCCESS, SetupECDb("SubQueryBlock.ecdb", SchemaItem(
        R"xml(<?xml version="1.0" encoding="utf-8"?>
            <ECSchema schemaName="TestSchema" alias="ts" version="1.0.0" xmlns="http://www.bentley.com/schemas/Bentley.ECXML.3.2">
                <ECEntityClass typeName="Parent">
                    <ECProperty propertyName="Name" typeName="string" />
                </ECEntityClass>
                <ECEntityClass typeName="Child">
                    <ECProperty propertyName="Name" typeName="string" />
                </ECEntityClass>
                <ECRelationshipClass typeName="Rel" modifier="None">
                    <Source multiplicity="(0..*)" polymorphic="True" roleLabel="is parent of">
                        <Class class="Parent" />
                    </Source>
                    <Target multiplicity="(0..*)" polymorphic="True" roleLabel="is child of">
                        <Class class="Child"/>
                    </Target>
                </ECRelationshipClass>
                <ECEntityClass typeName="Foo">
                    <ECProperty propertyName="Code" typeName="int" />
                </ECEntityClass>
            </ECSchema>)xml")));

    ECClassId fooClassId = m_ecdb.Schemas().GetClassId("TestSchema", "Foo");
    ASSERT_TRUE(fooClassId.IsValid());
    ECClassId parentClassId = m_ecdb.Schemas().GetClassId("TestSchema", "Parent");
    ASSERT_TRUE(parentClassId.IsValid());
    ECClassId childClassId = m_ecdb.Schemas().GetClassId("TestSchema", "Child");
    ASSERT_TRUE(childClassId.IsValid());
    if ("simple_select_query") {
        auto ecsql = R"(
            WITH models AS (
                SELECT foo.ECInstanceId i FROM ts.Foo foo)
            SELECT i FROM models WHERE models.i = 1
        )";
        ECSqlStatement stmt;
        ASSERT_EQ(ECSqlStatus::Success, stmt.Prepare(m_ecdb, ecsql));
        ASSERT_STREQ(SqlPrintfString("WITH models AS (SELECT [foo].[ECInstanceId] [K0] FROM (SELECT [Id] ECInstanceId,89 ECClassId FROM [main].[ts_Foo]) [foo])\nSELECT [K0] FROM models WHERE [K0]=1", fooClassId.ToString().c_str()), stmt.GetNativeSql());
    }
    if ("select_property_in_cte_block") {
        auto ecsql = R"(
            WITH models AS (
                SELECT foo.Code i FROM ts.Foo foo)
            SELECT i FROM models WHERE models.i IN (?)
        )";
        ECSqlStatement stmt;
        ASSERT_EQ(ECSqlStatus::Success, stmt.Prepare(m_ecdb, ecsql));
        ASSERT_STREQ(SqlPrintfString("WITH models AS (SELECT [foo].[Code] [K0] FROM (SELECT [Id] ECInstanceId,89 ECClassId,[Code] FROM [main].[ts_Foo]) [foo])\nSELECT [K0] FROM models WHERE [K0] IN (:_ecdb_sqlparam_ix1_col1)", fooClassId.ToString().c_str()), stmt.GetNativeSql());
    }
    if ("select_id_in_cte_block") {
        auto ecsql = R"(
            WITH models AS (
                SELECT foo.ECInstanceId i FROM ts.Foo foo)
            SELECT i FROM models WHERE models.i IN (?)
        )";
        ECSqlStatement stmt;
        ASSERT_EQ(ECSqlStatus::Success, stmt.Prepare(m_ecdb, ecsql));
        ASSERT_STREQ(SqlPrintfString("WITH models AS (SELECT [foo].[ECInstanceId] [K0] FROM (SELECT [Id] ECInstanceId,89 ECClassId FROM [main].[ts_Foo]) [foo])\nSELECT [K0] FROM models WHERE [K0] IN (:_ecdb_sqlparam_ix1_col1)", fooClassId.ToString().c_str()), stmt.GetNativeSql());
    }
    if ("nested_select_id_in_cte_block") {
        auto ecsql = R"(
            WITH models AS (
                SELECT (SELECT foo.ECInstanceId i FROM ts.Foo foo) AS ecId)
            SELECT i FROM models WHERE models.i IN (?)
        )";
        ECSqlStatement stmt;
        ASSERT_EQ(ECSqlStatus::InvalidECSql, stmt.Prepare(m_ecdb, ecsql));
    }
    if ("select_link_table_in_cte_block") {
        auto ecsql = R"(
            WITH models AS (
                SELECT
                    r.ECInstanceId i,
                    r.ECClassId c,
                    r.SourceECInstanceId si,
                    r.SourceECClassId sc,
                    r.TargetECInstanceId ti,
                    r.TargetECClassId tc
                FROM ts.Rel r)
            SELECT
                *
            FROM
                models m
            WHERE
                m.i = ? AND m.c = ? AND m.si = ? AND m.sc = ? AND m.ti = ? AND m.tc = ?
                AND m.i IN (?) AND m.c IN (?) AND m.si IN (?) AND m.sc IN (?) AND m.ti IN (?) AND m.tc IN (?)
        )";
        ECSqlStatement stmt;
        ASSERT_EQ(ECSqlStatus::Success, stmt.Prepare(m_ecdb, ecsql));
        ASSERT_STREQ(SqlPrintfString("WITH models AS (SELECT [r].[ECInstanceId] [K0],[r].[ECClassId] [K1],[r].[SourceECInstanceId] [K2],[r].[SourceECClassId] [K3],[r].[TargetECInstanceId] [K4],[r].[TargetECClassId] [K5] FROM (SELECT [ts_Rel].[Id] [ECInstanceId],[ts_Rel].[ECClassId],[ts_Rel].[SourceId] [SourceECInstanceId],90 [SourceECClassId],[ts_Rel].[TargetId] [TargetECInstanceId],88 [TargetECClassId] FROM [main].[ts_Rel]) [r])\nSELECT [K0],[K1],[K2],[K3],[K4],[K5] FROM models m WHERE [K0]=:_ecdb_sqlparam_ix1_col1 AND [K1]=:_ecdb_sqlparam_ix2_col1 AND [K2]=:_ecdb_sqlparam_ix3_col1 AND [K3]=:_ecdb_sqlparam_ix4_col1 AND [K4]=:_ecdb_sqlparam_ix5_col1 AND [K5]=:_ecdb_sqlparam_ix6_col1 AND [K0] IN (:_ecdb_sqlparam_ix7_col1) AND [K1] IN (:_ecdb_sqlparam_ix8_col1) AND [K2] IN (:_ecdb_sqlparam_ix9_col1) AND [K3] IN (:_ecdb_sqlparam_ix10_col1) AND [K4] IN (:_ecdb_sqlparam_ix11_col1) AND [K5] IN (:_ecdb_sqlparam_ix12_col1)",
                    parentClassId.ToString().c_str(), childClassId.ToString().c_str()), stmt.GetNativeSql());
=======
TEST_F(CommonTableExpTestFixture, asterisk_resolution_in_cte) {
    ASSERT_EQ(DbResult::BE_SQLITE_OK, OpenECDbTestDataFile("test.bim"));

    {
        auto ecsql = R"(WITH e(a,b) AS (SELECT f.* FROM (select 100, 200) f) SELECT a, b FROM e)";
        ECSqlStatement stmt;
        ASSERT_EQ(ECSqlStatus::Success, stmt.Prepare(m_ecdb, ecsql));
        ASSERT_EQ(2, stmt.GetColumnCount());
        ASSERT_STREQ("a", stmt.GetColumnInfo(0).GetProperty()->GetName().c_str());
        ASSERT_STREQ("b", stmt.GetColumnInfo(1).GetProperty()->GetName().c_str());
        ASSERT_EQ(BE_SQLITE_ROW, stmt.Step());
        ASSERT_STREQ("100", stmt.GetValueText(0));
        ASSERT_STREQ("200", stmt.GetValueText(1));
        ASSERT_EQ(BE_SQLITE_DONE, stmt.Step());
    }
    {
        auto ecsql = R"(WITH e AS (SELECT f.* FROM (select 100, 200) f) SELECT * FROM e)";
        ECSqlStatement stmt;
        ASSERT_EQ(ECSqlStatus::Success, stmt.Prepare(m_ecdb, ecsql));
        ASSERT_EQ(2, stmt.GetColumnCount());
        ASSERT_STREQ("100", stmt.GetColumnInfo(0).GetProperty()->GetDisplayLabel().c_str());
        ASSERT_STREQ("200", stmt.GetColumnInfo(1).GetProperty()->GetDisplayLabel().c_str());
        ASSERT_EQ(BE_SQLITE_ROW, stmt.Step());
        ASSERT_STREQ("100", stmt.GetValueText(0));
        ASSERT_STREQ("200", stmt.GetValueText(1));
        ASSERT_EQ(BE_SQLITE_DONE, stmt.Step());
    }
    {
        auto ecsql = R"(WITH e AS (SELECT f.* FROM Bis.Element f) SELECT (SELECT ECInstanceId FROM Bis.Model m WHERE m.ECInstanceId = e.Model.Id LIMIT 3) FROM e)";
        ECSqlStatement stmt;
        ASSERT_EQ(ECSqlStatus::Success, stmt.Prepare(m_ecdb, ecsql));
        ASSERT_EQ(1, stmt.GetColumnCount());
        ASSERT_EQ(BE_SQLITE_ROW, stmt.Step());
        ASSERT_STREQ("1", stmt.GetValueText(0));
        ASSERT_EQ(BE_SQLITE_ROW, stmt.Step());
        ASSERT_STREQ("1", stmt.GetValueText(0));
        ASSERT_EQ(BE_SQLITE_ROW, stmt.Step());
        ASSERT_STREQ("1", stmt.GetValueText(0));
        ASSERT_EQ(BE_SQLITE_ROW, stmt.Step());
    }
    {
        auto ecsql = R"( WITH e AS (SELECT f.* FROM Bis.Element f) SELECT Model.Id FROM e limit 1)";
        ECSqlStatement stmt;
        ASSERT_EQ(ECSqlStatus::Success, stmt.Prepare(m_ecdb, ecsql));
        ASSERT_EQ(1, stmt.GetColumnCount());
        ASSERT_EQ(BE_SQLITE_ROW, stmt.Step());
        ASSERT_STREQ("1", stmt.GetValueText(0));
        ASSERT_EQ(BE_SQLITE_DONE, stmt.Step());
    }
    {
        auto ecsql = R"( select * from (WITH e AS (SELECT f.* FROM Bis.Element f) SELECT Model.Id FROM e limit 1))";
        ECSqlStatement stmt;
        ASSERT_EQ(ECSqlStatus::Success, stmt.Prepare(m_ecdb, ecsql));
        ASSERT_EQ(1, stmt.GetColumnCount());
        ASSERT_EQ(BE_SQLITE_ROW, stmt.Step());
        ASSERT_STREQ("1", stmt.GetValueText(0));
        ASSERT_EQ(BE_SQLITE_DONE, stmt.Step());
    }
    {
        auto ecsql = R"( WITH e AS (SELECT f.* FROM Bis.Element f limit 1) SELECT Model.Id FROM e)";
        ECSqlStatement stmt;
        ASSERT_EQ(ECSqlStatus::Success, stmt.Prepare(m_ecdb, ecsql));
        ASSERT_EQ(1, stmt.GetColumnCount());
        ASSERT_EQ(BE_SQLITE_ROW, stmt.Step());
        ASSERT_STREQ("1", stmt.GetValueText(0));
        ASSERT_EQ(BE_SQLITE_DONE, stmt.Step());
    }
    {
        auto ecsql = R"( select a.* from (WITH e AS (SELECT f.* FROM Bis.Element f limit 1) SELECT Model.Id FROM e)a)";
        ECSqlStatement stmt;
        ASSERT_EQ(ECSqlStatus::Success, stmt.Prepare(m_ecdb, ecsql));
        ASSERT_EQ(1, stmt.GetColumnCount());
        ASSERT_EQ(BE_SQLITE_ROW, stmt.Step());
        ASSERT_STREQ("1", stmt.GetValueText(0));
        ASSERT_EQ(BE_SQLITE_DONE, stmt.Step());
    }
    {
        auto ecsql = R"(WITH e AS (SELECT f.* FROM Bis.Element f) SELECT (SELECT ECInstanceId FROM (SELECT C.ECInstanceId FROM Meta.ECClassDef C WHERE C.ECInstanceId = E.ECClassId limit 1)) a FROM e)";
        ECSqlStatement stmt;
        ASSERT_EQ(ECSqlStatus::Success, stmt.Prepare(m_ecdb, ecsql));
        ASSERT_EQ(1, stmt.GetColumnCount());
        ASSERT_STREQ("a", stmt.GetColumnInfo(0).GetProperty()->GetDisplayLabel().c_str());
        ASSERT_STREQ("a", stmt.GetColumnInfo(0).GetProperty()->GetName().c_str());
        ASSERT_EQ(BE_SQLITE_ROW, stmt.Step());
        ASSERT_STREQ("76", stmt.GetValueText(0));
        ASSERT_EQ(BE_SQLITE_ROW, stmt.Step());
    }
    {
        auto ecsql = R"(select g.* from (WITH e AS (SELECT f.* FROM Bis.Element f) SELECT (SELECT ECInstanceId FROM (SELECT C.ECInstanceId FROM Meta.ECClassDef C WHERE C.ECInstanceId = E.ECClassId limit 1)) a FROM e) g)";
        ECSqlStatement stmt;
        ASSERT_EQ(ECSqlStatus::Success, stmt.Prepare(m_ecdb, ecsql));
        ASSERT_EQ(1, stmt.GetColumnCount());
        ASSERT_STREQ("a", stmt.GetColumnInfo(0).GetProperty()->GetDisplayLabel().c_str());
        ASSERT_STREQ("a", stmt.GetColumnInfo(0).GetProperty()->GetName().c_str());
        ASSERT_EQ(BE_SQLITE_ROW, stmt.Step());
        ASSERT_STREQ("76", stmt.GetValueText(0));
        ASSERT_EQ(BE_SQLITE_ROW, stmt.Step());
    }
    {
        auto ecsql = R"(WITH e AS (SELECT f.* FROM Bis.Element f) SELECT (SELECT ECInstanceId FROM (SELECT C.ECInstanceId FROM Meta.ECClassDef C WHERE C.ECInstanceId = E.ECClassId) limit 1) a FROM e)";
        ECSqlStatement stmt;
        ASSERT_EQ(ECSqlStatus::Success, stmt.Prepare(m_ecdb, ecsql));
        ASSERT_EQ(1, stmt.GetColumnCount());
        ASSERT_STREQ("a", stmt.GetColumnInfo(0).GetProperty()->GetDisplayLabel().c_str());
        ASSERT_STREQ("a", stmt.GetColumnInfo(0).GetProperty()->GetName().c_str());
        ASSERT_EQ(BE_SQLITE_ROW, stmt.Step());
        ASSERT_STREQ("76", stmt.GetValueText(0));
        ASSERT_EQ(BE_SQLITE_ROW, stmt.Step());
    }
    {
        auto ecsql = R"(select a from (WITH e AS (SELECT f.* FROM Bis.Element f) SELECT (SELECT ECInstanceId FROM (SELECT C.ECInstanceId FROM Meta.ECClassDef C WHERE C.ECInstanceId = E.ECClassId) limit 1) a FROM e))";
        ECSqlStatement stmt;
        ASSERT_EQ(ECSqlStatus::Success, stmt.Prepare(m_ecdb, ecsql));
        ASSERT_EQ(1, stmt.GetColumnCount());
        ASSERT_STREQ("a", stmt.GetColumnInfo(0).GetProperty()->GetDisplayLabel().c_str());
        ASSERT_STREQ("a", stmt.GetColumnInfo(0).GetProperty()->GetName().c_str());
        ASSERT_EQ(BE_SQLITE_ROW, stmt.Step());
        ASSERT_STREQ("76", stmt.GetValueText(0));
        ASSERT_EQ(BE_SQLITE_ROW, stmt.Step());
    }
    {
        auto ecsql = R"(select y.a from (WITH e AS (SELECT f.* FROM Bis.Element f) SELECT (SELECT ECInstanceId FROM (SELECT C.ECInstanceId FROM Meta.ECClassDef C WHERE C.ECInstanceId = E.ECClassId) limit 1) a FROM e) y)";
        ECSqlStatement stmt;
        ASSERT_EQ(ECSqlStatus::Success, stmt.Prepare(m_ecdb, ecsql));
        ASSERT_EQ(1, stmt.GetColumnCount());
        ASSERT_STREQ("a", stmt.GetColumnInfo(0).GetProperty()->GetDisplayLabel().c_str());
        ASSERT_STREQ("a", stmt.GetColumnInfo(0).GetProperty()->GetName().c_str());
        ASSERT_EQ(BE_SQLITE_ROW, stmt.Step());
        ASSERT_STREQ("76", stmt.GetValueText(0));
        ASSERT_EQ(BE_SQLITE_ROW, stmt.Step());
    }
    {
        auto ecsql = R"(select y.* from (WITH e AS (SELECT f.* FROM Bis.Element f) SELECT (SELECT ECInstanceId FROM (SELECT C.ECInstanceId FROM Meta.ECClassDef C WHERE C.ECInstanceId = E.ECClassId) limit 1) a FROM e) y)";
        ECSqlStatement stmt;
        ASSERT_EQ(ECSqlStatus::Success, stmt.Prepare(m_ecdb, ecsql));
        ASSERT_EQ(1, stmt.GetColumnCount());
        ASSERT_STREQ("a", stmt.GetColumnInfo(0).GetProperty()->GetDisplayLabel().c_str());
        ASSERT_STREQ("a", stmt.GetColumnInfo(0).GetProperty()->GetName().c_str());
        ASSERT_EQ(BE_SQLITE_ROW, stmt.Step());
        ASSERT_STREQ("76", stmt.GetValueText(0));
        ASSERT_EQ(BE_SQLITE_ROW, stmt.Step());
    }
    {
        auto ecsql = R"(WITH e AS (SELECT Model.* FROM Bis.Element f) SELECT Model FROM e)";
        ECSqlStatement stmt;
        ASSERT_EQ(ECSqlStatus::InvalidECSql, stmt.Prepare(m_ecdb, ecsql));
    }
    {
        auto ecsql = R"(WITH e AS (SELECT Model.* FROM Bis.Element f) SELECT * FROM e)";
        ECSqlStatement stmt;
        ASSERT_EQ(ECSqlStatus::InvalidECSql, stmt.Prepare(m_ecdb, ecsql));
    }
    {
        auto ecsql = R"(WITH e AS (SELECT f.Model.* FROM Bis.Element f) SELECT * FROM e)";
        ECSqlStatement stmt;
        ASSERT_EQ(ECSqlStatus::InvalidECSql, stmt.Prepare(m_ecdb, ecsql));
    }
    {
        auto ecsql = R"(WITH e(m) AS (SELECT f.Model FROM Bis.Element f) SELECT * FROM e)";
        ECSqlStatement stmt;
        ASSERT_EQ(ECSqlStatus::InvalidECSql, stmt.Prepare(m_ecdb, ecsql));
    }
    {
        auto ecsql = R"(WITH e(m) AS (SELECT f.Model FROM Bis.Element f) SELECT m.Id FROM e)";
        ECSqlStatement stmt;
        ASSERT_EQ(ECSqlStatus::InvalidECSql, stmt.Prepare(m_ecdb, ecsql));
    }
    {
        auto ecsql = R"(WITH e(m, n) AS (SELECT f.Model FROM Bis.Element f) SELECT * FROM e)";
        ECSqlStatement stmt;
        ASSERT_EQ(ECSqlStatus::InvalidECSql, stmt.Prepare(m_ecdb, ecsql));
>>>>>>> 2cbba086
    }
}

END_ECDBUNITTESTS_NAMESPACE
<|MERGE_RESOLUTION|>--- conflicted
+++ resolved
@@ -1,2652 +1,2655 @@
-/*---------------------------------------------------------------------------------------------
-* Copyright (c) Bentley Systems, Incorporated. All rights reserved.
-* See LICENSE.md in the repository root for full copyright notice.
-*--------------------------------------------------------------------------------------------*/
-#include "ECDbPublishedTests.h"
-#include "NestedStructArrayTestSchemaHelper.h"
-#include <Bentley/Base64Utilities.h>
-#include <cmath>
-#include <algorithm>
-#include <set>
-#include <BeRapidJson/BeRapidJson.h>
-#include "iostream"
-
-#define CLASS_ID(S,C) (int)m_ecdb.Schemas().GetClassId( #S, #C, SchemaLookupMode::AutoDetect).GetValueUnchecked()
-
-USING_NAMESPACE_BENTLEY_EC
-BEGIN_ECDBUNITTESTS_NAMESPACE
-
-struct CommonTableExpTestFixture : ECDbTestFixture {};
-//---------------------------------------------------------------------------------------
-// @bsiclass
-//+---------------+---------------+---------------+---------------+---------------+------
-TEST_F(CommonTableExpTestFixture, PureRowConstructorQuery) {
-    ASSERT_EQ(DbResult::BE_SQLITE_OK, SetupECDb("cte_syntax.ecdb"));
-
-
-    if (true) {
-    /* Test if none class base queries work
-     *
-     */
-    auto query = R"(
-        VALUES (11, 12)
-        UNION
-        VALUES (22, 33)
-        UNION
-        SELECT  45, 55
-        UNION
-        SELECT  66, 77
-    )";
-
-    ECSqlStatement stmt;
-    ASSERT_EQ(ECSqlStatus::Success, stmt.Prepare(m_ecdb, query));
-    ASSERT_EQ(BE_SQLITE_ROW, stmt.Step()); ASSERT_EQ(11, stmt.GetValueInt(0)); ASSERT_EQ(12, stmt.GetValueInt(1));
-    ASSERT_EQ(BE_SQLITE_ROW, stmt.Step()); ASSERT_EQ(22, stmt.GetValueInt(0)); ASSERT_EQ(33, stmt.GetValueInt(1));
-    ASSERT_EQ(BE_SQLITE_ROW, stmt.Step()); ASSERT_EQ(45, stmt.GetValueInt(0)); ASSERT_EQ(55, stmt.GetValueInt(1));
-    ASSERT_EQ(BE_SQLITE_ROW, stmt.Step()); ASSERT_EQ(66, stmt.GetValueInt(0)); ASSERT_EQ(77, stmt.GetValueInt(1));
-    }
-}
-//---------------------------------------------------------------------------------------
-// @bsiclass
-//+---------------+---------------+---------------+---------------+---------------+------
-TEST_F(CommonTableExpTestFixture, MetaQuery) {
-    ASSERT_EQ(BentleyStatus::SUCCESS, SetupECDb("cte_test_meta.ecdb", SchemaItem(R"xml(<?xml version='1.0' encoding='utf-8'?>
-    <ECSchema schemaName='TestSchema' alias='ts' version='10.10.10' xmlns='http://www.bentley.com/schemas/Bentley.ECXML.3.1'>
-        <ECEntityClass typeName='A' >
-            <ECProperty propertyName="a_prop" typeName="string" />
-        </ECEntityClass>
-        <ECEntityClass typeName='AA' >
-            <BaseClass>A</BaseClass>
-            <ECProperty propertyName="aa_prop" typeName="string" />
-        </ECEntityClass>
-        <ECEntityClass typeName='AB' >
-            <BaseClass>A</BaseClass>
-            <ECProperty propertyName="ab_prop" typeName="string" />
-        </ECEntityClass>
-        <ECEntityClass typeName='AAA' >
-            <BaseClass>AA</BaseClass>
-            <ECProperty propertyName="aaa_prop" typeName="string" />
-        </ECEntityClass>
-        <ECEntityClass typeName='AAB' >
-            <BaseClass>AA</BaseClass>
-            <ECProperty propertyName="aab_prop" typeName="string" />
-        </ECEntityClass>
-        <ECEntityClass typeName='ABA' >
-            <BaseClass>AB</BaseClass>
-            <ECProperty propertyName="aba_prop" typeName="string" />
-        </ECEntityClass>
-        <ECEntityClass typeName='ABB' >
-            <BaseClass>AB</BaseClass>
-            <ECProperty propertyName="abb_prop" typeName="string" />
-        </ECEntityClass>
-        <ECEntityClass typeName='B' >
-            <ECProperty propertyName="b_prop" typeName="string" />
-        </ECEntityClass>
-        <ECEntityClass typeName='BA' >
-            <BaseClass>B</BaseClass>
-            <ECProperty propertyName="ba_prop" typeName="string" />
-        </ECEntityClass>
-        <ECEntityClass typeName='BB' >
-            <BaseClass>B</BaseClass>
-            <ECProperty propertyName="bb_prop" typeName="string" />
-        </ECEntityClass>
-        <ECEntityClass typeName='BAA' >
-            <BaseClass>BA</BaseClass>
-            <ECProperty propertyName="baa_prop" typeName="string" />
-        </ECEntityClass>
-        <ECEntityClass typeName='BAB' >
-            <BaseClass>BA</BaseClass>
-            <ECProperty propertyName="bab_prop" typeName="string" />
-        </ECEntityClass>
-        <ECEntityClass typeName='BBA' >
-            <BaseClass>BB</BaseClass>
-            <ECProperty propertyName="bba_prop" typeName="string" />
-        </ECEntityClass>
-        <ECEntityClass typeName='BBB' >
-        <BaseClass>BB</BaseClass>
-            <ECProperty propertyName="bbb_prop" typeName="string" />
-        </ECEntityClass>
-   </ECSchema>)xml")));
-    if (true) {
-        auto query = R"(
-            WITH RECURSIVE
-                base_classes (aId, aParentId, aPath, aDepth) AS (
-                    SELECT c.ECInstanceId, null, c.Name, 0  FROM meta.ECClassDef c WHERE c.Name='A'
-                    UNION ALL
-                    SELECT c.ECInstanceId, cbc.TargetECInstanceId, aPath || '/' || c.Name, aDepth + 1
-                        FROM meta.ECClassDef c
-                            JOIN meta.ClassHasBaseClasses cbc ON cbc.SourceECInstanceId = c.ECInstanceId
-                            JOIN base_classes  ON aId = cbc.TargetECInstanceId
-                    ORDER BY 1
-                )
-            SELECT aId, aParentId, aDepth, aPath  from base_classes
-        )";
-
-        ECSqlStatement stmt;
-        ASSERT_EQ(ECSqlStatus::Success, stmt.Prepare(m_ecdb, query));
-        ASSERT_STREQ("aId", stmt.GetColumnInfo(0).GetProperty()->GetName().c_str());
-        ASSERT_STREQ("aParentId", stmt.GetColumnInfo(1).GetProperty()->GetName().c_str());
-        ASSERT_STREQ("aDepth", stmt.GetColumnInfo(2).GetProperty()->GetName().c_str());
-        ASSERT_STREQ("aPath", stmt.GetColumnInfo(3).GetProperty()->GetName().c_str());
-        /*
-        aId aParentId aDepth aPath
-        --- --------- ------ --------
-        73    (null) 0      A
-        74        73 1      A/AA
-        75        74 2      A/AA/AAA
-        76        74 2      A/AA/AAB
-        77        73 1      A/AB
-        78        77 2      A/AB/ABA
-        79        77 2      A/AB/ABB
-        */
-
-        ASSERT_EQ(BE_SQLITE_ROW, stmt.Step());
-        ASSERT_EQ(CLASS_ID(ts,A), stmt.GetValueInt(0)) << "aId";
-        ASSERT_EQ(true, stmt.IsValueNull(1)) << "aParentId";
-        ASSERT_EQ(0, stmt.GetValueInt(2)) << "aDepth";
-        ASSERT_STREQ("A", stmt.GetValueText(3)) << "aPath";
-
-        ASSERT_EQ(BE_SQLITE_ROW, stmt.Step());
-        ASSERT_EQ(CLASS_ID(ts,AA), stmt.GetValueInt(0)) << "aId";
-        ASSERT_EQ(CLASS_ID(ts,A), stmt.GetValueInt(1)) << "aParentId";
-        ASSERT_EQ(1, stmt.GetValueInt(2)) << "aDepth";
-        ASSERT_STREQ("A/AA", stmt.GetValueText(3)) << "aPath";
-
-        ASSERT_EQ(BE_SQLITE_ROW, stmt.Step());
-        ASSERT_EQ(CLASS_ID(ts,AAA), stmt.GetValueInt(0)) << "aId";
-        ASSERT_EQ(CLASS_ID(ts,AA), stmt.GetValueInt(1)) << "aParentId";
-        ASSERT_EQ(2, stmt.GetValueInt(2)) << "aDepth";
-        ASSERT_STREQ("A/AA/AAA", stmt.GetValueText(3)) << "aPath";
-
-        ASSERT_EQ(BE_SQLITE_ROW, stmt.Step());
-        ASSERT_EQ(CLASS_ID(ts,AAB), stmt.GetValueInt(0)) << "aId";
-        ASSERT_EQ(CLASS_ID(ts,AA), stmt.GetValueInt(1)) << "aParentId";
-        ASSERT_EQ(2, stmt.GetValueInt(2)) << "aDepth";
-        ASSERT_STREQ("A/AA/AAB", stmt.GetValueText(3)) << "aPath";
-
-        ASSERT_EQ(BE_SQLITE_ROW, stmt.Step());
-        ASSERT_EQ(CLASS_ID(ts,AB), stmt.GetValueInt(0)) << "aId";
-        ASSERT_EQ(CLASS_ID(ts,A), stmt.GetValueInt(1)) << "aParentId";
-        ASSERT_EQ(1, stmt.GetValueInt(2)) << "aDepth";
-        ASSERT_STREQ("A/AB", stmt.GetValueText(3)) << "aPath";
-
-        ASSERT_EQ(BE_SQLITE_ROW, stmt.Step());
-        ASSERT_EQ(CLASS_ID(ts,ABA), stmt.GetValueInt(0)) << "aId";
-        ASSERT_EQ(CLASS_ID(ts,AB), stmt.GetValueInt(1)) << "aParentId";
-        ASSERT_EQ(2, stmt.GetValueInt(2)) << "aDepth";
-        ASSERT_STREQ("A/AB/ABA", stmt.GetValueText(3)) << "aPath";
-
-        ASSERT_EQ(BE_SQLITE_ROW, stmt.Step());
-        ASSERT_EQ(CLASS_ID(ts,ABB), stmt.GetValueInt(0)) << "aId";
-        ASSERT_EQ(CLASS_ID(ts,AB), stmt.GetValueInt(1)) << "aParentId";
-        ASSERT_EQ(2, stmt.GetValueInt(2)) << "aDepth";
-        ASSERT_STREQ("A/AB/ABB", stmt.GetValueText(3)) << "aPath";
-
-    }
-
-    // get all property in for a given class
-    if (true) {
-        auto query = R"(
-            WITH RECURSIVE
-                base_classes (aId, aParentId, aPath, aDepth) AS (
-                    SELECT c.ECInstanceId, null, c.Name, 0  FROM meta.ECClassDef c WHERE c.Name=?
-                    UNION ALL
-                    SELECT c.ECInstanceId, cbc.TargetECInstanceId, aPath || '/' || c.Name, aDepth + 1
-                        FROM meta.ECClassDef c
-                            JOIN meta.ClassHasBaseClasses cbc ON cbc.SourceECInstanceId = c.ECInstanceId
-                            JOIN base_classes  ON aId = cbc.TargetECInstanceId
-                    ORDER BY 1
-                )
-            SELECT group_concat( DISTINCT p.Name)  from base_classes join meta.ECPropertyDef p on p.Class.id = aId
-        )";
-
-        ECSqlStatement stmt;
-        ASSERT_EQ(ECSqlStatus::Success, stmt.Prepare(m_ecdb, query));
-        stmt.BindText(1, "A", IECSqlBinder::MakeCopy::No);
-        ASSERT_EQ(BE_SQLITE_ROW, stmt.Step());
-        ASSERT_STREQ("a_prop,aa_prop,aaa_prop,aab_prop,ab_prop,aba_prop,abb_prop", stmt.GetValueText(0));
-    }
-    if (true) {
-        auto query = R"(SELECT aPath FROM(
-            WITH RECURSIVE
-                base_classes (aId, aParentId, aPath, aDepth) AS (
-                    SELECT c.ECInstanceId, null, c.Name, 0  FROM meta.ECClassDef c WHERE c.Name='A'
-                    UNION ALL
-                    SELECT c.ECInstanceId, cbc.TargetECInstanceId, aPath || '/' || c.Name, aDepth + 1
-                        FROM meta.ECClassDef c
-                            JOIN meta.ClassHasBaseClasses cbc ON cbc.SourceECInstanceId = c.ECInstanceId
-                            JOIN base_classes  ON aId = cbc.TargetECInstanceId
-                    ORDER BY 1
-                )
-            SELECT aId, aParentId, aDepth, aPath  from base_classes
-        ))";
-
-        ECSqlStatement stmt;
-        ASSERT_EQ(ECSqlStatus::Success, stmt.Prepare(m_ecdb, query));
-        ASSERT_STREQ("aPath", stmt.GetColumnInfo(0).GetProperty()->GetName().c_str());
-        /*
-        aId aParentId aDepth aPath
-        --- --------- ------ --------
-        73    (null) 0      A
-        74        73 1      A/AA
-        75        74 2      A/AA/AAA
-        76        74 2      A/AA/AAB
-        77        73 1      A/AB
-        78        77 2      A/AB/ABA
-        79        77 2      A/AB/ABB
-        */
-
-        ASSERT_EQ(BE_SQLITE_ROW, stmt.Step());
-        ASSERT_STREQ("A", stmt.GetValueText(0)) << "aPath";
-
-        ASSERT_EQ(BE_SQLITE_ROW, stmt.Step());
-        ASSERT_STREQ("A/AA", stmt.GetValueText(0)) << "aPath";
-
-        ASSERT_EQ(BE_SQLITE_ROW, stmt.Step());
-        ASSERT_STREQ("A/AA/AAA", stmt.GetValueText(0)) << "aPath";
-
-        ASSERT_EQ(BE_SQLITE_ROW, stmt.Step());
-        ASSERT_STREQ("A/AA/AAB", stmt.GetValueText(0)) << "aPath";
-
-        ASSERT_EQ(BE_SQLITE_ROW, stmt.Step());
-        ASSERT_STREQ("A/AB", stmt.GetValueText(0)) << "aPath";
-
-        ASSERT_EQ(BE_SQLITE_ROW, stmt.Step());
-        ASSERT_STREQ("A/AB/ABA", stmt.GetValueText(0)) << "aPath";
-
-        ASSERT_EQ(BE_SQLITE_ROW, stmt.Step());
-        ASSERT_STREQ("A/AB/ABB", stmt.GetValueText(0)) << "aPath";
-
-    }
-
-    // get all property in for a given class
-    if (true) {
-        auto query = R"(SELECT * FROM(
-            WITH RECURSIVE
-                base_classes (aId, aParentId, aPath, aDepth) AS (
-                    SELECT c.ECInstanceId, null, c.Name, 0  FROM meta.ECClassDef c WHERE c.Name=?
-                    UNION ALL
-                    SELECT c.ECInstanceId, cbc.TargetECInstanceId, aPath || '/' || c.Name, aDepth + 1
-                        FROM meta.ECClassDef c
-                            JOIN meta.ClassHasBaseClasses cbc ON cbc.SourceECInstanceId = c.ECInstanceId
-                            JOIN base_classes  ON aId = cbc.TargetECInstanceId
-                    ORDER BY 1
-                )
-            SELECT group_concat( DISTINCT p.Name)  from base_classes join meta.ECPropertyDef p on p.Class.id = aId
-        ))";
-
-        ECSqlStatement stmt;
-        ASSERT_EQ(ECSqlStatus::Success, stmt.Prepare(m_ecdb, query));
-        stmt.BindText(1, "A", IECSqlBinder::MakeCopy::No);
-        ASSERT_EQ(BE_SQLITE_ROW, stmt.Step());
-        ASSERT_STREQ("a_prop,aa_prop,aaa_prop,aab_prop,ab_prop,aba_prop,abb_prop", stmt.GetValueText(0));
-    }
-}
-
- //---------------------------------------------------------------------------------------
-// @bsiclass
-//+---------------+---------------+---------------+---------------+---------------+------
-TEST_F(CommonTableExpTestFixture, RecursiveQuery) {
-    ASSERT_EQ(BentleyStatus::SUCCESS, SetupECDb("cte_test.ecdb", SchemaItem(R"xml(<?xml version='1.0' encoding='utf-8'?>
-    <ECSchema schemaName='TestSchema' alias='ts' version='10.10.10' xmlns='http://www.bentley.com/schemas/Bentley.ECXML.3.1'>
-        <ECEntityClass typeName='Element' >
-            <ECProperty propertyName="Subject" typeName="string" description="" />
-            <ECNavigationProperty propertyName="Parent" description="" relationshipName="ElementOwnsChildElements" direction="backward">
-                <ECCustomAttributes>
-                   <HiddenProperty xmlns="CoreCustomAttributes.01.00.03"/>
-                   <ForeignKeyConstraint xmlns="ECDbMap.02.00.00">
-                        <OnDeleteAction>NoAction</OnDeleteAction>
-                   </ForeignKeyConstraint>
-                </ECCustomAttributes>
-            </ECNavigationProperty>
-        </ECEntityClass>
-        <ECRelationshipClass typeName="ElementOwnsChildElements" description="" modifier="None" strength="embedding">
-            <Source multiplicity="(0..1)" roleLabel="owns child" polymorphic="true">
-                <Class class="Element"/>
-            </Source>
-            <Target multiplicity="(0..*)" roleLabel="is owned by parent" polymorphic="true">
-                <Class class="Element"/>
-            </Target>
-        </ECRelationshipClass>
-    </ECSchema>)xml")));
-
-    ECSqlStatementCache cache(20);
-    auto relClassId = m_ecdb.Schemas().GetClassId("TestSchema", "ElementOwnsChildElements");
-
-    auto findElementBySubject = [&](BeInt64Id parentId, Utf8CP subject) {
-        auto stmt = parentId.IsValid() ? cache.GetPreparedStatement(m_ecdb, "SELECT  ECInstanceId FROM ts.Element WHERE Parent.Id = ? AND Subject = ?") : cache.GetPreparedStatement(m_ecdb, "SELECT  ECInstanceId FROM ts.Element WHERE Parent.Id IS NULL AND Subject = ?");
-        if (parentId.IsValid()) {
-            stmt->BindId(1, BeInt64Id(parentId));
-            stmt->BindText(2, subject, IECSqlBinder::MakeCopy::No);
-        } else {
-            stmt->BindText(1, subject, IECSqlBinder::MakeCopy::No);
-        }
-
-        if (BE_SQLITE_ROW == stmt->Step()) {
-            return stmt->GetValueId<BeInt64Id>(0);
-        }
-        return BeInt64Id(0);
-    };
-
-    auto addElement = [&](Utf8CP subject, BeInt64Id parentId) {
-        auto subjectId = findElementBySubject(parentId, subject);
-        if (subjectId.IsValid()) {
-            return subjectId;
-        }
-
-        auto stmt = cache.GetPreparedStatement(m_ecdb, "INSERT INTO ts.Element(Parent, Subject) VALUES(?, ?)");
-        if (parentId.IsValid()) {
-            stmt->BindNavigationValue(1, parentId, relClassId);
-        }
-
-        stmt->BindText(2, subject, IECSqlBinder::MakeCopy::No);
-        ECInstanceKey key;
-        if (stmt->Step(key) != BE_SQLITE_DONE) {
-            return BeInt64Id(0);
-        }
-
-        return (BeInt64Id)key.GetInstanceId();
-    };
-
-    auto addElementPath = [&](Utf8CP path, Utf8CP delimiter = "/") {
-        bvector<Utf8String> subjects;
-        BeStringUtilities::Split(path, delimiter, subjects);
-        BeInt64Id parentId(0);
-        for(auto& subject : subjects) {
-            parentId = addElement(subject.c_str(), parentId);
-        }
-        return parentId;
-    };
-
-    addElementPath("Drive/Document/Doc1");
-    addElementPath("Drive/Document/Doc2");
-    addElementPath("Drive/Document/Doc3");
-    addElementPath("Drive/Pictures/Pic1");
-    addElementPath("Drive/Pictures/Pic2");
-    addElementPath("Book/SciFi/Book1");
-
-/*
-    Id Subject  ParentId
-    -- -------- --------
-     1 Drive      (null)
-     2 Document        1
-     3 Doc1            2
-     4 Doc2            2
-     5 Doc3            2
-     6 Pictures        1
-     7 Pic1            6
-     8 Pic2            6
-     9 Book       (null)
-    10 SciFi           9
-    11 Book1          10
-*/
-    if (true) {
-        auto query = R"(
-            WITH RECURSIVE
-                cnt (aId, aParentId, aPath, aDepth) AS (
-                    SELECT ECInstanceId, Parent.Id, Subject, 0 FROM ts.Element WHERE ECInstanceId = 1
-                    UNION ALL
-                    SELECT ECInstanceId, Parent.Id, aPath || '/' || Subject, aDepth + 1 FROM ts.Element, cnt WHERE Parent.Id = cnt.aId
-                    ORDER BY 1
-                )
-            SELECT aId, aParentId, aDepth, aPath  from cnt
-        )";
-
-        ECSqlStatement stmt;
-        ASSERT_EQ(ECSqlStatus::Success, stmt.Prepare(m_ecdb, query));
-        ASSERT_STREQ("aId", stmt.GetColumnInfo(0).GetProperty()->GetName().c_str());
-        ASSERT_STREQ("aParentId", stmt.GetColumnInfo(1).GetProperty()->GetName().c_str());
-        ASSERT_STREQ("aDepth", stmt.GetColumnInfo(2).GetProperty()->GetName().c_str());
-        ASSERT_STREQ("aPath", stmt.GetColumnInfo(3).GetProperty()->GetName().c_str());
-
-        ASSERT_EQ(BE_SQLITE_ROW, stmt.Step());
-        ASSERT_EQ(1, stmt.GetValueInt(0)) << "aId";
-        ASSERT_EQ(true, stmt.IsValueNull(1)) << "aParentId";
-        ASSERT_EQ(0, stmt.GetValueInt(2)) << "aDepth";
-        ASSERT_STREQ("Drive", stmt.GetValueText(3)) << "aPath";
-
-        ASSERT_EQ(BE_SQLITE_ROW, stmt.Step());
-        ASSERT_EQ(2, stmt.GetValueInt(0)) << "aId";
-        ASSERT_EQ(1, stmt.GetValueInt(1)) << "aParentId";
-        ASSERT_EQ(1, stmt.GetValueInt(2)) << "aDepth";
-        ASSERT_STREQ("Drive/Document", stmt.GetValueText(3)) << "aPath";
-
-        ASSERT_EQ(BE_SQLITE_ROW, stmt.Step());
-        ASSERT_EQ(3, stmt.GetValueInt(0)) << "aId";
-        ASSERT_EQ(2, stmt.GetValueInt(1)) << "aParentId";
-        ASSERT_EQ(2, stmt.GetValueInt(2)) << "aDepth";
-        ASSERT_STREQ("Drive/Document/Doc1", stmt.GetValueText(3)) << "aPath";
-
-        ASSERT_EQ(BE_SQLITE_ROW, stmt.Step());
-        ASSERT_EQ(4, stmt.GetValueInt(0)) << "aId";
-        ASSERT_EQ(2, stmt.GetValueInt(1)) << "aParentId";
-        ASSERT_EQ(2, stmt.GetValueInt(2)) << "aDepth";
-        ASSERT_STREQ("Drive/Document/Doc2", stmt.GetValueText(3)) << "aPath";
-
-        ASSERT_EQ(BE_SQLITE_ROW, stmt.Step());
-        ASSERT_EQ(5, stmt.GetValueInt(0)) << "aId";
-        ASSERT_EQ(2, stmt.GetValueInt(1)) << "aParentId";
-        ASSERT_EQ(2, stmt.GetValueInt(2)) << "aDepth";
-        ASSERT_STREQ("Drive/Document/Doc3", stmt.GetValueText(3)) << "aPath";
-
-        ASSERT_EQ(BE_SQLITE_ROW, stmt.Step());
-        ASSERT_EQ(6, stmt.GetValueInt(0)) << "aId";
-        ASSERT_EQ(1, stmt.GetValueInt(1)) << "aParentId";
-        ASSERT_EQ(1, stmt.GetValueInt(2)) << "aDepth";
-        ASSERT_STREQ("Drive/Pictures", stmt.GetValueText(3)) << "aPath";
-
-        ASSERT_EQ(BE_SQLITE_ROW, stmt.Step());
-        ASSERT_EQ(7, stmt.GetValueInt(0)) << "aId";
-        ASSERT_EQ(6, stmt.GetValueInt(1)) << "aParentId";
-        ASSERT_EQ(2, stmt.GetValueInt(2)) << "aDepth";
-        ASSERT_STREQ("Drive/Pictures/Pic1", stmt.GetValueText(3)) << "aPath";
-
-        ASSERT_EQ(BE_SQLITE_ROW, stmt.Step());
-        ASSERT_EQ(8, stmt.GetValueInt(0)) << "aId";
-        ASSERT_EQ(6, stmt.GetValueInt(1)) << "aParentId";
-        ASSERT_EQ(2, stmt.GetValueInt(2)) << "aDepth";
-        ASSERT_STREQ("Drive/Pictures/Pic2", stmt.GetValueText(3)) << "aPath";
-    }
-    if (true) {
-        auto query = R"(
-            WITH RECURSIVE
-                cnt (aId, aParentId, aPath, aDepth) AS (
-                    SELECT ECInstanceId, Parent.Id, Subject, 0 FROM ts.Element WHERE ECInstanceId = 9
-                    UNION ALL
-                    SELECT ECInstanceId, Parent.Id, aPath || '/' || Subject, aDepth + 1 FROM ts.Element, cnt WHERE Parent.Id = cnt.aId
-                    ORDER BY 1
-                )
-            SELECT aId, aParentId, aDepth, aPath  from cnt
-        )";
-
-        ECSqlStatement stmt;
-        ASSERT_EQ(ECSqlStatus::Success, stmt.Prepare(m_ecdb, query));
-        ASSERT_STREQ("aId", stmt.GetColumnInfo(0).GetProperty()->GetName().c_str());
-        ASSERT_STREQ("aParentId", stmt.GetColumnInfo(1).GetProperty()->GetName().c_str());
-        ASSERT_STREQ("aDepth", stmt.GetColumnInfo(2).GetProperty()->GetName().c_str());
-        ASSERT_STREQ("aPath", stmt.GetColumnInfo(3).GetProperty()->GetName().c_str());
-
-
-        ASSERT_EQ(BE_SQLITE_ROW, stmt.Step());
-        ASSERT_EQ(9, stmt.GetValueInt(0)) << "aId";
-        ASSERT_EQ(true, stmt.IsValueNull(1)) << "aParentId";
-        ASSERT_EQ(0, stmt.GetValueInt(2)) << "aDepth";
-        ASSERT_STREQ("Book", stmt.GetValueText(3)) << "aPath";
-
-        ASSERT_EQ(BE_SQLITE_ROW, stmt.Step());
-        ASSERT_EQ(10, stmt.GetValueInt(0)) << "aId";
-        ASSERT_EQ(9, stmt.GetValueInt(1)) << "aParentId";
-        ASSERT_EQ(1, stmt.GetValueInt(2)) << "aDepth";
-        ASSERT_STREQ("Book/SciFi", stmt.GetValueText(3)) << "aPath";
-
-        ASSERT_EQ(BE_SQLITE_ROW, stmt.Step());
-        ASSERT_EQ(11, stmt.GetValueInt(0)) << "aId";
-        ASSERT_EQ(10, stmt.GetValueInt(1)) << "aParentId";
-        ASSERT_EQ(2, stmt.GetValueInt(2)) << "aDepth";
-        ASSERT_STREQ("Book/SciFi/Book1", stmt.GetValueText(3)) << "aPath";
-    }
-}
-
- //---------------------------------------------------------------------------------------
-// @bsiclass
-//+---------------+---------------+---------------+---------------+---------------+------
-TEST_F(CommonTableExpTestFixture, RecursiveQueryWithinSubQuery) {
-    ASSERT_EQ(BentleyStatus::SUCCESS, SetupECDb("subquery_cte_test.ecdb", SchemaItem(R"xml(<?xml version='1.0' encoding='utf-8'?>
-    <ECSchema schemaName='TestSchema' alias='ts' version='10.10.10' xmlns='http://www.bentley.com/schemas/Bentley.ECXML.3.1'>
-        <ECEntityClass typeName='Element' >
-            <ECProperty propertyName="Subject" typeName="string" description="" />
-            <ECNavigationProperty propertyName="Parent" description="" relationshipName="ElementOwnsChildElements" direction="backward">
-                <ECCustomAttributes>
-                   <HiddenProperty xmlns="CoreCustomAttributes.01.00.03"/>
-                   <ForeignKeyConstraint xmlns="ECDbMap.02.00.00">
-                        <OnDeleteAction>NoAction</OnDeleteAction>
-                   </ForeignKeyConstraint>
-                </ECCustomAttributes>
-            </ECNavigationProperty>
-        </ECEntityClass>
-        <ECRelationshipClass typeName="ElementOwnsChildElements" description="" modifier="None" strength="embedding">
-            <Source multiplicity="(0..1)" roleLabel="owns child" polymorphic="true">
-                <Class class="Element"/>
-            </Source>
-            <Target multiplicity="(0..*)" roleLabel="is owned by parent" polymorphic="true">
-                <Class class="Element"/>
-            </Target>
-        </ECRelationshipClass>
-    </ECSchema>)xml")));
-
-    ECSqlStatementCache cache(20);
-    auto relClassId = m_ecdb.Schemas().GetClassId("TestSchema", "ElementOwnsChildElements");
-
-    auto findElementBySubject = [&](BeInt64Id parentId, Utf8CP subject) {
-        auto stmt = parentId.IsValid() ? cache.GetPreparedStatement(m_ecdb, "SELECT  ECInstanceId FROM ts.Element WHERE Parent.Id = ? AND Subject = ?") : cache.GetPreparedStatement(m_ecdb, "SELECT  ECInstanceId FROM ts.Element WHERE Parent.Id IS NULL AND Subject = ?");
-        if (parentId.IsValid()) {
-            stmt->BindId(1, BeInt64Id(parentId));
-            stmt->BindText(2, subject, IECSqlBinder::MakeCopy::No);
-        } else {
-            stmt->BindText(1, subject, IECSqlBinder::MakeCopy::No);
-        }
-
-        if (BE_SQLITE_ROW == stmt->Step()) {
-            return stmt->GetValueId<BeInt64Id>(0);
-        }
-        return BeInt64Id(0);
-    };
-
-    auto addElement = [&](Utf8CP subject, BeInt64Id parentId) {
-        auto subjectId = findElementBySubject(parentId, subject);
-        if (subjectId.IsValid()) {
-            return subjectId;
-        }
-
-        auto stmt = cache.GetPreparedStatement(m_ecdb, "INSERT INTO ts.Element(Parent, Subject) VALUES(?, ?)");
-        if (parentId.IsValid()) {
-            stmt->BindNavigationValue(1, parentId, relClassId);
-        }
-
-        stmt->BindText(2, subject, IECSqlBinder::MakeCopy::No);
-        ECInstanceKey key;
-        if (stmt->Step(key) != BE_SQLITE_DONE) {
-            return BeInt64Id(0);
-        }
-
-        return (BeInt64Id)key.GetInstanceId();
-    };
-
-    auto addElementPath = [&](Utf8CP path, Utf8CP delimiter = "/") {
-        bvector<Utf8String> subjects;
-        BeStringUtilities::Split(path, delimiter, subjects);
-        BeInt64Id parentId(0);
-        for(auto& subject : subjects) {
-            parentId = addElement(subject.c_str(), parentId);
-        }
-        return parentId;
-    };
-
-    addElementPath("Drive/Document/Doc1");
-    addElementPath("Drive/Document/Doc2");
-    addElementPath("Drive/Document/Doc3");
-    addElementPath("Drive/Pictures/Pic1");
-    addElementPath("Drive/Pictures/Pic2");
-    addElementPath("Book/SciFi/Book1");
-
-/*
-    Id Subject  ParentId Depth
-    -- -------- -------- ------
-     1 Drive      (null)  0
-     2 Document        1  1
-     3 Doc1            2  2
-     4 Doc2            2  2
-     5 Doc3            2  2
-     6 Pictures        1  1
-     7 Pic1            6  2
-     8 Pic2            6  2
-     9 Book       (null)  0
-    10 SciFi           9  1
-    11 Book1          10  2
-*/
-    if (true) {
-        auto query = R"(SELECT aParentId FROM(
-            WITH RECURSIVE
-                cnt (aId, aParentId, aPath, aDepth) AS (
-                    SELECT ECInstanceId, Parent.Id, Subject, 0 FROM ts.Element WHERE ECInstanceId = 1
-                    UNION ALL
-                    SELECT ECInstanceId, Parent.Id, aPath || '/' || Subject, aDepth + 1 FROM ts.Element, cnt WHERE Parent.Id = cnt.aId
-                    ORDER BY 1
-                )
-            SELECT aId, aParentId, aDepth, aPath  from cnt
-        ))";
-
-        ECSqlStatement stmt;
-        ASSERT_EQ(ECSqlStatus::Success, stmt.Prepare(m_ecdb, query));
-        ASSERT_STREQ("aParentId", stmt.GetColumnInfo(0).GetProperty()->GetName().c_str());
-
-        ASSERT_EQ(BE_SQLITE_ROW, stmt.Step());
-        ASSERT_EQ(true, stmt.IsValueNull(0)) << "aParentId";
-
-        ASSERT_EQ(BE_SQLITE_ROW, stmt.Step());
-        ASSERT_EQ(1, stmt.GetValueInt(0)) << "aParentId";
-
-        ASSERT_EQ(BE_SQLITE_ROW, stmt.Step());
-        ASSERT_EQ(2, stmt.GetValueInt(0)) << "aParentId";
-
-        ASSERT_EQ(BE_SQLITE_ROW, stmt.Step());
-        ASSERT_EQ(2, stmt.GetValueInt(0)) << "aParentId";
-
-        ASSERT_EQ(BE_SQLITE_ROW, stmt.Step());
-        ASSERT_EQ(2, stmt.GetValueInt(0)) << "aParentId";
-
-        ASSERT_EQ(BE_SQLITE_ROW, stmt.Step());
-        ASSERT_EQ(1, stmt.GetValueInt(0)) << "aParentId";
-
-        ASSERT_EQ(BE_SQLITE_ROW, stmt.Step());
-        ASSERT_EQ(6, stmt.GetValueInt(0)) << "aParentId";
-
-        ASSERT_EQ(BE_SQLITE_ROW, stmt.Step());
-        ASSERT_EQ(6, stmt.GetValueInt(0)) << "aParentId";
-    }
-    if (true) {
-        auto query = R"(SELECT aDepth FROM(
-            WITH RECURSIVE
-                cnt (aId, aParentId, aPath, aDepth) AS (
-                    SELECT ECInstanceId, Parent.Id, Subject, 0 FROM ts.Element WHERE ECInstanceId = 9
-                    UNION ALL
-                    SELECT ECInstanceId, Parent.Id, aPath || '/' || Subject, aDepth + 1 FROM ts.Element, cnt WHERE Parent.Id = cnt.aId
-                    ORDER BY 1
-                )
-            SELECT aId, aParentId, aDepth, aPath  from cnt
-        ))";
-
-        ECSqlStatement stmt;
-        ASSERT_EQ(ECSqlStatus::Success, stmt.Prepare(m_ecdb, query));
-        ASSERT_STREQ("aDepth", stmt.GetColumnInfo(0).GetProperty()->GetName().c_str());
-
-
-        ASSERT_EQ(BE_SQLITE_ROW, stmt.Step());
-        ASSERT_EQ(0, stmt.GetValueInt(0)) << "aDepth";
-
-        ASSERT_EQ(BE_SQLITE_ROW, stmt.Step());
-        ASSERT_EQ(1, stmt.GetValueInt(0)) << "aDepth";
-
-        ASSERT_EQ(BE_SQLITE_ROW, stmt.Step());
-        ASSERT_EQ(2, stmt.GetValueInt(0)) << "aDepth";
-    }
-    if (true) {
-        auto query = R"(SELECT DISTINCT aDepth FROM(
-            WITH RECURSIVE
-                cnt (aId, aParentId, aPath, aDepth) AS (
-                    SELECT ECInstanceId, Parent.Id, Subject, 0 FROM ts.Element WHERE ECInstanceId = 9
-                    UNION ALL
-                    SELECT ECInstanceId, Parent.Id, aPath || '/' || Subject, aDepth + 1 FROM ts.Element, cnt WHERE Parent.Id = cnt.aId
-                    ORDER BY 1
-                )
-            SELECT aId, aParentId, aDepth, aPath  from cnt
-        ))";
-
-        ECSqlStatement stmt;
-        ASSERT_EQ(ECSqlStatus::Success, stmt.Prepare(m_ecdb, query));
-        ASSERT_STREQ("aDepth", stmt.GetColumnInfo(0).GetProperty()->GetName().c_str());
-
-
-        ASSERT_EQ(BE_SQLITE_ROW, stmt.Step());
-        ASSERT_EQ(0, stmt.GetValueInt(0)) << "aDepth";
-
-        ASSERT_EQ(BE_SQLITE_ROW, stmt.Step());
-        ASSERT_EQ(1, stmt.GetValueInt(0)) << "aDepth";
-
-        ASSERT_EQ(BE_SQLITE_ROW, stmt.Step());
-        ASSERT_EQ(2, stmt.GetValueInt(0)) << "aDepth";
-    }
-}
-
-//---------------------------------------------------------------------------------------
-// @bsiclass
-//+---------------+---------------+---------------+---------------+---------------+------
-TEST_F(CommonTableExpTestFixture, SqliteExampleWithinSubquery) {
-    ASSERT_EQ(DbResult::BE_SQLITE_OK, SetupECDb("cte_subquery_syntax.ecdb"));
-    // FROM ONLY cnt should fail.
-    // x in following has to be primitive value
-    if (true) {
-        auto query = R"(SELECT x FROM(
-            WITH RECURSIVE
-                cnt (x,y) AS (
-                    SELECT 100, 200
-                    UNION ALL
-                    SELECT x+1, 200 FROM cnt WHERE x<210
-                )
-            SELECT * from cnt
-        ))";
-
-        ECSqlStatement stmt;
-        ASSERT_EQ(ECSqlStatus::Success, stmt.Prepare(m_ecdb, query));
-        ASSERT_STREQ("x", stmt.GetColumnInfo(0).GetProperty()->GetName().c_str());
-
-
-        for (int i = 100; i < 210; ++i)  {
-            ASSERT_EQ(BE_SQLITE_ROW, stmt.Step());
-            ASSERT_EQ(i, stmt.GetValueInt(0));
-        }
-    }
-    if (true) {
-        auto query = R"(SELECT x FROM(
-            WITH RECURSIVE
-                cnt (x) AS (
-                    VALUES(100)
-                    UNION ALL
-                    SELECT x+1 FROM cnt WHERE x<210
-                )
-            SELECT x from cnt
-        ))";
-
-
-        ECSqlStatement stmt;
-        ASSERT_EQ(ECSqlStatus::Success, stmt.Prepare(m_ecdb, query));
-        for (int i = 100; i < 210; ++i)  {
-            ASSERT_EQ(BE_SQLITE_ROW, stmt.Step());
-            ASSERT_EQ(i, stmt.GetValueInt(0));
-        }
-    }
-    if (true) {
-        auto query = R"(SELECT y FROM(
-            WITH
-                cnt (x,y) AS (
-                    SELECT 100, 200
-                )
-            SELECT * from cnt
-        ))";
-
-
-        ECSqlStatement stmt;
-        ASSERT_EQ(ECSqlStatus::Success, stmt.Prepare(m_ecdb, query));
-        ASSERT_STREQ("y", stmt.GetColumnInfo(0).GetProperty()->GetName().c_str());
-
-        ASSERT_EQ(BE_SQLITE_ROW, stmt.Step());
-        ASSERT_EQ(200, stmt.GetValueInt(0));
-    }
-    if (true) {
-        auto query = R"(SELECT y,b FROM(
-            WITH
-                cte_1 (x,y) AS (
-                    SELECT 100, 200
-                ),
-                cte_2 (a,b) AS (
-                    SELECT 100, 400
-                )
-            SELECT * from cte_1, cte_2 where cte_1.x=cte_2.a
-        ))";
-
-        ECSqlStatement stmt;
-        ASSERT_EQ(ECSqlStatus::Success, stmt.Prepare(m_ecdb, query));
-        ASSERT_STREQ("y", stmt.GetColumnInfo(0).GetProperty()->GetName().c_str());
-        ASSERT_STREQ("b", stmt.GetColumnInfo(1).GetProperty()->GetName().c_str());
-
-        ASSERT_EQ(BE_SQLITE_ROW, stmt.Step());
-        ASSERT_EQ(200, stmt.GetValueInt(0));
-        ASSERT_EQ(400, stmt.GetValueInt(1));
-    }
-    if (true) {
-        auto query = R"(SELECT y,b FROM(
-            WITH
-                cte_1 (x,y) AS (
-                    SELECT 100, 200
-                ),
-                cte_2 (a,b) AS (
-                    SELECT 100, 400
-                )
-            SELECT * from cte_1 aa, cte_2 bb where aa.x=bb.a
-        ))";
-
-        ECSqlStatement stmt;
-        ASSERT_EQ(ECSqlStatus::Success, stmt.Prepare(m_ecdb, query));
-        ASSERT_STREQ("y", stmt.GetColumnInfo(0).GetProperty()->GetName().c_str());
-        ASSERT_STREQ("b", stmt.GetColumnInfo(1).GetProperty()->GetName().c_str());
-
-        ASSERT_EQ(BE_SQLITE_ROW, stmt.Step());
-        ASSERT_EQ(200, stmt.GetValueInt(0));
-        ASSERT_EQ(400, stmt.GetValueInt(1));
-    }
-
-   if (true) {
-        auto query = R"(SELECT * FROM(
-            WITH
-               cte_1 (a,b,c) AS (
-                    SELECT 100, 400
-                )
-            SELECT * from cte_1
-        ))";
-
-        ECSqlStatement stmt;
-        ASSERT_EQ(ECSqlStatus::InvalidECSql, stmt.Prepare(m_ecdb, query));
-   }
-   if (true) {
-        auto query = R"(SELECT * FROM(
-            WITH
-               cte_1 (a,a) AS (
-                    SELECT 100, 400
-                )
-            SELECT * from cte_1
-        ))";
-
-        ECSqlStatement stmt;
-        ASSERT_EQ(ECSqlStatus::InvalidECSql, stmt.Prepare(m_ecdb, query));
-   }
-   if (true) {
-        auto query = R"(SELECT * FROM(
-            WITH
-               cte_1 (a,b) AS (
-                    SELECT 100, 400, 300
-                )
-            SELECT * from cte_1
-        ))";
-
-        ECSqlStatement stmt;
-        ASSERT_EQ(ECSqlStatus::InvalidECSql, stmt.Prepare(m_ecdb, query));
-   }
-   if (true) {
-        auto query = R"(SELECT * FROM(
-            WITH
-               cte_1 (a,b,c) AS (
-                    SELECT 100, 400, 300
-                ),
-               cte_1 (a,b,c) AS (
-                    SELECT 100, 400, 300
-                )
-            SELECT * from cte_1
-        ))";
-
-        ECSqlStatement stmt;
-        ASSERT_EQ(ECSqlStatus::InvalidECSql, stmt.Prepare(m_ecdb, query));
-   }
-    {
-    // Test Case 1 : CTE with one bind parameter
-    ECSqlStatement statement;
-    ASSERT_EQ(ECSqlStatus::Success, statement.Prepare(m_ecdb, R"(SELECT * FROM(
-        WITH RECURSIVE
-            cte (x) AS (
-                VALUES(:test1)
-                UNION ALL
-                SELECT x + 1 FROM cte WHERE x < 30)
-        SELECT x from cte))"));
-
-    EXPECT_STREQ("x", statement.GetColumnInfo(0).GetProperty()->GetName().c_str());
-    EXPECT_TRUE(statement.GetColumnInfo(0).GetDataType().IsPrimitive());
-    EXPECT_EQ(statement.GetColumnInfo(0).GetDataType().GetPrimitiveType(), PrimitiveType::PRIMITIVETYPE_Double);
-
-    statement.BindInt(1, 1);
-    for (auto i = 1; i <= 30; ++i)
-        {
-        EXPECT_EQ(BE_SQLITE_ROW, statement.Step());
-        EXPECT_EQ(i, statement.GetValueInt(0));
-        }
-    statement.Finalize();
-    }
-    {
-    // Test Case 2 : CTE with 2 bind parameters
-    ECSqlStatement statement;
-    ASSERT_EQ(ECSqlStatus::Success, statement.Prepare(m_ecdb, R"(SELECT y FROM(
-        WITH RECURSIVE
-            cte (x, y) AS (
-                VALUES(:test1, :test2)
-                UNION ALL
-                SELECT x + 1, y + 2 FROM cte WHERE x < 4 and y < 6)
-        SELECT * from cte))"));
-
-    EXPECT_STREQ("y", statement.GetColumnInfo(0).GetProperty()->GetName().c_str());
-
-    EXPECT_TRUE(statement.GetColumnInfo(0).GetDataType().IsPrimitive());
-    EXPECT_EQ(statement.GetColumnInfo(0).GetDataType().GetPrimitiveType(), PrimitiveType::PRIMITIVETYPE_Double);
-
-    statement.BindInt(1, 1);
-    statement.BindInt(2, 2);
-    for (const auto& testValues : std::vector<int> {2, 4, 6})
-        {
-        EXPECT_EQ(BE_SQLITE_ROW, statement.Step());
-        EXPECT_EQ(testValues, statement.GetValueInt(0));
-        }
-    statement.Finalize();
-    }
-    {
-    // Test Case 3 : CTE with 1 bind parameters and 1 literal
-    ECSqlStatement statement;
-    ASSERT_EQ(ECSqlStatus::Success, statement.Prepare(m_ecdb, R"(SELECT x FROM(
-        WITH RECURSIVE
-            cte (x, y) AS (
-                VALUES(:test1, 200)
-                UNION ALL
-                SELECT x + 1, y FROM cte WHERE x < 3)
-        SELECT * from cte))"));
-
-    EXPECT_STREQ("x", statement.GetColumnInfo(0).GetProperty()->GetName().c_str());
-
-    EXPECT_TRUE(statement.GetColumnInfo(0).GetDataType().IsPrimitive());
-    EXPECT_EQ(statement.GetColumnInfo(0).GetDataType().GetPrimitiveType(), PrimitiveType::PRIMITIVETYPE_Double);
-
-    statement.BindInt(1, 1);
-    for (const auto& testValues : std::vector<int>{1, 2, 3})
-        {
-        EXPECT_EQ(BE_SQLITE_ROW, statement.Step());
-        EXPECT_EQ(testValues, statement.GetValueInt(0));
-        }
-    statement.Finalize();
-    }
-    {
-    // Test Case 4 : CTE with one bind parameter
-    ECSqlStatement statement;
-    ASSERT_EQ(ECSqlStatus::Success, statement.Prepare(m_ecdb, R"(SELECT * FROM(
-        WITH RECURSIVE
-            cte (x) AS (
-                SELECT ECInstanceId FROM meta.ECSchemaDef WHERE ECInstanceId = :test1
-                UNION ALL
-                SELECT x + 1 FROM cte WHERE x < 3)
-        SELECT x from cte))"));
-
-    EXPECT_STREQ("x", statement.GetColumnInfo(0).GetProperty()->GetName().c_str());
-    EXPECT_TRUE(statement.GetColumnInfo(0).GetDataType().IsPrimitive());
-    EXPECT_EQ(statement.GetColumnInfo(0).GetDataType().GetPrimitiveType(), PrimitiveType::PRIMITIVETYPE_Long);
-
-    statement.BindInt(1, 1);
-    for (auto i = 1; i <= 3; ++i)
-        {
-        EXPECT_EQ(BE_SQLITE_ROW, statement.Step());
-        EXPECT_EQ(i, statement.GetValueInt(0));
-        }
-    statement.Finalize();
-    }
-}
-
-//---------------------------------------------------------------------------------------
-// @bsiclass
-//+---------------+---------------+---------------+---------------+---------------+------
-TEST_F(CommonTableExpTestFixture, SqliteExample) {
-    ASSERT_EQ(DbResult::BE_SQLITE_OK, SetupECDb("cte_syntax.ecdb"));
-    // FROM ONLY cnt should fail.
-    // x in following has to be primitive value
-    if (true) {
-        auto query = R"(
-            WITH RECURSIVE
-                cnt (x,y) AS (
-                    SELECT 100, 200
-                    UNION ALL
-                    SELECT x+1, 200 FROM cnt WHERE x<210
-                )
-            SELECT * from cnt
-        )";
-
-        ECSqlStatement stmt;
-        ASSERT_EQ(ECSqlStatus::Success, stmt.Prepare(m_ecdb, query));
-        ASSERT_STREQ("x", stmt.GetColumnInfo(0).GetProperty()->GetName().c_str());
-        ASSERT_STREQ("y", stmt.GetColumnInfo(1).GetProperty()->GetName().c_str());
-
-
-        for (int i = 100; i < 210; ++i)  {
-            ASSERT_EQ(BE_SQLITE_ROW, stmt.Step());
-            ASSERT_EQ(i, stmt.GetValueInt(0));
-            ASSERT_EQ(200, stmt.GetValueInt(1));
-        }
-    }
-    if (true) {
-        auto query = R"(
-            WITH RECURSIVE
-                cnt (x,y) AS (
-                    SELECT 100, 200
-                    UNION ALL
-                    SELECT x+1, 200 FROM cnt WHERE x<210
-                )
-            SELECT x,y from cnt
-        )";
-
-
-        ECSqlStatement stmt;
-        ASSERT_EQ(ECSqlStatus::Success, stmt.Prepare(m_ecdb, query));
-        for (int i = 100; i < 210; ++i)  {
-            ASSERT_EQ(BE_SQLITE_ROW, stmt.Step());
-            ASSERT_EQ(i, stmt.GetValueInt(0));
-            ASSERT_EQ(200, stmt.GetValueInt(1));
-        }
-    }
-    if (true) {
-        auto query = R"(
-            WITH RECURSIVE
-                cnt (x) AS (
-                    VALUES(100)
-                    UNION ALL
-                    SELECT x+1 FROM cnt WHERE x<210
-                )
-            SELECT x from cnt
-        )";
-
-
-        ECSqlStatement stmt;
-        ASSERT_EQ(ECSqlStatus::Success, stmt.Prepare(m_ecdb, query));
-        for (int i = 100; i < 210; ++i)  {
-            ASSERT_EQ(BE_SQLITE_ROW, stmt.Step());
-            ASSERT_EQ(i, stmt.GetValueInt(0));
-        }
-    }
-    if (true) {
-        auto query = R"(
-            WITH
-                cnt (x,y) AS (
-                    SELECT 100, 200
-                )
-            SELECT * from cnt
-        )";
-
-
-        ECSqlStatement stmt;
-        ASSERT_EQ(ECSqlStatus::Success, stmt.Prepare(m_ecdb, query));
-        ASSERT_STREQ("x", stmt.GetColumnInfo(0).GetProperty()->GetName().c_str());
-        ASSERT_STREQ("y", stmt.GetColumnInfo(1).GetProperty()->GetName().c_str());
-
-        ASSERT_EQ(BE_SQLITE_ROW, stmt.Step());
-        ASSERT_EQ(100, stmt.GetValueInt(0));
-        ASSERT_EQ(200, stmt.GetValueInt(1));
-    }
-    if (true) {
-        auto query = R"(
-            WITH
-                cte_1 (x,y) AS (
-                    SELECT 100, 200
-                ),
-                cte_2 (a,b) AS (
-                    SELECT 100, 400
-                )
-            SELECT * from cte_1, cte_2 where cte_1.x=cte_2.a
-        )";
-
-        ECSqlStatement stmt;
-        ASSERT_EQ(ECSqlStatus::Success, stmt.Prepare(m_ecdb, query));
-        ASSERT_STREQ("x", stmt.GetColumnInfo(0).GetProperty()->GetName().c_str());
-        ASSERT_STREQ("y", stmt.GetColumnInfo(1).GetProperty()->GetName().c_str());
-        ASSERT_STREQ("a", stmt.GetColumnInfo(2).GetProperty()->GetName().c_str());
-        ASSERT_STREQ("b", stmt.GetColumnInfo(3).GetProperty()->GetName().c_str());
-
-        ASSERT_EQ(BE_SQLITE_ROW, stmt.Step());
-        ASSERT_EQ(100, stmt.GetValueInt(0));
-        ASSERT_EQ(200, stmt.GetValueInt(1));
-        ASSERT_EQ(100, stmt.GetValueInt(2));
-        ASSERT_EQ(400, stmt.GetValueInt(3));
-    }
-    if (true) {
-        auto query = R"(
-            WITH
-                cte_1 (x,y) AS (
-                    SELECT 100, 200
-                ),
-                cte_2 (a,b) AS (
-                    SELECT 100, 400
-                )
-            SELECT * from cte_1 aa, cte_2 bb where aa.x=bb.a
-        )";
-
-        ECSqlStatement stmt;
-        ASSERT_EQ(ECSqlStatus::Success, stmt.Prepare(m_ecdb, query));
-        ASSERT_STREQ("x", stmt.GetColumnInfo(0).GetProperty()->GetName().c_str());
-        ASSERT_STREQ("y", stmt.GetColumnInfo(1).GetProperty()->GetName().c_str());
-        ASSERT_STREQ("a", stmt.GetColumnInfo(2).GetProperty()->GetName().c_str());
-        ASSERT_STREQ("b", stmt.GetColumnInfo(3).GetProperty()->GetName().c_str());
-
-        ASSERT_EQ(BE_SQLITE_ROW, stmt.Step());
-        ASSERT_EQ(100, stmt.GetValueInt(0));
-        ASSERT_EQ(200, stmt.GetValueInt(1));
-        ASSERT_EQ(100, stmt.GetValueInt(2));
-        ASSERT_EQ(400, stmt.GetValueInt(3));
-    }
-
-   if (true) {
-        auto query = R"(
-            WITH
-               cte_1 (a,b,c) AS (
-                    SELECT 100, 400
-                )
-            SELECT * from cte_1
-        )";
-
-        ECSqlStatement stmt;
-        ASSERT_EQ(ECSqlStatus::InvalidECSql, stmt.Prepare(m_ecdb, query));
-   }
-   if (true) {
-        auto query = R"(
-            WITH
-               cte_1 (a,a) AS (
-                    SELECT 100, 400
-                )
-            SELECT * from cte_1
-        )";
-
-        ECSqlStatement stmt;
-        ASSERT_EQ(ECSqlStatus::InvalidECSql, stmt.Prepare(m_ecdb, query));
-   }
-   if (true) {
-        auto query = R"(
-            WITH
-               cte_1 (a,b) AS (
-                    SELECT 100, 400, 300
-                )
-            SELECT * from cte_1
-        )";
-
-        ECSqlStatement stmt;
-        ASSERT_EQ(ECSqlStatus::InvalidECSql, stmt.Prepare(m_ecdb, query));
-   }
-   if (true) {
-        auto query = R"(
-            WITH
-               cte_1 (a,b,c) AS (
-                    SELECT 100, 400, 300
-                ),
-               cte_1 (a,b,c) AS (
-                    SELECT 100, 400, 300
-                )
-            SELECT * from cte_1
-        )";
-
-        ECSqlStatement stmt;
-        ASSERT_EQ(ECSqlStatus::InvalidECSql, stmt.Prepare(m_ecdb, query));
-   }
-    {
-    // Test Case 1 : CTE with one bind parameter
-    ECSqlStatement statement;
-    ASSERT_EQ(ECSqlStatus::Success, statement.Prepare(m_ecdb, R"(
-        WITH RECURSIVE
-            cte (x) AS (
-                VALUES(:test1)
-                UNION ALL
-                SELECT x + 1 FROM cte WHERE x < 3)
-        SELECT x from cte)"));
-
-    EXPECT_STREQ("x", statement.GetColumnInfo(0).GetProperty()->GetName().c_str());
-    EXPECT_TRUE(statement.GetColumnInfo(0).GetDataType().IsPrimitive());
-    EXPECT_EQ(statement.GetColumnInfo(0).GetDataType().GetPrimitiveType(), PrimitiveType::PRIMITIVETYPE_Double);
-
-    statement.BindInt(1, 1);
-    for (auto i = 1; i <= 3; ++i)
-        {
-        EXPECT_EQ(BE_SQLITE_ROW, statement.Step());
-        EXPECT_EQ(i, statement.GetValueInt(0));
-        }
-    statement.Finalize();
-    }
-    {
-    // Test Case 2 : CTE with 2 bind parameters
-    ECSqlStatement statement;
-    ASSERT_EQ(ECSqlStatus::Success, statement.Prepare(m_ecdb, R"(
-        WITH RECURSIVE
-            cte (x, y) AS (
-                VALUES(:test1, :test2)
-                UNION ALL
-                SELECT x + 1, y + 2 FROM cte WHERE x < 4 and y < 6)
-        SELECT * from cte)"));
-
-    EXPECT_STREQ("x", statement.GetColumnInfo(0).GetProperty()->GetName().c_str());
-    EXPECT_STREQ("y", statement.GetColumnInfo(1).GetProperty()->GetName().c_str());
-
-    EXPECT_TRUE(statement.GetColumnInfo(0).GetDataType().IsPrimitive());
-    EXPECT_EQ(statement.GetColumnInfo(0).GetDataType().GetPrimitiveType(), PrimitiveType::PRIMITIVETYPE_Double);
-    EXPECT_TRUE(statement.GetColumnInfo(1).GetDataType().IsPrimitive());
-    EXPECT_EQ(statement.GetColumnInfo(1).GetDataType().GetPrimitiveType(), PrimitiveType::PRIMITIVETYPE_Double);
-
-    statement.BindInt(1, 1);
-    statement.BindInt(2, 2);
-    for (const auto& testValues : std::vector<std::pair<int, int>> {{1, 2}, {2, 4}, {3, 6}})
-        {
-        EXPECT_EQ(BE_SQLITE_ROW, statement.Step());
-        EXPECT_EQ(testValues.first, statement.GetValueInt(0));
-        EXPECT_EQ(testValues.second, statement.GetValueInt(1));
-        }
-    statement.Finalize();
-    }
-    {
-    // Test Case 3 : CTE with 1 bind parameters and 1 literal
-    ECSqlStatement statement;
-    ASSERT_EQ(ECSqlStatus::Success, statement.Prepare(m_ecdb, R"(
-        WITH RECURSIVE
-            cte (x, y) AS (
-                VALUES(:test1, 200)
-                UNION ALL
-                SELECT x + 1, y FROM cte WHERE x < 3)
-        SELECT * from cte)"));
-
-    EXPECT_STREQ("x", statement.GetColumnInfo(0).GetProperty()->GetName().c_str());
-    EXPECT_STREQ("y", statement.GetColumnInfo(1).GetProperty()->GetName().c_str());
-
-    EXPECT_TRUE(statement.GetColumnInfo(0).GetDataType().IsPrimitive());
-    EXPECT_EQ(statement.GetColumnInfo(0).GetDataType().GetPrimitiveType(), PrimitiveType::PRIMITIVETYPE_Double);
-    EXPECT_TRUE(statement.GetColumnInfo(1).GetDataType().IsPrimitive());
-    EXPECT_EQ(statement.GetColumnInfo(1).GetDataType().GetPrimitiveType(), PrimitiveType::PRIMITIVETYPE_Long);  // Literals get created as Long Primitives
-
-    statement.BindInt(1, 1);
-    for (const auto& testValues : std::vector<int>{1, 2, 3})
-        {
-        EXPECT_EQ(BE_SQLITE_ROW, statement.Step());
-        EXPECT_EQ(testValues, statement.GetValueInt(0));
-        EXPECT_EQ(200, statement.GetValueInt(1));
-        }
-    statement.Finalize();
-    }
-    {
-    // Test Case 4 : CTE with one bind parameter
-    ECSqlStatement statement;
-    ASSERT_EQ(ECSqlStatus::Success, statement.Prepare(m_ecdb, R"(
-        WITH RECURSIVE
-            cte (x) AS (
-                SELECT ECInstanceId FROM meta.ECSchemaDef WHERE ECInstanceId = :test1
-                UNION ALL
-                SELECT x + 1 FROM cte WHERE x < 3)
-        SELECT x from cte)"));
-
-    EXPECT_STREQ("x", statement.GetColumnInfo(0).GetProperty()->GetName().c_str());
-    EXPECT_TRUE(statement.GetColumnInfo(0).GetDataType().IsPrimitive());
-    EXPECT_EQ(statement.GetColumnInfo(0).GetDataType().GetPrimitiveType(), PrimitiveType::PRIMITIVETYPE_Long);
-
-    statement.BindInt(1, 1);
-    for (auto i = 1; i <= 3; ++i)
-        {
-        EXPECT_EQ(BE_SQLITE_ROW, statement.Step());
-        EXPECT_EQ(i, statement.GetValueInt(0));
-        }
-    statement.Finalize();
-    }
-}
-
-//---------------------------------------------------------------------------------------
-// @bsiclass
-//+---------------+---------------+---------------+---------------+---------------+------
-TEST_F(CommonTableExpTestFixture, alias_to_cte) {
-    ASSERT_EQ(DbResult::BE_SQLITE_OK, SetupECDb("cte_test_meta.ecdb"));
-    if ("simple_nested_no_alias") {
-        auto query = R"(
-            with recursive
-                cte0 (a,b) as ( select 100,200)
-            select * from (select a, b from cte0 where a=100 and b=200)
-        )";
-        ECSqlStatement stmt;
-        ASSERT_EQ(ECSqlStatus::Success, stmt.Prepare(m_ecdb, query));
-        ASSERT_STREQ(stmt.GetNativeSql(), "WITH RECURSIVE cte0(a,b) AS (SELECT 100,200)\nSELECT [K2],[K3] FROM (SELECT cte0.a [K2],cte0.b [K3] FROM cte0 WHERE cte0.a=100 AND cte0.b=200)");
-    }
-    if ("simple_nested") {
-        auto query = R"(
-            with recursive
-                cte0 (a,b) as ( select 100,200)
-            select * from (select c0.a, c0.b from cte0 c0 where c0.a=100 and c0.b=200)
-        )";
-        ECSqlStatement stmt;
-        ASSERT_EQ(ECSqlStatus::Success, stmt.Prepare(m_ecdb, query));
-        ASSERT_STREQ(stmt.GetNativeSql(), "WITH RECURSIVE cte0(a,b) AS (SELECT 100,200)\nSELECT [K2],[K3] FROM (SELECT c0.a [K2],c0.b [K3] FROM cte0 c0 WHERE c0.a=100 AND c0.b=200)");
-    }
-    if ("simple_wild_nested") {
-        auto query = R"(
-            with recursive
-                cte0 (a,b) as ( select 100,200)
-            select * from (select * from cte0 c0 where c0.a=100 and c0.b=200)
-        )";
-        ECSqlStatement stmt;
-        ASSERT_EQ(ECSqlStatus::Success, stmt.Prepare(m_ecdb, query));
-        ASSERT_STREQ(stmt.GetNativeSql(), "WITH RECURSIVE cte0(a,b) AS (SELECT 100,200)\nSELECT [K2],[K3] FROM (SELECT c0.a K2,c0.b K3 FROM cte0 c0 WHERE c0.a=100 AND c0.b=200)");
-    }
-
-    if ("simple_wild") {
-        auto query = R"(
-            with recursive
-                cte0 (a,b) as ( select 100,200)
-            select * from cte0 c0 where c0.a=100 and c0.b=200
-        )";
-        ECSqlStatement stmt;
-        ASSERT_EQ(ECSqlStatus::Success, stmt.Prepare(m_ecdb, query));
-        ASSERT_STREQ(stmt.GetNativeSql(), "WITH RECURSIVE cte0(a,b) AS (SELECT 100,200)\nSELECT c0.a,c0.b FROM cte0 c0 WHERE c0.a=100 AND c0.b=200");
-    }
-    if ("simple_wild_no_alias") {
-        auto query = R"(
-            with recursive
-                cte0 (a,b) as ( select 100,200)
-            select * from cte0 where a=100 and b=200
-        )";
-        ECSqlStatement stmt;
-        ASSERT_EQ(ECSqlStatus::Success, stmt.Prepare(m_ecdb, query));
-        ASSERT_STREQ(stmt.GetNativeSql(), "WITH RECURSIVE cte0(a,b) AS (SELECT 100,200)\nSELECT cte0.a,cte0.b FROM cte0 WHERE cte0.a=100 AND cte0.b=200");
-    }
-    if ("simple_alias") {
-        auto query = R"(
-            with recursive
-                cte0 (a,b) as ( select 100,200)
-            select c0.a, c0.b from cte0 c0 where c0.a=100 and c0.b=200
-        )";
-        ECSqlStatement stmt;
-        ASSERT_EQ(ECSqlStatus::Success, stmt.Prepare(m_ecdb, query));
-        ASSERT_STREQ(stmt.GetNativeSql(), "WITH RECURSIVE cte0(a,b) AS (SELECT 100,200)\nSELECT c0.a,c0.b FROM cte0 c0 WHERE c0.a=100 AND c0.b=200");
-    }
-    if ("ambiguous_col") {
-        auto query = R"(
-            with recursive
-                cte0 (a,b) as ( select 100,200),
-                cte1 (c,d) as ( select 100,200)
-            select * from cte0 c0, cte1 c1 where c0.a=100 and c0.b=200 and c1.c=100 and c1.d=200
-        )";
-        ECSqlStatement stmt;
-        ASSERT_EQ(ECSqlStatus::Success, stmt.Prepare(m_ecdb, query));
-        ASSERT_STREQ(stmt.GetNativeSql(), "WITH RECURSIVE cte0(a,b) AS (SELECT 100,200),cte1(c,d) AS (SELECT 100,200)\nSELECT c0.a,c0.b,c1.c,c1.d FROM cte0 c0,cte1 c1 WHERE c0.a=100 AND c0.b=200 AND c1.c=100 AND c1.d=200");
-    }
-    if ("ambiguous_col_2") {
-        auto query = R"(
-            with recursive
-                cte0 (a,b) as ( select 100,200),
-                cte1 (a,b) as ( select 100,200)
-            select * from cte0 c0, cte1 c1 where c0.a=100 and c0.b=200 and c1.a=100 and c1.b=200
-        )";
-        ECSqlStatement stmt;
-        ASSERT_EQ(ECSqlStatus::Success, stmt.Prepare(m_ecdb, query));
-        ASSERT_STREQ(stmt.GetNativeSql(), "WITH RECURSIVE cte0(a,b) AS (SELECT 100,200),cte1(a,b) AS (SELECT 100,200)\nSELECT c0.a,c0.b,c1.a,c1.b FROM cte0 c0,cte1 c1 WHERE c0.a=100 AND c0.b=200 AND c1.a=100 AND c1.b=200");
-    }
-}
-
-//---------------------------------------------------------------------------------------
-// @bsiclass
-//+---------------+---------------+---------------+---------------+---------------+------
-TEST_F(CommonTableExpTestFixture, alias_to_cte_within_subquery) {
-    ASSERT_EQ(DbResult::BE_SQLITE_OK, SetupECDb("cte_subquery_test_meta.ecdb"));
-    if ("simple_nested_no_alias") {
-        auto query = R"(select * from(
-            with recursive
-                cte0 (a,b) as ( select 100,200)
-            select * from (select a, b from cte0 where a=100 and b=200)
-        ))";
-        ECSqlStatement stmt;
-        ASSERT_EQ(ECSqlStatus::Success, stmt.Prepare(m_ecdb, query));
-        ASSERT_STREQ(stmt.GetNativeSql(), "SELECT [K4],[K5] FROM (WITH RECURSIVE cte0(a,b) AS (SELECT 100,200)\nSELECT [K2] [K4],[K3] [K5] FROM (SELECT cte0.a [K2],cte0.b [K3] FROM cte0 WHERE cte0.a=100 AND cte0.b=200))");
-    }
-    if ("simple_nested") {
-        auto query = R"(SELECT * FROM(
-            with recursive
-                cte0 (a,b) as ( select 100,200)
-            select * from (select c0.a, c0.b from cte0 c0 where c0.a=100 and c0.b=200)
-        ))";
-        ECSqlStatement stmt;
-        ASSERT_EQ(ECSqlStatus::Success, stmt.Prepare(m_ecdb, query));
-        ASSERT_STREQ(stmt.GetNativeSql(), "SELECT [K4],[K5] FROM (WITH RECURSIVE cte0(a,b) AS (SELECT 100,200)\nSELECT [K2] [K4],[K3] [K5] FROM (SELECT c0.a [K2],c0.b [K3] FROM cte0 c0 WHERE c0.a=100 AND c0.b=200))");
-    }
-    if ("simple_wild_nested") {
-        auto query = R"(select a from(
-            with recursive
-                cte0 (a,b) as ( select 100,200)
-            select * from (select * from cte0 c0 where c0.a=100 and c0.b=200)
-        ))";
-        ECSqlStatement stmt;
-        ASSERT_EQ(ECSqlStatus::Success, stmt.Prepare(m_ecdb, query));
-        ASSERT_STREQ(stmt.GetNativeSql(), "SELECT [a] FROM (WITH RECURSIVE cte0(a,b) AS (SELECT 100,200)\nSELECT [K2] [a],[K3] FROM (SELECT c0.a K2,c0.b K3 FROM cte0 c0 WHERE c0.a=100 AND c0.b=200))");
-    }
-
-    if ("simple_wild") {
-        auto query = R"(select b from(
-            with recursive
-                cte0 (a,b) as ( select 100,200)
-            select * from cte0 c0 where c0.a=100 and c0.b=200
-        ))";
-        ECSqlStatement stmt;
-        ASSERT_EQ(ECSqlStatus::Success, stmt.Prepare(m_ecdb, query));
-        ASSERT_STREQ(stmt.GetNativeSql(), "SELECT [K2] FROM (WITH RECURSIVE cte0(a,b) AS (SELECT 100,200)\nSELECT c0.a,c0.b K2 FROM cte0 c0 WHERE c0.a=100 AND c0.b=200)");
-    }
-    if ("simple_wild_no_alias") {
-        auto query = R"(select * from(
-            with recursive
-                cte0 (a,b) as ( select 100,200)
-            select * from cte0 where a=100 and b=200
-        ))";
-        ECSqlStatement stmt;
-        ASSERT_EQ(ECSqlStatus::Success, stmt.Prepare(m_ecdb, query));
-        ASSERT_STREQ(stmt.GetNativeSql(), "SELECT [K2],[K3] FROM (WITH RECURSIVE cte0(a,b) AS (SELECT 100,200)\nSELECT cte0.a K2,cte0.b K3 FROM cte0 WHERE cte0.a=100 AND cte0.b=200)");
-    }
-    if ("simple_alias") {
-        auto query = R"(select c0.a from(
-            with recursive
-                cte0 (a,b) as ( select 100,200)
-            select c0.a, c0.b from cte0 c0 where c0.a=100 and c0.b=200
-        ))";
-        ECSqlStatement stmt;
-        ASSERT_EQ(ECSqlStatus::Success, stmt.Prepare(m_ecdb, query));
-        ASSERT_STREQ(stmt.GetNativeSql(), "SELECT [K2] FROM (WITH RECURSIVE cte0(a,b) AS (SELECT 100,200)\nSELECT c0.a [K2],c0.b FROM cte0 c0 WHERE c0.a=100 AND c0.b=200)");
-    }
-    if ("ambiguous_col") {
-        auto query = R"(select a,b from(
-            with recursive
-                cte0 (a,b) as ( select 100,200),
-                cte1 (c,d) as ( select 300,400)
-            select * from cte0 c0, cte1 c1 where c0.a=100 and c0.b=200
-        ))";
-        ECSqlStatement stmt;
-        ASSERT_EQ(ECSqlStatus::Success, stmt.Prepare(m_ecdb, query));
-        ASSERT_STREQ(stmt.GetNativeSql(), "SELECT [K2],[K3] FROM (WITH RECURSIVE cte0(a,b) AS (SELECT 100,200),cte1(c,d) AS (SELECT 300,400)\nSELECT c0.a K2,c0.b K3,c1.c,c1.d FROM cte0 c0,cte1 c1 WHERE c0.a=100 AND c0.b=200)");
-    }
-    if ("ambiguous_col_2") {
-        auto query = R"(select a,b from(
-            with recursive
-                cte0 (a,b) as ( select 100,200),
-                cte1 (a,b) as ( select 300,400)
-            select * from cte0 c0, cte1 c1 where c0.a=100 and c0.b=200 and c1.a=300 and c1.b=400
-        ))";
-        ECSqlStatement stmt;
-        ASSERT_EQ(ECSqlStatus::Success, stmt.Prepare(m_ecdb, query));
-        ASSERT_STREQ(stmt.GetNativeSql(), "SELECT [K4],[K5] FROM (WITH RECURSIVE cte0(a,b) AS (SELECT 100,200),cte1(a,b) AS (SELECT 300,400)\nSELECT c0.a K4,c0.b K5,c1.a,c1.b FROM cte0 c0,cte1 c1 WHERE c0.a=100 AND c0.b=200 AND c1.a=300 AND c1.b=400)");
-    }
-}
-
-//---------------------------------------------------------------------------------------
-// @bsiclass
-//+---------------+---------------+---------------+---------------+---------------+------
-TEST_F(CommonTableExpTestFixture, SubQueryBlock) {
-    ASSERT_EQ(BentleyStatus::SUCCESS, SetupECDb("SubQueryBlock.ecdb", SchemaItem(
-        R"xml(<?xml version="1.0" encoding="utf-8"?>
-            <ECSchema schemaName="TestSchema" alias="ts" version="1.0.0" xmlns="http://www.bentley.com/schemas/Bentley.ECXML.3.2">
-                <ECEntityClass typeName="Parent">
-                    <ECProperty propertyName="Name" typeName="string" />
-                </ECEntityClass>
-                <ECEntityClass typeName="Child">
-                    <ECProperty propertyName="Name" typeName="string" />
-                </ECEntityClass>
-                <ECRelationshipClass typeName="Rel" modifier="None">
-                    <Source multiplicity="(0..*)" polymorphic="True" roleLabel="is parent of">
-                        <Class class="Parent" />
-                    </Source>
-                    <Target multiplicity="(0..*)" polymorphic="True" roleLabel="is child of">
-                        <Class class="Child"/>
-                    </Target>
-                </ECRelationshipClass>
-                <ECEntityClass typeName="Foo">
-                    <ECProperty propertyName="Code" typeName="int" />
-                </ECEntityClass>
-            </ECSchema>)xml")));
-
-    ECClassId fooClassId = m_ecdb.Schemas().GetClassId("TestSchema", "Foo");
-    ASSERT_TRUE(fooClassId.IsValid());
-    ECClassId parentClassId = m_ecdb.Schemas().GetClassId("TestSchema", "Parent");
-    ASSERT_TRUE(parentClassId.IsValid());
-    ECClassId childClassId = m_ecdb.Schemas().GetClassId("TestSchema", "Child");
-    ASSERT_TRUE(childClassId.IsValid());
-    if ("simple_select_query") {
-        auto ecsql = R"(
-            WITH models(i) AS (
-                SELECT foo.ECInstanceId FROM ts.Foo foo)
-            SELECT i FROM models WHERE models.i = 1
-        )";
-        ECSqlStatement stmt;
-        ASSERT_EQ(ECSqlStatus::Success, stmt.Prepare(m_ecdb, ecsql));
-        ASSERT_STREQ(SqlPrintfString("WITH models(i) AS (SELECT [foo].[ECInstanceId] FROM (SELECT [Id] ECInstanceId,%s ECClassId FROM [main].[ts_Foo]) [foo])\nSELECT models.i FROM models WHERE models.i=1", fooClassId.ToString().c_str()), stmt.GetNativeSql());
-    }
-    if ("select_property_in_cte_block") {
-        auto ecsql = R"(
-            WITH models(i) AS (
-                SELECT foo.Code FROM ts.Foo foo)
-            SELECT i FROM models WHERE models.i IN (?)
-        )";
-        ECSqlStatement stmt;
-        ASSERT_EQ(ECSqlStatus::Success, stmt.Prepare(m_ecdb, ecsql));
-        ASSERT_STREQ(SqlPrintfString("WITH models(i) AS (SELECT [foo].[Code] FROM (SELECT [Id] ECInstanceId,%s ECClassId,[Code] FROM [main].[ts_Foo]) [foo])\nSELECT models.i FROM models WHERE models.i IN (:_ecdb_sqlparam_ix1_col1)", fooClassId.ToString().c_str()), stmt.GetNativeSql());
-    }
-    if ("select_id_in_cte_block") {
-        auto ecsql = R"(
-            WITH models(i) AS (
-                SELECT foo.ECInstanceId FROM ts.Foo foo)
-            SELECT i FROM models WHERE models.i IN (?)
-        )";
-        ECSqlStatement stmt;
-        ASSERT_EQ(ECSqlStatus::Success, stmt.Prepare(m_ecdb, ecsql));
-        ASSERT_STREQ(SqlPrintfString("WITH models(i) AS (SELECT [foo].[ECInstanceId] FROM (SELECT [Id] ECInstanceId,%s ECClassId FROM [main].[ts_Foo]) [foo])\nSELECT models.i FROM models WHERE models.i IN (:_ecdb_sqlparam_ix1_col1)", fooClassId.ToString().c_str()), stmt.GetNativeSql());
-    }
-    if ("nested_select_id_in_cte_block") {
-        auto ecsql = R"(
-            WITH models(i) AS (
-                SELECT (SELECT foo.ECInstanceId FROM ts.Foo foo) AS ecId)
-            SELECT i FROM models WHERE models.i IN (?)
-        )";
-        ECSqlStatement stmt;
-        ASSERT_EQ(ECSqlStatus::Success, stmt.Prepare(m_ecdb, ecsql));
-        ASSERT_STREQ(SqlPrintfString("WITH models(i) AS (SELECT (SELECT [foo].[ECInstanceId] FROM (SELECT [Id] ECInstanceId,%s ECClassId FROM [main].[ts_Foo]) [foo]) [ecId])\nSELECT models.i FROM models WHERE models.i IN (:_ecdb_sqlparam_ix1_col1)", fooClassId.ToString().c_str()), stmt.GetNativeSql());
-    }
-    if ("select_link_table_in_cte_block") {
-        auto ecsql = R"(
-            WITH models(i, c, si, sc, ti, tc) AS (
-                SELECT
-                    r.ECInstanceId,
-                    r.ECClassId,
-                    r.SourceECInstanceId,
-                    r.SourceECClassId,
-                    r.TargetECInstanceId,
-                    r.TargetECClassId
-                FROM ts.Rel r)
-            SELECT
-                *
-            FROM
-                models m
-            WHERE
-                m.i = ? AND m.c = ? AND m.si = ? AND m.sc = ? AND m.ti = ? AND m.tc = ?
-                AND m.i IN (?) AND m.c IN (?) AND m.si IN (?) AND m.sc IN (?) AND m.ti IN (?) AND m.tc IN (?)
-        )";
-        ECSqlStatement stmt;
-        ASSERT_EQ(ECSqlStatus::Success, stmt.Prepare(m_ecdb, ecsql));
-        ASSERT_STREQ(SqlPrintfString("WITH models(i,c,si,sc,ti,tc) AS (SELECT [r].[ECInstanceId],[r].[ECClassId],[r].[SourceECInstanceId],[r].[SourceECClassId],[r].[TargetECInstanceId],[r].[TargetECClassId] FROM (SELECT [ts_Rel].[Id] [ECInstanceId],[ts_Rel].[ECClassId],[ts_Rel].[SourceId] [SourceECInstanceId],%s [SourceECClassId],[ts_Rel].[TargetId] [TargetECInstanceId],%s [TargetECClassId] FROM [main].[ts_Rel]) [r])\nSELECT m.i,m.c,m.si,m.sc,m.ti,m.tc FROM models m WHERE m.i=:_ecdb_sqlparam_ix1_col1 AND m.c=:_ecdb_sqlparam_ix2_col1 AND m.si=:_ecdb_sqlparam_ix3_col1 AND m.sc=:_ecdb_sqlparam_ix4_col1 AND m.ti=:_ecdb_sqlparam_ix5_col1 AND m.tc=:_ecdb_sqlparam_ix6_col1 AND m.i IN (:_ecdb_sqlparam_ix7_col1) AND m.c IN (:_ecdb_sqlparam_ix8_col1) AND m.si IN (:_ecdb_sqlparam_ix9_col1) AND m.sc IN (:_ecdb_sqlparam_ix10_col1) AND m.ti IN (:_ecdb_sqlparam_ix11_col1) AND m.tc IN (:_ecdb_sqlparam_ix12_col1)",
-                    parentClassId.ToString().c_str(), childClassId.ToString().c_str()), stmt.GetNativeSql());
-    }
-}
-
-//---------------------------------------------------------------------------------------
-// @bsiclass
-//+---------------+---------------+---------------+---------------+---------------+------
-TEST_F(CommonTableExpTestFixture, CTE_Subquery_Tests) {
-    ASSERT_EQ(DbResult::BE_SQLITE_OK, SetupECDb("CTESubqueryTests.ecdb"));
-
-    if ("simple_select_cte_subquery") {
-        auto ecsql = R"(select * from meta.ECClassDef where 
-        ECInstanceId >= SOME(with a(ECClassId) AS (select ECClassId from meta.ECPropertyDef) select * from a) 
-        LIMIT 1)";
-        ECSqlStatement stmt;
-        ASSERT_EQ(ECSqlStatus::Success, stmt.Prepare(m_ecdb, ecsql));
-        ASSERT_STREQ(stmt.GetNativeSql(),"SELECT [ECClassDef].[ECInstanceId],[ECClassDef].[ECClassId],[ECClassDef].[SchemaId],[ECClassDef].[SchemaRelECClassId],[ECClassDef].[Name],[ECClassDef].[DisplayLabel],[ECClassDef].[Description],[ECClassDef].[Type],[ECClassDef].[Modifier],[ECClassDef].[CustomAttributeContainerType],[ECClassDef].[RelationshipStrength],[ECClassDef].[RelationshipStrengthDirection] FROM (SELECT [Id] ECInstanceId,37 ECClassId,[SchemaId],(CASE WHEN [SchemaId] IS NULL THEN NULL ELSE 38 END) [SchemaRelECClassId],[Name],[DisplayLabel],[Description],[Type],[Modifier],[CustomAttributeContainerType],[RelationshipStrength],[RelationshipStrengthDirection] FROM [main].[ec_Class]) [ECClassDef] WHERE EXISTS(WITH a(ECClassId) AS (SELECT [ECPropertyDef].[ECClassId] FROM (SELECT [Id] ECInstanceId,44 ECClassId FROM [main].[ec_Property]) [ECPropertyDef])\nSELECT a.ECClassId FROM a WHERE [ECClassDef].[ECInstanceId] >= a.ECClassId)  LIMIT 1" );
-    }
-    if ("simple_select_subquery") {
-        auto ecsql = R"(
-            select * from meta.ECClassDef where ECInstanceId >= SOME(select ECClassId from meta.ECPropertyDef) LIMIT 1
-        )";
-        ECSqlStatement stmt;
-        ASSERT_EQ(ECSqlStatus::Success, stmt.Prepare(m_ecdb, ecsql));
-        ASSERT_STREQ(stmt.GetNativeSql(),"SELECT [ECClassDef].[ECInstanceId],[ECClassDef].[ECClassId],[ECClassDef].[SchemaId],[ECClassDef].[SchemaRelECClassId],[ECClassDef].[Name],[ECClassDef].[DisplayLabel],[ECClassDef].[Description],[ECClassDef].[Type],[ECClassDef].[Modifier],[ECClassDef].[CustomAttributeContainerType],[ECClassDef].[RelationshipStrength],[ECClassDef].[RelationshipStrengthDirection] FROM (SELECT [Id] ECInstanceId,37 ECClassId,[SchemaId],(CASE WHEN [SchemaId] IS NULL THEN NULL ELSE 38 END) [SchemaRelECClassId],[Name],[DisplayLabel],[Description],[Type],[Modifier],[CustomAttributeContainerType],[RelationshipStrength],[RelationshipStrengthDirection] FROM [main].[ec_Class]) [ECClassDef] WHERE EXISTS(SELECT [ECPropertyDef].[ECClassId] FROM (SELECT [Id] ECInstanceId,44 ECClassId FROM [main].[ec_Property]) [ECPropertyDef] WHERE [ECClassDef].[ECInstanceId] >= [ECPropertyDef].[ECClassId])  LIMIT 1");
-    }
-    if ("checking_result_equality_between_simple_select_and_cte_in_subquery") {
-        auto ecsqlSelect = R"(select * from meta.ECClassDef where 
-        ECInstanceId >= SOME(with a(ECClassId) AS (select ECClassId from meta.ECPropertyDef) select * from a) 
-        LIMIT 1)";
-        ECSqlStatement stmtSelect;
-        ASSERT_EQ(ECSqlStatus::Success, stmtSelect.Prepare(m_ecdb, ecsqlSelect));
-
-        auto ecsqlCTE = R"(
-            select * from meta.ECClassDef where ECInstanceId >= SOME(select ECClassId from meta.ECPropertyDef) LIMIT 1
-        )";
-        ECSqlStatement stmtCTE;
-        ASSERT_EQ(ECSqlStatus::Success, stmtCTE.Prepare(m_ecdb, ecsqlCTE));
-        EXPECT_STREQ(stmtCTE.GetColumnInfo(0).GetProperty()->GetName().c_str(), stmtSelect.GetColumnInfo(0).GetProperty()->GetName().c_str());
-        EXPECT_STREQ(stmtCTE.GetColumnInfo(1).GetProperty()->GetName().c_str(), stmtSelect.GetColumnInfo(1).GetProperty()->GetName().c_str());
-        ASSERT_EQ(BE_SQLITE_ROW, stmtCTE.Step());
-        ASSERT_EQ(BE_SQLITE_ROW, stmtSelect.Step());
-        ASSERT_EQ(stmtSelect.GetValueInt(0), stmtCTE.GetValueInt(0));
-        ASSERT_EQ(stmtSelect.GetValueInt(1), stmtCTE.GetValueInt(1));
-    }
-    if ("simple_select_cte_subquery_with_alias") {
-        auto ecsql = R"(select a.ECInstanceId from meta.ECClassDef a where a.ECInstanceId >= ALL(with a(Id) as (select a.ECClassId from meta.ECPropertyDef a) select a.Id from a) LIMIT 1)";
-        ECSqlStatement stmt;
-        ASSERT_EQ(ECSqlStatus::Success, stmt.Prepare(m_ecdb, ecsql));
-        ASSERT_STREQ(stmt.GetNativeSql(),"SELECT [a].[ECInstanceId] FROM (SELECT [Id] ECInstanceId,37 ECClassId FROM [main].[ec_Class]) [a] WHERE NOT EXISTS(WITH a(Id) AS (SELECT [a].[ECClassId] FROM (SELECT [Id] ECInstanceId,44 ECClassId FROM [main].[ec_Property]) [a])\nSELECT a.Id FROM a WHERE a.Id >= [a].[ECInstanceId])  LIMIT 1" );
-    }
-    if ("simple_select_cte_subquery_with_alias_without_ALL") {
-        auto ecsql = R"(select a.ECInstanceId from meta.ECClassDef a where ECInstanceId >= (with a(ECClassId) AS (select a.ECClassId from meta.ECPropertyDef a) select a.ECClassId from a) LIMIT 1)";
-        ECSqlStatement stmt;
-        ASSERT_EQ(ECSqlStatus::Success, stmt.Prepare(m_ecdb, ecsql));
-        ASSERT_STREQ(stmt.GetNativeSql(),"SELECT [a].[ECInstanceId] FROM (SELECT [Id] ECInstanceId,37 ECClassId FROM [main].[ec_Class]) [a] WHERE [a].[ECInstanceId]>=(WITH a(ECClassId) AS (SELECT [a].[ECClassId] FROM (SELECT [Id] ECInstanceId,44 ECClassId FROM [main].[ec_Property]) [a])\nSELECT [a].[ECClassId] FROM a)  LIMIT 1" );
-    }
-    if ("simple_select_cte_subquery_with_multiple_column_checks") {
-        auto ecsql = R"(select * from meta.ECClassDef where ECInstanceId >= ALL(with a(a,b,c,d,e,f,g) AS (select * from meta.ClassHasBaseClasses) select * from a) LIMIT 1)";
-        ECSqlStatement stmt;
-        ASSERT_EQ(ECSqlStatus::Success, stmt.Prepare(m_ecdb, ecsql));
-        ASSERT_STREQ(stmt.GetNativeSql(),"SELECT [ECClassDef].[ECInstanceId],[ECClassDef].[ECClassId],[ECClassDef].[SchemaId],[ECClassDef].[SchemaRelECClassId],[ECClassDef].[Name],[ECClassDef].[DisplayLabel],[ECClassDef].[Description],[ECClassDef].[Type],[ECClassDef].[Modifier],[ECClassDef].[CustomAttributeContainerType],[ECClassDef].[RelationshipStrength],[ECClassDef].[RelationshipStrengthDirection] FROM (SELECT [Id] ECInstanceId,37 ECClassId,[SchemaId],(CASE WHEN [SchemaId] IS NULL THEN NULL ELSE 38 END) [SchemaRelECClassId],[Name],[DisplayLabel],[Description],[Type],[Modifier],[CustomAttributeContainerType],[RelationshipStrength],[RelationshipStrengthDirection] FROM [main].[ec_Class]) [ECClassDef] WHERE NOT EXISTS(WITH a(a,b,c,d,e,f,g) AS (SELECT [ClassHasBaseClasses].[ECInstanceId],[ClassHasBaseClasses].[ECClassId],[ClassHasBaseClasses].[Ordinal],[ClassHasBaseClasses].[SourceECInstanceId],[ClassHasBaseClasses].[SourceECClassId],[ClassHasBaseClasses].[TargetECInstanceId],[ClassHasBaseClasses].[TargetECClassId] FROM (SELECT [ec_ClassHasBaseClasses].[Id] [ECInstanceId],42 [ECClassId],[ec_ClassHasBaseClasses].[ClassId] [SourceECInstanceId],37 [SourceECClassId],[ec_ClassHasBaseClasses].[BaseClassId] [TargetECInstanceId],37 [TargetECClassId],[Ordinal] FROM [main].[ec_ClassHasBaseClasses]) [ClassHasBaseClasses])\nSELECT a.a,a.b,a.c,a.d,a.e,a.f,a.g FROM a WHERE a.a >= [ECClassDef].[ECInstanceId] AND a.b >= [ECClassDef].[ECInstanceId] AND a.c >= [ECClassDef].[ECInstanceId] AND a.d >= [ECClassDef].[ECInstanceId] AND a.e >= [ECClassDef].[ECInstanceId] AND a.f >= [ECClassDef].[ECInstanceId] AND a.g >= [ECClassDef].[ECInstanceId])  LIMIT 1" );
-    }
-    if ("simple_select_subquery_with_multiple_column_checks") {
-        auto ecsql = R"(
-            select * from meta.ECClassDef where ECInstanceId >= ALL(select * from meta.ClassHasBaseClasses) LIMIT 1
-        )";
-        ECSqlStatement stmt;
-        ASSERT_EQ(ECSqlStatus::Success, stmt.Prepare(m_ecdb, ecsql));
-        ASSERT_STREQ(stmt.GetNativeSql(),"SELECT [ECClassDef].[ECInstanceId],[ECClassDef].[ECClassId],[ECClassDef].[SchemaId],[ECClassDef].[SchemaRelECClassId],[ECClassDef].[Name],[ECClassDef].[DisplayLabel],[ECClassDef].[Description],[ECClassDef].[Type],[ECClassDef].[Modifier],[ECClassDef].[CustomAttributeContainerType],[ECClassDef].[RelationshipStrength],[ECClassDef].[RelationshipStrengthDirection] FROM (SELECT [Id] ECInstanceId,37 ECClassId,[SchemaId],(CASE WHEN [SchemaId] IS NULL THEN NULL ELSE 38 END) [SchemaRelECClassId],[Name],[DisplayLabel],[Description],[Type],[Modifier],[CustomAttributeContainerType],[RelationshipStrength],[RelationshipStrengthDirection] FROM [main].[ec_Class]) [ECClassDef] WHERE NOT EXISTS(SELECT [ClassHasBaseClasses].[ECInstanceId],[ClassHasBaseClasses].[ECClassId],[ClassHasBaseClasses].[Ordinal],[ClassHasBaseClasses].[SourceECInstanceId],[ClassHasBaseClasses].[SourceECClassId],[ClassHasBaseClasses].[TargetECInstanceId],[ClassHasBaseClasses].[TargetECClassId] FROM (SELECT [ec_ClassHasBaseClasses].[Id] [ECInstanceId],42 [ECClassId],[ec_ClassHasBaseClasses].[ClassId] [SourceECInstanceId],37 [SourceECClassId],[ec_ClassHasBaseClasses].[BaseClassId] [TargetECInstanceId],37 [TargetECClassId],[Ordinal] FROM [main].[ec_ClassHasBaseClasses]) [ClassHasBaseClasses] WHERE [ClassHasBaseClasses].[ECInstanceId] >= [ECClassDef].[ECInstanceId] AND [ClassHasBaseClasses].[ECClassId] >= [ECClassDef].[ECInstanceId] AND [ClassHasBaseClasses].[Ordinal] >= [ECClassDef].[ECInstanceId] AND [ClassHasBaseClasses].[SourceECInstanceId] >= [ECClassDef].[ECInstanceId] AND [ClassHasBaseClasses].[SourceECClassId] >= [ECClassDef].[ECInstanceId] AND [ClassHasBaseClasses].[TargetECInstanceId] >= [ECClassDef].[ECInstanceId] AND [ClassHasBaseClasses].[TargetECClassId] >= [ECClassDef].[ECInstanceId])  LIMIT 1");
-    }
-    if ("checking_result_equality_between_simple_select_and_cte_in_subquery_for_multiple_column_checks") {
-        auto ecsqlCTE = R"(select * from meta.ECClassDef where ECInstanceId >= ALL(with a(a,b,c,d,e,f,g) AS (select * from meta.ClassHasBaseClasses) select * from a) LIMIT 1)";
-        ECSqlStatement stmtCTE;
-        ASSERT_EQ(ECSqlStatus::Success, stmtCTE.Prepare(m_ecdb, ecsqlCTE));
-
-        auto ecsqlSelect = R"(
-            select * from meta.ECClassDef where ECInstanceId >= ALL(select * from meta.ClassHasBaseClasses) LIMIT 1
-        )";
-        ECSqlStatement  stmtSelect;
-        ASSERT_EQ(ECSqlStatus::Success,  stmtSelect.Prepare(m_ecdb, ecsqlSelect));
-        EXPECT_STREQ(stmtCTE.GetColumnInfo(0).GetProperty()->GetName().c_str(), stmtSelect.GetColumnInfo(0).GetProperty()->GetName().c_str());
-        EXPECT_STREQ(stmtCTE.GetColumnInfo(1).GetProperty()->GetName().c_str(), stmtSelect.GetColumnInfo(1).GetProperty()->GetName().c_str());
-        ASSERT_EQ(BE_SQLITE_ROW, stmtCTE.Step());
-        ASSERT_EQ(BE_SQLITE_ROW, stmtSelect.Step());
-        ASSERT_EQ(stmtSelect.GetValueInt(0), stmtCTE.GetValueInt(0));
-        ASSERT_EQ(stmtSelect.GetValueInt(1), stmtCTE.GetValueInt(1));
-    }
-}
-
-//---------------------------------------------------------------------------------------
-// @bsiclass
-//+---------------+---------------+---------------+---------------+---------------+------
-TEST_F(CommonTableExpTestFixture, CTE_Without_Columns_Subquery_Tests) {
-    ASSERT_EQ(DbResult::BE_SQLITE_OK, SetupECDb("CTEWithoutColumnsSubqueryTests.ecdb"));
-
-    if ("checking_result_equality_between_simple_select_and_cte_without_columns_in_subquery") {
-        auto ecsqlSelect = R"(select * from meta.ECClassDef where ECInstanceId >= SOME(with a AS (select ECClassId from meta.ECPropertyDef) select * from a))";
-        ECSqlStatement stmtSelect;
-        ASSERT_EQ(ECSqlStatus::Success, stmtSelect.Prepare(m_ecdb, ecsqlSelect));
-        ASSERT_EQ(11, stmtSelect.GetColumnCount());
-        
-
-        auto ecsqlCTE = R"(
-            select * from meta.ECClassDef where ECInstanceId >= SOME(select ECClassId from meta.ECPropertyDef)
-        )";
-        ECSqlStatement stmtCTE;
-        ASSERT_EQ(ECSqlStatus::Success, stmtCTE.Prepare(m_ecdb, ecsqlCTE));
-        ASSERT_EQ(11, stmtCTE.GetColumnCount());
-        EXPECT_STREQ(stmtCTE.GetColumnInfo(0).GetProperty()->GetName().c_str(), stmtSelect.GetColumnInfo(0).GetProperty()->GetName().c_str());
-        EXPECT_STREQ(stmtCTE.GetColumnInfo(1).GetProperty()->GetName().c_str(), stmtSelect.GetColumnInfo(1).GetProperty()->GetName().c_str());
-        ASSERT_EQ(BE_SQLITE_ROW, stmtCTE.Step());
-        ASSERT_EQ(BE_SQLITE_ROW, stmtSelect.Step());
-        ASSERT_EQ(stmtSelect.GetValueInt(0), stmtCTE.GetValueInt(0));
-        ASSERT_EQ(stmtSelect.GetValueInt(1), stmtCTE.GetValueInt(1));
-    }
-    if ("checking_result_equality_between_simple_select_and_cte_without_columns_in_subquery_for_multiple_column_checks") {
-        auto ecsqlCTE = R"(select * from meta.ECClassDef where ECInstanceId >= ALL(with a AS (select * from meta.ClassHasBaseClasses) select * from a))";
-        ECSqlStatement stmtCTE;
-        ASSERT_EQ(ECSqlStatus::Success, stmtCTE.Prepare(m_ecdb, ecsqlCTE));
-        ASSERT_EQ(11, stmtCTE.GetColumnCount());
-
-        auto ecsqlSelect = R"(
-            select * from meta.ECClassDef where ECInstanceId >= ALL(select * from meta.ClassHasBaseClasses)
-        )";
-        ECSqlStatement  stmtSelect;
-        ASSERT_EQ(ECSqlStatus::Success,  stmtSelect.Prepare(m_ecdb, ecsqlSelect));
-        ASSERT_EQ(11, stmtSelect.GetColumnCount());
-        EXPECT_STREQ(stmtCTE.GetColumnInfo(0).GetProperty()->GetName().c_str(), stmtSelect.GetColumnInfo(0).GetProperty()->GetName().c_str());
-        EXPECT_STREQ(stmtCTE.GetColumnInfo(1).GetProperty()->GetName().c_str(), stmtSelect.GetColumnInfo(1).GetProperty()->GetName().c_str());
-        ASSERT_EQ(BE_SQLITE_ROW, stmtCTE.Step());
-        ASSERT_EQ(BE_SQLITE_ROW, stmtSelect.Step());
-        ASSERT_EQ(stmtSelect.GetValueInt(0), stmtCTE.GetValueInt(0));
-        ASSERT_EQ(stmtSelect.GetValueInt(1), stmtCTE.GetValueInt(1));
-    }
-}
-
-//---------------------------------------------------------------------------------------
-// @bsiclass
-//+---------------+---------------+---------------+---------------+---------------+------
-TEST_F(CommonTableExpTestFixture, CTE_Without_SubColumns) {
-    ASSERT_EQ(BentleyStatus::SUCCESS, SetupECDb("CTEWithoutSubColumns.ecdb", SchemaItem(R"xml(<?xml version='1.0' encoding='utf-8'?>
-    <ECSchema schemaName='TestSchema' alias='ts' version='10.10.10' xmlns='http://www.bentley.com/schemas/Bentley.ECXML.3.1'>
-        <ECEntityClass typeName='Element' >
-            <ECProperty propertyName="Subject" typeName="string" description="" />
-            <ECNavigationProperty propertyName="Parent" description="" relationshipName="ElementOwnsChildElements" direction="backward">
-                <ECCustomAttributes>
-                   <HiddenProperty xmlns="CoreCustomAttributes.01.00.03"/>
-                   <ForeignKeyConstraint xmlns="ECDbMap.02.00.00">
-                        <OnDeleteAction>NoAction</OnDeleteAction>
-                   </ForeignKeyConstraint>
-                </ECCustomAttributes>
-            </ECNavigationProperty>
-        </ECEntityClass>
-        <ECRelationshipClass typeName="ElementOwnsChildElements" description="" modifier="None" strength="embedding">
-            <Source multiplicity="(0..1)" roleLabel="owns child" polymorphic="true">
-                <Class class="Element"/>
-            </Source>
-            <Target multiplicity="(0..*)" roleLabel="is owned by parent" polymorphic="true">
-                <Class class="Element"/>
-            </Target>
-        </ECRelationshipClass>
-    </ECSchema>)xml")));
-
-    ECSqlStatementCache cache(20);
-    auto relClassId = m_ecdb.Schemas().GetClassId("TestSchema", "ElementOwnsChildElements");
-
-    auto findElementBySubject = [&](BeInt64Id parentId, Utf8CP subject) {
-        auto stmt = parentId.IsValid() ? cache.GetPreparedStatement(m_ecdb, "SELECT  ECInstanceId FROM ts.Element WHERE Parent.Id = ? AND Subject = ?") : cache.GetPreparedStatement(m_ecdb, "SELECT  ECInstanceId FROM ts.Element WHERE Parent.Id IS NULL AND Subject = ?");
-        if (parentId.IsValid()) {
-            stmt->BindId(1, BeInt64Id(parentId));
-            stmt->BindText(2, subject, IECSqlBinder::MakeCopy::No);
-        } else {
-            stmt->BindText(1, subject, IECSqlBinder::MakeCopy::No);
-        }
-
-        if (BE_SQLITE_ROW == stmt->Step()) {
-            return stmt->GetValueId<BeInt64Id>(0);
-        }
-        return BeInt64Id(0);
-    };
-
-    auto addElement = [&](Utf8CP subject, BeInt64Id parentId) {
-        auto subjectId = findElementBySubject(parentId, subject);
-        if (subjectId.IsValid()) {
-            return subjectId;
-        }
-
-        auto stmt = cache.GetPreparedStatement(m_ecdb, "INSERT INTO ts.Element(Parent, Subject) VALUES(?, ?)");
-        if (parentId.IsValid()) {
-            stmt->BindNavigationValue(1, parentId, relClassId);
-        }
-
-        stmt->BindText(2, subject, IECSqlBinder::MakeCopy::No);
-        ECInstanceKey key;
-        if (stmt->Step(key) != BE_SQLITE_DONE) {
-            return BeInt64Id(0);
-        }
-
-        return (BeInt64Id)key.GetInstanceId();
-    };
-
-    auto addElementPath = [&](Utf8CP path, Utf8CP delimiter = "/") {
-        bvector<Utf8String> subjects;
-        BeStringUtilities::Split(path, delimiter, subjects);
-        BeInt64Id parentId(0);
-        for(auto& subject : subjects) {
-            parentId = addElement(subject.c_str(), parentId);
-        }
-        return parentId;
-    };
-
-    addElementPath("Drive/Document/Doc1");
-    addElementPath("Drive/Document/Doc2");
-    addElementPath("Drive/Document/Doc3");
-    addElementPath("Drive/Pictures/Pic1");
-    addElementPath("Drive/Pictures/Pic2");
-    addElementPath("Book/SciFi/Book1");
-
-    /*
-    Id Subject  ParentId Depth
-    -- -------- -------- ------
-     1 Drive      (null)  0
-     2 Document        1  1
-     3 Doc1            2  2
-     4 Doc2            2  2
-     5 Doc3            2  2
-     6 Pictures        1  1
-     7 Pic1            6  2
-     8 Pic2            6  2
-     9 Book       (null)  0
-    10 SciFi           9  1
-    11 Book1          10  2
-*/
-
-    if ("simple_select_cte") {
-        auto ecsql = R"(with cte as (select * from ts.Element) select * from cte)";
-        ECSqlStatement stmt;
-        ASSERT_EQ(ECSqlStatus::Success, stmt.Prepare(m_ecdb, ecsql));
-        ASSERT_EQ(4, stmt.GetColumnCount());
-        ASSERT_STREQ("ECInstanceId", stmt.GetColumnInfo(0).GetProperty()->GetName().c_str());
-        ASSERT_STREQ("ECClassId", stmt.GetColumnInfo(1).GetProperty()->GetName().c_str());
-        ASSERT_STREQ("Subject", stmt.GetColumnInfo(2).GetProperty()->GetName().c_str());
-        ASSERT_STREQ("Parent", stmt.GetColumnInfo(3).GetProperty()->GetName().c_str());
-        ASSERT_EQ(BE_SQLITE_ROW, stmt.Step());
-        ASSERT_EQ(1, stmt.GetValueInt(0));
-        ASSERT_STREQ("Drive", stmt.GetValueText(2));
-        ASSERT_EQ(BE_SQLITE_ROW, stmt.Step());
-        ASSERT_EQ(2, stmt.GetValueInt(0));
-        ASSERT_STREQ("Document", stmt.GetValueText(2));
-    }
-    if ("simple_select_cte_wit_defined_columns_inside") {
-        auto ecsql = R"(with cte as (select Subject, Parent.Id PiD from ts.Element) select * from cte)";
-        ECSqlStatement stmt;
-        ASSERT_EQ(ECSqlStatus::Success, stmt.Prepare(m_ecdb, ecsql));
-        ASSERT_EQ(2, stmt.GetColumnCount());
-        ASSERT_STREQ("Subject", stmt.GetColumnInfo(0).GetProperty()->GetName().c_str());
-        ASSERT_STREQ("PiD", stmt.GetColumnInfo(1).GetProperty()->GetName().c_str());
-        ASSERT_EQ(BE_SQLITE_ROW, stmt.Step());
-        ASSERT_STREQ("Drive", stmt.GetValueText(0));
-        ASSERT_EQ(true, stmt.IsValueNull(1));
-        ASSERT_EQ(BE_SQLITE_ROW, stmt.Step());
-        ASSERT_STREQ("Document", stmt.GetValueText(0));
-        ASSERT_EQ(1, stmt.GetValueInt(1));
-        ASSERT_EQ(BE_SQLITE_ROW, stmt.Step());
-        ASSERT_STREQ("Doc1", stmt.GetValueText(0));
-        ASSERT_EQ(2, stmt.GetValueInt(1));
-    }
-    if ("simple_select_cte_wit_defined_columns_outside") {
-        auto ecsql = R"(with cte as (select Parent from ts.Element) select Parent.Id PiD from cte)";
-        ECSqlStatement stmt;
-        ASSERT_EQ(ECSqlStatus::Success, stmt.Prepare(m_ecdb, ecsql));
-        ASSERT_EQ(1, stmt.GetColumnCount());
-        ASSERT_STREQ("PiD", stmt.GetColumnInfo(0).GetProperty()->GetName().c_str());
-        ASSERT_EQ(BE_SQLITE_ROW, stmt.Step());
-        ASSERT_EQ(true, stmt.IsValueNull(0));
-        ASSERT_EQ(BE_SQLITE_ROW, stmt.Step());
-        ASSERT_EQ(1, stmt.GetValueInt(0));
-        ASSERT_EQ(BE_SQLITE_ROW, stmt.Step());
-        ASSERT_EQ(2, stmt.GetValueInt(0));
-    }
-    if ("simple_select_cte_wit_defined_columns_outside_within_subquery") {
-        auto ecsql = R"(with cte as (select Parent from ts.Element) select * from (select Parent.Id PiD from cte))";
-        ECSqlStatement stmt;
-        ASSERT_EQ(ECSqlStatus::Success, stmt.Prepare(m_ecdb, ecsql));
-        ASSERT_EQ(1, stmt.GetColumnCount());
-        ASSERT_STREQ("PiD", stmt.GetColumnInfo(0).GetProperty()->GetName().c_str());
-        ASSERT_EQ(BE_SQLITE_ROW, stmt.Step());
-        ASSERT_EQ(true, stmt.IsValueNull(0));
-        ASSERT_EQ(BE_SQLITE_ROW, stmt.Step());
-        ASSERT_EQ(1, stmt.GetValueInt(0));
-        ASSERT_EQ(BE_SQLITE_ROW, stmt.Step());
-        ASSERT_EQ(2, stmt.GetValueInt(0));
-    }
-    if ("simple_select_cte_wit_defined_columns_outside_within_subquery_with_lias") {
-        auto ecsql = R"(with cte as (select Parent from ts.Element) select * from (select Parent.Id PiD from cte) X)";
-        ECSqlStatement stmt;
-        ASSERT_EQ(ECSqlStatus::Success, stmt.Prepare(m_ecdb, ecsql));
-        ASSERT_EQ(1, stmt.GetColumnCount());
-        ASSERT_STREQ("PiD", stmt.GetColumnInfo(0).GetProperty()->GetName().c_str());
-        ASSERT_EQ(BE_SQLITE_ROW, stmt.Step());
-        ASSERT_EQ(true, stmt.IsValueNull(0));
-        ASSERT_EQ(BE_SQLITE_ROW, stmt.Step());
-        ASSERT_EQ(1, stmt.GetValueInt(0));
-        ASSERT_EQ(BE_SQLITE_ROW, stmt.Step());
-        ASSERT_EQ(2, stmt.GetValueInt(0));
-    }
-    if ("simple_select_cte_wit_defined_columns_outside_within_multiple_subquery") {
-        auto ecsql = R"(with cte as (select Parent from ts.Element) select * from (select * from (select Parent.Id PiD from cte)))";
-        ECSqlStatement stmt;
-        ASSERT_EQ(ECSqlStatus::Success, stmt.Prepare(m_ecdb, ecsql));
-        ASSERT_EQ(1, stmt.GetColumnCount());
-        ASSERT_STREQ("PiD", stmt.GetColumnInfo(0).GetProperty()->GetName().c_str());
-        ASSERT_EQ(BE_SQLITE_ROW, stmt.Step());
-        ASSERT_EQ(true, stmt.IsValueNull(0));
-        ASSERT_EQ(BE_SQLITE_ROW, stmt.Step());
-        ASSERT_EQ(1, stmt.GetValueInt(0));
-        ASSERT_EQ(BE_SQLITE_ROW, stmt.Step());
-        ASSERT_EQ(2, stmt.GetValueInt(0));
-    }
-    if ("simple_select_cte_wit_defined_columns_outside_within_multiple_subquery_with_first_asterisk") {
-        auto ecsql = R"(with cte as (select Parent from ts.Element) select * from (select PiD from (select Parent.Id PiD from cte)))";
-        ECSqlStatement stmt;
-        ASSERT_EQ(ECSqlStatus::Success, stmt.Prepare(m_ecdb, ecsql));
-        ASSERT_EQ(1, stmt.GetColumnCount());
-        ASSERT_STREQ("PiD", stmt.GetColumnInfo(0).GetProperty()->GetName().c_str());
-        ASSERT_EQ(BE_SQLITE_ROW, stmt.Step());
-        ASSERT_EQ(true, stmt.IsValueNull(0));
-        ASSERT_EQ(BE_SQLITE_ROW, stmt.Step());
-        ASSERT_EQ(1, stmt.GetValueInt(0));
-        ASSERT_EQ(BE_SQLITE_ROW, stmt.Step());
-        ASSERT_EQ(2, stmt.GetValueInt(0));
-    }
-    if ("simple_select_cte_wit_defined_columns_outside_within_multiple_subquery_with_middle_asterisk") {
-        auto ecsql = R"(with cte as (select Parent from ts.Element) select PiD from (select * from (select Parent.Id PiD from cte)))";
-        ECSqlStatement stmt;
-        ASSERT_EQ(ECSqlStatus::Success, stmt.Prepare(m_ecdb, ecsql));
-        ASSERT_EQ(1, stmt.GetColumnCount());
-        ASSERT_STREQ("PiD", stmt.GetColumnInfo(0).GetProperty()->GetName().c_str());
-        ASSERT_EQ(BE_SQLITE_ROW, stmt.Step());
-        ASSERT_EQ(true, stmt.IsValueNull(0));
-        ASSERT_EQ(BE_SQLITE_ROW, stmt.Step());
-        ASSERT_EQ(1, stmt.GetValueInt(0));
-        ASSERT_EQ(BE_SQLITE_ROW, stmt.Step());
-        ASSERT_EQ(2, stmt.GetValueInt(0));
-    }
-    if ("simple_select_cte_wit_defined_columns_outside_without alias") {
-        auto ecsql = R"(with cte as (select Parent from ts.Element) select Parent.Id from cte)";
-        ECSqlStatement stmt;
-        ASSERT_EQ(ECSqlStatus::Success, stmt.Prepare(m_ecdb, ecsql));
-        ASSERT_EQ(1, stmt.GetColumnCount());
-        ASSERT_STREQ("Id", stmt.GetColumnInfo(0).GetProperty()->GetName().c_str());
-        ASSERT_EQ(BE_SQLITE_ROW, stmt.Step());
-        ASSERT_EQ(true, stmt.IsValueNull(0));
-        ASSERT_EQ(BE_SQLITE_ROW, stmt.Step());
-        ASSERT_EQ(1, stmt.GetValueInt(0));
-        ASSERT_EQ(BE_SQLITE_ROW, stmt.Step());
-        ASSERT_EQ(2, stmt.GetValueInt(0));
-    }
-    if ("simple_select_cte_wit_defined_columns_outside_within_subquery_without_alias") {
-        auto ecsql = R"(with cte as (select Parent from ts.Element) select * from (select Parent.Id from cte))";
-        ECSqlStatement stmt;
-        ASSERT_EQ(ECSqlStatus::Success, stmt.Prepare(m_ecdb, ecsql));
-        ASSERT_EQ(1, stmt.GetColumnCount());
-        ASSERT_STREQ("Id", stmt.GetColumnInfo(0).GetProperty()->GetName().c_str());
-        ASSERT_EQ(BE_SQLITE_ROW, stmt.Step());
-        ASSERT_EQ(true, stmt.IsValueNull(0));
-        ASSERT_EQ(BE_SQLITE_ROW, stmt.Step());
-        ASSERT_EQ(1, stmt.GetValueInt(0));
-        ASSERT_EQ(BE_SQLITE_ROW, stmt.Step());
-        ASSERT_EQ(2, stmt.GetValueInt(0));
-    }
-    if ("simple_select_cte_wit_defined_columns_outside_within_subquery_with_table_alias_without_column_alias") {
-        auto ecsql = R"(with cte as (select Parent from ts.Element) select * from (select Parent.Id from cte) X)";
-        ECSqlStatement stmt;
-        ASSERT_EQ(ECSqlStatus::Success, stmt.Prepare(m_ecdb, ecsql));
-        ASSERT_EQ(1, stmt.GetColumnCount());
-        ASSERT_STREQ("Id", stmt.GetColumnInfo(0).GetProperty()->GetName().c_str());
-        ASSERT_EQ(BE_SQLITE_ROW, stmt.Step());
-        ASSERT_EQ(true, stmt.IsValueNull(0));
-        ASSERT_EQ(BE_SQLITE_ROW, stmt.Step());
-        ASSERT_EQ(1, stmt.GetValueInt(0));
-        ASSERT_EQ(BE_SQLITE_ROW, stmt.Step());
-        ASSERT_EQ(2, stmt.GetValueInt(0));
-    }
-    if ("simple_select_cte_wit_defined_columns_outside_within_multiple_subquery_without_alias") {
-        auto ecsql = R"(with cte as (select Parent from ts.Element) select * from (select * from (select Parent.Id from cte)))";
-        ECSqlStatement stmt;
-        ASSERT_EQ(ECSqlStatus::Success, stmt.Prepare(m_ecdb, ecsql));
-        ASSERT_EQ(1, stmt.GetColumnCount());
-        ASSERT_STREQ("Id", stmt.GetColumnInfo(0).GetProperty()->GetName().c_str());
-        ASSERT_EQ(BE_SQLITE_ROW, stmt.Step());
-        ASSERT_EQ(true, stmt.IsValueNull(0));
-        ASSERT_EQ(BE_SQLITE_ROW, stmt.Step());
-        ASSERT_EQ(1, stmt.GetValueInt(0));
-        ASSERT_EQ(BE_SQLITE_ROW, stmt.Step());
-        ASSERT_EQ(2, stmt.GetValueInt(0));
-    }
-    if ("simple_select_cte_wit_defined_columns_outside_within_multiple_subquery_with_first_asterisk_without_alias") {
-        auto ecsql = R"(with cte as (select Parent from ts.Element) select * from (select Parent.Id from (select Parent.Id from cte)))";
-        ECSqlStatement stmt;
-        ASSERT_EQ(ECSqlStatus::Success, stmt.Prepare(m_ecdb, ecsql));
-        ASSERT_EQ(1, stmt.GetColumnCount());
-        ASSERT_STREQ("Id", stmt.GetColumnInfo(0).GetProperty()->GetDisplayLabel().c_str());
-        ASSERT_EQ(BE_SQLITE_ROW, stmt.Step());
-        ASSERT_EQ(true, stmt.IsValueNull(0));
-        ASSERT_EQ(BE_SQLITE_ROW, stmt.Step());
-        ASSERT_EQ(1, stmt.GetValueInt(0));
-        ASSERT_EQ(BE_SQLITE_ROW, stmt.Step());
-        ASSERT_EQ(2, stmt.GetValueInt(0));
-    }
-    if ("simple_select_cte_wit_defined_columns_outside_within_multiple_subquery_with_middle_asterisk_without_alias") {
-        auto ecsql = R"(with cte as (select Parent from ts.Element) select Parent.Id from (select * from (select Parent.Id from cte)))";
-        ECSqlStatement stmt;
-        ASSERT_EQ(ECSqlStatus::Success, stmt.Prepare(m_ecdb, ecsql));
-        ASSERT_EQ(1, stmt.GetColumnCount());
-        ASSERT_STREQ("Id", stmt.GetColumnInfo(0).GetProperty()->GetDisplayLabel().c_str());
-        ASSERT_EQ(BE_SQLITE_ROW, stmt.Step());
-        ASSERT_EQ(true, stmt.IsValueNull(0));
-        ASSERT_EQ(BE_SQLITE_ROW, stmt.Step());
-        ASSERT_EQ(1, stmt.GetValueInt(0));
-        ASSERT_EQ(BE_SQLITE_ROW, stmt.Step());
-        ASSERT_EQ(2, stmt.GetValueInt(0));
-    }
-    if ("selecting_*_inside_with_sepcified_columns_outside") {
-        auto ecsql = R"(with cte as (select * from ts.Element) select Subject, Parent.Id pId from cte)";
-        ECSqlStatement stmt;
-        ASSERT_EQ(ECSqlStatus::Success, stmt.Prepare(m_ecdb, ecsql));
-        ASSERT_EQ(2, stmt.GetColumnCount());
-        ASSERT_STREQ("Subject", stmt.GetColumnInfo(0).GetProperty()->GetName().c_str());
-        ASSERT_STREQ("pId", stmt.GetColumnInfo(1).GetProperty()->GetName().c_str());
-        ASSERT_EQ(BE_SQLITE_ROW, stmt.Step());
-        ASSERT_STREQ("Drive", stmt.GetValueText(0));
-        ASSERT_EQ(true, stmt.IsValueNull(1));
-        ASSERT_EQ(BE_SQLITE_ROW, stmt.Step());
-        ASSERT_STREQ("Document", stmt.GetValueText(0));
-        ASSERT_EQ(1, stmt.GetValueInt(1));
-        ASSERT_EQ(BE_SQLITE_ROW, stmt.Step());
-        ASSERT_STREQ("Doc1", stmt.GetValueText(0));
-        ASSERT_EQ(2, stmt.GetValueInt(1));
-    }
-    if ("selecting_*_inside_with_sepcified_columns_outside_within_subquery") {
-        auto ecsql = R"(with cte as (select * from ts.Element) select * from (select Subject, Parent.Id pId from cte))";
-        ECSqlStatement stmt;
-        ASSERT_EQ(ECSqlStatus::Success, stmt.Prepare(m_ecdb, ecsql));
-        ASSERT_EQ(2, stmt.GetColumnCount());
-        ASSERT_STREQ("Subject", stmt.GetColumnInfo(0).GetProperty()->GetName().c_str());
-        ASSERT_STREQ("pId", stmt.GetColumnInfo(1).GetProperty()->GetName().c_str());
-        ASSERT_EQ(BE_SQLITE_ROW, stmt.Step());
-        ASSERT_STREQ("Drive", stmt.GetValueText(0));
-        ASSERT_EQ(true, stmt.IsValueNull(1));
-        ASSERT_EQ(BE_SQLITE_ROW, stmt.Step());
-        ASSERT_STREQ("Document", stmt.GetValueText(0));
-        ASSERT_EQ(1, stmt.GetValueInt(1));
-        ASSERT_EQ(BE_SQLITE_ROW, stmt.Step());
-        ASSERT_STREQ("Doc1", stmt.GetValueText(0));
-        ASSERT_EQ(2, stmt.GetValueInt(1));
-    }
-    if ("selecting_*_inside_with_sepcified_columns_outside_within_subquery_with alias") {
-        auto ecsql = R"(with cte as (select * from ts.Element) select * from (select Subject, Parent.Id pId from cte) X)";
-        ECSqlStatement stmt;
-        ASSERT_EQ(ECSqlStatus::Success, stmt.Prepare(m_ecdb, ecsql));
-        ASSERT_EQ(2, stmt.GetColumnCount());
-        ASSERT_STREQ("Subject", stmt.GetColumnInfo(0).GetProperty()->GetName().c_str());
-        ASSERT_STREQ("pId", stmt.GetColumnInfo(1).GetProperty()->GetName().c_str());
-        ASSERT_EQ(BE_SQLITE_ROW, stmt.Step());
-        ASSERT_STREQ("Drive", stmt.GetValueText(0));
-        ASSERT_EQ(true, stmt.IsValueNull(1));
-        ASSERT_EQ(BE_SQLITE_ROW, stmt.Step());
-        ASSERT_STREQ("Document", stmt.GetValueText(0));
-        ASSERT_EQ(1, stmt.GetValueInt(1));
-        ASSERT_EQ(BE_SQLITE_ROW, stmt.Step());
-        ASSERT_STREQ("Doc1", stmt.GetValueText(0));
-        ASSERT_EQ(2, stmt.GetValueInt(1));
-    }
-    if ("multiple_cte_blocks_without_columns") {
-        auto ecsql = R"(with a AS (select * from ts.Element), b AS (select Parent.Id pId from ts.Element) select a.ECInstanceId, Subject, pId from a,b)";
-        ECSqlStatement stmt;
-        ASSERT_EQ(ECSqlStatus::Success, stmt.Prepare(m_ecdb, ecsql));
-        ASSERT_EQ(3, stmt.GetColumnCount());
-        ASSERT_STREQ("ECInstanceId", stmt.GetColumnInfo(0).GetProperty()->GetName().c_str());
-        ASSERT_STREQ("Subject", stmt.GetColumnInfo(1).GetProperty()->GetName().c_str());
-        ASSERT_STREQ("pId", stmt.GetColumnInfo(2).GetProperty()->GetName().c_str());
-        ASSERT_EQ(BE_SQLITE_ROW, stmt.Step());
-        ASSERT_EQ(1, stmt.GetValueInt(0));
-        ASSERT_STREQ("Drive", stmt.GetValueText(1));
-        ASSERT_EQ(true, stmt.IsValueNull(2));
-        ASSERT_EQ(BE_SQLITE_ROW, stmt.Step());
-        ASSERT_EQ(1, stmt.GetValueInt(0));
-        ASSERT_STREQ("Drive", stmt.GetValueText(1));
-        ASSERT_EQ(1, stmt.GetValueInt(2));
-        ASSERT_EQ(BE_SQLITE_ROW, stmt.Step());
-        ASSERT_EQ(1, stmt.GetValueInt(0));
-        ASSERT_STREQ("Drive", stmt.GetValueText(1));
-        ASSERT_EQ(2, stmt.GetValueInt(2));
-    }
-    if ("multiple_cte_blocks_with_columns_&_without_columns") {
-        auto ecsql = R"(with a AS (select * from ts.Element), b(Id) AS (select Parent.Id from ts.Element) select ECInstanceId, Subject, Id pId from a,b)";
-        ECSqlStatement stmt;
-        ASSERT_EQ(ECSqlStatus::Success, stmt.Prepare(m_ecdb, ecsql));
-        ASSERT_EQ(3, stmt.GetColumnCount());
-        ASSERT_STREQ("ECInstanceId", stmt.GetColumnInfo(0).GetProperty()->GetName().c_str());
-        ASSERT_STREQ("Subject", stmt.GetColumnInfo(1).GetProperty()->GetName().c_str());
-        ASSERT_STREQ("pId", stmt.GetColumnInfo(2).GetProperty()->GetName().c_str());
-        ASSERT_EQ(BE_SQLITE_ROW, stmt.Step());
-        ASSERT_EQ(1, stmt.GetValueInt(0));
-        ASSERT_STREQ("Drive", stmt.GetValueText(1));
-        ASSERT_EQ(true, stmt.IsValueNull(2));
-        ASSERT_EQ(BE_SQLITE_ROW, stmt.Step());
-        ASSERT_EQ(1, stmt.GetValueInt(0));
-        ASSERT_STREQ("Drive", stmt.GetValueText(1));
-        ASSERT_EQ(1, stmt.GetValueInt(2));
-        ASSERT_EQ(BE_SQLITE_ROW, stmt.Step());
-        ASSERT_EQ(1, stmt.GetValueInt(0));
-        ASSERT_STREQ("Drive", stmt.GetValueText(1));
-        ASSERT_EQ(2, stmt.GetValueInt(2));
-    }
-    if ("multiple_cte_blocks_with_columns_&_without_columns_ambiguous_columns") {
-        auto ecsql = R"(with a AS (select * from ts.Element), b(ECInstanceId) AS (select Parent.Id from ts.Element) select a.ECInstanceId, Subject, b.ECInstanceId pId from a,b)";
-        ECSqlStatement stmt;
-        ASSERT_EQ(ECSqlStatus::Success, stmt.Prepare(m_ecdb, ecsql));
-        ASSERT_EQ(3, stmt.GetColumnCount());
-        ASSERT_STREQ("ECInstanceId", stmt.GetColumnInfo(0).GetProperty()->GetName().c_str());
-        ASSERT_STREQ("Subject", stmt.GetColumnInfo(1).GetProperty()->GetName().c_str());
-        ASSERT_STREQ("pId", stmt.GetColumnInfo(2).GetProperty()->GetName().c_str());
-        ASSERT_EQ(BE_SQLITE_ROW, stmt.Step());
-        ASSERT_EQ(1, stmt.GetValueInt(0));
-        ASSERT_STREQ("Drive", stmt.GetValueText(1));
-        ASSERT_EQ(true, stmt.IsValueNull(2));
-        ASSERT_EQ(BE_SQLITE_ROW, stmt.Step());
-        ASSERT_EQ(1, stmt.GetValueInt(0));
-        ASSERT_STREQ("Drive", stmt.GetValueText(1));
-        ASSERT_EQ(1, stmt.GetValueInt(2));
-        ASSERT_EQ(BE_SQLITE_ROW, stmt.Step());
-        ASSERT_EQ(1, stmt.GetValueInt(0));
-        ASSERT_STREQ("Drive", stmt.GetValueText(1));
-        ASSERT_EQ(2, stmt.GetValueInt(2));
-    }
-    if ("alias_cte_without_subColumns") {
-        auto ecsql = R"(with cte0 as ( select 100,200) select * from (select * from cte0 c0))";
-        ECSqlStatement stmt;
-        ASSERT_EQ(ECSqlStatus::Success, stmt.Prepare(m_ecdb, ecsql));
-        ASSERT_EQ(2, stmt.GetColumnCount());
-        ASSERT_EQ(BE_SQLITE_ROW, stmt.Step());
-        ASSERT_EQ(100, stmt.GetValueInt(0));
-        ASSERT_EQ(200, stmt.GetValueInt(1));
-    }
-    if ("alias_cte_without_subColumns_with_column_alias") {
-        auto ecsqlalias_1 = R"(with cte0 as ( select 100 a,200 b) select * from (select * from cte0 c0 where c0.a = 100 and c0.b = 200))";
-        ECSqlStatement stmt_alias_1;
-        ASSERT_EQ(ECSqlStatus::Success, stmt_alias_1.Prepare(m_ecdb, ecsqlalias_1));
-        ASSERT_EQ(2, stmt_alias_1.GetColumnCount());
-
-        auto ecsqlalias_2 = R"(with cte0 as ( select 100 a,200 b) select * from (select * from cte0 where cte0.a = 100 and b = 200))";
-        ECSqlStatement stmt_alias_2;
-        ASSERT_EQ(ECSqlStatus::Success, stmt_alias_2.Prepare(m_ecdb, ecsqlalias_2));
-        ASSERT_EQ(2, stmt_alias_2.GetColumnCount());
-
-        ASSERT_STREQ(stmt_alias_1.GetColumnInfo(0).GetProperty()->GetName().c_str(), stmt_alias_2.GetColumnInfo(0).GetProperty()->GetName().c_str());
-        ASSERT_STREQ(stmt_alias_1.GetColumnInfo(1).GetProperty()->GetName().c_str(), stmt_alias_2.GetColumnInfo(1).GetProperty()->GetName().c_str());
-        ASSERT_EQ(BE_SQLITE_ROW, stmt_alias_1.Step());
-        ASSERT_EQ(BE_SQLITE_ROW, stmt_alias_2.Step());
-        ASSERT_EQ(stmt_alias_1.GetValueInt(0), stmt_alias_2.GetValueInt(0));
-        ASSERT_EQ(stmt_alias_1.GetValueInt(1), stmt_alias_2.GetValueInt(1));
-
-        
-    }
-}
-
-//---------------------------------------------------------------------------------------
-// @bsiclass
-//+---------------+---------------+---------------+---------------+---------------+------
-TEST_F(CommonTableExpTestFixture, FindingProperty_For_CTE_Without_SubColumns) {
-    ASSERT_EQ(BentleyStatus::SUCCESS, SetupECDb("CTEWithoutSubColumns.ecdb", SchemaItem(R"xml(<?xml version='1.0' encoding='utf-8'?>
-    <ECSchema schemaName='TestSchema' alias='ts' version='10.10.10' xmlns='http://www.bentley.com/schemas/Bentley.ECXML.3.1'>
-        <ECEntityClass typeName='Element' >
-            <ECProperty propertyName="Subject" typeName="string" description="" />
-            <ECNavigationProperty propertyName="Parent" description="" relationshipName="ElementOwnsChildElements" direction="backward">
-                <ECCustomAttributes>
-                   <HiddenProperty xmlns="CoreCustomAttributes.01.00.03"/>
-                   <ForeignKeyConstraint xmlns="ECDbMap.02.00.00">
-                        <OnDeleteAction>NoAction</OnDeleteAction>
-                   </ForeignKeyConstraint>
-                </ECCustomAttributes>
-            </ECNavigationProperty>
-        </ECEntityClass>
-        <ECRelationshipClass typeName="ElementOwnsChildElements" description="" modifier="None" strength="embedding">
-            <Source multiplicity="(0..1)" roleLabel="owns child" polymorphic="true">
-                <Class class="Element"/>
-            </Source>
-            <Target multiplicity="(0..*)" roleLabel="is owned by parent" polymorphic="true">
-                <Class class="Element"/>
-            </Target>
-        </ECRelationshipClass>
-    </ECSchema>)xml")));
-
-    ECSqlStatementCache cache(20);
-    auto relClassId = m_ecdb.Schemas().GetClassId("TestSchema", "ElementOwnsChildElements");
-
-    auto findElementBySubject = [&](BeInt64Id parentId, Utf8CP subject) {
-        auto stmt = parentId.IsValid() ? cache.GetPreparedStatement(m_ecdb, "SELECT  ECInstanceId FROM ts.Element WHERE Parent.Id = ? AND Subject = ?") : cache.GetPreparedStatement(m_ecdb, "SELECT  ECInstanceId FROM ts.Element WHERE Parent.Id IS NULL AND Subject = ?");
-        if (parentId.IsValid()) {
-            stmt->BindId(1, BeInt64Id(parentId));
-            stmt->BindText(2, subject, IECSqlBinder::MakeCopy::No);
-        } else {
-            stmt->BindText(1, subject, IECSqlBinder::MakeCopy::No);
-        }
-
-        if (BE_SQLITE_ROW == stmt->Step()) {
-            return stmt->GetValueId<BeInt64Id>(0);
-        }
-        return BeInt64Id(0);
-    };
-
-    auto addElement = [&](Utf8CP subject, BeInt64Id parentId) {
-        auto subjectId = findElementBySubject(parentId, subject);
-        if (subjectId.IsValid()) {
-            return subjectId;
-        }
-
-        auto stmt = cache.GetPreparedStatement(m_ecdb, "INSERT INTO ts.Element(Parent, Subject) VALUES(?, ?)");
-        if (parentId.IsValid()) {
-            stmt->BindNavigationValue(1, parentId, relClassId);
-        }
-
-        stmt->BindText(2, subject, IECSqlBinder::MakeCopy::No);
-        ECInstanceKey key;
-        if (stmt->Step(key) != BE_SQLITE_DONE) {
-            return BeInt64Id(0);
-        }
-
-        return (BeInt64Id)key.GetInstanceId();
-    };
-
-    auto addElementPath = [&](Utf8CP path, Utf8CP delimiter = "/") {
-        bvector<Utf8String> subjects;
-        BeStringUtilities::Split(path, delimiter, subjects);
-        BeInt64Id parentId(0);
-        for(auto& subject : subjects) {
-            parentId = addElement(subject.c_str(), parentId);
-        }
-        return parentId;
-    };
-
-    addElementPath("Drive/Document/Doc1");
-    addElementPath("Drive/Document/Doc2");
-    addElementPath("Drive/Document/Doc3");
-    addElementPath("Drive/Pictures/Pic1");
-    addElementPath("Drive/Pictures/Pic2");
-    addElementPath("Book/SciFi/Book1");
-
-    /*
-    Id Subject  ParentId Depth
-    -- -------- -------- ------
-     1 Drive      (null)  0
-     2 Document        1  1
-     3 Doc1            2  2
-     4 Doc2            2  2
-     5 Doc3            2  2
-     6 Pictures        1  1
-     7 Pic1            6  2
-     8 Pic2            6  2
-     9 Book       (null)  0
-    10 SciFi           9  1
-    11 Book1          10  2
-*/
-
-    if ("simple_select_cte") {
-        auto ecsql = R"(with cte as (select * from ts.Element) select * from cte)";
-        ECSqlStatement stmt;
-        ASSERT_EQ(ECSqlStatus::Success, stmt.Prepare(m_ecdb, ecsql));
-        ASSERT_EQ(4, stmt.GetColumnCount());
-        ASSERT_STREQ("ECInstanceId", stmt.GetColumnInfo(0).GetProperty()->GetName().c_str());
-        ASSERT_STREQ("ECClassId", stmt.GetColumnInfo(1).GetProperty()->GetName().c_str());
-        ASSERT_STREQ("Subject", stmt.GetColumnInfo(2).GetProperty()->GetName().c_str());
-        ASSERT_STREQ("Parent", stmt.GetColumnInfo(3).GetProperty()->GetName().c_str());
-        ASSERT_EQ(BE_SQLITE_ROW, stmt.Step());
-        ASSERT_EQ(1, stmt.GetValueInt(0));
-        ASSERT_STREQ("Drive", stmt.GetValueText(2));
-        ASSERT_EQ(BE_SQLITE_ROW, stmt.Step());
-        ASSERT_EQ(2, stmt.GetValueInt(0));
-        ASSERT_STREQ("Document", stmt.GetValueText(2));
-    }
-    if ("simple_select_cte_wit_defined_columns_inside") {
-        auto ecsql = R"(with cte as (select Subject from ts.Element) select * from cte)";
-        ECSqlStatement stmt;
-        ASSERT_EQ(ECSqlStatus::Success, stmt.Prepare(m_ecdb, ecsql));
-        ASSERT_EQ(1, stmt.GetColumnCount());
-        ASSERT_STREQ("Subject", stmt.GetColumnInfo(0).GetProperty()->GetName().c_str());
-        ASSERT_EQ(BE_SQLITE_ROW, stmt.Step());
-        ASSERT_STREQ("Drive", stmt.GetValueText(0));
-        ASSERT_EQ(BE_SQLITE_ROW, stmt.Step());
-        ASSERT_STREQ("Document", stmt.GetValueText(0));
-        ASSERT_EQ(BE_SQLITE_ROW, stmt.Step());
-        ASSERT_STREQ("Doc1", stmt.GetValueText(0));
-    }
-    if ("selecting_*_inside_with_sepcified_columns_outside") {
-        auto ecsql = R"(select Subject from ts.Element where ECInstanceId = (with cte as (select * from ts.Element) select Parent.Id from cte))";
-        ECSqlStatement stmt;
-        ASSERT_EQ(ECSqlStatus::Success, stmt.Prepare(m_ecdb, ecsql));
-        ASSERT_EQ(1, stmt.GetColumnCount());
-        ASSERT_STREQ("Subject", stmt.GetColumnInfo(0).GetProperty()->GetName().c_str());
-        ASSERT_EQ(BE_SQLITE_DONE, stmt.Step());
-    }
-    if ("selecting_*_outside_with_sepcified_columns_inside") {
-        auto ecsql = R"(select Subject from ts.Element where ECInstanceId = (with cte as (select Parent.Id from ts.Element) select * from cte))";
-        ECSqlStatement stmt;
-        ASSERT_EQ(ECSqlStatus::Success, stmt.Prepare(m_ecdb, ecsql));
-        ASSERT_EQ(1, stmt.GetColumnCount());
-        ASSERT_STREQ("Subject", stmt.GetColumnInfo(0).GetProperty()->GetName().c_str());
-        ASSERT_EQ(BE_SQLITE_DONE, stmt.Step());
-    }
-    if ("cte_without_subColumns_with WHERE") {
-        auto ecsql = R"(with cte as (select * from ts.Element) select Subject from cte where Parent.Id = (select ECInstanceId from ts.Element))";
-        ECSqlStatement stmt;
-        ASSERT_EQ(ECSqlStatus::Success, stmt.Prepare(m_ecdb, ecsql));
-        ASSERT_EQ(1, stmt.GetColumnCount());
-        ASSERT_STREQ("Subject", stmt.GetColumnInfo(0).GetProperty()->GetName().c_str());
-        ASSERT_EQ(BE_SQLITE_ROW, stmt.Step());
-        ASSERT_STREQ("Document", stmt.GetValueText(0));
-        ASSERT_EQ(BE_SQLITE_ROW, stmt.Step());
-        ASSERT_STREQ("Pictures", stmt.GetValueText(0));
-        ASSERT_EQ(BE_SQLITE_DONE, stmt.Step());
-    }
-    if ("cte_without_subColumns_with WHERE_using_alias") {
-        auto ecsql = R"(with cte as (select * from ts.Element) select Subject from cte c where c.Parent.Id = (select ECInstanceId from ts.Element))";
-        ECSqlStatement stmt;
-        ASSERT_EQ(ECSqlStatus::Success, stmt.Prepare(m_ecdb, ecsql));
-        ASSERT_EQ(1, stmt.GetColumnCount());
-        ASSERT_STREQ("Subject", stmt.GetColumnInfo(0).GetProperty()->GetName().c_str());
-        ASSERT_EQ(BE_SQLITE_ROW, stmt.Step());
-        ASSERT_STREQ("Document", stmt.GetValueText(0));
-        ASSERT_EQ(BE_SQLITE_ROW, stmt.Step());
-        ASSERT_STREQ("Pictures", stmt.GetValueText(0));
-        ASSERT_EQ(BE_SQLITE_DONE, stmt.Step());
-    }
-    if ("cte_without_subColumns_with WHERE_using_cte_name_as_alias") {
-        auto ecsql = R"(with cte as (select * from ts.Element) select Subject from cte where cte.Parent.Id = (select ECInstanceId from ts.Element))";
-        ECSqlStatement stmt;
-        ASSERT_EQ(ECSqlStatus::Success, stmt.Prepare(m_ecdb, ecsql));
-        ASSERT_EQ(1, stmt.GetColumnCount());
-        ASSERT_STREQ("Subject", stmt.GetColumnInfo(0).GetProperty()->GetName().c_str());
-        ASSERT_EQ(BE_SQLITE_ROW, stmt.Step());
-        ASSERT_STREQ("Document", stmt.GetValueText(0));
-        ASSERT_EQ(BE_SQLITE_ROW, stmt.Step());
-        ASSERT_STREQ("Pictures", stmt.GetValueText(0));
-        ASSERT_EQ(BE_SQLITE_DONE, stmt.Step());
-    }
-    if ("cte_without_subColumns_in_subquery_ref_with alias") {
-        auto ecsql = R"(select a.x from (with tmp(x) as (SELECT e.Subject FROM ts.Element e order by e.Subject LIMIT 1) select x from tmp) a)";
-        ECSqlStatement stmt;
-        ASSERT_EQ(ECSqlStatus::Success, stmt.Prepare(m_ecdb, ecsql));
-        ASSERT_EQ(1, stmt.GetColumnCount());
-        ASSERT_STREQ("x", stmt.GetColumnInfo(0).GetProperty()->GetName().c_str());
-        ASSERT_EQ(BE_SQLITE_ROW, stmt.Step());
-        ASSERT_STREQ("Book", stmt.GetValueText(0));
-    }
-}
-
-//---------------------------------------------------------------------------------------
-// @bsiclass
-//+---------------+---------------+---------------+---------------+---------------+------
-TEST_F(CommonTableExpTestFixture, Invalid_SQL_Tests) {
-    ASSERT_EQ(DbResult::BE_SQLITE_OK, SetupECDb("InvalidCTETestsDb.ecdb"));
-
-    if ("mismatch_in_columns_within_CTE") {
-        auto ecsql = R"(select * from meta.ECClassDef where 
-        ECInstanceId >= SOME(with a(ECClassId) AS (select * from meta.ECPropertyDef) select * from a) 
-        LIMIT 1)";
-        ECSqlStatement stmt;
-        ASSERT_EQ(ECSqlStatus::InvalidECSql, stmt.Prepare(m_ecdb, ecsql));
-    }
-    if ("mismatch_in_number_of_columns_CTE") {
-        auto ecsql = R"(select * from meta.ECClassDef where ECInstanceId >= ALL(with a(a,b,c,d) AS (select * from meta.ClassHasBaseClasses) select * from a) LIMIT 1)";
-        ECSqlStatement stmt;
-        ASSERT_EQ(ECSqlStatus::InvalidECSql, stmt.Prepare(m_ecdb, ecsql));
-    }
-    if ("testing_recursive_without_columns_cte") {
-        auto ecsql = R"(with recursive a AS (select * from meta.ClassHasBaseClasses) select * from a)";
-        ECSqlStatement stmt;
-        ASSERT_EQ(ECSqlStatus::InvalidECSql, stmt.Prepare(m_ecdb, ecsql));
-    }
-}
-
-//---------------------------------------------------------------------------------------
-// @bsiclass
-//+---------------+---------------+---------------+---------------+---------------+------
-<<<<<<< HEAD
-TEST_F(CommonTableExpTestFixture, Debug_Tests) {
-    ASSERT_EQ(DbResult::BE_SQLITE_OK, SetupECDb("Debug_Tests.ecdb"));
-        {
-        ECSqlStatement stmt;
-        ASSERT_EQ(ECSqlStatus::Success, stmt.Prepare(m_ecdb, "SELECT * FROM ( SELECT 1 AS KEYID, 'BeepBoo' AS Noise ) [c1] JOIN ( SELECT 1 AS KEYID, 'Robot' AS Name ) [c2] ON c1.KEYID = c2.KEYID"));
-        ASSERT_STREQ(stmt.GetNativeSql(), "SELECT [K0],[K2],[K1],[K3] FROM (SELECT 1 [K0],'BeepBoo' [K2]) [c1] INNER JOIN (SELECT 1 [K1],'Robot' [K3]) [c2] ON [K0]=[K1] ");
-        ASSERT_EQ(4, stmt.GetColumnCount());
-        ASSERT_STREQ("KEYID", stmt.GetColumnInfo(0).GetProperty()->GetName().c_str());
-        ASSERT_STREQ("Noise", stmt.GetColumnInfo(1).GetProperty()->GetName().c_str());
-        ASSERT_STREQ("KEYID_1", stmt.GetColumnInfo(2).GetProperty()->GetName().c_str());
-        ASSERT_STREQ("Name", stmt.GetColumnInfo(3).GetProperty()->GetName().c_str());
-        ASSERT_EQ(BE_SQLITE_ROW, stmt.Step());
-        ASSERT_STREQ("1", stmt.GetValueText(0));
-        ASSERT_STREQ("BeepBoo", stmt.GetValueText(1));
-        ASSERT_STREQ("1", stmt.GetValueText(2));
-        ASSERT_STREQ("Robot", stmt.GetValueText(3));
-        ASSERT_EQ(BE_SQLITE_DONE, stmt.Step());
-        }
-        {
-        ECSqlStatement stmt;
-        ASSERT_EQ(ECSqlStatus::Success, stmt.Prepare(m_ecdb, "WITH [cte1] AS ( SELECT 1 AS KEYID, 'BeepBoo' AS Noise ), [cte2] AS ( SELECT 1 AS KEYID, 'Robot' AS Name ) SELECT * FROM cte1 [c1] JOIN cte2 [c2] ON c1.KEYID = c2.KEYID"));
-        ASSERT_STREQ(stmt.GetNativeSql(), "WITH cte1 AS (SELECT 1 [K0],'BeepBoo' [K1]),cte2 AS (SELECT 1 [K2],'Robot' [K3])\nSELECT [K0],[K1],[K2],[K3] FROM cte1 c1 INNER JOIN cte2 c2 ON [K0]=[K2] ");
-        ASSERT_EQ(4, stmt.GetColumnCount());
-        ASSERT_STREQ("KEYID", stmt.GetColumnInfo(0).GetProperty()->GetName().c_str());
-        ASSERT_STREQ("Noise", stmt.GetColumnInfo(1).GetProperty()->GetName().c_str());
-        ASSERT_STREQ("KEYID_1", stmt.GetColumnInfo(2).GetProperty()->GetName().c_str());
-        ASSERT_STREQ("Name", stmt.GetColumnInfo(3).GetProperty()->GetName().c_str());
-        ASSERT_EQ(BE_SQLITE_ROW, stmt.Step());
-        ASSERT_STREQ("1", stmt.GetValueText(0));
-        ASSERT_STREQ("BeepBoo", stmt.GetValueText(1));
-        ASSERT_STREQ("1", stmt.GetValueText(2));
-        ASSERT_STREQ("Robot", stmt.GetValueText(3));
-        ASSERT_EQ(BE_SQLITE_DONE, stmt.Step());
-        }
-        {
-        ECSqlStatement stmt;
-        ASSERT_EQ(ECSqlStatus::Success, stmt.Prepare(m_ecdb, "WITH [cte1] AS ( SELECT 1 AS KEYID, 'BeepBoo' AS Noise ), cte2(KEYID, Name) AS ( SELECT 1, 'Robot' ) SELECT * FROM cte1 [c1] JOIN cte2 [c2] ON c1.KEYID = c2.KEYID"));
-        ASSERT_STREQ(stmt.GetNativeSql(), "WITH cte1 AS (SELECT 1 [K0],'BeepBoo' [K1]),cte2(KEYID,Name) AS (SELECT 1,'Robot')\nSELECT [K0],[K1],c2.KEYID,c2.Name FROM cte1 c1 INNER JOIN cte2 c2 ON [K0]=c2.KEYID ");
-        ASSERT_EQ(4, stmt.GetColumnCount());
-        ASSERT_STREQ("KEYID", stmt.GetColumnInfo(0).GetProperty()->GetName().c_str());
-        ASSERT_STREQ("Noise", stmt.GetColumnInfo(1).GetProperty()->GetName().c_str());
-        ASSERT_STREQ("KEYID_1", stmt.GetColumnInfo(2).GetProperty()->GetName().c_str());
-        ASSERT_STREQ("Name", stmt.GetColumnInfo(3).GetProperty()->GetName().c_str());
-        ASSERT_EQ(BE_SQLITE_ROW, stmt.Step());
-        ASSERT_STREQ("1", stmt.GetValueText(0));
-        ASSERT_STREQ("BeepBoo", stmt.GetValueText(1));
-        ASSERT_STREQ("1", stmt.GetValueText(2));
-        ASSERT_STREQ("Robot", stmt.GetValueText(3));
-        ASSERT_EQ(BE_SQLITE_DONE, stmt.Step());
-        }
-        {
-        ECSqlStatement stmt;
-        ASSERT_EQ(ECSqlStatus::Success, stmt.Prepare(m_ecdb, "WITH [cte1] AS ( SELECT 1 AS KEYID, 'BeepBoo' AS Noise ), cte2(KEYID, Name) AS ( SELECT 1, 'Robot' ) SELECT c1.KEYID, Noise, c2.KEYID, Name FROM cte1 [c1] JOIN cte2 [c2] ON c1.KEYID = c2.KEYID"));
-        ASSERT_STREQ(stmt.GetNativeSql(), "WITH cte1 AS (SELECT 1 [K0],'BeepBoo' [K1]),cte2(KEYID,Name) AS (SELECT 1,'Robot')\nSELECT [K0],[K1],c2.KEYID,c2.Name FROM cte1 c1 INNER JOIN cte2 c2 ON [K0]=c2.KEYID ");
-        ASSERT_EQ(4, stmt.GetColumnCount());
-        ASSERT_STREQ("KEYID", stmt.GetColumnInfo(0).GetProperty()->GetName().c_str());
-        ASSERT_STREQ("Noise", stmt.GetColumnInfo(1).GetProperty()->GetName().c_str());
-        ASSERT_STREQ("c2__x002E__KEYID", stmt.GetColumnInfo(2).GetProperty()->GetName().c_str());
-        EXPECT_STREQ("c2.KEYID", stmt.GetColumnInfo(2).GetProperty()->GetDisplayLabel().c_str());
-        ASSERT_STREQ("Name", stmt.GetColumnInfo(3).GetProperty()->GetName().c_str());
-        ASSERT_EQ(BE_SQLITE_ROW, stmt.Step());
-        ASSERT_STREQ("1", stmt.GetValueText(0));
-        ASSERT_STREQ("BeepBoo", stmt.GetValueText(1));
-        ASSERT_STREQ("1", stmt.GetValueText(2));
-        ASSERT_STREQ("Robot", stmt.GetValueText(3));
-        ASSERT_EQ(BE_SQLITE_DONE, stmt.Step());
-        }
-        {
-        ECSqlStatement stmt;
-        ASSERT_EQ(ECSqlStatus::Success, stmt.Prepare(m_ecdb, "WITH [cte1] AS ( SELECT 1 AS KEYID, 'BeepBoo' AS Noise ), cte2(KEYID, Name) AS ( SELECT 1, 'Robot' ) SELECT c2.KEYID, Noise, c1.KEYID, Name FROM cte1 [c1] JOIN cte2 [c2] ON c1.KEYID = c2.KEYID"));
-        ASSERT_STREQ(stmt.GetNativeSql(), "WITH cte1 AS (SELECT 1 [K0],'BeepBoo' [K1]),cte2(KEYID,Name) AS (SELECT 1,'Robot')\nSELECT c2.KEYID,[K1],[K0],c2.Name FROM cte1 c1 INNER JOIN cte2 c2 ON [K0]=c2.KEYID ");
-        ASSERT_EQ(4, stmt.GetColumnCount());
-        ASSERT_STREQ("KEYID", stmt.GetColumnInfo(2).GetProperty()->GetName().c_str());
-        ASSERT_STREQ("Noise", stmt.GetColumnInfo(1).GetProperty()->GetName().c_str());
-        ASSERT_STREQ("c2__x002E__KEYID", stmt.GetColumnInfo(0).GetProperty()->GetName().c_str());
-        EXPECT_STREQ("c2.KEYID", stmt.GetColumnInfo(0).GetProperty()->GetDisplayLabel().c_str());
-        ASSERT_STREQ("Name", stmt.GetColumnInfo(3).GetProperty()->GetName().c_str());
-        ASSERT_EQ(BE_SQLITE_ROW, stmt.Step());
-        ASSERT_STREQ("1", stmt.GetValueText(0));
-        ASSERT_STREQ("BeepBoo", stmt.GetValueText(1));
-        ASSERT_STREQ("1", stmt.GetValueText(2));
-        ASSERT_STREQ("Robot", stmt.GetValueText(3));
-        ASSERT_EQ(BE_SQLITE_DONE, stmt.Step());
-        }
-        {
-        ECSqlStatement stmt;
-        ASSERT_EQ(ECSqlStatus::InvalidECSql, stmt.Prepare(m_ecdb, "WITH [cte1] AS ( SELECT 1 AS KEYID, 'BeepBoo' AS Noise ), cte2(KEYID, Name) AS ( SELECT 1, 'Robot' ) SELECT KEYID, Noise, Name FROM cte1 [c1] JOIN cte2 [c2] ON c1.KEYID = c2.KEYID"));
-        }
-}
-//---------------------------------------------------------------------------------------
-// @bsiclass
-//+---------------+---------------+---------------+---------------+---------------+------
-TEST_F(CommonTableExpTestFixture, SubQueryBlock_With_cte_with_no_columns) {
-    ASSERT_EQ(BentleyStatus::SUCCESS, SetupECDb("SubQueryBlock.ecdb", SchemaItem(
-        R"xml(<?xml version="1.0" encoding="utf-8"?>
-            <ECSchema schemaName="TestSchema" alias="ts" version="1.0.0" xmlns="http://www.bentley.com/schemas/Bentley.ECXML.3.2">
-                <ECEntityClass typeName="Parent">
-                    <ECProperty propertyName="Name" typeName="string" />
-                </ECEntityClass>
-                <ECEntityClass typeName="Child">
-                    <ECProperty propertyName="Name" typeName="string" />
-                </ECEntityClass>
-                <ECRelationshipClass typeName="Rel" modifier="None">
-                    <Source multiplicity="(0..*)" polymorphic="True" roleLabel="is parent of">
-                        <Class class="Parent" />
-                    </Source>
-                    <Target multiplicity="(0..*)" polymorphic="True" roleLabel="is child of">
-                        <Class class="Child"/>
-                    </Target>
-                </ECRelationshipClass>
-                <ECEntityClass typeName="Foo">
-                    <ECProperty propertyName="Code" typeName="int" />
-                </ECEntityClass>
-            </ECSchema>)xml")));
-
-    ECClassId fooClassId = m_ecdb.Schemas().GetClassId("TestSchema", "Foo");
-    ASSERT_TRUE(fooClassId.IsValid());
-    ECClassId parentClassId = m_ecdb.Schemas().GetClassId("TestSchema", "Parent");
-    ASSERT_TRUE(parentClassId.IsValid());
-    ECClassId childClassId = m_ecdb.Schemas().GetClassId("TestSchema", "Child");
-    ASSERT_TRUE(childClassId.IsValid());
-    if ("simple_select_query") {
-        auto ecsql = R"(
-            WITH models AS (
-                SELECT foo.ECInstanceId i FROM ts.Foo foo)
-            SELECT i FROM models WHERE models.i = 1
-        )";
-        ECSqlStatement stmt;
-        ASSERT_EQ(ECSqlStatus::Success, stmt.Prepare(m_ecdb, ecsql));
-        ASSERT_STREQ(SqlPrintfString("WITH models AS (SELECT [foo].[ECInstanceId] [K0] FROM (SELECT [Id] ECInstanceId,89 ECClassId FROM [main].[ts_Foo]) [foo])\nSELECT [K0] FROM models WHERE [K0]=1", fooClassId.ToString().c_str()), stmt.GetNativeSql());
-    }
-    if ("select_property_in_cte_block") {
-        auto ecsql = R"(
-            WITH models AS (
-                SELECT foo.Code i FROM ts.Foo foo)
-            SELECT i FROM models WHERE models.i IN (?)
-        )";
-        ECSqlStatement stmt;
-        ASSERT_EQ(ECSqlStatus::Success, stmt.Prepare(m_ecdb, ecsql));
-        ASSERT_STREQ(SqlPrintfString("WITH models AS (SELECT [foo].[Code] [K0] FROM (SELECT [Id] ECInstanceId,89 ECClassId,[Code] FROM [main].[ts_Foo]) [foo])\nSELECT [K0] FROM models WHERE [K0] IN (:_ecdb_sqlparam_ix1_col1)", fooClassId.ToString().c_str()), stmt.GetNativeSql());
-    }
-    if ("select_id_in_cte_block") {
-        auto ecsql = R"(
-            WITH models AS (
-                SELECT foo.ECInstanceId i FROM ts.Foo foo)
-            SELECT i FROM models WHERE models.i IN (?)
-        )";
-        ECSqlStatement stmt;
-        ASSERT_EQ(ECSqlStatus::Success, stmt.Prepare(m_ecdb, ecsql));
-        ASSERT_STREQ(SqlPrintfString("WITH models AS (SELECT [foo].[ECInstanceId] [K0] FROM (SELECT [Id] ECInstanceId,89 ECClassId FROM [main].[ts_Foo]) [foo])\nSELECT [K0] FROM models WHERE [K0] IN (:_ecdb_sqlparam_ix1_col1)", fooClassId.ToString().c_str()), stmt.GetNativeSql());
-    }
-    if ("nested_select_id_in_cte_block") {
-        auto ecsql = R"(
-            WITH models AS (
-                SELECT (SELECT foo.ECInstanceId i FROM ts.Foo foo) AS ecId)
-            SELECT i FROM models WHERE models.i IN (?)
-        )";
-        ECSqlStatement stmt;
-        ASSERT_EQ(ECSqlStatus::InvalidECSql, stmt.Prepare(m_ecdb, ecsql));
-    }
-    if ("select_link_table_in_cte_block") {
-        auto ecsql = R"(
-            WITH models AS (
-                SELECT
-                    r.ECInstanceId i,
-                    r.ECClassId c,
-                    r.SourceECInstanceId si,
-                    r.SourceECClassId sc,
-                    r.TargetECInstanceId ti,
-                    r.TargetECClassId tc
-                FROM ts.Rel r)
-            SELECT
-                *
-            FROM
-                models m
-            WHERE
-                m.i = ? AND m.c = ? AND m.si = ? AND m.sc = ? AND m.ti = ? AND m.tc = ?
-                AND m.i IN (?) AND m.c IN (?) AND m.si IN (?) AND m.sc IN (?) AND m.ti IN (?) AND m.tc IN (?)
-        )";
-        ECSqlStatement stmt;
-        ASSERT_EQ(ECSqlStatus::Success, stmt.Prepare(m_ecdb, ecsql));
-        ASSERT_STREQ(SqlPrintfString("WITH models AS (SELECT [r].[ECInstanceId] [K0],[r].[ECClassId] [K1],[r].[SourceECInstanceId] [K2],[r].[SourceECClassId] [K3],[r].[TargetECInstanceId] [K4],[r].[TargetECClassId] [K5] FROM (SELECT [ts_Rel].[Id] [ECInstanceId],[ts_Rel].[ECClassId],[ts_Rel].[SourceId] [SourceECInstanceId],90 [SourceECClassId],[ts_Rel].[TargetId] [TargetECInstanceId],88 [TargetECClassId] FROM [main].[ts_Rel]) [r])\nSELECT [K0],[K1],[K2],[K3],[K4],[K5] FROM models m WHERE [K0]=:_ecdb_sqlparam_ix1_col1 AND [K1]=:_ecdb_sqlparam_ix2_col1 AND [K2]=:_ecdb_sqlparam_ix3_col1 AND [K3]=:_ecdb_sqlparam_ix4_col1 AND [K4]=:_ecdb_sqlparam_ix5_col1 AND [K5]=:_ecdb_sqlparam_ix6_col1 AND [K0] IN (:_ecdb_sqlparam_ix7_col1) AND [K1] IN (:_ecdb_sqlparam_ix8_col1) AND [K2] IN (:_ecdb_sqlparam_ix9_col1) AND [K3] IN (:_ecdb_sqlparam_ix10_col1) AND [K4] IN (:_ecdb_sqlparam_ix11_col1) AND [K5] IN (:_ecdb_sqlparam_ix12_col1)",
-                    parentClassId.ToString().c_str(), childClassId.ToString().c_str()), stmt.GetNativeSql());
-=======
-TEST_F(CommonTableExpTestFixture, asterisk_resolution_in_cte) {
-    ASSERT_EQ(DbResult::BE_SQLITE_OK, OpenECDbTestDataFile("test.bim"));
-
-    {
-        auto ecsql = R"(WITH e(a,b) AS (SELECT f.* FROM (select 100, 200) f) SELECT a, b FROM e)";
-        ECSqlStatement stmt;
-        ASSERT_EQ(ECSqlStatus::Success, stmt.Prepare(m_ecdb, ecsql));
-        ASSERT_EQ(2, stmt.GetColumnCount());
-        ASSERT_STREQ("a", stmt.GetColumnInfo(0).GetProperty()->GetName().c_str());
-        ASSERT_STREQ("b", stmt.GetColumnInfo(1).GetProperty()->GetName().c_str());
-        ASSERT_EQ(BE_SQLITE_ROW, stmt.Step());
-        ASSERT_STREQ("100", stmt.GetValueText(0));
-        ASSERT_STREQ("200", stmt.GetValueText(1));
-        ASSERT_EQ(BE_SQLITE_DONE, stmt.Step());
-    }
-    {
-        auto ecsql = R"(WITH e AS (SELECT f.* FROM (select 100, 200) f) SELECT * FROM e)";
-        ECSqlStatement stmt;
-        ASSERT_EQ(ECSqlStatus::Success, stmt.Prepare(m_ecdb, ecsql));
-        ASSERT_EQ(2, stmt.GetColumnCount());
-        ASSERT_STREQ("100", stmt.GetColumnInfo(0).GetProperty()->GetDisplayLabel().c_str());
-        ASSERT_STREQ("200", stmt.GetColumnInfo(1).GetProperty()->GetDisplayLabel().c_str());
-        ASSERT_EQ(BE_SQLITE_ROW, stmt.Step());
-        ASSERT_STREQ("100", stmt.GetValueText(0));
-        ASSERT_STREQ("200", stmt.GetValueText(1));
-        ASSERT_EQ(BE_SQLITE_DONE, stmt.Step());
-    }
-    {
-        auto ecsql = R"(WITH e AS (SELECT f.* FROM Bis.Element f) SELECT (SELECT ECInstanceId FROM Bis.Model m WHERE m.ECInstanceId = e.Model.Id LIMIT 3) FROM e)";
-        ECSqlStatement stmt;
-        ASSERT_EQ(ECSqlStatus::Success, stmt.Prepare(m_ecdb, ecsql));
-        ASSERT_EQ(1, stmt.GetColumnCount());
-        ASSERT_EQ(BE_SQLITE_ROW, stmt.Step());
-        ASSERT_STREQ("1", stmt.GetValueText(0));
-        ASSERT_EQ(BE_SQLITE_ROW, stmt.Step());
-        ASSERT_STREQ("1", stmt.GetValueText(0));
-        ASSERT_EQ(BE_SQLITE_ROW, stmt.Step());
-        ASSERT_STREQ("1", stmt.GetValueText(0));
-        ASSERT_EQ(BE_SQLITE_ROW, stmt.Step());
-    }
-    {
-        auto ecsql = R"( WITH e AS (SELECT f.* FROM Bis.Element f) SELECT Model.Id FROM e limit 1)";
-        ECSqlStatement stmt;
-        ASSERT_EQ(ECSqlStatus::Success, stmt.Prepare(m_ecdb, ecsql));
-        ASSERT_EQ(1, stmt.GetColumnCount());
-        ASSERT_EQ(BE_SQLITE_ROW, stmt.Step());
-        ASSERT_STREQ("1", stmt.GetValueText(0));
-        ASSERT_EQ(BE_SQLITE_DONE, stmt.Step());
-    }
-    {
-        auto ecsql = R"( select * from (WITH e AS (SELECT f.* FROM Bis.Element f) SELECT Model.Id FROM e limit 1))";
-        ECSqlStatement stmt;
-        ASSERT_EQ(ECSqlStatus::Success, stmt.Prepare(m_ecdb, ecsql));
-        ASSERT_EQ(1, stmt.GetColumnCount());
-        ASSERT_EQ(BE_SQLITE_ROW, stmt.Step());
-        ASSERT_STREQ("1", stmt.GetValueText(0));
-        ASSERT_EQ(BE_SQLITE_DONE, stmt.Step());
-    }
-    {
-        auto ecsql = R"( WITH e AS (SELECT f.* FROM Bis.Element f limit 1) SELECT Model.Id FROM e)";
-        ECSqlStatement stmt;
-        ASSERT_EQ(ECSqlStatus::Success, stmt.Prepare(m_ecdb, ecsql));
-        ASSERT_EQ(1, stmt.GetColumnCount());
-        ASSERT_EQ(BE_SQLITE_ROW, stmt.Step());
-        ASSERT_STREQ("1", stmt.GetValueText(0));
-        ASSERT_EQ(BE_SQLITE_DONE, stmt.Step());
-    }
-    {
-        auto ecsql = R"( select a.* from (WITH e AS (SELECT f.* FROM Bis.Element f limit 1) SELECT Model.Id FROM e)a)";
-        ECSqlStatement stmt;
-        ASSERT_EQ(ECSqlStatus::Success, stmt.Prepare(m_ecdb, ecsql));
-        ASSERT_EQ(1, stmt.GetColumnCount());
-        ASSERT_EQ(BE_SQLITE_ROW, stmt.Step());
-        ASSERT_STREQ("1", stmt.GetValueText(0));
-        ASSERT_EQ(BE_SQLITE_DONE, stmt.Step());
-    }
-    {
-        auto ecsql = R"(WITH e AS (SELECT f.* FROM Bis.Element f) SELECT (SELECT ECInstanceId FROM (SELECT C.ECInstanceId FROM Meta.ECClassDef C WHERE C.ECInstanceId = E.ECClassId limit 1)) a FROM e)";
-        ECSqlStatement stmt;
-        ASSERT_EQ(ECSqlStatus::Success, stmt.Prepare(m_ecdb, ecsql));
-        ASSERT_EQ(1, stmt.GetColumnCount());
-        ASSERT_STREQ("a", stmt.GetColumnInfo(0).GetProperty()->GetDisplayLabel().c_str());
-        ASSERT_STREQ("a", stmt.GetColumnInfo(0).GetProperty()->GetName().c_str());
-        ASSERT_EQ(BE_SQLITE_ROW, stmt.Step());
-        ASSERT_STREQ("76", stmt.GetValueText(0));
-        ASSERT_EQ(BE_SQLITE_ROW, stmt.Step());
-    }
-    {
-        auto ecsql = R"(select g.* from (WITH e AS (SELECT f.* FROM Bis.Element f) SELECT (SELECT ECInstanceId FROM (SELECT C.ECInstanceId FROM Meta.ECClassDef C WHERE C.ECInstanceId = E.ECClassId limit 1)) a FROM e) g)";
-        ECSqlStatement stmt;
-        ASSERT_EQ(ECSqlStatus::Success, stmt.Prepare(m_ecdb, ecsql));
-        ASSERT_EQ(1, stmt.GetColumnCount());
-        ASSERT_STREQ("a", stmt.GetColumnInfo(0).GetProperty()->GetDisplayLabel().c_str());
-        ASSERT_STREQ("a", stmt.GetColumnInfo(0).GetProperty()->GetName().c_str());
-        ASSERT_EQ(BE_SQLITE_ROW, stmt.Step());
-        ASSERT_STREQ("76", stmt.GetValueText(0));
-        ASSERT_EQ(BE_SQLITE_ROW, stmt.Step());
-    }
-    {
-        auto ecsql = R"(WITH e AS (SELECT f.* FROM Bis.Element f) SELECT (SELECT ECInstanceId FROM (SELECT C.ECInstanceId FROM Meta.ECClassDef C WHERE C.ECInstanceId = E.ECClassId) limit 1) a FROM e)";
-        ECSqlStatement stmt;
-        ASSERT_EQ(ECSqlStatus::Success, stmt.Prepare(m_ecdb, ecsql));
-        ASSERT_EQ(1, stmt.GetColumnCount());
-        ASSERT_STREQ("a", stmt.GetColumnInfo(0).GetProperty()->GetDisplayLabel().c_str());
-        ASSERT_STREQ("a", stmt.GetColumnInfo(0).GetProperty()->GetName().c_str());
-        ASSERT_EQ(BE_SQLITE_ROW, stmt.Step());
-        ASSERT_STREQ("76", stmt.GetValueText(0));
-        ASSERT_EQ(BE_SQLITE_ROW, stmt.Step());
-    }
-    {
-        auto ecsql = R"(select a from (WITH e AS (SELECT f.* FROM Bis.Element f) SELECT (SELECT ECInstanceId FROM (SELECT C.ECInstanceId FROM Meta.ECClassDef C WHERE C.ECInstanceId = E.ECClassId) limit 1) a FROM e))";
-        ECSqlStatement stmt;
-        ASSERT_EQ(ECSqlStatus::Success, stmt.Prepare(m_ecdb, ecsql));
-        ASSERT_EQ(1, stmt.GetColumnCount());
-        ASSERT_STREQ("a", stmt.GetColumnInfo(0).GetProperty()->GetDisplayLabel().c_str());
-        ASSERT_STREQ("a", stmt.GetColumnInfo(0).GetProperty()->GetName().c_str());
-        ASSERT_EQ(BE_SQLITE_ROW, stmt.Step());
-        ASSERT_STREQ("76", stmt.GetValueText(0));
-        ASSERT_EQ(BE_SQLITE_ROW, stmt.Step());
-    }
-    {
-        auto ecsql = R"(select y.a from (WITH e AS (SELECT f.* FROM Bis.Element f) SELECT (SELECT ECInstanceId FROM (SELECT C.ECInstanceId FROM Meta.ECClassDef C WHERE C.ECInstanceId = E.ECClassId) limit 1) a FROM e) y)";
-        ECSqlStatement stmt;
-        ASSERT_EQ(ECSqlStatus::Success, stmt.Prepare(m_ecdb, ecsql));
-        ASSERT_EQ(1, stmt.GetColumnCount());
-        ASSERT_STREQ("a", stmt.GetColumnInfo(0).GetProperty()->GetDisplayLabel().c_str());
-        ASSERT_STREQ("a", stmt.GetColumnInfo(0).GetProperty()->GetName().c_str());
-        ASSERT_EQ(BE_SQLITE_ROW, stmt.Step());
-        ASSERT_STREQ("76", stmt.GetValueText(0));
-        ASSERT_EQ(BE_SQLITE_ROW, stmt.Step());
-    }
-    {
-        auto ecsql = R"(select y.* from (WITH e AS (SELECT f.* FROM Bis.Element f) SELECT (SELECT ECInstanceId FROM (SELECT C.ECInstanceId FROM Meta.ECClassDef C WHERE C.ECInstanceId = E.ECClassId) limit 1) a FROM e) y)";
-        ECSqlStatement stmt;
-        ASSERT_EQ(ECSqlStatus::Success, stmt.Prepare(m_ecdb, ecsql));
-        ASSERT_EQ(1, stmt.GetColumnCount());
-        ASSERT_STREQ("a", stmt.GetColumnInfo(0).GetProperty()->GetDisplayLabel().c_str());
-        ASSERT_STREQ("a", stmt.GetColumnInfo(0).GetProperty()->GetName().c_str());
-        ASSERT_EQ(BE_SQLITE_ROW, stmt.Step());
-        ASSERT_STREQ("76", stmt.GetValueText(0));
-        ASSERT_EQ(BE_SQLITE_ROW, stmt.Step());
-    }
-    {
-        auto ecsql = R"(WITH e AS (SELECT Model.* FROM Bis.Element f) SELECT Model FROM e)";
-        ECSqlStatement stmt;
-        ASSERT_EQ(ECSqlStatus::InvalidECSql, stmt.Prepare(m_ecdb, ecsql));
-    }
-    {
-        auto ecsql = R"(WITH e AS (SELECT Model.* FROM Bis.Element f) SELECT * FROM e)";
-        ECSqlStatement stmt;
-        ASSERT_EQ(ECSqlStatus::InvalidECSql, stmt.Prepare(m_ecdb, ecsql));
-    }
-    {
-        auto ecsql = R"(WITH e AS (SELECT f.Model.* FROM Bis.Element f) SELECT * FROM e)";
-        ECSqlStatement stmt;
-        ASSERT_EQ(ECSqlStatus::InvalidECSql, stmt.Prepare(m_ecdb, ecsql));
-    }
-    {
-        auto ecsql = R"(WITH e(m) AS (SELECT f.Model FROM Bis.Element f) SELECT * FROM e)";
-        ECSqlStatement stmt;
-        ASSERT_EQ(ECSqlStatus::InvalidECSql, stmt.Prepare(m_ecdb, ecsql));
-    }
-    {
-        auto ecsql = R"(WITH e(m) AS (SELECT f.Model FROM Bis.Element f) SELECT m.Id FROM e)";
-        ECSqlStatement stmt;
-        ASSERT_EQ(ECSqlStatus::InvalidECSql, stmt.Prepare(m_ecdb, ecsql));
-    }
-    {
-        auto ecsql = R"(WITH e(m, n) AS (SELECT f.Model FROM Bis.Element f) SELECT * FROM e)";
-        ECSqlStatement stmt;
-        ASSERT_EQ(ECSqlStatus::InvalidECSql, stmt.Prepare(m_ecdb, ecsql));
->>>>>>> 2cbba086
-    }
-}
-
-END_ECDBUNITTESTS_NAMESPACE
+/*---------------------------------------------------------------------------------------------
+* Copyright (c) Bentley Systems, Incorporated. All rights reserved.
+* See LICENSE.md in the repository root for full copyright notice.
+*--------------------------------------------------------------------------------------------*/
+#include "ECDbPublishedTests.h"
+#include "NestedStructArrayTestSchemaHelper.h"
+#include <Bentley/Base64Utilities.h>
+#include <cmath>
+#include <algorithm>
+#include <set>
+#include <BeRapidJson/BeRapidJson.h>
+#include "iostream"
+
+#define CLASS_ID(S,C) (int)m_ecdb.Schemas().GetClassId( #S, #C, SchemaLookupMode::AutoDetect).GetValueUnchecked()
+
+USING_NAMESPACE_BENTLEY_EC
+BEGIN_ECDBUNITTESTS_NAMESPACE
+
+struct CommonTableExpTestFixture : ECDbTestFixture {};
+//---------------------------------------------------------------------------------------
+// @bsiclass
+//+---------------+---------------+---------------+---------------+---------------+------
+TEST_F(CommonTableExpTestFixture, PureRowConstructorQuery) {
+    ASSERT_EQ(DbResult::BE_SQLITE_OK, SetupECDb("cte_syntax.ecdb"));
+
+
+    if (true) {
+    /* Test if none class base queries work
+     *
+     */
+    auto query = R"(
+        VALUES (11, 12)
+        UNION
+        VALUES (22, 33)
+        UNION
+        SELECT  45, 55
+        UNION
+        SELECT  66, 77
+    )";
+
+    ECSqlStatement stmt;
+    ASSERT_EQ(ECSqlStatus::Success, stmt.Prepare(m_ecdb, query));
+    ASSERT_EQ(BE_SQLITE_ROW, stmt.Step()); ASSERT_EQ(11, stmt.GetValueInt(0)); ASSERT_EQ(12, stmt.GetValueInt(1));
+    ASSERT_EQ(BE_SQLITE_ROW, stmt.Step()); ASSERT_EQ(22, stmt.GetValueInt(0)); ASSERT_EQ(33, stmt.GetValueInt(1));
+    ASSERT_EQ(BE_SQLITE_ROW, stmt.Step()); ASSERT_EQ(45, stmt.GetValueInt(0)); ASSERT_EQ(55, stmt.GetValueInt(1));
+    ASSERT_EQ(BE_SQLITE_ROW, stmt.Step()); ASSERT_EQ(66, stmt.GetValueInt(0)); ASSERT_EQ(77, stmt.GetValueInt(1));
+    }
+}
+//---------------------------------------------------------------------------------------
+// @bsiclass
+//+---------------+---------------+---------------+---------------+---------------+------
+TEST_F(CommonTableExpTestFixture, MetaQuery) {
+    ASSERT_EQ(BentleyStatus::SUCCESS, SetupECDb("cte_test_meta.ecdb", SchemaItem(R"xml(<?xml version='1.0' encoding='utf-8'?>
+    <ECSchema schemaName='TestSchema' alias='ts' version='10.10.10' xmlns='http://www.bentley.com/schemas/Bentley.ECXML.3.1'>
+        <ECEntityClass typeName='A' >
+            <ECProperty propertyName="a_prop" typeName="string" />
+        </ECEntityClass>
+        <ECEntityClass typeName='AA' >
+            <BaseClass>A</BaseClass>
+            <ECProperty propertyName="aa_prop" typeName="string" />
+        </ECEntityClass>
+        <ECEntityClass typeName='AB' >
+            <BaseClass>A</BaseClass>
+            <ECProperty propertyName="ab_prop" typeName="string" />
+        </ECEntityClass>
+        <ECEntityClass typeName='AAA' >
+            <BaseClass>AA</BaseClass>
+            <ECProperty propertyName="aaa_prop" typeName="string" />
+        </ECEntityClass>
+        <ECEntityClass typeName='AAB' >
+            <BaseClass>AA</BaseClass>
+            <ECProperty propertyName="aab_prop" typeName="string" />
+        </ECEntityClass>
+        <ECEntityClass typeName='ABA' >
+            <BaseClass>AB</BaseClass>
+            <ECProperty propertyName="aba_prop" typeName="string" />
+        </ECEntityClass>
+        <ECEntityClass typeName='ABB' >
+            <BaseClass>AB</BaseClass>
+            <ECProperty propertyName="abb_prop" typeName="string" />
+        </ECEntityClass>
+        <ECEntityClass typeName='B' >
+            <ECProperty propertyName="b_prop" typeName="string" />
+        </ECEntityClass>
+        <ECEntityClass typeName='BA' >
+            <BaseClass>B</BaseClass>
+            <ECProperty propertyName="ba_prop" typeName="string" />
+        </ECEntityClass>
+        <ECEntityClass typeName='BB' >
+            <BaseClass>B</BaseClass>
+            <ECProperty propertyName="bb_prop" typeName="string" />
+        </ECEntityClass>
+        <ECEntityClass typeName='BAA' >
+            <BaseClass>BA</BaseClass>
+            <ECProperty propertyName="baa_prop" typeName="string" />
+        </ECEntityClass>
+        <ECEntityClass typeName='BAB' >
+            <BaseClass>BA</BaseClass>
+            <ECProperty propertyName="bab_prop" typeName="string" />
+        </ECEntityClass>
+        <ECEntityClass typeName='BBA' >
+            <BaseClass>BB</BaseClass>
+            <ECProperty propertyName="bba_prop" typeName="string" />
+        </ECEntityClass>
+        <ECEntityClass typeName='BBB' >
+        <BaseClass>BB</BaseClass>
+            <ECProperty propertyName="bbb_prop" typeName="string" />
+        </ECEntityClass>
+   </ECSchema>)xml")));
+    if (true) {
+        auto query = R"(
+            WITH RECURSIVE
+                base_classes (aId, aParentId, aPath, aDepth) AS (
+                    SELECT c.ECInstanceId, null, c.Name, 0  FROM meta.ECClassDef c WHERE c.Name='A'
+                    UNION ALL
+                    SELECT c.ECInstanceId, cbc.TargetECInstanceId, aPath || '/' || c.Name, aDepth + 1
+                        FROM meta.ECClassDef c
+                            JOIN meta.ClassHasBaseClasses cbc ON cbc.SourceECInstanceId = c.ECInstanceId
+                            JOIN base_classes  ON aId = cbc.TargetECInstanceId
+                    ORDER BY 1
+                )
+            SELECT aId, aParentId, aDepth, aPath  from base_classes
+        )";
+
+        ECSqlStatement stmt;
+        ASSERT_EQ(ECSqlStatus::Success, stmt.Prepare(m_ecdb, query));
+        ASSERT_STREQ("aId", stmt.GetColumnInfo(0).GetProperty()->GetName().c_str());
+        ASSERT_STREQ("aParentId", stmt.GetColumnInfo(1).GetProperty()->GetName().c_str());
+        ASSERT_STREQ("aDepth", stmt.GetColumnInfo(2).GetProperty()->GetName().c_str());
+        ASSERT_STREQ("aPath", stmt.GetColumnInfo(3).GetProperty()->GetName().c_str());
+        /*
+        aId aParentId aDepth aPath
+        --- --------- ------ --------
+        73    (null) 0      A
+        74        73 1      A/AA
+        75        74 2      A/AA/AAA
+        76        74 2      A/AA/AAB
+        77        73 1      A/AB
+        78        77 2      A/AB/ABA
+        79        77 2      A/AB/ABB
+        */
+
+        ASSERT_EQ(BE_SQLITE_ROW, stmt.Step());
+        ASSERT_EQ(CLASS_ID(ts,A), stmt.GetValueInt(0)) << "aId";
+        ASSERT_EQ(true, stmt.IsValueNull(1)) << "aParentId";
+        ASSERT_EQ(0, stmt.GetValueInt(2)) << "aDepth";
+        ASSERT_STREQ("A", stmt.GetValueText(3)) << "aPath";
+
+        ASSERT_EQ(BE_SQLITE_ROW, stmt.Step());
+        ASSERT_EQ(CLASS_ID(ts,AA), stmt.GetValueInt(0)) << "aId";
+        ASSERT_EQ(CLASS_ID(ts,A), stmt.GetValueInt(1)) << "aParentId";
+        ASSERT_EQ(1, stmt.GetValueInt(2)) << "aDepth";
+        ASSERT_STREQ("A/AA", stmt.GetValueText(3)) << "aPath";
+
+        ASSERT_EQ(BE_SQLITE_ROW, stmt.Step());
+        ASSERT_EQ(CLASS_ID(ts,AAA), stmt.GetValueInt(0)) << "aId";
+        ASSERT_EQ(CLASS_ID(ts,AA), stmt.GetValueInt(1)) << "aParentId";
+        ASSERT_EQ(2, stmt.GetValueInt(2)) << "aDepth";
+        ASSERT_STREQ("A/AA/AAA", stmt.GetValueText(3)) << "aPath";
+
+        ASSERT_EQ(BE_SQLITE_ROW, stmt.Step());
+        ASSERT_EQ(CLASS_ID(ts,AAB), stmt.GetValueInt(0)) << "aId";
+        ASSERT_EQ(CLASS_ID(ts,AA), stmt.GetValueInt(1)) << "aParentId";
+        ASSERT_EQ(2, stmt.GetValueInt(2)) << "aDepth";
+        ASSERT_STREQ("A/AA/AAB", stmt.GetValueText(3)) << "aPath";
+
+        ASSERT_EQ(BE_SQLITE_ROW, stmt.Step());
+        ASSERT_EQ(CLASS_ID(ts,AB), stmt.GetValueInt(0)) << "aId";
+        ASSERT_EQ(CLASS_ID(ts,A), stmt.GetValueInt(1)) << "aParentId";
+        ASSERT_EQ(1, stmt.GetValueInt(2)) << "aDepth";
+        ASSERT_STREQ("A/AB", stmt.GetValueText(3)) << "aPath";
+
+        ASSERT_EQ(BE_SQLITE_ROW, stmt.Step());
+        ASSERT_EQ(CLASS_ID(ts,ABA), stmt.GetValueInt(0)) << "aId";
+        ASSERT_EQ(CLASS_ID(ts,AB), stmt.GetValueInt(1)) << "aParentId";
+        ASSERT_EQ(2, stmt.GetValueInt(2)) << "aDepth";
+        ASSERT_STREQ("A/AB/ABA", stmt.GetValueText(3)) << "aPath";
+
+        ASSERT_EQ(BE_SQLITE_ROW, stmt.Step());
+        ASSERT_EQ(CLASS_ID(ts,ABB), stmt.GetValueInt(0)) << "aId";
+        ASSERT_EQ(CLASS_ID(ts,AB), stmt.GetValueInt(1)) << "aParentId";
+        ASSERT_EQ(2, stmt.GetValueInt(2)) << "aDepth";
+        ASSERT_STREQ("A/AB/ABB", stmt.GetValueText(3)) << "aPath";
+
+    }
+
+    // get all property in for a given class
+    if (true) {
+        auto query = R"(
+            WITH RECURSIVE
+                base_classes (aId, aParentId, aPath, aDepth) AS (
+                    SELECT c.ECInstanceId, null, c.Name, 0  FROM meta.ECClassDef c WHERE c.Name=?
+                    UNION ALL
+                    SELECT c.ECInstanceId, cbc.TargetECInstanceId, aPath || '/' || c.Name, aDepth + 1
+                        FROM meta.ECClassDef c
+                            JOIN meta.ClassHasBaseClasses cbc ON cbc.SourceECInstanceId = c.ECInstanceId
+                            JOIN base_classes  ON aId = cbc.TargetECInstanceId
+                    ORDER BY 1
+                )
+            SELECT group_concat( DISTINCT p.Name)  from base_classes join meta.ECPropertyDef p on p.Class.id = aId
+        )";
+
+        ECSqlStatement stmt;
+        ASSERT_EQ(ECSqlStatus::Success, stmt.Prepare(m_ecdb, query));
+        stmt.BindText(1, "A", IECSqlBinder::MakeCopy::No);
+        ASSERT_EQ(BE_SQLITE_ROW, stmt.Step());
+        ASSERT_STREQ("a_prop,aa_prop,aaa_prop,aab_prop,ab_prop,aba_prop,abb_prop", stmt.GetValueText(0));
+    }
+    if (true) {
+        auto query = R"(SELECT aPath FROM(
+            WITH RECURSIVE
+                base_classes (aId, aParentId, aPath, aDepth) AS (
+                    SELECT c.ECInstanceId, null, c.Name, 0  FROM meta.ECClassDef c WHERE c.Name='A'
+                    UNION ALL
+                    SELECT c.ECInstanceId, cbc.TargetECInstanceId, aPath || '/' || c.Name, aDepth + 1
+                        FROM meta.ECClassDef c
+                            JOIN meta.ClassHasBaseClasses cbc ON cbc.SourceECInstanceId = c.ECInstanceId
+                            JOIN base_classes  ON aId = cbc.TargetECInstanceId
+                    ORDER BY 1
+                )
+            SELECT aId, aParentId, aDepth, aPath  from base_classes
+        ))";
+
+        ECSqlStatement stmt;
+        ASSERT_EQ(ECSqlStatus::Success, stmt.Prepare(m_ecdb, query));
+        ASSERT_STREQ("aPath", stmt.GetColumnInfo(0).GetProperty()->GetName().c_str());
+        /*
+        aId aParentId aDepth aPath
+        --- --------- ------ --------
+        73    (null) 0      A
+        74        73 1      A/AA
+        75        74 2      A/AA/AAA
+        76        74 2      A/AA/AAB
+        77        73 1      A/AB
+        78        77 2      A/AB/ABA
+        79        77 2      A/AB/ABB
+        */
+
+        ASSERT_EQ(BE_SQLITE_ROW, stmt.Step());
+        ASSERT_STREQ("A", stmt.GetValueText(0)) << "aPath";
+
+        ASSERT_EQ(BE_SQLITE_ROW, stmt.Step());
+        ASSERT_STREQ("A/AA", stmt.GetValueText(0)) << "aPath";
+
+        ASSERT_EQ(BE_SQLITE_ROW, stmt.Step());
+        ASSERT_STREQ("A/AA/AAA", stmt.GetValueText(0)) << "aPath";
+
+        ASSERT_EQ(BE_SQLITE_ROW, stmt.Step());
+        ASSERT_STREQ("A/AA/AAB", stmt.GetValueText(0)) << "aPath";
+
+        ASSERT_EQ(BE_SQLITE_ROW, stmt.Step());
+        ASSERT_STREQ("A/AB", stmt.GetValueText(0)) << "aPath";
+
+        ASSERT_EQ(BE_SQLITE_ROW, stmt.Step());
+        ASSERT_STREQ("A/AB/ABA", stmt.GetValueText(0)) << "aPath";
+
+        ASSERT_EQ(BE_SQLITE_ROW, stmt.Step());
+        ASSERT_STREQ("A/AB/ABB", stmt.GetValueText(0)) << "aPath";
+
+    }
+
+    // get all property in for a given class
+    if (true) {
+        auto query = R"(SELECT * FROM(
+            WITH RECURSIVE
+                base_classes (aId, aParentId, aPath, aDepth) AS (
+                    SELECT c.ECInstanceId, null, c.Name, 0  FROM meta.ECClassDef c WHERE c.Name=?
+                    UNION ALL
+                    SELECT c.ECInstanceId, cbc.TargetECInstanceId, aPath || '/' || c.Name, aDepth + 1
+                        FROM meta.ECClassDef c
+                            JOIN meta.ClassHasBaseClasses cbc ON cbc.SourceECInstanceId = c.ECInstanceId
+                            JOIN base_classes  ON aId = cbc.TargetECInstanceId
+                    ORDER BY 1
+                )
+            SELECT group_concat( DISTINCT p.Name)  from base_classes join meta.ECPropertyDef p on p.Class.id = aId
+        ))";
+
+        ECSqlStatement stmt;
+        ASSERT_EQ(ECSqlStatus::Success, stmt.Prepare(m_ecdb, query));
+        stmt.BindText(1, "A", IECSqlBinder::MakeCopy::No);
+        ASSERT_EQ(BE_SQLITE_ROW, stmt.Step());
+        ASSERT_STREQ("a_prop,aa_prop,aaa_prop,aab_prop,ab_prop,aba_prop,abb_prop", stmt.GetValueText(0));
+    }
+}
+
+ //---------------------------------------------------------------------------------------
+// @bsiclass
+//+---------------+---------------+---------------+---------------+---------------+------
+TEST_F(CommonTableExpTestFixture, RecursiveQuery) {
+    ASSERT_EQ(BentleyStatus::SUCCESS, SetupECDb("cte_test.ecdb", SchemaItem(R"xml(<?xml version='1.0' encoding='utf-8'?>
+    <ECSchema schemaName='TestSchema' alias='ts' version='10.10.10' xmlns='http://www.bentley.com/schemas/Bentley.ECXML.3.1'>
+        <ECEntityClass typeName='Element' >
+            <ECProperty propertyName="Subject" typeName="string" description="" />
+            <ECNavigationProperty propertyName="Parent" description="" relationshipName="ElementOwnsChildElements" direction="backward">
+                <ECCustomAttributes>
+                   <HiddenProperty xmlns="CoreCustomAttributes.01.00.03"/>
+                   <ForeignKeyConstraint xmlns="ECDbMap.02.00.00">
+                        <OnDeleteAction>NoAction</OnDeleteAction>
+                   </ForeignKeyConstraint>
+                </ECCustomAttributes>
+            </ECNavigationProperty>
+        </ECEntityClass>
+        <ECRelationshipClass typeName="ElementOwnsChildElements" description="" modifier="None" strength="embedding">
+            <Source multiplicity="(0..1)" roleLabel="owns child" polymorphic="true">
+                <Class class="Element"/>
+            </Source>
+            <Target multiplicity="(0..*)" roleLabel="is owned by parent" polymorphic="true">
+                <Class class="Element"/>
+            </Target>
+        </ECRelationshipClass>
+    </ECSchema>)xml")));
+
+    ECSqlStatementCache cache(20);
+    auto relClassId = m_ecdb.Schemas().GetClassId("TestSchema", "ElementOwnsChildElements");
+
+    auto findElementBySubject = [&](BeInt64Id parentId, Utf8CP subject) {
+        auto stmt = parentId.IsValid() ? cache.GetPreparedStatement(m_ecdb, "SELECT  ECInstanceId FROM ts.Element WHERE Parent.Id = ? AND Subject = ?") : cache.GetPreparedStatement(m_ecdb, "SELECT  ECInstanceId FROM ts.Element WHERE Parent.Id IS NULL AND Subject = ?");
+        if (parentId.IsValid()) {
+            stmt->BindId(1, BeInt64Id(parentId));
+            stmt->BindText(2, subject, IECSqlBinder::MakeCopy::No);
+        } else {
+            stmt->BindText(1, subject, IECSqlBinder::MakeCopy::No);
+        }
+
+        if (BE_SQLITE_ROW == stmt->Step()) {
+            return stmt->GetValueId<BeInt64Id>(0);
+        }
+        return BeInt64Id(0);
+    };
+
+    auto addElement = [&](Utf8CP subject, BeInt64Id parentId) {
+        auto subjectId = findElementBySubject(parentId, subject);
+        if (subjectId.IsValid()) {
+            return subjectId;
+        }
+
+        auto stmt = cache.GetPreparedStatement(m_ecdb, "INSERT INTO ts.Element(Parent, Subject) VALUES(?, ?)");
+        if (parentId.IsValid()) {
+            stmt->BindNavigationValue(1, parentId, relClassId);
+        }
+
+        stmt->BindText(2, subject, IECSqlBinder::MakeCopy::No);
+        ECInstanceKey key;
+        if (stmt->Step(key) != BE_SQLITE_DONE) {
+            return BeInt64Id(0);
+        }
+
+        return (BeInt64Id)key.GetInstanceId();
+    };
+
+    auto addElementPath = [&](Utf8CP path, Utf8CP delimiter = "/") {
+        bvector<Utf8String> subjects;
+        BeStringUtilities::Split(path, delimiter, subjects);
+        BeInt64Id parentId(0);
+        for(auto& subject : subjects) {
+            parentId = addElement(subject.c_str(), parentId);
+        }
+        return parentId;
+    };
+
+    addElementPath("Drive/Document/Doc1");
+    addElementPath("Drive/Document/Doc2");
+    addElementPath("Drive/Document/Doc3");
+    addElementPath("Drive/Pictures/Pic1");
+    addElementPath("Drive/Pictures/Pic2");
+    addElementPath("Book/SciFi/Book1");
+
+/*
+    Id Subject  ParentId
+    -- -------- --------
+     1 Drive      (null)
+     2 Document        1
+     3 Doc1            2
+     4 Doc2            2
+     5 Doc3            2
+     6 Pictures        1
+     7 Pic1            6
+     8 Pic2            6
+     9 Book       (null)
+    10 SciFi           9
+    11 Book1          10
+*/
+    if (true) {
+        auto query = R"(
+            WITH RECURSIVE
+                cnt (aId, aParentId, aPath, aDepth) AS (
+                    SELECT ECInstanceId, Parent.Id, Subject, 0 FROM ts.Element WHERE ECInstanceId = 1
+                    UNION ALL
+                    SELECT ECInstanceId, Parent.Id, aPath || '/' || Subject, aDepth + 1 FROM ts.Element, cnt WHERE Parent.Id = cnt.aId
+                    ORDER BY 1
+                )
+            SELECT aId, aParentId, aDepth, aPath  from cnt
+        )";
+
+        ECSqlStatement stmt;
+        ASSERT_EQ(ECSqlStatus::Success, stmt.Prepare(m_ecdb, query));
+        ASSERT_STREQ("aId", stmt.GetColumnInfo(0).GetProperty()->GetName().c_str());
+        ASSERT_STREQ("aParentId", stmt.GetColumnInfo(1).GetProperty()->GetName().c_str());
+        ASSERT_STREQ("aDepth", stmt.GetColumnInfo(2).GetProperty()->GetName().c_str());
+        ASSERT_STREQ("aPath", stmt.GetColumnInfo(3).GetProperty()->GetName().c_str());
+
+        ASSERT_EQ(BE_SQLITE_ROW, stmt.Step());
+        ASSERT_EQ(1, stmt.GetValueInt(0)) << "aId";
+        ASSERT_EQ(true, stmt.IsValueNull(1)) << "aParentId";
+        ASSERT_EQ(0, stmt.GetValueInt(2)) << "aDepth";
+        ASSERT_STREQ("Drive", stmt.GetValueText(3)) << "aPath";
+
+        ASSERT_EQ(BE_SQLITE_ROW, stmt.Step());
+        ASSERT_EQ(2, stmt.GetValueInt(0)) << "aId";
+        ASSERT_EQ(1, stmt.GetValueInt(1)) << "aParentId";
+        ASSERT_EQ(1, stmt.GetValueInt(2)) << "aDepth";
+        ASSERT_STREQ("Drive/Document", stmt.GetValueText(3)) << "aPath";
+
+        ASSERT_EQ(BE_SQLITE_ROW, stmt.Step());
+        ASSERT_EQ(3, stmt.GetValueInt(0)) << "aId";
+        ASSERT_EQ(2, stmt.GetValueInt(1)) << "aParentId";
+        ASSERT_EQ(2, stmt.GetValueInt(2)) << "aDepth";
+        ASSERT_STREQ("Drive/Document/Doc1", stmt.GetValueText(3)) << "aPath";
+
+        ASSERT_EQ(BE_SQLITE_ROW, stmt.Step());
+        ASSERT_EQ(4, stmt.GetValueInt(0)) << "aId";
+        ASSERT_EQ(2, stmt.GetValueInt(1)) << "aParentId";
+        ASSERT_EQ(2, stmt.GetValueInt(2)) << "aDepth";
+        ASSERT_STREQ("Drive/Document/Doc2", stmt.GetValueText(3)) << "aPath";
+
+        ASSERT_EQ(BE_SQLITE_ROW, stmt.Step());
+        ASSERT_EQ(5, stmt.GetValueInt(0)) << "aId";
+        ASSERT_EQ(2, stmt.GetValueInt(1)) << "aParentId";
+        ASSERT_EQ(2, stmt.GetValueInt(2)) << "aDepth";
+        ASSERT_STREQ("Drive/Document/Doc3", stmt.GetValueText(3)) << "aPath";
+
+        ASSERT_EQ(BE_SQLITE_ROW, stmt.Step());
+        ASSERT_EQ(6, stmt.GetValueInt(0)) << "aId";
+        ASSERT_EQ(1, stmt.GetValueInt(1)) << "aParentId";
+        ASSERT_EQ(1, stmt.GetValueInt(2)) << "aDepth";
+        ASSERT_STREQ("Drive/Pictures", stmt.GetValueText(3)) << "aPath";
+
+        ASSERT_EQ(BE_SQLITE_ROW, stmt.Step());
+        ASSERT_EQ(7, stmt.GetValueInt(0)) << "aId";
+        ASSERT_EQ(6, stmt.GetValueInt(1)) << "aParentId";
+        ASSERT_EQ(2, stmt.GetValueInt(2)) << "aDepth";
+        ASSERT_STREQ("Drive/Pictures/Pic1", stmt.GetValueText(3)) << "aPath";
+
+        ASSERT_EQ(BE_SQLITE_ROW, stmt.Step());
+        ASSERT_EQ(8, stmt.GetValueInt(0)) << "aId";
+        ASSERT_EQ(6, stmt.GetValueInt(1)) << "aParentId";
+        ASSERT_EQ(2, stmt.GetValueInt(2)) << "aDepth";
+        ASSERT_STREQ("Drive/Pictures/Pic2", stmt.GetValueText(3)) << "aPath";
+    }
+    if (true) {
+        auto query = R"(
+            WITH RECURSIVE
+                cnt (aId, aParentId, aPath, aDepth) AS (
+                    SELECT ECInstanceId, Parent.Id, Subject, 0 FROM ts.Element WHERE ECInstanceId = 9
+                    UNION ALL
+                    SELECT ECInstanceId, Parent.Id, aPath || '/' || Subject, aDepth + 1 FROM ts.Element, cnt WHERE Parent.Id = cnt.aId
+                    ORDER BY 1
+                )
+            SELECT aId, aParentId, aDepth, aPath  from cnt
+        )";
+
+        ECSqlStatement stmt;
+        ASSERT_EQ(ECSqlStatus::Success, stmt.Prepare(m_ecdb, query));
+        ASSERT_STREQ("aId", stmt.GetColumnInfo(0).GetProperty()->GetName().c_str());
+        ASSERT_STREQ("aParentId", stmt.GetColumnInfo(1).GetProperty()->GetName().c_str());
+        ASSERT_STREQ("aDepth", stmt.GetColumnInfo(2).GetProperty()->GetName().c_str());
+        ASSERT_STREQ("aPath", stmt.GetColumnInfo(3).GetProperty()->GetName().c_str());
+
+
+        ASSERT_EQ(BE_SQLITE_ROW, stmt.Step());
+        ASSERT_EQ(9, stmt.GetValueInt(0)) << "aId";
+        ASSERT_EQ(true, stmt.IsValueNull(1)) << "aParentId";
+        ASSERT_EQ(0, stmt.GetValueInt(2)) << "aDepth";
+        ASSERT_STREQ("Book", stmt.GetValueText(3)) << "aPath";
+
+        ASSERT_EQ(BE_SQLITE_ROW, stmt.Step());
+        ASSERT_EQ(10, stmt.GetValueInt(0)) << "aId";
+        ASSERT_EQ(9, stmt.GetValueInt(1)) << "aParentId";
+        ASSERT_EQ(1, stmt.GetValueInt(2)) << "aDepth";
+        ASSERT_STREQ("Book/SciFi", stmt.GetValueText(3)) << "aPath";
+
+        ASSERT_EQ(BE_SQLITE_ROW, stmt.Step());
+        ASSERT_EQ(11, stmt.GetValueInt(0)) << "aId";
+        ASSERT_EQ(10, stmt.GetValueInt(1)) << "aParentId";
+        ASSERT_EQ(2, stmt.GetValueInt(2)) << "aDepth";
+        ASSERT_STREQ("Book/SciFi/Book1", stmt.GetValueText(3)) << "aPath";
+    }
+}
+
+ //---------------------------------------------------------------------------------------
+// @bsiclass
+//+---------------+---------------+---------------+---------------+---------------+------
+TEST_F(CommonTableExpTestFixture, RecursiveQueryWithinSubQuery) {
+    ASSERT_EQ(BentleyStatus::SUCCESS, SetupECDb("subquery_cte_test.ecdb", SchemaItem(R"xml(<?xml version='1.0' encoding='utf-8'?>
+    <ECSchema schemaName='TestSchema' alias='ts' version='10.10.10' xmlns='http://www.bentley.com/schemas/Bentley.ECXML.3.1'>
+        <ECEntityClass typeName='Element' >
+            <ECProperty propertyName="Subject" typeName="string" description="" />
+            <ECNavigationProperty propertyName="Parent" description="" relationshipName="ElementOwnsChildElements" direction="backward">
+                <ECCustomAttributes>
+                   <HiddenProperty xmlns="CoreCustomAttributes.01.00.03"/>
+                   <ForeignKeyConstraint xmlns="ECDbMap.02.00.00">
+                        <OnDeleteAction>NoAction</OnDeleteAction>
+                   </ForeignKeyConstraint>
+                </ECCustomAttributes>
+            </ECNavigationProperty>
+        </ECEntityClass>
+        <ECRelationshipClass typeName="ElementOwnsChildElements" description="" modifier="None" strength="embedding">
+            <Source multiplicity="(0..1)" roleLabel="owns child" polymorphic="true">
+                <Class class="Element"/>
+            </Source>
+            <Target multiplicity="(0..*)" roleLabel="is owned by parent" polymorphic="true">
+                <Class class="Element"/>
+            </Target>
+        </ECRelationshipClass>
+    </ECSchema>)xml")));
+
+    ECSqlStatementCache cache(20);
+    auto relClassId = m_ecdb.Schemas().GetClassId("TestSchema", "ElementOwnsChildElements");
+
+    auto findElementBySubject = [&](BeInt64Id parentId, Utf8CP subject) {
+        auto stmt = parentId.IsValid() ? cache.GetPreparedStatement(m_ecdb, "SELECT  ECInstanceId FROM ts.Element WHERE Parent.Id = ? AND Subject = ?") : cache.GetPreparedStatement(m_ecdb, "SELECT  ECInstanceId FROM ts.Element WHERE Parent.Id IS NULL AND Subject = ?");
+        if (parentId.IsValid()) {
+            stmt->BindId(1, BeInt64Id(parentId));
+            stmt->BindText(2, subject, IECSqlBinder::MakeCopy::No);
+        } else {
+            stmt->BindText(1, subject, IECSqlBinder::MakeCopy::No);
+        }
+
+        if (BE_SQLITE_ROW == stmt->Step()) {
+            return stmt->GetValueId<BeInt64Id>(0);
+        }
+        return BeInt64Id(0);
+    };
+
+    auto addElement = [&](Utf8CP subject, BeInt64Id parentId) {
+        auto subjectId = findElementBySubject(parentId, subject);
+        if (subjectId.IsValid()) {
+            return subjectId;
+        }
+
+        auto stmt = cache.GetPreparedStatement(m_ecdb, "INSERT INTO ts.Element(Parent, Subject) VALUES(?, ?)");
+        if (parentId.IsValid()) {
+            stmt->BindNavigationValue(1, parentId, relClassId);
+        }
+
+        stmt->BindText(2, subject, IECSqlBinder::MakeCopy::No);
+        ECInstanceKey key;
+        if (stmt->Step(key) != BE_SQLITE_DONE) {
+            return BeInt64Id(0);
+        }
+
+        return (BeInt64Id)key.GetInstanceId();
+    };
+
+    auto addElementPath = [&](Utf8CP path, Utf8CP delimiter = "/") {
+        bvector<Utf8String> subjects;
+        BeStringUtilities::Split(path, delimiter, subjects);
+        BeInt64Id parentId(0);
+        for(auto& subject : subjects) {
+            parentId = addElement(subject.c_str(), parentId);
+        }
+        return parentId;
+    };
+
+    addElementPath("Drive/Document/Doc1");
+    addElementPath("Drive/Document/Doc2");
+    addElementPath("Drive/Document/Doc3");
+    addElementPath("Drive/Pictures/Pic1");
+    addElementPath("Drive/Pictures/Pic2");
+    addElementPath("Book/SciFi/Book1");
+
+/*
+    Id Subject  ParentId Depth
+    -- -------- -------- ------
+     1 Drive      (null)  0
+     2 Document        1  1
+     3 Doc1            2  2
+     4 Doc2            2  2
+     5 Doc3            2  2
+     6 Pictures        1  1
+     7 Pic1            6  2
+     8 Pic2            6  2
+     9 Book       (null)  0
+    10 SciFi           9  1
+    11 Book1          10  2
+*/
+    if (true) {
+        auto query = R"(SELECT aParentId FROM(
+            WITH RECURSIVE
+                cnt (aId, aParentId, aPath, aDepth) AS (
+                    SELECT ECInstanceId, Parent.Id, Subject, 0 FROM ts.Element WHERE ECInstanceId = 1
+                    UNION ALL
+                    SELECT ECInstanceId, Parent.Id, aPath || '/' || Subject, aDepth + 1 FROM ts.Element, cnt WHERE Parent.Id = cnt.aId
+                    ORDER BY 1
+                )
+            SELECT aId, aParentId, aDepth, aPath  from cnt
+        ))";
+
+        ECSqlStatement stmt;
+        ASSERT_EQ(ECSqlStatus::Success, stmt.Prepare(m_ecdb, query));
+        ASSERT_STREQ("aParentId", stmt.GetColumnInfo(0).GetProperty()->GetName().c_str());
+
+        ASSERT_EQ(BE_SQLITE_ROW, stmt.Step());
+        ASSERT_EQ(true, stmt.IsValueNull(0)) << "aParentId";
+
+        ASSERT_EQ(BE_SQLITE_ROW, stmt.Step());
+        ASSERT_EQ(1, stmt.GetValueInt(0)) << "aParentId";
+
+        ASSERT_EQ(BE_SQLITE_ROW, stmt.Step());
+        ASSERT_EQ(2, stmt.GetValueInt(0)) << "aParentId";
+
+        ASSERT_EQ(BE_SQLITE_ROW, stmt.Step());
+        ASSERT_EQ(2, stmt.GetValueInt(0)) << "aParentId";
+
+        ASSERT_EQ(BE_SQLITE_ROW, stmt.Step());
+        ASSERT_EQ(2, stmt.GetValueInt(0)) << "aParentId";
+
+        ASSERT_EQ(BE_SQLITE_ROW, stmt.Step());
+        ASSERT_EQ(1, stmt.GetValueInt(0)) << "aParentId";
+
+        ASSERT_EQ(BE_SQLITE_ROW, stmt.Step());
+        ASSERT_EQ(6, stmt.GetValueInt(0)) << "aParentId";
+
+        ASSERT_EQ(BE_SQLITE_ROW, stmt.Step());
+        ASSERT_EQ(6, stmt.GetValueInt(0)) << "aParentId";
+    }
+    if (true) {
+        auto query = R"(SELECT aDepth FROM(
+            WITH RECURSIVE
+                cnt (aId, aParentId, aPath, aDepth) AS (
+                    SELECT ECInstanceId, Parent.Id, Subject, 0 FROM ts.Element WHERE ECInstanceId = 9
+                    UNION ALL
+                    SELECT ECInstanceId, Parent.Id, aPath || '/' || Subject, aDepth + 1 FROM ts.Element, cnt WHERE Parent.Id = cnt.aId
+                    ORDER BY 1
+                )
+            SELECT aId, aParentId, aDepth, aPath  from cnt
+        ))";
+
+        ECSqlStatement stmt;
+        ASSERT_EQ(ECSqlStatus::Success, stmt.Prepare(m_ecdb, query));
+        ASSERT_STREQ("aDepth", stmt.GetColumnInfo(0).GetProperty()->GetName().c_str());
+
+
+        ASSERT_EQ(BE_SQLITE_ROW, stmt.Step());
+        ASSERT_EQ(0, stmt.GetValueInt(0)) << "aDepth";
+
+        ASSERT_EQ(BE_SQLITE_ROW, stmt.Step());
+        ASSERT_EQ(1, stmt.GetValueInt(0)) << "aDepth";
+
+        ASSERT_EQ(BE_SQLITE_ROW, stmt.Step());
+        ASSERT_EQ(2, stmt.GetValueInt(0)) << "aDepth";
+    }
+    if (true) {
+        auto query = R"(SELECT DISTINCT aDepth FROM(
+            WITH RECURSIVE
+                cnt (aId, aParentId, aPath, aDepth) AS (
+                    SELECT ECInstanceId, Parent.Id, Subject, 0 FROM ts.Element WHERE ECInstanceId = 9
+                    UNION ALL
+                    SELECT ECInstanceId, Parent.Id, aPath || '/' || Subject, aDepth + 1 FROM ts.Element, cnt WHERE Parent.Id = cnt.aId
+                    ORDER BY 1
+                )
+            SELECT aId, aParentId, aDepth, aPath  from cnt
+        ))";
+
+        ECSqlStatement stmt;
+        ASSERT_EQ(ECSqlStatus::Success, stmt.Prepare(m_ecdb, query));
+        ASSERT_STREQ("aDepth", stmt.GetColumnInfo(0).GetProperty()->GetName().c_str());
+
+
+        ASSERT_EQ(BE_SQLITE_ROW, stmt.Step());
+        ASSERT_EQ(0, stmt.GetValueInt(0)) << "aDepth";
+
+        ASSERT_EQ(BE_SQLITE_ROW, stmt.Step());
+        ASSERT_EQ(1, stmt.GetValueInt(0)) << "aDepth";
+
+        ASSERT_EQ(BE_SQLITE_ROW, stmt.Step());
+        ASSERT_EQ(2, stmt.GetValueInt(0)) << "aDepth";
+    }
+}
+
+//---------------------------------------------------------------------------------------
+// @bsiclass
+//+---------------+---------------+---------------+---------------+---------------+------
+TEST_F(CommonTableExpTestFixture, SqliteExampleWithinSubquery) {
+    ASSERT_EQ(DbResult::BE_SQLITE_OK, SetupECDb("cte_subquery_syntax.ecdb"));
+    // FROM ONLY cnt should fail.
+    // x in following has to be primitive value
+    if (true) {
+        auto query = R"(SELECT x FROM(
+            WITH RECURSIVE
+                cnt (x,y) AS (
+                    SELECT 100, 200
+                    UNION ALL
+                    SELECT x+1, 200 FROM cnt WHERE x<210
+                )
+            SELECT * from cnt
+        ))";
+
+        ECSqlStatement stmt;
+        ASSERT_EQ(ECSqlStatus::Success, stmt.Prepare(m_ecdb, query));
+        ASSERT_STREQ("x", stmt.GetColumnInfo(0).GetProperty()->GetName().c_str());
+
+
+        for (int i = 100; i < 210; ++i)  {
+            ASSERT_EQ(BE_SQLITE_ROW, stmt.Step());
+            ASSERT_EQ(i, stmt.GetValueInt(0));
+        }
+    }
+    if (true) {
+        auto query = R"(SELECT x FROM(
+            WITH RECURSIVE
+                cnt (x) AS (
+                    VALUES(100)
+                    UNION ALL
+                    SELECT x+1 FROM cnt WHERE x<210
+                )
+            SELECT x from cnt
+        ))";
+
+
+        ECSqlStatement stmt;
+        ASSERT_EQ(ECSqlStatus::Success, stmt.Prepare(m_ecdb, query));
+        for (int i = 100; i < 210; ++i)  {
+            ASSERT_EQ(BE_SQLITE_ROW, stmt.Step());
+            ASSERT_EQ(i, stmt.GetValueInt(0));
+        }
+    }
+    if (true) {
+        auto query = R"(SELECT y FROM(
+            WITH
+                cnt (x,y) AS (
+                    SELECT 100, 200
+                )
+            SELECT * from cnt
+        ))";
+
+
+        ECSqlStatement stmt;
+        ASSERT_EQ(ECSqlStatus::Success, stmt.Prepare(m_ecdb, query));
+        ASSERT_STREQ("y", stmt.GetColumnInfo(0).GetProperty()->GetName().c_str());
+
+        ASSERT_EQ(BE_SQLITE_ROW, stmt.Step());
+        ASSERT_EQ(200, stmt.GetValueInt(0));
+    }
+    if (true) {
+        auto query = R"(SELECT y,b FROM(
+            WITH
+                cte_1 (x,y) AS (
+                    SELECT 100, 200
+                ),
+                cte_2 (a,b) AS (
+                    SELECT 100, 400
+                )
+            SELECT * from cte_1, cte_2 where cte_1.x=cte_2.a
+        ))";
+
+        ECSqlStatement stmt;
+        ASSERT_EQ(ECSqlStatus::Success, stmt.Prepare(m_ecdb, query));
+        ASSERT_STREQ("y", stmt.GetColumnInfo(0).GetProperty()->GetName().c_str());
+        ASSERT_STREQ("b", stmt.GetColumnInfo(1).GetProperty()->GetName().c_str());
+
+        ASSERT_EQ(BE_SQLITE_ROW, stmt.Step());
+        ASSERT_EQ(200, stmt.GetValueInt(0));
+        ASSERT_EQ(400, stmt.GetValueInt(1));
+    }
+    if (true) {
+        auto query = R"(SELECT y,b FROM(
+            WITH
+                cte_1 (x,y) AS (
+                    SELECT 100, 200
+                ),
+                cte_2 (a,b) AS (
+                    SELECT 100, 400
+                )
+            SELECT * from cte_1 aa, cte_2 bb where aa.x=bb.a
+        ))";
+
+        ECSqlStatement stmt;
+        ASSERT_EQ(ECSqlStatus::Success, stmt.Prepare(m_ecdb, query));
+        ASSERT_STREQ("y", stmt.GetColumnInfo(0).GetProperty()->GetName().c_str());
+        ASSERT_STREQ("b", stmt.GetColumnInfo(1).GetProperty()->GetName().c_str());
+
+        ASSERT_EQ(BE_SQLITE_ROW, stmt.Step());
+        ASSERT_EQ(200, stmt.GetValueInt(0));
+        ASSERT_EQ(400, stmt.GetValueInt(1));
+    }
+
+   if (true) {
+        auto query = R"(SELECT * FROM(
+            WITH
+               cte_1 (a,b,c) AS (
+                    SELECT 100, 400
+                )
+            SELECT * from cte_1
+        ))";
+
+        ECSqlStatement stmt;
+        ASSERT_EQ(ECSqlStatus::InvalidECSql, stmt.Prepare(m_ecdb, query));
+   }
+   if (true) {
+        auto query = R"(SELECT * FROM(
+            WITH
+               cte_1 (a,a) AS (
+                    SELECT 100, 400
+                )
+            SELECT * from cte_1
+        ))";
+
+        ECSqlStatement stmt;
+        ASSERT_EQ(ECSqlStatus::InvalidECSql, stmt.Prepare(m_ecdb, query));
+   }
+   if (true) {
+        auto query = R"(SELECT * FROM(
+            WITH
+               cte_1 (a,b) AS (
+                    SELECT 100, 400, 300
+                )
+            SELECT * from cte_1
+        ))";
+
+        ECSqlStatement stmt;
+        ASSERT_EQ(ECSqlStatus::InvalidECSql, stmt.Prepare(m_ecdb, query));
+   }
+   if (true) {
+        auto query = R"(SELECT * FROM(
+            WITH
+               cte_1 (a,b,c) AS (
+                    SELECT 100, 400, 300
+                ),
+               cte_1 (a,b,c) AS (
+                    SELECT 100, 400, 300
+                )
+            SELECT * from cte_1
+        ))";
+
+        ECSqlStatement stmt;
+        ASSERT_EQ(ECSqlStatus::InvalidECSql, stmt.Prepare(m_ecdb, query));
+   }
+    {
+    // Test Case 1 : CTE with one bind parameter
+    ECSqlStatement statement;
+    ASSERT_EQ(ECSqlStatus::Success, statement.Prepare(m_ecdb, R"(SELECT * FROM(
+        WITH RECURSIVE
+            cte (x) AS (
+                VALUES(:test1)
+                UNION ALL
+                SELECT x + 1 FROM cte WHERE x < 30)
+        SELECT x from cte))"));
+
+    EXPECT_STREQ("x", statement.GetColumnInfo(0).GetProperty()->GetName().c_str());
+    EXPECT_TRUE(statement.GetColumnInfo(0).GetDataType().IsPrimitive());
+    EXPECT_EQ(statement.GetColumnInfo(0).GetDataType().GetPrimitiveType(), PrimitiveType::PRIMITIVETYPE_Double);
+
+    statement.BindInt(1, 1);
+    for (auto i = 1; i <= 30; ++i)
+        {
+        EXPECT_EQ(BE_SQLITE_ROW, statement.Step());
+        EXPECT_EQ(i, statement.GetValueInt(0));
+        }
+    statement.Finalize();
+    }
+    {
+    // Test Case 2 : CTE with 2 bind parameters
+    ECSqlStatement statement;
+    ASSERT_EQ(ECSqlStatus::Success, statement.Prepare(m_ecdb, R"(SELECT y FROM(
+        WITH RECURSIVE
+            cte (x, y) AS (
+                VALUES(:test1, :test2)
+                UNION ALL
+                SELECT x + 1, y + 2 FROM cte WHERE x < 4 and y < 6)
+        SELECT * from cte))"));
+
+    EXPECT_STREQ("y", statement.GetColumnInfo(0).GetProperty()->GetName().c_str());
+
+    EXPECT_TRUE(statement.GetColumnInfo(0).GetDataType().IsPrimitive());
+    EXPECT_EQ(statement.GetColumnInfo(0).GetDataType().GetPrimitiveType(), PrimitiveType::PRIMITIVETYPE_Double);
+
+    statement.BindInt(1, 1);
+    statement.BindInt(2, 2);
+    for (const auto& testValues : std::vector<int> {2, 4, 6})
+        {
+        EXPECT_EQ(BE_SQLITE_ROW, statement.Step());
+        EXPECT_EQ(testValues, statement.GetValueInt(0));
+        }
+    statement.Finalize();
+    }
+    {
+    // Test Case 3 : CTE with 1 bind parameters and 1 literal
+    ECSqlStatement statement;
+    ASSERT_EQ(ECSqlStatus::Success, statement.Prepare(m_ecdb, R"(SELECT x FROM(
+        WITH RECURSIVE
+            cte (x, y) AS (
+                VALUES(:test1, 200)
+                UNION ALL
+                SELECT x + 1, y FROM cte WHERE x < 3)
+        SELECT * from cte))"));
+
+    EXPECT_STREQ("x", statement.GetColumnInfo(0).GetProperty()->GetName().c_str());
+
+    EXPECT_TRUE(statement.GetColumnInfo(0).GetDataType().IsPrimitive());
+    EXPECT_EQ(statement.GetColumnInfo(0).GetDataType().GetPrimitiveType(), PrimitiveType::PRIMITIVETYPE_Double);
+
+    statement.BindInt(1, 1);
+    for (const auto& testValues : std::vector<int>{1, 2, 3})
+        {
+        EXPECT_EQ(BE_SQLITE_ROW, statement.Step());
+        EXPECT_EQ(testValues, statement.GetValueInt(0));
+        }
+    statement.Finalize();
+    }
+    {
+    // Test Case 4 : CTE with one bind parameter
+    ECSqlStatement statement;
+    ASSERT_EQ(ECSqlStatus::Success, statement.Prepare(m_ecdb, R"(SELECT * FROM(
+        WITH RECURSIVE
+            cte (x) AS (
+                SELECT ECInstanceId FROM meta.ECSchemaDef WHERE ECInstanceId = :test1
+                UNION ALL
+                SELECT x + 1 FROM cte WHERE x < 3)
+        SELECT x from cte))"));
+
+    EXPECT_STREQ("x", statement.GetColumnInfo(0).GetProperty()->GetName().c_str());
+    EXPECT_TRUE(statement.GetColumnInfo(0).GetDataType().IsPrimitive());
+    EXPECT_EQ(statement.GetColumnInfo(0).GetDataType().GetPrimitiveType(), PrimitiveType::PRIMITIVETYPE_Long);
+
+    statement.BindInt(1, 1);
+    for (auto i = 1; i <= 3; ++i)
+        {
+        EXPECT_EQ(BE_SQLITE_ROW, statement.Step());
+        EXPECT_EQ(i, statement.GetValueInt(0));
+        }
+    statement.Finalize();
+    }
+}
+
+//---------------------------------------------------------------------------------------
+// @bsiclass
+//+---------------+---------------+---------------+---------------+---------------+------
+TEST_F(CommonTableExpTestFixture, SqliteExample) {
+    ASSERT_EQ(DbResult::BE_SQLITE_OK, SetupECDb("cte_syntax.ecdb"));
+    // FROM ONLY cnt should fail.
+    // x in following has to be primitive value
+    if (true) {
+        auto query = R"(
+            WITH RECURSIVE
+                cnt (x,y) AS (
+                    SELECT 100, 200
+                    UNION ALL
+                    SELECT x+1, 200 FROM cnt WHERE x<210
+                )
+            SELECT * from cnt
+        )";
+
+        ECSqlStatement stmt;
+        ASSERT_EQ(ECSqlStatus::Success, stmt.Prepare(m_ecdb, query));
+        ASSERT_STREQ("x", stmt.GetColumnInfo(0).GetProperty()->GetName().c_str());
+        ASSERT_STREQ("y", stmt.GetColumnInfo(1).GetProperty()->GetName().c_str());
+
+
+        for (int i = 100; i < 210; ++i)  {
+            ASSERT_EQ(BE_SQLITE_ROW, stmt.Step());
+            ASSERT_EQ(i, stmt.GetValueInt(0));
+            ASSERT_EQ(200, stmt.GetValueInt(1));
+        }
+    }
+    if (true) {
+        auto query = R"(
+            WITH RECURSIVE
+                cnt (x,y) AS (
+                    SELECT 100, 200
+                    UNION ALL
+                    SELECT x+1, 200 FROM cnt WHERE x<210
+                )
+            SELECT x,y from cnt
+        )";
+
+
+        ECSqlStatement stmt;
+        ASSERT_EQ(ECSqlStatus::Success, stmt.Prepare(m_ecdb, query));
+        for (int i = 100; i < 210; ++i)  {
+            ASSERT_EQ(BE_SQLITE_ROW, stmt.Step());
+            ASSERT_EQ(i, stmt.GetValueInt(0));
+            ASSERT_EQ(200, stmt.GetValueInt(1));
+        }
+    }
+    if (true) {
+        auto query = R"(
+            WITH RECURSIVE
+                cnt (x) AS (
+                    VALUES(100)
+                    UNION ALL
+                    SELECT x+1 FROM cnt WHERE x<210
+                )
+            SELECT x from cnt
+        )";
+
+
+        ECSqlStatement stmt;
+        ASSERT_EQ(ECSqlStatus::Success, stmt.Prepare(m_ecdb, query));
+        for (int i = 100; i < 210; ++i)  {
+            ASSERT_EQ(BE_SQLITE_ROW, stmt.Step());
+            ASSERT_EQ(i, stmt.GetValueInt(0));
+        }
+    }
+    if (true) {
+        auto query = R"(
+            WITH
+                cnt (x,y) AS (
+                    SELECT 100, 200
+                )
+            SELECT * from cnt
+        )";
+
+
+        ECSqlStatement stmt;
+        ASSERT_EQ(ECSqlStatus::Success, stmt.Prepare(m_ecdb, query));
+        ASSERT_STREQ("x", stmt.GetColumnInfo(0).GetProperty()->GetName().c_str());
+        ASSERT_STREQ("y", stmt.GetColumnInfo(1).GetProperty()->GetName().c_str());
+
+        ASSERT_EQ(BE_SQLITE_ROW, stmt.Step());
+        ASSERT_EQ(100, stmt.GetValueInt(0));
+        ASSERT_EQ(200, stmt.GetValueInt(1));
+    }
+    if (true) {
+        auto query = R"(
+            WITH
+                cte_1 (x,y) AS (
+                    SELECT 100, 200
+                ),
+                cte_2 (a,b) AS (
+                    SELECT 100, 400
+                )
+            SELECT * from cte_1, cte_2 where cte_1.x=cte_2.a
+        )";
+
+        ECSqlStatement stmt;
+        ASSERT_EQ(ECSqlStatus::Success, stmt.Prepare(m_ecdb, query));
+        ASSERT_STREQ("x", stmt.GetColumnInfo(0).GetProperty()->GetName().c_str());
+        ASSERT_STREQ("y", stmt.GetColumnInfo(1).GetProperty()->GetName().c_str());
+        ASSERT_STREQ("a", stmt.GetColumnInfo(2).GetProperty()->GetName().c_str());
+        ASSERT_STREQ("b", stmt.GetColumnInfo(3).GetProperty()->GetName().c_str());
+
+        ASSERT_EQ(BE_SQLITE_ROW, stmt.Step());
+        ASSERT_EQ(100, stmt.GetValueInt(0));
+        ASSERT_EQ(200, stmt.GetValueInt(1));
+        ASSERT_EQ(100, stmt.GetValueInt(2));
+        ASSERT_EQ(400, stmt.GetValueInt(3));
+    }
+    if (true) {
+        auto query = R"(
+            WITH
+                cte_1 (x,y) AS (
+                    SELECT 100, 200
+                ),
+                cte_2 (a,b) AS (
+                    SELECT 100, 400
+                )
+            SELECT * from cte_1 aa, cte_2 bb where aa.x=bb.a
+        )";
+
+        ECSqlStatement stmt;
+        ASSERT_EQ(ECSqlStatus::Success, stmt.Prepare(m_ecdb, query));
+        ASSERT_STREQ("x", stmt.GetColumnInfo(0).GetProperty()->GetName().c_str());
+        ASSERT_STREQ("y", stmt.GetColumnInfo(1).GetProperty()->GetName().c_str());
+        ASSERT_STREQ("a", stmt.GetColumnInfo(2).GetProperty()->GetName().c_str());
+        ASSERT_STREQ("b", stmt.GetColumnInfo(3).GetProperty()->GetName().c_str());
+
+        ASSERT_EQ(BE_SQLITE_ROW, stmt.Step());
+        ASSERT_EQ(100, stmt.GetValueInt(0));
+        ASSERT_EQ(200, stmt.GetValueInt(1));
+        ASSERT_EQ(100, stmt.GetValueInt(2));
+        ASSERT_EQ(400, stmt.GetValueInt(3));
+    }
+
+   if (true) {
+        auto query = R"(
+            WITH
+               cte_1 (a,b,c) AS (
+                    SELECT 100, 400
+                )
+            SELECT * from cte_1
+        )";
+
+        ECSqlStatement stmt;
+        ASSERT_EQ(ECSqlStatus::InvalidECSql, stmt.Prepare(m_ecdb, query));
+   }
+   if (true) {
+        auto query = R"(
+            WITH
+               cte_1 (a,a) AS (
+                    SELECT 100, 400
+                )
+            SELECT * from cte_1
+        )";
+
+        ECSqlStatement stmt;
+        ASSERT_EQ(ECSqlStatus::InvalidECSql, stmt.Prepare(m_ecdb, query));
+   }
+   if (true) {
+        auto query = R"(
+            WITH
+               cte_1 (a,b) AS (
+                    SELECT 100, 400, 300
+                )
+            SELECT * from cte_1
+        )";
+
+        ECSqlStatement stmt;
+        ASSERT_EQ(ECSqlStatus::InvalidECSql, stmt.Prepare(m_ecdb, query));
+   }
+   if (true) {
+        auto query = R"(
+            WITH
+               cte_1 (a,b,c) AS (
+                    SELECT 100, 400, 300
+                ),
+               cte_1 (a,b,c) AS (
+                    SELECT 100, 400, 300
+                )
+            SELECT * from cte_1
+        )";
+
+        ECSqlStatement stmt;
+        ASSERT_EQ(ECSqlStatus::InvalidECSql, stmt.Prepare(m_ecdb, query));
+   }
+    {
+    // Test Case 1 : CTE with one bind parameter
+    ECSqlStatement statement;
+    ASSERT_EQ(ECSqlStatus::Success, statement.Prepare(m_ecdb, R"(
+        WITH RECURSIVE
+            cte (x) AS (
+                VALUES(:test1)
+                UNION ALL
+                SELECT x + 1 FROM cte WHERE x < 3)
+        SELECT x from cte)"));
+
+    EXPECT_STREQ("x", statement.GetColumnInfo(0).GetProperty()->GetName().c_str());
+    EXPECT_TRUE(statement.GetColumnInfo(0).GetDataType().IsPrimitive());
+    EXPECT_EQ(statement.GetColumnInfo(0).GetDataType().GetPrimitiveType(), PrimitiveType::PRIMITIVETYPE_Double);
+
+    statement.BindInt(1, 1);
+    for (auto i = 1; i <= 3; ++i)
+        {
+        EXPECT_EQ(BE_SQLITE_ROW, statement.Step());
+        EXPECT_EQ(i, statement.GetValueInt(0));
+        }
+    statement.Finalize();
+    }
+    {
+    // Test Case 2 : CTE with 2 bind parameters
+    ECSqlStatement statement;
+    ASSERT_EQ(ECSqlStatus::Success, statement.Prepare(m_ecdb, R"(
+        WITH RECURSIVE
+            cte (x, y) AS (
+                VALUES(:test1, :test2)
+                UNION ALL
+                SELECT x + 1, y + 2 FROM cte WHERE x < 4 and y < 6)
+        SELECT * from cte)"));
+
+    EXPECT_STREQ("x", statement.GetColumnInfo(0).GetProperty()->GetName().c_str());
+    EXPECT_STREQ("y", statement.GetColumnInfo(1).GetProperty()->GetName().c_str());
+
+    EXPECT_TRUE(statement.GetColumnInfo(0).GetDataType().IsPrimitive());
+    EXPECT_EQ(statement.GetColumnInfo(0).GetDataType().GetPrimitiveType(), PrimitiveType::PRIMITIVETYPE_Double);
+    EXPECT_TRUE(statement.GetColumnInfo(1).GetDataType().IsPrimitive());
+    EXPECT_EQ(statement.GetColumnInfo(1).GetDataType().GetPrimitiveType(), PrimitiveType::PRIMITIVETYPE_Double);
+
+    statement.BindInt(1, 1);
+    statement.BindInt(2, 2);
+    for (const auto& testValues : std::vector<std::pair<int, int>> {{1, 2}, {2, 4}, {3, 6}})
+        {
+        EXPECT_EQ(BE_SQLITE_ROW, statement.Step());
+        EXPECT_EQ(testValues.first, statement.GetValueInt(0));
+        EXPECT_EQ(testValues.second, statement.GetValueInt(1));
+        }
+    statement.Finalize();
+    }
+    {
+    // Test Case 3 : CTE with 1 bind parameters and 1 literal
+    ECSqlStatement statement;
+    ASSERT_EQ(ECSqlStatus::Success, statement.Prepare(m_ecdb, R"(
+        WITH RECURSIVE
+            cte (x, y) AS (
+                VALUES(:test1, 200)
+                UNION ALL
+                SELECT x + 1, y FROM cte WHERE x < 3)
+        SELECT * from cte)"));
+
+    EXPECT_STREQ("x", statement.GetColumnInfo(0).GetProperty()->GetName().c_str());
+    EXPECT_STREQ("y", statement.GetColumnInfo(1).GetProperty()->GetName().c_str());
+
+    EXPECT_TRUE(statement.GetColumnInfo(0).GetDataType().IsPrimitive());
+    EXPECT_EQ(statement.GetColumnInfo(0).GetDataType().GetPrimitiveType(), PrimitiveType::PRIMITIVETYPE_Double);
+    EXPECT_TRUE(statement.GetColumnInfo(1).GetDataType().IsPrimitive());
+    EXPECT_EQ(statement.GetColumnInfo(1).GetDataType().GetPrimitiveType(), PrimitiveType::PRIMITIVETYPE_Long);  // Literals get created as Long Primitives
+
+    statement.BindInt(1, 1);
+    for (const auto& testValues : std::vector<int>{1, 2, 3})
+        {
+        EXPECT_EQ(BE_SQLITE_ROW, statement.Step());
+        EXPECT_EQ(testValues, statement.GetValueInt(0));
+        EXPECT_EQ(200, statement.GetValueInt(1));
+        }
+    statement.Finalize();
+    }
+    {
+    // Test Case 4 : CTE with one bind parameter
+    ECSqlStatement statement;
+    ASSERT_EQ(ECSqlStatus::Success, statement.Prepare(m_ecdb, R"(
+        WITH RECURSIVE
+            cte (x) AS (
+                SELECT ECInstanceId FROM meta.ECSchemaDef WHERE ECInstanceId = :test1
+                UNION ALL
+                SELECT x + 1 FROM cte WHERE x < 3)
+        SELECT x from cte)"));
+
+    EXPECT_STREQ("x", statement.GetColumnInfo(0).GetProperty()->GetName().c_str());
+    EXPECT_TRUE(statement.GetColumnInfo(0).GetDataType().IsPrimitive());
+    EXPECT_EQ(statement.GetColumnInfo(0).GetDataType().GetPrimitiveType(), PrimitiveType::PRIMITIVETYPE_Long);
+
+    statement.BindInt(1, 1);
+    for (auto i = 1; i <= 3; ++i)
+        {
+        EXPECT_EQ(BE_SQLITE_ROW, statement.Step());
+        EXPECT_EQ(i, statement.GetValueInt(0));
+        }
+    statement.Finalize();
+    }
+}
+
+//---------------------------------------------------------------------------------------
+// @bsiclass
+//+---------------+---------------+---------------+---------------+---------------+------
+TEST_F(CommonTableExpTestFixture, alias_to_cte) {
+    ASSERT_EQ(DbResult::BE_SQLITE_OK, SetupECDb("cte_test_meta.ecdb"));
+    if ("simple_nested_no_alias") {
+        auto query = R"(
+            with recursive
+                cte0 (a,b) as ( select 100,200)
+            select * from (select a, b from cte0 where a=100 and b=200)
+        )";
+        ECSqlStatement stmt;
+        ASSERT_EQ(ECSqlStatus::Success, stmt.Prepare(m_ecdb, query));
+        ASSERT_STREQ(stmt.GetNativeSql(), "WITH RECURSIVE cte0(a,b) AS (SELECT 100,200)\nSELECT [K2],[K3] FROM (SELECT cte0.a [K2],cte0.b [K3] FROM cte0 WHERE cte0.a=100 AND cte0.b=200)");
+    }
+    if ("simple_nested") {
+        auto query = R"(
+            with recursive
+                cte0 (a,b) as ( select 100,200)
+            select * from (select c0.a, c0.b from cte0 c0 where c0.a=100 and c0.b=200)
+        )";
+        ECSqlStatement stmt;
+        ASSERT_EQ(ECSqlStatus::Success, stmt.Prepare(m_ecdb, query));
+        ASSERT_STREQ(stmt.GetNativeSql(), "WITH RECURSIVE cte0(a,b) AS (SELECT 100,200)\nSELECT [K2],[K3] FROM (SELECT c0.a [K2],c0.b [K3] FROM cte0 c0 WHERE c0.a=100 AND c0.b=200)");
+    }
+    if ("simple_wild_nested") {
+        auto query = R"(
+            with recursive
+                cte0 (a,b) as ( select 100,200)
+            select * from (select * from cte0 c0 where c0.a=100 and c0.b=200)
+        )";
+        ECSqlStatement stmt;
+        ASSERT_EQ(ECSqlStatus::Success, stmt.Prepare(m_ecdb, query));
+        ASSERT_STREQ(stmt.GetNativeSql(), "WITH RECURSIVE cte0(a,b) AS (SELECT 100,200)\nSELECT [K2],[K3] FROM (SELECT c0.a K2,c0.b K3 FROM cte0 c0 WHERE c0.a=100 AND c0.b=200)");
+    }
+
+    if ("simple_wild") {
+        auto query = R"(
+            with recursive
+                cte0 (a,b) as ( select 100,200)
+            select * from cte0 c0 where c0.a=100 and c0.b=200
+        )";
+        ECSqlStatement stmt;
+        ASSERT_EQ(ECSqlStatus::Success, stmt.Prepare(m_ecdb, query));
+        ASSERT_STREQ(stmt.GetNativeSql(), "WITH RECURSIVE cte0(a,b) AS (SELECT 100,200)\nSELECT c0.a,c0.b FROM cte0 c0 WHERE c0.a=100 AND c0.b=200");
+    }
+    if ("simple_wild_no_alias") {
+        auto query = R"(
+            with recursive
+                cte0 (a,b) as ( select 100,200)
+            select * from cte0 where a=100 and b=200
+        )";
+        ECSqlStatement stmt;
+        ASSERT_EQ(ECSqlStatus::Success, stmt.Prepare(m_ecdb, query));
+        ASSERT_STREQ(stmt.GetNativeSql(), "WITH RECURSIVE cte0(a,b) AS (SELECT 100,200)\nSELECT cte0.a,cte0.b FROM cte0 WHERE cte0.a=100 AND cte0.b=200");
+    }
+    if ("simple_alias") {
+        auto query = R"(
+            with recursive
+                cte0 (a,b) as ( select 100,200)
+            select c0.a, c0.b from cte0 c0 where c0.a=100 and c0.b=200
+        )";
+        ECSqlStatement stmt;
+        ASSERT_EQ(ECSqlStatus::Success, stmt.Prepare(m_ecdb, query));
+        ASSERT_STREQ(stmt.GetNativeSql(), "WITH RECURSIVE cte0(a,b) AS (SELECT 100,200)\nSELECT c0.a,c0.b FROM cte0 c0 WHERE c0.a=100 AND c0.b=200");
+    }
+    if ("ambiguous_col") {
+        auto query = R"(
+            with recursive
+                cte0 (a,b) as ( select 100,200),
+                cte1 (c,d) as ( select 100,200)
+            select * from cte0 c0, cte1 c1 where c0.a=100 and c0.b=200 and c1.c=100 and c1.d=200
+        )";
+        ECSqlStatement stmt;
+        ASSERT_EQ(ECSqlStatus::Success, stmt.Prepare(m_ecdb, query));
+        ASSERT_STREQ(stmt.GetNativeSql(), "WITH RECURSIVE cte0(a,b) AS (SELECT 100,200),cte1(c,d) AS (SELECT 100,200)\nSELECT c0.a,c0.b,c1.c,c1.d FROM cte0 c0,cte1 c1 WHERE c0.a=100 AND c0.b=200 AND c1.c=100 AND c1.d=200");
+    }
+    if ("ambiguous_col_2") {
+        auto query = R"(
+            with recursive
+                cte0 (a,b) as ( select 100,200),
+                cte1 (a,b) as ( select 100,200)
+            select * from cte0 c0, cte1 c1 where c0.a=100 and c0.b=200 and c1.a=100 and c1.b=200
+        )";
+        ECSqlStatement stmt;
+        ASSERT_EQ(ECSqlStatus::Success, stmt.Prepare(m_ecdb, query));
+        ASSERT_STREQ(stmt.GetNativeSql(), "WITH RECURSIVE cte0(a,b) AS (SELECT 100,200),cte1(a,b) AS (SELECT 100,200)\nSELECT c0.a,c0.b,c1.a,c1.b FROM cte0 c0,cte1 c1 WHERE c0.a=100 AND c0.b=200 AND c1.a=100 AND c1.b=200");
+    }
+}
+
+//---------------------------------------------------------------------------------------
+// @bsiclass
+//+---------------+---------------+---------------+---------------+---------------+------
+TEST_F(CommonTableExpTestFixture, alias_to_cte_within_subquery) {
+    ASSERT_EQ(DbResult::BE_SQLITE_OK, SetupECDb("cte_subquery_test_meta.ecdb"));
+    if ("simple_nested_no_alias") {
+        auto query = R"(select * from(
+            with recursive
+                cte0 (a,b) as ( select 100,200)
+            select * from (select a, b from cte0 where a=100 and b=200)
+        ))";
+        ECSqlStatement stmt;
+        ASSERT_EQ(ECSqlStatus::Success, stmt.Prepare(m_ecdb, query));
+        ASSERT_STREQ(stmt.GetNativeSql(), "SELECT [K4],[K5] FROM (WITH RECURSIVE cte0(a,b) AS (SELECT 100,200)\nSELECT [K2] [K4],[K3] [K5] FROM (SELECT cte0.a [K2],cte0.b [K3] FROM cte0 WHERE cte0.a=100 AND cte0.b=200))");
+    }
+    if ("simple_nested") {
+        auto query = R"(SELECT * FROM(
+            with recursive
+                cte0 (a,b) as ( select 100,200)
+            select * from (select c0.a, c0.b from cte0 c0 where c0.a=100 and c0.b=200)
+        ))";
+        ECSqlStatement stmt;
+        ASSERT_EQ(ECSqlStatus::Success, stmt.Prepare(m_ecdb, query));
+        ASSERT_STREQ(stmt.GetNativeSql(), "SELECT [K4],[K5] FROM (WITH RECURSIVE cte0(a,b) AS (SELECT 100,200)\nSELECT [K2] [K4],[K3] [K5] FROM (SELECT c0.a [K2],c0.b [K3] FROM cte0 c0 WHERE c0.a=100 AND c0.b=200))");
+    }
+    if ("simple_wild_nested") {
+        auto query = R"(select a from(
+            with recursive
+                cte0 (a,b) as ( select 100,200)
+            select * from (select * from cte0 c0 where c0.a=100 and c0.b=200)
+        ))";
+        ECSqlStatement stmt;
+        ASSERT_EQ(ECSqlStatus::Success, stmt.Prepare(m_ecdb, query));
+        ASSERT_STREQ(stmt.GetNativeSql(), "SELECT [a] FROM (WITH RECURSIVE cte0(a,b) AS (SELECT 100,200)\nSELECT [K2] [a],[K3] FROM (SELECT c0.a K2,c0.b K3 FROM cte0 c0 WHERE c0.a=100 AND c0.b=200))");
+    }
+
+    if ("simple_wild") {
+        auto query = R"(select b from(
+            with recursive
+                cte0 (a,b) as ( select 100,200)
+            select * from cte0 c0 where c0.a=100 and c0.b=200
+        ))";
+        ECSqlStatement stmt;
+        ASSERT_EQ(ECSqlStatus::Success, stmt.Prepare(m_ecdb, query));
+        ASSERT_STREQ(stmt.GetNativeSql(), "SELECT [K2] FROM (WITH RECURSIVE cte0(a,b) AS (SELECT 100,200)\nSELECT c0.a,c0.b K2 FROM cte0 c0 WHERE c0.a=100 AND c0.b=200)");
+    }
+    if ("simple_wild_no_alias") {
+        auto query = R"(select * from(
+            with recursive
+                cte0 (a,b) as ( select 100,200)
+            select * from cte0 where a=100 and b=200
+        ))";
+        ECSqlStatement stmt;
+        ASSERT_EQ(ECSqlStatus::Success, stmt.Prepare(m_ecdb, query));
+        ASSERT_STREQ(stmt.GetNativeSql(), "SELECT [K2],[K3] FROM (WITH RECURSIVE cte0(a,b) AS (SELECT 100,200)\nSELECT cte0.a K2,cte0.b K3 FROM cte0 WHERE cte0.a=100 AND cte0.b=200)");
+    }
+    if ("simple_alias") {
+        auto query = R"(select c0.a from(
+            with recursive
+                cte0 (a,b) as ( select 100,200)
+            select c0.a, c0.b from cte0 c0 where c0.a=100 and c0.b=200
+        ))";
+        ECSqlStatement stmt;
+        ASSERT_EQ(ECSqlStatus::Success, stmt.Prepare(m_ecdb, query));
+        ASSERT_STREQ(stmt.GetNativeSql(), "SELECT [K2] FROM (WITH RECURSIVE cte0(a,b) AS (SELECT 100,200)\nSELECT c0.a [K2],c0.b FROM cte0 c0 WHERE c0.a=100 AND c0.b=200)");
+    }
+    if ("ambiguous_col") {
+        auto query = R"(select a,b from(
+            with recursive
+                cte0 (a,b) as ( select 100,200),
+                cte1 (c,d) as ( select 300,400)
+            select * from cte0 c0, cte1 c1 where c0.a=100 and c0.b=200
+        ))";
+        ECSqlStatement stmt;
+        ASSERT_EQ(ECSqlStatus::Success, stmt.Prepare(m_ecdb, query));
+        ASSERT_STREQ(stmt.GetNativeSql(), "SELECT [K2],[K3] FROM (WITH RECURSIVE cte0(a,b) AS (SELECT 100,200),cte1(c,d) AS (SELECT 300,400)\nSELECT c0.a K2,c0.b K3,c1.c,c1.d FROM cte0 c0,cte1 c1 WHERE c0.a=100 AND c0.b=200)");
+    }
+    if ("ambiguous_col_2") {
+        auto query = R"(select a,b from(
+            with recursive
+                cte0 (a,b) as ( select 100,200),
+                cte1 (a,b) as ( select 300,400)
+            select * from cte0 c0, cte1 c1 where c0.a=100 and c0.b=200 and c1.a=300 and c1.b=400
+        ))";
+        ECSqlStatement stmt;
+        ASSERT_EQ(ECSqlStatus::Success, stmt.Prepare(m_ecdb, query));
+        ASSERT_STREQ(stmt.GetNativeSql(), "SELECT [K4],[K5] FROM (WITH RECURSIVE cte0(a,b) AS (SELECT 100,200),cte1(a,b) AS (SELECT 300,400)\nSELECT c0.a K4,c0.b K5,c1.a,c1.b FROM cte0 c0,cte1 c1 WHERE c0.a=100 AND c0.b=200 AND c1.a=300 AND c1.b=400)");
+    }
+}
+
+//---------------------------------------------------------------------------------------
+// @bsiclass
+//+---------------+---------------+---------------+---------------+---------------+------
+TEST_F(CommonTableExpTestFixture, SubQueryBlock) {
+    ASSERT_EQ(BentleyStatus::SUCCESS, SetupECDb("SubQueryBlock.ecdb", SchemaItem(
+        R"xml(<?xml version="1.0" encoding="utf-8"?>
+            <ECSchema schemaName="TestSchema" alias="ts" version="1.0.0" xmlns="http://www.bentley.com/schemas/Bentley.ECXML.3.2">
+                <ECEntityClass typeName="Parent">
+                    <ECProperty propertyName="Name" typeName="string" />
+                </ECEntityClass>
+                <ECEntityClass typeName="Child">
+                    <ECProperty propertyName="Name" typeName="string" />
+                </ECEntityClass>
+                <ECRelationshipClass typeName="Rel" modifier="None">
+                    <Source multiplicity="(0..*)" polymorphic="True" roleLabel="is parent of">
+                        <Class class="Parent" />
+                    </Source>
+                    <Target multiplicity="(0..*)" polymorphic="True" roleLabel="is child of">
+                        <Class class="Child"/>
+                    </Target>
+                </ECRelationshipClass>
+                <ECEntityClass typeName="Foo">
+                    <ECProperty propertyName="Code" typeName="int" />
+                </ECEntityClass>
+            </ECSchema>)xml")));
+
+    ECClassId fooClassId = m_ecdb.Schemas().GetClassId("TestSchema", "Foo");
+    ASSERT_TRUE(fooClassId.IsValid());
+    ECClassId parentClassId = m_ecdb.Schemas().GetClassId("TestSchema", "Parent");
+    ASSERT_TRUE(parentClassId.IsValid());
+    ECClassId childClassId = m_ecdb.Schemas().GetClassId("TestSchema", "Child");
+    ASSERT_TRUE(childClassId.IsValid());
+    if ("simple_select_query") {
+        auto ecsql = R"(
+            WITH models(i) AS (
+                SELECT foo.ECInstanceId FROM ts.Foo foo)
+            SELECT i FROM models WHERE models.i = 1
+        )";
+        ECSqlStatement stmt;
+        ASSERT_EQ(ECSqlStatus::Success, stmt.Prepare(m_ecdb, ecsql));
+        ASSERT_STREQ(SqlPrintfString("WITH models(i) AS (SELECT [foo].[ECInstanceId] FROM (SELECT [Id] ECInstanceId,%s ECClassId FROM [main].[ts_Foo]) [foo])\nSELECT models.i FROM models WHERE models.i=1", fooClassId.ToString().c_str()), stmt.GetNativeSql());
+    }
+    if ("select_property_in_cte_block") {
+        auto ecsql = R"(
+            WITH models(i) AS (
+                SELECT foo.Code FROM ts.Foo foo)
+            SELECT i FROM models WHERE models.i IN (?)
+        )";
+        ECSqlStatement stmt;
+        ASSERT_EQ(ECSqlStatus::Success, stmt.Prepare(m_ecdb, ecsql));
+        ASSERT_STREQ(SqlPrintfString("WITH models(i) AS (SELECT [foo].[Code] FROM (SELECT [Id] ECInstanceId,%s ECClassId,[Code] FROM [main].[ts_Foo]) [foo])\nSELECT models.i FROM models WHERE models.i IN (:_ecdb_sqlparam_ix1_col1)", fooClassId.ToString().c_str()), stmt.GetNativeSql());
+    }
+    if ("select_id_in_cte_block") {
+        auto ecsql = R"(
+            WITH models(i) AS (
+                SELECT foo.ECInstanceId FROM ts.Foo foo)
+            SELECT i FROM models WHERE models.i IN (?)
+        )";
+        ECSqlStatement stmt;
+        ASSERT_EQ(ECSqlStatus::Success, stmt.Prepare(m_ecdb, ecsql));
+        ASSERT_STREQ(SqlPrintfString("WITH models(i) AS (SELECT [foo].[ECInstanceId] FROM (SELECT [Id] ECInstanceId,%s ECClassId FROM [main].[ts_Foo]) [foo])\nSELECT models.i FROM models WHERE models.i IN (:_ecdb_sqlparam_ix1_col1)", fooClassId.ToString().c_str()), stmt.GetNativeSql());
+    }
+    if ("nested_select_id_in_cte_block") {
+        auto ecsql = R"(
+            WITH models(i) AS (
+                SELECT (SELECT foo.ECInstanceId FROM ts.Foo foo) AS ecId)
+            SELECT i FROM models WHERE models.i IN (?)
+        )";
+        ECSqlStatement stmt;
+        ASSERT_EQ(ECSqlStatus::Success, stmt.Prepare(m_ecdb, ecsql));
+        ASSERT_STREQ(SqlPrintfString("WITH models(i) AS (SELECT (SELECT [foo].[ECInstanceId] FROM (SELECT [Id] ECInstanceId,%s ECClassId FROM [main].[ts_Foo]) [foo]) [ecId])\nSELECT models.i FROM models WHERE models.i IN (:_ecdb_sqlparam_ix1_col1)", fooClassId.ToString().c_str()), stmt.GetNativeSql());
+    }
+    if ("select_link_table_in_cte_block") {
+        auto ecsql = R"(
+            WITH models(i, c, si, sc, ti, tc) AS (
+                SELECT
+                    r.ECInstanceId,
+                    r.ECClassId,
+                    r.SourceECInstanceId,
+                    r.SourceECClassId,
+                    r.TargetECInstanceId,
+                    r.TargetECClassId
+                FROM ts.Rel r)
+            SELECT
+                *
+            FROM
+                models m
+            WHERE
+                m.i = ? AND m.c = ? AND m.si = ? AND m.sc = ? AND m.ti = ? AND m.tc = ?
+                AND m.i IN (?) AND m.c IN (?) AND m.si IN (?) AND m.sc IN (?) AND m.ti IN (?) AND m.tc IN (?)
+        )";
+        ECSqlStatement stmt;
+        ASSERT_EQ(ECSqlStatus::Success, stmt.Prepare(m_ecdb, ecsql));
+        ASSERT_STREQ(SqlPrintfString("WITH models(i,c,si,sc,ti,tc) AS (SELECT [r].[ECInstanceId],[r].[ECClassId],[r].[SourceECInstanceId],[r].[SourceECClassId],[r].[TargetECInstanceId],[r].[TargetECClassId] FROM (SELECT [ts_Rel].[Id] [ECInstanceId],[ts_Rel].[ECClassId],[ts_Rel].[SourceId] [SourceECInstanceId],%s [SourceECClassId],[ts_Rel].[TargetId] [TargetECInstanceId],%s [TargetECClassId] FROM [main].[ts_Rel]) [r])\nSELECT m.i,m.c,m.si,m.sc,m.ti,m.tc FROM models m WHERE m.i=:_ecdb_sqlparam_ix1_col1 AND m.c=:_ecdb_sqlparam_ix2_col1 AND m.si=:_ecdb_sqlparam_ix3_col1 AND m.sc=:_ecdb_sqlparam_ix4_col1 AND m.ti=:_ecdb_sqlparam_ix5_col1 AND m.tc=:_ecdb_sqlparam_ix6_col1 AND m.i IN (:_ecdb_sqlparam_ix7_col1) AND m.c IN (:_ecdb_sqlparam_ix8_col1) AND m.si IN (:_ecdb_sqlparam_ix9_col1) AND m.sc IN (:_ecdb_sqlparam_ix10_col1) AND m.ti IN (:_ecdb_sqlparam_ix11_col1) AND m.tc IN (:_ecdb_sqlparam_ix12_col1)",
+                    parentClassId.ToString().c_str(), childClassId.ToString().c_str()), stmt.GetNativeSql());
+    }
+}
+
+//---------------------------------------------------------------------------------------
+// @bsiclass
+//+---------------+---------------+---------------+---------------+---------------+------
+TEST_F(CommonTableExpTestFixture, CTE_Subquery_Tests) {
+    ASSERT_EQ(DbResult::BE_SQLITE_OK, SetupECDb("CTESubqueryTests.ecdb"));
+
+    if ("simple_select_cte_subquery") {
+        auto ecsql = R"(select * from meta.ECClassDef where 
+        ECInstanceId >= SOME(with a(ECClassId) AS (select ECClassId from meta.ECPropertyDef) select * from a) 
+        LIMIT 1)";
+        ECSqlStatement stmt;
+        ASSERT_EQ(ECSqlStatus::Success, stmt.Prepare(m_ecdb, ecsql));
+        ASSERT_STREQ(stmt.GetNativeSql(),"SELECT [ECClassDef].[ECInstanceId],[ECClassDef].[ECClassId],[ECClassDef].[SchemaId],[ECClassDef].[SchemaRelECClassId],[ECClassDef].[Name],[ECClassDef].[DisplayLabel],[ECClassDef].[Description],[ECClassDef].[Type],[ECClassDef].[Modifier],[ECClassDef].[CustomAttributeContainerType],[ECClassDef].[RelationshipStrength],[ECClassDef].[RelationshipStrengthDirection] FROM (SELECT [Id] ECInstanceId,37 ECClassId,[SchemaId],(CASE WHEN [SchemaId] IS NULL THEN NULL ELSE 38 END) [SchemaRelECClassId],[Name],[DisplayLabel],[Description],[Type],[Modifier],[CustomAttributeContainerType],[RelationshipStrength],[RelationshipStrengthDirection] FROM [main].[ec_Class]) [ECClassDef] WHERE EXISTS(WITH a(ECClassId) AS (SELECT [ECPropertyDef].[ECClassId] FROM (SELECT [Id] ECInstanceId,44 ECClassId FROM [main].[ec_Property]) [ECPropertyDef])\nSELECT a.ECClassId FROM a WHERE [ECClassDef].[ECInstanceId] >= a.ECClassId)  LIMIT 1" );
+    }
+    if ("simple_select_subquery") {
+        auto ecsql = R"(
+            select * from meta.ECClassDef where ECInstanceId >= SOME(select ECClassId from meta.ECPropertyDef) LIMIT 1
+        )";
+        ECSqlStatement stmt;
+        ASSERT_EQ(ECSqlStatus::Success, stmt.Prepare(m_ecdb, ecsql));
+        ASSERT_STREQ(stmt.GetNativeSql(),"SELECT [ECClassDef].[ECInstanceId],[ECClassDef].[ECClassId],[ECClassDef].[SchemaId],[ECClassDef].[SchemaRelECClassId],[ECClassDef].[Name],[ECClassDef].[DisplayLabel],[ECClassDef].[Description],[ECClassDef].[Type],[ECClassDef].[Modifier],[ECClassDef].[CustomAttributeContainerType],[ECClassDef].[RelationshipStrength],[ECClassDef].[RelationshipStrengthDirection] FROM (SELECT [Id] ECInstanceId,37 ECClassId,[SchemaId],(CASE WHEN [SchemaId] IS NULL THEN NULL ELSE 38 END) [SchemaRelECClassId],[Name],[DisplayLabel],[Description],[Type],[Modifier],[CustomAttributeContainerType],[RelationshipStrength],[RelationshipStrengthDirection] FROM [main].[ec_Class]) [ECClassDef] WHERE EXISTS(SELECT [ECPropertyDef].[ECClassId] FROM (SELECT [Id] ECInstanceId,44 ECClassId FROM [main].[ec_Property]) [ECPropertyDef] WHERE [ECClassDef].[ECInstanceId] >= [ECPropertyDef].[ECClassId])  LIMIT 1");
+    }
+    if ("checking_result_equality_between_simple_select_and_cte_in_subquery") {
+        auto ecsqlSelect = R"(select * from meta.ECClassDef where 
+        ECInstanceId >= SOME(with a(ECClassId) AS (select ECClassId from meta.ECPropertyDef) select * from a) 
+        LIMIT 1)";
+        ECSqlStatement stmtSelect;
+        ASSERT_EQ(ECSqlStatus::Success, stmtSelect.Prepare(m_ecdb, ecsqlSelect));
+
+        auto ecsqlCTE = R"(
+            select * from meta.ECClassDef where ECInstanceId >= SOME(select ECClassId from meta.ECPropertyDef) LIMIT 1
+        )";
+        ECSqlStatement stmtCTE;
+        ASSERT_EQ(ECSqlStatus::Success, stmtCTE.Prepare(m_ecdb, ecsqlCTE));
+        EXPECT_STREQ(stmtCTE.GetColumnInfo(0).GetProperty()->GetName().c_str(), stmtSelect.GetColumnInfo(0).GetProperty()->GetName().c_str());
+        EXPECT_STREQ(stmtCTE.GetColumnInfo(1).GetProperty()->GetName().c_str(), stmtSelect.GetColumnInfo(1).GetProperty()->GetName().c_str());
+        ASSERT_EQ(BE_SQLITE_ROW, stmtCTE.Step());
+        ASSERT_EQ(BE_SQLITE_ROW, stmtSelect.Step());
+        ASSERT_EQ(stmtSelect.GetValueInt(0), stmtCTE.GetValueInt(0));
+        ASSERT_EQ(stmtSelect.GetValueInt(1), stmtCTE.GetValueInt(1));
+    }
+    if ("simple_select_cte_subquery_with_alias") {
+        auto ecsql = R"(select a.ECInstanceId from meta.ECClassDef a where a.ECInstanceId >= ALL(with a(Id) as (select a.ECClassId from meta.ECPropertyDef a) select a.Id from a) LIMIT 1)";
+        ECSqlStatement stmt;
+        ASSERT_EQ(ECSqlStatus::Success, stmt.Prepare(m_ecdb, ecsql));
+        ASSERT_STREQ(stmt.GetNativeSql(),"SELECT [a].[ECInstanceId] FROM (SELECT [Id] ECInstanceId,37 ECClassId FROM [main].[ec_Class]) [a] WHERE NOT EXISTS(WITH a(Id) AS (SELECT [a].[ECClassId] FROM (SELECT [Id] ECInstanceId,44 ECClassId FROM [main].[ec_Property]) [a])\nSELECT a.Id FROM a WHERE a.Id >= [a].[ECInstanceId])  LIMIT 1" );
+    }
+    if ("simple_select_cte_subquery_with_alias_without_ALL") {
+        auto ecsql = R"(select a.ECInstanceId from meta.ECClassDef a where ECInstanceId >= (with a(ECClassId) AS (select a.ECClassId from meta.ECPropertyDef a) select a.ECClassId from a) LIMIT 1)";
+        ECSqlStatement stmt;
+        ASSERT_EQ(ECSqlStatus::Success, stmt.Prepare(m_ecdb, ecsql));
+        ASSERT_STREQ(stmt.GetNativeSql(),"SELECT [a].[ECInstanceId] FROM (SELECT [Id] ECInstanceId,37 ECClassId FROM [main].[ec_Class]) [a] WHERE [a].[ECInstanceId]>=(WITH a(ECClassId) AS (SELECT [a].[ECClassId] FROM (SELECT [Id] ECInstanceId,44 ECClassId FROM [main].[ec_Property]) [a])\nSELECT [a].[ECClassId] FROM a)  LIMIT 1" );
+    }
+    if ("simple_select_cte_subquery_with_multiple_column_checks") {
+        auto ecsql = R"(select * from meta.ECClassDef where ECInstanceId >= ALL(with a(a,b,c,d,e,f,g) AS (select * from meta.ClassHasBaseClasses) select * from a) LIMIT 1)";
+        ECSqlStatement stmt;
+        ASSERT_EQ(ECSqlStatus::Success, stmt.Prepare(m_ecdb, ecsql));
+        ASSERT_STREQ(stmt.GetNativeSql(),"SELECT [ECClassDef].[ECInstanceId],[ECClassDef].[ECClassId],[ECClassDef].[SchemaId],[ECClassDef].[SchemaRelECClassId],[ECClassDef].[Name],[ECClassDef].[DisplayLabel],[ECClassDef].[Description],[ECClassDef].[Type],[ECClassDef].[Modifier],[ECClassDef].[CustomAttributeContainerType],[ECClassDef].[RelationshipStrength],[ECClassDef].[RelationshipStrengthDirection] FROM (SELECT [Id] ECInstanceId,37 ECClassId,[SchemaId],(CASE WHEN [SchemaId] IS NULL THEN NULL ELSE 38 END) [SchemaRelECClassId],[Name],[DisplayLabel],[Description],[Type],[Modifier],[CustomAttributeContainerType],[RelationshipStrength],[RelationshipStrengthDirection] FROM [main].[ec_Class]) [ECClassDef] WHERE NOT EXISTS(WITH a(a,b,c,d,e,f,g) AS (SELECT [ClassHasBaseClasses].[ECInstanceId],[ClassHasBaseClasses].[ECClassId],[ClassHasBaseClasses].[Ordinal],[ClassHasBaseClasses].[SourceECInstanceId],[ClassHasBaseClasses].[SourceECClassId],[ClassHasBaseClasses].[TargetECInstanceId],[ClassHasBaseClasses].[TargetECClassId] FROM (SELECT [ec_ClassHasBaseClasses].[Id] [ECInstanceId],42 [ECClassId],[ec_ClassHasBaseClasses].[ClassId] [SourceECInstanceId],37 [SourceECClassId],[ec_ClassHasBaseClasses].[BaseClassId] [TargetECInstanceId],37 [TargetECClassId],[Ordinal] FROM [main].[ec_ClassHasBaseClasses]) [ClassHasBaseClasses])\nSELECT a.a,a.b,a.c,a.d,a.e,a.f,a.g FROM a WHERE a.a >= [ECClassDef].[ECInstanceId] AND a.b >= [ECClassDef].[ECInstanceId] AND a.c >= [ECClassDef].[ECInstanceId] AND a.d >= [ECClassDef].[ECInstanceId] AND a.e >= [ECClassDef].[ECInstanceId] AND a.f >= [ECClassDef].[ECInstanceId] AND a.g >= [ECClassDef].[ECInstanceId])  LIMIT 1" );
+    }
+    if ("simple_select_subquery_with_multiple_column_checks") {
+        auto ecsql = R"(
+            select * from meta.ECClassDef where ECInstanceId >= ALL(select * from meta.ClassHasBaseClasses) LIMIT 1
+        )";
+        ECSqlStatement stmt;
+        ASSERT_EQ(ECSqlStatus::Success, stmt.Prepare(m_ecdb, ecsql));
+        ASSERT_STREQ(stmt.GetNativeSql(),"SELECT [ECClassDef].[ECInstanceId],[ECClassDef].[ECClassId],[ECClassDef].[SchemaId],[ECClassDef].[SchemaRelECClassId],[ECClassDef].[Name],[ECClassDef].[DisplayLabel],[ECClassDef].[Description],[ECClassDef].[Type],[ECClassDef].[Modifier],[ECClassDef].[CustomAttributeContainerType],[ECClassDef].[RelationshipStrength],[ECClassDef].[RelationshipStrengthDirection] FROM (SELECT [Id] ECInstanceId,37 ECClassId,[SchemaId],(CASE WHEN [SchemaId] IS NULL THEN NULL ELSE 38 END) [SchemaRelECClassId],[Name],[DisplayLabel],[Description],[Type],[Modifier],[CustomAttributeContainerType],[RelationshipStrength],[RelationshipStrengthDirection] FROM [main].[ec_Class]) [ECClassDef] WHERE NOT EXISTS(SELECT [ClassHasBaseClasses].[ECInstanceId],[ClassHasBaseClasses].[ECClassId],[ClassHasBaseClasses].[Ordinal],[ClassHasBaseClasses].[SourceECInstanceId],[ClassHasBaseClasses].[SourceECClassId],[ClassHasBaseClasses].[TargetECInstanceId],[ClassHasBaseClasses].[TargetECClassId] FROM (SELECT [ec_ClassHasBaseClasses].[Id] [ECInstanceId],42 [ECClassId],[ec_ClassHasBaseClasses].[ClassId] [SourceECInstanceId],37 [SourceECClassId],[ec_ClassHasBaseClasses].[BaseClassId] [TargetECInstanceId],37 [TargetECClassId],[Ordinal] FROM [main].[ec_ClassHasBaseClasses]) [ClassHasBaseClasses] WHERE [ClassHasBaseClasses].[ECInstanceId] >= [ECClassDef].[ECInstanceId] AND [ClassHasBaseClasses].[ECClassId] >= [ECClassDef].[ECInstanceId] AND [ClassHasBaseClasses].[Ordinal] >= [ECClassDef].[ECInstanceId] AND [ClassHasBaseClasses].[SourceECInstanceId] >= [ECClassDef].[ECInstanceId] AND [ClassHasBaseClasses].[SourceECClassId] >= [ECClassDef].[ECInstanceId] AND [ClassHasBaseClasses].[TargetECInstanceId] >= [ECClassDef].[ECInstanceId] AND [ClassHasBaseClasses].[TargetECClassId] >= [ECClassDef].[ECInstanceId])  LIMIT 1");
+    }
+    if ("checking_result_equality_between_simple_select_and_cte_in_subquery_for_multiple_column_checks") {
+        auto ecsqlCTE = R"(select * from meta.ECClassDef where ECInstanceId >= ALL(with a(a,b,c,d,e,f,g) AS (select * from meta.ClassHasBaseClasses) select * from a) LIMIT 1)";
+        ECSqlStatement stmtCTE;
+        ASSERT_EQ(ECSqlStatus::Success, stmtCTE.Prepare(m_ecdb, ecsqlCTE));
+
+        auto ecsqlSelect = R"(
+            select * from meta.ECClassDef where ECInstanceId >= ALL(select * from meta.ClassHasBaseClasses) LIMIT 1
+        )";
+        ECSqlStatement  stmtSelect;
+        ASSERT_EQ(ECSqlStatus::Success,  stmtSelect.Prepare(m_ecdb, ecsqlSelect));
+        EXPECT_STREQ(stmtCTE.GetColumnInfo(0).GetProperty()->GetName().c_str(), stmtSelect.GetColumnInfo(0).GetProperty()->GetName().c_str());
+        EXPECT_STREQ(stmtCTE.GetColumnInfo(1).GetProperty()->GetName().c_str(), stmtSelect.GetColumnInfo(1).GetProperty()->GetName().c_str());
+        ASSERT_EQ(BE_SQLITE_ROW, stmtCTE.Step());
+        ASSERT_EQ(BE_SQLITE_ROW, stmtSelect.Step());
+        ASSERT_EQ(stmtSelect.GetValueInt(0), stmtCTE.GetValueInt(0));
+        ASSERT_EQ(stmtSelect.GetValueInt(1), stmtCTE.GetValueInt(1));
+    }
+}
+
+//---------------------------------------------------------------------------------------
+// @bsiclass
+//+---------------+---------------+---------------+---------------+---------------+------
+TEST_F(CommonTableExpTestFixture, CTE_Without_Columns_Subquery_Tests) {
+    ASSERT_EQ(DbResult::BE_SQLITE_OK, SetupECDb("CTEWithoutColumnsSubqueryTests.ecdb"));
+
+    if ("checking_result_equality_between_simple_select_and_cte_without_columns_in_subquery") {
+        auto ecsqlSelect = R"(select * from meta.ECClassDef where ECInstanceId >= SOME(with a AS (select ECClassId from meta.ECPropertyDef) select * from a))";
+        ECSqlStatement stmtSelect;
+        ASSERT_EQ(ECSqlStatus::Success, stmtSelect.Prepare(m_ecdb, ecsqlSelect));
+        ASSERT_EQ(11, stmtSelect.GetColumnCount());
+        
+
+        auto ecsqlCTE = R"(
+            select * from meta.ECClassDef where ECInstanceId >= SOME(select ECClassId from meta.ECPropertyDef)
+        )";
+        ECSqlStatement stmtCTE;
+        ASSERT_EQ(ECSqlStatus::Success, stmtCTE.Prepare(m_ecdb, ecsqlCTE));
+        ASSERT_EQ(11, stmtCTE.GetColumnCount());
+        EXPECT_STREQ(stmtCTE.GetColumnInfo(0).GetProperty()->GetName().c_str(), stmtSelect.GetColumnInfo(0).GetProperty()->GetName().c_str());
+        EXPECT_STREQ(stmtCTE.GetColumnInfo(1).GetProperty()->GetName().c_str(), stmtSelect.GetColumnInfo(1).GetProperty()->GetName().c_str());
+        ASSERT_EQ(BE_SQLITE_ROW, stmtCTE.Step());
+        ASSERT_EQ(BE_SQLITE_ROW, stmtSelect.Step());
+        ASSERT_EQ(stmtSelect.GetValueInt(0), stmtCTE.GetValueInt(0));
+        ASSERT_EQ(stmtSelect.GetValueInt(1), stmtCTE.GetValueInt(1));
+    }
+    if ("checking_result_equality_between_simple_select_and_cte_without_columns_in_subquery_for_multiple_column_checks") {
+        auto ecsqlCTE = R"(select * from meta.ECClassDef where ECInstanceId >= ALL(with a AS (select * from meta.ClassHasBaseClasses) select * from a))";
+        ECSqlStatement stmtCTE;
+        ASSERT_EQ(ECSqlStatus::Success, stmtCTE.Prepare(m_ecdb, ecsqlCTE));
+        ASSERT_EQ(11, stmtCTE.GetColumnCount());
+
+        auto ecsqlSelect = R"(
+            select * from meta.ECClassDef where ECInstanceId >= ALL(select * from meta.ClassHasBaseClasses)
+        )";
+        ECSqlStatement  stmtSelect;
+        ASSERT_EQ(ECSqlStatus::Success,  stmtSelect.Prepare(m_ecdb, ecsqlSelect));
+        ASSERT_EQ(11, stmtSelect.GetColumnCount());
+        EXPECT_STREQ(stmtCTE.GetColumnInfo(0).GetProperty()->GetName().c_str(), stmtSelect.GetColumnInfo(0).GetProperty()->GetName().c_str());
+        EXPECT_STREQ(stmtCTE.GetColumnInfo(1).GetProperty()->GetName().c_str(), stmtSelect.GetColumnInfo(1).GetProperty()->GetName().c_str());
+        ASSERT_EQ(BE_SQLITE_ROW, stmtCTE.Step());
+        ASSERT_EQ(BE_SQLITE_ROW, stmtSelect.Step());
+        ASSERT_EQ(stmtSelect.GetValueInt(0), stmtCTE.GetValueInt(0));
+        ASSERT_EQ(stmtSelect.GetValueInt(1), stmtCTE.GetValueInt(1));
+    }
+}
+
+//---------------------------------------------------------------------------------------
+// @bsiclass
+//+---------------+---------------+---------------+---------------+---------------+------
+TEST_F(CommonTableExpTestFixture, CTE_Without_SubColumns) {
+    ASSERT_EQ(BentleyStatus::SUCCESS, SetupECDb("CTEWithoutSubColumns.ecdb", SchemaItem(R"xml(<?xml version='1.0' encoding='utf-8'?>
+    <ECSchema schemaName='TestSchema' alias='ts' version='10.10.10' xmlns='http://www.bentley.com/schemas/Bentley.ECXML.3.1'>
+        <ECEntityClass typeName='Element' >
+            <ECProperty propertyName="Subject" typeName="string" description="" />
+            <ECNavigationProperty propertyName="Parent" description="" relationshipName="ElementOwnsChildElements" direction="backward">
+                <ECCustomAttributes>
+                   <HiddenProperty xmlns="CoreCustomAttributes.01.00.03"/>
+                   <ForeignKeyConstraint xmlns="ECDbMap.02.00.00">
+                        <OnDeleteAction>NoAction</OnDeleteAction>
+                   </ForeignKeyConstraint>
+                </ECCustomAttributes>
+            </ECNavigationProperty>
+        </ECEntityClass>
+        <ECRelationshipClass typeName="ElementOwnsChildElements" description="" modifier="None" strength="embedding">
+            <Source multiplicity="(0..1)" roleLabel="owns child" polymorphic="true">
+                <Class class="Element"/>
+            </Source>
+            <Target multiplicity="(0..*)" roleLabel="is owned by parent" polymorphic="true">
+                <Class class="Element"/>
+            </Target>
+        </ECRelationshipClass>
+    </ECSchema>)xml")));
+
+    ECSqlStatementCache cache(20);
+    auto relClassId = m_ecdb.Schemas().GetClassId("TestSchema", "ElementOwnsChildElements");
+
+    auto findElementBySubject = [&](BeInt64Id parentId, Utf8CP subject) {
+        auto stmt = parentId.IsValid() ? cache.GetPreparedStatement(m_ecdb, "SELECT  ECInstanceId FROM ts.Element WHERE Parent.Id = ? AND Subject = ?") : cache.GetPreparedStatement(m_ecdb, "SELECT  ECInstanceId FROM ts.Element WHERE Parent.Id IS NULL AND Subject = ?");
+        if (parentId.IsValid()) {
+            stmt->BindId(1, BeInt64Id(parentId));
+            stmt->BindText(2, subject, IECSqlBinder::MakeCopy::No);
+        } else {
+            stmt->BindText(1, subject, IECSqlBinder::MakeCopy::No);
+        }
+
+        if (BE_SQLITE_ROW == stmt->Step()) {
+            return stmt->GetValueId<BeInt64Id>(0);
+        }
+        return BeInt64Id(0);
+    };
+
+    auto addElement = [&](Utf8CP subject, BeInt64Id parentId) {
+        auto subjectId = findElementBySubject(parentId, subject);
+        if (subjectId.IsValid()) {
+            return subjectId;
+        }
+
+        auto stmt = cache.GetPreparedStatement(m_ecdb, "INSERT INTO ts.Element(Parent, Subject) VALUES(?, ?)");
+        if (parentId.IsValid()) {
+            stmt->BindNavigationValue(1, parentId, relClassId);
+        }
+
+        stmt->BindText(2, subject, IECSqlBinder::MakeCopy::No);
+        ECInstanceKey key;
+        if (stmt->Step(key) != BE_SQLITE_DONE) {
+            return BeInt64Id(0);
+        }
+
+        return (BeInt64Id)key.GetInstanceId();
+    };
+
+    auto addElementPath = [&](Utf8CP path, Utf8CP delimiter = "/") {
+        bvector<Utf8String> subjects;
+        BeStringUtilities::Split(path, delimiter, subjects);
+        BeInt64Id parentId(0);
+        for(auto& subject : subjects) {
+            parentId = addElement(subject.c_str(), parentId);
+        }
+        return parentId;
+    };
+
+    addElementPath("Drive/Document/Doc1");
+    addElementPath("Drive/Document/Doc2");
+    addElementPath("Drive/Document/Doc3");
+    addElementPath("Drive/Pictures/Pic1");
+    addElementPath("Drive/Pictures/Pic2");
+    addElementPath("Book/SciFi/Book1");
+
+    /*
+    Id Subject  ParentId Depth
+    -- -------- -------- ------
+     1 Drive      (null)  0
+     2 Document        1  1
+     3 Doc1            2  2
+     4 Doc2            2  2
+     5 Doc3            2  2
+     6 Pictures        1  1
+     7 Pic1            6  2
+     8 Pic2            6  2
+     9 Book       (null)  0
+    10 SciFi           9  1
+    11 Book1          10  2
+*/
+
+    if ("simple_select_cte") {
+        auto ecsql = R"(with cte as (select * from ts.Element) select * from cte)";
+        ECSqlStatement stmt;
+        ASSERT_EQ(ECSqlStatus::Success, stmt.Prepare(m_ecdb, ecsql));
+        ASSERT_EQ(4, stmt.GetColumnCount());
+        ASSERT_STREQ("ECInstanceId", stmt.GetColumnInfo(0).GetProperty()->GetName().c_str());
+        ASSERT_STREQ("ECClassId", stmt.GetColumnInfo(1).GetProperty()->GetName().c_str());
+        ASSERT_STREQ("Subject", stmt.GetColumnInfo(2).GetProperty()->GetName().c_str());
+        ASSERT_STREQ("Parent", stmt.GetColumnInfo(3).GetProperty()->GetName().c_str());
+        ASSERT_EQ(BE_SQLITE_ROW, stmt.Step());
+        ASSERT_EQ(1, stmt.GetValueInt(0));
+        ASSERT_STREQ("Drive", stmt.GetValueText(2));
+        ASSERT_EQ(BE_SQLITE_ROW, stmt.Step());
+        ASSERT_EQ(2, stmt.GetValueInt(0));
+        ASSERT_STREQ("Document", stmt.GetValueText(2));
+    }
+    if ("simple_select_cte_wit_defined_columns_inside") {
+        auto ecsql = R"(with cte as (select Subject, Parent.Id PiD from ts.Element) select * from cte)";
+        ECSqlStatement stmt;
+        ASSERT_EQ(ECSqlStatus::Success, stmt.Prepare(m_ecdb, ecsql));
+        ASSERT_EQ(2, stmt.GetColumnCount());
+        ASSERT_STREQ("Subject", stmt.GetColumnInfo(0).GetProperty()->GetName().c_str());
+        ASSERT_STREQ("PiD", stmt.GetColumnInfo(1).GetProperty()->GetName().c_str());
+        ASSERT_EQ(BE_SQLITE_ROW, stmt.Step());
+        ASSERT_STREQ("Drive", stmt.GetValueText(0));
+        ASSERT_EQ(true, stmt.IsValueNull(1));
+        ASSERT_EQ(BE_SQLITE_ROW, stmt.Step());
+        ASSERT_STREQ("Document", stmt.GetValueText(0));
+        ASSERT_EQ(1, stmt.GetValueInt(1));
+        ASSERT_EQ(BE_SQLITE_ROW, stmt.Step());
+        ASSERT_STREQ("Doc1", stmt.GetValueText(0));
+        ASSERT_EQ(2, stmt.GetValueInt(1));
+    }
+    if ("simple_select_cte_wit_defined_columns_outside") {
+        auto ecsql = R"(with cte as (select Parent from ts.Element) select Parent.Id PiD from cte)";
+        ECSqlStatement stmt;
+        ASSERT_EQ(ECSqlStatus::Success, stmt.Prepare(m_ecdb, ecsql));
+        ASSERT_EQ(1, stmt.GetColumnCount());
+        ASSERT_STREQ("PiD", stmt.GetColumnInfo(0).GetProperty()->GetName().c_str());
+        ASSERT_EQ(BE_SQLITE_ROW, stmt.Step());
+        ASSERT_EQ(true, stmt.IsValueNull(0));
+        ASSERT_EQ(BE_SQLITE_ROW, stmt.Step());
+        ASSERT_EQ(1, stmt.GetValueInt(0));
+        ASSERT_EQ(BE_SQLITE_ROW, stmt.Step());
+        ASSERT_EQ(2, stmt.GetValueInt(0));
+    }
+    if ("simple_select_cte_wit_defined_columns_outside_within_subquery") {
+        auto ecsql = R"(with cte as (select Parent from ts.Element) select * from (select Parent.Id PiD from cte))";
+        ECSqlStatement stmt;
+        ASSERT_EQ(ECSqlStatus::Success, stmt.Prepare(m_ecdb, ecsql));
+        ASSERT_EQ(1, stmt.GetColumnCount());
+        ASSERT_STREQ("PiD", stmt.GetColumnInfo(0).GetProperty()->GetName().c_str());
+        ASSERT_EQ(BE_SQLITE_ROW, stmt.Step());
+        ASSERT_EQ(true, stmt.IsValueNull(0));
+        ASSERT_EQ(BE_SQLITE_ROW, stmt.Step());
+        ASSERT_EQ(1, stmt.GetValueInt(0));
+        ASSERT_EQ(BE_SQLITE_ROW, stmt.Step());
+        ASSERT_EQ(2, stmt.GetValueInt(0));
+    }
+    if ("simple_select_cte_wit_defined_columns_outside_within_subquery_with_lias") {
+        auto ecsql = R"(with cte as (select Parent from ts.Element) select * from (select Parent.Id PiD from cte) X)";
+        ECSqlStatement stmt;
+        ASSERT_EQ(ECSqlStatus::Success, stmt.Prepare(m_ecdb, ecsql));
+        ASSERT_EQ(1, stmt.GetColumnCount());
+        ASSERT_STREQ("PiD", stmt.GetColumnInfo(0).GetProperty()->GetName().c_str());
+        ASSERT_EQ(BE_SQLITE_ROW, stmt.Step());
+        ASSERT_EQ(true, stmt.IsValueNull(0));
+        ASSERT_EQ(BE_SQLITE_ROW, stmt.Step());
+        ASSERT_EQ(1, stmt.GetValueInt(0));
+        ASSERT_EQ(BE_SQLITE_ROW, stmt.Step());
+        ASSERT_EQ(2, stmt.GetValueInt(0));
+    }
+    if ("simple_select_cte_wit_defined_columns_outside_within_multiple_subquery") {
+        auto ecsql = R"(with cte as (select Parent from ts.Element) select * from (select * from (select Parent.Id PiD from cte)))";
+        ECSqlStatement stmt;
+        ASSERT_EQ(ECSqlStatus::Success, stmt.Prepare(m_ecdb, ecsql));
+        ASSERT_EQ(1, stmt.GetColumnCount());
+        ASSERT_STREQ("PiD", stmt.GetColumnInfo(0).GetProperty()->GetName().c_str());
+        ASSERT_EQ(BE_SQLITE_ROW, stmt.Step());
+        ASSERT_EQ(true, stmt.IsValueNull(0));
+        ASSERT_EQ(BE_SQLITE_ROW, stmt.Step());
+        ASSERT_EQ(1, stmt.GetValueInt(0));
+        ASSERT_EQ(BE_SQLITE_ROW, stmt.Step());
+        ASSERT_EQ(2, stmt.GetValueInt(0));
+    }
+    if ("simple_select_cte_wit_defined_columns_outside_within_multiple_subquery_with_first_asterisk") {
+        auto ecsql = R"(with cte as (select Parent from ts.Element) select * from (select PiD from (select Parent.Id PiD from cte)))";
+        ECSqlStatement stmt;
+        ASSERT_EQ(ECSqlStatus::Success, stmt.Prepare(m_ecdb, ecsql));
+        ASSERT_EQ(1, stmt.GetColumnCount());
+        ASSERT_STREQ("PiD", stmt.GetColumnInfo(0).GetProperty()->GetName().c_str());
+        ASSERT_EQ(BE_SQLITE_ROW, stmt.Step());
+        ASSERT_EQ(true, stmt.IsValueNull(0));
+        ASSERT_EQ(BE_SQLITE_ROW, stmt.Step());
+        ASSERT_EQ(1, stmt.GetValueInt(0));
+        ASSERT_EQ(BE_SQLITE_ROW, stmt.Step());
+        ASSERT_EQ(2, stmt.GetValueInt(0));
+    }
+    if ("simple_select_cte_wit_defined_columns_outside_within_multiple_subquery_with_middle_asterisk") {
+        auto ecsql = R"(with cte as (select Parent from ts.Element) select PiD from (select * from (select Parent.Id PiD from cte)))";
+        ECSqlStatement stmt;
+        ASSERT_EQ(ECSqlStatus::Success, stmt.Prepare(m_ecdb, ecsql));
+        ASSERT_EQ(1, stmt.GetColumnCount());
+        ASSERT_STREQ("PiD", stmt.GetColumnInfo(0).GetProperty()->GetName().c_str());
+        ASSERT_EQ(BE_SQLITE_ROW, stmt.Step());
+        ASSERT_EQ(true, stmt.IsValueNull(0));
+        ASSERT_EQ(BE_SQLITE_ROW, stmt.Step());
+        ASSERT_EQ(1, stmt.GetValueInt(0));
+        ASSERT_EQ(BE_SQLITE_ROW, stmt.Step());
+        ASSERT_EQ(2, stmt.GetValueInt(0));
+    }
+    if ("simple_select_cte_wit_defined_columns_outside_without alias") {
+        auto ecsql = R"(with cte as (select Parent from ts.Element) select Parent.Id from cte)";
+        ECSqlStatement stmt;
+        ASSERT_EQ(ECSqlStatus::Success, stmt.Prepare(m_ecdb, ecsql));
+        ASSERT_EQ(1, stmt.GetColumnCount());
+        ASSERT_STREQ("Id", stmt.GetColumnInfo(0).GetProperty()->GetName().c_str());
+        ASSERT_EQ(BE_SQLITE_ROW, stmt.Step());
+        ASSERT_EQ(true, stmt.IsValueNull(0));
+        ASSERT_EQ(BE_SQLITE_ROW, stmt.Step());
+        ASSERT_EQ(1, stmt.GetValueInt(0));
+        ASSERT_EQ(BE_SQLITE_ROW, stmt.Step());
+        ASSERT_EQ(2, stmt.GetValueInt(0));
+    }
+    if ("simple_select_cte_wit_defined_columns_outside_within_subquery_without_alias") {
+        auto ecsql = R"(with cte as (select Parent from ts.Element) select * from (select Parent.Id from cte))";
+        ECSqlStatement stmt;
+        ASSERT_EQ(ECSqlStatus::Success, stmt.Prepare(m_ecdb, ecsql));
+        ASSERT_EQ(1, stmt.GetColumnCount());
+        ASSERT_STREQ("Id", stmt.GetColumnInfo(0).GetProperty()->GetName().c_str());
+        ASSERT_EQ(BE_SQLITE_ROW, stmt.Step());
+        ASSERT_EQ(true, stmt.IsValueNull(0));
+        ASSERT_EQ(BE_SQLITE_ROW, stmt.Step());
+        ASSERT_EQ(1, stmt.GetValueInt(0));
+        ASSERT_EQ(BE_SQLITE_ROW, stmt.Step());
+        ASSERT_EQ(2, stmt.GetValueInt(0));
+    }
+    if ("simple_select_cte_wit_defined_columns_outside_within_subquery_with_table_alias_without_column_alias") {
+        auto ecsql = R"(with cte as (select Parent from ts.Element) select * from (select Parent.Id from cte) X)";
+        ECSqlStatement stmt;
+        ASSERT_EQ(ECSqlStatus::Success, stmt.Prepare(m_ecdb, ecsql));
+        ASSERT_EQ(1, stmt.GetColumnCount());
+        ASSERT_STREQ("Id", stmt.GetColumnInfo(0).GetProperty()->GetName().c_str());
+        ASSERT_EQ(BE_SQLITE_ROW, stmt.Step());
+        ASSERT_EQ(true, stmt.IsValueNull(0));
+        ASSERT_EQ(BE_SQLITE_ROW, stmt.Step());
+        ASSERT_EQ(1, stmt.GetValueInt(0));
+        ASSERT_EQ(BE_SQLITE_ROW, stmt.Step());
+        ASSERT_EQ(2, stmt.GetValueInt(0));
+    }
+    if ("simple_select_cte_wit_defined_columns_outside_within_multiple_subquery_without_alias") {
+        auto ecsql = R"(with cte as (select Parent from ts.Element) select * from (select * from (select Parent.Id from cte)))";
+        ECSqlStatement stmt;
+        ASSERT_EQ(ECSqlStatus::Success, stmt.Prepare(m_ecdb, ecsql));
+        ASSERT_EQ(1, stmt.GetColumnCount());
+        ASSERT_STREQ("Id", stmt.GetColumnInfo(0).GetProperty()->GetName().c_str());
+        ASSERT_EQ(BE_SQLITE_ROW, stmt.Step());
+        ASSERT_EQ(true, stmt.IsValueNull(0));
+        ASSERT_EQ(BE_SQLITE_ROW, stmt.Step());
+        ASSERT_EQ(1, stmt.GetValueInt(0));
+        ASSERT_EQ(BE_SQLITE_ROW, stmt.Step());
+        ASSERT_EQ(2, stmt.GetValueInt(0));
+    }
+    if ("simple_select_cte_wit_defined_columns_outside_within_multiple_subquery_with_first_asterisk_without_alias") {
+        auto ecsql = R"(with cte as (select Parent from ts.Element) select * from (select Parent.Id from (select Parent.Id from cte)))";
+        ECSqlStatement stmt;
+        ASSERT_EQ(ECSqlStatus::Success, stmt.Prepare(m_ecdb, ecsql));
+        ASSERT_EQ(1, stmt.GetColumnCount());
+        ASSERT_STREQ("Id", stmt.GetColumnInfo(0).GetProperty()->GetDisplayLabel().c_str());
+        ASSERT_EQ(BE_SQLITE_ROW, stmt.Step());
+        ASSERT_EQ(true, stmt.IsValueNull(0));
+        ASSERT_EQ(BE_SQLITE_ROW, stmt.Step());
+        ASSERT_EQ(1, stmt.GetValueInt(0));
+        ASSERT_EQ(BE_SQLITE_ROW, stmt.Step());
+        ASSERT_EQ(2, stmt.GetValueInt(0));
+    }
+    if ("simple_select_cte_wit_defined_columns_outside_within_multiple_subquery_with_middle_asterisk_without_alias") {
+        auto ecsql = R"(with cte as (select Parent from ts.Element) select Parent.Id from (select * from (select Parent.Id from cte)))";
+        ECSqlStatement stmt;
+        ASSERT_EQ(ECSqlStatus::Success, stmt.Prepare(m_ecdb, ecsql));
+        ASSERT_EQ(1, stmt.GetColumnCount());
+        ASSERT_STREQ("Id", stmt.GetColumnInfo(0).GetProperty()->GetDisplayLabel().c_str());
+        ASSERT_EQ(BE_SQLITE_ROW, stmt.Step());
+        ASSERT_EQ(true, stmt.IsValueNull(0));
+        ASSERT_EQ(BE_SQLITE_ROW, stmt.Step());
+        ASSERT_EQ(1, stmt.GetValueInt(0));
+        ASSERT_EQ(BE_SQLITE_ROW, stmt.Step());
+        ASSERT_EQ(2, stmt.GetValueInt(0));
+    }
+    if ("selecting_*_inside_with_sepcified_columns_outside") {
+        auto ecsql = R"(with cte as (select * from ts.Element) select Subject, Parent.Id pId from cte)";
+        ECSqlStatement stmt;
+        ASSERT_EQ(ECSqlStatus::Success, stmt.Prepare(m_ecdb, ecsql));
+        ASSERT_EQ(2, stmt.GetColumnCount());
+        ASSERT_STREQ("Subject", stmt.GetColumnInfo(0).GetProperty()->GetName().c_str());
+        ASSERT_STREQ("pId", stmt.GetColumnInfo(1).GetProperty()->GetName().c_str());
+        ASSERT_EQ(BE_SQLITE_ROW, stmt.Step());
+        ASSERT_STREQ("Drive", stmt.GetValueText(0));
+        ASSERT_EQ(true, stmt.IsValueNull(1));
+        ASSERT_EQ(BE_SQLITE_ROW, stmt.Step());
+        ASSERT_STREQ("Document", stmt.GetValueText(0));
+        ASSERT_EQ(1, stmt.GetValueInt(1));
+        ASSERT_EQ(BE_SQLITE_ROW, stmt.Step());
+        ASSERT_STREQ("Doc1", stmt.GetValueText(0));
+        ASSERT_EQ(2, stmt.GetValueInt(1));
+    }
+    if ("selecting_*_inside_with_sepcified_columns_outside_within_subquery") {
+        auto ecsql = R"(with cte as (select * from ts.Element) select * from (select Subject, Parent.Id pId from cte))";
+        ECSqlStatement stmt;
+        ASSERT_EQ(ECSqlStatus::Success, stmt.Prepare(m_ecdb, ecsql));
+        ASSERT_EQ(2, stmt.GetColumnCount());
+        ASSERT_STREQ("Subject", stmt.GetColumnInfo(0).GetProperty()->GetName().c_str());
+        ASSERT_STREQ("pId", stmt.GetColumnInfo(1).GetProperty()->GetName().c_str());
+        ASSERT_EQ(BE_SQLITE_ROW, stmt.Step());
+        ASSERT_STREQ("Drive", stmt.GetValueText(0));
+        ASSERT_EQ(true, stmt.IsValueNull(1));
+        ASSERT_EQ(BE_SQLITE_ROW, stmt.Step());
+        ASSERT_STREQ("Document", stmt.GetValueText(0));
+        ASSERT_EQ(1, stmt.GetValueInt(1));
+        ASSERT_EQ(BE_SQLITE_ROW, stmt.Step());
+        ASSERT_STREQ("Doc1", stmt.GetValueText(0));
+        ASSERT_EQ(2, stmt.GetValueInt(1));
+    }
+    if ("selecting_*_inside_with_sepcified_columns_outside_within_subquery_with alias") {
+        auto ecsql = R"(with cte as (select * from ts.Element) select * from (select Subject, Parent.Id pId from cte) X)";
+        ECSqlStatement stmt;
+        ASSERT_EQ(ECSqlStatus::Success, stmt.Prepare(m_ecdb, ecsql));
+        ASSERT_EQ(2, stmt.GetColumnCount());
+        ASSERT_STREQ("Subject", stmt.GetColumnInfo(0).GetProperty()->GetName().c_str());
+        ASSERT_STREQ("pId", stmt.GetColumnInfo(1).GetProperty()->GetName().c_str());
+        ASSERT_EQ(BE_SQLITE_ROW, stmt.Step());
+        ASSERT_STREQ("Drive", stmt.GetValueText(0));
+        ASSERT_EQ(true, stmt.IsValueNull(1));
+        ASSERT_EQ(BE_SQLITE_ROW, stmt.Step());
+        ASSERT_STREQ("Document", stmt.GetValueText(0));
+        ASSERT_EQ(1, stmt.GetValueInt(1));
+        ASSERT_EQ(BE_SQLITE_ROW, stmt.Step());
+        ASSERT_STREQ("Doc1", stmt.GetValueText(0));
+        ASSERT_EQ(2, stmt.GetValueInt(1));
+    }
+    if ("multiple_cte_blocks_without_columns") {
+        auto ecsql = R"(with a AS (select * from ts.Element), b AS (select Parent.Id pId from ts.Element) select a.ECInstanceId, Subject, pId from a,b)";
+        ECSqlStatement stmt;
+        ASSERT_EQ(ECSqlStatus::Success, stmt.Prepare(m_ecdb, ecsql));
+        ASSERT_EQ(3, stmt.GetColumnCount());
+        ASSERT_STREQ("ECInstanceId", stmt.GetColumnInfo(0).GetProperty()->GetName().c_str());
+        ASSERT_STREQ("Subject", stmt.GetColumnInfo(1).GetProperty()->GetName().c_str());
+        ASSERT_STREQ("pId", stmt.GetColumnInfo(2).GetProperty()->GetName().c_str());
+        ASSERT_EQ(BE_SQLITE_ROW, stmt.Step());
+        ASSERT_EQ(1, stmt.GetValueInt(0));
+        ASSERT_STREQ("Drive", stmt.GetValueText(1));
+        ASSERT_EQ(true, stmt.IsValueNull(2));
+        ASSERT_EQ(BE_SQLITE_ROW, stmt.Step());
+        ASSERT_EQ(1, stmt.GetValueInt(0));
+        ASSERT_STREQ("Drive", stmt.GetValueText(1));
+        ASSERT_EQ(1, stmt.GetValueInt(2));
+        ASSERT_EQ(BE_SQLITE_ROW, stmt.Step());
+        ASSERT_EQ(1, stmt.GetValueInt(0));
+        ASSERT_STREQ("Drive", stmt.GetValueText(1));
+        ASSERT_EQ(2, stmt.GetValueInt(2));
+    }
+    if ("multiple_cte_blocks_with_columns_&_without_columns") {
+        auto ecsql = R"(with a AS (select * from ts.Element), b(Id) AS (select Parent.Id from ts.Element) select ECInstanceId, Subject, Id pId from a,b)";
+        ECSqlStatement stmt;
+        ASSERT_EQ(ECSqlStatus::Success, stmt.Prepare(m_ecdb, ecsql));
+        ASSERT_EQ(3, stmt.GetColumnCount());
+        ASSERT_STREQ("ECInstanceId", stmt.GetColumnInfo(0).GetProperty()->GetName().c_str());
+        ASSERT_STREQ("Subject", stmt.GetColumnInfo(1).GetProperty()->GetName().c_str());
+        ASSERT_STREQ("pId", stmt.GetColumnInfo(2).GetProperty()->GetName().c_str());
+        ASSERT_EQ(BE_SQLITE_ROW, stmt.Step());
+        ASSERT_EQ(1, stmt.GetValueInt(0));
+        ASSERT_STREQ("Drive", stmt.GetValueText(1));
+        ASSERT_EQ(true, stmt.IsValueNull(2));
+        ASSERT_EQ(BE_SQLITE_ROW, stmt.Step());
+        ASSERT_EQ(1, stmt.GetValueInt(0));
+        ASSERT_STREQ("Drive", stmt.GetValueText(1));
+        ASSERT_EQ(1, stmt.GetValueInt(2));
+        ASSERT_EQ(BE_SQLITE_ROW, stmt.Step());
+        ASSERT_EQ(1, stmt.GetValueInt(0));
+        ASSERT_STREQ("Drive", stmt.GetValueText(1));
+        ASSERT_EQ(2, stmt.GetValueInt(2));
+    }
+    if ("multiple_cte_blocks_with_columns_&_without_columns_ambiguous_columns") {
+        auto ecsql = R"(with a AS (select * from ts.Element), b(ECInstanceId) AS (select Parent.Id from ts.Element) select a.ECInstanceId, Subject, b.ECInstanceId pId from a,b)";
+        ECSqlStatement stmt;
+        ASSERT_EQ(ECSqlStatus::Success, stmt.Prepare(m_ecdb, ecsql));
+        ASSERT_EQ(3, stmt.GetColumnCount());
+        ASSERT_STREQ("ECInstanceId", stmt.GetColumnInfo(0).GetProperty()->GetName().c_str());
+        ASSERT_STREQ("Subject", stmt.GetColumnInfo(1).GetProperty()->GetName().c_str());
+        ASSERT_STREQ("pId", stmt.GetColumnInfo(2).GetProperty()->GetName().c_str());
+        ASSERT_EQ(BE_SQLITE_ROW, stmt.Step());
+        ASSERT_EQ(1, stmt.GetValueInt(0));
+        ASSERT_STREQ("Drive", stmt.GetValueText(1));
+        ASSERT_EQ(true, stmt.IsValueNull(2));
+        ASSERT_EQ(BE_SQLITE_ROW, stmt.Step());
+        ASSERT_EQ(1, stmt.GetValueInt(0));
+        ASSERT_STREQ("Drive", stmt.GetValueText(1));
+        ASSERT_EQ(1, stmt.GetValueInt(2));
+        ASSERT_EQ(BE_SQLITE_ROW, stmt.Step());
+        ASSERT_EQ(1, stmt.GetValueInt(0));
+        ASSERT_STREQ("Drive", stmt.GetValueText(1));
+        ASSERT_EQ(2, stmt.GetValueInt(2));
+    }
+    if ("alias_cte_without_subColumns") {
+        auto ecsql = R"(with cte0 as ( select 100,200) select * from (select * from cte0 c0))";
+        ECSqlStatement stmt;
+        ASSERT_EQ(ECSqlStatus::Success, stmt.Prepare(m_ecdb, ecsql));
+        ASSERT_EQ(2, stmt.GetColumnCount());
+        ASSERT_EQ(BE_SQLITE_ROW, stmt.Step());
+        ASSERT_EQ(100, stmt.GetValueInt(0));
+        ASSERT_EQ(200, stmt.GetValueInt(1));
+    }
+    if ("alias_cte_without_subColumns_with_column_alias") {
+        auto ecsqlalias_1 = R"(with cte0 as ( select 100 a,200 b) select * from (select * from cte0 c0 where c0.a = 100 and c0.b = 200))";
+        ECSqlStatement stmt_alias_1;
+        ASSERT_EQ(ECSqlStatus::Success, stmt_alias_1.Prepare(m_ecdb, ecsqlalias_1));
+        ASSERT_EQ(2, stmt_alias_1.GetColumnCount());
+
+        auto ecsqlalias_2 = R"(with cte0 as ( select 100 a,200 b) select * from (select * from cte0 where cte0.a = 100 and b = 200))";
+        ECSqlStatement stmt_alias_2;
+        ASSERT_EQ(ECSqlStatus::Success, stmt_alias_2.Prepare(m_ecdb, ecsqlalias_2));
+        ASSERT_EQ(2, stmt_alias_2.GetColumnCount());
+
+        ASSERT_STREQ(stmt_alias_1.GetColumnInfo(0).GetProperty()->GetName().c_str(), stmt_alias_2.GetColumnInfo(0).GetProperty()->GetName().c_str());
+        ASSERT_STREQ(stmt_alias_1.GetColumnInfo(1).GetProperty()->GetName().c_str(), stmt_alias_2.GetColumnInfo(1).GetProperty()->GetName().c_str());
+        ASSERT_EQ(BE_SQLITE_ROW, stmt_alias_1.Step());
+        ASSERT_EQ(BE_SQLITE_ROW, stmt_alias_2.Step());
+        ASSERT_EQ(stmt_alias_1.GetValueInt(0), stmt_alias_2.GetValueInt(0));
+        ASSERT_EQ(stmt_alias_1.GetValueInt(1), stmt_alias_2.GetValueInt(1));
+
+        
+    }
+}
+
+//---------------------------------------------------------------------------------------
+// @bsiclass
+//+---------------+---------------+---------------+---------------+---------------+------
+TEST_F(CommonTableExpTestFixture, FindingProperty_For_CTE_Without_SubColumns) {
+    ASSERT_EQ(BentleyStatus::SUCCESS, SetupECDb("CTEWithoutSubColumns.ecdb", SchemaItem(R"xml(<?xml version='1.0' encoding='utf-8'?>
+    <ECSchema schemaName='TestSchema' alias='ts' version='10.10.10' xmlns='http://www.bentley.com/schemas/Bentley.ECXML.3.1'>
+        <ECEntityClass typeName='Element' >
+            <ECProperty propertyName="Subject" typeName="string" description="" />
+            <ECNavigationProperty propertyName="Parent" description="" relationshipName="ElementOwnsChildElements" direction="backward">
+                <ECCustomAttributes>
+                   <HiddenProperty xmlns="CoreCustomAttributes.01.00.03"/>
+                   <ForeignKeyConstraint xmlns="ECDbMap.02.00.00">
+                        <OnDeleteAction>NoAction</OnDeleteAction>
+                   </ForeignKeyConstraint>
+                </ECCustomAttributes>
+            </ECNavigationProperty>
+        </ECEntityClass>
+        <ECRelationshipClass typeName="ElementOwnsChildElements" description="" modifier="None" strength="embedding">
+            <Source multiplicity="(0..1)" roleLabel="owns child" polymorphic="true">
+                <Class class="Element"/>
+            </Source>
+            <Target multiplicity="(0..*)" roleLabel="is owned by parent" polymorphic="true">
+                <Class class="Element"/>
+            </Target>
+        </ECRelationshipClass>
+    </ECSchema>)xml")));
+
+    ECSqlStatementCache cache(20);
+    auto relClassId = m_ecdb.Schemas().GetClassId("TestSchema", "ElementOwnsChildElements");
+
+    auto findElementBySubject = [&](BeInt64Id parentId, Utf8CP subject) {
+        auto stmt = parentId.IsValid() ? cache.GetPreparedStatement(m_ecdb, "SELECT  ECInstanceId FROM ts.Element WHERE Parent.Id = ? AND Subject = ?") : cache.GetPreparedStatement(m_ecdb, "SELECT  ECInstanceId FROM ts.Element WHERE Parent.Id IS NULL AND Subject = ?");
+        if (parentId.IsValid()) {
+            stmt->BindId(1, BeInt64Id(parentId));
+            stmt->BindText(2, subject, IECSqlBinder::MakeCopy::No);
+        } else {
+            stmt->BindText(1, subject, IECSqlBinder::MakeCopy::No);
+        }
+
+        if (BE_SQLITE_ROW == stmt->Step()) {
+            return stmt->GetValueId<BeInt64Id>(0);
+        }
+        return BeInt64Id(0);
+    };
+
+    auto addElement = [&](Utf8CP subject, BeInt64Id parentId) {
+        auto subjectId = findElementBySubject(parentId, subject);
+        if (subjectId.IsValid()) {
+            return subjectId;
+        }
+
+        auto stmt = cache.GetPreparedStatement(m_ecdb, "INSERT INTO ts.Element(Parent, Subject) VALUES(?, ?)");
+        if (parentId.IsValid()) {
+            stmt->BindNavigationValue(1, parentId, relClassId);
+        }
+
+        stmt->BindText(2, subject, IECSqlBinder::MakeCopy::No);
+        ECInstanceKey key;
+        if (stmt->Step(key) != BE_SQLITE_DONE) {
+            return BeInt64Id(0);
+        }
+
+        return (BeInt64Id)key.GetInstanceId();
+    };
+
+    auto addElementPath = [&](Utf8CP path, Utf8CP delimiter = "/") {
+        bvector<Utf8String> subjects;
+        BeStringUtilities::Split(path, delimiter, subjects);
+        BeInt64Id parentId(0);
+        for(auto& subject : subjects) {
+            parentId = addElement(subject.c_str(), parentId);
+        }
+        return parentId;
+    };
+
+    addElementPath("Drive/Document/Doc1");
+    addElementPath("Drive/Document/Doc2");
+    addElementPath("Drive/Document/Doc3");
+    addElementPath("Drive/Pictures/Pic1");
+    addElementPath("Drive/Pictures/Pic2");
+    addElementPath("Book/SciFi/Book1");
+
+    /*
+    Id Subject  ParentId Depth
+    -- -------- -------- ------
+     1 Drive      (null)  0
+     2 Document        1  1
+     3 Doc1            2  2
+     4 Doc2            2  2
+     5 Doc3            2  2
+     6 Pictures        1  1
+     7 Pic1            6  2
+     8 Pic2            6  2
+     9 Book       (null)  0
+    10 SciFi           9  1
+    11 Book1          10  2
+*/
+
+    if ("simple_select_cte") {
+        auto ecsql = R"(with cte as (select * from ts.Element) select * from cte)";
+        ECSqlStatement stmt;
+        ASSERT_EQ(ECSqlStatus::Success, stmt.Prepare(m_ecdb, ecsql));
+        ASSERT_EQ(4, stmt.GetColumnCount());
+        ASSERT_STREQ("ECInstanceId", stmt.GetColumnInfo(0).GetProperty()->GetName().c_str());
+        ASSERT_STREQ("ECClassId", stmt.GetColumnInfo(1).GetProperty()->GetName().c_str());
+        ASSERT_STREQ("Subject", stmt.GetColumnInfo(2).GetProperty()->GetName().c_str());
+        ASSERT_STREQ("Parent", stmt.GetColumnInfo(3).GetProperty()->GetName().c_str());
+        ASSERT_EQ(BE_SQLITE_ROW, stmt.Step());
+        ASSERT_EQ(1, stmt.GetValueInt(0));
+        ASSERT_STREQ("Drive", stmt.GetValueText(2));
+        ASSERT_EQ(BE_SQLITE_ROW, stmt.Step());
+        ASSERT_EQ(2, stmt.GetValueInt(0));
+        ASSERT_STREQ("Document", stmt.GetValueText(2));
+    }
+    if ("simple_select_cte_wit_defined_columns_inside") {
+        auto ecsql = R"(with cte as (select Subject from ts.Element) select * from cte)";
+        ECSqlStatement stmt;
+        ASSERT_EQ(ECSqlStatus::Success, stmt.Prepare(m_ecdb, ecsql));
+        ASSERT_EQ(1, stmt.GetColumnCount());
+        ASSERT_STREQ("Subject", stmt.GetColumnInfo(0).GetProperty()->GetName().c_str());
+        ASSERT_EQ(BE_SQLITE_ROW, stmt.Step());
+        ASSERT_STREQ("Drive", stmt.GetValueText(0));
+        ASSERT_EQ(BE_SQLITE_ROW, stmt.Step());
+        ASSERT_STREQ("Document", stmt.GetValueText(0));
+        ASSERT_EQ(BE_SQLITE_ROW, stmt.Step());
+        ASSERT_STREQ("Doc1", stmt.GetValueText(0));
+    }
+    if ("selecting_*_inside_with_sepcified_columns_outside") {
+        auto ecsql = R"(select Subject from ts.Element where ECInstanceId = (with cte as (select * from ts.Element) select Parent.Id from cte))";
+        ECSqlStatement stmt;
+        ASSERT_EQ(ECSqlStatus::Success, stmt.Prepare(m_ecdb, ecsql));
+        ASSERT_EQ(1, stmt.GetColumnCount());
+        ASSERT_STREQ("Subject", stmt.GetColumnInfo(0).GetProperty()->GetName().c_str());
+        ASSERT_EQ(BE_SQLITE_DONE, stmt.Step());
+    }
+    if ("selecting_*_outside_with_sepcified_columns_inside") {
+        auto ecsql = R"(select Subject from ts.Element where ECInstanceId = (with cte as (select Parent.Id from ts.Element) select * from cte))";
+        ECSqlStatement stmt;
+        ASSERT_EQ(ECSqlStatus::Success, stmt.Prepare(m_ecdb, ecsql));
+        ASSERT_EQ(1, stmt.GetColumnCount());
+        ASSERT_STREQ("Subject", stmt.GetColumnInfo(0).GetProperty()->GetName().c_str());
+        ASSERT_EQ(BE_SQLITE_DONE, stmt.Step());
+    }
+    if ("cte_without_subColumns_with WHERE") {
+        auto ecsql = R"(with cte as (select * from ts.Element) select Subject from cte where Parent.Id = (select ECInstanceId from ts.Element))";
+        ECSqlStatement stmt;
+        ASSERT_EQ(ECSqlStatus::Success, stmt.Prepare(m_ecdb, ecsql));
+        ASSERT_EQ(1, stmt.GetColumnCount());
+        ASSERT_STREQ("Subject", stmt.GetColumnInfo(0).GetProperty()->GetName().c_str());
+        ASSERT_EQ(BE_SQLITE_ROW, stmt.Step());
+        ASSERT_STREQ("Document", stmt.GetValueText(0));
+        ASSERT_EQ(BE_SQLITE_ROW, stmt.Step());
+        ASSERT_STREQ("Pictures", stmt.GetValueText(0));
+        ASSERT_EQ(BE_SQLITE_DONE, stmt.Step());
+    }
+    if ("cte_without_subColumns_with WHERE_using_alias") {
+        auto ecsql = R"(with cte as (select * from ts.Element) select Subject from cte c where c.Parent.Id = (select ECInstanceId from ts.Element))";
+        ECSqlStatement stmt;
+        ASSERT_EQ(ECSqlStatus::Success, stmt.Prepare(m_ecdb, ecsql));
+        ASSERT_EQ(1, stmt.GetColumnCount());
+        ASSERT_STREQ("Subject", stmt.GetColumnInfo(0).GetProperty()->GetName().c_str());
+        ASSERT_EQ(BE_SQLITE_ROW, stmt.Step());
+        ASSERT_STREQ("Document", stmt.GetValueText(0));
+        ASSERT_EQ(BE_SQLITE_ROW, stmt.Step());
+        ASSERT_STREQ("Pictures", stmt.GetValueText(0));
+        ASSERT_EQ(BE_SQLITE_DONE, stmt.Step());
+    }
+    if ("cte_without_subColumns_with WHERE_using_cte_name_as_alias") {
+        auto ecsql = R"(with cte as (select * from ts.Element) select Subject from cte where cte.Parent.Id = (select ECInstanceId from ts.Element))";
+        ECSqlStatement stmt;
+        ASSERT_EQ(ECSqlStatus::Success, stmt.Prepare(m_ecdb, ecsql));
+        ASSERT_EQ(1, stmt.GetColumnCount());
+        ASSERT_STREQ("Subject", stmt.GetColumnInfo(0).GetProperty()->GetName().c_str());
+        ASSERT_EQ(BE_SQLITE_ROW, stmt.Step());
+        ASSERT_STREQ("Document", stmt.GetValueText(0));
+        ASSERT_EQ(BE_SQLITE_ROW, stmt.Step());
+        ASSERT_STREQ("Pictures", stmt.GetValueText(0));
+        ASSERT_EQ(BE_SQLITE_DONE, stmt.Step());
+    }
+    if ("cte_without_subColumns_in_subquery_ref_with alias") {
+        auto ecsql = R"(select a.x from (with tmp(x) as (SELECT e.Subject FROM ts.Element e order by e.Subject LIMIT 1) select x from tmp) a)";
+        ECSqlStatement stmt;
+        ASSERT_EQ(ECSqlStatus::Success, stmt.Prepare(m_ecdb, ecsql));
+        ASSERT_EQ(1, stmt.GetColumnCount());
+        ASSERT_STREQ("x", stmt.GetColumnInfo(0).GetProperty()->GetName().c_str());
+        ASSERT_EQ(BE_SQLITE_ROW, stmt.Step());
+        ASSERT_STREQ("Book", stmt.GetValueText(0));
+    }
+}
+
+//---------------------------------------------------------------------------------------
+// @bsiclass
+//+---------------+---------------+---------------+---------------+---------------+------
+TEST_F(CommonTableExpTestFixture, Invalid_SQL_Tests) {
+    ASSERT_EQ(DbResult::BE_SQLITE_OK, SetupECDb("InvalidCTETestsDb.ecdb"));
+
+    if ("mismatch_in_columns_within_CTE") {
+        auto ecsql = R"(select * from meta.ECClassDef where 
+        ECInstanceId >= SOME(with a(ECClassId) AS (select * from meta.ECPropertyDef) select * from a) 
+        LIMIT 1)";
+        ECSqlStatement stmt;
+        ASSERT_EQ(ECSqlStatus::InvalidECSql, stmt.Prepare(m_ecdb, ecsql));
+    }
+    if ("mismatch_in_number_of_columns_CTE") {
+        auto ecsql = R"(select * from meta.ECClassDef where ECInstanceId >= ALL(with a(a,b,c,d) AS (select * from meta.ClassHasBaseClasses) select * from a) LIMIT 1)";
+        ECSqlStatement stmt;
+        ASSERT_EQ(ECSqlStatus::InvalidECSql, stmt.Prepare(m_ecdb, ecsql));
+    }
+    if ("testing_recursive_without_columns_cte") {
+        auto ecsql = R"(with recursive a AS (select * from meta.ClassHasBaseClasses) select * from a)";
+        ECSqlStatement stmt;
+        ASSERT_EQ(ECSqlStatus::InvalidECSql, stmt.Prepare(m_ecdb, ecsql));
+    }
+}
+
+//---------------------------------------------------------------------------------------
+// @bsiclass
+//+---------------+---------------+---------------+---------------+---------------+------
+TEST_F(CommonTableExpTestFixture, asterisk_resolution_in_cte) {
+    ASSERT_EQ(DbResult::BE_SQLITE_OK, OpenECDbTestDataFile("test.bim"));
+
+    {
+        auto ecsql = R"(WITH e(a,b) AS (SELECT f.* FROM (select 100, 200) f) SELECT a, b FROM e)";
+        ECSqlStatement stmt;
+        ASSERT_EQ(ECSqlStatus::Success, stmt.Prepare(m_ecdb, ecsql));
+        ASSERT_EQ(2, stmt.GetColumnCount());
+        ASSERT_STREQ("a", stmt.GetColumnInfo(0).GetProperty()->GetName().c_str());
+        ASSERT_STREQ("b", stmt.GetColumnInfo(1).GetProperty()->GetName().c_str());
+        ASSERT_EQ(BE_SQLITE_ROW, stmt.Step());
+        ASSERT_STREQ("100", stmt.GetValueText(0));
+        ASSERT_STREQ("200", stmt.GetValueText(1));
+        ASSERT_EQ(BE_SQLITE_DONE, stmt.Step());
+    }
+    {
+        auto ecsql = R"(WITH e AS (SELECT f.* FROM (select 100, 200) f) SELECT * FROM e)";
+        ECSqlStatement stmt;
+        ASSERT_EQ(ECSqlStatus::Success, stmt.Prepare(m_ecdb, ecsql));
+        ASSERT_EQ(2, stmt.GetColumnCount());
+        ASSERT_STREQ("100", stmt.GetColumnInfo(0).GetProperty()->GetDisplayLabel().c_str());
+        ASSERT_STREQ("200", stmt.GetColumnInfo(1).GetProperty()->GetDisplayLabel().c_str());
+        ASSERT_EQ(BE_SQLITE_ROW, stmt.Step());
+        ASSERT_STREQ("100", stmt.GetValueText(0));
+        ASSERT_STREQ("200", stmt.GetValueText(1));
+        ASSERT_EQ(BE_SQLITE_DONE, stmt.Step());
+    }
+    {
+        auto ecsql = R"(WITH e AS (SELECT f.* FROM Bis.Element f) SELECT (SELECT ECInstanceId FROM Bis.Model m WHERE m.ECInstanceId = e.Model.Id LIMIT 3) FROM e)";
+        ECSqlStatement stmt;
+        ASSERT_EQ(ECSqlStatus::Success, stmt.Prepare(m_ecdb, ecsql));
+        ASSERT_EQ(1, stmt.GetColumnCount());
+        ASSERT_EQ(BE_SQLITE_ROW, stmt.Step());
+        ASSERT_STREQ("1", stmt.GetValueText(0));
+        ASSERT_EQ(BE_SQLITE_ROW, stmt.Step());
+        ASSERT_STREQ("1", stmt.GetValueText(0));
+        ASSERT_EQ(BE_SQLITE_ROW, stmt.Step());
+        ASSERT_STREQ("1", stmt.GetValueText(0));
+        ASSERT_EQ(BE_SQLITE_ROW, stmt.Step());
+    }
+    {
+        auto ecsql = R"( WITH e AS (SELECT f.* FROM Bis.Element f) SELECT Model.Id FROM e limit 1)";
+        ECSqlStatement stmt;
+        ASSERT_EQ(ECSqlStatus::Success, stmt.Prepare(m_ecdb, ecsql));
+        ASSERT_EQ(1, stmt.GetColumnCount());
+        ASSERT_EQ(BE_SQLITE_ROW, stmt.Step());
+        ASSERT_STREQ("1", stmt.GetValueText(0));
+        ASSERT_EQ(BE_SQLITE_DONE, stmt.Step());
+    }
+    {
+        auto ecsql = R"( select * from (WITH e AS (SELECT f.* FROM Bis.Element f) SELECT Model.Id FROM e limit 1))";
+        ECSqlStatement stmt;
+        ASSERT_EQ(ECSqlStatus::Success, stmt.Prepare(m_ecdb, ecsql));
+        ASSERT_EQ(1, stmt.GetColumnCount());
+        ASSERT_EQ(BE_SQLITE_ROW, stmt.Step());
+        ASSERT_STREQ("1", stmt.GetValueText(0));
+        ASSERT_EQ(BE_SQLITE_DONE, stmt.Step());
+    }
+    {
+        auto ecsql = R"( WITH e AS (SELECT f.* FROM Bis.Element f limit 1) SELECT Model.Id FROM e)";
+        ECSqlStatement stmt;
+        ASSERT_EQ(ECSqlStatus::Success, stmt.Prepare(m_ecdb, ecsql));
+        ASSERT_EQ(1, stmt.GetColumnCount());
+        ASSERT_EQ(BE_SQLITE_ROW, stmt.Step());
+        ASSERT_STREQ("1", stmt.GetValueText(0));
+        ASSERT_EQ(BE_SQLITE_DONE, stmt.Step());
+    }
+    {
+        auto ecsql = R"( select a.* from (WITH e AS (SELECT f.* FROM Bis.Element f limit 1) SELECT Model.Id FROM e)a)";
+        ECSqlStatement stmt;
+        ASSERT_EQ(ECSqlStatus::Success, stmt.Prepare(m_ecdb, ecsql));
+        ASSERT_EQ(1, stmt.GetColumnCount());
+        ASSERT_EQ(BE_SQLITE_ROW, stmt.Step());
+        ASSERT_STREQ("1", stmt.GetValueText(0));
+        ASSERT_EQ(BE_SQLITE_DONE, stmt.Step());
+    }
+    {
+        auto ecsql = R"(WITH e AS (SELECT f.* FROM Bis.Element f) SELECT (SELECT ECInstanceId FROM (SELECT C.ECInstanceId FROM Meta.ECClassDef C WHERE C.ECInstanceId = E.ECClassId limit 1)) a FROM e)";
+        ECSqlStatement stmt;
+        ASSERT_EQ(ECSqlStatus::Success, stmt.Prepare(m_ecdb, ecsql));
+        ASSERT_EQ(1, stmt.GetColumnCount());
+        ASSERT_STREQ("a", stmt.GetColumnInfo(0).GetProperty()->GetDisplayLabel().c_str());
+        ASSERT_STREQ("a", stmt.GetColumnInfo(0).GetProperty()->GetName().c_str());
+        ASSERT_EQ(BE_SQLITE_ROW, stmt.Step());
+        ASSERT_STREQ("76", stmt.GetValueText(0));
+        ASSERT_EQ(BE_SQLITE_ROW, stmt.Step());
+    }
+    {
+        auto ecsql = R"(select g.* from (WITH e AS (SELECT f.* FROM Bis.Element f) SELECT (SELECT ECInstanceId FROM (SELECT C.ECInstanceId FROM Meta.ECClassDef C WHERE C.ECInstanceId = E.ECClassId limit 1)) a FROM e) g)";
+        ECSqlStatement stmt;
+        ASSERT_EQ(ECSqlStatus::Success, stmt.Prepare(m_ecdb, ecsql));
+        ASSERT_EQ(1, stmt.GetColumnCount());
+        ASSERT_STREQ("a", stmt.GetColumnInfo(0).GetProperty()->GetDisplayLabel().c_str());
+        ASSERT_STREQ("a", stmt.GetColumnInfo(0).GetProperty()->GetName().c_str());
+        ASSERT_EQ(BE_SQLITE_ROW, stmt.Step());
+        ASSERT_STREQ("76", stmt.GetValueText(0));
+        ASSERT_EQ(BE_SQLITE_ROW, stmt.Step());
+    }
+    {
+        auto ecsql = R"(WITH e AS (SELECT f.* FROM Bis.Element f) SELECT (SELECT ECInstanceId FROM (SELECT C.ECInstanceId FROM Meta.ECClassDef C WHERE C.ECInstanceId = E.ECClassId) limit 1) a FROM e)";
+        ECSqlStatement stmt;
+        ASSERT_EQ(ECSqlStatus::Success, stmt.Prepare(m_ecdb, ecsql));
+        ASSERT_EQ(1, stmt.GetColumnCount());
+        ASSERT_STREQ("a", stmt.GetColumnInfo(0).GetProperty()->GetDisplayLabel().c_str());
+        ASSERT_STREQ("a", stmt.GetColumnInfo(0).GetProperty()->GetName().c_str());
+        ASSERT_EQ(BE_SQLITE_ROW, stmt.Step());
+        ASSERT_STREQ("76", stmt.GetValueText(0));
+        ASSERT_EQ(BE_SQLITE_ROW, stmt.Step());
+    }
+    {
+        auto ecsql = R"(select a from (WITH e AS (SELECT f.* FROM Bis.Element f) SELECT (SELECT ECInstanceId FROM (SELECT C.ECInstanceId FROM Meta.ECClassDef C WHERE C.ECInstanceId = E.ECClassId) limit 1) a FROM e))";
+        ECSqlStatement stmt;
+        ASSERT_EQ(ECSqlStatus::Success, stmt.Prepare(m_ecdb, ecsql));
+        ASSERT_EQ(1, stmt.GetColumnCount());
+        ASSERT_STREQ("a", stmt.GetColumnInfo(0).GetProperty()->GetDisplayLabel().c_str());
+        ASSERT_STREQ("a", stmt.GetColumnInfo(0).GetProperty()->GetName().c_str());
+        ASSERT_EQ(BE_SQLITE_ROW, stmt.Step());
+        ASSERT_STREQ("76", stmt.GetValueText(0));
+        ASSERT_EQ(BE_SQLITE_ROW, stmt.Step());
+    }
+    {
+        auto ecsql = R"(select y.a from (WITH e AS (SELECT f.* FROM Bis.Element f) SELECT (SELECT ECInstanceId FROM (SELECT C.ECInstanceId FROM Meta.ECClassDef C WHERE C.ECInstanceId = E.ECClassId) limit 1) a FROM e) y)";
+        ECSqlStatement stmt;
+        ASSERT_EQ(ECSqlStatus::Success, stmt.Prepare(m_ecdb, ecsql));
+        ASSERT_EQ(1, stmt.GetColumnCount());
+        ASSERT_STREQ("a", stmt.GetColumnInfo(0).GetProperty()->GetDisplayLabel().c_str());
+        ASSERT_STREQ("a", stmt.GetColumnInfo(0).GetProperty()->GetName().c_str());
+        ASSERT_EQ(BE_SQLITE_ROW, stmt.Step());
+        ASSERT_STREQ("76", stmt.GetValueText(0));
+        ASSERT_EQ(BE_SQLITE_ROW, stmt.Step());
+    }
+    {
+        auto ecsql = R"(select y.* from (WITH e AS (SELECT f.* FROM Bis.Element f) SELECT (SELECT ECInstanceId FROM (SELECT C.ECInstanceId FROM Meta.ECClassDef C WHERE C.ECInstanceId = E.ECClassId) limit 1) a FROM e) y)";
+        ECSqlStatement stmt;
+        ASSERT_EQ(ECSqlStatus::Success, stmt.Prepare(m_ecdb, ecsql));
+        ASSERT_EQ(1, stmt.GetColumnCount());
+        ASSERT_STREQ("a", stmt.GetColumnInfo(0).GetProperty()->GetDisplayLabel().c_str());
+        ASSERT_STREQ("a", stmt.GetColumnInfo(0).GetProperty()->GetName().c_str());
+        ASSERT_EQ(BE_SQLITE_ROW, stmt.Step());
+        ASSERT_STREQ("76", stmt.GetValueText(0));
+        ASSERT_EQ(BE_SQLITE_ROW, stmt.Step());
+    }
+    {
+        auto ecsql = R"(WITH e AS (SELECT Model.* FROM Bis.Element f) SELECT Model FROM e)";
+        ECSqlStatement stmt;
+        ASSERT_EQ(ECSqlStatus::InvalidECSql, stmt.Prepare(m_ecdb, ecsql));
+    }
+    {
+        auto ecsql = R"(WITH e AS (SELECT Model.* FROM Bis.Element f) SELECT * FROM e)";
+        ECSqlStatement stmt;
+        ASSERT_EQ(ECSqlStatus::InvalidECSql, stmt.Prepare(m_ecdb, ecsql));
+    }
+    {
+        auto ecsql = R"(WITH e AS (SELECT f.Model.* FROM Bis.Element f) SELECT * FROM e)";
+        ECSqlStatement stmt;
+        ASSERT_EQ(ECSqlStatus::InvalidECSql, stmt.Prepare(m_ecdb, ecsql));
+    }
+    {
+        auto ecsql = R"(WITH e(m) AS (SELECT f.Model FROM Bis.Element f) SELECT * FROM e)";
+        ECSqlStatement stmt;
+        ASSERT_EQ(ECSqlStatus::InvalidECSql, stmt.Prepare(m_ecdb, ecsql));
+    }
+    {
+        auto ecsql = R"(WITH e(m) AS (SELECT f.Model FROM Bis.Element f) SELECT m.Id FROM e)";
+        ECSqlStatement stmt;
+        ASSERT_EQ(ECSqlStatus::InvalidECSql, stmt.Prepare(m_ecdb, ecsql));
+    }
+    {
+        auto ecsql = R"(WITH e(m, n) AS (SELECT f.Model FROM Bis.Element f) SELECT * FROM e)";
+        ECSqlStatement stmt;
+        ASSERT_EQ(ECSqlStatus::InvalidECSql, stmt.Prepare(m_ecdb, ecsql));
+    }
+}
+
+//---------------------------------------------------------------------------------------
+// @bsiclass
+//+---------------+---------------+---------------+---------------+---------------+------
+TEST_F(CommonTableExpTestFixture, Debug_Tests) {
+    ASSERT_EQ(DbResult::BE_SQLITE_OK, SetupECDb("Debug_Tests.ecdb"));
+        {
+        ECSqlStatement stmt;
+        ASSERT_EQ(ECSqlStatus::Success, stmt.Prepare(m_ecdb, "SELECT * FROM ( SELECT 1 AS KEYID, 'BeepBoo' AS Noise ) [c1] JOIN ( SELECT 1 AS KEYID, 'Robot' AS Name ) [c2] ON c1.KEYID = c2.KEYID"));
+        ASSERT_STREQ(stmt.GetNativeSql(), "SELECT [K0],[K2],[K1],[K3] FROM (SELECT 1 [K0],'BeepBoo' [K2]) [c1] INNER JOIN (SELECT 1 [K1],'Robot' [K3]) [c2] ON [K0]=[K1] ");
+        ASSERT_EQ(4, stmt.GetColumnCount());
+        ASSERT_STREQ("KEYID", stmt.GetColumnInfo(0).GetProperty()->GetName().c_str());
+        ASSERT_STREQ("Noise", stmt.GetColumnInfo(1).GetProperty()->GetName().c_str());
+        ASSERT_STREQ("KEYID_1", stmt.GetColumnInfo(2).GetProperty()->GetName().c_str());
+        ASSERT_STREQ("Name", stmt.GetColumnInfo(3).GetProperty()->GetName().c_str());
+        ASSERT_EQ(BE_SQLITE_ROW, stmt.Step());
+        ASSERT_STREQ("1", stmt.GetValueText(0));
+        ASSERT_STREQ("BeepBoo", stmt.GetValueText(1));
+        ASSERT_STREQ("1", stmt.GetValueText(2));
+        ASSERT_STREQ("Robot", stmt.GetValueText(3));
+        ASSERT_EQ(BE_SQLITE_DONE, stmt.Step());
+        }
+        {
+        ECSqlStatement stmt;
+        ASSERT_EQ(ECSqlStatus::Success, stmt.Prepare(m_ecdb, "WITH [cte1] AS ( SELECT 1 AS KEYID, 'BeepBoo' AS Noise ), [cte2] AS ( SELECT 1 AS KEYID, 'Robot' AS Name ) SELECT * FROM cte1 [c1] JOIN cte2 [c2] ON c1.KEYID = c2.KEYID"));
+        ASSERT_STREQ(stmt.GetNativeSql(), "WITH cte1 AS (SELECT 1 [K0],'BeepBoo' [K1]),cte2 AS (SELECT 1 [K2],'Robot' [K3])\nSELECT [K0],[K1],[K2],[K3] FROM cte1 c1 INNER JOIN cte2 c2 ON [K0]=[K2] ");
+        ASSERT_EQ(4, stmt.GetColumnCount());
+        ASSERT_STREQ("KEYID", stmt.GetColumnInfo(0).GetProperty()->GetName().c_str());
+        ASSERT_STREQ("Noise", stmt.GetColumnInfo(1).GetProperty()->GetName().c_str());
+        ASSERT_STREQ("KEYID_1", stmt.GetColumnInfo(2).GetProperty()->GetName().c_str());
+        ASSERT_STREQ("Name", stmt.GetColumnInfo(3).GetProperty()->GetName().c_str());
+        ASSERT_EQ(BE_SQLITE_ROW, stmt.Step());
+        ASSERT_STREQ("1", stmt.GetValueText(0));
+        ASSERT_STREQ("BeepBoo", stmt.GetValueText(1));
+        ASSERT_STREQ("1", stmt.GetValueText(2));
+        ASSERT_STREQ("Robot", stmt.GetValueText(3));
+        ASSERT_EQ(BE_SQLITE_DONE, stmt.Step());
+        }
+        {
+        ECSqlStatement stmt;
+        ASSERT_EQ(ECSqlStatus::Success, stmt.Prepare(m_ecdb, "WITH [cte1] AS ( SELECT 1 AS KEYID, 'BeepBoo' AS Noise ), cte2(KEYID, Name) AS ( SELECT 1, 'Robot' ) SELECT * FROM cte1 [c1] JOIN cte2 [c2] ON c1.KEYID = c2.KEYID"));
+        ASSERT_STREQ(stmt.GetNativeSql(), "WITH cte1 AS (SELECT 1 [K0],'BeepBoo' [K1]),cte2(KEYID,Name) AS (SELECT 1,'Robot')\nSELECT [K0],[K1],c2.KEYID,c2.Name FROM cte1 c1 INNER JOIN cte2 c2 ON [K0]=c2.KEYID ");
+        ASSERT_EQ(4, stmt.GetColumnCount());
+        ASSERT_STREQ("KEYID", stmt.GetColumnInfo(0).GetProperty()->GetName().c_str());
+        ASSERT_STREQ("Noise", stmt.GetColumnInfo(1).GetProperty()->GetName().c_str());
+        ASSERT_STREQ("KEYID_1", stmt.GetColumnInfo(2).GetProperty()->GetName().c_str());
+        ASSERT_STREQ("Name", stmt.GetColumnInfo(3).GetProperty()->GetName().c_str());
+        ASSERT_EQ(BE_SQLITE_ROW, stmt.Step());
+        ASSERT_STREQ("1", stmt.GetValueText(0));
+        ASSERT_STREQ("BeepBoo", stmt.GetValueText(1));
+        ASSERT_STREQ("1", stmt.GetValueText(2));
+        ASSERT_STREQ("Robot", stmt.GetValueText(3));
+        ASSERT_EQ(BE_SQLITE_DONE, stmt.Step());
+        }
+        {
+        ECSqlStatement stmt;
+        ASSERT_EQ(ECSqlStatus::Success, stmt.Prepare(m_ecdb, "WITH [cte1] AS ( SELECT 1 AS KEYID, 'BeepBoo' AS Noise ), cte2(KEYID, Name) AS ( SELECT 1, 'Robot' ) SELECT c1.KEYID, Noise, c2.KEYID, Name FROM cte1 [c1] JOIN cte2 [c2] ON c1.KEYID = c2.KEYID"));
+        ASSERT_STREQ(stmt.GetNativeSql(), "WITH cte1 AS (SELECT 1 [K0],'BeepBoo' [K1]),cte2(KEYID,Name) AS (SELECT 1,'Robot')\nSELECT [K0],[K1],c2.KEYID,c2.Name FROM cte1 c1 INNER JOIN cte2 c2 ON [K0]=c2.KEYID ");
+        ASSERT_EQ(4, stmt.GetColumnCount());
+        ASSERT_STREQ("KEYID", stmt.GetColumnInfo(0).GetProperty()->GetName().c_str());
+        ASSERT_STREQ("Noise", stmt.GetColumnInfo(1).GetProperty()->GetName().c_str());
+        ASSERT_STREQ("c2__x002E__KEYID", stmt.GetColumnInfo(2).GetProperty()->GetName().c_str());
+        EXPECT_STREQ("c2.KEYID", stmt.GetColumnInfo(2).GetProperty()->GetDisplayLabel().c_str());
+        ASSERT_STREQ("Name", stmt.GetColumnInfo(3).GetProperty()->GetName().c_str());
+        ASSERT_EQ(BE_SQLITE_ROW, stmt.Step());
+        ASSERT_STREQ("1", stmt.GetValueText(0));
+        ASSERT_STREQ("BeepBoo", stmt.GetValueText(1));
+        ASSERT_STREQ("1", stmt.GetValueText(2));
+        ASSERT_STREQ("Robot", stmt.GetValueText(3));
+        ASSERT_EQ(BE_SQLITE_DONE, stmt.Step());
+        }
+        {
+        ECSqlStatement stmt;
+        ASSERT_EQ(ECSqlStatus::Success, stmt.Prepare(m_ecdb, "WITH [cte1] AS ( SELECT 1 AS KEYID, 'BeepBoo' AS Noise ), cte2(KEYID, Name) AS ( SELECT 1, 'Robot' ) SELECT c2.KEYID, Noise, c1.KEYID, Name FROM cte1 [c1] JOIN cte2 [c2] ON c1.KEYID = c2.KEYID"));
+        ASSERT_STREQ(stmt.GetNativeSql(), "WITH cte1 AS (SELECT 1 [K0],'BeepBoo' [K1]),cte2(KEYID,Name) AS (SELECT 1,'Robot')\nSELECT c2.KEYID,[K1],[K0],c2.Name FROM cte1 c1 INNER JOIN cte2 c2 ON [K0]=c2.KEYID ");
+        ASSERT_EQ(4, stmt.GetColumnCount());
+        ASSERT_STREQ("KEYID", stmt.GetColumnInfo(2).GetProperty()->GetName().c_str());
+        ASSERT_STREQ("Noise", stmt.GetColumnInfo(1).GetProperty()->GetName().c_str());
+        ASSERT_STREQ("c2__x002E__KEYID", stmt.GetColumnInfo(0).GetProperty()->GetName().c_str());
+        EXPECT_STREQ("c2.KEYID", stmt.GetColumnInfo(0).GetProperty()->GetDisplayLabel().c_str());
+        ASSERT_STREQ("Name", stmt.GetColumnInfo(3).GetProperty()->GetName().c_str());
+        ASSERT_EQ(BE_SQLITE_ROW, stmt.Step());
+        ASSERT_STREQ("1", stmt.GetValueText(0));
+        ASSERT_STREQ("BeepBoo", stmt.GetValueText(1));
+        ASSERT_STREQ("1", stmt.GetValueText(2));
+        ASSERT_STREQ("Robot", stmt.GetValueText(3));
+        ASSERT_EQ(BE_SQLITE_DONE, stmt.Step());
+        }
+        {
+        ECSqlStatement stmt;
+        ASSERT_EQ(ECSqlStatus::InvalidECSql, stmt.Prepare(m_ecdb, "WITH [cte1] AS ( SELECT 1 AS KEYID, 'BeepBoo' AS Noise ), cte2(KEYID, Name) AS ( SELECT 1, 'Robot' ) SELECT KEYID, Noise, Name FROM cte1 [c1] JOIN cte2 [c2] ON c1.KEYID = c2.KEYID"));
+        }
+}
+//---------------------------------------------------------------------------------------
+// @bsiclass
+//+---------------+---------------+---------------+---------------+---------------+------
+TEST_F(CommonTableExpTestFixture, SubQueryBlock_With_cte_with_no_columns) {
+    ASSERT_EQ(BentleyStatus::SUCCESS, SetupECDb("SubQueryBlock.ecdb", SchemaItem(
+        R"xml(<?xml version="1.0" encoding="utf-8"?>
+            <ECSchema schemaName="TestSchema" alias="ts" version="1.0.0" xmlns="http://www.bentley.com/schemas/Bentley.ECXML.3.2">
+                <ECEntityClass typeName="Parent">
+                    <ECProperty propertyName="Name" typeName="string" />
+                </ECEntityClass>
+                <ECEntityClass typeName="Child">
+                    <ECProperty propertyName="Name" typeName="string" />
+                </ECEntityClass>
+                <ECRelationshipClass typeName="Rel" modifier="None">
+                    <Source multiplicity="(0..*)" polymorphic="True" roleLabel="is parent of">
+                        <Class class="Parent" />
+                    </Source>
+                    <Target multiplicity="(0..*)" polymorphic="True" roleLabel="is child of">
+                        <Class class="Child"/>
+                    </Target>
+                </ECRelationshipClass>
+                <ECEntityClass typeName="Foo">
+                    <ECProperty propertyName="Code" typeName="int" />
+                </ECEntityClass>
+            </ECSchema>)xml")));
+
+    ECClassId fooClassId = m_ecdb.Schemas().GetClassId("TestSchema", "Foo");
+    ASSERT_TRUE(fooClassId.IsValid());
+    ECClassId parentClassId = m_ecdb.Schemas().GetClassId("TestSchema", "Parent");
+    ASSERT_TRUE(parentClassId.IsValid());
+    ECClassId childClassId = m_ecdb.Schemas().GetClassId("TestSchema", "Child");
+    ASSERT_TRUE(childClassId.IsValid());
+    if ("simple_select_query") {
+        auto ecsql = R"(
+            WITH models AS (
+                SELECT foo.ECInstanceId i FROM ts.Foo foo)
+            SELECT i FROM models WHERE models.i = 1
+        )";
+        ECSqlStatement stmt;
+        ASSERT_EQ(ECSqlStatus::Success, stmt.Prepare(m_ecdb, ecsql));
+        ASSERT_STREQ(SqlPrintfString("WITH models AS (SELECT [foo].[ECInstanceId] [K0] FROM (SELECT [Id] ECInstanceId,89 ECClassId FROM [main].[ts_Foo]) [foo])\nSELECT [K0] FROM models WHERE [K0]=1", fooClassId.ToString().c_str()), stmt.GetNativeSql());
+    }
+    if ("select_property_in_cte_block") {
+        auto ecsql = R"(
+            WITH models AS (
+                SELECT foo.Code i FROM ts.Foo foo)
+            SELECT i FROM models WHERE models.i IN (?)
+        )";
+        ECSqlStatement stmt;
+        ASSERT_EQ(ECSqlStatus::Success, stmt.Prepare(m_ecdb, ecsql));
+        ASSERT_STREQ(SqlPrintfString("WITH models AS (SELECT [foo].[Code] [K0] FROM (SELECT [Id] ECInstanceId,89 ECClassId,[Code] FROM [main].[ts_Foo]) [foo])\nSELECT [K0] FROM models WHERE [K0] IN (:_ecdb_sqlparam_ix1_col1)", fooClassId.ToString().c_str()), stmt.GetNativeSql());
+    }
+    if ("select_id_in_cte_block") {
+        auto ecsql = R"(
+            WITH models AS (
+                SELECT foo.ECInstanceId i FROM ts.Foo foo)
+            SELECT i FROM models WHERE models.i IN (?)
+        )";
+        ECSqlStatement stmt;
+        ASSERT_EQ(ECSqlStatus::Success, stmt.Prepare(m_ecdb, ecsql));
+        ASSERT_STREQ(SqlPrintfString("WITH models AS (SELECT [foo].[ECInstanceId] [K0] FROM (SELECT [Id] ECInstanceId,89 ECClassId FROM [main].[ts_Foo]) [foo])\nSELECT [K0] FROM models WHERE [K0] IN (:_ecdb_sqlparam_ix1_col1)", fooClassId.ToString().c_str()), stmt.GetNativeSql());
+    }
+    if ("nested_select_id_in_cte_block") {
+        auto ecsql = R"(
+            WITH models AS (
+                SELECT (SELECT foo.ECInstanceId i FROM ts.Foo foo) AS ecId)
+            SELECT i FROM models WHERE models.i IN (?)
+        )";
+        ECSqlStatement stmt;
+        ASSERT_EQ(ECSqlStatus::InvalidECSql, stmt.Prepare(m_ecdb, ecsql));
+    }
+    if ("select_link_table_in_cte_block") {
+        auto ecsql = R"(
+            WITH models AS (
+                SELECT
+                    r.ECInstanceId i,
+                    r.ECClassId c,
+                    r.SourceECInstanceId si,
+                    r.SourceECClassId sc,
+                    r.TargetECInstanceId ti,
+                    r.TargetECClassId tc
+                FROM ts.Rel r)
+            SELECT
+                *
+            FROM
+                models m
+            WHERE
+                m.i = ? AND m.c = ? AND m.si = ? AND m.sc = ? AND m.ti = ? AND m.tc = ?
+                AND m.i IN (?) AND m.c IN (?) AND m.si IN (?) AND m.sc IN (?) AND m.ti IN (?) AND m.tc IN (?)
+        )";
+        ECSqlStatement stmt;
+        ASSERT_EQ(ECSqlStatus::Success, stmt.Prepare(m_ecdb, ecsql));
+        ASSERT_STREQ(SqlPrintfString("WITH models AS (SELECT [r].[ECInstanceId] [K0],[r].[ECClassId] [K1],[r].[SourceECInstanceId] [K2],[r].[SourceECClassId] [K3],[r].[TargetECInstanceId] [K4],[r].[TargetECClassId] [K5] FROM (SELECT [ts_Rel].[Id] [ECInstanceId],[ts_Rel].[ECClassId],[ts_Rel].[SourceId] [SourceECInstanceId],90 [SourceECClassId],[ts_Rel].[TargetId] [TargetECInstanceId],88 [TargetECClassId] FROM [main].[ts_Rel]) [r])\nSELECT [K0],[K1],[K2],[K3],[K4],[K5] FROM models m WHERE [K0]=:_ecdb_sqlparam_ix1_col1 AND [K1]=:_ecdb_sqlparam_ix2_col1 AND [K2]=:_ecdb_sqlparam_ix3_col1 AND [K3]=:_ecdb_sqlparam_ix4_col1 AND [K4]=:_ecdb_sqlparam_ix5_col1 AND [K5]=:_ecdb_sqlparam_ix6_col1 AND [K0] IN (:_ecdb_sqlparam_ix7_col1) AND [K1] IN (:_ecdb_sqlparam_ix8_col1) AND [K2] IN (:_ecdb_sqlparam_ix9_col1) AND [K3] IN (:_ecdb_sqlparam_ix10_col1) AND [K4] IN (:_ecdb_sqlparam_ix11_col1) AND [K5] IN (:_ecdb_sqlparam_ix12_col1)",
+                    parentClassId.ToString().c_str(), childClassId.ToString().c_str()), stmt.GetNativeSql());
+    }
+}
+
+END_ECDBUNITTESTS_NAMESPACE