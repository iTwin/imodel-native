/*---------------------------------------------------------------------------------------------
* Copyright (c) Bentley Systems, Incorporated. All rights reserved.
* See LICENSE.md in the repository root for full copyright notice.
*--------------------------------------------------------------------------------------------*/
#include "ECDbPublishedTests.h"

USING_NAMESPACE_BENTLEY_EC

BEGIN_ECDBUNITTESTS_NAMESPACE

struct ECSqlToSqlGenerationTests : ECDbTestFixture
{
void AssertFrequencyCount(Utf8CP ecsql, std::vector<std::pair<Utf8CP, int>> substringCountPairs, bool removeUnnecessaryJoinForClassIds = true)
    {
    m_ecdb.GetECSqlConfig().SetOptimizationOption(OptimizationOptions::OptimizeJoinForClassIds, removeUnnecessaryJoinForClassIds);
    Utf8String sql = GetHelper().ECSqlToSql(ecsql);
    for (auto substringCountPair : substringCountPairs)
        {
        EXPECT_EQ(substringCountPair.second, GetHelper().GetFrequencyCount(sql, substringCountPair.first)) << substringCountPair.first << " count should be " << substringCountPair.second
            << " in converted query with removeUnnecessaryJoinForClassIds flag set to " << (removeUnnecessaryJoinForClassIds ? "true" : "false")
            << "\nECSql: " << ecsql << "\nSql:   " << sql.c_str();
        }
    }
};

//---------------------------------------------------------------------------------------
// @bsimethod
//+---------------+---------------+---------------+---------------+---------------+------
TEST_F(ECSqlToSqlGenerationTests, IndexOnSharedColumnIsUsedBySQLite)
    {
    ASSERT_EQ(BentleyStatus::SUCCESS, SetupECDb("IndexOnSharedColumnIsUsedBySQLite.ecdb", SchemaItem(
        R"xml(<ECSchema schemaName="TestSchema" alias="ts" version="1.0.0" xmlns="http://www.bentley.com/schemas/Bentley.ECXML.3.1">
              <ECSchemaReference name="ECDbMap" version="02.00.00" alias="ecdbmap" />
                  <ECEntityClass typeName="Parent" modifier="None">
                    <ECCustomAttributes>
                      <ClassMap xmlns="ECDbMap.02.00">
                        <MapStrategy>TablePerHierarchy</MapStrategy>
                      </ClassMap>
                      <ShareColumns xmlns="ECDbMap.02.00">
                        <ApplyToSubclassesOnly>False</ApplyToSubclassesOnly>
                        <MaxSharedColumnsBeforeOverflow>100</MaxSharedColumnsBeforeOverflow>
                      </ShareColumns>
                      <DbIndexList xmlns="ECDbMap.02.00">
                        <Indexes>
                          <DbIndex>
                            <IsUnique>False</IsUnique>
                            <Name>ix_parent_ps1ps2</Name>
                            <Properties>
                              <string>PS1</string>
                              <string>PS2</string>
                            </Properties>
                          </DbIndex>
                          <DbIndex>
                            <IsUnique>False</IsUnique>
                            <Name>ix_parent_ps3</Name>
                            <Properties>
                              <string>PS3</string>
                            </Properties>
                          </DbIndex>
                        </Indexes>
                      </DbIndexList>
                    </ECCustomAttributes>
                    <ECProperty propertyName="PS1" typeName="string"/>
                    <ECProperty propertyName="PS2" typeName="string"/>
                    <ECProperty propertyName="PS3" typeName="string"/>
                  </ECEntityClass>
            </ECSchema>)xml")));

    const int detailColumn = 3;
    m_ecdb.SaveChanges();
    {
    ECSqlStatement ecsqlStmt;
    ASSERT_EQ(ECSqlStatus::Success, ecsqlStmt.Prepare(m_ecdb, "select null from ts.parent where ps1=?"));
    Statement sqlStmt;
    ASSERT_EQ(BE_SQLITE_OK, sqlStmt.Prepare(m_ecdb, SqlPrintfString("EXPLAIN QUERY PLAN %s", ecsqlStmt.GetNativeSql())));
    ASSERT_EQ(BE_SQLITE_ROW, sqlStmt.Step());
    ASSERT_STREQ("SEARCH main.ts_Parent USING COVERING INDEX ix_parent_ps1ps2 (ps1=?)", sqlStmt.GetValueText(detailColumn));
    ASSERT_EQ(BE_SQLITE_DONE, sqlStmt.Step());
    }

    {
    ECSqlStatement ecsqlStmt;
    ASSERT_EQ(ECSqlStatus::Success, ecsqlStmt.Prepare(m_ecdb, "select null from ts.parent where ps2=?"));
    Statement sqlStmt;
    ASSERT_EQ(BE_SQLITE_OK, sqlStmt.Prepare(m_ecdb, SqlPrintfString("EXPLAIN QUERY PLAN %s", ecsqlStmt.GetNativeSql())));
    ASSERT_EQ(BE_SQLITE_ROW, sqlStmt.Step());
    ASSERT_STREQ("SCAN main.ts_Parent USING COVERING INDEX ix_parent_ps1ps2", sqlStmt.GetValueText(detailColumn));
    ASSERT_EQ(BE_SQLITE_DONE, sqlStmt.Step());
    }

    {
    ECSqlStatement ecsqlStmt;
    ASSERT_EQ(ECSqlStatus::Success, ecsqlStmt.Prepare(m_ecdb, "select null from ts.parent where ps3=?"));
    Statement sqlStmt;
    ASSERT_EQ(BE_SQLITE_OK, sqlStmt.Prepare(m_ecdb, SqlPrintfString("EXPLAIN QUERY PLAN %s", ecsqlStmt.GetNativeSql())));
    ASSERT_EQ(BE_SQLITE_ROW, sqlStmt.Step());
    ASSERT_STREQ("SEARCH main.ts_Parent USING COVERING INDEX ix_parent_ps3 (ps3=?)", sqlStmt.GetValueText(detailColumn));
    ASSERT_EQ(BE_SQLITE_DONE, sqlStmt.Step());
    }

    {
    ECSqlStatement ecsqlStmt;
    ASSERT_EQ(ECSqlStatus::Success, ecsqlStmt.Prepare(m_ecdb, "select null from ts.parent where ps1=? and ps2=?"));
    Statement sqlStmt;
    ASSERT_EQ(BE_SQLITE_OK, sqlStmt.Prepare(m_ecdb, SqlPrintfString("EXPLAIN QUERY PLAN %s", ecsqlStmt.GetNativeSql())));
    ASSERT_EQ(BE_SQLITE_ROW, sqlStmt.Step());
    ASSERT_STREQ("SEARCH main.ts_Parent USING COVERING INDEX ix_parent_ps1ps2 (ps1=? AND ps2=?)", sqlStmt.GetValueText(detailColumn));
    ASSERT_EQ(BE_SQLITE_DONE, sqlStmt.Step());
    }

    {
    ECSqlStatement ecsqlStmt;
    ASSERT_EQ(ECSqlStatus::Success, ecsqlStmt.Prepare(m_ecdb, "select null from ts.parent where ps2=? and ps3=?"));
    Statement sqlStmt;
    ASSERT_EQ(BE_SQLITE_OK, sqlStmt.Prepare(m_ecdb, SqlPrintfString("EXPLAIN QUERY PLAN %s", ecsqlStmt.GetNativeSql())));
    ASSERT_EQ(BE_SQLITE_ROW, sqlStmt.Step());
    ASSERT_STREQ("SEARCH main.ts_Parent USING INDEX ix_parent_ps3 (ps3=?)", sqlStmt.GetValueText(detailColumn));
    ASSERT_EQ(BE_SQLITE_DONE, sqlStmt.Step());
    }

    {
    ECSqlStatement ecsqlStmt;
    ASSERT_EQ(ECSqlStatus::Success, ecsqlStmt.Prepare(m_ecdb, "select null from ts.parent where ps1=? and ps3=?"));
    Statement sqlStmt;
    ASSERT_EQ(BE_SQLITE_OK, sqlStmt.Prepare(m_ecdb, SqlPrintfString("EXPLAIN QUERY PLAN %s", ecsqlStmt.GetNativeSql())));
    ASSERT_EQ(BE_SQLITE_ROW, sqlStmt.Step());
    ASSERT_STREQ("SEARCH main.ts_Parent USING INDEX ix_parent_ps3 (ps3=?)", sqlStmt.GetValueText(detailColumn));
    ASSERT_EQ(BE_SQLITE_DONE, sqlStmt.Step());
    }

    {
    ECSqlStatement ecsqlStmt;
    ASSERT_EQ(ECSqlStatus::Success, ecsqlStmt.Prepare(m_ecdb, "select null from ts.parent where ps1=? and ps2=? and ps3=?"));
    Statement sqlStmt;
    ASSERT_EQ(BE_SQLITE_OK, sqlStmt.Prepare(m_ecdb, SqlPrintfString("EXPLAIN QUERY PLAN %s", ecsqlStmt.GetNativeSql())));
    ASSERT_EQ(BE_SQLITE_ROW, sqlStmt.Step());
    ASSERT_STREQ("SEARCH main.ts_Parent USING INDEX ix_parent_ps3 (ps3=?)", sqlStmt.GetValueText(detailColumn));
    ASSERT_EQ(BE_SQLITE_DONE, sqlStmt.Step());
    }
    }

//---------------------------------------------------------------------------------------
// @bsimethod
//+---------------+---------------+---------------+---------------+---------------+------
TEST_F(ECSqlToSqlGenerationTests, NavPropSharedColumnCasting)
    {
    ASSERT_EQ(BentleyStatus::SUCCESS, SetupECDb("NavPropSharedColumnCasting.ecdb", SchemaItem(
        R"xml(<ECSchema schemaName="TestSchema" alias="ts" version="1.0.0" xmlns="http://www.bentley.com/schemas/Bentley.ECXML.3.1">
          <ECSchemaReference name="ECDbMap" version="02.00.00" alias="ecdbmap" />
          <ECEntityClass typeName="Parent" modifier="none">
              <ECProperty propertyName="Name" typeName="string" />
          </ECEntityClass>
          <ECEntityClass typeName="Child" modifier="none">
              <ECCustomAttributes>
                  <ClassMap xmlns="ECDbMap.02.00">
                      <MapStrategy>TablePerHierarchy</MapStrategy>
                  </ClassMap>
                  <ShareColumns xmlns="ECDbMap.02.00">
                      <MaxSharedColumnsBeforeOverflow>10</MaxSharedColumnsBeforeOverflow>
                  </ShareColumns>
              </ECCustomAttributes>
              <ECProperty propertyName="D" typeName="double" />
              <ECProperty propertyName="S" typeName="string" />
              <ECNavigationProperty propertyName="Parent" relationshipName="Rel" direction="Backward"/>
          </ECEntityClass>
          <ECRelationshipClass typeName="Rel" strength="referencing" strengthDirection="Forward" modifier="None">
              <Source multiplicity="(0..1)" polymorphic="True" roleLabel="references">
                 <Class class="Parent" />
             </Source>
              <Target multiplicity="(0..*)" polymorphic="True" roleLabel="referenced by">
                <Class class="Child" />
             </Target>
          </ECRelationshipClass>
        </ECSchema>)xml")));

    ECClassId parentClassId = m_ecdb.Schemas().GetClassId("TestSchema", "Parent");
    ASSERT_TRUE(parentClassId.IsValid());

    ECClassId childClassId = m_ecdb.Schemas().GetClassId("TestSchema", "Child");
    ASSERT_TRUE(childClassId.IsValid());

    ECClassId relClassId = m_ecdb.Schemas().GetClassId("TestSchema", "Rel");
    ASSERT_TRUE(relClassId.IsValid());

    EXPECT_STREQ(Utf8PrintfString("INSERT INTO [ts_Child] ([Id],[ps1],[ps2],[ps3],[ps4],ECClassId) VALUES (:_ecdb_ecsqlparam_id_col1,:_ecdb_ecsqlparam_ix1_col1,:_ecdb_ecsqlparam_ix2_col1,:_ecdb_ecsqlparam_ix3_col1,:_ecdb_ecsqlparam_ix4_col1,%s)", childClassId.ToString().c_str()).c_str(),
                 GetHelper().ECSqlToSql("INSERT INTO ts.Child(D,S,Parent.Id,Parent.RelECClassId) VALUES(?,?,?,?)").c_str());

    EXPECT_STREQ("SELECT [Child].[ps1],[Child].[ps2],[Child].[ps3],[Child].[ps4] FROM (SELECT [Id] ECInstanceId,[ECClassId],[ps1],[ps2],[ps3],(CASE WHEN [ps3] IS NULL THEN NULL ELSE COALESCE([ps4], 89) END) [ps4] FROM [main].[ts_Child]) [Child]",
                 GetHelper().ECSqlToSql("SELECT D,S,Parent.Id,Parent.RelECClassId FROM ts.Child").c_str());

<<<<<<< HEAD
    EXPECT_STREQ("SELECT [Rel].[SourceECInstanceId],[Rel].[SourceECClassId],[Rel].[TargetECInstanceId],[Rel].[TargetECClassId] FROM (SELECT [ts_Child].[Id] ECInstanceId,COALESCE([ts_Child].[ps4],89) ECClassId,[ts_Child].[ps3] SourceECInstanceId,90 SourceECClassId,[ts_Child].[Id] TargetECInstanceId,[ts_Child].[ECClassId] TargetECClassId FROM [main].[ts_Child] WHERE [ts_Child].[ps3] IS NOT NULL AND [ts_Child].[ECClassId] IN (SELECT ClassId FROM [main].ec_cache_ClassHierarchy WHERE BaseClassId = 0x58) AND COALESCE([ts_Child].[ps4],89)=89) [Rel]",
=======
    EXPECT_STREQ("SELECT [Child].[ps1],[Child].[ps2],[Child].[ps3],[Child].[ps4] FROM (SELECT [Id] ECInstanceId,[ECClassId],[ps1],[ps2],[ps3],(CASE WHEN [ps3] IS NULL THEN NULL ELSE [ps4] END) [ps4] FROM [main].[ts_Child]) [Child]",
                 GetHelper().ECSqlToSql("SELECT D,S,Parent.Id,Parent.RelECClassId FROM ts.Child").c_str());

    EXPECT_STREQ(Utf8PrintfString("SELECT [Rel].[SourceECInstanceId],[Rel].[SourceECClassId],[Rel].[TargetECInstanceId],[Rel].[TargetECClassId] "
        "FROM (SELECT [ts_Child].[Id] ECInstanceId,[ts_Child].[ps4] ECClassId,[ts_Child].[ps3] SourceECInstanceId,%s SourceECClassId,[ts_Child].[Id] TargetECInstanceId,[ts_Child].[ECClassId] TargetECClassId "
        "FROM [main].[ts_Child] WHERE [ts_Child].[ps3] IS NOT NULL AND [ts_Child].[ps4]=%s AND [ts_Child].[ECClassId] IN "
        "(SELECT ClassId FROM [main].ec_cache_ClassHierarchy WHERE BaseClassId=%s)) [Rel]", parentClassId.ToString().c_str(), relClassId.ToString().c_str(), childClassId.ToString().c_str()).c_str(),
>>>>>>> 4df88740
                 GetHelper().ECSqlToSql("SELECT SourceECInstanceId,SourceECClassId,TargetECInstanceId,TargetECClassId FROM ts.Rel").c_str());
    }

//---------------------------------------------------------------------------------------
// @bsimethod
//+---------------+---------------+---------------+---------------+---------------+------
TEST_F(ECSqlToSqlGenerationTests, NavPropSharedColumnConstraintsNormalRelationships)
    {
    ASSERT_EQ(BentleyStatus::SUCCESS, SetupECDb("NavPropSharedColumnConstraints.ecdb", SchemaItem(
        R"xml(<ECSchema schemaName="TestSchema" alias="ts" version="1.0.0" xmlns="http://www.bentley.com/schemas/Bentley.ECXML.3.1">
        <ECSchemaReference name="ECDbMap" version="02.00.00" alias="ecdbmap" />
        <ECEntityClass typeName="Base" modifier="none">
            <ECCustomAttributes>
                <ClassMap xmlns="ECDbMap.02.00">
                    <MapStrategy>TablePerHierarchy</MapStrategy>
                </ClassMap>
                <ShareColumns xmlns="ECDbMap.02.00">
                    <MaxSharedColumnsBeforeOverflow>20</MaxSharedColumnsBeforeOverflow>
                </ShareColumns>
            </ECCustomAttributes>
        </ECEntityClass>
        <ECEntityClass typeName="Dog" modifier="none">
            <BaseClass>Base</BaseClass>
            <ECNavigationProperty propertyName="Bone" relationshipName="DogHasBone" direction="Forward"/>
            <ECNavigationProperty propertyName="Ball" relationshipName="DogHasBall" direction="Forward"/>
        </ECEntityClass>
        <ECEntityClass typeName="Cat" modifier="Sealed">
            <BaseClass>Base</BaseClass>
            <ECNavigationProperty propertyName="Mouse" relationshipName="CatHasMouse" direction="Forward"/>
        </ECEntityClass>
        <ECEntityClass typeName="Bone" modifier="Sealed"></ECEntityClass>
        <ECEntityClass typeName="Ball" modifier="none">
            <ECCustomAttributes>
                <ClassMap xmlns="ECDbMap.02.00">
                    <MapStrategy>TablePerHierarchy</MapStrategy>
                </ClassMap>
            </ECCustomAttributes>
        </ECEntityClass>
        <ECEntityClass typeName="Mouse" modifier="none">
            <BaseClass>Base</BaseClass>
        </ECEntityClass>
        <ECRelationshipClass typeName="DogHasBone" strength="referencing" strengthDirection="Forward" modifier="None">
            <Source multiplicity="(0..*)" polymorphic="True" roleLabel="references">
                <Class class="Dog" />
            </Source>
            <Target multiplicity="(0..1)" polymorphic="True" roleLabel="referenced by">
                <Class class="Bone" />
            </Target>
        </ECRelationshipClass>
        <ECRelationshipClass typeName="DogHasBall" strength="referencing" strengthDirection="Forward" modifier="None">
            <Source multiplicity="(0..*)" polymorphic="True" roleLabel="references">
                <Class class="Dog" />
            </Source>
            <Target multiplicity="(0..1)" polymorphic="True" roleLabel="referenced by">
                <Class class="Ball" />
            </Target>
        </ECRelationshipClass>
        <ECRelationshipClass typeName="CatHasMouse" strength="referencing" strengthDirection="Forward" modifier="None">
            <Source multiplicity="(0..*)" polymorphic="True" roleLabel="references">
                <Class class="Cat" />
            </Source>
            <Target multiplicity="(0..1)" polymorphic="True" roleLabel="referenced by">
                <Class class="Mouse" />
            </Target>s
        </ECRelationshipClass>
        </ECSchema>)xml")));

    ECClassId dogClassId = m_ecdb.Schemas().GetClassId("TestSchema", "Dog");
    ASSERT_TRUE(dogClassId.IsValid());

    ECClassId catClassId = m_ecdb.Schemas().GetClassId("TestSchema", "Cat");
    ASSERT_TRUE(catClassId.IsValid());

    ECClassId boneClassId = m_ecdb.Schemas().GetClassId("TestSchema", "Bone");
    ASSERT_TRUE(boneClassId.IsValid());

    ECClassId dogHasBoneClassId = m_ecdb.Schemas().GetClassId("TestSchema", "DogHasBone");
    ASSERT_TRUE(dogHasBoneClassId.IsValid());

    ECClassId dogHasBallClassId = m_ecdb.Schemas().GetClassId("TestSchema", "DogHasBall");
    ASSERT_TRUE(dogHasBallClassId.IsValid());

    ECClassId catHasMouseClassId = m_ecdb.Schemas().GetClassId("TestSchema", "CatHasMouse");
    ASSERT_TRUE(catHasMouseClassId.IsValid());

    EXPECT_STREQ(Utf8PrintfString("SELECT [DogHasBone].[TargetECInstanceId],[DogHasBone].[TargetECClassId] FROM "
        "(SELECT [ts_Base].[Id] ECInstanceId,[ts_Base].[ps2] ECClassId,[ts_Base].[Id] SourceECInstanceId,[ts_Base].[ECClassId] SourceECClassId,[ts_Base].[ps1] TargetECInstanceId,%s TargetECClassId "
        "FROM [main].[ts_Base] WHERE [ts_Base].[ps1] IS NOT NULL AND [ts_Base].[ps2]=%s AND [ts_Base].[ECClassId] IN "
        "(SELECT ClassId FROM [main].ec_cache_ClassHierarchy WHERE BaseClassId=%s)) [DogHasBone]", boneClassId.ToString().c_str(), dogHasBoneClassId.ToString().c_str(), dogClassId.ToString().c_str()).c_str(),
                 GetHelper().ECSqlToSql("SELECT TargetECInstanceId, TargetECClassId FROM ts.DogHasBone").c_str());

    EXPECT_STREQ(Utf8PrintfString("SELECT [DogHasBall].[TargetECInstanceId],[DogHasBall].[TargetECClassId] FROM "
        "(SELECT [ts_Base].[Id] ECInstanceId,[ts_Base].[ps4] ECClassId,[ts_Base].[Id] SourceECInstanceId,[ts_Base].[ECClassId] SourceECClassId,[ts_Base].[ps3] TargetECInstanceId,[ts_Ball].[ECClassId] TargetECClassId "
        "FROM [main].[ts_Base] INNER JOIN [main].[ts_Ball] ON [ts_Ball].[Id]=[ts_Base].[ps3] WHERE [ts_Base].[ps3] IS NOT NULL AND [ts_Base].[ps4]=%s AND [ts_Base].[ECClassId] IN "
        "(SELECT ClassId FROM [main].ec_cache_ClassHierarchy WHERE BaseClassId=%s)) [DogHasBall]", dogHasBallClassId.ToString().c_str(), dogClassId.ToString().c_str()).c_str(),
                 GetHelper().ECSqlToSql("SELECT TargetECInstanceId, TargetECClassId FROM ts.DogHasBall").c_str());

    EXPECT_STREQ(Utf8PrintfString("SELECT [CatHasMouse].[TargetECInstanceId],[CatHasMouse].[TargetECClassId] FROM "
        "(SELECT [ts_Base].[Id] ECInstanceId,[ts_Base].[ps2] ECClassId,[ts_Base].[Id] SourceECInstanceId,[ts_Base].[ECClassId] SourceECClassId,[ts_Base].[ps1] TargetECInstanceId,[_ReferencedEnd].[ECClassId] TargetECClassId "
        "FROM [main].[ts_Base] INNER JOIN [main].[ts_Base] _ReferencedEnd ON [_ReferencedEnd].[Id]=[ts_Base].[ps1] WHERE [ts_Base].[ps1] IS NOT NULL AND [ts_Base].[ps2]=%s AND [ts_Base].[ECClassId] IN "
        "(SELECT ClassId FROM [main].ec_cache_ClassHierarchy WHERE BaseClassId=%s)) [CatHasMouse]", catHasMouseClassId.ToString().c_str(), catClassId.ToString().c_str()).c_str(),
                 GetHelper().ECSqlToSql("SELECT TargetECInstanceId, TargetECClassId FROM ts.CatHasMouse").c_str());
    }

//---------------------------------------------------------------------------------------
// @bsimethod
//+---------------+---------------+---------------+---------------+---------------+------
TEST_F(ECSqlToSqlGenerationTests, NavPropSharedColumnConstraintsSealedRelationships)
    {
    ASSERT_EQ(BentleyStatus::SUCCESS, SetupECDb("NavPropSharedColumnConstraintsSealedRelationships.ecdb", SchemaItem(
        R"xml(<ECSchema schemaName="TestSchema" alias="ts" version="1.0.0" xmlns="http://www.bentley.com/schemas/Bentley.ECXML.3.1">
            <ECSchemaReference name="ECDbMap" version="02.00.00" alias="ecdbmap" />
            <ECEntityClass typeName="Base" modifier="none">
                <ECCustomAttributes>
                    <ClassMap xmlns="ECDbMap.02.00">
                        <MapStrategy>TablePerHierarchy</MapStrategy>
                    </ClassMap>
                    <ShareColumns xmlns="ECDbMap.02.00">
                        <MaxSharedColumnsBeforeOverflow>20</MaxSharedColumnsBeforeOverflow>
                    </ShareColumns>
                </ECCustomAttributes>
            </ECEntityClass>
            <ECEntityClass typeName="Dog" modifier="none">
                <BaseClass>Base</BaseClass>
                <ECNavigationProperty propertyName="Bone" relationshipName="DogHasBone" direction="Forward"/>
                <ECNavigationProperty propertyName="Ball" relationshipName="DogHasBall" direction="Forward"/>
            </ECEntityClass>
            <ECEntityClass typeName="Cat" modifier="Sealed">
                <BaseClass>Base</BaseClass>
                <ECNavigationProperty propertyName="Mouse" relationshipName="CatHasMouse" direction="Forward"/>
            </ECEntityClass>
            <ECEntityClass typeName="Bone" modifier="Sealed"></ECEntityClass>
            <ECEntityClass typeName="Ball" modifier="none">
                <ECCustomAttributes>
                    <ClassMap xmlns="ECDbMap.02.00">
                        <MapStrategy>TablePerHierarchy</MapStrategy>
                    </ClassMap>
                </ECCustomAttributes>
            </ECEntityClass>
            <ECEntityClass typeName="Mouse" modifier="none">
                <BaseClass>Base</BaseClass>
            </ECEntityClass>
            <ECRelationshipClass typeName="DogHasBone" strength="referencing" strengthDirection="Forward" modifier="Sealed">
                <Source multiplicity="(0..*)" polymorphic="True" roleLabel="references">
                    <Class class="Dog" />
                </Source>
                <Target multiplicity="(0..1)" polymorphic="True" roleLabel="referenced by">
                <Class class="Bone" />
                </Target>
            </ECRelationshipClass>
            <ECRelationshipClass typeName="DogHasBall" strength="referencing" strengthDirection="Forward" modifier="Sealed">
                <Source multiplicity="(0..*)" polymorphic="True" roleLabel="references">
                    <Class class="Dog" />
                </Source>
                <Target multiplicity="(0..1)" polymorphic="True" roleLabel="referenced by">
                    <Class class="Ball" />
                </Target>
            </ECRelationshipClass>
            <ECRelationshipClass typeName="CatHasMouse" strength="referencing" strengthDirection="Forward" modifier="Sealed">
                <Source multiplicity="(0..*)" polymorphic="True" roleLabel="references">
                    <Class class="Cat" />
                </Source>
                <Target multiplicity="(0..1)" polymorphic="True" roleLabel="referenced by">
                    <Class class="Mouse" />
                </Target>
            </ECRelationshipClass>
        </ECSchema>)xml")));

        ECClassId dogClassId = m_ecdb.Schemas().GetClassId("TestSchema", "Dog");
        ASSERT_TRUE(dogClassId.IsValid());
    
        ECClassId catClassId = m_ecdb.Schemas().GetClassId("TestSchema", "Cat");
        ASSERT_TRUE(catClassId.IsValid());
    
        ECClassId boneClassId = m_ecdb.Schemas().GetClassId("TestSchema", "Bone");
        ASSERT_TRUE(boneClassId.IsValid());
    
        ECClassId dogHasBoneClassId = m_ecdb.Schemas().GetClassId("TestSchema", "DogHasBone");
        ASSERT_TRUE(dogHasBoneClassId.IsValid());
    
        ECClassId dogHasBallClassId = m_ecdb.Schemas().GetClassId("TestSchema", "DogHasBall");
        ASSERT_TRUE(dogHasBallClassId.IsValid());
    
        ECClassId catHasMouseClassId = m_ecdb.Schemas().GetClassId("TestSchema", "CatHasMouse");
        ASSERT_TRUE(catHasMouseClassId.IsValid());
    
        EXPECT_STREQ(Utf8PrintfString("SELECT [DogHasBone].[TargetECInstanceId],[DogHasBone].[TargetECClassId] FROM "
            "(SELECT [ts_Base].[Id] ECInstanceId,%s ECClassId,[ts_Base].[Id] SourceECInstanceId,[ts_Base].[ECClassId] SourceECClassId,[ts_Base].[ps1] TargetECInstanceId,%s TargetECClassId "
            "FROM [main].[ts_Base] WHERE [ts_Base].[ps1] IS NOT NULL AND [ts_Base].[ECClassId] IN "
            "(SELECT ClassId FROM [main].ec_cache_ClassHierarchy WHERE BaseClassId=%s)) [DogHasBone]", dogHasBoneClassId.ToString().c_str(), boneClassId.ToString().c_str(), dogClassId.ToString().c_str()).c_str(),
                     GetHelper().ECSqlToSql("SELECT TargetECInstanceId, TargetECClassId FROM ts.DogHasBone").c_str());
    
        EXPECT_STREQ(Utf8PrintfString("SELECT [DogHasBall].[TargetECInstanceId],[DogHasBall].[TargetECClassId] FROM "
            "(SELECT [ts_Base].[Id] ECInstanceId,%s ECClassId,[ts_Base].[Id] SourceECInstanceId,[ts_Base].[ECClassId] SourceECClassId,[ts_Base].[ps2] TargetECInstanceId,[ts_Ball].[ECClassId] TargetECClassId "
            "FROM [main].[ts_Base] INNER JOIN [main].[ts_Ball] ON [ts_Ball].[Id]=[ts_Base].[ps2] WHERE [ts_Base].[ps2] IS NOT NULL AND [ts_Base].[ECClassId] IN "
            "(SELECT ClassId FROM [main].ec_cache_ClassHierarchy WHERE BaseClassId=%s)) [DogHasBall]", dogHasBallClassId.ToString().c_str(), dogClassId.ToString().c_str()).c_str(),
                     GetHelper().ECSqlToSql("SELECT TargetECInstanceId, TargetECClassId FROM ts.DogHasBall").c_str());
    
        EXPECT_STREQ(Utf8PrintfString("SELECT [CatHasMouse].[TargetECInstanceId],[CatHasMouse].[TargetECClassId] FROM "
            "(SELECT [ts_Base].[Id] ECInstanceId,%s ECClassId,[ts_Base].[Id] SourceECInstanceId,[ts_Base].[ECClassId] SourceECClassId,[ts_Base].[ps1] TargetECInstanceId,[_ReferencedEnd].[ECClassId] TargetECClassId "
            "FROM [main].[ts_Base] INNER JOIN [main].[ts_Base] _ReferencedEnd ON [_ReferencedEnd].[Id]=[ts_Base].[ps1] WHERE [ts_Base].[ps1] IS NOT NULL AND [ts_Base].[ECClassId] IN "
            "(SELECT ClassId FROM [main].ec_cache_ClassHierarchy WHERE BaseClassId=%s)) [CatHasMouse]", catHasMouseClassId.ToString().c_str(), catClassId.ToString().c_str()).c_str(),
                     GetHelper().ECSqlToSql("SELECT TargetECInstanceId, TargetECClassId FROM ts.CatHasMouse").c_str());
    }

//---------------------------------------------------------------------------------------
// @bsimethod
//+---------------+---------------+---------------+---------------+---------------+------
TEST_F(ECSqlToSqlGenerationTests, LinkTableSharedColumnCasting)
    {
    ASSERT_EQ(BentleyStatus::SUCCESS, SetupECDb("NavPropSharedColumnCasting.ecdb", SchemaItem(
        R"xml(<ECSchema schemaName="TestSchema" alias="ts" version="1.0.0" xmlns="http://www.bentley.com/schemas/Bentley.ECXML.3.1">
          <ECSchemaReference name="ECDbMap" version="02.00.00" alias="ecdbmap" />
          <ECEntityClass typeName="Parent" modifier="none">
              <ECProperty propertyName="Name" typeName="string" />
          </ECEntityClass>
          <ECEntityClass typeName="Child" modifier="none">
              <ECProperty propertyName="Size" typeName="double" />
          </ECEntityClass>
          <ECRelationshipClass typeName="Rel" strength="referencing" strengthDirection="Forward" modifier="None">
              <ECCustomAttributes>
                  <ClassMap xmlns="ECDbMap.02.00">
                      <MapStrategy>TablePerHierarchy</MapStrategy>
                  </ClassMap>
                  <ShareColumns xmlns="ECDbMap.02.00">
                      <MaxSharedColumnsBeforeOverflow>10</MaxSharedColumnsBeforeOverflow>
                  </ShareColumns>
              </ECCustomAttributes>
              <Source multiplicity="(0..*)" polymorphic="True" roleLabel="references">
                 <Class class="Parent" />
             </Source>
              <Target multiplicity="(0..*)" polymorphic="True" roleLabel="referenced by">
                <Class class="Child" />
             </Target>
              <ECProperty propertyName="Name" typeName="string" />
          </ECRelationshipClass>
        </ECSchema>)xml")));

    ECClassId relClassId = m_ecdb.Schemas().GetClassId("TestSchema", "Rel");
    ASSERT_TRUE(relClassId.IsValid());
    ECClassId parentClassId = m_ecdb.Schemas().GetClassId("TestSchema", "Parent");
    ASSERT_TRUE(parentClassId.IsValid());
    ECClassId childClassId = m_ecdb.Schemas().GetClassId("TestSchema", "Child");
    ASSERT_TRUE(childClassId.IsValid());


    EXPECT_STREQ(Utf8PrintfString("INSERT INTO [ts_Rel] ([Id],[SourceId],[TargetId],[ps1],ECClassId) VALUES (:_ecdb_ecsqlparam_id_col1,:_ecdb_ecsqlparam_ix1_col1,:_ecdb_ecsqlparam_ix2_col1,:_ecdb_ecsqlparam_ix3_col1,%s)", relClassId.ToString().c_str()).c_str(),
                 GetHelper().ECSqlToSql("INSERT INTO ts.Rel(SourceECInstanceId,TargetECInstanceId,Name) VALUES(?,?,?)").c_str());

    EXPECT_STREQ(Utf8PrintfString("INSERT INTO [ts_Rel] ([Id],[SourceId],[TargetId],[ps1],ECClassId) VALUES (:_ecdb_ecsqlparam_id_col1,:_ecdb_ecsqlparam_ix1_col1,:_ecdb_ecsqlparam_ix3_col1,:_ecdb_ecsqlparam_ix5_col1,%s)", relClassId.ToString().c_str()).c_str(),
                 GetHelper().ECSqlToSql("INSERT INTO ts.Rel(SourceECInstanceId,SourceECClassId,TargetECInstanceId,TargetECClassId,Name) VALUES(?,?,?,?,?)").c_str());

    EXPECT_STREQ(Utf8PrintfString("SELECT [Rel].[SourceECInstanceId],[Rel].[SourceECClassId],[Rel].[TargetECInstanceId],[Rel].[TargetECClassId],[Rel].[ps1] FROM (SELECT [ts_Rel].[Id] [ECInstanceId],[ts_Rel].[ECClassId],[ts_Rel].[SourceId] [SourceECInstanceId],%s [SourceECClassId],[ts_Rel].[TargetId] [TargetECInstanceId],%s [TargetECClassId],[ps1] FROM [main].[ts_Rel]) [Rel]", parentClassId.ToString().c_str(), childClassId.ToString().c_str()).c_str(),
                 GetHelper().ECSqlToSql("SELECT SourceECInstanceId,SourceECClassId,TargetECInstanceId,TargetECClassId,Name FROM ts.Rel").c_str());
    }

//---------------------------------------------------------------------------------------
// @bsimethod
//+---------------+---------------+---------------+---------------+---------------+------
TEST_F(ECSqlToSqlGenerationTests, OptimisedJoins)
    {
    SchemaItem schemaItem(R"schema(<?xml version="1.0" encoding="utf-8" ?>
        <ECSchema schemaName="RoadRailPhysical" alias="rrphys" version="03.00.01" xmlns="http://www.bentley.com/schemas/Bentley.ECXML.3.2">
        <ECSchemaReference name="CoreCustomAttributes" version="01.00.00" alias="CoreCA"/>
        <ECSchemaReference name="ECDbMap" version="02.00.00" alias="ecdbmap"/>
            <ECEntityClass typeName="Element" modifier="Abstract">
                <ECCustomAttributes>
                    <ClassMap xmlns="ECDbMap.2.0.0">
                        <MapStrategy>TablePerHierarchy</MapStrategy>
                    </ClassMap>
                </ECCustomAttributes>
                <ECNavigationProperty propertyName="Model" relationshipName="ModelContainsElements" direction="backward" readOnly="true">
                    <ECCustomAttributes>
                        <ForeignKeyConstraint xmlns="ECDbMap.2.0.0">
                            <OnDeleteAction>NoAction</OnDeleteAction>
                        </ForeignKeyConstraint>
                    </ECCustomAttributes>
                </ECNavigationProperty>
                <ECProperty propertyName="LastMod" typeName="dateTime" readOnly="true">
                    <ECCustomAttributes>
                        <DateTimeInfo xmlns="CoreCustomAttributes.1.0.0">
                            <DateTimeKind>Utc</DateTimeKind>
                        </DateTimeInfo>
                        <HiddenProperty xmlns="CoreCustomAttributes.1.0.0" />
                    </ECCustomAttributes>
                </ECProperty>
                <ECProperty propertyName="CodeValue" typeName="string">
                    <ECCustomAttributes>
                        <PropertyMap xmlns="ECDbMap.2.0.0">
                            <IsNullable>True</IsNullable>
                            <Collation>NoCase</Collation>
                        </PropertyMap>
                    </ECCustomAttributes>
                </ECProperty>
                <ECProperty propertyName="UserLabel" typeName="string">
                    <ECCustomAttributes>
                        <PropertyMap xmlns="ECDbMap.2.0.0">
                            <IsNullable>True</IsNullable>
                            <Collation>NoCase</Collation>
                            <IsUnique>False</IsUnique>
                        </PropertyMap>
                    </ECCustomAttributes>
                </ECProperty>
                <ECProperty propertyName="FederationGuid" typeName="binary" extendedTypeName="BeGuid">
                    <ECCustomAttributes>
                        <PropertyMap xmlns="ECDbMap.2.0.0">
                            <IsNullable>True</IsNullable>
                            <IsUnique>True</IsUnique>
                        </PropertyMap>
                        <HiddenProperty xmlns="CoreCustomAttributes.1.0.0" />
                    </ECCustomAttributes>
                </ECProperty>
                <ECProperty propertyName="JsonProperties" typeName="string" extendedTypeName="Json">
                    <ECCustomAttributes>
                        <HiddenProperty xmlns="CoreCustomAttributes.1.0.0" />
                    </ECCustomAttributes>
                </ECProperty>
            </ECEntityClass>
            <ECRelationshipClass typeName="ModelContainsElements" strength="embedding" modifier="Sealed">
                <Source multiplicity="(1..1)" roleLabel="contains" polymorphic="true">
                    <Class class="Model"/>
                </Source>
                <Target multiplicity="(0..*)" roleLabel="is contained by" polymorphic="true">
                    <Class class="Element" />
                </Target>
            </ECRelationshipClass>
            <ECEntityClass typeName="Model" modifier="Abstract">
                <ECCustomAttributes>
                    <ClassMap xmlns="ECDbMap.2.0.0">
                        <MapStrategy>TablePerHierarchy</MapStrategy>
                    </ClassMap>
                    <ShareColumns xmlns="ECDbMap.2.0.0">
                        <MaxSharedColumnsBeforeOverflow>32</MaxSharedColumnsBeforeOverflow>
                        <ApplyToSubclassesOnly>True</ApplyToSubclassesOnly>
                    </ShareColumns>
                </ECCustomAttributes>
                <ECProperty propertyName="IsPrivate" typeName="boolean"/>
                <ECProperty propertyName="IsTemplate" typeName="boolean"/>
                <ECProperty propertyName="JsonProperties" typeName="string" extendedTypeName="Json"/>
                <ECProperty propertyName="LastMod" typeName="dateTime" />
            </ECEntityClass>
            <ECEntityClass typeName="GeometricElement" modifier="Abstract">
                <BaseClass>Element</BaseClass>
                <ECCustomAttributes>
                    <JoinedTablePerDirectSubclass xmlns="ECDbMap.2.0.0" />
                    <NotSubclassableInReferencingSchemas xmlns="CoreCustomAttributes.1.0.0" />
                </ECCustomAttributes>
            </ECEntityClass>
            <ECEntityClass typeName="GeometricElement3d" modifier="Abstract">
                <BaseClass>GeometricElement</BaseClass>
                <ECCustomAttributes>
                    <ShareColumns xmlns="ECDbMap.2.0.0">
                        <MaxSharedColumnsBeforeOverflow>32</MaxSharedColumnsBeforeOverflow>
                        <ApplyToSubclassesOnly>True</ApplyToSubclassesOnly>
                    </ShareColumns>
                </ECCustomAttributes>
                <ECProperty propertyName="InSpatialIndex" typeName="boolean">
                </ECProperty>
                <ECProperty propertyName="Origin" typeName="point3d">
                </ECProperty>
                <ECProperty propertyName="Yaw" typeName="double">
                </ECProperty>
                <ECProperty propertyName="Pitch" typeName="double">
                </ECProperty>
                <ECProperty propertyName="Roll" typeName="double">
                </ECProperty>
                <ECProperty propertyName="BBoxLow" typeName="point3d">
                </ECProperty>
                <ECProperty propertyName="BBoxHigh" typeName="point3d">
                </ECProperty>
                <ECProperty propertyName="GeometryStream" typeName="binary" extendedTypeName="GeometryStream">
                </ECProperty>
            </ECEntityClass>
        </ECSchema>)schema");

    ASSERT_EQ(BentleyStatus::SUCCESS, SetupECDb("OptimisedJoins.ecdb", schemaItem));
    Utf8String sql = "";

    m_ecdb.GetECSqlConfig().SetOptimizationOption(OptimizationOptions::OptimizeJoinForNestedSelectQuery, false);
    sql = GetHelper().ECSqlToSql(R"statement(
        SELECT
            *
        FROM
            (
                SELECT
                    Model.Id
                FROM
                    RoadRailPhysical.GeometricElement3d
                UNION
                SELECT
                    ECClassId
                FROM
                    RoadRailPhysical.GeometricElement3d
            );
        )statement");

    EXPECT_EQ(2, GetHelper().GetFrequencyCount(sql, "JOIN"));
    EXPECT_EQ(3, GetHelper().GetFrequencyCount(sql, "ModelId"));

    m_ecdb.GetECSqlConfig().SetOptimizationOption(OptimizationOptions::OptimizeJoinForNestedSelectQuery, true);
    sql = GetHelper().ECSqlToSql(R"statement(
        SELECT
            *
        FROM
            (
                SELECT
                    Model.Id
                FROM
                    RoadRailPhysical.GeometricElement3d
                UNION
                SELECT
                    ECClassId
                FROM
                    RoadRailPhysical.GeometricElement3d
            );
        )statement");

    EXPECT_EQ(1, GetHelper().GetFrequencyCount(sql, "JOIN"));
    EXPECT_EQ(2, GetHelper().GetFrequencyCount(sql, "ModelId"));

    m_ecdb.CloseDb();
    }

//---------------------------------------------------------------------------------------
// @bsimethod
//+---------------+---------------+---------------+---------------+---------------+------
TEST_F(ECSqlToSqlGenerationTests, LinkTableJoinGeneration_TablePerHierarchy)
    {
    SchemaItem schemaItem(R"schema(<?xml version="1.0" encoding="utf-8" ?>
        <ECSchema schemaName="TestSchema" alias="ts" version="01.00.01" xmlns="http://www.bentley.com/schemas/Bentley.ECXML.3.2">
            <ECSchemaReference name="CoreCustomAttributes" version="01.00.00" alias="CoreCA"/>
            <ECSchemaReference name="ECDbMap" version="02.00.00" alias="ecdbmap"/>

            <ECEntityClass typeName="Element" modifier="Abstract">
                <ECCustomAttributes>
                    <ClassMap xmlns="ECDbMap.2.0.0">
                        <MapStrategy>TablePerHierarchy</MapStrategy>
                    </ClassMap>
                </ECCustomAttributes>
                <ECProperty propertyName="ElementProperty" typeName="string" />
            </ECEntityClass>

            <ECEntityClass typeName="MyClass" modifier="Abstract">
                <BaseClass>Element</BaseClass>
            </ECEntityClass>

            <ECRelationshipClass typeName="ElementRefersToElements" strength="referencing" modifier="Abstract">
                <Source multiplicity="(0..*)" roleLabel="refers to" polymorphic="true">
                    <Class class="Element"/>
                </Source>
                <Target multiplicity="(0..*)" roleLabel="is referenced by" polymorphic="true">
                    <Class class="Element"/>
                </Target>
                <ECProperty propertyName="ElRefElProperty" typeName="string" />
            </ECRelationshipClass>
        </ECSchema>
        )schema");

    ASSERT_EQ(BentleyStatus::SUCCESS, SetupECDb("LinkTableJoinGeneration_TablePerHierarchy.ecdb", schemaItem));

    ECClassCP linkTableRelClass = m_ecdb.Schemas().GetClass("TestSchema", "ElementRefersToElements");
    ASSERT_TRUE(linkTableRelClass != nullptr);

    AssertFrequencyCount("SELECT SourceECInstanceId FROM ts.ElementRefersToElements",
        {{ "JOIN", 2 }, { "SourceECClassId", 1 }, { "TargetECClassId", 1 }}, false);
    AssertFrequencyCount("SELECT SourceECInstanceId FROM ts.ElementRefersToElements",
        {{ "JOIN", 0 }, { "SourceECClassId", 0 }, { "TargetECClassId", 0 }}, true);

    AssertFrequencyCount("SELECT SourceECInstanceId, SourceECClassId FROM ts.ElementRefersToElements",
        {{ "JOIN", 2 }, { "SourceECClassId", 2 }, { "TargetECClassId", 1 }}, false);
    AssertFrequencyCount("SELECT SourceECInstanceId, SourceECClassId FROM ts.ElementRefersToElements",
        {{ "JOIN", 1 }, { "SourceECClassId", 2 }, { "TargetECClassId", 0 }}, true);

    AssertFrequencyCount("SELECT SourceECInstanceId, SourceECClassId, TargetECClassId FROM ts.ElementRefersToElements",
        {{ "JOIN", 2 }, { "SourceECClassId", 2 }, { "TargetECClassId", 2 }}, false);
    AssertFrequencyCount("SELECT SourceECInstanceId, SourceECClassId, TargetECClassId FROM ts.ElementRefersToElements",
        {{ "JOIN", 2 }, { "SourceECClassId", 2 }, { "TargetECClassId", 2 }}, true);

    AssertFrequencyCount("SELECT e.ElementProperty, r.ElRefElProperty FROM ts.ElementRefersToElements r JOIN ts.Element e ON e.ECInstanceId=r.SourceECInstanceId",
        {{ "JOIN", 3 }, { "SourceECClassId", 1 }, { "TargetECClassId", 1 }}, false);
    AssertFrequencyCount("SELECT e.ElementProperty, r.ElRefElProperty FROM ts.ElementRefersToElements r JOIN ts.Element e ON e.ECInstanceId=r.SourceECInstanceId",
        {{ "JOIN", 1 }, { "SourceECClassId", 0 }, { "TargetECClassId", 0 }}, true);

    AssertFrequencyCount("SELECT e.ElementProperty FROM ts.ElementRefersToElements r JOIN ts.Element e ON e.ECInstanceId=r.SourceECInstanceId",
        {{ "JOIN", 3 }, { "SourceECClassId", 1 }, { "TargetECClassId", 1 }}, false);
    AssertFrequencyCount("SELECT e.ElementProperty FROM ts.ElementRefersToElements r JOIN ts.Element e ON e.ECInstanceId=r.SourceECInstanceId",
        {{ "JOIN", 1 }, { "SourceECClassId", 0 }, { "TargetECClassId", 0 }}, true);

    AssertFrequencyCount("SELECT ElRefElProperty FROM ts.ElementRefersToElements",
        {{ "JOIN", 2 }, { "SourceECClassId", 1 }, { "TargetECClassId", 1 }}, false);
    AssertFrequencyCount("SELECT ElRefElProperty FROM ts.ElementRefersToElements",
        {{ "JOIN", 0 }, { "SourceECClassId", 0 }, { "TargetECClassId", 0 }}, true);

    AssertFrequencyCount("SELECT ElRefElProperty FROM ts.ElementRefersToElements WHERE SourceECClassId = 123",
        {{ "JOIN", 2 }, { "SourceECClassId", 2 }, { "TargetECClassId", 1 }}, false);
    AssertFrequencyCount("SELECT ElRefElProperty FROM ts.ElementRefersToElements WHERE SourceECClassId = 123",
        {{ "JOIN", 1 }, { "SourceECClassId", 2 }, { "TargetECClassId", 0 }}, true);

    AssertFrequencyCount("SELECT ElRefElProperty FROM ts.ElementRefersToElements WHERE TargetECClassId = 123",
        {{ "JOIN", 2 }, { "SourceECClassId", 1 }, { "TargetECClassId", 2 }}, false);
    AssertFrequencyCount("SELECT ElRefElProperty FROM ts.ElementRefersToElements WHERE TargetECClassId = 123",
        {{ "JOIN", 1 }, { "SourceECClassId", 0 }, { "TargetECClassId", 2 }}, true);

    m_ecdb.CloseDb();
    }

//---------------------------------------------------------------------------------------
// @bsimethod
//+---------------+---------------+---------------+---------------+---------------+------
TEST_F(ECSqlToSqlGenerationTests, LinkTableJoinGeneration_OwnTable)
    {
    SchemaItem schemaItem(R"schema(<?xml version="1.0" encoding="utf-8" ?>
        <ECSchema schemaName="TestSchema" alias="ts" version="01.00.01" xmlns="http://www.bentley.com/schemas/Bentley.ECXML.3.2">
          <ECSchemaReference name="CoreCustomAttributes" version="01.00.00" alias="CoreCA"/>
          <ECSchemaReference name="ECDbMap" version="02.00.00" alias="ecdbmap"/>

            <ECEntityClass typeName="Element" modifier="None">
                <ECCustomAttributes>
                    <ClassMap xmlns="ECDbMap.2.0.0">
                        <MapStrategy>OwnTable</MapStrategy>
                    </ClassMap>
                </ECCustomAttributes>
                <ECProperty propertyName="ElementProperty" typeName="string" />
            </ECEntityClass>

            <ECRelationshipClass typeName="ElementRefersToElements" strength="referencing" modifier="None">
                <Source multiplicity="(0..*)" roleLabel="refers to" polymorphic="false">
                    <Class class="Element"/>
                </Source>
                <Target multiplicity="(0..*)" roleLabel="is referenced by" polymorphic="false">
                    <Class class="Element"/>
                </Target>
                <ECProperty propertyName="ElRefElProperty" typeName="string" />
            </ECRelationshipClass>
        </ECSchema>
        )schema");

    ASSERT_EQ(BentleyStatus::SUCCESS, SetupECDb("LinkTableJoinGeneration_OwnTable.ecdb", schemaItem));

    ECClassCP linkTableRelClass = m_ecdb.Schemas().GetClass("TestSchema", "ElementRefersToElements");
    ASSERT_TRUE(linkTableRelClass != nullptr);

    AssertFrequencyCount("SELECT SourceECInstanceId FROM ts.ElementRefersToElements",
        {{ "JOIN", 0 }, { "SourceECClassId", 1 }, { "TargetECClassId", 1 }}, false);
    AssertFrequencyCount("SELECT SourceECInstanceId FROM ts.ElementRefersToElements",
        {{ "JOIN", 0 }, { "SourceECClassId", 0 }, { "TargetECClassId", 0 }}, true);

    AssertFrequencyCount("SELECT SourceECInstanceId, SourceECClassId FROM ts.ElementRefersToElements",
        {{ "JOIN", 0 }, { "SourceECClassId", 2 }, { "TargetECClassId", 1 }}, false);
    AssertFrequencyCount("SELECT SourceECInstanceId, SourceECClassId FROM ts.ElementRefersToElements",
        {{ "JOIN", 0 }, { "SourceECClassId", 2 }, { "TargetECClassId", 0 }}, true);

    AssertFrequencyCount("SELECT SourceECInstanceId, SourceECClassId, TargetECClassId FROM ts.ElementRefersToElements",
        {{ "JOIN", 0 }, { "SourceECClassId", 2 }, { "TargetECClassId", 2 }}, false);
    AssertFrequencyCount("SELECT SourceECInstanceId, SourceECClassId, TargetECClassId FROM ts.ElementRefersToElements",
        {{ "JOIN", 0 }, { "SourceECClassId", 2 }, { "TargetECClassId", 2 }}, true);

    AssertFrequencyCount("SELECT e.ElementProperty, r.ElRefElProperty FROM ts.ElementRefersToElements r JOIN ts.Element e ON e.ECInstanceId=r.SourceECInstanceId",
        {{ "JOIN", 1 }, { "SourceECClassId", 1 }, { "TargetECClassId", 1 }}, false);
    AssertFrequencyCount("SELECT e.ElementProperty, r.ElRefElProperty FROM ts.ElementRefersToElements r JOIN ts.Element e ON e.ECInstanceId=r.SourceECInstanceId",
        {{ "JOIN", 1 }, { "SourceECClassId", 0 }, { "TargetECClassId", 0 }}, true);

    AssertFrequencyCount("SELECT e.ElementProperty FROM ts.ElementRefersToElements r JOIN ts.Element e ON e.ECInstanceId=r.SourceECInstanceId",
        {{ "JOIN", 1 }, { "SourceECClassId", 1 }, { "TargetECClassId", 1 }}, false);
    AssertFrequencyCount("SELECT e.ElementProperty FROM ts.ElementRefersToElements r JOIN ts.Element e ON e.ECInstanceId=r.SourceECInstanceId",
        {{ "JOIN", 1 }, { "SourceECClassId", 0 }, { "TargetECClassId", 0 }}, true);

    AssertFrequencyCount("SELECT ElRefElProperty FROM ts.ElementRefersToElements",
        {{ "JOIN", 0 }, { "SourceECClassId", 1 }, { "TargetECClassId", 1 }}, false);
    AssertFrequencyCount("SELECT ElRefElProperty FROM ts.ElementRefersToElements",
        {{ "JOIN", 0 }, { "SourceECClassId", 0 }, { "TargetECClassId", 0 }}, true);

    AssertFrequencyCount("SELECT ElRefElProperty FROM ts.ElementRefersToElements WHERE SourceECClassId = 123",
        {{ "JOIN", 0 }, { "SourceECClassId", 2 }, { "TargetECClassId", 1 }}, false);
    AssertFrequencyCount("SELECT ElRefElProperty FROM ts.ElementRefersToElements WHERE SourceECClassId = 123",
        {{ "JOIN", 0 }, { "SourceECClassId", 2 }, { "TargetECClassId", 0 }}, true);

    AssertFrequencyCount("SELECT ElRefElProperty FROM ts.ElementRefersToElements WHERE TargetECClassId = 123",
        {{ "JOIN", 0 }, { "SourceECClassId", 1 }, { "TargetECClassId", 2 }}, false);
    AssertFrequencyCount("SELECT ElRefElProperty FROM ts.ElementRefersToElements WHERE TargetECClassId = 123",
        {{ "JOIN", 0 }, { "SourceECClassId", 0 }, { "TargetECClassId", 2 }}, true);

    m_ecdb.CloseDb();
    }

//---------------------------------------------------------------------------------------
// @bsimethod
//+---------------+---------------+---------------+---------------+---------------+------
TEST_F(ECSqlToSqlGenerationTests, LinkTableJoinGeneration_MixinConstraintAndJoinedTablePerSubClass)
    {
    SchemaItem schemaItem(R"schema(<?xml version="1.0" encoding="utf-8" ?>
        <ECSchema schemaName="TestSchema" alias="ts" version="01.00.01" xmlns="http://www.bentley.com/schemas/Bentley.ECXML.3.2">
          <ECSchemaReference name="CoreCustomAttributes" version="01.00.00" alias="CoreCA"/>
          <ECSchemaReference name="ECDbMap" version="02.00.00" alias="ecdbmap"/>

            <ECEntityClass typeName="Element" modifier="None" />

            <ECEntityClass typeName="Fruit" modifier="None">
                <ECCustomAttributes>
                    <ClassMap xmlns="ECDbMap.2.0.0">
                        <MapStrategy>TablePerHierarchy</MapStrategy>
                    </ClassMap>
                    <JoinedTablePerDirectSubclass xmlns="ECDbMap.2.0.0" />
                </ECCustomAttributes>
            </ECEntityClass>
            <ECEntityClass typeName="IPeelable" modifier="Abstract" >
                <ECCustomAttributes>
                    <IsMixin xmlns="CoreCustomAttributes.1.0.0">
                        <AppliesToEntityClass>Fruit</AppliesToEntityClass>
                    </IsMixin>
                </ECCustomAttributes>
            </ECEntityClass>
            <ECEntityClass typeName="Banana" modifier="None">
                <BaseClass>Fruit</BaseClass>
                <BaseClass>IPeelable</BaseClass>
            </ECEntityClass>
            <ECEntityClass typeName="Orange" modifier="None">
                <BaseClass>Fruit</BaseClass>
                <BaseClass>IPeelable</BaseClass>
            </ECEntityClass>
            <ECRelationshipClass typeName="ElementHasPeelableFruit" strength="referencing" modifier="None">
                <Source multiplicity="(0..*)" roleLabel="refers to" polymorphic="true">
                    <Class class="Element"/>
                </Source>
                <Target multiplicity="(0..*)" roleLabel="is referenced by" polymorphic="true">
                    <Class class="IPeelable"/>
                </Target>
            </ECRelationshipClass>
        </ECSchema>
        )schema");

    ASSERT_EQ(BentleyStatus::SUCCESS, SetupECDb("LinkTableJoinGeneration_OwnTable.ecdb", schemaItem));

    AssertFrequencyCount("SELECT SourceECClassId, TargetECClassId FROM ts.ElementHasPeelableFruit",
        {{ "JOIN", 0 }, { "SourceECClassId", 2 }, { "TargetECClassId", 2 }}, false);

    AssertFrequencyCount("SELECT SourceECClassId, TargetECClassId FROM ts.ElementHasPeelableFruit",
        {{ "JOIN", 0 }, { "SourceECClassId", 2 }, { "TargetECClassId", 2 }}, true);

    AssertFrequencyCount("SELECT SourceECInstanceId, TargetECInstanceId FROM ts.ElementHasPeelableFruit",
        {{ "JOIN", 0 }, { "SourceECClassId", 1 }, { "TargetECClassId", 1 }}, false);

    AssertFrequencyCount("SELECT SourceECInstanceId, TargetECInstanceId FROM ts.ElementHasPeelableFruit",
        {{ "JOIN", 0 }, { "SourceECClassId", 0 }, { "TargetECClassId", 0 }}, true);

    m_ecdb.CloseDb();
    }

//---------------------------------------------------------------------------------------
// @bsimethod
//+---------------+---------------+---------------+---------------+---------------+------
TEST_F(ECSqlToSqlGenerationTests, RoadRailPhysicalManyJoins)
    {
    SchemaItem schemaItem(R"schema(<?xml version="1.0" encoding="utf-8" ?>
        <ECSchema schemaName="RoadRailPhysical" alias="rrphys" version="03.00.01" xmlns="http://www.bentley.com/schemas/Bentley.ECXML.3.2">
        <ECSchemaReference name="CoreCustomAttributes" version="01.00.00" alias="CoreCA"/>
        <ECSchemaReference name="ECDbMap" version="02.00.00" alias="ecdbmap"/>
        <ECEntityClass typeName="Element" modifier="Abstract">
                <ECCustomAttributes>
                    <ClassMap xmlns="ECDbMap.2.0.0">
                        <MapStrategy>TablePerHierarchy</MapStrategy>
                    </ClassMap>
                </ECCustomAttributes>
                <ECNavigationProperty propertyName="Model" relationshipName="ModelContainsElements" direction="backward" readOnly="true">
                    <ECCustomAttributes>
                        <ForeignKeyConstraint xmlns="ECDbMap.2.0.0">
                            <OnDeleteAction>NoAction</OnDeleteAction>
                        </ForeignKeyConstraint>
                    </ECCustomAttributes>
                </ECNavigationProperty>
                <ECProperty propertyName="LastMod" typeName="dateTime" readOnly="true">
                    <ECCustomAttributes>
                        <DateTimeInfo xmlns="CoreCustomAttributes.1.0.0">
                            <DateTimeKind>Utc</DateTimeKind>
                        </DateTimeInfo>
                        <HiddenProperty xmlns="CoreCustomAttributes.1.0.0" />
                    </ECCustomAttributes>
                </ECProperty>
                <ECProperty propertyName="CodeValue" typeName="string">
                    <ECCustomAttributes>
                        <PropertyMap xmlns="ECDbMap.2.0.0">
                            <IsNullable>True</IsNullable>
                            <Collation>NoCase</Collation>
                        </PropertyMap>
                    </ECCustomAttributes>
                </ECProperty>
                <ECProperty propertyName="UserLabel" typeName="string">
                    <ECCustomAttributes>
                        <PropertyMap xmlns="ECDbMap.2.0.0">
                            <IsNullable>True</IsNullable>
                            <Collation>NoCase</Collation>
                            <IsUnique>False</IsUnique>
                        </PropertyMap>
                    </ECCustomAttributes>
                </ECProperty>
                <ECNavigationProperty propertyName="Parent" relationshipName="ElementOwnsChildElements" direction="backward" >
                    <ECCustomAttributes>
                        <ForeignKeyConstraint xmlns="ECDbMap.2.0.0">
                            <OnDeleteAction>NoAction</OnDeleteAction>
                        </ForeignKeyConstraint>
                    </ECCustomAttributes>
                </ECNavigationProperty>
                <ECProperty propertyName="FederationGuid" typeName="binary" extendedTypeName="BeGuid">
                    <ECCustomAttributes>
                        <PropertyMap xmlns="ECDbMap.2.0.0">
                            <IsNullable>True</IsNullable>
                            <IsUnique>True</IsUnique>
                        </PropertyMap>
                        <HiddenProperty xmlns="CoreCustomAttributes.1.0.0" />
                    </ECCustomAttributes>
                </ECProperty>
                <ECProperty propertyName="JsonProperties" typeName="string" extendedTypeName="Json">
                    <ECCustomAttributes>
                        <HiddenProperty xmlns="CoreCustomAttributes.1.0.0" />
                    </ECCustomAttributes>
                </ECProperty>
            </ECEntityClass>
            <ECRelationshipClass typeName="ElementOwnsChildElements" strength="embedding" modifier="None">
                <Source multiplicity="(0..1)" roleLabel="owns child" polymorphic="true">
                    <Class class="Element"/>
                </Source>
                <Target multiplicity="(0..*)" roleLabel="is owned by parent" polymorphic="true">
                    <Class class="Element"/>
                </Target>
            </ECRelationshipClass>
            <ECRelationshipClass typeName="ModelContainsElements" strength="embedding" modifier="Sealed">
                <Source multiplicity="(1..1)" roleLabel="contains" polymorphic="true">
                    <Class class="Model"/>
                </Source>
                <Target multiplicity="(0..*)" roleLabel="is contained by" polymorphic="true">
                    <Class class="Element" />
                </Target>
            </ECRelationshipClass>
            <ECEntityClass typeName="Model" modifier="Abstract">
                <ECCustomAttributes>
                    <ClassMap xmlns="ECDbMap.2.0.0">
                        <MapStrategy>TablePerHierarchy</MapStrategy>
                    </ClassMap>
                    <ShareColumns xmlns="ECDbMap.2.0.0">
                        <MaxSharedColumnsBeforeOverflow>32</MaxSharedColumnsBeforeOverflow>
                        <ApplyToSubclassesOnly>True</ApplyToSubclassesOnly>
                    </ShareColumns>
                </ECCustomAttributes>
                <ECProperty propertyName="IsPrivate" typeName="boolean"/>
                <ECProperty propertyName="IsTemplate" typeName="boolean"/>
                <ECProperty propertyName="JsonProperties" typeName="string" extendedTypeName="Json"/>
                <ECProperty propertyName="LastMod" typeName="dateTime" />
            </ECEntityClass>
        <ECEntityClass typeName="GeometricElement" modifier="Abstract">
                <BaseClass>Element</BaseClass>
                <ECCustomAttributes>
                    <JoinedTablePerDirectSubclass xmlns="ECDbMap.2.0.0" />
                    <NotSubclassableInReferencingSchemas xmlns="CoreCustomAttributes.1.0.0" />
                </ECCustomAttributes>
            </ECEntityClass>
        <ECEntityClass typeName="GeometricElement3d" modifier="Abstract">
                <BaseClass>GeometricElement</BaseClass>
                <ECCustomAttributes>
                    <ShareColumns xmlns="ECDbMap.2.0.0">
                        <MaxSharedColumnsBeforeOverflow>32</MaxSharedColumnsBeforeOverflow>
                        <ApplyToSubclassesOnly>True</ApplyToSubclassesOnly>
                    </ShareColumns>
                </ECCustomAttributes>
                <ECProperty propertyName="InSpatialIndex" typeName="boolean">
                </ECProperty>
                <ECProperty propertyName="Origin" typeName="point3d">
                </ECProperty>
                <ECProperty propertyName="Yaw" typeName="double">
                </ECProperty>
                <ECProperty propertyName="Pitch" typeName="double">
                </ECProperty>
                <ECProperty propertyName="Roll" typeName="double">
                </ECProperty>
                <ECProperty propertyName="BBoxLow" typeName="point3d">
                </ECProperty>
                <ECProperty propertyName="BBoxHigh" typeName="point3d">
                </ECProperty>
                <ECProperty propertyName="GeometryStream" typeName="binary" extendedTypeName="GeometryStream">
                </ECProperty>
            </ECEntityClass>
        <ECEntityClass typeName="SpatialElement" modifier="Abstract">
                <BaseClass>GeometricElement3d</BaseClass>
            </ECEntityClass>
        <ECEntityClass typeName="PhysicalElement" modifier="Abstract">
                <BaseClass>SpatialElement</BaseClass>
            </ECEntityClass>
        <ECEntityClass typeName="ILinearlyLocated" modifier="Abstract">
            <ECCustomAttributes>
            <IsMixin xmlns='CoreCustomAttributes.01.00.00'>
                <AppliesToEntityClass>Element</AppliesToEntityClass>
            </IsMixin>
            </ECCustomAttributes>
        </ECEntityClass>
        <ECEntityClass typeName="ILinearLocationElement" modifier="Abstract">
            <BaseClass>ILinearlyLocated</BaseClass>
            <ECCustomAttributes>
            <IsMixin xmlns='CoreCustomAttributes.01.00.00'>
                <AppliesToEntityClass>Element</AppliesToEntityClass>
            </IsMixin>
            </ECCustomAttributes>
        </ECEntityClass>
        <ECEntityClass typeName="LinearPhysicalElement" modifier="Abstract">
                <BaseClass>PhysicalElement</BaseClass>
                <BaseClass>ILinearLocationElement</BaseClass>
            </ECEntityClass>
        <ECEntityClass typeName="ISubModeledElement" modifier="Abstract">
                <ECCustomAttributes>
                    <IsMixin xmlns="CoreCustomAttributes.1.0.0">
                        <!-- Only subclasses of bis:Element can implement the ISubModeledElement interface -->
                        <AppliesToEntityClass>Element</AppliesToEntityClass>
                    </IsMixin>
                </ECCustomAttributes>
        </ECEntityClass>
        <ECEntityClass typeName="ILinearElementSource" modifier="Abstract">
            <ECCustomAttributes>
            <IsMixin xmlns="CoreCustomAttributes.1.0.0">
                <!-- Only subclasses of bis:Element can implement the IParentElement interface -->
                <AppliesToEntityClass>Element</AppliesToEntityClass>
            </IsMixin>
            </ECCustomAttributes>
        </ECEntityClass>

        <ECEntityClass typeName="Corridor" modifier="Sealed">
                <BaseClass>LinearPhysicalElement</BaseClass>
                <BaseClass>ISubModeledElement</BaseClass>
                <BaseClass>ILinearElementSource</BaseClass>
            </ECEntityClass>
        <ECEntityClass typeName="TransportationSystem" modifier="Sealed">
                <BaseClass>PhysicalElement</BaseClass>
                <BaseClass>ISubModeledElement</BaseClass>
            </ECEntityClass>
        <ECEntityClass typeName="IParentElement" modifier="Abstract">
                <ECCustomAttributes>
                    <IsMixin xmlns="CoreCustomAttributes.1.0.0">
                        <!-- Only subclasses of bis:Element can implement the IParentElement interface -->
                        <AppliesToEntityClass>Element</AppliesToEntityClass>
                    </IsMixin>
                </ECCustomAttributes>
            </ECEntityClass>
        <ECEntityClass typeName="CorridorPortionElement" modifier="Abstract">
                <BaseClass>PhysicalElement</BaseClass>
                <BaseClass>IParentElement</BaseClass>
                <BaseClass>ILinearElementSource</BaseClass>
            </ECEntityClass>
        <ECRelationshipClass typeName="ElementRefersToElements" strength="referencing" modifier="Abstract">
                <ECCustomAttributes>
                    <LinkTableRelationshipMap xmlns="ECDbMap.2.0.0">
                        <CreateForeignKeyConstraints>False</CreateForeignKeyConstraints>
                    </LinkTableRelationshipMap>
                    <ClassMap xmlns="ECDbMap.2.0.0">
                        <MapStrategy>TablePerHierarchy</MapStrategy>
                    </ClassMap>
                    <ShareColumns xmlns="ECDbMap.2.0.0">
                        <MaxSharedColumnsBeforeOverflow>32</MaxSharedColumnsBeforeOverflow>
                        <ApplyToSubclassesOnly>True</ApplyToSubclassesOnly>
                    </ShareColumns>
                </ECCustomAttributes>
                <Source multiplicity="(0..*)" roleLabel="refers to" polymorphic="true">
                    <Class class="Element" />
                </Source>
                <Target multiplicity="(0..*)" roleLabel="is referenced by" polymorphic="true">
                    <Class class="Element" />
                </Target>
            </ECRelationshipClass>
        <ECRelationshipClass typeName="ILinearlyLocatedAlongILinearElement" strength="referencing" modifier="None">
                <BaseClass>ElementRefersToElements</BaseClass>
                <Source multiplicity="(0..*)" polymorphic="true" roleLabel="along">
                    <Class class="ILinearlyLocated" />
                </Source>
                <Target multiplicity="(0..1)" polymorphic="true" roleLabel="is linear axis for">
                    <Class class="ILinearElement" />
                </Target>
            </ECRelationshipClass>
        <ECRelationshipClass typeName="GraphicalElement3dRepresentsElement" strength="referencing" modifier="None">
                <BaseClass>ElementRefersToElements</BaseClass>
                <Source multiplicity="(0..*)" roleLabel="represents" polymorphic="true">
                    <Class class="GraphicalElement3d" />
                </Source>
                <Target multiplicity="(0..*)" roleLabel="is represented by" polymorphic="true">
                    <Class class="Element" />
                </Target>
            </ECRelationshipClass>
        <ECEntityClass typeName="GraphicalElement3d" modifier="Abstract">
                <BaseClass>GeometricElement3d</BaseClass>
            </ECEntityClass>
        <ECEntityClass typeName="ILinearElement" modifier="Abstract">
                <ECCustomAttributes>
                    <IsMixin xmlns="CoreCustomAttributes.1.0.0">
                        <!-- Only subclasses of bis:Element can implement the IParentElement interface -->
                        <AppliesToEntityClass>Element</AppliesToEntityClass>
                    </IsMixin>
                </ECCustomAttributes>
                <ECProperty propertyName="StartValue" typeName="double" />
                <ECProperty propertyName="LengthValue" typeName="double" />
        </ECEntityClass>
        </ECSchema>
        )schema");

    ASSERT_EQ(BentleyStatus::SUCCESS, SetupECDb("RoadRailPhysicalManyJoins.ecdb", schemaItem));

    Utf8String sql = "";

    // Original query with optimization turned off
    m_ecdb.GetECSqlConfig().SetOptimizationOption(OptimizationOptions::OptimizeJoinForClassIds, false);
    sql = GetHelper().ECSqlToSql(R"statement(
        SELECT
            COUNT(*)
        FROM
            RoadRailPhysical.Corridor c,
            RoadRailPhysical.TransportationSystem ts,
            RoadRailPhysical.CorridorPortionElement cp,
            RoadRailPhysical.PhysicalElement pe,
            RoadRailPhysical.ILinearlyLocatedAlongILinearElement lle,
            RoadRailPhysical.GraphicalElement3dRepresentsElement gre,
            RoadRailPhysical.GraphicalElement3d ge
        WHERE
            lle.TargetECInstanceId = 0x20000003e91
            AND c.ECInstanceId = lle.SourceECInstanceId
            AND c.ECInstanceId = ts.Model.Id
            AND cp.Model.Id = ts.ECInstanceId
            AND pe.Parent.Id = cp.ECInstanceId
            AND gre.TargetECInstanceId = pe.ECInstanceId
            AND ge.ECInstanceId = gre.SourceECInstanceId
        )statement");

    EXPECT_EQ(8, GetHelper().GetFrequencyCount(sql, "JOIN"));
    EXPECT_EQ(2, GetHelper().GetFrequencyCount(sql, "SourceECClassId"));
    EXPECT_EQ(2, GetHelper().GetFrequencyCount(sql, "TargetECClassId"));

    // Optimized query with optimization turned on
    m_ecdb.GetECSqlConfig().SetOptimizationOption(OptimizationOptions::OptimizeJoinForClassIds, true);
    sql = GetHelper().ECSqlToSql(R"statement(
        SELECT
            COUNT(*)
        FROM
            RoadRailPhysical.Corridor c,
            RoadRailPhysical.TransportationSystem ts,
            RoadRailPhysical.CorridorPortionElement cp,
            RoadRailPhysical.PhysicalElement pe,
            RoadRailPhysical.ILinearlyLocatedAlongILinearElement lle,
            RoadRailPhysical.GraphicalElement3dRepresentsElement gre,
            RoadRailPhysical.GraphicalElement3d ge
        WHERE
            lle.TargetECInstanceId = 0x20000003e91
            AND c.ECInstanceId = lle.SourceECInstanceId
            AND c.ECInstanceId = ts.Model.Id
            AND cp.Model.Id = ts.ECInstanceId
            AND pe.Parent.Id = cp.ECInstanceId
            AND gre.TargetECInstanceId = pe.ECInstanceId
            AND ge.ECInstanceId = gre.SourceECInstanceId
        )statement");

    EXPECT_EQ(4, GetHelper().GetFrequencyCount(sql, "JOIN"));
    EXPECT_EQ(0, GetHelper().GetFrequencyCount(sql, "SourceECClassId"));
    EXPECT_EQ(0, GetHelper().GetFrequencyCount(sql, "TargetECClassId"));

    // Improved query with optimization turned off
    m_ecdb.GetECSqlConfig().SetOptimizationOption(OptimizationOptions::OptimizeJoinForClassIds, false);
    sql = GetHelper().ECSqlToSql(R"statement(
        SELECT
            ge.ECInstanceId,
            ge.ECClassId
        FROM
            RoadRailPhysical.Element c,
            RoadRailPhysical.Element ts,
            RoadRailPhysical.Element cp,
            RoadRailPhysical.Element pe,
            RoadRailPhysical.ILinearlyLocatedAlongILinearElement lle,
            RoadRailPhysical.GraphicalElement3dRepresentsElement gre,
            RoadRailPhysical.Element ge
        WHERE
            c.ECClassId IS (RoadRailPhysical.Corridor)
            AND ts.ECClassId IS (RoadRailPhysical.TransportationSystem)
            AND cp.ECClassId IS (RoadRailPhysical.CorridorPortionElement)
            AND pe.ECClassId IS (RoadRailPhysical.PhysicalElement)
            AND ge.ECClassId IS (RoadRailPhysical.GraphicalElement3d)
            AND lle.TargetECInstanceId = 0x20000003e91
            AND c.ECInstanceId = lle.SourceECInstanceId
            AND c.ECInstanceId = ts.Model.Id
            AND cp.Model.Id = ts.ECInstanceId
            AND pe.Parent.Id = cp.ECInstanceId
            AND gre.TargetECInstanceId = pe.ECInstanceId
            AND ge.ECInstanceId = gre.SourceECInstanceId
        ORDER BY ge.ECClassId
        )statement");

    EXPECT_EQ(4, GetHelper().GetFrequencyCount(sql, "JOIN"));
    EXPECT_EQ(2, GetHelper().GetFrequencyCount(sql, "SourceECClassId"));
    EXPECT_EQ(2, GetHelper().GetFrequencyCount(sql, "TargetECClassId"));

    // Improved query with optimization turned on
    m_ecdb.GetECSqlConfig().SetOptimizationOption(OptimizationOptions::OptimizeJoinForClassIds, true);
    sql = GetHelper().ECSqlToSql(R"statement(
        SELECT
            ge.ECInstanceId,
            ge.ECClassId
        FROM
            RoadRailPhysical.Element c,
            RoadRailPhysical.Element ts,
            RoadRailPhysical.Element cp,
            RoadRailPhysical.Element pe,
            RoadRailPhysical.ILinearlyLocatedAlongILinearElement lle,
            RoadRailPhysical.GraphicalElement3dRepresentsElement gre,
            RoadRailPhysical.Element ge
        WHERE
            c.ECClassId IS (RoadRailPhysical.Corridor)
            AND ts.ECClassId IS (RoadRailPhysical.TransportationSystem)
            AND cp.ECClassId IS (RoadRailPhysical.CorridorPortionElement)
            AND pe.ECClassId IS (RoadRailPhysical.PhysicalElement)
            AND ge.ECClassId IS (RoadRailPhysical.GraphicalElement3d)
            AND lle.TargetECInstanceId = 0x20000003e91
            AND c.ECInstanceId = lle.SourceECInstanceId
            AND c.ECInstanceId = ts.Model.Id
            AND cp.Model.Id = ts.ECInstanceId
            AND pe.Parent.Id = cp.ECInstanceId
            AND gre.TargetECInstanceId = pe.ECInstanceId
            AND ge.ECInstanceId = gre.SourceECInstanceId
        ORDER BY ge.ECClassId
        )statement");

    EXPECT_EQ(0, GetHelper().GetFrequencyCount(sql, "JOIN"));
    EXPECT_EQ(0, GetHelper().GetFrequencyCount(sql, "SourceECClassId"));
    EXPECT_EQ(0, GetHelper().GetFrequencyCount(sql, "TargetECClassId"));

    m_ecdb.CloseDb();
    }

//---------------------------------------------------------------------------------------
// @bsimethod
//+---------------+---------------+---------------+---------------+---------------+------
TEST_F(ECSqlToSqlGenerationTests, SelectOnlyRequiredPropertiesOnSelfJoin)
    {
    SchemaItem schemaItem(R"schema(
        <?xml version="1.0" encoding="utf-8"?>
            <ECSchema schemaName="TestSchema" alias="ts" version="01.00.01" xmlns="http://www.bentley.com/schemas/Bentley.ECXML.3.2">
                <ECEntityClass typeName="Foo1">
                    <ECProperty propertyName="Prop" typeName="string" />
                </ECEntityClass>
                <ECEntityClass typeName="Foo2">
                    <ECProperty propertyName="Prop" typeName="string" />
                </ECEntityClass>
            </ECSchema>
        )schema");

    ASSERT_EQ(BentleyStatus::SUCCESS, SetupECDb("SelectOnlyRequiredPropertiesOnSelfJoin.ecdb", schemaItem));

    m_ecdb.SaveChanges();
    {
    // Self join with only one table having alias
    ECSqlStatement ecsqlStmt;
    Utf8CP ecsql = "SELECT f1.Prop FROM ts.Foo1 f1, ts.Foo1";
    ASSERT_EQ(ECSqlStatus::Success, ecsqlStmt.Prepare(m_ecdb, ecsql));
    AssertFrequencyCount(ecsql, {{ "JOIN", 0 }, { "Prop", 2 }});
    Statement sqlStmt;
    ASSERT_EQ(BE_SQLITE_OK, sqlStmt.Prepare(m_ecdb, SqlPrintfString("EXPLAIN QUERY PLAN %s", ecsqlStmt.GetNativeSql())));
    ASSERT_EQ(BE_SQLITE_ROW, sqlStmt.Step());
    }

    {
    // Self join with a table having different aliases
    ECSqlStatement ecsqlStmt;
    Utf8CP ecsql = "SELECT f1.Prop FROM ts.Foo1 f1, ts.Foo1 f2";
    ASSERT_EQ(ECSqlStatus::Success, ecsqlStmt.Prepare(m_ecdb, ecsql));
    AssertFrequencyCount(ecsql, {{ "JOIN", 0 }, { "Prop", 2 }});
    Statement sqlStmt;
    ASSERT_EQ(BE_SQLITE_OK, sqlStmt.Prepare(m_ecdb, SqlPrintfString("EXPLAIN QUERY PLAN %s", ecsqlStmt.GetNativeSql())));
    ASSERT_EQ(BE_SQLITE_ROW, sqlStmt.Step());
    }

    {
    ECSqlStatement ecsqlStmt;
    Utf8CP ecsql = "SELECT f1.Prop FROM ts.Foo1 f1, ts.Foo2 f2";
    ASSERT_EQ(ECSqlStatus::Success, ecsqlStmt.Prepare(m_ecdb, ecsql));
    AssertFrequencyCount(ecsql, {{ "JOIN", 0 }, { "Prop", 2 }});
    Statement sqlStmt;
    ASSERT_EQ(BE_SQLITE_OK, sqlStmt.Prepare(m_ecdb, SqlPrintfString("EXPLAIN QUERY PLAN %s", ecsqlStmt.GetNativeSql())));
    ASSERT_EQ(BE_SQLITE_ROW, sqlStmt.Step());
    }
    }
END_ECDBUNITTESTS_NAMESPACE
<|MERGE_RESOLUTION|>--- conflicted
+++ resolved
@@ -1,1281 +1,1274 @@
-/*---------------------------------------------------------------------------------------------
-* Copyright (c) Bentley Systems, Incorporated. All rights reserved.
-* See LICENSE.md in the repository root for full copyright notice.
-*--------------------------------------------------------------------------------------------*/
-#include "ECDbPublishedTests.h"
-
-USING_NAMESPACE_BENTLEY_EC
-
-BEGIN_ECDBUNITTESTS_NAMESPACE
-
-struct ECSqlToSqlGenerationTests : ECDbTestFixture
-{
-void AssertFrequencyCount(Utf8CP ecsql, std::vector<std::pair<Utf8CP, int>> substringCountPairs, bool removeUnnecessaryJoinForClassIds = true)
-    {
-    m_ecdb.GetECSqlConfig().SetOptimizationOption(OptimizationOptions::OptimizeJoinForClassIds, removeUnnecessaryJoinForClassIds);
-    Utf8String sql = GetHelper().ECSqlToSql(ecsql);
-    for (auto substringCountPair : substringCountPairs)
-        {
-        EXPECT_EQ(substringCountPair.second, GetHelper().GetFrequencyCount(sql, substringCountPair.first)) << substringCountPair.first << " count should be " << substringCountPair.second
-            << " in converted query with removeUnnecessaryJoinForClassIds flag set to " << (removeUnnecessaryJoinForClassIds ? "true" : "false")
-            << "\nECSql: " << ecsql << "\nSql:   " << sql.c_str();
-        }
-    }
-};
-
-//---------------------------------------------------------------------------------------
-// @bsimethod
-//+---------------+---------------+---------------+---------------+---------------+------
-TEST_F(ECSqlToSqlGenerationTests, IndexOnSharedColumnIsUsedBySQLite)
-    {
-    ASSERT_EQ(BentleyStatus::SUCCESS, SetupECDb("IndexOnSharedColumnIsUsedBySQLite.ecdb", SchemaItem(
-        R"xml(<ECSchema schemaName="TestSchema" alias="ts" version="1.0.0" xmlns="http://www.bentley.com/schemas/Bentley.ECXML.3.1">
-              <ECSchemaReference name="ECDbMap" version="02.00.00" alias="ecdbmap" />
-                  <ECEntityClass typeName="Parent" modifier="None">
-                    <ECCustomAttributes>
-                      <ClassMap xmlns="ECDbMap.02.00">
-                        <MapStrategy>TablePerHierarchy</MapStrategy>
-                      </ClassMap>
-                      <ShareColumns xmlns="ECDbMap.02.00">
-                        <ApplyToSubclassesOnly>False</ApplyToSubclassesOnly>
-                        <MaxSharedColumnsBeforeOverflow>100</MaxSharedColumnsBeforeOverflow>
-                      </ShareColumns>
-                      <DbIndexList xmlns="ECDbMap.02.00">
-                        <Indexes>
-                          <DbIndex>
-                            <IsUnique>False</IsUnique>
-                            <Name>ix_parent_ps1ps2</Name>
-                            <Properties>
-                              <string>PS1</string>
-                              <string>PS2</string>
-                            </Properties>
-                          </DbIndex>
-                          <DbIndex>
-                            <IsUnique>False</IsUnique>
-                            <Name>ix_parent_ps3</Name>
-                            <Properties>
-                              <string>PS3</string>
-                            </Properties>
-                          </DbIndex>
-                        </Indexes>
-                      </DbIndexList>
-                    </ECCustomAttributes>
-                    <ECProperty propertyName="PS1" typeName="string"/>
-                    <ECProperty propertyName="PS2" typeName="string"/>
-                    <ECProperty propertyName="PS3" typeName="string"/>
-                  </ECEntityClass>
-            </ECSchema>)xml")));
-
-    const int detailColumn = 3;
-    m_ecdb.SaveChanges();
-    {
-    ECSqlStatement ecsqlStmt;
-    ASSERT_EQ(ECSqlStatus::Success, ecsqlStmt.Prepare(m_ecdb, "select null from ts.parent where ps1=?"));
-    Statement sqlStmt;
-    ASSERT_EQ(BE_SQLITE_OK, sqlStmt.Prepare(m_ecdb, SqlPrintfString("EXPLAIN QUERY PLAN %s", ecsqlStmt.GetNativeSql())));
-    ASSERT_EQ(BE_SQLITE_ROW, sqlStmt.Step());
-    ASSERT_STREQ("SEARCH main.ts_Parent USING COVERING INDEX ix_parent_ps1ps2 (ps1=?)", sqlStmt.GetValueText(detailColumn));
-    ASSERT_EQ(BE_SQLITE_DONE, sqlStmt.Step());
-    }
-
-    {
-    ECSqlStatement ecsqlStmt;
-    ASSERT_EQ(ECSqlStatus::Success, ecsqlStmt.Prepare(m_ecdb, "select null from ts.parent where ps2=?"));
-    Statement sqlStmt;
-    ASSERT_EQ(BE_SQLITE_OK, sqlStmt.Prepare(m_ecdb, SqlPrintfString("EXPLAIN QUERY PLAN %s", ecsqlStmt.GetNativeSql())));
-    ASSERT_EQ(BE_SQLITE_ROW, sqlStmt.Step());
-    ASSERT_STREQ("SCAN main.ts_Parent USING COVERING INDEX ix_parent_ps1ps2", sqlStmt.GetValueText(detailColumn));
-    ASSERT_EQ(BE_SQLITE_DONE, sqlStmt.Step());
-    }
-
-    {
-    ECSqlStatement ecsqlStmt;
-    ASSERT_EQ(ECSqlStatus::Success, ecsqlStmt.Prepare(m_ecdb, "select null from ts.parent where ps3=?"));
-    Statement sqlStmt;
-    ASSERT_EQ(BE_SQLITE_OK, sqlStmt.Prepare(m_ecdb, SqlPrintfString("EXPLAIN QUERY PLAN %s", ecsqlStmt.GetNativeSql())));
-    ASSERT_EQ(BE_SQLITE_ROW, sqlStmt.Step());
-    ASSERT_STREQ("SEARCH main.ts_Parent USING COVERING INDEX ix_parent_ps3 (ps3=?)", sqlStmt.GetValueText(detailColumn));
-    ASSERT_EQ(BE_SQLITE_DONE, sqlStmt.Step());
-    }
-
-    {
-    ECSqlStatement ecsqlStmt;
-    ASSERT_EQ(ECSqlStatus::Success, ecsqlStmt.Prepare(m_ecdb, "select null from ts.parent where ps1=? and ps2=?"));
-    Statement sqlStmt;
-    ASSERT_EQ(BE_SQLITE_OK, sqlStmt.Prepare(m_ecdb, SqlPrintfString("EXPLAIN QUERY PLAN %s", ecsqlStmt.GetNativeSql())));
-    ASSERT_EQ(BE_SQLITE_ROW, sqlStmt.Step());
-    ASSERT_STREQ("SEARCH main.ts_Parent USING COVERING INDEX ix_parent_ps1ps2 (ps1=? AND ps2=?)", sqlStmt.GetValueText(detailColumn));
-    ASSERT_EQ(BE_SQLITE_DONE, sqlStmt.Step());
-    }
-
-    {
-    ECSqlStatement ecsqlStmt;
-    ASSERT_EQ(ECSqlStatus::Success, ecsqlStmt.Prepare(m_ecdb, "select null from ts.parent where ps2=? and ps3=?"));
-    Statement sqlStmt;
-    ASSERT_EQ(BE_SQLITE_OK, sqlStmt.Prepare(m_ecdb, SqlPrintfString("EXPLAIN QUERY PLAN %s", ecsqlStmt.GetNativeSql())));
-    ASSERT_EQ(BE_SQLITE_ROW, sqlStmt.Step());
-    ASSERT_STREQ("SEARCH main.ts_Parent USING INDEX ix_parent_ps3 (ps3=?)", sqlStmt.GetValueText(detailColumn));
-    ASSERT_EQ(BE_SQLITE_DONE, sqlStmt.Step());
-    }
-
-    {
-    ECSqlStatement ecsqlStmt;
-    ASSERT_EQ(ECSqlStatus::Success, ecsqlStmt.Prepare(m_ecdb, "select null from ts.parent where ps1=? and ps3=?"));
-    Statement sqlStmt;
-    ASSERT_EQ(BE_SQLITE_OK, sqlStmt.Prepare(m_ecdb, SqlPrintfString("EXPLAIN QUERY PLAN %s", ecsqlStmt.GetNativeSql())));
-    ASSERT_EQ(BE_SQLITE_ROW, sqlStmt.Step());
-    ASSERT_STREQ("SEARCH main.ts_Parent USING INDEX ix_parent_ps3 (ps3=?)", sqlStmt.GetValueText(detailColumn));
-    ASSERT_EQ(BE_SQLITE_DONE, sqlStmt.Step());
-    }
-
-    {
-    ECSqlStatement ecsqlStmt;
-    ASSERT_EQ(ECSqlStatus::Success, ecsqlStmt.Prepare(m_ecdb, "select null from ts.parent where ps1=? and ps2=? and ps3=?"));
-    Statement sqlStmt;
-    ASSERT_EQ(BE_SQLITE_OK, sqlStmt.Prepare(m_ecdb, SqlPrintfString("EXPLAIN QUERY PLAN %s", ecsqlStmt.GetNativeSql())));
-    ASSERT_EQ(BE_SQLITE_ROW, sqlStmt.Step());
-    ASSERT_STREQ("SEARCH main.ts_Parent USING INDEX ix_parent_ps3 (ps3=?)", sqlStmt.GetValueText(detailColumn));
-    ASSERT_EQ(BE_SQLITE_DONE, sqlStmt.Step());
-    }
-    }
-
-//---------------------------------------------------------------------------------------
-// @bsimethod
-//+---------------+---------------+---------------+---------------+---------------+------
-TEST_F(ECSqlToSqlGenerationTests, NavPropSharedColumnCasting)
-    {
-    ASSERT_EQ(BentleyStatus::SUCCESS, SetupECDb("NavPropSharedColumnCasting.ecdb", SchemaItem(
-        R"xml(<ECSchema schemaName="TestSchema" alias="ts" version="1.0.0" xmlns="http://www.bentley.com/schemas/Bentley.ECXML.3.1">
-          <ECSchemaReference name="ECDbMap" version="02.00.00" alias="ecdbmap" />
-          <ECEntityClass typeName="Parent" modifier="none">
-              <ECProperty propertyName="Name" typeName="string" />
-          </ECEntityClass>
-          <ECEntityClass typeName="Child" modifier="none">
-              <ECCustomAttributes>
-                  <ClassMap xmlns="ECDbMap.02.00">
-                      <MapStrategy>TablePerHierarchy</MapStrategy>
-                  </ClassMap>
-                  <ShareColumns xmlns="ECDbMap.02.00">
-                      <MaxSharedColumnsBeforeOverflow>10</MaxSharedColumnsBeforeOverflow>
-                  </ShareColumns>
-              </ECCustomAttributes>
-              <ECProperty propertyName="D" typeName="double" />
-              <ECProperty propertyName="S" typeName="string" />
-              <ECNavigationProperty propertyName="Parent" relationshipName="Rel" direction="Backward"/>
-          </ECEntityClass>
-          <ECRelationshipClass typeName="Rel" strength="referencing" strengthDirection="Forward" modifier="None">
-              <Source multiplicity="(0..1)" polymorphic="True" roleLabel="references">
-                 <Class class="Parent" />
-             </Source>
-              <Target multiplicity="(0..*)" polymorphic="True" roleLabel="referenced by">
-                <Class class="Child" />
-             </Target>
-          </ECRelationshipClass>
-        </ECSchema>)xml")));
-
-    ECClassId parentClassId = m_ecdb.Schemas().GetClassId("TestSchema", "Parent");
-    ASSERT_TRUE(parentClassId.IsValid());
-
-    ECClassId childClassId = m_ecdb.Schemas().GetClassId("TestSchema", "Child");
-    ASSERT_TRUE(childClassId.IsValid());
-
-    ECClassId relClassId = m_ecdb.Schemas().GetClassId("TestSchema", "Rel");
-    ASSERT_TRUE(relClassId.IsValid());
-
-    EXPECT_STREQ(Utf8PrintfString("INSERT INTO [ts_Child] ([Id],[ps1],[ps2],[ps3],[ps4],ECClassId) VALUES (:_ecdb_ecsqlparam_id_col1,:_ecdb_ecsqlparam_ix1_col1,:_ecdb_ecsqlparam_ix2_col1,:_ecdb_ecsqlparam_ix3_col1,:_ecdb_ecsqlparam_ix4_col1,%s)", childClassId.ToString().c_str()).c_str(),
-                 GetHelper().ECSqlToSql("INSERT INTO ts.Child(D,S,Parent.Id,Parent.RelECClassId) VALUES(?,?,?,?)").c_str());
-
-    EXPECT_STREQ("SELECT [Child].[ps1],[Child].[ps2],[Child].[ps3],[Child].[ps4] FROM (SELECT [Id] ECInstanceId,[ECClassId],[ps1],[ps2],[ps3],(CASE WHEN [ps3] IS NULL THEN NULL ELSE COALESCE([ps4], 89) END) [ps4] FROM [main].[ts_Child]) [Child]",
-                 GetHelper().ECSqlToSql("SELECT D,S,Parent.Id,Parent.RelECClassId FROM ts.Child").c_str());
-
-<<<<<<< HEAD
-    EXPECT_STREQ("SELECT [Rel].[SourceECInstanceId],[Rel].[SourceECClassId],[Rel].[TargetECInstanceId],[Rel].[TargetECClassId] FROM (SELECT [ts_Child].[Id] ECInstanceId,COALESCE([ts_Child].[ps4],89) ECClassId,[ts_Child].[ps3] SourceECInstanceId,90 SourceECClassId,[ts_Child].[Id] TargetECInstanceId,[ts_Child].[ECClassId] TargetECClassId FROM [main].[ts_Child] WHERE [ts_Child].[ps3] IS NOT NULL AND [ts_Child].[ECClassId] IN (SELECT ClassId FROM [main].ec_cache_ClassHierarchy WHERE BaseClassId = 0x58) AND COALESCE([ts_Child].[ps4],89)=89) [Rel]",
-=======
-    EXPECT_STREQ("SELECT [Child].[ps1],[Child].[ps2],[Child].[ps3],[Child].[ps4] FROM (SELECT [Id] ECInstanceId,[ECClassId],[ps1],[ps2],[ps3],(CASE WHEN [ps3] IS NULL THEN NULL ELSE [ps4] END) [ps4] FROM [main].[ts_Child]) [Child]",
-                 GetHelper().ECSqlToSql("SELECT D,S,Parent.Id,Parent.RelECClassId FROM ts.Child").c_str());
-
-    EXPECT_STREQ(Utf8PrintfString("SELECT [Rel].[SourceECInstanceId],[Rel].[SourceECClassId],[Rel].[TargetECInstanceId],[Rel].[TargetECClassId] "
-        "FROM (SELECT [ts_Child].[Id] ECInstanceId,[ts_Child].[ps4] ECClassId,[ts_Child].[ps3] SourceECInstanceId,%s SourceECClassId,[ts_Child].[Id] TargetECInstanceId,[ts_Child].[ECClassId] TargetECClassId "
-        "FROM [main].[ts_Child] WHERE [ts_Child].[ps3] IS NOT NULL AND [ts_Child].[ps4]=%s AND [ts_Child].[ECClassId] IN "
-        "(SELECT ClassId FROM [main].ec_cache_ClassHierarchy WHERE BaseClassId=%s)) [Rel]", parentClassId.ToString().c_str(), relClassId.ToString().c_str(), childClassId.ToString().c_str()).c_str(),
->>>>>>> 4df88740
-                 GetHelper().ECSqlToSql("SELECT SourceECInstanceId,SourceECClassId,TargetECInstanceId,TargetECClassId FROM ts.Rel").c_str());
-    }
-
-//---------------------------------------------------------------------------------------
-// @bsimethod
-//+---------------+---------------+---------------+---------------+---------------+------
-TEST_F(ECSqlToSqlGenerationTests, NavPropSharedColumnConstraintsNormalRelationships)
-    {
-    ASSERT_EQ(BentleyStatus::SUCCESS, SetupECDb("NavPropSharedColumnConstraints.ecdb", SchemaItem(
-        R"xml(<ECSchema schemaName="TestSchema" alias="ts" version="1.0.0" xmlns="http://www.bentley.com/schemas/Bentley.ECXML.3.1">
-        <ECSchemaReference name="ECDbMap" version="02.00.00" alias="ecdbmap" />
-        <ECEntityClass typeName="Base" modifier="none">
-            <ECCustomAttributes>
-                <ClassMap xmlns="ECDbMap.02.00">
-                    <MapStrategy>TablePerHierarchy</MapStrategy>
-                </ClassMap>
-                <ShareColumns xmlns="ECDbMap.02.00">
-                    <MaxSharedColumnsBeforeOverflow>20</MaxSharedColumnsBeforeOverflow>
-                </ShareColumns>
-            </ECCustomAttributes>
-        </ECEntityClass>
-        <ECEntityClass typeName="Dog" modifier="none">
-            <BaseClass>Base</BaseClass>
-            <ECNavigationProperty propertyName="Bone" relationshipName="DogHasBone" direction="Forward"/>
-            <ECNavigationProperty propertyName="Ball" relationshipName="DogHasBall" direction="Forward"/>
-        </ECEntityClass>
-        <ECEntityClass typeName="Cat" modifier="Sealed">
-            <BaseClass>Base</BaseClass>
-            <ECNavigationProperty propertyName="Mouse" relationshipName="CatHasMouse" direction="Forward"/>
-        </ECEntityClass>
-        <ECEntityClass typeName="Bone" modifier="Sealed"></ECEntityClass>
-        <ECEntityClass typeName="Ball" modifier="none">
-            <ECCustomAttributes>
-                <ClassMap xmlns="ECDbMap.02.00">
-                    <MapStrategy>TablePerHierarchy</MapStrategy>
-                </ClassMap>
-            </ECCustomAttributes>
-        </ECEntityClass>
-        <ECEntityClass typeName="Mouse" modifier="none">
-            <BaseClass>Base</BaseClass>
-        </ECEntityClass>
-        <ECRelationshipClass typeName="DogHasBone" strength="referencing" strengthDirection="Forward" modifier="None">
-            <Source multiplicity="(0..*)" polymorphic="True" roleLabel="references">
-                <Class class="Dog" />
-            </Source>
-            <Target multiplicity="(0..1)" polymorphic="True" roleLabel="referenced by">
-                <Class class="Bone" />
-            </Target>
-        </ECRelationshipClass>
-        <ECRelationshipClass typeName="DogHasBall" strength="referencing" strengthDirection="Forward" modifier="None">
-            <Source multiplicity="(0..*)" polymorphic="True" roleLabel="references">
-                <Class class="Dog" />
-            </Source>
-            <Target multiplicity="(0..1)" polymorphic="True" roleLabel="referenced by">
-                <Class class="Ball" />
-            </Target>
-        </ECRelationshipClass>
-        <ECRelationshipClass typeName="CatHasMouse" strength="referencing" strengthDirection="Forward" modifier="None">
-            <Source multiplicity="(0..*)" polymorphic="True" roleLabel="references">
-                <Class class="Cat" />
-            </Source>
-            <Target multiplicity="(0..1)" polymorphic="True" roleLabel="referenced by">
-                <Class class="Mouse" />
-            </Target>s
-        </ECRelationshipClass>
-        </ECSchema>)xml")));
-
-    ECClassId dogClassId = m_ecdb.Schemas().GetClassId("TestSchema", "Dog");
-    ASSERT_TRUE(dogClassId.IsValid());
-
-    ECClassId catClassId = m_ecdb.Schemas().GetClassId("TestSchema", "Cat");
-    ASSERT_TRUE(catClassId.IsValid());
-
-    ECClassId boneClassId = m_ecdb.Schemas().GetClassId("TestSchema", "Bone");
-    ASSERT_TRUE(boneClassId.IsValid());
-
-    ECClassId dogHasBoneClassId = m_ecdb.Schemas().GetClassId("TestSchema", "DogHasBone");
-    ASSERT_TRUE(dogHasBoneClassId.IsValid());
-
-    ECClassId dogHasBallClassId = m_ecdb.Schemas().GetClassId("TestSchema", "DogHasBall");
-    ASSERT_TRUE(dogHasBallClassId.IsValid());
-
-    ECClassId catHasMouseClassId = m_ecdb.Schemas().GetClassId("TestSchema", "CatHasMouse");
-    ASSERT_TRUE(catHasMouseClassId.IsValid());
-
-    EXPECT_STREQ(Utf8PrintfString("SELECT [DogHasBone].[TargetECInstanceId],[DogHasBone].[TargetECClassId] FROM "
-        "(SELECT [ts_Base].[Id] ECInstanceId,[ts_Base].[ps2] ECClassId,[ts_Base].[Id] SourceECInstanceId,[ts_Base].[ECClassId] SourceECClassId,[ts_Base].[ps1] TargetECInstanceId,%s TargetECClassId "
-        "FROM [main].[ts_Base] WHERE [ts_Base].[ps1] IS NOT NULL AND [ts_Base].[ps2]=%s AND [ts_Base].[ECClassId] IN "
-        "(SELECT ClassId FROM [main].ec_cache_ClassHierarchy WHERE BaseClassId=%s)) [DogHasBone]", boneClassId.ToString().c_str(), dogHasBoneClassId.ToString().c_str(), dogClassId.ToString().c_str()).c_str(),
-                 GetHelper().ECSqlToSql("SELECT TargetECInstanceId, TargetECClassId FROM ts.DogHasBone").c_str());
-
-    EXPECT_STREQ(Utf8PrintfString("SELECT [DogHasBall].[TargetECInstanceId],[DogHasBall].[TargetECClassId] FROM "
-        "(SELECT [ts_Base].[Id] ECInstanceId,[ts_Base].[ps4] ECClassId,[ts_Base].[Id] SourceECInstanceId,[ts_Base].[ECClassId] SourceECClassId,[ts_Base].[ps3] TargetECInstanceId,[ts_Ball].[ECClassId] TargetECClassId "
-        "FROM [main].[ts_Base] INNER JOIN [main].[ts_Ball] ON [ts_Ball].[Id]=[ts_Base].[ps3] WHERE [ts_Base].[ps3] IS NOT NULL AND [ts_Base].[ps4]=%s AND [ts_Base].[ECClassId] IN "
-        "(SELECT ClassId FROM [main].ec_cache_ClassHierarchy WHERE BaseClassId=%s)) [DogHasBall]", dogHasBallClassId.ToString().c_str(), dogClassId.ToString().c_str()).c_str(),
-                 GetHelper().ECSqlToSql("SELECT TargetECInstanceId, TargetECClassId FROM ts.DogHasBall").c_str());
-
-    EXPECT_STREQ(Utf8PrintfString("SELECT [CatHasMouse].[TargetECInstanceId],[CatHasMouse].[TargetECClassId] FROM "
-        "(SELECT [ts_Base].[Id] ECInstanceId,[ts_Base].[ps2] ECClassId,[ts_Base].[Id] SourceECInstanceId,[ts_Base].[ECClassId] SourceECClassId,[ts_Base].[ps1] TargetECInstanceId,[_ReferencedEnd].[ECClassId] TargetECClassId "
-        "FROM [main].[ts_Base] INNER JOIN [main].[ts_Base] _ReferencedEnd ON [_ReferencedEnd].[Id]=[ts_Base].[ps1] WHERE [ts_Base].[ps1] IS NOT NULL AND [ts_Base].[ps2]=%s AND [ts_Base].[ECClassId] IN "
-        "(SELECT ClassId FROM [main].ec_cache_ClassHierarchy WHERE BaseClassId=%s)) [CatHasMouse]", catHasMouseClassId.ToString().c_str(), catClassId.ToString().c_str()).c_str(),
-                 GetHelper().ECSqlToSql("SELECT TargetECInstanceId, TargetECClassId FROM ts.CatHasMouse").c_str());
-    }
-
-//---------------------------------------------------------------------------------------
-// @bsimethod
-//+---------------+---------------+---------------+---------------+---------------+------
-TEST_F(ECSqlToSqlGenerationTests, NavPropSharedColumnConstraintsSealedRelationships)
-    {
-    ASSERT_EQ(BentleyStatus::SUCCESS, SetupECDb("NavPropSharedColumnConstraintsSealedRelationships.ecdb", SchemaItem(
-        R"xml(<ECSchema schemaName="TestSchema" alias="ts" version="1.0.0" xmlns="http://www.bentley.com/schemas/Bentley.ECXML.3.1">
-            <ECSchemaReference name="ECDbMap" version="02.00.00" alias="ecdbmap" />
-            <ECEntityClass typeName="Base" modifier="none">
-                <ECCustomAttributes>
-                    <ClassMap xmlns="ECDbMap.02.00">
-                        <MapStrategy>TablePerHierarchy</MapStrategy>
-                    </ClassMap>
-                    <ShareColumns xmlns="ECDbMap.02.00">
-                        <MaxSharedColumnsBeforeOverflow>20</MaxSharedColumnsBeforeOverflow>
-                    </ShareColumns>
-                </ECCustomAttributes>
-            </ECEntityClass>
-            <ECEntityClass typeName="Dog" modifier="none">
-                <BaseClass>Base</BaseClass>
-                <ECNavigationProperty propertyName="Bone" relationshipName="DogHasBone" direction="Forward"/>
-                <ECNavigationProperty propertyName="Ball" relationshipName="DogHasBall" direction="Forward"/>
-            </ECEntityClass>
-            <ECEntityClass typeName="Cat" modifier="Sealed">
-                <BaseClass>Base</BaseClass>
-                <ECNavigationProperty propertyName="Mouse" relationshipName="CatHasMouse" direction="Forward"/>
-            </ECEntityClass>
-            <ECEntityClass typeName="Bone" modifier="Sealed"></ECEntityClass>
-            <ECEntityClass typeName="Ball" modifier="none">
-                <ECCustomAttributes>
-                    <ClassMap xmlns="ECDbMap.02.00">
-                        <MapStrategy>TablePerHierarchy</MapStrategy>
-                    </ClassMap>
-                </ECCustomAttributes>
-            </ECEntityClass>
-            <ECEntityClass typeName="Mouse" modifier="none">
-                <BaseClass>Base</BaseClass>
-            </ECEntityClass>
-            <ECRelationshipClass typeName="DogHasBone" strength="referencing" strengthDirection="Forward" modifier="Sealed">
-                <Source multiplicity="(0..*)" polymorphic="True" roleLabel="references">
-                    <Class class="Dog" />
-                </Source>
-                <Target multiplicity="(0..1)" polymorphic="True" roleLabel="referenced by">
-                <Class class="Bone" />
-                </Target>
-            </ECRelationshipClass>
-            <ECRelationshipClass typeName="DogHasBall" strength="referencing" strengthDirection="Forward" modifier="Sealed">
-                <Source multiplicity="(0..*)" polymorphic="True" roleLabel="references">
-                    <Class class="Dog" />
-                </Source>
-                <Target multiplicity="(0..1)" polymorphic="True" roleLabel="referenced by">
-                    <Class class="Ball" />
-                </Target>
-            </ECRelationshipClass>
-            <ECRelationshipClass typeName="CatHasMouse" strength="referencing" strengthDirection="Forward" modifier="Sealed">
-                <Source multiplicity="(0..*)" polymorphic="True" roleLabel="references">
-                    <Class class="Cat" />
-                </Source>
-                <Target multiplicity="(0..1)" polymorphic="True" roleLabel="referenced by">
-                    <Class class="Mouse" />
-                </Target>
-            </ECRelationshipClass>
-        </ECSchema>)xml")));
-
-        ECClassId dogClassId = m_ecdb.Schemas().GetClassId("TestSchema", "Dog");
-        ASSERT_TRUE(dogClassId.IsValid());
-    
-        ECClassId catClassId = m_ecdb.Schemas().GetClassId("TestSchema", "Cat");
-        ASSERT_TRUE(catClassId.IsValid());
-    
-        ECClassId boneClassId = m_ecdb.Schemas().GetClassId("TestSchema", "Bone");
-        ASSERT_TRUE(boneClassId.IsValid());
-    
-        ECClassId dogHasBoneClassId = m_ecdb.Schemas().GetClassId("TestSchema", "DogHasBone");
-        ASSERT_TRUE(dogHasBoneClassId.IsValid());
-    
-        ECClassId dogHasBallClassId = m_ecdb.Schemas().GetClassId("TestSchema", "DogHasBall");
-        ASSERT_TRUE(dogHasBallClassId.IsValid());
-    
-        ECClassId catHasMouseClassId = m_ecdb.Schemas().GetClassId("TestSchema", "CatHasMouse");
-        ASSERT_TRUE(catHasMouseClassId.IsValid());
-    
-        EXPECT_STREQ(Utf8PrintfString("SELECT [DogHasBone].[TargetECInstanceId],[DogHasBone].[TargetECClassId] FROM "
-            "(SELECT [ts_Base].[Id] ECInstanceId,%s ECClassId,[ts_Base].[Id] SourceECInstanceId,[ts_Base].[ECClassId] SourceECClassId,[ts_Base].[ps1] TargetECInstanceId,%s TargetECClassId "
-            "FROM [main].[ts_Base] WHERE [ts_Base].[ps1] IS NOT NULL AND [ts_Base].[ECClassId] IN "
-            "(SELECT ClassId FROM [main].ec_cache_ClassHierarchy WHERE BaseClassId=%s)) [DogHasBone]", dogHasBoneClassId.ToString().c_str(), boneClassId.ToString().c_str(), dogClassId.ToString().c_str()).c_str(),
-                     GetHelper().ECSqlToSql("SELECT TargetECInstanceId, TargetECClassId FROM ts.DogHasBone").c_str());
-    
-        EXPECT_STREQ(Utf8PrintfString("SELECT [DogHasBall].[TargetECInstanceId],[DogHasBall].[TargetECClassId] FROM "
-            "(SELECT [ts_Base].[Id] ECInstanceId,%s ECClassId,[ts_Base].[Id] SourceECInstanceId,[ts_Base].[ECClassId] SourceECClassId,[ts_Base].[ps2] TargetECInstanceId,[ts_Ball].[ECClassId] TargetECClassId "
-            "FROM [main].[ts_Base] INNER JOIN [main].[ts_Ball] ON [ts_Ball].[Id]=[ts_Base].[ps2] WHERE [ts_Base].[ps2] IS NOT NULL AND [ts_Base].[ECClassId] IN "
-            "(SELECT ClassId FROM [main].ec_cache_ClassHierarchy WHERE BaseClassId=%s)) [DogHasBall]", dogHasBallClassId.ToString().c_str(), dogClassId.ToString().c_str()).c_str(),
-                     GetHelper().ECSqlToSql("SELECT TargetECInstanceId, TargetECClassId FROM ts.DogHasBall").c_str());
-    
-        EXPECT_STREQ(Utf8PrintfString("SELECT [CatHasMouse].[TargetECInstanceId],[CatHasMouse].[TargetECClassId] FROM "
-            "(SELECT [ts_Base].[Id] ECInstanceId,%s ECClassId,[ts_Base].[Id] SourceECInstanceId,[ts_Base].[ECClassId] SourceECClassId,[ts_Base].[ps1] TargetECInstanceId,[_ReferencedEnd].[ECClassId] TargetECClassId "
-            "FROM [main].[ts_Base] INNER JOIN [main].[ts_Base] _ReferencedEnd ON [_ReferencedEnd].[Id]=[ts_Base].[ps1] WHERE [ts_Base].[ps1] IS NOT NULL AND [ts_Base].[ECClassId] IN "
-            "(SELECT ClassId FROM [main].ec_cache_ClassHierarchy WHERE BaseClassId=%s)) [CatHasMouse]", catHasMouseClassId.ToString().c_str(), catClassId.ToString().c_str()).c_str(),
-                     GetHelper().ECSqlToSql("SELECT TargetECInstanceId, TargetECClassId FROM ts.CatHasMouse").c_str());
-    }
-
-//---------------------------------------------------------------------------------------
-// @bsimethod
-//+---------------+---------------+---------------+---------------+---------------+------
-TEST_F(ECSqlToSqlGenerationTests, LinkTableSharedColumnCasting)
-    {
-    ASSERT_EQ(BentleyStatus::SUCCESS, SetupECDb("NavPropSharedColumnCasting.ecdb", SchemaItem(
-        R"xml(<ECSchema schemaName="TestSchema" alias="ts" version="1.0.0" xmlns="http://www.bentley.com/schemas/Bentley.ECXML.3.1">
-          <ECSchemaReference name="ECDbMap" version="02.00.00" alias="ecdbmap" />
-          <ECEntityClass typeName="Parent" modifier="none">
-              <ECProperty propertyName="Name" typeName="string" />
-          </ECEntityClass>
-          <ECEntityClass typeName="Child" modifier="none">
-              <ECProperty propertyName="Size" typeName="double" />
-          </ECEntityClass>
-          <ECRelationshipClass typeName="Rel" strength="referencing" strengthDirection="Forward" modifier="None">
-              <ECCustomAttributes>
-                  <ClassMap xmlns="ECDbMap.02.00">
-                      <MapStrategy>TablePerHierarchy</MapStrategy>
-                  </ClassMap>
-                  <ShareColumns xmlns="ECDbMap.02.00">
-                      <MaxSharedColumnsBeforeOverflow>10</MaxSharedColumnsBeforeOverflow>
-                  </ShareColumns>
-              </ECCustomAttributes>
-              <Source multiplicity="(0..*)" polymorphic="True" roleLabel="references">
-                 <Class class="Parent" />
-             </Source>
-              <Target multiplicity="(0..*)" polymorphic="True" roleLabel="referenced by">
-                <Class class="Child" />
-             </Target>
-              <ECProperty propertyName="Name" typeName="string" />
-          </ECRelationshipClass>
-        </ECSchema>)xml")));
-
-    ECClassId relClassId = m_ecdb.Schemas().GetClassId("TestSchema", "Rel");
-    ASSERT_TRUE(relClassId.IsValid());
-    ECClassId parentClassId = m_ecdb.Schemas().GetClassId("TestSchema", "Parent");
-    ASSERT_TRUE(parentClassId.IsValid());
-    ECClassId childClassId = m_ecdb.Schemas().GetClassId("TestSchema", "Child");
-    ASSERT_TRUE(childClassId.IsValid());
-
-
-    EXPECT_STREQ(Utf8PrintfString("INSERT INTO [ts_Rel] ([Id],[SourceId],[TargetId],[ps1],ECClassId) VALUES (:_ecdb_ecsqlparam_id_col1,:_ecdb_ecsqlparam_ix1_col1,:_ecdb_ecsqlparam_ix2_col1,:_ecdb_ecsqlparam_ix3_col1,%s)", relClassId.ToString().c_str()).c_str(),
-                 GetHelper().ECSqlToSql("INSERT INTO ts.Rel(SourceECInstanceId,TargetECInstanceId,Name) VALUES(?,?,?)").c_str());
-
-    EXPECT_STREQ(Utf8PrintfString("INSERT INTO [ts_Rel] ([Id],[SourceId],[TargetId],[ps1],ECClassId) VALUES (:_ecdb_ecsqlparam_id_col1,:_ecdb_ecsqlparam_ix1_col1,:_ecdb_ecsqlparam_ix3_col1,:_ecdb_ecsqlparam_ix5_col1,%s)", relClassId.ToString().c_str()).c_str(),
-                 GetHelper().ECSqlToSql("INSERT INTO ts.Rel(SourceECInstanceId,SourceECClassId,TargetECInstanceId,TargetECClassId,Name) VALUES(?,?,?,?,?)").c_str());
-
-    EXPECT_STREQ(Utf8PrintfString("SELECT [Rel].[SourceECInstanceId],[Rel].[SourceECClassId],[Rel].[TargetECInstanceId],[Rel].[TargetECClassId],[Rel].[ps1] FROM (SELECT [ts_Rel].[Id] [ECInstanceId],[ts_Rel].[ECClassId],[ts_Rel].[SourceId] [SourceECInstanceId],%s [SourceECClassId],[ts_Rel].[TargetId] [TargetECInstanceId],%s [TargetECClassId],[ps1] FROM [main].[ts_Rel]) [Rel]", parentClassId.ToString().c_str(), childClassId.ToString().c_str()).c_str(),
-                 GetHelper().ECSqlToSql("SELECT SourceECInstanceId,SourceECClassId,TargetECInstanceId,TargetECClassId,Name FROM ts.Rel").c_str());
-    }
-
-//---------------------------------------------------------------------------------------
-// @bsimethod
-//+---------------+---------------+---------------+---------------+---------------+------
-TEST_F(ECSqlToSqlGenerationTests, OptimisedJoins)
-    {
-    SchemaItem schemaItem(R"schema(<?xml version="1.0" encoding="utf-8" ?>
-        <ECSchema schemaName="RoadRailPhysical" alias="rrphys" version="03.00.01" xmlns="http://www.bentley.com/schemas/Bentley.ECXML.3.2">
-        <ECSchemaReference name="CoreCustomAttributes" version="01.00.00" alias="CoreCA"/>
-        <ECSchemaReference name="ECDbMap" version="02.00.00" alias="ecdbmap"/>
-            <ECEntityClass typeName="Element" modifier="Abstract">
-                <ECCustomAttributes>
-                    <ClassMap xmlns="ECDbMap.2.0.0">
-                        <MapStrategy>TablePerHierarchy</MapStrategy>
-                    </ClassMap>
-                </ECCustomAttributes>
-                <ECNavigationProperty propertyName="Model" relationshipName="ModelContainsElements" direction="backward" readOnly="true">
-                    <ECCustomAttributes>
-                        <ForeignKeyConstraint xmlns="ECDbMap.2.0.0">
-                            <OnDeleteAction>NoAction</OnDeleteAction>
-                        </ForeignKeyConstraint>
-                    </ECCustomAttributes>
-                </ECNavigationProperty>
-                <ECProperty propertyName="LastMod" typeName="dateTime" readOnly="true">
-                    <ECCustomAttributes>
-                        <DateTimeInfo xmlns="CoreCustomAttributes.1.0.0">
-                            <DateTimeKind>Utc</DateTimeKind>
-                        </DateTimeInfo>
-                        <HiddenProperty xmlns="CoreCustomAttributes.1.0.0" />
-                    </ECCustomAttributes>
-                </ECProperty>
-                <ECProperty propertyName="CodeValue" typeName="string">
-                    <ECCustomAttributes>
-                        <PropertyMap xmlns="ECDbMap.2.0.0">
-                            <IsNullable>True</IsNullable>
-                            <Collation>NoCase</Collation>
-                        </PropertyMap>
-                    </ECCustomAttributes>
-                </ECProperty>
-                <ECProperty propertyName="UserLabel" typeName="string">
-                    <ECCustomAttributes>
-                        <PropertyMap xmlns="ECDbMap.2.0.0">
-                            <IsNullable>True</IsNullable>
-                            <Collation>NoCase</Collation>
-                            <IsUnique>False</IsUnique>
-                        </PropertyMap>
-                    </ECCustomAttributes>
-                </ECProperty>
-                <ECProperty propertyName="FederationGuid" typeName="binary" extendedTypeName="BeGuid">
-                    <ECCustomAttributes>
-                        <PropertyMap xmlns="ECDbMap.2.0.0">
-                            <IsNullable>True</IsNullable>
-                            <IsUnique>True</IsUnique>
-                        </PropertyMap>
-                        <HiddenProperty xmlns="CoreCustomAttributes.1.0.0" />
-                    </ECCustomAttributes>
-                </ECProperty>
-                <ECProperty propertyName="JsonProperties" typeName="string" extendedTypeName="Json">
-                    <ECCustomAttributes>
-                        <HiddenProperty xmlns="CoreCustomAttributes.1.0.0" />
-                    </ECCustomAttributes>
-                </ECProperty>
-            </ECEntityClass>
-            <ECRelationshipClass typeName="ModelContainsElements" strength="embedding" modifier="Sealed">
-                <Source multiplicity="(1..1)" roleLabel="contains" polymorphic="true">
-                    <Class class="Model"/>
-                </Source>
-                <Target multiplicity="(0..*)" roleLabel="is contained by" polymorphic="true">
-                    <Class class="Element" />
-                </Target>
-            </ECRelationshipClass>
-            <ECEntityClass typeName="Model" modifier="Abstract">
-                <ECCustomAttributes>
-                    <ClassMap xmlns="ECDbMap.2.0.0">
-                        <MapStrategy>TablePerHierarchy</MapStrategy>
-                    </ClassMap>
-                    <ShareColumns xmlns="ECDbMap.2.0.0">
-                        <MaxSharedColumnsBeforeOverflow>32</MaxSharedColumnsBeforeOverflow>
-                        <ApplyToSubclassesOnly>True</ApplyToSubclassesOnly>
-                    </ShareColumns>
-                </ECCustomAttributes>
-                <ECProperty propertyName="IsPrivate" typeName="boolean"/>
-                <ECProperty propertyName="IsTemplate" typeName="boolean"/>
-                <ECProperty propertyName="JsonProperties" typeName="string" extendedTypeName="Json"/>
-                <ECProperty propertyName="LastMod" typeName="dateTime" />
-            </ECEntityClass>
-            <ECEntityClass typeName="GeometricElement" modifier="Abstract">
-                <BaseClass>Element</BaseClass>
-                <ECCustomAttributes>
-                    <JoinedTablePerDirectSubclass xmlns="ECDbMap.2.0.0" />
-                    <NotSubclassableInReferencingSchemas xmlns="CoreCustomAttributes.1.0.0" />
-                </ECCustomAttributes>
-            </ECEntityClass>
-            <ECEntityClass typeName="GeometricElement3d" modifier="Abstract">
-                <BaseClass>GeometricElement</BaseClass>
-                <ECCustomAttributes>
-                    <ShareColumns xmlns="ECDbMap.2.0.0">
-                        <MaxSharedColumnsBeforeOverflow>32</MaxSharedColumnsBeforeOverflow>
-                        <ApplyToSubclassesOnly>True</ApplyToSubclassesOnly>
-                    </ShareColumns>
-                </ECCustomAttributes>
-                <ECProperty propertyName="InSpatialIndex" typeName="boolean">
-                </ECProperty>
-                <ECProperty propertyName="Origin" typeName="point3d">
-                </ECProperty>
-                <ECProperty propertyName="Yaw" typeName="double">
-                </ECProperty>
-                <ECProperty propertyName="Pitch" typeName="double">
-                </ECProperty>
-                <ECProperty propertyName="Roll" typeName="double">
-                </ECProperty>
-                <ECProperty propertyName="BBoxLow" typeName="point3d">
-                </ECProperty>
-                <ECProperty propertyName="BBoxHigh" typeName="point3d">
-                </ECProperty>
-                <ECProperty propertyName="GeometryStream" typeName="binary" extendedTypeName="GeometryStream">
-                </ECProperty>
-            </ECEntityClass>
-        </ECSchema>)schema");
-
-    ASSERT_EQ(BentleyStatus::SUCCESS, SetupECDb("OptimisedJoins.ecdb", schemaItem));
-    Utf8String sql = "";
-
-    m_ecdb.GetECSqlConfig().SetOptimizationOption(OptimizationOptions::OptimizeJoinForNestedSelectQuery, false);
-    sql = GetHelper().ECSqlToSql(R"statement(
-        SELECT
-            *
-        FROM
-            (
-                SELECT
-                    Model.Id
-                FROM
-                    RoadRailPhysical.GeometricElement3d
-                UNION
-                SELECT
-                    ECClassId
-                FROM
-                    RoadRailPhysical.GeometricElement3d
-            );
-        )statement");
-
-    EXPECT_EQ(2, GetHelper().GetFrequencyCount(sql, "JOIN"));
-    EXPECT_EQ(3, GetHelper().GetFrequencyCount(sql, "ModelId"));
-
-    m_ecdb.GetECSqlConfig().SetOptimizationOption(OptimizationOptions::OptimizeJoinForNestedSelectQuery, true);
-    sql = GetHelper().ECSqlToSql(R"statement(
-        SELECT
-            *
-        FROM
-            (
-                SELECT
-                    Model.Id
-                FROM
-                    RoadRailPhysical.GeometricElement3d
-                UNION
-                SELECT
-                    ECClassId
-                FROM
-                    RoadRailPhysical.GeometricElement3d
-            );
-        )statement");
-
-    EXPECT_EQ(1, GetHelper().GetFrequencyCount(sql, "JOIN"));
-    EXPECT_EQ(2, GetHelper().GetFrequencyCount(sql, "ModelId"));
-
-    m_ecdb.CloseDb();
-    }
-
-//---------------------------------------------------------------------------------------
-// @bsimethod
-//+---------------+---------------+---------------+---------------+---------------+------
-TEST_F(ECSqlToSqlGenerationTests, LinkTableJoinGeneration_TablePerHierarchy)
-    {
-    SchemaItem schemaItem(R"schema(<?xml version="1.0" encoding="utf-8" ?>
-        <ECSchema schemaName="TestSchema" alias="ts" version="01.00.01" xmlns="http://www.bentley.com/schemas/Bentley.ECXML.3.2">
-            <ECSchemaReference name="CoreCustomAttributes" version="01.00.00" alias="CoreCA"/>
-            <ECSchemaReference name="ECDbMap" version="02.00.00" alias="ecdbmap"/>
-
-            <ECEntityClass typeName="Element" modifier="Abstract">
-                <ECCustomAttributes>
-                    <ClassMap xmlns="ECDbMap.2.0.0">
-                        <MapStrategy>TablePerHierarchy</MapStrategy>
-                    </ClassMap>
-                </ECCustomAttributes>
-                <ECProperty propertyName="ElementProperty" typeName="string" />
-            </ECEntityClass>
-
-            <ECEntityClass typeName="MyClass" modifier="Abstract">
-                <BaseClass>Element</BaseClass>
-            </ECEntityClass>
-
-            <ECRelationshipClass typeName="ElementRefersToElements" strength="referencing" modifier="Abstract">
-                <Source multiplicity="(0..*)" roleLabel="refers to" polymorphic="true">
-                    <Class class="Element"/>
-                </Source>
-                <Target multiplicity="(0..*)" roleLabel="is referenced by" polymorphic="true">
-                    <Class class="Element"/>
-                </Target>
-                <ECProperty propertyName="ElRefElProperty" typeName="string" />
-            </ECRelationshipClass>
-        </ECSchema>
-        )schema");
-
-    ASSERT_EQ(BentleyStatus::SUCCESS, SetupECDb("LinkTableJoinGeneration_TablePerHierarchy.ecdb", schemaItem));
-
-    ECClassCP linkTableRelClass = m_ecdb.Schemas().GetClass("TestSchema", "ElementRefersToElements");
-    ASSERT_TRUE(linkTableRelClass != nullptr);
-
-    AssertFrequencyCount("SELECT SourceECInstanceId FROM ts.ElementRefersToElements",
-        {{ "JOIN", 2 }, { "SourceECClassId", 1 }, { "TargetECClassId", 1 }}, false);
-    AssertFrequencyCount("SELECT SourceECInstanceId FROM ts.ElementRefersToElements",
-        {{ "JOIN", 0 }, { "SourceECClassId", 0 }, { "TargetECClassId", 0 }}, true);
-
-    AssertFrequencyCount("SELECT SourceECInstanceId, SourceECClassId FROM ts.ElementRefersToElements",
-        {{ "JOIN", 2 }, { "SourceECClassId", 2 }, { "TargetECClassId", 1 }}, false);
-    AssertFrequencyCount("SELECT SourceECInstanceId, SourceECClassId FROM ts.ElementRefersToElements",
-        {{ "JOIN", 1 }, { "SourceECClassId", 2 }, { "TargetECClassId", 0 }}, true);
-
-    AssertFrequencyCount("SELECT SourceECInstanceId, SourceECClassId, TargetECClassId FROM ts.ElementRefersToElements",
-        {{ "JOIN", 2 }, { "SourceECClassId", 2 }, { "TargetECClassId", 2 }}, false);
-    AssertFrequencyCount("SELECT SourceECInstanceId, SourceECClassId, TargetECClassId FROM ts.ElementRefersToElements",
-        {{ "JOIN", 2 }, { "SourceECClassId", 2 }, { "TargetECClassId", 2 }}, true);
-
-    AssertFrequencyCount("SELECT e.ElementProperty, r.ElRefElProperty FROM ts.ElementRefersToElements r JOIN ts.Element e ON e.ECInstanceId=r.SourceECInstanceId",
-        {{ "JOIN", 3 }, { "SourceECClassId", 1 }, { "TargetECClassId", 1 }}, false);
-    AssertFrequencyCount("SELECT e.ElementProperty, r.ElRefElProperty FROM ts.ElementRefersToElements r JOIN ts.Element e ON e.ECInstanceId=r.SourceECInstanceId",
-        {{ "JOIN", 1 }, { "SourceECClassId", 0 }, { "TargetECClassId", 0 }}, true);
-
-    AssertFrequencyCount("SELECT e.ElementProperty FROM ts.ElementRefersToElements r JOIN ts.Element e ON e.ECInstanceId=r.SourceECInstanceId",
-        {{ "JOIN", 3 }, { "SourceECClassId", 1 }, { "TargetECClassId", 1 }}, false);
-    AssertFrequencyCount("SELECT e.ElementProperty FROM ts.ElementRefersToElements r JOIN ts.Element e ON e.ECInstanceId=r.SourceECInstanceId",
-        {{ "JOIN", 1 }, { "SourceECClassId", 0 }, { "TargetECClassId", 0 }}, true);
-
-    AssertFrequencyCount("SELECT ElRefElProperty FROM ts.ElementRefersToElements",
-        {{ "JOIN", 2 }, { "SourceECClassId", 1 }, { "TargetECClassId", 1 }}, false);
-    AssertFrequencyCount("SELECT ElRefElProperty FROM ts.ElementRefersToElements",
-        {{ "JOIN", 0 }, { "SourceECClassId", 0 }, { "TargetECClassId", 0 }}, true);
-
-    AssertFrequencyCount("SELECT ElRefElProperty FROM ts.ElementRefersToElements WHERE SourceECClassId = 123",
-        {{ "JOIN", 2 }, { "SourceECClassId", 2 }, { "TargetECClassId", 1 }}, false);
-    AssertFrequencyCount("SELECT ElRefElProperty FROM ts.ElementRefersToElements WHERE SourceECClassId = 123",
-        {{ "JOIN", 1 }, { "SourceECClassId", 2 }, { "TargetECClassId", 0 }}, true);
-
-    AssertFrequencyCount("SELECT ElRefElProperty FROM ts.ElementRefersToElements WHERE TargetECClassId = 123",
-        {{ "JOIN", 2 }, { "SourceECClassId", 1 }, { "TargetECClassId", 2 }}, false);
-    AssertFrequencyCount("SELECT ElRefElProperty FROM ts.ElementRefersToElements WHERE TargetECClassId = 123",
-        {{ "JOIN", 1 }, { "SourceECClassId", 0 }, { "TargetECClassId", 2 }}, true);
-
-    m_ecdb.CloseDb();
-    }
-
-//---------------------------------------------------------------------------------------
-// @bsimethod
-//+---------------+---------------+---------------+---------------+---------------+------
-TEST_F(ECSqlToSqlGenerationTests, LinkTableJoinGeneration_OwnTable)
-    {
-    SchemaItem schemaItem(R"schema(<?xml version="1.0" encoding="utf-8" ?>
-        <ECSchema schemaName="TestSchema" alias="ts" version="01.00.01" xmlns="http://www.bentley.com/schemas/Bentley.ECXML.3.2">
-          <ECSchemaReference name="CoreCustomAttributes" version="01.00.00" alias="CoreCA"/>
-          <ECSchemaReference name="ECDbMap" version="02.00.00" alias="ecdbmap"/>
-
-            <ECEntityClass typeName="Element" modifier="None">
-                <ECCustomAttributes>
-                    <ClassMap xmlns="ECDbMap.2.0.0">
-                        <MapStrategy>OwnTable</MapStrategy>
-                    </ClassMap>
-                </ECCustomAttributes>
-                <ECProperty propertyName="ElementProperty" typeName="string" />
-            </ECEntityClass>
-
-            <ECRelationshipClass typeName="ElementRefersToElements" strength="referencing" modifier="None">
-                <Source multiplicity="(0..*)" roleLabel="refers to" polymorphic="false">
-                    <Class class="Element"/>
-                </Source>
-                <Target multiplicity="(0..*)" roleLabel="is referenced by" polymorphic="false">
-                    <Class class="Element"/>
-                </Target>
-                <ECProperty propertyName="ElRefElProperty" typeName="string" />
-            </ECRelationshipClass>
-        </ECSchema>
-        )schema");
-
-    ASSERT_EQ(BentleyStatus::SUCCESS, SetupECDb("LinkTableJoinGeneration_OwnTable.ecdb", schemaItem));
-
-    ECClassCP linkTableRelClass = m_ecdb.Schemas().GetClass("TestSchema", "ElementRefersToElements");
-    ASSERT_TRUE(linkTableRelClass != nullptr);
-
-    AssertFrequencyCount("SELECT SourceECInstanceId FROM ts.ElementRefersToElements",
-        {{ "JOIN", 0 }, { "SourceECClassId", 1 }, { "TargetECClassId", 1 }}, false);
-    AssertFrequencyCount("SELECT SourceECInstanceId FROM ts.ElementRefersToElements",
-        {{ "JOIN", 0 }, { "SourceECClassId", 0 }, { "TargetECClassId", 0 }}, true);
-
-    AssertFrequencyCount("SELECT SourceECInstanceId, SourceECClassId FROM ts.ElementRefersToElements",
-        {{ "JOIN", 0 }, { "SourceECClassId", 2 }, { "TargetECClassId", 1 }}, false);
-    AssertFrequencyCount("SELECT SourceECInstanceId, SourceECClassId FROM ts.ElementRefersToElements",
-        {{ "JOIN", 0 }, { "SourceECClassId", 2 }, { "TargetECClassId", 0 }}, true);
-
-    AssertFrequencyCount("SELECT SourceECInstanceId, SourceECClassId, TargetECClassId FROM ts.ElementRefersToElements",
-        {{ "JOIN", 0 }, { "SourceECClassId", 2 }, { "TargetECClassId", 2 }}, false);
-    AssertFrequencyCount("SELECT SourceECInstanceId, SourceECClassId, TargetECClassId FROM ts.ElementRefersToElements",
-        {{ "JOIN", 0 }, { "SourceECClassId", 2 }, { "TargetECClassId", 2 }}, true);
-
-    AssertFrequencyCount("SELECT e.ElementProperty, r.ElRefElProperty FROM ts.ElementRefersToElements r JOIN ts.Element e ON e.ECInstanceId=r.SourceECInstanceId",
-        {{ "JOIN", 1 }, { "SourceECClassId", 1 }, { "TargetECClassId", 1 }}, false);
-    AssertFrequencyCount("SELECT e.ElementProperty, r.ElRefElProperty FROM ts.ElementRefersToElements r JOIN ts.Element e ON e.ECInstanceId=r.SourceECInstanceId",
-        {{ "JOIN", 1 }, { "SourceECClassId", 0 }, { "TargetECClassId", 0 }}, true);
-
-    AssertFrequencyCount("SELECT e.ElementProperty FROM ts.ElementRefersToElements r JOIN ts.Element e ON e.ECInstanceId=r.SourceECInstanceId",
-        {{ "JOIN", 1 }, { "SourceECClassId", 1 }, { "TargetECClassId", 1 }}, false);
-    AssertFrequencyCount("SELECT e.ElementProperty FROM ts.ElementRefersToElements r JOIN ts.Element e ON e.ECInstanceId=r.SourceECInstanceId",
-        {{ "JOIN", 1 }, { "SourceECClassId", 0 }, { "TargetECClassId", 0 }}, true);
-
-    AssertFrequencyCount("SELECT ElRefElProperty FROM ts.ElementRefersToElements",
-        {{ "JOIN", 0 }, { "SourceECClassId", 1 }, { "TargetECClassId", 1 }}, false);
-    AssertFrequencyCount("SELECT ElRefElProperty FROM ts.ElementRefersToElements",
-        {{ "JOIN", 0 }, { "SourceECClassId", 0 }, { "TargetECClassId", 0 }}, true);
-
-    AssertFrequencyCount("SELECT ElRefElProperty FROM ts.ElementRefersToElements WHERE SourceECClassId = 123",
-        {{ "JOIN", 0 }, { "SourceECClassId", 2 }, { "TargetECClassId", 1 }}, false);
-    AssertFrequencyCount("SELECT ElRefElProperty FROM ts.ElementRefersToElements WHERE SourceECClassId = 123",
-        {{ "JOIN", 0 }, { "SourceECClassId", 2 }, { "TargetECClassId", 0 }}, true);
-
-    AssertFrequencyCount("SELECT ElRefElProperty FROM ts.ElementRefersToElements WHERE TargetECClassId = 123",
-        {{ "JOIN", 0 }, { "SourceECClassId", 1 }, { "TargetECClassId", 2 }}, false);
-    AssertFrequencyCount("SELECT ElRefElProperty FROM ts.ElementRefersToElements WHERE TargetECClassId = 123",
-        {{ "JOIN", 0 }, { "SourceECClassId", 0 }, { "TargetECClassId", 2 }}, true);
-
-    m_ecdb.CloseDb();
-    }
-
-//---------------------------------------------------------------------------------------
-// @bsimethod
-//+---------------+---------------+---------------+---------------+---------------+------
-TEST_F(ECSqlToSqlGenerationTests, LinkTableJoinGeneration_MixinConstraintAndJoinedTablePerSubClass)
-    {
-    SchemaItem schemaItem(R"schema(<?xml version="1.0" encoding="utf-8" ?>
-        <ECSchema schemaName="TestSchema" alias="ts" version="01.00.01" xmlns="http://www.bentley.com/schemas/Bentley.ECXML.3.2">
-          <ECSchemaReference name="CoreCustomAttributes" version="01.00.00" alias="CoreCA"/>
-          <ECSchemaReference name="ECDbMap" version="02.00.00" alias="ecdbmap"/>
-
-            <ECEntityClass typeName="Element" modifier="None" />
-
-            <ECEntityClass typeName="Fruit" modifier="None">
-                <ECCustomAttributes>
-                    <ClassMap xmlns="ECDbMap.2.0.0">
-                        <MapStrategy>TablePerHierarchy</MapStrategy>
-                    </ClassMap>
-                    <JoinedTablePerDirectSubclass xmlns="ECDbMap.2.0.0" />
-                </ECCustomAttributes>
-            </ECEntityClass>
-            <ECEntityClass typeName="IPeelable" modifier="Abstract" >
-                <ECCustomAttributes>
-                    <IsMixin xmlns="CoreCustomAttributes.1.0.0">
-                        <AppliesToEntityClass>Fruit</AppliesToEntityClass>
-                    </IsMixin>
-                </ECCustomAttributes>
-            </ECEntityClass>
-            <ECEntityClass typeName="Banana" modifier="None">
-                <BaseClass>Fruit</BaseClass>
-                <BaseClass>IPeelable</BaseClass>
-            </ECEntityClass>
-            <ECEntityClass typeName="Orange" modifier="None">
-                <BaseClass>Fruit</BaseClass>
-                <BaseClass>IPeelable</BaseClass>
-            </ECEntityClass>
-            <ECRelationshipClass typeName="ElementHasPeelableFruit" strength="referencing" modifier="None">
-                <Source multiplicity="(0..*)" roleLabel="refers to" polymorphic="true">
-                    <Class class="Element"/>
-                </Source>
-                <Target multiplicity="(0..*)" roleLabel="is referenced by" polymorphic="true">
-                    <Class class="IPeelable"/>
-                </Target>
-            </ECRelationshipClass>
-        </ECSchema>
-        )schema");
-
-    ASSERT_EQ(BentleyStatus::SUCCESS, SetupECDb("LinkTableJoinGeneration_OwnTable.ecdb", schemaItem));
-
-    AssertFrequencyCount("SELECT SourceECClassId, TargetECClassId FROM ts.ElementHasPeelableFruit",
-        {{ "JOIN", 0 }, { "SourceECClassId", 2 }, { "TargetECClassId", 2 }}, false);
-
-    AssertFrequencyCount("SELECT SourceECClassId, TargetECClassId FROM ts.ElementHasPeelableFruit",
-        {{ "JOIN", 0 }, { "SourceECClassId", 2 }, { "TargetECClassId", 2 }}, true);
-
-    AssertFrequencyCount("SELECT SourceECInstanceId, TargetECInstanceId FROM ts.ElementHasPeelableFruit",
-        {{ "JOIN", 0 }, { "SourceECClassId", 1 }, { "TargetECClassId", 1 }}, false);
-
-    AssertFrequencyCount("SELECT SourceECInstanceId, TargetECInstanceId FROM ts.ElementHasPeelableFruit",
-        {{ "JOIN", 0 }, { "SourceECClassId", 0 }, { "TargetECClassId", 0 }}, true);
-
-    m_ecdb.CloseDb();
-    }
-
-//---------------------------------------------------------------------------------------
-// @bsimethod
-//+---------------+---------------+---------------+---------------+---------------+------
-TEST_F(ECSqlToSqlGenerationTests, RoadRailPhysicalManyJoins)
-    {
-    SchemaItem schemaItem(R"schema(<?xml version="1.0" encoding="utf-8" ?>
-        <ECSchema schemaName="RoadRailPhysical" alias="rrphys" version="03.00.01" xmlns="http://www.bentley.com/schemas/Bentley.ECXML.3.2">
-        <ECSchemaReference name="CoreCustomAttributes" version="01.00.00" alias="CoreCA"/>
-        <ECSchemaReference name="ECDbMap" version="02.00.00" alias="ecdbmap"/>
-        <ECEntityClass typeName="Element" modifier="Abstract">
-                <ECCustomAttributes>
-                    <ClassMap xmlns="ECDbMap.2.0.0">
-                        <MapStrategy>TablePerHierarchy</MapStrategy>
-                    </ClassMap>
-                </ECCustomAttributes>
-                <ECNavigationProperty propertyName="Model" relationshipName="ModelContainsElements" direction="backward" readOnly="true">
-                    <ECCustomAttributes>
-                        <ForeignKeyConstraint xmlns="ECDbMap.2.0.0">
-                            <OnDeleteAction>NoAction</OnDeleteAction>
-                        </ForeignKeyConstraint>
-                    </ECCustomAttributes>
-                </ECNavigationProperty>
-                <ECProperty propertyName="LastMod" typeName="dateTime" readOnly="true">
-                    <ECCustomAttributes>
-                        <DateTimeInfo xmlns="CoreCustomAttributes.1.0.0">
-                            <DateTimeKind>Utc</DateTimeKind>
-                        </DateTimeInfo>
-                        <HiddenProperty xmlns="CoreCustomAttributes.1.0.0" />
-                    </ECCustomAttributes>
-                </ECProperty>
-                <ECProperty propertyName="CodeValue" typeName="string">
-                    <ECCustomAttributes>
-                        <PropertyMap xmlns="ECDbMap.2.0.0">
-                            <IsNullable>True</IsNullable>
-                            <Collation>NoCase</Collation>
-                        </PropertyMap>
-                    </ECCustomAttributes>
-                </ECProperty>
-                <ECProperty propertyName="UserLabel" typeName="string">
-                    <ECCustomAttributes>
-                        <PropertyMap xmlns="ECDbMap.2.0.0">
-                            <IsNullable>True</IsNullable>
-                            <Collation>NoCase</Collation>
-                            <IsUnique>False</IsUnique>
-                        </PropertyMap>
-                    </ECCustomAttributes>
-                </ECProperty>
-                <ECNavigationProperty propertyName="Parent" relationshipName="ElementOwnsChildElements" direction="backward" >
-                    <ECCustomAttributes>
-                        <ForeignKeyConstraint xmlns="ECDbMap.2.0.0">
-                            <OnDeleteAction>NoAction</OnDeleteAction>
-                        </ForeignKeyConstraint>
-                    </ECCustomAttributes>
-                </ECNavigationProperty>
-                <ECProperty propertyName="FederationGuid" typeName="binary" extendedTypeName="BeGuid">
-                    <ECCustomAttributes>
-                        <PropertyMap xmlns="ECDbMap.2.0.0">
-                            <IsNullable>True</IsNullable>
-                            <IsUnique>True</IsUnique>
-                        </PropertyMap>
-                        <HiddenProperty xmlns="CoreCustomAttributes.1.0.0" />
-                    </ECCustomAttributes>
-                </ECProperty>
-                <ECProperty propertyName="JsonProperties" typeName="string" extendedTypeName="Json">
-                    <ECCustomAttributes>
-                        <HiddenProperty xmlns="CoreCustomAttributes.1.0.0" />
-                    </ECCustomAttributes>
-                </ECProperty>
-            </ECEntityClass>
-            <ECRelationshipClass typeName="ElementOwnsChildElements" strength="embedding" modifier="None">
-                <Source multiplicity="(0..1)" roleLabel="owns child" polymorphic="true">
-                    <Class class="Element"/>
-                </Source>
-                <Target multiplicity="(0..*)" roleLabel="is owned by parent" polymorphic="true">
-                    <Class class="Element"/>
-                </Target>
-            </ECRelationshipClass>
-            <ECRelationshipClass typeName="ModelContainsElements" strength="embedding" modifier="Sealed">
-                <Source multiplicity="(1..1)" roleLabel="contains" polymorphic="true">
-                    <Class class="Model"/>
-                </Source>
-                <Target multiplicity="(0..*)" roleLabel="is contained by" polymorphic="true">
-                    <Class class="Element" />
-                </Target>
-            </ECRelationshipClass>
-            <ECEntityClass typeName="Model" modifier="Abstract">
-                <ECCustomAttributes>
-                    <ClassMap xmlns="ECDbMap.2.0.0">
-                        <MapStrategy>TablePerHierarchy</MapStrategy>
-                    </ClassMap>
-                    <ShareColumns xmlns="ECDbMap.2.0.0">
-                        <MaxSharedColumnsBeforeOverflow>32</MaxSharedColumnsBeforeOverflow>
-                        <ApplyToSubclassesOnly>True</ApplyToSubclassesOnly>
-                    </ShareColumns>
-                </ECCustomAttributes>
-                <ECProperty propertyName="IsPrivate" typeName="boolean"/>
-                <ECProperty propertyName="IsTemplate" typeName="boolean"/>
-                <ECProperty propertyName="JsonProperties" typeName="string" extendedTypeName="Json"/>
-                <ECProperty propertyName="LastMod" typeName="dateTime" />
-            </ECEntityClass>
-        <ECEntityClass typeName="GeometricElement" modifier="Abstract">
-                <BaseClass>Element</BaseClass>
-                <ECCustomAttributes>
-                    <JoinedTablePerDirectSubclass xmlns="ECDbMap.2.0.0" />
-                    <NotSubclassableInReferencingSchemas xmlns="CoreCustomAttributes.1.0.0" />
-                </ECCustomAttributes>
-            </ECEntityClass>
-        <ECEntityClass typeName="GeometricElement3d" modifier="Abstract">
-                <BaseClass>GeometricElement</BaseClass>
-                <ECCustomAttributes>
-                    <ShareColumns xmlns="ECDbMap.2.0.0">
-                        <MaxSharedColumnsBeforeOverflow>32</MaxSharedColumnsBeforeOverflow>
-                        <ApplyToSubclassesOnly>True</ApplyToSubclassesOnly>
-                    </ShareColumns>
-                </ECCustomAttributes>
-                <ECProperty propertyName="InSpatialIndex" typeName="boolean">
-                </ECProperty>
-                <ECProperty propertyName="Origin" typeName="point3d">
-                </ECProperty>
-                <ECProperty propertyName="Yaw" typeName="double">
-                </ECProperty>
-                <ECProperty propertyName="Pitch" typeName="double">
-                </ECProperty>
-                <ECProperty propertyName="Roll" typeName="double">
-                </ECProperty>
-                <ECProperty propertyName="BBoxLow" typeName="point3d">
-                </ECProperty>
-                <ECProperty propertyName="BBoxHigh" typeName="point3d">
-                </ECProperty>
-                <ECProperty propertyName="GeometryStream" typeName="binary" extendedTypeName="GeometryStream">
-                </ECProperty>
-            </ECEntityClass>
-        <ECEntityClass typeName="SpatialElement" modifier="Abstract">
-                <BaseClass>GeometricElement3d</BaseClass>
-            </ECEntityClass>
-        <ECEntityClass typeName="PhysicalElement" modifier="Abstract">
-                <BaseClass>SpatialElement</BaseClass>
-            </ECEntityClass>
-        <ECEntityClass typeName="ILinearlyLocated" modifier="Abstract">
-            <ECCustomAttributes>
-            <IsMixin xmlns='CoreCustomAttributes.01.00.00'>
-                <AppliesToEntityClass>Element</AppliesToEntityClass>
-            </IsMixin>
-            </ECCustomAttributes>
-        </ECEntityClass>
-        <ECEntityClass typeName="ILinearLocationElement" modifier="Abstract">
-            <BaseClass>ILinearlyLocated</BaseClass>
-            <ECCustomAttributes>
-            <IsMixin xmlns='CoreCustomAttributes.01.00.00'>
-                <AppliesToEntityClass>Element</AppliesToEntityClass>
-            </IsMixin>
-            </ECCustomAttributes>
-        </ECEntityClass>
-        <ECEntityClass typeName="LinearPhysicalElement" modifier="Abstract">
-                <BaseClass>PhysicalElement</BaseClass>
-                <BaseClass>ILinearLocationElement</BaseClass>
-            </ECEntityClass>
-        <ECEntityClass typeName="ISubModeledElement" modifier="Abstract">
-                <ECCustomAttributes>
-                    <IsMixin xmlns="CoreCustomAttributes.1.0.0">
-                        <!-- Only subclasses of bis:Element can implement the ISubModeledElement interface -->
-                        <AppliesToEntityClass>Element</AppliesToEntityClass>
-                    </IsMixin>
-                </ECCustomAttributes>
-        </ECEntityClass>
-        <ECEntityClass typeName="ILinearElementSource" modifier="Abstract">
-            <ECCustomAttributes>
-            <IsMixin xmlns="CoreCustomAttributes.1.0.0">
-                <!-- Only subclasses of bis:Element can implement the IParentElement interface -->
-                <AppliesToEntityClass>Element</AppliesToEntityClass>
-            </IsMixin>
-            </ECCustomAttributes>
-        </ECEntityClass>
-
-        <ECEntityClass typeName="Corridor" modifier="Sealed">
-                <BaseClass>LinearPhysicalElement</BaseClass>
-                <BaseClass>ISubModeledElement</BaseClass>
-                <BaseClass>ILinearElementSource</BaseClass>
-            </ECEntityClass>
-        <ECEntityClass typeName="TransportationSystem" modifier="Sealed">
-                <BaseClass>PhysicalElement</BaseClass>
-                <BaseClass>ISubModeledElement</BaseClass>
-            </ECEntityClass>
-        <ECEntityClass typeName="IParentElement" modifier="Abstract">
-                <ECCustomAttributes>
-                    <IsMixin xmlns="CoreCustomAttributes.1.0.0">
-                        <!-- Only subclasses of bis:Element can implement the IParentElement interface -->
-                        <AppliesToEntityClass>Element</AppliesToEntityClass>
-                    </IsMixin>
-                </ECCustomAttributes>
-            </ECEntityClass>
-        <ECEntityClass typeName="CorridorPortionElement" modifier="Abstract">
-                <BaseClass>PhysicalElement</BaseClass>
-                <BaseClass>IParentElement</BaseClass>
-                <BaseClass>ILinearElementSource</BaseClass>
-            </ECEntityClass>
-        <ECRelationshipClass typeName="ElementRefersToElements" strength="referencing" modifier="Abstract">
-                <ECCustomAttributes>
-                    <LinkTableRelationshipMap xmlns="ECDbMap.2.0.0">
-                        <CreateForeignKeyConstraints>False</CreateForeignKeyConstraints>
-                    </LinkTableRelationshipMap>
-                    <ClassMap xmlns="ECDbMap.2.0.0">
-                        <MapStrategy>TablePerHierarchy</MapStrategy>
-                    </ClassMap>
-                    <ShareColumns xmlns="ECDbMap.2.0.0">
-                        <MaxSharedColumnsBeforeOverflow>32</MaxSharedColumnsBeforeOverflow>
-                        <ApplyToSubclassesOnly>True</ApplyToSubclassesOnly>
-                    </ShareColumns>
-                </ECCustomAttributes>
-                <Source multiplicity="(0..*)" roleLabel="refers to" polymorphic="true">
-                    <Class class="Element" />
-                </Source>
-                <Target multiplicity="(0..*)" roleLabel="is referenced by" polymorphic="true">
-                    <Class class="Element" />
-                </Target>
-            </ECRelationshipClass>
-        <ECRelationshipClass typeName="ILinearlyLocatedAlongILinearElement" strength="referencing" modifier="None">
-                <BaseClass>ElementRefersToElements</BaseClass>
-                <Source multiplicity="(0..*)" polymorphic="true" roleLabel="along">
-                    <Class class="ILinearlyLocated" />
-                </Source>
-                <Target multiplicity="(0..1)" polymorphic="true" roleLabel="is linear axis for">
-                    <Class class="ILinearElement" />
-                </Target>
-            </ECRelationshipClass>
-        <ECRelationshipClass typeName="GraphicalElement3dRepresentsElement" strength="referencing" modifier="None">
-                <BaseClass>ElementRefersToElements</BaseClass>
-                <Source multiplicity="(0..*)" roleLabel="represents" polymorphic="true">
-                    <Class class="GraphicalElement3d" />
-                </Source>
-                <Target multiplicity="(0..*)" roleLabel="is represented by" polymorphic="true">
-                    <Class class="Element" />
-                </Target>
-            </ECRelationshipClass>
-        <ECEntityClass typeName="GraphicalElement3d" modifier="Abstract">
-                <BaseClass>GeometricElement3d</BaseClass>
-            </ECEntityClass>
-        <ECEntityClass typeName="ILinearElement" modifier="Abstract">
-                <ECCustomAttributes>
-                    <IsMixin xmlns="CoreCustomAttributes.1.0.0">
-                        <!-- Only subclasses of bis:Element can implement the IParentElement interface -->
-                        <AppliesToEntityClass>Element</AppliesToEntityClass>
-                    </IsMixin>
-                </ECCustomAttributes>
-                <ECProperty propertyName="StartValue" typeName="double" />
-                <ECProperty propertyName="LengthValue" typeName="double" />
-        </ECEntityClass>
-        </ECSchema>
-        )schema");
-
-    ASSERT_EQ(BentleyStatus::SUCCESS, SetupECDb("RoadRailPhysicalManyJoins.ecdb", schemaItem));
-
-    Utf8String sql = "";
-
-    // Original query with optimization turned off
-    m_ecdb.GetECSqlConfig().SetOptimizationOption(OptimizationOptions::OptimizeJoinForClassIds, false);
-    sql = GetHelper().ECSqlToSql(R"statement(
-        SELECT
-            COUNT(*)
-        FROM
-            RoadRailPhysical.Corridor c,
-            RoadRailPhysical.TransportationSystem ts,
-            RoadRailPhysical.CorridorPortionElement cp,
-            RoadRailPhysical.PhysicalElement pe,
-            RoadRailPhysical.ILinearlyLocatedAlongILinearElement lle,
-            RoadRailPhysical.GraphicalElement3dRepresentsElement gre,
-            RoadRailPhysical.GraphicalElement3d ge
-        WHERE
-            lle.TargetECInstanceId = 0x20000003e91
-            AND c.ECInstanceId = lle.SourceECInstanceId
-            AND c.ECInstanceId = ts.Model.Id
-            AND cp.Model.Id = ts.ECInstanceId
-            AND pe.Parent.Id = cp.ECInstanceId
-            AND gre.TargetECInstanceId = pe.ECInstanceId
-            AND ge.ECInstanceId = gre.SourceECInstanceId
-        )statement");
-
-    EXPECT_EQ(8, GetHelper().GetFrequencyCount(sql, "JOIN"));
-    EXPECT_EQ(2, GetHelper().GetFrequencyCount(sql, "SourceECClassId"));
-    EXPECT_EQ(2, GetHelper().GetFrequencyCount(sql, "TargetECClassId"));
-
-    // Optimized query with optimization turned on
-    m_ecdb.GetECSqlConfig().SetOptimizationOption(OptimizationOptions::OptimizeJoinForClassIds, true);
-    sql = GetHelper().ECSqlToSql(R"statement(
-        SELECT
-            COUNT(*)
-        FROM
-            RoadRailPhysical.Corridor c,
-            RoadRailPhysical.TransportationSystem ts,
-            RoadRailPhysical.CorridorPortionElement cp,
-            RoadRailPhysical.PhysicalElement pe,
-            RoadRailPhysical.ILinearlyLocatedAlongILinearElement lle,
-            RoadRailPhysical.GraphicalElement3dRepresentsElement gre,
-            RoadRailPhysical.GraphicalElement3d ge
-        WHERE
-            lle.TargetECInstanceId = 0x20000003e91
-            AND c.ECInstanceId = lle.SourceECInstanceId
-            AND c.ECInstanceId = ts.Model.Id
-            AND cp.Model.Id = ts.ECInstanceId
-            AND pe.Parent.Id = cp.ECInstanceId
-            AND gre.TargetECInstanceId = pe.ECInstanceId
-            AND ge.ECInstanceId = gre.SourceECInstanceId
-        )statement");
-
-    EXPECT_EQ(4, GetHelper().GetFrequencyCount(sql, "JOIN"));
-    EXPECT_EQ(0, GetHelper().GetFrequencyCount(sql, "SourceECClassId"));
-    EXPECT_EQ(0, GetHelper().GetFrequencyCount(sql, "TargetECClassId"));
-
-    // Improved query with optimization turned off
-    m_ecdb.GetECSqlConfig().SetOptimizationOption(OptimizationOptions::OptimizeJoinForClassIds, false);
-    sql = GetHelper().ECSqlToSql(R"statement(
-        SELECT
-            ge.ECInstanceId,
-            ge.ECClassId
-        FROM
-            RoadRailPhysical.Element c,
-            RoadRailPhysical.Element ts,
-            RoadRailPhysical.Element cp,
-            RoadRailPhysical.Element pe,
-            RoadRailPhysical.ILinearlyLocatedAlongILinearElement lle,
-            RoadRailPhysical.GraphicalElement3dRepresentsElement gre,
-            RoadRailPhysical.Element ge
-        WHERE
-            c.ECClassId IS (RoadRailPhysical.Corridor)
-            AND ts.ECClassId IS (RoadRailPhysical.TransportationSystem)
-            AND cp.ECClassId IS (RoadRailPhysical.CorridorPortionElement)
-            AND pe.ECClassId IS (RoadRailPhysical.PhysicalElement)
-            AND ge.ECClassId IS (RoadRailPhysical.GraphicalElement3d)
-            AND lle.TargetECInstanceId = 0x20000003e91
-            AND c.ECInstanceId = lle.SourceECInstanceId
-            AND c.ECInstanceId = ts.Model.Id
-            AND cp.Model.Id = ts.ECInstanceId
-            AND pe.Parent.Id = cp.ECInstanceId
-            AND gre.TargetECInstanceId = pe.ECInstanceId
-            AND ge.ECInstanceId = gre.SourceECInstanceId
-        ORDER BY ge.ECClassId
-        )statement");
-
-    EXPECT_EQ(4, GetHelper().GetFrequencyCount(sql, "JOIN"));
-    EXPECT_EQ(2, GetHelper().GetFrequencyCount(sql, "SourceECClassId"));
-    EXPECT_EQ(2, GetHelper().GetFrequencyCount(sql, "TargetECClassId"));
-
-    // Improved query with optimization turned on
-    m_ecdb.GetECSqlConfig().SetOptimizationOption(OptimizationOptions::OptimizeJoinForClassIds, true);
-    sql = GetHelper().ECSqlToSql(R"statement(
-        SELECT
-            ge.ECInstanceId,
-            ge.ECClassId
-        FROM
-            RoadRailPhysical.Element c,
-            RoadRailPhysical.Element ts,
-            RoadRailPhysical.Element cp,
-            RoadRailPhysical.Element pe,
-            RoadRailPhysical.ILinearlyLocatedAlongILinearElement lle,
-            RoadRailPhysical.GraphicalElement3dRepresentsElement gre,
-            RoadRailPhysical.Element ge
-        WHERE
-            c.ECClassId IS (RoadRailPhysical.Corridor)
-            AND ts.ECClassId IS (RoadRailPhysical.TransportationSystem)
-            AND cp.ECClassId IS (RoadRailPhysical.CorridorPortionElement)
-            AND pe.ECClassId IS (RoadRailPhysical.PhysicalElement)
-            AND ge.ECClassId IS (RoadRailPhysical.GraphicalElement3d)
-            AND lle.TargetECInstanceId = 0x20000003e91
-            AND c.ECInstanceId = lle.SourceECInstanceId
-            AND c.ECInstanceId = ts.Model.Id
-            AND cp.Model.Id = ts.ECInstanceId
-            AND pe.Parent.Id = cp.ECInstanceId
-            AND gre.TargetECInstanceId = pe.ECInstanceId
-            AND ge.ECInstanceId = gre.SourceECInstanceId
-        ORDER BY ge.ECClassId
-        )statement");
-
-    EXPECT_EQ(0, GetHelper().GetFrequencyCount(sql, "JOIN"));
-    EXPECT_EQ(0, GetHelper().GetFrequencyCount(sql, "SourceECClassId"));
-    EXPECT_EQ(0, GetHelper().GetFrequencyCount(sql, "TargetECClassId"));
-
-    m_ecdb.CloseDb();
-    }
-
-//---------------------------------------------------------------------------------------
-// @bsimethod
-//+---------------+---------------+---------------+---------------+---------------+------
-TEST_F(ECSqlToSqlGenerationTests, SelectOnlyRequiredPropertiesOnSelfJoin)
-    {
-    SchemaItem schemaItem(R"schema(
-        <?xml version="1.0" encoding="utf-8"?>
-            <ECSchema schemaName="TestSchema" alias="ts" version="01.00.01" xmlns="http://www.bentley.com/schemas/Bentley.ECXML.3.2">
-                <ECEntityClass typeName="Foo1">
-                    <ECProperty propertyName="Prop" typeName="string" />
-                </ECEntityClass>
-                <ECEntityClass typeName="Foo2">
-                    <ECProperty propertyName="Prop" typeName="string" />
-                </ECEntityClass>
-            </ECSchema>
-        )schema");
-
-    ASSERT_EQ(BentleyStatus::SUCCESS, SetupECDb("SelectOnlyRequiredPropertiesOnSelfJoin.ecdb", schemaItem));
-
-    m_ecdb.SaveChanges();
-    {
-    // Self join with only one table having alias
-    ECSqlStatement ecsqlStmt;
-    Utf8CP ecsql = "SELECT f1.Prop FROM ts.Foo1 f1, ts.Foo1";
-    ASSERT_EQ(ECSqlStatus::Success, ecsqlStmt.Prepare(m_ecdb, ecsql));
-    AssertFrequencyCount(ecsql, {{ "JOIN", 0 }, { "Prop", 2 }});
-    Statement sqlStmt;
-    ASSERT_EQ(BE_SQLITE_OK, sqlStmt.Prepare(m_ecdb, SqlPrintfString("EXPLAIN QUERY PLAN %s", ecsqlStmt.GetNativeSql())));
-    ASSERT_EQ(BE_SQLITE_ROW, sqlStmt.Step());
-    }
-
-    {
-    // Self join with a table having different aliases
-    ECSqlStatement ecsqlStmt;
-    Utf8CP ecsql = "SELECT f1.Prop FROM ts.Foo1 f1, ts.Foo1 f2";
-    ASSERT_EQ(ECSqlStatus::Success, ecsqlStmt.Prepare(m_ecdb, ecsql));
-    AssertFrequencyCount(ecsql, {{ "JOIN", 0 }, { "Prop", 2 }});
-    Statement sqlStmt;
-    ASSERT_EQ(BE_SQLITE_OK, sqlStmt.Prepare(m_ecdb, SqlPrintfString("EXPLAIN QUERY PLAN %s", ecsqlStmt.GetNativeSql())));
-    ASSERT_EQ(BE_SQLITE_ROW, sqlStmt.Step());
-    }
-
-    {
-    ECSqlStatement ecsqlStmt;
-    Utf8CP ecsql = "SELECT f1.Prop FROM ts.Foo1 f1, ts.Foo2 f2";
-    ASSERT_EQ(ECSqlStatus::Success, ecsqlStmt.Prepare(m_ecdb, ecsql));
-    AssertFrequencyCount(ecsql, {{ "JOIN", 0 }, { "Prop", 2 }});
-    Statement sqlStmt;
-    ASSERT_EQ(BE_SQLITE_OK, sqlStmt.Prepare(m_ecdb, SqlPrintfString("EXPLAIN QUERY PLAN %s", ecsqlStmt.GetNativeSql())));
-    ASSERT_EQ(BE_SQLITE_ROW, sqlStmt.Step());
-    }
-    }
-END_ECDBUNITTESTS_NAMESPACE
+/*---------------------------------------------------------------------------------------------
+* Copyright (c) Bentley Systems, Incorporated. All rights reserved.
+* See LICENSE.md in the repository root for full copyright notice.
+*--------------------------------------------------------------------------------------------*/
+#include "ECDbPublishedTests.h"
+
+USING_NAMESPACE_BENTLEY_EC
+
+BEGIN_ECDBUNITTESTS_NAMESPACE
+
+struct ECSqlToSqlGenerationTests : ECDbTestFixture
+{
+void AssertFrequencyCount(Utf8CP ecsql, std::vector<std::pair<Utf8CP, int>> substringCountPairs, bool removeUnnecessaryJoinForClassIds = true)
+    {
+    m_ecdb.GetECSqlConfig().SetOptimizationOption(OptimizationOptions::OptimizeJoinForClassIds, removeUnnecessaryJoinForClassIds);
+    Utf8String sql = GetHelper().ECSqlToSql(ecsql);
+    for (auto substringCountPair : substringCountPairs)
+        {
+        EXPECT_EQ(substringCountPair.second, GetHelper().GetFrequencyCount(sql, substringCountPair.first)) << substringCountPair.first << " count should be " << substringCountPair.second
+            << " in converted query with removeUnnecessaryJoinForClassIds flag set to " << (removeUnnecessaryJoinForClassIds ? "true" : "false")
+            << "\nECSql: " << ecsql << "\nSql:   " << sql.c_str();
+        }
+    }
+};
+
+//---------------------------------------------------------------------------------------
+// @bsimethod
+//+---------------+---------------+---------------+---------------+---------------+------
+TEST_F(ECSqlToSqlGenerationTests, IndexOnSharedColumnIsUsedBySQLite)
+    {
+    ASSERT_EQ(BentleyStatus::SUCCESS, SetupECDb("IndexOnSharedColumnIsUsedBySQLite.ecdb", SchemaItem(
+        R"xml(<ECSchema schemaName="TestSchema" alias="ts" version="1.0.0" xmlns="http://www.bentley.com/schemas/Bentley.ECXML.3.1">
+              <ECSchemaReference name="ECDbMap" version="02.00.00" alias="ecdbmap" />
+                  <ECEntityClass typeName="Parent" modifier="None">
+                    <ECCustomAttributes>
+                      <ClassMap xmlns="ECDbMap.02.00">
+                        <MapStrategy>TablePerHierarchy</MapStrategy>
+                      </ClassMap>
+                      <ShareColumns xmlns="ECDbMap.02.00">
+                        <ApplyToSubclassesOnly>False</ApplyToSubclassesOnly>
+                        <MaxSharedColumnsBeforeOverflow>100</MaxSharedColumnsBeforeOverflow>
+                      </ShareColumns>
+                      <DbIndexList xmlns="ECDbMap.02.00">
+                        <Indexes>
+                          <DbIndex>
+                            <IsUnique>False</IsUnique>
+                            <Name>ix_parent_ps1ps2</Name>
+                            <Properties>
+                              <string>PS1</string>
+                              <string>PS2</string>
+                            </Properties>
+                          </DbIndex>
+                          <DbIndex>
+                            <IsUnique>False</IsUnique>
+                            <Name>ix_parent_ps3</Name>
+                            <Properties>
+                              <string>PS3</string>
+                            </Properties>
+                          </DbIndex>
+                        </Indexes>
+                      </DbIndexList>
+                    </ECCustomAttributes>
+                    <ECProperty propertyName="PS1" typeName="string"/>
+                    <ECProperty propertyName="PS2" typeName="string"/>
+                    <ECProperty propertyName="PS3" typeName="string"/>
+                  </ECEntityClass>
+            </ECSchema>)xml")));
+
+    const int detailColumn = 3;
+    m_ecdb.SaveChanges();
+    {
+    ECSqlStatement ecsqlStmt;
+    ASSERT_EQ(ECSqlStatus::Success, ecsqlStmt.Prepare(m_ecdb, "select null from ts.parent where ps1=?"));
+    Statement sqlStmt;
+    ASSERT_EQ(BE_SQLITE_OK, sqlStmt.Prepare(m_ecdb, SqlPrintfString("EXPLAIN QUERY PLAN %s", ecsqlStmt.GetNativeSql())));
+    ASSERT_EQ(BE_SQLITE_ROW, sqlStmt.Step());
+    ASSERT_STREQ("SEARCH main.ts_Parent USING COVERING INDEX ix_parent_ps1ps2 (ps1=?)", sqlStmt.GetValueText(detailColumn));
+    ASSERT_EQ(BE_SQLITE_DONE, sqlStmt.Step());
+    }
+
+    {
+    ECSqlStatement ecsqlStmt;
+    ASSERT_EQ(ECSqlStatus::Success, ecsqlStmt.Prepare(m_ecdb, "select null from ts.parent where ps2=?"));
+    Statement sqlStmt;
+    ASSERT_EQ(BE_SQLITE_OK, sqlStmt.Prepare(m_ecdb, SqlPrintfString("EXPLAIN QUERY PLAN %s", ecsqlStmt.GetNativeSql())));
+    ASSERT_EQ(BE_SQLITE_ROW, sqlStmt.Step());
+    ASSERT_STREQ("SCAN main.ts_Parent USING COVERING INDEX ix_parent_ps1ps2", sqlStmt.GetValueText(detailColumn));
+    ASSERT_EQ(BE_SQLITE_DONE, sqlStmt.Step());
+    }
+
+    {
+    ECSqlStatement ecsqlStmt;
+    ASSERT_EQ(ECSqlStatus::Success, ecsqlStmt.Prepare(m_ecdb, "select null from ts.parent where ps3=?"));
+    Statement sqlStmt;
+    ASSERT_EQ(BE_SQLITE_OK, sqlStmt.Prepare(m_ecdb, SqlPrintfString("EXPLAIN QUERY PLAN %s", ecsqlStmt.GetNativeSql())));
+    ASSERT_EQ(BE_SQLITE_ROW, sqlStmt.Step());
+    ASSERT_STREQ("SEARCH main.ts_Parent USING COVERING INDEX ix_parent_ps3 (ps3=?)", sqlStmt.GetValueText(detailColumn));
+    ASSERT_EQ(BE_SQLITE_DONE, sqlStmt.Step());
+    }
+
+    {
+    ECSqlStatement ecsqlStmt;
+    ASSERT_EQ(ECSqlStatus::Success, ecsqlStmt.Prepare(m_ecdb, "select null from ts.parent where ps1=? and ps2=?"));
+    Statement sqlStmt;
+    ASSERT_EQ(BE_SQLITE_OK, sqlStmt.Prepare(m_ecdb, SqlPrintfString("EXPLAIN QUERY PLAN %s", ecsqlStmt.GetNativeSql())));
+    ASSERT_EQ(BE_SQLITE_ROW, sqlStmt.Step());
+    ASSERT_STREQ("SEARCH main.ts_Parent USING COVERING INDEX ix_parent_ps1ps2 (ps1=? AND ps2=?)", sqlStmt.GetValueText(detailColumn));
+    ASSERT_EQ(BE_SQLITE_DONE, sqlStmt.Step());
+    }
+
+    {
+    ECSqlStatement ecsqlStmt;
+    ASSERT_EQ(ECSqlStatus::Success, ecsqlStmt.Prepare(m_ecdb, "select null from ts.parent where ps2=? and ps3=?"));
+    Statement sqlStmt;
+    ASSERT_EQ(BE_SQLITE_OK, sqlStmt.Prepare(m_ecdb, SqlPrintfString("EXPLAIN QUERY PLAN %s", ecsqlStmt.GetNativeSql())));
+    ASSERT_EQ(BE_SQLITE_ROW, sqlStmt.Step());
+    ASSERT_STREQ("SEARCH main.ts_Parent USING INDEX ix_parent_ps3 (ps3=?)", sqlStmt.GetValueText(detailColumn));
+    ASSERT_EQ(BE_SQLITE_DONE, sqlStmt.Step());
+    }
+
+    {
+    ECSqlStatement ecsqlStmt;
+    ASSERT_EQ(ECSqlStatus::Success, ecsqlStmt.Prepare(m_ecdb, "select null from ts.parent where ps1=? and ps3=?"));
+    Statement sqlStmt;
+    ASSERT_EQ(BE_SQLITE_OK, sqlStmt.Prepare(m_ecdb, SqlPrintfString("EXPLAIN QUERY PLAN %s", ecsqlStmt.GetNativeSql())));
+    ASSERT_EQ(BE_SQLITE_ROW, sqlStmt.Step());
+    ASSERT_STREQ("SEARCH main.ts_Parent USING INDEX ix_parent_ps3 (ps3=?)", sqlStmt.GetValueText(detailColumn));
+    ASSERT_EQ(BE_SQLITE_DONE, sqlStmt.Step());
+    }
+
+    {
+    ECSqlStatement ecsqlStmt;
+    ASSERT_EQ(ECSqlStatus::Success, ecsqlStmt.Prepare(m_ecdb, "select null from ts.parent where ps1=? and ps2=? and ps3=?"));
+    Statement sqlStmt;
+    ASSERT_EQ(BE_SQLITE_OK, sqlStmt.Prepare(m_ecdb, SqlPrintfString("EXPLAIN QUERY PLAN %s", ecsqlStmt.GetNativeSql())));
+    ASSERT_EQ(BE_SQLITE_ROW, sqlStmt.Step());
+    ASSERT_STREQ("SEARCH main.ts_Parent USING INDEX ix_parent_ps3 (ps3=?)", sqlStmt.GetValueText(detailColumn));
+    ASSERT_EQ(BE_SQLITE_DONE, sqlStmt.Step());
+    }
+    }
+
+//---------------------------------------------------------------------------------------
+// @bsimethod
+//+---------------+---------------+---------------+---------------+---------------+------
+TEST_F(ECSqlToSqlGenerationTests, NavPropSharedColumnCasting)
+    {
+    ASSERT_EQ(BentleyStatus::SUCCESS, SetupECDb("NavPropSharedColumnCasting.ecdb", SchemaItem(
+        R"xml(<ECSchema schemaName="TestSchema" alias="ts" version="1.0.0" xmlns="http://www.bentley.com/schemas/Bentley.ECXML.3.1">
+          <ECSchemaReference name="ECDbMap" version="02.00.00" alias="ecdbmap" />
+          <ECEntityClass typeName="Parent" modifier="none">
+              <ECProperty propertyName="Name" typeName="string" />
+          </ECEntityClass>
+          <ECEntityClass typeName="Child" modifier="none">
+              <ECCustomAttributes>
+                  <ClassMap xmlns="ECDbMap.02.00">
+                      <MapStrategy>TablePerHierarchy</MapStrategy>
+                  </ClassMap>
+                  <ShareColumns xmlns="ECDbMap.02.00">
+                      <MaxSharedColumnsBeforeOverflow>10</MaxSharedColumnsBeforeOverflow>
+                  </ShareColumns>
+              </ECCustomAttributes>
+              <ECProperty propertyName="D" typeName="double" />
+              <ECProperty propertyName="S" typeName="string" />
+              <ECNavigationProperty propertyName="Parent" relationshipName="Rel" direction="Backward"/>
+          </ECEntityClass>
+          <ECRelationshipClass typeName="Rel" strength="referencing" strengthDirection="Forward" modifier="None">
+              <Source multiplicity="(0..1)" polymorphic="True" roleLabel="references">
+                 <Class class="Parent" />
+             </Source>
+              <Target multiplicity="(0..*)" polymorphic="True" roleLabel="referenced by">
+                <Class class="Child" />
+             </Target>
+          </ECRelationshipClass>
+        </ECSchema>)xml")));
+
+    ECClassId parentClassId = m_ecdb.Schemas().GetClassId("TestSchema", "Parent");
+    ASSERT_TRUE(parentClassId.IsValid());
+
+    ECClassId childClassId = m_ecdb.Schemas().GetClassId("TestSchema", "Child");
+    ASSERT_TRUE(childClassId.IsValid());
+
+    ECClassId relClassId = m_ecdb.Schemas().GetClassId("TestSchema", "Rel");
+    ASSERT_TRUE(relClassId.IsValid());
+
+    EXPECT_STREQ(Utf8PrintfString("INSERT INTO [ts_Child] ([Id],[ps1],[ps2],[ps3],[ps4],ECClassId) VALUES (:_ecdb_ecsqlparam_id_col1,:_ecdb_ecsqlparam_ix1_col1,:_ecdb_ecsqlparam_ix2_col1,:_ecdb_ecsqlparam_ix3_col1,:_ecdb_ecsqlparam_ix4_col1,%s)", childClassId.ToString().c_str()).c_str(),
+                 GetHelper().ECSqlToSql("INSERT INTO ts.Child(D,S,Parent.Id,Parent.RelECClassId) VALUES(?,?,?,?)").c_str());
+
+    EXPECT_STREQ("SELECT [Child].[ps1],[Child].[ps2],[Child].[ps3],[Child].[ps4] FROM (SELECT [Id] ECInstanceId,[ECClassId],[ps1],[ps2],[ps3],(CASE WHEN [ps3] IS NULL THEN NULL ELSE COALESCE([ps4], 89) END) [ps4] FROM [main].[ts_Child]) [Child]",
+                 GetHelper().ECSqlToSql("SELECT D,S,Parent.Id,Parent.RelECClassId FROM ts.Child").c_str());
+
+    EXPECT_STREQ("SELECT [Child].[ps1],[Child].[ps2],[Child].[ps3],[Child].[ps4] FROM (SELECT [Id] ECInstanceId,[ECClassId],[ps1],[ps2],[ps3],(CASE WHEN [ps3] IS NULL THEN NULL ELSE [ps4] END) [ps4] FROM [main].[ts_Child]) [Child]",
+                 GetHelper().ECSqlToSql("SELECT D,S,Parent.Id,Parent.RelECClassId FROM ts.Child").c_str());
+
+    EXPECT_STREQ(Utf8PrintfString("SELECT [Rel].[SourceECInstanceId],[Rel].[SourceECClassId],[Rel].[TargetECInstanceId],[Rel].[TargetECClassId] FROM (SELECT [ts_Child].[Id] ECInstanceId,[ts_Child].[ps4] ECClassId,[ts_Child].[ps3] SourceECInstanceId,%s SourceECClassId,[ts_Child].[Id] TargetECInstanceId,[ts_Child].[ECClassId] TargetECClassId FROM [main].[ts_Child] WHERE [ts_Child].[ps3] IS NOT NULL AND [ts_Child].[ps4]=%s) [Rel]", parentClassId.ToString().c_str(), relClassId.ToString().c_str()).c_str(),
+                 GetHelper().ECSqlToSql("SELECT SourceECInstanceId,SourceECClassId,TargetECInstanceId,TargetECClassId FROM ts.Rel").c_str());
+    }
+
+//---------------------------------------------------------------------------------------
+// @bsimethod
+//+---------------+---------------+---------------+---------------+---------------+------
+TEST_F(ECSqlToSqlGenerationTests, NavPropSharedColumnConstraintsNormalRelationships)
+    {
+    ASSERT_EQ(BentleyStatus::SUCCESS, SetupECDb("NavPropSharedColumnConstraints.ecdb", SchemaItem(
+        R"xml(<ECSchema schemaName="TestSchema" alias="ts" version="1.0.0" xmlns="http://www.bentley.com/schemas/Bentley.ECXML.3.1">
+        <ECSchemaReference name="ECDbMap" version="02.00.00" alias="ecdbmap" />
+        <ECEntityClass typeName="Base" modifier="none">
+            <ECCustomAttributes>
+                <ClassMap xmlns="ECDbMap.02.00">
+                    <MapStrategy>TablePerHierarchy</MapStrategy>
+                </ClassMap>
+                <ShareColumns xmlns="ECDbMap.02.00">
+                    <MaxSharedColumnsBeforeOverflow>20</MaxSharedColumnsBeforeOverflow>
+                </ShareColumns>
+            </ECCustomAttributes>
+        </ECEntityClass>
+        <ECEntityClass typeName="Dog" modifier="none">
+            <BaseClass>Base</BaseClass>
+            <ECNavigationProperty propertyName="Bone" relationshipName="DogHasBone" direction="Forward"/>
+            <ECNavigationProperty propertyName="Ball" relationshipName="DogHasBall" direction="Forward"/>
+        </ECEntityClass>
+        <ECEntityClass typeName="Cat" modifier="Sealed">
+            <BaseClass>Base</BaseClass>
+            <ECNavigationProperty propertyName="Mouse" relationshipName="CatHasMouse" direction="Forward"/>
+        </ECEntityClass>
+        <ECEntityClass typeName="Bone" modifier="Sealed"></ECEntityClass>
+        <ECEntityClass typeName="Ball" modifier="none">
+            <ECCustomAttributes>
+                <ClassMap xmlns="ECDbMap.02.00">
+                    <MapStrategy>TablePerHierarchy</MapStrategy>
+                </ClassMap>
+            </ECCustomAttributes>
+        </ECEntityClass>
+        <ECEntityClass typeName="Mouse" modifier="none">
+            <BaseClass>Base</BaseClass>
+        </ECEntityClass>
+        <ECRelationshipClass typeName="DogHasBone" strength="referencing" strengthDirection="Forward" modifier="None">
+            <Source multiplicity="(0..*)" polymorphic="True" roleLabel="references">
+                <Class class="Dog" />
+            </Source>
+            <Target multiplicity="(0..1)" polymorphic="True" roleLabel="referenced by">
+                <Class class="Bone" />
+            </Target>
+        </ECRelationshipClass>
+        <ECRelationshipClass typeName="DogHasBall" strength="referencing" strengthDirection="Forward" modifier="None">
+            <Source multiplicity="(0..*)" polymorphic="True" roleLabel="references">
+                <Class class="Dog" />
+            </Source>
+            <Target multiplicity="(0..1)" polymorphic="True" roleLabel="referenced by">
+                <Class class="Ball" />
+            </Target>
+        </ECRelationshipClass>
+        <ECRelationshipClass typeName="CatHasMouse" strength="referencing" strengthDirection="Forward" modifier="None">
+            <Source multiplicity="(0..*)" polymorphic="True" roleLabel="references">
+                <Class class="Cat" />
+            </Source>
+            <Target multiplicity="(0..1)" polymorphic="True" roleLabel="referenced by">
+                <Class class="Mouse" />
+            </Target>s
+        </ECRelationshipClass>
+        </ECSchema>)xml")));
+
+    ECClassId dogClassId = m_ecdb.Schemas().GetClassId("TestSchema", "Dog");
+    ASSERT_TRUE(dogClassId.IsValid());
+
+    ECClassId catClassId = m_ecdb.Schemas().GetClassId("TestSchema", "Cat");
+    ASSERT_TRUE(catClassId.IsValid());
+
+    ECClassId boneClassId = m_ecdb.Schemas().GetClassId("TestSchema", "Bone");
+    ASSERT_TRUE(boneClassId.IsValid());
+
+    ECClassId dogHasBoneClassId = m_ecdb.Schemas().GetClassId("TestSchema", "DogHasBone");
+    ASSERT_TRUE(dogHasBoneClassId.IsValid());
+
+    ECClassId dogHasBallClassId = m_ecdb.Schemas().GetClassId("TestSchema", "DogHasBall");
+    ASSERT_TRUE(dogHasBallClassId.IsValid());
+
+    ECClassId catHasMouseClassId = m_ecdb.Schemas().GetClassId("TestSchema", "CatHasMouse");
+    ASSERT_TRUE(catHasMouseClassId.IsValid());
+
+    EXPECT_STREQ(Utf8PrintfString("SELECT [DogHasBone].[TargetECInstanceId],[DogHasBone].[TargetECClassId] FROM "
+        "(SELECT [ts_Base].[Id] ECInstanceId,[ts_Base].[ps2] ECClassId,[ts_Base].[Id] SourceECInstanceId,[ts_Base].[ECClassId] SourceECClassId,[ts_Base].[ps1] TargetECInstanceId,%s TargetECClassId "
+        "FROM [main].[ts_Base] WHERE [ts_Base].[ps1] IS NOT NULL AND [ts_Base].[ps2]=%s AND [ts_Base].[ECClassId] IN "
+        "(SELECT ClassId FROM [main].ec_cache_ClassHierarchy WHERE BaseClassId=%s)) [DogHasBone]", boneClassId.ToString().c_str(), dogHasBoneClassId.ToString().c_str(), dogClassId.ToString().c_str()).c_str(),
+                 GetHelper().ECSqlToSql("SELECT TargetECInstanceId, TargetECClassId FROM ts.DogHasBone").c_str());
+
+    EXPECT_STREQ(Utf8PrintfString("SELECT [DogHasBall].[TargetECInstanceId],[DogHasBall].[TargetECClassId] FROM "
+        "(SELECT [ts_Base].[Id] ECInstanceId,[ts_Base].[ps4] ECClassId,[ts_Base].[Id] SourceECInstanceId,[ts_Base].[ECClassId] SourceECClassId,[ts_Base].[ps3] TargetECInstanceId,[ts_Ball].[ECClassId] TargetECClassId "
+        "FROM [main].[ts_Base] INNER JOIN [main].[ts_Ball] ON [ts_Ball].[Id]=[ts_Base].[ps3] WHERE [ts_Base].[ps3] IS NOT NULL AND [ts_Base].[ps4]=%s AND [ts_Base].[ECClassId] IN "
+        "(SELECT ClassId FROM [main].ec_cache_ClassHierarchy WHERE BaseClassId=%s)) [DogHasBall]", dogHasBallClassId.ToString().c_str(), dogClassId.ToString().c_str()).c_str(),
+                 GetHelper().ECSqlToSql("SELECT TargetECInstanceId, TargetECClassId FROM ts.DogHasBall").c_str());
+
+    EXPECT_STREQ(Utf8PrintfString("SELECT [CatHasMouse].[TargetECInstanceId],[CatHasMouse].[TargetECClassId] FROM "
+        "(SELECT [ts_Base].[Id] ECInstanceId,[ts_Base].[ps2] ECClassId,[ts_Base].[Id] SourceECInstanceId,[ts_Base].[ECClassId] SourceECClassId,[ts_Base].[ps1] TargetECInstanceId,[_ReferencedEnd].[ECClassId] TargetECClassId "
+        "FROM [main].[ts_Base] INNER JOIN [main].[ts_Base] _ReferencedEnd ON [_ReferencedEnd].[Id]=[ts_Base].[ps1] WHERE [ts_Base].[ps1] IS NOT NULL AND [ts_Base].[ps2]=%s AND [ts_Base].[ECClassId] IN "
+        "(SELECT ClassId FROM [main].ec_cache_ClassHierarchy WHERE BaseClassId=%s)) [CatHasMouse]", catHasMouseClassId.ToString().c_str(), catClassId.ToString().c_str()).c_str(),
+                 GetHelper().ECSqlToSql("SELECT TargetECInstanceId, TargetECClassId FROM ts.CatHasMouse").c_str());
+    }
+
+//---------------------------------------------------------------------------------------
+// @bsimethod
+//+---------------+---------------+---------------+---------------+---------------+------
+TEST_F(ECSqlToSqlGenerationTests, NavPropSharedColumnConstraintsSealedRelationships)
+    {
+    ASSERT_EQ(BentleyStatus::SUCCESS, SetupECDb("NavPropSharedColumnConstraintsSealedRelationships.ecdb", SchemaItem(
+        R"xml(<ECSchema schemaName="TestSchema" alias="ts" version="1.0.0" xmlns="http://www.bentley.com/schemas/Bentley.ECXML.3.1">
+            <ECSchemaReference name="ECDbMap" version="02.00.00" alias="ecdbmap" />
+            <ECEntityClass typeName="Base" modifier="none">
+                <ECCustomAttributes>
+                    <ClassMap xmlns="ECDbMap.02.00">
+                        <MapStrategy>TablePerHierarchy</MapStrategy>
+                    </ClassMap>
+                    <ShareColumns xmlns="ECDbMap.02.00">
+                        <MaxSharedColumnsBeforeOverflow>20</MaxSharedColumnsBeforeOverflow>
+                    </ShareColumns>
+                </ECCustomAttributes>
+            </ECEntityClass>
+            <ECEntityClass typeName="Dog" modifier="none">
+                <BaseClass>Base</BaseClass>
+                <ECNavigationProperty propertyName="Bone" relationshipName="DogHasBone" direction="Forward"/>
+                <ECNavigationProperty propertyName="Ball" relationshipName="DogHasBall" direction="Forward"/>
+            </ECEntityClass>
+            <ECEntityClass typeName="Cat" modifier="Sealed">
+                <BaseClass>Base</BaseClass>
+                <ECNavigationProperty propertyName="Mouse" relationshipName="CatHasMouse" direction="Forward"/>
+            </ECEntityClass>
+            <ECEntityClass typeName="Bone" modifier="Sealed"></ECEntityClass>
+            <ECEntityClass typeName="Ball" modifier="none">
+                <ECCustomAttributes>
+                    <ClassMap xmlns="ECDbMap.02.00">
+                        <MapStrategy>TablePerHierarchy</MapStrategy>
+                    </ClassMap>
+                </ECCustomAttributes>
+            </ECEntityClass>
+            <ECEntityClass typeName="Mouse" modifier="none">
+                <BaseClass>Base</BaseClass>
+            </ECEntityClass>
+            <ECRelationshipClass typeName="DogHasBone" strength="referencing" strengthDirection="Forward" modifier="Sealed">
+                <Source multiplicity="(0..*)" polymorphic="True" roleLabel="references">
+                    <Class class="Dog" />
+                </Source>
+                <Target multiplicity="(0..1)" polymorphic="True" roleLabel="referenced by">
+                <Class class="Bone" />
+                </Target>
+            </ECRelationshipClass>
+            <ECRelationshipClass typeName="DogHasBall" strength="referencing" strengthDirection="Forward" modifier="Sealed">
+                <Source multiplicity="(0..*)" polymorphic="True" roleLabel="references">
+                    <Class class="Dog" />
+                </Source>
+                <Target multiplicity="(0..1)" polymorphic="True" roleLabel="referenced by">
+                    <Class class="Ball" />
+                </Target>
+            </ECRelationshipClass>
+            <ECRelationshipClass typeName="CatHasMouse" strength="referencing" strengthDirection="Forward" modifier="Sealed">
+                <Source multiplicity="(0..*)" polymorphic="True" roleLabel="references">
+                    <Class class="Cat" />
+                </Source>
+                <Target multiplicity="(0..1)" polymorphic="True" roleLabel="referenced by">
+                    <Class class="Mouse" />
+                </Target>
+            </ECRelationshipClass>
+        </ECSchema>)xml")));
+
+        ECClassId dogClassId = m_ecdb.Schemas().GetClassId("TestSchema", "Dog");
+        ASSERT_TRUE(dogClassId.IsValid());
+    
+        ECClassId catClassId = m_ecdb.Schemas().GetClassId("TestSchema", "Cat");
+        ASSERT_TRUE(catClassId.IsValid());
+    
+        ECClassId boneClassId = m_ecdb.Schemas().GetClassId("TestSchema", "Bone");
+        ASSERT_TRUE(boneClassId.IsValid());
+    
+        ECClassId dogHasBoneClassId = m_ecdb.Schemas().GetClassId("TestSchema", "DogHasBone");
+        ASSERT_TRUE(dogHasBoneClassId.IsValid());
+    
+        ECClassId dogHasBallClassId = m_ecdb.Schemas().GetClassId("TestSchema", "DogHasBall");
+        ASSERT_TRUE(dogHasBallClassId.IsValid());
+    
+        ECClassId catHasMouseClassId = m_ecdb.Schemas().GetClassId("TestSchema", "CatHasMouse");
+        ASSERT_TRUE(catHasMouseClassId.IsValid());
+    
+        EXPECT_STREQ(Utf8PrintfString("SELECT [DogHasBone].[TargetECInstanceId],[DogHasBone].[TargetECClassId] FROM "
+            "(SELECT [ts_Base].[Id] ECInstanceId,%s ECClassId,[ts_Base].[Id] SourceECInstanceId,[ts_Base].[ECClassId] SourceECClassId,[ts_Base].[ps1] TargetECInstanceId,%s TargetECClassId "
+            "FROM [main].[ts_Base] WHERE [ts_Base].[ps1] IS NOT NULL AND [ts_Base].[ECClassId] IN "
+            "(SELECT ClassId FROM [main].ec_cache_ClassHierarchy WHERE BaseClassId=%s)) [DogHasBone]", dogHasBoneClassId.ToString().c_str(), boneClassId.ToString().c_str(), dogClassId.ToString().c_str()).c_str(),
+                     GetHelper().ECSqlToSql("SELECT TargetECInstanceId, TargetECClassId FROM ts.DogHasBone").c_str());
+    
+        EXPECT_STREQ(Utf8PrintfString("SELECT [DogHasBall].[TargetECInstanceId],[DogHasBall].[TargetECClassId] FROM "
+            "(SELECT [ts_Base].[Id] ECInstanceId,%s ECClassId,[ts_Base].[Id] SourceECInstanceId,[ts_Base].[ECClassId] SourceECClassId,[ts_Base].[ps2] TargetECInstanceId,[ts_Ball].[ECClassId] TargetECClassId "
+            "FROM [main].[ts_Base] INNER JOIN [main].[ts_Ball] ON [ts_Ball].[Id]=[ts_Base].[ps2] WHERE [ts_Base].[ps2] IS NOT NULL AND [ts_Base].[ECClassId] IN "
+            "(SELECT ClassId FROM [main].ec_cache_ClassHierarchy WHERE BaseClassId=%s)) [DogHasBall]", dogHasBallClassId.ToString().c_str(), dogClassId.ToString().c_str()).c_str(),
+                     GetHelper().ECSqlToSql("SELECT TargetECInstanceId, TargetECClassId FROM ts.DogHasBall").c_str());
+    
+        EXPECT_STREQ(Utf8PrintfString("SELECT [CatHasMouse].[TargetECInstanceId],[CatHasMouse].[TargetECClassId] FROM "
+            "(SELECT [ts_Base].[Id] ECInstanceId,%s ECClassId,[ts_Base].[Id] SourceECInstanceId,[ts_Base].[ECClassId] SourceECClassId,[ts_Base].[ps1] TargetECInstanceId,[_ReferencedEnd].[ECClassId] TargetECClassId "
+            "FROM [main].[ts_Base] INNER JOIN [main].[ts_Base] _ReferencedEnd ON [_ReferencedEnd].[Id]=[ts_Base].[ps1] WHERE [ts_Base].[ps1] IS NOT NULL AND [ts_Base].[ECClassId] IN "
+            "(SELECT ClassId FROM [main].ec_cache_ClassHierarchy WHERE BaseClassId=%s)) [CatHasMouse]", catHasMouseClassId.ToString().c_str(), catClassId.ToString().c_str()).c_str(),
+                     GetHelper().ECSqlToSql("SELECT TargetECInstanceId, TargetECClassId FROM ts.CatHasMouse").c_str());
+    }
+
+//---------------------------------------------------------------------------------------
+// @bsimethod
+//+---------------+---------------+---------------+---------------+---------------+------
+TEST_F(ECSqlToSqlGenerationTests, LinkTableSharedColumnCasting)
+    {
+    ASSERT_EQ(BentleyStatus::SUCCESS, SetupECDb("NavPropSharedColumnCasting.ecdb", SchemaItem(
+        R"xml(<ECSchema schemaName="TestSchema" alias="ts" version="1.0.0" xmlns="http://www.bentley.com/schemas/Bentley.ECXML.3.1">
+          <ECSchemaReference name="ECDbMap" version="02.00.00" alias="ecdbmap" />
+          <ECEntityClass typeName="Parent" modifier="none">
+              <ECProperty propertyName="Name" typeName="string" />
+          </ECEntityClass>
+          <ECEntityClass typeName="Child" modifier="none">
+              <ECProperty propertyName="Size" typeName="double" />
+          </ECEntityClass>
+          <ECRelationshipClass typeName="Rel" strength="referencing" strengthDirection="Forward" modifier="None">
+              <ECCustomAttributes>
+                  <ClassMap xmlns="ECDbMap.02.00">
+                      <MapStrategy>TablePerHierarchy</MapStrategy>
+                  </ClassMap>
+                  <ShareColumns xmlns="ECDbMap.02.00">
+                      <MaxSharedColumnsBeforeOverflow>10</MaxSharedColumnsBeforeOverflow>
+                  </ShareColumns>
+              </ECCustomAttributes>
+              <Source multiplicity="(0..*)" polymorphic="True" roleLabel="references">
+                 <Class class="Parent" />
+             </Source>
+              <Target multiplicity="(0..*)" polymorphic="True" roleLabel="referenced by">
+                <Class class="Child" />
+             </Target>
+              <ECProperty propertyName="Name" typeName="string" />
+          </ECRelationshipClass>
+        </ECSchema>)xml")));
+
+    ECClassId relClassId = m_ecdb.Schemas().GetClassId("TestSchema", "Rel");
+    ASSERT_TRUE(relClassId.IsValid());
+    ECClassId parentClassId = m_ecdb.Schemas().GetClassId("TestSchema", "Parent");
+    ASSERT_TRUE(parentClassId.IsValid());
+    ECClassId childClassId = m_ecdb.Schemas().GetClassId("TestSchema", "Child");
+    ASSERT_TRUE(childClassId.IsValid());
+
+
+    EXPECT_STREQ(Utf8PrintfString("INSERT INTO [ts_Rel] ([Id],[SourceId],[TargetId],[ps1],ECClassId) VALUES (:_ecdb_ecsqlparam_id_col1,:_ecdb_ecsqlparam_ix1_col1,:_ecdb_ecsqlparam_ix2_col1,:_ecdb_ecsqlparam_ix3_col1,%s)", relClassId.ToString().c_str()).c_str(),
+                 GetHelper().ECSqlToSql("INSERT INTO ts.Rel(SourceECInstanceId,TargetECInstanceId,Name) VALUES(?,?,?)").c_str());
+
+    EXPECT_STREQ(Utf8PrintfString("INSERT INTO [ts_Rel] ([Id],[SourceId],[TargetId],[ps1],ECClassId) VALUES (:_ecdb_ecsqlparam_id_col1,:_ecdb_ecsqlparam_ix1_col1,:_ecdb_ecsqlparam_ix3_col1,:_ecdb_ecsqlparam_ix5_col1,%s)", relClassId.ToString().c_str()).c_str(),
+                 GetHelper().ECSqlToSql("INSERT INTO ts.Rel(SourceECInstanceId,SourceECClassId,TargetECInstanceId,TargetECClassId,Name) VALUES(?,?,?,?,?)").c_str());
+
+    EXPECT_STREQ(Utf8PrintfString("SELECT [Rel].[SourceECInstanceId],[Rel].[SourceECClassId],[Rel].[TargetECInstanceId],[Rel].[TargetECClassId],[Rel].[ps1] FROM (SELECT [ts_Rel].[Id] [ECInstanceId],[ts_Rel].[ECClassId],[ts_Rel].[SourceId] [SourceECInstanceId],%s [SourceECClassId],[ts_Rel].[TargetId] [TargetECInstanceId],%s [TargetECClassId],[ps1] FROM [main].[ts_Rel]) [Rel]", parentClassId.ToString().c_str(), childClassId.ToString().c_str()).c_str(),
+                 GetHelper().ECSqlToSql("SELECT SourceECInstanceId,SourceECClassId,TargetECInstanceId,TargetECClassId,Name FROM ts.Rel").c_str());
+    }
+
+//---------------------------------------------------------------------------------------
+// @bsimethod
+//+---------------+---------------+---------------+---------------+---------------+------
+TEST_F(ECSqlToSqlGenerationTests, OptimisedJoins)
+    {
+    SchemaItem schemaItem(R"schema(<?xml version="1.0" encoding="utf-8" ?>
+        <ECSchema schemaName="RoadRailPhysical" alias="rrphys" version="03.00.01" xmlns="http://www.bentley.com/schemas/Bentley.ECXML.3.2">
+        <ECSchemaReference name="CoreCustomAttributes" version="01.00.00" alias="CoreCA"/>
+        <ECSchemaReference name="ECDbMap" version="02.00.00" alias="ecdbmap"/>
+            <ECEntityClass typeName="Element" modifier="Abstract">
+                <ECCustomAttributes>
+                    <ClassMap xmlns="ECDbMap.2.0.0">
+                        <MapStrategy>TablePerHierarchy</MapStrategy>
+                    </ClassMap>
+                </ECCustomAttributes>
+                <ECNavigationProperty propertyName="Model" relationshipName="ModelContainsElements" direction="backward" readOnly="true">
+                    <ECCustomAttributes>
+                        <ForeignKeyConstraint xmlns="ECDbMap.2.0.0">
+                            <OnDeleteAction>NoAction</OnDeleteAction>
+                        </ForeignKeyConstraint>
+                    </ECCustomAttributes>
+                </ECNavigationProperty>
+                <ECProperty propertyName="LastMod" typeName="dateTime" readOnly="true">
+                    <ECCustomAttributes>
+                        <DateTimeInfo xmlns="CoreCustomAttributes.1.0.0">
+                            <DateTimeKind>Utc</DateTimeKind>
+                        </DateTimeInfo>
+                        <HiddenProperty xmlns="CoreCustomAttributes.1.0.0" />
+                    </ECCustomAttributes>
+                </ECProperty>
+                <ECProperty propertyName="CodeValue" typeName="string">
+                    <ECCustomAttributes>
+                        <PropertyMap xmlns="ECDbMap.2.0.0">
+                            <IsNullable>True</IsNullable>
+                            <Collation>NoCase</Collation>
+                        </PropertyMap>
+                    </ECCustomAttributes>
+                </ECProperty>
+                <ECProperty propertyName="UserLabel" typeName="string">
+                    <ECCustomAttributes>
+                        <PropertyMap xmlns="ECDbMap.2.0.0">
+                            <IsNullable>True</IsNullable>
+                            <Collation>NoCase</Collation>
+                            <IsUnique>False</IsUnique>
+                        </PropertyMap>
+                    </ECCustomAttributes>
+                </ECProperty>
+                <ECProperty propertyName="FederationGuid" typeName="binary" extendedTypeName="BeGuid">
+                    <ECCustomAttributes>
+                        <PropertyMap xmlns="ECDbMap.2.0.0">
+                            <IsNullable>True</IsNullable>
+                            <IsUnique>True</IsUnique>
+                        </PropertyMap>
+                        <HiddenProperty xmlns="CoreCustomAttributes.1.0.0" />
+                    </ECCustomAttributes>
+                </ECProperty>
+                <ECProperty propertyName="JsonProperties" typeName="string" extendedTypeName="Json">
+                    <ECCustomAttributes>
+                        <HiddenProperty xmlns="CoreCustomAttributes.1.0.0" />
+                    </ECCustomAttributes>
+                </ECProperty>
+            </ECEntityClass>
+            <ECRelationshipClass typeName="ModelContainsElements" strength="embedding" modifier="Sealed">
+                <Source multiplicity="(1..1)" roleLabel="contains" polymorphic="true">
+                    <Class class="Model"/>
+                </Source>
+                <Target multiplicity="(0..*)" roleLabel="is contained by" polymorphic="true">
+                    <Class class="Element" />
+                </Target>
+            </ECRelationshipClass>
+            <ECEntityClass typeName="Model" modifier="Abstract">
+                <ECCustomAttributes>
+                    <ClassMap xmlns="ECDbMap.2.0.0">
+                        <MapStrategy>TablePerHierarchy</MapStrategy>
+                    </ClassMap>
+                    <ShareColumns xmlns="ECDbMap.2.0.0">
+                        <MaxSharedColumnsBeforeOverflow>32</MaxSharedColumnsBeforeOverflow>
+                        <ApplyToSubclassesOnly>True</ApplyToSubclassesOnly>
+                    </ShareColumns>
+                </ECCustomAttributes>
+                <ECProperty propertyName="IsPrivate" typeName="boolean"/>
+                <ECProperty propertyName="IsTemplate" typeName="boolean"/>
+                <ECProperty propertyName="JsonProperties" typeName="string" extendedTypeName="Json"/>
+                <ECProperty propertyName="LastMod" typeName="dateTime" />
+            </ECEntityClass>
+            <ECEntityClass typeName="GeometricElement" modifier="Abstract">
+                <BaseClass>Element</BaseClass>
+                <ECCustomAttributes>
+                    <JoinedTablePerDirectSubclass xmlns="ECDbMap.2.0.0" />
+                    <NotSubclassableInReferencingSchemas xmlns="CoreCustomAttributes.1.0.0" />
+                </ECCustomAttributes>
+            </ECEntityClass>
+            <ECEntityClass typeName="GeometricElement3d" modifier="Abstract">
+                <BaseClass>GeometricElement</BaseClass>
+                <ECCustomAttributes>
+                    <ShareColumns xmlns="ECDbMap.2.0.0">
+                        <MaxSharedColumnsBeforeOverflow>32</MaxSharedColumnsBeforeOverflow>
+                        <ApplyToSubclassesOnly>True</ApplyToSubclassesOnly>
+                    </ShareColumns>
+                </ECCustomAttributes>
+                <ECProperty propertyName="InSpatialIndex" typeName="boolean">
+                </ECProperty>
+                <ECProperty propertyName="Origin" typeName="point3d">
+                </ECProperty>
+                <ECProperty propertyName="Yaw" typeName="double">
+                </ECProperty>
+                <ECProperty propertyName="Pitch" typeName="double">
+                </ECProperty>
+                <ECProperty propertyName="Roll" typeName="double">
+                </ECProperty>
+                <ECProperty propertyName="BBoxLow" typeName="point3d">
+                </ECProperty>
+                <ECProperty propertyName="BBoxHigh" typeName="point3d">
+                </ECProperty>
+                <ECProperty propertyName="GeometryStream" typeName="binary" extendedTypeName="GeometryStream">
+                </ECProperty>
+            </ECEntityClass>
+        </ECSchema>)schema");
+
+    ASSERT_EQ(BentleyStatus::SUCCESS, SetupECDb("OptimisedJoins.ecdb", schemaItem));
+    Utf8String sql = "";
+
+    m_ecdb.GetECSqlConfig().SetOptimizationOption(OptimizationOptions::OptimizeJoinForNestedSelectQuery, false);
+    sql = GetHelper().ECSqlToSql(R"statement(
+        SELECT
+            *
+        FROM
+            (
+                SELECT
+                    Model.Id
+                FROM
+                    RoadRailPhysical.GeometricElement3d
+                UNION
+                SELECT
+                    ECClassId
+                FROM
+                    RoadRailPhysical.GeometricElement3d
+            );
+        )statement");
+
+    EXPECT_EQ(2, GetHelper().GetFrequencyCount(sql, "JOIN"));
+    EXPECT_EQ(3, GetHelper().GetFrequencyCount(sql, "ModelId"));
+
+    m_ecdb.GetECSqlConfig().SetOptimizationOption(OptimizationOptions::OptimizeJoinForNestedSelectQuery, true);
+    sql = GetHelper().ECSqlToSql(R"statement(
+        SELECT
+            *
+        FROM
+            (
+                SELECT
+                    Model.Id
+                FROM
+                    RoadRailPhysical.GeometricElement3d
+                UNION
+                SELECT
+                    ECClassId
+                FROM
+                    RoadRailPhysical.GeometricElement3d
+            );
+        )statement");
+
+    EXPECT_EQ(1, GetHelper().GetFrequencyCount(sql, "JOIN"));
+    EXPECT_EQ(2, GetHelper().GetFrequencyCount(sql, "ModelId"));
+
+    m_ecdb.CloseDb();
+    }
+
+//---------------------------------------------------------------------------------------
+// @bsimethod
+//+---------------+---------------+---------------+---------------+---------------+------
+TEST_F(ECSqlToSqlGenerationTests, LinkTableJoinGeneration_TablePerHierarchy)
+    {
+    SchemaItem schemaItem(R"schema(<?xml version="1.0" encoding="utf-8" ?>
+        <ECSchema schemaName="TestSchema" alias="ts" version="01.00.01" xmlns="http://www.bentley.com/schemas/Bentley.ECXML.3.2">
+            <ECSchemaReference name="CoreCustomAttributes" version="01.00.00" alias="CoreCA"/>
+            <ECSchemaReference name="ECDbMap" version="02.00.00" alias="ecdbmap"/>
+
+            <ECEntityClass typeName="Element" modifier="Abstract">
+                <ECCustomAttributes>
+                    <ClassMap xmlns="ECDbMap.2.0.0">
+                        <MapStrategy>TablePerHierarchy</MapStrategy>
+                    </ClassMap>
+                </ECCustomAttributes>
+                <ECProperty propertyName="ElementProperty" typeName="string" />
+            </ECEntityClass>
+
+            <ECEntityClass typeName="MyClass" modifier="Abstract">
+                <BaseClass>Element</BaseClass>
+            </ECEntityClass>
+
+            <ECRelationshipClass typeName="ElementRefersToElements" strength="referencing" modifier="Abstract">
+                <Source multiplicity="(0..*)" roleLabel="refers to" polymorphic="true">
+                    <Class class="Element"/>
+                </Source>
+                <Target multiplicity="(0..*)" roleLabel="is referenced by" polymorphic="true">
+                    <Class class="Element"/>
+                </Target>
+                <ECProperty propertyName="ElRefElProperty" typeName="string" />
+            </ECRelationshipClass>
+        </ECSchema>
+        )schema");
+
+    ASSERT_EQ(BentleyStatus::SUCCESS, SetupECDb("LinkTableJoinGeneration_TablePerHierarchy.ecdb", schemaItem));
+
+    ECClassCP linkTableRelClass = m_ecdb.Schemas().GetClass("TestSchema", "ElementRefersToElements");
+    ASSERT_TRUE(linkTableRelClass != nullptr);
+
+    AssertFrequencyCount("SELECT SourceECInstanceId FROM ts.ElementRefersToElements",
+        {{ "JOIN", 2 }, { "SourceECClassId", 1 }, { "TargetECClassId", 1 }}, false);
+    AssertFrequencyCount("SELECT SourceECInstanceId FROM ts.ElementRefersToElements",
+        {{ "JOIN", 0 }, { "SourceECClassId", 0 }, { "TargetECClassId", 0 }}, true);
+
+    AssertFrequencyCount("SELECT SourceECInstanceId, SourceECClassId FROM ts.ElementRefersToElements",
+        {{ "JOIN", 2 }, { "SourceECClassId", 2 }, { "TargetECClassId", 1 }}, false);
+    AssertFrequencyCount("SELECT SourceECInstanceId, SourceECClassId FROM ts.ElementRefersToElements",
+        {{ "JOIN", 1 }, { "SourceECClassId", 2 }, { "TargetECClassId", 0 }}, true);
+
+    AssertFrequencyCount("SELECT SourceECInstanceId, SourceECClassId, TargetECClassId FROM ts.ElementRefersToElements",
+        {{ "JOIN", 2 }, { "SourceECClassId", 2 }, { "TargetECClassId", 2 }}, false);
+    AssertFrequencyCount("SELECT SourceECInstanceId, SourceECClassId, TargetECClassId FROM ts.ElementRefersToElements",
+        {{ "JOIN", 2 }, { "SourceECClassId", 2 }, { "TargetECClassId", 2 }}, true);
+
+    AssertFrequencyCount("SELECT e.ElementProperty, r.ElRefElProperty FROM ts.ElementRefersToElements r JOIN ts.Element e ON e.ECInstanceId=r.SourceECInstanceId",
+        {{ "JOIN", 3 }, { "SourceECClassId", 1 }, { "TargetECClassId", 1 }}, false);
+    AssertFrequencyCount("SELECT e.ElementProperty, r.ElRefElProperty FROM ts.ElementRefersToElements r JOIN ts.Element e ON e.ECInstanceId=r.SourceECInstanceId",
+        {{ "JOIN", 1 }, { "SourceECClassId", 0 }, { "TargetECClassId", 0 }}, true);
+
+    AssertFrequencyCount("SELECT e.ElementProperty FROM ts.ElementRefersToElements r JOIN ts.Element e ON e.ECInstanceId=r.SourceECInstanceId",
+        {{ "JOIN", 3 }, { "SourceECClassId", 1 }, { "TargetECClassId", 1 }}, false);
+    AssertFrequencyCount("SELECT e.ElementProperty FROM ts.ElementRefersToElements r JOIN ts.Element e ON e.ECInstanceId=r.SourceECInstanceId",
+        {{ "JOIN", 1 }, { "SourceECClassId", 0 }, { "TargetECClassId", 0 }}, true);
+
+    AssertFrequencyCount("SELECT ElRefElProperty FROM ts.ElementRefersToElements",
+        {{ "JOIN", 2 }, { "SourceECClassId", 1 }, { "TargetECClassId", 1 }}, false);
+    AssertFrequencyCount("SELECT ElRefElProperty FROM ts.ElementRefersToElements",
+        {{ "JOIN", 0 }, { "SourceECClassId", 0 }, { "TargetECClassId", 0 }}, true);
+
+    AssertFrequencyCount("SELECT ElRefElProperty FROM ts.ElementRefersToElements WHERE SourceECClassId = 123",
+        {{ "JOIN", 2 }, { "SourceECClassId", 2 }, { "TargetECClassId", 1 }}, false);
+    AssertFrequencyCount("SELECT ElRefElProperty FROM ts.ElementRefersToElements WHERE SourceECClassId = 123",
+        {{ "JOIN", 1 }, { "SourceECClassId", 2 }, { "TargetECClassId", 0 }}, true);
+
+    AssertFrequencyCount("SELECT ElRefElProperty FROM ts.ElementRefersToElements WHERE TargetECClassId = 123",
+        {{ "JOIN", 2 }, { "SourceECClassId", 1 }, { "TargetECClassId", 2 }}, false);
+    AssertFrequencyCount("SELECT ElRefElProperty FROM ts.ElementRefersToElements WHERE TargetECClassId = 123",
+        {{ "JOIN", 1 }, { "SourceECClassId", 0 }, { "TargetECClassId", 2 }}, true);
+
+    m_ecdb.CloseDb();
+    }
+
+//---------------------------------------------------------------------------------------
+// @bsimethod
+//+---------------+---------------+---------------+---------------+---------------+------
+TEST_F(ECSqlToSqlGenerationTests, LinkTableJoinGeneration_OwnTable)
+    {
+    SchemaItem schemaItem(R"schema(<?xml version="1.0" encoding="utf-8" ?>
+        <ECSchema schemaName="TestSchema" alias="ts" version="01.00.01" xmlns="http://www.bentley.com/schemas/Bentley.ECXML.3.2">
+          <ECSchemaReference name="CoreCustomAttributes" version="01.00.00" alias="CoreCA"/>
+          <ECSchemaReference name="ECDbMap" version="02.00.00" alias="ecdbmap"/>
+
+            <ECEntityClass typeName="Element" modifier="None">
+                <ECCustomAttributes>
+                    <ClassMap xmlns="ECDbMap.2.0.0">
+                        <MapStrategy>OwnTable</MapStrategy>
+                    </ClassMap>
+                </ECCustomAttributes>
+                <ECProperty propertyName="ElementProperty" typeName="string" />
+            </ECEntityClass>
+
+            <ECRelationshipClass typeName="ElementRefersToElements" strength="referencing" modifier="None">
+                <Source multiplicity="(0..*)" roleLabel="refers to" polymorphic="false">
+                    <Class class="Element"/>
+                </Source>
+                <Target multiplicity="(0..*)" roleLabel="is referenced by" polymorphic="false">
+                    <Class class="Element"/>
+                </Target>
+                <ECProperty propertyName="ElRefElProperty" typeName="string" />
+            </ECRelationshipClass>
+        </ECSchema>
+        )schema");
+
+    ASSERT_EQ(BentleyStatus::SUCCESS, SetupECDb("LinkTableJoinGeneration_OwnTable.ecdb", schemaItem));
+
+    ECClassCP linkTableRelClass = m_ecdb.Schemas().GetClass("TestSchema", "ElementRefersToElements");
+    ASSERT_TRUE(linkTableRelClass != nullptr);
+
+    AssertFrequencyCount("SELECT SourceECInstanceId FROM ts.ElementRefersToElements",
+        {{ "JOIN", 0 }, { "SourceECClassId", 1 }, { "TargetECClassId", 1 }}, false);
+    AssertFrequencyCount("SELECT SourceECInstanceId FROM ts.ElementRefersToElements",
+        {{ "JOIN", 0 }, { "SourceECClassId", 0 }, { "TargetECClassId", 0 }}, true);
+
+    AssertFrequencyCount("SELECT SourceECInstanceId, SourceECClassId FROM ts.ElementRefersToElements",
+        {{ "JOIN", 0 }, { "SourceECClassId", 2 }, { "TargetECClassId", 1 }}, false);
+    AssertFrequencyCount("SELECT SourceECInstanceId, SourceECClassId FROM ts.ElementRefersToElements",
+        {{ "JOIN", 0 }, { "SourceECClassId", 2 }, { "TargetECClassId", 0 }}, true);
+
+    AssertFrequencyCount("SELECT SourceECInstanceId, SourceECClassId, TargetECClassId FROM ts.ElementRefersToElements",
+        {{ "JOIN", 0 }, { "SourceECClassId", 2 }, { "TargetECClassId", 2 }}, false);
+    AssertFrequencyCount("SELECT SourceECInstanceId, SourceECClassId, TargetECClassId FROM ts.ElementRefersToElements",
+        {{ "JOIN", 0 }, { "SourceECClassId", 2 }, { "TargetECClassId", 2 }}, true);
+
+    AssertFrequencyCount("SELECT e.ElementProperty, r.ElRefElProperty FROM ts.ElementRefersToElements r JOIN ts.Element e ON e.ECInstanceId=r.SourceECInstanceId",
+        {{ "JOIN", 1 }, { "SourceECClassId", 1 }, { "TargetECClassId", 1 }}, false);
+    AssertFrequencyCount("SELECT e.ElementProperty, r.ElRefElProperty FROM ts.ElementRefersToElements r JOIN ts.Element e ON e.ECInstanceId=r.SourceECInstanceId",
+        {{ "JOIN", 1 }, { "SourceECClassId", 0 }, { "TargetECClassId", 0 }}, true);
+
+    AssertFrequencyCount("SELECT e.ElementProperty FROM ts.ElementRefersToElements r JOIN ts.Element e ON e.ECInstanceId=r.SourceECInstanceId",
+        {{ "JOIN", 1 }, { "SourceECClassId", 1 }, { "TargetECClassId", 1 }}, false);
+    AssertFrequencyCount("SELECT e.ElementProperty FROM ts.ElementRefersToElements r JOIN ts.Element e ON e.ECInstanceId=r.SourceECInstanceId",
+        {{ "JOIN", 1 }, { "SourceECClassId", 0 }, { "TargetECClassId", 0 }}, true);
+
+    AssertFrequencyCount("SELECT ElRefElProperty FROM ts.ElementRefersToElements",
+        {{ "JOIN", 0 }, { "SourceECClassId", 1 }, { "TargetECClassId", 1 }}, false);
+    AssertFrequencyCount("SELECT ElRefElProperty FROM ts.ElementRefersToElements",
+        {{ "JOIN", 0 }, { "SourceECClassId", 0 }, { "TargetECClassId", 0 }}, true);
+
+    AssertFrequencyCount("SELECT ElRefElProperty FROM ts.ElementRefersToElements WHERE SourceECClassId = 123",
+        {{ "JOIN", 0 }, { "SourceECClassId", 2 }, { "TargetECClassId", 1 }}, false);
+    AssertFrequencyCount("SELECT ElRefElProperty FROM ts.ElementRefersToElements WHERE SourceECClassId = 123",
+        {{ "JOIN", 0 }, { "SourceECClassId", 2 }, { "TargetECClassId", 0 }}, true);
+
+    AssertFrequencyCount("SELECT ElRefElProperty FROM ts.ElementRefersToElements WHERE TargetECClassId = 123",
+        {{ "JOIN", 0 }, { "SourceECClassId", 1 }, { "TargetECClassId", 2 }}, false);
+    AssertFrequencyCount("SELECT ElRefElProperty FROM ts.ElementRefersToElements WHERE TargetECClassId = 123",
+        {{ "JOIN", 0 }, { "SourceECClassId", 0 }, { "TargetECClassId", 2 }}, true);
+
+    m_ecdb.CloseDb();
+    }
+
+//---------------------------------------------------------------------------------------
+// @bsimethod
+//+---------------+---------------+---------------+---------------+---------------+------
+TEST_F(ECSqlToSqlGenerationTests, LinkTableJoinGeneration_MixinConstraintAndJoinedTablePerSubClass)
+    {
+    SchemaItem schemaItem(R"schema(<?xml version="1.0" encoding="utf-8" ?>
+        <ECSchema schemaName="TestSchema" alias="ts" version="01.00.01" xmlns="http://www.bentley.com/schemas/Bentley.ECXML.3.2">
+          <ECSchemaReference name="CoreCustomAttributes" version="01.00.00" alias="CoreCA"/>
+          <ECSchemaReference name="ECDbMap" version="02.00.00" alias="ecdbmap"/>
+
+            <ECEntityClass typeName="Element" modifier="None" />
+
+            <ECEntityClass typeName="Fruit" modifier="None">
+                <ECCustomAttributes>
+                    <ClassMap xmlns="ECDbMap.2.0.0">
+                        <MapStrategy>TablePerHierarchy</MapStrategy>
+                    </ClassMap>
+                    <JoinedTablePerDirectSubclass xmlns="ECDbMap.2.0.0" />
+                </ECCustomAttributes>
+            </ECEntityClass>
+            <ECEntityClass typeName="IPeelable" modifier="Abstract" >
+                <ECCustomAttributes>
+                    <IsMixin xmlns="CoreCustomAttributes.1.0.0">
+                        <AppliesToEntityClass>Fruit</AppliesToEntityClass>
+                    </IsMixin>
+                </ECCustomAttributes>
+            </ECEntityClass>
+            <ECEntityClass typeName="Banana" modifier="None">
+                <BaseClass>Fruit</BaseClass>
+                <BaseClass>IPeelable</BaseClass>
+            </ECEntityClass>
+            <ECEntityClass typeName="Orange" modifier="None">
+                <BaseClass>Fruit</BaseClass>
+                <BaseClass>IPeelable</BaseClass>
+            </ECEntityClass>
+            <ECRelationshipClass typeName="ElementHasPeelableFruit" strength="referencing" modifier="None">
+                <Source multiplicity="(0..*)" roleLabel="refers to" polymorphic="true">
+                    <Class class="Element"/>
+                </Source>
+                <Target multiplicity="(0..*)" roleLabel="is referenced by" polymorphic="true">
+                    <Class class="IPeelable"/>
+                </Target>
+            </ECRelationshipClass>
+        </ECSchema>
+        )schema");
+
+    ASSERT_EQ(BentleyStatus::SUCCESS, SetupECDb("LinkTableJoinGeneration_OwnTable.ecdb", schemaItem));
+
+    AssertFrequencyCount("SELECT SourceECClassId, TargetECClassId FROM ts.ElementHasPeelableFruit",
+        {{ "JOIN", 0 }, { "SourceECClassId", 2 }, { "TargetECClassId", 2 }}, false);
+
+    AssertFrequencyCount("SELECT SourceECClassId, TargetECClassId FROM ts.ElementHasPeelableFruit",
+        {{ "JOIN", 0 }, { "SourceECClassId", 2 }, { "TargetECClassId", 2 }}, true);
+
+    AssertFrequencyCount("SELECT SourceECInstanceId, TargetECInstanceId FROM ts.ElementHasPeelableFruit",
+        {{ "JOIN", 0 }, { "SourceECClassId", 1 }, { "TargetECClassId", 1 }}, false);
+
+    AssertFrequencyCount("SELECT SourceECInstanceId, TargetECInstanceId FROM ts.ElementHasPeelableFruit",
+        {{ "JOIN", 0 }, { "SourceECClassId", 0 }, { "TargetECClassId", 0 }}, true);
+
+    m_ecdb.CloseDb();
+    }
+
+//---------------------------------------------------------------------------------------
+// @bsimethod
+//+---------------+---------------+---------------+---------------+---------------+------
+TEST_F(ECSqlToSqlGenerationTests, RoadRailPhysicalManyJoins)
+    {
+    SchemaItem schemaItem(R"schema(<?xml version="1.0" encoding="utf-8" ?>
+        <ECSchema schemaName="RoadRailPhysical" alias="rrphys" version="03.00.01" xmlns="http://www.bentley.com/schemas/Bentley.ECXML.3.2">
+        <ECSchemaReference name="CoreCustomAttributes" version="01.00.00" alias="CoreCA"/>
+        <ECSchemaReference name="ECDbMap" version="02.00.00" alias="ecdbmap"/>
+        <ECEntityClass typeName="Element" modifier="Abstract">
+                <ECCustomAttributes>
+                    <ClassMap xmlns="ECDbMap.2.0.0">
+                        <MapStrategy>TablePerHierarchy</MapStrategy>
+                    </ClassMap>
+                </ECCustomAttributes>
+                <ECNavigationProperty propertyName="Model" relationshipName="ModelContainsElements" direction="backward" readOnly="true">
+                    <ECCustomAttributes>
+                        <ForeignKeyConstraint xmlns="ECDbMap.2.0.0">
+                            <OnDeleteAction>NoAction</OnDeleteAction>
+                        </ForeignKeyConstraint>
+                    </ECCustomAttributes>
+                </ECNavigationProperty>
+                <ECProperty propertyName="LastMod" typeName="dateTime" readOnly="true">
+                    <ECCustomAttributes>
+                        <DateTimeInfo xmlns="CoreCustomAttributes.1.0.0">
+                            <DateTimeKind>Utc</DateTimeKind>
+                        </DateTimeInfo>
+                        <HiddenProperty xmlns="CoreCustomAttributes.1.0.0" />
+                    </ECCustomAttributes>
+                </ECProperty>
+                <ECProperty propertyName="CodeValue" typeName="string">
+                    <ECCustomAttributes>
+                        <PropertyMap xmlns="ECDbMap.2.0.0">
+                            <IsNullable>True</IsNullable>
+                            <Collation>NoCase</Collation>
+                        </PropertyMap>
+                    </ECCustomAttributes>
+                </ECProperty>
+                <ECProperty propertyName="UserLabel" typeName="string">
+                    <ECCustomAttributes>
+                        <PropertyMap xmlns="ECDbMap.2.0.0">
+                            <IsNullable>True</IsNullable>
+                            <Collation>NoCase</Collation>
+                            <IsUnique>False</IsUnique>
+                        </PropertyMap>
+                    </ECCustomAttributes>
+                </ECProperty>
+                <ECNavigationProperty propertyName="Parent" relationshipName="ElementOwnsChildElements" direction="backward" >
+                    <ECCustomAttributes>
+                        <ForeignKeyConstraint xmlns="ECDbMap.2.0.0">
+                            <OnDeleteAction>NoAction</OnDeleteAction>
+                        </ForeignKeyConstraint>
+                    </ECCustomAttributes>
+                </ECNavigationProperty>
+                <ECProperty propertyName="FederationGuid" typeName="binary" extendedTypeName="BeGuid">
+                    <ECCustomAttributes>
+                        <PropertyMap xmlns="ECDbMap.2.0.0">
+                            <IsNullable>True</IsNullable>
+                            <IsUnique>True</IsUnique>
+                        </PropertyMap>
+                        <HiddenProperty xmlns="CoreCustomAttributes.1.0.0" />
+                    </ECCustomAttributes>
+                </ECProperty>
+                <ECProperty propertyName="JsonProperties" typeName="string" extendedTypeName="Json">
+                    <ECCustomAttributes>
+                        <HiddenProperty xmlns="CoreCustomAttributes.1.0.0" />
+                    </ECCustomAttributes>
+                </ECProperty>
+            </ECEntityClass>
+            <ECRelationshipClass typeName="ElementOwnsChildElements" strength="embedding" modifier="None">
+                <Source multiplicity="(0..1)" roleLabel="owns child" polymorphic="true">
+                    <Class class="Element"/>
+                </Source>
+                <Target multiplicity="(0..*)" roleLabel="is owned by parent" polymorphic="true">
+                    <Class class="Element"/>
+                </Target>
+            </ECRelationshipClass>
+            <ECRelationshipClass typeName="ModelContainsElements" strength="embedding" modifier="Sealed">
+                <Source multiplicity="(1..1)" roleLabel="contains" polymorphic="true">
+                    <Class class="Model"/>
+                </Source>
+                <Target multiplicity="(0..*)" roleLabel="is contained by" polymorphic="true">
+                    <Class class="Element" />
+                </Target>
+            </ECRelationshipClass>
+            <ECEntityClass typeName="Model" modifier="Abstract">
+                <ECCustomAttributes>
+                    <ClassMap xmlns="ECDbMap.2.0.0">
+                        <MapStrategy>TablePerHierarchy</MapStrategy>
+                    </ClassMap>
+                    <ShareColumns xmlns="ECDbMap.2.0.0">
+                        <MaxSharedColumnsBeforeOverflow>32</MaxSharedColumnsBeforeOverflow>
+                        <ApplyToSubclassesOnly>True</ApplyToSubclassesOnly>
+                    </ShareColumns>
+                </ECCustomAttributes>
+                <ECProperty propertyName="IsPrivate" typeName="boolean"/>
+                <ECProperty propertyName="IsTemplate" typeName="boolean"/>
+                <ECProperty propertyName="JsonProperties" typeName="string" extendedTypeName="Json"/>
+                <ECProperty propertyName="LastMod" typeName="dateTime" />
+            </ECEntityClass>
+        <ECEntityClass typeName="GeometricElement" modifier="Abstract">
+                <BaseClass>Element</BaseClass>
+                <ECCustomAttributes>
+                    <JoinedTablePerDirectSubclass xmlns="ECDbMap.2.0.0" />
+                    <NotSubclassableInReferencingSchemas xmlns="CoreCustomAttributes.1.0.0" />
+                </ECCustomAttributes>
+            </ECEntityClass>
+        <ECEntityClass typeName="GeometricElement3d" modifier="Abstract">
+                <BaseClass>GeometricElement</BaseClass>
+                <ECCustomAttributes>
+                    <ShareColumns xmlns="ECDbMap.2.0.0">
+                        <MaxSharedColumnsBeforeOverflow>32</MaxSharedColumnsBeforeOverflow>
+                        <ApplyToSubclassesOnly>True</ApplyToSubclassesOnly>
+                    </ShareColumns>
+                </ECCustomAttributes>
+                <ECProperty propertyName="InSpatialIndex" typeName="boolean">
+                </ECProperty>
+                <ECProperty propertyName="Origin" typeName="point3d">
+                </ECProperty>
+                <ECProperty propertyName="Yaw" typeName="double">
+                </ECProperty>
+                <ECProperty propertyName="Pitch" typeName="double">
+                </ECProperty>
+                <ECProperty propertyName="Roll" typeName="double">
+                </ECProperty>
+                <ECProperty propertyName="BBoxLow" typeName="point3d">
+                </ECProperty>
+                <ECProperty propertyName="BBoxHigh" typeName="point3d">
+                </ECProperty>
+                <ECProperty propertyName="GeometryStream" typeName="binary" extendedTypeName="GeometryStream">
+                </ECProperty>
+            </ECEntityClass>
+        <ECEntityClass typeName="SpatialElement" modifier="Abstract">
+                <BaseClass>GeometricElement3d</BaseClass>
+            </ECEntityClass>
+        <ECEntityClass typeName="PhysicalElement" modifier="Abstract">
+                <BaseClass>SpatialElement</BaseClass>
+            </ECEntityClass>
+        <ECEntityClass typeName="ILinearlyLocated" modifier="Abstract">
+            <ECCustomAttributes>
+            <IsMixin xmlns='CoreCustomAttributes.01.00.00'>
+                <AppliesToEntityClass>Element</AppliesToEntityClass>
+            </IsMixin>
+            </ECCustomAttributes>
+        </ECEntityClass>
+        <ECEntityClass typeName="ILinearLocationElement" modifier="Abstract">
+            <BaseClass>ILinearlyLocated</BaseClass>
+            <ECCustomAttributes>
+            <IsMixin xmlns='CoreCustomAttributes.01.00.00'>
+                <AppliesToEntityClass>Element</AppliesToEntityClass>
+            </IsMixin>
+            </ECCustomAttributes>
+        </ECEntityClass>
+        <ECEntityClass typeName="LinearPhysicalElement" modifier="Abstract">
+                <BaseClass>PhysicalElement</BaseClass>
+                <BaseClass>ILinearLocationElement</BaseClass>
+            </ECEntityClass>
+        <ECEntityClass typeName="ISubModeledElement" modifier="Abstract">
+                <ECCustomAttributes>
+                    <IsMixin xmlns="CoreCustomAttributes.1.0.0">
+                        <!-- Only subclasses of bis:Element can implement the ISubModeledElement interface -->
+                        <AppliesToEntityClass>Element</AppliesToEntityClass>
+                    </IsMixin>
+                </ECCustomAttributes>
+        </ECEntityClass>
+        <ECEntityClass typeName="ILinearElementSource" modifier="Abstract">
+            <ECCustomAttributes>
+            <IsMixin xmlns="CoreCustomAttributes.1.0.0">
+                <!-- Only subclasses of bis:Element can implement the IParentElement interface -->
+                <AppliesToEntityClass>Element</AppliesToEntityClass>
+            </IsMixin>
+            </ECCustomAttributes>
+        </ECEntityClass>
+
+        <ECEntityClass typeName="Corridor" modifier="Sealed">
+                <BaseClass>LinearPhysicalElement</BaseClass>
+                <BaseClass>ISubModeledElement</BaseClass>
+                <BaseClass>ILinearElementSource</BaseClass>
+            </ECEntityClass>
+        <ECEntityClass typeName="TransportationSystem" modifier="Sealed">
+                <BaseClass>PhysicalElement</BaseClass>
+                <BaseClass>ISubModeledElement</BaseClass>
+            </ECEntityClass>
+        <ECEntityClass typeName="IParentElement" modifier="Abstract">
+                <ECCustomAttributes>
+                    <IsMixin xmlns="CoreCustomAttributes.1.0.0">
+                        <!-- Only subclasses of bis:Element can implement the IParentElement interface -->
+                        <AppliesToEntityClass>Element</AppliesToEntityClass>
+                    </IsMixin>
+                </ECCustomAttributes>
+            </ECEntityClass>
+        <ECEntityClass typeName="CorridorPortionElement" modifier="Abstract">
+                <BaseClass>PhysicalElement</BaseClass>
+                <BaseClass>IParentElement</BaseClass>
+                <BaseClass>ILinearElementSource</BaseClass>
+            </ECEntityClass>
+        <ECRelationshipClass typeName="ElementRefersToElements" strength="referencing" modifier="Abstract">
+                <ECCustomAttributes>
+                    <LinkTableRelationshipMap xmlns="ECDbMap.2.0.0">
+                        <CreateForeignKeyConstraints>False</CreateForeignKeyConstraints>
+                    </LinkTableRelationshipMap>
+                    <ClassMap xmlns="ECDbMap.2.0.0">
+                        <MapStrategy>TablePerHierarchy</MapStrategy>
+                    </ClassMap>
+                    <ShareColumns xmlns="ECDbMap.2.0.0">
+                        <MaxSharedColumnsBeforeOverflow>32</MaxSharedColumnsBeforeOverflow>
+                        <ApplyToSubclassesOnly>True</ApplyToSubclassesOnly>
+                    </ShareColumns>
+                </ECCustomAttributes>
+                <Source multiplicity="(0..*)" roleLabel="refers to" polymorphic="true">
+                    <Class class="Element" />
+                </Source>
+                <Target multiplicity="(0..*)" roleLabel="is referenced by" polymorphic="true">
+                    <Class class="Element" />
+                </Target>
+            </ECRelationshipClass>
+        <ECRelationshipClass typeName="ILinearlyLocatedAlongILinearElement" strength="referencing" modifier="None">
+                <BaseClass>ElementRefersToElements</BaseClass>
+                <Source multiplicity="(0..*)" polymorphic="true" roleLabel="along">
+                    <Class class="ILinearlyLocated" />
+                </Source>
+                <Target multiplicity="(0..1)" polymorphic="true" roleLabel="is linear axis for">
+                    <Class class="ILinearElement" />
+                </Target>
+            </ECRelationshipClass>
+        <ECRelationshipClass typeName="GraphicalElement3dRepresentsElement" strength="referencing" modifier="None">
+                <BaseClass>ElementRefersToElements</BaseClass>
+                <Source multiplicity="(0..*)" roleLabel="represents" polymorphic="true">
+                    <Class class="GraphicalElement3d" />
+                </Source>
+                <Target multiplicity="(0..*)" roleLabel="is represented by" polymorphic="true">
+                    <Class class="Element" />
+                </Target>
+            </ECRelationshipClass>
+        <ECEntityClass typeName="GraphicalElement3d" modifier="Abstract">
+                <BaseClass>GeometricElement3d</BaseClass>
+            </ECEntityClass>
+        <ECEntityClass typeName="ILinearElement" modifier="Abstract">
+                <ECCustomAttributes>
+                    <IsMixin xmlns="CoreCustomAttributes.1.0.0">
+                        <!-- Only subclasses of bis:Element can implement the IParentElement interface -->
+                        <AppliesToEntityClass>Element</AppliesToEntityClass>
+                    </IsMixin>
+                </ECCustomAttributes>
+                <ECProperty propertyName="StartValue" typeName="double" />
+                <ECProperty propertyName="LengthValue" typeName="double" />
+        </ECEntityClass>
+        </ECSchema>
+        )schema");
+
+    ASSERT_EQ(BentleyStatus::SUCCESS, SetupECDb("RoadRailPhysicalManyJoins.ecdb", schemaItem));
+
+    Utf8String sql = "";
+
+    // Original query with optimization turned off
+    m_ecdb.GetECSqlConfig().SetOptimizationOption(OptimizationOptions::OptimizeJoinForClassIds, false);
+    sql = GetHelper().ECSqlToSql(R"statement(
+        SELECT
+            COUNT(*)
+        FROM
+            RoadRailPhysical.Corridor c,
+            RoadRailPhysical.TransportationSystem ts,
+            RoadRailPhysical.CorridorPortionElement cp,
+            RoadRailPhysical.PhysicalElement pe,
+            RoadRailPhysical.ILinearlyLocatedAlongILinearElement lle,
+            RoadRailPhysical.GraphicalElement3dRepresentsElement gre,
+            RoadRailPhysical.GraphicalElement3d ge
+        WHERE
+            lle.TargetECInstanceId = 0x20000003e91
+            AND c.ECInstanceId = lle.SourceECInstanceId
+            AND c.ECInstanceId = ts.Model.Id
+            AND cp.Model.Id = ts.ECInstanceId
+            AND pe.Parent.Id = cp.ECInstanceId
+            AND gre.TargetECInstanceId = pe.ECInstanceId
+            AND ge.ECInstanceId = gre.SourceECInstanceId
+        )statement");
+
+    EXPECT_EQ(8, GetHelper().GetFrequencyCount(sql, "JOIN"));
+    EXPECT_EQ(2, GetHelper().GetFrequencyCount(sql, "SourceECClassId"));
+    EXPECT_EQ(2, GetHelper().GetFrequencyCount(sql, "TargetECClassId"));
+
+    // Optimized query with optimization turned on
+    m_ecdb.GetECSqlConfig().SetOptimizationOption(OptimizationOptions::OptimizeJoinForClassIds, true);
+    sql = GetHelper().ECSqlToSql(R"statement(
+        SELECT
+            COUNT(*)
+        FROM
+            RoadRailPhysical.Corridor c,
+            RoadRailPhysical.TransportationSystem ts,
+            RoadRailPhysical.CorridorPortionElement cp,
+            RoadRailPhysical.PhysicalElement pe,
+            RoadRailPhysical.ILinearlyLocatedAlongILinearElement lle,
+            RoadRailPhysical.GraphicalElement3dRepresentsElement gre,
+            RoadRailPhysical.GraphicalElement3d ge
+        WHERE
+            lle.TargetECInstanceId = 0x20000003e91
+            AND c.ECInstanceId = lle.SourceECInstanceId
+            AND c.ECInstanceId = ts.Model.Id
+            AND cp.Model.Id = ts.ECInstanceId
+            AND pe.Parent.Id = cp.ECInstanceId
+            AND gre.TargetECInstanceId = pe.ECInstanceId
+            AND ge.ECInstanceId = gre.SourceECInstanceId
+        )statement");
+
+    EXPECT_EQ(4, GetHelper().GetFrequencyCount(sql, "JOIN"));
+    EXPECT_EQ(0, GetHelper().GetFrequencyCount(sql, "SourceECClassId"));
+    EXPECT_EQ(0, GetHelper().GetFrequencyCount(sql, "TargetECClassId"));
+
+    // Improved query with optimization turned off
+    m_ecdb.GetECSqlConfig().SetOptimizationOption(OptimizationOptions::OptimizeJoinForClassIds, false);
+    sql = GetHelper().ECSqlToSql(R"statement(
+        SELECT
+            ge.ECInstanceId,
+            ge.ECClassId
+        FROM
+            RoadRailPhysical.Element c,
+            RoadRailPhysical.Element ts,
+            RoadRailPhysical.Element cp,
+            RoadRailPhysical.Element pe,
+            RoadRailPhysical.ILinearlyLocatedAlongILinearElement lle,
+            RoadRailPhysical.GraphicalElement3dRepresentsElement gre,
+            RoadRailPhysical.Element ge
+        WHERE
+            c.ECClassId IS (RoadRailPhysical.Corridor)
+            AND ts.ECClassId IS (RoadRailPhysical.TransportationSystem)
+            AND cp.ECClassId IS (RoadRailPhysical.CorridorPortionElement)
+            AND pe.ECClassId IS (RoadRailPhysical.PhysicalElement)
+            AND ge.ECClassId IS (RoadRailPhysical.GraphicalElement3d)
+            AND lle.TargetECInstanceId = 0x20000003e91
+            AND c.ECInstanceId = lle.SourceECInstanceId
+            AND c.ECInstanceId = ts.Model.Id
+            AND cp.Model.Id = ts.ECInstanceId
+            AND pe.Parent.Id = cp.ECInstanceId
+            AND gre.TargetECInstanceId = pe.ECInstanceId
+            AND ge.ECInstanceId = gre.SourceECInstanceId
+        ORDER BY ge.ECClassId
+        )statement");
+
+    EXPECT_EQ(4, GetHelper().GetFrequencyCount(sql, "JOIN"));
+    EXPECT_EQ(2, GetHelper().GetFrequencyCount(sql, "SourceECClassId"));
+    EXPECT_EQ(2, GetHelper().GetFrequencyCount(sql, "TargetECClassId"));
+
+    // Improved query with optimization turned on
+    m_ecdb.GetECSqlConfig().SetOptimizationOption(OptimizationOptions::OptimizeJoinForClassIds, true);
+    sql = GetHelper().ECSqlToSql(R"statement(
+        SELECT
+            ge.ECInstanceId,
+            ge.ECClassId
+        FROM
+            RoadRailPhysical.Element c,
+            RoadRailPhysical.Element ts,
+            RoadRailPhysical.Element cp,
+            RoadRailPhysical.Element pe,
+            RoadRailPhysical.ILinearlyLocatedAlongILinearElement lle,
+            RoadRailPhysical.GraphicalElement3dRepresentsElement gre,
+            RoadRailPhysical.Element ge
+        WHERE
+            c.ECClassId IS (RoadRailPhysical.Corridor)
+            AND ts.ECClassId IS (RoadRailPhysical.TransportationSystem)
+            AND cp.ECClassId IS (RoadRailPhysical.CorridorPortionElement)
+            AND pe.ECClassId IS (RoadRailPhysical.PhysicalElement)
+            AND ge.ECClassId IS (RoadRailPhysical.GraphicalElement3d)
+            AND lle.TargetECInstanceId = 0x20000003e91
+            AND c.ECInstanceId = lle.SourceECInstanceId
+            AND c.ECInstanceId = ts.Model.Id
+            AND cp.Model.Id = ts.ECInstanceId
+            AND pe.Parent.Id = cp.ECInstanceId
+            AND gre.TargetECInstanceId = pe.ECInstanceId
+            AND ge.ECInstanceId = gre.SourceECInstanceId
+        ORDER BY ge.ECClassId
+        )statement");
+
+    EXPECT_EQ(0, GetHelper().GetFrequencyCount(sql, "JOIN"));
+    EXPECT_EQ(0, GetHelper().GetFrequencyCount(sql, "SourceECClassId"));
+    EXPECT_EQ(0, GetHelper().GetFrequencyCount(sql, "TargetECClassId"));
+
+    m_ecdb.CloseDb();
+    }
+
+//---------------------------------------------------------------------------------------
+// @bsimethod
+//+---------------+---------------+---------------+---------------+---------------+------
+TEST_F(ECSqlToSqlGenerationTests, SelectOnlyRequiredPropertiesOnSelfJoin)
+    {
+    SchemaItem schemaItem(R"schema(
+        <?xml version="1.0" encoding="utf-8"?>
+            <ECSchema schemaName="TestSchema" alias="ts" version="01.00.01" xmlns="http://www.bentley.com/schemas/Bentley.ECXML.3.2">
+                <ECEntityClass typeName="Foo1">
+                    <ECProperty propertyName="Prop" typeName="string" />
+                </ECEntityClass>
+                <ECEntityClass typeName="Foo2">
+                    <ECProperty propertyName="Prop" typeName="string" />
+                </ECEntityClass>
+            </ECSchema>
+        )schema");
+
+    ASSERT_EQ(BentleyStatus::SUCCESS, SetupECDb("SelectOnlyRequiredPropertiesOnSelfJoin.ecdb", schemaItem));
+
+    m_ecdb.SaveChanges();
+    {
+    // Self join with only one table having alias
+    ECSqlStatement ecsqlStmt;
+    Utf8CP ecsql = "SELECT f1.Prop FROM ts.Foo1 f1, ts.Foo1";
+    ASSERT_EQ(ECSqlStatus::Success, ecsqlStmt.Prepare(m_ecdb, ecsql));
+    AssertFrequencyCount(ecsql, {{ "JOIN", 0 }, { "Prop", 2 }});
+    Statement sqlStmt;
+    ASSERT_EQ(BE_SQLITE_OK, sqlStmt.Prepare(m_ecdb, SqlPrintfString("EXPLAIN QUERY PLAN %s", ecsqlStmt.GetNativeSql())));
+    ASSERT_EQ(BE_SQLITE_ROW, sqlStmt.Step());
+    }
+
+    {
+    // Self join with a table having different aliases
+    ECSqlStatement ecsqlStmt;
+    Utf8CP ecsql = "SELECT f1.Prop FROM ts.Foo1 f1, ts.Foo1 f2";
+    ASSERT_EQ(ECSqlStatus::Success, ecsqlStmt.Prepare(m_ecdb, ecsql));
+    AssertFrequencyCount(ecsql, {{ "JOIN", 0 }, { "Prop", 2 }});
+    Statement sqlStmt;
+    ASSERT_EQ(BE_SQLITE_OK, sqlStmt.Prepare(m_ecdb, SqlPrintfString("EXPLAIN QUERY PLAN %s", ecsqlStmt.GetNativeSql())));
+    ASSERT_EQ(BE_SQLITE_ROW, sqlStmt.Step());
+    }
+
+    {
+    ECSqlStatement ecsqlStmt;
+    Utf8CP ecsql = "SELECT f1.Prop FROM ts.Foo1 f1, ts.Foo2 f2";
+    ASSERT_EQ(ECSqlStatus::Success, ecsqlStmt.Prepare(m_ecdb, ecsql));
+    AssertFrequencyCount(ecsql, {{ "JOIN", 0 }, { "Prop", 2 }});
+    Statement sqlStmt;
+    ASSERT_EQ(BE_SQLITE_OK, sqlStmt.Prepare(m_ecdb, SqlPrintfString("EXPLAIN QUERY PLAN %s", ecsqlStmt.GetNativeSql())));
+    ASSERT_EQ(BE_SQLITE_ROW, sqlStmt.Step());
+    }
+    }
+END_ECDBUNITTESTS_NAMESPACE