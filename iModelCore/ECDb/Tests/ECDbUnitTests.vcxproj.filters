--- conflicted
+++ resolved
@@ -1,328 +1,324 @@
-﻿<?xml version="1.0" encoding="utf-8"?>
-<Project ToolsVersion="4.0" xmlns="http://schemas.microsoft.com/developer/msbuild/2003">
-  <ItemGroup>
-    <ClCompile Include="Published\ECDbDateTime_Test.cpp">
-      <Filter>Published</Filter>
-    </ClCompile>
-    <ClCompile Include="Published\ECDbReadTests.cpp">
-      <Filter>Published</Filter>
-    </ClCompile>
-    <ClCompile Include="Published\ECDbRelationshipTests.cpp">
-      <Filter>Published</Filter>
-    </ClCompile>
-    <ClCompile Include="Published\FieldEngineer_Test.cpp">
-      <Filter>Published</Filter>
-    </ClCompile>
-    <ClCompile Include="Published\ECDb_Tests.cpp">
-      <Filter>Published</Filter>
-    </ClCompile>
-    <ClCompile Include="Published\ECSqlStatement_Tests.cpp">
-      <Filter>Published\ECSql</Filter>
-    </ClCompile>
-    <ClCompile Include="Published\ECDbRelationshipStrength_Test.cpp">
-      <Filter>Published</Filter>
-    </ClCompile>
-    <ClCompile Include="Published\ECSqlExpectedResultImpls.cpp">
-      <Filter>Published\ECSql\ECSqlTestFramework</Filter>
-    </ClCompile>
-    <ClCompile Include="Published\ECSqlTestDataset.cpp">
-      <Filter>Published\ECSql\ECSqlTestFramework</Filter>
-    </ClCompile>
-    <ClCompile Include="Published\ECSqlCommonTestDataset.cpp">
-      <Filter>Published\ECSql\ECSqlTestFramework\Datasets</Filter>
-    </ClCompile>
-    <ClCompile Include="Published\JsonLibrary_Test.cpp">
-      <Filter>Published</Filter>
-    </ClCompile>
-    <ClCompile Include="Performance\QueryTests.cpp">
-      <Filter>Performance</Filter>
-    </ClCompile>
-    <ClCompile Include="Performance\PerformanceBisDesignTestFixture.cpp">
-      <Filter>Performance\BisDesign</Filter>
-    </ClCompile>
-    <ClCompile Include="Performance\PerformanceBisDesignStudies_Test.cpp">
-      <Filter>Performance\BisDesign</Filter>
-    </ClCompile>
-    <ClCompile Include="Performance\DevSummitPerformanceTests.cpp">
-      <Filter>Performance</Filter>
-    </ClCompile>
-    <ClCompile Include="Published\ECInstanceInserterTests.cpp">
-      <Filter>Published\ECSql</Filter>
-    </ClCompile>
-    <ClCompile Include="Published\ECInstanceUpdaterTests.cpp">
-      <Filter>Published\ECSql</Filter>
-    </ClCompile>
-    <ClCompile Include="Published\InstanceCRUDTests.cpp">
-      <Filter>Published</Filter>
-    </ClCompile>
-    <ClCompile Include="Published\RandomECInstanceGenerator.cpp">
-      <Filter>Published</Filter>
-    </ClCompile>
-    <ClCompile Include="Performance\PerformanceJsonInserterTests.cpp">
-      <Filter>Performance</Filter>
-    </ClCompile>
-    <ClCompile Include="Published\ECDbSchemaManager_Test.cpp">
-      <Filter>Published</Filter>
-    </ClCompile>
-    <ClCompile Include="Published\ECDbFileInfoTests.cpp">
-      <Filter>Published</Filter>
-    </ClCompile>
-    <ClCompile Include="Performance\PerformanceECInstanceInserterTests.cpp">
-      <Filter>Performance</Filter>
-    </ClCompile>
-    <ClCompile Include="Performance\PerformanceJsonComparison.cpp">
-      <Filter>Performance</Filter>
-    </ClCompile>
-    <ClCompile Include="Published\ECSqlCustomFunction_Tests.cpp">
-      <Filter>Published\ECSql</Filter>
-    </ClCompile>
-    <ClCompile Include="Published\ECSqlStatement_FunctionTests.cpp">
-      <Filter>Published\ECSql</Filter>
-    </ClCompile>
-    <ClCompile Include="Published\ECSqlCustomFunction_Tests.cpp">
-      <Filter>Published\ECSql</Filter>
-    </ClCompile>
-    <ClCompile Include="Published\ECSqlStatement_FunctionTests.cpp">
-      <Filter>Published\ECSql</Filter>
-    </ClCompile>
-    <ClCompile Include="Performance\PerformanceSchemaImportTests.cpp">
-      <Filter>Performance</Filter>
-    </ClCompile>
-    <ClCompile Include="Published\ECSqlRangeTree_Tests.cpp">
-      <Filter>Published\ECSql</Filter>
-    </ClCompile>
-    <ClCompile Include="Published\SchemaImportTestFixture.cpp">
-      <Filter>Published</Filter>
-    </ClCompile>
-    <ClCompile Include="Performance\PerformanceECDbMapCATests.cpp">
-      <Filter>Performance</Filter>
-    </ClCompile>
-    <ClCompile Include="Published\ECDbSchemaRules_Test.cpp">
-      <Filter>Published</Filter>
-    </ClCompile>
-    <ClCompile Include="Published\ECDbInstances_Test.cpp">
-      <Filter>Published</Filter>
-    </ClCompile>
-    <ClCompile Include="Published\ECDbProfile_Test.cpp">
-      <Filter>Published</Filter>
-    </ClCompile>
-    <ClCompile Include="Published\ECDbSchemas_Test.cpp">
-      <Filter>Published</Filter>
-    </ClCompile>
-    <ClCompile Include="Published\ECInstanceIdSequence_Tests.cpp">
-      <Filter>Published</Filter>
-    </ClCompile>
-    <ClCompile Include="Published\FSRTests.cpp">
-      <Filter>Published</Filter>
-    </ClCompile>
-    <ClCompile Include="BackDoor\ECDbTestFixture.cpp">
-      <Filter>BackDoor</Filter>
-    </ClCompile>
-    <ClCompile Include="BackDoor\ECDbTestProject.cpp">
-      <Filter>BackDoor</Filter>
-    </ClCompile>
-    <ClCompile Include="BackDoor\BackDoor.cpp">
-      <Filter>BackDoor</Filter>
-    </ClCompile>
-    <ClCompile Include="BackDoor\ECDbTests.cpp">
-      <Filter>BackDoor</Filter>
-    </ClCompile>
-    <ClCompile Include="Performance\PerformanceECDbReferentialIntegrityTests.cpp">
-      <Filter>Performance</Filter>
-    </ClCompile>
-    <ClCompile Include="Published\ECDbMapping_Tests.cpp">
-      <Filter>Published</Filter>
-    </ClCompile>
-    <ClCompile Include="Published\JsonUpdaterTests.cpp">
-      <Filter>Published\ECSql</Filter>
-    </ClCompile>
-    <ClCompile Include="Published\ECSqlStatementTestFixture.cpp">
-      <Filter>Published\ECSql</Filter>
-    </ClCompile>
-    <ClCompile Include="Published\ECSqlTestFrameworkFixture.cpp">
-      <Filter>Published\ECSql\ECSqlTestFramework</Filter>
-    </ClCompile>
-    <ClCompile Include="Published\ECSqlTestFramework_Tests.cpp">
-      <Filter>Published\ECSql\ECSqlTestFramework</Filter>
-    </ClCompile>
-    <ClCompile Include="Published\ECSqlAsserter.cpp">
-      <Filter>Published\ECSql\ECSqlTestFramework</Filter>
-    </ClCompile>
-    <ClCompile Include="Published\ECSqlTestFrameworkHelper.cpp">
-      <Filter>Published\ECSql\ECSqlTestFramework</Filter>
-    </ClCompile>
-    <ClCompile Include="Published\ECSqlDeleteTestDataset.cpp">
-      <Filter>Published\ECSql\ECSqlTestFramework\Datasets</Filter>
-    </ClCompile>
-    <ClCompile Include="Published\ECSqlInsertTestDataset.cpp">
-      <Filter>Published\ECSql\ECSqlTestFramework\Datasets</Filter>
-    </ClCompile>
-    <ClCompile Include="Published\ECSqlSelectTestDataset.cpp">
-      <Filter>Published\ECSql\ECSqlTestFramework\Datasets</Filter>
-    </ClCompile>
-    <ClCompile Include="Published\ECSqlUpdateTestDataset.cpp">
-      <Filter>Published\ECSql\ECSqlTestFramework\Datasets</Filter>
-    </ClCompile>
-    <ClCompile Include="Published\ECDbJoinedTable_Test.cpp">
-      <Filter>Published</Filter>
-    </ClCompile>
-    <ClCompile Include="Published\ECDbSql_Test.cpp">
-      <Filter>Published\ECSql</Filter>
-    </ClCompile>
-    <ClCompile Include="Performance\PerformanceJoinedTableTests.cpp">
-      <Filter>Performance</Filter>
-    </ClCompile>
-    <ClCompile Include="Performance\PerformanceSharedTableTests.cpp">
-      <Filter>Performance</Filter>
-    </ClCompile>
-    <ClCompile Include="Performance\PerformanceECDbFileInfoTests.cpp">
-      <Filter>Performance</Filter>
-    </ClCompile>
-    <ClCompile Include="Published\ECSqlStatementCache_Test.cpp">
-      <Filter>Published\ECSql</Filter>
-    </ClCompile>
-    <ClCompile Include="Performance\PerformanceECSqlVsSqliteTests.cpp">
-      <Filter>Performance</Filter>
-    </ClCompile>
-    <ClCompile Include="Performance\PerformanceCRUDTestsHelper.cpp">
-      <Filter>Performance</Filter>
-    </ClCompile>
-    <ClCompile Include="Published\ECSqlNavigationProps_Tests.cpp">
-      <Filter>Published\ECSql</Filter>
-    </ClCompile>
-    <ClCompile Include="Published\JsonInserterTests.cpp">
-      <Filter>Published\ECSql</Filter>
-    </ClCompile>
-    <ClCompile Include="Published\ECDbTestHelper.cpp">
-      <Filter>Published</Filter>
-    </ClCompile>
-    <ClCompile Include="Published\ECSqlSelectTests.cpp">
-      <Filter>Published\ECSql</Filter>
-    </ClCompile>
-    <ClCompile Include="Published\ECSqlMetadataQueryTest.cpp">
-      <Filter>Published\ECSql</Filter>
-    </ClCompile>
-    <ClCompile Include="Published\ECDbSymbolProviderTests.cpp">
-      <Filter>Published</Filter>
-    </ClCompile>
-    <ClCompile Include="Published\NestedStructArrayTestSchemaHelper.cpp">
-      <Filter>Published\ECSql</Filter>
-    </ClCompile>
-    <ClCompile Include="Published\JsonReaderTests.cpp">
-      <Filter>Published\ECSql</Filter>
-    </ClCompile>
-    <ClCompile Include="Published\ECSqlInsertTests.cpp">
-      <Filter>Published\ECSql</Filter>
-    </ClCompile>
-<<<<<<< HEAD
-    <ClCompile Include="Published\ECDbSymbolProviderTests.cpp" />
-    <ClCompile Include="Published\ECDbSchemaUpgrade.cpp">
-      <Filter>Published</Filter>
-    </ClCompile>
-=======
->>>>>>> fa9ff065
-  </ItemGroup>
-  <ItemGroup>
-    <ClInclude Include="Performance\PerformanceTests.h">
-      <Filter>Performance</Filter>
-    </ClInclude>
-    <ClInclude Include="Performance\ProfileBreak.h">
-      <Filter>Performance</Filter>
-    </ClInclude>
-    <ClInclude Include="Published\ECDbPublishedTests.h">
-      <Filter>Published</Filter>
-    </ClInclude>
-    <ClInclude Include="BackDoor\PublicAPI\BackDoor\ECDb\ECDbTests.h">
-      <Filter>BackDoor</Filter>
-    </ClInclude>
-    <ClInclude Include="Published\ECSqlExpectedResultImpls.h">
-      <Filter>Published\ECSql\ECSqlTestFramework</Filter>
-    </ClInclude>
-    <ClInclude Include="Published\ECSqlTestDataset.h">
-      <Filter>Published\ECSql\ECSqlTestFramework</Filter>
-    </ClInclude>
-    <ClInclude Include="Published\ECSqlCommonTestDataset.h">
-      <Filter>Published\ECSql\ECSqlTestFramework\Datasets</Filter>
-    </ClInclude>
-    <ClInclude Include="Performance\PerformanceBisDesignTestFixture.h">
-      <Filter>Performance\BisDesign</Filter>
-    </ClInclude>
-    <ClInclude Include="Published\RandomECInstanceGenerator.h">
-      <Filter>Published</Filter>
-    </ClInclude>
-    <ClInclude Include="Published\SchemaImportTestFixture.h">
-      <Filter>Published</Filter>
-    </ClInclude>
-    <ClInclude Include="BackDoor\PublicAPI\BackDoor\ECDb\BackDoor.h">
-      <Filter>BackDoor</Filter>
-    </ClInclude>
-    <ClInclude Include="BackDoor\PublicAPI\BackDoor\ECDb\ECDbTestFixture.h">
-      <Filter>BackDoor</Filter>
-    </ClInclude>
-    <ClInclude Include="BackDoor\PublicAPI\BackDoor\ECDb\ECDbTestProject.h">
-      <Filter>BackDoor</Filter>
-    </ClInclude>
-    <ClInclude Include="Published\ECSqlStatementTestFixture.h">
-      <Filter>Published\ECSql</Filter>
-    </ClInclude>
-    <ClInclude Include="Published\ECSqlTestFrameworkFixture.h">
-      <Filter>Published\ECSql\ECSqlTestFramework</Filter>
-    </ClInclude>
-    <ClInclude Include="Published\ECSqlAsserter.h">
-      <Filter>Published\ECSql\ECSqlTestFramework</Filter>
-    </ClInclude>
-    <ClInclude Include="Published\ECSqlTestFrameworkHelper.h">
-      <Filter>Published\ECSql\ECSqlTestFramework</Filter>
-    </ClInclude>
-    <ClInclude Include="Published\ECSqlDeleteTestDataset.h">
-      <Filter>Published\ECSql\ECSqlTestFramework\Datasets</Filter>
-    </ClInclude>
-    <ClInclude Include="Published\ECSqlInsertTestDataset.h">
-      <Filter>Published\ECSql\ECSqlTestFramework\Datasets</Filter>
-    </ClInclude>
-    <ClInclude Include="Published\ECSqlSelectTestDataset.h">
-      <Filter>Published\ECSql\ECSqlTestFramework\Datasets</Filter>
-    </ClInclude>
-    <ClInclude Include="Published\ECSqlUpdateTestDataset.h">
-      <Filter>Published\ECSql\ECSqlTestFramework\Datasets</Filter>
-    </ClInclude>
-    <ClInclude Include="Performance\PerformanceCRUDTestsHelper.h">
-      <Filter>Performance</Filter>
-    </ClInclude>
-    <ClInclude Include="Published\ECDbTestHelper.h">
-      <Filter>Published</Filter>
-    </ClInclude>
-    <ClInclude Include="Published\NestedStructArrayTestSchemaHelper.h">
-      <Filter>Published\ECSql</Filter>
-    </ClInclude>
-  </ItemGroup>
-  <ItemGroup>
-    <Filter Include="Intermediate Files">
-      <UniqueIdentifier>{ec07e436-edb0-4501-9d77-00baee770a6b}</UniqueIdentifier>
-    </Filter>
-    <Filter Include="Performance">
-      <UniqueIdentifier>{5448cd01-fe0e-4fa3-9e29-90affdeaff23}</UniqueIdentifier>
-    </Filter>
-    <Filter Include="Published">
-      <UniqueIdentifier>{bb23112c-0b1b-4756-9e82-b0b0d8e7301b}</UniqueIdentifier>
-    </Filter>
-    <Filter Include="Published\ECSql">
-      <UniqueIdentifier>{cf8fae63-4351-4d33-98af-816e66e0d708}</UniqueIdentifier>
-    </Filter>
-    <Filter Include="Performance\BisDesign">
-      <UniqueIdentifier>{f9eb09bd-e1ae-40d4-a895-d9bbc9798957}</UniqueIdentifier>
-    </Filter>
-    <Filter Include="BackDoor">
-      <UniqueIdentifier>{4888a13a-3bdb-4b36-b77c-5a4d589ea3f7}</UniqueIdentifier>
-    </Filter>
-    <Filter Include="Published\ECSql\ECSqlTestFramework">
-      <UniqueIdentifier>{cdf49771-97d3-40e0-95d9-91bc31c7c801}</UniqueIdentifier>
-    </Filter>
-    <Filter Include="Published\ECSql\ECSqlTestFramework\Datasets">
-      <UniqueIdentifier>{f364ac37-147d-4c5d-a6df-8f9a0270b4da}</UniqueIdentifier>
-    </Filter>
-  </ItemGroup>
-  <ItemGroup>
-    <None Include="ignore_list.txt" />
-  </ItemGroup>
+﻿<?xml version="1.0" encoding="utf-8"?>
+<Project ToolsVersion="4.0" xmlns="http://schemas.microsoft.com/developer/msbuild/2003">
+  <ItemGroup>
+    <ClCompile Include="Published\ECDbDateTime_Test.cpp">
+      <Filter>Published</Filter>
+    </ClCompile>
+    <ClCompile Include="Published\ECDbReadTests.cpp">
+      <Filter>Published</Filter>
+    </ClCompile>
+    <ClCompile Include="Published\ECDbRelationshipTests.cpp">
+      <Filter>Published</Filter>
+    </ClCompile>
+    <ClCompile Include="Published\FieldEngineer_Test.cpp">
+      <Filter>Published</Filter>
+    </ClCompile>
+    <ClCompile Include="Published\ECDb_Tests.cpp">
+      <Filter>Published</Filter>
+    </ClCompile>
+    <ClCompile Include="Published\ECSqlStatement_Tests.cpp">
+      <Filter>Published\ECSql</Filter>
+    </ClCompile>
+    <ClCompile Include="Published\ECDbRelationshipStrength_Test.cpp">
+      <Filter>Published</Filter>
+    </ClCompile>
+    <ClCompile Include="Published\ECSqlExpectedResultImpls.cpp">
+      <Filter>Published\ECSql\ECSqlTestFramework</Filter>
+    </ClCompile>
+    <ClCompile Include="Published\ECSqlTestDataset.cpp">
+      <Filter>Published\ECSql\ECSqlTestFramework</Filter>
+    </ClCompile>
+    <ClCompile Include="Published\ECSqlCommonTestDataset.cpp">
+      <Filter>Published\ECSql\ECSqlTestFramework\Datasets</Filter>
+    </ClCompile>
+    <ClCompile Include="Published\JsonLibrary_Test.cpp">
+      <Filter>Published</Filter>
+    </ClCompile>
+    <ClCompile Include="Performance\QueryTests.cpp">
+      <Filter>Performance</Filter>
+    </ClCompile>
+    <ClCompile Include="Performance\PerformanceBisDesignTestFixture.cpp">
+      <Filter>Performance\BisDesign</Filter>
+    </ClCompile>
+    <ClCompile Include="Performance\PerformanceBisDesignStudies_Test.cpp">
+      <Filter>Performance\BisDesign</Filter>
+    </ClCompile>
+    <ClCompile Include="Performance\DevSummitPerformanceTests.cpp">
+      <Filter>Performance</Filter>
+    </ClCompile>
+    <ClCompile Include="Published\ECInstanceInserterTests.cpp">
+      <Filter>Published\ECSql</Filter>
+    </ClCompile>
+    <ClCompile Include="Published\ECInstanceUpdaterTests.cpp">
+      <Filter>Published\ECSql</Filter>
+    </ClCompile>
+    <ClCompile Include="Published\InstanceCRUDTests.cpp">
+      <Filter>Published</Filter>
+    </ClCompile>
+    <ClCompile Include="Published\RandomECInstanceGenerator.cpp">
+      <Filter>Published</Filter>
+    </ClCompile>
+    <ClCompile Include="Performance\PerformanceJsonInserterTests.cpp">
+      <Filter>Performance</Filter>
+    </ClCompile>
+    <ClCompile Include="Published\ECDbSchemaManager_Test.cpp">
+      <Filter>Published</Filter>
+    </ClCompile>
+    <ClCompile Include="Published\ECDbFileInfoTests.cpp">
+      <Filter>Published</Filter>
+    </ClCompile>
+    <ClCompile Include="Performance\PerformanceECInstanceInserterTests.cpp">
+      <Filter>Performance</Filter>
+    </ClCompile>
+    <ClCompile Include="Performance\PerformanceJsonComparison.cpp">
+      <Filter>Performance</Filter>
+    </ClCompile>
+    <ClCompile Include="Published\ECSqlCustomFunction_Tests.cpp">
+      <Filter>Published\ECSql</Filter>
+    </ClCompile>
+    <ClCompile Include="Published\ECSqlStatement_FunctionTests.cpp">
+      <Filter>Published\ECSql</Filter>
+    </ClCompile>
+    <ClCompile Include="Published\ECSqlCustomFunction_Tests.cpp">
+      <Filter>Published\ECSql</Filter>
+    </ClCompile>
+    <ClCompile Include="Published\ECSqlStatement_FunctionTests.cpp">
+      <Filter>Published\ECSql</Filter>
+    </ClCompile>
+    <ClCompile Include="Performance\PerformanceSchemaImportTests.cpp">
+      <Filter>Performance</Filter>
+    </ClCompile>
+    <ClCompile Include="Published\ECSqlRangeTree_Tests.cpp">
+      <Filter>Published\ECSql</Filter>
+    </ClCompile>
+    <ClCompile Include="Published\SchemaImportTestFixture.cpp">
+      <Filter>Published</Filter>
+    </ClCompile>
+    <ClCompile Include="Performance\PerformanceECDbMapCATests.cpp">
+      <Filter>Performance</Filter>
+    </ClCompile>
+    <ClCompile Include="Published\ECDbSchemaRules_Test.cpp">
+      <Filter>Published</Filter>
+    </ClCompile>
+    <ClCompile Include="Published\ECDbInstances_Test.cpp">
+      <Filter>Published</Filter>
+    </ClCompile>
+    <ClCompile Include="Published\ECDbProfile_Test.cpp">
+      <Filter>Published</Filter>
+    </ClCompile>
+    <ClCompile Include="Published\ECDbSchemas_Test.cpp">
+      <Filter>Published</Filter>
+    </ClCompile>
+    <ClCompile Include="Published\ECInstanceIdSequence_Tests.cpp">
+      <Filter>Published</Filter>
+    </ClCompile>
+    <ClCompile Include="Published\FSRTests.cpp">
+      <Filter>Published</Filter>
+    </ClCompile>
+    <ClCompile Include="BackDoor\ECDbTestFixture.cpp">
+      <Filter>BackDoor</Filter>
+    </ClCompile>
+    <ClCompile Include="BackDoor\ECDbTestProject.cpp">
+      <Filter>BackDoor</Filter>
+    </ClCompile>
+    <ClCompile Include="BackDoor\BackDoor.cpp">
+      <Filter>BackDoor</Filter>
+    </ClCompile>
+    <ClCompile Include="BackDoor\ECDbTests.cpp">
+      <Filter>BackDoor</Filter>
+    </ClCompile>
+    <ClCompile Include="Performance\PerformanceECDbReferentialIntegrityTests.cpp">
+      <Filter>Performance</Filter>
+    </ClCompile>
+    <ClCompile Include="Published\ECDbMapping_Tests.cpp">
+      <Filter>Published</Filter>
+    </ClCompile>
+    <ClCompile Include="Published\JsonUpdaterTests.cpp">
+      <Filter>Published\ECSql</Filter>
+    </ClCompile>
+    <ClCompile Include="Published\ECSqlStatementTestFixture.cpp">
+      <Filter>Published\ECSql</Filter>
+    </ClCompile>
+    <ClCompile Include="Published\ECSqlTestFrameworkFixture.cpp">
+      <Filter>Published\ECSql\ECSqlTestFramework</Filter>
+    </ClCompile>
+    <ClCompile Include="Published\ECSqlTestFramework_Tests.cpp">
+      <Filter>Published\ECSql\ECSqlTestFramework</Filter>
+    </ClCompile>
+    <ClCompile Include="Published\ECSqlAsserter.cpp">
+      <Filter>Published\ECSql\ECSqlTestFramework</Filter>
+    </ClCompile>
+    <ClCompile Include="Published\ECSqlTestFrameworkHelper.cpp">
+      <Filter>Published\ECSql\ECSqlTestFramework</Filter>
+    </ClCompile>
+    <ClCompile Include="Published\ECSqlDeleteTestDataset.cpp">
+      <Filter>Published\ECSql\ECSqlTestFramework\Datasets</Filter>
+    </ClCompile>
+    <ClCompile Include="Published\ECSqlInsertTestDataset.cpp">
+      <Filter>Published\ECSql\ECSqlTestFramework\Datasets</Filter>
+    </ClCompile>
+    <ClCompile Include="Published\ECSqlSelectTestDataset.cpp">
+      <Filter>Published\ECSql\ECSqlTestFramework\Datasets</Filter>
+    </ClCompile>
+    <ClCompile Include="Published\ECSqlUpdateTestDataset.cpp">
+      <Filter>Published\ECSql\ECSqlTestFramework\Datasets</Filter>
+    </ClCompile>
+    <ClCompile Include="Published\ECDbJoinedTable_Test.cpp">
+      <Filter>Published</Filter>
+    </ClCompile>
+    <ClCompile Include="Published\ECDbSql_Test.cpp">
+      <Filter>Published\ECSql</Filter>
+    </ClCompile>
+    <ClCompile Include="Performance\PerformanceJoinedTableTests.cpp">
+      <Filter>Performance</Filter>
+    </ClCompile>
+    <ClCompile Include="Performance\PerformanceSharedTableTests.cpp">
+      <Filter>Performance</Filter>
+    </ClCompile>
+    <ClCompile Include="Performance\PerformanceECDbFileInfoTests.cpp">
+      <Filter>Performance</Filter>
+    </ClCompile>
+    <ClCompile Include="Published\ECSqlStatementCache_Test.cpp">
+      <Filter>Published\ECSql</Filter>
+    </ClCompile>
+    <ClCompile Include="Performance\PerformanceECSqlVsSqliteTests.cpp">
+      <Filter>Performance</Filter>
+    </ClCompile>
+    <ClCompile Include="Performance\PerformanceCRUDTestsHelper.cpp">
+      <Filter>Performance</Filter>
+    </ClCompile>
+    <ClCompile Include="Published\ECSqlNavigationProps_Tests.cpp">
+      <Filter>Published\ECSql</Filter>
+    </ClCompile>
+    <ClCompile Include="Published\JsonInserterTests.cpp">
+      <Filter>Published\ECSql</Filter>
+    </ClCompile>
+    <ClCompile Include="Published\ECDbTestHelper.cpp">
+      <Filter>Published</Filter>
+    </ClCompile>
+    <ClCompile Include="Published\ECSqlSelectTests.cpp">
+      <Filter>Published\ECSql</Filter>
+    </ClCompile>
+    <ClCompile Include="Published\ECSqlMetadataQueryTest.cpp">
+      <Filter>Published\ECSql</Filter>
+    </ClCompile>
+    <ClCompile Include="Published\ECDbSymbolProviderTests.cpp">
+      <Filter>Published</Filter>
+    </ClCompile>
+    <ClCompile Include="Published\NestedStructArrayTestSchemaHelper.cpp">
+      <Filter>Published\ECSql</Filter>
+    </ClCompile>
+    <ClCompile Include="Published\JsonReaderTests.cpp">
+      <Filter>Published\ECSql</Filter>
+    </ClCompile>
+    <ClCompile Include="Published\ECSqlInsertTests.cpp">
+      <Filter>Published\ECSql</Filter>
+    </ClCompile>
+    <ClCompile Include="Published\ECDbSchemaUpgrade.cpp">
+      <Filter>Published</Filter>
+    </ClCompile>
+  </ItemGroup>
+  <ItemGroup>
+    <ClInclude Include="Performance\PerformanceTests.h">
+      <Filter>Performance</Filter>
+    </ClInclude>
+    <ClInclude Include="Performance\ProfileBreak.h">
+      <Filter>Performance</Filter>
+    </ClInclude>
+    <ClInclude Include="Published\ECDbPublishedTests.h">
+      <Filter>Published</Filter>
+    </ClInclude>
+    <ClInclude Include="BackDoor\PublicAPI\BackDoor\ECDb\ECDbTests.h">
+      <Filter>BackDoor</Filter>
+    </ClInclude>
+    <ClInclude Include="Published\ECSqlExpectedResultImpls.h">
+      <Filter>Published\ECSql\ECSqlTestFramework</Filter>
+    </ClInclude>
+    <ClInclude Include="Published\ECSqlTestDataset.h">
+      <Filter>Published\ECSql\ECSqlTestFramework</Filter>
+    </ClInclude>
+    <ClInclude Include="Published\ECSqlCommonTestDataset.h">
+      <Filter>Published\ECSql\ECSqlTestFramework\Datasets</Filter>
+    </ClInclude>
+    <ClInclude Include="Performance\PerformanceBisDesignTestFixture.h">
+      <Filter>Performance\BisDesign</Filter>
+    </ClInclude>
+    <ClInclude Include="Published\RandomECInstanceGenerator.h">
+      <Filter>Published</Filter>
+    </ClInclude>
+    <ClInclude Include="Published\SchemaImportTestFixture.h">
+      <Filter>Published</Filter>
+    </ClInclude>
+    <ClInclude Include="BackDoor\PublicAPI\BackDoor\ECDb\BackDoor.h">
+      <Filter>BackDoor</Filter>
+    </ClInclude>
+    <ClInclude Include="BackDoor\PublicAPI\BackDoor\ECDb\ECDbTestFixture.h">
+      <Filter>BackDoor</Filter>
+    </ClInclude>
+    <ClInclude Include="BackDoor\PublicAPI\BackDoor\ECDb\ECDbTestProject.h">
+      <Filter>BackDoor</Filter>
+    </ClInclude>
+    <ClInclude Include="Published\ECSqlStatementTestFixture.h">
+      <Filter>Published\ECSql</Filter>
+    </ClInclude>
+    <ClInclude Include="Published\ECSqlTestFrameworkFixture.h">
+      <Filter>Published\ECSql\ECSqlTestFramework</Filter>
+    </ClInclude>
+    <ClInclude Include="Published\ECSqlAsserter.h">
+      <Filter>Published\ECSql\ECSqlTestFramework</Filter>
+    </ClInclude>
+    <ClInclude Include="Published\ECSqlTestFrameworkHelper.h">
+      <Filter>Published\ECSql\ECSqlTestFramework</Filter>
+    </ClInclude>
+    <ClInclude Include="Published\ECSqlDeleteTestDataset.h">
+      <Filter>Published\ECSql\ECSqlTestFramework\Datasets</Filter>
+    </ClInclude>
+    <ClInclude Include="Published\ECSqlInsertTestDataset.h">
+      <Filter>Published\ECSql\ECSqlTestFramework\Datasets</Filter>
+    </ClInclude>
+    <ClInclude Include="Published\ECSqlSelectTestDataset.h">
+      <Filter>Published\ECSql\ECSqlTestFramework\Datasets</Filter>
+    </ClInclude>
+    <ClInclude Include="Published\ECSqlUpdateTestDataset.h">
+      <Filter>Published\ECSql\ECSqlTestFramework\Datasets</Filter>
+    </ClInclude>
+    <ClInclude Include="Performance\PerformanceCRUDTestsHelper.h">
+      <Filter>Performance</Filter>
+    </ClInclude>
+    <ClInclude Include="Published\ECDbTestHelper.h">
+      <Filter>Published</Filter>
+    </ClInclude>
+    <ClInclude Include="Published\NestedStructArrayTestSchemaHelper.h">
+      <Filter>Published\ECSql</Filter>
+    </ClInclude>
+  </ItemGroup>
+  <ItemGroup>
+    <Filter Include="Intermediate Files">
+      <UniqueIdentifier>{ec07e436-edb0-4501-9d77-00baee770a6b}</UniqueIdentifier>
+    </Filter>
+    <Filter Include="Performance">
+      <UniqueIdentifier>{5448cd01-fe0e-4fa3-9e29-90affdeaff23}</UniqueIdentifier>
+    </Filter>
+    <Filter Include="Published">
+      <UniqueIdentifier>{bb23112c-0b1b-4756-9e82-b0b0d8e7301b}</UniqueIdentifier>
+    </Filter>
+    <Filter Include="Published\ECSql">
+      <UniqueIdentifier>{cf8fae63-4351-4d33-98af-816e66e0d708}</UniqueIdentifier>
+    </Filter>
+    <Filter Include="Performance\BisDesign">
+      <UniqueIdentifier>{f9eb09bd-e1ae-40d4-a895-d9bbc9798957}</UniqueIdentifier>
+    </Filter>
+    <Filter Include="BackDoor">
+      <UniqueIdentifier>{4888a13a-3bdb-4b36-b77c-5a4d589ea3f7}</UniqueIdentifier>
+    </Filter>
+    <Filter Include="Published\ECSql\ECSqlTestFramework">
+      <UniqueIdentifier>{cdf49771-97d3-40e0-95d9-91bc31c7c801}</UniqueIdentifier>
+    </Filter>
+    <Filter Include="Published\ECSql\ECSqlTestFramework\Datasets">
+      <UniqueIdentifier>{f364ac37-147d-4c5d-a6df-8f9a0270b4da}</UniqueIdentifier>
+    </Filter>
+  </ItemGroup>
+  <ItemGroup>
+    <None Include="ignore_list.txt" />
+  </ItemGroup>
 </Project>