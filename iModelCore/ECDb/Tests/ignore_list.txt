#----------------------------------------------------------------------------------------
#   Tests that are ignored on purpose
#----------------------------------------------------------------------------------------
InstanceCRUDTests.* 	# No need to run with the build, used by testing after build for verifying CRUD operations.
ThreadSafetyTests.*     # Experimental tests for thread safety. Should not run with build.

#----------------------------------------------------------------------------------------
#   Tests that need attention
#----------------------------------------------------------------------------------------
#TFS 519203
JsonReaderTests.ReadInstanceAlongWithRelatedInstances

#TFS 520596
ECDbMappingTestFixture.AddDerivedClassOfConstraintOnNsideOf1NRelationship
ECDbMappingTestFixture.AddDerivedClassOfConstraintOn1sideOf1NRelationship
ECDbMappingTestFixture.AddDerivedClassOfConstraintsForNNRelationship

#TFS 520654
ECSchemaUpdateTests.UpdateECDbMapCA_DbIndexChanges
ECSchemaUpdateTests.RemoveKindOfQuantityFromECProperty
ECSchemaUpdateTests.RemoveKindOfQuantityFromECArrayProperty

#TFS 590267
ECDbMappingTestFixture.DiamondProblem_Case1
ECDbMappingTestFixture.DiamondProblem_Case2

#TFS 639378
<<<<<<< HEAD
ECSqlStatementTestFixture.ParametersInNestedSelectStatement

=======
ECSqlStatementTestFixture.ParametersInNestedSelectStatement

JsonUpdaterTests.CommonGeometryJsonSerialization # Fails on x86

ECDbMappingTestFixture.OverflowColumns_InsertComplexTypesWithUnNamedParametersAndMixOrder
    # bim0200, x86, NDEBUG
    # [ RUN      ] ECDbMappingTestFixture.OverflowColumns_InsertComplexTypesWithUnNamedParametersAndMixOrder
    # F:\Bim0200\src\ECDb\Tests\Published\ECDbMapping_Tests.cpp(2758): error:       Expected: 0
    # To be equal to: memcmp(&bin, stmt.GetValueBlob(idx++), bin.size())
    #       Which is: 1
    # [  FAILED  ] ECDbMappingTestFixture.OverflowColumns_InsertComplexTypesWithUnNamedParametersAndMixOrder (124 ms)

ECDbMappingTestFixture.OverflowColumns_InsertComplexTypes
    # bim0200, x86, NDEBUG
    # [ RUN      ] ECDbMappingTestFixture.OverflowColumns_InsertComplexTypes
    # F:\Bim0200\src\ECDb\Tests\Published\ECDbMapping_Tests.cpp(2915): error:       Expected: 0
    # To be equal to: memcmp(&bin, stmt.GetValueBlob(idx++), bin.size())
    #       Which is: 1
    # [  FAILED  ] ECDbMappingTestFixture.OverflowColumns_InsertComplexTypes (108 ms)

>>>>>>> 9fc74918
<|MERGE_RESOLUTION|>--- conflicted
+++ resolved
@@ -1,52 +1,44 @@
-#----------------------------------------------------------------------------------------
-#   Tests that are ignored on purpose
-#----------------------------------------------------------------------------------------
-InstanceCRUDTests.* 	# No need to run with the build, used by testing after build for verifying CRUD operations.
-ThreadSafetyTests.*     # Experimental tests for thread safety. Should not run with build.
-
-#----------------------------------------------------------------------------------------
-#   Tests that need attention
-#----------------------------------------------------------------------------------------
-#TFS 519203
-JsonReaderTests.ReadInstanceAlongWithRelatedInstances
-
-#TFS 520596
-ECDbMappingTestFixture.AddDerivedClassOfConstraintOnNsideOf1NRelationship
-ECDbMappingTestFixture.AddDerivedClassOfConstraintOn1sideOf1NRelationship
-ECDbMappingTestFixture.AddDerivedClassOfConstraintsForNNRelationship
-
-#TFS 520654
-ECSchemaUpdateTests.UpdateECDbMapCA_DbIndexChanges
-ECSchemaUpdateTests.RemoveKindOfQuantityFromECProperty
-ECSchemaUpdateTests.RemoveKindOfQuantityFromECArrayProperty
-
-#TFS 590267
-ECDbMappingTestFixture.DiamondProblem_Case1
-ECDbMappingTestFixture.DiamondProblem_Case2
-
-#TFS 639378
-<<<<<<< HEAD
-ECSqlStatementTestFixture.ParametersInNestedSelectStatement
-
-=======
-ECSqlStatementTestFixture.ParametersInNestedSelectStatement
-
-JsonUpdaterTests.CommonGeometryJsonSerialization # Fails on x86
-
-ECDbMappingTestFixture.OverflowColumns_InsertComplexTypesWithUnNamedParametersAndMixOrder
-    # bim0200, x86, NDEBUG
-    # [ RUN      ] ECDbMappingTestFixture.OverflowColumns_InsertComplexTypesWithUnNamedParametersAndMixOrder
-    # F:\Bim0200\src\ECDb\Tests\Published\ECDbMapping_Tests.cpp(2758): error:       Expected: 0
-    # To be equal to: memcmp(&bin, stmt.GetValueBlob(idx++), bin.size())
-    #       Which is: 1
-    # [  FAILED  ] ECDbMappingTestFixture.OverflowColumns_InsertComplexTypesWithUnNamedParametersAndMixOrder (124 ms)
-
-ECDbMappingTestFixture.OverflowColumns_InsertComplexTypes
-    # bim0200, x86, NDEBUG
-    # [ RUN      ] ECDbMappingTestFixture.OverflowColumns_InsertComplexTypes
-    # F:\Bim0200\src\ECDb\Tests\Published\ECDbMapping_Tests.cpp(2915): error:       Expected: 0
-    # To be equal to: memcmp(&bin, stmt.GetValueBlob(idx++), bin.size())
-    #       Which is: 1
-    # [  FAILED  ] ECDbMappingTestFixture.OverflowColumns_InsertComplexTypes (108 ms)
-
->>>>>>> 9fc74918
+#----------------------------------------------------------------------------------------
+#   Tests that are ignored on purpose
+#----------------------------------------------------------------------------------------
+InstanceCRUDTests.* 	# No need to run with the build, used by testing after build for verifying CRUD operations.
+ThreadSafetyTests.*     # Experimental tests for thread safety. Should not run with build.
+
+#----------------------------------------------------------------------------------------
+#   Tests that need attention
+#----------------------------------------------------------------------------------------
+#TFS 519203
+JsonReaderTests.ReadInstanceAlongWithRelatedInstances
+
+#TFS 520596
+ECDbMappingTestFixture.AddDerivedClassOfConstraintOnNsideOf1NRelationship
+ECDbMappingTestFixture.AddDerivedClassOfConstraintOn1sideOf1NRelationship
+ECDbMappingTestFixture.AddDerivedClassOfConstraintsForNNRelationship
+
+#TFS 520654
+ECSchemaUpdateTests.UpdateECDbMapCA_DbIndexChanges
+ECSchemaUpdateTests.RemoveKindOfQuantityFromECProperty
+ECSchemaUpdateTests.RemoveKindOfQuantityFromECArrayProperty
+
+#TFS 590267
+ECDbMappingTestFixture.DiamondProblem_Case1
+ECDbMappingTestFixture.DiamondProblem_Case2
+
+#TFS 639378
+ECSqlStatementTestFixture.ParametersInNestedSelectStatement
+
+ECDbMappingTestFixture.OverflowColumns_InsertComplexTypesWithUnNamedParametersAndMixOrder
+    # bim0200, x86, NDEBUG
+    # [ RUN      ] ECDbMappingTestFixture.OverflowColumns_InsertComplexTypesWithUnNamedParametersAndMixOrder
+    # F:\Bim0200\src\ECDb\Tests\Published\ECDbMapping_Tests.cpp(2758): error:       Expected: 0
+    # To be equal to: memcmp(&bin, stmt.GetValueBlob(idx++), bin.size())
+    #       Which is: 1
+    # [  FAILED  ] ECDbMappingTestFixture.OverflowColumns_InsertComplexTypesWithUnNamedParametersAndMixOrder (124 ms)
+
+ECDbMappingTestFixture.OverflowColumns_InsertComplexTypes
+    # bim0200, x86, NDEBUG
+    # [ RUN      ] ECDbMappingTestFixture.OverflowColumns_InsertComplexTypes
+    # F:\Bim0200\src\ECDb\Tests\Published\ECDbMapping_Tests.cpp(2915): error:       Expected: 0
+    # To be equal to: memcmp(&bin, stmt.GetValueBlob(idx++), bin.size())
+    #       Which is: 1
+    # [  FAILED  ] ECDbMappingTestFixture.OverflowColumns_InsertComplexTypes (108 ms)