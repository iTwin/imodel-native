#----------------------------------------------------------------------------------------
#   Tests that are ignored on purpose
#----------------------------------------------------------------------------------------
InstanceCRUDTests.* 	# No need to run with the build, used by testing after build for verifying CRUD operations.

#----------------------------------------------------------------------------------------
#   Tests that need attention
#----------------------------------------------------------------------------------------
#TFS268976 will address this (Affan)
ECDbMappingTestFixture.MismatchDataTypesInExistingTable
ECDbMappingTestFixture.PropertiesWithoutColumnsInExistingTable

#TFS353210 will adress this (Raman)
JsonUpdaterTests.CommonGeometryJsonSerialization

#TFS 368922
ECDbMappingTestFixture.RelationshipWithAbstractConstraintClassAndNoSubclasses

#TFS 383266
JsonReaderTests.ReadInstanceAlongWithRelatedInstances

#TFS 440168
ECDbMappingTestFixture.MapRelationshipsToExistingTable

<<<<<<< HEAD
#TFS 467814
ECDbMappingTestFixture.AddDerivedClassOfConstraintOnNsideOf1NRelationship
ECDbMappingTestFixture.AddDerivedClassOfConstraintOn1sideOf1NRelationship
ECDbMappingTestFixture.AddDerivedClassOfConstraintsForNNRelationship

=======
#failing due to disallowing multiinheritence in a given case
ECDbMappingTestFixture.UserDefinedIndexTest
ECSqlNavigationPropertyTestFixture.SingleInstanceNavProp_ForeignKeyMappingWithJoinedTable

ECDbFileInfoTests.IterateThroughEmbeddedFiles
    # DgnDb61-16Q2-Dev WinX64 DEBUG
    # Notified Hassan and Krischan
    # F:\DgnDb61-16Q2-Dev\src-staging\ECDb\Tests\Published\ECDbFileInfoTests.cpp(249): error: Value of: file.GetFileSize ()
    # Actual: 9059
    # Expected: 9027

JsonInserterTests.InsertJsonCppJSON
    # DgnDb61-16Q2-Dev WinX64 DEBUG
    # Notified Hassan and Krischan
    # F:\DgnDb61-16Q2-Dev\src-staging\ECDb\Tests\Published\JsonInserterTests.cpp(91): error: Value of: false
    # Actual: false
    # Expected: true
    # Inserted and Retrieved Json doesn't match

JsonInserterTests.InsertRapidJson
    # DgnDb61-16Q2-Dev WinX64 DEBUG
    # Notified Hassan and Krischan
    # F:\DgnDb61-16Q2-Dev\src-staging\ECDb\Tests\Published\JsonInserterTests.cpp(165): error: Value of: false
    # Actual: false
    # Expected: true
    # Inserted and Retrieved Json doesn't match

JsonReaderTests.JsonValueStruct
    # DgnDb61-16Q2-Dev WinX64 DEBUG
    # Notified Hassan and Krischan
    # F:\DgnDb61-16Q2-Dev\src-staging\ECDb\Tests\Published\JsonReaderTests.cpp(199): error: Value of: false
    # Actual: false
    # Expected: true
    # Inserted and Retrieved Json doesn't match

>>>>>>> 60c664fb
<|MERGE_RESOLUTION|>--- conflicted
+++ resolved
@@ -1,67 +1,63 @@
-#----------------------------------------------------------------------------------------
-#   Tests that are ignored on purpose
-#----------------------------------------------------------------------------------------
-InstanceCRUDTests.* 	# No need to run with the build, used by testing after build for verifying CRUD operations.
-
-#----------------------------------------------------------------------------------------
-#   Tests that need attention
-#----------------------------------------------------------------------------------------
-#TFS268976 will address this (Affan)
-ECDbMappingTestFixture.MismatchDataTypesInExistingTable
-ECDbMappingTestFixture.PropertiesWithoutColumnsInExistingTable
-
-#TFS353210 will adress this (Raman)
-JsonUpdaterTests.CommonGeometryJsonSerialization
-
-#TFS 368922
-ECDbMappingTestFixture.RelationshipWithAbstractConstraintClassAndNoSubclasses
-
-#TFS 383266
-JsonReaderTests.ReadInstanceAlongWithRelatedInstances
-
-#TFS 440168
-ECDbMappingTestFixture.MapRelationshipsToExistingTable
-
-<<<<<<< HEAD
-#TFS 467814
-ECDbMappingTestFixture.AddDerivedClassOfConstraintOnNsideOf1NRelationship
-ECDbMappingTestFixture.AddDerivedClassOfConstraintOn1sideOf1NRelationship
-ECDbMappingTestFixture.AddDerivedClassOfConstraintsForNNRelationship
-
-=======
-#failing due to disallowing multiinheritence in a given case
-ECDbMappingTestFixture.UserDefinedIndexTest
-ECSqlNavigationPropertyTestFixture.SingleInstanceNavProp_ForeignKeyMappingWithJoinedTable
-
-ECDbFileInfoTests.IterateThroughEmbeddedFiles
-    # DgnDb61-16Q2-Dev WinX64 DEBUG
-    # Notified Hassan and Krischan
-    # F:\DgnDb61-16Q2-Dev\src-staging\ECDb\Tests\Published\ECDbFileInfoTests.cpp(249): error: Value of: file.GetFileSize ()
-    # Actual: 9059
-    # Expected: 9027
-
-JsonInserterTests.InsertJsonCppJSON
-    # DgnDb61-16Q2-Dev WinX64 DEBUG
-    # Notified Hassan and Krischan
-    # F:\DgnDb61-16Q2-Dev\src-staging\ECDb\Tests\Published\JsonInserterTests.cpp(91): error: Value of: false
-    # Actual: false
-    # Expected: true
-    # Inserted and Retrieved Json doesn't match
-
-JsonInserterTests.InsertRapidJson
-    # DgnDb61-16Q2-Dev WinX64 DEBUG
-    # Notified Hassan and Krischan
-    # F:\DgnDb61-16Q2-Dev\src-staging\ECDb\Tests\Published\JsonInserterTests.cpp(165): error: Value of: false
-    # Actual: false
-    # Expected: true
-    # Inserted and Retrieved Json doesn't match
-
-JsonReaderTests.JsonValueStruct
-    # DgnDb61-16Q2-Dev WinX64 DEBUG
-    # Notified Hassan and Krischan
-    # F:\DgnDb61-16Q2-Dev\src-staging\ECDb\Tests\Published\JsonReaderTests.cpp(199): error: Value of: false
-    # Actual: false
-    # Expected: true
-    # Inserted and Retrieved Json doesn't match
-
->>>>>>> 60c664fb
+#----------------------------------------------------------------------------------------
+#   Tests that are ignored on purpose
+#----------------------------------------------------------------------------------------
+InstanceCRUDTests.* 	# No need to run with the build, used by testing after build for verifying CRUD operations.
+
+#----------------------------------------------------------------------------------------
+#   Tests that need attention
+#----------------------------------------------------------------------------------------
+#TFS268976 will address this (Affan)
+ECDbMappingTestFixture.MismatchDataTypesInExistingTable
+ECDbMappingTestFixture.PropertiesWithoutColumnsInExistingTable
+
+#TFS353210 will adress this (Raman)
+JsonUpdaterTests.CommonGeometryJsonSerialization
+
+#TFS 368922
+ECDbMappingTestFixture.RelationshipWithAbstractConstraintClassAndNoSubclasses
+
+#TFS 383266
+JsonReaderTests.ReadInstanceAlongWithRelatedInstances
+
+#TFS 440168
+ECDbMappingTestFixture.MapRelationshipsToExistingTable
+
+#TFS 467814
+ECDbMappingTestFixture.AddDerivedClassOfConstraintOnNsideOf1NRelationship
+ECDbMappingTestFixture.AddDerivedClassOfConstraintOn1sideOf1NRelationship
+ECDbMappingTestFixture.AddDerivedClassOfConstraintsForNNRelationship
+
+#failing due to disallowing multiinheritence in a given case
+ECDbMappingTestFixture.UserDefinedIndexTest
+ECSqlNavigationPropertyTestFixture.SingleInstanceNavProp_ForeignKeyMappingWithJoinedTable
+
+ECDbFileInfoTests.IterateThroughEmbeddedFiles
+    # DgnDb61-16Q2-Dev WinX64 DEBUG
+    # Notified Hassan and Krischan
+    # F:\DgnDb61-16Q2-Dev\src-staging\ECDb\Tests\Published\ECDbFileInfoTests.cpp(249): error: Value of: file.GetFileSize ()
+    # Actual: 9059
+    # Expected: 9027
+
+JsonInserterTests.InsertJsonCppJSON
+    # DgnDb61-16Q2-Dev WinX64 DEBUG
+    # Notified Hassan and Krischan
+    # F:\DgnDb61-16Q2-Dev\src-staging\ECDb\Tests\Published\JsonInserterTests.cpp(91): error: Value of: false
+    # Actual: false
+    # Expected: true
+    # Inserted and Retrieved Json doesn't match
+
+JsonInserterTests.InsertRapidJson
+    # DgnDb61-16Q2-Dev WinX64 DEBUG
+    # Notified Hassan and Krischan
+    # F:\DgnDb61-16Q2-Dev\src-staging\ECDb\Tests\Published\JsonInserterTests.cpp(165): error: Value of: false
+    # Actual: false
+    # Expected: true
+    # Inserted and Retrieved Json doesn't match
+
+JsonReaderTests.JsonValueStruct
+    # DgnDb61-16Q2-Dev WinX64 DEBUG
+    # Notified Hassan and Krischan
+    # F:\DgnDb61-16Q2-Dev\src-staging\ECDb\Tests\Published\JsonReaderTests.cpp(199): error: Value of: false
+    # Actual: false
+    # Expected: true
+    # Inserted and Retrieved Json doesn't match