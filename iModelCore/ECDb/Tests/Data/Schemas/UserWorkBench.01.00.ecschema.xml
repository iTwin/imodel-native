﻿<?xml version="1.0" encoding="utf-8"?>
<ECSchema schemaName="UserWorkBench" nameSpacePrefix="UWB" version="1.0" description="Schema that contains all the data about a user" displayLabel="User WorkBench" xmlns="http://www.bentley.com/schemas/Bentley.ECXML.2.0">
    <ECSchemaReference name="Bentley_Standard_CustomAttributes" version="01.00" prefix="bsca" />
    <ECSchemaReference name="EditorCustomAttributes" version="01.01" prefix="beca" />
    <ECCustomAttributes>
        <SchemaChangeTrackingState xmlns="Bentley_Standard_CustomAttributes.01.00">
            <FinalizationHistory />
            <TrackingEnabled>True</TrackingEnabled>
            <SchemaFullNameAtEditingStart>UserWorkBench.01.00</SchemaFullNameAtEditingStart>
        </SchemaChangeTrackingState>
    </ECCustomAttributes>
<<<<<<< HEAD
    <ECClass typeName="areas" displayLabel="Areas" isDomainClass="True">
=======
    <ECClass typeName="areas" displayLabel="Areas" isDomainClass="False">
>>>>>>> 7a4b449c
        <ECProperty propertyName="area_id" typeName="int" displayLabel="Area Id" />
        <ECProperty propertyName="name" typeName="string" displayLabel="Name" />
        <ECProperty propertyName="province_id" typeName="int" displayLabel="Province Id" />
    </ECClass>
    <ECClass typeName="towns" displayLabel="Towns" isDomainClass="True">
        <ECProperty propertyName="area_id" typeName="int" displayLabel="Area Id" />
        <ECProperty propertyName="name" typeName="string" displayLabel="Name" />
        <ECProperty propertyName="town_id" typeName="int" displayLabel="Town Id" />
    </ECClass>
    <ECRelationshipClass typeName="area_town" displayLabel="Area Town Relationship" isDomainClass="True" strength="holding" strengthDirection="backward">
        <Source cardinality="(1,1)" polymorphic="True">
            <Class class="areas"/>
        </Source>
        <Target cardinality="(10,10)" polymorphic="True">
            <Class class="towns">
                <Key>
                    <Property name="area_id" />
                </Key>
            </Class>
        </Target>
    </ECRelationshipClass>
    <ECClass typeName="houses" displayLabel="House" isDomainClass="True">
        <ECProperty propertyName="town_id" typeName="int" displayLabel="Town Id" />
        <ECProperty propertyName="state_id" typeName="int" displayLabel="State Id" />
        <ECProperty propertyName="province_id" typeName="int" displayLabel="Province Id" />
        <ECProperty propertyName="region_id" typeName="int" displayLabel="Region Id" />
        <ECProperty propertyName="country_id" typeName="int" displayLabel="Country Id" />
        <ECProperty propertyName="area_id" typeName="int" description="int" displayLabel="Area Id" />
        <ECProperty propertyName="house_id" typeName="int" displayLabel="House Id" />
    </ECClass>
    <ECClass typeName="availabilities" displayLabel="Availabilities" isDomainClass="True">
        <BaseClass>houses</BaseClass>
        <ECProperty propertyName="name" typeName="string" displayLabel="Name" />
        <ECProperty propertyName="house_id" typeName="int" />
    </ECClass>
    <ECClass typeName="categories" displayLabel="Categories" isDomainClass="True">
        <ECProperty propertyName="category_id" typeName="int" displayLabel="Category Id" />
        <ECProperty propertyName="name" typeName="string" displayLabel="Name" />
        <ECProperty propertyName="description" typeName="string" displayLabel="Description" />
    </ECClass>
    <ECClass typeName="user" description="Information about user" isDomainClass="True">
        <ECProperty propertyName="userName" typeName="string">
            <ECCustomAttributes>
                <PropertyPriority xmlns="EditorCustomAttributes.01.01">
                    <Priority>10</Priority>
                </PropertyPriority>
            </ECCustomAttributes>
        </ECProperty>
        <ECProperty propertyName="passWord" typeName="string">
            <ECCustomAttributes>
                <PropertyPriority xmlns="EditorCustomAttributes.01.01">
                    <Priority>10</Priority>
                </PropertyPriority>
            </ECCustomAttributes>
        </ECProperty>
        <ECProperty propertyName="eMail" typeName="string">
            <ECCustomAttributes>
                <PropertyPriority xmlns="EditorCustomAttributes.01.01">
                    <Priority>10</Priority>
                </PropertyPriority>
            </ECCustomAttributes>
        </ECProperty>
        <ECProperty propertyName="registrationCode" typeName="string" displayLabel="Registration Code">
            <ECCustomAttributes>
                <PropertyPriority xmlns="EditorCustomAttributes.01.01">
                    <Priority>10</Priority>
                </PropertyPriority>
            </ECCustomAttributes>
        </ECProperty>
        <ECProperty propertyName="user_id" typeName="int">
            <ECCustomAttributes>
                <PropertyPriority xmlns="EditorCustomAttributes.01.01">
                    <Priority>10</Priority>
                </PropertyPriority>
            </ECCustomAttributes>
        </ECProperty>
    </ECClass>
    <ECClass typeName="comments" displayLabel="Comments" isDomainClass="True">
        <BaseClass>user</BaseClass>
        <ECProperty propertyName="text" typeName="string" displayLabel="Text" />
        <ECProperty propertyName="house_id" typeName="int" displayLabel="House Id" />
        <ECProperty propertyName="comment_id" typeName="int" displayLabel="Comment Id" />
    </ECClass>
    <ECClass typeName="conditions" displayLabel="Conditions" isDomainClass="True">
        <BaseClass>houses</BaseClass>
        <ECProperty propertyName="name" typeName="string" displayLabel="Name" />
        <ECProperty propertyName="level" typeName="int" displayLabel="Level" />
        <ECProperty propertyName="house_id" typeName="int" />
    </ECClass>
    <ECClass typeName="continent" displayLabel="Continent" isDomainClass="False">
        <ECProperty propertyName="continent_id" typeName="int" displayLabel="Continent Id" />
        <ECProperty propertyName="name" typeName="string" displayLabel="Name" />
    </ECClass>
    <ECClass typeName="country" displayLabel="Country" isDomainClass="True">
        <ECProperty propertyName="name" typeName="string" displayLabel="Name" />
        <ECProperty propertyName="country_id" typeName="int" displayLabel="Country Id" />
    </ECClass>
    <ECRelationshipClass typeName="country_continent" displayLabel="Country Continent Relationship" isDomainClass="True" strength="referencing" strengthDirection="forward">
        <Source cardinality="(1,N)" polymorphic="True">
            <Class class="country">
                <Key>
                    <Property name="country_id" />
                </Key>
            </Class>
        </Source>
        <Target cardinality="(1,1)" polymorphic="True">
            <Class class="continent">
                <Key>
                    <Property name="continent_id" />
                </Key>
            </Class>
        </Target>
    </ECRelationshipClass>
    <ECClass typeName="region" displayLabel="Region" isDomainClass="True">
        <BaseClass>country</BaseClass>
        <ECProperty propertyName="region_id" typeName="int" displayLabel="Region Id" />
    </ECClass>
    <ECRelationshipClass typeName="country_region" displayLabel="Country Region Relationship" isDomainClass="True" strength="holding" strengthDirection="forward">
        <Source cardinality="(1,1)" polymorphic="True">
            <Class class="country"/>
        </Source>
        <Target cardinality="(4,N)" polymorphic="True">
            <Class class="region">
                <Key>
                    <Property name="country_id" />
                </Key>
            </Class>
        </Target>
    </ECRelationshipClass>
    <ECRelationshipClass typeName="house_user" displayLabel="House User Relationship" isDomainClass="True" strength="referencing" strengthDirection="forward">
        <Source cardinality="(0,1)" polymorphic="True">
            <Class class="houses" />
        </Source>
        <Target cardinality="(0,N)" polymorphic="True">
            <Class class="user" />
        </Target>
    </ECRelationshipClass>
    <ECClass typeName="states" displayLabel="States" isDomainClass="True">
        <ECProperty propertyName="name" typeName="string" displayLabel="Name" />
        <ECProperty propertyName="state_id" typeName="int" displayLabel="State Id" />
    </ECClass>
    <ECClass typeName="links" displayLabel="Links" isDomainClass="True">
        <BaseClass>states</BaseClass>
        <ECProperty propertyName="title" typeName="string" displayLabel="Title" />
        <ECProperty propertyName="description" typeName="string" displayLabel="Description" />
        <ECProperty propertyName="url" typeName="string" displayLabel="URL" />
        <ECProperty propertyName="state_id" typeName="int" />
        <ECProperty propertyName="link_id" typeName="int" displayLabel="Link Id" />
    </ECClass>
    <ECClass typeName="options" displayLabel="Options" isDomainClass="True">
        <ECProperty propertyName="id" typeName="int" displayLabel="Id" />
        <ECProperty propertyName="name" typeName="string" displayLabel="Name" />
        <ECProperty propertyName="value" typeName="string" displayLabel="Value" />
    </ECClass>
    <ECClass typeName="pages" displayLabel="Pages" isDomainClass="True">
        <ECProperty propertyName="page_id" typeName="int" displayLabel="Page Id" />
        <ECProperty propertyName="title" typeName="string" displayLabel="Title" />
        <ECProperty propertyName="state_id" typeName="int" displayLabel="State Id" />
        <ECProperty propertyName="category_id" typeName="int" displayLabel="Category Id" />
    </ECClass>
    <ECClass typeName="pictures" displayLabel="Pictures" isDomainClass="True">
        <ECProperty propertyName="picture_id" typeName="int" displayLabel="Picture Id" />
        <ECProperty propertyName="house_id" typeName="int" displayLabel="House Id" />
        <ECProperty propertyName="name" typeName="string" displayLabel="Name" />
        <ECProperty propertyName="caption" typeName="string" displayLabel="Caption" />
        <ECProperty propertyName="thumbnail_url" typeName="string" displayLabel="Thumbnail Url" />
    </ECClass>
    <ECClass typeName="profile" displayLabel="Profile" isDomainClass="True">
        <ECProperty propertyName="id" typeName="int" />
        <ECProperty propertyName="first_name" typeName="string" displayLabel="First Name" />
        <ECProperty propertyName="last_name" typeName="string" displayLabel="Last Name" />
        <ECProperty propertyName="middle_name" typeName="string" displayLabel="Middle Name" />
    </ECClass>
    <ECClass typeName="providers" displayLabel="Providers" isDomainClass="True">
        <BaseClass>user</BaseClass>
        <ECProperty propertyName="name" typeName="string" displayLabel="Name" />
        <ECProperty propertyName="code" typeName="string" displayLabel="Code" />
        <ECProperty propertyName="provider_id" typeName="int" displayLabel="Provider Id" />
    </ECClass>
    <ECClass typeName="province" displayLabel="Province" isDomainClass="True" >
        <ECProperty propertyName="region_id" typeName="string" displayLabel="Region Id" />
        <ECProperty propertyName="name" typeName="string" displayLabel="Name" />
        <ECProperty propertyName="province_id" typeName="int" displayLabel="Province Id" />
    </ECClass>
    <ECRelationshipClass typeName="province_area" displayLabel="Province Area Relationship" isDomainClass="True" strength="referencing" strengthDirection="backward">
        <Source cardinality="(1,1)" polymorphic="True">
            <Class class="province" />
        </Source>
        <Target cardinality="(1,1)" polymorphic="True">
            <Class class="areas" />
        </Target>
    </ECRelationshipClass>
    <ECRelationshipClass typeName="region_province" displayLabel="Region Province Relationship" isDomainClass="True" strength="embedding" strengthDirection="forward">
        <Source cardinality="(0,1)" polymorphic="True">
            <Class class="region" />
        </Source>
        <Target cardinality="(0,N)" polymorphic="True">
            <Class class="province" />
        </Target>
    </ECRelationshipClass>
    <ECClass typeName="roles" displayLabel="Roles" isDomainClass="True">
        <ECProperty propertyName="name" typeName="string" displayLabel="Name" />
        <ECProperty propertyName="level" typeName="int" displayLabel="Level" />
        <ECProperty propertyName="roles_id" typeName="int" displayLabel="Roles Id" />
    </ECClass>
    <ECClass typeName="sevices" displayLabel="Services" isDomainClass="True">
        <ECProperty propertyName="id" typeName="int" displayLabel="Id" />
        <ECProperty propertyName="electricity" typeName="int" displayLabel="Elecrticity" />
        <ECProperty propertyName="water" typeName="int" displayLabel="Water" />
        <ECProperty propertyName="garbage" typeName="int" displayLabel="Garbage" />
        <ECProperty propertyName="gas" typeName="int" displayLabel="Gas" />
        <ECProperty propertyName="parking" typeName="int" displayLabel="Parking" />
    </ECClass>
    <ECClass typeName="status" isDomainClass="True">
        <BaseClass>user</BaseClass>
        <ECProperty propertyName="name" typeName="string" />
        <ECProperty propertyName="level" typeName="int" />
        <ECProperty propertyName="status_id" typeName="string" displayLabel="Status Id" />
    </ECClass>
    <ECRelationshipClass typeName="town_house" displayLabel="Town House Relationship" isDomainClass="True" strength="embedding" strengthDirection="backward">
        <Source cardinality="(0,1)" polymorphic="True">
            <Class class="towns" />
        </Source>
        <Target cardinality="(0,100)" polymorphic="True">
            <Class class="houses" />
        </Target>
    </ECRelationshipClass>
    <ECClass typeName="types" displayLabel="Types" isDomainClass="True">
        <BaseClass>houses</BaseClass>
        <ECProperty propertyName="name" typeName="string" displayLabel="Name" />
        <ECProperty propertyName="house_id" typeName="int" />
    </ECClass>
</ECSchema><|MERGE_RESOLUTION|>--- conflicted
+++ resolved
@@ -1,249 +1,245 @@
-﻿<?xml version="1.0" encoding="utf-8"?>
-<ECSchema schemaName="UserWorkBench" nameSpacePrefix="UWB" version="1.0" description="Schema that contains all the data about a user" displayLabel="User WorkBench" xmlns="http://www.bentley.com/schemas/Bentley.ECXML.2.0">
-    <ECSchemaReference name="Bentley_Standard_CustomAttributes" version="01.00" prefix="bsca" />
-    <ECSchemaReference name="EditorCustomAttributes" version="01.01" prefix="beca" />
-    <ECCustomAttributes>
-        <SchemaChangeTrackingState xmlns="Bentley_Standard_CustomAttributes.01.00">
-            <FinalizationHistory />
-            <TrackingEnabled>True</TrackingEnabled>
-            <SchemaFullNameAtEditingStart>UserWorkBench.01.00</SchemaFullNameAtEditingStart>
-        </SchemaChangeTrackingState>
-    </ECCustomAttributes>
-<<<<<<< HEAD
-    <ECClass typeName="areas" displayLabel="Areas" isDomainClass="True">
-=======
-    <ECClass typeName="areas" displayLabel="Areas" isDomainClass="False">
->>>>>>> 7a4b449c
-        <ECProperty propertyName="area_id" typeName="int" displayLabel="Area Id" />
-        <ECProperty propertyName="name" typeName="string" displayLabel="Name" />
-        <ECProperty propertyName="province_id" typeName="int" displayLabel="Province Id" />
-    </ECClass>
-    <ECClass typeName="towns" displayLabel="Towns" isDomainClass="True">
-        <ECProperty propertyName="area_id" typeName="int" displayLabel="Area Id" />
-        <ECProperty propertyName="name" typeName="string" displayLabel="Name" />
-        <ECProperty propertyName="town_id" typeName="int" displayLabel="Town Id" />
-    </ECClass>
-    <ECRelationshipClass typeName="area_town" displayLabel="Area Town Relationship" isDomainClass="True" strength="holding" strengthDirection="backward">
-        <Source cardinality="(1,1)" polymorphic="True">
-            <Class class="areas"/>
-        </Source>
-        <Target cardinality="(10,10)" polymorphic="True">
-            <Class class="towns">
-                <Key>
-                    <Property name="area_id" />
-                </Key>
-            </Class>
-        </Target>
-    </ECRelationshipClass>
-    <ECClass typeName="houses" displayLabel="House" isDomainClass="True">
-        <ECProperty propertyName="town_id" typeName="int" displayLabel="Town Id" />
-        <ECProperty propertyName="state_id" typeName="int" displayLabel="State Id" />
-        <ECProperty propertyName="province_id" typeName="int" displayLabel="Province Id" />
-        <ECProperty propertyName="region_id" typeName="int" displayLabel="Region Id" />
-        <ECProperty propertyName="country_id" typeName="int" displayLabel="Country Id" />
-        <ECProperty propertyName="area_id" typeName="int" description="int" displayLabel="Area Id" />
-        <ECProperty propertyName="house_id" typeName="int" displayLabel="House Id" />
-    </ECClass>
-    <ECClass typeName="availabilities" displayLabel="Availabilities" isDomainClass="True">
-        <BaseClass>houses</BaseClass>
-        <ECProperty propertyName="name" typeName="string" displayLabel="Name" />
-        <ECProperty propertyName="house_id" typeName="int" />
-    </ECClass>
-    <ECClass typeName="categories" displayLabel="Categories" isDomainClass="True">
-        <ECProperty propertyName="category_id" typeName="int" displayLabel="Category Id" />
-        <ECProperty propertyName="name" typeName="string" displayLabel="Name" />
-        <ECProperty propertyName="description" typeName="string" displayLabel="Description" />
-    </ECClass>
-    <ECClass typeName="user" description="Information about user" isDomainClass="True">
-        <ECProperty propertyName="userName" typeName="string">
-            <ECCustomAttributes>
-                <PropertyPriority xmlns="EditorCustomAttributes.01.01">
-                    <Priority>10</Priority>
-                </PropertyPriority>
-            </ECCustomAttributes>
-        </ECProperty>
-        <ECProperty propertyName="passWord" typeName="string">
-            <ECCustomAttributes>
-                <PropertyPriority xmlns="EditorCustomAttributes.01.01">
-                    <Priority>10</Priority>
-                </PropertyPriority>
-            </ECCustomAttributes>
-        </ECProperty>
-        <ECProperty propertyName="eMail" typeName="string">
-            <ECCustomAttributes>
-                <PropertyPriority xmlns="EditorCustomAttributes.01.01">
-                    <Priority>10</Priority>
-                </PropertyPriority>
-            </ECCustomAttributes>
-        </ECProperty>
-        <ECProperty propertyName="registrationCode" typeName="string" displayLabel="Registration Code">
-            <ECCustomAttributes>
-                <PropertyPriority xmlns="EditorCustomAttributes.01.01">
-                    <Priority>10</Priority>
-                </PropertyPriority>
-            </ECCustomAttributes>
-        </ECProperty>
-        <ECProperty propertyName="user_id" typeName="int">
-            <ECCustomAttributes>
-                <PropertyPriority xmlns="EditorCustomAttributes.01.01">
-                    <Priority>10</Priority>
-                </PropertyPriority>
-            </ECCustomAttributes>
-        </ECProperty>
-    </ECClass>
-    <ECClass typeName="comments" displayLabel="Comments" isDomainClass="True">
-        <BaseClass>user</BaseClass>
-        <ECProperty propertyName="text" typeName="string" displayLabel="Text" />
-        <ECProperty propertyName="house_id" typeName="int" displayLabel="House Id" />
-        <ECProperty propertyName="comment_id" typeName="int" displayLabel="Comment Id" />
-    </ECClass>
-    <ECClass typeName="conditions" displayLabel="Conditions" isDomainClass="True">
-        <BaseClass>houses</BaseClass>
-        <ECProperty propertyName="name" typeName="string" displayLabel="Name" />
-        <ECProperty propertyName="level" typeName="int" displayLabel="Level" />
-        <ECProperty propertyName="house_id" typeName="int" />
-    </ECClass>
-    <ECClass typeName="continent" displayLabel="Continent" isDomainClass="False">
-        <ECProperty propertyName="continent_id" typeName="int" displayLabel="Continent Id" />
-        <ECProperty propertyName="name" typeName="string" displayLabel="Name" />
-    </ECClass>
-    <ECClass typeName="country" displayLabel="Country" isDomainClass="True">
-        <ECProperty propertyName="name" typeName="string" displayLabel="Name" />
-        <ECProperty propertyName="country_id" typeName="int" displayLabel="Country Id" />
-    </ECClass>
-    <ECRelationshipClass typeName="country_continent" displayLabel="Country Continent Relationship" isDomainClass="True" strength="referencing" strengthDirection="forward">
-        <Source cardinality="(1,N)" polymorphic="True">
-            <Class class="country">
-                <Key>
-                    <Property name="country_id" />
-                </Key>
-            </Class>
-        </Source>
-        <Target cardinality="(1,1)" polymorphic="True">
-            <Class class="continent">
-                <Key>
-                    <Property name="continent_id" />
-                </Key>
-            </Class>
-        </Target>
-    </ECRelationshipClass>
-    <ECClass typeName="region" displayLabel="Region" isDomainClass="True">
-        <BaseClass>country</BaseClass>
-        <ECProperty propertyName="region_id" typeName="int" displayLabel="Region Id" />
-    </ECClass>
-    <ECRelationshipClass typeName="country_region" displayLabel="Country Region Relationship" isDomainClass="True" strength="holding" strengthDirection="forward">
-        <Source cardinality="(1,1)" polymorphic="True">
-            <Class class="country"/>
-        </Source>
-        <Target cardinality="(4,N)" polymorphic="True">
-            <Class class="region">
-                <Key>
-                    <Property name="country_id" />
-                </Key>
-            </Class>
-        </Target>
-    </ECRelationshipClass>
-    <ECRelationshipClass typeName="house_user" displayLabel="House User Relationship" isDomainClass="True" strength="referencing" strengthDirection="forward">
-        <Source cardinality="(0,1)" polymorphic="True">
-            <Class class="houses" />
-        </Source>
-        <Target cardinality="(0,N)" polymorphic="True">
-            <Class class="user" />
-        </Target>
-    </ECRelationshipClass>
-    <ECClass typeName="states" displayLabel="States" isDomainClass="True">
-        <ECProperty propertyName="name" typeName="string" displayLabel="Name" />
-        <ECProperty propertyName="state_id" typeName="int" displayLabel="State Id" />
-    </ECClass>
-    <ECClass typeName="links" displayLabel="Links" isDomainClass="True">
-        <BaseClass>states</BaseClass>
-        <ECProperty propertyName="title" typeName="string" displayLabel="Title" />
-        <ECProperty propertyName="description" typeName="string" displayLabel="Description" />
-        <ECProperty propertyName="url" typeName="string" displayLabel="URL" />
-        <ECProperty propertyName="state_id" typeName="int" />
-        <ECProperty propertyName="link_id" typeName="int" displayLabel="Link Id" />
-    </ECClass>
-    <ECClass typeName="options" displayLabel="Options" isDomainClass="True">
-        <ECProperty propertyName="id" typeName="int" displayLabel="Id" />
-        <ECProperty propertyName="name" typeName="string" displayLabel="Name" />
-        <ECProperty propertyName="value" typeName="string" displayLabel="Value" />
-    </ECClass>
-    <ECClass typeName="pages" displayLabel="Pages" isDomainClass="True">
-        <ECProperty propertyName="page_id" typeName="int" displayLabel="Page Id" />
-        <ECProperty propertyName="title" typeName="string" displayLabel="Title" />
-        <ECProperty propertyName="state_id" typeName="int" displayLabel="State Id" />
-        <ECProperty propertyName="category_id" typeName="int" displayLabel="Category Id" />
-    </ECClass>
-    <ECClass typeName="pictures" displayLabel="Pictures" isDomainClass="True">
-        <ECProperty propertyName="picture_id" typeName="int" displayLabel="Picture Id" />
-        <ECProperty propertyName="house_id" typeName="int" displayLabel="House Id" />
-        <ECProperty propertyName="name" typeName="string" displayLabel="Name" />
-        <ECProperty propertyName="caption" typeName="string" displayLabel="Caption" />
-        <ECProperty propertyName="thumbnail_url" typeName="string" displayLabel="Thumbnail Url" />
-    </ECClass>
-    <ECClass typeName="profile" displayLabel="Profile" isDomainClass="True">
-        <ECProperty propertyName="id" typeName="int" />
-        <ECProperty propertyName="first_name" typeName="string" displayLabel="First Name" />
-        <ECProperty propertyName="last_name" typeName="string" displayLabel="Last Name" />
-        <ECProperty propertyName="middle_name" typeName="string" displayLabel="Middle Name" />
-    </ECClass>
-    <ECClass typeName="providers" displayLabel="Providers" isDomainClass="True">
-        <BaseClass>user</BaseClass>
-        <ECProperty propertyName="name" typeName="string" displayLabel="Name" />
-        <ECProperty propertyName="code" typeName="string" displayLabel="Code" />
-        <ECProperty propertyName="provider_id" typeName="int" displayLabel="Provider Id" />
-    </ECClass>
-    <ECClass typeName="province" displayLabel="Province" isDomainClass="True" >
-        <ECProperty propertyName="region_id" typeName="string" displayLabel="Region Id" />
-        <ECProperty propertyName="name" typeName="string" displayLabel="Name" />
-        <ECProperty propertyName="province_id" typeName="int" displayLabel="Province Id" />
-    </ECClass>
-    <ECRelationshipClass typeName="province_area" displayLabel="Province Area Relationship" isDomainClass="True" strength="referencing" strengthDirection="backward">
-        <Source cardinality="(1,1)" polymorphic="True">
-            <Class class="province" />
-        </Source>
-        <Target cardinality="(1,1)" polymorphic="True">
-            <Class class="areas" />
-        </Target>
-    </ECRelationshipClass>
-    <ECRelationshipClass typeName="region_province" displayLabel="Region Province Relationship" isDomainClass="True" strength="embedding" strengthDirection="forward">
-        <Source cardinality="(0,1)" polymorphic="True">
-            <Class class="region" />
-        </Source>
-        <Target cardinality="(0,N)" polymorphic="True">
-            <Class class="province" />
-        </Target>
-    </ECRelationshipClass>
-    <ECClass typeName="roles" displayLabel="Roles" isDomainClass="True">
-        <ECProperty propertyName="name" typeName="string" displayLabel="Name" />
-        <ECProperty propertyName="level" typeName="int" displayLabel="Level" />
-        <ECProperty propertyName="roles_id" typeName="int" displayLabel="Roles Id" />
-    </ECClass>
-    <ECClass typeName="sevices" displayLabel="Services" isDomainClass="True">
-        <ECProperty propertyName="id" typeName="int" displayLabel="Id" />
-        <ECProperty propertyName="electricity" typeName="int" displayLabel="Elecrticity" />
-        <ECProperty propertyName="water" typeName="int" displayLabel="Water" />
-        <ECProperty propertyName="garbage" typeName="int" displayLabel="Garbage" />
-        <ECProperty propertyName="gas" typeName="int" displayLabel="Gas" />
-        <ECProperty propertyName="parking" typeName="int" displayLabel="Parking" />
-    </ECClass>
-    <ECClass typeName="status" isDomainClass="True">
-        <BaseClass>user</BaseClass>
-        <ECProperty propertyName="name" typeName="string" />
-        <ECProperty propertyName="level" typeName="int" />
-        <ECProperty propertyName="status_id" typeName="string" displayLabel="Status Id" />
-    </ECClass>
-    <ECRelationshipClass typeName="town_house" displayLabel="Town House Relationship" isDomainClass="True" strength="embedding" strengthDirection="backward">
-        <Source cardinality="(0,1)" polymorphic="True">
-            <Class class="towns" />
-        </Source>
-        <Target cardinality="(0,100)" polymorphic="True">
-            <Class class="houses" />
-        </Target>
-    </ECRelationshipClass>
-    <ECClass typeName="types" displayLabel="Types" isDomainClass="True">
-        <BaseClass>houses</BaseClass>
-        <ECProperty propertyName="name" typeName="string" displayLabel="Name" />
-        <ECProperty propertyName="house_id" typeName="int" />
-    </ECClass>
+﻿<?xml version="1.0" encoding="utf-8"?>
+<ECSchema schemaName="UserWorkBench" nameSpacePrefix="UWB" version="1.0" description="Schema that contains all the data about a user" displayLabel="User WorkBench" xmlns="http://www.bentley.com/schemas/Bentley.ECXML.2.0">
+    <ECSchemaReference name="Bentley_Standard_CustomAttributes" version="01.00" prefix="bsca" />
+    <ECSchemaReference name="EditorCustomAttributes" version="01.01" prefix="beca" />
+    <ECCustomAttributes>
+        <SchemaChangeTrackingState xmlns="Bentley_Standard_CustomAttributes.01.00">
+            <FinalizationHistory />
+            <TrackingEnabled>True</TrackingEnabled>
+            <SchemaFullNameAtEditingStart>UserWorkBench.01.00</SchemaFullNameAtEditingStart>
+        </SchemaChangeTrackingState>
+    </ECCustomAttributes>
+    <ECClass typeName="areas" displayLabel="Areas" isDomainClass="True">
+        <ECProperty propertyName="area_id" typeName="int" displayLabel="Area Id" />
+        <ECProperty propertyName="name" typeName="string" displayLabel="Name" />
+        <ECProperty propertyName="province_id" typeName="int" displayLabel="Province Id" />
+    </ECClass>
+    <ECClass typeName="towns" displayLabel="Towns" isDomainClass="True">
+        <ECProperty propertyName="area_id" typeName="int" displayLabel="Area Id" />
+        <ECProperty propertyName="name" typeName="string" displayLabel="Name" />
+        <ECProperty propertyName="town_id" typeName="int" displayLabel="Town Id" />
+    </ECClass>
+    <ECRelationshipClass typeName="area_town" displayLabel="Area Town Relationship" isDomainClass="True" strength="holding" strengthDirection="backward">
+        <Source cardinality="(1,1)" polymorphic="True">
+            <Class class="areas"/>
+        </Source>
+        <Target cardinality="(10,10)" polymorphic="True">
+            <Class class="towns">
+                <Key>
+                    <Property name="area_id" />
+                </Key>
+            </Class>
+        </Target>
+    </ECRelationshipClass>
+    <ECClass typeName="houses" displayLabel="House" isDomainClass="True">
+        <ECProperty propertyName="town_id" typeName="int" displayLabel="Town Id" />
+        <ECProperty propertyName="state_id" typeName="int" displayLabel="State Id" />
+        <ECProperty propertyName="province_id" typeName="int" displayLabel="Province Id" />
+        <ECProperty propertyName="region_id" typeName="int" displayLabel="Region Id" />
+        <ECProperty propertyName="country_id" typeName="int" displayLabel="Country Id" />
+        <ECProperty propertyName="area_id" typeName="int" description="int" displayLabel="Area Id" />
+        <ECProperty propertyName="house_id" typeName="int" displayLabel="House Id" />
+    </ECClass>
+    <ECClass typeName="availabilities" displayLabel="Availabilities" isDomainClass="True">
+        <BaseClass>houses</BaseClass>
+        <ECProperty propertyName="name" typeName="string" displayLabel="Name" />
+        <ECProperty propertyName="house_id" typeName="int" />
+    </ECClass>
+    <ECClass typeName="categories" displayLabel="Categories" isDomainClass="True">
+        <ECProperty propertyName="category_id" typeName="int" displayLabel="Category Id" />
+        <ECProperty propertyName="name" typeName="string" displayLabel="Name" />
+        <ECProperty propertyName="description" typeName="string" displayLabel="Description" />
+    </ECClass>
+    <ECClass typeName="user" description="Information about user" isDomainClass="True">
+        <ECProperty propertyName="userName" typeName="string">
+            <ECCustomAttributes>
+                <PropertyPriority xmlns="EditorCustomAttributes.01.01">
+                    <Priority>10</Priority>
+                </PropertyPriority>
+            </ECCustomAttributes>
+        </ECProperty>
+        <ECProperty propertyName="passWord" typeName="string">
+            <ECCustomAttributes>
+                <PropertyPriority xmlns="EditorCustomAttributes.01.01">
+                    <Priority>10</Priority>
+                </PropertyPriority>
+            </ECCustomAttributes>
+        </ECProperty>
+        <ECProperty propertyName="eMail" typeName="string">
+            <ECCustomAttributes>
+                <PropertyPriority xmlns="EditorCustomAttributes.01.01">
+                    <Priority>10</Priority>
+                </PropertyPriority>
+            </ECCustomAttributes>
+        </ECProperty>
+        <ECProperty propertyName="registrationCode" typeName="string" displayLabel="Registration Code">
+            <ECCustomAttributes>
+                <PropertyPriority xmlns="EditorCustomAttributes.01.01">
+                    <Priority>10</Priority>
+                </PropertyPriority>
+            </ECCustomAttributes>
+        </ECProperty>
+        <ECProperty propertyName="user_id" typeName="int">
+            <ECCustomAttributes>
+                <PropertyPriority xmlns="EditorCustomAttributes.01.01">
+                    <Priority>10</Priority>
+                </PropertyPriority>
+            </ECCustomAttributes>
+        </ECProperty>
+    </ECClass>
+    <ECClass typeName="comments" displayLabel="Comments" isDomainClass="True">
+        <BaseClass>user</BaseClass>
+        <ECProperty propertyName="text" typeName="string" displayLabel="Text" />
+        <ECProperty propertyName="house_id" typeName="int" displayLabel="House Id" />
+        <ECProperty propertyName="comment_id" typeName="int" displayLabel="Comment Id" />
+    </ECClass>
+    <ECClass typeName="conditions" displayLabel="Conditions" isDomainClass="True">
+        <BaseClass>houses</BaseClass>
+        <ECProperty propertyName="name" typeName="string" displayLabel="Name" />
+        <ECProperty propertyName="level" typeName="int" displayLabel="Level" />
+        <ECProperty propertyName="house_id" typeName="int" />
+    </ECClass>
+    <ECClass typeName="continent" displayLabel="Continent" isDomainClass="False">
+        <ECProperty propertyName="continent_id" typeName="int" displayLabel="Continent Id" />
+        <ECProperty propertyName="name" typeName="string" displayLabel="Name" />
+    </ECClass>
+    <ECClass typeName="country" displayLabel="Country" isDomainClass="True">
+        <ECProperty propertyName="name" typeName="string" displayLabel="Name" />
+        <ECProperty propertyName="country_id" typeName="int" displayLabel="Country Id" />
+    </ECClass>
+    <ECRelationshipClass typeName="country_continent" displayLabel="Country Continent Relationship" isDomainClass="True" strength="referencing" strengthDirection="forward">
+        <Source cardinality="(1,N)" polymorphic="True">
+            <Class class="country">
+                <Key>
+                    <Property name="country_id" />
+                </Key>
+            </Class>
+        </Source>
+        <Target cardinality="(1,1)" polymorphic="True">
+            <Class class="continent">
+                <Key>
+                    <Property name="continent_id" />
+                </Key>
+            </Class>
+        </Target>
+    </ECRelationshipClass>
+    <ECClass typeName="region" displayLabel="Region" isDomainClass="True">
+        <BaseClass>country</BaseClass>
+        <ECProperty propertyName="region_id" typeName="int" displayLabel="Region Id" />
+    </ECClass>
+    <ECRelationshipClass typeName="country_region" displayLabel="Country Region Relationship" isDomainClass="True" strength="holding" strengthDirection="forward">
+        <Source cardinality="(1,1)" polymorphic="True">
+            <Class class="country"/>
+        </Source>
+        <Target cardinality="(4,N)" polymorphic="True">
+            <Class class="region">
+                <Key>
+                    <Property name="country_id" />
+                </Key>
+            </Class>
+        </Target>
+    </ECRelationshipClass>
+    <ECRelationshipClass typeName="house_user" displayLabel="House User Relationship" isDomainClass="True" strength="referencing" strengthDirection="forward">
+        <Source cardinality="(0,1)" polymorphic="True">
+            <Class class="houses" />
+        </Source>
+        <Target cardinality="(0,N)" polymorphic="True">
+            <Class class="user" />
+        </Target>
+    </ECRelationshipClass>
+    <ECClass typeName="states" displayLabel="States" isDomainClass="True">
+        <ECProperty propertyName="name" typeName="string" displayLabel="Name" />
+        <ECProperty propertyName="state_id" typeName="int" displayLabel="State Id" />
+    </ECClass>
+    <ECClass typeName="links" displayLabel="Links" isDomainClass="True">
+        <BaseClass>states</BaseClass>
+        <ECProperty propertyName="title" typeName="string" displayLabel="Title" />
+        <ECProperty propertyName="description" typeName="string" displayLabel="Description" />
+        <ECProperty propertyName="url" typeName="string" displayLabel="URL" />
+        <ECProperty propertyName="state_id" typeName="int" />
+        <ECProperty propertyName="link_id" typeName="int" displayLabel="Link Id" />
+    </ECClass>
+    <ECClass typeName="options" displayLabel="Options" isDomainClass="True">
+        <ECProperty propertyName="id" typeName="int" displayLabel="Id" />
+        <ECProperty propertyName="name" typeName="string" displayLabel="Name" />
+        <ECProperty propertyName="value" typeName="string" displayLabel="Value" />
+    </ECClass>
+    <ECClass typeName="pages" displayLabel="Pages" isDomainClass="True">
+        <ECProperty propertyName="page_id" typeName="int" displayLabel="Page Id" />
+        <ECProperty propertyName="title" typeName="string" displayLabel="Title" />
+        <ECProperty propertyName="state_id" typeName="int" displayLabel="State Id" />
+        <ECProperty propertyName="category_id" typeName="int" displayLabel="Category Id" />
+    </ECClass>
+    <ECClass typeName="pictures" displayLabel="Pictures" isDomainClass="True">
+        <ECProperty propertyName="picture_id" typeName="int" displayLabel="Picture Id" />
+        <ECProperty propertyName="house_id" typeName="int" displayLabel="House Id" />
+        <ECProperty propertyName="name" typeName="string" displayLabel="Name" />
+        <ECProperty propertyName="caption" typeName="string" displayLabel="Caption" />
+        <ECProperty propertyName="thumbnail_url" typeName="string" displayLabel="Thumbnail Url" />
+    </ECClass>
+    <ECClass typeName="profile" displayLabel="Profile" isDomainClass="True">
+        <ECProperty propertyName="id" typeName="int" />
+        <ECProperty propertyName="first_name" typeName="string" displayLabel="First Name" />
+        <ECProperty propertyName="last_name" typeName="string" displayLabel="Last Name" />
+        <ECProperty propertyName="middle_name" typeName="string" displayLabel="Middle Name" />
+    </ECClass>
+    <ECClass typeName="providers" displayLabel="Providers" isDomainClass="True">
+        <BaseClass>user</BaseClass>
+        <ECProperty propertyName="name" typeName="string" displayLabel="Name" />
+        <ECProperty propertyName="code" typeName="string" displayLabel="Code" />
+        <ECProperty propertyName="provider_id" typeName="int" displayLabel="Provider Id" />
+    </ECClass>
+    <ECClass typeName="province" displayLabel="Province" isDomainClass="True" >
+        <ECProperty propertyName="region_id" typeName="string" displayLabel="Region Id" />
+        <ECProperty propertyName="name" typeName="string" displayLabel="Name" />
+        <ECProperty propertyName="province_id" typeName="int" displayLabel="Province Id" />
+    </ECClass>
+    <ECRelationshipClass typeName="province_area" displayLabel="Province Area Relationship" isDomainClass="True" strength="referencing" strengthDirection="backward">
+        <Source cardinality="(1,1)" polymorphic="True">
+            <Class class="province" />
+        </Source>
+        <Target cardinality="(1,1)" polymorphic="True">
+            <Class class="areas" />
+        </Target>
+    </ECRelationshipClass>
+    <ECRelationshipClass typeName="region_province" displayLabel="Region Province Relationship" isDomainClass="True" strength="embedding" strengthDirection="forward">
+        <Source cardinality="(0,1)" polymorphic="True">
+            <Class class="region" />
+        </Source>
+        <Target cardinality="(0,N)" polymorphic="True">
+            <Class class="province" />
+        </Target>
+    </ECRelationshipClass>
+    <ECClass typeName="roles" displayLabel="Roles" isDomainClass="True">
+        <ECProperty propertyName="name" typeName="string" displayLabel="Name" />
+        <ECProperty propertyName="level" typeName="int" displayLabel="Level" />
+        <ECProperty propertyName="roles_id" typeName="int" displayLabel="Roles Id" />
+    </ECClass>
+    <ECClass typeName="sevices" displayLabel="Services" isDomainClass="True">
+        <ECProperty propertyName="id" typeName="int" displayLabel="Id" />
+        <ECProperty propertyName="electricity" typeName="int" displayLabel="Elecrticity" />
+        <ECProperty propertyName="water" typeName="int" displayLabel="Water" />
+        <ECProperty propertyName="garbage" typeName="int" displayLabel="Garbage" />
+        <ECProperty propertyName="gas" typeName="int" displayLabel="Gas" />
+        <ECProperty propertyName="parking" typeName="int" displayLabel="Parking" />
+    </ECClass>
+    <ECClass typeName="status" isDomainClass="True">
+        <BaseClass>user</BaseClass>
+        <ECProperty propertyName="name" typeName="string" />
+        <ECProperty propertyName="level" typeName="int" />
+        <ECProperty propertyName="status_id" typeName="string" displayLabel="Status Id" />
+    </ECClass>
+    <ECRelationshipClass typeName="town_house" displayLabel="Town House Relationship" isDomainClass="True" strength="embedding" strengthDirection="backward">
+        <Source cardinality="(0,1)" polymorphic="True">
+            <Class class="towns" />
+        </Source>
+        <Target cardinality="(0,100)" polymorphic="True">
+            <Class class="houses" />
+        </Target>
+    </ECRelationshipClass>
+    <ECClass typeName="types" displayLabel="Types" isDomainClass="True">
+        <BaseClass>houses</BaseClass>
+        <ECProperty propertyName="name" typeName="string" displayLabel="Name" />
+        <ECProperty propertyName="house_id" typeName="int" />
+    </ECClass>
 </ECSchema>