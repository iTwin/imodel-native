--- conflicted
+++ resolved
@@ -1,857 +1,852 @@
-/*---------------------------------------------------------------------------------------------
-* Copyright (c) Bentley Systems, Incorporated. All rights reserved.
-* See LICENSE.md in the repository root for full copyright notice.
-*--------------------------------------------------------------------------------------------*/
-#include "PublicAPI/BackDoor/ECDb/TestHelper.h"
-#include "PublicAPI/BackDoor/ECDb/ECDbTestFixture.h"
-#include <Bentley/BeTextFile.h>
-
-USING_NAMESPACE_BENTLEY_EC
-
-#define SQL_SELECTCLAUSE_ecColumn "c.Name,c.Type,c.IsVirtual,c.NotNullConstraint,c.UniqueConstraint,c.CheckConstraint,c.DefaultConstraint,c.CollationConstraint,c.ColumnKind,c.OrdinalInPrimaryKey"
-
-BEGIN_ECDBUNITTESTS_NAMESPACE
-
-//************************************************************************************
-// TestHelper
-//************************************************************************************
-//---------------------------------------------------------------------------------------
-// @bsimethod
-//+---------------+---------------+---------------+---------------+---------------+------
-//static
-BentleyStatus TestHelper::RunSchemaImport(SchemaItem const& schema, Utf8CP fileName /*= nullptr*/)
-    {
-    ECDb ecdb;
-    if (BE_SQLITE_OK != ECDbTestFixture::CreateECDb(ecdb, fileName))
-        return ERROR;
-
-    auto rc = TestHelper(ecdb).ImportSchema(schema);
-    if (rc == BE_SQLITE_OK)
-        ecdb.SaveChanges();
-    else
-        ecdb.AbandonChanges();
-
-    return rc;
-    }
-
-//---------------------------------------------------------------------------------------
-// @bsimethod
-//+---------------+---------------+---------------+---------------+---------------+------
-//static
-BentleyStatus TestHelper::RunSchemaImport(std::vector<SchemaItem> const& schemas, Utf8CP fileName /*= nullptr*/)
-    {
-    ECDb ecdb;
-    if (BE_SQLITE_OK != ECDbTestFixture::CreateECDb(ecdb, fileName))
-        return ERROR;
-
-    auto rc = TestHelper(ecdb).ImportSchemas(schemas);
-    if (rc == BE_SQLITE_OK)
-        ecdb.SaveChanges();
-    else
-        ecdb.AbandonChanges();
-
-    return rc;
-    }
-//---------------------------------------------------------------------------------------
-// @bsimethod
-//+---------------+---------------+---------------+---------------+---------------+------
-//static
-BentleyStatus TestHelper::RunSchemaImportOneAtATime(std::vector<SchemaItem> const& schemas, Utf8CP fileName /*= nullptr*/)
-    {
-    ECDb ecdb;
-    if (BE_SQLITE_OK != ECDbTestFixture::CreateECDb(ecdb, fileName))
-        return ERROR;
-
-    for (auto& schema : schemas)
-        {
-        if (TestHelper(ecdb).ImportSchema(schema, SchemaManager::SchemaImportOptions::None) != SUCCESS)
-            {
-            ecdb.AbandonChanges();
-            return ERROR;
-            }
-        }
-    ecdb.SaveChanges();
-    return SUCCESS;
-    }
-//---------------------------------------------------------------------------------------
-// @bsimethod
-//+---------------+---------------+---------------+---------------+---------------+------
-BentleyStatus TestHelper::ImportSchemas(std::vector<SchemaItem> const& schemas, SchemaManager::SchemaImportOptions options) const
-    {
-    ECN::ECSchemaReadContextPtr context = ECN::ECSchemaReadContext::CreateContext();
-    //not all ECDb schemas are included in the ECDb file by default. So add the path to the ECDb
-    //XML files to the search paths
-    BeFileName ecdbSchemaSearchPath;
-    BeTest::GetHost().GetDgnPlatformAssetsDirectory(ecdbSchemaSearchPath);
-    ecdbSchemaSearchPath.AppendToPath(L"ECSchemas").AppendToPath(L"ECDb");
-    context->AddSchemaPath(ecdbSchemaSearchPath);
-
-    context->AddSchemaLocater(m_ecdb.GetSchemaLocater());
-    for (SchemaItem const& schema : schemas)
-        {
-        if (SUCCESS != ECDbTestFixture::ReadECSchema(context, m_ecdb, schema))
-            return ERROR;
-        }
-
-    Savepoint sp(const_cast<ECDb&>(m_ecdb), "ECSchema Import");
-    if (SUCCESS == m_ecdb.Schemas().ImportSchemas(context->GetCache().GetSchemas(), options))
-        {
-        sp.Commit();
-        return SUCCESS;
-        }
-
-    sp.Cancel();
-    return ERROR;
-    }
-
-//---------------------------------------------------------------------------------------
-// @bsimethod
-//+---------------+---------------+---------------+---------------+---------------+------
-BentleyStatus TestHelper::ImportSchema(SchemaItem const& testItem, SchemaManager::SchemaImportOptions options) const
-    {
-    ECN::ECSchemaReadContextPtr context = ECN::ECSchemaReadContext::CreateContext();
-
-    //not all ECDb schemas are included in the ECDb file by default. So add the path to the ECDb
-    //XML files to the search paths
-    BeFileName ecdbSchemaSearchPath;
-    BeTest::GetHost().GetDgnPlatformAssetsDirectory(ecdbSchemaSearchPath);
-    ecdbSchemaSearchPath.AppendToPath(L"ECSchemas").AppendToPath(L"ECDb");
-    context->AddSchemaPath(ecdbSchemaSearchPath);
-
-    context->AddSchemaLocater(m_ecdb.GetSchemaLocater());
-    if (SUCCESS != ECDbTestFixture::ReadECSchema(context, m_ecdb, testItem))
-        return ERROR;
-
-    Savepoint sp(const_cast<ECDb&>(m_ecdb), "ECSchema Import");
-    if (SUCCESS == m_ecdb.Schemas().ImportSchemas(context->GetCache().GetSchemas(), options))
-        {
-        sp.Commit();
-        return SUCCESS;
-        }
-
-    sp.Cancel();
-    return ERROR;
-    }
-
-//---------------------------------------------------------------------------------------
-// @bsimethod
-//+---------------+---------------+---------------+---------------+---------------+------
-BentleyStatus TestHelper::ImportSchema(ECN::ECSchemaCP testSchema, SchemaManager::SchemaImportOptions options) const
-    {
-    Savepoint sp(const_cast<ECDb&>(m_ecdb), "ECSchema Import");
-    if (SUCCESS == m_ecdb.Schemas().ImportSchemas(bvector<ECN::ECSchemaCP>{testSchema}, options))
-        {
-        sp.Commit();
-        return SUCCESS;
-        }
-
-    sp.Cancel();
-    return ERROR;
-    }
-
-//---------------------------------------------------------------------------------------
-// @bsimethod
-//+---------------+---------------+---------------+---------------+---------------+------
-BentleyStatus TestHelper::ImportSchema(ECN::ECSchemaPtr testSchema, SchemaManager::SchemaImportOptions options) const
-    {
-    return ImportSchema(testSchema.get(), options);
-    }
-
-
-//---------------------------------------------------------------------------------
-// @bsimethod
-//+---------------+---------------+---------------+---------------+---------------+------
-Utf8String TestHelper::ECSqlToSql(Utf8CP ecsql) const
-    {
-    ECSqlStatement stmt;
-    if (ECSqlStatus::Success == stmt.Prepare(m_ecdb, ecsql))
-        {
-        return Utf8String(stmt.GetNativeSql());
-        }
-
-    return Utf8String();
-    }
-
-//---------------------------------------------------------------------------------
-// @bsimethod
-//+---------------+---------------+---------------+---------------+---------------+------
-DbResult TestHelper::ExecuteECSql(Utf8CP ecsql) const
-    {
-    ECSqlStatement stmt;
-    if (ECSqlStatus::Success != stmt.Prepare(m_ecdb, ecsql))
-        return BE_SQLITE_ERROR;
-
-    return stmt.Step();
-    }
-
-
-//---------------------------------------------------------------------------------
-// @bsimethod
-//+---------------+---------------+---------------+---------------+---------------+------
-JsonValue TestHelper::ExecuteSelectECSql(Utf8CP ecsql) const
-    {
-    ECSqlStatement stmt;
-    if (ECSqlStatus::Success != stmt.Prepare(m_ecdb, ecsql))
-<<<<<<< HEAD
-        return JsonValue(Json::nullValue);
-
-=======
-        return JsonValue();
-    
->>>>>>> 19816cb6
-    return ExecutePreparedECSql(stmt);
-    }
-
-//---------------------------------------------------------------------------------
-// @bsimethod
-//+---------------+---------------+---------------+---------------+---------------+------
-DbResult TestHelper::ExecuteInsertECSql(ECInstanceKey& key, Utf8CP ecsql) const
-    {
-    ECSqlStatement stmt;
-    if (ECSqlStatus::Success != stmt.Prepare(m_ecdb, ecsql))
-        return BE_SQLITE_ERROR;
-
-    return stmt.Step(key);
-    }
-
-
-//---------------------------------------------------------------------------------
-// @bsimethod
-//+---------------+---------------+---------------+---------------+---------------+------
-JsonValue TestHelper::ExecutePreparedECSql(ECSqlStatement& stmt) const
-    {
-    if (!stmt.IsPrepared())
-        return JsonValue(Json::nullValue);
-
-    LOG.debugv("ECSQL: %s | SQL: %s", stmt.GetECSql(), stmt.GetNativeSql());
-
-    JsonValue resultSet(Json::arrayValue);
-    JsonECSqlSelectAdapter adapter(stmt, JsonECSqlSelectAdapter::FormatOptions(JsonECSqlSelectAdapter::MemberNameCasing::KeepOriginal, ECJsonInt64Format::AsNumber));
-    while (BE_SQLITE_ROW == stmt.Step())
-        {
-        Json::Value row;
-        if (SUCCESS != adapter.GetRow(row))
-            return JsonValue(Json::nullValue);
-
-        resultSet.m_value.append(row);
-        }
-
-    return resultSet;
-    }
-
-//---------------------------------------------------------------------------------
-// @bsimethod
-//+---------------+---------------+---------------+---------------+---------------+------
-BeVersion TestHelper::GetOriginalECXmlVersion(Utf8CP schemaName) const
-    {
-    ECSqlStatement stmt;
-    if (ECSqlStatus::Success != stmt.Prepare(m_ecdb, "SELECT OriginalECXmlVersionMajor,OriginalECXmlVersionMinor FROM meta.ECSchemaDef WHERE Name=?"))
-        return BeVersion();
-
-    stmt.BindText(1, schemaName, IECSqlBinder::MakeCopy::No);
-    if (stmt.Step() != BE_SQLITE_ROW)
-        return BeVersion();
-
-    if (stmt.IsValueNull(0))
-        return BeVersion();
-
-    return BeVersion(stmt.GetValueInt(0), stmt.GetValueInt(1));
-    }
-
-//---------------------------------------------------------------------------------------
-// @bsimethod
-//+---------------+---------------+---------------+---------------+---------------+------
-PropertyMap TestHelper::GetPropertyMap(AccessString const& propAccessString) const
-    {
-    const ECClassId classId = m_ecdb.Schemas().GetClassId(propAccessString.m_schemaNameOrAlias, propAccessString.m_className, SchemaLookupMode::AutoDetect);
-    if (!classId.IsValid())
-        return PropertyMap();
-
-    CachedStatementPtr stmt = m_ecdb.GetCachedStatement(
-        //can return multiple rows for same prop and same column in case of inherited prop. Therefore using DISTINCT
-        //Need to wrap the pp.AccessString and the parameter in . so that we don't find cases like this:
-        //A -> should not match AId, but should match Foo.A or A.Id or Foo.A.Id
-        "SELECT t.Name," SQL_SELECTCLAUSE_ecColumn " FROM ec_Table t "
-        "  INNER JOIN ec_Column c ON t.Id=c.TableId "
-        "  INNER JOIN ec_PropertyMap pm ON pm.ColumnId=c.Id "
-        "  INNER JOIN ec_PropertyPath pp ON pp.Id=pm.PropertyPathId "
-        "WHERE pm.ClassId=?1 AND instr('.' || pp.AccessString || '.' ,'.' || ?2 || '.') = 1 ORDER BY t.Name,c.Id");
-
-    if (stmt == nullptr)
-        {
-        EXPECT_TRUE(false) << m_ecdb.GetLastError().c_str();
-        return PropertyMap();
-        }
-
-    EXPECT_EQ(BE_SQLITE_OK, stmt->BindId(1, classId));
-    EXPECT_EQ(BE_SQLITE_OK, stmt->BindText(2, propAccessString.m_propAccessString, Statement::MakeCopy::No));
-
-    PropertyMap propMap(classId, propAccessString.m_propAccessString);
-
-    while (BE_SQLITE_ROW == stmt->Step())
-        {
-        propMap.AddColumn(GetColumnFromCurrentRow(stmt->GetValueText(0), *stmt, 1));
-        }
-
-    return propMap;
-    }
-
-//---------------------------------------------------------------------------------------
-// @bsimethod
-//+---------------+---------------+---------------+---------------+---------------+------
-Column TestHelper::GetPropertyMapColumn(AccessString const& propAccessString) const
-    {
-    PropertyMap propMap = GetPropertyMap(propAccessString);
-    if (!propMap.IsValid())
-        return Column();
-
-    EXPECT_EQ(1, propMap.GetColumns().size());
-    if (propMap.GetColumns().size() == 1)
-        return propMap.GetColumns()[0];
-
-    return Column();
-    }
-
-
-//---------------------------------------------------------------------------------------
-// @bsimethod
-//+---------------+---------------+---------------+---------------+---------------+------
-MapStrategyInfo TestHelper::GetMapStrategy(ECClassId classId) const
-    {
-    CachedStatementPtr stmt = m_ecdb.GetCachedStatement("SELECT MapStrategy, ShareColumnsMode, MaxSharedColumnsBeforeOverflow, JoinedTableInfo FROM ec_ClassMap WHERE ClassId=?");
-    EXPECT_TRUE(stmt != nullptr);
-
-    MapStrategyInfo info;
-    stmt->BindId(1, classId);
-    if (BE_SQLITE_ROW == stmt->Step())
-        {
-        int parameterIx = 0;
-        MapStrategy strat = (MapStrategy) stmt->GetValueInt(parameterIx);
-        parameterIx++;
-        MapStrategyInfo::TablePerHierarchyInfo::ShareColumnsMode shareColMode = stmt->IsColumnNull(parameterIx) ? MapStrategyInfo::TablePerHierarchyInfo::ShareColumnsMode::No : (MapStrategyInfo::TablePerHierarchyInfo::ShareColumnsMode) stmt->GetValueInt(parameterIx);
-        parameterIx++;
-        int maxSharedColumnsBeforeOverflow = stmt->IsColumnNull(parameterIx) ? -1 : stmt->GetValueInt(parameterIx);
-        parameterIx++;
-        MapStrategyInfo::JoinedTableInfo joinedTableInfo = stmt->IsColumnNull(parameterIx) ? MapStrategyInfo::JoinedTableInfo::None : (MapStrategyInfo::JoinedTableInfo) stmt->GetValueInt(parameterIx);
-
-        return MapStrategyInfo(strat, MapStrategyInfo::TablePerHierarchyInfo(shareColMode, maxSharedColumnsBeforeOverflow, joinedTableInfo));
-        }
-
-    return MapStrategyInfo();
-    }
-
-//---------------------------------------------------------------------------------------
-// @bsimethod
-//+---------------+---------------+---------------+---------------+---------------+------
-Table TestHelper::GetMappedTable(Utf8StringCR tableName) const
-    {
-    CachedStatementPtr stmt = m_ecdb.GetCachedStatement(
-        R"sql(SELECT t.Id,t.Type,parent.Name,t.ExclusiveRootClassId
-                FROM ec_Table t LEFT JOIN ec_Table parent ON parent.Id = t.ParentTableId
-                WHERE t.Name=?)sql");
-
-    if (stmt == nullptr)
-        {
-        BeAssert(false);
-        return Table();
-        }
-
-    stmt->BindText(1, tableName, Statement::MakeCopy::No);
-
-    if (BE_SQLITE_ROW != stmt->Step())
-        return Table();
-
-    BeInt64Id tableId = stmt->GetValueId<BeInt64Id>(0);
-    Table::Type type = (Table::Type) stmt->GetValueInt(1);
-
-    Utf8CP parentTableName = nullptr;
-    if (!stmt->IsColumnNull(2))
-        parentTableName = stmt->GetValueText(2);
-
-    ECClassId exclusiveRootClassId;
-    if (!stmt->IsColumnNull(3))
-        exclusiveRootClassId = stmt->GetValueId<ECClassId>(3);
-
-    Table table(tableName, type, parentTableName, exclusiveRootClassId);
-
-    //now load columns
-    stmt = m_ecdb.GetCachedStatement("SELECT " SQL_SELECTCLAUSE_ecColumn " FROM ec_Column c WHERE c.TableId=? ORDER BY c.Ordinal");
-    if (stmt == nullptr)
-        {
-        BeAssert(false);
-        return Table();
-        }
-
-    stmt->BindId(1, tableId);
-    while (stmt->Step() == BE_SQLITE_ROW)
-        {
-        table.AddColumn(GetColumnFromCurrentRow(tableName, *stmt, 0));
-        }
-
-    return table;
-    }
-
-//---------------------------------------------------------------------------------------
-// @bsimethod
-//+---------------+---------------+---------------+---------------+---------------+------
-Column TestHelper::GetColumnFromCurrentRow(Utf8StringCR tableName, Statement& stmt, int columnFieldsStartIndex) const
-    {
-    Utf8CP columnName = stmt.GetValueText(columnFieldsStartIndex);
-    Column::Type colType = (Column::Type) stmt.GetValueInt(columnFieldsStartIndex + 1);
-    Virtual isVirtual = stmt.GetValueBoolean(columnFieldsStartIndex + 2) ? Virtual::Yes : Virtual::No;
-    bool notNull = stmt.GetValueBoolean(columnFieldsStartIndex + 3);
-    bool unique = stmt.GetValueBoolean(columnFieldsStartIndex + 4);
-    Utf8CP checkConstraint = nullptr;
-    if (!stmt.IsColumnNull(columnFieldsStartIndex + 5))
-        checkConstraint = stmt.GetValueText(columnFieldsStartIndex + 5);
-    Utf8CP defaultConstraint = nullptr;
-    if (!stmt.IsColumnNull(columnFieldsStartIndex + 6))
-        defaultConstraint = stmt.GetValueText(columnFieldsStartIndex + 6);
-    Column::Collation collation = Column::Collation::Unset;
-    if (!stmt.IsColumnNull(columnFieldsStartIndex + 7))
-        collation = (Column::Collation) stmt.GetValueInt(columnFieldsStartIndex + 7);
-
-    Column::Kind kind = Column::Kind::Default;
-    if (!stmt.IsColumnNull(columnFieldsStartIndex + 8))
-        kind = (Column::Kind) stmt.GetValueInt(columnFieldsStartIndex + 8);
-
-    Nullable<uint32_t> ordinalInPk;
-    if (!stmt.IsColumnNull(columnFieldsStartIndex + 9))
-        ordinalInPk = (uint32_t) stmt.GetValueInt64(columnFieldsStartIndex + 9);
-
-    return Column(tableName, columnName, colType, isVirtual, notNull, unique,
-                  checkConstraint, defaultConstraint, collation, kind, ordinalInPk);
-    }
-
-//---------------------------------------------------------------------------------------
-// @bsimethod
-//+---------------+---------------+---------------+---------------+---------------+------
-bool TestHelper::TableSpaceExists(Utf8CP tableSpace) const
-    {
-    CachedStatementPtr stmt = m_ecdb.GetCachedStatement("pragma database_list");
-
-    while (BE_SQLITE_ROW == stmt->Step())
-        {
-        if (BeStringUtilities::StricmpAscii(tableSpace, stmt->GetValueText(1)) == 0)
-            return true;
-        }
-
-    return false;
-    }
-
-//---------------------------------------------------------------------------------
-// @bsimethod
-//+---------------+---------------+---------------+---------------+---------------+------
-Utf8String TestHelper::GetDdl(Utf8CP entityName, Utf8CP dbSchemaName, Utf8CP entityType) const
-    {
-    CachedStatementPtr stmt;
-    if (Utf8String::IsNullOrEmpty(dbSchemaName))
-        stmt = m_ecdb.GetCachedStatement("SELECT sql FROM sqlite_master WHERE name=? COLLATE NOCASE AND type=? COLLATE NOCASE");
-    else
-        stmt = m_ecdb.GetCachedStatement(Utf8PrintfString("SELECT sql FROM [%s].sqlite_master WHERE name=? COLLATE NOCASE AND type=? COLLATE NOCASE", dbSchemaName).c_str());
-
-    if (stmt == nullptr)
-        return Utf8String();
-
-    if (BE_SQLITE_OK != stmt->BindText(1, entityName, Statement::MakeCopy::No))
-        return Utf8String();
-
-    if (BE_SQLITE_OK != stmt->BindText(2, entityType, Statement::MakeCopy::No))
-        return Utf8String();
-
-    if (BE_SQLITE_ROW != stmt->Step())
-        return Utf8String();
-
-    return Utf8String(stmt->GetValueText(0));
-    }
-
-
-//---------------------------------------------------------------------------------------
-// @bsimethod
-//+---------------+---------------+---------------+---------------+---------------+------
-std::vector<Utf8String> TestHelper::GetIndexNamesForTable(Utf8StringCR tableName, Utf8CP dbSchemaName) const
-    {
-    std::vector<Utf8String> indexNames;
-
-    Utf8String sql;
-    if (Utf8String::IsNullOrEmpty(dbSchemaName))
-        sql.assign("SELECT name FROM sqlite_master WHERE type='index' AND tbl_name=? ORDER BY name COLLATE NOCASE");
-    else
-        sql.Sprintf("SELECT name FROM [%s].sqlite_master WHERE type='index' AND tbl_name=? ORDER BY name COLLATE NOCASE", dbSchemaName);
-
-    Statement stmt;
-    if (BE_SQLITE_OK != stmt.TryPrepare(m_ecdb, sql.c_str()))
-        return indexNames; //e.g. if table space is not attached
-
-    if (BE_SQLITE_OK != stmt.BindText(1, tableName, Statement::MakeCopy::No))
-        {
-        BeAssert(false && "Preparation failed");
-        return indexNames;
-        }
-
-    while (BE_SQLITE_ROW == stmt.Step())
-        {
-        indexNames.push_back(stmt.GetValueText(0));
-        }
-
-    return indexNames;
-    }
-
-//---------------------------------------------------------------------------------------
-// @bsimethod
-//+---------------+---------------+---------------+---------------+---------------+------
-bool TestHelper::IsForeignKeyColumn(Utf8CP tableName, Utf8CP foreignKeyColumnName, Utf8CP dbSchemaName) const
-    {
-    Utf8String ddl = TestHelper(m_ecdb).GetDdl(tableName, dbSchemaName);
-
-    Utf8String fkSearchString;
-    fkSearchString.Sprintf("FOREIGN KEY([%s]", foreignKeyColumnName);
-    return ddl.ContainsI(fkSearchString);
-    }
-
-//---------------------------------------------------------------------------------------
-// @bsimethod
-//+---------------+---------------+---------------+---------------+---------------+------
-bool TestHelper::IsForeignKeyColumn(Utf8CP tableName, Utf8CP foreignKeyColumnName, Utf8CP onDeleteAction, Utf8CP onUpdateAction, Utf8CP dbSchemaName) const
-    {
-    Utf8String fkConstraintDdl = GetForeignKeyConstraintDdl(tableName, foreignKeyColumnName, dbSchemaName);
-    if (fkConstraintDdl.empty())
-        return false;
-
-    if (!Utf8String::IsNullOrEmpty(onDeleteAction))
-        {
-        Utf8String actionSearchString;
-        actionSearchString.Sprintf("ON DELETE %s", onDeleteAction);
-
-        if (!fkConstraintDdl.ContainsI(actionSearchString))
-            return false;
-        }
-    else
-        {
-        if (fkConstraintDdl.ContainsI("ON DELETE"))
-            return false;
-        }
-
-    if (!Utf8String::IsNullOrEmpty(onUpdateAction))
-        {
-        Utf8String actionSearchString;
-        actionSearchString.Sprintf("ON UPDATE %s", onUpdateAction);
-
-        return fkConstraintDdl.ContainsI(actionSearchString);
-        }
-
-    return !fkConstraintDdl.ContainsI("ON UPDATE");
-    }
-
-//---------------------------------------------------------------------------------------
-// @bsimethod
-//+---------------+---------------+---------------+---------------+---------------+------
-Utf8String TestHelper::GetForeignKeyConstraintDdl(Utf8CP tableName, Utf8CP foreignKeyColumnName, Utf8CP dbSchemaName) const
-    {
-    Utf8String ddl = TestHelper(m_ecdb).GetDdl(tableName, dbSchemaName);
-
-    bvector<Utf8String> tokens;
-    BeStringUtilities::Split(ddl.c_str(), ",", tokens);
-
-    for (Utf8StringCR token : tokens)
-        {
-        Utf8String fkSearchString1;
-        fkSearchString1.Sprintf("FOREIGN KEY([%s]", foreignKeyColumnName);
-        Utf8String fkSearchString2;
-        fkSearchString2.Sprintf("FOREIGN KEY(%s", foreignKeyColumnName);
-
-        if (token.ContainsI(fkSearchString1) || token.ContainsI(fkSearchString2))
-            return token;
-        }
-
-    return Utf8String();
-    }
-
-//---------------------------------------------------------------------------------------
-// @bsimethod
-//+---------------+---------------+---------------+---------------+---------------+------
-int TestHelper::GetFrequencyCount(Utf8StringCR source, Utf8StringCR target) const
-    {
-    int occurrences = 0;
-    size_t pos = 0;
-    while ((pos = source.find(target, pos)) != std::string::npos)
-        {
-        occurrences++;
-        pos += target.length();
-        }
-    return occurrences;
-    }
-
-//**************************************************************************************
-// TestUtilities
-//**************************************************************************************
-
-//---------------------------------------------------------------------------------------
-// @bsimethod
-//+---------------+---------------+---------------+---------------+---------------+------
-//static
-BentleyStatus TestUtilities::ReadFile(Json::Value& json, BeFileNameCR jsonFilePath)
-    {
-    Utf8String jsonFileContent;
-    if (SUCCESS != ReadFile(jsonFileContent, jsonFilePath))
-        return ERROR;
-
-    return ParseJson(json, jsonFileContent);
-    }
-
-//---------------------------------------------------------------------------------------
-// @bsimethod
-//+---------------+---------------+---------------+---------------+---------------+------
-//static
-BentleyStatus TestUtilities::ReadFile(BeJsDocument& json, BeFileNameCR jsonFilePath)
-    {
-    Utf8String jsonFileContent;
-    if (SUCCESS != ReadFile(jsonFileContent, jsonFilePath))
-        return ERROR;
-
-    return ParseJson(json, jsonFileContent);
-    }
-
-//---------------------------------------------------------------------------------------
-// @bsimethod
-//+---------------+---------------+---------------+---------------+---------------+------
-//static
-BentleyStatus TestUtilities::ReadFile(rapidjson::Document& json, BeFileNameCR jsonFilePath)
-    {
-    Utf8String jsonFileContent;
-    if (SUCCESS != ReadFile(jsonFileContent, jsonFilePath))
-        return ERROR;
-
-    return ParseJson(json, jsonFileContent);
-    }
-
-//---------------------------------------------------------------------------------------
-// @bsimethod
-//+---------------+---------------+---------------+---------------+---------------+------
-//static
-BentleyStatus TestUtilities::ReadFile(Utf8StringR fileContent, BeFileNameCR filePath)
-    {
-    BeFileStatus stat = BeFileStatus::Success;
-    BeTextFilePtr file = BeTextFile::Open(stat, filePath, TextFileOpenType::Read, TextFileOptions::None, TextFileEncoding::Utf8);
-    if (BeFileStatus::Success != stat)
-        {
-        EXPECT_EQ(BeFileStatus::Success, stat) << "Reading file " << filePath.GetNameUtf8();
-        return ERROR;
-        }
-
-    TextFileReadStatus readStat;
-    WString line;
-    while (TextFileReadStatus::Success == (readStat = file->GetLine(line)))
-        {
-        fileContent.append(Utf8String(line));
-        }
-
-    if (readStat != TextFileReadStatus::Eof)
-        {
-        EXPECT_EQ(TextFileReadStatus::Eof, readStat) << "Reading file " << filePath.GetNameUtf8();
-        return ERROR;
-        }
-
-    return SUCCESS;
-    }
-
-
-
-//**************************************************************************************
-// ECInstancePopulator
-//**************************************************************************************
-
-//---------------------------------------------------------------------------------------
-// @bsimethod
-//---------------------------------------------------------------------------------------
-//static
-void ECInstancePopulator::Populate(ECN::IECInstance& ecInstance, bool skipStructs, bool skipArrays, bool skipReadOnlyProps)
-    {
-    ECValue value;
-    for (ECPropertyCP ecProperty : ecInstance.GetClass().GetProperties(true))
-        {
-        if (ecProperty->GetIsReadOnly() && skipReadOnlyProps)
-            continue;
-
-        if (!skipStructs && ecProperty->GetIsStruct())
-            {
-            PopulateStructValue(value, ecProperty->GetAsStructProperty()->GetType());
-            CopyStruct(ecInstance, *value.GetStruct(), ecProperty->GetName().c_str());
-            }
-        else if (ecProperty->GetIsPrimitive())
-            {
-            PopulatePrimitiveValue(value, ecProperty->GetAsPrimitiveProperty()->GetType(), ecProperty);
-            ecInstance.SetValue(ecProperty->GetName().c_str(), value);
-            }
-        else if (!skipArrays && ecProperty->GetIsArray())
-            {
-            ArrayECPropertyCP arrayProperty = ecProperty->GetAsArrayProperty();
-            if (arrayProperty->GetIsPrimitiveArray() && arrayProperty->GetAsPrimitiveArrayProperty()->GetPrimitiveElementType() == PRIMITIVETYPE_IGeometry)
-                continue;
-
-            uint32_t arrayCount = 3;
-            if (arrayCount < arrayProperty->GetMinOccurs())
-                arrayCount = arrayProperty->GetMinOccurs();
-            else if (arrayCount > arrayProperty->GetMaxOccurs())
-                arrayCount = arrayProperty->GetMaxOccurs();
-
-            ecInstance.AddArrayElements(ecProperty->GetName().c_str(), arrayCount);
-            if (arrayProperty->GetIsStructArray())
-                {
-                StructArrayECPropertyCP structArrayProperty = ecProperty->GetAsStructArrayProperty();
-                for (uint32_t i = 0; i < arrayCount; i++)
-                    {
-                    PopulateStructValue(value, structArrayProperty->GetStructElementType());
-                    ecInstance.SetValue(ecProperty->GetName().c_str(), value, i);
-                    }
-                }
-            else if (arrayProperty->GetIsPrimitiveArray())
-                {
-                PrimitiveArrayECPropertyCP primitiveArrayProperty = ecProperty->GetAsPrimitiveArrayProperty();
-                for (uint32_t i = 0; i < arrayCount; i++)
-                    {
-                    PopulatePrimitiveValue(value, primitiveArrayProperty->GetPrimitiveElementType(), ecProperty);
-                    ecInstance.SetValue(ecProperty->GetName().c_str(), value, i);
-                    }
-                }
-            }
-        }
-    }
-
-//---------------------------------------------------------------------------------------
-// @bsimethod
-//---------------------------------------------------------------------------------------
-//static
-void ECInstancePopulator::PopulateStructValue(ECValueR value, ECClassCR structType)
-    {
-    value.Clear();
-    IECInstancePtr structInst = structType.GetDefaultStandaloneEnabler()->CreateInstance();
-    Populate(*structInst);
-    value.SetStruct(structInst.get());
-    }
-
-//-------------------------------------------------------------------------------------
-// @bsimethod
-//---------------+---------------+---------------+---------------+---------------+-----
-//static
-void ECInstancePopulator::PopulatePrimitiveValue(ECValueR ecValue, PrimitiveType primitiveType, ECPropertyCP ecProperty)
-    {
-    ecValue.Clear();
-
-    int randomNumber = rand();
-    switch (primitiveType)
-        {
-            case PRIMITIVETYPE_String:
-            {
-            Utf8String text;
-            text.Sprintf("Sample text with random number: %d", randomNumber);
-            ecValue.SetUtf8CP(text.c_str(), true);
-            }
-            break;
-
-            case PRIMITIVETYPE_Integer:
-            {
-            ecValue.SetInteger(randomNumber);
-            }
-            break;
-
-            case PRIMITIVETYPE_Long:
-            {
-            const int32_t intMax = std::numeric_limits<int32_t>::max();
-            const int64_t longValue = static_cast<int64_t> (intMax) + randomNumber;
-            ecValue.SetLong(longValue);
-            }
-            break;
-
-            case PRIMITIVETYPE_Double:
-            {
-            ecValue.SetDouble(randomNumber / 4.0);
-            }
-            break;
-
-            case PRIMITIVETYPE_DateTime:
-            {
-            DateTime utcTime = DateTime::GetCurrentTimeUtc();
-            ecValue.SetDateTime(utcTime);
-            }
-            break;
-
-            case PRIMITIVETYPE_Boolean:
-            {
-            ecValue.SetBoolean(randomNumber % 2 != 0);
-            }
-            break;
-
-            case PRIMITIVETYPE_Point2d:
-            {
-            DPoint2d point2d;
-            point2d.x = randomNumber * 1.0;
-            point2d.y = randomNumber * 1.5;
-            ecValue.SetPoint2d(point2d);
-            break;
-            }
-            case PRIMITIVETYPE_Point3d:
-            {
-            DPoint3d point3d;
-            point3d.x = randomNumber * 1.0;
-            point3d.y = randomNumber * 1.5;
-            point3d.z = randomNumber * 2.0;
-            ecValue.SetPoint3d(point3d);
-            break;
-            }
-
-            case PRIMITIVETYPE_IGeometry:
-            {
-            IGeometryPtr line = IGeometry::Create(ICurvePrimitive::CreateLine(DSegment3d::From(randomNumber, randomNumber*2.0, randomNumber*3.0,
-                                                                                               -randomNumber, randomNumber*(-2.0), randomNumber*(-3.0))));
-            ecValue.SetIGeometry(*line);
-            break;
-            }
-
-            default:
-                break;
-        }
-    }
-
-//---------------------------------------------------------------------------------------
-// @bsimethod
-//---------------------------------------------------------------------------------------
-//static
-ECObjectsStatus ECInstancePopulator::CopyStruct(IECInstanceR source, ECValuesCollectionCR collection, Utf8CP baseAccessPath)
-    {
-    ECObjectsStatus status = ECObjectsStatus::Success;
-    for (auto& propertyValue : collection)
-        {
-        auto pvAccessString = propertyValue.GetValueAccessor().GetPropertyName();
-        auto accessString = baseAccessPath == nullptr ? pvAccessString : Utf8String(baseAccessPath) + "." + pvAccessString;
-
-        if (propertyValue.HasChildValues())
-            {
-            status = CopyStruct(source, *propertyValue.GetChildValues(), accessString.c_str());
-            if (status != ECObjectsStatus::Success)
-                {
-                return status;
-                }
-            continue;
-            }
-
-        auto& location = propertyValue.GetValueAccessor().DeepestLocationCR();
-
-        //auto property = location.GetECProperty();
-        //BeAssert(property != nullptr);
-        if (location.GetArrayIndex() >= 0)
-            {
-            source.AddArrayElements(accessString.c_str(), 1);
-            status = source.SetValue(accessString.c_str(), propertyValue.GetValue(), location.GetArrayIndex());
-            }
-        else
-            status = source.SetValue(accessString.c_str(), propertyValue.GetValue());
-
-        if (status != ECObjectsStatus::Success)
-            {
-            return status;
-            }
-        }
-    return status;
-    }
-END_ECDBUNITTESTS_NAMESPACE
+/*---------------------------------------------------------------------------------------------
+* Copyright (c) Bentley Systems, Incorporated. All rights reserved.
+* See LICENSE.md in the repository root for full copyright notice.
+*--------------------------------------------------------------------------------------------*/
+#include "PublicAPI/BackDoor/ECDb/TestHelper.h"
+#include "PublicAPI/BackDoor/ECDb/ECDbTestFixture.h"
+#include <Bentley/BeTextFile.h>
+
+USING_NAMESPACE_BENTLEY_EC
+
+#define SQL_SELECTCLAUSE_ecColumn "c.Name,c.Type,c.IsVirtual,c.NotNullConstraint,c.UniqueConstraint,c.CheckConstraint,c.DefaultConstraint,c.CollationConstraint,c.ColumnKind,c.OrdinalInPrimaryKey"
+
+BEGIN_ECDBUNITTESTS_NAMESPACE
+
+//************************************************************************************
+// TestHelper
+//************************************************************************************
+//---------------------------------------------------------------------------------------
+// @bsimethod
+//+---------------+---------------+---------------+---------------+---------------+------
+//static
+BentleyStatus TestHelper::RunSchemaImport(SchemaItem const& schema, Utf8CP fileName /*= nullptr*/)
+    {
+    ECDb ecdb;
+    if (BE_SQLITE_OK != ECDbTestFixture::CreateECDb(ecdb, fileName))
+        return ERROR;
+
+    auto rc = TestHelper(ecdb).ImportSchema(schema);
+    if (rc == BE_SQLITE_OK)
+        ecdb.SaveChanges();
+    else
+        ecdb.AbandonChanges();
+
+    return rc;
+    }
+
+//---------------------------------------------------------------------------------------
+// @bsimethod
+//+---------------+---------------+---------------+---------------+---------------+------
+//static
+BentleyStatus TestHelper::RunSchemaImport(std::vector<SchemaItem> const& schemas, Utf8CP fileName /*= nullptr*/)
+    {
+    ECDb ecdb;
+    if (BE_SQLITE_OK != ECDbTestFixture::CreateECDb(ecdb, fileName))
+        return ERROR;
+
+    auto rc = TestHelper(ecdb).ImportSchemas(schemas);
+    if (rc == BE_SQLITE_OK)
+        ecdb.SaveChanges();
+    else
+        ecdb.AbandonChanges();
+
+    return rc;
+    }
+//---------------------------------------------------------------------------------------
+// @bsimethod
+//+---------------+---------------+---------------+---------------+---------------+------
+//static
+BentleyStatus TestHelper::RunSchemaImportOneAtATime(std::vector<SchemaItem> const& schemas, Utf8CP fileName /*= nullptr*/)
+    {
+    ECDb ecdb;
+    if (BE_SQLITE_OK != ECDbTestFixture::CreateECDb(ecdb, fileName))
+        return ERROR;
+
+    for (auto& schema : schemas)
+        {
+        if (TestHelper(ecdb).ImportSchema(schema, SchemaManager::SchemaImportOptions::None) != SUCCESS)
+            {
+            ecdb.AbandonChanges();
+            return ERROR;
+            }
+        }
+    ecdb.SaveChanges();
+    return SUCCESS;
+    }
+//---------------------------------------------------------------------------------------
+// @bsimethod
+//+---------------+---------------+---------------+---------------+---------------+------
+BentleyStatus TestHelper::ImportSchemas(std::vector<SchemaItem> const& schemas, SchemaManager::SchemaImportOptions options) const
+    {
+    ECN::ECSchemaReadContextPtr context = ECN::ECSchemaReadContext::CreateContext();
+    //not all ECDb schemas are included in the ECDb file by default. So add the path to the ECDb
+    //XML files to the search paths
+    BeFileName ecdbSchemaSearchPath;
+    BeTest::GetHost().GetDgnPlatformAssetsDirectory(ecdbSchemaSearchPath);
+    ecdbSchemaSearchPath.AppendToPath(L"ECSchemas").AppendToPath(L"ECDb");
+    context->AddSchemaPath(ecdbSchemaSearchPath);
+
+    context->AddSchemaLocater(m_ecdb.GetSchemaLocater());
+    for (SchemaItem const& schema : schemas)
+        {
+        if (SUCCESS != ECDbTestFixture::ReadECSchema(context, m_ecdb, schema))
+            return ERROR;
+        }
+
+    Savepoint sp(const_cast<ECDb&>(m_ecdb), "ECSchema Import");
+    if (SUCCESS == m_ecdb.Schemas().ImportSchemas(context->GetCache().GetSchemas(), options))
+        {
+        sp.Commit();
+        return SUCCESS;
+        }
+
+    sp.Cancel();
+    return ERROR;
+    }
+
+//---------------------------------------------------------------------------------------
+// @bsimethod
+//+---------------+---------------+---------------+---------------+---------------+------
+BentleyStatus TestHelper::ImportSchema(SchemaItem const& testItem, SchemaManager::SchemaImportOptions options) const
+    {
+    ECN::ECSchemaReadContextPtr context = ECN::ECSchemaReadContext::CreateContext();
+
+    //not all ECDb schemas are included in the ECDb file by default. So add the path to the ECDb
+    //XML files to the search paths
+    BeFileName ecdbSchemaSearchPath;
+    BeTest::GetHost().GetDgnPlatformAssetsDirectory(ecdbSchemaSearchPath);
+    ecdbSchemaSearchPath.AppendToPath(L"ECSchemas").AppendToPath(L"ECDb");
+    context->AddSchemaPath(ecdbSchemaSearchPath);
+
+    context->AddSchemaLocater(m_ecdb.GetSchemaLocater());
+    if (SUCCESS != ECDbTestFixture::ReadECSchema(context, m_ecdb, testItem))
+        return ERROR;
+
+    Savepoint sp(const_cast<ECDb&>(m_ecdb), "ECSchema Import");
+    if (SUCCESS == m_ecdb.Schemas().ImportSchemas(context->GetCache().GetSchemas(), options))
+        {
+        sp.Commit();
+        return SUCCESS;
+        }
+
+    sp.Cancel();
+    return ERROR;
+    }
+
+//---------------------------------------------------------------------------------------
+// @bsimethod
+//+---------------+---------------+---------------+---------------+---------------+------
+BentleyStatus TestHelper::ImportSchema(ECN::ECSchemaCP testSchema, SchemaManager::SchemaImportOptions options) const
+    {
+    Savepoint sp(const_cast<ECDb&>(m_ecdb), "ECSchema Import");
+    if (SUCCESS == m_ecdb.Schemas().ImportSchemas(bvector<ECN::ECSchemaCP>{testSchema}, options))
+        {
+        sp.Commit();
+        return SUCCESS;
+        }
+
+    sp.Cancel();
+    return ERROR;
+    }
+
+//---------------------------------------------------------------------------------------
+// @bsimethod
+//+---------------+---------------+---------------+---------------+---------------+------
+BentleyStatus TestHelper::ImportSchema(ECN::ECSchemaPtr testSchema, SchemaManager::SchemaImportOptions options) const
+    {
+    return ImportSchema(testSchema.get(), options);
+    }
+
+
+//---------------------------------------------------------------------------------
+// @bsimethod
+//+---------------+---------------+---------------+---------------+---------------+------
+Utf8String TestHelper::ECSqlToSql(Utf8CP ecsql) const
+    {
+    ECSqlStatement stmt;
+    if (ECSqlStatus::Success == stmt.Prepare(m_ecdb, ecsql))
+        {
+        return Utf8String(stmt.GetNativeSql());
+        }
+
+    return Utf8String();
+    }
+
+//---------------------------------------------------------------------------------
+// @bsimethod
+//+---------------+---------------+---------------+---------------+---------------+------
+DbResult TestHelper::ExecuteECSql(Utf8CP ecsql) const
+    {
+    ECSqlStatement stmt;
+    if (ECSqlStatus::Success != stmt.Prepare(m_ecdb, ecsql))
+        return BE_SQLITE_ERROR;
+
+    return stmt.Step();
+    }
+
+
+//---------------------------------------------------------------------------------
+// @bsimethod
+//+---------------+---------------+---------------+---------------+---------------+------
+JsonValue TestHelper::ExecuteSelectECSql(Utf8CP ecsql) const
+    {
+    ECSqlStatement stmt;
+    if (ECSqlStatus::Success != stmt.Prepare(m_ecdb, ecsql))
+        return JsonValue(Json::nullValue);
+
+    return ExecutePreparedECSql(stmt);
+    }
+
+//---------------------------------------------------------------------------------
+// @bsimethod
+//+---------------+---------------+---------------+---------------+---------------+------
+DbResult TestHelper::ExecuteInsertECSql(ECInstanceKey& key, Utf8CP ecsql) const
+    {
+    ECSqlStatement stmt;
+    if (ECSqlStatus::Success != stmt.Prepare(m_ecdb, ecsql))
+        return BE_SQLITE_ERROR;
+
+    return stmt.Step(key);
+    }
+
+
+//---------------------------------------------------------------------------------
+// @bsimethod
+//+---------------+---------------+---------------+---------------+---------------+------
+JsonValue TestHelper::ExecutePreparedECSql(ECSqlStatement& stmt) const
+    {
+    if (!stmt.IsPrepared())
+        return JsonValue(Json::nullValue);
+
+    LOG.debugv("ECSQL: %s | SQL: %s", stmt.GetECSql(), stmt.GetNativeSql());
+
+    JsonValue resultSet(Json::arrayValue);
+    JsonECSqlSelectAdapter adapter(stmt, JsonECSqlSelectAdapter::FormatOptions(JsonECSqlSelectAdapter::MemberNameCasing::KeepOriginal, ECJsonInt64Format::AsNumber));
+    while (BE_SQLITE_ROW == stmt.Step())
+        {
+        Json::Value row;
+        if (SUCCESS != adapter.GetRow(row))
+            return JsonValue(Json::nullValue);
+
+        resultSet.m_value.append(row);
+        }
+
+    return resultSet;
+    }
+
+//---------------------------------------------------------------------------------
+// @bsimethod
+//+---------------+---------------+---------------+---------------+---------------+------
+BeVersion TestHelper::GetOriginalECXmlVersion(Utf8CP schemaName) const
+    {
+    ECSqlStatement stmt;
+    if (ECSqlStatus::Success != stmt.Prepare(m_ecdb, "SELECT OriginalECXmlVersionMajor,OriginalECXmlVersionMinor FROM meta.ECSchemaDef WHERE Name=?"))
+        return BeVersion();
+
+    stmt.BindText(1, schemaName, IECSqlBinder::MakeCopy::No);
+    if (stmt.Step() != BE_SQLITE_ROW)
+        return BeVersion();
+
+    if (stmt.IsValueNull(0))
+        return BeVersion();
+
+    return BeVersion(stmt.GetValueInt(0), stmt.GetValueInt(1));
+    }
+
+//---------------------------------------------------------------------------------------
+// @bsimethod
+//+---------------+---------------+---------------+---------------+---------------+------
+PropertyMap TestHelper::GetPropertyMap(AccessString const& propAccessString) const
+    {
+    const ECClassId classId = m_ecdb.Schemas().GetClassId(propAccessString.m_schemaNameOrAlias, propAccessString.m_className, SchemaLookupMode::AutoDetect);
+    if (!classId.IsValid())
+        return PropertyMap();
+
+    CachedStatementPtr stmt = m_ecdb.GetCachedStatement(
+        //can return multiple rows for same prop and same column in case of inherited prop. Therefore using DISTINCT
+        //Need to wrap the pp.AccessString and the parameter in . so that we don't find cases like this:
+        //A -> should not match AId, but should match Foo.A or A.Id or Foo.A.Id
+        "SELECT t.Name," SQL_SELECTCLAUSE_ecColumn " FROM ec_Table t "
+        "  INNER JOIN ec_Column c ON t.Id=c.TableId "
+        "  INNER JOIN ec_PropertyMap pm ON pm.ColumnId=c.Id "
+        "  INNER JOIN ec_PropertyPath pp ON pp.Id=pm.PropertyPathId "
+        "WHERE pm.ClassId=?1 AND instr('.' || pp.AccessString || '.' ,'.' || ?2 || '.') = 1 ORDER BY t.Name,c.Id");
+
+    if (stmt == nullptr)
+        {
+        EXPECT_TRUE(false) << m_ecdb.GetLastError().c_str();
+        return PropertyMap();
+        }
+
+    EXPECT_EQ(BE_SQLITE_OK, stmt->BindId(1, classId));
+    EXPECT_EQ(BE_SQLITE_OK, stmt->BindText(2, propAccessString.m_propAccessString, Statement::MakeCopy::No));
+
+    PropertyMap propMap(classId, propAccessString.m_propAccessString);
+
+    while (BE_SQLITE_ROW == stmt->Step())
+        {
+        propMap.AddColumn(GetColumnFromCurrentRow(stmt->GetValueText(0), *stmt, 1));
+        }
+
+    return propMap;
+    }
+
+//---------------------------------------------------------------------------------------
+// @bsimethod
+//+---------------+---------------+---------------+---------------+---------------+------
+Column TestHelper::GetPropertyMapColumn(AccessString const& propAccessString) const
+    {
+    PropertyMap propMap = GetPropertyMap(propAccessString);
+    if (!propMap.IsValid())
+        return Column();
+
+    EXPECT_EQ(1, propMap.GetColumns().size());
+    if (propMap.GetColumns().size() == 1)
+        return propMap.GetColumns()[0];
+
+    return Column();
+    }
+
+
+//---------------------------------------------------------------------------------------
+// @bsimethod
+//+---------------+---------------+---------------+---------------+---------------+------
+MapStrategyInfo TestHelper::GetMapStrategy(ECClassId classId) const
+    {
+    CachedStatementPtr stmt = m_ecdb.GetCachedStatement("SELECT MapStrategy, ShareColumnsMode, MaxSharedColumnsBeforeOverflow, JoinedTableInfo FROM ec_ClassMap WHERE ClassId=?");
+    EXPECT_TRUE(stmt != nullptr);
+
+    MapStrategyInfo info;
+    stmt->BindId(1, classId);
+    if (BE_SQLITE_ROW == stmt->Step())
+        {
+        int parameterIx = 0;
+        MapStrategy strat = (MapStrategy) stmt->GetValueInt(parameterIx);
+        parameterIx++;
+        MapStrategyInfo::TablePerHierarchyInfo::ShareColumnsMode shareColMode = stmt->IsColumnNull(parameterIx) ? MapStrategyInfo::TablePerHierarchyInfo::ShareColumnsMode::No : (MapStrategyInfo::TablePerHierarchyInfo::ShareColumnsMode) stmt->GetValueInt(parameterIx);
+        parameterIx++;
+        int maxSharedColumnsBeforeOverflow = stmt->IsColumnNull(parameterIx) ? -1 : stmt->GetValueInt(parameterIx);
+        parameterIx++;
+        MapStrategyInfo::JoinedTableInfo joinedTableInfo = stmt->IsColumnNull(parameterIx) ? MapStrategyInfo::JoinedTableInfo::None : (MapStrategyInfo::JoinedTableInfo) stmt->GetValueInt(parameterIx);
+
+        return MapStrategyInfo(strat, MapStrategyInfo::TablePerHierarchyInfo(shareColMode, maxSharedColumnsBeforeOverflow, joinedTableInfo));
+        }
+
+    return MapStrategyInfo();
+    }
+
+//---------------------------------------------------------------------------------------
+// @bsimethod
+//+---------------+---------------+---------------+---------------+---------------+------
+Table TestHelper::GetMappedTable(Utf8StringCR tableName) const
+    {
+    CachedStatementPtr stmt = m_ecdb.GetCachedStatement(
+        R"sql(SELECT t.Id,t.Type,parent.Name,t.ExclusiveRootClassId
+                FROM ec_Table t LEFT JOIN ec_Table parent ON parent.Id = t.ParentTableId
+                WHERE t.Name=?)sql");
+
+    if (stmt == nullptr)
+        {
+        BeAssert(false);
+        return Table();
+        }
+
+    stmt->BindText(1, tableName, Statement::MakeCopy::No);
+
+    if (BE_SQLITE_ROW != stmt->Step())
+        return Table();
+
+    BeInt64Id tableId = stmt->GetValueId<BeInt64Id>(0);
+    Table::Type type = (Table::Type) stmt->GetValueInt(1);
+
+    Utf8CP parentTableName = nullptr;
+    if (!stmt->IsColumnNull(2))
+        parentTableName = stmt->GetValueText(2);
+
+    ECClassId exclusiveRootClassId;
+    if (!stmt->IsColumnNull(3))
+        exclusiveRootClassId = stmt->GetValueId<ECClassId>(3);
+
+    Table table(tableName, type, parentTableName, exclusiveRootClassId);
+
+    //now load columns
+    stmt = m_ecdb.GetCachedStatement("SELECT " SQL_SELECTCLAUSE_ecColumn " FROM ec_Column c WHERE c.TableId=? ORDER BY c.Ordinal");
+    if (stmt == nullptr)
+        {
+        BeAssert(false);
+        return Table();
+        }
+
+    stmt->BindId(1, tableId);
+    while (stmt->Step() == BE_SQLITE_ROW)
+        {
+        table.AddColumn(GetColumnFromCurrentRow(tableName, *stmt, 0));
+        }
+
+    return table;
+    }
+
+//---------------------------------------------------------------------------------------
+// @bsimethod
+//+---------------+---------------+---------------+---------------+---------------+------
+Column TestHelper::GetColumnFromCurrentRow(Utf8StringCR tableName, Statement& stmt, int columnFieldsStartIndex) const
+    {
+    Utf8CP columnName = stmt.GetValueText(columnFieldsStartIndex);
+    Column::Type colType = (Column::Type) stmt.GetValueInt(columnFieldsStartIndex + 1);
+    Virtual isVirtual = stmt.GetValueBoolean(columnFieldsStartIndex + 2) ? Virtual::Yes : Virtual::No;
+    bool notNull = stmt.GetValueBoolean(columnFieldsStartIndex + 3);
+    bool unique = stmt.GetValueBoolean(columnFieldsStartIndex + 4);
+    Utf8CP checkConstraint = nullptr;
+    if (!stmt.IsColumnNull(columnFieldsStartIndex + 5))
+        checkConstraint = stmt.GetValueText(columnFieldsStartIndex + 5);
+    Utf8CP defaultConstraint = nullptr;
+    if (!stmt.IsColumnNull(columnFieldsStartIndex + 6))
+        defaultConstraint = stmt.GetValueText(columnFieldsStartIndex + 6);
+    Column::Collation collation = Column::Collation::Unset;
+    if (!stmt.IsColumnNull(columnFieldsStartIndex + 7))
+        collation = (Column::Collation) stmt.GetValueInt(columnFieldsStartIndex + 7);
+
+    Column::Kind kind = Column::Kind::Default;
+    if (!stmt.IsColumnNull(columnFieldsStartIndex + 8))
+        kind = (Column::Kind) stmt.GetValueInt(columnFieldsStartIndex + 8);
+
+    Nullable<uint32_t> ordinalInPk;
+    if (!stmt.IsColumnNull(columnFieldsStartIndex + 9))
+        ordinalInPk = (uint32_t) stmt.GetValueInt64(columnFieldsStartIndex + 9);
+
+    return Column(tableName, columnName, colType, isVirtual, notNull, unique,
+                  checkConstraint, defaultConstraint, collation, kind, ordinalInPk);
+    }
+
+//---------------------------------------------------------------------------------------
+// @bsimethod
+//+---------------+---------------+---------------+---------------+---------------+------
+bool TestHelper::TableSpaceExists(Utf8CP tableSpace) const
+    {
+    CachedStatementPtr stmt = m_ecdb.GetCachedStatement("pragma database_list");
+
+    while (BE_SQLITE_ROW == stmt->Step())
+        {
+        if (BeStringUtilities::StricmpAscii(tableSpace, stmt->GetValueText(1)) == 0)
+            return true;
+        }
+
+    return false;
+    }
+
+//---------------------------------------------------------------------------------
+// @bsimethod
+//+---------------+---------------+---------------+---------------+---------------+------
+Utf8String TestHelper::GetDdl(Utf8CP entityName, Utf8CP dbSchemaName, Utf8CP entityType) const
+    {
+    CachedStatementPtr stmt;
+    if (Utf8String::IsNullOrEmpty(dbSchemaName))
+        stmt = m_ecdb.GetCachedStatement("SELECT sql FROM sqlite_master WHERE name=? COLLATE NOCASE AND type=? COLLATE NOCASE");
+    else
+        stmt = m_ecdb.GetCachedStatement(Utf8PrintfString("SELECT sql FROM [%s].sqlite_master WHERE name=? COLLATE NOCASE AND type=? COLLATE NOCASE", dbSchemaName).c_str());
+
+    if (stmt == nullptr)
+        return Utf8String();
+
+    if (BE_SQLITE_OK != stmt->BindText(1, entityName, Statement::MakeCopy::No))
+        return Utf8String();
+
+    if (BE_SQLITE_OK != stmt->BindText(2, entityType, Statement::MakeCopy::No))
+        return Utf8String();
+
+    if (BE_SQLITE_ROW != stmt->Step())
+        return Utf8String();
+
+    return Utf8String(stmt->GetValueText(0));
+    }
+
+
+//---------------------------------------------------------------------------------------
+// @bsimethod
+//+---------------+---------------+---------------+---------------+---------------+------
+std::vector<Utf8String> TestHelper::GetIndexNamesForTable(Utf8StringCR tableName, Utf8CP dbSchemaName) const
+    {
+    std::vector<Utf8String> indexNames;
+
+    Utf8String sql;
+    if (Utf8String::IsNullOrEmpty(dbSchemaName))
+        sql.assign("SELECT name FROM sqlite_master WHERE type='index' AND tbl_name=? ORDER BY name COLLATE NOCASE");
+    else
+        sql.Sprintf("SELECT name FROM [%s].sqlite_master WHERE type='index' AND tbl_name=? ORDER BY name COLLATE NOCASE", dbSchemaName);
+
+    Statement stmt;
+    if (BE_SQLITE_OK != stmt.TryPrepare(m_ecdb, sql.c_str()))
+        return indexNames; //e.g. if table space is not attached
+
+    if (BE_SQLITE_OK != stmt.BindText(1, tableName, Statement::MakeCopy::No))
+        {
+        BeAssert(false && "Preparation failed");
+        return indexNames;
+        }
+
+    while (BE_SQLITE_ROW == stmt.Step())
+        {
+        indexNames.push_back(stmt.GetValueText(0));
+        }
+
+    return indexNames;
+    }
+
+//---------------------------------------------------------------------------------------
+// @bsimethod
+//+---------------+---------------+---------------+---------------+---------------+------
+bool TestHelper::IsForeignKeyColumn(Utf8CP tableName, Utf8CP foreignKeyColumnName, Utf8CP dbSchemaName) const
+    {
+    Utf8String ddl = TestHelper(m_ecdb).GetDdl(tableName, dbSchemaName);
+
+    Utf8String fkSearchString;
+    fkSearchString.Sprintf("FOREIGN KEY([%s]", foreignKeyColumnName);
+    return ddl.ContainsI(fkSearchString);
+    }
+
+//---------------------------------------------------------------------------------------
+// @bsimethod
+//+---------------+---------------+---------------+---------------+---------------+------
+bool TestHelper::IsForeignKeyColumn(Utf8CP tableName, Utf8CP foreignKeyColumnName, Utf8CP onDeleteAction, Utf8CP onUpdateAction, Utf8CP dbSchemaName) const
+    {
+    Utf8String fkConstraintDdl = GetForeignKeyConstraintDdl(tableName, foreignKeyColumnName, dbSchemaName);
+    if (fkConstraintDdl.empty())
+        return false;
+
+    if (!Utf8String::IsNullOrEmpty(onDeleteAction))
+        {
+        Utf8String actionSearchString;
+        actionSearchString.Sprintf("ON DELETE %s", onDeleteAction);
+
+        if (!fkConstraintDdl.ContainsI(actionSearchString))
+            return false;
+        }
+    else
+        {
+        if (fkConstraintDdl.ContainsI("ON DELETE"))
+            return false;
+        }
+
+    if (!Utf8String::IsNullOrEmpty(onUpdateAction))
+        {
+        Utf8String actionSearchString;
+        actionSearchString.Sprintf("ON UPDATE %s", onUpdateAction);
+
+        return fkConstraintDdl.ContainsI(actionSearchString);
+        }
+
+    return !fkConstraintDdl.ContainsI("ON UPDATE");
+    }
+
+//---------------------------------------------------------------------------------------
+// @bsimethod
+//+---------------+---------------+---------------+---------------+---------------+------
+Utf8String TestHelper::GetForeignKeyConstraintDdl(Utf8CP tableName, Utf8CP foreignKeyColumnName, Utf8CP dbSchemaName) const
+    {
+    Utf8String ddl = TestHelper(m_ecdb).GetDdl(tableName, dbSchemaName);
+
+    bvector<Utf8String> tokens;
+    BeStringUtilities::Split(ddl.c_str(), ",", tokens);
+
+    for (Utf8StringCR token : tokens)
+        {
+        Utf8String fkSearchString1;
+        fkSearchString1.Sprintf("FOREIGN KEY([%s]", foreignKeyColumnName);
+        Utf8String fkSearchString2;
+        fkSearchString2.Sprintf("FOREIGN KEY(%s", foreignKeyColumnName);
+
+        if (token.ContainsI(fkSearchString1) || token.ContainsI(fkSearchString2))
+            return token;
+        }
+
+    return Utf8String();
+    }
+
+//---------------------------------------------------------------------------------------
+// @bsimethod
+//+---------------+---------------+---------------+---------------+---------------+------
+int TestHelper::GetFrequencyCount(Utf8StringCR source, Utf8StringCR target) const
+    {
+    int occurrences = 0;
+    size_t pos = 0;
+    while ((pos = source.find(target, pos)) != std::string::npos)
+        {
+        occurrences++;
+        pos += target.length();
+        }
+    return occurrences;
+    }
+
+//**************************************************************************************
+// TestUtilities
+//**************************************************************************************
+
+//---------------------------------------------------------------------------------------
+// @bsimethod
+//+---------------+---------------+---------------+---------------+---------------+------
+//static
+BentleyStatus TestUtilities::ReadFile(Json::Value& json, BeFileNameCR jsonFilePath)
+    {
+    Utf8String jsonFileContent;
+    if (SUCCESS != ReadFile(jsonFileContent, jsonFilePath))
+        return ERROR;
+
+    return ParseJson(json, jsonFileContent);
+    }
+
+//---------------------------------------------------------------------------------------
+// @bsimethod
+//+---------------+---------------+---------------+---------------+---------------+------
+//static
+BentleyStatus TestUtilities::ReadFile(BeJsDocument& json, BeFileNameCR jsonFilePath)
+    {
+    Utf8String jsonFileContent;
+    if (SUCCESS != ReadFile(jsonFileContent, jsonFilePath))
+        return ERROR;
+
+    return ParseJson(json, jsonFileContent);
+    }
+
+//---------------------------------------------------------------------------------------
+// @bsimethod
+//+---------------+---------------+---------------+---------------+---------------+------
+//static
+BentleyStatus TestUtilities::ReadFile(rapidjson::Document& json, BeFileNameCR jsonFilePath)
+    {
+    Utf8String jsonFileContent;
+    if (SUCCESS != ReadFile(jsonFileContent, jsonFilePath))
+        return ERROR;
+
+    return ParseJson(json, jsonFileContent);
+    }
+
+//---------------------------------------------------------------------------------------
+// @bsimethod
+//+---------------+---------------+---------------+---------------+---------------+------
+//static
+BentleyStatus TestUtilities::ReadFile(Utf8StringR fileContent, BeFileNameCR filePath)
+    {
+    BeFileStatus stat = BeFileStatus::Success;
+    BeTextFilePtr file = BeTextFile::Open(stat, filePath, TextFileOpenType::Read, TextFileOptions::None, TextFileEncoding::Utf8);
+    if (BeFileStatus::Success != stat)
+        {
+        EXPECT_EQ(BeFileStatus::Success, stat) << "Reading file " << filePath.GetNameUtf8();
+        return ERROR;
+        }
+
+    TextFileReadStatus readStat;
+    WString line;
+    while (TextFileReadStatus::Success == (readStat = file->GetLine(line)))
+        {
+        fileContent.append(Utf8String(line));
+        }
+
+    if (readStat != TextFileReadStatus::Eof)
+        {
+        EXPECT_EQ(TextFileReadStatus::Eof, readStat) << "Reading file " << filePath.GetNameUtf8();
+        return ERROR;
+        }
+
+    return SUCCESS;
+    }
+
+
+
+//**************************************************************************************
+// ECInstancePopulator
+//**************************************************************************************
+
+//---------------------------------------------------------------------------------------
+// @bsimethod
+//---------------------------------------------------------------------------------------
+//static
+void ECInstancePopulator::Populate(ECN::IECInstance& ecInstance, bool skipStructs, bool skipArrays, bool skipReadOnlyProps)
+    {
+    ECValue value;
+    for (ECPropertyCP ecProperty : ecInstance.GetClass().GetProperties(true))
+        {
+        if (ecProperty->GetIsReadOnly() && skipReadOnlyProps)
+            continue;
+
+        if (!skipStructs && ecProperty->GetIsStruct())
+            {
+            PopulateStructValue(value, ecProperty->GetAsStructProperty()->GetType());
+            CopyStruct(ecInstance, *value.GetStruct(), ecProperty->GetName().c_str());
+            }
+        else if (ecProperty->GetIsPrimitive())
+            {
+            PopulatePrimitiveValue(value, ecProperty->GetAsPrimitiveProperty()->GetType(), ecProperty);
+            ecInstance.SetValue(ecProperty->GetName().c_str(), value);
+            }
+        else if (!skipArrays && ecProperty->GetIsArray())
+            {
+            ArrayECPropertyCP arrayProperty = ecProperty->GetAsArrayProperty();
+            if (arrayProperty->GetIsPrimitiveArray() && arrayProperty->GetAsPrimitiveArrayProperty()->GetPrimitiveElementType() == PRIMITIVETYPE_IGeometry)
+                continue;
+
+            uint32_t arrayCount = 3;
+            if (arrayCount < arrayProperty->GetMinOccurs())
+                arrayCount = arrayProperty->GetMinOccurs();
+            else if (arrayCount > arrayProperty->GetMaxOccurs())
+                arrayCount = arrayProperty->GetMaxOccurs();
+
+            ecInstance.AddArrayElements(ecProperty->GetName().c_str(), arrayCount);
+            if (arrayProperty->GetIsStructArray())
+                {
+                StructArrayECPropertyCP structArrayProperty = ecProperty->GetAsStructArrayProperty();
+                for (uint32_t i = 0; i < arrayCount; i++)
+                    {
+                    PopulateStructValue(value, structArrayProperty->GetStructElementType());
+                    ecInstance.SetValue(ecProperty->GetName().c_str(), value, i);
+                    }
+                }
+            else if (arrayProperty->GetIsPrimitiveArray())
+                {
+                PrimitiveArrayECPropertyCP primitiveArrayProperty = ecProperty->GetAsPrimitiveArrayProperty();
+                for (uint32_t i = 0; i < arrayCount; i++)
+                    {
+                    PopulatePrimitiveValue(value, primitiveArrayProperty->GetPrimitiveElementType(), ecProperty);
+                    ecInstance.SetValue(ecProperty->GetName().c_str(), value, i);
+                    }
+                }
+            }
+        }
+    }
+
+//---------------------------------------------------------------------------------------
+// @bsimethod
+//---------------------------------------------------------------------------------------
+//static
+void ECInstancePopulator::PopulateStructValue(ECValueR value, ECClassCR structType)
+    {
+    value.Clear();
+    IECInstancePtr structInst = structType.GetDefaultStandaloneEnabler()->CreateInstance();
+    Populate(*structInst);
+    value.SetStruct(structInst.get());
+    }
+
+//-------------------------------------------------------------------------------------
+// @bsimethod
+//---------------+---------------+---------------+---------------+---------------+-----
+//static
+void ECInstancePopulator::PopulatePrimitiveValue(ECValueR ecValue, PrimitiveType primitiveType, ECPropertyCP ecProperty)
+    {
+    ecValue.Clear();
+
+    int randomNumber = rand();
+    switch (primitiveType)
+        {
+            case PRIMITIVETYPE_String:
+            {
+            Utf8String text;
+            text.Sprintf("Sample text with random number: %d", randomNumber);
+            ecValue.SetUtf8CP(text.c_str(), true);
+            }
+            break;
+
+            case PRIMITIVETYPE_Integer:
+            {
+            ecValue.SetInteger(randomNumber);
+            }
+            break;
+
+            case PRIMITIVETYPE_Long:
+            {
+            const int32_t intMax = std::numeric_limits<int32_t>::max();
+            const int64_t longValue = static_cast<int64_t> (intMax) + randomNumber;
+            ecValue.SetLong(longValue);
+            }
+            break;
+
+            case PRIMITIVETYPE_Double:
+            {
+            ecValue.SetDouble(randomNumber / 4.0);
+            }
+            break;
+
+            case PRIMITIVETYPE_DateTime:
+            {
+            DateTime utcTime = DateTime::GetCurrentTimeUtc();
+            ecValue.SetDateTime(utcTime);
+            }
+            break;
+
+            case PRIMITIVETYPE_Boolean:
+            {
+            ecValue.SetBoolean(randomNumber % 2 != 0);
+            }
+            break;
+
+            case PRIMITIVETYPE_Point2d:
+            {
+            DPoint2d point2d;
+            point2d.x = randomNumber * 1.0;
+            point2d.y = randomNumber * 1.5;
+            ecValue.SetPoint2d(point2d);
+            break;
+            }
+            case PRIMITIVETYPE_Point3d:
+            {
+            DPoint3d point3d;
+            point3d.x = randomNumber * 1.0;
+            point3d.y = randomNumber * 1.5;
+            point3d.z = randomNumber * 2.0;
+            ecValue.SetPoint3d(point3d);
+            break;
+            }
+
+            case PRIMITIVETYPE_IGeometry:
+            {
+            IGeometryPtr line = IGeometry::Create(ICurvePrimitive::CreateLine(DSegment3d::From(randomNumber, randomNumber*2.0, randomNumber*3.0,
+                                                                                               -randomNumber, randomNumber*(-2.0), randomNumber*(-3.0))));
+            ecValue.SetIGeometry(*line);
+            break;
+            }
+
+            default:
+                break;
+        }
+    }
+
+//---------------------------------------------------------------------------------------
+// @bsimethod
+//---------------------------------------------------------------------------------------
+//static
+ECObjectsStatus ECInstancePopulator::CopyStruct(IECInstanceR source, ECValuesCollectionCR collection, Utf8CP baseAccessPath)
+    {
+    ECObjectsStatus status = ECObjectsStatus::Success;
+    for (auto& propertyValue : collection)
+        {
+        auto pvAccessString = propertyValue.GetValueAccessor().GetPropertyName();
+        auto accessString = baseAccessPath == nullptr ? pvAccessString : Utf8String(baseAccessPath) + "." + pvAccessString;
+
+        if (propertyValue.HasChildValues())
+            {
+            status = CopyStruct(source, *propertyValue.GetChildValues(), accessString.c_str());
+            if (status != ECObjectsStatus::Success)
+                {
+                return status;
+                }
+            continue;
+            }
+
+        auto& location = propertyValue.GetValueAccessor().DeepestLocationCR();
+
+        //auto property = location.GetECProperty();
+        //BeAssert(property != nullptr);
+        if (location.GetArrayIndex() >= 0)
+            {
+            source.AddArrayElements(accessString.c_str(), 1);
+            status = source.SetValue(accessString.c_str(), propertyValue.GetValue(), location.GetArrayIndex());
+            }
+        else
+            status = source.SetValue(accessString.c_str(), propertyValue.GetValue());
+
+        if (status != ECObjectsStatus::Success)
+            {
+            return status;
+            }
+        }
+    return status;
+    }
+END_ECDBUNITTESTS_NAMESPACE