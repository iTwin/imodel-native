--- conflicted
+++ resolved
@@ -1,331 +1,328 @@
-/*--------------------------------------------------------------------------------------+
-|
-|  $Source: Tests/Performance/PerformanceJoinedTableTests.cpp $
-|
-|  $Copyright: (c) 2015 Bentley Systems, Incorporated. All rights reserved. $
-|
-+--------------------------------------------------------------------------------------*/
-#include "PerformanceTests.h"
-
-USING_NAMESPACE_BENTLEY_EC
-
-BEGIN_ECDBUNITTESTS_NAMESPACE
-
-//=======================================================================================
-// @bsiclass                                                Affan.Khan         10/15
-//=======================================================================================
-struct PerformanceJoinedTableTests: ECDbTestFixture
-    {
-    private:
-        static BeFileName s_seedFilePath;
-
-    protected:
-        static const int64_t s_firstInstanceId = INT64_C(1);
-        static const int s_initialInstanceCount = 1000000;
-        static const int s_opCount = 500000;
-
-        static Utf8String GenerateTestValue()
-            {
-            Utf8String val; val.Sprintf("%d", DateTime::GetCurrentTimeUtc().GetDayOfYear()); return val;
-            }
-
-        //---------------------------------------------------------------------------------------
-        // @bsimethod                                      Affan.Khan                  10/15
-        //+---------------+---------------+---------------+---------------+---------------+------
-        BentleyStatus SetupTestECDb(ECDbR ecdb)
-            {
-            Utf8String seedFileName;
-            bool mustCreateSeed = false;
-            if (s_seedFilePath.empty())
-                {
-                seedFileName.Sprintf("joinedTableperformance_seed_%d.ecdb", DateTime::GetCurrentTimeUtc().GetDayOfYear());
-
-                BeFileName seedPath = ECDbTestUtility::BuildECDbPath(seedFileName.c_str());
-                //if seed file exists on disk, we reuse it. This is risky if other tests happen to create file with same name
-                //but we add the current day of the year to the file name, to make sure it would never be reused after 24h.
-                if (seedPath.DoesPathExist())
-                    s_seedFilePath = seedPath;
-                else
-                    mustCreateSeed = true;
-                }
-
-            if (mustCreateSeed)
-                {
-                auto const schema_joinedTable =
-                    "<?xml version='1.0' encoding='utf-8'?>"
-                    "<ECSchema schemaName='JoinedTableTest' nameSpacePrefix='dgn' version='1.0'"
-                    "   xmlns='http://www.bentley.com/schemas/Bentley.ECXML.2.0'"
-                    "   xmlns:ecschema='http://www.bentley.com/schemas/Bentley.ECXML.2.0'"
-                    "   xmlns:xsi='http://www.w3.org/2001/XMLSchema-instance'"
-                    "   xsi:schemaLocation='ecschema ECSchema.xsd' >"
-                    "    <ECSchemaReference name='EditorCustomAttributes' version='01.00' prefix='beca' />"
-                    "    <ECSchemaReference name='Bentley_Standard_CustomAttributes' version='01.12' prefix='bsca' />"
-                    "    <ECSchemaReference name='Bentley_Standard_Classes' version='01.00' prefix='bsm' />"
-                    "    <ECSchemaReference name='ECDbMap' version='01.00' prefix='ecdbmap' />"
-                    "    <ECClass typeName='Foo' isDomainClass='False' isStruct='False' isCustomAttributeClass='False'>"
-                    "        <ECCustomAttributes>"
-                    "            <ClassMap xmlns='ECDbMap.01.00'>"
-                    "                <MapStrategy>"
-                    "                    <Strategy>SharedTable</Strategy>"
-                    "                    <AppliesToSubclasses>True</AppliesToSubclasses>"
-                    "                    <Options>JoinedTableForSubclasses</Options>"
-                    "                </MapStrategy>"
-                    "            </ClassMap>"
-                    "        </ECCustomAttributes>"
-                    "        <ECProperty propertyName='F1l' typeName='long'/>"
-                    "        <ECProperty propertyName='F2s' typeName='string'/>"
-                    "        <ECProperty propertyName='F3l' typeName='long'/>"
-                    "        <ECProperty propertyName='F4s' typeName='string'/>"
-                    "    </ECClass>"
-                    "   <ECClass typeName='Goo' isDomainClass='True' isStruct='False' isCustomAttributeClass='False'>"
-                    "        <BaseClass>Foo</BaseClass>"
-                    "        <ECProperty propertyName='G1l' typeName='long'/>"
-                    "        <ECProperty propertyName='G2s' typeName='string'/>"
-                    "        <ECProperty propertyName='G3l' typeName='long'/>"
-                    "        <ECProperty propertyName='G4s' typeName='string'/>"
-
-                    "    </ECClass>"
-                    "   <ECClass typeName='Boo' isDomainClass='True' isStruct='False' isCustomAttributeClass='False'>"
-                    "        <BaseClass>Goo</BaseClass>"
-                    "        <ECProperty propertyName='B1l' typeName='long'/>"
-                    "        <ECProperty propertyName='B2s' typeName='string'/>"
-                    "        <ECProperty propertyName='B3l' typeName='long'/>"
-                    "        <ECProperty propertyName='B4s' typeName='string'/>"
-                    "    </ECClass>"
-                    "</ECSchema>";
-                    
-                {
-                ECDbTestProject seedProject;
-                ECSchemaPtr seedSchema;
-                seedProject.Create(seedFileName.c_str());
-                s_seedFilePath.AssignUtf8(seedProject.GetECDbPath());
-                auto readContext = ECSchemaReadContext::CreateContext();
-                ECSchema::ReadFromXmlString(seedSchema, schema_joinedTable, *readContext);
-                if (seedSchema.IsNull())
-                    return ERROR;
-
-                auto importStatus = seedProject.GetECDb().Schemas().ImportECSchemas(readContext->GetCache());
-                if (importStatus != BentleyStatus::SUCCESS)
-                    return ERROR;
-                }
-
-                ECDb seed;
-                if (BE_SQLITE_OK != seed.OpenBeSQLiteDb(s_seedFilePath, ECDb::OpenParams(Db::OpenMode::ReadWrite)))
-                    return ERROR;
-
-                ECSqlStatement stmt;
-                if (ECSqlStatus::Success != stmt.Prepare(seed, "INSERT INTO dgn.Boo(ECInstanceId, F1l,F2s,F3l,F4s,G1l,G2s,G3l,G4s,B1l,B2s,B3l,B4s) VALUES(?,?,?,?,?,?,?,?,?,?,?,?,?)"))
-                    return ERROR;
-
-                for (int i = 0; i < s_initialInstanceCount; i++)
-                    {
-                    Utf8String txt = Utf8PrintfString("test_%d", i).c_str();
-                    auto k = s_firstInstanceId + i;
-                    if (ECSqlStatus::Success != stmt.BindId(1, ECInstanceId(k)))
-                        return ERROR;
-
-                    if (ECSqlStatus::Success != stmt.BindInt(2, i)) return ERROR;
-                    if (ECSqlStatus::Success != stmt.BindText(3, txt.c_str(), IECSqlBinder::MakeCopy::No)) return ERROR;
-                    if (ECSqlStatus::Success != stmt.BindInt(4, i)) return ERROR;
-                    if (ECSqlStatus::Success != stmt.BindText(5, txt.c_str(), IECSqlBinder::MakeCopy::No)) return ERROR;
-                    if (ECSqlStatus::Success != stmt.BindInt(6, i)) return ERROR;
-                    if (ECSqlStatus::Success != stmt.BindText(7, txt.c_str(), IECSqlBinder::MakeCopy::No)) return ERROR;
-                    if (ECSqlStatus::Success != stmt.BindInt(8, i)) return ERROR;
-                    if (ECSqlStatus::Success != stmt.BindText(9, txt.c_str(), IECSqlBinder::MakeCopy::No)) return ERROR;
-                    if (ECSqlStatus::Success != stmt.BindInt(10, i)) return ERROR;
-                    if (ECSqlStatus::Success != stmt.BindText(11, txt.c_str(), IECSqlBinder::MakeCopy::No)) return ERROR;
-                    if (ECSqlStatus::Success != stmt.BindInt(12, i)) return ERROR;
-                    if (ECSqlStatus::Success != stmt.BindText(13, txt.c_str(), IECSqlBinder::MakeCopy::No)) return ERROR;
-                    if (stmt.Step() != BE_SQLITE_DONE)
-                        return ERROR;
-
-                    stmt.Reset();
-                    stmt.ClearBindings();
-                    }
-
-                seed.SaveChanges();
-                }
-
-            return CloneECDb(ecdb, "joinedTableperformance.ecdb", s_seedFilePath, ECDb::OpenParams(Db::OpenMode::ReadWrite)) == BE_SQLITE_OK ? SUCCESS : ERROR;
-            }
-
-
-        //---------------------------------------------------------------------------------------
-        // @bsimethod                                      Affan.Khan                  10/15
-        //+---------------+---------------+---------------+---------------+---------------+------
-        void LogTiming(StopWatch& timer, Utf8CP testDescription, int actualOpCount)
-            {
-            ASSERT_EQ(s_opCount, actualOpCount) << "Unexpected actual op count";
-            Utf8String totalTestDescr;
-            totalTestDescr.Sprintf("%s [initial instance count: %d]", testDescription, s_initialInstanceCount);
-            LOGTODB(TEST_DETAILS, timer.GetElapsedSeconds(), totalTestDescr, actualOpCount);
-            }
-    };
-
-int const PerformanceJoinedTableTests::s_opCount;
-
-BeFileName PerformanceJoinedTableTests::s_seedFilePath;
-
-//---------------------------------------------------------------------------------------
-// @bsimethod                                      Affan.Khan                  10/15
-//+---------------+---------------+---------------+---------------+---------------+------
-TEST_F(PerformanceJoinedTableTests, CreateSeedFile)
-    {
-    //separate out code that creates and populates the seed files, so that multiple runs of the actual
-    //perf timings can be done without influence of the heavy work to create the seed file.
-    ECDb ecdb;
-    ASSERT_EQ(SUCCESS, SetupTestECDb(ecdb));
-    }
-
-//---------------------------------------------------------------------------------------
-// @bsimethod                                      Affan.Khan                  10/15
-//+---------------+---------------+---------------+---------------+---------------+------
-TEST_F(PerformanceJoinedTableTests, Insert)
-    {
-    ECDb ecdb;
-    ASSERT_EQ(SUCCESS, SetupTestECDb(ecdb));
-
-    ECSqlStatement booInsert;
-<<<<<<< HEAD
-    // NOT USED: const int instanceIdIncrement = DetermineECInstanceIdIncrement();
-=======
->>>>>>> 8639230b
-    ASSERT_EQ(booInsert.Prepare(ecdb, "INSERT INTO dgn.Boo(ECInstanceId, F1l,F2s,F3l,F4s,G1l,G2s,G3l,G4s,B1l,B2s,B3l,B4s) VALUES(?,?,?,?,?,?,?,?,?,?,?,?,?)"), ECSqlStatus::Success);
-    StopWatch timer(true);
-
-    for (int i = 0; i < s_opCount; i++)
-        {
-        
-        ECInstanceId id(s_firstInstanceId + s_initialInstanceCount + i);
-        Utf8String txt = Utf8PrintfString("test_%d", i).c_str();
-        ASSERT_EQ(booInsert.BindId(1, id), ECSqlStatus::Success);
-        ASSERT_EQ(booInsert.BindInt(2, i), ECSqlStatus::Success);
-        ASSERT_EQ(booInsert.BindText(3, txt.c_str(), IECSqlBinder::MakeCopy::No), ECSqlStatus::Success);
-        ASSERT_EQ(booInsert.BindInt(4, i), ECSqlStatus::Success);
-        ASSERT_EQ(booInsert.BindText(5, txt.c_str(), IECSqlBinder::MakeCopy::No), ECSqlStatus::Success);
-        ASSERT_EQ(booInsert.BindInt(6, i), ECSqlStatus::Success);
-        ASSERT_EQ(booInsert.BindText(7, txt.c_str(), IECSqlBinder::MakeCopy::No), ECSqlStatus::Success);
-        ASSERT_EQ(booInsert.BindInt(8, i), ECSqlStatus::Success);
-        ASSERT_EQ(booInsert.BindText(9, txt.c_str(), IECSqlBinder::MakeCopy::No), ECSqlStatus::Success);
-        ASSERT_EQ(booInsert.BindInt(10, i), ECSqlStatus::Success);
-        ASSERT_EQ(booInsert.BindText(11, txt.c_str(), IECSqlBinder::MakeCopy::No), ECSqlStatus::Success);
-        ASSERT_EQ(booInsert.BindInt(12, i), ECSqlStatus::Success);
-        ASSERT_EQ(booInsert.BindText(13, txt.c_str(), IECSqlBinder::MakeCopy::No), ECSqlStatus::Success);
-        ASSERT_EQ(booInsert.Step(), BE_SQLITE_DONE);
-        ASSERT_EQ(booInsert.Reset(), ECSqlStatus::Success);
-        ASSERT_EQ(booInsert.ClearBindings(), ECSqlStatus::Success);
-        }
-    timer.Stop();
-    LogTiming(timer, "ECSQL INSERT (JOINEDTABLE) ", s_opCount);
-    }
-
-//---------------------------------------------------------------------------------------
-// @bsimethod                                      Affan.Khan                  10/15
-//+---------------+---------------+---------------+---------------+---------------+------
-TEST_F(PerformanceJoinedTableTests, Update)
-    {
-    ECDb ecdb;
-    ASSERT_EQ(SUCCESS, SetupTestECDb(ecdb));
-
-    ECSqlStatement booUpdate;
-    ASSERT_EQ(booUpdate.Prepare(ecdb, "UPDATE dgn.Boo SET F1l = ?,F2s = ?,F3l = ?,F4s = ?,G1l = ?,G2s = ?,G3l = ?,G4s = ?,B1l = ?,B2s = ?,B3l = ?,B4s = ? WHERE ECInstanceId = ?"), ECSqlStatus::Success);
-    StopWatch timer(true);
-    for (int i = 0; i < s_opCount; i++)
-        {
-        ECInstanceId id(s_firstInstanceId + i);
-        Utf8String txt = Utf8PrintfString("test_updated_%d", i).c_str();
-        auto updatedInt = i + 2;
-        ASSERT_EQ(booUpdate.BindInt(1, updatedInt), ECSqlStatus::Success);
-        ASSERT_EQ(booUpdate.BindText(2, txt.c_str(), IECSqlBinder::MakeCopy::No), ECSqlStatus::Success);
-        ASSERT_EQ(booUpdate.BindInt(3, updatedInt), ECSqlStatus::Success);
-        ASSERT_EQ(booUpdate.BindText(4, txt.c_str(), IECSqlBinder::MakeCopy::No), ECSqlStatus::Success);
-        ASSERT_EQ(booUpdate.BindInt(5, updatedInt), ECSqlStatus::Success);
-        ASSERT_EQ(booUpdate.BindText(6, txt.c_str(), IECSqlBinder::MakeCopy::No), ECSqlStatus::Success);
-        ASSERT_EQ(booUpdate.BindInt(7, updatedInt), ECSqlStatus::Success);
-        ASSERT_EQ(booUpdate.BindText(8, txt.c_str(), IECSqlBinder::MakeCopy::No), ECSqlStatus::Success);
-        ASSERT_EQ(booUpdate.BindInt(9, updatedInt), ECSqlStatus::Success);
-        ASSERT_EQ(booUpdate.BindText(10, txt.c_str(), IECSqlBinder::MakeCopy::No), ECSqlStatus::Success);
-        ASSERT_EQ(booUpdate.BindInt(11, updatedInt), ECSqlStatus::Success);
-        ASSERT_EQ(booUpdate.BindText(12, txt.c_str(), IECSqlBinder::MakeCopy::No), ECSqlStatus::Success);
-        ASSERT_EQ(booUpdate.BindId(13, id), ECSqlStatus::Success);
-        ASSERT_EQ(booUpdate.Step(), BE_SQLITE_DONE);
-        ASSERT_EQ(booUpdate.Reset(), ECSqlStatus::Success);
-        ASSERT_EQ(booUpdate.ClearBindings(), ECSqlStatus::Success);
-        }
-
-    timer.Stop();
-    LogTiming(timer, "ECSQL UPDATE (JOINEDTABLE) ", s_opCount);
-    }
-
-//---------------------------------------------------------------------------------------
-// @bsimethod                                      Affan.Khan                  10/15
-//+---------------+---------------+---------------+---------------+---------------+------
-TEST_F(PerformanceJoinedTableTests, Select)
-    {
-    ECDb ecdb;
-    ASSERT_EQ(SUCCESS, SetupTestECDb(ecdb));
-
-    ECSqlStatement booSelect;
-    ASSERT_EQ(booSelect.Prepare(ecdb, "SELECT F1l,F2s,F3l,F4s,G1l,G2s,G3l,G4s,B1l,B2s,B3l,B4s FROM dgn.Boo WHERE ECInstanceId = ?"), ECSqlStatus::Success);
-    StopWatch timer(true);
-    for (int i = 0; i < s_opCount; i++)
-        {
-        ECInstanceId id(s_firstInstanceId + i);
-        booSelect.ClearBindings();
-        booSelect.Reset();
-        booSelect.BindId(1, id);
-        if (booSelect.Step() == BE_SQLITE_ROW)
-            {
-            booSelect.GetValueInt(0);
-            booSelect.GetValueText(1);
-            booSelect.GetValueInt(2);
-            booSelect.GetValueText(3);
-            booSelect.GetValueInt(4);
-            booSelect.GetValueText(5);
-            booSelect.GetValueInt(6);
-            booSelect.GetValueText(7);
-            booSelect.GetValueInt(8);
-            booSelect.GetValueText(9);
-            booSelect.GetValueInt(10);
-            booSelect.GetValueText(11);
-            }
-        else
-            {
-            FAIL() << "Must find row";
-            }
-        }
-
-    timer.Stop();
-    LogTiming(timer, "ECSQL SELECT (JOINEDTABLE) ", s_opCount);
-    }
-
-//---------------------------------------------------------------------------------------
-// @bsimethod                                      Affan.Khan                  10/15
-//+---------------+---------------+---------------+---------------+---------------+------
-TEST_F(PerformanceJoinedTableTests, Delete)
-    {
-    ECDb ecdb;
-    ASSERT_EQ(SUCCESS, SetupTestECDb(ecdb));
-
-    ECSqlStatement booDelete;
-    ASSERT_EQ(booDelete.Prepare(ecdb, "DELETE FROM dgn.Boo WHERE ECInstanceId = ?"), ECSqlStatus::Success);
-    StopWatch timer(true);
-    for (auto i = 0; i < s_opCount; i++)
-        {
-        ECInstanceId id(s_firstInstanceId + i);
-        booDelete.ClearBindings();
-        booDelete.Reset();
-        booDelete.BindId(1, id);
-        if (booDelete.Step() != BE_SQLITE_DONE)
-            {
-            FAIL() << "Must delete row";
-            }
-        }
-
-    timer.Stop();
-    LogTiming(timer, "ECSQL DELETE (JOINEDTABLE) ", s_opCount);
-
-    }
-
-
-END_ECDBUNITTESTS_NAMESPACE
+/*--------------------------------------------------------------------------------------+
+|
+|  $Source: Tests/Performance/PerformanceJoinedTableTests.cpp $
+|
+|  $Copyright: (c) 2015 Bentley Systems, Incorporated. All rights reserved. $
+|
++--------------------------------------------------------------------------------------*/
+#include "PerformanceTests.h"
+
+USING_NAMESPACE_BENTLEY_EC
+
+BEGIN_ECDBUNITTESTS_NAMESPACE
+
+//=======================================================================================
+// @bsiclass                                                Affan.Khan         10/15
+//=======================================================================================
+struct PerformanceJoinedTableTests: ECDbTestFixture
+    {
+    private:
+        static BeFileName s_seedFilePath;
+
+    protected:
+        static const int64_t s_firstInstanceId = INT64_C(1);
+        static const int s_initialInstanceCount = 1000000;
+        static const int s_opCount = 500000;
+
+        static Utf8String GenerateTestValue()
+            {
+            Utf8String val; val.Sprintf("%d", DateTime::GetCurrentTimeUtc().GetDayOfYear()); return val;
+            }
+
+        //---------------------------------------------------------------------------------------
+        // @bsimethod                                      Affan.Khan                  10/15
+        //+---------------+---------------+---------------+---------------+---------------+------
+        BentleyStatus SetupTestECDb(ECDbR ecdb)
+            {
+            Utf8String seedFileName;
+            bool mustCreateSeed = false;
+            if (s_seedFilePath.empty())
+                {
+                seedFileName.Sprintf("joinedTableperformance_seed_%d.ecdb", DateTime::GetCurrentTimeUtc().GetDayOfYear());
+
+                BeFileName seedPath = ECDbTestUtility::BuildECDbPath(seedFileName.c_str());
+                //if seed file exists on disk, we reuse it. This is risky if other tests happen to create file with same name
+                //but we add the current day of the year to the file name, to make sure it would never be reused after 24h.
+                if (seedPath.DoesPathExist())
+                    s_seedFilePath = seedPath;
+                else
+                    mustCreateSeed = true;
+                }
+
+            if (mustCreateSeed)
+                {
+                auto const schema_joinedTable =
+                    "<?xml version='1.0' encoding='utf-8'?>"
+                    "<ECSchema schemaName='JoinedTableTest' nameSpacePrefix='dgn' version='1.0'"
+                    "   xmlns='http://www.bentley.com/schemas/Bentley.ECXML.2.0'"
+                    "   xmlns:ecschema='http://www.bentley.com/schemas/Bentley.ECXML.2.0'"
+                    "   xmlns:xsi='http://www.w3.org/2001/XMLSchema-instance'"
+                    "   xsi:schemaLocation='ecschema ECSchema.xsd' >"
+                    "    <ECSchemaReference name='EditorCustomAttributes' version='01.00' prefix='beca' />"
+                    "    <ECSchemaReference name='Bentley_Standard_CustomAttributes' version='01.12' prefix='bsca' />"
+                    "    <ECSchemaReference name='Bentley_Standard_Classes' version='01.00' prefix='bsm' />"
+                    "    <ECSchemaReference name='ECDbMap' version='01.00' prefix='ecdbmap' />"
+                    "    <ECClass typeName='Foo' isDomainClass='False' isStruct='False' isCustomAttributeClass='False'>"
+                    "        <ECCustomAttributes>"
+                    "            <ClassMap xmlns='ECDbMap.01.00'>"
+                    "                <MapStrategy>"
+                    "                    <Strategy>SharedTable</Strategy>"
+                    "                    <AppliesToSubclasses>True</AppliesToSubclasses>"
+                    "                    <Options>JoinedTableForSubclasses</Options>"
+                    "                </MapStrategy>"
+                    "            </ClassMap>"
+                    "        </ECCustomAttributes>"
+                    "        <ECProperty propertyName='F1l' typeName='long'/>"
+                    "        <ECProperty propertyName='F2s' typeName='string'/>"
+                    "        <ECProperty propertyName='F3l' typeName='long'/>"
+                    "        <ECProperty propertyName='F4s' typeName='string'/>"
+                    "    </ECClass>"
+                    "   <ECClass typeName='Goo' isDomainClass='True' isStruct='False' isCustomAttributeClass='False'>"
+                    "        <BaseClass>Foo</BaseClass>"
+                    "        <ECProperty propertyName='G1l' typeName='long'/>"
+                    "        <ECProperty propertyName='G2s' typeName='string'/>"
+                    "        <ECProperty propertyName='G3l' typeName='long'/>"
+                    "        <ECProperty propertyName='G4s' typeName='string'/>"
+
+                    "    </ECClass>"
+                    "   <ECClass typeName='Boo' isDomainClass='True' isStruct='False' isCustomAttributeClass='False'>"
+                    "        <BaseClass>Goo</BaseClass>"
+                    "        <ECProperty propertyName='B1l' typeName='long'/>"
+                    "        <ECProperty propertyName='B2s' typeName='string'/>"
+                    "        <ECProperty propertyName='B3l' typeName='long'/>"
+                    "        <ECProperty propertyName='B4s' typeName='string'/>"
+                    "    </ECClass>"
+                    "</ECSchema>";
+                    
+                {
+                ECDbTestProject seedProject;
+                ECSchemaPtr seedSchema;
+                seedProject.Create(seedFileName.c_str());
+                s_seedFilePath.AssignUtf8(seedProject.GetECDbPath());
+                auto readContext = ECSchemaReadContext::CreateContext();
+                ECSchema::ReadFromXmlString(seedSchema, schema_joinedTable, *readContext);
+                if (seedSchema.IsNull())
+                    return ERROR;
+
+                auto importStatus = seedProject.GetECDb().Schemas().ImportECSchemas(readContext->GetCache());
+                if (importStatus != BentleyStatus::SUCCESS)
+                    return ERROR;
+                }
+
+                ECDb seed;
+                if (BE_SQLITE_OK != seed.OpenBeSQLiteDb(s_seedFilePath, ECDb::OpenParams(Db::OpenMode::ReadWrite)))
+                    return ERROR;
+
+                ECSqlStatement stmt;
+                if (ECSqlStatus::Success != stmt.Prepare(seed, "INSERT INTO dgn.Boo(ECInstanceId, F1l,F2s,F3l,F4s,G1l,G2s,G3l,G4s,B1l,B2s,B3l,B4s) VALUES(?,?,?,?,?,?,?,?,?,?,?,?,?)"))
+                    return ERROR;
+
+                for (int i = 0; i < s_initialInstanceCount; i++)
+                    {
+                    Utf8String txt = Utf8PrintfString("test_%d", i).c_str();
+                    auto k = s_firstInstanceId + i;
+                    if (ECSqlStatus::Success != stmt.BindId(1, ECInstanceId(k)))
+                        return ERROR;
+
+                    if (ECSqlStatus::Success != stmt.BindInt(2, i)) return ERROR;
+                    if (ECSqlStatus::Success != stmt.BindText(3, txt.c_str(), IECSqlBinder::MakeCopy::No)) return ERROR;
+                    if (ECSqlStatus::Success != stmt.BindInt(4, i)) return ERROR;
+                    if (ECSqlStatus::Success != stmt.BindText(5, txt.c_str(), IECSqlBinder::MakeCopy::No)) return ERROR;
+                    if (ECSqlStatus::Success != stmt.BindInt(6, i)) return ERROR;
+                    if (ECSqlStatus::Success != stmt.BindText(7, txt.c_str(), IECSqlBinder::MakeCopy::No)) return ERROR;
+                    if (ECSqlStatus::Success != stmt.BindInt(8, i)) return ERROR;
+                    if (ECSqlStatus::Success != stmt.BindText(9, txt.c_str(), IECSqlBinder::MakeCopy::No)) return ERROR;
+                    if (ECSqlStatus::Success != stmt.BindInt(10, i)) return ERROR;
+                    if (ECSqlStatus::Success != stmt.BindText(11, txt.c_str(), IECSqlBinder::MakeCopy::No)) return ERROR;
+                    if (ECSqlStatus::Success != stmt.BindInt(12, i)) return ERROR;
+                    if (ECSqlStatus::Success != stmt.BindText(13, txt.c_str(), IECSqlBinder::MakeCopy::No)) return ERROR;
+                    if (stmt.Step() != BE_SQLITE_DONE)
+                        return ERROR;
+
+                    stmt.Reset();
+                    stmt.ClearBindings();
+                    }
+
+                seed.SaveChanges();
+                }
+
+            return CloneECDb(ecdb, "joinedTableperformance.ecdb", s_seedFilePath, ECDb::OpenParams(Db::OpenMode::ReadWrite)) == BE_SQLITE_OK ? SUCCESS : ERROR;
+            }
+
+
+        //---------------------------------------------------------------------------------------
+        // @bsimethod                                      Affan.Khan                  10/15
+        //+---------------+---------------+---------------+---------------+---------------+------
+        void LogTiming(StopWatch& timer, Utf8CP testDescription, int actualOpCount)
+            {
+            ASSERT_EQ(s_opCount, actualOpCount) << "Unexpected actual op count";
+            Utf8String totalTestDescr;
+            totalTestDescr.Sprintf("%s [initial instance count: %d]", testDescription, s_initialInstanceCount);
+            LOGTODB(TEST_DETAILS, timer.GetElapsedSeconds(), totalTestDescr, actualOpCount);
+            }
+    };
+
+int const PerformanceJoinedTableTests::s_opCount;
+
+BeFileName PerformanceJoinedTableTests::s_seedFilePath;
+
+//---------------------------------------------------------------------------------------
+// @bsimethod                                      Affan.Khan                  10/15
+//+---------------+---------------+---------------+---------------+---------------+------
+TEST_F(PerformanceJoinedTableTests, CreateSeedFile)
+    {
+    //separate out code that creates and populates the seed files, so that multiple runs of the actual
+    //perf timings can be done without influence of the heavy work to create the seed file.
+    ECDb ecdb;
+    ASSERT_EQ(SUCCESS, SetupTestECDb(ecdb));
+    }
+
+//---------------------------------------------------------------------------------------
+// @bsimethod                                      Affan.Khan                  10/15
+//+---------------+---------------+---------------+---------------+---------------+------
+TEST_F(PerformanceJoinedTableTests, Insert)
+    {
+    ECDb ecdb;
+    ASSERT_EQ(SUCCESS, SetupTestECDb(ecdb));
+
+    ECSqlStatement booInsert;
+    // NOT USED: const int instanceIdIncrement = DetermineECInstanceIdIncrement();
+    ASSERT_EQ(booInsert.Prepare(ecdb, "INSERT INTO dgn.Boo(ECInstanceId, F1l,F2s,F3l,F4s,G1l,G2s,G3l,G4s,B1l,B2s,B3l,B4s) VALUES(?,?,?,?,?,?,?,?,?,?,?,?,?)"), ECSqlStatus::Success);
+    StopWatch timer(true);
+
+    for (int i = 0; i < s_opCount; i++)
+        {
+        
+        ECInstanceId id(s_firstInstanceId + s_initialInstanceCount + i);
+        Utf8String txt = Utf8PrintfString("test_%d", i).c_str();
+        ASSERT_EQ(booInsert.BindId(1, id), ECSqlStatus::Success);
+        ASSERT_EQ(booInsert.BindInt(2, i), ECSqlStatus::Success);
+        ASSERT_EQ(booInsert.BindText(3, txt.c_str(), IECSqlBinder::MakeCopy::No), ECSqlStatus::Success);
+        ASSERT_EQ(booInsert.BindInt(4, i), ECSqlStatus::Success);
+        ASSERT_EQ(booInsert.BindText(5, txt.c_str(), IECSqlBinder::MakeCopy::No), ECSqlStatus::Success);
+        ASSERT_EQ(booInsert.BindInt(6, i), ECSqlStatus::Success);
+        ASSERT_EQ(booInsert.BindText(7, txt.c_str(), IECSqlBinder::MakeCopy::No), ECSqlStatus::Success);
+        ASSERT_EQ(booInsert.BindInt(8, i), ECSqlStatus::Success);
+        ASSERT_EQ(booInsert.BindText(9, txt.c_str(), IECSqlBinder::MakeCopy::No), ECSqlStatus::Success);
+        ASSERT_EQ(booInsert.BindInt(10, i), ECSqlStatus::Success);
+        ASSERT_EQ(booInsert.BindText(11, txt.c_str(), IECSqlBinder::MakeCopy::No), ECSqlStatus::Success);
+        ASSERT_EQ(booInsert.BindInt(12, i), ECSqlStatus::Success);
+        ASSERT_EQ(booInsert.BindText(13, txt.c_str(), IECSqlBinder::MakeCopy::No), ECSqlStatus::Success);
+        ASSERT_EQ(booInsert.Step(), BE_SQLITE_DONE);
+        ASSERT_EQ(booInsert.Reset(), ECSqlStatus::Success);
+        ASSERT_EQ(booInsert.ClearBindings(), ECSqlStatus::Success);
+        }
+    timer.Stop();
+    LogTiming(timer, "ECSQL INSERT (JOINEDTABLE) ", s_opCount);
+    }
+
+//---------------------------------------------------------------------------------------
+// @bsimethod                                      Affan.Khan                  10/15
+//+---------------+---------------+---------------+---------------+---------------+------
+TEST_F(PerformanceJoinedTableTests, Update)
+    {
+    ECDb ecdb;
+    ASSERT_EQ(SUCCESS, SetupTestECDb(ecdb));
+
+    ECSqlStatement booUpdate;
+    ASSERT_EQ(booUpdate.Prepare(ecdb, "UPDATE dgn.Boo SET F1l = ?,F2s = ?,F3l = ?,F4s = ?,G1l = ?,G2s = ?,G3l = ?,G4s = ?,B1l = ?,B2s = ?,B3l = ?,B4s = ? WHERE ECInstanceId = ?"), ECSqlStatus::Success);
+    StopWatch timer(true);
+    for (int i = 0; i < s_opCount; i++)
+        {
+        ECInstanceId id(s_firstInstanceId + i);
+        Utf8String txt = Utf8PrintfString("test_updated_%d", i).c_str();
+        auto updatedInt = i + 2;
+        ASSERT_EQ(booUpdate.BindInt(1, updatedInt), ECSqlStatus::Success);
+        ASSERT_EQ(booUpdate.BindText(2, txt.c_str(), IECSqlBinder::MakeCopy::No), ECSqlStatus::Success);
+        ASSERT_EQ(booUpdate.BindInt(3, updatedInt), ECSqlStatus::Success);
+        ASSERT_EQ(booUpdate.BindText(4, txt.c_str(), IECSqlBinder::MakeCopy::No), ECSqlStatus::Success);
+        ASSERT_EQ(booUpdate.BindInt(5, updatedInt), ECSqlStatus::Success);
+        ASSERT_EQ(booUpdate.BindText(6, txt.c_str(), IECSqlBinder::MakeCopy::No), ECSqlStatus::Success);
+        ASSERT_EQ(booUpdate.BindInt(7, updatedInt), ECSqlStatus::Success);
+        ASSERT_EQ(booUpdate.BindText(8, txt.c_str(), IECSqlBinder::MakeCopy::No), ECSqlStatus::Success);
+        ASSERT_EQ(booUpdate.BindInt(9, updatedInt), ECSqlStatus::Success);
+        ASSERT_EQ(booUpdate.BindText(10, txt.c_str(), IECSqlBinder::MakeCopy::No), ECSqlStatus::Success);
+        ASSERT_EQ(booUpdate.BindInt(11, updatedInt), ECSqlStatus::Success);
+        ASSERT_EQ(booUpdate.BindText(12, txt.c_str(), IECSqlBinder::MakeCopy::No), ECSqlStatus::Success);
+        ASSERT_EQ(booUpdate.BindId(13, id), ECSqlStatus::Success);
+        ASSERT_EQ(booUpdate.Step(), BE_SQLITE_DONE);
+        ASSERT_EQ(booUpdate.Reset(), ECSqlStatus::Success);
+        ASSERT_EQ(booUpdate.ClearBindings(), ECSqlStatus::Success);
+        }
+
+    timer.Stop();
+    LogTiming(timer, "ECSQL UPDATE (JOINEDTABLE) ", s_opCount);
+    }
+
+//---------------------------------------------------------------------------------------
+// @bsimethod                                      Affan.Khan                  10/15
+//+---------------+---------------+---------------+---------------+---------------+------
+TEST_F(PerformanceJoinedTableTests, Select)
+    {
+    ECDb ecdb;
+    ASSERT_EQ(SUCCESS, SetupTestECDb(ecdb));
+
+    ECSqlStatement booSelect;
+    ASSERT_EQ(booSelect.Prepare(ecdb, "SELECT F1l,F2s,F3l,F4s,G1l,G2s,G3l,G4s,B1l,B2s,B3l,B4s FROM dgn.Boo WHERE ECInstanceId = ?"), ECSqlStatus::Success);
+    StopWatch timer(true);
+    for (int i = 0; i < s_opCount; i++)
+        {
+        ECInstanceId id(s_firstInstanceId + i);
+        booSelect.ClearBindings();
+        booSelect.Reset();
+        booSelect.BindId(1, id);
+        if (booSelect.Step() == BE_SQLITE_ROW)
+            {
+            booSelect.GetValueInt(0);
+            booSelect.GetValueText(1);
+            booSelect.GetValueInt(2);
+            booSelect.GetValueText(3);
+            booSelect.GetValueInt(4);
+            booSelect.GetValueText(5);
+            booSelect.GetValueInt(6);
+            booSelect.GetValueText(7);
+            booSelect.GetValueInt(8);
+            booSelect.GetValueText(9);
+            booSelect.GetValueInt(10);
+            booSelect.GetValueText(11);
+            }
+        else
+            {
+            FAIL() << "Must find row";
+            }
+        }
+
+    timer.Stop();
+    LogTiming(timer, "ECSQL SELECT (JOINEDTABLE) ", s_opCount);
+    }
+
+//---------------------------------------------------------------------------------------
+// @bsimethod                                      Affan.Khan                  10/15
+//+---------------+---------------+---------------+---------------+---------------+------
+TEST_F(PerformanceJoinedTableTests, Delete)
+    {
+    ECDb ecdb;
+    ASSERT_EQ(SUCCESS, SetupTestECDb(ecdb));
+
+    ECSqlStatement booDelete;
+    ASSERT_EQ(booDelete.Prepare(ecdb, "DELETE FROM dgn.Boo WHERE ECInstanceId = ?"), ECSqlStatus::Success);
+    StopWatch timer(true);
+    for (auto i = 0; i < s_opCount; i++)
+        {
+        ECInstanceId id(s_firstInstanceId + i);
+        booDelete.ClearBindings();
+        booDelete.Reset();
+        booDelete.BindId(1, id);
+        if (booDelete.Step() != BE_SQLITE_DONE)
+            {
+            FAIL() << "Must delete row";
+            }
+        }
+
+    timer.Stop();
+    LogTiming(timer, "ECSQL DELETE (JOINEDTABLE) ", s_opCount);
+
+    }
+
+
+END_ECDBUNITTESTS_NAMESPACE