/*--------------------------------------------------------------------------------------+
|
|  $Source: Tests/Performance/QueryTests.cpp $
|
|  $Copyright: (c) 2015 Bentley Systems, Incorporated. All rights reserved. $
|
+--------------------------------------------------------------------------------------*/
<<<<<<< HEAD
#include "../NonPublished/PublicApi/NonPublished/ECDb/ECDbTestProject.h"
#include "TestSchemaHelper.h"
#include "PerformanceTestFixture.h"
=======
#include <UnitTests/NonPublished/ECDb/ECDbTestProject.h>
#include "PerformanceTests.h"
>>>>>>> ef46aa0e

using namespace BentleyApi::ECN;

BEGIN_ECDBUNITTESTS_NAMESPACE
struct PerformanceQueryTests : PerformanceTestFixtureBase
    {
    private:
        ECDbTestProject m_testProject;
                void ExecuteSql(Utf8StringR ecSql, Utf8StringR timerName, int expectedNumberOfResults,double &overAllTime)
            {
            ECSqlStatement ecStatement;        
            ecStatement.Prepare(m_testProject.GetECDb(), ecSql.c_str()); 

            ECInstanceECSqlSelectAdapter dataAdapter (ecStatement);

            DbResult result;
            Utf8String overallTimerName;
            overallTimerName.Sprintf("%s (overall time)", timerName.c_str());
            StopWatch overallTimer(overallTimerName.c_str(), false);

            Utf8String instanceTimerName;
            instanceTimerName.Sprintf("%s (instance creation time)", timerName.c_str());
            StopWatch instanceTimer(instanceTimerName.c_str(), false);
            double elapsedSeconds = 0;
            int counter = 0;
            overallTimer.Start();
            while ((result = ecStatement.Step ()) == BE_SQLITE_ROW)
                {
                instanceTimer.Start();
                IECInstancePtr instance = dataAdapter.GetInstance ();
                instanceTimer.Stop();
                elapsedSeconds += instanceTimer.GetElapsedSeconds();
                counter++;
                }
            overallTimer.Stop();
            overAllTime = overallTimer.GetElapsedSeconds();
            ASSERT_EQ(expectedNumberOfResults, counter);
            }

        void LoadByInstanceId(Utf8String instanceId, Utf8String className, int expectedNumberOfResults)
            {
            Utf8String ecSql;
            ecSql.Sprintf("SELECT c0.* FROM ONLY [KitchenSink].[%s] c0 WHERE c0.ECInstanceId =('%s' )", className.c_str(), instanceId.c_str());
            Utf8String timerName;
            timerName.Sprintf("Query One Instance By Id Of Class '%s'", className.c_str());
            double ellapsedSecond;
            ExecuteSql(ecSql, timerName, expectedNumberOfResults, ellapsedSecond);
            LOGTODB(TEST_DETAILS, ellapsedSecond * 1000.0, "LoadByInstanceId");
            }

        void QueryAllInstancesByClass(Utf8String className, bmap<Utf8String, double>& results, int expectedNumberOfResults)
            {
            Utf8String ecSql;
            ecSql.Sprintf("SELECT c0.* FROM ONLY [KitchenSink].[%s] c0", className.c_str());
            Utf8String timerName;
            timerName.Sprintf("Query All Instances Of Class '%s'", className.c_str());
            double ellapsedSecond;
            ExecuteSql(ecSql, timerName, expectedNumberOfResults, ellapsedSecond);
            LOGTODB(TEST_DETAILS, ellapsedSecond * 1000.0, "QueryAllInstances");
            }

        void QueryAllInstancesByClassWithOrderBy(Utf8String className, Utf8String propertyName, bmap<Utf8String, double>& results, int expectedNumberOfResults)
            {
            Utf8String ecSql;
            ecSql.Sprintf("SELECT c0.* FROM ONLY [KitchenSink].[%s] c0 ORDER BY %s ASC", className.c_str(), propertyName.c_str());
            Utf8String timerName;
            timerName.Sprintf("Query All Instances Of Class '%s' With OrderBy", className.c_str());
            double ellapsedSecond;
            ExecuteSql(ecSql, timerName, expectedNumberOfResults, ellapsedSecond);
            LOGTODB(TEST_DETAILS, ellapsedSecond * 1000.0, "QueryAllInstancesByClassWithOrderBy");
            }

    public:
        void ConnectToDb()
            {
            BeFileName seedPath;
            BeTest::GetHost().GetDocumentsRoot (seedPath);
            seedPath.AppendToPath(L"DgnDb");
            seedPath.AppendToPath(L"ECDb");
            seedPath.AppendToPath(L"performanceQueryTests.ecdb");

            auto stat = m_testProject.Open(seedPath.GetNameUtf8().c_str());
            EXPECT_EQ (BE_SQLITE_OK, stat);
            }

        void LoadByInstanceId()
            {
            ConnectToDb();
            LoadByInstanceId("10000", "TestClass", 1);
            LoadByInstanceId("30000", "Test2Class", 1);
            LoadByInstanceId("110001", "Folder", 1);
            LoadByInstanceId("130001", "Document", 1);
            m_testProject.GetECDb().CloseDb();
            }

        void QueryAllInstances()
            {
            ConnectToDb();
            bmap<Utf8String, double> results;
            QueryAllInstancesByClass("TestClass", results, 20000);
            QueryAllInstancesByClass("Test2Class", results, 20000);
            QueryAllInstancesByClass("Folder", results, 20000);
            QueryAllInstancesByClass("Document", results, 20000);
            m_testProject.GetECDb().CloseDb();
            }

        void QueryAllInstancesWithOrderBy()
            {
            ConnectToDb();
            bmap<Utf8String, double> results;
            QueryAllInstancesByClassWithOrderBy("TestClass", "BaseClassMember", results, 20000);
            QueryAllInstancesByClassWithOrderBy("Folder", "Name", results, 20000);
            QueryAllInstancesByClassWithOrderBy("Document", "Name", results, 20000);
            m_testProject.GetECDb().CloseDb();
            }
    };

TEST_F(PerformanceQueryTests, LoadByInstanceIDForAllClasses)
    {
    LoadByInstanceId();
    }

TEST_F(PerformanceQueryTests, QueryAllInstancesOfEachClass)
    {
    QueryAllInstances();
    }

TEST_F(PerformanceQueryTests, QueryAllInstancesOfEachClassWithOrderBy)
    {
    QueryAllInstancesWithOrderBy();
    }
END_ECDBUNITTESTS_NAMESPACE
<|MERGE_RESOLUTION|>--- conflicted
+++ resolved
@@ -1,147 +1,141 @@
-/*--------------------------------------------------------------------------------------+
-|
-|  $Source: Tests/Performance/QueryTests.cpp $
-|
-|  $Copyright: (c) 2015 Bentley Systems, Incorporated. All rights reserved. $
-|
-+--------------------------------------------------------------------------------------*/
-<<<<<<< HEAD
-#include "../NonPublished/PublicApi/NonPublished/ECDb/ECDbTestProject.h"
-#include "TestSchemaHelper.h"
-#include "PerformanceTestFixture.h"
-=======
-#include <UnitTests/NonPublished/ECDb/ECDbTestProject.h>
-#include "PerformanceTests.h"
->>>>>>> ef46aa0e
-
-using namespace BentleyApi::ECN;
-
-BEGIN_ECDBUNITTESTS_NAMESPACE
-struct PerformanceQueryTests : PerformanceTestFixtureBase
-    {
-    private:
-        ECDbTestProject m_testProject;
-                void ExecuteSql(Utf8StringR ecSql, Utf8StringR timerName, int expectedNumberOfResults,double &overAllTime)
-            {
-            ECSqlStatement ecStatement;        
-            ecStatement.Prepare(m_testProject.GetECDb(), ecSql.c_str()); 
-
-            ECInstanceECSqlSelectAdapter dataAdapter (ecStatement);
-
-            DbResult result;
-            Utf8String overallTimerName;
-            overallTimerName.Sprintf("%s (overall time)", timerName.c_str());
-            StopWatch overallTimer(overallTimerName.c_str(), false);
-
-            Utf8String instanceTimerName;
-            instanceTimerName.Sprintf("%s (instance creation time)", timerName.c_str());
-            StopWatch instanceTimer(instanceTimerName.c_str(), false);
-            double elapsedSeconds = 0;
-            int counter = 0;
-            overallTimer.Start();
-            while ((result = ecStatement.Step ()) == BE_SQLITE_ROW)
-                {
-                instanceTimer.Start();
-                IECInstancePtr instance = dataAdapter.GetInstance ();
-                instanceTimer.Stop();
-                elapsedSeconds += instanceTimer.GetElapsedSeconds();
-                counter++;
-                }
-            overallTimer.Stop();
-            overAllTime = overallTimer.GetElapsedSeconds();
-            ASSERT_EQ(expectedNumberOfResults, counter);
-            }
-
-        void LoadByInstanceId(Utf8String instanceId, Utf8String className, int expectedNumberOfResults)
-            {
-            Utf8String ecSql;
-            ecSql.Sprintf("SELECT c0.* FROM ONLY [KitchenSink].[%s] c0 WHERE c0.ECInstanceId =('%s' )", className.c_str(), instanceId.c_str());
-            Utf8String timerName;
-            timerName.Sprintf("Query One Instance By Id Of Class '%s'", className.c_str());
-            double ellapsedSecond;
-            ExecuteSql(ecSql, timerName, expectedNumberOfResults, ellapsedSecond);
-            LOGTODB(TEST_DETAILS, ellapsedSecond * 1000.0, "LoadByInstanceId");
-            }
-
-        void QueryAllInstancesByClass(Utf8String className, bmap<Utf8String, double>& results, int expectedNumberOfResults)
-            {
-            Utf8String ecSql;
-            ecSql.Sprintf("SELECT c0.* FROM ONLY [KitchenSink].[%s] c0", className.c_str());
-            Utf8String timerName;
-            timerName.Sprintf("Query All Instances Of Class '%s'", className.c_str());
-            double ellapsedSecond;
-            ExecuteSql(ecSql, timerName, expectedNumberOfResults, ellapsedSecond);
-            LOGTODB(TEST_DETAILS, ellapsedSecond * 1000.0, "QueryAllInstances");
-            }
-
-        void QueryAllInstancesByClassWithOrderBy(Utf8String className, Utf8String propertyName, bmap<Utf8String, double>& results, int expectedNumberOfResults)
-            {
-            Utf8String ecSql;
-            ecSql.Sprintf("SELECT c0.* FROM ONLY [KitchenSink].[%s] c0 ORDER BY %s ASC", className.c_str(), propertyName.c_str());
-            Utf8String timerName;
-            timerName.Sprintf("Query All Instances Of Class '%s' With OrderBy", className.c_str());
-            double ellapsedSecond;
-            ExecuteSql(ecSql, timerName, expectedNumberOfResults, ellapsedSecond);
-            LOGTODB(TEST_DETAILS, ellapsedSecond * 1000.0, "QueryAllInstancesByClassWithOrderBy");
-            }
-
-    public:
-        void ConnectToDb()
-            {
-            BeFileName seedPath;
-            BeTest::GetHost().GetDocumentsRoot (seedPath);
-            seedPath.AppendToPath(L"DgnDb");
-            seedPath.AppendToPath(L"ECDb");
-            seedPath.AppendToPath(L"performanceQueryTests.ecdb");
-
-            auto stat = m_testProject.Open(seedPath.GetNameUtf8().c_str());
-            EXPECT_EQ (BE_SQLITE_OK, stat);
-            }
-
-        void LoadByInstanceId()
-            {
-            ConnectToDb();
-            LoadByInstanceId("10000", "TestClass", 1);
-            LoadByInstanceId("30000", "Test2Class", 1);
-            LoadByInstanceId("110001", "Folder", 1);
-            LoadByInstanceId("130001", "Document", 1);
-            m_testProject.GetECDb().CloseDb();
-            }
-
-        void QueryAllInstances()
-            {
-            ConnectToDb();
-            bmap<Utf8String, double> results;
-            QueryAllInstancesByClass("TestClass", results, 20000);
-            QueryAllInstancesByClass("Test2Class", results, 20000);
-            QueryAllInstancesByClass("Folder", results, 20000);
-            QueryAllInstancesByClass("Document", results, 20000);
-            m_testProject.GetECDb().CloseDb();
-            }
-
-        void QueryAllInstancesWithOrderBy()
-            {
-            ConnectToDb();
-            bmap<Utf8String, double> results;
-            QueryAllInstancesByClassWithOrderBy("TestClass", "BaseClassMember", results, 20000);
-            QueryAllInstancesByClassWithOrderBy("Folder", "Name", results, 20000);
-            QueryAllInstancesByClassWithOrderBy("Document", "Name", results, 20000);
-            m_testProject.GetECDb().CloseDb();
-            }
-    };
-
-TEST_F(PerformanceQueryTests, LoadByInstanceIDForAllClasses)
-    {
-    LoadByInstanceId();
-    }
-
-TEST_F(PerformanceQueryTests, QueryAllInstancesOfEachClass)
-    {
-    QueryAllInstances();
-    }
-
-TEST_F(PerformanceQueryTests, QueryAllInstancesOfEachClassWithOrderBy)
-    {
-    QueryAllInstancesWithOrderBy();
-    }
-END_ECDBUNITTESTS_NAMESPACE
+/*--------------------------------------------------------------------------------------+
+|
+|  $Source: Tests/Performance/QueryTests.cpp $
+|
+|  $Copyright: (c) 2015 Bentley Systems, Incorporated. All rights reserved. $
+|
++--------------------------------------------------------------------------------------*/
+#include "../NonPublished/PublicApi/NonPublished/ECDb/ECDbTestProject.h"
+#include "PerformanceTests.h"
+
+using namespace BentleyApi::ECN;
+
+BEGIN_ECDBUNITTESTS_NAMESPACE
+struct PerformanceQueryTests : PerformanceTestFixtureBase
+    {
+    private:
+        ECDbTestProject m_testProject;
+                void ExecuteSql(Utf8StringR ecSql, Utf8StringR timerName, int expectedNumberOfResults,double &overAllTime)
+            {
+            ECSqlStatement ecStatement;        
+            ecStatement.Prepare(m_testProject.GetECDb(), ecSql.c_str()); 
+
+            ECInstanceECSqlSelectAdapter dataAdapter (ecStatement);
+
+            DbResult result;
+            Utf8String overallTimerName;
+            overallTimerName.Sprintf("%s (overall time)", timerName.c_str());
+            StopWatch overallTimer(overallTimerName.c_str(), false);
+
+            Utf8String instanceTimerName;
+            instanceTimerName.Sprintf("%s (instance creation time)", timerName.c_str());
+            StopWatch instanceTimer(instanceTimerName.c_str(), false);
+            double elapsedSeconds = 0;
+            int counter = 0;
+            overallTimer.Start();
+            while ((result = ecStatement.Step ()) == BE_SQLITE_ROW)
+                {
+                instanceTimer.Start();
+                IECInstancePtr instance = dataAdapter.GetInstance ();
+                instanceTimer.Stop();
+                elapsedSeconds += instanceTimer.GetElapsedSeconds();
+                counter++;
+                }
+            overallTimer.Stop();
+            overAllTime = overallTimer.GetElapsedSeconds();
+            ASSERT_EQ(expectedNumberOfResults, counter);
+            }
+
+        void LoadByInstanceId(Utf8String instanceId, Utf8String className, int expectedNumberOfResults)
+            {
+            Utf8String ecSql;
+            ecSql.Sprintf("SELECT c0.* FROM ONLY [KitchenSink].[%s] c0 WHERE c0.ECInstanceId =('%s' )", className.c_str(), instanceId.c_str());
+            Utf8String timerName;
+            timerName.Sprintf("Query One Instance By Id Of Class '%s'", className.c_str());
+            double ellapsedSecond;
+            ExecuteSql(ecSql, timerName, expectedNumberOfResults, ellapsedSecond);
+            LOGTODB(TEST_DETAILS, ellapsedSecond * 1000.0, "LoadByInstanceId");
+            }
+
+        void QueryAllInstancesByClass(Utf8String className, bmap<Utf8String, double>& results, int expectedNumberOfResults)
+            {
+            Utf8String ecSql;
+            ecSql.Sprintf("SELECT c0.* FROM ONLY [KitchenSink].[%s] c0", className.c_str());
+            Utf8String timerName;
+            timerName.Sprintf("Query All Instances Of Class '%s'", className.c_str());
+            double ellapsedSecond;
+            ExecuteSql(ecSql, timerName, expectedNumberOfResults, ellapsedSecond);
+            LOGTODB(TEST_DETAILS, ellapsedSecond * 1000.0, "QueryAllInstances");
+            }
+
+        void QueryAllInstancesByClassWithOrderBy(Utf8String className, Utf8String propertyName, bmap<Utf8String, double>& results, int expectedNumberOfResults)
+            {
+            Utf8String ecSql;
+            ecSql.Sprintf("SELECT c0.* FROM ONLY [KitchenSink].[%s] c0 ORDER BY %s ASC", className.c_str(), propertyName.c_str());
+            Utf8String timerName;
+            timerName.Sprintf("Query All Instances Of Class '%s' With OrderBy", className.c_str());
+            double ellapsedSecond;
+            ExecuteSql(ecSql, timerName, expectedNumberOfResults, ellapsedSecond);
+            LOGTODB(TEST_DETAILS, ellapsedSecond * 1000.0, "QueryAllInstancesByClassWithOrderBy");
+            }
+
+    public:
+        void ConnectToDb()
+            {
+            BeFileName seedPath;
+            BeTest::GetHost().GetDocumentsRoot (seedPath);
+            seedPath.AppendToPath(L"DgnDb");
+            seedPath.AppendToPath(L"ECDb");
+            seedPath.AppendToPath(L"performanceQueryTests.ecdb");
+
+            auto stat = m_testProject.Open(seedPath.GetNameUtf8().c_str());
+            EXPECT_EQ (BE_SQLITE_OK, stat);
+            }
+
+        void LoadByInstanceId()
+            {
+            ConnectToDb();
+            LoadByInstanceId("10000", "TestClass", 1);
+            LoadByInstanceId("30000", "Test2Class", 1);
+            LoadByInstanceId("110001", "Folder", 1);
+            LoadByInstanceId("130001", "Document", 1);
+            m_testProject.GetECDb().CloseDb();
+            }
+
+        void QueryAllInstances()
+            {
+            ConnectToDb();
+            bmap<Utf8String, double> results;
+            QueryAllInstancesByClass("TestClass", results, 20000);
+            QueryAllInstancesByClass("Test2Class", results, 20000);
+            QueryAllInstancesByClass("Folder", results, 20000);
+            QueryAllInstancesByClass("Document", results, 20000);
+            m_testProject.GetECDb().CloseDb();
+            }
+
+        void QueryAllInstancesWithOrderBy()
+            {
+            ConnectToDb();
+            bmap<Utf8String, double> results;
+            QueryAllInstancesByClassWithOrderBy("TestClass", "BaseClassMember", results, 20000);
+            QueryAllInstancesByClassWithOrderBy("Folder", "Name", results, 20000);
+            QueryAllInstancesByClassWithOrderBy("Document", "Name", results, 20000);
+            m_testProject.GetECDb().CloseDb();
+            }
+    };
+
+TEST_F(PerformanceQueryTests, LoadByInstanceIDForAllClasses)
+    {
+    LoadByInstanceId();
+    }
+
+TEST_F(PerformanceQueryTests, QueryAllInstancesOfEachClass)
+    {
+    QueryAllInstances();
+    }
+
+TEST_F(PerformanceQueryTests, QueryAllInstancesOfEachClassWithOrderBy)
+    {
+    QueryAllInstancesWithOrderBy();
+    }
+END_ECDBUNITTESTS_NAMESPACE