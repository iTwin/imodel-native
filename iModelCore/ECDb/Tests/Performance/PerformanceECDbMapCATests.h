--- conflicted
+++ resolved
@@ -1,52 +1,47 @@
-/*--------------------------------------------------------------------------------------+
-|
-|  $Source: Tests/Performance/PerformanceECDbMapCATests.h $
-|
-|  $Copyright: (c) 2015 Bentley Systems, Incorporated. All rights reserved. $
-|
-+--------------------------------------------------------------------------------------*/
-<<<<<<< HEAD
-#include "../NonPublished/PublicApi/NonPublished/ECDb/ECDbTestProject.h"
-#include "PerformanceTestFixture.h"
-=======
-#include "UnitTests/NonPublished/ECDb/ECDbTestProject.h"
-#include "PerformanceTests.h"
->>>>>>> ef46aa0e
-
-USING_NAMESPACE_BENTLEY_EC
-BEGIN_ECDBUNITTESTS_NAMESPACE
-
-//---------------------------------------------------------------------------------------
-// @bsiClass                                       Muhammad Hassan                  07/15
-//+---------------+---------------+---------------+---------------+---------------+------
-struct PerformanceECDbMapCATestFixture : public PerformanceTestFixtureBase
-    {
-    public:
-        size_t m_classNamePostFix = 1;
-        size_t m_instancesPerClass = 0;
-        size_t m_propertiesPerClass = 0;
-        double m_insertTime = 0.0;
-        double m_updateTime = 0.0;
-        double m_selectTime = 0.0;
-        double m_deleteTime = 0.0;
-
-        struct ECSqlTestItem
-            {
-            Utf8String m_insertECSql;
-            Utf8String m_selectECSql;
-            Utf8String m_updateECSql;
-            Utf8String m_deleteECSql;
-            };
-        bmap<ECN::ECClassCP, ECSqlTestItem> m_sqlTestItems;
-        void CreateClassHierarchy (ECSchemaR testSchema, size_t LevelCount, ECClassR baseClass);
-        void CreatePrimitiveProperties (ECClassR ecClass);
-        void GenerateECSqlCRUDTestStatements (ECSchemaR ecSchema);
-        void GenerateSqlCRUDTestStatements (ECSchemaR ecSchema, ECClassR ecClass, Utf8StringR insertSql, Utf8StringR selectSql, Utf8StringR updateSql, Utf8StringR deleteSql);
-        void InsertInstances (ECDbR ecdb);
-        void ReadInstances (ECDbR ecdb);
-        void UpdateInstances (ECDbR ecdb);
-        void DeleteInstances (ECDbR ecdb);
-        void GenerateReadUpdateDeleteStatements (ECSchemaR ecSchema);
-    };
-
+/*--------------------------------------------------------------------------------------+
+|
+|  $Source: Tests/Performance/PerformanceECDbMapCATests.h $
+|
+|  $Copyright: (c) 2015 Bentley Systems, Incorporated. All rights reserved. $
+|
++--------------------------------------------------------------------------------------*/
+#include "../NonPublished/PublicApi/NonPublished/ECDb/ECDbTestProject.h"
+#include "PerformanceTests.h"
+
+USING_NAMESPACE_BENTLEY_EC
+BEGIN_ECDBUNITTESTS_NAMESPACE
+
+//---------------------------------------------------------------------------------------
+// @bsiClass                                       Muhammad Hassan                  07/15
+//+---------------+---------------+---------------+---------------+---------------+------
+struct PerformanceECDbMapCATestFixture : public PerformanceTestFixtureBase
+    {
+    public:
+        size_t m_classNamePostFix = 1;
+        size_t m_instancesPerClass = 0;
+        size_t m_propertiesPerClass = 0;
+        double m_insertTime = 0.0;
+        double m_updateTime = 0.0;
+        double m_selectTime = 0.0;
+        double m_deleteTime = 0.0;
+
+        struct ECSqlTestItem
+            {
+            Utf8String m_insertECSql;
+            Utf8String m_selectECSql;
+            Utf8String m_updateECSql;
+            Utf8String m_deleteECSql;
+            };
+        bmap<ECN::ECClassCP, ECSqlTestItem> m_sqlTestItems;
+        void CreateClassHierarchy (ECSchemaR testSchema, size_t LevelCount, ECClassR baseClass);
+        void CreatePrimitiveProperties (ECClassR ecClass);
+        void GenerateECSqlCRUDTestStatements (ECSchemaR ecSchema);
+        void GenerateSqlCRUDTestStatements (ECSchemaR ecSchema, ECClassR ecClass, Utf8StringR insertSql, Utf8StringR selectSql, Utf8StringR updateSql, Utf8StringR deleteSql);
+        void InsertInstances (ECDbR ecdb);
+        void ReadInstances (ECDbR ecdb);
+        void UpdateInstances (ECDbR ecdb);
+        void DeleteInstances (ECDbR ecdb);
+        void GenerateReadUpdateDeleteStatements (ECSchemaR ecSchema);
+    };
+
 END_ECDBUNITTESTS_NAMESPACE