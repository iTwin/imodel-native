--- conflicted
+++ resolved
@@ -1,1243 +1,1237 @@
-/*--------------------------------------------------------------------------------------+
-|
-|  $Source: Tests/Performance/PerformanceECInstanceInserterTests.cpp $
-|
-|  $Copyright: (c) 2015 Bentley Systems, Incorporated. All rights reserved. $
-|
-+--------------------------------------------------------------------------------------*/
-
-#include <Bentley/BeTest.h>
-#include <ECObjects/ECObjectsAPI.h>
-#include <ECDb/ECDbApi.h>
-#include <BeSQLite/BeSQLite.h>
-<<<<<<< HEAD
-#include "../NonPublished/PublicApi/NonPublished/ECDb/ECDbTestProject.h"
-#include "../BackDoor/PublicApi/BackDoor/ECDb/Backdoor.h"
-#include "PerformanceTestFixture.h"
-=======
-#include <UnitTests/NonPublished/ECDb/ECDbTestProject.h>
-#include <UnitTests/BackDoor/ECDb/Backdoor.h>
->>>>>>> ef46aa0e
-#include "PerformanceTests.h"
-
-USING_NAMESPACE_BENTLEY_EC
-
-BEGIN_ECDBUNITTESTS_NAMESPACE
-
-//struct Performance_ECSQLVersusECInstanceInserter : public ::testing::Test
-//{
-//public:
-//    double m_eciiTime;
-//    double m_ecsqlTime;
-//
-//    Performance_ECSQLVersusECInstanceInserter::Performance_ECSQLVersusECInstanceInserter() { m_eciiTime = m_ecsqlTime = 0.0; }
-//*************************************************************************************************
-// ECInstanceInserter vs ECSQL performance
-//*************************************************************************************************
-//---------------------------------------------------------------------------------------
-// @bsimethod                                     Krischan.Eberle                  07/14
-//+---------------+---------------+---------------+---------------+---------------+------
-ECSchemaCachePtr GenerateTestSchema()
-{
-    Utf8CP testSchemaXml =
-        "<ECSchema schemaName=\"Test\" nameSpacePrefix=\"ts\" version=\"1.0\" xmlns=\"http://www.bentley.com/schemas/Bentley.ECXML.2.0\">"
-        "  <ECClass typeName=\"P\" isDomainClass = \"True\">"
-        "    <ECProperty propertyName=\"bo\" typeName=\"boolean\" />"
-        "    <ECProperty propertyName=\"bi\" typeName=\"binary\" />"
-        "    <ECProperty propertyName=\"dt\" typeName=\"dateTime\" />"
-        "    <ECProperty propertyName=\"d\" typeName=\"double\" />"
-        "    <ECProperty propertyName=\"i\" typeName=\"int\" />"
-        "    <ECProperty propertyName=\"l\" typeName=\"long\" />"
-        "    <ECProperty propertyName=\"s\" typeName=\"string\" />"
-        "    <ECProperty propertyName=\"p2d\" typeName=\"Point2D\" />"
-        "    <ECProperty propertyName=\"p3d\" typeName=\"Point3D\" />"
-        "  </ECClass>"
-        "  <ECClass typeName=\"PStruct\" isDomainClass = \"False\" isStruct = \"True\">"
-        "    <ECProperty propertyName=\"bo\" typeName=\"boolean\" />"
-        "    <ECProperty propertyName=\"bi\" typeName=\"binary\" />"
-        "    <ECProperty propertyName=\"dt\" typeName=\"dateTime\" />"
-        "    <ECProperty propertyName=\"d\" typeName=\"double\" />"
-        "    <ECProperty propertyName=\"i\" typeName=\"int\" />"
-        "    <ECProperty propertyName=\"l\" typeName=\"long\" />"
-        "    <ECProperty propertyName=\"s\" typeName=\"string\" />"
-        "    <ECProperty propertyName=\"p2d\" typeName=\"Point2D\" />"
-        "    <ECProperty propertyName=\"p3d\" typeName=\"Point3D\" />"
-        "  </ECClass>"
-        "  <ECClass typeName=\"Int\" isDomainClass = \"True\">"
-        "    <ECProperty propertyName=\"i\" typeName=\"int\" />"
-        "  </ECClass>"
-        "  <ECClass typeName=\"DateTime\" isDomainClass = \"True\">"
-        "    <ECProperty propertyName=\"dt\" typeName=\"dateTime\" />"
-        "  </ECClass>"
-        "  <ECClass typeName=\"String\" isDomainClass = \"True\">"
-        "    <ECProperty propertyName=\"s\" typeName=\"string\" />"
-        "  </ECClass>"
-        "  <ECClass typeName=\"S\" >"
-        "    <ECStructProperty propertyName=\"s\" typeName=\"PStruct\" />"
-        "  </ECClass>"
-        "  <ECClass typeName=\"IntA\" >"
-        "    <ECArrayProperty propertyName=\"a\" typeName=\"int\" maxOccurs=\"unbounded\" minOccurs=\"0\" />"
-        "  </ECClass>"
-        "  <ECClass typeName=\"DateTimeA\" >"
-        "    <ECArrayProperty propertyName=\"a\" typeName=\"dateTime\" maxOccurs=\"unbounded\" minOccurs=\"0\" />"
-        "  </ECClass>"
-        "  <ECClass typeName=\"StringA\" >"
-        "    <ECArrayProperty propertyName=\"a\" typeName=\"string\" maxOccurs=\"unbounded\" minOccurs=\"0\" />"
-        "  </ECClass>"
-        "  <ECClass typeName=\"SA\" >"
-        "    <ECArrayProperty propertyName=\"a\" typeName=\"PStruct\" maxOccurs=\"unbounded\" minOccurs=\"0\" />"
-        "  </ECClass>"
-        "</ECSchema>";
-
-    return ECDbTestUtility::ReadECSchemaFromString(testSchemaXml);
-}
-
-//---------------------------------------------------------------------------------------
-// @bsimethod                                     Krischan.Eberle                  07/14
-//+---------------+---------------+---------------+---------------+---------------+------
-BentleyStatus SetupTestECDb(BeFileNameR ecdbPath, Utf8CP testECDbName)
-{
-    ECSchemaCachePtr schemaCache = GenerateTestSchema();
-    if (schemaCache == nullptr)
-        return ERROR;
-
-    ECDbTestProject testProject;
-    ECDbR ecdb = testProject.Create(testECDbName);
-    if (ecdb.Schemas().ImportECSchemas(*schemaCache) != SUCCESS)
-        return ERROR;
-
-    ecdbPath = BeFileName(testProject.GetECDbPath());
-    return SUCCESS;
-}
-
-
-//=======================================================================================
-// @bsiclass                                                Krischan.Eberle      07/2014
-//+===============+===============+===============+===============+===============+======
-template<typename TImpl>
-struct TestInserter
-{
-private:
-    Utf8String m_testCaseName;
-
-    TImpl* GetImpl() { return static_cast<TImpl*> (this); }
-
-public:
-    explicit TestInserter(Utf8CP testCaseName)
-        : m_testCaseName(testCaseName)
-    {}
-
-    virtual ~TestInserter() {}
-
-    bool Prepare(ECDbR ecdb, std::vector<ECN::ECClassCP> const& testClasses)
-    {
-        const auto success = GetImpl()->DoPrepare(ecdb, testClasses);
-        if (!success)
-            Finalize();
-
-        return success;
-    }
-
-    bool InsertInstance(IECInstanceR testInstance)
-    {
-        const auto success = GetImpl()->DoInsertInstance(testInstance);
-        if (!success)
-            Finalize();
-
-        return success;
-    }
-
-    void Finalize()
-    {
-        GetImpl()->DoFinalize();
-    }
-
-    Utf8CP GetTestCaseName() const { return m_testCaseName.c_str(); }
-};
-
-//=======================================================================================
-// @bsiclass                                                Krischan.Eberle      07/2014
-//+===============+===============+===============+===============+===============+======
-struct ECInstanceInserterTestInserter : TestInserter<ECInstanceInserterTestInserter>
-{
-private:
-    std::map<ECN::ECClassCP, std::unique_ptr<ECInstanceInserter>>  m_cache;
-
-    void Cleanup()
-    {
-        m_cache.clear();
-    }
-
-public:
-    ECInstanceInserterTestInserter()
-        : TestInserter("ECInstanceInserter")
-    {
-    }
-
-    ~ECInstanceInserterTestInserter()
-    {
-        Cleanup();
-    }
-
-    bool DoPrepare(ECDbR ecdb, std::vector<ECN::ECClassCP> const& testClasses)
-    {
-        for (auto testClass : testClasses)
-        {
-            auto inserter = std::unique_ptr<ECInstanceInserter>(new ECInstanceInserter(ecdb, *testClass));
-            if (!inserter->IsValid())
-                return false;
-
-            m_cache[testClass] = std::move(inserter);
-        }
-
-        return true;
-    };
-
-    bool DoInsertInstance(IECInstanceR testInstance) const
-    {
-        auto it = m_cache.find(&testInstance.GetClass());
-        if (it == m_cache.end())
-            return false;
-
-        auto const& inserter = *it->second;
-
-        ECInstanceKey key;
-        return inserter.Insert(key, testInstance) == SUCCESS;
-    };
-
-    void DoFinalize()
-    {
-        Cleanup();
-    }
-};
-
-//=======================================================================================
-// @bsiclass                                                Krischan.Eberle      07/2014
-//+===============+===============+===============+===============+===============+======
-struct ECSqlTestInserter : TestInserter<ECSqlTestInserter>
-{
-private:
-    std::map<ECN::ECClassCP, std::unique_ptr<ECSqlStatement>> m_cache;
-    bmap <uint32_t, int> m_propertyIdToParameterMapping;
-
-    bool Insert(ECSqlStatement& stmt, IECInstanceR testInstance) const
-    {
-        if (stmt.Reset() != ECSqlStatus::Success || stmt.ClearBindings() != ECSqlStatus::Success)
-            return false;
-
-        for (auto const& kvPair : m_propertyIdToParameterMapping)
-        {
-            const int parameterIndex = kvPair.second;
-            ECValue v;
-            Backdoor::ECObjects::ECValue::SetAllowsPointersIntoInstanceMemory(v, true);
-            auto stat = testInstance.GetValue(v, kvPair.first);
-            if (stat != ECObjectsStatus::ECOBJECTS_STATUS_Success)
-                return false;
-
-            if (v.IsNull())
-            {
-                if (ECSqlStatus::Success != stmt.BindNull(parameterIndex))
-                    return false;
-
-                continue;
-            }
-
-            ECSqlStatus ecsqlStat;
-            switch (v.GetPrimitiveType())
-            {
-            case PRIMITIVETYPE_Binary:
-            {
-                size_t size;
-                auto ecBlob = v.GetBinary(size);
-                ecsqlStat = stmt.BindBinary(parameterIndex, ecBlob, (int)size, DetermineMakeCopy(v));
-                break;
-            }
-
-            case PRIMITIVETYPE_Boolean:
-                ecsqlStat = stmt.BindBoolean(parameterIndex, v.GetBoolean());
-                break;
-
-            case PRIMITIVETYPE_DateTime:
-            {
-                bool hasMetadata = false;
-                DateTime::Info metadata;
-                const int64_t ceTicks = v.GetDateTimeTicks(hasMetadata, metadata);
-                const uint64_t jdHns = DateTime::CommonEraTicksToJulianDay(ceTicks);
-
-                DateTime::Info const* actualMetadata = hasMetadata ? &metadata : nullptr;
-                ecsqlStat = stmt.GetBinder(parameterIndex).BindDateTime(jdHns, actualMetadata);
-                break;
-            }
-
-            case PRIMITIVETYPE_Double:
-                ecsqlStat = stmt.BindDouble(parameterIndex, v.GetDouble());
-                break;
-
-            case PRIMITIVETYPE_Integer:
-                ecsqlStat = stmt.BindInt(parameterIndex, v.GetInteger());
-                break;
-
-            case PRIMITIVETYPE_Long:
-                ecsqlStat = stmt.BindInt64(parameterIndex, v.GetLong());
-                break;
-
-            case PRIMITIVETYPE_Point2D:
-                ecsqlStat = stmt.BindPoint2D(parameterIndex, v.GetPoint2D());
-                break;
-
-            case PRIMITIVETYPE_Point3D:
-                ecsqlStat = stmt.BindPoint3D(parameterIndex, v.GetPoint3D());
-                break;
-
-            case PRIMITIVETYPE_String:
-                ecsqlStat = stmt.BindText(parameterIndex, v.GetUtf8CP(), DetermineMakeCopy(v));
-                break;
-
-            default:
-                ecsqlStat = ECSqlStatus::Error;
-                break;
-            }
-            if (!ecsqlStat.IsSuccess())
-                return false;
-        }
-
-        ECInstanceKey instanceKey;
-        auto stepStat = stmt.Step(instanceKey);
-        if (stepStat != BE_SQLITE_DONE)
-            return false;
-
-        return true;
-    }
-
-    void Cleanup() { m_cache.clear(); }
-
-    static IECSqlBinder::MakeCopy DetermineMakeCopy(ECN::ECValueCR ecValue)
-    {
-        if (ecValue.IsString() && !ecValue.IsUtf8())
-            return IECSqlBinder::MakeCopy::Yes;
-
-        return Backdoor::ECObjects::ECValue::AllowsPointersIntoInstanceMemory(ecValue) ? IECSqlBinder::MakeCopy::No : IECSqlBinder::MakeCopy::Yes;
-    }
-
-public:
-    ECSqlTestInserter() : TestInserter("ECSQL INSERT") {}
-
-    virtual ~ECSqlTestInserter() { Cleanup(); }
-
-
-    bool DoPrepare(ECDbR ecdb, std::vector<ECN::ECClassCP> const& testClasses)
-    {
-        for (auto testClass : testClasses)
-        {
-            auto stmt = std::unique_ptr<ECSqlStatement>(new ECSqlStatement());
-            auto enabler = testClass->GetDefaultStandaloneEnabler();
-            int parameterIndex = 1;
-            ECSqlInsertBuilder ecsql;
-            ecsql.InsertInto(*testClass);
-            for (auto prop : testClass->GetProperties(true))
-            {
-                if (!prop->GetIsPrimitive())
-                {
-                    return false;
-                }
-
-                Utf8String propName("[");
-                propName.append(Utf8String(prop->GetName())).append("]");
-                ecsql.AddValue(propName.c_str(), "?");
-
-                uint32_t propIndex;
-                auto stat = enabler->GetPropertyIndex(propIndex, prop->GetName().c_str());
-                if (stat != ECObjectsStatus::ECOBJECTS_STATUS_Success)
-                    return false;
-
-                m_propertyIdToParameterMapping[propIndex] = parameterIndex;
-                parameterIndex++;
-            }
-
-            auto stat = stmt->Prepare(ecdb, ecsql.ToString().c_str());
-            if (stat != ECSqlStatus::Success)
-                return false;
-
-            m_cache[testClass] = std::move(stmt);
-        }
-
-        return true;
-    }
-
-    bool DoInsertInstance(IECInstanceR testInstance) const
-    {
-        auto it = m_cache.find(&testInstance.GetClass());
-        if (it == m_cache.end())
-            return false;
-
-        auto& stmt = *it->second;
-        return Insert(stmt, testInstance);
-    }
-
-    void DoFinalize() { Cleanup(); }
-};
-
-
-//---------------------------------------------------------------------------------------
-// @bsimethod                                     Krischan.Eberle                  08/14
-//+---------------+---------------+---------------+---------------+---------------+------
-template<typename TTestInserter>
-void RunPerformanceComparison (bool& hasRun, double& insertTimingSecs, Utf8CP testSchemaName, Utf8CP testClassName, BeFileNameCR testFilePath,
-                               int numberOfInstancesPerClass,
-                               TestInserter<TTestInserter>& testInserter, StopWatch& logTimer)
-    {
-    hasRun = false;
-
-    ECDb ecdb;
-    ASSERT_EQ (BE_SQLITE_OK, ecdb.OpenBeSQLiteDb (testFilePath, ECDb::OpenParams (Db::OpenMode::ReadWrite)));
-
-    std::vector<ECClassCP> testClasses;
-    if (!Utf8String::IsNullOrEmpty (testClassName))
-        {
-        ECClassCP testClass = ecdb. Schemas ().GetECClass (testSchemaName, testClassName);
-        ASSERT_TRUE (testClass != nullptr);
-        testClasses.push_back (testClass);
-        }
-    else
-        {
-        ECSchemaCP schema = ecdb. Schemas ().GetECSchema (testSchemaName);
-        ASSERT_TRUE (schema != nullptr);
-        for (auto ecClass : schema->GetClasses ())
-            {
-            //filter out relationships to keep it simple and filter out non-domainclasses as ECPersistence doesn't support them
-            if (ecClass->GetRelationshipClassCP () == nullptr && ecClass->GetIsDomainClass ())
-                testClasses.push_back (ecClass);
-            }
-        }
-
-    std::vector<IECInstancePtr> testDataset;
-    for (auto ecClass : testClasses)
-        {
-        for (int i = 0; i < numberOfInstancesPerClass; i++)
-            testDataset.push_back (ECDbTestProject::CreateArbitraryECInstance (*ecClass, ECDbTestProject::PopulatePrimitiveValueWithRandomValues));
-        }
-
-    if (!testInserter.Prepare (ecdb, testClasses))
-        return;
-
-    int failureCount = 0;
-    //printf ("Attach to profiler for test case %s...\r\n", testInserter.GetTestCaseName ()); getchar ();
-    StopWatch timer (true);
-    logTimer.Start ();
-    for (IECInstancePtr const& testInstance : testDataset)
-        {
-        if (!testInserter.InsertInstance (*testInstance))
-            failureCount++;
-        }
-    timer.Stop ();
-    logTimer.Stop ();
-    testInserter.Finalize ();
-    insertTimingSecs = timer.GetElapsedSeconds ();
-    //printf ("Detach from profiler...\r\n"); getchar ();
-
-    LOG.infov ("%s> Insertion (%d instances, %d per class, %d classes): %.4f secs.",
-               testInserter.GetTestCaseName (),
-               testDataset.size () - failureCount, numberOfInstancesPerClass, testClasses.size (), insertTimingSecs);
-    hasRun = true;
-    }
-
-//---------------------------------------------------------------------------------------
-// @bsimethod                                     Krischan.Eberle                  07/14
-//+---------------+---------------+---------------+---------------+---------------+------
-void RunPerformanceComparisonTest(Utf8CP testClassName, int numberOfInstancesPerClass, Utf8String testcaseName, Utf8String testName)
-{
-    Utf8CP testSchemaName = "Test";
-
-    //Create test files
-    BeFileName eciiTestFile;
-    BeFileName ecsqlinsertTestFile;
-    ASSERT_EQ(SUCCESS, SetupTestECDb(eciiTestFile, "ecinstanceinserterperformance.ecdb"));
-    ASSERT_EQ(SUCCESS, SetupTestECDb(ecsqlinsertTestFile, "ecsqlinsertperformance.ecdb"));
-
-    //********** Run performance test with ECInstanceInserter
-    StopWatch eciiInsertLogTimer("eciiInsertLogTimer",false);
-    bool eciiHasRun = false;
-    double eciiInsertTiming = -1.0;
-    ECInstanceInserterTestInserter eciiTestInserter;
-    Utf8String eciiTestInserterDetails(testClassName);
-    Utf8PrintfString eciiInsertNumberOfClasses("%d", numberOfInstancesPerClass);
-    RunPerformanceComparison(eciiHasRun, eciiInsertTiming, testSchemaName, testClassName, eciiTestFile, numberOfInstancesPerClass, eciiTestInserter, eciiInsertLogTimer);
-
-    //********** Run performance test with ECSQL INSERT getting time zero have to take a look
-    bool ecsqlHasRun = false;
-    double ecsqlinsertInsertTiming = -1.0;
-    ECSqlTestInserter ecsqlTestInserter;
-    StopWatch ecsqlTestInserterLogTimer("ecsqlTestInserterLogTimer",false);
-    Utf8String ecsqlTestInserterDetails(testClassName);
-    Utf8PrintfString ecsqlTestInserterNumberOfClasses("%d", numberOfInstancesPerClass);
-    RunPerformanceComparison(ecsqlHasRun, ecsqlinsertInsertTiming, testSchemaName, testClassName, ecsqlinsertTestFile, numberOfInstancesPerClass, ecsqlTestInserter, ecsqlTestInserterLogTimer);
-    
-    if (eciiHasRun)
-    { 
-        PERFORMANCELOG.infov("ECInstanceInserter Performance: Insertion: %.1f",
-            eciiInsertTiming);
-        LOGTODB(testcaseName, testName, eciiInsertTiming, "ECInstanceInserter Performance: Insertion: for", numberOfInstancesPerClass);
-    }
-    if (ecsqlHasRun)
-    {
-        PERFORMANCELOG.infov("ECSQL INSERT Performance: Insertion: %.1f",
-            ecsqlinsertInsertTiming);
-        LOGTODB(testcaseName, testName, ecsqlinsertInsertTiming, "ForECSQLInsert Performance: Insertion: for", numberOfInstancesPerClass);
-    }
-}
-
-//}; // end of Test Fixture class
-
-//---------------------------------------------------------------------------------------
-// @bsiclass                                     Krischan.Eberle                  07/14
-//+---------------+---------------+---------------+---------------+---------------+------
-TEST(Performance_ECSQLVersusECInstanceInserter, AllPropertyTypes)
-{
-    RunPerformanceComparisonTest(nullptr, 1000, TEST_DETAILS);
-}
-
-//---------------------------------------------------------------------------------------
-// @bsiclass                                     Krischan.Eberle                  07/14
-//+---------------+---------------+---------------+---------------+---------------+------
-TEST (Performance_ECSQLVersusECInstanceInserter, PrimitiveProperties)
-{
-    RunPerformanceComparisonTest("P", 1000, TEST_DETAILS);
-}
-
-//---------------------------------------------------------------------------------------
-// @bsiclass                                     Krischan.Eberle                  07/14
-//+---------------+---------------+---------------+---------------+---------------+------
-TEST (Performance_ECSQLVersusECInstanceInserter, IntProperty)
-{
-    RunPerformanceComparisonTest("Int", 1000, TEST_DETAILS);
-}
-
-//---------------------------------------------------------------------------------------
-// @bsiclass                                     Krischan.Eberle                  07/14
-//+---------------+---------------+---------------+---------------+---------------+------
-TEST (Performance_ECSQLVersusECInstanceInserter, DateTimeProperty)
-{
-    RunPerformanceComparisonTest("DateTime", 1000, TEST_DETAILS);
-}
-
-//---------------------------------------------------------------------------------------
-// @bsiclass                                     Krischan.Eberle                  07/14
-//+---------------+---------------+---------------+---------------+---------------+------
-TEST (Performance_ECSQLVersusECInstanceInserter, StringProperty)
-{
-    RunPerformanceComparisonTest("String", 1000, TEST_DETAILS);
-}
-
-//---------------------------------------------------------------------------------------
-// @bsiclass                                     Krischan.Eberle                  07/14
-//+---------------+---------------+---------------+---------------+---------------+------
-TEST (Performance_ECSQLVersusECInstanceInserter, StructProperties)
-{
-    RunPerformanceComparisonTest("S", 1000, TEST_DETAILS);
-}
-
-//---------------------------------------------------------------------------------------
-// @bsiclass                                     Krischan.Eberle                  07/14
-//+---------------+---------------+---------------+---------------+---------------+------
-TEST (Performance_ECSQLVersusECInstanceInserter, IntArrayProperty)
-{
-    RunPerformanceComparisonTest("IntA", 1000, TEST_DETAILS);
-}
-
-//---------------------------------------------------------------------------------------
-// @bsiclass                                     Krischan.Eberle                  07/14
-//+---------------+---------------+---------------+---------------+---------------+------
-TEST (Performance_ECSQLVersusECInstanceInserter, DateTimeArrayProperty)
-{
-    RunPerformanceComparisonTest("DateTimeA", 1000, TEST_DETAILS);
-}
-
-//---------------------------------------------------------------------------------------
-// @bsiclass                                     Krischan.Eberle                  07/14
-//+---------------+---------------+---------------+---------------+---------------+------
-TEST (Performance_ECSQLVersusECInstanceInserter, StringArrayProperty)
-{
-    RunPerformanceComparisonTest("StringA", 1000, TEST_DETAILS);
-}
-
-//---------------------------------------------------------------------------------------
-// @bsiclass                                     Krischan.Eberle                  07/14
-//+---------------+---------------+---------------+---------------+---------------+------
-TEST (Performance_ECSQLVersusECInstanceInserter, StructArrayProperty)
-{
-    RunPerformanceComparisonTest("SA", 1000, TEST_DETAILS);
-}
-
-
-//==================================================================================================================================================
-//---------------------------------------------------------------------------------------
-// @bsiclass                                     Affan.Khan                         09/15
-//+---------------+---------------+---------------+---------------+---------------+------
-struct TestParamters
-    {
-    public:
-        enum class CascadeMethod
-            {
-            ForiegnKey, Trigger, None
-            };
-    private:
-        int m_noOfTargetClasses = 100;
-        int m_noOfTargetTables = 100;
-        int m_noOfColumnsInPrimaryTable = 5;
-        int m_noOfColumnsInSecondaryTable = 4;
-        int m_noOfInstances = 4;
-
-        CascadeMethod  m_cascadeMethod = CascadeMethod::ForiegnKey;
-        Utf8String m_toStr;
-    public:
-        TestParamters(int noOfTargetClasses, int noOfTargetTables, int noOfColumnsInPrimaryTable, int noOfColumnsInSecondaryTable, CascadeMethod cascadeMethod, int noOfInstances)
-            :m_noOfTargetClasses(noOfTargetClasses), m_noOfTargetTables(noOfTargetTables), m_noOfColumnsInPrimaryTable(noOfColumnsInPrimaryTable), m_noOfColumnsInSecondaryTable(noOfColumnsInSecondaryTable), m_cascadeMethod(cascadeMethod), m_noOfInstances(noOfInstances)
-            {
-
-            m_toStr.Sprintf("Method = %s, NoOfTargetTables = %d, NoOfTargetClasses = %d, NoOfColumnsInPrimary = %d , NoOfColumnsInSecondary =%d , NoOfInstances = %d",
-                m_cascadeMethod == CascadeMethod::ForiegnKey ? "ForiegnKey" : "Trigger",
-                m_noOfTargetTables,
-                m_noOfTargetClasses,
-                m_noOfColumnsInPrimaryTable,
-                m_noOfColumnsInSecondaryTable,
-                m_noOfInstances
-                );
-            }
-        TestParamters(TestParamters const& rhs)
-            :m_noOfTargetClasses(rhs.m_noOfTargetClasses), m_noOfTargetTables(rhs.m_noOfTargetTables), m_noOfColumnsInPrimaryTable(rhs.m_noOfColumnsInPrimaryTable), m_noOfColumnsInSecondaryTable(rhs.m_noOfColumnsInSecondaryTable), m_cascadeMethod(rhs.m_cascadeMethod), m_toStr(rhs.m_toStr), m_noOfInstances(rhs.m_noOfInstances)
-            {
-            }
-        TestParamters()
-            :m_noOfTargetClasses(-1), m_noOfTargetTables(-1), m_noOfColumnsInPrimaryTable(-1), m_noOfColumnsInSecondaryTable(-1), m_cascadeMethod(CascadeMethod::None), m_noOfInstances(-1)
-            {
-            }
-        Utf8String GetFileName() const
-            {
-            Utf8String str;
-            str.Sprintf("Perf_%s_%d_%d_%d.db",
-                m_cascadeMethod == CascadeMethod::ForiegnKey ? "ForiegnKey" : "Trigger",
-                m_noOfTargetTables,
-                m_noOfTargetClasses,
-                m_noOfInstances
-                );
-
-            return str;
-            }
-        TestParamters& operator = (TestParamters const& rhs)
-            {
-            if (&rhs != this)
-                {
-                m_noOfTargetClasses = rhs.m_noOfTargetClasses;
-                m_noOfTargetTables = rhs.m_noOfTargetTables;
-                m_noOfColumnsInPrimaryTable = rhs.m_noOfColumnsInPrimaryTable;
-                m_noOfColumnsInSecondaryTable = rhs.m_noOfColumnsInSecondaryTable;
-                m_cascadeMethod = rhs.m_cascadeMethod;
-                m_toStr = rhs.m_toStr;
-                m_noOfInstances = rhs.m_noOfInstances;
-                }
-            return *this;
-            }
-        bool IsValid() const
-            {
-            return m_noOfTargetClasses > 0 && m_cascadeMethod != CascadeMethod::None && m_noOfColumnsInPrimaryTable > 0 && m_noOfColumnsInSecondaryTable > 0 && m_noOfTargetTables > 0;
-            }
-        int GetNumberOfTargetClasses() const { return m_noOfTargetClasses; }
-        int GetNumberOfTargetTables() const { return m_noOfTargetTables; }
-        int GetNumberOfColumnsInPrimaryTable() const { return m_noOfColumnsInPrimaryTable; }
-        int GetNumberOfColumnsInSecondaryTable() const { return m_noOfColumnsInSecondaryTable; }
-        CascadeMethod GetCascadeMethod() const { return m_cascadeMethod; }
-        int GetNumberOfInstances() const { return m_noOfInstances; }
-        Utf8CP ToString() const
-            {
-            return m_toStr.c_str();
-            }
-    };
-
-//---------------------------------------------------------------------------------------
-// @bsiclass                                     Affan.Khan                         09/15
-//+---------------+---------------+---------------+---------------+---------------+------
-struct TestResult
-    {
-    private:
-        mutable StopWatch m_stopWatch;
-        int m_noOfUnitDeletion;
-        Utf8String m_name;
-    public:
-        TestResult(Utf8CP name = "")
-            :m_noOfUnitDeletion(0), m_stopWatch(false), m_name(name)
-            {
-            }
-
-        void Begin()
-            {
-            m_stopWatch.Start();
-            }
-
-        void End()
-            {
-            m_stopWatch.Stop();
-            }
-        void RecordUnitDeletion()
-            {
-            m_noOfUnitDeletion++;
-            }
-        void Reset(Utf8CP name)
-            {
-            m_stopWatch.Init(false);
-            m_noOfUnitDeletion = 0;
-            m_name = name;
-            }
-        Utf8String ToString(TestParamters const *param = nullptr) const
-            {
-            Utf8String str;
-            double totalTimeInSec = m_stopWatch.GetElapsedSeconds();
-            //double timeInMS = totalTimeInSec * 1000;
-            //double timeInMSDeletion = timeInMS / m_noOfUnitDeletion;
-            //str.Sprintf("PARAM  = %s\n", m_testParam.ToString());
-
-            str.Sprintf("Time = %.4lf sec ",
-                totalTimeInSec
-                );
-
-            if (!param)
-                return str;
-
-            Utf8String fullResult;
-            fullResult.Sprintf("[Name: %s]\n PARAM  : %s \n RESULT : %s", m_name.c_str(), param->ToString(), str.c_str());
-            return fullResult;
-            }
-    };
-
-//---------------------------------------------------------------------------------------
-// @bsimethod                                    Affan.Khan                         09/15
-//+---------------+---------------+---------------+---------------+---------------+------
-void SetupDeleteTest(DbR db, int64_t& globalInstanceCount, TestParamters const& param)
-    {
-
-    ECDbTestProject::Initialize();
-    Utf8String dbPath = ECDbTestProject::BuildECDbPath(param.GetFileName().c_str());
-    WString dbPathW;
-    BeStringUtilities::Utf8ToWChar(dbPathW, dbPath.c_str());
-    if (BeFileName::DoesPathExist(dbPathW.c_str()))
-        {
-        // Delete any previously created file
-        BeFileNameStatus fileDeleteStatus = BeFileName::BeDeleteFile(dbPathW.c_str());
-        ASSERT_TRUE(fileDeleteStatus == BeFileNameStatus::Success);
-        }
-
-    ASSERT_EQ(DbResult::BE_SQLITE_OK, db.CreateNewDb(dbPath.c_str())) << "Failed to create test db";
-    ASSERT_EQ(true, param.IsValid()) << "Paramter provided to test was invalid";
-
-
-    std::vector<Utf8String> primaryColumns;
-    std::vector<Utf8String> secondaryColumns;
-    std::map<Utf8String, std::set<int64_t>> secondaryTables;
-    std::map<int64_t, Utf8String> secondaryTablesRev;
-    for (int i = 1; i <= param.GetNumberOfColumnsInPrimaryTable(); i++)
-        {
-        primaryColumns.push_back(Utf8PrintfString("PCOL%03d", i));
-        }
-    for (int i = 1; i <= param.GetNumberOfColumnsInSecondaryTable(); i++)
-        {
-        secondaryColumns.push_back(Utf8PrintfString("SCOL%03d", i));
-        }
-
-    auto classPerTable = static_cast<int>(ceil((double)param.GetNumberOfTargetClasses() / param.GetNumberOfTargetTables()));
-    ASSERT_TRUE(classPerTable > 0) << "Classes per table must be greater then zero";
-    auto const seedClassId = 1;
-    auto currentClassId = seedClassId;
-    for (int i = 1; i <= param.GetNumberOfTargetTables(); i++)
-        {
-        Utf8String tableName;
-        tableName.Sprintf("SecondaryTbl%03d", i);
-        auto& classSet = secondaryTables[tableName];
-        auto ubound = currentClassId + classPerTable;
-        for (; currentClassId < ubound; currentClassId++)
-            {
-            classSet.insert(currentClassId);
-            secondaryTablesRev[currentClassId] = tableName;
-            }
-        }
-
-#define DELIMITER ", "
-    auto joinStrFunc = [] (std::vector<Utf8String> const& strList )
-        {
-        Utf8String out;
-        for (auto& str : strList)
-            {
-            out.append(str);
-            if (&str != &strList.back())
-                out.append(DELIMITER);
-            }
-
-        return out;
-        };
-
-    auto joinIntFunc = [] (std::set<int64_t> const& intList)
-        {
-        Utf8String out;
-        for (auto& n : intList)
-            {
-            out.append(Utf8PrintfString("%lld", n).c_str());
-            if (n != *intList.rbegin())
-                out.append(DELIMITER);
-            }
-
-        return out;
-        };
-    auto repeatFunc = [] (Utf8CP token, size_t times)
-        {
-        Utf8String out;
-        for (size_t i = 0; i < times; i++)
-            {
-            out.append(token);
-            if (i != (times - 1))
-                out.append(DELIMITER);
-            }
-
-        return out;
-        };
-    auto bindData = [] (Statement& stmt, std::vector<Utf8String> columns, int startingIndex)
-        {
-        for (size_t  i = 0; i < columns.size(); i++)
-            {
-            stmt.BindText(startingIndex++, "(asdfa987a9idsf#@#$SAdfasdfkajlaksjdf", Statement::MakeCopy::No);
-            }
-        };
-    Utf8String createTableSql_Primary = "CREATE TABLE PrimaryTbl (Id INTEGER PRIMARY KEY, ClassId INTEGER NOT NULL";
-    if (!primaryColumns.empty())
-        createTableSql_Primary.append(",").append(joinStrFunc(primaryColumns));
-
-    createTableSql_Primary.append(");");
-
-    ASSERT_EQ(DbResult::BE_SQLITE_OK, db.ExecuteSql(createTableSql_Primary.c_str())) << "FAILED " << createTableSql_Primary.c_str();
-
-    auto dataColumns = joinStrFunc(secondaryColumns);
-    for (auto const& secondaryPair : secondaryTables)
-        {
-        Utf8String createTableSql_Secondary = "CREATE TABLE ";
-        createTableSql_Secondary.append(secondaryPair.first);
-        createTableSql_Secondary.append("(");
-        createTableSql_Secondary.append("Id INTEGER PRIMARY KEY ");
-        if (param.GetCascadeMethod() == TestParamters::CascadeMethod::ForiegnKey)
-            {
-            createTableSql_Secondary.append("REFERENCES PrimaryTbl(Id) ON DELETE CASCADE");
-            }
-
-        createTableSql_Secondary.append(", ClassId INTEGER NOT NULL");
-        if (!secondaryColumns.empty())
-            createTableSql_Secondary.append(",").append(dataColumns);
-
-        createTableSql_Secondary.append(");");
-        ASSERT_EQ(DbResult::BE_SQLITE_OK, db.ExecuteSql(createTableSql_Secondary.c_str())) << "FAILED " << createTableSql_Secondary.c_str();
-
-        if (param.GetCascadeMethod() == TestParamters::CascadeMethod::Trigger)
-            {
-            Utf8String trigger = "CREATE TRIGGER OnDelete";
-            trigger.append(secondaryPair.first);
-            trigger.append(" AFTER DELETE ON PrimaryTbl WHEN OLD.ClassId  IN (").append(joinIntFunc(secondaryPair.second)).append(")");
-            trigger.append("BEGIN ");
-            trigger.append(" DELETE FROM ").append(secondaryPair.first).append(" WHERE OLD.Id = Id; ");
-            trigger.append(" END");
-            ASSERT_EQ(DbResult::BE_SQLITE_OK, db.ExecuteSql(trigger.c_str())) << "FAILED " << trigger.c_str();
-            }
-        }
-
-    Utf8String primaryInsert = "INSERT INTO PrimaryTbl(Id, ClassId";
-    if (!primaryColumns.empty())
-        primaryInsert.append(",").append(joinStrFunc(primaryColumns));
-
-    primaryInsert.append(") VALUES (?, ?");
-    if (!primaryColumns.empty())
-        primaryInsert.append(",").append(repeatFunc("?", primaryColumns.size()));
-
-    primaryInsert.append(");");
-
-
-    Utf8String secondaryInsertTemplate = "INSERT INTO %s(Id, ClassId";
-    if (!secondaryColumns.empty())
-        secondaryInsertTemplate.append(",").append(joinStrFunc(secondaryColumns));
-
-    secondaryInsertTemplate.append(") VALUES (?, ?");
-    if (!secondaryColumns.empty())
-        secondaryInsertTemplate.append(",").append(repeatFunc("?", secondaryColumns.size()));
-
-    secondaryInsertTemplate.append(");");
-
-    auto const noOfInstancesPerTable = param.GetNumberOfInstances() / param.GetNumberOfTargetTables();
-    int64_t globalInstanceId = 0;
-    Statement primaryInsertStmt;
-    ASSERT_EQ(DbResult::BE_SQLITE_OK, primaryInsertStmt.Prepare(db, primaryInsert.c_str()));
-    for (auto const& secondaryPair : secondaryTables)
-        {
-        auto& table = secondaryPair.first;
-        auto& classIds = secondaryPair.second;
-        Statement secondaryInsertStmt;
-        ASSERT_EQ(DbResult::BE_SQLITE_OK, secondaryInsertStmt.Prepare(db, SqlPrintfString(secondaryInsertTemplate.c_str(), table.c_str()).GetUtf8CP()));
-        auto const noOfInstancesPerClass = noOfInstancesPerTable / classIds.size();
-        for (auto cid : classIds)
-            {
-            for (size_t i = 0; i < noOfInstancesPerClass; i++)
-                {
-                globalInstanceId++;
-                primaryInsertStmt.ClearBindings();
-                primaryInsertStmt.Reset();
-                primaryInsertStmt.BindInt64(1, globalInstanceId);
-                primaryInsertStmt.BindInt64(2, cid);
-                bindData(primaryInsertStmt, primaryColumns, 3);
-                ASSERT_EQ(DbResult::BE_SQLITE_DONE, primaryInsertStmt.Step());
-
-                secondaryInsertStmt.ClearBindings();
-                secondaryInsertStmt.Reset();
-                secondaryInsertStmt.BindInt64(1, globalInstanceId);
-                secondaryInsertStmt.BindInt64(2, cid);
-                bindData(primaryInsertStmt, secondaryColumns, 3);
-                ASSERT_EQ(DbResult::BE_SQLITE_DONE, secondaryInsertStmt.Step());
-                }
-            }
-        }
-
-    globalInstanceCount = globalInstanceId;
-
-    }
-
-//---------------------------------------------------------------------------------------
-// @bsimethod                                    Affan.Khan                         09/15
-//+---------------+---------------+---------------+---------------+---------------+------
-void ExecuteDeleteTest(TestParamters const& param, TestResult& r1, TestResult& r2)
-    {
-    int64_t globalInstanceCount = 0;
-    Db db;
-    SetupDeleteTest(db, globalInstanceCount, param);
-    r1.Reset("*** Truncate Table ***");
-    r2.Reset("*** Delete By Id one record at a time ***");
-
-    Savepoint test1(db, "test1");
-    Statement deleteAllStmt;
-    ASSERT_EQ(DbResult::BE_SQLITE_OK, deleteAllStmt.Prepare(db, "DELETE FROM PrimaryTbl"));
-    r1.Begin();
-    r1.RecordUnitDeletion();
-    ASSERT_EQ(DbResult::BE_SQLITE_DONE, deleteAllStmt.Step());
-    r1.End();
-    test1.Cancel();
-
-
-    Savepoint test2(db, "test2");
-    r2.Begin();
-    Statement deleteSingleStmt;
-    ASSERT_EQ(DbResult::BE_SQLITE_OK, deleteSingleStmt.Prepare(db, "DELETE FROM PrimaryTbl WHERE Id = ?"));
-    for (int64_t i = 1; i < globalInstanceCount; i++)
-        {
-        deleteSingleStmt.Reset();
-        deleteSingleStmt.ClearBindings();
-        deleteSingleStmt.BindInt64(1, i);
-        ASSERT_EQ(DbResult::BE_SQLITE_DONE, deleteSingleStmt.Step());
-        r2.RecordUnitDeletion();
-        }
-
-    r2.End();
-    test2.Cancel();
-    }
-
-//---------------------------------------------------------------------------------------
-// @bsimethod                                    Affan.Khan                         09/15
-//+---------------+---------------+---------------+---------------+---------------+------
-TEST(Performance_TriggerVsCascadeDelete, V1)
-    {
-    Db db;
-    BeFileName temporaryDir;
-    BeTest::GetHost().GetOutputRoot(temporaryDir);
-    BeSQLiteLib::Initialize(temporaryDir);
-    
-    
-    TestResult r1, r2;
-    int noOfClasses = 200;
-    int noOfColumnInPrimary = 5;
-    int noOfColumnInSecondary = 5;
-    int noOfInstances = 50000;
-
-    LOG.info("*** Number Of Classes = 500 ***");
-    LOG.info("*** With 10 Tables ***");
-    TestParamters fkParam  = TestParamters(noOfClasses, 10, noOfColumnInPrimary, noOfColumnInSecondary, TestParamters::CascadeMethod::ForiegnKey, noOfInstances);
-    ExecuteDeleteTest(fkParam, r1, r2);   
-    LOG.infov("FK> Truncate: %s", r1.ToString().c_str());
-    LOG.infov("FK> OnByOn  : %s", r2.ToString().c_str());
-
-    TestParamters trParam = TestParamters(noOfClasses, 10, noOfColumnInPrimary, noOfColumnInSecondary, TestParamters::CascadeMethod::Trigger, noOfInstances);
-    ExecuteDeleteTest(trParam, r1, r2);
-    LOG.infov("TR> Truncate: %s", r1.ToString().c_str());
-    LOG.infov("TR> OnByOn  : %s", r2.ToString().c_str());
-
-    LOG.info("*** With 50 Tables ***");
-    fkParam = TestParamters(noOfClasses, 50, noOfColumnInPrimary, noOfColumnInSecondary, TestParamters::CascadeMethod::ForiegnKey, noOfInstances);
-    ExecuteDeleteTest(fkParam, r1, r2);
-    LOG.infov("FK> Truncate: %s", r1.ToString().c_str());
-    LOG.infov("FK> OnByOn  : %s", r2.ToString().c_str());
-
-    trParam = TestParamters(noOfClasses, 50, noOfColumnInPrimary, noOfColumnInSecondary, TestParamters::CascadeMethod::Trigger, noOfInstances);
-    ExecuteDeleteTest(trParam, r1, r2);
-    LOG.infov("TR> Truncate: %s", r1.ToString().c_str());
-    LOG.infov("TR> OnByOn  : %s", r2.ToString().c_str());
-
-
-    LOG.info("*** With 100 Tables ***");
-    fkParam = TestParamters(noOfClasses, 100, noOfColumnInPrimary, noOfColumnInSecondary, TestParamters::CascadeMethod::ForiegnKey, noOfInstances);
-    ExecuteDeleteTest(fkParam, r1, r2);
-    LOG.infov("FK> Truncate: %s", r1.ToString().c_str());
-    LOG.infov("FK> OnByOn  : %s", r2.ToString().c_str());
-
-    trParam = TestParamters(noOfClasses, 100, noOfColumnInPrimary, noOfColumnInSecondary, TestParamters::CascadeMethod::Trigger, noOfInstances);
-    ExecuteDeleteTest(trParam, r1, r2);
-    LOG.infov("TR> Truncate: %s", r1.ToString().c_str());
-    LOG.infov("TR> OnByOn  : %s", r2.ToString().c_str());
-
-    LOG.info("*** With 100 Tables ***");
-    fkParam = TestParamters(noOfClasses, 150, noOfColumnInPrimary, noOfColumnInSecondary, TestParamters::CascadeMethod::ForiegnKey, noOfInstances);
-    ExecuteDeleteTest(fkParam, r1, r2);
-    LOG.infov("FK> Truncate: %s", r1.ToString().c_str());
-    LOG.infov("FK> OnByOn  : %s", r2.ToString().c_str());
-
-    trParam = TestParamters(noOfClasses, 150, noOfColumnInPrimary, noOfColumnInSecondary, TestParamters::CascadeMethod::Trigger, noOfInstances);
-    ExecuteDeleteTest(trParam, r1, r2);
-    LOG.infov("TR> Truncate: %s", r1.ToString().c_str());
-    LOG.infov("TR> OnByOn  : %s", r2.ToString().c_str());
-
-    LOG.info("*** With 200 Tables ***");
-    fkParam = TestParamters(noOfClasses, 200, noOfColumnInPrimary, noOfColumnInSecondary, TestParamters::CascadeMethod::ForiegnKey, noOfInstances);
-    ExecuteDeleteTest(fkParam, r1, r2);
-    LOG.infov("FK> Truncate: %s", r1.ToString().c_str());
-    LOG.infov("FK> OnByOn  : %s", r2.ToString().c_str());
-
-    trParam = TestParamters(noOfClasses, 200, noOfColumnInPrimary, noOfColumnInSecondary, TestParamters::CascadeMethod::Trigger, noOfInstances);
-    ExecuteDeleteTest(trParam, r1, r2);
-    LOG.infov("TR> Truncate: %s", r1.ToString().c_str());
-    LOG.infov("TR> OnByOn  : %s", r2.ToString().c_str());
-    }
-
-//---------------------------------------------------------------------------------------
-// @bsimethod                                    Affan.Khan                         09/15
-//+---------------+---------------+---------------+---------------+---------------+------
-TEST(Performance_TriggerVsCascadeDelete, V2)
-    {
-    Db db;
-    BeFileName temporaryDir;
-    BeTest::GetHost().GetOutputRoot(temporaryDir);
-    BeSQLiteLib::Initialize(temporaryDir);
-
-
-    TestResult r1, r2;
-    int noOfClasses = 500;
-    int noOfColumnInPrimary = 5;
-    int noOfColumnInSecondary = 5;
-    int noOfInstances = 50000;
-
-    LOG.info("*** Number Of Classes = 500 ***");
-    LOG.info("*** With 10 Tables ***");
-    TestParamters fkParam = TestParamters(noOfClasses, 10, noOfColumnInPrimary, noOfColumnInSecondary, TestParamters::CascadeMethod::ForiegnKey, noOfInstances);
-    ExecuteDeleteTest(fkParam, r1, r2);
-    LOG.infov("FK> Truncate: %s", r1.ToString().c_str());
-    LOG.infov("FK> OnByOn  : %s", r2.ToString().c_str());
-
-    TestParamters trParam = TestParamters(noOfClasses, 10, noOfColumnInPrimary, noOfColumnInSecondary, TestParamters::CascadeMethod::Trigger, noOfInstances);
-    ExecuteDeleteTest(trParam, r1, r2);
-    LOG.infov("TR> Truncate: %s", r1.ToString().c_str());
-    LOG.infov("TR> OnByOn  : %s", r2.ToString().c_str());
-
-    LOG.info("*** With 50 Tables ***");
-    fkParam = TestParamters(noOfClasses, 50, noOfColumnInPrimary, noOfColumnInSecondary, TestParamters::CascadeMethod::ForiegnKey, noOfInstances);
-    ExecuteDeleteTest(fkParam, r1, r2);
-    LOG.infov("FK> Truncate: %s", r1.ToString().c_str());
-    LOG.infov("FK> OnByOn  : %s", r2.ToString().c_str());
-
-    trParam = TestParamters(noOfClasses, 50, noOfColumnInPrimary, noOfColumnInSecondary, TestParamters::CascadeMethod::Trigger, noOfInstances);
-    ExecuteDeleteTest(trParam, r1, r2);
-    LOG.infov("TR> Truncate: %s", r1.ToString().c_str());
-    LOG.infov("TR> OnByOn  : %s", r2.ToString().c_str());
-
-
-    LOG.info("*** With 100 Tables ***");
-    fkParam = TestParamters(noOfClasses, 100, noOfColumnInPrimary, noOfColumnInSecondary, TestParamters::CascadeMethod::ForiegnKey, noOfInstances);
-    ExecuteDeleteTest(fkParam, r1, r2);
-    LOG.infov("FK> Truncate: %s", r1.ToString().c_str());
-    LOG.infov("FK> OnByOn  : %s", r2.ToString().c_str());
-
-    trParam = TestParamters(noOfClasses, 100, noOfColumnInPrimary, noOfColumnInSecondary, TestParamters::CascadeMethod::Trigger, noOfInstances);
-    ExecuteDeleteTest(trParam, r1, r2);
-    LOG.infov("TR> Truncate: %s", r1.ToString().c_str());
-    LOG.infov("TR> OnByOn  : %s", r2.ToString().c_str());
-
-    LOG.info("*** With 100 Tables ***");
-    fkParam = TestParamters(noOfClasses, 150, noOfColumnInPrimary, noOfColumnInSecondary, TestParamters::CascadeMethod::ForiegnKey, noOfInstances);
-    ExecuteDeleteTest(fkParam, r1, r2);
-    LOG.infov("FK> Truncate: %s", r1.ToString().c_str());
-    LOG.infov("FK> OnByOn  : %s", r2.ToString().c_str());
-
-    trParam = TestParamters(noOfClasses, 150, noOfColumnInPrimary, noOfColumnInSecondary, TestParamters::CascadeMethod::Trigger, noOfInstances);
-    ExecuteDeleteTest(trParam, r1, r2);
-    LOG.infov("TR> Truncate: %s", r1.ToString().c_str());
-    LOG.infov("TR> OnByOn  : %s", r2.ToString().c_str());
-
-    LOG.info("*** With 200 Tables ***");
-    fkParam = TestParamters(noOfClasses, 200, noOfColumnInPrimary, noOfColumnInSecondary, TestParamters::CascadeMethod::ForiegnKey, noOfInstances);
-    ExecuteDeleteTest(fkParam, r1, r2);
-    LOG.infov("FK> Truncate: %s", r1.ToString().c_str());
-    LOG.infov("FK> OnByOn  : %s", r2.ToString().c_str());
-
-    trParam = TestParamters(noOfClasses, 200, noOfColumnInPrimary, noOfColumnInSecondary, TestParamters::CascadeMethod::Trigger, noOfInstances);
-    ExecuteDeleteTest(trParam, r1, r2);
-    LOG.infov("TR> Truncate: %s", r1.ToString().c_str());
-    LOG.infov("TR> OnByOn  : %s", r2.ToString().c_str());
-    }
-
-//---------------------------------------------------------------------------------------
-// @bsimethod                                    Affan.Khan                         09/15
-//+---------------+---------------+---------------+---------------+---------------+------
-TEST(Performance_TriggerVsCascadeDelete, V3)
-    {
-    Db db;
-    BeFileName temporaryDir;
-    BeTest::GetHost().GetOutputRoot(temporaryDir);
-    BeSQLiteLib::Initialize(temporaryDir);
-
-
-    TestResult r1, r2;
-    int noOfClasses = 700;
-    int noOfColumnInPrimary = 5;
-    int noOfColumnInSecondary = 5;
-    int noOfInstances = 50000;
-
-    LOG.info("*** Number Of Classes = 700 ***");
-    LOG.info("*** With 10 Tables ***");
-    TestParamters fkParam = TestParamters(noOfClasses, 10, noOfColumnInPrimary, noOfColumnInSecondary, TestParamters::CascadeMethod::ForiegnKey, noOfInstances);
-    ExecuteDeleteTest(fkParam, r1, r2);
-    LOG.infov("FK> Truncate: %s", r1.ToString().c_str());
-    LOG.infov("FK> OnByOn  : %s", r2.ToString().c_str());
-
-    TestParamters trParam = TestParamters(noOfClasses, 10, noOfColumnInPrimary, noOfColumnInSecondary, TestParamters::CascadeMethod::Trigger, noOfInstances);
-    ExecuteDeleteTest(trParam, r1, r2);
-    LOG.infov("TR> Truncate: %s", r1.ToString().c_str());
-    LOG.infov("TR> OnByOn  : %s", r2.ToString().c_str());
-
-    LOG.info("*** With 50 Tables ***");
-    fkParam = TestParamters(noOfClasses, 50, noOfColumnInPrimary, noOfColumnInSecondary, TestParamters::CascadeMethod::ForiegnKey, noOfInstances);
-    ExecuteDeleteTest(fkParam, r1, r2);
-    LOG.infov("FK> Truncate: %s", r1.ToString().c_str());
-    LOG.infov("FK> OnByOn  : %s", r2.ToString().c_str());
-
-    trParam = TestParamters(noOfClasses, 50, noOfColumnInPrimary, noOfColumnInSecondary, TestParamters::CascadeMethod::Trigger, noOfInstances);
-    ExecuteDeleteTest(trParam, r1, r2);
-    LOG.infov("TR> Truncate: %s", r1.ToString().c_str());
-    LOG.infov("TR> OnByOn  : %s", r2.ToString().c_str());
-
-
-    LOG.info("*** With 100 Tables ***");
-    fkParam = TestParamters(noOfClasses, 100, noOfColumnInPrimary, noOfColumnInSecondary, TestParamters::CascadeMethod::ForiegnKey, noOfInstances);
-    ExecuteDeleteTest(fkParam, r1, r2);
-    LOG.infov("FK> Truncate: %s", r1.ToString().c_str());
-    LOG.infov("FK> OnByOn  : %s", r2.ToString().c_str());
-
-    trParam = TestParamters(noOfClasses, 100, noOfColumnInPrimary, noOfColumnInSecondary, TestParamters::CascadeMethod::Trigger, noOfInstances);
-    ExecuteDeleteTest(trParam, r1, r2);
-    LOG.infov("TR> Truncate: %s", r1.ToString().c_str());
-    LOG.infov("TR> OnByOn  : %s", r2.ToString().c_str());
-
-    LOG.info("*** With 100 Tables ***");
-    fkParam = TestParamters(noOfClasses, 150, noOfColumnInPrimary, noOfColumnInSecondary, TestParamters::CascadeMethod::ForiegnKey, noOfInstances);
-    ExecuteDeleteTest(fkParam, r1, r2);
-    LOG.infov("FK> Truncate: %s", r1.ToString().c_str());
-    LOG.infov("FK> OnByOn  : %s", r2.ToString().c_str());
-
-    trParam = TestParamters(noOfClasses, 150, noOfColumnInPrimary, noOfColumnInSecondary, TestParamters::CascadeMethod::Trigger, noOfInstances);
-    ExecuteDeleteTest(trParam, r1, r2);
-    LOG.infov("TR> Truncate: %s", r1.ToString().c_str());
-    LOG.infov("TR> OnByOn  : %s", r2.ToString().c_str());
-
-    LOG.info("*** With 200 Tables ***");
-    fkParam = TestParamters(noOfClasses, 200, noOfColumnInPrimary, noOfColumnInSecondary, TestParamters::CascadeMethod::ForiegnKey, noOfInstances);
-    ExecuteDeleteTest(fkParam, r1, r2);
-    LOG.infov("FK> Truncate: %s", r1.ToString().c_str());
-    LOG.infov("FK> OnByOn  : %s", r2.ToString().c_str());
-
-    trParam = TestParamters(noOfClasses, 200, noOfColumnInPrimary, noOfColumnInSecondary, TestParamters::CascadeMethod::Trigger, noOfInstances);
-    ExecuteDeleteTest(trParam, r1, r2);
-    LOG.infov("TR> Truncate: %s", r1.ToString().c_str());
-    LOG.infov("TR> OnByOn  : %s", r2.ToString().c_str());
-    }
-
-//---------------------------------------------------------------------------------------
-// @bsimethod                                    Affan.Khan                         09/15
-//+---------------+---------------+---------------+---------------+---------------+------
-TEST(Performance_TriggerVsCascadeDelete, V4)
-    {
-    Db db;
-    BeFileName temporaryDir;
-    BeTest::GetHost().GetOutputRoot(temporaryDir);
-    BeSQLiteLib::Initialize(temporaryDir);
-
-
-    TestResult r1, r2;
-    int noOfClasses = 1000;
-    int noOfColumnInPrimary = 5;
-    int noOfColumnInSecondary = 5;
-    int noOfInstances = 50000;
-
-    LOG.info("*** Number Of Classes = 500 ***");
-    LOG.info("*** With 10 Tables ***");
-    TestParamters fkParam = TestParamters(noOfClasses, 10, noOfColumnInPrimary, noOfColumnInSecondary, TestParamters::CascadeMethod::ForiegnKey, noOfInstances);
-    ExecuteDeleteTest(fkParam, r1, r2);
-    LOG.infov("FK> Truncate: %s", r1.ToString().c_str());
-    LOG.infov("FK> OnByOn  : %s", r2.ToString().c_str());
-
-    TestParamters trParam = TestParamters(noOfClasses, 10, noOfColumnInPrimary, noOfColumnInSecondary, TestParamters::CascadeMethod::Trigger, noOfInstances);
-    ExecuteDeleteTest(trParam, r1, r2);
-    LOG.infov("TR> Truncate: %s", r1.ToString().c_str());
-    LOG.infov("TR> OnByOn  : %s", r2.ToString().c_str());
-
-    LOG.info("*** With 50 Tables ***");
-    fkParam = TestParamters(noOfClasses, 50, noOfColumnInPrimary, noOfColumnInSecondary, TestParamters::CascadeMethod::ForiegnKey, noOfInstances);
-    ExecuteDeleteTest(fkParam, r1, r2);
-    LOG.infov("FK> Truncate: %s", r1.ToString().c_str());
-    LOG.infov("FK> OnByOn  : %s", r2.ToString().c_str());
-
-    trParam = TestParamters(noOfClasses, 50, noOfColumnInPrimary, noOfColumnInSecondary, TestParamters::CascadeMethod::Trigger, noOfInstances);
-    ExecuteDeleteTest(trParam, r1, r2);
-    LOG.infov("TR> Truncate: %s", r1.ToString().c_str());
-    LOG.infov("TR> OnByOn  : %s", r2.ToString().c_str());
-
-
-    LOG.info("*** With 100 Tables ***");
-    fkParam = TestParamters(noOfClasses, 100, noOfColumnInPrimary, noOfColumnInSecondary, TestParamters::CascadeMethod::ForiegnKey, noOfInstances);
-    ExecuteDeleteTest(fkParam, r1, r2);
-    LOG.infov("FK> Truncate: %s", r1.ToString().c_str());
-    LOG.infov("FK> OnByOn  : %s", r2.ToString().c_str());
-
-    trParam = TestParamters(noOfClasses, 100, noOfColumnInPrimary, noOfColumnInSecondary, TestParamters::CascadeMethod::Trigger, noOfInstances);
-    ExecuteDeleteTest(trParam, r1, r2);
-    LOG.infov("TR> Truncate: %s", r1.ToString().c_str());
-    LOG.infov("TR> OnByOn  : %s", r2.ToString().c_str());
-
-    LOG.info("*** With 100 Tables ***");
-    fkParam = TestParamters(noOfClasses, 150, noOfColumnInPrimary, noOfColumnInSecondary, TestParamters::CascadeMethod::ForiegnKey, noOfInstances);
-    ExecuteDeleteTest(fkParam, r1, r2);
-    LOG.infov("FK> Truncate: %s", r1.ToString().c_str());
-    LOG.infov("FK> OnByOn  : %s", r2.ToString().c_str());
-
-    trParam = TestParamters(noOfClasses, 150, noOfColumnInPrimary, noOfColumnInSecondary, TestParamters::CascadeMethod::Trigger, noOfInstances);
-    ExecuteDeleteTest(trParam, r1, r2);
-    LOG.infov("TR> Truncate: %s", r1.ToString().c_str());
-    LOG.infov("TR> OnByOn  : %s", r2.ToString().c_str());
-
-    LOG.info("*** With 200 Tables ***");
-    fkParam = TestParamters(noOfClasses, 200, noOfColumnInPrimary, noOfColumnInSecondary, TestParamters::CascadeMethod::ForiegnKey, noOfInstances);
-    ExecuteDeleteTest(fkParam, r1, r2);
-    LOG.infov("FK> Truncate: %s", r1.ToString().c_str());
-    LOG.infov("FK> OnByOn  : %s", r2.ToString().c_str());
-
-    trParam = TestParamters(noOfClasses, 200, noOfColumnInPrimary, noOfColumnInSecondary, TestParamters::CascadeMethod::Trigger, noOfInstances);
-    ExecuteDeleteTest(trParam, r1, r2);
-    LOG.infov("TR> Truncate: %s", r1.ToString().c_str());
-    LOG.infov("TR> OnByOn  : %s", r2.ToString().c_str());
-    }
-
-
+/*--------------------------------------------------------------------------------------+
+|
+|  $Source: Tests/Performance/PerformanceECInstanceInserterTests.cpp $
+|
+|  $Copyright: (c) 2015 Bentley Systems, Incorporated. All rights reserved. $
+|
++--------------------------------------------------------------------------------------*/
+
+#include <Bentley/BeTest.h>
+#include <ECObjects/ECObjectsAPI.h>
+#include <ECDb/ECDbApi.h>
+#include <BeSQLite/BeSQLite.h>
+#include "../NonPublished/PublicApi/NonPublished/ECDb/ECDbTestProject.h"
+#include "../BackDoor/PublicApi/BackDoor/ECDb/Backdoor.h"
+#include "PerformanceTests.h"
+
+USING_NAMESPACE_BENTLEY_EC
+
+BEGIN_ECDBUNITTESTS_NAMESPACE
+
+//struct Performance_ECSQLVersusECInstanceInserter : public ::testing::Test
+//{
+//public:
+//    double m_eciiTime;
+//    double m_ecsqlTime;
+//
+//    Performance_ECSQLVersusECInstanceInserter::Performance_ECSQLVersusECInstanceInserter() { m_eciiTime = m_ecsqlTime = 0.0; }
+//*************************************************************************************************
+// ECInstanceInserter vs ECSQL performance
+//*************************************************************************************************
+//---------------------------------------------------------------------------------------
+// @bsimethod                                     Krischan.Eberle                  07/14
+//+---------------+---------------+---------------+---------------+---------------+------
+ECSchemaCachePtr GenerateTestSchema()
+{
+    Utf8CP testSchemaXml =
+        "<ECSchema schemaName=\"Test\" nameSpacePrefix=\"ts\" version=\"1.0\" xmlns=\"http://www.bentley.com/schemas/Bentley.ECXML.2.0\">"
+        "  <ECClass typeName=\"P\" isDomainClass = \"True\">"
+        "    <ECProperty propertyName=\"bo\" typeName=\"boolean\" />"
+        "    <ECProperty propertyName=\"bi\" typeName=\"binary\" />"
+        "    <ECProperty propertyName=\"dt\" typeName=\"dateTime\" />"
+        "    <ECProperty propertyName=\"d\" typeName=\"double\" />"
+        "    <ECProperty propertyName=\"i\" typeName=\"int\" />"
+        "    <ECProperty propertyName=\"l\" typeName=\"long\" />"
+        "    <ECProperty propertyName=\"s\" typeName=\"string\" />"
+        "    <ECProperty propertyName=\"p2d\" typeName=\"Point2D\" />"
+        "    <ECProperty propertyName=\"p3d\" typeName=\"Point3D\" />"
+        "  </ECClass>"
+        "  <ECClass typeName=\"PStruct\" isDomainClass = \"False\" isStruct = \"True\">"
+        "    <ECProperty propertyName=\"bo\" typeName=\"boolean\" />"
+        "    <ECProperty propertyName=\"bi\" typeName=\"binary\" />"
+        "    <ECProperty propertyName=\"dt\" typeName=\"dateTime\" />"
+        "    <ECProperty propertyName=\"d\" typeName=\"double\" />"
+        "    <ECProperty propertyName=\"i\" typeName=\"int\" />"
+        "    <ECProperty propertyName=\"l\" typeName=\"long\" />"
+        "    <ECProperty propertyName=\"s\" typeName=\"string\" />"
+        "    <ECProperty propertyName=\"p2d\" typeName=\"Point2D\" />"
+        "    <ECProperty propertyName=\"p3d\" typeName=\"Point3D\" />"
+        "  </ECClass>"
+        "  <ECClass typeName=\"Int\" isDomainClass = \"True\">"
+        "    <ECProperty propertyName=\"i\" typeName=\"int\" />"
+        "  </ECClass>"
+        "  <ECClass typeName=\"DateTime\" isDomainClass = \"True\">"
+        "    <ECProperty propertyName=\"dt\" typeName=\"dateTime\" />"
+        "  </ECClass>"
+        "  <ECClass typeName=\"String\" isDomainClass = \"True\">"
+        "    <ECProperty propertyName=\"s\" typeName=\"string\" />"
+        "  </ECClass>"
+        "  <ECClass typeName=\"S\" >"
+        "    <ECStructProperty propertyName=\"s\" typeName=\"PStruct\" />"
+        "  </ECClass>"
+        "  <ECClass typeName=\"IntA\" >"
+        "    <ECArrayProperty propertyName=\"a\" typeName=\"int\" maxOccurs=\"unbounded\" minOccurs=\"0\" />"
+        "  </ECClass>"
+        "  <ECClass typeName=\"DateTimeA\" >"
+        "    <ECArrayProperty propertyName=\"a\" typeName=\"dateTime\" maxOccurs=\"unbounded\" minOccurs=\"0\" />"
+        "  </ECClass>"
+        "  <ECClass typeName=\"StringA\" >"
+        "    <ECArrayProperty propertyName=\"a\" typeName=\"string\" maxOccurs=\"unbounded\" minOccurs=\"0\" />"
+        "  </ECClass>"
+        "  <ECClass typeName=\"SA\" >"
+        "    <ECArrayProperty propertyName=\"a\" typeName=\"PStruct\" maxOccurs=\"unbounded\" minOccurs=\"0\" />"
+        "  </ECClass>"
+        "</ECSchema>";
+
+    return ECDbTestUtility::ReadECSchemaFromString(testSchemaXml);
+}
+
+//---------------------------------------------------------------------------------------
+// @bsimethod                                     Krischan.Eberle                  07/14
+//+---------------+---------------+---------------+---------------+---------------+------
+BentleyStatus SetupTestECDb(BeFileNameR ecdbPath, Utf8CP testECDbName)
+{
+    ECSchemaCachePtr schemaCache = GenerateTestSchema();
+    if (schemaCache == nullptr)
+        return ERROR;
+
+    ECDbTestProject testProject;
+    ECDbR ecdb = testProject.Create(testECDbName);
+    if (ecdb.Schemas().ImportECSchemas(*schemaCache) != SUCCESS)
+        return ERROR;
+
+    ecdbPath = BeFileName(testProject.GetECDbPath());
+    return SUCCESS;
+}
+
+
+//=======================================================================================
+// @bsiclass                                                Krischan.Eberle      07/2014
+//+===============+===============+===============+===============+===============+======
+template<typename TImpl>
+struct TestInserter
+{
+private:
+    Utf8String m_testCaseName;
+
+    TImpl* GetImpl() { return static_cast<TImpl*> (this); }
+
+public:
+    explicit TestInserter(Utf8CP testCaseName)
+        : m_testCaseName(testCaseName)
+    {}
+
+    virtual ~TestInserter() {}
+
+    bool Prepare(ECDbR ecdb, std::vector<ECN::ECClassCP> const& testClasses)
+    {
+        const auto success = GetImpl()->DoPrepare(ecdb, testClasses);
+        if (!success)
+            Finalize();
+
+        return success;
+    }
+
+    bool InsertInstance(IECInstanceR testInstance)
+    {
+        const auto success = GetImpl()->DoInsertInstance(testInstance);
+        if (!success)
+            Finalize();
+
+        return success;
+    }
+
+    void Finalize()
+    {
+        GetImpl()->DoFinalize();
+    }
+
+    Utf8CP GetTestCaseName() const { return m_testCaseName.c_str(); }
+};
+
+//=======================================================================================
+// @bsiclass                                                Krischan.Eberle      07/2014
+//+===============+===============+===============+===============+===============+======
+struct ECInstanceInserterTestInserter : TestInserter<ECInstanceInserterTestInserter>
+{
+private:
+    std::map<ECN::ECClassCP, std::unique_ptr<ECInstanceInserter>>  m_cache;
+
+    void Cleanup()
+    {
+        m_cache.clear();
+    }
+
+public:
+    ECInstanceInserterTestInserter()
+        : TestInserter("ECInstanceInserter")
+    {
+    }
+
+    ~ECInstanceInserterTestInserter()
+    {
+        Cleanup();
+    }
+
+    bool DoPrepare(ECDbR ecdb, std::vector<ECN::ECClassCP> const& testClasses)
+    {
+        for (auto testClass : testClasses)
+        {
+            auto inserter = std::unique_ptr<ECInstanceInserter>(new ECInstanceInserter(ecdb, *testClass));
+            if (!inserter->IsValid())
+                return false;
+
+            m_cache[testClass] = std::move(inserter);
+        }
+
+        return true;
+    };
+
+    bool DoInsertInstance(IECInstanceR testInstance) const
+    {
+        auto it = m_cache.find(&testInstance.GetClass());
+        if (it == m_cache.end())
+            return false;
+
+        auto const& inserter = *it->second;
+
+        ECInstanceKey key;
+        return inserter.Insert(key, testInstance) == SUCCESS;
+    };
+
+    void DoFinalize()
+    {
+        Cleanup();
+    }
+};
+
+//=======================================================================================
+// @bsiclass                                                Krischan.Eberle      07/2014
+//+===============+===============+===============+===============+===============+======
+struct ECSqlTestInserter : TestInserter<ECSqlTestInserter>
+{
+private:
+    std::map<ECN::ECClassCP, std::unique_ptr<ECSqlStatement>> m_cache;
+    bmap <uint32_t, int> m_propertyIdToParameterMapping;
+
+    bool Insert(ECSqlStatement& stmt, IECInstanceR testInstance) const
+    {
+        if (stmt.Reset() != ECSqlStatus::Success || stmt.ClearBindings() != ECSqlStatus::Success)
+            return false;
+
+        for (auto const& kvPair : m_propertyIdToParameterMapping)
+        {
+            const int parameterIndex = kvPair.second;
+            ECValue v;
+            Backdoor::ECObjects::ECValue::SetAllowsPointersIntoInstanceMemory(v, true);
+            auto stat = testInstance.GetValue(v, kvPair.first);
+            if (stat != ECObjectsStatus::ECOBJECTS_STATUS_Success)
+                return false;
+
+            if (v.IsNull())
+            {
+                if (ECSqlStatus::Success != stmt.BindNull(parameterIndex))
+                    return false;
+
+                continue;
+            }
+
+            ECSqlStatus ecsqlStat;
+            switch (v.GetPrimitiveType())
+            {
+            case PRIMITIVETYPE_Binary:
+            {
+                size_t size;
+                auto ecBlob = v.GetBinary(size);
+                ecsqlStat = stmt.BindBinary(parameterIndex, ecBlob, (int)size, DetermineMakeCopy(v));
+                break;
+            }
+
+            case PRIMITIVETYPE_Boolean:
+                ecsqlStat = stmt.BindBoolean(parameterIndex, v.GetBoolean());
+                break;
+
+            case PRIMITIVETYPE_DateTime:
+            {
+                bool hasMetadata = false;
+                DateTime::Info metadata;
+                const int64_t ceTicks = v.GetDateTimeTicks(hasMetadata, metadata);
+                const uint64_t jdHns = DateTime::CommonEraTicksToJulianDay(ceTicks);
+
+                DateTime::Info const* actualMetadata = hasMetadata ? &metadata : nullptr;
+                ecsqlStat = stmt.GetBinder(parameterIndex).BindDateTime(jdHns, actualMetadata);
+                break;
+            }
+
+            case PRIMITIVETYPE_Double:
+                ecsqlStat = stmt.BindDouble(parameterIndex, v.GetDouble());
+                break;
+
+            case PRIMITIVETYPE_Integer:
+                ecsqlStat = stmt.BindInt(parameterIndex, v.GetInteger());
+                break;
+
+            case PRIMITIVETYPE_Long:
+                ecsqlStat = stmt.BindInt64(parameterIndex, v.GetLong());
+                break;
+
+            case PRIMITIVETYPE_Point2D:
+                ecsqlStat = stmt.BindPoint2D(parameterIndex, v.GetPoint2D());
+                break;
+
+            case PRIMITIVETYPE_Point3D:
+                ecsqlStat = stmt.BindPoint3D(parameterIndex, v.GetPoint3D());
+                break;
+
+            case PRIMITIVETYPE_String:
+                ecsqlStat = stmt.BindText(parameterIndex, v.GetUtf8CP(), DetermineMakeCopy(v));
+                break;
+
+            default:
+                ecsqlStat = ECSqlStatus::Error;
+                break;
+            }
+            if (!ecsqlStat.IsSuccess())
+                return false;
+        }
+
+        ECInstanceKey instanceKey;
+        auto stepStat = stmt.Step(instanceKey);
+        if (stepStat != BE_SQLITE_DONE)
+            return false;
+
+        return true;
+    }
+
+    void Cleanup() { m_cache.clear(); }
+
+    static IECSqlBinder::MakeCopy DetermineMakeCopy(ECN::ECValueCR ecValue)
+    {
+        if (ecValue.IsString() && !ecValue.IsUtf8())
+            return IECSqlBinder::MakeCopy::Yes;
+
+        return Backdoor::ECObjects::ECValue::AllowsPointersIntoInstanceMemory(ecValue) ? IECSqlBinder::MakeCopy::No : IECSqlBinder::MakeCopy::Yes;
+    }
+
+public:
+    ECSqlTestInserter() : TestInserter("ECSQL INSERT") {}
+
+    virtual ~ECSqlTestInserter() { Cleanup(); }
+
+
+    bool DoPrepare(ECDbR ecdb, std::vector<ECN::ECClassCP> const& testClasses)
+    {
+        for (auto testClass : testClasses)
+        {
+            auto stmt = std::unique_ptr<ECSqlStatement>(new ECSqlStatement());
+            auto enabler = testClass->GetDefaultStandaloneEnabler();
+            int parameterIndex = 1;
+            ECSqlInsertBuilder ecsql;
+            ecsql.InsertInto(*testClass);
+            for (auto prop : testClass->GetProperties(true))
+            {
+                if (!prop->GetIsPrimitive())
+                {
+                    return false;
+                }
+
+                Utf8String propName("[");
+                propName.append(Utf8String(prop->GetName())).append("]");
+                ecsql.AddValue(propName.c_str(), "?");
+
+                uint32_t propIndex;
+                auto stat = enabler->GetPropertyIndex(propIndex, prop->GetName().c_str());
+                if (stat != ECObjectsStatus::ECOBJECTS_STATUS_Success)
+                    return false;
+
+                m_propertyIdToParameterMapping[propIndex] = parameterIndex;
+                parameterIndex++;
+            }
+
+            auto stat = stmt->Prepare(ecdb, ecsql.ToString().c_str());
+            if (stat != ECSqlStatus::Success)
+                return false;
+
+            m_cache[testClass] = std::move(stmt);
+        }
+
+        return true;
+    }
+
+    bool DoInsertInstance(IECInstanceR testInstance) const
+    {
+        auto it = m_cache.find(&testInstance.GetClass());
+        if (it == m_cache.end())
+            return false;
+
+        auto& stmt = *it->second;
+        return Insert(stmt, testInstance);
+    }
+
+    void DoFinalize() { Cleanup(); }
+};
+
+
+//---------------------------------------------------------------------------------------
+// @bsimethod                                     Krischan.Eberle                  08/14
+//+---------------+---------------+---------------+---------------+---------------+------
+template<typename TTestInserter>
+void RunPerformanceComparison (bool& hasRun, double& insertTimingSecs, Utf8CP testSchemaName, Utf8CP testClassName, BeFileNameCR testFilePath,
+                               int numberOfInstancesPerClass,
+                               TestInserter<TTestInserter>& testInserter, StopWatch& logTimer)
+    {
+    hasRun = false;
+
+    ECDb ecdb;
+    ASSERT_EQ (BE_SQLITE_OK, ecdb.OpenBeSQLiteDb (testFilePath, ECDb::OpenParams (Db::OpenMode::ReadWrite)));
+
+    std::vector<ECClassCP> testClasses;
+    if (!Utf8String::IsNullOrEmpty (testClassName))
+        {
+        ECClassCP testClass = ecdb. Schemas ().GetECClass (testSchemaName, testClassName);
+        ASSERT_TRUE (testClass != nullptr);
+        testClasses.push_back (testClass);
+        }
+    else
+        {
+        ECSchemaCP schema = ecdb. Schemas ().GetECSchema (testSchemaName);
+        ASSERT_TRUE (schema != nullptr);
+        for (auto ecClass : schema->GetClasses ())
+            {
+            //filter out relationships to keep it simple and filter out non-domainclasses as ECPersistence doesn't support them
+            if (ecClass->GetRelationshipClassCP () == nullptr && ecClass->GetIsDomainClass ())
+                testClasses.push_back (ecClass);
+            }
+        }
+
+    std::vector<IECInstancePtr> testDataset;
+    for (auto ecClass : testClasses)
+        {
+        for (int i = 0; i < numberOfInstancesPerClass; i++)
+            testDataset.push_back (ECDbTestProject::CreateArbitraryECInstance (*ecClass, ECDbTestProject::PopulatePrimitiveValueWithRandomValues));
+        }
+
+    if (!testInserter.Prepare (ecdb, testClasses))
+        return;
+
+    int failureCount = 0;
+    //printf ("Attach to profiler for test case %s...\r\n", testInserter.GetTestCaseName ()); getchar ();
+    StopWatch timer (true);
+    logTimer.Start ();
+    for (IECInstancePtr const& testInstance : testDataset)
+        {
+        if (!testInserter.InsertInstance (*testInstance))
+            failureCount++;
+        }
+    timer.Stop ();
+    logTimer.Stop ();
+    testInserter.Finalize ();
+    insertTimingSecs = timer.GetElapsedSeconds ();
+    //printf ("Detach from profiler...\r\n"); getchar ();
+
+    LOG.infov ("%s> Insertion (%d instances, %d per class, %d classes): %.4f secs.",
+               testInserter.GetTestCaseName (),
+               testDataset.size () - failureCount, numberOfInstancesPerClass, testClasses.size (), insertTimingSecs);
+    hasRun = true;
+    }
+
+//---------------------------------------------------------------------------------------
+// @bsimethod                                     Krischan.Eberle                  07/14
+//+---------------+---------------+---------------+---------------+---------------+------
+void RunPerformanceComparisonTest(Utf8CP testClassName, int numberOfInstancesPerClass, Utf8String testcaseName, Utf8String testName)
+{
+    Utf8CP testSchemaName = "Test";
+
+    //Create test files
+    BeFileName eciiTestFile;
+    BeFileName ecsqlinsertTestFile;
+    ASSERT_EQ(SUCCESS, SetupTestECDb(eciiTestFile, "ecinstanceinserterperformance.ecdb"));
+    ASSERT_EQ(SUCCESS, SetupTestECDb(ecsqlinsertTestFile, "ecsqlinsertperformance.ecdb"));
+
+    //********** Run performance test with ECInstanceInserter
+    StopWatch eciiInsertLogTimer("eciiInsertLogTimer",false);
+    bool eciiHasRun = false;
+    double eciiInsertTiming = -1.0;
+    ECInstanceInserterTestInserter eciiTestInserter;
+    Utf8String eciiTestInserterDetails(testClassName);
+    Utf8PrintfString eciiInsertNumberOfClasses("%d", numberOfInstancesPerClass);
+    RunPerformanceComparison(eciiHasRun, eciiInsertTiming, testSchemaName, testClassName, eciiTestFile, numberOfInstancesPerClass, eciiTestInserter, eciiInsertLogTimer);
+
+    //********** Run performance test with ECSQL INSERT getting time zero have to take a look
+    bool ecsqlHasRun = false;
+    double ecsqlinsertInsertTiming = -1.0;
+    ECSqlTestInserter ecsqlTestInserter;
+    StopWatch ecsqlTestInserterLogTimer("ecsqlTestInserterLogTimer",false);
+    Utf8String ecsqlTestInserterDetails(testClassName);
+    Utf8PrintfString ecsqlTestInserterNumberOfClasses("%d", numberOfInstancesPerClass);
+    RunPerformanceComparison(ecsqlHasRun, ecsqlinsertInsertTiming, testSchemaName, testClassName, ecsqlinsertTestFile, numberOfInstancesPerClass, ecsqlTestInserter, ecsqlTestInserterLogTimer);
+    
+    if (eciiHasRun)
+    { 
+        PERFORMANCELOG.infov("ECInstanceInserter Performance: Insertion: %.1f",
+            eciiInsertTiming);
+        LOGTODB(testcaseName, testName, eciiInsertTiming, "ECInstanceInserter Performance: Insertion: for", numberOfInstancesPerClass);
+    }
+    if (ecsqlHasRun)
+    {
+        PERFORMANCELOG.infov("ECSQL INSERT Performance: Insertion: %.1f",
+            ecsqlinsertInsertTiming);
+        LOGTODB(testcaseName, testName, ecsqlinsertInsertTiming, "ForECSQLInsert Performance: Insertion: for", numberOfInstancesPerClass);
+    }
+}
+
+//}; // end of Test Fixture class
+
+//---------------------------------------------------------------------------------------
+// @bsiclass                                     Krischan.Eberle                  07/14
+//+---------------+---------------+---------------+---------------+---------------+------
+TEST(Performance_ECSQLVersusECInstanceInserter, AllPropertyTypes)
+{
+    RunPerformanceComparisonTest(nullptr, 1000, TEST_DETAILS);
+}
+
+//---------------------------------------------------------------------------------------
+// @bsiclass                                     Krischan.Eberle                  07/14
+//+---------------+---------------+---------------+---------------+---------------+------
+TEST (Performance_ECSQLVersusECInstanceInserter, PrimitiveProperties)
+{
+    RunPerformanceComparisonTest("P", 1000, TEST_DETAILS);
+}
+
+//---------------------------------------------------------------------------------------
+// @bsiclass                                     Krischan.Eberle                  07/14
+//+---------------+---------------+---------------+---------------+---------------+------
+TEST (Performance_ECSQLVersusECInstanceInserter, IntProperty)
+{
+    RunPerformanceComparisonTest("Int", 1000, TEST_DETAILS);
+}
+
+//---------------------------------------------------------------------------------------
+// @bsiclass                                     Krischan.Eberle                  07/14
+//+---------------+---------------+---------------+---------------+---------------+------
+TEST (Performance_ECSQLVersusECInstanceInserter, DateTimeProperty)
+{
+    RunPerformanceComparisonTest("DateTime", 1000, TEST_DETAILS);
+}
+
+//---------------------------------------------------------------------------------------
+// @bsiclass                                     Krischan.Eberle                  07/14
+//+---------------+---------------+---------------+---------------+---------------+------
+TEST (Performance_ECSQLVersusECInstanceInserter, StringProperty)
+{
+    RunPerformanceComparisonTest("String", 1000, TEST_DETAILS);
+}
+
+//---------------------------------------------------------------------------------------
+// @bsiclass                                     Krischan.Eberle                  07/14
+//+---------------+---------------+---------------+---------------+---------------+------
+TEST (Performance_ECSQLVersusECInstanceInserter, StructProperties)
+{
+    RunPerformanceComparisonTest("S", 1000, TEST_DETAILS);
+}
+
+//---------------------------------------------------------------------------------------
+// @bsiclass                                     Krischan.Eberle                  07/14
+//+---------------+---------------+---------------+---------------+---------------+------
+TEST (Performance_ECSQLVersusECInstanceInserter, IntArrayProperty)
+{
+    RunPerformanceComparisonTest("IntA", 1000, TEST_DETAILS);
+}
+
+//---------------------------------------------------------------------------------------
+// @bsiclass                                     Krischan.Eberle                  07/14
+//+---------------+---------------+---------------+---------------+---------------+------
+TEST (Performance_ECSQLVersusECInstanceInserter, DateTimeArrayProperty)
+{
+    RunPerformanceComparisonTest("DateTimeA", 1000, TEST_DETAILS);
+}
+
+//---------------------------------------------------------------------------------------
+// @bsiclass                                     Krischan.Eberle                  07/14
+//+---------------+---------------+---------------+---------------+---------------+------
+TEST (Performance_ECSQLVersusECInstanceInserter, StringArrayProperty)
+{
+    RunPerformanceComparisonTest("StringA", 1000, TEST_DETAILS);
+}
+
+//---------------------------------------------------------------------------------------
+// @bsiclass                                     Krischan.Eberle                  07/14
+//+---------------+---------------+---------------+---------------+---------------+------
+TEST (Performance_ECSQLVersusECInstanceInserter, StructArrayProperty)
+{
+    RunPerformanceComparisonTest("SA", 1000, TEST_DETAILS);
+}
+
+
+//==================================================================================================================================================
+//---------------------------------------------------------------------------------------
+// @bsiclass                                     Affan.Khan                         09/15
+//+---------------+---------------+---------------+---------------+---------------+------
+struct TestParamters
+    {
+    public:
+        enum class CascadeMethod
+            {
+            ForiegnKey, Trigger, None
+            };
+    private:
+        int m_noOfTargetClasses = 100;
+        int m_noOfTargetTables = 100;
+        int m_noOfColumnsInPrimaryTable = 5;
+        int m_noOfColumnsInSecondaryTable = 4;
+        int m_noOfInstances = 4;
+
+        CascadeMethod  m_cascadeMethod = CascadeMethod::ForiegnKey;
+        Utf8String m_toStr;
+    public:
+        TestParamters(int noOfTargetClasses, int noOfTargetTables, int noOfColumnsInPrimaryTable, int noOfColumnsInSecondaryTable, CascadeMethod cascadeMethod, int noOfInstances)
+            :m_noOfTargetClasses(noOfTargetClasses), m_noOfTargetTables(noOfTargetTables), m_noOfColumnsInPrimaryTable(noOfColumnsInPrimaryTable), m_noOfColumnsInSecondaryTable(noOfColumnsInSecondaryTable), m_cascadeMethod(cascadeMethod), m_noOfInstances(noOfInstances)
+            {
+
+            m_toStr.Sprintf("Method = %s, NoOfTargetTables = %d, NoOfTargetClasses = %d, NoOfColumnsInPrimary = %d , NoOfColumnsInSecondary =%d , NoOfInstances = %d",
+                m_cascadeMethod == CascadeMethod::ForiegnKey ? "ForiegnKey" : "Trigger",
+                m_noOfTargetTables,
+                m_noOfTargetClasses,
+                m_noOfColumnsInPrimaryTable,
+                m_noOfColumnsInSecondaryTable,
+                m_noOfInstances
+                );
+            }
+        TestParamters(TestParamters const& rhs)
+            :m_noOfTargetClasses(rhs.m_noOfTargetClasses), m_noOfTargetTables(rhs.m_noOfTargetTables), m_noOfColumnsInPrimaryTable(rhs.m_noOfColumnsInPrimaryTable), m_noOfColumnsInSecondaryTable(rhs.m_noOfColumnsInSecondaryTable), m_cascadeMethod(rhs.m_cascadeMethod), m_toStr(rhs.m_toStr), m_noOfInstances(rhs.m_noOfInstances)
+            {
+            }
+        TestParamters()
+            :m_noOfTargetClasses(-1), m_noOfTargetTables(-1), m_noOfColumnsInPrimaryTable(-1), m_noOfColumnsInSecondaryTable(-1), m_cascadeMethod(CascadeMethod::None), m_noOfInstances(-1)
+            {
+            }
+        Utf8String GetFileName() const
+            {
+            Utf8String str;
+            str.Sprintf("Perf_%s_%d_%d_%d.db",
+                m_cascadeMethod == CascadeMethod::ForiegnKey ? "ForiegnKey" : "Trigger",
+                m_noOfTargetTables,
+                m_noOfTargetClasses,
+                m_noOfInstances
+                );
+
+            return str;
+            }
+        TestParamters& operator = (TestParamters const& rhs)
+            {
+            if (&rhs != this)
+                {
+                m_noOfTargetClasses = rhs.m_noOfTargetClasses;
+                m_noOfTargetTables = rhs.m_noOfTargetTables;
+                m_noOfColumnsInPrimaryTable = rhs.m_noOfColumnsInPrimaryTable;
+                m_noOfColumnsInSecondaryTable = rhs.m_noOfColumnsInSecondaryTable;
+                m_cascadeMethod = rhs.m_cascadeMethod;
+                m_toStr = rhs.m_toStr;
+                m_noOfInstances = rhs.m_noOfInstances;
+                }
+            return *this;
+            }
+        bool IsValid() const
+            {
+            return m_noOfTargetClasses > 0 && m_cascadeMethod != CascadeMethod::None && m_noOfColumnsInPrimaryTable > 0 && m_noOfColumnsInSecondaryTable > 0 && m_noOfTargetTables > 0;
+            }
+        int GetNumberOfTargetClasses() const { return m_noOfTargetClasses; }
+        int GetNumberOfTargetTables() const { return m_noOfTargetTables; }
+        int GetNumberOfColumnsInPrimaryTable() const { return m_noOfColumnsInPrimaryTable; }
+        int GetNumberOfColumnsInSecondaryTable() const { return m_noOfColumnsInSecondaryTable; }
+        CascadeMethod GetCascadeMethod() const { return m_cascadeMethod; }
+        int GetNumberOfInstances() const { return m_noOfInstances; }
+        Utf8CP ToString() const
+            {
+            return m_toStr.c_str();
+            }
+    };
+
+//---------------------------------------------------------------------------------------
+// @bsiclass                                     Affan.Khan                         09/15
+//+---------------+---------------+---------------+---------------+---------------+------
+struct TestResult
+    {
+    private:
+        mutable StopWatch m_stopWatch;
+        int m_noOfUnitDeletion;
+        Utf8String m_name;
+    public:
+        TestResult(Utf8CP name = "")
+            :m_noOfUnitDeletion(0), m_stopWatch(false), m_name(name)
+            {
+            }
+
+        void Begin()
+            {
+            m_stopWatch.Start();
+            }
+
+        void End()
+            {
+            m_stopWatch.Stop();
+            }
+        void RecordUnitDeletion()
+            {
+            m_noOfUnitDeletion++;
+            }
+        void Reset(Utf8CP name)
+            {
+            m_stopWatch.Init(false);
+            m_noOfUnitDeletion = 0;
+            m_name = name;
+            }
+        Utf8String ToString(TestParamters const *param = nullptr) const
+            {
+            Utf8String str;
+            double totalTimeInSec = m_stopWatch.GetElapsedSeconds();
+            //double timeInMS = totalTimeInSec * 1000;
+            //double timeInMSDeletion = timeInMS / m_noOfUnitDeletion;
+            //str.Sprintf("PARAM  = %s\n", m_testParam.ToString());
+
+            str.Sprintf("Time = %.4lf sec ",
+                totalTimeInSec
+                );
+
+            if (!param)
+                return str;
+
+            Utf8String fullResult;
+            fullResult.Sprintf("[Name: %s]\n PARAM  : %s \n RESULT : %s", m_name.c_str(), param->ToString(), str.c_str());
+            return fullResult;
+            }
+    };
+
+//---------------------------------------------------------------------------------------
+// @bsimethod                                    Affan.Khan                         09/15
+//+---------------+---------------+---------------+---------------+---------------+------
+void SetupDeleteTest(DbR db, int64_t& globalInstanceCount, TestParamters const& param)
+    {
+
+    ECDbTestProject::Initialize();
+    Utf8String dbPath = ECDbTestProject::BuildECDbPath(param.GetFileName().c_str());
+    WString dbPathW;
+    BeStringUtilities::Utf8ToWChar(dbPathW, dbPath.c_str());
+    if (BeFileName::DoesPathExist(dbPathW.c_str()))
+        {
+        // Delete any previously created file
+        BeFileNameStatus fileDeleteStatus = BeFileName::BeDeleteFile(dbPathW.c_str());
+        ASSERT_TRUE(fileDeleteStatus == BeFileNameStatus::Success);
+        }
+
+    ASSERT_EQ(DbResult::BE_SQLITE_OK, db.CreateNewDb(dbPath.c_str())) << "Failed to create test db";
+    ASSERT_EQ(true, param.IsValid()) << "Paramter provided to test was invalid";
+
+
+    std::vector<Utf8String> primaryColumns;
+    std::vector<Utf8String> secondaryColumns;
+    std::map<Utf8String, std::set<int64_t>> secondaryTables;
+    std::map<int64_t, Utf8String> secondaryTablesRev;
+    for (int i = 1; i <= param.GetNumberOfColumnsInPrimaryTable(); i++)
+        {
+        primaryColumns.push_back(Utf8PrintfString("PCOL%03d", i));
+        }
+    for (int i = 1; i <= param.GetNumberOfColumnsInSecondaryTable(); i++)
+        {
+        secondaryColumns.push_back(Utf8PrintfString("SCOL%03d", i));
+        }
+
+    auto classPerTable = static_cast<int>(ceil((double)param.GetNumberOfTargetClasses() / param.GetNumberOfTargetTables()));
+    ASSERT_TRUE(classPerTable > 0) << "Classes per table must be greater then zero";
+    auto const seedClassId = 1;
+    auto currentClassId = seedClassId;
+    for (int i = 1; i <= param.GetNumberOfTargetTables(); i++)
+        {
+        Utf8String tableName;
+        tableName.Sprintf("SecondaryTbl%03d", i);
+        auto& classSet = secondaryTables[tableName];
+        auto ubound = currentClassId + classPerTable;
+        for (; currentClassId < ubound; currentClassId++)
+            {
+            classSet.insert(currentClassId);
+            secondaryTablesRev[currentClassId] = tableName;
+            }
+        }
+
+#define DELIMITER ", "
+    auto joinStrFunc = [] (std::vector<Utf8String> const& strList )
+        {
+        Utf8String out;
+        for (auto& str : strList)
+            {
+            out.append(str);
+            if (&str != &strList.back())
+                out.append(DELIMITER);
+            }
+
+        return out;
+        };
+
+    auto joinIntFunc = [] (std::set<int64_t> const& intList)
+        {
+        Utf8String out;
+        for (auto& n : intList)
+            {
+            out.append(Utf8PrintfString("%lld", n).c_str());
+            if (n != *intList.rbegin())
+                out.append(DELIMITER);
+            }
+
+        return out;
+        };
+    auto repeatFunc = [] (Utf8CP token, size_t times)
+        {
+        Utf8String out;
+        for (size_t i = 0; i < times; i++)
+            {
+            out.append(token);
+            if (i != (times - 1))
+                out.append(DELIMITER);
+            }
+
+        return out;
+        };
+    auto bindData = [] (Statement& stmt, std::vector<Utf8String> columns, int startingIndex)
+        {
+        for (size_t  i = 0; i < columns.size(); i++)
+            {
+            stmt.BindText(startingIndex++, "(asdfa987a9idsf#@#$SAdfasdfkajlaksjdf", Statement::MakeCopy::No);
+            }
+        };
+    Utf8String createTableSql_Primary = "CREATE TABLE PrimaryTbl (Id INTEGER PRIMARY KEY, ClassId INTEGER NOT NULL";
+    if (!primaryColumns.empty())
+        createTableSql_Primary.append(",").append(joinStrFunc(primaryColumns));
+
+    createTableSql_Primary.append(");");
+
+    ASSERT_EQ(DbResult::BE_SQLITE_OK, db.ExecuteSql(createTableSql_Primary.c_str())) << "FAILED " << createTableSql_Primary.c_str();
+
+    auto dataColumns = joinStrFunc(secondaryColumns);
+    for (auto const& secondaryPair : secondaryTables)
+        {
+        Utf8String createTableSql_Secondary = "CREATE TABLE ";
+        createTableSql_Secondary.append(secondaryPair.first);
+        createTableSql_Secondary.append("(");
+        createTableSql_Secondary.append("Id INTEGER PRIMARY KEY ");
+        if (param.GetCascadeMethod() == TestParamters::CascadeMethod::ForiegnKey)
+            {
+            createTableSql_Secondary.append("REFERENCES PrimaryTbl(Id) ON DELETE CASCADE");
+            }
+
+        createTableSql_Secondary.append(", ClassId INTEGER NOT NULL");
+        if (!secondaryColumns.empty())
+            createTableSql_Secondary.append(",").append(dataColumns);
+
+        createTableSql_Secondary.append(");");
+        ASSERT_EQ(DbResult::BE_SQLITE_OK, db.ExecuteSql(createTableSql_Secondary.c_str())) << "FAILED " << createTableSql_Secondary.c_str();
+
+        if (param.GetCascadeMethod() == TestParamters::CascadeMethod::Trigger)
+            {
+            Utf8String trigger = "CREATE TRIGGER OnDelete";
+            trigger.append(secondaryPair.first);
+            trigger.append(" AFTER DELETE ON PrimaryTbl WHEN OLD.ClassId  IN (").append(joinIntFunc(secondaryPair.second)).append(")");
+            trigger.append("BEGIN ");
+            trigger.append(" DELETE FROM ").append(secondaryPair.first).append(" WHERE OLD.Id = Id; ");
+            trigger.append(" END");
+            ASSERT_EQ(DbResult::BE_SQLITE_OK, db.ExecuteSql(trigger.c_str())) << "FAILED " << trigger.c_str();
+            }
+        }
+
+    Utf8String primaryInsert = "INSERT INTO PrimaryTbl(Id, ClassId";
+    if (!primaryColumns.empty())
+        primaryInsert.append(",").append(joinStrFunc(primaryColumns));
+
+    primaryInsert.append(") VALUES (?, ?");
+    if (!primaryColumns.empty())
+        primaryInsert.append(",").append(repeatFunc("?", primaryColumns.size()));
+
+    primaryInsert.append(");");
+
+
+    Utf8String secondaryInsertTemplate = "INSERT INTO %s(Id, ClassId";
+    if (!secondaryColumns.empty())
+        secondaryInsertTemplate.append(",").append(joinStrFunc(secondaryColumns));
+
+    secondaryInsertTemplate.append(") VALUES (?, ?");
+    if (!secondaryColumns.empty())
+        secondaryInsertTemplate.append(",").append(repeatFunc("?", secondaryColumns.size()));
+
+    secondaryInsertTemplate.append(");");
+
+    auto const noOfInstancesPerTable = param.GetNumberOfInstances() / param.GetNumberOfTargetTables();
+    int64_t globalInstanceId = 0;
+    Statement primaryInsertStmt;
+    ASSERT_EQ(DbResult::BE_SQLITE_OK, primaryInsertStmt.Prepare(db, primaryInsert.c_str()));
+    for (auto const& secondaryPair : secondaryTables)
+        {
+        auto& table = secondaryPair.first;
+        auto& classIds = secondaryPair.second;
+        Statement secondaryInsertStmt;
+        ASSERT_EQ(DbResult::BE_SQLITE_OK, secondaryInsertStmt.Prepare(db, SqlPrintfString(secondaryInsertTemplate.c_str(), table.c_str()).GetUtf8CP()));
+        auto const noOfInstancesPerClass = noOfInstancesPerTable / classIds.size();
+        for (auto cid : classIds)
+            {
+            for (size_t i = 0; i < noOfInstancesPerClass; i++)
+                {
+                globalInstanceId++;
+                primaryInsertStmt.ClearBindings();
+                primaryInsertStmt.Reset();
+                primaryInsertStmt.BindInt64(1, globalInstanceId);
+                primaryInsertStmt.BindInt64(2, cid);
+                bindData(primaryInsertStmt, primaryColumns, 3);
+                ASSERT_EQ(DbResult::BE_SQLITE_DONE, primaryInsertStmt.Step());
+
+                secondaryInsertStmt.ClearBindings();
+                secondaryInsertStmt.Reset();
+                secondaryInsertStmt.BindInt64(1, globalInstanceId);
+                secondaryInsertStmt.BindInt64(2, cid);
+                bindData(primaryInsertStmt, secondaryColumns, 3);
+                ASSERT_EQ(DbResult::BE_SQLITE_DONE, secondaryInsertStmt.Step());
+                }
+            }
+        }
+
+    globalInstanceCount = globalInstanceId;
+
+    }
+
+//---------------------------------------------------------------------------------------
+// @bsimethod                                    Affan.Khan                         09/15
+//+---------------+---------------+---------------+---------------+---------------+------
+void ExecuteDeleteTest(TestParamters const& param, TestResult& r1, TestResult& r2)
+    {
+    int64_t globalInstanceCount = 0;
+    Db db;
+    SetupDeleteTest(db, globalInstanceCount, param);
+    r1.Reset("*** Truncate Table ***");
+    r2.Reset("*** Delete By Id one record at a time ***");
+
+    Savepoint test1(db, "test1");
+    Statement deleteAllStmt;
+    ASSERT_EQ(DbResult::BE_SQLITE_OK, deleteAllStmt.Prepare(db, "DELETE FROM PrimaryTbl"));
+    r1.Begin();
+    r1.RecordUnitDeletion();
+    ASSERT_EQ(DbResult::BE_SQLITE_DONE, deleteAllStmt.Step());
+    r1.End();
+    test1.Cancel();
+
+
+    Savepoint test2(db, "test2");
+    r2.Begin();
+    Statement deleteSingleStmt;
+    ASSERT_EQ(DbResult::BE_SQLITE_OK, deleteSingleStmt.Prepare(db, "DELETE FROM PrimaryTbl WHERE Id = ?"));
+    for (int64_t i = 1; i < globalInstanceCount; i++)
+        {
+        deleteSingleStmt.Reset();
+        deleteSingleStmt.ClearBindings();
+        deleteSingleStmt.BindInt64(1, i);
+        ASSERT_EQ(DbResult::BE_SQLITE_DONE, deleteSingleStmt.Step());
+        r2.RecordUnitDeletion();
+        }
+
+    r2.End();
+    test2.Cancel();
+    }
+
+//---------------------------------------------------------------------------------------
+// @bsimethod                                    Affan.Khan                         09/15
+//+---------------+---------------+---------------+---------------+---------------+------
+TEST(Performance_TriggerVsCascadeDelete, V1)
+    {
+    Db db;
+    BeFileName temporaryDir;
+    BeTest::GetHost().GetOutputRoot(temporaryDir);
+    BeSQLiteLib::Initialize(temporaryDir);
+    
+    
+    TestResult r1, r2;
+    int noOfClasses = 200;
+    int noOfColumnInPrimary = 5;
+    int noOfColumnInSecondary = 5;
+    int noOfInstances = 50000;
+
+    LOG.info("*** Number Of Classes = 500 ***");
+    LOG.info("*** With 10 Tables ***");
+    TestParamters fkParam  = TestParamters(noOfClasses, 10, noOfColumnInPrimary, noOfColumnInSecondary, TestParamters::CascadeMethod::ForiegnKey, noOfInstances);
+    ExecuteDeleteTest(fkParam, r1, r2);   
+    LOG.infov("FK> Truncate: %s", r1.ToString().c_str());
+    LOG.infov("FK> OnByOn  : %s", r2.ToString().c_str());
+
+    TestParamters trParam = TestParamters(noOfClasses, 10, noOfColumnInPrimary, noOfColumnInSecondary, TestParamters::CascadeMethod::Trigger, noOfInstances);
+    ExecuteDeleteTest(trParam, r1, r2);
+    LOG.infov("TR> Truncate: %s", r1.ToString().c_str());
+    LOG.infov("TR> OnByOn  : %s", r2.ToString().c_str());
+
+    LOG.info("*** With 50 Tables ***");
+    fkParam = TestParamters(noOfClasses, 50, noOfColumnInPrimary, noOfColumnInSecondary, TestParamters::CascadeMethod::ForiegnKey, noOfInstances);
+    ExecuteDeleteTest(fkParam, r1, r2);
+    LOG.infov("FK> Truncate: %s", r1.ToString().c_str());
+    LOG.infov("FK> OnByOn  : %s", r2.ToString().c_str());
+
+    trParam = TestParamters(noOfClasses, 50, noOfColumnInPrimary, noOfColumnInSecondary, TestParamters::CascadeMethod::Trigger, noOfInstances);
+    ExecuteDeleteTest(trParam, r1, r2);
+    LOG.infov("TR> Truncate: %s", r1.ToString().c_str());
+    LOG.infov("TR> OnByOn  : %s", r2.ToString().c_str());
+
+
+    LOG.info("*** With 100 Tables ***");
+    fkParam = TestParamters(noOfClasses, 100, noOfColumnInPrimary, noOfColumnInSecondary, TestParamters::CascadeMethod::ForiegnKey, noOfInstances);
+    ExecuteDeleteTest(fkParam, r1, r2);
+    LOG.infov("FK> Truncate: %s", r1.ToString().c_str());
+    LOG.infov("FK> OnByOn  : %s", r2.ToString().c_str());
+
+    trParam = TestParamters(noOfClasses, 100, noOfColumnInPrimary, noOfColumnInSecondary, TestParamters::CascadeMethod::Trigger, noOfInstances);
+    ExecuteDeleteTest(trParam, r1, r2);
+    LOG.infov("TR> Truncate: %s", r1.ToString().c_str());
+    LOG.infov("TR> OnByOn  : %s", r2.ToString().c_str());
+
+    LOG.info("*** With 100 Tables ***");
+    fkParam = TestParamters(noOfClasses, 150, noOfColumnInPrimary, noOfColumnInSecondary, TestParamters::CascadeMethod::ForiegnKey, noOfInstances);
+    ExecuteDeleteTest(fkParam, r1, r2);
+    LOG.infov("FK> Truncate: %s", r1.ToString().c_str());
+    LOG.infov("FK> OnByOn  : %s", r2.ToString().c_str());
+
+    trParam = TestParamters(noOfClasses, 150, noOfColumnInPrimary, noOfColumnInSecondary, TestParamters::CascadeMethod::Trigger, noOfInstances);
+    ExecuteDeleteTest(trParam, r1, r2);
+    LOG.infov("TR> Truncate: %s", r1.ToString().c_str());
+    LOG.infov("TR> OnByOn  : %s", r2.ToString().c_str());
+
+    LOG.info("*** With 200 Tables ***");
+    fkParam = TestParamters(noOfClasses, 200, noOfColumnInPrimary, noOfColumnInSecondary, TestParamters::CascadeMethod::ForiegnKey, noOfInstances);
+    ExecuteDeleteTest(fkParam, r1, r2);
+    LOG.infov("FK> Truncate: %s", r1.ToString().c_str());
+    LOG.infov("FK> OnByOn  : %s", r2.ToString().c_str());
+
+    trParam = TestParamters(noOfClasses, 200, noOfColumnInPrimary, noOfColumnInSecondary, TestParamters::CascadeMethod::Trigger, noOfInstances);
+    ExecuteDeleteTest(trParam, r1, r2);
+    LOG.infov("TR> Truncate: %s", r1.ToString().c_str());
+    LOG.infov("TR> OnByOn  : %s", r2.ToString().c_str());
+    }
+
+//---------------------------------------------------------------------------------------
+// @bsimethod                                    Affan.Khan                         09/15
+//+---------------+---------------+---------------+---------------+---------------+------
+TEST(Performance_TriggerVsCascadeDelete, V2)
+    {
+    Db db;
+    BeFileName temporaryDir;
+    BeTest::GetHost().GetOutputRoot(temporaryDir);
+    BeSQLiteLib::Initialize(temporaryDir);
+
+
+    TestResult r1, r2;
+    int noOfClasses = 500;
+    int noOfColumnInPrimary = 5;
+    int noOfColumnInSecondary = 5;
+    int noOfInstances = 50000;
+
+    LOG.info("*** Number Of Classes = 500 ***");
+    LOG.info("*** With 10 Tables ***");
+    TestParamters fkParam = TestParamters(noOfClasses, 10, noOfColumnInPrimary, noOfColumnInSecondary, TestParamters::CascadeMethod::ForiegnKey, noOfInstances);
+    ExecuteDeleteTest(fkParam, r1, r2);
+    LOG.infov("FK> Truncate: %s", r1.ToString().c_str());
+    LOG.infov("FK> OnByOn  : %s", r2.ToString().c_str());
+
+    TestParamters trParam = TestParamters(noOfClasses, 10, noOfColumnInPrimary, noOfColumnInSecondary, TestParamters::CascadeMethod::Trigger, noOfInstances);
+    ExecuteDeleteTest(trParam, r1, r2);
+    LOG.infov("TR> Truncate: %s", r1.ToString().c_str());
+    LOG.infov("TR> OnByOn  : %s", r2.ToString().c_str());
+
+    LOG.info("*** With 50 Tables ***");
+    fkParam = TestParamters(noOfClasses, 50, noOfColumnInPrimary, noOfColumnInSecondary, TestParamters::CascadeMethod::ForiegnKey, noOfInstances);
+    ExecuteDeleteTest(fkParam, r1, r2);
+    LOG.infov("FK> Truncate: %s", r1.ToString().c_str());
+    LOG.infov("FK> OnByOn  : %s", r2.ToString().c_str());
+
+    trParam = TestParamters(noOfClasses, 50, noOfColumnInPrimary, noOfColumnInSecondary, TestParamters::CascadeMethod::Trigger, noOfInstances);
+    ExecuteDeleteTest(trParam, r1, r2);
+    LOG.infov("TR> Truncate: %s", r1.ToString().c_str());
+    LOG.infov("TR> OnByOn  : %s", r2.ToString().c_str());
+
+
+    LOG.info("*** With 100 Tables ***");
+    fkParam = TestParamters(noOfClasses, 100, noOfColumnInPrimary, noOfColumnInSecondary, TestParamters::CascadeMethod::ForiegnKey, noOfInstances);
+    ExecuteDeleteTest(fkParam, r1, r2);
+    LOG.infov("FK> Truncate: %s", r1.ToString().c_str());
+    LOG.infov("FK> OnByOn  : %s", r2.ToString().c_str());
+
+    trParam = TestParamters(noOfClasses, 100, noOfColumnInPrimary, noOfColumnInSecondary, TestParamters::CascadeMethod::Trigger, noOfInstances);
+    ExecuteDeleteTest(trParam, r1, r2);
+    LOG.infov("TR> Truncate: %s", r1.ToString().c_str());
+    LOG.infov("TR> OnByOn  : %s", r2.ToString().c_str());
+
+    LOG.info("*** With 100 Tables ***");
+    fkParam = TestParamters(noOfClasses, 150, noOfColumnInPrimary, noOfColumnInSecondary, TestParamters::CascadeMethod::ForiegnKey, noOfInstances);
+    ExecuteDeleteTest(fkParam, r1, r2);
+    LOG.infov("FK> Truncate: %s", r1.ToString().c_str());
+    LOG.infov("FK> OnByOn  : %s", r2.ToString().c_str());
+
+    trParam = TestParamters(noOfClasses, 150, noOfColumnInPrimary, noOfColumnInSecondary, TestParamters::CascadeMethod::Trigger, noOfInstances);
+    ExecuteDeleteTest(trParam, r1, r2);
+    LOG.infov("TR> Truncate: %s", r1.ToString().c_str());
+    LOG.infov("TR> OnByOn  : %s", r2.ToString().c_str());
+
+    LOG.info("*** With 200 Tables ***");
+    fkParam = TestParamters(noOfClasses, 200, noOfColumnInPrimary, noOfColumnInSecondary, TestParamters::CascadeMethod::ForiegnKey, noOfInstances);
+    ExecuteDeleteTest(fkParam, r1, r2);
+    LOG.infov("FK> Truncate: %s", r1.ToString().c_str());
+    LOG.infov("FK> OnByOn  : %s", r2.ToString().c_str());
+
+    trParam = TestParamters(noOfClasses, 200, noOfColumnInPrimary, noOfColumnInSecondary, TestParamters::CascadeMethod::Trigger, noOfInstances);
+    ExecuteDeleteTest(trParam, r1, r2);
+    LOG.infov("TR> Truncate: %s", r1.ToString().c_str());
+    LOG.infov("TR> OnByOn  : %s", r2.ToString().c_str());
+    }
+
+//---------------------------------------------------------------------------------------
+// @bsimethod                                    Affan.Khan                         09/15
+//+---------------+---------------+---------------+---------------+---------------+------
+TEST(Performance_TriggerVsCascadeDelete, V3)
+    {
+    Db db;
+    BeFileName temporaryDir;
+    BeTest::GetHost().GetOutputRoot(temporaryDir);
+    BeSQLiteLib::Initialize(temporaryDir);
+
+
+    TestResult r1, r2;
+    int noOfClasses = 700;
+    int noOfColumnInPrimary = 5;
+    int noOfColumnInSecondary = 5;
+    int noOfInstances = 50000;
+
+    LOG.info("*** Number Of Classes = 700 ***");
+    LOG.info("*** With 10 Tables ***");
+    TestParamters fkParam = TestParamters(noOfClasses, 10, noOfColumnInPrimary, noOfColumnInSecondary, TestParamters::CascadeMethod::ForiegnKey, noOfInstances);
+    ExecuteDeleteTest(fkParam, r1, r2);
+    LOG.infov("FK> Truncate: %s", r1.ToString().c_str());
+    LOG.infov("FK> OnByOn  : %s", r2.ToString().c_str());
+
+    TestParamters trParam = TestParamters(noOfClasses, 10, noOfColumnInPrimary, noOfColumnInSecondary, TestParamters::CascadeMethod::Trigger, noOfInstances);
+    ExecuteDeleteTest(trParam, r1, r2);
+    LOG.infov("TR> Truncate: %s", r1.ToString().c_str());
+    LOG.infov("TR> OnByOn  : %s", r2.ToString().c_str());
+
+    LOG.info("*** With 50 Tables ***");
+    fkParam = TestParamters(noOfClasses, 50, noOfColumnInPrimary, noOfColumnInSecondary, TestParamters::CascadeMethod::ForiegnKey, noOfInstances);
+    ExecuteDeleteTest(fkParam, r1, r2);
+    LOG.infov("FK> Truncate: %s", r1.ToString().c_str());
+    LOG.infov("FK> OnByOn  : %s", r2.ToString().c_str());
+
+    trParam = TestParamters(noOfClasses, 50, noOfColumnInPrimary, noOfColumnInSecondary, TestParamters::CascadeMethod::Trigger, noOfInstances);
+    ExecuteDeleteTest(trParam, r1, r2);
+    LOG.infov("TR> Truncate: %s", r1.ToString().c_str());
+    LOG.infov("TR> OnByOn  : %s", r2.ToString().c_str());
+
+
+    LOG.info("*** With 100 Tables ***");
+    fkParam = TestParamters(noOfClasses, 100, noOfColumnInPrimary, noOfColumnInSecondary, TestParamters::CascadeMethod::ForiegnKey, noOfInstances);
+    ExecuteDeleteTest(fkParam, r1, r2);
+    LOG.infov("FK> Truncate: %s", r1.ToString().c_str());
+    LOG.infov("FK> OnByOn  : %s", r2.ToString().c_str());
+
+    trParam = TestParamters(noOfClasses, 100, noOfColumnInPrimary, noOfColumnInSecondary, TestParamters::CascadeMethod::Trigger, noOfInstances);
+    ExecuteDeleteTest(trParam, r1, r2);
+    LOG.infov("TR> Truncate: %s", r1.ToString().c_str());
+    LOG.infov("TR> OnByOn  : %s", r2.ToString().c_str());
+
+    LOG.info("*** With 100 Tables ***");
+    fkParam = TestParamters(noOfClasses, 150, noOfColumnInPrimary, noOfColumnInSecondary, TestParamters::CascadeMethod::ForiegnKey, noOfInstances);
+    ExecuteDeleteTest(fkParam, r1, r2);
+    LOG.infov("FK> Truncate: %s", r1.ToString().c_str());
+    LOG.infov("FK> OnByOn  : %s", r2.ToString().c_str());
+
+    trParam = TestParamters(noOfClasses, 150, noOfColumnInPrimary, noOfColumnInSecondary, TestParamters::CascadeMethod::Trigger, noOfInstances);
+    ExecuteDeleteTest(trParam, r1, r2);
+    LOG.infov("TR> Truncate: %s", r1.ToString().c_str());
+    LOG.infov("TR> OnByOn  : %s", r2.ToString().c_str());
+
+    LOG.info("*** With 200 Tables ***");
+    fkParam = TestParamters(noOfClasses, 200, noOfColumnInPrimary, noOfColumnInSecondary, TestParamters::CascadeMethod::ForiegnKey, noOfInstances);
+    ExecuteDeleteTest(fkParam, r1, r2);
+    LOG.infov("FK> Truncate: %s", r1.ToString().c_str());
+    LOG.infov("FK> OnByOn  : %s", r2.ToString().c_str());
+
+    trParam = TestParamters(noOfClasses, 200, noOfColumnInPrimary, noOfColumnInSecondary, TestParamters::CascadeMethod::Trigger, noOfInstances);
+    ExecuteDeleteTest(trParam, r1, r2);
+    LOG.infov("TR> Truncate: %s", r1.ToString().c_str());
+    LOG.infov("TR> OnByOn  : %s", r2.ToString().c_str());
+    }
+
+//---------------------------------------------------------------------------------------
+// @bsimethod                                    Affan.Khan                         09/15
+//+---------------+---------------+---------------+---------------+---------------+------
+TEST(Performance_TriggerVsCascadeDelete, V4)
+    {
+    Db db;
+    BeFileName temporaryDir;
+    BeTest::GetHost().GetOutputRoot(temporaryDir);
+    BeSQLiteLib::Initialize(temporaryDir);
+
+
+    TestResult r1, r2;
+    int noOfClasses = 1000;
+    int noOfColumnInPrimary = 5;
+    int noOfColumnInSecondary = 5;
+    int noOfInstances = 50000;
+
+    LOG.info("*** Number Of Classes = 500 ***");
+    LOG.info("*** With 10 Tables ***");
+    TestParamters fkParam = TestParamters(noOfClasses, 10, noOfColumnInPrimary, noOfColumnInSecondary, TestParamters::CascadeMethod::ForiegnKey, noOfInstances);
+    ExecuteDeleteTest(fkParam, r1, r2);
+    LOG.infov("FK> Truncate: %s", r1.ToString().c_str());
+    LOG.infov("FK> OnByOn  : %s", r2.ToString().c_str());
+
+    TestParamters trParam = TestParamters(noOfClasses, 10, noOfColumnInPrimary, noOfColumnInSecondary, TestParamters::CascadeMethod::Trigger, noOfInstances);
+    ExecuteDeleteTest(trParam, r1, r2);
+    LOG.infov("TR> Truncate: %s", r1.ToString().c_str());
+    LOG.infov("TR> OnByOn  : %s", r2.ToString().c_str());
+
+    LOG.info("*** With 50 Tables ***");
+    fkParam = TestParamters(noOfClasses, 50, noOfColumnInPrimary, noOfColumnInSecondary, TestParamters::CascadeMethod::ForiegnKey, noOfInstances);
+    ExecuteDeleteTest(fkParam, r1, r2);
+    LOG.infov("FK> Truncate: %s", r1.ToString().c_str());
+    LOG.infov("FK> OnByOn  : %s", r2.ToString().c_str());
+
+    trParam = TestParamters(noOfClasses, 50, noOfColumnInPrimary, noOfColumnInSecondary, TestParamters::CascadeMethod::Trigger, noOfInstances);
+    ExecuteDeleteTest(trParam, r1, r2);
+    LOG.infov("TR> Truncate: %s", r1.ToString().c_str());
+    LOG.infov("TR> OnByOn  : %s", r2.ToString().c_str());
+
+
+    LOG.info("*** With 100 Tables ***");
+    fkParam = TestParamters(noOfClasses, 100, noOfColumnInPrimary, noOfColumnInSecondary, TestParamters::CascadeMethod::ForiegnKey, noOfInstances);
+    ExecuteDeleteTest(fkParam, r1, r2);
+    LOG.infov("FK> Truncate: %s", r1.ToString().c_str());
+    LOG.infov("FK> OnByOn  : %s", r2.ToString().c_str());
+
+    trParam = TestParamters(noOfClasses, 100, noOfColumnInPrimary, noOfColumnInSecondary, TestParamters::CascadeMethod::Trigger, noOfInstances);
+    ExecuteDeleteTest(trParam, r1, r2);
+    LOG.infov("TR> Truncate: %s", r1.ToString().c_str());
+    LOG.infov("TR> OnByOn  : %s", r2.ToString().c_str());
+
+    LOG.info("*** With 100 Tables ***");
+    fkParam = TestParamters(noOfClasses, 150, noOfColumnInPrimary, noOfColumnInSecondary, TestParamters::CascadeMethod::ForiegnKey, noOfInstances);
+    ExecuteDeleteTest(fkParam, r1, r2);
+    LOG.infov("FK> Truncate: %s", r1.ToString().c_str());
+    LOG.infov("FK> OnByOn  : %s", r2.ToString().c_str());
+
+    trParam = TestParamters(noOfClasses, 150, noOfColumnInPrimary, noOfColumnInSecondary, TestParamters::CascadeMethod::Trigger, noOfInstances);
+    ExecuteDeleteTest(trParam, r1, r2);
+    LOG.infov("TR> Truncate: %s", r1.ToString().c_str());
+    LOG.infov("TR> OnByOn  : %s", r2.ToString().c_str());
+
+    LOG.info("*** With 200 Tables ***");
+    fkParam = TestParamters(noOfClasses, 200, noOfColumnInPrimary, noOfColumnInSecondary, TestParamters::CascadeMethod::ForiegnKey, noOfInstances);
+    ExecuteDeleteTest(fkParam, r1, r2);
+    LOG.infov("FK> Truncate: %s", r1.ToString().c_str());
+    LOG.infov("FK> OnByOn  : %s", r2.ToString().c_str());
+
+    trParam = TestParamters(noOfClasses, 200, noOfColumnInPrimary, noOfColumnInSecondary, TestParamters::CascadeMethod::Trigger, noOfInstances);
+    ExecuteDeleteTest(trParam, r1, r2);
+    LOG.infov("TR> Truncate: %s", r1.ToString().c_str());
+    LOG.infov("TR> OnByOn  : %s", r2.ToString().c_str());
+    }
+
+
 END_ECDBUNITTESTS_NAMESPACE