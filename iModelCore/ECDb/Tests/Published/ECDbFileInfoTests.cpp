/*--------------------------------------------------------------------------------------+
|
|  $Source: Tests/Published/ECDbFileInfoTests.cpp $
|
|  $Copyright: (c) 2015 Bentley Systems, Incorporated. All rights reserved. $
|
+--------------------------------------------------------------------------------------*/
#include "ECDbPublishedTests.h"
#include "string.h"

USING_NAMESPACE_BENTLEY_EC

BEGIN_ECDBUNITTESTS_NAMESPACE

#define ECDB_FILEINFO_SCHEMA_NAME "ECDb_FileInfo"

Utf8CP GetTestSchemaXml();

//---------------------------------------------------------------------------------------
// @bsimethod                                     Muhammad Hassan                  5/15
//+---------------+---------------+---------------+---------------+---------------+------
void deleteExistingFile (BeFileName filePath)
    {
    if (BeFileName::DoesPathExist (filePath.GetName ()))
        {
        // Delete any previously exported file
        BeFileNameStatus fileDeleteStatus = BeFileName::BeDeleteFile (filePath.GetName ());
        ASSERT_TRUE (BeFileNameStatus::Success == fileDeleteStatus);
        }
    }

//---------------------------------------------------------------------------------------
// @bsiclass                                     Krischan.Eberle                  09/14
//+---------------+---------------+---------------+---------------+---------------+------
TEST(ECDbFileInfo, EmptyECDbHasFileInfoSchema)
{
    ECDbTestProject testProject;
    auto& ecdb = testProject.Create("ecdbfileinfo.ecdb");

    auto const& schemaManager = ecdb. Schemas ();

    ECSchemaCP fileinfoSchema = schemaManager.GetECSchema (ECDB_FILEINFO_SCHEMA_NAME, false);
    ASSERT_TRUE (fileinfoSchema != nullptr) << "Empty ECDb file is expected to contain the ECDb_FileInfo ECSchema.";

    ECClassCP ecClass = schemaManager.GetECClass (ECDB_FILEINFO_SCHEMA_NAME, "FileInfo");
    ASSERT_TRUE (ecClass != nullptr);
    ecClass = schemaManager.GetECClass (ECDB_FILEINFO_SCHEMA_NAME, "ExternalFileInfo");
    ASSERT_TRUE (ecClass != nullptr);
    ecClass = schemaManager.GetECClass (ECDB_FILEINFO_SCHEMA_NAME, "EmbeddedFileInfo");
    ASSERT_TRUE (ecClass != nullptr);
    ecClass = schemaManager.GetECClass (ECDB_FILEINFO_SCHEMA_NAME, "InstanceHasFileInfo");
    ASSERT_TRUE (ecClass != nullptr);

    ASSERT_TRUE(ecdb.TableExists("be_EmbedFile")) << "Empty ECDb file is expected to contain the table 'be_EmbedFile'.";

    ECSqlStatement insertStmt;
    ASSERT_EQ((int)ECSqlStatus::Success, (int)insertStmt.Prepare(ecdb, "INSERT INTO ecdbf.ExternalFileInfo (Name, Size, LastModified) VALUES ('myexternalfile.pdf', 1024, DATE '2014-09-25')"));
    ASSERT_EQ((int)ECSqlStepStatus::Done, (int)insertStmt.Step());

    ECSqlStatement selStmt;
    ASSERT_EQ((int)ECSqlStatus::Success, (int)selStmt.Prepare(ecdb, "SELECT * FROM ecdbf.ExternalFileInfo"));

    int rowCount = 0;
    while (selStmt.Step() == ECSqlStepStatus::HasRow)
    {
        rowCount++;
    }

    ASSERT_EQ(1, rowCount);
}

//---------------------------------------------------------------------------------------
// @bsiclass                                     Krischan.Eberle                  09/14
//+---------------+---------------+---------------+---------------+---------------+------
TEST(ECDbFileInfo, PolymorphicQueryRightAfterCreation)
{
    ECDbTestProject testProject;
    auto& ecdb = testProject.Create("ecdbfileinfo.ecdb");

    ECSqlStatement selStmt0;
    ASSERT_EQ((int)ECSqlStatus::Success, (int)selStmt0.Prepare(ecdb, "SELECT * FROM ecdbf.EmbeddedFileInfo"));

    ECSqlStatement selStmt;
    ASSERT_EQ((int)ECSqlStatus::Success, (int)selStmt.Prepare(ecdb, "SELECT * FROM ecdbf.FileInfo"));
}

//---------------------------------------------------------------------------------------
// @bsiclass                                     Krischan.Eberle                  09/14
//+---------------+---------------+---------------+---------------+---------------+------
TEST(ECDbFileInfo, ECFEmbeddedFileBackedInstanceSupport)
{
    BeFileName ecdbPath;

    {
        ECDbTestProject testProject;
        auto& ecdb = testProject.Create("ecdbfileinfo.ecdb");
        ecdbPath = BeFileName(ecdb.GetDbFileName());

        BeFileName schemaFolder;
        BeTest::GetHost().GetDgnPlatformAssetsDirectory(schemaFolder);
        schemaFolder.AppendToPath(L"ECSchemas");
        schemaFolder.AppendToPath(L"ECDb");

        auto schemaContext = ECSchemaReadContext::CreateContext();
        schemaContext->AddSchemaLocater (ecdb. GetSchemaLocater ());
        schemaContext->AddSchemaPath(schemaFolder.GetName());

        ASSERT_EQ(SUCCESS, ECDbTestUtility::ReadECSchemaFromString(schemaContext, GetTestSchemaXml()));

        ASSERT_EQ (SUCCESS, ecdb. Schemas ().ImportECSchemas (schemaContext->GetCache ()));
    }

    ECDb ecdb;
    ASSERT_EQ(BE_SQLITE_OK, ecdb.OpenBeSQLiteDb(ecdbPath, ECDb::OpenParams(Db::OPEN_ReadWrite)));

    //test file
    Utf8CP testFileName = "StartupCompany.json";
    WString testFileNameW(testFileName, BentleyCharEncoding::Utf8);

    BeFileName testFilePath;
    BeTest::GetHost().GetDocumentsRoot(testFilePath);
    testFilePath.AppendToPath(L"DgnDb");
    testFilePath.AppendToPath(testFileNameW.c_str());


    //Insert Foo instance
    ECSqlStatement stmt;
    ASSERT_EQ((int)ECSqlStatus::Success, (int)stmt.Prepare(ecdb, "INSERT INTO ts.Foo (Name) VALUES (?)"));
    stmt.BindText(1, "Foo1", IECSqlBinder::MakeCopy::Yes);
    ECInstanceKey fooKey;
    ASSERT_EQ((int)ECSqlStepStatus::Done, (int)stmt.Step(fooKey));
    stmt.Finalize();

    ECClassCP embeddedFileInfoClass = ecdb. Schemas ().GetECClass (ECDB_FILEINFO_SCHEMA_NAME, "EmbeddedFileInfo");
    ASSERT_TRUE (embeddedFileInfoClass != nullptr);

    //INSERT scenario
    DbEmbeddedFileTable& embeddedFileTable = ecdb.EmbeddedFiles();
    DbResult stat = BE_SQLITE_OK;
    DateTime expectedLastModified = DateTime::GetCurrentTimeUtc();
    double expectedLastModifiedJd = 0.0;
    ASSERT_EQ(SUCCESS, expectedLastModified.ToJulianDay(expectedLastModifiedJd));

    BeRepositoryBasedId embeddedFileId = embeddedFileTable.Import(&stat, testFileName, testFilePath.GetNameUtf8().c_str(), "JSON", nullptr, &expectedLastModified);
    ASSERT_EQ(BE_SQLITE_OK, stat);
    ASSERT_TRUE(embeddedFileId.IsValid());

    //insert InstanceHasFileInfo relationship
    ASSERT_EQ((int)ECSqlStatus::Success, (int)stmt.Prepare(ecdb, "INSERT INTO ecdbf.InstanceHasFileInfo (SourceECInstanceId, SourceECClassId, TargetECInstanceId, TargetECClassId) VALUES (?,?,?,?)"));
    ASSERT_EQ((int)ECSqlStatus::Success, (int)stmt.BindId(1, fooKey.GetECInstanceId()));
    ASSERT_EQ((int)ECSqlStatus::Success, (int)stmt.BindInt64(2, fooKey.GetECClassId()));
    ASSERT_EQ((int)ECSqlStatus::Success, (int)stmt.BindId(3, embeddedFileId));
    ASSERT_EQ((int)ECSqlStatus::Success, (int)stmt.BindInt64(4, embeddedFileInfoClass->GetId()));

    ASSERT_EQ((int)ECSqlStepStatus::Done, (int)stmt.Step());
    stmt.Finalize();

    //RETRIEVE scenario
    ASSERT_EQ((int)ECSqlStatus::Success, (int)stmt.Prepare(ecdb, "SELECT fi.Name, fi.LastModified, fi.ECInstanceId FROM ts.Foo f JOIN ecdbf.EmbeddedFileInfo fi USING ecdbf.InstanceHasFileInfo "
        "WHERE f.ECInstanceId = ?"));
    ASSERT_EQ((int)ECSqlStatus::Success, (int)stmt.BindId(1, fooKey.GetECInstanceId()));
    ASSERT_EQ((int)ECSqlStepStatus::HasRow, (int)stmt.Step());
    Utf8CP actualFileName = stmt.GetValueText(0);
    DateTime actualLastModified = stmt.GetValueDateTime(1);
    double actualLastModifiedJd = 0.0;
    ASSERT_EQ(SUCCESS, actualLastModified.ToJulianDay(actualLastModifiedJd));
    EXPECT_DOUBLE_EQ(expectedLastModifiedJd, actualLastModifiedJd);
    ECInstanceId actualFileId = stmt.GetValueId<ECInstanceId>(2);

    ASSERT_STREQ(testFileName, actualFileName);
    ASSERT_EQ(embeddedFileId.GetValue(), actualFileId.GetValue());

    BeFileName exportFilePath;
    BeTest::GetHost ().GetOutputRoot (exportFilePath);
    exportFilePath.AppendToPath(testFileNameW.c_str());
<<<<<<< HEAD
    if (BeFileName::DoesPathExist(exportFilePath))
        ASSERT_EQ(BeFileNameStatus::Success, BeFileName::BeDeleteFile(exportFilePath));
=======
    deleteExistingFile (exportFilePath);
>>>>>>> 87de7aca

    ASSERT_EQ(BE_SQLITE_OK, embeddedFileTable.Export(exportFilePath.GetNameUtf8().c_str(), testFileName));

    stmt.Finalize();

    //DELETE scenario
    stmt.EnableDefaultEventHandler();
    ASSERT_EQ((int)ECSqlStatus::Success, (int)stmt.Prepare(ecdb, "DELETE FROM ONLY ts.Foo WHERE ECInstanceId = ?"));
    ASSERT_EQ((int)ECSqlStatus::Success, (int)stmt.BindId(1, fooKey.GetECInstanceId()));
    ASSERT_EQ((int)ECSqlStepStatus::Done, (int)stmt.Step());
    //check referential integrity
    ASSERT_EQ(3, stmt.GetDefaultEventHandler()->GetInstancesAffectedCount()); //1 Foo, 1 EmbeddedFileInfo, 1 InstanceHasFileInfo
    stmt.Finalize();

    ASSERT_EQ((int)ECSqlStatus::Success, (int)stmt.Prepare(ecdb, "SELECT NULL FROM ecdbf.InstanceHasFileInfo LIMIT 1"));
    ASSERT_EQ((int)ECSqlStepStatus::Done, (int)stmt.Step());
    stmt.Finalize();
    ASSERT_EQ((int)ECSqlStatus::Success, (int)stmt.Prepare(ecdb, "SELECT NULL FROM ecdbf.FileInfo LIMIT 1"));
    ASSERT_EQ((int)ECSqlStepStatus::Done, (int)stmt.Step());
}

//---------------------------------------------------------------------------------------
// @bsimethod                                     Muhammad Hassan                  12/14
//+---------------+---------------+---------------+---------------+---------------+------
TEST(ECDbFileInfo, ReplaceExistingEmbeddedFile)
{
    BeFileName ecdbPath;

    {
        ECDbTestProject testProject;
        auto& ecdb = testProject.Create("ecdbfileinfo.ecdb");
        ecdbPath = BeFileName(ecdb.GetDbFileName());
    }

    ECDb ecdb;
    ASSERT_EQ(BE_SQLITE_OK, ecdb.OpenBeSQLiteDb(ecdbPath, ECDb::OpenParams(Db::OPEN_ReadWrite)));

    //test file
    //  Using a much larger file so I could check that the embedded blobs were removed from the BE_Prop table.
    Utf8CP testFileNameOld = "embeddedFile.i.idgndb";
    WString testFileNameOldW(testFileNameOld, BentleyCharEncoding::Utf8);

    BeFileName testFilePathOld;
    BeTest::GetHost().GetDocumentsRoot(testFilePathOld);
    testFilePathOld.AppendToPath(L"DgnDb");
    testFilePathOld.AppendToPath(testFileNameOldW.c_str());

    //INSERT scenario
    DbEmbeddedFileTable& embeddedFileTable = ecdb.EmbeddedFiles();
    DbResult stat = BE_SQLITE_OK;
    DateTime expectedLastModified = DateTime::GetCurrentTimeUtc();
    double expectedLastModifiedJd = 0.0;
    ASSERT_EQ(SUCCESS, expectedLastModified.ToJulianDay(expectedLastModifiedJd));

    BeRepositoryBasedId embeddedFileId = embeddedFileTable.Import(&stat, testFileNameOld, testFilePathOld.GetNameUtf8().c_str(), "i.idgndb", nullptr, &expectedLastModified);
    ASSERT_EQ(BE_SQLITE_OK, stat);
    ASSERT_TRUE(embeddedFileId.IsValid());

    BeFileName testFilePath;
    BeTest::GetHost().GetDocumentsRoot(testFilePath);
    testFilePath.AppendToPath(L"DgnDb");
    testFilePath.AppendToPath(L"ECDb");
    testFilePath.AppendToPath(testFileNameOldW.c_str());
    ASSERT_EQ(BE_SQLITE_OK, embeddedFileTable.Replace(testFileNameOld, testFilePath.GetNameUtf8().c_str()));

    //Query to check that embedded blobs were removed form BE_Prop
    Statement stmt;
    DbResult dbr = stmt.Prepare(ecdb, "SELECT * FROM " BEDB_TABLE_Property " WHERE Id=? AND SubId>0");
    ASSERT_EQ(BE_SQLITE_OK, dbr);
    stmt.BindId(1, embeddedFileId);
    dbr = stmt.Step();
    ASSERT_EQ(BE_SQLITE_DONE, dbr);

    BeFileName exportFilePath;
    BeTest::GetHost().GetOutputRoot(exportFilePath);
    exportFilePath.AppendToPath(testFileNameOldW.c_str());
    deleteExistingFile(exportFilePath);
    ASSERT_EQ(BE_SQLITE_OK, embeddedFileTable.Export(exportFilePath.GetNameUtf8().c_str(), testFileNameOld));
}

//---------------------------------------------------------------------------------------
// @bsimethod                                     Muhammad Hassan                  12/14
//+---------------+---------------+---------------+---------------+---------------+------
TEST(ECDbFileInfo, ReadAddNewEntrySaveEmbeddedFile)
{
    BeFileName ecdbPath;
    {
        ECDbTestProject testProject;
        auto& ecdb = testProject.Create("ecdbfileinfo.ecdb");
        ecdbPath = BeFileName(ecdb.GetDbFileName());
    }
    ECDb ecdb;
    ASSERT_EQ(BE_SQLITE_OK, ecdb.OpenBeSQLiteDb(ecdbPath, ECDb::OpenParams(Db::OPEN_ReadWrite)));

    //test file
    //  Used a fairly large file for this to verify that it correctly handles files that are larger than one blob.
    Utf8CP testFileName = "embeddedFile.i.idgndb";
    WString testFileNameW(testFileName, BentleyCharEncoding::Utf8);

    BeFileName testFilePath;
    BeTest::GetHost().GetDocumentsRoot(testFilePath);
    testFilePath.AppendToPath(L"DgnDb");
    testFilePath.AppendToPath(testFileNameW.c_str());

    //INSERT scenario
    DbEmbeddedFileTable& embeddedFileTable = ecdb.EmbeddedFiles();
    DbResult stat = BE_SQLITE_OK;
    DateTime expectedLastModified = DateTime::GetCurrentTimeUtc();
    double expectedLastModifiedJd = 0.0;
    ASSERT_EQ(SUCCESS, expectedLastModified.ToJulianDay(expectedLastModifiedJd));

    BeRepositoryBasedId embeddedFileId = embeddedFileTable.Import(&stat, testFileName, testFilePath.GetNameUtf8().c_str(), ".i.idgndb", nullptr, &expectedLastModified);
    ASSERT_EQ(BE_SQLITE_OK, stat);
    ASSERT_TRUE(embeddedFileId.IsValid());

    Utf8CP NewFileName = "Copy_EmbeddedFile.i.idgndb";
    WString NewFileNameW(NewFileName, BentleyCharEncoding::Utf8);
    ASSERT_EQ(BE_SQLITE_OK, embeddedFileTable.AddEntry(NewFileName, "i.idgndb"));

    uint64_t size = 0;
    ASSERT_EQ(embeddedFileId, embeddedFileTable.QueryFile(testFileName, &size));
    ASSERT_TRUE(size > 0);

    bvector<Byte> buffer;
    ASSERT_EQ(BE_SQLITE_OK, embeddedFileTable.Read(buffer, testFileName));
    ASSERT_TRUE(size == buffer.size());
    //Save the data with compression and than read again to verify that the data is unchanged.
    ASSERT_EQ(BE_SQLITE_OK, embeddedFileTable.Save(buffer.data(), size, NewFileName));
    bvector<Byte> buffer2;
    ASSERT_EQ(BE_SQLITE_OK, embeddedFileTable.Read(buffer2, NewFileName));
    ASSERT_TRUE(buffer.size() == buffer2.size());
    ASSERT_EQ(0, memcmp(&buffer[0], &buffer2[0], buffer.size()));

    //Now save data without compression and read it again and read it again to verify that the data is unchanged.
    ASSERT_EQ(BE_SQLITE_OK, embeddedFileTable.Save(buffer.data(), size, NewFileName, false));
    ASSERT_EQ(BE_SQLITE_OK, embeddedFileTable.Read(buffer2, NewFileName));
    ASSERT_TRUE(buffer.size() == buffer2.size());
    ASSERT_EQ(0, memcmp(&buffer[0], &buffer2[0], buffer.size()));

    BeFileName exportFilePathOld;
    BeTest::GetHost().GetOutputRoot(exportFilePathOld);
    exportFilePathOld.AppendToPath(testFileNameW.c_str());
    deleteExistingFile(exportFilePathOld);

    BeFileName exportFilePath;
    BeTest::GetHost().GetOutputRoot(exportFilePath);
    exportFilePath.AppendToPath(NewFileNameW.c_str());
    deleteExistingFile(exportFilePath);

    //NewFileName now refers to a file that was embedded without compression. Verify that Export works for this file and for the original file aswell.
    ASSERT_EQ(BE_SQLITE_OK, embeddedFileTable.Export(exportFilePathOld.GetNameUtf8().c_str(), testFileName));
    ASSERT_EQ(BE_SQLITE_OK, embeddedFileTable.Export(exportFilePath.GetNameUtf8().c_str(), NewFileName));
}

//---------------------------------------------------------------------------------------
// @bsimethod                                     Muhammad Hassan                  12/14
//+---------------+---------------+---------------+---------------+---------------+------
TEST(ECDbFileInfo, ImportExportEmptyFile)
{
    BeFileName ecdbPath;
    {
        ECDbTestProject testProject;
        auto& ecdb = testProject.Create("ecdbfileinfo.ecdb");
        ecdbPath = BeFileName(ecdb.GetDbFileName());
    }
    ECDb ecdb;
    ASSERT_EQ(BE_SQLITE_OK, ecdb.OpenBeSQLiteDb(ecdbPath, ECDb::OpenParams(Db::OPEN_ReadWrite)));

    //test file
    Utf8CP testFileName = "EmptyFile.txt";
    WString testFileNameW(testFileName, BentleyCharEncoding::Utf8);

    BeFileName testFilePath;
    BeTest::GetHost().GetDocumentsRoot(testFilePath);
    testFilePath.AppendToPath(L"DgnDb");
    testFilePath.AppendToPath(testFileNameW.c_str());

    //INSERT scenario
    DbEmbeddedFileTable& embeddedFileTable = ecdb.EmbeddedFiles();
    DbResult stat = BE_SQLITE_OK;
    DateTime expectedLastModified = DateTime::GetCurrentTimeUtc();
    double expectedLastModifiedJd = 0.0;
    ASSERT_EQ(SUCCESS, expectedLastModified.ToJulianDay(expectedLastModifiedJd));

    BeRepositoryBasedId embeddedFileId = embeddedFileTable.Import(&stat, testFileName, testFilePath.GetNameUtf8().c_str(), "txt", nullptr, &expectedLastModified);
    ASSERT_EQ(BE_SQLITE_OK, stat);
    ASSERT_TRUE(embeddedFileId.IsValid());

    BeFileName exportFilePath;
    BeTest::GetHost().GetOutputRoot(exportFilePath);
    exportFilePath.AppendToPath(testFileNameW.c_str());
    deleteExistingFile(exportFilePath);

    ASSERT_EQ(BE_SQLITE_OK, embeddedFileTable.Export(exportFilePath.GetNameUtf8().c_str(), testFileName));
}

//---------------------------------------------------------------------------------------
// @bsimethod                                     Muhammad Hassan                  12/14
//+---------------+---------------+---------------+---------------+---------------+------
TEST(ECDbFileInfo, EmbedFileWithInvalidPath)
{
    ECDbTestProject testProject;
    auto& ecdb = testProject.Create("ecdbfileinfo.ecdb");

    //test file
    Utf8CP testFileName = "StartupCompany.json";
    WString testFileNameW(testFileName, BentleyCharEncoding::Utf8);

    //Test File Path
    BeFileName testFilePath;
    testFilePath.AppendToPath(testFileNameW.c_str());

    //INSERT scenario
    DbEmbeddedFileTable& embeddedFileTable = ecdb.EmbeddedFiles();
    DbResult stat = BE_SQLITE_OK;
    DateTime expectedLastModified = DateTime::GetCurrentTimeUtc();
    double expectedLastModifiedJd = 0.0;
    ASSERT_EQ(SUCCESS, expectedLastModified.ToJulianDay(expectedLastModifiedJd));

    BeRepositoryBasedId embeddedFileId = embeddedFileTable.Import(&stat, testFileName, testFilePath.GetNameUtf8().c_str(), "JSON", nullptr, &expectedLastModified);
    ASSERT_EQ(BE_SQLITE_ERROR_FileNotFound, stat);
    ASSERT_FALSE(embeddedFileId.IsValid());
}

//---------------------------------------------------------------------------------------
// @bsimethod                                     Krischan.Eberle                  09/14
//+---------------+---------------+---------------+---------------+---------------+------
Utf8CP GetTestSchemaXml()
{
    return "<?xml version=\"1.0\" encoding=\"utf-8\" ?>"
        "<ECSchema schemaName=\"TestSchema\" nameSpacePrefix=\"ts\" version=\"1.0\" xmlns=\"http://www.bentley.com/schemas/Bentley.ECXML.2.0\">"
        "  <ECClass typeName=\"Foo\" >"
        "    <ECProperty propertyName=\"Name\" typeName=\"string\" isDomainClass=\"True\" />"
        "  </ECClass>"
        "</ECSchema>";
}

END_ECDBUNITTESTS_NAMESPACE<|MERGE_RESOLUTION|>--- conflicted
+++ resolved
@@ -1,419 +1,414 @@
-/*--------------------------------------------------------------------------------------+
-|
-|  $Source: Tests/Published/ECDbFileInfoTests.cpp $
-|
-|  $Copyright: (c) 2015 Bentley Systems, Incorporated. All rights reserved. $
-|
-+--------------------------------------------------------------------------------------*/
-#include "ECDbPublishedTests.h"
-#include "string.h"
-
-USING_NAMESPACE_BENTLEY_EC
-
-BEGIN_ECDBUNITTESTS_NAMESPACE
-
-#define ECDB_FILEINFO_SCHEMA_NAME "ECDb_FileInfo"
-
-Utf8CP GetTestSchemaXml();
-
-//---------------------------------------------------------------------------------------
-// @bsimethod                                     Muhammad Hassan                  5/15
-//+---------------+---------------+---------------+---------------+---------------+------
-void deleteExistingFile (BeFileName filePath)
-    {
-    if (BeFileName::DoesPathExist (filePath.GetName ()))
-        {
-        // Delete any previously exported file
-        BeFileNameStatus fileDeleteStatus = BeFileName::BeDeleteFile (filePath.GetName ());
-        ASSERT_TRUE (BeFileNameStatus::Success == fileDeleteStatus);
-        }
-    }
-
-//---------------------------------------------------------------------------------------
-// @bsiclass                                     Krischan.Eberle                  09/14
-//+---------------+---------------+---------------+---------------+---------------+------
-TEST(ECDbFileInfo, EmptyECDbHasFileInfoSchema)
-{
-    ECDbTestProject testProject;
-    auto& ecdb = testProject.Create("ecdbfileinfo.ecdb");
-
-    auto const& schemaManager = ecdb. Schemas ();
-
-    ECSchemaCP fileinfoSchema = schemaManager.GetECSchema (ECDB_FILEINFO_SCHEMA_NAME, false);
-    ASSERT_TRUE (fileinfoSchema != nullptr) << "Empty ECDb file is expected to contain the ECDb_FileInfo ECSchema.";
-
-    ECClassCP ecClass = schemaManager.GetECClass (ECDB_FILEINFO_SCHEMA_NAME, "FileInfo");
-    ASSERT_TRUE (ecClass != nullptr);
-    ecClass = schemaManager.GetECClass (ECDB_FILEINFO_SCHEMA_NAME, "ExternalFileInfo");
-    ASSERT_TRUE (ecClass != nullptr);
-    ecClass = schemaManager.GetECClass (ECDB_FILEINFO_SCHEMA_NAME, "EmbeddedFileInfo");
-    ASSERT_TRUE (ecClass != nullptr);
-    ecClass = schemaManager.GetECClass (ECDB_FILEINFO_SCHEMA_NAME, "InstanceHasFileInfo");
-    ASSERT_TRUE (ecClass != nullptr);
-
-    ASSERT_TRUE(ecdb.TableExists("be_EmbedFile")) << "Empty ECDb file is expected to contain the table 'be_EmbedFile'.";
-
-    ECSqlStatement insertStmt;
-    ASSERT_EQ((int)ECSqlStatus::Success, (int)insertStmt.Prepare(ecdb, "INSERT INTO ecdbf.ExternalFileInfo (Name, Size, LastModified) VALUES ('myexternalfile.pdf', 1024, DATE '2014-09-25')"));
-    ASSERT_EQ((int)ECSqlStepStatus::Done, (int)insertStmt.Step());
-
-    ECSqlStatement selStmt;
-    ASSERT_EQ((int)ECSqlStatus::Success, (int)selStmt.Prepare(ecdb, "SELECT * FROM ecdbf.ExternalFileInfo"));
-
-    int rowCount = 0;
-    while (selStmt.Step() == ECSqlStepStatus::HasRow)
-    {
-        rowCount++;
-    }
-
-    ASSERT_EQ(1, rowCount);
-}
-
-//---------------------------------------------------------------------------------------
-// @bsiclass                                     Krischan.Eberle                  09/14
-//+---------------+---------------+---------------+---------------+---------------+------
-TEST(ECDbFileInfo, PolymorphicQueryRightAfterCreation)
-{
-    ECDbTestProject testProject;
-    auto& ecdb = testProject.Create("ecdbfileinfo.ecdb");
-
-    ECSqlStatement selStmt0;
-    ASSERT_EQ((int)ECSqlStatus::Success, (int)selStmt0.Prepare(ecdb, "SELECT * FROM ecdbf.EmbeddedFileInfo"));
-
-    ECSqlStatement selStmt;
-    ASSERT_EQ((int)ECSqlStatus::Success, (int)selStmt.Prepare(ecdb, "SELECT * FROM ecdbf.FileInfo"));
-}
-
-//---------------------------------------------------------------------------------------
-// @bsiclass                                     Krischan.Eberle                  09/14
-//+---------------+---------------+---------------+---------------+---------------+------
-TEST(ECDbFileInfo, ECFEmbeddedFileBackedInstanceSupport)
-{
-    BeFileName ecdbPath;
-
-    {
-        ECDbTestProject testProject;
-        auto& ecdb = testProject.Create("ecdbfileinfo.ecdb");
-        ecdbPath = BeFileName(ecdb.GetDbFileName());
-
-        BeFileName schemaFolder;
-        BeTest::GetHost().GetDgnPlatformAssetsDirectory(schemaFolder);
-        schemaFolder.AppendToPath(L"ECSchemas");
-        schemaFolder.AppendToPath(L"ECDb");
-
-        auto schemaContext = ECSchemaReadContext::CreateContext();
-        schemaContext->AddSchemaLocater (ecdb. GetSchemaLocater ());
-        schemaContext->AddSchemaPath(schemaFolder.GetName());
-
-        ASSERT_EQ(SUCCESS, ECDbTestUtility::ReadECSchemaFromString(schemaContext, GetTestSchemaXml()));
-
-        ASSERT_EQ (SUCCESS, ecdb. Schemas ().ImportECSchemas (schemaContext->GetCache ()));
-    }
-
-    ECDb ecdb;
-    ASSERT_EQ(BE_SQLITE_OK, ecdb.OpenBeSQLiteDb(ecdbPath, ECDb::OpenParams(Db::OPEN_ReadWrite)));
-
-    //test file
-    Utf8CP testFileName = "StartupCompany.json";
-    WString testFileNameW(testFileName, BentleyCharEncoding::Utf8);
-
-    BeFileName testFilePath;
-    BeTest::GetHost().GetDocumentsRoot(testFilePath);
-    testFilePath.AppendToPath(L"DgnDb");
-    testFilePath.AppendToPath(testFileNameW.c_str());
-
-
-    //Insert Foo instance
-    ECSqlStatement stmt;
-    ASSERT_EQ((int)ECSqlStatus::Success, (int)stmt.Prepare(ecdb, "INSERT INTO ts.Foo (Name) VALUES (?)"));
-    stmt.BindText(1, "Foo1", IECSqlBinder::MakeCopy::Yes);
-    ECInstanceKey fooKey;
-    ASSERT_EQ((int)ECSqlStepStatus::Done, (int)stmt.Step(fooKey));
-    stmt.Finalize();
-
-    ECClassCP embeddedFileInfoClass = ecdb. Schemas ().GetECClass (ECDB_FILEINFO_SCHEMA_NAME, "EmbeddedFileInfo");
-    ASSERT_TRUE (embeddedFileInfoClass != nullptr);
-
-    //INSERT scenario
-    DbEmbeddedFileTable& embeddedFileTable = ecdb.EmbeddedFiles();
-    DbResult stat = BE_SQLITE_OK;
-    DateTime expectedLastModified = DateTime::GetCurrentTimeUtc();
-    double expectedLastModifiedJd = 0.0;
-    ASSERT_EQ(SUCCESS, expectedLastModified.ToJulianDay(expectedLastModifiedJd));
-
-    BeRepositoryBasedId embeddedFileId = embeddedFileTable.Import(&stat, testFileName, testFilePath.GetNameUtf8().c_str(), "JSON", nullptr, &expectedLastModified);
-    ASSERT_EQ(BE_SQLITE_OK, stat);
-    ASSERT_TRUE(embeddedFileId.IsValid());
-
-    //insert InstanceHasFileInfo relationship
-    ASSERT_EQ((int)ECSqlStatus::Success, (int)stmt.Prepare(ecdb, "INSERT INTO ecdbf.InstanceHasFileInfo (SourceECInstanceId, SourceECClassId, TargetECInstanceId, TargetECClassId) VALUES (?,?,?,?)"));
-    ASSERT_EQ((int)ECSqlStatus::Success, (int)stmt.BindId(1, fooKey.GetECInstanceId()));
-    ASSERT_EQ((int)ECSqlStatus::Success, (int)stmt.BindInt64(2, fooKey.GetECClassId()));
-    ASSERT_EQ((int)ECSqlStatus::Success, (int)stmt.BindId(3, embeddedFileId));
-    ASSERT_EQ((int)ECSqlStatus::Success, (int)stmt.BindInt64(4, embeddedFileInfoClass->GetId()));
-
-    ASSERT_EQ((int)ECSqlStepStatus::Done, (int)stmt.Step());
-    stmt.Finalize();
-
-    //RETRIEVE scenario
-    ASSERT_EQ((int)ECSqlStatus::Success, (int)stmt.Prepare(ecdb, "SELECT fi.Name, fi.LastModified, fi.ECInstanceId FROM ts.Foo f JOIN ecdbf.EmbeddedFileInfo fi USING ecdbf.InstanceHasFileInfo "
-        "WHERE f.ECInstanceId = ?"));
-    ASSERT_EQ((int)ECSqlStatus::Success, (int)stmt.BindId(1, fooKey.GetECInstanceId()));
-    ASSERT_EQ((int)ECSqlStepStatus::HasRow, (int)stmt.Step());
-    Utf8CP actualFileName = stmt.GetValueText(0);
-    DateTime actualLastModified = stmt.GetValueDateTime(1);
-    double actualLastModifiedJd = 0.0;
-    ASSERT_EQ(SUCCESS, actualLastModified.ToJulianDay(actualLastModifiedJd));
-    EXPECT_DOUBLE_EQ(expectedLastModifiedJd, actualLastModifiedJd);
-    ECInstanceId actualFileId = stmt.GetValueId<ECInstanceId>(2);
-
-    ASSERT_STREQ(testFileName, actualFileName);
-    ASSERT_EQ(embeddedFileId.GetValue(), actualFileId.GetValue());
-
-    BeFileName exportFilePath;
-    BeTest::GetHost ().GetOutputRoot (exportFilePath);
-    exportFilePath.AppendToPath(testFileNameW.c_str());
-<<<<<<< HEAD
-    if (BeFileName::DoesPathExist(exportFilePath))
-        ASSERT_EQ(BeFileNameStatus::Success, BeFileName::BeDeleteFile(exportFilePath));
-=======
-    deleteExistingFile (exportFilePath);
->>>>>>> 87de7aca
-
-    ASSERT_EQ(BE_SQLITE_OK, embeddedFileTable.Export(exportFilePath.GetNameUtf8().c_str(), testFileName));
-
-    stmt.Finalize();
-
-    //DELETE scenario
-    stmt.EnableDefaultEventHandler();
-    ASSERT_EQ((int)ECSqlStatus::Success, (int)stmt.Prepare(ecdb, "DELETE FROM ONLY ts.Foo WHERE ECInstanceId = ?"));
-    ASSERT_EQ((int)ECSqlStatus::Success, (int)stmt.BindId(1, fooKey.GetECInstanceId()));
-    ASSERT_EQ((int)ECSqlStepStatus::Done, (int)stmt.Step());
-    //check referential integrity
-    ASSERT_EQ(3, stmt.GetDefaultEventHandler()->GetInstancesAffectedCount()); //1 Foo, 1 EmbeddedFileInfo, 1 InstanceHasFileInfo
-    stmt.Finalize();
-
-    ASSERT_EQ((int)ECSqlStatus::Success, (int)stmt.Prepare(ecdb, "SELECT NULL FROM ecdbf.InstanceHasFileInfo LIMIT 1"));
-    ASSERT_EQ((int)ECSqlStepStatus::Done, (int)stmt.Step());
-    stmt.Finalize();
-    ASSERT_EQ((int)ECSqlStatus::Success, (int)stmt.Prepare(ecdb, "SELECT NULL FROM ecdbf.FileInfo LIMIT 1"));
-    ASSERT_EQ((int)ECSqlStepStatus::Done, (int)stmt.Step());
-}
-
-//---------------------------------------------------------------------------------------
-// @bsimethod                                     Muhammad Hassan                  12/14
-//+---------------+---------------+---------------+---------------+---------------+------
-TEST(ECDbFileInfo, ReplaceExistingEmbeddedFile)
-{
-    BeFileName ecdbPath;
-
-    {
-        ECDbTestProject testProject;
-        auto& ecdb = testProject.Create("ecdbfileinfo.ecdb");
-        ecdbPath = BeFileName(ecdb.GetDbFileName());
-    }
-
-    ECDb ecdb;
-    ASSERT_EQ(BE_SQLITE_OK, ecdb.OpenBeSQLiteDb(ecdbPath, ECDb::OpenParams(Db::OPEN_ReadWrite)));
-
-    //test file
-    //  Using a much larger file so I could check that the embedded blobs were removed from the BE_Prop table.
-    Utf8CP testFileNameOld = "embeddedFile.i.idgndb";
-    WString testFileNameOldW(testFileNameOld, BentleyCharEncoding::Utf8);
-
-    BeFileName testFilePathOld;
-    BeTest::GetHost().GetDocumentsRoot(testFilePathOld);
-    testFilePathOld.AppendToPath(L"DgnDb");
-    testFilePathOld.AppendToPath(testFileNameOldW.c_str());
-
-    //INSERT scenario
-    DbEmbeddedFileTable& embeddedFileTable = ecdb.EmbeddedFiles();
-    DbResult stat = BE_SQLITE_OK;
-    DateTime expectedLastModified = DateTime::GetCurrentTimeUtc();
-    double expectedLastModifiedJd = 0.0;
-    ASSERT_EQ(SUCCESS, expectedLastModified.ToJulianDay(expectedLastModifiedJd));
-
-    BeRepositoryBasedId embeddedFileId = embeddedFileTable.Import(&stat, testFileNameOld, testFilePathOld.GetNameUtf8().c_str(), "i.idgndb", nullptr, &expectedLastModified);
-    ASSERT_EQ(BE_SQLITE_OK, stat);
-    ASSERT_TRUE(embeddedFileId.IsValid());
-
-    BeFileName testFilePath;
-    BeTest::GetHost().GetDocumentsRoot(testFilePath);
-    testFilePath.AppendToPath(L"DgnDb");
-    testFilePath.AppendToPath(L"ECDb");
-    testFilePath.AppendToPath(testFileNameOldW.c_str());
-    ASSERT_EQ(BE_SQLITE_OK, embeddedFileTable.Replace(testFileNameOld, testFilePath.GetNameUtf8().c_str()));
-
-    //Query to check that embedded blobs were removed form BE_Prop
-    Statement stmt;
-    DbResult dbr = stmt.Prepare(ecdb, "SELECT * FROM " BEDB_TABLE_Property " WHERE Id=? AND SubId>0");
-    ASSERT_EQ(BE_SQLITE_OK, dbr);
-    stmt.BindId(1, embeddedFileId);
-    dbr = stmt.Step();
-    ASSERT_EQ(BE_SQLITE_DONE, dbr);
-
-    BeFileName exportFilePath;
-    BeTest::GetHost().GetOutputRoot(exportFilePath);
-    exportFilePath.AppendToPath(testFileNameOldW.c_str());
-    deleteExistingFile(exportFilePath);
-    ASSERT_EQ(BE_SQLITE_OK, embeddedFileTable.Export(exportFilePath.GetNameUtf8().c_str(), testFileNameOld));
-}
-
-//---------------------------------------------------------------------------------------
-// @bsimethod                                     Muhammad Hassan                  12/14
-//+---------------+---------------+---------------+---------------+---------------+------
-TEST(ECDbFileInfo, ReadAddNewEntrySaveEmbeddedFile)
-{
-    BeFileName ecdbPath;
-    {
-        ECDbTestProject testProject;
-        auto& ecdb = testProject.Create("ecdbfileinfo.ecdb");
-        ecdbPath = BeFileName(ecdb.GetDbFileName());
-    }
-    ECDb ecdb;
-    ASSERT_EQ(BE_SQLITE_OK, ecdb.OpenBeSQLiteDb(ecdbPath, ECDb::OpenParams(Db::OPEN_ReadWrite)));
-
-    //test file
-    //  Used a fairly large file for this to verify that it correctly handles files that are larger than one blob.
-    Utf8CP testFileName = "embeddedFile.i.idgndb";
-    WString testFileNameW(testFileName, BentleyCharEncoding::Utf8);
-
-    BeFileName testFilePath;
-    BeTest::GetHost().GetDocumentsRoot(testFilePath);
-    testFilePath.AppendToPath(L"DgnDb");
-    testFilePath.AppendToPath(testFileNameW.c_str());
-
-    //INSERT scenario
-    DbEmbeddedFileTable& embeddedFileTable = ecdb.EmbeddedFiles();
-    DbResult stat = BE_SQLITE_OK;
-    DateTime expectedLastModified = DateTime::GetCurrentTimeUtc();
-    double expectedLastModifiedJd = 0.0;
-    ASSERT_EQ(SUCCESS, expectedLastModified.ToJulianDay(expectedLastModifiedJd));
-
-    BeRepositoryBasedId embeddedFileId = embeddedFileTable.Import(&stat, testFileName, testFilePath.GetNameUtf8().c_str(), ".i.idgndb", nullptr, &expectedLastModified);
-    ASSERT_EQ(BE_SQLITE_OK, stat);
-    ASSERT_TRUE(embeddedFileId.IsValid());
-
-    Utf8CP NewFileName = "Copy_EmbeddedFile.i.idgndb";
-    WString NewFileNameW(NewFileName, BentleyCharEncoding::Utf8);
-    ASSERT_EQ(BE_SQLITE_OK, embeddedFileTable.AddEntry(NewFileName, "i.idgndb"));
-
-    uint64_t size = 0;
-    ASSERT_EQ(embeddedFileId, embeddedFileTable.QueryFile(testFileName, &size));
-    ASSERT_TRUE(size > 0);
-
-    bvector<Byte> buffer;
-    ASSERT_EQ(BE_SQLITE_OK, embeddedFileTable.Read(buffer, testFileName));
-    ASSERT_TRUE(size == buffer.size());
-    //Save the data with compression and than read again to verify that the data is unchanged.
-    ASSERT_EQ(BE_SQLITE_OK, embeddedFileTable.Save(buffer.data(), size, NewFileName));
-    bvector<Byte> buffer2;
-    ASSERT_EQ(BE_SQLITE_OK, embeddedFileTable.Read(buffer2, NewFileName));
-    ASSERT_TRUE(buffer.size() == buffer2.size());
-    ASSERT_EQ(0, memcmp(&buffer[0], &buffer2[0], buffer.size()));
-
-    //Now save data without compression and read it again and read it again to verify that the data is unchanged.
-    ASSERT_EQ(BE_SQLITE_OK, embeddedFileTable.Save(buffer.data(), size, NewFileName, false));
-    ASSERT_EQ(BE_SQLITE_OK, embeddedFileTable.Read(buffer2, NewFileName));
-    ASSERT_TRUE(buffer.size() == buffer2.size());
-    ASSERT_EQ(0, memcmp(&buffer[0], &buffer2[0], buffer.size()));
-
-    BeFileName exportFilePathOld;
-    BeTest::GetHost().GetOutputRoot(exportFilePathOld);
-    exportFilePathOld.AppendToPath(testFileNameW.c_str());
-    deleteExistingFile(exportFilePathOld);
-
-    BeFileName exportFilePath;
-    BeTest::GetHost().GetOutputRoot(exportFilePath);
-    exportFilePath.AppendToPath(NewFileNameW.c_str());
-    deleteExistingFile(exportFilePath);
-
-    //NewFileName now refers to a file that was embedded without compression. Verify that Export works for this file and for the original file aswell.
-    ASSERT_EQ(BE_SQLITE_OK, embeddedFileTable.Export(exportFilePathOld.GetNameUtf8().c_str(), testFileName));
-    ASSERT_EQ(BE_SQLITE_OK, embeddedFileTable.Export(exportFilePath.GetNameUtf8().c_str(), NewFileName));
-}
-
-//---------------------------------------------------------------------------------------
-// @bsimethod                                     Muhammad Hassan                  12/14
-//+---------------+---------------+---------------+---------------+---------------+------
-TEST(ECDbFileInfo, ImportExportEmptyFile)
-{
-    BeFileName ecdbPath;
-    {
-        ECDbTestProject testProject;
-        auto& ecdb = testProject.Create("ecdbfileinfo.ecdb");
-        ecdbPath = BeFileName(ecdb.GetDbFileName());
-    }
-    ECDb ecdb;
-    ASSERT_EQ(BE_SQLITE_OK, ecdb.OpenBeSQLiteDb(ecdbPath, ECDb::OpenParams(Db::OPEN_ReadWrite)));
-
-    //test file
-    Utf8CP testFileName = "EmptyFile.txt";
-    WString testFileNameW(testFileName, BentleyCharEncoding::Utf8);
-
-    BeFileName testFilePath;
-    BeTest::GetHost().GetDocumentsRoot(testFilePath);
-    testFilePath.AppendToPath(L"DgnDb");
-    testFilePath.AppendToPath(testFileNameW.c_str());
-
-    //INSERT scenario
-    DbEmbeddedFileTable& embeddedFileTable = ecdb.EmbeddedFiles();
-    DbResult stat = BE_SQLITE_OK;
-    DateTime expectedLastModified = DateTime::GetCurrentTimeUtc();
-    double expectedLastModifiedJd = 0.0;
-    ASSERT_EQ(SUCCESS, expectedLastModified.ToJulianDay(expectedLastModifiedJd));
-
-    BeRepositoryBasedId embeddedFileId = embeddedFileTable.Import(&stat, testFileName, testFilePath.GetNameUtf8().c_str(), "txt", nullptr, &expectedLastModified);
-    ASSERT_EQ(BE_SQLITE_OK, stat);
-    ASSERT_TRUE(embeddedFileId.IsValid());
-
-    BeFileName exportFilePath;
-    BeTest::GetHost().GetOutputRoot(exportFilePath);
-    exportFilePath.AppendToPath(testFileNameW.c_str());
-    deleteExistingFile(exportFilePath);
-
-    ASSERT_EQ(BE_SQLITE_OK, embeddedFileTable.Export(exportFilePath.GetNameUtf8().c_str(), testFileName));
-}
-
-//---------------------------------------------------------------------------------------
-// @bsimethod                                     Muhammad Hassan                  12/14
-//+---------------+---------------+---------------+---------------+---------------+------
-TEST(ECDbFileInfo, EmbedFileWithInvalidPath)
-{
-    ECDbTestProject testProject;
-    auto& ecdb = testProject.Create("ecdbfileinfo.ecdb");
-
-    //test file
-    Utf8CP testFileName = "StartupCompany.json";
-    WString testFileNameW(testFileName, BentleyCharEncoding::Utf8);
-
-    //Test File Path
-    BeFileName testFilePath;
-    testFilePath.AppendToPath(testFileNameW.c_str());
-
-    //INSERT scenario
-    DbEmbeddedFileTable& embeddedFileTable = ecdb.EmbeddedFiles();
-    DbResult stat = BE_SQLITE_OK;
-    DateTime expectedLastModified = DateTime::GetCurrentTimeUtc();
-    double expectedLastModifiedJd = 0.0;
-    ASSERT_EQ(SUCCESS, expectedLastModified.ToJulianDay(expectedLastModifiedJd));
-
-    BeRepositoryBasedId embeddedFileId = embeddedFileTable.Import(&stat, testFileName, testFilePath.GetNameUtf8().c_str(), "JSON", nullptr, &expectedLastModified);
-    ASSERT_EQ(BE_SQLITE_ERROR_FileNotFound, stat);
-    ASSERT_FALSE(embeddedFileId.IsValid());
-}
-
-//---------------------------------------------------------------------------------------
-// @bsimethod                                     Krischan.Eberle                  09/14
-//+---------------+---------------+---------------+---------------+---------------+------
-Utf8CP GetTestSchemaXml()
-{
-    return "<?xml version=\"1.0\" encoding=\"utf-8\" ?>"
-        "<ECSchema schemaName=\"TestSchema\" nameSpacePrefix=\"ts\" version=\"1.0\" xmlns=\"http://www.bentley.com/schemas/Bentley.ECXML.2.0\">"
-        "  <ECClass typeName=\"Foo\" >"
-        "    <ECProperty propertyName=\"Name\" typeName=\"string\" isDomainClass=\"True\" />"
-        "  </ECClass>"
-        "</ECSchema>";
-}
-
+/*--------------------------------------------------------------------------------------+
+|
+|  $Source: Tests/Published/ECDbFileInfoTests.cpp $
+|
+|  $Copyright: (c) 2015 Bentley Systems, Incorporated. All rights reserved. $
+|
++--------------------------------------------------------------------------------------*/
+#include "ECDbPublishedTests.h"
+#include "string.h"
+
+USING_NAMESPACE_BENTLEY_EC
+
+BEGIN_ECDBUNITTESTS_NAMESPACE
+
+#define ECDB_FILEINFO_SCHEMA_NAME "ECDb_FileInfo"
+
+Utf8CP GetTestSchemaXml();
+
+//---------------------------------------------------------------------------------------
+// @bsimethod                                     Muhammad Hassan                  5/15
+//+---------------+---------------+---------------+---------------+---------------+------
+void deleteExistingFile (BeFileName filePath)
+    {
+    if (BeFileName::DoesPathExist (filePath.GetName ()))
+        {
+        // Delete any previously exported file
+        BeFileNameStatus fileDeleteStatus = BeFileName::BeDeleteFile (filePath.GetName ());
+        ASSERT_TRUE (BeFileNameStatus::Success == fileDeleteStatus);
+        }
+    }
+
+//---------------------------------------------------------------------------------------
+// @bsiclass                                     Krischan.Eberle                  09/14
+//+---------------+---------------+---------------+---------------+---------------+------
+TEST(ECDbFileInfo, EmptyECDbHasFileInfoSchema)
+{
+    ECDbTestProject testProject;
+    auto& ecdb = testProject.Create("ecdbfileinfo.ecdb");
+
+    auto const& schemaManager = ecdb. Schemas ();
+
+    ECSchemaCP fileinfoSchema = schemaManager.GetECSchema (ECDB_FILEINFO_SCHEMA_NAME, false);
+    ASSERT_TRUE (fileinfoSchema != nullptr) << "Empty ECDb file is expected to contain the ECDb_FileInfo ECSchema.";
+
+    ECClassCP ecClass = schemaManager.GetECClass (ECDB_FILEINFO_SCHEMA_NAME, "FileInfo");
+    ASSERT_TRUE (ecClass != nullptr);
+    ecClass = schemaManager.GetECClass (ECDB_FILEINFO_SCHEMA_NAME, "ExternalFileInfo");
+    ASSERT_TRUE (ecClass != nullptr);
+    ecClass = schemaManager.GetECClass (ECDB_FILEINFO_SCHEMA_NAME, "EmbeddedFileInfo");
+    ASSERT_TRUE (ecClass != nullptr);
+    ecClass = schemaManager.GetECClass (ECDB_FILEINFO_SCHEMA_NAME, "InstanceHasFileInfo");
+    ASSERT_TRUE (ecClass != nullptr);
+
+    ASSERT_TRUE(ecdb.TableExists("be_EmbedFile")) << "Empty ECDb file is expected to contain the table 'be_EmbedFile'.";
+
+    ECSqlStatement insertStmt;
+    ASSERT_EQ((int)ECSqlStatus::Success, (int)insertStmt.Prepare(ecdb, "INSERT INTO ecdbf.ExternalFileInfo (Name, Size, LastModified) VALUES ('myexternalfile.pdf', 1024, DATE '2014-09-25')"));
+    ASSERT_EQ((int)ECSqlStepStatus::Done, (int)insertStmt.Step());
+
+    ECSqlStatement selStmt;
+    ASSERT_EQ((int)ECSqlStatus::Success, (int)selStmt.Prepare(ecdb, "SELECT * FROM ecdbf.ExternalFileInfo"));
+
+    int rowCount = 0;
+    while (selStmt.Step() == ECSqlStepStatus::HasRow)
+    {
+        rowCount++;
+    }
+
+    ASSERT_EQ(1, rowCount);
+}
+
+//---------------------------------------------------------------------------------------
+// @bsiclass                                     Krischan.Eberle                  09/14
+//+---------------+---------------+---------------+---------------+---------------+------
+TEST(ECDbFileInfo, PolymorphicQueryRightAfterCreation)
+{
+    ECDbTestProject testProject;
+    auto& ecdb = testProject.Create("ecdbfileinfo.ecdb");
+
+    ECSqlStatement selStmt0;
+    ASSERT_EQ((int)ECSqlStatus::Success, (int)selStmt0.Prepare(ecdb, "SELECT * FROM ecdbf.EmbeddedFileInfo"));
+
+    ECSqlStatement selStmt;
+    ASSERT_EQ((int)ECSqlStatus::Success, (int)selStmt.Prepare(ecdb, "SELECT * FROM ecdbf.FileInfo"));
+}
+
+//---------------------------------------------------------------------------------------
+// @bsiclass                                     Krischan.Eberle                  09/14
+//+---------------+---------------+---------------+---------------+---------------+------
+TEST(ECDbFileInfo, ECFEmbeddedFileBackedInstanceSupport)
+{
+    BeFileName ecdbPath;
+
+    {
+        ECDbTestProject testProject;
+        auto& ecdb = testProject.Create("ecdbfileinfo.ecdb");
+        ecdbPath = BeFileName(ecdb.GetDbFileName());
+
+        BeFileName schemaFolder;
+        BeTest::GetHost().GetDgnPlatformAssetsDirectory(schemaFolder);
+        schemaFolder.AppendToPath(L"ECSchemas");
+        schemaFolder.AppendToPath(L"ECDb");
+
+        auto schemaContext = ECSchemaReadContext::CreateContext();
+        schemaContext->AddSchemaLocater (ecdb. GetSchemaLocater ());
+        schemaContext->AddSchemaPath(schemaFolder.GetName());
+
+        ASSERT_EQ(SUCCESS, ECDbTestUtility::ReadECSchemaFromString(schemaContext, GetTestSchemaXml()));
+
+        ASSERT_EQ (SUCCESS, ecdb. Schemas ().ImportECSchemas (schemaContext->GetCache ()));
+    }
+
+    ECDb ecdb;
+    ASSERT_EQ(BE_SQLITE_OK, ecdb.OpenBeSQLiteDb(ecdbPath, ECDb::OpenParams(Db::OPEN_ReadWrite)));
+
+    //test file
+    Utf8CP testFileName = "StartupCompany.json";
+    WString testFileNameW(testFileName, BentleyCharEncoding::Utf8);
+
+    BeFileName testFilePath;
+    BeTest::GetHost().GetDocumentsRoot(testFilePath);
+    testFilePath.AppendToPath(L"DgnDb");
+    testFilePath.AppendToPath(testFileNameW.c_str());
+
+
+    //Insert Foo instance
+    ECSqlStatement stmt;
+    ASSERT_EQ((int)ECSqlStatus::Success, (int)stmt.Prepare(ecdb, "INSERT INTO ts.Foo (Name) VALUES (?)"));
+    stmt.BindText(1, "Foo1", IECSqlBinder::MakeCopy::Yes);
+    ECInstanceKey fooKey;
+    ASSERT_EQ((int)ECSqlStepStatus::Done, (int)stmt.Step(fooKey));
+    stmt.Finalize();
+
+    ECClassCP embeddedFileInfoClass = ecdb. Schemas ().GetECClass (ECDB_FILEINFO_SCHEMA_NAME, "EmbeddedFileInfo");
+    ASSERT_TRUE (embeddedFileInfoClass != nullptr);
+
+    //INSERT scenario
+    DbEmbeddedFileTable& embeddedFileTable = ecdb.EmbeddedFiles();
+    DbResult stat = BE_SQLITE_OK;
+    DateTime expectedLastModified = DateTime::GetCurrentTimeUtc();
+    double expectedLastModifiedJd = 0.0;
+    ASSERT_EQ(SUCCESS, expectedLastModified.ToJulianDay(expectedLastModifiedJd));
+
+    BeRepositoryBasedId embeddedFileId = embeddedFileTable.Import(&stat, testFileName, testFilePath.GetNameUtf8().c_str(), "JSON", nullptr, &expectedLastModified);
+    ASSERT_EQ(BE_SQLITE_OK, stat);
+    ASSERT_TRUE(embeddedFileId.IsValid());
+
+    //insert InstanceHasFileInfo relationship
+    ASSERT_EQ((int)ECSqlStatus::Success, (int)stmt.Prepare(ecdb, "INSERT INTO ecdbf.InstanceHasFileInfo (SourceECInstanceId, SourceECClassId, TargetECInstanceId, TargetECClassId) VALUES (?,?,?,?)"));
+    ASSERT_EQ((int)ECSqlStatus::Success, (int)stmt.BindId(1, fooKey.GetECInstanceId()));
+    ASSERT_EQ((int)ECSqlStatus::Success, (int)stmt.BindInt64(2, fooKey.GetECClassId()));
+    ASSERT_EQ((int)ECSqlStatus::Success, (int)stmt.BindId(3, embeddedFileId));
+    ASSERT_EQ((int)ECSqlStatus::Success, (int)stmt.BindInt64(4, embeddedFileInfoClass->GetId()));
+
+    ASSERT_EQ((int)ECSqlStepStatus::Done, (int)stmt.Step());
+    stmt.Finalize();
+
+    //RETRIEVE scenario
+    ASSERT_EQ((int)ECSqlStatus::Success, (int)stmt.Prepare(ecdb, "SELECT fi.Name, fi.LastModified, fi.ECInstanceId FROM ts.Foo f JOIN ecdbf.EmbeddedFileInfo fi USING ecdbf.InstanceHasFileInfo "
+        "WHERE f.ECInstanceId = ?"));
+    ASSERT_EQ((int)ECSqlStatus::Success, (int)stmt.BindId(1, fooKey.GetECInstanceId()));
+    ASSERT_EQ((int)ECSqlStepStatus::HasRow, (int)stmt.Step());
+    Utf8CP actualFileName = stmt.GetValueText(0);
+    DateTime actualLastModified = stmt.GetValueDateTime(1);
+    double actualLastModifiedJd = 0.0;
+    ASSERT_EQ(SUCCESS, actualLastModified.ToJulianDay(actualLastModifiedJd));
+    EXPECT_DOUBLE_EQ(expectedLastModifiedJd, actualLastModifiedJd);
+    ECInstanceId actualFileId = stmt.GetValueId<ECInstanceId>(2);
+
+    ASSERT_STREQ(testFileName, actualFileName);
+    ASSERT_EQ(embeddedFileId.GetValue(), actualFileId.GetValue());
+
+    BeFileName exportFilePath;
+    BeTest::GetHost ().GetOutputRoot (exportFilePath);
+    exportFilePath.AppendToPath(testFileNameW.c_str());
+    deleteExistingFile (exportFilePath);
+
+    ASSERT_EQ(BE_SQLITE_OK, embeddedFileTable.Export(exportFilePath.GetNameUtf8().c_str(), testFileName));
+
+    stmt.Finalize();
+
+    //DELETE scenario
+    stmt.EnableDefaultEventHandler();
+    ASSERT_EQ((int)ECSqlStatus::Success, (int)stmt.Prepare(ecdb, "DELETE FROM ONLY ts.Foo WHERE ECInstanceId = ?"));
+    ASSERT_EQ((int)ECSqlStatus::Success, (int)stmt.BindId(1, fooKey.GetECInstanceId()));
+    ASSERT_EQ((int)ECSqlStepStatus::Done, (int)stmt.Step());
+    //check referential integrity
+    ASSERT_EQ(3, stmt.GetDefaultEventHandler()->GetInstancesAffectedCount()); //1 Foo, 1 EmbeddedFileInfo, 1 InstanceHasFileInfo
+    stmt.Finalize();
+
+    ASSERT_EQ((int)ECSqlStatus::Success, (int)stmt.Prepare(ecdb, "SELECT NULL FROM ecdbf.InstanceHasFileInfo LIMIT 1"));
+    ASSERT_EQ((int)ECSqlStepStatus::Done, (int)stmt.Step());
+    stmt.Finalize();
+    ASSERT_EQ((int)ECSqlStatus::Success, (int)stmt.Prepare(ecdb, "SELECT NULL FROM ecdbf.FileInfo LIMIT 1"));
+    ASSERT_EQ((int)ECSqlStepStatus::Done, (int)stmt.Step());
+}
+
+//---------------------------------------------------------------------------------------
+// @bsimethod                                     Muhammad Hassan                  12/14
+//+---------------+---------------+---------------+---------------+---------------+------
+TEST(ECDbFileInfo, ReplaceExistingEmbeddedFile)
+{
+    BeFileName ecdbPath;
+
+    {
+        ECDbTestProject testProject;
+        auto& ecdb = testProject.Create("ecdbfileinfo.ecdb");
+        ecdbPath = BeFileName(ecdb.GetDbFileName());
+    }
+
+    ECDb ecdb;
+    ASSERT_EQ(BE_SQLITE_OK, ecdb.OpenBeSQLiteDb(ecdbPath, ECDb::OpenParams(Db::OPEN_ReadWrite)));
+
+    //test file
+    //  Using a much larger file so I could check that the embedded blobs were removed from the BE_Prop table.
+    Utf8CP testFileNameOld = "embeddedFile.i.idgndb";
+    WString testFileNameOldW(testFileNameOld, BentleyCharEncoding::Utf8);
+
+    BeFileName testFilePathOld;
+    BeTest::GetHost().GetDocumentsRoot(testFilePathOld);
+    testFilePathOld.AppendToPath(L"DgnDb");
+    testFilePathOld.AppendToPath(testFileNameOldW.c_str());
+
+    //INSERT scenario
+    DbEmbeddedFileTable& embeddedFileTable = ecdb.EmbeddedFiles();
+    DbResult stat = BE_SQLITE_OK;
+    DateTime expectedLastModified = DateTime::GetCurrentTimeUtc();
+    double expectedLastModifiedJd = 0.0;
+    ASSERT_EQ(SUCCESS, expectedLastModified.ToJulianDay(expectedLastModifiedJd));
+
+    BeRepositoryBasedId embeddedFileId = embeddedFileTable.Import(&stat, testFileNameOld, testFilePathOld.GetNameUtf8().c_str(), "i.idgndb", nullptr, &expectedLastModified);
+    ASSERT_EQ(BE_SQLITE_OK, stat);
+    ASSERT_TRUE(embeddedFileId.IsValid());
+
+    BeFileName testFilePath;
+    BeTest::GetHost().GetDocumentsRoot(testFilePath);
+    testFilePath.AppendToPath(L"DgnDb");
+    testFilePath.AppendToPath(L"ECDb");
+    testFilePath.AppendToPath(testFileNameOldW.c_str());
+    ASSERT_EQ(BE_SQLITE_OK, embeddedFileTable.Replace(testFileNameOld, testFilePath.GetNameUtf8().c_str()));
+
+    //Query to check that embedded blobs were removed form BE_Prop
+    Statement stmt;
+    DbResult dbr = stmt.Prepare(ecdb, "SELECT * FROM " BEDB_TABLE_Property " WHERE Id=? AND SubId>0");
+    ASSERT_EQ(BE_SQLITE_OK, dbr);
+    stmt.BindId(1, embeddedFileId);
+    dbr = stmt.Step();
+    ASSERT_EQ(BE_SQLITE_DONE, dbr);
+
+    BeFileName exportFilePath;
+    BeTest::GetHost().GetOutputRoot(exportFilePath);
+    exportFilePath.AppendToPath(testFileNameOldW.c_str());
+    deleteExistingFile(exportFilePath);
+    ASSERT_EQ(BE_SQLITE_OK, embeddedFileTable.Export(exportFilePath.GetNameUtf8().c_str(), testFileNameOld));
+}
+
+//---------------------------------------------------------------------------------------
+// @bsimethod                                     Muhammad Hassan                  12/14
+//+---------------+---------------+---------------+---------------+---------------+------
+TEST(ECDbFileInfo, ReadAddNewEntrySaveEmbeddedFile)
+{
+    BeFileName ecdbPath;
+    {
+        ECDbTestProject testProject;
+        auto& ecdb = testProject.Create("ecdbfileinfo.ecdb");
+        ecdbPath = BeFileName(ecdb.GetDbFileName());
+    }
+    ECDb ecdb;
+    ASSERT_EQ(BE_SQLITE_OK, ecdb.OpenBeSQLiteDb(ecdbPath, ECDb::OpenParams(Db::OPEN_ReadWrite)));
+
+    //test file
+    //  Used a fairly large file for this to verify that it correctly handles files that are larger than one blob.
+    Utf8CP testFileName = "embeddedFile.i.idgndb";
+    WString testFileNameW(testFileName, BentleyCharEncoding::Utf8);
+
+    BeFileName testFilePath;
+    BeTest::GetHost().GetDocumentsRoot(testFilePath);
+    testFilePath.AppendToPath(L"DgnDb");
+    testFilePath.AppendToPath(testFileNameW.c_str());
+
+    //INSERT scenario
+    DbEmbeddedFileTable& embeddedFileTable = ecdb.EmbeddedFiles();
+    DbResult stat = BE_SQLITE_OK;
+    DateTime expectedLastModified = DateTime::GetCurrentTimeUtc();
+    double expectedLastModifiedJd = 0.0;
+    ASSERT_EQ(SUCCESS, expectedLastModified.ToJulianDay(expectedLastModifiedJd));
+
+    BeRepositoryBasedId embeddedFileId = embeddedFileTable.Import(&stat, testFileName, testFilePath.GetNameUtf8().c_str(), ".i.idgndb", nullptr, &expectedLastModified);
+    ASSERT_EQ(BE_SQLITE_OK, stat);
+    ASSERT_TRUE(embeddedFileId.IsValid());
+
+    Utf8CP NewFileName = "Copy_EmbeddedFile.i.idgndb";
+    WString NewFileNameW(NewFileName, BentleyCharEncoding::Utf8);
+    ASSERT_EQ(BE_SQLITE_OK, embeddedFileTable.AddEntry(NewFileName, "i.idgndb"));
+
+    uint64_t size = 0;
+    ASSERT_EQ(embeddedFileId, embeddedFileTable.QueryFile(testFileName, &size));
+    ASSERT_TRUE(size > 0);
+
+    bvector<Byte> buffer;
+    ASSERT_EQ(BE_SQLITE_OK, embeddedFileTable.Read(buffer, testFileName));
+    ASSERT_TRUE(size == buffer.size());
+    //Save the data with compression and than read again to verify that the data is unchanged.
+    ASSERT_EQ(BE_SQLITE_OK, embeddedFileTable.Save(buffer.data(), size, NewFileName));
+    bvector<Byte> buffer2;
+    ASSERT_EQ(BE_SQLITE_OK, embeddedFileTable.Read(buffer2, NewFileName));
+    ASSERT_TRUE(buffer.size() == buffer2.size());
+    ASSERT_EQ(0, memcmp(&buffer[0], &buffer2[0], buffer.size()));
+
+    //Now save data without compression and read it again and read it again to verify that the data is unchanged.
+    ASSERT_EQ(BE_SQLITE_OK, embeddedFileTable.Save(buffer.data(), size, NewFileName, false));
+    ASSERT_EQ(BE_SQLITE_OK, embeddedFileTable.Read(buffer2, NewFileName));
+    ASSERT_TRUE(buffer.size() == buffer2.size());
+    ASSERT_EQ(0, memcmp(&buffer[0], &buffer2[0], buffer.size()));
+
+    BeFileName exportFilePathOld;
+    BeTest::GetHost().GetOutputRoot(exportFilePathOld);
+    exportFilePathOld.AppendToPath(testFileNameW.c_str());
+    deleteExistingFile(exportFilePathOld);
+
+    BeFileName exportFilePath;
+    BeTest::GetHost().GetOutputRoot(exportFilePath);
+    exportFilePath.AppendToPath(NewFileNameW.c_str());
+    deleteExistingFile(exportFilePath);
+
+    //NewFileName now refers to a file that was embedded without compression. Verify that Export works for this file and for the original file aswell.
+    ASSERT_EQ(BE_SQLITE_OK, embeddedFileTable.Export(exportFilePathOld.GetNameUtf8().c_str(), testFileName));
+    ASSERT_EQ(BE_SQLITE_OK, embeddedFileTable.Export(exportFilePath.GetNameUtf8().c_str(), NewFileName));
+}
+
+//---------------------------------------------------------------------------------------
+// @bsimethod                                     Muhammad Hassan                  12/14
+//+---------------+---------------+---------------+---------------+---------------+------
+TEST(ECDbFileInfo, ImportExportEmptyFile)
+{
+    BeFileName ecdbPath;
+    {
+        ECDbTestProject testProject;
+        auto& ecdb = testProject.Create("ecdbfileinfo.ecdb");
+        ecdbPath = BeFileName(ecdb.GetDbFileName());
+    }
+    ECDb ecdb;
+    ASSERT_EQ(BE_SQLITE_OK, ecdb.OpenBeSQLiteDb(ecdbPath, ECDb::OpenParams(Db::OPEN_ReadWrite)));
+
+    //test file
+    Utf8CP testFileName = "EmptyFile.txt";
+    WString testFileNameW(testFileName, BentleyCharEncoding::Utf8);
+
+    BeFileName testFilePath;
+    BeTest::GetHost().GetDocumentsRoot(testFilePath);
+    testFilePath.AppendToPath(L"DgnDb");
+    testFilePath.AppendToPath(testFileNameW.c_str());
+
+    //INSERT scenario
+    DbEmbeddedFileTable& embeddedFileTable = ecdb.EmbeddedFiles();
+    DbResult stat = BE_SQLITE_OK;
+    DateTime expectedLastModified = DateTime::GetCurrentTimeUtc();
+    double expectedLastModifiedJd = 0.0;
+    ASSERT_EQ(SUCCESS, expectedLastModified.ToJulianDay(expectedLastModifiedJd));
+
+    BeRepositoryBasedId embeddedFileId = embeddedFileTable.Import(&stat, testFileName, testFilePath.GetNameUtf8().c_str(), "txt", nullptr, &expectedLastModified);
+    ASSERT_EQ(BE_SQLITE_OK, stat);
+    ASSERT_TRUE(embeddedFileId.IsValid());
+
+    BeFileName exportFilePath;
+    BeTest::GetHost().GetOutputRoot(exportFilePath);
+    exportFilePath.AppendToPath(testFileNameW.c_str());
+    deleteExistingFile(exportFilePath);
+
+    ASSERT_EQ(BE_SQLITE_OK, embeddedFileTable.Export(exportFilePath.GetNameUtf8().c_str(), testFileName));
+}
+
+//---------------------------------------------------------------------------------------
+// @bsimethod                                     Muhammad Hassan                  12/14
+//+---------------+---------------+---------------+---------------+---------------+------
+TEST(ECDbFileInfo, EmbedFileWithInvalidPath)
+{
+    ECDbTestProject testProject;
+    auto& ecdb = testProject.Create("ecdbfileinfo.ecdb");
+
+    //test file
+    Utf8CP testFileName = "StartupCompany.json";
+    WString testFileNameW(testFileName, BentleyCharEncoding::Utf8);
+
+    //Test File Path
+    BeFileName testFilePath;
+    testFilePath.AppendToPath(testFileNameW.c_str());
+
+    //INSERT scenario
+    DbEmbeddedFileTable& embeddedFileTable = ecdb.EmbeddedFiles();
+    DbResult stat = BE_SQLITE_OK;
+    DateTime expectedLastModified = DateTime::GetCurrentTimeUtc();
+    double expectedLastModifiedJd = 0.0;
+    ASSERT_EQ(SUCCESS, expectedLastModified.ToJulianDay(expectedLastModifiedJd));
+
+    BeRepositoryBasedId embeddedFileId = embeddedFileTable.Import(&stat, testFileName, testFilePath.GetNameUtf8().c_str(), "JSON", nullptr, &expectedLastModified);
+    ASSERT_EQ(BE_SQLITE_ERROR_FileNotFound, stat);
+    ASSERT_FALSE(embeddedFileId.IsValid());
+}
+
+//---------------------------------------------------------------------------------------
+// @bsimethod                                     Krischan.Eberle                  09/14
+//+---------------+---------------+---------------+---------------+---------------+------
+Utf8CP GetTestSchemaXml()
+{
+    return "<?xml version=\"1.0\" encoding=\"utf-8\" ?>"
+        "<ECSchema schemaName=\"TestSchema\" nameSpacePrefix=\"ts\" version=\"1.0\" xmlns=\"http://www.bentley.com/schemas/Bentley.ECXML.2.0\">"
+        "  <ECClass typeName=\"Foo\" >"
+        "    <ECProperty propertyName=\"Name\" typeName=\"string\" isDomainClass=\"True\" />"
+        "  </ECClass>"
+        "</ECSchema>";
+}
+
 END_ECDBUNITTESTS_NAMESPACE