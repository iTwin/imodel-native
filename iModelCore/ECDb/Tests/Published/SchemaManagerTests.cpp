--- conflicted
+++ resolved
@@ -1,3049 +1,3030 @@
-/*--------------------------------------------------------------------------------------+
-|
-|  $Source: Tests/Published/SchemaManagerTests.cpp $
-|
-|  $Copyright: (c) 2018 Bentley Systems, Incorporated. All rights reserved. $
-|
-+--------------------------------------------------------------------------------------*/
-#include "ECDbPublishedTests.h"
-#include <set>
-
-USING_NAMESPACE_BENTLEY_EC
-BEGIN_ECDBUNITTESTS_NAMESPACE
-
-
-struct SchemaManagerTests : ECDbTestFixture
-    {};
-//---------------------------------------------------------------------------------------
-// @bsimethod                                   Krischan.Eberle                  10/16
-//+---------------+---------------+---------------+---------------+---------------+------
-TEST_F(SchemaManagerTests, EnumeratorLiterals)
-    {
-    ASSERT_EQ(BE_SQLITE_OK, SetupECDb("enumerator.ecdb"));
-    ASSERT_EQ(SUCCESS, ImportSchema(SchemaItem(
-        "<?xml version='1.0' encoding='utf-8' ?>"
-        "<ECSchema schemaName='TestSchema' displayLabel='Test Schema' alias='ts' version='1.0.0' xmlns='http://www.bentley.com/schemas/Bentley.ECXML.3.1'>"
-        "    <ECSchemaReference name='CoreCustomAttributes' version='01.00' alias='CoreCA' />"
-        "    <ECEnumeration typeName='Colors' displayLabel='Color' backingTypeName='string' isStrict='True'>"
-        "        <ECEnumerator value='Red'/>"
-        "        <ECEnumerator value='Blue'/>"
-        "        <ECEnumerator value='Green'/>"
-        "        <ECEnumerator value='Yellow'/>"
-        "        <ECEnumerator value='Black'/>"
-        "    </ECEnumeration>"
-        "    <ECEnumeration typeName='Domains' displayLabel='Domain' backingTypeName='int' isStrict='True'>"
-        "        <ECEnumerator value='1' DisplayLabel='com'/>"
-        "        <ECEnumerator value='2' DisplayLabel='org'/>"
-        "        <ECEnumerator value='3' DisplayLabel='edu'/>"
-        "        <ECEnumerator value='4' DisplayLabel='net'/>"
-        "        <ECEnumerator value='5' DisplayLabel='int'/>"
-        "    </ECEnumeration>"
-        "    <ECEntityClass typeName='TestClass'>"
-        "        <ECProperty propertyName='Color' typeName='Colors'/>"
-        "        <ECProperty propertyName='Domain' typeName='Domains' />"
-        "    </ECEntityClass>"
-        "</ECSchema>")));
-    m_ecdb.SaveChanges();
-    ECSqlStatement stmt;
-
-    ASSERT_EQ(ECSqlStatus::Success, stmt.Prepare(m_ecdb, "INSERT INTO ts.TestClass(Color,Domain) VALUES (ts.Colors.Red, 1)"));
-    ASSERT_EQ(BE_SQLITE_DONE, stmt.Step());
-    stmt.Finalize();
-    ASSERT_EQ(ECSqlStatus::Success, stmt.Prepare(m_ecdb, "INSERT INTO ts.TestClass(Color,Domain) VALUES (ts.Colors.Blue, 2)"));
-    ASSERT_EQ(BE_SQLITE_DONE, stmt.Step());
-    stmt.Finalize();
-    ASSERT_EQ(ECSqlStatus::Success, stmt.Prepare(m_ecdb, "INSERT INTO ts.TestClass(Color,Domain) VALUES (ts.Colors.Green, 3)"));
-    ASSERT_EQ(BE_SQLITE_DONE, stmt.Step());
-    stmt.Finalize();
-    ASSERT_EQ(ECSqlStatus::Success, stmt.Prepare(m_ecdb, "INSERT INTO ts.TestClass(Color,Domain) VALUES (ts.Colors.Yellow, 4)"));
-    ASSERT_EQ(BE_SQLITE_DONE, stmt.Step());
-    stmt.Finalize();
-    ASSERT_EQ(ECSqlStatus::Success, stmt.Prepare(m_ecdb, "INSERT INTO ts.TestClass(Color,Domain) VALUES (ts.Colors.Black, 5)"));
-    ASSERT_EQ(BE_SQLITE_DONE, stmt.Step());
-    stmt.Finalize();
-    ASSERT_EQ(ECSqlStatus::Success, stmt.Prepare(m_ecdb, "SELECT COUNT(*) FROM ts.TestClass WHERE Color = ts.Colors.Red"));
-    ASSERT_EQ(BE_SQLITE_ROW, stmt.Step());
-    ASSERT_EQ(1, stmt.GetValueInt(0));
-    stmt.Finalize();
-    ASSERT_EQ(ECSqlStatus::Success, stmt.Prepare(m_ecdb, "SELECT COUNT(*) FROM ts.TestClass WHERE Color IN (ts.Colors.Red, ts.Colors.Blue)" ));
-    ASSERT_EQ(BE_SQLITE_ROW, stmt.Step());
-    ASSERT_EQ(2, stmt.GetValueInt(0));
-    stmt.Finalize();
-    ASSERT_EQ(ECSqlStatus::Success, stmt.Prepare(m_ecdb, "UPDATE ts.TestClass SET Color = ts.Colors.Red WHERE Color = ts.Colors.Yellow"));
-    ASSERT_EQ(BE_SQLITE_DONE, stmt.Step());
-    stmt.Finalize();
-    ASSERT_EQ(ECSqlStatus::Success, stmt.Prepare(m_ecdb, "DELETE FROM ts.TestClass WHERE Color = ts.Colors.Yellow"));
-    ASSERT_EQ(BE_SQLITE_DONE, stmt.Step());
-    stmt.Finalize();
-    }
-//---------------------------------------------------------------------------------------
-// @bsimethod                                   Krischan.Eberle                  10/16
-//+---------------+---------------+---------------+---------------+---------------+------
-TEST_F(SchemaManagerTests, ImportDifferentInMemorySchemaVersions)
-    {
-    ASSERT_EQ(BE_SQLITE_OK, SetupECDb("ecdbschemamanagertests.ecdb"));
-
-    auto importSchema = [] (ECDbR ecdb, ECVersion version, bool expectedToSucceed)
-        {
-        ecdb.SaveChanges();
-        ECSchemaPtr schema = nullptr;
-        ASSERT_EQ(ECObjectsStatus::Success, ECSchema::CreateSchema(schema, "schema", "s", 1, 0, 0, version)) << "ECVersion " << ECSchema::GetECVersionString(version);
-
-        bvector<ECSchemaCP> schemas;
-        schemas.push_back(schema.get());
-
-        if (expectedToSucceed)
-            ASSERT_EQ(SUCCESS, ecdb.Schemas().ImportSchemas(schemas)) << "ECVersion " << ECSchema::GetECVersionString(version);
-        else
-            ASSERT_EQ(ERROR, ecdb.Schemas().ImportSchemas(schemas)) << "ECVersion " << ECSchema::GetECVersionString(version);
-
-        ecdb.AbandonChanges();
-        };
-
-    importSchema(m_ecdb, ECVersion::V2_0, false);
-    importSchema(m_ecdb, ECVersion::V3_0, false);
-    importSchema(m_ecdb, ECVersion::V3_1, false);
-    importSchema(m_ecdb, ECVersion::V3_2, true);
-    }
-
-//---------------------------------------------------------------------------------------
-// @bsimethod                                   Krischan.Eberle                  12/16
-//+---------------+---------------+---------------+---------------+---------------+------
-TEST_F(SchemaManagerTests, ImportToken)
-    {
-    auto assertImport = [this] (Utf8CP ecschemaXml, BeFileNameCR seedFilePath)
-        {
-        ECDb ecdb;
-        ASSERT_EQ(BE_SQLITE_OK, CloneECDb(ecdb, (Utf8String(seedFilePath.GetFileNameWithoutExtension()) + "_unrestricted.ecdb").c_str(), seedFilePath, ECDb::OpenParams(ECDb::OpenMode::ReadWrite)));
-        
-        ASSERT_EQ(SUCCESS, TestHelper(ecdb).ImportSchema(SchemaItem(ecschemaXml))) << "SchemaImport into unrestricted ECDb failed unexpectedly for: " << ecschemaXml;
-        ecdb.CloseDb();
-
-        RestrictedSchemaImportECDb restrictedECDb(true);
-        ASSERT_EQ(BE_SQLITE_OK, CloneECDb(restrictedECDb, (Utf8String(seedFilePath.GetFileNameWithoutExtension()) + "_restricted.ecdb").c_str(), seedFilePath, ECDb::OpenParams(ECDb::OpenMode::ReadWrite)));
-
-        ASSERT_EQ(ERROR, TestHelper(restrictedECDb).ImportSchema(SchemaItem(ecschemaXml))) << "SchemaImport into restricted ECDb. Expected to fail for: " << ecschemaXml;
-        };
-
-    ASSERT_EQ(BE_SQLITE_OK, SetupECDb("importtokentests.ecdb"));
-    BeFileName seedFileName(m_ecdb.GetDbFileName());
-    m_ecdb.CloseDb();
-    assertImport("<?xml version='1.0' encoding='utf-8' ?>"
-                 "<ECSchema schemaName='TestSchema' displayLabel='Test Schema' alias='ts1' version='1.0.0' xmlns='http://www.bentley.com/schemas/Bentley.ECXML.3.1'>"
-                 "    <ECEntityClass typeName='Foo' displayLabel='Spatial Element'>"
-                 "        <ECProperty propertyName='Pet' typeName='string'/>"
-                 "        <ECProperty propertyName='LastMod' typeName='DateTime'/>"
-                 "    </ECEntityClass>"
-                 "</ECSchema>", seedFileName);
-
-
-    ASSERT_EQ(SUCCESS, SetupECDb("importtokentests.ecdb", SchemaItem("<?xml version='1.0' encoding='utf-8' ?>"
-                    R"xml(<ECSchema schemaName="BaseSchema" alias="base" version="1.0.0" xmlns="http://www.bentley.com/schemas/Bentley.ECXML.3.1">
-                        <ECSchemaReference name="ECDbMap" version="02.00" alias="ecdbMap" />
-                        <ECEntityClass typeName="BaseNoTph" modifier="Abstract">
-                            <ECProperty propertyName="BaseProp1" typeName="long" />
-                            <ECProperty propertyName="BaseProp2" typeName="string" />
-                        </ECEntityClass>
-                        <ECEntityClass typeName="Foo" modifier="Sealed">
-                            <ECProperty propertyName="SubNoTphProp1" typeName="long" />
-                            <ECProperty propertyName="SubNoTphProp2" typeName="string" />
-                        </ECEntityClass>
-                        <ECEntityClass typeName="TphBase" modifier="Abstract">
-                            <ECCustomAttributes>
-                                <ClassMap xmlns="ECDbMap.02.00">
-                                    <MapStrategy>TablePerHierarchy</MapStrategy>
-                                </ClassMap>
-                                <JoinedTablePerDirectSubclass xmlns="ECDbMap.02.00"/>
-                            </ECCustomAttributes>
-                            <ECProperty propertyName="BaseProp1" typeName="long" />
-                            <ECProperty propertyName="BaseProp2" typeName="string" />
-                            <ECNavigationProperty propertyName="Foo" relationshipName="FKRel" direction="Backward" />
-                        </ECEntityClass>
-                        <ECEntityClass typeName="SubSharedCols" modifier="None">
-                            <ECCustomAttributes>
-                                <ShareColumns xmlns="ECDbMap.02.00" >
-                                    <MaxSharedColumnsBeforeOverflow>5</MaxSharedColumnsBeforeOverflow>
-                                    <ApplyToSubclassesOnly>True</ApplyToSubclassesOnly>
-                                </ShareColumns>
-                            </ECCustomAttributes>
-                            <BaseClass>TphBase</BaseClass>
-                            <ECProperty propertyName="SubSharedColsProp1" typeName="long" />
-                            <ECProperty propertyName="SubSharedColsProp2" typeName="string" />
-                        </ECEntityClass>
-                        <ECEntityClass typeName="SubNotSharedCols" modifier="None">
-                            <BaseClass>TphBase</BaseClass>
-                            <ECProperty propertyName="SubNotSharedColsProp1" typeName="long" />
-                            <ECProperty propertyName="SubNotSharedColsProp2" typeName="string" />
-                        </ECEntityClass>
-                        <ECRelationshipClass typeName="FKRel" strength="Referencing" modifier="None">
-                        <Source multiplicity="(0..1)" polymorphic="True" roleLabel="Parent">
-                            <Class class ="Foo" />
-                        </Source>
-                        <Target multiplicity="(0..*)" polymorphic="True" roleLabel="Children">
-                            <Class class ="TphBase" />
-                        </Target>
-                        </ECRelationshipClass>
-                        <ECRelationshipClass typeName="LinkTableRel" strength="Referencing" modifier="None">
-                        <Source multiplicity="(0..*)" polymorphic="True" roleLabel="Lhs">
-                            <Class class ="Foo" />
-                        </Source>
-                        <Target multiplicity="(0..*)" polymorphic="True" roleLabel="Rhs">
-                            <Class class ="TphBase" />
-                        </Target>
-                        </ECRelationshipClass>
-                    </ECSchema>)xml")));
-    seedFileName.AssignUtf8(m_ecdb.GetDbFileName());
-    m_ecdb.CloseDb();
-    assertImport("<?xml version='1.0' encoding='utf-8' ?>"
-                 "<ECSchema schemaName='SubClassNoTph' alias='sub' version='1.0.0' xmlns='http://www.bentley.com/schemas/Bentley.ECXML.3.1'>"
-                 "    <ECSchemaReference name='BaseSchema' version='01.00' alias='base' />"
-                 "    <ECEntityClass typeName='Sub2' modifier='None'>"
-                 "        <BaseClass>base:BaseNoTph</BaseClass>"
-                 "        <ECProperty propertyName='Sub2Prop1' typeName='long' />"
-                 "        <ECProperty propertyName='Sub2Prop2' typeName='string' />"
-                 "    </ECEntityClass>"
-                 "</ECSchema>", seedFileName);
-    
-    assertImport("<?xml version='1.0' encoding='utf-8' ?>"
-                 "<ECSchema schemaName='SubClassGetsJoinedTable' alias='sub' version='1.0.0' xmlns='http://www.bentley.com/schemas/Bentley.ECXML.3.1'>"
-                 "    <ECSchemaReference name='BaseSchema' version='01.00' alias='base' />"
-                 "    <ECEntityClass typeName='Sub2' modifier='None'>"
-                 "        <BaseClass>base:TphBase</BaseClass>"
-                 "        <ECProperty propertyName='Sub2Prop1' typeName='long' />"
-                 "        <ECProperty propertyName='Sub2Prop2' typeName='string' />"
-                 "    </ECEntityClass>"
-                 "</ECSchema>", seedFileName);
-
-    assertImport("<?xml version='1.0' encoding='utf-8' ?>"
-                 "<ECSchema schemaName='NotSharedCols' alias='sub' version='1.0.0' xmlns='http://www.bentley.com/schemas/Bentley.ECXML.3.1'>"
-                 "    <ECSchemaReference name='BaseSchema' version='01.00' alias='base' />"
-                 "    <ECEntityClass typeName='SubSub' modifier='None'>"
-                 "        <BaseClass>base:SubNotSharedCols</BaseClass>"
-                 "        <ECProperty propertyName='SubSubProp1' typeName='long' />"
-                 "        <ECProperty propertyName='SubSubProp2' typeName='string' />"
-                 "    </ECEntityClass>"
-                 "</ECSchema>", seedFileName);
-
-    assertImport("<?xml version='1.0' encoding='utf-8' ?>"
-                 "<ECSchema schemaName='SharedCols' alias='sub' version='1.0.0' xmlns='http://www.bentley.com/schemas/Bentley.ECXML.3.1'>"
-                 "    <ECSchemaReference name='BaseSchema' version='01.00' alias='base' />"
-                 "    <ECEntityClass typeName='SubSub' modifier='None'>"
-                 "        <BaseClass>base:SubSharedCols</BaseClass>"
-                 "        <ECProperty propertyName='SubSubProp1' typeName='long' />"
-                 "        <ECProperty propertyName='SubSubProp2' typeName='string' />"
-                 "    </ECEntityClass>"
-                 "</ECSchema>", seedFileName);
-
-    assertImport("<?xml version='1.0' encoding='utf-8' ?>"
-                 "<ECSchema schemaName='RootFkRel' alias='sub' version='1.0.0' xmlns='http://www.bentley.com/schemas/Bentley.ECXML.3.1'>"
-                 "    <ECSchemaReference name='BaseSchema' version='01.00' alias='base' />"
-                 "    <ECEntityClass typeName='Sub' modifier='None'>"
-                 "        <BaseClass>base:TphBase</BaseClass>"
-                 "        <ECProperty propertyName='SubSubProp1' typeName='long' />"
-                 "        <ECNavigationProperty propertyName='Foo2' relationshipName='NewFKRel' direction='Backward'/>"
-                 "    </ECEntityClass>"
-                 "   <ECRelationshipClass typeName='NewFKRel' strength='Referencing' modifier='None'>"
-                 "      <Source multiplicity='(0..1)' polymorphic='True' roleLabel='Parent'>"
-                 "          <Class class ='base:Foo' />"
-                 "      </Source>"
-                 "      <Target multiplicity='(0..*)' polymorphic='True' roleLabel='Children'>"
-                 "          <Class class ='Sub' />"
-                 "      </Target>"
-                 "   </ECRelationshipClass>"
-                 "</ECSchema>", seedFileName);
-
-    assertImport("<?xml version='1.0' encoding='utf-8' ?>"
-                 "<ECSchema schemaName='SubFkRel' alias='sub' version='1.0.0' xmlns='http://www.bentley.com/schemas/Bentley.ECXML.3.1'>"
-                 "    <ECSchemaReference name='BaseSchema' version='01.00' alias='base' />"
-                 "   <ECRelationshipClass typeName='FKRelSub' strength='Referencing' modifier='None'>"
-                 "        <BaseClass>base:FkRel</BaseClass>"
-                 "      <Source multiplicity='(0..1)' polymorphic='True' roleLabel='Parent'>"
-                 "          <Class class ='base:Foo' />"
-                 "      </Source>"
-                 "      <Target multiplicity='(0..*)' polymorphic='True' roleLabel='Children'>"
-                 "          <Class class ='base:TphBase' />"
-                 "      </Target>"
-                 "   </ECRelationshipClass>"
-                 "</ECSchema>", seedFileName);
-
-    assertImport("<?xml version='1.0' encoding='utf-8' ?>"
-                 "<ECSchema schemaName='RootLinkTableRel' alias='sub' version='1.0.0' xmlns='http://www.bentley.com/schemas/Bentley.ECXML.3.1'>"
-                 "    <ECSchemaReference name='BaseSchema' version='01.00' alias='base' />"
-                 "   <ECRelationshipClass typeName='NewLinkTableRel' strength='Referencing' modifier='None'>"
-                 "      <Source multiplicity='(0..*)' polymorphic='True' roleLabel='Parent'>"
-                 "          <Class class ='base:Foo' />"
-                 "      </Source>"
-                 "      <Target multiplicity='(0..*)' polymorphic='True' roleLabel='Children'>"
-                 "          <Class class ='base:TphBase' />"
-                 "      </Target>"
-                 "   </ECRelationshipClass>"
-                 "</ECSchema>", seedFileName);
-
-    assertImport("<?xml version='1.0' encoding='utf-8' ?>"
-                 "<ECSchema schemaName='SubLinkTableRel' alias='sub' version='1.0.0' xmlns='http://www.bentley.com/schemas/Bentley.ECXML.3.1'>"
-                 "    <ECSchemaReference name='BaseSchema' version='01.00' alias='base' />"
-                 "   <ECRelationshipClass typeName='NewLinkTableRel' strength='Referencing' modifier='None'>"
-                 "        <BaseClass>base:LinkTableRel</BaseClass>"
-                 "      <Source multiplicity='(0..*)' polymorphic='True' roleLabel='Parent'>"
-                 "          <Class class ='base:Foo' />"
-                 "      </Source>"
-                 "      <Target multiplicity='(0..*)' polymorphic='True' roleLabel='Children'>"
-                 "          <Class class ='base:TphBase' />"
-                 "      </Target>"
-                 "   </ECRelationshipClass>"
-                 "</ECSchema>", seedFileName);
-    }
-
-//---------------------------------------------------------------------------------------
-// @bsimethod                                   Krischan.Eberle                  10/16
-//+---------------+---------------+---------------+---------------+---------------+------
-<<<<<<< HEAD
-TEST_F(SchemaManagerTests, AllowMajorSchemaVersionChangeImport)
-    {
-    auto assertImport = [this] (Utf8CP ecschemaXml, std::pair<bool,bool> const& expectedToSucceed, Utf8CP scenario)
-        {
-        BentleyStatus expectedStat = expectedToSucceed.first ? SUCCESS : ERROR;
-        {
-        ASSERT_EQ(expectedStat, GetHelper().ImportSchema(SchemaItem(ecschemaXml))) << "SchemaImport into unrestricted ECDb failed unexpectedly for scenario " << scenario;
-        }
-        m_ecdb.AbandonChanges();
-
-        expectedStat = expectedToSucceed.second ? SUCCESS : ERROR;
-        ASSERT_EQ(expectedStat, TestHelper(restrictedECDb).ImportSchema(SchemaItem(ecschemaXml))) << "SchemaImport into restricted ECDb. Expected to fail for scenario " << scenario;
-        restrictedECDb.CloseDb();
-        };
-
-    ASSERT_EQ(SUCCESS, SetupECDb("allowChangesetMergingIncompatibleECSchemaImport.ecdb", SchemaItem("<?xml version='1.0' encoding='utf-8' ?>"
-=======
-TEST_F(SchemaManagerTests, DisallowMajorSchemaVersionImport)
-    {
-    ASSERT_EQ(SUCCESS, SetupECDb("DisallowMajorSchemaVersionImport.ecdb", SchemaItem("<?xml version='1.0' encoding='utf-8' ?>"
->>>>>>> d45f8d62
-                                                  "<ECSchema schemaName='BaseSchema' alias='base' version='1.0.0' xmlns='http://www.bentley.com/schemas/Bentley.ECXML.3.1'>"
-                                                  "    <ECSchemaReference name='ECDbMap' version='02.00' alias='ecdbMap' />"
-                                                "    <ECCustomAttributeClass typeName='MyBaseCA'>"
-                                                "        <ECProperty propertyName='BaseProp1' typeName='long' />"
-                                                "        <ECProperty propertyName='BaseProp2' typeName='string' />"
-                                                "    </ECCustomAttributeClass>"
-                                                "    <ECCustomAttributeClass typeName='MySubCA'>"
-                                                "        <BaseClass>MyBaseCA</BaseClass>"
-                                                "        <ECProperty propertyName='SubProp1' typeName='long' />"
-                                                "        <ECProperty propertyName='SubProp2' typeName='string' />"
-                                                "    </ECCustomAttributeClass>"
-                                                "    <ECEntityClass typeName='BaseNoChildren' modifier='Abstract'>"
-                                                  "        <ECProperty propertyName='BaseProp1' typeName='long' />"
-                                                  "        <ECProperty propertyName='BaseProp2' typeName='string' />"
-                                                  "    </ECEntityClass>"
-                                                  "    <ECEntityClass typeName='BaseNoTph' modifier='Abstract'>"
-                                                  "        <ECProperty propertyName='BaseProp1' typeName='long' />"
-                                                  "        <ECProperty propertyName='BaseProp2' typeName='string' />"
-                                                  "    </ECEntityClass>"
-                                                  "    <ECEntityClass typeName='Foo' modifier='Sealed'>"
-                                                  "        <BaseClass>BaseNoTph</BaseClass>"
-                                                  "        <ECProperty propertyName='FooProp1' typeName='long' />"
-                                                  "        <ECProperty propertyName='FooProp2' typeName='string' />"
-                                                  "    </ECEntityClass>"
-                                                  "    <ECEntityClass typeName='TphBase' modifier='Abstract'>"
-                                                  "          <ECCustomAttributes>"
-                                                  "            <ClassMap xmlns='ECDbMap.02.00'>"
-                                                  "                <MapStrategy>TablePerHierarchy</MapStrategy>"
-                                                  "            </ClassMap>"
-                                                  "            <JoinedTablePerDirectSubclass xmlns='ECDbMap.02.00'/>"
-                                                  "          </ECCustomAttributes>"
-                                                  "        <ECProperty propertyName='BaseProp1' typeName='long' />"
-                                                  "        <ECProperty propertyName='BaseProp2' typeName='string' />"
-                                                  "    </ECEntityClass>"
-                                                  "    <ECEntityClass typeName='Sub1' modifier='None'>"
-                                                  "        <BaseClass>TphBase</BaseClass>"
-                                                  "        <ECProperty propertyName='Sub1Prop1' typeName='long' />"
-                                                  "        <ECProperty propertyName='Sub1Prop2' typeName='string' />"
-                                                  "    </ECEntityClass>"
-                                                  "    <ECEntityClass typeName='Sub11' modifier='None'>"
-                                                  "        <BaseClass>Sub1</BaseClass>"
-                                                  "        <ECProperty propertyName='Sub11Prop1' typeName='long' />"
-                                                  "        <ECProperty propertyName='Sub11Prop2' typeName='string' />"
-                                                  "    </ECEntityClass>"
-                                                  "    <ECEntityClass typeName='Sub2' modifier='None'>"
-                                                  "        <BaseClass>TphBase</BaseClass>"
-                                                  "        <ECProperty propertyName='Sub2Prop1' typeName='long' />"
-                                                  "        <ECProperty propertyName='Sub2Prop2' typeName='string' />"
-                                                  "    </ECEntityClass>"
-                                                  "</ECSchema>")));
-
-    auto import = [this] (SchemaItem const& schema, SchemaManager::SchemaImportOptions options)
-        {
-        BentleyStatus stat = ERROR;
-        Savepoint sp(m_ecdb, "");
-        {
-        stat = GetHelper().ImportSchema(schema, options);
-        }
-        sp.Cancel();
-        return stat;
-        };
-
-    SchemaItem schema("<?xml version='1.0' encoding='utf-8' ?>"
-                 "<ECSchema schemaName='BaseSchema' alias='base' version='1.0.1' xmlns='http://www.bentley.com/schemas/Bentley.ECXML.3.1'>"
-                 "    <ECSchemaReference name='ECDbMap' version='02.00' alias='ecdbMap' />"
-                      "    <ECCustomAttributeClass typeName='MyBaseCA'>"
-                      "        <ECProperty propertyName='BaseProp1' typeName='long' />"
-                      "        <ECProperty propertyName='BaseProp2' typeName='string' />"
-                      "    </ECCustomAttributeClass>"
-                      "    <ECCustomAttributeClass typeName='MySubCA'>"
-                      "        <BaseClass>MyBaseCA</BaseClass>"
-                      "        <ECProperty propertyName='SubProp1' typeName='long' />"
-                      "        <ECProperty propertyName='SubProp2' typeName='string' />"
-                      "    </ECCustomAttributeClass>"
-                      "    <ECEntityClass typeName='BaseNoChildren' modifier='Abstract'>"
-                 "        <ECProperty propertyName='BaseProp1' typeName='long' />"
-                 "        <ECProperty propertyName='BaseProp2' typeName='string' />"
-                 "    </ECEntityClass>"
-                 "    <ECEntityClass typeName='BaseNoTph' modifier='Abstract'>"
-                 "        <ECProperty propertyName='BaseProp1' typeName='long' />"
-                 "        <ECProperty propertyName='BaseProp2' typeName='string' />"
-                 "    </ECEntityClass>"
-                 "    <ECEntityClass typeName='Foo' modifier='Sealed'>"
-                 "        <BaseClass>BaseNoTph</BaseClass>"
-                 "        <ECProperty propertyName='FooProp1' typeName='long' />"
-                 "        <ECProperty propertyName='FooProp2' typeName='string' />"
-                 "    </ECEntityClass>"
-                 "    <ECEntityClass typeName='Goo' modifier='Sealed'>"
-                 "        <BaseClass>BaseNoTph</BaseClass>"
-                 "        <ECProperty propertyName='GooProp1' typeName='long' />"
-                 "        <ECProperty propertyName='GooProp2' typeName='string' />"
-                 "    </ECEntityClass>"
-                 "    <ECEntityClass typeName='TphBase' modifier='Abstract'>"
-                 "          <ECCustomAttributes>"
-                 "            <ClassMap xmlns='ECDbMap.02.00'>"
-                 "                <MapStrategy>TablePerHierarchy</MapStrategy>"
-                 "            </ClassMap>"
-                 "            <JoinedTablePerDirectSubclass xmlns='ECDbMap.02.00'/>"
-                 "          </ECCustomAttributes>"
-                 "        <ECProperty propertyName='BaseProp1' typeName='long' />"
-                 "        <ECProperty propertyName='BaseProp2' typeName='string' />"
-                 "    </ECEntityClass>"
-                 "    <ECEntityClass typeName='Sub1' modifier='None'>"
-                 "        <BaseClass>TphBase</BaseClass>"
-                 "        <ECProperty propertyName='Sub1Prop1' typeName='long' />"
-                 "        <ECProperty propertyName='Sub1Prop2' typeName='string' />"
-                 "    </ECEntityClass>"
-                 "    <ECEntityClass typeName='Sub11' modifier='None'>"
-                 "        <BaseClass>Sub1</BaseClass>"
-                 "        <ECProperty propertyName='Sub11Prop1' typeName='long' />"
-                 "        <ECProperty propertyName='Sub11Prop2' typeName='string' />"
-                 "    </ECEntityClass>"
-                 "    <ECEntityClass typeName='Sub12' modifier='None'>"
-                 "        <BaseClass>Sub1</BaseClass>"
-                 "        <ECProperty propertyName='Sub12Prop1' typeName='long' />"
-                 "        <ECProperty propertyName='Sub12Prop2' typeName='string' />"
-                 "    </ECEntityClass>"
-                 "    <ECEntityClass typeName='Sub2' modifier='None'>"
-                 "        <BaseClass>TphBase</BaseClass>"
-                 "        <ECProperty propertyName='Sub2Prop1' typeName='long' />"
-                 "        <ECProperty propertyName='Sub2Prop2' typeName='string' />"
-                 "    </ECEntityClass>"
-                 "    <ECEntityClass typeName='Sub3' modifier='None'>"
-                 "        <BaseClass>TphBase</BaseClass>"
-                 "        <ECProperty propertyName='Sub3Prop1' typeName='long' />"
-                 "        <ECProperty propertyName='Sub3Prop2' typeName='string' />"
-                 "    </ECEntityClass>"
-                "    <ECCustomAttributeClass typeName='MySubCA2'>"
-                "        <BaseClass>MyBaseCA</BaseClass>"
-                "        <ECProperty propertyName='SubProp3' typeName='long' />"
-                "        <ECProperty propertyName='SubProp4' typeName='string' />"
-                "    </ECCustomAttributeClass>"
-                      "</ECSchema>");
-    
-    ASSERT_EQ(SUCCESS, import(schema, SchemaManager::SchemaImportOptions::DisallowMajorSchemaUpgrade)) << "adding subclasses";
-    ASSERT_EQ(SUCCESS, import(schema, SchemaManager::SchemaImportOptions::None)) << "adding subclasses";
-
-    schema = SchemaItem("<?xml version='1.0' encoding='utf-8' ?>"
-                 "<ECSchema schemaName='BaseSchema' alias='base' version='2.0.0' xmlns='http://www.bentley.com/schemas/Bentley.ECXML.3.1'>"
-                 "    <ECSchemaReference name='ECDbMap' version='02.00' alias='ecdbMap' />"
-                        "    <ECCustomAttributeClass typeName='MyBaseCA'>"
-                        "        <ECProperty propertyName='BaseProp1' typeName='long' />"
-                        "        <ECProperty propertyName='BaseProp2' typeName='string' />"
-                        "    </ECCustomAttributeClass>"
-                        "    <ECCustomAttributeClass typeName='MySubCA'>"
-                        "        <BaseClass>MyBaseCA</BaseClass>"
-                        "        <ECProperty propertyName='SubProp1' typeName='long' />"
-                        "        <ECProperty propertyName='SubProp2' typeName='string' />"
-                        "    </ECCustomAttributeClass>"
-                        "    <ECEntityClass typeName='BaseNoChildren' modifier='Abstract'>"
-                 "        <ECProperty propertyName='BaseProp1' typeName='long' />"
-                 "        <ECProperty propertyName='BaseProp2' typeName='string' />"
-                 "    </ECEntityClass>"
-                 "    <ECEntityClass typeName='BaseNoTph' modifier='Abstract'>"
-                 "        <ECProperty propertyName='BaseProp1' typeName='long' />"
-                 "        <ECProperty propertyName='BaseProp2' typeName='string' />"
-                 "    </ECEntityClass>"
-                 "    <ECEntityClass typeName='Foo' modifier='Sealed'>"
-                 "        <BaseClass>BaseNoTph</BaseClass>"
-                 "        <ECProperty propertyName='FooProp1' typeName='long' />"
-                 "        <ECProperty propertyName='FooProp2' typeName='string' />"
-                 "    </ECEntityClass>"
-                 "    <ECEntityClass typeName='TphBase' modifier='Abstract'>"
-                 "          <ECCustomAttributes>"
-                 "            <ClassMap xmlns='ECDbMap.02.00'>"
-                 "                <MapStrategy>TablePerHierarchy</MapStrategy>"
-                 "            </ClassMap>"
-                 "            <JoinedTablePerDirectSubclass xmlns='ECDbMap.02.00'/>"
-                 "          </ECCustomAttributes>"
-                 "        <ECProperty propertyName='BaseProp1' typeName='long' />"
-                 "        <ECProperty propertyName='BaseProp2' typeName='string' />"
-                 "    </ECEntityClass>"
-                 "    <ECEntityClass typeName='Sub1' modifier='None'>"
-                 "        <BaseClass>TphBase</BaseClass>"
-                 "        <ECProperty propertyName='Sub1Prop1' typeName='long' />"
-                 "        <ECProperty propertyName='Sub1Prop2' typeName='string' />"
-                 "    </ECEntityClass>"
-                 "    <ECEntityClass typeName='Sub11' modifier='None'>"
-                 "        <BaseClass>Sub1</BaseClass>"
-                 "        <ECProperty propertyName='Sub11Prop1' typeName='long' />"
-                 "        <ECProperty propertyName='Sub11Prop2' typeName='string' />"
-                 "    </ECEntityClass>"
-                 "    <ECEntityClass typeName='Sub2' modifier='None'>"
-                 "        <BaseClass>TphBase</BaseClass>"
-                 "        <ECProperty propertyName='Sub2Prop1' typeName='long' />"
-                 "        <ECProperty propertyName='Sub2Prop2' typeName='string' />"
-                 "    </ECEntityClass>"
-                 "</ECSchema>");
-
-    ASSERT_EQ(ERROR, import(schema, SchemaManager::SchemaImportOptions::DisallowMajorSchemaUpgrade)) << "deleting a subclass with TPH (expected to succeed as no table is deleted)";
-    ASSERT_EQ(SUCCESS, import(schema, SchemaManager::SchemaImportOptions::None)) << "deleting a subclass with TPH (expected to succeed as no table is deleted)";
-
-    schema = SchemaItem("<?xml version='1.0' encoding='utf-8' ?>"
-    "<ECSchema schemaName='BaseSchema' alias='base' version='2.0.0' xmlns='http://www.bentley.com/schemas/Bentley.ECXML.3.1'>"
-    "    <ECSchemaReference name='ECDbMap' version='02.00' alias='ecdbMap' />"
-                        "    <ECCustomAttributeClass typeName='MyBaseCA'>"
-                        "        <ECProperty propertyName='BaseProp1' typeName='long' />"
-                        "        <ECProperty propertyName='BaseProp2' typeName='string' />"
-                        "    </ECCustomAttributeClass>"
-                        "    <ECCustomAttributeClass typeName='MySubCA'>"
-                        "        <BaseClass>MyBaseCA</BaseClass>"
-                        "        <ECProperty propertyName='SubProp1' typeName='long' />"
-                        "        <ECProperty propertyName='SubProp2' typeName='string' />"
-                        "    </ECCustomAttributeClass>"
-                        "    <ECEntityClass typeName='BaseNoChildren' modifier='Abstract'>"
-    "        <ECProperty propertyName='BaseProp1' typeName='long' />"
-    "        <ECProperty propertyName='BaseProp2' typeName='string' />"
-    "    </ECEntityClass>"
-    "    <ECEntityClass typeName='BaseNoTph' modifier='Abstract'>"
-    "        <ECProperty propertyName='BaseProp1' typeName='long' />"
-    "        <ECProperty propertyName='BaseProp2' typeName='string' />"
-    "    </ECEntityClass>"
-    "    <ECEntityClass typeName='Foo' modifier='Sealed'>"
-    "        <BaseClass>BaseNoTph</BaseClass>"
-    "        <ECProperty propertyName='FooProp1' typeName='long' />"
-    "        <ECProperty propertyName='FooProp2' typeName='string' />"
-    "    </ECEntityClass>"
-    "    <ECEntityClass typeName='TphBase' modifier='Abstract'>"
-    "          <ECCustomAttributes>"
-    "            <ClassMap xmlns='ECDbMap.02.00'>"
-    "                <MapStrategy>TablePerHierarchy</MapStrategy>"
-    "            </ClassMap>"
-    "            <JoinedTablePerDirectSubclass xmlns='ECDbMap.02.00'/>"
-    "          </ECCustomAttributes>"
-    "        <ECProperty propertyName='BaseProp1' typeName='long' />"
-    "        <ECProperty propertyName='BaseProp2' typeName='string' />"
-    "    </ECEntityClass>"
-    "    <ECEntityClass typeName='Sub1' modifier='None'>"
-    "        <BaseClass>TphBase</BaseClass>"
-    "        <ECProperty propertyName='Sub1Prop1' typeName='long' />"
-    "        <ECProperty propertyName='Sub1Prop2' typeName='string' />"
-    "    </ECEntityClass>"
-    "    <ECEntityClass typeName='Sub11' modifier='None'>"
-    "        <BaseClass>Sub1</BaseClass>"
-    "        <ECProperty propertyName='Sub11Prop1' typeName='long' />"
-    "        <ECProperty propertyName='Sub11Prop2' typeName='string' />"
-    "    </ECEntityClass>"
-    "</ECSchema>");
-
-    ASSERT_EQ(ERROR, import(schema, SchemaManager::SchemaImportOptions::DisallowMajorSchemaUpgrade)) << "deleting a subclass with TPH which is root of joined table (expected to fail as joined table is deleted)";
-    ASSERT_EQ(SUCCESS, import(schema, SchemaManager::SchemaImportOptions::None)) << "deleting a subclass with TPH which is root of joined table";
-
-
-    schema = SchemaItem("<?xml version='1.0' encoding='utf-8' ?>"
-                 "<ECSchema schemaName='BaseSchema' alias='base' version='2.0.0' xmlns='http://www.bentley.com/schemas/Bentley.ECXML.3.1'>"
-                 "    <ECSchemaReference name='ECDbMap' version='02.00' alias='ecdbMap' />"
-                        "    <ECCustomAttributeClass typeName='MyBaseCA'>"
-                        "        <ECProperty propertyName='BaseProp1' typeName='long' />"
-                        "        <ECProperty propertyName='BaseProp2' typeName='string' />"
-                        "    </ECCustomAttributeClass>"
-                        "    <ECCustomAttributeClass typeName='MySubCA'>"
-                        "        <BaseClass>MyBaseCA</BaseClass>"
-                        "        <ECProperty propertyName='SubProp1' typeName='long' />"
-                        "        <ECProperty propertyName='SubProp2' typeName='string' />"
-                        "    </ECCustomAttributeClass>"
-                        "    <ECEntityClass typeName='BaseNoChildren' modifier='Abstract'>"
-                 "        <ECProperty propertyName='BaseProp1' typeName='long' />"
-                 "        <ECProperty propertyName='BaseProp2' typeName='string' />"
-                 "    </ECEntityClass>"
-                 "    <ECEntityClass typeName='BaseNoTph' modifier='Abstract'>"
-                 "        <ECProperty propertyName='BaseProp1' typeName='long' />"
-                 "        <ECProperty propertyName='BaseProp2' typeName='string' />"
-                 "    </ECEntityClass>"
-                 "    <ECEntityClass typeName='TphBase' modifier='Abstract'>"
-                 "          <ECCustomAttributes>"
-                 "            <ClassMap xmlns='ECDbMap.02.00'>"
-                 "                <MapStrategy>TablePerHierarchy</MapStrategy>"
-                 "            </ClassMap>"
-                 "            <JoinedTablePerDirectSubclass xmlns='ECDbMap.02.00'/>"
-                 "          </ECCustomAttributes>"
-                 "        <ECProperty propertyName='BaseProp1' typeName='long' />"
-                 "        <ECProperty propertyName='BaseProp2' typeName='string' />"
-                 "    </ECEntityClass>"
-                 "    <ECEntityClass typeName='Sub1' modifier='None'>"
-                 "        <BaseClass>TphBase</BaseClass>"
-                 "        <ECProperty propertyName='Sub1Prop1' typeName='long' />"
-                 "        <ECProperty propertyName='Sub1Prop2' typeName='string' />"
-                 "    </ECEntityClass>"
-                 "    <ECEntityClass typeName='Sub11' modifier='None'>"
-                 "        <BaseClass>Sub1</BaseClass>"
-                 "        <ECProperty propertyName='Sub11Prop1' typeName='long' />"
-                 "        <ECProperty propertyName='Sub11Prop2' typeName='string' />"
-                 "    </ECEntityClass>"
-                 "    <ECEntityClass typeName='Sub2' modifier='None'>"
-                 "        <BaseClass>TphBase</BaseClass>"
-                 "        <ECProperty propertyName='Sub2Prop1' typeName='long' />"
-                 "        <ECProperty propertyName='Sub2Prop2' typeName='string' />"
-                 "    </ECEntityClass>"
-                 "</ECSchema>");
-
-    ASSERT_EQ(ERROR, import(schema, SchemaManager::SchemaImportOptions::DisallowMajorSchemaUpgrade)) << "deleting a subclass without TPH (expected to fail as table is deleted)";
-    ASSERT_EQ(SUCCESS, import(schema, SchemaManager::SchemaImportOptions::None)) << "deleting a subclass without TPH";
-
-    schema = SchemaItem("<?xml version='1.0' encoding='utf-8' ?>"
-                        "<ECSchema schemaName='BaseSchema' alias='base' version='2.0.0' xmlns='http://www.bentley.com/schemas/Bentley.ECXML.3.1'>"
-                        "    <ECSchemaReference name='ECDbMap' version='02.00' alias='ecdbMap' />"
-                        "    <ECCustomAttributeClass typeName='MyBaseCA'>"
-                        "        <ECProperty propertyName='BaseProp1' typeName='long' />"
-                        "        <ECProperty propertyName='BaseProp2' typeName='string' />"
-                        "    </ECCustomAttributeClass>"
-                        "    <ECEntityClass typeName='BaseNoChildren' modifier='Abstract'>"
-                        "        <ECProperty propertyName='BaseProp1' typeName='long' />"
-                        "        <ECProperty propertyName='BaseProp2' typeName='string' />"
-                        "    </ECEntityClass>"
-                        "    <ECEntityClass typeName='BaseNoTph' modifier='Abstract'>"
-                        "        <ECProperty propertyName='BaseProp1' typeName='long' />"
-                        "        <ECProperty propertyName='BaseProp2' typeName='string' />"
-                        "    </ECEntityClass>"
-                        "    <ECEntityClass typeName='TphBase' modifier='Abstract'>"
-                        "          <ECCustomAttributes>"
-                        "            <ClassMap xmlns='ECDbMap.02.00'>"
-                        "                <MapStrategy>TablePerHierarchy</MapStrategy>"
-                        "            </ClassMap>"
-                        "            <JoinedTablePerDirectSubclass xmlns='ECDbMap.02.00'/>"
-                        "          </ECCustomAttributes>"
-                        "        <ECProperty propertyName='BaseProp1' typeName='long' />"
-                        "        <ECProperty propertyName='BaseProp2' typeName='string' />"
-                        "    </ECEntityClass>"
-                        "    <ECEntityClass typeName='Sub1' modifier='None'>"
-                        "        <BaseClass>TphBase</BaseClass>"
-                        "        <ECProperty propertyName='Sub1Prop1' typeName='long' />"
-                        "        <ECProperty propertyName='Sub1Prop2' typeName='string' />"
-                        "    </ECEntityClass>"
-                        "    <ECEntityClass typeName='Sub11' modifier='None'>"
-                        "        <BaseClass>Sub1</BaseClass>"
-                        "        <ECProperty propertyName='Sub11Prop1' typeName='long' />"
-                        "        <ECProperty propertyName='Sub11Prop2' typeName='string' />"
-                        "    </ECEntityClass>"
-                        "    <ECEntityClass typeName='Sub2' modifier='None'>"
-                        "        <BaseClass>TphBase</BaseClass>"
-                        "        <ECProperty propertyName='Sub2Prop1' typeName='long' />"
-                        "        <ECProperty propertyName='Sub2Prop2' typeName='string' />"
-                        "    </ECEntityClass>"
-                        "</ECSchema>");
-
-    ASSERT_EQ(ERROR, import(schema, SchemaManager::SchemaImportOptions::DisallowMajorSchemaUpgrade)) << "deleting a sub CA class";
-    ASSERT_EQ(SUCCESS, import(schema, SchemaManager::SchemaImportOptions::None)) << "deleting a sub CA class";
-
-    schema = SchemaItem("<?xml version='1.0' encoding='utf-8' ?>"
-                        "<ECSchema schemaName='BaseSchema' alias='base' version='2.0.0' xmlns='http://www.bentley.com/schemas/Bentley.ECXML.3.1'>"
-                        "    <ECSchemaReference name='ECDbMap' version='02.00' alias='ecdbMap' />"
-                        "    <ECEntityClass typeName='BaseNoChildren' modifier='Abstract'>"
-                        "        <ECProperty propertyName='BaseProp1' typeName='long' />"
-                        "        <ECProperty propertyName='BaseProp2' typeName='string' />"
-                        "    </ECEntityClass>"
-                        "    <ECEntityClass typeName='BaseNoTph' modifier='Abstract'>"
-                        "        <ECProperty propertyName='BaseProp1' typeName='long' />"
-                        "        <ECProperty propertyName='BaseProp2' typeName='string' />"
-                        "    </ECEntityClass>"
-                        "    <ECEntityClass typeName='TphBase' modifier='Abstract'>"
-                        "          <ECCustomAttributes>"
-                        "            <ClassMap xmlns='ECDbMap.02.00'>"
-                        "                <MapStrategy>TablePerHierarchy</MapStrategy>"
-                        "            </ClassMap>"
-                        "            <JoinedTablePerDirectSubclass xmlns='ECDbMap.02.00'/>"
-                        "          </ECCustomAttributes>"
-                        "        <ECProperty propertyName='BaseProp1' typeName='long' />"
-                        "        <ECProperty propertyName='BaseProp2' typeName='string' />"
-                        "    </ECEntityClass>"
-                        "    <ECEntityClass typeName='Sub1' modifier='None'>"
-                        "        <BaseClass>TphBase</BaseClass>"
-                        "        <ECProperty propertyName='Sub1Prop1' typeName='long' />"
-                        "        <ECProperty propertyName='Sub1Prop2' typeName='string' />"
-                        "    </ECEntityClass>"
-                        "    <ECEntityClass typeName='Sub11' modifier='None'>"
-                        "        <BaseClass>Sub1</BaseClass>"
-                        "        <ECProperty propertyName='Sub11Prop1' typeName='long' />"
-                        "        <ECProperty propertyName='Sub11Prop2' typeName='string' />"
-                        "    </ECEntityClass>"
-                        "    <ECEntityClass typeName='Sub2' modifier='None'>"
-                        "        <BaseClass>TphBase</BaseClass>"
-                        "        <ECProperty propertyName='Sub2Prop1' typeName='long' />"
-                        "        <ECProperty propertyName='Sub2Prop2' typeName='string' />"
-                        "    </ECEntityClass>"
-                        "</ECSchema>");
-
-    ASSERT_EQ(ERROR, import(schema, SchemaManager::SchemaImportOptions::DisallowMajorSchemaUpgrade)) << "deleting base CA and sub CA class";
-    ASSERT_EQ(ERROR, import(schema, SchemaManager::SchemaImportOptions::None)) << "deleting base CA and sub CA class at once doesn't work right now";
-    }
-
-
-//---------------------------------------------------------------------------------------
-// @bsimethod                                   Krischan.Eberle                  10/16
-//+---------------+---------------+---------------+---------------+---------------+------
-TEST_F(SchemaManagerTests, ImportWithLocalizationSchemas)
-    {
-    ASSERT_EQ(BE_SQLITE_OK, SetupECDb("invariantculturetest.ecdb"));
-
-    ASSERT_EQ(SUCCESS, ImportSchemas({SchemaItem(
-        "<?xml version='1.0' encoding='utf-8' ?>"
-        "<ECSchema schemaName='TestSchema' displayLabel='Test Schema' alias='ts' version='1.0.0' xmlns='http://www.bentley.com/schemas/Bentley.ECXML.3.2'>"
-        "    <ECSchemaReference name='CoreCustomAttributes' version='01.00' alias='CoreCA' />"
-        "    <ECEnumeration typeName='Animal' displayLabel='Animal' backingTypeName='int' isStrict='True'>"
-        "        <ECEnumerator name='Dog' value='1' />"
-        "        <ECEnumerator name='Cat' value='2' />"
-        "    </ECEnumeration>"
-        "    <ECEntityClass typeName='SpatialElement' displayLabel='Spatial Element'>"
-        "        <ECProperty propertyName='Pet' typeName='Animal' displayLabel='Pet Type' />"
-        "        <ECProperty propertyName='LastMod' typeName='DateTime' displayLabel='Last Modified Date'>"
-        "          <ECCustomAttributes>"
-        "            <DateTimeInfo xmlns='CoreCustomAttributes.01.00'>"
-        "                <DateTimeKind>Unspecified</DateTimeKind>"
-        "            </DateTimeInfo>"
-        "          </ECCustomAttributes>"
-        "        </ECProperty>"
-        "    </ECEntityClass>"
-        "</ECSchema>"),
-        SchemaItem("<?xml version='1.0' encoding='utf-8' ?>"
-        "<ECSchema schemaName='TestSchema_Supplemental_Localization' alias='loc_de_DE' version='1.0.0' xmlns='http://www.bentley.com/schemas/Bentley.ECXML.3.1'>"
-        "    <ECSchemaReference name='CoreCustomAttributes' version='01.00.00' alias='CoreCA' />"
-        "    <ECSchemaReference name='SchemaLocalizationCustomAttributes' version='01.00.00' alias='LocCA' />"
-        "<ECCustomAttributes>"
-        "<SupplementalSchema xmlns='CoreCustomAttributes.01.00'>"
-        "   <PrimarySchemaReference>"
-        "       <SchemaName>House</SchemaName>"
-        "       <MajorVersion>1</MajorVersion>"
-        "       <WriteVersion>0</WriteVersion>"
-        "       <MinorVersion>0</MinorVersion>"
-        "   </PrimarySchemaReference>"
-        "   <Precedence>9900</Precedence>"
-        "   <Purpose>Localization</Purpose>"
-        "</SupplementalSchema>"
-        "<LocalizationSpecification xmlns='SchemaLocalizationCustomAttributes.01.00'>"
-        "   <Locale>de-DE</Locale>"
-        "   <Resource>"
-        "      <LocalizationData>"
-        "           <Key>TestSchema.DisplayLabel:aec9699d</Key>"
-        "           <Value>Test Schema</Value>"
-        "       </LocalizationData>"
-        "       <LocalizationData>"
-        "           <Key>TestSchema:SpatialElement.DisplayLabel:8d38c538</Key>"
-        "           <Value>Raeumliches Element</Value>"
-        "       </LocalizationData>"
-        "       <LocalizationData>"
-        "           <Key>TestSchema:SpatialElement:Pet.DisplayLabel:71edba29</Key>"
-        "           <Value>Haustiertyp</Value>"
-        "       </LocalizationData>"
-        "       <LocalizationData>"
-        "           <Key>TestSchema:SpatialElement:LastMod.DisplayLabel:51b7fc8b</Key>"
-        "           <Value>Letzte Aenderung</Value>"
-        "       </LocalizationData>"
-        "       <LocalizationData>"
-        "           <Key>TestSchema:Animal.DisplayLabel:88c59a40</Key>"
-        "           <Value>Tier</Value>"
-        "       </LocalizationData>"
-        "       <LocalizationData>"
-        "           <Key>TestSchema:Animal:Dog.DisplayLabel:71bb24ef</Key>"
-        "           <Value>Hund</Value>"
-        "       </LocalizationData>"
-        "       <LocalizationData>"
-        "           <Key>TestSchema:Animal:Cat.DisplayLabel:7fb2ebb9</Key>"
-        "           <Value>Katze</Value>"
-        "       </LocalizationData>"
-        "   </Resource>"
-        "</LocalizationSpecification>"
-        "</ECCustomAttributes>"
-        "</ECSchema>")}));
-
-    SchemaManager const& schemas = m_ecdb.Schemas();
-    ECSchemaCP testSchema = schemas.GetSchema("TestSchema", false);
-    ASSERT_TRUE(testSchema != nullptr);
-    ASSERT_STRCASEEQ("Test Schema", testSchema->GetDisplayLabel().c_str());
-
-    ECEnumerationCP animalEnum = schemas.GetEnumeration("TestSchema", "Animal");
-    ASSERT_TRUE(animalEnum != nullptr);
-    ASSERT_STRCASEEQ("Animal", animalEnum->GetDisplayLabel().c_str());
-    ASSERT_EQ(2, (int) animalEnum->GetEnumeratorCount());
-    for (ECEnumerator const* enumValue : animalEnum->GetEnumerators())
-        {
-        if (enumValue->GetName().EqualsIAscii("Dog"))
-            ASSERT_STRCASEEQ("Dog", enumValue->GetDisplayLabel().c_str());
-        else if (enumValue->GetName().EqualsIAscii("Cat"))
-            ASSERT_STRCASEEQ("Cat", enumValue->GetDisplayLabel().c_str());
-        else
-            FAIL();
-        }
-
-    ECClassCP spatialElementClass = schemas.GetClass("TestSchema", "SpatialElement");
-    ASSERT_TRUE(spatialElementClass != nullptr);
-    ASSERT_STRCASEEQ("Spatial Element", spatialElementClass->GetDisplayLabel().c_str());
-
-    ECPropertyCP prop = spatialElementClass->GetPropertyP("Pet");
-    ASSERT_TRUE(prop != nullptr);
-    ASSERT_STRCASEEQ("Pet Type", prop->GetDisplayLabel().c_str());
-
-    prop = spatialElementClass->GetPropertyP("LastMod");
-    ASSERT_TRUE(prop != nullptr);
-    ASSERT_STRCASEEQ("Last Modified Date", prop->GetDisplayLabel().c_str());
-    }
-
-//---------------------------------------------------------------------------------------
-// @bsimethod                                   Krischan.Eberle                  06/12
-//+---------------+---------------+---------------+---------------+---------------+------
-TEST_F(SchemaManagerTests, IncrementalLoading)
-    {
-    ASSERT_EQ(SUCCESS, SetupECDb("ecdbschemamanagertests.ecdb", SchemaItem::CreateForFile("ECSqlTest.01.00.ecschema.xml")));
-    BeFileName testFilePath(m_ecdb.GetDbFileName());
-
-    const int expectedClassCount = m_ecdb.Schemas().GetSchema("ECSqlTest")->GetClassCount();
-    m_ecdb.CloseDb();
-
-    {
-    //GetSchema with ensureAllClassesLoaded = false
-    ECDb ecdb;
-    ASSERT_EQ(BE_SQLITE_OK, ecdb.OpenBeSQLiteDb(testFilePath, ECDb::OpenParams(ECDb::OpenMode::Readonly)));
-    ECSchemaCP schema = ecdb.Schemas().GetSchema("ECSqlTest", false);
-    ASSERT_TRUE(schema != nullptr);
-
-    ASSERT_EQ(0, schema->GetClassCount()) << "ECDbSchemaManager::GetSchema (..., false) is expected to return an empty schema";
-    }
-
-    //GetSchema with ensureAllClassesLoaded = true
-    {
-    ECDb ecdb;
-    ASSERT_EQ(BE_SQLITE_OK, ecdb.OpenBeSQLiteDb(testFilePath, ECDb::OpenParams(ECDb::OpenMode::Readonly)));
-    ECSchemaCP schema = ecdb.Schemas().GetSchema("ECSqlTest", true);
-    ASSERT_TRUE(schema != nullptr);
-
-    ASSERT_EQ(expectedClassCount, schema->GetClassCount()) << "ECDbSchemaManager::GetSchema (..., true) is expected to return a fully populated schema";
-    }
-
-    //GetClass from a different schema first and then GetSchema with ensureAllClassesLoaded = true
-    {
-    ECDb ecdb;
-    ASSERT_EQ(BE_SQLITE_OK, ecdb.OpenBeSQLiteDb(testFilePath, ECDb::OpenParams(ECDb::OpenMode::Readonly)));
-    ECClassCP ecClass = ecdb.Schemas().GetClass("ECDbMeta", "ECClassDef");
-    ASSERT_TRUE(ecClass != nullptr) << "ECDbSchemaManager::GetClass ('ECDbMeta', 'ECClassDef') is expected to succeed as the class exists in the ecdb file.";
-
-    ECSchemaCP schema = ecdb.Schemas().GetSchema("ECSqlTest", false);
-    ASSERT_TRUE(schema != nullptr);
-    ASSERT_EQ(0, schema->GetClassCount()) << "ECDbSchemaManager::GetSchema (..., false) is expected to return a schema with only the classes already loaded.";
-
-    schema = ecdb.Schemas().GetSchema("ECSqlTest", true);
-    ASSERT_TRUE(schema != nullptr);
-
-    ASSERT_EQ(expectedClassCount, schema->GetClassCount()) << "ECDbSchemaManager::GetSchema (..., true) is expected to return a fully populated schema even if ECDbSchemaManager::GetClass was called before for a class in a different ECSchema.";
-    }
-
-    //GetClass from same schema first and then GetSchema with ensureAllClassesLoaded = true
-    {
-    ECDb ecdb;
-    ASSERT_EQ(BE_SQLITE_OK, ecdb.OpenBeSQLiteDb(testFilePath, ECDb::OpenParams(ECDb::OpenMode::Readonly)));
-
-    ECClassCP ecClass = ecdb.Schemas().GetClass("ECSqlTest", "PA");
-    ASSERT_TRUE(ecClass != nullptr) << "ECDbSchemaManager::GetClass('PA') is expected to succeed as the class exists in the ecdb file.";
-
-    ECSchemaCP schema = ecdb.Schemas().GetSchema("ECSqlTest", false);
-    ASSERT_TRUE(schema != nullptr);
-    ASSERT_EQ(1, schema->GetClassCount()) << "ECDbSchemaManager::GetSchema(..., false) is expected to return a schema with only the classes already loaded.";
-
-    schema = ecdb.Schemas().GetSchema("ECSqlTest", true);
-    ASSERT_TRUE(schema != nullptr);
-
-    ASSERT_EQ(expectedClassCount, schema->GetClassCount()) << "ECDbSchemaManager::GetSchema(..., true) is expected to return a fully populated schema even if ECDbSchemaManager::GetClass was called before for a class in the same schema.";
-    }
-    }
-
-//---------------------------------------------------------------------------------------
-// @bsiclass                                     Krischan.Eberle                  04/16
-//+---------------+---------------+---------------+---------------+---------------+------
-TEST_F(SchemaManagerTests, CasingTests)
-    {
-    ASSERT_EQ(SUCCESS, SetupECDb("schemamanagercasingtests.ecdb", SchemaItem::CreateForFile("ECSqlTest.01.00.ecschema.xml")));
-
-    ECSchemaCP schema = m_ecdb.Schemas().GetSchema("ECDBFILEinfo");
-    ASSERT_TRUE(schema != nullptr && schema->GetName().EqualsI("ECDbFileInfo"));
-
-    schema = m_ecdb.Schemas().GetSchema("ecsqltest");
-    ASSERT_TRUE(schema != nullptr && schema->GetName().EqualsI("ECSqlTest"));
-
-    ECClassCP ecclass = nullptr;
-    ecclass = m_ecdb.Schemas().GetClass("ecsqltest", "P");
-    ASSERT_TRUE(ecclass != nullptr && BeStringUtilities::StricmpAscii(ecclass->GetFullName(), "ECSqlTest:P") == 0);
-
-    ecclass = m_ecdb.Schemas().GetClass("ECSqlTest", "p");
-    ASSERT_TRUE(ecclass != nullptr && BeStringUtilities::StricmpAscii(ecclass->GetFullName(), "ECSqlTest:P") == 0);
-
-    ecclass = m_ecdb.Schemas().GetClass("ecSqL", "P", SchemaLookupMode::ByAlias);
-    ASSERT_TRUE(ecclass != nullptr && BeStringUtilities::StricmpAscii(ecclass->GetFullName(), "ECSqlTest:P") == 0);
-
-    ecclass = m_ecdb.Schemas().GetClass("ecsql", "p", SchemaLookupMode::ByAlias);
-    ASSERT_TRUE(ecclass != nullptr && BeStringUtilities::StricmpAscii(ecclass->GetFullName(), "ECSqlTest:P") == 0);
-
-    ecclass = m_ecdb.Schemas().GetClass("ecsqlTest", "P", SchemaLookupMode::AutoDetect);
-    ASSERT_TRUE(ecclass != nullptr && BeStringUtilities::StricmpAscii(ecclass->GetFullName(), "ECSqlTest:P") == 0);
-
-    ecclass = m_ecdb.Schemas().GetClass("ecsqL", "P", SchemaLookupMode::AutoDetect);
-    ASSERT_TRUE(ecclass != nullptr && BeStringUtilities::StricmpAscii(ecclass->GetFullName(), "ECSqlTest:P") == 0);
-
-    ecclass = m_ecdb.Schemas().GetClass("ECSqlTest", "p", SchemaLookupMode::AutoDetect);
-    ASSERT_TRUE(ecclass != nullptr && BeStringUtilities::StricmpAscii(ecclass->GetFullName(), "ECSqlTest:P") == 0);
-
-    ecclass = m_ecdb.Schemas().GetClass("ecsql", "p", SchemaLookupMode::AutoDetect);
-    ASSERT_TRUE(ecclass != nullptr && BeStringUtilities::StricmpAscii(ecclass->GetFullName(), "ECSqlTest:P") == 0);
-    }
-
-//---------------------------------------------------------------------------------------
-// @bsiclass                                     Krischan.Eberle                  06/14
-//+---------------+---------------+---------------+---------------+---------------+------
-TEST_F(SchemaManagerTests, GetDerivedClasses)
-    {
-    ASSERT_EQ(SUCCESS, SetupECDb("ecschemamanagertest.ecdb", SchemaItem::CreateForFile("ECSqlTest.01.00.ecschema.xml")));
-
-    ECClassCP baseClass = m_ecdb.Schemas().GetClass("ECSqlTest", "THBase");
-    ASSERT_TRUE(baseClass != nullptr) << "Could not retrieve base class";
-
-    //derived classes are not loaded when calling ECClass::GetDerivedClasses
-    ASSERT_TRUE(baseClass->GetDerivedClasses().empty()) << "ECClass::GetDerivedClasses is expected to not load subclasses.";
-
-    //derived classes are expected to be loaded when calling ECDbSchemaManager::GetDerivedClasses
-    ASSERT_EQ(1, m_ecdb.Schemas().GetDerivedClasses(*baseClass).size()) << "Unexpected derived class count with derived classes now being loaded";
-
-    //now ECClass::GetDerivedClasses can also be called
-    ASSERT_EQ(1, baseClass->GetDerivedClasses().size()) << "Unexpected derived class count after derived classes were loaded";
-    }
-
-//---------------------------------------------------------------------------------------
-// @bsiclass                                     Krischan.Eberle                  06/14
-//+---------------+---------------+---------------+---------------+---------------+------
-TEST_F(SchemaManagerTests, GetDerivedECClassesWithoutIncrementalLoading)
-    {
-    ASSERT_EQ(SUCCESS, SetupECDb("ecschemamanagertest.ecdb", SchemaItem::CreateForFile("ECSqlTest.01.00.ecschema.xml")));
-
-    ECSchemaCP testSchema = m_ecdb.Schemas().GetSchema("ECSqlTest", true);
-    ASSERT_TRUE(testSchema != nullptr);
-
-    ECClassCP baseClass = m_ecdb.Schemas().GetClass("ECSqlTest", "THBase");
-    ASSERT_TRUE(baseClass != nullptr) << "Could not retrieve base class";
-
-    ASSERT_EQ(1, baseClass->GetDerivedClasses().size()) << "Unexpected derived class count. Derived classes are expected to already be loaded along with having loaded the schema";
-
-    //derived classes are expected to be loaded when calling ECDbSchemaManager::GetDerivedClasses
-    ASSERT_EQ(1, m_ecdb.Schemas().GetDerivedClasses(*baseClass).size()) << "Unexpected derived class count";
-    }
-
-//---------------------------------------------------------------------------------------
-// @bsiclass                                     Krischan.Eberle                 03/17
-//+---------------+---------------+---------------+---------------+---------------+------
-TEST_F(SchemaManagerTests, GetMixin)
-    {
-    ASSERT_EQ(SUCCESS, SetupECDb("getmixin.ecdb",
-                           SchemaItem(R"xml(<?xml version="1.0" encoding="utf-8"?>
-                                          <ECSchema schemaName="TestSchema" alias="ts" version="1.0" xmlns="http://www.bentley.com/schemas/Bentley.ECXML.3.1">
-                                          <ECSchemaReference name="CoreCustomAttributes" version="01.00" alias="CoreCA" />
-                                          <ECSchemaReference name="ECDbMap" version="02.00" alias="ecdbmap" />
-                                            <ECEntityClass typeName="Model">
-                                                    <ECProperty propertyName="Name" typeName="string" />
-                                            </ECEntityClass>
-                                            <ECEntityClass typeName="IIsGeometric" modifier="Abstract">
-                                                <ECCustomAttributes>
-                                                <IsMixin xmlns="CoreCustomAttributes.01.00">
-                                                    <AppliesToEntityClass>Element</AppliesToEntityClass>
-                                                </IsMixin>"
-                                                </ECCustomAttributes>
-                                                <ECProperty propertyName="Is2d" typeName="boolean"/>
-                                                <ECProperty propertyName="SupportedGeometryType" typeName="string" />
-                                            </ECEntityClass>
-                                            <ECEntityClass typeName="Element">
-                                                    <ECCustomAttributes>
-                                                    <ClassMap xmlns="ECDbMap.02.00">
-                                                            <MapStrategy>TablePerHierarchy</MapStrategy>
-                                                    </ClassMap>
-                                                    <JoinedTablePerDirectSubclass xmlns="ECDbMap.02.00"/>
-                                                    </ECCustomAttributes>
-                                                    <ECProperty propertyName="Code" typeName="string" />
-                                                    <ECNavigationProperty propertyName="Model" relationshipName="ModelHasElements" direction="Backward"/>
-                                            </ECEntityClass>
-                                            <ECEntityClass typeName="Element2d">
-                                                <BaseClass>Element</BaseClass>
-                                                <BaseClass>IIsGeometric</BaseClass>
-                                                <ECProperty propertyName="Origin2d" typeName="Point2d" />
-                                            </ECEntityClass>
-                                            <ECEntityClass typeName="Element3d">
-                                                <BaseClass>Element</BaseClass>
-                                                <BaseClass>IIsGeometric</BaseClass>
-                                                <ECProperty propertyName="Origin3d" typeName="Point3d" />
-                                            </ECEntityClass>
-                                            <ECRelationshipClass typeName="ModelHasElements" strength="Referencing" modifier="None">
-                                                <Source multiplicity="(0..1)" polymorphic="true" roleLabel="Model">
-                                                  <Class class="Model" />
-                                                </Source>
-                                                <Target multiplicity="(0..*)" polymorphic="true" roleLabel="Element">
-                                                    <Class class="Element" />
-                                                </Target>
-                                            </ECRelationshipClass>
-                                            <ECRelationshipClass typeName="ModelHasGeometricElements" strength="Referencing" modifier="Sealed">
-                                                <BaseClass>ModelHasElements</BaseClass>
-                                                <Source multiplicity="(0..1)" polymorphic="true" roleLabel="Model">
-                                                  <Class class="Model" />
-                                                </Source>
-                                                <Target multiplicity="(0..*)" polymorphic="true" roleLabel="GeometricElement">
-                                                    <Class class="IIsGeometric" />
-                                                </Target>
-                                            </ECRelationshipClass>
-                                          </ECSchema>)xml")));
-    ASSERT_EQ(SUCCESS, m_ecdb.Schemas().CreateClassViewsInDb());
-    m_ecdb.SaveChanges();
-    m_ecdb.ClearECDbCache();
-
-    //get in-memory schema without loading anything into it, so that we can track what gets loaded implicitly
-    ECSchemaCP schema = m_ecdb.Schemas().GetSchema("TestSchema", false);
-    ASSERT_EQ(0, schema->GetClassCount());
-    //load mixin as first class and make sure the applies to class is loaded implicitly
-    ECClassCP mixinRaw = m_ecdb.Schemas().GetClass("TestSchema", "IIsGeometric");
-    ASSERT_TRUE(mixinRaw != nullptr && mixinRaw->IsEntityClass());
-    ASSERT_EQ(4, schema->GetClassCount()) << "Mixin class is loaded and its applies to class and the nav prop's rel class plus constraint classes";
-    ASSERT_TRUE(schema->GetClassCP("IIsGeometric") != nullptr);
-    ASSERT_TRUE(schema->GetClassCP("Element") != nullptr) << "Applies to class of mixin is expected to be loaded";
-    ASSERT_TRUE(schema->GetClassCP("ModelHasElements") != nullptr) << "Nav prop rel class is expected to be loaded";
-    ASSERT_TRUE(schema->GetClassCP("ModelHasGeometricElements") == nullptr) << "Subclass of nav prop rel class is not expected to be loaded";
-    ASSERT_TRUE(schema->GetClassCP("Model") != nullptr) << "Constraint class of nav prop rel class is expected to be loaded";
-
-    ECEntityClassCP mixin = mixinRaw->GetEntityClassCP();
-    ASSERT_TRUE(mixin->IsMixin());
-    ECEntityClassCP appliesToClass = mixin->GetAppliesToClass();
-    ASSERT_TRUE(appliesToClass != nullptr);
-    ASSERT_STREQ("Element", appliesToClass->GetName().c_str());
-
-    //now get relationship classes
-    m_ecdb.ClearECDbCache();
-    schema = m_ecdb.Schemas().GetSchema("TestSchema", false);
-    ASSERT_EQ(0, schema->GetClassCount());
-
-    ECClassCP baseRelRaw = m_ecdb.Schemas().GetClass("TestSchema", "ModelHasElements");
-    ASSERT_TRUE(baseRelRaw != nullptr && baseRelRaw->IsRelationshipClass());
-    ASSERT_EQ(3, schema->GetClassCount()) << "Rel base class is loaded and its constraint classes";
-    ASSERT_TRUE(schema->GetClassCP("ModelHasElements") != nullptr);
-    ASSERT_TRUE(schema->GetClassCP("Model") != nullptr);
-    ASSERT_TRUE(schema->GetClassCP("Element") != nullptr);
-
-    ECClassCP subRelRaw = m_ecdb.Schemas().GetClass("TestSchema", "ModelHasGeometricElements");
-    ASSERT_TRUE(subRelRaw != nullptr && subRelRaw->IsRelationshipClass());
-    ASSERT_EQ(5, schema->GetClassCount()) << "Rel base class is loaded and its constraint classes";
-    ASSERT_TRUE(schema->GetClassCP("ModelHasGeometricElements") != nullptr);
-    ASSERT_TRUE(schema->GetClassCP("IIsGeometric") != nullptr);
-
-    //now get relationship sub class before anything else
-    m_ecdb.ClearECDbCache();
-    schema = m_ecdb.Schemas().GetSchema("TestSchema", false);
-    ASSERT_EQ(0, schema->GetClassCount());
-
-    subRelRaw = m_ecdb.Schemas().GetClass("TestSchema", "ModelHasGeometricElements");
-    ASSERT_TRUE(subRelRaw != nullptr && subRelRaw->IsRelationshipClass());
-    ASSERT_EQ(5, schema->GetClassCount()) << "Rel base class is loaded and its constraint classes";
-    ASSERT_TRUE(schema->GetClassCP("ModelHasElements") != nullptr);
-    ASSERT_TRUE(schema->GetClassCP("ModelHasGeometricElements") != nullptr);
-    ASSERT_TRUE(schema->GetClassCP("Model") != nullptr);
-    ASSERT_TRUE(schema->GetClassCP("IIsGeometric") != nullptr);
-    ASSERT_TRUE(schema->GetClassCP("Element") != nullptr);
-    }
-
-//---------------------------------------------------------------------------------------
-// @bsiclass                                     Krischan.Eberle                  06/17
-//+---------------+---------------+---------------+---------------+---------------+------
-TEST_F(SchemaManagerTests, GetPropertyMinMaxLength)
-    {
-    EXPECT_EQ(SUCCESS, TestHelper::RunSchemaImport(SchemaItem(R"xml(<?xml version="1.0" encoding="UTF-8"?>
-        <ECSchema schemaName="TestSchema" alias="ts" version="01.00.00" xmlns="http://www.bentley.com/schemas/Bentley.ECXML.3.1"  >
-            <ECEntityClass typeName="Foo" modifier="None" >
-                <ECProperty propertyName="Prop" typeName="string" minimumLength="5" maximumLength="10"/>
-            </ECEntityClass>
-        </ECSchema>)xml"))) << "MinimumLength/MaximumLength supported for String";
-
-    EXPECT_EQ(SUCCESS, TestHelper::RunSchemaImport(SchemaItem(R"xml(<?xml version="1.0" encoding="UTF-8"?>
-        <ECSchema schemaName="TestSchema" alias="ts" version="01.00.00" xmlns="http://www.bentley.com/schemas/Bentley.ECXML.3.1"  >
-            <ECEntityClass typeName="Foo" modifier="None" >
-                <ECArrayProperty propertyName="Prop" typeName="string" minimumLength="5" maximumLength="10"/>
-            </ECEntityClass>
-        </ECSchema>)xml"))) << "MinimumLength/MaximumLength supported for String array prop";
-
-    EXPECT_EQ(SUCCESS, TestHelper::RunSchemaImport(SchemaItem(R"xml(<?xml version="1.0" encoding="UTF-8"?>
-        <ECSchema schemaName="TestSchema" alias="ts" version="01.00.00" xmlns="http://www.bentley.com/schemas/Bentley.ECXML.3.1"  >
-            <ECEntityClass typeName="Foo" modifier="None" >
-                <ECProperty propertyName="Prop" typeName="binary" minimumLength="5" maximumLength="10"/>
-            </ECEntityClass>
-        </ECSchema>)xml"))) << "MinimumLength/MaximumLength supported for Binary";
-
-    EXPECT_EQ(SUCCESS, TestHelper::RunSchemaImport(SchemaItem(R"xml(<?xml version="1.0" encoding="UTF-8"?>
-        <ECSchema schemaName="TestSchema" alias="ts" version="01.00.00" xmlns="http://www.bentley.com/schemas/Bentley.ECXML.3.1"  >
-            <ECEntityClass typeName="Foo" modifier="None" >
-                <ECArrayProperty propertyName="Prop" typeName="binary" minimumLength="5" maximumLength="10"/>
-            </ECEntityClass>
-        </ECSchema>)xml"))) << "MinimumLength/MaximumLength supported for Binary array prop";
-
-    EXPECT_EQ(ERROR, TestHelper::RunSchemaImport(SchemaItem(R"xml(<?xml version="1.0" encoding="UTF-8"?>
-        <ECSchema schemaName="TestSchema" alias="ts" version="01.00.00" xmlns="http://www.bentley.com/schemas/Bentley.ECXML.3.1"  >
-            <ECEntityClass typeName="Foo" modifier="None" >
-                <ECProperty propertyName="Prop" typeName="boolean" minimumLength="5" maximumLength="10"/>
-            </ECEntityClass>
-        </ECSchema>)xml"))) << "MinimumLength/MaximumLength not supported for bools";
-
-    EXPECT_EQ(ERROR, TestHelper::RunSchemaImport(SchemaItem(R"xml(<?xml version="1.0" encoding="UTF-8"?>
-        <ECSchema schemaName="TestSchema" alias="ts" version="01.00.00" xmlns="http://www.bentley.com/schemas/Bentley.ECXML.3.1"  >
-            <ECEntityClass typeName="Foo" modifier="None" >
-                <ECArrayProperty propertyName="Prop" typeName="boolean" minimumLength="5" maximumLength="10"/>
-            </ECEntityClass>
-        </ECSchema>)xml"))) << "MinimumLength/MaximumLength not supported for bool arrays";
-
-    EXPECT_EQ(ERROR, TestHelper::RunSchemaImport(SchemaItem(R"xml(<?xml version="1.0" encoding="UTF-8"?>
-        <ECSchema schemaName="TestSchema" alias="ts" version="01.00.00" xmlns="http://www.bentley.com/schemas/Bentley.ECXML.3.1"  >
-            <ECEntityClass typeName="Foo" modifier="None" >
-                <ECProperty propertyName="Prop" typeName="int" minimumLength="5" maximumLength="10"/>
-            </ECEntityClass>
-        </ECSchema>)xml"))) << "MinimumLength/MaximumLength not supported for int";
-
-    EXPECT_EQ(ERROR, TestHelper::RunSchemaImport(SchemaItem(R"xml(<?xml version="1.0" encoding="UTF-8"?>
-        <ECSchema schemaName="TestSchema" alias="ts" version="01.00.00" xmlns="http://www.bentley.com/schemas/Bentley.ECXML.3.1"  >
-            <ECEntityClass typeName="Foo" modifier="None" >
-                <ECArrayProperty propertyName="Prop" typeName="int" minimumLength="5" maximumLength="10"/>
-            </ECEntityClass>
-        </ECSchema>)xml"))) << "MinimumLength/MaximumLength not supported for int arrays";
-
-    EXPECT_EQ(ERROR, TestHelper::RunSchemaImport(SchemaItem(R"xml(<?xml version="1.0" encoding="UTF-8"?>
-        <ECSchema schemaName="TestSchema" alias="ts" version="01.00.00" xmlns="http://www.bentley.com/schemas/Bentley.ECXML.3.1"  >
-            <ECEntityClass typeName="Foo" modifier="None" >
-                <ECProperty propertyName="Prop" typeName="long" minimumLength="5" maximumLength="10"/>
-            </ECEntityClass>
-        </ECSchema>)xml"))) << "MinimumLength/MaximumLength not supported for Long";
-
-    EXPECT_EQ(ERROR, TestHelper::RunSchemaImport(SchemaItem(R"xml(<?xml version="1.0" encoding="UTF-8"?>
-        <ECSchema schemaName="TestSchema" alias="ts" version="01.00.00" xmlns="http://www.bentley.com/schemas/Bentley.ECXML.3.1"  >
-            <ECEntityClass typeName="Foo" modifier="None" >
-                <ECArrayProperty propertyName="Prop" typeName="long" minimumLength="5" maximumLength="10"/>
-            </ECEntityClass>
-        </ECSchema>)xml"))) << "MinimumLength/MaximumLength not supported for Long arrays";
-
-    EXPECT_EQ(ERROR, TestHelper::RunSchemaImport(SchemaItem(R"xml(<?xml version="1.0" encoding="UTF-8"?>
-        <ECSchema schemaName="TestSchema" alias="ts" version="01.00.00" xmlns="http://www.bentley.com/schemas/Bentley.ECXML.3.1"  >
-            <ECEntityClass typeName="Foo" modifier="None" >
-                <ECProperty propertyName="Prop" typeName="double" minimumLength="5" maximumLength="10"/>
-            </ECEntityClass>
-        </ECSchema>)xml"))) << "MinimumLength/MaximumLength not supported for double";
-
-    EXPECT_EQ(ERROR, TestHelper::RunSchemaImport(SchemaItem(R"xml(<?xml version="1.0" encoding="UTF-8"?>
-        <ECSchema schemaName="TestSchema" alias="ts" version="01.00.00" xmlns="http://www.bentley.com/schemas/Bentley.ECXML.3.1"  >
-            <ECEntityClass typeName="Foo" modifier="None" >
-                <ECArrayProperty propertyName="Prop" typeName="double" minimumLength="5" maximumLength="10"/>
-            </ECEntityClass>
-        </ECSchema>)xml"))) << "MinimumLength/MaximumLength not supported for double arrays";
-
-    EXPECT_EQ(ERROR, TestHelper::RunSchemaImport(SchemaItem(R"xml(<?xml version="1.0" encoding="UTF-8"?>
-        <ECSchema schemaName="TestSchema" alias="ts" version="01.00.00" xmlns="http://www.bentley.com/schemas/Bentley.ECXML.3.1"  >
-            <ECEntityClass typeName="Foo" modifier="None" >
-                <ECProperty propertyName="Prop" typeName="dateTime" minimumLength="5" maximumLength="10"/>
-            </ECEntityClass>
-        </ECSchema>)xml"))) << "MinimumLength/MaximumLength not supported for DateTime";
-
-    EXPECT_EQ(ERROR, TestHelper::RunSchemaImport(SchemaItem(R"xml(<?xml version="1.0" encoding="UTF-8"?>
-        <ECSchema schemaName="TestSchema" alias="ts" version="01.00.00" xmlns="http://www.bentley.com/schemas/Bentley.ECXML.3.1"  >
-            <ECEntityClass typeName="Foo" modifier="None" >
-                <ECArrayProperty propertyName="Prop" typeName="dateTime" minimumLength="5" maximumLength="10"/>
-            </ECEntityClass>
-        </ECSchema>)xml"))) << "MinimumLength/MaximumLength not supported for DateTime arrays";
-
-    EXPECT_EQ(ERROR, TestHelper::RunSchemaImport(SchemaItem(R"xml(<?xml version="1.0" encoding="UTF-8"?>
-        <ECSchema schemaName="TestSchema" alias="ts" version="01.00.00" xmlns="http://www.bentley.com/schemas/Bentley.ECXML.3.1"  >
-            <ECEntityClass typeName="Foo" modifier="None" >
-                <ECProperty propertyName="Prop" typeName="point2d" minimumLength="5" maximumLength="10"/>
-            </ECEntityClass>
-        </ECSchema>)xml"))) << "MinimumLength/MaximumLength not supported for Point2d";
-
-    EXPECT_EQ(ERROR, TestHelper::RunSchemaImport(SchemaItem(R"xml(<?xml version="1.0" encoding="UTF-8"?>
-        <ECSchema schemaName="TestSchema" alias="ts" version="01.00.00" xmlns="http://www.bentley.com/schemas/Bentley.ECXML.3.1"  >
-            <ECEntityClass typeName="Foo" modifier="None" >
-                <ECArrayProperty propertyName="Prop" typeName="point2d" minimumLength="5" maximumLength="10"/>
-            </ECEntityClass>
-        </ECSchema>)xml"))) << "MinimumLength/MaximumLength not supported for Point2d array";
-
-    EXPECT_EQ(ERROR, TestHelper::RunSchemaImport(SchemaItem(R"xml(<?xml version="1.0" encoding="UTF-8"?>
-        <ECSchema schemaName="TestSchema" alias="ts" version="01.00.00" xmlns="http://www.bentley.com/schemas/Bentley.ECXML.3.1"  >
-            <ECEntityClass typeName="Foo" modifier="None" >
-                <ECProperty propertyName="Prop" typeName="point3d" minimumLength="5" maximumLength="10"/>
-            </ECEntityClass>
-        </ECSchema>)xml"))) << "MinimumLength/MaximumLength not supported for Point3d";
-
-    EXPECT_EQ(ERROR, TestHelper::RunSchemaImport(SchemaItem(R"xml(<?xml version="1.0" encoding="UTF-8"?>
-        <ECSchema schemaName="TestSchema" alias="ts" version="01.00.00" xmlns="http://www.bentley.com/schemas/Bentley.ECXML.3.1"  >
-            <ECEntityClass typeName="Foo" modifier="None" >
-                <ECArrayProperty propertyName="Prop" typeName="point3d" minimumLength="5" maximumLength="10"/>
-            </ECEntityClass>
-        </ECSchema>)xml"))) << "MinimumLength/MaximumLength not supported for Point3d array";
-
-    EXPECT_EQ(ERROR, TestHelper::RunSchemaImport(SchemaItem(R"xml(<?xml version="1.0" encoding="UTF-8"?>
-        <ECSchema schemaName="TestSchema" alias="ts" version="01.00.00" xmlns="http://www.bentley.com/schemas/Bentley.ECXML.3.1"  >
-            <ECEntityClass typeName="Foo" modifier="None" >
-                <ECProperty propertyName="Prop" typeName="Bentley.Geometry.Common.IGeometry" minimumLength="5" maximumLength="10"/>
-            </ECEntityClass>
-        </ECSchema>)xml"))) << "MinimumLength/MaximumLength not supported for IGeometry";
-
-    EXPECT_EQ(ERROR, TestHelper::RunSchemaImport(SchemaItem(R"xml(<?xml version="1.0" encoding="UTF-8"?>
-        <ECSchema schemaName="TestSchema" alias="ts" version="01.00.00" xmlns="http://www.bentley.com/schemas/Bentley.ECXML.3.1"  >
-            <ECEntityClass typeName="Foo" modifier="None" >
-                <ECArrayProperty propertyName="Prop" typeName="Bentley.Geometry.Common.IGeometry" minimumLength="5" maximumLength="10"/>
-            </ECEntityClass>
-        </ECSchema>)xml"))) << "MinimumLength/MaximumLength not supported for IGeometry arrays";
-
-    ASSERT_EQ(SUCCESS, SetupECDb("GetPropertyMinMaxLength.ecdb", SchemaItem(R"xml(<?xml version="1.0" encoding="UTF-8"?>
-        <ECSchema schemaName="TestSchema" alias="ts" version="01.00.00" xmlns="http://www.bentley.com/schemas/Bentley.ECXML.3.1"  >
-            <ECStructClass typeName="MyStruct">
-               <ECProperty propertyName="StrProp1" typeName="string" minimumLength="5" maximumLength="10"/>
-               <ECProperty propertyName="StrProp2" typeName="string" minimumLength="5"/>
-               <ECProperty propertyName="StrProp3" typeName="string" maximumLength="5"/>
-               <ECProperty propertyName="BinaryProp1" typeName="Binary" minimumLength="5" maximumLength="10"/>
-               <ECProperty propertyName="BinaryProp2" typeName="Binary" minimumLength="5"/>
-               <ECProperty propertyName="BinaryProp3" typeName="Binary" maximumLength="5"/>
-            </ECStructClass>
-            <ECEntityClass typeName="Foo" modifier="None" >
-               <ECProperty propertyName="StrProp1" typeName="string" minimumLength="5" maximumLength="10"/>
-               <ECProperty propertyName="StrProp2" typeName="string" minimumLength="5"/>
-               <ECProperty propertyName="StrProp3" typeName="string" maximumLength="5"/>
-               <ECProperty propertyName="BinaryProp1" typeName="Binary" minimumLength="5" maximumLength="10"/>
-               <ECProperty propertyName="BinaryProp2" typeName="Binary" minimumLength="5"/>
-               <ECProperty propertyName="BinaryProp3" typeName="Binary" maximumLength="5"/>
-               <ECStructProperty propertyName="MyStruct" typeName="MyStruct"/>
-            </ECEntityClass>
-       </ECSchema>)xml")));
-
-    for (Utf8CP className : std::vector<Utf8CP>{"Foo", "MyStruct"})
-        {
-        ECClassCP testClass = m_ecdb.Schemas().GetClass("TestSchema", className);
-        ASSERT_TRUE(testClass != nullptr) << className;
-        EXPECT_TRUE(testClass->GetPropertyP("StrProp1")->IsMinimumLengthDefined()) << className;
-        EXPECT_EQ(5, testClass->GetPropertyP("StrProp1")->GetMinimumLength()) << className;
-        EXPECT_TRUE(testClass->GetPropertyP("StrProp1")->IsMaximumLengthDefined()) << className;
-        EXPECT_EQ(10, testClass->GetPropertyP("StrProp1")->GetMaximumLength()) << className;
-
-        EXPECT_TRUE(testClass->GetPropertyP("BinaryProp1")->IsMinimumLengthDefined()) << className;
-        EXPECT_EQ(5, testClass->GetPropertyP("BinaryProp1")->GetMinimumLength()) << className;
-        EXPECT_TRUE(testClass->GetPropertyP("BinaryProp1")->IsMaximumLengthDefined()) << className;
-        EXPECT_EQ(10, testClass->GetPropertyP("BinaryProp1")->GetMaximumLength()) << className;
-
-        EXPECT_TRUE(testClass->GetPropertyP("StrProp2")->IsMinimumLengthDefined()) << className;
-        EXPECT_EQ(5, testClass->GetPropertyP("StrProp2")->GetMinimumLength()) << className;
-        EXPECT_FALSE(testClass->GetPropertyP("StrProp2")->IsMaximumLengthDefined()) << className;
-
-        EXPECT_TRUE(testClass->GetPropertyP("BinaryProp2")->IsMinimumLengthDefined()) << className;
-        EXPECT_EQ(5, testClass->GetPropertyP("BinaryProp2")->GetMinimumLength()) << className;
-        EXPECT_FALSE(testClass->GetPropertyP("BinaryProp2")->IsMaximumLengthDefined()) << className;
-
-        EXPECT_FALSE(testClass->GetPropertyP("StrProp3")->IsMinimumLengthDefined()) << className;
-        EXPECT_TRUE(testClass->GetPropertyP("StrProp3")->IsMaximumLengthDefined()) << className;
-        EXPECT_EQ(5, testClass->GetPropertyP("StrProp3")->GetMaximumLength()) << className;
-
-        EXPECT_FALSE(testClass->GetPropertyP("BinaryProp3")->IsMinimumLengthDefined()) << className;
-        EXPECT_TRUE(testClass->GetPropertyP("BinaryProp3")->IsMaximumLengthDefined()) << className;
-        EXPECT_EQ(5, testClass->GetPropertyP("BinaryProp3")->GetMaximumLength()) << className;
-        }
-    }
-
-//---------------------------------------------------------------------------------------
-// @bsiclass                                     Krischan.Eberle                  06/17
-//+---------------+---------------+---------------+---------------+---------------+------
-TEST_F(SchemaManagerTests, GetPropertyMinMaxValue)
-    {
-    EXPECT_EQ(SUCCESS, TestHelper::RunSchemaImport(SchemaItem(R"xml(<?xml version="1.0" encoding="UTF-8"?>
-    <ECSchema schemaName="TestSchema" alias="ts" version="01.00.00" xmlns="http://www.bentley.com/schemas/Bentley.ECXML.3.1"  >
-        <ECEntityClass typeName="Foo" modifier="None" >
-            <ECProperty propertyName="Prop" typeName="int" minimumValue="5" maximumValue="10"/>
-        </ECEntityClass>
-    </ECSchema>)xml"))) << "MinimumValue/MaximumValue supported for int";
-
-    EXPECT_EQ(SUCCESS, TestHelper::RunSchemaImport(SchemaItem(R"xml(<?xml version="1.0" encoding="UTF-8"?>
-    <ECSchema schemaName="TestSchema" alias="ts" version="01.00.00" xmlns="http://www.bentley.com/schemas/Bentley.ECXML.3.1"  >
-        <ECEntityClass typeName="Foo" modifier="None" >
-            <ECArrayProperty propertyName="Prop" typeName="int" minimumValue="5" maximumValue="10"/>
-        </ECEntityClass>
-    </ECSchema>)xml"))) << "MinimumValue/MaximumValue supported for int array";
-
-    EXPECT_EQ(SUCCESS, TestHelper::RunSchemaImport(SchemaItem(R"xml(<?xml version="1.0" encoding="UTF-8"?>
-    <ECSchema schemaName="TestSchema" alias="ts" version="01.00.00" xmlns="http://www.bentley.com/schemas/Bentley.ECXML.3.1"  >
-        <ECEntityClass typeName="Foo" modifier="None" >
-            <ECProperty propertyName="Prop" typeName="long" minimumValue="-5" maximumValue="10"/>
-        </ECEntityClass>
-    </ECSchema>)xml"))) << "MinimumValue/MaximumValue supported for long";
-
-    EXPECT_EQ(SUCCESS, TestHelper::RunSchemaImport(SchemaItem(R"xml(<?xml version="1.0" encoding="UTF-8"?>
-    <ECSchema schemaName="TestSchema" alias="ts" version="01.00.00" xmlns="http://www.bentley.com/schemas/Bentley.ECXML.3.1"  >
-        <ECEntityClass typeName="Foo" modifier="None" >
-            <ECArrayProperty propertyName="Prop" typeName="long" minimumValue="-5" maximumValue="10"/>
-        </ECEntityClass>
-    </ECSchema>)xml"))) << "MinimumValue/MaximumValue supported for long array";
-
-    EXPECT_EQ(SUCCESS, TestHelper::RunSchemaImport(SchemaItem(R"xml(<?xml version="1.0" encoding="UTF-8"?>
-    <ECSchema schemaName="TestSchema" alias="ts" version="01.00.00" xmlns="http://www.bentley.com/schemas/Bentley.ECXML.3.1"  >
-        <ECEntityClass typeName="Foo" modifier="None" >
-            <ECProperty propertyName="Prop" typeName="double" minimumValue="-5.3" maximumValue="10.13"/>
-        </ECEntityClass>
-    </ECSchema>)xml"))) << "MinimumValue/MaximumValue supported for double";
-
-    EXPECT_EQ(SUCCESS, TestHelper::RunSchemaImport(SchemaItem(R"xml(<?xml version="1.0" encoding="UTF-8"?>
-    <ECSchema schemaName="TestSchema" alias="ts" version="01.00.00" xmlns="http://www.bentley.com/schemas/Bentley.ECXML.3.1"  >
-        <ECEntityClass typeName="Foo" modifier="None" >
-            <ECArrayProperty propertyName="Prop" typeName="double" minimumValue="-5.3" maximumValue="10.13"/>
-        </ECEntityClass>
-    </ECSchema>)xml"))) << "MinimumValue/MaximumValue supported for double array";
-
-    EXPECT_EQ(ERROR, TestHelper::RunSchemaImport(SchemaItem(R"xml(<?xml version="1.0" encoding="UTF-8"?>
-    <ECSchema schemaName="TestSchema" alias="ts" version="01.00.00" xmlns="http://www.bentley.com/schemas/Bentley.ECXML.3.1"  >
-        <ECEntityClass typeName="Foo" modifier="None" >
-            <ECProperty propertyName="Prop" typeName="bool" minimumValue="0" maximumValue="1"/>
-        </ECEntityClass>
-    </ECSchema>)xml"))) << "MinimumValue/MaximumValue not expected to be supported for bool";
-
-    EXPECT_EQ(ERROR, TestHelper::RunSchemaImport(SchemaItem(R"xml(<?xml version="1.0" encoding="UTF-8"?>
-    <ECSchema schemaName="TestSchema" alias="ts" version="01.00.00" xmlns="http://www.bentley.com/schemas/Bentley.ECXML.3.1"  >
-        <ECEntityClass typeName="Foo" modifier="None" >
-            <ECProperty propertyName="Prop" typeName="bool" minimumValue="false"/>
-        </ECEntityClass>
-    </ECSchema>)xml"))) << "MinimumValue/MaximumValue not expected to be supported for bool";
-
-    EXPECT_EQ(ERROR, TestHelper::RunSchemaImport(SchemaItem(R"xml(<?xml version="1.0" encoding="UTF-8"?>
-    <ECSchema schemaName="TestSchema" alias="ts" version="01.00.00" xmlns="http://www.bentley.com/schemas/Bentley.ECXML.3.1"  >
-        <ECEntityClass typeName="Foo" modifier="None" >
-            <ECProperty propertyName="Prop" typeName="bool" maximumValue="true"/>
-        </ECEntityClass>
-    </ECSchema>)xml"))) << "MinimumValue/MaximumValue not expected to be supported for bool";
-
-    EXPECT_EQ(ERROR, TestHelper::RunSchemaImport(SchemaItem(R"xml(<?xml version="1.0" encoding="UTF-8"?>
-    <ECSchema schemaName="TestSchema" alias="ts" version="01.00.00" xmlns="http://www.bentley.com/schemas/Bentley.ECXML.3.1"  >
-        <ECEntityClass typeName="Foo" modifier="None" >
-            <ECProperty propertyName="Prop" typeName="dateTime" minimumValue="250000.5"/>
-        </ECEntityClass>
-    </ECSchema>)xml"))) << "MinimumValue/MaximumValue not expected to be supported for date times";
-
-    EXPECT_EQ(ERROR, TestHelper::RunSchemaImport(SchemaItem(R"xml(<?xml version="1.0" encoding="UTF-8"?>
-    <ECSchema schemaName="TestSchema" alias="ts" version="01.00.00" xmlns="http://www.bentley.com/schemas/Bentley.ECXML.3.1"  >
-        <ECEntityClass typeName="Foo" modifier="None" >
-            <ECProperty propertyName="Prop" typeName="dateTime" minimumValue="2000-01-01T12:00:00"/>
-        </ECEntityClass>
-    </ECSchema>)xml"))) << "MinimumValue/MaximumValue not expected to be supported for date times";
-
-    EXPECT_EQ(ERROR, TestHelper::RunSchemaImport(SchemaItem(R"xml(<?xml version="1.0" encoding="UTF-8"?>
-    <ECSchema schemaName="TestSchema" alias="ts" version="01.00.00" xmlns="http://www.bentley.com/schemas/Bentley.ECXML.3.1"  >
-        <ECEntityClass typeName="Foo" modifier="None" >
-            <ECProperty propertyName="Prop" typeName="Bentley.Geometry.Common.IGeometry" maximumValue="1"/>
-        </ECEntityClass>
-    </ECSchema>)xml"))) << "MinimumValue/MaximumValue not expected to be supported for IGeometry";
-
-    EXPECT_EQ(ERROR, TestHelper::RunSchemaImport(SchemaItem(R"xml(<?xml version="1.0" encoding="UTF-8"?>
-    <ECSchema schemaName="TestSchema" alias="ts" version="01.00.00" xmlns="http://www.bentley.com/schemas/Bentley.ECXML.3.1"  >
-        <ECEntityClass typeName="Foo" modifier="None" >
-            <ECProperty propertyName="Prop" typeName="Point2d" minimumValue="0" maximumValue="1"/>
-        </ECEntityClass>
-    </ECSchema>)xml"))) << "MinimumValue/MaximumValue not expected to be supported for Point2d";
-
-    EXPECT_EQ(ERROR, TestHelper::RunSchemaImport(SchemaItem(R"xml(<?xml version="1.0" encoding="UTF-8"?>
-    <ECSchema schemaName="TestSchema" alias="ts" version="01.00.00" xmlns="http://www.bentley.com/schemas/Bentley.ECXML.3.1"  >
-        <ECEntityClass typeName="Foo" modifier="None" >
-            <ECProperty propertyName="Prop" typeName="Point3d" minimumValue="0" maximumValue="1"/>
-        </ECEntityClass>
-    </ECSchema>)xml"))) << "MinimumValue/MaximumValue not expected to be supported for Point3d";
-
-    EXPECT_EQ(ERROR, TestHelper::RunSchemaImport(SchemaItem(R"xml(<?xml version="1.0" encoding="UTF-8"?>
-    <ECSchema schemaName="TestSchema" alias="ts" version="01.00.00" xmlns="http://www.bentley.com/schemas/Bentley.ECXML.3.1"  >
-        <ECEntityClass typeName="Foo" modifier="None" >
-            <ECProperty propertyName="Prop" typeName="string" minimumValue="0" maximumValue="1"/>
-        </ECEntityClass>
-    </ECSchema>)xml"))) << "MinimumValue/MaximumValue not expected to be supported for string";
-
-    EXPECT_EQ(ERROR, TestHelper::RunSchemaImport(SchemaItem(R"xml(<?xml version="1.0" encoding="UTF-8"?>
-    <ECSchema schemaName="TestSchema" alias="ts" version="01.00.00" xmlns="http://www.bentley.com/schemas/Bentley.ECXML.3.1"  >
-        <ECEntityClass typeName="Foo" modifier="None" >
-            <ECProperty propertyName="Prop" typeName="string" minimumValue="aaa" maximumValue="DDD"/>
-        </ECEntityClass>
-    </ECSchema>)xml"))) << "MinimumValue/MaximumValue not expected to be supported for string";
-
-
-    ASSERT_EQ(SUCCESS, SetupECDb("getpropertyminmaxvalue.ecdb", SchemaItem(R"xml(<?xml version="1.0" encoding="UTF-8"?>
-    <ECSchema schemaName="TestSchema" alias="ts" version="01.00.00" xmlns="http://www.bentley.com/schemas/Bentley.ECXML.3.1"  >
-        <ECStructClass typeName="MyStruct" modifier="None" >
-            <ECProperty propertyName="IntProp1" typeName="int" minimumValue="0"/>
-            <ECProperty propertyName="IntProp2" typeName="int" maximumValue="10"/>
-            <ECProperty propertyName="IntProp3" typeName="int" minimumValue="-10" maximumValue="10"/>
-            <ECProperty propertyName="LongProp1" typeName="long" minimumValue="0"/>
-            <ECProperty propertyName="LongProp2" typeName="long" maximumValue="10"/>
-            <ECProperty propertyName="LongProp3" typeName="long" minimumValue="-10" maximumValue="10"/>
-            <ECProperty propertyName="DoubleProp1" typeName="double" minimumValue="0"/>
-            <ECProperty propertyName="DoubleProp2" typeName="double" maximumValue="10"/>
-            <ECProperty propertyName="DoubleProp3" typeName="double" minimumValue="-10.5" maximumValue="10.5"/>
-    
-            <ECArrayProperty propertyName="IntArrayProp1" typeName="int" minimumValue="0"/>
-            <ECArrayProperty propertyName="IntArrayProp2" typeName="int" maximumValue="10"/>
-            <ECArrayProperty propertyName="IntArrayProp3" typeName="int" minimumValue="-10" maximumValue="10"/>
-
-            <ECArrayProperty propertyName="LongArrayProp1" typeName="long" minimumValue="0"/>
-            <ECArrayProperty propertyName="LongArrayProp2" typeName="long" maximumValue="10"/>
-            <ECArrayProperty propertyName="LongArrayProp3" typeName="long" minimumValue="-10" maximumValue="10"/>
-
-            <ECArrayProperty propertyName="DoubleArrayProp1" typeName="double" minimumValue="0"/>
-            <ECArrayProperty propertyName="DoubleArrayProp2" typeName="double" maximumValue="10"/>
-            <ECArrayProperty propertyName="DoubleArrayProp3" typeName="double" minimumValue="-10.5" maximumValue="10.5"/>
-        </ECStructClass>
-        <ECEntityClass typeName="Foo" modifier="None" >
-            <ECProperty propertyName="IntProp1" typeName="int" minimumValue="0"/>
-            <ECProperty propertyName="IntProp2" typeName="int" maximumValue="10"/>
-            <ECProperty propertyName="IntProp3" typeName="int" minimumValue="-10" maximumValue="10"/>
-            <ECProperty propertyName="LongProp1" typeName="long" minimumValue="0"/>
-            <ECProperty propertyName="LongProp2" typeName="long" maximumValue="10"/>
-            <ECProperty propertyName="LongProp3" typeName="long" minimumValue="-10" maximumValue="10"/>
-            <ECProperty propertyName="DoubleProp1" typeName="double" minimumValue="0"/>
-            <ECProperty propertyName="DoubleProp2" typeName="double" maximumValue="10"/>
-            <ECProperty propertyName="DoubleProp3" typeName="double" minimumValue="-10.5" maximumValue="10.5"/>
-    
-            <ECArrayProperty propertyName="IntArrayProp1" typeName="int" minimumValue="0"/>
-            <ECArrayProperty propertyName="IntArrayProp2" typeName="int" maximumValue="10"/>
-            <ECArrayProperty propertyName="IntArrayProp3" typeName="int" minimumValue="-10" maximumValue="10"/>
-
-            <ECArrayProperty propertyName="LongArrayProp1" typeName="long" minimumValue="0"/>
-            <ECArrayProperty propertyName="LongArrayProp2" typeName="long" maximumValue="10"/>
-            <ECArrayProperty propertyName="LongArrayProp3" typeName="long" minimumValue="-10" maximumValue="10"/>
-
-            <ECArrayProperty propertyName="DoubleArrayProp1" typeName="double" minimumValue="0"/>
-            <ECArrayProperty propertyName="DoubleArrayProp2" typeName="double" maximumValue="10"/>
-            <ECArrayProperty propertyName="DoubleArrayProp3" typeName="double" minimumValue="-10.5" maximumValue="10.5"/>
-
-            <ECStructProperty propertyName="MyStruct" typeName="MyStruct" />
-        </ECEntityClass>
-    </ECSchema>)xml")));
-
-    for (Utf8CP className : std::vector<Utf8CP> {"Foo", "MyStruct"})
-        {
-        ECClassCP testClass = m_ecdb.Schemas().GetClass("TestSchema", className);
-        ASSERT_TRUE(testClass != nullptr) << className;
-        ECPropertyCP prop = testClass->GetPropertyP("IntProp1");
-        ASSERT_TRUE(prop != nullptr) << className;
-        EXPECT_TRUE(prop->IsMinimumValueDefined()) << className << "." << prop->GetName().c_str();
-        ECValue v;
-        ASSERT_EQ(ECObjectsStatus::Success, prop->GetMinimumValue(v)) << className << "." << prop->GetName().c_str();
-        ASSERT_EQ(0, v.GetInteger()) << className << "." << prop->GetName().c_str();
-        EXPECT_FALSE(prop->IsMaximumValueDefined()) << className << "." << prop->GetName().c_str();
-
-        prop = testClass->GetPropertyP("IntProp2");
-        ASSERT_TRUE(prop != nullptr) << className;
-        EXPECT_FALSE(prop->IsMinimumValueDefined()) << className << "." << prop->GetName().c_str();
-        EXPECT_TRUE(prop->IsMaximumValueDefined()) << className << "." << prop->GetName().c_str();
-        ASSERT_EQ(ECObjectsStatus::Success, prop->GetMaximumValue(v)) << className << "." << prop->GetName().c_str();
-        ASSERT_EQ(10, v.GetInteger()) << className << "." << prop->GetName().c_str();
-
-        prop = testClass->GetPropertyP("IntProp3");
-        ASSERT_TRUE(prop != nullptr) << className;
-        EXPECT_TRUE(prop->IsMinimumValueDefined()) << className << "." << prop->GetName().c_str();
-        ASSERT_EQ(ECObjectsStatus::Success, prop->GetMinimumValue(v)) << className << "." << prop->GetName().c_str();
-        ASSERT_EQ(-10, v.GetInteger()) << className << "." << prop->GetName().c_str();
-        EXPECT_TRUE(prop->IsMaximumValueDefined()) << className << "." << prop->GetName().c_str();
-        ASSERT_EQ(ECObjectsStatus::Success, prop->GetMaximumValue(v)) << className << "." << prop->GetName().c_str();
-        ASSERT_EQ(10, v.GetInteger()) << className << "." << prop->GetName().c_str();
-
-
-        prop = testClass->GetPropertyP("LongProp1");
-        ASSERT_TRUE(prop != nullptr) << className;
-        EXPECT_TRUE(prop->IsMinimumValueDefined()) << className << "." << prop->GetName().c_str();
-        ASSERT_EQ(ECObjectsStatus::Success, prop->GetMinimumValue(v)) << className << "." << prop->GetName().c_str();
-        ASSERT_EQ(0, v.GetLong()) << className << "." << prop->GetName().c_str();
-        EXPECT_FALSE(prop->IsMaximumValueDefined()) << className << "." << prop->GetName().c_str();
-
-        prop = testClass->GetPropertyP("LongProp2");
-        ASSERT_TRUE(prop != nullptr) << className;
-        EXPECT_FALSE(prop->IsMinimumValueDefined()) << className << "." << prop->GetName().c_str();
-        EXPECT_TRUE(prop->IsMaximumValueDefined()) << className << "." << prop->GetName().c_str();
-        ASSERT_EQ(ECObjectsStatus::Success, prop->GetMaximumValue(v)) << className << "." << prop->GetName().c_str();
-        ASSERT_EQ(10, v.GetLong()) << className << "." << prop->GetName().c_str();
-
-        prop = testClass->GetPropertyP("LongProp3");
-        ASSERT_TRUE(prop != nullptr) << className;
-        EXPECT_TRUE(prop->IsMinimumValueDefined()) << className << "." << prop->GetName().c_str();
-        ASSERT_EQ(ECObjectsStatus::Success, prop->GetMinimumValue(v)) << className << "." << prop->GetName().c_str();
-        ASSERT_EQ(-10, v.GetLong()) << className << "." << prop->GetName().c_str();
-        EXPECT_TRUE(prop->IsMaximumValueDefined()) << className << "." << prop->GetName().c_str();
-        ASSERT_EQ(ECObjectsStatus::Success, prop->GetMaximumValue(v)) << className << "." << prop->GetName().c_str();
-        ASSERT_EQ(10, v.GetLong()) << className << "." << prop->GetName().c_str();
-
-
-        prop = testClass->GetPropertyP("DoubleProp1");
-        ASSERT_TRUE(prop != nullptr) << className;
-        EXPECT_TRUE(prop->IsMinimumValueDefined()) << className << "." << prop->GetName().c_str();
-        ASSERT_EQ(ECObjectsStatus::Success, prop->GetMinimumValue(v)) << className << "." << prop->GetName().c_str();
-        ASSERT_DOUBLE_EQ(0, v.GetDouble()) << className << "." << prop->GetName().c_str();
-        EXPECT_FALSE(prop->IsMaximumValueDefined()) << className << "." << prop->GetName().c_str();
-
-        prop = testClass->GetPropertyP("DoubleProp2");
-        ASSERT_TRUE(prop != nullptr) << className;
-        EXPECT_FALSE(prop->IsMinimumValueDefined()) << className << "." << prop->GetName().c_str();
-        EXPECT_TRUE(prop->IsMaximumValueDefined()) << className << "." << prop->GetName().c_str();
-        ASSERT_EQ(ECObjectsStatus::Success, prop->GetMaximumValue(v)) << className << "." << prop->GetName().c_str();
-        ASSERT_DOUBLE_EQ(10, v.GetDouble()) << className << "." << prop->GetName().c_str();
-
-        prop = testClass->GetPropertyP("DoubleProp3");
-        ASSERT_TRUE(prop != nullptr) << className;
-        EXPECT_TRUE(prop->IsMinimumValueDefined()) << className << "." << prop->GetName().c_str();
-        ASSERT_EQ(ECObjectsStatus::Success, prop->GetMinimumValue(v)) << className << "." << prop->GetName().c_str();
-        ASSERT_DOUBLE_EQ(-10.5, v.GetDouble()) << className << "." << prop->GetName().c_str();
-        EXPECT_TRUE(prop->IsMaximumValueDefined()) << className << "." << prop->GetName().c_str();
-        ASSERT_EQ(ECObjectsStatus::Success, prop->GetMaximumValue(v)) << className << "." << prop->GetName().c_str();
-        ASSERT_DOUBLE_EQ(10.5, v.GetDouble()) << className << "." << prop->GetName().c_str();
-
-
-        prop = testClass->GetPropertyP("IntArrayProp1");
-        ASSERT_TRUE(prop != nullptr) << className;
-        EXPECT_TRUE(prop->IsMinimumValueDefined()) << className << "." << prop->GetName().c_str();
-        ASSERT_EQ(ECObjectsStatus::Success, prop->GetMinimumValue(v)) << className << "." << prop->GetName().c_str();
-        ASSERT_EQ(0, v.GetInteger()) << className << "." << prop->GetName().c_str();
-        EXPECT_FALSE(prop->IsMaximumValueDefined()) << className << "." << prop->GetName().c_str();
-
-        prop = testClass->GetPropertyP("IntArrayProp2");
-        ASSERT_TRUE(prop != nullptr) << className;
-        EXPECT_FALSE(prop->IsMinimumValueDefined()) << className << "." << prop->GetName().c_str();
-        EXPECT_TRUE(prop->IsMaximumValueDefined()) << className << "." << prop->GetName().c_str();
-        ASSERT_EQ(ECObjectsStatus::Success, prop->GetMaximumValue(v)) << className << "." << prop->GetName().c_str();
-        ASSERT_EQ(10, v.GetInteger()) << className << "." << prop->GetName().c_str();
-
-        prop = testClass->GetPropertyP("IntArrayProp3");
-        ASSERT_TRUE(prop != nullptr) << className;
-        EXPECT_TRUE(prop->IsMinimumValueDefined()) << className << "." << prop->GetName().c_str();
-        ASSERT_EQ(ECObjectsStatus::Success, prop->GetMinimumValue(v)) << className << "." << prop->GetName().c_str();
-        ASSERT_EQ(-10, v.GetInteger()) << className << "." << prop->GetName().c_str();
-        EXPECT_TRUE(prop->IsMaximumValueDefined()) << className << "." << prop->GetName().c_str();
-        ASSERT_EQ(ECObjectsStatus::Success, prop->GetMaximumValue(v)) << className << "." << prop->GetName().c_str();
-        ASSERT_EQ(10, v.GetInteger()) << className << "." << prop->GetName().c_str();
-
-
-        prop = testClass->GetPropertyP("LongArrayProp1");
-        ASSERT_TRUE(prop != nullptr) << className;
-        EXPECT_TRUE(prop->IsMinimumValueDefined()) << className << "." << prop->GetName().c_str();
-        ASSERT_EQ(ECObjectsStatus::Success, prop->GetMinimumValue(v)) << className << "." << prop->GetName().c_str();
-        ASSERT_EQ(0, v.GetLong()) << className << "." << prop->GetName().c_str();
-        EXPECT_FALSE(prop->IsMaximumValueDefined()) << className << "." << prop->GetName().c_str();
-
-        prop = testClass->GetPropertyP("LongArrayProp2");
-        ASSERT_TRUE(prop != nullptr) << className;
-        EXPECT_FALSE(prop->IsMinimumValueDefined()) << className << "." << prop->GetName().c_str();
-        EXPECT_TRUE(prop->IsMaximumValueDefined()) << className << "." << prop->GetName().c_str();
-        ASSERT_EQ(ECObjectsStatus::Success, prop->GetMaximumValue(v)) << className << "." << prop->GetName().c_str();
-        ASSERT_EQ(10, v.GetLong()) << className << "." << prop->GetName().c_str();
-
-        prop = testClass->GetPropertyP("LongArrayProp3");
-        ASSERT_TRUE(prop != nullptr) << className;
-        EXPECT_TRUE(prop->IsMinimumValueDefined()) << className << "." << prop->GetName().c_str();
-        ASSERT_EQ(ECObjectsStatus::Success, prop->GetMinimumValue(v)) << className << "." << prop->GetName().c_str();
-        ASSERT_EQ(-10, v.GetLong()) << className << "." << prop->GetName().c_str();
-        EXPECT_TRUE(prop->IsMaximumValueDefined()) << className << "." << prop->GetName().c_str();
-        ASSERT_EQ(ECObjectsStatus::Success, prop->GetMaximumValue(v)) << className << "." << prop->GetName().c_str();
-        ASSERT_EQ(10, v.GetLong()) << className << "." << prop->GetName().c_str();
-
-
-        prop = testClass->GetPropertyP("DoubleArrayProp1");
-        ASSERT_TRUE(prop != nullptr) << className;
-        EXPECT_TRUE(prop->IsMinimumValueDefined()) << className << "." << prop->GetName().c_str();
-        ASSERT_EQ(ECObjectsStatus::Success, prop->GetMinimumValue(v)) << className << "." << prop->GetName().c_str();
-        ASSERT_DOUBLE_EQ(0, v.GetDouble()) << className << "." << prop->GetName().c_str();
-        EXPECT_FALSE(prop->IsMaximumValueDefined()) << className << "." << prop->GetName().c_str();
-
-        prop = testClass->GetPropertyP("DoubleArrayProp2");
-        ASSERT_TRUE(prop != nullptr) << className;
-        EXPECT_FALSE(prop->IsMinimumValueDefined()) << className << "." << prop->GetName().c_str();
-        EXPECT_TRUE(prop->IsMaximumValueDefined()) << className << "." << prop->GetName().c_str();
-        ASSERT_EQ(ECObjectsStatus::Success, prop->GetMaximumValue(v)) << className << "." << prop->GetName().c_str();
-        ASSERT_DOUBLE_EQ(10, v.GetDouble()) << className << "." << prop->GetName().c_str();
-
-        prop = testClass->GetPropertyP("DoubleArrayProp3");
-        ASSERT_TRUE(prop != nullptr) << className;
-        EXPECT_TRUE(prop->IsMinimumValueDefined()) << className << "." << prop->GetName().c_str();
-        ASSERT_EQ(ECObjectsStatus::Success, prop->GetMinimumValue(v)) << className << "." << prop->GetName().c_str();
-        ASSERT_DOUBLE_EQ(-10.5, v.GetDouble()) << className << "." << prop->GetName().c_str();
-        EXPECT_TRUE(prop->IsMaximumValueDefined()) << className << "." << prop->GetName().c_str();
-        ASSERT_EQ(ECObjectsStatus::Success, prop->GetMaximumValue(v)) << className << "." << prop->GetName().c_str();
-        ASSERT_DOUBLE_EQ(10.5, v.GetDouble()) << className << "." << prop->GetName().c_str();
-        }
-    }
-
-//---------------------------------------------------------------------------------------
-// @bsiclass                                     Krischan.Eberle                  06/17
-//+---------------+---------------+---------------+---------------+---------------+------
-TEST_F(SchemaManagerTests, GetPropertyPriority)
-    {
-    ASSERT_EQ(SUCCESS, SetupECDb("GetPropertyPriority.ecdb", SchemaItem(R"xml(<?xml version="1.0" encoding="UTF-8"?>
-        <ECSchema schemaName="TestSchema" alias="ts" version="01.00.00" xmlns="http://www.bentley.com/schemas/Bentley.ECXML.3.1"  >
-            <ECStructClass typeName="MyStruct">
-                <ECProperty propertyName="MinusFiveHundred" typeName="string" priority="-500"/>
-            </ECStructClass>
-            <ECEntityClass typeName="Parent" modifier="None" />
-            <ECEntityClass typeName="Foo" modifier="None" >
-                <ECProperty propertyName="None" typeName="string" />
-                <ECProperty propertyName="Zero" typeName="string" priority="0" />
-                <ECProperty propertyName="Ten" typeName="string" priority="10" />
-                <ECProperty propertyName="MinusTen" typeName="string" priority="-10" />
-                <ECStructProperty propertyName="MinusTwentyStruct" typeName="MyStruct" priority="-20" />
-                <ECArrayProperty propertyName="MinusTenArray" typeName="string" priority="-10" />
-                <ECStructArrayProperty propertyName="HundredStructArray" typeName="MyStruct" priority="100" />
-                <ECNavigationProperty propertyName="MinusOneNavProp" relationshipName="Rel" direction="Backward" priority="-1"/>
-            </ECEntityClass>
-            <ECEntityClass typeName="FooSub" modifier="None" >
-                <BaseClass>Foo</BaseClass>
-                <ECProperty propertyName="Ten" typeName="string"/>
-                <ECArrayProperty propertyName="MinusTenArray" typeName="string" priority="-11" />
-            </ECEntityClass>
-            <ECRelationshipClass typeName="Rel" modifier="Sealed" strength="Referencing">
-                <Source multiplicity="(0..1)" polymorphic="true" roleLabel="refers to">
-                    <Class class="Parent"/>
-                </Source>
-                <Target multiplicity="(0..*)" polymorphic="true" roleLabel="refers to">
-                    <Class class="Foo"/>
-                </Target>
-           </ECRelationshipClass>
-        </ECSchema>)xml")));
-
-    ECClassCP fooClass = m_ecdb.Schemas().GetClass("TestSchema", "Foo");
-    ASSERT_TRUE(fooClass != nullptr);
-    EXPECT_FALSE(fooClass->GetPropertyP("None")->IsPriorityLocallyDefined());
-    EXPECT_EQ(0, fooClass->GetPropertyP("None")->GetPriority());
-    EXPECT_TRUE(fooClass->GetPropertyP("Zero")->IsPriorityLocallyDefined());
-    EXPECT_EQ(0, fooClass->GetPropertyP("Zero")->GetPriority());
-    EXPECT_TRUE(fooClass->GetPropertyP("Ten")->IsPriorityLocallyDefined());
-    EXPECT_EQ(10, fooClass->GetPropertyP("Ten")->GetPriority());
-    EXPECT_TRUE(fooClass->GetPropertyP("MinusTen")->IsPriorityLocallyDefined());
-    EXPECT_EQ(-10, fooClass->GetPropertyP("MinusTen")->GetPriority());
-    EXPECT_TRUE(fooClass->GetPropertyP("MinusTwentyStruct")->IsPriorityLocallyDefined());
-    EXPECT_EQ(-20, fooClass->GetPropertyP("MinusTwentyStruct")->GetPriority());
-    EXPECT_TRUE(fooClass->GetPropertyP("MinusTenArray")->IsPriorityLocallyDefined());
-    EXPECT_EQ(-10, fooClass->GetPropertyP("MinusTenArray")->GetPriority());
-    EXPECT_TRUE(fooClass->GetPropertyP("HundredStructArray")->IsPriorityLocallyDefined());
-    EXPECT_EQ(100, fooClass->GetPropertyP("HundredStructArray")->GetPriority());
-    EXPECT_TRUE(fooClass->GetPropertyP("MinusOneNavProp")->IsPriorityLocallyDefined());
-    EXPECT_EQ(-1, fooClass->GetPropertyP("MinusOneNavProp")->GetPriority());
-
-    ECClassCP myStruct = m_ecdb.Schemas().GetClass("TestSchema", "MyStruct");
-    ASSERT_TRUE(myStruct != nullptr);
-    EXPECT_TRUE(myStruct->GetPropertyP("MinusFiveHundred")->IsPriorityLocallyDefined());
-    EXPECT_EQ(-500, myStruct->GetPropertyP("MinusFiveHundred")->GetPriority());
-
-    ECClassCP fooSubClass = m_ecdb.Schemas().GetClass("TestSchema", "FooSub");
-    ASSERT_TRUE(fooSubClass != nullptr);
-    EXPECT_TRUE(fooSubClass->GetPropertyP("MinusTen")->IsPriorityLocallyDefined()) << "Inherited property. As not overridden the priority is still considered locally defined";
-    EXPECT_EQ(-10, fooSubClass->GetPropertyP("MinusTen")->GetPriority()) << "Inherited property. As not overridden the priority is still considered locally defined";
-    EXPECT_FALSE(fooSubClass->GetPropertyP("Ten")->IsPriorityLocallyDefined()) << "Overridden property without specifying priority again";
-    EXPECT_EQ(10, fooSubClass->GetPropertyP("Ten")->GetPriority()) << "Overridden property without specifying priority again";
-    EXPECT_TRUE(fooSubClass->GetPropertyP("MinusTenArray")->IsPriorityLocallyDefined()) << "Overridden property with specifying new priority";
-    EXPECT_EQ(-11, fooSubClass->GetPropertyP("MinusTenArray")->GetPriority()) << "Overridden property with specifying new priority";
-    }
-
-//---------------------------------------------------------------------------------------
-// @bsiclass                                     Krischan.Eberle                  01/16
-//+---------------+---------------+---------------+---------------+---------------+------
-TEST_F(SchemaManagerTests, GetEnumeration)
-    {
-    ASSERT_EQ(SUCCESS, SetupECDb("getenumeration.ecdb", SchemaItem("<?xml version='1.0' encoding='utf-8' ?>"
-                                     "<ECSchema schemaName='TestSchema' nameSpacePrefix='ts' version='1.0' xmlns='http://www.bentley.com/schemas/Bentley.ECXML.3.0'>"
-                                     "<ECSchemaReference name='ECDbFileInfo' version='02.00.00' prefix='ecdbf' />"
-                                     "  <ECEntityClass typeName='Foo' >"
-                                     "    <ECProperty propertyName='Folder' typeName='ecdbf:StandardRootFolderType' />"
-                                     "    <ECProperty propertyName='Homepage' typeName='string' extendedTypeName='URL' />"
-                                     "    <ECArrayProperty propertyName='FavoriteFolders' typeName='ecdbf:StandardRootFolderType' minOccurs='0' maxOccurs='unbounded' />"
-                                     "  </ECEntityClass>"
-                                     "</ECSchema>")));
-
-    {
-    ECEnumerationCP ecEnum = m_ecdb.Schemas().GetEnumeration("ECDbFileInfo", "StandardRootFolderType");
-    ASSERT_TRUE(ecEnum != nullptr);
-    ASSERT_EQ(4, ecEnum->GetEnumeratorCount());
-    }
-
-    {
-    ASSERT_EQ(BE_SQLITE_OK, ReopenECDb());
-
-    ECSchemaCP schema = m_ecdb.Schemas().GetSchema("ECDbFileInfo", false);
-    ASSERT_TRUE(schema != nullptr);
-    ASSERT_EQ(0, schema->GetEnumerationCount());
-    ECClassCP classWithEnum = m_ecdb.Schemas().GetClass("ECDbFileInfo", "ExternalFileInfo");
-    ASSERT_TRUE(classWithEnum != nullptr);
-
-    ECPropertyCP prop = classWithEnum->GetPropertyP("RootFolder");
-    ASSERT_TRUE(prop != nullptr);
-    PrimitiveECPropertyCP primProp = prop->GetAsPrimitiveProperty();
-    ASSERT_TRUE(primProp != nullptr);
-    ECEnumerationCP ecEnum = primProp->GetEnumeration();
-    ASSERT_TRUE(ecEnum != nullptr);
-    ASSERT_STREQ("StandardRootFolderType", ecEnum->GetName().c_str());
-    ASSERT_EQ(4, ecEnum->GetEnumeratorCount());
-
-    ecEnum = schema->GetEnumerationCP("StandardRootFolderType");
-    ASSERT_TRUE(ecEnum != nullptr);
-    ASSERT_EQ(4, ecEnum->GetEnumeratorCount());
-    }
-
-    {
-    ASSERT_EQ(BE_SQLITE_OK, ReopenECDb());
-
-    ECSchemaCP schema = m_ecdb.Schemas().GetSchema("ECDbFileInfo", false);
-    ASSERT_TRUE(schema != nullptr);
-    ASSERT_EQ(0, schema->GetEnumerationCount());
-    ECClassCP classWithEnum = m_ecdb.Schemas().GetClass("TestSchema", "Foo");
-    ASSERT_TRUE(classWithEnum != nullptr);
-
-    ECPropertyCP prop = classWithEnum->GetPropertyP("Folder");
-    ASSERT_TRUE(prop != nullptr);
-    PrimitiveECPropertyCP primProp = prop->GetAsPrimitiveProperty();
-    ASSERT_TRUE(primProp != nullptr);
-    ECEnumerationCP ecEnum = primProp->GetEnumeration();
-    ASSERT_TRUE(ecEnum != nullptr);
-    ASSERT_STREQ("StandardRootFolderType", ecEnum->GetName().c_str());
-    ASSERT_EQ(4, ecEnum->GetEnumeratorCount());
-
-    prop = classWithEnum->GetPropertyP("FavoriteFolders");
-    ASSERT_TRUE(prop != nullptr);
-    PrimitiveArrayECPropertyCP primArrayProp = prop->GetAsPrimitiveArrayProperty();
-    ASSERT_TRUE(primArrayProp != nullptr);
-    ecEnum = primArrayProp->GetEnumeration();
-    ASSERT_TRUE(ecEnum != nullptr);
-    ASSERT_STREQ("StandardRootFolderType", ecEnum->GetName().c_str());
-    ASSERT_EQ(4, ecEnum->GetEnumeratorCount());
-
-    ecEnum = schema->GetEnumerationCP("StandardRootFolderType");
-    ASSERT_TRUE(ecEnum != nullptr);
-    ASSERT_EQ(4, ecEnum->GetEnumeratorCount());
-    }
-
-    {
-    ASSERT_EQ(BE_SQLITE_OK, ReopenECDb());
-
-    ECSchemaCP schema = m_ecdb.Schemas().GetSchema("ECDbFileInfo", true);
-    ASSERT_TRUE(schema != nullptr);
-    ECEnumerationCP ecEnum = schema->GetEnumerationCP("StandardRootFolderType");
-    ASSERT_TRUE(ecEnum != nullptr);
-    ASSERT_EQ(4, ecEnum->GetEnumeratorCount());
-    }
-
-    }
-
-//---------------------------------------------------------------------------------------
-// @bsiclass                                     Krischan.Eberle                  06/16
-//+---------------+---------------+---------------+---------------+---------------+------
-TEST_F(SchemaManagerTests, GetKindOfQuantity)
-    {
-    auto assertKoq = [] (KindOfQuantityCR actualKoq)
-        {
-        ASSERT_STREQ("My KindOfQuantity", actualKoq.GetDisplayLabel().c_str());
-        ASSERT_STREQ("My KindOfQuantity", actualKoq.GetDescription().c_str());
-        ASSERT_STREQ("CM(DefaultRealU)", actualKoq.GetPersistenceUnit().ToText().c_str());
-        ASSERT_DOUBLE_EQ(.5, actualKoq.GetRelativeError());
-        bvector<Formatting::FormatUnitSet> const& actualPresentationUnits = actualKoq.GetPresentationUnitList();
-        ASSERT_EQ(2, actualPresentationUnits.size());
-        ASSERT_STREQ("FT(DefaultRealU)", actualPresentationUnits[0].ToText().c_str());
-        ASSERT_STREQ("IN(DefaultRealU)", actualPresentationUnits[1].ToText().c_str());
-        };
-
-    std::vector<SchemaItem> testSchemas;
-    testSchemas.push_back(SchemaItem(R"xml(<?xml version="1.0" encoding="utf-8" ?>
-                                     <ECSchema schemaName="Schema1" alias="s1" version="1.0" xmlns="http://www.bentley.com/schemas/Bentley.ECXML.3.2">
-                                     <KindOfQuantity typeName="MyKindOfQuantity" description="My KindOfQuantity"
-                                                     displayLabel="My KindOfQuantity" persistenceUnit="CM" relativeError=".5"
-                                                     presentationUnits="FT;IN" />
-                                     </ECSchema>)xml"));
-
-    testSchemas.push_back(SchemaItem(R"xml(<?xml version="1.0" encoding="utf-8" ?>
-                                     <ECSchema schemaName="Schema2" alias="s2" version="1.0" xmlns="http://www.bentley.com/schemas/Bentley.ECXML.3.2">
-                                     <ECSchemaReference name="Schema1" version="01.00.00" alias="s1" />
-                                       <ECEntityClass typeName="Foo" >
-                                         <ECProperty propertyName="Length" typeName="double" kindOfQuantity="s1:MyKindOfQuantity" />
-                                         <ECProperty propertyName="Homepage" typeName="string" extendedTypeName="URL" />
-                                         <ECArrayProperty propertyName="AlternativeLengths" typeName="double" minOccurs="0" maxOccurs="unbounded" kindOfQuantity="s1:MyKindOfQuantity"/>
-                                         <ECArrayProperty propertyName="Favorites" typeName="string" extendedTypeName="URL" minOccurs="0" maxOccurs="unbounded" />
-                                       </ECEntityClass>
-                                     </ECSchema>)xml"));
-
-    ASSERT_EQ(SUCCESS, SetupECDb("getkindofquantity.ecdb", testSchemas[0]));
-    ASSERT_EQ(SUCCESS, ImportSchema(testSchemas[1]));
-
-    {
-    ASSERT_EQ(BE_SQLITE_OK, ReopenECDb());
-
-
-    KindOfQuantityCP koq = m_ecdb.Schemas().GetKindOfQuantity("Schema1", "MyKindOfQuantity");
-    ASSERT_TRUE(koq != nullptr);
-    assertKoq(*koq);
-    }
-
-    {
-    ASSERT_EQ(BE_SQLITE_OK, ReopenECDb());
-
-    ECSchemaCP schema = m_ecdb.Schemas().GetSchema("Schema1", false);
-    ASSERT_TRUE(schema != nullptr);
-    ASSERT_EQ(0, schema->GetKindOfQuantityCount());
-    ECClassCP classWithKoq = m_ecdb.Schemas().GetClass("Schema2", "Foo");
-    ASSERT_TRUE(classWithKoq != nullptr);
-    ASSERT_EQ(1, schema->GetKindOfQuantityCount());
-    KindOfQuantityCP koq = schema->GetKindOfQuantityCP("MyKindOfQuantity");
-    ASSERT_TRUE(koq != nullptr);
-    assertKoq(*koq);
-
-    ECPropertyCP prop = classWithKoq->GetPropertyP("Length");
-    ASSERT_TRUE(prop != nullptr);
-    koq = prop->GetKindOfQuantity();
-    ASSERT_TRUE(koq != nullptr);
-    assertKoq(*koq);
-    }
-
-    {
-    ASSERT_EQ(BE_SQLITE_OK, ReopenECDb());
-
-    ECSchemaCP schema = m_ecdb.Schemas().GetSchema("Schema1", true);
-    ASSERT_TRUE(schema != nullptr);
-    ASSERT_EQ(1, schema->GetKindOfQuantityCount());
-    }
-    }
-
-//---------------------------------------------------------------------------------------
-// @bsiclass                                     Krischan.Eberle                  06/16
-//+---------------+---------------+---------------+---------------+---------------+------
-TEST_F(SchemaManagerTests, GetPreEC32KindOfQuantity)
-    {
-    auto assertKoq = [] (KindOfQuantityCR actualKoq)
-        {
-        ASSERT_STREQ("My KindOfQuantity", actualKoq.GetDisplayLabel().c_str());
-        ASSERT_STREQ("My KindOfQuantity", actualKoq.GetDescription().c_str());
-        ASSERT_STREQ("CM(DefaultReal)", actualKoq.GetPersistenceUnit().ToText().c_str());
-        ASSERT_DOUBLE_EQ(.5, actualKoq.GetRelativeError());
-        bvector<Formatting::FormatUnitSet> const& actualPresentationUnits = actualKoq.GetPresentationUnitList();
-        ASSERT_EQ(2, actualPresentationUnits.size());
-        ASSERT_STREQ("FT(DefaultReal)", actualPresentationUnits[0].ToText().c_str());
-        ASSERT_STREQ("IN(DefaultReal)", actualPresentationUnits[1].ToText().c_str());
-        };
-
-    std::vector<SchemaItem> testSchemas;
-    testSchemas.push_back(SchemaItem(R"xml(<?xml version="1.0" encoding="utf-8" ?>
-                                     <ECSchema schemaName="Schema1" alias="s1" version="1.0" xmlns="http://www.bentley.com/schemas/Bentley.ECXML.3.1">
-                                     <KindOfQuantity typeName="MyKindOfQuantity" description="My KindOfQuantity"
-                                                     displayLabel="My KindOfQuantity" persistenceUnit="CM" relativeError=".5"
-                                                     presentationUnits="FT;IN" />
-                                     </ECSchema>)xml"));
-
-    testSchemas.push_back(SchemaItem(R"xml(<?xml version="1.0" encoding="utf-8" ?>
-                                     <ECSchema schemaName="Schema2" alias="s2" version="1.0" xmlns="http://www.bentley.com/schemas/Bentley.ECXML.3.1">
-                                     <ECSchemaReference name="Schema1" version="01.00.00" alias="s1" />
-                                       <ECEntityClass typeName="Foo" >
-                                         <ECProperty propertyName="Length" typeName="double" kindOfQuantity="s1:MyKindOfQuantity" />
-                                         <ECProperty propertyName="Homepage" typeName="string" extendedTypeName="URL" />
-                                         <ECArrayProperty propertyName="AlternativeLengths" typeName="double" minOccurs="0" maxOccurs="unbounded" kindOfQuantity="s1:MyKindOfQuantity"/>
-                                         <ECArrayProperty propertyName="Favorites" typeName="string" extendedTypeName="URL" minOccurs="0" maxOccurs="unbounded" />
-                                       </ECEntityClass>
-                                     </ECSchema>)xml"));
-
-    ASSERT_EQ(SUCCESS, SetupECDb("getkindofquantity.ecdb", testSchemas[0]));
-    ASSERT_EQ(SUCCESS, ImportSchema(testSchemas[1]));
-
-    {
-    ASSERT_EQ(BE_SQLITE_OK, ReopenECDb());
-
-
-    KindOfQuantityCP koq = m_ecdb.Schemas().GetKindOfQuantity("Schema1", "MyKindOfQuantity");
-    ASSERT_TRUE(koq != nullptr);
-    assertKoq(*koq);
-    }
-
-    {
-    ASSERT_EQ(BE_SQLITE_OK, ReopenECDb());
-
-    ECSchemaCP schema = m_ecdb.Schemas().GetSchema("Schema1", false);
-    ASSERT_TRUE(schema != nullptr);
-    ASSERT_EQ(0, schema->GetKindOfQuantityCount());
-    ECClassCP classWithKoq = m_ecdb.Schemas().GetClass("Schema2", "Foo");
-    ASSERT_TRUE(classWithKoq != nullptr);
-    ASSERT_EQ(1, schema->GetKindOfQuantityCount());
-    KindOfQuantityCP koq = schema->GetKindOfQuantityCP("MyKindOfQuantity");
-    ASSERT_TRUE(koq != nullptr);
-    assertKoq(*koq);
-
-    ECPropertyCP prop = classWithKoq->GetPropertyP("Length");
-    ASSERT_TRUE(prop != nullptr);
-    koq = prop->GetKindOfQuantity();
-    ASSERT_TRUE(koq != nullptr);
-    assertKoq(*koq);
-    }
-
-    {
-    ASSERT_EQ(BE_SQLITE_OK, ReopenECDb());
-
-    ECSchemaCP schema = m_ecdb.Schemas().GetSchema("Schema1", true);
-    ASSERT_TRUE(schema != nullptr);
-    ASSERT_EQ(1, schema->GetKindOfQuantityCount());
-    }
-    }
-
-//---------------------------------------------------------------------------------------
-// @bsiclass                                     Krischan.Eberle                  06/17
-//+---------------+---------------+---------------+---------------+---------------+------
-TEST_F(SchemaManagerTests, GetPropertyCategory)
-    {
-    ASSERT_EQ(SUCCESS, SetupECDb("getpropertycategories.ecdb", SchemaItem(R"xml(<?xml version="1.0" encoding="utf-8" ?>
-                                     <ECSchema schemaName="Schema1" alias="s1" version="1.0" xmlns="http://www.bentley.com/schemas/Bentley.ECXML.3.1">
-                                        <PropertyCategory typeName="Core" description="Core" displayLabel="Core" priority="1" />
-                                     </ECSchema>)xml")));
-
-
-    ASSERT_EQ(SUCCESS, ImportSchema(SchemaItem(R"xml(<?xml version="1.0" encoding="utf-8" ?>
-                                     <ECSchema schemaName="Schema2" alias="s2" version="1.0" xmlns="http://www.bentley.com/schemas/Bentley.ECXML.3.1">
-                                     <ECSchemaReference name="Schema1" version="01.00.00" alias="s1" />
-                                       <PropertyCategory typeName="Misc" description="Miscellaneous" displayLabel="Miscellaneous" />
-                                       <ECEntityClass typeName="Foo" >
-                                         <ECProperty propertyName="Length" typeName="double" category="s1:Core" />
-                                         <ECProperty propertyName="Homepage" typeName="string" extendedTypeName="URL" />
-                                         <ECArrayProperty propertyName="AlternativeLengths" typeName="double" minOccurs="0" maxOccurs="unbounded" category="Misc"/>
-                                         <ECArrayProperty propertyName="Favorites" typeName="string" extendedTypeName="URL" minOccurs="0" maxOccurs="unbounded" />
-                                       </ECEntityClass>
-                                     </ECSchema>)xml")));
-    ASSERT_EQ(BE_SQLITE_OK, ReopenECDb());
-
-
-    PropertyCategoryCP coreCat = m_ecdb.Schemas().GetPropertyCategory("Schema1", "Core");
-    ASSERT_TRUE(coreCat != nullptr);
-    ASSERT_STREQ("Core", coreCat->GetName().c_str());
-    ASSERT_EQ(1, (int) coreCat->GetPriority());
-
-    {
-    ASSERT_EQ(BE_SQLITE_OK, ReopenECDb());
-
-    ECSchemaCP schema1 = m_ecdb.Schemas().GetSchema("Schema1", false);
-    ASSERT_TRUE(schema1 != nullptr);
-    ASSERT_EQ(0, schema1->GetPropertyCategoryCount());
-
-    ECSchemaCP schema2 = m_ecdb.Schemas().GetSchema("Schema2", false);
-    ASSERT_TRUE(schema2 != nullptr);
-    ASSERT_EQ(0, schema2->GetPropertyCategoryCount());
-
-    ECClassCP testClass = m_ecdb.Schemas().GetClass("Schema2", "Foo");
-    ASSERT_TRUE(testClass != nullptr);
-    ASSERT_EQ(1, schema1->GetPropertyCategoryCount());
-    ASSERT_EQ(1, schema2->GetPropertyCategoryCount());
-
-    coreCat = schema1->GetPropertyCategoryCP("Core");
-    ASSERT_TRUE(coreCat != nullptr);
-    ASSERT_STREQ("Core", coreCat->GetName().c_str());
-    ASSERT_EQ(1, (int) coreCat->GetPriority());
-
-    PropertyCategoryCP miscCat = schema2->GetPropertyCategoryCP("Misc");
-    ASSERT_TRUE(miscCat != nullptr);
-    ASSERT_STREQ("Misc", miscCat->GetName().c_str());
-    ASSERT_EQ(0, (int) miscCat->GetPriority());
-
-    ECPropertyCP prop = testClass->GetPropertyP("Length");
-    ASSERT_TRUE(prop != nullptr);
-    coreCat = prop->GetCategory();
-    ASSERT_TRUE(coreCat != nullptr);
-    ASSERT_STREQ("Core", coreCat->GetName().c_str());
-    ASSERT_EQ(1, (int) coreCat->GetPriority());
-
-    prop = testClass->GetPropertyP("AlternativeLengths");
-    ASSERT_TRUE(prop != nullptr);
-    miscCat = prop->GetCategory();
-    ASSERT_TRUE(miscCat != nullptr);
-    ASSERT_STREQ("Misc", miscCat->GetName().c_str());
-    ASSERT_EQ(0, (int) miscCat->GetPriority());
-
-    prop = testClass->GetPropertyP("Homepage");
-    ASSERT_TRUE(prop != nullptr);
-    ASSERT_TRUE(prop->GetCategory() == nullptr);
-
-    prop = testClass->GetPropertyP("Favorites");
-    ASSERT_TRUE(prop != nullptr);
-    ASSERT_TRUE(prop->GetCategory() == nullptr);
-    }
-
-    {
-    ASSERT_EQ(BE_SQLITE_OK, ReopenECDb());
-
-    ECSchemaCP schema = m_ecdb.Schemas().GetSchema("Schema1", true);
-    ASSERT_TRUE(schema != nullptr);
-    ASSERT_EQ(1, schema->GetPropertyCategoryCount());
-
-    schema = m_ecdb.Schemas().GetSchema("Schema2", true);
-    ASSERT_TRUE(schema != nullptr);
-    ASSERT_EQ(1, schema->GetPropertyCategoryCount());
-    }
-    }
-
-//---------------------------------------------------------------------------------------
-// @bsiclass                                     Krischan.Eberle                  01/16
-//+---------------+---------------+---------------+---------------+---------------+------
-TEST_F(SchemaManagerTests, GetPropertyWithExtendedType)
-    {
-    ASSERT_EQ(SUCCESS, SetupECDb("propertywithextendedtype.ecdb", 
-                           SchemaItem("<?xml version='1.0' encoding='utf-8' ?>"
-                                      "<ECSchema schemaName='TestSchema' nameSpacePrefix='ts' version='1.0' xmlns='http://www.bentley.com/schemas/Bentley.ECXML.3.0'>"
-                                      "  <ECEntityClass typeName='Foo' >"
-                                      "    <ECProperty propertyName='Name' typeName='string' />"
-                                      "    <ECProperty propertyName='Homepage' typeName='string' extendedTypeName='URL' />"
-                                      "    <ECArrayProperty propertyName='Addresses' typeName='string' minOccurs='0' maxOccurs='unbounded' />"
-                                      "    <ECArrayProperty propertyName='Favorites' typeName='string' extendedTypeName='URL' minOccurs='0' maxOccurs='unbounded' />"
-                                      "  </ECEntityClass>"
-                                      "</ECSchema>")));
-
-    ECClassCP fooClass = m_ecdb.Schemas().GetClass("TestSchema", "Foo");
-    ASSERT_TRUE(fooClass != nullptr);
-
-    ECPropertyCP prop = fooClass->GetPropertyP("Name");
-    ASSERT_TRUE(prop != nullptr && prop->GetAsPrimitiveProperty() != nullptr);
-    ASSERT_FALSE(prop->HasExtendedType());
-
-    prop = fooClass->GetPropertyP("Homepage");
-    ASSERT_TRUE(prop != nullptr && prop->GetAsPrimitiveProperty() != nullptr);
-    ASSERT_TRUE(prop->HasExtendedType());
-    ASSERT_STREQ("URL", prop->GetAsPrimitiveProperty()->GetExtendedTypeName().c_str());
-
-    prop = fooClass->GetPropertyP("Addresses");
-    ASSERT_TRUE(prop != nullptr && prop->GetAsPrimitiveArrayProperty() != nullptr);
-    ASSERT_FALSE(prop->HasExtendedType());
-
-    prop = fooClass->GetPropertyP("Favorites");
-    ASSERT_TRUE(prop != nullptr && prop->GetAsPrimitiveArrayProperty() != nullptr);
-    ASSERT_TRUE(prop->HasExtendedType());
-    ASSERT_STREQ("URL", prop->GetAsPrimitiveArrayProperty()->GetExtendedTypeName().c_str());
-    }
-
-//---------------------------------------------------------------------------------------
-// @bsiclass                                     Krischan.Eberle                  10/16
-//+---------------+---------------+---------------+---------------+---------------+------
-TEST_F(SchemaManagerTests, GetRelationshipWithAbstractConstraintClass)
-    {
-    ASSERT_EQ(SUCCESS, SetupECDb("relationshipwithabstractconstraintclass.ecdb",
-                           SchemaItem(R"xml(<?xml version="1.0" encoding="utf-8" ?>
-                                      <ECSchema schemaName="TestSchema" alias="ts" version="1.0" xmlns="http://www.bentley.com/schemas/Bentley.ECXML.3.1">
-                                        <ECSchemaReference name="ECDbMap" version="02.00.00" alias="ecdbmap" />
-                                        <ECEntityClass typeName="Model" >
-                                          <ECProperty propertyName="Name" typeName="string" />
-                                        </ECEntityClass>
-                                        <ECEntityClass typeName="Element" modifier="Abstract" >
-                                              <ECCustomAttributes>
-                                                  <ClassMap xmlns="ECDbMap.02.00">
-                                                      <MapStrategy>TablePerHierarchy</MapStrategy>
-                                                  </ClassMap>
-                                              </ECCustomAttributes>
-                                          <ECProperty propertyName="Code" typeName="string" />
-                                          <ECNavigationProperty propertyName="Model1" relationshipName="ModelHasElements" direction="Backward"/>
-                                        </ECEntityClass>
-                                        <ECEntityClass typeName="BaseElement" modifier="Abstract" >
-                                            <BaseClass>Element</BaseClass>
-                                        </ECEntityClass>
-                                        <ECEntityClass typeName="FooElement" modifier="Sealed" >
-                                            <BaseClass>BaseElement</BaseClass>
-                                            <ECNavigationProperty propertyName="Model2" relationshipName="ModelHasFooOrGooElements" direction="Backward"/>
-                                        </ECEntityClass>
-                                        <ECEntityClass typeName="GooElement" modifier="Sealed" >
-                                            <BaseClass>BaseElement</BaseClass>
-                                            <ECNavigationProperty propertyName="Model2" relationshipName="ModelHasFooOrGooElements" direction="Backward"/>
-                                        </ECEntityClass>
-                                        <ECRelationshipClass typeName="ModelHasFooOrGooElements" modifier="Sealed" >
-                                            <Source multiplicity="(0..1)" polymorphic="False" roleLabel="Model">
-                                                <Class class ="Model" />
-                                            </Source>
-                                            <Target multiplicity="(0..*)" polymorphic="False" abstractConstraint="BaseElement" roleLabel="Foo or Goo Elements">
-                                                <Class class ="FooElement" />
-                                                <Class class ="GooElement" />
-                                            </Target>
-                                        </ECRelationshipClass>
-                                        <ECRelationshipClass typeName="ModelHasElements" modifier="Sealed" >
-                                            <Source multiplicity="(0..1)" polymorphic="False" roleLabel="Model">
-                                                <Class class ="Model" />
-                                            </Source>
-                                            <Target multiplicity="(0..*)" polymorphic="False" roleLabel="Elements">
-                                                <Class class ="Element" />
-                                            </Target>
-                                        </ECRelationshipClass>
-                                      </ECSchema>)xml")));
-
-    ECClassCP ecclass = m_ecdb.Schemas().GetClass("TestSchema", "ModelHasFooOrGooElements");
-    ASSERT_TRUE(ecclass != nullptr);
-    ECRelationshipClassCP relWithAbstractConstraint = ecclass->GetRelationshipClassCP();
-    ASSERT_TRUE(relWithAbstractConstraint != nullptr);
-    
-    ASSERT_EQ(m_ecdb.Schemas().GetClass("TestSchema", "Model"), relWithAbstractConstraint->GetSource().GetAbstractConstraint());
-    ASSERT_EQ(m_ecdb.Schemas().GetClass("TestSchema", "BaseElement"), relWithAbstractConstraint->GetTarget().GetAbstractConstraint());
-
-    ecclass = m_ecdb.Schemas().GetClass("TestSchema", "ModelHasElements");
-    ASSERT_TRUE(ecclass != nullptr);
-    ECRelationshipClassCP relWithoutAbstractConstraint = ecclass->GetRelationshipClassCP();
-    ASSERT_TRUE(relWithoutAbstractConstraint != nullptr);
-    ASSERT_EQ(m_ecdb.Schemas().GetClass("TestSchema", "Model"), relWithoutAbstractConstraint->GetSource().GetAbstractConstraint());
-    ASSERT_EQ(m_ecdb.Schemas().GetClass("TestSchema", "Element"), relWithoutAbstractConstraint->GetTarget().GetAbstractConstraint());
-    }
-
-//---------------------------------------------------------------------------------------
-// @bsimethod                                   Muhammad Hassan                  09/14
-//+---------------+---------------+---------------+---------------+---------------+------
-TEST_F(SchemaManagerTests, AddDuplicateECSchemaInReadContext)
-    {
-    ASSERT_EQ(BE_SQLITE_OK, SetupECDb("ecschemamanagertest.ecdb"));
-
-    ECSchemaReadContextPtr context1 = nullptr;
-    ASSERT_EQ(SUCCESS, ReadECSchema(context1, m_ecdb, SchemaItem::CreateForFile("BaseSchemaA.01.00.ecschema.xml")));
-    ECSchemaReadContextPtr context2 = nullptr;
-    ASSERT_EQ(SUCCESS, ReadECSchema(context2, m_ecdb, SchemaItem::CreateForFile("BaseSchemaA.01.00.ecschema.xml")));
-
-    bvector<ECSchemaCP> duplicateSchemas;
-    duplicateSchemas.push_back(context1->GetCache().GetSchema(SchemaKey("BaseSchemaA", 1, 0, 0), SchemaMatchType::Latest));
-    duplicateSchemas.push_back(context2->GetCache().GetSchema(SchemaKey("BaseSchemaA", 1, 0, 0), SchemaMatchType::Latest));
-    ASSERT_EQ(SUCCESS, m_ecdb.Schemas().ImportSchemas(duplicateSchemas));
-    ECClassCP ecclass = m_ecdb.Schemas().GetClass("BaseSchemaA", "Address");
-    ASSERT_TRUE(ecclass != nullptr) << "ecclass with the specified name does not exist";
-    }
-
-//---------------------------------------------------------------------------------------
-// @bsimethod                                     Muhammad Hassan                  09/14
-//+---------------+---------------+---------------+---------------+---------------+------
-TEST_F(SchemaManagerTests, ImportDuplicateSchema)
-    {
-    ASSERT_EQ(SUCCESS, SetupECDb("ecschemamanagertest.ecdb", SchemaItem::CreateForFile("BaseSchemaA.01.00.ecschema.xml")));
-
-    ASSERT_EQ(SUCCESS, ImportSchema(SchemaItem::CreateForFile("BaseSchemaA.01.00.ecschema.xml")));
-    ECClassCP ecclass = m_ecdb.Schemas().GetClass("BaseSchemaA", "Address");
-    ASSERT_TRUE(ecclass != nullptr) << "Class with the specified name doesn't exist :- ecclass is empty";
-    }
-
-//---------------------------------------------------------------------------------------
-// @bsimethod                                     Muhammad Hassan                  10/14
-//+---------------+---------------+---------------+---------------+---------------+------
-TEST_F(SchemaManagerTests, ImportMultipleSupplementalSchemas)
-    {
-    ASSERT_EQ(BE_SQLITE_OK, SetupECDb("supplementalSchematest.ecdb"));
-    ASSERT_EQ(SUCCESS, ImportSchemas({ SchemaItem(R"xml(<ECSchema schemaName="SchoolSchema" alias="SS" version="01.00" xmlns="http://www.bentley.com/schemas/Bentley.ECXML.3.1">
-                <ECSchemaReference name="CoreCustomAttributes" version="01.00" alias="CoreCA"/>
-                <ECSchemaReference name="ECDbMap" version="02.00" alias="ecdbmap"/>
-                <ECEntityClass typeName="School" modifier="None">
-                    <ECProperty propertyName="Code" typeName="string"/>
-                    <ECProperty propertyName="Name" typeName="string" />
-                    <ECProperty propertyName="FoundationDate" typeName="DateTime" />
-                </ECEntityClass>
-                <ECEntityClass typeName="Course" modifier="None">
-                    <ECProperty propertyName="LastMod1" typeName="DateTime" readOnly="True"/>
-                    <ECProperty propertyName="LastMod2" typeName="DateTime" readOnly="True"/>
-                    <ECNavigationProperty propertyName="School" relationshipName="SchoolHasCourses" direction="Backward">
-                        <ECCustomAttributes>
-                            <ForeignKeyConstraint xmlns="ECDbMap.02.00"/>
-                        </ECCustomAttributes>
-                    </ECNavigationProperty>
-                </ECEntityClass>
-                <ECRelationshipClass typeName="SchoolHasCourses" modifier="Sealed" strength="embedding">
-                    <Source multiplicity="(0..1)" polymorphic="true" roleLabel="has">
-                        <Class class="School"/>
-                    </Source>
-                    <Target multiplicity="(0..*)" polymorphic="true" roleLabel="belongs to">
-                        <Class class="Course"/>
-                    </Target>
-                </ECRelationshipClass>
-            </ECSchema>)xml"),
-
-            SchemaItem(R"xml(<ECSchema schemaName="SchoolSchema_Supplemental_1" alias="SSS1" version="01.00" displayLabel="School Supplemental1" xmlns="http://www.bentley.com/schemas/Bentley.ECXML.3.1">
-                <ECSchemaReference name="CoreCustomAttributes" version="01.00" alias="CoreCA"/>
-                <ECCustomAttributes>
-                    <SupplementalSchema xmlns="CoreCustomAttributes.01.00">
-                        <PrimarySchemaReference>
-                            <SchemaName>SchoolSchema</SchemaName>
-                            <MajorVersion>1</MajorVersion>
-                            <WriteVersion>0</WriteVersion>
-                            <MinorVersion>0</MinorVersion>
-                        </PrimarySchemaReference>
-                        <Precedence>210</Precedence>
-                        <Purpose>Test1</Purpose>
-                    </SupplementalSchema>
-                </ECCustomAttributes>
-                <ECEntityClass typeName="School" modifier="None">
-                    <ECProperty propertyName="FoundationDate" typeName="DateTime">
-                    <ECCustomAttributes>
-                        <DateTimeInfo xmlns="CoreCustomAttributes.01.00">
-                            <DateTimeComponent>Date</DateTimeComponent>
-                        </DateTimeInfo>
-                    </ECCustomAttributes>
-                    </ECProperty>
-                </ECEntityClass>
-                <ECEntityClass typeName="Course" modifier="None">
-                    <ECCustomAttributes>
-                        <ClassHasCurrentTimeStampProperty xmlns="CoreCustomAttributes.01.00">
-                            <PropertyName>LastMod1</PropertyName>
-                        </ClassHasCurrentTimeStampProperty>
-                    </ECCustomAttributes>
-                </ECEntityClass>
-                </ECSchema>)xml"),
-
-            //Nav props must be declared as string properties in supplemental schemas
-            SchemaItem(R"xml(<ECSchema schemaName="SchoolSchema_Supplemental_2" alias="SSS2" version="01.00" displayLabel="School Supplemental2" xmlns="http://www.bentley.com/schemas/Bentley.ECXML.3.1">
-                <ECSchemaReference name="CoreCustomAttributes" version="01.00" alias="CoreCA"/>
-                <ECCustomAttributes>
-                    <SupplementalSchema xmlns="CoreCustomAttributes.01.00">
-                        <PrimarySchemaReference>
-                            <SchemaName>SchoolSchema</SchemaName>
-                            <MajorVersion>1</MajorVersion>
-                            <WriteVersion>0</WriteVersion>
-                            <MinorVersion>0</MinorVersion>
-                        </PrimarySchemaReference>
-                        <Precedence>215</Precedence>
-                        <Purpose>Test2</Purpose>
-                    </SupplementalSchema>
-                </ECCustomAttributes>
-                <ECEntityClass typeName="School" modifier="None"/>
-                <ECEntityClass typeName="Course" modifier="None">
-                    <ECCustomAttributes>
-                        <ClassHasCurrentTimeStampProperty xmlns="CoreCustomAttributes.01.00">
-                            <PropertyName>LastMod2</PropertyName>
-                        </ClassHasCurrentTimeStampProperty>
-                    </ECCustomAttributes>
-                    <ECProperty propertyName="School" typeName="string">
-                        <ECCustomAttributes>
-                        <ForeignKeyConstraint xmlns="ECDbMap.02.00">
-                            <OnDeleteAction>Cascade</OnDeleteAction>
-                        </ForeignKeyConstraint>
-                        </ECCustomAttributes>
-                    </ECProperty>
-                </ECEntityClass>
-                <ECRelationshipClass typeName="SchoolHasCourses" modifier="Sealed" strength="embedding">
-                    <Source multiplicity="(0..1)" polymorphic="true" roleLabel="has">
-                        <Class class="School"/>
-                    </Source>
-                    <Target multiplicity="(0..*)" polymorphic="true" roleLabel="belongs to">
-                        <Class class="Course"/>
-                    </Target>
-                </ECRelationshipClass>
-                </ECSchema>)xml")}));
-
-    ECClassCP schoolClass = m_ecdb.Schemas().GetClass("SchoolSchema", "School");
-    ASSERT_TRUE(schoolClass != nullptr);
-    ECClassCP courseClass = m_ecdb.Schemas().GetClass("SchoolSchema", "Course");
-    ASSERT_TRUE(courseClass != nullptr);
-
-    int caCount = 0;
-    for (IECInstancePtr ca : schoolClass->GetCustomAttributes(false))
-        {
-        caCount++;
-        }
-    ASSERT_EQ(0, caCount) << "ECClass School";
-
-    ECPropertyCP foundationDateProp = schoolClass->GetPropertyP("FoundationDate");
-    ASSERT_TRUE(foundationDateProp != nullptr);
-    caCount = 0;
-    for (IECInstancePtr ca : foundationDateProp->GetCustomAttributes(false))
-        {
-        caCount++;
-        ASSERT_STREQ("DateTimeInfo", ca->GetClass().GetName().c_str()) << "ECProperty School.FoundationDate";
-        ECValue v;
-        ASSERT_EQ(ECObjectsStatus::Success, ca->GetValue(v, "DateTimeComponent")) << "ECProperty School.FoundationDate";
-        ASSERT_STREQ("Date", v.GetUtf8CP()) << "ECProperty School.FoundationDate";
-        }
-    ASSERT_EQ(1, caCount) << "ECProperty School.FoundationDate";
-
-
-    caCount = 0;
-    for (IECInstancePtr ca : courseClass->GetCustomAttributes(false))
-        {
-        caCount++;
-        ASSERT_STREQ("ClassHasCurrentTimeStampProperty", ca->GetClass().GetName().c_str()) << "ECClass Course";
-        ECValue v;
-        ASSERT_EQ(ECObjectsStatus::Success, ca->GetValue(v, "PropertyName")) << "ECClass Course";
-        ASSERT_STREQ("LastMod2", v.GetUtf8CP()) << "ECClass Course";
-        }
-    ASSERT_EQ(1, caCount) << "ECClass Course";
-
-    caCount = 0;
-    ECPropertyCP schoolProp = courseClass->GetPropertyP("School");
-    ASSERT_TRUE(schoolProp != nullptr);
-    caCount = 0;
-    for (IECInstancePtr ca : schoolProp->GetCustomAttributes(false))
-        {
-        caCount++;
-        ASSERT_STREQ("ForeignKeyConstraint", ca->GetClass().GetName().c_str()) << "ECProperty Course.School";
-        ECValue v;
-        ASSERT_EQ(ECObjectsStatus::Success, ca->GetValue(v, "OnDeleteAction")) << "ECProperty Course.School";
-        ASSERT_STREQ("Cascade", v.GetUtf8CP()) << "ECProperty Course.School";
-        }
-    ASSERT_EQ(1, caCount) << "ECProperty Course.School";
-    }
-
-//---------------------------------------------------------------------------------------
-// @bsimethod                                     Muhammad Hassan                  11/14
-//+---------------+---------------+---------------+---------------+---------------+------
-TEST_F(SchemaManagerTests, TestGetClassResolver)
-    {
-    ASSERT_EQ(SUCCESS, SetupECDb("ecschemamanagertest.ecdb", SchemaItem::CreateForFile("ECSqlTest.01.00.ecschema.xml")));
-    ECClassCP ecClass = m_ecdb.Schemas().GetClass("ECSqlTest", "PSA");
-    EXPECT_TRUE(ecClass != nullptr);
-    ecClass = m_ecdb.Schemas().GetClass("ecsql", "PSA", SchemaLookupMode::ByAlias);
-    EXPECT_TRUE(ecClass != nullptr);
-
-    ecClass = m_ecdb.Schemas().GetClass("ECSqlTest", "PSA", SchemaLookupMode::AutoDetect);
-    EXPECT_TRUE(ecClass != nullptr);
-
-    ecClass = m_ecdb.Schemas().GetClass("ecsql", "PSA", SchemaLookupMode::AutoDetect);
-    EXPECT_TRUE(ecClass != nullptr);
-    }
-
-//---------------------------------------------------------------------------------------
-// @bsimethod                                     Muhammad Hassan                  11/14
-//+---------------+---------------+---------------+---------------+---------------+------
-TEST_F(SchemaManagerTests, Supplementation_DifferentPrecedences)
-    {
-    ASSERT_EQ(BE_SQLITE_OK, SetupECDb("supplementalschematest.ecdb"));
-
-    ECSchemaReadContextPtr context = nullptr;
-    ASSERT_EQ(SUCCESS, ReadECSchema(context, m_ecdb, SchemaItem(R"xml(<?xml version="1.0" encoding="UTF-8"?>
-            <ECSchema schemaName="TestSchema" alias="BS" version="01.70" displayLabel="Test Schema" xmlns="http://www.bentley.com/schemas/Bentley.ECXML.3.1">
-                <ECEntityClass typeName="Base" modifier="None">
-                    <ECProperty propertyName="lastmod" typeName="datetime"/>
-                </ECEntityClass>
-            </ECSchema>)xml")));
-
-    ASSERT_EQ(SUCCESS, ReadECSchema(context, m_ecdb, SchemaItem(R"xml(<?xml version="1.0" encoding="UTF-8"?>
-            <ECSchema schemaName="TestSchema_Supplemental" alias="BSS" version="01.60" displayLabel="TestSchema Supplemental" xmlns="http://www.bentley.com/schemas/Bentley.ECXML.3.1">
-                <ECSchemaReference name="CoreCustomAttributes" version="01.00" alias="CoreCA"/>
-                  <ECCustomAttributes>
-                    <SupplementalSchema xmlns="CoreCustomAttributes.01.00">
-                        <PrimarySchemaReference>
-                            <SchemaName>TestSchema</SchemaName>
-                            <MajorVersion>1</MajorVersion>
-                            <WriteVersion>0</WriteVersion>
-                            <MinorVersion>70</MinorVersion>
-                        </PrimarySchemaReference>
-                        <Precedence>51</Precedence>
-                        <Purpose>Test</Purpose>
-                    </SupplementalSchema>
-                </ECCustomAttributes>
-                <ECEntityClass typeName="Base" modifier="None">
-                    <ECProperty propertyName="lastmod" typeName="datetime">
-                        <ECCustomAttributes>
-                            <DateTimeInfo xmlns="CoreCustomAttributes.01.00">
-                                <DateTimeComponent>Date</DateTimeComponent>
-                            </DateTimeInfo>
-                        </ECCustomAttributes>
-                    </ECProperty>
-                </ECEntityClass>
-            </ECSchema>)xml")));
-
-    ASSERT_EQ(SUCCESS, ReadECSchema(context, m_ecdb, SchemaItem(R"xml(<?xml version="1.0" encoding="UTF-8"?>
-            <ECSchema schemaName="TestSchema_Supplemental" alias="BSS" version="01.90" displayLabel="Test Schema Supplemental" xmlns="http://www.bentley.com/schemas/Bentley.ECXML.3.1">
-                <ECSchemaReference name="CoreCustomAttributes" version="01.00" alias="CoreCA"/>
-                  <ECCustomAttributes>
-                    <SupplementalSchema xmlns="CoreCustomAttributes.01.00">
-                        <PrimarySchemaReference>
-                            <SchemaName>TestSchema</SchemaName>
-                            <MajorVersion>1</MajorVersion>
-                            <WriteVersion>0</WriteVersion>
-                            <MinorVersion>70</MinorVersion>
-                        </PrimarySchemaReference>
-                        <Precedence>52</Precedence>
-                        <Purpose>Test</Purpose>
-                    </SupplementalSchema>
-                </ECCustomAttributes>
-                <ECEntityClass typeName="Base" modifier="None">
-                    <ECProperty propertyName="lastmod" typeName="datetime">
-                        <ECCustomAttributes>
-                            <DateTimeInfo xmlns="CoreCustomAttributes.01.00">
-                                <DateTimeKind>Utc</DateTimeKind>
-                            </DateTimeInfo>
-                        </ECCustomAttributes>
-                    </ECProperty>
-                </ECEntityClass>
-            </ECSchema>)xml")));
-   
-
-    ASSERT_EQ(SUCCESS, m_ecdb.Schemas().ImportSchemas(context->GetCache().GetSchemas()));
-
-    ECClassCP testClass = m_ecdb.Schemas().GetClass("TestSchema", "Base");
-    ASSERT_TRUE(testClass != nullptr);
-    ECPropertyCP testProperty = testClass->GetPropertyP("lastmod");
-    ASSERT_TRUE(testProperty != nullptr);
-
-    IECInstancePtr ca = testProperty->GetCustomAttribute("CoreCustomAttributes", "DateTimeInfo");
-    ASSERT_TRUE(ca != nullptr);
-    ECValue v;
-    ASSERT_EQ(ECObjectsStatus::Success, ca->GetValue(v, "DateTimeKind"));
-    ASSERT_FALSE(v.IsNull()) << "DateTimeInfo::DateTimeKind. Expected to get CA from schema with higher precedence";
-    ASSERT_STREQ("Utc",v.GetUtf8CP()) << "DateTimeInfo::DateTimeKind. Expected to get CA from schema with higher precedence";
-    v.Clear();
-    ASSERT_EQ(ECObjectsStatus::Success, ca->GetValue(v, "DateTimeComponent"));
-    ASSERT_TRUE(v.IsNull()) << "DateTimeInfo::DateTimeComponent";
-    }
-
-//---------------------------------------------------------------------------------------
-// @bsimethod                                     Muhammad Hassan                  11/14
-//+---------------+---------------+---------------+---------------+---------------+------
-TEST_F(SchemaManagerTests, Supplementation_SuppSchemaTargetsNewerPrimaryMajorVersion)
-    {
-    ASSERT_EQ(BE_SQLITE_OK, SetupECDb("supplementalschematest.ecdb"));
-
-    ECSchemaReadContextPtr context = nullptr;
-    ASSERT_EQ(SUCCESS, ReadECSchema(context, m_ecdb, SchemaItem(R"xml(<?xml version="1.0" encoding="UTF-8"?>
-            <ECSchema schemaName="TestSchema" alias="BS" version="01.70" displayLabel="TestSchema" xmlns="http://www.bentley.com/schemas/Bentley.ECXML.3.1">
-                <ECEntityClass typeName="Base" modifier="None">
-                    <ECProperty propertyName="lastmod" typeName="datetime"/>
-                </ECEntityClass>
-            </ECSchema>)xml")));
-    ASSERT_EQ(SUCCESS, ReadECSchema(context, m_ecdb, SchemaItem(R"xml(<?xml version="1.0" encoding="UTF-8"?>
-            <ECSchema schemaName="TestSchema_Supplemental" alias="BSS" version="01.90" displayLabel="TestSchema Supplemental" xmlns="http://www.bentley.com/schemas/Bentley.ECXML.3.1">
-                <ECSchemaReference name="CoreCustomAttributes" version="01.00" alias="CoreCA"/>
-                  <ECCustomAttributes>
-                    <SupplementalSchema xmlns="CoreCustomAttributes.01.00">
-                        <PrimarySchemaReference>
-                            <SchemaName>TestSchema</SchemaName>
-                            <MajorVersion>1</MajorVersion>
-                            <WriteVersion>0</WriteVersion>
-                            <MinorVersion>70</MinorVersion>
-                        </PrimarySchemaReference>
-                        <Precedence>52</Precedence>
-                        <Purpose>Test</Purpose>
-                    </SupplementalSchema>
-                </ECCustomAttributes>
-                <ECEntityClass typeName="Base" modifier="None">
-                    <ECProperty propertyName="lastmod" typeName="datetime">
-                        <ECCustomAttributes>
-                            <DateTimeInfo xmlns="CoreCustomAttributes.01.00">
-                                <DateTimeKind>Utc</DateTimeKind>
-                            </DateTimeInfo>
-                        </ECCustomAttributes>
-                    </ECProperty>
-                </ECEntityClass>
-            </ECSchema>)xml")));
-    ASSERT_EQ(SUCCESS, ReadECSchema(context, m_ecdb, SchemaItem(R"xml(<?xml version="1.0" encoding="UTF-8"?>
-            <ECSchema schemaName="TestSchema_Supplemental" alias="BSS" version="02.10" displayLabel="TestSchema Supplemental" xmlns="http://www.bentley.com/schemas/Bentley.ECXML.3.1">
-                <ECSchemaReference name="CoreCustomAttributes" version="01.00" alias="CoreCA"/>
-                  <ECCustomAttributes>
-                    <SupplementalSchema xmlns="CoreCustomAttributes.01.00">
-                        <PrimarySchemaReference>
-                            <SchemaName>TestSchema</SchemaName>
-                            <MajorVersion>2</MajorVersion>
-                            <WriteVersion>0</WriteVersion>
-                            <MinorVersion>70</MinorVersion>
-                        </PrimarySchemaReference>
-                        <Precedence>53</Precedence>
-                        <Purpose>Test</Purpose>
-                    </SupplementalSchema>
-                </ECCustomAttributes>
-                <ECEntityClass typeName="Base" modifier="None">
-                    <ECProperty propertyName="lastmod" typeName="datetime">
-                        <ECCustomAttributes>
-                            <DateTimeInfo xmlns="CoreCustomAttributes.01.00">
-                                <DateTimeComponent>Date</DateTimeComponent>
-                            </DateTimeInfo>
-                        </ECCustomAttributes>
-                    </ECProperty>
-                </ECEntityClass>
-            </ECSchema>)xml")));
-
-    ASSERT_EQ(SUCCESS, m_ecdb.Schemas().ImportSchemas(context->GetCache().GetSchemas()));
-
-    ECClassCP testClass = m_ecdb.Schemas().GetClass("TestSchema","Base");
-    ASSERT_TRUE(testClass != nullptr);
-    ECPropertyCP testProperty = testClass->GetPropertyP("lastmod");
-    ASSERT_TRUE(testProperty != nullptr);
-
-    IECInstancePtr ca = testProperty->GetCustomAttribute("CoreCustomAttributes", "DateTimeInfo");
-    ASSERT_TRUE(ca != nullptr);
-    ECValue v;
-    ASSERT_EQ(ECObjectsStatus::Success, ca->GetValue(v, "DateTimeKind"));
-    ASSERT_FALSE(v.IsNull()) << "DateTimeInfo::DateTimeKind. Expected to get CA from schema with matching major version";
-    ASSERT_STREQ("Utc", v.GetUtf8CP()) << "DateTimeInfo::DateTimeKind. Expected to get CA from schema with matching major version";
-    v.Clear();
-    ASSERT_EQ(ECObjectsStatus::Success, ca->GetValue(v, "DateTimeComponent"));
-    ASSERT_TRUE(v.IsNull()) << "DateTimeInfo::DateTimeComponent";
-    }
-
-//---------------------------------------------------------------------------------------
-// @bsimethod                                     Muhammad Hassan                  11/14
-//+---------------+---------------+---------------+---------------+---------------+------
-TEST_F(SchemaManagerTests, Supplementation_SuppSchemaTargetsNewerPrimaryMinorVersion)
-    {
-    ASSERT_EQ(BE_SQLITE_OK, SetupECDb("supplementalschematest.ecdb"));
-
-    ECSchemaReadContextPtr context = nullptr;
-    ASSERT_EQ(SUCCESS, ReadECSchema(context, m_ecdb, SchemaItem(R"xml(<?xml version="1.0" encoding="UTF-8"?>
-            <ECSchema schemaName="TestSchema" alias="BS" version="01.69" displayLabel="TestSchema" xmlns="http://www.bentley.com/schemas/Bentley.ECXML.3.1">
-                <ECEntityClass typeName="Base" modifier="None">
-                    <ECProperty propertyName="lastmod" typeName="datetime"/>
-                </ECEntityClass>
-            </ECSchema>)xml")));
-    ASSERT_EQ(SUCCESS, ReadECSchema(context, m_ecdb, SchemaItem(R"xml(<?xml version="1.0" encoding="UTF-8"?>
-            <ECSchema schemaName="TestSchema_Supplemental" alias="BSS" version="01.69" displayLabel="TestSchema Supplemental" xmlns="http://www.bentley.com/schemas/Bentley.ECXML.3.1">
-                <ECSchemaReference name="CoreCustomAttributes" version="01.00" alias="CoreCA"/>
-                  <ECCustomAttributes>
-                    <SupplementalSchema xmlns="CoreCustomAttributes.01.00">
-                        <PrimarySchemaReference>
-                            <SchemaName>TestSchema</SchemaName>
-                            <MajorVersion>1</MajorVersion>
-                            <WriteVersion>0</WriteVersion>
-                            <MinorVersion>69</MinorVersion>
-                        </PrimarySchemaReference>
-                        <Precedence>50</Precedence>
-                        <Purpose>Test</Purpose>
-                    </SupplementalSchema>
-                </ECCustomAttributes>
-                <ECEntityClass typeName="Base" modifier="None">
-                    <ECProperty propertyName="lastmod" typeName="datetime">
-                        <ECCustomAttributes>
-                            <DateTimeInfo xmlns="CoreCustomAttributes.01.00">
-                                <DateTimeKind>Utc</DateTimeKind>
-                            </DateTimeInfo>
-                        </ECCustomAttributes>
-                    </ECProperty>
-                </ECEntityClass>
-            </ECSchema>)xml")));
-    ASSERT_EQ(SUCCESS, ReadECSchema(context, m_ecdb, SchemaItem(R"xml(<?xml version="1.0" encoding="UTF-8"?>
-            <ECSchema schemaName="TestSchema_Supplemental" alias="BSS" version="01.90" displayLabel="TestSchema Supplemental" xmlns="http://www.bentley.com/schemas/Bentley.ECXML.3.1">
-                <ECSchemaReference name="CoreCustomAttributes" version="01.00" alias="CoreCA"/>
-                  <ECCustomAttributes>
-                    <SupplementalSchema xmlns="CoreCustomAttributes.01.00">
-                        <PrimarySchemaReference>
-                            <SchemaName>TestSchema</SchemaName>
-                            <MajorVersion>1</MajorVersion>
-                            <WriteVersion>0</WriteVersion>
-                            <MinorVersion>70</MinorVersion>
-                        </PrimarySchemaReference>
-                        <Precedence>52</Precedence>
-                        <Purpose>Test</Purpose>
-                    </SupplementalSchema>
-                </ECCustomAttributes>
-                <ECEntityClass typeName="Base" modifier="None">
-                    <ECProperty propertyName="lastmod" typeName="datetime">
-                        <ECCustomAttributes>
-                            <DateTimeInfo xmlns="CoreCustomAttributes.01.00">
-                                <DateTimeComponent>Date</DateTimeComponent>
-                            </DateTimeInfo>
-                        </ECCustomAttributes>
-                    </ECProperty>
-                </ECEntityClass>
-            </ECSchema>)xml")));
-
-    ASSERT_EQ(SUCCESS, m_ecdb.Schemas().ImportSchemas(context->GetCache().GetSchemas()));
-    ECClassCP testClass = m_ecdb.Schemas().GetClass("TestSchema", "Base");
-    ASSERT_TRUE(testClass != nullptr);
-    ECPropertyCP testProperty = testClass->GetPropertyP("lastmod");
-    ASSERT_TRUE(testProperty != nullptr);
-
-    IECInstancePtr ca = testProperty->GetCustomAttribute("CoreCustomAttributes", "DateTimeInfo");
-    ASSERT_TRUE(ca != nullptr);
-    ECValue v;
-    ASSERT_EQ(ECObjectsStatus::Success, ca->GetValue(v, "DateTimeKind")) << "DateTimeInfo::DateTimeKind. Expected to get CA from schema with matching major version";
-    ASSERT_TRUE(v.IsNull()) << "DateTimeInfo::DateTimeKind. Expected to get CA from schema with matching major version";
-    v.Clear();
-    ASSERT_EQ(ECObjectsStatus::Success, ca->GetValue(v, "DateTimeComponent"));
-    ASSERT_FALSE(v.IsNull()) << "DateTimeInfo::DateTimeComponent";
-    ASSERT_STREQ("Date", v.GetUtf8CP()) << "DateTimeInfo::DateTimeKind. Expected to get CA from schema with matching major version";
-    }
-
-//---------------------------------------------------------------------------------------
-// @bsimethod                                     Affan Khan                        12/15
-//+---------------+---------------+---------------+---------------+---------------+------
-std::map<Utf8String, std::set<Utf8String>> GetECViewNamesByPrefix(ECDbR ecdb)
-    {
-    Statement stmt;
-    stmt.Prepare(ecdb, "select  substr (name, 1,  instr (name,'.') - 1), '[' || name || ']'  from sqlite_master where type = 'view' and instr (name,'.') and instr(sql, '--### ECCLASS VIEW')");
-    std::map<Utf8String, std::set<Utf8String>> ecclassViews;
-    while (stmt.Step() == BE_SQLITE_ROW)
-        {
-        ecclassViews[stmt.GetValueText(0)].insert(stmt.GetValueText(1));
-        }
-
-    return ecclassViews;
-    }
-
-//---------------------------------------------------------------------------------------
-// @bsimethod                                     Affan Khan                        12/15
-//+---------------+---------------+---------------+---------------+---------------+------
-DbResult PrepareECClassViews(bmap<Utf8String, bset<Utf8String>>& ecclassViewInfo, ECDbCR ecdb)
-    {
-    ecclassViewInfo.clear();
-
-    Statement stmt;
-    stmt.Prepare(ecdb, "select  substr (name, 1,  instr (name,'.') - 1), '[' || name || ']'  from sqlite_master where type = 'view' and instr (name,'.') and instr(sql, '--### ECCLASS VIEW')");
-    while (stmt.Step() == BE_SQLITE_ROW)
-        {
-        Utf8CP viewName = stmt.GetValueText(1);
-        ecclassViewInfo[stmt.GetValueText(0)].insert(viewName);
-
-        Utf8String sql("SELECT * FROM ");
-        sql.append(viewName);
-        Statement validStmt;
-        DbResult stat = validStmt.TryPrepare(ecdb, sql.c_str());
-        if (BE_SQLITE_OK != stat)
-            return stat;
-        }
-
-    return BE_SQLITE_OK;
-    }
-
-//---------------------------------------------------------------------------------------
-// @bsimethod                                     Affan Khan                        12/15
-//+---------------+---------------+---------------+---------------+---------------+------
-TEST_F(SchemaManagerTests, CreateECClassViews)
-    {
-    ASSERT_EQ(BE_SQLITE_OK, SetupECDb("createecclassviews.ecdb"));
-
-    ASSERT_EQ(SUCCESS, m_ecdb.Schemas().CreateClassViewsInDb());
-    m_ecdb.SaveChanges();
-    bmap<Utf8String, bset<Utf8String>> schemasWithECClassViews;
-    ASSERT_EQ(BE_SQLITE_OK, PrepareECClassViews(schemasWithECClassViews, m_ecdb));
-
-    ASSERT_EQ(2, schemasWithECClassViews.size()) << "Unexpected number of schemas with ECClassViews";
-    ASSERT_EQ(4, schemasWithECClassViews["ecdbf"].size()) << "Unexpected number of ECClassViews";
-
-    ASSERT_EQ(SUCCESS, ImportSchema(SchemaItem::CreateForFile("StartupCompany.02.00.ecschema.xml")));
-    ASSERT_EQ(SUCCESS, m_ecdb.Schemas().CreateClassViewsInDb());
-    m_ecdb.SaveChanges();
-    ASSERT_EQ(BE_SQLITE_OK, PrepareECClassViews(schemasWithECClassViews, m_ecdb));
-    ASSERT_EQ(3, schemasWithECClassViews.size()) << "Unexpected number of schemas with ECClassViews";
-    ASSERT_EQ(4, schemasWithECClassViews["ecdbf"].size()) << "Unexpected number of ECClassViews";
-    ASSERT_EQ(26, schemasWithECClassViews["stco"].size()) << "Unexpected number of ECClassViews";
-    }
-
-//---------------------------------------------------------------------------------------
-// @bsimethod                                     Krischan.Eberle                   12/16
-//+---------------+---------------+---------------+---------------+---------------+------
-TEST_F(SchemaManagerTests, CreateECClassViewsForSubsetOfClasses)
-    {
-    ASSERT_EQ(SUCCESS, SetupECDb("createecclassviewspartially.ecdb", SchemaItem::CreateForFile("StartupCompany.02.00.ecschema.xml")));
-
-    ECSqlStatement stmt;
-    ASSERT_EQ(ECSqlStatus::Success, stmt.Prepare(m_ecdb, "SELECT ECInstanceId FROM meta.ECClassDef WHERE Name IN ('FileInfo', 'FileInfoOwnership', 'AAA','Cubicle', 'RelationWithLinkTableMapping')"));
-    bvector<ECClassId> classIds;
-    while (BE_SQLITE_ROW == stmt.Step())
-        {
-        ECClassId id = stmt.GetValueId<ECClassId>(0);
-        ASSERT_TRUE(id.IsValid());
-        classIds.push_back(id);
-        }
-
-    ASSERT_EQ(SUCCESS, m_ecdb.Schemas().CreateClassViewsInDb(classIds));
-    m_ecdb.SaveChanges();
-
-    bmap<Utf8String, bset<Utf8String>> schemasWithECClassViews;
-    ASSERT_EQ(BE_SQLITE_OK, PrepareECClassViews(schemasWithECClassViews, m_ecdb));
-
-    ASSERT_EQ(2, schemasWithECClassViews.size()) << "Unexpected number of schemas with ECClassViews";
-    auto it = schemasWithECClassViews.find("ecdbf");
-    ASSERT_TRUE(it != schemasWithECClassViews.end());
-    bset<Utf8String> const& ecdbfViews = it->second;
-    ASSERT_EQ(2, ecdbfViews.size());
-    ASSERT_TRUE(ecdbfViews.find(Utf8String("[ecdbf.FileInfo]")) != ecdbfViews.end());
-    ASSERT_TRUE(ecdbfViews.find(Utf8String("[ecdbf.FileInfoOwnership]")) != ecdbfViews.end());
-
-    it = schemasWithECClassViews.find("stco");
-    ASSERT_TRUE(it != schemasWithECClassViews.end());
-    bset<Utf8String> const& stcoViews = it->second;
-    ASSERT_EQ(3, stcoViews.size());
-    ASSERT_TRUE(stcoViews.find(Utf8String("[stco.AAA]")) != stcoViews.end());
-    ASSERT_TRUE(stcoViews.find(Utf8String("[stco.Cubicle]")) != stcoViews.end());
-    ASSERT_TRUE(stcoViews.find(Utf8String("[stco.RelationWithLinkTableMapping]")) != stcoViews.end());
-    }
-
-//---------------------------------------------------------------------------------------
-// @bsimethod                                     Krischan.Eberle                   01/17
-//+---------------+---------------+---------------+---------------+---------------+------
-TEST_F(SchemaManagerTests, CreateECClassViews_SharedColumns)
-    {
-    ASSERT_EQ(SUCCESS, SetupECDb("createecclassviewssharedcols.ecdb",
-                      SchemaItem("<?xml version='1.0' encoding='utf-8' ?>"
-            "<ECSchema schemaName='TestSchema' alias='ts' version='1.0' xmlns='http://www.bentley.com/schemas/Bentley.ECXML.3.1'>"
-            "  <ECSchemaReference name='ECDbMap' version='02.00.00' alias='ecdbmap' />"
-            "  <ECEntityClass typeName='Model' >"
-            "        <ECCustomAttributes>"
-            "            <ClassMap xmlns='ECDbMap.02.00'>"
-            "                <MapStrategy>TablePerHierarchy</MapStrategy>"
-            "            </ClassMap>"
-            "            <ShareColumns xmlns='ECDbMap.02.00'>"
-            "                <MaxSharedColumnsBeforeOverflow>5</MaxSharedColumnsBeforeOverflow>"
-            "            </ShareColumns>"
-            "        </ECCustomAttributes>"
-            "    <ECProperty propertyName='BoolProp' typeName='Boolean' />"
-            "    <ECProperty propertyName='StringProp' typeName='string' />"
-            "    <ECProperty propertyName='DateTimeProp' typeName='dateTime' />"
-            "    <ECProperty propertyName='BlobProp' typeName='binary' />"
-            "    <ECProperty propertyName='BoolProp_Overflow' typeName='Boolean' />"
-            "    <ECProperty propertyName='GeomProp_Overflow' typeName='Bentley.Geometry.Common.IGeometry' />"
-            "    <ECProperty propertyName='BlobProp_Overflow' typeName='binary' />"
-            "    <ECProperty propertyName='DateTimeProp_Overflow' typeName='dateTime' />"
-            "  </ECEntityClass>"
-            "  <ECEntityClass typeName='Element' modifier='Abstract' >"
-            "        <ECCustomAttributes>"
-            "            <ClassMap xmlns='ECDbMap.02.00'>"
-            "                <MapStrategy>TablePerHierarchy</MapStrategy>"
-            "            </ClassMap>"
-            "            <JoinedTablePerDirectSubclass xmlns='ECDbMap.02.00'/>"
-            "        </ECCustomAttributes>"
-            "    <ECProperty propertyName='Code' typeName='string' />"
-            "  </ECEntityClass>"
-            "  <ECEntityClass typeName='SubElementSharedCols' modifier='Sealed' >"
-            "        <ECCustomAttributes>"
-            "            <ShareColumns xmlns='ECDbMap.02.00'>"
-            "                <MaxSharedColumnsBeforeOverflow>5</MaxSharedColumnsBeforeOverflow>"
-            "            </ShareColumns>"
-            "        </ECCustomAttributes>"
-            "      <BaseClass>Element</BaseClass>"
-            "    <ECProperty propertyName='BoolProp' typeName='Boolean' />"
-            "    <ECProperty propertyName='StringProp' typeName='string' />"
-            "    <ECProperty propertyName='DateTimeProp' typeName='dateTime' />"
-            "    <ECProperty propertyName='BlobProp' typeName='binary' />"
-            "    <ECProperty propertyName='BoolProp_Overflow' typeName='Boolean' />"
-            "    <ECProperty propertyName='GeomProp_Overflow' typeName='Bentley.Geometry.Common.IGeometry' />"
-            "    <ECProperty propertyName='BlobProp_Overflow' typeName='binary' />"
-            "    <ECProperty propertyName='DateTimeProp_Overflow' typeName='dateTime' />"
-            "  </ECEntityClass>"
-            "  <ECEntityClass typeName='SubElementNoSharedCols' modifier='Sealed' >"
-            "      <BaseClass>Element</BaseClass>"
-            "    <ECProperty propertyName='PropA' typeName='dateTime' />"
-            "    <ECProperty propertyName='PropB' typeName='binary' />"
-            "    <ECProperty propertyName='PropC' typeName='Boolean' />"
-            "  </ECEntityClass>"
-            "</ECSchema>")));
-    ASSERT_EQ(SUCCESS, PopulateECDb(3));
-
-    ASSERT_EQ(SUCCESS, m_ecdb.Schemas().CreateClassViewsInDb());
-    bmap<Utf8String, bset<Utf8String>> classViewInfo;
-    ASSERT_EQ(BE_SQLITE_OK, PrepareECClassViews(classViewInfo, m_ecdb));
-    }
-
-//---------------------------------------------------------------------------------------
-// @bsimethod                                     Krischan.Eberle                   12/16
-//+---------------+---------------+---------------+---------------+---------------+------
-TEST_F(SchemaManagerTests, CreateECClassViewsForInvalidClasses)
-    {
-    ASSERT_EQ(SUCCESS, SetupECDb("createecclassviewsforinvalidclasses.ecdb", SchemaItem::CreateForFile("StartupCompany.02.00.ecschema.xml")));
-
-    ECSqlStatement stmt;
-    ASSERT_EQ(ECSqlStatus::Success, stmt.Prepare(m_ecdb, "SELECT ECInstanceId FROM meta.ECClassDef WHERE Name IN ('AnglesStruct', 'ClassMap', 'AClassThatDoesNotGetMappedToDb')"));
-    bvector<ECClassId> classIds;
-    while (BE_SQLITE_ROW == stmt.Step())
-        {
-        ECClassId id = stmt.GetValueId<ECClassId>(0);
-        ASSERT_TRUE(id.IsValid());
-        classIds.push_back(id);
-        }
-
-    ASSERT_EQ(ERROR, m_ecdb.Schemas().CreateClassViewsInDb(classIds));
-    }
-
-//---------------------------------------------------------------------------------------
-// @bsimethod                                     Muhammad.Hassan                   12/16
-//+---------------+---------------+---------------+---------------+---------------+------
-TEST_F(SchemaManagerTests, CreateECClassViewsForCombinationofValidInvalidClasses)
-    {
-    ASSERT_EQ(SUCCESS, SetupECDb("createecclassviewsforvalidinvalidclasses.ecdb", SchemaItem::CreateForFile("StartupCompany.02.00.ecschema.xml")));
-
-    ECSqlStatement stmt;
-    ASSERT_EQ(ECSqlStatus::Success, stmt.Prepare(m_ecdb, "SELECT ECInstanceId FROM meta.ECClassDef WHERE Name IN ('AAA', 'AnglesStruct', 'AClassThatDoesNotGetMappedToDb')"));
-    bvector<ECClassId> classIds;
-    while (BE_SQLITE_ROW == stmt.Step())
-        {
-        ECClassId id = stmt.GetValueId<ECClassId>(0);
-        ASSERT_TRUE(id.IsValid());
-        classIds.push_back(id);
-        }
-
-    ASSERT_EQ(ERROR, m_ecdb.Schemas().CreateClassViewsInDb(classIds));
-    m_ecdb.SaveChanges();
-
-    // Class view will be created for the provided list of ECClassIds until it get the first invalid one
-    // so ClassView only for class "AAA" will exist.
-    std::map<Utf8String, std::set<Utf8String>> schemasWithECClassViews = GetECViewNamesByPrefix(m_ecdb);
-    ASSERT_EQ(1, schemasWithECClassViews.size()) << "Unexpected number of schemas with ECClassViews";
-
-    auto it = schemasWithECClassViews.find("stco");
-    ASSERT_TRUE(it != schemasWithECClassViews.end());
-    std::set<Utf8String> const& stcoViews = it->second;
-    ASSERT_EQ(1, stcoViews.size());
-    ASSERT_TRUE(stcoViews.find(Utf8String("[stco.AAA]")) != stcoViews.end());
-    }
-
-/*---------------------------------------------------------------------------------**//**
-* @bsitest                                       Krischan.Eberle                  10/14
-+---------------+---------------+---------------+---------------+---------------+------*/
-TEST_F(SchemaManagerTests, ImportSchemaWithSubclassesToBaseClassInExistingSchema)
-    {
-    auto setup = [] (ECInstanceKey& activityKey, ECDbCR ecdb)
-        {
-        Utf8CP baseSchemaXml =
-            "<ECSchema schemaName='Planning' nameSpacePrefix='p' version='1.0' xmlns='http://www.bentley.com/schemas/Bentley.ECXML.3.0'>"
-            "  <ECSchemaReference name='ECDbMap' version='02.00' prefix='ecdbmap' />"
-            "  <ECEntityClass typeName='Element'>"
-            "    <ECCustomAttributes>"
-            "        <ClassMap xmlns='ECDbMap.02.00'>"
-            "                <MapStrategy>TablePerHierarchy</MapStrategy>"
-            "        </ClassMap>"
-            "    </ECCustomAttributes>"
-            "    <ECProperty propertyName='Code' typeName='string' />"
-            "  </ECEntityClass>"
-            "  <ECEntityClass typeName='Activity'>"
-            "    <BaseClass>Element</BaseClass>"
-            "    <ECProperty propertyName='PlanId' typeName='long' />"
-            "    <ECProperty propertyName='OutlineIndex' typeName='int' />"
-            "  </ECEntityClass>"
-            "</ECSchema>";
-
-        ECSchemaReadContextPtr context1 = ECSchemaReadContext::CreateContext();
-        context1->AddSchemaLocater(ecdb.GetSchemaLocater());
-        ECSchemaPtr schema1 = nullptr;
-        ASSERT_EQ(SchemaReadStatus::Success, ECSchema::ReadFromXmlString(schema1, baseSchemaXml, *context1));
-        ASSERT_EQ(SUCCESS, ecdb.Schemas().ImportSchemas(context1->GetCache().GetSchemas()));
-
-        Utf8CP secondSchemaXml =
-            "<ECSchema schemaName='Construction' nameSpacePrefix='c' version='1.0' xmlns='http://www.bentley.com/schemas/Bentley.ECXML.3.0'>"
-            "  <ECSchemaReference name='Planning' version='01.00' prefix='p' />"
-            "  <ECEntityClass typeName='Activity'>"
-            "    <BaseClass>p:Activity</BaseClass>"
-            "    <ECProperty propertyName='Name' typeName='string' />"
-            "  </ECEntityClass>"
-            "</ECSchema>";
-
-        ECSchemaReadContextPtr context2 = ECSchemaReadContext::CreateContext();
-        context2->AddSchemaLocater(ecdb.GetSchemaLocater());
-        ECSchemaPtr schema2 = nullptr;
-        ASSERT_EQ(SchemaReadStatus::Success, ECSchema::ReadFromXmlString(schema2, secondSchemaXml, *context2));
-        ASSERT_EQ(SUCCESS, ecdb.Schemas().ImportSchemas(context2->GetCache().GetSchemas()));
-
-        ECInstanceKey newKey;
-        ECSqlStatement insStmt;
-        ASSERT_EQ(ECSqlStatus::Success, insStmt.Prepare(ecdb, "INSERT INTO c.Activity (Code, Name) VALUES ('ConstructionActivity-1', 'Do something')"));
-        ASSERT_EQ(BE_SQLITE_DONE, insStmt.Step(newKey));
-
-        ECSqlStatement updStmt;
-        ASSERT_EQ(ECSqlStatus::Success, updStmt.Prepare(ecdb, "UPDATE p.Activity SET PlanId=100, OutlineIndex=100 WHERE ECInstanceId=?"));
-        updStmt.BindId(1, newKey.GetInstanceId());
-        ASSERT_EQ(BE_SQLITE_DONE, updStmt.Step());
-
-        activityKey = newKey;
-        };
-
-    ASSERT_EQ(BE_SQLITE_OK, SetupECDb("importschemawithsubclassestoexistingschema1.ecdb"));
-
-    ECInstanceKey activityKey;
-    setup(activityKey, m_ecdb);
-    ASSERT_TRUE(activityKey.IsValid());
-
-    ECSqlStatement stmt;
-    ASSERT_EQ(ECSqlStatus::Success, stmt.Prepare(m_ecdb, "SELECT PlanId, OutlineIndex FROM p.Activity WHERE ECInstanceId=?"));
-    stmt.BindId(1, activityKey.GetInstanceId());
-    ASSERT_EQ(BE_SQLITE_ROW, stmt.Step());
-
-    ASSERT_FALSE(stmt.IsValueNull(0)) << "This should start to fail if ECDb still caching horizontal paratition even after import a second schema";
-    ASSERT_FALSE(stmt.IsValueNull(1)) << "This should start to fail if ECDb still caching horizontal paratition even after import a second schema";
-
-    ASSERT_EQ(BE_SQLITE_DONE, stmt.Step());
-   
-    }
-
-
-//-------------------------------------------------------------------------------------- -
-// @bsimethod                                     Krischan.Eberle           11/15
-//+---------------+---------------+---------------+---------------+---------------+------
-TEST_F(SchemaManagerTests, IGeometryTypes)
-    {
-    ASSERT_EQ(SUCCESS, SetupECDb("ecdbgeometrytypes.ecdb", SchemaItem("<?xml version='1.0' encoding='utf-8'?>"
-                          "<ECSchema schemaName='TestSchema' nameSpacePrefix='ts' version='1.0' xmlns='http://www.bentley.com/schemas/Bentley.ECXML.3.0'>"
-                          "    <ECEntityClass typeName='Foo' >"
-                          "        <ECProperty propertyName='g1' typeName='Bentley.Geometry.Common.IGeometry' />"
-                          "        <ECProperty propertyName='g2' typeName='Bentley.GeometryNET.Common.IGeometry' />"
-                          "        <ECProperty propertyName='g3' typeName='Bentley.GeometryNET.Common.ICoordinate' />"
-                          "    </ECEntityClass>"
-                          "</ECSchema>")));
-
-    ECClassCP cl = m_ecdb.Schemas().GetClass("TestSchema", "Foo");
-    ASSERT_TRUE(cl != nullptr);
-    ASSERT_EQ(PRIMITIVETYPE_IGeometry, cl->GetPropertyP("g1")->GetAsPrimitiveProperty()->GetType());
-    ASSERT_EQ(PRIMITIVETYPE_IGeometry, cl->GetPropertyP("g2")->GetAsPrimitiveProperty()->GetType());
-    ASSERT_EQ(PRIMITIVETYPE_IGeometry, cl->GetPropertyP("g3")->GetAsPrimitiveProperty()->GetType());
-
-    IGeometryPtr g1 = IGeometry::Create(ICurvePrimitive::CreateLine(DSegment3d::From(0.0, 0.0, 0.0, 1.0, 1.0, 1.0)));
-    IGeometryPtr g2 = IGeometry::Create(ICurvePrimitive::CreateLine(DSegment3d::From(1.0, 1.0, 1.0, 2.0, 2.0, 2.0)));
-    IGeometryPtr g3 = IGeometry::Create(ICurvePrimitive::CreateLine(DSegment3d::From(2.0, 2.0, 2.0, 3.0, 3.0, 3.0)));
-
-    ECInstanceKey key;
-    {
-    ECSqlStatement stmt;
-    ASSERT_EQ(ECSqlStatus::Success, stmt.Prepare(m_ecdb, "INSERT INTO ts.Foo(g1,g2,g3) VALUES(?,?,?)"));
-    ASSERT_EQ(ECSqlStatus::Success, stmt.BindGeometry(1, *g1));
-    ASSERT_EQ(ECSqlStatus::Success, stmt.BindGeometry(2, *g2));
-    ASSERT_EQ(ECSqlStatus::Success, stmt.BindGeometry(3, *g3));
-    ASSERT_EQ(BE_SQLITE_DONE, stmt.Step(key));
-    m_ecdb.SaveChanges();
-    }
-
-    ECSqlStatement stmt;
-    ASSERT_EQ(ECSqlStatus::Success, stmt.Prepare(m_ecdb, "SELECT g1,g2,g3 FROM ts.Foo WHERE ECInstanceId=?"));
-    ASSERT_EQ(ECSqlStatus::Success, stmt.BindId(1, key.GetInstanceId()));
-    ASSERT_EQ(BE_SQLITE_ROW, stmt.Step());
-
-    ASSERT_TRUE(stmt.GetValueGeometry(0)->IsSameStructureAndGeometry(*g1));
-    ASSERT_TRUE(stmt.GetValueGeometry(1)->IsSameStructureAndGeometry(*g2));
-    ASSERT_TRUE(stmt.GetValueGeometry(2)->IsSameStructureAndGeometry(*g3));
-    }
-
-//--------------------------------------------------------------------------------------
-// @bsimethod                                     Muhammad.Hassan                 02/16
-//+---------------+---------------+---------------+---------------+---------------+-----
-TEST_F(SchemaManagerTests, EnforceECEnumeration)
-    {
-    ASSERT_EQ(SUCCESS, SetupECDb("propertywithEnumerationType.ecdb",
-                           SchemaItem("<?xml version='1.0' encoding='utf-8' ?>"
-                                      "<ECSchema schemaName='TestSchema' nameSpacePrefix='ts' version='1.0' xmlns='http://www.bentley.com/schemas/Bentley.ECXML.3.0'>"
-                                      " <ECEnumeration typeName='NonStrictEnum' backingTypeName='int' isStrict='False'>"
-                                      "   <ECEnumerator value = '0' displayLabel = 'txt' />"
-                                      "   <ECEnumerator value = '1' displayLabel = 'bat' />"
-                                      " </ECEnumeration>"
-                                      " <ECEnumeration typeName='StrictEnum' backingTypeName='int' isStrict='True'>"
-                                      "   <ECEnumerator value = '0' displayLabel = 'txt' />"
-                                      "   <ECEnumerator value = '1' displayLabel = 'bat' />"
-                                      " </ECEnumeration>"
-                                      "  <ECEntityClass typeName='File' >"
-                                      "    <ECProperty propertyName='Type' typeName='NonStrictEnum' />"
-                                      "  </ECEntityClass>"
-                                      "  <ECEntityClass typeName='Folder' >"
-                                      "    <ECProperty propertyName='Type' typeName='StrictEnum' />"
-                                      "  </ECEntityClass>"
-                                      "</ECSchema>")));
-
-    //non strict enum Insert tests
-    ECSqlStatement statement;
-    ASSERT_EQ(ECSqlStatus::Success, statement.Prepare(m_ecdb, "INSERT INTO ts.File(Type) VALUES(?)"));
-    ASSERT_EQ(ECSqlStatus::Success, statement.BindInt(1, 0));
-    ASSERT_EQ(BE_SQLITE_DONE, statement.Step());
-    statement.Reset();
-    statement.ClearBindings();
-
-    ASSERT_EQ(ECSqlStatus::Success, statement.BindInt(1, 2));
-    ASSERT_EQ(BE_SQLITE_DONE, statement.Step());
-    statement.Finalize();
-
-    ASSERT_EQ(ECSqlStatus::Success, statement.Prepare(m_ecdb, "INSERT INTO ts.File(Type) VALUES(0)"));
-    ASSERT_EQ(BE_SQLITE_DONE, statement.Step());
-    statement.Finalize();
-
-    ASSERT_EQ(ECSqlStatus::Success, statement.Prepare(m_ecdb, "INSERT INTO ts.File(Type) VALUES(2)"));
-    ASSERT_EQ(BE_SQLITE_DONE, statement.Step());
-    statement.Finalize();
-
-    //non strict enum Update tests
-    ASSERT_EQ(ECSqlStatus::Success, statement.Prepare(m_ecdb, "UPDATE ts.File SET Type=1 WHERE Type=0"));
-    ASSERT_EQ(DbResult::BE_SQLITE_DONE, statement.Step());
-    statement.Finalize();
-
-    ASSERT_EQ(ECSqlStatus::Success, statement.Prepare(m_ecdb, "UPDATE ts.File SET Type=3 WHERE Type=1"));
-    ASSERT_EQ(DbResult::BE_SQLITE_DONE, statement.Step());
-    statement.Finalize();
-
-    ASSERT_EQ(ECSqlStatus::Success, statement.Prepare(m_ecdb, "UPDATE ts.File SET Type=? WHERE Type=?"));
-    ASSERT_EQ(ECSqlStatus::Success, statement.BindInt(1, 0));
-    ASSERT_EQ(ECSqlStatus::Success, statement.BindInt(2, 3));
-    ASSERT_EQ(DbResult::BE_SQLITE_DONE, statement.Step());
-    statement.Reset();
-    statement.ClearBindings();
-
-    ASSERT_EQ(ECSqlStatus::Success, statement.BindInt(1, 1));
-    ASSERT_EQ(ECSqlStatus::Success, statement.BindInt(2, 2));
-    ASSERT_EQ(DbResult::BE_SQLITE_DONE, statement.Step());
-    statement.Finalize();
-
-    //strict enum Insert tests
-    ASSERT_EQ(ECSqlStatus::Success, statement.Prepare(m_ecdb, "INSERT INTO ts.Folder(Type) VALUES(?)"));
-    ASSERT_EQ(ECSqlStatus::Success, statement.BindInt(1, 0));
-    ASSERT_EQ(BE_SQLITE_DONE, statement.Step());
-    statement.Reset();
-    statement.ClearBindings();
-
-    ASSERT_EQ(ECSqlStatus::Success, statement.BindInt(1, 2));
-    ASSERT_EQ(BE_SQLITE_DONE, statement.Step()) << "ECDb does not enforce strict enums, so inserting a wrong value is expected to not fail.";
-    statement.Finalize();
-
-    ASSERT_EQ(ECSqlStatus::Success, statement.Prepare(m_ecdb, "INSERT INTO ts.Folder(Type) VALUES(1)"));
-    ASSERT_EQ(BE_SQLITE_DONE, statement.Step());
-    statement.Finalize();
-
-    ASSERT_EQ(ECSqlStatus::Success, statement.Prepare(m_ecdb, "INSERT INTO ts.Folder(Type) VALUES(2)"));
-    ASSERT_EQ(BE_SQLITE_DONE, statement.Step()) << "ECDb does not enforce strict enums, so inserting a wrong value is expected to not fail.";
-    statement.Finalize();
-
-    //strict enum Update tests
-    ASSERT_EQ(ECSqlStatus::Success, statement.Prepare(m_ecdb, "UPDATE ts.Folder SET Type=1 WHERE Type=0"));
-    ASSERT_EQ(DbResult::BE_SQLITE_DONE, statement.Step());
-    statement.Finalize();
-
-    ASSERT_EQ(ECSqlStatus::Success, statement.Prepare(m_ecdb, "UPDATE ts.Folder SET Type=2 WHERE Type=1"));
-    ASSERT_EQ(DbResult::BE_SQLITE_DONE, statement.Step());
-    statement.Finalize();
-
-    ASSERT_EQ(ECSqlStatus::Success, statement.Prepare(m_ecdb, "UPDATE ts.Folder SET Type=? WHERE Type=?"));
-    ASSERT_EQ(ECSqlStatus::Success, statement.BindInt(1, 0));
-    ASSERT_EQ(ECSqlStatus::Success, statement.BindInt(2, 1));
-    ASSERT_EQ(DbResult::BE_SQLITE_DONE, statement.Step());
-    statement.Reset();
-    statement.ClearBindings();
-
-    ASSERT_EQ(ECSqlStatus::Success, statement.BindInt(1, 2));
-    ASSERT_EQ(ECSqlStatus::Success, statement.BindInt(2, 0));
-    ASSERT_EQ(DbResult::BE_SQLITE_DONE, statement.Step());
-    statement.Finalize();
-    }
-
-/*---------------------------------------------------------------------------------**//**
-* @bsitest                                       Krischan.Eberle                  10/14
-+---------------+---------------+---------------+---------------+---------------+------*/
-TEST_F(SchemaManagerTests, DuplicateInMemorySchemaTest)
-    {
-    Utf8CP stdXml = 
-        "<?xml version='1.0' encoding='utf-8' ?>"
-        "<ECSchema schemaName='std' nameSpacePrefix='std' version='1.0' xmlns='http://www.bentley.com/schemas/Bentley.ECXML.3.0'>"
-        "   <ECEntityClass typeName='Foo' >"
-        "       <ECProperty propertyName='Test' typeName='string' />"
-        "   </ECEntityClass>"
-        "</ECSchema>";
-
-    Utf8CP usrXml =
-        "<?xml version='1.0' encoding='utf-8' ?>"
-        "<ECSchema schemaName='usr' nameSpacePrefix='usr' version='1.0' xmlns='http://www.bentley.com/schemas/Bentley.ECXML.3.0'>"
-        "   <ECSchemaReference name='std' version='01.00.00' prefix='std'/>"
-        "   <ECEntityClass typeName='FooDerive' >"
-        "       <BaseClass>std:Foo</BaseClass>"
-        "       <ECProperty propertyName='Test1' typeName='string' />"
-        "   </ECEntityClass>"
-        "   <ECEntityClass typeName='Goo' >"
-        "       <ECProperty propertyName='Test' typeName='string' />"
-        "   </ECEntityClass>"
-        "</ECSchema>";
-
-    ECSchemaPtr std, usr;
-    ECSchemaReadContextPtr readContext = ECSchemaReadContext::CreateContext();
-    ASSERT_EQ (SchemaReadStatus::Success, ECSchema::ReadFromXmlString(std, stdXml, *readContext));
-
-
-    ASSERT_EQ(BE_SQLITE_OK, SetupECDb("duplicateInMemorySchemaTest.ecdb"));
-    ASSERT_EQ(BentleyStatus::SUCCESS, m_ecdb.Schemas().ImportSchemas(readContext->GetCache().GetSchemas()));
-
-    ASSERT_EQ(SchemaReadStatus::Success, ECSchema::ReadFromXmlString(usr, usrXml, *readContext));
-    ASSERT_EQ(BentleyStatus::SUCCESS, m_ecdb.Schemas().ImportSchemas(readContext->GetCache().GetSchemas())) << "Failed because locater was not added for schemas that already exist in ECDb";
-    }
-
-END_ECDBUNITTESTS_NAMESPACE
-
+/*--------------------------------------------------------------------------------------+
+|
+|  $Source: Tests/Published/SchemaManagerTests.cpp $
+|
+|  $Copyright: (c) 2018 Bentley Systems, Incorporated. All rights reserved. $
+|
++--------------------------------------------------------------------------------------*/
+#include "ECDbPublishedTests.h"
+#include <set>
+
+USING_NAMESPACE_BENTLEY_EC
+BEGIN_ECDBUNITTESTS_NAMESPACE
+
+
+struct SchemaManagerTests : ECDbTestFixture
+    {};
+//---------------------------------------------------------------------------------------
+// @bsimethod                                   Krischan.Eberle                  10/16
+//+---------------+---------------+---------------+---------------+---------------+------
+TEST_F(SchemaManagerTests, EnumeratorLiterals)
+    {
+    ASSERT_EQ(BE_SQLITE_OK, SetupECDb("enumerator.ecdb"));
+    ASSERT_EQ(SUCCESS, ImportSchema(SchemaItem(
+        "<?xml version='1.0' encoding='utf-8' ?>"
+        "<ECSchema schemaName='TestSchema' displayLabel='Test Schema' alias='ts' version='1.0.0' xmlns='http://www.bentley.com/schemas/Bentley.ECXML.3.1'>"
+        "    <ECSchemaReference name='CoreCustomAttributes' version='01.00' alias='CoreCA' />"
+        "    <ECEnumeration typeName='Colors' displayLabel='Color' backingTypeName='string' isStrict='True'>"
+        "        <ECEnumerator value='Red'/>"
+        "        <ECEnumerator value='Blue'/>"
+        "        <ECEnumerator value='Green'/>"
+        "        <ECEnumerator value='Yellow'/>"
+        "        <ECEnumerator value='Black'/>"
+        "    </ECEnumeration>"
+        "    <ECEnumeration typeName='Domains' displayLabel='Domain' backingTypeName='int' isStrict='True'>"
+        "        <ECEnumerator value='1' DisplayLabel='com'/>"
+        "        <ECEnumerator value='2' DisplayLabel='org'/>"
+        "        <ECEnumerator value='3' DisplayLabel='edu'/>"
+        "        <ECEnumerator value='4' DisplayLabel='net'/>"
+        "        <ECEnumerator value='5' DisplayLabel='int'/>"
+        "    </ECEnumeration>"
+        "    <ECEntityClass typeName='TestClass'>"
+        "        <ECProperty propertyName='Color' typeName='Colors'/>"
+        "        <ECProperty propertyName='Domain' typeName='Domains' />"
+        "    </ECEntityClass>"
+        "</ECSchema>")));
+    m_ecdb.SaveChanges();
+    ECSqlStatement stmt;
+
+    ASSERT_EQ(ECSqlStatus::Success, stmt.Prepare(m_ecdb, "INSERT INTO ts.TestClass(Color,Domain) VALUES (ts.Colors.Red, 1)"));
+    ASSERT_EQ(BE_SQLITE_DONE, stmt.Step());
+    stmt.Finalize();
+    ASSERT_EQ(ECSqlStatus::Success, stmt.Prepare(m_ecdb, "INSERT INTO ts.TestClass(Color,Domain) VALUES (ts.Colors.Blue, 2)"));
+    ASSERT_EQ(BE_SQLITE_DONE, stmt.Step());
+    stmt.Finalize();
+    ASSERT_EQ(ECSqlStatus::Success, stmt.Prepare(m_ecdb, "INSERT INTO ts.TestClass(Color,Domain) VALUES (ts.Colors.Green, 3)"));
+    ASSERT_EQ(BE_SQLITE_DONE, stmt.Step());
+    stmt.Finalize();
+    ASSERT_EQ(ECSqlStatus::Success, stmt.Prepare(m_ecdb, "INSERT INTO ts.TestClass(Color,Domain) VALUES (ts.Colors.Yellow, 4)"));
+    ASSERT_EQ(BE_SQLITE_DONE, stmt.Step());
+    stmt.Finalize();
+    ASSERT_EQ(ECSqlStatus::Success, stmt.Prepare(m_ecdb, "INSERT INTO ts.TestClass(Color,Domain) VALUES (ts.Colors.Black, 5)"));
+    ASSERT_EQ(BE_SQLITE_DONE, stmt.Step());
+    stmt.Finalize();
+    ASSERT_EQ(ECSqlStatus::Success, stmt.Prepare(m_ecdb, "SELECT COUNT(*) FROM ts.TestClass WHERE Color = ts.Colors.Red"));
+    ASSERT_EQ(BE_SQLITE_ROW, stmt.Step());
+    ASSERT_EQ(1, stmt.GetValueInt(0));
+    stmt.Finalize();
+    ASSERT_EQ(ECSqlStatus::Success, stmt.Prepare(m_ecdb, "SELECT COUNT(*) FROM ts.TestClass WHERE Color IN (ts.Colors.Red, ts.Colors.Blue)" ));
+    ASSERT_EQ(BE_SQLITE_ROW, stmt.Step());
+    ASSERT_EQ(2, stmt.GetValueInt(0));
+    stmt.Finalize();
+    ASSERT_EQ(ECSqlStatus::Success, stmt.Prepare(m_ecdb, "UPDATE ts.TestClass SET Color = ts.Colors.Red WHERE Color = ts.Colors.Yellow"));
+    ASSERT_EQ(BE_SQLITE_DONE, stmt.Step());
+    stmt.Finalize();
+    ASSERT_EQ(ECSqlStatus::Success, stmt.Prepare(m_ecdb, "DELETE FROM ts.TestClass WHERE Color = ts.Colors.Yellow"));
+    ASSERT_EQ(BE_SQLITE_DONE, stmt.Step());
+    stmt.Finalize();
+    }
+//---------------------------------------------------------------------------------------
+// @bsimethod                                   Krischan.Eberle                  10/16
+//+---------------+---------------+---------------+---------------+---------------+------
+TEST_F(SchemaManagerTests, ImportDifferentInMemorySchemaVersions)
+    {
+    ASSERT_EQ(BE_SQLITE_OK, SetupECDb("ecdbschemamanagertests.ecdb"));
+
+    auto importSchema = [] (ECDbR ecdb, ECVersion version, bool expectedToSucceed)
+        {
+        ecdb.SaveChanges();
+        ECSchemaPtr schema = nullptr;
+        ASSERT_EQ(ECObjectsStatus::Success, ECSchema::CreateSchema(schema, "schema", "s", 1, 0, 0, version)) << "ECVersion " << ECSchema::GetECVersionString(version);
+
+        bvector<ECSchemaCP> schemas;
+        schemas.push_back(schema.get());
+
+        if (expectedToSucceed)
+            ASSERT_EQ(SUCCESS, ecdb.Schemas().ImportSchemas(schemas)) << "ECVersion " << ECSchema::GetECVersionString(version);
+        else
+            ASSERT_EQ(ERROR, ecdb.Schemas().ImportSchemas(schemas)) << "ECVersion " << ECSchema::GetECVersionString(version);
+
+        ecdb.AbandonChanges();
+        };
+
+    importSchema(m_ecdb, ECVersion::V2_0, false);
+    importSchema(m_ecdb, ECVersion::V3_0, false);
+    importSchema(m_ecdb, ECVersion::V3_1, false);
+    importSchema(m_ecdb, ECVersion::V3_2, true);
+    }
+
+//---------------------------------------------------------------------------------------
+// @bsimethod                                   Krischan.Eberle                  12/16
+//+---------------+---------------+---------------+---------------+---------------+------
+TEST_F(SchemaManagerTests, ImportToken)
+    {
+    auto assertImport = [this] (Utf8CP ecschemaXml, BeFileNameCR seedFilePath)
+        {
+        ECDb ecdb;
+        ASSERT_EQ(BE_SQLITE_OK, CloneECDb(ecdb, (Utf8String(seedFilePath.GetFileNameWithoutExtension()) + "_unrestricted.ecdb").c_str(), seedFilePath, ECDb::OpenParams(ECDb::OpenMode::ReadWrite)));
+        
+        ASSERT_EQ(SUCCESS, TestHelper(ecdb).ImportSchema(SchemaItem(ecschemaXml))) << "SchemaImport into unrestricted ECDb failed unexpectedly for: " << ecschemaXml;
+        ecdb.CloseDb();
+
+        RestrictedSchemaImportECDb restrictedECDb(true);
+        ASSERT_EQ(BE_SQLITE_OK, CloneECDb(restrictedECDb, (Utf8String(seedFilePath.GetFileNameWithoutExtension()) + "_restricted.ecdb").c_str(), seedFilePath, ECDb::OpenParams(ECDb::OpenMode::ReadWrite)));
+
+        ASSERT_EQ(ERROR, TestHelper(restrictedECDb).ImportSchema(SchemaItem(ecschemaXml))) << "SchemaImport into restricted ECDb. Expected to fail for: " << ecschemaXml;
+        };
+
+    ASSERT_EQ(BE_SQLITE_OK, SetupECDb("importtokentests.ecdb"));
+    BeFileName seedFileName(m_ecdb.GetDbFileName());
+    m_ecdb.CloseDb();
+    assertImport("<?xml version='1.0' encoding='utf-8' ?>"
+                 "<ECSchema schemaName='TestSchema' displayLabel='Test Schema' alias='ts1' version='1.0.0' xmlns='http://www.bentley.com/schemas/Bentley.ECXML.3.1'>"
+                 "    <ECEntityClass typeName='Foo' displayLabel='Spatial Element'>"
+                 "        <ECProperty propertyName='Pet' typeName='string'/>"
+                 "        <ECProperty propertyName='LastMod' typeName='DateTime'/>"
+                 "    </ECEntityClass>"
+                 "</ECSchema>", seedFileName);
+
+
+    ASSERT_EQ(SUCCESS, SetupECDb("importtokentests.ecdb", SchemaItem("<?xml version='1.0' encoding='utf-8' ?>"
+                    R"xml(<ECSchema schemaName="BaseSchema" alias="base" version="1.0.0" xmlns="http://www.bentley.com/schemas/Bentley.ECXML.3.1">
+                        <ECSchemaReference name="ECDbMap" version="02.00" alias="ecdbMap" />
+                        <ECEntityClass typeName="BaseNoTph" modifier="Abstract">
+                            <ECProperty propertyName="BaseProp1" typeName="long" />
+                            <ECProperty propertyName="BaseProp2" typeName="string" />
+                        </ECEntityClass>
+                        <ECEntityClass typeName="Foo" modifier="Sealed">
+                            <ECProperty propertyName="SubNoTphProp1" typeName="long" />
+                            <ECProperty propertyName="SubNoTphProp2" typeName="string" />
+                        </ECEntityClass>
+                        <ECEntityClass typeName="TphBase" modifier="Abstract">
+                            <ECCustomAttributes>
+                                <ClassMap xmlns="ECDbMap.02.00">
+                                    <MapStrategy>TablePerHierarchy</MapStrategy>
+                                </ClassMap>
+                                <JoinedTablePerDirectSubclass xmlns="ECDbMap.02.00"/>
+                            </ECCustomAttributes>
+                            <ECProperty propertyName="BaseProp1" typeName="long" />
+                            <ECProperty propertyName="BaseProp2" typeName="string" />
+                            <ECNavigationProperty propertyName="Foo" relationshipName="FKRel" direction="Backward" />
+                        </ECEntityClass>
+                        <ECEntityClass typeName="SubSharedCols" modifier="None">
+                            <ECCustomAttributes>
+                                <ShareColumns xmlns="ECDbMap.02.00" >
+                                    <MaxSharedColumnsBeforeOverflow>5</MaxSharedColumnsBeforeOverflow>
+                                    <ApplyToSubclassesOnly>True</ApplyToSubclassesOnly>
+                                </ShareColumns>
+                            </ECCustomAttributes>
+                            <BaseClass>TphBase</BaseClass>
+                            <ECProperty propertyName="SubSharedColsProp1" typeName="long" />
+                            <ECProperty propertyName="SubSharedColsProp2" typeName="string" />
+                        </ECEntityClass>
+                        <ECEntityClass typeName="SubNotSharedCols" modifier="None">
+                            <BaseClass>TphBase</BaseClass>
+                            <ECProperty propertyName="SubNotSharedColsProp1" typeName="long" />
+                            <ECProperty propertyName="SubNotSharedColsProp2" typeName="string" />
+                        </ECEntityClass>
+                        <ECRelationshipClass typeName="FKRel" strength="Referencing" modifier="None">
+                        <Source multiplicity="(0..1)" polymorphic="True" roleLabel="Parent">
+                            <Class class ="Foo" />
+                        </Source>
+                        <Target multiplicity="(0..*)" polymorphic="True" roleLabel="Children">
+                            <Class class ="TphBase" />
+                        </Target>
+                        </ECRelationshipClass>
+                        <ECRelationshipClass typeName="LinkTableRel" strength="Referencing" modifier="None">
+                        <Source multiplicity="(0..*)" polymorphic="True" roleLabel="Lhs">
+                            <Class class ="Foo" />
+                        </Source>
+                        <Target multiplicity="(0..*)" polymorphic="True" roleLabel="Rhs">
+                            <Class class ="TphBase" />
+                        </Target>
+                        </ECRelationshipClass>
+                    </ECSchema>)xml")));
+    seedFileName.AssignUtf8(m_ecdb.GetDbFileName());
+    m_ecdb.CloseDb();
+    assertImport("<?xml version='1.0' encoding='utf-8' ?>"
+                 "<ECSchema schemaName='SubClassNoTph' alias='sub' version='1.0.0' xmlns='http://www.bentley.com/schemas/Bentley.ECXML.3.1'>"
+                 "    <ECSchemaReference name='BaseSchema' version='01.00' alias='base' />"
+                 "    <ECEntityClass typeName='Sub2' modifier='None'>"
+                 "        <BaseClass>base:BaseNoTph</BaseClass>"
+                 "        <ECProperty propertyName='Sub2Prop1' typeName='long' />"
+                 "        <ECProperty propertyName='Sub2Prop2' typeName='string' />"
+                 "    </ECEntityClass>"
+                 "</ECSchema>", seedFileName);
+    
+    assertImport("<?xml version='1.0' encoding='utf-8' ?>"
+                 "<ECSchema schemaName='SubClassGetsJoinedTable' alias='sub' version='1.0.0' xmlns='http://www.bentley.com/schemas/Bentley.ECXML.3.1'>"
+                 "    <ECSchemaReference name='BaseSchema' version='01.00' alias='base' />"
+                 "    <ECEntityClass typeName='Sub2' modifier='None'>"
+                 "        <BaseClass>base:TphBase</BaseClass>"
+                 "        <ECProperty propertyName='Sub2Prop1' typeName='long' />"
+                 "        <ECProperty propertyName='Sub2Prop2' typeName='string' />"
+                 "    </ECEntityClass>"
+                 "</ECSchema>", seedFileName);
+
+    assertImport("<?xml version='1.0' encoding='utf-8' ?>"
+                 "<ECSchema schemaName='NotSharedCols' alias='sub' version='1.0.0' xmlns='http://www.bentley.com/schemas/Bentley.ECXML.3.1'>"
+                 "    <ECSchemaReference name='BaseSchema' version='01.00' alias='base' />"
+                 "    <ECEntityClass typeName='SubSub' modifier='None'>"
+                 "        <BaseClass>base:SubNotSharedCols</BaseClass>"
+                 "        <ECProperty propertyName='SubSubProp1' typeName='long' />"
+                 "        <ECProperty propertyName='SubSubProp2' typeName='string' />"
+                 "    </ECEntityClass>"
+                 "</ECSchema>", seedFileName);
+
+    assertImport("<?xml version='1.0' encoding='utf-8' ?>"
+                 "<ECSchema schemaName='SharedCols' alias='sub' version='1.0.0' xmlns='http://www.bentley.com/schemas/Bentley.ECXML.3.1'>"
+                 "    <ECSchemaReference name='BaseSchema' version='01.00' alias='base' />"
+                 "    <ECEntityClass typeName='SubSub' modifier='None'>"
+                 "        <BaseClass>base:SubSharedCols</BaseClass>"
+                 "        <ECProperty propertyName='SubSubProp1' typeName='long' />"
+                 "        <ECProperty propertyName='SubSubProp2' typeName='string' />"
+                 "    </ECEntityClass>"
+                 "</ECSchema>", seedFileName);
+
+    assertImport("<?xml version='1.0' encoding='utf-8' ?>"
+                 "<ECSchema schemaName='RootFkRel' alias='sub' version='1.0.0' xmlns='http://www.bentley.com/schemas/Bentley.ECXML.3.1'>"
+                 "    <ECSchemaReference name='BaseSchema' version='01.00' alias='base' />"
+                 "    <ECEntityClass typeName='Sub' modifier='None'>"
+                 "        <BaseClass>base:TphBase</BaseClass>"
+                 "        <ECProperty propertyName='SubSubProp1' typeName='long' />"
+                 "        <ECNavigationProperty propertyName='Foo2' relationshipName='NewFKRel' direction='Backward'/>"
+                 "    </ECEntityClass>"
+                 "   <ECRelationshipClass typeName='NewFKRel' strength='Referencing' modifier='None'>"
+                 "      <Source multiplicity='(0..1)' polymorphic='True' roleLabel='Parent'>"
+                 "          <Class class ='base:Foo' />"
+                 "      </Source>"
+                 "      <Target multiplicity='(0..*)' polymorphic='True' roleLabel='Children'>"
+                 "          <Class class ='Sub' />"
+                 "      </Target>"
+                 "   </ECRelationshipClass>"
+                 "</ECSchema>", seedFileName);
+
+    assertImport("<?xml version='1.0' encoding='utf-8' ?>"
+                 "<ECSchema schemaName='SubFkRel' alias='sub' version='1.0.0' xmlns='http://www.bentley.com/schemas/Bentley.ECXML.3.1'>"
+                 "    <ECSchemaReference name='BaseSchema' version='01.00' alias='base' />"
+                 "   <ECRelationshipClass typeName='FKRelSub' strength='Referencing' modifier='None'>"
+                 "        <BaseClass>base:FkRel</BaseClass>"
+                 "      <Source multiplicity='(0..1)' polymorphic='True' roleLabel='Parent'>"
+                 "          <Class class ='base:Foo' />"
+                 "      </Source>"
+                 "      <Target multiplicity='(0..*)' polymorphic='True' roleLabel='Children'>"
+                 "          <Class class ='base:TphBase' />"
+                 "      </Target>"
+                 "   </ECRelationshipClass>"
+                 "</ECSchema>", seedFileName);
+
+    assertImport("<?xml version='1.0' encoding='utf-8' ?>"
+                 "<ECSchema schemaName='RootLinkTableRel' alias='sub' version='1.0.0' xmlns='http://www.bentley.com/schemas/Bentley.ECXML.3.1'>"
+                 "    <ECSchemaReference name='BaseSchema' version='01.00' alias='base' />"
+                 "   <ECRelationshipClass typeName='NewLinkTableRel' strength='Referencing' modifier='None'>"
+                 "      <Source multiplicity='(0..*)' polymorphic='True' roleLabel='Parent'>"
+                 "          <Class class ='base:Foo' />"
+                 "      </Source>"
+                 "      <Target multiplicity='(0..*)' polymorphic='True' roleLabel='Children'>"
+                 "          <Class class ='base:TphBase' />"
+                 "      </Target>"
+                 "   </ECRelationshipClass>"
+                 "</ECSchema>", seedFileName);
+
+    assertImport("<?xml version='1.0' encoding='utf-8' ?>"
+                 "<ECSchema schemaName='SubLinkTableRel' alias='sub' version='1.0.0' xmlns='http://www.bentley.com/schemas/Bentley.ECXML.3.1'>"
+                 "    <ECSchemaReference name='BaseSchema' version='01.00' alias='base' />"
+                 "   <ECRelationshipClass typeName='NewLinkTableRel' strength='Referencing' modifier='None'>"
+                 "        <BaseClass>base:LinkTableRel</BaseClass>"
+                 "      <Source multiplicity='(0..*)' polymorphic='True' roleLabel='Parent'>"
+                 "          <Class class ='base:Foo' />"
+                 "      </Source>"
+                 "      <Target multiplicity='(0..*)' polymorphic='True' roleLabel='Children'>"
+                 "          <Class class ='base:TphBase' />"
+                 "      </Target>"
+                 "   </ECRelationshipClass>"
+                 "</ECSchema>", seedFileName);
+    }
+
+//---------------------------------------------------------------------------------------
+// @bsimethod                                   Krischan.Eberle                  10/16
+//+---------------+---------------+---------------+---------------+---------------+------
+TEST_F(SchemaManagerTests, DisallowMajorSchemaVersionImport)
+    {
+    ASSERT_EQ(SUCCESS, SetupECDb("DisallowMajorSchemaVersionImport.ecdb", SchemaItem("<?xml version='1.0' encoding='utf-8' ?>"
+                                                  "<ECSchema schemaName='BaseSchema' alias='base' version='1.0.0' xmlns='http://www.bentley.com/schemas/Bentley.ECXML.3.1'>"
+                                                  "    <ECSchemaReference name='ECDbMap' version='02.00' alias='ecdbMap' />"
+                                                "    <ECCustomAttributeClass typeName='MyBaseCA'>"
+                                                "        <ECProperty propertyName='BaseProp1' typeName='long' />"
+                                                "        <ECProperty propertyName='BaseProp2' typeName='string' />"
+                                                "    </ECCustomAttributeClass>"
+                                                "    <ECCustomAttributeClass typeName='MySubCA'>"
+                                                "        <BaseClass>MyBaseCA</BaseClass>"
+                                                "        <ECProperty propertyName='SubProp1' typeName='long' />"
+                                                "        <ECProperty propertyName='SubProp2' typeName='string' />"
+                                                "    </ECCustomAttributeClass>"
+                                                "    <ECEntityClass typeName='BaseNoChildren' modifier='Abstract'>"
+                                                  "        <ECProperty propertyName='BaseProp1' typeName='long' />"
+                                                  "        <ECProperty propertyName='BaseProp2' typeName='string' />"
+                                                  "    </ECEntityClass>"
+                                                  "    <ECEntityClass typeName='BaseNoTph' modifier='Abstract'>"
+                                                  "        <ECProperty propertyName='BaseProp1' typeName='long' />"
+                                                  "        <ECProperty propertyName='BaseProp2' typeName='string' />"
+                                                  "    </ECEntityClass>"
+                                                  "    <ECEntityClass typeName='Foo' modifier='Sealed'>"
+                                                  "        <BaseClass>BaseNoTph</BaseClass>"
+                                                  "        <ECProperty propertyName='FooProp1' typeName='long' />"
+                                                  "        <ECProperty propertyName='FooProp2' typeName='string' />"
+                                                  "    </ECEntityClass>"
+                                                  "    <ECEntityClass typeName='TphBase' modifier='Abstract'>"
+                                                  "          <ECCustomAttributes>"
+                                                  "            <ClassMap xmlns='ECDbMap.02.00'>"
+                                                  "                <MapStrategy>TablePerHierarchy</MapStrategy>"
+                                                  "            </ClassMap>"
+                                                  "            <JoinedTablePerDirectSubclass xmlns='ECDbMap.02.00'/>"
+                                                  "          </ECCustomAttributes>"
+                                                  "        <ECProperty propertyName='BaseProp1' typeName='long' />"
+                                                  "        <ECProperty propertyName='BaseProp2' typeName='string' />"
+                                                  "    </ECEntityClass>"
+                                                  "    <ECEntityClass typeName='Sub1' modifier='None'>"
+                                                  "        <BaseClass>TphBase</BaseClass>"
+                                                  "        <ECProperty propertyName='Sub1Prop1' typeName='long' />"
+                                                  "        <ECProperty propertyName='Sub1Prop2' typeName='string' />"
+                                                  "    </ECEntityClass>"
+                                                  "    <ECEntityClass typeName='Sub11' modifier='None'>"
+                                                  "        <BaseClass>Sub1</BaseClass>"
+                                                  "        <ECProperty propertyName='Sub11Prop1' typeName='long' />"
+                                                  "        <ECProperty propertyName='Sub11Prop2' typeName='string' />"
+                                                  "    </ECEntityClass>"
+                                                  "    <ECEntityClass typeName='Sub2' modifier='None'>"
+                                                  "        <BaseClass>TphBase</BaseClass>"
+                                                  "        <ECProperty propertyName='Sub2Prop1' typeName='long' />"
+                                                  "        <ECProperty propertyName='Sub2Prop2' typeName='string' />"
+                                                  "    </ECEntityClass>"
+                                                  "</ECSchema>")));
+
+    auto import = [this] (SchemaItem const& schema, SchemaManager::SchemaImportOptions options)
+        {
+        BentleyStatus stat = ERROR;
+        Savepoint sp(m_ecdb, "");
+        {
+        stat = GetHelper().ImportSchema(schema, options);
+        }
+        sp.Cancel();
+        return stat;
+        };
+
+    SchemaItem schema("<?xml version='1.0' encoding='utf-8' ?>"
+                 "<ECSchema schemaName='BaseSchema' alias='base' version='1.0.1' xmlns='http://www.bentley.com/schemas/Bentley.ECXML.3.1'>"
+                 "    <ECSchemaReference name='ECDbMap' version='02.00' alias='ecdbMap' />"
+                      "    <ECCustomAttributeClass typeName='MyBaseCA'>"
+                      "        <ECProperty propertyName='BaseProp1' typeName='long' />"
+                      "        <ECProperty propertyName='BaseProp2' typeName='string' />"
+                      "    </ECCustomAttributeClass>"
+                      "    <ECCustomAttributeClass typeName='MySubCA'>"
+                      "        <BaseClass>MyBaseCA</BaseClass>"
+                      "        <ECProperty propertyName='SubProp1' typeName='long' />"
+                      "        <ECProperty propertyName='SubProp2' typeName='string' />"
+                      "    </ECCustomAttributeClass>"
+                      "    <ECEntityClass typeName='BaseNoChildren' modifier='Abstract'>"
+                 "        <ECProperty propertyName='BaseProp1' typeName='long' />"
+                 "        <ECProperty propertyName='BaseProp2' typeName='string' />"
+                 "    </ECEntityClass>"
+                 "    <ECEntityClass typeName='BaseNoTph' modifier='Abstract'>"
+                 "        <ECProperty propertyName='BaseProp1' typeName='long' />"
+                 "        <ECProperty propertyName='BaseProp2' typeName='string' />"
+                 "    </ECEntityClass>"
+                 "    <ECEntityClass typeName='Foo' modifier='Sealed'>"
+                 "        <BaseClass>BaseNoTph</BaseClass>"
+                 "        <ECProperty propertyName='FooProp1' typeName='long' />"
+                 "        <ECProperty propertyName='FooProp2' typeName='string' />"
+                 "    </ECEntityClass>"
+                 "    <ECEntityClass typeName='Goo' modifier='Sealed'>"
+                 "        <BaseClass>BaseNoTph</BaseClass>"
+                 "        <ECProperty propertyName='GooProp1' typeName='long' />"
+                 "        <ECProperty propertyName='GooProp2' typeName='string' />"
+                 "    </ECEntityClass>"
+                 "    <ECEntityClass typeName='TphBase' modifier='Abstract'>"
+                 "          <ECCustomAttributes>"
+                 "            <ClassMap xmlns='ECDbMap.02.00'>"
+                 "                <MapStrategy>TablePerHierarchy</MapStrategy>"
+                 "            </ClassMap>"
+                 "            <JoinedTablePerDirectSubclass xmlns='ECDbMap.02.00'/>"
+                 "          </ECCustomAttributes>"
+                 "        <ECProperty propertyName='BaseProp1' typeName='long' />"
+                 "        <ECProperty propertyName='BaseProp2' typeName='string' />"
+                 "    </ECEntityClass>"
+                 "    <ECEntityClass typeName='Sub1' modifier='None'>"
+                 "        <BaseClass>TphBase</BaseClass>"
+                 "        <ECProperty propertyName='Sub1Prop1' typeName='long' />"
+                 "        <ECProperty propertyName='Sub1Prop2' typeName='string' />"
+                 "    </ECEntityClass>"
+                 "    <ECEntityClass typeName='Sub11' modifier='None'>"
+                 "        <BaseClass>Sub1</BaseClass>"
+                 "        <ECProperty propertyName='Sub11Prop1' typeName='long' />"
+                 "        <ECProperty propertyName='Sub11Prop2' typeName='string' />"
+                 "    </ECEntityClass>"
+                 "    <ECEntityClass typeName='Sub12' modifier='None'>"
+                 "        <BaseClass>Sub1</BaseClass>"
+                 "        <ECProperty propertyName='Sub12Prop1' typeName='long' />"
+                 "        <ECProperty propertyName='Sub12Prop2' typeName='string' />"
+                 "    </ECEntityClass>"
+                 "    <ECEntityClass typeName='Sub2' modifier='None'>"
+                 "        <BaseClass>TphBase</BaseClass>"
+                 "        <ECProperty propertyName='Sub2Prop1' typeName='long' />"
+                 "        <ECProperty propertyName='Sub2Prop2' typeName='string' />"
+                 "    </ECEntityClass>"
+                 "    <ECEntityClass typeName='Sub3' modifier='None'>"
+                 "        <BaseClass>TphBase</BaseClass>"
+                 "        <ECProperty propertyName='Sub3Prop1' typeName='long' />"
+                 "        <ECProperty propertyName='Sub3Prop2' typeName='string' />"
+                 "    </ECEntityClass>"
+                "    <ECCustomAttributeClass typeName='MySubCA2'>"
+                "        <BaseClass>MyBaseCA</BaseClass>"
+                "        <ECProperty propertyName='SubProp3' typeName='long' />"
+                "        <ECProperty propertyName='SubProp4' typeName='string' />"
+                "    </ECCustomAttributeClass>"
+                      "</ECSchema>");
+    
+    ASSERT_EQ(SUCCESS, import(schema, SchemaManager::SchemaImportOptions::DisallowMajorSchemaUpgrade)) << "adding subclasses";
+    ASSERT_EQ(SUCCESS, import(schema, SchemaManager::SchemaImportOptions::None)) << "adding subclasses";
+
+    schema = SchemaItem("<?xml version='1.0' encoding='utf-8' ?>"
+                 "<ECSchema schemaName='BaseSchema' alias='base' version='2.0.0' xmlns='http://www.bentley.com/schemas/Bentley.ECXML.3.1'>"
+                 "    <ECSchemaReference name='ECDbMap' version='02.00' alias='ecdbMap' />"
+                        "    <ECCustomAttributeClass typeName='MyBaseCA'>"
+                        "        <ECProperty propertyName='BaseProp1' typeName='long' />"
+                        "        <ECProperty propertyName='BaseProp2' typeName='string' />"
+                        "    </ECCustomAttributeClass>"
+                        "    <ECCustomAttributeClass typeName='MySubCA'>"
+                        "        <BaseClass>MyBaseCA</BaseClass>"
+                        "        <ECProperty propertyName='SubProp1' typeName='long' />"
+                        "        <ECProperty propertyName='SubProp2' typeName='string' />"
+                        "    </ECCustomAttributeClass>"
+                        "    <ECEntityClass typeName='BaseNoChildren' modifier='Abstract'>"
+                 "        <ECProperty propertyName='BaseProp1' typeName='long' />"
+                 "        <ECProperty propertyName='BaseProp2' typeName='string' />"
+                 "    </ECEntityClass>"
+                 "    <ECEntityClass typeName='BaseNoTph' modifier='Abstract'>"
+                 "        <ECProperty propertyName='BaseProp1' typeName='long' />"
+                 "        <ECProperty propertyName='BaseProp2' typeName='string' />"
+                 "    </ECEntityClass>"
+                 "    <ECEntityClass typeName='Foo' modifier='Sealed'>"
+                 "        <BaseClass>BaseNoTph</BaseClass>"
+                 "        <ECProperty propertyName='FooProp1' typeName='long' />"
+                 "        <ECProperty propertyName='FooProp2' typeName='string' />"
+                 "    </ECEntityClass>"
+                 "    <ECEntityClass typeName='TphBase' modifier='Abstract'>"
+                 "          <ECCustomAttributes>"
+                 "            <ClassMap xmlns='ECDbMap.02.00'>"
+                 "                <MapStrategy>TablePerHierarchy</MapStrategy>"
+                 "            </ClassMap>"
+                 "            <JoinedTablePerDirectSubclass xmlns='ECDbMap.02.00'/>"
+                 "          </ECCustomAttributes>"
+                 "        <ECProperty propertyName='BaseProp1' typeName='long' />"
+                 "        <ECProperty propertyName='BaseProp2' typeName='string' />"
+                 "    </ECEntityClass>"
+                 "    <ECEntityClass typeName='Sub1' modifier='None'>"
+                 "        <BaseClass>TphBase</BaseClass>"
+                 "        <ECProperty propertyName='Sub1Prop1' typeName='long' />"
+                 "        <ECProperty propertyName='Sub1Prop2' typeName='string' />"
+                 "    </ECEntityClass>"
+                 "    <ECEntityClass typeName='Sub11' modifier='None'>"
+                 "        <BaseClass>Sub1</BaseClass>"
+                 "        <ECProperty propertyName='Sub11Prop1' typeName='long' />"
+                 "        <ECProperty propertyName='Sub11Prop2' typeName='string' />"
+                 "    </ECEntityClass>"
+                 "    <ECEntityClass typeName='Sub2' modifier='None'>"
+                 "        <BaseClass>TphBase</BaseClass>"
+                 "        <ECProperty propertyName='Sub2Prop1' typeName='long' />"
+                 "        <ECProperty propertyName='Sub2Prop2' typeName='string' />"
+                 "    </ECEntityClass>"
+                 "</ECSchema>");
+
+    ASSERT_EQ(ERROR, import(schema, SchemaManager::SchemaImportOptions::DisallowMajorSchemaUpgrade)) << "deleting a subclass with TPH (expected to succeed as no table is deleted)";
+    ASSERT_EQ(SUCCESS, import(schema, SchemaManager::SchemaImportOptions::None)) << "deleting a subclass with TPH (expected to succeed as no table is deleted)";
+
+    schema = SchemaItem("<?xml version='1.0' encoding='utf-8' ?>"
+    "<ECSchema schemaName='BaseSchema' alias='base' version='2.0.0' xmlns='http://www.bentley.com/schemas/Bentley.ECXML.3.1'>"
+    "    <ECSchemaReference name='ECDbMap' version='02.00' alias='ecdbMap' />"
+                        "    <ECCustomAttributeClass typeName='MyBaseCA'>"
+                        "        <ECProperty propertyName='BaseProp1' typeName='long' />"
+                        "        <ECProperty propertyName='BaseProp2' typeName='string' />"
+                        "    </ECCustomAttributeClass>"
+                        "    <ECCustomAttributeClass typeName='MySubCA'>"
+                        "        <BaseClass>MyBaseCA</BaseClass>"
+                        "        <ECProperty propertyName='SubProp1' typeName='long' />"
+                        "        <ECProperty propertyName='SubProp2' typeName='string' />"
+                        "    </ECCustomAttributeClass>"
+                        "    <ECEntityClass typeName='BaseNoChildren' modifier='Abstract'>"
+    "        <ECProperty propertyName='BaseProp1' typeName='long' />"
+    "        <ECProperty propertyName='BaseProp2' typeName='string' />"
+    "    </ECEntityClass>"
+    "    <ECEntityClass typeName='BaseNoTph' modifier='Abstract'>"
+    "        <ECProperty propertyName='BaseProp1' typeName='long' />"
+    "        <ECProperty propertyName='BaseProp2' typeName='string' />"
+    "    </ECEntityClass>"
+    "    <ECEntityClass typeName='Foo' modifier='Sealed'>"
+    "        <BaseClass>BaseNoTph</BaseClass>"
+    "        <ECProperty propertyName='FooProp1' typeName='long' />"
+    "        <ECProperty propertyName='FooProp2' typeName='string' />"
+    "    </ECEntityClass>"
+    "    <ECEntityClass typeName='TphBase' modifier='Abstract'>"
+    "          <ECCustomAttributes>"
+    "            <ClassMap xmlns='ECDbMap.02.00'>"
+    "                <MapStrategy>TablePerHierarchy</MapStrategy>"
+    "            </ClassMap>"
+    "            <JoinedTablePerDirectSubclass xmlns='ECDbMap.02.00'/>"
+    "          </ECCustomAttributes>"
+    "        <ECProperty propertyName='BaseProp1' typeName='long' />"
+    "        <ECProperty propertyName='BaseProp2' typeName='string' />"
+    "    </ECEntityClass>"
+    "    <ECEntityClass typeName='Sub1' modifier='None'>"
+    "        <BaseClass>TphBase</BaseClass>"
+    "        <ECProperty propertyName='Sub1Prop1' typeName='long' />"
+    "        <ECProperty propertyName='Sub1Prop2' typeName='string' />"
+    "    </ECEntityClass>"
+    "    <ECEntityClass typeName='Sub11' modifier='None'>"
+    "        <BaseClass>Sub1</BaseClass>"
+    "        <ECProperty propertyName='Sub11Prop1' typeName='long' />"
+    "        <ECProperty propertyName='Sub11Prop2' typeName='string' />"
+    "    </ECEntityClass>"
+    "</ECSchema>");
+
+    ASSERT_EQ(ERROR, import(schema, SchemaManager::SchemaImportOptions::DisallowMajorSchemaUpgrade)) << "deleting a subclass with TPH which is root of joined table (expected to fail as joined table is deleted)";
+    ASSERT_EQ(SUCCESS, import(schema, SchemaManager::SchemaImportOptions::None)) << "deleting a subclass with TPH which is root of joined table";
+
+
+    schema = SchemaItem("<?xml version='1.0' encoding='utf-8' ?>"
+                 "<ECSchema schemaName='BaseSchema' alias='base' version='2.0.0' xmlns='http://www.bentley.com/schemas/Bentley.ECXML.3.1'>"
+                 "    <ECSchemaReference name='ECDbMap' version='02.00' alias='ecdbMap' />"
+                        "    <ECCustomAttributeClass typeName='MyBaseCA'>"
+                        "        <ECProperty propertyName='BaseProp1' typeName='long' />"
+                        "        <ECProperty propertyName='BaseProp2' typeName='string' />"
+                        "    </ECCustomAttributeClass>"
+                        "    <ECCustomAttributeClass typeName='MySubCA'>"
+                        "        <BaseClass>MyBaseCA</BaseClass>"
+                        "        <ECProperty propertyName='SubProp1' typeName='long' />"
+                        "        <ECProperty propertyName='SubProp2' typeName='string' />"
+                        "    </ECCustomAttributeClass>"
+                        "    <ECEntityClass typeName='BaseNoChildren' modifier='Abstract'>"
+                 "        <ECProperty propertyName='BaseProp1' typeName='long' />"
+                 "        <ECProperty propertyName='BaseProp2' typeName='string' />"
+                 "    </ECEntityClass>"
+                 "    <ECEntityClass typeName='BaseNoTph' modifier='Abstract'>"
+                 "        <ECProperty propertyName='BaseProp1' typeName='long' />"
+                 "        <ECProperty propertyName='BaseProp2' typeName='string' />"
+                 "    </ECEntityClass>"
+                 "    <ECEntityClass typeName='TphBase' modifier='Abstract'>"
+                 "          <ECCustomAttributes>"
+                 "            <ClassMap xmlns='ECDbMap.02.00'>"
+                 "                <MapStrategy>TablePerHierarchy</MapStrategy>"
+                 "            </ClassMap>"
+                 "            <JoinedTablePerDirectSubclass xmlns='ECDbMap.02.00'/>"
+                 "          </ECCustomAttributes>"
+                 "        <ECProperty propertyName='BaseProp1' typeName='long' />"
+                 "        <ECProperty propertyName='BaseProp2' typeName='string' />"
+                 "    </ECEntityClass>"
+                 "    <ECEntityClass typeName='Sub1' modifier='None'>"
+                 "        <BaseClass>TphBase</BaseClass>"
+                 "        <ECProperty propertyName='Sub1Prop1' typeName='long' />"
+                 "        <ECProperty propertyName='Sub1Prop2' typeName='string' />"
+                 "    </ECEntityClass>"
+                 "    <ECEntityClass typeName='Sub11' modifier='None'>"
+                 "        <BaseClass>Sub1</BaseClass>"
+                 "        <ECProperty propertyName='Sub11Prop1' typeName='long' />"
+                 "        <ECProperty propertyName='Sub11Prop2' typeName='string' />"
+                 "    </ECEntityClass>"
+                 "    <ECEntityClass typeName='Sub2' modifier='None'>"
+                 "        <BaseClass>TphBase</BaseClass>"
+                 "        <ECProperty propertyName='Sub2Prop1' typeName='long' />"
+                 "        <ECProperty propertyName='Sub2Prop2' typeName='string' />"
+                 "    </ECEntityClass>"
+                 "</ECSchema>");
+
+    ASSERT_EQ(ERROR, import(schema, SchemaManager::SchemaImportOptions::DisallowMajorSchemaUpgrade)) << "deleting a subclass without TPH (expected to fail as table is deleted)";
+    ASSERT_EQ(SUCCESS, import(schema, SchemaManager::SchemaImportOptions::None)) << "deleting a subclass without TPH";
+
+    schema = SchemaItem("<?xml version='1.0' encoding='utf-8' ?>"
+                        "<ECSchema schemaName='BaseSchema' alias='base' version='2.0.0' xmlns='http://www.bentley.com/schemas/Bentley.ECXML.3.1'>"
+                        "    <ECSchemaReference name='ECDbMap' version='02.00' alias='ecdbMap' />"
+                        "    <ECCustomAttributeClass typeName='MyBaseCA'>"
+                        "        <ECProperty propertyName='BaseProp1' typeName='long' />"
+                        "        <ECProperty propertyName='BaseProp2' typeName='string' />"
+                        "    </ECCustomAttributeClass>"
+                        "    <ECEntityClass typeName='BaseNoChildren' modifier='Abstract'>"
+                        "        <ECProperty propertyName='BaseProp1' typeName='long' />"
+                        "        <ECProperty propertyName='BaseProp2' typeName='string' />"
+                        "    </ECEntityClass>"
+                        "    <ECEntityClass typeName='BaseNoTph' modifier='Abstract'>"
+                        "        <ECProperty propertyName='BaseProp1' typeName='long' />"
+                        "        <ECProperty propertyName='BaseProp2' typeName='string' />"
+                        "    </ECEntityClass>"
+                        "    <ECEntityClass typeName='TphBase' modifier='Abstract'>"
+                        "          <ECCustomAttributes>"
+                        "            <ClassMap xmlns='ECDbMap.02.00'>"
+                        "                <MapStrategy>TablePerHierarchy</MapStrategy>"
+                        "            </ClassMap>"
+                        "            <JoinedTablePerDirectSubclass xmlns='ECDbMap.02.00'/>"
+                        "          </ECCustomAttributes>"
+                        "        <ECProperty propertyName='BaseProp1' typeName='long' />"
+                        "        <ECProperty propertyName='BaseProp2' typeName='string' />"
+                        "    </ECEntityClass>"
+                        "    <ECEntityClass typeName='Sub1' modifier='None'>"
+                        "        <BaseClass>TphBase</BaseClass>"
+                        "        <ECProperty propertyName='Sub1Prop1' typeName='long' />"
+                        "        <ECProperty propertyName='Sub1Prop2' typeName='string' />"
+                        "    </ECEntityClass>"
+                        "    <ECEntityClass typeName='Sub11' modifier='None'>"
+                        "        <BaseClass>Sub1</BaseClass>"
+                        "        <ECProperty propertyName='Sub11Prop1' typeName='long' />"
+                        "        <ECProperty propertyName='Sub11Prop2' typeName='string' />"
+                        "    </ECEntityClass>"
+                        "    <ECEntityClass typeName='Sub2' modifier='None'>"
+                        "        <BaseClass>TphBase</BaseClass>"
+                        "        <ECProperty propertyName='Sub2Prop1' typeName='long' />"
+                        "        <ECProperty propertyName='Sub2Prop2' typeName='string' />"
+                        "    </ECEntityClass>"
+                        "</ECSchema>");
+
+    ASSERT_EQ(ERROR, import(schema, SchemaManager::SchemaImportOptions::DisallowMajorSchemaUpgrade)) << "deleting a sub CA class";
+    ASSERT_EQ(SUCCESS, import(schema, SchemaManager::SchemaImportOptions::None)) << "deleting a sub CA class";
+
+    schema = SchemaItem("<?xml version='1.0' encoding='utf-8' ?>"
+                        "<ECSchema schemaName='BaseSchema' alias='base' version='2.0.0' xmlns='http://www.bentley.com/schemas/Bentley.ECXML.3.1'>"
+                        "    <ECSchemaReference name='ECDbMap' version='02.00' alias='ecdbMap' />"
+                        "    <ECEntityClass typeName='BaseNoChildren' modifier='Abstract'>"
+                        "        <ECProperty propertyName='BaseProp1' typeName='long' />"
+                        "        <ECProperty propertyName='BaseProp2' typeName='string' />"
+                        "    </ECEntityClass>"
+                        "    <ECEntityClass typeName='BaseNoTph' modifier='Abstract'>"
+                        "        <ECProperty propertyName='BaseProp1' typeName='long' />"
+                        "        <ECProperty propertyName='BaseProp2' typeName='string' />"
+                        "    </ECEntityClass>"
+                        "    <ECEntityClass typeName='TphBase' modifier='Abstract'>"
+                        "          <ECCustomAttributes>"
+                        "            <ClassMap xmlns='ECDbMap.02.00'>"
+                        "                <MapStrategy>TablePerHierarchy</MapStrategy>"
+                        "            </ClassMap>"
+                        "            <JoinedTablePerDirectSubclass xmlns='ECDbMap.02.00'/>"
+                        "          </ECCustomAttributes>"
+                        "        <ECProperty propertyName='BaseProp1' typeName='long' />"
+                        "        <ECProperty propertyName='BaseProp2' typeName='string' />"
+                        "    </ECEntityClass>"
+                        "    <ECEntityClass typeName='Sub1' modifier='None'>"
+                        "        <BaseClass>TphBase</BaseClass>"
+                        "        <ECProperty propertyName='Sub1Prop1' typeName='long' />"
+                        "        <ECProperty propertyName='Sub1Prop2' typeName='string' />"
+                        "    </ECEntityClass>"
+                        "    <ECEntityClass typeName='Sub11' modifier='None'>"
+                        "        <BaseClass>Sub1</BaseClass>"
+                        "        <ECProperty propertyName='Sub11Prop1' typeName='long' />"
+                        "        <ECProperty propertyName='Sub11Prop2' typeName='string' />"
+                        "    </ECEntityClass>"
+                        "    <ECEntityClass typeName='Sub2' modifier='None'>"
+                        "        <BaseClass>TphBase</BaseClass>"
+                        "        <ECProperty propertyName='Sub2Prop1' typeName='long' />"
+                        "        <ECProperty propertyName='Sub2Prop2' typeName='string' />"
+                        "    </ECEntityClass>"
+                        "</ECSchema>");
+
+    ASSERT_EQ(ERROR, import(schema, SchemaManager::SchemaImportOptions::DisallowMajorSchemaUpgrade)) << "deleting base CA and sub CA class";
+    ASSERT_EQ(ERROR, import(schema, SchemaManager::SchemaImportOptions::None)) << "deleting base CA and sub CA class at once doesn't work right now";
+    }
+
+
+//---------------------------------------------------------------------------------------
+// @bsimethod                                   Krischan.Eberle                  10/16
+//+---------------+---------------+---------------+---------------+---------------+------
+TEST_F(SchemaManagerTests, ImportWithLocalizationSchemas)
+    {
+    ASSERT_EQ(BE_SQLITE_OK, SetupECDb("invariantculturetest.ecdb"));
+
+    ASSERT_EQ(SUCCESS, ImportSchemas({SchemaItem(
+        "<?xml version='1.0' encoding='utf-8' ?>"
+        "<ECSchema schemaName='TestSchema' displayLabel='Test Schema' alias='ts' version='1.0.0' xmlns='http://www.bentley.com/schemas/Bentley.ECXML.3.2'>"
+        "    <ECSchemaReference name='CoreCustomAttributes' version='01.00' alias='CoreCA' />"
+        "    <ECEnumeration typeName='Animal' displayLabel='Animal' backingTypeName='int' isStrict='True'>"
+        "        <ECEnumerator name='Dog' value='1' />"
+        "        <ECEnumerator name='Cat' value='2' />"
+        "    </ECEnumeration>"
+        "    <ECEntityClass typeName='SpatialElement' displayLabel='Spatial Element'>"
+        "        <ECProperty propertyName='Pet' typeName='Animal' displayLabel='Pet Type' />"
+        "        <ECProperty propertyName='LastMod' typeName='DateTime' displayLabel='Last Modified Date'>"
+        "          <ECCustomAttributes>"
+        "            <DateTimeInfo xmlns='CoreCustomAttributes.01.00'>"
+        "                <DateTimeKind>Unspecified</DateTimeKind>"
+        "            </DateTimeInfo>"
+        "          </ECCustomAttributes>"
+        "        </ECProperty>"
+        "    </ECEntityClass>"
+        "</ECSchema>"),
+        SchemaItem("<?xml version='1.0' encoding='utf-8' ?>"
+        "<ECSchema schemaName='TestSchema_Supplemental_Localization' alias='loc_de_DE' version='1.0.0' xmlns='http://www.bentley.com/schemas/Bentley.ECXML.3.1'>"
+        "    <ECSchemaReference name='CoreCustomAttributes' version='01.00.00' alias='CoreCA' />"
+        "    <ECSchemaReference name='SchemaLocalizationCustomAttributes' version='01.00.00' alias='LocCA' />"
+        "<ECCustomAttributes>"
+        "<SupplementalSchema xmlns='CoreCustomAttributes.01.00'>"
+        "   <PrimarySchemaReference>"
+        "       <SchemaName>House</SchemaName>"
+        "       <MajorVersion>1</MajorVersion>"
+        "       <WriteVersion>0</WriteVersion>"
+        "       <MinorVersion>0</MinorVersion>"
+        "   </PrimarySchemaReference>"
+        "   <Precedence>9900</Precedence>"
+        "   <Purpose>Localization</Purpose>"
+        "</SupplementalSchema>"
+        "<LocalizationSpecification xmlns='SchemaLocalizationCustomAttributes.01.00'>"
+        "   <Locale>de-DE</Locale>"
+        "   <Resource>"
+        "      <LocalizationData>"
+        "           <Key>TestSchema.DisplayLabel:aec9699d</Key>"
+        "           <Value>Test Schema</Value>"
+        "       </LocalizationData>"
+        "       <LocalizationData>"
+        "           <Key>TestSchema:SpatialElement.DisplayLabel:8d38c538</Key>"
+        "           <Value>Raeumliches Element</Value>"
+        "       </LocalizationData>"
+        "       <LocalizationData>"
+        "           <Key>TestSchema:SpatialElement:Pet.DisplayLabel:71edba29</Key>"
+        "           <Value>Haustiertyp</Value>"
+        "       </LocalizationData>"
+        "       <LocalizationData>"
+        "           <Key>TestSchema:SpatialElement:LastMod.DisplayLabel:51b7fc8b</Key>"
+        "           <Value>Letzte Aenderung</Value>"
+        "       </LocalizationData>"
+        "       <LocalizationData>"
+        "           <Key>TestSchema:Animal.DisplayLabel:88c59a40</Key>"
+        "           <Value>Tier</Value>"
+        "       </LocalizationData>"
+        "       <LocalizationData>"
+        "           <Key>TestSchema:Animal:Dog.DisplayLabel:71bb24ef</Key>"
+        "           <Value>Hund</Value>"
+        "       </LocalizationData>"
+        "       <LocalizationData>"
+        "           <Key>TestSchema:Animal:Cat.DisplayLabel:7fb2ebb9</Key>"
+        "           <Value>Katze</Value>"
+        "       </LocalizationData>"
+        "   </Resource>"
+        "</LocalizationSpecification>"
+        "</ECCustomAttributes>"
+        "</ECSchema>")}));
+
+    SchemaManager const& schemas = m_ecdb.Schemas();
+    ECSchemaCP testSchema = schemas.GetSchema("TestSchema", false);
+    ASSERT_TRUE(testSchema != nullptr);
+    ASSERT_STRCASEEQ("Test Schema", testSchema->GetDisplayLabel().c_str());
+
+    ECEnumerationCP animalEnum = schemas.GetEnumeration("TestSchema", "Animal");
+    ASSERT_TRUE(animalEnum != nullptr);
+    ASSERT_STRCASEEQ("Animal", animalEnum->GetDisplayLabel().c_str());
+    ASSERT_EQ(2, (int) animalEnum->GetEnumeratorCount());
+    for (ECEnumerator const* enumValue : animalEnum->GetEnumerators())
+        {
+        if (enumValue->GetName().EqualsIAscii("Dog"))
+            ASSERT_STRCASEEQ("Dog", enumValue->GetDisplayLabel().c_str());
+        else if (enumValue->GetName().EqualsIAscii("Cat"))
+            ASSERT_STRCASEEQ("Cat", enumValue->GetDisplayLabel().c_str());
+        else
+            FAIL();
+        }
+
+    ECClassCP spatialElementClass = schemas.GetClass("TestSchema", "SpatialElement");
+    ASSERT_TRUE(spatialElementClass != nullptr);
+    ASSERT_STRCASEEQ("Spatial Element", spatialElementClass->GetDisplayLabel().c_str());
+
+    ECPropertyCP prop = spatialElementClass->GetPropertyP("Pet");
+    ASSERT_TRUE(prop != nullptr);
+    ASSERT_STRCASEEQ("Pet Type", prop->GetDisplayLabel().c_str());
+
+    prop = spatialElementClass->GetPropertyP("LastMod");
+    ASSERT_TRUE(prop != nullptr);
+    ASSERT_STRCASEEQ("Last Modified Date", prop->GetDisplayLabel().c_str());
+    }
+
+//---------------------------------------------------------------------------------------
+// @bsimethod                                   Krischan.Eberle                  06/12
+//+---------------+---------------+---------------+---------------+---------------+------
+TEST_F(SchemaManagerTests, IncrementalLoading)
+    {
+    ASSERT_EQ(SUCCESS, SetupECDb("ecdbschemamanagertests.ecdb", SchemaItem::CreateForFile("ECSqlTest.01.00.ecschema.xml")));
+    BeFileName testFilePath(m_ecdb.GetDbFileName());
+
+    const int expectedClassCount = m_ecdb.Schemas().GetSchema("ECSqlTest")->GetClassCount();
+    m_ecdb.CloseDb();
+
+    {
+    //GetSchema with ensureAllClassesLoaded = false
+    ECDb ecdb;
+    ASSERT_EQ(BE_SQLITE_OK, ecdb.OpenBeSQLiteDb(testFilePath, ECDb::OpenParams(ECDb::OpenMode::Readonly)));
+    ECSchemaCP schema = ecdb.Schemas().GetSchema("ECSqlTest", false);
+    ASSERT_TRUE(schema != nullptr);
+
+    ASSERT_EQ(0, schema->GetClassCount()) << "ECDbSchemaManager::GetSchema (..., false) is expected to return an empty schema";
+    }
+
+    //GetSchema with ensureAllClassesLoaded = true
+    {
+    ECDb ecdb;
+    ASSERT_EQ(BE_SQLITE_OK, ecdb.OpenBeSQLiteDb(testFilePath, ECDb::OpenParams(ECDb::OpenMode::Readonly)));
+    ECSchemaCP schema = ecdb.Schemas().GetSchema("ECSqlTest", true);
+    ASSERT_TRUE(schema != nullptr);
+
+    ASSERT_EQ(expectedClassCount, schema->GetClassCount()) << "ECDbSchemaManager::GetSchema (..., true) is expected to return a fully populated schema";
+    }
+
+    //GetClass from a different schema first and then GetSchema with ensureAllClassesLoaded = true
+    {
+    ECDb ecdb;
+    ASSERT_EQ(BE_SQLITE_OK, ecdb.OpenBeSQLiteDb(testFilePath, ECDb::OpenParams(ECDb::OpenMode::Readonly)));
+    ECClassCP ecClass = ecdb.Schemas().GetClass("ECDbMeta", "ECClassDef");
+    ASSERT_TRUE(ecClass != nullptr) << "ECDbSchemaManager::GetClass ('ECDbMeta', 'ECClassDef') is expected to succeed as the class exists in the ecdb file.";
+
+    ECSchemaCP schema = ecdb.Schemas().GetSchema("ECSqlTest", false);
+    ASSERT_TRUE(schema != nullptr);
+    ASSERT_EQ(0, schema->GetClassCount()) << "ECDbSchemaManager::GetSchema (..., false) is expected to return a schema with only the classes already loaded.";
+
+    schema = ecdb.Schemas().GetSchema("ECSqlTest", true);
+    ASSERT_TRUE(schema != nullptr);
+
+    ASSERT_EQ(expectedClassCount, schema->GetClassCount()) << "ECDbSchemaManager::GetSchema (..., true) is expected to return a fully populated schema even if ECDbSchemaManager::GetClass was called before for a class in a different ECSchema.";
+    }
+
+    //GetClass from same schema first and then GetSchema with ensureAllClassesLoaded = true
+    {
+    ECDb ecdb;
+    ASSERT_EQ(BE_SQLITE_OK, ecdb.OpenBeSQLiteDb(testFilePath, ECDb::OpenParams(ECDb::OpenMode::Readonly)));
+
+    ECClassCP ecClass = ecdb.Schemas().GetClass("ECSqlTest", "PA");
+    ASSERT_TRUE(ecClass != nullptr) << "ECDbSchemaManager::GetClass('PA') is expected to succeed as the class exists in the ecdb file.";
+
+    ECSchemaCP schema = ecdb.Schemas().GetSchema("ECSqlTest", false);
+    ASSERT_TRUE(schema != nullptr);
+    ASSERT_EQ(1, schema->GetClassCount()) << "ECDbSchemaManager::GetSchema(..., false) is expected to return a schema with only the classes already loaded.";
+
+    schema = ecdb.Schemas().GetSchema("ECSqlTest", true);
+    ASSERT_TRUE(schema != nullptr);
+
+    ASSERT_EQ(expectedClassCount, schema->GetClassCount()) << "ECDbSchemaManager::GetSchema(..., true) is expected to return a fully populated schema even if ECDbSchemaManager::GetClass was called before for a class in the same schema.";
+    }
+    }
+
+//---------------------------------------------------------------------------------------
+// @bsiclass                                     Krischan.Eberle                  04/16
+//+---------------+---------------+---------------+---------------+---------------+------
+TEST_F(SchemaManagerTests, CasingTests)
+    {
+    ASSERT_EQ(SUCCESS, SetupECDb("schemamanagercasingtests.ecdb", SchemaItem::CreateForFile("ECSqlTest.01.00.ecschema.xml")));
+
+    ECSchemaCP schema = m_ecdb.Schemas().GetSchema("ECDBFILEinfo");
+    ASSERT_TRUE(schema != nullptr && schema->GetName().EqualsI("ECDbFileInfo"));
+
+    schema = m_ecdb.Schemas().GetSchema("ecsqltest");
+    ASSERT_TRUE(schema != nullptr && schema->GetName().EqualsI("ECSqlTest"));
+
+    ECClassCP ecclass = nullptr;
+    ecclass = m_ecdb.Schemas().GetClass("ecsqltest", "P");
+    ASSERT_TRUE(ecclass != nullptr && BeStringUtilities::StricmpAscii(ecclass->GetFullName(), "ECSqlTest:P") == 0);
+
+    ecclass = m_ecdb.Schemas().GetClass("ECSqlTest", "p");
+    ASSERT_TRUE(ecclass != nullptr && BeStringUtilities::StricmpAscii(ecclass->GetFullName(), "ECSqlTest:P") == 0);
+
+    ecclass = m_ecdb.Schemas().GetClass("ecSqL", "P", SchemaLookupMode::ByAlias);
+    ASSERT_TRUE(ecclass != nullptr && BeStringUtilities::StricmpAscii(ecclass->GetFullName(), "ECSqlTest:P") == 0);
+
+    ecclass = m_ecdb.Schemas().GetClass("ecsql", "p", SchemaLookupMode::ByAlias);
+    ASSERT_TRUE(ecclass != nullptr && BeStringUtilities::StricmpAscii(ecclass->GetFullName(), "ECSqlTest:P") == 0);
+
+    ecclass = m_ecdb.Schemas().GetClass("ecsqlTest", "P", SchemaLookupMode::AutoDetect);
+    ASSERT_TRUE(ecclass != nullptr && BeStringUtilities::StricmpAscii(ecclass->GetFullName(), "ECSqlTest:P") == 0);
+
+    ecclass = m_ecdb.Schemas().GetClass("ecsqL", "P", SchemaLookupMode::AutoDetect);
+    ASSERT_TRUE(ecclass != nullptr && BeStringUtilities::StricmpAscii(ecclass->GetFullName(), "ECSqlTest:P") == 0);
+
+    ecclass = m_ecdb.Schemas().GetClass("ECSqlTest", "p", SchemaLookupMode::AutoDetect);
+    ASSERT_TRUE(ecclass != nullptr && BeStringUtilities::StricmpAscii(ecclass->GetFullName(), "ECSqlTest:P") == 0);
+
+    ecclass = m_ecdb.Schemas().GetClass("ecsql", "p", SchemaLookupMode::AutoDetect);
+    ASSERT_TRUE(ecclass != nullptr && BeStringUtilities::StricmpAscii(ecclass->GetFullName(), "ECSqlTest:P") == 0);
+    }
+
+//---------------------------------------------------------------------------------------
+// @bsiclass                                     Krischan.Eberle                  06/14
+//+---------------+---------------+---------------+---------------+---------------+------
+TEST_F(SchemaManagerTests, GetDerivedClasses)
+    {
+    ASSERT_EQ(SUCCESS, SetupECDb("ecschemamanagertest.ecdb", SchemaItem::CreateForFile("ECSqlTest.01.00.ecschema.xml")));
+
+    ECClassCP baseClass = m_ecdb.Schemas().GetClass("ECSqlTest", "THBase");
+    ASSERT_TRUE(baseClass != nullptr) << "Could not retrieve base class";
+
+    //derived classes are not loaded when calling ECClass::GetDerivedClasses
+    ASSERT_TRUE(baseClass->GetDerivedClasses().empty()) << "ECClass::GetDerivedClasses is expected to not load subclasses.";
+
+    //derived classes are expected to be loaded when calling ECDbSchemaManager::GetDerivedClasses
+    ASSERT_EQ(1, m_ecdb.Schemas().GetDerivedClasses(*baseClass).size()) << "Unexpected derived class count with derived classes now being loaded";
+
+    //now ECClass::GetDerivedClasses can also be called
+    ASSERT_EQ(1, baseClass->GetDerivedClasses().size()) << "Unexpected derived class count after derived classes were loaded";
+    }
+
+//---------------------------------------------------------------------------------------
+// @bsiclass                                     Krischan.Eberle                  06/14
+//+---------------+---------------+---------------+---------------+---------------+------
+TEST_F(SchemaManagerTests, GetDerivedECClassesWithoutIncrementalLoading)
+    {
+    ASSERT_EQ(SUCCESS, SetupECDb("ecschemamanagertest.ecdb", SchemaItem::CreateForFile("ECSqlTest.01.00.ecschema.xml")));
+
+    ECSchemaCP testSchema = m_ecdb.Schemas().GetSchema("ECSqlTest", true);
+    ASSERT_TRUE(testSchema != nullptr);
+
+    ECClassCP baseClass = m_ecdb.Schemas().GetClass("ECSqlTest", "THBase");
+    ASSERT_TRUE(baseClass != nullptr) << "Could not retrieve base class";
+
+    ASSERT_EQ(1, baseClass->GetDerivedClasses().size()) << "Unexpected derived class count. Derived classes are expected to already be loaded along with having loaded the schema";
+
+    //derived classes are expected to be loaded when calling ECDbSchemaManager::GetDerivedClasses
+    ASSERT_EQ(1, m_ecdb.Schemas().GetDerivedClasses(*baseClass).size()) << "Unexpected derived class count";
+    }
+
+//---------------------------------------------------------------------------------------
+// @bsiclass                                     Krischan.Eberle                 03/17
+//+---------------+---------------+---------------+---------------+---------------+------
+TEST_F(SchemaManagerTests, GetMixin)
+    {
+    ASSERT_EQ(SUCCESS, SetupECDb("getmixin.ecdb",
+                           SchemaItem(R"xml(<?xml version="1.0" encoding="utf-8"?>
+                                          <ECSchema schemaName="TestSchema" alias="ts" version="1.0" xmlns="http://www.bentley.com/schemas/Bentley.ECXML.3.1">
+                                          <ECSchemaReference name="CoreCustomAttributes" version="01.00" alias="CoreCA" />
+                                          <ECSchemaReference name="ECDbMap" version="02.00" alias="ecdbmap" />
+                                            <ECEntityClass typeName="Model">
+                                                    <ECProperty propertyName="Name" typeName="string" />
+                                            </ECEntityClass>
+                                            <ECEntityClass typeName="IIsGeometric" modifier="Abstract">
+                                                <ECCustomAttributes>
+                                                <IsMixin xmlns="CoreCustomAttributes.01.00">
+                                                    <AppliesToEntityClass>Element</AppliesToEntityClass>
+                                                </IsMixin>"
+                                                </ECCustomAttributes>
+                                                <ECProperty propertyName="Is2d" typeName="boolean"/>
+                                                <ECProperty propertyName="SupportedGeometryType" typeName="string" />
+                                            </ECEntityClass>
+                                            <ECEntityClass typeName="Element">
+                                                    <ECCustomAttributes>
+                                                    <ClassMap xmlns="ECDbMap.02.00">
+                                                            <MapStrategy>TablePerHierarchy</MapStrategy>
+                                                    </ClassMap>
+                                                    <JoinedTablePerDirectSubclass xmlns="ECDbMap.02.00"/>
+                                                    </ECCustomAttributes>
+                                                    <ECProperty propertyName="Code" typeName="string" />
+                                                    <ECNavigationProperty propertyName="Model" relationshipName="ModelHasElements" direction="Backward"/>
+                                            </ECEntityClass>
+                                            <ECEntityClass typeName="Element2d">
+                                                <BaseClass>Element</BaseClass>
+                                                <BaseClass>IIsGeometric</BaseClass>
+                                                <ECProperty propertyName="Origin2d" typeName="Point2d" />
+                                            </ECEntityClass>
+                                            <ECEntityClass typeName="Element3d">
+                                                <BaseClass>Element</BaseClass>
+                                                <BaseClass>IIsGeometric</BaseClass>
+                                                <ECProperty propertyName="Origin3d" typeName="Point3d" />
+                                            </ECEntityClass>
+                                            <ECRelationshipClass typeName="ModelHasElements" strength="Referencing" modifier="None">
+                                                <Source multiplicity="(0..1)" polymorphic="true" roleLabel="Model">
+                                                  <Class class="Model" />
+                                                </Source>
+                                                <Target multiplicity="(0..*)" polymorphic="true" roleLabel="Element">
+                                                    <Class class="Element" />
+                                                </Target>
+                                            </ECRelationshipClass>
+                                            <ECRelationshipClass typeName="ModelHasGeometricElements" strength="Referencing" modifier="Sealed">
+                                                <BaseClass>ModelHasElements</BaseClass>
+                                                <Source multiplicity="(0..1)" polymorphic="true" roleLabel="Model">
+                                                  <Class class="Model" />
+                                                </Source>
+                                                <Target multiplicity="(0..*)" polymorphic="true" roleLabel="GeometricElement">
+                                                    <Class class="IIsGeometric" />
+                                                </Target>
+                                            </ECRelationshipClass>
+                                          </ECSchema>)xml")));
+    ASSERT_EQ(SUCCESS, m_ecdb.Schemas().CreateClassViewsInDb());
+    m_ecdb.SaveChanges();
+    m_ecdb.ClearECDbCache();
+
+    //get in-memory schema without loading anything into it, so that we can track what gets loaded implicitly
+    ECSchemaCP schema = m_ecdb.Schemas().GetSchema("TestSchema", false);
+    ASSERT_EQ(0, schema->GetClassCount());
+    //load mixin as first class and make sure the applies to class is loaded implicitly
+    ECClassCP mixinRaw = m_ecdb.Schemas().GetClass("TestSchema", "IIsGeometric");
+    ASSERT_TRUE(mixinRaw != nullptr && mixinRaw->IsEntityClass());
+    ASSERT_EQ(4, schema->GetClassCount()) << "Mixin class is loaded and its applies to class and the nav prop's rel class plus constraint classes";
+    ASSERT_TRUE(schema->GetClassCP("IIsGeometric") != nullptr);
+    ASSERT_TRUE(schema->GetClassCP("Element") != nullptr) << "Applies to class of mixin is expected to be loaded";
+    ASSERT_TRUE(schema->GetClassCP("ModelHasElements") != nullptr) << "Nav prop rel class is expected to be loaded";
+    ASSERT_TRUE(schema->GetClassCP("ModelHasGeometricElements") == nullptr) << "Subclass of nav prop rel class is not expected to be loaded";
+    ASSERT_TRUE(schema->GetClassCP("Model") != nullptr) << "Constraint class of nav prop rel class is expected to be loaded";
+
+    ECEntityClassCP mixin = mixinRaw->GetEntityClassCP();
+    ASSERT_TRUE(mixin->IsMixin());
+    ECEntityClassCP appliesToClass = mixin->GetAppliesToClass();
+    ASSERT_TRUE(appliesToClass != nullptr);
+    ASSERT_STREQ("Element", appliesToClass->GetName().c_str());
+
+    //now get relationship classes
+    m_ecdb.ClearECDbCache();
+    schema = m_ecdb.Schemas().GetSchema("TestSchema", false);
+    ASSERT_EQ(0, schema->GetClassCount());
+
+    ECClassCP baseRelRaw = m_ecdb.Schemas().GetClass("TestSchema", "ModelHasElements");
+    ASSERT_TRUE(baseRelRaw != nullptr && baseRelRaw->IsRelationshipClass());
+    ASSERT_EQ(3, schema->GetClassCount()) << "Rel base class is loaded and its constraint classes";
+    ASSERT_TRUE(schema->GetClassCP("ModelHasElements") != nullptr);
+    ASSERT_TRUE(schema->GetClassCP("Model") != nullptr);
+    ASSERT_TRUE(schema->GetClassCP("Element") != nullptr);
+
+    ECClassCP subRelRaw = m_ecdb.Schemas().GetClass("TestSchema", "ModelHasGeometricElements");
+    ASSERT_TRUE(subRelRaw != nullptr && subRelRaw->IsRelationshipClass());
+    ASSERT_EQ(5, schema->GetClassCount()) << "Rel base class is loaded and its constraint classes";
+    ASSERT_TRUE(schema->GetClassCP("ModelHasGeometricElements") != nullptr);
+    ASSERT_TRUE(schema->GetClassCP("IIsGeometric") != nullptr);
+
+    //now get relationship sub class before anything else
+    m_ecdb.ClearECDbCache();
+    schema = m_ecdb.Schemas().GetSchema("TestSchema", false);
+    ASSERT_EQ(0, schema->GetClassCount());
+
+    subRelRaw = m_ecdb.Schemas().GetClass("TestSchema", "ModelHasGeometricElements");
+    ASSERT_TRUE(subRelRaw != nullptr && subRelRaw->IsRelationshipClass());
+    ASSERT_EQ(5, schema->GetClassCount()) << "Rel base class is loaded and its constraint classes";
+    ASSERT_TRUE(schema->GetClassCP("ModelHasElements") != nullptr);
+    ASSERT_TRUE(schema->GetClassCP("ModelHasGeometricElements") != nullptr);
+    ASSERT_TRUE(schema->GetClassCP("Model") != nullptr);
+    ASSERT_TRUE(schema->GetClassCP("IIsGeometric") != nullptr);
+    ASSERT_TRUE(schema->GetClassCP("Element") != nullptr);
+    }
+
+//---------------------------------------------------------------------------------------
+// @bsiclass                                     Krischan.Eberle                  06/17
+//+---------------+---------------+---------------+---------------+---------------+------
+TEST_F(SchemaManagerTests, GetPropertyMinMaxLength)
+    {
+    EXPECT_EQ(SUCCESS, TestHelper::RunSchemaImport(SchemaItem(R"xml(<?xml version="1.0" encoding="UTF-8"?>
+        <ECSchema schemaName="TestSchema" alias="ts" version="01.00.00" xmlns="http://www.bentley.com/schemas/Bentley.ECXML.3.1"  >
+            <ECEntityClass typeName="Foo" modifier="None" >
+                <ECProperty propertyName="Prop" typeName="string" minimumLength="5" maximumLength="10"/>
+            </ECEntityClass>
+        </ECSchema>)xml"))) << "MinimumLength/MaximumLength supported for String";
+
+    EXPECT_EQ(SUCCESS, TestHelper::RunSchemaImport(SchemaItem(R"xml(<?xml version="1.0" encoding="UTF-8"?>
+        <ECSchema schemaName="TestSchema" alias="ts" version="01.00.00" xmlns="http://www.bentley.com/schemas/Bentley.ECXML.3.1"  >
+            <ECEntityClass typeName="Foo" modifier="None" >
+                <ECArrayProperty propertyName="Prop" typeName="string" minimumLength="5" maximumLength="10"/>
+            </ECEntityClass>
+        </ECSchema>)xml"))) << "MinimumLength/MaximumLength supported for String array prop";
+
+    EXPECT_EQ(SUCCESS, TestHelper::RunSchemaImport(SchemaItem(R"xml(<?xml version="1.0" encoding="UTF-8"?>
+        <ECSchema schemaName="TestSchema" alias="ts" version="01.00.00" xmlns="http://www.bentley.com/schemas/Bentley.ECXML.3.1"  >
+            <ECEntityClass typeName="Foo" modifier="None" >
+                <ECProperty propertyName="Prop" typeName="binary" minimumLength="5" maximumLength="10"/>
+            </ECEntityClass>
+        </ECSchema>)xml"))) << "MinimumLength/MaximumLength supported for Binary";
+
+    EXPECT_EQ(SUCCESS, TestHelper::RunSchemaImport(SchemaItem(R"xml(<?xml version="1.0" encoding="UTF-8"?>
+        <ECSchema schemaName="TestSchema" alias="ts" version="01.00.00" xmlns="http://www.bentley.com/schemas/Bentley.ECXML.3.1"  >
+            <ECEntityClass typeName="Foo" modifier="None" >
+                <ECArrayProperty propertyName="Prop" typeName="binary" minimumLength="5" maximumLength="10"/>
+            </ECEntityClass>
+        </ECSchema>)xml"))) << "MinimumLength/MaximumLength supported for Binary array prop";
+
+    EXPECT_EQ(ERROR, TestHelper::RunSchemaImport(SchemaItem(R"xml(<?xml version="1.0" encoding="UTF-8"?>
+        <ECSchema schemaName="TestSchema" alias="ts" version="01.00.00" xmlns="http://www.bentley.com/schemas/Bentley.ECXML.3.1"  >
+            <ECEntityClass typeName="Foo" modifier="None" >
+                <ECProperty propertyName="Prop" typeName="boolean" minimumLength="5" maximumLength="10"/>
+            </ECEntityClass>
+        </ECSchema>)xml"))) << "MinimumLength/MaximumLength not supported for bools";
+
+    EXPECT_EQ(ERROR, TestHelper::RunSchemaImport(SchemaItem(R"xml(<?xml version="1.0" encoding="UTF-8"?>
+        <ECSchema schemaName="TestSchema" alias="ts" version="01.00.00" xmlns="http://www.bentley.com/schemas/Bentley.ECXML.3.1"  >
+            <ECEntityClass typeName="Foo" modifier="None" >
+                <ECArrayProperty propertyName="Prop" typeName="boolean" minimumLength="5" maximumLength="10"/>
+            </ECEntityClass>
+        </ECSchema>)xml"))) << "MinimumLength/MaximumLength not supported for bool arrays";
+
+    EXPECT_EQ(ERROR, TestHelper::RunSchemaImport(SchemaItem(R"xml(<?xml version="1.0" encoding="UTF-8"?>
+        <ECSchema schemaName="TestSchema" alias="ts" version="01.00.00" xmlns="http://www.bentley.com/schemas/Bentley.ECXML.3.1"  >
+            <ECEntityClass typeName="Foo" modifier="None" >
+                <ECProperty propertyName="Prop" typeName="int" minimumLength="5" maximumLength="10"/>
+            </ECEntityClass>
+        </ECSchema>)xml"))) << "MinimumLength/MaximumLength not supported for int";
+
+    EXPECT_EQ(ERROR, TestHelper::RunSchemaImport(SchemaItem(R"xml(<?xml version="1.0" encoding="UTF-8"?>
+        <ECSchema schemaName="TestSchema" alias="ts" version="01.00.00" xmlns="http://www.bentley.com/schemas/Bentley.ECXML.3.1"  >
+            <ECEntityClass typeName="Foo" modifier="None" >
+                <ECArrayProperty propertyName="Prop" typeName="int" minimumLength="5" maximumLength="10"/>
+            </ECEntityClass>
+        </ECSchema>)xml"))) << "MinimumLength/MaximumLength not supported for int arrays";
+
+    EXPECT_EQ(ERROR, TestHelper::RunSchemaImport(SchemaItem(R"xml(<?xml version="1.0" encoding="UTF-8"?>
+        <ECSchema schemaName="TestSchema" alias="ts" version="01.00.00" xmlns="http://www.bentley.com/schemas/Bentley.ECXML.3.1"  >
+            <ECEntityClass typeName="Foo" modifier="None" >
+                <ECProperty propertyName="Prop" typeName="long" minimumLength="5" maximumLength="10"/>
+            </ECEntityClass>
+        </ECSchema>)xml"))) << "MinimumLength/MaximumLength not supported for Long";
+
+    EXPECT_EQ(ERROR, TestHelper::RunSchemaImport(SchemaItem(R"xml(<?xml version="1.0" encoding="UTF-8"?>
+        <ECSchema schemaName="TestSchema" alias="ts" version="01.00.00" xmlns="http://www.bentley.com/schemas/Bentley.ECXML.3.1"  >
+            <ECEntityClass typeName="Foo" modifier="None" >
+                <ECArrayProperty propertyName="Prop" typeName="long" minimumLength="5" maximumLength="10"/>
+            </ECEntityClass>
+        </ECSchema>)xml"))) << "MinimumLength/MaximumLength not supported for Long arrays";
+
+    EXPECT_EQ(ERROR, TestHelper::RunSchemaImport(SchemaItem(R"xml(<?xml version="1.0" encoding="UTF-8"?>
+        <ECSchema schemaName="TestSchema" alias="ts" version="01.00.00" xmlns="http://www.bentley.com/schemas/Bentley.ECXML.3.1"  >
+            <ECEntityClass typeName="Foo" modifier="None" >
+                <ECProperty propertyName="Prop" typeName="double" minimumLength="5" maximumLength="10"/>
+            </ECEntityClass>
+        </ECSchema>)xml"))) << "MinimumLength/MaximumLength not supported for double";
+
+    EXPECT_EQ(ERROR, TestHelper::RunSchemaImport(SchemaItem(R"xml(<?xml version="1.0" encoding="UTF-8"?>
+        <ECSchema schemaName="TestSchema" alias="ts" version="01.00.00" xmlns="http://www.bentley.com/schemas/Bentley.ECXML.3.1"  >
+            <ECEntityClass typeName="Foo" modifier="None" >
+                <ECArrayProperty propertyName="Prop" typeName="double" minimumLength="5" maximumLength="10"/>
+            </ECEntityClass>
+        </ECSchema>)xml"))) << "MinimumLength/MaximumLength not supported for double arrays";
+
+    EXPECT_EQ(ERROR, TestHelper::RunSchemaImport(SchemaItem(R"xml(<?xml version="1.0" encoding="UTF-8"?>
+        <ECSchema schemaName="TestSchema" alias="ts" version="01.00.00" xmlns="http://www.bentley.com/schemas/Bentley.ECXML.3.1"  >
+            <ECEntityClass typeName="Foo" modifier="None" >
+                <ECProperty propertyName="Prop" typeName="dateTime" minimumLength="5" maximumLength="10"/>
+            </ECEntityClass>
+        </ECSchema>)xml"))) << "MinimumLength/MaximumLength not supported for DateTime";
+
+    EXPECT_EQ(ERROR, TestHelper::RunSchemaImport(SchemaItem(R"xml(<?xml version="1.0" encoding="UTF-8"?>
+        <ECSchema schemaName="TestSchema" alias="ts" version="01.00.00" xmlns="http://www.bentley.com/schemas/Bentley.ECXML.3.1"  >
+            <ECEntityClass typeName="Foo" modifier="None" >
+                <ECArrayProperty propertyName="Prop" typeName="dateTime" minimumLength="5" maximumLength="10"/>
+            </ECEntityClass>
+        </ECSchema>)xml"))) << "MinimumLength/MaximumLength not supported for DateTime arrays";
+
+    EXPECT_EQ(ERROR, TestHelper::RunSchemaImport(SchemaItem(R"xml(<?xml version="1.0" encoding="UTF-8"?>
+        <ECSchema schemaName="TestSchema" alias="ts" version="01.00.00" xmlns="http://www.bentley.com/schemas/Bentley.ECXML.3.1"  >
+            <ECEntityClass typeName="Foo" modifier="None" >
+                <ECProperty propertyName="Prop" typeName="point2d" minimumLength="5" maximumLength="10"/>
+            </ECEntityClass>
+        </ECSchema>)xml"))) << "MinimumLength/MaximumLength not supported for Point2d";
+
+    EXPECT_EQ(ERROR, TestHelper::RunSchemaImport(SchemaItem(R"xml(<?xml version="1.0" encoding="UTF-8"?>
+        <ECSchema schemaName="TestSchema" alias="ts" version="01.00.00" xmlns="http://www.bentley.com/schemas/Bentley.ECXML.3.1"  >
+            <ECEntityClass typeName="Foo" modifier="None" >
+                <ECArrayProperty propertyName="Prop" typeName="point2d" minimumLength="5" maximumLength="10"/>
+            </ECEntityClass>
+        </ECSchema>)xml"))) << "MinimumLength/MaximumLength not supported for Point2d array";
+
+    EXPECT_EQ(ERROR, TestHelper::RunSchemaImport(SchemaItem(R"xml(<?xml version="1.0" encoding="UTF-8"?>
+        <ECSchema schemaName="TestSchema" alias="ts" version="01.00.00" xmlns="http://www.bentley.com/schemas/Bentley.ECXML.3.1"  >
+            <ECEntityClass typeName="Foo" modifier="None" >
+                <ECProperty propertyName="Prop" typeName="point3d" minimumLength="5" maximumLength="10"/>
+            </ECEntityClass>
+        </ECSchema>)xml"))) << "MinimumLength/MaximumLength not supported for Point3d";
+
+    EXPECT_EQ(ERROR, TestHelper::RunSchemaImport(SchemaItem(R"xml(<?xml version="1.0" encoding="UTF-8"?>
+        <ECSchema schemaName="TestSchema" alias="ts" version="01.00.00" xmlns="http://www.bentley.com/schemas/Bentley.ECXML.3.1"  >
+            <ECEntityClass typeName="Foo" modifier="None" >
+                <ECArrayProperty propertyName="Prop" typeName="point3d" minimumLength="5" maximumLength="10"/>
+            </ECEntityClass>
+        </ECSchema>)xml"))) << "MinimumLength/MaximumLength not supported for Point3d array";
+
+    EXPECT_EQ(ERROR, TestHelper::RunSchemaImport(SchemaItem(R"xml(<?xml version="1.0" encoding="UTF-8"?>
+        <ECSchema schemaName="TestSchema" alias="ts" version="01.00.00" xmlns="http://www.bentley.com/schemas/Bentley.ECXML.3.1"  >
+            <ECEntityClass typeName="Foo" modifier="None" >
+                <ECProperty propertyName="Prop" typeName="Bentley.Geometry.Common.IGeometry" minimumLength="5" maximumLength="10"/>
+            </ECEntityClass>
+        </ECSchema>)xml"))) << "MinimumLength/MaximumLength not supported for IGeometry";
+
+    EXPECT_EQ(ERROR, TestHelper::RunSchemaImport(SchemaItem(R"xml(<?xml version="1.0" encoding="UTF-8"?>
+        <ECSchema schemaName="TestSchema" alias="ts" version="01.00.00" xmlns="http://www.bentley.com/schemas/Bentley.ECXML.3.1"  >
+            <ECEntityClass typeName="Foo" modifier="None" >
+                <ECArrayProperty propertyName="Prop" typeName="Bentley.Geometry.Common.IGeometry" minimumLength="5" maximumLength="10"/>
+            </ECEntityClass>
+        </ECSchema>)xml"))) << "MinimumLength/MaximumLength not supported for IGeometry arrays";
+
+    ASSERT_EQ(SUCCESS, SetupECDb("GetPropertyMinMaxLength.ecdb", SchemaItem(R"xml(<?xml version="1.0" encoding="UTF-8"?>
+        <ECSchema schemaName="TestSchema" alias="ts" version="01.00.00" xmlns="http://www.bentley.com/schemas/Bentley.ECXML.3.1"  >
+            <ECStructClass typeName="MyStruct">
+               <ECProperty propertyName="StrProp1" typeName="string" minimumLength="5" maximumLength="10"/>
+               <ECProperty propertyName="StrProp2" typeName="string" minimumLength="5"/>
+               <ECProperty propertyName="StrProp3" typeName="string" maximumLength="5"/>
+               <ECProperty propertyName="BinaryProp1" typeName="Binary" minimumLength="5" maximumLength="10"/>
+               <ECProperty propertyName="BinaryProp2" typeName="Binary" minimumLength="5"/>
+               <ECProperty propertyName="BinaryProp3" typeName="Binary" maximumLength="5"/>
+            </ECStructClass>
+            <ECEntityClass typeName="Foo" modifier="None" >
+               <ECProperty propertyName="StrProp1" typeName="string" minimumLength="5" maximumLength="10"/>
+               <ECProperty propertyName="StrProp2" typeName="string" minimumLength="5"/>
+               <ECProperty propertyName="StrProp3" typeName="string" maximumLength="5"/>
+               <ECProperty propertyName="BinaryProp1" typeName="Binary" minimumLength="5" maximumLength="10"/>
+               <ECProperty propertyName="BinaryProp2" typeName="Binary" minimumLength="5"/>
+               <ECProperty propertyName="BinaryProp3" typeName="Binary" maximumLength="5"/>
+               <ECStructProperty propertyName="MyStruct" typeName="MyStruct"/>
+            </ECEntityClass>
+       </ECSchema>)xml")));
+
+    for (Utf8CP className : std::vector<Utf8CP>{"Foo", "MyStruct"})
+        {
+        ECClassCP testClass = m_ecdb.Schemas().GetClass("TestSchema", className);
+        ASSERT_TRUE(testClass != nullptr) << className;
+        EXPECT_TRUE(testClass->GetPropertyP("StrProp1")->IsMinimumLengthDefined()) << className;
+        EXPECT_EQ(5, testClass->GetPropertyP("StrProp1")->GetMinimumLength()) << className;
+        EXPECT_TRUE(testClass->GetPropertyP("StrProp1")->IsMaximumLengthDefined()) << className;
+        EXPECT_EQ(10, testClass->GetPropertyP("StrProp1")->GetMaximumLength()) << className;
+
+        EXPECT_TRUE(testClass->GetPropertyP("BinaryProp1")->IsMinimumLengthDefined()) << className;
+        EXPECT_EQ(5, testClass->GetPropertyP("BinaryProp1")->GetMinimumLength()) << className;
+        EXPECT_TRUE(testClass->GetPropertyP("BinaryProp1")->IsMaximumLengthDefined()) << className;
+        EXPECT_EQ(10, testClass->GetPropertyP("BinaryProp1")->GetMaximumLength()) << className;
+
+        EXPECT_TRUE(testClass->GetPropertyP("StrProp2")->IsMinimumLengthDefined()) << className;
+        EXPECT_EQ(5, testClass->GetPropertyP("StrProp2")->GetMinimumLength()) << className;
+        EXPECT_FALSE(testClass->GetPropertyP("StrProp2")->IsMaximumLengthDefined()) << className;
+
+        EXPECT_TRUE(testClass->GetPropertyP("BinaryProp2")->IsMinimumLengthDefined()) << className;
+        EXPECT_EQ(5, testClass->GetPropertyP("BinaryProp2")->GetMinimumLength()) << className;
+        EXPECT_FALSE(testClass->GetPropertyP("BinaryProp2")->IsMaximumLengthDefined()) << className;
+
+        EXPECT_FALSE(testClass->GetPropertyP("StrProp3")->IsMinimumLengthDefined()) << className;
+        EXPECT_TRUE(testClass->GetPropertyP("StrProp3")->IsMaximumLengthDefined()) << className;
+        EXPECT_EQ(5, testClass->GetPropertyP("StrProp3")->GetMaximumLength()) << className;
+
+        EXPECT_FALSE(testClass->GetPropertyP("BinaryProp3")->IsMinimumLengthDefined()) << className;
+        EXPECT_TRUE(testClass->GetPropertyP("BinaryProp3")->IsMaximumLengthDefined()) << className;
+        EXPECT_EQ(5, testClass->GetPropertyP("BinaryProp3")->GetMaximumLength()) << className;
+        }
+    }
+
+//---------------------------------------------------------------------------------------
+// @bsiclass                                     Krischan.Eberle                  06/17
+//+---------------+---------------+---------------+---------------+---------------+------
+TEST_F(SchemaManagerTests, GetPropertyMinMaxValue)
+    {
+    EXPECT_EQ(SUCCESS, TestHelper::RunSchemaImport(SchemaItem(R"xml(<?xml version="1.0" encoding="UTF-8"?>
+    <ECSchema schemaName="TestSchema" alias="ts" version="01.00.00" xmlns="http://www.bentley.com/schemas/Bentley.ECXML.3.1"  >
+        <ECEntityClass typeName="Foo" modifier="None" >
+            <ECProperty propertyName="Prop" typeName="int" minimumValue="5" maximumValue="10"/>
+        </ECEntityClass>
+    </ECSchema>)xml"))) << "MinimumValue/MaximumValue supported for int";
+
+    EXPECT_EQ(SUCCESS, TestHelper::RunSchemaImport(SchemaItem(R"xml(<?xml version="1.0" encoding="UTF-8"?>
+    <ECSchema schemaName="TestSchema" alias="ts" version="01.00.00" xmlns="http://www.bentley.com/schemas/Bentley.ECXML.3.1"  >
+        <ECEntityClass typeName="Foo" modifier="None" >
+            <ECArrayProperty propertyName="Prop" typeName="int" minimumValue="5" maximumValue="10"/>
+        </ECEntityClass>
+    </ECSchema>)xml"))) << "MinimumValue/MaximumValue supported for int array";
+
+    EXPECT_EQ(SUCCESS, TestHelper::RunSchemaImport(SchemaItem(R"xml(<?xml version="1.0" encoding="UTF-8"?>
+    <ECSchema schemaName="TestSchema" alias="ts" version="01.00.00" xmlns="http://www.bentley.com/schemas/Bentley.ECXML.3.1"  >
+        <ECEntityClass typeName="Foo" modifier="None" >
+            <ECProperty propertyName="Prop" typeName="long" minimumValue="-5" maximumValue="10"/>
+        </ECEntityClass>
+    </ECSchema>)xml"))) << "MinimumValue/MaximumValue supported for long";
+
+    EXPECT_EQ(SUCCESS, TestHelper::RunSchemaImport(SchemaItem(R"xml(<?xml version="1.0" encoding="UTF-8"?>
+    <ECSchema schemaName="TestSchema" alias="ts" version="01.00.00" xmlns="http://www.bentley.com/schemas/Bentley.ECXML.3.1"  >
+        <ECEntityClass typeName="Foo" modifier="None" >
+            <ECArrayProperty propertyName="Prop" typeName="long" minimumValue="-5" maximumValue="10"/>
+        </ECEntityClass>
+    </ECSchema>)xml"))) << "MinimumValue/MaximumValue supported for long array";
+
+    EXPECT_EQ(SUCCESS, TestHelper::RunSchemaImport(SchemaItem(R"xml(<?xml version="1.0" encoding="UTF-8"?>
+    <ECSchema schemaName="TestSchema" alias="ts" version="01.00.00" xmlns="http://www.bentley.com/schemas/Bentley.ECXML.3.1"  >
+        <ECEntityClass typeName="Foo" modifier="None" >
+            <ECProperty propertyName="Prop" typeName="double" minimumValue="-5.3" maximumValue="10.13"/>
+        </ECEntityClass>
+    </ECSchema>)xml"))) << "MinimumValue/MaximumValue supported for double";
+
+    EXPECT_EQ(SUCCESS, TestHelper::RunSchemaImport(SchemaItem(R"xml(<?xml version="1.0" encoding="UTF-8"?>
+    <ECSchema schemaName="TestSchema" alias="ts" version="01.00.00" xmlns="http://www.bentley.com/schemas/Bentley.ECXML.3.1"  >
+        <ECEntityClass typeName="Foo" modifier="None" >
+            <ECArrayProperty propertyName="Prop" typeName="double" minimumValue="-5.3" maximumValue="10.13"/>
+        </ECEntityClass>
+    </ECSchema>)xml"))) << "MinimumValue/MaximumValue supported for double array";
+
+    EXPECT_EQ(ERROR, TestHelper::RunSchemaImport(SchemaItem(R"xml(<?xml version="1.0" encoding="UTF-8"?>
+    <ECSchema schemaName="TestSchema" alias="ts" version="01.00.00" xmlns="http://www.bentley.com/schemas/Bentley.ECXML.3.1"  >
+        <ECEntityClass typeName="Foo" modifier="None" >
+            <ECProperty propertyName="Prop" typeName="bool" minimumValue="0" maximumValue="1"/>
+        </ECEntityClass>
+    </ECSchema>)xml"))) << "MinimumValue/MaximumValue not expected to be supported for bool";
+
+    EXPECT_EQ(ERROR, TestHelper::RunSchemaImport(SchemaItem(R"xml(<?xml version="1.0" encoding="UTF-8"?>
+    <ECSchema schemaName="TestSchema" alias="ts" version="01.00.00" xmlns="http://www.bentley.com/schemas/Bentley.ECXML.3.1"  >
+        <ECEntityClass typeName="Foo" modifier="None" >
+            <ECProperty propertyName="Prop" typeName="bool" minimumValue="false"/>
+        </ECEntityClass>
+    </ECSchema>)xml"))) << "MinimumValue/MaximumValue not expected to be supported for bool";
+
+    EXPECT_EQ(ERROR, TestHelper::RunSchemaImport(SchemaItem(R"xml(<?xml version="1.0" encoding="UTF-8"?>
+    <ECSchema schemaName="TestSchema" alias="ts" version="01.00.00" xmlns="http://www.bentley.com/schemas/Bentley.ECXML.3.1"  >
+        <ECEntityClass typeName="Foo" modifier="None" >
+            <ECProperty propertyName="Prop" typeName="bool" maximumValue="true"/>
+        </ECEntityClass>
+    </ECSchema>)xml"))) << "MinimumValue/MaximumValue not expected to be supported for bool";
+
+    EXPECT_EQ(ERROR, TestHelper::RunSchemaImport(SchemaItem(R"xml(<?xml version="1.0" encoding="UTF-8"?>
+    <ECSchema schemaName="TestSchema" alias="ts" version="01.00.00" xmlns="http://www.bentley.com/schemas/Bentley.ECXML.3.1"  >
+        <ECEntityClass typeName="Foo" modifier="None" >
+            <ECProperty propertyName="Prop" typeName="dateTime" minimumValue="250000.5"/>
+        </ECEntityClass>
+    </ECSchema>)xml"))) << "MinimumValue/MaximumValue not expected to be supported for date times";
+
+    EXPECT_EQ(ERROR, TestHelper::RunSchemaImport(SchemaItem(R"xml(<?xml version="1.0" encoding="UTF-8"?>
+    <ECSchema schemaName="TestSchema" alias="ts" version="01.00.00" xmlns="http://www.bentley.com/schemas/Bentley.ECXML.3.1"  >
+        <ECEntityClass typeName="Foo" modifier="None" >
+            <ECProperty propertyName="Prop" typeName="dateTime" minimumValue="2000-01-01T12:00:00"/>
+        </ECEntityClass>
+    </ECSchema>)xml"))) << "MinimumValue/MaximumValue not expected to be supported for date times";
+
+    EXPECT_EQ(ERROR, TestHelper::RunSchemaImport(SchemaItem(R"xml(<?xml version="1.0" encoding="UTF-8"?>
+    <ECSchema schemaName="TestSchema" alias="ts" version="01.00.00" xmlns="http://www.bentley.com/schemas/Bentley.ECXML.3.1"  >
+        <ECEntityClass typeName="Foo" modifier="None" >
+            <ECProperty propertyName="Prop" typeName="Bentley.Geometry.Common.IGeometry" maximumValue="1"/>
+        </ECEntityClass>
+    </ECSchema>)xml"))) << "MinimumValue/MaximumValue not expected to be supported for IGeometry";
+
+    EXPECT_EQ(ERROR, TestHelper::RunSchemaImport(SchemaItem(R"xml(<?xml version="1.0" encoding="UTF-8"?>
+    <ECSchema schemaName="TestSchema" alias="ts" version="01.00.00" xmlns="http://www.bentley.com/schemas/Bentley.ECXML.3.1"  >
+        <ECEntityClass typeName="Foo" modifier="None" >
+            <ECProperty propertyName="Prop" typeName="Point2d" minimumValue="0" maximumValue="1"/>
+        </ECEntityClass>
+    </ECSchema>)xml"))) << "MinimumValue/MaximumValue not expected to be supported for Point2d";
+
+    EXPECT_EQ(ERROR, TestHelper::RunSchemaImport(SchemaItem(R"xml(<?xml version="1.0" encoding="UTF-8"?>
+    <ECSchema schemaName="TestSchema" alias="ts" version="01.00.00" xmlns="http://www.bentley.com/schemas/Bentley.ECXML.3.1"  >
+        <ECEntityClass typeName="Foo" modifier="None" >
+            <ECProperty propertyName="Prop" typeName="Point3d" minimumValue="0" maximumValue="1"/>
+        </ECEntityClass>
+    </ECSchema>)xml"))) << "MinimumValue/MaximumValue not expected to be supported for Point3d";
+
+    EXPECT_EQ(ERROR, TestHelper::RunSchemaImport(SchemaItem(R"xml(<?xml version="1.0" encoding="UTF-8"?>
+    <ECSchema schemaName="TestSchema" alias="ts" version="01.00.00" xmlns="http://www.bentley.com/schemas/Bentley.ECXML.3.1"  >
+        <ECEntityClass typeName="Foo" modifier="None" >
+            <ECProperty propertyName="Prop" typeName="string" minimumValue="0" maximumValue="1"/>
+        </ECEntityClass>
+    </ECSchema>)xml"))) << "MinimumValue/MaximumValue not expected to be supported for string";
+
+    EXPECT_EQ(ERROR, TestHelper::RunSchemaImport(SchemaItem(R"xml(<?xml version="1.0" encoding="UTF-8"?>
+    <ECSchema schemaName="TestSchema" alias="ts" version="01.00.00" xmlns="http://www.bentley.com/schemas/Bentley.ECXML.3.1"  >
+        <ECEntityClass typeName="Foo" modifier="None" >
+            <ECProperty propertyName="Prop" typeName="string" minimumValue="aaa" maximumValue="DDD"/>
+        </ECEntityClass>
+    </ECSchema>)xml"))) << "MinimumValue/MaximumValue not expected to be supported for string";
+
+
+    ASSERT_EQ(SUCCESS, SetupECDb("getpropertyminmaxvalue.ecdb", SchemaItem(R"xml(<?xml version="1.0" encoding="UTF-8"?>
+    <ECSchema schemaName="TestSchema" alias="ts" version="01.00.00" xmlns="http://www.bentley.com/schemas/Bentley.ECXML.3.1"  >
+        <ECStructClass typeName="MyStruct" modifier="None" >
+            <ECProperty propertyName="IntProp1" typeName="int" minimumValue="0"/>
+            <ECProperty propertyName="IntProp2" typeName="int" maximumValue="10"/>
+            <ECProperty propertyName="IntProp3" typeName="int" minimumValue="-10" maximumValue="10"/>
+            <ECProperty propertyName="LongProp1" typeName="long" minimumValue="0"/>
+            <ECProperty propertyName="LongProp2" typeName="long" maximumValue="10"/>
+            <ECProperty propertyName="LongProp3" typeName="long" minimumValue="-10" maximumValue="10"/>
+            <ECProperty propertyName="DoubleProp1" typeName="double" minimumValue="0"/>
+            <ECProperty propertyName="DoubleProp2" typeName="double" maximumValue="10"/>
+            <ECProperty propertyName="DoubleProp3" typeName="double" minimumValue="-10.5" maximumValue="10.5"/>
+    
+            <ECArrayProperty propertyName="IntArrayProp1" typeName="int" minimumValue="0"/>
+            <ECArrayProperty propertyName="IntArrayProp2" typeName="int" maximumValue="10"/>
+            <ECArrayProperty propertyName="IntArrayProp3" typeName="int" minimumValue="-10" maximumValue="10"/>
+
+            <ECArrayProperty propertyName="LongArrayProp1" typeName="long" minimumValue="0"/>
+            <ECArrayProperty propertyName="LongArrayProp2" typeName="long" maximumValue="10"/>
+            <ECArrayProperty propertyName="LongArrayProp3" typeName="long" minimumValue="-10" maximumValue="10"/>
+
+            <ECArrayProperty propertyName="DoubleArrayProp1" typeName="double" minimumValue="0"/>
+            <ECArrayProperty propertyName="DoubleArrayProp2" typeName="double" maximumValue="10"/>
+            <ECArrayProperty propertyName="DoubleArrayProp3" typeName="double" minimumValue="-10.5" maximumValue="10.5"/>
+        </ECStructClass>
+        <ECEntityClass typeName="Foo" modifier="None" >
+            <ECProperty propertyName="IntProp1" typeName="int" minimumValue="0"/>
+            <ECProperty propertyName="IntProp2" typeName="int" maximumValue="10"/>
+            <ECProperty propertyName="IntProp3" typeName="int" minimumValue="-10" maximumValue="10"/>
+            <ECProperty propertyName="LongProp1" typeName="long" minimumValue="0"/>
+            <ECProperty propertyName="LongProp2" typeName="long" maximumValue="10"/>
+            <ECProperty propertyName="LongProp3" typeName="long" minimumValue="-10" maximumValue="10"/>
+            <ECProperty propertyName="DoubleProp1" typeName="double" minimumValue="0"/>
+            <ECProperty propertyName="DoubleProp2" typeName="double" maximumValue="10"/>
+            <ECProperty propertyName="DoubleProp3" typeName="double" minimumValue="-10.5" maximumValue="10.5"/>
+    
+            <ECArrayProperty propertyName="IntArrayProp1" typeName="int" minimumValue="0"/>
+            <ECArrayProperty propertyName="IntArrayProp2" typeName="int" maximumValue="10"/>
+            <ECArrayProperty propertyName="IntArrayProp3" typeName="int" minimumValue="-10" maximumValue="10"/>
+
+            <ECArrayProperty propertyName="LongArrayProp1" typeName="long" minimumValue="0"/>
+            <ECArrayProperty propertyName="LongArrayProp2" typeName="long" maximumValue="10"/>
+            <ECArrayProperty propertyName="LongArrayProp3" typeName="long" minimumValue="-10" maximumValue="10"/>
+
+            <ECArrayProperty propertyName="DoubleArrayProp1" typeName="double" minimumValue="0"/>
+            <ECArrayProperty propertyName="DoubleArrayProp2" typeName="double" maximumValue="10"/>
+            <ECArrayProperty propertyName="DoubleArrayProp3" typeName="double" minimumValue="-10.5" maximumValue="10.5"/>
+
+            <ECStructProperty propertyName="MyStruct" typeName="MyStruct" />
+        </ECEntityClass>
+    </ECSchema>)xml")));
+
+    for (Utf8CP className : std::vector<Utf8CP> {"Foo", "MyStruct"})
+        {
+        ECClassCP testClass = m_ecdb.Schemas().GetClass("TestSchema", className);
+        ASSERT_TRUE(testClass != nullptr) << className;
+        ECPropertyCP prop = testClass->GetPropertyP("IntProp1");
+        ASSERT_TRUE(prop != nullptr) << className;
+        EXPECT_TRUE(prop->IsMinimumValueDefined()) << className << "." << prop->GetName().c_str();
+        ECValue v;
+        ASSERT_EQ(ECObjectsStatus::Success, prop->GetMinimumValue(v)) << className << "." << prop->GetName().c_str();
+        ASSERT_EQ(0, v.GetInteger()) << className << "." << prop->GetName().c_str();
+        EXPECT_FALSE(prop->IsMaximumValueDefined()) << className << "." << prop->GetName().c_str();
+
+        prop = testClass->GetPropertyP("IntProp2");
+        ASSERT_TRUE(prop != nullptr) << className;
+        EXPECT_FALSE(prop->IsMinimumValueDefined()) << className << "." << prop->GetName().c_str();
+        EXPECT_TRUE(prop->IsMaximumValueDefined()) << className << "." << prop->GetName().c_str();
+        ASSERT_EQ(ECObjectsStatus::Success, prop->GetMaximumValue(v)) << className << "." << prop->GetName().c_str();
+        ASSERT_EQ(10, v.GetInteger()) << className << "." << prop->GetName().c_str();
+
+        prop = testClass->GetPropertyP("IntProp3");
+        ASSERT_TRUE(prop != nullptr) << className;
+        EXPECT_TRUE(prop->IsMinimumValueDefined()) << className << "." << prop->GetName().c_str();
+        ASSERT_EQ(ECObjectsStatus::Success, prop->GetMinimumValue(v)) << className << "." << prop->GetName().c_str();
+        ASSERT_EQ(-10, v.GetInteger()) << className << "." << prop->GetName().c_str();
+        EXPECT_TRUE(prop->IsMaximumValueDefined()) << className << "." << prop->GetName().c_str();
+        ASSERT_EQ(ECObjectsStatus::Success, prop->GetMaximumValue(v)) << className << "." << prop->GetName().c_str();
+        ASSERT_EQ(10, v.GetInteger()) << className << "." << prop->GetName().c_str();
+
+
+        prop = testClass->GetPropertyP("LongProp1");
+        ASSERT_TRUE(prop != nullptr) << className;
+        EXPECT_TRUE(prop->IsMinimumValueDefined()) << className << "." << prop->GetName().c_str();
+        ASSERT_EQ(ECObjectsStatus::Success, prop->GetMinimumValue(v)) << className << "." << prop->GetName().c_str();
+        ASSERT_EQ(0, v.GetLong()) << className << "." << prop->GetName().c_str();
+        EXPECT_FALSE(prop->IsMaximumValueDefined()) << className << "." << prop->GetName().c_str();
+
+        prop = testClass->GetPropertyP("LongProp2");
+        ASSERT_TRUE(prop != nullptr) << className;
+        EXPECT_FALSE(prop->IsMinimumValueDefined()) << className << "." << prop->GetName().c_str();
+        EXPECT_TRUE(prop->IsMaximumValueDefined()) << className << "." << prop->GetName().c_str();
+        ASSERT_EQ(ECObjectsStatus::Success, prop->GetMaximumValue(v)) << className << "." << prop->GetName().c_str();
+        ASSERT_EQ(10, v.GetLong()) << className << "." << prop->GetName().c_str();
+
+        prop = testClass->GetPropertyP("LongProp3");
+        ASSERT_TRUE(prop != nullptr) << className;
+        EXPECT_TRUE(prop->IsMinimumValueDefined()) << className << "." << prop->GetName().c_str();
+        ASSERT_EQ(ECObjectsStatus::Success, prop->GetMinimumValue(v)) << className << "." << prop->GetName().c_str();
+        ASSERT_EQ(-10, v.GetLong()) << className << "." << prop->GetName().c_str();
+        EXPECT_TRUE(prop->IsMaximumValueDefined()) << className << "." << prop->GetName().c_str();
+        ASSERT_EQ(ECObjectsStatus::Success, prop->GetMaximumValue(v)) << className << "." << prop->GetName().c_str();
+        ASSERT_EQ(10, v.GetLong()) << className << "." << prop->GetName().c_str();
+
+
+        prop = testClass->GetPropertyP("DoubleProp1");
+        ASSERT_TRUE(prop != nullptr) << className;
+        EXPECT_TRUE(prop->IsMinimumValueDefined()) << className << "." << prop->GetName().c_str();
+        ASSERT_EQ(ECObjectsStatus::Success, prop->GetMinimumValue(v)) << className << "." << prop->GetName().c_str();
+        ASSERT_DOUBLE_EQ(0, v.GetDouble()) << className << "." << prop->GetName().c_str();
+        EXPECT_FALSE(prop->IsMaximumValueDefined()) << className << "." << prop->GetName().c_str();
+
+        prop = testClass->GetPropertyP("DoubleProp2");
+        ASSERT_TRUE(prop != nullptr) << className;
+        EXPECT_FALSE(prop->IsMinimumValueDefined()) << className << "." << prop->GetName().c_str();
+        EXPECT_TRUE(prop->IsMaximumValueDefined()) << className << "." << prop->GetName().c_str();
+        ASSERT_EQ(ECObjectsStatus::Success, prop->GetMaximumValue(v)) << className << "." << prop->GetName().c_str();
+        ASSERT_DOUBLE_EQ(10, v.GetDouble()) << className << "." << prop->GetName().c_str();
+
+        prop = testClass->GetPropertyP("DoubleProp3");
+        ASSERT_TRUE(prop != nullptr) << className;
+        EXPECT_TRUE(prop->IsMinimumValueDefined()) << className << "." << prop->GetName().c_str();
+        ASSERT_EQ(ECObjectsStatus::Success, prop->GetMinimumValue(v)) << className << "." << prop->GetName().c_str();
+        ASSERT_DOUBLE_EQ(-10.5, v.GetDouble()) << className << "." << prop->GetName().c_str();
+        EXPECT_TRUE(prop->IsMaximumValueDefined()) << className << "." << prop->GetName().c_str();
+        ASSERT_EQ(ECObjectsStatus::Success, prop->GetMaximumValue(v)) << className << "." << prop->GetName().c_str();
+        ASSERT_DOUBLE_EQ(10.5, v.GetDouble()) << className << "." << prop->GetName().c_str();
+
+
+        prop = testClass->GetPropertyP("IntArrayProp1");
+        ASSERT_TRUE(prop != nullptr) << className;
+        EXPECT_TRUE(prop->IsMinimumValueDefined()) << className << "." << prop->GetName().c_str();
+        ASSERT_EQ(ECObjectsStatus::Success, prop->GetMinimumValue(v)) << className << "." << prop->GetName().c_str();
+        ASSERT_EQ(0, v.GetInteger()) << className << "." << prop->GetName().c_str();
+        EXPECT_FALSE(prop->IsMaximumValueDefined()) << className << "." << prop->GetName().c_str();
+
+        prop = testClass->GetPropertyP("IntArrayProp2");
+        ASSERT_TRUE(prop != nullptr) << className;
+        EXPECT_FALSE(prop->IsMinimumValueDefined()) << className << "." << prop->GetName().c_str();
+        EXPECT_TRUE(prop->IsMaximumValueDefined()) << className << "." << prop->GetName().c_str();
+        ASSERT_EQ(ECObjectsStatus::Success, prop->GetMaximumValue(v)) << className << "." << prop->GetName().c_str();
+        ASSERT_EQ(10, v.GetInteger()) << className << "." << prop->GetName().c_str();
+
+        prop = testClass->GetPropertyP("IntArrayProp3");
+        ASSERT_TRUE(prop != nullptr) << className;
+        EXPECT_TRUE(prop->IsMinimumValueDefined()) << className << "." << prop->GetName().c_str();
+        ASSERT_EQ(ECObjectsStatus::Success, prop->GetMinimumValue(v)) << className << "." << prop->GetName().c_str();
+        ASSERT_EQ(-10, v.GetInteger()) << className << "." << prop->GetName().c_str();
+        EXPECT_TRUE(prop->IsMaximumValueDefined()) << className << "." << prop->GetName().c_str();
+        ASSERT_EQ(ECObjectsStatus::Success, prop->GetMaximumValue(v)) << className << "." << prop->GetName().c_str();
+        ASSERT_EQ(10, v.GetInteger()) << className << "." << prop->GetName().c_str();
+
+
+        prop = testClass->GetPropertyP("LongArrayProp1");
+        ASSERT_TRUE(prop != nullptr) << className;
+        EXPECT_TRUE(prop->IsMinimumValueDefined()) << className << "." << prop->GetName().c_str();
+        ASSERT_EQ(ECObjectsStatus::Success, prop->GetMinimumValue(v)) << className << "." << prop->GetName().c_str();
+        ASSERT_EQ(0, v.GetLong()) << className << "." << prop->GetName().c_str();
+        EXPECT_FALSE(prop->IsMaximumValueDefined()) << className << "." << prop->GetName().c_str();
+
+        prop = testClass->GetPropertyP("LongArrayProp2");
+        ASSERT_TRUE(prop != nullptr) << className;
+        EXPECT_FALSE(prop->IsMinimumValueDefined()) << className << "." << prop->GetName().c_str();
+        EXPECT_TRUE(prop->IsMaximumValueDefined()) << className << "." << prop->GetName().c_str();
+        ASSERT_EQ(ECObjectsStatus::Success, prop->GetMaximumValue(v)) << className << "." << prop->GetName().c_str();
+        ASSERT_EQ(10, v.GetLong()) << className << "." << prop->GetName().c_str();
+
+        prop = testClass->GetPropertyP("LongArrayProp3");
+        ASSERT_TRUE(prop != nullptr) << className;
+        EXPECT_TRUE(prop->IsMinimumValueDefined()) << className << "." << prop->GetName().c_str();
+        ASSERT_EQ(ECObjectsStatus::Success, prop->GetMinimumValue(v)) << className << "." << prop->GetName().c_str();
+        ASSERT_EQ(-10, v.GetLong()) << className << "." << prop->GetName().c_str();
+        EXPECT_TRUE(prop->IsMaximumValueDefined()) << className << "." << prop->GetName().c_str();
+        ASSERT_EQ(ECObjectsStatus::Success, prop->GetMaximumValue(v)) << className << "." << prop->GetName().c_str();
+        ASSERT_EQ(10, v.GetLong()) << className << "." << prop->GetName().c_str();
+
+
+        prop = testClass->GetPropertyP("DoubleArrayProp1");
+        ASSERT_TRUE(prop != nullptr) << className;
+        EXPECT_TRUE(prop->IsMinimumValueDefined()) << className << "." << prop->GetName().c_str();
+        ASSERT_EQ(ECObjectsStatus::Success, prop->GetMinimumValue(v)) << className << "." << prop->GetName().c_str();
+        ASSERT_DOUBLE_EQ(0, v.GetDouble()) << className << "." << prop->GetName().c_str();
+        EXPECT_FALSE(prop->IsMaximumValueDefined()) << className << "." << prop->GetName().c_str();
+
+        prop = testClass->GetPropertyP("DoubleArrayProp2");
+        ASSERT_TRUE(prop != nullptr) << className;
+        EXPECT_FALSE(prop->IsMinimumValueDefined()) << className << "." << prop->GetName().c_str();
+        EXPECT_TRUE(prop->IsMaximumValueDefined()) << className << "." << prop->GetName().c_str();
+        ASSERT_EQ(ECObjectsStatus::Success, prop->GetMaximumValue(v)) << className << "." << prop->GetName().c_str();
+        ASSERT_DOUBLE_EQ(10, v.GetDouble()) << className << "." << prop->GetName().c_str();
+
+        prop = testClass->GetPropertyP("DoubleArrayProp3");
+        ASSERT_TRUE(prop != nullptr) << className;
+        EXPECT_TRUE(prop->IsMinimumValueDefined()) << className << "." << prop->GetName().c_str();
+        ASSERT_EQ(ECObjectsStatus::Success, prop->GetMinimumValue(v)) << className << "." << prop->GetName().c_str();
+        ASSERT_DOUBLE_EQ(-10.5, v.GetDouble()) << className << "." << prop->GetName().c_str();
+        EXPECT_TRUE(prop->IsMaximumValueDefined()) << className << "." << prop->GetName().c_str();
+        ASSERT_EQ(ECObjectsStatus::Success, prop->GetMaximumValue(v)) << className << "." << prop->GetName().c_str();
+        ASSERT_DOUBLE_EQ(10.5, v.GetDouble()) << className << "." << prop->GetName().c_str();
+        }
+    }
+
+//---------------------------------------------------------------------------------------
+// @bsiclass                                     Krischan.Eberle                  06/17
+//+---------------+---------------+---------------+---------------+---------------+------
+TEST_F(SchemaManagerTests, GetPropertyPriority)
+    {
+    ASSERT_EQ(SUCCESS, SetupECDb("GetPropertyPriority.ecdb", SchemaItem(R"xml(<?xml version="1.0" encoding="UTF-8"?>
+        <ECSchema schemaName="TestSchema" alias="ts" version="01.00.00" xmlns="http://www.bentley.com/schemas/Bentley.ECXML.3.1"  >
+            <ECStructClass typeName="MyStruct">
+                <ECProperty propertyName="MinusFiveHundred" typeName="string" priority="-500"/>
+            </ECStructClass>
+            <ECEntityClass typeName="Parent" modifier="None" />
+            <ECEntityClass typeName="Foo" modifier="None" >
+                <ECProperty propertyName="None" typeName="string" />
+                <ECProperty propertyName="Zero" typeName="string" priority="0" />
+                <ECProperty propertyName="Ten" typeName="string" priority="10" />
+                <ECProperty propertyName="MinusTen" typeName="string" priority="-10" />
+                <ECStructProperty propertyName="MinusTwentyStruct" typeName="MyStruct" priority="-20" />
+                <ECArrayProperty propertyName="MinusTenArray" typeName="string" priority="-10" />
+                <ECStructArrayProperty propertyName="HundredStructArray" typeName="MyStruct" priority="100" />
+                <ECNavigationProperty propertyName="MinusOneNavProp" relationshipName="Rel" direction="Backward" priority="-1"/>
+            </ECEntityClass>
+            <ECEntityClass typeName="FooSub" modifier="None" >
+                <BaseClass>Foo</BaseClass>
+                <ECProperty propertyName="Ten" typeName="string"/>
+                <ECArrayProperty propertyName="MinusTenArray" typeName="string" priority="-11" />
+            </ECEntityClass>
+            <ECRelationshipClass typeName="Rel" modifier="Sealed" strength="Referencing">
+                <Source multiplicity="(0..1)" polymorphic="true" roleLabel="refers to">
+                    <Class class="Parent"/>
+                </Source>
+                <Target multiplicity="(0..*)" polymorphic="true" roleLabel="refers to">
+                    <Class class="Foo"/>
+                </Target>
+           </ECRelationshipClass>
+        </ECSchema>)xml")));
+
+    ECClassCP fooClass = m_ecdb.Schemas().GetClass("TestSchema", "Foo");
+    ASSERT_TRUE(fooClass != nullptr);
+    EXPECT_FALSE(fooClass->GetPropertyP("None")->IsPriorityLocallyDefined());
+    EXPECT_EQ(0, fooClass->GetPropertyP("None")->GetPriority());
+    EXPECT_TRUE(fooClass->GetPropertyP("Zero")->IsPriorityLocallyDefined());
+    EXPECT_EQ(0, fooClass->GetPropertyP("Zero")->GetPriority());
+    EXPECT_TRUE(fooClass->GetPropertyP("Ten")->IsPriorityLocallyDefined());
+    EXPECT_EQ(10, fooClass->GetPropertyP("Ten")->GetPriority());
+    EXPECT_TRUE(fooClass->GetPropertyP("MinusTen")->IsPriorityLocallyDefined());
+    EXPECT_EQ(-10, fooClass->GetPropertyP("MinusTen")->GetPriority());
+    EXPECT_TRUE(fooClass->GetPropertyP("MinusTwentyStruct")->IsPriorityLocallyDefined());
+    EXPECT_EQ(-20, fooClass->GetPropertyP("MinusTwentyStruct")->GetPriority());
+    EXPECT_TRUE(fooClass->GetPropertyP("MinusTenArray")->IsPriorityLocallyDefined());
+    EXPECT_EQ(-10, fooClass->GetPropertyP("MinusTenArray")->GetPriority());
+    EXPECT_TRUE(fooClass->GetPropertyP("HundredStructArray")->IsPriorityLocallyDefined());
+    EXPECT_EQ(100, fooClass->GetPropertyP("HundredStructArray")->GetPriority());
+    EXPECT_TRUE(fooClass->GetPropertyP("MinusOneNavProp")->IsPriorityLocallyDefined());
+    EXPECT_EQ(-1, fooClass->GetPropertyP("MinusOneNavProp")->GetPriority());
+
+    ECClassCP myStruct = m_ecdb.Schemas().GetClass("TestSchema", "MyStruct");
+    ASSERT_TRUE(myStruct != nullptr);
+    EXPECT_TRUE(myStruct->GetPropertyP("MinusFiveHundred")->IsPriorityLocallyDefined());
+    EXPECT_EQ(-500, myStruct->GetPropertyP("MinusFiveHundred")->GetPriority());
+
+    ECClassCP fooSubClass = m_ecdb.Schemas().GetClass("TestSchema", "FooSub");
+    ASSERT_TRUE(fooSubClass != nullptr);
+    EXPECT_TRUE(fooSubClass->GetPropertyP("MinusTen")->IsPriorityLocallyDefined()) << "Inherited property. As not overridden the priority is still considered locally defined";
+    EXPECT_EQ(-10, fooSubClass->GetPropertyP("MinusTen")->GetPriority()) << "Inherited property. As not overridden the priority is still considered locally defined";
+    EXPECT_FALSE(fooSubClass->GetPropertyP("Ten")->IsPriorityLocallyDefined()) << "Overridden property without specifying priority again";
+    EXPECT_EQ(10, fooSubClass->GetPropertyP("Ten")->GetPriority()) << "Overridden property without specifying priority again";
+    EXPECT_TRUE(fooSubClass->GetPropertyP("MinusTenArray")->IsPriorityLocallyDefined()) << "Overridden property with specifying new priority";
+    EXPECT_EQ(-11, fooSubClass->GetPropertyP("MinusTenArray")->GetPriority()) << "Overridden property with specifying new priority";
+    }
+
+//---------------------------------------------------------------------------------------
+// @bsiclass                                     Krischan.Eberle                  01/16
+//+---------------+---------------+---------------+---------------+---------------+------
+TEST_F(SchemaManagerTests, GetEnumeration)
+    {
+    ASSERT_EQ(SUCCESS, SetupECDb("getenumeration.ecdb", SchemaItem("<?xml version='1.0' encoding='utf-8' ?>"
+                                     "<ECSchema schemaName='TestSchema' nameSpacePrefix='ts' version='1.0' xmlns='http://www.bentley.com/schemas/Bentley.ECXML.3.0'>"
+                                     "<ECSchemaReference name='ECDbFileInfo' version='02.00.00' prefix='ecdbf' />"
+                                     "  <ECEntityClass typeName='Foo' >"
+                                     "    <ECProperty propertyName='Folder' typeName='ecdbf:StandardRootFolderType' />"
+                                     "    <ECProperty propertyName='Homepage' typeName='string' extendedTypeName='URL' />"
+                                     "    <ECArrayProperty propertyName='FavoriteFolders' typeName='ecdbf:StandardRootFolderType' minOccurs='0' maxOccurs='unbounded' />"
+                                     "  </ECEntityClass>"
+                                     "</ECSchema>")));
+
+    {
+    ECEnumerationCP ecEnum = m_ecdb.Schemas().GetEnumeration("ECDbFileInfo", "StandardRootFolderType");
+    ASSERT_TRUE(ecEnum != nullptr);
+    ASSERT_EQ(4, ecEnum->GetEnumeratorCount());
+    }
+
+    {
+    ASSERT_EQ(BE_SQLITE_OK, ReopenECDb());
+
+    ECSchemaCP schema = m_ecdb.Schemas().GetSchema("ECDbFileInfo", false);
+    ASSERT_TRUE(schema != nullptr);
+    ASSERT_EQ(0, schema->GetEnumerationCount());
+    ECClassCP classWithEnum = m_ecdb.Schemas().GetClass("ECDbFileInfo", "ExternalFileInfo");
+    ASSERT_TRUE(classWithEnum != nullptr);
+
+    ECPropertyCP prop = classWithEnum->GetPropertyP("RootFolder");
+    ASSERT_TRUE(prop != nullptr);
+    PrimitiveECPropertyCP primProp = prop->GetAsPrimitiveProperty();
+    ASSERT_TRUE(primProp != nullptr);
+    ECEnumerationCP ecEnum = primProp->GetEnumeration();
+    ASSERT_TRUE(ecEnum != nullptr);
+    ASSERT_STREQ("StandardRootFolderType", ecEnum->GetName().c_str());
+    ASSERT_EQ(4, ecEnum->GetEnumeratorCount());
+
+    ecEnum = schema->GetEnumerationCP("StandardRootFolderType");
+    ASSERT_TRUE(ecEnum != nullptr);
+    ASSERT_EQ(4, ecEnum->GetEnumeratorCount());
+    }
+
+    {
+    ASSERT_EQ(BE_SQLITE_OK, ReopenECDb());
+
+    ECSchemaCP schema = m_ecdb.Schemas().GetSchema("ECDbFileInfo", false);
+    ASSERT_TRUE(schema != nullptr);
+    ASSERT_EQ(0, schema->GetEnumerationCount());
+    ECClassCP classWithEnum = m_ecdb.Schemas().GetClass("TestSchema", "Foo");
+    ASSERT_TRUE(classWithEnum != nullptr);
+
+    ECPropertyCP prop = classWithEnum->GetPropertyP("Folder");
+    ASSERT_TRUE(prop != nullptr);
+    PrimitiveECPropertyCP primProp = prop->GetAsPrimitiveProperty();
+    ASSERT_TRUE(primProp != nullptr);
+    ECEnumerationCP ecEnum = primProp->GetEnumeration();
+    ASSERT_TRUE(ecEnum != nullptr);
+    ASSERT_STREQ("StandardRootFolderType", ecEnum->GetName().c_str());
+    ASSERT_EQ(4, ecEnum->GetEnumeratorCount());
+
+    prop = classWithEnum->GetPropertyP("FavoriteFolders");
+    ASSERT_TRUE(prop != nullptr);
+    PrimitiveArrayECPropertyCP primArrayProp = prop->GetAsPrimitiveArrayProperty();
+    ASSERT_TRUE(primArrayProp != nullptr);
+    ecEnum = primArrayProp->GetEnumeration();
+    ASSERT_TRUE(ecEnum != nullptr);
+    ASSERT_STREQ("StandardRootFolderType", ecEnum->GetName().c_str());
+    ASSERT_EQ(4, ecEnum->GetEnumeratorCount());
+
+    ecEnum = schema->GetEnumerationCP("StandardRootFolderType");
+    ASSERT_TRUE(ecEnum != nullptr);
+    ASSERT_EQ(4, ecEnum->GetEnumeratorCount());
+    }
+
+    {
+    ASSERT_EQ(BE_SQLITE_OK, ReopenECDb());
+
+    ECSchemaCP schema = m_ecdb.Schemas().GetSchema("ECDbFileInfo", true);
+    ASSERT_TRUE(schema != nullptr);
+    ECEnumerationCP ecEnum = schema->GetEnumerationCP("StandardRootFolderType");
+    ASSERT_TRUE(ecEnum != nullptr);
+    ASSERT_EQ(4, ecEnum->GetEnumeratorCount());
+    }
+
+    }
+
+//---------------------------------------------------------------------------------------
+// @bsiclass                                     Krischan.Eberle                  06/16
+//+---------------+---------------+---------------+---------------+---------------+------
+TEST_F(SchemaManagerTests, GetKindOfQuantity)
+    {
+    auto assertKoq = [] (KindOfQuantityCR actualKoq)
+        {
+        ASSERT_STREQ("My KindOfQuantity", actualKoq.GetDisplayLabel().c_str());
+        ASSERT_STREQ("My KindOfQuantity", actualKoq.GetDescription().c_str());
+        ASSERT_STREQ("CM(DefaultRealU)", actualKoq.GetPersistenceUnit().ToText().c_str());
+        ASSERT_DOUBLE_EQ(.5, actualKoq.GetRelativeError());
+        bvector<Formatting::FormatUnitSet> const& actualPresentationUnits = actualKoq.GetPresentationUnitList();
+        ASSERT_EQ(2, actualPresentationUnits.size());
+        ASSERT_STREQ("FT(DefaultRealU)", actualPresentationUnits[0].ToText().c_str());
+        ASSERT_STREQ("IN(DefaultRealU)", actualPresentationUnits[1].ToText().c_str());
+        };
+
+    std::vector<SchemaItem> testSchemas;
+    testSchemas.push_back(SchemaItem(R"xml(<?xml version="1.0" encoding="utf-8" ?>
+                                     <ECSchema schemaName="Schema1" alias="s1" version="1.0" xmlns="http://www.bentley.com/schemas/Bentley.ECXML.3.2">
+                                     <KindOfQuantity typeName="MyKindOfQuantity" description="My KindOfQuantity"
+                                                     displayLabel="My KindOfQuantity" persistenceUnit="CM" relativeError=".5"
+                                                     presentationUnits="FT;IN" />
+                                     </ECSchema>)xml"));
+
+    testSchemas.push_back(SchemaItem(R"xml(<?xml version="1.0" encoding="utf-8" ?>
+                                     <ECSchema schemaName="Schema2" alias="s2" version="1.0" xmlns="http://www.bentley.com/schemas/Bentley.ECXML.3.2">
+                                     <ECSchemaReference name="Schema1" version="01.00.00" alias="s1" />
+                                       <ECEntityClass typeName="Foo" >
+                                         <ECProperty propertyName="Length" typeName="double" kindOfQuantity="s1:MyKindOfQuantity" />
+                                         <ECProperty propertyName="Homepage" typeName="string" extendedTypeName="URL" />
+                                         <ECArrayProperty propertyName="AlternativeLengths" typeName="double" minOccurs="0" maxOccurs="unbounded" kindOfQuantity="s1:MyKindOfQuantity"/>
+                                         <ECArrayProperty propertyName="Favorites" typeName="string" extendedTypeName="URL" minOccurs="0" maxOccurs="unbounded" />
+                                       </ECEntityClass>
+                                     </ECSchema>)xml"));
+
+    ASSERT_EQ(SUCCESS, SetupECDb("getkindofquantity.ecdb", testSchemas[0]));
+    ASSERT_EQ(SUCCESS, ImportSchema(testSchemas[1]));
+
+    {
+    ASSERT_EQ(BE_SQLITE_OK, ReopenECDb());
+
+
+    KindOfQuantityCP koq = m_ecdb.Schemas().GetKindOfQuantity("Schema1", "MyKindOfQuantity");
+    ASSERT_TRUE(koq != nullptr);
+    assertKoq(*koq);
+    }
+
+    {
+    ASSERT_EQ(BE_SQLITE_OK, ReopenECDb());
+
+    ECSchemaCP schema = m_ecdb.Schemas().GetSchema("Schema1", false);
+    ASSERT_TRUE(schema != nullptr);
+    ASSERT_EQ(0, schema->GetKindOfQuantityCount());
+    ECClassCP classWithKoq = m_ecdb.Schemas().GetClass("Schema2", "Foo");
+    ASSERT_TRUE(classWithKoq != nullptr);
+    ASSERT_EQ(1, schema->GetKindOfQuantityCount());
+    KindOfQuantityCP koq = schema->GetKindOfQuantityCP("MyKindOfQuantity");
+    ASSERT_TRUE(koq != nullptr);
+    assertKoq(*koq);
+
+    ECPropertyCP prop = classWithKoq->GetPropertyP("Length");
+    ASSERT_TRUE(prop != nullptr);
+    koq = prop->GetKindOfQuantity();
+    ASSERT_TRUE(koq != nullptr);
+    assertKoq(*koq);
+    }
+
+    {
+    ASSERT_EQ(BE_SQLITE_OK, ReopenECDb());
+
+    ECSchemaCP schema = m_ecdb.Schemas().GetSchema("Schema1", true);
+    ASSERT_TRUE(schema != nullptr);
+    ASSERT_EQ(1, schema->GetKindOfQuantityCount());
+    }
+    }
+
+//---------------------------------------------------------------------------------------
+// @bsiclass                                     Krischan.Eberle                  06/16
+//+---------------+---------------+---------------+---------------+---------------+------
+TEST_F(SchemaManagerTests, GetPreEC32KindOfQuantity)
+    {
+    auto assertKoq = [] (KindOfQuantityCR actualKoq)
+        {
+        ASSERT_STREQ("My KindOfQuantity", actualKoq.GetDisplayLabel().c_str());
+        ASSERT_STREQ("My KindOfQuantity", actualKoq.GetDescription().c_str());
+        ASSERT_STREQ("CM(DefaultReal)", actualKoq.GetPersistenceUnit().ToText().c_str());
+        ASSERT_DOUBLE_EQ(.5, actualKoq.GetRelativeError());
+        bvector<Formatting::FormatUnitSet> const& actualPresentationUnits = actualKoq.GetPresentationUnitList();
+        ASSERT_EQ(2, actualPresentationUnits.size());
+        ASSERT_STREQ("FT(DefaultReal)", actualPresentationUnits[0].ToText().c_str());
+        ASSERT_STREQ("IN(DefaultReal)", actualPresentationUnits[1].ToText().c_str());
+        };
+
+    std::vector<SchemaItem> testSchemas;
+    testSchemas.push_back(SchemaItem(R"xml(<?xml version="1.0" encoding="utf-8" ?>
+                                     <ECSchema schemaName="Schema1" alias="s1" version="1.0" xmlns="http://www.bentley.com/schemas/Bentley.ECXML.3.1">
+                                     <KindOfQuantity typeName="MyKindOfQuantity" description="My KindOfQuantity"
+                                                     displayLabel="My KindOfQuantity" persistenceUnit="CM" relativeError=".5"
+                                                     presentationUnits="FT;IN" />
+                                     </ECSchema>)xml"));
+
+    testSchemas.push_back(SchemaItem(R"xml(<?xml version="1.0" encoding="utf-8" ?>
+                                     <ECSchema schemaName="Schema2" alias="s2" version="1.0" xmlns="http://www.bentley.com/schemas/Bentley.ECXML.3.1">
+                                     <ECSchemaReference name="Schema1" version="01.00.00" alias="s1" />
+                                       <ECEntityClass typeName="Foo" >
+                                         <ECProperty propertyName="Length" typeName="double" kindOfQuantity="s1:MyKindOfQuantity" />
+                                         <ECProperty propertyName="Homepage" typeName="string" extendedTypeName="URL" />
+                                         <ECArrayProperty propertyName="AlternativeLengths" typeName="double" minOccurs="0" maxOccurs="unbounded" kindOfQuantity="s1:MyKindOfQuantity"/>
+                                         <ECArrayProperty propertyName="Favorites" typeName="string" extendedTypeName="URL" minOccurs="0" maxOccurs="unbounded" />
+                                       </ECEntityClass>
+                                     </ECSchema>)xml"));
+
+    ASSERT_EQ(SUCCESS, SetupECDb("getkindofquantity.ecdb", testSchemas[0]));
+    ASSERT_EQ(SUCCESS, ImportSchema(testSchemas[1]));
+
+    {
+    ASSERT_EQ(BE_SQLITE_OK, ReopenECDb());
+
+
+    KindOfQuantityCP koq = m_ecdb.Schemas().GetKindOfQuantity("Schema1", "MyKindOfQuantity");
+    ASSERT_TRUE(koq != nullptr);
+    assertKoq(*koq);
+    }
+
+    {
+    ASSERT_EQ(BE_SQLITE_OK, ReopenECDb());
+
+    ECSchemaCP schema = m_ecdb.Schemas().GetSchema("Schema1", false);
+    ASSERT_TRUE(schema != nullptr);
+    ASSERT_EQ(0, schema->GetKindOfQuantityCount());
+    ECClassCP classWithKoq = m_ecdb.Schemas().GetClass("Schema2", "Foo");
+    ASSERT_TRUE(classWithKoq != nullptr);
+    ASSERT_EQ(1, schema->GetKindOfQuantityCount());
+    KindOfQuantityCP koq = schema->GetKindOfQuantityCP("MyKindOfQuantity");
+    ASSERT_TRUE(koq != nullptr);
+    assertKoq(*koq);
+
+    ECPropertyCP prop = classWithKoq->GetPropertyP("Length");
+    ASSERT_TRUE(prop != nullptr);
+    koq = prop->GetKindOfQuantity();
+    ASSERT_TRUE(koq != nullptr);
+    assertKoq(*koq);
+    }
+
+    {
+    ASSERT_EQ(BE_SQLITE_OK, ReopenECDb());
+
+    ECSchemaCP schema = m_ecdb.Schemas().GetSchema("Schema1", true);
+    ASSERT_TRUE(schema != nullptr);
+    ASSERT_EQ(1, schema->GetKindOfQuantityCount());
+    }
+    }
+
+//---------------------------------------------------------------------------------------
+// @bsiclass                                     Krischan.Eberle                  06/17
+//+---------------+---------------+---------------+---------------+---------------+------
+TEST_F(SchemaManagerTests, GetPropertyCategory)
+    {
+    ASSERT_EQ(SUCCESS, SetupECDb("getpropertycategories.ecdb", SchemaItem(R"xml(<?xml version="1.0" encoding="utf-8" ?>
+                                     <ECSchema schemaName="Schema1" alias="s1" version="1.0" xmlns="http://www.bentley.com/schemas/Bentley.ECXML.3.1">
+                                        <PropertyCategory typeName="Core" description="Core" displayLabel="Core" priority="1" />
+                                     </ECSchema>)xml")));
+
+
+    ASSERT_EQ(SUCCESS, ImportSchema(SchemaItem(R"xml(<?xml version="1.0" encoding="utf-8" ?>
+                                     <ECSchema schemaName="Schema2" alias="s2" version="1.0" xmlns="http://www.bentley.com/schemas/Bentley.ECXML.3.1">
+                                     <ECSchemaReference name="Schema1" version="01.00.00" alias="s1" />
+                                       <PropertyCategory typeName="Misc" description="Miscellaneous" displayLabel="Miscellaneous" />
+                                       <ECEntityClass typeName="Foo" >
+                                         <ECProperty propertyName="Length" typeName="double" category="s1:Core" />
+                                         <ECProperty propertyName="Homepage" typeName="string" extendedTypeName="URL" />
+                                         <ECArrayProperty propertyName="AlternativeLengths" typeName="double" minOccurs="0" maxOccurs="unbounded" category="Misc"/>
+                                         <ECArrayProperty propertyName="Favorites" typeName="string" extendedTypeName="URL" minOccurs="0" maxOccurs="unbounded" />
+                                       </ECEntityClass>
+                                     </ECSchema>)xml")));
+    ASSERT_EQ(BE_SQLITE_OK, ReopenECDb());
+
+
+    PropertyCategoryCP coreCat = m_ecdb.Schemas().GetPropertyCategory("Schema1", "Core");
+    ASSERT_TRUE(coreCat != nullptr);
+    ASSERT_STREQ("Core", coreCat->GetName().c_str());
+    ASSERT_EQ(1, (int) coreCat->GetPriority());
+
+    {
+    ASSERT_EQ(BE_SQLITE_OK, ReopenECDb());
+
+    ECSchemaCP schema1 = m_ecdb.Schemas().GetSchema("Schema1", false);
+    ASSERT_TRUE(schema1 != nullptr);
+    ASSERT_EQ(0, schema1->GetPropertyCategoryCount());
+
+    ECSchemaCP schema2 = m_ecdb.Schemas().GetSchema("Schema2", false);
+    ASSERT_TRUE(schema2 != nullptr);
+    ASSERT_EQ(0, schema2->GetPropertyCategoryCount());
+
+    ECClassCP testClass = m_ecdb.Schemas().GetClass("Schema2", "Foo");
+    ASSERT_TRUE(testClass != nullptr);
+    ASSERT_EQ(1, schema1->GetPropertyCategoryCount());
+    ASSERT_EQ(1, schema2->GetPropertyCategoryCount());
+
+    coreCat = schema1->GetPropertyCategoryCP("Core");
+    ASSERT_TRUE(coreCat != nullptr);
+    ASSERT_STREQ("Core", coreCat->GetName().c_str());
+    ASSERT_EQ(1, (int) coreCat->GetPriority());
+
+    PropertyCategoryCP miscCat = schema2->GetPropertyCategoryCP("Misc");
+    ASSERT_TRUE(miscCat != nullptr);
+    ASSERT_STREQ("Misc", miscCat->GetName().c_str());
+    ASSERT_EQ(0, (int) miscCat->GetPriority());
+
+    ECPropertyCP prop = testClass->GetPropertyP("Length");
+    ASSERT_TRUE(prop != nullptr);
+    coreCat = prop->GetCategory();
+    ASSERT_TRUE(coreCat != nullptr);
+    ASSERT_STREQ("Core", coreCat->GetName().c_str());
+    ASSERT_EQ(1, (int) coreCat->GetPriority());
+
+    prop = testClass->GetPropertyP("AlternativeLengths");
+    ASSERT_TRUE(prop != nullptr);
+    miscCat = prop->GetCategory();
+    ASSERT_TRUE(miscCat != nullptr);
+    ASSERT_STREQ("Misc", miscCat->GetName().c_str());
+    ASSERT_EQ(0, (int) miscCat->GetPriority());
+
+    prop = testClass->GetPropertyP("Homepage");
+    ASSERT_TRUE(prop != nullptr);
+    ASSERT_TRUE(prop->GetCategory() == nullptr);
+
+    prop = testClass->GetPropertyP("Favorites");
+    ASSERT_TRUE(prop != nullptr);
+    ASSERT_TRUE(prop->GetCategory() == nullptr);
+    }
+
+    {
+    ASSERT_EQ(BE_SQLITE_OK, ReopenECDb());
+
+    ECSchemaCP schema = m_ecdb.Schemas().GetSchema("Schema1", true);
+    ASSERT_TRUE(schema != nullptr);
+    ASSERT_EQ(1, schema->GetPropertyCategoryCount());
+
+    schema = m_ecdb.Schemas().GetSchema("Schema2", true);
+    ASSERT_TRUE(schema != nullptr);
+    ASSERT_EQ(1, schema->GetPropertyCategoryCount());
+    }
+    }
+
+//---------------------------------------------------------------------------------------
+// @bsiclass                                     Krischan.Eberle                  01/16
+//+---------------+---------------+---------------+---------------+---------------+------
+TEST_F(SchemaManagerTests, GetPropertyWithExtendedType)
+    {
+    ASSERT_EQ(SUCCESS, SetupECDb("propertywithextendedtype.ecdb", 
+                           SchemaItem("<?xml version='1.0' encoding='utf-8' ?>"
+                                      "<ECSchema schemaName='TestSchema' nameSpacePrefix='ts' version='1.0' xmlns='http://www.bentley.com/schemas/Bentley.ECXML.3.0'>"
+                                      "  <ECEntityClass typeName='Foo' >"
+                                      "    <ECProperty propertyName='Name' typeName='string' />"
+                                      "    <ECProperty propertyName='Homepage' typeName='string' extendedTypeName='URL' />"
+                                      "    <ECArrayProperty propertyName='Addresses' typeName='string' minOccurs='0' maxOccurs='unbounded' />"
+                                      "    <ECArrayProperty propertyName='Favorites' typeName='string' extendedTypeName='URL' minOccurs='0' maxOccurs='unbounded' />"
+                                      "  </ECEntityClass>"
+                                      "</ECSchema>")));
+
+    ECClassCP fooClass = m_ecdb.Schemas().GetClass("TestSchema", "Foo");
+    ASSERT_TRUE(fooClass != nullptr);
+
+    ECPropertyCP prop = fooClass->GetPropertyP("Name");
+    ASSERT_TRUE(prop != nullptr && prop->GetAsPrimitiveProperty() != nullptr);
+    ASSERT_FALSE(prop->HasExtendedType());
+
+    prop = fooClass->GetPropertyP("Homepage");
+    ASSERT_TRUE(prop != nullptr && prop->GetAsPrimitiveProperty() != nullptr);
+    ASSERT_TRUE(prop->HasExtendedType());
+    ASSERT_STREQ("URL", prop->GetAsPrimitiveProperty()->GetExtendedTypeName().c_str());
+
+    prop = fooClass->GetPropertyP("Addresses");
+    ASSERT_TRUE(prop != nullptr && prop->GetAsPrimitiveArrayProperty() != nullptr);
+    ASSERT_FALSE(prop->HasExtendedType());
+
+    prop = fooClass->GetPropertyP("Favorites");
+    ASSERT_TRUE(prop != nullptr && prop->GetAsPrimitiveArrayProperty() != nullptr);
+    ASSERT_TRUE(prop->HasExtendedType());
+    ASSERT_STREQ("URL", prop->GetAsPrimitiveArrayProperty()->GetExtendedTypeName().c_str());
+    }
+
+//---------------------------------------------------------------------------------------
+// @bsiclass                                     Krischan.Eberle                  10/16
+//+---------------+---------------+---------------+---------------+---------------+------
+TEST_F(SchemaManagerTests, GetRelationshipWithAbstractConstraintClass)
+    {
+    ASSERT_EQ(SUCCESS, SetupECDb("relationshipwithabstractconstraintclass.ecdb",
+                           SchemaItem(R"xml(<?xml version="1.0" encoding="utf-8" ?>
+                                      <ECSchema schemaName="TestSchema" alias="ts" version="1.0" xmlns="http://www.bentley.com/schemas/Bentley.ECXML.3.1">
+                                        <ECSchemaReference name="ECDbMap" version="02.00.00" alias="ecdbmap" />
+                                        <ECEntityClass typeName="Model" >
+                                          <ECProperty propertyName="Name" typeName="string" />
+                                        </ECEntityClass>
+                                        <ECEntityClass typeName="Element" modifier="Abstract" >
+                                              <ECCustomAttributes>
+                                                  <ClassMap xmlns="ECDbMap.02.00">
+                                                      <MapStrategy>TablePerHierarchy</MapStrategy>
+                                                  </ClassMap>
+                                              </ECCustomAttributes>
+                                          <ECProperty propertyName="Code" typeName="string" />
+                                          <ECNavigationProperty propertyName="Model1" relationshipName="ModelHasElements" direction="Backward"/>
+                                        </ECEntityClass>
+                                        <ECEntityClass typeName="BaseElement" modifier="Abstract" >
+                                            <BaseClass>Element</BaseClass>
+                                        </ECEntityClass>
+                                        <ECEntityClass typeName="FooElement" modifier="Sealed" >
+                                            <BaseClass>BaseElement</BaseClass>
+                                            <ECNavigationProperty propertyName="Model2" relationshipName="ModelHasFooOrGooElements" direction="Backward"/>
+                                        </ECEntityClass>
+                                        <ECEntityClass typeName="GooElement" modifier="Sealed" >
+                                            <BaseClass>BaseElement</BaseClass>
+                                            <ECNavigationProperty propertyName="Model2" relationshipName="ModelHasFooOrGooElements" direction="Backward"/>
+                                        </ECEntityClass>
+                                        <ECRelationshipClass typeName="ModelHasFooOrGooElements" modifier="Sealed" >
+                                            <Source multiplicity="(0..1)" polymorphic="False" roleLabel="Model">
+                                                <Class class ="Model" />
+                                            </Source>
+                                            <Target multiplicity="(0..*)" polymorphic="False" abstractConstraint="BaseElement" roleLabel="Foo or Goo Elements">
+                                                <Class class ="FooElement" />
+                                                <Class class ="GooElement" />
+                                            </Target>
+                                        </ECRelationshipClass>
+                                        <ECRelationshipClass typeName="ModelHasElements" modifier="Sealed" >
+                                            <Source multiplicity="(0..1)" polymorphic="False" roleLabel="Model">
+                                                <Class class ="Model" />
+                                            </Source>
+                                            <Target multiplicity="(0..*)" polymorphic="False" roleLabel="Elements">
+                                                <Class class ="Element" />
+                                            </Target>
+                                        </ECRelationshipClass>
+                                      </ECSchema>)xml")));
+
+    ECClassCP ecclass = m_ecdb.Schemas().GetClass("TestSchema", "ModelHasFooOrGooElements");
+    ASSERT_TRUE(ecclass != nullptr);
+    ECRelationshipClassCP relWithAbstractConstraint = ecclass->GetRelationshipClassCP();
+    ASSERT_TRUE(relWithAbstractConstraint != nullptr);
+    
+    ASSERT_EQ(m_ecdb.Schemas().GetClass("TestSchema", "Model"), relWithAbstractConstraint->GetSource().GetAbstractConstraint());
+    ASSERT_EQ(m_ecdb.Schemas().GetClass("TestSchema", "BaseElement"), relWithAbstractConstraint->GetTarget().GetAbstractConstraint());
+
+    ecclass = m_ecdb.Schemas().GetClass("TestSchema", "ModelHasElements");
+    ASSERT_TRUE(ecclass != nullptr);
+    ECRelationshipClassCP relWithoutAbstractConstraint = ecclass->GetRelationshipClassCP();
+    ASSERT_TRUE(relWithoutAbstractConstraint != nullptr);
+    ASSERT_EQ(m_ecdb.Schemas().GetClass("TestSchema", "Model"), relWithoutAbstractConstraint->GetSource().GetAbstractConstraint());
+    ASSERT_EQ(m_ecdb.Schemas().GetClass("TestSchema", "Element"), relWithoutAbstractConstraint->GetTarget().GetAbstractConstraint());
+    }
+
+//---------------------------------------------------------------------------------------
+// @bsimethod                                   Muhammad Hassan                  09/14
+//+---------------+---------------+---------------+---------------+---------------+------
+TEST_F(SchemaManagerTests, AddDuplicateECSchemaInReadContext)
+    {
+    ASSERT_EQ(BE_SQLITE_OK, SetupECDb("ecschemamanagertest.ecdb"));
+
+    ECSchemaReadContextPtr context1 = nullptr;
+    ASSERT_EQ(SUCCESS, ReadECSchema(context1, m_ecdb, SchemaItem::CreateForFile("BaseSchemaA.01.00.ecschema.xml")));
+    ECSchemaReadContextPtr context2 = nullptr;
+    ASSERT_EQ(SUCCESS, ReadECSchema(context2, m_ecdb, SchemaItem::CreateForFile("BaseSchemaA.01.00.ecschema.xml")));
+
+    bvector<ECSchemaCP> duplicateSchemas;
+    duplicateSchemas.push_back(context1->GetCache().GetSchema(SchemaKey("BaseSchemaA", 1, 0, 0), SchemaMatchType::Latest));
+    duplicateSchemas.push_back(context2->GetCache().GetSchema(SchemaKey("BaseSchemaA", 1, 0, 0), SchemaMatchType::Latest));
+    ASSERT_EQ(SUCCESS, m_ecdb.Schemas().ImportSchemas(duplicateSchemas));
+    ECClassCP ecclass = m_ecdb.Schemas().GetClass("BaseSchemaA", "Address");
+    ASSERT_TRUE(ecclass != nullptr) << "ecclass with the specified name does not exist";
+    }
+
+//---------------------------------------------------------------------------------------
+// @bsimethod                                     Muhammad Hassan                  09/14
+//+---------------+---------------+---------------+---------------+---------------+------
+TEST_F(SchemaManagerTests, ImportDuplicateSchema)
+    {
+    ASSERT_EQ(SUCCESS, SetupECDb("ecschemamanagertest.ecdb", SchemaItem::CreateForFile("BaseSchemaA.01.00.ecschema.xml")));
+
+    ASSERT_EQ(SUCCESS, ImportSchema(SchemaItem::CreateForFile("BaseSchemaA.01.00.ecschema.xml")));
+    ECClassCP ecclass = m_ecdb.Schemas().GetClass("BaseSchemaA", "Address");
+    ASSERT_TRUE(ecclass != nullptr) << "Class with the specified name doesn't exist :- ecclass is empty";
+    }
+
+//---------------------------------------------------------------------------------------
+// @bsimethod                                     Muhammad Hassan                  10/14
+//+---------------+---------------+---------------+---------------+---------------+------
+TEST_F(SchemaManagerTests, ImportMultipleSupplementalSchemas)
+    {
+    ASSERT_EQ(BE_SQLITE_OK, SetupECDb("supplementalSchematest.ecdb"));
+    ASSERT_EQ(SUCCESS, ImportSchemas({ SchemaItem(R"xml(<ECSchema schemaName="SchoolSchema" alias="SS" version="01.00" xmlns="http://www.bentley.com/schemas/Bentley.ECXML.3.1">
+                <ECSchemaReference name="CoreCustomAttributes" version="01.00" alias="CoreCA"/>
+                <ECSchemaReference name="ECDbMap" version="02.00" alias="ecdbmap"/>
+                <ECEntityClass typeName="School" modifier="None">
+                    <ECProperty propertyName="Code" typeName="string"/>
+                    <ECProperty propertyName="Name" typeName="string" />
+                    <ECProperty propertyName="FoundationDate" typeName="DateTime" />
+                </ECEntityClass>
+                <ECEntityClass typeName="Course" modifier="None">
+                    <ECProperty propertyName="LastMod1" typeName="DateTime" readOnly="True"/>
+                    <ECProperty propertyName="LastMod2" typeName="DateTime" readOnly="True"/>
+                    <ECNavigationProperty propertyName="School" relationshipName="SchoolHasCourses" direction="Backward">
+                        <ECCustomAttributes>
+                            <ForeignKeyConstraint xmlns="ECDbMap.02.00"/>
+                        </ECCustomAttributes>
+                    </ECNavigationProperty>
+                </ECEntityClass>
+                <ECRelationshipClass typeName="SchoolHasCourses" modifier="Sealed" strength="embedding">
+                    <Source multiplicity="(0..1)" polymorphic="true" roleLabel="has">
+                        <Class class="School"/>
+                    </Source>
+                    <Target multiplicity="(0..*)" polymorphic="true" roleLabel="belongs to">
+                        <Class class="Course"/>
+                    </Target>
+                </ECRelationshipClass>
+            </ECSchema>)xml"),
+
+            SchemaItem(R"xml(<ECSchema schemaName="SchoolSchema_Supplemental_1" alias="SSS1" version="01.00" displayLabel="School Supplemental1" xmlns="http://www.bentley.com/schemas/Bentley.ECXML.3.1">
+                <ECSchemaReference name="CoreCustomAttributes" version="01.00" alias="CoreCA"/>
+                <ECCustomAttributes>
+                    <SupplementalSchema xmlns="CoreCustomAttributes.01.00">
+                        <PrimarySchemaReference>
+                            <SchemaName>SchoolSchema</SchemaName>
+                            <MajorVersion>1</MajorVersion>
+                            <WriteVersion>0</WriteVersion>
+                            <MinorVersion>0</MinorVersion>
+                        </PrimarySchemaReference>
+                        <Precedence>210</Precedence>
+                        <Purpose>Test1</Purpose>
+                    </SupplementalSchema>
+                </ECCustomAttributes>
+                <ECEntityClass typeName="School" modifier="None">
+                    <ECProperty propertyName="FoundationDate" typeName="DateTime">
+                    <ECCustomAttributes>
+                        <DateTimeInfo xmlns="CoreCustomAttributes.01.00">
+                            <DateTimeComponent>Date</DateTimeComponent>
+                        </DateTimeInfo>
+                    </ECCustomAttributes>
+                    </ECProperty>
+                </ECEntityClass>
+                <ECEntityClass typeName="Course" modifier="None">
+                    <ECCustomAttributes>
+                        <ClassHasCurrentTimeStampProperty xmlns="CoreCustomAttributes.01.00">
+                            <PropertyName>LastMod1</PropertyName>
+                        </ClassHasCurrentTimeStampProperty>
+                    </ECCustomAttributes>
+                </ECEntityClass>
+                </ECSchema>)xml"),
+
+            //Nav props must be declared as string properties in supplemental schemas
+            SchemaItem(R"xml(<ECSchema schemaName="SchoolSchema_Supplemental_2" alias="SSS2" version="01.00" displayLabel="School Supplemental2" xmlns="http://www.bentley.com/schemas/Bentley.ECXML.3.1">
+                <ECSchemaReference name="CoreCustomAttributes" version="01.00" alias="CoreCA"/>
+                <ECCustomAttributes>
+                    <SupplementalSchema xmlns="CoreCustomAttributes.01.00">
+                        <PrimarySchemaReference>
+                            <SchemaName>SchoolSchema</SchemaName>
+                            <MajorVersion>1</MajorVersion>
+                            <WriteVersion>0</WriteVersion>
+                            <MinorVersion>0</MinorVersion>
+                        </PrimarySchemaReference>
+                        <Precedence>215</Precedence>
+                        <Purpose>Test2</Purpose>
+                    </SupplementalSchema>
+                </ECCustomAttributes>
+                <ECEntityClass typeName="School" modifier="None"/>
+                <ECEntityClass typeName="Course" modifier="None">
+                    <ECCustomAttributes>
+                        <ClassHasCurrentTimeStampProperty xmlns="CoreCustomAttributes.01.00">
+                            <PropertyName>LastMod2</PropertyName>
+                        </ClassHasCurrentTimeStampProperty>
+                    </ECCustomAttributes>
+                    <ECProperty propertyName="School" typeName="string">
+                        <ECCustomAttributes>
+                        <ForeignKeyConstraint xmlns="ECDbMap.02.00">
+                            <OnDeleteAction>Cascade</OnDeleteAction>
+                        </ForeignKeyConstraint>
+                        </ECCustomAttributes>
+                    </ECProperty>
+                </ECEntityClass>
+                <ECRelationshipClass typeName="SchoolHasCourses" modifier="Sealed" strength="embedding">
+                    <Source multiplicity="(0..1)" polymorphic="true" roleLabel="has">
+                        <Class class="School"/>
+                    </Source>
+                    <Target multiplicity="(0..*)" polymorphic="true" roleLabel="belongs to">
+                        <Class class="Course"/>
+                    </Target>
+                </ECRelationshipClass>
+                </ECSchema>)xml")}));
+
+    ECClassCP schoolClass = m_ecdb.Schemas().GetClass("SchoolSchema", "School");
+    ASSERT_TRUE(schoolClass != nullptr);
+    ECClassCP courseClass = m_ecdb.Schemas().GetClass("SchoolSchema", "Course");
+    ASSERT_TRUE(courseClass != nullptr);
+
+    int caCount = 0;
+    for (IECInstancePtr ca : schoolClass->GetCustomAttributes(false))
+        {
+        caCount++;
+        }
+    ASSERT_EQ(0, caCount) << "ECClass School";
+
+    ECPropertyCP foundationDateProp = schoolClass->GetPropertyP("FoundationDate");
+    ASSERT_TRUE(foundationDateProp != nullptr);
+    caCount = 0;
+    for (IECInstancePtr ca : foundationDateProp->GetCustomAttributes(false))
+        {
+        caCount++;
+        ASSERT_STREQ("DateTimeInfo", ca->GetClass().GetName().c_str()) << "ECProperty School.FoundationDate";
+        ECValue v;
+        ASSERT_EQ(ECObjectsStatus::Success, ca->GetValue(v, "DateTimeComponent")) << "ECProperty School.FoundationDate";
+        ASSERT_STREQ("Date", v.GetUtf8CP()) << "ECProperty School.FoundationDate";
+        }
+    ASSERT_EQ(1, caCount) << "ECProperty School.FoundationDate";
+
+
+    caCount = 0;
+    for (IECInstancePtr ca : courseClass->GetCustomAttributes(false))
+        {
+        caCount++;
+        ASSERT_STREQ("ClassHasCurrentTimeStampProperty", ca->GetClass().GetName().c_str()) << "ECClass Course";
+        ECValue v;
+        ASSERT_EQ(ECObjectsStatus::Success, ca->GetValue(v, "PropertyName")) << "ECClass Course";
+        ASSERT_STREQ("LastMod2", v.GetUtf8CP()) << "ECClass Course";
+        }
+    ASSERT_EQ(1, caCount) << "ECClass Course";
+
+    caCount = 0;
+    ECPropertyCP schoolProp = courseClass->GetPropertyP("School");
+    ASSERT_TRUE(schoolProp != nullptr);
+    caCount = 0;
+    for (IECInstancePtr ca : schoolProp->GetCustomAttributes(false))
+        {
+        caCount++;
+        ASSERT_STREQ("ForeignKeyConstraint", ca->GetClass().GetName().c_str()) << "ECProperty Course.School";
+        ECValue v;
+        ASSERT_EQ(ECObjectsStatus::Success, ca->GetValue(v, "OnDeleteAction")) << "ECProperty Course.School";
+        ASSERT_STREQ("Cascade", v.GetUtf8CP()) << "ECProperty Course.School";
+        }
+    ASSERT_EQ(1, caCount) << "ECProperty Course.School";
+    }
+
+//---------------------------------------------------------------------------------------
+// @bsimethod                                     Muhammad Hassan                  11/14
+//+---------------+---------------+---------------+---------------+---------------+------
+TEST_F(SchemaManagerTests, TestGetClassResolver)
+    {
+    ASSERT_EQ(SUCCESS, SetupECDb("ecschemamanagertest.ecdb", SchemaItem::CreateForFile("ECSqlTest.01.00.ecschema.xml")));
+    ECClassCP ecClass = m_ecdb.Schemas().GetClass("ECSqlTest", "PSA");
+    EXPECT_TRUE(ecClass != nullptr);
+    ecClass = m_ecdb.Schemas().GetClass("ecsql", "PSA", SchemaLookupMode::ByAlias);
+    EXPECT_TRUE(ecClass != nullptr);
+
+    ecClass = m_ecdb.Schemas().GetClass("ECSqlTest", "PSA", SchemaLookupMode::AutoDetect);
+    EXPECT_TRUE(ecClass != nullptr);
+
+    ecClass = m_ecdb.Schemas().GetClass("ecsql", "PSA", SchemaLookupMode::AutoDetect);
+    EXPECT_TRUE(ecClass != nullptr);
+    }
+
+//---------------------------------------------------------------------------------------
+// @bsimethod                                     Muhammad Hassan                  11/14
+//+---------------+---------------+---------------+---------------+---------------+------
+TEST_F(SchemaManagerTests, Supplementation_DifferentPrecedences)
+    {
+    ASSERT_EQ(BE_SQLITE_OK, SetupECDb("supplementalschematest.ecdb"));
+
+    ECSchemaReadContextPtr context = nullptr;
+    ASSERT_EQ(SUCCESS, ReadECSchema(context, m_ecdb, SchemaItem(R"xml(<?xml version="1.0" encoding="UTF-8"?>
+            <ECSchema schemaName="TestSchema" alias="BS" version="01.70" displayLabel="Test Schema" xmlns="http://www.bentley.com/schemas/Bentley.ECXML.3.1">
+                <ECEntityClass typeName="Base" modifier="None">
+                    <ECProperty propertyName="lastmod" typeName="datetime"/>
+                </ECEntityClass>
+            </ECSchema>)xml")));
+
+    ASSERT_EQ(SUCCESS, ReadECSchema(context, m_ecdb, SchemaItem(R"xml(<?xml version="1.0" encoding="UTF-8"?>
+            <ECSchema schemaName="TestSchema_Supplemental" alias="BSS" version="01.60" displayLabel="TestSchema Supplemental" xmlns="http://www.bentley.com/schemas/Bentley.ECXML.3.1">
+                <ECSchemaReference name="CoreCustomAttributes" version="01.00" alias="CoreCA"/>
+                  <ECCustomAttributes>
+                    <SupplementalSchema xmlns="CoreCustomAttributes.01.00">
+                        <PrimarySchemaReference>
+                            <SchemaName>TestSchema</SchemaName>
+                            <MajorVersion>1</MajorVersion>
+                            <WriteVersion>0</WriteVersion>
+                            <MinorVersion>70</MinorVersion>
+                        </PrimarySchemaReference>
+                        <Precedence>51</Precedence>
+                        <Purpose>Test</Purpose>
+                    </SupplementalSchema>
+                </ECCustomAttributes>
+                <ECEntityClass typeName="Base" modifier="None">
+                    <ECProperty propertyName="lastmod" typeName="datetime">
+                        <ECCustomAttributes>
+                            <DateTimeInfo xmlns="CoreCustomAttributes.01.00">
+                                <DateTimeComponent>Date</DateTimeComponent>
+                            </DateTimeInfo>
+                        </ECCustomAttributes>
+                    </ECProperty>
+                </ECEntityClass>
+            </ECSchema>)xml")));
+
+    ASSERT_EQ(SUCCESS, ReadECSchema(context, m_ecdb, SchemaItem(R"xml(<?xml version="1.0" encoding="UTF-8"?>
+            <ECSchema schemaName="TestSchema_Supplemental" alias="BSS" version="01.90" displayLabel="Test Schema Supplemental" xmlns="http://www.bentley.com/schemas/Bentley.ECXML.3.1">
+                <ECSchemaReference name="CoreCustomAttributes" version="01.00" alias="CoreCA"/>
+                  <ECCustomAttributes>
+                    <SupplementalSchema xmlns="CoreCustomAttributes.01.00">
+                        <PrimarySchemaReference>
+                            <SchemaName>TestSchema</SchemaName>
+                            <MajorVersion>1</MajorVersion>
+                            <WriteVersion>0</WriteVersion>
+                            <MinorVersion>70</MinorVersion>
+                        </PrimarySchemaReference>
+                        <Precedence>52</Precedence>
+                        <Purpose>Test</Purpose>
+                    </SupplementalSchema>
+                </ECCustomAttributes>
+                <ECEntityClass typeName="Base" modifier="None">
+                    <ECProperty propertyName="lastmod" typeName="datetime">
+                        <ECCustomAttributes>
+                            <DateTimeInfo xmlns="CoreCustomAttributes.01.00">
+                                <DateTimeKind>Utc</DateTimeKind>
+                            </DateTimeInfo>
+                        </ECCustomAttributes>
+                    </ECProperty>
+                </ECEntityClass>
+            </ECSchema>)xml")));
+   
+
+    ASSERT_EQ(SUCCESS, m_ecdb.Schemas().ImportSchemas(context->GetCache().GetSchemas()));
+
+    ECClassCP testClass = m_ecdb.Schemas().GetClass("TestSchema", "Base");
+    ASSERT_TRUE(testClass != nullptr);
+    ECPropertyCP testProperty = testClass->GetPropertyP("lastmod");
+    ASSERT_TRUE(testProperty != nullptr);
+
+    IECInstancePtr ca = testProperty->GetCustomAttribute("CoreCustomAttributes", "DateTimeInfo");
+    ASSERT_TRUE(ca != nullptr);
+    ECValue v;
+    ASSERT_EQ(ECObjectsStatus::Success, ca->GetValue(v, "DateTimeKind"));
+    ASSERT_FALSE(v.IsNull()) << "DateTimeInfo::DateTimeKind. Expected to get CA from schema with higher precedence";
+    ASSERT_STREQ("Utc",v.GetUtf8CP()) << "DateTimeInfo::DateTimeKind. Expected to get CA from schema with higher precedence";
+    v.Clear();
+    ASSERT_EQ(ECObjectsStatus::Success, ca->GetValue(v, "DateTimeComponent"));
+    ASSERT_TRUE(v.IsNull()) << "DateTimeInfo::DateTimeComponent";
+    }
+
+//---------------------------------------------------------------------------------------
+// @bsimethod                                     Muhammad Hassan                  11/14
+//+---------------+---------------+---------------+---------------+---------------+------
+TEST_F(SchemaManagerTests, Supplementation_SuppSchemaTargetsNewerPrimaryMajorVersion)
+    {
+    ASSERT_EQ(BE_SQLITE_OK, SetupECDb("supplementalschematest.ecdb"));
+
+    ECSchemaReadContextPtr context = nullptr;
+    ASSERT_EQ(SUCCESS, ReadECSchema(context, m_ecdb, SchemaItem(R"xml(<?xml version="1.0" encoding="UTF-8"?>
+            <ECSchema schemaName="TestSchema" alias="BS" version="01.70" displayLabel="TestSchema" xmlns="http://www.bentley.com/schemas/Bentley.ECXML.3.1">
+                <ECEntityClass typeName="Base" modifier="None">
+                    <ECProperty propertyName="lastmod" typeName="datetime"/>
+                </ECEntityClass>
+            </ECSchema>)xml")));
+    ASSERT_EQ(SUCCESS, ReadECSchema(context, m_ecdb, SchemaItem(R"xml(<?xml version="1.0" encoding="UTF-8"?>
+            <ECSchema schemaName="TestSchema_Supplemental" alias="BSS" version="01.90" displayLabel="TestSchema Supplemental" xmlns="http://www.bentley.com/schemas/Bentley.ECXML.3.1">
+                <ECSchemaReference name="CoreCustomAttributes" version="01.00" alias="CoreCA"/>
+                  <ECCustomAttributes>
+                    <SupplementalSchema xmlns="CoreCustomAttributes.01.00">
+                        <PrimarySchemaReference>
+                            <SchemaName>TestSchema</SchemaName>
+                            <MajorVersion>1</MajorVersion>
+                            <WriteVersion>0</WriteVersion>
+                            <MinorVersion>70</MinorVersion>
+                        </PrimarySchemaReference>
+                        <Precedence>52</Precedence>
+                        <Purpose>Test</Purpose>
+                    </SupplementalSchema>
+                </ECCustomAttributes>
+                <ECEntityClass typeName="Base" modifier="None">
+                    <ECProperty propertyName="lastmod" typeName="datetime">
+                        <ECCustomAttributes>
+                            <DateTimeInfo xmlns="CoreCustomAttributes.01.00">
+                                <DateTimeKind>Utc</DateTimeKind>
+                            </DateTimeInfo>
+                        </ECCustomAttributes>
+                    </ECProperty>
+                </ECEntityClass>
+            </ECSchema>)xml")));
+    ASSERT_EQ(SUCCESS, ReadECSchema(context, m_ecdb, SchemaItem(R"xml(<?xml version="1.0" encoding="UTF-8"?>
+            <ECSchema schemaName="TestSchema_Supplemental" alias="BSS" version="02.10" displayLabel="TestSchema Supplemental" xmlns="http://www.bentley.com/schemas/Bentley.ECXML.3.1">
+                <ECSchemaReference name="CoreCustomAttributes" version="01.00" alias="CoreCA"/>
+                  <ECCustomAttributes>
+                    <SupplementalSchema xmlns="CoreCustomAttributes.01.00">
+                        <PrimarySchemaReference>
+                            <SchemaName>TestSchema</SchemaName>
+                            <MajorVersion>2</MajorVersion>
+                            <WriteVersion>0</WriteVersion>
+                            <MinorVersion>70</MinorVersion>
+                        </PrimarySchemaReference>
+                        <Precedence>53</Precedence>
+                        <Purpose>Test</Purpose>
+                    </SupplementalSchema>
+                </ECCustomAttributes>
+                <ECEntityClass typeName="Base" modifier="None">
+                    <ECProperty propertyName="lastmod" typeName="datetime">
+                        <ECCustomAttributes>
+                            <DateTimeInfo xmlns="CoreCustomAttributes.01.00">
+                                <DateTimeComponent>Date</DateTimeComponent>
+                            </DateTimeInfo>
+                        </ECCustomAttributes>
+                    </ECProperty>
+                </ECEntityClass>
+            </ECSchema>)xml")));
+
+    ASSERT_EQ(SUCCESS, m_ecdb.Schemas().ImportSchemas(context->GetCache().GetSchemas()));
+
+    ECClassCP testClass = m_ecdb.Schemas().GetClass("TestSchema","Base");
+    ASSERT_TRUE(testClass != nullptr);
+    ECPropertyCP testProperty = testClass->GetPropertyP("lastmod");
+    ASSERT_TRUE(testProperty != nullptr);
+
+    IECInstancePtr ca = testProperty->GetCustomAttribute("CoreCustomAttributes", "DateTimeInfo");
+    ASSERT_TRUE(ca != nullptr);
+    ECValue v;
+    ASSERT_EQ(ECObjectsStatus::Success, ca->GetValue(v, "DateTimeKind"));
+    ASSERT_FALSE(v.IsNull()) << "DateTimeInfo::DateTimeKind. Expected to get CA from schema with matching major version";
+    ASSERT_STREQ("Utc", v.GetUtf8CP()) << "DateTimeInfo::DateTimeKind. Expected to get CA from schema with matching major version";
+    v.Clear();
+    ASSERT_EQ(ECObjectsStatus::Success, ca->GetValue(v, "DateTimeComponent"));
+    ASSERT_TRUE(v.IsNull()) << "DateTimeInfo::DateTimeComponent";
+    }
+
+//---------------------------------------------------------------------------------------
+// @bsimethod                                     Muhammad Hassan                  11/14
+//+---------------+---------------+---------------+---------------+---------------+------
+TEST_F(SchemaManagerTests, Supplementation_SuppSchemaTargetsNewerPrimaryMinorVersion)
+    {
+    ASSERT_EQ(BE_SQLITE_OK, SetupECDb("supplementalschematest.ecdb"));
+
+    ECSchemaReadContextPtr context = nullptr;
+    ASSERT_EQ(SUCCESS, ReadECSchema(context, m_ecdb, SchemaItem(R"xml(<?xml version="1.0" encoding="UTF-8"?>
+            <ECSchema schemaName="TestSchema" alias="BS" version="01.69" displayLabel="TestSchema" xmlns="http://www.bentley.com/schemas/Bentley.ECXML.3.1">
+                <ECEntityClass typeName="Base" modifier="None">
+                    <ECProperty propertyName="lastmod" typeName="datetime"/>
+                </ECEntityClass>
+            </ECSchema>)xml")));
+    ASSERT_EQ(SUCCESS, ReadECSchema(context, m_ecdb, SchemaItem(R"xml(<?xml version="1.0" encoding="UTF-8"?>
+            <ECSchema schemaName="TestSchema_Supplemental" alias="BSS" version="01.69" displayLabel="TestSchema Supplemental" xmlns="http://www.bentley.com/schemas/Bentley.ECXML.3.1">
+                <ECSchemaReference name="CoreCustomAttributes" version="01.00" alias="CoreCA"/>
+                  <ECCustomAttributes>
+                    <SupplementalSchema xmlns="CoreCustomAttributes.01.00">
+                        <PrimarySchemaReference>
+                            <SchemaName>TestSchema</SchemaName>
+                            <MajorVersion>1</MajorVersion>
+                            <WriteVersion>0</WriteVersion>
+                            <MinorVersion>69</MinorVersion>
+                        </PrimarySchemaReference>
+                        <Precedence>50</Precedence>
+                        <Purpose>Test</Purpose>
+                    </SupplementalSchema>
+                </ECCustomAttributes>
+                <ECEntityClass typeName="Base" modifier="None">
+                    <ECProperty propertyName="lastmod" typeName="datetime">
+                        <ECCustomAttributes>
+                            <DateTimeInfo xmlns="CoreCustomAttributes.01.00">
+                                <DateTimeKind>Utc</DateTimeKind>
+                            </DateTimeInfo>
+                        </ECCustomAttributes>
+                    </ECProperty>
+                </ECEntityClass>
+            </ECSchema>)xml")));
+    ASSERT_EQ(SUCCESS, ReadECSchema(context, m_ecdb, SchemaItem(R"xml(<?xml version="1.0" encoding="UTF-8"?>
+            <ECSchema schemaName="TestSchema_Supplemental" alias="BSS" version="01.90" displayLabel="TestSchema Supplemental" xmlns="http://www.bentley.com/schemas/Bentley.ECXML.3.1">
+                <ECSchemaReference name="CoreCustomAttributes" version="01.00" alias="CoreCA"/>
+                  <ECCustomAttributes>
+                    <SupplementalSchema xmlns="CoreCustomAttributes.01.00">
+                        <PrimarySchemaReference>
+                            <SchemaName>TestSchema</SchemaName>
+                            <MajorVersion>1</MajorVersion>
+                            <WriteVersion>0</WriteVersion>
+                            <MinorVersion>70</MinorVersion>
+                        </PrimarySchemaReference>
+                        <Precedence>52</Precedence>
+                        <Purpose>Test</Purpose>
+                    </SupplementalSchema>
+                </ECCustomAttributes>
+                <ECEntityClass typeName="Base" modifier="None">
+                    <ECProperty propertyName="lastmod" typeName="datetime">
+                        <ECCustomAttributes>
+                            <DateTimeInfo xmlns="CoreCustomAttributes.01.00">
+                                <DateTimeComponent>Date</DateTimeComponent>
+                            </DateTimeInfo>
+                        </ECCustomAttributes>
+                    </ECProperty>
+                </ECEntityClass>
+            </ECSchema>)xml")));
+
+    ASSERT_EQ(SUCCESS, m_ecdb.Schemas().ImportSchemas(context->GetCache().GetSchemas()));
+    ECClassCP testClass = m_ecdb.Schemas().GetClass("TestSchema", "Base");
+    ASSERT_TRUE(testClass != nullptr);
+    ECPropertyCP testProperty = testClass->GetPropertyP("lastmod");
+    ASSERT_TRUE(testProperty != nullptr);
+
+    IECInstancePtr ca = testProperty->GetCustomAttribute("CoreCustomAttributes", "DateTimeInfo");
+    ASSERT_TRUE(ca != nullptr);
+    ECValue v;
+    ASSERT_EQ(ECObjectsStatus::Success, ca->GetValue(v, "DateTimeKind")) << "DateTimeInfo::DateTimeKind. Expected to get CA from schema with matching major version";
+    ASSERT_TRUE(v.IsNull()) << "DateTimeInfo::DateTimeKind. Expected to get CA from schema with matching major version";
+    v.Clear();
+    ASSERT_EQ(ECObjectsStatus::Success, ca->GetValue(v, "DateTimeComponent"));
+    ASSERT_FALSE(v.IsNull()) << "DateTimeInfo::DateTimeComponent";
+    ASSERT_STREQ("Date", v.GetUtf8CP()) << "DateTimeInfo::DateTimeKind. Expected to get CA from schema with matching major version";
+    }
+
+//---------------------------------------------------------------------------------------
+// @bsimethod                                     Affan Khan                        12/15
+//+---------------+---------------+---------------+---------------+---------------+------
+std::map<Utf8String, std::set<Utf8String>> GetECViewNamesByPrefix(ECDbR ecdb)
+    {
+    Statement stmt;
+    stmt.Prepare(ecdb, "select  substr (name, 1,  instr (name,'.') - 1), '[' || name || ']'  from sqlite_master where type = 'view' and instr (name,'.') and instr(sql, '--### ECCLASS VIEW')");
+    std::map<Utf8String, std::set<Utf8String>> ecclassViews;
+    while (stmt.Step() == BE_SQLITE_ROW)
+        {
+        ecclassViews[stmt.GetValueText(0)].insert(stmt.GetValueText(1));
+        }
+
+    return ecclassViews;
+    }
+
+//---------------------------------------------------------------------------------------
+// @bsimethod                                     Affan Khan                        12/15
+//+---------------+---------------+---------------+---------------+---------------+------
+DbResult PrepareECClassViews(bmap<Utf8String, bset<Utf8String>>& ecclassViewInfo, ECDbCR ecdb)
+    {
+    ecclassViewInfo.clear();
+
+    Statement stmt;
+    stmt.Prepare(ecdb, "select  substr (name, 1,  instr (name,'.') - 1), '[' || name || ']'  from sqlite_master where type = 'view' and instr (name,'.') and instr(sql, '--### ECCLASS VIEW')");
+    while (stmt.Step() == BE_SQLITE_ROW)
+        {
+        Utf8CP viewName = stmt.GetValueText(1);
+        ecclassViewInfo[stmt.GetValueText(0)].insert(viewName);
+
+        Utf8String sql("SELECT * FROM ");
+        sql.append(viewName);
+        Statement validStmt;
+        DbResult stat = validStmt.TryPrepare(ecdb, sql.c_str());
+        if (BE_SQLITE_OK != stat)
+            return stat;
+        }
+
+    return BE_SQLITE_OK;
+    }
+
+//---------------------------------------------------------------------------------------
+// @bsimethod                                     Affan Khan                        12/15
+//+---------------+---------------+---------------+---------------+---------------+------
+TEST_F(SchemaManagerTests, CreateECClassViews)
+    {
+    ASSERT_EQ(BE_SQLITE_OK, SetupECDb("createecclassviews.ecdb"));
+
+    ASSERT_EQ(SUCCESS, m_ecdb.Schemas().CreateClassViewsInDb());
+    m_ecdb.SaveChanges();
+    bmap<Utf8String, bset<Utf8String>> schemasWithECClassViews;
+    ASSERT_EQ(BE_SQLITE_OK, PrepareECClassViews(schemasWithECClassViews, m_ecdb));
+
+    ASSERT_EQ(2, schemasWithECClassViews.size()) << "Unexpected number of schemas with ECClassViews";
+    ASSERT_EQ(4, schemasWithECClassViews["ecdbf"].size()) << "Unexpected number of ECClassViews";
+
+    ASSERT_EQ(SUCCESS, ImportSchema(SchemaItem::CreateForFile("StartupCompany.02.00.ecschema.xml")));
+    ASSERT_EQ(SUCCESS, m_ecdb.Schemas().CreateClassViewsInDb());
+    m_ecdb.SaveChanges();
+    ASSERT_EQ(BE_SQLITE_OK, PrepareECClassViews(schemasWithECClassViews, m_ecdb));
+    ASSERT_EQ(3, schemasWithECClassViews.size()) << "Unexpected number of schemas with ECClassViews";
+    ASSERT_EQ(4, schemasWithECClassViews["ecdbf"].size()) << "Unexpected number of ECClassViews";
+    ASSERT_EQ(26, schemasWithECClassViews["stco"].size()) << "Unexpected number of ECClassViews";
+    }
+
+//---------------------------------------------------------------------------------------
+// @bsimethod                                     Krischan.Eberle                   12/16
+//+---------------+---------------+---------------+---------------+---------------+------
+TEST_F(SchemaManagerTests, CreateECClassViewsForSubsetOfClasses)
+    {
+    ASSERT_EQ(SUCCESS, SetupECDb("createecclassviewspartially.ecdb", SchemaItem::CreateForFile("StartupCompany.02.00.ecschema.xml")));
+
+    ECSqlStatement stmt;
+    ASSERT_EQ(ECSqlStatus::Success, stmt.Prepare(m_ecdb, "SELECT ECInstanceId FROM meta.ECClassDef WHERE Name IN ('FileInfo', 'FileInfoOwnership', 'AAA','Cubicle', 'RelationWithLinkTableMapping')"));
+    bvector<ECClassId> classIds;
+    while (BE_SQLITE_ROW == stmt.Step())
+        {
+        ECClassId id = stmt.GetValueId<ECClassId>(0);
+        ASSERT_TRUE(id.IsValid());
+        classIds.push_back(id);
+        }
+
+    ASSERT_EQ(SUCCESS, m_ecdb.Schemas().CreateClassViewsInDb(classIds));
+    m_ecdb.SaveChanges();
+
+    bmap<Utf8String, bset<Utf8String>> schemasWithECClassViews;
+    ASSERT_EQ(BE_SQLITE_OK, PrepareECClassViews(schemasWithECClassViews, m_ecdb));
+
+    ASSERT_EQ(2, schemasWithECClassViews.size()) << "Unexpected number of schemas with ECClassViews";
+    auto it = schemasWithECClassViews.find("ecdbf");
+    ASSERT_TRUE(it != schemasWithECClassViews.end());
+    bset<Utf8String> const& ecdbfViews = it->second;
+    ASSERT_EQ(2, ecdbfViews.size());
+    ASSERT_TRUE(ecdbfViews.find(Utf8String("[ecdbf.FileInfo]")) != ecdbfViews.end());
+    ASSERT_TRUE(ecdbfViews.find(Utf8String("[ecdbf.FileInfoOwnership]")) != ecdbfViews.end());
+
+    it = schemasWithECClassViews.find("stco");
+    ASSERT_TRUE(it != schemasWithECClassViews.end());
+    bset<Utf8String> const& stcoViews = it->second;
+    ASSERT_EQ(3, stcoViews.size());
+    ASSERT_TRUE(stcoViews.find(Utf8String("[stco.AAA]")) != stcoViews.end());
+    ASSERT_TRUE(stcoViews.find(Utf8String("[stco.Cubicle]")) != stcoViews.end());
+    ASSERT_TRUE(stcoViews.find(Utf8String("[stco.RelationWithLinkTableMapping]")) != stcoViews.end());
+    }
+
+//---------------------------------------------------------------------------------------
+// @bsimethod                                     Krischan.Eberle                   01/17
+//+---------------+---------------+---------------+---------------+---------------+------
+TEST_F(SchemaManagerTests, CreateECClassViews_SharedColumns)
+    {
+    ASSERT_EQ(SUCCESS, SetupECDb("createecclassviewssharedcols.ecdb",
+                      SchemaItem("<?xml version='1.0' encoding='utf-8' ?>"
+            "<ECSchema schemaName='TestSchema' alias='ts' version='1.0' xmlns='http://www.bentley.com/schemas/Bentley.ECXML.3.1'>"
+            "  <ECSchemaReference name='ECDbMap' version='02.00.00' alias='ecdbmap' />"
+            "  <ECEntityClass typeName='Model' >"
+            "        <ECCustomAttributes>"
+            "            <ClassMap xmlns='ECDbMap.02.00'>"
+            "                <MapStrategy>TablePerHierarchy</MapStrategy>"
+            "            </ClassMap>"
+            "            <ShareColumns xmlns='ECDbMap.02.00'>"
+            "                <MaxSharedColumnsBeforeOverflow>5</MaxSharedColumnsBeforeOverflow>"
+            "            </ShareColumns>"
+            "        </ECCustomAttributes>"
+            "    <ECProperty propertyName='BoolProp' typeName='Boolean' />"
+            "    <ECProperty propertyName='StringProp' typeName='string' />"
+            "    <ECProperty propertyName='DateTimeProp' typeName='dateTime' />"
+            "    <ECProperty propertyName='BlobProp' typeName='binary' />"
+            "    <ECProperty propertyName='BoolProp_Overflow' typeName='Boolean' />"
+            "    <ECProperty propertyName='GeomProp_Overflow' typeName='Bentley.Geometry.Common.IGeometry' />"
+            "    <ECProperty propertyName='BlobProp_Overflow' typeName='binary' />"
+            "    <ECProperty propertyName='DateTimeProp_Overflow' typeName='dateTime' />"
+            "  </ECEntityClass>"
+            "  <ECEntityClass typeName='Element' modifier='Abstract' >"
+            "        <ECCustomAttributes>"
+            "            <ClassMap xmlns='ECDbMap.02.00'>"
+            "                <MapStrategy>TablePerHierarchy</MapStrategy>"
+            "            </ClassMap>"
+            "            <JoinedTablePerDirectSubclass xmlns='ECDbMap.02.00'/>"
+            "        </ECCustomAttributes>"
+            "    <ECProperty propertyName='Code' typeName='string' />"
+            "  </ECEntityClass>"
+            "  <ECEntityClass typeName='SubElementSharedCols' modifier='Sealed' >"
+            "        <ECCustomAttributes>"
+            "            <ShareColumns xmlns='ECDbMap.02.00'>"
+            "                <MaxSharedColumnsBeforeOverflow>5</MaxSharedColumnsBeforeOverflow>"
+            "            </ShareColumns>"
+            "        </ECCustomAttributes>"
+            "      <BaseClass>Element</BaseClass>"
+            "    <ECProperty propertyName='BoolProp' typeName='Boolean' />"
+            "    <ECProperty propertyName='StringProp' typeName='string' />"
+            "    <ECProperty propertyName='DateTimeProp' typeName='dateTime' />"
+            "    <ECProperty propertyName='BlobProp' typeName='binary' />"
+            "    <ECProperty propertyName='BoolProp_Overflow' typeName='Boolean' />"
+            "    <ECProperty propertyName='GeomProp_Overflow' typeName='Bentley.Geometry.Common.IGeometry' />"
+            "    <ECProperty propertyName='BlobProp_Overflow' typeName='binary' />"
+            "    <ECProperty propertyName='DateTimeProp_Overflow' typeName='dateTime' />"
+            "  </ECEntityClass>"
+            "  <ECEntityClass typeName='SubElementNoSharedCols' modifier='Sealed' >"
+            "      <BaseClass>Element</BaseClass>"
+            "    <ECProperty propertyName='PropA' typeName='dateTime' />"
+            "    <ECProperty propertyName='PropB' typeName='binary' />"
+            "    <ECProperty propertyName='PropC' typeName='Boolean' />"
+            "  </ECEntityClass>"
+            "</ECSchema>")));
+    ASSERT_EQ(SUCCESS, PopulateECDb(3));
+
+    ASSERT_EQ(SUCCESS, m_ecdb.Schemas().CreateClassViewsInDb());
+    bmap<Utf8String, bset<Utf8String>> classViewInfo;
+    ASSERT_EQ(BE_SQLITE_OK, PrepareECClassViews(classViewInfo, m_ecdb));
+    }
+
+//---------------------------------------------------------------------------------------
+// @bsimethod                                     Krischan.Eberle                   12/16
+//+---------------+---------------+---------------+---------------+---------------+------
+TEST_F(SchemaManagerTests, CreateECClassViewsForInvalidClasses)
+    {
+    ASSERT_EQ(SUCCESS, SetupECDb("createecclassviewsforinvalidclasses.ecdb", SchemaItem::CreateForFile("StartupCompany.02.00.ecschema.xml")));
+
+    ECSqlStatement stmt;
+    ASSERT_EQ(ECSqlStatus::Success, stmt.Prepare(m_ecdb, "SELECT ECInstanceId FROM meta.ECClassDef WHERE Name IN ('AnglesStruct', 'ClassMap', 'AClassThatDoesNotGetMappedToDb')"));
+    bvector<ECClassId> classIds;
+    while (BE_SQLITE_ROW == stmt.Step())
+        {
+        ECClassId id = stmt.GetValueId<ECClassId>(0);
+        ASSERT_TRUE(id.IsValid());
+        classIds.push_back(id);
+        }
+
+    ASSERT_EQ(ERROR, m_ecdb.Schemas().CreateClassViewsInDb(classIds));
+    }
+
+//---------------------------------------------------------------------------------------
+// @bsimethod                                     Muhammad.Hassan                   12/16
+//+---------------+---------------+---------------+---------------+---------------+------
+TEST_F(SchemaManagerTests, CreateECClassViewsForCombinationofValidInvalidClasses)
+    {
+    ASSERT_EQ(SUCCESS, SetupECDb("createecclassviewsforvalidinvalidclasses.ecdb", SchemaItem::CreateForFile("StartupCompany.02.00.ecschema.xml")));
+
+    ECSqlStatement stmt;
+    ASSERT_EQ(ECSqlStatus::Success, stmt.Prepare(m_ecdb, "SELECT ECInstanceId FROM meta.ECClassDef WHERE Name IN ('AAA', 'AnglesStruct', 'AClassThatDoesNotGetMappedToDb')"));
+    bvector<ECClassId> classIds;
+    while (BE_SQLITE_ROW == stmt.Step())
+        {
+        ECClassId id = stmt.GetValueId<ECClassId>(0);
+        ASSERT_TRUE(id.IsValid());
+        classIds.push_back(id);
+        }
+
+    ASSERT_EQ(ERROR, m_ecdb.Schemas().CreateClassViewsInDb(classIds));
+    m_ecdb.SaveChanges();
+
+    // Class view will be created for the provided list of ECClassIds until it get the first invalid one
+    // so ClassView only for class "AAA" will exist.
+    std::map<Utf8String, std::set<Utf8String>> schemasWithECClassViews = GetECViewNamesByPrefix(m_ecdb);
+    ASSERT_EQ(1, schemasWithECClassViews.size()) << "Unexpected number of schemas with ECClassViews";
+
+    auto it = schemasWithECClassViews.find("stco");
+    ASSERT_TRUE(it != schemasWithECClassViews.end());
+    std::set<Utf8String> const& stcoViews = it->second;
+    ASSERT_EQ(1, stcoViews.size());
+    ASSERT_TRUE(stcoViews.find(Utf8String("[stco.AAA]")) != stcoViews.end());
+    }
+
+/*---------------------------------------------------------------------------------**//**
+* @bsitest                                       Krischan.Eberle                  10/14
++---------------+---------------+---------------+---------------+---------------+------*/
+TEST_F(SchemaManagerTests, ImportSchemaWithSubclassesToBaseClassInExistingSchema)
+    {
+    auto setup = [] (ECInstanceKey& activityKey, ECDbCR ecdb)
+        {
+        Utf8CP baseSchemaXml =
+            "<ECSchema schemaName='Planning' nameSpacePrefix='p' version='1.0' xmlns='http://www.bentley.com/schemas/Bentley.ECXML.3.0'>"
+            "  <ECSchemaReference name='ECDbMap' version='02.00' prefix='ecdbmap' />"
+            "  <ECEntityClass typeName='Element'>"
+            "    <ECCustomAttributes>"
+            "        <ClassMap xmlns='ECDbMap.02.00'>"
+            "                <MapStrategy>TablePerHierarchy</MapStrategy>"
+            "        </ClassMap>"
+            "    </ECCustomAttributes>"
+            "    <ECProperty propertyName='Code' typeName='string' />"
+            "  </ECEntityClass>"
+            "  <ECEntityClass typeName='Activity'>"
+            "    <BaseClass>Element</BaseClass>"
+            "    <ECProperty propertyName='PlanId' typeName='long' />"
+            "    <ECProperty propertyName='OutlineIndex' typeName='int' />"
+            "  </ECEntityClass>"
+            "</ECSchema>";
+
+        ECSchemaReadContextPtr context1 = ECSchemaReadContext::CreateContext();
+        context1->AddSchemaLocater(ecdb.GetSchemaLocater());
+        ECSchemaPtr schema1 = nullptr;
+        ASSERT_EQ(SchemaReadStatus::Success, ECSchema::ReadFromXmlString(schema1, baseSchemaXml, *context1));
+        ASSERT_EQ(SUCCESS, ecdb.Schemas().ImportSchemas(context1->GetCache().GetSchemas()));
+
+        Utf8CP secondSchemaXml =
+            "<ECSchema schemaName='Construction' nameSpacePrefix='c' version='1.0' xmlns='http://www.bentley.com/schemas/Bentley.ECXML.3.0'>"
+            "  <ECSchemaReference name='Planning' version='01.00' prefix='p' />"
+            "  <ECEntityClass typeName='Activity'>"
+            "    <BaseClass>p:Activity</BaseClass>"
+            "    <ECProperty propertyName='Name' typeName='string' />"
+            "  </ECEntityClass>"
+            "</ECSchema>";
+
+        ECSchemaReadContextPtr context2 = ECSchemaReadContext::CreateContext();
+        context2->AddSchemaLocater(ecdb.GetSchemaLocater());
+        ECSchemaPtr schema2 = nullptr;
+        ASSERT_EQ(SchemaReadStatus::Success, ECSchema::ReadFromXmlString(schema2, secondSchemaXml, *context2));
+        ASSERT_EQ(SUCCESS, ecdb.Schemas().ImportSchemas(context2->GetCache().GetSchemas()));
+
+        ECInstanceKey newKey;
+        ECSqlStatement insStmt;
+        ASSERT_EQ(ECSqlStatus::Success, insStmt.Prepare(ecdb, "INSERT INTO c.Activity (Code, Name) VALUES ('ConstructionActivity-1', 'Do something')"));
+        ASSERT_EQ(BE_SQLITE_DONE, insStmt.Step(newKey));
+
+        ECSqlStatement updStmt;
+        ASSERT_EQ(ECSqlStatus::Success, updStmt.Prepare(ecdb, "UPDATE p.Activity SET PlanId=100, OutlineIndex=100 WHERE ECInstanceId=?"));
+        updStmt.BindId(1, newKey.GetInstanceId());
+        ASSERT_EQ(BE_SQLITE_DONE, updStmt.Step());
+
+        activityKey = newKey;
+        };
+
+    ASSERT_EQ(BE_SQLITE_OK, SetupECDb("importschemawithsubclassestoexistingschema1.ecdb"));
+
+    ECInstanceKey activityKey;
+    setup(activityKey, m_ecdb);
+    ASSERT_TRUE(activityKey.IsValid());
+
+    ECSqlStatement stmt;
+    ASSERT_EQ(ECSqlStatus::Success, stmt.Prepare(m_ecdb, "SELECT PlanId, OutlineIndex FROM p.Activity WHERE ECInstanceId=?"));
+    stmt.BindId(1, activityKey.GetInstanceId());
+    ASSERT_EQ(BE_SQLITE_ROW, stmt.Step());
+
+    ASSERT_FALSE(stmt.IsValueNull(0)) << "This should start to fail if ECDb still caching horizontal paratition even after import a second schema";
+    ASSERT_FALSE(stmt.IsValueNull(1)) << "This should start to fail if ECDb still caching horizontal paratition even after import a second schema";
+
+    ASSERT_EQ(BE_SQLITE_DONE, stmt.Step());
+   
+    }
+
+
+//-------------------------------------------------------------------------------------- -
+// @bsimethod                                     Krischan.Eberle           11/15
+//+---------------+---------------+---------------+---------------+---------------+------
+TEST_F(SchemaManagerTests, IGeometryTypes)
+    {
+    ASSERT_EQ(SUCCESS, SetupECDb("ecdbgeometrytypes.ecdb", SchemaItem("<?xml version='1.0' encoding='utf-8'?>"
+                          "<ECSchema schemaName='TestSchema' nameSpacePrefix='ts' version='1.0' xmlns='http://www.bentley.com/schemas/Bentley.ECXML.3.0'>"
+                          "    <ECEntityClass typeName='Foo' >"
+                          "        <ECProperty propertyName='g1' typeName='Bentley.Geometry.Common.IGeometry' />"
+                          "        <ECProperty propertyName='g2' typeName='Bentley.GeometryNET.Common.IGeometry' />"
+                          "        <ECProperty propertyName='g3' typeName='Bentley.GeometryNET.Common.ICoordinate' />"
+                          "    </ECEntityClass>"
+                          "</ECSchema>")));
+
+    ECClassCP cl = m_ecdb.Schemas().GetClass("TestSchema", "Foo");
+    ASSERT_TRUE(cl != nullptr);
+    ASSERT_EQ(PRIMITIVETYPE_IGeometry, cl->GetPropertyP("g1")->GetAsPrimitiveProperty()->GetType());
+    ASSERT_EQ(PRIMITIVETYPE_IGeometry, cl->GetPropertyP("g2")->GetAsPrimitiveProperty()->GetType());
+    ASSERT_EQ(PRIMITIVETYPE_IGeometry, cl->GetPropertyP("g3")->GetAsPrimitiveProperty()->GetType());
+
+    IGeometryPtr g1 = IGeometry::Create(ICurvePrimitive::CreateLine(DSegment3d::From(0.0, 0.0, 0.0, 1.0, 1.0, 1.0)));
+    IGeometryPtr g2 = IGeometry::Create(ICurvePrimitive::CreateLine(DSegment3d::From(1.0, 1.0, 1.0, 2.0, 2.0, 2.0)));
+    IGeometryPtr g3 = IGeometry::Create(ICurvePrimitive::CreateLine(DSegment3d::From(2.0, 2.0, 2.0, 3.0, 3.0, 3.0)));
+
+    ECInstanceKey key;
+    {
+    ECSqlStatement stmt;
+    ASSERT_EQ(ECSqlStatus::Success, stmt.Prepare(m_ecdb, "INSERT INTO ts.Foo(g1,g2,g3) VALUES(?,?,?)"));
+    ASSERT_EQ(ECSqlStatus::Success, stmt.BindGeometry(1, *g1));
+    ASSERT_EQ(ECSqlStatus::Success, stmt.BindGeometry(2, *g2));
+    ASSERT_EQ(ECSqlStatus::Success, stmt.BindGeometry(3, *g3));
+    ASSERT_EQ(BE_SQLITE_DONE, stmt.Step(key));
+    m_ecdb.SaveChanges();
+    }
+
+    ECSqlStatement stmt;
+    ASSERT_EQ(ECSqlStatus::Success, stmt.Prepare(m_ecdb, "SELECT g1,g2,g3 FROM ts.Foo WHERE ECInstanceId=?"));
+    ASSERT_EQ(ECSqlStatus::Success, stmt.BindId(1, key.GetInstanceId()));
+    ASSERT_EQ(BE_SQLITE_ROW, stmt.Step());
+
+    ASSERT_TRUE(stmt.GetValueGeometry(0)->IsSameStructureAndGeometry(*g1));
+    ASSERT_TRUE(stmt.GetValueGeometry(1)->IsSameStructureAndGeometry(*g2));
+    ASSERT_TRUE(stmt.GetValueGeometry(2)->IsSameStructureAndGeometry(*g3));
+    }
+
+//--------------------------------------------------------------------------------------
+// @bsimethod                                     Muhammad.Hassan                 02/16
+//+---------------+---------------+---------------+---------------+---------------+-----
+TEST_F(SchemaManagerTests, EnforceECEnumeration)
+    {
+    ASSERT_EQ(SUCCESS, SetupECDb("propertywithEnumerationType.ecdb",
+                           SchemaItem("<?xml version='1.0' encoding='utf-8' ?>"
+                                      "<ECSchema schemaName='TestSchema' nameSpacePrefix='ts' version='1.0' xmlns='http://www.bentley.com/schemas/Bentley.ECXML.3.0'>"
+                                      " <ECEnumeration typeName='NonStrictEnum' backingTypeName='int' isStrict='False'>"
+                                      "   <ECEnumerator value = '0' displayLabel = 'txt' />"
+                                      "   <ECEnumerator value = '1' displayLabel = 'bat' />"
+                                      " </ECEnumeration>"
+                                      " <ECEnumeration typeName='StrictEnum' backingTypeName='int' isStrict='True'>"
+                                      "   <ECEnumerator value = '0' displayLabel = 'txt' />"
+                                      "   <ECEnumerator value = '1' displayLabel = 'bat' />"
+                                      " </ECEnumeration>"
+                                      "  <ECEntityClass typeName='File' >"
+                                      "    <ECProperty propertyName='Type' typeName='NonStrictEnum' />"
+                                      "  </ECEntityClass>"
+                                      "  <ECEntityClass typeName='Folder' >"
+                                      "    <ECProperty propertyName='Type' typeName='StrictEnum' />"
+                                      "  </ECEntityClass>"
+                                      "</ECSchema>")));
+
+    //non strict enum Insert tests
+    ECSqlStatement statement;
+    ASSERT_EQ(ECSqlStatus::Success, statement.Prepare(m_ecdb, "INSERT INTO ts.File(Type) VALUES(?)"));
+    ASSERT_EQ(ECSqlStatus::Success, statement.BindInt(1, 0));
+    ASSERT_EQ(BE_SQLITE_DONE, statement.Step());
+    statement.Reset();
+    statement.ClearBindings();
+
+    ASSERT_EQ(ECSqlStatus::Success, statement.BindInt(1, 2));
+    ASSERT_EQ(BE_SQLITE_DONE, statement.Step());
+    statement.Finalize();
+
+    ASSERT_EQ(ECSqlStatus::Success, statement.Prepare(m_ecdb, "INSERT INTO ts.File(Type) VALUES(0)"));
+    ASSERT_EQ(BE_SQLITE_DONE, statement.Step());
+    statement.Finalize();
+
+    ASSERT_EQ(ECSqlStatus::Success, statement.Prepare(m_ecdb, "INSERT INTO ts.File(Type) VALUES(2)"));
+    ASSERT_EQ(BE_SQLITE_DONE, statement.Step());
+    statement.Finalize();
+
+    //non strict enum Update tests
+    ASSERT_EQ(ECSqlStatus::Success, statement.Prepare(m_ecdb, "UPDATE ts.File SET Type=1 WHERE Type=0"));
+    ASSERT_EQ(DbResult::BE_SQLITE_DONE, statement.Step());
+    statement.Finalize();
+
+    ASSERT_EQ(ECSqlStatus::Success, statement.Prepare(m_ecdb, "UPDATE ts.File SET Type=3 WHERE Type=1"));
+    ASSERT_EQ(DbResult::BE_SQLITE_DONE, statement.Step());
+    statement.Finalize();
+
+    ASSERT_EQ(ECSqlStatus::Success, statement.Prepare(m_ecdb, "UPDATE ts.File SET Type=? WHERE Type=?"));
+    ASSERT_EQ(ECSqlStatus::Success, statement.BindInt(1, 0));
+    ASSERT_EQ(ECSqlStatus::Success, statement.BindInt(2, 3));
+    ASSERT_EQ(DbResult::BE_SQLITE_DONE, statement.Step());
+    statement.Reset();
+    statement.ClearBindings();
+
+    ASSERT_EQ(ECSqlStatus::Success, statement.BindInt(1, 1));
+    ASSERT_EQ(ECSqlStatus::Success, statement.BindInt(2, 2));
+    ASSERT_EQ(DbResult::BE_SQLITE_DONE, statement.Step());
+    statement.Finalize();
+
+    //strict enum Insert tests
+    ASSERT_EQ(ECSqlStatus::Success, statement.Prepare(m_ecdb, "INSERT INTO ts.Folder(Type) VALUES(?)"));
+    ASSERT_EQ(ECSqlStatus::Success, statement.BindInt(1, 0));
+    ASSERT_EQ(BE_SQLITE_DONE, statement.Step());
+    statement.Reset();
+    statement.ClearBindings();
+
+    ASSERT_EQ(ECSqlStatus::Success, statement.BindInt(1, 2));
+    ASSERT_EQ(BE_SQLITE_DONE, statement.Step()) << "ECDb does not enforce strict enums, so inserting a wrong value is expected to not fail.";
+    statement.Finalize();
+
+    ASSERT_EQ(ECSqlStatus::Success, statement.Prepare(m_ecdb, "INSERT INTO ts.Folder(Type) VALUES(1)"));
+    ASSERT_EQ(BE_SQLITE_DONE, statement.Step());
+    statement.Finalize();
+
+    ASSERT_EQ(ECSqlStatus::Success, statement.Prepare(m_ecdb, "INSERT INTO ts.Folder(Type) VALUES(2)"));
+    ASSERT_EQ(BE_SQLITE_DONE, statement.Step()) << "ECDb does not enforce strict enums, so inserting a wrong value is expected to not fail.";
+    statement.Finalize();
+
+    //strict enum Update tests
+    ASSERT_EQ(ECSqlStatus::Success, statement.Prepare(m_ecdb, "UPDATE ts.Folder SET Type=1 WHERE Type=0"));
+    ASSERT_EQ(DbResult::BE_SQLITE_DONE, statement.Step());
+    statement.Finalize();
+
+    ASSERT_EQ(ECSqlStatus::Success, statement.Prepare(m_ecdb, "UPDATE ts.Folder SET Type=2 WHERE Type=1"));
+    ASSERT_EQ(DbResult::BE_SQLITE_DONE, statement.Step());
+    statement.Finalize();
+
+    ASSERT_EQ(ECSqlStatus::Success, statement.Prepare(m_ecdb, "UPDATE ts.Folder SET Type=? WHERE Type=?"));
+    ASSERT_EQ(ECSqlStatus::Success, statement.BindInt(1, 0));
+    ASSERT_EQ(ECSqlStatus::Success, statement.BindInt(2, 1));
+    ASSERT_EQ(DbResult::BE_SQLITE_DONE, statement.Step());
+    statement.Reset();
+    statement.ClearBindings();
+
+    ASSERT_EQ(ECSqlStatus::Success, statement.BindInt(1, 2));
+    ASSERT_EQ(ECSqlStatus::Success, statement.BindInt(2, 0));
+    ASSERT_EQ(DbResult::BE_SQLITE_DONE, statement.Step());
+    statement.Finalize();
+    }
+
+/*---------------------------------------------------------------------------------**//**
+* @bsitest                                       Krischan.Eberle                  10/14
++---------------+---------------+---------------+---------------+---------------+------*/
+TEST_F(SchemaManagerTests, DuplicateInMemorySchemaTest)
+    {
+    Utf8CP stdXml = 
+        "<?xml version='1.0' encoding='utf-8' ?>"
+        "<ECSchema schemaName='std' nameSpacePrefix='std' version='1.0' xmlns='http://www.bentley.com/schemas/Bentley.ECXML.3.0'>"
+        "   <ECEntityClass typeName='Foo' >"
+        "       <ECProperty propertyName='Test' typeName='string' />"
+        "   </ECEntityClass>"
+        "</ECSchema>";
+
+    Utf8CP usrXml =
+        "<?xml version='1.0' encoding='utf-8' ?>"
+        "<ECSchema schemaName='usr' nameSpacePrefix='usr' version='1.0' xmlns='http://www.bentley.com/schemas/Bentley.ECXML.3.0'>"
+        "   <ECSchemaReference name='std' version='01.00.00' prefix='std'/>"
+        "   <ECEntityClass typeName='FooDerive' >"
+        "       <BaseClass>std:Foo</BaseClass>"
+        "       <ECProperty propertyName='Test1' typeName='string' />"
+        "   </ECEntityClass>"
+        "   <ECEntityClass typeName='Goo' >"
+        "       <ECProperty propertyName='Test' typeName='string' />"
+        "   </ECEntityClass>"
+        "</ECSchema>";
+
+    ECSchemaPtr std, usr;
+    ECSchemaReadContextPtr readContext = ECSchemaReadContext::CreateContext();
+    ASSERT_EQ (SchemaReadStatus::Success, ECSchema::ReadFromXmlString(std, stdXml, *readContext));
+
+
+    ASSERT_EQ(BE_SQLITE_OK, SetupECDb("duplicateInMemorySchemaTest.ecdb"));
+    ASSERT_EQ(BentleyStatus::SUCCESS, m_ecdb.Schemas().ImportSchemas(readContext->GetCache().GetSchemas()));
+
+    ASSERT_EQ(SchemaReadStatus::Success, ECSchema::ReadFromXmlString(usr, usrXml, *readContext));
+    ASSERT_EQ(BentleyStatus::SUCCESS, m_ecdb.Schemas().ImportSchemas(readContext->GetCache().GetSchemas())) << "Failed because locater was not added for schemas that already exist in ECDb";
+    }
+
+END_ECDBUNITTESTS_NAMESPACE
+