--- conflicted
+++ resolved
@@ -1,128 +1,124 @@
-/*--------------------------------------------------------------------------------------+
-|
-|  $Source: Tests/Published/ECDbProfile_Test.cpp $
-|
-|  $Copyright: (c) 2016 Bentley Systems, Incorporated. All rights reserved. $
-|
-+--------------------------------------------------------------------------------------*/
-#include "ECDbPublishedTests.h"
-
-USING_NAMESPACE_BENTLEY_EC
-USING_NAMESPACE_BENTLEY_SQLITE_EC
-
-BEGIN_ECDBUNITTESTS_NAMESPACE
-
-<<<<<<< HEAD
-static const SchemaVersion EXPECTED_PROFILEVERSION (3, 8, 0, 0);
-=======
-static const SchemaVersion EXPECTED_PROFILEVERSION(3, 7, 3, 0);
->>>>>>> 89170620
-
-static const PropertySpec PROFILEVERSION_PROPSPEC("SchemaVersion", "ec_Db");
-
-static Utf8CP const PROFILE_TABLE = "ec_Schema";
-static Utf8CP const ECINSTANCEIDSEQUENCE_KEY = "ec_ecinstanceidsequence";
-
-//---------------------------------------------------------------------------------------
-// @bsiclass                                     Krischan.Eberle                  11/12
-//+---------------+---------------+---------------+---------------+---------------+------
-TEST_F(ECDbTestFixture, ECDbProfile)
-    {
-    BeFileName dbPath = ECDbTestUtility::BuildECDbPath("ecdbprofiletest.db");
-    if (dbPath.DoesPathExist())
-        {
-        // Delete any previously created file
-        ASSERT_EQ(BeFileNameStatus::Success, BeFileName::BeDeleteFile(dbPath));
-        }
-
-
-    //first create an SQLite file with basic profile only (no ECDb)
-    {
-    Db db;
-    DbResult stat = db.CreateNewDb(dbPath);
-    EXPECT_EQ(BE_SQLITE_OK, stat) << L"Creating BeSQLite file failed";
-
-    EXPECT_FALSE(db.TableExists(PROFILE_TABLE)) << "BeSQLite file is not expected to contain tables of the EC profile";
-
-    Utf8String profileVersion;
-    EXPECT_EQ(BE_SQLITE_ERROR, db.QueryProperty(profileVersion, PROFILEVERSION_PROPSPEC)) << L"BeSQLite file is not expected to contain the ECDb profile version.";
-
-    size_t sequenceIndex = 0;
-    ASSERT_FALSE(db.GetBLVCache().TryGetIndex(sequenceIndex, ECINSTANCEIDSEQUENCE_KEY));
-    db.CloseDb();
-    }
-
-    //now create an ECDb file
-    {
-    ECDbR ecdb = SetupECDb("ecdbprofiletest.ecdb");
-
-    EXPECT_TRUE(ecdb.TableExists(PROFILE_TABLE)) << "ECDb profile table not found in ECDb file which was newly created.";
-
-    Utf8String actualProfileVersionStr;
-    EXPECT_EQ(BE_SQLITE_ROW, ecdb.QueryProperty(actualProfileVersionStr, PROFILEVERSION_PROPSPEC)) << L"ECDb file is expected to contain an entry for the ECDb profile version in be_prop.";
-    SchemaVersion actualProfileVersion(actualProfileVersionStr.c_str());
-    EXPECT_TRUE(EXPECTED_PROFILEVERSION == actualProfileVersion) << "Unexpected ECDb profile version of new ECDb file. Actual version: " << actualProfileVersionStr.c_str();
-
-    size_t sequenceIndex = 0;
-    ASSERT_TRUE(ecdb.GetBLVCache().TryGetIndex(sequenceIndex, ECINSTANCEIDSEQUENCE_KEY));
-
-    uint64_t lastECInstanceId = -1LL;
-    EXPECT_EQ(BE_SQLITE_OK, ecdb.GetBLVCache().QueryValue(lastECInstanceId, sequenceIndex)) << L"ECInstanceId sequence not found in ECDb file which was newly created";
-    }
-    }
-
-//---------------------------------------------------------------------------------------
-// @bsiclass                                     Krischan.Eberle                  05/16
-//+---------------+---------------+---------------+---------------+---------------+------
-TEST_F(ECDbTestFixture, ECDbProfileSchemas)
-    {
-    ECDbCR ecdb = SetupECDb("empty.ecdb");
-
-    ECSchemaCP systemSchema = ecdb.Schemas().GetECSchema("ECDb_System");
-    ASSERT_TRUE(systemSchema != nullptr);
-
-    //Terminology of system/standard schemas is not clear yet for the EC3 world. Right now, the profile schemas are neither of that.
-    ASSERT_FALSE(systemSchema->IsSystemSchema());
-    ASSERT_FALSE(StandardCustomAttributeHelper::IsSystemSchema(*systemSchema));
-
-    ECSchemaCP fileInfoSchema = ecdb.Schemas().GetECSchema("ECDb_FileInfo");
-    ASSERT_TRUE(fileInfoSchema != nullptr);
-
-    ASSERT_FALSE(fileInfoSchema->IsSystemSchema());
-    ASSERT_FALSE(StandardCustomAttributeHelper::IsSystemSchema(*fileInfoSchema));
-    }
-
-//---------------------------------------------------------------------------------------
-// Test to verify TFS 107173: ECDb profile creation should fail if it exists
-// @bsimethod                                     Majd.Uddin                  07/14
-//+---------------+---------------+---------------+---------------+---------------+------
-TEST_F(ECDbTestFixture, CreateECDbProfileFailsIfAlreadyCreated)
-    {
-    ECDbR ecdb = SetupECDb("ecdbprofiletest2.ecdb");
-
-    EXPECT_TRUE(ecdb.TableExists(PROFILE_TABLE)) << "ECDb profile table not found in ECDb file which was newly created.";
-
-    //Drop a few tables
-    EXPECT_EQ(BE_SQLITE_OK, ecdb.DropTable("ec_ClassMap"));
-    EXPECT_EQ(BE_SQLITE_OK, ecdb.DropTable("be_Local"));
-    ecdb.CloseDb();
-
-    WString ecdbFileNameW("ecdbprofiletest2.ecdb", BentleyCharEncoding::Utf8);
-    BeFileName ecdbFilePath;
-    BeTest::GetHost().GetOutputRoot(ecdbFilePath);
-    ecdbFilePath.AppendToPath(ecdbFileNameW.c_str());
-    Utf8String ecdbFilePathUtf8 = ecdbFilePath.GetNameUtf8();
-
-    //create the Db again, it should fail at already existing
-    DbResult stat = ecdb.CreateNewDb(ecdbFilePathUtf8.c_str());
-    EXPECT_EQ(BE_SQLITE_ERROR_FileExists, stat);
-
-    //create the Db again with SetFailIfDbExist set to false i.e. force re-creation
-    BeSQLite::Db::CreateParams params;
-    params.SetFailIfDbExist(false);
-    stat = ecdb.CreateNewDb(ecdbFilePathUtf8.c_str(), BeSQLite::BeGuid(), params);
-    EXPECT_EQ(BE_SQLITE_ERROR, stat);
-    }
-
-
-END_ECDBUNITTESTS_NAMESPACE
+/*--------------------------------------------------------------------------------------+
+|
+|  $Source: Tests/Published/ECDbProfile_Test.cpp $
+|
+|  $Copyright: (c) 2016 Bentley Systems, Incorporated. All rights reserved. $
+|
++--------------------------------------------------------------------------------------*/
+#include "ECDbPublishedTests.h"
+
+USING_NAMESPACE_BENTLEY_EC
+USING_NAMESPACE_BENTLEY_SQLITE_EC
+
+BEGIN_ECDBUNITTESTS_NAMESPACE
+
+static const SchemaVersion EXPECTED_PROFILEVERSION (3, 8, 0, 0);
+
+static const PropertySpec PROFILEVERSION_PROPSPEC ("SchemaVersion", "ec_Db");
+
+static Utf8CP const PROFILE_TABLE = "ec_Schema";
+static Utf8CP const ECINSTANCEIDSEQUENCE_KEY = "ec_ecinstanceidsequence";
+
+//---------------------------------------------------------------------------------------
+// @bsiclass                                     Krischan.Eberle                  11/12
+//+---------------+---------------+---------------+---------------+---------------+------
+TEST_F(ECDbTestFixture, ECDbProfile)
+    {
+    BeFileName dbPath = ECDbTestUtility::BuildECDbPath("ecdbprofiletest.db");
+    if (dbPath.DoesPathExist())
+        {
+        // Delete any previously created file
+        ASSERT_EQ(BeFileNameStatus::Success, BeFileName::BeDeleteFile(dbPath));
+        }
+
+
+    //first create an SQLite file with basic profile only (no ECDb)
+    {
+    Db db;
+    DbResult stat = db.CreateNewDb(dbPath);
+    EXPECT_EQ(BE_SQLITE_OK, stat) << L"Creating BeSQLite file failed";
+
+    EXPECT_FALSE(db.TableExists(PROFILE_TABLE)) << "BeSQLite file is not expected to contain tables of the EC profile";
+
+    Utf8String profileVersion;
+    EXPECT_EQ(BE_SQLITE_ERROR, db.QueryProperty(profileVersion, PROFILEVERSION_PROPSPEC)) << L"BeSQLite file is not expected to contain the ECDb profile version.";
+
+    size_t sequenceIndex = 0;
+    ASSERT_FALSE(db.GetBLVCache().TryGetIndex(sequenceIndex, ECINSTANCEIDSEQUENCE_KEY));
+    db.CloseDb();
+    }
+
+    //now create an ECDb file
+    {
+    ECDbR ecdb = SetupECDb("ecdbprofiletest.ecdb");
+
+    EXPECT_TRUE(ecdb.TableExists(PROFILE_TABLE)) << "ECDb profile table not found in ECDb file which was newly created.";
+
+    Utf8String actualProfileVersionStr;
+    EXPECT_EQ(BE_SQLITE_ROW, ecdb.QueryProperty(actualProfileVersionStr, PROFILEVERSION_PROPSPEC)) << L"ECDb file is expected to contain an entry for the ECDb profile version in be_prop.";
+    SchemaVersion actualProfileVersion(actualProfileVersionStr.c_str());
+    EXPECT_TRUE(EXPECTED_PROFILEVERSION == actualProfileVersion) << "Unexpected ECDb profile version of new ECDb file. Actual version: " << actualProfileVersionStr.c_str();
+
+    size_t sequenceIndex = 0;
+    ASSERT_TRUE(ecdb.GetBLVCache().TryGetIndex(sequenceIndex, ECINSTANCEIDSEQUENCE_KEY));
+
+    uint64_t lastECInstanceId = -1LL;
+    EXPECT_EQ(BE_SQLITE_OK, ecdb.GetBLVCache().QueryValue(lastECInstanceId, sequenceIndex)) << L"ECInstanceId sequence not found in ECDb file which was newly created";
+    }
+    }
+
+//---------------------------------------------------------------------------------------
+// @bsiclass                                     Krischan.Eberle                  05/16
+//+---------------+---------------+---------------+---------------+---------------+------
+TEST_F(ECDbTestFixture, ECDbProfileSchemas)
+    {
+    ECDbCR ecdb = SetupECDb("empty.ecdb");
+
+    ECSchemaCP systemSchema = ecdb.Schemas().GetECSchema("ECDb_System");
+    ASSERT_TRUE(systemSchema != nullptr);
+
+    //Terminology of system/standard schemas is not clear yet for the EC3 world. Right now, the profile schemas are neither of that.
+    ASSERT_FALSE(systemSchema->IsSystemSchema());
+    ASSERT_FALSE(StandardCustomAttributeHelper::IsSystemSchema(*systemSchema));
+
+    ECSchemaCP fileInfoSchema = ecdb.Schemas().GetECSchema("ECDb_FileInfo");
+    ASSERT_TRUE(fileInfoSchema != nullptr);
+
+    ASSERT_FALSE(fileInfoSchema->IsSystemSchema());
+    ASSERT_FALSE(StandardCustomAttributeHelper::IsSystemSchema(*fileInfoSchema));
+    }
+
+//---------------------------------------------------------------------------------------
+// Test to verify TFS 107173: ECDb profile creation should fail if it exists
+// @bsimethod                                     Majd.Uddin                  07/14
+//+---------------+---------------+---------------+---------------+---------------+------
+TEST_F(ECDbTestFixture, CreateECDbProfileFailsIfAlreadyCreated)
+    {
+    ECDbR ecdb = SetupECDb("ecdbprofiletest2.ecdb");
+
+    EXPECT_TRUE(ecdb.TableExists(PROFILE_TABLE)) << "ECDb profile table not found in ECDb file which was newly created.";
+
+    //Drop a few tables
+    EXPECT_EQ(BE_SQLITE_OK, ecdb.DropTable("ec_ClassMap"));
+    EXPECT_EQ(BE_SQLITE_OK, ecdb.DropTable("be_Local"));
+    ecdb.CloseDb();
+
+    WString ecdbFileNameW("ecdbprofiletest2.ecdb", BentleyCharEncoding::Utf8);
+    BeFileName ecdbFilePath;
+    BeTest::GetHost().GetOutputRoot(ecdbFilePath);
+    ecdbFilePath.AppendToPath(ecdbFileNameW.c_str());
+    Utf8String ecdbFilePathUtf8 = ecdbFilePath.GetNameUtf8();
+
+    //create the Db again, it should fail at already existing
+    DbResult stat = ecdb.CreateNewDb(ecdbFilePathUtf8.c_str());
+    EXPECT_EQ(BE_SQLITE_ERROR_FileExists, stat);
+
+    //create the Db again with SetFailIfDbExist set to false i.e. force re-creation
+    BeSQLite::Db::CreateParams params;
+    params.SetFailIfDbExist(false);
+    stat = ecdb.CreateNewDb(ecdbFilePathUtf8.c_str(), BeSQLite::BeGuid(), params);
+    EXPECT_EQ(BE_SQLITE_ERROR, stat);
+    }
+
+
+END_ECDBUNITTESTS_NAMESPACE