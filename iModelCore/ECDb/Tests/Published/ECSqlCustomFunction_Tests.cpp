--- conflicted
+++ resolved
@@ -1,437 +1,434 @@
-/*--------------------------------------------------------------------------------------+
-|
-|  $Source: Tests/Published/ECSqlCustomFunction_Tests.cpp $
-|
-|  $Copyright: (c) 2015 Bentley Systems, Incorporated. All rights reserved. $
-|
-+--------------------------------------------------------------------------------------*/
-#include "ECSqlTestFixture.h"
-<<<<<<< HEAD
-#include <GeomSerialization/GeomSerializationApi.h>
-=======
-#include <cmath> // for std::pow
->>>>>>> 54a09883
-
-BEGIN_ECDBUNITTESTS_NAMESPACE
-
-//---------------------------------------------------------------------------------------
-// @bsiclass                                     Krischan.Eberle                 03/15
-//+---------------+---------------+---------------+---------------+---------------+------
-struct PowECSqlFunction : ECSqlScalarFunction, ScalarFunction::IScalar
-    {
-private:
-
-    virtual void _ComputeScalar(ScalarFunction::Context* ctx, int nArgs, DbValue* args) override
-        {
-        if (nArgs != GetNumArgs ())
-            {
-            ctx->SetResultError("Function POW expects 2 arguments.", -1);
-            return;
-            }
-
-        if (args[0].IsNull() || args[1].IsNull())
-            {
-            ctx->SetResultError("Arguments to POW must not be NULL", -1);
-            return;
-            }
-
-        double base = args[0].GetValueDouble();
-        double exp = args[1].GetValueDouble();
-
-        double res = std::pow(base, exp);
-        ctx->SetResultDouble(res);
-        }
-
-public:
-    PowECSqlFunction() : ECSqlScalarFunction("POW", 2, ECN::PrimitiveType::PRIMITIVETYPE_Double, this) {}
-    };
-
-
-//---------------------------------------------------------------------------------------
-// @bsiclass                                     Krischan.Eberle                 03/15
-//+---------------+---------------+---------------+---------------+---------------+------
-struct SqrtSqlFunction : ScalarFunction, ScalarFunction::IScalar
-    {
-private:
-    virtual void _ComputeScalar(ScalarFunction::Context* ctx, int nArgs, DbValue* args) override
-        {
-        if (nArgs != GetNumArgs())
-            {
-            ctx->SetResultError("Function SQRT expects 1 argument.", -1);
-            return;
-            }
-
-        if (args[0].IsNull())
-            {
-            ctx->SetResultError("Argument to SQRT must not be NULL.", -1);
-            return;
-            }
-
-        double operand = args[0].GetValueDouble();
-        if (operand < 0.0)
-            {
-            ctx->SetResultError("Argument to SQRT must not be negative.", -1);
-            return;
-            }
-
-        double res = std::sqrt(operand);
-        ctx->SetResultDouble(res);
-        }
-
-public:
-    SqrtSqlFunction() : ScalarFunction("SQRT", 1, this) {}
-    };
-
-//---------------------------------------------------------------------------------------
-// @bsiclass                                     Krischan.Eberle                 03/15
-//+---------------+---------------+---------------+---------------+---------------+------
-TEST_F(ECSqlTestFixture, ECSqlStatement_RegisterUnregisterCustomFunction)
-    {
-    const auto perClassRowCount = 3;
-    // Create and populate a sample project
-    auto& ecdb = SetUp("ecsqlfunctiontest.ecdb", L"ECSqlTest.01.00.ecschema.xml", ECDb::OpenParams(Db::OPEN_Readonly, DefaultTxn_Yes), perClassRowCount);
-
-    PowECSqlFunction ecsqlFunc;
-    ASSERT_EQ(0, ecdb.AddScalarFunction(ecsqlFunc));
-
-    PowECSqlFunction ecsqlFunc2;
-    ASSERT_EQ(0, ecdb.AddScalarFunction(ecsqlFunc2)) << "Adding same ECSQL function twice is expected to succeed.";
-
-    ASSERT_EQ(0, ecdb.RemoveFunction(ecsqlFunc));
-    ASSERT_EQ(0, ecdb.RemoveFunction(ecsqlFunc)) << "Removing an unregistered ECSQL function is expected to succeeed";
-    }
-
-//---------------------------------------------------------------------------------------
-// @bsiclass                                     Krischan.Eberle                 03/15
-//+---------------+---------------+---------------+---------------+---------------+------
-TEST_F(ECSqlTestFixture, ECSqlStatement_CallUnregisteredFunction)
-    {
-    const auto perClassRowCount = 3;
-    // Create and populate a sample project
-    auto& ecdb = SetUp("ecsqlfunctiontest.ecdb", L"ECSqlTest.01.00.ecschema.xml", ECDb::OpenParams(Db::OPEN_Readonly, DefaultTxn_Yes), perClassRowCount);
-
-    Utf8CP ecsql = "SELECT I,POW(I,2) FROM ecsql.P";
-
-    ECSqlStatement stmt;
-    ASSERT_EQ((int) ECSqlStatus::InvalidECSql, (int) stmt.Prepare(ecdb, ecsql)) << "ECSQL preparation expected to fail with unregistered custom ECSQL function";
-
-    PowECSqlFunction ecsqlFunc;
-    ASSERT_EQ(0, ecdb.AddScalarFunction(ecsqlFunc));
-
-    ASSERT_EQ((int) ECSqlStatus::Success, (int) stmt.Prepare(ecdb, ecsql)) << "ECSQL preparation expected to succeed with registered custom ECSQL function";
-    }
-
-//---------------------------------------------------------------------------------------
-// @bsiclass                                     Krischan.Eberle                 03/15
-//+---------------+---------------+---------------+---------------+---------------+------
-TEST_F(ECSqlTestFixture, ECSqlStatement_RegisterInvalidFunction)
-    {
-    const auto perClassRowCount = 3;
-    // Create and populate a sample project
-    auto& ecdb = SetUp("ecsqlfunctiontest.ecdb", L"ECSqlTest.01.00.ecschema.xml", ECDb::OpenParams(Db::OPEN_Readonly, DefaultTxn_Yes), perClassRowCount);
-
-    struct InvalidECSqlFunction : ECSqlScalarFunction
-        {
-        InvalidECSqlFunction() : ECSqlScalarFunction("INVALID", 2, ECN::PRIMITIVETYPE_Point2D) {}
-        };
-
-    InvalidECSqlFunction func;
-    ASSERT_EQ((int) ERROR, ecdb.AddScalarFunction(func));
-    }
-
-
-//---------------------------------------------------------------------------------------
-// @bsiclass                                     Krischan.Eberle                 03/15
-//+---------------+---------------+---------------+---------------+---------------+------
-TEST_F(ECSqlTestFixture, ECSqlStatement_NumericECSqlFunction)
-    {
-    const int perClassRowCount = 3;
-    // Create and populate a sample project
-    auto& ecdb = SetUp("ecsqlfunctiontest.ecdb", L"ECSqlTest.01.00.ecschema.xml", ECDb::OpenParams(Db::OPEN_ReadWrite, DefaultTxn_Yes), perClassRowCount);
-
-    //insert one more test row which has a NULL column
-        {
-        ECSqlStatement stmt;
-        ASSERT_EQ((int) ECSqlStatus::Success, (int) stmt.Prepare(ecdb, "INSERT INTO ecsql.P (ECInstanceId) VALUES (NULL)"));
-        ASSERT_EQ((int) ECSqlStepStatus::Done, (int) stmt.Step());
-        ecdb.SaveChanges();
-        }
-
-    PowECSqlFunction ecsqlFunc;
-    ASSERT_EQ(0, ecdb.AddScalarFunction(ecsqlFunc));
-
-        {
-        ECSqlStatement stmt;
-        ASSERT_EQ((int) ECSqlStatus::Success, (int) stmt.Prepare(ecdb, "SELECT I,POW(I,2) FROM ecsql.P WHERE I IS NOT NULL")) << "ECSQL preparation expected to succeed with registered custom ECSQL function";
-
-        int rowCount = 0;
-        while (stmt.Step() == ECSqlStepStatus::HasRow)
-            {
-            rowCount++;
-
-            int base = stmt.GetValueInt(0);
-            int actualFuncResult = stmt.GetValueInt(1);
-
-            ASSERT_EQ(std::pow(base, 2), actualFuncResult);
-            }
-
-        ASSERT_EQ(perClassRowCount, rowCount);
-        }
-
-        {
-        ECSqlStatement stmt;
-        ASSERT_EQ((int) ECSqlStatus::Success, (int) stmt.Prepare(ecdb, "SELECT I, POW(I,?) FROM ecsql.P WHERE I IS NOT NULL")) << "ECSQL preparation expected to succeed with registered custom ECSQL function";
-
-        int exp = 3;
-        stmt.BindInt(1, exp);
-
-        while (stmt.Step() == ECSqlStepStatus::HasRow)
-            {
-            int base = stmt.GetValueInt(0);
-            int actualFuncResult = stmt.GetValueInt(1);
-
-            ASSERT_EQ(std::pow(base, exp), actualFuncResult);
-            }
-
-        stmt.Reset();
-        stmt.ClearBindings();
-        ASSERT_EQ((int) ECSqlStepStatus::Error, (int) stmt.Step());
-        }
-
-        {
-        ECSqlStatement stmt;
-        ASSERT_EQ((int) ECSqlStatus::Success, (int) stmt.Prepare(ecdb, "SELECT POW(I,NULL) FROM ecsql.P")) << "ECSQL preparation expected to succeed with registered custom ECSQL function";
-
-        ASSERT_EQ((int) ECSqlStepStatus::Error, (int) stmt.Step()) << "Step is expected to fail if function is called with NULL arg";
-        }
-
-        {
-        ECSqlStatement stmt;
-        ASSERT_EQ((int) ECSqlStatus::Success, (int) stmt.Prepare(ecdb, "SELECT POW(NULL,2) FROM ecsql.P")) << "ECSQL preparation expected to succeed with registered custom ECSQL function";
-        ASSERT_EQ((int) ECSqlStepStatus::Error, (int) stmt.Step()) << "Step is expected to fail if function is called with NULL arg";
-        }
-
-        {
-        ECSqlStatement stmt;
-        ASSERT_EQ((int) ECSqlStatus::Success, (int) stmt.Prepare(ecdb, "SELECT POW(NULL,NULL) FROM ecsql.P")) << "ECSQL preparation expected to succeed with registered custom ECSQL function";
-
-        ASSERT_EQ((int) ECSqlStepStatus::Error, (int) stmt.Step()) << "Step is expected to fail if function is called with NULL arg";
-        }
-
-        {
-        ECSqlStatement stmt;
-        ASSERT_EQ((int) ECSqlStatus::Success, (int) stmt.Prepare(ecdb, "SELECT POW(I,2) FROM ecsql.P WHERE I IS NULL")) << "ECSQL preparation expected to succeed with registered custom ECSQL function";
-
-        ASSERT_EQ((int) ECSqlStepStatus::Error, (int) stmt.Step()) << "Step is expected to fail if function is called with NULL arg";
-        }
-
-    }
-
-
-//---------------------------------------------------------------------------------------
-// @bsiclass                                     Krischan.Eberle                 03/15
-//+---------------+---------------+---------------+---------------+---------------+------
-TEST_F(ECSqlTestFixture, ECSqlStatement_NumericBeSQliteFunction)
-    {
-    const auto perClassRowCount = 3;
-    // Create and populate a sample project
-    auto& ecdb = SetUp("ecsqlfunctiontest.ecdb", L"ECSqlTest.01.00.ecschema.xml", ECDb::OpenParams(Db::OPEN_ReadWrite, DefaultTxn_Yes), perClassRowCount);
-
-    //insert one more test row which has a NULL column
-        {
-        ECSqlStatement stmt;
-        ASSERT_EQ((int) ECSqlStatus::Success, (int) stmt.Prepare(ecdb, "INSERT INTO ecsql.P (ECInstanceId) VALUES (NULL)"));
-        ASSERT_EQ((int) ECSqlStepStatus::Done, (int) stmt.Step());
-        ecdb.SaveChanges();
-        }
-
-    SqrtSqlFunction besqliteFunc;
-    ASSERT_EQ(0, ecdb.AddScalarFunction(besqliteFunc));
-
-        {
-        ECSqlStatement stmt;
-        ASSERT_EQ((int) ECSqlStatus::Success, (int) stmt.Prepare(ecdb, "SELECT I,SQRT(I) FROM ecsql.P WHERE I IS NOT NULL")) << "ECSQL preparation expected to succeed with registered custom ECSQL function";
-
-        int rowCount = 0;
-        while (stmt.Step() == ECSqlStepStatus::HasRow)
-            {
-            rowCount++;
-
-            int operand = stmt.GetValueInt(0);
-            double actualSqrt = stmt.GetValueDouble(1);
-
-            EXPECT_DOUBLE_EQ(std::sqrt(operand), actualSqrt);
-            }
-
-        ASSERT_EQ(perClassRowCount, rowCount);
-        }
-
-        {
-        ECSqlStatement stmt;
-        ASSERT_EQ((int) ECSqlStatus::Success, (int) stmt.Prepare(ecdb, "SELECT SQRT(?) FROM ecsql.P")) << "ECSQL preparation expected to succeed with registered custom ECSQL function";
-
-        int operand = 16;
-        stmt.BindInt(1, operand);
-
-        while (stmt.Step() == ECSqlStepStatus::HasRow)
-            {
-            int actualSqrt = stmt.GetValueInt(0);
-            ASSERT_EQ(4, actualSqrt);
-            }
-
-        stmt.Reset();
-        stmt.ClearBindings();
-        ASSERT_EQ((int) ECSqlStepStatus::Error, (int) stmt.Step());
-        }
-
-        {
-        ECSqlStatement stmt;
-        ASSERT_EQ((int) ECSqlStatus::Success, (int) stmt.Prepare(ecdb, "SELECT SQRT(NULL) FROM ecsql.P")) << "ECSQL preparation expected to succeed with registered custom ECSQL function";
-
-        ASSERT_EQ((int) ECSqlStepStatus::Error, (int) stmt.Step()) << "Step is expected to fail if function is called with NULL arg";
-        }
-
-        {
-        ECSqlStatement stmt;
-        ASSERT_EQ((int) ECSqlStatus::Success, (int) stmt.Prepare(ecdb, "SELECT SQRT(I) FROM ecsql.P WHERE I IS NULL")) << "ECSQL preparation expected to succeed with registered custom ECSQL function";
-
-        ASSERT_EQ((int) ECSqlStepStatus::Error, (int) stmt.Step()) << "Step is expected to fail if function is called with NULL arg";
-        }
-    }
-
-//---------------------------------------------------------------------------------------
-// Syntax: DATEFROMSTRING (Str) : DateTime
-// @bsiclass                                     Krischan.Eberle                 03/15
-//+---------------+---------------+---------------+---------------+---------------+------
-struct DateFromStringECSqlFunction : ECSqlScalarFunction, ScalarFunction::IScalar
-    {
-    private:
-        virtual void _ComputeScalar(ScalarFunction::Context* ctx, int nArgs, DbValue* args) override
-            {
-            if (nArgs != 1)
-                {
-                ctx->SetResultError("Wrong number of arguments for function DATEFROMSTRING.", -1);
-                return;
-                }
-
-            if (args[0].IsNull())
-                {
-                ctx->SetResultError("Argument to DATEFROMSTRING must not be NULL", -1);
-                return;
-                }
-
-            Utf8CP dateStr = args[0].GetValueText();
-            DateTime dt;
-            if (SUCCESS != DateTime::FromString(dt, dateStr))
-                ctx->SetResultError("Invalid date string format.", -1);
-            else
-                {
-                double jd = -1.0;
-                dt.ToJulianDay(jd);
-                ctx->SetResultDouble(jd);
-                }
-            }
-
-    public:
-        DateFromStringECSqlFunction() : ECSqlScalarFunction("DATEFROMSTRING", 1, ECN::PrimitiveType::PRIMITIVETYPE_DateTime, this) {}
-    };
-
-//---------------------------------------------------------------------------------------
-// @bsiclass                                     Krischan.Eberle                 03/15
-//+---------------+---------------+---------------+---------------+---------------+------
-TEST_F(ECSqlTestFixture, ECSqlStatement_DateECSqlFunction)
-    {
-    auto& ecdb = SetUp("dateecsqlfunctiontest.ecdb", L"ECSqlTest.01.00.ecschema.xml", ECDb::OpenParams(Db::OPEN_ReadWrite, DefaultTxn_Yes), 0);
-
-    DateTime dt(2015, 3, 24);
-    Utf8String dtStr = dt.ToUtf8String();
-    //insert test data
-        {
-        ECSqlStatement stmt;
-        ASSERT_EQ((int) ECSqlStatus::Success, (int) stmt.Prepare(ecdb, "INSERT INTO ecsql.P (DtUtc, S) VALUES (?,?)"));
-        stmt.BindDateTime(1, dt);
-        stmt.BindText(2, dtStr.c_str(), IECSqlBinder::MakeCopy::No);
-
-        ASSERT_EQ((int) ECSqlStepStatus::Done, (int) stmt.Step());
-
-        ecdb.SaveChanges();
-        }
-
-
-    DateFromStringECSqlFunction ecsqlFunc;
-    ASSERT_EQ(0, ecdb.AddScalarFunction(ecsqlFunc));
-
-        {
-        ECSqlStatement stmt;
-        ASSERT_EQ((int) ECSqlStatus::Success, (int) stmt.Prepare(ecdb, "SELECT DtUtc, DATEFROMSTRING(S) FROM ecsql.P"));
-
-        while (stmt.Step() == ECSqlStepStatus::HasRow)
-            {
-            DateTime expectedDt = stmt.GetValueDateTime(0);
-            DateTime actualDt = stmt.GetValueDateTime(1);
-            ASSERT_EQ(expectedDt.GetYear(), actualDt.GetYear());
-            ASSERT_EQ(expectedDt.GetMonth(), actualDt.GetMonth());
-            ASSERT_EQ(expectedDt.GetDay(), actualDt.GetDay());
-            ASSERT_EQ(expectedDt.GetHour(), actualDt.GetHour());
-            ASSERT_EQ(expectedDt.GetMinute(), actualDt.GetMinute());
-            ASSERT_EQ(expectedDt.GetSecond(), actualDt.GetSecond());
-            }
-        }
-    }
-
-//---------------------------------------------------------------------------------------
-// Syntax: GETGEOMETRYTYPE (IGeometry) : String
-// @bsiclass                                     Krischan.Eberle                 03/15
-//+---------------+---------------+---------------+---------------+---------------+------
-struct GeometryTypeECSqlFunction : ECSqlScalarFunction, ScalarFunction::IScalar
-    {
-    private:
-        virtual void _ComputeScalar(ScalarFunction::Context* ctx, int nArgs, DbValue* args) override
-            {
-            if (nArgs != 1)
-                {
-                ctx->SetResultError("Wrong number of arguments for function GETGEOMETRYTYPE.", -1);
-                return;
-                }
-
-            if (args[0].IsNull())
-                {
-                ctx->SetResultError("Argument to GETGEOMETRYTYPE must not be NULL", -1);
-                return;
-                }
-
-            Byte const* geomBlob = static_cast<Byte const*> (args[0].GetValueBlob());
-            int blobSize = args[0].GetValueBytes();
-            BeAssert(blobSize > 0);
-            const size_t blobSizeU = (size_t) blobSize;
-            bvector<Byte> byteVec;
-            byteVec.reserve(blobSizeU);
-            byteVec.assign(geomBlob, geomBlob + blobSizeU);
-            IGeometryPtr geom = BentleyGeometryFlatBuffer::BytesToGeometry(byteVec);
-            if (geom == nullptr)
-                {
-                ctx->SetResultError("Argument to GETGEOMETRYTYPE is not an IGeometry", -1);
-                return;
-                }
-
-            Utf8CP geomTypeStr = nullptr;
-            IGeometry::GeometryType type = geom->GetGeometryType();
-            switch (type)
-                {
-                    case IGeometry::GeometryType::BsplineSurface: geomTypeStr = "BsplineSurface"; break;
-                    case IGeometry::GeometryType::CurvePrimitive: geomTypeStr = "CurvePrimitive"; break;
-                    case IGeometry::GeometryType::CurveVector: geomTypeStr = "CurveVector"; break;
-                    case IGeometry::GeometryType::Polyface: geomTypeStr = "Polyface"; break;
-                    case IGeometry::GeometryType::SolidPrimitive: geomTypeStr = "SolidPrimitive"; break;
-                    default: geomTypeStr = "Unknown"; break;
-                }
-
-            ctx->SetResultText(geomTypeStr, -1, DbFunction::Context::CopyData::Yes);
-            }
-
-    public:
-        GeometryTypeECSqlFunction() : ECSqlScalarFunction("GETGEOMETRYTYPE", 1, ECN::PrimitiveType::PRIMITIVETYPE_String, this) {}
-    };
-
-
+/*--------------------------------------------------------------------------------------+
+|
+|  $Source: Tests/Published/ECSqlCustomFunction_Tests.cpp $
+|
+|  $Copyright: (c) 2015 Bentley Systems, Incorporated. All rights reserved. $
+|
++--------------------------------------------------------------------------------------*/
+#include "ECSqlTestFixture.h"
+#include <GeomSerialization/GeomSerializationApi.h>
+#include <cmath> // for std::pow
+
+BEGIN_ECDBUNITTESTS_NAMESPACE
+
+//---------------------------------------------------------------------------------------
+// @bsiclass                                     Krischan.Eberle                 03/15
+//+---------------+---------------+---------------+---------------+---------------+------
+struct PowECSqlFunction : ECSqlScalarFunction, ScalarFunction::IScalar
+    {
+private:
+
+    virtual void _ComputeScalar(ScalarFunction::Context* ctx, int nArgs, DbValue* args) override
+        {
+        if (nArgs != GetNumArgs ())
+            {
+            ctx->SetResultError("Function POW expects 2 arguments.", -1);
+            return;
+            }
+
+        if (args[0].IsNull() || args[1].IsNull())
+            {
+            ctx->SetResultError("Arguments to POW must not be NULL", -1);
+            return;
+            }
+
+        double base = args[0].GetValueDouble();
+        double exp = args[1].GetValueDouble();
+
+        double res = std::pow(base, exp);
+        ctx->SetResultDouble(res);
+        }
+
+public:
+    PowECSqlFunction() : ECSqlScalarFunction("POW", 2, ECN::PrimitiveType::PRIMITIVETYPE_Double, this) {}
+    };
+
+
+//---------------------------------------------------------------------------------------
+// @bsiclass                                     Krischan.Eberle                 03/15
+//+---------------+---------------+---------------+---------------+---------------+------
+struct SqrtSqlFunction : ScalarFunction, ScalarFunction::IScalar
+    {
+private:
+    virtual void _ComputeScalar(ScalarFunction::Context* ctx, int nArgs, DbValue* args) override
+        {
+        if (nArgs != GetNumArgs())
+            {
+            ctx->SetResultError("Function SQRT expects 1 argument.", -1);
+            return;
+            }
+
+        if (args[0].IsNull())
+            {
+            ctx->SetResultError("Argument to SQRT must not be NULL.", -1);
+            return;
+            }
+
+        double operand = args[0].GetValueDouble();
+        if (operand < 0.0)
+            {
+            ctx->SetResultError("Argument to SQRT must not be negative.", -1);
+            return;
+            }
+
+        double res = std::sqrt(operand);
+        ctx->SetResultDouble(res);
+        }
+
+public:
+    SqrtSqlFunction() : ScalarFunction("SQRT", 1, this) {}
+    };
+
+//---------------------------------------------------------------------------------------
+// @bsiclass                                     Krischan.Eberle                 03/15
+//+---------------+---------------+---------------+---------------+---------------+------
+TEST_F(ECSqlTestFixture, ECSqlStatement_RegisterUnregisterCustomFunction)
+    {
+    const auto perClassRowCount = 3;
+    // Create and populate a sample project
+    auto& ecdb = SetUp("ecsqlfunctiontest.ecdb", L"ECSqlTest.01.00.ecschema.xml", ECDb::OpenParams(Db::OPEN_Readonly, DefaultTxn_Yes), perClassRowCount);
+
+    PowECSqlFunction ecsqlFunc;
+    ASSERT_EQ(0, ecdb.AddScalarFunction(ecsqlFunc));
+
+    PowECSqlFunction ecsqlFunc2;
+    ASSERT_EQ(0, ecdb.AddScalarFunction(ecsqlFunc2)) << "Adding same ECSQL function twice is expected to succeed.";
+
+    ASSERT_EQ(0, ecdb.RemoveFunction(ecsqlFunc));
+    ASSERT_EQ(0, ecdb.RemoveFunction(ecsqlFunc)) << "Removing an unregistered ECSQL function is expected to succeeed";
+    }
+
+//---------------------------------------------------------------------------------------
+// @bsiclass                                     Krischan.Eberle                 03/15
+//+---------------+---------------+---------------+---------------+---------------+------
+TEST_F(ECSqlTestFixture, ECSqlStatement_CallUnregisteredFunction)
+    {
+    const auto perClassRowCount = 3;
+    // Create and populate a sample project
+    auto& ecdb = SetUp("ecsqlfunctiontest.ecdb", L"ECSqlTest.01.00.ecschema.xml", ECDb::OpenParams(Db::OPEN_Readonly, DefaultTxn_Yes), perClassRowCount);
+
+    Utf8CP ecsql = "SELECT I,POW(I,2) FROM ecsql.P";
+
+    ECSqlStatement stmt;
+    ASSERT_EQ((int) ECSqlStatus::InvalidECSql, (int) stmt.Prepare(ecdb, ecsql)) << "ECSQL preparation expected to fail with unregistered custom ECSQL function";
+
+    PowECSqlFunction ecsqlFunc;
+    ASSERT_EQ(0, ecdb.AddScalarFunction(ecsqlFunc));
+
+    ASSERT_EQ((int) ECSqlStatus::Success, (int) stmt.Prepare(ecdb, ecsql)) << "ECSQL preparation expected to succeed with registered custom ECSQL function";
+    }
+
+//---------------------------------------------------------------------------------------
+// @bsiclass                                     Krischan.Eberle                 03/15
+//+---------------+---------------+---------------+---------------+---------------+------
+TEST_F(ECSqlTestFixture, ECSqlStatement_RegisterInvalidFunction)
+    {
+    const auto perClassRowCount = 3;
+    // Create and populate a sample project
+    auto& ecdb = SetUp("ecsqlfunctiontest.ecdb", L"ECSqlTest.01.00.ecschema.xml", ECDb::OpenParams(Db::OPEN_Readonly, DefaultTxn_Yes), perClassRowCount);
+
+    struct InvalidECSqlFunction : ECSqlScalarFunction
+        {
+        InvalidECSqlFunction() : ECSqlScalarFunction("INVALID", 2, ECN::PRIMITIVETYPE_Point2D) {}
+        };
+
+    InvalidECSqlFunction func;
+    ASSERT_EQ((int) ERROR, ecdb.AddScalarFunction(func));
+    }
+
+
+//---------------------------------------------------------------------------------------
+// @bsiclass                                     Krischan.Eberle                 03/15
+//+---------------+---------------+---------------+---------------+---------------+------
+TEST_F(ECSqlTestFixture, ECSqlStatement_NumericECSqlFunction)
+    {
+    const int perClassRowCount = 3;
+    // Create and populate a sample project
+    auto& ecdb = SetUp("ecsqlfunctiontest.ecdb", L"ECSqlTest.01.00.ecschema.xml", ECDb::OpenParams(Db::OPEN_ReadWrite, DefaultTxn_Yes), perClassRowCount);
+
+    //insert one more test row which has a NULL column
+        {
+        ECSqlStatement stmt;
+        ASSERT_EQ((int) ECSqlStatus::Success, (int) stmt.Prepare(ecdb, "INSERT INTO ecsql.P (ECInstanceId) VALUES (NULL)"));
+        ASSERT_EQ((int) ECSqlStepStatus::Done, (int) stmt.Step());
+        ecdb.SaveChanges();
+        }
+
+    PowECSqlFunction ecsqlFunc;
+    ASSERT_EQ(0, ecdb.AddScalarFunction(ecsqlFunc));
+
+        {
+        ECSqlStatement stmt;
+        ASSERT_EQ((int) ECSqlStatus::Success, (int) stmt.Prepare(ecdb, "SELECT I,POW(I,2) FROM ecsql.P WHERE I IS NOT NULL")) << "ECSQL preparation expected to succeed with registered custom ECSQL function";
+
+        int rowCount = 0;
+        while (stmt.Step() == ECSqlStepStatus::HasRow)
+            {
+            rowCount++;
+
+            int base = stmt.GetValueInt(0);
+            int actualFuncResult = stmt.GetValueInt(1);
+
+            ASSERT_EQ(std::pow(base, 2), actualFuncResult);
+            }
+
+        ASSERT_EQ(perClassRowCount, rowCount);
+        }
+
+        {
+        ECSqlStatement stmt;
+        ASSERT_EQ((int) ECSqlStatus::Success, (int) stmt.Prepare(ecdb, "SELECT I, POW(I,?) FROM ecsql.P WHERE I IS NOT NULL")) << "ECSQL preparation expected to succeed with registered custom ECSQL function";
+
+        int exp = 3;
+        stmt.BindInt(1, exp);
+
+        while (stmt.Step() == ECSqlStepStatus::HasRow)
+            {
+            int base = stmt.GetValueInt(0);
+            int actualFuncResult = stmt.GetValueInt(1);
+
+            ASSERT_EQ(std::pow(base, exp), actualFuncResult);
+            }
+
+        stmt.Reset();
+        stmt.ClearBindings();
+        ASSERT_EQ((int) ECSqlStepStatus::Error, (int) stmt.Step());
+        }
+
+        {
+        ECSqlStatement stmt;
+        ASSERT_EQ((int) ECSqlStatus::Success, (int) stmt.Prepare(ecdb, "SELECT POW(I,NULL) FROM ecsql.P")) << "ECSQL preparation expected to succeed with registered custom ECSQL function";
+
+        ASSERT_EQ((int) ECSqlStepStatus::Error, (int) stmt.Step()) << "Step is expected to fail if function is called with NULL arg";
+        }
+
+        {
+        ECSqlStatement stmt;
+        ASSERT_EQ((int) ECSqlStatus::Success, (int) stmt.Prepare(ecdb, "SELECT POW(NULL,2) FROM ecsql.P")) << "ECSQL preparation expected to succeed with registered custom ECSQL function";
+        ASSERT_EQ((int) ECSqlStepStatus::Error, (int) stmt.Step()) << "Step is expected to fail if function is called with NULL arg";
+        }
+
+        {
+        ECSqlStatement stmt;
+        ASSERT_EQ((int) ECSqlStatus::Success, (int) stmt.Prepare(ecdb, "SELECT POW(NULL,NULL) FROM ecsql.P")) << "ECSQL preparation expected to succeed with registered custom ECSQL function";
+
+        ASSERT_EQ((int) ECSqlStepStatus::Error, (int) stmt.Step()) << "Step is expected to fail if function is called with NULL arg";
+        }
+
+        {
+        ECSqlStatement stmt;
+        ASSERT_EQ((int) ECSqlStatus::Success, (int) stmt.Prepare(ecdb, "SELECT POW(I,2) FROM ecsql.P WHERE I IS NULL")) << "ECSQL preparation expected to succeed with registered custom ECSQL function";
+
+        ASSERT_EQ((int) ECSqlStepStatus::Error, (int) stmt.Step()) << "Step is expected to fail if function is called with NULL arg";
+        }
+
+    }
+
+
+//---------------------------------------------------------------------------------------
+// @bsiclass                                     Krischan.Eberle                 03/15
+//+---------------+---------------+---------------+---------------+---------------+------
+TEST_F(ECSqlTestFixture, ECSqlStatement_NumericBeSQliteFunction)
+    {
+    const auto perClassRowCount = 3;
+    // Create and populate a sample project
+    auto& ecdb = SetUp("ecsqlfunctiontest.ecdb", L"ECSqlTest.01.00.ecschema.xml", ECDb::OpenParams(Db::OPEN_ReadWrite, DefaultTxn_Yes), perClassRowCount);
+
+    //insert one more test row which has a NULL column
+        {
+        ECSqlStatement stmt;
+        ASSERT_EQ((int) ECSqlStatus::Success, (int) stmt.Prepare(ecdb, "INSERT INTO ecsql.P (ECInstanceId) VALUES (NULL)"));
+        ASSERT_EQ((int) ECSqlStepStatus::Done, (int) stmt.Step());
+        ecdb.SaveChanges();
+        }
+
+    SqrtSqlFunction besqliteFunc;
+    ASSERT_EQ(0, ecdb.AddScalarFunction(besqliteFunc));
+
+        {
+        ECSqlStatement stmt;
+        ASSERT_EQ((int) ECSqlStatus::Success, (int) stmt.Prepare(ecdb, "SELECT I,SQRT(I) FROM ecsql.P WHERE I IS NOT NULL")) << "ECSQL preparation expected to succeed with registered custom ECSQL function";
+
+        int rowCount = 0;
+        while (stmt.Step() == ECSqlStepStatus::HasRow)
+            {
+            rowCount++;
+
+            int operand = stmt.GetValueInt(0);
+            double actualSqrt = stmt.GetValueDouble(1);
+
+            EXPECT_DOUBLE_EQ(std::sqrt(operand), actualSqrt);
+            }
+
+        ASSERT_EQ(perClassRowCount, rowCount);
+        }
+
+        {
+        ECSqlStatement stmt;
+        ASSERT_EQ((int) ECSqlStatus::Success, (int) stmt.Prepare(ecdb, "SELECT SQRT(?) FROM ecsql.P")) << "ECSQL preparation expected to succeed with registered custom ECSQL function";
+
+        int operand = 16;
+        stmt.BindInt(1, operand);
+
+        while (stmt.Step() == ECSqlStepStatus::HasRow)
+            {
+            int actualSqrt = stmt.GetValueInt(0);
+            ASSERT_EQ(4, actualSqrt);
+            }
+
+        stmt.Reset();
+        stmt.ClearBindings();
+        ASSERT_EQ((int) ECSqlStepStatus::Error, (int) stmt.Step());
+        }
+
+        {
+        ECSqlStatement stmt;
+        ASSERT_EQ((int) ECSqlStatus::Success, (int) stmt.Prepare(ecdb, "SELECT SQRT(NULL) FROM ecsql.P")) << "ECSQL preparation expected to succeed with registered custom ECSQL function";
+
+        ASSERT_EQ((int) ECSqlStepStatus::Error, (int) stmt.Step()) << "Step is expected to fail if function is called with NULL arg";
+        }
+
+        {
+        ECSqlStatement stmt;
+        ASSERT_EQ((int) ECSqlStatus::Success, (int) stmt.Prepare(ecdb, "SELECT SQRT(I) FROM ecsql.P WHERE I IS NULL")) << "ECSQL preparation expected to succeed with registered custom ECSQL function";
+
+        ASSERT_EQ((int) ECSqlStepStatus::Error, (int) stmt.Step()) << "Step is expected to fail if function is called with NULL arg";
+        }
+    }
+
+//---------------------------------------------------------------------------------------
+// Syntax: DATEFROMSTRING (Str) : DateTime
+// @bsiclass                                     Krischan.Eberle                 03/15
+//+---------------+---------------+---------------+---------------+---------------+------
+struct DateFromStringECSqlFunction : ECSqlScalarFunction, ScalarFunction::IScalar
+    {
+    private:
+        virtual void _ComputeScalar(ScalarFunction::Context* ctx, int nArgs, DbValue* args) override
+            {
+            if (nArgs != 1)
+                {
+                ctx->SetResultError("Wrong number of arguments for function DATEFROMSTRING.", -1);
+                return;
+                }
+
+            if (args[0].IsNull())
+                {
+                ctx->SetResultError("Argument to DATEFROMSTRING must not be NULL", -1);
+                return;
+                }
+
+            Utf8CP dateStr = args[0].GetValueText();
+            DateTime dt;
+            if (SUCCESS != DateTime::FromString(dt, dateStr))
+                ctx->SetResultError("Invalid date string format.", -1);
+            else
+                {
+                double jd = -1.0;
+                dt.ToJulianDay(jd);
+                ctx->SetResultDouble(jd);
+                }
+            }
+
+    public:
+        DateFromStringECSqlFunction() : ECSqlScalarFunction("DATEFROMSTRING", 1, ECN::PrimitiveType::PRIMITIVETYPE_DateTime, this) {}
+    };
+
+//---------------------------------------------------------------------------------------
+// @bsiclass                                     Krischan.Eberle                 03/15
+//+---------------+---------------+---------------+---------------+---------------+------
+TEST_F(ECSqlTestFixture, ECSqlStatement_DateECSqlFunction)
+    {
+    auto& ecdb = SetUp("dateecsqlfunctiontest.ecdb", L"ECSqlTest.01.00.ecschema.xml", ECDb::OpenParams(Db::OPEN_ReadWrite, DefaultTxn_Yes), 0);
+
+    DateTime dt(2015, 3, 24);
+    Utf8String dtStr = dt.ToUtf8String();
+    //insert test data
+        {
+        ECSqlStatement stmt;
+        ASSERT_EQ((int) ECSqlStatus::Success, (int) stmt.Prepare(ecdb, "INSERT INTO ecsql.P (DtUtc, S) VALUES (?,?)"));
+        stmt.BindDateTime(1, dt);
+        stmt.BindText(2, dtStr.c_str(), IECSqlBinder::MakeCopy::No);
+
+        ASSERT_EQ((int) ECSqlStepStatus::Done, (int) stmt.Step());
+
+        ecdb.SaveChanges();
+        }
+
+
+    DateFromStringECSqlFunction ecsqlFunc;
+    ASSERT_EQ(0, ecdb.AddScalarFunction(ecsqlFunc));
+
+        {
+        ECSqlStatement stmt;
+        ASSERT_EQ((int) ECSqlStatus::Success, (int) stmt.Prepare(ecdb, "SELECT DtUtc, DATEFROMSTRING(S) FROM ecsql.P"));
+
+        while (stmt.Step() == ECSqlStepStatus::HasRow)
+            {
+            DateTime expectedDt = stmt.GetValueDateTime(0);
+            DateTime actualDt = stmt.GetValueDateTime(1);
+            ASSERT_EQ(expectedDt.GetYear(), actualDt.GetYear());
+            ASSERT_EQ(expectedDt.GetMonth(), actualDt.GetMonth());
+            ASSERT_EQ(expectedDt.GetDay(), actualDt.GetDay());
+            ASSERT_EQ(expectedDt.GetHour(), actualDt.GetHour());
+            ASSERT_EQ(expectedDt.GetMinute(), actualDt.GetMinute());
+            ASSERT_EQ(expectedDt.GetSecond(), actualDt.GetSecond());
+            }
+        }
+    }
+
+//---------------------------------------------------------------------------------------
+// Syntax: GETGEOMETRYTYPE (IGeometry) : String
+// @bsiclass                                     Krischan.Eberle                 03/15
+//+---------------+---------------+---------------+---------------+---------------+------
+struct GeometryTypeECSqlFunction : ECSqlScalarFunction, ScalarFunction::IScalar
+    {
+    private:
+        virtual void _ComputeScalar(ScalarFunction::Context* ctx, int nArgs, DbValue* args) override
+            {
+            if (nArgs != 1)
+                {
+                ctx->SetResultError("Wrong number of arguments for function GETGEOMETRYTYPE.", -1);
+                return;
+                }
+
+            if (args[0].IsNull())
+                {
+                ctx->SetResultError("Argument to GETGEOMETRYTYPE must not be NULL", -1);
+                return;
+                }
+
+            Byte const* geomBlob = static_cast<Byte const*> (args[0].GetValueBlob());
+            int blobSize = args[0].GetValueBytes();
+            BeAssert(blobSize > 0);
+            const size_t blobSizeU = (size_t) blobSize;
+            bvector<Byte> byteVec;
+            byteVec.reserve(blobSizeU);
+            byteVec.assign(geomBlob, geomBlob + blobSizeU);
+            IGeometryPtr geom = BentleyGeometryFlatBuffer::BytesToGeometry(byteVec);
+            if (geom == nullptr)
+                {
+                ctx->SetResultError("Argument to GETGEOMETRYTYPE is not an IGeometry", -1);
+                return;
+                }
+
+            Utf8CP geomTypeStr = nullptr;
+            IGeometry::GeometryType type = geom->GetGeometryType();
+            switch (type)
+                {
+                    case IGeometry::GeometryType::BsplineSurface: geomTypeStr = "BsplineSurface"; break;
+                    case IGeometry::GeometryType::CurvePrimitive: geomTypeStr = "CurvePrimitive"; break;
+                    case IGeometry::GeometryType::CurveVector: geomTypeStr = "CurveVector"; break;
+                    case IGeometry::GeometryType::Polyface: geomTypeStr = "Polyface"; break;
+                    case IGeometry::GeometryType::SolidPrimitive: geomTypeStr = "SolidPrimitive"; break;
+                    default: geomTypeStr = "Unknown"; break;
+                }
+
+            ctx->SetResultText(geomTypeStr, -1, DbFunction::Context::CopyData::Yes);
+            }
+
+    public:
+        GeometryTypeECSqlFunction() : ECSqlScalarFunction("GETGEOMETRYTYPE", 1, ECN::PrimitiveType::PRIMITIVETYPE_String, this) {}
+    };
+
+
 END_ECDBUNITTESTS_NAMESPACE