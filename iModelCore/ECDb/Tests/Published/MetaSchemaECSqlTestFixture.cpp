/*--------------------------------------------------------------------------------------+
|
|  $Source: Tests/Published/MetaSchemaECSqlTestFixture.cpp $
|
|  $Copyright: (c) 2016 Bentley Systems, Incorporated. All rights reserved. $
|
+--------------------------------------------------------------------------------------*/
#include "ECDbPublishedTests.h"
#include "SchemaImportTestFixture.h"

USING_NAMESPACE_BENTLEY_EC
USING_NAMESPACE_BENTLEY_SQLITE_EC

BEGIN_ECDBUNITTESTS_NAMESPACE

//=======================================================================================
// @bsistruct                                                   Mike.Embick     12/15
//=======================================================================================
struct MetaSchemaECSqlTestFixture : SchemaImportTestFixture
    {
private:
    void AssertSchemaDef(ECSchemaCR expectedSchema, ECSqlStatement const& actualSchemaDefRow);
    void AssertClassDefs(ECSchemaCR expectedSchema);
    void AssertClassDef(ECClassCR expectedClass, ECSqlStatement const& actualClassDefRow);
    void AssertBaseClasses(ECClassCR expectedClass);
    void AssertEnumerationDefs(ECSchemaCR expectedSchema);
    void AssertEnumerationDef(ECEnumerationCR expectedEnum, ECSqlStatement const& actualEnumerationDefRow);
    void AssertEnumerationValue(ECEnumeratorCR expectedEnumValue, IECSqlStructValue const& actualEnumValue);
    void AssertKindOfQuantityDefs(ECSchemaCR expectedSchema);
    void AssertKindOfQuantityDef(KindOfQuantityCR expectedKoq, ECSqlStatement const& actualKoqDefRow);
    void AssertPropertyDefs(ECClassCR expectedClass);
    void AssertPropertyDef(ECPropertyCR expectedProp, ECSqlStatement const& actualPropertyDefRow);

protected:
    void AssertSchemaDefs();
    void AssertClassHasBaseClasses (ECClassContainer& ecClasses);
    void GetAllBaseClassNames (ECClassP ecClass, std::vector<Utf8String>& classNames, int* classCount);
    bool ContainsClassName (Utf8String searchedClassName, std::vector<Utf8String>& classNames);
    void VerifyECDbPropertyInheritance(ECClassCP ecClass);
    };

//---------------------------------------------------------------------------------
// @bsimethod                                                    Krischan.Eberle 04/2016
//+---------------+---------------+---------------+---------------+---------------+------
void MetaSchemaECSqlTestFixture::AssertSchemaDefs()
    {
    ECSqlStatement schemaStatement;
    ASSERT_EQ(ECSqlStatus::Success, schemaStatement.Prepare(GetECDb(), "SELECT Name,* FROM ec.ECSchemaDef"));
    
    int actualSchemaCount = 0;
    while (BE_SQLITE_ROW == schemaStatement.Step())
        {
        Utf8CP actualSchemaName = schemaStatement.GetValueText(0);
        ECSchemaCP expectedSchema = GetECDb().Schemas().GetECSchema(actualSchemaName);
        ASSERT_TRUE(expectedSchema != nullptr);

        AssertSchemaDef(*expectedSchema, schemaStatement);
        AssertClassDefs(*expectedSchema);
        AssertEnumerationDefs(*expectedSchema);
        AssertKindOfQuantityDefs(*expectedSchema);
        actualSchemaCount++;
        }

    bvector<ECSchemaCP> expectedSchemas = GetECDb().Schemas().GetECSchemas(false);
    ASSERT_EQ((int) expectedSchemas.size(), actualSchemaCount);
    }

//---------------------------------------------------------------------------------
// @bsimethod                                                    Krischan.Eberle 04/2016
//+---------------+---------------+---------------+---------------+---------------+------
void MetaSchemaECSqlTestFixture::AssertSchemaDef(ECSchemaCR expectedSchema, ECSqlStatement const& actualSchemaDefRow)
    {
    const int colCount = actualSchemaDefRow.GetColumnCount();
    for (int i = 0; i < colCount; i++)
        {
        IECSqlValue const& val = actualSchemaDefRow.GetValue(i);
        ECSqlColumnInfoCR colInfo = val.GetColumnInfo();

        ECPropertyCP colInfoProp = colInfo.GetProperty();
        ASSERT_TRUE(colInfoProp != nullptr) << "ECSchemaDef is expected to not contain array props";

        Utf8StringCR colName = colInfoProp->GetName();

        if (colName.EqualsI("ECInstanceId"))
            ASSERT_EQ(expectedSchema.GetId().GetValue(), val.GetId<ECSchemaId>().GetValue()) << "ECSchemaDef.ECInstanceId";
        else if (colName.EqualsI("ECClassId"))
            ASSERT_EQ(GetECDb().Schemas().GetECClass("MetaSchema", "ECSchemaDef")->GetId(), val.GetId<ECClassId>()) << "ECSchemaDef.ECClassId";
        else if (colName.EqualsI("Name"))
            ASSERT_STREQ(expectedSchema.GetName().c_str(), val.GetText()) << "ECSchemaDef.Name";
        else if (colName.EqualsI("DisplayLabel"))
            {
            if (!expectedSchema.GetDisplayLabel().empty())
                ASSERT_STREQ(expectedSchema.GetDisplayLabel().c_str(), val.GetText()) << "ECSchemaDef.DisplayLabel";
            else
                ASSERT_TRUE(val.IsNull()) << "ECSchemaDef.DisplayLabel";
            }
        else if (colName.EqualsI("Description"))
            {
            if (!expectedSchema.GetDescription().empty())
                ASSERT_STREQ(expectedSchema.GetDescription().c_str(), val.GetText()) << "ECSchemaDef.Description";
            else
                ASSERT_TRUE(val.IsNull()) << "ECSchemaDef.Description";

            continue;
            }
        else if (colName.EqualsI("Alias"))
            ASSERT_STREQ(expectedSchema.GetAlias().c_str(), val.GetText()) << "ECSchemaDef.Alias";
        else if (colName.EqualsI("VersionMajor"))
            ASSERT_EQ(expectedSchema.GetVersionRead(), (uint32_t) val.GetInt()) << "ECSchemaDef.VersionRead";
        else if (colName.EqualsI("VersionMinor"))
            ASSERT_EQ(expectedSchema.GetVersionMinor(), (uint32_t) val.GetInt()) << "ECSchemaDef.VersionMinor";
        else if (colName.EqualsI("VersionWrite"))
            ASSERT_EQ(expectedSchema.GetVersionWrite(), (uint32_t) val.GetInt()) << "ECSchemaDef.VersionWrite";
        else
            FAIL() << "ECProperty ECSchemaDef." << colName.c_str() << " not tested. Test needs to be adjusted";
        }
    }

//---------------------------------------------------------------------------------
// @bsimethod                                                    Krischan.Eberle 04/2016
//+---------------+---------------+---------------+---------------+---------------+------
void MetaSchemaECSqlTestFixture::AssertClassDefs(ECSchemaCR expectedSchema)
    {
    ECSqlStatement classStatement;
    ASSERT_EQ(ECSqlStatus::Success, classStatement.Prepare(GetECDb(), "SELECT c.Name, c.* FROM ec.ECSchemaDef s "
                                                           "JOIN ec.ECClassDef c USING ec.SchemaOwnsClasses "
                                                           "WHERE s.Name=?"));

    ASSERT_EQ(ECSqlStatus::Success, classStatement.BindText(1, expectedSchema.GetName().c_str(), IECSqlBinder::MakeCopy::No));

    int actualClassCount = 0;
    while (BE_SQLITE_ROW == classStatement.Step())
        {
        Utf8CP actualClassName = classStatement.GetValueText(0);
        ECClassCP expectedClass = expectedSchema.GetClassCP(actualClassName);
        ASSERT_TRUE(expectedClass != nullptr);

        AssertClassDef(*expectedClass, classStatement);
        AssertBaseClasses(*expectedClass);
        AssertPropertyDefs(*expectedClass);
        actualClassCount++;
        }

    ASSERT_EQ((int) expectedSchema.GetClassCount(), actualClassCount);
    }

//---------------------------------------------------------------------------------
// @bsimethod                                                    Krischan.Eberle 04/2016
//+---------------+---------------+---------------+---------------+---------------+------
void MetaSchemaECSqlTestFixture::AssertClassDef(ECClassCR expectedClass, ECSqlStatement const& actualClassDefRow)
    {
    const ECClassType classType = expectedClass.GetClassType();
    ECCustomAttributeClassCP expectedCAClass = expectedClass.GetCustomAttributeClassCP();
    ECRelationshipClassCP expectedRelClass = expectedClass.GetRelationshipClassCP();
    
    ECClassId schemaOwnsClassesRelClassId = GetECDb().Schemas().GetECClassId("MetaSchema", "SchemaOwnsClasses");
    ASSERT_TRUE(schemaOwnsClassesRelClassId.IsValid());

    const int colCount = actualClassDefRow.GetColumnCount();
    for (int i = 0; i < colCount; i++)
        {
        IECSqlValue const& val = actualClassDefRow.GetValue(i);
        ECSqlColumnInfoCR colInfo = val.GetColumnInfo();

        ECPropertyCP colInfoProp = colInfo.GetProperty();
        ASSERT_TRUE(colInfoProp != nullptr) << "ECClassDef is expected to not contain array props";

        Utf8StringCR colName = colInfoProp->GetName();

        if (colName.EqualsI("ECInstanceId"))
            {
            ASSERT_EQ(expectedClass.GetId().GetValue(), val.GetId<ECClassId>().GetValue()) << "ECClassDef.ECInstanceId";
            continue;
            }

        if (colName.EqualsI("ECClassId"))
            {
            ASSERT_EQ(GetECDb().Schemas().GetECClass("MetaSchema", "ECClassDef")->GetId(), val.GetId<ECClassId>()) << "ECClassDef.ECClassId";
            continue;
            }

        if (colName.EqualsI("SchemaId"))
            {
            ECClassId actualRelClassId;
            ASSERT_EQ(expectedClass.GetSchema().GetId().GetValue(), val.GetNavigation(&actualRelClassId).GetValueUnchecked()) << "ECClassDef.SchemaId";
            ASSERT_EQ(schemaOwnsClassesRelClassId.GetValue(), actualRelClassId.GetValueUnchecked());
            continue;
            }

        if (colName.EqualsI("Name"))
            {
            ASSERT_STREQ(expectedClass.GetName().c_str(), val.GetText()) << "ECClassDef.Name";
            continue;
            }

        if (colName.EqualsI("DisplayLabel"))
            {
            if (!expectedClass.GetDisplayLabel().empty())
                ASSERT_STREQ(expectedClass.GetDisplayLabel().c_str(), val.GetText()) << "ECClassDef.DisplayLabel";
            else
                ASSERT_TRUE(val.IsNull()) << "ECClassDef.DisplayLabel";

            continue;
            }

        if (colName.EqualsI("Description"))
            {
            if (!expectedClass.GetDescription().empty())
                ASSERT_STREQ(expectedClass.GetDescription().c_str(), val.GetText()) << "ECClassDef.Description";
            else
                ASSERT_TRUE(val.IsNull()) << "ECClassDef.Description";

            continue;
            }

        if (colName.EqualsI("Type"))
            {
            ASSERT_EQ((int) classType, val.GetInt()) << "ECClassDef.Type";
            continue;
            }

        if (colName.EqualsI("Modifier"))
            {
            ASSERT_EQ((int) expectedClass.GetClassModifier(), val.GetInt()) << "ECClassDef.Modifier";
            continue;
            }

        if (colName.EqualsI("CustomAttributeContainerType"))
            {
            if (classType == ECClassType::CustomAttribute)
                {
                ASSERT_TRUE(expectedCAClass != nullptr);
                if (expectedCAClass->GetContainerType() == CustomAttributeContainerType::Any)
                    ASSERT_TRUE(val.IsNull()) << "ECClassDef.CustomAttributeContainerType == Any";
                else
                    ASSERT_EQ((int) expectedCAClass->GetContainerType(), val.GetInt()) << "ECClassDef.CustomAttributeContainerType for CA classes";
                }
            else
                ASSERT_TRUE(val.IsNull()) << "ECClassDef.CustomAttributeContainerType for non-CA classes";

            continue;
            }

        if (colName.EqualsI("RelationshipStrength"))
            {
            if (classType == ECClassType::Relationship)
                {
                ASSERT_TRUE(expectedRelClass != nullptr);
                ASSERT_EQ((int) expectedRelClass->GetStrength(), val.GetInt()) << "ECClassDef.RelationshipStrength for relationship class";
                }
            else
                ASSERT_TRUE(val.IsNull()) << "ECClassDef.RelationshipStrength for non-relationship class";

            continue;
            }

        if (colName.EqualsI("RelationshipStrengthDirection"))
            {
            if (classType == ECClassType::Relationship)
                {
                ASSERT_TRUE(expectedRelClass != nullptr);
                ASSERT_EQ((int) expectedRelClass->GetStrengthDirection(), val.GetInt()) << "ECClassDef.RelationshipStrengthDirection for relationship class";
                }
            else
                ASSERT_TRUE(val.IsNull()) << "ECClassDef.RelationshipStrengthDirection for non-relationship class";

            continue;
            }

        FAIL() << "ECProperty ECClassDef." << colName.c_str() << " not tested. Test needs to be adjusted";
        }
    }

//---------------------------------------------------------------------------------
// @bsimethod                                                    Krischan.Eberle 06/2016
//+---------------+---------------+---------------+---------------+---------------+------
void MetaSchemaECSqlTestFixture::AssertBaseClasses(ECClassCR expectedClass)
    {
    ECSqlStatement directBaseClassStatement;
    ASSERT_EQ(ECSqlStatus::Success, directBaseClassStatement.Prepare(GetECDb(), "SELECT TargetECInstanceId FROM ec.ClassHasBaseClasses WHERE SourceECInstanceId=? ORDER BY Ordinal"));
    ASSERT_EQ(ECSqlStatus::Success, directBaseClassStatement.BindId(1, expectedClass.GetId()));

    int ordinal = 0;
    const int expectedBaseClassCount = (int) expectedClass.GetBaseClasses().size();
    while (BE_SQLITE_ROW == directBaseClassStatement.Step())
        {
        ASSERT_LT(ordinal, expectedBaseClassCount);
        ASSERT_EQ(expectedClass.GetBaseClasses()[ordinal]->GetId().GetValue(), directBaseClassStatement.GetValueId<ECInstanceId>(0).GetValue());
        ordinal++;
        }

    ASSERT_EQ(ordinal, expectedBaseClassCount);
    }

//---------------------------------------------------------------------------------
// @bsimethod                                                    Krischan.Eberle 04/2016
//+---------------+---------------+---------------+---------------+---------------+------
void MetaSchemaECSqlTestFixture::AssertEnumerationDefs(ECSchemaCR expectedSchema)
    {
    ECSqlStatement enumStatement;
    ASSERT_EQ(ECSqlStatus::Success, enumStatement.Prepare(GetECDb(), "SELECT e.Name, e.* FROM ec.ECSchemaDef s "
                                                           "JOIN ec.ECEnumerationDef e USING ec.SchemaOwnsEnumerations "
                                                           "WHERE s.Name=?"));

    ASSERT_EQ(ECSqlStatus::Success, enumStatement.BindText(1, expectedSchema.GetName().c_str(), IECSqlBinder::MakeCopy::No));

    int actualEnumCount = 0;
    while (BE_SQLITE_ROW == enumStatement.Step())
        {
        Utf8CP actualEnumName = enumStatement.GetValueText(0);
        ECEnumerationCP expectedEnum = expectedSchema.GetEnumerationCP(actualEnumName);
        ASSERT_TRUE(expectedEnum != nullptr);

        AssertEnumerationDef(*expectedEnum, enumStatement);
        actualEnumCount++;
        }

    ASSERT_EQ((int) expectedSchema.GetEnumerationCount(), actualEnumCount);
    }

//---------------------------------------------------------------------------------
// @bsimethod                                                    Krischan.Eberle 04/2016
//+---------------+---------------+---------------+---------------+---------------+------
void MetaSchemaECSqlTestFixture::AssertEnumerationDef(ECEnumerationCR expectedEnum, ECSqlStatement const& actualEnumerationDefRow)
    {
    ECClassId schemaOwnsEnumsRelClassId = GetECDb().Schemas().GetECClassId("MetaSchema", "SchemaOwnsEnumerations");
    ASSERT_TRUE(schemaOwnsEnumsRelClassId.IsValid());

    const int colCount = actualEnumerationDefRow.GetColumnCount();
    for (int i = 0; i < colCount; i++)
        {
        IECSqlValue const& val = actualEnumerationDefRow.GetValue(i);
        ECSqlColumnInfoCR colInfo = val.GetColumnInfo();

        ECPropertyCP colInfoProp = colInfo.GetProperty();
        ASSERT_TRUE(colInfoProp != nullptr);

        Utf8StringCR colName = colInfoProp->GetName();

        if (colName.EqualsI("ECInstanceId"))
            {
            //EnumerationId is not exposed in API. So we can only test that the actual id is generally a valid one
            ASSERT_TRUE(val.GetId<BeInt64Id>().IsValid()) << "ECEnumerationDef.ECInstanceId";
            continue;
            }

        if (colName.EqualsI("ECClassId"))
            {
            ASSERT_EQ(GetECDb().Schemas().GetECClass("MetaSchema", "ECEnumerationDef")->GetId(), val.GetId<ECClassId>()) << "ECEnumerationDef.ECClassId";
            continue;
            }


        if (colName.EqualsI("SchemaId"))
            {
            ECClassId actualRelClassId;
            ASSERT_EQ(expectedEnum.GetSchema().GetId().GetValue(), val.GetNavigation(&actualRelClassId).GetValueUnchecked()) << "ECEnumerationDef.SchemaId";
            ASSERT_EQ(schemaOwnsEnumsRelClassId.GetValue(), actualRelClassId.GetValueUnchecked()) << "ECEnumerationDef.SchemaId";
            continue;
            }

        if (colName.EqualsI("Name"))
            {
            ASSERT_STREQ(expectedEnum.GetName().c_str(), val.GetText()) << "ECEnumerationDef.Name";
            continue;
            }

        if (colName.EqualsI("DisplayLabel"))
            {
            if (!expectedEnum.GetDisplayLabel().empty())
                ASSERT_STREQ(expectedEnum.GetDisplayLabel().c_str(), val.GetText()) << "ECEnumerationDef.DisplayLabel";
            else
                ASSERT_TRUE(val.IsNull()) << "ECEnumerationDef.DisplayLabel";

            continue;
            }

        if (colName.EqualsI("Description"))
            {
            if (!expectedEnum.GetDescription().empty())
                ASSERT_STREQ(expectedEnum.GetDescription().c_str(), val.GetText()) << "ECEnumerationDef.Description";
            else
                ASSERT_TRUE(val.IsNull()) << "ECEnumerationDef.Description";

            continue;
            }

        if (colName.EqualsI("Type"))
            {
            ASSERT_EQ((int) expectedEnum.GetType(), val.GetInt()) << "ECEnumerationDef.Type";
            continue;
            }

        if (colName.EqualsI("IsStrict"))
            {
            ASSERT_EQ(expectedEnum.GetIsStrict(), val.GetBoolean()) << "ECEnumerationDef.IsStrict";
            continue;
            }

        if (colName.EqualsI("EnumValues"))
            {
            bvector<ECEnumeratorCP> expectedValues;
            for (ECEnumeratorCP expectedVal : expectedEnum.GetEnumerators())
                {
                expectedValues.push_back(expectedVal);
                }

            int actualValueCount = 0;
            for (IECSqlValue const* arrayElem : val.GetArray())
                {
                ECEnumeratorCP expectedValue = expectedValues[(size_t) actualValueCount];
                ASSERT_TRUE(expectedValue != nullptr);
                IECSqlStructValue const& actualValue = arrayElem->GetStruct();
                AssertEnumerationValue(*expectedValue, actualValue);
                actualValueCount++;
                }

            ASSERT_EQ((int) expectedEnum.GetEnumeratorCount(), actualValueCount);
            continue;
            }
        }
    }
    
//---------------------------------------------------------------------------------
// @bsimethod                                                    Krischan.Eberle 04/2016
//+---------------+---------------+---------------+---------------+---------------+------
void MetaSchemaECSqlTestFixture::AssertEnumerationValue(ECEnumeratorCR expectedEnumValue, IECSqlStructValue const& actualEnumValue)
    {
    const int actualStructMemberCount = actualEnumValue.GetMemberCount();
    for (int j = 0; j < actualStructMemberCount; j++)
        {
        IECSqlValue const& memberVal = actualEnumValue.GetValue(j);
        ASSERT_TRUE(memberVal.GetColumnInfo().GetProperty() != nullptr);
        Utf8StringCR memberName = memberVal.GetColumnInfo().GetProperty()->GetName();

        if (memberName.EqualsI("IntValue"))
            {
            if (expectedEnumValue.IsInteger())
                ASSERT_EQ(expectedEnumValue.GetInteger(), memberVal.GetInt()) << "ECEnumerationDef.EnumValues[].IntValue";
            else
                ASSERT_TRUE(memberVal.IsNull()) << "ECEnumerationDef.EnumValues[].IntValue for non-int values";

            continue;
            }

        if (memberName.EqualsI("StringValue"))
            {
            if (expectedEnumValue.IsString())
                ASSERT_STREQ(expectedEnumValue.GetString().c_str(), memberVal.GetText()) << "ECEnumerationDef.EnumValues[].StringValue";
            else
                ASSERT_TRUE(memberVal.IsNull()) << "ECEnumerationDef.EnumValues[].StringValue for non-string values";

            continue;
            }
        if (memberName.EqualsI("DisplayLabel"))
            {
            if (!expectedEnumValue.GetDisplayLabel().empty())
                ASSERT_STREQ(expectedEnumValue.GetDisplayLabel().c_str(), memberVal.GetText()) << "ECEnumerationDef.EnumValues[].DisplayLabel";
            else
                ASSERT_TRUE(memberVal.IsNull()) << "ECEnumerationDef.EnumValues[].DisplayLabel if not defined";

            continue;
            }

        FAIL() << "Untested Struct member: " << memberName.c_str() << " Please adjust the test";
        }
    }

//---------------------------------------------------------------------------------
// @bsimethod                                                    Krischan.Eberle 06/2016
//+---------------+---------------+---------------+---------------+---------------+------
void MetaSchemaECSqlTestFixture::AssertKindOfQuantityDefs(ECSchemaCR expectedSchema)
    {
    ECSqlStatement statement;
    ASSERT_EQ(ECSqlStatus::Success, statement.Prepare(GetECDb(), "SELECT koq.Name, koq.* FROM ec.ECSchemaDef s "
                                                          "JOIN ec.KindOfQuantityDef koq USING ec.SchemaOwnsKindOfQuantities "
                                                          "WHERE s.Name=?"));

    ASSERT_EQ(ECSqlStatus::Success, statement.BindText(1, expectedSchema.GetName().c_str(), IECSqlBinder::MakeCopy::No));

    int actualKoqCount = 0;
    while (BE_SQLITE_ROW == statement.Step())
        {
        Utf8CP actualKoqName = statement.GetValueText(0);
        KindOfQuantityCP expectedKoq = expectedSchema.GetKindOfQuantityCP(actualKoqName);
        ASSERT_TRUE(expectedKoq != nullptr);

        AssertKindOfQuantityDef(*expectedKoq, statement);
        actualKoqCount++;
        }

    ASSERT_EQ((int) expectedSchema.GetKindOfQuantityCount(), actualKoqCount);
    }

//---------------------------------------------------------------------------------
// @bsimethod                                                    Krischan.Eberle 06/2016
//+---------------+---------------+---------------+---------------+---------------+------
void MetaSchemaECSqlTestFixture::AssertKindOfQuantityDef(KindOfQuantityCR expectedKoq, ECSqlStatement const& actualKoqDefRow)
    {
    const int colCount = actualKoqDefRow.GetColumnCount();
    for (int i = 0; i < colCount; i++)
        {
        IECSqlValue const& val = actualKoqDefRow.GetValue(i);
        ECSqlColumnInfoCR colInfo = val.GetColumnInfo();

        ECPropertyCP colInfoProp = colInfo.GetProperty();
        ASSERT_TRUE(colInfoProp != nullptr);

        Utf8StringCR colName = colInfoProp->GetName();

        if (colName.EqualsI("ECInstanceId"))
            {
            //EnumerationId is not exposed in API. So we can only test that the actual id is generally a valid one
            ASSERT_TRUE(val.GetId<BeInt64Id>().IsValid()) << "KindOfQuantityDef.ECInstanceId";
            continue;
            }

        if (colName.EqualsI("ECClassId"))
            {
            ASSERT_EQ(GetECDb().Schemas().GetECClass("MetaSchema", "KindOfQuantityDef")->GetId(), val.GetId<ECClassId>()) << "KindOfQuantityDef.ECClassId";
            continue;
            }

        if (colName.EqualsI("SchemaId"))
            {
            ASSERT_EQ(expectedKoq.GetSchema().GetId().GetValue(), val.GetNavigation(nullptr).GetValueUnchecked()) << "KindOfQuantityDef.SchemaId";
            continue;
            }

        if (colName.EqualsI("Name"))
            {
            ASSERT_STREQ(expectedKoq.GetName().c_str(), val.GetText()) << "KindOfQuantityDef.Name";
            continue;
            }

        if (colName.EqualsI("DisplayLabel"))
            {
            if (!expectedKoq.GetDisplayLabel().empty())
                ASSERT_STREQ(expectedKoq.GetDisplayLabel().c_str(), val.GetText()) << "KindOfQuantityDef.DisplayLabel";
            else
                ASSERT_TRUE(val.IsNull()) << "KindOfQuantityDef.DisplayLabel";

            continue;
            }

        if (colName.EqualsI("Description"))
            {
            if (!expectedKoq.GetDescription().empty())
                ASSERT_STREQ(expectedKoq.GetDescription().c_str(), val.GetText()) << "KindOfQuantityDef.Description";
            else
                ASSERT_TRUE(val.IsNull()) << "KindOfQuantityDef.Description";

            continue;
            }

        if (colName.EqualsI("PersistenceUnit"))
            {
            ASSERT_STREQ(expectedKoq.GetPersistenceUnit().c_str(), val.GetText()) << "KindOfQuantityDef.PersistenceUnit";
            continue;
            }

        if (colName.EqualsI("PersistencePrecision"))
            {
            ASSERT_EQ((int) expectedKoq.GetPrecision(), val.GetInt()) << "KindOfQuantityDef.PersistencePrecision";
            continue;
            }

        if (colName.EqualsI("DefaultPresentationUnit"))
            {
            if (!expectedKoq.GetDefaultPresentationUnit().empty())
                ASSERT_STREQ(expectedKoq.GetDefaultPresentationUnit().c_str(), val.GetText()) << "KindOfQuantityDef.DefaultPresentationUnit";
            else
                ASSERT_TRUE(val.IsNull()) << "KindOfQuantityDef.DefaultPresentationUnit";

            continue;
            }

        if (colName.EqualsI("AlternativePresentationUnits"))
            {
            if (expectedKoq.GetAlternativePresentationUnitList().empty())
                ASSERT_TRUE(val.IsNull()) << "KindOfQuantityDef.AlternativePresentationUnits";
            else
                {
                Json::Value actualAltPresUnitsJson;
                Json::Reader reader;
                ASSERT_TRUE(reader.Parse(val.GetText(), actualAltPresUnitsJson, false)) << "KindOfQuantityDef.AlternativePresentationUnits";

                ASSERT_EQ(expectedKoq.GetAlternativePresentationUnitList().size(), actualAltPresUnitsJson.size()) << "KindOfQuantityDef.AlternativePresentationUnits";

                for (size_t i = 0; i < expectedKoq.GetAlternativePresentationUnitList().size(); i++)
                    {
                    ASSERT_STREQ(expectedKoq.GetAlternativePresentationUnitList()[i].c_str(), actualAltPresUnitsJson[(Json::ArrayIndex) i].asCString()) << "KindOfQuantityDef.AlternativePresentationUnits";
                    }
                }

            continue;
            }
        }
    }

//---------------------------------------------------------------------------------
// @bsimethod                                                    Krischan.Eberle 04/2016
//+---------------+---------------+---------------+---------------+---------------+------
void MetaSchemaECSqlTestFixture::AssertPropertyDefs(ECClassCR expectedClass)
    {
    ECSqlStatement propStatement;
    ASSERT_EQ(ECSqlStatus::Success, propStatement.Prepare(GetECDb(), "SELECT p.Name, p.* FROM ec.ECPropertyDef p "
                                                           "JOIN ec.ECClassDef c USING ec.ClassOwnsLocalProperties "
                                                           "JOIN ec.ECSchemaDef s USING ec.SchemaOwnsClasses "
                                                           "WHERE s.Name=? AND c.Name=? ORDER BY p.Ordinal"));

    ASSERT_EQ(ECSqlStatus::Success, propStatement.BindText(1, expectedClass.GetSchema().GetName().c_str(), IECSqlBinder::MakeCopy::No));
    ASSERT_EQ(ECSqlStatus::Success, propStatement.BindText(2, expectedClass.GetName().c_str(), IECSqlBinder::MakeCopy::No));

    int actualPropCount = 0;
    while (BE_SQLITE_ROW == propStatement.Step())
        {
        Utf8CP actualPropName = propStatement.GetValueText(0);
        ECPropertyCP expectedProp = expectedClass.GetPropertyP(actualPropName);
        ASSERT_TRUE(expectedProp != nullptr);
        AssertPropertyDef(*expectedProp, propStatement);
        actualPropCount++;
        }

    //right now only local properties can be retrieved from the MetaSchema
    ASSERT_EQ((int) expectedClass.GetPropertyCount(false), actualPropCount) << expectedClass.GetFullName();
    }

//---------------------------------------------------------------------------------
// @bsimethod                                                    Krischan.Eberle 04/2016
//+---------------+---------------+---------------+---------------+---------------+------
void MetaSchemaECSqlTestFixture::AssertPropertyDef(ECPropertyCR expectedProp, ECSqlStatement const& actualPropertyDefRow)
    {
    PrimitiveECPropertyCP primProp = expectedProp.GetAsPrimitiveProperty();
    StructECPropertyCP structProp = expectedProp.GetAsStructProperty();
    PrimitiveArrayECPropertyCP primArrayProp = expectedProp.GetAsPrimitiveArrayProperty();
    StructArrayECPropertyCP structArrayProp = expectedProp.GetAsStructArrayProperty();
    NavigationECPropertyCP navProp = expectedProp.GetAsNavigationProperty();

    enum class ECPropertyKind
        {
        Primitive = 0,
        Struct = 1,
        PrimitiveArray = 2,
        StructArray = 3,
        Navigation = 4
        };

    const int colCount = actualPropertyDefRow.GetColumnCount();
    for (int i = 0; i < colCount; i++)
        {
        IECSqlValue const& val = actualPropertyDefRow.GetValue(i);
        ECSqlColumnInfoCR colInfo = val.GetColumnInfo();

        ECPropertyCP colInfoProp = colInfo.GetProperty();
        ASSERT_TRUE(colInfoProp != nullptr);

        Utf8StringCR colName = colInfoProp->GetName();

        if (colName.EqualsI("ECInstanceId"))
            {
            ASSERT_EQ(expectedProp.GetId().GetValue(), val.GetId<ECPropertyId>().GetValue()) << "ECPropertyDef.ECInstanceId for " << expectedProp.GetClass().GetFullName() << "." << expectedProp.GetName().c_str();
            continue;
            }
        
        if (colName.EqualsI("ECClassId"))
            {
            ASSERT_EQ(GetECDb().Schemas().GetECClass("MetaSchema", "ECPropertyDef")->GetId(), val.GetId<ECClassId>()) << "ECPropertyDef.ECClassId";
            continue;
            }

        if (colName.EqualsI("ClassId"))
            {
            ECClassId expectedRelClassId = GetECDb().Schemas().GetECClassId("MetaSchema", "ClassOwnsLocalProperties");
            ECClassId relClassId;
            ASSERT_EQ(expectedProp.GetClass().GetId().GetValue(), val.GetNavigation(&relClassId).GetValueUnchecked()) << "ECPropertyDef.ClassId for " << expectedProp.GetClass().GetFullName() << "." << expectedProp.GetName().c_str();
            ASSERT_EQ(expectedRelClassId.GetValue(), relClassId.GetValueUnchecked()) << "ECPropertyDef.ClassId for " << expectedProp.GetClass().GetFullName() << "." << expectedProp.GetName().c_str();
            continue;
            }

        if (colName.EqualsI("Name"))
            {
            ASSERT_STREQ(expectedProp.GetName().c_str(), val.GetText()) << "ECPropertyDef.Name for " << expectedProp.GetClass().GetFullName() << "." << expectedProp.GetName().c_str();
            continue;
            }

        if (colName.EqualsI("DisplayLabel"))
            {
            if (!expectedProp.GetDisplayLabel().empty())
                ASSERT_STREQ(expectedProp.GetDisplayLabel().c_str(), val.GetText()) << "ECPropertyDef.DisplayLabel for " << expectedProp.GetClass().GetFullName() << "." << expectedProp.GetName().c_str();
            else
                ASSERT_TRUE(val.IsNull()) << "ECPropertyDef.DisplayLabel";

            continue;
            }

        if (colName.EqualsI("Description"))
            {
            if (!expectedProp.GetDescription().empty())
                ASSERT_STREQ(expectedProp.GetDescription().c_str(), val.GetText()) << "ECPropertyDef.Description for " << expectedProp.GetClass().GetFullName() << "." << expectedProp.GetName().c_str();
            else
                ASSERT_TRUE(val.IsNull()) << "ECPropertyDef.Description";
            continue;
            }

        if (colName.EqualsI("IsReadonly"))
            {
            ASSERT_EQ(expectedProp.GetIsReadOnly(), val.GetBoolean()) << "ECPropertyDef.IsReadonly for " << expectedProp.GetClass().GetFullName() << "." << expectedProp.GetName().c_str();
            continue;
            }

        if (colName.EqualsI("Ordinal"))
            {
            int actualOrdinal = val.GetInt();
            ECPropertyCP actualPropByOrdinal = expectedProp.GetClass().GetPropertyByIndex(actualOrdinal);
            ASSERT_EQ(&expectedProp, actualPropByOrdinal) << "ECPropertyDef.Ordinal. Actual value: " << actualOrdinal << " for " << expectedProp.GetClass().GetFullName() << "." << expectedProp.GetName().c_str();
            continue;
            }

        if (colName.EqualsI("Kind"))
            {
            ECPropertyKind actualKind = (ECPropertyKind) val.GetInt();
            switch (actualKind)
                {
                    case ECPropertyKind::Navigation:
                        ASSERT_TRUE(navProp != nullptr) << "ECPropertyDef.Kind. Actual value: Navigation for " << expectedProp.GetClass().GetFullName() << "." << expectedProp.GetName().c_str();
                        break;
                    case ECPropertyKind::Primitive:
                        ASSERT_TRUE(primProp != nullptr) << "ECPropertyDef.Kind. Actual value: Primitive for " << expectedProp.GetClass().GetFullName() << "." << expectedProp.GetName().c_str();
                        break;
                    case ECPropertyKind::PrimitiveArray:
                        ASSERT_TRUE(primArrayProp != nullptr) << "ECPropertyDef.Kind. Actual value: PrimitiveArray for " << expectedProp.GetClass().GetFullName() << "." << expectedProp.GetName().c_str();
                        break;
                    case ECPropertyKind::Struct:
                        ASSERT_TRUE(structProp != nullptr) << "ECPropertyDef.Kind. Actual value: Struct for " << expectedProp.GetClass().GetFullName() << "." << expectedProp.GetName().c_str();
                        break;
                    case ECPropertyKind::StructArray:
                        ASSERT_TRUE(structArrayProp != nullptr) << "ECPropertyDef.Kind. Actual value: StructArray for " << expectedProp.GetClass().GetFullName() << "." << expectedProp.GetName().c_str();
                        break;
                    default:
                        FAIL() << "Untested ECPropertyDef.Kind: " << (int) actualKind << "Please adjust the test. for " << expectedProp.GetClass().GetFullName() << "." << expectedProp.GetName().c_str();
                        break;
                }

            continue;
            }

        if (colName.EqualsI("PrimitiveType"))
            {
            if (primProp != nullptr && primProp->GetEnumeration() == nullptr)
                ASSERT_EQ((int) primProp->GetType(), val.GetInt()) << "ECPropertyDef.PrimitiveType for prim prop for " << expectedProp.GetClass().GetFullName() << "." << expectedProp.GetName().c_str();
            else if (primArrayProp != nullptr)
                ASSERT_EQ((int) primArrayProp->GetPrimitiveElementType(), val.GetInt()) << "ECPropertyDef.PrimitiveType for prim array prop for " << expectedProp.GetClass().GetFullName() << "." << expectedProp.GetName().c_str();
            else
                ASSERT_TRUE(val.IsNull()) << "ECPropertyDef.PrimitiveType for neither prim nor prim array prop for " << expectedProp.GetClass().GetFullName() << "." << expectedProp.GetName().c_str();

            continue;
            }

        if (colName.EqualsI("EnumerationId"))
            {
            ECEnumerationCP expectedEnum = nullptr;
            if (primProp != nullptr)
                expectedEnum = primProp->GetEnumeration();

            if (expectedEnum != nullptr)
                ASSERT_EQ(expectedEnum->GetId().GetValue(), val.GetNavigation(nullptr).GetValueUnchecked()) << "ECPropertyDef.EnumerationId for prim prop with enumeration for " << expectedProp.GetClass().GetFullName() << "." << expectedProp.GetName().c_str();
            else
                ASSERT_TRUE(val.IsNull()) << "ECPropertyDef.EnumerationId for prim prop without enumeration or non-prim prop for " << expectedProp.GetClass().GetFullName() << "." << expectedProp.GetName().c_str();

            continue;
            }

        if (colName.EqualsI("ExtendedTypeName"))
            {
            if (primProp != nullptr)
                {
                if (primProp->HasExtendedType())
                    ASSERT_STREQ(primProp->GetExtendedTypeName().c_str(), val.GetText()) << "ECPropertyDef.ExtendedTypeName for prim prop for " << expectedProp.GetClass().GetFullName() << "." << expectedProp.GetName().c_str();
                else
                    ASSERT_TRUE(val.IsNull()) << "ECPropertyDef.ExtendedTypeName for prim prop with unset extended type for " << expectedProp.GetClass().GetFullName() << "." << expectedProp.GetName().c_str();
                }
            else if (primArrayProp != nullptr)
                {
                if (primArrayProp->HasExtendedType())
                    ASSERT_STREQ(primArrayProp->GetExtendedTypeName().c_str(), val.GetText()) << "ECPropertyDef.ExtendedTypeName for prim array prop for " << expectedProp.GetClass().GetFullName() << "." << expectedProp.GetName().c_str();
                else
                    ASSERT_TRUE(val.IsNull()) << "ECPropertyDef.ExtendedTypeName for prim array prop with unset extended type for " << expectedProp.GetClass().GetFullName() << "." << expectedProp.GetName().c_str();
                }
            else
                ASSERT_TRUE(val.IsNull()) << "ECPropertyDef.ExtendedTypeName for neither prim nor prim array prop for " << expectedProp.GetClass().GetFullName() << "." << expectedProp.GetName().c_str();

            continue;
            }

        if (colName.EqualsI("StructClassId"))
            {
            if (structProp != nullptr)
               ASSERT_EQ(structProp->GetType().GetId().GetValue(), val.GetNavigation(nullptr).GetValue()) << "ECPropertyDef.StructClassId for struct prop for " << expectedProp.GetClass().GetFullName() << "." << expectedProp.GetName().c_str();
            else if (structArrayProp != nullptr)
<<<<<<< HEAD
                ASSERT_EQ(structArrayProp->GetStructElementType()->GetId().GetValue(), val.GetNavigation(nullptr).GetValueUnchecked()) << "ECPropertyDef.StructClassId for struct array prop for " << expectedProp.GetClass().GetFullName() << "." << expectedProp.GetName().c_str();
=======
                ASSERT_EQ(structArrayProp->GetStructElementType().GetId().GetValue(), val.GetId<ECClassId>().GetValue()) << "ECPropertyDef.StructClassId for struct array prop for " << expectedProp.GetClass().GetFullName() << "." << expectedProp.GetName().c_str();
>>>>>>> d5af7651
            else
                ASSERT_TRUE(val.IsNull()) << "ECPropertyDef.StructClassId for neither struct nor struct array prop for " << expectedProp.GetClass().GetFullName() << "." << expectedProp.GetName().c_str();

            continue;
            }

        if (colName.EqualsI("KindOfQuantityId"))
            {
            KindOfQuantityCP expectedKoq = nullptr;
            if (primProp != nullptr)
                expectedKoq = primProp->GetKindOfQuantity();
            else if (primArrayProp != nullptr)
                expectedKoq = primArrayProp->GetKindOfQuantity();

            if (expectedKoq != nullptr)
                ASSERT_EQ(expectedKoq->GetId().GetValue(), val.GetNavigation(nullptr).GetValueUnchecked()) << "ECPropertyDef.KindOfQuantityId for prim or prim array prop for " << expectedProp.GetClass().GetFullName() << "." << expectedProp.GetName().c_str();
            else
                ASSERT_TRUE(val.IsNull()) << "ECPropertyDef.KindOfQuantityId for neither prim nor prim array prop for " << expectedProp.GetClass().GetFullName() << "." << expectedProp.GetName().c_str();

            continue;
            }

        if (colName.EqualsI("ArrayMinOccurs"))
            {
            ArrayECPropertyCP arrayProp = nullptr;
            if (nullptr != primArrayProp)
                arrayProp = primArrayProp;
            else if (nullptr != structArrayProp)
                arrayProp = structArrayProp;

            if (arrayProp != nullptr)
                ASSERT_EQ((int) arrayProp->GetMinOccurs(), val.GetInt()) << "ECPropertyDef.ArrayMinOccurs for array prop for " << expectedProp.GetClass().GetFullName() << "." << expectedProp.GetName().c_str();
            else
                ASSERT_TRUE(val.IsNull()) << "ECPropertyDef.ArrayMinOccurs for non-array prop for " << expectedProp.GetClass().GetFullName() << "." << expectedProp.GetName().c_str();

            continue;
            }

        if (colName.EqualsI("ArrayMaxOccurs"))
            {
            ArrayECPropertyCP arrayProp = nullptr;
            if (nullptr != primArrayProp)
                arrayProp = primArrayProp;
            else if (nullptr != structArrayProp)
                arrayProp = structArrayProp;

            if (arrayProp != nullptr)
                ASSERT_EQ((int) arrayProp->GetStoredMaxOccurs(), val.GetInt()) << "ECPropertyDef.ArrayMaxOccurs for array prop for " << expectedProp.GetClass().GetFullName() << "." << expectedProp.GetName().c_str();
            else
                ASSERT_TRUE(val.IsNull()) << "ECPropertyDef.ArrayMaxOccurs for non-array prop for " << expectedProp.GetClass().GetFullName() << "." << expectedProp.GetName().c_str();

            continue;
            }

        if (colName.EqualsI("NavigationRelationshipClassId"))
            {
            if (navProp != nullptr)
                ASSERT_EQ(navProp->GetRelationshipClass()->GetId().GetValue(), val.GetNavigation(nullptr).GetValueUnchecked()) << "ECPropertyDef.NavigationRelationshipClassId for nav prop for " << expectedProp.GetClass().GetFullName() << "." << expectedProp.GetName().c_str();
            else
                ASSERT_TRUE(val.IsNull()) << "ECPropertyDef.NavigationRelationshipClassId for non-navigation prop for " << expectedProp.GetClass().GetFullName() << "." << expectedProp.GetName().c_str();

            continue;
            }

        if (colName.EqualsI("NavigationDirection"))
            {
            if (navProp != nullptr)
                ASSERT_EQ((int) navProp->GetDirection(), val.GetInt()) << "ECPropertyDef.NavigationDirection for nav prop for " << expectedProp.GetClass().GetFullName() << "." << expectedProp.GetName().c_str();
            else
                ASSERT_TRUE(val.IsNull()) << "ECPropertyDef.NavigationDirection for non-nav prop for " << expectedProp.GetClass().GetFullName() << "." << expectedProp.GetName().c_str();

            continue;
            }

        FAIL() << "ECProperty ECPropertyDef." << colName.c_str() << " not tested. Test needs to be adjusted for " << expectedProp.GetClass().GetFullName() << "." << expectedProp.GetName().c_str();
        }
    }

/*---------------------------------------------------------------------------------**//**
* @bsimethod                                                    Mike.Embick     12/15
+---------------+---------------+---------------+---------------+---------------+------*/
TEST_F(MetaSchemaECSqlTestFixture, VerifyQueries)
    {
    SetupECDb("metaschematests.ecdb", BeFileName(L"ECSqlTest.01.00.ecschema.xml"));
    ASSERT_TRUE(GetECDb().IsDbOpen());
    AssertSchemaDefs();
    }

//---------------------------------------------------------------------------------
// @bsimethod                                                    Krischan.Eberle     07/16
//+---------------+---------------+---------------+---------------+---------------+------
TEST_F(MetaSchemaECSqlTestFixture, ECClassId)
    {
    SetupECDb("metaschematests.ecdb", BeFileName(L"ECSqlTest.01.00.ecschema.xml"));
    ASSERT_TRUE(GetECDb().IsDbOpen());

    ECSqlStatement stmt;
    ASSERT_EQ(ECSqlStatus::Success, stmt.Prepare(GetECDb(), "SELECT * from ec.ECSchemaDef WHERE ECClassId IS NOT NULL"));
     }
 
/*---------------------------------------------------------------------------------------
<summary>Creates a class chain and add properties and then verifies if they
come in the expected sequence.</summary>
<Scenario>
This is the class hierarchy used in this test. The numbers indicate override priority,
and the letters indicate ECClass name and their inital properties, e.g.
"4cd" represents the ECClass named "cd" which has ECProperties named "c" and "d"
and which is 4th overall in override priority... it can override properties from ECClass
"kl", but not properties from "ab".

//     3ab 4cd 6gh 7ij
//       \/      \/
//       2ef    5kl
//          \  /
//          1mn
</scenario>
@bsimethod                              Zakary.Olyarnik                         08/16
-------------+---------------+---------------+---------------+---------------+---------*/
TEST_F(MetaSchemaECSqlTestFixture, TestPropertyOverrides)
    {
    // helper method: inserts a pre-defined schema into ECDb
    auto importSchema = [](ECDbCR db, ECN::ECSchemaCR schemaIn)
        {
        ECN::ECSchemaPtr imported = nullptr;
        ASSERT_EQ(ECObjectsStatus::Success, schemaIn.CopySchema(imported));
        ASSERT_EQ(ECObjectsStatus::Success, imported->SetName(schemaIn.GetName()));
        ASSERT_EQ(ECObjectsStatus::Success, imported->SetAlias(schemaIn.GetAlias()));
        ECN::ECSchemaReadContextPtr contextPtr = ECN::ECSchemaReadContext::CreateContext();
        ASSERT_EQ(ECObjectsStatus::Success, contextPtr->AddSchema(*imported));
        ASSERT_EQ(SUCCESS, db.Schemas().ImportECSchemas(contextPtr->GetCache().GetSchemas()));
        db.Schemas().CreateECClassViewsInDb();
        };

    // create schema
    ECSchemaPtr testSchema;
    ASSERT_EQ(ECObjectsStatus::Success, ECSchema::CreateSchema(testSchema, "testSchema", "ts", 1, 0, 0));

    ECEntityClassP ab = nullptr;
    ASSERT_EQ(ECObjectsStatus::Success, testSchema->CreateEntityClass(ab, "AB"));
    ECEntityClassP cd = nullptr;
    ASSERT_EQ(ECObjectsStatus::Success, testSchema->CreateEntityClass(cd, "CD"));
    ECEntityClassP ef = nullptr;
    ASSERT_EQ(ECObjectsStatus::Success, testSchema->CreateEntityClass(ef, "EF"));
    ECEntityClassP gh = nullptr;
    ASSERT_EQ(ECObjectsStatus::Success, testSchema->CreateEntityClass(gh, "GH"));
    ECEntityClassP ij = nullptr;
    ASSERT_EQ(ECObjectsStatus::Success, testSchema->CreateEntityClass(ij, "IJ"));
    ECEntityClassP kl = nullptr;
    ASSERT_EQ(ECObjectsStatus::Success, testSchema->CreateEntityClass(kl, "KL"));
    ECEntityClassP mn = nullptr;
    ASSERT_EQ(ECObjectsStatus::Success, testSchema->CreateEntityClass(mn, "MN"));

    // add base classes
    ef->AddBaseClass(*ab);
    ef->AddBaseClass(*cd);
    kl->AddBaseClass(*gh);
    kl->AddBaseClass(*ij);
    mn->AddBaseClass(*ef);
    mn->AddBaseClass(*kl);

    // add properties to classes
    PrimitiveECPropertyP primitiveProperty = nullptr;
    ASSERT_EQ(ECObjectsStatus::Success, ab->CreatePrimitiveProperty(primitiveProperty, "a", PRIMITIVETYPE_String));
    ASSERT_EQ(ECObjectsStatus::Success, ab->CreatePrimitiveProperty(primitiveProperty, "b", PRIMITIVETYPE_String));
    ASSERT_EQ(ECObjectsStatus::Success, cd->CreatePrimitiveProperty(primitiveProperty, "c", PRIMITIVETYPE_String));
    ASSERT_EQ(ECObjectsStatus::Success, cd->CreatePrimitiveProperty(primitiveProperty, "d", PRIMITIVETYPE_String));
    ASSERT_EQ(ECObjectsStatus::Success, ef->CreatePrimitiveProperty(primitiveProperty, "e", PRIMITIVETYPE_String));
    ASSERT_EQ(ECObjectsStatus::Success, ef->CreatePrimitiveProperty(primitiveProperty, "f", PRIMITIVETYPE_String));
    ASSERT_EQ(ECObjectsStatus::Success, gh->CreatePrimitiveProperty(primitiveProperty, "g", PRIMITIVETYPE_String));
    ASSERT_EQ(ECObjectsStatus::Success, gh->CreatePrimitiveProperty(primitiveProperty, "h", PRIMITIVETYPE_String));
    ASSERT_EQ(ECObjectsStatus::Success, ij->CreatePrimitiveProperty(primitiveProperty, "i", PRIMITIVETYPE_String));
    ASSERT_EQ(ECObjectsStatus::Success, ij->CreatePrimitiveProperty(primitiveProperty, "j", PRIMITIVETYPE_String));
    ASSERT_EQ(ECObjectsStatus::Success, kl->CreatePrimitiveProperty(primitiveProperty, "k", PRIMITIVETYPE_String));
    ASSERT_EQ(ECObjectsStatus::Success, kl->CreatePrimitiveProperty(primitiveProperty, "l", PRIMITIVETYPE_String));
    ASSERT_EQ(ECObjectsStatus::Success, mn->CreatePrimitiveProperty(primitiveProperty, "m", PRIMITIVETYPE_String));
    ASSERT_EQ(ECObjectsStatus::Success, mn->CreatePrimitiveProperty(primitiveProperty, "n", PRIMITIVETYPE_String));
    
    // create ECDb with test schema, then read it back out to update local copy
    ECDbR ecdb = SetupECDb("PropertyOverrides.ecdb");
    ASSERT_TRUE(ecdb.IsDbOpen());
    importSchema(ecdb, *testSchema);
    ECSchemaCP readOutSchema = ecdb.Schemas().GetECSchema("testSchema");
    ECClassCP readOutmn = readOutSchema->GetClassCP("MN");

    // compare local copy properties with ECSql-retrieved properties
    VerifyECDbPropertyInheritance(readOutmn);

    // add some duplicate properties to mn, overriding those from the base classes 
    ASSERT_EQ(ECObjectsStatus::Success, mn->CreatePrimitiveProperty(primitiveProperty, "b", PRIMITIVETYPE_String));
    ASSERT_EQ(ECObjectsStatus::Success, mn->CreatePrimitiveProperty(primitiveProperty, "d", PRIMITIVETYPE_String));
    ASSERT_EQ(ECObjectsStatus::Success, mn->CreatePrimitiveProperty(primitiveProperty, "f", PRIMITIVETYPE_String));
    ASSERT_EQ(ECObjectsStatus::Success, mn->CreatePrimitiveProperty(primitiveProperty, "h", PRIMITIVETYPE_String));
    ASSERT_EQ(ECObjectsStatus::Success, mn->CreatePrimitiveProperty(primitiveProperty, "j", PRIMITIVETYPE_String));
    ASSERT_EQ(ECObjectsStatus::Success, mn->CreatePrimitiveProperty(primitiveProperty, "k", PRIMITIVETYPE_String));

    // re-import and read out schema, then validate through ECSql
    importSchema(ecdb, *testSchema);
    readOutSchema = ecdb.Schemas().GetECSchema("testSchema");
    readOutmn = readOutSchema->GetClassCP("MN");
    VerifyECDbPropertyInheritance(readOutmn);

    // override more properties of base classes (add eacg to kl, iab to gh, l to ef, g to ij and gh to ab)
    ASSERT_EQ(ECObjectsStatus::Success, kl->CreatePrimitiveProperty(primitiveProperty, "e", PRIMITIVETYPE_String));
    ASSERT_EQ(ECObjectsStatus::Success, kl->CreatePrimitiveProperty(primitiveProperty, "a", PRIMITIVETYPE_String));
    ASSERT_EQ(ECObjectsStatus::Success, kl->CreatePrimitiveProperty(primitiveProperty, "c", PRIMITIVETYPE_String));
    ASSERT_EQ(ECObjectsStatus::Success, kl->CreatePrimitiveProperty(primitiveProperty, "g", PRIMITIVETYPE_String));
    ASSERT_EQ(ECObjectsStatus::Success, gh->CreatePrimitiveProperty(primitiveProperty, "a", PRIMITIVETYPE_String));
    ASSERT_EQ(ECObjectsStatus::Success, gh->CreatePrimitiveProperty(primitiveProperty, "b", PRIMITIVETYPE_String));
    ASSERT_EQ(ECObjectsStatus::Success, gh->CreatePrimitiveProperty(primitiveProperty, "i", PRIMITIVETYPE_String));
    ASSERT_EQ(ECObjectsStatus::Success, ef->CreatePrimitiveProperty(primitiveProperty, "l", PRIMITIVETYPE_String));
    ASSERT_EQ(ECObjectsStatus::Success, ij->CreatePrimitiveProperty(primitiveProperty, "g", PRIMITIVETYPE_String));
    ASSERT_EQ(ECObjectsStatus::Success, ab->CreatePrimitiveProperty(primitiveProperty, "g", PRIMITIVETYPE_String));
    ASSERT_EQ(ECObjectsStatus::Success, ab->CreatePrimitiveProperty(primitiveProperty, "h", PRIMITIVETYPE_String));

    // re-import and read out schema, then validate through ECSql
    importSchema(ecdb, *testSchema);
    readOutSchema = ecdb.Schemas().GetECSchema("testSchema");
    readOutmn = readOutSchema->GetClassCP("MN");
    VerifyECDbPropertyInheritance(readOutmn);
    }

//---------------------------------------------------------------------------------------
// @bsimethod                                   Zakary.Olyarnik                     08/16
//+---------------+---------------+---------------+---------------+---------------+------
void MetaSchemaECSqlTestFixture::VerifyECDbPropertyInheritance(ECClassCP ecClass)
    {
    // retrieve all local, inherited, and overridden properties from a given class
    ECSqlStatement propertyStatement;
    ASSERT_EQ(ECSqlStatus::Success, propertyStatement.Prepare(GetECDb(), "SELECT p.ECInstanceId FROM ec.ECClassDef c1 "
        "JOIN ec.ClassHasAllBaseClasses rel ON rel.SourceECInstanceId = c1.ECInstanceId "
        "JOIN ec.ECClassDef c2 ON c2.ECInstanceId = rel.TargetECInstanceId "
        "INNER JOIN ec.ECPropertyDef p ON p.ClassId.Id = c2.ECInstanceId "
        "WHERE c1.ECInstanceId=? "
        "ORDER BY rel.ECInstanceId"));
    ASSERT_EQ(ECSqlStatus::Success, propertyStatement.BindId(1, ecClass->GetId()));

    // iterate through properties using ECObjects' GetProperties() and compare to ECSql-retrieved properties
    for (ECPropertyCP prop : ecClass->GetProperties(true))
        {
        ASSERT_EQ(propertyStatement.Step(), BE_SQLITE_ROW);
        ASSERT_EQ(propertyStatement.GetValueId<ECPropertyId>(0), prop->GetId());
        }
    }

END_ECDBUNITTESTS_NAMESPACE<|MERGE_RESOLUTION|>--- conflicted
+++ resolved
@@ -1,1050 +1,1046 @@
-/*--------------------------------------------------------------------------------------+
-|
-|  $Source: Tests/Published/MetaSchemaECSqlTestFixture.cpp $
-|
-|  $Copyright: (c) 2016 Bentley Systems, Incorporated. All rights reserved. $
-|
-+--------------------------------------------------------------------------------------*/
-#include "ECDbPublishedTests.h"
-#include "SchemaImportTestFixture.h"
-
-USING_NAMESPACE_BENTLEY_EC
-USING_NAMESPACE_BENTLEY_SQLITE_EC
-
-BEGIN_ECDBUNITTESTS_NAMESPACE
-
-//=======================================================================================
-// @bsistruct                                                   Mike.Embick     12/15
-//=======================================================================================
-struct MetaSchemaECSqlTestFixture : SchemaImportTestFixture
-    {
-private:
-    void AssertSchemaDef(ECSchemaCR expectedSchema, ECSqlStatement const& actualSchemaDefRow);
-    void AssertClassDefs(ECSchemaCR expectedSchema);
-    void AssertClassDef(ECClassCR expectedClass, ECSqlStatement const& actualClassDefRow);
-    void AssertBaseClasses(ECClassCR expectedClass);
-    void AssertEnumerationDefs(ECSchemaCR expectedSchema);
-    void AssertEnumerationDef(ECEnumerationCR expectedEnum, ECSqlStatement const& actualEnumerationDefRow);
-    void AssertEnumerationValue(ECEnumeratorCR expectedEnumValue, IECSqlStructValue const& actualEnumValue);
-    void AssertKindOfQuantityDefs(ECSchemaCR expectedSchema);
-    void AssertKindOfQuantityDef(KindOfQuantityCR expectedKoq, ECSqlStatement const& actualKoqDefRow);
-    void AssertPropertyDefs(ECClassCR expectedClass);
-    void AssertPropertyDef(ECPropertyCR expectedProp, ECSqlStatement const& actualPropertyDefRow);
-
-protected:
-    void AssertSchemaDefs();
-    void AssertClassHasBaseClasses (ECClassContainer& ecClasses);
-    void GetAllBaseClassNames (ECClassP ecClass, std::vector<Utf8String>& classNames, int* classCount);
-    bool ContainsClassName (Utf8String searchedClassName, std::vector<Utf8String>& classNames);
-    void VerifyECDbPropertyInheritance(ECClassCP ecClass);
-    };
-
-//---------------------------------------------------------------------------------
-// @bsimethod                                                    Krischan.Eberle 04/2016
-//+---------------+---------------+---------------+---------------+---------------+------
-void MetaSchemaECSqlTestFixture::AssertSchemaDefs()
-    {
-    ECSqlStatement schemaStatement;
-    ASSERT_EQ(ECSqlStatus::Success, schemaStatement.Prepare(GetECDb(), "SELECT Name,* FROM ec.ECSchemaDef"));
-    
-    int actualSchemaCount = 0;
-    while (BE_SQLITE_ROW == schemaStatement.Step())
-        {
-        Utf8CP actualSchemaName = schemaStatement.GetValueText(0);
-        ECSchemaCP expectedSchema = GetECDb().Schemas().GetECSchema(actualSchemaName);
-        ASSERT_TRUE(expectedSchema != nullptr);
-
-        AssertSchemaDef(*expectedSchema, schemaStatement);
-        AssertClassDefs(*expectedSchema);
-        AssertEnumerationDefs(*expectedSchema);
-        AssertKindOfQuantityDefs(*expectedSchema);
-        actualSchemaCount++;
-        }
-
-    bvector<ECSchemaCP> expectedSchemas = GetECDb().Schemas().GetECSchemas(false);
-    ASSERT_EQ((int) expectedSchemas.size(), actualSchemaCount);
-    }
-
-//---------------------------------------------------------------------------------
-// @bsimethod                                                    Krischan.Eberle 04/2016
-//+---------------+---------------+---------------+---------------+---------------+------
-void MetaSchemaECSqlTestFixture::AssertSchemaDef(ECSchemaCR expectedSchema, ECSqlStatement const& actualSchemaDefRow)
-    {
-    const int colCount = actualSchemaDefRow.GetColumnCount();
-    for (int i = 0; i < colCount; i++)
-        {
-        IECSqlValue const& val = actualSchemaDefRow.GetValue(i);
-        ECSqlColumnInfoCR colInfo = val.GetColumnInfo();
-
-        ECPropertyCP colInfoProp = colInfo.GetProperty();
-        ASSERT_TRUE(colInfoProp != nullptr) << "ECSchemaDef is expected to not contain array props";
-
-        Utf8StringCR colName = colInfoProp->GetName();
-
-        if (colName.EqualsI("ECInstanceId"))
-            ASSERT_EQ(expectedSchema.GetId().GetValue(), val.GetId<ECSchemaId>().GetValue()) << "ECSchemaDef.ECInstanceId";
-        else if (colName.EqualsI("ECClassId"))
-            ASSERT_EQ(GetECDb().Schemas().GetECClass("MetaSchema", "ECSchemaDef")->GetId(), val.GetId<ECClassId>()) << "ECSchemaDef.ECClassId";
-        else if (colName.EqualsI("Name"))
-            ASSERT_STREQ(expectedSchema.GetName().c_str(), val.GetText()) << "ECSchemaDef.Name";
-        else if (colName.EqualsI("DisplayLabel"))
-            {
-            if (!expectedSchema.GetDisplayLabel().empty())
-                ASSERT_STREQ(expectedSchema.GetDisplayLabel().c_str(), val.GetText()) << "ECSchemaDef.DisplayLabel";
-            else
-                ASSERT_TRUE(val.IsNull()) << "ECSchemaDef.DisplayLabel";
-            }
-        else if (colName.EqualsI("Description"))
-            {
-            if (!expectedSchema.GetDescription().empty())
-                ASSERT_STREQ(expectedSchema.GetDescription().c_str(), val.GetText()) << "ECSchemaDef.Description";
-            else
-                ASSERT_TRUE(val.IsNull()) << "ECSchemaDef.Description";
-
-            continue;
-            }
-        else if (colName.EqualsI("Alias"))
-            ASSERT_STREQ(expectedSchema.GetAlias().c_str(), val.GetText()) << "ECSchemaDef.Alias";
-        else if (colName.EqualsI("VersionMajor"))
-            ASSERT_EQ(expectedSchema.GetVersionRead(), (uint32_t) val.GetInt()) << "ECSchemaDef.VersionRead";
-        else if (colName.EqualsI("VersionMinor"))
-            ASSERT_EQ(expectedSchema.GetVersionMinor(), (uint32_t) val.GetInt()) << "ECSchemaDef.VersionMinor";
-        else if (colName.EqualsI("VersionWrite"))
-            ASSERT_EQ(expectedSchema.GetVersionWrite(), (uint32_t) val.GetInt()) << "ECSchemaDef.VersionWrite";
-        else
-            FAIL() << "ECProperty ECSchemaDef." << colName.c_str() << " not tested. Test needs to be adjusted";
-        }
-    }
-
-//---------------------------------------------------------------------------------
-// @bsimethod                                                    Krischan.Eberle 04/2016
-//+---------------+---------------+---------------+---------------+---------------+------
-void MetaSchemaECSqlTestFixture::AssertClassDefs(ECSchemaCR expectedSchema)
-    {
-    ECSqlStatement classStatement;
-    ASSERT_EQ(ECSqlStatus::Success, classStatement.Prepare(GetECDb(), "SELECT c.Name, c.* FROM ec.ECSchemaDef s "
-                                                           "JOIN ec.ECClassDef c USING ec.SchemaOwnsClasses "
-                                                           "WHERE s.Name=?"));
-
-    ASSERT_EQ(ECSqlStatus::Success, classStatement.BindText(1, expectedSchema.GetName().c_str(), IECSqlBinder::MakeCopy::No));
-
-    int actualClassCount = 0;
-    while (BE_SQLITE_ROW == classStatement.Step())
-        {
-        Utf8CP actualClassName = classStatement.GetValueText(0);
-        ECClassCP expectedClass = expectedSchema.GetClassCP(actualClassName);
-        ASSERT_TRUE(expectedClass != nullptr);
-
-        AssertClassDef(*expectedClass, classStatement);
-        AssertBaseClasses(*expectedClass);
-        AssertPropertyDefs(*expectedClass);
-        actualClassCount++;
-        }
-
-    ASSERT_EQ((int) expectedSchema.GetClassCount(), actualClassCount);
-    }
-
-//---------------------------------------------------------------------------------
-// @bsimethod                                                    Krischan.Eberle 04/2016
-//+---------------+---------------+---------------+---------------+---------------+------
-void MetaSchemaECSqlTestFixture::AssertClassDef(ECClassCR expectedClass, ECSqlStatement const& actualClassDefRow)
-    {
-    const ECClassType classType = expectedClass.GetClassType();
-    ECCustomAttributeClassCP expectedCAClass = expectedClass.GetCustomAttributeClassCP();
-    ECRelationshipClassCP expectedRelClass = expectedClass.GetRelationshipClassCP();
-    
-    ECClassId schemaOwnsClassesRelClassId = GetECDb().Schemas().GetECClassId("MetaSchema", "SchemaOwnsClasses");
-    ASSERT_TRUE(schemaOwnsClassesRelClassId.IsValid());
-
-    const int colCount = actualClassDefRow.GetColumnCount();
-    for (int i = 0; i < colCount; i++)
-        {
-        IECSqlValue const& val = actualClassDefRow.GetValue(i);
-        ECSqlColumnInfoCR colInfo = val.GetColumnInfo();
-
-        ECPropertyCP colInfoProp = colInfo.GetProperty();
-        ASSERT_TRUE(colInfoProp != nullptr) << "ECClassDef is expected to not contain array props";
-
-        Utf8StringCR colName = colInfoProp->GetName();
-
-        if (colName.EqualsI("ECInstanceId"))
-            {
-            ASSERT_EQ(expectedClass.GetId().GetValue(), val.GetId<ECClassId>().GetValue()) << "ECClassDef.ECInstanceId";
-            continue;
-            }
-
-        if (colName.EqualsI("ECClassId"))
-            {
-            ASSERT_EQ(GetECDb().Schemas().GetECClass("MetaSchema", "ECClassDef")->GetId(), val.GetId<ECClassId>()) << "ECClassDef.ECClassId";
-            continue;
-            }
-
-        if (colName.EqualsI("SchemaId"))
-            {
-            ECClassId actualRelClassId;
-            ASSERT_EQ(expectedClass.GetSchema().GetId().GetValue(), val.GetNavigation(&actualRelClassId).GetValueUnchecked()) << "ECClassDef.SchemaId";
-            ASSERT_EQ(schemaOwnsClassesRelClassId.GetValue(), actualRelClassId.GetValueUnchecked());
-            continue;
-            }
-
-        if (colName.EqualsI("Name"))
-            {
-            ASSERT_STREQ(expectedClass.GetName().c_str(), val.GetText()) << "ECClassDef.Name";
-            continue;
-            }
-
-        if (colName.EqualsI("DisplayLabel"))
-            {
-            if (!expectedClass.GetDisplayLabel().empty())
-                ASSERT_STREQ(expectedClass.GetDisplayLabel().c_str(), val.GetText()) << "ECClassDef.DisplayLabel";
-            else
-                ASSERT_TRUE(val.IsNull()) << "ECClassDef.DisplayLabel";
-
-            continue;
-            }
-
-        if (colName.EqualsI("Description"))
-            {
-            if (!expectedClass.GetDescription().empty())
-                ASSERT_STREQ(expectedClass.GetDescription().c_str(), val.GetText()) << "ECClassDef.Description";
-            else
-                ASSERT_TRUE(val.IsNull()) << "ECClassDef.Description";
-
-            continue;
-            }
-
-        if (colName.EqualsI("Type"))
-            {
-            ASSERT_EQ((int) classType, val.GetInt()) << "ECClassDef.Type";
-            continue;
-            }
-
-        if (colName.EqualsI("Modifier"))
-            {
-            ASSERT_EQ((int) expectedClass.GetClassModifier(), val.GetInt()) << "ECClassDef.Modifier";
-            continue;
-            }
-
-        if (colName.EqualsI("CustomAttributeContainerType"))
-            {
-            if (classType == ECClassType::CustomAttribute)
-                {
-                ASSERT_TRUE(expectedCAClass != nullptr);
-                if (expectedCAClass->GetContainerType() == CustomAttributeContainerType::Any)
-                    ASSERT_TRUE(val.IsNull()) << "ECClassDef.CustomAttributeContainerType == Any";
-                else
-                    ASSERT_EQ((int) expectedCAClass->GetContainerType(), val.GetInt()) << "ECClassDef.CustomAttributeContainerType for CA classes";
-                }
-            else
-                ASSERT_TRUE(val.IsNull()) << "ECClassDef.CustomAttributeContainerType for non-CA classes";
-
-            continue;
-            }
-
-        if (colName.EqualsI("RelationshipStrength"))
-            {
-            if (classType == ECClassType::Relationship)
-                {
-                ASSERT_TRUE(expectedRelClass != nullptr);
-                ASSERT_EQ((int) expectedRelClass->GetStrength(), val.GetInt()) << "ECClassDef.RelationshipStrength for relationship class";
-                }
-            else
-                ASSERT_TRUE(val.IsNull()) << "ECClassDef.RelationshipStrength for non-relationship class";
-
-            continue;
-            }
-
-        if (colName.EqualsI("RelationshipStrengthDirection"))
-            {
-            if (classType == ECClassType::Relationship)
-                {
-                ASSERT_TRUE(expectedRelClass != nullptr);
-                ASSERT_EQ((int) expectedRelClass->GetStrengthDirection(), val.GetInt()) << "ECClassDef.RelationshipStrengthDirection for relationship class";
-                }
-            else
-                ASSERT_TRUE(val.IsNull()) << "ECClassDef.RelationshipStrengthDirection for non-relationship class";
-
-            continue;
-            }
-
-        FAIL() << "ECProperty ECClassDef." << colName.c_str() << " not tested. Test needs to be adjusted";
-        }
-    }
-
-//---------------------------------------------------------------------------------
-// @bsimethod                                                    Krischan.Eberle 06/2016
-//+---------------+---------------+---------------+---------------+---------------+------
-void MetaSchemaECSqlTestFixture::AssertBaseClasses(ECClassCR expectedClass)
-    {
-    ECSqlStatement directBaseClassStatement;
-    ASSERT_EQ(ECSqlStatus::Success, directBaseClassStatement.Prepare(GetECDb(), "SELECT TargetECInstanceId FROM ec.ClassHasBaseClasses WHERE SourceECInstanceId=? ORDER BY Ordinal"));
-    ASSERT_EQ(ECSqlStatus::Success, directBaseClassStatement.BindId(1, expectedClass.GetId()));
-
-    int ordinal = 0;
-    const int expectedBaseClassCount = (int) expectedClass.GetBaseClasses().size();
-    while (BE_SQLITE_ROW == directBaseClassStatement.Step())
-        {
-        ASSERT_LT(ordinal, expectedBaseClassCount);
-        ASSERT_EQ(expectedClass.GetBaseClasses()[ordinal]->GetId().GetValue(), directBaseClassStatement.GetValueId<ECInstanceId>(0).GetValue());
-        ordinal++;
-        }
-
-    ASSERT_EQ(ordinal, expectedBaseClassCount);
-    }
-
-//---------------------------------------------------------------------------------
-// @bsimethod                                                    Krischan.Eberle 04/2016
-//+---------------+---------------+---------------+---------------+---------------+------
-void MetaSchemaECSqlTestFixture::AssertEnumerationDefs(ECSchemaCR expectedSchema)
-    {
-    ECSqlStatement enumStatement;
-    ASSERT_EQ(ECSqlStatus::Success, enumStatement.Prepare(GetECDb(), "SELECT e.Name, e.* FROM ec.ECSchemaDef s "
-                                                           "JOIN ec.ECEnumerationDef e USING ec.SchemaOwnsEnumerations "
-                                                           "WHERE s.Name=?"));
-
-    ASSERT_EQ(ECSqlStatus::Success, enumStatement.BindText(1, expectedSchema.GetName().c_str(), IECSqlBinder::MakeCopy::No));
-
-    int actualEnumCount = 0;
-    while (BE_SQLITE_ROW == enumStatement.Step())
-        {
-        Utf8CP actualEnumName = enumStatement.GetValueText(0);
-        ECEnumerationCP expectedEnum = expectedSchema.GetEnumerationCP(actualEnumName);
-        ASSERT_TRUE(expectedEnum != nullptr);
-
-        AssertEnumerationDef(*expectedEnum, enumStatement);
-        actualEnumCount++;
-        }
-
-    ASSERT_EQ((int) expectedSchema.GetEnumerationCount(), actualEnumCount);
-    }
-
-//---------------------------------------------------------------------------------
-// @bsimethod                                                    Krischan.Eberle 04/2016
-//+---------------+---------------+---------------+---------------+---------------+------
-void MetaSchemaECSqlTestFixture::AssertEnumerationDef(ECEnumerationCR expectedEnum, ECSqlStatement const& actualEnumerationDefRow)
-    {
-    ECClassId schemaOwnsEnumsRelClassId = GetECDb().Schemas().GetECClassId("MetaSchema", "SchemaOwnsEnumerations");
-    ASSERT_TRUE(schemaOwnsEnumsRelClassId.IsValid());
-
-    const int colCount = actualEnumerationDefRow.GetColumnCount();
-    for (int i = 0; i < colCount; i++)
-        {
-        IECSqlValue const& val = actualEnumerationDefRow.GetValue(i);
-        ECSqlColumnInfoCR colInfo = val.GetColumnInfo();
-
-        ECPropertyCP colInfoProp = colInfo.GetProperty();
-        ASSERT_TRUE(colInfoProp != nullptr);
-
-        Utf8StringCR colName = colInfoProp->GetName();
-
-        if (colName.EqualsI("ECInstanceId"))
-            {
-            //EnumerationId is not exposed in API. So we can only test that the actual id is generally a valid one
-            ASSERT_TRUE(val.GetId<BeInt64Id>().IsValid()) << "ECEnumerationDef.ECInstanceId";
-            continue;
-            }
-
-        if (colName.EqualsI("ECClassId"))
-            {
-            ASSERT_EQ(GetECDb().Schemas().GetECClass("MetaSchema", "ECEnumerationDef")->GetId(), val.GetId<ECClassId>()) << "ECEnumerationDef.ECClassId";
-            continue;
-            }
-
-
-        if (colName.EqualsI("SchemaId"))
-            {
-            ECClassId actualRelClassId;
-            ASSERT_EQ(expectedEnum.GetSchema().GetId().GetValue(), val.GetNavigation(&actualRelClassId).GetValueUnchecked()) << "ECEnumerationDef.SchemaId";
-            ASSERT_EQ(schemaOwnsEnumsRelClassId.GetValue(), actualRelClassId.GetValueUnchecked()) << "ECEnumerationDef.SchemaId";
-            continue;
-            }
-
-        if (colName.EqualsI("Name"))
-            {
-            ASSERT_STREQ(expectedEnum.GetName().c_str(), val.GetText()) << "ECEnumerationDef.Name";
-            continue;
-            }
-
-        if (colName.EqualsI("DisplayLabel"))
-            {
-            if (!expectedEnum.GetDisplayLabel().empty())
-                ASSERT_STREQ(expectedEnum.GetDisplayLabel().c_str(), val.GetText()) << "ECEnumerationDef.DisplayLabel";
-            else
-                ASSERT_TRUE(val.IsNull()) << "ECEnumerationDef.DisplayLabel";
-
-            continue;
-            }
-
-        if (colName.EqualsI("Description"))
-            {
-            if (!expectedEnum.GetDescription().empty())
-                ASSERT_STREQ(expectedEnum.GetDescription().c_str(), val.GetText()) << "ECEnumerationDef.Description";
-            else
-                ASSERT_TRUE(val.IsNull()) << "ECEnumerationDef.Description";
-
-            continue;
-            }
-
-        if (colName.EqualsI("Type"))
-            {
-            ASSERT_EQ((int) expectedEnum.GetType(), val.GetInt()) << "ECEnumerationDef.Type";
-            continue;
-            }
-
-        if (colName.EqualsI("IsStrict"))
-            {
-            ASSERT_EQ(expectedEnum.GetIsStrict(), val.GetBoolean()) << "ECEnumerationDef.IsStrict";
-            continue;
-            }
-
-        if (colName.EqualsI("EnumValues"))
-            {
-            bvector<ECEnumeratorCP> expectedValues;
-            for (ECEnumeratorCP expectedVal : expectedEnum.GetEnumerators())
-                {
-                expectedValues.push_back(expectedVal);
-                }
-
-            int actualValueCount = 0;
-            for (IECSqlValue const* arrayElem : val.GetArray())
-                {
-                ECEnumeratorCP expectedValue = expectedValues[(size_t) actualValueCount];
-                ASSERT_TRUE(expectedValue != nullptr);
-                IECSqlStructValue const& actualValue = arrayElem->GetStruct();
-                AssertEnumerationValue(*expectedValue, actualValue);
-                actualValueCount++;
-                }
-
-            ASSERT_EQ((int) expectedEnum.GetEnumeratorCount(), actualValueCount);
-            continue;
-            }
-        }
-    }
-    
-//---------------------------------------------------------------------------------
-// @bsimethod                                                    Krischan.Eberle 04/2016
-//+---------------+---------------+---------------+---------------+---------------+------
-void MetaSchemaECSqlTestFixture::AssertEnumerationValue(ECEnumeratorCR expectedEnumValue, IECSqlStructValue const& actualEnumValue)
-    {
-    const int actualStructMemberCount = actualEnumValue.GetMemberCount();
-    for (int j = 0; j < actualStructMemberCount; j++)
-        {
-        IECSqlValue const& memberVal = actualEnumValue.GetValue(j);
-        ASSERT_TRUE(memberVal.GetColumnInfo().GetProperty() != nullptr);
-        Utf8StringCR memberName = memberVal.GetColumnInfo().GetProperty()->GetName();
-
-        if (memberName.EqualsI("IntValue"))
-            {
-            if (expectedEnumValue.IsInteger())
-                ASSERT_EQ(expectedEnumValue.GetInteger(), memberVal.GetInt()) << "ECEnumerationDef.EnumValues[].IntValue";
-            else
-                ASSERT_TRUE(memberVal.IsNull()) << "ECEnumerationDef.EnumValues[].IntValue for non-int values";
-
-            continue;
-            }
-
-        if (memberName.EqualsI("StringValue"))
-            {
-            if (expectedEnumValue.IsString())
-                ASSERT_STREQ(expectedEnumValue.GetString().c_str(), memberVal.GetText()) << "ECEnumerationDef.EnumValues[].StringValue";
-            else
-                ASSERT_TRUE(memberVal.IsNull()) << "ECEnumerationDef.EnumValues[].StringValue for non-string values";
-
-            continue;
-            }
-        if (memberName.EqualsI("DisplayLabel"))
-            {
-            if (!expectedEnumValue.GetDisplayLabel().empty())
-                ASSERT_STREQ(expectedEnumValue.GetDisplayLabel().c_str(), memberVal.GetText()) << "ECEnumerationDef.EnumValues[].DisplayLabel";
-            else
-                ASSERT_TRUE(memberVal.IsNull()) << "ECEnumerationDef.EnumValues[].DisplayLabel if not defined";
-
-            continue;
-            }
-
-        FAIL() << "Untested Struct member: " << memberName.c_str() << " Please adjust the test";
-        }
-    }
-
-//---------------------------------------------------------------------------------
-// @bsimethod                                                    Krischan.Eberle 06/2016
-//+---------------+---------------+---------------+---------------+---------------+------
-void MetaSchemaECSqlTestFixture::AssertKindOfQuantityDefs(ECSchemaCR expectedSchema)
-    {
-    ECSqlStatement statement;
-    ASSERT_EQ(ECSqlStatus::Success, statement.Prepare(GetECDb(), "SELECT koq.Name, koq.* FROM ec.ECSchemaDef s "
-                                                          "JOIN ec.KindOfQuantityDef koq USING ec.SchemaOwnsKindOfQuantities "
-                                                          "WHERE s.Name=?"));
-
-    ASSERT_EQ(ECSqlStatus::Success, statement.BindText(1, expectedSchema.GetName().c_str(), IECSqlBinder::MakeCopy::No));
-
-    int actualKoqCount = 0;
-    while (BE_SQLITE_ROW == statement.Step())
-        {
-        Utf8CP actualKoqName = statement.GetValueText(0);
-        KindOfQuantityCP expectedKoq = expectedSchema.GetKindOfQuantityCP(actualKoqName);
-        ASSERT_TRUE(expectedKoq != nullptr);
-
-        AssertKindOfQuantityDef(*expectedKoq, statement);
-        actualKoqCount++;
-        }
-
-    ASSERT_EQ((int) expectedSchema.GetKindOfQuantityCount(), actualKoqCount);
-    }
-
-//---------------------------------------------------------------------------------
-// @bsimethod                                                    Krischan.Eberle 06/2016
-//+---------------+---------------+---------------+---------------+---------------+------
-void MetaSchemaECSqlTestFixture::AssertKindOfQuantityDef(KindOfQuantityCR expectedKoq, ECSqlStatement const& actualKoqDefRow)
-    {
-    const int colCount = actualKoqDefRow.GetColumnCount();
-    for (int i = 0; i < colCount; i++)
-        {
-        IECSqlValue const& val = actualKoqDefRow.GetValue(i);
-        ECSqlColumnInfoCR colInfo = val.GetColumnInfo();
-
-        ECPropertyCP colInfoProp = colInfo.GetProperty();
-        ASSERT_TRUE(colInfoProp != nullptr);
-
-        Utf8StringCR colName = colInfoProp->GetName();
-
-        if (colName.EqualsI("ECInstanceId"))
-            {
-            //EnumerationId is not exposed in API. So we can only test that the actual id is generally a valid one
-            ASSERT_TRUE(val.GetId<BeInt64Id>().IsValid()) << "KindOfQuantityDef.ECInstanceId";
-            continue;
-            }
-
-        if (colName.EqualsI("ECClassId"))
-            {
-            ASSERT_EQ(GetECDb().Schemas().GetECClass("MetaSchema", "KindOfQuantityDef")->GetId(), val.GetId<ECClassId>()) << "KindOfQuantityDef.ECClassId";
-            continue;
-            }
-
-        if (colName.EqualsI("SchemaId"))
-            {
-            ASSERT_EQ(expectedKoq.GetSchema().GetId().GetValue(), val.GetNavigation(nullptr).GetValueUnchecked()) << "KindOfQuantityDef.SchemaId";
-            continue;
-            }
-
-        if (colName.EqualsI("Name"))
-            {
-            ASSERT_STREQ(expectedKoq.GetName().c_str(), val.GetText()) << "KindOfQuantityDef.Name";
-            continue;
-            }
-
-        if (colName.EqualsI("DisplayLabel"))
-            {
-            if (!expectedKoq.GetDisplayLabel().empty())
-                ASSERT_STREQ(expectedKoq.GetDisplayLabel().c_str(), val.GetText()) << "KindOfQuantityDef.DisplayLabel";
-            else
-                ASSERT_TRUE(val.IsNull()) << "KindOfQuantityDef.DisplayLabel";
-
-            continue;
-            }
-
-        if (colName.EqualsI("Description"))
-            {
-            if (!expectedKoq.GetDescription().empty())
-                ASSERT_STREQ(expectedKoq.GetDescription().c_str(), val.GetText()) << "KindOfQuantityDef.Description";
-            else
-                ASSERT_TRUE(val.IsNull()) << "KindOfQuantityDef.Description";
-
-            continue;
-            }
-
-        if (colName.EqualsI("PersistenceUnit"))
-            {
-            ASSERT_STREQ(expectedKoq.GetPersistenceUnit().c_str(), val.GetText()) << "KindOfQuantityDef.PersistenceUnit";
-            continue;
-            }
-
-        if (colName.EqualsI("PersistencePrecision"))
-            {
-            ASSERT_EQ((int) expectedKoq.GetPrecision(), val.GetInt()) << "KindOfQuantityDef.PersistencePrecision";
-            continue;
-            }
-
-        if (colName.EqualsI("DefaultPresentationUnit"))
-            {
-            if (!expectedKoq.GetDefaultPresentationUnit().empty())
-                ASSERT_STREQ(expectedKoq.GetDefaultPresentationUnit().c_str(), val.GetText()) << "KindOfQuantityDef.DefaultPresentationUnit";
-            else
-                ASSERT_TRUE(val.IsNull()) << "KindOfQuantityDef.DefaultPresentationUnit";
-
-            continue;
-            }
-
-        if (colName.EqualsI("AlternativePresentationUnits"))
-            {
-            if (expectedKoq.GetAlternativePresentationUnitList().empty())
-                ASSERT_TRUE(val.IsNull()) << "KindOfQuantityDef.AlternativePresentationUnits";
-            else
-                {
-                Json::Value actualAltPresUnitsJson;
-                Json::Reader reader;
-                ASSERT_TRUE(reader.Parse(val.GetText(), actualAltPresUnitsJson, false)) << "KindOfQuantityDef.AlternativePresentationUnits";
-
-                ASSERT_EQ(expectedKoq.GetAlternativePresentationUnitList().size(), actualAltPresUnitsJson.size()) << "KindOfQuantityDef.AlternativePresentationUnits";
-
-                for (size_t i = 0; i < expectedKoq.GetAlternativePresentationUnitList().size(); i++)
-                    {
-                    ASSERT_STREQ(expectedKoq.GetAlternativePresentationUnitList()[i].c_str(), actualAltPresUnitsJson[(Json::ArrayIndex) i].asCString()) << "KindOfQuantityDef.AlternativePresentationUnits";
-                    }
-                }
-
-            continue;
-            }
-        }
-    }
-
-//---------------------------------------------------------------------------------
-// @bsimethod                                                    Krischan.Eberle 04/2016
-//+---------------+---------------+---------------+---------------+---------------+------
-void MetaSchemaECSqlTestFixture::AssertPropertyDefs(ECClassCR expectedClass)
-    {
-    ECSqlStatement propStatement;
-    ASSERT_EQ(ECSqlStatus::Success, propStatement.Prepare(GetECDb(), "SELECT p.Name, p.* FROM ec.ECPropertyDef p "
-                                                           "JOIN ec.ECClassDef c USING ec.ClassOwnsLocalProperties "
-                                                           "JOIN ec.ECSchemaDef s USING ec.SchemaOwnsClasses "
-                                                           "WHERE s.Name=? AND c.Name=? ORDER BY p.Ordinal"));
-
-    ASSERT_EQ(ECSqlStatus::Success, propStatement.BindText(1, expectedClass.GetSchema().GetName().c_str(), IECSqlBinder::MakeCopy::No));
-    ASSERT_EQ(ECSqlStatus::Success, propStatement.BindText(2, expectedClass.GetName().c_str(), IECSqlBinder::MakeCopy::No));
-
-    int actualPropCount = 0;
-    while (BE_SQLITE_ROW == propStatement.Step())
-        {
-        Utf8CP actualPropName = propStatement.GetValueText(0);
-        ECPropertyCP expectedProp = expectedClass.GetPropertyP(actualPropName);
-        ASSERT_TRUE(expectedProp != nullptr);
-        AssertPropertyDef(*expectedProp, propStatement);
-        actualPropCount++;
-        }
-
-    //right now only local properties can be retrieved from the MetaSchema
-    ASSERT_EQ((int) expectedClass.GetPropertyCount(false), actualPropCount) << expectedClass.GetFullName();
-    }
-
-//---------------------------------------------------------------------------------
-// @bsimethod                                                    Krischan.Eberle 04/2016
-//+---------------+---------------+---------------+---------------+---------------+------
-void MetaSchemaECSqlTestFixture::AssertPropertyDef(ECPropertyCR expectedProp, ECSqlStatement const& actualPropertyDefRow)
-    {
-    PrimitiveECPropertyCP primProp = expectedProp.GetAsPrimitiveProperty();
-    StructECPropertyCP structProp = expectedProp.GetAsStructProperty();
-    PrimitiveArrayECPropertyCP primArrayProp = expectedProp.GetAsPrimitiveArrayProperty();
-    StructArrayECPropertyCP structArrayProp = expectedProp.GetAsStructArrayProperty();
-    NavigationECPropertyCP navProp = expectedProp.GetAsNavigationProperty();
-
-    enum class ECPropertyKind
-        {
-        Primitive = 0,
-        Struct = 1,
-        PrimitiveArray = 2,
-        StructArray = 3,
-        Navigation = 4
-        };
-
-    const int colCount = actualPropertyDefRow.GetColumnCount();
-    for (int i = 0; i < colCount; i++)
-        {
-        IECSqlValue const& val = actualPropertyDefRow.GetValue(i);
-        ECSqlColumnInfoCR colInfo = val.GetColumnInfo();
-
-        ECPropertyCP colInfoProp = colInfo.GetProperty();
-        ASSERT_TRUE(colInfoProp != nullptr);
-
-        Utf8StringCR colName = colInfoProp->GetName();
-
-        if (colName.EqualsI("ECInstanceId"))
-            {
-            ASSERT_EQ(expectedProp.GetId().GetValue(), val.GetId<ECPropertyId>().GetValue()) << "ECPropertyDef.ECInstanceId for " << expectedProp.GetClass().GetFullName() << "." << expectedProp.GetName().c_str();
-            continue;
-            }
-        
-        if (colName.EqualsI("ECClassId"))
-            {
-            ASSERT_EQ(GetECDb().Schemas().GetECClass("MetaSchema", "ECPropertyDef")->GetId(), val.GetId<ECClassId>()) << "ECPropertyDef.ECClassId";
-            continue;
-            }
-
-        if (colName.EqualsI("ClassId"))
-            {
-            ECClassId expectedRelClassId = GetECDb().Schemas().GetECClassId("MetaSchema", "ClassOwnsLocalProperties");
-            ECClassId relClassId;
-            ASSERT_EQ(expectedProp.GetClass().GetId().GetValue(), val.GetNavigation(&relClassId).GetValueUnchecked()) << "ECPropertyDef.ClassId for " << expectedProp.GetClass().GetFullName() << "." << expectedProp.GetName().c_str();
-            ASSERT_EQ(expectedRelClassId.GetValue(), relClassId.GetValueUnchecked()) << "ECPropertyDef.ClassId for " << expectedProp.GetClass().GetFullName() << "." << expectedProp.GetName().c_str();
-            continue;
-            }
-
-        if (colName.EqualsI("Name"))
-            {
-            ASSERT_STREQ(expectedProp.GetName().c_str(), val.GetText()) << "ECPropertyDef.Name for " << expectedProp.GetClass().GetFullName() << "." << expectedProp.GetName().c_str();
-            continue;
-            }
-
-        if (colName.EqualsI("DisplayLabel"))
-            {
-            if (!expectedProp.GetDisplayLabel().empty())
-                ASSERT_STREQ(expectedProp.GetDisplayLabel().c_str(), val.GetText()) << "ECPropertyDef.DisplayLabel for " << expectedProp.GetClass().GetFullName() << "." << expectedProp.GetName().c_str();
-            else
-                ASSERT_TRUE(val.IsNull()) << "ECPropertyDef.DisplayLabel";
-
-            continue;
-            }
-
-        if (colName.EqualsI("Description"))
-            {
-            if (!expectedProp.GetDescription().empty())
-                ASSERT_STREQ(expectedProp.GetDescription().c_str(), val.GetText()) << "ECPropertyDef.Description for " << expectedProp.GetClass().GetFullName() << "." << expectedProp.GetName().c_str();
-            else
-                ASSERT_TRUE(val.IsNull()) << "ECPropertyDef.Description";
-            continue;
-            }
-
-        if (colName.EqualsI("IsReadonly"))
-            {
-            ASSERT_EQ(expectedProp.GetIsReadOnly(), val.GetBoolean()) << "ECPropertyDef.IsReadonly for " << expectedProp.GetClass().GetFullName() << "." << expectedProp.GetName().c_str();
-            continue;
-            }
-
-        if (colName.EqualsI("Ordinal"))
-            {
-            int actualOrdinal = val.GetInt();
-            ECPropertyCP actualPropByOrdinal = expectedProp.GetClass().GetPropertyByIndex(actualOrdinal);
-            ASSERT_EQ(&expectedProp, actualPropByOrdinal) << "ECPropertyDef.Ordinal. Actual value: " << actualOrdinal << " for " << expectedProp.GetClass().GetFullName() << "." << expectedProp.GetName().c_str();
-            continue;
-            }
-
-        if (colName.EqualsI("Kind"))
-            {
-            ECPropertyKind actualKind = (ECPropertyKind) val.GetInt();
-            switch (actualKind)
-                {
-                    case ECPropertyKind::Navigation:
-                        ASSERT_TRUE(navProp != nullptr) << "ECPropertyDef.Kind. Actual value: Navigation for " << expectedProp.GetClass().GetFullName() << "." << expectedProp.GetName().c_str();
-                        break;
-                    case ECPropertyKind::Primitive:
-                        ASSERT_TRUE(primProp != nullptr) << "ECPropertyDef.Kind. Actual value: Primitive for " << expectedProp.GetClass().GetFullName() << "." << expectedProp.GetName().c_str();
-                        break;
-                    case ECPropertyKind::PrimitiveArray:
-                        ASSERT_TRUE(primArrayProp != nullptr) << "ECPropertyDef.Kind. Actual value: PrimitiveArray for " << expectedProp.GetClass().GetFullName() << "." << expectedProp.GetName().c_str();
-                        break;
-                    case ECPropertyKind::Struct:
-                        ASSERT_TRUE(structProp != nullptr) << "ECPropertyDef.Kind. Actual value: Struct for " << expectedProp.GetClass().GetFullName() << "." << expectedProp.GetName().c_str();
-                        break;
-                    case ECPropertyKind::StructArray:
-                        ASSERT_TRUE(structArrayProp != nullptr) << "ECPropertyDef.Kind. Actual value: StructArray for " << expectedProp.GetClass().GetFullName() << "." << expectedProp.GetName().c_str();
-                        break;
-                    default:
-                        FAIL() << "Untested ECPropertyDef.Kind: " << (int) actualKind << "Please adjust the test. for " << expectedProp.GetClass().GetFullName() << "." << expectedProp.GetName().c_str();
-                        break;
-                }
-
-            continue;
-            }
-
-        if (colName.EqualsI("PrimitiveType"))
-            {
-            if (primProp != nullptr && primProp->GetEnumeration() == nullptr)
-                ASSERT_EQ((int) primProp->GetType(), val.GetInt()) << "ECPropertyDef.PrimitiveType for prim prop for " << expectedProp.GetClass().GetFullName() << "." << expectedProp.GetName().c_str();
-            else if (primArrayProp != nullptr)
-                ASSERT_EQ((int) primArrayProp->GetPrimitiveElementType(), val.GetInt()) << "ECPropertyDef.PrimitiveType for prim array prop for " << expectedProp.GetClass().GetFullName() << "." << expectedProp.GetName().c_str();
-            else
-                ASSERT_TRUE(val.IsNull()) << "ECPropertyDef.PrimitiveType for neither prim nor prim array prop for " << expectedProp.GetClass().GetFullName() << "." << expectedProp.GetName().c_str();
-
-            continue;
-            }
-
-        if (colName.EqualsI("EnumerationId"))
-            {
-            ECEnumerationCP expectedEnum = nullptr;
-            if (primProp != nullptr)
-                expectedEnum = primProp->GetEnumeration();
-
-            if (expectedEnum != nullptr)
-                ASSERT_EQ(expectedEnum->GetId().GetValue(), val.GetNavigation(nullptr).GetValueUnchecked()) << "ECPropertyDef.EnumerationId for prim prop with enumeration for " << expectedProp.GetClass().GetFullName() << "." << expectedProp.GetName().c_str();
-            else
-                ASSERT_TRUE(val.IsNull()) << "ECPropertyDef.EnumerationId for prim prop without enumeration or non-prim prop for " << expectedProp.GetClass().GetFullName() << "." << expectedProp.GetName().c_str();
-
-            continue;
-            }
-
-        if (colName.EqualsI("ExtendedTypeName"))
-            {
-            if (primProp != nullptr)
-                {
-                if (primProp->HasExtendedType())
-                    ASSERT_STREQ(primProp->GetExtendedTypeName().c_str(), val.GetText()) << "ECPropertyDef.ExtendedTypeName for prim prop for " << expectedProp.GetClass().GetFullName() << "." << expectedProp.GetName().c_str();
-                else
-                    ASSERT_TRUE(val.IsNull()) << "ECPropertyDef.ExtendedTypeName for prim prop with unset extended type for " << expectedProp.GetClass().GetFullName() << "." << expectedProp.GetName().c_str();
-                }
-            else if (primArrayProp != nullptr)
-                {
-                if (primArrayProp->HasExtendedType())
-                    ASSERT_STREQ(primArrayProp->GetExtendedTypeName().c_str(), val.GetText()) << "ECPropertyDef.ExtendedTypeName for prim array prop for " << expectedProp.GetClass().GetFullName() << "." << expectedProp.GetName().c_str();
-                else
-                    ASSERT_TRUE(val.IsNull()) << "ECPropertyDef.ExtendedTypeName for prim array prop with unset extended type for " << expectedProp.GetClass().GetFullName() << "." << expectedProp.GetName().c_str();
-                }
-            else
-                ASSERT_TRUE(val.IsNull()) << "ECPropertyDef.ExtendedTypeName for neither prim nor prim array prop for " << expectedProp.GetClass().GetFullName() << "." << expectedProp.GetName().c_str();
-
-            continue;
-            }
-
-        if (colName.EqualsI("StructClassId"))
-            {
-            if (structProp != nullptr)
-               ASSERT_EQ(structProp->GetType().GetId().GetValue(), val.GetNavigation(nullptr).GetValue()) << "ECPropertyDef.StructClassId for struct prop for " << expectedProp.GetClass().GetFullName() << "." << expectedProp.GetName().c_str();
-            else if (structArrayProp != nullptr)
-<<<<<<< HEAD
-                ASSERT_EQ(structArrayProp->GetStructElementType()->GetId().GetValue(), val.GetNavigation(nullptr).GetValueUnchecked()) << "ECPropertyDef.StructClassId for struct array prop for " << expectedProp.GetClass().GetFullName() << "." << expectedProp.GetName().c_str();
-=======
-                ASSERT_EQ(structArrayProp->GetStructElementType().GetId().GetValue(), val.GetId<ECClassId>().GetValue()) << "ECPropertyDef.StructClassId for struct array prop for " << expectedProp.GetClass().GetFullName() << "." << expectedProp.GetName().c_str();
->>>>>>> d5af7651
-            else
-                ASSERT_TRUE(val.IsNull()) << "ECPropertyDef.StructClassId for neither struct nor struct array prop for " << expectedProp.GetClass().GetFullName() << "." << expectedProp.GetName().c_str();
-
-            continue;
-            }
-
-        if (colName.EqualsI("KindOfQuantityId"))
-            {
-            KindOfQuantityCP expectedKoq = nullptr;
-            if (primProp != nullptr)
-                expectedKoq = primProp->GetKindOfQuantity();
-            else if (primArrayProp != nullptr)
-                expectedKoq = primArrayProp->GetKindOfQuantity();
-
-            if (expectedKoq != nullptr)
-                ASSERT_EQ(expectedKoq->GetId().GetValue(), val.GetNavigation(nullptr).GetValueUnchecked()) << "ECPropertyDef.KindOfQuantityId for prim or prim array prop for " << expectedProp.GetClass().GetFullName() << "." << expectedProp.GetName().c_str();
-            else
-                ASSERT_TRUE(val.IsNull()) << "ECPropertyDef.KindOfQuantityId for neither prim nor prim array prop for " << expectedProp.GetClass().GetFullName() << "." << expectedProp.GetName().c_str();
-
-            continue;
-            }
-
-        if (colName.EqualsI("ArrayMinOccurs"))
-            {
-            ArrayECPropertyCP arrayProp = nullptr;
-            if (nullptr != primArrayProp)
-                arrayProp = primArrayProp;
-            else if (nullptr != structArrayProp)
-                arrayProp = structArrayProp;
-
-            if (arrayProp != nullptr)
-                ASSERT_EQ((int) arrayProp->GetMinOccurs(), val.GetInt()) << "ECPropertyDef.ArrayMinOccurs for array prop for " << expectedProp.GetClass().GetFullName() << "." << expectedProp.GetName().c_str();
-            else
-                ASSERT_TRUE(val.IsNull()) << "ECPropertyDef.ArrayMinOccurs for non-array prop for " << expectedProp.GetClass().GetFullName() << "." << expectedProp.GetName().c_str();
-
-            continue;
-            }
-
-        if (colName.EqualsI("ArrayMaxOccurs"))
-            {
-            ArrayECPropertyCP arrayProp = nullptr;
-            if (nullptr != primArrayProp)
-                arrayProp = primArrayProp;
-            else if (nullptr != structArrayProp)
-                arrayProp = structArrayProp;
-
-            if (arrayProp != nullptr)
-                ASSERT_EQ((int) arrayProp->GetStoredMaxOccurs(), val.GetInt()) << "ECPropertyDef.ArrayMaxOccurs for array prop for " << expectedProp.GetClass().GetFullName() << "." << expectedProp.GetName().c_str();
-            else
-                ASSERT_TRUE(val.IsNull()) << "ECPropertyDef.ArrayMaxOccurs for non-array prop for " << expectedProp.GetClass().GetFullName() << "." << expectedProp.GetName().c_str();
-
-            continue;
-            }
-
-        if (colName.EqualsI("NavigationRelationshipClassId"))
-            {
-            if (navProp != nullptr)
-                ASSERT_EQ(navProp->GetRelationshipClass()->GetId().GetValue(), val.GetNavigation(nullptr).GetValueUnchecked()) << "ECPropertyDef.NavigationRelationshipClassId for nav prop for " << expectedProp.GetClass().GetFullName() << "." << expectedProp.GetName().c_str();
-            else
-                ASSERT_TRUE(val.IsNull()) << "ECPropertyDef.NavigationRelationshipClassId for non-navigation prop for " << expectedProp.GetClass().GetFullName() << "." << expectedProp.GetName().c_str();
-
-            continue;
-            }
-
-        if (colName.EqualsI("NavigationDirection"))
-            {
-            if (navProp != nullptr)
-                ASSERT_EQ((int) navProp->GetDirection(), val.GetInt()) << "ECPropertyDef.NavigationDirection for nav prop for " << expectedProp.GetClass().GetFullName() << "." << expectedProp.GetName().c_str();
-            else
-                ASSERT_TRUE(val.IsNull()) << "ECPropertyDef.NavigationDirection for non-nav prop for " << expectedProp.GetClass().GetFullName() << "." << expectedProp.GetName().c_str();
-
-            continue;
-            }
-
-        FAIL() << "ECProperty ECPropertyDef." << colName.c_str() << " not tested. Test needs to be adjusted for " << expectedProp.GetClass().GetFullName() << "." << expectedProp.GetName().c_str();
-        }
-    }
-
-/*---------------------------------------------------------------------------------**//**
-* @bsimethod                                                    Mike.Embick     12/15
-+---------------+---------------+---------------+---------------+---------------+------*/
-TEST_F(MetaSchemaECSqlTestFixture, VerifyQueries)
-    {
-    SetupECDb("metaschematests.ecdb", BeFileName(L"ECSqlTest.01.00.ecschema.xml"));
-    ASSERT_TRUE(GetECDb().IsDbOpen());
-    AssertSchemaDefs();
-    }
-
-//---------------------------------------------------------------------------------
-// @bsimethod                                                    Krischan.Eberle     07/16
-//+---------------+---------------+---------------+---------------+---------------+------
-TEST_F(MetaSchemaECSqlTestFixture, ECClassId)
-    {
-    SetupECDb("metaschematests.ecdb", BeFileName(L"ECSqlTest.01.00.ecschema.xml"));
-    ASSERT_TRUE(GetECDb().IsDbOpen());
-
-    ECSqlStatement stmt;
-    ASSERT_EQ(ECSqlStatus::Success, stmt.Prepare(GetECDb(), "SELECT * from ec.ECSchemaDef WHERE ECClassId IS NOT NULL"));
-     }
- 
-/*---------------------------------------------------------------------------------------
-<summary>Creates a class chain and add properties and then verifies if they
-come in the expected sequence.</summary>
-<Scenario>
-This is the class hierarchy used in this test. The numbers indicate override priority,
-and the letters indicate ECClass name and their inital properties, e.g.
-"4cd" represents the ECClass named "cd" which has ECProperties named "c" and "d"
-and which is 4th overall in override priority... it can override properties from ECClass
-"kl", but not properties from "ab".
-
-//     3ab 4cd 6gh 7ij
-//       \/      \/
-//       2ef    5kl
-//          \  /
-//          1mn
-</scenario>
-@bsimethod                              Zakary.Olyarnik                         08/16
--------------+---------------+---------------+---------------+---------------+---------*/
-TEST_F(MetaSchemaECSqlTestFixture, TestPropertyOverrides)
-    {
-    // helper method: inserts a pre-defined schema into ECDb
-    auto importSchema = [](ECDbCR db, ECN::ECSchemaCR schemaIn)
-        {
-        ECN::ECSchemaPtr imported = nullptr;
-        ASSERT_EQ(ECObjectsStatus::Success, schemaIn.CopySchema(imported));
-        ASSERT_EQ(ECObjectsStatus::Success, imported->SetName(schemaIn.GetName()));
-        ASSERT_EQ(ECObjectsStatus::Success, imported->SetAlias(schemaIn.GetAlias()));
-        ECN::ECSchemaReadContextPtr contextPtr = ECN::ECSchemaReadContext::CreateContext();
-        ASSERT_EQ(ECObjectsStatus::Success, contextPtr->AddSchema(*imported));
-        ASSERT_EQ(SUCCESS, db.Schemas().ImportECSchemas(contextPtr->GetCache().GetSchemas()));
-        db.Schemas().CreateECClassViewsInDb();
-        };
-
-    // create schema
-    ECSchemaPtr testSchema;
-    ASSERT_EQ(ECObjectsStatus::Success, ECSchema::CreateSchema(testSchema, "testSchema", "ts", 1, 0, 0));
-
-    ECEntityClassP ab = nullptr;
-    ASSERT_EQ(ECObjectsStatus::Success, testSchema->CreateEntityClass(ab, "AB"));
-    ECEntityClassP cd = nullptr;
-    ASSERT_EQ(ECObjectsStatus::Success, testSchema->CreateEntityClass(cd, "CD"));
-    ECEntityClassP ef = nullptr;
-    ASSERT_EQ(ECObjectsStatus::Success, testSchema->CreateEntityClass(ef, "EF"));
-    ECEntityClassP gh = nullptr;
-    ASSERT_EQ(ECObjectsStatus::Success, testSchema->CreateEntityClass(gh, "GH"));
-    ECEntityClassP ij = nullptr;
-    ASSERT_EQ(ECObjectsStatus::Success, testSchema->CreateEntityClass(ij, "IJ"));
-    ECEntityClassP kl = nullptr;
-    ASSERT_EQ(ECObjectsStatus::Success, testSchema->CreateEntityClass(kl, "KL"));
-    ECEntityClassP mn = nullptr;
-    ASSERT_EQ(ECObjectsStatus::Success, testSchema->CreateEntityClass(mn, "MN"));
-
-    // add base classes
-    ef->AddBaseClass(*ab);
-    ef->AddBaseClass(*cd);
-    kl->AddBaseClass(*gh);
-    kl->AddBaseClass(*ij);
-    mn->AddBaseClass(*ef);
-    mn->AddBaseClass(*kl);
-
-    // add properties to classes
-    PrimitiveECPropertyP primitiveProperty = nullptr;
-    ASSERT_EQ(ECObjectsStatus::Success, ab->CreatePrimitiveProperty(primitiveProperty, "a", PRIMITIVETYPE_String));
-    ASSERT_EQ(ECObjectsStatus::Success, ab->CreatePrimitiveProperty(primitiveProperty, "b", PRIMITIVETYPE_String));
-    ASSERT_EQ(ECObjectsStatus::Success, cd->CreatePrimitiveProperty(primitiveProperty, "c", PRIMITIVETYPE_String));
-    ASSERT_EQ(ECObjectsStatus::Success, cd->CreatePrimitiveProperty(primitiveProperty, "d", PRIMITIVETYPE_String));
-    ASSERT_EQ(ECObjectsStatus::Success, ef->CreatePrimitiveProperty(primitiveProperty, "e", PRIMITIVETYPE_String));
-    ASSERT_EQ(ECObjectsStatus::Success, ef->CreatePrimitiveProperty(primitiveProperty, "f", PRIMITIVETYPE_String));
-    ASSERT_EQ(ECObjectsStatus::Success, gh->CreatePrimitiveProperty(primitiveProperty, "g", PRIMITIVETYPE_String));
-    ASSERT_EQ(ECObjectsStatus::Success, gh->CreatePrimitiveProperty(primitiveProperty, "h", PRIMITIVETYPE_String));
-    ASSERT_EQ(ECObjectsStatus::Success, ij->CreatePrimitiveProperty(primitiveProperty, "i", PRIMITIVETYPE_String));
-    ASSERT_EQ(ECObjectsStatus::Success, ij->CreatePrimitiveProperty(primitiveProperty, "j", PRIMITIVETYPE_String));
-    ASSERT_EQ(ECObjectsStatus::Success, kl->CreatePrimitiveProperty(primitiveProperty, "k", PRIMITIVETYPE_String));
-    ASSERT_EQ(ECObjectsStatus::Success, kl->CreatePrimitiveProperty(primitiveProperty, "l", PRIMITIVETYPE_String));
-    ASSERT_EQ(ECObjectsStatus::Success, mn->CreatePrimitiveProperty(primitiveProperty, "m", PRIMITIVETYPE_String));
-    ASSERT_EQ(ECObjectsStatus::Success, mn->CreatePrimitiveProperty(primitiveProperty, "n", PRIMITIVETYPE_String));
-    
-    // create ECDb with test schema, then read it back out to update local copy
-    ECDbR ecdb = SetupECDb("PropertyOverrides.ecdb");
-    ASSERT_TRUE(ecdb.IsDbOpen());
-    importSchema(ecdb, *testSchema);
-    ECSchemaCP readOutSchema = ecdb.Schemas().GetECSchema("testSchema");
-    ECClassCP readOutmn = readOutSchema->GetClassCP("MN");
-
-    // compare local copy properties with ECSql-retrieved properties
-    VerifyECDbPropertyInheritance(readOutmn);
-
-    // add some duplicate properties to mn, overriding those from the base classes 
-    ASSERT_EQ(ECObjectsStatus::Success, mn->CreatePrimitiveProperty(primitiveProperty, "b", PRIMITIVETYPE_String));
-    ASSERT_EQ(ECObjectsStatus::Success, mn->CreatePrimitiveProperty(primitiveProperty, "d", PRIMITIVETYPE_String));
-    ASSERT_EQ(ECObjectsStatus::Success, mn->CreatePrimitiveProperty(primitiveProperty, "f", PRIMITIVETYPE_String));
-    ASSERT_EQ(ECObjectsStatus::Success, mn->CreatePrimitiveProperty(primitiveProperty, "h", PRIMITIVETYPE_String));
-    ASSERT_EQ(ECObjectsStatus::Success, mn->CreatePrimitiveProperty(primitiveProperty, "j", PRIMITIVETYPE_String));
-    ASSERT_EQ(ECObjectsStatus::Success, mn->CreatePrimitiveProperty(primitiveProperty, "k", PRIMITIVETYPE_String));
-
-    // re-import and read out schema, then validate through ECSql
-    importSchema(ecdb, *testSchema);
-    readOutSchema = ecdb.Schemas().GetECSchema("testSchema");
-    readOutmn = readOutSchema->GetClassCP("MN");
-    VerifyECDbPropertyInheritance(readOutmn);
-
-    // override more properties of base classes (add eacg to kl, iab to gh, l to ef, g to ij and gh to ab)
-    ASSERT_EQ(ECObjectsStatus::Success, kl->CreatePrimitiveProperty(primitiveProperty, "e", PRIMITIVETYPE_String));
-    ASSERT_EQ(ECObjectsStatus::Success, kl->CreatePrimitiveProperty(primitiveProperty, "a", PRIMITIVETYPE_String));
-    ASSERT_EQ(ECObjectsStatus::Success, kl->CreatePrimitiveProperty(primitiveProperty, "c", PRIMITIVETYPE_String));
-    ASSERT_EQ(ECObjectsStatus::Success, kl->CreatePrimitiveProperty(primitiveProperty, "g", PRIMITIVETYPE_String));
-    ASSERT_EQ(ECObjectsStatus::Success, gh->CreatePrimitiveProperty(primitiveProperty, "a", PRIMITIVETYPE_String));
-    ASSERT_EQ(ECObjectsStatus::Success, gh->CreatePrimitiveProperty(primitiveProperty, "b", PRIMITIVETYPE_String));
-    ASSERT_EQ(ECObjectsStatus::Success, gh->CreatePrimitiveProperty(primitiveProperty, "i", PRIMITIVETYPE_String));
-    ASSERT_EQ(ECObjectsStatus::Success, ef->CreatePrimitiveProperty(primitiveProperty, "l", PRIMITIVETYPE_String));
-    ASSERT_EQ(ECObjectsStatus::Success, ij->CreatePrimitiveProperty(primitiveProperty, "g", PRIMITIVETYPE_String));
-    ASSERT_EQ(ECObjectsStatus::Success, ab->CreatePrimitiveProperty(primitiveProperty, "g", PRIMITIVETYPE_String));
-    ASSERT_EQ(ECObjectsStatus::Success, ab->CreatePrimitiveProperty(primitiveProperty, "h", PRIMITIVETYPE_String));
-
-    // re-import and read out schema, then validate through ECSql
-    importSchema(ecdb, *testSchema);
-    readOutSchema = ecdb.Schemas().GetECSchema("testSchema");
-    readOutmn = readOutSchema->GetClassCP("MN");
-    VerifyECDbPropertyInheritance(readOutmn);
-    }
-
-//---------------------------------------------------------------------------------------
-// @bsimethod                                   Zakary.Olyarnik                     08/16
-//+---------------+---------------+---------------+---------------+---------------+------
-void MetaSchemaECSqlTestFixture::VerifyECDbPropertyInheritance(ECClassCP ecClass)
-    {
-    // retrieve all local, inherited, and overridden properties from a given class
-    ECSqlStatement propertyStatement;
-    ASSERT_EQ(ECSqlStatus::Success, propertyStatement.Prepare(GetECDb(), "SELECT p.ECInstanceId FROM ec.ECClassDef c1 "
-        "JOIN ec.ClassHasAllBaseClasses rel ON rel.SourceECInstanceId = c1.ECInstanceId "
-        "JOIN ec.ECClassDef c2 ON c2.ECInstanceId = rel.TargetECInstanceId "
-        "INNER JOIN ec.ECPropertyDef p ON p.ClassId.Id = c2.ECInstanceId "
-        "WHERE c1.ECInstanceId=? "
-        "ORDER BY rel.ECInstanceId"));
-    ASSERT_EQ(ECSqlStatus::Success, propertyStatement.BindId(1, ecClass->GetId()));
-
-    // iterate through properties using ECObjects' GetProperties() and compare to ECSql-retrieved properties
-    for (ECPropertyCP prop : ecClass->GetProperties(true))
-        {
-        ASSERT_EQ(propertyStatement.Step(), BE_SQLITE_ROW);
-        ASSERT_EQ(propertyStatement.GetValueId<ECPropertyId>(0), prop->GetId());
-        }
-    }
-
+/*--------------------------------------------------------------------------------------+
+|
+|  $Source: Tests/Published/MetaSchemaECSqlTestFixture.cpp $
+|
+|  $Copyright: (c) 2016 Bentley Systems, Incorporated. All rights reserved. $
+|
++--------------------------------------------------------------------------------------*/
+#include "ECDbPublishedTests.h"
+#include "SchemaImportTestFixture.h"
+
+USING_NAMESPACE_BENTLEY_EC
+USING_NAMESPACE_BENTLEY_SQLITE_EC
+
+BEGIN_ECDBUNITTESTS_NAMESPACE
+
+//=======================================================================================
+// @bsistruct                                                   Mike.Embick     12/15
+//=======================================================================================
+struct MetaSchemaECSqlTestFixture : SchemaImportTestFixture
+    {
+private:
+    void AssertSchemaDef(ECSchemaCR expectedSchema, ECSqlStatement const& actualSchemaDefRow);
+    void AssertClassDefs(ECSchemaCR expectedSchema);
+    void AssertClassDef(ECClassCR expectedClass, ECSqlStatement const& actualClassDefRow);
+    void AssertBaseClasses(ECClassCR expectedClass);
+    void AssertEnumerationDefs(ECSchemaCR expectedSchema);
+    void AssertEnumerationDef(ECEnumerationCR expectedEnum, ECSqlStatement const& actualEnumerationDefRow);
+    void AssertEnumerationValue(ECEnumeratorCR expectedEnumValue, IECSqlStructValue const& actualEnumValue);
+    void AssertKindOfQuantityDefs(ECSchemaCR expectedSchema);
+    void AssertKindOfQuantityDef(KindOfQuantityCR expectedKoq, ECSqlStatement const& actualKoqDefRow);
+    void AssertPropertyDefs(ECClassCR expectedClass);
+    void AssertPropertyDef(ECPropertyCR expectedProp, ECSqlStatement const& actualPropertyDefRow);
+
+protected:
+    void AssertSchemaDefs();
+    void AssertClassHasBaseClasses (ECClassContainer& ecClasses);
+    void GetAllBaseClassNames (ECClassP ecClass, std::vector<Utf8String>& classNames, int* classCount);
+    bool ContainsClassName (Utf8String searchedClassName, std::vector<Utf8String>& classNames);
+    void VerifyECDbPropertyInheritance(ECClassCP ecClass);
+    };
+
+//---------------------------------------------------------------------------------
+// @bsimethod                                                    Krischan.Eberle 04/2016
+//+---------------+---------------+---------------+---------------+---------------+------
+void MetaSchemaECSqlTestFixture::AssertSchemaDefs()
+    {
+    ECSqlStatement schemaStatement;
+    ASSERT_EQ(ECSqlStatus::Success, schemaStatement.Prepare(GetECDb(), "SELECT Name,* FROM ec.ECSchemaDef"));
+    
+    int actualSchemaCount = 0;
+    while (BE_SQLITE_ROW == schemaStatement.Step())
+        {
+        Utf8CP actualSchemaName = schemaStatement.GetValueText(0);
+        ECSchemaCP expectedSchema = GetECDb().Schemas().GetECSchema(actualSchemaName);
+        ASSERT_TRUE(expectedSchema != nullptr);
+
+        AssertSchemaDef(*expectedSchema, schemaStatement);
+        AssertClassDefs(*expectedSchema);
+        AssertEnumerationDefs(*expectedSchema);
+        AssertKindOfQuantityDefs(*expectedSchema);
+        actualSchemaCount++;
+        }
+
+    bvector<ECSchemaCP> expectedSchemas = GetECDb().Schemas().GetECSchemas(false);
+    ASSERT_EQ((int) expectedSchemas.size(), actualSchemaCount);
+    }
+
+//---------------------------------------------------------------------------------
+// @bsimethod                                                    Krischan.Eberle 04/2016
+//+---------------+---------------+---------------+---------------+---------------+------
+void MetaSchemaECSqlTestFixture::AssertSchemaDef(ECSchemaCR expectedSchema, ECSqlStatement const& actualSchemaDefRow)
+    {
+    const int colCount = actualSchemaDefRow.GetColumnCount();
+    for (int i = 0; i < colCount; i++)
+        {
+        IECSqlValue const& val = actualSchemaDefRow.GetValue(i);
+        ECSqlColumnInfoCR colInfo = val.GetColumnInfo();
+
+        ECPropertyCP colInfoProp = colInfo.GetProperty();
+        ASSERT_TRUE(colInfoProp != nullptr) << "ECSchemaDef is expected to not contain array props";
+
+        Utf8StringCR colName = colInfoProp->GetName();
+
+        if (colName.EqualsI("ECInstanceId"))
+            ASSERT_EQ(expectedSchema.GetId().GetValue(), val.GetId<ECSchemaId>().GetValue()) << "ECSchemaDef.ECInstanceId";
+        else if (colName.EqualsI("ECClassId"))
+            ASSERT_EQ(GetECDb().Schemas().GetECClass("MetaSchema", "ECSchemaDef")->GetId(), val.GetId<ECClassId>()) << "ECSchemaDef.ECClassId";
+        else if (colName.EqualsI("Name"))
+            ASSERT_STREQ(expectedSchema.GetName().c_str(), val.GetText()) << "ECSchemaDef.Name";
+        else if (colName.EqualsI("DisplayLabel"))
+            {
+            if (!expectedSchema.GetDisplayLabel().empty())
+                ASSERT_STREQ(expectedSchema.GetDisplayLabel().c_str(), val.GetText()) << "ECSchemaDef.DisplayLabel";
+            else
+                ASSERT_TRUE(val.IsNull()) << "ECSchemaDef.DisplayLabel";
+            }
+        else if (colName.EqualsI("Description"))
+            {
+            if (!expectedSchema.GetDescription().empty())
+                ASSERT_STREQ(expectedSchema.GetDescription().c_str(), val.GetText()) << "ECSchemaDef.Description";
+            else
+                ASSERT_TRUE(val.IsNull()) << "ECSchemaDef.Description";
+
+            continue;
+            }
+        else if (colName.EqualsI("Alias"))
+            ASSERT_STREQ(expectedSchema.GetAlias().c_str(), val.GetText()) << "ECSchemaDef.Alias";
+        else if (colName.EqualsI("VersionMajor"))
+            ASSERT_EQ(expectedSchema.GetVersionRead(), (uint32_t) val.GetInt()) << "ECSchemaDef.VersionRead";
+        else if (colName.EqualsI("VersionMinor"))
+            ASSERT_EQ(expectedSchema.GetVersionMinor(), (uint32_t) val.GetInt()) << "ECSchemaDef.VersionMinor";
+        else if (colName.EqualsI("VersionWrite"))
+            ASSERT_EQ(expectedSchema.GetVersionWrite(), (uint32_t) val.GetInt()) << "ECSchemaDef.VersionWrite";
+        else
+            FAIL() << "ECProperty ECSchemaDef." << colName.c_str() << " not tested. Test needs to be adjusted";
+        }
+    }
+
+//---------------------------------------------------------------------------------
+// @bsimethod                                                    Krischan.Eberle 04/2016
+//+---------------+---------------+---------------+---------------+---------------+------
+void MetaSchemaECSqlTestFixture::AssertClassDefs(ECSchemaCR expectedSchema)
+    {
+    ECSqlStatement classStatement;
+    ASSERT_EQ(ECSqlStatus::Success, classStatement.Prepare(GetECDb(), "SELECT c.Name, c.* FROM ec.ECSchemaDef s "
+                                                           "JOIN ec.ECClassDef c USING ec.SchemaOwnsClasses "
+                                                           "WHERE s.Name=?"));
+
+    ASSERT_EQ(ECSqlStatus::Success, classStatement.BindText(1, expectedSchema.GetName().c_str(), IECSqlBinder::MakeCopy::No));
+
+    int actualClassCount = 0;
+    while (BE_SQLITE_ROW == classStatement.Step())
+        {
+        Utf8CP actualClassName = classStatement.GetValueText(0);
+        ECClassCP expectedClass = expectedSchema.GetClassCP(actualClassName);
+        ASSERT_TRUE(expectedClass != nullptr);
+
+        AssertClassDef(*expectedClass, classStatement);
+        AssertBaseClasses(*expectedClass);
+        AssertPropertyDefs(*expectedClass);
+        actualClassCount++;
+        }
+
+    ASSERT_EQ((int) expectedSchema.GetClassCount(), actualClassCount);
+    }
+
+//---------------------------------------------------------------------------------
+// @bsimethod                                                    Krischan.Eberle 04/2016
+//+---------------+---------------+---------------+---------------+---------------+------
+void MetaSchemaECSqlTestFixture::AssertClassDef(ECClassCR expectedClass, ECSqlStatement const& actualClassDefRow)
+    {
+    const ECClassType classType = expectedClass.GetClassType();
+    ECCustomAttributeClassCP expectedCAClass = expectedClass.GetCustomAttributeClassCP();
+    ECRelationshipClassCP expectedRelClass = expectedClass.GetRelationshipClassCP();
+    
+    ECClassId schemaOwnsClassesRelClassId = GetECDb().Schemas().GetECClassId("MetaSchema", "SchemaOwnsClasses");
+    ASSERT_TRUE(schemaOwnsClassesRelClassId.IsValid());
+
+    const int colCount = actualClassDefRow.GetColumnCount();
+    for (int i = 0; i < colCount; i++)
+        {
+        IECSqlValue const& val = actualClassDefRow.GetValue(i);
+        ECSqlColumnInfoCR colInfo = val.GetColumnInfo();
+
+        ECPropertyCP colInfoProp = colInfo.GetProperty();
+        ASSERT_TRUE(colInfoProp != nullptr) << "ECClassDef is expected to not contain array props";
+
+        Utf8StringCR colName = colInfoProp->GetName();
+
+        if (colName.EqualsI("ECInstanceId"))
+            {
+            ASSERT_EQ(expectedClass.GetId().GetValue(), val.GetId<ECClassId>().GetValue()) << "ECClassDef.ECInstanceId";
+            continue;
+            }
+
+        if (colName.EqualsI("ECClassId"))
+            {
+            ASSERT_EQ(GetECDb().Schemas().GetECClass("MetaSchema", "ECClassDef")->GetId(), val.GetId<ECClassId>()) << "ECClassDef.ECClassId";
+            continue;
+            }
+
+        if (colName.EqualsI("SchemaId"))
+            {
+            ECClassId actualRelClassId;
+            ASSERT_EQ(expectedClass.GetSchema().GetId().GetValue(), val.GetNavigation(&actualRelClassId).GetValueUnchecked()) << "ECClassDef.SchemaId";
+            ASSERT_EQ(schemaOwnsClassesRelClassId.GetValue(), actualRelClassId.GetValueUnchecked());
+            continue;
+            }
+
+        if (colName.EqualsI("Name"))
+            {
+            ASSERT_STREQ(expectedClass.GetName().c_str(), val.GetText()) << "ECClassDef.Name";
+            continue;
+            }
+
+        if (colName.EqualsI("DisplayLabel"))
+            {
+            if (!expectedClass.GetDisplayLabel().empty())
+                ASSERT_STREQ(expectedClass.GetDisplayLabel().c_str(), val.GetText()) << "ECClassDef.DisplayLabel";
+            else
+                ASSERT_TRUE(val.IsNull()) << "ECClassDef.DisplayLabel";
+
+            continue;
+            }
+
+        if (colName.EqualsI("Description"))
+            {
+            if (!expectedClass.GetDescription().empty())
+                ASSERT_STREQ(expectedClass.GetDescription().c_str(), val.GetText()) << "ECClassDef.Description";
+            else
+                ASSERT_TRUE(val.IsNull()) << "ECClassDef.Description";
+
+            continue;
+            }
+
+        if (colName.EqualsI("Type"))
+            {
+            ASSERT_EQ((int) classType, val.GetInt()) << "ECClassDef.Type";
+            continue;
+            }
+
+        if (colName.EqualsI("Modifier"))
+            {
+            ASSERT_EQ((int) expectedClass.GetClassModifier(), val.GetInt()) << "ECClassDef.Modifier";
+            continue;
+            }
+
+        if (colName.EqualsI("CustomAttributeContainerType"))
+            {
+            if (classType == ECClassType::CustomAttribute)
+                {
+                ASSERT_TRUE(expectedCAClass != nullptr);
+                if (expectedCAClass->GetContainerType() == CustomAttributeContainerType::Any)
+                    ASSERT_TRUE(val.IsNull()) << "ECClassDef.CustomAttributeContainerType == Any";
+                else
+                    ASSERT_EQ((int) expectedCAClass->GetContainerType(), val.GetInt()) << "ECClassDef.CustomAttributeContainerType for CA classes";
+                }
+            else
+                ASSERT_TRUE(val.IsNull()) << "ECClassDef.CustomAttributeContainerType for non-CA classes";
+
+            continue;
+            }
+
+        if (colName.EqualsI("RelationshipStrength"))
+            {
+            if (classType == ECClassType::Relationship)
+                {
+                ASSERT_TRUE(expectedRelClass != nullptr);
+                ASSERT_EQ((int) expectedRelClass->GetStrength(), val.GetInt()) << "ECClassDef.RelationshipStrength for relationship class";
+                }
+            else
+                ASSERT_TRUE(val.IsNull()) << "ECClassDef.RelationshipStrength for non-relationship class";
+
+            continue;
+            }
+
+        if (colName.EqualsI("RelationshipStrengthDirection"))
+            {
+            if (classType == ECClassType::Relationship)
+                {
+                ASSERT_TRUE(expectedRelClass != nullptr);
+                ASSERT_EQ((int) expectedRelClass->GetStrengthDirection(), val.GetInt()) << "ECClassDef.RelationshipStrengthDirection for relationship class";
+                }
+            else
+                ASSERT_TRUE(val.IsNull()) << "ECClassDef.RelationshipStrengthDirection for non-relationship class";
+
+            continue;
+            }
+
+        FAIL() << "ECProperty ECClassDef." << colName.c_str() << " not tested. Test needs to be adjusted";
+        }
+    }
+
+//---------------------------------------------------------------------------------
+// @bsimethod                                                    Krischan.Eberle 06/2016
+//+---------------+---------------+---------------+---------------+---------------+------
+void MetaSchemaECSqlTestFixture::AssertBaseClasses(ECClassCR expectedClass)
+    {
+    ECSqlStatement directBaseClassStatement;
+    ASSERT_EQ(ECSqlStatus::Success, directBaseClassStatement.Prepare(GetECDb(), "SELECT TargetECInstanceId FROM ec.ClassHasBaseClasses WHERE SourceECInstanceId=? ORDER BY Ordinal"));
+    ASSERT_EQ(ECSqlStatus::Success, directBaseClassStatement.BindId(1, expectedClass.GetId()));
+
+    int ordinal = 0;
+    const int expectedBaseClassCount = (int) expectedClass.GetBaseClasses().size();
+    while (BE_SQLITE_ROW == directBaseClassStatement.Step())
+        {
+        ASSERT_LT(ordinal, expectedBaseClassCount);
+        ASSERT_EQ(expectedClass.GetBaseClasses()[ordinal]->GetId().GetValue(), directBaseClassStatement.GetValueId<ECInstanceId>(0).GetValue());
+        ordinal++;
+        }
+
+    ASSERT_EQ(ordinal, expectedBaseClassCount);
+    }
+
+//---------------------------------------------------------------------------------
+// @bsimethod                                                    Krischan.Eberle 04/2016
+//+---------------+---------------+---------------+---------------+---------------+------
+void MetaSchemaECSqlTestFixture::AssertEnumerationDefs(ECSchemaCR expectedSchema)
+    {
+    ECSqlStatement enumStatement;
+    ASSERT_EQ(ECSqlStatus::Success, enumStatement.Prepare(GetECDb(), "SELECT e.Name, e.* FROM ec.ECSchemaDef s "
+                                                           "JOIN ec.ECEnumerationDef e USING ec.SchemaOwnsEnumerations "
+                                                           "WHERE s.Name=?"));
+
+    ASSERT_EQ(ECSqlStatus::Success, enumStatement.BindText(1, expectedSchema.GetName().c_str(), IECSqlBinder::MakeCopy::No));
+
+    int actualEnumCount = 0;
+    while (BE_SQLITE_ROW == enumStatement.Step())
+        {
+        Utf8CP actualEnumName = enumStatement.GetValueText(0);
+        ECEnumerationCP expectedEnum = expectedSchema.GetEnumerationCP(actualEnumName);
+        ASSERT_TRUE(expectedEnum != nullptr);
+
+        AssertEnumerationDef(*expectedEnum, enumStatement);
+        actualEnumCount++;
+        }
+
+    ASSERT_EQ((int) expectedSchema.GetEnumerationCount(), actualEnumCount);
+    }
+
+//---------------------------------------------------------------------------------
+// @bsimethod                                                    Krischan.Eberle 04/2016
+//+---------------+---------------+---------------+---------------+---------------+------
+void MetaSchemaECSqlTestFixture::AssertEnumerationDef(ECEnumerationCR expectedEnum, ECSqlStatement const& actualEnumerationDefRow)
+    {
+    ECClassId schemaOwnsEnumsRelClassId = GetECDb().Schemas().GetECClassId("MetaSchema", "SchemaOwnsEnumerations");
+    ASSERT_TRUE(schemaOwnsEnumsRelClassId.IsValid());
+
+    const int colCount = actualEnumerationDefRow.GetColumnCount();
+    for (int i = 0; i < colCount; i++)
+        {
+        IECSqlValue const& val = actualEnumerationDefRow.GetValue(i);
+        ECSqlColumnInfoCR colInfo = val.GetColumnInfo();
+
+        ECPropertyCP colInfoProp = colInfo.GetProperty();
+        ASSERT_TRUE(colInfoProp != nullptr);
+
+        Utf8StringCR colName = colInfoProp->GetName();
+
+        if (colName.EqualsI("ECInstanceId"))
+            {
+            //EnumerationId is not exposed in API. So we can only test that the actual id is generally a valid one
+            ASSERT_TRUE(val.GetId<BeInt64Id>().IsValid()) << "ECEnumerationDef.ECInstanceId";
+            continue;
+            }
+
+        if (colName.EqualsI("ECClassId"))
+            {
+            ASSERT_EQ(GetECDb().Schemas().GetECClass("MetaSchema", "ECEnumerationDef")->GetId(), val.GetId<ECClassId>()) << "ECEnumerationDef.ECClassId";
+            continue;
+            }
+
+
+        if (colName.EqualsI("SchemaId"))
+            {
+            ECClassId actualRelClassId;
+            ASSERT_EQ(expectedEnum.GetSchema().GetId().GetValue(), val.GetNavigation(&actualRelClassId).GetValueUnchecked()) << "ECEnumerationDef.SchemaId";
+            ASSERT_EQ(schemaOwnsEnumsRelClassId.GetValue(), actualRelClassId.GetValueUnchecked()) << "ECEnumerationDef.SchemaId";
+            continue;
+            }
+
+        if (colName.EqualsI("Name"))
+            {
+            ASSERT_STREQ(expectedEnum.GetName().c_str(), val.GetText()) << "ECEnumerationDef.Name";
+            continue;
+            }
+
+        if (colName.EqualsI("DisplayLabel"))
+            {
+            if (!expectedEnum.GetDisplayLabel().empty())
+                ASSERT_STREQ(expectedEnum.GetDisplayLabel().c_str(), val.GetText()) << "ECEnumerationDef.DisplayLabel";
+            else
+                ASSERT_TRUE(val.IsNull()) << "ECEnumerationDef.DisplayLabel";
+
+            continue;
+            }
+
+        if (colName.EqualsI("Description"))
+            {
+            if (!expectedEnum.GetDescription().empty())
+                ASSERT_STREQ(expectedEnum.GetDescription().c_str(), val.GetText()) << "ECEnumerationDef.Description";
+            else
+                ASSERT_TRUE(val.IsNull()) << "ECEnumerationDef.Description";
+
+            continue;
+            }
+
+        if (colName.EqualsI("Type"))
+            {
+            ASSERT_EQ((int) expectedEnum.GetType(), val.GetInt()) << "ECEnumerationDef.Type";
+            continue;
+            }
+
+        if (colName.EqualsI("IsStrict"))
+            {
+            ASSERT_EQ(expectedEnum.GetIsStrict(), val.GetBoolean()) << "ECEnumerationDef.IsStrict";
+            continue;
+            }
+
+        if (colName.EqualsI("EnumValues"))
+            {
+            bvector<ECEnumeratorCP> expectedValues;
+            for (ECEnumeratorCP expectedVal : expectedEnum.GetEnumerators())
+                {
+                expectedValues.push_back(expectedVal);
+                }
+
+            int actualValueCount = 0;
+            for (IECSqlValue const* arrayElem : val.GetArray())
+                {
+                ECEnumeratorCP expectedValue = expectedValues[(size_t) actualValueCount];
+                ASSERT_TRUE(expectedValue != nullptr);
+                IECSqlStructValue const& actualValue = arrayElem->GetStruct();
+                AssertEnumerationValue(*expectedValue, actualValue);
+                actualValueCount++;
+                }
+
+            ASSERT_EQ((int) expectedEnum.GetEnumeratorCount(), actualValueCount);
+            continue;
+            }
+        }
+    }
+    
+//---------------------------------------------------------------------------------
+// @bsimethod                                                    Krischan.Eberle 04/2016
+//+---------------+---------------+---------------+---------------+---------------+------
+void MetaSchemaECSqlTestFixture::AssertEnumerationValue(ECEnumeratorCR expectedEnumValue, IECSqlStructValue const& actualEnumValue)
+    {
+    const int actualStructMemberCount = actualEnumValue.GetMemberCount();
+    for (int j = 0; j < actualStructMemberCount; j++)
+        {
+        IECSqlValue const& memberVal = actualEnumValue.GetValue(j);
+        ASSERT_TRUE(memberVal.GetColumnInfo().GetProperty() != nullptr);
+        Utf8StringCR memberName = memberVal.GetColumnInfo().GetProperty()->GetName();
+
+        if (memberName.EqualsI("IntValue"))
+            {
+            if (expectedEnumValue.IsInteger())
+                ASSERT_EQ(expectedEnumValue.GetInteger(), memberVal.GetInt()) << "ECEnumerationDef.EnumValues[].IntValue";
+            else
+                ASSERT_TRUE(memberVal.IsNull()) << "ECEnumerationDef.EnumValues[].IntValue for non-int values";
+
+            continue;
+            }
+
+        if (memberName.EqualsI("StringValue"))
+            {
+            if (expectedEnumValue.IsString())
+                ASSERT_STREQ(expectedEnumValue.GetString().c_str(), memberVal.GetText()) << "ECEnumerationDef.EnumValues[].StringValue";
+            else
+                ASSERT_TRUE(memberVal.IsNull()) << "ECEnumerationDef.EnumValues[].StringValue for non-string values";
+
+            continue;
+            }
+        if (memberName.EqualsI("DisplayLabel"))
+            {
+            if (!expectedEnumValue.GetDisplayLabel().empty())
+                ASSERT_STREQ(expectedEnumValue.GetDisplayLabel().c_str(), memberVal.GetText()) << "ECEnumerationDef.EnumValues[].DisplayLabel";
+            else
+                ASSERT_TRUE(memberVal.IsNull()) << "ECEnumerationDef.EnumValues[].DisplayLabel if not defined";
+
+            continue;
+            }
+
+        FAIL() << "Untested Struct member: " << memberName.c_str() << " Please adjust the test";
+        }
+    }
+
+//---------------------------------------------------------------------------------
+// @bsimethod                                                    Krischan.Eberle 06/2016
+//+---------------+---------------+---------------+---------------+---------------+------
+void MetaSchemaECSqlTestFixture::AssertKindOfQuantityDefs(ECSchemaCR expectedSchema)
+    {
+    ECSqlStatement statement;
+    ASSERT_EQ(ECSqlStatus::Success, statement.Prepare(GetECDb(), "SELECT koq.Name, koq.* FROM ec.ECSchemaDef s "
+                                                          "JOIN ec.KindOfQuantityDef koq USING ec.SchemaOwnsKindOfQuantities "
+                                                          "WHERE s.Name=?"));
+
+    ASSERT_EQ(ECSqlStatus::Success, statement.BindText(1, expectedSchema.GetName().c_str(), IECSqlBinder::MakeCopy::No));
+
+    int actualKoqCount = 0;
+    while (BE_SQLITE_ROW == statement.Step())
+        {
+        Utf8CP actualKoqName = statement.GetValueText(0);
+        KindOfQuantityCP expectedKoq = expectedSchema.GetKindOfQuantityCP(actualKoqName);
+        ASSERT_TRUE(expectedKoq != nullptr);
+
+        AssertKindOfQuantityDef(*expectedKoq, statement);
+        actualKoqCount++;
+        }
+
+    ASSERT_EQ((int) expectedSchema.GetKindOfQuantityCount(), actualKoqCount);
+    }
+
+//---------------------------------------------------------------------------------
+// @bsimethod                                                    Krischan.Eberle 06/2016
+//+---------------+---------------+---------------+---------------+---------------+------
+void MetaSchemaECSqlTestFixture::AssertKindOfQuantityDef(KindOfQuantityCR expectedKoq, ECSqlStatement const& actualKoqDefRow)
+    {
+    const int colCount = actualKoqDefRow.GetColumnCount();
+    for (int i = 0; i < colCount; i++)
+        {
+        IECSqlValue const& val = actualKoqDefRow.GetValue(i);
+        ECSqlColumnInfoCR colInfo = val.GetColumnInfo();
+
+        ECPropertyCP colInfoProp = colInfo.GetProperty();
+        ASSERT_TRUE(colInfoProp != nullptr);
+
+        Utf8StringCR colName = colInfoProp->GetName();
+
+        if (colName.EqualsI("ECInstanceId"))
+            {
+            //EnumerationId is not exposed in API. So we can only test that the actual id is generally a valid one
+            ASSERT_TRUE(val.GetId<BeInt64Id>().IsValid()) << "KindOfQuantityDef.ECInstanceId";
+            continue;
+            }
+
+        if (colName.EqualsI("ECClassId"))
+            {
+            ASSERT_EQ(GetECDb().Schemas().GetECClass("MetaSchema", "KindOfQuantityDef")->GetId(), val.GetId<ECClassId>()) << "KindOfQuantityDef.ECClassId";
+            continue;
+            }
+
+        if (colName.EqualsI("SchemaId"))
+            {
+            ASSERT_EQ(expectedKoq.GetSchema().GetId().GetValue(), val.GetNavigation(nullptr).GetValueUnchecked()) << "KindOfQuantityDef.SchemaId";
+            continue;
+            }
+
+        if (colName.EqualsI("Name"))
+            {
+            ASSERT_STREQ(expectedKoq.GetName().c_str(), val.GetText()) << "KindOfQuantityDef.Name";
+            continue;
+            }
+
+        if (colName.EqualsI("DisplayLabel"))
+            {
+            if (!expectedKoq.GetDisplayLabel().empty())
+                ASSERT_STREQ(expectedKoq.GetDisplayLabel().c_str(), val.GetText()) << "KindOfQuantityDef.DisplayLabel";
+            else
+                ASSERT_TRUE(val.IsNull()) << "KindOfQuantityDef.DisplayLabel";
+
+            continue;
+            }
+
+        if (colName.EqualsI("Description"))
+            {
+            if (!expectedKoq.GetDescription().empty())
+                ASSERT_STREQ(expectedKoq.GetDescription().c_str(), val.GetText()) << "KindOfQuantityDef.Description";
+            else
+                ASSERT_TRUE(val.IsNull()) << "KindOfQuantityDef.Description";
+
+            continue;
+            }
+
+        if (colName.EqualsI("PersistenceUnit"))
+            {
+            ASSERT_STREQ(expectedKoq.GetPersistenceUnit().c_str(), val.GetText()) << "KindOfQuantityDef.PersistenceUnit";
+            continue;
+            }
+
+        if (colName.EqualsI("PersistencePrecision"))
+            {
+            ASSERT_EQ((int) expectedKoq.GetPrecision(), val.GetInt()) << "KindOfQuantityDef.PersistencePrecision";
+            continue;
+            }
+
+        if (colName.EqualsI("DefaultPresentationUnit"))
+            {
+            if (!expectedKoq.GetDefaultPresentationUnit().empty())
+                ASSERT_STREQ(expectedKoq.GetDefaultPresentationUnit().c_str(), val.GetText()) << "KindOfQuantityDef.DefaultPresentationUnit";
+            else
+                ASSERT_TRUE(val.IsNull()) << "KindOfQuantityDef.DefaultPresentationUnit";
+
+            continue;
+            }
+
+        if (colName.EqualsI("AlternativePresentationUnits"))
+            {
+            if (expectedKoq.GetAlternativePresentationUnitList().empty())
+                ASSERT_TRUE(val.IsNull()) << "KindOfQuantityDef.AlternativePresentationUnits";
+            else
+                {
+                Json::Value actualAltPresUnitsJson;
+                Json::Reader reader;
+                ASSERT_TRUE(reader.Parse(val.GetText(), actualAltPresUnitsJson, false)) << "KindOfQuantityDef.AlternativePresentationUnits";
+
+                ASSERT_EQ(expectedKoq.GetAlternativePresentationUnitList().size(), actualAltPresUnitsJson.size()) << "KindOfQuantityDef.AlternativePresentationUnits";
+
+                for (size_t i = 0; i < expectedKoq.GetAlternativePresentationUnitList().size(); i++)
+                    {
+                    ASSERT_STREQ(expectedKoq.GetAlternativePresentationUnitList()[i].c_str(), actualAltPresUnitsJson[(Json::ArrayIndex) i].asCString()) << "KindOfQuantityDef.AlternativePresentationUnits";
+                    }
+                }
+
+            continue;
+            }
+        }
+    }
+
+//---------------------------------------------------------------------------------
+// @bsimethod                                                    Krischan.Eberle 04/2016
+//+---------------+---------------+---------------+---------------+---------------+------
+void MetaSchemaECSqlTestFixture::AssertPropertyDefs(ECClassCR expectedClass)
+    {
+    ECSqlStatement propStatement;
+    ASSERT_EQ(ECSqlStatus::Success, propStatement.Prepare(GetECDb(), "SELECT p.Name, p.* FROM ec.ECPropertyDef p "
+                                                           "JOIN ec.ECClassDef c USING ec.ClassOwnsLocalProperties "
+                                                           "JOIN ec.ECSchemaDef s USING ec.SchemaOwnsClasses "
+                                                           "WHERE s.Name=? AND c.Name=? ORDER BY p.Ordinal"));
+
+    ASSERT_EQ(ECSqlStatus::Success, propStatement.BindText(1, expectedClass.GetSchema().GetName().c_str(), IECSqlBinder::MakeCopy::No));
+    ASSERT_EQ(ECSqlStatus::Success, propStatement.BindText(2, expectedClass.GetName().c_str(), IECSqlBinder::MakeCopy::No));
+
+    int actualPropCount = 0;
+    while (BE_SQLITE_ROW == propStatement.Step())
+        {
+        Utf8CP actualPropName = propStatement.GetValueText(0);
+        ECPropertyCP expectedProp = expectedClass.GetPropertyP(actualPropName);
+        ASSERT_TRUE(expectedProp != nullptr);
+        AssertPropertyDef(*expectedProp, propStatement);
+        actualPropCount++;
+        }
+
+    //right now only local properties can be retrieved from the MetaSchema
+    ASSERT_EQ((int) expectedClass.GetPropertyCount(false), actualPropCount) << expectedClass.GetFullName();
+    }
+
+//---------------------------------------------------------------------------------
+// @bsimethod                                                    Krischan.Eberle 04/2016
+//+---------------+---------------+---------------+---------------+---------------+------
+void MetaSchemaECSqlTestFixture::AssertPropertyDef(ECPropertyCR expectedProp, ECSqlStatement const& actualPropertyDefRow)
+    {
+    PrimitiveECPropertyCP primProp = expectedProp.GetAsPrimitiveProperty();
+    StructECPropertyCP structProp = expectedProp.GetAsStructProperty();
+    PrimitiveArrayECPropertyCP primArrayProp = expectedProp.GetAsPrimitiveArrayProperty();
+    StructArrayECPropertyCP structArrayProp = expectedProp.GetAsStructArrayProperty();
+    NavigationECPropertyCP navProp = expectedProp.GetAsNavigationProperty();
+
+    enum class ECPropertyKind
+        {
+        Primitive = 0,
+        Struct = 1,
+        PrimitiveArray = 2,
+        StructArray = 3,
+        Navigation = 4
+        };
+
+    const int colCount = actualPropertyDefRow.GetColumnCount();
+    for (int i = 0; i < colCount; i++)
+        {
+        IECSqlValue const& val = actualPropertyDefRow.GetValue(i);
+        ECSqlColumnInfoCR colInfo = val.GetColumnInfo();
+
+        ECPropertyCP colInfoProp = colInfo.GetProperty();
+        ASSERT_TRUE(colInfoProp != nullptr);
+
+        Utf8StringCR colName = colInfoProp->GetName();
+
+        if (colName.EqualsI("ECInstanceId"))
+            {
+            ASSERT_EQ(expectedProp.GetId().GetValue(), val.GetId<ECPropertyId>().GetValue()) << "ECPropertyDef.ECInstanceId for " << expectedProp.GetClass().GetFullName() << "." << expectedProp.GetName().c_str();
+            continue;
+            }
+        
+        if (colName.EqualsI("ECClassId"))
+            {
+            ASSERT_EQ(GetECDb().Schemas().GetECClass("MetaSchema", "ECPropertyDef")->GetId(), val.GetId<ECClassId>()) << "ECPropertyDef.ECClassId";
+            continue;
+            }
+
+        if (colName.EqualsI("ClassId"))
+            {
+            ECClassId expectedRelClassId = GetECDb().Schemas().GetECClassId("MetaSchema", "ClassOwnsLocalProperties");
+            ECClassId relClassId;
+            ASSERT_EQ(expectedProp.GetClass().GetId().GetValue(), val.GetNavigation(&relClassId).GetValueUnchecked()) << "ECPropertyDef.ClassId for " << expectedProp.GetClass().GetFullName() << "." << expectedProp.GetName().c_str();
+            ASSERT_EQ(expectedRelClassId.GetValue(), relClassId.GetValueUnchecked()) << "ECPropertyDef.ClassId for " << expectedProp.GetClass().GetFullName() << "." << expectedProp.GetName().c_str();
+            continue;
+            }
+
+        if (colName.EqualsI("Name"))
+            {
+            ASSERT_STREQ(expectedProp.GetName().c_str(), val.GetText()) << "ECPropertyDef.Name for " << expectedProp.GetClass().GetFullName() << "." << expectedProp.GetName().c_str();
+            continue;
+            }
+
+        if (colName.EqualsI("DisplayLabel"))
+            {
+            if (!expectedProp.GetDisplayLabel().empty())
+                ASSERT_STREQ(expectedProp.GetDisplayLabel().c_str(), val.GetText()) << "ECPropertyDef.DisplayLabel for " << expectedProp.GetClass().GetFullName() << "." << expectedProp.GetName().c_str();
+            else
+                ASSERT_TRUE(val.IsNull()) << "ECPropertyDef.DisplayLabel";
+
+            continue;
+            }
+
+        if (colName.EqualsI("Description"))
+            {
+            if (!expectedProp.GetDescription().empty())
+                ASSERT_STREQ(expectedProp.GetDescription().c_str(), val.GetText()) << "ECPropertyDef.Description for " << expectedProp.GetClass().GetFullName() << "." << expectedProp.GetName().c_str();
+            else
+                ASSERT_TRUE(val.IsNull()) << "ECPropertyDef.Description";
+            continue;
+            }
+
+        if (colName.EqualsI("IsReadonly"))
+            {
+            ASSERT_EQ(expectedProp.GetIsReadOnly(), val.GetBoolean()) << "ECPropertyDef.IsReadonly for " << expectedProp.GetClass().GetFullName() << "." << expectedProp.GetName().c_str();
+            continue;
+            }
+
+        if (colName.EqualsI("Ordinal"))
+            {
+            int actualOrdinal = val.GetInt();
+            ECPropertyCP actualPropByOrdinal = expectedProp.GetClass().GetPropertyByIndex(actualOrdinal);
+            ASSERT_EQ(&expectedProp, actualPropByOrdinal) << "ECPropertyDef.Ordinal. Actual value: " << actualOrdinal << " for " << expectedProp.GetClass().GetFullName() << "." << expectedProp.GetName().c_str();
+            continue;
+            }
+
+        if (colName.EqualsI("Kind"))
+            {
+            ECPropertyKind actualKind = (ECPropertyKind) val.GetInt();
+            switch (actualKind)
+                {
+                    case ECPropertyKind::Navigation:
+                        ASSERT_TRUE(navProp != nullptr) << "ECPropertyDef.Kind. Actual value: Navigation for " << expectedProp.GetClass().GetFullName() << "." << expectedProp.GetName().c_str();
+                        break;
+                    case ECPropertyKind::Primitive:
+                        ASSERT_TRUE(primProp != nullptr) << "ECPropertyDef.Kind. Actual value: Primitive for " << expectedProp.GetClass().GetFullName() << "." << expectedProp.GetName().c_str();
+                        break;
+                    case ECPropertyKind::PrimitiveArray:
+                        ASSERT_TRUE(primArrayProp != nullptr) << "ECPropertyDef.Kind. Actual value: PrimitiveArray for " << expectedProp.GetClass().GetFullName() << "." << expectedProp.GetName().c_str();
+                        break;
+                    case ECPropertyKind::Struct:
+                        ASSERT_TRUE(structProp != nullptr) << "ECPropertyDef.Kind. Actual value: Struct for " << expectedProp.GetClass().GetFullName() << "." << expectedProp.GetName().c_str();
+                        break;
+                    case ECPropertyKind::StructArray:
+                        ASSERT_TRUE(structArrayProp != nullptr) << "ECPropertyDef.Kind. Actual value: StructArray for " << expectedProp.GetClass().GetFullName() << "." << expectedProp.GetName().c_str();
+                        break;
+                    default:
+                        FAIL() << "Untested ECPropertyDef.Kind: " << (int) actualKind << "Please adjust the test. for " << expectedProp.GetClass().GetFullName() << "." << expectedProp.GetName().c_str();
+                        break;
+                }
+
+            continue;
+            }
+
+        if (colName.EqualsI("PrimitiveType"))
+            {
+            if (primProp != nullptr && primProp->GetEnumeration() == nullptr)
+                ASSERT_EQ((int) primProp->GetType(), val.GetInt()) << "ECPropertyDef.PrimitiveType for prim prop for " << expectedProp.GetClass().GetFullName() << "." << expectedProp.GetName().c_str();
+            else if (primArrayProp != nullptr)
+                ASSERT_EQ((int) primArrayProp->GetPrimitiveElementType(), val.GetInt()) << "ECPropertyDef.PrimitiveType for prim array prop for " << expectedProp.GetClass().GetFullName() << "." << expectedProp.GetName().c_str();
+            else
+                ASSERT_TRUE(val.IsNull()) << "ECPropertyDef.PrimitiveType for neither prim nor prim array prop for " << expectedProp.GetClass().GetFullName() << "." << expectedProp.GetName().c_str();
+
+            continue;
+            }
+
+        if (colName.EqualsI("EnumerationId"))
+            {
+            ECEnumerationCP expectedEnum = nullptr;
+            if (primProp != nullptr)
+                expectedEnum = primProp->GetEnumeration();
+
+            if (expectedEnum != nullptr)
+                ASSERT_EQ(expectedEnum->GetId().GetValue(), val.GetNavigation(nullptr).GetValueUnchecked()) << "ECPropertyDef.EnumerationId for prim prop with enumeration for " << expectedProp.GetClass().GetFullName() << "." << expectedProp.GetName().c_str();
+            else
+                ASSERT_TRUE(val.IsNull()) << "ECPropertyDef.EnumerationId for prim prop without enumeration or non-prim prop for " << expectedProp.GetClass().GetFullName() << "." << expectedProp.GetName().c_str();
+
+            continue;
+            }
+
+        if (colName.EqualsI("ExtendedTypeName"))
+            {
+            if (primProp != nullptr)
+                {
+                if (primProp->HasExtendedType())
+                    ASSERT_STREQ(primProp->GetExtendedTypeName().c_str(), val.GetText()) << "ECPropertyDef.ExtendedTypeName for prim prop for " << expectedProp.GetClass().GetFullName() << "." << expectedProp.GetName().c_str();
+                else
+                    ASSERT_TRUE(val.IsNull()) << "ECPropertyDef.ExtendedTypeName for prim prop with unset extended type for " << expectedProp.GetClass().GetFullName() << "." << expectedProp.GetName().c_str();
+                }
+            else if (primArrayProp != nullptr)
+                {
+                if (primArrayProp->HasExtendedType())
+                    ASSERT_STREQ(primArrayProp->GetExtendedTypeName().c_str(), val.GetText()) << "ECPropertyDef.ExtendedTypeName for prim array prop for " << expectedProp.GetClass().GetFullName() << "." << expectedProp.GetName().c_str();
+                else
+                    ASSERT_TRUE(val.IsNull()) << "ECPropertyDef.ExtendedTypeName for prim array prop with unset extended type for " << expectedProp.GetClass().GetFullName() << "." << expectedProp.GetName().c_str();
+                }
+            else
+                ASSERT_TRUE(val.IsNull()) << "ECPropertyDef.ExtendedTypeName for neither prim nor prim array prop for " << expectedProp.GetClass().GetFullName() << "." << expectedProp.GetName().c_str();
+
+            continue;
+            }
+
+        if (colName.EqualsI("StructClassId"))
+            {
+            if (structProp != nullptr)
+               ASSERT_EQ(structProp->GetType().GetId().GetValue(), val.GetNavigation(nullptr).GetValue()) << "ECPropertyDef.StructClassId for struct prop for " << expectedProp.GetClass().GetFullName() << "." << expectedProp.GetName().c_str();
+            else if (structArrayProp != nullptr)
+                ASSERT_EQ(structArrayProp->GetStructElementType().GetId().GetValue(), val.GetNavigation(nullptr).GetValueUnchecked()) << "ECPropertyDef.StructClassId for struct array prop for " << expectedProp.GetClass().GetFullName() << "." << expectedProp.GetName().c_str();
+            else
+                ASSERT_TRUE(val.IsNull()) << "ECPropertyDef.StructClassId for neither struct nor struct array prop for " << expectedProp.GetClass().GetFullName() << "." << expectedProp.GetName().c_str();
+
+            continue;
+            }
+
+        if (colName.EqualsI("KindOfQuantityId"))
+            {
+            KindOfQuantityCP expectedKoq = nullptr;
+            if (primProp != nullptr)
+                expectedKoq = primProp->GetKindOfQuantity();
+            else if (primArrayProp != nullptr)
+                expectedKoq = primArrayProp->GetKindOfQuantity();
+
+            if (expectedKoq != nullptr)
+                ASSERT_EQ(expectedKoq->GetId().GetValue(), val.GetNavigation(nullptr).GetValueUnchecked()) << "ECPropertyDef.KindOfQuantityId for prim or prim array prop for " << expectedProp.GetClass().GetFullName() << "." << expectedProp.GetName().c_str();
+            else
+                ASSERT_TRUE(val.IsNull()) << "ECPropertyDef.KindOfQuantityId for neither prim nor prim array prop for " << expectedProp.GetClass().GetFullName() << "." << expectedProp.GetName().c_str();
+
+            continue;
+            }
+
+        if (colName.EqualsI("ArrayMinOccurs"))
+            {
+            ArrayECPropertyCP arrayProp = nullptr;
+            if (nullptr != primArrayProp)
+                arrayProp = primArrayProp;
+            else if (nullptr != structArrayProp)
+                arrayProp = structArrayProp;
+
+            if (arrayProp != nullptr)
+                ASSERT_EQ((int) arrayProp->GetMinOccurs(), val.GetInt()) << "ECPropertyDef.ArrayMinOccurs for array prop for " << expectedProp.GetClass().GetFullName() << "." << expectedProp.GetName().c_str();
+            else
+                ASSERT_TRUE(val.IsNull()) << "ECPropertyDef.ArrayMinOccurs for non-array prop for " << expectedProp.GetClass().GetFullName() << "." << expectedProp.GetName().c_str();
+
+            continue;
+            }
+
+        if (colName.EqualsI("ArrayMaxOccurs"))
+            {
+            ArrayECPropertyCP arrayProp = nullptr;
+            if (nullptr != primArrayProp)
+                arrayProp = primArrayProp;
+            else if (nullptr != structArrayProp)
+                arrayProp = structArrayProp;
+
+            if (arrayProp != nullptr)
+                ASSERT_EQ((int) arrayProp->GetStoredMaxOccurs(), val.GetInt()) << "ECPropertyDef.ArrayMaxOccurs for array prop for " << expectedProp.GetClass().GetFullName() << "." << expectedProp.GetName().c_str();
+            else
+                ASSERT_TRUE(val.IsNull()) << "ECPropertyDef.ArrayMaxOccurs for non-array prop for " << expectedProp.GetClass().GetFullName() << "." << expectedProp.GetName().c_str();
+
+            continue;
+            }
+
+        if (colName.EqualsI("NavigationRelationshipClassId"))
+            {
+            if (navProp != nullptr)
+                ASSERT_EQ(navProp->GetRelationshipClass()->GetId().GetValue(), val.GetNavigation(nullptr).GetValueUnchecked()) << "ECPropertyDef.NavigationRelationshipClassId for nav prop for " << expectedProp.GetClass().GetFullName() << "." << expectedProp.GetName().c_str();
+            else
+                ASSERT_TRUE(val.IsNull()) << "ECPropertyDef.NavigationRelationshipClassId for non-navigation prop for " << expectedProp.GetClass().GetFullName() << "." << expectedProp.GetName().c_str();
+
+            continue;
+            }
+
+        if (colName.EqualsI("NavigationDirection"))
+            {
+            if (navProp != nullptr)
+                ASSERT_EQ((int) navProp->GetDirection(), val.GetInt()) << "ECPropertyDef.NavigationDirection for nav prop for " << expectedProp.GetClass().GetFullName() << "." << expectedProp.GetName().c_str();
+            else
+                ASSERT_TRUE(val.IsNull()) << "ECPropertyDef.NavigationDirection for non-nav prop for " << expectedProp.GetClass().GetFullName() << "." << expectedProp.GetName().c_str();
+
+            continue;
+            }
+
+        FAIL() << "ECProperty ECPropertyDef." << colName.c_str() << " not tested. Test needs to be adjusted for " << expectedProp.GetClass().GetFullName() << "." << expectedProp.GetName().c_str();
+        }
+    }
+
+/*---------------------------------------------------------------------------------**//**
+* @bsimethod                                                    Mike.Embick     12/15
++---------------+---------------+---------------+---------------+---------------+------*/
+TEST_F(MetaSchemaECSqlTestFixture, VerifyQueries)
+    {
+    SetupECDb("metaschematests.ecdb", BeFileName(L"ECSqlTest.01.00.ecschema.xml"));
+    ASSERT_TRUE(GetECDb().IsDbOpen());
+    AssertSchemaDefs();
+    }
+
+//---------------------------------------------------------------------------------
+// @bsimethod                                                    Krischan.Eberle     07/16
+//+---------------+---------------+---------------+---------------+---------------+------
+TEST_F(MetaSchemaECSqlTestFixture, ECClassId)
+    {
+    SetupECDb("metaschematests.ecdb", BeFileName(L"ECSqlTest.01.00.ecschema.xml"));
+    ASSERT_TRUE(GetECDb().IsDbOpen());
+
+    ECSqlStatement stmt;
+    ASSERT_EQ(ECSqlStatus::Success, stmt.Prepare(GetECDb(), "SELECT * from ec.ECSchemaDef WHERE ECClassId IS NOT NULL"));
+     }
+ 
+/*---------------------------------------------------------------------------------------
+<summary>Creates a class chain and add properties and then verifies if they
+come in the expected sequence.</summary>
+<Scenario>
+This is the class hierarchy used in this test. The numbers indicate override priority,
+and the letters indicate ECClass name and their inital properties, e.g.
+"4cd" represents the ECClass named "cd" which has ECProperties named "c" and "d"
+and which is 4th overall in override priority... it can override properties from ECClass
+"kl", but not properties from "ab".
+
+//     3ab 4cd 6gh 7ij
+//       \/      \/
+//       2ef    5kl
+//          \  /
+//          1mn
+</scenario>
+@bsimethod                              Zakary.Olyarnik                         08/16
+-------------+---------------+---------------+---------------+---------------+---------*/
+TEST_F(MetaSchemaECSqlTestFixture, TestPropertyOverrides)
+    {
+    // helper method: inserts a pre-defined schema into ECDb
+    auto importSchema = [](ECDbCR db, ECN::ECSchemaCR schemaIn)
+        {
+        ECN::ECSchemaPtr imported = nullptr;
+        ASSERT_EQ(ECObjectsStatus::Success, schemaIn.CopySchema(imported));
+        ASSERT_EQ(ECObjectsStatus::Success, imported->SetName(schemaIn.GetName()));
+        ASSERT_EQ(ECObjectsStatus::Success, imported->SetAlias(schemaIn.GetAlias()));
+        ECN::ECSchemaReadContextPtr contextPtr = ECN::ECSchemaReadContext::CreateContext();
+        ASSERT_EQ(ECObjectsStatus::Success, contextPtr->AddSchema(*imported));
+        ASSERT_EQ(SUCCESS, db.Schemas().ImportECSchemas(contextPtr->GetCache().GetSchemas()));
+        db.Schemas().CreateECClassViewsInDb();
+        };
+
+    // create schema
+    ECSchemaPtr testSchema;
+    ASSERT_EQ(ECObjectsStatus::Success, ECSchema::CreateSchema(testSchema, "testSchema", "ts", 1, 0, 0));
+
+    ECEntityClassP ab = nullptr;
+    ASSERT_EQ(ECObjectsStatus::Success, testSchema->CreateEntityClass(ab, "AB"));
+    ECEntityClassP cd = nullptr;
+    ASSERT_EQ(ECObjectsStatus::Success, testSchema->CreateEntityClass(cd, "CD"));
+    ECEntityClassP ef = nullptr;
+    ASSERT_EQ(ECObjectsStatus::Success, testSchema->CreateEntityClass(ef, "EF"));
+    ECEntityClassP gh = nullptr;
+    ASSERT_EQ(ECObjectsStatus::Success, testSchema->CreateEntityClass(gh, "GH"));
+    ECEntityClassP ij = nullptr;
+    ASSERT_EQ(ECObjectsStatus::Success, testSchema->CreateEntityClass(ij, "IJ"));
+    ECEntityClassP kl = nullptr;
+    ASSERT_EQ(ECObjectsStatus::Success, testSchema->CreateEntityClass(kl, "KL"));
+    ECEntityClassP mn = nullptr;
+    ASSERT_EQ(ECObjectsStatus::Success, testSchema->CreateEntityClass(mn, "MN"));
+
+    // add base classes
+    ef->AddBaseClass(*ab);
+    ef->AddBaseClass(*cd);
+    kl->AddBaseClass(*gh);
+    kl->AddBaseClass(*ij);
+    mn->AddBaseClass(*ef);
+    mn->AddBaseClass(*kl);
+
+    // add properties to classes
+    PrimitiveECPropertyP primitiveProperty = nullptr;
+    ASSERT_EQ(ECObjectsStatus::Success, ab->CreatePrimitiveProperty(primitiveProperty, "a", PRIMITIVETYPE_String));
+    ASSERT_EQ(ECObjectsStatus::Success, ab->CreatePrimitiveProperty(primitiveProperty, "b", PRIMITIVETYPE_String));
+    ASSERT_EQ(ECObjectsStatus::Success, cd->CreatePrimitiveProperty(primitiveProperty, "c", PRIMITIVETYPE_String));
+    ASSERT_EQ(ECObjectsStatus::Success, cd->CreatePrimitiveProperty(primitiveProperty, "d", PRIMITIVETYPE_String));
+    ASSERT_EQ(ECObjectsStatus::Success, ef->CreatePrimitiveProperty(primitiveProperty, "e", PRIMITIVETYPE_String));
+    ASSERT_EQ(ECObjectsStatus::Success, ef->CreatePrimitiveProperty(primitiveProperty, "f", PRIMITIVETYPE_String));
+    ASSERT_EQ(ECObjectsStatus::Success, gh->CreatePrimitiveProperty(primitiveProperty, "g", PRIMITIVETYPE_String));
+    ASSERT_EQ(ECObjectsStatus::Success, gh->CreatePrimitiveProperty(primitiveProperty, "h", PRIMITIVETYPE_String));
+    ASSERT_EQ(ECObjectsStatus::Success, ij->CreatePrimitiveProperty(primitiveProperty, "i", PRIMITIVETYPE_String));
+    ASSERT_EQ(ECObjectsStatus::Success, ij->CreatePrimitiveProperty(primitiveProperty, "j", PRIMITIVETYPE_String));
+    ASSERT_EQ(ECObjectsStatus::Success, kl->CreatePrimitiveProperty(primitiveProperty, "k", PRIMITIVETYPE_String));
+    ASSERT_EQ(ECObjectsStatus::Success, kl->CreatePrimitiveProperty(primitiveProperty, "l", PRIMITIVETYPE_String));
+    ASSERT_EQ(ECObjectsStatus::Success, mn->CreatePrimitiveProperty(primitiveProperty, "m", PRIMITIVETYPE_String));
+    ASSERT_EQ(ECObjectsStatus::Success, mn->CreatePrimitiveProperty(primitiveProperty, "n", PRIMITIVETYPE_String));
+    
+    // create ECDb with test schema, then read it back out to update local copy
+    ECDbR ecdb = SetupECDb("PropertyOverrides.ecdb");
+    ASSERT_TRUE(ecdb.IsDbOpen());
+    importSchema(ecdb, *testSchema);
+    ECSchemaCP readOutSchema = ecdb.Schemas().GetECSchema("testSchema");
+    ECClassCP readOutmn = readOutSchema->GetClassCP("MN");
+
+    // compare local copy properties with ECSql-retrieved properties
+    VerifyECDbPropertyInheritance(readOutmn);
+
+    // add some duplicate properties to mn, overriding those from the base classes 
+    ASSERT_EQ(ECObjectsStatus::Success, mn->CreatePrimitiveProperty(primitiveProperty, "b", PRIMITIVETYPE_String));
+    ASSERT_EQ(ECObjectsStatus::Success, mn->CreatePrimitiveProperty(primitiveProperty, "d", PRIMITIVETYPE_String));
+    ASSERT_EQ(ECObjectsStatus::Success, mn->CreatePrimitiveProperty(primitiveProperty, "f", PRIMITIVETYPE_String));
+    ASSERT_EQ(ECObjectsStatus::Success, mn->CreatePrimitiveProperty(primitiveProperty, "h", PRIMITIVETYPE_String));
+    ASSERT_EQ(ECObjectsStatus::Success, mn->CreatePrimitiveProperty(primitiveProperty, "j", PRIMITIVETYPE_String));
+    ASSERT_EQ(ECObjectsStatus::Success, mn->CreatePrimitiveProperty(primitiveProperty, "k", PRIMITIVETYPE_String));
+
+    // re-import and read out schema, then validate through ECSql
+    importSchema(ecdb, *testSchema);
+    readOutSchema = ecdb.Schemas().GetECSchema("testSchema");
+    readOutmn = readOutSchema->GetClassCP("MN");
+    VerifyECDbPropertyInheritance(readOutmn);
+
+    // override more properties of base classes (add eacg to kl, iab to gh, l to ef, g to ij and gh to ab)
+    ASSERT_EQ(ECObjectsStatus::Success, kl->CreatePrimitiveProperty(primitiveProperty, "e", PRIMITIVETYPE_String));
+    ASSERT_EQ(ECObjectsStatus::Success, kl->CreatePrimitiveProperty(primitiveProperty, "a", PRIMITIVETYPE_String));
+    ASSERT_EQ(ECObjectsStatus::Success, kl->CreatePrimitiveProperty(primitiveProperty, "c", PRIMITIVETYPE_String));
+    ASSERT_EQ(ECObjectsStatus::Success, kl->CreatePrimitiveProperty(primitiveProperty, "g", PRIMITIVETYPE_String));
+    ASSERT_EQ(ECObjectsStatus::Success, gh->CreatePrimitiveProperty(primitiveProperty, "a", PRIMITIVETYPE_String));
+    ASSERT_EQ(ECObjectsStatus::Success, gh->CreatePrimitiveProperty(primitiveProperty, "b", PRIMITIVETYPE_String));
+    ASSERT_EQ(ECObjectsStatus::Success, gh->CreatePrimitiveProperty(primitiveProperty, "i", PRIMITIVETYPE_String));
+    ASSERT_EQ(ECObjectsStatus::Success, ef->CreatePrimitiveProperty(primitiveProperty, "l", PRIMITIVETYPE_String));
+    ASSERT_EQ(ECObjectsStatus::Success, ij->CreatePrimitiveProperty(primitiveProperty, "g", PRIMITIVETYPE_String));
+    ASSERT_EQ(ECObjectsStatus::Success, ab->CreatePrimitiveProperty(primitiveProperty, "g", PRIMITIVETYPE_String));
+    ASSERT_EQ(ECObjectsStatus::Success, ab->CreatePrimitiveProperty(primitiveProperty, "h", PRIMITIVETYPE_String));
+
+    // re-import and read out schema, then validate through ECSql
+    importSchema(ecdb, *testSchema);
+    readOutSchema = ecdb.Schemas().GetECSchema("testSchema");
+    readOutmn = readOutSchema->GetClassCP("MN");
+    VerifyECDbPropertyInheritance(readOutmn);
+    }
+
+//---------------------------------------------------------------------------------------
+// @bsimethod                                   Zakary.Olyarnik                     08/16
+//+---------------+---------------+---------------+---------------+---------------+------
+void MetaSchemaECSqlTestFixture::VerifyECDbPropertyInheritance(ECClassCP ecClass)
+    {
+    // retrieve all local, inherited, and overridden properties from a given class
+    ECSqlStatement propertyStatement;
+    ASSERT_EQ(ECSqlStatus::Success, propertyStatement.Prepare(GetECDb(), "SELECT p.ECInstanceId FROM ec.ECClassDef c1 "
+        "JOIN ec.ClassHasAllBaseClasses rel ON rel.SourceECInstanceId = c1.ECInstanceId "
+        "JOIN ec.ECClassDef c2 ON c2.ECInstanceId = rel.TargetECInstanceId "
+        "INNER JOIN ec.ECPropertyDef p ON p.ClassId.Id = c2.ECInstanceId "
+        "WHERE c1.ECInstanceId=? "
+        "ORDER BY rel.ECInstanceId"));
+    ASSERT_EQ(ECSqlStatus::Success, propertyStatement.BindId(1, ecClass->GetId()));
+
+    // iterate through properties using ECObjects' GetProperties() and compare to ECSql-retrieved properties
+    for (ECPropertyCP prop : ecClass->GetProperties(true))
+        {
+        ASSERT_EQ(propertyStatement.Step(), BE_SQLITE_ROW);
+        ASSERT_EQ(propertyStatement.GetValueId<ECPropertyId>(0), prop->GetId());
+        }
+    }
+
 END_ECDBUNITTESTS_NAMESPACE