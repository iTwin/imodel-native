--- conflicted
+++ resolved
@@ -1,1902 +1,1867 @@
-/*--------------------------------------------------------------------------------------+
-|
-|  $Source: Tests/Published/ECDbSchemaUpgrade_Tests.cpp $
-|
-|  $Copyright: (c) 2016 Bentley Systems, Incorporated. All rights reserved. $
-|
-+--------------------------------------------------------------------------------------*/
-#include "ECDbPublishedTests.h"
-#include "SchemaImportTestFixture.h"
-
-USING_NAMESPACE_BENTLEY_EC
-USING_NAMESPACE_BENTLEY_SQLITE_EC
-
-BEGIN_ECDBUNITTESTS_NAMESPACE
-
-//---------------------------------------------------------------------------------------
-// @bsiclass                                   Muhammad Hassan                     03/16
-//+---------------+---------------+---------------+---------------+---------------+------
-struct ECDbSchemaUpgradeTests : public SchemaImportTestFixture
-    {
-    void CloseReOpenECDb()
-        {
-        Utf8CP dbFileName = GetECDb().GetDbFileName();
-        GetECDb().CloseDb();
-        ASSERT_FALSE(GetECDb().IsDbOpen());
-        ASSERT_EQ(DbResult::BE_SQLITE_OK, GetECDb().OpenBeSQLiteDb(dbFileName, Db::OpenParams(Db::OpenMode::Readonly)));
-        ASSERT_TRUE(GetECDb().IsDbOpen());
-        }
-    };
-
-#ifdef NotUsedYet
-struct ECSchemaDuplicator :IECSchemaLocater
-    {
-    private:
-        ECSchemaCacheCR m_fromCache;
-    private:
-        virtual ECSchemaPtr _LocateSchema(SchemaKeyR key, SchemaMatchType matchType, ECSchemaReadContextR schemaContext) override
-            {
-            if (auto schema = schemaContext.GetCache().GetSchema(key, matchType))
-                return schema;
-
-            if (auto schema = m_fromCache.GetSchema(key, matchType))
-                {
-                Utf8String xml;
-                if (SchemaWriteStatus::Success != schema->WriteToXmlString(xml))
-                    return nullptr;
-
-                ECSchemaPtr out;
-                if (SchemaReadStatus::Success != ECSchema::ReadFromXmlString(out, xml.c_str(), schemaContext))
-                    return nullptr;
-
-                return out;
-                }
-
-            return nullptr;
-            }
-        ECSchemaDuplicator(ECSchemaCacheCR fromCache)
-            :m_fromCache(fromCache)
-            {}
-    public:
-        static ECSchemaCachePtr Duplicate(ECSchemaCacheCR fromCache)
-            {
-            ECSchemaReadContextPtr ptr = ECSchemaReadContext::CreateContext();
-            ECSchemaDuplicator loc(fromCache);
-            ptr->AddSchemaLocater(loc);
-            bvector<ECSchemaP> schemas;
-            fromCache.GetSchemas(schemas);
-            for (auto schema : schemas)
-                {
-                ptr->LocateSchema(const_cast<SchemaKeyR>(schema->GetSchemaKey()), SchemaMatchType::Exact);
-                }
-
-            return &ptr->GetCache();
-            }
-        static ECSchemaCachePtr Duplicate(ECSchemaCR schema)
-            {
-            ECSchemaCachePtr ptr = ECSchemaCache::Create();
-            ptr->AddSchema(const_cast<ECSchemaR>(schema));
-            return Duplicate(*ptr);
-            }
-        static ECSchemaCachePtr Duplicate(ECSchemaReadContextR ctx)
-            {
-            return Duplicate(ctx.GetCache());
-            }
-    };
-#endif // NotUsedYet
-
-//---------------------------------------------------------------------------------------
-// @bsimethod                                   Muhammad Hassan                     03/16
-//+---------------+---------------+---------------+---------------+---------------+------
-TEST_F(ECDbSchemaUpgradeTests, UpdateECSchemaAttributes)
-    {
-    SchemaItem schemaItem(
-        "<?xml version='1.0' encoding='utf-8'?>"
-        "<ECSchema schemaName='TestSchema' nameSpacePrefix='ts' displayLabel='Test Schema' description='This is Test Schema' version='1.0.0' xmlns='http://www.bentley.com/schemas/Bentley.ECXML.3.0'>"
-        "</ECSchema>");
-
-    SetupECDb("schemaupgrade.ecdb", schemaItem);
-    ASSERT_TRUE(GetECDb().IsDbOpen());
-    ASSERT_EQ(DbResult::BE_SQLITE_OK, GetECDb().SaveChanges());
-
-    //Upgrade with some attributes and import schema
-    SchemaItem editedSchemaItem(
-        "<?xml version='1.0' encoding='utf-8'?>"
-        "<ECSchema schemaName='TestSchema' nameSpacePrefix='ts_modified' displayLabel='Modified Test Schema' description='modified test schema' version='1.0.0' xmlns='http://www.bentley.com/schemas/Bentley.ECXML.3.0'>"
-        "</ECSchema>");
-    bool asserted = false;
-    AssertSchemaImport(asserted, GetECDb(), editedSchemaItem);
-    ASSERT_FALSE(asserted);
-
-    //Verify Schema attributes upgraded successfully
-    ECSchemaCP testSchema = GetECDb().Schemas().GetECSchema("TestSchema");
-    ASSERT_TRUE(testSchema != nullptr);
-    ASSERT_TRUE(testSchema->GetNamespacePrefix() == "ts_modified");
-    ASSERT_TRUE(testSchema->GetDisplayLabel() == "Modified Test Schema");
-    ASSERT_TRUE(testSchema->GetDescription() == "modified test schema");
-
-    CloseReOpenECDb();
-
-    //Verify attributes via ECSql using MataSchema
-    ECSqlStatement statement;
-    ASSERT_EQ(ECSqlStatus::Success, statement.Prepare(GetECDb(), "SELECT DisplayLabel, Description, NameSpacePrefix FROM ec.ECSchemaDef WHERE Name='TestSchema'"));
-    ASSERT_EQ(DbResult::BE_SQLITE_ROW, statement.Step());
-    ASSERT_STREQ("Modified Test Schema", statement.GetValueText(0));
-    ASSERT_STREQ("modified test schema", statement.GetValueText(1));
-    ASSERT_STREQ("ts_modified", statement.GetValueText(2));
-    }
-
-//---------------------------------------------------------------------------------------
-// @bsimethod                                   Muhammad Hassan                     03/16
-//+---------------+---------------+---------------+---------------+---------------+------
-TEST_F(ECDbSchemaUpgradeTests, UpdateECClassAttributes)
-    {
-    SchemaItem schemaItem(
-        "<?xml version='1.0' encoding='utf-8'?>"
-        "<ECSchema schemaName='TestSchema' nameSpacePrefix='ts' displayLabel='Test Schema' description='This is Test Schema' version='1.0.0' xmlns='http://www.bentley.com/schemas/Bentley.ECXML.3.0'>"
-        "   <ECEntityClass typeName='TestClass' displayLabel='Test Class' description='This is test Class' modifier='None' />"
-        "</ECSchema>");
-
-    SetupECDb("schemaupgrade.ecdb", schemaItem);
-    ASSERT_TRUE(GetECDb().IsDbOpen());
-    ASSERT_EQ(DbResult::BE_SQLITE_OK, GetECDb().SaveChanges());
-
-    //import edited schema with some changes.
-    SchemaItem editedSchemaItem(
-        "<?xml version='1.0' encoding='utf-8'?>"
-        "<ECSchema schemaName='TestSchema' nameSpacePrefix='ts_modified' displayLabel='Modified Test Schema' description='modified test schema' version='1.0.0' xmlns='http://www.bentley.com/schemas/Bentley.ECXML.3.0'>"
-        "   <ECEntityClass typeName='TestClass' displayLabel='Modified Test Class' description='modified test class' modifier='None' />"
-        "</ECSchema>");
-    bool asserted = false;
-    AssertSchemaImport(asserted, GetECDb(), editedSchemaItem);
-    ASSERT_FALSE(asserted);
-
-    //Verify Schema and Class attributes upgraded successfully
-    ECSchemaCP testSchema = GetECDb().Schemas().GetECSchema("TestSchema");
-    ASSERT_TRUE(testSchema != nullptr);
-    ASSERT_TRUE(testSchema->GetNamespacePrefix() == "ts_modified");
-    ASSERT_TRUE(testSchema->GetDisplayLabel() == "Modified Test Schema");
-    ASSERT_TRUE(testSchema->GetDescription() == "modified test schema");
-
-    ECClassCP testClass = testSchema->GetClassCP("TestClass");
-    ASSERT_TRUE(testClass != nullptr);
-    ASSERT_TRUE(testClass->GetDisplayLabel() == "Modified Test Class");
-    ASSERT_TRUE(testClass->GetDescription() == "modified test class");
-
-    CloseReOpenECDb();
-
-    //Verify attributes via ECSql using MataSchema
-    ECSqlStatement statement;
-    ASSERT_EQ(ECSqlStatus::Success, statement.Prepare(GetECDb(), "SELECT DisplayLabel, Description, NameSpacePrefix FROM ec.ECSchemaDef WHERE Name='TestSchema'"));
-    ASSERT_EQ(DbResult::BE_SQLITE_ROW, statement.Step());
-    ASSERT_STREQ("Modified Test Schema", statement.GetValueText(0));
-    ASSERT_STREQ("modified test schema", statement.GetValueText(1));
-    ASSERT_STREQ("ts_modified", statement.GetValueText(2));
-
-    statement.Finalize();
-    ASSERT_EQ(ECSqlStatus::Success, statement.Prepare(GetECDb(), "SELECT DisplayLabel, Description FROM ec.ECClassDef WHERE Name='TestClass'"));
-    ASSERT_EQ(DbResult::BE_SQLITE_ROW, statement.Step());
-    ASSERT_STREQ("Modified Test Class", statement.GetValueText(0));
-    ASSERT_STREQ("modified test class", statement.GetValueText(1));
-
-    //verify class is accessible using new ECSchemaPrefix
-    statement.Finalize();
-    ASSERT_EQ(ECSqlStatus::Success, statement.Prepare(GetECDb(), "SELECT * FROM ts_modified.TestClass"));
-    ASSERT_EQ(DbResult::BE_SQLITE_DONE, statement.Step());
-    }
-
-//---------------------------------------------------------------------------------------
-// @bsimethod                                   Muhammad Hassan                     03/16
-//+---------------+---------------+---------------+---------------+---------------+------
-TEST_F(ECDbSchemaUpgradeTests, UpdateECPropertyAttributes)
-    {
-    SchemaItem schemaItem(
-        "<?xml version='1.0' encoding='utf-8'?>"
-        "<ECSchema schemaName='TestSchema' nameSpacePrefix='ts' displayLabel='Test Schema' description='This is Test Schema' version='1.0.0' xmlns='http://www.bentley.com/schemas/Bentley.ECXML.3.0'>"
-        "   <ECEntityClass typeName='TestClass' displayLabel='Test Class' description='This is test Class' modifier='None' >"
-        "       <ECProperty propertyName='TestProperty' displayLabel='Test Property' description='this is property' typeName='string' />"
-        "   </ECEntityClass>"
-        "</ECSchema>");
-
-    SetupECDb("schemaupgrade.ecdb", schemaItem);
-    ASSERT_TRUE(GetECDb().IsDbOpen());
-    ASSERT_EQ(DbResult::BE_SQLITE_OK, GetECDb().SaveChanges());
-
-    //import edited schema with some changes.
-    SchemaItem editedSchemaItem(
-        "<?xml version='1.0' encoding='utf-8'?>"
-        "<ECSchema schemaName='TestSchema' nameSpacePrefix='ts_modified' displayLabel='Modified Test Schema' description='modified test schema' version='1.0.0' xmlns='http://www.bentley.com/schemas/Bentley.ECXML.3.0'>"
-        "   <ECEntityClass typeName='TestClass' displayLabel='Modified Test Class' description='modified test class' modifier='None' >"
-        "       <ECProperty propertyName='TestProperty' displayLabel='Modified Test Property' description='this is modified property' typeName='string' />"
-        "   </ECEntityClass>"
-        "</ECSchema>");
-    bool asserted = false;
-    AssertSchemaImport(asserted, GetECDb(), editedSchemaItem);
-    ASSERT_FALSE(asserted);
-
-    //Verify Schema, Class and property attributes upgraded successfully
-    ECSchemaCP testSchema = GetECDb().Schemas().GetECSchema("TestSchema");
-    ASSERT_TRUE(testSchema != nullptr);
-    ASSERT_TRUE(testSchema->GetNamespacePrefix() == "ts_modified");
-    ASSERT_TRUE(testSchema->GetDisplayLabel() == "Modified Test Schema");
-    ASSERT_TRUE(testSchema->GetDescription() == "modified test schema");
-
-    ECClassCP testClass = testSchema->GetClassCP("TestClass");
-    ASSERT_TRUE(testClass != nullptr);
-    ASSERT_TRUE(testClass->GetDisplayLabel() == "Modified Test Class");
-    ASSERT_TRUE(testClass->GetDescription() == "modified test class");
-
-    ECPropertyCP testProperty = testClass->GetPropertyP("TestProperty");
-    ASSERT_TRUE(testProperty != nullptr);
-    ASSERT_TRUE(testProperty->GetDisplayLabel() == "Modified Test Property");
-    ASSERT_TRUE(testProperty->GetDescription() == "this is modified property");
-
-    CloseReOpenECDb();
-
-    //Verify attributes via ECSql using MataSchema
-    ECSqlStatement statement;
-    ASSERT_EQ(ECSqlStatus::Success, statement.Prepare(GetECDb(), "SELECT DisplayLabel, Description, NameSpacePrefix FROM ec.ECSchemaDef WHERE Name='TestSchema'"));
-    ASSERT_EQ(DbResult::BE_SQLITE_ROW, statement.Step());
-    ASSERT_STREQ("Modified Test Schema", statement.GetValueText(0));
-    ASSERT_STREQ("modified test schema", statement.GetValueText(1));
-    ASSERT_STREQ("ts_modified", statement.GetValueText(2));
-
-    statement.Finalize();
-    ASSERT_EQ(ECSqlStatus::Success, statement.Prepare(GetECDb(), "SELECT DisplayLabel, Description FROM ec.ECClassDef WHERE Name='TestClass'"));
-    ASSERT_EQ(DbResult::BE_SQLITE_ROW, statement.Step());
-    ASSERT_STREQ("Modified Test Class", statement.GetValueText(0));
-    ASSERT_STREQ("modified test class", statement.GetValueText(1));
-
-    statement.Finalize();
-    ASSERT_EQ(ECSqlStatus::Success, statement.Prepare(GetECDb(), "SELECT DisplayLabel, Description FROM ec.ECPropertyDef WHERE Name='TestProperty'"));
-    ASSERT_EQ(DbResult::BE_SQLITE_ROW, statement.Step());
-    ASSERT_STREQ("Modified Test Property", statement.GetValueText(0));
-    ASSERT_STREQ("this is modified property", statement.GetValueText(1));
-
-    //Verify class and Property accessible using new ECSchemaPrefix
-    statement.Finalize();
-    ASSERT_EQ(ECSqlStatus::Success, statement.Prepare(GetECDb(), "SELECT TestProperty FROM ts_modified.TestClass"));
-    ASSERT_EQ(DbResult::BE_SQLITE_DONE, statement.Step());
-    }
-
-//---------------------------------------------------------------------------------------
-// @bsimethod                                   Muhammad Hassan                     03/16
-//+---------------+---------------+---------------+---------------+---------------+------
-TEST_F(ECDbSchemaUpgradeTests, UpdateCAProperties)
-    {
-    SchemaItem schemaItem(
-        "<?xml version='1.0' encoding='utf-8'?>"
-        "<ECSchema schemaName='TestSchema' nameSpacePrefix='ts' displayLabel='Test Schema' description='This is Test Schema' version='1.0.0' xmlns='http://www.bentley.com/schemas/Bentley.ECXML.3.0'>"
-        "   <ECSchemaReference name = 'ECDbMap' version = '01.01' prefix = 'ecdbmap' />"
-        "   <ECEntityClass typeName='TestClass' displayLabel='Test Class' description='This is test Class' modifier='None' >"
-        "       <ECProperty propertyName='TestProperty' displayLabel='Test Property' description='this is property' typeName='string' >"
-        "        <ECCustomAttributes>"
-        "            <PropertyMap xmlns='ECDbMap.01.01'>"
-        "                <IsNullable>false</IsNullable>"
-        "            </PropertyMap>"
-        "        </ECCustomAttributes>"
-        "       </ECProperty>"
-        "   </ECEntityClass>"
-        "</ECSchema>");
-
-    SetupECDb("schemaupgrade.ecdb", schemaItem);
-    ASSERT_TRUE(GetECDb().IsDbOpen());
-    ASSERT_EQ(DbResult::BE_SQLITE_OK, GetECDb().SaveChanges());
-
-    //import edited schema with some changes.
-    SchemaItem editedSchemaItem(
-        "<?xml version='1.0' encoding='utf-8'?>"
-        "<ECSchema schemaName='TestSchema' nameSpacePrefix='ts_modified' displayLabel='Modified Test Schema' description='modified test schema' version='1.0.0' xmlns='http://www.bentley.com/schemas/Bentley.ECXML.3.0'>"
-        "   <ECSchemaReference name = 'ECDbMap' version = '01.01' prefix = 'ecdbmap' />"
-        "   <ECEntityClass typeName='TestClass' displayLabel='Modified Test Class' description='modified test class' modifier='None' >"
-        "       <ECProperty propertyName='TestProperty' displayLabel='Modified Test Property' description='this is modified property' typeName='string' >"
-        "        <ECCustomAttributes>"
-        "            <PropertyMap xmlns='ECDbMap.01.01'>"
-        "                <IsNullable>false</IsNullable>"
-        "                <ColumnName>TestProperty1</ColumnName>"
-        "            </PropertyMap>"
-        "        </ECCustomAttributes>"
-        "       </ECProperty>"
-        "   </ECEntityClass>"
-        "</ECSchema>");
-    bool asserted = false;
-    AssertSchemaImport(asserted, GetECDb(), editedSchemaItem);
-    ASSERT_FALSE(asserted);
-
-    //Verify Schema, Class, property and CAClassProperties attributes upgraded successfully
-    ECSchemaCP testSchema = GetECDb().Schemas().GetECSchema("TestSchema");
-    ASSERT_TRUE(testSchema != nullptr);
-    ASSERT_TRUE(testSchema->GetNamespacePrefix() == "ts_modified");
-    ASSERT_TRUE(testSchema->GetDisplayLabel() == "Modified Test Schema");
-    ASSERT_TRUE(testSchema->GetDescription() == "modified test schema");
-
-    ECClassCP testClass = testSchema->GetClassCP("TestClass");
-    ASSERT_TRUE(testClass != nullptr);
-    ASSERT_TRUE(testClass->GetDisplayLabel() == "Modified Test Class");
-    ASSERT_TRUE(testClass->GetDescription() == "modified test class");
-
-    ECPropertyCP testProperty = testClass->GetPropertyP("TestProperty");
-    ASSERT_TRUE(testProperty != nullptr);
-    ASSERT_TRUE(testProperty->GetDisplayLabel() == "Modified Test Property");
-    ASSERT_TRUE(testProperty->GetDescription() == "this is modified property");
-
-    CloseReOpenECDb();
-
-    //Verify attributes via ECSql using MataSchema
-    ECSqlStatement statement;
-    ASSERT_EQ(ECSqlStatus::Success, statement.Prepare(GetECDb(), "SELECT DisplayLabel, Description, NameSpacePrefix FROM ec.ECSchemaDef WHERE Name='TestSchema'"));
-    ASSERT_EQ(DbResult::BE_SQLITE_ROW, statement.Step());
-    ASSERT_STREQ("Modified Test Schema", statement.GetValueText(0));
-    ASSERT_STREQ("modified test schema", statement.GetValueText(1));
-    ASSERT_STREQ("ts_modified", statement.GetValueText(2));
-
-    statement.Finalize();
-    ASSERT_EQ(ECSqlStatus::Success, statement.Prepare(GetECDb(), "SELECT DisplayLabel, Description FROM ec.ECClassDef WHERE Name='TestClass'"));
-    ASSERT_EQ(DbResult::BE_SQLITE_ROW, statement.Step());
-    ASSERT_STREQ("Modified Test Class", statement.GetValueText(0));
-    ASSERT_STREQ("modified test class", statement.GetValueText(1));
-
-    statement.Finalize();
-    ASSERT_EQ(ECSqlStatus::Success, statement.Prepare(GetECDb(), "SELECT DisplayLabel, Description FROM ec.ECPropertyDef WHERE Name='TestProperty'"));
-    ASSERT_EQ(DbResult::BE_SQLITE_ROW, statement.Step());
-    ASSERT_STREQ("Modified Test Property", statement.GetValueText(0));
-    ASSERT_STREQ("this is modified property", statement.GetValueText(1));
-
-    //Verify class and Property accessible using new ECSchemaPrefix
-    statement.Finalize();
-    ASSERT_EQ(ECSqlStatus::Success, statement.Prepare(GetECDb(), "SELECT TestProperty FROM ts_modified.TestClass"));
-    ASSERT_EQ(DbResult::BE_SQLITE_DONE, statement.Step());
-
-    //verify CA changes
-    testProperty = GetECDb().Schemas().GetECSchema("TestSchema")->GetClassCP("TestClass")->GetPropertyP("TestProperty");
-    ASSERT_TRUE(testProperty != nullptr);
-    IECInstancePtr propertyMapCA = testProperty->GetCustomAttribute("PropertyMap");
-    ASSERT_TRUE(propertyMapCA != nullptr);
-    ECValue val;
-    ASSERT_EQ(ECObjectsStatus::Success, propertyMapCA->GetValue(val, "IsNullable"));
-    ASSERT_FALSE(val.GetBoolean());
-
-    val.Clear();
-    ASSERT_EQ(ECObjectsStatus::Success, propertyMapCA->GetValue(val, "ColumnName"));
-    ASSERT_STREQ("TestProperty1", val.GetUtf8CP());
-    }
-
-//---------------------------------------------------------------------------------------
-// @bsimethod                                   Muhammad Hassan                     03/16
-//+---------------+---------------+---------------+---------------+---------------+------
-TEST_F(ECDbSchemaUpgradeTests, AddNewEntityClass)
-    {
-    SchemaItem schemaItem(
-        "<?xml version='1.0' encoding='utf-8'?>"
-        "<ECSchema schemaName='TestSchema' nameSpacePrefix='ts' version='1.0.0' xmlns='http://www.bentley.com/schemas/Bentley.ECXML.3.0'>"
-        "</ECSchema>");
-
-    SetupECDb("schemaupgrade.ecdb", schemaItem);
-    ASSERT_TRUE(GetECDb().IsDbOpen());
-    ASSERT_EQ(DbResult::BE_SQLITE_OK, GetECDb().SaveChanges());
-
-    //Upgrade with some attributes and import schema
-    SchemaItem editedSchemaItem(
-        "<?xml version='1.0' encoding='utf-8'?>"
-        "<ECSchema schemaName='TestSchema' nameSpacePrefix='ts' version='1.0.0' xmlns='http://www.bentley.com/schemas/Bentley.ECXML.3.0'>"
-        "   <ECEntityClass typeName='TestClass' displayLabel='Test Class' description='This is test Class' modifier='None' />"
-        "</ECSchema>");
-    bool asserted = false;
-    AssertSchemaImport(asserted, GetECDb(), editedSchemaItem);
-    ASSERT_FALSE(asserted);
-
-    //Verify Schema attributes upgraded successfully
-    ECSchemaCP testSchema = GetECDb().Schemas().GetECSchema("TestSchema");
-    ASSERT_TRUE(testSchema != nullptr);
-
-    //Verify Newly Added Entity Class exists
-    ECClassCP entityClass = testSchema->GetClassCP("TestClass");
-    ASSERT_TRUE(entityClass != nullptr);
-    ASSERT_TRUE(entityClass->GetDisplayLabel() == "Test Class");
-    ASSERT_TRUE(entityClass->GetDescription() == "This is test Class");
-
-    CloseReOpenECDb();
-
-    //Verify attributes via ECSql using MataSchema
-    ECSqlStatement statement;
-    ASSERT_EQ(ECSqlStatus::Success, statement.Prepare(GetECDb(), "SELECT DisplayLabel, Description FROM ec.ECClassDef WHERE Name='TestClass'"));
-    ASSERT_EQ(DbResult::BE_SQLITE_ROW, statement.Step());
-    ASSERT_STREQ("Test Class", statement.GetValueText(0));
-    ASSERT_STREQ("This is test Class", statement.GetValueText(1));
-
-    //Query newly added Entity Class
-    statement.Finalize();
-    ASSERT_EQ(ECSqlStatus::Success, statement.Prepare(GetECDb(), "SELECT * FROM ts.TestClass"));
-    ASSERT_EQ(DbResult::BE_SQLITE_DONE, statement.Step());
-    }
-
-//---------------------------------------------------------------------------------------
-// @bsimethod                                   Muhammad Hassan                     03/16
-//+---------------+---------------+---------------+---------------+---------------+------
-TEST_F(ECDbSchemaUpgradeTests, AddNewClassModifyAllExistingAttributes)
-    {
-    SchemaItem schemaItem(
-        "<?xml version='1.0' encoding='utf-8'?>"
-        "<ECSchema schemaName='TestSchema' nameSpacePrefix='ts' displayLabel='Test Schema' description='This is Test Schema' version='1.0.0' xmlns='http://www.bentley.com/schemas/Bentley.ECXML.3.0'>"
-        "   <ECSchemaReference name = 'ECDbMap' version = '01.01' prefix = 'ecdbmap' />"
-        "   <ECEntityClass typeName='TestClass' displayLabel='Test Class' description='This is test Class' modifier='None' >"
-        "       <ECProperty propertyName='TestProperty' displayLabel='Test Property' description='this is property' typeName='string' >"
-        "        <ECCustomAttributes>"
-        "            <PropertyMap xmlns='ECDbMap.01.01'>"
-        "                <IsNullable>false</IsNullable>"
-        "            </PropertyMap>"
-        "        </ECCustomAttributes>"
-        "       </ECProperty>"
-        "   </ECEntityClass>"
-        "</ECSchema>");
-
-    SetupECDb("schemaupgrade.ecdb", schemaItem);
-    ASSERT_TRUE(GetECDb().IsDbOpen());
-    ASSERT_EQ(DbResult::BE_SQLITE_OK, GetECDb().SaveChanges());
-
-    //import edited schema with some changes.
-    SchemaItem editedSchemaItem(
-        "<?xml version='1.0' encoding='utf-8'?>"
-        "<ECSchema schemaName='TestSchema' nameSpacePrefix='ts_modified' displayLabel='Modified Test Schema' description='modified test schema' version='1.0.0' xmlns='http://www.bentley.com/schemas/Bentley.ECXML.3.0'>"
-        "   <ECSchemaReference name = 'ECDbMap' version = '01.01' prefix = 'ecdbmap' />"
-        "   <ECEntityClass typeName='TestClass' displayLabel='Modified Test Class' description='modified test class' modifier='None' >"
-        "       <ECProperty propertyName='TestProperty' displayLabel='Modified Test Property' description='this is modified property' typeName='string' >"
-        "        <ECCustomAttributes>"
-        "            <PropertyMap xmlns='ECDbMap.01.01'>"
-        "                <IsNullable>false</IsNullable>"
-        "                <ColumnName>TestProperty1</ColumnName>"
-        "            </PropertyMap>"
-        "        </ECCustomAttributes>"
-        "       </ECProperty>"
-        "   </ECEntityClass>"
-        "   <ECEntityClass typeName='NewTestClass' displayLabel='New Test Class' description='This is New test Class' modifier='None' />"
-        "</ECSchema>");
-    bool asserted = false;
-    AssertSchemaImport(asserted, GetECDb(), editedSchemaItem);
-    ASSERT_FALSE(asserted);
-
-    //Verify Schema, Class, property and CAClassProperties attributes upgraded successfully
-    ECSchemaCP testSchema = GetECDb().Schemas().GetECSchema("TestSchema");
-    ASSERT_TRUE(testSchema != nullptr);
-    ASSERT_TRUE(testSchema->GetNamespacePrefix() == "ts_modified");
-    ASSERT_TRUE(testSchema->GetDisplayLabel() == "Modified Test Schema");
-    ASSERT_TRUE(testSchema->GetDescription() == "modified test schema");
-
-    ECClassCP testClass = testSchema->GetClassCP("TestClass");
-    ASSERT_TRUE(testClass != nullptr);
-    ASSERT_TRUE(testClass->GetDisplayLabel() == "Modified Test Class");
-    ASSERT_TRUE(testClass->GetDescription() == "modified test class");
-
-    ECPropertyCP testProperty = testClass->GetPropertyP("TestProperty");
-    ASSERT_TRUE(testProperty != nullptr);
-    ASSERT_TRUE(testProperty->GetDisplayLabel() == "Modified Test Property");
-    ASSERT_TRUE(testProperty->GetDescription() == "this is modified property");
-
-    //verify newly added Entity Class exists
-    ECClassCP newTestClass = testSchema->GetClassCP("NewTestClass");
-    ASSERT_TRUE(newTestClass != nullptr);
-    ASSERT_TRUE(newTestClass->GetDisplayLabel() == "New Test Class");
-    ASSERT_TRUE(newTestClass->GetDescription() == "This is New test Class");
-
-    CloseReOpenECDb();
-
-    //Verify attributes via ECSql using MataSchema
-    ECSqlStatement statement;
-    ASSERT_EQ(ECSqlStatus::Success, statement.Prepare(GetECDb(), "SELECT DisplayLabel, Description, NameSpacePrefix FROM ec.ECSchemaDef WHERE Name='TestSchema'"));
-    ASSERT_EQ(DbResult::BE_SQLITE_ROW, statement.Step());
-    ASSERT_STREQ("Modified Test Schema", statement.GetValueText(0));
-    ASSERT_STREQ("modified test schema", statement.GetValueText(1));
-    ASSERT_STREQ("ts_modified", statement.GetValueText(2));
-
-    statement.Finalize();
-    ASSERT_EQ(ECSqlStatus::Success, statement.Prepare(GetECDb(), "SELECT DisplayLabel, Description FROM ec.ECClassDef WHERE Name='TestClass'"));
-    ASSERT_EQ(DbResult::BE_SQLITE_ROW, statement.Step());
-    ASSERT_STREQ("Modified Test Class", statement.GetValueText(0));
-    ASSERT_STREQ("modified test class", statement.GetValueText(1));
-
-    statement.Finalize();
-    ASSERT_EQ(ECSqlStatus::Success, statement.Prepare(GetECDb(), "SELECT DisplayLabel, Description From ec.ECClassDef WHERE Name='NewTestClass'"));
-    ASSERT_EQ(DbResult::BE_SQLITE_ROW, statement.Step());
-    ASSERT_STREQ("New Test Class", statement.GetValueText(0));
-    ASSERT_STREQ("This is New test Class", statement.GetValueText(1));
-
-    statement.Finalize();
-    ASSERT_EQ(ECSqlStatus::Success, statement.Prepare(GetECDb(), "SELECT DisplayLabel, Description FROM ec.ECPropertyDef WHERE Name='TestProperty'"));
-    ASSERT_EQ(DbResult::BE_SQLITE_ROW, statement.Step());
-    ASSERT_STREQ("Modified Test Property", statement.GetValueText(0));
-    ASSERT_STREQ("this is modified property", statement.GetValueText(1));
-
-    //Query existing and newly added Entity Classes
-    statement.Finalize();
-    ASSERT_EQ(ECSqlStatus::Success, statement.Prepare(GetECDb(), "SELECT TestProperty FROM ts_modified.TestClass"));
-    ASSERT_EQ(DbResult::BE_SQLITE_DONE, statement.Step());
-
-    statement.Finalize();
-    ASSERT_EQ(ECSqlStatus::Success, statement.Prepare(GetECDb(), "SELECT * FROM ts_modified.NewTestClass"));
-    ASSERT_EQ(DbResult::BE_SQLITE_DONE, statement.Step());
-
-    //verify CA changes
-    testProperty = GetECDb().Schemas().GetECSchema("TestSchema")->GetClassCP("TestClass")->GetPropertyP("TestProperty");
-    IECInstancePtr propertyMapCA = testProperty->GetCustomAttribute("PropertyMap");
-    ASSERT_TRUE(propertyMapCA != nullptr);
-    ECValue val;
-    ASSERT_EQ(ECObjectsStatus::Success, propertyMapCA->GetValue(val, "IsNullable"));
-    ASSERT_FALSE(val.GetBoolean());
-
-    val.Clear();
-    ASSERT_EQ(ECObjectsStatus::Success, propertyMapCA->GetValue(val, "ColumnName"));
-    ASSERT_STREQ("TestProperty1", val.GetUtf8CP());
-    }
-
-//---------------------------------------------------------------------------------------
-// @bsimethod                                   Muhammad Hassan                     03/16
-//+---------------+---------------+---------------+---------------+---------------+------
-TEST_F(ECDbSchemaUpgradeTests, AddNewProperty)
-    {
-    SchemaItem schemaItem(
-        "<?xml version='1.0' encoding='utf-8'?>"
-        "<ECSchema schemaName='TestSchema' nameSpacePrefix='ts' version='1.0.0' xmlns='http://www.bentley.com/schemas/Bentley.ECXML.3.0'>"
-        "   <ECEntityClass typeName='TestClass' modifier='None' >"
-        "   </ECEntityClass>"
-        "</ECSchema>");
-
-    SetupECDb("schemaupgrade.ecdb", schemaItem);
-    ASSERT_TRUE(GetECDb().IsDbOpen());
-    ASSERT_EQ(DbResult::BE_SQLITE_OK, GetECDb().SaveChanges());
-
-    //import edited schema with some changes.
-    SchemaItem editedSchemaItem(
-        "<?xml version='1.0' encoding='utf-8'?>"
-        "<ECSchema schemaName='TestSchema' nameSpacePrefix='ts' version='1.0.0' xmlns='http://www.bentley.com/schemas/Bentley.ECXML.3.0'>"
-        "   <ECEntityClass typeName='TestClass' modifier='None' >"
-        "       <ECProperty propertyName='TestProperty' displayLabel='Test Property' description='this is property' typeName='string' />"
-        "   </ECEntityClass>"
-        "</ECSchema>");
-    bool asserted = false;
-    AssertSchemaImport(asserted, GetECDb(), editedSchemaItem);
-    ASSERT_FALSE(asserted);
-
-    //Verify newly added property exists
-    ECSchemaCP testSchema = GetECDb().Schemas().GetECSchema("TestSchema");
-    ASSERT_TRUE(testSchema != nullptr);
-
-    ECClassCP testClass = testSchema->GetClassCP("TestClass");
-    ASSERT_TRUE(testClass != nullptr);
-
-    ECPropertyCP testProperty = testClass->GetPropertyP("TestProperty");
-    ASSERT_TRUE(testProperty != nullptr);
-    ASSERT_TRUE(testProperty->GetDisplayLabel() == "Test Property");
-    ASSERT_TRUE(testProperty->GetDescription() == "this is property");
-
-    CloseReOpenECDb();
-
-    ECSqlStatement statement;
-    ASSERT_EQ(ECSqlStatus::Success, statement.Prepare(GetECDb(), "SELECT DisplayLabel, Description FROM ec.ECPropertyDef WHERE Name='TestProperty'"));
-    ASSERT_EQ(DbResult::BE_SQLITE_ROW, statement.Step());
-    ASSERT_STREQ("Test Property", statement.GetValueText(0));
-    ASSERT_STREQ("this is property", statement.GetValueText(1));
-
-    //Query newly added Property
-    statement.Finalize();
-    ASSERT_EQ(ECSqlStatus::Success, statement.Prepare(GetECDb(), "SELECT TestProperty FROM ts.TestClass"));
-    ASSERT_EQ(DbResult::BE_SQLITE_DONE, statement.Step());
-    }
-
-//---------------------------------------------------------------------------------------
-// @bsimethod                                   Muhammad Hassan                     03/16
-//+---------------+---------------+---------------+---------------+---------------+------
-TEST_F(ECDbSchemaUpgradeTests, AddNewPropertyModifyAllExistingAttributes)
-    {
-    SchemaItem schemaItem(
-        "<?xml version='1.0' encoding='utf-8'?>"
-        "<ECSchema schemaName='TestSchema' nameSpacePrefix='ts' displayLabel='Test Schema' description='This is Test Schema' version='1.0.0' xmlns='http://www.bentley.com/schemas/Bentley.ECXML.3.0'>"
-        "   <ECSchemaReference name = 'ECDbMap' version = '01.01' prefix = 'ecdbmap' />"
-        "   <ECEntityClass typeName='TestClass' displayLabel='Test Class' description='This is test Class' modifier='None' >"
-        "       <ECProperty propertyName='TestProperty' displayLabel='Test Property' description='this is property' typeName='string' >"
-        "        <ECCustomAttributes>"
-        "            <PropertyMap xmlns='ECDbMap.01.01'>"
-        "                <IsNullable>false</IsNullable>"
-        "            </PropertyMap>"
-        "        </ECCustomAttributes>"
-        "       </ECProperty>"
-        "   </ECEntityClass>"
-        "</ECSchema>");
-
-    SetupECDb("schemaupgrade.ecdb", schemaItem);
-    ASSERT_TRUE(GetECDb().IsDbOpen());
-    ASSERT_EQ(DbResult::BE_SQLITE_OK, GetECDb().SaveChanges());
-
-    //import edited schema with some changes.
-    SchemaItem editedSchemaItem(
-        "<?xml version='1.0' encoding='utf-8'?>"
-        "<ECSchema schemaName='TestSchema' nameSpacePrefix='ts_modified' displayLabel='Modified Test Schema' description='modified test schema' version='1.0.0' xmlns='http://www.bentley.com/schemas/Bentley.ECXML.3.0'>"
-        "   <ECSchemaReference name = 'ECDbMap' version = '01.01' prefix = 'ecdbmap' />"
-        "   <ECEntityClass typeName='TestClass' displayLabel='Modified Test Class' description='modified test class' modifier='None' >"
-        "       <ECProperty propertyName='TestProperty' displayLabel='Modified Test Property' description='this is modified property' typeName='string' >"
-        "        <ECCustomAttributes>"
-        "            <PropertyMap xmlns='ECDbMap.01.01'>"
-        "                <IsNullable>false</IsNullable>"
-        "                <ColumnName>TestProperty1</ColumnName>"
-        "            </PropertyMap>"
-        "        </ECCustomAttributes>"
-        "       </ECProperty>"
-        "       <ECProperty propertyName='NewTestProperty' displayLabel='New Test Property' description='this is new property' typeName='string' />"
-        "   </ECEntityClass>"
-        "</ECSchema>");
-    bool asserted = false;
-    AssertSchemaImport(asserted, GetECDb(), editedSchemaItem);
-    ASSERT_FALSE(asserted);
-
-    //Verify Schema, Class, property and CAClassProperties attributes upgraded successfully
-    ECSchemaCP testSchema = GetECDb().Schemas().GetECSchema("TestSchema");
-    ASSERT_TRUE(testSchema != nullptr);
-    ASSERT_TRUE(testSchema->GetNamespacePrefix() == "ts_modified");
-    ASSERT_TRUE(testSchema->GetDisplayLabel() == "Modified Test Schema");
-    ASSERT_TRUE(testSchema->GetDescription() == "modified test schema");
-
-    ECClassCP testClass = testSchema->GetClassCP("TestClass");
-    ASSERT_TRUE(testClass != nullptr);
-    ASSERT_TRUE(testClass->GetDisplayLabel() == "Modified Test Class");
-    ASSERT_TRUE(testClass->GetDescription() == "modified test class");
-
-    ECPropertyCP testProperty = testClass->GetPropertyP("TestProperty");
-    ASSERT_TRUE(testProperty != nullptr);
-    ASSERT_TRUE(testProperty->GetDisplayLabel() == "Modified Test Property");
-    ASSERT_TRUE(testProperty->GetDescription() == "this is modified property");
-
-    //verify newly added Property exists
-    ECPropertyCP newTestProperty = testClass->GetPropertyP("NewTestProperty");
-    ASSERT_TRUE(newTestProperty != nullptr);
-    ASSERT_TRUE(newTestProperty->GetDisplayLabel() == "New Test Property");
-    ASSERT_TRUE(newTestProperty->GetDescription() == "this is new property");
-
-    CloseReOpenECDb();
-
-    //Verify attributes via ECSql using MataSchema
-    ECSqlStatement statement;
-    ASSERT_EQ(ECSqlStatus::Success, statement.Prepare(GetECDb(), "SELECT DisplayLabel, Description, NameSpacePrefix FROM ec.ECSchemaDef WHERE Name='TestSchema'"));
-    ASSERT_EQ(DbResult::BE_SQLITE_ROW, statement.Step());
-    ASSERT_STREQ("Modified Test Schema", statement.GetValueText(0));
-    ASSERT_STREQ("modified test schema", statement.GetValueText(1));
-    ASSERT_STREQ("ts_modified", statement.GetValueText(2));
-
-    statement.Finalize();
-    ASSERT_EQ(ECSqlStatus::Success, statement.Prepare(GetECDb(), "SELECT DisplayLabel, Description FROM ec.ECClassDef WHERE Name='TestClass'"));
-    ASSERT_EQ(DbResult::BE_SQLITE_ROW, statement.Step());
-    ASSERT_STREQ("Modified Test Class", statement.GetValueText(0));
-    ASSERT_STREQ("modified test class", statement.GetValueText(1));
-
-    statement.Finalize();
-    ASSERT_EQ(ECSqlStatus::Success, statement.Prepare(GetECDb(), "SELECT DisplayLabel, Description FROM ec.ECPropertyDef WHERE Name='TestProperty'"));
-    ASSERT_EQ(DbResult::BE_SQLITE_ROW, statement.Step());
-    ASSERT_STREQ("Modified Test Property", statement.GetValueText(0));
-    ASSERT_STREQ("this is modified property", statement.GetValueText(1));
-
-    statement.Finalize();
-    ASSERT_EQ(ECSqlStatus::Success, statement.Prepare(GetECDb(), "SELECT DisplayLabel, Description FROM ec.ECPropertyDef WHERE Name='NewTestProperty'"));
-    ASSERT_EQ(DbResult::BE_SQLITE_ROW, statement.Step());
-    ASSERT_STREQ("New Test Property", statement.GetValueText(0));
-    ASSERT_STREQ("this is new property", statement.GetValueText(1));
-
-    //Query existing and newly added Entity Classes
-    statement.Finalize();
-    ASSERT_EQ(ECSqlStatus::Success, statement.Prepare(GetECDb(), "SELECT TestProperty, NewTestProperty FROM ts_modified.TestClass"));
-    ASSERT_EQ(DbResult::BE_SQLITE_DONE, statement.Step());
-
-    //verify CA changes
-    testProperty = GetECDb().Schemas().GetECClass("TestSchema", "TestClass", EC::ResolveSchema::BySchemaName)->GetPropertyP("TestProperty");
-    ASSERT_TRUE(testProperty != nullptr);
-    IECInstancePtr propertyMapCA = testProperty->GetCustomAttribute("PropertyMap");
-    ASSERT_TRUE(propertyMapCA != nullptr);
-    ECValue val;
-    ASSERT_EQ(ECObjectsStatus::Success, propertyMapCA->GetValue(val, "IsNullable"));
-    ASSERT_FALSE(val.GetBoolean());
-    val.Clear();
-
-    ASSERT_EQ(ECObjectsStatus::Success, propertyMapCA->GetValue(val, "ColumnName"));
-    ASSERT_STREQ("TestProperty1", val.GetUtf8CP());
-    }
-
-//---------------------------------------------------------------------------------------
-// @bsimethod                                   Muhammad Hassan                     03/16
-//+---------------+---------------+---------------+---------------+---------------+------
-TEST_F(ECDbSchemaUpgradeTests, AddNewCAOnSchema_AddNewClass)
-    {
-    SchemaItem schemaItem(
-        "<?xml version='1.0' encoding='utf-8'?>"
-        "<ECSchema schemaName='TestSchema' nameSpacePrefix='ts' displayLabel='Test Schema' description='This is Test Schema' version='1.0.0' xmlns='http://www.bentley.com/schemas/Bentley.ECXML.3.0'>"
-        "   <ECEntityClass typeName='TestClass' displayLabel='Test Class' description='This is test Class' modifier='None' />"
-        "</ECSchema>");
-
-    SetupECDb("schemaupgrade.ecdb", schemaItem);
-    ASSERT_TRUE(GetECDb().IsDbOpen());
-    ASSERT_EQ(DbResult::BE_SQLITE_OK, GetECDb().SaveChanges());
-
-    //Upgrade with some attributes and import schema
-    SchemaItem editedSchemaItem(
-        "<?xml version='1.0' encoding='utf-8'?>"
-        "<ECSchema schemaName='TestSchema' nameSpacePrefix='ts_modified' displayLabel='Modified Test Schema' description='modified test schema' version='1.0.0' xmlns='http://www.bentley.com/schemas/Bentley.ECXML.3.0'>"
-        "   <ECSchemaReference name = 'ECDbMap' version = '01.01' prefix = 'ecdbmap' />"
-        "        <ECCustomAttributes>"
-        "            <SchemaMap xmlns='ECDbMap.01.01'>"
-        "                <TablePrefix>myownprefix</TablePrefix>"
-        "            </SchemaMap>"
-        "        </ECCustomAttributes>"
-        "   <ECEntityClass typeName='TestClass' displayLabel='Modified Test Class' description='modified test class' modifier='None' />"
-        "   <ECEntityClass typeName='NewTestClass' displayLabel='New Test Class' modifier='None' />"
-        "</ECSchema>");
-    bool asserted = false;
-    AssertSchemaImport(asserted, GetECDb(), editedSchemaItem);
-    ASSERT_FALSE(asserted);
-
-    ECSchemaCP testSchema = GetECDb().Schemas().GetECSchema("TestSchema");
-    ASSERT_TRUE(testSchema != nullptr);
-    ASSERT_TRUE(testSchema->GetNamespacePrefix() == "ts_modified");
-    ASSERT_TRUE(testSchema->GetDisplayLabel() == "Modified Test Schema");
-    ASSERT_TRUE(testSchema->GetDescription() == "modified test schema");
-
-    ECClassCP testClass = testSchema->GetClassCP("TestClass");
-    ASSERT_TRUE(testClass != nullptr);
-    ASSERT_TRUE(testClass->GetDisplayLabel() == "Modified Test Class");
-    ASSERT_TRUE(testClass->GetDescription() == "modified test class");
-
-    //verify tables
-    ASSERT_FALSE(GetECDb().TableExists("myownprefix_TestClass"));
-    ASSERT_TRUE(GetECDb().TableExists("ts_TestClass"));
-    //new class should be added with new tableprefix
-    ASSERT_TRUE(GetECDb().TableExists("myownprefix_NewTestClass"));
-
-    CloseReOpenECDb();
-
-    //Verify attributes via ECSql using MataSchema
-    ECSqlStatement statement;
-    ASSERT_EQ(ECSqlStatus::Success, statement.Prepare(GetECDb(), "SELECT DisplayLabel, Description, NameSpacePrefix FROM ec.ECSchemaDef WHERE Name='TestSchema'"));
-    ASSERT_EQ(DbResult::BE_SQLITE_ROW, statement.Step());
-    ASSERT_STREQ("Modified Test Schema", statement.GetValueText(0));
-    ASSERT_STREQ("modified test schema", statement.GetValueText(1));
-    ASSERT_STREQ("ts_modified", statement.GetValueText(2));
-
-    statement.Finalize();
-    ASSERT_EQ(ECSqlStatus::Success, statement.Prepare(GetECDb(), "SELECT DisplayLabel, Description FROM ec.ECClassDef WHERE Name='TestClass'"));
-    ASSERT_EQ(DbResult::BE_SQLITE_ROW, statement.Step());
-    ASSERT_STREQ("Modified Test Class", statement.GetValueText(0));
-    ASSERT_STREQ("modified test class", statement.GetValueText(1));
-
-    statement.Finalize();
-    ASSERT_EQ(ECSqlStatus::Success, statement.Prepare(GetECDb(), "SELECT DisplayLabel FROM ec.ECClassDef WHERE Name='TestClass'"));
-    ASSERT_EQ(DbResult::BE_SQLITE_ROW, statement.Step());
-    ASSERT_STREQ("Modified Test Class", statement.GetValueText(0));
-
-    statement.Finalize();
-    ASSERT_EQ(ECSqlStatus::Success, statement.Prepare(GetECDb(), "SELECT * FROM ts_modified.TestClass"));
-    ASSERT_EQ(DbResult::BE_SQLITE_DONE, statement.Step());
-
-    statement.Finalize();
-    ASSERT_EQ(ECSqlStatus::Success, statement.Prepare(GetECDb(), "SELECT * FROM ts_modified.NewTestClass"));
-    ASSERT_EQ(DbResult::BE_SQLITE_DONE, statement.Step());
-
-    //Verify newly added CA
-    testSchema = GetECDb().Schemas().GetECSchema("TestSchema");
-    ASSERT_TRUE(testSchema != nullptr);
-    IECInstancePtr schemaMapCA = testSchema->GetCustomAttribute("SchemaMap");
-    ASSERT_TRUE(schemaMapCA != nullptr);
-
-    ECValue val;
-    ASSERT_EQ(ECObjectsStatus::Success, schemaMapCA->GetValue(val, "TablePrefix"));
-    ASSERT_STREQ("myownprefix", val.GetUtf8CP());
-    }
-
-//---------------------------------------------------------------------------------------
-// @bsimethod                                   Muhammad Hassan                     03/16
-//+---------------+---------------+---------------+---------------+---------------+------
-TEST_F(ECDbSchemaUpgradeTests, AddNewCAOnClass)
-    {
-    SchemaItem schemaItem(
-        "<?xml version='1.0' encoding='utf-8'?>"
-        "<ECSchema schemaName='TestSchema' nameSpacePrefix='ts' displayLabel='Test Schema' description='This is Test Schema' version='1.0.0' xmlns='http://www.bentley.com/schemas/Bentley.ECXML.3.0'>"
-        "   <ECEntityClass typeName='TestClass' displayLabel='Test Class' description='This is test Class' modifier='None' />"
-        "</ECSchema>");
-
-    SetupECDb("schemaupgrade.ecdb", schemaItem);
-    ASSERT_TRUE(GetECDb().IsDbOpen());
-    ASSERT_EQ(DbResult::BE_SQLITE_OK, GetECDb().SaveChanges());
-
-    //import edited schema with some changes.
-    SchemaItem editedSchemaItem(
-        "<?xml version='1.0' encoding='utf-8'?>"
-        "<ECSchema schemaName='TestSchema' nameSpacePrefix='ts_modified' displayLabel='Modified Test Schema' description='modified test schema' version='1.0.0' xmlns='http://www.bentley.com/schemas/Bentley.ECXML.3.0'>"
-        "   <ECSchemaReference name = 'ECDbMap' version = '01.01' prefix = 'ecdbmap' />"
-        "   <ECEntityClass typeName='TestClass' displayLabel='Modified Test Class' description='modified test class' modifier='None' >"
-        "        <ECCustomAttributes>"
-        "            <ClassMap xmlns='ECDbMap.01.01'>"
-        "               <MapStrategy>"
-        "                  <Strategy>SharedTable</Strategy>"
-        "                   <Options>SharedColumns</Options>"
-        "               </MapStrategy>"
-        "            </ClassMap>"
-        "        </ECCustomAttributes>"
-        "   </ECEntityClass>"
-        "</ECSchema>");
-    bool asserted = false;
-    AssertSchemaImport(asserted, GetECDb(), editedSchemaItem);
-    ASSERT_FALSE(asserted);
-
-    //Verify Schema and Class attributes upgraded successfully
-    ECSchemaCP testSchema = GetECDb().Schemas().GetECSchema("TestSchema");
-    ASSERT_TRUE(testSchema != nullptr);
-    ASSERT_TRUE(testSchema->GetNamespacePrefix() == "ts_modified");
-    ASSERT_TRUE(testSchema->GetDisplayLabel() == "Modified Test Schema");
-    ASSERT_TRUE(testSchema->GetDescription() == "modified test schema");
-
-    ECClassCP testClass = testSchema->GetClassCP("TestClass");
-    ASSERT_TRUE(testClass != nullptr);
-    ASSERT_TRUE(testClass->GetDisplayLabel() == "Modified Test Class");
-    ASSERT_TRUE(testClass->GetDescription() == "modified test class");
-
-    CloseReOpenECDb();
-
-    //Verify attributes via ECSql using MataSchema
-    ECSqlStatement statement;
-    ASSERT_EQ(ECSqlStatus::Success, statement.Prepare(GetECDb(), "SELECT DisplayLabel, Description, NameSpacePrefix FROM ec.ECSchemaDef WHERE Name='TestSchema'"));
-    ASSERT_EQ(DbResult::BE_SQLITE_ROW, statement.Step());
-    ASSERT_STREQ("Modified Test Schema", statement.GetValueText(0));
-    ASSERT_STREQ("modified test schema", statement.GetValueText(1));
-    ASSERT_STREQ("ts_modified", statement.GetValueText(2));
-
-    statement.Finalize();
-    ASSERT_EQ(ECSqlStatus::Success, statement.Prepare(GetECDb(), "SELECT DisplayLabel, Description FROM ec.ECClassDef WHERE Name='TestClass'"));
-    ASSERT_EQ(DbResult::BE_SQLITE_ROW, statement.Step());
-    ASSERT_STREQ("Modified Test Class", statement.GetValueText(0));
-    ASSERT_STREQ("modified test class", statement.GetValueText(1));
-
-    //Verify newly added CA
-    testClass = GetECDb().Schemas().GetECSchema("TestSchema")->GetClassCP("TestClass");
-    ASSERT_TRUE(testClass != nullptr);
-    IECInstancePtr classMapCA = testClass->GetCustomAttribute("ClassMap");
-    ASSERT_TRUE(classMapCA != nullptr);
-    ECValue val;
-    ASSERT_EQ(ECObjectsStatus::Success, classMapCA->GetValue(val, "MapStrategy.Strategy"));
-    ASSERT_STREQ("SharedTable", val.GetUtf8CP());
-
-    val.Clear();
-    ASSERT_EQ(ECObjectsStatus::Success, classMapCA->GetValue(val, "MapStrategy.Options"));
-    ASSERT_STREQ("SharedColumns", val.GetUtf8CP());
-    }
-
-//---------------------------------------------------------------------------------------
-// @bsimethod                                   Muhammad Hassan                     03/16
-//+---------------+---------------+---------------+---------------+---------------+------
-TEST_F(ECDbSchemaUpgradeTests, AddNewCAOnProperty)
-    {
-    SchemaItem schemaItem(
-        "<?xml version='1.0' encoding='utf-8'?>"
-        "<ECSchema schemaName='TestSchema' nameSpacePrefix='ts' displayLabel='Test Schema' description='This is Test Schema' version='1.0.0' xmlns='http://www.bentley.com/schemas/Bentley.ECXML.3.0'>"
-        "   <ECSchemaReference name = 'ECDbMap' version = '01.01' prefix = 'ecdbmap' />"
-        "   <ECEntityClass typeName='TestClass' displayLabel='Test Class' description='This is test Class' modifier='None' >"
-        "       <ECProperty propertyName='TestProperty' displayLabel='Test Property' description='this is property' typeName='string' />"
-        "   </ECEntityClass>"
-        "</ECSchema>");
-
-    SetupECDb("schemaupgrade.ecdb", schemaItem);
-    ASSERT_TRUE(GetECDb().IsDbOpen());
-    ASSERT_EQ(DbResult::BE_SQLITE_OK, GetECDb().SaveChanges());
-
-    //import edited schema with some changes.
-    SchemaItem editedSchemaItem(
-        "<?xml version='1.0' encoding='utf-8'?>"
-        "<ECSchema schemaName='TestSchema' nameSpacePrefix='ts_modified' displayLabel='Modified Test Schema' description='modified test schema' version='1.0.0' xmlns='http://www.bentley.com/schemas/Bentley.ECXML.3.0'>"
-        "   <ECSchemaReference name = 'ECDbMap' version = '01.01' prefix = 'ecdbmap' />"
-        "   <ECEntityClass typeName='TestClass' displayLabel='Modified Test Class' description='modified test class' modifier='None' >"
-        "       <ECProperty propertyName='TestProperty' displayLabel='Modified Test Property' description='this is modified property' typeName='string' >"
-        "        <ECCustomAttributes>"
-        "            <PropertyMap xmlns='ECDbMap.01.01'>"
-        "                <IsNullable>true</IsNullable>"
-        "            </PropertyMap>"
-        "        </ECCustomAttributes>"
-        "       </ECProperty>"
-        "   </ECEntityClass>"
-        "</ECSchema>");
-    bool asserted = false;
-    AssertSchemaImport(asserted, GetECDb(), editedSchemaItem);
-    ASSERT_FALSE(asserted);
-
-    //Verify Schema, Class and property attributes upgraded successfully
-    ECSchemaCP testSchema = GetECDb().Schemas().GetECSchema("TestSchema");
-    ASSERT_TRUE(testSchema != nullptr);
-    ASSERT_TRUE(testSchema->GetNamespacePrefix() == "ts_modified");
-    ASSERT_TRUE(testSchema->GetDisplayLabel() == "Modified Test Schema");
-    ASSERT_TRUE(testSchema->GetDescription() == "modified test schema");
-
-    ECClassCP testClass = testSchema->GetClassCP("TestClass");
-    ASSERT_TRUE(testClass != nullptr);
-    ASSERT_TRUE(testClass->GetDisplayLabel() == "Modified Test Class");
-    ASSERT_TRUE(testClass->GetDescription() == "modified test class");
-
-    ECPropertyCP testProperty = testClass->GetPropertyP("TestProperty");
-    ASSERT_TRUE(testProperty != nullptr);
-    ASSERT_TRUE(testProperty->GetDisplayLabel() == "Modified Test Property");
-    ASSERT_TRUE(testProperty->GetDescription() == "this is modified property");
-
-    CloseReOpenECDb();
-
-    //Verify attributes via ECSql using MataSchema
-    ECSqlStatement statement;
-    ASSERT_EQ(ECSqlStatus::Success, statement.Prepare(GetECDb(), "SELECT DisplayLabel, Description, NameSpacePrefix FROM ec.ECSchemaDef WHERE Name='TestSchema'"));
-    ASSERT_EQ(DbResult::BE_SQLITE_ROW, statement.Step());
-    ASSERT_STREQ("Modified Test Schema", statement.GetValueText(0));
-    ASSERT_STREQ("modified test schema", statement.GetValueText(1));
-    ASSERT_STREQ("ts_modified", statement.GetValueText(2));
-
-    statement.Finalize();
-    ASSERT_EQ(ECSqlStatus::Success, statement.Prepare(GetECDb(), "SELECT DisplayLabel, Description FROM ec.ECClassDef WHERE Name='TestClass'"));
-    ASSERT_EQ(DbResult::BE_SQLITE_ROW, statement.Step());
-    ASSERT_STREQ("Modified Test Class", statement.GetValueText(0));
-    ASSERT_STREQ("modified test class", statement.GetValueText(1));
-
-    statement.Finalize();
-    ASSERT_EQ(ECSqlStatus::Success, statement.Prepare(GetECDb(), "SELECT DisplayLabel, Description FROM ec.ECPropertyDef WHERE Name='TestProperty'"));
-    ASSERT_EQ(DbResult::BE_SQLITE_ROW, statement.Step());
-    ASSERT_STREQ("Modified Test Property", statement.GetValueText(0));
-    ASSERT_STREQ("this is modified property", statement.GetValueText(1));
-
-    //Query Property
-    statement.Finalize();
-    ASSERT_EQ(ECSqlStatus::Success, statement.Prepare(GetECDb(), "SELECT TestProperty FROM ts_modified.TestClass"));
-    ASSERT_EQ(DbResult::BE_SQLITE_DONE, statement.Step());
-
-    //verify newly added CA on Property
-    testProperty = GetECDb().Schemas().GetECSchema("TestSchema")->GetClassCP("TestClass")->GetPropertyP("TestProperty");
-    ASSERT_TRUE(testProperty != nullptr);
-    IECInstancePtr propertyMapCA = testProperty->GetCustomAttribute("PropertyMap");
-    ASSERT_TRUE(propertyMapCA != nullptr);
-    ECValue val;
-    ASSERT_EQ(ECObjectsStatus::Success, propertyMapCA->GetValue(val, "IsNullable"));
-    ASSERT_TRUE(val.GetBoolean());
-    }
-
-//---------------------------------------------------------------------------------------
-// @bsimethod                                   Muhammad Hassan                     04/16
-//+---------------+---------------+---------------+---------------+---------------+------
-TEST_F(ECDbSchemaUpgradeTests, MinimumSharedColumnsCount_AddProperty)
-    {
-    SchemaItem schemaItem(
-        "<?xml version='1.0' encoding='utf-8'?>"
-        "<ECSchema schemaName='TestSchema' nameSpacePrefix='ts' version='1.0.0' xmlns='http://www.bentley.com/schemas/Bentley.ECXML.3.0'>"
-        "   <ECSchemaReference name = 'ECDbMap' version = '01.01' prefix = 'ecdbmap' />"
-        "   <ECEntityClass typeName='Parent' modifier='None' >"
-        "        <ECCustomAttributes>"
-        "            <ClassMap xmlns='ECDbMap.01.01'>"
-        "                <MapStrategy>"
-        "                   <Strategy>SharedTable</Strategy>"
-        "                   <Options>SharedColumns</Options>"
-        "                   <MinimumSharedColumnCount>5</MinimumSharedColumnCount>"
-        "                   <AppliesToSubclasses>True</AppliesToSubclasses>"
-        "                 </MapStrategy>"
-        "            </ClassMap>"
-        "        </ECCustomAttributes>"
-        "       <ECProperty propertyName='P1' typeName='int' />"
-        "   </ECEntityClass>"
-        "</ECSchema>");
-
-    SetupECDb("schemaupgrade.ecdb", schemaItem);
-    ASSERT_TRUE(GetECDb().IsDbOpen());
-    ASSERT_EQ(DbResult::BE_SQLITE_OK, GetECDb().SaveChanges());
-
-    //Verify number of columns
-    std::vector<std::pair<Utf8String, int>> testItems;
-    testItems.push_back(std::make_pair("ts_Parent", 7));
-    AssertColumnCount(GetECDb(), testItems, "MinimumSharedColumns");
-
-    SchemaItem editedSchemaItem(
-        "<?xml version='1.0' encoding='utf-8'?>"
-        "<ECSchema schemaName='TestSchema' nameSpacePrefix='ts' version='1.0.0' xmlns='http://www.bentley.com/schemas/Bentley.ECXML.3.0'>"
-        "   <ECSchemaReference name = 'ECDbMap' version = '01.01' prefix = 'ecdbmap' />"
-        "   <ECEntityClass typeName='Parent' modifier='None' >"
-        "        <ECCustomAttributes>"
-        "            <ClassMap xmlns='ECDbMap.01.01'>"
-        "                <MapStrategy>"
-        "                   <Strategy>SharedTable</Strategy>"
-        "                   <Options>SharedColumns</Options>"
-        "                   <MinimumSharedColumnCount>5</MinimumSharedColumnCount>"
-        "                   <AppliesToSubclasses>True</AppliesToSubclasses>"
-        "                 </MapStrategy>"
-        "            </ClassMap>"
-        "        </ECCustomAttributes>"
-        "       <ECProperty propertyName='P1' typeName='int' />"
-        "       <ECProperty propertyName='P2' typeName='int' />"
-        "       <ECProperty propertyName='P3' typeName='int' />"
-        "       <ECProperty propertyName='P4' typeName='int' />"
-        "       <ECProperty propertyName='P5' typeName='int' />"
-        "       <ECProperty propertyName='P6' typeName='int' />"
-        "   </ECEntityClass>"
-        "</ECSchema>");
-    bool asserted = false;
-    AssertSchemaImport(asserted, GetECDb(), editedSchemaItem);
-    ASSERT_FALSE(asserted);
-
-    CloseReOpenECDb();
-
-    //Verify number of columns after upgrade
-    testItems.clear();
-    testItems.push_back(std::make_pair("ts_Parent", 8));
-    AssertColumnCount(GetECDb(), testItems, "MinimumSharedColumns");
-    }
-
-//---------------------------------------------------------------------------------------
-// @bsimethod                                   Muhammad Hassan                     04/16
-//+---------------+---------------+---------------+---------------+---------------+------
-TEST_F(ECDbSchemaUpgradeTests, MinimumSharedColumnsCountForSubClasses_AddProperty)
-    {
-    SchemaItem schemaItem(
-        "<?xml version='1.0' encoding='utf-8'?>"
-        "<ECSchema schemaName='TestSchema' nameSpacePrefix='ts' version='1.0.0' xmlns='http://www.bentley.com/schemas/Bentley.ECXML.3.0'>"
-        "   <ECSchemaReference name = 'ECDbMap' version = '01.01' prefix = 'ecdbmap' />"
-        "   <ECEntityClass typeName='Parent' modifier='None' >"
-        "        <ECCustomAttributes>"
-        "            <ClassMap xmlns='ECDbMap.01.01'>"
-        "                <MapStrategy>"
-        "                   <Strategy>SharedTable</Strategy>"
-        "                   <Options>SharedColumnsForSubclasses</Options>"
-        "                   <MinimumSharedColumnCount>5</MinimumSharedColumnCount>"
-        "                   <AppliesToSubclasses>True</AppliesToSubclasses>"
-        "                 </MapStrategy>"
-        "            </ClassMap>"
-        "        </ECCustomAttributes>"
-        "       <ECProperty propertyName='P1' typeName='int' />"
-        "   </ECEntityClass>"
-        "    <ECEntityClass typeName='Sub1' modifier='None'>"
-        "        <BaseClass>Parent</BaseClass>"
-        "        <ECProperty propertyName='S1' typeName='double' />"
-        "    </ECEntityClass>"
-        "</ECSchema>");
-
-    SetupECDb("schemaupgrade.ecdb", schemaItem);
-    ASSERT_TRUE(GetECDb().IsDbOpen());
-    ASSERT_EQ(DbResult::BE_SQLITE_OK, GetECDb().SaveChanges());
-
-    //Verify number of columns
-    std::vector<std::pair<Utf8String, int>> testItems;
-    testItems.push_back(std::make_pair("ts_Parent", 8));
-    AssertColumnCount(GetECDb(), testItems, "MinimumSharedColumnsForSubClasses");
-
-    SchemaItem editedSchemaItem(
-        "<?xml version='1.0' encoding='utf-8'?>"
-        "<ECSchema schemaName='TestSchema' nameSpacePrefix='ts' version='1.0.0' xmlns='http://www.bentley.com/schemas/Bentley.ECXML.3.0'>"
-        "   <ECSchemaReference name = 'ECDbMap' version = '01.01' prefix = 'ecdbmap' />"
-        "   <ECEntityClass typeName='Parent' modifier='None' >"
-        "        <ECCustomAttributes>"
-        "            <ClassMap xmlns='ECDbMap.01.01'>"
-        "                <MapStrategy>"
-        "                   <Strategy>SharedTable</Strategy>"
-        "                   <Options>SharedColumnsForSubclasses</Options>"
-        "                   <MinimumSharedColumnCount>5</MinimumSharedColumnCount>"
-        "                   <AppliesToSubclasses>True</AppliesToSubclasses>"
-        "                 </MapStrategy>"
-        "            </ClassMap>"
-        "        </ECCustomAttributes>"
-        "       <ECProperty propertyName='P1' typeName='int' />"
-        "       <ECProperty propertyName='P2' typeName='int' />"
-        "   </ECEntityClass>"
-        "    <ECEntityClass typeName='Sub1' modifier='None'>"
-        "        <BaseClass>Parent</BaseClass>"
-        "        <ECProperty propertyName='S1' typeName='double' />"
-        "        <ECProperty propertyName='S2' typeName='double' />"
-        "        <ECProperty propertyName='S3' typeName='double' />"
-        "        <ECProperty propertyName='S4' typeName='double' />"
-        "        <ECProperty propertyName='S5' typeName='double' />"
-        "        <ECProperty propertyName='S6' typeName='double' />"
-        "    </ECEntityClass>"
-        "</ECSchema>");
-    bool asserted = false;
-    AssertSchemaImport(asserted, GetECDb(), editedSchemaItem);
-    ASSERT_FALSE(asserted);
-
-    CloseReOpenECDb();
-
-    //Verify number of columns after upgrade
-    testItems.clear();
-    testItems.push_back(std::make_pair("ts_Parent", 10));
-    AssertColumnCount(GetECDb(), testItems, "MinimumSharedColumnsForSubClasses");
-    }
-
-//---------------------------------------------------------------------------------------
-// @bsimethod                                   Muhammad Hassan                     04/16
-//+---------------+---------------+---------------+---------------+---------------+------
-TEST_F(ECDbSchemaUpgradeTests, MinimumSharedColumnsCountWithJoinedTable_AddProperty)
-    {
-    SchemaItem schemaItem(
-        "<?xml version='1.0' encoding='utf-8'?>"
-        "<ECSchema schemaName='TestSchema' nameSpacePrefix='ts' version='1.0.0' xmlns='http://www.bentley.com/schemas/Bentley.ECXML.3.0'>"
-        "   <ECSchemaReference name = 'ECDbMap' version = '01.01' prefix = 'ecdbmap' />"
-        "   <ECEntityClass typeName='Parent' modifier='None' >"
-        "        <ECCustomAttributes>"
-        "            <ClassMap xmlns='ECDbMap.01.01'>"
-        "                <MapStrategy>"
-        "                   <Strategy>SharedTable</Strategy>"
-        "                   <Options>JoinedTablePerDirectSubclass,SharedColumnsForSubclasses</Options>"
-        "                   <MinimumSharedColumnCount>5</MinimumSharedColumnCount>"
-        "                   <AppliesToSubclasses>True</AppliesToSubclasses>"
-        "                 </MapStrategy>"
-        "            </ClassMap>"
-        "        </ECCustomAttributes>"
-        "       <ECProperty propertyName='P1' typeName='int' />"
-        "   </ECEntityClass>"
-        "    <ECEntityClass typeName='Sub1' modifier='None'>"
-        "        <BaseClass>Parent</BaseClass>"
-        "        <ECProperty propertyName='S1' typeName='double' />"
-        "    </ECEntityClass>"
-        "</ECSchema>");
-
-    SetupECDb("schemaupgrade.ecdb", schemaItem);
-    ASSERT_TRUE(GetECDb().IsDbOpen());
-    ASSERT_EQ(DbResult::BE_SQLITE_OK, GetECDb().SaveChanges());
-
-    //Verify number of columns
-    std::vector<std::pair<Utf8String, int>> testItems;
-    testItems.push_back(std::make_pair("ts_Parent", 3));
-    testItems.push_back(std::make_pair("ts_Sub1", 7));
-    AssertColumnCount(GetECDb(), testItems, "MinimumSharedColumnsWithJoinedTable");
-
-    SchemaItem editedSchemaItem(
-        "<?xml version='1.0' encoding='utf-8'?>"
-        "<ECSchema schemaName='TestSchema' nameSpacePrefix='ts' version='1.0.0' xmlns='http://www.bentley.com/schemas/Bentley.ECXML.3.0'>"
-        "   <ECSchemaReference name = 'ECDbMap' version = '01.01' prefix = 'ecdbmap' />"
-        "   <ECEntityClass typeName='Parent' modifier='None' >"
-        "        <ECCustomAttributes>"
-        "            <ClassMap xmlns='ECDbMap.01.01'>"
-        "                <MapStrategy>"
-        "                   <Strategy>SharedTable</Strategy>"
-        "                   <Options>JoinedTablePerDirectSubclass,SharedColumnsForSubclasses</Options>"
-        "                   <MinimumSharedColumnCount>5</MinimumSharedColumnCount>"
-        "                   <AppliesToSubclasses>True</AppliesToSubclasses>"
-        "                 </MapStrategy>"
-        "            </ClassMap>"
-        "        </ECCustomAttributes>"
-        "       <ECProperty propertyName='P1' typeName='int' />"
-        "   </ECEntityClass>"
-        "    <ECEntityClass typeName='Sub1' modifier='None'>"
-        "        <BaseClass>Parent</BaseClass>"
-        "        <ECProperty propertyName='S1' typeName='double' />"
-        "        <ECProperty propertyName='S2' typeName='double' />"
-        "        <ECProperty propertyName='S3' typeName='double' />"
-        "        <ECProperty propertyName='S4' typeName='double' />"
-        "        <ECProperty propertyName='S5' typeName='double' />"
-        "        <ECProperty propertyName='S6' typeName='double' />"
-        "    </ECEntityClass>"
-        "</ECSchema>");
-    bool asserted = false;
-    AssertSchemaImport(asserted, GetECDb(), editedSchemaItem);
-    ASSERT_FALSE(asserted);
-
-    CloseReOpenECDb();
-
-    //Verify number of columns after upgrade
-    testItems.clear();
-    testItems.push_back(std::make_pair("ts_Parent", 3));
-    testItems.push_back(std::make_pair("ts_Sub1", 8));
-    AssertColumnCount(GetECDb(), testItems, "MinimumSharedColumnsWithJoinedTable");
-    }
-
-//---------------------------------------------------------------------------------------
-// @bsimethod                                   Muhammad Hassan                     04/16
-//+---------------+---------------+---------------+---------------+---------------+------
-TEST_F(ECDbSchemaUpgradeTests, ImportMultipleSchemaVersions_AddNewProperty)
-    {
-    SchemaItem schemaItem(
-        "<?xml version='1.0' encoding='utf-8'?>"
-        "<ECSchema schemaName='TestSchema' nameSpacePrefix='ts' version='1.2.0' xmlns='http://www.bentley.com/schemas/Bentley.ECXML.3.0'>"
-        "   <ECEntityClass typeName='TestClass' modifier='None' >"
-        "   </ECEntityClass>"
-        "</ECSchema>");
-
-    SetupECDb("schemaupgrade.ecdb", schemaItem);
-    ASSERT_TRUE(GetECDb().IsDbOpen());
-    ASSERT_EQ(DbResult::BE_SQLITE_OK, GetECDb().SaveChanges());
-
-    //import edited schema with lower minor version with some changes.
-    SchemaItem editedSchemaItem(
-        "<?xml version='1.0' encoding='utf-8'?>"
-        "<ECSchema schemaName='TestSchema' nameSpacePrefix='ts' version='1.1.0' xmlns='http://www.bentley.com/schemas/Bentley.ECXML.3.0'>"
-        "   <ECEntityClass typeName='TestClass' modifier='None' >"
-        "       <ECProperty propertyName='TestProperty' displayLabel='Test Property' description='this is property' typeName='string' />"
-        "   </ECEntityClass>"
-        "</ECSchema>", false, "Schema upgrade with lower minor version not allowed");
-    bool asserted = false;
-    AssertSchemaImport(asserted, GetECDb(), editedSchemaItem);
-    ASSERT_FALSE(asserted);
-
-    //Verify newly added property must not exist at this point
-    ECSchemaCP testSchema = GetECDb().Schemas().GetECSchema("TestSchema");
-    ASSERT_TRUE(testSchema != nullptr);
-
-    ECClassCP testClass = testSchema->GetClassCP("TestClass");
-    ASSERT_TRUE(testClass != nullptr);
-
-    ECPropertyCP testProperty = testClass->GetPropertyP("TestProperty");
-    ASSERT_TRUE(testProperty == nullptr);
-
-    //import edited schema with higher minor version with some changes.
-    SchemaItem editedSchemaItem1(
-        "<?xml version='1.0' encoding='utf-8'?>"
-        "<ECSchema schemaName='TestSchema' nameSpacePrefix='ts' version='1.3.0' xmlns='http://www.bentley.com/schemas/Bentley.ECXML.3.0'>"
-        "   <ECEntityClass typeName='TestClass' modifier='None' >"
-        "       <ECProperty propertyName='TestProperty' displayLabel='Test Property' description='this is property' typeName='string' />"
-        "   </ECEntityClass>"
-        "</ECSchema>");
-    asserted = false;
-    AssertSchemaImport(asserted, GetECDb(), editedSchemaItem1);
-    ASSERT_FALSE(asserted);
-
-    //Verify newly added property must exist after third schema import
-    testSchema = GetECDb().Schemas().GetECSchema("TestSchema");
-    ASSERT_TRUE(testSchema != nullptr);
-
-    testClass = testSchema->GetClassCP("TestClass");
-    ASSERT_TRUE(testClass != nullptr);
-
-    testProperty = testClass->GetPropertyP("TestProperty");
-    ASSERT_TRUE(testProperty != nullptr);
-    ASSERT_TRUE(testProperty->GetDisplayLabel() == "Test Property");
-    ASSERT_TRUE(testProperty->GetDescription() == "this is property");
-
-    CloseReOpenECDb();
-
-    ECSqlStatement statement;
-    ASSERT_EQ(ECSqlStatus::Success, statement.Prepare(GetECDb(), "SELECT DisplayLabel, Description FROM ec.ECPropertyDef WHERE Name='TestProperty'"));
-    ASSERT_EQ(DbResult::BE_SQLITE_ROW, statement.Step());
-    ASSERT_STREQ("Test Property", statement.GetValueText(0));
-    ASSERT_STREQ("this is property", statement.GetValueText(1));
-
-    statement.Finalize();
-    ASSERT_EQ(ECSqlStatus::Success, statement.Prepare(GetECDb(), "SELECT TestProperty FROM ts.TestClass"));
-    ASSERT_EQ(DbResult::BE_SQLITE_DONE, statement.Step());
-    }
-
-//---------------------------------------------------------------------------------------
-// @bsimethod                                   Muhammad Hassan                     04/16
-//+---------------+---------------+---------------+---------------+---------------+------
-<<<<<<< HEAD
-#ifdef WIP
-TEST_F(ECDbSchemaUpgradeTests, UpdatingSchemaShouldNotDeleteExistingRelationshipsOrIndexes)
-    {
-    ECDbTestFixture::Initialize();
-    ECDbR ecdb = SetupECDb("schemaupgradetest.ecdb", BeFileName(L"DSCacheSchema.01.03.ecschema.xml"));
-    ecdb.SaveChanges();
-
-    ASSERT_EQ(ecdb.ColumnExists("DSC_CachedFileInfo", "ForeignECInstanceId_DSC_CachedFileInfoRelationship"), true);
-
-    ASSERT_EQ(ecdb.ColumnExists("DSC_CachedInstanceInfo", "ForeignECInstanceId_DSC_CachedInstanceInfoRelationship"), true);
-
-    ASSERT_EQ(ecdb.ColumnExists("DSCJS_RootRelationship", "SourceECInstanceId"), true);
-    ASSERT_EQ(ecdb.ColumnExists("DSCJS_RootRelationship", "TargetECInstanceId"), true);
-    ASSERT_EQ(ecdb.ColumnExists("DSCJS_RootRelationship", "TargetECClassId"), true);
-
-    ASSERT_EQ(ecdb.ColumnExists("DSCJS_NavigationBaseRelationship", "SourceECInstanceId"), true);
-    ASSERT_EQ(ecdb.ColumnExists("DSCJS_NavigationBaseRelationship", "TargetECInstanceId"), true);
-    ASSERT_EQ(ecdb.ColumnExists("DSCJS_NavigationBaseRelationship", "TargetECClassId"), true);
-
-    auto ecsql = "SELECT s.* FROM ONLY [DSC].[CachedInstanceInfo] s JOIN ONLY [DSC].[NavigationBase] t USING [DSCJS].[CachedInstanceInfoRelationship] FORWARD WHERE t.ECInstanceId = 8 LIMIT 1";
-
-    ECSqlStatement stmt;
-    auto prepareStatus = stmt.Prepare(ecdb, ecsql);
-    ASSERT_TRUE(prepareStatus == ECSqlStatus::Success);
-    auto stepStatus = stmt.Step();
-    ASSERT_TRUE(stepStatus == BE_SQLITE_ROW);
-    }
-
-//---------------------------------------------------------------------------------------
-// @bsimethod                                   Muhammad Hassan                     04/16
-//+---------------+---------------+---------------+---------------+---------------+------
-=======
->>>>>>> bf283aa4
-TEST_F(ECDbSchemaUpgradeTests, UpdateMultipleSchemasInDb)
-    {
-    ECDbTestFixture::Initialize();
-    ECDbR ecdb = SetupECDb("updateStartupCompanyschema.ecdb", BeFileName(L"DSCacheSchema.01.00.ecschema.xml"));
-
-    ECSchemaPtr ecSchema = nullptr;
-    ECSchemaReadContextPtr schemaContext = nullptr;
-
-    ECDbTestUtility::ReadECSchemaFromDisk(ecSchema, schemaContext, L"DSCacheSchema.01.03.ecschema.xml");
-    BentleyStatus schemaStatus = ecdb.Schemas().ImportECSchemas(schemaContext->GetCache());
-    ASSERT_EQ(ERROR, schemaStatus) << "Deleting ECProperty is not supported";
-    /*
-    ECDbTestUtility::ReadECSchemaFromDisk(ecSchema, schemaContext, L"RSComponents.01.00.ecschema.xml");
-    schemaStatus = ecdb.Schemas().ImportECSchemas(schemaContext->GetCache());
-    ASSERT_EQ(SUCCESS, schemaStatus);
-
-    ECDbTestUtility::ReadECSchemaFromDisk(ecSchema, schemaContext, L"RSComponents.02.00.ecschema.xml");
-    ecSchema->SetVersionMajor(1);
-    ecSchema->SetVersionMinor(22);
-    schemaStatus = ecdb.Schemas().ImportECSchemas(schemaContext->GetCache());
-    ASSERT_EQ(SUCCESS, schemaStatus);
-    */
-    }
-#endif // WIP
-
-//*******************Schema Upgrade Invalid Cases*******************//
-//******************************************************************//
-
-//---------------------------------------------------------------------------------------
-// @bsimethod                                   Muhammad Hassan                     04/16
-//+---------------+---------------+---------------+---------------+---------------+------
-TEST_F(ECDbSchemaUpgradeTests, DowngradeSchemaMajorVersion)
-    {
-    SchemaItem schemaItem(
-        "<?xml version='1.0' encoding='utf-8'?>"
-        "<ECSchema schemaName='TestSchema' nameSpacePrefix='ts' version='2.0.0' xmlns='http://www.bentley.com/schemas/Bentley.ECXML.3.0'>"
-        "</ECSchema>");
-
-    SetupECDb("schemaupgrade.ecdb", schemaItem);
-    ASSERT_TRUE(GetECDb().IsDbOpen());
-    ASSERT_EQ(DbResult::BE_SQLITE_OK, GetECDb().SaveChanges());
-
-    //import schema with downgraded major version
-    SchemaItem editedSchemaItem(
-        "<?xml version='1.0' encoding='utf-8'?>"
-        "<ECSchema schemaName='TestSchema' nameSpacePrefix='ts' version='1.0.0' xmlns='http://www.bentley.com/schemas/Bentley.ECXML.3.0'>"
-        "</ECSchema>", false, "Cannot Downgrade schema Major Version");
-    bool asserted = false;
-    AssertSchemaImport(asserted, GetECDb(), editedSchemaItem);
-    ASSERT_FALSE(asserted);
-    }
-
-//---------------------------------------------------------------------------------------
-// @bsimethod                                   Muhammad Hassan                     04/16
-//+---------------+---------------+---------------+---------------+---------------+------
-TEST_F(ECDbSchemaUpgradeTests, DowngradeSchemaMiddleVersion)
-    {
-    SchemaItem schemaItem(
-        "<?xml version='1.0' encoding='utf-8'?>"
-        "<ECSchema schemaName='TestSchema' nameSpacePrefix='ts' version='1.1.0' xmlns='http://www.bentley.com/schemas/Bentley.ECXML.3.0'>"
-        "</ECSchema>");
-
-    SetupECDb("schemaupgrade.ecdb", schemaItem);
-    ASSERT_TRUE(GetECDb().IsDbOpen());
-    ASSERT_EQ(DbResult::BE_SQLITE_OK, GetECDb().SaveChanges());
-
-    //import schema with downgraded middle version
-    SchemaItem editedSchemaItem(
-        "<?xml version='1.0' encoding='utf-8'?>"
-        "<ECSchema schemaName='TestSchema' nameSpacePrefix='ts' version='1.0.0' xmlns='http://www.bentley.com/schemas/Bentley.ECXML.3.0'>"
-        "</ECSchema>", false, "Cannot Downgrade schema middle Version");
-    bool asserted = false;
-    AssertSchemaImport(asserted, GetECDb(), editedSchemaItem);
-    ASSERT_FALSE(asserted);
-    }
-
-//---------------------------------------------------------------------------------------
-// @bsimethod                                   Muhammad Hassan                     04/16
-//+---------------+---------------+---------------+---------------+---------------+------
-TEST_F(ECDbSchemaUpgradeTests, DowngradeSchemaMinorVersion)
-    {
-    SchemaItem schemaItem(
-        "<?xml version='1.0' encoding='utf-8'?>"
-        "<ECSchema schemaName='TestSchema' nameSpacePrefix='ts' version='1.1.1' xmlns='http://www.bentley.com/schemas/Bentley.ECXML.3.0'>"
-        "</ECSchema>");
-
-    SetupECDb("schemaupgrade.ecdb", schemaItem);
-    ASSERT_TRUE(GetECDb().IsDbOpen());
-    ASSERT_EQ(DbResult::BE_SQLITE_OK, GetECDb().SaveChanges());
-
-    //import schema with downgraded minor version
-    SchemaItem editedSchemaItem(
-        "<?xml version='1.0' encoding='utf-8'?>"
-        "<ECSchema schemaName='TestSchema' nameSpacePrefix='ts' version='1.1.0' xmlns='http://www.bentley.com/schemas/Bentley.ECXML.3.0'>"
-        "</ECSchema>", false, "Cannot Downgrade schema Minor Version");
-    bool asserted = false;
-    AssertSchemaImport(asserted, GetECDb(), editedSchemaItem);
-    ASSERT_FALSE(asserted);
-    }
-
-//---------------------------------------------------------------------------------------
-// @bsimethod                                   Muhammad Hassan                     04/16
-//+---------------+---------------+---------------+---------------+---------------+------
-TEST_F(ECDbSchemaUpgradeTests, SetSchemaNamePrefixNull)
-    {
-    SchemaItem schemaItem(
-        "<?xml version='1.0' encoding='utf-8'?>"
-        "<ECSchema schemaName='TestSchema' nameSpacePrefix='ts' version='1.0.0' xmlns='http://www.bentley.com/schemas/Bentley.ECXML.3.0'>"
-        "</ECSchema>");
-
-    SetupECDb("schemaupgrade.ecdb", schemaItem);
-    ASSERT_TRUE(GetECDb().IsDbOpen());
-    ASSERT_EQ(DbResult::BE_SQLITE_OK, GetECDb().SaveChanges());
-
-    //Try modifying nameSpacePrefix=''
-    SchemaItem editedSchemaItem(
-        "<?xml version='1.0' encoding='utf-8'?>"
-        "<ECSchema schemaName='TestSchema' nameSpacePrefix='' version='1.0.0' xmlns='http://www.bentley.com/schemas/Bentley.ECXML.3.0'>"
-        "</ECSchema>", false, "Schema nameSparePrefix can't be set to NULL");
-    bool asserted = false;
-    AssertSchemaImport(asserted, GetECDb(), editedSchemaItem);
-    ASSERT_FALSE(asserted);
-    }
-
-//---------------------------------------------------------------------------------------
-// @bsimethod                                   Muhammad Hassan                     04/16
-//+---------------+---------------+---------------+---------------+---------------+------
-TEST_F(ECDbSchemaUpgradeTests, InvalidValueForNameSpacePrefix)
-    {
-    SchemaItem schemaItem(
-        "<?xml version='1.0' encoding='utf-8'?>"
-        "<ECSchema schemaName='TestSchema' nameSpacePrefix='ts' version='1.0.0' xmlns='http://www.bentley.com/schemas/Bentley.ECXML.3.0'>"
-        "</ECSchema>");
-
-    SetupECDb("schemaupgrade.ecdb", schemaItem);
-    ASSERT_TRUE(GetECDb().IsDbOpen());
-    ASSERT_EQ(DbResult::BE_SQLITE_OK, GetECDb().SaveChanges());
-
-    SchemaItem schemaItem1(
-        "<?xml version='1.0' encoding='utf-8'?>"
-        "<ECSchema schemaName='TestSchema1' nameSpacePrefix='ts1' version='1.0.0' xmlns='http://www.bentley.com/schemas/Bentley.ECXML.3.0'>"
-        "</ECSchema>");
-    bool asserted = false;
-    AssertSchemaImport(asserted, GetECDb(), schemaItem1);
-    ASSERT_FALSE(asserted);
-
-    //Try Upgrading to already existing namespaceprefix
-    SchemaItem editedSchemaItem(
-        "<?xml version='1.0' encoding='utf-8'?>"
-        "<ECSchema schemaName='TestSchema' nameSpacePrefix='ts1' version='1.0.0' xmlns='http://www.bentley.com/schemas/Bentley.ECXML.3.0'>"
-        "</ECSchema>", false, "can't upgrade Another schema with same namespaceprefix already exists");
-    asserted = false;
-    AssertSchemaImport(asserted, GetECDb(), editedSchemaItem);
-    ASSERT_FALSE(asserted);
-    }
-
-//---------------------------------------------------------------------------------------
-// @bsimethod                                   Muhammad Hassan                     04/16
-//+---------------+---------------+---------------+---------------+---------------+------
-TEST_F(ECDbSchemaUpgradeTests, ValidateDeletingECClassNotSupported)
-    {
-    SchemaItem schemaItem(
-        "<?xml version='1.0' encoding='utf-8'?>"
-        "<ECSchema schemaName='TestSchema' nameSpacePrefix='ts' version='1.0.0' xmlns='http://www.bentley.com/schemas/Bentley.ECXML.3.0'>"
-        "   <ECEntityClass typeName='TestClass' modifier='None' />"
-        "</ECSchema>");
-
-    SetupECDb("schemaupgrade.ecdb", schemaItem);
-    ASSERT_TRUE(GetECDb().IsDbOpen());
-    ASSERT_EQ(DbResult::BE_SQLITE_OK, GetECDb().SaveChanges());
-
-    //Verify Removing ECClass not supported.
-    SchemaItem editedSchemaItem(
-        "<?xml version='1.0' encoding='utf-8'?>"
-        "<ECSchema schemaName='TestSchema' nameSpacePrefix='ts' version='1.0.0' xmlns='http://www.bentley.com/schemas/Bentley.ECXML.3.0'>"
-        "</ECSchema>", false, "Deleting an ECClass is not supported yet");
-    bool asserted = false;
-    AssertSchemaImport(asserted, GetECDb(), editedSchemaItem);
-    ASSERT_FALSE(asserted);
-    }
-
-//---------------------------------------------------------------------------------------
-// @bsimethod                                   Muhammad Hassan                     04/16
-//+---------------+---------------+---------------+---------------+---------------+------
-TEST_F(ECDbSchemaUpgradeTests, DeleteExistingECEnumeration)
-    {
-    SchemaItem schemaItem(
-        "<?xml version='1.0' encoding='utf-8'?>"
-        "<ECSchema schemaName='TestSchema' nameSpacePrefix='ts' version='1.0.0' xmlns='http://www.bentley.com/schemas/Bentley.ECXML.3.0'>"
-        " <ECEnumeration typeName='NonStrictEnum' backingTypeName='int' isStrict='False'>"
-        "   <ECEnumerator value = '0' displayLabel = 'txt' />"
-        "   <ECEnumerator value = '1' displayLabel = 'bat' />"
-        " </ECEnumeration>"
-        "</ECSchema>");
-
-    SetupECDb("schemaupgrade.ecdb", schemaItem);
-    ASSERT_TRUE(GetECDb().IsDbOpen());
-    ASSERT_EQ(DbResult::BE_SQLITE_OK, GetECDb().SaveChanges());
-
-    SchemaItem editedSchemaItem(
-        "<?xml version='1.0' encoding='utf-8'?>"
-        "<ECSchema schemaName='TestSchema' nameSpacePrefix='ts' version='1.0.0' xmlns='http://www.bentley.com/schemas/Bentley.ECXML.3.0'>"
-        "</ECSchema>", false, "Deletion of ECEnumeration is not suppported");
-    bool asserted = false;
-    AssertSchemaImport(asserted, GetECDb(), editedSchemaItem);
-    ASSERT_FALSE(asserted);
-    }
-
-//---------------------------------------------------------------------------------------
-// @bsimethod                                   Muhammad Hassan                     04/16
-//+---------------+---------------+---------------+---------------+---------------+------
-TEST_F(ECDbSchemaUpgradeTests, ModifyExistingECEnumeration)
-    {
-    SchemaItem schemaItem(
-        "<?xml version='1.0' encoding='utf-8'?>"
-        "<ECSchema schemaName='TestSchema' nameSpacePrefix='ts' version='1.0.0' xmlns='http://www.bentley.com/schemas/Bentley.ECXML.3.0'>"
-        " <ECEnumeration typeName='NonStrictEnum' backingTypeName='int' isStrict='False'>"
-        "   <ECEnumerator value = '0' displayLabel = 'txt' />"
-        " </ECEnumeration>"
-        "</ECSchema>");
-
-    SetupECDb("schemaupgrade.ecdb", schemaItem);
-    ASSERT_TRUE(GetECDb().IsDbOpen());
-    ASSERT_EQ(DbResult::BE_SQLITE_OK, GetECDb().SaveChanges());
-
-    SchemaItem editedSchemaItem(
-        "<?xml version='1.0' encoding='utf-8'?>"
-        "<ECSchema schemaName='TestSchema' nameSpacePrefix='ts' version='1.0.0' xmlns='http://www.bentley.com/schemas/Bentley.ECXML.3.0'>"
-        " <ECEnumeration typeName='NonStrictEnum' backingTypeName='int' isStrict='False'>"
-        "   <ECEnumerator value = '0' displayLabel = 'txt' />"
-        "   <ECEnumerator value = '1' displayLabel = 'bat' />"
-        " </ECEnumeration>"
-        "</ECSchema>", false, "Modifying ECEnumeration is not suppported");
-    bool asserted = false;
-    AssertSchemaImport(asserted, GetECDb(), editedSchemaItem);
-    ASSERT_FALSE(asserted);
-    }
-
-//---------------------------------------------------------------------------------------
-// @bsimethod                                   Muhammad Hassan                     04/16
-//+---------------+---------------+---------------+---------------+---------------+------
-TEST_F(ECDbSchemaUpgradeTests, AddNewECEnumeration)
-    {
-    SchemaItem schemaItem(
-        "<?xml version='1.0' encoding='utf-8'?>"
-        "<ECSchema schemaName='TestSchema' nameSpacePrefix='ts' version='1.0.0' xmlns='http://www.bentley.com/schemas/Bentley.ECXML.3.0'>"
-        "</ECSchema>");
-
-    SetupECDb("schemaupgrade.ecdb", schemaItem);
-    ASSERT_TRUE(GetECDb().IsDbOpen());
-    ASSERT_EQ(DbResult::BE_SQLITE_OK, GetECDb().SaveChanges());
-
-    SchemaItem editedSchemaItem(
-        "<?xml version='1.0' encoding='utf-8'?>"
-        "<ECSchema schemaName='TestSchema' nameSpacePrefix='ts' version='1.0.0' xmlns='http://www.bentley.com/schemas/Bentley.ECXML.3.0'>"
-        " <ECEnumeration typeName='NonStrictEnum' backingTypeName='int' isStrict='False'>"
-        "   <ECEnumerator value = '0' displayLabel = 'txt' />"
-        " </ECEnumeration>"
-        "</ECSchema>", false, "Adding new ECEnumeration is not suppported");
-    bool asserted = false;
-    AssertSchemaImport(asserted, GetECDb(), editedSchemaItem);
-    ASSERT_FALSE(asserted);
-    }
-
-//---------------------------------------------------------------------------------------
-// @bsimethod                                   Muhammad Hassan                     04/16
-//+---------------+---------------+---------------+---------------+---------------+------
-TEST_F(ECDbSchemaUpgradeTests, UpgradeECClassModifier)
-    {
-    SchemaItem schemaItem(
-        "<?xml version='1.0' encoding='utf-8'?>"
-        "<ECSchema schemaName='TestSchema' nameSpacePrefix='ts' version='1.0.0' xmlns='http://www.bentley.com/schemas/Bentley.ECXML.3.0'>"
-        "   <ECEntityClass typeName='TestClass' modifier='None' />"
-        "</ECSchema>");
-
-    SetupECDb("schemaupgrade.ecdb", schemaItem);
-    ASSERT_TRUE(GetECDb().IsDbOpen());
-    ASSERT_EQ(DbResult::BE_SQLITE_OK, GetECDb().SaveChanges());
-
-    //Try Updating Class modifier
-    SchemaItem editedSchemaItem(
-        "<?xml version='1.0' encoding='utf-8'?>"
-        "<ECSchema schemaName='TestSchema' nameSpacePrefix='ts' version='1.0.0' xmlns='http://www.bentley.com/schemas/Bentley.ECXML.3.0'>"
-        "   <ECEntityClass typeName='TestClass' modifier='Abstract' />"
-        "</ECSchema>", false, "Updating class Modifier is not supported");
-    bool asserted = false;
-    AssertSchemaImport(asserted, GetECDb(), editedSchemaItem);
-    ASSERT_FALSE(asserted);
-    }
-
-//---------------------------------------------------------------------------------------
-// @bsimethod                                   Muhammad Hassan                     04/16
-//+---------------+---------------+---------------+---------------+---------------+------
-TEST_F(ECDbSchemaUpgradeTests, ModifyIsEntityClass)
-    {
-    SchemaItem schemaItem(
-        "<?xml version='1.0' encoding='utf-8'?>"
-        "<ECSchema schemaName='TestSchema' nameSpacePrefix='ts' version='1.0.0' xmlns='http://www.bentley.com/schemas/Bentley.ECXML.3.0'>"
-        "   <ECEntityClass typeName='TestClass' modifier='None' />"
-        "</ECSchema>");
-
-    SetupECDb("schemaupgrade.ecdb", schemaItem);
-    ASSERT_TRUE(GetECDb().IsDbOpen());
-    ASSERT_EQ(DbResult::BE_SQLITE_OK, GetECDb().SaveChanges());
-
-    SchemaItem editedSchemaItem(
-        "<?xml version='1.0' encoding='utf-8'?>"
-        "<ECSchema schemaName='TestSchema' nameSpacePrefix='ts' version='1.0.0' xmlns='http://www.bentley.com/schemas/Bentley.ECXML.3.0'>"
-        "   <ECStructClass typeName='TestClass' modifier='None' />"
-        "</ECSchema>", false, "Changing ECClass::IsEntityClass is not supported");
-    bool asserted = false;
-    AssertSchemaImport(asserted, GetECDb(), editedSchemaItem);
-    ASSERT_FALSE(asserted);
-    }
-
-//---------------------------------------------------------------------------------------
-// @bsimethod                                   Muhammad Hassan                     04/16
-//+---------------+---------------+---------------+---------------+---------------+------
-TEST_F(ECDbSchemaUpgradeTests, ModifyIsStructClass)
-    {
-    SchemaItem schemaItem(
-        "<?xml version='1.0' encoding='utf-8'?>"
-        "<ECSchema schemaName='TestSchema' nameSpacePrefix='ts' version='1.0.0' xmlns='http://www.bentley.com/schemas/Bentley.ECXML.3.0'>"
-        "   <ECStructClass typeName='TestClass' />"
-        "</ECSchema>");
-
-    SetupECDb("schemaupgrade.ecdb", schemaItem);
-    ASSERT_TRUE(GetECDb().IsDbOpen());
-    ASSERT_EQ(DbResult::BE_SQLITE_OK, GetECDb().SaveChanges());
-
-    SchemaItem editedSchemaItem(
-        "<?xml version='1.0' encoding='utf-8'?>"
-        "<ECSchema schemaName='TestSchema' nameSpacePrefix='ts' version='1.0.0' xmlns='http://www.bentley.com/schemas/Bentley.ECXML.3.0'>"
-        "   <ECEntityClass typeName='TestClass' modifier='None' />"
-        "</ECSchema>", false, "Changing ECClass::IsStructClass is not supported");
-    bool asserted = false;
-    AssertSchemaImport(asserted, GetECDb(), editedSchemaItem);
-    ASSERT_FALSE(asserted);
-    }
-
-//---------------------------------------------------------------------------------------
-// @bsimethod                                   Muhammad Hassan                     04/16
-//+---------------+---------------+---------------+---------------+---------------+------
-TEST_F(ECDbSchemaUpgradeTests, ModifyIsCustomAttributeClass)
-    {
-    SchemaItem schemaItem(
-        "<?xml version='1.0' encoding='utf-8'?>"
-        "<ECSchema schemaName='TestSchema' nameSpacePrefix='ts' version='1.0.0' xmlns='http://www.bentley.com/schemas/Bentley.ECXML.3.0'>"
-        "   <ECCustomAttributeClass typeName='TestClass' appliesTo='EntityClass, RelationshipClass' />"
-        "</ECSchema>");
-
-    SetupECDb("schemaupgrade.ecdb", schemaItem);
-    ASSERT_TRUE(GetECDb().IsDbOpen());
-    ASSERT_EQ(DbResult::BE_SQLITE_OK, GetECDb().SaveChanges());
-
-    SchemaItem editedSchemaItem(
-        "<?xml version='1.0' encoding='utf-8'?>"
-        "<ECSchema schemaName='TestSchema' nameSpacePrefix='ts_modified' displayLabel='Modified Test Schema' description='modified test schema' version='1.0.0' xmlns='http://www.bentley.com/schemas/Bentley.ECXML.3.0'>"
-        "   <ECEntityClass typeName='TestClass' modifier='None' />"
-        "</ECSchema>", false, "Changing ECClass::IsCustomAttributeClass is not supported");
-    bool asserted = false;
-    AssertSchemaImport(asserted, GetECDb(), editedSchemaItem);
-    ASSERT_FALSE(asserted);
-    }
-
-//---------------------------------------------------------------------------------------
-// @bsimethod                                   Muhammad Hassan                     04/16
-//+---------------+---------------+---------------+---------------+---------------+------
-TEST_F(ECDbSchemaUpgradeTests, ModifyIsRelationshipClass)
-    {
-    SchemaItem schemaItem(
-        "<?xml version='1.0' encoding='utf-8'?>"
-        "<ECSchema schemaName='TestSchema' nameSpacePrefix='ts' version='1.0.0' xmlns='http://www.bentley.com/schemas/Bentley.ECXML.3.0'>"
-        "   <ECEntityClass typeName='A' modifier='None' />"
-        "    <ECRelationshipClass typeName='RelClass' modifier='None' strength='embedding' >"
-        "       <Source cardinality='(0,1)' polymorphic='True'>"
-        "           <Class class='A' />"
-        "       </Source>"
-        "       <Target cardinality='(0,N)' polymorphic='True'>"
-        "           <Class class='A' />"
-        "       </Target>"
-        "     </ECRelationshipClass>"
-        "</ECSchema>");
-
-    SetupECDb("schemaupgrade.ecdb", schemaItem);
-    ASSERT_TRUE(GetECDb().IsDbOpen());
-    ASSERT_EQ(DbResult::BE_SQLITE_OK, GetECDb().SaveChanges());
-
-    SchemaItem editedSchemaItem(
-        "<?xml version='1.0' encoding='utf-8'?>"
-        "<ECSchema schemaName='TestSchema' nameSpacePrefix='ts' version='1.0.0' xmlns='http://www.bentley.com/schemas/Bentley.ECXML.3.0'>"
-        "   <ECEntityClass typeName='A' modifier='None' />"
-        "   <ECCustomAttributeClass typeName='RelClass' />"
-        "</ECSchema>", false, "Changing ECClass::IsRelationshipClass is not supported");
-    bool asserted = false;
-    AssertSchemaImport(asserted, GetECDb(), editedSchemaItem);
-    ASSERT_FALSE(asserted);
-    }
-
-//---------------------------------------------------------------------------------------
-// @bsimethod                                   Muhammad Hassan                     04/16
-//+---------------+---------------+---------------+---------------+---------------+------
-TEST_F(ECDbSchemaUpgradeTests, ModifyRelationship)
-    {
-    SchemaItem schemaItem(
-        "<?xml version='1.0' encoding='utf-8'?>"
-        "<ECSchema schemaName='TestSchema' nameSpacePrefix='ts' version='1.0.0' xmlns='http://www.bentley.com/schemas/Bentley.ECXML.3.0'>"
-        "   <ECEntityClass typeName='A' modifier='None' />"
-        "    <ECRelationshipClass typeName='RelClass' modifier='None' strength='embedding' strengthDirection='forward' >"
-        "       <Source cardinality='(0,1)' polymorphic='True'>"
-        "           <Class class='A' />"
-        "       </Source>"
-        "       <Target cardinality='(0,N)' polymorphic='True'>"
-        "           <Class class='A' />"
-        "       </Target>"
-        "     </ECRelationshipClass>"
-        "</ECSchema>");
-
-    SetupECDb("schemaupgrade.ecdb", schemaItem);
-    ASSERT_TRUE(GetECDb().IsDbOpen());
-    ASSERT_EQ(DbResult::BE_SQLITE_OK, GetECDb().SaveChanges());
-
-    Savepoint sp(GetECDb(), "Schema Import");
-    //Try Upgrade with different source Cardinality.
-    SchemaItem schemaWithDifferentCardinality(
-        "<?xml version='1.0' encoding='utf-8'?>"
-        "<ECSchema schemaName='TestSchema' nameSpacePrefix='ts' version='1.0.0' xmlns='http://www.bentley.com/schemas/Bentley.ECXML.3.0'>"
-        "   <ECEntityClass typeName='A' modifier='None' />"
-        "    <ECRelationshipClass typeName='RelClass' modifier='None' strength='embedding' strengthDirection='forward' >"
-        "       <Source cardinality='(0,N)' polymorphic='True'>"
-        "           <Class class='A' />"
-        "       </Source>"
-        "       <Target cardinality='(0,N)' polymorphic='True'>"
-        "           <Class class='A' />"
-        "       </Target>"
-        "     </ECRelationshipClass>"
-        "</ECSchema>", false, "changing Relationship Cardinality now allowed");
-    bool asserted = false;
-    AssertSchemaImport(asserted, GetECDb(), schemaWithDifferentCardinality);
-    ASSERT_FALSE(asserted);
-    sp.Cancel();
-
-    sp.Begin();
-    //Try Upgrade with different target Cardinality.
-    SchemaItem schemaWithDifferentTargetCardinality(
-        "<?xml version='1.0' encoding='utf-8'?>"
-        "<ECSchema schemaName='TestSchema' nameSpacePrefix='ts' version='1.0.0' xmlns='http://www.bentley.com/schemas/Bentley.ECXML.3.0'>"
-        "   <ECEntityClass typeName='A' modifier='None' />"
-        "    <ECRelationshipClass typeName='RelClass' modifier='None' strength='embedding' strengthDirection='forward' >"
-        "       <Source cardinality='(0,1)' polymorphic='True'>"
-        "           <Class class='A' />"
-        "       </Source>"
-        "       <Target cardinality='(0,1)' polymorphic='True'>"
-        "           <Class class='A' />"
-        "       </Target>"
-        "     </ECRelationshipClass>"
-        "</ECSchema>", false, "changing Relationship Cardinality now allowed");
-    asserted = false;
-    AssertSchemaImport(asserted, GetECDb(), schemaWithDifferentTargetCardinality);
-    ASSERT_FALSE(asserted);
-    sp.Cancel();
-
-    sp.Begin();
-    //Try Upgrade with different source Constraint Class
-    SchemaItem differentSourceConstraintClass(
-        "<?xml version='1.0' encoding='utf-8'?>"
-        "<ECSchema schemaName='TestSchema' nameSpacePrefix='ts' version='1.0.0' xmlns='http://www.bentley.com/schemas/Bentley.ECXML.3.0'>"
-        "   <ECEntityClass typeName='A' modifier='None' />"
-        "   <ECEntityClass typeName='B' modifier='None' />"
-        "    <ECRelationshipClass typeName='RelClass' modifier='None' strength='embedding' strengthDirection='forward' >"
-        "       <Source cardinality='(0,1)' polymorphic='True'>"
-        "           <Class class='B' />"
-        "       </Source>"
-        "       <Target cardinality='(0,N)' polymorphic='True'>"
-        "           <Class class='A' />"
-        "       </Target>"
-        "     </ECRelationshipClass>"
-        "</ECSchema>", false, "changing Relationship Cardinality now allowed");
-    asserted = false;
-    AssertSchemaImport(asserted, GetECDb(), differentSourceConstraintClass);
-    ASSERT_FALSE(asserted);
-    sp.Cancel();
-
-    sp.Begin();
-    //Try Upgrade with different Target Constraint Class
-    SchemaItem differentTargetConstraintClass(
-        "<?xml version='1.0' encoding='utf-8'?>"
-        "<ECSchema schemaName='TestSchema' nameSpacePrefix='ts' version='1.0.0' xmlns='http://www.bentley.com/schemas/Bentley.ECXML.3.0'>"
-        "   <ECEntityClass typeName='A' modifier='None' />"
-        "   <ECEntityClass typeName='B' modifier='None' />"
-        "    <ECRelationshipClass typeName='RelClass' modifier='None' strength='embedding' strengthDirection='forward' >"
-        "       <Source cardinality='(0,1)' polymorphic='True'>"
-        "           <Class class='A' />"
-        "       </Source>"
-        "       <Target cardinality='(0,N)' polymorphic='True'>"
-        "           <Class class='B' />"
-        "       </Target>"
-        "     </ECRelationshipClass>"
-        "</ECSchema>", false, "changing Relationship Cardinality now allowed");
-    asserted = false;
-    AssertSchemaImport(asserted, GetECDb(), differentTargetConstraintClass);
-    ASSERT_FALSE(asserted);
-    sp.Cancel();
-
-    sp.Begin();
-    //Try Upgrade with NonPolymorphic Source
-    SchemaItem nonPolymorphicSource(
-        "<?xml version='1.0' encoding='utf-8'?>"
-        "<ECSchema schemaName='TestSchema' nameSpacePrefix='ts' version='1.0.0' xmlns='http://www.bentley.com/schemas/Bentley.ECXML.3.0'>"
-        "   <ECEntityClass typeName='A' modifier='None' />"
-        "    <ECRelationshipClass typeName='RelClass' modifier='None' strength='embedding' strengthDirection='forward' >"
-        "       <Source cardinality='(0,1)' polymorphic='False'>"
-        "           <Class class='A' />"
-        "       </Source>"
-        "       <Target cardinality='(0,N)' polymorphic='True'>"
-        "           <Class class='A' />"
-        "       </Target>"
-        "     </ECRelationshipClass>"
-        "</ECSchema>", false, "changing Relationship Cardinality now allowed");
-    asserted = false;
-    AssertSchemaImport(asserted, GetECDb(), nonPolymorphicSource);
-    ASSERT_FALSE(asserted);
-    sp.Cancel();
-
-    sp.Begin();
-    //Try Upgrade with NonPolymorphic Target
-    SchemaItem nonPolymorphicTarget(
-        "<?xml version='1.0' encoding='utf-8'?>"
-        "<ECSchema schemaName='TestSchema' nameSpacePrefix='ts' version='1.0.0' xmlns='http://www.bentley.com/schemas/Bentley.ECXML.3.0'>"
-        "   <ECEntityClass typeName='A' modifier='None' />"
-        "    <ECRelationshipClass typeName='RelClass' modifier='None' strength='embedding' strengthDirection='forward' >"
-        "       <Source cardinality='(0,1)' polymorphic='True'>"
-        "           <Class class='A' />"
-        "       </Source>"
-        "       <Target cardinality='(0,N)' polymorphic='False'>"
-        "           <Class class='A' />"
-        "       </Target>"
-        "     </ECRelationshipClass>"
-        "</ECSchema>", false, "changing Relationship Cardinality now allowed");
-    asserted = false;
-    AssertSchemaImport(asserted, GetECDb(), nonPolymorphicTarget);
-    ASSERT_FALSE(asserted);
-    sp.Cancel();
-
-    sp.Begin();
-    //Try Upgrading schema with different strength.
-    SchemaItem schemaWithDifferentStrength(
-        "<?xml version='1.0' encoding='utf-8'?>"
-        "<ECSchema schemaName='TestSchema' nameSpacePrefix='ts' version='1.0.0' xmlns='http://www.bentley.com/schemas/Bentley.ECXML.3.0'>"
-        "   <ECEntityClass typeName='A' modifier='None' />"
-        "    <ECRelationshipClass typeName='RelClass' modifier='None' strength='referencing' strengthDirection='forward' >"
-        "       <Source cardinality='(0,1)' polymorphic='True'>"
-        "           <Class class='A' />"
-        "       </Source>"
-        "       <Target cardinality='(0,N)' polymorphic='True'>"
-        "           <Class class='A' />"
-        "       </Target>"
-        "     </ECRelationshipClass>"
-        "</ECSchema>", false, "changing relationship Strength not allowed");
-    asserted = false;
-    AssertSchemaImport(asserted, GetECDb(), schemaWithDifferentStrength);
-    ASSERT_FALSE(asserted);
-    sp.Cancel();
-
-    sp.Begin();
-    //Verify Changing strength direction not supported
-    SchemaItem schemaWithDifferentStrengthDirection(
-        "<?xml version='1.0' encoding='utf-8'?>"
-        "<ECSchema schemaName='TestSchema' nameSpacePrefix='ts' version='1.0.0' xmlns='http://www.bentley.com/schemas/Bentley.ECXML.3.0'>"
-        "   <ECEntityClass typeName='A' modifier='None' />"
-        "    <ECRelationshipClass typeName='RelClass' modifier='None' strength='embedding' strengthDirection='backward' >"
-        "       <Source cardinality='(0,1)' polymorphic='True'>"
-        "           <Class class='A' />"
-        "       </Source>"
-        "       <Target cardinality='(0,N)' polymorphic='True'>"
-        "           <Class class='A' />"
-        "       </Target>"
-        "     </ECRelationshipClass>"
-        "</ECSchema>", false, "changing relationship Strength Direction not allowed");
-    asserted = false;
-    AssertSchemaImport(asserted, GetECDb(), schemaWithDifferentStrengthDirection);
-    ASSERT_FALSE(asserted);
-    sp.Cancel();
-    }
-
-//---------------------------------------------------------------------------------------
-// @bsimethod                                   Muhammad Hassan                     04/16
-//+---------------+---------------+---------------+---------------+---------------+------
-TEST_F(ECDbSchemaUpgradeTests, UpgradeReferenceSchema)
-    {
-    SchemaItem schemaItem(
-        "<?xml version='1.0' encoding='utf-8'?>"
-        "<ECSchema schemaName='TestSchema' nameSpacePrefix='ts' displayLabel='Test Schema' description='This is Test Schema' version='1.0.0' xmlns='http://www.bentley.com/schemas/Bentley.ECXML.3.0'>"
-        "   <ECSchemaReference name = 'ECDbMap' version = '01.00' prefix = 'ecdbmap' />"
-        "</ECSchema>");
-
-    SetupECDb("schemaupgrade.ecdb", schemaItem);
-    ASSERT_TRUE(GetECDb().IsDbOpen());
-    ASSERT_EQ(DbResult::BE_SQLITE_OK, GetECDb().SaveChanges());
-
-    //import edited schema with some changes.
-    SchemaItem editedSchemaItem(
-        "<?xml version='1.0' encoding='utf-8'?>"
-        "<ECSchema schemaName='TestSchema' nameSpacePrefix='ts_modified' displayLabel='Modified Test Schema' description='modified test schema' version='1.0.0' xmlns='http://www.bentley.com/schemas/Bentley.ECXML.3.0'>"
-        "   <ECSchemaReference name = 'ECDbMap' version = '01.01' prefix = 'ecdbmap' />"
-        "</ECSchema>");
-    bool asserted = false;
-    AssertSchemaImport(asserted, GetECDb(), editedSchemaItem);
-    ASSERT_FALSE(asserted);
-    }
-END_ECDBUNITTESTS_NAMESPACE
+/*--------------------------------------------------------------------------------------+
+|
+|  $Source: Tests/Published/ECDbSchemaUpgrade_Tests.cpp $
+|
+|  $Copyright: (c) 2016 Bentley Systems, Incorporated. All rights reserved. $
+|
++--------------------------------------------------------------------------------------*/
+#include "ECDbPublishedTests.h"
+#include "SchemaImportTestFixture.h"
+
+USING_NAMESPACE_BENTLEY_EC
+USING_NAMESPACE_BENTLEY_SQLITE_EC
+
+BEGIN_ECDBUNITTESTS_NAMESPACE
+
+//---------------------------------------------------------------------------------------
+// @bsiclass                                   Muhammad Hassan                     03/16
+//+---------------+---------------+---------------+---------------+---------------+------
+struct ECDbSchemaUpgradeTests : public SchemaImportTestFixture
+    {
+    void CloseReOpenECDb()
+        {
+        Utf8CP dbFileName = GetECDb().GetDbFileName();
+        GetECDb().CloseDb();
+        ASSERT_FALSE(GetECDb().IsDbOpen());
+        ASSERT_EQ(DbResult::BE_SQLITE_OK, GetECDb().OpenBeSQLiteDb(dbFileName, Db::OpenParams(Db::OpenMode::Readonly)));
+        ASSERT_TRUE(GetECDb().IsDbOpen());
+        }
+    };
+
+#ifdef NotUsedYet
+struct ECSchemaDuplicator :IECSchemaLocater
+    {
+    private:
+        ECSchemaCacheCR m_fromCache;
+    private:
+        virtual ECSchemaPtr _LocateSchema(SchemaKeyR key, SchemaMatchType matchType, ECSchemaReadContextR schemaContext) override
+            {
+            if (auto schema = schemaContext.GetCache().GetSchema(key, matchType))
+                return schema;
+
+            if (auto schema = m_fromCache.GetSchema(key, matchType))
+                {
+                Utf8String xml;
+                if (SchemaWriteStatus::Success != schema->WriteToXmlString(xml))
+                    return nullptr;
+
+                ECSchemaPtr out;
+                if (SchemaReadStatus::Success != ECSchema::ReadFromXmlString(out, xml.c_str(), schemaContext))
+                    return nullptr;
+
+                return out;
+                }
+
+            return nullptr;
+            }
+        ECSchemaDuplicator(ECSchemaCacheCR fromCache)
+            :m_fromCache(fromCache)
+            {}
+    public:
+        static ECSchemaCachePtr Duplicate(ECSchemaCacheCR fromCache)
+            {
+            ECSchemaReadContextPtr ptr = ECSchemaReadContext::CreateContext();
+            ECSchemaDuplicator loc(fromCache);
+            ptr->AddSchemaLocater(loc);
+            bvector<ECSchemaP> schemas;
+            fromCache.GetSchemas(schemas);
+            for (auto schema : schemas)
+                {
+                ptr->LocateSchema(const_cast<SchemaKeyR>(schema->GetSchemaKey()), SchemaMatchType::Exact);
+                }
+
+            return &ptr->GetCache();
+            }
+        static ECSchemaCachePtr Duplicate(ECSchemaCR schema)
+            {
+            ECSchemaCachePtr ptr = ECSchemaCache::Create();
+            ptr->AddSchema(const_cast<ECSchemaR>(schema));
+            return Duplicate(*ptr);
+            }
+        static ECSchemaCachePtr Duplicate(ECSchemaReadContextR ctx)
+            {
+            return Duplicate(ctx.GetCache());
+            }
+    };
+#endif // NotUsedYet
+
+//---------------------------------------------------------------------------------------
+// @bsimethod                                   Muhammad Hassan                     03/16
+//+---------------+---------------+---------------+---------------+---------------+------
+TEST_F(ECDbSchemaUpgradeTests, UpdateECSchemaAttributes)
+    {
+    SchemaItem schemaItem(
+        "<?xml version='1.0' encoding='utf-8'?>"
+        "<ECSchema schemaName='TestSchema' nameSpacePrefix='ts' displayLabel='Test Schema' description='This is Test Schema' version='1.0.0' xmlns='http://www.bentley.com/schemas/Bentley.ECXML.3.0'>"
+        "</ECSchema>");
+
+    SetupECDb("schemaupgrade.ecdb", schemaItem);
+    ASSERT_TRUE(GetECDb().IsDbOpen());
+    ASSERT_EQ(DbResult::BE_SQLITE_OK, GetECDb().SaveChanges());
+
+    //Upgrade with some attributes and import schema
+    SchemaItem editedSchemaItem(
+        "<?xml version='1.0' encoding='utf-8'?>"
+        "<ECSchema schemaName='TestSchema' nameSpacePrefix='ts_modified' displayLabel='Modified Test Schema' description='modified test schema' version='1.0.0' xmlns='http://www.bentley.com/schemas/Bentley.ECXML.3.0'>"
+        "</ECSchema>");
+    bool asserted = false;
+    AssertSchemaImport(asserted, GetECDb(), editedSchemaItem);
+    ASSERT_FALSE(asserted);
+
+    //Verify Schema attributes upgraded successfully
+    ECSchemaCP testSchema = GetECDb().Schemas().GetECSchema("TestSchema");
+    ASSERT_TRUE(testSchema != nullptr);
+    ASSERT_TRUE(testSchema->GetNamespacePrefix() == "ts_modified");
+    ASSERT_TRUE(testSchema->GetDisplayLabel() == "Modified Test Schema");
+    ASSERT_TRUE(testSchema->GetDescription() == "modified test schema");
+
+    CloseReOpenECDb();
+
+    //Verify attributes via ECSql using MataSchema
+    ECSqlStatement statement;
+    ASSERT_EQ(ECSqlStatus::Success, statement.Prepare(GetECDb(), "SELECT DisplayLabel, Description, NameSpacePrefix FROM ec.ECSchemaDef WHERE Name='TestSchema'"));
+    ASSERT_EQ(DbResult::BE_SQLITE_ROW, statement.Step());
+    ASSERT_STREQ("Modified Test Schema", statement.GetValueText(0));
+    ASSERT_STREQ("modified test schema", statement.GetValueText(1));
+    ASSERT_STREQ("ts_modified", statement.GetValueText(2));
+    }
+
+//---------------------------------------------------------------------------------------
+// @bsimethod                                   Muhammad Hassan                     03/16
+//+---------------+---------------+---------------+---------------+---------------+------
+TEST_F(ECDbSchemaUpgradeTests, UpdateECClassAttributes)
+    {
+    SchemaItem schemaItem(
+        "<?xml version='1.0' encoding='utf-8'?>"
+        "<ECSchema schemaName='TestSchema' nameSpacePrefix='ts' displayLabel='Test Schema' description='This is Test Schema' version='1.0.0' xmlns='http://www.bentley.com/schemas/Bentley.ECXML.3.0'>"
+        "   <ECEntityClass typeName='TestClass' displayLabel='Test Class' description='This is test Class' modifier='None' />"
+        "</ECSchema>");
+
+    SetupECDb("schemaupgrade.ecdb", schemaItem);
+    ASSERT_TRUE(GetECDb().IsDbOpen());
+    ASSERT_EQ(DbResult::BE_SQLITE_OK, GetECDb().SaveChanges());
+
+    //import edited schema with some changes.
+    SchemaItem editedSchemaItem(
+        "<?xml version='1.0' encoding='utf-8'?>"
+        "<ECSchema schemaName='TestSchema' nameSpacePrefix='ts_modified' displayLabel='Modified Test Schema' description='modified test schema' version='1.0.0' xmlns='http://www.bentley.com/schemas/Bentley.ECXML.3.0'>"
+        "   <ECEntityClass typeName='TestClass' displayLabel='Modified Test Class' description='modified test class' modifier='None' />"
+        "</ECSchema>");
+    bool asserted = false;
+    AssertSchemaImport(asserted, GetECDb(), editedSchemaItem);
+    ASSERT_FALSE(asserted);
+
+    //Verify Schema and Class attributes upgraded successfully
+    ECSchemaCP testSchema = GetECDb().Schemas().GetECSchema("TestSchema");
+    ASSERT_TRUE(testSchema != nullptr);
+    ASSERT_TRUE(testSchema->GetNamespacePrefix() == "ts_modified");
+    ASSERT_TRUE(testSchema->GetDisplayLabel() == "Modified Test Schema");
+    ASSERT_TRUE(testSchema->GetDescription() == "modified test schema");
+
+    ECClassCP testClass = testSchema->GetClassCP("TestClass");
+    ASSERT_TRUE(testClass != nullptr);
+    ASSERT_TRUE(testClass->GetDisplayLabel() == "Modified Test Class");
+    ASSERT_TRUE(testClass->GetDescription() == "modified test class");
+
+    CloseReOpenECDb();
+
+    //Verify attributes via ECSql using MataSchema
+    ECSqlStatement statement;
+    ASSERT_EQ(ECSqlStatus::Success, statement.Prepare(GetECDb(), "SELECT DisplayLabel, Description, NameSpacePrefix FROM ec.ECSchemaDef WHERE Name='TestSchema'"));
+    ASSERT_EQ(DbResult::BE_SQLITE_ROW, statement.Step());
+    ASSERT_STREQ("Modified Test Schema", statement.GetValueText(0));
+    ASSERT_STREQ("modified test schema", statement.GetValueText(1));
+    ASSERT_STREQ("ts_modified", statement.GetValueText(2));
+
+    statement.Finalize();
+    ASSERT_EQ(ECSqlStatus::Success, statement.Prepare(GetECDb(), "SELECT DisplayLabel, Description FROM ec.ECClassDef WHERE Name='TestClass'"));
+    ASSERT_EQ(DbResult::BE_SQLITE_ROW, statement.Step());
+    ASSERT_STREQ("Modified Test Class", statement.GetValueText(0));
+    ASSERT_STREQ("modified test class", statement.GetValueText(1));
+
+    //verify class is accessible using new ECSchemaPrefix
+    statement.Finalize();
+    ASSERT_EQ(ECSqlStatus::Success, statement.Prepare(GetECDb(), "SELECT * FROM ts_modified.TestClass"));
+    ASSERT_EQ(DbResult::BE_SQLITE_DONE, statement.Step());
+    }
+
+//---------------------------------------------------------------------------------------
+// @bsimethod                                   Muhammad Hassan                     03/16
+//+---------------+---------------+---------------+---------------+---------------+------
+TEST_F(ECDbSchemaUpgradeTests, UpdateECPropertyAttributes)
+    {
+    SchemaItem schemaItem(
+        "<?xml version='1.0' encoding='utf-8'?>"
+        "<ECSchema schemaName='TestSchema' nameSpacePrefix='ts' displayLabel='Test Schema' description='This is Test Schema' version='1.0.0' xmlns='http://www.bentley.com/schemas/Bentley.ECXML.3.0'>"
+        "   <ECEntityClass typeName='TestClass' displayLabel='Test Class' description='This is test Class' modifier='None' >"
+        "       <ECProperty propertyName='TestProperty' displayLabel='Test Property' description='this is property' typeName='string' />"
+        "   </ECEntityClass>"
+        "</ECSchema>");
+
+    SetupECDb("schemaupgrade.ecdb", schemaItem);
+    ASSERT_TRUE(GetECDb().IsDbOpen());
+    ASSERT_EQ(DbResult::BE_SQLITE_OK, GetECDb().SaveChanges());
+
+    //import edited schema with some changes.
+    SchemaItem editedSchemaItem(
+        "<?xml version='1.0' encoding='utf-8'?>"
+        "<ECSchema schemaName='TestSchema' nameSpacePrefix='ts_modified' displayLabel='Modified Test Schema' description='modified test schema' version='1.0.0' xmlns='http://www.bentley.com/schemas/Bentley.ECXML.3.0'>"
+        "   <ECEntityClass typeName='TestClass' displayLabel='Modified Test Class' description='modified test class' modifier='None' >"
+        "       <ECProperty propertyName='TestProperty' displayLabel='Modified Test Property' description='this is modified property' typeName='string' />"
+        "   </ECEntityClass>"
+        "</ECSchema>");
+    bool asserted = false;
+    AssertSchemaImport(asserted, GetECDb(), editedSchemaItem);
+    ASSERT_FALSE(asserted);
+
+    //Verify Schema, Class and property attributes upgraded successfully
+    ECSchemaCP testSchema = GetECDb().Schemas().GetECSchema("TestSchema");
+    ASSERT_TRUE(testSchema != nullptr);
+    ASSERT_TRUE(testSchema->GetNamespacePrefix() == "ts_modified");
+    ASSERT_TRUE(testSchema->GetDisplayLabel() == "Modified Test Schema");
+    ASSERT_TRUE(testSchema->GetDescription() == "modified test schema");
+
+    ECClassCP testClass = testSchema->GetClassCP("TestClass");
+    ASSERT_TRUE(testClass != nullptr);
+    ASSERT_TRUE(testClass->GetDisplayLabel() == "Modified Test Class");
+    ASSERT_TRUE(testClass->GetDescription() == "modified test class");
+
+    ECPropertyCP testProperty = testClass->GetPropertyP("TestProperty");
+    ASSERT_TRUE(testProperty != nullptr);
+    ASSERT_TRUE(testProperty->GetDisplayLabel() == "Modified Test Property");
+    ASSERT_TRUE(testProperty->GetDescription() == "this is modified property");
+
+    CloseReOpenECDb();
+
+    //Verify attributes via ECSql using MataSchema
+    ECSqlStatement statement;
+    ASSERT_EQ(ECSqlStatus::Success, statement.Prepare(GetECDb(), "SELECT DisplayLabel, Description, NameSpacePrefix FROM ec.ECSchemaDef WHERE Name='TestSchema'"));
+    ASSERT_EQ(DbResult::BE_SQLITE_ROW, statement.Step());
+    ASSERT_STREQ("Modified Test Schema", statement.GetValueText(0));
+    ASSERT_STREQ("modified test schema", statement.GetValueText(1));
+    ASSERT_STREQ("ts_modified", statement.GetValueText(2));
+
+    statement.Finalize();
+    ASSERT_EQ(ECSqlStatus::Success, statement.Prepare(GetECDb(), "SELECT DisplayLabel, Description FROM ec.ECClassDef WHERE Name='TestClass'"));
+    ASSERT_EQ(DbResult::BE_SQLITE_ROW, statement.Step());
+    ASSERT_STREQ("Modified Test Class", statement.GetValueText(0));
+    ASSERT_STREQ("modified test class", statement.GetValueText(1));
+
+    statement.Finalize();
+    ASSERT_EQ(ECSqlStatus::Success, statement.Prepare(GetECDb(), "SELECT DisplayLabel, Description FROM ec.ECPropertyDef WHERE Name='TestProperty'"));
+    ASSERT_EQ(DbResult::BE_SQLITE_ROW, statement.Step());
+    ASSERT_STREQ("Modified Test Property", statement.GetValueText(0));
+    ASSERT_STREQ("this is modified property", statement.GetValueText(1));
+
+    //Verify class and Property accessible using new ECSchemaPrefix
+    statement.Finalize();
+    ASSERT_EQ(ECSqlStatus::Success, statement.Prepare(GetECDb(), "SELECT TestProperty FROM ts_modified.TestClass"));
+    ASSERT_EQ(DbResult::BE_SQLITE_DONE, statement.Step());
+    }
+
+//---------------------------------------------------------------------------------------
+// @bsimethod                                   Muhammad Hassan                     03/16
+//+---------------+---------------+---------------+---------------+---------------+------
+TEST_F(ECDbSchemaUpgradeTests, UpdateCAProperties)
+    {
+    SchemaItem schemaItem(
+        "<?xml version='1.0' encoding='utf-8'?>"
+        "<ECSchema schemaName='TestSchema' nameSpacePrefix='ts' displayLabel='Test Schema' description='This is Test Schema' version='1.0.0' xmlns='http://www.bentley.com/schemas/Bentley.ECXML.3.0'>"
+        "   <ECSchemaReference name = 'ECDbMap' version = '01.01' prefix = 'ecdbmap' />"
+        "   <ECEntityClass typeName='TestClass' displayLabel='Test Class' description='This is test Class' modifier='None' >"
+        "       <ECProperty propertyName='TestProperty' displayLabel='Test Property' description='this is property' typeName='string' >"
+        "        <ECCustomAttributes>"
+        "            <PropertyMap xmlns='ECDbMap.01.01'>"
+        "                <IsNullable>false</IsNullable>"
+        "            </PropertyMap>"
+        "        </ECCustomAttributes>"
+        "       </ECProperty>"
+        "   </ECEntityClass>"
+        "</ECSchema>");
+
+    SetupECDb("schemaupgrade.ecdb", schemaItem);
+    ASSERT_TRUE(GetECDb().IsDbOpen());
+    ASSERT_EQ(DbResult::BE_SQLITE_OK, GetECDb().SaveChanges());
+
+    //import edited schema with some changes.
+    SchemaItem editedSchemaItem(
+        "<?xml version='1.0' encoding='utf-8'?>"
+        "<ECSchema schemaName='TestSchema' nameSpacePrefix='ts_modified' displayLabel='Modified Test Schema' description='modified test schema' version='1.0.0' xmlns='http://www.bentley.com/schemas/Bentley.ECXML.3.0'>"
+        "   <ECSchemaReference name = 'ECDbMap' version = '01.01' prefix = 'ecdbmap' />"
+        "   <ECEntityClass typeName='TestClass' displayLabel='Modified Test Class' description='modified test class' modifier='None' >"
+        "       <ECProperty propertyName='TestProperty' displayLabel='Modified Test Property' description='this is modified property' typeName='string' >"
+        "        <ECCustomAttributes>"
+        "            <PropertyMap xmlns='ECDbMap.01.01'>"
+        "                <IsNullable>false</IsNullable>"
+        "                <ColumnName>TestProperty1</ColumnName>"
+        "            </PropertyMap>"
+        "        </ECCustomAttributes>"
+        "       </ECProperty>"
+        "   </ECEntityClass>"
+        "</ECSchema>");
+    bool asserted = false;
+    AssertSchemaImport(asserted, GetECDb(), editedSchemaItem);
+    ASSERT_FALSE(asserted);
+
+    //Verify Schema, Class, property and CAClassProperties attributes upgraded successfully
+    ECSchemaCP testSchema = GetECDb().Schemas().GetECSchema("TestSchema");
+    ASSERT_TRUE(testSchema != nullptr);
+    ASSERT_TRUE(testSchema->GetNamespacePrefix() == "ts_modified");
+    ASSERT_TRUE(testSchema->GetDisplayLabel() == "Modified Test Schema");
+    ASSERT_TRUE(testSchema->GetDescription() == "modified test schema");
+
+    ECClassCP testClass = testSchema->GetClassCP("TestClass");
+    ASSERT_TRUE(testClass != nullptr);
+    ASSERT_TRUE(testClass->GetDisplayLabel() == "Modified Test Class");
+    ASSERT_TRUE(testClass->GetDescription() == "modified test class");
+
+    ECPropertyCP testProperty = testClass->GetPropertyP("TestProperty");
+    ASSERT_TRUE(testProperty != nullptr);
+    ASSERT_TRUE(testProperty->GetDisplayLabel() == "Modified Test Property");
+    ASSERT_TRUE(testProperty->GetDescription() == "this is modified property");
+
+    CloseReOpenECDb();
+
+    //Verify attributes via ECSql using MataSchema
+    ECSqlStatement statement;
+    ASSERT_EQ(ECSqlStatus::Success, statement.Prepare(GetECDb(), "SELECT DisplayLabel, Description, NameSpacePrefix FROM ec.ECSchemaDef WHERE Name='TestSchema'"));
+    ASSERT_EQ(DbResult::BE_SQLITE_ROW, statement.Step());
+    ASSERT_STREQ("Modified Test Schema", statement.GetValueText(0));
+    ASSERT_STREQ("modified test schema", statement.GetValueText(1));
+    ASSERT_STREQ("ts_modified", statement.GetValueText(2));
+
+    statement.Finalize();
+    ASSERT_EQ(ECSqlStatus::Success, statement.Prepare(GetECDb(), "SELECT DisplayLabel, Description FROM ec.ECClassDef WHERE Name='TestClass'"));
+    ASSERT_EQ(DbResult::BE_SQLITE_ROW, statement.Step());
+    ASSERT_STREQ("Modified Test Class", statement.GetValueText(0));
+    ASSERT_STREQ("modified test class", statement.GetValueText(1));
+
+    statement.Finalize();
+    ASSERT_EQ(ECSqlStatus::Success, statement.Prepare(GetECDb(), "SELECT DisplayLabel, Description FROM ec.ECPropertyDef WHERE Name='TestProperty'"));
+    ASSERT_EQ(DbResult::BE_SQLITE_ROW, statement.Step());
+    ASSERT_STREQ("Modified Test Property", statement.GetValueText(0));
+    ASSERT_STREQ("this is modified property", statement.GetValueText(1));
+
+    //Verify class and Property accessible using new ECSchemaPrefix
+    statement.Finalize();
+    ASSERT_EQ(ECSqlStatus::Success, statement.Prepare(GetECDb(), "SELECT TestProperty FROM ts_modified.TestClass"));
+    ASSERT_EQ(DbResult::BE_SQLITE_DONE, statement.Step());
+
+    //verify CA changes
+    testProperty = GetECDb().Schemas().GetECSchema("TestSchema")->GetClassCP("TestClass")->GetPropertyP("TestProperty");
+    ASSERT_TRUE(testProperty != nullptr);
+    IECInstancePtr propertyMapCA = testProperty->GetCustomAttribute("PropertyMap");
+    ASSERT_TRUE(propertyMapCA != nullptr);
+    ECValue val;
+    ASSERT_EQ(ECObjectsStatus::Success, propertyMapCA->GetValue(val, "IsNullable"));
+    ASSERT_FALSE(val.GetBoolean());
+
+    val.Clear();
+    ASSERT_EQ(ECObjectsStatus::Success, propertyMapCA->GetValue(val, "ColumnName"));
+    ASSERT_STREQ("TestProperty1", val.GetUtf8CP());
+    }
+
+//---------------------------------------------------------------------------------------
+// @bsimethod                                   Muhammad Hassan                     03/16
+//+---------------+---------------+---------------+---------------+---------------+------
+TEST_F(ECDbSchemaUpgradeTests, AddNewEntityClass)
+    {
+    SchemaItem schemaItem(
+        "<?xml version='1.0' encoding='utf-8'?>"
+        "<ECSchema schemaName='TestSchema' nameSpacePrefix='ts' version='1.0.0' xmlns='http://www.bentley.com/schemas/Bentley.ECXML.3.0'>"
+        "</ECSchema>");
+
+    SetupECDb("schemaupgrade.ecdb", schemaItem);
+    ASSERT_TRUE(GetECDb().IsDbOpen());
+    ASSERT_EQ(DbResult::BE_SQLITE_OK, GetECDb().SaveChanges());
+
+    //Upgrade with some attributes and import schema
+    SchemaItem editedSchemaItem(
+        "<?xml version='1.0' encoding='utf-8'?>"
+        "<ECSchema schemaName='TestSchema' nameSpacePrefix='ts' version='1.0.0' xmlns='http://www.bentley.com/schemas/Bentley.ECXML.3.0'>"
+        "   <ECEntityClass typeName='TestClass' displayLabel='Test Class' description='This is test Class' modifier='None' />"
+        "</ECSchema>");
+    bool asserted = false;
+    AssertSchemaImport(asserted, GetECDb(), editedSchemaItem);
+    ASSERT_FALSE(asserted);
+
+    //Verify Schema attributes upgraded successfully
+    ECSchemaCP testSchema = GetECDb().Schemas().GetECSchema("TestSchema");
+    ASSERT_TRUE(testSchema != nullptr);
+
+    //Verify Newly Added Entity Class exists
+    ECClassCP entityClass = testSchema->GetClassCP("TestClass");
+    ASSERT_TRUE(entityClass != nullptr);
+    ASSERT_TRUE(entityClass->GetDisplayLabel() == "Test Class");
+    ASSERT_TRUE(entityClass->GetDescription() == "This is test Class");
+
+    CloseReOpenECDb();
+
+    //Verify attributes via ECSql using MataSchema
+    ECSqlStatement statement;
+    ASSERT_EQ(ECSqlStatus::Success, statement.Prepare(GetECDb(), "SELECT DisplayLabel, Description FROM ec.ECClassDef WHERE Name='TestClass'"));
+    ASSERT_EQ(DbResult::BE_SQLITE_ROW, statement.Step());
+    ASSERT_STREQ("Test Class", statement.GetValueText(0));
+    ASSERT_STREQ("This is test Class", statement.GetValueText(1));
+
+    //Query newly added Entity Class
+    statement.Finalize();
+    ASSERT_EQ(ECSqlStatus::Success, statement.Prepare(GetECDb(), "SELECT * FROM ts.TestClass"));
+    ASSERT_EQ(DbResult::BE_SQLITE_DONE, statement.Step());
+    }
+
+//---------------------------------------------------------------------------------------
+// @bsimethod                                   Muhammad Hassan                     03/16
+//+---------------+---------------+---------------+---------------+---------------+------
+TEST_F(ECDbSchemaUpgradeTests, AddNewClassModifyAllExistingAttributes)
+    {
+    SchemaItem schemaItem(
+        "<?xml version='1.0' encoding='utf-8'?>"
+        "<ECSchema schemaName='TestSchema' nameSpacePrefix='ts' displayLabel='Test Schema' description='This is Test Schema' version='1.0.0' xmlns='http://www.bentley.com/schemas/Bentley.ECXML.3.0'>"
+        "   <ECSchemaReference name = 'ECDbMap' version = '01.01' prefix = 'ecdbmap' />"
+        "   <ECEntityClass typeName='TestClass' displayLabel='Test Class' description='This is test Class' modifier='None' >"
+        "       <ECProperty propertyName='TestProperty' displayLabel='Test Property' description='this is property' typeName='string' >"
+        "        <ECCustomAttributes>"
+        "            <PropertyMap xmlns='ECDbMap.01.01'>"
+        "                <IsNullable>false</IsNullable>"
+        "            </PropertyMap>"
+        "        </ECCustomAttributes>"
+        "       </ECProperty>"
+        "   </ECEntityClass>"
+        "</ECSchema>");
+
+    SetupECDb("schemaupgrade.ecdb", schemaItem);
+    ASSERT_TRUE(GetECDb().IsDbOpen());
+    ASSERT_EQ(DbResult::BE_SQLITE_OK, GetECDb().SaveChanges());
+
+    //import edited schema with some changes.
+    SchemaItem editedSchemaItem(
+        "<?xml version='1.0' encoding='utf-8'?>"
+        "<ECSchema schemaName='TestSchema' nameSpacePrefix='ts_modified' displayLabel='Modified Test Schema' description='modified test schema' version='1.0.0' xmlns='http://www.bentley.com/schemas/Bentley.ECXML.3.0'>"
+        "   <ECSchemaReference name = 'ECDbMap' version = '01.01' prefix = 'ecdbmap' />"
+        "   <ECEntityClass typeName='TestClass' displayLabel='Modified Test Class' description='modified test class' modifier='None' >"
+        "       <ECProperty propertyName='TestProperty' displayLabel='Modified Test Property' description='this is modified property' typeName='string' >"
+        "        <ECCustomAttributes>"
+        "            <PropertyMap xmlns='ECDbMap.01.01'>"
+        "                <IsNullable>false</IsNullable>"
+        "                <ColumnName>TestProperty1</ColumnName>"
+        "            </PropertyMap>"
+        "        </ECCustomAttributes>"
+        "       </ECProperty>"
+        "   </ECEntityClass>"
+        "   <ECEntityClass typeName='NewTestClass' displayLabel='New Test Class' description='This is New test Class' modifier='None' />"
+        "</ECSchema>");
+    bool asserted = false;
+    AssertSchemaImport(asserted, GetECDb(), editedSchemaItem);
+    ASSERT_FALSE(asserted);
+
+    //Verify Schema, Class, property and CAClassProperties attributes upgraded successfully
+    ECSchemaCP testSchema = GetECDb().Schemas().GetECSchema("TestSchema");
+    ASSERT_TRUE(testSchema != nullptr);
+    ASSERT_TRUE(testSchema->GetNamespacePrefix() == "ts_modified");
+    ASSERT_TRUE(testSchema->GetDisplayLabel() == "Modified Test Schema");
+    ASSERT_TRUE(testSchema->GetDescription() == "modified test schema");
+
+    ECClassCP testClass = testSchema->GetClassCP("TestClass");
+    ASSERT_TRUE(testClass != nullptr);
+    ASSERT_TRUE(testClass->GetDisplayLabel() == "Modified Test Class");
+    ASSERT_TRUE(testClass->GetDescription() == "modified test class");
+
+    ECPropertyCP testProperty = testClass->GetPropertyP("TestProperty");
+    ASSERT_TRUE(testProperty != nullptr);
+    ASSERT_TRUE(testProperty->GetDisplayLabel() == "Modified Test Property");
+    ASSERT_TRUE(testProperty->GetDescription() == "this is modified property");
+
+    //verify newly added Entity Class exists
+    ECClassCP newTestClass = testSchema->GetClassCP("NewTestClass");
+    ASSERT_TRUE(newTestClass != nullptr);
+    ASSERT_TRUE(newTestClass->GetDisplayLabel() == "New Test Class");
+    ASSERT_TRUE(newTestClass->GetDescription() == "This is New test Class");
+
+    CloseReOpenECDb();
+
+    //Verify attributes via ECSql using MataSchema
+    ECSqlStatement statement;
+    ASSERT_EQ(ECSqlStatus::Success, statement.Prepare(GetECDb(), "SELECT DisplayLabel, Description, NameSpacePrefix FROM ec.ECSchemaDef WHERE Name='TestSchema'"));
+    ASSERT_EQ(DbResult::BE_SQLITE_ROW, statement.Step());
+    ASSERT_STREQ("Modified Test Schema", statement.GetValueText(0));
+    ASSERT_STREQ("modified test schema", statement.GetValueText(1));
+    ASSERT_STREQ("ts_modified", statement.GetValueText(2));
+
+    statement.Finalize();
+    ASSERT_EQ(ECSqlStatus::Success, statement.Prepare(GetECDb(), "SELECT DisplayLabel, Description FROM ec.ECClassDef WHERE Name='TestClass'"));
+    ASSERT_EQ(DbResult::BE_SQLITE_ROW, statement.Step());
+    ASSERT_STREQ("Modified Test Class", statement.GetValueText(0));
+    ASSERT_STREQ("modified test class", statement.GetValueText(1));
+
+    statement.Finalize();
+    ASSERT_EQ(ECSqlStatus::Success, statement.Prepare(GetECDb(), "SELECT DisplayLabel, Description From ec.ECClassDef WHERE Name='NewTestClass'"));
+    ASSERT_EQ(DbResult::BE_SQLITE_ROW, statement.Step());
+    ASSERT_STREQ("New Test Class", statement.GetValueText(0));
+    ASSERT_STREQ("This is New test Class", statement.GetValueText(1));
+
+    statement.Finalize();
+    ASSERT_EQ(ECSqlStatus::Success, statement.Prepare(GetECDb(), "SELECT DisplayLabel, Description FROM ec.ECPropertyDef WHERE Name='TestProperty'"));
+    ASSERT_EQ(DbResult::BE_SQLITE_ROW, statement.Step());
+    ASSERT_STREQ("Modified Test Property", statement.GetValueText(0));
+    ASSERT_STREQ("this is modified property", statement.GetValueText(1));
+
+    //Query existing and newly added Entity Classes
+    statement.Finalize();
+    ASSERT_EQ(ECSqlStatus::Success, statement.Prepare(GetECDb(), "SELECT TestProperty FROM ts_modified.TestClass"));
+    ASSERT_EQ(DbResult::BE_SQLITE_DONE, statement.Step());
+
+    statement.Finalize();
+    ASSERT_EQ(ECSqlStatus::Success, statement.Prepare(GetECDb(), "SELECT * FROM ts_modified.NewTestClass"));
+    ASSERT_EQ(DbResult::BE_SQLITE_DONE, statement.Step());
+
+    //verify CA changes
+    testProperty = GetECDb().Schemas().GetECSchema("TestSchema")->GetClassCP("TestClass")->GetPropertyP("TestProperty");
+    IECInstancePtr propertyMapCA = testProperty->GetCustomAttribute("PropertyMap");
+    ASSERT_TRUE(propertyMapCA != nullptr);
+    ECValue val;
+    ASSERT_EQ(ECObjectsStatus::Success, propertyMapCA->GetValue(val, "IsNullable"));
+    ASSERT_FALSE(val.GetBoolean());
+
+    val.Clear();
+    ASSERT_EQ(ECObjectsStatus::Success, propertyMapCA->GetValue(val, "ColumnName"));
+    ASSERT_STREQ("TestProperty1", val.GetUtf8CP());
+    }
+
+//---------------------------------------------------------------------------------------
+// @bsimethod                                   Muhammad Hassan                     03/16
+//+---------------+---------------+---------------+---------------+---------------+------
+TEST_F(ECDbSchemaUpgradeTests, AddNewProperty)
+    {
+    SchemaItem schemaItem(
+        "<?xml version='1.0' encoding='utf-8'?>"
+        "<ECSchema schemaName='TestSchema' nameSpacePrefix='ts' version='1.0.0' xmlns='http://www.bentley.com/schemas/Bentley.ECXML.3.0'>"
+        "   <ECEntityClass typeName='TestClass' modifier='None' >"
+        "   </ECEntityClass>"
+        "</ECSchema>");
+
+    SetupECDb("schemaupgrade.ecdb", schemaItem);
+    ASSERT_TRUE(GetECDb().IsDbOpen());
+    ASSERT_EQ(DbResult::BE_SQLITE_OK, GetECDb().SaveChanges());
+
+    //import edited schema with some changes.
+    SchemaItem editedSchemaItem(
+        "<?xml version='1.0' encoding='utf-8'?>"
+        "<ECSchema schemaName='TestSchema' nameSpacePrefix='ts' version='1.0.0' xmlns='http://www.bentley.com/schemas/Bentley.ECXML.3.0'>"
+        "   <ECEntityClass typeName='TestClass' modifier='None' >"
+        "       <ECProperty propertyName='TestProperty' displayLabel='Test Property' description='this is property' typeName='string' />"
+        "   </ECEntityClass>"
+        "</ECSchema>");
+    bool asserted = false;
+    AssertSchemaImport(asserted, GetECDb(), editedSchemaItem);
+    ASSERT_FALSE(asserted);
+
+    //Verify newly added property exists
+    ECSchemaCP testSchema = GetECDb().Schemas().GetECSchema("TestSchema");
+    ASSERT_TRUE(testSchema != nullptr);
+
+    ECClassCP testClass = testSchema->GetClassCP("TestClass");
+    ASSERT_TRUE(testClass != nullptr);
+
+    ECPropertyCP testProperty = testClass->GetPropertyP("TestProperty");
+    ASSERT_TRUE(testProperty != nullptr);
+    ASSERT_TRUE(testProperty->GetDisplayLabel() == "Test Property");
+    ASSERT_TRUE(testProperty->GetDescription() == "this is property");
+
+    CloseReOpenECDb();
+
+    ECSqlStatement statement;
+    ASSERT_EQ(ECSqlStatus::Success, statement.Prepare(GetECDb(), "SELECT DisplayLabel, Description FROM ec.ECPropertyDef WHERE Name='TestProperty'"));
+    ASSERT_EQ(DbResult::BE_SQLITE_ROW, statement.Step());
+    ASSERT_STREQ("Test Property", statement.GetValueText(0));
+    ASSERT_STREQ("this is property", statement.GetValueText(1));
+
+    //Query newly added Property
+    statement.Finalize();
+    ASSERT_EQ(ECSqlStatus::Success, statement.Prepare(GetECDb(), "SELECT TestProperty FROM ts.TestClass"));
+    ASSERT_EQ(DbResult::BE_SQLITE_DONE, statement.Step());
+    }
+
+//---------------------------------------------------------------------------------------
+// @bsimethod                                   Muhammad Hassan                     03/16
+//+---------------+---------------+---------------+---------------+---------------+------
+TEST_F(ECDbSchemaUpgradeTests, AddNewPropertyModifyAllExistingAttributes)
+    {
+    SchemaItem schemaItem(
+        "<?xml version='1.0' encoding='utf-8'?>"
+        "<ECSchema schemaName='TestSchema' nameSpacePrefix='ts' displayLabel='Test Schema' description='This is Test Schema' version='1.0.0' xmlns='http://www.bentley.com/schemas/Bentley.ECXML.3.0'>"
+        "   <ECSchemaReference name = 'ECDbMap' version = '01.01' prefix = 'ecdbmap' />"
+        "   <ECEntityClass typeName='TestClass' displayLabel='Test Class' description='This is test Class' modifier='None' >"
+        "       <ECProperty propertyName='TestProperty' displayLabel='Test Property' description='this is property' typeName='string' >"
+        "        <ECCustomAttributes>"
+        "            <PropertyMap xmlns='ECDbMap.01.01'>"
+        "                <IsNullable>false</IsNullable>"
+        "            </PropertyMap>"
+        "        </ECCustomAttributes>"
+        "       </ECProperty>"
+        "   </ECEntityClass>"
+        "</ECSchema>");
+
+    SetupECDb("schemaupgrade.ecdb", schemaItem);
+    ASSERT_TRUE(GetECDb().IsDbOpen());
+    ASSERT_EQ(DbResult::BE_SQLITE_OK, GetECDb().SaveChanges());
+
+    //import edited schema with some changes.
+    SchemaItem editedSchemaItem(
+        "<?xml version='1.0' encoding='utf-8'?>"
+        "<ECSchema schemaName='TestSchema' nameSpacePrefix='ts_modified' displayLabel='Modified Test Schema' description='modified test schema' version='1.0.0' xmlns='http://www.bentley.com/schemas/Bentley.ECXML.3.0'>"
+        "   <ECSchemaReference name = 'ECDbMap' version = '01.01' prefix = 'ecdbmap' />"
+        "   <ECEntityClass typeName='TestClass' displayLabel='Modified Test Class' description='modified test class' modifier='None' >"
+        "       <ECProperty propertyName='TestProperty' displayLabel='Modified Test Property' description='this is modified property' typeName='string' >"
+        "        <ECCustomAttributes>"
+        "            <PropertyMap xmlns='ECDbMap.01.01'>"
+        "                <IsNullable>false</IsNullable>"
+        "                <ColumnName>TestProperty1</ColumnName>"
+        "            </PropertyMap>"
+        "        </ECCustomAttributes>"
+        "       </ECProperty>"
+        "       <ECProperty propertyName='NewTestProperty' displayLabel='New Test Property' description='this is new property' typeName='string' />"
+        "   </ECEntityClass>"
+        "</ECSchema>");
+    bool asserted = false;
+    AssertSchemaImport(asserted, GetECDb(), editedSchemaItem);
+    ASSERT_FALSE(asserted);
+
+    //Verify Schema, Class, property and CAClassProperties attributes upgraded successfully
+    ECSchemaCP testSchema = GetECDb().Schemas().GetECSchema("TestSchema");
+    ASSERT_TRUE(testSchema != nullptr);
+    ASSERT_TRUE(testSchema->GetNamespacePrefix() == "ts_modified");
+    ASSERT_TRUE(testSchema->GetDisplayLabel() == "Modified Test Schema");
+    ASSERT_TRUE(testSchema->GetDescription() == "modified test schema");
+
+    ECClassCP testClass = testSchema->GetClassCP("TestClass");
+    ASSERT_TRUE(testClass != nullptr);
+    ASSERT_TRUE(testClass->GetDisplayLabel() == "Modified Test Class");
+    ASSERT_TRUE(testClass->GetDescription() == "modified test class");
+
+    ECPropertyCP testProperty = testClass->GetPropertyP("TestProperty");
+    ASSERT_TRUE(testProperty != nullptr);
+    ASSERT_TRUE(testProperty->GetDisplayLabel() == "Modified Test Property");
+    ASSERT_TRUE(testProperty->GetDescription() == "this is modified property");
+
+    //verify newly added Property exists
+    ECPropertyCP newTestProperty = testClass->GetPropertyP("NewTestProperty");
+    ASSERT_TRUE(newTestProperty != nullptr);
+    ASSERT_TRUE(newTestProperty->GetDisplayLabel() == "New Test Property");
+    ASSERT_TRUE(newTestProperty->GetDescription() == "this is new property");
+
+    CloseReOpenECDb();
+
+    //Verify attributes via ECSql using MataSchema
+    ECSqlStatement statement;
+    ASSERT_EQ(ECSqlStatus::Success, statement.Prepare(GetECDb(), "SELECT DisplayLabel, Description, NameSpacePrefix FROM ec.ECSchemaDef WHERE Name='TestSchema'"));
+    ASSERT_EQ(DbResult::BE_SQLITE_ROW, statement.Step());
+    ASSERT_STREQ("Modified Test Schema", statement.GetValueText(0));
+    ASSERT_STREQ("modified test schema", statement.GetValueText(1));
+    ASSERT_STREQ("ts_modified", statement.GetValueText(2));
+
+    statement.Finalize();
+    ASSERT_EQ(ECSqlStatus::Success, statement.Prepare(GetECDb(), "SELECT DisplayLabel, Description FROM ec.ECClassDef WHERE Name='TestClass'"));
+    ASSERT_EQ(DbResult::BE_SQLITE_ROW, statement.Step());
+    ASSERT_STREQ("Modified Test Class", statement.GetValueText(0));
+    ASSERT_STREQ("modified test class", statement.GetValueText(1));
+
+    statement.Finalize();
+    ASSERT_EQ(ECSqlStatus::Success, statement.Prepare(GetECDb(), "SELECT DisplayLabel, Description FROM ec.ECPropertyDef WHERE Name='TestProperty'"));
+    ASSERT_EQ(DbResult::BE_SQLITE_ROW, statement.Step());
+    ASSERT_STREQ("Modified Test Property", statement.GetValueText(0));
+    ASSERT_STREQ("this is modified property", statement.GetValueText(1));
+
+    statement.Finalize();
+    ASSERT_EQ(ECSqlStatus::Success, statement.Prepare(GetECDb(), "SELECT DisplayLabel, Description FROM ec.ECPropertyDef WHERE Name='NewTestProperty'"));
+    ASSERT_EQ(DbResult::BE_SQLITE_ROW, statement.Step());
+    ASSERT_STREQ("New Test Property", statement.GetValueText(0));
+    ASSERT_STREQ("this is new property", statement.GetValueText(1));
+
+    //Query existing and newly added Entity Classes
+    statement.Finalize();
+    ASSERT_EQ(ECSqlStatus::Success, statement.Prepare(GetECDb(), "SELECT TestProperty, NewTestProperty FROM ts_modified.TestClass"));
+    ASSERT_EQ(DbResult::BE_SQLITE_DONE, statement.Step());
+
+    //verify CA changes
+    testProperty = GetECDb().Schemas().GetECClass("TestSchema", "TestClass", EC::ResolveSchema::BySchemaName)->GetPropertyP("TestProperty");
+    ASSERT_TRUE(testProperty != nullptr);
+    IECInstancePtr propertyMapCA = testProperty->GetCustomAttribute("PropertyMap");
+    ASSERT_TRUE(propertyMapCA != nullptr);
+    ECValue val;
+    ASSERT_EQ(ECObjectsStatus::Success, propertyMapCA->GetValue(val, "IsNullable"));
+    ASSERT_FALSE(val.GetBoolean());
+    val.Clear();
+
+    ASSERT_EQ(ECObjectsStatus::Success, propertyMapCA->GetValue(val, "ColumnName"));
+    ASSERT_STREQ("TestProperty1", val.GetUtf8CP());
+    }
+
+//---------------------------------------------------------------------------------------
+// @bsimethod                                   Muhammad Hassan                     03/16
+//+---------------+---------------+---------------+---------------+---------------+------
+TEST_F(ECDbSchemaUpgradeTests, AddNewCAOnSchema_AddNewClass)
+    {
+    SchemaItem schemaItem(
+        "<?xml version='1.0' encoding='utf-8'?>"
+        "<ECSchema schemaName='TestSchema' nameSpacePrefix='ts' displayLabel='Test Schema' description='This is Test Schema' version='1.0.0' xmlns='http://www.bentley.com/schemas/Bentley.ECXML.3.0'>"
+        "   <ECEntityClass typeName='TestClass' displayLabel='Test Class' description='This is test Class' modifier='None' />"
+        "</ECSchema>");
+
+    SetupECDb("schemaupgrade.ecdb", schemaItem);
+    ASSERT_TRUE(GetECDb().IsDbOpen());
+    ASSERT_EQ(DbResult::BE_SQLITE_OK, GetECDb().SaveChanges());
+
+    //Upgrade with some attributes and import schema
+    SchemaItem editedSchemaItem(
+        "<?xml version='1.0' encoding='utf-8'?>"
+        "<ECSchema schemaName='TestSchema' nameSpacePrefix='ts_modified' displayLabel='Modified Test Schema' description='modified test schema' version='1.0.0' xmlns='http://www.bentley.com/schemas/Bentley.ECXML.3.0'>"
+        "   <ECSchemaReference name = 'ECDbMap' version = '01.01' prefix = 'ecdbmap' />"
+        "        <ECCustomAttributes>"
+        "            <SchemaMap xmlns='ECDbMap.01.01'>"
+        "                <TablePrefix>myownprefix</TablePrefix>"
+        "            </SchemaMap>"
+        "        </ECCustomAttributes>"
+        "   <ECEntityClass typeName='TestClass' displayLabel='Modified Test Class' description='modified test class' modifier='None' />"
+        "   <ECEntityClass typeName='NewTestClass' displayLabel='New Test Class' modifier='None' />"
+        "</ECSchema>");
+    bool asserted = false;
+    AssertSchemaImport(asserted, GetECDb(), editedSchemaItem);
+    ASSERT_FALSE(asserted);
+
+    ECSchemaCP testSchema = GetECDb().Schemas().GetECSchema("TestSchema");
+    ASSERT_TRUE(testSchema != nullptr);
+    ASSERT_TRUE(testSchema->GetNamespacePrefix() == "ts_modified");
+    ASSERT_TRUE(testSchema->GetDisplayLabel() == "Modified Test Schema");
+    ASSERT_TRUE(testSchema->GetDescription() == "modified test schema");
+
+    ECClassCP testClass = testSchema->GetClassCP("TestClass");
+    ASSERT_TRUE(testClass != nullptr);
+    ASSERT_TRUE(testClass->GetDisplayLabel() == "Modified Test Class");
+    ASSERT_TRUE(testClass->GetDescription() == "modified test class");
+
+    //verify tables
+    ASSERT_FALSE(GetECDb().TableExists("myownprefix_TestClass"));
+    ASSERT_TRUE(GetECDb().TableExists("ts_TestClass"));
+    //new class should be added with new tableprefix
+    ASSERT_TRUE(GetECDb().TableExists("myownprefix_NewTestClass"));
+
+    CloseReOpenECDb();
+
+    //Verify attributes via ECSql using MataSchema
+    ECSqlStatement statement;
+    ASSERT_EQ(ECSqlStatus::Success, statement.Prepare(GetECDb(), "SELECT DisplayLabel, Description, NameSpacePrefix FROM ec.ECSchemaDef WHERE Name='TestSchema'"));
+    ASSERT_EQ(DbResult::BE_SQLITE_ROW, statement.Step());
+    ASSERT_STREQ("Modified Test Schema", statement.GetValueText(0));
+    ASSERT_STREQ("modified test schema", statement.GetValueText(1));
+    ASSERT_STREQ("ts_modified", statement.GetValueText(2));
+
+    statement.Finalize();
+    ASSERT_EQ(ECSqlStatus::Success, statement.Prepare(GetECDb(), "SELECT DisplayLabel, Description FROM ec.ECClassDef WHERE Name='TestClass'"));
+    ASSERT_EQ(DbResult::BE_SQLITE_ROW, statement.Step());
+    ASSERT_STREQ("Modified Test Class", statement.GetValueText(0));
+    ASSERT_STREQ("modified test class", statement.GetValueText(1));
+
+    statement.Finalize();
+    ASSERT_EQ(ECSqlStatus::Success, statement.Prepare(GetECDb(), "SELECT DisplayLabel FROM ec.ECClassDef WHERE Name='TestClass'"));
+    ASSERT_EQ(DbResult::BE_SQLITE_ROW, statement.Step());
+    ASSERT_STREQ("Modified Test Class", statement.GetValueText(0));
+
+    statement.Finalize();
+    ASSERT_EQ(ECSqlStatus::Success, statement.Prepare(GetECDb(), "SELECT * FROM ts_modified.TestClass"));
+    ASSERT_EQ(DbResult::BE_SQLITE_DONE, statement.Step());
+
+    statement.Finalize();
+    ASSERT_EQ(ECSqlStatus::Success, statement.Prepare(GetECDb(), "SELECT * FROM ts_modified.NewTestClass"));
+    ASSERT_EQ(DbResult::BE_SQLITE_DONE, statement.Step());
+
+    //Verify newly added CA
+    testSchema = GetECDb().Schemas().GetECSchema("TestSchema");
+    ASSERT_TRUE(testSchema != nullptr);
+    IECInstancePtr schemaMapCA = testSchema->GetCustomAttribute("SchemaMap");
+    ASSERT_TRUE(schemaMapCA != nullptr);
+
+    ECValue val;
+    ASSERT_EQ(ECObjectsStatus::Success, schemaMapCA->GetValue(val, "TablePrefix"));
+    ASSERT_STREQ("myownprefix", val.GetUtf8CP());
+    }
+
+//---------------------------------------------------------------------------------------
+// @bsimethod                                   Muhammad Hassan                     03/16
+//+---------------+---------------+---------------+---------------+---------------+------
+TEST_F(ECDbSchemaUpgradeTests, AddNewCAOnClass)
+    {
+    SchemaItem schemaItem(
+        "<?xml version='1.0' encoding='utf-8'?>"
+        "<ECSchema schemaName='TestSchema' nameSpacePrefix='ts' displayLabel='Test Schema' description='This is Test Schema' version='1.0.0' xmlns='http://www.bentley.com/schemas/Bentley.ECXML.3.0'>"
+        "   <ECEntityClass typeName='TestClass' displayLabel='Test Class' description='This is test Class' modifier='None' />"
+        "</ECSchema>");
+
+    SetupECDb("schemaupgrade.ecdb", schemaItem);
+    ASSERT_TRUE(GetECDb().IsDbOpen());
+    ASSERT_EQ(DbResult::BE_SQLITE_OK, GetECDb().SaveChanges());
+
+    //import edited schema with some changes.
+    SchemaItem editedSchemaItem(
+        "<?xml version='1.0' encoding='utf-8'?>"
+        "<ECSchema schemaName='TestSchema' nameSpacePrefix='ts_modified' displayLabel='Modified Test Schema' description='modified test schema' version='1.0.0' xmlns='http://www.bentley.com/schemas/Bentley.ECXML.3.0'>"
+        "   <ECSchemaReference name = 'ECDbMap' version = '01.01' prefix = 'ecdbmap' />"
+        "   <ECEntityClass typeName='TestClass' displayLabel='Modified Test Class' description='modified test class' modifier='None' >"
+        "        <ECCustomAttributes>"
+        "            <ClassMap xmlns='ECDbMap.01.01'>"
+        "               <MapStrategy>"
+        "                  <Strategy>SharedTable</Strategy>"
+        "                   <Options>SharedColumns</Options>"
+        "               </MapStrategy>"
+        "            </ClassMap>"
+        "        </ECCustomAttributes>"
+        "   </ECEntityClass>"
+        "</ECSchema>");
+    bool asserted = false;
+    AssertSchemaImport(asserted, GetECDb(), editedSchemaItem);
+    ASSERT_FALSE(asserted);
+
+    //Verify Schema and Class attributes upgraded successfully
+    ECSchemaCP testSchema = GetECDb().Schemas().GetECSchema("TestSchema");
+    ASSERT_TRUE(testSchema != nullptr);
+    ASSERT_TRUE(testSchema->GetNamespacePrefix() == "ts_modified");
+    ASSERT_TRUE(testSchema->GetDisplayLabel() == "Modified Test Schema");
+    ASSERT_TRUE(testSchema->GetDescription() == "modified test schema");
+
+    ECClassCP testClass = testSchema->GetClassCP("TestClass");
+    ASSERT_TRUE(testClass != nullptr);
+    ASSERT_TRUE(testClass->GetDisplayLabel() == "Modified Test Class");
+    ASSERT_TRUE(testClass->GetDescription() == "modified test class");
+
+    CloseReOpenECDb();
+
+    //Verify attributes via ECSql using MataSchema
+    ECSqlStatement statement;
+    ASSERT_EQ(ECSqlStatus::Success, statement.Prepare(GetECDb(), "SELECT DisplayLabel, Description, NameSpacePrefix FROM ec.ECSchemaDef WHERE Name='TestSchema'"));
+    ASSERT_EQ(DbResult::BE_SQLITE_ROW, statement.Step());
+    ASSERT_STREQ("Modified Test Schema", statement.GetValueText(0));
+    ASSERT_STREQ("modified test schema", statement.GetValueText(1));
+    ASSERT_STREQ("ts_modified", statement.GetValueText(2));
+
+    statement.Finalize();
+    ASSERT_EQ(ECSqlStatus::Success, statement.Prepare(GetECDb(), "SELECT DisplayLabel, Description FROM ec.ECClassDef WHERE Name='TestClass'"));
+    ASSERT_EQ(DbResult::BE_SQLITE_ROW, statement.Step());
+    ASSERT_STREQ("Modified Test Class", statement.GetValueText(0));
+    ASSERT_STREQ("modified test class", statement.GetValueText(1));
+
+    //Verify newly added CA
+    testClass = GetECDb().Schemas().GetECSchema("TestSchema")->GetClassCP("TestClass");
+    ASSERT_TRUE(testClass != nullptr);
+    IECInstancePtr classMapCA = testClass->GetCustomAttribute("ClassMap");
+    ASSERT_TRUE(classMapCA != nullptr);
+    ECValue val;
+    ASSERT_EQ(ECObjectsStatus::Success, classMapCA->GetValue(val, "MapStrategy.Strategy"));
+    ASSERT_STREQ("SharedTable", val.GetUtf8CP());
+
+    val.Clear();
+    ASSERT_EQ(ECObjectsStatus::Success, classMapCA->GetValue(val, "MapStrategy.Options"));
+    ASSERT_STREQ("SharedColumns", val.GetUtf8CP());
+    }
+
+//---------------------------------------------------------------------------------------
+// @bsimethod                                   Muhammad Hassan                     03/16
+//+---------------+---------------+---------------+---------------+---------------+------
+TEST_F(ECDbSchemaUpgradeTests, AddNewCAOnProperty)
+    {
+    SchemaItem schemaItem(
+        "<?xml version='1.0' encoding='utf-8'?>"
+        "<ECSchema schemaName='TestSchema' nameSpacePrefix='ts' displayLabel='Test Schema' description='This is Test Schema' version='1.0.0' xmlns='http://www.bentley.com/schemas/Bentley.ECXML.3.0'>"
+        "   <ECSchemaReference name = 'ECDbMap' version = '01.01' prefix = 'ecdbmap' />"
+        "   <ECEntityClass typeName='TestClass' displayLabel='Test Class' description='This is test Class' modifier='None' >"
+        "       <ECProperty propertyName='TestProperty' displayLabel='Test Property' description='this is property' typeName='string' />"
+        "   </ECEntityClass>"
+        "</ECSchema>");
+
+    SetupECDb("schemaupgrade.ecdb", schemaItem);
+    ASSERT_TRUE(GetECDb().IsDbOpen());
+    ASSERT_EQ(DbResult::BE_SQLITE_OK, GetECDb().SaveChanges());
+
+    //import edited schema with some changes.
+    SchemaItem editedSchemaItem(
+        "<?xml version='1.0' encoding='utf-8'?>"
+        "<ECSchema schemaName='TestSchema' nameSpacePrefix='ts_modified' displayLabel='Modified Test Schema' description='modified test schema' version='1.0.0' xmlns='http://www.bentley.com/schemas/Bentley.ECXML.3.0'>"
+        "   <ECSchemaReference name = 'ECDbMap' version = '01.01' prefix = 'ecdbmap' />"
+        "   <ECEntityClass typeName='TestClass' displayLabel='Modified Test Class' description='modified test class' modifier='None' >"
+        "       <ECProperty propertyName='TestProperty' displayLabel='Modified Test Property' description='this is modified property' typeName='string' >"
+        "        <ECCustomAttributes>"
+        "            <PropertyMap xmlns='ECDbMap.01.01'>"
+        "                <IsNullable>true</IsNullable>"
+        "            </PropertyMap>"
+        "        </ECCustomAttributes>"
+        "       </ECProperty>"
+        "   </ECEntityClass>"
+        "</ECSchema>");
+    bool asserted = false;
+    AssertSchemaImport(asserted, GetECDb(), editedSchemaItem);
+    ASSERT_FALSE(asserted);
+
+    //Verify Schema, Class and property attributes upgraded successfully
+    ECSchemaCP testSchema = GetECDb().Schemas().GetECSchema("TestSchema");
+    ASSERT_TRUE(testSchema != nullptr);
+    ASSERT_TRUE(testSchema->GetNamespacePrefix() == "ts_modified");
+    ASSERT_TRUE(testSchema->GetDisplayLabel() == "Modified Test Schema");
+    ASSERT_TRUE(testSchema->GetDescription() == "modified test schema");
+
+    ECClassCP testClass = testSchema->GetClassCP("TestClass");
+    ASSERT_TRUE(testClass != nullptr);
+    ASSERT_TRUE(testClass->GetDisplayLabel() == "Modified Test Class");
+    ASSERT_TRUE(testClass->GetDescription() == "modified test class");
+
+    ECPropertyCP testProperty = testClass->GetPropertyP("TestProperty");
+    ASSERT_TRUE(testProperty != nullptr);
+    ASSERT_TRUE(testProperty->GetDisplayLabel() == "Modified Test Property");
+    ASSERT_TRUE(testProperty->GetDescription() == "this is modified property");
+
+    CloseReOpenECDb();
+
+    //Verify attributes via ECSql using MataSchema
+    ECSqlStatement statement;
+    ASSERT_EQ(ECSqlStatus::Success, statement.Prepare(GetECDb(), "SELECT DisplayLabel, Description, NameSpacePrefix FROM ec.ECSchemaDef WHERE Name='TestSchema'"));
+    ASSERT_EQ(DbResult::BE_SQLITE_ROW, statement.Step());
+    ASSERT_STREQ("Modified Test Schema", statement.GetValueText(0));
+    ASSERT_STREQ("modified test schema", statement.GetValueText(1));
+    ASSERT_STREQ("ts_modified", statement.GetValueText(2));
+
+    statement.Finalize();
+    ASSERT_EQ(ECSqlStatus::Success, statement.Prepare(GetECDb(), "SELECT DisplayLabel, Description FROM ec.ECClassDef WHERE Name='TestClass'"));
+    ASSERT_EQ(DbResult::BE_SQLITE_ROW, statement.Step());
+    ASSERT_STREQ("Modified Test Class", statement.GetValueText(0));
+    ASSERT_STREQ("modified test class", statement.GetValueText(1));
+
+    statement.Finalize();
+    ASSERT_EQ(ECSqlStatus::Success, statement.Prepare(GetECDb(), "SELECT DisplayLabel, Description FROM ec.ECPropertyDef WHERE Name='TestProperty'"));
+    ASSERT_EQ(DbResult::BE_SQLITE_ROW, statement.Step());
+    ASSERT_STREQ("Modified Test Property", statement.GetValueText(0));
+    ASSERT_STREQ("this is modified property", statement.GetValueText(1));
+
+    //Query Property
+    statement.Finalize();
+    ASSERT_EQ(ECSqlStatus::Success, statement.Prepare(GetECDb(), "SELECT TestProperty FROM ts_modified.TestClass"));
+    ASSERT_EQ(DbResult::BE_SQLITE_DONE, statement.Step());
+
+    //verify newly added CA on Property
+    testProperty = GetECDb().Schemas().GetECSchema("TestSchema")->GetClassCP("TestClass")->GetPropertyP("TestProperty");
+    ASSERT_TRUE(testProperty != nullptr);
+    IECInstancePtr propertyMapCA = testProperty->GetCustomAttribute("PropertyMap");
+    ASSERT_TRUE(propertyMapCA != nullptr);
+    ECValue val;
+    ASSERT_EQ(ECObjectsStatus::Success, propertyMapCA->GetValue(val, "IsNullable"));
+    ASSERT_TRUE(val.GetBoolean());
+    }
+
+//---------------------------------------------------------------------------------------
+// @bsimethod                                   Muhammad Hassan                     04/16
+//+---------------+---------------+---------------+---------------+---------------+------
+TEST_F(ECDbSchemaUpgradeTests, MinimumSharedColumnsCount_AddProperty)
+    {
+    SchemaItem schemaItem(
+        "<?xml version='1.0' encoding='utf-8'?>"
+        "<ECSchema schemaName='TestSchema' nameSpacePrefix='ts' version='1.0.0' xmlns='http://www.bentley.com/schemas/Bentley.ECXML.3.0'>"
+        "   <ECSchemaReference name = 'ECDbMap' version = '01.01' prefix = 'ecdbmap' />"
+        "   <ECEntityClass typeName='Parent' modifier='None' >"
+        "        <ECCustomAttributes>"
+        "            <ClassMap xmlns='ECDbMap.01.01'>"
+        "                <MapStrategy>"
+        "                   <Strategy>SharedTable</Strategy>"
+        "                   <Options>SharedColumns</Options>"
+        "                   <MinimumSharedColumnCount>5</MinimumSharedColumnCount>"
+        "                   <AppliesToSubclasses>True</AppliesToSubclasses>"
+        "                 </MapStrategy>"
+        "            </ClassMap>"
+        "        </ECCustomAttributes>"
+        "       <ECProperty propertyName='P1' typeName='int' />"
+        "   </ECEntityClass>"
+        "</ECSchema>");
+
+    SetupECDb("schemaupgrade.ecdb", schemaItem);
+    ASSERT_TRUE(GetECDb().IsDbOpen());
+    ASSERT_EQ(DbResult::BE_SQLITE_OK, GetECDb().SaveChanges());
+
+    //Verify number of columns
+    std::vector<std::pair<Utf8String, int>> testItems;
+    testItems.push_back(std::make_pair("ts_Parent", 7));
+    AssertColumnCount(GetECDb(), testItems, "MinimumSharedColumns");
+
+    SchemaItem editedSchemaItem(
+        "<?xml version='1.0' encoding='utf-8'?>"
+        "<ECSchema schemaName='TestSchema' nameSpacePrefix='ts' version='1.0.0' xmlns='http://www.bentley.com/schemas/Bentley.ECXML.3.0'>"
+        "   <ECSchemaReference name = 'ECDbMap' version = '01.01' prefix = 'ecdbmap' />"
+        "   <ECEntityClass typeName='Parent' modifier='None' >"
+        "        <ECCustomAttributes>"
+        "            <ClassMap xmlns='ECDbMap.01.01'>"
+        "                <MapStrategy>"
+        "                   <Strategy>SharedTable</Strategy>"
+        "                   <Options>SharedColumns</Options>"
+        "                   <MinimumSharedColumnCount>5</MinimumSharedColumnCount>"
+        "                   <AppliesToSubclasses>True</AppliesToSubclasses>"
+        "                 </MapStrategy>"
+        "            </ClassMap>"
+        "        </ECCustomAttributes>"
+        "       <ECProperty propertyName='P1' typeName='int' />"
+        "       <ECProperty propertyName='P2' typeName='int' />"
+        "       <ECProperty propertyName='P3' typeName='int' />"
+        "       <ECProperty propertyName='P4' typeName='int' />"
+        "       <ECProperty propertyName='P5' typeName='int' />"
+        "       <ECProperty propertyName='P6' typeName='int' />"
+        "   </ECEntityClass>"
+        "</ECSchema>");
+    bool asserted = false;
+    AssertSchemaImport(asserted, GetECDb(), editedSchemaItem);
+    ASSERT_FALSE(asserted);
+
+    CloseReOpenECDb();
+
+    //Verify number of columns after upgrade
+    testItems.clear();
+    testItems.push_back(std::make_pair("ts_Parent", 8));
+    AssertColumnCount(GetECDb(), testItems, "MinimumSharedColumns");
+    }
+
+//---------------------------------------------------------------------------------------
+// @bsimethod                                   Muhammad Hassan                     04/16
+//+---------------+---------------+---------------+---------------+---------------+------
+TEST_F(ECDbSchemaUpgradeTests, MinimumSharedColumnsCountForSubClasses_AddProperty)
+    {
+    SchemaItem schemaItem(
+        "<?xml version='1.0' encoding='utf-8'?>"
+        "<ECSchema schemaName='TestSchema' nameSpacePrefix='ts' version='1.0.0' xmlns='http://www.bentley.com/schemas/Bentley.ECXML.3.0'>"
+        "   <ECSchemaReference name = 'ECDbMap' version = '01.01' prefix = 'ecdbmap' />"
+        "   <ECEntityClass typeName='Parent' modifier='None' >"
+        "        <ECCustomAttributes>"
+        "            <ClassMap xmlns='ECDbMap.01.01'>"
+        "                <MapStrategy>"
+        "                   <Strategy>SharedTable</Strategy>"
+        "                   <Options>SharedColumnsForSubclasses</Options>"
+        "                   <MinimumSharedColumnCount>5</MinimumSharedColumnCount>"
+        "                   <AppliesToSubclasses>True</AppliesToSubclasses>"
+        "                 </MapStrategy>"
+        "            </ClassMap>"
+        "        </ECCustomAttributes>"
+        "       <ECProperty propertyName='P1' typeName='int' />"
+        "   </ECEntityClass>"
+        "    <ECEntityClass typeName='Sub1' modifier='None'>"
+        "        <BaseClass>Parent</BaseClass>"
+        "        <ECProperty propertyName='S1' typeName='double' />"
+        "    </ECEntityClass>"
+        "</ECSchema>");
+
+    SetupECDb("schemaupgrade.ecdb", schemaItem);
+    ASSERT_TRUE(GetECDb().IsDbOpen());
+    ASSERT_EQ(DbResult::BE_SQLITE_OK, GetECDb().SaveChanges());
+
+    //Verify number of columns
+    std::vector<std::pair<Utf8String, int>> testItems;
+    testItems.push_back(std::make_pair("ts_Parent", 8));
+    AssertColumnCount(GetECDb(), testItems, "MinimumSharedColumnsForSubClasses");
+
+    SchemaItem editedSchemaItem(
+        "<?xml version='1.0' encoding='utf-8'?>"
+        "<ECSchema schemaName='TestSchema' nameSpacePrefix='ts' version='1.0.0' xmlns='http://www.bentley.com/schemas/Bentley.ECXML.3.0'>"
+        "   <ECSchemaReference name = 'ECDbMap' version = '01.01' prefix = 'ecdbmap' />"
+        "   <ECEntityClass typeName='Parent' modifier='None' >"
+        "        <ECCustomAttributes>"
+        "            <ClassMap xmlns='ECDbMap.01.01'>"
+        "                <MapStrategy>"
+        "                   <Strategy>SharedTable</Strategy>"
+        "                   <Options>SharedColumnsForSubclasses</Options>"
+        "                   <MinimumSharedColumnCount>5</MinimumSharedColumnCount>"
+        "                   <AppliesToSubclasses>True</AppliesToSubclasses>"
+        "                 </MapStrategy>"
+        "            </ClassMap>"
+        "        </ECCustomAttributes>"
+        "       <ECProperty propertyName='P1' typeName='int' />"
+        "       <ECProperty propertyName='P2' typeName='int' />"
+        "   </ECEntityClass>"
+        "    <ECEntityClass typeName='Sub1' modifier='None'>"
+        "        <BaseClass>Parent</BaseClass>"
+        "        <ECProperty propertyName='S1' typeName='double' />"
+        "        <ECProperty propertyName='S2' typeName='double' />"
+        "        <ECProperty propertyName='S3' typeName='double' />"
+        "        <ECProperty propertyName='S4' typeName='double' />"
+        "        <ECProperty propertyName='S5' typeName='double' />"
+        "        <ECProperty propertyName='S6' typeName='double' />"
+        "    </ECEntityClass>"
+        "</ECSchema>");
+    bool asserted = false;
+    AssertSchemaImport(asserted, GetECDb(), editedSchemaItem);
+    ASSERT_FALSE(asserted);
+
+    CloseReOpenECDb();
+
+    //Verify number of columns after upgrade
+    testItems.clear();
+    testItems.push_back(std::make_pair("ts_Parent", 10));
+    AssertColumnCount(GetECDb(), testItems, "MinimumSharedColumnsForSubClasses");
+    }
+
+//---------------------------------------------------------------------------------------
+// @bsimethod                                   Muhammad Hassan                     04/16
+//+---------------+---------------+---------------+---------------+---------------+------
+TEST_F(ECDbSchemaUpgradeTests, MinimumSharedColumnsCountWithJoinedTable_AddProperty)
+    {
+    SchemaItem schemaItem(
+        "<?xml version='1.0' encoding='utf-8'?>"
+        "<ECSchema schemaName='TestSchema' nameSpacePrefix='ts' version='1.0.0' xmlns='http://www.bentley.com/schemas/Bentley.ECXML.3.0'>"
+        "   <ECSchemaReference name = 'ECDbMap' version = '01.01' prefix = 'ecdbmap' />"
+        "   <ECEntityClass typeName='Parent' modifier='None' >"
+        "        <ECCustomAttributes>"
+        "            <ClassMap xmlns='ECDbMap.01.01'>"
+        "                <MapStrategy>"
+        "                   <Strategy>SharedTable</Strategy>"
+        "                   <Options>JoinedTablePerDirectSubclass,SharedColumnsForSubclasses</Options>"
+        "                   <MinimumSharedColumnCount>5</MinimumSharedColumnCount>"
+        "                   <AppliesToSubclasses>True</AppliesToSubclasses>"
+        "                 </MapStrategy>"
+        "            </ClassMap>"
+        "        </ECCustomAttributes>"
+        "       <ECProperty propertyName='P1' typeName='int' />"
+        "   </ECEntityClass>"
+        "    <ECEntityClass typeName='Sub1' modifier='None'>"
+        "        <BaseClass>Parent</BaseClass>"
+        "        <ECProperty propertyName='S1' typeName='double' />"
+        "    </ECEntityClass>"
+        "</ECSchema>");
+
+    SetupECDb("schemaupgrade.ecdb", schemaItem);
+    ASSERT_TRUE(GetECDb().IsDbOpen());
+    ASSERT_EQ(DbResult::BE_SQLITE_OK, GetECDb().SaveChanges());
+
+    //Verify number of columns
+    std::vector<std::pair<Utf8String, int>> testItems;
+    testItems.push_back(std::make_pair("ts_Parent", 3));
+    testItems.push_back(std::make_pair("ts_Sub1", 7));
+    AssertColumnCount(GetECDb(), testItems, "MinimumSharedColumnsWithJoinedTable");
+
+    SchemaItem editedSchemaItem(
+        "<?xml version='1.0' encoding='utf-8'?>"
+        "<ECSchema schemaName='TestSchema' nameSpacePrefix='ts' version='1.0.0' xmlns='http://www.bentley.com/schemas/Bentley.ECXML.3.0'>"
+        "   <ECSchemaReference name = 'ECDbMap' version = '01.01' prefix = 'ecdbmap' />"
+        "   <ECEntityClass typeName='Parent' modifier='None' >"
+        "        <ECCustomAttributes>"
+        "            <ClassMap xmlns='ECDbMap.01.01'>"
+        "                <MapStrategy>"
+        "                   <Strategy>SharedTable</Strategy>"
+        "                   <Options>JoinedTablePerDirectSubclass,SharedColumnsForSubclasses</Options>"
+        "                   <MinimumSharedColumnCount>5</MinimumSharedColumnCount>"
+        "                   <AppliesToSubclasses>True</AppliesToSubclasses>"
+        "                 </MapStrategy>"
+        "            </ClassMap>"
+        "        </ECCustomAttributes>"
+        "       <ECProperty propertyName='P1' typeName='int' />"
+        "   </ECEntityClass>"
+        "    <ECEntityClass typeName='Sub1' modifier='None'>"
+        "        <BaseClass>Parent</BaseClass>"
+        "        <ECProperty propertyName='S1' typeName='double' />"
+        "        <ECProperty propertyName='S2' typeName='double' />"
+        "        <ECProperty propertyName='S3' typeName='double' />"
+        "        <ECProperty propertyName='S4' typeName='double' />"
+        "        <ECProperty propertyName='S5' typeName='double' />"
+        "        <ECProperty propertyName='S6' typeName='double' />"
+        "    </ECEntityClass>"
+        "</ECSchema>");
+    bool asserted = false;
+    AssertSchemaImport(asserted, GetECDb(), editedSchemaItem);
+    ASSERT_FALSE(asserted);
+
+    CloseReOpenECDb();
+
+    //Verify number of columns after upgrade
+    testItems.clear();
+    testItems.push_back(std::make_pair("ts_Parent", 3));
+    testItems.push_back(std::make_pair("ts_Sub1", 8));
+    AssertColumnCount(GetECDb(), testItems, "MinimumSharedColumnsWithJoinedTable");
+    }
+
+//---------------------------------------------------------------------------------------
+// @bsimethod                                   Muhammad Hassan                     04/16
+//+---------------+---------------+---------------+---------------+---------------+------
+TEST_F(ECDbSchemaUpgradeTests, ImportMultipleSchemaVersions_AddNewProperty)
+    {
+    SchemaItem schemaItem(
+        "<?xml version='1.0' encoding='utf-8'?>"
+        "<ECSchema schemaName='TestSchema' nameSpacePrefix='ts' version='1.2.0' xmlns='http://www.bentley.com/schemas/Bentley.ECXML.3.0'>"
+        "   <ECEntityClass typeName='TestClass' modifier='None' >"
+        "   </ECEntityClass>"
+        "</ECSchema>");
+
+    SetupECDb("schemaupgrade.ecdb", schemaItem);
+    ASSERT_TRUE(GetECDb().IsDbOpen());
+    ASSERT_EQ(DbResult::BE_SQLITE_OK, GetECDb().SaveChanges());
+
+    //import edited schema with lower minor version with some changes.
+    SchemaItem editedSchemaItem(
+        "<?xml version='1.0' encoding='utf-8'?>"
+        "<ECSchema schemaName='TestSchema' nameSpacePrefix='ts' version='1.1.0' xmlns='http://www.bentley.com/schemas/Bentley.ECXML.3.0'>"
+        "   <ECEntityClass typeName='TestClass' modifier='None' >"
+        "       <ECProperty propertyName='TestProperty' displayLabel='Test Property' description='this is property' typeName='string' />"
+        "   </ECEntityClass>"
+        "</ECSchema>", false, "Schema upgrade with lower minor version not allowed");
+    bool asserted = false;
+    AssertSchemaImport(asserted, GetECDb(), editedSchemaItem);
+    ASSERT_FALSE(asserted);
+
+    //Verify newly added property must not exist at this point
+    ECSchemaCP testSchema = GetECDb().Schemas().GetECSchema("TestSchema");
+    ASSERT_TRUE(testSchema != nullptr);
+
+    ECClassCP testClass = testSchema->GetClassCP("TestClass");
+    ASSERT_TRUE(testClass != nullptr);
+
+    ECPropertyCP testProperty = testClass->GetPropertyP("TestProperty");
+    ASSERT_TRUE(testProperty == nullptr);
+
+    //import edited schema with higher minor version with some changes.
+    SchemaItem editedSchemaItem1(
+        "<?xml version='1.0' encoding='utf-8'?>"
+        "<ECSchema schemaName='TestSchema' nameSpacePrefix='ts' version='1.3.0' xmlns='http://www.bentley.com/schemas/Bentley.ECXML.3.0'>"
+        "   <ECEntityClass typeName='TestClass' modifier='None' >"
+        "       <ECProperty propertyName='TestProperty' displayLabel='Test Property' description='this is property' typeName='string' />"
+        "   </ECEntityClass>"
+        "</ECSchema>");
+    asserted = false;
+    AssertSchemaImport(asserted, GetECDb(), editedSchemaItem1);
+    ASSERT_FALSE(asserted);
+
+    //Verify newly added property must exist after third schema import
+    testSchema = GetECDb().Schemas().GetECSchema("TestSchema");
+    ASSERT_TRUE(testSchema != nullptr);
+
+    testClass = testSchema->GetClassCP("TestClass");
+    ASSERT_TRUE(testClass != nullptr);
+
+    testProperty = testClass->GetPropertyP("TestProperty");
+    ASSERT_TRUE(testProperty != nullptr);
+    ASSERT_TRUE(testProperty->GetDisplayLabel() == "Test Property");
+    ASSERT_TRUE(testProperty->GetDescription() == "this is property");
+
+    CloseReOpenECDb();
+
+    ECSqlStatement statement;
+    ASSERT_EQ(ECSqlStatus::Success, statement.Prepare(GetECDb(), "SELECT DisplayLabel, Description FROM ec.ECPropertyDef WHERE Name='TestProperty'"));
+    ASSERT_EQ(DbResult::BE_SQLITE_ROW, statement.Step());
+    ASSERT_STREQ("Test Property", statement.GetValueText(0));
+    ASSERT_STREQ("this is property", statement.GetValueText(1));
+
+    statement.Finalize();
+    ASSERT_EQ(ECSqlStatus::Success, statement.Prepare(GetECDb(), "SELECT TestProperty FROM ts.TestClass"));
+    ASSERT_EQ(DbResult::BE_SQLITE_DONE, statement.Step());
+    }
+
+//---------------------------------------------------------------------------------------
+// @bsimethod                                   Muhammad Hassan                     04/16
+//+---------------+---------------+---------------+---------------+---------------+------
+TEST_F(ECDbSchemaUpgradeTests, UpdateMultipleSchemasInDb)
+    {
+    ECDbTestFixture::Initialize();
+    ECDbR ecdb = SetupECDb("updateStartupCompanyschema.ecdb", BeFileName(L"DSCacheSchema.01.00.ecschema.xml"));
+
+    ECSchemaPtr ecSchema = nullptr;
+    ECSchemaReadContextPtr schemaContext = nullptr;
+
+    ECDbTestUtility::ReadECSchemaFromDisk(ecSchema, schemaContext, L"DSCacheSchema.01.03.ecschema.xml");
+    BentleyStatus schemaStatus = ecdb.Schemas().ImportECSchemas(schemaContext->GetCache());
+    ASSERT_EQ(SUCCESS, schemaStatus);
+
+    ECDbTestUtility::ReadECSchemaFromDisk(ecSchema, schemaContext, L"RSComponents.01.00.ecschema.xml");
+    schemaStatus = ecdb.Schemas().ImportECSchemas(schemaContext->GetCache());
+    ASSERT_EQ(SUCCESS, schemaStatus);
+
+    ECDbTestUtility::ReadECSchemaFromDisk(ecSchema, schemaContext, L"RSComponents.02.00.ecschema.xml");
+    ecSchema->SetVersionMajor(1);
+    ecSchema->SetVersionMinor(22);
+    schemaStatus = ecdb.Schemas().ImportECSchemas(schemaContext->GetCache());
+    ASSERT_EQ(SUCCESS, schemaStatus);
+    }
+#endif // WIP
+
+//*******************Schema Upgrade Invalid Cases*******************//
+//******************************************************************//
+
+//---------------------------------------------------------------------------------------
+// @bsimethod                                   Muhammad Hassan                     04/16
+//+---------------+---------------+---------------+---------------+---------------+------
+TEST_F(ECDbSchemaUpgradeTests, DowngradeSchemaMajorVersion)
+    {
+    SchemaItem schemaItem(
+        "<?xml version='1.0' encoding='utf-8'?>"
+        "<ECSchema schemaName='TestSchema' nameSpacePrefix='ts' version='2.0.0' xmlns='http://www.bentley.com/schemas/Bentley.ECXML.3.0'>"
+        "</ECSchema>");
+
+    SetupECDb("schemaupgrade.ecdb", schemaItem);
+    ASSERT_TRUE(GetECDb().IsDbOpen());
+    ASSERT_EQ(DbResult::BE_SQLITE_OK, GetECDb().SaveChanges());
+
+    //import schema with downgraded major version
+    SchemaItem editedSchemaItem(
+        "<?xml version='1.0' encoding='utf-8'?>"
+        "<ECSchema schemaName='TestSchema' nameSpacePrefix='ts' version='1.0.0' xmlns='http://www.bentley.com/schemas/Bentley.ECXML.3.0'>"
+        "</ECSchema>", false, "Cannot Downgrade schema Major Version");
+    bool asserted = false;
+    AssertSchemaImport(asserted, GetECDb(), editedSchemaItem);
+    ASSERT_FALSE(asserted);
+    }
+
+//---------------------------------------------------------------------------------------
+// @bsimethod                                   Muhammad Hassan                     04/16
+//+---------------+---------------+---------------+---------------+---------------+------
+TEST_F(ECDbSchemaUpgradeTests, DowngradeSchemaMiddleVersion)
+    {
+    SchemaItem schemaItem(
+        "<?xml version='1.0' encoding='utf-8'?>"
+        "<ECSchema schemaName='TestSchema' nameSpacePrefix='ts' version='1.1.0' xmlns='http://www.bentley.com/schemas/Bentley.ECXML.3.0'>"
+        "</ECSchema>");
+
+    SetupECDb("schemaupgrade.ecdb", schemaItem);
+    ASSERT_TRUE(GetECDb().IsDbOpen());
+    ASSERT_EQ(DbResult::BE_SQLITE_OK, GetECDb().SaveChanges());
+
+    //import schema with downgraded middle version
+    SchemaItem editedSchemaItem(
+        "<?xml version='1.0' encoding='utf-8'?>"
+        "<ECSchema schemaName='TestSchema' nameSpacePrefix='ts' version='1.0.0' xmlns='http://www.bentley.com/schemas/Bentley.ECXML.3.0'>"
+        "</ECSchema>", false, "Cannot Downgrade schema middle Version");
+    bool asserted = false;
+    AssertSchemaImport(asserted, GetECDb(), editedSchemaItem);
+    ASSERT_FALSE(asserted);
+    }
+
+//---------------------------------------------------------------------------------------
+// @bsimethod                                   Muhammad Hassan                     04/16
+//+---------------+---------------+---------------+---------------+---------------+------
+TEST_F(ECDbSchemaUpgradeTests, DowngradeSchemaMinorVersion)
+    {
+    SchemaItem schemaItem(
+        "<?xml version='1.0' encoding='utf-8'?>"
+        "<ECSchema schemaName='TestSchema' nameSpacePrefix='ts' version='1.1.1' xmlns='http://www.bentley.com/schemas/Bentley.ECXML.3.0'>"
+        "</ECSchema>");
+
+    SetupECDb("schemaupgrade.ecdb", schemaItem);
+    ASSERT_TRUE(GetECDb().IsDbOpen());
+    ASSERT_EQ(DbResult::BE_SQLITE_OK, GetECDb().SaveChanges());
+
+    //import schema with downgraded minor version
+    SchemaItem editedSchemaItem(
+        "<?xml version='1.0' encoding='utf-8'?>"
+        "<ECSchema schemaName='TestSchema' nameSpacePrefix='ts' version='1.1.0' xmlns='http://www.bentley.com/schemas/Bentley.ECXML.3.0'>"
+        "</ECSchema>", false, "Cannot Downgrade schema Minor Version");
+    bool asserted = false;
+    AssertSchemaImport(asserted, GetECDb(), editedSchemaItem);
+    ASSERT_FALSE(asserted);
+    }
+
+//---------------------------------------------------------------------------------------
+// @bsimethod                                   Muhammad Hassan                     04/16
+//+---------------+---------------+---------------+---------------+---------------+------
+TEST_F(ECDbSchemaUpgradeTests, SetSchemaNamePrefixNull)
+    {
+    SchemaItem schemaItem(
+        "<?xml version='1.0' encoding='utf-8'?>"
+        "<ECSchema schemaName='TestSchema' nameSpacePrefix='ts' version='1.0.0' xmlns='http://www.bentley.com/schemas/Bentley.ECXML.3.0'>"
+        "</ECSchema>");
+
+    SetupECDb("schemaupgrade.ecdb", schemaItem);
+    ASSERT_TRUE(GetECDb().IsDbOpen());
+    ASSERT_EQ(DbResult::BE_SQLITE_OK, GetECDb().SaveChanges());
+
+    //Try modifying nameSpacePrefix=''
+    SchemaItem editedSchemaItem(
+        "<?xml version='1.0' encoding='utf-8'?>"
+        "<ECSchema schemaName='TestSchema' nameSpacePrefix='' version='1.0.0' xmlns='http://www.bentley.com/schemas/Bentley.ECXML.3.0'>"
+        "</ECSchema>", false, "Schema nameSparePrefix can't be set to NULL");
+    bool asserted = false;
+    AssertSchemaImport(asserted, GetECDb(), editedSchemaItem);
+    ASSERT_FALSE(asserted);
+    }
+
+//---------------------------------------------------------------------------------------
+// @bsimethod                                   Muhammad Hassan                     04/16
+//+---------------+---------------+---------------+---------------+---------------+------
+TEST_F(ECDbSchemaUpgradeTests, InvalidValueForNameSpacePrefix)
+    {
+    SchemaItem schemaItem(
+        "<?xml version='1.0' encoding='utf-8'?>"
+        "<ECSchema schemaName='TestSchema' nameSpacePrefix='ts' version='1.0.0' xmlns='http://www.bentley.com/schemas/Bentley.ECXML.3.0'>"
+        "</ECSchema>");
+
+    SetupECDb("schemaupgrade.ecdb", schemaItem);
+    ASSERT_TRUE(GetECDb().IsDbOpen());
+    ASSERT_EQ(DbResult::BE_SQLITE_OK, GetECDb().SaveChanges());
+
+    SchemaItem schemaItem1(
+        "<?xml version='1.0' encoding='utf-8'?>"
+        "<ECSchema schemaName='TestSchema1' nameSpacePrefix='ts1' version='1.0.0' xmlns='http://www.bentley.com/schemas/Bentley.ECXML.3.0'>"
+        "</ECSchema>");
+    bool asserted = false;
+    AssertSchemaImport(asserted, GetECDb(), schemaItem1);
+    ASSERT_FALSE(asserted);
+
+    //Try Upgrading to already existing namespaceprefix
+    SchemaItem editedSchemaItem(
+        "<?xml version='1.0' encoding='utf-8'?>"
+        "<ECSchema schemaName='TestSchema' nameSpacePrefix='ts1' version='1.0.0' xmlns='http://www.bentley.com/schemas/Bentley.ECXML.3.0'>"
+        "</ECSchema>", false, "can't upgrade Another schema with same namespaceprefix already exists");
+    asserted = false;
+    AssertSchemaImport(asserted, GetECDb(), editedSchemaItem);
+    ASSERT_FALSE(asserted);
+    }
+
+//---------------------------------------------------------------------------------------
+// @bsimethod                                   Muhammad Hassan                     04/16
+//+---------------+---------------+---------------+---------------+---------------+------
+TEST_F(ECDbSchemaUpgradeTests, ValidateDeletingECClassNotSupported)
+    {
+    SchemaItem schemaItem(
+        "<?xml version='1.0' encoding='utf-8'?>"
+        "<ECSchema schemaName='TestSchema' nameSpacePrefix='ts' version='1.0.0' xmlns='http://www.bentley.com/schemas/Bentley.ECXML.3.0'>"
+        "   <ECEntityClass typeName='TestClass' modifier='None' />"
+        "</ECSchema>");
+
+    SetupECDb("schemaupgrade.ecdb", schemaItem);
+    ASSERT_TRUE(GetECDb().IsDbOpen());
+    ASSERT_EQ(DbResult::BE_SQLITE_OK, GetECDb().SaveChanges());
+
+    //Verify Removing ECClass not supported.
+    SchemaItem editedSchemaItem(
+        "<?xml version='1.0' encoding='utf-8'?>"
+        "<ECSchema schemaName='TestSchema' nameSpacePrefix='ts' version='1.0.0' xmlns='http://www.bentley.com/schemas/Bentley.ECXML.3.0'>"
+        "</ECSchema>", false, "Deleting an ECClass is not supported yet");
+    bool asserted = false;
+    AssertSchemaImport(asserted, GetECDb(), editedSchemaItem);
+    ASSERT_FALSE(asserted);
+    }
+
+//---------------------------------------------------------------------------------------
+// @bsimethod                                   Muhammad Hassan                     04/16
+//+---------------+---------------+---------------+---------------+---------------+------
+TEST_F(ECDbSchemaUpgradeTests, DeleteExistingECEnumeration)
+    {
+    SchemaItem schemaItem(
+        "<?xml version='1.0' encoding='utf-8'?>"
+        "<ECSchema schemaName='TestSchema' nameSpacePrefix='ts' version='1.0.0' xmlns='http://www.bentley.com/schemas/Bentley.ECXML.3.0'>"
+        " <ECEnumeration typeName='NonStrictEnum' backingTypeName='int' isStrict='False'>"
+        "   <ECEnumerator value = '0' displayLabel = 'txt' />"
+        "   <ECEnumerator value = '1' displayLabel = 'bat' />"
+        " </ECEnumeration>"
+        "</ECSchema>");
+
+    SetupECDb("schemaupgrade.ecdb", schemaItem);
+    ASSERT_TRUE(GetECDb().IsDbOpen());
+    ASSERT_EQ(DbResult::BE_SQLITE_OK, GetECDb().SaveChanges());
+
+    SchemaItem editedSchemaItem(
+        "<?xml version='1.0' encoding='utf-8'?>"
+        "<ECSchema schemaName='TestSchema' nameSpacePrefix='ts' version='1.0.0' xmlns='http://www.bentley.com/schemas/Bentley.ECXML.3.0'>"
+        "</ECSchema>", false, "Deletion of ECEnumeration is not suppported");
+    bool asserted = false;
+    AssertSchemaImport(asserted, GetECDb(), editedSchemaItem);
+    ASSERT_FALSE(asserted);
+    }
+
+//---------------------------------------------------------------------------------------
+// @bsimethod                                   Muhammad Hassan                     04/16
+//+---------------+---------------+---------------+---------------+---------------+------
+TEST_F(ECDbSchemaUpgradeTests, ModifyExistingECEnumeration)
+    {
+    SchemaItem schemaItem(
+        "<?xml version='1.0' encoding='utf-8'?>"
+        "<ECSchema schemaName='TestSchema' nameSpacePrefix='ts' version='1.0.0' xmlns='http://www.bentley.com/schemas/Bentley.ECXML.3.0'>"
+        " <ECEnumeration typeName='NonStrictEnum' backingTypeName='int' isStrict='False'>"
+        "   <ECEnumerator value = '0' displayLabel = 'txt' />"
+        " </ECEnumeration>"
+        "</ECSchema>");
+
+    SetupECDb("schemaupgrade.ecdb", schemaItem);
+    ASSERT_TRUE(GetECDb().IsDbOpen());
+    ASSERT_EQ(DbResult::BE_SQLITE_OK, GetECDb().SaveChanges());
+
+    SchemaItem editedSchemaItem(
+        "<?xml version='1.0' encoding='utf-8'?>"
+        "<ECSchema schemaName='TestSchema' nameSpacePrefix='ts' version='1.0.0' xmlns='http://www.bentley.com/schemas/Bentley.ECXML.3.0'>"
+        " <ECEnumeration typeName='NonStrictEnum' backingTypeName='int' isStrict='False'>"
+        "   <ECEnumerator value = '0' displayLabel = 'txt' />"
+        "   <ECEnumerator value = '1' displayLabel = 'bat' />"
+        " </ECEnumeration>"
+        "</ECSchema>", false, "Modifying ECEnumeration is not suppported");
+    bool asserted = false;
+    AssertSchemaImport(asserted, GetECDb(), editedSchemaItem);
+    ASSERT_FALSE(asserted);
+    }
+
+//---------------------------------------------------------------------------------------
+// @bsimethod                                   Muhammad Hassan                     04/16
+//+---------------+---------------+---------------+---------------+---------------+------
+TEST_F(ECDbSchemaUpgradeTests, AddNewECEnumeration)
+    {
+    SchemaItem schemaItem(
+        "<?xml version='1.0' encoding='utf-8'?>"
+        "<ECSchema schemaName='TestSchema' nameSpacePrefix='ts' version='1.0.0' xmlns='http://www.bentley.com/schemas/Bentley.ECXML.3.0'>"
+        "</ECSchema>");
+
+    SetupECDb("schemaupgrade.ecdb", schemaItem);
+    ASSERT_TRUE(GetECDb().IsDbOpen());
+    ASSERT_EQ(DbResult::BE_SQLITE_OK, GetECDb().SaveChanges());
+
+    SchemaItem editedSchemaItem(
+        "<?xml version='1.0' encoding='utf-8'?>"
+        "<ECSchema schemaName='TestSchema' nameSpacePrefix='ts' version='1.0.0' xmlns='http://www.bentley.com/schemas/Bentley.ECXML.3.0'>"
+        " <ECEnumeration typeName='NonStrictEnum' backingTypeName='int' isStrict='False'>"
+        "   <ECEnumerator value = '0' displayLabel = 'txt' />"
+        " </ECEnumeration>"
+        "</ECSchema>", false, "Adding new ECEnumeration is not suppported");
+    bool asserted = false;
+    AssertSchemaImport(asserted, GetECDb(), editedSchemaItem);
+    ASSERT_FALSE(asserted);
+    }
+
+//---------------------------------------------------------------------------------------
+// @bsimethod                                   Muhammad Hassan                     04/16
+//+---------------+---------------+---------------+---------------+---------------+------
+TEST_F(ECDbSchemaUpgradeTests, UpgradeECClassModifier)
+    {
+    SchemaItem schemaItem(
+        "<?xml version='1.0' encoding='utf-8'?>"
+        "<ECSchema schemaName='TestSchema' nameSpacePrefix='ts' version='1.0.0' xmlns='http://www.bentley.com/schemas/Bentley.ECXML.3.0'>"
+        "   <ECEntityClass typeName='TestClass' modifier='None' />"
+        "</ECSchema>");
+
+    SetupECDb("schemaupgrade.ecdb", schemaItem);
+    ASSERT_TRUE(GetECDb().IsDbOpen());
+    ASSERT_EQ(DbResult::BE_SQLITE_OK, GetECDb().SaveChanges());
+
+    //Try Updating Class modifier
+    SchemaItem editedSchemaItem(
+        "<?xml version='1.0' encoding='utf-8'?>"
+        "<ECSchema schemaName='TestSchema' nameSpacePrefix='ts' version='1.0.0' xmlns='http://www.bentley.com/schemas/Bentley.ECXML.3.0'>"
+        "   <ECEntityClass typeName='TestClass' modifier='Abstract' />"
+        "</ECSchema>", false, "Updating class Modifier is not supported");
+    bool asserted = false;
+    AssertSchemaImport(asserted, GetECDb(), editedSchemaItem);
+    ASSERT_FALSE(asserted);
+    }
+
+//---------------------------------------------------------------------------------------
+// @bsimethod                                   Muhammad Hassan                     04/16
+//+---------------+---------------+---------------+---------------+---------------+------
+TEST_F(ECDbSchemaUpgradeTests, ModifyIsEntityClass)
+    {
+    SchemaItem schemaItem(
+        "<?xml version='1.0' encoding='utf-8'?>"
+        "<ECSchema schemaName='TestSchema' nameSpacePrefix='ts' version='1.0.0' xmlns='http://www.bentley.com/schemas/Bentley.ECXML.3.0'>"
+        "   <ECEntityClass typeName='TestClass' modifier='None' />"
+        "</ECSchema>");
+
+    SetupECDb("schemaupgrade.ecdb", schemaItem);
+    ASSERT_TRUE(GetECDb().IsDbOpen());
+    ASSERT_EQ(DbResult::BE_SQLITE_OK, GetECDb().SaveChanges());
+
+    SchemaItem editedSchemaItem(
+        "<?xml version='1.0' encoding='utf-8'?>"
+        "<ECSchema schemaName='TestSchema' nameSpacePrefix='ts' version='1.0.0' xmlns='http://www.bentley.com/schemas/Bentley.ECXML.3.0'>"
+        "   <ECStructClass typeName='TestClass' modifier='None' />"
+        "</ECSchema>", false, "Changing ECClass::IsEntityClass is not supported");
+    bool asserted = false;
+    AssertSchemaImport(asserted, GetECDb(), editedSchemaItem);
+    ASSERT_FALSE(asserted);
+    }
+
+//---------------------------------------------------------------------------------------
+// @bsimethod                                   Muhammad Hassan                     04/16
+//+---------------+---------------+---------------+---------------+---------------+------
+TEST_F(ECDbSchemaUpgradeTests, ModifyIsStructClass)
+    {
+    SchemaItem schemaItem(
+        "<?xml version='1.0' encoding='utf-8'?>"
+        "<ECSchema schemaName='TestSchema' nameSpacePrefix='ts' version='1.0.0' xmlns='http://www.bentley.com/schemas/Bentley.ECXML.3.0'>"
+        "   <ECStructClass typeName='TestClass' />"
+        "</ECSchema>");
+
+    SetupECDb("schemaupgrade.ecdb", schemaItem);
+    ASSERT_TRUE(GetECDb().IsDbOpen());
+    ASSERT_EQ(DbResult::BE_SQLITE_OK, GetECDb().SaveChanges());
+
+    SchemaItem editedSchemaItem(
+        "<?xml version='1.0' encoding='utf-8'?>"
+        "<ECSchema schemaName='TestSchema' nameSpacePrefix='ts' version='1.0.0' xmlns='http://www.bentley.com/schemas/Bentley.ECXML.3.0'>"
+        "   <ECEntityClass typeName='TestClass' modifier='None' />"
+        "</ECSchema>", false, "Changing ECClass::IsStructClass is not supported");
+    bool asserted = false;
+    AssertSchemaImport(asserted, GetECDb(), editedSchemaItem);
+    ASSERT_FALSE(asserted);
+    }
+
+//---------------------------------------------------------------------------------------
+// @bsimethod                                   Muhammad Hassan                     04/16
+//+---------------+---------------+---------------+---------------+---------------+------
+TEST_F(ECDbSchemaUpgradeTests, ModifyIsCustomAttributeClass)
+    {
+    SchemaItem schemaItem(
+        "<?xml version='1.0' encoding='utf-8'?>"
+        "<ECSchema schemaName='TestSchema' nameSpacePrefix='ts' version='1.0.0' xmlns='http://www.bentley.com/schemas/Bentley.ECXML.3.0'>"
+        "   <ECCustomAttributeClass typeName='TestClass' appliesTo='EntityClass, RelationshipClass' />"
+        "</ECSchema>");
+
+    SetupECDb("schemaupgrade.ecdb", schemaItem);
+    ASSERT_TRUE(GetECDb().IsDbOpen());
+    ASSERT_EQ(DbResult::BE_SQLITE_OK, GetECDb().SaveChanges());
+
+    SchemaItem editedSchemaItem(
+        "<?xml version='1.0' encoding='utf-8'?>"
+        "<ECSchema schemaName='TestSchema' nameSpacePrefix='ts_modified' displayLabel='Modified Test Schema' description='modified test schema' version='1.0.0' xmlns='http://www.bentley.com/schemas/Bentley.ECXML.3.0'>"
+        "   <ECEntityClass typeName='TestClass' modifier='None' />"
+        "</ECSchema>", false, "Changing ECClass::IsCustomAttributeClass is not supported");
+    bool asserted = false;
+    AssertSchemaImport(asserted, GetECDb(), editedSchemaItem);
+    ASSERT_FALSE(asserted);
+    }
+
+//---------------------------------------------------------------------------------------
+// @bsimethod                                   Muhammad Hassan                     04/16
+//+---------------+---------------+---------------+---------------+---------------+------
+TEST_F(ECDbSchemaUpgradeTests, ModifyIsRelationshipClass)
+    {
+    SchemaItem schemaItem(
+        "<?xml version='1.0' encoding='utf-8'?>"
+        "<ECSchema schemaName='TestSchema' nameSpacePrefix='ts' version='1.0.0' xmlns='http://www.bentley.com/schemas/Bentley.ECXML.3.0'>"
+        "   <ECEntityClass typeName='A' modifier='None' />"
+        "    <ECRelationshipClass typeName='RelClass' modifier='None' strength='embedding' >"
+        "       <Source cardinality='(0,1)' polymorphic='True'>"
+        "           <Class class='A' />"
+        "       </Source>"
+        "       <Target cardinality='(0,N)' polymorphic='True'>"
+        "           <Class class='A' />"
+        "       </Target>"
+        "     </ECRelationshipClass>"
+        "</ECSchema>");
+
+    SetupECDb("schemaupgrade.ecdb", schemaItem);
+    ASSERT_TRUE(GetECDb().IsDbOpen());
+    ASSERT_EQ(DbResult::BE_SQLITE_OK, GetECDb().SaveChanges());
+
+    SchemaItem editedSchemaItem(
+        "<?xml version='1.0' encoding='utf-8'?>"
+        "<ECSchema schemaName='TestSchema' nameSpacePrefix='ts' version='1.0.0' xmlns='http://www.bentley.com/schemas/Bentley.ECXML.3.0'>"
+        "   <ECEntityClass typeName='A' modifier='None' />"
+        "   <ECCustomAttributeClass typeName='RelClass' />"
+        "</ECSchema>", false, "Changing ECClass::IsRelationshipClass is not supported");
+    bool asserted = false;
+    AssertSchemaImport(asserted, GetECDb(), editedSchemaItem);
+    ASSERT_FALSE(asserted);
+    }
+
+//---------------------------------------------------------------------------------------
+// @bsimethod                                   Muhammad Hassan                     04/16
+//+---------------+---------------+---------------+---------------+---------------+------
+TEST_F(ECDbSchemaUpgradeTests, ModifyRelationship)
+    {
+    SchemaItem schemaItem(
+        "<?xml version='1.0' encoding='utf-8'?>"
+        "<ECSchema schemaName='TestSchema' nameSpacePrefix='ts' version='1.0.0' xmlns='http://www.bentley.com/schemas/Bentley.ECXML.3.0'>"
+        "   <ECEntityClass typeName='A' modifier='None' />"
+        "    <ECRelationshipClass typeName='RelClass' modifier='None' strength='embedding' strengthDirection='forward' >"
+        "       <Source cardinality='(0,1)' polymorphic='True'>"
+        "           <Class class='A' />"
+        "       </Source>"
+        "       <Target cardinality='(0,N)' polymorphic='True'>"
+        "           <Class class='A' />"
+        "       </Target>"
+        "     </ECRelationshipClass>"
+        "</ECSchema>");
+
+    SetupECDb("schemaupgrade.ecdb", schemaItem);
+    ASSERT_TRUE(GetECDb().IsDbOpen());
+    ASSERT_EQ(DbResult::BE_SQLITE_OK, GetECDb().SaveChanges());
+
+    Savepoint sp(GetECDb(), "Schema Import");
+    //Try Upgrade with different source Cardinality.
+    SchemaItem schemaWithDifferentCardinality(
+        "<?xml version='1.0' encoding='utf-8'?>"
+        "<ECSchema schemaName='TestSchema' nameSpacePrefix='ts' version='1.0.0' xmlns='http://www.bentley.com/schemas/Bentley.ECXML.3.0'>"
+        "   <ECEntityClass typeName='A' modifier='None' />"
+        "    <ECRelationshipClass typeName='RelClass' modifier='None' strength='embedding' strengthDirection='forward' >"
+        "       <Source cardinality='(0,N)' polymorphic='True'>"
+        "           <Class class='A' />"
+        "       </Source>"
+        "       <Target cardinality='(0,N)' polymorphic='True'>"
+        "           <Class class='A' />"
+        "       </Target>"
+        "     </ECRelationshipClass>"
+        "</ECSchema>", false, "changing Relationship Cardinality now allowed");
+    bool asserted = false;
+    AssertSchemaImport(asserted, GetECDb(), schemaWithDifferentCardinality);
+    ASSERT_FALSE(asserted);
+    sp.Cancel();
+
+    sp.Begin();
+    //Try Upgrade with different target Cardinality.
+    SchemaItem schemaWithDifferentTargetCardinality(
+        "<?xml version='1.0' encoding='utf-8'?>"
+        "<ECSchema schemaName='TestSchema' nameSpacePrefix='ts' version='1.0.0' xmlns='http://www.bentley.com/schemas/Bentley.ECXML.3.0'>"
+        "   <ECEntityClass typeName='A' modifier='None' />"
+        "    <ECRelationshipClass typeName='RelClass' modifier='None' strength='embedding' strengthDirection='forward' >"
+        "       <Source cardinality='(0,1)' polymorphic='True'>"
+        "           <Class class='A' />"
+        "       </Source>"
+        "       <Target cardinality='(0,1)' polymorphic='True'>"
+        "           <Class class='A' />"
+        "       </Target>"
+        "     </ECRelationshipClass>"
+        "</ECSchema>", false, "changing Relationship Cardinality now allowed");
+    asserted = false;
+    AssertSchemaImport(asserted, GetECDb(), schemaWithDifferentTargetCardinality);
+    ASSERT_FALSE(asserted);
+    sp.Cancel();
+
+    sp.Begin();
+    //Try Upgrade with different source Constraint Class
+    SchemaItem differentSourceConstraintClass(
+        "<?xml version='1.0' encoding='utf-8'?>"
+        "<ECSchema schemaName='TestSchema' nameSpacePrefix='ts' version='1.0.0' xmlns='http://www.bentley.com/schemas/Bentley.ECXML.3.0'>"
+        "   <ECEntityClass typeName='A' modifier='None' />"
+        "   <ECEntityClass typeName='B' modifier='None' />"
+        "    <ECRelationshipClass typeName='RelClass' modifier='None' strength='embedding' strengthDirection='forward' >"
+        "       <Source cardinality='(0,1)' polymorphic='True'>"
+        "           <Class class='B' />"
+        "       </Source>"
+        "       <Target cardinality='(0,N)' polymorphic='True'>"
+        "           <Class class='A' />"
+        "       </Target>"
+        "     </ECRelationshipClass>"
+        "</ECSchema>", false, "changing Relationship Cardinality now allowed");
+    asserted = false;
+    AssertSchemaImport(asserted, GetECDb(), differentSourceConstraintClass);
+    ASSERT_FALSE(asserted);
+    sp.Cancel();
+
+    sp.Begin();
+    //Try Upgrade with different Target Constraint Class
+    SchemaItem differentTargetConstraintClass(
+        "<?xml version='1.0' encoding='utf-8'?>"
+        "<ECSchema schemaName='TestSchema' nameSpacePrefix='ts' version='1.0.0' xmlns='http://www.bentley.com/schemas/Bentley.ECXML.3.0'>"
+        "   <ECEntityClass typeName='A' modifier='None' />"
+        "   <ECEntityClass typeName='B' modifier='None' />"
+        "    <ECRelationshipClass typeName='RelClass' modifier='None' strength='embedding' strengthDirection='forward' >"
+        "       <Source cardinality='(0,1)' polymorphic='True'>"
+        "           <Class class='A' />"
+        "       </Source>"
+        "       <Target cardinality='(0,N)' polymorphic='True'>"
+        "           <Class class='B' />"
+        "       </Target>"
+        "     </ECRelationshipClass>"
+        "</ECSchema>", false, "changing Relationship Cardinality now allowed");
+    asserted = false;
+    AssertSchemaImport(asserted, GetECDb(), differentTargetConstraintClass);
+    ASSERT_FALSE(asserted);
+    sp.Cancel();
+
+    sp.Begin();
+    //Try Upgrade with NonPolymorphic Source
+    SchemaItem nonPolymorphicSource(
+        "<?xml version='1.0' encoding='utf-8'?>"
+        "<ECSchema schemaName='TestSchema' nameSpacePrefix='ts' version='1.0.0' xmlns='http://www.bentley.com/schemas/Bentley.ECXML.3.0'>"
+        "   <ECEntityClass typeName='A' modifier='None' />"
+        "    <ECRelationshipClass typeName='RelClass' modifier='None' strength='embedding' strengthDirection='forward' >"
+        "       <Source cardinality='(0,1)' polymorphic='False'>"
+        "           <Class class='A' />"
+        "       </Source>"
+        "       <Target cardinality='(0,N)' polymorphic='True'>"
+        "           <Class class='A' />"
+        "       </Target>"
+        "     </ECRelationshipClass>"
+        "</ECSchema>", false, "changing Relationship Cardinality now allowed");
+    asserted = false;
+    AssertSchemaImport(asserted, GetECDb(), nonPolymorphicSource);
+    ASSERT_FALSE(asserted);
+    sp.Cancel();
+
+    sp.Begin();
+    //Try Upgrade with NonPolymorphic Target
+    SchemaItem nonPolymorphicTarget(
+        "<?xml version='1.0' encoding='utf-8'?>"
+        "<ECSchema schemaName='TestSchema' nameSpacePrefix='ts' version='1.0.0' xmlns='http://www.bentley.com/schemas/Bentley.ECXML.3.0'>"
+        "   <ECEntityClass typeName='A' modifier='None' />"
+        "    <ECRelationshipClass typeName='RelClass' modifier='None' strength='embedding' strengthDirection='forward' >"
+        "       <Source cardinality='(0,1)' polymorphic='True'>"
+        "           <Class class='A' />"
+        "       </Source>"
+        "       <Target cardinality='(0,N)' polymorphic='False'>"
+        "           <Class class='A' />"
+        "       </Target>"
+        "     </ECRelationshipClass>"
+        "</ECSchema>", false, "changing Relationship Cardinality now allowed");
+    asserted = false;
+    AssertSchemaImport(asserted, GetECDb(), nonPolymorphicTarget);
+    ASSERT_FALSE(asserted);
+    sp.Cancel();
+
+    sp.Begin();
+    //Try Upgrading schema with different strength.
+    SchemaItem schemaWithDifferentStrength(
+        "<?xml version='1.0' encoding='utf-8'?>"
+        "<ECSchema schemaName='TestSchema' nameSpacePrefix='ts' version='1.0.0' xmlns='http://www.bentley.com/schemas/Bentley.ECXML.3.0'>"
+        "   <ECEntityClass typeName='A' modifier='None' />"
+        "    <ECRelationshipClass typeName='RelClass' modifier='None' strength='referencing' strengthDirection='forward' >"
+        "       <Source cardinality='(0,1)' polymorphic='True'>"
+        "           <Class class='A' />"
+        "       </Source>"
+        "       <Target cardinality='(0,N)' polymorphic='True'>"
+        "           <Class class='A' />"
+        "       </Target>"
+        "     </ECRelationshipClass>"
+        "</ECSchema>", false, "changing relationship Strength not allowed");
+    asserted = false;
+    AssertSchemaImport(asserted, GetECDb(), schemaWithDifferentStrength);
+    ASSERT_FALSE(asserted);
+    sp.Cancel();
+
+    sp.Begin();
+    //Verify Changing strength direction not supported
+    SchemaItem schemaWithDifferentStrengthDirection(
+        "<?xml version='1.0' encoding='utf-8'?>"
+        "<ECSchema schemaName='TestSchema' nameSpacePrefix='ts' version='1.0.0' xmlns='http://www.bentley.com/schemas/Bentley.ECXML.3.0'>"
+        "   <ECEntityClass typeName='A' modifier='None' />"
+        "    <ECRelationshipClass typeName='RelClass' modifier='None' strength='embedding' strengthDirection='backward' >"
+        "       <Source cardinality='(0,1)' polymorphic='True'>"
+        "           <Class class='A' />"
+        "       </Source>"
+        "       <Target cardinality='(0,N)' polymorphic='True'>"
+        "           <Class class='A' />"
+        "       </Target>"
+        "     </ECRelationshipClass>"
+        "</ECSchema>", false, "changing relationship Strength Direction not allowed");
+    asserted = false;
+    AssertSchemaImport(asserted, GetECDb(), schemaWithDifferentStrengthDirection);
+    ASSERT_FALSE(asserted);
+    sp.Cancel();
+    }
+
+//---------------------------------------------------------------------------------------
+// @bsimethod                                   Muhammad Hassan                     04/16
+//+---------------+---------------+---------------+---------------+---------------+------
+TEST_F(ECDbSchemaUpgradeTests, UpgradeReferenceSchema)
+    {
+    SchemaItem schemaItem(
+        "<?xml version='1.0' encoding='utf-8'?>"
+        "<ECSchema schemaName='TestSchema' nameSpacePrefix='ts' displayLabel='Test Schema' description='This is Test Schema' version='1.0.0' xmlns='http://www.bentley.com/schemas/Bentley.ECXML.3.0'>"
+        "   <ECSchemaReference name = 'ECDbMap' version = '01.00' prefix = 'ecdbmap' />"
+        "</ECSchema>");
+
+    SetupECDb("schemaupgrade.ecdb", schemaItem);
+    ASSERT_TRUE(GetECDb().IsDbOpen());
+    ASSERT_EQ(DbResult::BE_SQLITE_OK, GetECDb().SaveChanges());
+
+    //import edited schema with some changes.
+    SchemaItem editedSchemaItem(
+        "<?xml version='1.0' encoding='utf-8'?>"
+        "<ECSchema schemaName='TestSchema' nameSpacePrefix='ts_modified' displayLabel='Modified Test Schema' description='modified test schema' version='1.0.0' xmlns='http://www.bentley.com/schemas/Bentley.ECXML.3.0'>"
+        "   <ECSchemaReference name = 'ECDbMap' version = '01.01' prefix = 'ecdbmap' />"
+        "</ECSchema>");
+    bool asserted = false;
+    AssertSchemaImport(asserted, GetECDb(), editedSchemaItem);
+    ASSERT_FALSE(asserted);
+    }
+END_ECDBUNITTESTS_NAMESPACE