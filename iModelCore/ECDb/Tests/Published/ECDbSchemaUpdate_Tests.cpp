--- conflicted
+++ resolved
@@ -1,7395 +1,7379 @@
-/*--------------------------------------------------------------------------------------+
-|
-|  $Source: Tests/Published/ECDbSchemaUpdate_Tests.cpp $
-|
-|  $Copyright: (c) 2016 Bentley Systems, Incorporated. All rights reserved. $
-|
-+--------------------------------------------------------------------------------------*/
-#include "ECDbPublishedTests.h"
-#include "SchemaImportTestFixture.h"
-
-USING_NAMESPACE_BENTLEY_EC
-USING_NAMESPACE_BENTLEY_SQLITE_EC
-
-BEGIN_ECDBUNITTESTS_NAMESPACE
-
-//---------------------------------------------------------------------------------------
-// @bsiclass                                   Muhammad Hassan                     03/16
-//+---------------+---------------+---------------+---------------+---------------+------
-struct ECSchemaUpdateTests : public SchemaImportTestFixture
-    {
-    std::vector<Utf8String> m_updatedDbs;
-    protected:
-
-        //---------------------------------------------------------------------------------------
-        // @bsimethod                                   Muhammad.Hassan                     06/16
-        //+---------------+---------------+---------------+---------------+---------------+------
-        void CloseReOpenECDb()
-            {
-            Utf8CP dbFileName = m_ecdb.GetDbFileName();
-            BeFileName dbPath(dbFileName);
-            m_ecdb.CloseDb();
-            ASSERT_FALSE(m_ecdb.IsDbOpen());
-            ASSERT_EQ(DbResult::BE_SQLITE_OK, m_ecdb.OpenBeSQLiteDb(dbPath, Db::OpenParams(Db::OpenMode::Readonly)));
-            ASSERT_TRUE(m_ecdb.IsDbOpen());
-            }
-
-        //---------------------------------------------------------------------------------------
-        // @bsimethod                                   Muhammad.Hassan                     06/16
-        //+---------------+---------------+---------------+---------------+---------------+------
-        DbResult OpenBesqliteDb(Utf8CP dbPath)
-            {
-            return m_ecdb.OpenBeSQLiteDb(dbPath, Db::OpenParams(Db::OpenMode::ReadWrite));
-            }
-
-        //---------------------------------------------------------------------------------------
-        // @bsimethod                                   Muhammad.Hassan                     06/16
-        //+---------------+---------------+---------------+---------------+---------------+------
-        void AssertSchemaUpdate(Utf8CP schemaXml, BeFileName seedFilePath, std::pair<bool, bool> const& expectedToSucceedList, Utf8CP assertMessage)
-            {
-            //test 1: unrestricted ECDb
-            ECDb ecdb;
-            ASSERT_EQ(BE_SQLITE_OK, CloneECDb(ecdb, "schemaupdate_maymodifydbschema.ecdb", seedFilePath));
-
-            bool expectedToSucceed = expectedToSucceedList.first;
-            bool asserted = false;
-            Utf8String assertMessageFull("[May modify DB schema] ");
-            assertMessageFull.append(assertMessage);
-            AssertSchemaImport(asserted, ecdb, SchemaItem(schemaXml, expectedToSucceed, assertMessageFull.c_str()));
-
-            if (expectedToSucceed)
-                m_updatedDbs.push_back((Utf8String) ecdb.GetDbFileName());
-
-            ecdb.CloseDb();
-
-            //test 2: restricted ECDb
-            NoDbSchemaModificationsECDb restrictedECDb;
-            ASSERT_EQ(BE_SQLITE_OK, CloneECDb(restrictedECDb, "schemaupdate_maynotmodifydbschema.ecdb", seedFilePath));
-
-            //until the strict mode is enforced, only a warning is issued, but the behavior is the same as in
-            //the unrestricted mode, so use the expected value from the unrestricted mode for now
-            //expectedToSucceed = expectedToSucceedList.second;
-            asserted = false;
-            assertMessageFull.assign("[May not modify DB schema] ").append(assertMessage);
-            AssertSchemaImport(asserted, restrictedECDb, SchemaItem(schemaXml, expectedToSucceed, assertMessageFull.c_str()));
-
-            if (expectedToSucceed)
-                m_updatedDbs.push_back((Utf8String) restrictedECDb.GetDbFileName());
-
-            restrictedECDb.CloseDb();
-            }
-    };
-
-#ifdef NotUsedYet
-struct ECSchemaDuplicator :IECSchemaLocater
-    {
-    private:
-        ECSchemaCacheCR m_fromCache;
-    private:
-        virtual ECSchemaPtr _LocateSchema(SchemaKeyR key, SchemaMatchType matchType, ECSchemaReadContextR schemaContext) override
-            {
-            if (auto schema = schemaContext.GetCache().GetSchema(key, matchType))
-                return schema;
-
-            if (auto schema = m_fromCache.GetSchema(key, matchType))
-                {
-                Utf8String xml;
-                if (SchemaWriteStatus::Success != schema->WriteToXmlString(xml))
-                    return nullptr;
-
-                ECSchemaPtr out;
-                if (SchemaReadStatus::Success != ECSchema::ReadFromXmlString(out, xml.c_str(), schemaContext))
-                    return nullptr;
-
-                return out;
-                }
-
-            return nullptr;
-            }
-        ECSchemaDuplicator(ECSchemaCacheCR fromCache)
-            :m_fromCache(fromCache)
-            {}
-    public:
-        static ECSchemaCachePtr Duplicate(ECSchemaCacheCR fromCache)
-            {
-            ECSchemaReadContextPtr ptr = ECSchemaReadContext::CreateContext();
-            ECSchemaDuplicator loc(fromCache);
-            ptr->AddSchemaLocater(loc);
-            bvector<ECSchemaP> schemas;
-            fromCache.GetSchemas(schemas);
-            for (auto schema : schemas)
-                {
-                ptr->LocateSchema(const_cast<SchemaKeyR>(schema->GetSchemaKey()), SchemaMatchType::Exact);
-                }
-
-            return &ptr->GetCache();
-            }
-        static ECSchemaCachePtr Duplicate(ECSchemaCR schema)
-            {
-            ECSchemaCachePtr ptr = ECSchemaCache::Create();
-            ptr->AddSchema(const_cast<ECSchemaR>(schema));
-            return Duplicate(*ptr);
-            }
-        static ECSchemaCachePtr Duplicate(ECSchemaReadContextR ctx)
-            {
-            return Duplicate(ctx.GetCache());
-            }
-    };
-#endif // NotUsedYet
-
-void AssertECProperties(ECDbCR ecdb, Utf8CP assertExpression, bool strict = true)
-    {
-    const bool includeBaseProperties = true;
-    Utf8String str = assertExpression;
-    str.ReplaceAll(" ", "");
-    str.Trim();
-    size_t n = str.find("->");
-    if (n == Utf8String::npos)
-        {
-        ASSERT_FALSE(true) << "Assert Expression is invalid (" << assertExpression << ")";
-        }
-
-    Utf8String classQualifiedName = str.substr(0, n);
-    Utf8String expr = str.substr(n + 2);
-    n = classQualifiedName.find(":");
-    if (n == Utf8String::npos)
-        {
-        ASSERT_FALSE(true) << "Assert Expression is invalid (ClassName is invalid) (" << assertExpression << ")";
-        }
-
-    Utf8String schemaName = classQualifiedName.substr(0, n);
-    Utf8String className = classQualifiedName.substr(n + 1);
-
-    ECClassCP ecClass = ecdb.Schemas().GetECClass(schemaName, className, ResolveSchema::AutoDetect);
-    ASSERT_TRUE(ecClass != nullptr) << "Failed to find class " << classQualifiedName;
-
-    bvector<Utf8String> properties;
-    BeStringUtilities::Split(expr.c_str(), ",", properties);
-    std::set<Utf8String> currentProperties;
-
-    std::set<Utf8String> mustNotExist;
-    std::set<Utf8String> mustExist;
-    for (ECPropertyCP property : ecClass->GetProperties(includeBaseProperties))
-        {
-        currentProperties.insert(property->GetName().c_str());
-        }
-
-    for (Utf8StringCR property : properties)
-        {
-        if (property.StartsWith("-"))
-            mustNotExist.insert(property.substr(1));
-        else if (property.StartsWith("+"))
-            mustExist.insert(property.substr(1));
-        else
-            mustExist.insert(property);
-        }
-
-    for (Utf8StringCR property : mustNotExist)
-        {
-        if (currentProperties.find(property) != currentProperties.end())
-            {
-            ASSERT_FALSE(true) << "Found ECProperty " << property << " in ECClass " << ecClass->GetName() << " whcih must not exist";
-            }
-        }
-
-    for (Utf8StringCR property : mustExist)
-        {
-        if (currentProperties.find(property) == currentProperties.end())
-            {
-            ASSERT_FALSE(true) << "Failed to find ECProperty " << property << " in ECClass " << ecClass->GetName();
-            }
-        }
-
-    if (strict)
-        {
-        if (mustExist.size() > currentProperties.size())
-            {
-            ASSERT_FALSE(true) << "Number of properties in ECClass " << ecClass->GetName() << " is less than list of properties asserted (" << assertExpression;
-            }
-        if (mustExist.size() < currentProperties.size())
-            {
-            ASSERT_FALSE(true) << "Number of properties in ECClass " << ecClass->GetName() << " is greater than list of properties asserted (" << assertExpression;
-            }
-        }
-    }
-
-void ExecuteECSQL(ECDbCR ecdb, Utf8CP ecsql, DbResult stepStatus, ECSqlStatus prepareStatus)
-    {}
-
-#define ASSERT_PROPERTIES_STRICT(ECDB_OBJ, EXPRESSION)              AssertECProperties(ECDB_OBJ, EXPRESSION, true);
-#define ASSERT_PROPERTIES(ECDB_OBJ, EXPRESSION)                     AssertECProperties(ECDB_OBJ, EXPRESSION, false)
-#define ASSERT_ECSQL(ECDB_OBJ, PREPARESTATUS, STEPSTATUS, ECSQL)   {\
-                                                                    ECSqlStatement stmt;\
-                                                                    ASSERT_EQ(PREPARESTATUS, stmt.Prepare(ECDB_OBJ, ECSQL));\
-                                                                    if (PREPARESTATUS == ECSqlStatus::Success)\
-                                                                        ASSERT_EQ(STEPSTATUS, stmt.Step());\
-                                                                   }
-
-//---------------------------------------------------------------------------------------
-// @bsimethod                                   Muhammad Hassan                     03/16
-//+---------------+---------------+---------------+---------------+---------------+------
-TEST_F(ECSchemaUpdateTests, UpdateECSchemaAttributes)
-    {
-    SchemaItem schemaItem(
-        "<?xml version='1.0' encoding='utf-8'?>"
-        "<ECSchema schemaName='TestSchema' nameSpacePrefix='ts' displayLabel='Test Schema' description='This is Test Schema' version='1.0.0' xmlns='http://www.bentley.com/schemas/Bentley.ECXML.3.0'>"
-        "</ECSchema>");
-
-    SetupECDb("schemaupdate.ecdb", schemaItem);
-    ASSERT_TRUE(GetECDb().IsDbOpen());
-    ASSERT_EQ(DbResult::BE_SQLITE_OK, GetECDb().SaveChanges());
-
-    //Upgrade with some attributes and import schema
-    SchemaItem editedSchemaItem(
-        "<?xml version='1.0' encoding='utf-8'?>"
-        "<ECSchema schemaName='TestSchema' nameSpacePrefix='ts_modified' displayLabel='Modified Test Schema' description='modified test schema' version='1.0.0' xmlns='http://www.bentley.com/schemas/Bentley.ECXML.3.0'>"
-        "</ECSchema>");
-    bool asserted = false;
-    AssertSchemaImport(asserted, GetECDb(), editedSchemaItem);
-    ASSERT_FALSE(asserted);
-
-    //Verify Schema attributes upgraded successfully
-    ECSchemaCP testSchema = GetECDb().Schemas().GetECSchema("TestSchema");
-    ASSERT_TRUE(testSchema != nullptr);
-    ASSERT_TRUE(testSchema->GetAlias() == "ts_modified");
-    ASSERT_TRUE(testSchema->GetDisplayLabel() == "Modified Test Schema");
-    ASSERT_TRUE(testSchema->GetDescription() == "modified test schema");
-
-    CloseReOpenECDb();
-
-    //Verify attributes via ECSql using MataSchema
-    ECSqlStatement statement;
-    ASSERT_EQ(ECSqlStatus::Success, statement.Prepare(GetECDb(), "SELECT DisplayLabel, Description, Alias FROM ec.ECSchemaDef WHERE Name='TestSchema'"));
-    ASSERT_EQ(DbResult::BE_SQLITE_ROW, statement.Step());
-    ASSERT_STREQ("Modified Test Schema", statement.GetValueText(0));
-    ASSERT_STREQ("modified test schema", statement.GetValueText(1));
-    ASSERT_STREQ("ts_modified", statement.GetValueText(2));
-    }
-
-//---------------------------------------------------------------------------------------
-// @bsimethod                                   Muhammad Hassan                     03/16
-//+---------------+---------------+---------------+---------------+---------------+------
-TEST_F(ECSchemaUpdateTests, UpdateECClassAttributes)
-    {
-    SchemaItem schemaItem(
-        "<?xml version='1.0' encoding='utf-8'?>"
-        "<ECSchema schemaName='TestSchema' nameSpacePrefix='ts' displayLabel='Test Schema' description='This is Test Schema' version='1.0.0' xmlns='http://www.bentley.com/schemas/Bentley.ECXML.3.0'>"
-        "   <ECEntityClass typeName='TestClass' displayLabel='Test Class' description='This is test Class' modifier='None' />"
-        "</ECSchema>");
-
-    SetupECDb("schemaupdate.ecdb", schemaItem);
-    ASSERT_TRUE(GetECDb().IsDbOpen());
-    ASSERT_EQ(DbResult::BE_SQLITE_OK, GetECDb().SaveChanges());
-
-    //import edited schema with some changes.
-    SchemaItem editedSchemaItem(
-        "<?xml version='1.0' encoding='utf-8'?>"
-        "<ECSchema schemaName='TestSchema' nameSpacePrefix='ts_modified' displayLabel='Modified Test Schema' description='modified test schema' version='1.0.0' xmlns='http://www.bentley.com/schemas/Bentley.ECXML.3.0'>"
-        "   <ECEntityClass typeName='TestClass' displayLabel='Modified Test Class' description='modified test class' modifier='None' />"
-        "</ECSchema>");
-    bool asserted = false;
-    AssertSchemaImport(asserted, GetECDb(), editedSchemaItem);
-    ASSERT_FALSE(asserted);
-
-    //Verify Schema and Class attributes upgraded successfully
-    ECSchemaCP testSchema = GetECDb().Schemas().GetECSchema("TestSchema");
-    ASSERT_TRUE(testSchema != nullptr);
-    ASSERT_TRUE(testSchema->GetAlias() == "ts_modified");
-    ASSERT_TRUE(testSchema->GetDisplayLabel() == "Modified Test Schema");
-    ASSERT_TRUE(testSchema->GetDescription() == "modified test schema");
-
-    ECClassCP testClass = testSchema->GetClassCP("TestClass");
-    ASSERT_TRUE(testClass != nullptr);
-    ASSERT_TRUE(testClass->GetDisplayLabel() == "Modified Test Class");
-    ASSERT_TRUE(testClass->GetDescription() == "modified test class");
-
-    CloseReOpenECDb();
-
-    //Verify attributes via ECSql using MataSchema
-    ECSqlStatement statement;
-    ASSERT_EQ(ECSqlStatus::Success, statement.Prepare(GetECDb(), "SELECT DisplayLabel, Description, Alias FROM ec.ECSchemaDef WHERE Name='TestSchema'"));
-    ASSERT_EQ(DbResult::BE_SQLITE_ROW, statement.Step());
-    ASSERT_STREQ("Modified Test Schema", statement.GetValueText(0));
-    ASSERT_STREQ("modified test schema", statement.GetValueText(1));
-    ASSERT_STREQ("ts_modified", statement.GetValueText(2));
-
-    statement.Finalize();
-    ASSERT_EQ(ECSqlStatus::Success, statement.Prepare(GetECDb(), "SELECT DisplayLabel, Description FROM ec.ECClassDef WHERE Name='TestClass'"));
-    ASSERT_EQ(DbResult::BE_SQLITE_ROW, statement.Step());
-    ASSERT_STREQ("Modified Test Class", statement.GetValueText(0));
-    ASSERT_STREQ("modified test class", statement.GetValueText(1));
-
-    //verify class is accessible using new ECSchemaPrefix
-    statement.Finalize();
-    ASSERT_EQ(ECSqlStatus::Success, statement.Prepare(GetECDb(), "SELECT * FROM ts_modified.TestClass"));
-    ASSERT_EQ(DbResult::BE_SQLITE_DONE, statement.Step());
-    }
-
-//---------------------------------------------------------------------------------------
-// @bsimethod                                   Muhammad Hassan                     03/16
-//+---------------+---------------+---------------+---------------+---------------+------
-TEST_F(ECSchemaUpdateTests, UpdateECPropertyAttributes)
-    {
-    SchemaItem schemaItem(
-        "<?xml version='1.0' encoding='utf-8'?>"
-        "<ECSchema schemaName='TestSchema' nameSpacePrefix='ts' displayLabel='Test Schema' description='This is Test Schema' version='1.0.0' xmlns='http://www.bentley.com/schemas/Bentley.ECXML.3.0'>"
-        "   <ECEntityClass typeName='TestClass' displayLabel='Test Class' description='This is test Class' modifier='None' >"
-        "       <ECProperty propertyName='TestProperty' displayLabel='Test Property' description='this is property' typeName='string' />"
-        "   </ECEntityClass>"
-        "</ECSchema>");
-
-    SetupECDb("schemaupdate.ecdb", schemaItem);
-    ASSERT_TRUE(GetECDb().IsDbOpen());
-    ASSERT_EQ(DbResult::BE_SQLITE_OK, GetECDb().SaveChanges());
-
-    //import edited schema with some changes.
-    SchemaItem editedSchemaItem(
-        "<?xml version='1.0' encoding='utf-8'?>"
-        "<ECSchema schemaName='TestSchema' nameSpacePrefix='ts_modified' displayLabel='Modified Test Schema' description='modified test schema' version='1.0.0' xmlns='http://www.bentley.com/schemas/Bentley.ECXML.3.0'>"
-        "   <ECEntityClass typeName='TestClass' displayLabel='Modified Test Class' description='modified test class' modifier='None' >"
-        "       <ECProperty propertyName='TestProperty' displayLabel='Modified Test Property' description='this is modified property' typeName='string' />"
-        "   </ECEntityClass>"
-        "</ECSchema>");
-    bool asserted = false;
-    AssertSchemaImport(asserted, GetECDb(), editedSchemaItem);
-    ASSERT_FALSE(asserted);
-
-    //Verify Schema, Class and property attributes upgraded successfully
-    ECSchemaCP testSchema = GetECDb().Schemas().GetECSchema("TestSchema");
-    ASSERT_TRUE(testSchema != nullptr);
-    ASSERT_TRUE(testSchema->GetAlias() == "ts_modified");
-    ASSERT_TRUE(testSchema->GetDisplayLabel() == "Modified Test Schema");
-    ASSERT_TRUE(testSchema->GetDescription() == "modified test schema");
-
-    ECClassCP testClass = testSchema->GetClassCP("TestClass");
-    ASSERT_TRUE(testClass != nullptr);
-    ASSERT_TRUE(testClass->GetDisplayLabel() == "Modified Test Class");
-    ASSERT_TRUE(testClass->GetDescription() == "modified test class");
-
-    ECPropertyCP testProperty = testClass->GetPropertyP("TestProperty");
-    ASSERT_TRUE(testProperty != nullptr);
-    ASSERT_TRUE(testProperty->GetDisplayLabel() == "Modified Test Property");
-    ASSERT_TRUE(testProperty->GetDescription() == "this is modified property");
-
-    CloseReOpenECDb();
-
-    //Verify attributes via ECSql using MataSchema
-    ECSqlStatement statement;
-    ASSERT_EQ(ECSqlStatus::Success, statement.Prepare(GetECDb(), "SELECT DisplayLabel, Description, Alias FROM ec.ECSchemaDef WHERE Name='TestSchema'"));
-    ASSERT_EQ(DbResult::BE_SQLITE_ROW, statement.Step());
-    ASSERT_STREQ("Modified Test Schema", statement.GetValueText(0));
-    ASSERT_STREQ("modified test schema", statement.GetValueText(1));
-    ASSERT_STREQ("ts_modified", statement.GetValueText(2));
-
-    statement.Finalize();
-    ASSERT_EQ(ECSqlStatus::Success, statement.Prepare(GetECDb(), "SELECT DisplayLabel, Description FROM ec.ECClassDef WHERE Name='TestClass'"));
-    ASSERT_EQ(DbResult::BE_SQLITE_ROW, statement.Step());
-    ASSERT_STREQ("Modified Test Class", statement.GetValueText(0));
-    ASSERT_STREQ("modified test class", statement.GetValueText(1));
-
-    statement.Finalize();
-    ASSERT_EQ(ECSqlStatus::Success, statement.Prepare(GetECDb(), "SELECT DisplayLabel, Description FROM ec.ECPropertyDef WHERE Name='TestProperty'"));
-    ASSERT_EQ(DbResult::BE_SQLITE_ROW, statement.Step());
-    ASSERT_STREQ("Modified Test Property", statement.GetValueText(0));
-    ASSERT_STREQ("this is modified property", statement.GetValueText(1));
-
-    //Verify class and Property accessible using new ECSchemaPrefix
-    statement.Finalize();
-    ASSERT_EQ(ECSqlStatus::Success, statement.Prepare(GetECDb(), "SELECT TestProperty FROM ts_modified.TestClass"));
-    ASSERT_EQ(DbResult::BE_SQLITE_DONE, statement.Step());
-    }
-
-//---------------------------------------------------------------------------------------
-// @bsimethod                                   Affan.Khan                         04/16
-//+---------------+---------------+---------------+---------------+---------------+------
-TEST_F(ECSchemaUpdateTests, UpdatingECDbMapCAIsNotSupported)
-    {
-    SchemaItem schemaItem(
-        "<?xml version='1.0' encoding='utf-8'?>"
-        "<ECSchema schemaName='TestSchema' nameSpacePrefix='ts' displayLabel='Test Schema' description='This is Test Schema' version='1.0.0' xmlns='http://www.bentley.com/schemas/Bentley.ECXML.3.0'>"
-        "   <ECSchemaReference name = 'ECDbMap' version='02.00' prefix = 'ecdbmap' />"
-        "   <ECEntityClass typeName='TestClass' displayLabel='Test Class' description='This is test Class' modifier='None' >"
-        "       <ECProperty propertyName='TestProperty' displayLabel='Test Property' description='this is property' typeName='string' >"
-        "        <ECCustomAttributes>"
-        "            <PropertyMap xmlns='ECDbMap.02.00'>"
-        "                <IsNullable>false</IsNullable>"
-        "            </PropertyMap>"
-        "        </ECCustomAttributes>"
-        "       </ECProperty>"
-        "   </ECEntityClass>"
-        "</ECSchema>");
-
-    SetupECDb("schemaupdate.ecdb", schemaItem);
-    ASSERT_TRUE(GetECDb().IsDbOpen());
-    ASSERT_EQ(DbResult::BE_SQLITE_OK, GetECDb().SaveChanges());
-
-    //import edited schema with some changes.
-    SchemaItem editedSchemaItem(
-        "<?xml version='1.0' encoding='utf-8'?>"
-        "<ECSchema schemaName='TestSchema' nameSpacePrefix='ts_modified' displayLabel='Modified Test Schema' description='modified test schema' version='1.0.0' xmlns='http://www.bentley.com/schemas/Bentley.ECXML.3.0'>"
-        "   <ECSchemaReference name = 'ECDbMap' version='02.00' prefix = 'ecdbmap' />"
-        "   <ECEntityClass typeName='TestClass' displayLabel='Modified Test Class' description='modified test class' modifier='None' >"
-        "       <ECProperty propertyName='TestProperty' displayLabel='Modified Test Property' description='this is modified property' typeName='string' >"
-        "        <ECCustomAttributes>"
-        "            <PropertyMap xmlns='ECDbMap.02.00'>"
-        "                <IsNullable>false</IsNullable>"
-        "                <ColumnName>TestProperty1</ColumnName>"
-        "            </PropertyMap>"
-        "        </ECCustomAttributes>"
-        "       </ECProperty>"
-        "   </ECEntityClass>"
-        "</ECSchema>", false);
-    bool asserted = false;
-    AssertSchemaImport(asserted, GetECDb(), editedSchemaItem);
-    ASSERT_FALSE(asserted);
-    }
-
-//---------------------------------------------------------------------------------------
-// @bsimethod                                   Affan Khan                          03/16
-//+---------------+---------------+---------------+---------------+---------------+------
-TEST_F(ECSchemaUpdateTests, ClassModifier)
-    {
-    SchemaItem schemaItem(
-        "<?xml version='1.0' encoding='utf-8'?>"
-        "<ECSchema schemaName='TestSchema' nameSpacePrefix='ts' version='1.0.0' xmlns='http://www.bentley.com/schemas/Bentley.ECXML.3.0'>"
-        "   <ECSchemaReference name='ECDbMap' version='02.00' prefix='ecdbmap' />"
-        "   <ECEntityClass typeName='Koo' modifier='Abstract' >"
-        "        <ECCustomAttributes>"
-        "         <ClassMap xmlns='ECDbMap.02.00'>"
-        "                <MapStrategy>TablePerHierarchy</MapStrategy>"
-        "            </ClassMap>"
-        "            <ShareColumns xmlns='ECDbMap.02.00'>"
-        "              <SharedColumnCount>5</SharedColumnCount>"
-        "              <ApplyToSubclassesOnly>True</ApplyToSubclassesOnly>"
-        "            </ShareColumns>"
-        "        </ECCustomAttributes>"
-        "       <ECProperty propertyName='L1' typeName='long' />"
-        "       <ECProperty propertyName='S1' typeName='string' />"
-        "   </ECEntityClass>"
-        "   <ECEntityClass typeName='Foo' modifier='Sealed' >"
-        "       <BaseClass>Koo</BaseClass>"
-        "       <ECProperty propertyName='L2' typeName='long' />"
-        "       <ECProperty propertyName='S2' typeName='string' />"
-        "   </ECEntityClass>"
-        "   <ECEntityClass typeName='Goo' modifier='Abstract' >"
-        "       <ECProperty propertyName='L3' typeName='long' />"
-        "       <ECProperty propertyName='S3' typeName='string' />"
-        "   </ECEntityClass>"
-        "   <ECEntityClass typeName='Boo' modifier='None' >"
-        "       <BaseClass>Goo</BaseClass>"
-        "       <ECProperty propertyName='L4' typeName='long' />"
-        "       <ECProperty propertyName='S4' typeName='string' />"
-        "   </ECEntityClass>"
-        "   <ECEntityClass typeName='Moo' modifier='Sealed' >"
-        "       <BaseClass>Boo</BaseClass>"
-        "       <ECProperty propertyName='L5' typeName='long' />"
-        "       <ECProperty propertyName='S5' typeName='string' />"
-        "   </ECEntityClass>"
-        "</ECSchema>");
-    SetupECDb("schemaupdate.ecdb", schemaItem);
-    ASSERT_TRUE(GetECDb().IsDbOpen());
-    GetECDb().Schemas().CreateECClassViewsInDb();
-    ASSERT_EQ(DbResult::BE_SQLITE_OK, GetECDb().SaveChanges());
-
-    //! We only like to see if insertion works. If data is left then import will fail for second schema as we do not allow rows
-    Savepoint sp(GetECDb(), "TestData");
-    ASSERT_ECSQL(GetECDb(), ECSqlStatus::InvalidECSql, BE_SQLITE_DONE, "INSERT INTO TestSchema.Koo (L1, S1) VALUES (1, 't1')"); //Abstract
-    ASSERT_ECSQL(GetECDb(), ECSqlStatus::Success, BE_SQLITE_DONE, "INSERT INTO TestSchema.Foo (L2, S2) VALUES (2, 't2')");
-    ASSERT_ECSQL(GetECDb(), ECSqlStatus::InvalidECSql, BE_SQLITE_DONE, "INSERT INTO TestSchema.Goo (L3, S3) VALUES (3, 't3')"); //Abstract
-    ASSERT_ECSQL(GetECDb(), ECSqlStatus::Success, BE_SQLITE_DONE, "INSERT INTO TestSchema.Boo (L4, S4) VALUES (4, 't4')");
-    ASSERT_ECSQL(GetECDb(), ECSqlStatus::Success, BE_SQLITE_DONE, "INSERT INTO TestSchema.Moo (L5, S5) VALUES (5, 't5')");
-
-    sp.Cancel();
-
-    //Delete some properties
-    SchemaItem editedSchemaItem(
-        "<?xml version='1.0' encoding='utf-8'?>"
-        "<ECSchema schemaName='TestSchema' nameSpacePrefix='ts' version='2.0.0' xmlns='http://www.bentley.com/schemas/Bentley.ECXML.3.0'>"
-        "   <ECSchemaReference name = 'ECDbMap' version='02.00' prefix = 'ecdbmap' />"
-        "   <ECEntityClass typeName='Koo' modifier='Abstract' >"
-        "        <ECCustomAttributes>"
-        "         <ClassMap xmlns='ECDbMap.02.00'>"
-        "                <MapStrategy>TablePerHierarchy</MapStrategy>"
-        "            </ClassMap>"
-        "            <ShareColumns xmlns='ECDbMap.02.00'>"
-        "              <SharedColumnCount>5</SharedColumnCount>"
-        "              <ApplyToSubclassesOnly>True</ApplyToSubclassesOnly>"
-        "            </ShareColumns>"
-        "        </ECCustomAttributes>"
-        "       <ECProperty propertyName='L1' typeName='long' />"
-        "       <ECProperty propertyName='S1' typeName='string' />"
-        "   </ECEntityClass>"
-        "   <ECEntityClass typeName='Foo' modifier='None' >"
-        "       <BaseClass>Koo</BaseClass>"
-        "       <ECProperty propertyName='L2' typeName='long' />"
-        "       <ECProperty propertyName='S2' typeName='string' />"
-        "   </ECEntityClass>"
-        "   <ECEntityClass typeName='Voo' modifier='Sealed' >"
-        "       <BaseClass>Koo</BaseClass>"
-        "       <ECProperty propertyName='L6' typeName='long' />"
-        "       <ECProperty propertyName='S6' typeName='string' />"
-        "   </ECEntityClass>"
-        "   <ECEntityClass typeName='Goo' modifier='None' >"
-        "       <ECProperty propertyName='L3' typeName='long' />"
-        "       <ECProperty propertyName='S3' typeName='string' />"
-        "   </ECEntityClass>"
-        "   <ECEntityClass typeName='Boo' modifier='Sealed' >"
-        "       <BaseClass>Goo</BaseClass>"
-        "       <ECProperty propertyName='L4' typeName='long' />"
-        "       <ECProperty propertyName='S4' typeName='string' />"
-        "   </ECEntityClass>"
-        "</ECSchema>");
-
-    bool asserted = false;
-    AssertSchemaImport(asserted, GetECDb(), editedSchemaItem);
-    ASSERT_FALSE(asserted);
-    GetECDb().Schemas().CreateECClassViewsInDb();
-    ASSERT_EQ(DbResult::BE_SQLITE_OK, GetECDb().SaveChanges());
-
-    ASSERT_ECSQL(GetECDb(), ECSqlStatus::InvalidECSql, BE_SQLITE_DONE, "INSERT INTO TestSchema.Koo (L1, S1) VALUES (6, 't6')");
-    ASSERT_ECSQL(GetECDb(), ECSqlStatus::Success, BE_SQLITE_DONE, "INSERT INTO TestSchema.Foo (L2, S2) VALUES (7, 't7')");
-    ASSERT_ECSQL(GetECDb(), ECSqlStatus::Success, BE_SQLITE_DONE, "INSERT INTO TestSchema.Boo (L4, S4) VALUES (10, 't10')");
-    ASSERT_ECSQL(GetECDb(), ECSqlStatus::InvalidECSql, BE_SQLITE_DONE, "INSERT INTO TestSchema.Moo (L5, S5) VALUES (11, 't11')");
-    ASSERT_ECSQL(GetECDb(), ECSqlStatus::Success, BE_SQLITE_DONE, "INSERT INTO TestSchema.Voo (L6, S6) VALUES (12, 't12')"); //New class added
-    ASSERT_ECSQL(GetECDb(), ECSqlStatus::Success, BE_SQLITE_DONE, "INSERT INTO TestSchema.Goo (L3, S3) VALUES (8, 't8')"); //Class deleted
-    }
-
-//---------------------------------------------------------------------------------------
-// @bsimethod                                   Muhammad Hassan                     05/16
-//+---------------+---------------+---------------+---------------+---------------+------
-TEST_F(ECSchemaUpdateTests, UpdateECClassModifierToAbstract)
-    {
-    SchemaItem schemaItem(
-        "<?xml version='1.0' encoding='utf-8'?>"
-        "<ECSchema schemaName='TestSchema' nameSpacePrefix='ts' version='1.0.0' xmlns='http://www.bentley.com/schemas/Bentley.ECXML.3.0'>"
-        "   <ECSchemaReference name = 'ECDbMap' version='02.00' prefix = 'ecdbmap' />"
-        "   <ECEntityClass typeName='Koo' modifier='Abstract' >"
-        "        <ECCustomAttributes>"
-        "         <ClassMap xmlns='ECDbMap.02.00'>"
-        "                <MapStrategy>TablePerHierarchy</MapStrategy>"
-        "            </ClassMap>"
-        "            <ShareColumns xmlns='ECDbMap.02.00'>"
-        "              <SharedColumnCount>5</SharedColumnCount>"
-        "              <ApplyToSubclassesOnly>True</ApplyToSubclassesOnly>"
-        "            </ShareColumns>"
-        "        </ECCustomAttributes>"
-        "       <ECProperty propertyName='L1' typeName='long' />"
-        "       <ECProperty propertyName='S1' typeName='string' />"
-        "   </ECEntityClass>"
-        "   <ECEntityClass typeName='Foo' modifier='Sealed' >"
-        "       <BaseClass>Koo</BaseClass>"
-        "       <ECProperty propertyName='L2' typeName='long' />"
-        "       <ECProperty propertyName='S2' typeName='string' />"
-        "   </ECEntityClass>"
-        "</ECSchema>");
-    SetupECDb("schemaupdate.ecdb", schemaItem);
-    ASSERT_TRUE(GetECDb().IsDbOpen());
-    GetECDb().Schemas().CreateECClassViewsInDb();
-    ASSERT_EQ(DbResult::BE_SQLITE_OK, GetECDb().SaveChanges());
-
-    //! We only like to see if insertion works. If data is left then import will fail for second schema as we do not allow rows
-    Savepoint sp(GetECDb(), "TestData");
-    ASSERT_ECSQL(GetECDb(), ECSqlStatus::InvalidECSql, BE_SQLITE_DONE, "INSERT INTO TestSchema.Koo (L1, S1) VALUES (1, 't1')"); //Abstract
-    ASSERT_ECSQL(GetECDb(), ECSqlStatus::Success, BE_SQLITE_DONE, "INSERT INTO TestSchema.Foo (L2, S2) VALUES (2, 't2')");
-    sp.Cancel();
-
-    //Delete some properties
-    SchemaItem editedSchemaItem(
-        "<?xml version='1.0' encoding='utf-8'?>"
-        "<ECSchema schemaName='TestSchema' nameSpacePrefix='ts' version='1.0.0' xmlns='http://www.bentley.com/schemas/Bentley.ECXML.3.0'>"
-        "   <ECSchemaReference name = 'ECDbMap' version='02.00' prefix = 'ecdbmap' />"
-        "   <ECEntityClass typeName='Koo' modifier='Abstract' >"
-        "        <ECCustomAttributes>"
-        "         <ClassMap xmlns='ECDbMap.02.00'>"
-        "                <MapStrategy>TablePerHierarchy</MapStrategy>"
-        "            </ClassMap>"
-        "            <ShareColumns xmlns='ECDbMap.02.00'>"
-        "              <SharedColumnCount>5</SharedColumnCount>"
-        "              <ApplyToSubclassesOnly>True</ApplyToSubclassesOnly>"
-        "            </ShareColumns>"
-        "        </ECCustomAttributes>"
-        "       <ECProperty propertyName='L1' typeName='long' />"
-        "       <ECProperty propertyName='S1' typeName='string' />"
-        "   </ECEntityClass>"
-        "   <ECEntityClass typeName='Foo' modifier='Abstract' >"
-        "       <BaseClass>Koo</BaseClass>"
-        "       <ECProperty propertyName='L2' typeName='long' />"
-        "       <ECProperty propertyName='S2' typeName='string' />"
-        "   </ECEntityClass>"
-        "</ECSchema>", false);
-
-    bool asserted = false;
-    AssertSchemaImport(asserted, GetECDb(), editedSchemaItem);
-    ASSERT_FALSE(asserted);
-    }
-
-//---------------------------------------------------------------------------------------
-// @bsimethod                                   Muhammad Hassan                     06/16
-//+---------------+---------------+---------------+---------------+---------------+------
-TEST_F(ECSchemaUpdateTests, DeleteProperty_OwnTable)
-    {
-    SchemaItem schemaItem(
-        "<?xml version='1.0' encoding='utf-8'?>"
-        "<ECSchema schemaName='TestSchema' nameSpacePrefix='ts' version='1.0.0' xmlns='http://www.bentley.com/schemas/Bentley.ECXML.3.0'>"
-        "   <ECSchemaReference name = 'ECDbMap' version='02.00' prefix = 'ecdbmap' />"
-        "   <ECEntityClass typeName='Foo' modifier='Abstract' >"
-        "       <ECProperty propertyName='L1' typeName='long' />"
-        "       <ECProperty propertyName='S1' typeName='string' />"
-        "   </ECEntityClass>"
-        "   <ECEntityClass typeName='Goo' modifier='None' >"
-        "       <BaseClass>Foo</BaseClass>"
-        "       <ECProperty propertyName='L2' typeName='long' />"
-        "       <ECProperty propertyName='S2' typeName='string' />"
-        "   </ECEntityClass>"
-        "</ECSchema>");
-    SetupECDb("schemaupdate.ecdb", schemaItem);
-    ASSERT_TRUE(GetECDb().IsDbOpen());
-    GetECDb().Schemas().CreateECClassViewsInDb();
-    ASSERT_EQ(DbResult::BE_SQLITE_OK, GetECDb().SaveChanges());
-
-    BeFileName filePath(GetECDb().GetDbFileName());
-    GetECDb().CloseDb();
-
-    //Delete some properties
-    Utf8CP deleteECProperty(
-        "<?xml version='1.0' encoding='utf-8'?>"
-        "<ECSchema schemaName='TestSchema' nameSpacePrefix='ts' version='2.0.0' xmlns='http://www.bentley.com/schemas/Bentley.ECXML.3.0'>"
-        "   <ECSchemaReference name = 'ECDbMap' version='02.00' prefix = 'ecdbmap' />"
-        "   <ECEntityClass typeName='Foo' modifier='None' >"
-        "       <ECProperty propertyName='L1' typeName='long' />"
-        "   </ECEntityClass>"
-        "   <ECEntityClass typeName='Goo' modifier='None' >"
-        "       <BaseClass>Foo</BaseClass>"
-        "       <ECProperty propertyName='L2' typeName='long' />"
-        "       <ECProperty propertyName='S2' typeName='string' />"
-        "   </ECEntityClass>"
-        "</ECSchema>");
-
-    AssertSchemaUpdate(deleteECProperty, filePath, {false, false}, "Deleting ECProperty is generally not supported as property is mapped to OwnTable");
-    }
-
-//---------------------------------------------------------------------------------------
-// @bsimethod                                   Affan Khan                          03/16
-//+---------------+---------------+---------------+---------------+---------------+------
-TEST_F(ECSchemaUpdateTests, DeleteProperties_TPH)
-    {
-    SchemaItem schemaItem(
-        "<?xml version='1.0' encoding='utf-8'?>"
-        "<ECSchema schemaName='TestSchema' nameSpacePrefix='ts' version='1.0.0' xmlns='http://www.bentley.com/schemas/Bentley.ECXML.3.0'>"
-        "   <ECSchemaReference name = 'ECDbMap' version='02.00' prefix = 'ecdbmap' />"
-        "   <ECEntityClass typeName='Koo' modifier='None' >"
-        "        <ECCustomAttributes>"
-        "         <ClassMap xmlns='ECDbMap.02.00'>"
-        "                <MapStrategy>TablePerHierarchy</MapStrategy>"
-        "            </ClassMap>"
-        "            <ShareColumns xmlns='ECDbMap.02.00'>"
-        "              <SharedColumnCount>5</SharedColumnCount>"
-        "              <ApplyToSubclassesOnly>True</ApplyToSubclassesOnly>"
-        "            </ShareColumns>"
-        "        </ECCustomAttributes>"
-        "       <ECProperty propertyName='L1' typeName='long' />"
-        "       <ECProperty propertyName='S1' typeName='string' />"
-        "   </ECEntityClass>"
-        "   <ECEntityClass typeName='Foo' modifier='None' >"
-        "       <BaseClass>Koo</BaseClass>"
-        "       <ECProperty propertyName='L2' typeName='long' />"
-        "       <ECProperty propertyName='S2' typeName='string' />"
-        "   </ECEntityClass>"
-        "   <ECEntityClass typeName='Goo' modifier='None' >"
-        "       <BaseClass>Foo</BaseClass>"
-        "       <ECProperty propertyName='L3' typeName='long' />"
-        "       <ECProperty propertyName='S3' typeName='string' />"
-        "   </ECEntityClass>"
-        "   <ECEntityClass typeName='Boo' modifier='None' >"
-        "       <BaseClass>Goo</BaseClass>"
-        "       <ECProperty propertyName='L4' typeName='long' />"
-        "       <ECProperty propertyName='S4' typeName='string' />"
-        "   </ECEntityClass>"
-        "</ECSchema>");
-    SetupECDb("schemaupdate.ecdb", schemaItem);
-    ASSERT_TRUE(GetECDb().IsDbOpen());
-    GetECDb().Schemas().CreateECClassViewsInDb();
-
-    //Make sure ECClass definition is updated correctly
-    ASSERT_PROPERTIES_STRICT(GetECDb(), "TestSchema:Koo -> L1, S1");
-    ASSERT_PROPERTIES_STRICT(GetECDb(), "TestSchema:Foo -> L1, L2, S1, S2");
-    ASSERT_PROPERTIES_STRICT(GetECDb(), "TestSchema:Goo -> L1, L2, L3, S1, S2, S3");
-    ASSERT_PROPERTIES_STRICT(GetECDb(), "TestSchema:Boo -> L1, L2, L3, L4, S1, S2, S3, S4");
-
-    //Insert a row for each class
-    ASSERT_ECSQL(GetECDb(), ECSqlStatus::Success, BE_SQLITE_DONE, "INSERT INTO TestSchema.Koo (L1, S1) VALUES (1, 't1')");
-    ASSERT_ECSQL(GetECDb(), ECSqlStatus::Success, BE_SQLITE_DONE, "INSERT INTO TestSchema.Foo (L1, S1, L2, S2) VALUES (2, 't2', 3, 't3')");
-    ASSERT_ECSQL(GetECDb(), ECSqlStatus::Success, BE_SQLITE_DONE, "INSERT INTO TestSchema.Goo (L1, S1, L2, S2, L3, S3) VALUES (4, 't4', 5, 't5', 6,'t6')");
-    ASSERT_ECSQL(GetECDb(), ECSqlStatus::Success, BE_SQLITE_DONE, "INSERT INTO TestSchema.Boo (L1, S1, L2, S2, L3, S3, L4, S4) VALUES (5, 't5', 6, 't6', 7,'t7', 8,'t8')");
-
-    ASSERT_EQ(DbResult::BE_SQLITE_OK, GetECDb().SaveChanges());
-
-    //Delete some properties
-    SchemaItem editedSchemaItem(
-        "<?xml version='1.0' encoding='utf-8'?>"
-        "<ECSchema schemaName='TestSchema' nameSpacePrefix='ts' version='2.0.0' xmlns='http://www.bentley.com/schemas/Bentley.ECXML.3.0'>"
-        "   <ECSchemaReference name = 'ECDbMap' version='02.00' prefix = 'ecdbmap' />"
-        "   <ECEntityClass typeName='Koo' modifier='None' >"
-        "        <ECCustomAttributes>"
-        "         <ClassMap xmlns='ECDbMap.02.00'>"
-        "                <MapStrategy>TablePerHierarchy</MapStrategy>"
-        "            </ClassMap>"
-        "            <ShareColumns xmlns='ECDbMap.02.00'>"
-        "              <SharedColumnCount>5</SharedColumnCount>"
-        "              <ApplyToSubclassesOnly>True</ApplyToSubclassesOnly>"
-        "            </ShareColumns>"
-        "        </ECCustomAttributes>"
-        "       <ECProperty propertyName='L1' typeName='long' />"
-        "       <ECProperty propertyName='S1' typeName='string' />"
-        "       <ECProperty propertyName='D1' typeName='string' />"
-        "   </ECEntityClass>"
-        "   <ECEntityClass typeName='Foo' modifier='None' >"
-        "       <BaseClass>Koo</BaseClass>"
-        "       <ECProperty propertyName='L2' typeName='long' />"
-        "       <ECProperty propertyName='D2' typeName='string' />"
-        "   </ECEntityClass>"
-        "   <ECEntityClass typeName='Goo' modifier='None' >"
-        "       <BaseClass>Foo</BaseClass>"
-        "       <ECProperty propertyName='L3' typeName='long' />"
-        "       <ECProperty propertyName='D3' typeName='string' />"
-        "   </ECEntityClass>"
-        "   <ECEntityClass typeName='Boo' modifier='None' >"
-        "       <BaseClass>Goo</BaseClass>"
-        "       <ECProperty propertyName='L4' typeName='long' />"
-        "       <ECProperty propertyName='D4' typeName='string' />"
-        "   </ECEntityClass>"
-        "</ECSchema>");
-
-    bool asserted = false;
-    AssertSchemaImport(asserted, GetECDb(), editedSchemaItem);
-    ASSERT_FALSE(asserted);
-    GetECDb().Schemas().CreateECClassViewsInDb();
-    ASSERT_EQ(DbResult::BE_SQLITE_OK, GetECDb().SaveChanges());
-
-    //Make sure ECClass definition is updated correctly
-    ASSERT_PROPERTIES_STRICT(GetECDb(), "TestSchema:Koo -> L1, S1, +D1");
-    ASSERT_PROPERTIES_STRICT(GetECDb(), "TestSchema:Foo -> L1, L2, S1, -S2, +D1, +D2");
-    ASSERT_PROPERTIES_STRICT(GetECDb(), "TestSchema:Goo -> L1, L2, L3, S1, -S2, -S3, +D1, +D2, +D3");
-    ASSERT_PROPERTIES_STRICT(GetECDb(), "TestSchema:Boo -> L1, L2, L3, L4, S1, -S2, -S3, -S4, +D1, +D2, +D3, +D4");
-
-    //see if ECSQL fail for a property which has been deleted
-    ASSERT_ECSQL(GetECDb(), ECSqlStatus::Success, BE_SQLITE_DONE, "INSERT INTO TestSchema.Koo (L1, S1) VALUES (1, 't1')");
-    ASSERT_ECSQL(GetECDb(), ECSqlStatus::InvalidECSql, BE_SQLITE_DONE, "INSERT INTO TestSchema.Foo (L1, S1, L2, S2) VALUES (2, 't2',3, 't3')");
-    ASSERT_ECSQL(GetECDb(), ECSqlStatus::InvalidECSql, BE_SQLITE_DONE, "INSERT INTO TestSchema.Goo (L1, S1, L2, S2, L3, S3) VALUES (4, 't4', 5, 't5', 6,'t6')");
-    ASSERT_ECSQL(GetECDb(), ECSqlStatus::InvalidECSql, BE_SQLITE_DONE, "INSERT INTO TestSchema.Boo (L1, S1, L2, S2, L3, S3, L4, S4) VALUES (5, 't5', 6, 't6', 7,'t7', 8,'t8')");
-
-    //Ensure new property is null for existing rows
-    ASSERT_ECSQL(GetECDb(), ECSqlStatus::Success, BE_SQLITE_ROW, "SELECT ECInstanceId FROM ONLY TestSchema.Koo WHERE D1 IS NULL");
-    ASSERT_ECSQL(GetECDb(), ECSqlStatus::Success, BE_SQLITE_ROW, "SELECT ECInstanceId FROM ONLY TestSchema.Foo WHERE D1 IS NULL AND D2 IS NULL");
-    ASSERT_ECSQL(GetECDb(), ECSqlStatus::Success, BE_SQLITE_ROW, "SELECT ECInstanceId FROM ONLY TestSchema.Goo WHERE D1 IS NULL AND D2 IS NULL AND D3 IS NULL");
-    ASSERT_ECSQL(GetECDb(), ECSqlStatus::Success, BE_SQLITE_ROW, "SELECT ECInstanceId FROM ONLY TestSchema.Boo WHERE D1 IS NULL AND D2 IS NULL AND D3 IS NULL AND D4 IS NULL");
-
-    //Insert new row with new value
-    ASSERT_ECSQL(GetECDb(), ECSqlStatus::Success, BE_SQLITE_DONE, "INSERT INTO TestSchema.Koo (L1, S1, D1) VALUES (1, 't1', 'd1')");
-    ASSERT_ECSQL(GetECDb(), ECSqlStatus::Success, BE_SQLITE_DONE, "INSERT INTO TestSchema.Foo (L1, S1, D1, L2, D2) VALUES (2, 't2', 'd2',3, 'd3')");
-    ASSERT_ECSQL(GetECDb(), ECSqlStatus::Success, BE_SQLITE_DONE, "INSERT INTO TestSchema.Goo (L1, S1, D1, L2, D2, L3, D3) VALUES (4, 't3', 'd4', 5, 'd5',6 ,'d6')");
-    ASSERT_ECSQL(GetECDb(), ECSqlStatus::Success, BE_SQLITE_DONE, "INSERT INTO TestSchema.Boo (L1, S1, D1, L2, D2, L3, D3, L4, D4) VALUES (5, 't4', 'd7', 6, 'd8',7 ,'d9', 8,'d10')");
-    }
-
-//---------------------------------------------------------------------------------------
-// @bsimethod                                   Muhammad.Hassan                     06/16
-//+---------------+---------------+---------------+---------------+---------------+------
-TEST_F(ECSchemaUpdateTests, DeleteProperties_JoinedTable)
-    {
-    SchemaItem schemaItem(
-        "<?xml version='1.0' encoding='utf-8'?>"
-        "<ECSchema schemaName='TestSchema' nameSpacePrefix='ts' version='1.0.0' xmlns='http://www.bentley.com/schemas/Bentley.ECXML.3.0'>"
-        "   <ECSchemaReference name = 'ECDbMap' version='02.00' prefix = 'ecdbmap' />"
-        "   <ECEntityClass typeName='Koo' modifier='None' >"
-        "        <ECCustomAttributes>"
-        "         <ClassMap xmlns='ECDbMap.02.00'>"
-        "                <MapStrategy>TablePerHierarchy</MapStrategy>"
-        "            </ClassMap>"
-        "            <ShareColumns xmlns='ECDbMap.02.00'>"
-        "              <SharedColumnCount>5</SharedColumnCount>"
-        "              <ApplyToSubclassesOnly>True</ApplyToSubclassesOnly>"
-        "            </ShareColumns>"
-        "            <JoinedTablePerDirectSubclass xmlns='ECDbMap.02.00'/>"
-        "        </ECCustomAttributes>"
-        "       <ECProperty propertyName='L1' typeName='long' />"
-        "       <ECProperty propertyName='S1' typeName='string' />"
-        "   </ECEntityClass>"
-        "   <ECEntityClass typeName='Foo' modifier='None' >"
-        "       <BaseClass>Koo</BaseClass>"
-        "       <ECProperty propertyName='L2' typeName='long' />"
-        "       <ECProperty propertyName='S2' typeName='string' />"
-        "   </ECEntityClass>"
-        "   <ECEntityClass typeName='Goo' modifier='None' >"
-        "       <BaseClass>Foo</BaseClass>"
-        "       <ECProperty propertyName='L3' typeName='long' />"
-        "       <ECProperty propertyName='S3' typeName='string' />"
-        "   </ECEntityClass>"
-        "   <ECEntityClass typeName='Boo' modifier='None' >"
-        "       <BaseClass>Goo</BaseClass>"
-        "       <ECProperty propertyName='L4' typeName='long' />"
-        "       <ECProperty propertyName='S4' typeName='string' />"
-        "   </ECEntityClass>"
-        "</ECSchema>");
-    SetupECDb("schemaupdate.ecdb", schemaItem);
-    ASSERT_TRUE(GetECDb().IsDbOpen());
-    GetECDb().Schemas().CreateECClassViewsInDb();
-    ASSERT_EQ(DbResult::BE_SQLITE_OK, GetECDb().SaveChanges());
-
-    //Make sure ECClass definition is updated correctly
-    ASSERT_PROPERTIES_STRICT(GetECDb(), "TestSchema:Koo -> L1, S1");
-    ASSERT_PROPERTIES_STRICT(GetECDb(), "TestSchema:Foo -> L1, L2, S1, S2");
-    ASSERT_PROPERTIES_STRICT(GetECDb(), "TestSchema:Goo -> L1, L2, L3, S1, S2, S3");
-    ASSERT_PROPERTIES_STRICT(GetECDb(), "TestSchema:Boo -> L1, L2, L3, L4, S1, S2, S3, S4");
-
-    //Insert a row for each class
-    ASSERT_ECSQL(GetECDb(), ECSqlStatus::Success, BE_SQLITE_DONE, "INSERT INTO TestSchema.Koo (L1, S1) VALUES (1, 't1')");
-    ASSERT_ECSQL(GetECDb(), ECSqlStatus::Success, BE_SQLITE_DONE, "INSERT INTO TestSchema.Foo (L1, S1, L2, S2) VALUES (2, 't2', 3, 't3')");
-    ASSERT_ECSQL(GetECDb(), ECSqlStatus::Success, BE_SQLITE_DONE, "INSERT INTO TestSchema.Goo (L1, S1, L2, S2, L3, S3) VALUES (4, 't4', 5, 't5', 6,'t6')");
-    ASSERT_ECSQL(GetECDb(), ECSqlStatus::Success, BE_SQLITE_DONE, "INSERT INTO TestSchema.Boo (L1, S1, L2, S2, L3, S3, L4, S4) VALUES (5, 't5', 6, 't6', 7,'t7', 8,'t8')");
-
-    //Delete some properties
-    SchemaItem editedSchemaItem(
-        "<?xml version='1.0' encoding='utf-8'?>"
-        "<ECSchema schemaName='TestSchema' nameSpacePrefix='ts' version='2.0.0' xmlns='http://www.bentley.com/schemas/Bentley.ECXML.3.0'>"
-        "   <ECSchemaReference name = 'ECDbMap' version='02.00' prefix = 'ecdbmap' />"
-        "   <ECEntityClass typeName='Koo' modifier='None' >"
-        "        <ECCustomAttributes>"
-        "         <ClassMap xmlns='ECDbMap.02.00'>"
-        "                <MapStrategy>TablePerHierarchy</MapStrategy>"
-        "            </ClassMap>"
-        "            <ShareColumns xmlns='ECDbMap.02.00'>"
-        "              <SharedColumnCount>5</SharedColumnCount>"
-        "              <ApplyToSubclassesOnly>True</ApplyToSubclassesOnly>"
-        "            </ShareColumns>"
-        "            <JoinedTablePerDirectSubclass xmlns='ECDbMap.02.00'/>"
-        "        </ECCustomAttributes>"
-        "       <ECProperty propertyName='L1' typeName='long' />"
-        "       <ECProperty propertyName='S1' typeName='string' />"
-        "       <ECProperty propertyName='D1' typeName='string' />"
-        "   </ECEntityClass>"
-        "   <ECEntityClass typeName='Foo' modifier='None' >"
-        "       <BaseClass>Koo</BaseClass>"
-        "       <ECProperty propertyName='L2' typeName='long' />"
-        "       <ECProperty propertyName='D2' typeName='string' />"
-        "   </ECEntityClass>"
-        "   <ECEntityClass typeName='Goo' modifier='None' >"
-        "       <BaseClass>Foo</BaseClass>"
-        "       <ECProperty propertyName='L3' typeName='long' />"
-        "       <ECProperty propertyName='D3' typeName='string' />"
-        "   </ECEntityClass>"
-        "   <ECEntityClass typeName='Boo' modifier='None' >"
-        "       <BaseClass>Goo</BaseClass>"
-        "       <ECProperty propertyName='L4' typeName='long' />"
-        "       <ECProperty propertyName='D4' typeName='string' />"
-        "   </ECEntityClass>"
-        "</ECSchema>");
-
-    bool asserted = false;
-    AssertSchemaImport(asserted, GetECDb(), editedSchemaItem);
-    ASSERT_FALSE(asserted);
-    GetECDb().Schemas().CreateECClassViewsInDb();
-    ASSERT_EQ(DbResult::BE_SQLITE_OK, GetECDb().SaveChanges());
-
-    //Make sure ECClass definition is updated correctly
-    ASSERT_PROPERTIES_STRICT(GetECDb(), "TestSchema:Koo -> L1, S1, +D1");
-    ASSERT_PROPERTIES_STRICT(GetECDb(), "TestSchema:Foo -> L1, L2, S1, -S2, +D1, +D2");
-    ASSERT_PROPERTIES_STRICT(GetECDb(), "TestSchema:Goo -> L1, L2, L3, S1, -S2, -S3, +D1, +D2, +D3");
-    ASSERT_PROPERTIES_STRICT(GetECDb(), "TestSchema:Boo -> L1, L2, L3, L4, S1, -S2, -S3, -S4, +D1, +D2, +D3, +D4");
-
-    //see if ECSQL fail for a property which has been deleted
-    ASSERT_ECSQL(GetECDb(), ECSqlStatus::Success, BE_SQLITE_DONE, "INSERT INTO TestSchema.Koo (L1, S1) VALUES (1, 't1')");
-    ASSERT_ECSQL(GetECDb(), ECSqlStatus::InvalidECSql, BE_SQLITE_DONE, "INSERT INTO TestSchema.Foo (L1, S1, L2, S2) VALUES (2, 't2',3, 't3')");
-    ASSERT_ECSQL(GetECDb(), ECSqlStatus::InvalidECSql, BE_SQLITE_DONE, "INSERT INTO TestSchema.Goo (L1, S1, L2, S2, L3, S3) VALUES (4, 't4', 5, 't5', 6,'t6')");
-    ASSERT_ECSQL(GetECDb(), ECSqlStatus::InvalidECSql, BE_SQLITE_DONE, "INSERT INTO TestSchema.Boo (L1, S1, L2, S2, L3, S3, L4, S4) VALUES (5, 't5', 6, 't6', 7,'t7', 8,'t8')");
-
-    //Ensure new property is null for existing rows
-    ASSERT_ECSQL(GetECDb(), ECSqlStatus::Success, BE_SQLITE_ROW, "SELECT ECInstanceId FROM ONLY TestSchema.Koo WHERE D1 IS NULL");
-    ASSERT_ECSQL(GetECDb(), ECSqlStatus::Success, BE_SQLITE_ROW, "SELECT ECInstanceId FROM ONLY TestSchema.Foo WHERE D2 IS NULL");
-    ASSERT_ECSQL(GetECDb(), ECSqlStatus::Success, BE_SQLITE_ROW, "SELECT ECInstanceId FROM ONLY TestSchema.Goo WHERE D2 IS NULL AND D3 IS NULL");
-    ASSERT_ECSQL(GetECDb(), ECSqlStatus::Success, BE_SQLITE_ROW, "SELECT ECInstanceId FROM ONLY TestSchema.Boo WHERE D2 IS NULL AND D3 IS NULL AND D4 IS NULL");
-
-    //Insert new row with new value
-    ASSERT_ECSQL(GetECDb(), ECSqlStatus::Success, BE_SQLITE_DONE, "INSERT INTO TestSchema.Koo (L1, S1, D1) VALUES (1, 't1', 'd1')");
-    ASSERT_ECSQL(GetECDb(), ECSqlStatus::Success, BE_SQLITE_DONE, "INSERT INTO TestSchema.Foo (L1, S1, D1, L2, D2) VALUES (2, 't2', 'd2',3, 'd3')");
-    ASSERT_ECSQL(GetECDb(), ECSqlStatus::Success, BE_SQLITE_DONE, "INSERT INTO TestSchema.Goo (L1, S1, D1, L2, D2, L3, D3) VALUES (4, 't3', 'd4', 5, 'd5',6 ,'d6')");
-    ASSERT_ECSQL(GetECDb(), ECSqlStatus::Success, BE_SQLITE_DONE, "INSERT INTO TestSchema.Boo (L1, S1, D1, L2, D2, L3, D3, L4, D4) VALUES (5, 't4', 'd7', 6, 'd8',7 ,'d9', 8,'d10')");
-    }
-
-//---------------------------------------------------------------------------------------
-// @bsimethod                                   Muhammad.Hassan                     06/16
-//+---------------+---------------+---------------+---------------+---------------+------
-TEST_F(ECSchemaUpdateTests, AddDeleteVirtualColumns)
-    {
-    SchemaItem schemaItem(
-        "<?xml version='1.0' encoding='utf-8'?>"
-        "<ECSchema schemaName='TestSchema' nameSpacePrefix='ts' version='1.0.0' xmlns='http://www.bentley.com/schemas/Bentley.ECXML.3.0'>"
-        "   <ECSchemaReference name = 'ECDbMap' version='02.00' prefix = 'ecdbmap' />"
-        "   <ECEntityClass typeName='Foo' modifier='Abstract' >"
-        "       <ECProperty propertyName='L1' typeName='long' />"
-        "       <ECProperty propertyName='S1' typeName='string' />"
-        "   </ECEntityClass>"
-        "</ECSchema>");
-    SetupECDb("schemaupdate.ecdb", schemaItem);
-    ASSERT_TRUE(GetECDb().IsDbOpen());
-    GetECDb().Schemas().CreateECClassViewsInDb();
-    ASSERT_EQ(DbResult::BE_SQLITE_OK, GetECDb().SaveChanges());
-
-    BeFileName filePath(GetECDb().GetDbFileName());
-    GetECDb().CloseDb();
-
-    //Delete and Add some properties
-    Utf8CP editedSchemaItem =
-        "<?xml version='1.0' encoding='utf-8'?>"
-        "<ECSchema schemaName='TestSchema' nameSpacePrefix='ts' version='2.0.0' xmlns='http://www.bentley.com/schemas/Bentley.ECXML.3.0'>"
-        "   <ECSchemaReference name = 'ECDbMap' version='02.00' prefix = 'ecdbmap' />"
-        "   <ECEntityClass typeName='Foo' modifier='None' >"
-        "       <ECProperty propertyName='L1' typeName='long' />"
-        "       <ECProperty propertyName='D1' typeName='long' />"
-        "   </ECEntityClass>"
-        "</ECSchema>";
-
-    m_updatedDbs.clear();
-    AssertSchemaUpdate(editedSchemaItem, filePath, {true, true}, "Addition or deletion of virtual column");
-
-    for (Utf8StringCR dbPath : m_updatedDbs)
-        {
-        ASSERT_EQ(BE_SQLITE_OK, OpenBesqliteDb(dbPath.c_str()));
-
-        ASSERT_PROPERTIES_STRICT(GetECDb(), "TestSchema:Foo -> L1, -S1, +D1");
-
-        GetECDb().CloseDb();
-        }
-    }
-
-//---------------------------------------------------------------------------------------
-// @bsimethod                                   Muhammad.Hassan                     06/16
-//+---------------+---------------+---------------+---------------+---------------+------
-TEST_F(ECSchemaUpdateTests, DeleteOverriddenProperties)
-    {
-    SchemaItem schemaItem(
-        "<?xml version='1.0' encoding='utf-8'?>"
-        "<ECSchema schemaName='TestSchema' nameSpacePrefix='ts' version='1.0.0' xmlns='http://www.bentley.com/schemas/Bentley.ECXML.3.0'>"
-        "   <ECSchemaReference name = 'ECDbMap' version='02.00' prefix = 'ecdbmap' />"
-        "   <ECEntityClass typeName='Foo' modifier='None' >"
-        "        <ECCustomAttributes>"
-        "         <ClassMap xmlns='ECDbMap.02.00'>"
-        "                <MapStrategy>TablePerHierarchy</MapStrategy>"
-        "            </ClassMap>"
-        "            <ShareColumns xmlns='ECDbMap.02.00'>"
-        "              <SharedColumnCount>5</SharedColumnCount>"
-        "              <ApplyToSubclassesOnly>True</ApplyToSubclassesOnly>"
-        "            </ShareColumns>"
-        "        </ECCustomAttributes>"
-        "       <ECProperty propertyName='L1' typeName='long' />"
-        "       <ECProperty propertyName='S1' typeName='string' />"
-        "   </ECEntityClass>"
-        "   <ECEntityClass typeName='Goo' modifier='None' >"
-        "       <BaseClass>Foo</BaseClass>"
-        "       <ECProperty propertyName='L2' typeName='long' />"
-        "       <ECProperty propertyName='S2' typeName='string' />"
-        "       <ECProperty propertyName='L1' typeName='long' />"//Overridden Property
-        "       <ECProperty propertyName='S1' typeName='string' />"//Overridden Property
-        "   </ECEntityClass>"
-        "</ECSchema>");
-    SetupECDb("schemaupdate.ecdb", schemaItem);
-    ASSERT_TRUE(GetECDb().IsDbOpen());
-    GetECDb().Schemas().CreateECClassViewsInDb();
-    ASSERT_EQ(DbResult::BE_SQLITE_OK, GetECDb().SaveChanges());
-
-    BeFileName filePath(GetECDb().GetDbFileName());
-    GetECDb().CloseDb();
-
-    Utf8CP deleteOverriddenProperty =
-        "<?xml version='1.0' encoding='utf-8'?>"
-        "<ECSchema schemaName='TestSchema' nameSpacePrefix='ts' version='2.0.0' xmlns='http://www.bentley.com/schemas/Bentley.ECXML.3.0'>"
-        "   <ECSchemaReference name = 'ECDbMap' version='02.00' prefix = 'ecdbmap' />"
-        "   <ECEntityClass typeName='Foo' modifier='None' >"
-        "       <ECProperty propertyName='L1' typeName='long' />"
-        "       <ECProperty propertyName='S1' typeName='string' />"
-        "   </ECEntityClass>"
-        "   <ECEntityClass typeName='Goo' modifier='None' >"
-        "       <BaseClass>Foo</BaseClass>"
-        "       <ECProperty propertyName='L2' typeName='long' />"
-        "       <ECProperty propertyName='S2' typeName='string' />"
-        "   </ECEntityClass>"
-        "</ECSchema>";
-
-    AssertSchemaUpdate(deleteOverriddenProperty, filePath, {false, false}, "Deletion overridden properties");
-    }
-
-//---------------------------------------------------------------------------------------
-// @bsimethod                                   Muhammad Hassan                     03/16
-//+---------------+---------------+---------------+---------------+---------------+------
-TEST_F(ECSchemaUpdateTests, UpdateCAProperties)
-    {
-    SchemaItem schemaItem(
-        "<?xml version='1.0' encoding='utf-8'?>"
-        "<ECSchema schemaName='TestSchema' nameSpacePrefix='ts' displayLabel='Test Schema' description='This is Test Schema' version='1.0.0' xmlns='http://www.bentley.com/schemas/Bentley.ECXML.3.0'>"
-        "   <ECCustomAttributeClass typeName = 'TestCA' appliesTo = 'PrimitiveProperty'>"
-        "       <ECProperty propertyName = 'ColumnName' typeName = 'string' description = 'If not specified, the ECProperty name is used. It must follow EC Identifier specification.' />"
-        "       <ECProperty propertyName = 'IsNullable' typeName = 'boolean' description = 'If false, values must not be unset for this property.' />"
-        "   </ECCustomAttributeClass>"
-        "   <ECEntityClass typeName='TestClass' displayLabel='Test Class' description='This is test Class' modifier='None' >"
-        "       <ECProperty propertyName='TestProperty' displayLabel='Test Property' description='this is property' typeName='string' >"
-        "        <ECCustomAttributes>"
-        "            <TestCA xmlns='TestSchema.01.00'>"
-        "                <IsNullable>false</IsNullable>"
-        "            </TestCA>"
-        "        </ECCustomAttributes>"
-        "       </ECProperty>"
-        "   </ECEntityClass>"
-        "</ECSchema>");
-
-    SetupECDb("schemaupdate.ecdb", schemaItem);
-    ASSERT_TRUE(GetECDb().IsDbOpen());
-    ASSERT_EQ(DbResult::BE_SQLITE_OK, GetECDb().SaveChanges());
-
-    BeFileName filePath(GetECDb().GetDbFileName());
-    GetECDb().CloseDb();
-
-    //import edited schema with some changes.
-    Utf8CP editedCAProperties =
-        "<?xml version='1.0' encoding='utf-8'?>"
-        "<ECSchema schemaName='TestSchema' nameSpacePrefix='ts_modified' displayLabel='Modified Test Schema' description='modified test schema' version='1.0.0' xmlns='http://www.bentley.com/schemas/Bentley.ECXML.3.0'>"
-        "   <ECCustomAttributeClass typeName = 'TestCA' appliesTo = 'PrimitiveProperty'>"
-        "       <ECProperty propertyName = 'ColumnName' typeName = 'string' description = 'If not specified, the ECProperty name is used. It must follow EC Identifier specification.' />"
-        "       <ECProperty propertyName = 'IsNullable' typeName = 'boolean' description = 'If false, values must not be unset for this property.' />"
-        "       <ECProperty propertyName = 'IsUnique' typeName = 'boolean' description = 'Only allow unique values for this property.' />"
-        "       <ECProperty propertyName = 'Collation' typeName = 'string' description = 'Specifies how string comparisons should work for this property. Possible values: Binary (default): bit to bit matching. NoCase: The same as binary, except that the 26 upper case characters of ASCII are folded to their lower case equivalents before comparing. Note that it only folds ASCII characters. RTrim: The same as binary, except that trailing space characters are ignored.' />"
-        "   </ECCustomAttributeClass>"
-        "   <ECEntityClass typeName='TestClass' displayLabel='Modified Test Class' description='modified test class' modifier='None' >"
-        "       <ECProperty propertyName='TestProperty' displayLabel='Modified Test Property' description='this is modified property' typeName='string' >"
-        "        <ECCustomAttributes>"
-        "            <TestCA xmlns='TestSchema.01.00'>"
-        "                <IsNullable>false</IsNullable>"
-        "                <IsUnique>true</IsUnique>"
-        "                <ColumnName>TestProperty1</ColumnName>"
-        "            </TestCA>"
-        "        </ECCustomAttributes>"
-        "       </ECProperty>"
-        "   </ECEntityClass>"
-        "</ECSchema>";
-
-    m_updatedDbs.clear();
-    AssertSchemaUpdate(editedCAProperties, filePath, {true, true}, "Modifying CA classes and instances");
-
-    for (Utf8StringCR dbPath : m_updatedDbs)
-        {
-        ASSERT_EQ(BE_SQLITE_OK, OpenBesqliteDb(dbPath.c_str()));
-        //Verify Schema, Class, property and CAClassProperties attributes upgraded successfully
-        ECSchemaCP testSchema = GetECDb().Schemas().GetECSchema("TestSchema");
-        ASSERT_TRUE(testSchema != nullptr);
-        ASSERT_TRUE(testSchema->GetAlias() == "ts_modified");
-        ASSERT_TRUE(testSchema->GetDisplayLabel() == "Modified Test Schema");
-        ASSERT_TRUE(testSchema->GetDescription() == "modified test schema");
-
-        ECClassCP testClass = testSchema->GetClassCP("TestClass");
-        ASSERT_TRUE(testClass != nullptr);
-        ASSERT_TRUE(testClass->GetDisplayLabel() == "Modified Test Class");
-        ASSERT_TRUE(testClass->GetDescription() == "modified test class");
-
-        ECPropertyCP testProperty = testClass->GetPropertyP("TestProperty");
-        ASSERT_TRUE(testProperty != nullptr);
-        ASSERT_TRUE(testProperty->GetDisplayLabel() == "Modified Test Property");
-        ASSERT_TRUE(testProperty->GetDescription() == "this is modified property");
-
-        //Verify attributes via ECSql using MataSchema
-        ECSqlStatement statement;
-        ASSERT_EQ(ECSqlStatus::Success, statement.Prepare(GetECDb(), "SELECT DisplayLabel, Description, Alias FROM ec.ECSchemaDef WHERE Name='TestSchema'"));
-        ASSERT_EQ(DbResult::BE_SQLITE_ROW, statement.Step());
-        ASSERT_STREQ("Modified Test Schema", statement.GetValueText(0));
-        ASSERT_STREQ("modified test schema", statement.GetValueText(1));
-        ASSERT_STREQ("ts_modified", statement.GetValueText(2));
-
-        statement.Finalize();
-        ASSERT_EQ(ECSqlStatus::Success, statement.Prepare(GetECDb(), "SELECT DisplayLabel, Description FROM ec.ECClassDef WHERE Name='TestClass'"));
-        ASSERT_EQ(DbResult::BE_SQLITE_ROW, statement.Step());
-        ASSERT_STREQ("Modified Test Class", statement.GetValueText(0));
-        ASSERT_STREQ("modified test class", statement.GetValueText(1));
-
-        statement.Finalize();
-        ASSERT_EQ(ECSqlStatus::Success, statement.Prepare(GetECDb(), "SELECT DisplayLabel, Description FROM ec.ECPropertyDef WHERE Name='TestProperty'"));
-        ASSERT_EQ(DbResult::BE_SQLITE_ROW, statement.Step());
-        ASSERT_STREQ("Modified Test Property", statement.GetValueText(0));
-        ASSERT_STREQ("this is modified property", statement.GetValueText(1));
-        statement.Finalize();
-
-        //Verify class and Property accessible using new ECSchemaPrefix
-        ASSERT_ECSQL(GetECDb(), ECSqlStatus::Success, BE_SQLITE_DONE, "SELECT TestProperty FROM ts_modified.TestClass");
-
-        //verify CA changes
-        testProperty = GetECDb().Schemas().GetECSchema("TestSchema")->GetClassCP("TestClass")->GetPropertyP("TestProperty");
-        ASSERT_TRUE(testProperty != nullptr);
-        IECInstancePtr propertyMapCA = testProperty->GetCustomAttribute("TestCA");
-        ASSERT_TRUE(propertyMapCA != nullptr);
-        ECValue val;
-        ASSERT_EQ(ECObjectsStatus::Success, propertyMapCA->GetValue(val, "IsNullable"));
-        ASSERT_FALSE(val.GetBoolean());
-
-        val.Clear();
-        ASSERT_EQ(ECObjectsStatus::Success, propertyMapCA->GetValue(val, "ColumnName"));
-        ASSERT_STREQ("TestProperty1", val.GetUtf8CP());
-
-        GetECDb().CloseDb();
-        }
-    }
-
-//---------------------------------------------------------------------------------------
-// @bsimethod                                   Muhammad Hassan                     03/16
-//+---------------+---------------+---------------+---------------+---------------+------
-TEST_F(ECSchemaUpdateTests, AddNewEntityClass)
-    {
-    SchemaItem schemaItem(
-        "<?xml version='1.0' encoding='utf-8'?>"
-        "<ECSchema schemaName='TestSchema' nameSpacePrefix='ts' version='1.0.0' xmlns='http://www.bentley.com/schemas/Bentley.ECXML.3.0'>"
-        "</ECSchema>");
-
-    SetupECDb("schemaupdate.ecdb", schemaItem);
-    ASSERT_TRUE(GetECDb().IsDbOpen());
-    ASSERT_EQ(DbResult::BE_SQLITE_OK, GetECDb().SaveChanges());
-
-    BeFileName filePath(GetECDb().GetDbFileName());
-    GetECDb().CloseDb();
-
-    //Upgrade with some attributes and import schema
-    Utf8CP addNewEntityClass =
-        "<?xml version='1.0' encoding='utf-8'?>"
-        "<ECSchema schemaName='TestSchema' nameSpacePrefix='ts_modified' version='1.0.0' xmlns='http://www.bentley.com/schemas/Bentley.ECXML.3.0'>"
-        "   <ECEntityClass typeName='TestClass' displayLabel='Test Class' description='This is test Class' modifier='None' />"
-        "</ECSchema>";
-
-    m_updatedDbs.clear();
-    AssertSchemaUpdate(addNewEntityClass, filePath, {true, false}, "Adding New Entity Class");
-
-    for (Utf8StringCR dbPath : m_updatedDbs)
-        {
-        ASSERT_EQ(BE_SQLITE_OK, OpenBesqliteDb(dbPath.c_str()));
-
-        //verify tables
-        //new class should be added with new namespace prefix
-        ASSERT_TRUE(GetECDb().TableExists("ts_modified_TestClass"));
-
-        //Verify Schema attributes upgraded successfully
-        ECSchemaCP testSchema = GetECDb().Schemas().GetECSchema("TestSchema");
-        ASSERT_TRUE(testSchema != nullptr);
-
-        //Verify Newly Added Entity Class exists
-        ECClassCP entityClass = testSchema->GetClassCP("TestClass");
-        ASSERT_TRUE(entityClass != nullptr);
-        ASSERT_TRUE(entityClass->GetDisplayLabel() == "Test Class");
-        ASSERT_TRUE(entityClass->GetDescription() == "This is test Class");
-
-        //Verify attributes via ECSql using MataSchema
-        ECSqlStatement statement;
-        ASSERT_EQ(ECSqlStatus::Success, statement.Prepare(GetECDb(), "SELECT DisplayLabel, Description FROM ec.ECClassDef WHERE Name='TestClass'"));
-        ASSERT_EQ(DbResult::BE_SQLITE_ROW, statement.Step());
-        ASSERT_STREQ("Test Class", statement.GetValueText(0));
-        ASSERT_STREQ("This is test Class", statement.GetValueText(1));
-
-        //Query newly added Entity Class
-        statement.Finalize();
-        ASSERT_EQ(ECSqlStatus::Success, statement.Prepare(GetECDb(), "SELECT * FROM ts_modified.TestClass"));
-        ASSERT_EQ(DbResult::BE_SQLITE_DONE, statement.Step());
-        statement.Finalize();
-
-        GetECDb().CloseDb();
-        }
-    }
-
-//---------------------------------------------------------------------------------------
-// @bsimethod                                   Muhammad.Hassan                     07/16
-//+---------------+---------------+---------------+---------------+---------------+------
-TEST_F(ECSchemaUpdateTests, AddNewSubClassForBaseWithTPH)
-    {
-    SchemaItem schemaItem(
-        "<?xml version='1.0' encoding='utf-8'?>"
-        "<ECSchema schemaName='TestSchema' nameSpacePrefix='ts' version='1.0.0' xmlns='http://www.bentley.com/schemas/Bentley.ECXML.3.0'>"
-        "   <ECSchemaReference name = 'ECDbMap' version='02.00' prefix = 'ecdbmap' />"
-        "   <ECEntityClass typeName='Parent' modifier='None' >"
-        "        <ECCustomAttributes>"
-        "         <ClassMap xmlns='ECDbMap.02.00'>"
-        "                <MapStrategy>TablePerHierarchy</MapStrategy>"
-        "            </ClassMap>"
-        "        </ECCustomAttributes>"
-        "       <ECProperty propertyName='P1' typeName='int' />"
-        "   </ECEntityClass>"
-        "</ECSchema>");
-
-    SetupECDb("schemaupdate.ecdb", schemaItem);
-    ASSERT_TRUE(GetECDb().IsDbOpen());
-    BeFileName filePath(GetECDb().GetDbFileName());
-    ASSERT_EQ(DbResult::BE_SQLITE_OK, GetECDb().SaveChanges());
-    GetECDb().CloseDb();
-
-    NoDbSchemaModificationsECDb restrictedECDb;
-    ASSERT_EQ(BE_SQLITE_OK, restrictedECDb.OpenBeSQLiteDb(filePath, ECDb::OpenParams(Db::OpenMode::ReadWrite)));
-
-    SchemaItem schemaWithNewSubClass(
-        "<?xml version='1.0' encoding='utf-8'?>"
-        "<ECSchema schemaName='TestSchema' nameSpacePrefix='ts' version='1.0.0' xmlns='http://www.bentley.com/schemas/Bentley.ECXML.3.0'>"
-        "   <ECSchemaReference name = 'ECDbMap' version='02.00' prefix = 'ecdbmap' />"
-        "   <ECEntityClass typeName='Parent' modifier='None' >"
-        "        <ECCustomAttributes>"
-        "         <ClassMap xmlns='ECDbMap.02.00'>"
-        "                <MapStrategy>TablePerHierarchy</MapStrategy>"
-        "            </ClassMap>"
-        "        </ECCustomAttributes>"
-        "       <ECProperty propertyName='P1' typeName='int' />"
-        "   </ECEntityClass>"
-        "   <ECEntityClass typeName='Sub1' modifier='None' >"
-        "       <BaseClass>Parent</BaseClass>"
-        "   </ECEntityClass>"
-        "</ECSchema>", true, "Adding new Class to SharedTable is expected to succeed");
-
-    bool asserted = false;
-    AssertSchemaImport(asserted, restrictedECDb, schemaWithNewSubClass);
-    ASSERT_FALSE(asserted);
-
-    SchemaItem schemaWithNewSubClassWithNewProperty(
-        "<?xml version='1.0' encoding='utf-8'?>"
-        "<ECSchema schemaName='TestSchema' nameSpacePrefix='ts' version='1.0.0' xmlns='http://www.bentley.com/schemas/Bentley.ECXML.3.0'>"
-        "   <ECSchemaReference name = 'ECDbMap' version='02.00' prefix = 'ecdbmap' />"
-        "   <ECEntityClass typeName='Parent' modifier='None' >"
-        "        <ECCustomAttributes>"
-        "         <ClassMap xmlns='ECDbMap.02.00'>"
-        "                <MapStrategy>TablePerHierarchy</MapStrategy>"
-        "            </ClassMap>"
-        "        </ECCustomAttributes>"
-        "       <ECProperty propertyName='P1' typeName='int' />"
-        "   </ECEntityClass>"
-        "   <ECEntityClass typeName='Sub1' modifier='None' >"
-        "       <BaseClass>Parent</BaseClass>"
-        "       <ECProperty propertyName='Sub1' typeName='int' />"
-        "   </ECEntityClass>"
-        "</ECSchema>", 
-        //false, "Adding new column to SharedTable is expected to fail");
-        true, "Adding new column to SharedTable is expected to succeed until strict mode is enforced");
-
-    asserted = false;
-    AssertSchemaImport(asserted, restrictedECDb, schemaWithNewSubClassWithNewProperty);
-    ASSERT_FALSE(asserted);
-    }
-
-//---------------------------------------------------------------------------------------
-// @bsimethod                                   Muhammad.Hassan                     07/16
-//+---------------+---------------+---------------+---------------+---------------+------
-TEST_F(ECSchemaUpdateTests, AddNewClass_NewProperty_TPH_ShareColumns)
-    {
-    SchemaItem schemaItem(
-        "<?xml version='1.0' encoding='utf-8'?>"
-        "<ECSchema schemaName='TestSchema' nameSpacePrefix='ts' version='1.0.0' xmlns='http://www.bentley.com/schemas/Bentley.ECXML.3.0'>"
-        "   <ECSchemaReference name = 'ECDbMap' version='02.00' prefix = 'ecdbmap' />"
-        "   <ECEntityClass typeName='Parent' modifier='None' >"
-        "        <ECCustomAttributes>"
-        "         <ClassMap xmlns='ECDbMap.02.00'>"
-        "             <MapStrategy>TablePerHierarchy</MapStrategy>"
-        "         </ClassMap>"
-        "         <ShareColumns xmlns='ECDbMap.02.00'>"
-        "              <SharedColumnCount>5</SharedColumnCount>"
-        "              <ApplyToSubclassesOnly>True</ApplyToSubclassesOnly>"
-        "         </ShareColumns>"
-        "        </ECCustomAttributes>"
-        "       <ECProperty propertyName='P1' typeName='int' />"
-        "   </ECEntityClass>"
-        "   <ECEntityClass typeName='Sub1' modifier='None' >"
-        "       <BaseClass>Parent</BaseClass>"
-        "       <ECProperty propertyName='Sub1' typeName='int' />"
-        "   </ECEntityClass>"
-        "</ECSchema>");
-
-    SetupECDb("schemaupdate.ecdb", schemaItem);
-    ASSERT_TRUE(GetECDb().IsDbOpen());
-    ASSERT_EQ(DbResult::BE_SQLITE_OK, GetECDb().SaveChanges());
-    BeFileName filePath(GetECDb().GetDbFileName());
-    GetECDb().CloseDb();
-
-    NoDbSchemaModificationsECDb restrictedECDb;
-    ASSERT_EQ(BE_SQLITE_OK, restrictedECDb.OpenBeSQLiteDb(filePath, ECDb::OpenParams(Db::OpenMode::ReadWrite)));
-
-    SchemaItem schemaWithNewSubClassWithProperty(
-        "<?xml version='1.0' encoding='utf-8'?>"
-        "<ECSchema schemaName='TestSchema' nameSpacePrefix='ts' version='1.0.0' xmlns='http://www.bentley.com/schemas/Bentley.ECXML.3.0'>"
-        "   <ECSchemaReference name = 'ECDbMap' version='02.00' prefix = 'ecdbmap' />"
-        "   <ECEntityClass typeName='Parent' modifier='None' >"
-        "        <ECCustomAttributes>"
-        "         <ClassMap xmlns='ECDbMap.02.00'>"
-        "             <MapStrategy>TablePerHierarchy</MapStrategy>"
-        "         </ClassMap>"
-        "         <ShareColumns xmlns='ECDbMap.02.00'>"
-        "              <SharedColumnCount>5</SharedColumnCount>"
-        "              <ApplyToSubclassesOnly>True</ApplyToSubclassesOnly>"
-        "         </ShareColumns>"
-        "        </ECCustomAttributes>"
-        "       <ECProperty propertyName='P1' typeName='int' />"
-        "   </ECEntityClass>"
-        "   <ECEntityClass typeName='Sub1' modifier='None' >"
-        "       <BaseClass>Parent</BaseClass>"
-        "       <ECProperty propertyName='Sub1' typeName='int' />"
-        "   </ECEntityClass>"
-        "   <ECEntityClass typeName='Sub2' modifier='None' >"
-        "       <BaseClass>Sub1</BaseClass>"
-        "       <ECProperty propertyName='Sub2' typeName='int' />"
-        "   </ECEntityClass>"
-        "</ECSchema>", true, "Adding new Class with new property to SharedTable_SharedColumns is expected to fail");
-
-    bool asserted = false;
-    AssertSchemaImport(asserted, restrictedECDb, schemaWithNewSubClassWithProperty);
-    ASSERT_FALSE(asserted);
-    }
-
-//---------------------------------------------------------------------------------------
-// @bsimethod                                   Muhammad Hassan                     03/16
-//+---------------+---------------+---------------+---------------+---------------+------
-TEST_F(ECSchemaUpdateTests, AddNewClassModifyAllExistingAttributes)
-    {
-    SchemaItem schemaItem(
-        "<?xml version='1.0' encoding='utf-8'?>"
-        "<ECSchema schemaName='TestSchema' nameSpacePrefix='ts' displayLabel='Test Schema' description='This is Test Schema' version='1.0.0' xmlns='http://www.bentley.com/schemas/Bentley.ECXML.3.0'>"
-        "   <ECEntityClass typeName='TestClass' displayLabel='Test Class' description='This is test Class' modifier='None' >"
-        "       <ECProperty propertyName='TestProperty' displayLabel='Test Property' description='this is property' typeName='string' >"
-        "       </ECProperty>"
-        "   </ECEntityClass>"
-        "</ECSchema>");
-
-    SetupECDb("schemaupdate.ecdb", schemaItem);
-    ASSERT_TRUE(GetECDb().IsDbOpen());
-    ASSERT_EQ(DbResult::BE_SQLITE_OK, GetECDb().SaveChanges());
-
-    BeFileName filePath(GetECDb().GetDbFileName());
-    GetECDb().CloseDb();
-
-    //import edited schema with some changes.
-    Utf8CP editedSchemaXml =
-        "<?xml version='1.0' encoding='utf-8'?>"
-        "<ECSchema schemaName='TestSchema' nameSpacePrefix='ts_modified' displayLabel='Modified Test Schema' description='modified test schema' version='1.0.0' xmlns='http://www.bentley.com/schemas/Bentley.ECXML.3.0'>"
-        "   <ECEntityClass typeName='TestClass' displayLabel='Modified Test Class' description='modified test class' modifier='None' >"
-        "       <ECProperty propertyName='TestProperty' displayLabel='Modified Test Property' description='this is modified property' typeName='string' >"
-        "       </ECProperty>"
-        "   </ECEntityClass>"
-        "   <ECEntityClass typeName='NewTestClass' displayLabel='New Test Class' description='This is New test Class' modifier='None' />"
-        "</ECSchema>";
-
-    m_updatedDbs.clear();
-    AssertSchemaUpdate(editedSchemaXml, filePath, {true, false}, "Adding New Entity Class");
-
-    for (Utf8StringCR dbPath : m_updatedDbs)
-        {
-        ASSERT_EQ(BE_SQLITE_OK, OpenBesqliteDb(dbPath.c_str()));
-
-        //Verify Schema, Class, property and CAClassProperties attributes upgraded successfully
-        ECSchemaCP testSchema = GetECDb().Schemas().GetECSchema("TestSchema");
-        ASSERT_TRUE(testSchema != nullptr);
-        ASSERT_TRUE(testSchema->GetAlias() == "ts_modified");
-        ASSERT_TRUE(testSchema->GetDisplayLabel() == "Modified Test Schema");
-        ASSERT_TRUE(testSchema->GetDescription() == "modified test schema");
-
-        ECClassCP testClass = testSchema->GetClassCP("TestClass");
-        ASSERT_TRUE(testClass != nullptr);
-        ASSERT_TRUE(testClass->GetDisplayLabel() == "Modified Test Class");
-        ASSERT_TRUE(testClass->GetDescription() == "modified test class");
-
-        ECPropertyCP testProperty = testClass->GetPropertyP("TestProperty");
-        ASSERT_TRUE(testProperty != nullptr);
-        ASSERT_TRUE(testProperty->GetDisplayLabel() == "Modified Test Property");
-        ASSERT_TRUE(testProperty->GetDescription() == "this is modified property");
-
-        //verify newly added Entity Class exists
-        ECClassCP newTestClass = testSchema->GetClassCP("NewTestClass");
-        ASSERT_TRUE(newTestClass != nullptr);
-        ASSERT_TRUE(newTestClass->GetDisplayLabel() == "New Test Class");
-        ASSERT_TRUE(newTestClass->GetDescription() == "This is New test Class");
-
-        //Verify attributes via ECSql using MataSchema
-        ECSqlStatement statement;
-        ASSERT_EQ(ECSqlStatus::Success, statement.Prepare(GetECDb(), "SELECT DisplayLabel, Description, Alias FROM ec.ECSchemaDef WHERE Name='TestSchema'"));
-        ASSERT_EQ(DbResult::BE_SQLITE_ROW, statement.Step());
-        ASSERT_STREQ("Modified Test Schema", statement.GetValueText(0));
-        ASSERT_STREQ("modified test schema", statement.GetValueText(1));
-        ASSERT_STREQ("ts_modified", statement.GetValueText(2));
-
-        statement.Finalize();
-        ASSERT_EQ(ECSqlStatus::Success, statement.Prepare(GetECDb(), "SELECT DisplayLabel, Description FROM ec.ECClassDef WHERE Name='TestClass'"));
-        ASSERT_EQ(DbResult::BE_SQLITE_ROW, statement.Step());
-        ASSERT_STREQ("Modified Test Class", statement.GetValueText(0));
-        ASSERT_STREQ("modified test class", statement.GetValueText(1));
-
-        statement.Finalize();
-        ASSERT_EQ(ECSqlStatus::Success, statement.Prepare(GetECDb(), "SELECT DisplayLabel, Description From ec.ECClassDef WHERE Name='NewTestClass'"));
-        ASSERT_EQ(DbResult::BE_SQLITE_ROW, statement.Step());
-        ASSERT_STREQ("New Test Class", statement.GetValueText(0));
-        ASSERT_STREQ("This is New test Class", statement.GetValueText(1));
-
-        statement.Finalize();
-        ASSERT_EQ(ECSqlStatus::Success, statement.Prepare(GetECDb(), "SELECT DisplayLabel, Description FROM ec.ECPropertyDef WHERE Name='TestProperty'"));
-        ASSERT_EQ(DbResult::BE_SQLITE_ROW, statement.Step());
-        ASSERT_STREQ("Modified Test Property", statement.GetValueText(0));
-        ASSERT_STREQ("this is modified property", statement.GetValueText(1));
-
-        //Query existing and newly added Entity Classes
-        statement.Finalize();
-        ASSERT_EQ(ECSqlStatus::Success, statement.Prepare(GetECDb(), "SELECT TestProperty FROM ts_modified.TestClass"));
-        ASSERT_EQ(DbResult::BE_SQLITE_DONE, statement.Step());
-
-        statement.Finalize();
-        ASSERT_EQ(ECSqlStatus::Success, statement.Prepare(GetECDb(), "SELECT * FROM ts_modified.NewTestClass"));
-        ASSERT_EQ(DbResult::BE_SQLITE_DONE, statement.Step());
-        statement.Finalize();
-
-        GetECDb().CloseDb();
-        }
-    }
-
-//---------------------------------------------------------------------------------------
-// @bsimethod                                   Muhammad Hassan                     05/16
-//+---------------+---------------+---------------+---------------+---------------+------
-TEST_F(ECSchemaUpdateTests, AddNewECDbMapCANotSupported)
-    {
-    SchemaItem schemaItem(
-        "<?xml version='1.0' encoding='utf-8'?>"
-        "<ECSchema schemaName='TestSchema' nameSpacePrefix='ts' version='3.0.0' xmlns='http://www.bentley.com/schemas/Bentley.ECXML.3.0'>"
-        "   <ECSchemaReference name = 'ECDbMap' version='02.00' prefix = 'ecdbmap' />"
-        "   <ECEntityClass typeName='Goo' modifier='None'>"
-        "       <ECProperty propertyName='S' typeName='string' />"
-        "       <ECProperty propertyName='D' typeName='double' />"
-        "       <ECProperty propertyName='L' typeName='long' />"
-        "   </ECEntityClass>"
-        "</ECSchema>");
-
-    SetupECDb("schemaupdate.ecdb", schemaItem);
-    ASSERT_TRUE(GetECDb().IsDbOpen());
-    ASSERT_EQ(DbResult::BE_SQLITE_OK, GetECDb().SaveChanges());
-
-    BeFileName filePath(GetECDb().GetDbFileName());
-    GetECDb().CloseDb();
-
-    //Add New ECDbMapCA on ECClass
-    Utf8CP addECDbMapCA =
-        "<?xml version='1.0' encoding='utf-8'?>"
-        "<ECSchema schemaName='TestSchema' nameSpacePrefix='ts' version='4.0.0' xmlns='http://www.bentley.com/schemas/Bentley.ECXML.3.0'>"
-        "   <ECSchemaReference name = 'ECDbMap' version='02.00' prefix = 'ecdbmap' />"
-        "   <ECEntityClass typeName='Goo' modifier='None'>"
-        "        <ECCustomAttributes>"
-        "         <ClassMap xmlns='ECDbMap.02.00'>"
-        "                <MapStrategy>TablePerHierarchy</MapStrategy>"
-        "            </ClassMap>"
-        "        </ECCustomAttributes>"
-        "       <ECProperty propertyName='S' typeName='string' />"
-        "       <ECProperty propertyName='D' typeName='double' />"
-        "       <ECProperty propertyName='L' typeName='long' />"
-        "   </ECEntityClass>"
-        "</ECSchema>";
-
-    AssertSchemaUpdate(addECDbMapCA, filePath, {false, false}, "Adding New ECDbMap CA instance");
-    }
-
-//---------------------------------------------------------------------------------------
-// @bsimethod                                   Muhammad.Hassan                     03/16
-//+---------------+---------------+---------------+---------------+---------------+------
-TEST_F(ECSchemaUpdateTests, AddNewCA)
-    {
-    SchemaItem schemaItem(
-        "<?xml version='1.0' encoding='utf-8'?>"
-        "<ECSchema schemaName='TestSchema' alias='ts' displayLabel='Test Schema' description='This is Test Schema' version='1.0.0' xmlns='http://www.bentley.com/schemas/Bentley.ECXML.3.1'>"
-        "   <ECEntityClass typeName='TestClass' displayLabel='Test Class' description='This is test Class' modifier='None' />"
-        "</ECSchema>");
-
-    SetupECDb("schemaupdate.ecdb", schemaItem);
-    ASSERT_TRUE(GetECDb().IsDbOpen());
-    ASSERT_EQ(DbResult::BE_SQLITE_OK, GetECDb().SaveChanges());
-
-    BeFileName filePath(GetECDb().GetDbFileName());
-    GetECDb().CloseDb();
-
-    //Add new CA
-    Utf8CP addCAOnClass =
-        "<?xml version='1.0' encoding='utf-8'?>"
-        "<ECSchema schemaName='TestSchema' alias='ts_modified' displayLabel='Modified Test Schema' description='modified test schema' version='1.0.0' xmlns='http://www.bentley.com/schemas/Bentley.ECXML.3.1'>"
-        "   <ECSchemaReference name = 'CoreCustomAttributes' version = '01.00' alias = 'CoreCA' />"
-        "   <ECEntityClass typeName='TestClass' displayLabel='Modified Test Class' description='modified test class' modifier='None' >"
-        "        <ECCustomAttributes>"
-        "            <ClassHasCurrentTimeStampProperty xmlns='CoreCustomAttributes.01.00'>"
-        "                <PropertyName>LastMod</PropertyName>"
-        "            </ClassHasCurrentTimeStampProperty>"
-        "        </ECCustomAttributes>"
-        "       <ECProperty propertyName='LastMod' typeName='dateTime' />"
-        "   </ECEntityClass>"
-        "</ECSchema>";
-
-    m_updatedDbs.clear();
-    AssertSchemaUpdate(addCAOnClass, filePath, {true, true}, "Adding new CA instance");
-
-    for (Utf8StringCR dbPath : m_updatedDbs)
-        {
-        ASSERT_EQ(BE_SQLITE_OK, OpenBesqliteDb(dbPath.c_str()));
-        ECSchemaCP testSchema = GetECDb().Schemas().GetECSchema("TestSchema");
-        ASSERT_TRUE(testSchema != nullptr);
-        ASSERT_TRUE(testSchema->GetAlias() == "ts_modified");
-        ASSERT_TRUE(testSchema->GetDisplayLabel() == "Modified Test Schema");
-        ASSERT_TRUE(testSchema->GetDescription() == "modified test schema");
-
-        ECClassCP testClass = testSchema->GetClassCP("TestClass");
-        ASSERT_TRUE(testClass != nullptr);
-        ASSERT_TRUE(testClass->GetDisplayLabel() == "Modified Test Class");
-        ASSERT_TRUE(testClass->GetDescription() == "modified test class");
-
-        //verify tables
-        ASSERT_TRUE(GetECDb().TableExists("ts_TestClass"));
-
-        //Verify attributes via ECSql using MataSchema
-        ECSqlStatement statement;
-        ASSERT_EQ(ECSqlStatus::Success, statement.Prepare(GetECDb(), "SELECT DisplayLabel, Description, Alias FROM ec.ECSchemaDef WHERE Name='TestSchema'"));
-        ASSERT_EQ(DbResult::BE_SQLITE_ROW, statement.Step());
-        ASSERT_STREQ("Modified Test Schema", statement.GetValueText(0));
-        ASSERT_STREQ("modified test schema", statement.GetValueText(1));
-        ASSERT_STREQ("ts_modified", statement.GetValueText(2));
-
-        statement.Finalize();
-        ASSERT_EQ(ECSqlStatus::Success, statement.Prepare(GetECDb(), "SELECT DisplayLabel, Description FROM ec.ECClassDef WHERE Name='TestClass'"));
-        ASSERT_EQ(DbResult::BE_SQLITE_ROW, statement.Step());
-        ASSERT_STREQ("Modified Test Class", statement.GetValueText(0));
-        ASSERT_STREQ("modified test class", statement.GetValueText(1));
-
-        statement.Finalize();
-        ASSERT_EQ(ECSqlStatus::Success, statement.Prepare(GetECDb(), "SELECT * FROM ts_modified.TestClass"));
-        ASSERT_EQ(DbResult::BE_SQLITE_DONE, statement.Step());
-        statement.Finalize();
-
-        //Verify newly added CA
-        testClass = GetECDb().Schemas().GetECSchema("TestSchema")->GetClassCP("TestClass");
-        ASSERT_TRUE(testClass != nullptr);
-        IECInstancePtr bsca = testClass->GetCustomAttribute("ClassHasCurrentTimeStampProperty");
-        ASSERT_TRUE(bsca != nullptr);
-
-        ECValue val;
-        ASSERT_EQ(ECObjectsStatus::Success, bsca->GetValue(val, "PropertyName"));
-        ASSERT_STRCASEEQ("LastMod", val.GetUtf8CP());
-        GetECDb().CloseDb();
-        }
-    }
-
-//---------------------------------------------------------------------------------------
-// @bsimethod                                   Muhammad Hassan                     03/16
-//+---------------+---------------+---------------+---------------+---------------+------
-TEST_F(ECSchemaUpdateTests, AddNewECProperty)
-    {
-    SchemaItem schemaItem(
-        "<?xml version='1.0' encoding='utf-8'?>"
-        "<ECSchema schemaName='TestSchema' nameSpacePrefix='ts' version='1.0.0' xmlns='http://www.bentley.com/schemas/Bentley.ECXML.3.0'>"
-        "   <ECEntityClass typeName='TestClass' modifier='None' >"
-        "   </ECEntityClass>"
-        "</ECSchema>");
-
-    SetupECDb("schemaupdate.ecdb", schemaItem);
-    ASSERT_TRUE(GetECDb().IsDbOpen());
-    ASSERT_EQ(DbResult::BE_SQLITE_OK, GetECDb().SaveChanges());
-
-    BeFileName filePath(GetECDb().GetDbFileName());
-    GetECDb().CloseDb();
-
-    Utf8CP schemaXml =
-        "<?xml version='1.0' encoding='utf-8'?>"
-        "<ECSchema schemaName='TestSchema' nameSpacePrefix='ts' version='1.0.0' xmlns='http://www.bentley.com/schemas/Bentley.ECXML.3.0'>"
-        "   <ECEntityClass typeName='TestClass' modifier='None' >"
-        "       <ECProperty propertyName='TestProperty' displayLabel='Test Property' description='this is property' typeName='string' />"
-        "   </ECEntityClass>"
-        "</ECSchema>";
-
-    m_updatedDbs.clear();
-    AssertSchemaUpdate(schemaXml, filePath, {true, false}, "Add new ECProperty");
-
-    for (Utf8StringCR dbPath : m_updatedDbs)
-        {
-        ASSERT_EQ(BE_SQLITE_OK, OpenBesqliteDb(dbPath.c_str()));
-
-        //Verify newly added property exists
-        ECSchemaCP testSchema = GetECDb().Schemas().GetECSchema("TestSchema");
-        ASSERT_TRUE(testSchema != nullptr);
-
-        ECClassCP testClass = testSchema->GetClassCP("TestClass");
-        ASSERT_TRUE(testClass != nullptr);
-
-        ECPropertyCP testProperty = testClass->GetPropertyP("TestProperty");
-        ASSERT_TRUE(testProperty != nullptr);
-        ASSERT_TRUE(testProperty->GetDisplayLabel() == "Test Property");
-        ASSERT_TRUE(testProperty->GetDescription() == "this is property");
-
-        ECSqlStatement statement;
-        ASSERT_EQ(ECSqlStatus::Success, statement.Prepare(GetECDb(), "SELECT DisplayLabel, Description FROM ec.ECPropertyDef WHERE Name='TestProperty'"));
-        ASSERT_EQ(DbResult::BE_SQLITE_ROW, statement.Step());
-        ASSERT_STREQ("Test Property", statement.GetValueText(0));
-        ASSERT_STREQ("this is property", statement.GetValueText(1));
-
-        //Query newly added Property
-        statement.Finalize();
-        ASSERT_EQ(ECSqlStatus::Success, statement.Prepare(GetECDb(), "SELECT TestProperty FROM ts.TestClass"));
-        ASSERT_EQ(DbResult::BE_SQLITE_DONE, statement.Step());
-        statement.Finalize();
-
-        GetECDb().CloseDb();
-        }
-    }
-
-//---------------------------------------------------------------------------------------
-// @bsimethod                                   Krischan.Eberle                10/16
-//+---------------+---------------+---------------+---------------+---------------+------
-TEST_F(ECSchemaUpdateTests, AddECPropertyToBaseClass)
-    {
-    SetupECDb("schemaupdate.ecdb", SchemaItem(
-        "<?xml version='1.0' encoding='utf-8'?>"
-        "<ECSchema schemaName='TestSchema' alias='ts' version='1.0.0' xmlns='http://www.bentley.com/schemas/Bentley.ECXML.3.1'>"
-        "   <ECSchemaReference name='ECDbMap' version='02.00' alias='ecdbmap' />"
-        "   <ECEntityClass typeName='Base' modifier='Abstract' >"
-        "        <ECCustomAttributes>"
-        "            <ClassMap xmlns='ECDbMap.02.00'>"
-        "                <MapStrategy>TablePerHierarchy</MapStrategy>"
-        "            </ClassMap>"
-        "            <ShareColumns xmlns='ECDbMap.02.00' />"
-        "        </ECCustomAttributes>"
-        "   </ECEntityClass>"
-        "   <ECEntityClass typeName='Sub' modifier='None' >"
-        "      <BaseClass>Base</BaseClass>"
-        "        <ECProperty propertyName='Prop1' typeName='string' />"
-        "        <ECProperty propertyName='Prop2' typeName='string' />"
-        "   </ECEntityClass>"
-        "</ECSchema>"));
-    ASSERT_TRUE(GetECDb().IsDbOpen());
-
-    ECSqlStatement stmt;
-    ASSERT_EQ(ECSqlStatus::Success, stmt.Prepare(GetECDb(), "INSERT INTO ts.Sub(Prop1,Prop2) VALUES ('Instance1 Prop1', 'Instance1 Prop2')"));
-    ECInstanceKey row1;
-    ASSERT_EQ(BE_SQLITE_DONE, stmt.Step(row1));
-    stmt.Finalize();
-    GetECDb().SaveChanges();
-
-    //reopen test file
-    BeFileName filePath(GetECDb().GetDbFileName());
-    GetECDb().CloseDb();
-    ASSERT_EQ(BE_SQLITE_OK, GetECDb().OpenBeSQLiteDb(filePath, ECDb::OpenParams(Db::OpenMode::ReadWrite)));
-
-    SchemaItem modifiedSchema(
-        "<?xml version='1.0' encoding='utf-8'?>"
-        "<ECSchema schemaName='TestSchema' alias='ts' version='1.0.1' xmlns='http://www.bentley.com/schemas/Bentley.ECXML.3.1'>"
-        "   <ECSchemaReference name='ECDbMap' version='02.00' alias='ecdbmap' />"
-        "   <ECEntityClass typeName='Base' modifier='Abstract' >"
-        "        <ECCustomAttributes>"
-        "            <ClassMap xmlns='ECDbMap.02.00'>"
-        "                <MapStrategy>TablePerHierarchy</MapStrategy>"
-        "            </ClassMap>"
-        "            <ShareColumns xmlns='ECDbMap.02.00' />"
-        "        </ECCustomAttributes>"
-        "        <ECProperty propertyName='BaseProp1' typeName='string' />"
-        "   </ECEntityClass>"
-        "   <ECEntityClass typeName='Sub' modifier='None' >"
-        "      <BaseClass>Base</BaseClass>"
-        "        <ECProperty propertyName='Prop1' typeName='string' />"
-        "        <ECProperty propertyName='Prop2' typeName='string' />"
-        "   </ECEntityClass>"
-        "</ECSchema>");
-
-    //do schema update
-    bool asserted = false;
-    AssertSchemaImport(asserted, GetECDb(), modifiedSchema);
-    ASSERT_FALSE(asserted);
-
-    ASSERT_EQ(ECSqlStatus::Success, stmt.Prepare(GetECDb(), "INSERT INTO ts.Sub(BaseProp1,Prop1,Prop2) VALUES ('Instance2 BaseProp1', 'Instance2 Prop1', 'Instance2 Prop2')"));
-    ECInstanceKey row2;
-    ASSERT_EQ(BE_SQLITE_DONE, stmt.Step(row2));
-    stmt.Finalize();
-    GetECDb().Schemas().CreateECClassViewsInDb();
-    GetECDb().SaveChanges();
-
-    ASSERT_EQ(ECSqlStatus::Success, stmt.Prepare(GetECDb(), "SELECT BaseProp1, Prop1, Prop2 FROM ts.Sub WHERE ECInstanceId=?"));
-    ASSERT_EQ(ECSqlStatus::Success, stmt.BindId(1, row1.GetECInstanceId()));
-    ASSERT_EQ(BE_SQLITE_ROW, stmt.Step());
-    ASSERT_TRUE(stmt.IsValueNull(0));
-    ASSERT_STREQ("Instance1 Prop1", stmt.GetValueText(1));
-    ASSERT_STREQ("Instance1 Prop2", stmt.GetValueText(2));
-    stmt.ClearBindings();
-    stmt.Reset();
-    ASSERT_EQ(ECSqlStatus::Success, stmt.BindId(1, row2.GetECInstanceId()));
-    ASSERT_EQ(BE_SQLITE_ROW, stmt.Step());
-    ASSERT_STREQ("Instance2 BaseProp1", stmt.GetValueText(0));
-    ASSERT_STREQ("Instance2 Prop1", stmt.GetValueText(1));
-    ASSERT_STREQ("Instance2 Prop2", stmt.GetValueText(2));
-    stmt.Finalize();
-
-    //verify that all three props map to different columns
-    Statement stmt2;
-    ASSERT_EQ(BE_SQLITE_OK, stmt2.Prepare(GetECDb(), 
-                "select count(distinct pm.ColumnId) FROM ec_PropertyPath pp JOIN ec_PropertyMap pm "
-                "ON pm.PropertyPathId = pp.Id JOIN ec_Property p ON p.Id = pp.RootPropertyId "
-                "WHERE p.Name IN ('BaseProp1', 'Prop1', 'Prop2')"));
-    ASSERT_EQ(BE_SQLITE_ROW, stmt2.Step());
-    ASSERT_EQ(3, stmt2.GetValueInt(0)) << "The three properties of ECClass Sub must map to 3 different columns";
-    }
-
-//---------------------------------------------------------------------------------------
-// @bsimethod                                   Muhammad.Hassan                     07/16
-//+---------------+---------------+---------------+---------------+---------------+------
-TEST_F(ECSchemaUpdateTests, Add_Delete_ECProperty_ShareColumns)
-    {
-    SchemaItem schemaItem(
-        "<?xml version='1.0' encoding='utf-8'?>"
-        "<ECSchema schemaName='TestSchema' nameSpacePrefix='ts' version='1.0.0' xmlns='http://www.bentley.com/schemas/Bentley.ECXML.3.0'>"
-        "   <ECSchemaReference name = 'ECDbMap' version='02.00' prefix = 'ecdbmap' />"
-        "   <ECEntityClass typeName='Parent' modifier='None' >"
-        "        <ECCustomAttributes>"
-        "         <ClassMap xmlns='ECDbMap.02.00'>"
-        "             <MapStrategy>TablePerHierarchy</MapStrategy>"
-        "         </ClassMap>"
-        "         <ShareColumns xmlns='ECDbMap.02.00'>"
-        "              <SharedColumnCount>5</SharedColumnCount>"
-        "         </ShareColumns>"
-        "        </ECCustomAttributes>"
-        "       <ECProperty propertyName='P1' typeName='int' />"
-        "       <ECProperty propertyName='P2' typeName='int' />"
-        "   </ECEntityClass>"
-        "</ECSchema>");
-
-    SetupECDb("schemaupdate.ecdb", schemaItem);
-    ASSERT_TRUE(GetECDb().IsDbOpen());
-    ASSERT_EQ(DbResult::BE_SQLITE_OK, GetECDb().SaveChanges());
-
-    std::vector<std::pair<Utf8String, int>> testItems;
-    testItems.push_back(std::make_pair("ts_Parent", 7));
-    AssertColumnCount(GetECDb(), testItems, "SharedColumnCount");
-
-    ASSERT_PROPERTIES_STRICT(GetECDb(), "TestSchema:Parent -> P1, P2");
-
-    BeFileName filePath(GetECDb().GetDbFileName());
-    GetECDb().CloseDb();
-
-    Utf8CP editedSchemaXml =
-        "<?xml version='1.0' encoding='utf-8'?>"
-        "<ECSchema schemaName='TestSchema' nameSpacePrefix='ts' version='2.0.0' xmlns='http://www.bentley.com/schemas/Bentley.ECXML.3.0'>"
-        "   <ECSchemaReference name = 'ECDbMap' version='02.00' prefix = 'ecdbmap' />"
-        "   <ECEntityClass typeName='Parent' modifier='None' >"
-        "        <ECCustomAttributes>"
-        "         <ClassMap xmlns='ECDbMap.02.00'>"
-        "             <MapStrategy>TablePerHierarchy</MapStrategy>"
-        "         </ClassMap>"
-        "         <ShareColumns xmlns='ECDbMap.02.00'>"
-        "              <SharedColumnCount>5</SharedColumnCount>"
-        "         </ShareColumns>"
-        "        </ECCustomAttributes>"
-        "       <ECProperty propertyName='P1' typeName='int' />"
-        "       <ECProperty propertyName='P3' typeName='int' />"
-        "       <ECProperty propertyName='P4' typeName='int' />"
-        "       <ECProperty propertyName='P5' typeName='int' />"
-        "   </ECEntityClass>"
-        "</ECSchema>";
-
-    m_updatedDbs.clear();
-    AssertSchemaUpdate(editedSchemaXml, filePath, {true, true}, "Add Delete Property mapped to shared column");
-
-    for (Utf8StringCR dbPath : m_updatedDbs)
-        {
-        ASSERT_EQ(BE_SQLITE_OK, OpenBesqliteDb(dbPath.c_str()));
-
-        testItems.clear();
-        testItems.push_back(std::make_pair("ts_Parent", 7));
-        AssertColumnCount(GetECDb(), testItems, "SharedColumnCount");
-
-        ASSERT_PROPERTIES_STRICT(GetECDb(), "TestSchema:Parent -> P1, -P2, +P3, +P4, +P5");
-
-        //Verify insert
-        ASSERT_ECSQL(GetECDb(), ECSqlStatus::Success, BE_SQLITE_DONE, "INSERT INTO ts.Parent(P1, P3, P4, P5) VALUES(1, 2, 3, 4)");
-
-        GetECDb().CloseDb();
-        }
-    }
-
-//---------------------------------------------------------------------------------------
-// @bsimethod                                   Muhammad Hassan                     03/16
-//+---------------+---------------+---------------+---------------+---------------+------
-TEST_F(ECSchemaUpdateTests, AddNewPropertyModifyAllExistingAttributes)
-    {
-    SchemaItem schemaItem(
-        "<?xml version='1.0' encoding='utf-8'?>"
-        "<ECSchema schemaName='TestSchema' nameSpacePrefix='ts' displayLabel='Test Schema' description='This is Test Schema' version='1.0.0' xmlns='http://www.bentley.com/schemas/Bentley.ECXML.3.0'>"
-        "   <ECEntityClass typeName='TestClass' displayLabel='Test Class' description='This is test Class' modifier='None' >"
-        "       <ECProperty propertyName='TestProperty' displayLabel='Test Property' description='this is property' typeName='string' >"
-        "       </ECProperty>"
-        "   </ECEntityClass>"
-        "</ECSchema>");
-
-    SetupECDb("schemaupdate.ecdb", schemaItem);
-    ASSERT_TRUE(GetECDb().IsDbOpen());
-    ASSERT_EQ(DbResult::BE_SQLITE_OK, GetECDb().SaveChanges());
-
-    BeFileName filePath(GetECDb().GetDbFileName());
-    GetECDb().CloseDb();
-
-    //import edited schema with some changes.
-    Utf8CP editedSchemaXml =
-        "<?xml version='1.0' encoding='utf-8'?>"
-        "<ECSchema schemaName='TestSchema' nameSpacePrefix='ts_modified' displayLabel='Modified Test Schema' description='modified test schema' version='1.0.0' xmlns='http://www.bentley.com/schemas/Bentley.ECXML.3.0'>"
-        "   <ECEntityClass typeName='TestClass' displayLabel='Modified Test Class' description='modified test class' modifier='None' >"
-        "       <ECProperty propertyName='TestProperty' displayLabel='Modified Test Property' description='this is modified property' typeName='string' >"
-        "       </ECProperty>"
-        "       <ECProperty propertyName='NewTestProperty' displayLabel='New Test Property' description='this is new property' typeName='string' />"
-        "   </ECEntityClass>"
-        "</ECSchema>";
-
-    m_updatedDbs.clear();
-    AssertSchemaUpdate(editedSchemaXml, filePath, {true, false}, "Add new ECProperty");
-
-    for (Utf8StringCR dbPath : m_updatedDbs)
-        {
-        ASSERT_EQ(BE_SQLITE_OK, OpenBesqliteDb(dbPath.c_str()));
-
-        //Verify Schema, Class, property and CAClassProperties attributes upgraded successfully
-        ECSchemaCP testSchema = GetECDb().Schemas().GetECSchema("TestSchema");
-        ASSERT_TRUE(testSchema != nullptr);
-        ASSERT_TRUE(testSchema->GetAlias() == "ts_modified");
-        ASSERT_TRUE(testSchema->GetDisplayLabel() == "Modified Test Schema");
-        ASSERT_TRUE(testSchema->GetDescription() == "modified test schema");
-
-        ECClassCP testClass = testSchema->GetClassCP("TestClass");
-        ASSERT_TRUE(testClass != nullptr);
-        ASSERT_TRUE(testClass->GetDisplayLabel() == "Modified Test Class");
-        ASSERT_TRUE(testClass->GetDescription() == "modified test class");
-
-        ECPropertyCP testProperty = testClass->GetPropertyP("TestProperty");
-        ASSERT_TRUE(testProperty != nullptr);
-        ASSERT_TRUE(testProperty->GetDisplayLabel() == "Modified Test Property");
-        ASSERT_TRUE(testProperty->GetDescription() == "this is modified property");
-
-        //verify newly added Property exists
-        ECPropertyCP newTestProperty = testClass->GetPropertyP("NewTestProperty");
-        ASSERT_TRUE(newTestProperty != nullptr);
-        ASSERT_TRUE(newTestProperty->GetDisplayLabel() == "New Test Property");
-        ASSERT_TRUE(newTestProperty->GetDescription() == "this is new property");
-
-        //Verify attributes via ECSql using MataSchema
-        ECSqlStatement statement;
-        ASSERT_EQ(ECSqlStatus::Success, statement.Prepare(GetECDb(), "SELECT DisplayLabel, Description, Alias FROM ec.ECSchemaDef WHERE Name='TestSchema'"));
-        ASSERT_EQ(DbResult::BE_SQLITE_ROW, statement.Step());
-        ASSERT_STREQ("Modified Test Schema", statement.GetValueText(0));
-        ASSERT_STREQ("modified test schema", statement.GetValueText(1));
-        ASSERT_STREQ("ts_modified", statement.GetValueText(2));
-
-        statement.Finalize();
-        ASSERT_EQ(ECSqlStatus::Success, statement.Prepare(GetECDb(), "SELECT DisplayLabel, Description FROM ec.ECClassDef WHERE Name='TestClass'"));
-        ASSERT_EQ(DbResult::BE_SQLITE_ROW, statement.Step());
-        ASSERT_STREQ("Modified Test Class", statement.GetValueText(0));
-        ASSERT_STREQ("modified test class", statement.GetValueText(1));
-
-        statement.Finalize();
-        ASSERT_EQ(ECSqlStatus::Success, statement.Prepare(GetECDb(), "SELECT DisplayLabel, Description FROM ec.ECPropertyDef WHERE Name='TestProperty'"));
-        ASSERT_EQ(DbResult::BE_SQLITE_ROW, statement.Step());
-        ASSERT_STREQ("Modified Test Property", statement.GetValueText(0));
-        ASSERT_STREQ("this is modified property", statement.GetValueText(1));
-
-        statement.Finalize();
-        ASSERT_EQ(ECSqlStatus::Success, statement.Prepare(GetECDb(), "SELECT DisplayLabel, Description FROM ec.ECPropertyDef WHERE Name='NewTestProperty'"));
-        ASSERT_EQ(DbResult::BE_SQLITE_ROW, statement.Step());
-        ASSERT_STREQ("New Test Property", statement.GetValueText(0));
-        ASSERT_STREQ("this is new property", statement.GetValueText(1));
-
-        //Query existing and newly added Entity Classes
-        statement.Finalize();
-        ASSERT_EQ(ECSqlStatus::Success, statement.Prepare(GetECDb(), "SELECT TestProperty, NewTestProperty FROM ts_modified.TestClass"));
-        ASSERT_EQ(DbResult::BE_SQLITE_DONE, statement.Step());
-        statement.Finalize();
-
-        GetECDb().CloseDb();
-        }
-    }
-
-//---------------------------------------------------------------------------------------
-// @bsimethod                                   Muhammad Hassan                     03/16
-//+---------------+---------------+---------------+---------------+---------------+------
-TEST_F(ECSchemaUpdateTests, AddNewCAOnProperty)
-    {
-    SchemaItem schemaItem(
-        "<?xml version='1.0' encoding='utf-8'?>"
-        "<ECSchema schemaName='TestSchema' nameSpacePrefix='ts' displayLabel='Test Schema' description='This is Test Schema' version='1.0.0' xmlns='http://www.bentley.com/schemas/Bentley.ECXML.3.0'>"
-        "   <ECEntityClass typeName='TestClass' displayLabel='Test Class' description='This is test Class' modifier='None' >"
-        "       <ECProperty propertyName='TestProperty' displayLabel='Test Property' description='this is property' typeName='string' />"
-        "   </ECEntityClass>"
-        "</ECSchema>");
-
-    SetupECDb("schemaupdate.ecdb", schemaItem);
-    ASSERT_TRUE(GetECDb().IsDbOpen());
-    ASSERT_EQ(DbResult::BE_SQLITE_OK, GetECDb().SaveChanges());
-
-    BeFileName filePath(GetECDb().GetDbFileName());
-    GetECDb().CloseDb();
-
-    //import edited schema with some changes.
-    Utf8CP editedSchemaXml =
-        "<?xml version='1.0' encoding='utf-8'?>"
-        "<ECSchema schemaName='TestSchema' nameSpacePrefix='ts_modified' displayLabel='Modified Test Schema' description='modified test schema' version='1.0.0' xmlns='http://www.bentley.com/schemas/Bentley.ECXML.3.0'>"
-        "   <ECCustomAttributeClass typeName = 'TestCA' appliesTo = 'PrimitiveProperty'>"
-        "       <ECProperty propertyName = 'IsUnique' typeName = 'boolean' description = 'Only allow unique values for this property.' />"
-        "       <ECProperty propertyName = 'Collation' typeName = 'string' description = 'Specifies how string comparisons should work for this property. Possible values: Binary (default): bit to bit matching. NoCase: The same as binary, except that the 26 upper case characters of ASCII are folded to their lower case equivalents before comparing. Note that it only folds ASCII characters. RTrim: The same as binary, except that trailing space characters are ignored.' />"
-        "   </ECCustomAttributeClass>"
-        "   <ECEntityClass typeName='TestClass' displayLabel='Modified Test Class' description='modified test class' modifier='None' >"
-        "       <ECProperty propertyName='TestProperty' displayLabel='Modified Test Property' description='this is modified property' typeName='string' >"
-        "        <ECCustomAttributes>"
-        "            <TestCA xmlns='TestSchema.01.00'>"
-        "                <IsUnique>false</IsUnique>"
-        "            </TestCA>"
-        "        </ECCustomAttributes>"
-        "       </ECProperty>"
-        "   </ECEntityClass>"
-        "</ECSchema>";
-
-    m_updatedDbs.clear();
-    AssertSchemaUpdate(editedSchemaXml, filePath, {true, true}, "Add new CA instance on ECProperty");
-
-    for (Utf8StringCR dbPath : m_updatedDbs)
-        {
-        ASSERT_EQ(BE_SQLITE_OK, OpenBesqliteDb(dbPath.c_str()));
-
-        //Verify Schema, Class and property attributes upgraded successfully
-        ECSchemaCP testSchema = GetECDb().Schemas().GetECSchema("TestSchema");
-        ASSERT_TRUE(testSchema != nullptr);
-        ASSERT_TRUE(testSchema->GetAlias() == "ts_modified");
-        ASSERT_TRUE(testSchema->GetDisplayLabel() == "Modified Test Schema");
-        ASSERT_TRUE(testSchema->GetDescription() == "modified test schema");
-
-        ECClassCP testClass = testSchema->GetClassCP("TestClass");
-        ASSERT_TRUE(testClass != nullptr);
-        ASSERT_TRUE(testClass->GetDisplayLabel() == "Modified Test Class");
-        ASSERT_TRUE(testClass->GetDescription() == "modified test class");
-
-        ECPropertyCP testProperty = testClass->GetPropertyP("TestProperty");
-        ASSERT_TRUE(testProperty != nullptr);
-        ASSERT_TRUE(testProperty->GetDisplayLabel() == "Modified Test Property");
-        ASSERT_TRUE(testProperty->GetDescription() == "this is modified property");
-
-        //Verify attributes via ECSql using MataSchema
-        ECSqlStatement statement;
-        ASSERT_EQ(ECSqlStatus::Success, statement.Prepare(GetECDb(), "SELECT DisplayLabel, Description, Alias FROM ec.ECSchemaDef WHERE Name='TestSchema'"));
-        ASSERT_EQ(DbResult::BE_SQLITE_ROW, statement.Step());
-        ASSERT_STREQ("Modified Test Schema", statement.GetValueText(0));
-        ASSERT_STREQ("modified test schema", statement.GetValueText(1));
-        ASSERT_STREQ("ts_modified", statement.GetValueText(2));
-
-        statement.Finalize();
-        ASSERT_EQ(ECSqlStatus::Success, statement.Prepare(GetECDb(), "SELECT DisplayLabel, Description FROM ec.ECClassDef WHERE Name='TestClass'"));
-        ASSERT_EQ(DbResult::BE_SQLITE_ROW, statement.Step());
-        ASSERT_STREQ("Modified Test Class", statement.GetValueText(0));
-        ASSERT_STREQ("modified test class", statement.GetValueText(1));
-
-        statement.Finalize();
-        ASSERT_EQ(ECSqlStatus::Success, statement.Prepare(GetECDb(), "SELECT DisplayLabel, Description FROM ec.ECPropertyDef WHERE Name='TestProperty'"));
-        ASSERT_EQ(DbResult::BE_SQLITE_ROW, statement.Step());
-        ASSERT_STREQ("Modified Test Property", statement.GetValueText(0));
-        ASSERT_STREQ("this is modified property", statement.GetValueText(1));
-
-        //Query Property
-        statement.Finalize();
-        ASSERT_EQ(ECSqlStatus::Success, statement.Prepare(GetECDb(), "SELECT TestProperty FROM ts_modified.TestClass"));
-        ASSERT_EQ(DbResult::BE_SQLITE_DONE, statement.Step());
-
-        //verify newly added CA on Property
-        testProperty = GetECDb().Schemas().GetECSchema("TestSchema")->GetClassCP("TestClass")->GetPropertyP("TestProperty");
-        ASSERT_TRUE(testProperty != nullptr);
-        IECInstancePtr testCA = testProperty->GetCustomAttribute("TestCA");
-        ASSERT_TRUE(testCA != nullptr);
-        ECValue val;
-        ASSERT_EQ(ECObjectsStatus::Success, testCA->GetValue(val, "IsUnique"));
-        ASSERT_FALSE(val.GetBoolean());
-        statement.Finalize();
-
-        GetECDb().CloseDb();
-        }
-    }
-
-//---------------------------------------------------------------------------------------
-// @bsimethod                                   Muhammad Hassan                     04/16
-//+---------------+---------------+---------------+---------------+---------------+------
-TEST_F(ECSchemaUpdateTests, UpdateECDbMapCA_AddSharedColumnCount)
-    {
-    SchemaItem schemaItem(
-        "<?xml version='1.0' encoding='utf-8'?>"
-        "<ECSchema schemaName='TestSchema' nameSpacePrefix='ts' version='1.0.0' xmlns='http://www.bentley.com/schemas/Bentley.ECXML.3.0'>"
-        "   <ECSchemaReference name = 'ECDbMap' version='02.00' prefix = 'ecdbmap' />"
-        "   <ECEntityClass typeName='Parent' modifier='None' >"
-        "        <ECCustomAttributes>"
-        "         <ClassMap xmlns='ECDbMap.02.00'>"
-        "             <MapStrategy>TablePerHierarchy</MapStrategy>"
-        "         </ClassMap>"
-        "         <ShareColumns xmlns='ECDbMap.02.00'>"
-        "              <ApplyToSubclassesOnly>True</ApplyToSubclassesOnly>"
-        "         </ShareColumns>"
-        "        </ECCustomAttributes>"
-        "       <ECProperty propertyName='P1' typeName='int' />"
-        "   </ECEntityClass>"
-        "</ECSchema>");
-
-    SetupECDb("schemaupdate.ecdb", schemaItem);
-    ASSERT_TRUE(GetECDb().IsDbOpen());
-    ASSERT_EQ(DbResult::BE_SQLITE_OK, GetECDb().SaveChanges());
-
-    BeFileName filePath(GetECDb().GetDbFileName());
-    GetECDb().CloseDb();
-
-    Utf8CP updatedSchema =
-        "<?xml version='1.0' encoding='utf-8'?>"
-        "<ECSchema schemaName='TestSchema' nameSpacePrefix='ts' version='1.0.0' xmlns='http://www.bentley.com/schemas/Bentley.ECXML.3.0'>"
-        "   <ECSchemaReference name = 'ECDbMap' version='02.00' prefix = 'ecdbmap' />"
-        "   <ECEntityClass typeName='Parent' modifier='None' >"
-        "        <ECCustomAttributes>"
-        "         <ClassMap xmlns='ECDbMap.02.00'>"
-        "             <MapStrategy>TablePerHierarchy</MapStrategy>"
-        "         </ClassMap>"
-        "         <ShareColumns xmlns='ECDbMap.02.00'>"
-        "              <SharedColumnCount>5</SharedColumnCount>"
-        "              <ApplyToSubclassesOnly>True</ApplyToSubclassesOnly>"
-        "         </ShareColumns>"
-        "        </ECCustomAttributes>"
-        "       <ECProperty propertyName='P1' typeName='int' />"
-        "   </ECEntityClass>"
-        "   <ECEntityClass typeName='Sub' modifier='None' >"
-        "       <BaseClass>Parent</BaseClass>"
-        "       <ECProperty propertyName='P2' typeName='int' />"
-        "   </ECEntityClass>"
-        "</ECSchema>";
-
-    m_updatedDbs.clear();
-<<<<<<< HEAD
-    AssertSchemaUpdate(updatedSchema, filePath, {false, false}, "Adding SharedColumnCount");
-=======
-    AssertSchemaUpdate(editedSchemaXml, filePath, { true, true }, "Adding SharedColumnCount is supported");
-
-    for (Utf8StringCR dbPath : m_updatedDbs)
-        {
-        ASSERT_EQ(BE_SQLITE_OK, OpenBesqliteDb(dbPath.c_str()));
-
-        //Verify number of columns
-        std::vector<std::pair<Utf8String, int>> testItems;
-        testItems.push_back(std::make_pair("ts_Parent", 8));
-        AssertColumnCount(GetECDb(), testItems, "SharedColumnCount");
-
-        GetECDb().CloseDb();
-        }
->>>>>>> f1728cb9
-    }
-
-//---------------------------------------------------------------------------------------
-// @bsimethod                                   Muhammad Hassan                     04/16
-//+---------------+---------------+---------------+---------------+---------------+------
-TEST_F(ECSchemaUpdateTests, SharedColumnCountForSubClasses_AddProperty)
-    {
-    SchemaItem schemaItem(
-        "<?xml version='1.0' encoding='utf-8'?>"
-        "<ECSchema schemaName='TestSchema' nameSpacePrefix='ts' version='1.0.0' xmlns='http://www.bentley.com/schemas/Bentley.ECXML.3.0'>"
-        "   <ECSchemaReference name = 'ECDbMap' version='02.00' prefix = 'ecdbmap' />"
-        "   <ECEntityClass typeName='Parent' modifier='None' >"
-        "        <ECCustomAttributes>"
-        "         <ClassMap xmlns='ECDbMap.02.00'>"
-        "             <MapStrategy>TablePerHierarchy</MapStrategy>"
-        "         </ClassMap>"
-        "         <ShareColumns xmlns='ECDbMap.02.00'>"
-        "              <SharedColumnCount>5</SharedColumnCount>"
-        "              <ApplyToSubclassesOnly>True</ApplyToSubclassesOnly>"
-        "         </ShareColumns>"
-        "        </ECCustomAttributes>"
-        "       <ECProperty propertyName='P1' typeName='int' />"
-        "   </ECEntityClass>"
-        "    <ECEntityClass typeName='Sub1' modifier='None'>"
-        "        <BaseClass>Parent</BaseClass>"
-        "        <ECProperty propertyName='S1' typeName='double' />"
-        "    </ECEntityClass>"
-        "</ECSchema>");
-
-    SetupECDb("schemaupdate.ecdb", schemaItem);
-    ASSERT_TRUE(GetECDb().IsDbOpen());
-    ASSERT_EQ(DbResult::BE_SQLITE_OK, GetECDb().SaveChanges());
-
-    //Verify number of columns
-    std::vector<std::pair<Utf8String, int>> testItems;
-    testItems.push_back(std::make_pair("ts_Parent", 8));
-    AssertColumnCount(GetECDb(), testItems, "SharedColumnCountForSubClasses");
-
-    BeFileName filePath(GetECDb().GetDbFileName());
-    GetECDb().CloseDb();
-
-    Utf8CP editedSchemaXml =
-        "<?xml version='1.0' encoding='utf-8'?>"
-        "<ECSchema schemaName='TestSchema' nameSpacePrefix='ts' version='1.0.0' xmlns='http://www.bentley.com/schemas/Bentley.ECXML.3.0'>"
-        "   <ECSchemaReference name = 'ECDbMap' version='02.00' prefix = 'ecdbmap' />"
-        "   <ECEntityClass typeName='Parent' modifier='None' >"
-        "        <ECCustomAttributes>"
-        "         <ClassMap xmlns='ECDbMap.02.00'>"
-        "             <MapStrategy>TablePerHierarchy</MapStrategy>"
-        "         </ClassMap>"
-        "         <ShareColumns xmlns='ECDbMap.02.00'>"
-        "              <SharedColumnCount>5</SharedColumnCount>"
-        "              <ApplyToSubclassesOnly>True</ApplyToSubclassesOnly>"
-        "         </ShareColumns>"
-        "        </ECCustomAttributes>"
-        "       <ECProperty propertyName='P1' typeName='int' />"
-        "   </ECEntityClass>"
-        "    <ECEntityClass typeName='Sub1' modifier='None'>"
-        "        <BaseClass>Parent</BaseClass>"
-        "        <ECProperty propertyName='S1' typeName='double' />"
-        "        <ECProperty propertyName='S2' typeName='double' />"
-        "        <ECProperty propertyName='S3' typeName='double' />"
-        "        <ECProperty propertyName='S4' typeName='double' />"
-        "        <ECProperty propertyName='S5' typeName='double' />"
-        "    </ECEntityClass>"
-        "</ECSchema>";
-
-    m_updatedDbs.clear();
-    AssertSchemaUpdate(editedSchemaXml, filePath, {true, true}, "Add new property mapped tp shared column");
-
-    for (Utf8StringCR dbPath : m_updatedDbs)
-        {
-        ASSERT_EQ(BE_SQLITE_OK, OpenBesqliteDb(dbPath.c_str()));
-
-        //Verify number of columns after upgrade
-        testItems.clear();
-        testItems.push_back(std::make_pair("ts_Parent", 8));
-        AssertColumnCount(GetECDb(), testItems, "SharedColumnCountForSubClasses");
-
-        GetECDb().CloseDb();
-        }
-    }
-
-//---------------------------------------------------------------------------------------
-// @bsimethod                                   Muhammad Hassan                     04/16
-//+---------------+---------------+---------------+---------------+---------------+------
-TEST_F(ECSchemaUpdateTests, SharedColumnCountWithJoinedTable_AddProperty)
-    {
-    SchemaItem schemaItem(
-        "<?xml version='1.0' encoding='utf-8'?>"
-        "<ECSchema schemaName='TestSchema' nameSpacePrefix='ts' version='1.0.0' xmlns='http://www.bentley.com/schemas/Bentley.ECXML.3.0'>"
-        "   <ECSchemaReference name = 'ECDbMap' version='02.00' prefix = 'ecdbmap' />"
-        "   <ECEntityClass typeName='Parent' modifier='None' >"
-        "        <ECCustomAttributes>"
-        "         <ClassMap xmlns='ECDbMap.02.00'>"
-        "             <MapStrategy>TablePerHierarchy</MapStrategy>"
-        "         </ClassMap>"
-        "         <ShareColumns xmlns='ECDbMap.02.00'>"
-        "              <SharedColumnCount>5</SharedColumnCount>"
-        "              <ApplyToSubclassesOnly>True</ApplyToSubclassesOnly>"
-        "         </ShareColumns>"
-        "            <JoinedTablePerDirectSubclass xmlns='ECDbMap.02.00'/>"
-        "        </ECCustomAttributes>"
-        "       <ECProperty propertyName='P1' typeName='int' />"
-        "   </ECEntityClass>"
-        "    <ECEntityClass typeName='Sub1' modifier='None'>"
-        "        <BaseClass>Parent</BaseClass>"
-        "        <ECProperty propertyName='S1' typeName='double' />"
-        "    </ECEntityClass>"
-        "</ECSchema>");
-
-    SetupECDb("schemaupdate.ecdb", schemaItem);
-    ASSERT_TRUE(GetECDb().IsDbOpen());
-    ASSERT_EQ(DbResult::BE_SQLITE_OK, GetECDb().SaveChanges());
-
-    //Verify number of columns
-    std::vector<std::pair<Utf8String, int>> testItems;
-    testItems.push_back(std::make_pair("ts_Parent", 3));
-    testItems.push_back(std::make_pair("ts_Sub1", 7));
-    AssertColumnCount(GetECDb(), testItems, "SharedColumnCountWithJoinedTable");
-
-    BeFileName filePath(GetECDb().GetDbFileName());
-    GetECDb().CloseDb();
-
-    Utf8CP addPropertiesToSharedColumns =
-        "<?xml version='1.0' encoding='utf-8'?>"
-        "<ECSchema schemaName='TestSchema' nameSpacePrefix='ts' version='1.0.0' xmlns='http://www.bentley.com/schemas/Bentley.ECXML.3.0'>"
-        "   <ECSchemaReference name = 'ECDbMap' version='02.00' prefix = 'ecdbmap' />"
-        "   <ECEntityClass typeName='Parent' modifier='None' >"
-        "        <ECCustomAttributes>"
-        "         <ClassMap xmlns='ECDbMap.02.00'>"
-        "             <MapStrategy>TablePerHierarchy</MapStrategy>"
-        "         </ClassMap>"
-        "         <ShareColumns xmlns='ECDbMap.02.00'>"
-        "              <SharedColumnCount>5</SharedColumnCount>"
-        "              <ApplyToSubclassesOnly>True</ApplyToSubclassesOnly>"
-        "         </ShareColumns>"
-        "            <JoinedTablePerDirectSubclass xmlns='ECDbMap.02.00'/>"
-        "        </ECCustomAttributes>"
-        "       <ECProperty propertyName='P1' typeName='int' />"
-        "   </ECEntityClass>"
-        "    <ECEntityClass typeName='Sub1' modifier='None'>"
-        "        <BaseClass>Parent</BaseClass>"
-        "        <ECProperty propertyName='S1' typeName='double' />"
-        "        <ECProperty propertyName='S2' typeName='double' />"
-        "        <ECProperty propertyName='S3' typeName='double' />"
-        "        <ECProperty propertyName='S4' typeName='double' />"
-        "        <ECProperty propertyName='S5' typeName='double' />"
-        "    </ECEntityClass>"
-        "</ECSchema>";
-
-    m_updatedDbs.clear();
-    AssertSchemaUpdate(addPropertiesToSharedColumns, filePath, {true, true}, "Add new property mapped to shared columns in a JoinedTable");
-
-    for (Utf8StringCR dbPath : m_updatedDbs)
-        {
-        ASSERT_EQ(BE_SQLITE_OK, OpenBesqliteDb(dbPath.c_str()));
-
-        //Verify number of columns after upgrade
-        testItems.clear();
-        testItems.push_back(std::make_pair("ts_Parent", 3));
-        testItems.push_back(std::make_pair("ts_Sub1", 7));
-        AssertColumnCount(GetECDb(), testItems, "SharedColumnCountWithJoinedTable");
-
-        GetECDb().CloseDb();
-        }
-    }
-
-//---------------------------------------------------------------------------------------
-// @bsimethod                                   Muhammad Hassan                     04/16
-//+---------------+---------------+---------------+---------------+---------------+------
-TEST_F(ECSchemaUpdateTests, ImportMultipleSchemaVersions_AddNewProperty)
-    {
-    SchemaItem schemaItem(
-        "<?xml version='1.0' encoding='utf-8'?>"
-        "<ECSchema schemaName='TestSchema' nameSpacePrefix='ts' version='1.2.0' xmlns='http://www.bentley.com/schemas/Bentley.ECXML.3.0'>"
-        "   <ECEntityClass typeName='TestClass' modifier='None' >"
-        "   </ECEntityClass>"
-        "</ECSchema>");
-
-    SetupECDb("schemaupdate.ecdb", schemaItem);
-    ASSERT_TRUE(GetECDb().IsDbOpen());
-    ASSERT_EQ(DbResult::BE_SQLITE_OK, GetECDb().SaveChanges());
-
-    //import edited schema with lower minor version with some changes.
-    SchemaItem editedSchemaItem(
-        "<?xml version='1.0' encoding='utf-8'?>"
-        "<ECSchema schemaName='TestSchema' nameSpacePrefix='ts' version='1.1.0' xmlns='http://www.bentley.com/schemas/Bentley.ECXML.3.0'>"
-        "   <ECEntityClass typeName='TestClass' modifier='None' >"
-        "       <ECProperty propertyName='TestProperty' displayLabel='Test Property' description='this is property' typeName='string' />"
-        "   </ECEntityClass>"
-        "</ECSchema>", false, "Schema upgrade with lower minor version not allowed");
-    bool asserted = false;
-    AssertSchemaImport(asserted, GetECDb(), editedSchemaItem);
-    ASSERT_FALSE(asserted);
-
-    //Verify newly added property must not exist at this point
-    ECSchemaCP testSchema = GetECDb().Schemas().GetECSchema("TestSchema");
-    ASSERT_TRUE(testSchema != nullptr);
-
-    ECClassCP testClass = testSchema->GetClassCP("TestClass");
-    ASSERT_TRUE(testClass != nullptr);
-
-    ECPropertyCP testProperty = testClass->GetPropertyP("TestProperty");
-    ASSERT_TRUE(testProperty == nullptr);
-
-    //import edited schema with higher minor version with some changes.
-    SchemaItem editedSchemaItem1(
-        "<?xml version='1.0' encoding='utf-8'?>"
-        "<ECSchema schemaName='TestSchema' nameSpacePrefix='ts' version='1.3.0' xmlns='http://www.bentley.com/schemas/Bentley.ECXML.3.0'>"
-        "   <ECEntityClass typeName='TestClass' modifier='None' >"
-        "       <ECProperty propertyName='TestProperty' displayLabel='Test Property' description='this is property' typeName='string' />"
-        "   </ECEntityClass>"
-        "</ECSchema>");
-    asserted = false;
-    AssertSchemaImport(asserted, GetECDb(), editedSchemaItem1);
-    ASSERT_FALSE(asserted);
-
-    //Verify newly added property must exist after third schema import
-    testSchema = GetECDb().Schemas().GetECSchema("TestSchema");
-    ASSERT_TRUE(testSchema != nullptr);
-
-    testClass = testSchema->GetClassCP("TestClass");
-    ASSERT_TRUE(testClass != nullptr);
-
-    testProperty = testClass->GetPropertyP("TestProperty");
-    ASSERT_TRUE(testProperty != nullptr);
-    ASSERT_TRUE(testProperty->GetDisplayLabel() == "Test Property");
-    ASSERT_TRUE(testProperty->GetDescription() == "this is property");
-
-    CloseReOpenECDb();
-
-    ECSqlStatement statement;
-    ASSERT_EQ(ECSqlStatus::Success, statement.Prepare(GetECDb(), "SELECT DisplayLabel, Description FROM ec.ECPropertyDef WHERE Name='TestProperty'"));
-    ASSERT_EQ(DbResult::BE_SQLITE_ROW, statement.Step());
-    ASSERT_STREQ("Test Property", statement.GetValueText(0));
-    ASSERT_STREQ("this is property", statement.GetValueText(1));
-
-    statement.Finalize();
-    ASSERT_EQ(ECSqlStatus::Success, statement.Prepare(GetECDb(), "SELECT TestProperty FROM ts.TestClass"));
-    ASSERT_EQ(DbResult::BE_SQLITE_DONE, statement.Step());
-    }
-
-//---------------------------------------------------------------------------------------
-// @bsimethod                                   Muhammad Hassan                     04/16
-//+---------------+---------------+---------------+---------------+---------------+------
-TEST_F(ECSchemaUpdateTests, UpdateMultipleSchemasInDb)
-    {
-    ECDbTestFixture::Initialize();
-    ECDbR ecdb = SetupECDb("updateStartupCompanyschema.ecdb", BeFileName(L"DSCacheSchema.01.00.ecschema.xml"));
-    ASSERT_TRUE(ecdb.IsDbOpen());
-    ECSchemaPtr ecSchema = nullptr;
-    ECSchemaReadContextPtr schemaContext = nullptr;
-
-    ECDbTestUtility::ReadECSchemaFromDisk(ecSchema, schemaContext, L"DSCacheSchema.01.03.ecschema.xml");
-    BentleyStatus schemaStatus = ecdb.Schemas().ImportECSchemas(schemaContext->GetCache().GetSchemas());
-    ASSERT_EQ(ERROR, schemaStatus);
-    /*
-    ECDbTestUtility::ReadECSchemaFromDisk(ecSchema, schemaContext, L"RSComponents.01.00.ecschema.xml");
-    schemaStatus = ecdb.Schemas().ImportECSchemas(schemaContext->GetCache().GetSchemas());
-    ASSERT_EQ(SUCCESS, schemaStatus);
-
-    ECDbTestUtility::ReadECSchemaFromDisk(ecSchema, schemaContext, L"RSComponents.02.00.ecschema.xml");
-    ecSchema->SetVersionMajor(1);
-    ecSchema->SetVersionMinor(22);
-    schemaStatus = ecdb.Schemas().ImportECSchemas(schemaContext->GetCache().GetSchemas());
-    ASSERT_EQ(SUCCESS, schemaStatus);
-    */
-    }
-
-//---------------------------------------------------------------------------------------
-// @bsimethod                                   Muhammad Hassan                     04/16
-//+---------------+---------------+---------------+---------------+---------------+------
-TEST_F(ECSchemaUpdateTests, DowngradeSchemaMajorVersion)
-    {
-    SchemaItem schemaItem(
-        "<?xml version='1.0' encoding='utf-8'?>"
-        "<ECSchema schemaName='TestSchema' nameSpacePrefix='ts' version='2.0.0' xmlns='http://www.bentley.com/schemas/Bentley.ECXML.3.0'>"
-        "</ECSchema>");
-
-    SetupECDb("schemaupdate.ecdb", schemaItem);
-    ASSERT_TRUE(GetECDb().IsDbOpen());
-    ASSERT_EQ(DbResult::BE_SQLITE_OK, GetECDb().SaveChanges());
-
-    //import schema with downgraded major version
-    SchemaItem editedSchemaItem(
-        "<?xml version='1.0' encoding='utf-8'?>"
-        "<ECSchema schemaName='TestSchema' nameSpacePrefix='ts' version='1.0.0' xmlns='http://www.bentley.com/schemas/Bentley.ECXML.3.0'>"
-        "</ECSchema>", false, "Cannot Downgrade schema Major Version");
-    bool asserted = false;
-    AssertSchemaImport(asserted, GetECDb(), editedSchemaItem);
-    ASSERT_FALSE(asserted);
-    }
-
-//---------------------------------------------------------------------------------------
-// @bsimethod                                   Muhammad Hassan                     04/16
-//+---------------+---------------+---------------+---------------+---------------+------
-TEST_F(ECSchemaUpdateTests, DowngradeSchemaMiddleVersion)
-    {
-    SchemaItem schemaItem(
-        "<?xml version='1.0' encoding='utf-8'?>"
-        "<ECSchema schemaName='TestSchema' nameSpacePrefix='ts' version='1.1.0' xmlns='http://www.bentley.com/schemas/Bentley.ECXML.3.0'>"
-        "</ECSchema>");
-
-    SetupECDb("schemaupdate.ecdb", schemaItem);
-    ASSERT_TRUE(GetECDb().IsDbOpen());
-    ASSERT_EQ(DbResult::BE_SQLITE_OK, GetECDb().SaveChanges());
-
-    //import schema with downgraded middle version
-    SchemaItem editedSchemaItem(
-        "<?xml version='1.0' encoding='utf-8'?>"
-        "<ECSchema schemaName='TestSchema' nameSpacePrefix='ts' version='1.0.0' xmlns='http://www.bentley.com/schemas/Bentley.ECXML.3.0'>"
-        "</ECSchema>", false, "Cannot Downgrade schema middle Version");
-    bool asserted = false;
-    AssertSchemaImport(asserted, GetECDb(), editedSchemaItem);
-    ASSERT_FALSE(asserted);
-    }
-
-//---------------------------------------------------------------------------------------
-// @bsimethod                                   Muhammad Hassan                     04/16
-//+---------------+---------------+---------------+---------------+---------------+------
-TEST_F(ECSchemaUpdateTests, DowngradeSchemaMinorVersion)
-    {
-    SchemaItem schemaItem(
-        "<?xml version='1.0' encoding='utf-8'?>"
-        "<ECSchema schemaName='TestSchema' nameSpacePrefix='ts' version='1.1.1' xmlns='http://www.bentley.com/schemas/Bentley.ECXML.3.0'>"
-        "</ECSchema>");
-
-    SetupECDb("schemaupdate.ecdb", schemaItem);
-    ASSERT_TRUE(GetECDb().IsDbOpen());
-    ASSERT_EQ(DbResult::BE_SQLITE_OK, GetECDb().SaveChanges());
-
-    //import schema with downgraded minor version
-    SchemaItem editedSchemaItem(
-        "<?xml version='1.0' encoding='utf-8'?>"
-        "<ECSchema schemaName='TestSchema' nameSpacePrefix='ts' version='1.1.0' xmlns='http://www.bentley.com/schemas/Bentley.ECXML.3.0'>"
-        "</ECSchema>", false, "Cannot Downgrade schema Minor Version");
-    bool asserted = false;
-    AssertSchemaImport(asserted, GetECDb(), editedSchemaItem);
-    ASSERT_FALSE(asserted);
-    }
-
-//---------------------------------------------------------------------------------------
-// @bsimethod                                   Muhammad Hassan                     04/16
-//+---------------+---------------+---------------+---------------+---------------+------
-TEST_F(ECSchemaUpdateTests, UnsettingSchemaAlias)
-    {
-    SchemaItem schemaItem(
-        "<?xml version='1.0' encoding='utf-8'?>"
-        "<ECSchema schemaName='TestSchema' alias='ts' version='1.0.0' xmlns='http://www.bentley.com/schemas/Bentley.ECXML.3.1'>"
-        "</ECSchema>");
-
-    SetupECDb("schemaupdate.ecdb", schemaItem);
-    ASSERT_TRUE(GetECDb().IsDbOpen());
-    ASSERT_EQ(BE_SQLITE_OK, GetECDb().SaveChanges());
-
-    //Try modifying alias=''
-    SchemaItem editedSchemaItem(
-        "<?xml version='1.0' encoding='utf-8'?>"
-        "<ECSchema schemaName='TestSchema' alias='' version='1.0.0' xmlns='http://www.bentley.com/schemas/Bentley.ECXML.3.1'>"
-        "</ECSchema>", false, "Schema alias can't be set to empty");
-    bool asserted = false;
-    AssertSchemaImport(asserted, GetECDb(), editedSchemaItem);
-    ASSERT_FALSE(asserted) << "Unsetting Schema Alias is not supported.";
-    }
-
-//---------------------------------------------------------------------------------------
-// @bsimethod                                   Muhammad Hassan                     04/16
-//+---------------+---------------+---------------+---------------+---------------+------
-TEST_F(ECSchemaUpdateTests, InvalidValueForSchemaAlias)
-    {
-    SchemaItem schemaItem(
-        "<?xml version='1.0' encoding='utf-8'?>"
-        "<ECSchema schemaName='TestSchema' alias='ts' version='1.0.0' xmlns='http://www.bentley.com/schemas/Bentley.ECXML.3.1'>"
-        "</ECSchema>");
-
-    SetupECDb("schemaupdate.ecdb", schemaItem);
-    ASSERT_TRUE(GetECDb().IsDbOpen());
-    ASSERT_EQ(DbResult::BE_SQLITE_OK, GetECDb().SaveChanges());
-
-    SchemaItem schemaItem1(
-        "<?xml version='1.0' encoding='utf-8'?>"
-        "<ECSchema schemaName='TestSchema1' alias='ts1' version='1.0.0' xmlns='http://www.bentley.com/schemas/Bentley.ECXML.3.1'>"
-        "</ECSchema>");
-    bool asserted = false;
-    AssertSchemaImport(asserted, GetECDb(), schemaItem1);
-    ASSERT_FALSE(asserted);
-
-    //Try Upgrading to already existing alias
-    SchemaItem editedSchemaItem(
-        "<?xml version='1.0' encoding='utf-8'?>"
-        "<ECSchema schemaName='TestSchema' alias='ts1' version='1.0.0' xmlns='http://www.bentley.com/schemas/Bentley.ECXML.3.1'>"
-        "</ECSchema>", false, "can't upgrade another schema with same alias already exists");
-    asserted = false;
-    AssertSchemaImport(asserted, GetECDb(), editedSchemaItem);
-    ASSERT_FALSE(asserted);
-    }
-
-//---------------------------------------------------------------------------------------
-// @bsimethod                                   Muhammad Hassan                     05/16
-//+---------------+---------------+---------------+---------------+---------------+------
-TEST_F(ECSchemaUpdateTests, MajorVersionChange_WithoutMajorVersionIncremented)
-    {
-    SchemaItem schemaItem(
-        "<?xml version='1.0' encoding='utf-8'?>"
-        "<ECSchema schemaName='TestSchema' nameSpacePrefix='ts' version='3.0.0' xmlns='http://www.bentley.com/schemas/Bentley.ECXML.3.0'>"
-        "   <ECEntityClass typeName='Foo' modifier='None'>"
-        "       <ECProperty propertyName='S' typeName='string' />"
-        "       <ECProperty propertyName='D' typeName='double' />"
-        "       <ECProperty propertyName='L' typeName='long' />"
-        "   </ECEntityClass>"
-        "</ECSchema>");
-    SetupECDb("schemaupdate.ecdb", schemaItem);
-    ASSERT_TRUE(GetECDb().IsDbOpen());
-    ASSERT_EQ(DbResult::BE_SQLITE_OK, GetECDb().SaveChanges());
-
-    SchemaItem MajorVersionChange(
-        "<?xml version='1.0' encoding='utf-8'?>"
-        "<ECSchema schemaName='TestSchema' nameSpacePrefix='ts' version='3.0.0' xmlns='http://www.bentley.com/schemas/Bentley.ECXML.3.0'>"
-        "</ECSchema>", false, "Major Version change without Major Version incremented is expected to be not supported");
-
-    bool asserted = false;
-    AssertSchemaImport(asserted, GetECDb(), MajorVersionChange);
-    ASSERT_FALSE(asserted);
-
-    SchemaItem decrementedMajorVersion(
-        "<?xml version='1.0' encoding='utf-8'?>"
-        "<ECSchema schemaName='TestSchema' nameSpacePrefix='ts' version='2.0.0' xmlns='http://www.bentley.com/schemas/Bentley.ECXML.3.0'>"
-        "   <ECEntityClass typeName='Foo' modifier='None'>"
-        "       <ECProperty propertyName='S' typeName='string' />"
-        "       <ECProperty propertyName='D' typeName='double' />"
-        "       <ECProperty propertyName='L' typeName='long' />"
-        "   </ECEntityClass>"
-        "</ECSchema>", false, "Schema Update with ECSchema Major Version decremented is expected to be not supported");
-
-    asserted = false;
-    AssertSchemaImport(asserted, GetECDb(), decrementedMajorVersion);
-    ASSERT_FALSE(asserted);
-    }
-
-//---------------------------------------------------------------------------------------
-// @bsimethod                                   Muhammad Hassan                     05/16
-//+---------------+---------------+---------------+---------------+---------------+------
-TEST_F(ECSchemaUpdateTests, Delete_ECDbMapCANotSupported)
-    {
-    SchemaItem schemaItem(
-        "<?xml version='1.0' encoding='utf-8'?>"
-        "<ECSchema schemaName='TestSchema' nameSpacePrefix='ts' version='1.0.0' xmlns='http://www.bentley.com/schemas/Bentley.ECXML.3.0'>"
-        "   <ECSchemaReference name = 'ECDbMap' version='02.00' prefix = 'ecdbmap' />"
-        "   <ECEntityClass typeName='Goo' modifier='None'>"
-        "        <ECCustomAttributes>"
-        "         <ClassMap xmlns='ECDbMap.02.00'>"
-        "                <MapStrategy>TablePerHierarchy</MapStrategy>"
-        "            </ClassMap>"
-        "        </ECCustomAttributes>"
-        "       <ECProperty propertyName='S' typeName='string' />"
-        "   </ECEntityClass>"
-        "</ECSchema>");
-    SetupECDb("schemaupdate.ecdb", schemaItem);
-    ASSERT_TRUE(GetECDb().IsDbOpen());
-    ASSERT_EQ(DbResult::BE_SQLITE_OK, GetECDb().SaveChanges());
-
-    BeFileName filePath(GetECDb().GetDbFileName());
-    GetECDb().CloseDb();
-
-    //Delete ECDbMap CA
-    Utf8CP deleteECDbMapCA =
-        "<?xml version='1.0' encoding='utf-8'?>"
-        "<ECSchema schemaName='TestSchema' nameSpacePrefix='ts' version='2.0.0' xmlns='http://www.bentley.com/schemas/Bentley.ECXML.3.0'>"
-        "   <ECSchemaReference name = 'ECDbMap' version='02.00' prefix = 'ecdbmap' />"
-        "   <ECEntityClass typeName='Goo' modifier='None'>"
-        "       <ECProperty propertyName='S' typeName='string' />"
-        "   </ECEntityClass>"
-        "</ECSchema>";
-    m_updatedDbs.clear();
-    AssertSchemaUpdate(deleteECDbMapCA, filePath, {false, false}, "Deleting ECDbMap CustomAttribute");
-    }
-
-//---------------------------------------------------------------------------------------
-// @bsimethod                                   Affan Khan                          05/16
-//+---------------+---------------+---------------+---------------+---------------+------
-TEST_F(ECSchemaUpdateTests, Delete_ECEntityClass_OwnTable)
-    {
-    //Setup Db ===================================================================================================
-    SchemaItem schemaItem(
-        "<?xml version='1.0' encoding='utf-8'?>"
-        "<ECSchema schemaName='TestSchema' nameSpacePrefix='ts' version='1.0.0' xmlns='http://www.bentley.com/schemas/Bentley.ECXML.3.0'>"
-        "   <ECEntityClass typeName='Foo' modifier='None'>"
-        "       <ECProperty propertyName='S' typeName='string' />"
-        "       <ECProperty propertyName='D' typeName='double' />"
-        "       <ECProperty propertyName='L' typeName='long' />"
-        "   </ECEntityClass>"
-        "   <ECEntityClass typeName='Goo' modifier='None'>"
-        "       <ECProperty propertyName='S' typeName='string' />"
-        "       <ECProperty propertyName='D' typeName='double' />"
-        "       <ECProperty propertyName='L' typeName='long' />"
-        "   </ECEntityClass>"
-        "</ECSchema>");
-    SetupECDb("schemaupdate.ecdb", schemaItem);
-    ASSERT_TRUE(GetECDb().IsDbOpen());
-    ASSERT_EQ(DbResult::BE_SQLITE_OK, GetECDb().SaveChanges());
-
-    ASSERT_ECSQL(GetECDb(), ECSqlStatus::Success, BE_SQLITE_DONE, "INSERT INTO ts.Foo(S,D,L) VALUES ('test1', 1.3, 334)");
-    ASSERT_ECSQL(GetECDb(), ECSqlStatus::Success, BE_SQLITE_DONE, "INSERT INTO ts.Foo(S,D,L) VALUES ('test2', 23.3, 234)");
-    ASSERT_ECSQL(GetECDb(), ECSqlStatus::Success, BE_SQLITE_DONE, "INSERT INTO ts.Goo(S,D,L) VALUES ('test3', 44.32, 3344)");
-    ASSERT_ECSQL(GetECDb(), ECSqlStatus::Success, BE_SQLITE_DONE, "INSERT INTO ts.Goo(S,D,L) VALUES ('test4', 13.3, 2345)");
-
-    ASSERT_TRUE(GetECDb().TableExists("ts_Foo"));
-    ASSERT_NE(GetECDb().Schemas().GetECClass("TestSchema", "Foo"), nullptr);
-
-    ASSERT_TRUE(GetECDb().TableExists("ts_Goo"));
-    ASSERT_NE(GetECDb().Schemas().GetECClass("TestSchema", "Goo"), nullptr);
-
-    //Delete Foo ===================================================================================================
-    SchemaItem deleteFoo(
-        "<?xml version='1.0' encoding='utf-8'?>"
-        "<ECSchema schemaName='TestSchema' nameSpacePrefix='ts' version='2.0.0' xmlns='http://www.bentley.com/schemas/Bentley.ECXML.3.0'>"
-        "   <ECEntityClass typeName='Goo' modifier='None'>"
-        "       <ECProperty propertyName='S' typeName='string' />"
-        "       <ECProperty propertyName='D' typeName='double' />"
-        "       <ECProperty propertyName='L' typeName='long' />"
-        "   </ECEntityClass>"
-        "</ECSchema>", true, "Delete class should be successfull");
-    bool asserted = false;
-    AssertSchemaImport(asserted, GetECDb(), deleteFoo);
-    ASSERT_FALSE(asserted);
-    //Following should not exist
-    ASSERT_EQ(GetECDb().Schemas().GetECClass("TestSchema", "Foo"), nullptr);
-    ASSERT_FALSE(GetECDb().TableExists("ts_Foo"));
-
-    //Following should exist
-    ASSERT_TRUE(GetECDb().TableExists("ts_Goo"));
-    ASSERT_NE(GetECDb().Schemas().GetECClass("TestSchema", "Goo"), nullptr);
-
-    ASSERT_ECSQL(GetECDb(), ECSqlStatus::InvalidECSql, BE_SQLITE_ERROR, "SELECT S, D, L FROM ts.Foo");
-    ASSERT_ECSQL(GetECDb(), ECSqlStatus::Success, BE_SQLITE_ROW, "SELECT S, D, L FROM ts.Goo");
-
-    //Add Foo Again===============================================================================================
-    SchemaItem addFoo(
-        "<?xml version='1.0' encoding='utf-8'?>"
-        "<ECSchema schemaName='TestSchema' nameSpacePrefix='ts' version='3.0.0' xmlns='http://www.bentley.com/schemas/Bentley.ECXML.3.0'>"
-        "   <ECEntityClass typeName='Foo' modifier='None'>"
-        "       <ECProperty propertyName='S' typeName='string' />"
-        "       <ECProperty propertyName='D' typeName='double' />"
-        "       <ECProperty propertyName='L' typeName='long' />"
-        "   </ECEntityClass>"
-        "   <ECEntityClass typeName='Goo' modifier='None'>"
-        "       <ECProperty propertyName='S' typeName='string' />"
-        "       <ECProperty propertyName='D' typeName='double' />"
-        "       <ECProperty propertyName='L' typeName='long' />"
-        "   </ECEntityClass>"
-        "</ECSchema>", true, "Delete class should be successfull");
-    asserted = false;
-    AssertSchemaImport(asserted, GetECDb(), addFoo);
-    ASSERT_FALSE(asserted);
-
-    ASSERT_TRUE(GetECDb().TableExists("ts_Foo"));
-    ASSERT_NE(GetECDb().Schemas().GetECClass("TestSchema", "Foo"), nullptr);
-
-    ASSERT_TRUE(GetECDb().TableExists("ts_Goo"));
-    ASSERT_NE(GetECDb().Schemas().GetECClass("TestSchema", "Goo"), nullptr);
-
-    ASSERT_ECSQL(GetECDb(), ECSqlStatus::Success, BE_SQLITE_DONE, "SELECT S, D, L FROM ts.Foo");
-    ASSERT_ECSQL(GetECDb(), ECSqlStatus::Success, BE_SQLITE_ROW, "SELECT S, D, L FROM ts.Goo");
-
-    ASSERT_ECSQL(GetECDb(), ECSqlStatus::Success, BE_SQLITE_DONE, "INSERT INTO ts.Foo(S,D,L) VALUES ('test1', 1.3, 334)");
-    ASSERT_ECSQL(GetECDb(), ECSqlStatus::Success, BE_SQLITE_DONE, "INSERT INTO ts.Foo(S,D,L) VALUES ('test2', 23.3, 234)");
-    }
-
-/*********************************************************************Example Scenario******************************************************************************************
-
--Parent(JoinedTable)   ->    Parent(JoinedTable)     ->      Parent(JoinedTable) -> *DeletedParent* -> Parent(JoinedTable)   ->   Parent(JoinedTable)   ->    Parent(JoinedTable)
----|-----------------------------|--------------------------------------------------------------------------------------------------|-----------------------------|--------------
---Goo---------------------------Goo------------------------------------------------------------------------------------------------Goo---------------------------Goo-------------
----|--------------------------------------------------------------------------------------------------------------------------------------------------------------|--------------
---Foo------------------------------------------------------------------------------------------------------------------------------------------------------------Foo-------------
-
-********************************************************************************************************************************************************************************/
-
-//---------------------------------------------------------------------------------------
-// @bsimethod                                   Muhammad Hassan                     05/16
-//+---------------+---------------+---------------+---------------+---------------+------
-TEST_F(ECSchemaUpdateTests, Delete_Add_ECEntityClass_TPH)
-    {
-    //Setup Db ===================================================================================================
-    SchemaItem schemaItem(
-        "<?xml version='1.0' encoding='utf-8'?>"
-        "<ECSchema schemaName='TestSchema' nameSpacePrefix='ts' version='1.0.0' xmlns='http://www.bentley.com/schemas/Bentley.ECXML.3.0'>"
-        "   <ECSchemaReference name = 'ECDbMap' version='02.00' prefix = 'ecdbmap' />"
-        "   <ECEntityClass typeName='Goo' modifier='None'>"
-        "        <ECCustomAttributes>"
-        "         <ClassMap xmlns='ECDbMap.02.00'>"
-        "                <MapStrategy>TablePerHierarchy</MapStrategy>"
-        "            </ClassMap>"
-        "        </ECCustomAttributes>"
-        "       <ECProperty propertyName='GS' typeName='string' />"
-        "       <ECProperty propertyName='GD' typeName='double' />"
-        "       <ECProperty propertyName='GL' typeName='long' />"
-        "   </ECEntityClass>"
-        "   <ECEntityClass typeName='Foo' modifier='None'>"
-        "       <BaseClass>Goo</BaseClass>"
-        "       <ECProperty propertyName='FS' typeName='string' />"
-        "       <ECProperty propertyName='FD' typeName='double' />"
-        "       <ECProperty propertyName='FL' typeName='long' />"
-        "   </ECEntityClass>"
-        "</ECSchema>");
-    SetupECDb("schemaupdate.ecdb", schemaItem);
-    ASSERT_TRUE(GetECDb().IsDbOpen());
-    ASSERT_EQ(DbResult::BE_SQLITE_OK, GetECDb().SaveChanges());
-
-    ASSERT_TRUE(GetECDb().TableExists("ts_Goo"));
-    ASSERT_NE(GetECDb().Schemas().GetECClass("TestSchema", "Goo"), nullptr);
-
-    ASSERT_NE(GetECDb().Schemas().GetECClass("TestSchema", "Foo"), nullptr);
-    ASSERT_FALSE(GetECDb().TableExists("ts_Foo"));
-
-    //Verify number of columns
-    std::vector<std::pair<Utf8String, int>> testItems;
-    testItems.push_back(std::make_pair("ts_Goo", 8));
-    AssertColumnCount(GetECDb(), testItems, "SharedTable_AppliedToSubClasses");
-
-    ASSERT_ECSQL(GetECDb(), ECSqlStatus::Success, BE_SQLITE_DONE, "INSERT INTO ts.Foo(FS,FD,FL) VALUES ('test1', 1.3, 334)");
-    ASSERT_ECSQL(GetECDb(), ECSqlStatus::Success, BE_SQLITE_DONE, "INSERT INTO ts.Foo(FS,FD,FL) VALUES ('test2', 23.3, 234)");
-
-    ASSERT_ECSQL(GetECDb(), ECSqlStatus::Success, BE_SQLITE_DONE, "INSERT INTO ts.Goo(GS,GD,GL) VALUES ('test3', 44.32, 3344)");
-    ASSERT_ECSQL(GetECDb(), ECSqlStatus::Success, BE_SQLITE_DONE, "INSERT INTO ts.Goo(GS,GD,GL) VALUES ('test4', 13.3, 2345)");
-
-    //Delete Foo ===================================================================================================
-    SchemaItem deleteFoo(
-        "<?xml version='1.0' encoding='utf-8'?>"
-        "<ECSchema schemaName='TestSchema' nameSpacePrefix='ts' version='2.0.0' xmlns='http://www.bentley.com/schemas/Bentley.ECXML.3.0'>"
-        "   <ECSchemaReference name = 'ECDbMap' version='02.00' prefix = 'ecdbmap' />"
-        "   <ECEntityClass typeName='Goo' modifier='None'>"
-        "        <ECCustomAttributes>"
-        "         <ClassMap xmlns='ECDbMap.02.00'>"
-        "                <MapStrategy>TablePerHierarchy</MapStrategy>"
-        "            </ClassMap>"
-        "        </ECCustomAttributes>"
-        "       <ECProperty propertyName='GS' typeName='string' />"
-        "       <ECProperty propertyName='GD' typeName='double' />"
-        "       <ECProperty propertyName='GL' typeName='long' />"
-        "   </ECEntityClass>"
-        "</ECSchema>", true, "Delete class should be successfull");
-    bool asserted = false;
-    AssertSchemaImport(asserted, GetECDb(), deleteFoo);
-    ASSERT_FALSE(asserted);
-
-    //Following should not exist
-    ASSERT_EQ(GetECDb().Schemas().GetECClass("TestSchema", "Foo"), nullptr);
-    ASSERT_FALSE(GetECDb().TableExists("ts_Foo"));
-
-    //Following should exist
-    ASSERT_TRUE(GetECDb().TableExists("ts_Goo"));
-    ASSERT_NE(GetECDb().Schemas().GetECClass("TestSchema", "Goo"), nullptr);
-
-    //Verify number of columns should not change as we don't delete columns
-    testItems.clear();
-    testItems.push_back(std::make_pair("ts_Goo", 8));
-    AssertColumnCount(GetECDb(), testItems, "SharedTable_AppliedToSubClasses");
-
-    ASSERT_ECSQL(GetECDb(), ECSqlStatus::InvalidECSql, BE_SQLITE_ERROR, "SELECT FS, FD, FL FROM ts.Foo");
-    ASSERT_ECSQL(GetECDb(), ECSqlStatus::Success, BE_SQLITE_ROW, "SELECT GS, GD, GL FROM ts.Goo");
-
-    //Delete Goo ===================================================================================================
-    //Deleting Class with ECDbMap CA is expected to be supported
-    SchemaItem deleteGoo(
-        "<?xml version='1.0' encoding='utf-8'?>"
-        "<ECSchema schemaName='TestSchema' nameSpacePrefix='ts' version='3.0.0' xmlns='http://www.bentley.com/schemas/Bentley.ECXML.3.0'>"
-        "   <ECSchemaReference name = 'ECDbMap' version='02.00' prefix = 'ecdbmap' />"
-        "</ECSchema>", true, "Deleting Class with ECDbMap CA is expected to be supported");
-    asserted = false;
-    AssertSchemaImport(asserted, GetECDb(), deleteGoo);
-    ASSERT_FALSE(asserted);
-    GetECDb().SaveChanges();
-    //Following should not exist
-    ASSERT_FALSE(GetECDb().TableExists("ts_Goo"));
-
-    //Add Goo Again===================================================================================================
-    //Adding new class with ECDbMapCA applied on it is expected to be supported
-    SchemaItem addGoo(
-        "<?xml version='1.0' encoding='utf-8'?>"
-        "<ECSchema schemaName='TestSchema' nameSpacePrefix='ts' version='4.0.0' xmlns='http://www.bentley.com/schemas/Bentley.ECXML.3.0'>"
-        "   <ECSchemaReference name = 'ECDbMap' version='02.00' prefix = 'ecdbmap' />"
-        "   <ECEntityClass typeName='Goo' modifier='None'>"
-        "        <ECCustomAttributes>"
-        "         <ClassMap xmlns='ECDbMap.02.00'>"
-        "                <MapStrategy>TablePerHierarchy</MapStrategy>"
-        "            </ClassMap>"
-        "        </ECCustomAttributes>"
-        "       <ECProperty propertyName='GS' typeName='string' />"
-        "       <ECProperty propertyName='GD' typeName='double' />"
-        "       <ECProperty propertyName='GL' typeName='long' />"
-        "   </ECEntityClass>"
-        "</ECSchema>", true, "Add New Class with ECDbMap CA Should be successful");
-    asserted = false;
-    AssertSchemaImport(asserted, GetECDb(), addGoo);
-    ASSERT_FALSE(asserted);
-
-    //Following should not exist
-    ASSERT_EQ(GetECDb().Schemas().GetECClass("TestSchema", "Foo"), nullptr);
-    ASSERT_FALSE(GetECDb().TableExists("ts_Foo"));
-
-    //Following should exist
-    ASSERT_TRUE(GetECDb().TableExists("ts_Goo"));
-    ASSERT_NE(GetECDb().Schemas().GetECClass("TestSchema", "Goo"), nullptr);
-
-    //Verify Number of columns
-    testItems.clear();
-    testItems.push_back(std::make_pair("ts_Goo", 5));
-    AssertColumnCount(GetECDb(), testItems, "SharedTable_AppliedToSubClasses");
-
-    ASSERT_ECSQL(GetECDb(), ECSqlStatus::Success, BE_SQLITE_DONE, "INSERT INTO ts.Goo(GS,GD,GL) VALUES ('test3', 44.32, 3344)");
-    ASSERT_ECSQL(GetECDb(), ECSqlStatus::Success, BE_SQLITE_DONE, "INSERT INTO ts.Goo(GS,GD,GL) VALUES ('test4', 13.3, 2345)");
-
-    //Add Foo Again===============================================================================================
-    SchemaItem addFoo(
-        "<?xml version='1.0' encoding='utf-8'?>"
-        "<ECSchema schemaName='TestSchema' nameSpacePrefix='ts' version='5.0.0' xmlns='http://www.bentley.com/schemas/Bentley.ECXML.3.0'>"
-        "   <ECSchemaReference name = 'ECDbMap' version='02.00' prefix = 'ecdbmap' />"
-        "   <ECEntityClass typeName='Goo' modifier='None'>"
-        "        <ECCustomAttributes>"
-        "         <ClassMap xmlns='ECDbMap.02.00'>"
-        "                <MapStrategy>TablePerHierarchy</MapStrategy>"
-        "            </ClassMap>"
-        "        </ECCustomAttributes>"
-        "       <ECProperty propertyName='GS' typeName='string' />"
-        "       <ECProperty propertyName='GD' typeName='double' />"
-        "       <ECProperty propertyName='GL' typeName='long' />"
-        "   </ECEntityClass>"
-        "   <ECEntityClass typeName='Foo' modifier='None'>"
-        "       <BaseClass>Goo</BaseClass>"
-        "       <ECProperty propertyName='FS' typeName='string' />"
-        "       <ECProperty propertyName='FD' typeName='double' />"
-        "       <ECProperty propertyName='FL' typeName='long' />"
-        "   </ECEntityClass>"
-        "</ECSchema>", true, "Adding new derived class should be successful");
-    asserted = false;
-    AssertSchemaImport(asserted, GetECDb(), addFoo);
-    ASSERT_FALSE(asserted);
-
-    //should exist
-    ASSERT_FALSE(GetECDb().TableExists("ts_Foo"));
-    ASSERT_NE(GetECDb().Schemas().GetECClass("TestSchema", "Foo"), nullptr);
-
-    //following should not exist
-    ASSERT_TRUE(GetECDb().TableExists("ts_Goo"));
-    ASSERT_NE(GetECDb().Schemas().GetECClass("TestSchema", "Goo"), nullptr);
-
-    //Verify number of columns
-    testItems.clear();
-    testItems.push_back(std::make_pair("ts_Goo", 8));
-    AssertColumnCount(GetECDb(), testItems, "SharedTable_AppliedToSubClasses");
-
-    ASSERT_ECSQL(GetECDb(), ECSqlStatus::Success, BE_SQLITE_DONE, "SELECT FS, FD, FL FROM ts.Foo");
-    ASSERT_ECSQL(GetECDb(), ECSqlStatus::Success, BE_SQLITE_ROW, "SELECT GS, GD, GL FROM ts.Goo");
-
-    ASSERT_ECSQL(GetECDb(), ECSqlStatus::Success, BE_SQLITE_DONE, "INSERT INTO ts.Foo(FS,FD,FL) VALUES ('test1', 1.3, 334)");
-    ASSERT_ECSQL(GetECDb(), ECSqlStatus::Success, BE_SQLITE_DONE, "INSERT INTO ts.Foo(FS,FD,FL) VALUES ('test2', 23.3, 234)");
-    }
-
-//---------------------------------------------------------------------------------------
-// @bsimethod                                   Muhammad Hassan                     05/16
-//+---------------+---------------+---------------+---------------+---------------+------
-TEST_F(ECSchemaUpdateTests, Delete_Add_ECEntityClass_TPH_ShareColumns)
-    {
-    //Setup Db ===================================================================================================
-    SchemaItem schemaItem(
-        "<?xml version='1.0' encoding='utf-8'?>"
-        "<ECSchema schemaName='TestSchema' nameSpacePrefix='ts' version='1.0.0' xmlns='http://www.bentley.com/schemas/Bentley.ECXML.3.0'>"
-        "   <ECSchemaReference name = 'ECDbMap' version='02.00' prefix = 'ecdbmap' />"
-        "   <ECEntityClass typeName='Goo' modifier='None'>"
-        "        <ECCustomAttributes>"
-        "         <ClassMap xmlns='ECDbMap.02.00'>"
-        "             <MapStrategy>TablePerHierarchy</MapStrategy>"
-        "         </ClassMap>"
-        "         <ShareColumns xmlns='ECDbMap.02.00'>"
-        "             <SharedColumnCount>4</SharedColumnCount>"
-        "         </ShareColumns>"
-        "        </ECCustomAttributes>"
-        "       <ECProperty propertyName='GS' typeName='string' />"
-        "       <ECProperty propertyName='GD' typeName='double' />"
-        "       <ECProperty propertyName='GL' typeName='long' />"
-        "   </ECEntityClass>"
-        "   <ECEntityClass typeName='Foo' modifier='None'>"
-        "       <BaseClass>Goo</BaseClass>"
-        "       <ECProperty propertyName='FS' typeName='string' />"
-        "       <ECProperty propertyName='FD' typeName='double' />"
-        "       <ECProperty propertyName='FL' typeName='long' />"
-        "       <ECProperty propertyName='FI' typeName='int' />"
-        "   </ECEntityClass>"
-        "</ECSchema>");
-    SetupECDb("schemaupdate.ecdb", schemaItem);
-    ASSERT_TRUE(GetECDb().IsDbOpen());
-    ASSERT_EQ(DbResult::BE_SQLITE_OK, GetECDb().SaveChanges());
-
-    //following table should exist.
-    ASSERT_TRUE(GetECDb().TableExists("ts_Goo"));
-    ASSERT_NE(GetECDb().Schemas().GetECClass("TestSchema", "Goo"), nullptr);
-
-    //Following table should not exist
-    ASSERT_NE(GetECDb().Schemas().GetECClass("TestSchema", "Foo"), nullptr);
-    ASSERT_FALSE(GetECDb().TableExists("ts_Foo"));
-
-    //Verify number of columns
-    std::vector<std::pair<Utf8String, int>> testItems;
-    testItems.push_back(std::make_pair("ts_Goo", 6));
-    AssertColumnCount(GetECDb(), testItems, "SharedTable_SharedColumns");
-
-    ASSERT_ECSQL(GetECDb(), ECSqlStatus::Success, BE_SQLITE_DONE, "INSERT INTO ts.Foo(FS,FD,FL,FI) VALUES ('test1', 1.3, 334, 1)");
-    ASSERT_ECSQL(GetECDb(), ECSqlStatus::Success, BE_SQLITE_DONE, "INSERT INTO ts.Foo(FS,FD,FL,FI) VALUES ('test2', 23.3, 234, 2)");
-    ASSERT_ECSQL(GetECDb(), ECSqlStatus::Success, BE_SQLITE_DONE, "INSERT INTO ts.Goo(GS,GD,GL) VALUES ('test3', 44.32, 3344)");
-    ASSERT_ECSQL(GetECDb(), ECSqlStatus::Success, BE_SQLITE_DONE, "INSERT INTO ts.Goo(GS,GD,GL) VALUES ('test4', 13.3, 2345)");
-
-    //Delete Foo ===================================================================================================
-    GetECDb().SaveChanges();
-    SchemaItem deleteFoo(
-        "<?xml version='1.0' encoding='utf-8'?>"
-        "<ECSchema schemaName='TestSchema' nameSpacePrefix='ts' version='2.0.0' xmlns='http://www.bentley.com/schemas/Bentley.ECXML.3.0'>"
-        "   <ECSchemaReference name = 'ECDbMap' version='02.00' prefix = 'ecdbmap' />"
-        "   <ECEntityClass typeName='Goo' modifier='None'>"
-        "        <ECCustomAttributes>"
-        "         <ClassMap xmlns='ECDbMap.02.00'>"
-        "             <MapStrategy>TablePerHierarchy</MapStrategy>"
-        "         </ClassMap>"
-        "         <ShareColumns xmlns='ECDbMap.02.00'>"
-        "             <SharedColumnCount>4</SharedColumnCount>"
-        "         </ShareColumns>"
-        "        </ECCustomAttributes>"
-        "       <ECProperty propertyName='GS' typeName='string' />"
-        "       <ECProperty propertyName='GD' typeName='double' />"
-        "       <ECProperty propertyName='GL' typeName='long' />"
-        "   </ECEntityClass>"
-        "</ECSchema>", true, "Delete derived class should be successfull");
-    bool asserted = false;
-    AssertSchemaImport(asserted, GetECDb(), deleteFoo);
-    ASSERT_FALSE(asserted);
-
-    //Following should not exist
-    ASSERT_EQ(GetECDb().Schemas().GetECClass("TestSchema", "Foo"), nullptr);
-    ASSERT_FALSE(GetECDb().TableExists("ts_Foo"));
-
-    //Following should exist
-    ASSERT_TRUE(GetECDb().TableExists("ts_Goo"));
-    ASSERT_NE(GetECDb().Schemas().GetECClass("TestSchema", "Goo"), nullptr);
-
-    //verify number of columns
-    testItems.clear();
-    testItems.push_back(std::make_pair("ts_Goo", 6));
-    AssertColumnCount(GetECDb(), testItems, "SharedTable_SharedColumns");
-
-    ASSERT_ECSQL(GetECDb(), ECSqlStatus::InvalidECSql, BE_SQLITE_ERROR, "SELECT FS, FD, FL FROM ts.Foo");
-    ASSERT_ECSQL(GetECDb(), ECSqlStatus::Success, BE_SQLITE_ROW, "SELECT GS, GD, GL FROM ts.Goo");
-
-    //Delete Goo ===================================================================================================
-    //Deleting Class with SharedTable:SharedColumns is expected to be supported
-    GetECDb().SaveChanges();
-    SchemaItem deleteGoo(
-        "<?xml version='1.0' encoding='utf-8'?>"
-        "<ECSchema schemaName='TestSchema' nameSpacePrefix='ts' version='3.0.0' xmlns='http://www.bentley.com/schemas/Bentley.ECXML.3.0'>"
-        "   <ECSchemaReference name = 'ECDbMap' version='02.00' prefix = 'ecdbmap' />"
-        "</ECSchema>", true, "Delete class containing ECDbMap CA should be successful");
-    asserted = false;
-    AssertSchemaImport(asserted, GetECDb(), deleteGoo);
-    ASSERT_FALSE(asserted);
-
-    //Following should not exist
-    ASSERT_FALSE(GetECDb().TableExists("ts_Goo"));
-
-    //Add Goo Again===================================================================================================
-    //Add Class with SharedTable:SharedColumns is expected to be supported
-    GetECDb().SaveChanges();
-    SchemaItem addGoo(
-        "<?xml version='1.0' encoding='utf-8'?>"
-        "<ECSchema schemaName='TestSchema' nameSpacePrefix='ts' version='4.0.0' xmlns='http://www.bentley.com/schemas/Bentley.ECXML.3.0'>"
-        "   <ECSchemaReference name = 'ECDbMap' version='02.00' prefix = 'ecdbmap' />"
-        "   <ECEntityClass typeName='Goo' modifier='None'>"
-        "        <ECCustomAttributes>"
-        "         <ClassMap xmlns='ECDbMap.02.00'>"
-        "             <MapStrategy>TablePerHierarchy</MapStrategy>"
-        "         </ClassMap>"
-        "         <ShareColumns xmlns='ECDbMap.02.00'>"
-        "             <SharedColumnCount>4</SharedColumnCount>"
-        "         </ShareColumns>"
-        "        </ECCustomAttributes>"
-        "       <ECProperty propertyName='GS' typeName='string' />"
-        "       <ECProperty propertyName='GD' typeName='double' />"
-        "       <ECProperty propertyName='GL' typeName='long' />"
-        "   </ECEntityClass>"
-        "</ECSchema>", true, "Add New Class with ECDbMap CA is expected to be successful");
-    asserted = false;
-    AssertSchemaImport(asserted, GetECDb(), addGoo);
-    ASSERT_FALSE(asserted);
-
-    //Following should not exist
-    ASSERT_EQ(GetECDb().Schemas().GetECClass("TestSchema", "Foo"), nullptr);
-    ASSERT_FALSE(GetECDb().TableExists("ts_Foo"));
-
-    //Following should exist
-    ASSERT_TRUE(GetECDb().TableExists("ts_Goo"));
-    ASSERT_NE(GetECDb().Schemas().GetECClass("TestSchema", "Goo"), nullptr);
-
-    //Verify Column count
-    testItems.clear();
-    testItems.push_back(std::make_pair("ts_Goo", 6));
-    AssertColumnCount(GetECDb(), testItems, "SharedTable_SharedColumns");
-
-    ASSERT_ECSQL(GetECDb(), ECSqlStatus::Success, BE_SQLITE_DONE, "INSERT INTO ts.Goo(GS,GD,GL) VALUES ('test3', 44.32, 3344)");
-    ASSERT_ECSQL(GetECDb(), ECSqlStatus::Success, BE_SQLITE_DONE, "INSERT INTO ts.Goo(GS,GD,GL) VALUES ('test4', 13.3, 2345)");
-
-    //Add Foo Again===============================================================================================
-    //Adding new derived entity class is expected to be supported
-    GetECDb().SaveChanges();
-    SchemaItem addFoo(
-        "<?xml version='1.0' encoding='utf-8'?>"
-        "<ECSchema schemaName='TestSchema' nameSpacePrefix='ts' version='5.0.0' xmlns='http://www.bentley.com/schemas/Bentley.ECXML.3.0'>"
-        "   <ECSchemaReference name = 'ECDbMap' version='02.00' prefix = 'ecdbmap' />"
-        "   <ECEntityClass typeName='Goo' modifier='None'>"
-        "        <ECCustomAttributes>"
-        "         <ClassMap xmlns='ECDbMap.02.00'>"
-        "             <MapStrategy>TablePerHierarchy</MapStrategy>"
-        "         </ClassMap>"
-        "         <ShareColumns xmlns='ECDbMap.02.00'>"
-        "             <SharedColumnCount>4</SharedColumnCount>"
-        "         </ShareColumns>"
-        "        </ECCustomAttributes>"
-        "       <ECProperty propertyName='GS' typeName='string' />"
-        "       <ECProperty propertyName='GD' typeName='double' />"
-        "       <ECProperty propertyName='GL' typeName='long' />"
-        "   </ECEntityClass>"
-        "   <ECEntityClass typeName='Foo' modifier='None'>"
-        "       <BaseClass>Goo</BaseClass>"
-        "       <ECProperty propertyName='FS' typeName='string' />"
-        "       <ECProperty propertyName='FD' typeName='double' />"
-        "       <ECProperty propertyName='FL' typeName='long' />"
-        "       <ECProperty propertyName='FI' typeName='int' />"
-        "   </ECEntityClass>"
-        "</ECSchema>", true, "New derived entity class is expected to be supported");
-    asserted = false;
-    AssertSchemaImport(asserted, GetECDb(), addFoo);
-    ASSERT_FALSE(asserted);
-
-    //Table should not exist
-    ASSERT_FALSE(GetECDb().TableExists("ts_Foo"));
-    ASSERT_NE(GetECDb().Schemas().GetECClass("TestSchema", "Foo"), nullptr);
-
-    //Table should exist
-    ASSERT_TRUE(GetECDb().TableExists("ts_Goo"));
-    ASSERT_NE(GetECDb().Schemas().GetECClass("TestSchema", "Goo"), nullptr);
-
-    //Verify column count
-    testItems.clear();
-    testItems.push_back(std::make_pair("ts_Goo", 6));
-    AssertColumnCount(GetECDb(), testItems, "SharedTable_SharedColumns");
-
-    ASSERT_ECSQL(GetECDb(), ECSqlStatus::Success, BE_SQLITE_DONE, "SELECT FS, FD, FL FROM ts.Foo");
-    ASSERT_ECSQL(GetECDb(), ECSqlStatus::Success, BE_SQLITE_ROW, "SELECT GS, GD, GL FROM ts.Goo");
-
-    ASSERT_ECSQL(GetECDb(), ECSqlStatus::Success, BE_SQLITE_DONE, "INSERT INTO ts.Foo(FS,FD,FL,FI) VALUES ('test1', 1.3, 334, 1)");
-    ASSERT_ECSQL(GetECDb(), ECSqlStatus::Success, BE_SQLITE_DONE, "INSERT INTO ts.Foo(FS,FD,FL,FI) VALUES ('test2', 23.3, 234, 2)");
-    }
-
-//---------------------------------------------------------------------------------------
-// @bsimethod                                   Muhammad Hassan                     05/16
-//+---------------+---------------+---------------+---------------+---------------+------
-TEST_F(ECSchemaUpdateTests, Delete_Add_ECEntityClass_TPH_SharedColumnCount)
-    {
-    //Setup Db ===================================================================================================
-    SchemaItem schemaItem(
-        "<?xml version='1.0' encoding='utf-8'?>"
-        "<ECSchema schemaName='TestSchema' alias='ts' version='1.0.0' xmlns='http://www.bentley.com/schemas/Bentley.ECXML.3.1'>"
-        "   <ECSchemaReference name = 'ECDbMap' version='02.00' alias='ecdbmap' />"
-        "   <ECEntityClass typeName='Goo' modifier='None'>"
-        "        <ECCustomAttributes>"
-        "         <ClassMap xmlns='ECDbMap.02.00'>"
-        "             <MapStrategy>TablePerHierarchy</MapStrategy>"
-        "         </ClassMap>"
-        "         <ShareColumns xmlns='ECDbMap.02.00'>"
-        "              <SharedColumnCount>7</SharedColumnCount>"
-        "         </ShareColumns>"
-        "        </ECCustomAttributes>"
-        "       <ECProperty propertyName='GS' typeName='string' />"
-        "       <ECProperty propertyName='GD' typeName='double' />"
-        "       <ECProperty propertyName='GL' typeName='long' />"
-        "   </ECEntityClass>"
-        "   <ECEntityClass typeName='Foo' modifier='None'>"
-        "       <BaseClass>Goo</BaseClass>"
-        "       <ECProperty propertyName='FS' typeName='string' />"
-        "       <ECProperty propertyName='FD' typeName='double' />"
-        "       <ECProperty propertyName='FL' typeName='long' />"
-        "       <ECProperty propertyName='FI' typeName='int' />"
-        "   </ECEntityClass>"
-        "</ECSchema>");
-    SetupECDb("schemaupdate.ecdb", schemaItem);
-    ASSERT_TRUE(GetECDb().IsDbOpen());
-    ASSERT_EQ(DbResult::BE_SQLITE_OK, GetECDb().SaveChanges());
-
-    //following table should exist.
-    ASSERT_TRUE(GetECDb().TableExists("ts_Goo"));
-    ASSERT_NE(GetECDb().Schemas().GetECClass("TestSchema", "Goo"), nullptr);
-
-    //Following table should not exist
-    ASSERT_NE(GetECDb().Schemas().GetECClass("TestSchema", "Foo"), nullptr);
-    ASSERT_FALSE(GetECDb().TableExists("ts_Foo"));
-
-    //Verify number of columns
-    std::vector<std::pair<Utf8String, int>> testItems;
-    testItems.push_back(std::make_pair("ts_Goo", 9));
-    AssertColumnCount(GetECDb(), testItems, "TPH_SharedColumns_SharedColumnCount");
-
-    ASSERT_ECSQL(GetECDb(), ECSqlStatus::Success, BE_SQLITE_DONE, "INSERT INTO ts.Foo(FS,FD,FL,FI) VALUES ('test1', 1.3, 334, 1)");
-    ASSERT_ECSQL(GetECDb(), ECSqlStatus::Success, BE_SQLITE_DONE, "INSERT INTO ts.Foo(FS,FD,FL,FI) VALUES ('test2', 23.3, 234, 2)");
-    ASSERT_ECSQL(GetECDb(), ECSqlStatus::Success, BE_SQLITE_DONE, "INSERT INTO ts.Goo(GS,GD,GL) VALUES ('test3', 44.32, 3344)");
-    ASSERT_ECSQL(GetECDb(), ECSqlStatus::Success, BE_SQLITE_DONE, "INSERT INTO ts.Goo(GS,GD,GL) VALUES ('test4', 13.3, 2345)");
-
-    //Delete Foo ===================================================================================================
-    GetECDb().SaveChanges();
-    SchemaItem deleteFoo(
-        "<?xml version='1.0' encoding='utf-8'?>"
-        "<ECSchema schemaName='TestSchema' alias='ts' version='2.0.0' xmlns='http://www.bentley.com/schemas/Bentley.ECXML.3.1'>"
-        "   <ECSchemaReference name = 'ECDbMap' version='02.00' alias = 'ecdbmap' />"
-        "   <ECEntityClass typeName='Goo' modifier='None'>"
-        "        <ECCustomAttributes>"
-        "         <ClassMap xmlns='ECDbMap.02.00'>"
-        "             <MapStrategy>TablePerHierarchy</MapStrategy>"
-        "         </ClassMap>"
-        "         <ShareColumns xmlns='ECDbMap.02.00'>"
-        "              <SharedColumnCount>7</SharedColumnCount>"
-        "         </ShareColumns>"
-        "        </ECCustomAttributes>"
-        "       <ECProperty propertyName='GS' typeName='string' />"
-        "       <ECProperty propertyName='GD' typeName='double' />"
-        "       <ECProperty propertyName='GL' typeName='long' />"
-        "   </ECEntityClass>"
-        "</ECSchema>", true, "Delete derived class should be successful");
-    bool asserted = false;
-    AssertSchemaImport(asserted, GetECDb(), deleteFoo);
-    ASSERT_FALSE(asserted);
-
-    //Following should not exist
-    ASSERT_EQ(GetECDb().Schemas().GetECClass("TestSchema", "Foo"), nullptr);
-    ASSERT_FALSE(GetECDb().TableExists("ts_Foo"));
-
-    //Following should exist
-    ASSERT_TRUE(GetECDb().TableExists("ts_Goo"));
-    ASSERT_NE(GetECDb().Schemas().GetECClass("TestSchema", "Goo"), nullptr);
-
-    //verify number of columns
-    testItems.clear();
-    testItems.push_back(std::make_pair("ts_Goo", 9));
-    AssertColumnCount(GetECDb(), testItems, "TPH_SharedColumns_SharedColumnCount");
-
-    ASSERT_ECSQL(GetECDb(), ECSqlStatus::InvalidECSql, BE_SQLITE_ERROR, "SELECT FS, FD, FL FROM ts.Foo");
-    ASSERT_ECSQL(GetECDb(), ECSqlStatus::Success, BE_SQLITE_ROW, "SELECT GS, GD, GL FROM ts.Goo");
-
-    //Delete Goo ===================================================================================================
-    //Deleting Class is expected to be supported
-    GetECDb().SaveChanges();
-    SchemaItem deleteGoo(
-        "<?xml version='1.0' encoding='utf-8'?>"
-        "<ECSchema schemaName='TestSchema' alias='ts' version='3.0.0' xmlns='http://www.bentley.com/schemas/Bentley.ECXML.3.1'>"
-        "   <ECSchemaReference name = 'ECDbMap' version='02.00' alias = 'ecdbmap' />"
-        "</ECSchema>", true, "Delete class containing ECDbMap CA should be successful");
-    asserted = false;
-    AssertSchemaImport(asserted, GetECDb(), deleteGoo);
-    ASSERT_FALSE(asserted);
-
-    //Following should not exist
-    ASSERT_FALSE(GetECDb().TableExists("ts_Goo"));
-
-    //Add Goo Again===================================================================================================
-    //Add Class  is expected to be supported
-    GetECDb().SaveChanges();
-    SchemaItem addGoo(
-        "<?xml version='1.0' encoding='utf-8'?>"
-        "<ECSchema schemaName='TestSchema' alias='ts' version='4.0.0' xmlns='http://www.bentley.com/schemas/Bentley.ECXML.3.1'>"
-        "   <ECSchemaReference name = 'ECDbMap' version='02.00' alias = 'ecdbmap' />"
-        "   <ECEntityClass typeName='Goo' modifier='None'>"
-        "        <ECCustomAttributes>"
-        "         <ClassMap xmlns='ECDbMap.02.00'>"
-        "             <MapStrategy>TablePerHierarchy</MapStrategy>"
-        "         </ClassMap>"
-        "         <ShareColumns xmlns='ECDbMap.02.00'>"
-        "              <SharedColumnCount>7</SharedColumnCount>"
-        "         </ShareColumns>"
-        "        </ECCustomAttributes>"
-        "       <ECProperty propertyName='GS' typeName='string' />"
-        "       <ECProperty propertyName='GD' typeName='double' />"
-        "       <ECProperty propertyName='GL' typeName='long' />"
-        "   </ECEntityClass>"
-        "</ECSchema>", true, "Add New Class with ECDbMap CA (TPH, SharedColumns, SharedColumnCount) is expected to be successful");
-    asserted = false;
-    AssertSchemaImport(asserted, GetECDb(), addGoo);
-    ASSERT_FALSE(asserted);
-
-    //Following should not exist
-    ASSERT_EQ(GetECDb().Schemas().GetECClass("TestSchema", "Foo"), nullptr);
-    ASSERT_FALSE(GetECDb().TableExists("ts_Foo"));
-
-    //Following should exist
-    ASSERT_TRUE(GetECDb().TableExists("ts_Goo"));
-    ASSERT_NE(GetECDb().Schemas().GetECClass("TestSchema", "Goo"), nullptr);
-
-    //Verify Column count
-    testItems.clear();
-    testItems.push_back(std::make_pair("ts_Goo", 9));
-    AssertColumnCount(GetECDb(), testItems, "TPH_SharedColumns_SharedColumnCount");
-
-    ASSERT_ECSQL(GetECDb(), ECSqlStatus::Success, BE_SQLITE_DONE, "INSERT INTO ts.Goo(GS,GD,GL) VALUES ('test3', 44.32, 3344)");
-    ASSERT_ECSQL(GetECDb(), ECSqlStatus::Success, BE_SQLITE_DONE, "INSERT INTO ts.Goo(GS,GD,GL) VALUES ('test4', 13.3, 2345)");
-
-    //Add Foo Again===============================================================================================
-    //Adding new derived entity class is expected to be supported
-    GetECDb().SaveChanges();
-    SchemaItem addFoo(
-        "<?xml version='1.0' encoding='utf-8'?>"
-        "<ECSchema schemaName='TestSchema' alias='ts' version='5.0.0' xmlns='http://www.bentley.com/schemas/Bentley.ECXML.3.1'>"
-        "   <ECSchemaReference name = 'ECDbMap' version='02.00' alias='ecdbmap' />"
-        "   <ECEntityClass typeName='Goo' modifier='None'>"
-        "        <ECCustomAttributes>"
-        "         <ClassMap xmlns='ECDbMap.02.00'>"
-        "             <MapStrategy>TablePerHierarchy</MapStrategy>"
-        "         </ClassMap>"
-        "         <ShareColumns xmlns='ECDbMap.02.00'>"
-        "              <SharedColumnCount>7</SharedColumnCount>"
-        "         </ShareColumns>"
-        "        </ECCustomAttributes>"
-        "       <ECProperty propertyName='GS' typeName='string' />"
-        "       <ECProperty propertyName='GD' typeName='double' />"
-        "       <ECProperty propertyName='GL' typeName='long' />"
-        "   </ECEntityClass>"
-        "   <ECEntityClass typeName='Foo' modifier='None'>"
-        "       <BaseClass>Goo</BaseClass>"
-        "       <ECProperty propertyName='FS' typeName='string' />"
-        "       <ECProperty propertyName='FD' typeName='double' />"
-        "       <ECProperty propertyName='FL' typeName='long' />"
-        "       <ECProperty propertyName='FI' typeName='int' />"
-        "       <ECProperty propertyName='FI1' typeName='int' />"//Extra column to verify that sharedcolumn count should be incremented
-        "   </ECEntityClass>"
-        "</ECSchema>", true, "New derived entity class is expected to be supported");
-    asserted = false;
-    AssertSchemaImport(asserted, GetECDb(), addFoo);
-    ASSERT_FALSE(asserted);
-
-    //Table should not exist
-    ASSERT_FALSE(GetECDb().TableExists("ts_Foo"));
-    ASSERT_NE(GetECDb().Schemas().GetECClass("TestSchema", "Foo"), nullptr);
-
-    //Table should exist
-    ASSERT_TRUE(GetECDb().TableExists("ts_Goo"));
-    ASSERT_NE(GetECDb().Schemas().GetECClass("TestSchema", "Goo"), nullptr);
-
-    //Verify column count
-    testItems.clear();
-    testItems.push_back(std::make_pair("ts_Goo", 9));
-    AssertColumnCount(GetECDb(), testItems, "TPH_SharedColumns_SharedColumnCount");
-
-    ASSERT_ECSQL(GetECDb(), ECSqlStatus::Success, BE_SQLITE_DONE, "SELECT FS, FD, FL FROM ts.Foo");
-    ASSERT_ECSQL(GetECDb(), ECSqlStatus::Success, BE_SQLITE_ROW, "SELECT GS, GD, GL FROM ts.Goo");
-
-    ASSERT_ECSQL(GetECDb(), ECSqlStatus::Success, BE_SQLITE_DONE, "INSERT INTO ts.Foo(FS,FD,FL,FI,FI1) VALUES ('test1', 1.3, 334, 1, 11)");
-    ASSERT_ECSQL(GetECDb(), ECSqlStatus::Success, BE_SQLITE_DONE, "INSERT INTO ts.Foo(FS,FD,FL,FI,FI1) VALUES ('test2', 23.3, 234, 2, 22)");
-    }
-
-
-//---------------------------------------------------------------------------------------
-// @bsimethod                                   Muhammad Hassan                     05/16
-//+---------------+---------------+---------------+---------------+---------------+------
-TEST_F(ECSchemaUpdateTests, Delete_Add_ECEntityClass_JoinedTable)
-    {
-    //Setup Db ===================================================================================================
-    SchemaItem schemaItem(
-        "<?xml version='1.0' encoding='utf-8'?>"
-        "<ECSchema schemaName='TestSchema' nameSpacePrefix='ts' version='1.0.0' xmlns='http://www.bentley.com/schemas/Bentley.ECXML.3.0'>"
-        "   <ECSchemaReference name = 'ECDbMap' version='02.00' prefix = 'ecdbmap' />"
-        "   <ECEntityClass typeName='Parent' modifier='None'>"
-        "        <ECCustomAttributes>"
-        "         <ClassMap xmlns='ECDbMap.02.00'>"
-        "                <MapStrategy>TablePerHierarchy</MapStrategy>"
-        "            </ClassMap>"
-        "            <JoinedTablePerDirectSubclass xmlns='ECDbMap.02.00'/>"
-        "        </ECCustomAttributes>"
-        "       <ECProperty propertyName='P' typeName='long' />"
-        "   </ECEntityClass>"
-        "   <ECEntityClass typeName='Goo' modifier='None'>"
-        "       <BaseClass>Parent</BaseClass>"
-        "       <ECProperty propertyName='GS' typeName='string' />"
-        "       <ECProperty propertyName='GD' typeName='double' />"
-        "       <ECProperty propertyName='GL' typeName='long' />"
-        "   </ECEntityClass>"
-        "   <ECEntityClass typeName='Foo' modifier='None'>"
-        "       <BaseClass>Goo</BaseClass>"
-        "       <ECProperty propertyName='FS' typeName='string' />"
-        "       <ECProperty propertyName='FD' typeName='double' />"
-        "       <ECProperty propertyName='FL' typeName='long' />"
-        "       <ECProperty propertyName='FI' typeName='int' />"
-        "   </ECEntityClass>"
-        "</ECSchema>");
-    SetupECDb("schemaupdate.ecdb", schemaItem);
-    ASSERT_TRUE(GetECDb().IsDbOpen());
-    ASSERT_EQ(DbResult::BE_SQLITE_OK, GetECDb().SaveChanges());
-
-    //Following Table should exist
-    ASSERT_TRUE(GetECDb().TableExists("ts_Goo"));
-    ASSERT_NE(GetECDb().Schemas().GetECClass("TestSchema", "Goo"), nullptr);
-
-    ASSERT_TRUE(GetECDb().TableExists("ts_Parent"));
-    ASSERT_NE(GetECDb().Schemas().GetECClass("TestSchema", "Parent"), nullptr);
-
-    //Following should not exist
-    ASSERT_NE(GetECDb().Schemas().GetECClass("TestSchema", "Foo"), nullptr);
-    ASSERT_FALSE(GetECDb().TableExists("ts_Foo"));
-
-    //Verify number of columns
-    std::vector<std::pair<Utf8String, int>> testItems;
-    testItems.push_back(std::make_pair("ts_Parent", 3));
-    testItems.push_back(std::make_pair("ts_Goo", 9));
-    AssertColumnCount(GetECDb(), testItems, "JoinedTablePerDirectSubclass");
-
-    ASSERT_ECSQL(GetECDb(), ECSqlStatus::Success, BE_SQLITE_DONE, "INSERT INTO ts.Foo(FS,FD,FL,FI) VALUES ('test1', 1.3, 334, 1)");
-    ASSERT_ECSQL(GetECDb(), ECSqlStatus::Success, BE_SQLITE_DONE, "INSERT INTO ts.Foo(FS,FD,FL,FI) VALUES ('test2', 23.3, 234, 2)");
-    ASSERT_ECSQL(GetECDb(), ECSqlStatus::Success, BE_SQLITE_DONE, "INSERT INTO ts.Goo(GS,GD,GL) VALUES ('test3', 44.32, 3344)");
-    ASSERT_ECSQL(GetECDb(), ECSqlStatus::Success, BE_SQLITE_DONE, "INSERT INTO ts.Goo(GS,GD,GL) VALUES ('test4', 13.3, 2345)");
-
-    //Delete Foo ===================================================================================================
-    GetECDb().SaveChanges();
-    SchemaItem deleteFoo(
-        "<?xml version='1.0' encoding='utf-8'?>"
-        "<ECSchema schemaName='TestSchema' nameSpacePrefix='ts' version='2.0.0' xmlns='http://www.bentley.com/schemas/Bentley.ECXML.3.0'>"
-        "   <ECSchemaReference name = 'ECDbMap' version='02.00' prefix = 'ecdbmap' />"
-        "   <ECEntityClass typeName='Parent' modifier='None'>"
-        "        <ECCustomAttributes>"
-        "         <ClassMap xmlns='ECDbMap.02.00'>"
-        "                <MapStrategy>TablePerHierarchy</MapStrategy>"
-        "            </ClassMap>"
-        "            <JoinedTablePerDirectSubclass xmlns='ECDbMap.02.00'/>"
-        "        </ECCustomAttributes>"
-        "       <ECProperty propertyName='P' typeName='long' />"
-        "   </ECEntityClass>"
-        "   <ECEntityClass typeName='Goo' modifier='None'>"
-        "       <BaseClass>Parent</BaseClass>"
-        "       <ECProperty propertyName='GS' typeName='string' />"
-        "       <ECProperty propertyName='GD' typeName='double' />"
-        "       <ECProperty propertyName='GL' typeName='long' />"
-        "   </ECEntityClass>"
-        "</ECSchema>", true, "Delete a class should be successful");
-    bool asserted = false;
-    AssertSchemaImport(asserted, GetECDb(), deleteFoo);
-    ASSERT_FALSE(asserted);
-
-    //Following should not exist
-    ASSERT_EQ(GetECDb().Schemas().GetECClass("TestSchema", "Foo"), nullptr);
-    ASSERT_FALSE(GetECDb().TableExists("ts_Foo"));
-
-    //Following should exist
-    ASSERT_TRUE(GetECDb().TableExists("ts_Goo"));
-    ASSERT_NE(GetECDb().Schemas().GetECClass("TestSchema", "Goo"), nullptr);
-
-    ASSERT_TRUE(GetECDb().TableExists("ts_Parent"));
-    ASSERT_NE(GetECDb().Schemas().GetECClass("TestSchema", "Parent"), nullptr);
-
-    //Verify Number of columns
-    AssertColumnCount(GetECDb(), testItems, "JoinedTablePerDirectSubclass");
-
-    ASSERT_ECSQL(GetECDb(), ECSqlStatus::InvalidECSql, BE_SQLITE_ERROR, "SELECT FS, FD, FL, FI FROM ts.Foo");
-    ASSERT_ECSQL(GetECDb(), ECSqlStatus::Success, BE_SQLITE_ROW, "SELECT GS, GD, GL FROM ts.Goo");
-
-    //Delete Goo ===================================================================================================
-    GetECDb().SaveChanges();
-    SchemaItem deleteGoo(
-        "<?xml version='1.0' encoding='utf-8'?>"
-        "<ECSchema schemaName='TestSchema' nameSpacePrefix='ts' version='3.0.0' xmlns='http://www.bentley.com/schemas/Bentley.ECXML.3.0'>"
-        "   <ECSchemaReference name = 'ECDbMap' version='02.00' prefix = 'ecdbmap' />"
-        "   <ECEntityClass typeName='Parent' modifier='None'>"
-        "        <ECCustomAttributes>"
-        "         <ClassMap xmlns='ECDbMap.02.00'>"
-        "                <MapStrategy>TablePerHierarchy</MapStrategy>"
-        "            </ClassMap>"
-        "            <JoinedTablePerDirectSubclass xmlns='ECDbMap.02.00'/>"
-        "        </ECCustomAttributes>"
-        "       <ECProperty propertyName='P' typeName='long' />"
-        "   </ECEntityClass>"
-        "</ECSchema>", true, "Delete Derived ECClass is supported");
-    asserted = false;
-    AssertSchemaImport(asserted, GetECDb(), deleteGoo);
-    ASSERT_FALSE(asserted);
-
-    //Following should not exist
-    ASSERT_FALSE(GetECDb().TableExists("ts_Goo"));
-
-    //Parent should exist
-    ASSERT_TRUE(GetECDb().TableExists("ts_Parent"));
-    ASSERT_NE(GetECDb().Schemas().GetECClass("TestSchema", "Parent"), nullptr);
-
-    //Verify number of columns
-    testItems.clear();
-    testItems.push_back(std::make_pair("ts_Parent", 3));
-    AssertColumnCount(GetECDb(), testItems, "JoinedTablePerDirectSubclass");
-
-    //Delete Parent ===================================================================================================
-    //Deleting Class with CA  JoinedTablePerDirectSubClass is expected to be supported
-    GetECDb().SaveChanges();
-    SchemaItem deleteParent(
-        "<?xml version='1.0' encoding='utf-8'?>"
-        "<ECSchema schemaName='TestSchema' nameSpacePrefix='ts' version='4.0.0' xmlns='http://www.bentley.com/schemas/Bentley.ECXML.3.0'>"
-        "   <ECSchemaReference name = 'ECDbMap' version='02.00' prefix = 'ecdbmap' />"
-        "</ECSchema>", true, "Deleting Class with CA  JoinedTablePerDirectSubClass is expected to be supported");
-    asserted = false;
-    AssertSchemaImport(asserted, GetECDb(), deleteParent);
-    ASSERT_FALSE(asserted);
-
-    //Parent should not exist
-    ASSERT_FALSE(GetECDb().TableExists("ts_Parent"));
-
-    //Add Parent ===================================================================================================
-    GetECDb().SaveChanges();
-    SchemaItem AddParent(
-        "<?xml version='1.0' encoding='utf-8'?>"
-        "<ECSchema schemaName='TestSchema' nameSpacePrefix='ts' version='5.0.0' xmlns='http://www.bentley.com/schemas/Bentley.ECXML.3.0'>"
-        "   <ECSchemaReference name = 'ECDbMap' version='02.00' prefix = 'ecdbmap' />"
-        "   <ECEntityClass typeName='Parent' modifier='None'>"
-        "        <ECCustomAttributes>"
-        "         <ClassMap xmlns='ECDbMap.02.00'>"
-        "                <MapStrategy>TablePerHierarchy</MapStrategy>"
-        "            </ClassMap>"
-        "            <JoinedTablePerDirectSubclass xmlns='ECDbMap.02.00'/>"
-        "        </ECCustomAttributes>"
-        "       <ECProperty propertyName='P' typeName='long' />"
-        "   </ECEntityClass>"
-        "</ECSchema>", true, "Adding New class containing ECDbMap CA JoinedTablePerDirectSubClass should be successful");
-    asserted = false;
-    AssertSchemaImport(asserted, GetECDb(), AddParent);
-    ASSERT_FALSE(asserted);
-
-    //Parent should exist
-    ASSERT_TRUE(GetECDb().TableExists("ts_Parent"));
-    ASSERT_NE(GetECDb().Schemas().GetECClass("TestSchema", "Parent"), nullptr);
-
-    //Verify number of columns
-    testItems.clear();
-    testItems.push_back(std::make_pair("ts_Parent", 3));
-    AssertColumnCount(GetECDb(), testItems, "JoinedTablePerDirectSubclass");
-
-    //Add Goo Again===================================================================================================
-    //Added Derived class with CA JoinecTablePerDirectSubClass on base class is expected to be supported
-    GetECDb().SaveChanges();
-    SchemaItem addGoo(
-        "<?xml version='1.0' encoding='utf-8'?>"
-        "<ECSchema schemaName='TestSchema' nameSpacePrefix='ts' version='6.0.0' xmlns='http://www.bentley.com/schemas/Bentley.ECXML.3.0'>"
-        "   <ECSchemaReference name = 'ECDbMap' version='02.00' prefix = 'ecdbmap' />"
-        "   <ECEntityClass typeName='Parent' modifier='None'>"
-        "        <ECCustomAttributes>"
-        "         <ClassMap xmlns='ECDbMap.02.00'>"
-        "                <MapStrategy>TablePerHierarchy</MapStrategy>"
-        "            </ClassMap>"
-        "            <JoinedTablePerDirectSubclass xmlns='ECDbMap.02.00'/>"
-        "        </ECCustomAttributes>"
-        "       <ECProperty propertyName='P' typeName='long' />"
-        "   </ECEntityClass>"
-        "   <ECEntityClass typeName='Goo' modifier='None'>"
-        "       <BaseClass>Parent</BaseClass>"
-        "       <ECProperty propertyName='GS' typeName='string' />"
-        "       <ECProperty propertyName='GD' typeName='double' />"
-        "       <ECProperty propertyName='GL' typeName='long' />"
-        "   </ECEntityClass>"
-        "</ECSchema>", true, "Add New Class with JoinedTablePerDirectSubClass on Parent is expected to be successful");
-    asserted = false;
-    AssertSchemaImport(asserted, GetECDb(), addGoo);
-    ASSERT_FALSE(asserted);
-
-    //Following should exist
-    ASSERT_TRUE(GetECDb().TableExists("ts_Parent"));
-    ASSERT_NE(GetECDb().Schemas().GetECClass("TestSchema", "Parent"), nullptr);
-
-    ASSERT_TRUE(GetECDb().TableExists("ts_Goo"));
-    ASSERT_NE(GetECDb().Schemas().GetECClass("TestSchema", "Goo"), nullptr);
-
-    //verify number of columns
-    testItems.push_back(std::make_pair("ts_Goo", 5));
-    AssertColumnCount(GetECDb(), testItems, "JoinedTablePerDirectSubclass");
-
-    ASSERT_ECSQL(GetECDb(), ECSqlStatus::Success, BE_SQLITE_DONE, "INSERT INTO ts.Goo(GS,GD,GL) VALUES ('test3', 44.32, 3344)");
-    ASSERT_ECSQL(GetECDb(), ECSqlStatus::Success, BE_SQLITE_DONE, "INSERT INTO ts.Goo(GS,GD,GL) VALUES ('test4', 13.3, 2345)");
-
-    //Add Foo Again===============================================================================================
-    GetECDb().SaveChanges();
-    SchemaItem addFoo(
-        "<?xml version='1.0' encoding='utf-8'?>"
-        "<ECSchema schemaName='TestSchema' nameSpacePrefix='ts' version='7.0.0' xmlns='http://www.bentley.com/schemas/Bentley.ECXML.3.0'>"
-        "   <ECSchemaReference name = 'ECDbMap' version='02.00' prefix = 'ecdbmap' />"
-        "   <ECEntityClass typeName='Parent' modifier='None'>"
-        "        <ECCustomAttributes>"
-        "         <ClassMap xmlns='ECDbMap.02.00'>"
-        "                <MapStrategy>TablePerHierarchy</MapStrategy>"
-        "            </ClassMap>"
-        "            <JoinedTablePerDirectSubclass xmlns='ECDbMap.02.00'/>"
-        "        </ECCustomAttributes>"
-        "       <ECProperty propertyName='P' typeName='long' />"
-        "   </ECEntityClass>"
-        "   <ECEntityClass typeName='Goo' modifier='None'>"
-        "       <BaseClass>Parent</BaseClass>"
-        "       <ECProperty propertyName='GS' typeName='string' />"
-        "       <ECProperty propertyName='GD' typeName='double' />"
-        "       <ECProperty propertyName='GL' typeName='long' />"
-        "   </ECEntityClass>"
-        "   <ECEntityClass typeName='Foo' modifier='None'>"
-        "       <BaseClass>Goo</BaseClass>"
-        "       <ECProperty propertyName='FS' typeName='string' />"
-        "       <ECProperty propertyName='FD' typeName='double' />"
-        "       <ECProperty propertyName='FL' typeName='long' />"
-        "       <ECProperty propertyName='FI' typeName='int' />"
-        "   </ECEntityClass>"
-        "</ECSchema>", true, "Adding new derived Entity class is supported now");
-    asserted = false;
-    AssertSchemaImport(asserted, GetECDb(), addFoo);
-    ASSERT_FALSE(asserted);
-
-    //Table should not exist
-    ASSERT_FALSE(GetECDb().TableExists("ts_Foo"));
-    ASSERT_NE(GetECDb().Schemas().GetECClass("TestSchema", "Foo"), nullptr);
-
-    //following tables should exist.
-    ASSERT_TRUE(GetECDb().TableExists("ts_Goo"));
-    ASSERT_NE(GetECDb().Schemas().GetECClass("TestSchema", "Goo"), nullptr);
-
-    ASSERT_TRUE(GetECDb().TableExists("ts_Parent"));
-    ASSERT_NE(GetECDb().Schemas().GetECClass("TestSchema", "Parent"), nullptr);
-
-    //verify number of columns
-    testItems.clear();
-    testItems.push_back(std::make_pair("ts_Parent", 3));
-    testItems.push_back(std::make_pair("ts_Goo", 9));
-    AssertColumnCount(GetECDb(), testItems, "JoinedTablePerDirectSubclass");
-
-    ASSERT_ECSQL(GetECDb(), ECSqlStatus::Success, BE_SQLITE_DONE, "SELECT FS, FD, FL FROM ts.Foo");
-    ASSERT_ECSQL(GetECDb(), ECSqlStatus::Success, BE_SQLITE_ROW, "SELECT GS, GD, GL FROM ts.Goo");
-
-    ASSERT_ECSQL(GetECDb(), ECSqlStatus::Success, BE_SQLITE_DONE, "INSERT INTO ts.Foo(FS,FD,FL,FI) VALUES ('test1', 1.3, 334, 1)");
-    ASSERT_ECSQL(GetECDb(), ECSqlStatus::Success, BE_SQLITE_DONE, "INSERT INTO ts.Foo(FS,FD,FL,FI) VALUES ('test2', 23.3, 234, 2)");
-    }
-
-//---------------------------------------------------------------------------------------
-// @bsimethod                                   Muhammad Hassan                     05/16
-//+---------------+---------------+---------------+---------------+---------------+------
-TEST_F(ECSchemaUpdateTests, Delete_Add_ECEntityClass_JoinedTable_ShareColumns)
-    {
-    //Setup Db ===================================================================================================
-    SchemaItem schemaItem(
-        "<?xml version='1.0' encoding='utf-8'?>"
-        "<ECSchema schemaName='TestSchema' alias='ts' version='1.0.0' xmlns='http://www.bentley.com/schemas/Bentley.ECXML.3.1'>"
-        "   <ECSchemaReference name = 'ECDbMap' version='02.00' alias = 'ecdbmap' />"
-        "   <ECEntityClass typeName='Parent' modifier='None'>"
-        "        <ECCustomAttributes>"
-        "         <ClassMap xmlns='ECDbMap.02.00'>"
-        "             <MapStrategy>TablePerHierarchy</MapStrategy>"
-        "         </ClassMap>"
-        "         <ShareColumns xmlns='ECDbMap.02.00'>"
-        "              <SharedColumnCount>4</SharedColumnCount>"
-        "              <ApplyToSubclassesOnly>True</ApplyToSubclassesOnly>"
-        "         </ShareColumns>"
-        "         <JoinedTablePerDirectSubclass xmlns='ECDbMap.02.00'/>"
-        "        </ECCustomAttributes>"
-        "       <ECProperty propertyName='P' typeName='long' />"
-        "   </ECEntityClass>"
-        "   <ECEntityClass typeName='Goo' modifier='None'>"
-        "       <BaseClass>Parent</BaseClass>"
-        "       <ECProperty propertyName='GS' typeName='string' />"
-        "       <ECProperty propertyName='GD' typeName='double' />"
-        "       <ECProperty propertyName='GL' typeName='long' />"
-        "   </ECEntityClass>"
-        "   <ECEntityClass typeName='Foo' modifier='None'>"
-        "       <BaseClass>Goo</BaseClass>"
-        "       <ECProperty propertyName='FS' typeName='string' />"
-        "       <ECProperty propertyName='FD' typeName='double' />"
-        "       <ECProperty propertyName='FL' typeName='long' />"
-        "       <ECProperty propertyName='FI' typeName='int' />"
-        "   </ECEntityClass>"
-        "</ECSchema>");
-    SetupECDb("schemaupdate.ecdb", schemaItem);
-    ASSERT_TRUE(GetECDb().IsDbOpen());
-    ASSERT_EQ(DbResult::BE_SQLITE_OK, GetECDb().SaveChanges());
-
-    //Following Table should exist
-    ASSERT_TRUE(GetECDb().TableExists("ts_Goo"));
-    ASSERT_NE(GetECDb().Schemas().GetECClass("TestSchema", "Goo"), nullptr);
-
-    ASSERT_TRUE(GetECDb().TableExists("ts_Parent"));
-    ASSERT_NE(GetECDb().Schemas().GetECClass("TestSchema", "Parent"), nullptr);
-
-    //Following should not exist
-    ASSERT_NE(GetECDb().Schemas().GetECClass("TestSchema", "Foo"), nullptr);
-    ASSERT_FALSE(GetECDb().TableExists("ts_Foo"));
-
-    //Verify number of columns
-    std::vector<std::pair<Utf8String, int>> testItems;
-    testItems.push_back(std::make_pair("ts_Parent", 3));
-    testItems.push_back(std::make_pair("ts_Goo", 6));
-    AssertColumnCount(GetECDb(), testItems, "JoinedTablePerDirectSubClass,SharedColumnForSubClasses");
-
-    ASSERT_ECSQL(GetECDb(), ECSqlStatus::Success, BE_SQLITE_DONE, "INSERT INTO ts.Foo(FS,FD,FL,FI) VALUES ('test1', 1.3, 334, 1)");
-    ASSERT_ECSQL(GetECDb(), ECSqlStatus::Success, BE_SQLITE_DONE, "INSERT INTO ts.Foo(FS,FD,FL,FI) VALUES ('test2', 23.3, 234, 2)");
-    ASSERT_ECSQL(GetECDb(), ECSqlStatus::Success, BE_SQLITE_DONE, "INSERT INTO ts.Goo(GS,GD,GL) VALUES ('test3', 44.32, 3344)");
-    ASSERT_ECSQL(GetECDb(), ECSqlStatus::Success, BE_SQLITE_DONE, "INSERT INTO ts.Goo(GS,GD,GL) VALUES ('test4', 13.3, 2345)");
-
-    //Delete Foo ===================================================================================================
-    GetECDb().SaveChanges();
-    SchemaItem deleteFoo(
-        "<?xml version='1.0' encoding='utf-8'?>"
-        "<ECSchema schemaName='TestSchema' nameSpacePrefix='ts' version='2.0.0' xmlns='http://www.bentley.com/schemas/Bentley.ECXML.3.0'>"
-        "   <ECSchemaReference name = 'ECDbMap' version='02.00' prefix = 'ecdbmap' />"
-        "   <ECEntityClass typeName='Parent' modifier='None'>"
-        "        <ECCustomAttributes>"
-        "         <ClassMap xmlns='ECDbMap.02.00'>"
-        "             <MapStrategy>TablePerHierarchy</MapStrategy>"
-        "         </ClassMap>"
-        "         <ShareColumns xmlns='ECDbMap.02.00'>"
-        "              <SharedColumnCount>4</SharedColumnCount>"
-        "              <ApplyToSubclassesOnly>True</ApplyToSubclassesOnly>"
-        "         </ShareColumns>"
-        "            <JoinedTablePerDirectSubclass xmlns='ECDbMap.02.00'/>"
-        "        </ECCustomAttributes>"
-        "       <ECProperty propertyName='P' typeName='long' />"
-        "   </ECEntityClass>"
-        "   <ECEntityClass typeName='Goo' modifier='None'>"
-        "       <BaseClass>Parent</BaseClass>"
-        "       <ECProperty propertyName='GS' typeName='string' />"
-        "       <ECProperty propertyName='GD' typeName='double' />"
-        "       <ECProperty propertyName='GL' typeName='long' />"
-        "   </ECEntityClass>"
-        "</ECSchema>", true, "Delete a class should be successful");
-    bool asserted = false;
-    AssertSchemaImport(asserted, GetECDb(), deleteFoo);
-    ASSERT_FALSE(asserted);
-
-    //Following should not exist
-    ASSERT_FALSE(GetECDb().TableExists("ts_Foo"));
-    ASSERT_EQ(GetECDb().Schemas().GetECClass("TestSchema", "Foo"), nullptr);
-
-    //Following should exist
-    ASSERT_TRUE(GetECDb().TableExists("ts_Goo"));
-    ASSERT_NE(GetECDb().Schemas().GetECClass("TestSchema", "Goo"), nullptr);
-
-    ASSERT_TRUE(GetECDb().TableExists("ts_Parent"));
-    ASSERT_NE(GetECDb().Schemas().GetECClass("TestSchema", "Parent"), nullptr);
-
-    //Verify Number of columns
-    AssertColumnCount(GetECDb(), testItems, "JoinedTablePerDirectSubClass,SharedColumnForSubClasses");
-
-    ASSERT_ECSQL(GetECDb(), ECSqlStatus::InvalidECSql, BE_SQLITE_ERROR, "SELECT FS, FD, FL, FI FROM ts.Foo");
-    ASSERT_ECSQL(GetECDb(), ECSqlStatus::Success, BE_SQLITE_ROW, "SELECT GS, GD, GL FROM ts.Goo");
-
-    //Delete Goo ===================================================================================================
-    GetECDb().SaveChanges();
-    SchemaItem deleteGoo(
-        "<?xml version='1.0' encoding='utf-8'?>"
-        "<ECSchema schemaName='TestSchema' nameSpacePrefix='ts' version='3.0.0' xmlns='http://www.bentley.com/schemas/Bentley.ECXML.3.0'>"
-        "   <ECSchemaReference name = 'ECDbMap' version='02.00' prefix = 'ecdbmap' />"
-        "   <ECEntityClass typeName='Parent' modifier='None'>"
-        "        <ECCustomAttributes>"
-        "         <ClassMap xmlns='ECDbMap.02.00'>"
-        "             <MapStrategy>TablePerHierarchy</MapStrategy>"
-        "         </ClassMap>"
-        "         <ShareColumns xmlns='ECDbMap.02.00'>"
-        "              <SharedColumnCount>4</SharedColumnCount>"
-        "              <ApplyToSubclassesOnly>True</ApplyToSubclassesOnly>"
-        "         </ShareColumns>"
-        "            <JoinedTablePerDirectSubclass xmlns='ECDbMap.02.00'/>"
-        "        </ECCustomAttributes>"
-        "       <ECProperty propertyName='P' typeName='long' />"
-        "   </ECEntityClass>"
-        "</ECSchema>", true, "Delete Derived ECClass is supported");
-    asserted = false;
-    AssertSchemaImport(asserted, GetECDb(), deleteGoo);
-    ASSERT_FALSE(asserted);
-
-    //Following should not exist
-    ASSERT_FALSE(GetECDb().TableExists("ts_Goo"));
-
-    //Parent should exist
-    ASSERT_TRUE(GetECDb().TableExists("ts_Parent"));
-    ASSERT_NE(GetECDb().Schemas().GetECClass("TestSchema", "Parent"), nullptr);
-
-    //Verify number of columns
-    testItems.clear();
-    testItems.push_back(std::make_pair("ts_Parent", 3));
-    AssertColumnCount(GetECDb(), testItems, "JoinedTablePerDirectSubClass,SharedColumnForSubClasses");
-
-    //Delete Parent ===================================================================================================
-    //Deleting Class with CA JoinedTablePerDirectSubClass,SharedColumnForSubClasses is expected to be supported
-    GetECDb().SaveChanges();
-    SchemaItem deleteParent(
-        "<?xml version='1.0' encoding='utf-8'?>"
-        "<ECSchema schemaName='TestSchema' nameSpacePrefix='ts' version='4.0.0' xmlns='http://www.bentley.com/schemas/Bentley.ECXML.3.0'>"
-        "   <ECSchemaReference name = 'ECDbMap' version='02.00' prefix = 'ecdbmap' />"
-        "</ECSchema>", true, "Deleting Class with CA  JoinedTablePerDirectSubClass,SharedColumnForSubClasses is expected to be supported");
-    asserted = false;
-    AssertSchemaImport(asserted, GetECDb(), deleteParent);
-    ASSERT_FALSE(asserted);
-
-    //Parent should not exist
-    ASSERT_FALSE(GetECDb().TableExists("ts_Parent"));
-
-    //Add Parent ===================================================================================================
-    GetECDb().SaveChanges();
-    SchemaItem AddParent(
-        "<?xml version='1.0' encoding='utf-8'?>"
-        "<ECSchema schemaName='TestSchema' nameSpacePrefix='ts' version='5.0.0' xmlns='http://www.bentley.com/schemas/Bentley.ECXML.3.0'>"
-        "   <ECSchemaReference name = 'ECDbMap' version='02.00' prefix = 'ecdbmap' />"
-        "   <ECEntityClass typeName='Parent' modifier='None'>"
-        "        <ECCustomAttributes>"
-        "         <ClassMap xmlns='ECDbMap.02.00'>"
-        "             <MapStrategy>TablePerHierarchy</MapStrategy>"
-        "         </ClassMap>"
-        "         <ShareColumns xmlns='ECDbMap.02.00'>"
-        "              <SharedColumnCount>4</SharedColumnCount>"
-        "              <ApplyToSubclassesOnly>True</ApplyToSubclassesOnly>"
-        "         </ShareColumns>"
-        "            <JoinedTablePerDirectSubclass xmlns='ECDbMap.02.00'/>"
-        "        </ECCustomAttributes>"
-        "       <ECProperty propertyName='P' typeName='long' />"
-        "   </ECEntityClass>"
-        "</ECSchema>", true, "Adding New class with ECDbMap CA JoinedTablePerDirectSubClass,SharedColumnForSubClasses should be successful");
-    asserted = false;
-    AssertSchemaImport(asserted, GetECDb(), AddParent);
-    ASSERT_FALSE(asserted);
-
-    //Parent should exist
-    ASSERT_TRUE(GetECDb().TableExists("ts_Parent"));
-    ASSERT_NE(GetECDb().Schemas().GetECClass("TestSchema", "Parent"), nullptr);
-
-    //Verify number of columns
-    testItems.clear();
-    testItems.push_back(std::make_pair("ts_Parent", 3));
-    AssertColumnCount(GetECDb(), testItems, "JoinedTablePerDirectSubClass,SharedColumnForSubClasses");
-
-    //Add Goo Again===================================================================================================
-    //Added Derived class with CA JoinedTablePerDirectSubClass,SharedColumnForSubClasses on base class is expected to be supported
-    GetECDb().SaveChanges();
-    SchemaItem addGoo(
-        "<?xml version='1.0' encoding='utf-8'?>"
-        "<ECSchema schemaName='TestSchema' nameSpacePrefix='ts' version='6.0.0' xmlns='http://www.bentley.com/schemas/Bentley.ECXML.3.0'>"
-        "   <ECSchemaReference name = 'ECDbMap' version='02.00' prefix = 'ecdbmap' />"
-        "   <ECEntityClass typeName='Parent' modifier='None'>"
-        "        <ECCustomAttributes>"
-        "         <ClassMap xmlns='ECDbMap.02.00'>"
-        "             <MapStrategy>TablePerHierarchy</MapStrategy>"
-        "         </ClassMap>"
-        "         <ShareColumns xmlns='ECDbMap.02.00'>"
-        "              <SharedColumnCount>4</SharedColumnCount>"
-        "              <ApplyToSubclassesOnly>True</ApplyToSubclassesOnly>"
-        "         </ShareColumns>"
-        "            <JoinedTablePerDirectSubclass xmlns='ECDbMap.02.00'/>"
-        "        </ECCustomAttributes>"
-        "       <ECProperty propertyName='P' typeName='long' />"
-        "   </ECEntityClass>"
-        "   <ECEntityClass typeName='Goo' modifier='None'>"
-        "       <BaseClass>Parent</BaseClass>"
-        "       <ECProperty propertyName='GS' typeName='string' />"
-        "       <ECProperty propertyName='GD' typeName='double' />"
-        "       <ECProperty propertyName='GL' typeName='long' />"
-        "   </ECEntityClass>"
-        "</ECSchema>", true, "Add New Class with JoinedTablePerDirectSubClass,SharedColumnForSubClasses on Parent is expected to be successful");
-    asserted = false;
-    AssertSchemaImport(asserted, GetECDb(), addGoo);
-    ASSERT_FALSE(asserted);
-
-    //Following should exist
-    ASSERT_TRUE(GetECDb().TableExists("ts_Parent"));
-    ASSERT_NE(GetECDb().Schemas().GetECClass("TestSchema", "Parent"), nullptr);
-
-    ASSERT_TRUE(GetECDb().TableExists("ts_Goo"));
-    ASSERT_NE(GetECDb().Schemas().GetECClass("TestSchema", "Goo"), nullptr);
-
-    //verify number of columns
-    testItems.push_back(std::make_pair("ts_Goo", 6));
-    AssertColumnCount(GetECDb(), testItems, "JoinedTablePerDirectSubClass,SharedColumnForSubClasses");
-
-    ASSERT_ECSQL(GetECDb(), ECSqlStatus::Success, BE_SQLITE_DONE, "INSERT INTO ts.Goo(GS,GD,GL) VALUES ('test3', 44.32, 3344)");
-    ASSERT_ECSQL(GetECDb(), ECSqlStatus::Success, BE_SQLITE_DONE, "INSERT INTO ts.Goo(GS,GD,GL) VALUES ('test4', 13.3, 2345)");
-
-    //Add Foo Again===============================================================================================
-    GetECDb().SaveChanges();
-    SchemaItem addFoo(
-        "<?xml version='1.0' encoding='utf-8'?>"
-        "<ECSchema schemaName='TestSchema' nameSpacePrefix='ts' version='7.0.0' xmlns='http://www.bentley.com/schemas/Bentley.ECXML.3.0'>"
-        "   <ECSchemaReference name = 'ECDbMap' version='02.00' prefix = 'ecdbmap' />"
-        "   <ECEntityClass typeName='Parent' modifier='None'>"
-        "        <ECCustomAttributes>"
-        "         <ClassMap xmlns='ECDbMap.02.00'>"
-        "             <MapStrategy>TablePerHierarchy</MapStrategy>"
-        "         </ClassMap>"
-        "         <ShareColumns xmlns='ECDbMap.02.00'>"
-        "              <SharedColumnCount>4</SharedColumnCount>"
-        "              <ApplyToSubclassesOnly>True</ApplyToSubclassesOnly>"
-        "         </ShareColumns>"
-        "            <JoinedTablePerDirectSubclass xmlns='ECDbMap.02.00'/>"
-        "        </ECCustomAttributes>"
-        "       <ECProperty propertyName='P' typeName='long' />"
-        "   </ECEntityClass>"
-        "   <ECEntityClass typeName='Goo' modifier='None'>"
-        "       <BaseClass>Parent</BaseClass>"
-        "       <ECProperty propertyName='GS' typeName='string' />"
-        "       <ECProperty propertyName='GD' typeName='double' />"
-        "       <ECProperty propertyName='GL' typeName='long' />"
-        "   </ECEntityClass>"
-        "   <ECEntityClass typeName='Foo' modifier='None'>"
-        "       <BaseClass>Goo</BaseClass>"
-        "       <ECProperty propertyName='FS' typeName='string' />"
-        "       <ECProperty propertyName='FD' typeName='double' />"
-        "       <ECProperty propertyName='FL' typeName='long' />"
-        "       <ECProperty propertyName='FI' typeName='int' />"
-        "   </ECEntityClass>"
-        "</ECSchema>", true, "Adding new derived Entity class is supported now");
-    asserted = false;
-    AssertSchemaImport(asserted, GetECDb(), addFoo);
-    ASSERT_FALSE(asserted);
-
-    //Table should not exist
-    ASSERT_FALSE(GetECDb().TableExists("ts_Foo"));
-    ASSERT_NE(GetECDb().Schemas().GetECClass("TestSchema", "Foo"), nullptr);
-
-    //following tables should exist.
-    ASSERT_TRUE(GetECDb().TableExists("ts_Goo"));
-    ASSERT_NE(GetECDb().Schemas().GetECClass("TestSchema", "Goo"), nullptr);
-
-    ASSERT_TRUE(GetECDb().TableExists("ts_Parent"));
-    ASSERT_NE(GetECDb().Schemas().GetECClass("TestSchema", "Parent"), nullptr);
-
-    //verify number of columns
-    testItems.clear();
-    testItems.push_back(std::make_pair("ts_Parent", 3));
-    testItems.push_back(std::make_pair("ts_Goo", 6));
-    AssertColumnCount(GetECDb(), testItems, "JoinedTablePerDirectSubClass,SharedColumnForSubClasses");
-
-    ASSERT_ECSQL(GetECDb(), ECSqlStatus::Success, BE_SQLITE_DONE, "SELECT FS, FD, FL FROM ts.Foo");
-    ASSERT_ECSQL(GetECDb(), ECSqlStatus::Success, BE_SQLITE_ROW, "SELECT GS, GD, GL FROM ts.Goo");
-
-    ASSERT_ECSQL(GetECDb(), ECSqlStatus::Success, BE_SQLITE_DONE, "INSERT INTO ts.Foo(FS,FD,FL,FI) VALUES ('test1', 1.3, 334, 1)");
-    ASSERT_ECSQL(GetECDb(), ECSqlStatus::Success, BE_SQLITE_DONE, "INSERT INTO ts.Foo(FS,FD,FL,FI) VALUES ('test2', 23.3, 234, 2)");
-    }
-
-//---------------------------------------------------------------------------------------
-// @bsimethod                                   Muhammad Hassan                     05/16
-//+---------------+---------------+---------------+---------------+---------------+------
-TEST_F(ECSchemaUpdateTests, Delete_Add_ECEntityClass_JoinedTable_SharedColumnCount)
-    {
-    //Setup Db ===================================================================================================
-    SchemaItem schemaItem(
-        "<?xml version='1.0' encoding='utf-8'?>"
-        "<ECSchema schemaName='TestSchema' nameSpacePrefix='ts' version='1.0.0' xmlns='http://www.bentley.com/schemas/Bentley.ECXML.3.0'>"
-        "   <ECSchemaReference name = 'ECDbMap' version='02.00' prefix = 'ecdbmap' />"
-        "   <ECEntityClass typeName='Parent' modifier='None'>"
-        "        <ECCustomAttributes>"
-        "         <ClassMap xmlns='ECDbMap.02.00'>"
-        "             <MapStrategy>TablePerHierarchy</MapStrategy>"
-        "         </ClassMap>"
-        "         <ShareColumns xmlns='ECDbMap.02.00'>"
-        "              <SharedColumnCount>7</SharedColumnCount>"
-        "              <ApplyToSubclassesOnly>True</ApplyToSubclassesOnly>"
-        "         </ShareColumns>"
-        "            <JoinedTablePerDirectSubclass xmlns='ECDbMap.02.00'/>"
-        "        </ECCustomAttributes>"
-        "       <ECProperty propertyName='P' typeName='long' />"
-        "   </ECEntityClass>"
-        "   <ECEntityClass typeName='Goo' modifier='None'>"
-        "       <BaseClass>Parent</BaseClass>"
-        "       <ECProperty propertyName='GS' typeName='string' />"
-        "       <ECProperty propertyName='GD' typeName='double' />"
-        "       <ECProperty propertyName='GL' typeName='long' />"
-        "   </ECEntityClass>"
-        "   <ECEntityClass typeName='Foo' modifier='None'>"
-        "       <BaseClass>Goo</BaseClass>"
-        "       <ECProperty propertyName='FS' typeName='string' />"
-        "       <ECProperty propertyName='FD' typeName='double' />"
-        "       <ECProperty propertyName='FL' typeName='long' />"
-        "       <ECProperty propertyName='FI' typeName='int' />"
-        "   </ECEntityClass>"
-        "</ECSchema>");
-    SetupECDb("schemaupdate.ecdb", schemaItem);
-    ASSERT_TRUE(GetECDb().IsDbOpen());
-    ASSERT_EQ(DbResult::BE_SQLITE_OK, GetECDb().SaveChanges());
-
-    //Following Table should exist
-    ASSERT_TRUE(GetECDb().TableExists("ts_Goo"));
-    ASSERT_NE(GetECDb().Schemas().GetECClass("TestSchema", "Goo"), nullptr);
-
-    ASSERT_TRUE(GetECDb().TableExists("ts_Parent"));
-    ASSERT_NE(GetECDb().Schemas().GetECClass("TestSchema", "Parent"), nullptr);
-
-    //Following should not exist
-    ASSERT_NE(GetECDb().Schemas().GetECClass("TestSchema", "Foo"), nullptr);
-    ASSERT_FALSE(GetECDb().TableExists("ts_Foo"));
-
-    //Verify number of columns
-    std::vector<std::pair<Utf8String, int>> testItems;
-    testItems.push_back(std::make_pair("ts_Parent", 3));
-    testItems.push_back(std::make_pair("ts_Goo", 9));
-    AssertColumnCount(GetECDb(), testItems, "JoinedTablePerDirectSubclass_SharedColumnCount");
-
-    ASSERT_ECSQL(GetECDb(), ECSqlStatus::Success, BE_SQLITE_DONE, "INSERT INTO ts.Foo(FS,FD,FL,FI) VALUES ('test1', 1.3, 334, 1)");
-    ASSERT_ECSQL(GetECDb(), ECSqlStatus::Success, BE_SQLITE_DONE, "INSERT INTO ts.Foo(FS,FD,FL,FI) VALUES ('test2', 23.3, 234, 2)");
-    ASSERT_ECSQL(GetECDb(), ECSqlStatus::Success, BE_SQLITE_DONE, "INSERT INTO ts.Goo(GS,GD,GL) VALUES ('test3', 44.32, 3344)");
-    ASSERT_ECSQL(GetECDb(), ECSqlStatus::Success, BE_SQLITE_DONE, "INSERT INTO ts.Goo(GS,GD,GL) VALUES ('test4', 13.3, 2345)");
-
-    //Delete Foo ===================================================================================================
-    GetECDb().SaveChanges();
-    SchemaItem deleteFoo(
-        "<?xml version='1.0' encoding='utf-8'?>"
-        "<ECSchema schemaName='TestSchema' nameSpacePrefix='ts' version='2.0.0' xmlns='http://www.bentley.com/schemas/Bentley.ECXML.3.0'>"
-        "   <ECSchemaReference name = 'ECDbMap' version='02.00' prefix = 'ecdbmap' />"
-        "   <ECEntityClass typeName='Parent' modifier='None'>"
-        "        <ECCustomAttributes>"
-        "         <ClassMap xmlns='ECDbMap.02.00'>"
-        "             <MapStrategy>TablePerHierarchy</MapStrategy>"
-        "         </ClassMap>"
-        "         <ShareColumns xmlns='ECDbMap.02.00'>"
-        "              <SharedColumnCount>7</SharedColumnCount>"
-        "              <ApplyToSubclassesOnly>True</ApplyToSubclassesOnly>"
-        "         </ShareColumns>"
-        "            <JoinedTablePerDirectSubclass xmlns='ECDbMap.02.00'/>"
-        "        </ECCustomAttributes>"
-        "       <ECProperty propertyName='P' typeName='long' />"
-        "   </ECEntityClass>"
-        "   <ECEntityClass typeName='Goo' modifier='None'>"
-        "       <BaseClass>Parent</BaseClass>"
-        "       <ECProperty propertyName='GS' typeName='string' />"
-        "       <ECProperty propertyName='GD' typeName='double' />"
-        "       <ECProperty propertyName='GL' typeName='long' />"
-        "   </ECEntityClass>"
-        "</ECSchema>", true, "Delete a class should be successful");
-    bool asserted = false;
-    AssertSchemaImport(asserted, GetECDb(), deleteFoo);
-    ASSERT_FALSE(asserted);
-
-    //Following should not exist
-    ASSERT_EQ(GetECDb().Schemas().GetECClass("TestSchema", "Foo"), nullptr);
-    ASSERT_FALSE(GetECDb().TableExists("ts_Foo"));
-
-    //Following should exist
-    ASSERT_TRUE(GetECDb().TableExists("ts_Goo"));
-    ASSERT_NE(GetECDb().Schemas().GetECClass("TestSchema", "Goo"), nullptr);
-
-    ASSERT_TRUE(GetECDb().TableExists("ts_Parent"));
-    ASSERT_NE(GetECDb().Schemas().GetECClass("TestSchema", "Parent"), nullptr);
-
-    //Verify Number of columns
-    AssertColumnCount(GetECDb(), testItems, "JoinedTablePerDirectSubclass_SharedColumnCount");
-
-    ASSERT_ECSQL(GetECDb(), ECSqlStatus::InvalidECSql, BE_SQLITE_ERROR, "SELECT FS, FD, FL, FI FROM ts.Foo");
-    ASSERT_ECSQL(GetECDb(), ECSqlStatus::Success, BE_SQLITE_ROW, "SELECT GS, GD, GL FROM ts.Goo");
-
-    //Delete Goo ===================================================================================================
-    GetECDb().SaveChanges();
-    SchemaItem deleteGoo(
-        "<?xml version='1.0' encoding='utf-8'?>"
-        "<ECSchema schemaName='TestSchema' nameSpacePrefix='ts' version='3.0.0' xmlns='http://www.bentley.com/schemas/Bentley.ECXML.3.0'>"
-        "   <ECSchemaReference name = 'ECDbMap' version='02.00' prefix = 'ecdbmap' />"
-        "   <ECEntityClass typeName='Parent' modifier='None'>"
-        "        <ECCustomAttributes>"
-        "         <ClassMap xmlns='ECDbMap.02.00'>"
-        "             <MapStrategy>TablePerHierarchy</MapStrategy>"
-        "         </ClassMap>"
-        "         <ShareColumns xmlns='ECDbMap.02.00'>"
-        "              <SharedColumnCount>7</SharedColumnCount>"
-        "              <ApplyToSubclassesOnly>True</ApplyToSubclassesOnly>"
-        "         </ShareColumns>"
-        "            <JoinedTablePerDirectSubclass xmlns='ECDbMap.02.00'/>"
-        "        </ECCustomAttributes>"
-        "       <ECProperty propertyName='P' typeName='long' />"
-        "   </ECEntityClass>"
-        "</ECSchema>", true, "Delete Derived ECClass is supported");
-    asserted = false;
-    AssertSchemaImport(asserted, GetECDb(), deleteGoo);
-    ASSERT_FALSE(asserted);
-
-    //Following should not exist
-    ASSERT_FALSE(GetECDb().TableExists("ts_Goo"));
-
-    //Parent should exist
-    ASSERT_TRUE(GetECDb().TableExists("ts_Parent"));
-    ASSERT_NE(GetECDb().Schemas().GetECClass("TestSchema", "Parent"), nullptr);
-
-    //Verify number of columns
-    testItems.clear();
-    testItems.push_back(std::make_pair("ts_Parent", 3));
-    AssertColumnCount(GetECDb(), testItems, "JoinedTablePerDirectSubclass_SharedColumnCount");
-
-    //Delete Parent ===================================================================================================
-    //Deleting Class with CA  JoinedTablePerDirectSubclass_SharedColumnCount is expected to be supported
-    GetECDb().SaveChanges();
-    SchemaItem deleteParent(
-        "<?xml version='1.0' encoding='utf-8'?>"
-        "<ECSchema schemaName='TestSchema' nameSpacePrefix='ts' version='4.0.0' xmlns='http://www.bentley.com/schemas/Bentley.ECXML.3.0'>"
-        "   <ECSchemaReference name = 'ECDbMap' version='02.00' prefix = 'ecdbmap' />"
-        "</ECSchema>", true, "Deleting Class with CA  JoinedTablePerDirectSubclass_SharedColumnCount is expected to be supported");
-    asserted = false;
-    AssertSchemaImport(asserted, GetECDb(), deleteParent);
-    ASSERT_FALSE(asserted);
-
-    //Parent should not exist
-    ASSERT_FALSE(GetECDb().TableExists("ts_Parent"));
-
-    //Add Parent ===================================================================================================
-    GetECDb().SaveChanges();
-    SchemaItem AddParent(
-        "<?xml version='1.0' encoding='utf-8'?>"
-        "<ECSchema schemaName='TestSchema' nameSpacePrefix='ts' version='5.0.0' xmlns='http://www.bentley.com/schemas/Bentley.ECXML.3.0'>"
-        "   <ECSchemaReference name = 'ECDbMap' version='02.00' prefix = 'ecdbmap' />"
-        "   <ECEntityClass typeName='Parent' modifier='None'>"
-        "        <ECCustomAttributes>"
-        "         <ClassMap xmlns='ECDbMap.02.00'>"
-        "             <MapStrategy>TablePerHierarchy</MapStrategy>"
-        "         </ClassMap>"
-        "         <ShareColumns xmlns='ECDbMap.02.00'>"
-        "              <SharedColumnCount>7</SharedColumnCount>"
-        "              <ApplyToSubclassesOnly>True</ApplyToSubclassesOnly>"
-        "         </ShareColumns>"
-        "            <JoinedTablePerDirectSubclass xmlns='ECDbMap.02.00'/>"
-        "        </ECCustomAttributes>"
-        "       <ECProperty propertyName='P' typeName='long' />"
-        "   </ECEntityClass>"
-        "</ECSchema>", true, "Adding New class containing ECDbMap CA JoinedTablePerDirectSubclass_SharedColumnCount should be successful");
-    asserted = false;
-    AssertSchemaImport(asserted, GetECDb(), AddParent);
-    ASSERT_FALSE(asserted);
-
-    //Parent should exist
-    ASSERT_TRUE(GetECDb().TableExists("ts_Parent"));
-    ASSERT_NE(GetECDb().Schemas().GetECClass("TestSchema", "Parent"), nullptr);
-
-    //Verify number of columns
-    testItems.clear();
-    testItems.push_back(std::make_pair("ts_Parent", 3));
-    AssertColumnCount(GetECDb(), testItems, "JoinedTablePerDirectSubclass_SharedColumnCount");
-
-    //Add Goo Again===================================================================================================
-    //Added Derived class with CA JoinedTablePerDirectSubclass_MinimumSharedColumnCount on base class is expected to be supported
-    GetECDb().SaveChanges();
-    SchemaItem addGoo(
-        "<?xml version='1.0' encoding='utf-8'?>"
-        "<ECSchema schemaName='TestSchema' nameSpacePrefix='ts' version='6.0.0' xmlns='http://www.bentley.com/schemas/Bentley.ECXML.3.0'>"
-        "   <ECSchemaReference name = 'ECDbMap' version='02.00' prefix = 'ecdbmap' />"
-        "   <ECEntityClass typeName='Parent' modifier='None'>"
-        "        <ECCustomAttributes>"
-        "         <ClassMap xmlns='ECDbMap.02.00'>"
-        "             <MapStrategy>TablePerHierarchy</MapStrategy>"
-        "         </ClassMap>"
-        "         <ShareColumns xmlns='ECDbMap.02.00'>"
-        "              <SharedColumnCount>7</SharedColumnCount>"
-        "              <ApplyToSubclassesOnly>True</ApplyToSubclassesOnly>"
-        "         </ShareColumns>"
-        "            <JoinedTablePerDirectSubclass xmlns='ECDbMap.02.00'/>"
-        "        </ECCustomAttributes>"
-        "       <ECProperty propertyName='P' typeName='long' />"
-        "   </ECEntityClass>"
-        "   <ECEntityClass typeName='Goo' modifier='None'>"
-        "       <BaseClass>Parent</BaseClass>"
-        "       <ECProperty propertyName='GS' typeName='string' />"
-        "       <ECProperty propertyName='GD' typeName='double' />"
-        "       <ECProperty propertyName='GL' typeName='long' />"
-        "   </ECEntityClass>"
-        "</ECSchema>", true, "Add New Class with JoinedTablePerDirectSubclass_SharedColumnCount on Parent is expected to be successful");
-    asserted = false;
-    AssertSchemaImport(asserted, GetECDb(), addGoo);
-    ASSERT_FALSE(asserted);
-
-    //Following should exist
-    ASSERT_TRUE(GetECDb().TableExists("ts_Parent"));
-    ASSERT_NE(GetECDb().Schemas().GetECClass("TestSchema", "Parent"), nullptr);
-
-    ASSERT_TRUE(GetECDb().TableExists("ts_Goo"));
-    ASSERT_NE(GetECDb().Schemas().GetECClass("TestSchema", "Goo"), nullptr);
-
-    //verify number of columns
-    testItems.push_back(std::make_pair("ts_Goo", 9));
-    AssertColumnCount(GetECDb(), testItems, "JoinedTablePerDirectSubclass_SharedColumnCount");
-
-    ASSERT_ECSQL(GetECDb(), ECSqlStatus::Success, BE_SQLITE_DONE, "INSERT INTO ts.Goo(GS,GD,GL) VALUES ('test3', 44.32, 3344)");
-    ASSERT_ECSQL(GetECDb(), ECSqlStatus::Success, BE_SQLITE_DONE, "INSERT INTO ts.Goo(GS,GD,GL) VALUES ('test4', 13.3, 2345)");
-
-    //Add Foo Again===============================================================================================
-    GetECDb().SaveChanges();
-    SchemaItem addFoo(
-        "<?xml version='1.0' encoding='utf-8'?>"
-        "<ECSchema schemaName='TestSchema' nameSpacePrefix='ts' version='7.0.0' xmlns='http://www.bentley.com/schemas/Bentley.ECXML.3.0'>"
-        "   <ECSchemaReference name = 'ECDbMap' version='02.00' prefix = 'ecdbmap' />"
-        "   <ECEntityClass typeName='Parent' modifier='None'>"
-        "        <ECCustomAttributes>"
-        "         <ClassMap xmlns='ECDbMap.02.00'>"
-        "             <MapStrategy>TablePerHierarchy</MapStrategy>"
-        "         </ClassMap>"
-        "         <ShareColumns xmlns='ECDbMap.02.00'>"
-        "              <SharedColumnCount>7</SharedColumnCount>"
-        "              <ApplyToSubclassesOnly>True</ApplyToSubclassesOnly>"
-        "         </ShareColumns>"
-        "            <JoinedTablePerDirectSubclass xmlns='ECDbMap.02.00'/>"
-        "        </ECCustomAttributes>"
-        "       <ECProperty propertyName='P' typeName='long' />"
-        "   </ECEntityClass>"
-        "   <ECEntityClass typeName='Goo' modifier='None'>"
-        "       <BaseClass>Parent</BaseClass>"
-        "       <ECProperty propertyName='GS' typeName='string' />"
-        "       <ECProperty propertyName='GD' typeName='double' />"
-        "       <ECProperty propertyName='GL' typeName='long' />"
-        "   </ECEntityClass>"
-        "   <ECEntityClass typeName='Foo' modifier='None'>"
-        "       <BaseClass>Goo</BaseClass>"
-        "       <ECProperty propertyName='FS' typeName='string' />"
-        "       <ECProperty propertyName='FD' typeName='double' />"
-        "       <ECProperty propertyName='FL' typeName='long' />"
-        "       <ECProperty propertyName='FI' typeName='int' />"
-        "       <ECProperty propertyName='FI1' typeName='int' />"//Extra column to verify that sharedcolumn count should be incremented
-        "   </ECEntityClass>"
-        "</ECSchema>", true, "Adding new derived Entity class is supported now");
-    asserted = false;
-    AssertSchemaImport(asserted, GetECDb(), addFoo);
-    ASSERT_FALSE(asserted);
-
-    //Table should not exist
-    ASSERT_FALSE(GetECDb().TableExists("ts_Foo"));
-    ASSERT_NE(GetECDb().Schemas().GetECClass("TestSchema", "Foo"), nullptr);
-
-    //following tables should exist.
-    ASSERT_TRUE(GetECDb().TableExists("ts_Goo"));
-    ASSERT_NE(GetECDb().Schemas().GetECClass("TestSchema", "Goo"), nullptr);
-
-    ASSERT_TRUE(GetECDb().TableExists("ts_Parent"));
-    ASSERT_NE(GetECDb().Schemas().GetECClass("TestSchema", "Parent"), nullptr);
-
-    //verify number of columns
-    testItems.clear();
-    testItems.push_back(std::make_pair("ts_Parent", 3));
-    testItems.push_back(std::make_pair("ts_Goo", 9));
-    AssertColumnCount(GetECDb(), testItems, "JoinedTablePerDirectSubclass_SharedColumnCount");
-
-    ASSERT_ECSQL(GetECDb(), ECSqlStatus::Success, BE_SQLITE_DONE, "SELECT FS, FD, FL, FI, FI1 FROM ts.Foo");
-    ASSERT_ECSQL(GetECDb(), ECSqlStatus::Success, BE_SQLITE_ROW, "SELECT GS, GD, GL FROM ts.Goo");
-
-    ASSERT_ECSQL(GetECDb(), ECSqlStatus::Success, BE_SQLITE_DONE, "INSERT INTO ts.Foo(FS,FD,FL,FI,FI1) VALUES ('test1', 1.3, 334, 1, 11)");
-    ASSERT_ECSQL(GetECDb(), ECSqlStatus::Success, BE_SQLITE_DONE, "INSERT INTO ts.Foo(FS,FD,FL,FI,FI1) VALUES ('test2', 23.3, 234, 2, 22)");
-    }
-
-//---------------------------------------------------------------------------------------
-// @bsimethod                                   Muhammad Hassan                     05/16
-//+---------------+---------------+---------------+---------------+---------------+------
-TEST_F(ECSchemaUpdateTests, DeleteSubclassOfRelationshipConstraintConstraint)
-    {
-    SchemaItem schemaItem(
-        "<?xml version='1.0' encoding='utf-8'?>"
-        "<ECSchema schemaName='TestSchema' alias='ts' version='1.0.0' xmlns='http://www.bentley.com/schemas/Bentley.ECXML.3.1'>"
-        "   <ECSchemaReference name = 'ECDbMap' version='02.00' alias = 'ecdbmap' />"
-        "   <ECEntityClass typeName='A' modifier='None' >"
-        "        <ECCustomAttributes>"
-        "         <ClassMap xmlns='ECDbMap.02.00'>"
-        "                <MapStrategy>TablePerHierarchy</MapStrategy>"
-        "            </ClassMap>"
-        "        </ECCustomAttributes>"
-        "       <ECProperty propertyName='propA' typeName='int' />"
-        "   </ECEntityClass>"
-        "   <ECEntityClass typeName='B' modifier='None' >"
-        "       <BaseClass>A</BaseClass>"
-        "       <ECProperty propertyName='propB' typeName='int' />"
-        "   </ECEntityClass>"
-        "   <ECEntityClass typeName='C' modifier='None' />"
-        "    <ECRelationshipClass typeName='RelClass' modifier='Sealed' strength='embedding' strengthDirection='forward' >"
-        "       <Source multiplicity='(0..1)' polymorphic='True' roleLabel='A'>"
-        "           <Class class='A' />"
-        "       </Source>"
-        "       <Target multiplicity='(0..*)' polymorphic='True' roleLabel='C'>"
-        "           <Class class='C' />"
-        "       </Target>"
-        "     </ECRelationshipClass>"
-        "</ECSchema>");
-
-    SetupECDb("schemaupdate.ecdb", schemaItem);
-    ASSERT_TRUE(GetECDb().IsDbOpen());
-    ASSERT_EQ(DbResult::BE_SQLITE_OK, GetECDb().SaveChanges());
-
-    BeFileName filePath(GetECDb().GetDbFileName());
-    GetECDb().CloseDb();
-
-    Utf8CP schemaWithDeletedConstraintClass =
-        "<?xml version='1.0' encoding='utf-8'?>"
-        "<ECSchema schemaName='TestSchema' alias='ts' version='2.0.0' xmlns='http://www.bentley.com/schemas/Bentley.ECXML.3.1'>"
-        "   <ECSchemaReference name = 'ECDbMap' version='02.00' alias = 'ecdbmap' />"
-        "   <ECEntityClass typeName='A' modifier='None' >"
-        "        <ECCustomAttributes>"
-        "         <ClassMap xmlns='ECDbMap.02.00'>"
-        "                <MapStrategy>TablePerHierarchy</MapStrategy>"
-        "            </ClassMap>"
-        "        </ECCustomAttributes>"
-        "       <ECProperty propertyName='propA' typeName='int' />"
-        "   </ECEntityClass>"
-        "   <ECEntityClass typeName='C' modifier='None' />"
-        "    <ECRelationshipClass typeName='RelClass' modifier='Sealed' strength='embedding' strengthDirection='forward' >"
-        "       <Source multiplicity='(0..1)' polymorphic='True' roleLabel='A'>"
-        "           <Class class='A' />"
-        "       </Source>"
-        "       <Target multiplicity='(0..*)' polymorphic='True' roleLabel='C'>"
-        "           <Class class='C' />"
-        "       </Target>"
-        "     </ECRelationshipClass>"
-        "</ECSchema>";
-
-    AssertSchemaUpdate(schemaWithDeletedConstraintClass, filePath, {true, true}, "Deleting subclass of ECRel ConstraintClass");
-    }
-
-//---------------------------------------------------------------------------------------
-// @bsimethod                                   Muhammad Hassan                     06/16
-//+---------------+---------------+---------------+---------------+---------------+------
-TEST_F(ECSchemaUpdateTests, DeleteConcreteImplementationOfAbstractConstraintClass)
-    {
-    SchemaItem schemaItem(
-        "<?xml version='1.0' encoding='utf-8'?>"
-        "<ECSchema schemaName='TestSchema' nameSpacePrefix='ts' version='1.0.0' xmlns='http://www.bentley.com/schemas/Bentley.ECXML.3.0'>"
-        "   <ECSchemaReference name = 'ECDbMap' version='02.00' prefix = 'ecdbmap' />"
-        "   <ECEntityClass typeName='A' modifier='Abstract' >"
-        "        <ECCustomAttributes>"
-        "         <ClassMap xmlns='ECDbMap.02.00'>"
-        "                <MapStrategy>TablePerHierarchy</MapStrategy>"
-        "            </ClassMap>"
-        "        </ECCustomAttributes>"
-        "       <ECProperty propertyName='propA' typeName='int' />"
-        "   </ECEntityClass>"
-        "   <ECEntityClass typeName='B' modifier='None' >"
-        "       <BaseClass>A</BaseClass>"
-        "       <ECProperty propertyName='propB' typeName='int' />"
-        "   </ECEntityClass>"
-        "   <ECEntityClass typeName='C' modifier='Abstract' >"
-        "        <ECCustomAttributes>"
-        "         <ClassMap xmlns='ECDbMap.02.00'>"
-        "                <MapStrategy>TablePerHierarchy</MapStrategy>"
-        "            </ClassMap>"
-        "        </ECCustomAttributes>"
-        "       <ECProperty propertyName='propC' typeName='int' />"
-        "   </ECEntityClass>"
-        "   <ECEntityClass typeName='D' modifier='None' >"
-        "       <BaseClass>C</BaseClass>"
-        "       <ECProperty propertyName='propD' typeName='int' />"
-        "   </ECEntityClass>"
-        "    <ECRelationshipClass typeName='RelClass' modifier='Sealed' strength='embedding' strengthDirection='forward' >"
-        "       <Source cardinality='(0,1)' polymorphic='True'>"
-        "           <Class class='A' />"
-        "       </Source>"
-        "       <Target cardinality='(0,N)' polymorphic='True'>"
-        "           <Class class='C' />"
-        "       </Target>"
-        "     </ECRelationshipClass>"
-        "</ECSchema>");
-
-    SetupECDb("schemaupdate.ecdb", schemaItem);
-    ASSERT_TRUE(GetECDb().IsDbOpen());
-    ASSERT_EQ(DbResult::BE_SQLITE_OK, GetECDb().SaveChanges());
-
-    ECClassCP classB = GetECDb().Schemas().GetECSchema("TestSchema")->GetClassCP("B");
-    ECClassCP classD = GetECDb().Schemas().GetECSchema("TestSchema")->GetClassCP("D");
-
-    ASSERT_ECSQL(GetECDb(), ECSqlStatus::Success, BE_SQLITE_DONE, "INSERT INTO ts.B(ECInstanceId, propA, propB) VALUES(1, 11, 22)");
-    ASSERT_ECSQL(GetECDb(), ECSqlStatus::Success, BE_SQLITE_DONE, "INSERT INTO ts.D(ECInstanceId, propC, propD) VALUES(2, 33, 44)");
-
-    Utf8String ecsql;
-    ecsql.Sprintf("INSERT INTO ts.RelClass(ECInstanceId, SourceECInstanceId, SourceECClassId, TargetECInstanceId, TargetECClassId) VALUES(101, 1, %llu, 2, %llu)", classB->GetId().GetValue(), classD->GetId().GetValue());
-    //Insert Relationship instance
-    ASSERT_ECSQL(GetECDb(), ECSqlStatus::Success, BE_SQLITE_DONE, ecsql.c_str());
-
-    //Verify Insertion
-    ASSERT_ECSQL(GetECDb(), ECSqlStatus::Success, BE_SQLITE_ROW, "SELECT * FROM ts.RelClass");
-
-    BeFileName filePath(GetECDb().GetDbFileName());
-    GetECDb().CloseDb();
-
-    Utf8CP schemaWithDeletedConstraintClass =
-        "<?xml version='1.0' encoding='utf-8'?>"
-        "<ECSchema schemaName='TestSchema' nameSpacePrefix='ts' version='2.0.0' xmlns='http://www.bentley.com/schemas/Bentley.ECXML.3.0'>"
-        "   <ECSchemaReference name = 'ECDbMap' version='02.00' prefix = 'ecdbmap' />"
-        "   <ECEntityClass typeName='A' modifier='Abstract' >"
-        "        <ECCustomAttributes>"
-        "         <ClassMap xmlns='ECDbMap.02.00'>"
-        "                <MapStrategy>TablePerHierarchy</MapStrategy>"
-        "            </ClassMap>"
-        "        </ECCustomAttributes>"
-        "       <ECProperty propertyName='propA' typeName='int' />"
-        "   </ECEntityClass>"
-        "   <ECEntityClass typeName='C' modifier='Abstract' >"
-        "        <ECCustomAttributes>"
-        "         <ClassMap xmlns='ECDbMap.02.00'>"
-        "                <MapStrategy>TablePerHierarchy</MapStrategy>"
-        "            </ClassMap>"
-        "        </ECCustomAttributes>"
-        "       <ECProperty propertyName='propC' typeName='int' />"
-        "   </ECEntityClass>"
-        "    <ECRelationshipClass typeName='RelClass' modifier='Sealed' strength='embedding' strengthDirection='forward' >"
-        "       <Source cardinality='(0,1)' polymorphic='True'>"
-        "           <Class class='A' />"
-        "       </Source>"
-        "       <Target cardinality='(0,N)' polymorphic='True'>"
-        "           <Class class='C' />"
-        "       </Target>"
-        "     </ECRelationshipClass>"
-        "</ECSchema>";
-    AssertSchemaUpdate(schemaWithDeletedConstraintClass, filePath, {true, true}, "delete subclass of abstract rel constraint class");
-
-    for (Utf8StringCR dbPath : m_updatedDbs)
-        {
-        ASSERT_EQ(BE_SQLITE_OK, OpenBesqliteDb(dbPath.c_str()));
-
-        //Verify relationship Instance should be deleted along with deletion of constaint class
-        ASSERT_ECSQL(GetECDb(), ECSqlStatus::Success, BE_SQLITE_DONE, "SELECT * FROM ts.RelClass");
-
-        GetECDb().CloseDb();
-        }
-    }
-
-//---------------------------------------------------------------------------------------
-// @bsimethod                                   Muhammad Hassan                     06/16
-//+---------------+---------------+---------------+---------------+---------------+------
-TEST_F(ECSchemaUpdateTests, DeleteECRelationships)
-    {
-    SchemaItem schemaItem(
-        "<?xml version='1.0' encoding='utf-8'?>"
-        "<ECSchema schemaName='TestSchema' nameSpacePrefix='ts' version='1.0.0' xmlns='http://www.bentley.com/schemas/Bentley.ECXML.3.0'>"
-        "   <ECEntityClass typeName='Foo' modifier='None'>"
-        "       <ECProperty propertyName='S1' typeName='string' />"
-        "   </ECEntityClass>"
-        "   <ECEntityClass typeName='Roo' modifier='None'>"
-        "       <ECProperty propertyName='S3' typeName='string' />"
-        "   </ECEntityClass>"
-        "    <ECRelationshipClass typeName='EndTableRelationship' modifier='Sealed' strength='Embedding' strengthDirection='forward' >"
-        "       <Source cardinality='(0,1)' polymorphic='True'>"
-        "           <Class class='Foo' />"
-        "       </Source>"
-        "       <Target cardinality='(0,N)' polymorphic='True'>"
-        "           <Class class='Roo' />"
-        "       </Target>"
-        "     </ECRelationshipClass>"
-        "    <ECRelationshipClass typeName='LinkTableRelationship' modifier='Sealed' strength='referencing' strengthDirection='forward' >"
-        "       <Source cardinality='(0,N)' polymorphic='True'>"
-        "           <Class class='Foo' />"
-        "       </Source>"
-        "       <Target cardinality='(0,N)' polymorphic='True'>"
-        "           <Class class='Roo' />"
-        "       </Target>"
-        "     </ECRelationshipClass>"
-        "</ECSchema>");
-
-    SetupECDb("schemaupdate.ecdb", schemaItem);
-    ASSERT_TRUE(GetECDb().IsDbOpen());
-    ASSERT_EQ(DbResult::BE_SQLITE_OK, GetECDb().SaveChanges());
-
-    BeFileName filePath(GetECDb().GetDbFileName());
-    GetECDb().CloseDb();
-
-    Utf8CP relationshipWithForeignKeyMapping =
-        "<?xml version='1.0' encoding='utf-8'?>"
-        "<ECSchema schemaName='TestSchema' nameSpacePrefix='ts' version='2.0.0' xmlns='http://www.bentley.com/schemas/Bentley.ECXML.3.0'>"
-        "   <ECEntityClass typeName='Foo' modifier='None'>"
-        "       <ECProperty propertyName='S1' typeName='string' />"
-        "   </ECEntityClass>"
-        "   <ECEntityClass typeName='Roo' modifier='None'>"
-        "       <ECProperty propertyName='S3' typeName='string' />"
-        "   </ECEntityClass>"
-        "    <ECRelationshipClass typeName='LinkTableRelationship' modifier='Sealed' strength='referencing' strengthDirection='forward' >"
-        "       <Source cardinality='(0,N)' polymorphic='True'>"
-        "           <Class class='Foo' />"
-        "       </Source>"
-        "       <Target cardinality='(0,N)' polymorphic='True'>"
-        "           <Class class='Roo' />"
-        "       </Target>"
-        "     </ECRelationshipClass>"
-        "</ECSchema>";
-
-    AssertSchemaUpdate(relationshipWithForeignKeyMapping, filePath, {false, false}, "Deleting ECRelationship with ForeignKey Mapping");
-
-    Utf8CP linkTableECRelationship =
-        "<?xml version='1.0' encoding='utf-8'?>"
-        "<ECSchema schemaName='TestSchema' nameSpacePrefix='ts' version='2.0.0' xmlns='http://www.bentley.com/schemas/Bentley.ECXML.3.0'>"
-        "   <ECEntityClass typeName='Foo' modifier='None'>"
-        "       <ECProperty propertyName='S1' typeName='string' />"
-        "   </ECEntityClass>"
-        "   <ECEntityClass typeName='Roo' modifier='None'>"
-        "       <ECProperty propertyName='S3' typeName='string' />"
-        "   </ECEntityClass>"
-        "    <ECRelationshipClass typeName='EndTableRelationship' modifier='Sealed' strength='Embedding' strengthDirection='forward' >"
-        "       <Source cardinality='(0,1)' polymorphic='True'>"
-        "           <Class class='Foo' />"
-        "       </Source>"
-        "       <Target cardinality='(0,N)' polymorphic='True'>"
-        "           <Class class='Roo' />"
-        "       </Target>"
-        "     </ECRelationshipClass>"
-        "</ECSchema>";
-
-    AssertSchemaUpdate(linkTableECRelationship, filePath, {true, true}, "Deletion of LinkTable mapped relationship");
-    }
-
-//---------------------------------------------------------------------------------------
-// @bsimethod                                   Muhammad Hassan                     06/16
-//+---------------+---------------+---------------+---------------+---------------+------
-TEST_F(ECSchemaUpdateTests, DeleteECStructClassUnsupported)
-    {
-    SchemaItem schemaItem(
-        "<?xml version='1.0' encoding='utf-8'?>"
-        "<ECSchema schemaName='TestSchema' nameSpacePrefix='ts' version='1.0.0' xmlns='http://www.bentley.com/schemas/Bentley.ECXML.3.0'>"
-        "   <ECStructClass typeName='ChangeInfoStruct' modifier='None'>"
-        "       <ECProperty propertyName='ChangeStatus' typeName='int' readOnly='false' />"
-        "   </ECStructClass>"
-        "</ECSchema>");
-
-    SetupECDb("schemaupdate.ecdb", schemaItem);
-    ASSERT_TRUE(GetECDb().IsDbOpen());
-    ASSERT_EQ(DbResult::BE_SQLITE_OK, GetECDb().SaveChanges());
-
-    SchemaItem deleteStructECClass(
-        "<?xml version='1.0' encoding='utf-8'?>"
-        "<ECSchema schemaName='TestSchema' nameSpacePrefix='ts' version='2.0.0' xmlns='http://www.bentley.com/schemas/Bentley.ECXML.3.0'>"
-        "</ECSchema>", false, "Deleting ECStructClass is expected to be not supported");
-
-    bool asserted = false;
-    AssertSchemaImport(asserted, GetECDb(), deleteStructECClass);
-    ASSERT_FALSE(asserted);
-    ASSERT_EQ(DbResult::BE_SQLITE_OK, GetECDb().SaveChanges());
-    }
-
-//---------------------------------------------------------------------------------------
-// @bsimethod                                   Affan Khan                     05/16
-//+---------------+---------------+---------------+---------------+---------------+------
-TEST_F(ECSchemaUpdateTests, UpdateECDbMapCA_DbIndexChanges)
-    {
-    SchemaItem schemaItem(
-        "<?xml version='1.0' encoding='utf-8'?>"
-        "<ECSchema schemaName='TestSchema' nameSpacePrefix='ts' version='1.0.0' xmlns='http://www.bentley.com/schemas/Bentley.ECXML.3.0'>"
-        "   <ECSchemaReference name = 'ECDbMap' version='02.00' prefix = 'ecdbmap' />"
-        "    <ECEntityClass typeName='A'>"
-        "        <ECProperty propertyName='PA' typeName='int' />"
-        "    </ECEntityClass>"
-        "    <ECEntityClass typeName='B'>"
-        "       <ECCustomAttributes>"
-        "           <DbIndexList xmlns='ECDbMap.02.00'>"
-        "               <Indexes>"
-        "                   <DbIndex>"
-        "                       <Name>IDX_Partial_Index</Name>"
-        "                       <IsUnique>False</IsUnique>"
-        "                       <Properties>"
-        "                           <string>AId.Id</string>"
-        "                       </Properties>"
-        "                   </DbIndex>"
-        "               </Indexes>"
-        "           </DbIndexList>"
-        "        </ECCustomAttributes>"
-        "        <ECProperty propertyName='PB' typeName='int' />"
-        "        <ECNavigationProperty propertyName='AId' relationshipName='AHasB' direction='Backward' />"
-        "    </ECEntityClass>"
-        "   <ECRelationshipClass typeName='AHasB' strength='Embedding'>"
-        "      <Source cardinality='(0,1)' polymorphic='False'>"
-        "          <Class class ='A' />"
-        "      </Source>"
-        "      <Target cardinality='(0,N)' polymorphic='False'>"
-        "          <Class class ='B' />"
-        "      </Target>"
-        "   </ECRelationshipClass>"
-        "</ECSchema>");
-
-    SetupECDb("schemaupdate.ecdb", schemaItem);
-    ASSERT_TRUE(GetECDb().IsDbOpen());
-    ASSERT_EQ(DbResult::BE_SQLITE_OK, GetECDb().SaveChanges());
-
-    ECClassCP b = GetECDb().Schemas().GetECClass("TestSchema", "B");
-    ASSERT_NE(b, nullptr);
-    IECInstancePtr ca = b->GetCustomAttribute("DbIndexList");
-    ASSERT_FALSE(ca.IsNull());
-
-    ECValue indexes, indexName;
-    ASSERT_EQ(ca->GetValue(indexes, "Indexes", 0), ECObjectsStatus::Success);
-    ASSERT_EQ(indexes.GetStruct()->GetValue(indexName, "Name"), ECObjectsStatus::Success);
-    ASSERT_STREQ(indexName.GetUtf8CP(), "IDX_Partial_Index");
-
-    Statement stmt;
-    ASSERT_EQ(BE_SQLITE_OK, stmt.Prepare(GetECDb(), "SELECT NULL FROM ec_Index WHERE Name='IDX_Partial_Index'"));
-    ASSERT_EQ(BE_SQLITE_ROW, stmt.Step());
-    stmt.Finalize();
-
-    BeFileName filePath(GetECDb().GetDbFileName());
-    GetECDb().CloseDb();
-
-    Utf8CP schemaWithIndexNameModified =
-        "<?xml version='1.0' encoding='utf-8'?>"
-        "<ECSchema schemaName='TestSchema' nameSpacePrefix='ts' version='1.0.0' xmlns='http://www.bentley.com/schemas/Bentley.ECXML.3.0'>"
-        "   <ECSchemaReference name = 'ECDbMap' version='02.00' prefix = 'ecdbmap' />"
-        "    <ECEntityClass typeName='A'>"
-        "        <ECProperty propertyName='PA' typeName='int' />"
-        "    </ECEntityClass>"
-        "    <ECEntityClass typeName='B'>"
-        "       <ECCustomAttributes>"
-        "           <DbIndexList xmlns='ECDbMap.02.00'>"
-        "               <Indexes>"
-        "                   <DbIndex>"
-        "                       <Name>IDX_Partial</Name>"
-        "                       <IsUnique>False</IsUnique>"
-        "                       <Properties>"
-        "                           <string>AId.Id</string>"
-        "                       </Properties>"
-        "                   </DbIndex>"
-        "               </Indexes>"
-        "           </DbIndexList>"
-        "        </ECCustomAttributes>"
-        "        <ECProperty propertyName='PB' typeName='int' />"
-        "        <ECNavigationProperty propertyName='AId' relationshipName='AHasB' direction='Backward' />"
-        "    </ECEntityClass>"
-        "   <ECRelationshipClass typeName='AHasB' strength='Embedding'>"
-        "      <Source cardinality='(0,1)' polymorphic='False'>"
-        "          <Class class ='A' />"
-        "      </Source>"
-        "      <Target cardinality='(0,N)' polymorphic='False'>"
-        "          <Class class ='B' />"
-        "      </Target>"
-        "   </ECRelationshipClass>"
-        "</ECSchema>";
-
-    m_updatedDbs.clear();
-    AssertSchemaUpdate(schemaWithIndexNameModified, filePath, {true, true}, "Modifying DbIndex::Name");
-
-    for (Utf8StringCR dbPath : m_updatedDbs)
-        {
-        ASSERT_EQ(BE_SQLITE_OK, OpenBesqliteDb(dbPath.c_str()));
-
-        ECClassCP b = GetECDb().Schemas().GetECClass("TestSchema", "B");
-        ASSERT_NE(b, nullptr);
-        IECInstancePtr ca = b->GetCustomAttribute("DbIndexList");
-        ASSERT_FALSE(ca.IsNull());
-
-        ECValue indexes, indexName;
-        ASSERT_EQ(ca->GetValue(indexes, "Indexes", 0), ECObjectsStatus::Success);
-        ASSERT_EQ(indexes.GetStruct()->GetValue(indexName, "Name"), ECObjectsStatus::Success);
-        ASSERT_STREQ(indexName.GetUtf8CP(), "IDX_Partial");
-
-        //verify entry updated in ec_Index table
-        Statement statement;
-        ASSERT_EQ(BE_SQLITE_OK, statement.Prepare(GetECDb(), "SELECT NULL FROM ec_Index WHERE Name='IDX_Partial'"));
-        ASSERT_EQ(BE_SQLITE_ROW, statement.Step());
-
-        statement.Finalize();
-        GetECDb().CloseDb();
-        }
-
-    Utf8CP schemaWithIndexDeleted =
-        "<?xml version='1.0' encoding='utf-8'?>"
-        "<ECSchema schemaName='TestSchema' nameSpacePrefix='ts' version='1.0.0' xmlns='http://www.bentley.com/schemas/Bentley.ECXML.3.0'>"
-        "   <ECSchemaReference name = 'ECDbMap' version='02.00' prefix = 'ecdbmap' />"
-        "    <ECEntityClass typeName='A'>"
-        "        <ECProperty propertyName='PA' typeName='int' />"
-        "    </ECEntityClass>"
-        "    <ECEntityClass typeName='B'>"
-        "       <ECCustomAttributes>"
-        "           <ClassMap xmlns='ECDbMap.02.00'>"
-        "           </ClassMap>"
-        "        </ECCustomAttributes>"
-        "        <ECProperty propertyName='PB' typeName='int' />"
-        "        <ECNavigationProperty propertyName='AId' relationshipName='AHasB' direction='Backward' />"
-        "    </ECEntityClass>"
-        "   <ECRelationshipClass typeName='AHasB' strength='Embedding'>"
-        "      <Source cardinality='(0,1)' polymorphic='False'>"
-        "          <Class class ='A' />"
-        "      </Source>"
-        "      <Target cardinality='(0,N)' polymorphic='False'>"
-        "          <Class class ='B' />"
-        "      </Target>"
-        "   </ECRelationshipClass>"
-        "</ECSchema>";
-
-    m_updatedDbs.clear();
-    AssertSchemaUpdate(schemaWithIndexDeleted, filePath, {false, false}, "Deleting DbIndex");
-    }
-
-//---------------------------------------------------------------------------------------
-// @bsimethod                                   Maha Nasir                     11/16
-//+---------------+---------------+---------------+---------------+---------------+------
-TEST_F(ECSchemaUpdateTests, Add_Class_NavigationProperty_RelationshipClass)
-    {
-    SchemaItem schemaItem(
-        "<?xml version='1.0' encoding='utf-8'?>"
-        "<ECSchema schemaName='TestSchema' nameSpacePrefix='ts' version='1.0.0' xmlns='http://www.bentley.com/schemas/Bentley.ECXML.3.0'>"
-        "    <ECEntityClass typeName='A'>"
-        "        <ECProperty propertyName='PA' typeName='int' />"
-        "    </ECEntityClass>"
-        "</ECSchema>");
-
-    SetupECDb("schemaupdate.ecdb", schemaItem);
-    ASSERT_TRUE(GetECDb().IsDbOpen());
-    ASSERT_EQ(DbResult::BE_SQLITE_OK, GetECDb().SaveChanges());
-
-    BeFileName filePath(GetECDb().GetDbFileName());
-    GetECDb().CloseDb();
-
-    Utf8CP schemaWithNavProperty=
-        "<?xml version='1.0' encoding='utf-8'?>"
-        "<ECSchema schemaName='TestSchema' nameSpacePrefix='ts' version='2.0.0' xmlns='http://www.bentley.com/schemas/Bentley.ECXML.3.0'>"
-        "    <ECEntityClass typeName='A'>"
-        "        <ECProperty propertyName='PA' typeName='int' />"
-        "    </ECEntityClass>"
-        "    <ECEntityClass typeName='B'>"
-        "        <ECProperty propertyName='PB' typeName='int' />"
-        "        <ECNavigationProperty propertyName='AId' relationshipName='AHasB' direction='Backward' />"
-        "    </ECEntityClass>"
-        "   <ECRelationshipClass typeName='AHasB' strength='Embedding' modifier='Sealed'>"
-        "      <Source cardinality='(0,1)' polymorphic='False'>"
-        "          <Class class ='A' />"
-        "      </Source>"
-        "      <Target cardinality='(0,N)' polymorphic='False'>"
-        "          <Class class ='B' />"
-        "      </Target>"
-        "   </ECRelationshipClass>"
-        "</ECSchema>";
-
-    m_updatedDbs.clear();
-    AssertSchemaUpdate(schemaWithNavProperty, filePath, {true, false}, "Adding Classes and Navigation property simultaneously");
-
-    for (Utf8StringCR dbPath : m_updatedDbs)
-        {
-        ASSERT_EQ(BE_SQLITE_OK, OpenBesqliteDb(dbPath.c_str()));
-
-        ECClassCP entityClass = GetECDb().Schemas().GetECClass("TestSchema", "B");
-        ASSERT_TRUE(entityClass != nullptr);
-
-        ECClassCP relClass = GetECDb().Schemas().GetECClass("TestSchema", "AHasB");
-        ASSERT_TRUE(relClass != nullptr);
-
-        NavigationECPropertyCP navProp = entityClass->GetPropertyP("AId")->GetAsNavigationProperty();
-        ASSERT_TRUE(navProp != nullptr);
-
-        GetECDb().CloseDb();
-        }
-    }
-
-//---------------------------------------------------------------------------------------
-// @bsimethod                                   Muhammad Hassan                     05/16
-//+---------------+---------------+---------------+---------------+---------------+------
-TEST_F(ECSchemaUpdateTests, DeleteNavigationProperty)
-    {
-    SchemaItem schemaItem(
-        "<?xml version='1.0' encoding='utf-8'?>"
-        "<ECSchema schemaName='TestSchema' nameSpacePrefix='ts' version='1.0.0' xmlns='http://www.bentley.com/schemas/Bentley.ECXML.3.0'>"
-        "    <ECEntityClass typeName='A'>"
-        "        <ECProperty propertyName='PA' typeName='int' />"
-        "    </ECEntityClass>"
-        "    <ECEntityClass typeName='B'>"
-        "        <ECProperty propertyName='PB' typeName='int' />"
-        "        <ECNavigationProperty propertyName='AId' relationshipName='AHasB' direction='Backward' />"
-        "    </ECEntityClass>"
-        "   <ECRelationshipClass typeName='AHasB' strength='Embedding' modifier='Sealed'>"
-        "      <Source cardinality='(0,1)' polymorphic='False'>"
-        "          <Class class ='A' />"
-        "      </Source>"
-        "      <Target cardinality='(0,N)' polymorphic='False'>"
-        "          <Class class ='B' />"
-        "      </Target>"
-        "   </ECRelationshipClass>"
-        "</ECSchema>");
-
-    SetupECDb("schemaupdate.ecdb", schemaItem);
-    ASSERT_TRUE(GetECDb().IsDbOpen());
-    ASSERT_EQ(DbResult::BE_SQLITE_OK, GetECDb().SaveChanges());
-
-    SchemaItem schemaWithDeletedKeyProperty(
-        "<?xml version='1.0' encoding='utf-8'?>"
-        "<ECSchema schemaName='TestSchema' nameSpacePrefix='ts' version='2.0.0' xmlns='http://www.bentley.com/schemas/Bentley.ECXML.3.0'>"
-        "    <ECEntityClass typeName='A'>"
-        "        <ECProperty propertyName='PA' typeName='int' />"
-        "    </ECEntityClass>"
-        "    <ECEntityClass typeName='B'>"
-        "        <ECProperty propertyName='PB' typeName='int' />"
-        "    </ECEntityClass>"
-        "   <ECRelationshipClass typeName='AHasB' strength='Embedding' modifier='Sealed'>"
-        "      <Source cardinality='(0,1)' polymorphic='False'>"
-        "          <Class class ='A' />"
-        "      </Source>"
-        "      <Target cardinality='(0,N)' polymorphic='False'>"
-        "          <Class class ='B' />"
-        "      </Target>"
-        "   </ECRelationshipClass>"
-        "</ECSchema>", false, "can't delete a property used as keyProperty.");
-    bool asserted = false;
-    AssertSchemaImport(asserted, GetECDb(), schemaWithDeletedKeyProperty);
-    ASSERT_FALSE(asserted);
-    }
-
-//---------------------------------------------------------------------------------------
-// @bsimethod                                   Muhammad Hassan                     05/16
-//+---------------+---------------+---------------+---------------+---------------+------
-TEST_F(ECSchemaUpdateTests, ValidateModifingAddingDeletingBaseClassNotSupported)
-    {
-    SchemaItem schemaItem(
-        "<?xml version='1.0' encoding='utf-8'?>"
-        "<ECSchema schemaName='TestSchema' nameSpacePrefix='ts' version='1.0.0' xmlns='http://www.bentley.com/schemas/Bentley.ECXML.3.0'>"
-        "   <ECEntityClass typeName='TestClass0' modifier='None' />"
-        "   <ECEntityClass typeName='TestClass' modifier='None' />"
-        "   <ECEntityClass typeName='Sub' modifier='None' >"
-        "       <BaseClass>TestClass</BaseClass>"
-        "   </ECEntityClass >"
-        "</ECSchema>");
-
-    SetupECDb("schemaupdate.ecdb", schemaItem);
-    ASSERT_TRUE(GetECDb().IsDbOpen());
-    ASSERT_EQ(DbResult::BE_SQLITE_OK, GetECDb().SaveChanges());
-
-    SchemaItem schemaWithDeletedBaseClass(
-        "<?xml version='1.0' encoding='utf-8'?>"
-        "<ECSchema schemaName='TestSchema' nameSpacePrefix='ts' version='1.0.0' xmlns='http://www.bentley.com/schemas/Bentley.ECXML.3.0'>"
-        "   <ECEntityClass typeName='TestClass0' modifier='None' />"
-        "   <ECEntityClass typeName='TestClass' modifier='None' />"
-        "   <ECEntityClass typeName='Sub' modifier='None' >"
-        "   </ECEntityClass >"
-        "</ECSchema>", false, "Deleting Base Class not allowed");
-    bool asserted = false;
-    AssertSchemaImport(asserted, GetECDb(), schemaWithDeletedBaseClass);
-    ASSERT_FALSE(asserted);
-
-    SchemaItem schemaWithModifedBaseClass(
-        "<?xml version='1.0' encoding='utf-8'?>"
-        "<ECSchema schemaName='TestSchema' nameSpacePrefix='ts' version='1.0.0' xmlns='http://www.bentley.com/schemas/Bentley.ECXML.3.0'>"
-        "   <ECEntityClass typeName='TestClass0' modifier='None' />"
-        "   <ECEntityClass typeName='TestClass' modifier='None' />"
-        "   <ECEntityClass typeName='Sub' modifier='None' >"
-        "       <BaseClass>TestClass0</BaseClass>"
-        "   </ECEntityClass >"
-        "</ECSchema>", false, "Modifying Base Class not allowed");
-    asserted = false;
-    AssertSchemaImport(asserted, GetECDb(), schemaWithModifedBaseClass);
-    ASSERT_FALSE(asserted);
-
-    SchemaItem schemaWithNewBaseClass(
-        "<?xml version='1.0' encoding='utf-8'?>"
-        "<ECSchema schemaName='TestSchema' nameSpacePrefix='ts' version='1.0.0' xmlns='http://www.bentley.com/schemas/Bentley.ECXML.3.0'>"
-        "   <ECEntityClass typeName='TestClass0' modifier='None' />"
-        "   <ECEntityClass typeName='TestClass' modifier='None' />"
-        "   <ECEntityClass typeName='Sub' modifier='None' >"
-        "       <BaseClass>TestClass</BaseClass>"
-        "       <BaseClass>TestClass0</BaseClass>"
-        "   </ECEntityClass >"
-        "</ECSchema>", false, "Adding new Base Class not allowed");
-    asserted = false;
-    AssertSchemaImport(asserted, GetECDb(), schemaWithNewBaseClass);
-    ASSERT_FALSE(asserted);
-    }
-
-//---------------------------------------------------------------------------------------
-// @bsimethod                                   Muhammad Hassan                     04/16
-//+---------------+---------------+---------------+---------------+---------------+------
-TEST_F(ECSchemaUpdateTests, DeleteExistingECEnumeration)
-    {
-    SchemaItem schemaItem(
-        "<?xml version='1.0' encoding='utf-8'?>"
-        "<ECSchema schemaName='TestSchema' nameSpacePrefix='ts' version='1.0.0' xmlns='http://www.bentley.com/schemas/Bentley.ECXML.3.0'>"
-        " <ECEnumeration typeName='NonStrictEnum' backingTypeName='int' isStrict='False'>"
-        "   <ECEnumerator value = '0' displayLabel = 'txt' />"
-        "   <ECEnumerator value = '1' displayLabel = 'bat' />"
-        " </ECEnumeration>"
-        "</ECSchema>");
-
-    SetupECDb("schemaupdate.ecdb", schemaItem);
-    ASSERT_TRUE(GetECDb().IsDbOpen());
-    ASSERT_EQ(DbResult::BE_SQLITE_OK, GetECDb().SaveChanges());
-
-    SchemaItem editedSchemaItem(
-        "<?xml version='1.0' encoding='utf-8'?>"
-        "<ECSchema schemaName='TestSchema' nameSpacePrefix='ts' version='1.0.0' xmlns='http://www.bentley.com/schemas/Bentley.ECXML.3.0'>"
-        "</ECSchema>", false, "Deletion of ECEnumeration is not suppported");
-    bool asserted = false;
-    AssertSchemaImport(asserted, GetECDb(), editedSchemaItem);
-    ASSERT_FALSE(asserted);
-    }
-
-//---------------------------------------------------------------------------------------
-// @bsimethod                                   Muhammad Hassan                     04/16
-//+---------------+---------------+---------------+---------------+---------------+------
-TEST_F(ECSchemaUpdateTests, ModifyExistingECEnumeration)
-    {
-    SchemaItem schemaItem(
-        "<?xml version='1.0' encoding='utf-8'?>"
-        "<ECSchema schemaName='TestSchema' nameSpacePrefix='ts' version='1.0.0' xmlns='http://www.bentley.com/schemas/Bentley.ECXML.3.0'>"
-        " <ECEnumeration typeName='NonStrictEnum' backingTypeName='int' isStrict='False'>"
-        "   <ECEnumerator value = '0' displayLabel = 'txt' />"
-        " </ECEnumeration>"
-        "</ECSchema>");
-
-    SetupECDb("schemaupdate.ecdb", schemaItem);
-    ASSERT_TRUE(GetECDb().IsDbOpen());
-    ASSERT_EQ(DbResult::BE_SQLITE_OK, GetECDb().SaveChanges());
-
-    SchemaItem editedSchemaItem(
-        "<?xml version='1.0' encoding='utf-8'?>"
-        "<ECSchema schemaName='TestSchema' nameSpacePrefix='ts' version='1.0.0' xmlns='http://www.bentley.com/schemas/Bentley.ECXML.3.0'>"
-        " <ECEnumeration typeName='NonStrictEnum' backingTypeName='int' isStrict='False'>"
-        "   <ECEnumerator value = '0' displayLabel = 'txt' />"
-        "   <ECEnumerator value = '1' displayLabel = 'bat' />"
-        " </ECEnumeration>"
-        "</ECSchema>", false, "Modifying ECEnumeration is not suppported");
-    bool asserted = false;
-    AssertSchemaImport(asserted, GetECDb(), editedSchemaItem);
-    ASSERT_FALSE(asserted);
-    }
-
-//---------------------------------------------------------------------------------------
-// @bsimethod                                   Affan Khan                     04/16
-//+---------------+---------------+---------------+---------------+---------------+------
-TEST_F(ECSchemaUpdateTests, ModifyIsEntityClass)
-    {
-    SchemaItem schemaItem(
-        "<?xml version='1.0' encoding='utf-8'?>"
-        "<ECSchema schemaName='TestSchema' nameSpacePrefix='ts' version='1.0.0' xmlns='http://www.bentley.com/schemas/Bentley.ECXML.3.0'>"
-        "   <ECEntityClass typeName='TestClass' modifier='None' />"
-        "</ECSchema>");
-
-    SetupECDb("schemaupdate.ecdb", schemaItem);
-    ASSERT_TRUE(GetECDb().IsDbOpen());
-    ASSERT_EQ(DbResult::BE_SQLITE_OK, GetECDb().SaveChanges());
-
-    SchemaItem editedSchemaItem(
-        "<?xml version='1.0' encoding='utf-8'?>"
-        "<ECSchema schemaName='TestSchema' nameSpacePrefix='ts' version='1.0.0' xmlns='http://www.bentley.com/schemas/Bentley.ECXML.3.0'>"
-        "   <ECStructClass typeName='TestClass' modifier='None' />"
-        "</ECSchema>", false, "Changing ECClass::IsEntityClass is not supported");
-    bool asserted = false;
-    AssertSchemaImport(asserted, GetECDb(), editedSchemaItem);
-    ASSERT_FALSE(asserted);
-    }
-
-//---------------------------------------------------------------------------------------
-// @bsimethod                                   Muhammad Hassan                     04/16
-//+---------------+---------------+---------------+---------------+---------------+------
-TEST_F(ECSchemaUpdateTests, ModifyIsStructClass)
-    {
-    SchemaItem schemaItem(
-        "<?xml version='1.0' encoding='utf-8'?>"
-        "<ECSchema schemaName='TestSchema' nameSpacePrefix='ts' version='1.0.0' xmlns='http://www.bentley.com/schemas/Bentley.ECXML.3.0'>"
-        "   <ECStructClass typeName='TestClass' />"
-        "</ECSchema>");
-
-    SetupECDb("schemaupdate.ecdb", schemaItem);
-    ASSERT_TRUE(GetECDb().IsDbOpen());
-    ASSERT_EQ(DbResult::BE_SQLITE_OK, GetECDb().SaveChanges());
-
-    SchemaItem editedSchemaItem(
-        "<?xml version='1.0' encoding='utf-8'?>"
-        "<ECSchema schemaName='TestSchema' nameSpacePrefix='ts' version='1.0.0' xmlns='http://www.bentley.com/schemas/Bentley.ECXML.3.0'>"
-        "   <ECEntityClass typeName='TestClass' modifier='None' />"
-        "</ECSchema>", false, "Changing ECClass::IsStructClass is not supported");
-    bool asserted = false;
-    AssertSchemaImport(asserted, GetECDb(), editedSchemaItem);
-    ASSERT_FALSE(asserted);
-    }
-
-//---------------------------------------------------------------------------------------
-// @bsimethod                                   Muhammad Hassan                     04/16
-//+---------------+---------------+---------------+---------------+---------------+------
-TEST_F(ECSchemaUpdateTests, ModifyIsCustomAttributeClass)
-    {
-    SchemaItem schemaItem(
-        "<?xml version='1.0' encoding='utf-8'?>"
-        "<ECSchema schemaName='TestSchema' nameSpacePrefix='ts' version='1.0.0' xmlns='http://www.bentley.com/schemas/Bentley.ECXML.3.0'>"
-        "   <ECCustomAttributeClass typeName='TestClass' appliesTo='EntityClass, RelationshipClass' />"
-        "</ECSchema>");
-
-    SetupECDb("schemaupdate.ecdb", schemaItem);
-    ASSERT_TRUE(GetECDb().IsDbOpen());
-    ASSERT_EQ(DbResult::BE_SQLITE_OK, GetECDb().SaveChanges());
-
-    SchemaItem editedSchemaItem(
-        "<?xml version='1.0' encoding='utf-8'?>"
-        "<ECSchema schemaName='TestSchema' nameSpacePrefix='ts_modified' displayLabel='Modified Test Schema' description='modified test schema' version='1.0.0' xmlns='http://www.bentley.com/schemas/Bentley.ECXML.3.0'>"
-        "   <ECEntityClass typeName='TestClass' modifier='None' />"
-        "</ECSchema>", false, "Changing ECClass::IsCustomAttributeClass is not supported");
-    bool asserted = false;
-    AssertSchemaImport(asserted, GetECDb(), editedSchemaItem);
-    ASSERT_FALSE(asserted);
-    }
-
-//---------------------------------------------------------------------------------------
-// @bsimethod                                   Muhammad Hassan                     04/16
-//+---------------+---------------+---------------+---------------+---------------+------
-TEST_F(ECSchemaUpdateTests, ModifyIsRelationshipClass)
-    {
-    SchemaItem schemaItem(
-        "<?xml version='1.0' encoding='utf-8'?>"
-        "<ECSchema schemaName='TestSchema' nameSpacePrefix='ts' version='1.0.0' xmlns='http://www.bentley.com/schemas/Bentley.ECXML.3.0'>"
-        "   <ECEntityClass typeName='A' modifier='None' />"
-        "    <ECRelationshipClass typeName='RelClass' modifier='Sealed' strength='embedding' >"
-        "       <Source cardinality='(0,1)' polymorphic='True'>"
-        "           <Class class='A' />"
-        "       </Source>"
-        "       <Target cardinality='(0,N)' polymorphic='True'>"
-        "           <Class class='A' />"
-        "       </Target>"
-        "     </ECRelationshipClass>"
-        "</ECSchema>");
-
-    SetupECDb("schemaupdate.ecdb", schemaItem);
-    ASSERT_TRUE(GetECDb().IsDbOpen());
-    ASSERT_EQ(DbResult::BE_SQLITE_OK, GetECDb().SaveChanges());
-
-    SchemaItem editedSchemaItem(
-        "<?xml version='1.0' encoding='utf-8'?>"
-        "<ECSchema schemaName='TestSchema' nameSpacePrefix='ts' version='1.0.0' xmlns='http://www.bentley.com/schemas/Bentley.ECXML.3.0'>"
-        "   <ECEntityClass typeName='A' modifier='None' />"
-        "   <ECCustomAttributeClass typeName='RelClass' />"
-        "</ECSchema>", false, "Changing ECClass::IsRelationshipClass is not supported");
-    bool asserted = false;
-    AssertSchemaImport(asserted, GetECDb(), editedSchemaItem);
-    ASSERT_FALSE(asserted);
-    }
-
-//---------------------------------------------------------------------------------------
-// @bsimethod                                   Muhammad Hassan                     04/16
-//+---------------+---------------+---------------+---------------+---------------+------
-TEST_F(ECSchemaUpdateTests, ModifyRelationship)
-    {
-    SchemaItem schemaItem(
-        "<?xml version='1.0' encoding='utf-8'?>"
-        "<ECSchema schemaName='TestSchema' nameSpacePrefix='ts' version='1.0.0' xmlns='http://www.bentley.com/schemas/Bentley.ECXML.3.0'>"
-        "   <ECEntityClass typeName='A' modifier='None' />"
-        "    <ECRelationshipClass typeName='RelClass' modifier='Sealed' strength='embedding' strengthDirection='forward' >"
-        "       <Source cardinality='(0,1)' polymorphic='True'>"
-        "           <Class class='A' />"
-        "       </Source>"
-        "       <Target cardinality='(0,N)' polymorphic='True'>"
-        "           <Class class='A' />"
-        "       </Target>"
-        "     </ECRelationshipClass>"
-        "</ECSchema>");
-
-    SetupECDb("schemaupdate.ecdb", schemaItem);
-    ASSERT_TRUE(GetECDb().IsDbOpen());
-    ASSERT_EQ(DbResult::BE_SQLITE_OK, GetECDb().SaveChanges());
-
-    Savepoint sp(GetECDb(), "Schema Import");
-    //Try Upgrade with different source Cardinality.
-    SchemaItem schemaWithDifferentCardinality(
-        "<?xml version='1.0' encoding='utf-8'?>"
-        "<ECSchema schemaName='TestSchema' nameSpacePrefix='ts' version='1.0.0' xmlns='http://www.bentley.com/schemas/Bentley.ECXML.3.0'>"
-        "   <ECEntityClass typeName='A' modifier='None' />"
-        "    <ECRelationshipClass typeName='RelClass' modifier='Sealed' strength='embedding' strengthDirection='forward' >"
-        "       <Source cardinality='(0,N)' polymorphic='True'>"
-        "           <Class class='A' />"
-        "       </Source>"
-        "       <Target cardinality='(0,N)' polymorphic='True'>"
-        "           <Class class='A' />"
-        "       </Target>"
-        "     </ECRelationshipClass>"
-        "</ECSchema>", false, "changing Relationship Cardinality now allowed");
-    bool asserted = false;
-    AssertSchemaImport(asserted, GetECDb(), schemaWithDifferentCardinality);
-    ASSERT_FALSE(asserted);
-    sp.Cancel();
-
-    sp.Begin();
-    //Try Upgrade with different target Cardinality.
-    SchemaItem schemaWithDifferentTargetCardinality(
-        "<?xml version='1.0' encoding='utf-8'?>"
-        "<ECSchema schemaName='TestSchema' nameSpacePrefix='ts' version='1.0.0' xmlns='http://www.bentley.com/schemas/Bentley.ECXML.3.0'>"
-        "   <ECEntityClass typeName='A' modifier='None' />"
-        "    <ECRelationshipClass typeName='RelClass' modifier='Sealed' strength='embedding' strengthDirection='forward' >"
-        "       <Source cardinality='(0,1)' polymorphic='True'>"
-        "           <Class class='A' />"
-        "       </Source>"
-        "       <Target cardinality='(0,1)' polymorphic='True'>"
-        "           <Class class='A' />"
-        "       </Target>"
-        "     </ECRelationshipClass>"
-        "</ECSchema>", false, "changing Relationship Cardinality now allowed");
-    asserted = false;
-    AssertSchemaImport(asserted, GetECDb(), schemaWithDifferentTargetCardinality);
-    ASSERT_FALSE(asserted);
-    sp.Cancel();
-
-    sp.Begin();
-    //Try Upgrade with different source Constraint Class
-    SchemaItem differentSourceConstraintClass(
-        "<?xml version='1.0' encoding='utf-8'?>"
-        "<ECSchema schemaName='TestSchema' nameSpacePrefix='ts' version='1.0.0' xmlns='http://www.bentley.com/schemas/Bentley.ECXML.3.0'>"
-        "   <ECEntityClass typeName='A' modifier='None' />"
-        "   <ECEntityClass typeName='B' modifier='None' />"
-        "    <ECRelationshipClass typeName='RelClass' modifier='Sealed' strength='embedding' strengthDirection='forward' >"
-        "       <Source cardinality='(0,1)' polymorphic='True'>"
-        "           <Class class='B' />"
-        "       </Source>"
-        "       <Target cardinality='(0,N)' polymorphic='True'>"
-        "           <Class class='A' />"
-        "       </Target>"
-        "     </ECRelationshipClass>"
-        "</ECSchema>", false, "changing Relationship Cardinality now allowed");
-    asserted = false;
-    AssertSchemaImport(asserted, GetECDb(), differentSourceConstraintClass);
-    ASSERT_FALSE(asserted);
-    sp.Cancel();
-
-    sp.Begin();
-    //Try Upgrade with different Target Constraint Class
-    SchemaItem differentTargetConstraintClass(
-        "<?xml version='1.0' encoding='utf-8'?>"
-        "<ECSchema schemaName='TestSchema' nameSpacePrefix='ts' version='1.0.0' xmlns='http://www.bentley.com/schemas/Bentley.ECXML.3.0'>"
-        "   <ECEntityClass typeName='A' modifier='None' />"
-        "   <ECEntityClass typeName='B' modifier='None' />"
-        "    <ECRelationshipClass typeName='RelClass' modifier='Sealed' strength='embedding' strengthDirection='forward' >"
-        "       <Source cardinality='(0,1)' polymorphic='True'>"
-        "           <Class class='A' />"
-        "       </Source>"
-        "       <Target cardinality='(0,N)' polymorphic='True'>"
-        "           <Class class='B' />"
-        "       </Target>"
-        "     </ECRelationshipClass>"
-        "</ECSchema>", false, "changing Relationship Cardinality now allowed");
-    asserted = false;
-    AssertSchemaImport(asserted, GetECDb(), differentTargetConstraintClass);
-    ASSERT_FALSE(asserted);
-    sp.Cancel();
-
-    sp.Begin();
-    //Try Upgrade with NonPolymorphic Source
-    SchemaItem nonPolymorphicSource(
-        "<?xml version='1.0' encoding='utf-8'?>"
-        "<ECSchema schemaName='TestSchema' nameSpacePrefix='ts' version='1.0.0' xmlns='http://www.bentley.com/schemas/Bentley.ECXML.3.0'>"
-        "   <ECEntityClass typeName='A' modifier='None' />"
-        "    <ECRelationshipClass typeName='RelClass' modifier='Sealed' strength='embedding' strengthDirection='forward' >"
-        "       <Source cardinality='(0,1)' polymorphic='False'>"
-        "           <Class class='A' />"
-        "       </Source>"
-        "       <Target cardinality='(0,N)' polymorphic='True'>"
-        "           <Class class='A' />"
-        "       </Target>"
-        "     </ECRelationshipClass>"
-        "</ECSchema>", false, "changing Relationship Cardinality now allowed");
-    asserted = false;
-    AssertSchemaImport(asserted, GetECDb(), nonPolymorphicSource);
-    ASSERT_FALSE(asserted);
-    sp.Cancel();
-
-    sp.Begin();
-    //Try Upgrade with NonPolymorphic Target
-    SchemaItem nonPolymorphicTarget(
-        "<?xml version='1.0' encoding='utf-8'?>"
-        "<ECSchema schemaName='TestSchema' nameSpacePrefix='ts' version='1.0.0' xmlns='http://www.bentley.com/schemas/Bentley.ECXML.3.0'>"
-        "   <ECEntityClass typeName='A' modifier='None' />"
-        "    <ECRelationshipClass typeName='RelClass' modifier='Sealed' strength='embedding' strengthDirection='forward' >"
-        "       <Source cardinality='(0,1)' polymorphic='True'>"
-        "           <Class class='A' />"
-        "       </Source>"
-        "       <Target cardinality='(0,N)' polymorphic='False'>"
-        "           <Class class='A' />"
-        "       </Target>"
-        "     </ECRelationshipClass>"
-        "</ECSchema>", false, "changing Relationship Cardinality now allowed");
-    asserted = false;
-    AssertSchemaImport(asserted, GetECDb(), nonPolymorphicTarget);
-    ASSERT_FALSE(asserted);
-    sp.Cancel();
-
-    sp.Begin();
-    //Try Upgrading schema with different strength.
-    SchemaItem schemaWithDifferentStrength(
-        "<?xml version='1.0' encoding='utf-8'?>"
-        "<ECSchema schemaName='TestSchema' nameSpacePrefix='ts' version='1.0.0' xmlns='http://www.bentley.com/schemas/Bentley.ECXML.3.0'>"
-        "   <ECEntityClass typeName='A' modifier='None' />"
-        "    <ECRelationshipClass typeName='RelClass' modifier='Sealed' strength='referencing' strengthDirection='forward' >"
-        "       <Source cardinality='(0,1)' polymorphic='True'>"
-        "           <Class class='A' />"
-        "       </Source>"
-        "       <Target cardinality='(0,N)' polymorphic='True'>"
-        "           <Class class='A' />"
-        "       </Target>"
-        "     </ECRelationshipClass>"
-        "</ECSchema>", false, "changing relationship Strength not allowed");
-    asserted = false;
-    AssertSchemaImport(asserted, GetECDb(), schemaWithDifferentStrength);
-    ASSERT_FALSE(asserted);
-    sp.Cancel();
-
-    sp.Begin();
-    //Verify Changing strength direction not supported
-    SchemaItem schemaWithDifferentStrengthDirection(
-        "<?xml version='1.0' encoding='utf-8'?>"
-        "<ECSchema schemaName='TestSchema' nameSpacePrefix='ts' version='1.0.0' xmlns='http://www.bentley.com/schemas/Bentley.ECXML.3.0'>"
-        "   <ECEntityClass typeName='A' modifier='None' />"
-        "    <ECRelationshipClass typeName='RelClass' modifier='Sealed' strength='embedding' strengthDirection='backward' >"
-        "       <Source cardinality='(0,1)' polymorphic='True'>"
-        "           <Class class='A' />"
-        "       </Source>"
-        "       <Target cardinality='(0,N)' polymorphic='True'>"
-        "           <Class class='A' />"
-        "       </Target>"
-        "     </ECRelationshipClass>"
-        "</ECSchema>", false, "changing relationship Strength Direction not allowed");
-    asserted = false;
-    AssertSchemaImport(asserted, GetECDb(), schemaWithDifferentStrengthDirection);
-    ASSERT_FALSE(asserted);
-    sp.Cancel();
-    }
-
-//---------------------------------------------------------------------------------------
-// @bsimethod                                   Muhammad Hassan                     06/16
-//+---------------+---------------+---------------+---------------+---------------+------
-TEST_F(ECSchemaUpdateTests, ModifyRelationshipConstrainsRoleLabel)
-    {
-    SchemaItem schemaItem(
-        "<?xml version='1.0' encoding='utf-8'?>"
-        "<ECSchema schemaName='TestSchema' nameSpacePrefix='ts' version='1.0.0' xmlns='http://www.bentley.com/schemas/Bentley.ECXML.3.0'>"
-        "   <ECSchemaReference name = 'ECDbMap' version='02.00' prefix = 'ecdbmap' />"
-        "   <ECEntityClass typeName='A' modifier='None' >"
-        "        <ECCustomAttributes>"
-        "         <ClassMap xmlns='ECDbMap.02.00'>"
-        "                <MapStrategy>TablePerHierarchy</MapStrategy>"
-        "            </ClassMap>"
-        "        </ECCustomAttributes>"
-        "       <ECProperty propertyName='propA' typeName='int' />"
-        "   </ECEntityClass>"
-        "   <ECEntityClass typeName='B' modifier='None' >"
-        "       <BaseClass>A</BaseClass>"
-        "       <ECProperty propertyName='propB' typeName='int' />"
-        "   </ECEntityClass>"
-        "   <ECEntityClass typeName='C' modifier='None' />"
-        "    <ECRelationshipClass typeName='RelClass' modifier='Sealed' strength='embedding' strengthDirection='forward' >"
-        "       <Source cardinality='(0,1)' roleLabel='A has C' polymorphic='True'>"
-        "           <Class class='A' />"
-        "       </Source>"
-        "       <Target cardinality='(0,N)' roleLabel='C belongs to A' polymorphic='True'>"
-        "           <Class class='C' />"
-        "       </Target>"
-        "     </ECRelationshipClass>"
-        "</ECSchema>");
-
-    SetupECDb("schemaupdate.ecdb", schemaItem);
-    ASSERT_TRUE(GetECDb().IsDbOpen());
-    ASSERT_EQ(DbResult::BE_SQLITE_OK, GetECDb().SaveChanges());
-
-    SchemaItem modifySourceRoleLabel(
-        "<?xml version='1.0' encoding='utf-8'?>"
-        "<ECSchema schemaName='TestSchema' nameSpacePrefix='ts' version='1.0.0' xmlns='http://www.bentley.com/schemas/Bentley.ECXML.3.0'>"
-        "   <ECSchemaReference name = 'ECDbMap' version='02.00' prefix = 'ecdbmap' />"
-        "   <ECEntityClass typeName='A' modifier='None' >"
-        "        <ECCustomAttributes>"
-        "         <ClassMap xmlns='ECDbMap.02.00'>"
-        "                <MapStrategy>TablePerHierarchy</MapStrategy>"
-        "            </ClassMap>"
-        "        </ECCustomAttributes>"
-        "       <ECProperty propertyName='propA' typeName='int' />"
-        "   </ECEntityClass>"
-        "   <ECEntityClass typeName='B' modifier='None' >"
-        "       <BaseClass>A</BaseClass>"
-        "       <ECProperty propertyName='propB' typeName='int' />"
-        "   </ECEntityClass>"
-        "   <ECEntityClass typeName='C' modifier='None' />"
-        "    <ECRelationshipClass typeName='RelClass' modifier='Sealed' strength='embedding' strengthDirection='forward' >"
-        "       <Source cardinality='(0,1)' roleLabel='A has C Modified' polymorphic='True'>"
-        "           <Class class='A' />"
-        "       </Source>"
-        "       <Target cardinality='(0,N)' roleLabel='C belongs to A' polymorphic='True'>"
-        "           <Class class='C' />"
-        "       </Target>"
-        "     </ECRelationshipClass>"
-        "</ECSchema>", true, "Modifying Source constraint class RoleLabel is expected to be successfull");
-
-    bool asserted = false;
-    AssertSchemaImport(asserted, GetECDb(), modifySourceRoleLabel);
-    ASSERT_FALSE(asserted);
-    ASSERT_EQ(DbResult::BE_SQLITE_OK, GetECDb().SaveChanges());
-
-    SchemaItem modifyTargetRoleLabel(
-        "<?xml version='1.0' encoding='utf-8'?>"
-        "<ECSchema schemaName='TestSchema' nameSpacePrefix='ts' version='1.0.0' xmlns='http://www.bentley.com/schemas/Bentley.ECXML.3.0'>"
-        "   <ECSchemaReference name = 'ECDbMap' version='02.00' prefix = 'ecdbmap' />"
-        "   <ECEntityClass typeName='A' modifier='None' >"
-        "        <ECCustomAttributes>"
-        "         <ClassMap xmlns='ECDbMap.02.00'>"
-        "                <MapStrategy>TablePerHierarchy</MapStrategy>"
-        "            </ClassMap>"
-        "        </ECCustomAttributes>"
-        "       <ECProperty propertyName='propA' typeName='int' />"
-        "   </ECEntityClass>"
-        "   <ECEntityClass typeName='B' modifier='None' >"
-        "       <BaseClass>A</BaseClass>"
-        "       <ECProperty propertyName='propB' typeName='int' />"
-        "   </ECEntityClass>"
-        "   <ECEntityClass typeName='C' modifier='None' />"
-        "    <ECRelationshipClass typeName='RelClass' modifier='Sealed' strength='embedding' strengthDirection='forward' >"
-        "       <Source cardinality='(0,1)' roleLabel='A has C Modified' polymorphic='True'>"
-        "           <Class class='A' />"
-        "       </Source>"
-        "       <Target cardinality='(0,N)' roleLabel='C belongs to A Modified' polymorphic='True'>"
-        "           <Class class='C' />"
-        "       </Target>"
-        "     </ECRelationshipClass>"
-        "</ECSchema>", true, "Modifying Target Constraint class Role Label is expected to be successfull");
-
-    asserted = false;
-    AssertSchemaImport(asserted, GetECDb(), modifyTargetRoleLabel);
-    ASSERT_FALSE(asserted);
-    ASSERT_EQ(DbResult::BE_SQLITE_OK, GetECDb().SaveChanges());
-
-    SchemaItem modifyBothRoleLabels(
-        "<?xml version='1.0' encoding='utf-8'?>"
-        "<ECSchema schemaName='TestSchema' nameSpacePrefix='ts' version='1.0.0' xmlns='http://www.bentley.com/schemas/Bentley.ECXML.3.0'>"
-        "   <ECSchemaReference name = 'ECDbMap' version='02.00' prefix = 'ecdbmap' />"
-        "   <ECEntityClass typeName='A' modifier='None' >"
-        "        <ECCustomAttributes>"
-        "         <ClassMap xmlns='ECDbMap.02.00'>"
-        "                <MapStrategy>TablePerHierarchy</MapStrategy>"
-        "            </ClassMap>"
-        "        </ECCustomAttributes>"
-        "       <ECProperty propertyName='propA' typeName='int' />"
-        "   </ECEntityClass>"
-        "   <ECEntityClass typeName='B' modifier='None' >"
-        "       <BaseClass>A</BaseClass>"
-        "       <ECProperty propertyName='propB' typeName='int' />"
-        "   </ECEntityClass>"
-        "   <ECEntityClass typeName='C' modifier='None' />"
-        "    <ECRelationshipClass typeName='RelClass' modifier='Sealed' strength='embedding' strengthDirection='forward' >"
-        "       <Source cardinality='(0,1)' roleLabel='A has B and C' polymorphic='True'>"
-        "           <Class class='A' />"
-        "       </Source>"
-        "       <Target cardinality='(0,N)' roleLabel='B and C belong to A' polymorphic='True'>"
-        "           <Class class='C' />"
-        "       </Target>"
-        "     </ECRelationshipClass>"
-        "</ECSchema>", true, "Modifying both source and target class RoleLabels simultaneously is expected to be successfull");
-
-    asserted = false;
-    AssertSchemaImport(asserted, GetECDb(), modifyBothRoleLabels);
-    ASSERT_FALSE(asserted);
-    }
-
-//---------------------------------------------------------------------------------------
-// @bsimethod                                   Muhammad Hassan                     05/16
-//+---------------+---------------+---------------+---------------+---------------+------
-TEST_F(ECSchemaUpdateTests, ModifyECProperties)
-    {
-    SchemaItem schemaItem(
-        "<?xml version='1.0' encoding='utf-8'?>"
-        "<ECSchema schemaName='TestSchema' nameSpacePrefix='ts' version='1.0.0' xmlns='http://www.bentley.com/schemas/Bentley.ECXML.3.0'>"
-        "   <ECStructClass typeName='ChangeInfoStruct' modifier='None'>"
-        "       <ECProperty propertyName='ChangeStatus' typeName='int' readOnly='false' />"
-        "   </ECStructClass>"
-        "   <ECEntityClass typeName='TestClass' modifier='None' >"
-        "       <ECProperty propertyName='PrimitiveProperty' typeName='string' readOnly='false' />"
-        "       <ECArrayProperty propertyName='PrimitiveArrayProperty' minOccurs='0' maxOccurs='5' typeName='string' />"
-        "       <ECStructProperty propertyName='structProp' typeName='ChangeInfoStruct' readOnly='false' />"
-        "       <ECStructArrayProperty propertyName='StructArrayProp' typeName='ChangeInfoStruct' minOccurs='0' maxOccurs='5' readOnly='false' />"
-        "       <ECProperty propertyName='ExtendedProperty' typeName='string' extendedTypeName='URL' />"
-        "   </ECEntityClass>"
-        "</ECSchema>");
-
-    SetupECDb("schemaupdate.ecdb", schemaItem);
-    ASSERT_TRUE(GetECDb().IsDbOpen());
-    ASSERT_EQ(DbResult::BE_SQLITE_OK, GetECDb().SaveChanges());
-
-    BeFileName filePath(GetECDb().GetDbFileName());
-    GetECDb().CloseDb();
-
-    Utf8CP modifiedECPropertyType =
-        //SchemaItem with modified ECProperty type
-        "<?xml version='1.0' encoding='utf-8'?>"
-        "<ECSchema schemaName='TestSchema' nameSpacePrefix='ts' version='1.0.0' xmlns='http://www.bentley.com/schemas/Bentley.ECXML.3.0'>"
-        "   <ECStructClass typeName='ChangeInfoStruct' modifier='None'>"
-        "       <ECProperty propertyName='ChangeStatus' typeName='int' readOnly='false' />"
-        "   </ECStructClass>"
-        "   <ECEntityClass typeName='TestClass' modifier='None' >"
-        "       <ECProperty propertyName='PrimitiveProperty' typeName='int' readOnly='false' />"
-        "       <ECArrayProperty propertyName='PrimitiveArrayProperty' minOccurs='0' maxOccurs='5' typeName='string' />"
-        "       <ECStructProperty propertyName='structProp' typeName='ChangeInfoStruct' readOnly='false' />"
-        "       <ECStructArrayProperty propertyName='StructArrayProp' typeName='ChangeInfoStruct' minOccurs='0' maxOccurs='5' readOnly='false' />"
-        "       <ECProperty propertyName='ExtendedProperty' typeName='string' extendedTypeName='URL' />"
-        "   </ECEntityClass>"
-        "</ECSchema>";
-    AssertSchemaUpdate(modifiedECPropertyType, filePath, {false, false}, "Modifying ECProperty type name");
-
-    Utf8CP modifiedECStructPropertyType =
-        //SchemaItem with modified ECStructProperty type
-        "<?xml version='1.0' encoding='utf-8'?>"
-        "<ECSchema schemaName='TestSchema' nameSpacePrefix='ts' version='1.0.0' xmlns='http://www.bentley.com/schemas/Bentley.ECXML.3.0'>"
-        "   <ECStructClass typeName='ChangeInfoStruct' modifier='None'>"
-        "       <ECProperty propertyName='ChangeStatus' typeName='int' readOnly='false' />"
-        "   </ECStructClass>"
-        "   <ECEntityClass typeName='TestClass' modifier='None' >"
-        "       <ECProperty propertyName='PrimitiveProperty' typeName='string' readOnly='false' />"
-        "       <ECArrayProperty propertyName='PrimitiveArrayProperty' minOccurs='0' maxOccurs='5' typeName='string' />"
-        "       <ECStructArrayProperty propertyName='structProp' typeName='ChangeInfoStruct' readOnly='false' />"
-        "       <ECStructArrayProperty propertyName='StructArrayProp' typeName='ChangeInfoStruct' minOccurs='0' maxOccurs='5' readOnly='false' />"
-        "       <ECProperty propertyName='ExtendedProperty' typeName='string' extendedTypeName='URL' />"
-        "   </ECEntityClass>"
-        "</ECSchema>";
-    AssertSchemaUpdate(modifiedECStructPropertyType, filePath, {false, false}, "Modifying ECStructProperty");
-
-    Utf8CP modifiedECStructArrayPropertyType =
-        //SchemaItem with modified ECStructArrayProperty type
-        "<?xml version='1.0' encoding='utf-8'?>"
-        "<ECSchema schemaName='TestSchema' nameSpacePrefix='ts' version='1.0.0' xmlns='http://www.bentley.com/schemas/Bentley.ECXML.3.0'>"
-        "   <ECStructClass typeName='ChangeInfoStruct' modifier='None'>"
-        "       <ECProperty propertyName='ChangeStatus' typeName='int' readOnly='false' />"
-        "   </ECStructClass>"
-        "   <ECEntityClass typeName='TestClass' modifier='None' >"
-        "       <ECProperty propertyName='PrimitiveProperty' typeName='string' readOnly='false' />"
-        "       <ECArrayProperty propertyName='PrimitiveArrayProperty' minOccurs='0' maxOccurs='5' typeName='string' />"
-        "       <ECStructProperty propertyName='structProp' typeName='ChangeInfoStruct' readOnly='false' />"
-        "       <ECStructProperty propertyName='StructArrayProp' typeName='ChangeInfoStruct' readOnly='false' />"
-        "       <ECProperty propertyName='ExtendedProperty' typeName='string' extendedTypeName='URL' />"
-        "   </ECEntityClass>"
-        "</ECSchema>";
-    AssertSchemaUpdate(modifiedECStructArrayPropertyType, filePath, {false, false}, "Modifying ECStructArrayProperty");
-
-    Utf8CP modifiedPrimitiveArrayType =
-        //SchemaItem with modified IsPrimitiveArray Type
-        "<?xml version='1.0' encoding='utf-8'?>"
-        "<ECSchema schemaName='TestSchema' nameSpacePrefix='ts' version='1.0.0' xmlns='http://www.bentley.com/schemas/Bentley.ECXML.3.0'>"
-        "   <ECStructClass typeName='ChangeInfoStruct' modifier='None'>"
-        "       <ECProperty propertyName='ChangeStatus' typeName='int' readOnly='false' />"
-        "   </ECStructClass>"
-        "   <ECEntityClass typeName='TestClass' modifier='None' >"
-        "       <ECProperty propertyName='PrimitiveProperty' typeName='string' readOnly='false' />"
-        "       <ECProperty propertyName='PrimitiveArrayProperty' typeName='string' minOccurs='0' maxOccurs='5' />"
-        "       <ECStructProperty propertyName='structProp' typeName='ChangeInfoStruct' readOnly='false' />"
-        "       <ECStructArrayProperty propertyName='StructArrayProp' typeName='ChangeInfoStruct' minOccurs='0' maxOccurs='5' readOnly='false' />"
-        "       <ECProperty propertyName='ExtendedProperty' typeName='string' extendedTypeName='URL' />"
-        "   </ECEntityClass>"
-        "</ECSchema>";
-    AssertSchemaUpdate(modifiedPrimitiveArrayType, filePath, {false, false}, "Modifying ECArrayProperty prim type");
-
-    Utf8CP modifiedPrimitiveType =
-        //SchemaItem with modified IsPrimitive type
-        "<?xml version='1.0' encoding='utf-8'?>"
-        "<ECSchema schemaName='TestSchema' nameSpacePrefix='ts' version='1.0.0' xmlns='http://www.bentley.com/schemas/Bentley.ECXML.3.0'>"
-        "   <ECStructClass typeName='ChangeInfoStruct' modifier='None'>"
-        "       <ECProperty propertyName='ChangeStatus' typeName='int' readOnly='false' />"
-        "   </ECStructClass>"
-        "   <ECEntityClass typeName='TestClass' modifier='None' >"
-        "       <ECArrayProperty propertyName='PrimitiveProperty' typeName='string' readOnly='false' />"
-        "       <ECArrayProperty propertyName='PrimitiveArrayProperty' minOccurs='0' maxOccurs='5' typeName='string' />"
-        "       <ECStructProperty propertyName='structProp' typeName='ChangeInfoStruct' readOnly='false' />"
-        "       <ECStructArrayProperty propertyName='StructArrayProp' typeName='ChangeInfoStruct' minOccurs='0' maxOccurs='5' readOnly='false' />"
-        "       <ECProperty propertyName='ExtendedProperty' typeName='string' extendedTypeName='URL' />"
-        "   </ECEntityClass>"
-        "</ECSchema>";
-    AssertSchemaUpdate(modifiedPrimitiveType, filePath, {false, false}, "Modifying PrimitiveType is not supported");
-
-    Utf8CP modifiedECPropertyArrayMixOccurs =
-        //SchemaItem with Modified ECPropertyArray MinOccurs
-        "<?xml version='1.0' encoding='utf-8'?>"
-        "<ECSchema schemaName='TestSchema' nameSpacePrefix='ts' version='1.0.0' xmlns='http://www.bentley.com/schemas/Bentley.ECXML.3.0'>"
-        "   <ECStructClass typeName='ChangeInfoStruct' modifier='None'>"
-        "       <ECProperty propertyName='ChangeStatus' typeName='int' readOnly='false' />"
-        "   </ECStructClass>"
-        "   <ECEntityClass typeName='TestClass' modifier='None' >"
-        "       <ECProperty propertyName='PrimitiveProperty' typeName='string' readOnly='false' />"
-        "       <ECArrayProperty propertyName='PrimitiveArrayProperty' minOccurs='1' maxOccurs='5' typeName='string' />"
-        "       <ECStructProperty propertyName='structProp' typeName='ChangeInfoStruct' readOnly='false' />"
-        "       <ECStructArrayProperty propertyName='StructArrayProp' typeName='ChangeInfoStruct' minOccurs='0' maxOccurs='5' readOnly='false' />"
-        "       <ECProperty propertyName='ExtendedProperty' typeName='string' extendedTypeName='URL' />"
-        "   </ECEntityClass>"
-        "</ECSchema>";
-    AssertSchemaUpdate(modifiedECPropertyArrayMixOccurs, filePath, {false, false}, "Modifying ECPropertyArray minOccurs");
-
-    Utf8CP modifiedECArrayPropertyMaxOccurs =
-        //SchemaItem with Modified ECArrayProperty MaxOccurs
-        "<?xml version='1.0' encoding='utf-8'?>"
-        "<ECSchema schemaName='TestSchema' nameSpacePrefix='ts' version='1.0.0' xmlns='http://www.bentley.com/schemas/Bentley.ECXML.3.0'>"
-        "   <ECStructClass typeName='ChangeInfoStruct' modifier='None'>"
-        "       <ECProperty propertyName='ChangeStatus' typeName='int' readOnly='false' />"
-        "   </ECStructClass>"
-        "   <ECEntityClass typeName='TestClass' modifier='None' >"
-        "       <ECProperty propertyName='PrimitiveProperty' typeName='string' readOnly='false' />"
-        "       <ECArrayProperty propertyName='PrimitiveArrayProperty' minOccurs='0' maxOccurs='10' typeName='string' />"
-        "       <ECStructProperty propertyName='structProp' typeName='ChangeInfoStruct' readOnly='false' />"
-        "       <ECStructArrayProperty propertyName='StructArrayProp' typeName='ChangeInfoStruct' minOccurs='0' maxOccurs='10' readOnly='false' />"
-        "       <ECProperty propertyName='ExtendedProperty' typeName='string' extendedTypeName='URL' />"
-        "   </ECEntityClass>"
-        "</ECSchema>";
-    AssertSchemaUpdate(modifiedECArrayPropertyMaxOccurs, filePath, {false, false}, "Modifying ECPropertyArray maxOccurs");
-
-    Utf8CP modifiedExtendedType =
-        //SchemaItem with Modifed Extended Type
-        "<?xml version='1.0' encoding='utf-8'?>"
-        "<ECSchema schemaName='TestSchema' nameSpacePrefix='ts' version='1.0.0' xmlns='http://www.bentley.com/schemas/Bentley.ECXML.3.0'>"
-        "   <ECStructClass typeName='ChangeInfoStruct' modifier='None'>"
-        "       <ECProperty propertyName='ChangeStatus' typeName='int' readOnly='false' />"
-        "   </ECStructClass>"
-        "   <ECEntityClass typeName='TestClass' modifier='None' >"
-        "       <ECProperty propertyName='PrimitiveProperty' typeName='string' readOnly='false' />"
-        "       <ECArrayProperty propertyName='PrimitiveArrayProperty' minOccurs='0' maxOccurs='5' typeName='string' />"
-        "       <ECStructProperty propertyName='structProp' typeName='ChangeInfoStruct' readOnly='false' />"
-        "       <ECStructArrayProperty propertyName='StructArrayProp' typeName='ChangeInfoStruct' minOccurs='0' maxOccurs='5' readOnly='false' />"
-        "       <ECProperty propertyName='ExtendedProperty' typeName='string' extendedTypeName='email' />"
-        "   </ECEntityClass>"
-        "</ECSchema>";
-    AssertSchemaUpdate(modifiedExtendedType, filePath, {true, true}, "Modifying extendedTypeName");
-    }
-
-//---------------------------------------------------------------------------------------
-// @bsimethod                                   Muhammad Hassan                     06/16
-//+---------------+---------------+---------------+---------------+---------------+------
-TEST_F(ECSchemaUpdateTests, ModifyNavigationProperty)
-    {
-    SchemaItem schemaItem(
-        "<?xml version='1.0' encoding='utf-8'?>"
-        "<ECSchema schemaName='TestSchema' nameSpacePrefix='ts' version='1.0.0' xmlns='http://www.bentley.com/schemas/Bentley.ECXML.3.0'>"
-        "   <ECSchemaReference name = 'ECDbMap' version='02.00' prefix = 'ecdbmap' />"
-        "    <ECEntityClass typeName='A'>"
-        "        <ECProperty propertyName='PA' typeName='int' />"
-        "    </ECEntityClass>"
-        "    <ECEntityClass typeName='B'>"
-        "        <ECProperty propertyName='PB' typeName='int' />"
-        "        <ECNavigationProperty propertyName='AId' relationshipName='AHasB' direction='Backward' />"
-        "    </ECEntityClass>"
-        "   <ECRelationshipClass typeName='AHasB' modifier='Sealed' strength='Embedding'>"
-        "      <Source cardinality='(0,1)' polymorphic='False'>"
-        "          <Class class ='A' />"
-        "      </Source>"
-        "      <Target cardinality='(0,N)' polymorphic='False'>"
-        "          <Class class ='B' />"
-        "      </Target>"
-        "   </ECRelationshipClass>"
-        "</ECSchema>");
-
-    SetupECDb("schemaupdate.ecdb", schemaItem);
-    ASSERT_TRUE(GetECDb().IsDbOpen());
-    ASSERT_EQ(DbResult::BE_SQLITE_OK, GetECDb().SaveChanges());
-
-    SchemaItem modifiedRelNameInNavProperty(
-        "<?xml version='1.0' encoding='utf-8'?>"
-        "<ECSchema schemaName='TestSchema' nameSpacePrefix='ts' version='1.0.0' xmlns='http://www.bentley.com/schemas/Bentley.ECXML.3.0'>"
-        "   <ECSchemaReference name = 'ECDbMap' version='02.00' prefix = 'ecdbmap' />"
-        "    <ECEntityClass typeName='A'>"
-        "        <ECProperty propertyName='PA' typeName='int' />"
-        "    </ECEntityClass>"
-        "    <ECEntityClass typeName='A1'>"
-        "        <ECProperty propertyName='PA1' typeName='int' />"
-        "    </ECEntityClass>"
-        "    <ECEntityClass typeName='B'>"
-        "        <ECProperty propertyName='PB' typeName='int' />"
-        "        <ECNavigationProperty propertyName='AId' relationshipName='A1HasB' direction='Backward' />"
-        "    </ECEntityClass>"
-        "   <ECRelationshipClass typeName='AHasB' modifier='Sealed' strength='embedding'>"
-        "      <Source cardinality='(0,1)' polymorphic='False'>"
-        "          <Class class ='A' />"
-        "      </Source>"
-        "      <Target cardinality='(0,N)' polymorphic='False'>"
-        "          <Class class ='B' />"
-        "      </Target>"
-        "   </ECRelationshipClass>"
-        "   <ECRelationshipClass typeName='A1HasB' modifier='Sealed' strength='embedding'>"
-        "      <Source cardinality='(0,1)' polymorphic='False'>"
-        "          <Class class ='A1' />"
-        "      </Source>"
-        "      <Target cardinality='(0,N)' polymorphic='False'>"
-        "          <Class class ='B' />"
-        "      </Target>"
-        "   </ECRelationshipClass>"
-        "</ECSchema>", false, "Changing relationship Class Name for a Navigation property is not supported");
-
-    bool asserted = false;
-    AssertSchemaImport(asserted, GetECDb(), modifiedRelNameInNavProperty);
-    ASSERT_FALSE(asserted);
-    }
-
-//---------------------------------------------------------------------------------------
-// @bsimethod                                   Muhammad Hassan                     05/16
-//+---------------+---------------+---------------+---------------+---------------+------
-TEST_F(ECSchemaUpdateTests, ModifyPropToReadOnly)
-    {
-    SchemaItem schemaItem(
-        "<?xml version='1.0' encoding='utf-8'?>"
-        "<ECSchema schemaName='TestSchema' nameSpacePrefix='ts' version='1.0.0' xmlns='http://www.bentley.com/schemas/Bentley.ECXML.3.0'>"
-        "   <ECEntityClass typeName='TestClass' modifier='None' >"
-        "       <ECProperty propertyName='ReadWriteProp' typeName='string' readOnly='false' />"
-        "       <ECProperty propertyName='P1' typeName='string' readOnly='true' />"
-        "       <ECProperty propertyName='P2' typeName='string' readOnly='false' />"
-        "   </ECEntityClass>"
-        "</ECSchema>");
-
-    SetupECDb("schemaupdate.ecdb", schemaItem);
-    ASSERT_TRUE(GetECDb().IsDbOpen());
-    ASSERT_EQ(DbResult::BE_SQLITE_OK, GetECDb().SaveChanges());
-
-    /*-------------------After 1st Schema Import--------------------------
-    ReadWriteProp -> ReadWrite
-    P1            -> ReadOnly
-    P2            -> ReadWrite
-    */
-
-    //Insert should be successfull
-    ASSERT_ECSQL(GetECDb(), ECSqlStatus::Success, BE_SQLITE_DONE, "INSERT INTO ts.TestClass(ReadWriteProp, P1, P2) VALUES('RW1', 'P1_Val1', 'P2_Val1')");
-
-    //readonly property can't be updated
-    ASSERT_ECSQL(GetECDb(), ECSqlStatus::InvalidECSql, BE_SQLITE_ERROR, "UPDATE ts.TestClass Set ReadWriteProp='RW1new', P1='P1_Val1new'");
-
-    //skipping readonly Property, Update should be successful.
-    ASSERT_ECSQL(GetECDb(), ECSqlStatus::Success, BE_SQLITE_DONE, "UPDATE ts.TestClass Set ReadWriteProp='RW1new', P2='P2_Val1new' WHERE P2='P2_Val1'");
-
-    //Update schema 
-    SchemaItem schemaItem2(
-        "<?xml version='1.0' encoding='utf-8'?>"
-        "<ECSchema schemaName='TestSchema' nameSpacePrefix='ts' version='1.0.0' xmlns='http://www.bentley.com/schemas/Bentley.ECXML.3.0'>"
-        "   <ECEntityClass typeName='TestClass' modifier='None' >"
-        "       <ECProperty propertyName='ReadWriteProp' typeName='string' readOnly='false' />"
-        "       <ECProperty propertyName='P1' typeName='string' readOnly='false' />"// readOnly='false' after update
-        "       <ECProperty propertyName='P2' typeName='string' readOnly='true' />"//readOnly='true' after update
-        "   </ECEntityClass>"
-        "</ECSchema>", true, "Modifying readonly Flag is expected to succeed");
-    bool asserted = false;
-    AssertSchemaImport(asserted, GetECDb(), schemaItem2);
-    ASSERT_FALSE(asserted);
-
-    /*-------------------After 2nd Schema Import--------------------------
-    ReadWriteProp -> ReadWrite
-    P1            -> ReadWrite
-    P2            -> ReadOnly
-    */
-
-    //Verify Insert
-    ASSERT_ECSQL(GetECDb(), ECSqlStatus::Success, BE_SQLITE_DONE, "INSERT INTO ts.TestClass(ReadWriteProp, P1, P2) VALUES('RW2', 'P1_Val2', 'P2_Val2')");
-
-    //Verify Update
-    ASSERT_ECSQL(GetECDb(), ECSqlStatus::InvalidECSql, BE_SQLITE_ERROR, "UPDATE ts.TestClass SET ReadWriteProp='RW2new', P2='P2_Val2new'");
-
-    ASSERT_ECSQL(GetECDb(), ECSqlStatus::Success, BE_SQLITE_DONE, "UPDATE ts.TestClass SET ReadWriteProp='RW2new', P1='P1_Val2new' WHERE P1='P1_Val2'");
-
-    //Verify Select
-    ECSqlStatement statement;
-    ASSERT_EQ(ECSqlStatus::Success, statement.Prepare(GetECDb(), "SELECT P2 FROM ts.TestClass WHERE ReadWriteProp='RW1new'"));
-    ASSERT_EQ(DbResult::BE_SQLITE_ROW, statement.Step());
-    ASSERT_STREQ("P2_Val1new", statement.GetValueText(0));
-
-    statement.Finalize();
-    ASSERT_EQ(ECSqlStatus::Success, statement.Prepare(GetECDb(), "SELECT P1 FROM ts.TestClass WHERE ReadWriteProp='RW2new'"));
-    ASSERT_EQ(DbResult::BE_SQLITE_ROW, statement.Step());
-    ASSERT_STREQ("P1_Val2new", statement.GetValueText(0));
-    statement.Finalize();
-
-    //Verify Delete
-    Savepoint sp(GetECDb(), "To Revert Delete Operation");
-
-    ASSERT_ECSQL(GetECDb(), ECSqlStatus::Success, BE_SQLITE_DONE, "DELETE FROM ts.TestClass");
-
-    ASSERT_EQ(ECSqlStatus::Success, statement.Prepare(GetECDb(), "SELECT COUNT(*) FROM ts.TestClass"));
-    ASSERT_EQ(DbResult::BE_SQLITE_ROW, statement.Step());
-    ASSERT_EQ(0, statement.GetValueInt(0));
-    statement.Finalize();
-
-    sp.Cancel();
-
-    //Update schema 
-    SchemaItem schemaItem3(
-        "<?xml version='1.0' encoding='utf-8'?>"
-        "<ECSchema schemaName='TestSchema' nameSpacePrefix='ts' version='1.0.0' xmlns='http://www.bentley.com/schemas/Bentley.ECXML.3.0'>"
-        "   <ECEntityClass typeName='TestClass' modifier='None' >"
-        "       <ECProperty propertyName='ReadWriteProp' typeName='string' readOnly='false' />"
-        "       <ECProperty propertyName='P1' typeName='string' readOnly='true' />"// readOnly='true' after update
-        "       <ECProperty propertyName='P2' typeName='string' readOnly='false' />"//readOnly='false' after update
-        "   </ECEntityClass>"
-        "</ECSchema>", true, "Modifying readonly Flag is expected to succeed");
-    asserted = false;
-    AssertSchemaImport(asserted, GetECDb(), schemaItem3);
-    EXPECT_FALSE(asserted);
-
-    /*-------------------After 3rd Schema Import--------------------------
-    ReadWriteProp -> ReadWrite
-    P1            -> ReadOnly
-    P2            -> ReadWrite
-    */
-
-    //Insert should be successfull
-    ASSERT_ECSQL(GetECDb(), ECSqlStatus::Success, BE_SQLITE_DONE, "INSERT INTO ts.TestClass(ReadWriteProp, P1, P2) VALUES('RW1', 'P1_Val3', 'P2_Val3')");
-
-    //verify update
-    //Update Prepare should fail for ReadOnlyProp
-    ASSERT_ECSQL(GetECDb(), ECSqlStatus::InvalidECSql, BE_SQLITE_ERROR, "UPDATE ts.TestClass Set ReadWriteProp='RW3new', P1='P1_Val3new'");
-    //skipping readonly Property Update should be successful.
-    ASSERT_ECSQL(GetECDb(), ECSqlStatus::Success, BE_SQLITE_DONE, "UPDATE ts.TestClass Set ReadWriteProp='RW3new', P2='P2_Val3new' WHERE P1 = 'P1_Val3'");
-
-    //Verify Select
-    ASSERT_EQ(ECSqlStatus::Success, statement.Prepare(GetECDb(), "SELECT P1 FROM ts.TestClass WHERE ReadWriteProp='RW3new'"));
-    ASSERT_EQ(DbResult::BE_SQLITE_ROW, statement.Step());
-    ASSERT_STREQ("P1_Val3", statement.GetValueText(0));
-    statement.Finalize();
-
-    //Verify Delete
-    ASSERT_ECSQL(GetECDb(), ECSqlStatus::Success, BE_SQLITE_DONE, "DELETE FROM ts.TestClass");
-
-    ASSERT_EQ(ECSqlStatus::Success, statement.Prepare(GetECDb(), "SELECT COUNT(*) FROM ts.TestClass"));
-    ASSERT_EQ(DbResult::BE_SQLITE_ROW, statement.Step());
-    ASSERT_EQ(0, statement.GetValueInt(0));
-    statement.Finalize();
-    }
-
-//---------------------------------------------------------------------------------------
-// @bsimethod                                   Muhammad.Hassan                     06/16
-//+---------------+---------------+---------------+---------------+---------------+------
-TEST_F(ECSchemaUpdateTests, ModifyPropToReadOnlyOnClientBriefcase)
-    {
-    SchemaItem schemaItem(
-        "<?xml version='1.0' encoding='utf-8'?>"
-        "<ECSchema schemaName='TestSchema' nameSpacePrefix='ts' version='1.0.0' xmlns='http://www.bentley.com/schemas/Bentley.ECXML.3.0'>"
-        "   <ECEntityClass typeName='TestClass' modifier='None' >"
-        "       <ECProperty propertyName='ReadWriteProp' typeName='string' readOnly='false' />"
-        "       <ECProperty propertyName='P1' typeName='string' readOnly='true' />"
-        "       <ECProperty propertyName='P2' typeName='string' readOnly='false' />"
-        "   </ECEntityClass>"
-        "</ECSchema>");
-
-    SetupECDb("schemaupdate.ecdb", schemaItem);
-    ASSERT_TRUE(GetECDb().IsDbOpen());
-    ASSERT_EQ(DbResult::BE_SQLITE_OK, GetECDb().SaveChanges());
-
-    GetECDb().ChangeBriefcaseId(BeBriefcaseId(123));
-
-    //Update schema 
-    SchemaItem schemaItem2(
-        "<?xml version='1.0' encoding='utf-8'?>"
-        "<ECSchema schemaName='TestSchema' nameSpacePrefix='ts' version='1.0.0' xmlns='http://www.bentley.com/schemas/Bentley.ECXML.3.0'>"
-        "   <ECEntityClass typeName='TestClass' modifier='None' >"
-        "       <ECProperty propertyName='ReadWriteProp' typeName='string' readOnly='false' />"
-        "       <ECProperty propertyName='P1' typeName='string' readOnly='false' />"// readOnly='false' after update
-        "       <ECProperty propertyName='P2' typeName='string' readOnly='true' />"//readOnly='true' after update
-        "   </ECEntityClass>"
-        "</ECSchema>", true, "Modifying readonly Flag is expected to succeed");
-    bool asserted = false;
-    AssertSchemaImport(asserted, GetECDb(), schemaItem2);
-    ASSERT_FALSE(asserted);
-    }
-
-//---------------------------------------------------------------------------------------
-// @bsimethod                                   Muhammad Hassan                     05/16
-//+---------------+---------------+---------------+---------------+---------------+------
-TEST_F(ECSchemaUpdateTests, ModifyCustomAttributePropertyValues)
-    {
-    SchemaItem schemaItem(
-        "<?xml version='1.0' encoding='utf-8'?>"
-        "<ECSchema schemaName='TestSchema' nameSpacePrefix='ts' displayLabel='Test Schema' description='This is Test Schema' version='1.0.0' xmlns='http://www.bentley.com/schemas/Bentley.ECXML.3.0'>"
-        "   <ECCustomAttributeClass typeName = 'TestCA' appliesTo = 'PrimitiveProperty'>"
-        "       <ECProperty propertyName = 'BinaryProp' typeName = 'Binary' />"
-        "       <ECProperty propertyName = 'BooleanProp' typeName = 'boolean' />"
-        "       <ECProperty propertyName = 'DateTimeProp' typeName = 'DateTime' />"
-        "       <ECProperty propertyName = 'DoubleProp' typeName = 'Double' />"
-        "       <ECProperty propertyName = 'IntegerProp' typeName = 'int' />"
-        "       <ECProperty propertyName = 'LongProp' typeName = 'long' />"
-        "       <ECProperty propertyName = 'Point2DProp' typeName = 'Point2D' />"
-        "       <ECProperty propertyName = 'Point3DProp' typeName = 'Point3D' />"
-        "       <ECProperty propertyName = 'StringProp' typeName = 'string' />"
-        "   </ECCustomAttributeClass>"
-        "   <ECEntityClass typeName='TestClass' displayLabel='Test Class' description='This is test Class' modifier='None' >"
-        "       <ECProperty propertyName='TestProperty' displayLabel='Test Property' description='this is property' typeName='string' >"
-        "        <ECCustomAttributes>"
-        "            <TestCA xmlns='TestSchema.01.00'>"
-        "                <BinaryProp>10100101</BinaryProp>"
-        "                <BooleanProp>true</BooleanProp>"
-        "                <DateTimeProp>20160509</DateTimeProp>"
-        "                <DoubleProp>1.0001</DoubleProp>"
-        "                <IntegerProp>10</IntegerProp>"
-        "                <LongProp>1000000</LongProp>"
-        "                <Point2DProp>3.0,4.5</Point2DProp>"
-        "                <Point3DProp>30.5,40.5,50.5</Point3DProp>"
-        "                <StringProp>'This is String Property'</StringProp>"
-        "            </TestCA>"
-        "        </ECCustomAttributes>"
-        "       </ECProperty>"
-        "   </ECEntityClass>"
-        "</ECSchema>");
-
-    SetupECDb("schemaupdate.ecdb", schemaItem);
-    ASSERT_TRUE(GetECDb().IsDbOpen());
-    ASSERT_EQ(DbResult::BE_SQLITE_OK, GetECDb().SaveChanges());
-
-    BeFileName filePath(GetECDb().GetDbFileName());
-    GetECDb().CloseDb();
-
-    Utf8CP changeCAPropertyValues =
-        "<?xml version='1.0' encoding='utf-8'?>"
-        "<ECSchema schemaName='TestSchema' nameSpacePrefix='ts' displayLabel='Test Schema' description='This is Test Schema' version='1.0.0' xmlns='http://www.bentley.com/schemas/Bentley.ECXML.3.0'>"
-        "   <ECCustomAttributeClass typeName = 'TestCA' appliesTo = 'PrimitiveProperty'>"
-        "       <ECProperty propertyName = 'BinaryProp' typeName = 'Binary' />"
-        "       <ECProperty propertyName = 'BooleanProp' typeName = 'boolean' />"
-        "       <ECProperty propertyName = 'DateTimeProp' typeName = 'DateTime' />"
-        "       <ECProperty propertyName = 'DoubleProp' typeName = 'Double' />"
-        "       <ECProperty propertyName = 'IntegerProp' typeName = 'int' />"
-        "       <ECProperty propertyName = 'LongProp' typeName = 'long' />"
-        "       <ECProperty propertyName = 'Point2DProp' typeName = 'Point2D' />"
-        "       <ECProperty propertyName = 'Point3DProp' typeName = 'Point3D' />"
-        "       <ECProperty propertyName = 'StringProp' typeName = 'string' />"
-        "   </ECCustomAttributeClass>"
-        "   <ECEntityClass typeName='TestClass' displayLabel='Test Class' description='This is test Class' modifier='None' >"
-        "       <ECProperty propertyName='TestProperty' displayLabel='Test Property' description='this is property' typeName='string' >"
-        "        <ECCustomAttributes>"
-        "            <TestCA xmlns='TestSchema.01.00'>"
-        "                <BinaryProp>10100011</BinaryProp>"
-        "                <BooleanProp>false</BooleanProp>"
-        "                <DateTimeProp>20160510</DateTimeProp>"
-        "                <DoubleProp>2.0001</DoubleProp>"
-        "                <IntegerProp>20</IntegerProp>"
-        "                <LongProp>2000000</LongProp>"
-        "                <Point2DProp>4.0,5.5</Point2DProp>"
-        "                <Point3DProp>35.5,45.5,55.5</Point3DProp>"
-        "                <StringProp>'This is Modified String Property'</StringProp>"
-        "            </TestCA>"
-        "        </ECCustomAttributes>"
-        "       </ECProperty>"
-        "   </ECEntityClass>"
-        "</ECSchema>";
-
-    m_updatedDbs.clear();
-    AssertSchemaUpdate(changeCAPropertyValues, filePath, {true, true}, "Modifying CA instance properties values is supported");
-
-    for (Utf8StringCR dbPath : m_updatedDbs)
-        {
-        ASSERT_EQ(BE_SQLITE_OK, OpenBesqliteDb(dbPath.c_str()));
-
-        Statement stmt;
-        ASSERT_EQ(BE_SQLITE_OK, stmt.Prepare(GetECDb(), "Select ec_CustomAttribute.[Instance] from ec_Property  INNER JOIN ec_CustomAttribute ON ec_CustomAttribute.[ContainerId] = ec_Property.[Id] Where ec_Property.[Name] = 'TestProperty'"));
-        ASSERT_EQ(BE_SQLITE_ROW, stmt.Step());
-        ASSERT_STREQ("<TestCA xmlns=\"TestSchema.01.00\">\n    <BinaryProp>10100011</BinaryProp>\n    <BooleanProp>False</BooleanProp>\n    <DateTimeProp>20160510</DateTimeProp>\n    <DoubleProp>2.0001000000000002</DoubleProp>\n    <IntegerProp>20</IntegerProp>\n    <LongProp>2000000</LongProp>\n    <Point2DProp>4,5.5</Point2DProp>\n    <Point3DProp>35.5,45.5,55.5</Point3DProp>\n    <StringProp>'This is Modified String Property'</StringProp>\n</TestCA>\n", stmt.GetValueText(0));
-        stmt.Finalize();
-
-        GetECDb().CloseDb();
-        }
-    }
-
-//---------------------------------------------------------------------------------------
-// @bsimethod                                   Muhammad Hassan                     05/16
-//+---------------+---------------+---------------+---------------+---------------+------
-TEST_F(ECSchemaUpdateTests, DeleteECCustomAttributeClass)
-    {
-    SchemaItem schemaItem(
-        "<?xml version='1.0' encoding='utf-8'?>"
-        "<ECSchema schemaName='TestSchema' nameSpacePrefix='ts' version='1.0.0' xmlns='http://www.bentley.com/schemas/Bentley.ECXML.3.0'>"
-        "   <ECCustomAttributeClass typeName = 'TestCA' appliesTo = 'PrimitiveProperty,EntityClass' />"
-        "</ECSchema>");
-    SetupECDb("schemaupdate.ecdb", schemaItem);
-    ASSERT_TRUE(GetECDb().IsDbOpen());
-    ASSERT_EQ(DbResult::BE_SQLITE_OK, GetECDb().SaveChanges());
-
-    BeFileName filePath(GetECDb().GetDbFileName());
-    GetECDb().CloseDb();
-
-    Utf8CP deleteECCustomAttribute =
-        "<?xml version='1.0' encoding='utf-8'?>"
-        "<ECSchema schemaName='TestSchema' nameSpacePrefix='ts' version='2.0.0' xmlns='http://www.bentley.com/schemas/Bentley.ECXML.3.0'>"
-        "</ECSchema>";
-
-    m_updatedDbs.clear();
-    AssertSchemaUpdate(deleteECCustomAttribute, filePath, {false, false}, "Deleting a ECCustomAttributeClass");
-    }
-
-//---------------------------------------------------------------------------------------
-// @bsimethod                                   Muhammad Hassan                     05/16
-//+---------------+---------------+---------------+---------------+---------------+------
-TEST_F(ECSchemaUpdateTests, DeleteCustomAttribute)
-    {
-    SchemaItem schemaItem(
-        "<?xml version='1.0' encoding='utf-8'?>"
-        "<ECSchema schemaName='TestSchema' alias='ts_modified' version='1.0.0' xmlns='http://www.bentley.com/schemas/Bentley.ECXML.3.1'>"
-        "   <ECSchemaReference name = 'CoreCustomAttributes' version = '01.00' alias = 'CoreCA' />"
-        "   <ECCustomAttributes>"
-        "       <DynamicSchema xmlns = 'CoreCustomAttributes.01.00' />"
-        "   </ECCustomAttributes>"
-        "   <ECEntityClass typeName='TestClass' modifier='None' >"
-        "        <ECCustomAttributes>"
-        "            <ClassHasCurrentTimeStampProperty xmlns='CoreCustomAttributes.01.00'>"
-        "                <PropertyName>LastMod</PropertyName>"
-        "            </ClassHasCurrentTimeStampProperty>"
-        "        </ECCustomAttributes>"
-        "       <ECProperty propertyName='LastMod' typeName='dateTime' />"
-        "       <ECProperty propertyName='prop' typeName='boolean' >"
-        "        <ECCustomAttributes>"
-        "            <Localizable xmlns='CoreCustomAttributes.01.00'/>"
-        "        </ECCustomAttributes>"
-        "       </ECProperty>"
-        "   </ECEntityClass>"
-        "</ECSchema>");
-    bool asserted = false;
-    ECDb ecdb;
-    AssertSchemaImport(ecdb, asserted, schemaItem, "deleteca.ecdb");
-    ASSERT_FALSE(asserted);
-
-    //Delete CA from Schema
-    ecdb.SaveChanges();
-    SchemaItem deleteCAFromSchema(
-        "<?xml version='1.0' encoding='utf-8'?>"
-        "<ECSchema schemaName='TestSchema' alias='ts_modified' version='1.0.0' xmlns='http://www.bentley.com/schemas/Bentley.ECXML.3.1'>"
-        "   <ECSchemaReference name = 'CoreCustomAttributes' version = '01.00' alias = 'CoreCA' />"
-        "   <ECEntityClass typeName='TestClass' modifier='None' >"
-        "        <ECCustomAttributes>"
-        "            <ClassHasCurrentTimeStampProperty xmlns='CoreCustomAttributes.01.00'>"
-        "                <PropertyName>LastMod</PropertyName>"
-        "            </ClassHasCurrentTimeStampProperty>"
-        "        </ECCustomAttributes>"
-        "       <ECProperty propertyName='LastMod' typeName='dateTime' />"
-        "       <ECProperty propertyName='prop' typeName='boolean' >"
-        "        <ECCustomAttributes>"
-        "            <Localizable xmlns='CoreCustomAttributes.01.00'/>"
-        "        </ECCustomAttributes>"
-        "       </ECProperty>"
-        "   </ECEntityClass>"
-        "</ECSchema>");
-
-    asserted = false;
-    AssertSchemaImport(asserted, ecdb, deleteCAFromSchema);
-    ASSERT_FALSE(asserted);
-    IECInstancePtr schemaCA = ecdb.Schemas().GetECSchema("TestSchema")->GetCustomAttribute("DynamicSchema");
-    ASSERT_TRUE(schemaCA == nullptr);
-
-    //Delete CA from Class
-    ecdb.SaveChanges();
-    SchemaItem deleteCAFromClass(
-        "<?xml version='1.0' encoding='utf-8'?>"
-        "<ECSchema schemaName='TestSchema' alias='ts_modified' version='1.0.0' xmlns='http://www.bentley.com/schemas/Bentley.ECXML.3.1'>"
-        "   <ECSchemaReference name = 'CoreCustomAttributes' version = '01.00' alias = 'CoreCA' />"
-        "   <ECEntityClass typeName='TestClass' modifier='None' >"
-        "       <ECProperty propertyName='LastMod' typeName='dateTime' />"
-        "       <ECProperty propertyName='prop' typeName='boolean' >"
-        "        <ECCustomAttributes>"
-        "            <Localizable xmlns='CoreCustomAttributes.01.00'/>"
-        "        </ECCustomAttributes>"
-        "       </ECProperty>"
-        "   </ECEntityClass>"
-        "</ECSchema>");
-
-    asserted = false;
-    AssertSchemaImport(asserted, ecdb, deleteCAFromClass);
-    ASSERT_FALSE(asserted);
-    IECInstancePtr classCA = ecdb.Schemas().GetECSchema("TestSchema")->GetClassCP("TestClass")->GetCustomAttribute("ClassHasCurrentTimeStampProperty");
-    ASSERT_TRUE(classCA == nullptr);
-
-    //Delete CA from property
-    ecdb.SaveChanges();
-    SchemaItem deleteCAFromProperty(
-        "<?xml version='1.0' encoding='utf-8'?>"
-        "<ECSchema schemaName='TestSchema' alias='ts_modified' version='1.0.0' xmlns='http://www.bentley.com/schemas/Bentley.ECXML.3.1'>"
-        "   <ECEntityClass typeName='TestClass' modifier='None' >"
-        "       <ECProperty propertyName='LastMod' typeName='dateTime' />"
-        "       <ECProperty propertyName='prop' typeName='boolean' />"
-        "   </ECEntityClass>"
-        "</ECSchema>");
-
-    asserted = false;
-    AssertSchemaImport(asserted, ecdb, deleteCAFromProperty);
-    ASSERT_FALSE(asserted);
-    int caCount = 0;
-    for (IECInstancePtr ca : ecdb.Schemas().GetECSchema("TestSchema")->GetClassCP("TestClass")->GetPropertyP("prop")->GetCustomAttributes(true))
-        {
-        caCount++;
-        }
-
-    ASSERT_EQ(0, caCount);
-    }
-
-//---------------------------------------------------------------------------------------
-// @bsimethod                                   Affan Khan                     05/16
-//+---------------+---------------+---------------+---------------+---------------+------
-TEST_F(ECSchemaUpdateTests, ChangesToExisitingTable)
-    {
-    ECDbR ecdb = SetupECDb("existingTableUpdate.ecdb");
-    ASSERT_TRUE(ecdb.IsDbOpen());
-
-    // Create existing table and insert rows
-    ecdb.ExecuteSql("CREATE TABLE test_Employee(Id INTEGER PRIMARY KEY, Name TEXT);");
-    ecdb.ExecuteSql("INSERT INTO test_Employee (Id, Name) VALUES (101, 'Affan Khan');");
-    ecdb.ExecuteSql("INSERT INTO test_Employee (Id, Name) VALUES (201, 'Muhammad Hassan');");
-    ecdb.ExecuteSql("INSERT INTO test_Employee (Id, Name) VALUES (301, 'Krischan Eberle');");
-    ecdb.ExecuteSql("INSERT INTO test_Employee (Id, Name) VALUES (401, 'Casey Mullen');");
-
-    // Map ECSchema to exisitng table
-    SchemaItem schemaItem(
-        "<?xml version='1.0' encoding='utf-8'?>"
-        "<ECSchema schemaName='TestSchema' alias='ts' version='1.0.0' xmlns='http://www.bentley.com/schemas/Bentley.ECXML.3.1'>"
-        "   <ECSchemaReference name='ECDbMap' version='02.00' alias='ecdbmap'/>"
-        "   <ECEntityClass typeName='Employee' modifier='None' >"
-        "       <ECCustomAttributes>"
-        "           <ClassMap xmlns='ECDbMap.02.00'>"
-        "               <MapStrategy>ExistingTable</MapStrategy>"
-        "               <TableName>test_Employee</TableName>"
-        "               <ECInstanceIdColumn>Id</ECInstanceIdColumn>"
-        "           </ClassMap>"
-        "       </ECCustomAttributes>"
-        "       <ECProperty propertyName='Name' typeName='string' >"
-        "       </ECProperty>"
-        "   </ECEntityClass>"
-        "</ECSchema>");
-    bool asserted = false;
-    AssertSchemaImport(asserted, ecdb, schemaItem);
-    ASSERT_FALSE(asserted);
-
-    // Modify and add new existing table and relate it to another one
-    ecdb.ExecuteSql("CREATE TABLE test_Title(Id INTEGER PRIMARY KEY, Name TEXT);");
-    ecdb.ExecuteSql("INSERT INTO test_Title (Id, Name) VALUES (1, 'Senior Software Engineer');");
-    ecdb.ExecuteSql("INSERT INTO test_Title (Id, Name) VALUES (2, 'Software Quality Analyst');");
-    ecdb.ExecuteSql("INSERT INTO test_Title (Id, Name) VALUES (3, 'Advisory Software Engineer');");
-    ecdb.ExecuteSql("INSERT INTO test_Title (Id, Name) VALUES (4, 'Distinguished Architect');");
-    ecdb.ExecuteSql("ALTER TABLE test_Employee ADD COLUMN TitleId INTEGER REFERENCES test_Title(Id);");
-    ecdb.ExecuteSql("UPDATE test_Employee SET TitleId = 1 WHERE Id = 101");
-    ecdb.ExecuteSql("UPDATE test_Employee SET TitleId = 2 WHERE Id = 201");
-    ecdb.ExecuteSql("UPDATE test_Employee SET TitleId = 3 WHERE Id = 301");
-    ecdb.ExecuteSql("UPDATE test_Employee SET TitleId = 4 WHERE Id = 401");
-
-    // Map ECSchema to exisitng table
-    SchemaItem editedSchemaItem(
-        "<?xml version='1.0' encoding='utf-8'?>"
-        "<ECSchema schemaName='TestSchema' alias='ts' version='1.0.1' xmlns='http://www.bentley.com/schemas/Bentley.ECXML.3.1'>"
-        "   <ECSchemaReference name='ECDbMap' version='02.00' alias='ecdbmap'/>"
-        "   <ECEntityClass typeName='Employee' modifier='None' >"
-        "       <ECCustomAttributes>"
-        "           <ClassMap xmlns='ECDbMap.02.00'>"
-        "               <MapStrategy>ExistingTable</MapStrategy>"
-        "               <TableName>test_Employee</TableName>"
-        "               <ECInstanceIdColumn>Id</ECInstanceIdColumn>"
-        "           </ClassMap>"
-        "       </ECCustomAttributes>"
-        "       <ECProperty propertyName='Name' typeName='string' >"
-        "       </ECProperty>"
-        "       <ECNavigationProperty propertyName='TitleId' relationshipName='EmployeeHasTitle' direction='forward'/>"
-        "   </ECEntityClass>"
-        "   <ECEntityClass typeName='Title' modifier='None' >"
-        "       <ECCustomAttributes>"
-        "           <ClassMap xmlns='ECDbMap.02.00'>"
-        "               <MapStrategy>ExistingTable</MapStrategy>"
-        "               <TableName>test_Title</TableName>"
-        "               <ECInstanceIdColumn>Id</ECInstanceIdColumn>"
-        "           </ClassMap>"
-        "       </ECCustomAttributes>"
-        "       <ECProperty propertyName='Name' typeName='string' >"
-        "       </ECProperty>"
-        "   </ECEntityClass>"
-        "    <ECRelationshipClass typeName='EmployeeHasTitle' strength='referencing' strengthDirection='Backward' modifier='Sealed'>"
-        "        <Source multiplicity='(0..*)' polymorphic='false' roleLabel='Employee'>"
-        "            <Class class='Employee'/>"
-        "        </Source>"
-        "        <Target multiplicity='(0..1)' polymorphic='false' roleLabel='Title'>"
-        "            <Class class='Title'/>"
-        "        </Target>"
-        "    </ECRelationshipClass>'"
-        "</ECSchema>");
-
-    asserted = false;
-    AssertSchemaImport(asserted, ecdb, editedSchemaItem);
-    ASSERT_FALSE(asserted);
-
-    ECSqlStatement stmt;
-    stmt.Prepare(ecdb, "SELECT E.Name EmployeeName, T.Name EmployeeTitle FROM ts.Employee E JOIN ts.Title T USING ts.EmployeeHasTitle ORDER BY E.ECInstanceId");
-
-    ASSERT_EQ(BE_SQLITE_ROW, stmt.Step());
-    ASSERT_STREQ("Affan Khan", stmt.GetValueText(0));
-    ASSERT_STREQ("Senior Software Engineer", stmt.GetValueText(1));
-
-    ASSERT_EQ(BE_SQLITE_ROW, stmt.Step());
-    ASSERT_STREQ("Muhammad Hassan", stmt.GetValueText(0));
-    ASSERT_STREQ("Software Quality Analyst", stmt.GetValueText(1));
-
-    ASSERT_EQ(BE_SQLITE_ROW, stmt.Step());
-    ASSERT_STREQ("Krischan Eberle", stmt.GetValueText(0));
-    ASSERT_STREQ("Advisory Software Engineer", stmt.GetValueText(1));
-
-    ASSERT_EQ(BE_SQLITE_ROW, stmt.Step());
-    ASSERT_STREQ("Casey Mullen", stmt.GetValueText(0));
-    ASSERT_STREQ("Distinguished Architect", stmt.GetValueText(1));
-
-    ASSERT_EQ(BE_SQLITE_DONE, stmt.Step());
-    }
-
-//---------------------------------------------------------------------------------------
-// @bsimethod                                   Affan Khan                     05/16
-//+---------------+---------------+---------------+---------------+---------------+------
-TEST_F(ECSchemaUpdateTests, DeleteCAInstanceWithoutProperty)
-    {
-    SchemaItem schemaItem(
-        "<?xml version='1.0' encoding='utf-8'?>"
-        "<ECSchema schemaName='TestSchema' nameSpacePrefix='ts' version='1.0.0' xmlns='http://www.bentley.com/schemas/Bentley.ECXML.3.0'>"
-        "   <ECCustomAttributeClass typeName = 'TestCA' appliesTo = 'PrimitiveProperty,EntityClass'>"
-        "   </ECCustomAttributeClass>"
-        "   <ECEntityClass typeName='TestClass' modifier='None' >"
-        "        <ECCustomAttributes>"
-        "            <TestCA xmlns='TestSchema.01.00'>"
-        "            </TestCA>"
-        "        </ECCustomAttributes>"
-        "       <ECProperty propertyName='prop' typeName='boolean' >"
-        "        <ECCustomAttributes>"
-        "            <TestCA xmlns='TestSchema.01.00'>"
-        "            </TestCA>"
-        "        </ECCustomAttributes>"
-        "       </ECProperty>"
-        "   </ECEntityClass>"
-        "</ECSchema>");
-
-    SetupECDb("deletecainstancewithoutproperty.ecdb", schemaItem);
-    ASSERT_TRUE(GetECDb().IsDbOpen());
-    ASSERT_EQ(DbResult::BE_SQLITE_OK, GetECDb().SaveChanges());
-
-    BeFileName filePath(GetECDb().GetDbFileName());
-    GetECDb().CloseDb();
-
-    Utf8CP deleteAllCA =
-        "<?xml version='1.0' encoding='utf-8'?>"
-        "<ECSchema schemaName='TestSchema' nameSpacePrefix='ts' version='1.0.0' xmlns='http://www.bentley.com/schemas/Bentley.ECXML.3.0'>"
-        "   <ECCustomAttributeClass typeName = 'TestCA' appliesTo = 'PrimitiveProperty,EntityClass'>"
-        "   </ECCustomAttributeClass>"
-        "   <ECEntityClass typeName='TestClass' modifier='None' >"
-        "       <ECProperty propertyName='prop' typeName='boolean' />"
-        "   </ECEntityClass>"
-        "</ECSchema>";
-
-    m_updatedDbs.clear();
-    AssertSchemaUpdate(deleteAllCA, filePath, {true, true}, "Deleting CA instance without Properties");
-
-    for (Utf8StringCR dbPath : m_updatedDbs)
-        {
-        ASSERT_EQ(BE_SQLITE_OK, OpenBesqliteDb(dbPath.c_str()));
-
-        ECSchemaCP ecSchema = GetECDb().Schemas().GetECSchema("TestSchema");
-        ECClassCP testClass = ecSchema->GetClassCP("TestClass");
-        ECPropertyP ecProperty = testClass->GetPropertyP("prop");
-
-        IECInstancePtr systemSchemaCA = ecSchema->GetCustomAttribute("SystemSchema");
-        ASSERT_TRUE(systemSchemaCA == nullptr);
-
-        IECInstancePtr classCA = testClass->GetCustomAttribute("TestCA");
-        ASSERT_TRUE(classCA == nullptr);
-
-        IECInstancePtr propertyCA = ecProperty->GetCustomAttribute("TestCA");
-        ASSERT_TRUE(propertyCA == nullptr);
-
-        GetECDb().CloseDb();
-        }
-    }
-
-//---------------------------------------------------------------------------------------
-// @bsimethod                                   Affan Khan                     05/16
-//+---------------+---------------+---------------+---------------+---------------+------
-TEST_F(ECSchemaUpdateTests, AddKoQAndUpdatePropertiesWithKoQ)
-    {
-    SchemaItem schemaItem(
-        "<?xml version='1.0' encoding='utf-8'?>"
-        "<ECSchema schemaName='TestSchema' nameSpacePrefix='ts' version='1.0.0' xmlns='http://www.bentley.com/schemas/Bentley.ECXML.3.0'>"
-        "  <ECEntityClass typeName='Foo' >"
-        "    <ECProperty propertyName='Length' typeName='double' />"
-        "    <ECProperty propertyName='Homepage' typeName='string' />"
-        "    <ECArrayProperty propertyName='AlternativeLengths' typeName='double' minOccurs='0' maxOccurs='unbounded' />"
-        "    <ECArrayProperty propertyName='Favorites' typeName='string'  minOccurs='0' maxOccurs='unbounded' />"
-        "  </ECEntityClass>"
-        "</ECSchema>");
-
-    SetupECDb("schemaupdate.ecdb", schemaItem);
-    ASSERT_TRUE(GetECDb().IsDbOpen());
-    ASSERT_EQ(DbResult::BE_SQLITE_OK, GetECDb().SaveChanges());
-
-    BeFileName filePath(GetECDb().GetDbFileName());
-    GetECDb().CloseDb();
-
-    Utf8CP editedSchemaXml =
-        "<?xml version='1.0' encoding='utf-8'?>"
-        "<ECSchema schemaName='TestSchema' nameSpacePrefix='ts' version='1.0.0' xmlns='http://www.bentley.com/schemas/Bentley.ECXML.3.0'>"
-        "    <KindOfQuantity typeName='MyKindOfQuantity' description='My KindOfQuantity'"
-        "                    displayLabel='My KindOfQuantity' persistenceUnit='CENTIMETRE' precision='10'"
-        "                    defaultPresentationUnit='FOOT' alternativePresentationUnits='INCH;YARD' />"
-        "    <ECEntityClass typeName='Foo' >"
-        "        <ECProperty propertyName='Length' typeName='double'  kindOfQuantity='MyKindOfQuantity' />" // kindOfQuantity='s1:MyKindOfQuantity'
-        "        <ECProperty propertyName='Homepage' typeName='string' extendedTypeName='URL' />" // extendedTypeName='URL'
-        "        <ECArrayProperty propertyName='AlternativeLengths' typeName='double' minOccurs='0' maxOccurs='unbounded' kindOfQuantity = 'MyKindOfQuantity'/>" // kindOfQuantity='s1:MyKindOfQuantity'
-        "        <ECArrayProperty propertyName='Favorites' typeName='string' extendedTypeName='URL' minOccurs='0' maxOccurs='unbounded' />" // extendedTypeName='URL'
-        "    </ECEntityClass>"
-        "</ECSchema>";
-
-    m_updatedDbs.clear();
-    AssertSchemaUpdate(editedSchemaXml, filePath, {true, true}, "AddKoQAndUpdatePropertiesWithKoQ");
-
-    for (Utf8StringCR dbPath : m_updatedDbs)
-        {
-        ASSERT_EQ(BE_SQLITE_OK, OpenBesqliteDb(dbPath.c_str()));
-
-        KindOfQuantityCP myKindOfQuantity = GetECDb().Schemas().GetKindOfQuantity("TestSchema", "MyKindOfQuantity");
-        ASSERT_TRUE(myKindOfQuantity != nullptr);
-        ECClassCP foo = GetECDb().Schemas().GetECClass("TestSchema", "Foo");
-        ASSERT_TRUE(foo != nullptr);
-
-        PrimitiveECPropertyCP foo_length = foo->GetPropertyP("Length")->GetAsPrimitiveProperty();
-        ASSERT_TRUE(foo_length != nullptr);
-        ASSERT_TRUE(foo_length->GetKindOfQuantity() == myKindOfQuantity);
-
-        PrimitiveECPropertyCP foo_homepage = foo->GetPropertyP("Homepage")->GetAsPrimitiveProperty();
-        ASSERT_TRUE(foo_homepage != nullptr);
-        ASSERT_TRUE(foo_homepage->GetExtendedTypeName() == "URL");
-
-        ArrayECPropertyCP foo_alternativeLengths = foo->GetPropertyP("AlternativeLengths")->GetAsArrayProperty();
-        ASSERT_TRUE(foo_alternativeLengths != nullptr);
-        ASSERT_TRUE(foo_alternativeLengths->GetKindOfQuantity() == myKindOfQuantity);
-
-        ArrayECPropertyCP foo_favorites = foo->GetPropertyP("Favorites")->GetAsArrayProperty();
-        ASSERT_TRUE(foo_favorites != nullptr);
-        ASSERT_TRUE(foo_favorites->GetExtendedTypeName() == "URL");
-
-        GetECDb().CloseDb();
-        }
-    }
-
-//---------------------------------------------------------------------------------------
-// @bsimethod                                   Muhammad.Hassan                     06/16
-//+---------------+---------------+---------------+---------------+---------------+------
-TEST_F(ECSchemaUpdateTests, ModifyPropertyType_PrimitiveToNonStrictEnum)
-    {
-    SchemaItem schemaItem(
-        "<?xml version='1.0' encoding='utf-8'?>"
-        "<ECSchema schemaName='TestSchema' nameSpacePrefix='ts' version='1.0.0' xmlns='http://www.bentley.com/schemas/Bentley.ECXML.3.0'>"
-        "  <ECEntityClass typeName='Foo' >"
-        "    <ECProperty propertyName='Type' typeName='int' />"
-        "  </ECEntityClass>"
-        "</ECSchema>");
-
-    SetupECDb("schemaupdate.ecdb", schemaItem);
-    ASSERT_TRUE(GetECDb().IsDbOpen());
-    ASSERT_EQ(DbResult::BE_SQLITE_OK, GetECDb().SaveChanges());
-
-    BeFileName filePath(GetECDb().GetDbFileName());
-    GetECDb().CloseDb();
-
-    Utf8CP editedSchemaXml =
-        "<?xml version='1.0' encoding='utf-8'?>"
-        "<ECSchema schemaName='TestSchema' nameSpacePrefix='ts' version='1.0.0' xmlns='http://www.bentley.com/schemas/Bentley.ECXML.3.0'>"
-        "    <ECEnumeration typeName='NonStrictEnum' backingTypeName='int' isStrict='False'>"
-        "        <ECEnumerator value = '0' displayLabel = 'txt' />"
-        "        <ECEnumerator value = '1' displayLabel = 'bat' />"
-        "    </ECEnumeration>"
-        "    <ECEntityClass typeName='Foo' >"
-        "        <ECProperty propertyName='Type' typeName='NonStrictEnum' />"
-        "    </ECEntityClass>"
-        "</ECSchema>";
-
-    m_updatedDbs.clear();
-    AssertSchemaUpdate(editedSchemaXml, filePath, {true, true}, "changing primitive to NonString Enum is supported");
-
-    for (Utf8StringCR dbPath : m_updatedDbs)
-        {
-        ASSERT_EQ(BE_SQLITE_OK, OpenBesqliteDb(dbPath.c_str()));
-
-        ECEnumerationCP nonStrictEnum = GetECDb().Schemas().GetECEnumeration("TestSchema", "NonStrictEnum");
-        ASSERT_TRUE(nonStrictEnum != nullptr);
-        ECClassCP foo = GetECDb().Schemas().GetECClass("TestSchema", "Foo");
-        ASSERT_TRUE(foo != nullptr);
-
-        PrimitiveECPropertyCP foo_type = foo->GetPropertyP("Type")->GetAsPrimitiveProperty();
-
-        ASSERT_TRUE(foo_type != nullptr);
-        ASSERT_TRUE(foo_type->GetEnumeration() == nonStrictEnum);
-
-        GetECDb().CloseDb();
-        }
-    }
-
-//---------------------------------------------------------------------------------------
-// @bsimethod                                   Muhammad.Hassan                     06/16
-//+---------------+---------------+---------------+---------------+---------------+------
-TEST_F(ECSchemaUpdateTests, ModifyPropertyType_PrimitiveToStrictEnum)
-    {
-    SchemaItem schemaItem(
-        "<?xml version='1.0' encoding='utf-8'?>"
-        "<ECSchema schemaName='TestSchema' nameSpacePrefix='ts' version='1.0.0' xmlns='http://www.bentley.com/schemas/Bentley.ECXML.3.0'>"
-        "  <ECEntityClass typeName='Foo' >"
-        "    <ECProperty propertyName='Type' typeName='int' />"
-        "  </ECEntityClass>"
-        "</ECSchema>");
-
-    SetupECDb("schemaupdate.ecdb", schemaItem);
-    ASSERT_TRUE(GetECDb().IsDbOpen());
-    ASSERT_EQ(DbResult::BE_SQLITE_OK, GetECDb().SaveChanges());
-
-    BeFileName filePath(GetECDb().GetDbFileName());
-    GetECDb().CloseDb();
-
-    Utf8CP editedSchemaXml =
-        "<?xml version='1.0' encoding='utf-8'?>"
-        "<ECSchema schemaName='TestSchema' nameSpacePrefix='ts' version='1.0.0' xmlns='http://www.bentley.com/schemas/Bentley.ECXML.3.0'>"
-        "    <ECEnumeration typeName='StrictEnum' backingTypeName='int' isStrict='True'>"
-        "        <ECEnumerator value = '0' displayLabel = 'txt' />"
-        "        <ECEnumerator value = '1' displayLabel = 'bat' />"
-        "    </ECEnumeration>"
-        "    <ECEntityClass typeName='Foo' >"
-        "        <ECProperty propertyName='Type' typeName='StrictEnum' />"
-        "    </ECEntityClass>"
-        "</ECSchema>";
-
-    m_updatedDbs.clear();
-    AssertSchemaUpdate(editedSchemaXml, filePath, {false, false}, "changing primitive to Strict Enum is not supported");
-    }
-
-//---------------------------------------------------------------------------------------
-// @bsimethod                                   Maha Nasir                     11/16
-//+---------------+---------------+---------------+---------------+---------------+------
-TEST_F(ECSchemaUpdateTests, UpdateKindOfQuantity)
-    {
-    SchemaItem schemaItem(
-        "<?xml version='1.0' encoding='utf-8'?>"
-        "<ECSchema schemaName='TestSchema' nameSpacePrefix='ts' version='1.0.0' xmlns='http://www.bentley.com/schemas/Bentley.ECXML.3.0'>"
-        "    <KindOfQuantity typeName='KindOfQuantity1' description='KindOfQuantity1'"
-        "                    displayLabel='KindOfQuantity1' persistenceUnit='CENTIMETRE' precision='10'"
-        "                    defaultPresentationUnit='FOOT' alternativePresentationUnits='INCH;YARD' />"
-        "    <ECEntityClass typeName='Foo' >"
-        "        <ECProperty propertyName='Length' typeName='double'  kindOfQuantity='KindOfQuantity1' />"
-        "        <ECProperty propertyName='Homepage' typeName='string' />"
-        "    </ECEntityClass>"
-        "</ECSchema>");
-
-    SetupECDb("schemaupdate.ecdb", schemaItem);
-    ASSERT_TRUE(GetECDb().IsDbOpen());
-    ASSERT_EQ(DbResult::BE_SQLITE_OK, GetECDb().SaveChanges());
-
-    BeFileName filePath(GetECDb().GetDbFileName());
-    GetECDb().CloseDb();
-
-    Utf8CP editedSchemaXml =
-        "<?xml version='1.0' encoding='utf-8'?>"
-        "<ECSchema schemaName='TestSchema' nameSpacePrefix='ts' version='1.0.0' xmlns='http://www.bentley.com/schemas/Bentley.ECXML.3.0'>"
-        "    <KindOfQuantity typeName='KindOfQuantity1' description='KindOfQuantity1'"
-        "                    displayLabel='KindOfQuantity1' persistenceUnit='CENTIMETRE' precision='10'"
-        "                    defaultPresentationUnit='FOOT' alternativePresentationUnits='INCH;YARD' />"
-        "    <KindOfQuantity typeName='KindOfQuantity2' description='KindOfQuantity2'"
-        "                    displayLabel='KindOfQuantity2' persistenceUnit='METRE' precision='5'"
-        "                    defaultPresentationUnit='FOOT' alternativePresentationUnits='INCH;YARD' />"
-        "  <ECEntityClass typeName='Foo' >"
-        "    <ECProperty propertyName='Length' typeName='double' kindOfQuantity='KindOfQuantity2' />"
-        "    <ECProperty propertyName='Homepage' typeName='string' />"
-        "  </ECEntityClass>"
-        "</ECSchema>";
-
-    m_updatedDbs.clear();
-    AssertSchemaUpdate(editedSchemaXml, filePath, {true, true}, "Changing the KindOfQuantity of an ECProperty to another KindOfQuantity");
-
-    for (Utf8StringCR dbPath : m_updatedDbs)
-        {
-        ASSERT_EQ(BE_SQLITE_OK, OpenBesqliteDb(dbPath.c_str()));
-
-        KindOfQuantityCP KindOfQuantity2 = GetECDb().Schemas().GetKindOfQuantity("TestSchema", "KindOfQuantity2");
-        ASSERT_TRUE(KindOfQuantity2 != nullptr);
-        ECClassCP foo = GetECDb().Schemas().GetECClass("TestSchema", "Foo");
-        ASSERT_TRUE(foo != nullptr);
-
-        PrimitiveECPropertyCP foo_length = foo->GetPropertyP("Length")->GetAsPrimitiveProperty();
-        ASSERT_TRUE(foo_length != nullptr);
-        ASSERT_TRUE(foo_length->GetKindOfQuantity() == KindOfQuantity2);
-
-        GetECDb().CloseDb();
-        }
-    }
-
-//---------------------------------------------------------------------------------------
-// @bsimethod                                   Maha Nasir                     11/16
-//+---------------+---------------+---------------+---------------+---------------+------
-TEST_F(ECSchemaUpdateTests, DeleteKindOfQuantityFromECSchema)
-    {
-    SchemaItem schemaItem(
-        "<?xml version='1.0' encoding='utf-8'?>"
-        "<ECSchema schemaName='TestSchema' nameSpacePrefix='ts' version='1.0.0' xmlns='http://www.bentley.com/schemas/Bentley.ECXML.3.0'>"
-        "    <KindOfQuantity typeName='MyKindOfQuantity' description='MyKindOfQuantity'"
-        "                    displayLabel='MyKindOfQuantity' persistenceUnit='CENTIMETRE' precision='10'"
-        "                    defaultPresentationUnit='FOOT' alternativePresentationUnits='INCH;YARD' />"
-        "    <ECEntityClass typeName='Foo' >"
-        "        <ECProperty propertyName='Length' typeName='double'  kindOfQuantity='MyKindOfQuantity' />"
-        "        <ECProperty propertyName='Homepage' typeName='string' />"
-        "    </ECEntityClass>"
-        "</ECSchema>");
-
-    SetupECDb("schemaupdate.ecdb", schemaItem);
-    ASSERT_TRUE(GetECDb().IsDbOpen());
-    ASSERT_EQ(DbResult::BE_SQLITE_OK, GetECDb().SaveChanges());
-
-    BeFileName filePath(GetECDb().GetDbFileName());
-    GetECDb().CloseDb();
-
-    Utf8CP editedSchemaXml =
-        "<?xml version='1.0' encoding='utf-8'?>"
-        "<ECSchema schemaName='TestSchema' nameSpacePrefix='ts' version='1.0.0' xmlns='http://www.bentley.com/schemas/Bentley.ECXML.3.0'>"
-        "  <ECEntityClass typeName='Foo' >"
-        "    <ECProperty propertyName='Length' typeName='double' />"
-        "    <ECProperty propertyName='Homepage' typeName='string' />"
-        "  </ECEntityClass>"
-        "</ECSchema>";
-
-    m_updatedDbs.clear();
-    AssertSchemaUpdate(editedSchemaXml, filePath, {false, false}, "Deleting KindOfQuantity from an ECSchema");
-    }
-
-//---------------------------------------------------------------------------------------
-// @bsimethod                                   Maha Nasir                     11/16
-//+---------------+---------------+---------------+---------------+---------------+------
-TEST_F(ECSchemaUpdateTests, ModifyECArrayProperty_KOQToKOQ)
-    {
-    SchemaItem schemaItem(
-        "<?xml version='1.0' encoding='utf-8'?>"
-        "<ECSchema schemaName='TestSchema' nameSpacePrefix='ts' version='1.0.0' xmlns='http://www.bentley.com/schemas/Bentley.ECXML.3.0'>"
-        "    <KindOfQuantity typeName='KindOfQuantity1' description='KindOfQuantity1'"
-        "                    displayLabel='KindOfQuantity1' persistenceUnit='CENTIMETRE' precision='10'"
-        "                    defaultPresentationUnit='FOOT' alternativePresentationUnits='INCH;YARD' />"
-        "    <KindOfQuantity typeName='KindOfQuantity2' description='KindOfQuantity2'"
-        "                    displayLabel='KindOfQuantity2' persistenceUnit='METRE' precision='5'"
-        "                    defaultPresentationUnit='FOOT' alternativePresentationUnits='INCH;YARD' />"
-        "    <ECEntityClass typeName='Foo' >"
-        "        <ECArrayProperty propertyName='Length' typeName='double' minOccurs='0' maxOccurs='unbounded' kindOfQuantity = 'KindOfQuantity1'/>"
-        "        <ECArrayProperty propertyName='Width' typeName='double' minOccurs='0' maxOccurs='unbounded' kindOfQuantity = 'KindOfQuantity2'/>"
-        "    </ECEntityClass>"
-        "</ECSchema>");
-
-    SetupECDb("schemaupdate.ecdb", schemaItem);
-    ASSERT_TRUE(GetECDb().IsDbOpen());
-    ASSERT_EQ(DbResult::BE_SQLITE_OK, GetECDb().SaveChanges());
-
-    BeFileName filePath(GetECDb().GetDbFileName());
-    GetECDb().CloseDb();
-
-    Utf8CP editedSchemaXml =
-        "<?xml version='1.0' encoding='utf-8'?>"
-        "<ECSchema schemaName='TestSchema' nameSpacePrefix='ts' version='1.0.0' xmlns='http://www.bentley.com/schemas/Bentley.ECXML.3.0'>"
-        "    <KindOfQuantity typeName='KindOfQuantity1' description='KindOfQuantity1'"
-        "                    displayLabel='KindOfQuantity1' persistenceUnit='CENTIMETRE' precision='10'"
-        "                    defaultPresentationUnit='FOOT' alternativePresentationUnits='INCH;YARD' />"
-        "    <KindOfQuantity typeName='KindOfQuantity2' description='KindOfQuantity2'"
-        "                    displayLabel='KindOfQuantity2' persistenceUnit='METRE' precision='5'"
-        "                    defaultPresentationUnit='FOOT' alternativePresentationUnits='INCH;YARD' />"
-        "    <ECEntityClass typeName='Foo' >"
-        "        <ECArrayProperty propertyName='Length' typeName='double' minOccurs='0' maxOccurs='unbounded' kindOfQuantity = 'KindOfQuantity2'/>"
-        "        <ECArrayProperty propertyName='Width' typeName='double' minOccurs='0' maxOccurs='unbounded' kindOfQuantity = 'KindOfQuantity1'/>"
-        "    </ECEntityClass>"
-        "</ECSchema>";
-
-    m_updatedDbs.clear();
-    AssertSchemaUpdate(editedSchemaXml, filePath, {true, true}, "Changing of KindOfQuantity of an ECArrayProperty to another KindOfQuantity");
-
-    for (Utf8StringCR dbPath : m_updatedDbs)
-        {
-        ASSERT_EQ(BE_SQLITE_OK, OpenBesqliteDb(dbPath.c_str()));
-
-        KindOfQuantityCP KindOfQuantity1 = GetECDb().Schemas().GetKindOfQuantity("TestSchema", "KindOfQuantity1");
-        ASSERT_TRUE(KindOfQuantity1 != nullptr);
-        KindOfQuantityCP KindOfQuantity2 = GetECDb().Schemas().GetKindOfQuantity("TestSchema", "KindOfQuantity2");
-        ASSERT_TRUE(KindOfQuantity2 != nullptr);
-        ECClassCP foo = GetECDb().Schemas().GetECClass("TestSchema", "Foo");
-        ASSERT_TRUE(foo != nullptr);
-
-        ArrayECPropertyCP foo_length = foo->GetPropertyP("Length")->GetAsArrayProperty();
-        ASSERT_TRUE(foo_length != nullptr);
-        ArrayECPropertyCP foo_width = foo->GetPropertyP("Width")->GetAsArrayProperty();
-        ASSERT_TRUE(foo_width != nullptr);
-
-        ASSERT_TRUE(foo_length->GetKindOfQuantity() == KindOfQuantity2);
-        ASSERT_TRUE(foo_width->GetKindOfQuantity() == KindOfQuantity1);
-
-        GetECDb().CloseDb();
-        }
-    }
-
-//---------------------------------------------------------------------------------------
-// @bsimethod                                   Maha Nasir                     12/16
-//+---------------+---------------+---------------+---------------+---------------+------
-TEST_F(ECSchemaUpdateTests, RemoveKindOfQuantityFromECArrayProperty)
-    {
-    SchemaItem schemaItem(
-        "<?xml version='1.0' encoding='utf-8'?>"
-        "<ECSchema schemaName='TestSchema' nameSpacePrefix='ts' version='1.0.0' xmlns='http://www.bentley.com/schemas/Bentley.ECXML.3.0'>"
-        "    <KindOfQuantity typeName='MyKindOfQuantity' description='MyKindOfQuantity'"
-        "                    displayLabel='MyKindOfQuantity' persistenceUnit='CENTIMETRE' precision='10'"
-        "                    defaultPresentationUnit='FOOT' alternativePresentationUnits='INCH;YARD' />"
-        "    <ECEntityClass typeName='Foo' >"
-        "        <ECArrayProperty propertyName='Length' typeName='double' minOccurs='0' maxOccurs='unbounded' kindOfQuantity = 'MyKindOfQuantity'/>"
-        "    </ECEntityClass>"
-        "</ECSchema>");
-
-    SetupECDb("schemaupdate.ecdb", schemaItem);
-    ASSERT_TRUE(GetECDb().IsDbOpen());
-    ASSERT_EQ(DbResult::BE_SQLITE_OK, GetECDb().SaveChanges());
-
-    //Verifying KOQ assigned to the property
-    KindOfQuantityCP koq = GetECDb().Schemas().GetKindOfQuantity("TestSchema", "MyKindOfQuantity");
-    ASSERT_TRUE(koq != nullptr);
-
-    ECClassCP foo = GetECDb().Schemas().GetECClass("TestSchema", "Foo");
-    ASSERT_TRUE(foo != nullptr);
-
-    ASSERT_EQ(koq, foo->GetPropertyP("Length")->GetAsArrayProperty()->GetKindOfQuantity());
-
-    BeFileName filePath(GetECDb().GetDbFileName());
-    GetECDb().CloseDb();
-
-    Utf8CP editedSchemaXml =
-        "<?xml version='1.0' encoding='utf-8'?>"
-        "<ECSchema schemaName='TestSchema' nameSpacePrefix='ts' version='2.0.0' xmlns='http://www.bentley.com/schemas/Bentley.ECXML.3.0'>"
-        "    <KindOfQuantity typeName='MyKindOfQuantity' description='MyKindOfQuantity'"
-        "                    displayLabel='MyKindOfQuantity' persistenceUnit='CENTIMETRE' precision='10'"
-        "                    defaultPresentationUnit='FOOT' alternativePresentationUnits='INCH;YARD' />"
-        "    <ECEntityClass typeName='Foo' >"
-        "        <ECArrayProperty propertyName='Length' typeName='double' minOccurs='0' maxOccurs='unbounded'/>"
-        "    </ECEntityClass>"
-        "</ECSchema>";
-
-    m_updatedDbs.clear();
-    AssertSchemaUpdate(editedSchemaXml, filePath, {true, true}, "Removing KindOfQuantity from an ECArrayProperty");
-
-    //Verifying the property no longer has KOQ
-    ASSERT_EQ(BE_SQLITE_OK, GetECDb().OpenBeSQLiteDb(m_updatedDbs[0].c_str(), Db::OpenParams(Db::OpenMode::ReadWrite)));
-    ArrayECPropertyCP foo_length = GetECDb().Schemas().GetECClass("TestSchema", "Foo")->GetPropertyP("Length")->GetAsArrayProperty();
-    ASSERT_EQ("Length", foo_length->GetName());
-    ASSERT_TRUE(foo_length->GetKindOfQuantity() == nullptr);
-    }
-
-//---------------------------------------------------------------------------------------
-// @bsimethod                                   Maha Nasir                     12/16
-//+---------------+---------------+---------------+---------------+---------------+------
-TEST_F(ECSchemaUpdateTests, RemoveKindOfQuantityFromECProperty)
-    {
-    SchemaItem schemaItem(
-        "<?xml version='1.0' encoding='utf-8'?>"
-        "<ECSchema schemaName='TestSchema' nameSpacePrefix='ts' version='1.0.0' xmlns='http://www.bentley.com/schemas/Bentley.ECXML.3.0'>"
-        "    <KindOfQuantity typeName='MyKindOfQuantity' description='MyKindOfQuantity'"
-        "                    displayLabel='MyKindOfQuantity' persistenceUnit='CENTIMETRE' precision='10'"
-        "                    defaultPresentationUnit='FOOT' alternativePresentationUnits='INCH;YARD' />"
-        "    <ECEntityClass typeName='Foo' >"
-        "        <ECProperty propertyName='Length' typeName='double' kindOfQuantity = 'MyKindOfQuantity'/>"
-        "    </ECEntityClass>"
-        "</ECSchema>");
-
-    SetupECDb("schemaupdate.ecdb", schemaItem);
-    ASSERT_TRUE(GetECDb().IsDbOpen());
-    ASSERT_EQ(DbResult::BE_SQLITE_OK, GetECDb().SaveChanges());
-
-    //Verifying KOQ assigned to the property
-    KindOfQuantityCP koq = GetECDb().Schemas().GetKindOfQuantity("TestSchema", "MyKindOfQuantity");
-    ASSERT_TRUE(koq != nullptr);
-
-    ECClassCP foo = GetECDb().Schemas().GetECClass("TestSchema", "Foo");
-    ASSERT_TRUE(foo != nullptr);
-
-    ASSERT_EQ(koq, foo->GetPropertyP("Length")->GetAsPrimitiveProperty()->GetKindOfQuantity());
-
-    BeFileName filePath(GetECDb().GetDbFileName());
-    GetECDb().CloseDb();
-
-    Utf8CP editedSchemaXml =
-        "<?xml version='1.0' encoding='utf-8'?>"
-        "<ECSchema schemaName='TestSchema' nameSpacePrefix='ts' version='2.0.0' xmlns='http://www.bentley.com/schemas/Bentley.ECXML.3.0'>"
-        "    <KindOfQuantity typeName='MyKindOfQuantity' description='MyKindOfQuantity'"
-        "                    displayLabel='MyKindOfQuantity' persistenceUnit='CENTIMETRE' precision='10'"
-        "                    defaultPresentationUnit='FOOT' alternativePresentationUnits='INCH;YARD' />"
-        "    <ECEntityClass typeName='Foo' >"
-        "        <ECProperty propertyName='Length' typeName='double' />"
-        "    </ECEntityClass>"
-        "</ECSchema>";
-
-    m_updatedDbs.clear();
-    AssertSchemaUpdate(editedSchemaXml, filePath, {true, true}, "Removing KindOfQuantity from an ECProperty");
-
-    //Verifying the property no longer has KOQ
-    ASSERT_EQ(BE_SQLITE_OK, GetECDb().OpenBeSQLiteDb(m_updatedDbs[0].c_str(), Db::OpenParams(Db::OpenMode::ReadWrite)));
-    PrimitiveECPropertyCP foo_length = GetECDb().Schemas().GetECClass("TestSchema", "Foo")->GetPropertyP("Length")->GetAsPrimitiveProperty();
-    ASSERT_EQ("Length", foo_length->GetName());
-    ASSERT_TRUE(foo_length->GetKindOfQuantity() == nullptr);
-    }
-
-//---------------------------------------------------------------------------------------
-// @bsimethod                                   Muhammad.Hassan                     06/16
-//+---------------+---------------+---------------+---------------+---------------+------
-TEST_F(ECSchemaUpdateTests, ModifyPropertyType_PrimitiveToPrimitive)
-    {
-    SchemaItem schemaItem(
-        "<?xml version='1.0' encoding='utf-8'?>"
-        "<ECSchema schemaName='TestSchema' nameSpacePrefix='ts' version='1.0.0' xmlns='http://www.bentley.com/schemas/Bentley.ECXML.3.0'>"
-        "  <ECEntityClass typeName='Foo' >"
-        "    <ECProperty propertyName='Type' typeName='int' />"
-        "  </ECEntityClass>"
-        "</ECSchema>");
-
-    SetupECDb("schemaupdate.ecdb", schemaItem);
-    ASSERT_TRUE(GetECDb().IsDbOpen());
-    ASSERT_EQ(DbResult::BE_SQLITE_OK, GetECDb().SaveChanges());
-
-    BeFileName filePath(GetECDb().GetDbFileName());
-    GetECDb().CloseDb();
-
-    Utf8CP editedSchemaXml =
-        "<?xml version='1.0' encoding='utf-8'?>"
-        "<ECSchema schemaName='TestSchema' nameSpacePrefix='ts' version='1.0.0' xmlns='http://www.bentley.com/schemas/Bentley.ECXML.3.0'>"
-        "    <ECEntityClass typeName='Foo' >"
-        "        <ECProperty propertyName='Type' typeName='string' />"
-        "    </ECEntityClass>"
-        "</ECSchema>";
-
-    m_updatedDbs.clear();
-    AssertSchemaUpdate(editedSchemaXml, filePath, {false, false}, "changing primitive to another primitive");
-    }
-
-//---------------------------------------------------------------------------------------
-// @bsimethod                                   Muhammad.Hassan                     06/16
-//+---------------+---------------+---------------+---------------+---------------+------
-TEST_F(ECSchemaUpdateTests, ModifyPropertyType_EnumToPrimitive)
-    {
-    SchemaItem schemaItem(
-        "<?xml version='1.0' encoding='utf-8'?>"
-        "<ECSchema schemaName='TestSchema' nameSpacePrefix='ts' version='1.0.0' xmlns='http://www.bentley.com/schemas/Bentley.ECXML.3.0'>"
-        "    <ECEnumeration typeName='StrictEnum' backingTypeName='int' isStrict='True'>" // StrictEnum
-        "        <ECEnumerator value = '0' displayLabel = 'txt' />"
-        "        <ECEnumerator value = '1' displayLabel = 'bat' />"
-        "    </ECEnumeration>"
-        "  <ECEntityClass typeName='Foo' >"
-        "    <ECProperty propertyName='Type' typeName='StrictEnum' />"
-        "  </ECEntityClass>"
-        "</ECSchema>");
-
-    SetupECDb("schemaupdate.ecdb", schemaItem);
-    ASSERT_TRUE(GetECDb().IsDbOpen());
-    ASSERT_EQ(DbResult::BE_SQLITE_OK, GetECDb().SaveChanges());
-
-    BeFileName filePath(GetECDb().GetDbFileName());
-    GetECDb().CloseDb();
-
-    Utf8CP editedSchemaXml =
-        "<?xml version='1.0' encoding='utf-8'?>"
-        "<ECSchema schemaName='TestSchema' nameSpacePrefix='ts' version='1.0.0' xmlns='http://www.bentley.com/schemas/Bentley.ECXML.3.0'>"
-        "    <ECEnumeration typeName='StrictEnum' backingTypeName='int' isStrict='True'>" // StrictEnum
-        "        <ECEnumerator value = '0' displayLabel = 'txt' />"
-        "        <ECEnumerator value = '1' displayLabel = 'bat' />"
-        "    </ECEnumeration>"
-        "    <ECEntityClass typeName='Foo' >"
-        "        <ECProperty propertyName='Type' typeName='int' />"
-        "    </ECEntityClass>"
-        "</ECSchema>";
-
-    m_updatedDbs.clear();
-    AssertSchemaUpdate(editedSchemaXml, filePath, {true, true}, "Changing Enum to primitive");
-
-    for (Utf8StringCR dbPath : m_updatedDbs)
-        {
-        ASSERT_EQ(BE_SQLITE_OK, OpenBesqliteDb(dbPath.c_str()));
-
-        ECEnumerationCP strictEnum = GetECDb().Schemas().GetECEnumeration("TestSchema", "StrictEnum");
-        ASSERT_TRUE(strictEnum != nullptr);
-        ECClassCP foo = GetECDb().Schemas().GetECClass("TestSchema", "Foo");
-        ASSERT_TRUE(foo != nullptr);
-
-        PrimitiveECPropertyCP foo_type = foo->GetPropertyP("Type")->GetAsPrimitiveProperty();
-
-        ASSERT_TRUE(foo_type != nullptr);
-        ASSERT_TRUE(foo_type->GetEnumeration() == nullptr);
-        ASSERT_TRUE(foo_type->GetType() == PrimitiveType::PRIMITIVETYPE_Integer);
-
-        GetECDb().CloseDb();
-        }
-    }
-
-//---------------------------------------------------------------------------------------
-// @bsimethod                                   Muhammad.Hassan                     06/16
-//+---------------+---------------+---------------+---------------+---------------+------
-TEST_F(ECSchemaUpdateTests, ModifyPropertyType_EnumToEnum)
-    {
-    SchemaItem schemaItem(
-        "<?xml version='1.0' encoding='utf-8'?>"
-        "<ECSchema schemaName='TestSchema' nameSpacePrefix='ts' version='1.0.0' xmlns='http://www.bentley.com/schemas/Bentley.ECXML.3.0'>"
-        "    <ECEnumeration typeName='StrictEnum' backingTypeName='int' isStrict='True'>" // StrictEnum
-        "        <ECEnumerator value = '0' displayLabel = 'txt' />"
-        "        <ECEnumerator value = '1' displayLabel = 'bat' />"
-        "    </ECEnumeration>"
-        "    <ECEnumeration typeName='UnStrictEnum' backingTypeName='int' isStrict='False'>" // NonStrictEnum
-        "        <ECEnumerator value = '0' displayLabel = 'txt' />"
-        "        <ECEnumerator value = '1' displayLabel = 'bat' />"
-        "    </ECEnumeration>"
-        "  <ECEntityClass typeName='Foo' >"
-        "    <ECProperty propertyName='Type' typeName='StrictEnum' />"
-        "  </ECEntityClass>"
-        "  <ECEntityClass typeName='Goo' >"
-        "    <ECProperty propertyName='Type' typeName='UnStrictEnum' />"
-        "  </ECEntityClass>"
-        "</ECSchema>");
-
-    SetupECDb("schemaupdate.ecdb", schemaItem);
-    ASSERT_TRUE(GetECDb().IsDbOpen());
-    ASSERT_EQ(DbResult::BE_SQLITE_OK, GetECDb().SaveChanges());
-
-    BeFileName filePath(GetECDb().GetDbFileName());
-    GetECDb().CloseDb();
-
-    Utf8CP editedSchemaXml =
-        "<?xml version='1.0' encoding='utf-8'?>"
-        "<ECSchema schemaName='TestSchema' nameSpacePrefix='ts' version='1.0.0' xmlns='http://www.bentley.com/schemas/Bentley.ECXML.3.0'>"
-        "    <ECEnumeration typeName='StrictEnum' backingTypeName='int' isStrict='True'>" // StrictEnum
-        "        <ECEnumerator value = '0' displayLabel = 'txt' />"
-        "        <ECEnumerator value = '1' displayLabel = 'bat' />"
-        "    </ECEnumeration>"
-        "    <ECEnumeration typeName='UnStrictEnum' backingTypeName='int' isStrict='False'>" // NonStrictEnum
-        "        <ECEnumerator value = '0' displayLabel = 'txt' />"
-        "        <ECEnumerator value = '1' displayLabel = 'bat' />"
-        "    </ECEnumeration>"
-        "    <ECEntityClass typeName='Foo' >"
-        "        <ECProperty propertyName='Type' typeName='UnStrictEnum' />"
-        "    </ECEntityClass>"
-        "  <ECEntityClass typeName='Goo' >"
-        "    <ECProperty propertyName='Type' typeName='StrictEnum' />"
-        "  </ECEntityClass>"
-        "</ECSchema>";
-
-    m_updatedDbs.clear();
-    AssertSchemaUpdate(editedSchemaXml, filePath, {true, true}, "changing Enum to Enum");
-
-    for (Utf8StringCR dbPath : m_updatedDbs)
-        {
-        ASSERT_EQ(BE_SQLITE_OK, OpenBesqliteDb(dbPath.c_str()));
-
-        ECEnumerationCP strictEnum = GetECDb().Schemas().GetECEnumeration("TestSchema", "StrictEnum");
-        ASSERT_TRUE(strictEnum != nullptr);
-        ECEnumerationCP unstrictEnum = GetECDb().Schemas().GetECEnumeration("TestSchema", "UnStrictEnum");
-        ASSERT_TRUE(unstrictEnum != nullptr);
-
-        ECClassCP foo = GetECDb().Schemas().GetECClass("TestSchema", "Foo");
-        ASSERT_TRUE(foo != nullptr);
-        ECClassCP goo = GetECDb().Schemas().GetECClass("TestSchema", "Goo");
-        ASSERT_TRUE(foo != nullptr);
-
-        PrimitiveECPropertyCP foo_type = foo->GetPropertyP("Type")->GetAsPrimitiveProperty();
-        ASSERT_TRUE(foo_type != nullptr);
-        ASSERT_TRUE(foo_type->GetEnumeration() == unstrictEnum);
-
-        PrimitiveECPropertyCP goo_type = goo->GetPropertyP("Type")->GetAsPrimitiveProperty();
-        ASSERT_TRUE(goo_type != nullptr);
-        ASSERT_TRUE(goo_type->GetEnumeration() == strictEnum);
-
-        GetECDb().CloseDb();
-        }
-    }
-
-//---------------------------------------------------------------------------------------
-// @bsimethod                                   Maha Nasir                     11/16
-//+---------------+---------------+---------------+---------------+---------------+------
-TEST_F(ECSchemaUpdateTests, ModifyPropertyTypeString_EnumToPrimitive)
-    {
-    SchemaItem schemaItem(
-        "<?xml version='1.0' encoding='utf-8'?>"
-        "<ECSchema schemaName='TestSchema' nameSpacePrefix='ts' version='1.0.0' xmlns='http://www.bentley.com/schemas/Bentley.ECXML.3.0'>"
-        "    <ECEnumeration typeName='StrictEnum' backingTypeName='string' isStrict='True'>" // StrictEnum
-        "        <ECEnumerator value = 'val1' displayLabel = 'txt' />"
-        "        <ECEnumerator value = 'val2' displayLabel = 'bat' />"
-        "    </ECEnumeration>"
-        "  <ECEntityClass typeName='Foo' >"
-        "    <ECProperty propertyName='Type' typeName='StrictEnum' />"
-        "  </ECEntityClass>"
-        "</ECSchema>");
-
-    SetupECDb("schemaupdate.ecdb", schemaItem);
-    ASSERT_TRUE(GetECDb().IsDbOpen());
-    ASSERT_EQ(DbResult::BE_SQLITE_OK, GetECDb().SaveChanges());
-
-    BeFileName filePath(GetECDb().GetDbFileName());
-    GetECDb().CloseDb();
-
-    Utf8CP editedSchemaXml =
-        "<?xml version='1.0' encoding='utf-8'?>"
-        "<ECSchema schemaName='TestSchema' nameSpacePrefix='ts' version='1.0.0' xmlns='http://www.bentley.com/schemas/Bentley.ECXML.3.0'>"
-        "    <ECEnumeration typeName='StrictEnum' backingTypeName='string' isStrict='True'>" // StrictEnum
-        "        <ECEnumerator value = 'val1' displayLabel = 'txt' />"
-        "        <ECEnumerator value = 'val2' displayLabel = 'bat' />"
-        "    </ECEnumeration>"
-        "    <ECEntityClass typeName='Foo' >"
-        "        <ECProperty propertyName='Type' typeName='string' />"
-        "    </ECEntityClass>"
-        "</ECSchema>";
-
-    m_updatedDbs.clear();
-    AssertSchemaUpdate(editedSchemaXml, filePath, {true, true}, "Changing String Enum to String");
-
-    for (Utf8StringCR dbPath : m_updatedDbs)
-        {
-        ASSERT_EQ(BE_SQLITE_OK, OpenBesqliteDb(dbPath.c_str()));
-
-        ECEnumerationCP strictEnum = GetECDb().Schemas().GetECEnumeration("TestSchema", "StrictEnum");
-        ASSERT_TRUE(strictEnum != nullptr);
-        ECClassCP foo = GetECDb().Schemas().GetECClass("TestSchema", "Foo");
-        ASSERT_TRUE(foo != nullptr);
-
-        PrimitiveECPropertyCP foo_type = foo->GetPropertyP("Type")->GetAsPrimitiveProperty();
-
-        ASSERT_TRUE(foo_type != nullptr);
-        ASSERT_TRUE(foo_type->GetEnumeration() == nullptr);
-        ASSERT_TRUE(foo_type->GetType() == PrimitiveType::PRIMITIVETYPE_String);
-
-        GetECDb().CloseDb();
-        }
-    }
-
-//---------------------------------------------------------------------------------------
-// @bsimethod                                   Maha Nasir                     11/16
-//+---------------+---------------+---------------+---------------+---------------+------
-TEST_F(ECSchemaUpdateTests, ModifyPropertyTypeString_PrimitiveToUnStrictEnum)
-    {
-    SchemaItem schemaItem(
-        "<?xml version='1.0' encoding='utf-8'?>"
-        "<ECSchema schemaName='TestSchema' nameSpacePrefix='ts' version='1.0.0' xmlns='http://www.bentley.com/schemas/Bentley.ECXML.3.0'>"
-        "  <ECEntityClass typeName='Foo' >"
-        "    <ECProperty propertyName='Type' typeName='string' />"
-        "  </ECEntityClass>"
-        "</ECSchema>");
-
-    SetupECDb("schemaupdate.ecdb", schemaItem);
-    ASSERT_TRUE(GetECDb().IsDbOpen());
-    ASSERT_EQ(DbResult::BE_SQLITE_OK, GetECDb().SaveChanges());
-
-    BeFileName filePath(GetECDb().GetDbFileName());
-    GetECDb().CloseDb();
-
-    Utf8CP editedSchemaXml =
-        "<?xml version='1.0' encoding='utf-8'?>"
-        "<ECSchema schemaName='TestSchema' nameSpacePrefix='ts' version='1.0.0' xmlns='http://www.bentley.com/schemas/Bentley.ECXML.3.0'>"
-        "    <ECEnumeration typeName='NonStrictEnum' backingTypeName='string' isStrict='False'>"
-        "        <ECEnumerator value = 'val1' displayLabel = 'txt' />"
-        "        <ECEnumerator value = 'val2' displayLabel = 'bat' />"
-        "    </ECEnumeration>"
-        "    <ECEntityClass typeName='Foo' >"
-        "        <ECProperty propertyName='Type' typeName='NonStrictEnum' />"
-        "    </ECEntityClass>"
-        "</ECSchema>";
-
-    m_updatedDbs.clear();
-    AssertSchemaUpdate(editedSchemaXml, filePath, {true, true}, "changing String to Unstrict Enum");
-
-    for (Utf8StringCR dbPath : m_updatedDbs)
-        {
-        ASSERT_EQ(BE_SQLITE_OK, OpenBesqliteDb(dbPath.c_str()));
-
-        ECEnumerationCP nonStrictEnum = GetECDb().Schemas().GetECEnumeration("TestSchema", "NonStrictEnum");
-        ASSERT_TRUE(nonStrictEnum != nullptr);
-        ECClassCP foo = GetECDb().Schemas().GetECClass("TestSchema", "Foo");
-        ASSERT_TRUE(foo != nullptr);
-
-        PrimitiveECPropertyCP foo_type = foo->GetPropertyP("Type")->GetAsPrimitiveProperty();
-
-        ASSERT_TRUE(foo_type != nullptr);
-        ASSERT_TRUE(foo_type->GetEnumeration() == nonStrictEnum);
-
-        GetECDb().CloseDb();
-        }
-    }
-
-//---------------------------------------------------------------------------------------
-// @bsimethod                                   Muhammad.Hassan                     06/16
-//+---------------+---------------+---------------+---------------+---------------+------
-TEST_F(ECSchemaUpdateTests, RemoveExistingEnum)
-    {
-    SchemaItem schemaItem(
-        "<?xml version='1.0' encoding='utf-8'?>"
-        "<ECSchema schemaName='TestSchema' nameSpacePrefix='ts' version='1.0.0' xmlns='http://www.bentley.com/schemas/Bentley.ECXML.3.0'>"
-        "    <ECEnumeration typeName='StrictEnum' backingTypeName='int' isStrict='True'>"
-        "        <ECEnumerator value = '0' displayLabel = 'txt' />"
-        "        <ECEnumerator value = '1' displayLabel = 'bat' />"
-        "    </ECEnumeration>"
-        "  <ECEntityClass typeName='Foo' >"
-        "    <ECProperty propertyName='Type' typeName='StrictEnum' />" // NonStrictEnum
-        "  </ECEntityClass>"
-        "</ECSchema>");
-
-    SetupECDb("schemaupdate.ecdb", schemaItem);
-    ASSERT_TRUE(GetECDb().IsDbOpen());
-    ASSERT_EQ(DbResult::BE_SQLITE_OK, GetECDb().SaveChanges());
-
-    BeFileName filePath(GetECDb().GetDbFileName());
-    GetECDb().CloseDb();
-
-    Utf8CP editedSchemaXml =
-        "<?xml version='1.0' encoding='utf-8'?>"
-        "<ECSchema schemaName='TestSchema' nameSpacePrefix='ts' version='1.0.0' xmlns='http://www.bentley.com/schemas/Bentley.ECXML.3.0'>"
-        "    <ECEntityClass typeName='Foo' >"
-        "        <ECProperty propertyName='Type' typeName='int' />"
-        "    </ECEntityClass>"
-        "</ECSchema>";
-
-    m_updatedDbs.clear();
-    AssertSchemaUpdate(editedSchemaXml, filePath, {false, false}, "Deleting Enum");
-
-    for (Utf8StringCR dbPath : m_updatedDbs)
-        {
-        ASSERT_EQ(BE_SQLITE_OK, OpenBesqliteDb(dbPath.c_str()));
-
-        ECEnumerationCP strictEnum = GetECDb().Schemas().GetECEnumeration("TestSchema", "StrictEnum");
-        ASSERT_TRUE(strictEnum != nullptr);
-        ECClassCP foo = GetECDb().Schemas().GetECClass("TestSchema", "Foo");
-        ASSERT_TRUE(foo != nullptr);
-
-        PrimitiveECPropertyCP foo_type = foo->GetPropertyP("Type")->GetAsPrimitiveProperty();
-
-        ASSERT_TRUE(foo_type != nullptr);
-        ASSERT_TRUE(foo_type->GetEnumeration() == strictEnum);
-
-        GetECDb().CloseDb();
-        }
-    }
-
-//---------------------------------------------------------------------------------------
-// @bsimethod                                   Muhammad.Hassan                     06/16
-//+---------------+---------------+---------------+---------------+---------------+------
-TEST_F(ECSchemaUpdateTests, AddNewRelationship)
-    {
-    SchemaItem schemaItem(
-        "<?xml version='1.0' encoding='utf-8'?>"
-        "<ECSchema schemaName='TestSchema' nameSpacePrefix='ts' version='1.0.0' xmlns='http://www.bentley.com/schemas/Bentley.ECXML.3.0'>"
-        "   <ECEntityClass typeName='A' modifier='None' >"
-        "    <ECProperty propertyName='AProp' typeName='int' />"
-        "  </ECEntityClass>"
-        "   <ECEntityClass typeName='B' modifier='None' >"
-        "    <ECProperty propertyName='BProp' typeName='int' />"
-        "  </ECEntityClass>"
-        "</ECSchema>");
-
-    SetupECDb("schemaupdate.ecdb", schemaItem);
-    ASSERT_TRUE(GetECDb().IsDbOpen());
-    ASSERT_EQ(DbResult::BE_SQLITE_OK, GetECDb().SaveChanges());
-
-    BeFileName filePath(GetECDb().GetDbFileName());
-    GetECDb().CloseDb();
-
-    Utf8CP editedSchemaXml =
-        "<?xml version='1.0' encoding='utf-8'?>"
-        "<ECSchema schemaName='TestSchema' nameSpacePrefix='ts' version='1.0.0' xmlns='http://www.bentley.com/schemas/Bentley.ECXML.3.0'>"
-        "   <ECEntityClass typeName='A' modifier='None' >"
-        "    <ECProperty propertyName='AProp' typeName='int' />"
-        "  </ECEntityClass>"
-        "   <ECEntityClass typeName='B' modifier='None' >"
-        "    <ECProperty propertyName='BProp' typeName='int' />"
-        "  </ECEntityClass>"
-        "    <ECRelationshipClass typeName='RelClass' modifier='Sealed' strength='embedding' strengthDirection='forward' >"
-        "       <Source cardinality='(0,1)' polymorphic='True'>"
-        "           <Class class='B' />"
-        "       </Source>"
-        "       <Target cardinality='(0,N)' polymorphic='True'>"
-        "           <Class class='A' />"
-        "       </Target>"
-        "     </ECRelationshipClass>"
-        "</ECSchema>";
-
-    //verify Adding new EndTable relationship
-    m_updatedDbs.clear();
-    AssertSchemaUpdate(editedSchemaXml, filePath, {true, false}, "Add new endtable relationship");
-
-    for (Utf8StringCR dbPath : m_updatedDbs)
-        {
-        ASSERT_EQ(BE_SQLITE_OK, OpenBesqliteDb(dbPath.c_str()));
-
-        std::vector<std::pair<Utf8String, int>> testItems;
-        testItems.push_back(std::make_pair("ts_A", 3));
-        testItems.push_back(std::make_pair("ts_B", 2));
-        AssertColumnCount(GetECDb(), testItems, "");
-
-        GetECDb().CloseDb();
-        }
-
-    editedSchemaXml =
-        "<?xml version='1.0' encoding='utf-8'?>"
-        "<ECSchema schemaName='TestSchema' nameSpacePrefix='ts' version='1.0.0' xmlns='http://www.bentley.com/schemas/Bentley.ECXML.3.0'>"
-        "   <ECEntityClass typeName='A' modifier='None' >"
-        "    <ECProperty propertyName='AProp' typeName='int' />"
-        "  </ECEntityClass>"
-        "   <ECEntityClass typeName='B' modifier='None' >"
-        "    <ECProperty propertyName='BProp' typeName='int' />"
-        "  </ECEntityClass>"
-        "    <ECRelationshipClass typeName='RelClass' modifier='Sealed' strength='referencing' strengthDirection='forward' >"
-        "       <Source cardinality='(0,N)' polymorphic='True'>"
-        "           <Class class='B' />"
-        "       </Source>"
-        "       <Target cardinality='(0,N)' polymorphic='True'>"
-        "           <Class class='A' />"
-        "       </Target>"
-        "     </ECRelationshipClass>"
-        "</ECSchema>";
-
-    //verify Adding new linkTable relationship for different briefcaseIds.
-    m_updatedDbs.clear();
-    AssertSchemaUpdate(editedSchemaXml, filePath, {true, false}, "Add new LinkTable relationship");
-
-    for (Utf8StringCR dbPath : m_updatedDbs)
-        {
-        ASSERT_EQ(BE_SQLITE_OK, OpenBesqliteDb(dbPath.c_str()));
-
-        ASSERT_EQ(true, GetECDb().TableExists("ts_RelClass"));
-
-        GetECDb().CloseDb();
-        }
-    }
-
-//---------------------------------------------------------------------------------------
-// @bsimethod                                   Muhammad.Hassan                     06/16
-//+---------------+---------------+---------------+---------------+---------------+------
-TEST_F(ECSchemaUpdateTests, AddNewDerivedEndTableRelationship)
-    {
-    SchemaItem schemaItem(
-        "<ECSchema schemaName='TestSchema' nameSpacePrefix='ts' version='1.0' xmlns='http://www.bentley.com/schemas/Bentley.ECXML.3.0'>"
-        "  <ECSchemaReference name='ECDbMap' version='02.00' prefix='ecdbmap' />"
-        "  <ECEntityClass typeName='Model' >"
-        "    <ECProperty propertyName='Name' typeName='string' />"
-        "  </ECEntityClass>"
-        "  <ECEntityClass typeName='Element' modifier='Abstract' >"
-        "    <ECCustomAttributes>"
-        "         <ClassMap xmlns='ECDbMap.02.00'>"
-        "                <MapStrategy>TablePerHierarchy</MapStrategy>"
-        "        </ClassMap>"
-        "    </ECCustomAttributes>"
-        "    <ECProperty propertyName='Code' typeName='string' />"
-        "    <ECNavigationProperty propertyName='Model' relationshipName='ModelHasElements' direction='Backward' />"
-        "  </ECEntityClass>"
-        "  <ECEntityClass typeName='GeometricElement' modifier='None'>"
-        "    <BaseClass>Element</BaseClass>"
-        "    <ECProperty propertyName='GeometricElement' typeName='string' />"
-        "  </ECEntityClass>"
-        "  <ECEntityClass typeName='Geometric3dElement' modifier='None'>"
-        "    <BaseClass>GeometricElement</BaseClass>"
-        "    <ECProperty propertyName='Geometry3d' typeName='string' />"
-        "  </ECEntityClass>"
-        "  <ECRelationshipClass typeName='ModelHasElements' modifier='Abstract' strength='embedding'>"
-        "    <Source cardinality='(1,1)' polymorphic='True'>"
-        "      <Class class='Model' />"
-        "    </Source>"
-        "    <Target cardinality='(0,N)' polymorphic='True'>"
-        "      <Class class='Element' />"
-        "    </Target>"
-        "  </ECRelationshipClass>"
-        "</ECSchema>");
-
-    SetupECDb("schemaupdate.ecdb", schemaItem);
-    ASSERT_TRUE(GetECDb().IsDbOpen());
-    ASSERT_EQ(DbResult::BE_SQLITE_OK, GetECDb().SaveChanges());
-
-    BeFileName filePath(GetECDb().GetDbFileName());
-    GetECDb().CloseDb();
-
-    Utf8CP editedSchemaXml =
-        "<ECSchema schemaName='TestSchema' nameSpacePrefix='ts' version='1.0' xmlns='http://www.bentley.com/schemas/Bentley.ECXML.3.0'>"
-        "  <ECSchemaReference name='ECDbMap' version='02.00' prefix='ecdbmap' />"
-        "  <ECEntityClass typeName='Model' >"
-        "    <ECProperty propertyName='Name' typeName='string' />"
-        "  </ECEntityClass>"
-        "  <ECEntityClass typeName='Element' modifier='Abstract' >"
-        "    <ECCustomAttributes>"
-        "         <ClassMap xmlns='ECDbMap.02.00'>"
-        "                <MapStrategy>TablePerHierarchy</MapStrategy>"
-        "        </ClassMap>"
-        "    </ECCustomAttributes>"
-        "    <ECProperty propertyName='Code' typeName='string' />"
-        "    <ECNavigationProperty propertyName='Model' relationshipName='ModelHasElements' direction='Backward' />"
-        "  </ECEntityClass>"
-        "  <ECEntityClass typeName='GeometricElement' modifier='None'>"
-        "    <BaseClass>Element</BaseClass>"
-        "    <ECProperty propertyName='GeometricElement' typeName='string' />"
-        "  </ECEntityClass>"
-        "  <ECEntityClass typeName='Geometric3dElement' modifier='None'>"
-        "    <BaseClass>GeometricElement</BaseClass>"
-        "    <ECProperty propertyName='Geometry3d' typeName='string' />"
-        "  </ECEntityClass>"
-        "  <ECRelationshipClass typeName='ModelHasElements' modifier='Abstract' strength='embedding'>"
-        "    <Source cardinality='(1,1)' polymorphic='True'>"
-        "      <Class class='Model' />"
-        "    </Source>"
-        "    <Target cardinality='(0,N)' polymorphic='True'>"
-        "      <Class class='Element' />"
-        "    </Target>"
-        "  </ECRelationshipClass>"
-        "  <ECRelationshipClass typeName='ModelHasGeometricElements' strength='embedding' modifier='Sealed'>"
-        "   <BaseClass>ModelHasElements</BaseClass>"
-        "    <Source cardinality='(1,1)' polymorphic='True'>"
-        "      <Class class='Model' />"
-        "    </Source>"
-        "    <Target cardinality='(0,N)' polymorphic='True'>"
-        "      <Class class='GeometricElement' />"
-        "    </Target>"
-        "  </ECRelationshipClass>"
-        "</ECSchema>";
-
-    //verify Adding new derived endtable relationship for different briefcaseIds.
-    m_updatedDbs.clear();
-    AssertSchemaUpdate(editedSchemaXml, filePath, {true, true}, "Add new Derived EndTable relationship");
-
-    for (Utf8StringCR dbPath : m_updatedDbs)
-        {
-        ASSERT_EQ(BE_SQLITE_OK, OpenBesqliteDb(dbPath.c_str()));
-
-        ECClassId modelHasGeometricElementsRelClassId = GetECDb().Schemas().GetECClassId("TestSchema", "ModelHasGeometricElements");
-        ASSERT_TRUE(modelHasGeometricElementsRelClassId.IsValid());
-
-        GetECDb().Schemas().CreateECClassViewsInDb();
-        //Insert Test Data
-        //Model
-        ASSERT_ECSQL(GetECDb(), ECSqlStatus::Success, BE_SQLITE_DONE, "INSERT INTO ts.Model(ECInstanceId, Name) VALUES(101, 'Model1')");
-        ASSERT_ECSQL(GetECDb(), ECSqlStatus::Success, BE_SQLITE_DONE, "INSERT INTO ts.Model(ECInstanceId, Name) VALUES(102, 'Model2')");
-
-        //GeometricElement
-        Utf8String ecsql;
-        ecsql.Sprintf("INSERT INTO ts.GeometricElement(ECInstanceId, Code, Model.Id, Model.RelECClassId, GeometricElement) VALUES(201, 'Code1', 101, %s, 'GeometricElement1')",
-                      modelHasGeometricElementsRelClassId.ToString().c_str());
-        ASSERT_ECSQL(GetECDb(), ECSqlStatus::Success, BE_SQLITE_DONE, ecsql.c_str());
-        ecsql.Sprintf("INSERT INTO ts.GeometricElement(ECInstanceId, Code, Model.Id, Model.RelECClassId, GeometricElement) VALUES(202, 'Code2', 101, %s, 'GeometricElement2')",
-                      modelHasGeometricElementsRelClassId.ToString().c_str());
-        ASSERT_ECSQL(GetECDb(), ECSqlStatus::Success, BE_SQLITE_DONE, ecsql.c_str());
-
-        //Geometric3dElement
-        ecsql.Sprintf("INSERT INTO ts.Geometric3dElement(ECInstanceId, Code, Model.Id, Model.RelECClassId, GeometricElement, Geometry3d) VALUES(301, 'Code3', 102, %s, 'GeometricElement3', 'Geometry3d3')",
-                      modelHasGeometricElementsRelClassId.ToString().c_str());
-        ASSERT_ECSQL(GetECDb(), ECSqlStatus::Success, BE_SQLITE_DONE, ecsql.c_str());
-        ecsql.Sprintf("INSERT INTO ts.Geometric3dElement(ECInstanceId, Code, Model.Id, Model.RelECClassId, GeometricElement, Geometry3d) VALUES(302, 'Code4', 102, %s, 'GeometricElement4', 'Geometry3d4')",
-                      modelHasGeometricElementsRelClassId.ToString().c_str());
-        ASSERT_ECSQL(GetECDb(), ECSqlStatus::Success, BE_SQLITE_DONE, ecsql.c_str());
-
-        //Select statements
-        //Verify insertions
-        ECSqlStatement stmt;
-        ASSERT_EQ(ECSqlStatus::Success, stmt.Prepare(GetECDb(), "SELECT count(*) FROM ts.ModelHasElements"));
-        ASSERT_EQ(BE_SQLITE_ROW, stmt.Step()) << stmt.GetECSql();
-        ASSERT_EQ(4, stmt.GetValueInt(0)) << stmt.GetECSql();
-
-        stmt.Finalize();
-        //FROM ONLY abstract class is expected to return 0 rows
-        ASSERT_EQ(ECSqlStatus::Success, stmt.Prepare(GetECDb(), "SELECT count(*) FROM ONLY ts.ModelHasElements"));
-        ASSERT_EQ(BE_SQLITE_ROW, stmt.Step()) << stmt.GetECSql();
-        ASSERT_EQ(0, stmt.GetValueInt(0)) << stmt.GetECSql();
-
-        stmt.Finalize();
-        ASSERT_EQ(ECSqlStatus::Success, stmt.Prepare(GetECDb(), "SELECT count(*) FROM ts.ModelHasGeometricElements"));
-        ASSERT_EQ(BE_SQLITE_ROW, stmt.Step()) << stmt.GetECSql();
-        ASSERT_EQ(4, stmt.GetValueInt(0)) << stmt.GetECSql();
-        stmt.Finalize();
-
-        GetECDb().CloseDb();
-        }
-    }
-
-//---------------------------------------------------------------------------------------
-// @bsimethod                                   Muhammad.Hassan                     06/16
-//+---------------+---------------+---------------+---------------+---------------+------
-TEST_F(ECSchemaUpdateTests, AddNewDerivedLinkTableRelationship)
-    {
-    SchemaItem schemaItem(
-        "<ECSchema schemaName='TestSchema' nameSpacePrefix='ts' version='1.0' xmlns='http://www.bentley.com/schemas/Bentley.ECXML.3.0'>"
-        "  <ECSchemaReference name='ECDbMap' version='02.00' prefix='ecdbmap' />"
-        "  <ECEntityClass typeName='Model' >"
-        "    <ECProperty propertyName='Name' typeName='string' />"
-        "  </ECEntityClass>"
-        "  <ECEntityClass typeName='Element' modifier='Abstract' >"
-        "    <ECCustomAttributes>"
-        "         <ClassMap xmlns='ECDbMap.02.00'>"
-        "                <MapStrategy>TablePerHierarchy</MapStrategy>"
-        "        </ClassMap>"
-        "    </ECCustomAttributes>"
-        "    <ECProperty propertyName='Code' typeName='string' />"
-        "    <ECNavigationProperty propertyName='Model' relationshipName='ModelHasElements' direction='Backward' />"
-        "  </ECEntityClass>"
-        "  <ECEntityClass typeName='InformationElement' modifier='Abstract'>"
-        "     <BaseClass>Element</BaseClass>"
-        "     <ECCustomAttributes>"
-        "            <JoinedTablePerDirectSubclass xmlns='ECDbMap.02.00'/>"
-        "     </ECCustomAttributes>"
-        "  </ECEntityClass>"
-        "  <ECEntityClass typeName='LinkElement' modifier='Abstract'>"
-        "     <BaseClass>InformationElement</BaseClass>"
-        "     <ECCustomAttributes>"
-        "         <ShareColumns xmlns='ECDbMap.02.00'>"
-        "              <SharedColumnCount>8</SharedColumnCount>"
-        "              <ApplyToSubclassesOnly>True</ApplyToSubclassesOnly>"
-        "         </ShareColumns>"
-        "     </ECCustomAttributes>"
-        "  </ECEntityClass>"
-        "  <ECEntityClass typeName='UrlLink' modifier='Sealed'>"
-        "     <BaseClass>LinkElement</BaseClass>"
-        "    <ECProperty propertyName='Url' typeName='string' />"
-        "  </ECEntityClass>"
-        "  <ECEntityClass typeName='EmbeddedLink' modifier='Sealed'>"
-        "     <BaseClass>LinkElement</BaseClass>"
-        "    <ECProperty propertyName='Name' typeName='string' />"
-        "  </ECEntityClass>"
-        "  <ECEntityClass typeName='GeometricElement' modifier='Abstract'>"
-        "     <ECCustomAttributes>"
-        "            <JoinedTablePerDirectSubclass xmlns='ECDbMap.02.00'/>"
-        "     </ECCustomAttributes>"
-        "    <BaseClass>Element</BaseClass>"
-        "  </ECEntityClass>"
-        "  <ECEntityClass typeName='Geometric3dElement' modifier='Abstract'>"
-        "     <ECCustomAttributes>"
-        "         <ShareColumns xmlns='ECDbMap.02.00'>"
-        "              <SharedColumnCount>16</SharedColumnCount>"
-        "              <ApplyToSubclassesOnly>True</ApplyToSubclassesOnly>"
-        "         </ShareColumns>"
-        "     </ECCustomAttributes>"
-        "    <BaseClass>GeometricElement</BaseClass>"
-        "    <ECProperty propertyName='Geometry' typeName='Bentley.Geometry.Common.IGeometry' />"
-        "  </ECEntityClass>"
-        "  <ECEntityClass typeName='VolumeElement'>"
-        "    <BaseClass>Geometric3dElement</BaseClass>"
-        "    <ECProperty propertyName='Name' typeName='string' />"
-        "  </ECEntityClass>"
-        "  <ECEntityClass typeName='Annotation3dElement'>"
-        "    <BaseClass>Geometric3dElement</BaseClass>"
-        "    <ECProperty propertyName='Font' typeName='string' />"
-        "  </ECEntityClass>"
-        "  <ECRelationshipClass typeName='ModelHasElements' modifier='Sealed' strength='embedding'>"
-        "    <Source cardinality='(1,1)' polymorphic='True'>"
-        "      <Class class='Model' />"
-        "    </Source>"
-        "    <Target cardinality='(0,N)' polymorphic='True'>"
-        "      <Class class='Element' />"
-        "    </Target>"
-        "  </ECRelationshipClass>"
-        "  <ECRelationshipClass typeName='ElementDrivesElement' strength='referencing' modifier='Abstract'>"
-        "    <Source cardinality='(0,N)' polymorphic='True'>"
-        "      <Class class='Element' />"
-        "    </Source>"
-        "    <Target cardinality='(0,N)' polymorphic='True'>"
-        "      <Class class='Element' />"
-        "    </Target>"
-        "  </ECRelationshipClass>"
-        "  <ECRelationshipClass typeName='InformationElementDrivesInformationElement' strength='referencing' modifier='Sealed'>"
-        "   <BaseClass>ElementDrivesElement</BaseClass>"
-        "    <Source cardinality='(0,N)' polymorphic='True'>"
-        "      <Class class='InformationElement' />"
-        "    </Source>"
-        "    <Target cardinality='(0,N)' polymorphic='True'>"
-        "      <Class class='InformationElement' />"
-        "    </Target>"
-        "  </ECRelationshipClass>"
-        "</ECSchema>");
-
-    SetupECDb("schemaupdate.ecdb", schemaItem);
-    ASSERT_TRUE(GetECDb().IsDbOpen());
-    ASSERT_EQ(DbResult::BE_SQLITE_OK, GetECDb().SaveChanges());
-
-    BeFileName filePath(GetECDb().GetDbFileName());
-    GetECDb().CloseDb();
-
-    Utf8CP editedSchemaXml =
-        "<ECSchema schemaName='TestSchema' nameSpacePrefix='ts' version='1.0' xmlns='http://www.bentley.com/schemas/Bentley.ECXML.3.0'>"
-        "  <ECSchemaReference name='ECDbMap' version='02.00' prefix='ecdbmap' />"
-        "  <ECEntityClass typeName='Model' >"
-        "    <ECProperty propertyName='Name' typeName='string' />"
-        "  </ECEntityClass>"
-        "  <ECEntityClass typeName='Element' modifier='Abstract' >"
-        "    <ECCustomAttributes>"
-        "         <ClassMap xmlns='ECDbMap.02.00'>"
-        "                <MapStrategy>TablePerHierarchy</MapStrategy>"
-        "        </ClassMap>"
-        "    </ECCustomAttributes>"
-        "    <ECProperty propertyName='Code' typeName='string' />"
-        "    <ECNavigationProperty propertyName='Model' relationshipName='ModelHasElements' direction='Backward' />"
-        "  </ECEntityClass>"
-        "  <ECEntityClass typeName='InformationElement' modifier='Abstract'>"
-        "     <BaseClass>Element</BaseClass>"
-        "     <ECCustomAttributes>"
-        "            <JoinedTablePerDirectSubclass xmlns='ECDbMap.02.00'/>"
-        "     </ECCustomAttributes>"
-        "  </ECEntityClass>"
-        "  <ECEntityClass typeName='LinkElement' modifier='Abstract'>"
-        "     <BaseClass>InformationElement</BaseClass>"
-        "     <ECCustomAttributes>"
-        "         <ShareColumns xmlns='ECDbMap.02.00'>"
-        "              <SharedColumnCount>8</SharedColumnCount>"
-        "              <ApplyToSubclassesOnly>True</ApplyToSubclassesOnly>"
-        "         </ShareColumns>"
-        "     </ECCustomAttributes>"
-        "  </ECEntityClass>"
-        "  <ECEntityClass typeName='UrlLink' modifier='Sealed'>"
-        "     <BaseClass>LinkElement</BaseClass>"
-        "    <ECProperty propertyName='Url' typeName='string' />"
-        "  </ECEntityClass>"
-        "  <ECEntityClass typeName='EmbeddedLink' modifier='Sealed'>"
-        "     <BaseClass>LinkElement</BaseClass>"
-        "    <ECProperty propertyName='Name' typeName='string' />"
-        "  </ECEntityClass>"
-        "  <ECEntityClass typeName='GeometricElement' modifier='Abstract'>"
-        "     <ECCustomAttributes>"
-        "            <JoinedTablePerDirectSubclass xmlns='ECDbMap.02.00'/>"
-        "     </ECCustomAttributes>"
-        "    <BaseClass>Element</BaseClass>"
-        "  </ECEntityClass>"
-        "  <ECEntityClass typeName='Geometric3dElement' modifier='Abstract'>"
-        "     <ECCustomAttributes>"
-        "         <ShareColumns xmlns='ECDbMap.02.00'>"
-        "              <SharedColumnCount>16</SharedColumnCount>"
-        "              <ApplyToSubclassesOnly>True</ApplyToSubclassesOnly>"
-        "         </ShareColumns>"
-        "     </ECCustomAttributes>"
-        "    <BaseClass>GeometricElement</BaseClass>"
-        "    <ECProperty propertyName='Geometry' typeName='Bentley.Geometry.Common.IGeometry' />"
-        "  </ECEntityClass>"
-        "  <ECEntityClass typeName='VolumeElement'>"
-        "    <BaseClass>Geometric3dElement</BaseClass>"
-        "    <ECProperty propertyName='Name' typeName='string' />"
-        "  </ECEntityClass>"
-        "  <ECEntityClass typeName='Annotation3dElement'>"
-        "    <BaseClass>Geometric3dElement</BaseClass>"
-        "    <ECProperty propertyName='Font' typeName='string' />"
-        "  </ECEntityClass>"
-        "  <ECRelationshipClass typeName='ModelHasElements' modifier='Sealed' strength='embedding'>"
-        "    <Source cardinality='(1,1)' polymorphic='True'>"
-        "      <Class class='Model' />"
-        "    </Source>"
-        "    <Target cardinality='(0,N)' polymorphic='True'>"
-        "      <Class class='Element' />"
-        "    </Target>"
-        "  </ECRelationshipClass>"
-        "  <ECRelationshipClass typeName='ElementDrivesElement' strength='referencing' modifier='Abstract'>"
-        "    <Source cardinality='(0,N)' polymorphic='True'>"
-        "      <Class class='Element' />"
-        "    </Source>"
-        "    <Target cardinality='(0,N)' polymorphic='True'>"
-        "      <Class class='Element' />"
-        "    </Target>"
-        "  </ECRelationshipClass>"
-        "  <ECRelationshipClass typeName='InformationElementDrivesInformationElement' strength='referencing' modifier='Sealed'>"
-        "   <BaseClass>ElementDrivesElement</BaseClass>"
-        "    <Source cardinality='(0,N)' polymorphic='True'>"
-        "      <Class class='InformationElement' />"
-        "    </Source>"
-        "    <Target cardinality='(0,N)' polymorphic='True'>"
-        "      <Class class='InformationElement' />"
-        "    </Target>"
-        "  </ECRelationshipClass>"
-        "  <ECRelationshipClass typeName='UrlLinkDrivesAnnotation3dElement' strength='referencing' modifier='Sealed'>"
-        "   <BaseClass>ElementDrivesElement</BaseClass>"
-        "    <Source cardinality='(0,N)' polymorphic='True'>"
-        "      <Class class='UrlLink' />"
-        "    </Source>"
-        "    <Target cardinality='(0,N)' polymorphic='True'>"
-        "      <Class class='Annotation3dElement' />"
-        "    </Target>"
-        "  </ECRelationshipClass>"
-        "</ECSchema>";
-
-    //verify Adding new derived LinkTable relationship for different briefcaseIds.
-    m_updatedDbs.clear();
-    AssertSchemaUpdate(editedSchemaXml, filePath, {true, true}, "Add new Derived LinkTable relationship");
-
-    //Verify updated schemas
-    for (Utf8StringCR dbPath : m_updatedDbs)
-        {
-        ASSERT_EQ(BE_SQLITE_OK, OpenBesqliteDb(dbPath.c_str()));
-
-        //Insert Test Data
-        //Model
-        ASSERT_ECSQL(GetECDb(), ECSqlStatus::Success, BE_SQLITE_DONE, "INSERT INTO ts.Model(ECInstanceId, Name) VALUES(101, 'Model1')");
-        ASSERT_ECSQL(GetECDb(), ECSqlStatus::Success, BE_SQLITE_DONE, "INSERT INTO ts.Model(ECInstanceId, Name) VALUES(102, 'Model2')");
-
-        //VolumeElement
-        ASSERT_ECSQL(GetECDb(), ECSqlStatus::Success, BE_SQLITE_DONE, "INSERT INTO ts.VolumeElement(ECInstanceId, Code, Model.Id, Name) VALUES(201, 'Code1', 101, 'Volume1')");
-        ASSERT_ECSQL(GetECDb(), ECSqlStatus::Success, BE_SQLITE_DONE, "INSERT INTO ts.VolumeElement(ECInstanceId, Code, Model.Id, Name) VALUES(202, 'Code2', 102, 'Volume2')");
-        ASSERT_ECSQL(GetECDb(), ECSqlStatus::Success, BE_SQLITE_DONE, "INSERT INTO ts.VolumeElement(ECInstanceId, Code, Model.Id, Name) VALUES(203, 'Code3', 102, 'Volume3')");
-
-        //AnnotationElement
-        ASSERT_ECSQL(GetECDb(), ECSqlStatus::Success, BE_SQLITE_DONE, "INSERT INTO ts.Annotation3dElement(ECInstanceId, Code, Model.Id, Font) VALUES(301, 'Code4', 101, 'Font1')");
-        ASSERT_ECSQL(GetECDb(), ECSqlStatus::Success, BE_SQLITE_DONE, "INSERT INTO ts.Annotation3dElement(ECInstanceId, Code, Model.Id, Font) VALUES(302, 'Code5', 102, 'Font2')");
-        ASSERT_ECSQL(GetECDb(), ECSqlStatus::Success, BE_SQLITE_DONE, "INSERT INTO ts.Annotation3dElement(ECInstanceId, Code, Model.Id, Font) VALUES(303, 'Code6', 102, 'Font3')");
-
-        //LinkUrl
-        ASSERT_ECSQL(GetECDb(), ECSqlStatus::Success, BE_SQLITE_DONE, "INSERT INTO ts.UrlLink(ECInstanceId, Code, Model.Id, Url) VALUES(401, 'Code7', 101, 'http://www.staufen.de')");
-        ASSERT_ECSQL(GetECDb(), ECSqlStatus::Success, BE_SQLITE_DONE, "INSERT INTO ts.UrlLink(ECInstanceId, Code, Model.Id, Url) VALUES(402, 'Code8', 101, 'http://www.staufen.de')");
-
-        //EmbeddedLink
-        ASSERT_ECSQL(GetECDb(), ECSqlStatus::Success, BE_SQLITE_DONE, "INSERT INTO ts.EmbeddedLink(ECInstanceId,Code, Model.Id, Name) VALUES(501, 'Code9', 102,'bliblablub')");
-        ASSERT_ECSQL(GetECDb(), ECSqlStatus::Success, BE_SQLITE_DONE, "INSERT INTO ts.EmbeddedLink(ECInstanceId,Code, Model.Id, Name) VALUES(502, 'Code10', 102,'bliblablub')");
-
-        ECClassId urlLInkId = GetECDb().Schemas().GetECSchema("TestSchema")->GetClassCP("UrlLink")->GetId();
-        ECClassId embeddedLinkId = GetECDb().Schemas().GetECSchema("TestSchema")->GetClassCP("EmbeddedLink")->GetId();
-        ECClassId annotation3dElementId = GetECDb().Schemas().GetECSchema("TestSchema")->GetClassCP("Annotation3dElement")->GetId();
-
-        //InformationElementDrivesInformationElement
-        Utf8String ecsql;
-        ecsql.Sprintf("INSERT INTO ts.InformationElementDrivesInformationElement(SourceECInstanceId, SourceECClassId, TargetECInstanceId, TargetECClassId) VALUES(401 , %llu , 501 , %llu )", urlLInkId.GetValue(), embeddedLinkId.GetValue());
-        ASSERT_ECSQL(GetECDb(), ECSqlStatus::Success, BE_SQLITE_DONE, ecsql.c_str());
-
-        ecsql.Sprintf("INSERT INTO ts.InformationElementDrivesInformationElement(SourceECInstanceId, SourceECClassId, TargetECInstanceId, TargetECClassId) VALUES(401 , %llu , 502 , %llu )", urlLInkId.GetValue(), embeddedLinkId.GetValue());
-        ASSERT_ECSQL(GetECDb(), ECSqlStatus::Success, BE_SQLITE_DONE, ecsql.c_str());
-
-        //UrlLinkDrivesAnnotation3dElement
-        ecsql.Sprintf("INSERT INTO ts.UrlLinkDrivesAnnotation3dElement(SourceECInstanceId, SourceECClassId, TargetECInstanceId, TargetECClassId) VALUES(402 , %llu , 301 , %llu )", urlLInkId.GetValue(), annotation3dElementId.GetValue());
-        ASSERT_ECSQL(GetECDb(), ECSqlStatus::Success, BE_SQLITE_DONE, ecsql.c_str());
-
-        ecsql.Sprintf("INSERT INTO ts.UrlLinkDrivesAnnotation3dElement(SourceECInstanceId, SourceECClassId, TargetECInstanceId, TargetECClassId) VALUES(402 , %llu , 302 , %llu )", urlLInkId.GetValue(), annotation3dElementId.GetValue());
-        ASSERT_ECSQL(GetECDb(), ECSqlStatus::Success, BE_SQLITE_DONE, ecsql.c_str());
-
-        ecsql.Sprintf("INSERT INTO ts.UrlLinkDrivesAnnotation3dElement(SourceECInstanceId, SourceECClassId, TargetECInstanceId, TargetECClassId) VALUES(402 , %llu , 303 , %llu )", urlLInkId.GetValue(), annotation3dElementId.GetValue());
-        ASSERT_ECSQL(GetECDb(), ECSqlStatus::Success, BE_SQLITE_DONE, ecsql.c_str());
-
-        //Verify Insertions
-        ECSqlStatement stmt;
-        ASSERT_EQ(ECSqlStatus::Success, stmt.Prepare(GetECDb(), "SELECT count(*) FROM ts.ElementDrivesElement"));
-        ASSERT_EQ(BE_SQLITE_ROW, stmt.Step()) << stmt.GetECSql();
-        ASSERT_EQ(5, stmt.GetValueInt(0)) << stmt.GetECSql();
-
-        stmt.Finalize();
-        ASSERT_EQ(ECSqlStatus::Success, stmt.Prepare(GetECDb(), "SELECT count(*) FROM ONLY ts.ElementDrivesElement"));
-        ASSERT_EQ(BE_SQLITE_ROW, stmt.Step()) << stmt.GetECSql();
-        ASSERT_EQ(0, stmt.GetValueInt(0)) << stmt.GetECSql();
-
-        stmt.Finalize();
-        ASSERT_EQ(ECSqlStatus::Success, stmt.Prepare(GetECDb(), "SELECT count(*) FROM ts.InformationElementDrivesInformationElement"));
-        ASSERT_EQ(BE_SQLITE_ROW, stmt.Step()) << stmt.GetECSql();
-        ASSERT_EQ(2, stmt.GetValueInt(0)) << stmt.GetECSql();
-
-        stmt.Finalize();
-        ASSERT_EQ(ECSqlStatus::Success, stmt.Prepare(GetECDb(), "SELECT count(*) FROM ts.UrlLinkDrivesAnnotation3dElement"));
-        ASSERT_EQ(BE_SQLITE_ROW, stmt.Step()) << stmt.GetECSql();
-        ASSERT_EQ(3, stmt.GetValueInt(0)) << stmt.GetECSql();
-        stmt.Finalize();
-
-        GetECDb().CloseDb();
-        }
-    }
-
-//---------------------------------------------------------------------------------------
-// @bsimethod                                   Muhammad Hassan                     05/16
-//+---------------+---------------+---------------+---------------+---------------+------
-TEST_F(ECSchemaUpdateTests, AddSharedColumnCount)
-    {
-    SchemaItem schemaItem(
-        "<?xml version='1.0' encoding='utf-8'?>"
-        "<ECSchema schemaName='TestSchema' nameSpacePrefix='ts' version='1.0.0' xmlns='http://www.bentley.com/schemas/Bentley.ECXML.3.0'>"
-        "   <ECSchemaReference name = 'ECDbMap' version='02.00' prefix = 'ecdbmap' />"
-        "   <ECEntityClass typeName='Base' modifier='Abstract'>"
-        "        <ECCustomAttributes>"
-        "         <ClassMap xmlns='ECDbMap.02.00'>"
-        "             <MapStrategy>TablePerHierarchy</MapStrategy>"
-        "         </ClassMap>"
-        "         <ShareColumns xmlns='ECDbMap.02.00'/>"
-        "        </ECCustomAttributes>"
-        "       <ECProperty propertyName='GS' typeName='string' />"
-        "       <ECProperty propertyName='GD' typeName='double' />"
-        "       <ECProperty propertyName='GL' typeName='long' />"
-        "   </ECEntityClass>"
-        "   <ECEntityClass typeName='Sub1' modifier='None'>"
-        "       <BaseClass>Base</BaseClass>"
-        "       <ECProperty propertyName='FS' typeName='string' />"
-        "       <ECProperty propertyName='FD' typeName='double' />"
-        "       <ECProperty propertyName='FL' typeName='long' />"
-        "       <ECProperty propertyName='FI' typeName='int' />"
-        "   </ECEntityClass>"
-        "</ECSchema>");
-    SetupECDb("schemaupdate_addsharedcolumncount.ecdb", schemaItem);
-    ASSERT_TRUE(GetECDb().IsDbOpen());
-    BeFileName filePath(GetECDb().GetDbFileName());
-    GetECDb().CloseDb();
-
-    Utf8CP editedSchemaXml = "<?xml version='1.0' encoding='utf-8'?>"
-        "<ECSchema schemaName='TestSchema' nameSpacePrefix='ts' version='1.0.0' xmlns='http://www.bentley.com/schemas/Bentley.ECXML.3.0'>"
-        "   <ECSchemaReference name = 'ECDbMap' version='02.00' prefix = 'ecdbmap' />"
-        "   <ECEntityClass typeName='Base' modifier='Abstract'>"
-        "        <ECCustomAttributes>"
-        "         <ClassMap xmlns='ECDbMap.02.00'>"
-        "             <MapStrategy>TablePerHierarchy</MapStrategy>"
-        "         </ClassMap>"
-        "         <ShareColumns xmlns='ECDbMap.02.00'>"
-        "              <SharedColumnCount>7</SharedColumnCount>"
-        "         </ShareColumns>"
-        "        </ECCustomAttributes>"
-        "       <ECProperty propertyName='GS' typeName='string' />"
-        "       <ECProperty propertyName='GD' typeName='double' />"
-        "       <ECProperty propertyName='GL' typeName='long' />"
-        "   </ECEntityClass>"
-        "   <ECEntityClass typeName='Sub1' modifier='None'>"
-        "       <BaseClass>Base</BaseClass>"
-        "       <ECProperty propertyName='FS' typeName='string' />"
-        "       <ECProperty propertyName='FD' typeName='double' />"
-        "       <ECProperty propertyName='FL' typeName='long' />"
-        "       <ECProperty propertyName='FI' typeName='int' />"
-        "   </ECEntityClass>"
-        "</ECSchema>";
-
-    m_updatedDbs.clear();
-    AssertSchemaUpdate(editedSchemaXml, filePath, {false, false}, "Adding SharedColumnCount");
-    }
-
-//---------------------------------------------------------------------------------------
-// @bsimethod                                   Muhammad Hassan                     05/16
-//+---------------+---------------+---------------+---------------+---------------+------
-TEST_F(ECSchemaUpdateTests, DeleteSharedColumnCount)
-    {
-    SchemaItem schemaItem(
-        "<?xml version='1.0' encoding='utf-8'?>"
-        "<ECSchema schemaName='TestSchema' nameSpacePrefix='ts' version='1.0.0' xmlns='http://www.bentley.com/schemas/Bentley.ECXML.3.0'>"
-        "   <ECSchemaReference name = 'ECDbMap' version='02.00' prefix = 'ecdbmap' />"
-        "   <ECEntityClass typeName='Base' modifier='Abstract'>"
-        "        <ECCustomAttributes>"
-        "         <ClassMap xmlns='ECDbMap.02.00'>"
-        "             <MapStrategy>TablePerHierarchy</MapStrategy>"
-        "         </ClassMap>"
-        "         <ShareColumns xmlns='ECDbMap.02.00'>"
-        "              <SharedColumnCount>7</SharedColumnCount>"
-        "         </ShareColumns>"
-        "        </ECCustomAttributes>"
-        "       <ECProperty propertyName='GS' typeName='string' />"
-        "       <ECProperty propertyName='GD' typeName='double' />"
-        "       <ECProperty propertyName='GL' typeName='long' />"
-        "   </ECEntityClass>"
-        "   <ECEntityClass typeName='Sub1' modifier='None'>"
-        "       <BaseClass>Base</BaseClass>"
-        "       <ECProperty propertyName='FS' typeName='string' />"
-        "       <ECProperty propertyName='FD' typeName='double' />"
-        "       <ECProperty propertyName='FL' typeName='long' />"
-        "       <ECProperty propertyName='FI' typeName='int' />"
-        "   </ECEntityClass>"
-        "</ECSchema>");
-    SetupECDb("schemaupdate_deletesharedcolumncount.ecdb", schemaItem);
-    ASSERT_TRUE(GetECDb().IsDbOpen());
-    BeFileName filePath(GetECDb().GetDbFileName());
-    GetECDb().CloseDb();
-
-    Utf8CP editedSchemaXml = "<?xml version='1.0' encoding='utf-8'?>"
-        "<ECSchema schemaName='TestSchema' nameSpacePrefix='ts' version='1.0.0' xmlns='http://www.bentley.com/schemas/Bentley.ECXML.3.0'>"
-        "   <ECSchemaReference name = 'ECDbMap' version='02.00' prefix = 'ecdbmap' />"
-        "   <ECEntityClass typeName='Base' modifier='Abstract'>"
-        "        <ECCustomAttributes>"
-        "         <ClassMap xmlns='ECDbMap.02.00'>"
-        "             <MapStrategy>TablePerHierarchy</MapStrategy>"
-        "         </ClassMap>"
-        "         <ShareColumns xmlns='ECDbMap.02.00'/>"
-        "        </ECCustomAttributes>"
-        "       <ECProperty propertyName='GS' typeName='string' />"
-        "       <ECProperty propertyName='GD' typeName='double' />"
-        "       <ECProperty propertyName='GL' typeName='long' />"
-        "   </ECEntityClass>"
-        "   <ECEntityClass typeName='Sub1' modifier='None'>"
-        "       <BaseClass>Base</BaseClass>"
-        "       <ECProperty propertyName='FS' typeName='string' />"
-        "       <ECProperty propertyName='FD' typeName='double' />"
-        "       <ECProperty propertyName='FL' typeName='long' />"
-        "       <ECProperty propertyName='FI' typeName='int' />"
-        "   </ECEntityClass>"
-        "</ECSchema>";
-
-    m_updatedDbs.clear();
-    AssertSchemaUpdate(editedSchemaXml, filePath, {false, false}, "Deleting SharedColumnCount");
-    }
-
-END_ECDBUNITTESTS_NAMESPACE
+/*--------------------------------------------------------------------------------------+
+|
+|  $Source: Tests/Published/ECDbSchemaUpdate_Tests.cpp $
+|
+|  $Copyright: (c) 2016 Bentley Systems, Incorporated. All rights reserved. $
+|
++--------------------------------------------------------------------------------------*/
+#include "ECDbPublishedTests.h"
+#include "SchemaImportTestFixture.h"
+
+USING_NAMESPACE_BENTLEY_EC
+USING_NAMESPACE_BENTLEY_SQLITE_EC
+
+BEGIN_ECDBUNITTESTS_NAMESPACE
+
+//---------------------------------------------------------------------------------------
+// @bsiclass                                   Muhammad Hassan                     03/16
+//+---------------+---------------+---------------+---------------+---------------+------
+struct ECSchemaUpdateTests : public SchemaImportTestFixture
+    {
+    std::vector<Utf8String> m_updatedDbs;
+    protected:
+
+        //---------------------------------------------------------------------------------------
+        // @bsimethod                                   Muhammad.Hassan                     06/16
+        //+---------------+---------------+---------------+---------------+---------------+------
+        void CloseReOpenECDb()
+            {
+            Utf8CP dbFileName = m_ecdb.GetDbFileName();
+            BeFileName dbPath(dbFileName);
+            m_ecdb.CloseDb();
+            ASSERT_FALSE(m_ecdb.IsDbOpen());
+            ASSERT_EQ(DbResult::BE_SQLITE_OK, m_ecdb.OpenBeSQLiteDb(dbPath, Db::OpenParams(Db::OpenMode::Readonly)));
+            ASSERT_TRUE(m_ecdb.IsDbOpen());
+            }
+
+        //---------------------------------------------------------------------------------------
+        // @bsimethod                                   Muhammad.Hassan                     06/16
+        //+---------------+---------------+---------------+---------------+---------------+------
+        DbResult OpenBesqliteDb(Utf8CP dbPath)
+            {
+            return m_ecdb.OpenBeSQLiteDb(dbPath, Db::OpenParams(Db::OpenMode::ReadWrite));
+            }
+
+        //---------------------------------------------------------------------------------------
+        // @bsimethod                                   Muhammad.Hassan                     06/16
+        //+---------------+---------------+---------------+---------------+---------------+------
+        void AssertSchemaUpdate(Utf8CP schemaXml, BeFileName seedFilePath, std::pair<bool, bool> const& expectedToSucceedList, Utf8CP assertMessage)
+            {
+            //test 1: unrestricted ECDb
+            ECDb ecdb;
+            ASSERT_EQ(BE_SQLITE_OK, CloneECDb(ecdb, "schemaupdate_maymodifydbschema.ecdb", seedFilePath));
+
+            bool expectedToSucceed = expectedToSucceedList.first;
+            bool asserted = false;
+            Utf8String assertMessageFull("[May modify DB schema] ");
+            assertMessageFull.append(assertMessage);
+            AssertSchemaImport(asserted, ecdb, SchemaItem(schemaXml, expectedToSucceed, assertMessageFull.c_str()));
+
+            if (expectedToSucceed)
+                m_updatedDbs.push_back((Utf8String) ecdb.GetDbFileName());
+
+            ecdb.CloseDb();
+
+            //test 2: restricted ECDb
+            NoDbSchemaModificationsECDb restrictedECDb;
+            ASSERT_EQ(BE_SQLITE_OK, CloneECDb(restrictedECDb, "schemaupdate_maynotmodifydbschema.ecdb", seedFilePath));
+
+            //until the strict mode is enforced, only a warning is issued, but the behavior is the same as in
+            //the unrestricted mode, so use the expected value from the unrestricted mode for now
+            //expectedToSucceed = expectedToSucceedList.second;
+            asserted = false;
+            assertMessageFull.assign("[May not modify DB schema] ").append(assertMessage);
+            AssertSchemaImport(asserted, restrictedECDb, SchemaItem(schemaXml, expectedToSucceed, assertMessageFull.c_str()));
+
+            if (expectedToSucceed)
+                m_updatedDbs.push_back((Utf8String) restrictedECDb.GetDbFileName());
+
+            restrictedECDb.CloseDb();
+            }
+    };
+
+#ifdef NotUsedYet
+struct ECSchemaDuplicator :IECSchemaLocater
+    {
+    private:
+        ECSchemaCacheCR m_fromCache;
+    private:
+        virtual ECSchemaPtr _LocateSchema(SchemaKeyR key, SchemaMatchType matchType, ECSchemaReadContextR schemaContext) override
+            {
+            if (auto schema = schemaContext.GetCache().GetSchema(key, matchType))
+                return schema;
+
+            if (auto schema = m_fromCache.GetSchema(key, matchType))
+                {
+                Utf8String xml;
+                if (SchemaWriteStatus::Success != schema->WriteToXmlString(xml))
+                    return nullptr;
+
+                ECSchemaPtr out;
+                if (SchemaReadStatus::Success != ECSchema::ReadFromXmlString(out, xml.c_str(), schemaContext))
+                    return nullptr;
+
+                return out;
+                }
+
+            return nullptr;
+            }
+        ECSchemaDuplicator(ECSchemaCacheCR fromCache)
+            :m_fromCache(fromCache)
+            {}
+    public:
+        static ECSchemaCachePtr Duplicate(ECSchemaCacheCR fromCache)
+            {
+            ECSchemaReadContextPtr ptr = ECSchemaReadContext::CreateContext();
+            ECSchemaDuplicator loc(fromCache);
+            ptr->AddSchemaLocater(loc);
+            bvector<ECSchemaP> schemas;
+            fromCache.GetSchemas(schemas);
+            for (auto schema : schemas)
+                {
+                ptr->LocateSchema(const_cast<SchemaKeyR>(schema->GetSchemaKey()), SchemaMatchType::Exact);
+                }
+
+            return &ptr->GetCache();
+            }
+        static ECSchemaCachePtr Duplicate(ECSchemaCR schema)
+            {
+            ECSchemaCachePtr ptr = ECSchemaCache::Create();
+            ptr->AddSchema(const_cast<ECSchemaR>(schema));
+            return Duplicate(*ptr);
+            }
+        static ECSchemaCachePtr Duplicate(ECSchemaReadContextR ctx)
+            {
+            return Duplicate(ctx.GetCache());
+            }
+    };
+#endif // NotUsedYet
+
+void AssertECProperties(ECDbCR ecdb, Utf8CP assertExpression, bool strict = true)
+    {
+    const bool includeBaseProperties = true;
+    Utf8String str = assertExpression;
+    str.ReplaceAll(" ", "");
+    str.Trim();
+    size_t n = str.find("->");
+    if (n == Utf8String::npos)
+        {
+        ASSERT_FALSE(true) << "Assert Expression is invalid (" << assertExpression << ")";
+        }
+
+    Utf8String classQualifiedName = str.substr(0, n);
+    Utf8String expr = str.substr(n + 2);
+    n = classQualifiedName.find(":");
+    if (n == Utf8String::npos)
+        {
+        ASSERT_FALSE(true) << "Assert Expression is invalid (ClassName is invalid) (" << assertExpression << ")";
+        }
+
+    Utf8String schemaName = classQualifiedName.substr(0, n);
+    Utf8String className = classQualifiedName.substr(n + 1);
+
+    ECClassCP ecClass = ecdb.Schemas().GetECClass(schemaName, className, ResolveSchema::AutoDetect);
+    ASSERT_TRUE(ecClass != nullptr) << "Failed to find class " << classQualifiedName;
+
+    bvector<Utf8String> properties;
+    BeStringUtilities::Split(expr.c_str(), ",", properties);
+    std::set<Utf8String> currentProperties;
+
+    std::set<Utf8String> mustNotExist;
+    std::set<Utf8String> mustExist;
+    for (ECPropertyCP property : ecClass->GetProperties(includeBaseProperties))
+        {
+        currentProperties.insert(property->GetName().c_str());
+        }
+
+    for (Utf8StringCR property : properties)
+        {
+        if (property.StartsWith("-"))
+            mustNotExist.insert(property.substr(1));
+        else if (property.StartsWith("+"))
+            mustExist.insert(property.substr(1));
+        else
+            mustExist.insert(property);
+        }
+
+    for (Utf8StringCR property : mustNotExist)
+        {
+        if (currentProperties.find(property) != currentProperties.end())
+            {
+            ASSERT_FALSE(true) << "Found ECProperty " << property << " in ECClass " << ecClass->GetName() << " whcih must not exist";
+            }
+        }
+
+    for (Utf8StringCR property : mustExist)
+        {
+        if (currentProperties.find(property) == currentProperties.end())
+            {
+            ASSERT_FALSE(true) << "Failed to find ECProperty " << property << " in ECClass " << ecClass->GetName();
+            }
+        }
+
+    if (strict)
+        {
+        if (mustExist.size() > currentProperties.size())
+            {
+            ASSERT_FALSE(true) << "Number of properties in ECClass " << ecClass->GetName() << " is less than list of properties asserted (" << assertExpression;
+            }
+        if (mustExist.size() < currentProperties.size())
+            {
+            ASSERT_FALSE(true) << "Number of properties in ECClass " << ecClass->GetName() << " is greater than list of properties asserted (" << assertExpression;
+            }
+        }
+    }
+
+void ExecuteECSQL(ECDbCR ecdb, Utf8CP ecsql, DbResult stepStatus, ECSqlStatus prepareStatus)
+    {}
+
+#define ASSERT_PROPERTIES_STRICT(ECDB_OBJ, EXPRESSION)              AssertECProperties(ECDB_OBJ, EXPRESSION, true);
+#define ASSERT_PROPERTIES(ECDB_OBJ, EXPRESSION)                     AssertECProperties(ECDB_OBJ, EXPRESSION, false)
+#define ASSERT_ECSQL(ECDB_OBJ, PREPARESTATUS, STEPSTATUS, ECSQL)   {\
+                                                                    ECSqlStatement stmt;\
+                                                                    ASSERT_EQ(PREPARESTATUS, stmt.Prepare(ECDB_OBJ, ECSQL));\
+                                                                    if (PREPARESTATUS == ECSqlStatus::Success)\
+                                                                        ASSERT_EQ(STEPSTATUS, stmt.Step());\
+                                                                   }
+
+//---------------------------------------------------------------------------------------
+// @bsimethod                                   Muhammad Hassan                     03/16
+//+---------------+---------------+---------------+---------------+---------------+------
+TEST_F(ECSchemaUpdateTests, UpdateECSchemaAttributes)
+    {
+    SchemaItem schemaItem(
+        "<?xml version='1.0' encoding='utf-8'?>"
+        "<ECSchema schemaName='TestSchema' nameSpacePrefix='ts' displayLabel='Test Schema' description='This is Test Schema' version='1.0.0' xmlns='http://www.bentley.com/schemas/Bentley.ECXML.3.0'>"
+        "</ECSchema>");
+
+    SetupECDb("schemaupdate.ecdb", schemaItem);
+    ASSERT_TRUE(GetECDb().IsDbOpen());
+    ASSERT_EQ(DbResult::BE_SQLITE_OK, GetECDb().SaveChanges());
+
+    //Upgrade with some attributes and import schema
+    SchemaItem editedSchemaItem(
+        "<?xml version='1.0' encoding='utf-8'?>"
+        "<ECSchema schemaName='TestSchema' nameSpacePrefix='ts_modified' displayLabel='Modified Test Schema' description='modified test schema' version='1.0.0' xmlns='http://www.bentley.com/schemas/Bentley.ECXML.3.0'>"
+        "</ECSchema>");
+    bool asserted = false;
+    AssertSchemaImport(asserted, GetECDb(), editedSchemaItem);
+    ASSERT_FALSE(asserted);
+
+    //Verify Schema attributes upgraded successfully
+    ECSchemaCP testSchema = GetECDb().Schemas().GetECSchema("TestSchema");
+    ASSERT_TRUE(testSchema != nullptr);
+    ASSERT_TRUE(testSchema->GetAlias() == "ts_modified");
+    ASSERT_TRUE(testSchema->GetDisplayLabel() == "Modified Test Schema");
+    ASSERT_TRUE(testSchema->GetDescription() == "modified test schema");
+
+    CloseReOpenECDb();
+
+    //Verify attributes via ECSql using MataSchema
+    ECSqlStatement statement;
+    ASSERT_EQ(ECSqlStatus::Success, statement.Prepare(GetECDb(), "SELECT DisplayLabel, Description, Alias FROM ec.ECSchemaDef WHERE Name='TestSchema'"));
+    ASSERT_EQ(DbResult::BE_SQLITE_ROW, statement.Step());
+    ASSERT_STREQ("Modified Test Schema", statement.GetValueText(0));
+    ASSERT_STREQ("modified test schema", statement.GetValueText(1));
+    ASSERT_STREQ("ts_modified", statement.GetValueText(2));
+    }
+
+//---------------------------------------------------------------------------------------
+// @bsimethod                                   Muhammad Hassan                     03/16
+//+---------------+---------------+---------------+---------------+---------------+------
+TEST_F(ECSchemaUpdateTests, UpdateECClassAttributes)
+    {
+    SchemaItem schemaItem(
+        "<?xml version='1.0' encoding='utf-8'?>"
+        "<ECSchema schemaName='TestSchema' nameSpacePrefix='ts' displayLabel='Test Schema' description='This is Test Schema' version='1.0.0' xmlns='http://www.bentley.com/schemas/Bentley.ECXML.3.0'>"
+        "   <ECEntityClass typeName='TestClass' displayLabel='Test Class' description='This is test Class' modifier='None' />"
+        "</ECSchema>");
+
+    SetupECDb("schemaupdate.ecdb", schemaItem);
+    ASSERT_TRUE(GetECDb().IsDbOpen());
+    ASSERT_EQ(DbResult::BE_SQLITE_OK, GetECDb().SaveChanges());
+
+    //import edited schema with some changes.
+    SchemaItem editedSchemaItem(
+        "<?xml version='1.0' encoding='utf-8'?>"
+        "<ECSchema schemaName='TestSchema' nameSpacePrefix='ts_modified' displayLabel='Modified Test Schema' description='modified test schema' version='1.0.0' xmlns='http://www.bentley.com/schemas/Bentley.ECXML.3.0'>"
+        "   <ECEntityClass typeName='TestClass' displayLabel='Modified Test Class' description='modified test class' modifier='None' />"
+        "</ECSchema>");
+    bool asserted = false;
+    AssertSchemaImport(asserted, GetECDb(), editedSchemaItem);
+    ASSERT_FALSE(asserted);
+
+    //Verify Schema and Class attributes upgraded successfully
+    ECSchemaCP testSchema = GetECDb().Schemas().GetECSchema("TestSchema");
+    ASSERT_TRUE(testSchema != nullptr);
+    ASSERT_TRUE(testSchema->GetAlias() == "ts_modified");
+    ASSERT_TRUE(testSchema->GetDisplayLabel() == "Modified Test Schema");
+    ASSERT_TRUE(testSchema->GetDescription() == "modified test schema");
+
+    ECClassCP testClass = testSchema->GetClassCP("TestClass");
+    ASSERT_TRUE(testClass != nullptr);
+    ASSERT_TRUE(testClass->GetDisplayLabel() == "Modified Test Class");
+    ASSERT_TRUE(testClass->GetDescription() == "modified test class");
+
+    CloseReOpenECDb();
+
+    //Verify attributes via ECSql using MataSchema
+    ECSqlStatement statement;
+    ASSERT_EQ(ECSqlStatus::Success, statement.Prepare(GetECDb(), "SELECT DisplayLabel, Description, Alias FROM ec.ECSchemaDef WHERE Name='TestSchema'"));
+    ASSERT_EQ(DbResult::BE_SQLITE_ROW, statement.Step());
+    ASSERT_STREQ("Modified Test Schema", statement.GetValueText(0));
+    ASSERT_STREQ("modified test schema", statement.GetValueText(1));
+    ASSERT_STREQ("ts_modified", statement.GetValueText(2));
+
+    statement.Finalize();
+    ASSERT_EQ(ECSqlStatus::Success, statement.Prepare(GetECDb(), "SELECT DisplayLabel, Description FROM ec.ECClassDef WHERE Name='TestClass'"));
+    ASSERT_EQ(DbResult::BE_SQLITE_ROW, statement.Step());
+    ASSERT_STREQ("Modified Test Class", statement.GetValueText(0));
+    ASSERT_STREQ("modified test class", statement.GetValueText(1));
+
+    //verify class is accessible using new ECSchemaPrefix
+    statement.Finalize();
+    ASSERT_EQ(ECSqlStatus::Success, statement.Prepare(GetECDb(), "SELECT * FROM ts_modified.TestClass"));
+    ASSERT_EQ(DbResult::BE_SQLITE_DONE, statement.Step());
+    }
+
+//---------------------------------------------------------------------------------------
+// @bsimethod                                   Muhammad Hassan                     03/16
+//+---------------+---------------+---------------+---------------+---------------+------
+TEST_F(ECSchemaUpdateTests, UpdateECPropertyAttributes)
+    {
+    SchemaItem schemaItem(
+        "<?xml version='1.0' encoding='utf-8'?>"
+        "<ECSchema schemaName='TestSchema' nameSpacePrefix='ts' displayLabel='Test Schema' description='This is Test Schema' version='1.0.0' xmlns='http://www.bentley.com/schemas/Bentley.ECXML.3.0'>"
+        "   <ECEntityClass typeName='TestClass' displayLabel='Test Class' description='This is test Class' modifier='None' >"
+        "       <ECProperty propertyName='TestProperty' displayLabel='Test Property' description='this is property' typeName='string' />"
+        "   </ECEntityClass>"
+        "</ECSchema>");
+
+    SetupECDb("schemaupdate.ecdb", schemaItem);
+    ASSERT_TRUE(GetECDb().IsDbOpen());
+    ASSERT_EQ(DbResult::BE_SQLITE_OK, GetECDb().SaveChanges());
+
+    //import edited schema with some changes.
+    SchemaItem editedSchemaItem(
+        "<?xml version='1.0' encoding='utf-8'?>"
+        "<ECSchema schemaName='TestSchema' nameSpacePrefix='ts_modified' displayLabel='Modified Test Schema' description='modified test schema' version='1.0.0' xmlns='http://www.bentley.com/schemas/Bentley.ECXML.3.0'>"
+        "   <ECEntityClass typeName='TestClass' displayLabel='Modified Test Class' description='modified test class' modifier='None' >"
+        "       <ECProperty propertyName='TestProperty' displayLabel='Modified Test Property' description='this is modified property' typeName='string' />"
+        "   </ECEntityClass>"
+        "</ECSchema>");
+    bool asserted = false;
+    AssertSchemaImport(asserted, GetECDb(), editedSchemaItem);
+    ASSERT_FALSE(asserted);
+
+    //Verify Schema, Class and property attributes upgraded successfully
+    ECSchemaCP testSchema = GetECDb().Schemas().GetECSchema("TestSchema");
+    ASSERT_TRUE(testSchema != nullptr);
+    ASSERT_TRUE(testSchema->GetAlias() == "ts_modified");
+    ASSERT_TRUE(testSchema->GetDisplayLabel() == "Modified Test Schema");
+    ASSERT_TRUE(testSchema->GetDescription() == "modified test schema");
+
+    ECClassCP testClass = testSchema->GetClassCP("TestClass");
+    ASSERT_TRUE(testClass != nullptr);
+    ASSERT_TRUE(testClass->GetDisplayLabel() == "Modified Test Class");
+    ASSERT_TRUE(testClass->GetDescription() == "modified test class");
+
+    ECPropertyCP testProperty = testClass->GetPropertyP("TestProperty");
+    ASSERT_TRUE(testProperty != nullptr);
+    ASSERT_TRUE(testProperty->GetDisplayLabel() == "Modified Test Property");
+    ASSERT_TRUE(testProperty->GetDescription() == "this is modified property");
+
+    CloseReOpenECDb();
+
+    //Verify attributes via ECSql using MataSchema
+    ECSqlStatement statement;
+    ASSERT_EQ(ECSqlStatus::Success, statement.Prepare(GetECDb(), "SELECT DisplayLabel, Description, Alias FROM ec.ECSchemaDef WHERE Name='TestSchema'"));
+    ASSERT_EQ(DbResult::BE_SQLITE_ROW, statement.Step());
+    ASSERT_STREQ("Modified Test Schema", statement.GetValueText(0));
+    ASSERT_STREQ("modified test schema", statement.GetValueText(1));
+    ASSERT_STREQ("ts_modified", statement.GetValueText(2));
+
+    statement.Finalize();
+    ASSERT_EQ(ECSqlStatus::Success, statement.Prepare(GetECDb(), "SELECT DisplayLabel, Description FROM ec.ECClassDef WHERE Name='TestClass'"));
+    ASSERT_EQ(DbResult::BE_SQLITE_ROW, statement.Step());
+    ASSERT_STREQ("Modified Test Class", statement.GetValueText(0));
+    ASSERT_STREQ("modified test class", statement.GetValueText(1));
+
+    statement.Finalize();
+    ASSERT_EQ(ECSqlStatus::Success, statement.Prepare(GetECDb(), "SELECT DisplayLabel, Description FROM ec.ECPropertyDef WHERE Name='TestProperty'"));
+    ASSERT_EQ(DbResult::BE_SQLITE_ROW, statement.Step());
+    ASSERT_STREQ("Modified Test Property", statement.GetValueText(0));
+    ASSERT_STREQ("this is modified property", statement.GetValueText(1));
+
+    //Verify class and Property accessible using new ECSchemaPrefix
+    statement.Finalize();
+    ASSERT_EQ(ECSqlStatus::Success, statement.Prepare(GetECDb(), "SELECT TestProperty FROM ts_modified.TestClass"));
+    ASSERT_EQ(DbResult::BE_SQLITE_DONE, statement.Step());
+    }
+
+//---------------------------------------------------------------------------------------
+// @bsimethod                                   Affan.Khan                         04/16
+//+---------------+---------------+---------------+---------------+---------------+------
+TEST_F(ECSchemaUpdateTests, UpdatingECDbMapCAIsNotSupported)
+    {
+    SchemaItem schemaItem(
+        "<?xml version='1.0' encoding='utf-8'?>"
+        "<ECSchema schemaName='TestSchema' nameSpacePrefix='ts' displayLabel='Test Schema' description='This is Test Schema' version='1.0.0' xmlns='http://www.bentley.com/schemas/Bentley.ECXML.3.0'>"
+        "   <ECSchemaReference name = 'ECDbMap' version='02.00' prefix = 'ecdbmap' />"
+        "   <ECEntityClass typeName='TestClass' displayLabel='Test Class' description='This is test Class' modifier='None' >"
+        "       <ECProperty propertyName='TestProperty' displayLabel='Test Property' description='this is property' typeName='string' >"
+        "        <ECCustomAttributes>"
+        "            <PropertyMap xmlns='ECDbMap.02.00'>"
+        "                <IsNullable>false</IsNullable>"
+        "            </PropertyMap>"
+        "        </ECCustomAttributes>"
+        "       </ECProperty>"
+        "   </ECEntityClass>"
+        "</ECSchema>");
+
+    SetupECDb("schemaupdate.ecdb", schemaItem);
+    ASSERT_TRUE(GetECDb().IsDbOpen());
+    ASSERT_EQ(DbResult::BE_SQLITE_OK, GetECDb().SaveChanges());
+
+    //import edited schema with some changes.
+    SchemaItem editedSchemaItem(
+        "<?xml version='1.0' encoding='utf-8'?>"
+        "<ECSchema schemaName='TestSchema' nameSpacePrefix='ts_modified' displayLabel='Modified Test Schema' description='modified test schema' version='1.0.0' xmlns='http://www.bentley.com/schemas/Bentley.ECXML.3.0'>"
+        "   <ECSchemaReference name = 'ECDbMap' version='02.00' prefix = 'ecdbmap' />"
+        "   <ECEntityClass typeName='TestClass' displayLabel='Modified Test Class' description='modified test class' modifier='None' >"
+        "       <ECProperty propertyName='TestProperty' displayLabel='Modified Test Property' description='this is modified property' typeName='string' >"
+        "        <ECCustomAttributes>"
+        "            <PropertyMap xmlns='ECDbMap.02.00'>"
+        "                <IsNullable>false</IsNullable>"
+        "                <ColumnName>TestProperty1</ColumnName>"
+        "            </PropertyMap>"
+        "        </ECCustomAttributes>"
+        "       </ECProperty>"
+        "   </ECEntityClass>"
+        "</ECSchema>", false);
+    bool asserted = false;
+    AssertSchemaImport(asserted, GetECDb(), editedSchemaItem);
+    ASSERT_FALSE(asserted);
+    }
+
+//---------------------------------------------------------------------------------------
+// @bsimethod                                   Affan Khan                          03/16
+//+---------------+---------------+---------------+---------------+---------------+------
+TEST_F(ECSchemaUpdateTests, ClassModifier)
+    {
+    SchemaItem schemaItem(
+        "<?xml version='1.0' encoding='utf-8'?>"
+        "<ECSchema schemaName='TestSchema' nameSpacePrefix='ts' version='1.0.0' xmlns='http://www.bentley.com/schemas/Bentley.ECXML.3.0'>"
+        "   <ECSchemaReference name='ECDbMap' version='02.00' prefix='ecdbmap' />"
+        "   <ECEntityClass typeName='Koo' modifier='Abstract' >"
+        "        <ECCustomAttributes>"
+        "         <ClassMap xmlns='ECDbMap.02.00'>"
+        "                <MapStrategy>TablePerHierarchy</MapStrategy>"
+        "            </ClassMap>"
+        "            <ShareColumns xmlns='ECDbMap.02.00'>"
+        "              <SharedColumnCount>5</SharedColumnCount>"
+        "              <ApplyToSubclassesOnly>True</ApplyToSubclassesOnly>"
+        "            </ShareColumns>"
+        "        </ECCustomAttributes>"
+        "       <ECProperty propertyName='L1' typeName='long' />"
+        "       <ECProperty propertyName='S1' typeName='string' />"
+        "   </ECEntityClass>"
+        "   <ECEntityClass typeName='Foo' modifier='Sealed' >"
+        "       <BaseClass>Koo</BaseClass>"
+        "       <ECProperty propertyName='L2' typeName='long' />"
+        "       <ECProperty propertyName='S2' typeName='string' />"
+        "   </ECEntityClass>"
+        "   <ECEntityClass typeName='Goo' modifier='Abstract' >"
+        "       <ECProperty propertyName='L3' typeName='long' />"
+        "       <ECProperty propertyName='S3' typeName='string' />"
+        "   </ECEntityClass>"
+        "   <ECEntityClass typeName='Boo' modifier='None' >"
+        "       <BaseClass>Goo</BaseClass>"
+        "       <ECProperty propertyName='L4' typeName='long' />"
+        "       <ECProperty propertyName='S4' typeName='string' />"
+        "   </ECEntityClass>"
+        "   <ECEntityClass typeName='Moo' modifier='Sealed' >"
+        "       <BaseClass>Boo</BaseClass>"
+        "       <ECProperty propertyName='L5' typeName='long' />"
+        "       <ECProperty propertyName='S5' typeName='string' />"
+        "   </ECEntityClass>"
+        "</ECSchema>");
+    SetupECDb("schemaupdate.ecdb", schemaItem);
+    ASSERT_TRUE(GetECDb().IsDbOpen());
+    GetECDb().Schemas().CreateECClassViewsInDb();
+    ASSERT_EQ(DbResult::BE_SQLITE_OK, GetECDb().SaveChanges());
+
+    //! We only like to see if insertion works. If data is left then import will fail for second schema as we do not allow rows
+    Savepoint sp(GetECDb(), "TestData");
+    ASSERT_ECSQL(GetECDb(), ECSqlStatus::InvalidECSql, BE_SQLITE_DONE, "INSERT INTO TestSchema.Koo (L1, S1) VALUES (1, 't1')"); //Abstract
+    ASSERT_ECSQL(GetECDb(), ECSqlStatus::Success, BE_SQLITE_DONE, "INSERT INTO TestSchema.Foo (L2, S2) VALUES (2, 't2')");
+    ASSERT_ECSQL(GetECDb(), ECSqlStatus::InvalidECSql, BE_SQLITE_DONE, "INSERT INTO TestSchema.Goo (L3, S3) VALUES (3, 't3')"); //Abstract
+    ASSERT_ECSQL(GetECDb(), ECSqlStatus::Success, BE_SQLITE_DONE, "INSERT INTO TestSchema.Boo (L4, S4) VALUES (4, 't4')");
+    ASSERT_ECSQL(GetECDb(), ECSqlStatus::Success, BE_SQLITE_DONE, "INSERT INTO TestSchema.Moo (L5, S5) VALUES (5, 't5')");
+
+    sp.Cancel();
+
+    //Delete some properties
+    SchemaItem editedSchemaItem(
+        "<?xml version='1.0' encoding='utf-8'?>"
+        "<ECSchema schemaName='TestSchema' nameSpacePrefix='ts' version='2.0.0' xmlns='http://www.bentley.com/schemas/Bentley.ECXML.3.0'>"
+        "   <ECSchemaReference name = 'ECDbMap' version='02.00' prefix = 'ecdbmap' />"
+        "   <ECEntityClass typeName='Koo' modifier='Abstract' >"
+        "        <ECCustomAttributes>"
+        "         <ClassMap xmlns='ECDbMap.02.00'>"
+        "                <MapStrategy>TablePerHierarchy</MapStrategy>"
+        "            </ClassMap>"
+        "            <ShareColumns xmlns='ECDbMap.02.00'>"
+        "              <SharedColumnCount>5</SharedColumnCount>"
+        "              <ApplyToSubclassesOnly>True</ApplyToSubclassesOnly>"
+        "            </ShareColumns>"
+        "        </ECCustomAttributes>"
+        "       <ECProperty propertyName='L1' typeName='long' />"
+        "       <ECProperty propertyName='S1' typeName='string' />"
+        "   </ECEntityClass>"
+        "   <ECEntityClass typeName='Foo' modifier='None' >"
+        "       <BaseClass>Koo</BaseClass>"
+        "       <ECProperty propertyName='L2' typeName='long' />"
+        "       <ECProperty propertyName='S2' typeName='string' />"
+        "   </ECEntityClass>"
+        "   <ECEntityClass typeName='Voo' modifier='Sealed' >"
+        "       <BaseClass>Koo</BaseClass>"
+        "       <ECProperty propertyName='L6' typeName='long' />"
+        "       <ECProperty propertyName='S6' typeName='string' />"
+        "   </ECEntityClass>"
+        "   <ECEntityClass typeName='Goo' modifier='None' >"
+        "       <ECProperty propertyName='L3' typeName='long' />"
+        "       <ECProperty propertyName='S3' typeName='string' />"
+        "   </ECEntityClass>"
+        "   <ECEntityClass typeName='Boo' modifier='Sealed' >"
+        "       <BaseClass>Goo</BaseClass>"
+        "       <ECProperty propertyName='L4' typeName='long' />"
+        "       <ECProperty propertyName='S4' typeName='string' />"
+        "   </ECEntityClass>"
+        "</ECSchema>");
+
+    bool asserted = false;
+    AssertSchemaImport(asserted, GetECDb(), editedSchemaItem);
+    ASSERT_FALSE(asserted);
+    GetECDb().Schemas().CreateECClassViewsInDb();
+    ASSERT_EQ(DbResult::BE_SQLITE_OK, GetECDb().SaveChanges());
+
+    ASSERT_ECSQL(GetECDb(), ECSqlStatus::InvalidECSql, BE_SQLITE_DONE, "INSERT INTO TestSchema.Koo (L1, S1) VALUES (6, 't6')");
+    ASSERT_ECSQL(GetECDb(), ECSqlStatus::Success, BE_SQLITE_DONE, "INSERT INTO TestSchema.Foo (L2, S2) VALUES (7, 't7')");
+    ASSERT_ECSQL(GetECDb(), ECSqlStatus::Success, BE_SQLITE_DONE, "INSERT INTO TestSchema.Boo (L4, S4) VALUES (10, 't10')");
+    ASSERT_ECSQL(GetECDb(), ECSqlStatus::InvalidECSql, BE_SQLITE_DONE, "INSERT INTO TestSchema.Moo (L5, S5) VALUES (11, 't11')");
+    ASSERT_ECSQL(GetECDb(), ECSqlStatus::Success, BE_SQLITE_DONE, "INSERT INTO TestSchema.Voo (L6, S6) VALUES (12, 't12')"); //New class added
+    ASSERT_ECSQL(GetECDb(), ECSqlStatus::Success, BE_SQLITE_DONE, "INSERT INTO TestSchema.Goo (L3, S3) VALUES (8, 't8')"); //Class deleted
+    }
+
+//---------------------------------------------------------------------------------------
+// @bsimethod                                   Muhammad Hassan                     05/16
+//+---------------+---------------+---------------+---------------+---------------+------
+TEST_F(ECSchemaUpdateTests, UpdateECClassModifierToAbstract)
+    {
+    SchemaItem schemaItem(
+        "<?xml version='1.0' encoding='utf-8'?>"
+        "<ECSchema schemaName='TestSchema' nameSpacePrefix='ts' version='1.0.0' xmlns='http://www.bentley.com/schemas/Bentley.ECXML.3.0'>"
+        "   <ECSchemaReference name = 'ECDbMap' version='02.00' prefix = 'ecdbmap' />"
+        "   <ECEntityClass typeName='Koo' modifier='Abstract' >"
+        "        <ECCustomAttributes>"
+        "         <ClassMap xmlns='ECDbMap.02.00'>"
+        "                <MapStrategy>TablePerHierarchy</MapStrategy>"
+        "            </ClassMap>"
+        "            <ShareColumns xmlns='ECDbMap.02.00'>"
+        "              <SharedColumnCount>5</SharedColumnCount>"
+        "              <ApplyToSubclassesOnly>True</ApplyToSubclassesOnly>"
+        "            </ShareColumns>"
+        "        </ECCustomAttributes>"
+        "       <ECProperty propertyName='L1' typeName='long' />"
+        "       <ECProperty propertyName='S1' typeName='string' />"
+        "   </ECEntityClass>"
+        "   <ECEntityClass typeName='Foo' modifier='Sealed' >"
+        "       <BaseClass>Koo</BaseClass>"
+        "       <ECProperty propertyName='L2' typeName='long' />"
+        "       <ECProperty propertyName='S2' typeName='string' />"
+        "   </ECEntityClass>"
+        "</ECSchema>");
+    SetupECDb("schemaupdate.ecdb", schemaItem);
+    ASSERT_TRUE(GetECDb().IsDbOpen());
+    GetECDb().Schemas().CreateECClassViewsInDb();
+    ASSERT_EQ(DbResult::BE_SQLITE_OK, GetECDb().SaveChanges());
+
+    //! We only like to see if insertion works. If data is left then import will fail for second schema as we do not allow rows
+    Savepoint sp(GetECDb(), "TestData");
+    ASSERT_ECSQL(GetECDb(), ECSqlStatus::InvalidECSql, BE_SQLITE_DONE, "INSERT INTO TestSchema.Koo (L1, S1) VALUES (1, 't1')"); //Abstract
+    ASSERT_ECSQL(GetECDb(), ECSqlStatus::Success, BE_SQLITE_DONE, "INSERT INTO TestSchema.Foo (L2, S2) VALUES (2, 't2')");
+    sp.Cancel();
+
+    //Delete some properties
+    SchemaItem editedSchemaItem(
+        "<?xml version='1.0' encoding='utf-8'?>"
+        "<ECSchema schemaName='TestSchema' nameSpacePrefix='ts' version='1.0.0' xmlns='http://www.bentley.com/schemas/Bentley.ECXML.3.0'>"
+        "   <ECSchemaReference name = 'ECDbMap' version='02.00' prefix = 'ecdbmap' />"
+        "   <ECEntityClass typeName='Koo' modifier='Abstract' >"
+        "        <ECCustomAttributes>"
+        "         <ClassMap xmlns='ECDbMap.02.00'>"
+        "                <MapStrategy>TablePerHierarchy</MapStrategy>"
+        "            </ClassMap>"
+        "            <ShareColumns xmlns='ECDbMap.02.00'>"
+        "              <SharedColumnCount>5</SharedColumnCount>"
+        "              <ApplyToSubclassesOnly>True</ApplyToSubclassesOnly>"
+        "            </ShareColumns>"
+        "        </ECCustomAttributes>"
+        "       <ECProperty propertyName='L1' typeName='long' />"
+        "       <ECProperty propertyName='S1' typeName='string' />"
+        "   </ECEntityClass>"
+        "   <ECEntityClass typeName='Foo' modifier='Abstract' >"
+        "       <BaseClass>Koo</BaseClass>"
+        "       <ECProperty propertyName='L2' typeName='long' />"
+        "       <ECProperty propertyName='S2' typeName='string' />"
+        "   </ECEntityClass>"
+        "</ECSchema>", false);
+
+    bool asserted = false;
+    AssertSchemaImport(asserted, GetECDb(), editedSchemaItem);
+    ASSERT_FALSE(asserted);
+    }
+
+//---------------------------------------------------------------------------------------
+// @bsimethod                                   Muhammad Hassan                     06/16
+//+---------------+---------------+---------------+---------------+---------------+------
+TEST_F(ECSchemaUpdateTests, DeleteProperty_OwnTable)
+    {
+    SchemaItem schemaItem(
+        "<?xml version='1.0' encoding='utf-8'?>"
+        "<ECSchema schemaName='TestSchema' nameSpacePrefix='ts' version='1.0.0' xmlns='http://www.bentley.com/schemas/Bentley.ECXML.3.0'>"
+        "   <ECSchemaReference name = 'ECDbMap' version='02.00' prefix = 'ecdbmap' />"
+        "   <ECEntityClass typeName='Foo' modifier='Abstract' >"
+        "       <ECProperty propertyName='L1' typeName='long' />"
+        "       <ECProperty propertyName='S1' typeName='string' />"
+        "   </ECEntityClass>"
+        "   <ECEntityClass typeName='Goo' modifier='None' >"
+        "       <BaseClass>Foo</BaseClass>"
+        "       <ECProperty propertyName='L2' typeName='long' />"
+        "       <ECProperty propertyName='S2' typeName='string' />"
+        "   </ECEntityClass>"
+        "</ECSchema>");
+    SetupECDb("schemaupdate.ecdb", schemaItem);
+    ASSERT_TRUE(GetECDb().IsDbOpen());
+    GetECDb().Schemas().CreateECClassViewsInDb();
+    ASSERT_EQ(DbResult::BE_SQLITE_OK, GetECDb().SaveChanges());
+
+    BeFileName filePath(GetECDb().GetDbFileName());
+    GetECDb().CloseDb();
+
+    //Delete some properties
+    Utf8CP deleteECProperty(
+        "<?xml version='1.0' encoding='utf-8'?>"
+        "<ECSchema schemaName='TestSchema' nameSpacePrefix='ts' version='2.0.0' xmlns='http://www.bentley.com/schemas/Bentley.ECXML.3.0'>"
+        "   <ECSchemaReference name = 'ECDbMap' version='02.00' prefix = 'ecdbmap' />"
+        "   <ECEntityClass typeName='Foo' modifier='None' >"
+        "       <ECProperty propertyName='L1' typeName='long' />"
+        "   </ECEntityClass>"
+        "   <ECEntityClass typeName='Goo' modifier='None' >"
+        "       <BaseClass>Foo</BaseClass>"
+        "       <ECProperty propertyName='L2' typeName='long' />"
+        "       <ECProperty propertyName='S2' typeName='string' />"
+        "   </ECEntityClass>"
+        "</ECSchema>");
+
+    AssertSchemaUpdate(deleteECProperty, filePath, {false, false}, "Deleting ECProperty is generally not supported as property is mapped to OwnTable");
+    }
+
+//---------------------------------------------------------------------------------------
+// @bsimethod                                   Affan Khan                          03/16
+//+---------------+---------------+---------------+---------------+---------------+------
+TEST_F(ECSchemaUpdateTests, DeleteProperties_TPH)
+    {
+    SchemaItem schemaItem(
+        "<?xml version='1.0' encoding='utf-8'?>"
+        "<ECSchema schemaName='TestSchema' nameSpacePrefix='ts' version='1.0.0' xmlns='http://www.bentley.com/schemas/Bentley.ECXML.3.0'>"
+        "   <ECSchemaReference name = 'ECDbMap' version='02.00' prefix = 'ecdbmap' />"
+        "   <ECEntityClass typeName='Koo' modifier='None' >"
+        "        <ECCustomAttributes>"
+        "         <ClassMap xmlns='ECDbMap.02.00'>"
+        "                <MapStrategy>TablePerHierarchy</MapStrategy>"
+        "            </ClassMap>"
+        "            <ShareColumns xmlns='ECDbMap.02.00'>"
+        "              <SharedColumnCount>5</SharedColumnCount>"
+        "              <ApplyToSubclassesOnly>True</ApplyToSubclassesOnly>"
+        "            </ShareColumns>"
+        "        </ECCustomAttributes>"
+        "       <ECProperty propertyName='L1' typeName='long' />"
+        "       <ECProperty propertyName='S1' typeName='string' />"
+        "   </ECEntityClass>"
+        "   <ECEntityClass typeName='Foo' modifier='None' >"
+        "       <BaseClass>Koo</BaseClass>"
+        "       <ECProperty propertyName='L2' typeName='long' />"
+        "       <ECProperty propertyName='S2' typeName='string' />"
+        "   </ECEntityClass>"
+        "   <ECEntityClass typeName='Goo' modifier='None' >"
+        "       <BaseClass>Foo</BaseClass>"
+        "       <ECProperty propertyName='L3' typeName='long' />"
+        "       <ECProperty propertyName='S3' typeName='string' />"
+        "   </ECEntityClass>"
+        "   <ECEntityClass typeName='Boo' modifier='None' >"
+        "       <BaseClass>Goo</BaseClass>"
+        "       <ECProperty propertyName='L4' typeName='long' />"
+        "       <ECProperty propertyName='S4' typeName='string' />"
+        "   </ECEntityClass>"
+        "</ECSchema>");
+    SetupECDb("schemaupdate.ecdb", schemaItem);
+    ASSERT_TRUE(GetECDb().IsDbOpen());
+    GetECDb().Schemas().CreateECClassViewsInDb();
+
+    //Make sure ECClass definition is updated correctly
+    ASSERT_PROPERTIES_STRICT(GetECDb(), "TestSchema:Koo -> L1, S1");
+    ASSERT_PROPERTIES_STRICT(GetECDb(), "TestSchema:Foo -> L1, L2, S1, S2");
+    ASSERT_PROPERTIES_STRICT(GetECDb(), "TestSchema:Goo -> L1, L2, L3, S1, S2, S3");
+    ASSERT_PROPERTIES_STRICT(GetECDb(), "TestSchema:Boo -> L1, L2, L3, L4, S1, S2, S3, S4");
+
+    //Insert a row for each class
+    ASSERT_ECSQL(GetECDb(), ECSqlStatus::Success, BE_SQLITE_DONE, "INSERT INTO TestSchema.Koo (L1, S1) VALUES (1, 't1')");
+    ASSERT_ECSQL(GetECDb(), ECSqlStatus::Success, BE_SQLITE_DONE, "INSERT INTO TestSchema.Foo (L1, S1, L2, S2) VALUES (2, 't2', 3, 't3')");
+    ASSERT_ECSQL(GetECDb(), ECSqlStatus::Success, BE_SQLITE_DONE, "INSERT INTO TestSchema.Goo (L1, S1, L2, S2, L3, S3) VALUES (4, 't4', 5, 't5', 6,'t6')");
+    ASSERT_ECSQL(GetECDb(), ECSqlStatus::Success, BE_SQLITE_DONE, "INSERT INTO TestSchema.Boo (L1, S1, L2, S2, L3, S3, L4, S4) VALUES (5, 't5', 6, 't6', 7,'t7', 8,'t8')");
+
+    ASSERT_EQ(DbResult::BE_SQLITE_OK, GetECDb().SaveChanges());
+
+    //Delete some properties
+    SchemaItem editedSchemaItem(
+        "<?xml version='1.0' encoding='utf-8'?>"
+        "<ECSchema schemaName='TestSchema' nameSpacePrefix='ts' version='2.0.0' xmlns='http://www.bentley.com/schemas/Bentley.ECXML.3.0'>"
+        "   <ECSchemaReference name = 'ECDbMap' version='02.00' prefix = 'ecdbmap' />"
+        "   <ECEntityClass typeName='Koo' modifier='None' >"
+        "        <ECCustomAttributes>"
+        "         <ClassMap xmlns='ECDbMap.02.00'>"
+        "                <MapStrategy>TablePerHierarchy</MapStrategy>"
+        "            </ClassMap>"
+        "            <ShareColumns xmlns='ECDbMap.02.00'>"
+        "              <SharedColumnCount>5</SharedColumnCount>"
+        "              <ApplyToSubclassesOnly>True</ApplyToSubclassesOnly>"
+        "            </ShareColumns>"
+        "        </ECCustomAttributes>"
+        "       <ECProperty propertyName='L1' typeName='long' />"
+        "       <ECProperty propertyName='S1' typeName='string' />"
+        "       <ECProperty propertyName='D1' typeName='string' />"
+        "   </ECEntityClass>"
+        "   <ECEntityClass typeName='Foo' modifier='None' >"
+        "       <BaseClass>Koo</BaseClass>"
+        "       <ECProperty propertyName='L2' typeName='long' />"
+        "       <ECProperty propertyName='D2' typeName='string' />"
+        "   </ECEntityClass>"
+        "   <ECEntityClass typeName='Goo' modifier='None' >"
+        "       <BaseClass>Foo</BaseClass>"
+        "       <ECProperty propertyName='L3' typeName='long' />"
+        "       <ECProperty propertyName='D3' typeName='string' />"
+        "   </ECEntityClass>"
+        "   <ECEntityClass typeName='Boo' modifier='None' >"
+        "       <BaseClass>Goo</BaseClass>"
+        "       <ECProperty propertyName='L4' typeName='long' />"
+        "       <ECProperty propertyName='D4' typeName='string' />"
+        "   </ECEntityClass>"
+        "</ECSchema>");
+
+    bool asserted = false;
+    AssertSchemaImport(asserted, GetECDb(), editedSchemaItem);
+    ASSERT_FALSE(asserted);
+    GetECDb().Schemas().CreateECClassViewsInDb();
+    ASSERT_EQ(DbResult::BE_SQLITE_OK, GetECDb().SaveChanges());
+
+    //Make sure ECClass definition is updated correctly
+    ASSERT_PROPERTIES_STRICT(GetECDb(), "TestSchema:Koo -> L1, S1, +D1");
+    ASSERT_PROPERTIES_STRICT(GetECDb(), "TestSchema:Foo -> L1, L2, S1, -S2, +D1, +D2");
+    ASSERT_PROPERTIES_STRICT(GetECDb(), "TestSchema:Goo -> L1, L2, L3, S1, -S2, -S3, +D1, +D2, +D3");
+    ASSERT_PROPERTIES_STRICT(GetECDb(), "TestSchema:Boo -> L1, L2, L3, L4, S1, -S2, -S3, -S4, +D1, +D2, +D3, +D4");
+
+    //see if ECSQL fail for a property which has been deleted
+    ASSERT_ECSQL(GetECDb(), ECSqlStatus::Success, BE_SQLITE_DONE, "INSERT INTO TestSchema.Koo (L1, S1) VALUES (1, 't1')");
+    ASSERT_ECSQL(GetECDb(), ECSqlStatus::InvalidECSql, BE_SQLITE_DONE, "INSERT INTO TestSchema.Foo (L1, S1, L2, S2) VALUES (2, 't2',3, 't3')");
+    ASSERT_ECSQL(GetECDb(), ECSqlStatus::InvalidECSql, BE_SQLITE_DONE, "INSERT INTO TestSchema.Goo (L1, S1, L2, S2, L3, S3) VALUES (4, 't4', 5, 't5', 6,'t6')");
+    ASSERT_ECSQL(GetECDb(), ECSqlStatus::InvalidECSql, BE_SQLITE_DONE, "INSERT INTO TestSchema.Boo (L1, S1, L2, S2, L3, S3, L4, S4) VALUES (5, 't5', 6, 't6', 7,'t7', 8,'t8')");
+
+    //Ensure new property is null for existing rows
+    ASSERT_ECSQL(GetECDb(), ECSqlStatus::Success, BE_SQLITE_ROW, "SELECT ECInstanceId FROM ONLY TestSchema.Koo WHERE D1 IS NULL");
+    ASSERT_ECSQL(GetECDb(), ECSqlStatus::Success, BE_SQLITE_ROW, "SELECT ECInstanceId FROM ONLY TestSchema.Foo WHERE D1 IS NULL AND D2 IS NULL");
+    ASSERT_ECSQL(GetECDb(), ECSqlStatus::Success, BE_SQLITE_ROW, "SELECT ECInstanceId FROM ONLY TestSchema.Goo WHERE D1 IS NULL AND D2 IS NULL AND D3 IS NULL");
+    ASSERT_ECSQL(GetECDb(), ECSqlStatus::Success, BE_SQLITE_ROW, "SELECT ECInstanceId FROM ONLY TestSchema.Boo WHERE D1 IS NULL AND D2 IS NULL AND D3 IS NULL AND D4 IS NULL");
+
+    //Insert new row with new value
+    ASSERT_ECSQL(GetECDb(), ECSqlStatus::Success, BE_SQLITE_DONE, "INSERT INTO TestSchema.Koo (L1, S1, D1) VALUES (1, 't1', 'd1')");
+    ASSERT_ECSQL(GetECDb(), ECSqlStatus::Success, BE_SQLITE_DONE, "INSERT INTO TestSchema.Foo (L1, S1, D1, L2, D2) VALUES (2, 't2', 'd2',3, 'd3')");
+    ASSERT_ECSQL(GetECDb(), ECSqlStatus::Success, BE_SQLITE_DONE, "INSERT INTO TestSchema.Goo (L1, S1, D1, L2, D2, L3, D3) VALUES (4, 't3', 'd4', 5, 'd5',6 ,'d6')");
+    ASSERT_ECSQL(GetECDb(), ECSqlStatus::Success, BE_SQLITE_DONE, "INSERT INTO TestSchema.Boo (L1, S1, D1, L2, D2, L3, D3, L4, D4) VALUES (5, 't4', 'd7', 6, 'd8',7 ,'d9', 8,'d10')");
+    }
+
+//---------------------------------------------------------------------------------------
+// @bsimethod                                   Muhammad.Hassan                     06/16
+//+---------------+---------------+---------------+---------------+---------------+------
+TEST_F(ECSchemaUpdateTests, DeleteProperties_JoinedTable)
+    {
+    SchemaItem schemaItem(
+        "<?xml version='1.0' encoding='utf-8'?>"
+        "<ECSchema schemaName='TestSchema' nameSpacePrefix='ts' version='1.0.0' xmlns='http://www.bentley.com/schemas/Bentley.ECXML.3.0'>"
+        "   <ECSchemaReference name = 'ECDbMap' version='02.00' prefix = 'ecdbmap' />"
+        "   <ECEntityClass typeName='Koo' modifier='None' >"
+        "        <ECCustomAttributes>"
+        "         <ClassMap xmlns='ECDbMap.02.00'>"
+        "                <MapStrategy>TablePerHierarchy</MapStrategy>"
+        "            </ClassMap>"
+        "            <ShareColumns xmlns='ECDbMap.02.00'>"
+        "              <SharedColumnCount>5</SharedColumnCount>"
+        "              <ApplyToSubclassesOnly>True</ApplyToSubclassesOnly>"
+        "            </ShareColumns>"
+        "            <JoinedTablePerDirectSubclass xmlns='ECDbMap.02.00'/>"
+        "        </ECCustomAttributes>"
+        "       <ECProperty propertyName='L1' typeName='long' />"
+        "       <ECProperty propertyName='S1' typeName='string' />"
+        "   </ECEntityClass>"
+        "   <ECEntityClass typeName='Foo' modifier='None' >"
+        "       <BaseClass>Koo</BaseClass>"
+        "       <ECProperty propertyName='L2' typeName='long' />"
+        "       <ECProperty propertyName='S2' typeName='string' />"
+        "   </ECEntityClass>"
+        "   <ECEntityClass typeName='Goo' modifier='None' >"
+        "       <BaseClass>Foo</BaseClass>"
+        "       <ECProperty propertyName='L3' typeName='long' />"
+        "       <ECProperty propertyName='S3' typeName='string' />"
+        "   </ECEntityClass>"
+        "   <ECEntityClass typeName='Boo' modifier='None' >"
+        "       <BaseClass>Goo</BaseClass>"
+        "       <ECProperty propertyName='L4' typeName='long' />"
+        "       <ECProperty propertyName='S4' typeName='string' />"
+        "   </ECEntityClass>"
+        "</ECSchema>");
+    SetupECDb("schemaupdate.ecdb", schemaItem);
+    ASSERT_TRUE(GetECDb().IsDbOpen());
+    GetECDb().Schemas().CreateECClassViewsInDb();
+    ASSERT_EQ(DbResult::BE_SQLITE_OK, GetECDb().SaveChanges());
+
+    //Make sure ECClass definition is updated correctly
+    ASSERT_PROPERTIES_STRICT(GetECDb(), "TestSchema:Koo -> L1, S1");
+    ASSERT_PROPERTIES_STRICT(GetECDb(), "TestSchema:Foo -> L1, L2, S1, S2");
+    ASSERT_PROPERTIES_STRICT(GetECDb(), "TestSchema:Goo -> L1, L2, L3, S1, S2, S3");
+    ASSERT_PROPERTIES_STRICT(GetECDb(), "TestSchema:Boo -> L1, L2, L3, L4, S1, S2, S3, S4");
+
+    //Insert a row for each class
+    ASSERT_ECSQL(GetECDb(), ECSqlStatus::Success, BE_SQLITE_DONE, "INSERT INTO TestSchema.Koo (L1, S1) VALUES (1, 't1')");
+    ASSERT_ECSQL(GetECDb(), ECSqlStatus::Success, BE_SQLITE_DONE, "INSERT INTO TestSchema.Foo (L1, S1, L2, S2) VALUES (2, 't2', 3, 't3')");
+    ASSERT_ECSQL(GetECDb(), ECSqlStatus::Success, BE_SQLITE_DONE, "INSERT INTO TestSchema.Goo (L1, S1, L2, S2, L3, S3) VALUES (4, 't4', 5, 't5', 6,'t6')");
+    ASSERT_ECSQL(GetECDb(), ECSqlStatus::Success, BE_SQLITE_DONE, "INSERT INTO TestSchema.Boo (L1, S1, L2, S2, L3, S3, L4, S4) VALUES (5, 't5', 6, 't6', 7,'t7', 8,'t8')");
+
+    //Delete some properties
+    SchemaItem editedSchemaItem(
+        "<?xml version='1.0' encoding='utf-8'?>"
+        "<ECSchema schemaName='TestSchema' nameSpacePrefix='ts' version='2.0.0' xmlns='http://www.bentley.com/schemas/Bentley.ECXML.3.0'>"
+        "   <ECSchemaReference name = 'ECDbMap' version='02.00' prefix = 'ecdbmap' />"
+        "   <ECEntityClass typeName='Koo' modifier='None' >"
+        "        <ECCustomAttributes>"
+        "         <ClassMap xmlns='ECDbMap.02.00'>"
+        "                <MapStrategy>TablePerHierarchy</MapStrategy>"
+        "            </ClassMap>"
+        "            <ShareColumns xmlns='ECDbMap.02.00'>"
+        "              <SharedColumnCount>5</SharedColumnCount>"
+        "              <ApplyToSubclassesOnly>True</ApplyToSubclassesOnly>"
+        "            </ShareColumns>"
+        "            <JoinedTablePerDirectSubclass xmlns='ECDbMap.02.00'/>"
+        "        </ECCustomAttributes>"
+        "       <ECProperty propertyName='L1' typeName='long' />"
+        "       <ECProperty propertyName='S1' typeName='string' />"
+        "       <ECProperty propertyName='D1' typeName='string' />"
+        "   </ECEntityClass>"
+        "   <ECEntityClass typeName='Foo' modifier='None' >"
+        "       <BaseClass>Koo</BaseClass>"
+        "       <ECProperty propertyName='L2' typeName='long' />"
+        "       <ECProperty propertyName='D2' typeName='string' />"
+        "   </ECEntityClass>"
+        "   <ECEntityClass typeName='Goo' modifier='None' >"
+        "       <BaseClass>Foo</BaseClass>"
+        "       <ECProperty propertyName='L3' typeName='long' />"
+        "       <ECProperty propertyName='D3' typeName='string' />"
+        "   </ECEntityClass>"
+        "   <ECEntityClass typeName='Boo' modifier='None' >"
+        "       <BaseClass>Goo</BaseClass>"
+        "       <ECProperty propertyName='L4' typeName='long' />"
+        "       <ECProperty propertyName='D4' typeName='string' />"
+        "   </ECEntityClass>"
+        "</ECSchema>");
+
+    bool asserted = false;
+    AssertSchemaImport(asserted, GetECDb(), editedSchemaItem);
+    ASSERT_FALSE(asserted);
+    GetECDb().Schemas().CreateECClassViewsInDb();
+    ASSERT_EQ(DbResult::BE_SQLITE_OK, GetECDb().SaveChanges());
+
+    //Make sure ECClass definition is updated correctly
+    ASSERT_PROPERTIES_STRICT(GetECDb(), "TestSchema:Koo -> L1, S1, +D1");
+    ASSERT_PROPERTIES_STRICT(GetECDb(), "TestSchema:Foo -> L1, L2, S1, -S2, +D1, +D2");
+    ASSERT_PROPERTIES_STRICT(GetECDb(), "TestSchema:Goo -> L1, L2, L3, S1, -S2, -S3, +D1, +D2, +D3");
+    ASSERT_PROPERTIES_STRICT(GetECDb(), "TestSchema:Boo -> L1, L2, L3, L4, S1, -S2, -S3, -S4, +D1, +D2, +D3, +D4");
+
+    //see if ECSQL fail for a property which has been deleted
+    ASSERT_ECSQL(GetECDb(), ECSqlStatus::Success, BE_SQLITE_DONE, "INSERT INTO TestSchema.Koo (L1, S1) VALUES (1, 't1')");
+    ASSERT_ECSQL(GetECDb(), ECSqlStatus::InvalidECSql, BE_SQLITE_DONE, "INSERT INTO TestSchema.Foo (L1, S1, L2, S2) VALUES (2, 't2',3, 't3')");
+    ASSERT_ECSQL(GetECDb(), ECSqlStatus::InvalidECSql, BE_SQLITE_DONE, "INSERT INTO TestSchema.Goo (L1, S1, L2, S2, L3, S3) VALUES (4, 't4', 5, 't5', 6,'t6')");
+    ASSERT_ECSQL(GetECDb(), ECSqlStatus::InvalidECSql, BE_SQLITE_DONE, "INSERT INTO TestSchema.Boo (L1, S1, L2, S2, L3, S3, L4, S4) VALUES (5, 't5', 6, 't6', 7,'t7', 8,'t8')");
+
+    //Ensure new property is null for existing rows
+    ASSERT_ECSQL(GetECDb(), ECSqlStatus::Success, BE_SQLITE_ROW, "SELECT ECInstanceId FROM ONLY TestSchema.Koo WHERE D1 IS NULL");
+    ASSERT_ECSQL(GetECDb(), ECSqlStatus::Success, BE_SQLITE_ROW, "SELECT ECInstanceId FROM ONLY TestSchema.Foo WHERE D2 IS NULL");
+    ASSERT_ECSQL(GetECDb(), ECSqlStatus::Success, BE_SQLITE_ROW, "SELECT ECInstanceId FROM ONLY TestSchema.Goo WHERE D2 IS NULL AND D3 IS NULL");
+    ASSERT_ECSQL(GetECDb(), ECSqlStatus::Success, BE_SQLITE_ROW, "SELECT ECInstanceId FROM ONLY TestSchema.Boo WHERE D2 IS NULL AND D3 IS NULL AND D4 IS NULL");
+
+    //Insert new row with new value
+    ASSERT_ECSQL(GetECDb(), ECSqlStatus::Success, BE_SQLITE_DONE, "INSERT INTO TestSchema.Koo (L1, S1, D1) VALUES (1, 't1', 'd1')");
+    ASSERT_ECSQL(GetECDb(), ECSqlStatus::Success, BE_SQLITE_DONE, "INSERT INTO TestSchema.Foo (L1, S1, D1, L2, D2) VALUES (2, 't2', 'd2',3, 'd3')");
+    ASSERT_ECSQL(GetECDb(), ECSqlStatus::Success, BE_SQLITE_DONE, "INSERT INTO TestSchema.Goo (L1, S1, D1, L2, D2, L3, D3) VALUES (4, 't3', 'd4', 5, 'd5',6 ,'d6')");
+    ASSERT_ECSQL(GetECDb(), ECSqlStatus::Success, BE_SQLITE_DONE, "INSERT INTO TestSchema.Boo (L1, S1, D1, L2, D2, L3, D3, L4, D4) VALUES (5, 't4', 'd7', 6, 'd8',7 ,'d9', 8,'d10')");
+    }
+
+//---------------------------------------------------------------------------------------
+// @bsimethod                                   Muhammad.Hassan                     06/16
+//+---------------+---------------+---------------+---------------+---------------+------
+TEST_F(ECSchemaUpdateTests, AddDeleteVirtualColumns)
+    {
+    SchemaItem schemaItem(
+        "<?xml version='1.0' encoding='utf-8'?>"
+        "<ECSchema schemaName='TestSchema' nameSpacePrefix='ts' version='1.0.0' xmlns='http://www.bentley.com/schemas/Bentley.ECXML.3.0'>"
+        "   <ECSchemaReference name = 'ECDbMap' version='02.00' prefix = 'ecdbmap' />"
+        "   <ECEntityClass typeName='Foo' modifier='Abstract' >"
+        "       <ECProperty propertyName='L1' typeName='long' />"
+        "       <ECProperty propertyName='S1' typeName='string' />"
+        "   </ECEntityClass>"
+        "</ECSchema>");
+    SetupECDb("schemaupdate.ecdb", schemaItem);
+    ASSERT_TRUE(GetECDb().IsDbOpen());
+    GetECDb().Schemas().CreateECClassViewsInDb();
+    ASSERT_EQ(DbResult::BE_SQLITE_OK, GetECDb().SaveChanges());
+
+    BeFileName filePath(GetECDb().GetDbFileName());
+    GetECDb().CloseDb();
+
+    //Delete and Add some properties
+    Utf8CP editedSchemaItem =
+        "<?xml version='1.0' encoding='utf-8'?>"
+        "<ECSchema schemaName='TestSchema' nameSpacePrefix='ts' version='2.0.0' xmlns='http://www.bentley.com/schemas/Bentley.ECXML.3.0'>"
+        "   <ECSchemaReference name = 'ECDbMap' version='02.00' prefix = 'ecdbmap' />"
+        "   <ECEntityClass typeName='Foo' modifier='None' >"
+        "       <ECProperty propertyName='L1' typeName='long' />"
+        "       <ECProperty propertyName='D1' typeName='long' />"
+        "   </ECEntityClass>"
+        "</ECSchema>";
+
+    m_updatedDbs.clear();
+    AssertSchemaUpdate(editedSchemaItem, filePath, {true, true}, "Addition or deletion of virtual column");
+
+    for (Utf8StringCR dbPath : m_updatedDbs)
+        {
+        ASSERT_EQ(BE_SQLITE_OK, OpenBesqliteDb(dbPath.c_str()));
+
+        ASSERT_PROPERTIES_STRICT(GetECDb(), "TestSchema:Foo -> L1, -S1, +D1");
+
+        GetECDb().CloseDb();
+        }
+    }
+
+//---------------------------------------------------------------------------------------
+// @bsimethod                                   Muhammad.Hassan                     06/16
+//+---------------+---------------+---------------+---------------+---------------+------
+TEST_F(ECSchemaUpdateTests, DeleteOverriddenProperties)
+    {
+    SchemaItem schemaItem(
+        "<?xml version='1.0' encoding='utf-8'?>"
+        "<ECSchema schemaName='TestSchema' nameSpacePrefix='ts' version='1.0.0' xmlns='http://www.bentley.com/schemas/Bentley.ECXML.3.0'>"
+        "   <ECSchemaReference name = 'ECDbMap' version='02.00' prefix = 'ecdbmap' />"
+        "   <ECEntityClass typeName='Foo' modifier='None' >"
+        "        <ECCustomAttributes>"
+        "         <ClassMap xmlns='ECDbMap.02.00'>"
+        "                <MapStrategy>TablePerHierarchy</MapStrategy>"
+        "            </ClassMap>"
+        "            <ShareColumns xmlns='ECDbMap.02.00'>"
+        "              <SharedColumnCount>5</SharedColumnCount>"
+        "              <ApplyToSubclassesOnly>True</ApplyToSubclassesOnly>"
+        "            </ShareColumns>"
+        "        </ECCustomAttributes>"
+        "       <ECProperty propertyName='L1' typeName='long' />"
+        "       <ECProperty propertyName='S1' typeName='string' />"
+        "   </ECEntityClass>"
+        "   <ECEntityClass typeName='Goo' modifier='None' >"
+        "       <BaseClass>Foo</BaseClass>"
+        "       <ECProperty propertyName='L2' typeName='long' />"
+        "       <ECProperty propertyName='S2' typeName='string' />"
+        "       <ECProperty propertyName='L1' typeName='long' />"//Overridden Property
+        "       <ECProperty propertyName='S1' typeName='string' />"//Overridden Property
+        "   </ECEntityClass>"
+        "</ECSchema>");
+    SetupECDb("schemaupdate.ecdb", schemaItem);
+    ASSERT_TRUE(GetECDb().IsDbOpen());
+    GetECDb().Schemas().CreateECClassViewsInDb();
+    ASSERT_EQ(DbResult::BE_SQLITE_OK, GetECDb().SaveChanges());
+
+    BeFileName filePath(GetECDb().GetDbFileName());
+    GetECDb().CloseDb();
+
+    Utf8CP deleteOverriddenProperty =
+        "<?xml version='1.0' encoding='utf-8'?>"
+        "<ECSchema schemaName='TestSchema' nameSpacePrefix='ts' version='2.0.0' xmlns='http://www.bentley.com/schemas/Bentley.ECXML.3.0'>"
+        "   <ECSchemaReference name = 'ECDbMap' version='02.00' prefix = 'ecdbmap' />"
+        "   <ECEntityClass typeName='Foo' modifier='None' >"
+        "       <ECProperty propertyName='L1' typeName='long' />"
+        "       <ECProperty propertyName='S1' typeName='string' />"
+        "   </ECEntityClass>"
+        "   <ECEntityClass typeName='Goo' modifier='None' >"
+        "       <BaseClass>Foo</BaseClass>"
+        "       <ECProperty propertyName='L2' typeName='long' />"
+        "       <ECProperty propertyName='S2' typeName='string' />"
+        "   </ECEntityClass>"
+        "</ECSchema>";
+
+    AssertSchemaUpdate(deleteOverriddenProperty, filePath, {false, false}, "Deletion overridden properties");
+    }
+
+//---------------------------------------------------------------------------------------
+// @bsimethod                                   Muhammad Hassan                     03/16
+//+---------------+---------------+---------------+---------------+---------------+------
+TEST_F(ECSchemaUpdateTests, UpdateCAProperties)
+    {
+    SchemaItem schemaItem(
+        "<?xml version='1.0' encoding='utf-8'?>"
+        "<ECSchema schemaName='TestSchema' nameSpacePrefix='ts' displayLabel='Test Schema' description='This is Test Schema' version='1.0.0' xmlns='http://www.bentley.com/schemas/Bentley.ECXML.3.0'>"
+        "   <ECCustomAttributeClass typeName = 'TestCA' appliesTo = 'PrimitiveProperty'>"
+        "       <ECProperty propertyName = 'ColumnName' typeName = 'string' description = 'If not specified, the ECProperty name is used. It must follow EC Identifier specification.' />"
+        "       <ECProperty propertyName = 'IsNullable' typeName = 'boolean' description = 'If false, values must not be unset for this property.' />"
+        "   </ECCustomAttributeClass>"
+        "   <ECEntityClass typeName='TestClass' displayLabel='Test Class' description='This is test Class' modifier='None' >"
+        "       <ECProperty propertyName='TestProperty' displayLabel='Test Property' description='this is property' typeName='string' >"
+        "        <ECCustomAttributes>"
+        "            <TestCA xmlns='TestSchema.01.00'>"
+        "                <IsNullable>false</IsNullable>"
+        "            </TestCA>"
+        "        </ECCustomAttributes>"
+        "       </ECProperty>"
+        "   </ECEntityClass>"
+        "</ECSchema>");
+
+    SetupECDb("schemaupdate.ecdb", schemaItem);
+    ASSERT_TRUE(GetECDb().IsDbOpen());
+    ASSERT_EQ(DbResult::BE_SQLITE_OK, GetECDb().SaveChanges());
+
+    BeFileName filePath(GetECDb().GetDbFileName());
+    GetECDb().CloseDb();
+
+    //import edited schema with some changes.
+    Utf8CP editedCAProperties =
+        "<?xml version='1.0' encoding='utf-8'?>"
+        "<ECSchema schemaName='TestSchema' nameSpacePrefix='ts_modified' displayLabel='Modified Test Schema' description='modified test schema' version='1.0.0' xmlns='http://www.bentley.com/schemas/Bentley.ECXML.3.0'>"
+        "   <ECCustomAttributeClass typeName = 'TestCA' appliesTo = 'PrimitiveProperty'>"
+        "       <ECProperty propertyName = 'ColumnName' typeName = 'string' description = 'If not specified, the ECProperty name is used. It must follow EC Identifier specification.' />"
+        "       <ECProperty propertyName = 'IsNullable' typeName = 'boolean' description = 'If false, values must not be unset for this property.' />"
+        "       <ECProperty propertyName = 'IsUnique' typeName = 'boolean' description = 'Only allow unique values for this property.' />"
+        "       <ECProperty propertyName = 'Collation' typeName = 'string' description = 'Specifies how string comparisons should work for this property. Possible values: Binary (default): bit to bit matching. NoCase: The same as binary, except that the 26 upper case characters of ASCII are folded to their lower case equivalents before comparing. Note that it only folds ASCII characters. RTrim: The same as binary, except that trailing space characters are ignored.' />"
+        "   </ECCustomAttributeClass>"
+        "   <ECEntityClass typeName='TestClass' displayLabel='Modified Test Class' description='modified test class' modifier='None' >"
+        "       <ECProperty propertyName='TestProperty' displayLabel='Modified Test Property' description='this is modified property' typeName='string' >"
+        "        <ECCustomAttributes>"
+        "            <TestCA xmlns='TestSchema.01.00'>"
+        "                <IsNullable>false</IsNullable>"
+        "                <IsUnique>true</IsUnique>"
+        "                <ColumnName>TestProperty1</ColumnName>"
+        "            </TestCA>"
+        "        </ECCustomAttributes>"
+        "       </ECProperty>"
+        "   </ECEntityClass>"
+        "</ECSchema>";
+
+    m_updatedDbs.clear();
+    AssertSchemaUpdate(editedCAProperties, filePath, {true, true}, "Modifying CA classes and instances");
+
+    for (Utf8StringCR dbPath : m_updatedDbs)
+        {
+        ASSERT_EQ(BE_SQLITE_OK, OpenBesqliteDb(dbPath.c_str()));
+        //Verify Schema, Class, property and CAClassProperties attributes upgraded successfully
+        ECSchemaCP testSchema = GetECDb().Schemas().GetECSchema("TestSchema");
+        ASSERT_TRUE(testSchema != nullptr);
+        ASSERT_TRUE(testSchema->GetAlias() == "ts_modified");
+        ASSERT_TRUE(testSchema->GetDisplayLabel() == "Modified Test Schema");
+        ASSERT_TRUE(testSchema->GetDescription() == "modified test schema");
+
+        ECClassCP testClass = testSchema->GetClassCP("TestClass");
+        ASSERT_TRUE(testClass != nullptr);
+        ASSERT_TRUE(testClass->GetDisplayLabel() == "Modified Test Class");
+        ASSERT_TRUE(testClass->GetDescription() == "modified test class");
+
+        ECPropertyCP testProperty = testClass->GetPropertyP("TestProperty");
+        ASSERT_TRUE(testProperty != nullptr);
+        ASSERT_TRUE(testProperty->GetDisplayLabel() == "Modified Test Property");
+        ASSERT_TRUE(testProperty->GetDescription() == "this is modified property");
+
+        //Verify attributes via ECSql using MataSchema
+        ECSqlStatement statement;
+        ASSERT_EQ(ECSqlStatus::Success, statement.Prepare(GetECDb(), "SELECT DisplayLabel, Description, Alias FROM ec.ECSchemaDef WHERE Name='TestSchema'"));
+        ASSERT_EQ(DbResult::BE_SQLITE_ROW, statement.Step());
+        ASSERT_STREQ("Modified Test Schema", statement.GetValueText(0));
+        ASSERT_STREQ("modified test schema", statement.GetValueText(1));
+        ASSERT_STREQ("ts_modified", statement.GetValueText(2));
+
+        statement.Finalize();
+        ASSERT_EQ(ECSqlStatus::Success, statement.Prepare(GetECDb(), "SELECT DisplayLabel, Description FROM ec.ECClassDef WHERE Name='TestClass'"));
+        ASSERT_EQ(DbResult::BE_SQLITE_ROW, statement.Step());
+        ASSERT_STREQ("Modified Test Class", statement.GetValueText(0));
+        ASSERT_STREQ("modified test class", statement.GetValueText(1));
+
+        statement.Finalize();
+        ASSERT_EQ(ECSqlStatus::Success, statement.Prepare(GetECDb(), "SELECT DisplayLabel, Description FROM ec.ECPropertyDef WHERE Name='TestProperty'"));
+        ASSERT_EQ(DbResult::BE_SQLITE_ROW, statement.Step());
+        ASSERT_STREQ("Modified Test Property", statement.GetValueText(0));
+        ASSERT_STREQ("this is modified property", statement.GetValueText(1));
+        statement.Finalize();
+
+        //Verify class and Property accessible using new ECSchemaPrefix
+        ASSERT_ECSQL(GetECDb(), ECSqlStatus::Success, BE_SQLITE_DONE, "SELECT TestProperty FROM ts_modified.TestClass");
+
+        //verify CA changes
+        testProperty = GetECDb().Schemas().GetECSchema("TestSchema")->GetClassCP("TestClass")->GetPropertyP("TestProperty");
+        ASSERT_TRUE(testProperty != nullptr);
+        IECInstancePtr propertyMapCA = testProperty->GetCustomAttribute("TestCA");
+        ASSERT_TRUE(propertyMapCA != nullptr);
+        ECValue val;
+        ASSERT_EQ(ECObjectsStatus::Success, propertyMapCA->GetValue(val, "IsNullable"));
+        ASSERT_FALSE(val.GetBoolean());
+
+        val.Clear();
+        ASSERT_EQ(ECObjectsStatus::Success, propertyMapCA->GetValue(val, "ColumnName"));
+        ASSERT_STREQ("TestProperty1", val.GetUtf8CP());
+
+        GetECDb().CloseDb();
+        }
+    }
+
+//---------------------------------------------------------------------------------------
+// @bsimethod                                   Muhammad Hassan                     03/16
+//+---------------+---------------+---------------+---------------+---------------+------
+TEST_F(ECSchemaUpdateTests, AddNewEntityClass)
+    {
+    SchemaItem schemaItem(
+        "<?xml version='1.0' encoding='utf-8'?>"
+        "<ECSchema schemaName='TestSchema' nameSpacePrefix='ts' version='1.0.0' xmlns='http://www.bentley.com/schemas/Bentley.ECXML.3.0'>"
+        "</ECSchema>");
+
+    SetupECDb("schemaupdate.ecdb", schemaItem);
+    ASSERT_TRUE(GetECDb().IsDbOpen());
+    ASSERT_EQ(DbResult::BE_SQLITE_OK, GetECDb().SaveChanges());
+
+    BeFileName filePath(GetECDb().GetDbFileName());
+    GetECDb().CloseDb();
+
+    //Upgrade with some attributes and import schema
+    Utf8CP addNewEntityClass =
+        "<?xml version='1.0' encoding='utf-8'?>"
+        "<ECSchema schemaName='TestSchema' nameSpacePrefix='ts_modified' version='1.0.0' xmlns='http://www.bentley.com/schemas/Bentley.ECXML.3.0'>"
+        "   <ECEntityClass typeName='TestClass' displayLabel='Test Class' description='This is test Class' modifier='None' />"
+        "</ECSchema>";
+
+    m_updatedDbs.clear();
+    AssertSchemaUpdate(addNewEntityClass, filePath, {true, false}, "Adding New Entity Class");
+
+    for (Utf8StringCR dbPath : m_updatedDbs)
+        {
+        ASSERT_EQ(BE_SQLITE_OK, OpenBesqliteDb(dbPath.c_str()));
+
+        //verify tables
+        //new class should be added with new namespace prefix
+        ASSERT_TRUE(GetECDb().TableExists("ts_modified_TestClass"));
+
+        //Verify Schema attributes upgraded successfully
+        ECSchemaCP testSchema = GetECDb().Schemas().GetECSchema("TestSchema");
+        ASSERT_TRUE(testSchema != nullptr);
+
+        //Verify Newly Added Entity Class exists
+        ECClassCP entityClass = testSchema->GetClassCP("TestClass");
+        ASSERT_TRUE(entityClass != nullptr);
+        ASSERT_TRUE(entityClass->GetDisplayLabel() == "Test Class");
+        ASSERT_TRUE(entityClass->GetDescription() == "This is test Class");
+
+        //Verify attributes via ECSql using MataSchema
+        ECSqlStatement statement;
+        ASSERT_EQ(ECSqlStatus::Success, statement.Prepare(GetECDb(), "SELECT DisplayLabel, Description FROM ec.ECClassDef WHERE Name='TestClass'"));
+        ASSERT_EQ(DbResult::BE_SQLITE_ROW, statement.Step());
+        ASSERT_STREQ("Test Class", statement.GetValueText(0));
+        ASSERT_STREQ("This is test Class", statement.GetValueText(1));
+
+        //Query newly added Entity Class
+        statement.Finalize();
+        ASSERT_EQ(ECSqlStatus::Success, statement.Prepare(GetECDb(), "SELECT * FROM ts_modified.TestClass"));
+        ASSERT_EQ(DbResult::BE_SQLITE_DONE, statement.Step());
+        statement.Finalize();
+
+        GetECDb().CloseDb();
+        }
+    }
+
+//---------------------------------------------------------------------------------------
+// @bsimethod                                   Muhammad.Hassan                     07/16
+//+---------------+---------------+---------------+---------------+---------------+------
+TEST_F(ECSchemaUpdateTests, AddNewSubClassForBaseWithTPH)
+    {
+    SchemaItem schemaItem(
+        "<?xml version='1.0' encoding='utf-8'?>"
+        "<ECSchema schemaName='TestSchema' nameSpacePrefix='ts' version='1.0.0' xmlns='http://www.bentley.com/schemas/Bentley.ECXML.3.0'>"
+        "   <ECSchemaReference name = 'ECDbMap' version='02.00' prefix = 'ecdbmap' />"
+        "   <ECEntityClass typeName='Parent' modifier='None' >"
+        "        <ECCustomAttributes>"
+        "         <ClassMap xmlns='ECDbMap.02.00'>"
+        "                <MapStrategy>TablePerHierarchy</MapStrategy>"
+        "            </ClassMap>"
+        "        </ECCustomAttributes>"
+        "       <ECProperty propertyName='P1' typeName='int' />"
+        "   </ECEntityClass>"
+        "</ECSchema>");
+
+    SetupECDb("schemaupdate.ecdb", schemaItem);
+    ASSERT_TRUE(GetECDb().IsDbOpen());
+    BeFileName filePath(GetECDb().GetDbFileName());
+    ASSERT_EQ(DbResult::BE_SQLITE_OK, GetECDb().SaveChanges());
+    GetECDb().CloseDb();
+
+    NoDbSchemaModificationsECDb restrictedECDb;
+    ASSERT_EQ(BE_SQLITE_OK, restrictedECDb.OpenBeSQLiteDb(filePath, ECDb::OpenParams(Db::OpenMode::ReadWrite)));
+
+    SchemaItem schemaWithNewSubClass(
+        "<?xml version='1.0' encoding='utf-8'?>"
+        "<ECSchema schemaName='TestSchema' nameSpacePrefix='ts' version='1.0.0' xmlns='http://www.bentley.com/schemas/Bentley.ECXML.3.0'>"
+        "   <ECSchemaReference name = 'ECDbMap' version='02.00' prefix = 'ecdbmap' />"
+        "   <ECEntityClass typeName='Parent' modifier='None' >"
+        "        <ECCustomAttributes>"
+        "         <ClassMap xmlns='ECDbMap.02.00'>"
+        "                <MapStrategy>TablePerHierarchy</MapStrategy>"
+        "            </ClassMap>"
+        "        </ECCustomAttributes>"
+        "       <ECProperty propertyName='P1' typeName='int' />"
+        "   </ECEntityClass>"
+        "   <ECEntityClass typeName='Sub1' modifier='None' >"
+        "       <BaseClass>Parent</BaseClass>"
+        "   </ECEntityClass>"
+        "</ECSchema>", true, "Adding new Class to SharedTable is expected to succeed");
+
+    bool asserted = false;
+    AssertSchemaImport(asserted, restrictedECDb, schemaWithNewSubClass);
+    ASSERT_FALSE(asserted);
+
+    SchemaItem schemaWithNewSubClassWithNewProperty(
+        "<?xml version='1.0' encoding='utf-8'?>"
+        "<ECSchema schemaName='TestSchema' nameSpacePrefix='ts' version='1.0.0' xmlns='http://www.bentley.com/schemas/Bentley.ECXML.3.0'>"
+        "   <ECSchemaReference name = 'ECDbMap' version='02.00' prefix = 'ecdbmap' />"
+        "   <ECEntityClass typeName='Parent' modifier='None' >"
+        "        <ECCustomAttributes>"
+        "         <ClassMap xmlns='ECDbMap.02.00'>"
+        "                <MapStrategy>TablePerHierarchy</MapStrategy>"
+        "            </ClassMap>"
+        "        </ECCustomAttributes>"
+        "       <ECProperty propertyName='P1' typeName='int' />"
+        "   </ECEntityClass>"
+        "   <ECEntityClass typeName='Sub1' modifier='None' >"
+        "       <BaseClass>Parent</BaseClass>"
+        "       <ECProperty propertyName='Sub1' typeName='int' />"
+        "   </ECEntityClass>"
+        "</ECSchema>", 
+        //false, "Adding new column to SharedTable is expected to fail");
+        true, "Adding new column to SharedTable is expected to succeed until strict mode is enforced");
+
+    asserted = false;
+    AssertSchemaImport(asserted, restrictedECDb, schemaWithNewSubClassWithNewProperty);
+    ASSERT_FALSE(asserted);
+    }
+
+//---------------------------------------------------------------------------------------
+// @bsimethod                                   Muhammad.Hassan                     07/16
+//+---------------+---------------+---------------+---------------+---------------+------
+TEST_F(ECSchemaUpdateTests, AddNewClass_NewProperty_TPH_ShareColumns)
+    {
+    SchemaItem schemaItem(
+        "<?xml version='1.0' encoding='utf-8'?>"
+        "<ECSchema schemaName='TestSchema' nameSpacePrefix='ts' version='1.0.0' xmlns='http://www.bentley.com/schemas/Bentley.ECXML.3.0'>"
+        "   <ECSchemaReference name = 'ECDbMap' version='02.00' prefix = 'ecdbmap' />"
+        "   <ECEntityClass typeName='Parent' modifier='None' >"
+        "        <ECCustomAttributes>"
+        "         <ClassMap xmlns='ECDbMap.02.00'>"
+        "             <MapStrategy>TablePerHierarchy</MapStrategy>"
+        "         </ClassMap>"
+        "         <ShareColumns xmlns='ECDbMap.02.00'>"
+        "              <SharedColumnCount>5</SharedColumnCount>"
+        "              <ApplyToSubclassesOnly>True</ApplyToSubclassesOnly>"
+        "         </ShareColumns>"
+        "        </ECCustomAttributes>"
+        "       <ECProperty propertyName='P1' typeName='int' />"
+        "   </ECEntityClass>"
+        "   <ECEntityClass typeName='Sub1' modifier='None' >"
+        "       <BaseClass>Parent</BaseClass>"
+        "       <ECProperty propertyName='Sub1' typeName='int' />"
+        "   </ECEntityClass>"
+        "</ECSchema>");
+
+    SetupECDb("schemaupdate.ecdb", schemaItem);
+    ASSERT_TRUE(GetECDb().IsDbOpen());
+    ASSERT_EQ(DbResult::BE_SQLITE_OK, GetECDb().SaveChanges());
+    BeFileName filePath(GetECDb().GetDbFileName());
+    GetECDb().CloseDb();
+
+    NoDbSchemaModificationsECDb restrictedECDb;
+    ASSERT_EQ(BE_SQLITE_OK, restrictedECDb.OpenBeSQLiteDb(filePath, ECDb::OpenParams(Db::OpenMode::ReadWrite)));
+
+    SchemaItem schemaWithNewSubClassWithProperty(
+        "<?xml version='1.0' encoding='utf-8'?>"
+        "<ECSchema schemaName='TestSchema' nameSpacePrefix='ts' version='1.0.0' xmlns='http://www.bentley.com/schemas/Bentley.ECXML.3.0'>"
+        "   <ECSchemaReference name = 'ECDbMap' version='02.00' prefix = 'ecdbmap' />"
+        "   <ECEntityClass typeName='Parent' modifier='None' >"
+        "        <ECCustomAttributes>"
+        "         <ClassMap xmlns='ECDbMap.02.00'>"
+        "             <MapStrategy>TablePerHierarchy</MapStrategy>"
+        "         </ClassMap>"
+        "         <ShareColumns xmlns='ECDbMap.02.00'>"
+        "              <SharedColumnCount>5</SharedColumnCount>"
+        "              <ApplyToSubclassesOnly>True</ApplyToSubclassesOnly>"
+        "         </ShareColumns>"
+        "        </ECCustomAttributes>"
+        "       <ECProperty propertyName='P1' typeName='int' />"
+        "   </ECEntityClass>"
+        "   <ECEntityClass typeName='Sub1' modifier='None' >"
+        "       <BaseClass>Parent</BaseClass>"
+        "       <ECProperty propertyName='Sub1' typeName='int' />"
+        "   </ECEntityClass>"
+        "   <ECEntityClass typeName='Sub2' modifier='None' >"
+        "       <BaseClass>Sub1</BaseClass>"
+        "       <ECProperty propertyName='Sub2' typeName='int' />"
+        "   </ECEntityClass>"
+        "</ECSchema>", true, "Adding new Class with new property to SharedTable_SharedColumns is expected to fail");
+
+    bool asserted = false;
+    AssertSchemaImport(asserted, restrictedECDb, schemaWithNewSubClassWithProperty);
+    ASSERT_FALSE(asserted);
+    }
+
+//---------------------------------------------------------------------------------------
+// @bsimethod                                   Muhammad Hassan                     03/16
+//+---------------+---------------+---------------+---------------+---------------+------
+TEST_F(ECSchemaUpdateTests, AddNewClassModifyAllExistingAttributes)
+    {
+    SchemaItem schemaItem(
+        "<?xml version='1.0' encoding='utf-8'?>"
+        "<ECSchema schemaName='TestSchema' nameSpacePrefix='ts' displayLabel='Test Schema' description='This is Test Schema' version='1.0.0' xmlns='http://www.bentley.com/schemas/Bentley.ECXML.3.0'>"
+        "   <ECEntityClass typeName='TestClass' displayLabel='Test Class' description='This is test Class' modifier='None' >"
+        "       <ECProperty propertyName='TestProperty' displayLabel='Test Property' description='this is property' typeName='string' >"
+        "       </ECProperty>"
+        "   </ECEntityClass>"
+        "</ECSchema>");
+
+    SetupECDb("schemaupdate.ecdb", schemaItem);
+    ASSERT_TRUE(GetECDb().IsDbOpen());
+    ASSERT_EQ(DbResult::BE_SQLITE_OK, GetECDb().SaveChanges());
+
+    BeFileName filePath(GetECDb().GetDbFileName());
+    GetECDb().CloseDb();
+
+    //import edited schema with some changes.
+    Utf8CP editedSchemaXml =
+        "<?xml version='1.0' encoding='utf-8'?>"
+        "<ECSchema schemaName='TestSchema' nameSpacePrefix='ts_modified' displayLabel='Modified Test Schema' description='modified test schema' version='1.0.0' xmlns='http://www.bentley.com/schemas/Bentley.ECXML.3.0'>"
+        "   <ECEntityClass typeName='TestClass' displayLabel='Modified Test Class' description='modified test class' modifier='None' >"
+        "       <ECProperty propertyName='TestProperty' displayLabel='Modified Test Property' description='this is modified property' typeName='string' >"
+        "       </ECProperty>"
+        "   </ECEntityClass>"
+        "   <ECEntityClass typeName='NewTestClass' displayLabel='New Test Class' description='This is New test Class' modifier='None' />"
+        "</ECSchema>";
+
+    m_updatedDbs.clear();
+    AssertSchemaUpdate(editedSchemaXml, filePath, {true, false}, "Adding New Entity Class");
+
+    for (Utf8StringCR dbPath : m_updatedDbs)
+        {
+        ASSERT_EQ(BE_SQLITE_OK, OpenBesqliteDb(dbPath.c_str()));
+
+        //Verify Schema, Class, property and CAClassProperties attributes upgraded successfully
+        ECSchemaCP testSchema = GetECDb().Schemas().GetECSchema("TestSchema");
+        ASSERT_TRUE(testSchema != nullptr);
+        ASSERT_TRUE(testSchema->GetAlias() == "ts_modified");
+        ASSERT_TRUE(testSchema->GetDisplayLabel() == "Modified Test Schema");
+        ASSERT_TRUE(testSchema->GetDescription() == "modified test schema");
+
+        ECClassCP testClass = testSchema->GetClassCP("TestClass");
+        ASSERT_TRUE(testClass != nullptr);
+        ASSERT_TRUE(testClass->GetDisplayLabel() == "Modified Test Class");
+        ASSERT_TRUE(testClass->GetDescription() == "modified test class");
+
+        ECPropertyCP testProperty = testClass->GetPropertyP("TestProperty");
+        ASSERT_TRUE(testProperty != nullptr);
+        ASSERT_TRUE(testProperty->GetDisplayLabel() == "Modified Test Property");
+        ASSERT_TRUE(testProperty->GetDescription() == "this is modified property");
+
+        //verify newly added Entity Class exists
+        ECClassCP newTestClass = testSchema->GetClassCP("NewTestClass");
+        ASSERT_TRUE(newTestClass != nullptr);
+        ASSERT_TRUE(newTestClass->GetDisplayLabel() == "New Test Class");
+        ASSERT_TRUE(newTestClass->GetDescription() == "This is New test Class");
+
+        //Verify attributes via ECSql using MataSchema
+        ECSqlStatement statement;
+        ASSERT_EQ(ECSqlStatus::Success, statement.Prepare(GetECDb(), "SELECT DisplayLabel, Description, Alias FROM ec.ECSchemaDef WHERE Name='TestSchema'"));
+        ASSERT_EQ(DbResult::BE_SQLITE_ROW, statement.Step());
+        ASSERT_STREQ("Modified Test Schema", statement.GetValueText(0));
+        ASSERT_STREQ("modified test schema", statement.GetValueText(1));
+        ASSERT_STREQ("ts_modified", statement.GetValueText(2));
+
+        statement.Finalize();
+        ASSERT_EQ(ECSqlStatus::Success, statement.Prepare(GetECDb(), "SELECT DisplayLabel, Description FROM ec.ECClassDef WHERE Name='TestClass'"));
+        ASSERT_EQ(DbResult::BE_SQLITE_ROW, statement.Step());
+        ASSERT_STREQ("Modified Test Class", statement.GetValueText(0));
+        ASSERT_STREQ("modified test class", statement.GetValueText(1));
+
+        statement.Finalize();
+        ASSERT_EQ(ECSqlStatus::Success, statement.Prepare(GetECDb(), "SELECT DisplayLabel, Description From ec.ECClassDef WHERE Name='NewTestClass'"));
+        ASSERT_EQ(DbResult::BE_SQLITE_ROW, statement.Step());
+        ASSERT_STREQ("New Test Class", statement.GetValueText(0));
+        ASSERT_STREQ("This is New test Class", statement.GetValueText(1));
+
+        statement.Finalize();
+        ASSERT_EQ(ECSqlStatus::Success, statement.Prepare(GetECDb(), "SELECT DisplayLabel, Description FROM ec.ECPropertyDef WHERE Name='TestProperty'"));
+        ASSERT_EQ(DbResult::BE_SQLITE_ROW, statement.Step());
+        ASSERT_STREQ("Modified Test Property", statement.GetValueText(0));
+        ASSERT_STREQ("this is modified property", statement.GetValueText(1));
+
+        //Query existing and newly added Entity Classes
+        statement.Finalize();
+        ASSERT_EQ(ECSqlStatus::Success, statement.Prepare(GetECDb(), "SELECT TestProperty FROM ts_modified.TestClass"));
+        ASSERT_EQ(DbResult::BE_SQLITE_DONE, statement.Step());
+
+        statement.Finalize();
+        ASSERT_EQ(ECSqlStatus::Success, statement.Prepare(GetECDb(), "SELECT * FROM ts_modified.NewTestClass"));
+        ASSERT_EQ(DbResult::BE_SQLITE_DONE, statement.Step());
+        statement.Finalize();
+
+        GetECDb().CloseDb();
+        }
+    }
+
+//---------------------------------------------------------------------------------------
+// @bsimethod                                   Muhammad Hassan                     05/16
+//+---------------+---------------+---------------+---------------+---------------+------
+TEST_F(ECSchemaUpdateTests, AddNewECDbMapCANotSupported)
+    {
+    SchemaItem schemaItem(
+        "<?xml version='1.0' encoding='utf-8'?>"
+        "<ECSchema schemaName='TestSchema' nameSpacePrefix='ts' version='3.0.0' xmlns='http://www.bentley.com/schemas/Bentley.ECXML.3.0'>"
+        "   <ECSchemaReference name = 'ECDbMap' version='02.00' prefix = 'ecdbmap' />"
+        "   <ECEntityClass typeName='Goo' modifier='None'>"
+        "       <ECProperty propertyName='S' typeName='string' />"
+        "       <ECProperty propertyName='D' typeName='double' />"
+        "       <ECProperty propertyName='L' typeName='long' />"
+        "   </ECEntityClass>"
+        "</ECSchema>");
+
+    SetupECDb("schemaupdate.ecdb", schemaItem);
+    ASSERT_TRUE(GetECDb().IsDbOpen());
+    ASSERT_EQ(DbResult::BE_SQLITE_OK, GetECDb().SaveChanges());
+
+    BeFileName filePath(GetECDb().GetDbFileName());
+    GetECDb().CloseDb();
+
+    //Add New ECDbMapCA on ECClass
+    Utf8CP addECDbMapCA =
+        "<?xml version='1.0' encoding='utf-8'?>"
+        "<ECSchema schemaName='TestSchema' nameSpacePrefix='ts' version='4.0.0' xmlns='http://www.bentley.com/schemas/Bentley.ECXML.3.0'>"
+        "   <ECSchemaReference name = 'ECDbMap' version='02.00' prefix = 'ecdbmap' />"
+        "   <ECEntityClass typeName='Goo' modifier='None'>"
+        "        <ECCustomAttributes>"
+        "         <ClassMap xmlns='ECDbMap.02.00'>"
+        "                <MapStrategy>TablePerHierarchy</MapStrategy>"
+        "            </ClassMap>"
+        "        </ECCustomAttributes>"
+        "       <ECProperty propertyName='S' typeName='string' />"
+        "       <ECProperty propertyName='D' typeName='double' />"
+        "       <ECProperty propertyName='L' typeName='long' />"
+        "   </ECEntityClass>"
+        "</ECSchema>";
+
+    AssertSchemaUpdate(addECDbMapCA, filePath, {false, false}, "Adding New ECDbMap CA instance");
+    }
+
+//---------------------------------------------------------------------------------------
+// @bsimethod                                   Muhammad.Hassan                     03/16
+//+---------------+---------------+---------------+---------------+---------------+------
+TEST_F(ECSchemaUpdateTests, AddNewCA)
+    {
+    SchemaItem schemaItem(
+        "<?xml version='1.0' encoding='utf-8'?>"
+        "<ECSchema schemaName='TestSchema' alias='ts' displayLabel='Test Schema' description='This is Test Schema' version='1.0.0' xmlns='http://www.bentley.com/schemas/Bentley.ECXML.3.1'>"
+        "   <ECEntityClass typeName='TestClass' displayLabel='Test Class' description='This is test Class' modifier='None' />"
+        "</ECSchema>");
+
+    SetupECDb("schemaupdate.ecdb", schemaItem);
+    ASSERT_TRUE(GetECDb().IsDbOpen());
+    ASSERT_EQ(DbResult::BE_SQLITE_OK, GetECDb().SaveChanges());
+
+    BeFileName filePath(GetECDb().GetDbFileName());
+    GetECDb().CloseDb();
+
+    //Add new CA
+    Utf8CP addCAOnClass =
+        "<?xml version='1.0' encoding='utf-8'?>"
+        "<ECSchema schemaName='TestSchema' alias='ts_modified' displayLabel='Modified Test Schema' description='modified test schema' version='1.0.0' xmlns='http://www.bentley.com/schemas/Bentley.ECXML.3.1'>"
+        "   <ECSchemaReference name = 'CoreCustomAttributes' version = '01.00' alias = 'CoreCA' />"
+        "   <ECEntityClass typeName='TestClass' displayLabel='Modified Test Class' description='modified test class' modifier='None' >"
+        "        <ECCustomAttributes>"
+        "            <ClassHasCurrentTimeStampProperty xmlns='CoreCustomAttributes.01.00'>"
+        "                <PropertyName>LastMod</PropertyName>"
+        "            </ClassHasCurrentTimeStampProperty>"
+        "        </ECCustomAttributes>"
+        "       <ECProperty propertyName='LastMod' typeName='dateTime' />"
+        "   </ECEntityClass>"
+        "</ECSchema>";
+
+    m_updatedDbs.clear();
+    AssertSchemaUpdate(addCAOnClass, filePath, {true, true}, "Adding new CA instance");
+
+    for (Utf8StringCR dbPath : m_updatedDbs)
+        {
+        ASSERT_EQ(BE_SQLITE_OK, OpenBesqliteDb(dbPath.c_str()));
+        ECSchemaCP testSchema = GetECDb().Schemas().GetECSchema("TestSchema");
+        ASSERT_TRUE(testSchema != nullptr);
+        ASSERT_TRUE(testSchema->GetAlias() == "ts_modified");
+        ASSERT_TRUE(testSchema->GetDisplayLabel() == "Modified Test Schema");
+        ASSERT_TRUE(testSchema->GetDescription() == "modified test schema");
+
+        ECClassCP testClass = testSchema->GetClassCP("TestClass");
+        ASSERT_TRUE(testClass != nullptr);
+        ASSERT_TRUE(testClass->GetDisplayLabel() == "Modified Test Class");
+        ASSERT_TRUE(testClass->GetDescription() == "modified test class");
+
+        //verify tables
+        ASSERT_TRUE(GetECDb().TableExists("ts_TestClass"));
+
+        //Verify attributes via ECSql using MataSchema
+        ECSqlStatement statement;
+        ASSERT_EQ(ECSqlStatus::Success, statement.Prepare(GetECDb(), "SELECT DisplayLabel, Description, Alias FROM ec.ECSchemaDef WHERE Name='TestSchema'"));
+        ASSERT_EQ(DbResult::BE_SQLITE_ROW, statement.Step());
+        ASSERT_STREQ("Modified Test Schema", statement.GetValueText(0));
+        ASSERT_STREQ("modified test schema", statement.GetValueText(1));
+        ASSERT_STREQ("ts_modified", statement.GetValueText(2));
+
+        statement.Finalize();
+        ASSERT_EQ(ECSqlStatus::Success, statement.Prepare(GetECDb(), "SELECT DisplayLabel, Description FROM ec.ECClassDef WHERE Name='TestClass'"));
+        ASSERT_EQ(DbResult::BE_SQLITE_ROW, statement.Step());
+        ASSERT_STREQ("Modified Test Class", statement.GetValueText(0));
+        ASSERT_STREQ("modified test class", statement.GetValueText(1));
+
+        statement.Finalize();
+        ASSERT_EQ(ECSqlStatus::Success, statement.Prepare(GetECDb(), "SELECT * FROM ts_modified.TestClass"));
+        ASSERT_EQ(DbResult::BE_SQLITE_DONE, statement.Step());
+        statement.Finalize();
+
+        //Verify newly added CA
+        testClass = GetECDb().Schemas().GetECSchema("TestSchema")->GetClassCP("TestClass");
+        ASSERT_TRUE(testClass != nullptr);
+        IECInstancePtr bsca = testClass->GetCustomAttribute("ClassHasCurrentTimeStampProperty");
+        ASSERT_TRUE(bsca != nullptr);
+
+        ECValue val;
+        ASSERT_EQ(ECObjectsStatus::Success, bsca->GetValue(val, "PropertyName"));
+        ASSERT_STRCASEEQ("LastMod", val.GetUtf8CP());
+        GetECDb().CloseDb();
+        }
+    }
+
+//---------------------------------------------------------------------------------------
+// @bsimethod                                   Muhammad Hassan                     03/16
+//+---------------+---------------+---------------+---------------+---------------+------
+TEST_F(ECSchemaUpdateTests, AddNewECProperty)
+    {
+    SchemaItem schemaItem(
+        "<?xml version='1.0' encoding='utf-8'?>"
+        "<ECSchema schemaName='TestSchema' nameSpacePrefix='ts' version='1.0.0' xmlns='http://www.bentley.com/schemas/Bentley.ECXML.3.0'>"
+        "   <ECEntityClass typeName='TestClass' modifier='None' >"
+        "   </ECEntityClass>"
+        "</ECSchema>");
+
+    SetupECDb("schemaupdate.ecdb", schemaItem);
+    ASSERT_TRUE(GetECDb().IsDbOpen());
+    ASSERT_EQ(DbResult::BE_SQLITE_OK, GetECDb().SaveChanges());
+
+    BeFileName filePath(GetECDb().GetDbFileName());
+    GetECDb().CloseDb();
+
+    Utf8CP schemaXml =
+        "<?xml version='1.0' encoding='utf-8'?>"
+        "<ECSchema schemaName='TestSchema' nameSpacePrefix='ts' version='1.0.0' xmlns='http://www.bentley.com/schemas/Bentley.ECXML.3.0'>"
+        "   <ECEntityClass typeName='TestClass' modifier='None' >"
+        "       <ECProperty propertyName='TestProperty' displayLabel='Test Property' description='this is property' typeName='string' />"
+        "   </ECEntityClass>"
+        "</ECSchema>";
+
+    m_updatedDbs.clear();
+    AssertSchemaUpdate(schemaXml, filePath, {true, false}, "Add new ECProperty");
+
+    for (Utf8StringCR dbPath : m_updatedDbs)
+        {
+        ASSERT_EQ(BE_SQLITE_OK, OpenBesqliteDb(dbPath.c_str()));
+
+        //Verify newly added property exists
+        ECSchemaCP testSchema = GetECDb().Schemas().GetECSchema("TestSchema");
+        ASSERT_TRUE(testSchema != nullptr);
+
+        ECClassCP testClass = testSchema->GetClassCP("TestClass");
+        ASSERT_TRUE(testClass != nullptr);
+
+        ECPropertyCP testProperty = testClass->GetPropertyP("TestProperty");
+        ASSERT_TRUE(testProperty != nullptr);
+        ASSERT_TRUE(testProperty->GetDisplayLabel() == "Test Property");
+        ASSERT_TRUE(testProperty->GetDescription() == "this is property");
+
+        ECSqlStatement statement;
+        ASSERT_EQ(ECSqlStatus::Success, statement.Prepare(GetECDb(), "SELECT DisplayLabel, Description FROM ec.ECPropertyDef WHERE Name='TestProperty'"));
+        ASSERT_EQ(DbResult::BE_SQLITE_ROW, statement.Step());
+        ASSERT_STREQ("Test Property", statement.GetValueText(0));
+        ASSERT_STREQ("this is property", statement.GetValueText(1));
+
+        //Query newly added Property
+        statement.Finalize();
+        ASSERT_EQ(ECSqlStatus::Success, statement.Prepare(GetECDb(), "SELECT TestProperty FROM ts.TestClass"));
+        ASSERT_EQ(DbResult::BE_SQLITE_DONE, statement.Step());
+        statement.Finalize();
+
+        GetECDb().CloseDb();
+        }
+    }
+
+//---------------------------------------------------------------------------------------
+// @bsimethod                                   Krischan.Eberle                10/16
+//+---------------+---------------+---------------+---------------+---------------+------
+TEST_F(ECSchemaUpdateTests, AddECPropertyToBaseClass)
+    {
+    SetupECDb("schemaupdate.ecdb", SchemaItem(
+        "<?xml version='1.0' encoding='utf-8'?>"
+        "<ECSchema schemaName='TestSchema' alias='ts' version='1.0.0' xmlns='http://www.bentley.com/schemas/Bentley.ECXML.3.1'>"
+        "   <ECSchemaReference name='ECDbMap' version='02.00' alias='ecdbmap' />"
+        "   <ECEntityClass typeName='Base' modifier='Abstract' >"
+        "        <ECCustomAttributes>"
+        "            <ClassMap xmlns='ECDbMap.02.00'>"
+        "                <MapStrategy>TablePerHierarchy</MapStrategy>"
+        "            </ClassMap>"
+        "            <ShareColumns xmlns='ECDbMap.02.00' />"
+        "        </ECCustomAttributes>"
+        "   </ECEntityClass>"
+        "   <ECEntityClass typeName='Sub' modifier='None' >"
+        "      <BaseClass>Base</BaseClass>"
+        "        <ECProperty propertyName='Prop1' typeName='string' />"
+        "        <ECProperty propertyName='Prop2' typeName='string' />"
+        "   </ECEntityClass>"
+        "</ECSchema>"));
+    ASSERT_TRUE(GetECDb().IsDbOpen());
+
+    ECSqlStatement stmt;
+    ASSERT_EQ(ECSqlStatus::Success, stmt.Prepare(GetECDb(), "INSERT INTO ts.Sub(Prop1,Prop2) VALUES ('Instance1 Prop1', 'Instance1 Prop2')"));
+    ECInstanceKey row1;
+    ASSERT_EQ(BE_SQLITE_DONE, stmt.Step(row1));
+    stmt.Finalize();
+    GetECDb().SaveChanges();
+
+    //reopen test file
+    BeFileName filePath(GetECDb().GetDbFileName());
+    GetECDb().CloseDb();
+    ASSERT_EQ(BE_SQLITE_OK, GetECDb().OpenBeSQLiteDb(filePath, ECDb::OpenParams(Db::OpenMode::ReadWrite)));
+
+    SchemaItem modifiedSchema(
+        "<?xml version='1.0' encoding='utf-8'?>"
+        "<ECSchema schemaName='TestSchema' alias='ts' version='1.0.1' xmlns='http://www.bentley.com/schemas/Bentley.ECXML.3.1'>"
+        "   <ECSchemaReference name='ECDbMap' version='02.00' alias='ecdbmap' />"
+        "   <ECEntityClass typeName='Base' modifier='Abstract' >"
+        "        <ECCustomAttributes>"
+        "            <ClassMap xmlns='ECDbMap.02.00'>"
+        "                <MapStrategy>TablePerHierarchy</MapStrategy>"
+        "            </ClassMap>"
+        "            <ShareColumns xmlns='ECDbMap.02.00' />"
+        "        </ECCustomAttributes>"
+        "        <ECProperty propertyName='BaseProp1' typeName='string' />"
+        "   </ECEntityClass>"
+        "   <ECEntityClass typeName='Sub' modifier='None' >"
+        "      <BaseClass>Base</BaseClass>"
+        "        <ECProperty propertyName='Prop1' typeName='string' />"
+        "        <ECProperty propertyName='Prop2' typeName='string' />"
+        "   </ECEntityClass>"
+        "</ECSchema>");
+
+    //do schema update
+    bool asserted = false;
+    AssertSchemaImport(asserted, GetECDb(), modifiedSchema);
+    ASSERT_FALSE(asserted);
+
+    ASSERT_EQ(ECSqlStatus::Success, stmt.Prepare(GetECDb(), "INSERT INTO ts.Sub(BaseProp1,Prop1,Prop2) VALUES ('Instance2 BaseProp1', 'Instance2 Prop1', 'Instance2 Prop2')"));
+    ECInstanceKey row2;
+    ASSERT_EQ(BE_SQLITE_DONE, stmt.Step(row2));
+    stmt.Finalize();
+    GetECDb().Schemas().CreateECClassViewsInDb();
+    GetECDb().SaveChanges();
+
+    ASSERT_EQ(ECSqlStatus::Success, stmt.Prepare(GetECDb(), "SELECT BaseProp1, Prop1, Prop2 FROM ts.Sub WHERE ECInstanceId=?"));
+    ASSERT_EQ(ECSqlStatus::Success, stmt.BindId(1, row1.GetECInstanceId()));
+    ASSERT_EQ(BE_SQLITE_ROW, stmt.Step());
+    ASSERT_TRUE(stmt.IsValueNull(0));
+    ASSERT_STREQ("Instance1 Prop1", stmt.GetValueText(1));
+    ASSERT_STREQ("Instance1 Prop2", stmt.GetValueText(2));
+    stmt.ClearBindings();
+    stmt.Reset();
+    ASSERT_EQ(ECSqlStatus::Success, stmt.BindId(1, row2.GetECInstanceId()));
+    ASSERT_EQ(BE_SQLITE_ROW, stmt.Step());
+    ASSERT_STREQ("Instance2 BaseProp1", stmt.GetValueText(0));
+    ASSERT_STREQ("Instance2 Prop1", stmt.GetValueText(1));
+    ASSERT_STREQ("Instance2 Prop2", stmt.GetValueText(2));
+    stmt.Finalize();
+
+    //verify that all three props map to different columns
+    Statement stmt2;
+    ASSERT_EQ(BE_SQLITE_OK, stmt2.Prepare(GetECDb(), 
+                "select count(distinct pm.ColumnId) FROM ec_PropertyPath pp JOIN ec_PropertyMap pm "
+                "ON pm.PropertyPathId = pp.Id JOIN ec_Property p ON p.Id = pp.RootPropertyId "
+                "WHERE p.Name IN ('BaseProp1', 'Prop1', 'Prop2')"));
+    ASSERT_EQ(BE_SQLITE_ROW, stmt2.Step());
+    ASSERT_EQ(3, stmt2.GetValueInt(0)) << "The three properties of ECClass Sub must map to 3 different columns";
+    }
+
+//---------------------------------------------------------------------------------------
+// @bsimethod                                   Muhammad.Hassan                     07/16
+//+---------------+---------------+---------------+---------------+---------------+------
+TEST_F(ECSchemaUpdateTests, Add_Delete_ECProperty_ShareColumns)
+    {
+    SchemaItem schemaItem(
+        "<?xml version='1.0' encoding='utf-8'?>"
+        "<ECSchema schemaName='TestSchema' nameSpacePrefix='ts' version='1.0.0' xmlns='http://www.bentley.com/schemas/Bentley.ECXML.3.0'>"
+        "   <ECSchemaReference name = 'ECDbMap' version='02.00' prefix = 'ecdbmap' />"
+        "   <ECEntityClass typeName='Parent' modifier='None' >"
+        "        <ECCustomAttributes>"
+        "         <ClassMap xmlns='ECDbMap.02.00'>"
+        "             <MapStrategy>TablePerHierarchy</MapStrategy>"
+        "         </ClassMap>"
+        "         <ShareColumns xmlns='ECDbMap.02.00'>"
+        "              <SharedColumnCount>5</SharedColumnCount>"
+        "         </ShareColumns>"
+        "        </ECCustomAttributes>"
+        "       <ECProperty propertyName='P1' typeName='int' />"
+        "       <ECProperty propertyName='P2' typeName='int' />"
+        "   </ECEntityClass>"
+        "</ECSchema>");
+
+    SetupECDb("schemaupdate.ecdb", schemaItem);
+    ASSERT_TRUE(GetECDb().IsDbOpen());
+    ASSERT_EQ(DbResult::BE_SQLITE_OK, GetECDb().SaveChanges());
+
+    std::vector<std::pair<Utf8String, int>> testItems;
+    testItems.push_back(std::make_pair("ts_Parent", 7));
+    AssertColumnCount(GetECDb(), testItems, "SharedColumnCount");
+
+    ASSERT_PROPERTIES_STRICT(GetECDb(), "TestSchema:Parent -> P1, P2");
+
+    BeFileName filePath(GetECDb().GetDbFileName());
+    GetECDb().CloseDb();
+
+    Utf8CP editedSchemaXml =
+        "<?xml version='1.0' encoding='utf-8'?>"
+        "<ECSchema schemaName='TestSchema' nameSpacePrefix='ts' version='2.0.0' xmlns='http://www.bentley.com/schemas/Bentley.ECXML.3.0'>"
+        "   <ECSchemaReference name = 'ECDbMap' version='02.00' prefix = 'ecdbmap' />"
+        "   <ECEntityClass typeName='Parent' modifier='None' >"
+        "        <ECCustomAttributes>"
+        "         <ClassMap xmlns='ECDbMap.02.00'>"
+        "             <MapStrategy>TablePerHierarchy</MapStrategy>"
+        "         </ClassMap>"
+        "         <ShareColumns xmlns='ECDbMap.02.00'>"
+        "              <SharedColumnCount>5</SharedColumnCount>"
+        "         </ShareColumns>"
+        "        </ECCustomAttributes>"
+        "       <ECProperty propertyName='P1' typeName='int' />"
+        "       <ECProperty propertyName='P3' typeName='int' />"
+        "       <ECProperty propertyName='P4' typeName='int' />"
+        "       <ECProperty propertyName='P5' typeName='int' />"
+        "   </ECEntityClass>"
+        "</ECSchema>";
+
+    m_updatedDbs.clear();
+    AssertSchemaUpdate(editedSchemaXml, filePath, {true, true}, "Add Delete Property mapped to shared column");
+
+    for (Utf8StringCR dbPath : m_updatedDbs)
+        {
+        ASSERT_EQ(BE_SQLITE_OK, OpenBesqliteDb(dbPath.c_str()));
+
+        testItems.clear();
+        testItems.push_back(std::make_pair("ts_Parent", 7));
+        AssertColumnCount(GetECDb(), testItems, "SharedColumnCount");
+
+        ASSERT_PROPERTIES_STRICT(GetECDb(), "TestSchema:Parent -> P1, -P2, +P3, +P4, +P5");
+
+        //Verify insert
+        ASSERT_ECSQL(GetECDb(), ECSqlStatus::Success, BE_SQLITE_DONE, "INSERT INTO ts.Parent(P1, P3, P4, P5) VALUES(1, 2, 3, 4)");
+
+        GetECDb().CloseDb();
+        }
+    }
+
+//---------------------------------------------------------------------------------------
+// @bsimethod                                   Muhammad Hassan                     03/16
+//+---------------+---------------+---------------+---------------+---------------+------
+TEST_F(ECSchemaUpdateTests, AddNewPropertyModifyAllExistingAttributes)
+    {
+    SchemaItem schemaItem(
+        "<?xml version='1.0' encoding='utf-8'?>"
+        "<ECSchema schemaName='TestSchema' nameSpacePrefix='ts' displayLabel='Test Schema' description='This is Test Schema' version='1.0.0' xmlns='http://www.bentley.com/schemas/Bentley.ECXML.3.0'>"
+        "   <ECEntityClass typeName='TestClass' displayLabel='Test Class' description='This is test Class' modifier='None' >"
+        "       <ECProperty propertyName='TestProperty' displayLabel='Test Property' description='this is property' typeName='string' >"
+        "       </ECProperty>"
+        "   </ECEntityClass>"
+        "</ECSchema>");
+
+    SetupECDb("schemaupdate.ecdb", schemaItem);
+    ASSERT_TRUE(GetECDb().IsDbOpen());
+    ASSERT_EQ(DbResult::BE_SQLITE_OK, GetECDb().SaveChanges());
+
+    BeFileName filePath(GetECDb().GetDbFileName());
+    GetECDb().CloseDb();
+
+    //import edited schema with some changes.
+    Utf8CP editedSchemaXml =
+        "<?xml version='1.0' encoding='utf-8'?>"
+        "<ECSchema schemaName='TestSchema' nameSpacePrefix='ts_modified' displayLabel='Modified Test Schema' description='modified test schema' version='1.0.0' xmlns='http://www.bentley.com/schemas/Bentley.ECXML.3.0'>"
+        "   <ECEntityClass typeName='TestClass' displayLabel='Modified Test Class' description='modified test class' modifier='None' >"
+        "       <ECProperty propertyName='TestProperty' displayLabel='Modified Test Property' description='this is modified property' typeName='string' >"
+        "       </ECProperty>"
+        "       <ECProperty propertyName='NewTestProperty' displayLabel='New Test Property' description='this is new property' typeName='string' />"
+        "   </ECEntityClass>"
+        "</ECSchema>";
+
+    m_updatedDbs.clear();
+    AssertSchemaUpdate(editedSchemaXml, filePath, {true, false}, "Add new ECProperty");
+
+    for (Utf8StringCR dbPath : m_updatedDbs)
+        {
+        ASSERT_EQ(BE_SQLITE_OK, OpenBesqliteDb(dbPath.c_str()));
+
+        //Verify Schema, Class, property and CAClassProperties attributes upgraded successfully
+        ECSchemaCP testSchema = GetECDb().Schemas().GetECSchema("TestSchema");
+        ASSERT_TRUE(testSchema != nullptr);
+        ASSERT_TRUE(testSchema->GetAlias() == "ts_modified");
+        ASSERT_TRUE(testSchema->GetDisplayLabel() == "Modified Test Schema");
+        ASSERT_TRUE(testSchema->GetDescription() == "modified test schema");
+
+        ECClassCP testClass = testSchema->GetClassCP("TestClass");
+        ASSERT_TRUE(testClass != nullptr);
+        ASSERT_TRUE(testClass->GetDisplayLabel() == "Modified Test Class");
+        ASSERT_TRUE(testClass->GetDescription() == "modified test class");
+
+        ECPropertyCP testProperty = testClass->GetPropertyP("TestProperty");
+        ASSERT_TRUE(testProperty != nullptr);
+        ASSERT_TRUE(testProperty->GetDisplayLabel() == "Modified Test Property");
+        ASSERT_TRUE(testProperty->GetDescription() == "this is modified property");
+
+        //verify newly added Property exists
+        ECPropertyCP newTestProperty = testClass->GetPropertyP("NewTestProperty");
+        ASSERT_TRUE(newTestProperty != nullptr);
+        ASSERT_TRUE(newTestProperty->GetDisplayLabel() == "New Test Property");
+        ASSERT_TRUE(newTestProperty->GetDescription() == "this is new property");
+
+        //Verify attributes via ECSql using MataSchema
+        ECSqlStatement statement;
+        ASSERT_EQ(ECSqlStatus::Success, statement.Prepare(GetECDb(), "SELECT DisplayLabel, Description, Alias FROM ec.ECSchemaDef WHERE Name='TestSchema'"));
+        ASSERT_EQ(DbResult::BE_SQLITE_ROW, statement.Step());
+        ASSERT_STREQ("Modified Test Schema", statement.GetValueText(0));
+        ASSERT_STREQ("modified test schema", statement.GetValueText(1));
+        ASSERT_STREQ("ts_modified", statement.GetValueText(2));
+
+        statement.Finalize();
+        ASSERT_EQ(ECSqlStatus::Success, statement.Prepare(GetECDb(), "SELECT DisplayLabel, Description FROM ec.ECClassDef WHERE Name='TestClass'"));
+        ASSERT_EQ(DbResult::BE_SQLITE_ROW, statement.Step());
+        ASSERT_STREQ("Modified Test Class", statement.GetValueText(0));
+        ASSERT_STREQ("modified test class", statement.GetValueText(1));
+
+        statement.Finalize();
+        ASSERT_EQ(ECSqlStatus::Success, statement.Prepare(GetECDb(), "SELECT DisplayLabel, Description FROM ec.ECPropertyDef WHERE Name='TestProperty'"));
+        ASSERT_EQ(DbResult::BE_SQLITE_ROW, statement.Step());
+        ASSERT_STREQ("Modified Test Property", statement.GetValueText(0));
+        ASSERT_STREQ("this is modified property", statement.GetValueText(1));
+
+        statement.Finalize();
+        ASSERT_EQ(ECSqlStatus::Success, statement.Prepare(GetECDb(), "SELECT DisplayLabel, Description FROM ec.ECPropertyDef WHERE Name='NewTestProperty'"));
+        ASSERT_EQ(DbResult::BE_SQLITE_ROW, statement.Step());
+        ASSERT_STREQ("New Test Property", statement.GetValueText(0));
+        ASSERT_STREQ("this is new property", statement.GetValueText(1));
+
+        //Query existing and newly added Entity Classes
+        statement.Finalize();
+        ASSERT_EQ(ECSqlStatus::Success, statement.Prepare(GetECDb(), "SELECT TestProperty, NewTestProperty FROM ts_modified.TestClass"));
+        ASSERT_EQ(DbResult::BE_SQLITE_DONE, statement.Step());
+        statement.Finalize();
+
+        GetECDb().CloseDb();
+        }
+    }
+
+//---------------------------------------------------------------------------------------
+// @bsimethod                                   Muhammad Hassan                     03/16
+//+---------------+---------------+---------------+---------------+---------------+------
+TEST_F(ECSchemaUpdateTests, AddNewCAOnProperty)
+    {
+    SchemaItem schemaItem(
+        "<?xml version='1.0' encoding='utf-8'?>"
+        "<ECSchema schemaName='TestSchema' nameSpacePrefix='ts' displayLabel='Test Schema' description='This is Test Schema' version='1.0.0' xmlns='http://www.bentley.com/schemas/Bentley.ECXML.3.0'>"
+        "   <ECEntityClass typeName='TestClass' displayLabel='Test Class' description='This is test Class' modifier='None' >"
+        "       <ECProperty propertyName='TestProperty' displayLabel='Test Property' description='this is property' typeName='string' />"
+        "   </ECEntityClass>"
+        "</ECSchema>");
+
+    SetupECDb("schemaupdate.ecdb", schemaItem);
+    ASSERT_TRUE(GetECDb().IsDbOpen());
+    ASSERT_EQ(DbResult::BE_SQLITE_OK, GetECDb().SaveChanges());
+
+    BeFileName filePath(GetECDb().GetDbFileName());
+    GetECDb().CloseDb();
+
+    //import edited schema with some changes.
+    Utf8CP editedSchemaXml =
+        "<?xml version='1.0' encoding='utf-8'?>"
+        "<ECSchema schemaName='TestSchema' nameSpacePrefix='ts_modified' displayLabel='Modified Test Schema' description='modified test schema' version='1.0.0' xmlns='http://www.bentley.com/schemas/Bentley.ECXML.3.0'>"
+        "   <ECCustomAttributeClass typeName = 'TestCA' appliesTo = 'PrimitiveProperty'>"
+        "       <ECProperty propertyName = 'IsUnique' typeName = 'boolean' description = 'Only allow unique values for this property.' />"
+        "       <ECProperty propertyName = 'Collation' typeName = 'string' description = 'Specifies how string comparisons should work for this property. Possible values: Binary (default): bit to bit matching. NoCase: The same as binary, except that the 26 upper case characters of ASCII are folded to their lower case equivalents before comparing. Note that it only folds ASCII characters. RTrim: The same as binary, except that trailing space characters are ignored.' />"
+        "   </ECCustomAttributeClass>"
+        "   <ECEntityClass typeName='TestClass' displayLabel='Modified Test Class' description='modified test class' modifier='None' >"
+        "       <ECProperty propertyName='TestProperty' displayLabel='Modified Test Property' description='this is modified property' typeName='string' >"
+        "        <ECCustomAttributes>"
+        "            <TestCA xmlns='TestSchema.01.00'>"
+        "                <IsUnique>false</IsUnique>"
+        "            </TestCA>"
+        "        </ECCustomAttributes>"
+        "       </ECProperty>"
+        "   </ECEntityClass>"
+        "</ECSchema>";
+
+    m_updatedDbs.clear();
+    AssertSchemaUpdate(editedSchemaXml, filePath, {true, true}, "Add new CA instance on ECProperty");
+
+    for (Utf8StringCR dbPath : m_updatedDbs)
+        {
+        ASSERT_EQ(BE_SQLITE_OK, OpenBesqliteDb(dbPath.c_str()));
+
+        //Verify Schema, Class and property attributes upgraded successfully
+        ECSchemaCP testSchema = GetECDb().Schemas().GetECSchema("TestSchema");
+        ASSERT_TRUE(testSchema != nullptr);
+        ASSERT_TRUE(testSchema->GetAlias() == "ts_modified");
+        ASSERT_TRUE(testSchema->GetDisplayLabel() == "Modified Test Schema");
+        ASSERT_TRUE(testSchema->GetDescription() == "modified test schema");
+
+        ECClassCP testClass = testSchema->GetClassCP("TestClass");
+        ASSERT_TRUE(testClass != nullptr);
+        ASSERT_TRUE(testClass->GetDisplayLabel() == "Modified Test Class");
+        ASSERT_TRUE(testClass->GetDescription() == "modified test class");
+
+        ECPropertyCP testProperty = testClass->GetPropertyP("TestProperty");
+        ASSERT_TRUE(testProperty != nullptr);
+        ASSERT_TRUE(testProperty->GetDisplayLabel() == "Modified Test Property");
+        ASSERT_TRUE(testProperty->GetDescription() == "this is modified property");
+
+        //Verify attributes via ECSql using MataSchema
+        ECSqlStatement statement;
+        ASSERT_EQ(ECSqlStatus::Success, statement.Prepare(GetECDb(), "SELECT DisplayLabel, Description, Alias FROM ec.ECSchemaDef WHERE Name='TestSchema'"));
+        ASSERT_EQ(DbResult::BE_SQLITE_ROW, statement.Step());
+        ASSERT_STREQ("Modified Test Schema", statement.GetValueText(0));
+        ASSERT_STREQ("modified test schema", statement.GetValueText(1));
+        ASSERT_STREQ("ts_modified", statement.GetValueText(2));
+
+        statement.Finalize();
+        ASSERT_EQ(ECSqlStatus::Success, statement.Prepare(GetECDb(), "SELECT DisplayLabel, Description FROM ec.ECClassDef WHERE Name='TestClass'"));
+        ASSERT_EQ(DbResult::BE_SQLITE_ROW, statement.Step());
+        ASSERT_STREQ("Modified Test Class", statement.GetValueText(0));
+        ASSERT_STREQ("modified test class", statement.GetValueText(1));
+
+        statement.Finalize();
+        ASSERT_EQ(ECSqlStatus::Success, statement.Prepare(GetECDb(), "SELECT DisplayLabel, Description FROM ec.ECPropertyDef WHERE Name='TestProperty'"));
+        ASSERT_EQ(DbResult::BE_SQLITE_ROW, statement.Step());
+        ASSERT_STREQ("Modified Test Property", statement.GetValueText(0));
+        ASSERT_STREQ("this is modified property", statement.GetValueText(1));
+
+        //Query Property
+        statement.Finalize();
+        ASSERT_EQ(ECSqlStatus::Success, statement.Prepare(GetECDb(), "SELECT TestProperty FROM ts_modified.TestClass"));
+        ASSERT_EQ(DbResult::BE_SQLITE_DONE, statement.Step());
+
+        //verify newly added CA on Property
+        testProperty = GetECDb().Schemas().GetECSchema("TestSchema")->GetClassCP("TestClass")->GetPropertyP("TestProperty");
+        ASSERT_TRUE(testProperty != nullptr);
+        IECInstancePtr testCA = testProperty->GetCustomAttribute("TestCA");
+        ASSERT_TRUE(testCA != nullptr);
+        ECValue val;
+        ASSERT_EQ(ECObjectsStatus::Success, testCA->GetValue(val, "IsUnique"));
+        ASSERT_FALSE(val.GetBoolean());
+        statement.Finalize();
+
+        GetECDb().CloseDb();
+        }
+    }
+
+//---------------------------------------------------------------------------------------
+// @bsimethod                                   Muhammad Hassan                     04/16
+//+---------------+---------------+---------------+---------------+---------------+------
+TEST_F(ECSchemaUpdateTests, UpdateECDbMapCA_AddSharedColumnCount)
+    {
+    SchemaItem schemaItem(
+        "<?xml version='1.0' encoding='utf-8'?>"
+        "<ECSchema schemaName='TestSchema' nameSpacePrefix='ts' version='1.0.0' xmlns='http://www.bentley.com/schemas/Bentley.ECXML.3.0'>"
+        "   <ECSchemaReference name = 'ECDbMap' version='02.00' prefix = 'ecdbmap' />"
+        "   <ECEntityClass typeName='Parent' modifier='None' >"
+        "        <ECCustomAttributes>"
+        "         <ClassMap xmlns='ECDbMap.02.00'>"
+        "             <MapStrategy>TablePerHierarchy</MapStrategy>"
+        "         </ClassMap>"
+        "         <ShareColumns xmlns='ECDbMap.02.00'>"
+        "              <ApplyToSubclassesOnly>True</ApplyToSubclassesOnly>"
+        "         </ShareColumns>"
+        "        </ECCustomAttributes>"
+        "       <ECProperty propertyName='P1' typeName='int' />"
+        "   </ECEntityClass>"
+        "</ECSchema>");
+
+    SetupECDb("schemaupdate.ecdb", schemaItem);
+    ASSERT_TRUE(GetECDb().IsDbOpen());
+    ASSERT_EQ(DbResult::BE_SQLITE_OK, GetECDb().SaveChanges());
+
+    BeFileName filePath(GetECDb().GetDbFileName());
+    GetECDb().CloseDb();
+
+    Utf8CP updatedSchema =
+        "<?xml version='1.0' encoding='utf-8'?>"
+        "<ECSchema schemaName='TestSchema' nameSpacePrefix='ts' version='1.0.0' xmlns='http://www.bentley.com/schemas/Bentley.ECXML.3.0'>"
+        "   <ECSchemaReference name = 'ECDbMap' version='02.00' prefix = 'ecdbmap' />"
+        "   <ECEntityClass typeName='Parent' modifier='None' >"
+        "        <ECCustomAttributes>"
+        "         <ClassMap xmlns='ECDbMap.02.00'>"
+        "             <MapStrategy>TablePerHierarchy</MapStrategy>"
+        "         </ClassMap>"
+        "         <ShareColumns xmlns='ECDbMap.02.00'>"
+        "              <SharedColumnCount>5</SharedColumnCount>"
+        "              <ApplyToSubclassesOnly>True</ApplyToSubclassesOnly>"
+        "         </ShareColumns>"
+        "        </ECCustomAttributes>"
+        "       <ECProperty propertyName='P1' typeName='int' />"
+        "   </ECEntityClass>"
+        "   <ECEntityClass typeName='Sub' modifier='None' >"
+        "       <BaseClass>Parent</BaseClass>"
+        "       <ECProperty propertyName='P2' typeName='int' />"
+        "   </ECEntityClass>"
+        "</ECSchema>";
+
+    m_updatedDbs.clear();
+    AssertSchemaUpdate(updatedSchema, filePath, {false, false}, "Adding SharedColumnCount");
+    }
+
+//---------------------------------------------------------------------------------------
+// @bsimethod                                   Muhammad Hassan                     04/16
+//+---------------+---------------+---------------+---------------+---------------+------
+TEST_F(ECSchemaUpdateTests, SharedColumnCountForSubClasses_AddProperty)
+    {
+    SchemaItem schemaItem(
+        "<?xml version='1.0' encoding='utf-8'?>"
+        "<ECSchema schemaName='TestSchema' nameSpacePrefix='ts' version='1.0.0' xmlns='http://www.bentley.com/schemas/Bentley.ECXML.3.0'>"
+        "   <ECSchemaReference name = 'ECDbMap' version='02.00' prefix = 'ecdbmap' />"
+        "   <ECEntityClass typeName='Parent' modifier='None' >"
+        "        <ECCustomAttributes>"
+        "         <ClassMap xmlns='ECDbMap.02.00'>"
+        "             <MapStrategy>TablePerHierarchy</MapStrategy>"
+        "         </ClassMap>"
+        "         <ShareColumns xmlns='ECDbMap.02.00'>"
+        "              <SharedColumnCount>5</SharedColumnCount>"
+        "              <ApplyToSubclassesOnly>True</ApplyToSubclassesOnly>"
+        "         </ShareColumns>"
+        "        </ECCustomAttributes>"
+        "       <ECProperty propertyName='P1' typeName='int' />"
+        "   </ECEntityClass>"
+        "    <ECEntityClass typeName='Sub1' modifier='None'>"
+        "        <BaseClass>Parent</BaseClass>"
+        "        <ECProperty propertyName='S1' typeName='double' />"
+        "    </ECEntityClass>"
+        "</ECSchema>");
+
+    SetupECDb("schemaupdate.ecdb", schemaItem);
+    ASSERT_TRUE(GetECDb().IsDbOpen());
+    ASSERT_EQ(DbResult::BE_SQLITE_OK, GetECDb().SaveChanges());
+
+    //Verify number of columns
+    std::vector<std::pair<Utf8String, int>> testItems;
+    testItems.push_back(std::make_pair("ts_Parent", 8));
+    AssertColumnCount(GetECDb(), testItems, "SharedColumnCountForSubClasses");
+
+    BeFileName filePath(GetECDb().GetDbFileName());
+    GetECDb().CloseDb();
+
+    Utf8CP editedSchemaXml =
+        "<?xml version='1.0' encoding='utf-8'?>"
+        "<ECSchema schemaName='TestSchema' nameSpacePrefix='ts' version='1.0.0' xmlns='http://www.bentley.com/schemas/Bentley.ECXML.3.0'>"
+        "   <ECSchemaReference name = 'ECDbMap' version='02.00' prefix = 'ecdbmap' />"
+        "   <ECEntityClass typeName='Parent' modifier='None' >"
+        "        <ECCustomAttributes>"
+        "         <ClassMap xmlns='ECDbMap.02.00'>"
+        "             <MapStrategy>TablePerHierarchy</MapStrategy>"
+        "         </ClassMap>"
+        "         <ShareColumns xmlns='ECDbMap.02.00'>"
+        "              <SharedColumnCount>5</SharedColumnCount>"
+        "              <ApplyToSubclassesOnly>True</ApplyToSubclassesOnly>"
+        "         </ShareColumns>"
+        "        </ECCustomAttributes>"
+        "       <ECProperty propertyName='P1' typeName='int' />"
+        "   </ECEntityClass>"
+        "    <ECEntityClass typeName='Sub1' modifier='None'>"
+        "        <BaseClass>Parent</BaseClass>"
+        "        <ECProperty propertyName='S1' typeName='double' />"
+        "        <ECProperty propertyName='S2' typeName='double' />"
+        "        <ECProperty propertyName='S3' typeName='double' />"
+        "        <ECProperty propertyName='S4' typeName='double' />"
+        "        <ECProperty propertyName='S5' typeName='double' />"
+        "    </ECEntityClass>"
+        "</ECSchema>";
+
+    m_updatedDbs.clear();
+    AssertSchemaUpdate(editedSchemaXml, filePath, {true, true}, "Add new property mapped tp shared column");
+
+    for (Utf8StringCR dbPath : m_updatedDbs)
+        {
+        ASSERT_EQ(BE_SQLITE_OK, OpenBesqliteDb(dbPath.c_str()));
+
+        //Verify number of columns after upgrade
+        testItems.clear();
+        testItems.push_back(std::make_pair("ts_Parent", 8));
+        AssertColumnCount(GetECDb(), testItems, "SharedColumnCountForSubClasses");
+
+        GetECDb().CloseDb();
+        }
+    }
+
+//---------------------------------------------------------------------------------------
+// @bsimethod                                   Muhammad Hassan                     04/16
+//+---------------+---------------+---------------+---------------+---------------+------
+TEST_F(ECSchemaUpdateTests, SharedColumnCountWithJoinedTable_AddProperty)
+    {
+    SchemaItem schemaItem(
+        "<?xml version='1.0' encoding='utf-8'?>"
+        "<ECSchema schemaName='TestSchema' nameSpacePrefix='ts' version='1.0.0' xmlns='http://www.bentley.com/schemas/Bentley.ECXML.3.0'>"
+        "   <ECSchemaReference name = 'ECDbMap' version='02.00' prefix = 'ecdbmap' />"
+        "   <ECEntityClass typeName='Parent' modifier='None' >"
+        "        <ECCustomAttributes>"
+        "         <ClassMap xmlns='ECDbMap.02.00'>"
+        "             <MapStrategy>TablePerHierarchy</MapStrategy>"
+        "         </ClassMap>"
+        "         <ShareColumns xmlns='ECDbMap.02.00'>"
+        "              <SharedColumnCount>5</SharedColumnCount>"
+        "              <ApplyToSubclassesOnly>True</ApplyToSubclassesOnly>"
+        "         </ShareColumns>"
+        "            <JoinedTablePerDirectSubclass xmlns='ECDbMap.02.00'/>"
+        "        </ECCustomAttributes>"
+        "       <ECProperty propertyName='P1' typeName='int' />"
+        "   </ECEntityClass>"
+        "    <ECEntityClass typeName='Sub1' modifier='None'>"
+        "        <BaseClass>Parent</BaseClass>"
+        "        <ECProperty propertyName='S1' typeName='double' />"
+        "    </ECEntityClass>"
+        "</ECSchema>");
+
+    SetupECDb("schemaupdate.ecdb", schemaItem);
+    ASSERT_TRUE(GetECDb().IsDbOpen());
+    ASSERT_EQ(DbResult::BE_SQLITE_OK, GetECDb().SaveChanges());
+
+    //Verify number of columns
+    std::vector<std::pair<Utf8String, int>> testItems;
+    testItems.push_back(std::make_pair("ts_Parent", 3));
+    testItems.push_back(std::make_pair("ts_Sub1", 7));
+    AssertColumnCount(GetECDb(), testItems, "SharedColumnCountWithJoinedTable");
+
+    BeFileName filePath(GetECDb().GetDbFileName());
+    GetECDb().CloseDb();
+
+    Utf8CP addPropertiesToSharedColumns =
+        "<?xml version='1.0' encoding='utf-8'?>"
+        "<ECSchema schemaName='TestSchema' nameSpacePrefix='ts' version='1.0.0' xmlns='http://www.bentley.com/schemas/Bentley.ECXML.3.0'>"
+        "   <ECSchemaReference name = 'ECDbMap' version='02.00' prefix = 'ecdbmap' />"
+        "   <ECEntityClass typeName='Parent' modifier='None' >"
+        "        <ECCustomAttributes>"
+        "         <ClassMap xmlns='ECDbMap.02.00'>"
+        "             <MapStrategy>TablePerHierarchy</MapStrategy>"
+        "         </ClassMap>"
+        "         <ShareColumns xmlns='ECDbMap.02.00'>"
+        "              <SharedColumnCount>5</SharedColumnCount>"
+        "              <ApplyToSubclassesOnly>True</ApplyToSubclassesOnly>"
+        "         </ShareColumns>"
+        "            <JoinedTablePerDirectSubclass xmlns='ECDbMap.02.00'/>"
+        "        </ECCustomAttributes>"
+        "       <ECProperty propertyName='P1' typeName='int' />"
+        "   </ECEntityClass>"
+        "    <ECEntityClass typeName='Sub1' modifier='None'>"
+        "        <BaseClass>Parent</BaseClass>"
+        "        <ECProperty propertyName='S1' typeName='double' />"
+        "        <ECProperty propertyName='S2' typeName='double' />"
+        "        <ECProperty propertyName='S3' typeName='double' />"
+        "        <ECProperty propertyName='S4' typeName='double' />"
+        "        <ECProperty propertyName='S5' typeName='double' />"
+        "    </ECEntityClass>"
+        "</ECSchema>";
+
+    m_updatedDbs.clear();
+    AssertSchemaUpdate(addPropertiesToSharedColumns, filePath, {true, true}, "Add new property mapped to shared columns in a JoinedTable");
+
+    for (Utf8StringCR dbPath : m_updatedDbs)
+        {
+        ASSERT_EQ(BE_SQLITE_OK, OpenBesqliteDb(dbPath.c_str()));
+
+        //Verify number of columns after upgrade
+        testItems.clear();
+        testItems.push_back(std::make_pair("ts_Parent", 3));
+        testItems.push_back(std::make_pair("ts_Sub1", 7));
+        AssertColumnCount(GetECDb(), testItems, "SharedColumnCountWithJoinedTable");
+
+        GetECDb().CloseDb();
+        }
+    }
+
+//---------------------------------------------------------------------------------------
+// @bsimethod                                   Muhammad Hassan                     04/16
+//+---------------+---------------+---------------+---------------+---------------+------
+TEST_F(ECSchemaUpdateTests, ImportMultipleSchemaVersions_AddNewProperty)
+    {
+    SchemaItem schemaItem(
+        "<?xml version='1.0' encoding='utf-8'?>"
+        "<ECSchema schemaName='TestSchema' nameSpacePrefix='ts' version='1.2.0' xmlns='http://www.bentley.com/schemas/Bentley.ECXML.3.0'>"
+        "   <ECEntityClass typeName='TestClass' modifier='None' >"
+        "   </ECEntityClass>"
+        "</ECSchema>");
+
+    SetupECDb("schemaupdate.ecdb", schemaItem);
+    ASSERT_TRUE(GetECDb().IsDbOpen());
+    ASSERT_EQ(DbResult::BE_SQLITE_OK, GetECDb().SaveChanges());
+
+    //import edited schema with lower minor version with some changes.
+    SchemaItem editedSchemaItem(
+        "<?xml version='1.0' encoding='utf-8'?>"
+        "<ECSchema schemaName='TestSchema' nameSpacePrefix='ts' version='1.1.0' xmlns='http://www.bentley.com/schemas/Bentley.ECXML.3.0'>"
+        "   <ECEntityClass typeName='TestClass' modifier='None' >"
+        "       <ECProperty propertyName='TestProperty' displayLabel='Test Property' description='this is property' typeName='string' />"
+        "   </ECEntityClass>"
+        "</ECSchema>", false, "Schema upgrade with lower minor version not allowed");
+    bool asserted = false;
+    AssertSchemaImport(asserted, GetECDb(), editedSchemaItem);
+    ASSERT_FALSE(asserted);
+
+    //Verify newly added property must not exist at this point
+    ECSchemaCP testSchema = GetECDb().Schemas().GetECSchema("TestSchema");
+    ASSERT_TRUE(testSchema != nullptr);
+
+    ECClassCP testClass = testSchema->GetClassCP("TestClass");
+    ASSERT_TRUE(testClass != nullptr);
+
+    ECPropertyCP testProperty = testClass->GetPropertyP("TestProperty");
+    ASSERT_TRUE(testProperty == nullptr);
+
+    //import edited schema with higher minor version with some changes.
+    SchemaItem editedSchemaItem1(
+        "<?xml version='1.0' encoding='utf-8'?>"
+        "<ECSchema schemaName='TestSchema' nameSpacePrefix='ts' version='1.3.0' xmlns='http://www.bentley.com/schemas/Bentley.ECXML.3.0'>"
+        "   <ECEntityClass typeName='TestClass' modifier='None' >"
+        "       <ECProperty propertyName='TestProperty' displayLabel='Test Property' description='this is property' typeName='string' />"
+        "   </ECEntityClass>"
+        "</ECSchema>");
+    asserted = false;
+    AssertSchemaImport(asserted, GetECDb(), editedSchemaItem1);
+    ASSERT_FALSE(asserted);
+
+    //Verify newly added property must exist after third schema import
+    testSchema = GetECDb().Schemas().GetECSchema("TestSchema");
+    ASSERT_TRUE(testSchema != nullptr);
+
+    testClass = testSchema->GetClassCP("TestClass");
+    ASSERT_TRUE(testClass != nullptr);
+
+    testProperty = testClass->GetPropertyP("TestProperty");
+    ASSERT_TRUE(testProperty != nullptr);
+    ASSERT_TRUE(testProperty->GetDisplayLabel() == "Test Property");
+    ASSERT_TRUE(testProperty->GetDescription() == "this is property");
+
+    CloseReOpenECDb();
+
+    ECSqlStatement statement;
+    ASSERT_EQ(ECSqlStatus::Success, statement.Prepare(GetECDb(), "SELECT DisplayLabel, Description FROM ec.ECPropertyDef WHERE Name='TestProperty'"));
+    ASSERT_EQ(DbResult::BE_SQLITE_ROW, statement.Step());
+    ASSERT_STREQ("Test Property", statement.GetValueText(0));
+    ASSERT_STREQ("this is property", statement.GetValueText(1));
+
+    statement.Finalize();
+    ASSERT_EQ(ECSqlStatus::Success, statement.Prepare(GetECDb(), "SELECT TestProperty FROM ts.TestClass"));
+    ASSERT_EQ(DbResult::BE_SQLITE_DONE, statement.Step());
+    }
+
+//---------------------------------------------------------------------------------------
+// @bsimethod                                   Muhammad Hassan                     04/16
+//+---------------+---------------+---------------+---------------+---------------+------
+TEST_F(ECSchemaUpdateTests, UpdateMultipleSchemasInDb)
+    {
+    ECDbTestFixture::Initialize();
+    ECDbR ecdb = SetupECDb("updateStartupCompanyschema.ecdb", BeFileName(L"DSCacheSchema.01.00.ecschema.xml"));
+    ASSERT_TRUE(ecdb.IsDbOpen());
+    ECSchemaPtr ecSchema = nullptr;
+    ECSchemaReadContextPtr schemaContext = nullptr;
+
+    ECDbTestUtility::ReadECSchemaFromDisk(ecSchema, schemaContext, L"DSCacheSchema.01.03.ecschema.xml");
+    BentleyStatus schemaStatus = ecdb.Schemas().ImportECSchemas(schemaContext->GetCache().GetSchemas());
+    ASSERT_EQ(ERROR, schemaStatus);
+    /*
+    ECDbTestUtility::ReadECSchemaFromDisk(ecSchema, schemaContext, L"RSComponents.01.00.ecschema.xml");
+    schemaStatus = ecdb.Schemas().ImportECSchemas(schemaContext->GetCache().GetSchemas());
+    ASSERT_EQ(SUCCESS, schemaStatus);
+
+    ECDbTestUtility::ReadECSchemaFromDisk(ecSchema, schemaContext, L"RSComponents.02.00.ecschema.xml");
+    ecSchema->SetVersionMajor(1);
+    ecSchema->SetVersionMinor(22);
+    schemaStatus = ecdb.Schemas().ImportECSchemas(schemaContext->GetCache().GetSchemas());
+    ASSERT_EQ(SUCCESS, schemaStatus);
+    */
+    }
+
+//---------------------------------------------------------------------------------------
+// @bsimethod                                   Muhammad Hassan                     04/16
+//+---------------+---------------+---------------+---------------+---------------+------
+TEST_F(ECSchemaUpdateTests, DowngradeSchemaMajorVersion)
+    {
+    SchemaItem schemaItem(
+        "<?xml version='1.0' encoding='utf-8'?>"
+        "<ECSchema schemaName='TestSchema' nameSpacePrefix='ts' version='2.0.0' xmlns='http://www.bentley.com/schemas/Bentley.ECXML.3.0'>"
+        "</ECSchema>");
+
+    SetupECDb("schemaupdate.ecdb", schemaItem);
+    ASSERT_TRUE(GetECDb().IsDbOpen());
+    ASSERT_EQ(DbResult::BE_SQLITE_OK, GetECDb().SaveChanges());
+
+    //import schema with downgraded major version
+    SchemaItem editedSchemaItem(
+        "<?xml version='1.0' encoding='utf-8'?>"
+        "<ECSchema schemaName='TestSchema' nameSpacePrefix='ts' version='1.0.0' xmlns='http://www.bentley.com/schemas/Bentley.ECXML.3.0'>"
+        "</ECSchema>", false, "Cannot Downgrade schema Major Version");
+    bool asserted = false;
+    AssertSchemaImport(asserted, GetECDb(), editedSchemaItem);
+    ASSERT_FALSE(asserted);
+    }
+
+//---------------------------------------------------------------------------------------
+// @bsimethod                                   Muhammad Hassan                     04/16
+//+---------------+---------------+---------------+---------------+---------------+------
+TEST_F(ECSchemaUpdateTests, DowngradeSchemaMiddleVersion)
+    {
+    SchemaItem schemaItem(
+        "<?xml version='1.0' encoding='utf-8'?>"
+        "<ECSchema schemaName='TestSchema' nameSpacePrefix='ts' version='1.1.0' xmlns='http://www.bentley.com/schemas/Bentley.ECXML.3.0'>"
+        "</ECSchema>");
+
+    SetupECDb("schemaupdate.ecdb", schemaItem);
+    ASSERT_TRUE(GetECDb().IsDbOpen());
+    ASSERT_EQ(DbResult::BE_SQLITE_OK, GetECDb().SaveChanges());
+
+    //import schema with downgraded middle version
+    SchemaItem editedSchemaItem(
+        "<?xml version='1.0' encoding='utf-8'?>"
+        "<ECSchema schemaName='TestSchema' nameSpacePrefix='ts' version='1.0.0' xmlns='http://www.bentley.com/schemas/Bentley.ECXML.3.0'>"
+        "</ECSchema>", false, "Cannot Downgrade schema middle Version");
+    bool asserted = false;
+    AssertSchemaImport(asserted, GetECDb(), editedSchemaItem);
+    ASSERT_FALSE(asserted);
+    }
+
+//---------------------------------------------------------------------------------------
+// @bsimethod                                   Muhammad Hassan                     04/16
+//+---------------+---------------+---------------+---------------+---------------+------
+TEST_F(ECSchemaUpdateTests, DowngradeSchemaMinorVersion)
+    {
+    SchemaItem schemaItem(
+        "<?xml version='1.0' encoding='utf-8'?>"
+        "<ECSchema schemaName='TestSchema' nameSpacePrefix='ts' version='1.1.1' xmlns='http://www.bentley.com/schemas/Bentley.ECXML.3.0'>"
+        "</ECSchema>");
+
+    SetupECDb("schemaupdate.ecdb", schemaItem);
+    ASSERT_TRUE(GetECDb().IsDbOpen());
+    ASSERT_EQ(DbResult::BE_SQLITE_OK, GetECDb().SaveChanges());
+
+    //import schema with downgraded minor version
+    SchemaItem editedSchemaItem(
+        "<?xml version='1.0' encoding='utf-8'?>"
+        "<ECSchema schemaName='TestSchema' nameSpacePrefix='ts' version='1.1.0' xmlns='http://www.bentley.com/schemas/Bentley.ECXML.3.0'>"
+        "</ECSchema>", false, "Cannot Downgrade schema Minor Version");
+    bool asserted = false;
+    AssertSchemaImport(asserted, GetECDb(), editedSchemaItem);
+    ASSERT_FALSE(asserted);
+    }
+
+//---------------------------------------------------------------------------------------
+// @bsimethod                                   Muhammad Hassan                     04/16
+//+---------------+---------------+---------------+---------------+---------------+------
+TEST_F(ECSchemaUpdateTests, UnsettingSchemaAlias)
+    {
+    SchemaItem schemaItem(
+        "<?xml version='1.0' encoding='utf-8'?>"
+        "<ECSchema schemaName='TestSchema' alias='ts' version='1.0.0' xmlns='http://www.bentley.com/schemas/Bentley.ECXML.3.1'>"
+        "</ECSchema>");
+
+    SetupECDb("schemaupdate.ecdb", schemaItem);
+    ASSERT_TRUE(GetECDb().IsDbOpen());
+    ASSERT_EQ(BE_SQLITE_OK, GetECDb().SaveChanges());
+
+    //Try modifying alias=''
+    SchemaItem editedSchemaItem(
+        "<?xml version='1.0' encoding='utf-8'?>"
+        "<ECSchema schemaName='TestSchema' alias='' version='1.0.0' xmlns='http://www.bentley.com/schemas/Bentley.ECXML.3.1'>"
+        "</ECSchema>", false, "Schema alias can't be set to empty");
+    bool asserted = false;
+    AssertSchemaImport(asserted, GetECDb(), editedSchemaItem);
+    ASSERT_FALSE(asserted) << "Unsetting Schema Alias is not supported.";
+    }
+
+//---------------------------------------------------------------------------------------
+// @bsimethod                                   Muhammad Hassan                     04/16
+//+---------------+---------------+---------------+---------------+---------------+------
+TEST_F(ECSchemaUpdateTests, InvalidValueForSchemaAlias)
+    {
+    SchemaItem schemaItem(
+        "<?xml version='1.0' encoding='utf-8'?>"
+        "<ECSchema schemaName='TestSchema' alias='ts' version='1.0.0' xmlns='http://www.bentley.com/schemas/Bentley.ECXML.3.1'>"
+        "</ECSchema>");
+
+    SetupECDb("schemaupdate.ecdb", schemaItem);
+    ASSERT_TRUE(GetECDb().IsDbOpen());
+    ASSERT_EQ(DbResult::BE_SQLITE_OK, GetECDb().SaveChanges());
+
+    SchemaItem schemaItem1(
+        "<?xml version='1.0' encoding='utf-8'?>"
+        "<ECSchema schemaName='TestSchema1' alias='ts1' version='1.0.0' xmlns='http://www.bentley.com/schemas/Bentley.ECXML.3.1'>"
+        "</ECSchema>");
+    bool asserted = false;
+    AssertSchemaImport(asserted, GetECDb(), schemaItem1);
+    ASSERT_FALSE(asserted);
+
+    //Try Upgrading to already existing alias
+    SchemaItem editedSchemaItem(
+        "<?xml version='1.0' encoding='utf-8'?>"
+        "<ECSchema schemaName='TestSchema' alias='ts1' version='1.0.0' xmlns='http://www.bentley.com/schemas/Bentley.ECXML.3.1'>"
+        "</ECSchema>", false, "can't upgrade another schema with same alias already exists");
+    asserted = false;
+    AssertSchemaImport(asserted, GetECDb(), editedSchemaItem);
+    ASSERT_FALSE(asserted);
+    }
+
+//---------------------------------------------------------------------------------------
+// @bsimethod                                   Muhammad Hassan                     05/16
+//+---------------+---------------+---------------+---------------+---------------+------
+TEST_F(ECSchemaUpdateTests, MajorVersionChange_WithoutMajorVersionIncremented)
+    {
+    SchemaItem schemaItem(
+        "<?xml version='1.0' encoding='utf-8'?>"
+        "<ECSchema schemaName='TestSchema' nameSpacePrefix='ts' version='3.0.0' xmlns='http://www.bentley.com/schemas/Bentley.ECXML.3.0'>"
+        "   <ECEntityClass typeName='Foo' modifier='None'>"
+        "       <ECProperty propertyName='S' typeName='string' />"
+        "       <ECProperty propertyName='D' typeName='double' />"
+        "       <ECProperty propertyName='L' typeName='long' />"
+        "   </ECEntityClass>"
+        "</ECSchema>");
+    SetupECDb("schemaupdate.ecdb", schemaItem);
+    ASSERT_TRUE(GetECDb().IsDbOpen());
+    ASSERT_EQ(DbResult::BE_SQLITE_OK, GetECDb().SaveChanges());
+
+    SchemaItem MajorVersionChange(
+        "<?xml version='1.0' encoding='utf-8'?>"
+        "<ECSchema schemaName='TestSchema' nameSpacePrefix='ts' version='3.0.0' xmlns='http://www.bentley.com/schemas/Bentley.ECXML.3.0'>"
+        "</ECSchema>", false, "Major Version change without Major Version incremented is expected to be not supported");
+
+    bool asserted = false;
+    AssertSchemaImport(asserted, GetECDb(), MajorVersionChange);
+    ASSERT_FALSE(asserted);
+
+    SchemaItem decrementedMajorVersion(
+        "<?xml version='1.0' encoding='utf-8'?>"
+        "<ECSchema schemaName='TestSchema' nameSpacePrefix='ts' version='2.0.0' xmlns='http://www.bentley.com/schemas/Bentley.ECXML.3.0'>"
+        "   <ECEntityClass typeName='Foo' modifier='None'>"
+        "       <ECProperty propertyName='S' typeName='string' />"
+        "       <ECProperty propertyName='D' typeName='double' />"
+        "       <ECProperty propertyName='L' typeName='long' />"
+        "   </ECEntityClass>"
+        "</ECSchema>", false, "Schema Update with ECSchema Major Version decremented is expected to be not supported");
+
+    asserted = false;
+    AssertSchemaImport(asserted, GetECDb(), decrementedMajorVersion);
+    ASSERT_FALSE(asserted);
+    }
+
+//---------------------------------------------------------------------------------------
+// @bsimethod                                   Muhammad Hassan                     05/16
+//+---------------+---------------+---------------+---------------+---------------+------
+TEST_F(ECSchemaUpdateTests, Delete_ECDbMapCANotSupported)
+    {
+    SchemaItem schemaItem(
+        "<?xml version='1.0' encoding='utf-8'?>"
+        "<ECSchema schemaName='TestSchema' nameSpacePrefix='ts' version='1.0.0' xmlns='http://www.bentley.com/schemas/Bentley.ECXML.3.0'>"
+        "   <ECSchemaReference name = 'ECDbMap' version='02.00' prefix = 'ecdbmap' />"
+        "   <ECEntityClass typeName='Goo' modifier='None'>"
+        "        <ECCustomAttributes>"
+        "         <ClassMap xmlns='ECDbMap.02.00'>"
+        "                <MapStrategy>TablePerHierarchy</MapStrategy>"
+        "            </ClassMap>"
+        "        </ECCustomAttributes>"
+        "       <ECProperty propertyName='S' typeName='string' />"
+        "   </ECEntityClass>"
+        "</ECSchema>");
+    SetupECDb("schemaupdate.ecdb", schemaItem);
+    ASSERT_TRUE(GetECDb().IsDbOpen());
+    ASSERT_EQ(DbResult::BE_SQLITE_OK, GetECDb().SaveChanges());
+
+    BeFileName filePath(GetECDb().GetDbFileName());
+    GetECDb().CloseDb();
+
+    //Delete ECDbMap CA
+    Utf8CP deleteECDbMapCA =
+        "<?xml version='1.0' encoding='utf-8'?>"
+        "<ECSchema schemaName='TestSchema' nameSpacePrefix='ts' version='2.0.0' xmlns='http://www.bentley.com/schemas/Bentley.ECXML.3.0'>"
+        "   <ECSchemaReference name = 'ECDbMap' version='02.00' prefix = 'ecdbmap' />"
+        "   <ECEntityClass typeName='Goo' modifier='None'>"
+        "       <ECProperty propertyName='S' typeName='string' />"
+        "   </ECEntityClass>"
+        "</ECSchema>";
+    m_updatedDbs.clear();
+    AssertSchemaUpdate(deleteECDbMapCA, filePath, {false, false}, "Deleting ECDbMap CustomAttribute");
+    }
+
+//---------------------------------------------------------------------------------------
+// @bsimethod                                   Affan Khan                          05/16
+//+---------------+---------------+---------------+---------------+---------------+------
+TEST_F(ECSchemaUpdateTests, Delete_ECEntityClass_OwnTable)
+    {
+    //Setup Db ===================================================================================================
+    SchemaItem schemaItem(
+        "<?xml version='1.0' encoding='utf-8'?>"
+        "<ECSchema schemaName='TestSchema' nameSpacePrefix='ts' version='1.0.0' xmlns='http://www.bentley.com/schemas/Bentley.ECXML.3.0'>"
+        "   <ECEntityClass typeName='Foo' modifier='None'>"
+        "       <ECProperty propertyName='S' typeName='string' />"
+        "       <ECProperty propertyName='D' typeName='double' />"
+        "       <ECProperty propertyName='L' typeName='long' />"
+        "   </ECEntityClass>"
+        "   <ECEntityClass typeName='Goo' modifier='None'>"
+        "       <ECProperty propertyName='S' typeName='string' />"
+        "       <ECProperty propertyName='D' typeName='double' />"
+        "       <ECProperty propertyName='L' typeName='long' />"
+        "   </ECEntityClass>"
+        "</ECSchema>");
+    SetupECDb("schemaupdate.ecdb", schemaItem);
+    ASSERT_TRUE(GetECDb().IsDbOpen());
+    ASSERT_EQ(DbResult::BE_SQLITE_OK, GetECDb().SaveChanges());
+
+    ASSERT_ECSQL(GetECDb(), ECSqlStatus::Success, BE_SQLITE_DONE, "INSERT INTO ts.Foo(S,D,L) VALUES ('test1', 1.3, 334)");
+    ASSERT_ECSQL(GetECDb(), ECSqlStatus::Success, BE_SQLITE_DONE, "INSERT INTO ts.Foo(S,D,L) VALUES ('test2', 23.3, 234)");
+    ASSERT_ECSQL(GetECDb(), ECSqlStatus::Success, BE_SQLITE_DONE, "INSERT INTO ts.Goo(S,D,L) VALUES ('test3', 44.32, 3344)");
+    ASSERT_ECSQL(GetECDb(), ECSqlStatus::Success, BE_SQLITE_DONE, "INSERT INTO ts.Goo(S,D,L) VALUES ('test4', 13.3, 2345)");
+
+    ASSERT_TRUE(GetECDb().TableExists("ts_Foo"));
+    ASSERT_NE(GetECDb().Schemas().GetECClass("TestSchema", "Foo"), nullptr);
+
+    ASSERT_TRUE(GetECDb().TableExists("ts_Goo"));
+    ASSERT_NE(GetECDb().Schemas().GetECClass("TestSchema", "Goo"), nullptr);
+
+    //Delete Foo ===================================================================================================
+    SchemaItem deleteFoo(
+        "<?xml version='1.0' encoding='utf-8'?>"
+        "<ECSchema schemaName='TestSchema' nameSpacePrefix='ts' version='2.0.0' xmlns='http://www.bentley.com/schemas/Bentley.ECXML.3.0'>"
+        "   <ECEntityClass typeName='Goo' modifier='None'>"
+        "       <ECProperty propertyName='S' typeName='string' />"
+        "       <ECProperty propertyName='D' typeName='double' />"
+        "       <ECProperty propertyName='L' typeName='long' />"
+        "   </ECEntityClass>"
+        "</ECSchema>", true, "Delete class should be successfull");
+    bool asserted = false;
+    AssertSchemaImport(asserted, GetECDb(), deleteFoo);
+    ASSERT_FALSE(asserted);
+    //Following should not exist
+    ASSERT_EQ(GetECDb().Schemas().GetECClass("TestSchema", "Foo"), nullptr);
+    ASSERT_FALSE(GetECDb().TableExists("ts_Foo"));
+
+    //Following should exist
+    ASSERT_TRUE(GetECDb().TableExists("ts_Goo"));
+    ASSERT_NE(GetECDb().Schemas().GetECClass("TestSchema", "Goo"), nullptr);
+
+    ASSERT_ECSQL(GetECDb(), ECSqlStatus::InvalidECSql, BE_SQLITE_ERROR, "SELECT S, D, L FROM ts.Foo");
+    ASSERT_ECSQL(GetECDb(), ECSqlStatus::Success, BE_SQLITE_ROW, "SELECT S, D, L FROM ts.Goo");
+
+    //Add Foo Again===============================================================================================
+    SchemaItem addFoo(
+        "<?xml version='1.0' encoding='utf-8'?>"
+        "<ECSchema schemaName='TestSchema' nameSpacePrefix='ts' version='3.0.0' xmlns='http://www.bentley.com/schemas/Bentley.ECXML.3.0'>"
+        "   <ECEntityClass typeName='Foo' modifier='None'>"
+        "       <ECProperty propertyName='S' typeName='string' />"
+        "       <ECProperty propertyName='D' typeName='double' />"
+        "       <ECProperty propertyName='L' typeName='long' />"
+        "   </ECEntityClass>"
+        "   <ECEntityClass typeName='Goo' modifier='None'>"
+        "       <ECProperty propertyName='S' typeName='string' />"
+        "       <ECProperty propertyName='D' typeName='double' />"
+        "       <ECProperty propertyName='L' typeName='long' />"
+        "   </ECEntityClass>"
+        "</ECSchema>", true, "Delete class should be successfull");
+    asserted = false;
+    AssertSchemaImport(asserted, GetECDb(), addFoo);
+    ASSERT_FALSE(asserted);
+
+    ASSERT_TRUE(GetECDb().TableExists("ts_Foo"));
+    ASSERT_NE(GetECDb().Schemas().GetECClass("TestSchema", "Foo"), nullptr);
+
+    ASSERT_TRUE(GetECDb().TableExists("ts_Goo"));
+    ASSERT_NE(GetECDb().Schemas().GetECClass("TestSchema", "Goo"), nullptr);
+
+    ASSERT_ECSQL(GetECDb(), ECSqlStatus::Success, BE_SQLITE_DONE, "SELECT S, D, L FROM ts.Foo");
+    ASSERT_ECSQL(GetECDb(), ECSqlStatus::Success, BE_SQLITE_ROW, "SELECT S, D, L FROM ts.Goo");
+
+    ASSERT_ECSQL(GetECDb(), ECSqlStatus::Success, BE_SQLITE_DONE, "INSERT INTO ts.Foo(S,D,L) VALUES ('test1', 1.3, 334)");
+    ASSERT_ECSQL(GetECDb(), ECSqlStatus::Success, BE_SQLITE_DONE, "INSERT INTO ts.Foo(S,D,L) VALUES ('test2', 23.3, 234)");
+    }
+
+/*********************************************************************Example Scenario******************************************************************************************
+
+-Parent(JoinedTable)   ->    Parent(JoinedTable)     ->      Parent(JoinedTable) -> *DeletedParent* -> Parent(JoinedTable)   ->   Parent(JoinedTable)   ->    Parent(JoinedTable)
+---|-----------------------------|--------------------------------------------------------------------------------------------------|-----------------------------|--------------
+--Goo---------------------------Goo------------------------------------------------------------------------------------------------Goo---------------------------Goo-------------
+---|--------------------------------------------------------------------------------------------------------------------------------------------------------------|--------------
+--Foo------------------------------------------------------------------------------------------------------------------------------------------------------------Foo-------------
+
+********************************************************************************************************************************************************************************/
+
+//---------------------------------------------------------------------------------------
+// @bsimethod                                   Muhammad Hassan                     05/16
+//+---------------+---------------+---------------+---------------+---------------+------
+TEST_F(ECSchemaUpdateTests, Delete_Add_ECEntityClass_TPH)
+    {
+    //Setup Db ===================================================================================================
+    SchemaItem schemaItem(
+        "<?xml version='1.0' encoding='utf-8'?>"
+        "<ECSchema schemaName='TestSchema' nameSpacePrefix='ts' version='1.0.0' xmlns='http://www.bentley.com/schemas/Bentley.ECXML.3.0'>"
+        "   <ECSchemaReference name = 'ECDbMap' version='02.00' prefix = 'ecdbmap' />"
+        "   <ECEntityClass typeName='Goo' modifier='None'>"
+        "        <ECCustomAttributes>"
+        "         <ClassMap xmlns='ECDbMap.02.00'>"
+        "                <MapStrategy>TablePerHierarchy</MapStrategy>"
+        "            </ClassMap>"
+        "        </ECCustomAttributes>"
+        "       <ECProperty propertyName='GS' typeName='string' />"
+        "       <ECProperty propertyName='GD' typeName='double' />"
+        "       <ECProperty propertyName='GL' typeName='long' />"
+        "   </ECEntityClass>"
+        "   <ECEntityClass typeName='Foo' modifier='None'>"
+        "       <BaseClass>Goo</BaseClass>"
+        "       <ECProperty propertyName='FS' typeName='string' />"
+        "       <ECProperty propertyName='FD' typeName='double' />"
+        "       <ECProperty propertyName='FL' typeName='long' />"
+        "   </ECEntityClass>"
+        "</ECSchema>");
+    SetupECDb("schemaupdate.ecdb", schemaItem);
+    ASSERT_TRUE(GetECDb().IsDbOpen());
+    ASSERT_EQ(DbResult::BE_SQLITE_OK, GetECDb().SaveChanges());
+
+    ASSERT_TRUE(GetECDb().TableExists("ts_Goo"));
+    ASSERT_NE(GetECDb().Schemas().GetECClass("TestSchema", "Goo"), nullptr);
+
+    ASSERT_NE(GetECDb().Schemas().GetECClass("TestSchema", "Foo"), nullptr);
+    ASSERT_FALSE(GetECDb().TableExists("ts_Foo"));
+
+    //Verify number of columns
+    std::vector<std::pair<Utf8String, int>> testItems;
+    testItems.push_back(std::make_pair("ts_Goo", 8));
+    AssertColumnCount(GetECDb(), testItems, "SharedTable_AppliedToSubClasses");
+
+    ASSERT_ECSQL(GetECDb(), ECSqlStatus::Success, BE_SQLITE_DONE, "INSERT INTO ts.Foo(FS,FD,FL) VALUES ('test1', 1.3, 334)");
+    ASSERT_ECSQL(GetECDb(), ECSqlStatus::Success, BE_SQLITE_DONE, "INSERT INTO ts.Foo(FS,FD,FL) VALUES ('test2', 23.3, 234)");
+
+    ASSERT_ECSQL(GetECDb(), ECSqlStatus::Success, BE_SQLITE_DONE, "INSERT INTO ts.Goo(GS,GD,GL) VALUES ('test3', 44.32, 3344)");
+    ASSERT_ECSQL(GetECDb(), ECSqlStatus::Success, BE_SQLITE_DONE, "INSERT INTO ts.Goo(GS,GD,GL) VALUES ('test4', 13.3, 2345)");
+
+    //Delete Foo ===================================================================================================
+    SchemaItem deleteFoo(
+        "<?xml version='1.0' encoding='utf-8'?>"
+        "<ECSchema schemaName='TestSchema' nameSpacePrefix='ts' version='2.0.0' xmlns='http://www.bentley.com/schemas/Bentley.ECXML.3.0'>"
+        "   <ECSchemaReference name = 'ECDbMap' version='02.00' prefix = 'ecdbmap' />"
+        "   <ECEntityClass typeName='Goo' modifier='None'>"
+        "        <ECCustomAttributes>"
+        "         <ClassMap xmlns='ECDbMap.02.00'>"
+        "                <MapStrategy>TablePerHierarchy</MapStrategy>"
+        "            </ClassMap>"
+        "        </ECCustomAttributes>"
+        "       <ECProperty propertyName='GS' typeName='string' />"
+        "       <ECProperty propertyName='GD' typeName='double' />"
+        "       <ECProperty propertyName='GL' typeName='long' />"
+        "   </ECEntityClass>"
+        "</ECSchema>", true, "Delete class should be successfull");
+    bool asserted = false;
+    AssertSchemaImport(asserted, GetECDb(), deleteFoo);
+    ASSERT_FALSE(asserted);
+
+    //Following should not exist
+    ASSERT_EQ(GetECDb().Schemas().GetECClass("TestSchema", "Foo"), nullptr);
+    ASSERT_FALSE(GetECDb().TableExists("ts_Foo"));
+
+    //Following should exist
+    ASSERT_TRUE(GetECDb().TableExists("ts_Goo"));
+    ASSERT_NE(GetECDb().Schemas().GetECClass("TestSchema", "Goo"), nullptr);
+
+    //Verify number of columns should not change as we don't delete columns
+    testItems.clear();
+    testItems.push_back(std::make_pair("ts_Goo", 8));
+    AssertColumnCount(GetECDb(), testItems, "SharedTable_AppliedToSubClasses");
+
+    ASSERT_ECSQL(GetECDb(), ECSqlStatus::InvalidECSql, BE_SQLITE_ERROR, "SELECT FS, FD, FL FROM ts.Foo");
+    ASSERT_ECSQL(GetECDb(), ECSqlStatus::Success, BE_SQLITE_ROW, "SELECT GS, GD, GL FROM ts.Goo");
+
+    //Delete Goo ===================================================================================================
+    //Deleting Class with ECDbMap CA is expected to be supported
+    SchemaItem deleteGoo(
+        "<?xml version='1.0' encoding='utf-8'?>"
+        "<ECSchema schemaName='TestSchema' nameSpacePrefix='ts' version='3.0.0' xmlns='http://www.bentley.com/schemas/Bentley.ECXML.3.0'>"
+        "   <ECSchemaReference name = 'ECDbMap' version='02.00' prefix = 'ecdbmap' />"
+        "</ECSchema>", true, "Deleting Class with ECDbMap CA is expected to be supported");
+    asserted = false;
+    AssertSchemaImport(asserted, GetECDb(), deleteGoo);
+    ASSERT_FALSE(asserted);
+    GetECDb().SaveChanges();
+    //Following should not exist
+    ASSERT_FALSE(GetECDb().TableExists("ts_Goo"));
+
+    //Add Goo Again===================================================================================================
+    //Adding new class with ECDbMapCA applied on it is expected to be supported
+    SchemaItem addGoo(
+        "<?xml version='1.0' encoding='utf-8'?>"
+        "<ECSchema schemaName='TestSchema' nameSpacePrefix='ts' version='4.0.0' xmlns='http://www.bentley.com/schemas/Bentley.ECXML.3.0'>"
+        "   <ECSchemaReference name = 'ECDbMap' version='02.00' prefix = 'ecdbmap' />"
+        "   <ECEntityClass typeName='Goo' modifier='None'>"
+        "        <ECCustomAttributes>"
+        "         <ClassMap xmlns='ECDbMap.02.00'>"
+        "                <MapStrategy>TablePerHierarchy</MapStrategy>"
+        "            </ClassMap>"
+        "        </ECCustomAttributes>"
+        "       <ECProperty propertyName='GS' typeName='string' />"
+        "       <ECProperty propertyName='GD' typeName='double' />"
+        "       <ECProperty propertyName='GL' typeName='long' />"
+        "   </ECEntityClass>"
+        "</ECSchema>", true, "Add New Class with ECDbMap CA Should be successful");
+    asserted = false;
+    AssertSchemaImport(asserted, GetECDb(), addGoo);
+    ASSERT_FALSE(asserted);
+
+    //Following should not exist
+    ASSERT_EQ(GetECDb().Schemas().GetECClass("TestSchema", "Foo"), nullptr);
+    ASSERT_FALSE(GetECDb().TableExists("ts_Foo"));
+
+    //Following should exist
+    ASSERT_TRUE(GetECDb().TableExists("ts_Goo"));
+    ASSERT_NE(GetECDb().Schemas().GetECClass("TestSchema", "Goo"), nullptr);
+
+    //Verify Number of columns
+    testItems.clear();
+    testItems.push_back(std::make_pair("ts_Goo", 5));
+    AssertColumnCount(GetECDb(), testItems, "SharedTable_AppliedToSubClasses");
+
+    ASSERT_ECSQL(GetECDb(), ECSqlStatus::Success, BE_SQLITE_DONE, "INSERT INTO ts.Goo(GS,GD,GL) VALUES ('test3', 44.32, 3344)");
+    ASSERT_ECSQL(GetECDb(), ECSqlStatus::Success, BE_SQLITE_DONE, "INSERT INTO ts.Goo(GS,GD,GL) VALUES ('test4', 13.3, 2345)");
+
+    //Add Foo Again===============================================================================================
+    SchemaItem addFoo(
+        "<?xml version='1.0' encoding='utf-8'?>"
+        "<ECSchema schemaName='TestSchema' nameSpacePrefix='ts' version='5.0.0' xmlns='http://www.bentley.com/schemas/Bentley.ECXML.3.0'>"
+        "   <ECSchemaReference name = 'ECDbMap' version='02.00' prefix = 'ecdbmap' />"
+        "   <ECEntityClass typeName='Goo' modifier='None'>"
+        "        <ECCustomAttributes>"
+        "         <ClassMap xmlns='ECDbMap.02.00'>"
+        "                <MapStrategy>TablePerHierarchy</MapStrategy>"
+        "            </ClassMap>"
+        "        </ECCustomAttributes>"
+        "       <ECProperty propertyName='GS' typeName='string' />"
+        "       <ECProperty propertyName='GD' typeName='double' />"
+        "       <ECProperty propertyName='GL' typeName='long' />"
+        "   </ECEntityClass>"
+        "   <ECEntityClass typeName='Foo' modifier='None'>"
+        "       <BaseClass>Goo</BaseClass>"
+        "       <ECProperty propertyName='FS' typeName='string' />"
+        "       <ECProperty propertyName='FD' typeName='double' />"
+        "       <ECProperty propertyName='FL' typeName='long' />"
+        "   </ECEntityClass>"
+        "</ECSchema>", true, "Adding new derived class should be successful");
+    asserted = false;
+    AssertSchemaImport(asserted, GetECDb(), addFoo);
+    ASSERT_FALSE(asserted);
+
+    //should exist
+    ASSERT_FALSE(GetECDb().TableExists("ts_Foo"));
+    ASSERT_NE(GetECDb().Schemas().GetECClass("TestSchema", "Foo"), nullptr);
+
+    //following should not exist
+    ASSERT_TRUE(GetECDb().TableExists("ts_Goo"));
+    ASSERT_NE(GetECDb().Schemas().GetECClass("TestSchema", "Goo"), nullptr);
+
+    //Verify number of columns
+    testItems.clear();
+    testItems.push_back(std::make_pair("ts_Goo", 8));
+    AssertColumnCount(GetECDb(), testItems, "SharedTable_AppliedToSubClasses");
+
+    ASSERT_ECSQL(GetECDb(), ECSqlStatus::Success, BE_SQLITE_DONE, "SELECT FS, FD, FL FROM ts.Foo");
+    ASSERT_ECSQL(GetECDb(), ECSqlStatus::Success, BE_SQLITE_ROW, "SELECT GS, GD, GL FROM ts.Goo");
+
+    ASSERT_ECSQL(GetECDb(), ECSqlStatus::Success, BE_SQLITE_DONE, "INSERT INTO ts.Foo(FS,FD,FL) VALUES ('test1', 1.3, 334)");
+    ASSERT_ECSQL(GetECDb(), ECSqlStatus::Success, BE_SQLITE_DONE, "INSERT INTO ts.Foo(FS,FD,FL) VALUES ('test2', 23.3, 234)");
+    }
+
+//---------------------------------------------------------------------------------------
+// @bsimethod                                   Muhammad Hassan                     05/16
+//+---------------+---------------+---------------+---------------+---------------+------
+TEST_F(ECSchemaUpdateTests, Delete_Add_ECEntityClass_TPH_ShareColumns)
+    {
+    //Setup Db ===================================================================================================
+    SchemaItem schemaItem(
+        "<?xml version='1.0' encoding='utf-8'?>"
+        "<ECSchema schemaName='TestSchema' nameSpacePrefix='ts' version='1.0.0' xmlns='http://www.bentley.com/schemas/Bentley.ECXML.3.0'>"
+        "   <ECSchemaReference name = 'ECDbMap' version='02.00' prefix = 'ecdbmap' />"
+        "   <ECEntityClass typeName='Goo' modifier='None'>"
+        "        <ECCustomAttributes>"
+        "         <ClassMap xmlns='ECDbMap.02.00'>"
+        "             <MapStrategy>TablePerHierarchy</MapStrategy>"
+        "         </ClassMap>"
+        "         <ShareColumns xmlns='ECDbMap.02.00'>"
+        "             <SharedColumnCount>4</SharedColumnCount>"
+        "         </ShareColumns>"
+        "        </ECCustomAttributes>"
+        "       <ECProperty propertyName='GS' typeName='string' />"
+        "       <ECProperty propertyName='GD' typeName='double' />"
+        "       <ECProperty propertyName='GL' typeName='long' />"
+        "   </ECEntityClass>"
+        "   <ECEntityClass typeName='Foo' modifier='None'>"
+        "       <BaseClass>Goo</BaseClass>"
+        "       <ECProperty propertyName='FS' typeName='string' />"
+        "       <ECProperty propertyName='FD' typeName='double' />"
+        "       <ECProperty propertyName='FL' typeName='long' />"
+        "       <ECProperty propertyName='FI' typeName='int' />"
+        "   </ECEntityClass>"
+        "</ECSchema>");
+    SetupECDb("schemaupdate.ecdb", schemaItem);
+    ASSERT_TRUE(GetECDb().IsDbOpen());
+    ASSERT_EQ(DbResult::BE_SQLITE_OK, GetECDb().SaveChanges());
+
+    //following table should exist.
+    ASSERT_TRUE(GetECDb().TableExists("ts_Goo"));
+    ASSERT_NE(GetECDb().Schemas().GetECClass("TestSchema", "Goo"), nullptr);
+
+    //Following table should not exist
+    ASSERT_NE(GetECDb().Schemas().GetECClass("TestSchema", "Foo"), nullptr);
+    ASSERT_FALSE(GetECDb().TableExists("ts_Foo"));
+
+    //Verify number of columns
+    std::vector<std::pair<Utf8String, int>> testItems;
+    testItems.push_back(std::make_pair("ts_Goo", 6));
+    AssertColumnCount(GetECDb(), testItems, "SharedTable_SharedColumns");
+
+    ASSERT_ECSQL(GetECDb(), ECSqlStatus::Success, BE_SQLITE_DONE, "INSERT INTO ts.Foo(FS,FD,FL,FI) VALUES ('test1', 1.3, 334, 1)");
+    ASSERT_ECSQL(GetECDb(), ECSqlStatus::Success, BE_SQLITE_DONE, "INSERT INTO ts.Foo(FS,FD,FL,FI) VALUES ('test2', 23.3, 234, 2)");
+    ASSERT_ECSQL(GetECDb(), ECSqlStatus::Success, BE_SQLITE_DONE, "INSERT INTO ts.Goo(GS,GD,GL) VALUES ('test3', 44.32, 3344)");
+    ASSERT_ECSQL(GetECDb(), ECSqlStatus::Success, BE_SQLITE_DONE, "INSERT INTO ts.Goo(GS,GD,GL) VALUES ('test4', 13.3, 2345)");
+
+    //Delete Foo ===================================================================================================
+    GetECDb().SaveChanges();
+    SchemaItem deleteFoo(
+        "<?xml version='1.0' encoding='utf-8'?>"
+        "<ECSchema schemaName='TestSchema' nameSpacePrefix='ts' version='2.0.0' xmlns='http://www.bentley.com/schemas/Bentley.ECXML.3.0'>"
+        "   <ECSchemaReference name = 'ECDbMap' version='02.00' prefix = 'ecdbmap' />"
+        "   <ECEntityClass typeName='Goo' modifier='None'>"
+        "        <ECCustomAttributes>"
+        "         <ClassMap xmlns='ECDbMap.02.00'>"
+        "             <MapStrategy>TablePerHierarchy</MapStrategy>"
+        "         </ClassMap>"
+        "         <ShareColumns xmlns='ECDbMap.02.00'>"
+        "             <SharedColumnCount>4</SharedColumnCount>"
+        "         </ShareColumns>"
+        "        </ECCustomAttributes>"
+        "       <ECProperty propertyName='GS' typeName='string' />"
+        "       <ECProperty propertyName='GD' typeName='double' />"
+        "       <ECProperty propertyName='GL' typeName='long' />"
+        "   </ECEntityClass>"
+        "</ECSchema>", true, "Delete derived class should be successfull");
+    bool asserted = false;
+    AssertSchemaImport(asserted, GetECDb(), deleteFoo);
+    ASSERT_FALSE(asserted);
+
+    //Following should not exist
+    ASSERT_EQ(GetECDb().Schemas().GetECClass("TestSchema", "Foo"), nullptr);
+    ASSERT_FALSE(GetECDb().TableExists("ts_Foo"));
+
+    //Following should exist
+    ASSERT_TRUE(GetECDb().TableExists("ts_Goo"));
+    ASSERT_NE(GetECDb().Schemas().GetECClass("TestSchema", "Goo"), nullptr);
+
+    //verify number of columns
+    testItems.clear();
+    testItems.push_back(std::make_pair("ts_Goo", 6));
+    AssertColumnCount(GetECDb(), testItems, "SharedTable_SharedColumns");
+
+    ASSERT_ECSQL(GetECDb(), ECSqlStatus::InvalidECSql, BE_SQLITE_ERROR, "SELECT FS, FD, FL FROM ts.Foo");
+    ASSERT_ECSQL(GetECDb(), ECSqlStatus::Success, BE_SQLITE_ROW, "SELECT GS, GD, GL FROM ts.Goo");
+
+    //Delete Goo ===================================================================================================
+    //Deleting Class with SharedTable:SharedColumns is expected to be supported
+    GetECDb().SaveChanges();
+    SchemaItem deleteGoo(
+        "<?xml version='1.0' encoding='utf-8'?>"
+        "<ECSchema schemaName='TestSchema' nameSpacePrefix='ts' version='3.0.0' xmlns='http://www.bentley.com/schemas/Bentley.ECXML.3.0'>"
+        "   <ECSchemaReference name = 'ECDbMap' version='02.00' prefix = 'ecdbmap' />"
+        "</ECSchema>", true, "Delete class containing ECDbMap CA should be successful");
+    asserted = false;
+    AssertSchemaImport(asserted, GetECDb(), deleteGoo);
+    ASSERT_FALSE(asserted);
+
+    //Following should not exist
+    ASSERT_FALSE(GetECDb().TableExists("ts_Goo"));
+
+    //Add Goo Again===================================================================================================
+    //Add Class with SharedTable:SharedColumns is expected to be supported
+    GetECDb().SaveChanges();
+    SchemaItem addGoo(
+        "<?xml version='1.0' encoding='utf-8'?>"
+        "<ECSchema schemaName='TestSchema' nameSpacePrefix='ts' version='4.0.0' xmlns='http://www.bentley.com/schemas/Bentley.ECXML.3.0'>"
+        "   <ECSchemaReference name = 'ECDbMap' version='02.00' prefix = 'ecdbmap' />"
+        "   <ECEntityClass typeName='Goo' modifier='None'>"
+        "        <ECCustomAttributes>"
+        "         <ClassMap xmlns='ECDbMap.02.00'>"
+        "             <MapStrategy>TablePerHierarchy</MapStrategy>"
+        "         </ClassMap>"
+        "         <ShareColumns xmlns='ECDbMap.02.00'>"
+        "             <SharedColumnCount>4</SharedColumnCount>"
+        "         </ShareColumns>"
+        "        </ECCustomAttributes>"
+        "       <ECProperty propertyName='GS' typeName='string' />"
+        "       <ECProperty propertyName='GD' typeName='double' />"
+        "       <ECProperty propertyName='GL' typeName='long' />"
+        "   </ECEntityClass>"
+        "</ECSchema>", true, "Add New Class with ECDbMap CA is expected to be successful");
+    asserted = false;
+    AssertSchemaImport(asserted, GetECDb(), addGoo);
+    ASSERT_FALSE(asserted);
+
+    //Following should not exist
+    ASSERT_EQ(GetECDb().Schemas().GetECClass("TestSchema", "Foo"), nullptr);
+    ASSERT_FALSE(GetECDb().TableExists("ts_Foo"));
+
+    //Following should exist
+    ASSERT_TRUE(GetECDb().TableExists("ts_Goo"));
+    ASSERT_NE(GetECDb().Schemas().GetECClass("TestSchema", "Goo"), nullptr);
+
+    //Verify Column count
+    testItems.clear();
+    testItems.push_back(std::make_pair("ts_Goo", 6));
+    AssertColumnCount(GetECDb(), testItems, "SharedTable_SharedColumns");
+
+    ASSERT_ECSQL(GetECDb(), ECSqlStatus::Success, BE_SQLITE_DONE, "INSERT INTO ts.Goo(GS,GD,GL) VALUES ('test3', 44.32, 3344)");
+    ASSERT_ECSQL(GetECDb(), ECSqlStatus::Success, BE_SQLITE_DONE, "INSERT INTO ts.Goo(GS,GD,GL) VALUES ('test4', 13.3, 2345)");
+
+    //Add Foo Again===============================================================================================
+    //Adding new derived entity class is expected to be supported
+    GetECDb().SaveChanges();
+    SchemaItem addFoo(
+        "<?xml version='1.0' encoding='utf-8'?>"
+        "<ECSchema schemaName='TestSchema' nameSpacePrefix='ts' version='5.0.0' xmlns='http://www.bentley.com/schemas/Bentley.ECXML.3.0'>"
+        "   <ECSchemaReference name = 'ECDbMap' version='02.00' prefix = 'ecdbmap' />"
+        "   <ECEntityClass typeName='Goo' modifier='None'>"
+        "        <ECCustomAttributes>"
+        "         <ClassMap xmlns='ECDbMap.02.00'>"
+        "             <MapStrategy>TablePerHierarchy</MapStrategy>"
+        "         </ClassMap>"
+        "         <ShareColumns xmlns='ECDbMap.02.00'>"
+        "             <SharedColumnCount>4</SharedColumnCount>"
+        "         </ShareColumns>"
+        "        </ECCustomAttributes>"
+        "       <ECProperty propertyName='GS' typeName='string' />"
+        "       <ECProperty propertyName='GD' typeName='double' />"
+        "       <ECProperty propertyName='GL' typeName='long' />"
+        "   </ECEntityClass>"
+        "   <ECEntityClass typeName='Foo' modifier='None'>"
+        "       <BaseClass>Goo</BaseClass>"
+        "       <ECProperty propertyName='FS' typeName='string' />"
+        "       <ECProperty propertyName='FD' typeName='double' />"
+        "       <ECProperty propertyName='FL' typeName='long' />"
+        "       <ECProperty propertyName='FI' typeName='int' />"
+        "   </ECEntityClass>"
+        "</ECSchema>", true, "New derived entity class is expected to be supported");
+    asserted = false;
+    AssertSchemaImport(asserted, GetECDb(), addFoo);
+    ASSERT_FALSE(asserted);
+
+    //Table should not exist
+    ASSERT_FALSE(GetECDb().TableExists("ts_Foo"));
+    ASSERT_NE(GetECDb().Schemas().GetECClass("TestSchema", "Foo"), nullptr);
+
+    //Table should exist
+    ASSERT_TRUE(GetECDb().TableExists("ts_Goo"));
+    ASSERT_NE(GetECDb().Schemas().GetECClass("TestSchema", "Goo"), nullptr);
+
+    //Verify column count
+    testItems.clear();
+    testItems.push_back(std::make_pair("ts_Goo", 6));
+    AssertColumnCount(GetECDb(), testItems, "SharedTable_SharedColumns");
+
+    ASSERT_ECSQL(GetECDb(), ECSqlStatus::Success, BE_SQLITE_DONE, "SELECT FS, FD, FL FROM ts.Foo");
+    ASSERT_ECSQL(GetECDb(), ECSqlStatus::Success, BE_SQLITE_ROW, "SELECT GS, GD, GL FROM ts.Goo");
+
+    ASSERT_ECSQL(GetECDb(), ECSqlStatus::Success, BE_SQLITE_DONE, "INSERT INTO ts.Foo(FS,FD,FL,FI) VALUES ('test1', 1.3, 334, 1)");
+    ASSERT_ECSQL(GetECDb(), ECSqlStatus::Success, BE_SQLITE_DONE, "INSERT INTO ts.Foo(FS,FD,FL,FI) VALUES ('test2', 23.3, 234, 2)");
+    }
+
+//---------------------------------------------------------------------------------------
+// @bsimethod                                   Muhammad Hassan                     05/16
+//+---------------+---------------+---------------+---------------+---------------+------
+TEST_F(ECSchemaUpdateTests, Delete_Add_ECEntityClass_TPH_SharedColumnCount)
+    {
+    //Setup Db ===================================================================================================
+    SchemaItem schemaItem(
+        "<?xml version='1.0' encoding='utf-8'?>"
+        "<ECSchema schemaName='TestSchema' alias='ts' version='1.0.0' xmlns='http://www.bentley.com/schemas/Bentley.ECXML.3.1'>"
+        "   <ECSchemaReference name = 'ECDbMap' version='02.00' alias='ecdbmap' />"
+        "   <ECEntityClass typeName='Goo' modifier='None'>"
+        "        <ECCustomAttributes>"
+        "         <ClassMap xmlns='ECDbMap.02.00'>"
+        "             <MapStrategy>TablePerHierarchy</MapStrategy>"
+        "         </ClassMap>"
+        "         <ShareColumns xmlns='ECDbMap.02.00'>"
+        "              <SharedColumnCount>7</SharedColumnCount>"
+        "         </ShareColumns>"
+        "        </ECCustomAttributes>"
+        "       <ECProperty propertyName='GS' typeName='string' />"
+        "       <ECProperty propertyName='GD' typeName='double' />"
+        "       <ECProperty propertyName='GL' typeName='long' />"
+        "   </ECEntityClass>"
+        "   <ECEntityClass typeName='Foo' modifier='None'>"
+        "       <BaseClass>Goo</BaseClass>"
+        "       <ECProperty propertyName='FS' typeName='string' />"
+        "       <ECProperty propertyName='FD' typeName='double' />"
+        "       <ECProperty propertyName='FL' typeName='long' />"
+        "       <ECProperty propertyName='FI' typeName='int' />"
+        "   </ECEntityClass>"
+        "</ECSchema>");
+    SetupECDb("schemaupdate.ecdb", schemaItem);
+    ASSERT_TRUE(GetECDb().IsDbOpen());
+    ASSERT_EQ(DbResult::BE_SQLITE_OK, GetECDb().SaveChanges());
+
+    //following table should exist.
+    ASSERT_TRUE(GetECDb().TableExists("ts_Goo"));
+    ASSERT_NE(GetECDb().Schemas().GetECClass("TestSchema", "Goo"), nullptr);
+
+    //Following table should not exist
+    ASSERT_NE(GetECDb().Schemas().GetECClass("TestSchema", "Foo"), nullptr);
+    ASSERT_FALSE(GetECDb().TableExists("ts_Foo"));
+
+    //Verify number of columns
+    std::vector<std::pair<Utf8String, int>> testItems;
+    testItems.push_back(std::make_pair("ts_Goo", 9));
+    AssertColumnCount(GetECDb(), testItems, "TPH_SharedColumns_SharedColumnCount");
+
+    ASSERT_ECSQL(GetECDb(), ECSqlStatus::Success, BE_SQLITE_DONE, "INSERT INTO ts.Foo(FS,FD,FL,FI) VALUES ('test1', 1.3, 334, 1)");
+    ASSERT_ECSQL(GetECDb(), ECSqlStatus::Success, BE_SQLITE_DONE, "INSERT INTO ts.Foo(FS,FD,FL,FI) VALUES ('test2', 23.3, 234, 2)");
+    ASSERT_ECSQL(GetECDb(), ECSqlStatus::Success, BE_SQLITE_DONE, "INSERT INTO ts.Goo(GS,GD,GL) VALUES ('test3', 44.32, 3344)");
+    ASSERT_ECSQL(GetECDb(), ECSqlStatus::Success, BE_SQLITE_DONE, "INSERT INTO ts.Goo(GS,GD,GL) VALUES ('test4', 13.3, 2345)");
+
+    //Delete Foo ===================================================================================================
+    GetECDb().SaveChanges();
+    SchemaItem deleteFoo(
+        "<?xml version='1.0' encoding='utf-8'?>"
+        "<ECSchema schemaName='TestSchema' alias='ts' version='2.0.0' xmlns='http://www.bentley.com/schemas/Bentley.ECXML.3.1'>"
+        "   <ECSchemaReference name = 'ECDbMap' version='02.00' alias = 'ecdbmap' />"
+        "   <ECEntityClass typeName='Goo' modifier='None'>"
+        "        <ECCustomAttributes>"
+        "         <ClassMap xmlns='ECDbMap.02.00'>"
+        "             <MapStrategy>TablePerHierarchy</MapStrategy>"
+        "         </ClassMap>"
+        "         <ShareColumns xmlns='ECDbMap.02.00'>"
+        "              <SharedColumnCount>7</SharedColumnCount>"
+        "         </ShareColumns>"
+        "        </ECCustomAttributes>"
+        "       <ECProperty propertyName='GS' typeName='string' />"
+        "       <ECProperty propertyName='GD' typeName='double' />"
+        "       <ECProperty propertyName='GL' typeName='long' />"
+        "   </ECEntityClass>"
+        "</ECSchema>", true, "Delete derived class should be successful");
+    bool asserted = false;
+    AssertSchemaImport(asserted, GetECDb(), deleteFoo);
+    ASSERT_FALSE(asserted);
+
+    //Following should not exist
+    ASSERT_EQ(GetECDb().Schemas().GetECClass("TestSchema", "Foo"), nullptr);
+    ASSERT_FALSE(GetECDb().TableExists("ts_Foo"));
+
+    //Following should exist
+    ASSERT_TRUE(GetECDb().TableExists("ts_Goo"));
+    ASSERT_NE(GetECDb().Schemas().GetECClass("TestSchema", "Goo"), nullptr);
+
+    //verify number of columns
+    testItems.clear();
+    testItems.push_back(std::make_pair("ts_Goo", 9));
+    AssertColumnCount(GetECDb(), testItems, "TPH_SharedColumns_SharedColumnCount");
+
+    ASSERT_ECSQL(GetECDb(), ECSqlStatus::InvalidECSql, BE_SQLITE_ERROR, "SELECT FS, FD, FL FROM ts.Foo");
+    ASSERT_ECSQL(GetECDb(), ECSqlStatus::Success, BE_SQLITE_ROW, "SELECT GS, GD, GL FROM ts.Goo");
+
+    //Delete Goo ===================================================================================================
+    //Deleting Class is expected to be supported
+    GetECDb().SaveChanges();
+    SchemaItem deleteGoo(
+        "<?xml version='1.0' encoding='utf-8'?>"
+        "<ECSchema schemaName='TestSchema' alias='ts' version='3.0.0' xmlns='http://www.bentley.com/schemas/Bentley.ECXML.3.1'>"
+        "   <ECSchemaReference name = 'ECDbMap' version='02.00' alias = 'ecdbmap' />"
+        "</ECSchema>", true, "Delete class containing ECDbMap CA should be successful");
+    asserted = false;
+    AssertSchemaImport(asserted, GetECDb(), deleteGoo);
+    ASSERT_FALSE(asserted);
+
+    //Following should not exist
+    ASSERT_FALSE(GetECDb().TableExists("ts_Goo"));
+
+    //Add Goo Again===================================================================================================
+    //Add Class  is expected to be supported
+    GetECDb().SaveChanges();
+    SchemaItem addGoo(
+        "<?xml version='1.0' encoding='utf-8'?>"
+        "<ECSchema schemaName='TestSchema' alias='ts' version='4.0.0' xmlns='http://www.bentley.com/schemas/Bentley.ECXML.3.1'>"
+        "   <ECSchemaReference name = 'ECDbMap' version='02.00' alias = 'ecdbmap' />"
+        "   <ECEntityClass typeName='Goo' modifier='None'>"
+        "        <ECCustomAttributes>"
+        "         <ClassMap xmlns='ECDbMap.02.00'>"
+        "             <MapStrategy>TablePerHierarchy</MapStrategy>"
+        "         </ClassMap>"
+        "         <ShareColumns xmlns='ECDbMap.02.00'>"
+        "              <SharedColumnCount>7</SharedColumnCount>"
+        "         </ShareColumns>"
+        "        </ECCustomAttributes>"
+        "       <ECProperty propertyName='GS' typeName='string' />"
+        "       <ECProperty propertyName='GD' typeName='double' />"
+        "       <ECProperty propertyName='GL' typeName='long' />"
+        "   </ECEntityClass>"
+        "</ECSchema>", true, "Add New Class with ECDbMap CA (TPH, SharedColumns, SharedColumnCount) is expected to be successful");
+    asserted = false;
+    AssertSchemaImport(asserted, GetECDb(), addGoo);
+    ASSERT_FALSE(asserted);
+
+    //Following should not exist
+    ASSERT_EQ(GetECDb().Schemas().GetECClass("TestSchema", "Foo"), nullptr);
+    ASSERT_FALSE(GetECDb().TableExists("ts_Foo"));
+
+    //Following should exist
+    ASSERT_TRUE(GetECDb().TableExists("ts_Goo"));
+    ASSERT_NE(GetECDb().Schemas().GetECClass("TestSchema", "Goo"), nullptr);
+
+    //Verify Column count
+    testItems.clear();
+    testItems.push_back(std::make_pair("ts_Goo", 9));
+    AssertColumnCount(GetECDb(), testItems, "TPH_SharedColumns_SharedColumnCount");
+
+    ASSERT_ECSQL(GetECDb(), ECSqlStatus::Success, BE_SQLITE_DONE, "INSERT INTO ts.Goo(GS,GD,GL) VALUES ('test3', 44.32, 3344)");
+    ASSERT_ECSQL(GetECDb(), ECSqlStatus::Success, BE_SQLITE_DONE, "INSERT INTO ts.Goo(GS,GD,GL) VALUES ('test4', 13.3, 2345)");
+
+    //Add Foo Again===============================================================================================
+    //Adding new derived entity class is expected to be supported
+    GetECDb().SaveChanges();
+    SchemaItem addFoo(
+        "<?xml version='1.0' encoding='utf-8'?>"
+        "<ECSchema schemaName='TestSchema' alias='ts' version='5.0.0' xmlns='http://www.bentley.com/schemas/Bentley.ECXML.3.1'>"
+        "   <ECSchemaReference name = 'ECDbMap' version='02.00' alias='ecdbmap' />"
+        "   <ECEntityClass typeName='Goo' modifier='None'>"
+        "        <ECCustomAttributes>"
+        "         <ClassMap xmlns='ECDbMap.02.00'>"
+        "             <MapStrategy>TablePerHierarchy</MapStrategy>"
+        "         </ClassMap>"
+        "         <ShareColumns xmlns='ECDbMap.02.00'>"
+        "              <SharedColumnCount>7</SharedColumnCount>"
+        "         </ShareColumns>"
+        "        </ECCustomAttributes>"
+        "       <ECProperty propertyName='GS' typeName='string' />"
+        "       <ECProperty propertyName='GD' typeName='double' />"
+        "       <ECProperty propertyName='GL' typeName='long' />"
+        "   </ECEntityClass>"
+        "   <ECEntityClass typeName='Foo' modifier='None'>"
+        "       <BaseClass>Goo</BaseClass>"
+        "       <ECProperty propertyName='FS' typeName='string' />"
+        "       <ECProperty propertyName='FD' typeName='double' />"
+        "       <ECProperty propertyName='FL' typeName='long' />"
+        "       <ECProperty propertyName='FI' typeName='int' />"
+        "       <ECProperty propertyName='FI1' typeName='int' />"//Extra column to verify that sharedcolumn count should be incremented
+        "   </ECEntityClass>"
+        "</ECSchema>", true, "New derived entity class is expected to be supported");
+    asserted = false;
+    AssertSchemaImport(asserted, GetECDb(), addFoo);
+    ASSERT_FALSE(asserted);
+
+    //Table should not exist
+    ASSERT_FALSE(GetECDb().TableExists("ts_Foo"));
+    ASSERT_NE(GetECDb().Schemas().GetECClass("TestSchema", "Foo"), nullptr);
+
+    //Table should exist
+    ASSERT_TRUE(GetECDb().TableExists("ts_Goo"));
+    ASSERT_NE(GetECDb().Schemas().GetECClass("TestSchema", "Goo"), nullptr);
+
+    //Verify column count
+    testItems.clear();
+    testItems.push_back(std::make_pair("ts_Goo", 9));
+    AssertColumnCount(GetECDb(), testItems, "TPH_SharedColumns_SharedColumnCount");
+
+    ASSERT_ECSQL(GetECDb(), ECSqlStatus::Success, BE_SQLITE_DONE, "SELECT FS, FD, FL FROM ts.Foo");
+    ASSERT_ECSQL(GetECDb(), ECSqlStatus::Success, BE_SQLITE_ROW, "SELECT GS, GD, GL FROM ts.Goo");
+
+    ASSERT_ECSQL(GetECDb(), ECSqlStatus::Success, BE_SQLITE_DONE, "INSERT INTO ts.Foo(FS,FD,FL,FI,FI1) VALUES ('test1', 1.3, 334, 1, 11)");
+    ASSERT_ECSQL(GetECDb(), ECSqlStatus::Success, BE_SQLITE_DONE, "INSERT INTO ts.Foo(FS,FD,FL,FI,FI1) VALUES ('test2', 23.3, 234, 2, 22)");
+    }
+
+
+//---------------------------------------------------------------------------------------
+// @bsimethod                                   Muhammad Hassan                     05/16
+//+---------------+---------------+---------------+---------------+---------------+------
+TEST_F(ECSchemaUpdateTests, Delete_Add_ECEntityClass_JoinedTable)
+    {
+    //Setup Db ===================================================================================================
+    SchemaItem schemaItem(
+        "<?xml version='1.0' encoding='utf-8'?>"
+        "<ECSchema schemaName='TestSchema' nameSpacePrefix='ts' version='1.0.0' xmlns='http://www.bentley.com/schemas/Bentley.ECXML.3.0'>"
+        "   <ECSchemaReference name = 'ECDbMap' version='02.00' prefix = 'ecdbmap' />"
+        "   <ECEntityClass typeName='Parent' modifier='None'>"
+        "        <ECCustomAttributes>"
+        "         <ClassMap xmlns='ECDbMap.02.00'>"
+        "                <MapStrategy>TablePerHierarchy</MapStrategy>"
+        "            </ClassMap>"
+        "            <JoinedTablePerDirectSubclass xmlns='ECDbMap.02.00'/>"
+        "        </ECCustomAttributes>"
+        "       <ECProperty propertyName='P' typeName='long' />"
+        "   </ECEntityClass>"
+        "   <ECEntityClass typeName='Goo' modifier='None'>"
+        "       <BaseClass>Parent</BaseClass>"
+        "       <ECProperty propertyName='GS' typeName='string' />"
+        "       <ECProperty propertyName='GD' typeName='double' />"
+        "       <ECProperty propertyName='GL' typeName='long' />"
+        "   </ECEntityClass>"
+        "   <ECEntityClass typeName='Foo' modifier='None'>"
+        "       <BaseClass>Goo</BaseClass>"
+        "       <ECProperty propertyName='FS' typeName='string' />"
+        "       <ECProperty propertyName='FD' typeName='double' />"
+        "       <ECProperty propertyName='FL' typeName='long' />"
+        "       <ECProperty propertyName='FI' typeName='int' />"
+        "   </ECEntityClass>"
+        "</ECSchema>");
+    SetupECDb("schemaupdate.ecdb", schemaItem);
+    ASSERT_TRUE(GetECDb().IsDbOpen());
+    ASSERT_EQ(DbResult::BE_SQLITE_OK, GetECDb().SaveChanges());
+
+    //Following Table should exist
+    ASSERT_TRUE(GetECDb().TableExists("ts_Goo"));
+    ASSERT_NE(GetECDb().Schemas().GetECClass("TestSchema", "Goo"), nullptr);
+
+    ASSERT_TRUE(GetECDb().TableExists("ts_Parent"));
+    ASSERT_NE(GetECDb().Schemas().GetECClass("TestSchema", "Parent"), nullptr);
+
+    //Following should not exist
+    ASSERT_NE(GetECDb().Schemas().GetECClass("TestSchema", "Foo"), nullptr);
+    ASSERT_FALSE(GetECDb().TableExists("ts_Foo"));
+
+    //Verify number of columns
+    std::vector<std::pair<Utf8String, int>> testItems;
+    testItems.push_back(std::make_pair("ts_Parent", 3));
+    testItems.push_back(std::make_pair("ts_Goo", 9));
+    AssertColumnCount(GetECDb(), testItems, "JoinedTablePerDirectSubclass");
+
+    ASSERT_ECSQL(GetECDb(), ECSqlStatus::Success, BE_SQLITE_DONE, "INSERT INTO ts.Foo(FS,FD,FL,FI) VALUES ('test1', 1.3, 334, 1)");
+    ASSERT_ECSQL(GetECDb(), ECSqlStatus::Success, BE_SQLITE_DONE, "INSERT INTO ts.Foo(FS,FD,FL,FI) VALUES ('test2', 23.3, 234, 2)");
+    ASSERT_ECSQL(GetECDb(), ECSqlStatus::Success, BE_SQLITE_DONE, "INSERT INTO ts.Goo(GS,GD,GL) VALUES ('test3', 44.32, 3344)");
+    ASSERT_ECSQL(GetECDb(), ECSqlStatus::Success, BE_SQLITE_DONE, "INSERT INTO ts.Goo(GS,GD,GL) VALUES ('test4', 13.3, 2345)");
+
+    //Delete Foo ===================================================================================================
+    GetECDb().SaveChanges();
+    SchemaItem deleteFoo(
+        "<?xml version='1.0' encoding='utf-8'?>"
+        "<ECSchema schemaName='TestSchema' nameSpacePrefix='ts' version='2.0.0' xmlns='http://www.bentley.com/schemas/Bentley.ECXML.3.0'>"
+        "   <ECSchemaReference name = 'ECDbMap' version='02.00' prefix = 'ecdbmap' />"
+        "   <ECEntityClass typeName='Parent' modifier='None'>"
+        "        <ECCustomAttributes>"
+        "         <ClassMap xmlns='ECDbMap.02.00'>"
+        "                <MapStrategy>TablePerHierarchy</MapStrategy>"
+        "            </ClassMap>"
+        "            <JoinedTablePerDirectSubclass xmlns='ECDbMap.02.00'/>"
+        "        </ECCustomAttributes>"
+        "       <ECProperty propertyName='P' typeName='long' />"
+        "   </ECEntityClass>"
+        "   <ECEntityClass typeName='Goo' modifier='None'>"
+        "       <BaseClass>Parent</BaseClass>"
+        "       <ECProperty propertyName='GS' typeName='string' />"
+        "       <ECProperty propertyName='GD' typeName='double' />"
+        "       <ECProperty propertyName='GL' typeName='long' />"
+        "   </ECEntityClass>"
+        "</ECSchema>", true, "Delete a class should be successful");
+    bool asserted = false;
+    AssertSchemaImport(asserted, GetECDb(), deleteFoo);
+    ASSERT_FALSE(asserted);
+
+    //Following should not exist
+    ASSERT_EQ(GetECDb().Schemas().GetECClass("TestSchema", "Foo"), nullptr);
+    ASSERT_FALSE(GetECDb().TableExists("ts_Foo"));
+
+    //Following should exist
+    ASSERT_TRUE(GetECDb().TableExists("ts_Goo"));
+    ASSERT_NE(GetECDb().Schemas().GetECClass("TestSchema", "Goo"), nullptr);
+
+    ASSERT_TRUE(GetECDb().TableExists("ts_Parent"));
+    ASSERT_NE(GetECDb().Schemas().GetECClass("TestSchema", "Parent"), nullptr);
+
+    //Verify Number of columns
+    AssertColumnCount(GetECDb(), testItems, "JoinedTablePerDirectSubclass");
+
+    ASSERT_ECSQL(GetECDb(), ECSqlStatus::InvalidECSql, BE_SQLITE_ERROR, "SELECT FS, FD, FL, FI FROM ts.Foo");
+    ASSERT_ECSQL(GetECDb(), ECSqlStatus::Success, BE_SQLITE_ROW, "SELECT GS, GD, GL FROM ts.Goo");
+
+    //Delete Goo ===================================================================================================
+    GetECDb().SaveChanges();
+    SchemaItem deleteGoo(
+        "<?xml version='1.0' encoding='utf-8'?>"
+        "<ECSchema schemaName='TestSchema' nameSpacePrefix='ts' version='3.0.0' xmlns='http://www.bentley.com/schemas/Bentley.ECXML.3.0'>"
+        "   <ECSchemaReference name = 'ECDbMap' version='02.00' prefix = 'ecdbmap' />"
+        "   <ECEntityClass typeName='Parent' modifier='None'>"
+        "        <ECCustomAttributes>"
+        "         <ClassMap xmlns='ECDbMap.02.00'>"
+        "                <MapStrategy>TablePerHierarchy</MapStrategy>"
+        "            </ClassMap>"
+        "            <JoinedTablePerDirectSubclass xmlns='ECDbMap.02.00'/>"
+        "        </ECCustomAttributes>"
+        "       <ECProperty propertyName='P' typeName='long' />"
+        "   </ECEntityClass>"
+        "</ECSchema>", true, "Delete Derived ECClass is supported");
+    asserted = false;
+    AssertSchemaImport(asserted, GetECDb(), deleteGoo);
+    ASSERT_FALSE(asserted);
+
+    //Following should not exist
+    ASSERT_FALSE(GetECDb().TableExists("ts_Goo"));
+
+    //Parent should exist
+    ASSERT_TRUE(GetECDb().TableExists("ts_Parent"));
+    ASSERT_NE(GetECDb().Schemas().GetECClass("TestSchema", "Parent"), nullptr);
+
+    //Verify number of columns
+    testItems.clear();
+    testItems.push_back(std::make_pair("ts_Parent", 3));
+    AssertColumnCount(GetECDb(), testItems, "JoinedTablePerDirectSubclass");
+
+    //Delete Parent ===================================================================================================
+    //Deleting Class with CA  JoinedTablePerDirectSubClass is expected to be supported
+    GetECDb().SaveChanges();
+    SchemaItem deleteParent(
+        "<?xml version='1.0' encoding='utf-8'?>"
+        "<ECSchema schemaName='TestSchema' nameSpacePrefix='ts' version='4.0.0' xmlns='http://www.bentley.com/schemas/Bentley.ECXML.3.0'>"
+        "   <ECSchemaReference name = 'ECDbMap' version='02.00' prefix = 'ecdbmap' />"
+        "</ECSchema>", true, "Deleting Class with CA  JoinedTablePerDirectSubClass is expected to be supported");
+    asserted = false;
+    AssertSchemaImport(asserted, GetECDb(), deleteParent);
+    ASSERT_FALSE(asserted);
+
+    //Parent should not exist
+    ASSERT_FALSE(GetECDb().TableExists("ts_Parent"));
+
+    //Add Parent ===================================================================================================
+    GetECDb().SaveChanges();
+    SchemaItem AddParent(
+        "<?xml version='1.0' encoding='utf-8'?>"
+        "<ECSchema schemaName='TestSchema' nameSpacePrefix='ts' version='5.0.0' xmlns='http://www.bentley.com/schemas/Bentley.ECXML.3.0'>"
+        "   <ECSchemaReference name = 'ECDbMap' version='02.00' prefix = 'ecdbmap' />"
+        "   <ECEntityClass typeName='Parent' modifier='None'>"
+        "        <ECCustomAttributes>"
+        "         <ClassMap xmlns='ECDbMap.02.00'>"
+        "                <MapStrategy>TablePerHierarchy</MapStrategy>"
+        "            </ClassMap>"
+        "            <JoinedTablePerDirectSubclass xmlns='ECDbMap.02.00'/>"
+        "        </ECCustomAttributes>"
+        "       <ECProperty propertyName='P' typeName='long' />"
+        "   </ECEntityClass>"
+        "</ECSchema>", true, "Adding New class containing ECDbMap CA JoinedTablePerDirectSubClass should be successful");
+    asserted = false;
+    AssertSchemaImport(asserted, GetECDb(), AddParent);
+    ASSERT_FALSE(asserted);
+
+    //Parent should exist
+    ASSERT_TRUE(GetECDb().TableExists("ts_Parent"));
+    ASSERT_NE(GetECDb().Schemas().GetECClass("TestSchema", "Parent"), nullptr);
+
+    //Verify number of columns
+    testItems.clear();
+    testItems.push_back(std::make_pair("ts_Parent", 3));
+    AssertColumnCount(GetECDb(), testItems, "JoinedTablePerDirectSubclass");
+
+    //Add Goo Again===================================================================================================
+    //Added Derived class with CA JoinecTablePerDirectSubClass on base class is expected to be supported
+    GetECDb().SaveChanges();
+    SchemaItem addGoo(
+        "<?xml version='1.0' encoding='utf-8'?>"
+        "<ECSchema schemaName='TestSchema' nameSpacePrefix='ts' version='6.0.0' xmlns='http://www.bentley.com/schemas/Bentley.ECXML.3.0'>"
+        "   <ECSchemaReference name = 'ECDbMap' version='02.00' prefix = 'ecdbmap' />"
+        "   <ECEntityClass typeName='Parent' modifier='None'>"
+        "        <ECCustomAttributes>"
+        "         <ClassMap xmlns='ECDbMap.02.00'>"
+        "                <MapStrategy>TablePerHierarchy</MapStrategy>"
+        "            </ClassMap>"
+        "            <JoinedTablePerDirectSubclass xmlns='ECDbMap.02.00'/>"
+        "        </ECCustomAttributes>"
+        "       <ECProperty propertyName='P' typeName='long' />"
+        "   </ECEntityClass>"
+        "   <ECEntityClass typeName='Goo' modifier='None'>"
+        "       <BaseClass>Parent</BaseClass>"
+        "       <ECProperty propertyName='GS' typeName='string' />"
+        "       <ECProperty propertyName='GD' typeName='double' />"
+        "       <ECProperty propertyName='GL' typeName='long' />"
+        "   </ECEntityClass>"
+        "</ECSchema>", true, "Add New Class with JoinedTablePerDirectSubClass on Parent is expected to be successful");
+    asserted = false;
+    AssertSchemaImport(asserted, GetECDb(), addGoo);
+    ASSERT_FALSE(asserted);
+
+    //Following should exist
+    ASSERT_TRUE(GetECDb().TableExists("ts_Parent"));
+    ASSERT_NE(GetECDb().Schemas().GetECClass("TestSchema", "Parent"), nullptr);
+
+    ASSERT_TRUE(GetECDb().TableExists("ts_Goo"));
+    ASSERT_NE(GetECDb().Schemas().GetECClass("TestSchema", "Goo"), nullptr);
+
+    //verify number of columns
+    testItems.push_back(std::make_pair("ts_Goo", 5));
+    AssertColumnCount(GetECDb(), testItems, "JoinedTablePerDirectSubclass");
+
+    ASSERT_ECSQL(GetECDb(), ECSqlStatus::Success, BE_SQLITE_DONE, "INSERT INTO ts.Goo(GS,GD,GL) VALUES ('test3', 44.32, 3344)");
+    ASSERT_ECSQL(GetECDb(), ECSqlStatus::Success, BE_SQLITE_DONE, "INSERT INTO ts.Goo(GS,GD,GL) VALUES ('test4', 13.3, 2345)");
+
+    //Add Foo Again===============================================================================================
+    GetECDb().SaveChanges();
+    SchemaItem addFoo(
+        "<?xml version='1.0' encoding='utf-8'?>"
+        "<ECSchema schemaName='TestSchema' nameSpacePrefix='ts' version='7.0.0' xmlns='http://www.bentley.com/schemas/Bentley.ECXML.3.0'>"
+        "   <ECSchemaReference name = 'ECDbMap' version='02.00' prefix = 'ecdbmap' />"
+        "   <ECEntityClass typeName='Parent' modifier='None'>"
+        "        <ECCustomAttributes>"
+        "         <ClassMap xmlns='ECDbMap.02.00'>"
+        "                <MapStrategy>TablePerHierarchy</MapStrategy>"
+        "            </ClassMap>"
+        "            <JoinedTablePerDirectSubclass xmlns='ECDbMap.02.00'/>"
+        "        </ECCustomAttributes>"
+        "       <ECProperty propertyName='P' typeName='long' />"
+        "   </ECEntityClass>"
+        "   <ECEntityClass typeName='Goo' modifier='None'>"
+        "       <BaseClass>Parent</BaseClass>"
+        "       <ECProperty propertyName='GS' typeName='string' />"
+        "       <ECProperty propertyName='GD' typeName='double' />"
+        "       <ECProperty propertyName='GL' typeName='long' />"
+        "   </ECEntityClass>"
+        "   <ECEntityClass typeName='Foo' modifier='None'>"
+        "       <BaseClass>Goo</BaseClass>"
+        "       <ECProperty propertyName='FS' typeName='string' />"
+        "       <ECProperty propertyName='FD' typeName='double' />"
+        "       <ECProperty propertyName='FL' typeName='long' />"
+        "       <ECProperty propertyName='FI' typeName='int' />"
+        "   </ECEntityClass>"
+        "</ECSchema>", true, "Adding new derived Entity class is supported now");
+    asserted = false;
+    AssertSchemaImport(asserted, GetECDb(), addFoo);
+    ASSERT_FALSE(asserted);
+
+    //Table should not exist
+    ASSERT_FALSE(GetECDb().TableExists("ts_Foo"));
+    ASSERT_NE(GetECDb().Schemas().GetECClass("TestSchema", "Foo"), nullptr);
+
+    //following tables should exist.
+    ASSERT_TRUE(GetECDb().TableExists("ts_Goo"));
+    ASSERT_NE(GetECDb().Schemas().GetECClass("TestSchema", "Goo"), nullptr);
+
+    ASSERT_TRUE(GetECDb().TableExists("ts_Parent"));
+    ASSERT_NE(GetECDb().Schemas().GetECClass("TestSchema", "Parent"), nullptr);
+
+    //verify number of columns
+    testItems.clear();
+    testItems.push_back(std::make_pair("ts_Parent", 3));
+    testItems.push_back(std::make_pair("ts_Goo", 9));
+    AssertColumnCount(GetECDb(), testItems, "JoinedTablePerDirectSubclass");
+
+    ASSERT_ECSQL(GetECDb(), ECSqlStatus::Success, BE_SQLITE_DONE, "SELECT FS, FD, FL FROM ts.Foo");
+    ASSERT_ECSQL(GetECDb(), ECSqlStatus::Success, BE_SQLITE_ROW, "SELECT GS, GD, GL FROM ts.Goo");
+
+    ASSERT_ECSQL(GetECDb(), ECSqlStatus::Success, BE_SQLITE_DONE, "INSERT INTO ts.Foo(FS,FD,FL,FI) VALUES ('test1', 1.3, 334, 1)");
+    ASSERT_ECSQL(GetECDb(), ECSqlStatus::Success, BE_SQLITE_DONE, "INSERT INTO ts.Foo(FS,FD,FL,FI) VALUES ('test2', 23.3, 234, 2)");
+    }
+
+//---------------------------------------------------------------------------------------
+// @bsimethod                                   Muhammad Hassan                     05/16
+//+---------------+---------------+---------------+---------------+---------------+------
+TEST_F(ECSchemaUpdateTests, Delete_Add_ECEntityClass_JoinedTable_ShareColumns)
+    {
+    //Setup Db ===================================================================================================
+    SchemaItem schemaItem(
+        "<?xml version='1.0' encoding='utf-8'?>"
+        "<ECSchema schemaName='TestSchema' alias='ts' version='1.0.0' xmlns='http://www.bentley.com/schemas/Bentley.ECXML.3.1'>"
+        "   <ECSchemaReference name = 'ECDbMap' version='02.00' alias = 'ecdbmap' />"
+        "   <ECEntityClass typeName='Parent' modifier='None'>"
+        "        <ECCustomAttributes>"
+        "         <ClassMap xmlns='ECDbMap.02.00'>"
+        "             <MapStrategy>TablePerHierarchy</MapStrategy>"
+        "         </ClassMap>"
+        "         <ShareColumns xmlns='ECDbMap.02.00'>"
+        "              <SharedColumnCount>4</SharedColumnCount>"
+        "              <ApplyToSubclassesOnly>True</ApplyToSubclassesOnly>"
+        "         </ShareColumns>"
+        "         <JoinedTablePerDirectSubclass xmlns='ECDbMap.02.00'/>"
+        "        </ECCustomAttributes>"
+        "       <ECProperty propertyName='P' typeName='long' />"
+        "   </ECEntityClass>"
+        "   <ECEntityClass typeName='Goo' modifier='None'>"
+        "       <BaseClass>Parent</BaseClass>"
+        "       <ECProperty propertyName='GS' typeName='string' />"
+        "       <ECProperty propertyName='GD' typeName='double' />"
+        "       <ECProperty propertyName='GL' typeName='long' />"
+        "   </ECEntityClass>"
+        "   <ECEntityClass typeName='Foo' modifier='None'>"
+        "       <BaseClass>Goo</BaseClass>"
+        "       <ECProperty propertyName='FS' typeName='string' />"
+        "       <ECProperty propertyName='FD' typeName='double' />"
+        "       <ECProperty propertyName='FL' typeName='long' />"
+        "       <ECProperty propertyName='FI' typeName='int' />"
+        "   </ECEntityClass>"
+        "</ECSchema>");
+    SetupECDb("schemaupdate.ecdb", schemaItem);
+    ASSERT_TRUE(GetECDb().IsDbOpen());
+    ASSERT_EQ(DbResult::BE_SQLITE_OK, GetECDb().SaveChanges());
+
+    //Following Table should exist
+    ASSERT_TRUE(GetECDb().TableExists("ts_Goo"));
+    ASSERT_NE(GetECDb().Schemas().GetECClass("TestSchema", "Goo"), nullptr);
+
+    ASSERT_TRUE(GetECDb().TableExists("ts_Parent"));
+    ASSERT_NE(GetECDb().Schemas().GetECClass("TestSchema", "Parent"), nullptr);
+
+    //Following should not exist
+    ASSERT_NE(GetECDb().Schemas().GetECClass("TestSchema", "Foo"), nullptr);
+    ASSERT_FALSE(GetECDb().TableExists("ts_Foo"));
+
+    //Verify number of columns
+    std::vector<std::pair<Utf8String, int>> testItems;
+    testItems.push_back(std::make_pair("ts_Parent", 3));
+    testItems.push_back(std::make_pair("ts_Goo", 6));
+    AssertColumnCount(GetECDb(), testItems, "JoinedTablePerDirectSubClass,SharedColumnForSubClasses");
+
+    ASSERT_ECSQL(GetECDb(), ECSqlStatus::Success, BE_SQLITE_DONE, "INSERT INTO ts.Foo(FS,FD,FL,FI) VALUES ('test1', 1.3, 334, 1)");
+    ASSERT_ECSQL(GetECDb(), ECSqlStatus::Success, BE_SQLITE_DONE, "INSERT INTO ts.Foo(FS,FD,FL,FI) VALUES ('test2', 23.3, 234, 2)");
+    ASSERT_ECSQL(GetECDb(), ECSqlStatus::Success, BE_SQLITE_DONE, "INSERT INTO ts.Goo(GS,GD,GL) VALUES ('test3', 44.32, 3344)");
+    ASSERT_ECSQL(GetECDb(), ECSqlStatus::Success, BE_SQLITE_DONE, "INSERT INTO ts.Goo(GS,GD,GL) VALUES ('test4', 13.3, 2345)");
+
+    //Delete Foo ===================================================================================================
+    GetECDb().SaveChanges();
+    SchemaItem deleteFoo(
+        "<?xml version='1.0' encoding='utf-8'?>"
+        "<ECSchema schemaName='TestSchema' nameSpacePrefix='ts' version='2.0.0' xmlns='http://www.bentley.com/schemas/Bentley.ECXML.3.0'>"
+        "   <ECSchemaReference name = 'ECDbMap' version='02.00' prefix = 'ecdbmap' />"
+        "   <ECEntityClass typeName='Parent' modifier='None'>"
+        "        <ECCustomAttributes>"
+        "         <ClassMap xmlns='ECDbMap.02.00'>"
+        "             <MapStrategy>TablePerHierarchy</MapStrategy>"
+        "         </ClassMap>"
+        "         <ShareColumns xmlns='ECDbMap.02.00'>"
+        "              <SharedColumnCount>4</SharedColumnCount>"
+        "              <ApplyToSubclassesOnly>True</ApplyToSubclassesOnly>"
+        "         </ShareColumns>"
+        "            <JoinedTablePerDirectSubclass xmlns='ECDbMap.02.00'/>"
+        "        </ECCustomAttributes>"
+        "       <ECProperty propertyName='P' typeName='long' />"
+        "   </ECEntityClass>"
+        "   <ECEntityClass typeName='Goo' modifier='None'>"
+        "       <BaseClass>Parent</BaseClass>"
+        "       <ECProperty propertyName='GS' typeName='string' />"
+        "       <ECProperty propertyName='GD' typeName='double' />"
+        "       <ECProperty propertyName='GL' typeName='long' />"
+        "   </ECEntityClass>"
+        "</ECSchema>", true, "Delete a class should be successful");
+    bool asserted = false;
+    AssertSchemaImport(asserted, GetECDb(), deleteFoo);
+    ASSERT_FALSE(asserted);
+
+    //Following should not exist
+    ASSERT_FALSE(GetECDb().TableExists("ts_Foo"));
+    ASSERT_EQ(GetECDb().Schemas().GetECClass("TestSchema", "Foo"), nullptr);
+
+    //Following should exist
+    ASSERT_TRUE(GetECDb().TableExists("ts_Goo"));
+    ASSERT_NE(GetECDb().Schemas().GetECClass("TestSchema", "Goo"), nullptr);
+
+    ASSERT_TRUE(GetECDb().TableExists("ts_Parent"));
+    ASSERT_NE(GetECDb().Schemas().GetECClass("TestSchema", "Parent"), nullptr);
+
+    //Verify Number of columns
+    AssertColumnCount(GetECDb(), testItems, "JoinedTablePerDirectSubClass,SharedColumnForSubClasses");
+
+    ASSERT_ECSQL(GetECDb(), ECSqlStatus::InvalidECSql, BE_SQLITE_ERROR, "SELECT FS, FD, FL, FI FROM ts.Foo");
+    ASSERT_ECSQL(GetECDb(), ECSqlStatus::Success, BE_SQLITE_ROW, "SELECT GS, GD, GL FROM ts.Goo");
+
+    //Delete Goo ===================================================================================================
+    GetECDb().SaveChanges();
+    SchemaItem deleteGoo(
+        "<?xml version='1.0' encoding='utf-8'?>"
+        "<ECSchema schemaName='TestSchema' nameSpacePrefix='ts' version='3.0.0' xmlns='http://www.bentley.com/schemas/Bentley.ECXML.3.0'>"
+        "   <ECSchemaReference name = 'ECDbMap' version='02.00' prefix = 'ecdbmap' />"
+        "   <ECEntityClass typeName='Parent' modifier='None'>"
+        "        <ECCustomAttributes>"
+        "         <ClassMap xmlns='ECDbMap.02.00'>"
+        "             <MapStrategy>TablePerHierarchy</MapStrategy>"
+        "         </ClassMap>"
+        "         <ShareColumns xmlns='ECDbMap.02.00'>"
+        "              <SharedColumnCount>4</SharedColumnCount>"
+        "              <ApplyToSubclassesOnly>True</ApplyToSubclassesOnly>"
+        "         </ShareColumns>"
+        "            <JoinedTablePerDirectSubclass xmlns='ECDbMap.02.00'/>"
+        "        </ECCustomAttributes>"
+        "       <ECProperty propertyName='P' typeName='long' />"
+        "   </ECEntityClass>"
+        "</ECSchema>", true, "Delete Derived ECClass is supported");
+    asserted = false;
+    AssertSchemaImport(asserted, GetECDb(), deleteGoo);
+    ASSERT_FALSE(asserted);
+
+    //Following should not exist
+    ASSERT_FALSE(GetECDb().TableExists("ts_Goo"));
+
+    //Parent should exist
+    ASSERT_TRUE(GetECDb().TableExists("ts_Parent"));
+    ASSERT_NE(GetECDb().Schemas().GetECClass("TestSchema", "Parent"), nullptr);
+
+    //Verify number of columns
+    testItems.clear();
+    testItems.push_back(std::make_pair("ts_Parent", 3));
+    AssertColumnCount(GetECDb(), testItems, "JoinedTablePerDirectSubClass,SharedColumnForSubClasses");
+
+    //Delete Parent ===================================================================================================
+    //Deleting Class with CA JoinedTablePerDirectSubClass,SharedColumnForSubClasses is expected to be supported
+    GetECDb().SaveChanges();
+    SchemaItem deleteParent(
+        "<?xml version='1.0' encoding='utf-8'?>"
+        "<ECSchema schemaName='TestSchema' nameSpacePrefix='ts' version='4.0.0' xmlns='http://www.bentley.com/schemas/Bentley.ECXML.3.0'>"
+        "   <ECSchemaReference name = 'ECDbMap' version='02.00' prefix = 'ecdbmap' />"
+        "</ECSchema>", true, "Deleting Class with CA  JoinedTablePerDirectSubClass,SharedColumnForSubClasses is expected to be supported");
+    asserted = false;
+    AssertSchemaImport(asserted, GetECDb(), deleteParent);
+    ASSERT_FALSE(asserted);
+
+    //Parent should not exist
+    ASSERT_FALSE(GetECDb().TableExists("ts_Parent"));
+
+    //Add Parent ===================================================================================================
+    GetECDb().SaveChanges();
+    SchemaItem AddParent(
+        "<?xml version='1.0' encoding='utf-8'?>"
+        "<ECSchema schemaName='TestSchema' nameSpacePrefix='ts' version='5.0.0' xmlns='http://www.bentley.com/schemas/Bentley.ECXML.3.0'>"
+        "   <ECSchemaReference name = 'ECDbMap' version='02.00' prefix = 'ecdbmap' />"
+        "   <ECEntityClass typeName='Parent' modifier='None'>"
+        "        <ECCustomAttributes>"
+        "         <ClassMap xmlns='ECDbMap.02.00'>"
+        "             <MapStrategy>TablePerHierarchy</MapStrategy>"
+        "         </ClassMap>"
+        "         <ShareColumns xmlns='ECDbMap.02.00'>"
+        "              <SharedColumnCount>4</SharedColumnCount>"
+        "              <ApplyToSubclassesOnly>True</ApplyToSubclassesOnly>"
+        "         </ShareColumns>"
+        "            <JoinedTablePerDirectSubclass xmlns='ECDbMap.02.00'/>"
+        "        </ECCustomAttributes>"
+        "       <ECProperty propertyName='P' typeName='long' />"
+        "   </ECEntityClass>"
+        "</ECSchema>", true, "Adding New class with ECDbMap CA JoinedTablePerDirectSubClass,SharedColumnForSubClasses should be successful");
+    asserted = false;
+    AssertSchemaImport(asserted, GetECDb(), AddParent);
+    ASSERT_FALSE(asserted);
+
+    //Parent should exist
+    ASSERT_TRUE(GetECDb().TableExists("ts_Parent"));
+    ASSERT_NE(GetECDb().Schemas().GetECClass("TestSchema", "Parent"), nullptr);
+
+    //Verify number of columns
+    testItems.clear();
+    testItems.push_back(std::make_pair("ts_Parent", 3));
+    AssertColumnCount(GetECDb(), testItems, "JoinedTablePerDirectSubClass,SharedColumnForSubClasses");
+
+    //Add Goo Again===================================================================================================
+    //Added Derived class with CA JoinedTablePerDirectSubClass,SharedColumnForSubClasses on base class is expected to be supported
+    GetECDb().SaveChanges();
+    SchemaItem addGoo(
+        "<?xml version='1.0' encoding='utf-8'?>"
+        "<ECSchema schemaName='TestSchema' nameSpacePrefix='ts' version='6.0.0' xmlns='http://www.bentley.com/schemas/Bentley.ECXML.3.0'>"
+        "   <ECSchemaReference name = 'ECDbMap' version='02.00' prefix = 'ecdbmap' />"
+        "   <ECEntityClass typeName='Parent' modifier='None'>"
+        "        <ECCustomAttributes>"
+        "         <ClassMap xmlns='ECDbMap.02.00'>"
+        "             <MapStrategy>TablePerHierarchy</MapStrategy>"
+        "         </ClassMap>"
+        "         <ShareColumns xmlns='ECDbMap.02.00'>"
+        "              <SharedColumnCount>4</SharedColumnCount>"
+        "              <ApplyToSubclassesOnly>True</ApplyToSubclassesOnly>"
+        "         </ShareColumns>"
+        "            <JoinedTablePerDirectSubclass xmlns='ECDbMap.02.00'/>"
+        "        </ECCustomAttributes>"
+        "       <ECProperty propertyName='P' typeName='long' />"
+        "   </ECEntityClass>"
+        "   <ECEntityClass typeName='Goo' modifier='None'>"
+        "       <BaseClass>Parent</BaseClass>"
+        "       <ECProperty propertyName='GS' typeName='string' />"
+        "       <ECProperty propertyName='GD' typeName='double' />"
+        "       <ECProperty propertyName='GL' typeName='long' />"
+        "   </ECEntityClass>"
+        "</ECSchema>", true, "Add New Class with JoinedTablePerDirectSubClass,SharedColumnForSubClasses on Parent is expected to be successful");
+    asserted = false;
+    AssertSchemaImport(asserted, GetECDb(), addGoo);
+    ASSERT_FALSE(asserted);
+
+    //Following should exist
+    ASSERT_TRUE(GetECDb().TableExists("ts_Parent"));
+    ASSERT_NE(GetECDb().Schemas().GetECClass("TestSchema", "Parent"), nullptr);
+
+    ASSERT_TRUE(GetECDb().TableExists("ts_Goo"));
+    ASSERT_NE(GetECDb().Schemas().GetECClass("TestSchema", "Goo"), nullptr);
+
+    //verify number of columns
+    testItems.push_back(std::make_pair("ts_Goo", 6));
+    AssertColumnCount(GetECDb(), testItems, "JoinedTablePerDirectSubClass,SharedColumnForSubClasses");
+
+    ASSERT_ECSQL(GetECDb(), ECSqlStatus::Success, BE_SQLITE_DONE, "INSERT INTO ts.Goo(GS,GD,GL) VALUES ('test3', 44.32, 3344)");
+    ASSERT_ECSQL(GetECDb(), ECSqlStatus::Success, BE_SQLITE_DONE, "INSERT INTO ts.Goo(GS,GD,GL) VALUES ('test4', 13.3, 2345)");
+
+    //Add Foo Again===============================================================================================
+    GetECDb().SaveChanges();
+    SchemaItem addFoo(
+        "<?xml version='1.0' encoding='utf-8'?>"
+        "<ECSchema schemaName='TestSchema' nameSpacePrefix='ts' version='7.0.0' xmlns='http://www.bentley.com/schemas/Bentley.ECXML.3.0'>"
+        "   <ECSchemaReference name = 'ECDbMap' version='02.00' prefix = 'ecdbmap' />"
+        "   <ECEntityClass typeName='Parent' modifier='None'>"
+        "        <ECCustomAttributes>"
+        "         <ClassMap xmlns='ECDbMap.02.00'>"
+        "             <MapStrategy>TablePerHierarchy</MapStrategy>"
+        "         </ClassMap>"
+        "         <ShareColumns xmlns='ECDbMap.02.00'>"
+        "              <SharedColumnCount>4</SharedColumnCount>"
+        "              <ApplyToSubclassesOnly>True</ApplyToSubclassesOnly>"
+        "         </ShareColumns>"
+        "            <JoinedTablePerDirectSubclass xmlns='ECDbMap.02.00'/>"
+        "        </ECCustomAttributes>"
+        "       <ECProperty propertyName='P' typeName='long' />"
+        "   </ECEntityClass>"
+        "   <ECEntityClass typeName='Goo' modifier='None'>"
+        "       <BaseClass>Parent</BaseClass>"
+        "       <ECProperty propertyName='GS' typeName='string' />"
+        "       <ECProperty propertyName='GD' typeName='double' />"
+        "       <ECProperty propertyName='GL' typeName='long' />"
+        "   </ECEntityClass>"
+        "   <ECEntityClass typeName='Foo' modifier='None'>"
+        "       <BaseClass>Goo</BaseClass>"
+        "       <ECProperty propertyName='FS' typeName='string' />"
+        "       <ECProperty propertyName='FD' typeName='double' />"
+        "       <ECProperty propertyName='FL' typeName='long' />"
+        "       <ECProperty propertyName='FI' typeName='int' />"
+        "   </ECEntityClass>"
+        "</ECSchema>", true, "Adding new derived Entity class is supported now");
+    asserted = false;
+    AssertSchemaImport(asserted, GetECDb(), addFoo);
+    ASSERT_FALSE(asserted);
+
+    //Table should not exist
+    ASSERT_FALSE(GetECDb().TableExists("ts_Foo"));
+    ASSERT_NE(GetECDb().Schemas().GetECClass("TestSchema", "Foo"), nullptr);
+
+    //following tables should exist.
+    ASSERT_TRUE(GetECDb().TableExists("ts_Goo"));
+    ASSERT_NE(GetECDb().Schemas().GetECClass("TestSchema", "Goo"), nullptr);
+
+    ASSERT_TRUE(GetECDb().TableExists("ts_Parent"));
+    ASSERT_NE(GetECDb().Schemas().GetECClass("TestSchema", "Parent"), nullptr);
+
+    //verify number of columns
+    testItems.clear();
+    testItems.push_back(std::make_pair("ts_Parent", 3));
+    testItems.push_back(std::make_pair("ts_Goo", 6));
+    AssertColumnCount(GetECDb(), testItems, "JoinedTablePerDirectSubClass,SharedColumnForSubClasses");
+
+    ASSERT_ECSQL(GetECDb(), ECSqlStatus::Success, BE_SQLITE_DONE, "SELECT FS, FD, FL FROM ts.Foo");
+    ASSERT_ECSQL(GetECDb(), ECSqlStatus::Success, BE_SQLITE_ROW, "SELECT GS, GD, GL FROM ts.Goo");
+
+    ASSERT_ECSQL(GetECDb(), ECSqlStatus::Success, BE_SQLITE_DONE, "INSERT INTO ts.Foo(FS,FD,FL,FI) VALUES ('test1', 1.3, 334, 1)");
+    ASSERT_ECSQL(GetECDb(), ECSqlStatus::Success, BE_SQLITE_DONE, "INSERT INTO ts.Foo(FS,FD,FL,FI) VALUES ('test2', 23.3, 234, 2)");
+    }
+
+//---------------------------------------------------------------------------------------
+// @bsimethod                                   Muhammad Hassan                     05/16
+//+---------------+---------------+---------------+---------------+---------------+------
+TEST_F(ECSchemaUpdateTests, Delete_Add_ECEntityClass_JoinedTable_SharedColumnCount)
+    {
+    //Setup Db ===================================================================================================
+    SchemaItem schemaItem(
+        "<?xml version='1.0' encoding='utf-8'?>"
+        "<ECSchema schemaName='TestSchema' nameSpacePrefix='ts' version='1.0.0' xmlns='http://www.bentley.com/schemas/Bentley.ECXML.3.0'>"
+        "   <ECSchemaReference name = 'ECDbMap' version='02.00' prefix = 'ecdbmap' />"
+        "   <ECEntityClass typeName='Parent' modifier='None'>"
+        "        <ECCustomAttributes>"
+        "         <ClassMap xmlns='ECDbMap.02.00'>"
+        "             <MapStrategy>TablePerHierarchy</MapStrategy>"
+        "         </ClassMap>"
+        "         <ShareColumns xmlns='ECDbMap.02.00'>"
+        "              <SharedColumnCount>7</SharedColumnCount>"
+        "              <ApplyToSubclassesOnly>True</ApplyToSubclassesOnly>"
+        "         </ShareColumns>"
+        "            <JoinedTablePerDirectSubclass xmlns='ECDbMap.02.00'/>"
+        "        </ECCustomAttributes>"
+        "       <ECProperty propertyName='P' typeName='long' />"
+        "   </ECEntityClass>"
+        "   <ECEntityClass typeName='Goo' modifier='None'>"
+        "       <BaseClass>Parent</BaseClass>"
+        "       <ECProperty propertyName='GS' typeName='string' />"
+        "       <ECProperty propertyName='GD' typeName='double' />"
+        "       <ECProperty propertyName='GL' typeName='long' />"
+        "   </ECEntityClass>"
+        "   <ECEntityClass typeName='Foo' modifier='None'>"
+        "       <BaseClass>Goo</BaseClass>"
+        "       <ECProperty propertyName='FS' typeName='string' />"
+        "       <ECProperty propertyName='FD' typeName='double' />"
+        "       <ECProperty propertyName='FL' typeName='long' />"
+        "       <ECProperty propertyName='FI' typeName='int' />"
+        "   </ECEntityClass>"
+        "</ECSchema>");
+    SetupECDb("schemaupdate.ecdb", schemaItem);
+    ASSERT_TRUE(GetECDb().IsDbOpen());
+    ASSERT_EQ(DbResult::BE_SQLITE_OK, GetECDb().SaveChanges());
+
+    //Following Table should exist
+    ASSERT_TRUE(GetECDb().TableExists("ts_Goo"));
+    ASSERT_NE(GetECDb().Schemas().GetECClass("TestSchema", "Goo"), nullptr);
+
+    ASSERT_TRUE(GetECDb().TableExists("ts_Parent"));
+    ASSERT_NE(GetECDb().Schemas().GetECClass("TestSchema", "Parent"), nullptr);
+
+    //Following should not exist
+    ASSERT_NE(GetECDb().Schemas().GetECClass("TestSchema", "Foo"), nullptr);
+    ASSERT_FALSE(GetECDb().TableExists("ts_Foo"));
+
+    //Verify number of columns
+    std::vector<std::pair<Utf8String, int>> testItems;
+    testItems.push_back(std::make_pair("ts_Parent", 3));
+    testItems.push_back(std::make_pair("ts_Goo", 9));
+    AssertColumnCount(GetECDb(), testItems, "JoinedTablePerDirectSubclass_SharedColumnCount");
+
+    ASSERT_ECSQL(GetECDb(), ECSqlStatus::Success, BE_SQLITE_DONE, "INSERT INTO ts.Foo(FS,FD,FL,FI) VALUES ('test1', 1.3, 334, 1)");
+    ASSERT_ECSQL(GetECDb(), ECSqlStatus::Success, BE_SQLITE_DONE, "INSERT INTO ts.Foo(FS,FD,FL,FI) VALUES ('test2', 23.3, 234, 2)");
+    ASSERT_ECSQL(GetECDb(), ECSqlStatus::Success, BE_SQLITE_DONE, "INSERT INTO ts.Goo(GS,GD,GL) VALUES ('test3', 44.32, 3344)");
+    ASSERT_ECSQL(GetECDb(), ECSqlStatus::Success, BE_SQLITE_DONE, "INSERT INTO ts.Goo(GS,GD,GL) VALUES ('test4', 13.3, 2345)");
+
+    //Delete Foo ===================================================================================================
+    GetECDb().SaveChanges();
+    SchemaItem deleteFoo(
+        "<?xml version='1.0' encoding='utf-8'?>"
+        "<ECSchema schemaName='TestSchema' nameSpacePrefix='ts' version='2.0.0' xmlns='http://www.bentley.com/schemas/Bentley.ECXML.3.0'>"
+        "   <ECSchemaReference name = 'ECDbMap' version='02.00' prefix = 'ecdbmap' />"
+        "   <ECEntityClass typeName='Parent' modifier='None'>"
+        "        <ECCustomAttributes>"
+        "         <ClassMap xmlns='ECDbMap.02.00'>"
+        "             <MapStrategy>TablePerHierarchy</MapStrategy>"
+        "         </ClassMap>"
+        "         <ShareColumns xmlns='ECDbMap.02.00'>"
+        "              <SharedColumnCount>7</SharedColumnCount>"
+        "              <ApplyToSubclassesOnly>True</ApplyToSubclassesOnly>"
+        "         </ShareColumns>"
+        "            <JoinedTablePerDirectSubclass xmlns='ECDbMap.02.00'/>"
+        "        </ECCustomAttributes>"
+        "       <ECProperty propertyName='P' typeName='long' />"
+        "   </ECEntityClass>"
+        "   <ECEntityClass typeName='Goo' modifier='None'>"
+        "       <BaseClass>Parent</BaseClass>"
+        "       <ECProperty propertyName='GS' typeName='string' />"
+        "       <ECProperty propertyName='GD' typeName='double' />"
+        "       <ECProperty propertyName='GL' typeName='long' />"
+        "   </ECEntityClass>"
+        "</ECSchema>", true, "Delete a class should be successful");
+    bool asserted = false;
+    AssertSchemaImport(asserted, GetECDb(), deleteFoo);
+    ASSERT_FALSE(asserted);
+
+    //Following should not exist
+    ASSERT_EQ(GetECDb().Schemas().GetECClass("TestSchema", "Foo"), nullptr);
+    ASSERT_FALSE(GetECDb().TableExists("ts_Foo"));
+
+    //Following should exist
+    ASSERT_TRUE(GetECDb().TableExists("ts_Goo"));
+    ASSERT_NE(GetECDb().Schemas().GetECClass("TestSchema", "Goo"), nullptr);
+
+    ASSERT_TRUE(GetECDb().TableExists("ts_Parent"));
+    ASSERT_NE(GetECDb().Schemas().GetECClass("TestSchema", "Parent"), nullptr);
+
+    //Verify Number of columns
+    AssertColumnCount(GetECDb(), testItems, "JoinedTablePerDirectSubclass_SharedColumnCount");
+
+    ASSERT_ECSQL(GetECDb(), ECSqlStatus::InvalidECSql, BE_SQLITE_ERROR, "SELECT FS, FD, FL, FI FROM ts.Foo");
+    ASSERT_ECSQL(GetECDb(), ECSqlStatus::Success, BE_SQLITE_ROW, "SELECT GS, GD, GL FROM ts.Goo");
+
+    //Delete Goo ===================================================================================================
+    GetECDb().SaveChanges();
+    SchemaItem deleteGoo(
+        "<?xml version='1.0' encoding='utf-8'?>"
+        "<ECSchema schemaName='TestSchema' nameSpacePrefix='ts' version='3.0.0' xmlns='http://www.bentley.com/schemas/Bentley.ECXML.3.0'>"
+        "   <ECSchemaReference name = 'ECDbMap' version='02.00' prefix = 'ecdbmap' />"
+        "   <ECEntityClass typeName='Parent' modifier='None'>"
+        "        <ECCustomAttributes>"
+        "         <ClassMap xmlns='ECDbMap.02.00'>"
+        "             <MapStrategy>TablePerHierarchy</MapStrategy>"
+        "         </ClassMap>"
+        "         <ShareColumns xmlns='ECDbMap.02.00'>"
+        "              <SharedColumnCount>7</SharedColumnCount>"
+        "              <ApplyToSubclassesOnly>True</ApplyToSubclassesOnly>"
+        "         </ShareColumns>"
+        "            <JoinedTablePerDirectSubclass xmlns='ECDbMap.02.00'/>"
+        "        </ECCustomAttributes>"
+        "       <ECProperty propertyName='P' typeName='long' />"
+        "   </ECEntityClass>"
+        "</ECSchema>", true, "Delete Derived ECClass is supported");
+    asserted = false;
+    AssertSchemaImport(asserted, GetECDb(), deleteGoo);
+    ASSERT_FALSE(asserted);
+
+    //Following should not exist
+    ASSERT_FALSE(GetECDb().TableExists("ts_Goo"));
+
+    //Parent should exist
+    ASSERT_TRUE(GetECDb().TableExists("ts_Parent"));
+    ASSERT_NE(GetECDb().Schemas().GetECClass("TestSchema", "Parent"), nullptr);
+
+    //Verify number of columns
+    testItems.clear();
+    testItems.push_back(std::make_pair("ts_Parent", 3));
+    AssertColumnCount(GetECDb(), testItems, "JoinedTablePerDirectSubclass_SharedColumnCount");
+
+    //Delete Parent ===================================================================================================
+    //Deleting Class with CA  JoinedTablePerDirectSubclass_SharedColumnCount is expected to be supported
+    GetECDb().SaveChanges();
+    SchemaItem deleteParent(
+        "<?xml version='1.0' encoding='utf-8'?>"
+        "<ECSchema schemaName='TestSchema' nameSpacePrefix='ts' version='4.0.0' xmlns='http://www.bentley.com/schemas/Bentley.ECXML.3.0'>"
+        "   <ECSchemaReference name = 'ECDbMap' version='02.00' prefix = 'ecdbmap' />"
+        "</ECSchema>", true, "Deleting Class with CA  JoinedTablePerDirectSubclass_SharedColumnCount is expected to be supported");
+    asserted = false;
+    AssertSchemaImport(asserted, GetECDb(), deleteParent);
+    ASSERT_FALSE(asserted);
+
+    //Parent should not exist
+    ASSERT_FALSE(GetECDb().TableExists("ts_Parent"));
+
+    //Add Parent ===================================================================================================
+    GetECDb().SaveChanges();
+    SchemaItem AddParent(
+        "<?xml version='1.0' encoding='utf-8'?>"
+        "<ECSchema schemaName='TestSchema' nameSpacePrefix='ts' version='5.0.0' xmlns='http://www.bentley.com/schemas/Bentley.ECXML.3.0'>"
+        "   <ECSchemaReference name = 'ECDbMap' version='02.00' prefix = 'ecdbmap' />"
+        "   <ECEntityClass typeName='Parent' modifier='None'>"
+        "        <ECCustomAttributes>"
+        "         <ClassMap xmlns='ECDbMap.02.00'>"
+        "             <MapStrategy>TablePerHierarchy</MapStrategy>"
+        "         </ClassMap>"
+        "         <ShareColumns xmlns='ECDbMap.02.00'>"
+        "              <SharedColumnCount>7</SharedColumnCount>"
+        "              <ApplyToSubclassesOnly>True</ApplyToSubclassesOnly>"
+        "         </ShareColumns>"
+        "            <JoinedTablePerDirectSubclass xmlns='ECDbMap.02.00'/>"
+        "        </ECCustomAttributes>"
+        "       <ECProperty propertyName='P' typeName='long' />"
+        "   </ECEntityClass>"
+        "</ECSchema>", true, "Adding New class containing ECDbMap CA JoinedTablePerDirectSubclass_SharedColumnCount should be successful");
+    asserted = false;
+    AssertSchemaImport(asserted, GetECDb(), AddParent);
+    ASSERT_FALSE(asserted);
+
+    //Parent should exist
+    ASSERT_TRUE(GetECDb().TableExists("ts_Parent"));
+    ASSERT_NE(GetECDb().Schemas().GetECClass("TestSchema", "Parent"), nullptr);
+
+    //Verify number of columns
+    testItems.clear();
+    testItems.push_back(std::make_pair("ts_Parent", 3));
+    AssertColumnCount(GetECDb(), testItems, "JoinedTablePerDirectSubclass_SharedColumnCount");
+
+    //Add Goo Again===================================================================================================
+    //Added Derived class with CA JoinedTablePerDirectSubclass_MinimumSharedColumnCount on base class is expected to be supported
+    GetECDb().SaveChanges();
+    SchemaItem addGoo(
+        "<?xml version='1.0' encoding='utf-8'?>"
+        "<ECSchema schemaName='TestSchema' nameSpacePrefix='ts' version='6.0.0' xmlns='http://www.bentley.com/schemas/Bentley.ECXML.3.0'>"
+        "   <ECSchemaReference name = 'ECDbMap' version='02.00' prefix = 'ecdbmap' />"
+        "   <ECEntityClass typeName='Parent' modifier='None'>"
+        "        <ECCustomAttributes>"
+        "         <ClassMap xmlns='ECDbMap.02.00'>"
+        "             <MapStrategy>TablePerHierarchy</MapStrategy>"
+        "         </ClassMap>"
+        "         <ShareColumns xmlns='ECDbMap.02.00'>"
+        "              <SharedColumnCount>7</SharedColumnCount>"
+        "              <ApplyToSubclassesOnly>True</ApplyToSubclassesOnly>"
+        "         </ShareColumns>"
+        "            <JoinedTablePerDirectSubclass xmlns='ECDbMap.02.00'/>"
+        "        </ECCustomAttributes>"
+        "       <ECProperty propertyName='P' typeName='long' />"
+        "   </ECEntityClass>"
+        "   <ECEntityClass typeName='Goo' modifier='None'>"
+        "       <BaseClass>Parent</BaseClass>"
+        "       <ECProperty propertyName='GS' typeName='string' />"
+        "       <ECProperty propertyName='GD' typeName='double' />"
+        "       <ECProperty propertyName='GL' typeName='long' />"
+        "   </ECEntityClass>"
+        "</ECSchema>", true, "Add New Class with JoinedTablePerDirectSubclass_SharedColumnCount on Parent is expected to be successful");
+    asserted = false;
+    AssertSchemaImport(asserted, GetECDb(), addGoo);
+    ASSERT_FALSE(asserted);
+
+    //Following should exist
+    ASSERT_TRUE(GetECDb().TableExists("ts_Parent"));
+    ASSERT_NE(GetECDb().Schemas().GetECClass("TestSchema", "Parent"), nullptr);
+
+    ASSERT_TRUE(GetECDb().TableExists("ts_Goo"));
+    ASSERT_NE(GetECDb().Schemas().GetECClass("TestSchema", "Goo"), nullptr);
+
+    //verify number of columns
+    testItems.push_back(std::make_pair("ts_Goo", 9));
+    AssertColumnCount(GetECDb(), testItems, "JoinedTablePerDirectSubclass_SharedColumnCount");
+
+    ASSERT_ECSQL(GetECDb(), ECSqlStatus::Success, BE_SQLITE_DONE, "INSERT INTO ts.Goo(GS,GD,GL) VALUES ('test3', 44.32, 3344)");
+    ASSERT_ECSQL(GetECDb(), ECSqlStatus::Success, BE_SQLITE_DONE, "INSERT INTO ts.Goo(GS,GD,GL) VALUES ('test4', 13.3, 2345)");
+
+    //Add Foo Again===============================================================================================
+    GetECDb().SaveChanges();
+    SchemaItem addFoo(
+        "<?xml version='1.0' encoding='utf-8'?>"
+        "<ECSchema schemaName='TestSchema' nameSpacePrefix='ts' version='7.0.0' xmlns='http://www.bentley.com/schemas/Bentley.ECXML.3.0'>"
+        "   <ECSchemaReference name = 'ECDbMap' version='02.00' prefix = 'ecdbmap' />"
+        "   <ECEntityClass typeName='Parent' modifier='None'>"
+        "        <ECCustomAttributes>"
+        "         <ClassMap xmlns='ECDbMap.02.00'>"
+        "             <MapStrategy>TablePerHierarchy</MapStrategy>"
+        "         </ClassMap>"
+        "         <ShareColumns xmlns='ECDbMap.02.00'>"
+        "              <SharedColumnCount>7</SharedColumnCount>"
+        "              <ApplyToSubclassesOnly>True</ApplyToSubclassesOnly>"
+        "         </ShareColumns>"
+        "            <JoinedTablePerDirectSubclass xmlns='ECDbMap.02.00'/>"
+        "        </ECCustomAttributes>"
+        "       <ECProperty propertyName='P' typeName='long' />"
+        "   </ECEntityClass>"
+        "   <ECEntityClass typeName='Goo' modifier='None'>"
+        "       <BaseClass>Parent</BaseClass>"
+        "       <ECProperty propertyName='GS' typeName='string' />"
+        "       <ECProperty propertyName='GD' typeName='double' />"
+        "       <ECProperty propertyName='GL' typeName='long' />"
+        "   </ECEntityClass>"
+        "   <ECEntityClass typeName='Foo' modifier='None'>"
+        "       <BaseClass>Goo</BaseClass>"
+        "       <ECProperty propertyName='FS' typeName='string' />"
+        "       <ECProperty propertyName='FD' typeName='double' />"
+        "       <ECProperty propertyName='FL' typeName='long' />"
+        "       <ECProperty propertyName='FI' typeName='int' />"
+        "       <ECProperty propertyName='FI1' typeName='int' />"//Extra column to verify that sharedcolumn count should be incremented
+        "   </ECEntityClass>"
+        "</ECSchema>", true, "Adding new derived Entity class is supported now");
+    asserted = false;
+    AssertSchemaImport(asserted, GetECDb(), addFoo);
+    ASSERT_FALSE(asserted);
+
+    //Table should not exist
+    ASSERT_FALSE(GetECDb().TableExists("ts_Foo"));
+    ASSERT_NE(GetECDb().Schemas().GetECClass("TestSchema", "Foo"), nullptr);
+
+    //following tables should exist.
+    ASSERT_TRUE(GetECDb().TableExists("ts_Goo"));
+    ASSERT_NE(GetECDb().Schemas().GetECClass("TestSchema", "Goo"), nullptr);
+
+    ASSERT_TRUE(GetECDb().TableExists("ts_Parent"));
+    ASSERT_NE(GetECDb().Schemas().GetECClass("TestSchema", "Parent"), nullptr);
+
+    //verify number of columns
+    testItems.clear();
+    testItems.push_back(std::make_pair("ts_Parent", 3));
+    testItems.push_back(std::make_pair("ts_Goo", 9));
+    AssertColumnCount(GetECDb(), testItems, "JoinedTablePerDirectSubclass_SharedColumnCount");
+
+    ASSERT_ECSQL(GetECDb(), ECSqlStatus::Success, BE_SQLITE_DONE, "SELECT FS, FD, FL, FI, FI1 FROM ts.Foo");
+    ASSERT_ECSQL(GetECDb(), ECSqlStatus::Success, BE_SQLITE_ROW, "SELECT GS, GD, GL FROM ts.Goo");
+
+    ASSERT_ECSQL(GetECDb(), ECSqlStatus::Success, BE_SQLITE_DONE, "INSERT INTO ts.Foo(FS,FD,FL,FI,FI1) VALUES ('test1', 1.3, 334, 1, 11)");
+    ASSERT_ECSQL(GetECDb(), ECSqlStatus::Success, BE_SQLITE_DONE, "INSERT INTO ts.Foo(FS,FD,FL,FI,FI1) VALUES ('test2', 23.3, 234, 2, 22)");
+    }
+
+//---------------------------------------------------------------------------------------
+// @bsimethod                                   Muhammad Hassan                     05/16
+//+---------------+---------------+---------------+---------------+---------------+------
+TEST_F(ECSchemaUpdateTests, DeleteSubclassOfRelationshipConstraintConstraint)
+    {
+    SchemaItem schemaItem(
+        "<?xml version='1.0' encoding='utf-8'?>"
+        "<ECSchema schemaName='TestSchema' alias='ts' version='1.0.0' xmlns='http://www.bentley.com/schemas/Bentley.ECXML.3.1'>"
+        "   <ECSchemaReference name = 'ECDbMap' version='02.00' alias = 'ecdbmap' />"
+        "   <ECEntityClass typeName='A' modifier='None' >"
+        "        <ECCustomAttributes>"
+        "         <ClassMap xmlns='ECDbMap.02.00'>"
+        "                <MapStrategy>TablePerHierarchy</MapStrategy>"
+        "            </ClassMap>"
+        "        </ECCustomAttributes>"
+        "       <ECProperty propertyName='propA' typeName='int' />"
+        "   </ECEntityClass>"
+        "   <ECEntityClass typeName='B' modifier='None' >"
+        "       <BaseClass>A</BaseClass>"
+        "       <ECProperty propertyName='propB' typeName='int' />"
+        "   </ECEntityClass>"
+        "   <ECEntityClass typeName='C' modifier='None' />"
+        "    <ECRelationshipClass typeName='RelClass' modifier='Sealed' strength='embedding' strengthDirection='forward' >"
+        "       <Source multiplicity='(0..1)' polymorphic='True' roleLabel='A'>"
+        "           <Class class='A' />"
+        "       </Source>"
+        "       <Target multiplicity='(0..*)' polymorphic='True' roleLabel='C'>"
+        "           <Class class='C' />"
+        "       </Target>"
+        "     </ECRelationshipClass>"
+        "</ECSchema>");
+
+    SetupECDb("schemaupdate.ecdb", schemaItem);
+    ASSERT_TRUE(GetECDb().IsDbOpen());
+    ASSERT_EQ(DbResult::BE_SQLITE_OK, GetECDb().SaveChanges());
+
+    BeFileName filePath(GetECDb().GetDbFileName());
+    GetECDb().CloseDb();
+
+    Utf8CP schemaWithDeletedConstraintClass =
+        "<?xml version='1.0' encoding='utf-8'?>"
+        "<ECSchema schemaName='TestSchema' alias='ts' version='2.0.0' xmlns='http://www.bentley.com/schemas/Bentley.ECXML.3.1'>"
+        "   <ECSchemaReference name = 'ECDbMap' version='02.00' alias = 'ecdbmap' />"
+        "   <ECEntityClass typeName='A' modifier='None' >"
+        "        <ECCustomAttributes>"
+        "         <ClassMap xmlns='ECDbMap.02.00'>"
+        "                <MapStrategy>TablePerHierarchy</MapStrategy>"
+        "            </ClassMap>"
+        "        </ECCustomAttributes>"
+        "       <ECProperty propertyName='propA' typeName='int' />"
+        "   </ECEntityClass>"
+        "   <ECEntityClass typeName='C' modifier='None' />"
+        "    <ECRelationshipClass typeName='RelClass' modifier='Sealed' strength='embedding' strengthDirection='forward' >"
+        "       <Source multiplicity='(0..1)' polymorphic='True' roleLabel='A'>"
+        "           <Class class='A' />"
+        "       </Source>"
+        "       <Target multiplicity='(0..*)' polymorphic='True' roleLabel='C'>"
+        "           <Class class='C' />"
+        "       </Target>"
+        "     </ECRelationshipClass>"
+        "</ECSchema>";
+
+    AssertSchemaUpdate(schemaWithDeletedConstraintClass, filePath, {true, true}, "Deleting subclass of ECRel ConstraintClass");
+    }
+
+//---------------------------------------------------------------------------------------
+// @bsimethod                                   Muhammad Hassan                     06/16
+//+---------------+---------------+---------------+---------------+---------------+------
+TEST_F(ECSchemaUpdateTests, DeleteConcreteImplementationOfAbstractConstraintClass)
+    {
+    SchemaItem schemaItem(
+        "<?xml version='1.0' encoding='utf-8'?>"
+        "<ECSchema schemaName='TestSchema' nameSpacePrefix='ts' version='1.0.0' xmlns='http://www.bentley.com/schemas/Bentley.ECXML.3.0'>"
+        "   <ECSchemaReference name = 'ECDbMap' version='02.00' prefix = 'ecdbmap' />"
+        "   <ECEntityClass typeName='A' modifier='Abstract' >"
+        "        <ECCustomAttributes>"
+        "         <ClassMap xmlns='ECDbMap.02.00'>"
+        "                <MapStrategy>TablePerHierarchy</MapStrategy>"
+        "            </ClassMap>"
+        "        </ECCustomAttributes>"
+        "       <ECProperty propertyName='propA' typeName='int' />"
+        "   </ECEntityClass>"
+        "   <ECEntityClass typeName='B' modifier='None' >"
+        "       <BaseClass>A</BaseClass>"
+        "       <ECProperty propertyName='propB' typeName='int' />"
+        "   </ECEntityClass>"
+        "   <ECEntityClass typeName='C' modifier='Abstract' >"
+        "        <ECCustomAttributes>"
+        "         <ClassMap xmlns='ECDbMap.02.00'>"
+        "                <MapStrategy>TablePerHierarchy</MapStrategy>"
+        "            </ClassMap>"
+        "        </ECCustomAttributes>"
+        "       <ECProperty propertyName='propC' typeName='int' />"
+        "   </ECEntityClass>"
+        "   <ECEntityClass typeName='D' modifier='None' >"
+        "       <BaseClass>C</BaseClass>"
+        "       <ECProperty propertyName='propD' typeName='int' />"
+        "   </ECEntityClass>"
+        "    <ECRelationshipClass typeName='RelClass' modifier='Sealed' strength='embedding' strengthDirection='forward' >"
+        "       <Source cardinality='(0,1)' polymorphic='True'>"
+        "           <Class class='A' />"
+        "       </Source>"
+        "       <Target cardinality='(0,N)' polymorphic='True'>"
+        "           <Class class='C' />"
+        "       </Target>"
+        "     </ECRelationshipClass>"
+        "</ECSchema>");
+
+    SetupECDb("schemaupdate.ecdb", schemaItem);
+    ASSERT_TRUE(GetECDb().IsDbOpen());
+    ASSERT_EQ(DbResult::BE_SQLITE_OK, GetECDb().SaveChanges());
+
+    ECClassCP classB = GetECDb().Schemas().GetECSchema("TestSchema")->GetClassCP("B");
+    ECClassCP classD = GetECDb().Schemas().GetECSchema("TestSchema")->GetClassCP("D");
+
+    ASSERT_ECSQL(GetECDb(), ECSqlStatus::Success, BE_SQLITE_DONE, "INSERT INTO ts.B(ECInstanceId, propA, propB) VALUES(1, 11, 22)");
+    ASSERT_ECSQL(GetECDb(), ECSqlStatus::Success, BE_SQLITE_DONE, "INSERT INTO ts.D(ECInstanceId, propC, propD) VALUES(2, 33, 44)");
+
+    Utf8String ecsql;
+    ecsql.Sprintf("INSERT INTO ts.RelClass(ECInstanceId, SourceECInstanceId, SourceECClassId, TargetECInstanceId, TargetECClassId) VALUES(101, 1, %llu, 2, %llu)", classB->GetId().GetValue(), classD->GetId().GetValue());
+    //Insert Relationship instance
+    ASSERT_ECSQL(GetECDb(), ECSqlStatus::Success, BE_SQLITE_DONE, ecsql.c_str());
+
+    //Verify Insertion
+    ASSERT_ECSQL(GetECDb(), ECSqlStatus::Success, BE_SQLITE_ROW, "SELECT * FROM ts.RelClass");
+
+    BeFileName filePath(GetECDb().GetDbFileName());
+    GetECDb().CloseDb();
+
+    Utf8CP schemaWithDeletedConstraintClass =
+        "<?xml version='1.0' encoding='utf-8'?>"
+        "<ECSchema schemaName='TestSchema' nameSpacePrefix='ts' version='2.0.0' xmlns='http://www.bentley.com/schemas/Bentley.ECXML.3.0'>"
+        "   <ECSchemaReference name = 'ECDbMap' version='02.00' prefix = 'ecdbmap' />"
+        "   <ECEntityClass typeName='A' modifier='Abstract' >"
+        "        <ECCustomAttributes>"
+        "         <ClassMap xmlns='ECDbMap.02.00'>"
+        "                <MapStrategy>TablePerHierarchy</MapStrategy>"
+        "            </ClassMap>"
+        "        </ECCustomAttributes>"
+        "       <ECProperty propertyName='propA' typeName='int' />"
+        "   </ECEntityClass>"
+        "   <ECEntityClass typeName='C' modifier='Abstract' >"
+        "        <ECCustomAttributes>"
+        "         <ClassMap xmlns='ECDbMap.02.00'>"
+        "                <MapStrategy>TablePerHierarchy</MapStrategy>"
+        "            </ClassMap>"
+        "        </ECCustomAttributes>"
+        "       <ECProperty propertyName='propC' typeName='int' />"
+        "   </ECEntityClass>"
+        "    <ECRelationshipClass typeName='RelClass' modifier='Sealed' strength='embedding' strengthDirection='forward' >"
+        "       <Source cardinality='(0,1)' polymorphic='True'>"
+        "           <Class class='A' />"
+        "       </Source>"
+        "       <Target cardinality='(0,N)' polymorphic='True'>"
+        "           <Class class='C' />"
+        "       </Target>"
+        "     </ECRelationshipClass>"
+        "</ECSchema>";
+    AssertSchemaUpdate(schemaWithDeletedConstraintClass, filePath, {true, true}, "delete subclass of abstract rel constraint class");
+
+    for (Utf8StringCR dbPath : m_updatedDbs)
+        {
+        ASSERT_EQ(BE_SQLITE_OK, OpenBesqliteDb(dbPath.c_str()));
+
+        //Verify relationship Instance should be deleted along with deletion of constaint class
+        ASSERT_ECSQL(GetECDb(), ECSqlStatus::Success, BE_SQLITE_DONE, "SELECT * FROM ts.RelClass");
+
+        GetECDb().CloseDb();
+        }
+    }
+
+//---------------------------------------------------------------------------------------
+// @bsimethod                                   Muhammad Hassan                     06/16
+//+---------------+---------------+---------------+---------------+---------------+------
+TEST_F(ECSchemaUpdateTests, DeleteECRelationships)
+    {
+    SchemaItem schemaItem(
+        "<?xml version='1.0' encoding='utf-8'?>"
+        "<ECSchema schemaName='TestSchema' nameSpacePrefix='ts' version='1.0.0' xmlns='http://www.bentley.com/schemas/Bentley.ECXML.3.0'>"
+        "   <ECEntityClass typeName='Foo' modifier='None'>"
+        "       <ECProperty propertyName='S1' typeName='string' />"
+        "   </ECEntityClass>"
+        "   <ECEntityClass typeName='Roo' modifier='None'>"
+        "       <ECProperty propertyName='S3' typeName='string' />"
+        "   </ECEntityClass>"
+        "    <ECRelationshipClass typeName='EndTableRelationship' modifier='Sealed' strength='Embedding' strengthDirection='forward' >"
+        "       <Source cardinality='(0,1)' polymorphic='True'>"
+        "           <Class class='Foo' />"
+        "       </Source>"
+        "       <Target cardinality='(0,N)' polymorphic='True'>"
+        "           <Class class='Roo' />"
+        "       </Target>"
+        "     </ECRelationshipClass>"
+        "    <ECRelationshipClass typeName='LinkTableRelationship' modifier='Sealed' strength='referencing' strengthDirection='forward' >"
+        "       <Source cardinality='(0,N)' polymorphic='True'>"
+        "           <Class class='Foo' />"
+        "       </Source>"
+        "       <Target cardinality='(0,N)' polymorphic='True'>"
+        "           <Class class='Roo' />"
+        "       </Target>"
+        "     </ECRelationshipClass>"
+        "</ECSchema>");
+
+    SetupECDb("schemaupdate.ecdb", schemaItem);
+    ASSERT_TRUE(GetECDb().IsDbOpen());
+    ASSERT_EQ(DbResult::BE_SQLITE_OK, GetECDb().SaveChanges());
+
+    BeFileName filePath(GetECDb().GetDbFileName());
+    GetECDb().CloseDb();
+
+    Utf8CP relationshipWithForeignKeyMapping =
+        "<?xml version='1.0' encoding='utf-8'?>"
+        "<ECSchema schemaName='TestSchema' nameSpacePrefix='ts' version='2.0.0' xmlns='http://www.bentley.com/schemas/Bentley.ECXML.3.0'>"
+        "   <ECEntityClass typeName='Foo' modifier='None'>"
+        "       <ECProperty propertyName='S1' typeName='string' />"
+        "   </ECEntityClass>"
+        "   <ECEntityClass typeName='Roo' modifier='None'>"
+        "       <ECProperty propertyName='S3' typeName='string' />"
+        "   </ECEntityClass>"
+        "    <ECRelationshipClass typeName='LinkTableRelationship' modifier='Sealed' strength='referencing' strengthDirection='forward' >"
+        "       <Source cardinality='(0,N)' polymorphic='True'>"
+        "           <Class class='Foo' />"
+        "       </Source>"
+        "       <Target cardinality='(0,N)' polymorphic='True'>"
+        "           <Class class='Roo' />"
+        "       </Target>"
+        "     </ECRelationshipClass>"
+        "</ECSchema>";
+
+    AssertSchemaUpdate(relationshipWithForeignKeyMapping, filePath, {false, false}, "Deleting ECRelationship with ForeignKey Mapping");
+
+    Utf8CP linkTableECRelationship =
+        "<?xml version='1.0' encoding='utf-8'?>"
+        "<ECSchema schemaName='TestSchema' nameSpacePrefix='ts' version='2.0.0' xmlns='http://www.bentley.com/schemas/Bentley.ECXML.3.0'>"
+        "   <ECEntityClass typeName='Foo' modifier='None'>"
+        "       <ECProperty propertyName='S1' typeName='string' />"
+        "   </ECEntityClass>"
+        "   <ECEntityClass typeName='Roo' modifier='None'>"
+        "       <ECProperty propertyName='S3' typeName='string' />"
+        "   </ECEntityClass>"
+        "    <ECRelationshipClass typeName='EndTableRelationship' modifier='Sealed' strength='Embedding' strengthDirection='forward' >"
+        "       <Source cardinality='(0,1)' polymorphic='True'>"
+        "           <Class class='Foo' />"
+        "       </Source>"
+        "       <Target cardinality='(0,N)' polymorphic='True'>"
+        "           <Class class='Roo' />"
+        "       </Target>"
+        "     </ECRelationshipClass>"
+        "</ECSchema>";
+
+    AssertSchemaUpdate(linkTableECRelationship, filePath, {true, true}, "Deletion of LinkTable mapped relationship");
+    }
+
+//---------------------------------------------------------------------------------------
+// @bsimethod                                   Muhammad Hassan                     06/16
+//+---------------+---------------+---------------+---------------+---------------+------
+TEST_F(ECSchemaUpdateTests, DeleteECStructClassUnsupported)
+    {
+    SchemaItem schemaItem(
+        "<?xml version='1.0' encoding='utf-8'?>"
+        "<ECSchema schemaName='TestSchema' nameSpacePrefix='ts' version='1.0.0' xmlns='http://www.bentley.com/schemas/Bentley.ECXML.3.0'>"
+        "   <ECStructClass typeName='ChangeInfoStruct' modifier='None'>"
+        "       <ECProperty propertyName='ChangeStatus' typeName='int' readOnly='false' />"
+        "   </ECStructClass>"
+        "</ECSchema>");
+
+    SetupECDb("schemaupdate.ecdb", schemaItem);
+    ASSERT_TRUE(GetECDb().IsDbOpen());
+    ASSERT_EQ(DbResult::BE_SQLITE_OK, GetECDb().SaveChanges());
+
+    SchemaItem deleteStructECClass(
+        "<?xml version='1.0' encoding='utf-8'?>"
+        "<ECSchema schemaName='TestSchema' nameSpacePrefix='ts' version='2.0.0' xmlns='http://www.bentley.com/schemas/Bentley.ECXML.3.0'>"
+        "</ECSchema>", false, "Deleting ECStructClass is expected to be not supported");
+
+    bool asserted = false;
+    AssertSchemaImport(asserted, GetECDb(), deleteStructECClass);
+    ASSERT_FALSE(asserted);
+    ASSERT_EQ(DbResult::BE_SQLITE_OK, GetECDb().SaveChanges());
+    }
+
+//---------------------------------------------------------------------------------------
+// @bsimethod                                   Affan Khan                     05/16
+//+---------------+---------------+---------------+---------------+---------------+------
+TEST_F(ECSchemaUpdateTests, UpdateECDbMapCA_DbIndexChanges)
+    {
+    SchemaItem schemaItem(
+        "<?xml version='1.0' encoding='utf-8'?>"
+        "<ECSchema schemaName='TestSchema' nameSpacePrefix='ts' version='1.0.0' xmlns='http://www.bentley.com/schemas/Bentley.ECXML.3.0'>"
+        "   <ECSchemaReference name = 'ECDbMap' version='02.00' prefix = 'ecdbmap' />"
+        "    <ECEntityClass typeName='A'>"
+        "        <ECProperty propertyName='PA' typeName='int' />"
+        "    </ECEntityClass>"
+        "    <ECEntityClass typeName='B'>"
+        "       <ECCustomAttributes>"
+        "           <DbIndexList xmlns='ECDbMap.02.00'>"
+        "               <Indexes>"
+        "                   <DbIndex>"
+        "                       <Name>IDX_Partial_Index</Name>"
+        "                       <IsUnique>False</IsUnique>"
+        "                       <Properties>"
+        "                           <string>AId.Id</string>"
+        "                       </Properties>"
+        "                   </DbIndex>"
+        "               </Indexes>"
+        "           </DbIndexList>"
+        "        </ECCustomAttributes>"
+        "        <ECProperty propertyName='PB' typeName='int' />"
+        "        <ECNavigationProperty propertyName='AId' relationshipName='AHasB' direction='Backward' />"
+        "    </ECEntityClass>"
+        "   <ECRelationshipClass typeName='AHasB' strength='Embedding'>"
+        "      <Source cardinality='(0,1)' polymorphic='False'>"
+        "          <Class class ='A' />"
+        "      </Source>"
+        "      <Target cardinality='(0,N)' polymorphic='False'>"
+        "          <Class class ='B' />"
+        "      </Target>"
+        "   </ECRelationshipClass>"
+        "</ECSchema>");
+
+    SetupECDb("schemaupdate.ecdb", schemaItem);
+    ASSERT_TRUE(GetECDb().IsDbOpen());
+    ASSERT_EQ(DbResult::BE_SQLITE_OK, GetECDb().SaveChanges());
+
+    ECClassCP b = GetECDb().Schemas().GetECClass("TestSchema", "B");
+    ASSERT_NE(b, nullptr);
+    IECInstancePtr ca = b->GetCustomAttribute("DbIndexList");
+    ASSERT_FALSE(ca.IsNull());
+
+    ECValue indexes, indexName;
+    ASSERT_EQ(ca->GetValue(indexes, "Indexes", 0), ECObjectsStatus::Success);
+    ASSERT_EQ(indexes.GetStruct()->GetValue(indexName, "Name"), ECObjectsStatus::Success);
+    ASSERT_STREQ(indexName.GetUtf8CP(), "IDX_Partial_Index");
+
+    Statement stmt;
+    ASSERT_EQ(BE_SQLITE_OK, stmt.Prepare(GetECDb(), "SELECT NULL FROM ec_Index WHERE Name='IDX_Partial_Index'"));
+    ASSERT_EQ(BE_SQLITE_ROW, stmt.Step());
+    stmt.Finalize();
+
+    BeFileName filePath(GetECDb().GetDbFileName());
+    GetECDb().CloseDb();
+
+    Utf8CP schemaWithIndexNameModified =
+        "<?xml version='1.0' encoding='utf-8'?>"
+        "<ECSchema schemaName='TestSchema' nameSpacePrefix='ts' version='1.0.0' xmlns='http://www.bentley.com/schemas/Bentley.ECXML.3.0'>"
+        "   <ECSchemaReference name = 'ECDbMap' version='02.00' prefix = 'ecdbmap' />"
+        "    <ECEntityClass typeName='A'>"
+        "        <ECProperty propertyName='PA' typeName='int' />"
+        "    </ECEntityClass>"
+        "    <ECEntityClass typeName='B'>"
+        "       <ECCustomAttributes>"
+        "           <DbIndexList xmlns='ECDbMap.02.00'>"
+        "               <Indexes>"
+        "                   <DbIndex>"
+        "                       <Name>IDX_Partial</Name>"
+        "                       <IsUnique>False</IsUnique>"
+        "                       <Properties>"
+        "                           <string>AId.Id</string>"
+        "                       </Properties>"
+        "                   </DbIndex>"
+        "               </Indexes>"
+        "           </DbIndexList>"
+        "        </ECCustomAttributes>"
+        "        <ECProperty propertyName='PB' typeName='int' />"
+        "        <ECNavigationProperty propertyName='AId' relationshipName='AHasB' direction='Backward' />"
+        "    </ECEntityClass>"
+        "   <ECRelationshipClass typeName='AHasB' strength='Embedding'>"
+        "      <Source cardinality='(0,1)' polymorphic='False'>"
+        "          <Class class ='A' />"
+        "      </Source>"
+        "      <Target cardinality='(0,N)' polymorphic='False'>"
+        "          <Class class ='B' />"
+        "      </Target>"
+        "   </ECRelationshipClass>"
+        "</ECSchema>";
+
+    m_updatedDbs.clear();
+    AssertSchemaUpdate(schemaWithIndexNameModified, filePath, {true, true}, "Modifying DbIndex::Name");
+
+    for (Utf8StringCR dbPath : m_updatedDbs)
+        {
+        ASSERT_EQ(BE_SQLITE_OK, OpenBesqliteDb(dbPath.c_str()));
+
+        ECClassCP b = GetECDb().Schemas().GetECClass("TestSchema", "B");
+        ASSERT_NE(b, nullptr);
+        IECInstancePtr ca = b->GetCustomAttribute("DbIndexList");
+        ASSERT_FALSE(ca.IsNull());
+
+        ECValue indexes, indexName;
+        ASSERT_EQ(ca->GetValue(indexes, "Indexes", 0), ECObjectsStatus::Success);
+        ASSERT_EQ(indexes.GetStruct()->GetValue(indexName, "Name"), ECObjectsStatus::Success);
+        ASSERT_STREQ(indexName.GetUtf8CP(), "IDX_Partial");
+
+        //verify entry updated in ec_Index table
+        Statement statement;
+        ASSERT_EQ(BE_SQLITE_OK, statement.Prepare(GetECDb(), "SELECT NULL FROM ec_Index WHERE Name='IDX_Partial'"));
+        ASSERT_EQ(BE_SQLITE_ROW, statement.Step());
+
+        statement.Finalize();
+        GetECDb().CloseDb();
+        }
+
+    Utf8CP schemaWithIndexDeleted =
+        "<?xml version='1.0' encoding='utf-8'?>"
+        "<ECSchema schemaName='TestSchema' nameSpacePrefix='ts' version='1.0.0' xmlns='http://www.bentley.com/schemas/Bentley.ECXML.3.0'>"
+        "   <ECSchemaReference name = 'ECDbMap' version='02.00' prefix = 'ecdbmap' />"
+        "    <ECEntityClass typeName='A'>"
+        "        <ECProperty propertyName='PA' typeName='int' />"
+        "    </ECEntityClass>"
+        "    <ECEntityClass typeName='B'>"
+        "       <ECCustomAttributes>"
+        "           <ClassMap xmlns='ECDbMap.02.00'>"
+        "           </ClassMap>"
+        "        </ECCustomAttributes>"
+        "        <ECProperty propertyName='PB' typeName='int' />"
+        "        <ECNavigationProperty propertyName='AId' relationshipName='AHasB' direction='Backward' />"
+        "    </ECEntityClass>"
+        "   <ECRelationshipClass typeName='AHasB' strength='Embedding'>"
+        "      <Source cardinality='(0,1)' polymorphic='False'>"
+        "          <Class class ='A' />"
+        "      </Source>"
+        "      <Target cardinality='(0,N)' polymorphic='False'>"
+        "          <Class class ='B' />"
+        "      </Target>"
+        "   </ECRelationshipClass>"
+        "</ECSchema>";
+
+    m_updatedDbs.clear();
+    AssertSchemaUpdate(schemaWithIndexDeleted, filePath, {false, false}, "Deleting DbIndex");
+    }
+
+//---------------------------------------------------------------------------------------
+// @bsimethod                                   Maha Nasir                     11/16
+//+---------------+---------------+---------------+---------------+---------------+------
+TEST_F(ECSchemaUpdateTests, Add_Class_NavigationProperty_RelationshipClass)
+    {
+    SchemaItem schemaItem(
+        "<?xml version='1.0' encoding='utf-8'?>"
+        "<ECSchema schemaName='TestSchema' nameSpacePrefix='ts' version='1.0.0' xmlns='http://www.bentley.com/schemas/Bentley.ECXML.3.0'>"
+        "    <ECEntityClass typeName='A'>"
+        "        <ECProperty propertyName='PA' typeName='int' />"
+        "    </ECEntityClass>"
+        "</ECSchema>");
+
+    SetupECDb("schemaupdate.ecdb", schemaItem);
+    ASSERT_TRUE(GetECDb().IsDbOpen());
+    ASSERT_EQ(DbResult::BE_SQLITE_OK, GetECDb().SaveChanges());
+
+    BeFileName filePath(GetECDb().GetDbFileName());
+    GetECDb().CloseDb();
+
+    Utf8CP schemaWithNavProperty=
+        "<?xml version='1.0' encoding='utf-8'?>"
+        "<ECSchema schemaName='TestSchema' nameSpacePrefix='ts' version='2.0.0' xmlns='http://www.bentley.com/schemas/Bentley.ECXML.3.0'>"
+        "    <ECEntityClass typeName='A'>"
+        "        <ECProperty propertyName='PA' typeName='int' />"
+        "    </ECEntityClass>"
+        "    <ECEntityClass typeName='B'>"
+        "        <ECProperty propertyName='PB' typeName='int' />"
+        "        <ECNavigationProperty propertyName='AId' relationshipName='AHasB' direction='Backward' />"
+        "    </ECEntityClass>"
+        "   <ECRelationshipClass typeName='AHasB' strength='Embedding' modifier='Sealed'>"
+        "      <Source cardinality='(0,1)' polymorphic='False'>"
+        "          <Class class ='A' />"
+        "      </Source>"
+        "      <Target cardinality='(0,N)' polymorphic='False'>"
+        "          <Class class ='B' />"
+        "      </Target>"
+        "   </ECRelationshipClass>"
+        "</ECSchema>";
+
+    m_updatedDbs.clear();
+    AssertSchemaUpdate(schemaWithNavProperty, filePath, {true, false}, "Adding Classes and Navigation property simultaneously");
+
+    for (Utf8StringCR dbPath : m_updatedDbs)
+        {
+        ASSERT_EQ(BE_SQLITE_OK, OpenBesqliteDb(dbPath.c_str()));
+
+        ECClassCP entityClass = GetECDb().Schemas().GetECClass("TestSchema", "B");
+        ASSERT_TRUE(entityClass != nullptr);
+
+        ECClassCP relClass = GetECDb().Schemas().GetECClass("TestSchema", "AHasB");
+        ASSERT_TRUE(relClass != nullptr);
+
+        NavigationECPropertyCP navProp = entityClass->GetPropertyP("AId")->GetAsNavigationProperty();
+        ASSERT_TRUE(navProp != nullptr);
+
+        GetECDb().CloseDb();
+        }
+    }
+
+//---------------------------------------------------------------------------------------
+// @bsimethod                                   Muhammad Hassan                     05/16
+//+---------------+---------------+---------------+---------------+---------------+------
+TEST_F(ECSchemaUpdateTests, DeleteNavigationProperty)
+    {
+    SchemaItem schemaItem(
+        "<?xml version='1.0' encoding='utf-8'?>"
+        "<ECSchema schemaName='TestSchema' nameSpacePrefix='ts' version='1.0.0' xmlns='http://www.bentley.com/schemas/Bentley.ECXML.3.0'>"
+        "    <ECEntityClass typeName='A'>"
+        "        <ECProperty propertyName='PA' typeName='int' />"
+        "    </ECEntityClass>"
+        "    <ECEntityClass typeName='B'>"
+        "        <ECProperty propertyName='PB' typeName='int' />"
+        "        <ECNavigationProperty propertyName='AId' relationshipName='AHasB' direction='Backward' />"
+        "    </ECEntityClass>"
+        "   <ECRelationshipClass typeName='AHasB' strength='Embedding' modifier='Sealed'>"
+        "      <Source cardinality='(0,1)' polymorphic='False'>"
+        "          <Class class ='A' />"
+        "      </Source>"
+        "      <Target cardinality='(0,N)' polymorphic='False'>"
+        "          <Class class ='B' />"
+        "      </Target>"
+        "   </ECRelationshipClass>"
+        "</ECSchema>");
+
+    SetupECDb("schemaupdate.ecdb", schemaItem);
+    ASSERT_TRUE(GetECDb().IsDbOpen());
+    ASSERT_EQ(DbResult::BE_SQLITE_OK, GetECDb().SaveChanges());
+
+    SchemaItem schemaWithDeletedKeyProperty(
+        "<?xml version='1.0' encoding='utf-8'?>"
+        "<ECSchema schemaName='TestSchema' nameSpacePrefix='ts' version='2.0.0' xmlns='http://www.bentley.com/schemas/Bentley.ECXML.3.0'>"
+        "    <ECEntityClass typeName='A'>"
+        "        <ECProperty propertyName='PA' typeName='int' />"
+        "    </ECEntityClass>"
+        "    <ECEntityClass typeName='B'>"
+        "        <ECProperty propertyName='PB' typeName='int' />"
+        "    </ECEntityClass>"
+        "   <ECRelationshipClass typeName='AHasB' strength='Embedding' modifier='Sealed'>"
+        "      <Source cardinality='(0,1)' polymorphic='False'>"
+        "          <Class class ='A' />"
+        "      </Source>"
+        "      <Target cardinality='(0,N)' polymorphic='False'>"
+        "          <Class class ='B' />"
+        "      </Target>"
+        "   </ECRelationshipClass>"
+        "</ECSchema>", false, "can't delete a property used as keyProperty.");
+    bool asserted = false;
+    AssertSchemaImport(asserted, GetECDb(), schemaWithDeletedKeyProperty);
+    ASSERT_FALSE(asserted);
+    }
+
+//---------------------------------------------------------------------------------------
+// @bsimethod                                   Muhammad Hassan                     05/16
+//+---------------+---------------+---------------+---------------+---------------+------
+TEST_F(ECSchemaUpdateTests, ValidateModifingAddingDeletingBaseClassNotSupported)
+    {
+    SchemaItem schemaItem(
+        "<?xml version='1.0' encoding='utf-8'?>"
+        "<ECSchema schemaName='TestSchema' nameSpacePrefix='ts' version='1.0.0' xmlns='http://www.bentley.com/schemas/Bentley.ECXML.3.0'>"
+        "   <ECEntityClass typeName='TestClass0' modifier='None' />"
+        "   <ECEntityClass typeName='TestClass' modifier='None' />"
+        "   <ECEntityClass typeName='Sub' modifier='None' >"
+        "       <BaseClass>TestClass</BaseClass>"
+        "   </ECEntityClass >"
+        "</ECSchema>");
+
+    SetupECDb("schemaupdate.ecdb", schemaItem);
+    ASSERT_TRUE(GetECDb().IsDbOpen());
+    ASSERT_EQ(DbResult::BE_SQLITE_OK, GetECDb().SaveChanges());
+
+    SchemaItem schemaWithDeletedBaseClass(
+        "<?xml version='1.0' encoding='utf-8'?>"
+        "<ECSchema schemaName='TestSchema' nameSpacePrefix='ts' version='1.0.0' xmlns='http://www.bentley.com/schemas/Bentley.ECXML.3.0'>"
+        "   <ECEntityClass typeName='TestClass0' modifier='None' />"
+        "   <ECEntityClass typeName='TestClass' modifier='None' />"
+        "   <ECEntityClass typeName='Sub' modifier='None' >"
+        "   </ECEntityClass >"
+        "</ECSchema>", false, "Deleting Base Class not allowed");
+    bool asserted = false;
+    AssertSchemaImport(asserted, GetECDb(), schemaWithDeletedBaseClass);
+    ASSERT_FALSE(asserted);
+
+    SchemaItem schemaWithModifedBaseClass(
+        "<?xml version='1.0' encoding='utf-8'?>"
+        "<ECSchema schemaName='TestSchema' nameSpacePrefix='ts' version='1.0.0' xmlns='http://www.bentley.com/schemas/Bentley.ECXML.3.0'>"
+        "   <ECEntityClass typeName='TestClass0' modifier='None' />"
+        "   <ECEntityClass typeName='TestClass' modifier='None' />"
+        "   <ECEntityClass typeName='Sub' modifier='None' >"
+        "       <BaseClass>TestClass0</BaseClass>"
+        "   </ECEntityClass >"
+        "</ECSchema>", false, "Modifying Base Class not allowed");
+    asserted = false;
+    AssertSchemaImport(asserted, GetECDb(), schemaWithModifedBaseClass);
+    ASSERT_FALSE(asserted);
+
+    SchemaItem schemaWithNewBaseClass(
+        "<?xml version='1.0' encoding='utf-8'?>"
+        "<ECSchema schemaName='TestSchema' nameSpacePrefix='ts' version='1.0.0' xmlns='http://www.bentley.com/schemas/Bentley.ECXML.3.0'>"
+        "   <ECEntityClass typeName='TestClass0' modifier='None' />"
+        "   <ECEntityClass typeName='TestClass' modifier='None' />"
+        "   <ECEntityClass typeName='Sub' modifier='None' >"
+        "       <BaseClass>TestClass</BaseClass>"
+        "       <BaseClass>TestClass0</BaseClass>"
+        "   </ECEntityClass >"
+        "</ECSchema>", false, "Adding new Base Class not allowed");
+    asserted = false;
+    AssertSchemaImport(asserted, GetECDb(), schemaWithNewBaseClass);
+    ASSERT_FALSE(asserted);
+    }
+
+//---------------------------------------------------------------------------------------
+// @bsimethod                                   Muhammad Hassan                     04/16
+//+---------------+---------------+---------------+---------------+---------------+------
+TEST_F(ECSchemaUpdateTests, DeleteExistingECEnumeration)
+    {
+    SchemaItem schemaItem(
+        "<?xml version='1.0' encoding='utf-8'?>"
+        "<ECSchema schemaName='TestSchema' nameSpacePrefix='ts' version='1.0.0' xmlns='http://www.bentley.com/schemas/Bentley.ECXML.3.0'>"
+        " <ECEnumeration typeName='NonStrictEnum' backingTypeName='int' isStrict='False'>"
+        "   <ECEnumerator value = '0' displayLabel = 'txt' />"
+        "   <ECEnumerator value = '1' displayLabel = 'bat' />"
+        " </ECEnumeration>"
+        "</ECSchema>");
+
+    SetupECDb("schemaupdate.ecdb", schemaItem);
+    ASSERT_TRUE(GetECDb().IsDbOpen());
+    ASSERT_EQ(DbResult::BE_SQLITE_OK, GetECDb().SaveChanges());
+
+    SchemaItem editedSchemaItem(
+        "<?xml version='1.0' encoding='utf-8'?>"
+        "<ECSchema schemaName='TestSchema' nameSpacePrefix='ts' version='1.0.0' xmlns='http://www.bentley.com/schemas/Bentley.ECXML.3.0'>"
+        "</ECSchema>", false, "Deletion of ECEnumeration is not suppported");
+    bool asserted = false;
+    AssertSchemaImport(asserted, GetECDb(), editedSchemaItem);
+    ASSERT_FALSE(asserted);
+    }
+
+//---------------------------------------------------------------------------------------
+// @bsimethod                                   Muhammad Hassan                     04/16
+//+---------------+---------------+---------------+---------------+---------------+------
+TEST_F(ECSchemaUpdateTests, ModifyExistingECEnumeration)
+    {
+    SchemaItem schemaItem(
+        "<?xml version='1.0' encoding='utf-8'?>"
+        "<ECSchema schemaName='TestSchema' nameSpacePrefix='ts' version='1.0.0' xmlns='http://www.bentley.com/schemas/Bentley.ECXML.3.0'>"
+        " <ECEnumeration typeName='NonStrictEnum' backingTypeName='int' isStrict='False'>"
+        "   <ECEnumerator value = '0' displayLabel = 'txt' />"
+        " </ECEnumeration>"
+        "</ECSchema>");
+
+    SetupECDb("schemaupdate.ecdb", schemaItem);
+    ASSERT_TRUE(GetECDb().IsDbOpen());
+    ASSERT_EQ(DbResult::BE_SQLITE_OK, GetECDb().SaveChanges());
+
+    SchemaItem editedSchemaItem(
+        "<?xml version='1.0' encoding='utf-8'?>"
+        "<ECSchema schemaName='TestSchema' nameSpacePrefix='ts' version='1.0.0' xmlns='http://www.bentley.com/schemas/Bentley.ECXML.3.0'>"
+        " <ECEnumeration typeName='NonStrictEnum' backingTypeName='int' isStrict='False'>"
+        "   <ECEnumerator value = '0' displayLabel = 'txt' />"
+        "   <ECEnumerator value = '1' displayLabel = 'bat' />"
+        " </ECEnumeration>"
+        "</ECSchema>", false, "Modifying ECEnumeration is not suppported");
+    bool asserted = false;
+    AssertSchemaImport(asserted, GetECDb(), editedSchemaItem);
+    ASSERT_FALSE(asserted);
+    }
+
+//---------------------------------------------------------------------------------------
+// @bsimethod                                   Affan Khan                     04/16
+//+---------------+---------------+---------------+---------------+---------------+------
+TEST_F(ECSchemaUpdateTests, ModifyIsEntityClass)
+    {
+    SchemaItem schemaItem(
+        "<?xml version='1.0' encoding='utf-8'?>"
+        "<ECSchema schemaName='TestSchema' nameSpacePrefix='ts' version='1.0.0' xmlns='http://www.bentley.com/schemas/Bentley.ECXML.3.0'>"
+        "   <ECEntityClass typeName='TestClass' modifier='None' />"
+        "</ECSchema>");
+
+    SetupECDb("schemaupdate.ecdb", schemaItem);
+    ASSERT_TRUE(GetECDb().IsDbOpen());
+    ASSERT_EQ(DbResult::BE_SQLITE_OK, GetECDb().SaveChanges());
+
+    SchemaItem editedSchemaItem(
+        "<?xml version='1.0' encoding='utf-8'?>"
+        "<ECSchema schemaName='TestSchema' nameSpacePrefix='ts' version='1.0.0' xmlns='http://www.bentley.com/schemas/Bentley.ECXML.3.0'>"
+        "   <ECStructClass typeName='TestClass' modifier='None' />"
+        "</ECSchema>", false, "Changing ECClass::IsEntityClass is not supported");
+    bool asserted = false;
+    AssertSchemaImport(asserted, GetECDb(), editedSchemaItem);
+    ASSERT_FALSE(asserted);
+    }
+
+//---------------------------------------------------------------------------------------
+// @bsimethod                                   Muhammad Hassan                     04/16
+//+---------------+---------------+---------------+---------------+---------------+------
+TEST_F(ECSchemaUpdateTests, ModifyIsStructClass)
+    {
+    SchemaItem schemaItem(
+        "<?xml version='1.0' encoding='utf-8'?>"
+        "<ECSchema schemaName='TestSchema' nameSpacePrefix='ts' version='1.0.0' xmlns='http://www.bentley.com/schemas/Bentley.ECXML.3.0'>"
+        "   <ECStructClass typeName='TestClass' />"
+        "</ECSchema>");
+
+    SetupECDb("schemaupdate.ecdb", schemaItem);
+    ASSERT_TRUE(GetECDb().IsDbOpen());
+    ASSERT_EQ(DbResult::BE_SQLITE_OK, GetECDb().SaveChanges());
+
+    SchemaItem editedSchemaItem(
+        "<?xml version='1.0' encoding='utf-8'?>"
+        "<ECSchema schemaName='TestSchema' nameSpacePrefix='ts' version='1.0.0' xmlns='http://www.bentley.com/schemas/Bentley.ECXML.3.0'>"
+        "   <ECEntityClass typeName='TestClass' modifier='None' />"
+        "</ECSchema>", false, "Changing ECClass::IsStructClass is not supported");
+    bool asserted = false;
+    AssertSchemaImport(asserted, GetECDb(), editedSchemaItem);
+    ASSERT_FALSE(asserted);
+    }
+
+//---------------------------------------------------------------------------------------
+// @bsimethod                                   Muhammad Hassan                     04/16
+//+---------------+---------------+---------------+---------------+---------------+------
+TEST_F(ECSchemaUpdateTests, ModifyIsCustomAttributeClass)
+    {
+    SchemaItem schemaItem(
+        "<?xml version='1.0' encoding='utf-8'?>"
+        "<ECSchema schemaName='TestSchema' nameSpacePrefix='ts' version='1.0.0' xmlns='http://www.bentley.com/schemas/Bentley.ECXML.3.0'>"
+        "   <ECCustomAttributeClass typeName='TestClass' appliesTo='EntityClass, RelationshipClass' />"
+        "</ECSchema>");
+
+    SetupECDb("schemaupdate.ecdb", schemaItem);
+    ASSERT_TRUE(GetECDb().IsDbOpen());
+    ASSERT_EQ(DbResult::BE_SQLITE_OK, GetECDb().SaveChanges());
+
+    SchemaItem editedSchemaItem(
+        "<?xml version='1.0' encoding='utf-8'?>"
+        "<ECSchema schemaName='TestSchema' nameSpacePrefix='ts_modified' displayLabel='Modified Test Schema' description='modified test schema' version='1.0.0' xmlns='http://www.bentley.com/schemas/Bentley.ECXML.3.0'>"
+        "   <ECEntityClass typeName='TestClass' modifier='None' />"
+        "</ECSchema>", false, "Changing ECClass::IsCustomAttributeClass is not supported");
+    bool asserted = false;
+    AssertSchemaImport(asserted, GetECDb(), editedSchemaItem);
+    ASSERT_FALSE(asserted);
+    }
+
+//---------------------------------------------------------------------------------------
+// @bsimethod                                   Muhammad Hassan                     04/16
+//+---------------+---------------+---------------+---------------+---------------+------
+TEST_F(ECSchemaUpdateTests, ModifyIsRelationshipClass)
+    {
+    SchemaItem schemaItem(
+        "<?xml version='1.0' encoding='utf-8'?>"
+        "<ECSchema schemaName='TestSchema' nameSpacePrefix='ts' version='1.0.0' xmlns='http://www.bentley.com/schemas/Bentley.ECXML.3.0'>"
+        "   <ECEntityClass typeName='A' modifier='None' />"
+        "    <ECRelationshipClass typeName='RelClass' modifier='Sealed' strength='embedding' >"
+        "       <Source cardinality='(0,1)' polymorphic='True'>"
+        "           <Class class='A' />"
+        "       </Source>"
+        "       <Target cardinality='(0,N)' polymorphic='True'>"
+        "           <Class class='A' />"
+        "       </Target>"
+        "     </ECRelationshipClass>"
+        "</ECSchema>");
+
+    SetupECDb("schemaupdate.ecdb", schemaItem);
+    ASSERT_TRUE(GetECDb().IsDbOpen());
+    ASSERT_EQ(DbResult::BE_SQLITE_OK, GetECDb().SaveChanges());
+
+    SchemaItem editedSchemaItem(
+        "<?xml version='1.0' encoding='utf-8'?>"
+        "<ECSchema schemaName='TestSchema' nameSpacePrefix='ts' version='1.0.0' xmlns='http://www.bentley.com/schemas/Bentley.ECXML.3.0'>"
+        "   <ECEntityClass typeName='A' modifier='None' />"
+        "   <ECCustomAttributeClass typeName='RelClass' />"
+        "</ECSchema>", false, "Changing ECClass::IsRelationshipClass is not supported");
+    bool asserted = false;
+    AssertSchemaImport(asserted, GetECDb(), editedSchemaItem);
+    ASSERT_FALSE(asserted);
+    }
+
+//---------------------------------------------------------------------------------------
+// @bsimethod                                   Muhammad Hassan                     04/16
+//+---------------+---------------+---------------+---------------+---------------+------
+TEST_F(ECSchemaUpdateTests, ModifyRelationship)
+    {
+    SchemaItem schemaItem(
+        "<?xml version='1.0' encoding='utf-8'?>"
+        "<ECSchema schemaName='TestSchema' nameSpacePrefix='ts' version='1.0.0' xmlns='http://www.bentley.com/schemas/Bentley.ECXML.3.0'>"
+        "   <ECEntityClass typeName='A' modifier='None' />"
+        "    <ECRelationshipClass typeName='RelClass' modifier='Sealed' strength='embedding' strengthDirection='forward' >"
+        "       <Source cardinality='(0,1)' polymorphic='True'>"
+        "           <Class class='A' />"
+        "       </Source>"
+        "       <Target cardinality='(0,N)' polymorphic='True'>"
+        "           <Class class='A' />"
+        "       </Target>"
+        "     </ECRelationshipClass>"
+        "</ECSchema>");
+
+    SetupECDb("schemaupdate.ecdb", schemaItem);
+    ASSERT_TRUE(GetECDb().IsDbOpen());
+    ASSERT_EQ(DbResult::BE_SQLITE_OK, GetECDb().SaveChanges());
+
+    Savepoint sp(GetECDb(), "Schema Import");
+    //Try Upgrade with different source Cardinality.
+    SchemaItem schemaWithDifferentCardinality(
+        "<?xml version='1.0' encoding='utf-8'?>"
+        "<ECSchema schemaName='TestSchema' nameSpacePrefix='ts' version='1.0.0' xmlns='http://www.bentley.com/schemas/Bentley.ECXML.3.0'>"
+        "   <ECEntityClass typeName='A' modifier='None' />"
+        "    <ECRelationshipClass typeName='RelClass' modifier='Sealed' strength='embedding' strengthDirection='forward' >"
+        "       <Source cardinality='(0,N)' polymorphic='True'>"
+        "           <Class class='A' />"
+        "       </Source>"
+        "       <Target cardinality='(0,N)' polymorphic='True'>"
+        "           <Class class='A' />"
+        "       </Target>"
+        "     </ECRelationshipClass>"
+        "</ECSchema>", false, "changing Relationship Cardinality now allowed");
+    bool asserted = false;
+    AssertSchemaImport(asserted, GetECDb(), schemaWithDifferentCardinality);
+    ASSERT_FALSE(asserted);
+    sp.Cancel();
+
+    sp.Begin();
+    //Try Upgrade with different target Cardinality.
+    SchemaItem schemaWithDifferentTargetCardinality(
+        "<?xml version='1.0' encoding='utf-8'?>"
+        "<ECSchema schemaName='TestSchema' nameSpacePrefix='ts' version='1.0.0' xmlns='http://www.bentley.com/schemas/Bentley.ECXML.3.0'>"
+        "   <ECEntityClass typeName='A' modifier='None' />"
+        "    <ECRelationshipClass typeName='RelClass' modifier='Sealed' strength='embedding' strengthDirection='forward' >"
+        "       <Source cardinality='(0,1)' polymorphic='True'>"
+        "           <Class class='A' />"
+        "       </Source>"
+        "       <Target cardinality='(0,1)' polymorphic='True'>"
+        "           <Class class='A' />"
+        "       </Target>"
+        "     </ECRelationshipClass>"
+        "</ECSchema>", false, "changing Relationship Cardinality now allowed");
+    asserted = false;
+    AssertSchemaImport(asserted, GetECDb(), schemaWithDifferentTargetCardinality);
+    ASSERT_FALSE(asserted);
+    sp.Cancel();
+
+    sp.Begin();
+    //Try Upgrade with different source Constraint Class
+    SchemaItem differentSourceConstraintClass(
+        "<?xml version='1.0' encoding='utf-8'?>"
+        "<ECSchema schemaName='TestSchema' nameSpacePrefix='ts' version='1.0.0' xmlns='http://www.bentley.com/schemas/Bentley.ECXML.3.0'>"
+        "   <ECEntityClass typeName='A' modifier='None' />"
+        "   <ECEntityClass typeName='B' modifier='None' />"
+        "    <ECRelationshipClass typeName='RelClass' modifier='Sealed' strength='embedding' strengthDirection='forward' >"
+        "       <Source cardinality='(0,1)' polymorphic='True'>"
+        "           <Class class='B' />"
+        "       </Source>"
+        "       <Target cardinality='(0,N)' polymorphic='True'>"
+        "           <Class class='A' />"
+        "       </Target>"
+        "     </ECRelationshipClass>"
+        "</ECSchema>", false, "changing Relationship Cardinality now allowed");
+    asserted = false;
+    AssertSchemaImport(asserted, GetECDb(), differentSourceConstraintClass);
+    ASSERT_FALSE(asserted);
+    sp.Cancel();
+
+    sp.Begin();
+    //Try Upgrade with different Target Constraint Class
+    SchemaItem differentTargetConstraintClass(
+        "<?xml version='1.0' encoding='utf-8'?>"
+        "<ECSchema schemaName='TestSchema' nameSpacePrefix='ts' version='1.0.0' xmlns='http://www.bentley.com/schemas/Bentley.ECXML.3.0'>"
+        "   <ECEntityClass typeName='A' modifier='None' />"
+        "   <ECEntityClass typeName='B' modifier='None' />"
+        "    <ECRelationshipClass typeName='RelClass' modifier='Sealed' strength='embedding' strengthDirection='forward' >"
+        "       <Source cardinality='(0,1)' polymorphic='True'>"
+        "           <Class class='A' />"
+        "       </Source>"
+        "       <Target cardinality='(0,N)' polymorphic='True'>"
+        "           <Class class='B' />"
+        "       </Target>"
+        "     </ECRelationshipClass>"
+        "</ECSchema>", false, "changing Relationship Cardinality now allowed");
+    asserted = false;
+    AssertSchemaImport(asserted, GetECDb(), differentTargetConstraintClass);
+    ASSERT_FALSE(asserted);
+    sp.Cancel();
+
+    sp.Begin();
+    //Try Upgrade with NonPolymorphic Source
+    SchemaItem nonPolymorphicSource(
+        "<?xml version='1.0' encoding='utf-8'?>"
+        "<ECSchema schemaName='TestSchema' nameSpacePrefix='ts' version='1.0.0' xmlns='http://www.bentley.com/schemas/Bentley.ECXML.3.0'>"
+        "   <ECEntityClass typeName='A' modifier='None' />"
+        "    <ECRelationshipClass typeName='RelClass' modifier='Sealed' strength='embedding' strengthDirection='forward' >"
+        "       <Source cardinality='(0,1)' polymorphic='False'>"
+        "           <Class class='A' />"
+        "       </Source>"
+        "       <Target cardinality='(0,N)' polymorphic='True'>"
+        "           <Class class='A' />"
+        "       </Target>"
+        "     </ECRelationshipClass>"
+        "</ECSchema>", false, "changing Relationship Cardinality now allowed");
+    asserted = false;
+    AssertSchemaImport(asserted, GetECDb(), nonPolymorphicSource);
+    ASSERT_FALSE(asserted);
+    sp.Cancel();
+
+    sp.Begin();
+    //Try Upgrade with NonPolymorphic Target
+    SchemaItem nonPolymorphicTarget(
+        "<?xml version='1.0' encoding='utf-8'?>"
+        "<ECSchema schemaName='TestSchema' nameSpacePrefix='ts' version='1.0.0' xmlns='http://www.bentley.com/schemas/Bentley.ECXML.3.0'>"
+        "   <ECEntityClass typeName='A' modifier='None' />"
+        "    <ECRelationshipClass typeName='RelClass' modifier='Sealed' strength='embedding' strengthDirection='forward' >"
+        "       <Source cardinality='(0,1)' polymorphic='True'>"
+        "           <Class class='A' />"
+        "       </Source>"
+        "       <Target cardinality='(0,N)' polymorphic='False'>"
+        "           <Class class='A' />"
+        "       </Target>"
+        "     </ECRelationshipClass>"
+        "</ECSchema>", false, "changing Relationship Cardinality now allowed");
+    asserted = false;
+    AssertSchemaImport(asserted, GetECDb(), nonPolymorphicTarget);
+    ASSERT_FALSE(asserted);
+    sp.Cancel();
+
+    sp.Begin();
+    //Try Upgrading schema with different strength.
+    SchemaItem schemaWithDifferentStrength(
+        "<?xml version='1.0' encoding='utf-8'?>"
+        "<ECSchema schemaName='TestSchema' nameSpacePrefix='ts' version='1.0.0' xmlns='http://www.bentley.com/schemas/Bentley.ECXML.3.0'>"
+        "   <ECEntityClass typeName='A' modifier='None' />"
+        "    <ECRelationshipClass typeName='RelClass' modifier='Sealed' strength='referencing' strengthDirection='forward' >"
+        "       <Source cardinality='(0,1)' polymorphic='True'>"
+        "           <Class class='A' />"
+        "       </Source>"
+        "       <Target cardinality='(0,N)' polymorphic='True'>"
+        "           <Class class='A' />"
+        "       </Target>"
+        "     </ECRelationshipClass>"
+        "</ECSchema>", false, "changing relationship Strength not allowed");
+    asserted = false;
+    AssertSchemaImport(asserted, GetECDb(), schemaWithDifferentStrength);
+    ASSERT_FALSE(asserted);
+    sp.Cancel();
+
+    sp.Begin();
+    //Verify Changing strength direction not supported
+    SchemaItem schemaWithDifferentStrengthDirection(
+        "<?xml version='1.0' encoding='utf-8'?>"
+        "<ECSchema schemaName='TestSchema' nameSpacePrefix='ts' version='1.0.0' xmlns='http://www.bentley.com/schemas/Bentley.ECXML.3.0'>"
+        "   <ECEntityClass typeName='A' modifier='None' />"
+        "    <ECRelationshipClass typeName='RelClass' modifier='Sealed' strength='embedding' strengthDirection='backward' >"
+        "       <Source cardinality='(0,1)' polymorphic='True'>"
+        "           <Class class='A' />"
+        "       </Source>"
+        "       <Target cardinality='(0,N)' polymorphic='True'>"
+        "           <Class class='A' />"
+        "       </Target>"
+        "     </ECRelationshipClass>"
+        "</ECSchema>", false, "changing relationship Strength Direction not allowed");
+    asserted = false;
+    AssertSchemaImport(asserted, GetECDb(), schemaWithDifferentStrengthDirection);
+    ASSERT_FALSE(asserted);
+    sp.Cancel();
+    }
+
+//---------------------------------------------------------------------------------------
+// @bsimethod                                   Muhammad Hassan                     06/16
+//+---------------+---------------+---------------+---------------+---------------+------
+TEST_F(ECSchemaUpdateTests, ModifyRelationshipConstrainsRoleLabel)
+    {
+    SchemaItem schemaItem(
+        "<?xml version='1.0' encoding='utf-8'?>"
+        "<ECSchema schemaName='TestSchema' nameSpacePrefix='ts' version='1.0.0' xmlns='http://www.bentley.com/schemas/Bentley.ECXML.3.0'>"
+        "   <ECSchemaReference name = 'ECDbMap' version='02.00' prefix = 'ecdbmap' />"
+        "   <ECEntityClass typeName='A' modifier='None' >"
+        "        <ECCustomAttributes>"
+        "         <ClassMap xmlns='ECDbMap.02.00'>"
+        "                <MapStrategy>TablePerHierarchy</MapStrategy>"
+        "            </ClassMap>"
+        "        </ECCustomAttributes>"
+        "       <ECProperty propertyName='propA' typeName='int' />"
+        "   </ECEntityClass>"
+        "   <ECEntityClass typeName='B' modifier='None' >"
+        "       <BaseClass>A</BaseClass>"
+        "       <ECProperty propertyName='propB' typeName='int' />"
+        "   </ECEntityClass>"
+        "   <ECEntityClass typeName='C' modifier='None' />"
+        "    <ECRelationshipClass typeName='RelClass' modifier='Sealed' strength='embedding' strengthDirection='forward' >"
+        "       <Source cardinality='(0,1)' roleLabel='A has C' polymorphic='True'>"
+        "           <Class class='A' />"
+        "       </Source>"
+        "       <Target cardinality='(0,N)' roleLabel='C belongs to A' polymorphic='True'>"
+        "           <Class class='C' />"
+        "       </Target>"
+        "     </ECRelationshipClass>"
+        "</ECSchema>");
+
+    SetupECDb("schemaupdate.ecdb", schemaItem);
+    ASSERT_TRUE(GetECDb().IsDbOpen());
+    ASSERT_EQ(DbResult::BE_SQLITE_OK, GetECDb().SaveChanges());
+
+    SchemaItem modifySourceRoleLabel(
+        "<?xml version='1.0' encoding='utf-8'?>"
+        "<ECSchema schemaName='TestSchema' nameSpacePrefix='ts' version='1.0.0' xmlns='http://www.bentley.com/schemas/Bentley.ECXML.3.0'>"
+        "   <ECSchemaReference name = 'ECDbMap' version='02.00' prefix = 'ecdbmap' />"
+        "   <ECEntityClass typeName='A' modifier='None' >"
+        "        <ECCustomAttributes>"
+        "         <ClassMap xmlns='ECDbMap.02.00'>"
+        "                <MapStrategy>TablePerHierarchy</MapStrategy>"
+        "            </ClassMap>"
+        "        </ECCustomAttributes>"
+        "       <ECProperty propertyName='propA' typeName='int' />"
+        "   </ECEntityClass>"
+        "   <ECEntityClass typeName='B' modifier='None' >"
+        "       <BaseClass>A</BaseClass>"
+        "       <ECProperty propertyName='propB' typeName='int' />"
+        "   </ECEntityClass>"
+        "   <ECEntityClass typeName='C' modifier='None' />"
+        "    <ECRelationshipClass typeName='RelClass' modifier='Sealed' strength='embedding' strengthDirection='forward' >"
+        "       <Source cardinality='(0,1)' roleLabel='A has C Modified' polymorphic='True'>"
+        "           <Class class='A' />"
+        "       </Source>"
+        "       <Target cardinality='(0,N)' roleLabel='C belongs to A' polymorphic='True'>"
+        "           <Class class='C' />"
+        "       </Target>"
+        "     </ECRelationshipClass>"
+        "</ECSchema>", true, "Modifying Source constraint class RoleLabel is expected to be successfull");
+
+    bool asserted = false;
+    AssertSchemaImport(asserted, GetECDb(), modifySourceRoleLabel);
+    ASSERT_FALSE(asserted);
+    ASSERT_EQ(DbResult::BE_SQLITE_OK, GetECDb().SaveChanges());
+
+    SchemaItem modifyTargetRoleLabel(
+        "<?xml version='1.0' encoding='utf-8'?>"
+        "<ECSchema schemaName='TestSchema' nameSpacePrefix='ts' version='1.0.0' xmlns='http://www.bentley.com/schemas/Bentley.ECXML.3.0'>"
+        "   <ECSchemaReference name = 'ECDbMap' version='02.00' prefix = 'ecdbmap' />"
+        "   <ECEntityClass typeName='A' modifier='None' >"
+        "        <ECCustomAttributes>"
+        "         <ClassMap xmlns='ECDbMap.02.00'>"
+        "                <MapStrategy>TablePerHierarchy</MapStrategy>"
+        "            </ClassMap>"
+        "        </ECCustomAttributes>"
+        "       <ECProperty propertyName='propA' typeName='int' />"
+        "   </ECEntityClass>"
+        "   <ECEntityClass typeName='B' modifier='None' >"
+        "       <BaseClass>A</BaseClass>"
+        "       <ECProperty propertyName='propB' typeName='int' />"
+        "   </ECEntityClass>"
+        "   <ECEntityClass typeName='C' modifier='None' />"
+        "    <ECRelationshipClass typeName='RelClass' modifier='Sealed' strength='embedding' strengthDirection='forward' >"
+        "       <Source cardinality='(0,1)' roleLabel='A has C Modified' polymorphic='True'>"
+        "           <Class class='A' />"
+        "       </Source>"
+        "       <Target cardinality='(0,N)' roleLabel='C belongs to A Modified' polymorphic='True'>"
+        "           <Class class='C' />"
+        "       </Target>"
+        "     </ECRelationshipClass>"
+        "</ECSchema>", true, "Modifying Target Constraint class Role Label is expected to be successfull");
+
+    asserted = false;
+    AssertSchemaImport(asserted, GetECDb(), modifyTargetRoleLabel);
+    ASSERT_FALSE(asserted);
+    ASSERT_EQ(DbResult::BE_SQLITE_OK, GetECDb().SaveChanges());
+
+    SchemaItem modifyBothRoleLabels(
+        "<?xml version='1.0' encoding='utf-8'?>"
+        "<ECSchema schemaName='TestSchema' nameSpacePrefix='ts' version='1.0.0' xmlns='http://www.bentley.com/schemas/Bentley.ECXML.3.0'>"
+        "   <ECSchemaReference name = 'ECDbMap' version='02.00' prefix = 'ecdbmap' />"
+        "   <ECEntityClass typeName='A' modifier='None' >"
+        "        <ECCustomAttributes>"
+        "         <ClassMap xmlns='ECDbMap.02.00'>"
+        "                <MapStrategy>TablePerHierarchy</MapStrategy>"
+        "            </ClassMap>"
+        "        </ECCustomAttributes>"
+        "       <ECProperty propertyName='propA' typeName='int' />"
+        "   </ECEntityClass>"
+        "   <ECEntityClass typeName='B' modifier='None' >"
+        "       <BaseClass>A</BaseClass>"
+        "       <ECProperty propertyName='propB' typeName='int' />"
+        "   </ECEntityClass>"
+        "   <ECEntityClass typeName='C' modifier='None' />"
+        "    <ECRelationshipClass typeName='RelClass' modifier='Sealed' strength='embedding' strengthDirection='forward' >"
+        "       <Source cardinality='(0,1)' roleLabel='A has B and C' polymorphic='True'>"
+        "           <Class class='A' />"
+        "       </Source>"
+        "       <Target cardinality='(0,N)' roleLabel='B and C belong to A' polymorphic='True'>"
+        "           <Class class='C' />"
+        "       </Target>"
+        "     </ECRelationshipClass>"
+        "</ECSchema>", true, "Modifying both source and target class RoleLabels simultaneously is expected to be successfull");
+
+    asserted = false;
+    AssertSchemaImport(asserted, GetECDb(), modifyBothRoleLabels);
+    ASSERT_FALSE(asserted);
+    }
+
+//---------------------------------------------------------------------------------------
+// @bsimethod                                   Muhammad Hassan                     05/16
+//+---------------+---------------+---------------+---------------+---------------+------
+TEST_F(ECSchemaUpdateTests, ModifyECProperties)
+    {
+    SchemaItem schemaItem(
+        "<?xml version='1.0' encoding='utf-8'?>"
+        "<ECSchema schemaName='TestSchema' nameSpacePrefix='ts' version='1.0.0' xmlns='http://www.bentley.com/schemas/Bentley.ECXML.3.0'>"
+        "   <ECStructClass typeName='ChangeInfoStruct' modifier='None'>"
+        "       <ECProperty propertyName='ChangeStatus' typeName='int' readOnly='false' />"
+        "   </ECStructClass>"
+        "   <ECEntityClass typeName='TestClass' modifier='None' >"
+        "       <ECProperty propertyName='PrimitiveProperty' typeName='string' readOnly='false' />"
+        "       <ECArrayProperty propertyName='PrimitiveArrayProperty' minOccurs='0' maxOccurs='5' typeName='string' />"
+        "       <ECStructProperty propertyName='structProp' typeName='ChangeInfoStruct' readOnly='false' />"
+        "       <ECStructArrayProperty propertyName='StructArrayProp' typeName='ChangeInfoStruct' minOccurs='0' maxOccurs='5' readOnly='false' />"
+        "       <ECProperty propertyName='ExtendedProperty' typeName='string' extendedTypeName='URL' />"
+        "   </ECEntityClass>"
+        "</ECSchema>");
+
+    SetupECDb("schemaupdate.ecdb", schemaItem);
+    ASSERT_TRUE(GetECDb().IsDbOpen());
+    ASSERT_EQ(DbResult::BE_SQLITE_OK, GetECDb().SaveChanges());
+
+    BeFileName filePath(GetECDb().GetDbFileName());
+    GetECDb().CloseDb();
+
+    Utf8CP modifiedECPropertyType =
+        //SchemaItem with modified ECProperty type
+        "<?xml version='1.0' encoding='utf-8'?>"
+        "<ECSchema schemaName='TestSchema' nameSpacePrefix='ts' version='1.0.0' xmlns='http://www.bentley.com/schemas/Bentley.ECXML.3.0'>"
+        "   <ECStructClass typeName='ChangeInfoStruct' modifier='None'>"
+        "       <ECProperty propertyName='ChangeStatus' typeName='int' readOnly='false' />"
+        "   </ECStructClass>"
+        "   <ECEntityClass typeName='TestClass' modifier='None' >"
+        "       <ECProperty propertyName='PrimitiveProperty' typeName='int' readOnly='false' />"
+        "       <ECArrayProperty propertyName='PrimitiveArrayProperty' minOccurs='0' maxOccurs='5' typeName='string' />"
+        "       <ECStructProperty propertyName='structProp' typeName='ChangeInfoStruct' readOnly='false' />"
+        "       <ECStructArrayProperty propertyName='StructArrayProp' typeName='ChangeInfoStruct' minOccurs='0' maxOccurs='5' readOnly='false' />"
+        "       <ECProperty propertyName='ExtendedProperty' typeName='string' extendedTypeName='URL' />"
+        "   </ECEntityClass>"
+        "</ECSchema>";
+    AssertSchemaUpdate(modifiedECPropertyType, filePath, {false, false}, "Modifying ECProperty type name");
+
+    Utf8CP modifiedECStructPropertyType =
+        //SchemaItem with modified ECStructProperty type
+        "<?xml version='1.0' encoding='utf-8'?>"
+        "<ECSchema schemaName='TestSchema' nameSpacePrefix='ts' version='1.0.0' xmlns='http://www.bentley.com/schemas/Bentley.ECXML.3.0'>"
+        "   <ECStructClass typeName='ChangeInfoStruct' modifier='None'>"
+        "       <ECProperty propertyName='ChangeStatus' typeName='int' readOnly='false' />"
+        "   </ECStructClass>"
+        "   <ECEntityClass typeName='TestClass' modifier='None' >"
+        "       <ECProperty propertyName='PrimitiveProperty' typeName='string' readOnly='false' />"
+        "       <ECArrayProperty propertyName='PrimitiveArrayProperty' minOccurs='0' maxOccurs='5' typeName='string' />"
+        "       <ECStructArrayProperty propertyName='structProp' typeName='ChangeInfoStruct' readOnly='false' />"
+        "       <ECStructArrayProperty propertyName='StructArrayProp' typeName='ChangeInfoStruct' minOccurs='0' maxOccurs='5' readOnly='false' />"
+        "       <ECProperty propertyName='ExtendedProperty' typeName='string' extendedTypeName='URL' />"
+        "   </ECEntityClass>"
+        "</ECSchema>";
+    AssertSchemaUpdate(modifiedECStructPropertyType, filePath, {false, false}, "Modifying ECStructProperty");
+
+    Utf8CP modifiedECStructArrayPropertyType =
+        //SchemaItem with modified ECStructArrayProperty type
+        "<?xml version='1.0' encoding='utf-8'?>"
+        "<ECSchema schemaName='TestSchema' nameSpacePrefix='ts' version='1.0.0' xmlns='http://www.bentley.com/schemas/Bentley.ECXML.3.0'>"
+        "   <ECStructClass typeName='ChangeInfoStruct' modifier='None'>"
+        "       <ECProperty propertyName='ChangeStatus' typeName='int' readOnly='false' />"
+        "   </ECStructClass>"
+        "   <ECEntityClass typeName='TestClass' modifier='None' >"
+        "       <ECProperty propertyName='PrimitiveProperty' typeName='string' readOnly='false' />"
+        "       <ECArrayProperty propertyName='PrimitiveArrayProperty' minOccurs='0' maxOccurs='5' typeName='string' />"
+        "       <ECStructProperty propertyName='structProp' typeName='ChangeInfoStruct' readOnly='false' />"
+        "       <ECStructProperty propertyName='StructArrayProp' typeName='ChangeInfoStruct' readOnly='false' />"
+        "       <ECProperty propertyName='ExtendedProperty' typeName='string' extendedTypeName='URL' />"
+        "   </ECEntityClass>"
+        "</ECSchema>";
+    AssertSchemaUpdate(modifiedECStructArrayPropertyType, filePath, {false, false}, "Modifying ECStructArrayProperty");
+
+    Utf8CP modifiedPrimitiveArrayType =
+        //SchemaItem with modified IsPrimitiveArray Type
+        "<?xml version='1.0' encoding='utf-8'?>"
+        "<ECSchema schemaName='TestSchema' nameSpacePrefix='ts' version='1.0.0' xmlns='http://www.bentley.com/schemas/Bentley.ECXML.3.0'>"
+        "   <ECStructClass typeName='ChangeInfoStruct' modifier='None'>"
+        "       <ECProperty propertyName='ChangeStatus' typeName='int' readOnly='false' />"
+        "   </ECStructClass>"
+        "   <ECEntityClass typeName='TestClass' modifier='None' >"
+        "       <ECProperty propertyName='PrimitiveProperty' typeName='string' readOnly='false' />"
+        "       <ECProperty propertyName='PrimitiveArrayProperty' typeName='string' minOccurs='0' maxOccurs='5' />"
+        "       <ECStructProperty propertyName='structProp' typeName='ChangeInfoStruct' readOnly='false' />"
+        "       <ECStructArrayProperty propertyName='StructArrayProp' typeName='ChangeInfoStruct' minOccurs='0' maxOccurs='5' readOnly='false' />"
+        "       <ECProperty propertyName='ExtendedProperty' typeName='string' extendedTypeName='URL' />"
+        "   </ECEntityClass>"
+        "</ECSchema>";
+    AssertSchemaUpdate(modifiedPrimitiveArrayType, filePath, {false, false}, "Modifying ECArrayProperty prim type");
+
+    Utf8CP modifiedPrimitiveType =
+        //SchemaItem with modified IsPrimitive type
+        "<?xml version='1.0' encoding='utf-8'?>"
+        "<ECSchema schemaName='TestSchema' nameSpacePrefix='ts' version='1.0.0' xmlns='http://www.bentley.com/schemas/Bentley.ECXML.3.0'>"
+        "   <ECStructClass typeName='ChangeInfoStruct' modifier='None'>"
+        "       <ECProperty propertyName='ChangeStatus' typeName='int' readOnly='false' />"
+        "   </ECStructClass>"
+        "   <ECEntityClass typeName='TestClass' modifier='None' >"
+        "       <ECArrayProperty propertyName='PrimitiveProperty' typeName='string' readOnly='false' />"
+        "       <ECArrayProperty propertyName='PrimitiveArrayProperty' minOccurs='0' maxOccurs='5' typeName='string' />"
+        "       <ECStructProperty propertyName='structProp' typeName='ChangeInfoStruct' readOnly='false' />"
+        "       <ECStructArrayProperty propertyName='StructArrayProp' typeName='ChangeInfoStruct' minOccurs='0' maxOccurs='5' readOnly='false' />"
+        "       <ECProperty propertyName='ExtendedProperty' typeName='string' extendedTypeName='URL' />"
+        "   </ECEntityClass>"
+        "</ECSchema>";
+    AssertSchemaUpdate(modifiedPrimitiveType, filePath, {false, false}, "Modifying PrimitiveType is not supported");
+
+    Utf8CP modifiedECPropertyArrayMixOccurs =
+        //SchemaItem with Modified ECPropertyArray MinOccurs
+        "<?xml version='1.0' encoding='utf-8'?>"
+        "<ECSchema schemaName='TestSchema' nameSpacePrefix='ts' version='1.0.0' xmlns='http://www.bentley.com/schemas/Bentley.ECXML.3.0'>"
+        "   <ECStructClass typeName='ChangeInfoStruct' modifier='None'>"
+        "       <ECProperty propertyName='ChangeStatus' typeName='int' readOnly='false' />"
+        "   </ECStructClass>"
+        "   <ECEntityClass typeName='TestClass' modifier='None' >"
+        "       <ECProperty propertyName='PrimitiveProperty' typeName='string' readOnly='false' />"
+        "       <ECArrayProperty propertyName='PrimitiveArrayProperty' minOccurs='1' maxOccurs='5' typeName='string' />"
+        "       <ECStructProperty propertyName='structProp' typeName='ChangeInfoStruct' readOnly='false' />"
+        "       <ECStructArrayProperty propertyName='StructArrayProp' typeName='ChangeInfoStruct' minOccurs='0' maxOccurs='5' readOnly='false' />"
+        "       <ECProperty propertyName='ExtendedProperty' typeName='string' extendedTypeName='URL' />"
+        "   </ECEntityClass>"
+        "</ECSchema>";
+    AssertSchemaUpdate(modifiedECPropertyArrayMixOccurs, filePath, {false, false}, "Modifying ECPropertyArray minOccurs");
+
+    Utf8CP modifiedECArrayPropertyMaxOccurs =
+        //SchemaItem with Modified ECArrayProperty MaxOccurs
+        "<?xml version='1.0' encoding='utf-8'?>"
+        "<ECSchema schemaName='TestSchema' nameSpacePrefix='ts' version='1.0.0' xmlns='http://www.bentley.com/schemas/Bentley.ECXML.3.0'>"
+        "   <ECStructClass typeName='ChangeInfoStruct' modifier='None'>"
+        "       <ECProperty propertyName='ChangeStatus' typeName='int' readOnly='false' />"
+        "   </ECStructClass>"
+        "   <ECEntityClass typeName='TestClass' modifier='None' >"
+        "       <ECProperty propertyName='PrimitiveProperty' typeName='string' readOnly='false' />"
+        "       <ECArrayProperty propertyName='PrimitiveArrayProperty' minOccurs='0' maxOccurs='10' typeName='string' />"
+        "       <ECStructProperty propertyName='structProp' typeName='ChangeInfoStruct' readOnly='false' />"
+        "       <ECStructArrayProperty propertyName='StructArrayProp' typeName='ChangeInfoStruct' minOccurs='0' maxOccurs='10' readOnly='false' />"
+        "       <ECProperty propertyName='ExtendedProperty' typeName='string' extendedTypeName='URL' />"
+        "   </ECEntityClass>"
+        "</ECSchema>";
+    AssertSchemaUpdate(modifiedECArrayPropertyMaxOccurs, filePath, {false, false}, "Modifying ECPropertyArray maxOccurs");
+
+    Utf8CP modifiedExtendedType =
+        //SchemaItem with Modifed Extended Type
+        "<?xml version='1.0' encoding='utf-8'?>"
+        "<ECSchema schemaName='TestSchema' nameSpacePrefix='ts' version='1.0.0' xmlns='http://www.bentley.com/schemas/Bentley.ECXML.3.0'>"
+        "   <ECStructClass typeName='ChangeInfoStruct' modifier='None'>"
+        "       <ECProperty propertyName='ChangeStatus' typeName='int' readOnly='false' />"
+        "   </ECStructClass>"
+        "   <ECEntityClass typeName='TestClass' modifier='None' >"
+        "       <ECProperty propertyName='PrimitiveProperty' typeName='string' readOnly='false' />"
+        "       <ECArrayProperty propertyName='PrimitiveArrayProperty' minOccurs='0' maxOccurs='5' typeName='string' />"
+        "       <ECStructProperty propertyName='structProp' typeName='ChangeInfoStruct' readOnly='false' />"
+        "       <ECStructArrayProperty propertyName='StructArrayProp' typeName='ChangeInfoStruct' minOccurs='0' maxOccurs='5' readOnly='false' />"
+        "       <ECProperty propertyName='ExtendedProperty' typeName='string' extendedTypeName='email' />"
+        "   </ECEntityClass>"
+        "</ECSchema>";
+    AssertSchemaUpdate(modifiedExtendedType, filePath, {true, true}, "Modifying extendedTypeName");
+    }
+
+//---------------------------------------------------------------------------------------
+// @bsimethod                                   Muhammad Hassan                     06/16
+//+---------------+---------------+---------------+---------------+---------------+------
+TEST_F(ECSchemaUpdateTests, ModifyNavigationProperty)
+    {
+    SchemaItem schemaItem(
+        "<?xml version='1.0' encoding='utf-8'?>"
+        "<ECSchema schemaName='TestSchema' nameSpacePrefix='ts' version='1.0.0' xmlns='http://www.bentley.com/schemas/Bentley.ECXML.3.0'>"
+        "   <ECSchemaReference name = 'ECDbMap' version='02.00' prefix = 'ecdbmap' />"
+        "    <ECEntityClass typeName='A'>"
+        "        <ECProperty propertyName='PA' typeName='int' />"
+        "    </ECEntityClass>"
+        "    <ECEntityClass typeName='B'>"
+        "        <ECProperty propertyName='PB' typeName='int' />"
+        "        <ECNavigationProperty propertyName='AId' relationshipName='AHasB' direction='Backward' />"
+        "    </ECEntityClass>"
+        "   <ECRelationshipClass typeName='AHasB' modifier='Sealed' strength='Embedding'>"
+        "      <Source cardinality='(0,1)' polymorphic='False'>"
+        "          <Class class ='A' />"
+        "      </Source>"
+        "      <Target cardinality='(0,N)' polymorphic='False'>"
+        "          <Class class ='B' />"
+        "      </Target>"
+        "   </ECRelationshipClass>"
+        "</ECSchema>");
+
+    SetupECDb("schemaupdate.ecdb", schemaItem);
+    ASSERT_TRUE(GetECDb().IsDbOpen());
+    ASSERT_EQ(DbResult::BE_SQLITE_OK, GetECDb().SaveChanges());
+
+    SchemaItem modifiedRelNameInNavProperty(
+        "<?xml version='1.0' encoding='utf-8'?>"
+        "<ECSchema schemaName='TestSchema' nameSpacePrefix='ts' version='1.0.0' xmlns='http://www.bentley.com/schemas/Bentley.ECXML.3.0'>"
+        "   <ECSchemaReference name = 'ECDbMap' version='02.00' prefix = 'ecdbmap' />"
+        "    <ECEntityClass typeName='A'>"
+        "        <ECProperty propertyName='PA' typeName='int' />"
+        "    </ECEntityClass>"
+        "    <ECEntityClass typeName='A1'>"
+        "        <ECProperty propertyName='PA1' typeName='int' />"
+        "    </ECEntityClass>"
+        "    <ECEntityClass typeName='B'>"
+        "        <ECProperty propertyName='PB' typeName='int' />"
+        "        <ECNavigationProperty propertyName='AId' relationshipName='A1HasB' direction='Backward' />"
+        "    </ECEntityClass>"
+        "   <ECRelationshipClass typeName='AHasB' modifier='Sealed' strength='embedding'>"
+        "      <Source cardinality='(0,1)' polymorphic='False'>"
+        "          <Class class ='A' />"
+        "      </Source>"
+        "      <Target cardinality='(0,N)' polymorphic='False'>"
+        "          <Class class ='B' />"
+        "      </Target>"
+        "   </ECRelationshipClass>"
+        "   <ECRelationshipClass typeName='A1HasB' modifier='Sealed' strength='embedding'>"
+        "      <Source cardinality='(0,1)' polymorphic='False'>"
+        "          <Class class ='A1' />"
+        "      </Source>"
+        "      <Target cardinality='(0,N)' polymorphic='False'>"
+        "          <Class class ='B' />"
+        "      </Target>"
+        "   </ECRelationshipClass>"
+        "</ECSchema>", false, "Changing relationship Class Name for a Navigation property is not supported");
+
+    bool asserted = false;
+    AssertSchemaImport(asserted, GetECDb(), modifiedRelNameInNavProperty);
+    ASSERT_FALSE(asserted);
+    }
+
+//---------------------------------------------------------------------------------------
+// @bsimethod                                   Muhammad Hassan                     05/16
+//+---------------+---------------+---------------+---------------+---------------+------
+TEST_F(ECSchemaUpdateTests, ModifyPropToReadOnly)
+    {
+    SchemaItem schemaItem(
+        "<?xml version='1.0' encoding='utf-8'?>"
+        "<ECSchema schemaName='TestSchema' nameSpacePrefix='ts' version='1.0.0' xmlns='http://www.bentley.com/schemas/Bentley.ECXML.3.0'>"
+        "   <ECEntityClass typeName='TestClass' modifier='None' >"
+        "       <ECProperty propertyName='ReadWriteProp' typeName='string' readOnly='false' />"
+        "       <ECProperty propertyName='P1' typeName='string' readOnly='true' />"
+        "       <ECProperty propertyName='P2' typeName='string' readOnly='false' />"
+        "   </ECEntityClass>"
+        "</ECSchema>");
+
+    SetupECDb("schemaupdate.ecdb", schemaItem);
+    ASSERT_TRUE(GetECDb().IsDbOpen());
+    ASSERT_EQ(DbResult::BE_SQLITE_OK, GetECDb().SaveChanges());
+
+    /*-------------------After 1st Schema Import--------------------------
+    ReadWriteProp -> ReadWrite
+    P1            -> ReadOnly
+    P2            -> ReadWrite
+    */
+
+    //Insert should be successfull
+    ASSERT_ECSQL(GetECDb(), ECSqlStatus::Success, BE_SQLITE_DONE, "INSERT INTO ts.TestClass(ReadWriteProp, P1, P2) VALUES('RW1', 'P1_Val1', 'P2_Val1')");
+
+    //readonly property can't be updated
+    ASSERT_ECSQL(GetECDb(), ECSqlStatus::InvalidECSql, BE_SQLITE_ERROR, "UPDATE ts.TestClass Set ReadWriteProp='RW1new', P1='P1_Val1new'");
+
+    //skipping readonly Property, Update should be successful.
+    ASSERT_ECSQL(GetECDb(), ECSqlStatus::Success, BE_SQLITE_DONE, "UPDATE ts.TestClass Set ReadWriteProp='RW1new', P2='P2_Val1new' WHERE P2='P2_Val1'");
+
+    //Update schema 
+    SchemaItem schemaItem2(
+        "<?xml version='1.0' encoding='utf-8'?>"
+        "<ECSchema schemaName='TestSchema' nameSpacePrefix='ts' version='1.0.0' xmlns='http://www.bentley.com/schemas/Bentley.ECXML.3.0'>"
+        "   <ECEntityClass typeName='TestClass' modifier='None' >"
+        "       <ECProperty propertyName='ReadWriteProp' typeName='string' readOnly='false' />"
+        "       <ECProperty propertyName='P1' typeName='string' readOnly='false' />"// readOnly='false' after update
+        "       <ECProperty propertyName='P2' typeName='string' readOnly='true' />"//readOnly='true' after update
+        "   </ECEntityClass>"
+        "</ECSchema>", true, "Modifying readonly Flag is expected to succeed");
+    bool asserted = false;
+    AssertSchemaImport(asserted, GetECDb(), schemaItem2);
+    ASSERT_FALSE(asserted);
+
+    /*-------------------After 2nd Schema Import--------------------------
+    ReadWriteProp -> ReadWrite
+    P1            -> ReadWrite
+    P2            -> ReadOnly
+    */
+
+    //Verify Insert
+    ASSERT_ECSQL(GetECDb(), ECSqlStatus::Success, BE_SQLITE_DONE, "INSERT INTO ts.TestClass(ReadWriteProp, P1, P2) VALUES('RW2', 'P1_Val2', 'P2_Val2')");
+
+    //Verify Update
+    ASSERT_ECSQL(GetECDb(), ECSqlStatus::InvalidECSql, BE_SQLITE_ERROR, "UPDATE ts.TestClass SET ReadWriteProp='RW2new', P2='P2_Val2new'");
+
+    ASSERT_ECSQL(GetECDb(), ECSqlStatus::Success, BE_SQLITE_DONE, "UPDATE ts.TestClass SET ReadWriteProp='RW2new', P1='P1_Val2new' WHERE P1='P1_Val2'");
+
+    //Verify Select
+    ECSqlStatement statement;
+    ASSERT_EQ(ECSqlStatus::Success, statement.Prepare(GetECDb(), "SELECT P2 FROM ts.TestClass WHERE ReadWriteProp='RW1new'"));
+    ASSERT_EQ(DbResult::BE_SQLITE_ROW, statement.Step());
+    ASSERT_STREQ("P2_Val1new", statement.GetValueText(0));
+
+    statement.Finalize();
+    ASSERT_EQ(ECSqlStatus::Success, statement.Prepare(GetECDb(), "SELECT P1 FROM ts.TestClass WHERE ReadWriteProp='RW2new'"));
+    ASSERT_EQ(DbResult::BE_SQLITE_ROW, statement.Step());
+    ASSERT_STREQ("P1_Val2new", statement.GetValueText(0));
+    statement.Finalize();
+
+    //Verify Delete
+    Savepoint sp(GetECDb(), "To Revert Delete Operation");
+
+    ASSERT_ECSQL(GetECDb(), ECSqlStatus::Success, BE_SQLITE_DONE, "DELETE FROM ts.TestClass");
+
+    ASSERT_EQ(ECSqlStatus::Success, statement.Prepare(GetECDb(), "SELECT COUNT(*) FROM ts.TestClass"));
+    ASSERT_EQ(DbResult::BE_SQLITE_ROW, statement.Step());
+    ASSERT_EQ(0, statement.GetValueInt(0));
+    statement.Finalize();
+
+    sp.Cancel();
+
+    //Update schema 
+    SchemaItem schemaItem3(
+        "<?xml version='1.0' encoding='utf-8'?>"
+        "<ECSchema schemaName='TestSchema' nameSpacePrefix='ts' version='1.0.0' xmlns='http://www.bentley.com/schemas/Bentley.ECXML.3.0'>"
+        "   <ECEntityClass typeName='TestClass' modifier='None' >"
+        "       <ECProperty propertyName='ReadWriteProp' typeName='string' readOnly='false' />"
+        "       <ECProperty propertyName='P1' typeName='string' readOnly='true' />"// readOnly='true' after update
+        "       <ECProperty propertyName='P2' typeName='string' readOnly='false' />"//readOnly='false' after update
+        "   </ECEntityClass>"
+        "</ECSchema>", true, "Modifying readonly Flag is expected to succeed");
+    asserted = false;
+    AssertSchemaImport(asserted, GetECDb(), schemaItem3);
+    EXPECT_FALSE(asserted);
+
+    /*-------------------After 3rd Schema Import--------------------------
+    ReadWriteProp -> ReadWrite
+    P1            -> ReadOnly
+    P2            -> ReadWrite
+    */
+
+    //Insert should be successfull
+    ASSERT_ECSQL(GetECDb(), ECSqlStatus::Success, BE_SQLITE_DONE, "INSERT INTO ts.TestClass(ReadWriteProp, P1, P2) VALUES('RW1', 'P1_Val3', 'P2_Val3')");
+
+    //verify update
+    //Update Prepare should fail for ReadOnlyProp
+    ASSERT_ECSQL(GetECDb(), ECSqlStatus::InvalidECSql, BE_SQLITE_ERROR, "UPDATE ts.TestClass Set ReadWriteProp='RW3new', P1='P1_Val3new'");
+    //skipping readonly Property Update should be successful.
+    ASSERT_ECSQL(GetECDb(), ECSqlStatus::Success, BE_SQLITE_DONE, "UPDATE ts.TestClass Set ReadWriteProp='RW3new', P2='P2_Val3new' WHERE P1 = 'P1_Val3'");
+
+    //Verify Select
+    ASSERT_EQ(ECSqlStatus::Success, statement.Prepare(GetECDb(), "SELECT P1 FROM ts.TestClass WHERE ReadWriteProp='RW3new'"));
+    ASSERT_EQ(DbResult::BE_SQLITE_ROW, statement.Step());
+    ASSERT_STREQ("P1_Val3", statement.GetValueText(0));
+    statement.Finalize();
+
+    //Verify Delete
+    ASSERT_ECSQL(GetECDb(), ECSqlStatus::Success, BE_SQLITE_DONE, "DELETE FROM ts.TestClass");
+
+    ASSERT_EQ(ECSqlStatus::Success, statement.Prepare(GetECDb(), "SELECT COUNT(*) FROM ts.TestClass"));
+    ASSERT_EQ(DbResult::BE_SQLITE_ROW, statement.Step());
+    ASSERT_EQ(0, statement.GetValueInt(0));
+    statement.Finalize();
+    }
+
+//---------------------------------------------------------------------------------------
+// @bsimethod                                   Muhammad.Hassan                     06/16
+//+---------------+---------------+---------------+---------------+---------------+------
+TEST_F(ECSchemaUpdateTests, ModifyPropToReadOnlyOnClientBriefcase)
+    {
+    SchemaItem schemaItem(
+        "<?xml version='1.0' encoding='utf-8'?>"
+        "<ECSchema schemaName='TestSchema' nameSpacePrefix='ts' version='1.0.0' xmlns='http://www.bentley.com/schemas/Bentley.ECXML.3.0'>"
+        "   <ECEntityClass typeName='TestClass' modifier='None' >"
+        "       <ECProperty propertyName='ReadWriteProp' typeName='string' readOnly='false' />"
+        "       <ECProperty propertyName='P1' typeName='string' readOnly='true' />"
+        "       <ECProperty propertyName='P2' typeName='string' readOnly='false' />"
+        "   </ECEntityClass>"
+        "</ECSchema>");
+
+    SetupECDb("schemaupdate.ecdb", schemaItem);
+    ASSERT_TRUE(GetECDb().IsDbOpen());
+    ASSERT_EQ(DbResult::BE_SQLITE_OK, GetECDb().SaveChanges());
+
+    GetECDb().ChangeBriefcaseId(BeBriefcaseId(123));
+
+    //Update schema 
+    SchemaItem schemaItem2(
+        "<?xml version='1.0' encoding='utf-8'?>"
+        "<ECSchema schemaName='TestSchema' nameSpacePrefix='ts' version='1.0.0' xmlns='http://www.bentley.com/schemas/Bentley.ECXML.3.0'>"
+        "   <ECEntityClass typeName='TestClass' modifier='None' >"
+        "       <ECProperty propertyName='ReadWriteProp' typeName='string' readOnly='false' />"
+        "       <ECProperty propertyName='P1' typeName='string' readOnly='false' />"// readOnly='false' after update
+        "       <ECProperty propertyName='P2' typeName='string' readOnly='true' />"//readOnly='true' after update
+        "   </ECEntityClass>"
+        "</ECSchema>", true, "Modifying readonly Flag is expected to succeed");
+    bool asserted = false;
+    AssertSchemaImport(asserted, GetECDb(), schemaItem2);
+    ASSERT_FALSE(asserted);
+    }
+
+//---------------------------------------------------------------------------------------
+// @bsimethod                                   Muhammad Hassan                     05/16
+//+---------------+---------------+---------------+---------------+---------------+------
+TEST_F(ECSchemaUpdateTests, ModifyCustomAttributePropertyValues)
+    {
+    SchemaItem schemaItem(
+        "<?xml version='1.0' encoding='utf-8'?>"
+        "<ECSchema schemaName='TestSchema' nameSpacePrefix='ts' displayLabel='Test Schema' description='This is Test Schema' version='1.0.0' xmlns='http://www.bentley.com/schemas/Bentley.ECXML.3.0'>"
+        "   <ECCustomAttributeClass typeName = 'TestCA' appliesTo = 'PrimitiveProperty'>"
+        "       <ECProperty propertyName = 'BinaryProp' typeName = 'Binary' />"
+        "       <ECProperty propertyName = 'BooleanProp' typeName = 'boolean' />"
+        "       <ECProperty propertyName = 'DateTimeProp' typeName = 'DateTime' />"
+        "       <ECProperty propertyName = 'DoubleProp' typeName = 'Double' />"
+        "       <ECProperty propertyName = 'IntegerProp' typeName = 'int' />"
+        "       <ECProperty propertyName = 'LongProp' typeName = 'long' />"
+        "       <ECProperty propertyName = 'Point2DProp' typeName = 'Point2D' />"
+        "       <ECProperty propertyName = 'Point3DProp' typeName = 'Point3D' />"
+        "       <ECProperty propertyName = 'StringProp' typeName = 'string' />"
+        "   </ECCustomAttributeClass>"
+        "   <ECEntityClass typeName='TestClass' displayLabel='Test Class' description='This is test Class' modifier='None' >"
+        "       <ECProperty propertyName='TestProperty' displayLabel='Test Property' description='this is property' typeName='string' >"
+        "        <ECCustomAttributes>"
+        "            <TestCA xmlns='TestSchema.01.00'>"
+        "                <BinaryProp>10100101</BinaryProp>"
+        "                <BooleanProp>true</BooleanProp>"
+        "                <DateTimeProp>20160509</DateTimeProp>"
+        "                <DoubleProp>1.0001</DoubleProp>"
+        "                <IntegerProp>10</IntegerProp>"
+        "                <LongProp>1000000</LongProp>"
+        "                <Point2DProp>3.0,4.5</Point2DProp>"
+        "                <Point3DProp>30.5,40.5,50.5</Point3DProp>"
+        "                <StringProp>'This is String Property'</StringProp>"
+        "            </TestCA>"
+        "        </ECCustomAttributes>"
+        "       </ECProperty>"
+        "   </ECEntityClass>"
+        "</ECSchema>");
+
+    SetupECDb("schemaupdate.ecdb", schemaItem);
+    ASSERT_TRUE(GetECDb().IsDbOpen());
+    ASSERT_EQ(DbResult::BE_SQLITE_OK, GetECDb().SaveChanges());
+
+    BeFileName filePath(GetECDb().GetDbFileName());
+    GetECDb().CloseDb();
+
+    Utf8CP changeCAPropertyValues =
+        "<?xml version='1.0' encoding='utf-8'?>"
+        "<ECSchema schemaName='TestSchema' nameSpacePrefix='ts' displayLabel='Test Schema' description='This is Test Schema' version='1.0.0' xmlns='http://www.bentley.com/schemas/Bentley.ECXML.3.0'>"
+        "   <ECCustomAttributeClass typeName = 'TestCA' appliesTo = 'PrimitiveProperty'>"
+        "       <ECProperty propertyName = 'BinaryProp' typeName = 'Binary' />"
+        "       <ECProperty propertyName = 'BooleanProp' typeName = 'boolean' />"
+        "       <ECProperty propertyName = 'DateTimeProp' typeName = 'DateTime' />"
+        "       <ECProperty propertyName = 'DoubleProp' typeName = 'Double' />"
+        "       <ECProperty propertyName = 'IntegerProp' typeName = 'int' />"
+        "       <ECProperty propertyName = 'LongProp' typeName = 'long' />"
+        "       <ECProperty propertyName = 'Point2DProp' typeName = 'Point2D' />"
+        "       <ECProperty propertyName = 'Point3DProp' typeName = 'Point3D' />"
+        "       <ECProperty propertyName = 'StringProp' typeName = 'string' />"
+        "   </ECCustomAttributeClass>"
+        "   <ECEntityClass typeName='TestClass' displayLabel='Test Class' description='This is test Class' modifier='None' >"
+        "       <ECProperty propertyName='TestProperty' displayLabel='Test Property' description='this is property' typeName='string' >"
+        "        <ECCustomAttributes>"
+        "            <TestCA xmlns='TestSchema.01.00'>"
+        "                <BinaryProp>10100011</BinaryProp>"
+        "                <BooleanProp>false</BooleanProp>"
+        "                <DateTimeProp>20160510</DateTimeProp>"
+        "                <DoubleProp>2.0001</DoubleProp>"
+        "                <IntegerProp>20</IntegerProp>"
+        "                <LongProp>2000000</LongProp>"
+        "                <Point2DProp>4.0,5.5</Point2DProp>"
+        "                <Point3DProp>35.5,45.5,55.5</Point3DProp>"
+        "                <StringProp>'This is Modified String Property'</StringProp>"
+        "            </TestCA>"
+        "        </ECCustomAttributes>"
+        "       </ECProperty>"
+        "   </ECEntityClass>"
+        "</ECSchema>";
+
+    m_updatedDbs.clear();
+    AssertSchemaUpdate(changeCAPropertyValues, filePath, {true, true}, "Modifying CA instance properties values is supported");
+
+    for (Utf8StringCR dbPath : m_updatedDbs)
+        {
+        ASSERT_EQ(BE_SQLITE_OK, OpenBesqliteDb(dbPath.c_str()));
+
+        Statement stmt;
+        ASSERT_EQ(BE_SQLITE_OK, stmt.Prepare(GetECDb(), "Select ec_CustomAttribute.[Instance] from ec_Property  INNER JOIN ec_CustomAttribute ON ec_CustomAttribute.[ContainerId] = ec_Property.[Id] Where ec_Property.[Name] = 'TestProperty'"));
+        ASSERT_EQ(BE_SQLITE_ROW, stmt.Step());
+        ASSERT_STREQ("<TestCA xmlns=\"TestSchema.01.00\">\n    <BinaryProp>10100011</BinaryProp>\n    <BooleanProp>False</BooleanProp>\n    <DateTimeProp>20160510</DateTimeProp>\n    <DoubleProp>2.0001000000000002</DoubleProp>\n    <IntegerProp>20</IntegerProp>\n    <LongProp>2000000</LongProp>\n    <Point2DProp>4,5.5</Point2DProp>\n    <Point3DProp>35.5,45.5,55.5</Point3DProp>\n    <StringProp>'This is Modified String Property'</StringProp>\n</TestCA>\n", stmt.GetValueText(0));
+        stmt.Finalize();
+
+        GetECDb().CloseDb();
+        }
+    }
+
+//---------------------------------------------------------------------------------------
+// @bsimethod                                   Muhammad Hassan                     05/16
+//+---------------+---------------+---------------+---------------+---------------+------
+TEST_F(ECSchemaUpdateTests, DeleteECCustomAttributeClass)
+    {
+    SchemaItem schemaItem(
+        "<?xml version='1.0' encoding='utf-8'?>"
+        "<ECSchema schemaName='TestSchema' nameSpacePrefix='ts' version='1.0.0' xmlns='http://www.bentley.com/schemas/Bentley.ECXML.3.0'>"
+        "   <ECCustomAttributeClass typeName = 'TestCA' appliesTo = 'PrimitiveProperty,EntityClass' />"
+        "</ECSchema>");
+    SetupECDb("schemaupdate.ecdb", schemaItem);
+    ASSERT_TRUE(GetECDb().IsDbOpen());
+    ASSERT_EQ(DbResult::BE_SQLITE_OK, GetECDb().SaveChanges());
+
+    BeFileName filePath(GetECDb().GetDbFileName());
+    GetECDb().CloseDb();
+
+    Utf8CP deleteECCustomAttribute =
+        "<?xml version='1.0' encoding='utf-8'?>"
+        "<ECSchema schemaName='TestSchema' nameSpacePrefix='ts' version='2.0.0' xmlns='http://www.bentley.com/schemas/Bentley.ECXML.3.0'>"
+        "</ECSchema>";
+
+    m_updatedDbs.clear();
+    AssertSchemaUpdate(deleteECCustomAttribute, filePath, {false, false}, "Deleting a ECCustomAttributeClass");
+    }
+
+//---------------------------------------------------------------------------------------
+// @bsimethod                                   Muhammad Hassan                     05/16
+//+---------------+---------------+---------------+---------------+---------------+------
+TEST_F(ECSchemaUpdateTests, DeleteCustomAttribute)
+    {
+    SchemaItem schemaItem(
+        "<?xml version='1.0' encoding='utf-8'?>"
+        "<ECSchema schemaName='TestSchema' alias='ts_modified' version='1.0.0' xmlns='http://www.bentley.com/schemas/Bentley.ECXML.3.1'>"
+        "   <ECSchemaReference name = 'CoreCustomAttributes' version = '01.00' alias = 'CoreCA' />"
+        "   <ECCustomAttributes>"
+        "       <DynamicSchema xmlns = 'CoreCustomAttributes.01.00' />"
+        "   </ECCustomAttributes>"
+        "   <ECEntityClass typeName='TestClass' modifier='None' >"
+        "        <ECCustomAttributes>"
+        "            <ClassHasCurrentTimeStampProperty xmlns='CoreCustomAttributes.01.00'>"
+        "                <PropertyName>LastMod</PropertyName>"
+        "            </ClassHasCurrentTimeStampProperty>"
+        "        </ECCustomAttributes>"
+        "       <ECProperty propertyName='LastMod' typeName='dateTime' />"
+        "       <ECProperty propertyName='prop' typeName='boolean' >"
+        "        <ECCustomAttributes>"
+        "            <Localizable xmlns='CoreCustomAttributes.01.00'/>"
+        "        </ECCustomAttributes>"
+        "       </ECProperty>"
+        "   </ECEntityClass>"
+        "</ECSchema>");
+    bool asserted = false;
+    ECDb ecdb;
+    AssertSchemaImport(ecdb, asserted, schemaItem, "deleteca.ecdb");
+    ASSERT_FALSE(asserted);
+
+    //Delete CA from Schema
+    ecdb.SaveChanges();
+    SchemaItem deleteCAFromSchema(
+        "<?xml version='1.0' encoding='utf-8'?>"
+        "<ECSchema schemaName='TestSchema' alias='ts_modified' version='1.0.0' xmlns='http://www.bentley.com/schemas/Bentley.ECXML.3.1'>"
+        "   <ECSchemaReference name = 'CoreCustomAttributes' version = '01.00' alias = 'CoreCA' />"
+        "   <ECEntityClass typeName='TestClass' modifier='None' >"
+        "        <ECCustomAttributes>"
+        "            <ClassHasCurrentTimeStampProperty xmlns='CoreCustomAttributes.01.00'>"
+        "                <PropertyName>LastMod</PropertyName>"
+        "            </ClassHasCurrentTimeStampProperty>"
+        "        </ECCustomAttributes>"
+        "       <ECProperty propertyName='LastMod' typeName='dateTime' />"
+        "       <ECProperty propertyName='prop' typeName='boolean' >"
+        "        <ECCustomAttributes>"
+        "            <Localizable xmlns='CoreCustomAttributes.01.00'/>"
+        "        </ECCustomAttributes>"
+        "       </ECProperty>"
+        "   </ECEntityClass>"
+        "</ECSchema>");
+
+    asserted = false;
+    AssertSchemaImport(asserted, ecdb, deleteCAFromSchema);
+    ASSERT_FALSE(asserted);
+    IECInstancePtr schemaCA = ecdb.Schemas().GetECSchema("TestSchema")->GetCustomAttribute("DynamicSchema");
+    ASSERT_TRUE(schemaCA == nullptr);
+
+    //Delete CA from Class
+    ecdb.SaveChanges();
+    SchemaItem deleteCAFromClass(
+        "<?xml version='1.0' encoding='utf-8'?>"
+        "<ECSchema schemaName='TestSchema' alias='ts_modified' version='1.0.0' xmlns='http://www.bentley.com/schemas/Bentley.ECXML.3.1'>"
+        "   <ECSchemaReference name = 'CoreCustomAttributes' version = '01.00' alias = 'CoreCA' />"
+        "   <ECEntityClass typeName='TestClass' modifier='None' >"
+        "       <ECProperty propertyName='LastMod' typeName='dateTime' />"
+        "       <ECProperty propertyName='prop' typeName='boolean' >"
+        "        <ECCustomAttributes>"
+        "            <Localizable xmlns='CoreCustomAttributes.01.00'/>"
+        "        </ECCustomAttributes>"
+        "       </ECProperty>"
+        "   </ECEntityClass>"
+        "</ECSchema>");
+
+    asserted = false;
+    AssertSchemaImport(asserted, ecdb, deleteCAFromClass);
+    ASSERT_FALSE(asserted);
+    IECInstancePtr classCA = ecdb.Schemas().GetECSchema("TestSchema")->GetClassCP("TestClass")->GetCustomAttribute("ClassHasCurrentTimeStampProperty");
+    ASSERT_TRUE(classCA == nullptr);
+
+    //Delete CA from property
+    ecdb.SaveChanges();
+    SchemaItem deleteCAFromProperty(
+        "<?xml version='1.0' encoding='utf-8'?>"
+        "<ECSchema schemaName='TestSchema' alias='ts_modified' version='1.0.0' xmlns='http://www.bentley.com/schemas/Bentley.ECXML.3.1'>"
+        "   <ECEntityClass typeName='TestClass' modifier='None' >"
+        "       <ECProperty propertyName='LastMod' typeName='dateTime' />"
+        "       <ECProperty propertyName='prop' typeName='boolean' />"
+        "   </ECEntityClass>"
+        "</ECSchema>");
+
+    asserted = false;
+    AssertSchemaImport(asserted, ecdb, deleteCAFromProperty);
+    ASSERT_FALSE(asserted);
+    int caCount = 0;
+    for (IECInstancePtr ca : ecdb.Schemas().GetECSchema("TestSchema")->GetClassCP("TestClass")->GetPropertyP("prop")->GetCustomAttributes(true))
+        {
+        caCount++;
+        }
+
+    ASSERT_EQ(0, caCount);
+    }
+
+//---------------------------------------------------------------------------------------
+// @bsimethod                                   Affan Khan                     05/16
+//+---------------+---------------+---------------+---------------+---------------+------
+TEST_F(ECSchemaUpdateTests, ChangesToExisitingTable)
+    {
+    ECDbR ecdb = SetupECDb("existingTableUpdate.ecdb");
+    ASSERT_TRUE(ecdb.IsDbOpen());
+
+    // Create existing table and insert rows
+    ecdb.ExecuteSql("CREATE TABLE test_Employee(Id INTEGER PRIMARY KEY, Name TEXT);");
+    ecdb.ExecuteSql("INSERT INTO test_Employee (Id, Name) VALUES (101, 'Affan Khan');");
+    ecdb.ExecuteSql("INSERT INTO test_Employee (Id, Name) VALUES (201, 'Muhammad Hassan');");
+    ecdb.ExecuteSql("INSERT INTO test_Employee (Id, Name) VALUES (301, 'Krischan Eberle');");
+    ecdb.ExecuteSql("INSERT INTO test_Employee (Id, Name) VALUES (401, 'Casey Mullen');");
+
+    // Map ECSchema to exisitng table
+    SchemaItem schemaItem(
+        "<?xml version='1.0' encoding='utf-8'?>"
+        "<ECSchema schemaName='TestSchema' alias='ts' version='1.0.0' xmlns='http://www.bentley.com/schemas/Bentley.ECXML.3.1'>"
+        "   <ECSchemaReference name='ECDbMap' version='02.00' alias='ecdbmap'/>"
+        "   <ECEntityClass typeName='Employee' modifier='None' >"
+        "       <ECCustomAttributes>"
+        "           <ClassMap xmlns='ECDbMap.02.00'>"
+        "               <MapStrategy>ExistingTable</MapStrategy>"
+        "               <TableName>test_Employee</TableName>"
+        "               <ECInstanceIdColumn>Id</ECInstanceIdColumn>"
+        "           </ClassMap>"
+        "       </ECCustomAttributes>"
+        "       <ECProperty propertyName='Name' typeName='string' >"
+        "       </ECProperty>"
+        "   </ECEntityClass>"
+        "</ECSchema>");
+    bool asserted = false;
+    AssertSchemaImport(asserted, ecdb, schemaItem);
+    ASSERT_FALSE(asserted);
+
+    // Modify and add new existing table and relate it to another one
+    ecdb.ExecuteSql("CREATE TABLE test_Title(Id INTEGER PRIMARY KEY, Name TEXT);");
+    ecdb.ExecuteSql("INSERT INTO test_Title (Id, Name) VALUES (1, 'Senior Software Engineer');");
+    ecdb.ExecuteSql("INSERT INTO test_Title (Id, Name) VALUES (2, 'Software Quality Analyst');");
+    ecdb.ExecuteSql("INSERT INTO test_Title (Id, Name) VALUES (3, 'Advisory Software Engineer');");
+    ecdb.ExecuteSql("INSERT INTO test_Title (Id, Name) VALUES (4, 'Distinguished Architect');");
+    ecdb.ExecuteSql("ALTER TABLE test_Employee ADD COLUMN TitleId INTEGER REFERENCES test_Title(Id);");
+    ecdb.ExecuteSql("UPDATE test_Employee SET TitleId = 1 WHERE Id = 101");
+    ecdb.ExecuteSql("UPDATE test_Employee SET TitleId = 2 WHERE Id = 201");
+    ecdb.ExecuteSql("UPDATE test_Employee SET TitleId = 3 WHERE Id = 301");
+    ecdb.ExecuteSql("UPDATE test_Employee SET TitleId = 4 WHERE Id = 401");
+
+    // Map ECSchema to exisitng table
+    SchemaItem editedSchemaItem(
+        "<?xml version='1.0' encoding='utf-8'?>"
+        "<ECSchema schemaName='TestSchema' alias='ts' version='1.0.1' xmlns='http://www.bentley.com/schemas/Bentley.ECXML.3.1'>"
+        "   <ECSchemaReference name='ECDbMap' version='02.00' alias='ecdbmap'/>"
+        "   <ECEntityClass typeName='Employee' modifier='None' >"
+        "       <ECCustomAttributes>"
+        "           <ClassMap xmlns='ECDbMap.02.00'>"
+        "               <MapStrategy>ExistingTable</MapStrategy>"
+        "               <TableName>test_Employee</TableName>"
+        "               <ECInstanceIdColumn>Id</ECInstanceIdColumn>"
+        "           </ClassMap>"
+        "       </ECCustomAttributes>"
+        "       <ECProperty propertyName='Name' typeName='string' >"
+        "       </ECProperty>"
+        "       <ECNavigationProperty propertyName='TitleId' relationshipName='EmployeeHasTitle' direction='forward'/>"
+        "   </ECEntityClass>"
+        "   <ECEntityClass typeName='Title' modifier='None' >"
+        "       <ECCustomAttributes>"
+        "           <ClassMap xmlns='ECDbMap.02.00'>"
+        "               <MapStrategy>ExistingTable</MapStrategy>"
+        "               <TableName>test_Title</TableName>"
+        "               <ECInstanceIdColumn>Id</ECInstanceIdColumn>"
+        "           </ClassMap>"
+        "       </ECCustomAttributes>"
+        "       <ECProperty propertyName='Name' typeName='string' >"
+        "       </ECProperty>"
+        "   </ECEntityClass>"
+        "    <ECRelationshipClass typeName='EmployeeHasTitle' strength='referencing' strengthDirection='Backward' modifier='Sealed'>"
+        "        <Source multiplicity='(0..*)' polymorphic='false' roleLabel='Employee'>"
+        "            <Class class='Employee'/>"
+        "        </Source>"
+        "        <Target multiplicity='(0..1)' polymorphic='false' roleLabel='Title'>"
+        "            <Class class='Title'/>"
+        "        </Target>"
+        "    </ECRelationshipClass>'"
+        "</ECSchema>");
+
+    asserted = false;
+    AssertSchemaImport(asserted, ecdb, editedSchemaItem);
+    ASSERT_FALSE(asserted);
+
+    ECSqlStatement stmt;
+    stmt.Prepare(ecdb, "SELECT E.Name EmployeeName, T.Name EmployeeTitle FROM ts.Employee E JOIN ts.Title T USING ts.EmployeeHasTitle ORDER BY E.ECInstanceId");
+
+    ASSERT_EQ(BE_SQLITE_ROW, stmt.Step());
+    ASSERT_STREQ("Affan Khan", stmt.GetValueText(0));
+    ASSERT_STREQ("Senior Software Engineer", stmt.GetValueText(1));
+
+    ASSERT_EQ(BE_SQLITE_ROW, stmt.Step());
+    ASSERT_STREQ("Muhammad Hassan", stmt.GetValueText(0));
+    ASSERT_STREQ("Software Quality Analyst", stmt.GetValueText(1));
+
+    ASSERT_EQ(BE_SQLITE_ROW, stmt.Step());
+    ASSERT_STREQ("Krischan Eberle", stmt.GetValueText(0));
+    ASSERT_STREQ("Advisory Software Engineer", stmt.GetValueText(1));
+
+    ASSERT_EQ(BE_SQLITE_ROW, stmt.Step());
+    ASSERT_STREQ("Casey Mullen", stmt.GetValueText(0));
+    ASSERT_STREQ("Distinguished Architect", stmt.GetValueText(1));
+
+    ASSERT_EQ(BE_SQLITE_DONE, stmt.Step());
+    }
+
+//---------------------------------------------------------------------------------------
+// @bsimethod                                   Affan Khan                     05/16
+//+---------------+---------------+---------------+---------------+---------------+------
+TEST_F(ECSchemaUpdateTests, DeleteCAInstanceWithoutProperty)
+    {
+    SchemaItem schemaItem(
+        "<?xml version='1.0' encoding='utf-8'?>"
+        "<ECSchema schemaName='TestSchema' nameSpacePrefix='ts' version='1.0.0' xmlns='http://www.bentley.com/schemas/Bentley.ECXML.3.0'>"
+        "   <ECCustomAttributeClass typeName = 'TestCA' appliesTo = 'PrimitiveProperty,EntityClass'>"
+        "   </ECCustomAttributeClass>"
+        "   <ECEntityClass typeName='TestClass' modifier='None' >"
+        "        <ECCustomAttributes>"
+        "            <TestCA xmlns='TestSchema.01.00'>"
+        "            </TestCA>"
+        "        </ECCustomAttributes>"
+        "       <ECProperty propertyName='prop' typeName='boolean' >"
+        "        <ECCustomAttributes>"
+        "            <TestCA xmlns='TestSchema.01.00'>"
+        "            </TestCA>"
+        "        </ECCustomAttributes>"
+        "       </ECProperty>"
+        "   </ECEntityClass>"
+        "</ECSchema>");
+
+    SetupECDb("deletecainstancewithoutproperty.ecdb", schemaItem);
+    ASSERT_TRUE(GetECDb().IsDbOpen());
+    ASSERT_EQ(DbResult::BE_SQLITE_OK, GetECDb().SaveChanges());
+
+    BeFileName filePath(GetECDb().GetDbFileName());
+    GetECDb().CloseDb();
+
+    Utf8CP deleteAllCA =
+        "<?xml version='1.0' encoding='utf-8'?>"
+        "<ECSchema schemaName='TestSchema' nameSpacePrefix='ts' version='1.0.0' xmlns='http://www.bentley.com/schemas/Bentley.ECXML.3.0'>"
+        "   <ECCustomAttributeClass typeName = 'TestCA' appliesTo = 'PrimitiveProperty,EntityClass'>"
+        "   </ECCustomAttributeClass>"
+        "   <ECEntityClass typeName='TestClass' modifier='None' >"
+        "       <ECProperty propertyName='prop' typeName='boolean' />"
+        "   </ECEntityClass>"
+        "</ECSchema>";
+
+    m_updatedDbs.clear();
+    AssertSchemaUpdate(deleteAllCA, filePath, {true, true}, "Deleting CA instance without Properties");
+
+    for (Utf8StringCR dbPath : m_updatedDbs)
+        {
+        ASSERT_EQ(BE_SQLITE_OK, OpenBesqliteDb(dbPath.c_str()));
+
+        ECSchemaCP ecSchema = GetECDb().Schemas().GetECSchema("TestSchema");
+        ECClassCP testClass = ecSchema->GetClassCP("TestClass");
+        ECPropertyP ecProperty = testClass->GetPropertyP("prop");
+
+        IECInstancePtr systemSchemaCA = ecSchema->GetCustomAttribute("SystemSchema");
+        ASSERT_TRUE(systemSchemaCA == nullptr);
+
+        IECInstancePtr classCA = testClass->GetCustomAttribute("TestCA");
+        ASSERT_TRUE(classCA == nullptr);
+
+        IECInstancePtr propertyCA = ecProperty->GetCustomAttribute("TestCA");
+        ASSERT_TRUE(propertyCA == nullptr);
+
+        GetECDb().CloseDb();
+        }
+    }
+
+//---------------------------------------------------------------------------------------
+// @bsimethod                                   Affan Khan                     05/16
+//+---------------+---------------+---------------+---------------+---------------+------
+TEST_F(ECSchemaUpdateTests, AddKoQAndUpdatePropertiesWithKoQ)
+    {
+    SchemaItem schemaItem(
+        "<?xml version='1.0' encoding='utf-8'?>"
+        "<ECSchema schemaName='TestSchema' nameSpacePrefix='ts' version='1.0.0' xmlns='http://www.bentley.com/schemas/Bentley.ECXML.3.0'>"
+        "  <ECEntityClass typeName='Foo' >"
+        "    <ECProperty propertyName='Length' typeName='double' />"
+        "    <ECProperty propertyName='Homepage' typeName='string' />"
+        "    <ECArrayProperty propertyName='AlternativeLengths' typeName='double' minOccurs='0' maxOccurs='unbounded' />"
+        "    <ECArrayProperty propertyName='Favorites' typeName='string'  minOccurs='0' maxOccurs='unbounded' />"
+        "  </ECEntityClass>"
+        "</ECSchema>");
+
+    SetupECDb("schemaupdate.ecdb", schemaItem);
+    ASSERT_TRUE(GetECDb().IsDbOpen());
+    ASSERT_EQ(DbResult::BE_SQLITE_OK, GetECDb().SaveChanges());
+
+    BeFileName filePath(GetECDb().GetDbFileName());
+    GetECDb().CloseDb();
+
+    Utf8CP editedSchemaXml =
+        "<?xml version='1.0' encoding='utf-8'?>"
+        "<ECSchema schemaName='TestSchema' nameSpacePrefix='ts' version='1.0.0' xmlns='http://www.bentley.com/schemas/Bentley.ECXML.3.0'>"
+        "    <KindOfQuantity typeName='MyKindOfQuantity' description='My KindOfQuantity'"
+        "                    displayLabel='My KindOfQuantity' persistenceUnit='CENTIMETRE' precision='10'"
+        "                    defaultPresentationUnit='FOOT' alternativePresentationUnits='INCH;YARD' />"
+        "    <ECEntityClass typeName='Foo' >"
+        "        <ECProperty propertyName='Length' typeName='double'  kindOfQuantity='MyKindOfQuantity' />" // kindOfQuantity='s1:MyKindOfQuantity'
+        "        <ECProperty propertyName='Homepage' typeName='string' extendedTypeName='URL' />" // extendedTypeName='URL'
+        "        <ECArrayProperty propertyName='AlternativeLengths' typeName='double' minOccurs='0' maxOccurs='unbounded' kindOfQuantity = 'MyKindOfQuantity'/>" // kindOfQuantity='s1:MyKindOfQuantity'
+        "        <ECArrayProperty propertyName='Favorites' typeName='string' extendedTypeName='URL' minOccurs='0' maxOccurs='unbounded' />" // extendedTypeName='URL'
+        "    </ECEntityClass>"
+        "</ECSchema>";
+
+    m_updatedDbs.clear();
+    AssertSchemaUpdate(editedSchemaXml, filePath, {true, true}, "AddKoQAndUpdatePropertiesWithKoQ");
+
+    for (Utf8StringCR dbPath : m_updatedDbs)
+        {
+        ASSERT_EQ(BE_SQLITE_OK, OpenBesqliteDb(dbPath.c_str()));
+
+        KindOfQuantityCP myKindOfQuantity = GetECDb().Schemas().GetKindOfQuantity("TestSchema", "MyKindOfQuantity");
+        ASSERT_TRUE(myKindOfQuantity != nullptr);
+        ECClassCP foo = GetECDb().Schemas().GetECClass("TestSchema", "Foo");
+        ASSERT_TRUE(foo != nullptr);
+
+        PrimitiveECPropertyCP foo_length = foo->GetPropertyP("Length")->GetAsPrimitiveProperty();
+        ASSERT_TRUE(foo_length != nullptr);
+        ASSERT_TRUE(foo_length->GetKindOfQuantity() == myKindOfQuantity);
+
+        PrimitiveECPropertyCP foo_homepage = foo->GetPropertyP("Homepage")->GetAsPrimitiveProperty();
+        ASSERT_TRUE(foo_homepage != nullptr);
+        ASSERT_TRUE(foo_homepage->GetExtendedTypeName() == "URL");
+
+        ArrayECPropertyCP foo_alternativeLengths = foo->GetPropertyP("AlternativeLengths")->GetAsArrayProperty();
+        ASSERT_TRUE(foo_alternativeLengths != nullptr);
+        ASSERT_TRUE(foo_alternativeLengths->GetKindOfQuantity() == myKindOfQuantity);
+
+        ArrayECPropertyCP foo_favorites = foo->GetPropertyP("Favorites")->GetAsArrayProperty();
+        ASSERT_TRUE(foo_favorites != nullptr);
+        ASSERT_TRUE(foo_favorites->GetExtendedTypeName() == "URL");
+
+        GetECDb().CloseDb();
+        }
+    }
+
+//---------------------------------------------------------------------------------------
+// @bsimethod                                   Muhammad.Hassan                     06/16
+//+---------------+---------------+---------------+---------------+---------------+------
+TEST_F(ECSchemaUpdateTests, ModifyPropertyType_PrimitiveToNonStrictEnum)
+    {
+    SchemaItem schemaItem(
+        "<?xml version='1.0' encoding='utf-8'?>"
+        "<ECSchema schemaName='TestSchema' nameSpacePrefix='ts' version='1.0.0' xmlns='http://www.bentley.com/schemas/Bentley.ECXML.3.0'>"
+        "  <ECEntityClass typeName='Foo' >"
+        "    <ECProperty propertyName='Type' typeName='int' />"
+        "  </ECEntityClass>"
+        "</ECSchema>");
+
+    SetupECDb("schemaupdate.ecdb", schemaItem);
+    ASSERT_TRUE(GetECDb().IsDbOpen());
+    ASSERT_EQ(DbResult::BE_SQLITE_OK, GetECDb().SaveChanges());
+
+    BeFileName filePath(GetECDb().GetDbFileName());
+    GetECDb().CloseDb();
+
+    Utf8CP editedSchemaXml =
+        "<?xml version='1.0' encoding='utf-8'?>"
+        "<ECSchema schemaName='TestSchema' nameSpacePrefix='ts' version='1.0.0' xmlns='http://www.bentley.com/schemas/Bentley.ECXML.3.0'>"
+        "    <ECEnumeration typeName='NonStrictEnum' backingTypeName='int' isStrict='False'>"
+        "        <ECEnumerator value = '0' displayLabel = 'txt' />"
+        "        <ECEnumerator value = '1' displayLabel = 'bat' />"
+        "    </ECEnumeration>"
+        "    <ECEntityClass typeName='Foo' >"
+        "        <ECProperty propertyName='Type' typeName='NonStrictEnum' />"
+        "    </ECEntityClass>"
+        "</ECSchema>";
+
+    m_updatedDbs.clear();
+    AssertSchemaUpdate(editedSchemaXml, filePath, {true, true}, "changing primitive to NonString Enum is supported");
+
+    for (Utf8StringCR dbPath : m_updatedDbs)
+        {
+        ASSERT_EQ(BE_SQLITE_OK, OpenBesqliteDb(dbPath.c_str()));
+
+        ECEnumerationCP nonStrictEnum = GetECDb().Schemas().GetECEnumeration("TestSchema", "NonStrictEnum");
+        ASSERT_TRUE(nonStrictEnum != nullptr);
+        ECClassCP foo = GetECDb().Schemas().GetECClass("TestSchema", "Foo");
+        ASSERT_TRUE(foo != nullptr);
+
+        PrimitiveECPropertyCP foo_type = foo->GetPropertyP("Type")->GetAsPrimitiveProperty();
+
+        ASSERT_TRUE(foo_type != nullptr);
+        ASSERT_TRUE(foo_type->GetEnumeration() == nonStrictEnum);
+
+        GetECDb().CloseDb();
+        }
+    }
+
+//---------------------------------------------------------------------------------------
+// @bsimethod                                   Muhammad.Hassan                     06/16
+//+---------------+---------------+---------------+---------------+---------------+------
+TEST_F(ECSchemaUpdateTests, ModifyPropertyType_PrimitiveToStrictEnum)
+    {
+    SchemaItem schemaItem(
+        "<?xml version='1.0' encoding='utf-8'?>"
+        "<ECSchema schemaName='TestSchema' nameSpacePrefix='ts' version='1.0.0' xmlns='http://www.bentley.com/schemas/Bentley.ECXML.3.0'>"
+        "  <ECEntityClass typeName='Foo' >"
+        "    <ECProperty propertyName='Type' typeName='int' />"
+        "  </ECEntityClass>"
+        "</ECSchema>");
+
+    SetupECDb("schemaupdate.ecdb", schemaItem);
+    ASSERT_TRUE(GetECDb().IsDbOpen());
+    ASSERT_EQ(DbResult::BE_SQLITE_OK, GetECDb().SaveChanges());
+
+    BeFileName filePath(GetECDb().GetDbFileName());
+    GetECDb().CloseDb();
+
+    Utf8CP editedSchemaXml =
+        "<?xml version='1.0' encoding='utf-8'?>"
+        "<ECSchema schemaName='TestSchema' nameSpacePrefix='ts' version='1.0.0' xmlns='http://www.bentley.com/schemas/Bentley.ECXML.3.0'>"
+        "    <ECEnumeration typeName='StrictEnum' backingTypeName='int' isStrict='True'>"
+        "        <ECEnumerator value = '0' displayLabel = 'txt' />"
+        "        <ECEnumerator value = '1' displayLabel = 'bat' />"
+        "    </ECEnumeration>"
+        "    <ECEntityClass typeName='Foo' >"
+        "        <ECProperty propertyName='Type' typeName='StrictEnum' />"
+        "    </ECEntityClass>"
+        "</ECSchema>";
+
+    m_updatedDbs.clear();
+    AssertSchemaUpdate(editedSchemaXml, filePath, {false, false}, "changing primitive to Strict Enum is not supported");
+    }
+
+//---------------------------------------------------------------------------------------
+// @bsimethod                                   Maha Nasir                     11/16
+//+---------------+---------------+---------------+---------------+---------------+------
+TEST_F(ECSchemaUpdateTests, UpdateKindOfQuantity)
+    {
+    SchemaItem schemaItem(
+        "<?xml version='1.0' encoding='utf-8'?>"
+        "<ECSchema schemaName='TestSchema' nameSpacePrefix='ts' version='1.0.0' xmlns='http://www.bentley.com/schemas/Bentley.ECXML.3.0'>"
+        "    <KindOfQuantity typeName='KindOfQuantity1' description='KindOfQuantity1'"
+        "                    displayLabel='KindOfQuantity1' persistenceUnit='CENTIMETRE' precision='10'"
+        "                    defaultPresentationUnit='FOOT' alternativePresentationUnits='INCH;YARD' />"
+        "    <ECEntityClass typeName='Foo' >"
+        "        <ECProperty propertyName='Length' typeName='double'  kindOfQuantity='KindOfQuantity1' />"
+        "        <ECProperty propertyName='Homepage' typeName='string' />"
+        "    </ECEntityClass>"
+        "</ECSchema>");
+
+    SetupECDb("schemaupdate.ecdb", schemaItem);
+    ASSERT_TRUE(GetECDb().IsDbOpen());
+    ASSERT_EQ(DbResult::BE_SQLITE_OK, GetECDb().SaveChanges());
+
+    BeFileName filePath(GetECDb().GetDbFileName());
+    GetECDb().CloseDb();
+
+    Utf8CP editedSchemaXml =
+        "<?xml version='1.0' encoding='utf-8'?>"
+        "<ECSchema schemaName='TestSchema' nameSpacePrefix='ts' version='1.0.0' xmlns='http://www.bentley.com/schemas/Bentley.ECXML.3.0'>"
+        "    <KindOfQuantity typeName='KindOfQuantity1' description='KindOfQuantity1'"
+        "                    displayLabel='KindOfQuantity1' persistenceUnit='CENTIMETRE' precision='10'"
+        "                    defaultPresentationUnit='FOOT' alternativePresentationUnits='INCH;YARD' />"
+        "    <KindOfQuantity typeName='KindOfQuantity2' description='KindOfQuantity2'"
+        "                    displayLabel='KindOfQuantity2' persistenceUnit='METRE' precision='5'"
+        "                    defaultPresentationUnit='FOOT' alternativePresentationUnits='INCH;YARD' />"
+        "  <ECEntityClass typeName='Foo' >"
+        "    <ECProperty propertyName='Length' typeName='double' kindOfQuantity='KindOfQuantity2' />"
+        "    <ECProperty propertyName='Homepage' typeName='string' />"
+        "  </ECEntityClass>"
+        "</ECSchema>";
+
+    m_updatedDbs.clear();
+    AssertSchemaUpdate(editedSchemaXml, filePath, {true, true}, "Changing the KindOfQuantity of an ECProperty to another KindOfQuantity");
+
+    for (Utf8StringCR dbPath : m_updatedDbs)
+        {
+        ASSERT_EQ(BE_SQLITE_OK, OpenBesqliteDb(dbPath.c_str()));
+
+        KindOfQuantityCP KindOfQuantity2 = GetECDb().Schemas().GetKindOfQuantity("TestSchema", "KindOfQuantity2");
+        ASSERT_TRUE(KindOfQuantity2 != nullptr);
+        ECClassCP foo = GetECDb().Schemas().GetECClass("TestSchema", "Foo");
+        ASSERT_TRUE(foo != nullptr);
+
+        PrimitiveECPropertyCP foo_length = foo->GetPropertyP("Length")->GetAsPrimitiveProperty();
+        ASSERT_TRUE(foo_length != nullptr);
+        ASSERT_TRUE(foo_length->GetKindOfQuantity() == KindOfQuantity2);
+
+        GetECDb().CloseDb();
+        }
+    }
+
+//---------------------------------------------------------------------------------------
+// @bsimethod                                   Maha Nasir                     11/16
+//+---------------+---------------+---------------+---------------+---------------+------
+TEST_F(ECSchemaUpdateTests, DeleteKindOfQuantityFromECSchema)
+    {
+    SchemaItem schemaItem(
+        "<?xml version='1.0' encoding='utf-8'?>"
+        "<ECSchema schemaName='TestSchema' nameSpacePrefix='ts' version='1.0.0' xmlns='http://www.bentley.com/schemas/Bentley.ECXML.3.0'>"
+        "    <KindOfQuantity typeName='MyKindOfQuantity' description='MyKindOfQuantity'"
+        "                    displayLabel='MyKindOfQuantity' persistenceUnit='CENTIMETRE' precision='10'"
+        "                    defaultPresentationUnit='FOOT' alternativePresentationUnits='INCH;YARD' />"
+        "    <ECEntityClass typeName='Foo' >"
+        "        <ECProperty propertyName='Length' typeName='double'  kindOfQuantity='MyKindOfQuantity' />"
+        "        <ECProperty propertyName='Homepage' typeName='string' />"
+        "    </ECEntityClass>"
+        "</ECSchema>");
+
+    SetupECDb("schemaupdate.ecdb", schemaItem);
+    ASSERT_TRUE(GetECDb().IsDbOpen());
+    ASSERT_EQ(DbResult::BE_SQLITE_OK, GetECDb().SaveChanges());
+
+    BeFileName filePath(GetECDb().GetDbFileName());
+    GetECDb().CloseDb();
+
+    Utf8CP editedSchemaXml =
+        "<?xml version='1.0' encoding='utf-8'?>"
+        "<ECSchema schemaName='TestSchema' nameSpacePrefix='ts' version='1.0.0' xmlns='http://www.bentley.com/schemas/Bentley.ECXML.3.0'>"
+        "  <ECEntityClass typeName='Foo' >"
+        "    <ECProperty propertyName='Length' typeName='double' />"
+        "    <ECProperty propertyName='Homepage' typeName='string' />"
+        "  </ECEntityClass>"
+        "</ECSchema>";
+
+    m_updatedDbs.clear();
+    AssertSchemaUpdate(editedSchemaXml, filePath, {false, false}, "Deleting KindOfQuantity from an ECSchema");
+    }
+
+//---------------------------------------------------------------------------------------
+// @bsimethod                                   Maha Nasir                     11/16
+//+---------------+---------------+---------------+---------------+---------------+------
+TEST_F(ECSchemaUpdateTests, ModifyECArrayProperty_KOQToKOQ)
+    {
+    SchemaItem schemaItem(
+        "<?xml version='1.0' encoding='utf-8'?>"
+        "<ECSchema schemaName='TestSchema' nameSpacePrefix='ts' version='1.0.0' xmlns='http://www.bentley.com/schemas/Bentley.ECXML.3.0'>"
+        "    <KindOfQuantity typeName='KindOfQuantity1' description='KindOfQuantity1'"
+        "                    displayLabel='KindOfQuantity1' persistenceUnit='CENTIMETRE' precision='10'"
+        "                    defaultPresentationUnit='FOOT' alternativePresentationUnits='INCH;YARD' />"
+        "    <KindOfQuantity typeName='KindOfQuantity2' description='KindOfQuantity2'"
+        "                    displayLabel='KindOfQuantity2' persistenceUnit='METRE' precision='5'"
+        "                    defaultPresentationUnit='FOOT' alternativePresentationUnits='INCH;YARD' />"
+        "    <ECEntityClass typeName='Foo' >"
+        "        <ECArrayProperty propertyName='Length' typeName='double' minOccurs='0' maxOccurs='unbounded' kindOfQuantity = 'KindOfQuantity1'/>"
+        "        <ECArrayProperty propertyName='Width' typeName='double' minOccurs='0' maxOccurs='unbounded' kindOfQuantity = 'KindOfQuantity2'/>"
+        "    </ECEntityClass>"
+        "</ECSchema>");
+
+    SetupECDb("schemaupdate.ecdb", schemaItem);
+    ASSERT_TRUE(GetECDb().IsDbOpen());
+    ASSERT_EQ(DbResult::BE_SQLITE_OK, GetECDb().SaveChanges());
+
+    BeFileName filePath(GetECDb().GetDbFileName());
+    GetECDb().CloseDb();
+
+    Utf8CP editedSchemaXml =
+        "<?xml version='1.0' encoding='utf-8'?>"
+        "<ECSchema schemaName='TestSchema' nameSpacePrefix='ts' version='1.0.0' xmlns='http://www.bentley.com/schemas/Bentley.ECXML.3.0'>"
+        "    <KindOfQuantity typeName='KindOfQuantity1' description='KindOfQuantity1'"
+        "                    displayLabel='KindOfQuantity1' persistenceUnit='CENTIMETRE' precision='10'"
+        "                    defaultPresentationUnit='FOOT' alternativePresentationUnits='INCH;YARD' />"
+        "    <KindOfQuantity typeName='KindOfQuantity2' description='KindOfQuantity2'"
+        "                    displayLabel='KindOfQuantity2' persistenceUnit='METRE' precision='5'"
+        "                    defaultPresentationUnit='FOOT' alternativePresentationUnits='INCH;YARD' />"
+        "    <ECEntityClass typeName='Foo' >"
+        "        <ECArrayProperty propertyName='Length' typeName='double' minOccurs='0' maxOccurs='unbounded' kindOfQuantity = 'KindOfQuantity2'/>"
+        "        <ECArrayProperty propertyName='Width' typeName='double' minOccurs='0' maxOccurs='unbounded' kindOfQuantity = 'KindOfQuantity1'/>"
+        "    </ECEntityClass>"
+        "</ECSchema>";
+
+    m_updatedDbs.clear();
+    AssertSchemaUpdate(editedSchemaXml, filePath, {true, true}, "Changing of KindOfQuantity of an ECArrayProperty to another KindOfQuantity");
+
+    for (Utf8StringCR dbPath : m_updatedDbs)
+        {
+        ASSERT_EQ(BE_SQLITE_OK, OpenBesqliteDb(dbPath.c_str()));
+
+        KindOfQuantityCP KindOfQuantity1 = GetECDb().Schemas().GetKindOfQuantity("TestSchema", "KindOfQuantity1");
+        ASSERT_TRUE(KindOfQuantity1 != nullptr);
+        KindOfQuantityCP KindOfQuantity2 = GetECDb().Schemas().GetKindOfQuantity("TestSchema", "KindOfQuantity2");
+        ASSERT_TRUE(KindOfQuantity2 != nullptr);
+        ECClassCP foo = GetECDb().Schemas().GetECClass("TestSchema", "Foo");
+        ASSERT_TRUE(foo != nullptr);
+
+        ArrayECPropertyCP foo_length = foo->GetPropertyP("Length")->GetAsArrayProperty();
+        ASSERT_TRUE(foo_length != nullptr);
+        ArrayECPropertyCP foo_width = foo->GetPropertyP("Width")->GetAsArrayProperty();
+        ASSERT_TRUE(foo_width != nullptr);
+
+        ASSERT_TRUE(foo_length->GetKindOfQuantity() == KindOfQuantity2);
+        ASSERT_TRUE(foo_width->GetKindOfQuantity() == KindOfQuantity1);
+
+        GetECDb().CloseDb();
+        }
+    }
+
+//---------------------------------------------------------------------------------------
+// @bsimethod                                   Maha Nasir                     12/16
+//+---------------+---------------+---------------+---------------+---------------+------
+TEST_F(ECSchemaUpdateTests, RemoveKindOfQuantityFromECArrayProperty)
+    {
+    SchemaItem schemaItem(
+        "<?xml version='1.0' encoding='utf-8'?>"
+        "<ECSchema schemaName='TestSchema' nameSpacePrefix='ts' version='1.0.0' xmlns='http://www.bentley.com/schemas/Bentley.ECXML.3.0'>"
+        "    <KindOfQuantity typeName='MyKindOfQuantity' description='MyKindOfQuantity'"
+        "                    displayLabel='MyKindOfQuantity' persistenceUnit='CENTIMETRE' precision='10'"
+        "                    defaultPresentationUnit='FOOT' alternativePresentationUnits='INCH;YARD' />"
+        "    <ECEntityClass typeName='Foo' >"
+        "        <ECArrayProperty propertyName='Length' typeName='double' minOccurs='0' maxOccurs='unbounded' kindOfQuantity = 'MyKindOfQuantity'/>"
+        "    </ECEntityClass>"
+        "</ECSchema>");
+
+    SetupECDb("schemaupdate.ecdb", schemaItem);
+    ASSERT_TRUE(GetECDb().IsDbOpen());
+    ASSERT_EQ(DbResult::BE_SQLITE_OK, GetECDb().SaveChanges());
+
+    //Verifying KOQ assigned to the property
+    KindOfQuantityCP koq = GetECDb().Schemas().GetKindOfQuantity("TestSchema", "MyKindOfQuantity");
+    ASSERT_TRUE(koq != nullptr);
+
+    ECClassCP foo = GetECDb().Schemas().GetECClass("TestSchema", "Foo");
+    ASSERT_TRUE(foo != nullptr);
+
+    ASSERT_EQ(koq, foo->GetPropertyP("Length")->GetAsArrayProperty()->GetKindOfQuantity());
+
+    BeFileName filePath(GetECDb().GetDbFileName());
+    GetECDb().CloseDb();
+
+    Utf8CP editedSchemaXml =
+        "<?xml version='1.0' encoding='utf-8'?>"
+        "<ECSchema schemaName='TestSchema' nameSpacePrefix='ts' version='2.0.0' xmlns='http://www.bentley.com/schemas/Bentley.ECXML.3.0'>"
+        "    <KindOfQuantity typeName='MyKindOfQuantity' description='MyKindOfQuantity'"
+        "                    displayLabel='MyKindOfQuantity' persistenceUnit='CENTIMETRE' precision='10'"
+        "                    defaultPresentationUnit='FOOT' alternativePresentationUnits='INCH;YARD' />"
+        "    <ECEntityClass typeName='Foo' >"
+        "        <ECArrayProperty propertyName='Length' typeName='double' minOccurs='0' maxOccurs='unbounded'/>"
+        "    </ECEntityClass>"
+        "</ECSchema>";
+
+    m_updatedDbs.clear();
+    AssertSchemaUpdate(editedSchemaXml, filePath, {true, true}, "Removing KindOfQuantity from an ECArrayProperty");
+
+    //Verifying the property no longer has KOQ
+    ASSERT_EQ(BE_SQLITE_OK, GetECDb().OpenBeSQLiteDb(m_updatedDbs[0].c_str(), Db::OpenParams(Db::OpenMode::ReadWrite)));
+    ArrayECPropertyCP foo_length = GetECDb().Schemas().GetECClass("TestSchema", "Foo")->GetPropertyP("Length")->GetAsArrayProperty();
+    ASSERT_EQ("Length", foo_length->GetName());
+    ASSERT_TRUE(foo_length->GetKindOfQuantity() == nullptr);
+    }
+
+//---------------------------------------------------------------------------------------
+// @bsimethod                                   Maha Nasir                     12/16
+//+---------------+---------------+---------------+---------------+---------------+------
+TEST_F(ECSchemaUpdateTests, RemoveKindOfQuantityFromECProperty)
+    {
+    SchemaItem schemaItem(
+        "<?xml version='1.0' encoding='utf-8'?>"
+        "<ECSchema schemaName='TestSchema' nameSpacePrefix='ts' version='1.0.0' xmlns='http://www.bentley.com/schemas/Bentley.ECXML.3.0'>"
+        "    <KindOfQuantity typeName='MyKindOfQuantity' description='MyKindOfQuantity'"
+        "                    displayLabel='MyKindOfQuantity' persistenceUnit='CENTIMETRE' precision='10'"
+        "                    defaultPresentationUnit='FOOT' alternativePresentationUnits='INCH;YARD' />"
+        "    <ECEntityClass typeName='Foo' >"
+        "        <ECProperty propertyName='Length' typeName='double' kindOfQuantity = 'MyKindOfQuantity'/>"
+        "    </ECEntityClass>"
+        "</ECSchema>");
+
+    SetupECDb("schemaupdate.ecdb", schemaItem);
+    ASSERT_TRUE(GetECDb().IsDbOpen());
+    ASSERT_EQ(DbResult::BE_SQLITE_OK, GetECDb().SaveChanges());
+
+    //Verifying KOQ assigned to the property
+    KindOfQuantityCP koq = GetECDb().Schemas().GetKindOfQuantity("TestSchema", "MyKindOfQuantity");
+    ASSERT_TRUE(koq != nullptr);
+
+    ECClassCP foo = GetECDb().Schemas().GetECClass("TestSchema", "Foo");
+    ASSERT_TRUE(foo != nullptr);
+
+    ASSERT_EQ(koq, foo->GetPropertyP("Length")->GetAsPrimitiveProperty()->GetKindOfQuantity());
+
+    BeFileName filePath(GetECDb().GetDbFileName());
+    GetECDb().CloseDb();
+
+    Utf8CP editedSchemaXml =
+        "<?xml version='1.0' encoding='utf-8'?>"
+        "<ECSchema schemaName='TestSchema' nameSpacePrefix='ts' version='2.0.0' xmlns='http://www.bentley.com/schemas/Bentley.ECXML.3.0'>"
+        "    <KindOfQuantity typeName='MyKindOfQuantity' description='MyKindOfQuantity'"
+        "                    displayLabel='MyKindOfQuantity' persistenceUnit='CENTIMETRE' precision='10'"
+        "                    defaultPresentationUnit='FOOT' alternativePresentationUnits='INCH;YARD' />"
+        "    <ECEntityClass typeName='Foo' >"
+        "        <ECProperty propertyName='Length' typeName='double' />"
+        "    </ECEntityClass>"
+        "</ECSchema>";
+
+    m_updatedDbs.clear();
+    AssertSchemaUpdate(editedSchemaXml, filePath, {true, true}, "Removing KindOfQuantity from an ECProperty");
+
+    //Verifying the property no longer has KOQ
+    ASSERT_EQ(BE_SQLITE_OK, GetECDb().OpenBeSQLiteDb(m_updatedDbs[0].c_str(), Db::OpenParams(Db::OpenMode::ReadWrite)));
+    PrimitiveECPropertyCP foo_length = GetECDb().Schemas().GetECClass("TestSchema", "Foo")->GetPropertyP("Length")->GetAsPrimitiveProperty();
+    ASSERT_EQ("Length", foo_length->GetName());
+    ASSERT_TRUE(foo_length->GetKindOfQuantity() == nullptr);
+    }
+
+//---------------------------------------------------------------------------------------
+// @bsimethod                                   Muhammad.Hassan                     06/16
+//+---------------+---------------+---------------+---------------+---------------+------
+TEST_F(ECSchemaUpdateTests, ModifyPropertyType_PrimitiveToPrimitive)
+    {
+    SchemaItem schemaItem(
+        "<?xml version='1.0' encoding='utf-8'?>"
+        "<ECSchema schemaName='TestSchema' nameSpacePrefix='ts' version='1.0.0' xmlns='http://www.bentley.com/schemas/Bentley.ECXML.3.0'>"
+        "  <ECEntityClass typeName='Foo' >"
+        "    <ECProperty propertyName='Type' typeName='int' />"
+        "  </ECEntityClass>"
+        "</ECSchema>");
+
+    SetupECDb("schemaupdate.ecdb", schemaItem);
+    ASSERT_TRUE(GetECDb().IsDbOpen());
+    ASSERT_EQ(DbResult::BE_SQLITE_OK, GetECDb().SaveChanges());
+
+    BeFileName filePath(GetECDb().GetDbFileName());
+    GetECDb().CloseDb();
+
+    Utf8CP editedSchemaXml =
+        "<?xml version='1.0' encoding='utf-8'?>"
+        "<ECSchema schemaName='TestSchema' nameSpacePrefix='ts' version='1.0.0' xmlns='http://www.bentley.com/schemas/Bentley.ECXML.3.0'>"
+        "    <ECEntityClass typeName='Foo' >"
+        "        <ECProperty propertyName='Type' typeName='string' />"
+        "    </ECEntityClass>"
+        "</ECSchema>";
+
+    m_updatedDbs.clear();
+    AssertSchemaUpdate(editedSchemaXml, filePath, {false, false}, "changing primitive to another primitive");
+    }
+
+//---------------------------------------------------------------------------------------
+// @bsimethod                                   Muhammad.Hassan                     06/16
+//+---------------+---------------+---------------+---------------+---------------+------
+TEST_F(ECSchemaUpdateTests, ModifyPropertyType_EnumToPrimitive)
+    {
+    SchemaItem schemaItem(
+        "<?xml version='1.0' encoding='utf-8'?>"
+        "<ECSchema schemaName='TestSchema' nameSpacePrefix='ts' version='1.0.0' xmlns='http://www.bentley.com/schemas/Bentley.ECXML.3.0'>"
+        "    <ECEnumeration typeName='StrictEnum' backingTypeName='int' isStrict='True'>" // StrictEnum
+        "        <ECEnumerator value = '0' displayLabel = 'txt' />"
+        "        <ECEnumerator value = '1' displayLabel = 'bat' />"
+        "    </ECEnumeration>"
+        "  <ECEntityClass typeName='Foo' >"
+        "    <ECProperty propertyName='Type' typeName='StrictEnum' />"
+        "  </ECEntityClass>"
+        "</ECSchema>");
+
+    SetupECDb("schemaupdate.ecdb", schemaItem);
+    ASSERT_TRUE(GetECDb().IsDbOpen());
+    ASSERT_EQ(DbResult::BE_SQLITE_OK, GetECDb().SaveChanges());
+
+    BeFileName filePath(GetECDb().GetDbFileName());
+    GetECDb().CloseDb();
+
+    Utf8CP editedSchemaXml =
+        "<?xml version='1.0' encoding='utf-8'?>"
+        "<ECSchema schemaName='TestSchema' nameSpacePrefix='ts' version='1.0.0' xmlns='http://www.bentley.com/schemas/Bentley.ECXML.3.0'>"
+        "    <ECEnumeration typeName='StrictEnum' backingTypeName='int' isStrict='True'>" // StrictEnum
+        "        <ECEnumerator value = '0' displayLabel = 'txt' />"
+        "        <ECEnumerator value = '1' displayLabel = 'bat' />"
+        "    </ECEnumeration>"
+        "    <ECEntityClass typeName='Foo' >"
+        "        <ECProperty propertyName='Type' typeName='int' />"
+        "    </ECEntityClass>"
+        "</ECSchema>";
+
+    m_updatedDbs.clear();
+    AssertSchemaUpdate(editedSchemaXml, filePath, {true, true}, "Changing Enum to primitive");
+
+    for (Utf8StringCR dbPath : m_updatedDbs)
+        {
+        ASSERT_EQ(BE_SQLITE_OK, OpenBesqliteDb(dbPath.c_str()));
+
+        ECEnumerationCP strictEnum = GetECDb().Schemas().GetECEnumeration("TestSchema", "StrictEnum");
+        ASSERT_TRUE(strictEnum != nullptr);
+        ECClassCP foo = GetECDb().Schemas().GetECClass("TestSchema", "Foo");
+        ASSERT_TRUE(foo != nullptr);
+
+        PrimitiveECPropertyCP foo_type = foo->GetPropertyP("Type")->GetAsPrimitiveProperty();
+
+        ASSERT_TRUE(foo_type != nullptr);
+        ASSERT_TRUE(foo_type->GetEnumeration() == nullptr);
+        ASSERT_TRUE(foo_type->GetType() == PrimitiveType::PRIMITIVETYPE_Integer);
+
+        GetECDb().CloseDb();
+        }
+    }
+
+//---------------------------------------------------------------------------------------
+// @bsimethod                                   Muhammad.Hassan                     06/16
+//+---------------+---------------+---------------+---------------+---------------+------
+TEST_F(ECSchemaUpdateTests, ModifyPropertyType_EnumToEnum)
+    {
+    SchemaItem schemaItem(
+        "<?xml version='1.0' encoding='utf-8'?>"
+        "<ECSchema schemaName='TestSchema' nameSpacePrefix='ts' version='1.0.0' xmlns='http://www.bentley.com/schemas/Bentley.ECXML.3.0'>"
+        "    <ECEnumeration typeName='StrictEnum' backingTypeName='int' isStrict='True'>" // StrictEnum
+        "        <ECEnumerator value = '0' displayLabel = 'txt' />"
+        "        <ECEnumerator value = '1' displayLabel = 'bat' />"
+        "    </ECEnumeration>"
+        "    <ECEnumeration typeName='UnStrictEnum' backingTypeName='int' isStrict='False'>" // NonStrictEnum
+        "        <ECEnumerator value = '0' displayLabel = 'txt' />"
+        "        <ECEnumerator value = '1' displayLabel = 'bat' />"
+        "    </ECEnumeration>"
+        "  <ECEntityClass typeName='Foo' >"
+        "    <ECProperty propertyName='Type' typeName='StrictEnum' />"
+        "  </ECEntityClass>"
+        "  <ECEntityClass typeName='Goo' >"
+        "    <ECProperty propertyName='Type' typeName='UnStrictEnum' />"
+        "  </ECEntityClass>"
+        "</ECSchema>");
+
+    SetupECDb("schemaupdate.ecdb", schemaItem);
+    ASSERT_TRUE(GetECDb().IsDbOpen());
+    ASSERT_EQ(DbResult::BE_SQLITE_OK, GetECDb().SaveChanges());
+
+    BeFileName filePath(GetECDb().GetDbFileName());
+    GetECDb().CloseDb();
+
+    Utf8CP editedSchemaXml =
+        "<?xml version='1.0' encoding='utf-8'?>"
+        "<ECSchema schemaName='TestSchema' nameSpacePrefix='ts' version='1.0.0' xmlns='http://www.bentley.com/schemas/Bentley.ECXML.3.0'>"
+        "    <ECEnumeration typeName='StrictEnum' backingTypeName='int' isStrict='True'>" // StrictEnum
+        "        <ECEnumerator value = '0' displayLabel = 'txt' />"
+        "        <ECEnumerator value = '1' displayLabel = 'bat' />"
+        "    </ECEnumeration>"
+        "    <ECEnumeration typeName='UnStrictEnum' backingTypeName='int' isStrict='False'>" // NonStrictEnum
+        "        <ECEnumerator value = '0' displayLabel = 'txt' />"
+        "        <ECEnumerator value = '1' displayLabel = 'bat' />"
+        "    </ECEnumeration>"
+        "    <ECEntityClass typeName='Foo' >"
+        "        <ECProperty propertyName='Type' typeName='UnStrictEnum' />"
+        "    </ECEntityClass>"
+        "  <ECEntityClass typeName='Goo' >"
+        "    <ECProperty propertyName='Type' typeName='StrictEnum' />"
+        "  </ECEntityClass>"
+        "</ECSchema>";
+
+    m_updatedDbs.clear();
+    AssertSchemaUpdate(editedSchemaXml, filePath, {true, true}, "changing Enum to Enum");
+
+    for (Utf8StringCR dbPath : m_updatedDbs)
+        {
+        ASSERT_EQ(BE_SQLITE_OK, OpenBesqliteDb(dbPath.c_str()));
+
+        ECEnumerationCP strictEnum = GetECDb().Schemas().GetECEnumeration("TestSchema", "StrictEnum");
+        ASSERT_TRUE(strictEnum != nullptr);
+        ECEnumerationCP unstrictEnum = GetECDb().Schemas().GetECEnumeration("TestSchema", "UnStrictEnum");
+        ASSERT_TRUE(unstrictEnum != nullptr);
+
+        ECClassCP foo = GetECDb().Schemas().GetECClass("TestSchema", "Foo");
+        ASSERT_TRUE(foo != nullptr);
+        ECClassCP goo = GetECDb().Schemas().GetECClass("TestSchema", "Goo");
+        ASSERT_TRUE(foo != nullptr);
+
+        PrimitiveECPropertyCP foo_type = foo->GetPropertyP("Type")->GetAsPrimitiveProperty();
+        ASSERT_TRUE(foo_type != nullptr);
+        ASSERT_TRUE(foo_type->GetEnumeration() == unstrictEnum);
+
+        PrimitiveECPropertyCP goo_type = goo->GetPropertyP("Type")->GetAsPrimitiveProperty();
+        ASSERT_TRUE(goo_type != nullptr);
+        ASSERT_TRUE(goo_type->GetEnumeration() == strictEnum);
+
+        GetECDb().CloseDb();
+        }
+    }
+
+//---------------------------------------------------------------------------------------
+// @bsimethod                                   Maha Nasir                     11/16
+//+---------------+---------------+---------------+---------------+---------------+------
+TEST_F(ECSchemaUpdateTests, ModifyPropertyTypeString_EnumToPrimitive)
+    {
+    SchemaItem schemaItem(
+        "<?xml version='1.0' encoding='utf-8'?>"
+        "<ECSchema schemaName='TestSchema' nameSpacePrefix='ts' version='1.0.0' xmlns='http://www.bentley.com/schemas/Bentley.ECXML.3.0'>"
+        "    <ECEnumeration typeName='StrictEnum' backingTypeName='string' isStrict='True'>" // StrictEnum
+        "        <ECEnumerator value = 'val1' displayLabel = 'txt' />"
+        "        <ECEnumerator value = 'val2' displayLabel = 'bat' />"
+        "    </ECEnumeration>"
+        "  <ECEntityClass typeName='Foo' >"
+        "    <ECProperty propertyName='Type' typeName='StrictEnum' />"
+        "  </ECEntityClass>"
+        "</ECSchema>");
+
+    SetupECDb("schemaupdate.ecdb", schemaItem);
+    ASSERT_TRUE(GetECDb().IsDbOpen());
+    ASSERT_EQ(DbResult::BE_SQLITE_OK, GetECDb().SaveChanges());
+
+    BeFileName filePath(GetECDb().GetDbFileName());
+    GetECDb().CloseDb();
+
+    Utf8CP editedSchemaXml =
+        "<?xml version='1.0' encoding='utf-8'?>"
+        "<ECSchema schemaName='TestSchema' nameSpacePrefix='ts' version='1.0.0' xmlns='http://www.bentley.com/schemas/Bentley.ECXML.3.0'>"
+        "    <ECEnumeration typeName='StrictEnum' backingTypeName='string' isStrict='True'>" // StrictEnum
+        "        <ECEnumerator value = 'val1' displayLabel = 'txt' />"
+        "        <ECEnumerator value = 'val2' displayLabel = 'bat' />"
+        "    </ECEnumeration>"
+        "    <ECEntityClass typeName='Foo' >"
+        "        <ECProperty propertyName='Type' typeName='string' />"
+        "    </ECEntityClass>"
+        "</ECSchema>";
+
+    m_updatedDbs.clear();
+    AssertSchemaUpdate(editedSchemaXml, filePath, {true, true}, "Changing String Enum to String");
+
+    for (Utf8StringCR dbPath : m_updatedDbs)
+        {
+        ASSERT_EQ(BE_SQLITE_OK, OpenBesqliteDb(dbPath.c_str()));
+
+        ECEnumerationCP strictEnum = GetECDb().Schemas().GetECEnumeration("TestSchema", "StrictEnum");
+        ASSERT_TRUE(strictEnum != nullptr);
+        ECClassCP foo = GetECDb().Schemas().GetECClass("TestSchema", "Foo");
+        ASSERT_TRUE(foo != nullptr);
+
+        PrimitiveECPropertyCP foo_type = foo->GetPropertyP("Type")->GetAsPrimitiveProperty();
+
+        ASSERT_TRUE(foo_type != nullptr);
+        ASSERT_TRUE(foo_type->GetEnumeration() == nullptr);
+        ASSERT_TRUE(foo_type->GetType() == PrimitiveType::PRIMITIVETYPE_String);
+
+        GetECDb().CloseDb();
+        }
+    }
+
+//---------------------------------------------------------------------------------------
+// @bsimethod                                   Maha Nasir                     11/16
+//+---------------+---------------+---------------+---------------+---------------+------
+TEST_F(ECSchemaUpdateTests, ModifyPropertyTypeString_PrimitiveToUnStrictEnum)
+    {
+    SchemaItem schemaItem(
+        "<?xml version='1.0' encoding='utf-8'?>"
+        "<ECSchema schemaName='TestSchema' nameSpacePrefix='ts' version='1.0.0' xmlns='http://www.bentley.com/schemas/Bentley.ECXML.3.0'>"
+        "  <ECEntityClass typeName='Foo' >"
+        "    <ECProperty propertyName='Type' typeName='string' />"
+        "  </ECEntityClass>"
+        "</ECSchema>");
+
+    SetupECDb("schemaupdate.ecdb", schemaItem);
+    ASSERT_TRUE(GetECDb().IsDbOpen());
+    ASSERT_EQ(DbResult::BE_SQLITE_OK, GetECDb().SaveChanges());
+
+    BeFileName filePath(GetECDb().GetDbFileName());
+    GetECDb().CloseDb();
+
+    Utf8CP editedSchemaXml =
+        "<?xml version='1.0' encoding='utf-8'?>"
+        "<ECSchema schemaName='TestSchema' nameSpacePrefix='ts' version='1.0.0' xmlns='http://www.bentley.com/schemas/Bentley.ECXML.3.0'>"
+        "    <ECEnumeration typeName='NonStrictEnum' backingTypeName='string' isStrict='False'>"
+        "        <ECEnumerator value = 'val1' displayLabel = 'txt' />"
+        "        <ECEnumerator value = 'val2' displayLabel = 'bat' />"
+        "    </ECEnumeration>"
+        "    <ECEntityClass typeName='Foo' >"
+        "        <ECProperty propertyName='Type' typeName='NonStrictEnum' />"
+        "    </ECEntityClass>"
+        "</ECSchema>";
+
+    m_updatedDbs.clear();
+    AssertSchemaUpdate(editedSchemaXml, filePath, {true, true}, "changing String to Unstrict Enum");
+
+    for (Utf8StringCR dbPath : m_updatedDbs)
+        {
+        ASSERT_EQ(BE_SQLITE_OK, OpenBesqliteDb(dbPath.c_str()));
+
+        ECEnumerationCP nonStrictEnum = GetECDb().Schemas().GetECEnumeration("TestSchema", "NonStrictEnum");
+        ASSERT_TRUE(nonStrictEnum != nullptr);
+        ECClassCP foo = GetECDb().Schemas().GetECClass("TestSchema", "Foo");
+        ASSERT_TRUE(foo != nullptr);
+
+        PrimitiveECPropertyCP foo_type = foo->GetPropertyP("Type")->GetAsPrimitiveProperty();
+
+        ASSERT_TRUE(foo_type != nullptr);
+        ASSERT_TRUE(foo_type->GetEnumeration() == nonStrictEnum);
+
+        GetECDb().CloseDb();
+        }
+    }
+
+//---------------------------------------------------------------------------------------
+// @bsimethod                                   Muhammad.Hassan                     06/16
+//+---------------+---------------+---------------+---------------+---------------+------
+TEST_F(ECSchemaUpdateTests, RemoveExistingEnum)
+    {
+    SchemaItem schemaItem(
+        "<?xml version='1.0' encoding='utf-8'?>"
+        "<ECSchema schemaName='TestSchema' nameSpacePrefix='ts' version='1.0.0' xmlns='http://www.bentley.com/schemas/Bentley.ECXML.3.0'>"
+        "    <ECEnumeration typeName='StrictEnum' backingTypeName='int' isStrict='True'>"
+        "        <ECEnumerator value = '0' displayLabel = 'txt' />"
+        "        <ECEnumerator value = '1' displayLabel = 'bat' />"
+        "    </ECEnumeration>"
+        "  <ECEntityClass typeName='Foo' >"
+        "    <ECProperty propertyName='Type' typeName='StrictEnum' />" // NonStrictEnum
+        "  </ECEntityClass>"
+        "</ECSchema>");
+
+    SetupECDb("schemaupdate.ecdb", schemaItem);
+    ASSERT_TRUE(GetECDb().IsDbOpen());
+    ASSERT_EQ(DbResult::BE_SQLITE_OK, GetECDb().SaveChanges());
+
+    BeFileName filePath(GetECDb().GetDbFileName());
+    GetECDb().CloseDb();
+
+    Utf8CP editedSchemaXml =
+        "<?xml version='1.0' encoding='utf-8'?>"
+        "<ECSchema schemaName='TestSchema' nameSpacePrefix='ts' version='1.0.0' xmlns='http://www.bentley.com/schemas/Bentley.ECXML.3.0'>"
+        "    <ECEntityClass typeName='Foo' >"
+        "        <ECProperty propertyName='Type' typeName='int' />"
+        "    </ECEntityClass>"
+        "</ECSchema>";
+
+    m_updatedDbs.clear();
+    AssertSchemaUpdate(editedSchemaXml, filePath, {false, false}, "Deleting Enum");
+
+    for (Utf8StringCR dbPath : m_updatedDbs)
+        {
+        ASSERT_EQ(BE_SQLITE_OK, OpenBesqliteDb(dbPath.c_str()));
+
+        ECEnumerationCP strictEnum = GetECDb().Schemas().GetECEnumeration("TestSchema", "StrictEnum");
+        ASSERT_TRUE(strictEnum != nullptr);
+        ECClassCP foo = GetECDb().Schemas().GetECClass("TestSchema", "Foo");
+        ASSERT_TRUE(foo != nullptr);
+
+        PrimitiveECPropertyCP foo_type = foo->GetPropertyP("Type")->GetAsPrimitiveProperty();
+
+        ASSERT_TRUE(foo_type != nullptr);
+        ASSERT_TRUE(foo_type->GetEnumeration() == strictEnum);
+
+        GetECDb().CloseDb();
+        }
+    }
+
+//---------------------------------------------------------------------------------------
+// @bsimethod                                   Muhammad.Hassan                     06/16
+//+---------------+---------------+---------------+---------------+---------------+------
+TEST_F(ECSchemaUpdateTests, AddNewRelationship)
+    {
+    SchemaItem schemaItem(
+        "<?xml version='1.0' encoding='utf-8'?>"
+        "<ECSchema schemaName='TestSchema' nameSpacePrefix='ts' version='1.0.0' xmlns='http://www.bentley.com/schemas/Bentley.ECXML.3.0'>"
+        "   <ECEntityClass typeName='A' modifier='None' >"
+        "    <ECProperty propertyName='AProp' typeName='int' />"
+        "  </ECEntityClass>"
+        "   <ECEntityClass typeName='B' modifier='None' >"
+        "    <ECProperty propertyName='BProp' typeName='int' />"
+        "  </ECEntityClass>"
+        "</ECSchema>");
+
+    SetupECDb("schemaupdate.ecdb", schemaItem);
+    ASSERT_TRUE(GetECDb().IsDbOpen());
+    ASSERT_EQ(DbResult::BE_SQLITE_OK, GetECDb().SaveChanges());
+
+    BeFileName filePath(GetECDb().GetDbFileName());
+    GetECDb().CloseDb();
+
+    Utf8CP editedSchemaXml =
+        "<?xml version='1.0' encoding='utf-8'?>"
+        "<ECSchema schemaName='TestSchema' nameSpacePrefix='ts' version='1.0.0' xmlns='http://www.bentley.com/schemas/Bentley.ECXML.3.0'>"
+        "   <ECEntityClass typeName='A' modifier='None' >"
+        "    <ECProperty propertyName='AProp' typeName='int' />"
+        "  </ECEntityClass>"
+        "   <ECEntityClass typeName='B' modifier='None' >"
+        "    <ECProperty propertyName='BProp' typeName='int' />"
+        "  </ECEntityClass>"
+        "    <ECRelationshipClass typeName='RelClass' modifier='Sealed' strength='embedding' strengthDirection='forward' >"
+        "       <Source cardinality='(0,1)' polymorphic='True'>"
+        "           <Class class='B' />"
+        "       </Source>"
+        "       <Target cardinality='(0,N)' polymorphic='True'>"
+        "           <Class class='A' />"
+        "       </Target>"
+        "     </ECRelationshipClass>"
+        "</ECSchema>";
+
+    //verify Adding new EndTable relationship
+    m_updatedDbs.clear();
+    AssertSchemaUpdate(editedSchemaXml, filePath, {true, false}, "Add new endtable relationship");
+
+    for (Utf8StringCR dbPath : m_updatedDbs)
+        {
+        ASSERT_EQ(BE_SQLITE_OK, OpenBesqliteDb(dbPath.c_str()));
+
+        std::vector<std::pair<Utf8String, int>> testItems;
+        testItems.push_back(std::make_pair("ts_A", 3));
+        testItems.push_back(std::make_pair("ts_B", 2));
+        AssertColumnCount(GetECDb(), testItems, "");
+
+        GetECDb().CloseDb();
+        }
+
+    editedSchemaXml =
+        "<?xml version='1.0' encoding='utf-8'?>"
+        "<ECSchema schemaName='TestSchema' nameSpacePrefix='ts' version='1.0.0' xmlns='http://www.bentley.com/schemas/Bentley.ECXML.3.0'>"
+        "   <ECEntityClass typeName='A' modifier='None' >"
+        "    <ECProperty propertyName='AProp' typeName='int' />"
+        "  </ECEntityClass>"
+        "   <ECEntityClass typeName='B' modifier='None' >"
+        "    <ECProperty propertyName='BProp' typeName='int' />"
+        "  </ECEntityClass>"
+        "    <ECRelationshipClass typeName='RelClass' modifier='Sealed' strength='referencing' strengthDirection='forward' >"
+        "       <Source cardinality='(0,N)' polymorphic='True'>"
+        "           <Class class='B' />"
+        "       </Source>"
+        "       <Target cardinality='(0,N)' polymorphic='True'>"
+        "           <Class class='A' />"
+        "       </Target>"
+        "     </ECRelationshipClass>"
+        "</ECSchema>";
+
+    //verify Adding new linkTable relationship for different briefcaseIds.
+    m_updatedDbs.clear();
+    AssertSchemaUpdate(editedSchemaXml, filePath, {true, false}, "Add new LinkTable relationship");
+
+    for (Utf8StringCR dbPath : m_updatedDbs)
+        {
+        ASSERT_EQ(BE_SQLITE_OK, OpenBesqliteDb(dbPath.c_str()));
+
+        ASSERT_EQ(true, GetECDb().TableExists("ts_RelClass"));
+
+        GetECDb().CloseDb();
+        }
+    }
+
+//---------------------------------------------------------------------------------------
+// @bsimethod                                   Muhammad.Hassan                     06/16
+//+---------------+---------------+---------------+---------------+---------------+------
+TEST_F(ECSchemaUpdateTests, AddNewDerivedEndTableRelationship)
+    {
+    SchemaItem schemaItem(
+        "<ECSchema schemaName='TestSchema' nameSpacePrefix='ts' version='1.0' xmlns='http://www.bentley.com/schemas/Bentley.ECXML.3.0'>"
+        "  <ECSchemaReference name='ECDbMap' version='02.00' prefix='ecdbmap' />"
+        "  <ECEntityClass typeName='Model' >"
+        "    <ECProperty propertyName='Name' typeName='string' />"
+        "  </ECEntityClass>"
+        "  <ECEntityClass typeName='Element' modifier='Abstract' >"
+        "    <ECCustomAttributes>"
+        "         <ClassMap xmlns='ECDbMap.02.00'>"
+        "                <MapStrategy>TablePerHierarchy</MapStrategy>"
+        "        </ClassMap>"
+        "    </ECCustomAttributes>"
+        "    <ECProperty propertyName='Code' typeName='string' />"
+        "    <ECNavigationProperty propertyName='Model' relationshipName='ModelHasElements' direction='Backward' />"
+        "  </ECEntityClass>"
+        "  <ECEntityClass typeName='GeometricElement' modifier='None'>"
+        "    <BaseClass>Element</BaseClass>"
+        "    <ECProperty propertyName='GeometricElement' typeName='string' />"
+        "  </ECEntityClass>"
+        "  <ECEntityClass typeName='Geometric3dElement' modifier='None'>"
+        "    <BaseClass>GeometricElement</BaseClass>"
+        "    <ECProperty propertyName='Geometry3d' typeName='string' />"
+        "  </ECEntityClass>"
+        "  <ECRelationshipClass typeName='ModelHasElements' modifier='Abstract' strength='embedding'>"
+        "    <Source cardinality='(1,1)' polymorphic='True'>"
+        "      <Class class='Model' />"
+        "    </Source>"
+        "    <Target cardinality='(0,N)' polymorphic='True'>"
+        "      <Class class='Element' />"
+        "    </Target>"
+        "  </ECRelationshipClass>"
+        "</ECSchema>");
+
+    SetupECDb("schemaupdate.ecdb", schemaItem);
+    ASSERT_TRUE(GetECDb().IsDbOpen());
+    ASSERT_EQ(DbResult::BE_SQLITE_OK, GetECDb().SaveChanges());
+
+    BeFileName filePath(GetECDb().GetDbFileName());
+    GetECDb().CloseDb();
+
+    Utf8CP editedSchemaXml =
+        "<ECSchema schemaName='TestSchema' nameSpacePrefix='ts' version='1.0' xmlns='http://www.bentley.com/schemas/Bentley.ECXML.3.0'>"
+        "  <ECSchemaReference name='ECDbMap' version='02.00' prefix='ecdbmap' />"
+        "  <ECEntityClass typeName='Model' >"
+        "    <ECProperty propertyName='Name' typeName='string' />"
+        "  </ECEntityClass>"
+        "  <ECEntityClass typeName='Element' modifier='Abstract' >"
+        "    <ECCustomAttributes>"
+        "         <ClassMap xmlns='ECDbMap.02.00'>"
+        "                <MapStrategy>TablePerHierarchy</MapStrategy>"
+        "        </ClassMap>"
+        "    </ECCustomAttributes>"
+        "    <ECProperty propertyName='Code' typeName='string' />"
+        "    <ECNavigationProperty propertyName='Model' relationshipName='ModelHasElements' direction='Backward' />"
+        "  </ECEntityClass>"
+        "  <ECEntityClass typeName='GeometricElement' modifier='None'>"
+        "    <BaseClass>Element</BaseClass>"
+        "    <ECProperty propertyName='GeometricElement' typeName='string' />"
+        "  </ECEntityClass>"
+        "  <ECEntityClass typeName='Geometric3dElement' modifier='None'>"
+        "    <BaseClass>GeometricElement</BaseClass>"
+        "    <ECProperty propertyName='Geometry3d' typeName='string' />"
+        "  </ECEntityClass>"
+        "  <ECRelationshipClass typeName='ModelHasElements' modifier='Abstract' strength='embedding'>"
+        "    <Source cardinality='(1,1)' polymorphic='True'>"
+        "      <Class class='Model' />"
+        "    </Source>"
+        "    <Target cardinality='(0,N)' polymorphic='True'>"
+        "      <Class class='Element' />"
+        "    </Target>"
+        "  </ECRelationshipClass>"
+        "  <ECRelationshipClass typeName='ModelHasGeometricElements' strength='embedding' modifier='Sealed'>"
+        "   <BaseClass>ModelHasElements</BaseClass>"
+        "    <Source cardinality='(1,1)' polymorphic='True'>"
+        "      <Class class='Model' />"
+        "    </Source>"
+        "    <Target cardinality='(0,N)' polymorphic='True'>"
+        "      <Class class='GeometricElement' />"
+        "    </Target>"
+        "  </ECRelationshipClass>"
+        "</ECSchema>";
+
+    //verify Adding new derived endtable relationship for different briefcaseIds.
+    m_updatedDbs.clear();
+    AssertSchemaUpdate(editedSchemaXml, filePath, {true, true}, "Add new Derived EndTable relationship");
+
+    for (Utf8StringCR dbPath : m_updatedDbs)
+        {
+        ASSERT_EQ(BE_SQLITE_OK, OpenBesqliteDb(dbPath.c_str()));
+
+        ECClassId modelHasGeometricElementsRelClassId = GetECDb().Schemas().GetECClassId("TestSchema", "ModelHasGeometricElements");
+        ASSERT_TRUE(modelHasGeometricElementsRelClassId.IsValid());
+
+        GetECDb().Schemas().CreateECClassViewsInDb();
+        //Insert Test Data
+        //Model
+        ASSERT_ECSQL(GetECDb(), ECSqlStatus::Success, BE_SQLITE_DONE, "INSERT INTO ts.Model(ECInstanceId, Name) VALUES(101, 'Model1')");
+        ASSERT_ECSQL(GetECDb(), ECSqlStatus::Success, BE_SQLITE_DONE, "INSERT INTO ts.Model(ECInstanceId, Name) VALUES(102, 'Model2')");
+
+        //GeometricElement
+        Utf8String ecsql;
+        ecsql.Sprintf("INSERT INTO ts.GeometricElement(ECInstanceId, Code, Model.Id, Model.RelECClassId, GeometricElement) VALUES(201, 'Code1', 101, %s, 'GeometricElement1')",
+                      modelHasGeometricElementsRelClassId.ToString().c_str());
+        ASSERT_ECSQL(GetECDb(), ECSqlStatus::Success, BE_SQLITE_DONE, ecsql.c_str());
+        ecsql.Sprintf("INSERT INTO ts.GeometricElement(ECInstanceId, Code, Model.Id, Model.RelECClassId, GeometricElement) VALUES(202, 'Code2', 101, %s, 'GeometricElement2')",
+                      modelHasGeometricElementsRelClassId.ToString().c_str());
+        ASSERT_ECSQL(GetECDb(), ECSqlStatus::Success, BE_SQLITE_DONE, ecsql.c_str());
+
+        //Geometric3dElement
+        ecsql.Sprintf("INSERT INTO ts.Geometric3dElement(ECInstanceId, Code, Model.Id, Model.RelECClassId, GeometricElement, Geometry3d) VALUES(301, 'Code3', 102, %s, 'GeometricElement3', 'Geometry3d3')",
+                      modelHasGeometricElementsRelClassId.ToString().c_str());
+        ASSERT_ECSQL(GetECDb(), ECSqlStatus::Success, BE_SQLITE_DONE, ecsql.c_str());
+        ecsql.Sprintf("INSERT INTO ts.Geometric3dElement(ECInstanceId, Code, Model.Id, Model.RelECClassId, GeometricElement, Geometry3d) VALUES(302, 'Code4', 102, %s, 'GeometricElement4', 'Geometry3d4')",
+                      modelHasGeometricElementsRelClassId.ToString().c_str());
+        ASSERT_ECSQL(GetECDb(), ECSqlStatus::Success, BE_SQLITE_DONE, ecsql.c_str());
+
+        //Select statements
+        //Verify insertions
+        ECSqlStatement stmt;
+        ASSERT_EQ(ECSqlStatus::Success, stmt.Prepare(GetECDb(), "SELECT count(*) FROM ts.ModelHasElements"));
+        ASSERT_EQ(BE_SQLITE_ROW, stmt.Step()) << stmt.GetECSql();
+        ASSERT_EQ(4, stmt.GetValueInt(0)) << stmt.GetECSql();
+
+        stmt.Finalize();
+        //FROM ONLY abstract class is expected to return 0 rows
+        ASSERT_EQ(ECSqlStatus::Success, stmt.Prepare(GetECDb(), "SELECT count(*) FROM ONLY ts.ModelHasElements"));
+        ASSERT_EQ(BE_SQLITE_ROW, stmt.Step()) << stmt.GetECSql();
+        ASSERT_EQ(0, stmt.GetValueInt(0)) << stmt.GetECSql();
+
+        stmt.Finalize();
+        ASSERT_EQ(ECSqlStatus::Success, stmt.Prepare(GetECDb(), "SELECT count(*) FROM ts.ModelHasGeometricElements"));
+        ASSERT_EQ(BE_SQLITE_ROW, stmt.Step()) << stmt.GetECSql();
+        ASSERT_EQ(4, stmt.GetValueInt(0)) << stmt.GetECSql();
+        stmt.Finalize();
+
+        GetECDb().CloseDb();
+        }
+    }
+
+//---------------------------------------------------------------------------------------
+// @bsimethod                                   Muhammad.Hassan                     06/16
+//+---------------+---------------+---------------+---------------+---------------+------
+TEST_F(ECSchemaUpdateTests, AddNewDerivedLinkTableRelationship)
+    {
+    SchemaItem schemaItem(
+        "<ECSchema schemaName='TestSchema' nameSpacePrefix='ts' version='1.0' xmlns='http://www.bentley.com/schemas/Bentley.ECXML.3.0'>"
+        "  <ECSchemaReference name='ECDbMap' version='02.00' prefix='ecdbmap' />"
+        "  <ECEntityClass typeName='Model' >"
+        "    <ECProperty propertyName='Name' typeName='string' />"
+        "  </ECEntityClass>"
+        "  <ECEntityClass typeName='Element' modifier='Abstract' >"
+        "    <ECCustomAttributes>"
+        "         <ClassMap xmlns='ECDbMap.02.00'>"
+        "                <MapStrategy>TablePerHierarchy</MapStrategy>"
+        "        </ClassMap>"
+        "    </ECCustomAttributes>"
+        "    <ECProperty propertyName='Code' typeName='string' />"
+        "    <ECNavigationProperty propertyName='Model' relationshipName='ModelHasElements' direction='Backward' />"
+        "  </ECEntityClass>"
+        "  <ECEntityClass typeName='InformationElement' modifier='Abstract'>"
+        "     <BaseClass>Element</BaseClass>"
+        "     <ECCustomAttributes>"
+        "            <JoinedTablePerDirectSubclass xmlns='ECDbMap.02.00'/>"
+        "     </ECCustomAttributes>"
+        "  </ECEntityClass>"
+        "  <ECEntityClass typeName='LinkElement' modifier='Abstract'>"
+        "     <BaseClass>InformationElement</BaseClass>"
+        "     <ECCustomAttributes>"
+        "         <ShareColumns xmlns='ECDbMap.02.00'>"
+        "              <SharedColumnCount>8</SharedColumnCount>"
+        "              <ApplyToSubclassesOnly>True</ApplyToSubclassesOnly>"
+        "         </ShareColumns>"
+        "     </ECCustomAttributes>"
+        "  </ECEntityClass>"
+        "  <ECEntityClass typeName='UrlLink' modifier='Sealed'>"
+        "     <BaseClass>LinkElement</BaseClass>"
+        "    <ECProperty propertyName='Url' typeName='string' />"
+        "  </ECEntityClass>"
+        "  <ECEntityClass typeName='EmbeddedLink' modifier='Sealed'>"
+        "     <BaseClass>LinkElement</BaseClass>"
+        "    <ECProperty propertyName='Name' typeName='string' />"
+        "  </ECEntityClass>"
+        "  <ECEntityClass typeName='GeometricElement' modifier='Abstract'>"
+        "     <ECCustomAttributes>"
+        "            <JoinedTablePerDirectSubclass xmlns='ECDbMap.02.00'/>"
+        "     </ECCustomAttributes>"
+        "    <BaseClass>Element</BaseClass>"
+        "  </ECEntityClass>"
+        "  <ECEntityClass typeName='Geometric3dElement' modifier='Abstract'>"
+        "     <ECCustomAttributes>"
+        "         <ShareColumns xmlns='ECDbMap.02.00'>"
+        "              <SharedColumnCount>16</SharedColumnCount>"
+        "              <ApplyToSubclassesOnly>True</ApplyToSubclassesOnly>"
+        "         </ShareColumns>"
+        "     </ECCustomAttributes>"
+        "    <BaseClass>GeometricElement</BaseClass>"
+        "    <ECProperty propertyName='Geometry' typeName='Bentley.Geometry.Common.IGeometry' />"
+        "  </ECEntityClass>"
+        "  <ECEntityClass typeName='VolumeElement'>"
+        "    <BaseClass>Geometric3dElement</BaseClass>"
+        "    <ECProperty propertyName='Name' typeName='string' />"
+        "  </ECEntityClass>"
+        "  <ECEntityClass typeName='Annotation3dElement'>"
+        "    <BaseClass>Geometric3dElement</BaseClass>"
+        "    <ECProperty propertyName='Font' typeName='string' />"
+        "  </ECEntityClass>"
+        "  <ECRelationshipClass typeName='ModelHasElements' modifier='Sealed' strength='embedding'>"
+        "    <Source cardinality='(1,1)' polymorphic='True'>"
+        "      <Class class='Model' />"
+        "    </Source>"
+        "    <Target cardinality='(0,N)' polymorphic='True'>"
+        "      <Class class='Element' />"
+        "    </Target>"
+        "  </ECRelationshipClass>"
+        "  <ECRelationshipClass typeName='ElementDrivesElement' strength='referencing' modifier='Abstract'>"
+        "    <Source cardinality='(0,N)' polymorphic='True'>"
+        "      <Class class='Element' />"
+        "    </Source>"
+        "    <Target cardinality='(0,N)' polymorphic='True'>"
+        "      <Class class='Element' />"
+        "    </Target>"
+        "  </ECRelationshipClass>"
+        "  <ECRelationshipClass typeName='InformationElementDrivesInformationElement' strength='referencing' modifier='Sealed'>"
+        "   <BaseClass>ElementDrivesElement</BaseClass>"
+        "    <Source cardinality='(0,N)' polymorphic='True'>"
+        "      <Class class='InformationElement' />"
+        "    </Source>"
+        "    <Target cardinality='(0,N)' polymorphic='True'>"
+        "      <Class class='InformationElement' />"
+        "    </Target>"
+        "  </ECRelationshipClass>"
+        "</ECSchema>");
+
+    SetupECDb("schemaupdate.ecdb", schemaItem);
+    ASSERT_TRUE(GetECDb().IsDbOpen());
+    ASSERT_EQ(DbResult::BE_SQLITE_OK, GetECDb().SaveChanges());
+
+    BeFileName filePath(GetECDb().GetDbFileName());
+    GetECDb().CloseDb();
+
+    Utf8CP editedSchemaXml =
+        "<ECSchema schemaName='TestSchema' nameSpacePrefix='ts' version='1.0' xmlns='http://www.bentley.com/schemas/Bentley.ECXML.3.0'>"
+        "  <ECSchemaReference name='ECDbMap' version='02.00' prefix='ecdbmap' />"
+        "  <ECEntityClass typeName='Model' >"
+        "    <ECProperty propertyName='Name' typeName='string' />"
+        "  </ECEntityClass>"
+        "  <ECEntityClass typeName='Element' modifier='Abstract' >"
+        "    <ECCustomAttributes>"
+        "         <ClassMap xmlns='ECDbMap.02.00'>"
+        "                <MapStrategy>TablePerHierarchy</MapStrategy>"
+        "        </ClassMap>"
+        "    </ECCustomAttributes>"
+        "    <ECProperty propertyName='Code' typeName='string' />"
+        "    <ECNavigationProperty propertyName='Model' relationshipName='ModelHasElements' direction='Backward' />"
+        "  </ECEntityClass>"
+        "  <ECEntityClass typeName='InformationElement' modifier='Abstract'>"
+        "     <BaseClass>Element</BaseClass>"
+        "     <ECCustomAttributes>"
+        "            <JoinedTablePerDirectSubclass xmlns='ECDbMap.02.00'/>"
+        "     </ECCustomAttributes>"
+        "  </ECEntityClass>"
+        "  <ECEntityClass typeName='LinkElement' modifier='Abstract'>"
+        "     <BaseClass>InformationElement</BaseClass>"
+        "     <ECCustomAttributes>"
+        "         <ShareColumns xmlns='ECDbMap.02.00'>"
+        "              <SharedColumnCount>8</SharedColumnCount>"
+        "              <ApplyToSubclassesOnly>True</ApplyToSubclassesOnly>"
+        "         </ShareColumns>"
+        "     </ECCustomAttributes>"
+        "  </ECEntityClass>"
+        "  <ECEntityClass typeName='UrlLink' modifier='Sealed'>"
+        "     <BaseClass>LinkElement</BaseClass>"
+        "    <ECProperty propertyName='Url' typeName='string' />"
+        "  </ECEntityClass>"
+        "  <ECEntityClass typeName='EmbeddedLink' modifier='Sealed'>"
+        "     <BaseClass>LinkElement</BaseClass>"
+        "    <ECProperty propertyName='Name' typeName='string' />"
+        "  </ECEntityClass>"
+        "  <ECEntityClass typeName='GeometricElement' modifier='Abstract'>"
+        "     <ECCustomAttributes>"
+        "            <JoinedTablePerDirectSubclass xmlns='ECDbMap.02.00'/>"
+        "     </ECCustomAttributes>"
+        "    <BaseClass>Element</BaseClass>"
+        "  </ECEntityClass>"
+        "  <ECEntityClass typeName='Geometric3dElement' modifier='Abstract'>"
+        "     <ECCustomAttributes>"
+        "         <ShareColumns xmlns='ECDbMap.02.00'>"
+        "              <SharedColumnCount>16</SharedColumnCount>"
+        "              <ApplyToSubclassesOnly>True</ApplyToSubclassesOnly>"
+        "         </ShareColumns>"
+        "     </ECCustomAttributes>"
+        "    <BaseClass>GeometricElement</BaseClass>"
+        "    <ECProperty propertyName='Geometry' typeName='Bentley.Geometry.Common.IGeometry' />"
+        "  </ECEntityClass>"
+        "  <ECEntityClass typeName='VolumeElement'>"
+        "    <BaseClass>Geometric3dElement</BaseClass>"
+        "    <ECProperty propertyName='Name' typeName='string' />"
+        "  </ECEntityClass>"
+        "  <ECEntityClass typeName='Annotation3dElement'>"
+        "    <BaseClass>Geometric3dElement</BaseClass>"
+        "    <ECProperty propertyName='Font' typeName='string' />"
+        "  </ECEntityClass>"
+        "  <ECRelationshipClass typeName='ModelHasElements' modifier='Sealed' strength='embedding'>"
+        "    <Source cardinality='(1,1)' polymorphic='True'>"
+        "      <Class class='Model' />"
+        "    </Source>"
+        "    <Target cardinality='(0,N)' polymorphic='True'>"
+        "      <Class class='Element' />"
+        "    </Target>"
+        "  </ECRelationshipClass>"
+        "  <ECRelationshipClass typeName='ElementDrivesElement' strength='referencing' modifier='Abstract'>"
+        "    <Source cardinality='(0,N)' polymorphic='True'>"
+        "      <Class class='Element' />"
+        "    </Source>"
+        "    <Target cardinality='(0,N)' polymorphic='True'>"
+        "      <Class class='Element' />"
+        "    </Target>"
+        "  </ECRelationshipClass>"
+        "  <ECRelationshipClass typeName='InformationElementDrivesInformationElement' strength='referencing' modifier='Sealed'>"
+        "   <BaseClass>ElementDrivesElement</BaseClass>"
+        "    <Source cardinality='(0,N)' polymorphic='True'>"
+        "      <Class class='InformationElement' />"
+        "    </Source>"
+        "    <Target cardinality='(0,N)' polymorphic='True'>"
+        "      <Class class='InformationElement' />"
+        "    </Target>"
+        "  </ECRelationshipClass>"
+        "  <ECRelationshipClass typeName='UrlLinkDrivesAnnotation3dElement' strength='referencing' modifier='Sealed'>"
+        "   <BaseClass>ElementDrivesElement</BaseClass>"
+        "    <Source cardinality='(0,N)' polymorphic='True'>"
+        "      <Class class='UrlLink' />"
+        "    </Source>"
+        "    <Target cardinality='(0,N)' polymorphic='True'>"
+        "      <Class class='Annotation3dElement' />"
+        "    </Target>"
+        "  </ECRelationshipClass>"
+        "</ECSchema>";
+
+    //verify Adding new derived LinkTable relationship for different briefcaseIds.
+    m_updatedDbs.clear();
+    AssertSchemaUpdate(editedSchemaXml, filePath, {true, true}, "Add new Derived LinkTable relationship");
+
+    //Verify updated schemas
+    for (Utf8StringCR dbPath : m_updatedDbs)
+        {
+        ASSERT_EQ(BE_SQLITE_OK, OpenBesqliteDb(dbPath.c_str()));
+
+        //Insert Test Data
+        //Model
+        ASSERT_ECSQL(GetECDb(), ECSqlStatus::Success, BE_SQLITE_DONE, "INSERT INTO ts.Model(ECInstanceId, Name) VALUES(101, 'Model1')");
+        ASSERT_ECSQL(GetECDb(), ECSqlStatus::Success, BE_SQLITE_DONE, "INSERT INTO ts.Model(ECInstanceId, Name) VALUES(102, 'Model2')");
+
+        //VolumeElement
+        ASSERT_ECSQL(GetECDb(), ECSqlStatus::Success, BE_SQLITE_DONE, "INSERT INTO ts.VolumeElement(ECInstanceId, Code, Model.Id, Name) VALUES(201, 'Code1', 101, 'Volume1')");
+        ASSERT_ECSQL(GetECDb(), ECSqlStatus::Success, BE_SQLITE_DONE, "INSERT INTO ts.VolumeElement(ECInstanceId, Code, Model.Id, Name) VALUES(202, 'Code2', 102, 'Volume2')");
+        ASSERT_ECSQL(GetECDb(), ECSqlStatus::Success, BE_SQLITE_DONE, "INSERT INTO ts.VolumeElement(ECInstanceId, Code, Model.Id, Name) VALUES(203, 'Code3', 102, 'Volume3')");
+
+        //AnnotationElement
+        ASSERT_ECSQL(GetECDb(), ECSqlStatus::Success, BE_SQLITE_DONE, "INSERT INTO ts.Annotation3dElement(ECInstanceId, Code, Model.Id, Font) VALUES(301, 'Code4', 101, 'Font1')");
+        ASSERT_ECSQL(GetECDb(), ECSqlStatus::Success, BE_SQLITE_DONE, "INSERT INTO ts.Annotation3dElement(ECInstanceId, Code, Model.Id, Font) VALUES(302, 'Code5', 102, 'Font2')");
+        ASSERT_ECSQL(GetECDb(), ECSqlStatus::Success, BE_SQLITE_DONE, "INSERT INTO ts.Annotation3dElement(ECInstanceId, Code, Model.Id, Font) VALUES(303, 'Code6', 102, 'Font3')");
+
+        //LinkUrl
+        ASSERT_ECSQL(GetECDb(), ECSqlStatus::Success, BE_SQLITE_DONE, "INSERT INTO ts.UrlLink(ECInstanceId, Code, Model.Id, Url) VALUES(401, 'Code7', 101, 'http://www.staufen.de')");
+        ASSERT_ECSQL(GetECDb(), ECSqlStatus::Success, BE_SQLITE_DONE, "INSERT INTO ts.UrlLink(ECInstanceId, Code, Model.Id, Url) VALUES(402, 'Code8', 101, 'http://www.staufen.de')");
+
+        //EmbeddedLink
+        ASSERT_ECSQL(GetECDb(), ECSqlStatus::Success, BE_SQLITE_DONE, "INSERT INTO ts.EmbeddedLink(ECInstanceId,Code, Model.Id, Name) VALUES(501, 'Code9', 102,'bliblablub')");
+        ASSERT_ECSQL(GetECDb(), ECSqlStatus::Success, BE_SQLITE_DONE, "INSERT INTO ts.EmbeddedLink(ECInstanceId,Code, Model.Id, Name) VALUES(502, 'Code10', 102,'bliblablub')");
+
+        ECClassId urlLInkId = GetECDb().Schemas().GetECSchema("TestSchema")->GetClassCP("UrlLink")->GetId();
+        ECClassId embeddedLinkId = GetECDb().Schemas().GetECSchema("TestSchema")->GetClassCP("EmbeddedLink")->GetId();
+        ECClassId annotation3dElementId = GetECDb().Schemas().GetECSchema("TestSchema")->GetClassCP("Annotation3dElement")->GetId();
+
+        //InformationElementDrivesInformationElement
+        Utf8String ecsql;
+        ecsql.Sprintf("INSERT INTO ts.InformationElementDrivesInformationElement(SourceECInstanceId, SourceECClassId, TargetECInstanceId, TargetECClassId) VALUES(401 , %llu , 501 , %llu )", urlLInkId.GetValue(), embeddedLinkId.GetValue());
+        ASSERT_ECSQL(GetECDb(), ECSqlStatus::Success, BE_SQLITE_DONE, ecsql.c_str());
+
+        ecsql.Sprintf("INSERT INTO ts.InformationElementDrivesInformationElement(SourceECInstanceId, SourceECClassId, TargetECInstanceId, TargetECClassId) VALUES(401 , %llu , 502 , %llu )", urlLInkId.GetValue(), embeddedLinkId.GetValue());
+        ASSERT_ECSQL(GetECDb(), ECSqlStatus::Success, BE_SQLITE_DONE, ecsql.c_str());
+
+        //UrlLinkDrivesAnnotation3dElement
+        ecsql.Sprintf("INSERT INTO ts.UrlLinkDrivesAnnotation3dElement(SourceECInstanceId, SourceECClassId, TargetECInstanceId, TargetECClassId) VALUES(402 , %llu , 301 , %llu )", urlLInkId.GetValue(), annotation3dElementId.GetValue());
+        ASSERT_ECSQL(GetECDb(), ECSqlStatus::Success, BE_SQLITE_DONE, ecsql.c_str());
+
+        ecsql.Sprintf("INSERT INTO ts.UrlLinkDrivesAnnotation3dElement(SourceECInstanceId, SourceECClassId, TargetECInstanceId, TargetECClassId) VALUES(402 , %llu , 302 , %llu )", urlLInkId.GetValue(), annotation3dElementId.GetValue());
+        ASSERT_ECSQL(GetECDb(), ECSqlStatus::Success, BE_SQLITE_DONE, ecsql.c_str());
+
+        ecsql.Sprintf("INSERT INTO ts.UrlLinkDrivesAnnotation3dElement(SourceECInstanceId, SourceECClassId, TargetECInstanceId, TargetECClassId) VALUES(402 , %llu , 303 , %llu )", urlLInkId.GetValue(), annotation3dElementId.GetValue());
+        ASSERT_ECSQL(GetECDb(), ECSqlStatus::Success, BE_SQLITE_DONE, ecsql.c_str());
+
+        //Verify Insertions
+        ECSqlStatement stmt;
+        ASSERT_EQ(ECSqlStatus::Success, stmt.Prepare(GetECDb(), "SELECT count(*) FROM ts.ElementDrivesElement"));
+        ASSERT_EQ(BE_SQLITE_ROW, stmt.Step()) << stmt.GetECSql();
+        ASSERT_EQ(5, stmt.GetValueInt(0)) << stmt.GetECSql();
+
+        stmt.Finalize();
+        ASSERT_EQ(ECSqlStatus::Success, stmt.Prepare(GetECDb(), "SELECT count(*) FROM ONLY ts.ElementDrivesElement"));
+        ASSERT_EQ(BE_SQLITE_ROW, stmt.Step()) << stmt.GetECSql();
+        ASSERT_EQ(0, stmt.GetValueInt(0)) << stmt.GetECSql();
+
+        stmt.Finalize();
+        ASSERT_EQ(ECSqlStatus::Success, stmt.Prepare(GetECDb(), "SELECT count(*) FROM ts.InformationElementDrivesInformationElement"));
+        ASSERT_EQ(BE_SQLITE_ROW, stmt.Step()) << stmt.GetECSql();
+        ASSERT_EQ(2, stmt.GetValueInt(0)) << stmt.GetECSql();
+
+        stmt.Finalize();
+        ASSERT_EQ(ECSqlStatus::Success, stmt.Prepare(GetECDb(), "SELECT count(*) FROM ts.UrlLinkDrivesAnnotation3dElement"));
+        ASSERT_EQ(BE_SQLITE_ROW, stmt.Step()) << stmt.GetECSql();
+        ASSERT_EQ(3, stmt.GetValueInt(0)) << stmt.GetECSql();
+        stmt.Finalize();
+
+        GetECDb().CloseDb();
+        }
+    }
+
+//---------------------------------------------------------------------------------------
+// @bsimethod                                   Muhammad Hassan                     05/16
+//+---------------+---------------+---------------+---------------+---------------+------
+TEST_F(ECSchemaUpdateTests, AddSharedColumnCount)
+    {
+    SchemaItem schemaItem(
+        "<?xml version='1.0' encoding='utf-8'?>"
+        "<ECSchema schemaName='TestSchema' nameSpacePrefix='ts' version='1.0.0' xmlns='http://www.bentley.com/schemas/Bentley.ECXML.3.0'>"
+        "   <ECSchemaReference name = 'ECDbMap' version='02.00' prefix = 'ecdbmap' />"
+        "   <ECEntityClass typeName='Base' modifier='Abstract'>"
+        "        <ECCustomAttributes>"
+        "         <ClassMap xmlns='ECDbMap.02.00'>"
+        "             <MapStrategy>TablePerHierarchy</MapStrategy>"
+        "         </ClassMap>"
+        "         <ShareColumns xmlns='ECDbMap.02.00'/>"
+        "        </ECCustomAttributes>"
+        "       <ECProperty propertyName='GS' typeName='string' />"
+        "       <ECProperty propertyName='GD' typeName='double' />"
+        "       <ECProperty propertyName='GL' typeName='long' />"
+        "   </ECEntityClass>"
+        "   <ECEntityClass typeName='Sub1' modifier='None'>"
+        "       <BaseClass>Base</BaseClass>"
+        "       <ECProperty propertyName='FS' typeName='string' />"
+        "       <ECProperty propertyName='FD' typeName='double' />"
+        "       <ECProperty propertyName='FL' typeName='long' />"
+        "       <ECProperty propertyName='FI' typeName='int' />"
+        "   </ECEntityClass>"
+        "</ECSchema>");
+    SetupECDb("schemaupdate_addsharedcolumncount.ecdb", schemaItem);
+    ASSERT_TRUE(GetECDb().IsDbOpen());
+    BeFileName filePath(GetECDb().GetDbFileName());
+    GetECDb().CloseDb();
+
+    Utf8CP editedSchemaXml = "<?xml version='1.0' encoding='utf-8'?>"
+        "<ECSchema schemaName='TestSchema' nameSpacePrefix='ts' version='1.0.0' xmlns='http://www.bentley.com/schemas/Bentley.ECXML.3.0'>"
+        "   <ECSchemaReference name = 'ECDbMap' version='02.00' prefix = 'ecdbmap' />"
+        "   <ECEntityClass typeName='Base' modifier='Abstract'>"
+        "        <ECCustomAttributes>"
+        "         <ClassMap xmlns='ECDbMap.02.00'>"
+        "             <MapStrategy>TablePerHierarchy</MapStrategy>"
+        "         </ClassMap>"
+        "         <ShareColumns xmlns='ECDbMap.02.00'>"
+        "              <SharedColumnCount>7</SharedColumnCount>"
+        "         </ShareColumns>"
+        "        </ECCustomAttributes>"
+        "       <ECProperty propertyName='GS' typeName='string' />"
+        "       <ECProperty propertyName='GD' typeName='double' />"
+        "       <ECProperty propertyName='GL' typeName='long' />"
+        "   </ECEntityClass>"
+        "   <ECEntityClass typeName='Sub1' modifier='None'>"
+        "       <BaseClass>Base</BaseClass>"
+        "       <ECProperty propertyName='FS' typeName='string' />"
+        "       <ECProperty propertyName='FD' typeName='double' />"
+        "       <ECProperty propertyName='FL' typeName='long' />"
+        "       <ECProperty propertyName='FI' typeName='int' />"
+        "   </ECEntityClass>"
+        "</ECSchema>";
+
+    m_updatedDbs.clear();
+    AssertSchemaUpdate(editedSchemaXml, filePath, {false, false}, "Adding SharedColumnCount");
+    }
+
+//---------------------------------------------------------------------------------------
+// @bsimethod                                   Muhammad Hassan                     05/16
+//+---------------+---------------+---------------+---------------+---------------+------
+TEST_F(ECSchemaUpdateTests, DeleteSharedColumnCount)
+    {
+    SchemaItem schemaItem(
+        "<?xml version='1.0' encoding='utf-8'?>"
+        "<ECSchema schemaName='TestSchema' nameSpacePrefix='ts' version='1.0.0' xmlns='http://www.bentley.com/schemas/Bentley.ECXML.3.0'>"
+        "   <ECSchemaReference name = 'ECDbMap' version='02.00' prefix = 'ecdbmap' />"
+        "   <ECEntityClass typeName='Base' modifier='Abstract'>"
+        "        <ECCustomAttributes>"
+        "         <ClassMap xmlns='ECDbMap.02.00'>"
+        "             <MapStrategy>TablePerHierarchy</MapStrategy>"
+        "         </ClassMap>"
+        "         <ShareColumns xmlns='ECDbMap.02.00'>"
+        "              <SharedColumnCount>7</SharedColumnCount>"
+        "         </ShareColumns>"
+        "        </ECCustomAttributes>"
+        "       <ECProperty propertyName='GS' typeName='string' />"
+        "       <ECProperty propertyName='GD' typeName='double' />"
+        "       <ECProperty propertyName='GL' typeName='long' />"
+        "   </ECEntityClass>"
+        "   <ECEntityClass typeName='Sub1' modifier='None'>"
+        "       <BaseClass>Base</BaseClass>"
+        "       <ECProperty propertyName='FS' typeName='string' />"
+        "       <ECProperty propertyName='FD' typeName='double' />"
+        "       <ECProperty propertyName='FL' typeName='long' />"
+        "       <ECProperty propertyName='FI' typeName='int' />"
+        "   </ECEntityClass>"
+        "</ECSchema>");
+    SetupECDb("schemaupdate_deletesharedcolumncount.ecdb", schemaItem);
+    ASSERT_TRUE(GetECDb().IsDbOpen());
+    BeFileName filePath(GetECDb().GetDbFileName());
+    GetECDb().CloseDb();
+
+    Utf8CP editedSchemaXml = "<?xml version='1.0' encoding='utf-8'?>"
+        "<ECSchema schemaName='TestSchema' nameSpacePrefix='ts' version='1.0.0' xmlns='http://www.bentley.com/schemas/Bentley.ECXML.3.0'>"
+        "   <ECSchemaReference name = 'ECDbMap' version='02.00' prefix = 'ecdbmap' />"
+        "   <ECEntityClass typeName='Base' modifier='Abstract'>"
+        "        <ECCustomAttributes>"
+        "         <ClassMap xmlns='ECDbMap.02.00'>"
+        "             <MapStrategy>TablePerHierarchy</MapStrategy>"
+        "         </ClassMap>"
+        "         <ShareColumns xmlns='ECDbMap.02.00'/>"
+        "        </ECCustomAttributes>"
+        "       <ECProperty propertyName='GS' typeName='string' />"
+        "       <ECProperty propertyName='GD' typeName='double' />"
+        "       <ECProperty propertyName='GL' typeName='long' />"
+        "   </ECEntityClass>"
+        "   <ECEntityClass typeName='Sub1' modifier='None'>"
+        "       <BaseClass>Base</BaseClass>"
+        "       <ECProperty propertyName='FS' typeName='string' />"
+        "       <ECProperty propertyName='FD' typeName='double' />"
+        "       <ECProperty propertyName='FL' typeName='long' />"
+        "       <ECProperty propertyName='FI' typeName='int' />"
+        "   </ECEntityClass>"
+        "</ECSchema>";
+
+    m_updatedDbs.clear();
+    AssertSchemaUpdate(editedSchemaXml, filePath, {false, false}, "Deleting SharedColumnCount");
+    }
+
+END_ECDBUNITTESTS_NAMESPACE