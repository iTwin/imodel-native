/*--------------------------------------------------------------------------------------+
|
|  $Source: Tests/Published/ECSqlStatementTests.cpp $
|
|  $Copyright: (c) 2018 Bentley Systems, Incorporated. All rights reserved. $
|
+--------------------------------------------------------------------------------------*/
#include "ECDbPublishedTests.h"
#include "NestedStructArrayTestSchemaHelper.h"
#include <Bentley/Base64Utilities.h>
#include <cmath>
#include <algorithm>
#include <set>
#include <BeRapidJson/BeRapidJson.h>

USING_NAMESPACE_BENTLEY_EC
BEGIN_ECDBUNITTESTS_NAMESPACE

struct ECSqlStatementTestFixture : ECDbTestFixture {};

//---------------------------------------------------------------------------------------
// @bsiclass                                     Krischan.Eberle                  09/15
//+---------------+---------------+---------------+---------------+---------------+------
TEST_F(ECSqlStatementTestFixture, ECSqlStatus)
    {
    ECSqlStatus empty;
    ASSERT_EQ(ECSqlStatus::Status::Success, empty.Get());
    ASSERT_EQ(ECSqlStatus::Status::Success, empty) << "implicit cast operator";
    ASSERT_FALSE(empty.IsSQLiteError());
    ASSERT_EQ(BE_SQLITE_OK, empty.GetSQLiteError());
    ASSERT_TRUE(ECSqlStatus::Success == empty);
    ASSERT_FALSE(ECSqlStatus::Success != empty);

    ECSqlStatus invalidECSql = ECSqlStatus::InvalidECSql;
    ASSERT_EQ(ECSqlStatus::Status::InvalidECSql, invalidECSql.Get());
    ASSERT_EQ(ECSqlStatus::Status::InvalidECSql, invalidECSql) << "implicit cast operator";
    ASSERT_FALSE(invalidECSql.IsSQLiteError());
    ASSERT_EQ(BE_SQLITE_OK, invalidECSql.GetSQLiteError());
    ASSERT_TRUE(ECSqlStatus::InvalidECSql == invalidECSql);
    ASSERT_FALSE(ECSqlStatus::InvalidECSql != invalidECSql);

    ECSqlStatus error = ECSqlStatus::Error;
    ASSERT_EQ(ECSqlStatus::Status::Error, error.Get());
    ASSERT_EQ(ECSqlStatus::Status::Error, error) << "implicit cast operator";
    ASSERT_FALSE(error.IsSQLiteError());
    ASSERT_EQ(BE_SQLITE_OK, error.GetSQLiteError());
    ASSERT_TRUE(ECSqlStatus::Error == error);
    ASSERT_FALSE(ECSqlStatus::Error != error);

    ECSqlStatus sqliteError(BE_SQLITE_CONSTRAINT_CHECK);
    ASSERT_EQ(ECSqlStatus::Status::SQLiteError, sqliteError.Get());
    ASSERT_EQ(ECSqlStatus::Status::SQLiteError, sqliteError) << "implicit cast operator";
    ASSERT_TRUE(sqliteError.IsSQLiteError());
    ASSERT_EQ(BE_SQLITE_CONSTRAINT_CHECK, sqliteError.GetSQLiteError());

    ASSERT_TRUE(ECSqlStatus(BE_SQLITE_CONSTRAINT_CHECK) == sqliteError);
    ASSERT_FALSE(ECSqlStatus(BE_SQLITE_CONSTRAINT_CHECK) != sqliteError);

    ECSqlStatus sqliteError2(BE_SQLITE_BUSY);
    ASSERT_EQ(ECSqlStatus::Status::SQLiteError, sqliteError2.Get());
    ASSERT_EQ(ECSqlStatus::Status::SQLiteError, sqliteError2) << "implicit cast operator";
    ASSERT_TRUE(sqliteError2.IsSQLiteError());
    ASSERT_EQ(BE_SQLITE_BUSY, sqliteError2.GetSQLiteError());
    ASSERT_TRUE(ECSqlStatus(BE_SQLITE_BUSY) == sqliteError2);
    ASSERT_FALSE(ECSqlStatus(BE_SQLITE_BUSY) != sqliteError2);

    ASSERT_FALSE(sqliteError == sqliteError2);
    ASSERT_TRUE(sqliteError != sqliteError2);
    ASSERT_FALSE(sqliteError2 == sqliteError);
    ASSERT_TRUE(sqliteError2 != sqliteError);

    ASSERT_FALSE(empty == invalidECSql);
    ASSERT_TRUE(empty != invalidECSql);

    ASSERT_FALSE(empty == error);
    ASSERT_TRUE(empty != error);

    ASSERT_FALSE(empty == sqliteError);
    ASSERT_TRUE(empty != sqliteError);

    ASSERT_FALSE(empty == sqliteError2);
    ASSERT_TRUE(empty != sqliteError2);

    ASSERT_FALSE(invalidECSql == error);
    ASSERT_TRUE(invalidECSql != error);

    ASSERT_FALSE(invalidECSql == sqliteError);
    ASSERT_TRUE(invalidECSql != sqliteError);

    ASSERT_FALSE(invalidECSql == sqliteError2);
    ASSERT_TRUE(invalidECSql != sqliteError2);
    }

/*---------------------------------------------------------------------------------**//**
* @bsimethod                             Muhammad Hassan                         06/15
+---------------+---------------+---------------+---------------+---------------+------*/
TEST_F(ECSqlStatementTestFixture, PopulateECSql_TestDbWithTestData)
    {
    ASSERT_EQ(SUCCESS, SetupECDb("ECSqlStatementTests.ecdb", SchemaItem::CreateForFile("ECSqlStatementTests.01.00.00.ecschema.xml")));
    NestedStructArrayTestSchemaHelper::PopulateECSqlStatementTestsDb(m_ecdb);
    }

//---------------------------------------------------------------------------------------
// @bsimethod                                      Krischan.Eberle                 09/16
//+---------------+---------------+---------------+---------------+---------------+------
TEST_F(ECSqlStatementTestFixture, ClassAliases)
    {
    ASSERT_EQ(SUCCESS, SetupECDb("classaliases.ecdb", SchemaItem(
        R"xml(<?xml version="1.0" encoding="utf-8"?>
                <ECSchema schemaName="TestSchema" alias="ts" version="1.0" xmlns="http://www.bentley.com/schemas/Bentley.ECXML.3.1">
                    <ECEntityClass typeName="A">
                        <ECProperty propertyName="Name" typeName="string" />
                        <ECProperty propertyName="Size" typeName="int" />
                    </ECEntityClass>
                    <ECEntityClass typeName="B">
                        <ECProperty propertyName="Name" typeName="string" />
                        <ECProperty propertyName="A" typeName="int" />
                     </ECEntityClass>
                </ECSchema>)xml")));

    ECInstanceKey a1Key, a2Key, b1Key, b2Key;
    ASSERT_EQ(BE_SQLITE_DONE, GetHelper().ExecuteInsertECSql(a1Key, "INSERT INTO ts.A(Name,Size) VALUES('A1', 10)"));
    ASSERT_EQ(BE_SQLITE_DONE, GetHelper().ExecuteInsertECSql(a2Key, "INSERT INTO ts.A(Name,Size) VALUES('A2', 20)"));
    ASSERT_EQ(BE_SQLITE_DONE, GetHelper().ExecuteInsertECSql(b1Key, "INSERT INTO ts.B(Name,A) VALUES('B1', 11)"));
    ASSERT_EQ(BE_SQLITE_DONE, GetHelper().ExecuteInsertECSql(b2Key, "INSERT INTO ts.B(Name,A) VALUES('B2', 22)"));

    {
    ECSqlStatement stmt;
    ASSERT_EQ(ECSqlStatus::Success, stmt.Prepare(m_ecdb, "SELECT DISTINCT A.Name FROM ts.A C, ts.B A ORDER BY A.Name"));
    ASSERT_EQ(BE_SQLITE_ROW, stmt.Step());
    ASSERT_STREQ("B1", stmt.GetValueText(0)) << "A is expected to refer to alias A. ECSQL: " << stmt.GetECSql();
    ASSERT_EQ(BE_SQLITE_ROW, stmt.Step());
    ASSERT_STREQ("B2", stmt.GetValueText(0)) << "A is expected to refer to alias A. ECSQL: " << stmt.GetECSql();
    ASSERT_EQ(BE_SQLITE_DONE, stmt.Step());
    }

    {
    ECSqlStatement stmt;
    ASSERT_EQ(ECSqlStatus::Success, stmt.Prepare(m_ecdb, "SELECT DISTINCT A.Name FROM ts.A B, ts.B A ORDER BY A.Name"));
    ASSERT_EQ(BE_SQLITE_ROW, stmt.Step());
    ASSERT_STREQ("B1", stmt.GetValueText(0)) << "A is expected to refer to alias A. ECSQL: " << stmt.GetECSql();
    ASSERT_EQ(BE_SQLITE_ROW, stmt.Step());
    ASSERT_STREQ("B2", stmt.GetValueText(0)) << "A is expected to refer to alias A. ECSQL: " << stmt.GetECSql();
    ASSERT_EQ(BE_SQLITE_DONE, stmt.Step());
    }


    {
    ECSqlStatement stmt;
    ASSERT_EQ(ECSqlStatus::Success, stmt.Prepare(m_ecdb, "SELECT DISTINCT A FROM ts.A C, ts.B A ORDER BY A"));
    ASSERT_EQ(BE_SQLITE_ROW, stmt.Step());
    ASSERT_EQ(11, stmt.GetValueInt(0)) << "A is expected to refer to Property A in class B. ECSQL: " << stmt.GetECSql();
    ASSERT_EQ(BE_SQLITE_ROW, stmt.Step());
    ASSERT_EQ(22, stmt.GetValueInt(0)) << "A is expected to refer to Property A in class B. ECSQL: " << stmt.GetECSql();
    ASSERT_EQ(BE_SQLITE_DONE, stmt.Step());
    }

    {
    ECSqlStatement stmt;
    ASSERT_EQ(ECSqlStatus::Success, stmt.Prepare(m_ecdb, "SELECT DISTINCT Size FROM ts.A C, ts.B A ORDER BY Size"));
    ASSERT_EQ(BE_SQLITE_ROW, stmt.Step());
    ASSERT_EQ(10, stmt.GetValueInt(0)) << stmt.GetECSql();
    ASSERT_EQ(BE_SQLITE_ROW, stmt.Step());
    ASSERT_EQ(20, stmt.GetValueInt(0)) << stmt.GetECSql();
    ASSERT_EQ(BE_SQLITE_DONE, stmt.Step());
    }

    {
    ECSqlStatement stmt;
    ASSERT_EQ(ECSqlStatus::Success, stmt.Prepare(m_ecdb, "SELECT a1.Name, ts.A.Name FROM ts.A a1, ts.A WHERE a1.Size=20 AND ts.A.Size=10 ORDER BY a1.Name, ts.A.Name"));
    ASSERT_EQ(BE_SQLITE_ROW, stmt.Step());
    EXPECT_STREQ("A2", stmt.GetValueText(0)) << stmt.GetECSql();
    ASSERT_STREQ("A1", stmt.GetValueText(1)) << stmt.GetECSql();
    ASSERT_EQ(BE_SQLITE_DONE, stmt.Step());
    }

    {
    ECSqlStatement stmt;
    ASSERT_EQ(ECSqlStatus::Success, stmt.Prepare(m_ecdb, "SELECT a1.Name, ts.A.Name FROM ts.A a1, ts.A WHERE a1.Size=20 AND A.Size=10 ORDER BY a1.Name, A.Name"));
    ASSERT_EQ(BE_SQLITE_ROW, stmt.Step());
    EXPECT_STREQ("A2", stmt.GetValueText(0)) << stmt.GetECSql();
    ASSERT_STREQ("A1", stmt.GetValueText(1)) << stmt.GetECSql();
    ASSERT_EQ(BE_SQLITE_DONE, stmt.Step());
    }

    }

/*---------------------------------------------------------------------------------**//**
* @bsimethod                             Muhammad Hassan                         06/15
+---------------+---------------+---------------+---------------+---------------+------*/
TEST_F(ECSqlStatementTestFixture, UnionTests)
    {
    ASSERT_EQ(SUCCESS, SetupECDb("ECSqlStatementTests.ecdb", SchemaItem::CreateForFile("ECSqlStatementTests.01.00.00.ecschema.xml")));
    NestedStructArrayTestSchemaHelper::PopulateECSqlStatementTestsDb(m_ecdb);

    struct PowSqlFunction final : ScalarFunction
        {
        private:

            void _ComputeScalar(Context& ctx, int nArgs, DbValue* args) override
                {
                if (args[0].IsNull() || args[1].IsNull())
                    {
                    ctx.SetResultError("Arguments to POW must not be NULL", -1);
                    return;
                    }

                double base = args[0].GetValueDouble();
                double exp = args[1].GetValueDouble();

                double res = std::pow(base, exp);
                ctx.SetResultDouble(res);
                }

        public:
            PowSqlFunction() : ScalarFunction("POW", 2, DbValueType::FloatVal) {}
        };

    int rowCount;
    ECSqlStatement stmt;
    ASSERT_EQ(ECSqlStatus::Success, stmt.Prepare(m_ecdb, "SELECT COUNT(*) FROM (SELECT CompanyName FROM ECST.Supplier UNION ALL SELECT CompanyName FROM ECST.Shipper)"));
    ASSERT_EQ(stmt.Step(), BE_SQLITE_ROW);
    int count = stmt.GetValueInt(0);
    EXPECT_EQ(6, count);
    stmt.Finalize();

    //Select Statement containing Union All Clause and also Order By clause
    ASSERT_EQ(ECSqlStatus::Success, stmt.Prepare(m_ecdb, "SELECT CompanyName, Phone FROM ECST.Supplier UNION ALL SELECT CompanyName, Phone FROM ECST.Shipper ORDER BY Phone"));
    rowCount = 0;
    Utf8CP expectedContactNames = "ABCD-Rio Grand-GHIJ-Rio Grand-Rue Perisnon-Salguero-";
    Utf8String actualContactNames;
    while (stmt.Step() != BE_SQLITE_DONE)
        {
        actualContactNames.append(stmt.GetValueText(0));
        actualContactNames.append("-");
        rowCount++;
        }
    ASSERT_STREQ(expectedContactNames, actualContactNames.c_str()) << stmt.GetECSql();
    ASSERT_EQ(6, rowCount);
    stmt.Finalize();

    //Select Statement using UNION Clause, so we should get only distinct results
    ASSERT_EQ(ECSqlStatus::Success, stmt.Prepare(m_ecdb, "SELECT City FROM ECST.Supplier UNION SELECT City FROM ECST.Customer ORDER BY City"));
    rowCount = 0;
    Utf8CP expectedCityNames = "ALASKA-AUSTIN-CA-MD-NC-SAN JOSE-";
    Utf8String actualCityNames;
    while (stmt.Step() != BE_SQLITE_DONE)
        {
        actualCityNames.append(stmt.GetValueText(0));
        actualCityNames.append("-");
        rowCount++;
        }
    ASSERT_STREQ(expectedCityNames, actualCityNames.c_str()) << stmt.GetECSql();
    ASSERT_EQ(6, rowCount);
    stmt.Finalize();

    //Select Statement Using UNION ALL Clause so we should get even Duplicate Results
    ASSERT_EQ(ECSqlStatus::Success, stmt.Prepare(m_ecdb, "SELECT City FROM ECST.Supplier UNION ALL SELECT City FROM ECST.Customer ORDER BY City"));
    rowCount = 0;
    expectedCityNames = "ALASKA-AUSTIN-CA-MD-NC-SAN JOSE-SAN JOSE-";
    actualCityNames.clear();
    while (stmt.Step() != BE_SQLITE_DONE)
        {
        actualCityNames.append(stmt.GetValueText(0));
        actualCityNames.append("-");
        rowCount++;
        }
    ASSERT_STREQ(expectedCityNames, actualCityNames.c_str()) << stmt.GetECSql();
    ASSERT_EQ(7, rowCount);
    stmt.Finalize();

    //use Custom Scaler function in union query
    PowSqlFunction func;
    ASSERT_EQ(0, m_ecdb.AddFunction(func));
    ASSERT_EQ(ECSqlStatus::Success, stmt.Prepare(m_ecdb, "Select POW(ECInstanceId, 2), ECClassId, ECInstanceId From ECST.Supplier UNION ALL Select POW(ECInstanceId, 2), ECClassId, ECInstanceId From ECST.Customer ORDER BY ECInstanceId"));
    rowCount = 0;
    while (stmt.Step() != BE_SQLITE_DONE)
        {
        int base = stmt.GetValueInt(2);
        ASSERT_EQ(std::pow(base, 2), stmt.GetValueInt(0));
        rowCount++;
        }
    ASSERT_EQ(7, rowCount);
    stmt.Finalize();

    //use aggregate function in Union Query
    ASSERT_EQ(ECSqlStatus::Success, stmt.Prepare(m_ecdb, "SELECT Count(*), AVG(Phone) FROM (SELECT Phone FROM ECST.Supplier UNION ALL SELECT Phone FROM ECST.Customer)"));
    ASSERT_EQ(stmt.Step(), BE_SQLITE_ROW);
    ASSERT_EQ(7, stmt.GetValueInt(0));
    ASSERT_EQ(1400, stmt.GetValueInt(1));
    stmt.Finalize();

    //Use GROUP BY clause in Union Query
    ASSERT_EQ(ECSqlStatus::Success, stmt.Prepare(m_ecdb, "SELECT COUNT(*), Phone FROM (SELECT ECClassId, Phone FROM ECST.Supplier UNION ALL SELECT ECClassId, Phone FROM ECST.Customer) GROUP BY ECClassId ORDER BY Phone"));

    //Get Row one
    ASSERT_TRUE(stmt.Step() == BE_SQLITE_ROW);
    ASSERT_EQ(3, stmt.GetValueInt(0));
    ASSERT_EQ(1100, stmt.GetValueDouble(1));

    //Get Row two
    ASSERT_TRUE(stmt.Step() == BE_SQLITE_ROW);
    ASSERT_EQ(4, stmt.GetValueInt(0));
    ASSERT_EQ(1400, stmt.GetValueDouble(1));

    ASSERT_TRUE(stmt.Step() == BE_SQLITE_DONE);
    }

/*---------------------------------------------------------------------------------**//**
* @bsimethod                             Muhammad Hassan                         06/15
+---------------+---------------+---------------+---------------+---------------+------*/
TEST_F(ECSqlStatementTestFixture, ExceptTests)
    {
    ASSERT_EQ(SUCCESS, SetupECDb("ECSqlStatementTests.ecdb", SchemaItem::CreateForFile("ECSqlStatementTests.01.00.00.ecschema.xml")));
    NestedStructArrayTestSchemaHelper::PopulateECSqlStatementTestsDb(m_ecdb);

    ECSqlStatement stmt;
    ASSERT_EQ(ECSqlStatus::Success, stmt.Prepare(m_ecdb, "SELECT CompanyName FROM ECST.Supplier EXCEPT SELECT CompanyName FROM ECST.Shipper"));
    int rowCount = 0;
    Utf8CP expectedContactNames = "ABCD-GHIJ-";
    Utf8String actualContactNames;
    while (stmt.Step() != BE_SQLITE_DONE)
        {
        actualContactNames.append(stmt.GetValueText(0));
        actualContactNames.append("-");
        rowCount++;
        }
    ASSERT_STREQ(expectedContactNames, actualContactNames.c_str()) << stmt.GetECSql();
    ASSERT_EQ(2, rowCount);

    stmt.Finalize();
    ASSERT_EQ(ECSqlStatus::Success, stmt.Prepare(m_ecdb, "SELECT ContactTitle FROM ECST.Customer EXCEPT SELECT ContactTitle FROM ECST.Supplier"));
    rowCount = 0;
    expectedContactNames = "AM-Adm-SPIELMANN-";
    actualContactNames.clear();
    while (stmt.Step() != BE_SQLITE_DONE)
        {
        actualContactNames.append(stmt.GetValueText(0));
        actualContactNames.append("-");
        rowCount++;
        }
    ASSERT_STREQ(expectedContactNames, actualContactNames.c_str()) << stmt.GetECSql();
    ASSERT_EQ(3, rowCount);
    }

/*---------------------------------------------------------------------------------**//**
* @bsimethod                             Muhammad Hassan                         06/15
+---------------+---------------+---------------+---------------+---------------+------*/
TEST_F(ECSqlStatementTestFixture, IntersectTests)
    {
    ASSERT_EQ(SUCCESS, SetupECDb("ECSqlStatementTests.ecdb", SchemaItem::CreateForFile("ECSqlStatementTests.01.00.00.ecschema.xml")));
    NestedStructArrayTestSchemaHelper::PopulateECSqlStatementTestsDb(m_ecdb);

    ECSqlStatement stmt;
    ASSERT_EQ(ECSqlStatus::Success, stmt.Prepare(m_ecdb, "SELECT CompanyName FROM ECST.Supplier INTERSECT SELECT CompanyName FROM ECST.Shipper ORDER BY CompanyName"));
    int rowCount = 0;
    Utf8CP expectedContactNames = "Rio Grand";
    Utf8String actualContactNames;
    while (stmt.Step() != BE_SQLITE_DONE)
        {
        actualContactNames.append(stmt.GetValueText(0));
        rowCount++;
        }
    ASSERT_STREQ(expectedContactNames, actualContactNames.c_str());
    ASSERT_EQ(1, rowCount);
    stmt.Finalize();

    ASSERT_EQ(ECSqlStatus::Success, stmt.Prepare(m_ecdb, "SELECT ContactTitle FROM ECST.Supplier INTERSECT SELECT ContactTitle FROM ECST.Customer ORDER BY ContactTitle"));
    rowCount = 0;
    expectedContactNames = "Brathion";
    actualContactNames.clear();
    while (stmt.Step() != BE_SQLITE_DONE)
        {
        actualContactNames.append(stmt.GetValueText(0));
        rowCount++;
        }
    ASSERT_STREQ(expectedContactNames, actualContactNames.c_str());
    ASSERT_EQ(1, rowCount);
    }

//---------------------------------------------------------------------------------
// @bsimethod                                    Affan.Khan                          04/12
//+---------------+---------------+---------------+---------------+---------------+------
TEST_F(ECSqlStatementTestFixture, QuoteTest)
    {
    ASSERT_EQ(SUCCESS, SetupECDb("StartupCompany.ecdb", SchemaItem::CreateForFile("StartupCompany.02.00.00.ecschema.xml")));

    ECSqlStatement stmt;
    ASSERT_EQ(ECSqlStatus::Success, stmt.Prepare(m_ecdb, "INSERT INTO stco.ClassWithPrimitiveProperties (stringProp) VALUES('''a''a''')"));
    ASSERT_EQ(BE_SQLITE_DONE, stmt.Step()) << stmt.GetECSql();
    stmt.Finalize();

    ASSERT_EQ(ECSqlStatus::Success, stmt.Prepare(m_ecdb, "SELECT stringProp FROM stco.ClassWithPrimitiveProperties WHERE stringProp = '''a''a'''"));
    ASSERT_EQ(BE_SQLITE_ROW, stmt.Step()) << stmt.GetECSql();
    stmt.Finalize();

    ASSERT_EQ(ECSqlStatus::Success, stmt.Prepare(m_ecdb, "UPDATE ONLY stco.ClassWithPrimitiveProperties SET stringProp = '''g''''g'''"));
    ASSERT_EQ(BE_SQLITE_DONE, stmt.Step()) << stmt.GetECSql();
    stmt.Finalize();

    ASSERT_EQ(ECSqlStatus::Success, stmt.Prepare(m_ecdb, "SELECT stringProp FROM stco.ClassWithPrimitiveProperties WHERE stringProp = '''g''''g'''"));
    ASSERT_EQ(BE_SQLITE_ROW, stmt.Step()) << stmt.GetECSql();
    }

//---------------------------------------------------------------------------------------
// @bsimethod                                      Krischan.Eberle                 01/17
//+---------------+---------------+---------------+---------------+---------------+------
TEST_F(ECSqlStatementTestFixture, IsNull)
    {
    ASSERT_EQ(SUCCESS, SetupECDb("ecsqlisnull.ecdb", SchemaItem(
        R"xml(<ECSchema schemaName="TestSchema" alias="ts" version="1.0" xmlns="http://www.bentley.com/schemas/Bentley.ECXML.3.1">
              <ECSchemaReference name="ECDbMap" version="02.00" alias="ecdbmap" />
              <ECStructClass typeName="PrimStruct">
                    <ECProperty propertyName="i" typeName="int" />
                    <ECProperty propertyName="l" typeName="long" />
                    <ECProperty propertyName="p2d" typeName="Point2d" />
                    <ECProperty propertyName="p3d" typeName="Point3d" />
                    <ECProperty propertyName="geom" typeName="Bentley.Geometry.Common.IGeometry" />
              </ECStructClass>
              <ECStructClass typeName="MyStruct">
                    <ECStructProperty propertyName="pstruct" typeName="PrimStruct" />
                    <ECArrayProperty propertyName="l_array" typeName="long" />
                    <ECArrayProperty propertyName="geom_array" typeName="Bentley.Geometry.Common.IGeometry" />
                    <ECStructArrayProperty propertyName="struct_array" typeName="PrimStruct" />
              </ECStructClass>
              <ECEntityClass typeName="Class_NoSharedCols">
                    <ECProperty propertyName="I" typeName="int" />
                    <ECProperty propertyName="L" typeName="long" />
                    <ECProperty propertyName="Geom" typeName="Bentley.Geometry.Common.IGeometry" />
                    <ECProperty propertyName="P2D" typeName="Point2d" />
                    <ECProperty propertyName="P3D" typeName="Point3d" />
                    <ECArrayProperty propertyName="L_Array" typeName="long" />
                    <ECArrayProperty propertyName="Geom_Array" typeName="Bentley.Geometry.Common.IGeometry" />
                    <ECStructProperty propertyName="Struct" typeName="MyStruct" />
                    <ECStructArrayProperty propertyName="Struct_Array" typeName="MyStruct" />
             </ECEntityClass>
             <ECEntityClass typeName="Class_SharedCols_NoOverflow">
                   <ECCustomAttributes>
                        <ClassMap xmlns='ECDbMap.02.00'>
                             <MapStrategy>TablePerHierarchy</MapStrategy>
                        </ClassMap>
                        <ShareColumns xmlns='ECDbMap.02.00'>
                              <MaxSharedColumnsBeforeOverflow>100</MaxSharedColumnsBeforeOverflow>
                        </ShareColumns>
                    </ECCustomAttributes>
                    <ECProperty propertyName="I" typeName="int" />
                    <ECProperty propertyName="L" typeName="long" />
                    <ECProperty propertyName="Geom" typeName="Bentley.Geometry.Common.IGeometry" />
                    <ECProperty propertyName="P2D" typeName="Point2d" />
                    <ECProperty propertyName="P3D" typeName="Point3d" />
                    <ECArrayProperty propertyName="L_Array" typeName="long" />
                    <ECArrayProperty propertyName="Geom_Array" typeName="Bentley.Geometry.Common.IGeometry" />
                    <ECStructProperty propertyName="Struct" typeName="MyStruct" />
                    <ECStructArrayProperty propertyName="Struct_Array" typeName="MyStruct" />
             </ECEntityClass>
             <ECEntityClass typeName="Class_SharedCols_Overflow">
                   <ECCustomAttributes>
                        <ClassMap xmlns='ECDbMap.02.00'>
                             <MapStrategy>TablePerHierarchy</MapStrategy>
                        </ClassMap>
                        <ShareColumns xmlns='ECDbMap.02.00'>
                        </ShareColumns>
                    </ECCustomAttributes>
                    <ECProperty propertyName="I" typeName="int" />
                    <ECProperty propertyName="L" typeName="long" />
                    <ECProperty propertyName="Geom" typeName="Bentley.Geometry.Common.IGeometry" />
                    <ECProperty propertyName="P2D" typeName="Point2d" />
                    <ECProperty propertyName="P3D" typeName="Point3d" />
                    <ECArrayProperty propertyName="L_Array" typeName="long" />
                    <ECArrayProperty propertyName="Geom_Array" typeName="Bentley.Geometry.Common.IGeometry" />
                    <ECStructProperty propertyName="Struct" typeName="MyStruct" />
                    <ECStructArrayProperty propertyName="Struct_Array" typeName="MyStruct" />
             </ECEntityClass>
        </ECSchema>)xml")));

    std::vector<Utf8CP> testClassNames {"Class_NoSharedCols", "Class_SharedCols_NoOverflow", "Class_SharedCols_Overflow"};


    //*** all values null
    for (Utf8CP testClassName : testClassNames)
        {
        Utf8String ecsql;
        ecsql.Sprintf("INSERT INTO ts.%s(ECInstanceId) VALUES(NULL)", testClassName);
        ECSqlStatement stmt;
        ASSERT_EQ(ECSqlStatus::Success, stmt.Prepare(m_ecdb, ecsql.c_str())) << ecsql.c_str();

        ECInstanceKey key;
        ASSERT_EQ(BE_SQLITE_DONE, stmt.Step(key)) << stmt.GetECSql();
        stmt.Finalize();

        ecsql.Sprintf("SELECT Struct, Struct.struct_array, Struct_Array, "
                      "I, Geom, P2D, P2D.X, P2D.Y, P3D, P3D.X, P3D.Y, P3D.Z, "
                      "Struct.pstruct, Struct.pstruct.i, Struct.pstruct.geom, Struct.pstruct.p2d, Struct.pstruct.p2d.X, Struct.pstruct.p2d.Y, "
                      "Struct.pstruct.p3d, Struct.pstruct.p3d.X, Struct.pstruct.p3d.Y, Struct.pstruct.p3d.Z, "
                      "Struct.l_array FROM ts.%s WHERE ECInstanceId=%s",
                      testClassName, key.GetInstanceId().ToString().c_str());

        ASSERT_EQ(ECSqlStatus::Success, stmt.Prepare(m_ecdb, ecsql.c_str())) << ecsql.c_str();
        ASSERT_EQ(BE_SQLITE_ROW, stmt.Step()) << stmt.GetECSql();
        for (int i = 0; i < stmt.GetColumnCount(); i++)
            {
            ASSERT_TRUE(stmt.IsValueNull(i)) << "no values bound to " << stmt.GetECSql();
            }

        const int expectedMembersCount = (int) m_ecdb.Schemas().GetClass("TestSchema", "MyStruct")->GetPropertyCount();
        IECSqlValue const& structVal = stmt.GetValue(0);
        int actualMembersCount = 0;
        for (IECSqlValue const& memberVal : structVal.GetStructIterable())
            {
            actualMembersCount++;
            ASSERT_TRUE(memberVal.IsNull());
            }
        ASSERT_EQ(expectedMembersCount, actualMembersCount);

        IECSqlValue const& structMemberStructArrayVal = stmt.GetValue(1);
        ASSERT_EQ(0, structMemberStructArrayVal.GetArrayLength());

        IECSqlValue const& structArrayVal = stmt.GetValue(2);
        ASSERT_EQ(0, structArrayVal.GetArrayLength());
        }

    //*** array with two null elements
    for (Utf8CP testClassName : testClassNames)
        {
        Utf8String ecsql;
        ecsql.Sprintf("INSERT INTO ts.%s(L_Array, Struct.l_array, Struct.struct_array, Struct_Array) "
                      "VALUES(?,?,?,?)", testClassName);
        ECSqlStatement stmt;
        ASSERT_EQ(ECSqlStatus::Success, stmt.Prepare(m_ecdb, ecsql.c_str())) << ecsql.c_str();

        for (int i = 1; i <= 4; i++)
            {
            IECSqlBinder& arrayBinder = stmt.GetBinder(i);
            ASSERT_EQ(ECSqlStatus::Success, arrayBinder.AddArrayElement().BindNull());
            ASSERT_EQ(ECSqlStatus::Success, arrayBinder.AddArrayElement().BindNull());
            }

        ECInstanceKey key;
        ASSERT_EQ(BE_SQLITE_DONE, stmt.Step(key)) << stmt.GetECSql();
        stmt.Finalize();

        ecsql.Sprintf("SELECT L_Array, Struct.l_array, Struct.struct_array, Struct_Array FROM ts.%s WHERE ECInstanceId=%s",
                      testClassName, key.GetInstanceId().ToString().c_str());

        ASSERT_EQ(ECSqlStatus::Success, stmt.Prepare(m_ecdb, ecsql.c_str())) << ecsql.c_str();
        ASSERT_EQ(BE_SQLITE_ROW, stmt.Step()) << stmt.GetECSql();
        for (int i = 0; i < stmt.GetColumnCount(); i++)
            {
            IECSqlValue const& val = stmt.GetValue(i);
            ASSERT_FALSE(val.IsNull()) << i << " " << stmt.GetECSql();
            ASSERT_EQ(2, val.GetArrayLength());
            for (IECSqlValue const& elementVal : val.GetArrayIterable())
                {
                ASSERT_TRUE(elementVal.IsNull()) << i << " " << stmt.GetECSql();

                if (val.GetColumnInfo().GetDataType().IsStructArray())
                    {
                    for (IECSqlValue const& memberVal : elementVal.GetStructIterable())
                        {
                        ASSERT_TRUE(memberVal.IsNull());
                        }
                    }
                }
            }
        }

    //*** nested struct array being null
    for (Utf8CP testClassName : testClassNames)
        {
        Utf8String ecsql;
        ecsql.Sprintf("INSERT INTO ts.%s(Struct_Array) VALUES(?)", testClassName);
        ECSqlStatement stmt;
        ASSERT_EQ(ECSqlStatus::Success, stmt.Prepare(m_ecdb, ecsql.c_str())) << ecsql.c_str();

        IECSqlBinder& elementBinder = stmt.GetBinder(1).AddArrayElement();
        ASSERT_EQ(ECSqlStatus::Success, elementBinder["struct_array"].BindNull());
        
        ECInstanceKey key;
        ASSERT_EQ(BE_SQLITE_DONE, stmt.Step(key)) << stmt.GetECSql();
        stmt.Finalize();

        ecsql.Sprintf("SELECT Struct_Array FROM ts.%s WHERE ECInstanceId=%s",
                      testClassName, key.GetInstanceId().ToString().c_str());

        ASSERT_EQ(ECSqlStatus::Success, stmt.Prepare(m_ecdb, ecsql.c_str())) << ecsql.c_str();
        ASSERT_EQ(BE_SQLITE_ROW, stmt.Step()) << stmt.GetECSql();

        ASSERT_FALSE(stmt.IsValueNull(0));
        IECSqlValue const& outerArrayVal = stmt.GetValue(0);
        ASSERT_EQ(1, outerArrayVal.GetArrayLength());
        IECSqlValue const& outerArrayElementVal = *outerArrayVal.GetArrayIterable().begin();
        ASSERT_TRUE(outerArrayElementVal.IsNull()) << stmt.GetECSql();
        int memberCount = 0;
        for (IECSqlValue const& memberVal : outerArrayElementVal.GetStructIterable())
            {
            memberCount++;
            ASSERT_TRUE(memberVal.IsNull());
            }
        ASSERT_EQ((int) outerArrayElementVal.GetColumnInfo().GetStructType()->GetPropertyCount(), memberCount) << "Test class: " << testClassName << " struct: " << outerArrayElementVal.GetColumnInfo().GetStructType()->GetName().c_str();
        }

    //*** nested struct being partially set
    for (Utf8CP testClassName : testClassNames)
        {
        Utf8String ecsql;
        ecsql.Sprintf("INSERT INTO ts.%s(Struct_Array) VALUES(?)", testClassName);
        ECSqlStatement stmt;
        ASSERT_EQ(ECSqlStatus::Success, stmt.Prepare(m_ecdb, ecsql.c_str())) << ecsql.c_str();

        IECSqlBinder& arrayElementBinder = stmt.GetBinder(1).AddArrayElement();
        //Set StructArray[0].struct_array[0].i=3
        IECSqlBinder& nestedArrayElementBinder = arrayElementBinder["struct_array"].AddArrayElement();
        ASSERT_EQ(ECSqlStatus::Success, nestedArrayElementBinder["i"].BindInt(3));

        ECInstanceKey key;
        ASSERT_EQ(BE_SQLITE_DONE, stmt.Step(key)) << stmt.GetECSql();
        stmt.Finalize();

        ecsql.Sprintf("SELECT Struct_Array FROM ts.%s WHERE ECInstanceId=%s",
                      testClassName, key.GetInstanceId().ToString().c_str());

        ASSERT_EQ(ECSqlStatus::Success, stmt.Prepare(m_ecdb, ecsql.c_str())) << ecsql.c_str();
        ASSERT_EQ(BE_SQLITE_ROW, stmt.Step()) << stmt.GetECSql();

        ASSERT_FALSE(stmt.IsValueNull(0));
        IECSqlValue const& arrayVal = stmt.GetValue(0);
        ASSERT_EQ(1, arrayVal.GetArrayLength());
        IECSqlValue const& structArrayElementVal = *arrayVal.GetArrayIterable().begin();
        ASSERT_FALSE(structArrayElementVal.IsNull()) << stmt.GetECSql();
        for (IECSqlValue const& memberVal : structArrayElementVal.GetStructIterable())
            {
            if (memberVal.GetColumnInfo().GetProperty()->GetName().Equals("struct_array"))
                {
                ASSERT_EQ(1, memberVal.GetArrayLength()) << "struct_array";
                int memberCount = 0;
                IECSqlValue const& nestedStructVal = *memberVal.GetArrayIterable().begin();
                for (IECSqlValue const& nestedMemberVal : nestedStructVal.GetStructIterable())
                    {
                    memberCount++;
                    if (nestedMemberVal.GetColumnInfo().GetProperty()->GetName().Equals("i"))
                        ASSERT_EQ(3, nestedMemberVal.GetInt());
                    else
                        ASSERT_TRUE(nestedMemberVal.IsNull());
                    }
                ASSERT_EQ((int) nestedStructVal.GetColumnInfo().GetStructType()->GetPropertyCount(), memberCount);
                }
            else
                ASSERT_TRUE(memberVal.IsNull());

            }
        }
    
    // points partially null
    for (Utf8CP testClassName : testClassNames)
        {
        Utf8String ecsql;
        ecsql.Sprintf("INSERT INTO ts.%s(P2D.X, P3D.Y, Struct.pstruct.p2d.X, Struct.pstruct.p3d.Y) VALUES(?,?,?,?)", testClassName);
        ECSqlStatement stmt;
        ASSERT_EQ(ECSqlStatus::Success, stmt.Prepare(m_ecdb, ecsql.c_str())) << ecsql.c_str();

        ASSERT_EQ(ECSqlStatus::Success, stmt.BindDouble(1, 3.14)) << ecsql.c_str();
        ASSERT_EQ(ECSqlStatus::Success, stmt.BindDouble(2, 3.14)) << ecsql.c_str();
        ASSERT_EQ(ECSqlStatus::Success, stmt.BindDouble(3, 3.14)) << ecsql.c_str();
        ASSERT_EQ(ECSqlStatus::Success, stmt.BindDouble(4, 3.14)) << ecsql.c_str();

        ECInstanceKey key;
        ASSERT_EQ(BE_SQLITE_DONE, stmt.Step(key)) << stmt.GetECSql();
        stmt.Finalize();

        ecsql.Sprintf("SELECT P2D, P2D.X, P2D.Y, P3D.X, P3D.Y, P3D.Z, Struct.pstruct.p2d.X, Struct.pstruct.p2d.Y, Struct.pstruct.p3d.X, Struct.pstruct.p3d.Y, Struct.pstruct.p3d.Z FROM ts.%s WHERE ECInstanceId=%s",
                      testClassName, key.GetInstanceId().ToString().c_str());

        std::set<Utf8String> notNullItems {"P2D", "P2D.X", "P3D.Y", "Struct.pstruct.p2d.X", "Struct.pstruct.p3d.Y"};
        ASSERT_EQ(ECSqlStatus::Success, stmt.Prepare(m_ecdb, ecsql.c_str())) << ecsql.c_str();
        ASSERT_EQ(BE_SQLITE_ROW, stmt.Step()) << stmt.GetECSql();
        for (int i = 0; i < stmt.GetColumnCount(); i++)
            {
            IECSqlValue const& val = stmt.GetValue(i);
            Utf8String propPath = val.GetColumnInfo().GetPropertyPath().ToString();
            const bool expectedToBeNull = notNullItems.find(propPath) == notNullItems.end();
            ASSERT_EQ(expectedToBeNull, val.IsNull()) << "Select clause item " << i << " in " << stmt.GetECSql();
            }
        }
    }

//---------------------------------------------------------------------------------------
// @bsimethod                                   Maha Nasir                         03/17
//+---------------+---------------+---------------+---------------+---------------+------
TEST_F(ECSqlStatementTestFixture, IsNullForIncompletePoints)
    {
    ASSERT_EQ(SUCCESS, SetupECDb("IsNullForIncompletePoints.ecdb", SchemaItem(
        "<?xml version='1.0' encoding='utf-8'?> "
        "<ECSchema schemaName='TestSchema' alias='ts' version='1.0' xmlns='http://www.bentley.com/schemas/Bentley.ECXML.3.1'> "
        "    <ECEntityClass typeName='Element' modifier='None'>"
        "        <ECProperty propertyName='Code' typeName='string'/>"
        "        <ECProperty propertyName='P2D' typeName='point2d'/>"
        "        <ECProperty propertyName='P3D' typeName='point3d'/>"
        "    </ECEntityClass>"
        "</ECSchema>")));

    ECSqlStatement stmt;
    ASSERT_EQ(ECSqlStatus::Success, stmt.Prepare(m_ecdb, "INSERT INTO ts.Element (P2D.X, Code) VALUES (21.5,'C1')"));
    ASSERT_EQ(BE_SQLITE_DONE, stmt.Step());
    stmt.Finalize();

    ASSERT_EQ(ECSqlStatus::Success, stmt.Prepare(m_ecdb, "SELECT P2D, P3D FROM ts.Element WHERE Code='C1'"));
    ASSERT_EQ(BE_SQLITE_ROW, stmt.Step());
    IECSqlValue const& point2D = stmt.GetValue(0);
    IECSqlValue const& point3D = stmt.GetValue(1);

    //IsNull only returns true if all coordinates cols are NULL.
    ASSERT_FALSE(point2D.IsNull());
    ASSERT_TRUE(point3D.IsNull());
    }

//---------------------------------------------------------------------------------------
// @bsitest                                     Krischan.Eberle            02/17
//+---------------+---------------+---------------+---------------+---------------+------
TEST_F(ECSqlStatementTestFixture, PrimitiveArrayUnsetMembers)
    {
    ASSERT_EQ(SUCCESS, SetupECDb("ecsqlprimarray_unsetmembers.ecdb", SchemaItem(
        R"xml(<?xml version="1.0" encoding="utf-8"?>
    <ECSchema schemaName="TestSchema" alias="ts" version="1.0" xmlns="http://www.bentley.com/schemas/Bentley.ECXML.3.1">
        <ECEntityClass typeName="MyClass">
            <ECArrayProperty propertyName="Long_Array" typeName="long"/>
            <ECArrayProperty propertyName="String_Array" typeName="string"/>
            <ECArrayProperty propertyName="Blob_Array" typeName="binary"/>
            <ECArrayProperty propertyName="P3d_Array" typeName="Point3d"/>
        </ECEntityClass>
    </ECSchema>
    )xml")));

    const uint64_t testValue = BeBriefcaseBasedId(BeBriefcaseId(444), INT64_C(1432342)).GetValue();
    std::vector<std::pair<PrimitiveType, ECValue>> testValues {{PrimitiveType::PRIMITIVETYPE_Long, ECValue(testValue)},
    {PrimitiveType::PRIMITIVETYPE_String, ECValue(R"text(Hello, "world")text")},
    {PrimitiveType::PRIMITIVETYPE_Binary, ECValue((Byte const*) &testValue,sizeof(testValue))},
    {PrimitiveType::PRIMITIVETYPE_Point3d, ECValue(DPoint3d::From(1.0, -1.5, 10.3))}};

    ECSqlStatement stmt;
    ASSERT_EQ(ECSqlStatus::Success, stmt.Prepare(m_ecdb, "INSERT INTO ts.MyClass(Long_Array,String_Array,Blob_Array,P3d_Array) VALUES(?,?,?,?)"));

    for (int i = 0; i < 4; i++)
        {
        IECSqlBinder& arrayBinder = stmt.GetBinder(i + 1);
        //first element: don't bind anything
        arrayBinder.AddArrayElement();

        {
        //call BindNull on element
        IECSqlBinder& elementBinder = arrayBinder.AddArrayElement();
        ASSERT_EQ(ECSqlStatus::Success, elementBinder.BindNull());
        }

        {
        //call BindNull on element
        IECSqlBinder& elementBinder = arrayBinder.AddArrayElement();
        std::pair<PrimitiveType, ECValue> const& testValue = testValues[(size_t) i];
        switch (testValue.first)
            {
                case PRIMITIVETYPE_Long:
                    ASSERT_EQ(ECSqlStatus::Success, elementBinder.BindInt64(testValue.second.GetLong()));
                    break;

                case PRIMITIVETYPE_String:
                    ASSERT_EQ(ECSqlStatus::Success, elementBinder.BindText(testValue.second.GetUtf8CP(), IECSqlBinder::MakeCopy::No));
                    break;

                case PRIMITIVETYPE_Binary:
                {
                size_t blobSize = 0;
                void const* blob = testValue.second.GetBinary(blobSize);
                ASSERT_EQ(ECSqlStatus::Success, elementBinder.BindBlob(blob, (int) blobSize, IECSqlBinder::MakeCopy::No));
                break;
                }

                case PRIMITIVETYPE_Point3d:
                    ASSERT_EQ(ECSqlStatus::Success, elementBinder.BindPoint3d(testValue.second.GetPoint3d()));
                    break;

                default:
                    FAIL() << "Test has to be adjusted to new primitive type";
            }
        }
        }


    ECInstanceKey key;
    ASSERT_EQ(BE_SQLITE_DONE, stmt.Step(key));
    stmt.Finalize();

    Statement validateStmt;
    ASSERT_EQ(BE_SQLITE_OK, validateStmt.Prepare(m_ecdb, "SELECT Long_Array,String_Array,Blob_Array,P3d_Array FROM ts_MyClass WHERE Id=?"));
    ASSERT_EQ(BE_SQLITE_OK, validateStmt.BindId(1, key.GetInstanceId()));
    ASSERT_EQ(BE_SQLITE_ROW, validateStmt.Step());


    for (int i = 0; i < 4; i++)
        {
        Utf8String actualJson(validateStmt.GetValueText(i));
        
        rapidjson::Document expectedJson(rapidjson::kArrayType);
        expectedJson.PushBack(rapidjson::Value(rapidjson::kNullType).Move(), expectedJson.GetAllocator());
        expectedJson.PushBack(rapidjson::Value(rapidjson::kNullType).Move(), expectedJson.GetAllocator());

        std::pair<PrimitiveType, ECValue> const& testValue = testValues[(size_t) i];
        switch (testValue.first)
            {
                case PRIMITIVETYPE_Long:
                    expectedJson.PushBack(rapidjson::Value(testValue.second.GetLong()).Move(), expectedJson.GetAllocator());
                    break;

                case PRIMITIVETYPE_String:
                {
                rapidjson::GenericStringRef<Utf8Char> stringValue(testValue.second.GetUtf8CP(), (rapidjson::SizeType) strlen(testValue.second.GetUtf8CP()));
                expectedJson.PushBack(rapidjson::Value(stringValue).Move(), expectedJson.GetAllocator());
                break;
                }

                case PRIMITIVETYPE_Binary:
                {
                size_t blobSize = 0;
                Byte const* blob = testValue.second.GetBinary(blobSize);

                rapidjson::Value val;
                ASSERT_EQ(SUCCESS, ECJsonUtilities::BinaryToJson(val, blob, blobSize, expectedJson.GetAllocator()));
                expectedJson.PushBack(val.Move(), expectedJson.GetAllocator());
                break;
                }

                case PRIMITIVETYPE_Point3d:
                {
                rapidjson::Value val;
                ASSERT_EQ(SUCCESS, ECJsonUtilities::Point3dToJson(val, testValue.second.GetPoint3d(), expectedJson.GetAllocator()));
                expectedJson.PushBack(val.Move(), expectedJson.GetAllocator());
                break;
                }
                default:
                    FAIL() << "Test has to be adjusted to new primitive type";

            }

        rapidjson::StringBuffer expectedJsonStr;
        rapidjson::Writer<rapidjson::StringBuffer> writer(expectedJsonStr);
        expectedJson.Accept(writer);
        ASSERT_STRCASEEQ(expectedJsonStr.GetString(), actualJson.c_str());
        }
    }

//---------------------------------------------------------------------------------------
// @bsitest                                     Krischan.Eberle            02/17
//+---------------+---------------+---------------+---------------+---------------+------
TEST_F(ECSqlStatementTestFixture, StructArrayUnsetMembers)
    {
    ASSERT_EQ(SUCCESS, SetupECDb("ecsqlstructarray_unsetmembers.ecdb", SchemaItem(
        R"xml(<?xml version="1.0" encoding="utf-8"?>
        <ECSchema schemaName="TestSchema" alias="ts" version="1.0" xmlns="http://www.bentley.com/schemas/Bentley.ECXML.3.1">
          <ECEntityClass typeName="MyClass">
                <ECStructArrayProperty propertyName="Locations" typeName="LocationStruct"/>
          </ECEntityClass>
          <ECStructClass typeName="LocationStruct">
                <ECProperty propertyName="Street" typeName="string"/>
                <ECStructProperty propertyName="City" typeName="CityStruct"/>
          </ECStructClass>
         <ECStructClass typeName="CityStruct">
               <ECProperty propertyName="Name" typeName="string"/>
               <ECProperty propertyName="State" typeName="string"/>
               <ECProperty propertyName="Country" typeName="string"/>
               <ECProperty propertyName="Zip" typeName="int"/>
         </ECStructClass>
        </ECSchema>
        )xml")));

    ECSqlStatement stmt;
    ASSERT_EQ(ECSqlStatus::Success, stmt.Prepare(m_ecdb, "INSERT INTO ts.MyClass(Locations) VALUES(?)"));
    IECSqlBinder& structArrayBinder = stmt.GetBinder(1);
    //first element: don't bind anything
    structArrayBinder.AddArrayElement();

    {
    //call BindNull on element
    IECSqlBinder& elementBinder = structArrayBinder.AddArrayElement();
    ASSERT_EQ(ECSqlStatus::Success, elementBinder.BindNull());
    }

    {
    //bind to prim member in element
    IECSqlBinder& elementBinder = structArrayBinder.AddArrayElement();
    ASSERT_EQ(ECSqlStatus::Success, elementBinder["Street"].BindText("mainstreet", IECSqlBinder::MakeCopy::No));
    }

    {
    //bind null to prim member in element
    IECSqlBinder& elementBinder = structArrayBinder.AddArrayElement();
    ASSERT_EQ(ECSqlStatus::Success, elementBinder["Street"].BindNull());
    }

    {
    //call BindNull on struct member in element
    IECSqlBinder& elementBinder = structArrayBinder.AddArrayElement();
    ASSERT_EQ(ECSqlStatus::Success, elementBinder["City"].BindNull());
    }

    {
    //call BindNull on prim and struct member in element
    IECSqlBinder& elementBinder = structArrayBinder.AddArrayElement();
    ASSERT_EQ(ECSqlStatus::Success, elementBinder["Street"].BindNull());
    ASSERT_EQ(ECSqlStatus::Success, elementBinder["City"].BindNull());
    }

    {
    //bind to prim member in struct member in element
    IECSqlBinder& elementBinder = structArrayBinder.AddArrayElement();
    ASSERT_EQ(ECSqlStatus::Success, elementBinder["City"]["Zip"].BindInt(34000));
    }

    ECInstanceKey key;
    ASSERT_EQ(BE_SQLITE_DONE, stmt.Step(key));
    stmt.Finalize();

    Statement validateStmt;
    ASSERT_EQ(BE_SQLITE_OK, validateStmt.Prepare(m_ecdb, "SELECT Locations FROM ts_MyClass WHERE Id=?"));
    ASSERT_EQ(BE_SQLITE_OK, validateStmt.BindId(1, key.GetInstanceId()));
    ASSERT_EQ(BE_SQLITE_ROW, validateStmt.Step());
    Utf8String actualJson(validateStmt.GetValueText(0));
    actualJson.ReplaceAll(" ", "");
    ASSERT_STRCASEEQ(R"json([null,null,{"Street":"mainstreet"},{"Street":null},{"City":null},{"Street":null,"City":null},{"City":{"Zip":34000}}])json", actualJson.c_str());
    }

//---------------------------------------------------------------------------------------
// @bsimethod                                      Krischan.Eberle                 09/16
//+---------------+---------------+---------------+---------------+---------------+------
TEST_F(ECSqlStatementTestFixture, DateTimeCast)
    {
    ASSERT_EQ(SUCCESS, SetupECDb("datetimecast.ecdb", SchemaItem::CreateForFile("ECSqlTest.01.00.00.ecschema.xml")));

    DateTime expectedDateOnly(2017, 2, 22);
    DateTime expectedDtUtc(DateTime::Kind::Utc, 2017, 2, 22, 10, 4, 2);

    ECInstanceKey key;
    ECSqlStatement stmt;
    ASSERT_EQ(ECSqlStatus::Success, stmt.Prepare(m_ecdb, "INSERT INTO ecsql.P(DateOnly,DtUtc,S) VALUES(?,?,?)"));
    ASSERT_EQ(ECSqlStatus::Success, stmt.BindDateTime(1, expectedDateOnly)) << stmt.GetECSql();
    ASSERT_EQ(ECSqlStatus::Success, stmt.BindDateTime(2, expectedDtUtc)) << stmt.GetECSql();
    double jd = -1.0;
    ASSERT_EQ(SUCCESS, expectedDateOnly.ToJulianDay(jd));
    ASSERT_EQ(ECSqlStatus::Success, stmt.BindDouble(3, jd)) << stmt.GetECSql();
    ASSERT_EQ(BE_SQLITE_DONE, stmt.Step(key)) << stmt.GetECSql();
    stmt.Finalize();

    //casts strip away the date time info as it is not part of the actual value. Same when inserting a DateTime object into a non-DateTime property.
    //when retrieving those values, DateTime::Info is expected to be DateTime::Kind::Unspecified
    ASSERT_EQ(ECSqlStatus::Success, stmt.Prepare(m_ecdb, "SELECT DateOnly,DtUtc,CAST(DateOnly AS TEXT), CAST(DtUtc AS TEXT), CAST(DateOnly AS REAL), CAST(DtUtc AS REAL), CAST(DateOnly AS Date), CAST(DtUtc AS TimeStamp), S FROM ecsql.P WHERE ECInstanceId=?"));
    ASSERT_EQ(ECSqlStatus::Success, stmt.BindId(1, key.GetInstanceId())) << stmt.GetECSql();
    ASSERT_EQ(BE_SQLITE_ROW, stmt.Step()) << stmt.GetECSql();

    ASSERT_EQ(9, stmt.GetColumnCount()) << stmt.GetECSql();

    EXPECT_TRUE(expectedDateOnly.Equals(stmt.GetValueDateTime(0))) << "Select clause item 0: Expected: " << expectedDateOnly.ToString().c_str() << " Actual: " << stmt.GetValueDateTime(0).ToString().c_str();
    EXPECT_TRUE(expectedDtUtc.Equals(stmt.GetValueDateTime(1))) << "Select clause item 1: Expected: " << expectedDtUtc.ToString().c_str() << " Actual: " << stmt.GetValueDateTime(1).ToString().c_str();

    for (int i = 2; i < stmt.GetColumnCount(); i++)
        {
        DateTime actual = stmt.GetValueDateTime(i);
        
        //Original DateTime::Info is always lost with cast or if not persisted in DateTime property
        EXPECT_EQ(DateTime::Component::DateAndTime, actual.GetInfo().GetComponent()) << "Select clause item " << i << ": Expected: " << expectedDateOnly.ToString().c_str() << " Actual: " << actual.ToString().c_str();
        EXPECT_EQ(DateTime::Kind::Unspecified, actual.GetInfo().GetKind()) << "Select clause item " << i << ": Expected: " << expectedDateOnly.ToString().c_str() << " Actual: " << actual.ToString().c_str();

        if (i % 2 == 0)
            EXPECT_TRUE(actual.Equals(DateTime(DateTime::Kind::Unspecified, expectedDateOnly.GetYear(), expectedDateOnly.GetMonth(), expectedDateOnly.GetDay(), 0, 0))) << "Select clause item " << i << " Actual: " << actual.ToString().c_str();
        else
            EXPECT_TRUE(actual.Equals(DateTime(DateTime::Kind::Unspecified, expectedDtUtc.GetYear(), expectedDtUtc.GetMonth(), expectedDtUtc.GetDay(), expectedDtUtc.GetHour(), expectedDtUtc.GetMinute(), expectedDtUtc.GetSecond()))) << "Select clause item " << i << " Actual: " << actual.ToString().c_str();
        }
    }

//---------------------------------------------------------------------------------------
// @bsimethod                                      Krischan.Eberle                 09/16
//+---------------+---------------+---------------+---------------+---------------+------
TEST_F(ECSqlStatementTestFixture, NullLiteralForPoints)
    {
    const int rowCountPerClass = 3;
    ASSERT_EQ(SUCCESS, SetupECDb("nullliterals.ecdb", SchemaItem::CreateForFile("ECSqlTest.01.00.00.ecschema.xml")));
    ASSERT_EQ(SUCCESS, PopulateECDb( rowCountPerClass));

    {
    ECSqlStatement stmt;
    ASSERT_EQ(ECSqlStatus::Success, stmt.Prepare(m_ecdb, "SELECT CAST(NULL AS Point3D) FROM ecsql.PASpatial LIMIT 1"));
    ASSERT_EQ(BE_SQLITE_ROW, stmt.Step()) << stmt.GetECSql();
    ASSERT_EQ(PRIMITIVETYPE_Point3d, stmt.GetColumnInfo(0).GetDataType().GetPrimitiveType());
    ASSERT_TRUE(stmt.IsValueNull(0));
    }

    bmap<Utf8CP, bool> ecsqls;
    ecsqls["SELECT CAST(NULL AS Point3D) FROM ecsql.PASpatial "
        "UNION ALL "
        "SELECT P3D FROM ecsql.P"] = true;

    ecsqls["SELECT CAST(NULL AS Double) FROM ecsql.PASpatial "
        "UNION ALL "
        "SELECT P3D FROM ecsql.P"] = false;

    ecsqls["SELECT CAST(NULL AS Point2D) FROM ecsql.PASpatial "
        "UNION ALL "
        "SELECT P3D FROM ecsql.P"] = false;

    ecsqls["SELECT P3D FROM ecsql.P "
        "UNION ALL "
        "SELECT NULL FROM ecsql.PASpatial"] = true;

    ecsqls["SELECT NULL FROM ecsql.PASpatial "
        "UNION ALL "
        "SELECT P3D FROM ecsql.P"] = false;

    ecsqls["SELECT P3D FROM ecsql.P "
        "UNION ALL "
        "SELECT CAST(NULL AS Point3D) FROM ecsql.PASpatial"] = true;

    ecsqls["SELECT P3D FROM ecsql.P "
        "UNION ALL "
        "SELECT CAST(NULL AS Double) FROM ecsql.PASpatial"] = false;

    ecsqls["SELECT P3D FROM ecsql.P "
        "UNION ALL "
        "SELECT CAST(NULL AS Point2D) FROM ecsql.PASpatial"] = false;

    for (bpair<Utf8CP, bool> const& kvPair : ecsqls)
        {
        Utf8CP ecsql = kvPair.first;
        const bool expectedToSucceed = kvPair.second;

        if (!expectedToSucceed)
            {
            ECSqlStatement stmt;
            ASSERT_EQ(ECSqlStatus::InvalidECSql, stmt.Prepare(m_ecdb, ecsql)) << ecsql;
            continue;
            }

        ECSqlStatement stmt;
        ASSERT_EQ(ECSqlStatus::Success, stmt.Prepare(m_ecdb, ecsql)) << ecsql;

        int actualRowCount = 0;
        while (BE_SQLITE_ROW == stmt.Step())
            {
            ASSERT_EQ(PRIMITIVETYPE_Point3d, stmt.GetColumnInfo(0).GetDataType().GetPrimitiveType()) << ecsql;
            actualRowCount++;
            }
        ASSERT_EQ(rowCountPerClass * 2, actualRowCount) << ecsql;
        }
    }

//---------------------------------------------------------------------------------------
// @bsimethod                                      Krischan.Eberle                 09/16
//+---------------+---------------+---------------+---------------+---------------+------
TEST_F(ECSqlStatementTestFixture, NullLiteralForStructs)
    {
    const int rowCountPerClass = 3;
    ASSERT_EQ(SUCCESS, SetupECDb("nullliterals.ecdb", SchemaItem::CreateForFile("ECSqlTest.01.00.00.ecschema.xml")));
    ASSERT_EQ(SUCCESS, PopulateECDb( rowCountPerClass));

    ECClassCP structType = m_ecdb.Schemas().GetClass("ECSqlTest", "PStruct");
    ASSERT_TRUE(structType != nullptr);

    auto assertColumn = [] (ECClassCR expected, IECSqlValue const& colVal, bool checkIsNull)
        {
        ASSERT_TRUE(colVal.GetColumnInfo().GetDataType().IsStruct() && &colVal.GetColumnInfo().GetProperty()->GetAsStructProperty()->GetType() == &expected);
        
        if (checkIsNull)
            ASSERT_TRUE(colVal.IsNull());

        for (IECSqlValue const& memberVal : colVal.GetStructIterable())
            {
            if (checkIsNull)
                ASSERT_TRUE(memberVal.IsNull());
            }
        };

    {
    ECSqlStatement stmt;
    ASSERT_EQ(ECSqlStatus::Success, stmt.Prepare(m_ecdb, "SELECT CAST(NULL AS ecsql.PStruct) FROM ecsql.PSA LIMIT 1"));
    ASSERT_EQ(BE_SQLITE_ROW, stmt.Step()) << stmt.GetECSql();
    assertColumn(*structType, stmt.GetValue(0), true);
    }

    bmap<Utf8CP, bool> ecsqls;
    ecsqls["SELECT CAST(NULL AS ecsql.PStruct) FROM ecsql.P "
        "UNION ALL "
        "SELECT PStructProp FROM ecsql.PSA"] = true;

    ecsqls["SELECT CAST(NULL AS ecsql.[PStruct]) FROM ecsql.P "
        "UNION ALL "
        "SELECT PStructProp FROM ecsql.PSA"] = true;

    ecsqls["SELECT CAST(NULL AS Double) FROM ecsql.PASpatial "
        "UNION ALL "
        "SELECT PStructProp FROM ecsql.PSA"] = false;

    ecsqls["SELECT NULL FROM ecsql.P "
        "UNION ALL "
        "SELECT PStructProp FROM ecsql.PSA"] = false;

    ecsqls["SELECT PStructProp FROM ecsql.PSA "
        "UNION ALL "
        "SELECT NULL FROM ecsql.P"] = true;

    for (bpair<Utf8CP, bool> const& kvPair : ecsqls)
        {
        Utf8CP ecsql = kvPair.first;
        const bool expectedToSucceed = kvPair.second;

        if (!expectedToSucceed)
            {
            ECSqlStatement stmt;
            ASSERT_EQ(ECSqlStatus::InvalidECSql, stmt.Prepare(m_ecdb, ecsql)) << ecsql;
            continue;
            }

        ECSqlStatement stmt;
        ASSERT_EQ(ECSqlStatus::Success, stmt.Prepare(m_ecdb, ecsql)) << ecsql;

        int actualRowCount = 0;
        while (BE_SQLITE_ROW == stmt.Step())
            {
            assertColumn(*structType, stmt.GetValue(0), false);
            actualRowCount++;
            }

        ASSERT_EQ(rowCountPerClass * 2, actualRowCount) << ecsql;
        }
    }

//---------------------------------------------------------------------------------------
// @bsimethod                                      Krischan.Eberle                 09/16
//+---------------+---------------+---------------+---------------+---------------+------
TEST_F(ECSqlStatementTestFixture, NullLiteralForPrimArrays)
    {
    const int rowCountPerClass = 3;
    ASSERT_EQ(SUCCESS, SetupECDb("nullliterals.ecdb", SchemaItem::CreateForFile("ECSqlTest.01.00.00.ecschema.xml")));
    ASSERT_EQ(SUCCESS, PopulateECDb( rowCountPerClass));


    auto assertColumn = [] (PrimitiveType expected, IECSqlValue const& colVal, bool checkIsNull)
        {
        ASSERT_TRUE(colVal.GetColumnInfo().GetDataType().IsPrimitiveArray());
        ASSERT_EQ(expected, colVal.GetColumnInfo().GetDataType().GetPrimitiveType());
        if (checkIsNull)
            {
            ASSERT_TRUE(colVal.IsNull());
            ASSERT_EQ(0, colVal.GetArrayLength());
            }
        };

    {
    ECSqlStatement stmt;
    ASSERT_EQ(ECSqlStatus::Success, stmt.Prepare(m_ecdb, "SELECT CAST(NULL AS TIMESTAMP[]) FROM ecsql.PSA LIMIT 1"));
    ASSERT_EQ(BE_SQLITE_ROW, stmt.Step()) << stmt.GetECSql();
    assertColumn(PRIMITIVETYPE_DateTime, stmt.GetValue(0), true);
    }

    bmap<Utf8CP, bool> ecsqls;
    ecsqls["SELECT CAST(NULL AS TIMESTAMP[]) FROM ecsql.P "
        "UNION ALL "
        "SELECT Dt_Array FROM ecsql.PSA"] = true;

    ecsqls["SELECT CAST(NULL AS Double) FROM ecsql.P "
        "UNION ALL "
        "SELECT Dt_Array FROM ecsql.PSA"] = false;

    ecsqls["SELECT CAST(NULL AS TimeStamp) FROM ecsql.P "
        "UNION ALL "
        "SELECT Dt_Array FROM ecsql.PSA"] = false;

    ecsqls["SELECT NULL FROM ecsql.P "
        "UNION ALL "
        "SELECT Dt_Array FROM ecsql.PSA"] = false;

    ecsqls["SELECT Dt_Array FROM ecsql.PSA "
        "UNION ALL "
        "SELECT NULL FROM ecsql.P"] = true;

    for (bpair<Utf8CP, bool> const& kvPair : ecsqls)
        {
        Utf8CP ecsql = kvPair.first;
        const bool expectedToSucceed = kvPair.second;

        if (!expectedToSucceed)
            {
            ECSqlStatement stmt;
            ASSERT_EQ(ECSqlStatus::InvalidECSql, stmt.Prepare(m_ecdb, ecsql)) << ecsql;
            continue;
            }

        ECSqlStatement stmt;
        ASSERT_EQ(ECSqlStatus::Success, stmt.Prepare(m_ecdb, ecsql)) << ecsql;

        int actualRowCount = 0;
        while (BE_SQLITE_ROW == stmt.Step())
            {
            assertColumn(PRIMITIVETYPE_DateTime, stmt.GetValue(0), false);
            actualRowCount++;
            }

        ASSERT_EQ(rowCountPerClass * 2, actualRowCount) << ecsql;
        }
    }

//---------------------------------------------------------------------------------------
// @bsimethod                                      Krischan.Eberle                 09/16
//+---------------+---------------+---------------+---------------+---------------+------
TEST_F(ECSqlStatementTestFixture, NullLiteralForStructArrays)
    {
    const int rowCountPerClass = 3;
    ASSERT_EQ(SUCCESS, SetupECDb("nullliterals.ecdb", SchemaItem::CreateForFile("ECSqlTest.01.00.00.ecschema.xml")));
    ASSERT_EQ(SUCCESS, PopulateECDb( rowCountPerClass));

    ECClassCP structType = m_ecdb.Schemas().GetClass("ECSqlTest", "PStruct");
    ASSERT_TRUE(structType != nullptr);

    auto assertColumn = [] (ECClassCR expected, IECSqlValue const& colVal, bool checkIsNull)
        {
        ASSERT_TRUE(colVal.GetColumnInfo().GetDataType().IsStructArray());
        ASSERT_TRUE(&colVal.GetColumnInfo().GetProperty()->GetAsStructArrayProperty()->GetStructElementType() == &expected);
        if (checkIsNull)
            {
            ASSERT_TRUE(colVal.IsNull());
            ASSERT_EQ(0, colVal.GetArrayLength());
            }
        };

    {
    ECSqlStatement stmt;
    ASSERT_EQ(ECSqlStatus::Success, stmt.Prepare(m_ecdb, "SELECT CAST(NULL AS ecsql.PStruct[]) FROM ecsql.PSA LIMIT 1"));
    ASSERT_EQ(BE_SQLITE_ROW, stmt.Step()) << stmt.GetECSql();
    assertColumn(*structType, stmt.GetValue(0), true);
    }

    bmap<Utf8CP, bool> ecsqls;
    ecsqls["SELECT CAST(NULL AS ecsql.PStruct[]) FROM ecsql.P "
        "UNION ALL "
        "SELECT PStruct_Array FROM ecsql.PSA"] = true;

    ecsqls["SELECT CAST(NULL AS [ecsql].[PStruct][]) FROM ecsql.P "
        "UNION ALL "
        "SELECT PStruct_Array FROM ecsql.PSA"] = true;

    ecsqls["SELECT CAST(NULL AS ecsql.PStruct) FROM ecsql.P "
        "UNION ALL "
        "SELECT PStruct_Array FROM ecsql.PSA"] = false;

    ecsqls["SELECT NULL FROM ecsql.P "
        "UNION ALL "
        "SELECT PStruct_Array FROM ecsql.PSA"] = false;

    ecsqls["SELECT PStruct_Array FROM ecsql.PSA "
        "UNION ALL "
        "SELECT NULL FROM ecsql.P"] = true;

    for (bpair<Utf8CP, bool> const& kvPair : ecsqls)
        {
        Utf8CP ecsql = kvPair.first;
        const bool expectedToSucceed = kvPair.second;

        if (!expectedToSucceed)
            {
            ECSqlStatement stmt;
            ASSERT_EQ(ECSqlStatus::InvalidECSql, stmt.Prepare(m_ecdb, ecsql)) << ecsql;
            continue;
            }

        ECSqlStatement stmt;
        ASSERT_EQ(ECSqlStatus::Success, stmt.Prepare(m_ecdb, ecsql)) << ecsql;

        int actualRowCount = 0;
        while (BE_SQLITE_ROW == stmt.Step())
            {
            assertColumn(*structType, stmt.GetValue(0), false);
            actualRowCount++;
            }

        ASSERT_EQ(rowCountPerClass * 2, actualRowCount) << ecsql;
        }
    }

/*---------------------------------------------------------------------------------**//**
* @bsimethod                             Maha Nasir                         03/17
+---------------+---------------+---------------+---------------+---------------+------*/
TEST_F(ECSqlStatementTestFixture, Coalesce)
    {
    ASSERT_EQ(SUCCESS, SetupECDb("ECSqlStatementTests.ecdb", SchemaItem::CreateForFile("ECSqlTest.01.00.00.ecschema.xml")));

    ECSqlStatement stmt;
    ASSERT_EQ(ECSqlStatus::Success, stmt.Prepare(m_ecdb, "INSERT INTO ecsql.P(I,S) VALUES(22, null)"));
    ASSERT_EQ(BE_SQLITE_DONE, stmt.Step());
    stmt.Finalize();
    ASSERT_EQ(ECSqlStatus::Success, stmt.Prepare(m_ecdb, "INSERT INTO ecsql.P(I,S) VALUES(null, 'Foo')"));
    ASSERT_EQ(BE_SQLITE_DONE, stmt.Step());
    stmt.Finalize();
    ASSERT_EQ(ECSqlStatus::Success, stmt.Prepare(m_ecdb, "SELECT I,COALESCE(I,S) FROM ecsql.P"));
    while (stmt.Step() == BE_SQLITE_ROW)
        {
        if (stmt.IsValueNull(0))
            ASSERT_STREQ("Foo", stmt.GetValueText(1));
        else
            ASSERT_EQ(22, stmt.GetValueInt(1));
        }
    }

/*---------------------------------------------------------------------------------**//**
* @bsimethod                             Muhammad Hassan                         06/15
+---------------+---------------+---------------+---------------+---------------+------*/
TEST_F(ECSqlStatementTestFixture, NestedSelectStatementsTests)
    {
    ASSERT_EQ(SUCCESS, SetupECDb("ECSqlStatementTests.ecdb", SchemaItem::CreateForFile("ECSqlStatementTests.01.00.00.ecschema.xml")));
    NestedStructArrayTestSchemaHelper::PopulateECSqlStatementTestsDb(m_ecdb);

    ECSqlStatement stmt;
    ASSERT_EQ(ECSqlStatus::Success, stmt.Prepare(m_ecdb, "SELECT ProductName, UnitPrice FROM ECST.Product WHERE UnitPrice > (SELECT AVG(UnitPrice) From ECST.Product) AND UnitPrice < 500"));
    ASSERT_EQ(stmt.Step(), BE_SQLITE_ROW);

    ECSqlStatement selectStmt;
    ASSERT_EQ(ECSqlStatus::Success, selectStmt.Prepare(m_ecdb, "SELECT ProductName From ECST.Product WHERE UnitPrice = ?"));
    ASSERT_EQ(ECSqlStatus::Success, selectStmt.BindDouble(1, stmt.GetValueDouble(1))) << "Binding Double value failed";
    ASSERT_TRUE(selectStmt.Step() == BE_SQLITE_ROW);
    ASSERT_STREQ(stmt.GetValueText(0), selectStmt.GetValueText(0));
    stmt.Finalize();

    //Using GetClassId in Nested Select statement
    ECClassId supplierClassId = m_ecdb.Schemas().GetClassId("ECST", "Supplier", SchemaLookupMode::ByAlias);
    ECClassId customerClassId = m_ecdb.Schemas().GetClassId("ECST", "Customer", SchemaLookupMode::ByAlias);
    ECClassId firstClassId = std::min<ECClassId>(supplierClassId, customerClassId);
    ECClassId secondClassId = std::max<ECClassId>(supplierClassId, customerClassId);
    ASSERT_EQ(ECSqlStatus::Success, stmt.Prepare(m_ecdb, "SELECT ECClassId, COUNT(*) FROM (SELECT ECClassId FROM ECST.Supplier UNION ALL SELECT ECClassId FROM ECST.Customer) GROUP BY ECClassId ORDER BY ECClassId"));
    ASSERT_TRUE(stmt.Step() == BE_SQLITE_ROW);
    ASSERT_EQ(firstClassId, stmt.GetValueId<ECClassId>(0));
    ASSERT_EQ(4, stmt.GetValueInt(1));
    ASSERT_TRUE(stmt.Step() == BE_SQLITE_ROW);
    ASSERT_EQ(secondClassId, stmt.GetValueId<ECClassId>(0));
    ASSERT_EQ(3, stmt.GetValueInt(1));
    ASSERT_TRUE(stmt.Step() == BE_SQLITE_DONE);
    }

/*---------------------------------------------------------------------------------**//**
* @bsimethod                             Muhammad Hassan                         06/15
+---------------+---------------+---------------+---------------+---------------+------*/
TEST_F(ECSqlStatementTestFixture, PredicateFunctionsInNestedSelectStatement)
    {
    ASSERT_EQ(SUCCESS, SetupECDb("ECSqlStatementTests.ecdb", SchemaItem::CreateForFile("ECSqlStatementTests.01.00.00.ecschema.xml")));
    NestedStructArrayTestSchemaHelper::PopulateECSqlStatementTestsDb(m_ecdb);

    ECSqlStatement stmt;
    //Using Predicate function in nexted select statement
    ASSERT_EQ(ECSqlStatus::Success, stmt.Prepare(m_ecdb, "SELECT AVG(UnitPrice) FROM ECST.Product WHERE UnitPrice IN (SELECT UnitPrice FROM ECST.Product WHERE UnitPrice < (SELECT AVG(UnitPrice) FROM ECST.Product WHERE ProductAvailable))"));
    ASSERT_TRUE(stmt.Step() == BE_SQLITE_ROW);
    ASSERT_EQ(223, (int) stmt.GetValueDouble(0));
    ASSERT_TRUE(stmt.Step() == BE_SQLITE_DONE);
    stmt.Finalize();

    //Using NOT operator with predicate function in Nested Select statement
    ASSERT_EQ(ECSqlStatus::Success, stmt.Prepare(m_ecdb, "SELECT AVG(UnitPrice) FROM ECST.Product WHERE UnitPrice IN (SELECT UnitPrice FROM ECST.Product WHERE UnitPrice > (SELECT AVG(UnitPrice) FROM ECST.Product WHERE NOT ProductAvailable))"));
    ASSERT_TRUE(stmt.Step() == BE_SQLITE_ROW);
    ASSERT_EQ(619, (int) stmt.GetValueDouble(0));
    ASSERT_TRUE(stmt.Step() == BE_SQLITE_DONE);
    }

//-------------------------------------------------------------------------------------
// @bsimethod                             Krischan.Eberle                        12/16
//+---------------+---------------+---------------+---------------+---------------+------
TEST_F(ECSqlStatementTestFixture, ParametersInNestedSelectStatement)
    {
    ASSERT_EQ(SUCCESS, SetupECDb("parametersinnestedselect.ecdb", SchemaItem::CreateForFile("ECSqlTest.01.00.00.ecschema.xml")));

    ASSERT_EQ(BE_SQLITE_DONE, GetHelper().ExecuteECSql("INSERT INTO ecsql.PSA(L,I) VALUES(33,123)"));
    ASSERT_EQ(BE_SQLITE_DONE, GetHelper().ExecuteECSql("INSERT INTO ecsql.PSA(L,I) VALUES(123456789,123)"));
    ASSERT_EQ(BE_SQLITE_DONE, GetHelper().ExecuteECSql("INSERT INTO ecsql.PSA(L,I) VALUES(123456789,124)"));
    ASSERT_EQ(BE_SQLITE_DONE, GetHelper().ExecuteECSql("INSERT INTO ecsql.PSA(L,I) VALUES(4444,123)"));
    ASSERT_EQ(BE_SQLITE_DONE, GetHelper().ExecuteECSql("INSERT INTO ecsql.P(I) VALUES(123)"));
    ASSERT_EQ(BE_SQLITE_DONE, GetHelper().ExecuteECSql("INSERT INTO ecsql.P(I) VALUES(124)"));
    ASSERT_EQ(BE_SQLITE_DONE, GetHelper().ExecuteECSql("INSERT INTO ecsql.P(I) VALUES(123)"));


    {
    ECSqlStatement stmt;
    ASSERT_EQ(ECSqlStatus::Success, stmt.Prepare(m_ecdb, "SELECT count(*) FROM ecsql.PSA WHERE L=123456789 AND I IN (SELECT I FROM ecsql.P WHERE I=123)"));
    ASSERT_EQ(BE_SQLITE_ROW, stmt.Step()) << stmt.GetECSql();
    ASSERT_EQ(1, stmt.GetValueInt(0)) << stmt.GetECSql();
    ASSERT_EQ(BE_SQLITE_DONE, stmt.Step()) << stmt.GetECSql();
    }

    {
    ECSqlStatement stmt;
    ASSERT_EQ(ECSqlStatus::Success, stmt.Prepare(m_ecdb, "SELECT count(*) FROM ecsql.PSA WHERE L=? AND I IN (SELECT I FROM ecsql.P WHERE I=?)"));
    ASSERT_EQ(ECSqlStatus::Success, stmt.BindInt64(1, 123456789)) << stmt.GetECSql();
    ASSERT_EQ(ECSqlStatus::Success, stmt.BindInt(2, 123)) << stmt.GetECSql();

    ASSERT_EQ(BE_SQLITE_ROW, stmt.Step()) << stmt.GetECSql();
    ASSERT_EQ(1, stmt.GetValueInt(0)) << stmt.GetECSql();
    ASSERT_EQ(BE_SQLITE_DONE, stmt.Step()) << stmt.GetECSql();
    }

    //Case of Paul Daymond who reported this issue

    ECInstanceKey psaKey1, psaKey2, pKey;
    ASSERT_EQ(BE_SQLITE_DONE, GetHelper().ExecuteInsertECSql(psaKey1, "INSERT INTO ecsql.PSA(L,S) VALUES(314,'Test PSA 1')"));
    Utf8String ecsql;
    ecsql.Sprintf("INSERT INTO ecsql.P(MyPSA.Id,S) VALUES(%s,'Test P')", psaKey1.GetInstanceId().ToString().c_str());
    ASSERT_EQ(BE_SQLITE_DONE, GetHelper().ExecuteInsertECSql(pKey, ecsql.c_str()));

    ecsql.Sprintf("INSERT INTO ecsql.PSA(L,I,S) VALUES(314,%s,'Test PSA 2')", pKey.GetInstanceId().ToString().c_str());
    ASSERT_EQ(BE_SQLITE_DONE, GetHelper().ExecuteInsertECSql(psaKey2, ecsql.c_str()));
    m_ecdb.SaveChanges();

    {
    Utf8String ecsqlWithoutParams;
    ecsqlWithoutParams.Sprintf("SELECT ECInstanceId FROM ecsql.PSA WHERE L=314 AND I IN (SELECT ECInstanceId FROM ecsql.P WHERE MyPSA.Id=%s)", psaKey1.GetInstanceId().ToString().c_str());

    ECSqlStatement stmt;
    ASSERT_EQ(ECSqlStatus::Success, stmt.Prepare(m_ecdb, ecsqlWithoutParams.c_str())) << ecsqlWithoutParams.c_str();

    ASSERT_EQ(BE_SQLITE_ROW, stmt.Step()) << stmt.GetECSql();
    ASSERT_EQ(psaKey2.GetInstanceId(), stmt.GetValueId<ECInstanceId>(0)) << stmt.GetECSql();
    ASSERT_EQ(BE_SQLITE_DONE, stmt.Step()) << stmt.GetECSql();
    }

    {
    ECSqlStatement stmt;
    ASSERT_EQ(ECSqlStatus::Success, stmt.Prepare(m_ecdb, "SELECT ECInstanceId FROM ecsql.PSA WHERE L=? AND I IN (SELECT ECInstanceId FROM ecsql.P WHERE MyPSA.Id=?)"));
    ASSERT_EQ(ECSqlStatus::Success, stmt.BindInt64(1, 314)) << stmt.GetECSql();
    ASSERT_EQ(ECSqlStatus::Success, stmt.BindId(2, psaKey1.GetInstanceId())) << stmt.GetECSql();

    ASSERT_EQ(BE_SQLITE_ROW, stmt.Step()) << stmt.GetECSql();
    ASSERT_EQ(psaKey2.GetInstanceId(), stmt.GetValueId<ECInstanceId>(0)) << stmt.GetECSql();
    ASSERT_EQ(BE_SQLITE_DONE, stmt.Step()) << stmt.GetECSql();
    }

    {
    ECSqlStatement stmt;
    ASSERT_EQ(ECSqlStatus::Success, stmt.Prepare(m_ecdb, "SELECT PSA.ECInstanceId FROM ecsql.PSA, ecsql.P WHERE PSA.L=? AND PSA.I=P.ECInstanceId AND P.MyPSA.Id=?"));
    ASSERT_EQ(ECSqlStatus::Success, stmt.BindInt64(1, 314)) << stmt.GetECSql();
    ASSERT_EQ(ECSqlStatus::Success, stmt.BindId(2, psaKey1.GetInstanceId())) << stmt.GetECSql();

    ASSERT_EQ(BE_SQLITE_ROW, stmt.Step()) << stmt.GetECSql();
    ASSERT_EQ(psaKey2.GetInstanceId(), stmt.GetValueId<ECInstanceId>(0)) << stmt.GetECSql();
    ASSERT_EQ(BE_SQLITE_DONE, stmt.Step()) << stmt.GetECSql();
    }
    
    }

/*---------------------------------------------------------------------------------**//**
* @bsimethod                             Muhammad Hassan                         06/15
+---------------+---------------+---------------+---------------+---------------+------*/
TEST_F(ECSqlStatementTestFixture, GroupByClauseTests)
    {
    ASSERT_EQ(SUCCESS, SetupECDb("ECSqlStatementTests.ecdb", SchemaItem::CreateForFile("ECSqlStatementTests.01.00.00.ecschema.xml")));
    NestedStructArrayTestSchemaHelper::PopulateECSqlStatementTestsDb(m_ecdb);

    Utf8CP expectedProductsNames;
    Utf8String actualProductsNames;
    double expectedSumOfAvgPrices;
    double actualSumOfAvgPrices;
    ECSqlStatement stmt;
    //use of simple GROUP BY clause to find AVG(Price) from the Product table
    ASSERT_EQ(ECSqlStatus::Success, stmt.Prepare(m_ecdb, "SELECT ProductName, AVG(UnitPrice) FROM ECST.Product GROUP BY ProductName ORDER BY ProductName"));
    expectedProductsNames = "Binder-Desk-Pen-Pen Set-Pencil-";
    expectedSumOfAvgPrices = 1895.67;
    actualSumOfAvgPrices = 0;
    while (stmt.Step() != BE_SQLITE_DONE)
        {
        actualProductsNames.append(stmt.GetValueText(0));
        actualProductsNames.append("-");
        actualSumOfAvgPrices += stmt.GetValueDouble(1);
        }
    ASSERT_STREQ(expectedProductsNames, actualProductsNames.c_str());
    ASSERT_EQ((int) expectedSumOfAvgPrices, (int) actualSumOfAvgPrices);
    stmt.Finalize();

    //using HAVING clause with GROUP BY clause
    ASSERT_EQ(ECSqlStatus::Success, stmt.Prepare(m_ecdb, "SELECT ProductName, AVG(UnitPrice) FROM ECST.Product GROUP BY ProductName Having AVG(UnitPrice)>300.00 ORDER BY ProductName"));
    expectedProductsNames = "Binder-Pen-Pen Set-";
    actualProductsNames = "";
    expectedSumOfAvgPrices = 1556.62;
    actualSumOfAvgPrices = 0;
    while (stmt.Step() != BE_SQLITE_DONE)
        {
        actualProductsNames.append(stmt.GetValueText(0));
        actualProductsNames.append("-");
        actualSumOfAvgPrices += stmt.GetValueDouble(1);
        }
    ASSERT_STREQ(expectedProductsNames, actualProductsNames.c_str());
    ASSERT_EQ((int) expectedSumOfAvgPrices, (int) actualSumOfAvgPrices);
    stmt.Finalize();

    //combined Use of GROUP BY, HAVING and WHERE Clause
    ASSERT_EQ(ECSqlStatus::Success, stmt.Prepare(m_ecdb, "SELECT ProductName, AVG(UnitPrice) FROM ECST.Product WHERE UnitPrice<500 GROUP BY ProductName Having AVG(UnitPrice)>200.00 ORDER BY ProductName"));
    expectedProductsNames = "Binder-Pen Set-";
    actualProductsNames = "";
    expectedSumOfAvgPrices = 666.84;
    actualSumOfAvgPrices = 0;
    while (stmt.Step() != BE_SQLITE_DONE)
        {
        actualProductsNames.append(stmt.GetValueText(0));
        actualProductsNames.append("-");
        actualSumOfAvgPrices += stmt.GetValueDouble(1);
        }
    ASSERT_EQ(expectedProductsNames, actualProductsNames);
    ASSERT_EQ((int) expectedSumOfAvgPrices, (int) actualSumOfAvgPrices);
    stmt.Finalize();

    //GROUP BY Clause with more then one parameters
    ASSERT_EQ(ECSqlStatus::Success, stmt.Prepare(m_ecdb, "SELECT ProductName, AVG(UnitPrice), COUNT(ProductName) FROM ECST.Product GROUP BY ProductName, UnitPrice HAVING COUNT(ProductName)>1"));
    ASSERT_EQ(stmt.Step(), BE_SQLITE_ROW);
    ASSERT_EQ("Pen", (Utf8String) stmt.GetValueText(0));
    ASSERT_EQ(539, (int) stmt.GetValueDouble(1));
    ASSERT_EQ(3, stmt.GetValueInt(2));
    ASSERT_FALSE(stmt.Step() != BE_SQLITE_DONE);
    stmt.Finalize();
    }

//---------------------------------------------------------------------------------
// @bsimethod                             Krischan.Eberle               07/17
//+---------------+---------------+---------------+---------------+---------------+------
TEST_F(ECSqlStatementTestFixture, GroupByPoint)
    {
    ASSERT_EQ(SUCCESS, SetupECDb("ECSqlStatementTests.ecdb", SchemaItem(R"xml(<ECSchema schemaName="TestSchema" alias="ts" version="1.0" xmlns="http://www.bentley.com/schemas/Bentley.ECXML.3.1">
                      <ECEntityClass typeName="Foo" >
                        <ECProperty propertyName="Name" typeName="string" />
                        <ECProperty propertyName="Origin" typeName="Point3d" />
                      </ECEntityClass>
                 </ECSchema>)xml")));

    ECSqlStatement insertStmt;
    ASSERT_EQ(ECSqlStatus::Success, insertStmt.Prepare(m_ecdb, "INSERT INTO ts.Foo(Name,Origin) VALUES(?,?)"));

    DPoint3d pt1 = DPoint3d::From(1.0,2.0,3.0);
    DPoint3d pt2 = DPoint3d::From(-1.0, -2.0, 3.0);

    bmap<DPoint3d const*, int> ptCount;

    {
    ASSERT_EQ(ECSqlStatus::Success, insertStmt.BindText(1, "Item 1", IECSqlBinder::MakeCopy::No));
    ASSERT_EQ(ECSqlStatus::Success, insertStmt.BindPoint3d(2, pt1));
    ptCount[&pt1] = 1;
    ASSERT_EQ(BE_SQLITE_DONE, insertStmt.Step());
    insertStmt.Reset();
    insertStmt.ClearBindings();

    ASSERT_EQ(ECSqlStatus::Success, insertStmt.BindText(1, "Item 2", IECSqlBinder::MakeCopy::No));
    ASSERT_EQ(ECSqlStatus::Success, insertStmt.BindPoint3d(2, pt1));
    ptCount[&pt1]++;
    ASSERT_EQ(BE_SQLITE_DONE, insertStmt.Step());
    insertStmt.Reset();
    insertStmt.ClearBindings();

    ASSERT_EQ(ECSqlStatus::Success, insertStmt.BindText(1, "Item 3", IECSqlBinder::MakeCopy::No));
    ASSERT_EQ(ECSqlStatus::Success, insertStmt.BindPoint3d(2, pt1));
    ptCount[&pt1]++;
    ASSERT_EQ(BE_SQLITE_DONE, insertStmt.Step());
    insertStmt.Reset();
    insertStmt.ClearBindings();

    ASSERT_EQ(ECSqlStatus::Success, insertStmt.BindText(1, "Item 4", IECSqlBinder::MakeCopy::No));
    ASSERT_EQ(ECSqlStatus::Success, insertStmt.BindPoint3d(2, pt2));
    ptCount[&pt2] = 1;
    ASSERT_EQ(BE_SQLITE_DONE, insertStmt.Step());
    insertStmt.Reset();
    insertStmt.ClearBindings();

    ASSERT_EQ(ECSqlStatus::Success, insertStmt.BindText(1, "Item 5", IECSqlBinder::MakeCopy::No));
    ASSERT_EQ(BE_SQLITE_DONE, insertStmt.Step());
    }

    ECSqlStatement statement;
    ASSERT_EQ(ECSqlStatus::Success, statement.Prepare(m_ecdb, "SELECT Origin, count(*) FROM ts.Foo GROUP BY Origin"));
    int rowCount = 0;
    while (BE_SQLITE_ROW == statement.Step())
        {
        rowCount++;
        if (statement.IsValueNull(0))
            ASSERT_EQ(1, statement.GetValueInt(1)) << statement.GetECSql();
        else
            {
            DPoint3d actualPt = statement.GetValuePoint3d(0);
            if (pt1.AlmostEqual(actualPt))
                ASSERT_EQ(ptCount[&pt1], statement.GetValueInt(1)) << statement.GetECSql();
            else if (pt2.AlmostEqual(actualPt))
                ASSERT_EQ(ptCount[&pt2], statement.GetValueInt(1)) << statement.GetECSql();
            else
                FAIL();
            }
        }
    ASSERT_EQ(3, rowCount) << statement.GetECSql();
    }

//---------------------------------------------------------------------------------
// @bsimethod                             Krischan.Eberle               07/17
//+---------------+---------------+---------------+---------------+---------------+------
TEST_F(ECSqlStatementTestFixture, GroupByGeometry)
    {
    ASSERT_EQ(SUCCESS, SetupECDb("ECSqlStatementTests.ecdb", SchemaItem(R"xml(<ECSchema schemaName="TestSchema" alias="ts" version="1.0" xmlns="http://www.bentley.com/schemas/Bentley.ECXML.3.1">
                      <ECEntityClass typeName="Foo" >
                        <ECProperty propertyName="Name" typeName="string" />
                        <ECProperty propertyName="Geometry" typeName="Bentley.Geometry.Common.IGeometry" />
                      </ECEntityClass>
                 </ECSchema>)xml")));

    ECSqlStatement insertStmt;
    ASSERT_EQ(ECSqlStatus::Success, insertStmt.Prepare(m_ecdb, "INSERT INTO ts.Foo(Name,Geometry) VALUES(?,?)"));

    IGeometryPtr geometry1 = IGeometry::Create(ICurvePrimitive::CreateLine(DSegment3d::From(0.0, 0.0, 0.0, 1.0, 1.0, 1.0)));
    IGeometryPtr geometry2 = IGeometry::Create(ICurvePrimitive::CreateLine(DSegment3d::From(1.0, 0.0, 0.0, 1.0, 1.0, 1.0)));

    bmap<IGeometry*, int> geometryCount;
    {
    ASSERT_EQ(ECSqlStatus::Success, insertStmt.BindText(1, "Item 1", IECSqlBinder::MakeCopy::No));
    ASSERT_EQ(ECSqlStatus::Success, insertStmt.BindGeometry(2, *geometry1));
    geometryCount[geometry1.get()] = 1;
    ASSERT_EQ(BE_SQLITE_DONE, insertStmt.Step());
    insertStmt.Reset();
    insertStmt.ClearBindings();

    ASSERT_EQ(ECSqlStatus::Success, insertStmt.BindText(1, "Item 2", IECSqlBinder::MakeCopy::No));
    ASSERT_EQ(ECSqlStatus::Success, insertStmt.BindGeometry(2, *geometry1));
    geometryCount[geometry1.get()]++;
    ASSERT_EQ(BE_SQLITE_DONE, insertStmt.Step());
    insertStmt.Reset();
    insertStmt.ClearBindings();

    ASSERT_EQ(ECSqlStatus::Success, insertStmt.BindText(1, "Item 3", IECSqlBinder::MakeCopy::No));
    ASSERT_EQ(ECSqlStatus::Success, insertStmt.BindGeometry(2, *geometry1));
    geometryCount[geometry1.get()]++;
    ASSERT_EQ(BE_SQLITE_DONE, insertStmt.Step());
    insertStmt.Reset();
    insertStmt.ClearBindings();

    ASSERT_EQ(ECSqlStatus::Success, insertStmt.BindText(1, "Item 4", IECSqlBinder::MakeCopy::No));
    ASSERT_EQ(ECSqlStatus::Success, insertStmt.BindGeometry(2, *geometry2));
    geometryCount[geometry2.get()] = 1;
    ASSERT_EQ(BE_SQLITE_DONE, insertStmt.Step());

    insertStmt.Reset();
    insertStmt.ClearBindings();
    ASSERT_EQ(ECSqlStatus::Success, insertStmt.BindText(1, "Item 5", IECSqlBinder::MakeCopy::No));
    ASSERT_EQ(BE_SQLITE_DONE, insertStmt.Step());
    }

    ECSqlStatement statement;
    ASSERT_EQ(ECSqlStatus::Success, statement.Prepare(m_ecdb, "SELECT Geometry, count(*) FROM ts.Foo GROUP BY Geometry"));
    int rowCount = 0;
    while (BE_SQLITE_ROW == statement.Step())
        {
        rowCount++;
        if (statement.IsValueNull(0))
            ASSERT_EQ(1, statement.GetValueInt(1)) << statement.GetECSql();
        else
            {
            IGeometryPtr actualGeom = statement.GetValueGeometry(0);
            if (geometry1->IsSameStructureAndGeometry(*actualGeom))
                ASSERT_EQ(geometryCount[geometry1.get()], statement.GetValueInt(1)) << statement.GetECSql();
            else if (geometry2->IsSameStructureAndGeometry(*actualGeom))
                ASSERT_EQ(geometryCount[geometry2.get()], statement.GetValueInt(1)) << statement.GetECSql();
            else
                FAIL();
            }
        }
    ASSERT_EQ(3, rowCount) << statement.GetECSql();
    }

//---------------------------------------------------------------------------------
// @bsimethod                             Krischan.Eberle               07/17
//+---------------+---------------+---------------+---------------+---------------+------
TEST_F(ECSqlStatementTestFixture, GroupByStruct)
    {
    ASSERT_EQ(SUCCESS, SetupECDb("ECSqlStatementTests.ecdb", SchemaItem(R"xml(<ECSchema schemaName="TestSchema" alias="ts" version="1.0" xmlns="http://www.bentley.com/schemas/Bentley.ECXML.3.1">
                     <ECStructClass typeName="Person" >
                        <ECProperty propertyName="Name" typeName="string" />
                        <ECProperty propertyName="Age" typeName="int" />
                    </ECStructClass>
                      <ECEntityClass typeName="Foo" >
                        <ECProperty propertyName="Code" typeName="int" />
                        <ECStructProperty propertyName="Person" typeName="Person" />
                      </ECEntityClass>
                 </ECSchema>)xml")));

    ECSqlStatement insertStmt;
    ASSERT_EQ(ECSqlStatus::Success, insertStmt.Prepare(m_ecdb, "INSERT INTO ts.Foo(Code,Person.Name,Person.Age) VALUES(?,?,?)"));

    std::pair<Utf8CP, int> person1 = std::make_pair("John", 45);
    std::pair<Utf8CP, int> person2 = std::make_pair("Mary", 35);

    bmap<std::pair<Utf8CP, int>*, int> personCount;
    {
    ASSERT_EQ(ECSqlStatus::Success, insertStmt.BindInt(1, 1));
    ASSERT_EQ(ECSqlStatus::Success, insertStmt.BindText(2, person1.first, IECSqlBinder::MakeCopy::No));
    ASSERT_EQ(ECSqlStatus::Success, insertStmt.BindInt(3, person1.second));
    personCount[&person1] = 1;
    ASSERT_EQ(BE_SQLITE_DONE, insertStmt.Step());
    insertStmt.Reset();
    insertStmt.ClearBindings();

    ASSERT_EQ(ECSqlStatus::Success, insertStmt.BindInt(1, 2));
    ASSERT_EQ(ECSqlStatus::Success, insertStmt.BindText(2, person1.first, IECSqlBinder::MakeCopy::No));
    ASSERT_EQ(ECSqlStatus::Success, insertStmt.BindInt(3, person1.second));
    personCount[&person1]++;
    ASSERT_EQ(BE_SQLITE_DONE, insertStmt.Step());
    insertStmt.Reset();
    insertStmt.ClearBindings();

    ASSERT_EQ(ECSqlStatus::Success, insertStmt.BindInt(1, 3));
    ASSERT_EQ(ECSqlStatus::Success, insertStmt.BindText(2, person1.first, IECSqlBinder::MakeCopy::No));
    ASSERT_EQ(ECSqlStatus::Success, insertStmt.BindInt(3, person1.second));
    personCount[&person1]++;
    ASSERT_EQ(BE_SQLITE_DONE, insertStmt.Step());
    insertStmt.Reset();
    insertStmt.ClearBindings();

    ASSERT_EQ(ECSqlStatus::Success, insertStmt.BindInt(1, 4));
    ASSERT_EQ(ECSqlStatus::Success, insertStmt.BindText(2, person2.first, IECSqlBinder::MakeCopy::No));
    ASSERT_EQ(ECSqlStatus::Success, insertStmt.BindInt(3, person2.second));
    personCount[&person2] = 1;
    ASSERT_EQ(BE_SQLITE_DONE, insertStmt.Step());

    insertStmt.Reset();
    insertStmt.ClearBindings();
    ASSERT_EQ(ECSqlStatus::Success, insertStmt.BindInt(1, 5));
    ASSERT_EQ(BE_SQLITE_DONE, insertStmt.Step());
    }

    ECSqlStatement statement;
    ASSERT_EQ(ECSqlStatus::Success, statement.Prepare(m_ecdb, "SELECT Person, count(*) FROM ts.Foo GROUP BY Person"));
    int rowCount = 0;
    while (BE_SQLITE_ROW == statement.Step())
        {
        rowCount++;
        if (statement.IsValueNull(0))
            ASSERT_EQ(1, statement.GetValueInt(1)) << statement.GetECSql();
        else
            {
            IECSqlValue const& actualPerson = statement.GetValue(0);
            if (strcmp(person1.first, actualPerson["Name"].GetText()) == 0)
                ASSERT_EQ(personCount[&person1], statement.GetValueInt(1)) << statement.GetECSql();
            else if (strcmp(person2.first, actualPerson["Name"].GetText()) == 0)
                ASSERT_EQ(personCount[&person2], statement.GetValueInt(1)) << statement.GetECSql();
            else
                FAIL();
            }
        }
    ASSERT_EQ(3, rowCount) << statement.GetECSql();
    }

//---------------------------------------------------------------------------------
// @bsimethod                             Krischan.Eberle               07/17
//+---------------+---------------+---------------+---------------+---------------+------
TEST_F(ECSqlStatementTestFixture, GroupByArray)
    {
    ASSERT_EQ(SUCCESS, SetupECDb("ECSqlStatementTests.ecdb", SchemaItem(R"xml(<ECSchema schemaName="TestSchema" alias="ts" version="1.0" xmlns="http://www.bentley.com/schemas/Bentley.ECXML.3.1">
                     <ECStructClass typeName="Person" >
                        <ECProperty propertyName="Name" typeName="string" />
                        <ECProperty propertyName="Age" typeName="int" />
                    </ECStructClass>
                      <ECEntityClass typeName="Foo" >
                        <ECStructArrayProperty propertyName="Persons" typeName="Person" />
                        <ECArrayProperty propertyName="Deadlines" typeName="dateTime" />
                        <ECArrayProperty propertyName="Vertexes" typeName="Point3d" />
                        <ECArrayProperty propertyName="Geometries" typeName="Bentley.Geometry.Common.IGeometry" />
                      </ECEntityClass>
                 </ECSchema>)xml")));

    const int nonNullRowCount = 3;
    ECSqlStatement insertStmt;
    ASSERT_EQ(ECSqlStatus::Success, insertStmt.Prepare(m_ecdb, "INSERT INTO ts.Foo(Persons,Deadlines,Vertexes,Geometries) VALUES(?,?,?,?)"));
    for (int i = 0; i < nonNullRowCount; i++)
        {
                {
                IECSqlBinder& binder = insertStmt.GetBinder(1);
                IECSqlBinder& element1Binder = binder.AddArrayElement();
                ASSERT_EQ(ECSqlStatus::Success, element1Binder["Name"].BindText("John", IECSqlBinder::MakeCopy::Yes));
                ASSERT_EQ(ECSqlStatus::Success, element1Binder["Age"].BindInt(40));
                IECSqlBinder& element2Binder = binder.AddArrayElement();
                ASSERT_EQ(ECSqlStatus::Success, element2Binder["Name"].BindText("Mary", IECSqlBinder::MakeCopy::Yes));
                ASSERT_EQ(ECSqlStatus::Success, element2Binder["Age"].BindInt(35));
                }

                {
                IECSqlBinder& binder = insertStmt.GetBinder(2);
                ASSERT_EQ(ECSqlStatus::Success, binder.AddArrayElement().BindDateTime(DateTime(2017, 07, 27)));
                ASSERT_EQ(ECSqlStatus::Success, binder.AddArrayElement().BindDateTime(DateTime(1971, 04, 30)));
                }

                {
                IECSqlBinder& binder = insertStmt.GetBinder(3);
                ASSERT_EQ(ECSqlStatus::Success, binder.AddArrayElement().BindPoint3d(DPoint3d::From(1.0, 2.0, 3.0)));
                ASSERT_EQ(ECSqlStatus::Success, binder.AddArrayElement().BindPoint3d(DPoint3d::From(-1.0, -2.0, -3.0)));
                }

                {
                IGeometryPtr line = IGeometry::Create(ICurvePrimitive::CreateLine(DSegment3d::From(0.0, 0.0, 0.0, 1.0, 1.0, 1.0)));
                IECSqlBinder& binder = insertStmt.GetBinder(4);
                ASSERT_EQ(ECSqlStatus::Success, binder.AddArrayElement().BindGeometry(*line));
                ASSERT_EQ(ECSqlStatus::Success, binder.AddArrayElement().BindGeometry(*line));
                ASSERT_EQ(ECSqlStatus::Success, binder.AddArrayElement().BindGeometry(*line));
                }

        ASSERT_EQ(BE_SQLITE_DONE, insertStmt.Step());
        insertStmt.Reset();
        insertStmt.ClearBindings();
        }

    //insert an empty row
    ASSERT_EQ(BE_SQLITE_DONE, insertStmt.Step());
    insertStmt.Finalize();

    {
    ECSqlStatement statement;
    ASSERT_EQ(ECSqlStatus::Success, statement.Prepare(m_ecdb, "SELECT Persons, count(*) FROM ts.Foo GROUP BY Persons"));
    int rowCount = 0;
    while (BE_SQLITE_ROW == statement.Step())
        {
        rowCount++;
        if (statement.IsValueNull(0))
            ASSERT_EQ(1, statement.GetValueInt(1)) << statement.GetECSql();
        else
            ASSERT_EQ(nonNullRowCount, statement.GetValueInt(1)) << statement.GetECSql();
        }
    ASSERT_EQ(2, rowCount) << statement.GetECSql();
    }
    {
    ECSqlStatement statement;
    ASSERT_EQ(ECSqlStatus::Success, statement.Prepare(m_ecdb, "SELECT Deadlines, count(*) FROM ts.Foo GROUP BY Deadlines"));
    int rowCount = 0;
    while (BE_SQLITE_ROW == statement.Step())
        {
        rowCount++;
        if (statement.IsValueNull(0))
            ASSERT_EQ(1, statement.GetValueInt(1)) << statement.GetECSql();
        else
            ASSERT_EQ(nonNullRowCount, statement.GetValueInt(1)) << statement.GetECSql();
        }
    ASSERT_EQ(2, rowCount) << statement.GetECSql();
    }
    {
    ECSqlStatement statement;
    ASSERT_EQ(ECSqlStatus::Success, statement.Prepare(m_ecdb, "SELECT Vertexes, count(*) FROM ts.Foo GROUP BY Vertexes"));
    int rowCount = 0;
    while (BE_SQLITE_ROW == statement.Step())
        {
        rowCount++;
        if (statement.IsValueNull(0))
            ASSERT_EQ(1, statement.GetValueInt(1)) << statement.GetECSql();
        else
            ASSERT_EQ(nonNullRowCount, statement.GetValueInt(1)) << statement.GetECSql();
        }
    ASSERT_EQ(2, rowCount) << statement.GetECSql();
    }
    {
    ECSqlStatement statement;
    ASSERT_EQ(ECSqlStatus::Success, statement.Prepare(m_ecdb, "SELECT Geometries, count(*) FROM ts.Foo GROUP BY Geometries"));
    int rowCount = 0;
    while (BE_SQLITE_ROW == statement.Step())
        {
        rowCount++;
        if (statement.IsValueNull(0))
            ASSERT_EQ(1, statement.GetValueInt(1)) << statement.GetECSql();
        else
            ASSERT_EQ(nonNullRowCount, statement.GetValueInt(1)) << statement.GetECSql();
        }
    ASSERT_EQ(2, rowCount) << statement.GetECSql();
    }
    }

/*---------------------------------------------------------------------------------**//**
* @bsimethod                             Muhammad Hassan                         11/15
+---------------+---------------+---------------+---------------+---------------+------*/
TEST_F(ECSqlStatementTestFixture, VerifyLiteralExpressionAsConstants)
    {
    ASSERT_EQ(SUCCESS, SetupECDb("ECSqlStatementTests.ecdb", SchemaItem::CreateForFile("ECSqlStatementTests.01.00.00.ecschema.xml")));

    ECSqlStatement statement;
    ASSERT_EQ(ECSqlStatus::Success, statement.Prepare(m_ecdb, "INSERT INTO ECST.Product (UnitPrice, ProductAvailable, ProductName) VALUES(100*5, true, 'Chair')"));
    ASSERT_EQ(DbResult::BE_SQLITE_DONE, statement.Step());
    statement.Finalize();

    ASSERT_EQ(ECSqlStatus::Success, statement.Prepare(m_ecdb, "INSERT INTO ECST.Product (UnitPrice, ProductAvailable, ProductName) VALUES(100+1+ECClassId, true, 'Chair')"));
    ASSERT_EQ(DbResult::BE_SQLITE_DONE, statement.Step());
    statement.Finalize();

    ASSERT_EQ(ECSqlStatus::Success, statement.Prepare(m_ecdb, "INSERT INTO ECST.Product (UnitPrice, ProductAvailable, ProductName) VALUES(1000/5, false, 'Table')"));
    ASSERT_EQ(DbResult::BE_SQLITE_DONE, statement.Step());
    statement.Finalize();

    ASSERT_EQ(ECSqlStatus::Success, statement.Prepare(m_ecdb, "INSERT INTO ECST.Product (UnitPrice, ProductAvailable, ProductName) VALUES(100+2+ECClassId, false, 'Table')"));
    ASSERT_EQ(DbResult::BE_SQLITE_DONE, statement.Step());
    statement.Finalize();

    ASSERT_EQ(ECSqlStatus::Success, statement.Prepare(m_ecdb, "INSERT INTO ECST.Product (UnitPrice, ProductAvailable, ProductName) VALUES(1000+100*5, true, 'LCD')"));
    ASSERT_EQ(DbResult::BE_SQLITE_DONE, statement.Step());
    statement.Finalize();

    ASSERT_EQ(ECSqlStatus::Success, statement.Prepare(m_ecdb, "SELECT ProductName FROM ECST.Product WHERE UnitPrice=100+2+ECClassId"));
    ASSERT_EQ(DbResult::BE_SQLITE_ROW, statement.Step());
    ASSERT_STREQ("Table", statement.GetValueText(0));
    statement.Finalize();

    ASSERT_EQ(ECSqlStatus::Success, statement.Prepare(m_ecdb, "SELECT AVG(UnitPrice) FROM ECST.Product WHERE UnitPrice>ECClassId AND ProductName='Chair'"));
    ASSERT_EQ(DbResult::BE_SQLITE_ROW, statement.Step());
    statement.Finalize();

    ASSERT_EQ(ECSqlStatus::Success, statement.Prepare(m_ecdb, "SELECT ProductAvailable FROM ECST.Product WHERE UnitPrice>100+2+ECClassId AND ProductName='LCD'"));
    ASSERT_EQ(DbResult::BE_SQLITE_ROW, statement.Step());
    ASSERT_TRUE(statement.GetValueBoolean(0));
    statement.Finalize();

    ASSERT_EQ(ECSqlStatus::Success, statement.Prepare(m_ecdb, "SELECT ProductAvailable FROM ECST.Product WHERE UnitPrice>100+2+ECClassId AND ProductName='LCD'"));
    ASSERT_EQ(DbResult::BE_SQLITE_ROW, statement.Step());
    ASSERT_TRUE(statement.GetValueBoolean(0));
    statement.Finalize();

    ASSERT_EQ(ECSqlStatus::Success, statement.Prepare(m_ecdb, "SELECT ProductAvailable FROM ECST.Product WHERE UnitPrice=100+3+ECClassId OR ProductName='LCD'"));
    ASSERT_EQ(DbResult::BE_SQLITE_ROW, statement.Step());
    ASSERT_TRUE(statement.GetValueBoolean(0));
    statement.Finalize();
    }

/*---------------------------------------------------------------------------------**//**
* @bsimethod                             Muhammad Hassan                         01/16
+---------------+---------------+---------------+---------------+---------------+------*/
TEST_F(ECSqlStatementTestFixture, WrapWhereClauseInParams)
    {
    ASSERT_EQ(SUCCESS, SetupECDb("ECSqlStatementTests.ecdb", SchemaItem::CreateForFile("ECSqlStatementTests.01.00.00.ecschema.xml")));
    NestedStructArrayTestSchemaHelper::PopulateECSqlStatementTestsDb(m_ecdb);

    ECSqlStatement statement;
    ASSERT_EQ(ECSqlStatus::Success, statement.Prepare(m_ecdb, "SELECT Phone FROM ECST.Customer WHERE Country='USA' OR Company='ABC'"));
    Utf8String nativeSql = statement.GetNativeSql();
    ASSERT_TRUE(nativeSql.find("WHERE ([Customer].[Country]='USA' OR [Customer].[Company]='ABC')") != nativeSql.npos);
    statement.Finalize();

    ASSERT_EQ(ECSqlStatus::Success, statement.Prepare(m_ecdb, "SELECT Phone FROM ECST.Customer WHERE Country='USA' AND Company='ABC'"));
    nativeSql = statement.GetNativeSql();
    ASSERT_TRUE(nativeSql.find("WHERE [Customer].[Country]='USA' AND [Customer].[Company]='ABC'") != nativeSql.npos);
    statement.Finalize();

    ASSERT_EQ(ECSqlStatus::Success, statement.Prepare(m_ecdb, "SELECT Phone FROM ECST.Customer WHERE Country='USA' OR Country='DUBAI' AND ContactTitle='AM'"));
    nativeSql = statement.GetNativeSql();
    ASSERT_TRUE(nativeSql.find("WHERE ([Customer].[Country]='USA' OR [Customer].[Country]='DUBAI' AND [Customer].[ContactTitle]='AM')") != nativeSql.npos);
    }

//---------------------------------------------------------------------------------------
// @bsimethod                                  Affan.Khan                      07/17
//+---------------+---------------+---------------+---------------+---------------+------
TEST_F(ECSqlStatementTestFixture, HexLiteral)
    {
    ASSERT_EQ(SUCCESS, SetupECDb("HexLiteral.ecdb", SchemaItem(
        R"xml(<ECSchema schemaName="TestSchema" alias="ts" version="1.0" xmlns="http://www.bentley.com/schemas/Bentley.ECXML.3.1">
                <ECEntityClass typeName="Sample" modifier="None">
                    <ECProperty propertyName="StringProp" typeName="string" />
                </ECEntityClass>
              </ECSchema>)xml")));

    ECInstanceKey actualKey;
    ECInstanceId expectedECInstanceId(UINT64_C(0x7FFFFFFFFFFFFFFF));
    ASSERT_EQ(BE_SQLITE_DONE, GetHelper().ExecuteInsertECSql(actualKey, "INSERT INTO ts.Sample(ECInstanceId, StringProp) VALUES (0x7FFFFFFFFFFFFFFF, '0x7FFFFFFFFFFFFFFF')"));
    ASSERT_EQ(expectedECInstanceId, actualKey.GetInstanceId());

    ECSqlStatement stmt;
    ASSERT_EQ(ECSqlStatus::Success, stmt.Prepare(m_ecdb, "SELECT StringProp FROM ts.Sample WHERE ECInstanceId = 0x7FFFFFFFFFFFFFFF"));
    ASSERT_EQ(BE_SQLITE_ROW, stmt.Step());
    ASSERT_STREQ("0x7FFFFFFFFFFFFFFF", stmt.GetValueText(0));

    expectedECInstanceId = ECInstanceId(UINT64_C(0x7ABCDEF) + 39421 - 0x43);
    ASSERT_EQ(BE_SQLITE_DONE, GetHelper().ExecuteInsertECSql(actualKey, "INSERT INTO ts.Sample(ECInstanceId, StringProp) VALUES (0x7ABCDEF + 39421 - 0x43, '0x7ABCDEF + 39421 - 0x43')"));
    ASSERT_EQ(expectedECInstanceId, actualKey.GetInstanceId());
    }

//---------------------------------------------------------------------------------------
// @bsiclass                                     Muhammad Hassan                  08/15
//+---------------+---------------+---------------+---------------+---------------+------
TEST_F(ECSqlStatementTestFixture, PolymorphicDelete)
    {
    ASSERT_EQ(SUCCESS, SetupECDb("PolymorphicDeleteSharedTable.ecdb", SchemaItem::CreateForFile("NestedStructArrayTest.01.00.00.ecschema.xml")));
    NestedStructArrayTestSchemaHelper::PopulateNestedStructArrayDb(m_ecdb, true);

    ASSERT_FALSE(GetHelper().TableExists("nsat_DerivedA"));
    ASSERT_FALSE(GetHelper().TableExists("nsat_DoubleDerivedA"));
    ASSERT_FALSE(GetHelper().TableExists("nsat_DoubleDerivedC"));

    //Delete all Instances of the base class, all the structArrays and relationships should also be deleted.
    ECSqlStatement statement;
    ASSERT_EQ(ECSqlStatus::Success, statement.Prepare(m_ecdb, "DELETE FROM nsat.ClassA"));
    ASSERT_EQ(BE_SQLITE_DONE, statement.Step());
    statement.Finalize();

    std::vector<Utf8CP> tableNames{"ClassA", "BaseHasDerivedA", "DerivedBHasChildren"};

    for (Utf8CP tableName : tableNames)
        {
        Utf8String selectSql = "SELECT count(*) FROM nsat_";
        selectSql.append(tableName);
        Statement stmt;
        ASSERT_EQ(BE_SQLITE_OK, stmt.Prepare(m_ecdb, selectSql.c_str())) << selectSql.c_str();
        ASSERT_EQ(BE_SQLITE_ROW, stmt.Step()) << selectSql.c_str();
        ASSERT_EQ(0, stmt.GetValueInt(0)) << "Table " << tableName << " is expected to be empty after DELETE FROM nsat.ClassA";
        stmt.Finalize();
        }
    }

//---------------------------------------------------------------------------------------
// @bsimethod                                     Muhammad Hassan                  08/15
//+---------------+---------------+---------------+---------------+---------------+------
TEST_F(ECSqlStatementTestFixture, PolymorphicDeleteWithSubclassesInMultipleTables)
    {
    ASSERT_EQ(BE_SQLITE_OK, SetupECDb("PolymorphicDeleteTest.ecdb"));

    ECInstanceId fi1Id;
    {
    ECSqlStatement stmt;
    ASSERT_EQ(ECSqlStatus::Success, stmt.Prepare(m_ecdb, "INSERT INTO ecdbf.ExternalFileInfo(ECInstanceId, Name, Size, RootFolder, RelativePath) VALUES(2, 'testfile.txt', 123, 1, 'myfolder')"));
    ECInstanceKey key;
    ASSERT_EQ(BE_SQLITE_DONE, stmt.Step(key));
    fi1Id = key.GetInstanceId();
    }

    BeBriefcaseBasedId fi2Id;
    {
    BeFileName testFilePath;
    BeTest::GetHost().GetDocumentsRoot(testFilePath);
    testFilePath.AppendToPath(L"ECDb");
    testFilePath.AppendToPath(L"Schemas");
    testFilePath.AppendToPath(L"ECSqlTest.01.00.00.ecschema.xml");
    DbEmbeddedFileTable& embeddedFileTable = m_ecdb.EmbeddedFiles();
    DbResult stat = BE_SQLITE_OK;
    fi2Id = embeddedFileTable.Import(&stat, "embed1", testFilePath.GetNameUtf8().c_str(), "XML");
    ASSERT_EQ(BE_SQLITE_OK, stat);
    ASSERT_TRUE(fi2Id.IsValid());

    ECSqlStatement stmt;
    ASSERT_EQ(ECSqlStatus::InvalidECSql, stmt.Prepare(m_ecdb, "DELETE FROM ecdbf.FileInfo WHERE ECInstanceId=?")) << "cannot delete polymorphically if an existing table is involved";
    stmt.Finalize();

    ASSERT_EQ(BE_SQLITE_OK, embeddedFileTable.Remove("embed1"));
    }

    {
    ECSqlStatement stmt;
    ASSERT_EQ(ECSqlStatus::Success, stmt.Prepare(m_ecdb, "SELECT NULL FROM ecdbf.FileInfo WHERE ECInstanceId=?"));
    ASSERT_EQ(ECSqlStatus::Success, stmt.BindId(1, fi1Id));
    ASSERT_EQ(BE_SQLITE_ROW, stmt.Step());
    stmt.Reset();
    stmt.ClearBindings();
    ASSERT_EQ(ECSqlStatus::Success, stmt.BindId(1, fi2Id));
    ASSERT_EQ(BE_SQLITE_DONE, stmt.Step());
    }
   
    }

//---------------------------------------------------------------------------------------
// @bsimethod                                     Krischan.Eberle                 10/17
//+---------------+---------------+---------------+---------------+---------------+------
TEST_F(ECSqlStatementTestFixture, PolymorphicUpdateNoTph)
    {
    ASSERT_EQ(SUCCESS, SetupECDb("PolymorphicUpdateNoTph.ecdb", SchemaItem(
        R"xml(<ECSchema schemaName="TestSchema" alias="ts" version="1.0" xmlns="http://www.bentley.com/schemas/Bentley.ECXML.3.1">
                <ECEntityClass typeName="Base" >
                    <ECProperty propertyName="BaseProp" typeName="int" />
                </ECEntityClass>
                <ECEntityClass typeName="Sub1">
                    <BaseClass>Base</BaseClass>
                    <ECProperty propertyName="SubProp" typeName="int" />
                </ECEntityClass>
                <ECEntityClass typeName="Sub2">
                    <BaseClass>Base</BaseClass>
                    <ECProperty propertyName="SubProp" typeName="int" />
                </ECEntityClass>
                <ECEntityClass typeName="BaseAbstract" modifier="Abstract">
                    <ECProperty propertyName="BaseProp" typeName="int" />
                </ECEntityClass>
                <ECEntityClass typeName="Sub10">
                    <BaseClass>BaseAbstract</BaseClass>
                    <ECProperty propertyName="SubProp" typeName="int" />
                </ECEntityClass>
                <ECEntityClass typeName="Sub20">
                    <BaseClass>BaseAbstract</BaseClass>
                    <ECProperty propertyName="SubProp" typeName="int" />
                </ECEntityClass>
              </ECSchema>)xml")));

    ECInstanceKey baseKey, sub1Key, sub10Key;
    ASSERT_EQ(BE_SQLITE_DONE, GetHelper().ExecuteInsertECSql(baseKey, "INSERT INTO ts.Base(BaseProp) VALUES (100)"));
    ASSERT_EQ(BE_SQLITE_DONE, GetHelper().ExecuteInsertECSql(sub1Key, "INSERT INTO ts.Sub1(BaseProp,SubProp) VALUES (100, 123)"));
    ASSERT_EQ(BE_SQLITE_DONE, GetHelper().ExecuteInsertECSql(sub10Key, "INSERT INTO ts.Sub10(BaseProp,SubProp) VALUES (100, 123)"));

    ECSqlStatement stmt;
    ASSERT_EQ(ECSqlStatus::InvalidECSql, stmt.Prepare(m_ecdb, "UPDATE ts.Base SET BaseProp=200"));
    stmt.Finalize();

    ASSERT_EQ(BE_SQLITE_DONE, GetHelper().ExecuteECSql("UPDATE ONLY ts.Base SET BaseProp=200"));

    ASSERT_EQ(ECSqlStatus::Success, stmt.Prepare(m_ecdb, "SELECT BaseProp FROM ts.Base WHERE ECInstanceId=?"));
    ASSERT_EQ(ECSqlStatus::Success, stmt.BindId(1, baseKey.GetInstanceId()));
    ASSERT_EQ(BE_SQLITE_ROW, stmt.Step());
    ASSERT_EQ(200, stmt.GetValueInt(0));
    stmt.Finalize();

    ASSERT_EQ(ECSqlStatus::Success, stmt.Prepare(m_ecdb, "SELECT BaseProp FROM ts.Sub1 WHERE ECInstanceId=?"));
    ASSERT_EQ(ECSqlStatus::Success, stmt.BindId(1, sub1Key.GetInstanceId()));
    ASSERT_EQ(BE_SQLITE_ROW, stmt.Step());
    ASSERT_EQ(100, stmt.GetValueInt(0));
    stmt.Finalize();

    ASSERT_EQ(ECSqlStatus::InvalidECSql, stmt.Prepare(m_ecdb, "UPDATE ts.BaseAbstract SET BaseProp=200"));
    stmt.Finalize();

    ASSERT_EQ(ECSqlStatus::InvalidECSql, stmt.Prepare(m_ecdb, "UPDATE ONLY ts.BaseAbstract SET BaseProp=200"));
    stmt.Finalize();


    ASSERT_EQ(ECSqlStatus::InvalidECSql, stmt.Prepare(m_ecdb, "DELETE FROM ts.Base WHERE ECInstanceId=?"));
    stmt.Finalize();

    ASSERT_EQ(ECSqlStatus::Success, stmt.Prepare(m_ecdb, "DELETE FROM ONLY ts.Base WHERE ECInstanceId=?"));
    ASSERT_EQ(ECSqlStatus::Success, stmt.BindId(1, baseKey.GetInstanceId()));
    ASSERT_EQ(BE_SQLITE_DONE, stmt.Step());
    stmt.Finalize();

    ASSERT_EQ(ECSqlStatus::Success, stmt.Prepare(m_ecdb, "SELECT BaseProp FROM ts.Base WHERE ECInstanceId=?"));
    ASSERT_EQ(ECSqlStatus::Success, stmt.BindId(1, baseKey.GetInstanceId()));
    ASSERT_EQ(BE_SQLITE_DONE, stmt.Step());
    stmt.Finalize();

    ASSERT_EQ(ECSqlStatus::Success, stmt.Prepare(m_ecdb, "SELECT BaseProp FROM ts.Sub1 WHERE ECInstanceId=?"));
    ASSERT_EQ(ECSqlStatus::Success, stmt.BindId(1, sub1Key.GetInstanceId()));
    ASSERT_EQ(BE_SQLITE_ROW, stmt.Step());
    stmt.Finalize();

    ASSERT_EQ(ECSqlStatus::InvalidECSql, stmt.Prepare(m_ecdb, "DELETE FROM ts.BaseAbstract WHERE ECInstanceId=?"));
    stmt.Finalize();

    ASSERT_EQ(ECSqlStatus::InvalidECSql, stmt.Prepare(m_ecdb, "DELETE FROM ONLY ts.BaseAbstract WHERE ECInstanceId=?"));
    stmt.Finalize();
    }

//---------------------------------------------------------------------------------------
// @bsimethod                                      Muhammad Hassan                  02/16
//+---------------+---------------+---------------+---------------+---------------+------
TEST_F(ECSqlStatementTestFixture, PolymorphicUpdate)
    {
    SchemaItem testSchema(NestedStructArrayTestSchemaHelper::s_testSchemaXml);
    ASSERT_EQ(SUCCESS, SetupECDb("PolymorphicUpdateTest.ecdb", testSchema));

    NestedStructArrayTestSchemaHelper::PopulateNestedStructArrayDb(m_ecdb, false);

    //Updates the instances of ClassA
    ECSqlStatement statement;
    ASSERT_EQ(ECSqlStatus::Success, statement.Prepare(m_ecdb, "UPDATE nsat.ClassA SET T='UpdatedValue', I=2"));
    ASSERT_EQ(BE_SQLITE_DONE, statement.Step());
    statement.Finalize();
    m_ecdb.SaveChanges();

    Statement stmt;
    ASSERT_EQ(BE_SQLITE_OK, stmt.Prepare(m_ecdb, "SELECT I,T FROM nsat_ClassA"));
    while (BE_SQLITE_ROW == stmt.Step())
        {
        ASSERT_EQ(2, stmt.GetValueInt(0)) << "Int value doesn't match";
        ASSERT_STREQ("UpdatedValue", stmt.GetValueText(1)) << "String value doesn't match";
        }
    }


/*---------------------------------------------------------------------------------**//**
* @bsimethod                             Maha Nasir                         08/15
+---------------+---------------+---------------+---------------+---------------+------*/
TEST_F(ECSqlStatementTestFixture, DeleteWithNestedSelectStatements)
    {
    ASSERT_EQ(SUCCESS, SetupECDb("ECSqlStatementTests.ecdb", SchemaItem::CreateForFile("ECSqlStatementTests.01.00.00.ecschema.xml")));
    NestedStructArrayTestSchemaHelper::PopulateECSqlStatementTestsDb(m_ecdb);

    ECSqlStatement stmt;

    ASSERT_EQ(ECSqlStatus::Success, stmt.Prepare(m_ecdb, "SELECT COUNT(*) FROM ECST.Product"));
    ASSERT_TRUE(BE_SQLITE_ROW == stmt.Step());
    ASSERT_EQ(9, stmt.GetValueInt(0));
    stmt.Finalize();

    ASSERT_EQ(ECSqlStatus::Success, stmt.Prepare(m_ecdb, "DELETE FROM ECST.Product WHERE ProductName IN(SELECT ProductName FROM ECST.Product GROUP BY ProductName HAVING COUNT(ProductName)>2 AND ProductName IN(SELECT ProductName FROM ECST.Product WHERE UnitPrice >500))"));
    ASSERT_TRUE(BE_SQLITE_DONE == stmt.Step());
    stmt.Finalize();

    ASSERT_EQ(ECSqlStatus::Success, stmt.Prepare(m_ecdb, "SELECT COUNT(*) FROM ECST.Product"));
    ASSERT_TRUE(BE_SQLITE_ROW == stmt.Step());
    ASSERT_EQ(6, stmt.GetValueInt(0));
    stmt.Finalize();
    }

/*---------------------------------------------------------------------------------**//**
* @bsimethod                             Maha Nasir                         08/15
+---------------+---------------+---------------+---------------+---------------+------*/
TEST_F(ECSqlStatementTestFixture, UpdateWithNestedSelectStatments)
    {
    ASSERT_EQ(SUCCESS, SetupECDb("ECSqlStatementTests.ecdb", SchemaItem::CreateForFile("ECSqlStatementTests.01.00.00.ecschema.xml")));
    NestedStructArrayTestSchemaHelper::PopulateECSqlStatementTestsDb(m_ecdb);

    ECSqlStatement stmt;
    ASSERT_EQ(ECSqlStatus::Success, stmt.Prepare(m_ecdb, "UPDATE ECST.Product SET ProductName='Laptop' WHERE ProductName IN(SELECT ProductName FROM ECST.Product GROUP BY ProductName HAVING COUNT(ProductName)>2 AND ProductName IN(SELECT ProductName FROM ECST.Product WHERE UnitPrice >500))"));
    ASSERT_TRUE(BE_SQLITE_DONE == stmt.Step());
    stmt.Finalize();

    ASSERT_EQ(ECSqlStatus::Success, stmt.Prepare(m_ecdb, "SELECT COUNT(*) FROM ECST.Product WHERE ProductName='Laptop'"));
    ASSERT_TRUE(BE_SQLITE_ROW == stmt.Step());
    ASSERT_EQ(3, stmt.GetValueInt(0));
    }

//---------------------------------------------------------------------------------------
// @bsiclass                                     Affan.Khan                 01/14
//+---------------+---------------+---------------+---------------+---------------+------
TEST_F(ECSqlStatementTestFixture, InsertStructArray)
    {
    const int perClassRowCount = 10;
    ASSERT_EQ(SUCCESS, SetupECDb("ECSqlStatementTests.ecdb", SchemaItem::CreateForFile("ECSqlTest.01.00.00.ecschema.xml")));
    ASSERT_EQ(SUCCESS, PopulateECDb( perClassRowCount));
    Utf8CP ecsql = "INSERT INTO ecsql.PSA (L,PStruct_Array) VALUES(?, ?)";
    ECSqlStatement statement;
    ASSERT_EQ(ECSqlStatus::Success, statement.Prepare(m_ecdb, ecsql)) << "Preparation of '" << ecsql << "' failed";

    statement.BindInt64(1, 1000);
    //add three array elements
    const int count = 3;

    IECSqlBinder& arrayBinder = statement.GetBinder(2);

    for (int i = 0; i < count; i++)
        {
        IECSqlBinder& arrayElementBinder = arrayBinder.AddArrayElement();
        ECSqlStatus stat = arrayElementBinder["d"].BindDouble(i * PI);
        ASSERT_EQ(ECSqlStatus::Success, stat) << "Bind to struct member failed";
        stat = arrayElementBinder["i"].BindInt(i * 2);
        ASSERT_EQ(ECSqlStatus::Success, stat) << "Bind to struct member failed";
        stat = arrayElementBinder["l"].BindInt64(i * 3);
        ASSERT_EQ(ECSqlStatus::Success, stat) << "Bind to struct member failed";
        stat = arrayElementBinder["p2d"].BindPoint2d(DPoint2d::From(i, i + 1));
        ASSERT_EQ(ECSqlStatus::Success, stat) << "Bind to struct member failed";
        stat = arrayElementBinder["p3d"].BindPoint3d(DPoint3d::From(i, i + 1, i + 2));
        ASSERT_EQ(ECSqlStatus::Success, stat) << "Bind to struct member failed";
        }

    auto stepStatus = statement.Step();
    ASSERT_EQ(BE_SQLITE_DONE, stepStatus) << "Step for '" << ecsql << "' failed";
    }
//---------------------------------------------------------------------------------------
// @bsiclass                                     Muhammad Hassan                    02/16
//+---------------+---------------+---------------+---------------+---------------+------
TEST_F(ECSqlStatementTestFixture, DeleteStructArray)
    {
    ASSERT_EQ(SUCCESS, SetupECDb("PolymorphicUpdateTest.ecdb", SchemaItem::CreateForFile("NestedStructArrayTest.01.00.00.ecschema.xml")));

    auto in = NestedStructArrayTestSchemaHelper::CreateECInstances(m_ecdb, 1, "ClassP");

    int insertCount = 0;
    for (auto inst : in)
        {
        ECInstanceInserter inserter(m_ecdb, inst->GetClass(), nullptr);
        ASSERT_EQ(BE_SQLITE_OK, inserter.Insert(*inst));
        insertCount++;
        }

    ECClassCP classP = m_ecdb.Schemas().GetClass("NestedStructArrayTest", "ClassP");
    ASSERT_TRUE(classP != nullptr);

    ECInstanceDeleter deleter(m_ecdb, *classP, nullptr);

    int deleteCount = 0;
    for (auto& inst : in)
        {
        ASSERT_EQ(BE_SQLITE_OK, deleter.Delete(*inst));
        deleteCount++;
        }

    //Verify Inserted Instance have been deleted.
    bvector<IECInstancePtr> out;
    ECSqlStatement stmt;
    auto prepareStatus = stmt.Prepare(m_ecdb, "SELECT * FROM ONLY nsat.ClassP ORDER BY ECInstanceId");
    ASSERT_TRUE(prepareStatus == ECSqlStatus::Success);
    ECInstanceECSqlSelectAdapter classPReader(stmt);
    ASSERT_FALSE(stmt.Step() == BE_SQLITE_ROW);
    }

//---------------------------------------------------------------------------------------
// @bsiclass                                     Krischan.Eberle                  01/17
//+---------------+---------------+---------------+---------------+---------------+------
TEST_F(ECSqlStatementTestFixture, Int64InStructArrays)
    {
    ASSERT_EQ(SUCCESS, SetupECDb("Int64InStructArrays.ecdb", SchemaItem(
        "<?xml version='1.0' encoding='utf-8'?>"
        "<ECSchema schemaName='testSchema' alias='ts' version='1.0' xmlns='http://www.bentley.com/schemas/Bentley.ECXML.3.1'>"
        "    <ECStructClass typeName='MyStruct' >"
        "        <ECProperty propertyName='I' typeName='int' />"
        "        <ECProperty propertyName='I64' typeName='long' />"
        "    </ECStructClass>"
        "    <ECEntityClass typeName='Foo' >"
        "        <ECStructArrayProperty propertyName='StructArrayProp' typeName='MyStruct' />"
        "    </ECEntityClass>"
        "</ECSchema>")));

    BeBriefcaseBasedId id(BeBriefcaseId(123), INT64_C(4129813293));

    ECSqlStatement stmt;
    ASSERT_EQ(ECSqlStatus::Success, stmt.Prepare(m_ecdb, "INSERT INTO ts.Foo(StructArrayProp) VALUES(?)"));
    IECSqlBinder& arrayElementBinder = stmt.GetBinder(1).AddArrayElement();
    ASSERT_EQ(ECSqlStatus::Success, arrayElementBinder["I"].BindInt(123456));
    ASSERT_EQ(ECSqlStatus::Success, arrayElementBinder["I64"].BindInt64(id.GetValue()));
    ECInstanceKey key;
    ASSERT_EQ(BE_SQLITE_DONE, stmt.Step(key)) << stmt.GetECSql();
    stmt.Finalize();

    Statement rawStmt;
    ASSERT_EQ(BE_SQLITE_OK, rawStmt.Prepare(m_ecdb, "SELECT StructArrayProp FROM ts_Foo WHERE Id=?"));
    ASSERT_EQ(BE_SQLITE_OK, rawStmt.BindId(1, key.GetInstanceId()));
    ASSERT_EQ(BE_SQLITE_ROW, rawStmt.Step()) << rawStmt.GetSql();
    rapidjson::Document actualStructArrayJson;
    ASSERT_TRUE(!actualStructArrayJson.Parse<0>(rawStmt.GetValueText(0)).HasParseError());

    ASSERT_TRUE(actualStructArrayJson.IsArray());
    ASSERT_EQ(123456, actualStructArrayJson[0]["I"]);
    ASSERT_EQ(id.GetValue(), actualStructArrayJson[0]["I64"]) << "Int64 are expected to not be stringified in the JSON";
    }

//---------------------------------------------------------------------------------------
// @bsiclass                                     Krischan.Eberle                 12/16
//+---------------+---------------+---------------+---------------+---------------+------
TEST_F(ECSqlStatementTestFixture, ColumnInfoAndSystemProperties)
    {
    ASSERT_EQ(SUCCESS, SetupECDb("ecsqlstatementtests.ecdb", SchemaItem::CreateForFile("ECSqlTest.01.00.00.ecschema.xml"), ECDb::OpenParams(Db::OpenMode::Readonly)));
    ASSERT_EQ(SUCCESS, PopulateECDb( 3));
    {
    ECSqlStatement statement;
    ASSERT_EQ(ECSqlStatus::Success, statement.Prepare(m_ecdb, "SELECT ECInstanceId, ECClassId, MyPSA.Id, MyPSA.RelECClassId, P2D.X, P2D.Y, P3D.X, P3D.Y, P3D.Z FROM ecsql.P LIMIT 1"));
    ASSERT_EQ(BE_SQLITE_ROW, statement.Step());

    ASSERT_EQ(9, statement.GetColumnCount());
    for (int i = 0; i < 9; i++)
        {
        ECSqlColumnInfo const& colInfo = statement.GetColumnInfo(i);
        EXPECT_TRUE(colInfo.IsSystemProperty()) << colInfo.GetPropertyPath().ToString();
        EXPECT_FALSE(colInfo.IsGeneratedProperty()) << colInfo.GetPropertyPath().ToString();
        EXPECT_TRUE(colInfo.GetDataType().IsPrimitive()) << colInfo.GetPropertyPath().ToString();

        if (i < 2)
            {
            ASSERT_STREQ("ClassECSqlSystemProperties", colInfo.GetProperty()->GetClass().GetName().c_str()) << colInfo.GetPropertyPath().ToString();
            ASSERT_EQ(PrimitiveType::PRIMITIVETYPE_Long, colInfo.GetDataType().GetPrimitiveType()) << colInfo.GetPropertyPath().ToString();
            }
        else if (i < 4)
            {
            ECClassCR navPropMemberClass = colInfo.GetProperty()->GetClass();
            ASSERT_STREQ("NavigationECSqlSystemProperties", navPropMemberClass.GetName().c_str()) << colInfo.GetPropertyPath().ToString();
            ASSERT_TRUE(navPropMemberClass.IsStructClass()) << colInfo.GetPropertyPath().ToString();
            ASSERT_EQ(PrimitiveType::PRIMITIVETYPE_Long, colInfo.GetDataType().GetPrimitiveType()) << colInfo.GetPropertyPath().ToString();
            }
        else
            {
            ECClassCR pointMemberClass = colInfo.GetProperty()->GetClass();
            ASSERT_STREQ("PointECSqlSystemProperties", pointMemberClass.GetName().c_str()) << colInfo.GetPropertyPath().ToString();
            ASSERT_TRUE(pointMemberClass.IsStructClass()) << colInfo.GetPropertyPath().ToString();
            ASSERT_EQ(PrimitiveType::PRIMITIVETYPE_Double, colInfo.GetDataType().GetPrimitiveType()) << colInfo.GetPropertyPath().ToString();
            }

        ASSERT_TRUE(colInfo.GetRootClass().GetAlias().empty()) << colInfo.GetPropertyPath().ToString();
        ASSERT_STREQ("P", colInfo.GetRootClass().GetClass().GetName().c_str()) << colInfo.GetPropertyPath().ToString();
        }
    }

    {
    ECSqlStatement statement;
    ASSERT_EQ(ECSqlStatus::Success, statement.Prepare(m_ecdb, "SELECT ECInstanceId, ECClassId, SourceECInstanceId, SourceECClassId, TargetECInstanceId, TargetECClassId FROM ecsql.PSAHasPSA_NN LIMIT 1"));
    ASSERT_EQ(BE_SQLITE_DONE, statement.Step());

    ASSERT_EQ(6, statement.GetColumnCount());
    for (int i = 0; i < 6; i++)
        {
        ECSqlColumnInfo const& colInfo = statement.GetColumnInfo(i);
        EXPECT_TRUE(colInfo.IsSystemProperty()) << colInfo.GetPropertyPath().ToString();
        EXPECT_FALSE(colInfo.IsGeneratedProperty()) << colInfo.GetPropertyPath().ToString();
        ASSERT_TRUE(colInfo.GetDataType().IsPrimitive()) << colInfo.GetPropertyPath().ToString();
        ASSERT_EQ(PrimitiveType::PRIMITIVETYPE_Long, colInfo.GetDataType().GetPrimitiveType()) << colInfo.GetPropertyPath().ToString();
        if (i < 2)
            ASSERT_STREQ("ClassECSqlSystemProperties", colInfo.GetProperty()->GetClass().GetName().c_str()) << colInfo.GetPropertyPath().ToString();
        else
            ASSERT_STREQ("RelationshipECSqlSystemProperties", colInfo.GetProperty()->GetClass().GetName().c_str()) << colInfo.GetPropertyPath().ToString();

        ASSERT_TRUE(colInfo.GetRootClass().GetAlias().empty()) << colInfo.GetPropertyPath().ToString();
        ASSERT_STREQ("PSAHasPSA_NN", colInfo.GetRootClass().GetClass().GetName().c_str()) << colInfo.GetPropertyPath().ToString();
        }
    }

    }

//---------------------------------------------------------------------------------------
// @bsiclass                                     Krischan.Eberle                 08/14
//+---------------+---------------+---------------+---------------+---------------+------
TEST_F(ECSqlStatementTestFixture, ColumnInfoWithJoin)
    {
    const int perClassRowCount = 10;
    ASSERT_EQ(SUCCESS, SetupECDb("ecsqlstatementtests.ecdb", SchemaItem::CreateForFile("ECSqlTest.01.00.00.ecschema.xml"), ECDb::OpenParams(Db::OpenMode::Readonly)));
    ASSERT_EQ(SUCCESS, PopulateECDb( perClassRowCount));

    Utf8CP ecsql = "SELECT c1.ECInstanceId, c2.ECInstanceId, c1.ECClassId, c2.ECClassId FROM ecsql.PSA c1, ecsql.P c2 LIMIT 1";
    ECSqlStatement statement;
    ASSERT_EQ(ECSqlStatus::Success, statement.Prepare(m_ecdb, ecsql)) << ecsql;

    ASSERT_EQ(BE_SQLITE_ROW, statement.Step());
    auto const& value1 = statement.GetValue(0);
    auto const& columnInfo1 = value1.GetColumnInfo();

    ASSERT_FALSE(value1.IsNull());
    ASSERT_FALSE(columnInfo1.IsGeneratedProperty());
    ASSERT_TRUE(columnInfo1.IsSystemProperty());
    ASSERT_STREQ("ClassECSqlSystemProperties", columnInfo1.GetProperty()->GetClass().GetName().c_str());
    ASSERT_STREQ("c1", columnInfo1.GetRootClass().GetAlias().c_str());
    ASSERT_STREQ("PSA", columnInfo1.GetRootClass().GetClass().GetName().c_str());

    auto const& value2 = statement.GetValue(1);
    auto const& columnInfo2 = value2.GetColumnInfo();

    ASSERT_FALSE(value2.IsNull());
    ASSERT_TRUE(columnInfo2.IsSystemProperty());
    ASSERT_FALSE(columnInfo2.IsGeneratedProperty());
    ASSERT_STREQ("ClassECSqlSystemProperties", columnInfo2.GetProperty()->GetClass().GetName().c_str());
    ASSERT_STREQ("c2", columnInfo2.GetRootClass().GetAlias().c_str());
    ASSERT_STREQ("P", columnInfo2.GetRootClass().GetClass().GetName().c_str());

    auto const& value3 = statement.GetValue(2);
    auto const& columnInfo3 = value3.GetColumnInfo();

    ASSERT_FALSE(value3.IsNull());
    ASSERT_TRUE(columnInfo3.IsSystemProperty());
    ASSERT_FALSE(columnInfo3.IsGeneratedProperty());
    ASSERT_STREQ("ClassECSqlSystemProperties", columnInfo3.GetProperty()->GetClass().GetName().c_str());
    ASSERT_STREQ("c1", columnInfo3.GetRootClass().GetAlias().c_str());
    ASSERT_STREQ("PSA", columnInfo3.GetRootClass().GetClass().GetName().c_str());

    auto const& value4 = statement.GetValue(3);
    auto const& columnInfo4 = value4.GetColumnInfo();

    ASSERT_FALSE(value4.IsNull());
    ASSERT_TRUE(columnInfo4.IsSystemProperty());
    ASSERT_FALSE(columnInfo4.IsGeneratedProperty());
    ASSERT_STREQ("ClassECSqlSystemProperties", columnInfo4.GetProperty()->GetClass().GetName().c_str());
    ASSERT_STREQ("c2", columnInfo4.GetRootClass().GetAlias().c_str());
    ASSERT_STREQ("P", columnInfo4.GetRootClass().GetClass().GetName().c_str());
    }

//---------------------------------------------------------------------------------------
// @bsiclass                                     Krischan.Eberle                 12/16
//+---------------+---------------+---------------+---------------+---------------+------
TEST_F(ECSqlStatementTestFixture, ColumnInfoAndNavigationAndPointProp)
    {
    ASSERT_EQ(SUCCESS, SetupECDb("ecsqlstatementtests.ecdb", SchemaItem::CreateForFile("ECSqlTest.01.00.00.ecschema.xml"), ECDb::OpenParams(Db::OpenMode::Readonly)));
    ASSERT_EQ(SUCCESS, PopulateECDb( 3));

    ECSqlStatement statement;
    ASSERT_EQ(ECSqlStatus::Success, statement.Prepare(m_ecdb, "SELECT MyPSA, P2D, P3D FROM ecsql.P LIMIT 1"));
    ASSERT_EQ(BE_SQLITE_ROW, statement.Step());

    ASSERT_EQ(3, statement.GetColumnCount());
    for (int i = 0; i < 3; i++)
        {
        ECSqlColumnInfo const& colInfo = statement.GetColumnInfo(i);
        ASSERT_FALSE(colInfo.IsSystemProperty());
        ASSERT_FALSE(colInfo.IsGeneratedProperty());
        switch (i)
            {
                case 0:
                    ASSERT_TRUE(colInfo.GetDataType().IsNavigation());
                    break;
                case 1:
                    ASSERT_TRUE(colInfo.GetDataType().IsPrimitive());
                    ASSERT_EQ(PrimitiveType::PRIMITIVETYPE_Point2d, colInfo.GetDataType().GetPrimitiveType());
                    break;
                case 2:
                    ASSERT_TRUE(colInfo.GetDataType().IsPrimitive());
                    ASSERT_EQ(PrimitiveType::PRIMITIVETYPE_Point3d, colInfo.GetDataType().GetPrimitiveType());
                    break;
            }

        ASSERT_STREQ("P", colInfo.GetProperty()->GetClass().GetName().c_str());
        ASSERT_TRUE(colInfo.GetRootClass().GetAlias().empty());
        ASSERT_STREQ("P", colInfo.GetRootClass().GetClass().GetName().c_str());
        }

    }



//---------------------------------------------------------------------------------------
// @bsiclass                                     Krischan.Eberle                01/17
//+---------------+---------------+---------------+---------------+---------------+------
TEST_F(ECSqlStatementTestFixture, InvalidBindArrayCalls)
    {
    ASSERT_EQ(SUCCESS, SetupECDb("ecsqlstatementtests.ecdb", SchemaItem::CreateForFile("ECSqlTest.01.00.00.ecschema.xml")));

    ECSqlStatement statement;
    ASSERT_EQ(ECSqlStatus::Success, statement.Prepare(m_ecdb, "INSERT INTO ecsql.PSA(I_Array, PStruct_Array) VALUES(?,?)"));

    IECSqlBinder& primArrayBinder = statement.GetBinder(1);
    ASSERT_EQ(ECSqlStatus::Error, primArrayBinder.BindInt(1)) << "Cannot call BindXXX before calling AddArrayElement on prim array parameter";
    ASSERT_EQ(ECSqlStatus::Error, primArrayBinder["i"].BindInt(1)) << "Cannot call [] before calling AddArrayElement on prim array parameter";
    IECSqlBinder& primArrayElementBinder = primArrayBinder.AddArrayElement();
    ASSERT_EQ(ECSqlStatus::Success, primArrayElementBinder.BindInt(1));
    ASSERT_EQ(ECSqlStatus::Error, primArrayBinder["i"].BindInt(1)) << "Cannot [] on prim array parameter";

    IECSqlBinder& structArrayBinder = statement.GetBinder(2);
    ASSERT_EQ(ECSqlStatus::Error, structArrayBinder.BindInt(1)) << "Cannot call BindXXX before calling AddArrayElement on struct array parameter";
    ASSERT_EQ(ECSqlStatus::Error, structArrayBinder["i"].BindInt(1)) << "Cannot call BindXXX before calling AddArrayElement on struct array parameter";

    IECSqlBinder& structArrayElementBinder = structArrayBinder.AddArrayElement();

    ASSERT_EQ(ECSqlStatus::Error, structArrayElementBinder.BindInt(1)) << "Cannot bind prim to struct";
    ASSERT_EQ(ECSqlStatus::Success, structArrayElementBinder["i"].BindInt(1));
    }

//---------------------------------------------------------------------------------------
// @bsiclass                                     Affan.Khan                 01/14
//+---------------+---------------+---------------+---------------+---------------+------
TEST_F(ECSqlStatementTestFixture, StructArrayUpdate)
    {
    ASSERT_EQ(SUCCESS, SetupECDb("ecsqlstatementtests.ecdb", SchemaItem::CreateForFile("ECSqlTest.01.00.00.ecschema.xml")));
    ASSERT_EQ(SUCCESS, PopulateECDb( 2));

    Utf8CP ecsql = "UPDATE  ONLY ecsql.PSA SET L = ?,  PStruct_Array = ? WHERE I = ?";
    ECSqlStatement statement;
    auto stat = statement.Prepare(m_ecdb, ecsql);
    ASSERT_EQ(ECSqlStatus::Success, stat) << "Preparation of '" << ecsql << "' failed";
    statement.BindInt(3, 123);
    statement.BindInt64(1, 1000);

    //add three array elements
    const uint32_t arraySize = 3;
    IECSqlBinder& arrayBinder = statement.GetBinder(2);
    for (int i = 0; i < arraySize; i++)
        {
        IECSqlBinder& arrayElementBinder = arrayBinder.AddArrayElement();
        ECSqlStatus stat = arrayElementBinder["d"].BindDouble(i * PI);
        ASSERT_EQ(ECSqlStatus::Success, stat) << "Bind to struct member failed";
        stat = arrayElementBinder["i"].BindInt(i * 2);
        ASSERT_EQ(ECSqlStatus::Success, stat) << "Bind to struct member failed";
        stat = arrayElementBinder["l"].BindInt64(i * 3);
        ASSERT_EQ(ECSqlStatus::Success, stat) << "Bind to struct member failed";
        stat = arrayElementBinder["p2d"].BindPoint2d(DPoint2d::From(i, i + 1));
        ASSERT_EQ(ECSqlStatus::Success, stat) << "Bind to struct member failed";
        stat = arrayElementBinder["p3d"].BindPoint3d(DPoint3d::From(i, i + 1, i + 2));
        ASSERT_EQ(ECSqlStatus::Success, stat) << "Bind to struct member failed";
        }

    auto stepStatus = statement.Step();
    ASSERT_EQ(BE_SQLITE_DONE, stepStatus) << "Step for '" << ecsql << "' failed";
    }

void setProductsValues(StandaloneECInstancePtr instance, int ProductId, Utf8CP ProductName, double price)
    {
    instance->SetValue("ProductId", ECValue(ProductId));
    instance->SetValue("ProductName", ECValue(ProductName));
    instance->SetValue("Price", ECValue(price));
    }

//---------------------------------------------------------------------------------------
// @bsiclass                                     Affan.Khan                 01/14
//+---------------+---------------+---------------+---------------+---------------+------
TEST_F(ECSqlStatementTestFixture, StructArrayDelete)
    {
    ASSERT_EQ(SUCCESS, SetupECDb("ecsqlstatementtests.ecdb", SchemaItem::CreateForFile("ECSqlTest.01.00.00.ecschema.xml")));
    ASSERT_EQ(SUCCESS, PopulateECDb( 2));
    auto ecsql = "DELETE FROM  ONLY ecsql.PSA WHERE I = ?";
    ECSqlStatement statement;
    auto stat = statement.Prepare(m_ecdb, ecsql);
    ASSERT_EQ(ECSqlStatus::Success, stat) << "Preparation of '" << ecsql << "' failed";

    statement.BindInt(1, 123);

    auto stepStatus = statement.Step();
    ASSERT_EQ(BE_SQLITE_DONE, stepStatus) << "Step for '" << ecsql << "' failed";
    }

//---------------------------------------------------------------------------------------
// @bsiclass                                     Krischan.Eberle                 01/15
//+---------------+---------------+---------------+---------------+---------------+------
TEST_F(ECSqlStatementTestFixture, BindToNumericProps)
    {
    ASSERT_EQ(SUCCESS, SetupECDb("BindToNumericProps.ecdb", SchemaItem(
        R"xml(<ECSchema schemaName="TestSchema" alias="ts" version="01.00.00" xmlns="http://www.bentley.com/schemas/Bentley.ECXML.3.1">
          <ECSchemaReference name="ECDbMap" version="02.00.00" alias="ecdbmap" />
          <ECEntityClass typeName="Parent" modifier="None" >
              <ECProperty propertyName="Name" typeName="string" />
          </ECEntityClass>
          <ECEntityClass typeName="Child" modifier="None" >
              <ECCustomAttributes>
                  <ClassMap xmlns="ECDbMap.02.00">
                      <MapStrategy>TablePerHierarchy</MapStrategy>
                  </ClassMap>
                  <ShareColumns xmlns="ECDbMap.02.00">
                      <MaxSharedColumnsBeforeOverflow>7</MaxSharedColumnsBeforeOverflow>
                      <ApplyToSubclassesOnly>False</ApplyToSubclassesOnly>
                  </ShareColumns>
              </ECCustomAttributes>
              <ECNavigationProperty propertyName="Parent" relationshipName="Rel" direction="Backward" />
              <ECProperty propertyName="IntProp" typeName="int" />
              <ECProperty propertyName="Int64Prop" typeName="long" />
          </ECEntityClass>
          <ECRelationshipClass typeName="Rel" strength="referencing" strengthDirection="Forward" modifier="None">
              <Source multiplicity="(0..1)" polymorphic="True" roleLabel="references">
                 <Class class="Parent" />
             </Source>
              <Target multiplicity="(0..*)" polymorphic="True" roleLabel="referenced by">
                <Class class="Child" />
             </Target>
          </ECRelationshipClass>
        </ECSchema>)xml")));

    ECInstanceKey parentKey;
    ASSERT_EQ(BE_SQLITE_DONE, GetHelper().ExecuteInsertECSql(parentKey, "INSERT INTO ts.Parent(Name) VALUES('Parent 01')"));
    ECInstanceId parentId = parentKey.GetInstanceId();
    Utf8String parentIdStr = parentId.ToString();
    // Literal strings to numeric props
    ECInstanceKey childKey;
    ASSERT_EQ(BE_SQLITE_DONE, GetHelper().ExecuteInsertECSql(childKey, Utf8PrintfString("INSERT INTO ts.Child(IntProp,Int64Prop,Parent.Id) VALUES('100','100','%s')", parentIdStr.c_str()).c_str()));
    ECInstanceId childId = childKey.GetInstanceId();
    Utf8String childIdStr = childId.ToString();

    //literal strings
    EXPECT_EQ(JsonValue(Utf8PrintfString(R"json([{"id":"%s"}])json", childId.ToHexStr().c_str())), GetHelper().ExecuteSelectECSql(Utf8PrintfString("SELECT ECInstanceId FROM ts.Child WHERE IntProp='100' AND Int64Prop='100' AND Parent.Id='%s'", parentIdStr.c_str()).c_str())) << "Ids as literal decimal strings";
    EXPECT_EQ(JsonValue(Utf8PrintfString(R"json([{"id":"%s"}])json", childId.ToHexStr().c_str())), GetHelper().ExecuteSelectECSql(Utf8PrintfString("SELECT ECInstanceId FROM ts.Child WHERE IntProp='100' AND Int64Prop='100' AND Parent.Id=%s", parentId.ToHexStr().c_str()).c_str())) << "Ids as literal hex strings";

    ECSqlStatement selStmt;
    ASSERT_EQ(ECSqlStatus::Success, selStmt.Prepare(m_ecdb, "SELECT 1 FROM ts.Child WHERE ECInstanceId=? AND Parent.Id=? AND IntProp=? AND Int64Prop=?"));

    //BindInt (for non-Ids)
    ASSERT_EQ(ECSqlStatus::Success, selStmt.BindInt64(1, childId.GetValue())) << selStmt.GetECSql();
    ASSERT_EQ(ECSqlStatus::Success, selStmt.BindInt64(2, parentId.GetValue())) << selStmt.GetECSql();
    ASSERT_EQ(ECSqlStatus::Success, selStmt.BindInt(3, 100)) << selStmt.GetECSql();
    ASSERT_EQ(ECSqlStatus::Success, selStmt.BindInt(4, 100)) << selStmt.GetECSql();
    EXPECT_EQ(BE_SQLITE_ROW, selStmt.Step()) << selStmt.GetECSql();
    selStmt.Reset();
    selStmt.ClearBindings();

    //BindInt64
    ASSERT_EQ(ECSqlStatus::Success, selStmt.BindInt64(1, childId.GetValue())) << selStmt.GetECSql();
    ASSERT_EQ(ECSqlStatus::Success, selStmt.BindInt64(2, parentId.GetValue())) << selStmt.GetECSql();
    ASSERT_EQ(ECSqlStatus::Success, selStmt.BindInt64(3, 100)) << selStmt.GetECSql();
    ASSERT_EQ(ECSqlStatus::Success, selStmt.BindInt64(4, 100)) << selStmt.GetECSql();
    EXPECT_EQ(BE_SQLITE_ROW, selStmt.Step()) << selStmt.GetECSql();
    selStmt.Reset();
    selStmt.ClearBindings();

    //BindText
    ASSERT_EQ(ECSqlStatus::Success, selStmt.BindText(1, childIdStr.c_str(), IECSqlBinder::MakeCopy::No)) << selStmt.GetECSql();
    ASSERT_EQ(ECSqlStatus::Success, selStmt.BindText(2, parentIdStr.c_str(), IECSqlBinder::MakeCopy::No)) << selStmt.GetECSql();
    ASSERT_EQ(ECSqlStatus::Success, selStmt.BindText(3, "100", IECSqlBinder::MakeCopy::No)) << selStmt.GetECSql();
    ASSERT_EQ(ECSqlStatus::Success, selStmt.BindText(4, "100", IECSqlBinder::MakeCopy::No)) << selStmt.GetECSql();
    EXPECT_EQ(BE_SQLITE_ROW, selStmt.Step()) << selStmt.GetECSql();
    selStmt.Reset();
    selStmt.ClearBindings();

    // Bind as hex
    // Note: SQLite cannot compare numbers to hex string literals:
    // Assume there is a row with ECInstanceId 0x111:
    // WHERE ECInstanceId='0x111' will not match 
    // WHERE ECInstanceId=0x111 will match 
    
    // Run a plain SQLite statement to verify that SQLite behaves like this:
    {
    Statement sqliteStmt;
    ASSERT_EQ(BE_SQLITE_OK, sqliteStmt.Prepare(m_ecdb, "select cast(0x2 as number), cast('0x2' as number)"));
    ASSERT_EQ(BE_SQLITE_ROW, sqliteStmt.Step());
    ASSERT_EQ(2, sqliteStmt.GetValueInt(0)) << "Hex decimal can be converted to number | " << sqliteStmt.GetSql();
    ASSERT_EQ(0, sqliteStmt.GetValueInt(1)) << "Hex string cannot be converted to number | " << sqliteStmt.GetSql();
    }

    selStmt.Finalize();
    ASSERT_EQ(ECSqlStatus::Success, selStmt.Prepare(m_ecdb, "SELECT 1 FROM ts.Child WHERE ECInstanceId=?"));
    ASSERT_EQ(ECSqlStatus::Success, selStmt.BindText(1, childId.ToHexStr().c_str(), IECSqlBinder::MakeCopy::Yes)) << selStmt.GetECSql();
    EXPECT_EQ(BE_SQLITE_DONE, selStmt.Step()) << "Bind ECInstanceId as hex string | " << selStmt.GetECSql() << " | SQL: " << selStmt.GetNativeSql();

    selStmt.Finalize();
    ASSERT_EQ(ECSqlStatus::Success, selStmt.Prepare(m_ecdb, "SELECT 1 FROM ts.Child WHERE Parent.Id=?"));
    ASSERT_EQ(ECSqlStatus::Success, selStmt.BindText(1, parentId.ToHexStr().c_str(), IECSqlBinder::MakeCopy::Yes)) << selStmt.GetECSql();
    EXPECT_EQ(BE_SQLITE_DONE, selStmt.Step()) << "Bind Parent.Id as hex string | " << selStmt.GetECSql() << " SQL: " << selStmt.GetNativeSql();

    selStmt.Finalize();
    ASSERT_EQ(ECSqlStatus::Success, selStmt.Prepare(m_ecdb, "SELECT 1 FROM ts.Child WHERE IntProp=?"));
    ASSERT_EQ(ECSqlStatus::Success, selStmt.BindText(1,"0x64", IECSqlBinder::MakeCopy::No)) << selStmt.GetECSql();
    EXPECT_EQ(BE_SQLITE_DONE, selStmt.Step()) << "Bind hex string to IntProp | " << selStmt.GetECSql() << " SQL: " << selStmt.GetNativeSql();

    selStmt.Finalize();
    ASSERT_EQ(ECSqlStatus::Success, selStmt.Prepare(m_ecdb, "SELECT 1 FROM ts.Child WHERE IntProp=?"));
    ASSERT_EQ(ECSqlStatus::Success, selStmt.BindInt(1, 0x64)) << selStmt.GetECSql();
    EXPECT_EQ(BE_SQLITE_ROW, selStmt.Step()) << "Bind hex dec to IntProp | " << selStmt.GetECSql() << " SQL: " << selStmt.GetNativeSql();

    selStmt.Finalize();
    ASSERT_EQ(ECSqlStatus::Success, selStmt.Prepare(m_ecdb, "SELECT 1 FROM ts.Child WHERE Int64Prop=?"));
    ASSERT_EQ(ECSqlStatus::Success, selStmt.BindText(1, "0x64", IECSqlBinder::MakeCopy::No)) << selStmt.GetECSql();
    EXPECT_EQ(BE_SQLITE_DONE, selStmt.Step()) << "Bind hex string to Int64Prop | " << selStmt.GetECSql() << " SQL: " << selStmt.GetNativeSql();

    selStmt.Finalize();
    ASSERT_EQ(ECSqlStatus::Success, selStmt.Prepare(m_ecdb, "SELECT 1 FROM ts.Child WHERE Int64Prop=?"));
    ASSERT_EQ(ECSqlStatus::Success, selStmt.BindInt64(1, 0x64)) << selStmt.GetECSql();
    EXPECT_EQ(BE_SQLITE_ROW, selStmt.Step()) << "Bind hex dec to Int64Prop | " << selStmt.GetECSql() << " SQL: " << selStmt.GetNativeSql();
    }

//---------------------------------------------------------------------------------------
// @bsiclass                                     Krischan.Eberle                 01/17
//+---------------+---------------+---------------+---------------+---------------+------
TEST_F(ECSqlStatementTestFixture, InsertNullForECInstanceId)
    {
    ASSERT_EQ(SUCCESS, SetupECDb("ecinstanceidbindnull.ecdb", SchemaItem::CreateForFile("ECSqlTest.01.00.00.ecschema.xml")));

    auto assertSequence = [] (ECDbCR ecdb, BeInt64Id expectedSequenceValue)
        {
        CachedStatementPtr stmt = ecdb.GetCachedStatement("SELECT Val FROM be_Local WHERE Name='ec_instanceidsequence'");
        ASSERT_TRUE(stmt != nullptr);
        ASSERT_EQ(BE_SQLITE_ROW, stmt->Step());
        ASSERT_EQ(expectedSequenceValue.GetValue(), stmt->GetValueUInt64(0));
        };

    ECSqlStatement stmt;
    ASSERT_EQ(ECSqlStatus::Success, stmt.Prepare(m_ecdb, "INSERT INTO ecsql.PSA(ECInstanceId) VALUES(?)"));
    ECInstanceKey key;
    ASSERT_EQ(BE_SQLITE_DONE, stmt.Step(key));
    stmt.Reset();
    stmt.ClearBindings();
    ASSERT_EQ(BE_SQLITE_OK, m_ecdb.SaveChanges());
    assertSequence(m_ecdb, key.GetInstanceId());

    ASSERT_EQ(ECSqlStatus::Success, stmt.BindNull(1));
    ASSERT_EQ(BE_SQLITE_DONE, stmt.Step(key));
    stmt.Finalize();
    ASSERT_EQ(BE_SQLITE_OK, m_ecdb.SaveChanges());
    assertSequence(m_ecdb, key.GetInstanceId());

    ASSERT_EQ(ECSqlStatus::Success, stmt.Prepare(m_ecdb, "INSERT INTO ecsql.PSA(ECInstanceId) VALUES(NULL)"));
    ASSERT_EQ(BE_SQLITE_DONE, stmt.Step(key));
    ASSERT_EQ(BE_SQLITE_OK, m_ecdb.SaveChanges());
    assertSequence(m_ecdb, key.GetInstanceId());
    }

//---------------------------------------------------------------------------------------
// @bsiclass                                     Krischan.Eberle                 08/18
//+---------------+---------------+---------------+---------------+---------------+------
TEST_F(ECSqlStatementTestFixture, BindEnum)
    {
    ASSERT_EQ(SUCCESS, SetupECDb("BindEnum.ecdb", SchemaItem(
        R"xml(<ECSchema schemaName="TestSchema" alias="ts" version="1.0.0" xmlns="http://www.bentley.com/schemas/Bentley.ECXML.3.2">
                <ECEnumeration typeName="Status" backingTypeName="int" isStrict="true">
                    <ECEnumerator name="On" value="1" />
                    <ECEnumerator name="Off" value="2" />
                </ECEnumeration>
                <ECEnumeration typeName="Domain" backingTypeName="string" isStrict="true">
                    <ECEnumerator name="Org" value=".org" />
                    <ECEnumerator name="Com" value=".com" />
                </ECEnumeration>
                <ECEntityClass typeName="Foo" >
                    <ECProperty propertyName="Status" typeName="Status" />
                    <ECProperty propertyName="Domain" typeName="Domain" />
                    <ECArrayProperty propertyName="Statuses" typeName="Status" />
                    <ECArrayProperty propertyName="Domains" typeName="Domain" />
                </ECEntityClass>
              </ECSchema>)xml")));
    ECEnumerationCP statusEnum = m_ecdb.Schemas().GetEnumeration("TestSchema", "Status");
    ASSERT_TRUE(statusEnum != nullptr);
    ECEnumeratorCP statusOn = statusEnum->FindEnumeratorByName("On");
    ASSERT_TRUE(statusOn != nullptr);
    ECEnumeratorCP statusOff = statusEnum->FindEnumeratorByName("Off");
    ASSERT_TRUE(statusOff != nullptr);
    ECEnumerationCP domainEnum = m_ecdb.Schemas().GetEnumeration("TestSchema", "Domain");
    ASSERT_TRUE(domainEnum != nullptr);
    ECEnumeratorCP orgDomain = domainEnum->FindEnumeratorByName("Org");
    ASSERT_TRUE(orgDomain != nullptr);
    ECEnumeratorCP comDomain = domainEnum->FindEnumeratorByName("Com");
    ASSERT_TRUE(comDomain != nullptr);

    ECSqlStatement statement;
    ASSERT_EQ(ECSqlStatus::Success, statement.Prepare(m_ecdb, "INSERT INTO ts.Foo(Status,Statuses,Domain,Domains) VALUES(?,?,?,?)"));
    ASSERT_EQ(ECSqlStatus::Success, statement.BindEnum(1,*statusOn));

    ASSERT_EQ(ECSqlStatus::Success, statement.GetBinder(2).AddArrayElement().BindEnum(*statusOn));
    ASSERT_EQ(ECSqlStatus::Success, statement.GetBinder(2).AddArrayElement().BindEnum(*statusOff));

    ASSERT_EQ(ECSqlStatus::Success, statement.BindEnum(3, *comDomain));

    ASSERT_EQ(ECSqlStatus::Success, statement.GetBinder(4).AddArrayElement().BindEnum(*orgDomain));
    ASSERT_EQ(ECSqlStatus::Success, statement.GetBinder(4).AddArrayElement().BindEnum(*comDomain));

    ECInstanceKey key;
    ASSERT_EQ(BE_SQLITE_DONE, statement.Step(key));

    statement.Finalize();
    ASSERT_EQ(ECSqlStatus::Success, statement.Prepare(m_ecdb, "SELECT Status,Statuses,Domain,Domains FROM ts.Foo"));
    ASSERT_EQ(BE_SQLITE_ROW, statement.Step()) << statement.GetECSql();
    ASSERT_EQ(statusOn->GetInteger(), statement.GetValueInt(0)) << statement.GetECSql();
    ECEnumeratorCP actualStatus = statement.GetValueEnum(0);
    ASSERT_TRUE(actualStatus != nullptr);
    ASSERT_STREQ(statusOn->GetName().c_str(), actualStatus->GetName().c_str()) << statement.GetECSql();
    ASSERT_EQ(statusOn->GetInteger(), actualStatus->GetInteger()) << statement.GetECSql();

    int i = 0;
    for (IECSqlValue const& arrayElement : statement.GetValue(1).GetArrayIterable())
        {
        ECEnumeratorCP actualStatus = arrayElement.GetEnum();
        ASSERT_TRUE(actualStatus != nullptr);
        switch (i)
            {
                case 0:
                {     
                ASSERT_EQ(statusOn->GetInteger(), arrayElement.GetInt()) << statement.GetECSql();
                ASSERT_STREQ(statusOn->GetName().c_str(), actualStatus->GetName().c_str()) << statement.GetECSql();
                ASSERT_EQ(statusOn->GetInteger(), actualStatus->GetInteger()) << statement.GetECSql();
                break;
                }
                case 1:
                {
                ASSERT_EQ(statusOff->GetInteger(), arrayElement.GetInt()) << statement.GetECSql();
                ASSERT_STREQ(statusOff->GetName().c_str(), actualStatus->GetName().c_str()) << statement.GetECSql();
                ASSERT_EQ(statusOff->GetInteger(), actualStatus->GetInteger()) << statement.GetECSql();
                break;
                }
                default:
                    FAIL() << "Array is expected to only have two elements";
            }
        i++;
        }

    ASSERT_STREQ(comDomain->GetString().c_str(), statement.GetValueText(2)) << statement.GetECSql();
    ECEnumeratorCP actualDomain = statement.GetValueEnum(2);
    ASSERT_TRUE(actualDomain != nullptr);
    ASSERT_STREQ(actualDomain->GetName().c_str(), actualDomain->GetName().c_str()) << statement.GetECSql();
    ASSERT_STREQ(actualDomain->GetString().c_str(), actualDomain->GetString().c_str()) << statement.GetECSql();

    i = 0;
    for (IECSqlValue const& arrayElement : statement.GetValue(3).GetArrayIterable())
        {
        ECEnumeratorCP actualDomain = arrayElement.GetEnum();
        ASSERT_TRUE(actualStatus != nullptr);

        switch (i)
            {
                case 0:
                {
                ASSERT_STREQ(orgDomain->GetString().c_str(), arrayElement.GetText()) << statement.GetECSql();
                ASSERT_STREQ(orgDomain->GetName().c_str(), actualDomain->GetName().c_str()) << statement.GetECSql();
                ASSERT_EQ(orgDomain->GetString(), actualDomain->GetString()) << statement.GetECSql();
                break;
                }
                case 1:
                {
                ASSERT_STREQ(comDomain->GetString().c_str(), arrayElement.GetText()) << statement.GetECSql();
                ASSERT_STREQ(comDomain->GetName().c_str(), actualDomain->GetName().c_str()) << statement.GetECSql();
                ASSERT_EQ(comDomain->GetString(), actualDomain->GetString()) << statement.GetECSql();
                break;
                }
                default:
                    FAIL() << "Array is expected to only have two elements";
            }
        i++;
        }
    }

//---------------------------------------------------------------------------------------
// @bsiclass                                     Krischan.Eberle                 01/15
//+---------------+---------------+---------------+---------------+---------------+------
TEST_F(ECSqlStatementTestFixture, BindSourceAndTargetECInstanceId)
    {
    ASSERT_EQ(SUCCESS, SetupECDb("ecsqlstatementtests.ecdb", SchemaItem::CreateForFile("ECSqlTest.01.00.00.ecschema.xml")));

    ECSqlStatement stmt;

    ASSERT_EQ(ECSqlStatus::Success, stmt.Prepare(m_ecdb, "INSERT INTO ecsql.PSA(ECInstanceId) VALUES(111)"));
    ASSERT_EQ(BE_SQLITE_DONE, stmt.Step());
    stmt.Finalize();

    ASSERT_EQ(ECSqlStatus::Success, stmt.Prepare(m_ecdb, "INSERT INTO ecsql.PSA(ECInstanceId) VALUES(222)"));
    ASSERT_EQ(BE_SQLITE_DONE, stmt.Step());
    stmt.Finalize();

    ASSERT_EQ(ECSqlStatus::Success, stmt.Prepare(m_ecdb, "INSERT INTO ecsql.PSA(ECInstanceId) VALUES(1111)"));
    ASSERT_EQ(BE_SQLITE_DONE, stmt.Step());
    stmt.Finalize();

    ASSERT_EQ(ECSqlStatus::Success, stmt.Prepare(m_ecdb, "INSERT INTO ecsql.PSA(ECInstanceId) VALUES(2222)"));
    ASSERT_EQ(BE_SQLITE_DONE, stmt.Step());
    stmt.Finalize();

    ASSERT_EQ(ECSqlStatus::Success, stmt.Prepare(m_ecdb, "INSERT INTO ecsql.PSA(ECInstanceId) VALUES(11111)"));
    ASSERT_EQ(BE_SQLITE_DONE, stmt.Step());
    stmt.Finalize();

    ASSERT_EQ(ECSqlStatus::Success, stmt.Prepare(m_ecdb, "INSERT INTO ecsql.PSA(ECInstanceId) VALUES(22222)"));
    ASSERT_EQ(BE_SQLITE_DONE, stmt.Step());
    stmt.Finalize();

    ASSERT_EQ(ECSqlStatus::Success, stmt.Prepare(m_ecdb, "INSERT INTO ecsql.PSA(ECInstanceId) VALUES(1111111)"));
    ASSERT_EQ(BE_SQLITE_DONE, stmt.Step());
    stmt.Finalize();

    ASSERT_EQ(ECSqlStatus::Success, stmt.Prepare(m_ecdb, "INSERT INTO ecsql.PSA(ECInstanceId) VALUES(2222222)"));
    ASSERT_EQ(BE_SQLITE_DONE, stmt.Step());
    stmt.Finalize();

    ECSqlStatement statement;

    auto stat = statement.Prepare(m_ecdb, "INSERT INTO ecsql.PSAHasPSA (SourceECInstanceId, TargetECInstanceId) VALUES(?,?)");
    ASSERT_EQ(ECSqlStatus::Success, stat);

    {
    ASSERT_EQ(ECSqlStatus::Success, statement.BindId(1, ECInstanceId(UINT64_C(111))));
    ASSERT_EQ(ECSqlStatus::Success, statement.BindId(2, ECInstanceId(UINT64_C(222))));

    ECInstanceKey key;
    ASSERT_EQ(BE_SQLITE_DONE, statement.Step(key));
    }

    {
    statement.Reset();
    statement.ClearBindings();

    ASSERT_EQ(ECSqlStatus::Error, statement.BindInt(1, 1111)) << "Ids cannot be cast to int without potentially losing information. So BindInt is not supported for ids";
    ASSERT_EQ(ECSqlStatus::Error, statement.BindInt(2, 2222)) << "Ids cannot be cast to int without potentially losing information. So BindInt is not supported for ids";
    }

    {
    statement.Reset();
    statement.ClearBindings();

    ASSERT_EQ(ECSqlStatus::Success, statement.BindInt64(1, 11111LL));
    ASSERT_EQ(ECSqlStatus::Success, statement.BindInt64(2, 22222LL));

    ECInstanceKey key;
    ASSERT_EQ(BE_SQLITE_DONE, statement.Step(key));
    }

    {
    statement.Reset();
    statement.ClearBindings();

    ASSERT_EQ(ECSqlStatus::Success, statement.BindText(1, "1111111", IECSqlBinder::MakeCopy::No));
    ASSERT_EQ(ECSqlStatus::Success, statement.BindText(2, "2222222", IECSqlBinder::MakeCopy::No));

    ECInstanceKey key;
    ASSERT_EQ(BE_SQLITE_DONE, statement.Step(key));
    }
    }

//---------------------------------------------------------------------------------------
// @bsiclass                                     Affan.Khan                 01/14
//+---------------+---------------+---------------+---------------+---------------+------
TEST_F(ECSqlStatementTestFixture, BindPrimitiveArray)
    {
    ASSERT_EQ(SUCCESS, SetupECDb("ecsqlstatementtests.ecdb", SchemaItem::CreateForFile("ECSqlTest.01.00.00.ecschema.xml")));
    ASSERT_EQ(SUCCESS, PopulateECDb( 10));

    std::vector<int> expectedIntArray = {1, 2, 3, 4, 5, 6, 7, 8};
    std::vector<Utf8String> expectedStringArray = {"1", "2", "3", "4", "5", "6", "7", "8"};

    ECInstanceKey ecInstanceKey;
    {
    ECSqlStatement statement;
    ASSERT_EQ(ECSqlStatus::Success, statement.Prepare(m_ecdb, "INSERT INTO ecsql.PA (I_Array,S_Array) VALUES(:ia,:sa)"));

    IECSqlBinder& arrayBinderI = statement.GetBinder(1);
    for (int arrayElement : expectedIntArray)
        {
        ASSERT_EQ(ECSqlStatus::Success, arrayBinderI.AddArrayElement().BindInt(arrayElement));
        }

    IECSqlBinder& arrayBinderS = statement.GetBinder(2);
    for (Utf8StringCR arrayElement : expectedStringArray)
        {
        ASSERT_EQ(ECSqlStatus::Success, arrayBinderS.AddArrayElement().BindText(arrayElement.c_str(), IECSqlBinder::MakeCopy::No));
        }

    ASSERT_EQ(BE_SQLITE_DONE, statement.Step(ecInstanceKey));
    }

    {
    ECSqlStatement statement;
    auto stat = statement.Prepare(m_ecdb, "SELECT I_Array, S_Array FROM ONLY ecsql.PA WHERE ECInstanceId = ?");
    ASSERT_EQ(ECSqlStatus::Success, stat);
    statement.BindId(1, ecInstanceKey.GetInstanceId());

    ASSERT_EQ(BE_SQLITE_ROW, statement.Step());

    IECSqlValue const& intArray = statement.GetValue(0);
    size_t expectedIndex = 0;
    for (IECSqlValue const& arrayElement : intArray.GetArrayIterable())
        {
        int actualArrayElement = arrayElement.GetInt();
        ASSERT_EQ(expectedIntArray[expectedIndex], actualArrayElement);
        expectedIndex++;
        }

    IECSqlValue const& stringArray = statement.GetValue(1);
    expectedIndex = 0;
    for (IECSqlValue const& arrayElement : stringArray.GetArrayIterable())
        {
        auto actualArrayElement = arrayElement.GetText();
        ASSERT_STREQ(expectedStringArray[expectedIndex].c_str(), actualArrayElement);
        expectedIndex++;
        }
    }
    }

//---------------------------------------------------------------------------------------
// @bsiclass                                     Krischan.Eberle                 07/14
//+---------------+---------------+---------------+---------------+---------------+------
TEST_F(ECSqlStatementTestFixture, Insert_BindDateTimeArray)
    {
    ASSERT_EQ(SUCCESS, SetupECDb("ecsqlstatementtests.ecdb", SchemaItem::CreateForFile("ECSqlTest.01.00.00.ecschema.xml")));
    ASSERT_EQ(SUCCESS, PopulateECDb( 10));

    ECSqlStatement statement;
    ASSERT_EQ(ECSqlStatus::Success, statement.Prepare(m_ecdb, "INSERT INTO ecsql.PA (Dt_Array, DtUtc_Array) VALUES(:dt,:dtutc)"));

    std::vector<DateTime> testDates = {DateTime(DateTime::Kind::Utc, 2014, 07, 07, 12, 0),
        DateTime(DateTime::Kind::Unspecified, 2014, 07, 07, 12, 0),
        DateTime(DateTime::Kind::Local, 2014, 07, 07, 12, 0)};


    IECSqlBinder& arrayBinderDt = statement.GetBinder(1);

    for (DateTimeCR testDate : testDates)
        {
        IECSqlBinder& arrayElementBinder = arrayBinderDt.AddArrayElement();

        ECSqlStatus expectedStat = testDate.GetInfo().GetKind() == DateTime::Kind::Local ? ECSqlStatus::Error : ECSqlStatus::Success;
        ASSERT_EQ(expectedStat, arrayElementBinder.BindDateTime(testDate));
        }


    IECSqlBinder& arrayBinderDtUtc = statement.GetBinder(2);

    for (DateTimeCR testDate : testDates)
        {
        IECSqlBinder& arrayElementBinder = arrayBinderDtUtc.AddArrayElement();

        ECSqlStatus expectedStat = testDate.GetInfo().GetKind() == DateTime::Kind::Utc ? ECSqlStatus::Success : ECSqlStatus::Error;
        ASSERT_EQ(expectedStat, arrayElementBinder.BindDateTime(testDate)) << testDate.ToString().c_str();
        }

    ASSERT_EQ(BE_SQLITE_DONE, statement.Step());
    }

//---------------------------------------------------------------------------------------
// @bsiclass                                    Krischan.Eberle                02/18
//+---------------+---------------+---------------+---------------+---------------+------
TEST_F(ECSqlStatementTestFixture, BindPrimitiveArrayWithDifferentTypes)
    {
    ASSERT_EQ(SUCCESS, SetupECDb("BindPrimitiveArrayWithDifferentTypes.ecdb", SchemaItem::CreateForFile("ECSqlTest.01.00.00.ecschema.xml")));

    ECSqlStatement statement;
    ASSERT_EQ(ECSqlStatus::Success, statement.Prepare(m_ecdb, "INSERT INTO ecsql.PSA(B_Array,Bi_Array,D_Array,Dt_Array,I_Array,L_Array,P2D_Array,P3D_Array,S_Array) VALUES(?,?,?,?,?,?,?,?,?)"));

    const int64_t int64Val = INT64_C(123123123123);

    bmap<PrimitiveType, ECValue> paramValues;
    paramValues[PRIMITIVETYPE_Boolean] = ECValue(true);
    paramValues[PRIMITIVETYPE_Binary] = ECValue((Byte const*) &int64Val, sizeof(int64Val));
    paramValues[PRIMITIVETYPE_Double] = ECValue(3.0);
    paramValues[PRIMITIVETYPE_DateTime] = ECValue(DateTime(2018,2,12));
    paramValues[PRIMITIVETYPE_Integer] = ECValue(3);
    paramValues[PRIMITIVETYPE_Long] = ECValue(int64Val);
    paramValues[PRIMITIVETYPE_Point2d] = ECValue(DPoint2d::From(1.0, 1.0));
    paramValues[PRIMITIVETYPE_Point3d] = ECValue(DPoint3d::From(1.0, 1.0, 1.0));
    paramValues[PRIMITIVETYPE_String] = ECValue("Hello world", true);

    {
    //Boolean parameter
    IECSqlBinder& arrayBinder = statement.GetBinder(1);
    IECSqlBinder& elementBinder = arrayBinder.AddArrayElement();

    EXPECT_EQ(ECSqlStatus::Success, elementBinder.BindBoolean(paramValues[PRIMITIVETYPE_Boolean].GetBoolean()));
    size_t blobSize = 0;
    void const* blob = paramValues[PRIMITIVETYPE_Binary].GetBinary(blobSize);
    EXPECT_EQ(ECSqlStatus::Success, elementBinder.BindBlob(blob, (int) blobSize, IECSqlBinder::MakeCopy::No));
    EXPECT_EQ(ECSqlStatus::Success, elementBinder.BindDouble(paramValues[PRIMITIVETYPE_Double].GetDouble()));
    EXPECT_EQ(ECSqlStatus::Error, elementBinder.BindDateTime(paramValues[PRIMITIVETYPE_DateTime].GetDateTime()));
    EXPECT_EQ(ECSqlStatus::Success, elementBinder.BindInt(paramValues[PRIMITIVETYPE_Integer].GetInteger()));
    EXPECT_EQ(ECSqlStatus::Success, elementBinder.BindInt64(paramValues[PRIMITIVETYPE_Long].GetLong()));
    EXPECT_EQ(ECSqlStatus::Error, elementBinder.BindPoint2d(paramValues[PRIMITIVETYPE_Point2d].GetPoint2d()));
    EXPECT_EQ(ECSqlStatus::Error, elementBinder.BindPoint3d(paramValues[PRIMITIVETYPE_Point3d].GetPoint3d()));
    EXPECT_EQ(ECSqlStatus::Success, elementBinder.BindText(paramValues[PRIMITIVETYPE_String].GetUtf8CP(), IECSqlBinder::MakeCopy::Yes));
    }

    {
    //Blob parameter
    IECSqlBinder& arrayBinder = statement.GetBinder(2);
    IECSqlBinder& elementBinder = arrayBinder.AddArrayElement();

    EXPECT_EQ(ECSqlStatus::Success, elementBinder.BindBoolean(paramValues[PRIMITIVETYPE_Boolean].GetBoolean()));
    size_t blobSize = 0;
    void const* blob = paramValues[PRIMITIVETYPE_Binary].GetBinary(blobSize);
    EXPECT_EQ(ECSqlStatus::Success, elementBinder.BindBlob(blob, (int) blobSize, IECSqlBinder::MakeCopy::No));
    EXPECT_EQ(ECSqlStatus::Success, elementBinder.BindDouble(paramValues[PRIMITIVETYPE_Double].GetDouble()));
    EXPECT_EQ(ECSqlStatus::Error, elementBinder.BindDateTime(paramValues[PRIMITIVETYPE_DateTime].GetDateTime()));
    EXPECT_EQ(ECSqlStatus::Success, elementBinder.BindInt(paramValues[PRIMITIVETYPE_Integer].GetInteger()));
    EXPECT_EQ(ECSqlStatus::Success, elementBinder.BindInt64(paramValues[PRIMITIVETYPE_Long].GetLong()));
    EXPECT_EQ(ECSqlStatus::Error, elementBinder.BindPoint2d(paramValues[PRIMITIVETYPE_Point2d].GetPoint2d()));
    EXPECT_EQ(ECSqlStatus::Error, elementBinder.BindPoint3d(paramValues[PRIMITIVETYPE_Point3d].GetPoint3d()));
    EXPECT_EQ(ECSqlStatus::Success, elementBinder.BindText(paramValues[PRIMITIVETYPE_String].GetUtf8CP(), IECSqlBinder::MakeCopy::Yes));
    }

    {
    //Double parameter
    IECSqlBinder& arrayBinder = statement.GetBinder(3);
    IECSqlBinder& elementBinder = arrayBinder.AddArrayElement();

    EXPECT_EQ(ECSqlStatus::Success, elementBinder.BindBoolean(paramValues[PRIMITIVETYPE_Boolean].GetBoolean()));
    size_t blobSize = 0;
    void const* blob = paramValues[PRIMITIVETYPE_Binary].GetBinary(blobSize);
    EXPECT_EQ(ECSqlStatus::Success, elementBinder.BindBlob(blob, (int) blobSize, IECSqlBinder::MakeCopy::No));
    EXPECT_EQ(ECSqlStatus::Success, elementBinder.BindDouble(paramValues[PRIMITIVETYPE_Double].GetDouble()));
    EXPECT_EQ(ECSqlStatus::Error, elementBinder.BindDateTime(paramValues[PRIMITIVETYPE_DateTime].GetDateTime()));
    EXPECT_EQ(ECSqlStatus::Success, elementBinder.BindInt(paramValues[PRIMITIVETYPE_Integer].GetInteger()));
    EXPECT_EQ(ECSqlStatus::Success, elementBinder.BindInt64(paramValues[PRIMITIVETYPE_Long].GetLong()));
    EXPECT_EQ(ECSqlStatus::Error, elementBinder.BindPoint2d(paramValues[PRIMITIVETYPE_Point2d].GetPoint2d()));
    EXPECT_EQ(ECSqlStatus::Error, elementBinder.BindPoint3d(paramValues[PRIMITIVETYPE_Point3d].GetPoint3d()));
    EXPECT_EQ(ECSqlStatus::Success, elementBinder.BindText(paramValues[PRIMITIVETYPE_String].GetUtf8CP(), IECSqlBinder::MakeCopy::Yes));
    }

    {
    //DateTime parameter
    IECSqlBinder& arrayBinder = statement.GetBinder(4);
    IECSqlBinder& elementBinder = arrayBinder.AddArrayElement();

    EXPECT_EQ(ECSqlStatus::Error, elementBinder.BindBoolean(paramValues[PRIMITIVETYPE_Boolean].GetBoolean()));
    size_t blobSize = 0;
    void const* blob = paramValues[PRIMITIVETYPE_Binary].GetBinary(blobSize);
    EXPECT_EQ(ECSqlStatus::Error, elementBinder.BindBlob(blob, (int) blobSize, IECSqlBinder::MakeCopy::No));
    EXPECT_EQ(ECSqlStatus::Error, elementBinder.BindDouble(paramValues[PRIMITIVETYPE_Double].GetDouble()));
    EXPECT_EQ(ECSqlStatus::Success, elementBinder.BindDateTime(paramValues[PRIMITIVETYPE_DateTime].GetDateTime()));
    EXPECT_EQ(ECSqlStatus::Error, elementBinder.BindInt(paramValues[PRIMITIVETYPE_Integer].GetInteger()));
    EXPECT_EQ(ECSqlStatus::Error, elementBinder.BindInt64(paramValues[PRIMITIVETYPE_Long].GetLong()));
    EXPECT_EQ(ECSqlStatus::Error, elementBinder.BindPoint2d(paramValues[PRIMITIVETYPE_Point2d].GetPoint2d()));
    EXPECT_EQ(ECSqlStatus::Error, elementBinder.BindPoint3d(paramValues[PRIMITIVETYPE_Point3d].GetPoint3d()));
    EXPECT_EQ(ECSqlStatus::Error, elementBinder.BindText(paramValues[PRIMITIVETYPE_String].GetUtf8CP(), IECSqlBinder::MakeCopy::Yes));
    }

    {
    //Int parameter
    IECSqlBinder& arrayBinder = statement.GetBinder(5);
    IECSqlBinder& elementBinder = arrayBinder.AddArrayElement();

    EXPECT_EQ(ECSqlStatus::Success, elementBinder.BindBoolean(paramValues[PRIMITIVETYPE_Boolean].GetBoolean()));
    size_t blobSize = 0;
    void const* blob = paramValues[PRIMITIVETYPE_Binary].GetBinary(blobSize);
    EXPECT_EQ(ECSqlStatus::Success, elementBinder.BindBlob(blob, (int) blobSize, IECSqlBinder::MakeCopy::No));
    EXPECT_EQ(ECSqlStatus::Success, elementBinder.BindDouble(paramValues[PRIMITIVETYPE_Double].GetDouble()));
    EXPECT_EQ(ECSqlStatus::Error, elementBinder.BindDateTime(paramValues[PRIMITIVETYPE_DateTime].GetDateTime()));
    EXPECT_EQ(ECSqlStatus::Success, elementBinder.BindInt(paramValues[PRIMITIVETYPE_Integer].GetInteger()));
    EXPECT_EQ(ECSqlStatus::Success, elementBinder.BindInt64(paramValues[PRIMITIVETYPE_Long].GetLong()));
    EXPECT_EQ(ECSqlStatus::Error, elementBinder.BindPoint2d(paramValues[PRIMITIVETYPE_Point2d].GetPoint2d()));
    EXPECT_EQ(ECSqlStatus::Error, elementBinder.BindPoint3d(paramValues[PRIMITIVETYPE_Point3d].GetPoint3d()));
    EXPECT_EQ(ECSqlStatus::Success, elementBinder.BindText(paramValues[PRIMITIVETYPE_String].GetUtf8CP(), IECSqlBinder::MakeCopy::Yes));
    }

    {
    //Int64 parameter
    IECSqlBinder& arrayBinder = statement.GetBinder(6);
    IECSqlBinder& elementBinder = arrayBinder.AddArrayElement();

    EXPECT_EQ(ECSqlStatus::Success, elementBinder.BindBoolean(paramValues[PRIMITIVETYPE_Boolean].GetBoolean()));
    size_t blobSize = 0;
    void const* blob = paramValues[PRIMITIVETYPE_Binary].GetBinary(blobSize);
    EXPECT_EQ(ECSqlStatus::Success, elementBinder.BindBlob(blob, (int) blobSize, IECSqlBinder::MakeCopy::No));
    EXPECT_EQ(ECSqlStatus::Success, elementBinder.BindDouble(paramValues[PRIMITIVETYPE_Double].GetDouble()));
    EXPECT_EQ(ECSqlStatus::Error, elementBinder.BindDateTime(paramValues[PRIMITIVETYPE_DateTime].GetDateTime()));
    EXPECT_EQ(ECSqlStatus::Success, elementBinder.BindInt(paramValues[PRIMITIVETYPE_Integer].GetInteger()));
    EXPECT_EQ(ECSqlStatus::Success, elementBinder.BindInt64(paramValues[PRIMITIVETYPE_Long].GetLong()));
    EXPECT_EQ(ECSqlStatus::Error, elementBinder.BindPoint2d(paramValues[PRIMITIVETYPE_Point2d].GetPoint2d()));
    EXPECT_EQ(ECSqlStatus::Error, elementBinder.BindPoint3d(paramValues[PRIMITIVETYPE_Point3d].GetPoint3d()));
    EXPECT_EQ(ECSqlStatus::Success, elementBinder.BindText(paramValues[PRIMITIVETYPE_String].GetUtf8CP(), IECSqlBinder::MakeCopy::Yes));
    }

    {
    //Point2d parameter
    IECSqlBinder& arrayBinder = statement.GetBinder(7);
    IECSqlBinder& elementBinder = arrayBinder.AddArrayElement();

    EXPECT_EQ(ECSqlStatus::Error, elementBinder.BindBoolean(paramValues[PRIMITIVETYPE_Boolean].GetBoolean()));
    size_t blobSize = 0;
    void const* blob = paramValues[PRIMITIVETYPE_Binary].GetBinary(blobSize);
    EXPECT_EQ(ECSqlStatus::Error, elementBinder.BindBlob(blob, (int) blobSize, IECSqlBinder::MakeCopy::No));
    EXPECT_EQ(ECSqlStatus::Error, elementBinder.BindDouble(paramValues[PRIMITIVETYPE_Double].GetDouble()));
    EXPECT_EQ(ECSqlStatus::Error, elementBinder.BindDateTime(paramValues[PRIMITIVETYPE_DateTime].GetDateTime()));
    EXPECT_EQ(ECSqlStatus::Error, elementBinder.BindInt(paramValues[PRIMITIVETYPE_Integer].GetInteger()));
    EXPECT_EQ(ECSqlStatus::Error, elementBinder.BindInt64(paramValues[PRIMITIVETYPE_Long].GetLong()));
    EXPECT_EQ(ECSqlStatus::Success, elementBinder.BindPoint2d(paramValues[PRIMITIVETYPE_Point2d].GetPoint2d()));
    EXPECT_EQ(ECSqlStatus::Error, elementBinder.BindPoint3d(paramValues[PRIMITIVETYPE_Point3d].GetPoint3d()));
    EXPECT_EQ(ECSqlStatus::Error, elementBinder.BindText(paramValues[PRIMITIVETYPE_String].GetUtf8CP(), IECSqlBinder::MakeCopy::Yes));
    }

    {
    //Point3d parameter
    IECSqlBinder& arrayBinder = statement.GetBinder(8);
    IECSqlBinder& elementBinder = arrayBinder.AddArrayElement();

    EXPECT_EQ(ECSqlStatus::Error, elementBinder.BindBoolean(paramValues[PRIMITIVETYPE_Boolean].GetBoolean()));
    size_t blobSize = 0;
    void const* blob = paramValues[PRIMITIVETYPE_Binary].GetBinary(blobSize);
    EXPECT_EQ(ECSqlStatus::Error, elementBinder.BindBlob(blob, (int) blobSize, IECSqlBinder::MakeCopy::No));
    EXPECT_EQ(ECSqlStatus::Error, elementBinder.BindDouble(paramValues[PRIMITIVETYPE_Double].GetDouble()));
    EXPECT_EQ(ECSqlStatus::Error, elementBinder.BindDateTime(paramValues[PRIMITIVETYPE_DateTime].GetDateTime()));
    EXPECT_EQ(ECSqlStatus::Error, elementBinder.BindInt(paramValues[PRIMITIVETYPE_Integer].GetInteger()));
    EXPECT_EQ(ECSqlStatus::Error, elementBinder.BindInt64(paramValues[PRIMITIVETYPE_Long].GetLong()));
    EXPECT_EQ(ECSqlStatus::Error, elementBinder.BindPoint2d(paramValues[PRIMITIVETYPE_Point2d].GetPoint2d()));
    EXPECT_EQ(ECSqlStatus::Success, elementBinder.BindPoint3d(paramValues[PRIMITIVETYPE_Point3d].GetPoint3d()));
    EXPECT_EQ(ECSqlStatus::Error, elementBinder.BindText(paramValues[PRIMITIVETYPE_String].GetUtf8CP(), IECSqlBinder::MakeCopy::Yes));
    }

    {
    //String parameter
    IECSqlBinder& arrayBinder = statement.GetBinder(9);
    IECSqlBinder& elementBinder = arrayBinder.AddArrayElement();

    EXPECT_EQ(ECSqlStatus::Success, elementBinder.BindBoolean(paramValues[PRIMITIVETYPE_Boolean].GetBoolean()));
    size_t blobSize = 0;
    void const* blob = paramValues[PRIMITIVETYPE_Binary].GetBinary(blobSize);
    EXPECT_EQ(ECSqlStatus::Success, elementBinder.BindBlob(blob, (int) blobSize, IECSqlBinder::MakeCopy::No));
    EXPECT_EQ(ECSqlStatus::Success, elementBinder.BindDouble(paramValues[PRIMITIVETYPE_Double].GetDouble()));
    EXPECT_EQ(ECSqlStatus::Error, elementBinder.BindDateTime(paramValues[PRIMITIVETYPE_DateTime].GetDateTime()));
    EXPECT_EQ(ECSqlStatus::Success, elementBinder.BindInt(paramValues[PRIMITIVETYPE_Integer].GetInteger()));
    EXPECT_EQ(ECSqlStatus::Success, elementBinder.BindInt64(paramValues[PRIMITIVETYPE_Long].GetLong()));
    EXPECT_EQ(ECSqlStatus::Error, elementBinder.BindPoint2d(paramValues[PRIMITIVETYPE_Point2d].GetPoint2d()));
    EXPECT_EQ(ECSqlStatus::Error, elementBinder.BindPoint3d(paramValues[PRIMITIVETYPE_Point3d].GetPoint3d()));
    EXPECT_EQ(ECSqlStatus::Success, elementBinder.BindText(paramValues[PRIMITIVETYPE_String].GetUtf8CP(), IECSqlBinder::MakeCopy::Yes));
    }

    }

//---------------------------------------------------------------------------------------
// @bsiclass                                     Krischan.Eberle                 03/14
//+---------------+---------------+---------------+---------------+---------------+------
TEST_F(ECSqlStatementTestFixture, ConstrainedArrayProps)
    {
<<<<<<< HEAD
    ASSERT_EQ(SUCCESS, SetupECDb("ecsqlstatementtests.ecdb", SchemaItem::CreateForFile("ECSqlTest.01.00.00.ecschema.xml")));
    ASSERT_EQ(SUCCESS, PopulateECDb( 10));
=======
    ASSERT_EQ(SUCCESS, SetupECDb("ConstrainedArrayProps.ecdb", SchemaItem(R"xml(<?xml version="1.0" encoding="utf-8" ?>
                                                    <ECSchema schemaName="TestSchema" alias="ts" version="1.0" xmlns="http://www.bentley.com/schemas/Bentley.ECXML.3.1">
                                                       <ECEntityClass typeName="Foo">
                                                            <ECArrayProperty propertyName="PrimArray" typeName="int" minOccurs="5" maxOccurs="10" />
                                                            <ECStructArrayProperty propertyName="StructArray" typeName="MyStruct" minOccurs="5" maxOccurs="10"/>
                                                        </ECEntityClass>
                                                       <ECStructClass typeName="MyStruct">
                                                            <ECProperty propertyName="Code" typeName="int"/>
                                                        </ECStructClass>
                                                    </ECSchema>)xml")));

>>>>>>> 19e7cc2f

    ECSqlStatement statement;
    ASSERT_EQ(ECSqlStatus::Success, statement.Prepare(m_ecdb, "INSERT INTO ts.Foo(PrimArray,StructArray) VALUES(?,?)"));

    auto bindArrayValues = [&statement] (ECInstanceKey& key, Nullable<int> const& count)
        {
        statement.Reset();
        statement.ClearBindings();

        IECSqlBinder& primArrayBinder = statement.GetBinder(1);
        IECSqlBinder& structArrayBinder = statement.GetBinder(2);
        if (count == nullptr)
            {
            if (ECSqlStatus::Success != primArrayBinder.BindNull())
                return BE_SQLITE_ERROR;

            if (ECSqlStatus::Success != structArrayBinder.BindNull())
                return BE_SQLITE_ERROR;
            }
        else
            {
            for (int i = 0; i < count.Value(); i++)
                {
                if (ECSqlStatus::Success != primArrayBinder.AddArrayElement().BindInt(i))
                    return BE_SQLITE_ERROR;

                if (ECSqlStatus::Success != structArrayBinder.AddArrayElement()["Code"].BindInt(i))
                    return BE_SQLITE_ERROR;
                }
            }

        return statement.Step(key);
        };

    //first: array size to bind. second: Expected to succeed
    const std::vector<std::pair<Nullable<int>, bool>> testArrayCounts = {
            {nullptr, true}, // -> binds null
            { 0, true }, // -> does not bind anything which amounts to binding null
            { 2, false }, { 5, true }, { 7, true }, { 10, true },
            { 20, true }}; //Bug in ECObjects: ignores maxoccurs and always interprets it as unbounded.

    for (std::pair<Nullable<int>, bool> const& testArrayCountItem : testArrayCounts)
        {
        Nullable<int> const& testArrayCount = testArrayCountItem.first;
        const bool expectedToSucceed = testArrayCountItem.second;
        ECInstanceKey key;
        const DbResult stepStat = bindArrayValues(key, testArrayCount);
        Utf8String assertMessage;
        if (testArrayCount == nullptr)
            assertMessage = "Binding null to array is expected to succeed for array parameter with minOccurs=5 and maxOccurs=10";
        else
            assertMessage.Sprintf("Binding array of length %d is expected to succceed for array parameter with minOccurs=5 and maxOccurs=10", testArrayCount.Value());

<<<<<<< HEAD
//---------------------------------------------------------------------------------------
// @bsiclass                                     Krischan.Eberle                 03/14
//+---------------+---------------+---------------+---------------+---------------+------
TEST_F(ECSqlStatementTestFixture, BindStructArrayWithOutOfBoundsLength)
    {
    ASSERT_EQ(SUCCESS, SetupECDb("ecsqlstatementtests.ecdb", SchemaItem::CreateForFile("ECSqlTest.01.00.00.ecschema.xml")));
    ASSERT_EQ(SUCCESS, PopulateECDb( 10));

    ECSqlStatement statement;
    ASSERT_EQ(ECSqlStatus::Success, statement.Prepare(m_ecdb, "INSERT INTO ecsql.ABounded (PStruct_Array_Bounded) VALUES(?)"));

    auto bindArrayValues = [&statement] (int count)
        {
        statement.Reset();
        statement.ClearBindings();

        IECSqlBinder& arrayBinder = statement.GetBinder(1);
        for (int i = 0; i < count; i++)
=======
        if (expectedToSucceed)
>>>>>>> 19e7cc2f
            {
            ASSERT_EQ(BE_SQLITE_DONE, stepStat) << assertMessage;

            ECSqlStatement stmt;
            ASSERT_EQ(ECSqlStatus::Success, stmt.Prepare(m_ecdb, "SELECT PrimArray,StructArray FROM ts.FOO WHERE ECInstanceId=?"));
            ASSERT_EQ(ECSqlStatus::Success, stmt.BindId(1, key.GetInstanceId()));
            ASSERT_EQ(BE_SQLITE_ROW, stmt.Step());
            if (testArrayCount == nullptr || testArrayCount == 0)
                {
                ASSERT_TRUE(stmt.IsValueNull(0)) << assertMessage;
                ASSERT_EQ(0, stmt.GetValue(0).GetArrayLength()) << assertMessage;
                ASSERT_TRUE(stmt.IsValueNull(1)) << assertMessage;
                ASSERT_EQ(0, stmt.GetValue(1).GetArrayLength()) << assertMessage;
                }
            else
                {
                ASSERT_EQ(testArrayCount.Value(), stmt.GetValue(0).GetArrayLength()) << assertMessage;
                ASSERT_EQ(testArrayCount.Value(), stmt.GetValue(1).GetArrayLength()) << assertMessage;
                }
            }
        else
            ASSERT_EQ(BE_SQLITE_ERROR, stepStat) << assertMessage;
        }
    }

//---------------------------------------------------------------------------------------
// @bsiclass                                     Krischan.Eberle                 03/14
//+---------------+---------------+---------------+---------------+---------------+------
TEST_F(ECSqlStatementTestFixture, InsertWithStructBinding)
    {
    ASSERT_EQ(SUCCESS, SetupECDb("InsertWithStructBinding.ecdb", SchemaItem::CreateForFile("ECSqlTest.01.00.00.ecschema.xml")));
    ASSERT_EQ(SUCCESS, PopulateECDb(10));

    ECClassCP pStructClass = m_ecdb.Schemas().GetClass("ECSqlTest", "PStruct");
    ASSERT_TRUE(pStructClass != nullptr && pStructClass->IsStructClass());

    //**** Test 1 *****
    {
    Json::Value expectedJson;
    ASSERT_EQ(SUCCESS, TestUtilities::ParseJson(expectedJson,R"json(
         { "b" : true,
         "d" : 3.0,
         "dt" : "2014-03-27T12:00:00.000",
         "dtUtc" : "2014-03-27T12:00:00.000Z",
         "i" : 44444,
         "l" : 444444444,
         "s" : "Hello, world",
         "p2d" : { "x" : 3.0, "y" : 5.0 },
        "p3d" : { "x" : 3.0, "y" : 5.0, "z" : -6.0}
        })json"));

    ECSqlStatement insertStmt;
    ASSERT_EQ(ECSqlStatus::Success, insertStmt.Prepare(m_ecdb, "INSERT INTO ecsql.PSA (I, PStructProp) VALUES (?, ?)"));
    ASSERT_EQ(ECSqlStatus::Success, JsonECSqlBinder::BindStructValue(insertStmt.GetBinder(2), expectedJson, *pStructClass->GetStructClassCP())) << insertStmt.GetECSql();
    ECInstanceKey key;
    ASSERT_EQ(BE_SQLITE_DONE, insertStmt.Step(key)) << insertStmt.GetECSql();
    insertStmt.Finalize();

    ECSqlStatement selStmt;
    ASSERT_EQ(ECSqlStatus::Success, selStmt.Prepare(m_ecdb, "SELECT PStructProp FROM ecsql.PSA WHERE ECInstanceId=?"));
    ASSERT_EQ(ECSqlStatus::Success, selStmt.BindId(1, key.GetInstanceId())) << selStmt.GetECSql();
    ASSERT_EQ(BE_SQLITE_ROW, selStmt.Step());
    JsonECSqlSelectAdapter jsonAdapter(selStmt, JsonECSqlSelectAdapter::FormatOptions(JsonECSqlSelectAdapter::MemberNameCasing::KeepOriginal, ECJsonInt64Format::AsNumber));
    Json::Value actualJson;
    ASSERT_EQ(SUCCESS, jsonAdapter.GetRow(actualJson)) << selStmt.GetECSql();
    ASSERT_TRUE(actualJson.isMember("PStructProp"));
    ASSERT_EQ(JsonValue(expectedJson), JsonValue(actualJson["PStructProp"]));
    }

    //**** Test 2 *****
    {
    Json::Value expectedJson;
    ASSERT_EQ(SUCCESS, TestUtilities::ParseJson(expectedJson, R"json(
        { "PStructProp" :
        { "b" : true,
         "d" : 3.0,
         "dt" : "2014-03-27T12:00:00.000",
         "dtUtc" : "2014-03-27T12:00:00.000Z",
         "i" : 44444,
         "l" : 444444444,
         "s" : "Hello, world",
         "p2d" : { "x" : 3.0, "y" : 5.0 },
        "p3d" : { "x" : 3.0, "y" : 5.0, "z" : -6.0}
        }})json"));
    ECClassCP saStructClass = m_ecdb.Schemas().GetClass("ECSqlTest", "SAStruct");
    ASSERT_TRUE(saStructClass != nullptr && saStructClass->IsStructClass());

    ECSqlStatement insertStmt;
    ASSERT_EQ(ECSqlStatus::Success, insertStmt.Prepare(m_ecdb, "INSERT INTO ecsql.SA(SAStructProp) VALUES(?)"));
    ASSERT_EQ(ECSqlStatus::Success, JsonECSqlBinder::BindStructValue(insertStmt.GetBinder(1), expectedJson, *saStructClass->GetStructClassCP())) << insertStmt.GetECSql();
    ECInstanceKey key;
    ASSERT_EQ(BE_SQLITE_DONE, insertStmt.Step(key)) << insertStmt.GetECSql();
    insertStmt.Finalize();

    ECSqlStatement selStmt;
    ASSERT_EQ(ECSqlStatus::Success, selStmt.Prepare(m_ecdb, "SELECT SAStructProp FROM ecsql.SA WHERE ECInstanceId=?"));
    ASSERT_EQ(ECSqlStatus::Success, selStmt.BindId(1, key.GetInstanceId())) << selStmt.GetECSql();
    ASSERT_EQ(BE_SQLITE_ROW, selStmt.Step());
    JsonECSqlSelectAdapter jsonAdapter(selStmt, JsonECSqlSelectAdapter::FormatOptions(JsonECSqlSelectAdapter::MemberNameCasing::KeepOriginal, ECJsonInt64Format::AsNumber));
    Json::Value actualJson;
    ASSERT_EQ(SUCCESS, jsonAdapter.GetRow(actualJson)) << selStmt.GetECSql();
    ASSERT_TRUE(actualJson.isMember("SAStructProp"));
    ASSERT_EQ(JsonValue(expectedJson), JsonValue(actualJson["SAStructProp"]));
    }

    //Mismatching types
    {
    ECSqlStatement insertStmt;
    ASSERT_EQ(ECSqlStatus::Success, insertStmt.Prepare(m_ecdb, "INSERT INTO ecsql.PSA(PStructProp) VALUES(?)"));

    ECSqlStatement verifyStmt;
    ASSERT_EQ(ECSqlStatus::Success, verifyStmt.Prepare(m_ecdb, "SELECT PStructProp FROM ecsql.PSA WHERE ECInstanceId=?"));
    JsonECSqlSelectAdapter verifyAdapter(verifyStmt, JsonECSqlSelectAdapter::FormatOptions(JsonECSqlSelectAdapter::MemberNameCasing::KeepOriginal, ECJsonInt64Format::AsNumber));

    Json::Value expectedJson, actualJson;

    {
    //mismatching types which are convertible to each other
    ASSERT_EQ(SUCCESS, TestUtilities::ParseJson(expectedJson, R"json({ "i" : 3.1415 })json"));
    ASSERT_EQ(ECSqlStatus::Success, JsonECSqlBinder::BindStructValue(insertStmt.GetBinder(1), expectedJson, *pStructClass->GetStructClassCP())) << expectedJson.ToString();
    ECInstanceKey key;
    ASSERT_EQ(BE_SQLITE_DONE, insertStmt.Step(key)) << insertStmt.GetECSql();
    insertStmt.Reset();
    insertStmt.ClearBindings();

    ASSERT_EQ(ECSqlStatus::Success, verifyStmt.BindId(1, key.GetInstanceId())) << verifyStmt.GetECSql();
    ASSERT_EQ(BE_SQLITE_ROW, verifyStmt.Step());
    ASSERT_EQ(SUCCESS, verifyAdapter.GetRow(actualJson)) << verifyStmt.GetECSql();
    verifyStmt.Reset();
    verifyStmt.ClearBindings();
    ASSERT_TRUE(actualJson.isMember("PStructProp"));
    ASSERT_EQ(SUCCESS, TestUtilities::ParseJson(expectedJson, R"json({ "i" : 3 })json")) << "Double value in original JSON is converted to int during binding";
    ASSERT_EQ(JsonValue(expectedJson), JsonValue(actualJson["PStructProp"]));
    }

    {
    //mismatching types which are convertible to each other
    ASSERT_EQ(SUCCESS, TestUtilities::ParseJson(expectedJson, R"json({ "l" : 3.1415 })json"));
    ASSERT_EQ(ECSqlStatus::Success, JsonECSqlBinder::BindStructValue(insertStmt.GetBinder(1), expectedJson, *pStructClass->GetStructClassCP())) << expectedJson.ToString();
    ECInstanceKey key;
    ASSERT_EQ(BE_SQLITE_DONE, insertStmt.Step(key)) << insertStmt.GetECSql();
    insertStmt.Reset();
    insertStmt.ClearBindings();

    ASSERT_EQ(ECSqlStatus::Success, verifyStmt.BindId(1, key.GetInstanceId())) << verifyStmt.GetECSql();
    ASSERT_EQ(BE_SQLITE_ROW, verifyStmt.Step());
    ASSERT_EQ(SUCCESS, verifyAdapter.GetRow(actualJson)) << verifyStmt.GetECSql();
    verifyStmt.Reset();
    verifyStmt.ClearBindings();

    ASSERT_TRUE(actualJson.isMember("PStructProp"));
    ASSERT_EQ(SUCCESS, TestUtilities::ParseJson(expectedJson, R"json({ "l" : 3 })json")) << "Double value in original JSON is converted to int64 during binding";
    ASSERT_EQ(JsonValue(expectedJson), JsonValue(actualJson["PStructProp"]));
    }

    ASSERT_EQ(SUCCESS, TestUtilities::ParseJson(expectedJson, R"json({ "b" : 3.1415 })json"));
    ASSERT_EQ(ECSqlStatus::Error, JsonECSqlBinder::BindStructValue(insertStmt.GetBinder(1), expectedJson, *pStructClass->GetStructClassCP())) << expectedJson.ToString();

    ASSERT_EQ(SUCCESS, TestUtilities::ParseJson(expectedJson, R"json({ "s" : 3.1415 })json"));
    ASSERT_EQ(ECSqlStatus::Error, JsonECSqlBinder::BindStructValue(insertStmt.GetBinder(1), expectedJson, *pStructClass->GetStructClassCP())) << expectedJson.ToString();

    ASSERT_EQ(SUCCESS, TestUtilities::ParseJson(expectedJson, R"json({ "bi" : 3.1415 })json"));
    ASSERT_EQ(ECSqlStatus::Error, JsonECSqlBinder::BindStructValue(insertStmt.GetBinder(1), expectedJson, *pStructClass->GetStructClassCP())) << expectedJson.ToString();

    ASSERT_EQ(SUCCESS, TestUtilities::ParseJson(expectedJson, R"json({ "p2d" : 3.1415 })json"));
    ASSERT_EQ(ECSqlStatus::Error, JsonECSqlBinder::BindStructValue(insertStmt.GetBinder(1), expectedJson, *pStructClass->GetStructClassCP())) << expectedJson.ToString();

    ASSERT_EQ(SUCCESS, TestUtilities::ParseJson(expectedJson, R"json({ "p3d" : 3.1415 })json"));
    ASSERT_EQ(ECSqlStatus::Error, JsonECSqlBinder::BindStructValue(insertStmt.GetBinder(1), expectedJson, *pStructClass->GetStructClassCP())) << expectedJson.ToString();

    ASSERT_EQ(SUCCESS, TestUtilities::ParseJson(expectedJson, R"json({ "dt" : 3.1415 })json"));
    ASSERT_EQ(ECSqlStatus::Error, JsonECSqlBinder::BindStructValue(insertStmt.GetBinder(1), expectedJson, *pStructClass->GetStructClassCP())) << expectedJson.ToString();

    ASSERT_EQ(SUCCESS, TestUtilities::ParseJson(expectedJson, R"json({ "dtUtc" : 3.1415 })json"));
    ASSERT_EQ(ECSqlStatus::Error, JsonECSqlBinder::BindStructValue(insertStmt.GetBinder(1), expectedJson, *pStructClass->GetStructClassCP())) << expectedJson.ToString();
    }
    }

//---------------------------------------------------------------------------------------
// @bsiclass                                     Krischan.Eberle                 04/14
//+---------------+---------------+---------------+---------------+---------------+------
TEST_F(ECSqlStatementTestFixture, UpdateWithStructBinding)
    {
    ASSERT_EQ(SUCCESS, SetupECDb("UpdateWithStructBinding.ecdb", SchemaItem::CreateForFile("ECSqlTest.01.00.00.ecschema.xml")));
    ASSERT_EQ(SUCCESS, PopulateECDb(10));
    ECClassCP psaClass = m_ecdb.Schemas().GetClass("ECSqlTest", "PSA");
    ASSERT_TRUE(psaClass != nullptr);
    ECClassCP pStructClass = m_ecdb.Schemas().GetClass("ECSqlTest", "PStruct");
    ASSERT_TRUE(pStructClass != nullptr && pStructClass->IsStructClass());

    JsonInserter jsonInserter(m_ecdb, *psaClass, nullptr);
    ASSERT_TRUE(jsonInserter.IsValid());

    ECSqlStatement updateStmt;
    ASSERT_EQ(ECSqlStatus::Success, updateStmt.Prepare(m_ecdb, "UPDATE ecsql.PSA SET PStructProp=? WHERE ECInstanceId=?"));

    ECSqlStatement verifyStmt;
    ASSERT_EQ(ECSqlStatus::Success, verifyStmt.Prepare(m_ecdb, "SELECT PStructProp FROM ecsql.PSA WHERE ECInstanceId=?"));
    JsonECSqlSelectAdapter verifyAdapter(verifyStmt, JsonECSqlSelectAdapter::FormatOptions(JsonECSqlSelectAdapter::MemberNameCasing::KeepOriginal, ECJsonInt64Format::AsNumber));

    Json::Value initialJson;
    ASSERT_EQ(SUCCESS, TestUtilities::ParseJson(initialJson, R"json(
       { "PStructProp" : { "b" : true,
         "d" : 3.0,
         "dt" : "2014-03-27T12:00:00.000",
         "dtUtc" : "2014-03-27T12:00:00.000Z",
         "i" : 44444,
         "l" : 444444444,
         "s" : "Hello, world",
         "p2d" : { "x" : 3.0, "y" : 5.0 },
        "p3d" : { "x" : 3.0, "y" : 5.0, "z" : -6.0}
        }})json"));

    ECInstanceKey key;
    ASSERT_EQ(BE_SQLITE_OK, jsonInserter.Insert(key, initialJson)) << initialJson.ToString();

    Json::Value expectedUpdatedJson;
    ASSERT_EQ(SUCCESS, TestUtilities::ParseJson(expectedUpdatedJson, R"json(
       { "b" : false,
         "d" : 6.0,
         "dt" : "2014-03-27T12:00:00.000",
         "dtUtc" : "2017-03-27T12:00:00.000Z",
         "i" : 8888,
         "l" : 444444444,
         "s" : "Hello, world!",
         "p2d" : { "x" : 3.0, "y" : 5.0 },
        "p3d" : { "x" : 3.0, "y" : 5.0, "z" : 6.0}
        })json"));

    ASSERT_EQ(ECSqlStatus::Success, JsonECSqlBinder::BindStructValue(updateStmt.GetBinder(1), expectedUpdatedJson, *pStructClass->GetStructClassCP())) << expectedUpdatedJson.ToString();
    ASSERT_EQ(ECSqlStatus::Success, updateStmt.BindId(2, key.GetInstanceId())) << expectedUpdatedJson.ToString();
    ASSERT_EQ(BE_SQLITE_DONE, updateStmt.Step()) << expectedUpdatedJson.ToString();
    updateStmt.Reset();
    updateStmt.ClearBindings();

    ASSERT_EQ(ECSqlStatus::Success, verifyStmt.BindId(1, key.GetInstanceId())) << verifyStmt.GetECSql();
    ASSERT_EQ(BE_SQLITE_ROW, verifyStmt.Step()) << "Id: " << key.GetInstanceId().ToString() << " " << verifyStmt.GetECSql();
    Json::Value actualJson;
    ASSERT_EQ(SUCCESS, verifyAdapter.GetRow(actualJson)) << key.GetInstanceId().ToString() << " " << verifyStmt.GetECSql();
    ASSERT_TRUE(actualJson.isMember("PStructProp"));
    ASSERT_EQ(JsonValue(expectedUpdatedJson), JsonValue(actualJson["PStructProp"]));
    }

//---------------------------------------------------------------------------------------
// @bsiclass                                     Krischan.Eberle                 10/15
//+---------------+---------------+---------------+---------------+---------------+------
TEST_F(ECSqlStatementTestFixture, StructsInWhereClause)
    {
    SchemaItem schema("<?xml version='1.0' encoding='utf-8' ?>"
                      "<ECSchema schemaName='TestSchema' nameSpacePrefix='ts' version='1.0' xmlns='http://www.bentley.com/schemas/Bentley.ECXML.3.0'>"
                      "    <ECStructClass typeName='Name' >"
                      "        <ECProperty propertyName='First' typeName='string' />"
                      "        <ECProperty propertyName='Last' typeName='string' />"
                      "    </ECStructClass>"
                      "    <ECEntityClass typeName='Person' >"
                      "        <ECStructProperty propertyName='FullName' typeName='Name' />"
                      "    </ECEntityClass>"
                      "</ECSchema>");

    ASSERT_EQ(SUCCESS, SetupECDb("ecsqlstatementtests.ecdb", schema));

    {
    ECSqlStatement stmt;
    ASSERT_EQ(ECSqlStatus::Success, stmt.Prepare(m_ecdb, "INSERT INTO ts.Person (FullName.[First], FullName.[Last]) VALUES (?,?)"));

    ASSERT_EQ(ECSqlStatus::Success, stmt.BindText(1, "John", IECSqlBinder::MakeCopy::No));
    ASSERT_EQ(ECSqlStatus::Success, stmt.BindText(2, "Smith", IECSqlBinder::MakeCopy::No));
    ASSERT_EQ(BE_SQLITE_DONE, stmt.Step());
    stmt.Reset();
    stmt.ClearBindings();
    ASSERT_EQ(ECSqlStatus::Success, stmt.BindText(1, "John", IECSqlBinder::MakeCopy::No));
    ASSERT_EQ(ECSqlStatus::Success, stmt.BindText(2, "Myer", IECSqlBinder::MakeCopy::No));
    ASSERT_EQ(BE_SQLITE_DONE, stmt.Step());
    }

    {
    ECSqlStatement stmt;
    ASSERT_EQ(ECSqlStatus::Success, stmt.Prepare(m_ecdb, "SELECT count(*) FROM ts.Person WHERE FullName=?"));
    IECSqlBinder& binder = stmt.GetBinder(1);
    binder["First"].BindText("John", IECSqlBinder::MakeCopy::No);
    binder["Last"].BindText("Myer", IECSqlBinder::MakeCopy::No);

    ASSERT_EQ(BE_SQLITE_ROW, stmt.Step());
    ASSERT_EQ(1, stmt.GetValueInt(0));
    }

    {
    ECSqlStatement stmt;
    ASSERT_EQ(ECSqlStatus::Success, stmt.Prepare(m_ecdb, "SELECT count(*) FROM ts.Person WHERE FullName<>?"));
    IECSqlBinder& binder = stmt.GetBinder(1);
    binder["First"].BindText("John", IECSqlBinder::MakeCopy::No);
    binder["Last"].BindText("Myer", IECSqlBinder::MakeCopy::No);

    ASSERT_EQ(BE_SQLITE_ROW, stmt.Step());
    ASSERT_EQ(1, stmt.GetValueInt(0)) << stmt.GetNativeSql();
    }

    {
    ECSqlStatement stmt;
    ASSERT_EQ(ECSqlStatus::Success, stmt.Prepare(m_ecdb, "SELECT count(*) FROM ts.Person WHERE FullName IN (?,?,?)"));

    IECSqlBinder& binder1 = stmt.GetBinder(1);
    binder1["First"].BindText("John", IECSqlBinder::MakeCopy::No);
    binder1["Last"].BindText("Myer", IECSqlBinder::MakeCopy::No);

    IECSqlBinder& binder2 = stmt.GetBinder(2);
    binder2["First"].BindText("Rich", IECSqlBinder::MakeCopy::No);
    binder2["Last"].BindText("Myer", IECSqlBinder::MakeCopy::No);

    IECSqlBinder& binder3 = stmt.GetBinder(3);
    binder3["First"].BindText("John", IECSqlBinder::MakeCopy::No);
    binder3["Last"].BindText("Smith", IECSqlBinder::MakeCopy::No);

    ASSERT_EQ(BE_SQLITE_ROW, stmt.Step());
    ASSERT_EQ(2, stmt.GetValueInt(0));
    }

    {
    ECSqlStatement stmt;
    ASSERT_EQ(ECSqlStatus::Success, stmt.Prepare(m_ecdb, "UPDATE ts.Person SET FullName.[Last]='Meyer' WHERE FullName=?"));

    IECSqlBinder& binder = stmt.GetBinder(1);
    binder["First"].BindText("John", IECSqlBinder::MakeCopy::No);
    binder["Last"].BindText("Myer", IECSqlBinder::MakeCopy::No);
    ASSERT_EQ(BE_SQLITE_DONE, stmt.Step());
    stmt.Finalize();

    ECSqlStatement verifyStmt;
    ASSERT_EQ(ECSqlStatus::Success, verifyStmt.Prepare(m_ecdb, "SELECT count(*) FROM ts.Person WHERE FullName.[Last]=?"));
    ASSERT_EQ(ECSqlStatus::Success, verifyStmt.BindText(1, "Myer", IECSqlBinder::MakeCopy::No));
    ASSERT_EQ(BE_SQLITE_ROW, verifyStmt.Step());
    ASSERT_EQ(0, verifyStmt.GetValueInt(0));
    verifyStmt.Reset();
    verifyStmt.ClearBindings();

    ASSERT_EQ(ECSqlStatus::Success, verifyStmt.BindText(1, "Meyer", IECSqlBinder::MakeCopy::No));
    ASSERT_EQ(BE_SQLITE_ROW, verifyStmt.Step());
    ASSERT_EQ(1, verifyStmt.GetValueInt(0));
    }
    }

//---------------------------------------------------------------------------------------
// @bsiclass                                     Krischan.Eberle                  06/15
//+---------------+---------------+---------------+---------------+---------------+------
TEST_F(ECSqlStatementTestFixture, ParameterInSelectClause)
    {
    const auto perClassRowCount = 10;
    ASSERT_EQ(SUCCESS, SetupECDb("ecsqlstatementtests.ecdb", SchemaItem::CreateForFile("ECSqlTest.01.00.00.ecschema.xml"), ECDb::OpenParams(Db::OpenMode::Readonly)));
    ASSERT_EQ(SUCCESS, PopulateECDb( perClassRowCount));

    {
    ECSqlStatement statement;
    ASSERT_EQ(ECSqlStatus::Success, statement.Prepare(m_ecdb, "SELECT ?, S FROM ecsql.PSA LIMIT 1"));

    BeBriefcaseBasedId expectedId(BeBriefcaseId(3), 444);
    ASSERT_EQ(ECSqlStatus::Success, statement.BindId(1, expectedId));

    ASSERT_EQ(BE_SQLITE_ROW, statement.Step());
    ASSERT_EQ(expectedId.GetValue(), statement.GetValueId<ECInstanceId>(0).GetValueUnchecked());
    ASSERT_EQ(BE_SQLITE_DONE, statement.Step());

    statement.Reset();
    statement.ClearBindings();
    ASSERT_EQ(BE_SQLITE_ROW, statement.Step());
    ASSERT_TRUE(statement.IsValueNull(0));
    ASSERT_EQ(BE_SQLITE_DONE, statement.Step());
    }

    {
    ECSqlStatement statement;
    ASSERT_EQ(ECSqlStatus::Success, statement.Prepare(m_ecdb, "SELECT -?, S FROM ecsql.PSA LIMIT 1"));

    BeBriefcaseBasedId expectedId(BeBriefcaseId(3), 444);
    ASSERT_EQ(ECSqlStatus::Success, statement.BindId(1, expectedId));

    ASSERT_EQ(BE_SQLITE_ROW, statement.Step());
    ASSERT_EQ((-1)*expectedId.GetValue(), statement.GetValueId<ECInstanceId>(0).GetValueUnchecked());
    ASSERT_EQ(BE_SQLITE_DONE, statement.Step());

    statement.Reset();
    statement.ClearBindings();
    ASSERT_EQ(BE_SQLITE_ROW, statement.Step());
    ASSERT_TRUE(statement.IsValueNull(0));
    ASSERT_EQ(BE_SQLITE_DONE, statement.Step());
    }

    {
    ECSqlStatement statement;
    ASSERT_EQ(ECSqlStatus::Success, statement.Prepare(m_ecdb, "SELECT -? AS MyId, S FROM ecsql.PSA LIMIT 1"));

    int64_t expectedId = -123456LL;
    ASSERT_EQ(ECSqlStatus::Success, statement.BindInt64(1, expectedId));

    ASSERT_EQ(BE_SQLITE_ROW, statement.Step());
    ASSERT_EQ((-1)*expectedId, statement.GetValueInt64(0));
    ASSERT_EQ(BE_SQLITE_DONE, statement.Step());

    statement.Reset();
    statement.ClearBindings();
    ASSERT_EQ(BE_SQLITE_ROW, statement.Step());
    ASSERT_TRUE(statement.IsValueNull(0));
    ASSERT_EQ(BE_SQLITE_DONE, statement.Step());
    }
    }

//---------------------------------------------------------------------------------------
// @bsiclass                                     Krischan.Eberle                  11/13
//+---------------+---------------+---------------+---------------+---------------+------
TEST_F(ECSqlStatementTestFixture, GetParameterIndex)
    {
    ASSERT_EQ(SUCCESS, SetupECDb("ecsqlstatementtests.ecdb", SchemaItem::CreateForFile("ECSqlTest.01.00.00.ecschema.xml")));
    
    ASSERT_EQ(BE_SQLITE_DONE, GetHelper().ExecuteECSql("INSERT INTO ecsql.PSA(I,L,S) VALUES(123,123456789,'Sample string')"));

    {
    ECSqlStatement statement;
    auto stat = statement.Prepare(m_ecdb, "SELECT I, S FROM ecsql.PSA WHERE I = :i AND S = :s AND L = :i * 1000000 + 456789");
    ASSERT_EQ(ECSqlStatus::Success, stat);

    int actualParamIndex = statement.GetParameterIndex("i");
    EXPECT_EQ(1, actualParamIndex);
    statement.BindInt(actualParamIndex, 123);

    actualParamIndex = statement.GetParameterIndex("s");
    EXPECT_EQ(2, actualParamIndex);
    statement.BindText(actualParamIndex, "Sample string", IECSqlBinder::MakeCopy::Yes);

    actualParamIndex = statement.GetParameterIndex("garbage");
    EXPECT_EQ(-1, actualParamIndex);

    ASSERT_EQ(BE_SQLITE_ROW, statement.Step());
    }

    {
    ECSqlStatement statement;
    auto stat = statement.Prepare(m_ecdb, "SELECT I, S FROM ecsql.PSA WHERE I = ? AND S = :s AND L = :l");
    ASSERT_EQ(ECSqlStatus::Success, stat);

    statement.BindInt(1, 123);

    int actualParamIndex = statement.GetParameterIndex("s");
    EXPECT_EQ(2, actualParamIndex);
    statement.BindText(actualParamIndex, "Sample string", IECSqlBinder::MakeCopy::Yes);

    actualParamIndex = statement.GetParameterIndex("l");
    EXPECT_EQ(3, actualParamIndex);
    statement.BindInt64(actualParamIndex, 123456789);

    ASSERT_EQ(BE_SQLITE_ROW, statement.Step());
    }

    {
    ECSqlStatement statement;
    auto stat = statement.Prepare(m_ecdb, "SELECT I, S FROM ecsql.PSA WHERE I = ? AND S = :s AND L = ?");
    ASSERT_EQ(ECSqlStatus::Success, stat);

    statement.BindInt(1, 123);

    int actualParamIndex = statement.GetParameterIndex("s");
    EXPECT_EQ(2, actualParamIndex);
    statement.BindText(actualParamIndex, "Sample string", IECSqlBinder::MakeCopy::Yes);

    statement.BindInt64(3, 123456789);

    ASSERT_EQ(BE_SQLITE_ROW, statement.Step());
    }

    {
    ECSqlStatement statement;
    ASSERT_EQ(ECSqlStatus::InvalidECSql, statement.Prepare(m_ecdb, "SELECT I, S FROM ecsql.PSA WHERE I = :value")) << "VALUE is a reserved word in the ECSQL grammar, so cannot be used without escaping, even in parameter names";
    }

    {
    ECSqlStatement statement;
    ASSERT_EQ(ECSqlStatus::Success, statement.Prepare(m_ecdb, "INSERT INTO ecsql.PSA (L,S,I) VALUES (?,?,:[value])"));

    int actualParamIndex = statement.GetParameterIndex("value");
    ASSERT_EQ(3, actualParamIndex);
    ASSERT_EQ(ECSqlStatus::Success, statement.BindInt(actualParamIndex, 300471));

    ECInstanceKey newKey;
    ASSERT_EQ(BE_SQLITE_DONE, statement.Step(newKey));

    statement.Finalize();

    ASSERT_EQ(ECSqlStatus::Success, statement.Prepare(m_ecdb, "SELECT ECInstanceId FROM ecsql.PSA WHERE ECInstanceId = :[id]"));
    actualParamIndex = statement.GetParameterIndex("id");
    ASSERT_EQ(1, actualParamIndex);
    ASSERT_EQ(ECSqlStatus::Success, statement.BindId(actualParamIndex, newKey.GetInstanceId()));

    ASSERT_EQ(BE_SQLITE_ROW, statement.Step());
    ASSERT_EQ(newKey.GetInstanceId().GetValue(), statement.GetValueId<ECInstanceId>(0).GetValue());
    }

    }

//---------------------------------------------------------------------------------------
// @bsiclass                                     Krischan.Eberle                  10/15
//+---------------+---------------+---------------+---------------+---------------+------
TEST_F(ECSqlStatementTestFixture, NoECClassIdFilterOption)
    {
    const auto perClassRowCount = 10;
    ASSERT_EQ(SUCCESS, SetupECDb("ecsqlstatementtests.ecdb", SchemaItem::CreateForFile("ECSqlTest.01.00.00.ecschema.xml")));
    ASSERT_EQ(SUCCESS, PopulateECDb( perClassRowCount));

    {
    ECSqlStatement statement;
    ASSERT_EQ(ECSqlStatus::Success, statement.Prepare(m_ecdb, "SELECT ECInstanceId FROM ecsql.TH3 WHERE ECInstanceId=?"));
    Utf8String nativeSql(statement.GetNativeSql());
    ASSERT_TRUE(nativeSql.ContainsI("ec_cache_ClassHierarchy")) << "Native SQL: " << nativeSql.c_str();
    }

    {
    ECSqlStatement statement;
    ASSERT_EQ(ECSqlStatus::Success, statement.Prepare(m_ecdb, "SELECT ECInstanceId FROM ecsql.TH3 WHERE ECInstanceId=? ECSQLOPTIONS NoECClassIdFilter"));
    Utf8String nativeSql(statement.GetNativeSql());
    ASSERT_FALSE(nativeSql.ContainsI("ec_cache_ClassHierarchy")) << "Native SQL: " << nativeSql.c_str();
    }

    {
    ECSqlStatement statement;
    ASSERT_EQ(ECSqlStatus::Success, statement.Prepare(m_ecdb, "SELECT ECInstanceId FROM ecsql.TH3 WHERE ECInstanceId=? ECSQLOPTIONS NoECClassIdFilter=True"));
    Utf8String nativeSql(statement.GetNativeSql());
    ASSERT_FALSE(nativeSql.ContainsI("ec_cache_ClassHierarchy")) << "Native SQL: " << nativeSql.c_str();
    }

    {
    ECSqlStatement statement;
    ASSERT_EQ(ECSqlStatus::Success, statement.Prepare(m_ecdb, "SELECT ECInstanceId FROM ecsql.TH3 WHERE ECInstanceId=? ECSQLOPTIONS NoECClassIdFilter=False"));
    Utf8String nativeSql(statement.GetNativeSql());
    ASSERT_TRUE(nativeSql.ContainsI("ec_cache_ClassHierarchy")) << "Native SQL: " << nativeSql.c_str();
    }

    {
    ECSqlStatement statement;
    ASSERT_EQ(ECSqlStatus::Success, statement.Prepare(m_ecdb, "SELECT ECInstanceId FROM ecsql.TH3 WHERE ECInstanceId=? ECSQLOPTIONS NoECClassIdFilter=0"));
    Utf8String nativeSql(statement.GetNativeSql());
    ASSERT_TRUE(nativeSql.ContainsI("ec_cache_ClassHierarchy")) << "Native SQL: " << nativeSql.c_str();
    }

    {
    ECSqlStatement statement;
    ASSERT_EQ(ECSqlStatus::Success, statement.Prepare(m_ecdb, "SELECT ECInstanceId FROM ecsql.TH3 WHERE ECInstanceId=? ECSQLOPTIONS NoECClassIdFilter=1"));
    Utf8String nativeSql(statement.GetNativeSql());
    ASSERT_FALSE(nativeSql.ContainsI("ec_cache_ClassHierarchy")) << "Native SQL: " << nativeSql.c_str();
    }

    {
    ECSqlStatement statement;
    ASSERT_EQ(ECSqlStatus::Success, statement.Prepare(m_ecdb, "SELECT t.ECInstanceId FROM ecsql.TH3 t JOIN ecsql.PSA p USING ecsql.PSAHasTHBase_0N WHERE p.ECInstanceId=?"));
    Utf8String nativeSql(statement.GetNativeSql());
    ASSERT_TRUE(nativeSql.ContainsI("ec_cache_ClassHierarchy")) << "Native SQL: " << nativeSql.c_str();
    }

    {
    ECSqlStatement statement;
    ASSERT_EQ(ECSqlStatus::Success, statement.Prepare(m_ecdb, "SELECT t.ECInstanceId FROM ecsql.TH3 t JOIN ecsql.PSA p USING ecsql.PSAHasTHBase_0N WHERE p.ECInstanceId=? ECSQLOPTIONS NoECClassIdFilter"));
    Utf8String nativeSql(statement.GetNativeSql());
    ASSERT_FALSE(nativeSql.ContainsI("ec_cache_ClassHierarchy")) << "Native SQL: " << nativeSql.c_str();
    }

    {
    ECSqlStatement statement;
    ASSERT_EQ(ECSqlStatus::Success, statement.Prepare(m_ecdb, "UPDATE ecsql.TH3 SET S2='hh' WHERE ECInstanceId=?"));
    Utf8String nativeSql(statement.GetNativeSql());
    ASSERT_TRUE(nativeSql.ContainsI("ec_cache_ClassHierarchy")) << "Native SQL: " << nativeSql.c_str();
    }

    {
    ECSqlStatement statement;
    ASSERT_EQ(ECSqlStatus::Success, statement.Prepare(m_ecdb, "UPDATE ecsql.TH3 SET S2='hh' WHERE ECInstanceId=? ECSQLOPTIONS NoECClassIdFilter"));
    Utf8String nativeSql(statement.GetNativeSql());
    ASSERT_FALSE(nativeSql.ContainsI("ec_cache_ClassHierarchy")) << "Native SQL: " << nativeSql.c_str();
    }

    {
    ECSqlStatement statement;
    ASSERT_EQ(ECSqlStatus::Success, statement.Prepare(m_ecdb, "DELETE FROM ecsql.TH3 WHERE ECInstanceId=?"));
    Utf8String nativeSql(statement.GetNativeSql());
    ASSERT_TRUE(nativeSql.ContainsI("ec_cache_ClassHierarchy")) << "Native SQL: " << nativeSql.c_str();
    }

    {
    ECSqlStatement statement;
    ASSERT_EQ(ECSqlStatus::Success, statement.Prepare(m_ecdb, "DELETE FROM ecsql.TH3 WHERE ECInstanceId=? ECSQLOPTIONS NoECClassIdFilter"));
    Utf8String nativeSql(statement.GetNativeSql());
    ASSERT_FALSE(nativeSql.ContainsI("ec_cache_ClassHierarchy")) << "Native SQL: " << nativeSql.c_str();
    }

    {
    ECSqlStatement statement;
    ASSERT_EQ(ECSqlStatus::Success, statement.Prepare(m_ecdb, "DELETE FROM ecsql.TH3 WHERE ECInstanceId IN (SELECT t.ECInstanceId FROM ecsql.TH3 t JOIN ecsql.PSA USING ecsql.PSAHasTHBase_0N WHERE PSA.I=?)"));
    Utf8String nativeSql(statement.GetNativeSql());
    ASSERT_TRUE(nativeSql.ContainsI("ec_cache_ClassHierarchy")) << "Native SQL: " << nativeSql.c_str();
    }

    {
    ECSqlStatement statement;
    ASSERT_EQ(ECSqlStatus::Success, statement.Prepare(m_ecdb, "DELETE FROM ecsql.TH3 WHERE ECInstanceId IN (SELECT t.ECInstanceId FROM ecsql.TH3 t JOIN ecsql.PSA USING ecsql.PSAHasTHBase_0N WHERE PSA.I=? ECSQLOPTIONS NoECClassIdFilter)"));
    Utf8String nativeSql(statement.GetNativeSql());
    ASSERT_TRUE(nativeSql.ContainsI("ec_cache_ClassHierarchy")) << "Native SQL: " << nativeSql.c_str();
    }

    {
    ECSqlStatement statement;
    ASSERT_EQ(ECSqlStatus::Success, statement.Prepare(m_ecdb, "DELETE FROM ecsql.TH3 WHERE ECInstanceId IN (SELECT t.ECInstanceId FROM ecsql.TH3 t JOIN ecsql.PSA USING ecsql.PSAHasTHBase_0N WHERE PSA.I=?) ECSQLOPTIONS NoECClassIdFilter"));
    Utf8String nativeSql(statement.GetNativeSql());
    ASSERT_TRUE(nativeSql.ContainsI("ec_cache_ClassHierarchy")) << "Native SQL: " << nativeSql.c_str();
    }

    {
    ECSqlStatement statement;
    ASSERT_EQ(ECSqlStatus::Success, statement.Prepare(m_ecdb, "DELETE FROM ecsql.TH3 WHERE ECInstanceId IN (SELECT t.ECInstanceId FROM ecsql.TH3 t JOIN ecsql.PSA USING ecsql.PSAHasTHBase_0N WHERE PSA.I=? ECSQLOPTIONS NoECClassIdFilter) ECSQLOPTIONS NoECClassIdFilter"));
    Utf8String nativeSql(statement.GetNativeSql());
    ASSERT_FALSE(nativeSql.ContainsI("ec_cache_ClassHierarchy")) << "Native SQL: " << nativeSql.c_str();
    }

    }

//---------------------------------------------------------------------------------------
// @bsiclass                                     Krischan.Eberle                  11/16
//+---------------+---------------+---------------+---------------+---------------+------
TEST_F(ECSqlStatementTestFixture, ReadonlyPropertiesAreUpdatable)
    {
    ASSERT_EQ(SUCCESS, SetupECDb("ReadonlyPropertiesAreUpdatable.ecdb", 
                           SchemaItem("<?xml version='1.0' encoding='utf-8'?>"
                               "<ECSchema schemaName='TestSchema' alias='ts' version='1.0' xmlns='http://www.bentley.com/schemas/Bentley.ECXML.3.1'>"
                               "    <ECSchemaReference name='ECDbMap' version='02.00' alias='ecdbmap' />"
                               "    <ECEntityClass typeName='Element'>"
                               "        <ECCustomAttributes>"
                               "            <ClassMap xmlns='ECDbMap.02.00'>"
                               "                <MapStrategy>TablePerHierarchy</MapStrategy>"
                               "            </ClassMap>"
                               "            <JoinedTablePerDirectSubclass xmlns='ECDbMap.02.00'/>"
                               "        </ECCustomAttributes>"
                               "        <ECProperty propertyName='ReadonlyProp1' typeName='int' readOnly='True' />"
                               "    </ECEntityClass>"
                               "    <ECEntityClass typeName='SubElement'>"
                               "        <BaseClass>Element</BaseClass>"
                               "        <ECProperty propertyName='ReadonlyProp2' typeName='int' readOnly='True' />"
                               "    </ECEntityClass>"
                               "</ECSchema>")));

    ECInstanceKey key;
    {
    ECSqlStatement stmt;
    ASSERT_EQ(ECSqlStatus::Success, stmt.Prepare(m_ecdb, "INSERT INTO ts.SubElement(ReadonlyProp1,ReadonlyProp2) VALUES(1,2)"));
    ASSERT_EQ(BE_SQLITE_DONE, stmt.Step(key));
    }

    ECSqlStatement stmt;
    ASSERT_EQ(ECSqlStatus::InvalidECSql, stmt.Prepare(m_ecdb, "UPDATE ONLY ts.SubElement SET ReadonlyProp1=10, ReadonlyProp2=20"));
    stmt.Finalize();

    ASSERT_EQ(ECSqlStatus::Success, stmt.Prepare(m_ecdb, "UPDATE ONLY ts.SubElement SET ReadonlyProp1=10, ReadonlyProp2=20 ECSQLOPTIONS ReadonlyPropertiesAreUpdatable"));
    ASSERT_EQ(BE_SQLITE_DONE, stmt.Step());
    stmt.Finalize();

    //verify update worked
    ASSERT_EQ(ECSqlStatus::Success, stmt.Prepare(m_ecdb, "SELECT ReadonlyProp1, ReadonlyProp2 FROM ts.SubElement WHERE ECInstanceId=?"));
    ASSERT_EQ(ECSqlStatus::Success, stmt.BindId(1, key.GetInstanceId()));
    ASSERT_EQ(BE_SQLITE_ROW, stmt.Step());
    ASSERT_EQ(10, stmt.GetValueInt(0));
    ASSERT_EQ(20, stmt.GetValueInt(1));
    }



//---------------------------------------------------------------------------------------
// @bsiclass                                     Krischan.Eberle                  08/15
//+---------------+---------------+---------------+---------------+---------------+------
struct PropertyPathEntry
    {
    Utf8String m_entry;
    bool m_isArrayIndex;

    PropertyPathEntry(Utf8CP entry, bool isArrayIndex) :m_entry(entry), m_isArrayIndex(isArrayIndex) {}
    };

//---------------------------------------------------------------------------------------
// @bsimethod                                     Krischan.Eberle                  10/13
//+---------------+---------------+---------------+---------------+---------------+------
void AssertColumnInfo(Utf8CP expectedPropertyName, bool expectedIsSystem, bool expectedIsGenerated, Utf8CP expectedPropPathStr, Utf8CP expectedRootClassName, Utf8CP expectedRootClassAlias, ECSqlColumnInfoCR actualColumnInfo)
    {
    auto actualProperty = actualColumnInfo.GetProperty();
    if (expectedPropertyName == nullptr)
        {
        EXPECT_TRUE(actualProperty == nullptr);
        }
    else
        {
        ASSERT_TRUE(actualProperty != nullptr);
        EXPECT_STREQ(expectedPropertyName, actualProperty->GetName().c_str());
        }

    EXPECT_EQ(expectedIsSystem, actualColumnInfo.IsSystemProperty());
    EXPECT_EQ(expectedIsGenerated, actualColumnInfo.IsGeneratedProperty());

    ECSqlPropertyPath const& actualPropPath = actualColumnInfo.GetPropertyPath();
    Utf8String actualPropPathStr = actualPropPath.ToString();
    EXPECT_STREQ(expectedPropPathStr, actualPropPathStr.c_str());
    LOG.tracev("Property path: %s", actualPropPathStr.c_str());

    bvector<PropertyPathEntry> expectedPropPathEntries;
    bvector<Utf8String> expectedPropPathTokens;
    BeStringUtilities::Split(expectedPropPathStr, ".", expectedPropPathTokens);
    for (Utf8StringCR token : expectedPropPathTokens)
        {
        bvector<Utf8String> arrayTokens;
        BeStringUtilities::Split(token.c_str(), "[]", arrayTokens);

        if (arrayTokens.size() == 1)
            {
            expectedPropPathEntries.push_back(PropertyPathEntry(token.c_str(), false));
            continue;
            }

        ASSERT_EQ(2, arrayTokens.size());
        expectedPropPathEntries.push_back(PropertyPathEntry(arrayTokens[0].c_str(), false));
        expectedPropPathEntries.push_back(PropertyPathEntry(arrayTokens[1].c_str(), true));
        }

    ASSERT_EQ(expectedPropPathEntries.size(), actualPropPath.Size());

    size_t expectedPropPathEntryIx = 0;
    for (ECSqlPropertyPath::EntryCP propPathEntry : actualPropPath)
        {
        PropertyPathEntry const& expectedEntry = expectedPropPathEntries[expectedPropPathEntryIx];
        if (expectedEntry.m_isArrayIndex)
            {
            ASSERT_EQ(ECSqlPropertyPath::Entry::Kind::ArrayIndex, propPathEntry->GetKind());
            ASSERT_EQ(atoi(expectedEntry.m_entry.c_str()), propPathEntry->GetArrayIndex());
            }
        else
            {
            ASSERT_EQ(ECSqlPropertyPath::Entry::Kind::Property, propPathEntry->GetKind());
            ASSERT_STREQ(expectedEntry.m_entry.c_str(), propPathEntry->GetProperty()->GetName().c_str());
            }

        expectedPropPathEntryIx++;
        }

    EXPECT_STREQ(expectedRootClassName, actualColumnInfo.GetRootClass().GetClass().GetName().c_str());
    if (expectedRootClassAlias == nullptr)
        EXPECT_TRUE(actualColumnInfo.GetRootClass().GetAlias().empty());
    else
        EXPECT_STREQ(expectedRootClassAlias, actualColumnInfo.GetRootClass().GetAlias().c_str());
    }

//---------------------------------------------------------------------------------------
// @bsiclass                                     Krischan.Eberle                  10/13
//+---------------+---------------+---------------+---------------+---------------+------
TEST_F(ECSqlStatementTestFixture, ColumnInfoForPrimitiveArrays)
    {
    ASSERT_EQ(SUCCESS, SetupECDb("ecsqlstatementtests.ecdb", SchemaItem::CreateForFile("ECSqlTest.01.00.00.ecschema.xml"), ECDb::OpenParams(Db::OpenMode::Readonly)));
    ASSERT_EQ(SUCCESS, PopulateECDb( 10));
    
    ECSqlStatement stmt;
    ASSERT_EQ(ECSqlStatus::Success, stmt.Prepare(m_ecdb, "SELECT c.Dt_Array FROM ecsql.PSA c LIMIT 1"));

    ASSERT_EQ(BE_SQLITE_ROW, stmt.Step());

    //Top level column
    ECSqlColumnInfoCR topLevelColumnInfo = stmt.GetColumnInfo(0);
    AssertColumnInfo("Dt_Array", false, false, "Dt_Array", "PSA", "c", topLevelColumnInfo);
    IECSqlValue const& topLevelArrayValue = stmt.GetValue(0);

    //out of bounds test
    ASSERT_FALSE(stmt.GetColumnInfo(-1).IsValid()) << "ECSqlStatement::GetColumnInfo (-1) is expected to fail";
    ASSERT_FALSE(stmt.GetColumnInfo(2).IsValid()) << "ECSqlStatement::GetColumnInfo is expected to fail with too large index";
    
    //In array level
    int arrayIndex = 0;
    for (IECSqlValue const& arrayElement : topLevelArrayValue.GetArrayIterable())
        {
        ECSqlColumnInfoCR arrayElementColumnInfo = arrayElement.GetColumnInfo();
        Utf8String expectedPropPath;
        expectedPropPath.Sprintf("Dt_Array[%d]", arrayIndex);
        AssertColumnInfo(nullptr, false, false, expectedPropPath.c_str(), "PSA", "c", arrayElementColumnInfo);

        arrayIndex++;
        }
    }

//---------------------------------------------------------------------------------------
// @bsiclass                                     Krischan.Eberle                  10/13
//+---------------+---------------+---------------+---------------+---------------+------
TEST_F(ECSqlStatementTestFixture, ColumnInfoForStructs)
    {
    ASSERT_EQ(SUCCESS, SetupECDb("ecsqlstatementtests.ecdb", SchemaItem::CreateForFile("ECSqlTest.01.00.00.ecschema.xml"), ECDb::OpenParams(Db::OpenMode::Readonly)));
    ASSERT_EQ(SUCCESS, PopulateECDb( 10));

    ECSqlStatement stmt;
    ASSERT_EQ(ECSqlStatus::Success, stmt.Prepare(m_ecdb, "SELECT SAStructProp FROM ecsql.SA LIMIT 1"));

    ASSERT_EQ(BE_SQLITE_ROW, stmt.Step());

    //Top level column
    ECSqlColumnInfo const& topLevelColumnInfo = stmt.GetColumnInfo(0);
    AssertColumnInfo("SAStructProp", false, false, "SAStructProp", "SA", nullptr, topLevelColumnInfo);

    //out of bounds test
    {
    ASSERT_FALSE(stmt.GetColumnInfo(-1).IsValid()) << "Index out of range";
    ASSERT_FALSE(stmt.GetColumnInfo(2).IsValid()) << "Index out of range";
    }

    //SAStructProp.PStructProp level
    IECSqlValue const& topLevelStructValue = stmt.GetValue(0);
    AssertColumnInfo("PStructProp", false, false, "SAStructProp.PStructProp", "SA", nullptr, topLevelStructValue["PStructProp"].GetColumnInfo());

    //SAStructProp.PStructProp.XXX level
    IECSqlValue const& nestedStructValue = topLevelStructValue["PStructProp"];
    AssertColumnInfo("b", false, false, "SAStructProp.PStructProp.b", "SA", nullptr, nestedStructValue["b"].GetColumnInfo());
    AssertColumnInfo("bi", false, false, "SAStructProp.PStructProp.bi", "SA", nullptr, nestedStructValue["bi"].GetColumnInfo());
    AssertColumnInfo("p2d", false, false, "SAStructProp.PStructProp.p2d", "SA", nullptr, nestedStructValue["p2d"].GetColumnInfo());

    //invalid struct members
    ASSERT_FALSE(nestedStructValue[""].GetColumnInfo().IsValid());
    }

//---------------------------------------------------------------------------------------
// @bsiclass                                     Krischan.Eberle                  10/13
//+---------------+---------------+---------------+---------------+---------------+------
TEST_F(ECSqlStatementTestFixture, ColumnInfoForStructArrays)
    {
    ASSERT_EQ(SUCCESS, SetupECDb("ecsqlstatementtests.ecdb", SchemaItem::CreateForFile("ECSqlTest.01.00.00.ecschema.xml"), ECDb::OpenParams(Db::OpenMode::Readonly)));
    ASSERT_EQ(SUCCESS, PopulateECDb( 10));

    ECSqlStatement stmt;
    ASSERT_EQ(ECSqlStatus::Success, stmt.Prepare(m_ecdb, "SELECT SAStructProp FROM ecsql.SA LIMIT 1"));

    ASSERT_EQ(BE_SQLITE_ROW, stmt.Step());

    //Top level column
    auto const& topLevelColumnInfo = stmt.GetColumnInfo(0);
    AssertColumnInfo("SAStructProp", false, false, "SAStructProp", "SA", nullptr, topLevelColumnInfo);
    auto const& topLevelStructValue = stmt.GetValue(0);

    ASSERT_FALSE(stmt.GetColumnInfo(-1).IsValid());

    //SAStructProp.PStruct_Array level
    auto const& pstructArrayValue = topLevelStructValue["PStruct_Array"];
    AssertColumnInfo("PStruct_Array", false, false, "SAStructProp.PStruct_Array", "SA", nullptr, pstructArrayValue.GetColumnInfo());

    //out of bounds test
    ASSERT_FALSE(topLevelStructValue[""].GetColumnInfo().IsValid()) << "GetValue ("").GetColumnInfo () for struct value";

    //SAStructProp.PStruct_Array[] level
    int arrayIndex = 0;
    Utf8String expectedPropPath;
    for (IECSqlValue const& arrayElement : pstructArrayValue.GetArrayIterable())
        {
        //first struct member
        auto const& arrayElementFirstColumnInfo = arrayElement["b"].GetColumnInfo();
        ASSERT_FALSE(arrayElementFirstColumnInfo.IsValid());

        expectedPropPath.Sprintf("SAStructProp.PStruct_Array[%d].b", arrayIndex);
        AssertColumnInfo("b", false, false, expectedPropPath.c_str(), "SA", nullptr, arrayElementFirstColumnInfo);

        //second struct member
        auto const& arrayElementSecondColumnInfo = arrayElement["bi"].GetColumnInfo();
        expectedPropPath.Sprintf("SAStructProp.PStruct_Array[%d].bi", arrayIndex);
        AssertColumnInfo("bi", false, false, expectedPropPath.c_str(), "SA", nullptr, arrayElementSecondColumnInfo);

        ASSERT_FALSE(arrayElement["foo"].GetColumnInfo().IsValid());

        arrayIndex++;
        }
    }

//---------------------------------------------------------------------------------------
// @bsiclass                                     Krischan.Eberle                  02/18
//+---------------+---------------+---------------+---------------+---------------+------
TEST_F(ECSqlStatementTestFixture, GetArrayValue)
    {
    ASSERT_EQ(SUCCESS, SetupECDb("GetArrayValue.ecdb", SchemaItem::CreateForFile("ECSqlTest.01.00.00.ecschema.xml")));

    ECInstanceKey key;
    {
    ECSqlStatement stmt;
    ASSERT_EQ(ECSqlStatus::Success, stmt.Prepare(m_ecdb, "INSERT INTO ecsql.PSA(I_Array,L_Array,D_Array) VALUES(?,?,?)"));
    IECSqlBinder& arrayBinder = stmt.GetBinder(1);
    ASSERT_EQ(ECSqlStatus::Success, arrayBinder.AddArrayElement().BindInt(1));
    ASSERT_EQ(ECSqlStatus::Success, arrayBinder.AddArrayElement().BindInt(2));
    IECSqlBinder& arrayBinder2 = stmt.GetBinder(2);
    ASSERT_EQ(ECSqlStatus::Success, arrayBinder2.AddArrayElement().BindInt64(1001));
    ASSERT_EQ(ECSqlStatus::Success, arrayBinder2.AddArrayElement().BindInt64(1002));
    IECSqlBinder& arrayBinder3 = stmt.GetBinder(3);
    ASSERT_EQ(ECSqlStatus::Success, arrayBinder3.AddArrayElement().BindDouble(1.0));
    ASSERT_EQ(ECSqlStatus::Success, arrayBinder3.AddArrayElement().BindDouble(2.0));
    ASSERT_EQ(BE_SQLITE_DONE, stmt.Step(key));
    }

    ECSqlStatement stmt;
    ASSERT_EQ(ECSqlStatus::Success, stmt.Prepare(m_ecdb, "SELECT I_Array,L_Array,D_Array FROM ecsql.PSA WHERE ECInstanceId=?"));
    ASSERT_EQ(ECSqlStatus::Success, stmt.BindId(1, key.GetInstanceId()));
    ASSERT_EQ(BE_SQLITE_ROW, stmt.Step());

    int arrayIndex = 0;
    for (IECSqlValue const& arrayElement : stmt.GetValue(0).GetArrayIterable())
        {
        ASSERT_EQ(arrayIndex + 1, arrayElement.GetInt()) << "Int array element must be callable with GetInt";
        ASSERT_EQ(arrayIndex + 1, arrayElement.GetInt64()) << "Int array element must be callable with GetInt64";
        ASSERT_EQ(arrayIndex + 1, arrayElement.GetDouble()) << "Int array element must be callable with GetDouble";
        arrayIndex++;
        }

    arrayIndex = 0;
    for (IECSqlValue const& arrayElement : stmt.GetValue(1).GetArrayIterable())
        {
        ASSERT_EQ(arrayIndex + 1001, arrayElement.GetInt64()) << "Int64 array element must be callable with GetInt64";
        ASSERT_DOUBLE_EQ(arrayIndex + 1001, arrayElement.GetDouble()) << "Int64 array element must be callable with GetDouble";
        ASSERT_EQ(0, arrayElement.GetInt()) << "Int64 array element cannot be called with GetInt";
        arrayIndex++;
        }

    arrayIndex = 0;
    for (IECSqlValue const& arrayElement : stmt.GetValue(2).GetArrayIterable())
        {
        ASSERT_DOUBLE_EQ(arrayIndex + 1, arrayElement.GetDouble()) << "Double array element must be callable with GetDouble";
        ASSERT_EQ(0, arrayElement.GetInt64()) << "Double array element cannot be called with GetInt64";
        ASSERT_EQ(0, arrayElement.GetInt()) << "Double array element cannot be called with GetInt";
        arrayIndex++;
        }

    }

//---------------------------------------------------------------------------------------
// @bsiclass                                     Krischan.Eberle                  12/13
//+---------------+---------------+---------------+---------------+---------------+------
TEST_F(ECSqlStatementTestFixture, Step)
    {
    ASSERT_EQ(SUCCESS, SetupECDb("ecsqlstatementtests.ecdb", SchemaItem::CreateForFile("ECSqlTest.01.00.00.ecschema.xml")));
    ASSERT_EQ(SUCCESS, PopulateECDb( 10));

    {
    ECSqlStatement statement;
    ASSERT_EQ(ECSqlStatus::Success, statement.Prepare(m_ecdb, "SELECT * FROM ecsql.P"));

    ASSERT_EQ(BE_SQLITE_ROW, statement.Step()) << "Step() on ECSQL SELECT statement is expected to be allowed.";
    }

    {
    ECSqlStatement statement;
    ECInstanceKey ecInstanceKey;
    auto stepStat = statement.Step(ecInstanceKey);
    ASSERT_EQ(BE_SQLITE_ERROR, stepStat) << "Step(ECInstanceKey&) on ECSQL SELECT statement is expected to not be allowed.";
    }

    {
    ECSqlStatement statement;
    ASSERT_EQ(ECSqlStatus::Success, statement.Prepare(m_ecdb, "INSERT INTO ecsql.P (I, L) VALUES (100, 10203)"));

    auto stepStat = statement.Step();
    ASSERT_EQ(BE_SQLITE_DONE, stepStat) << "Step() on ECSQL INSERT statement is expected to be allowed.";

    statement.Reset();
    ECInstanceKey ecInstanceKey;
    stepStat = statement.Step(ecInstanceKey);
    ASSERT_EQ(BE_SQLITE_DONE, stepStat) << "Step(ECInstanceKey&) on ECSQL INSERT statement is expected to be allowed.";
    }
    }

//---------------------------------------------------------------------------------------
// @bsiclass                                     Krischan.Eberle                  12/13
//+---------------+---------------+---------------+---------------+---------------+------
TEST_F(ECSqlStatementTestFixture, MultipleInsertsWithoutReprepare)
    {
    ASSERT_EQ(SUCCESS, SetupECDb("ecsqlstatementtests.ecdb", SchemaItem::CreateForFile("ECSqlTest.01.00.00.ecschema.xml")));
    ASSERT_EQ(SUCCESS, PopulateECDb( 10));

    ECSqlStatement statement;
    ASSERT_EQ(ECSqlStatus::Success, statement.Prepare(m_ecdb, "INSERT INTO ecsql.PSA (I, S) VALUES (?, ?)"));

    int firstIntVal = 1;
    Utf8CP firstStringVal = "First insert";
    ECSqlStatus stat = statement.BindInt(1, firstIntVal);
    ASSERT_EQ(ECSqlStatus::Success, stat);
    stat = statement.BindText(2, firstStringVal, IECSqlBinder::MakeCopy::No);
    ASSERT_EQ(ECSqlStatus::Success, stat);

    ECInstanceKey firstECInstanceKey;
    auto stepStat = statement.Step(firstECInstanceKey);
    ASSERT_EQ(BE_SQLITE_DONE, stepStat);

    stat = statement.Reset();
    ASSERT_EQ(ECSqlStatus::Success, stat);
    stat = statement.ClearBindings();
    ASSERT_EQ(ECSqlStatus::Success, stat);

    //second insert with same statement

    int secondIntVal = 2;
    Utf8CP secondStringVal = "Second insert";
    stat = statement.BindInt(1, secondIntVal);
    ASSERT_EQ(ECSqlStatus::Success, stat);
    stat = statement.BindText(2, secondStringVal, IECSqlBinder::MakeCopy::No);
    ASSERT_EQ(ECSqlStatus::Success, stat);

    ECInstanceKey secondECInstanceKey;
    stepStat = statement.Step(secondECInstanceKey);
    ASSERT_EQ(BE_SQLITE_DONE, stepStat);

    //check the inserts
    ASSERT_GT(secondECInstanceKey.GetInstanceId().GetValue(), firstECInstanceKey.GetInstanceId().GetValue());

    statement.Finalize();
    stat = statement.Prepare(m_ecdb, "SELECT ECInstanceId, I, S FROM ecsql.PSA WHERE ECInstanceId = ?");
    ASSERT_EQ(ECSqlStatus::Success, stat);

    //check first insert
    stat = statement.BindId(1, firstECInstanceKey.GetInstanceId());
    ASSERT_EQ(ECSqlStatus::Success, stat);

    stepStat = statement.Step();
    ASSERT_EQ(BE_SQLITE_ROW, stepStat);
    ASSERT_EQ(firstECInstanceKey.GetInstanceId().GetValue(), statement.GetValueId<ECInstanceId>(0).GetValue());
    ASSERT_EQ(firstIntVal, statement.GetValueInt(1));
    ASSERT_STREQ(firstStringVal, statement.GetValueText(2));
    ASSERT_EQ(BE_SQLITE_DONE, statement.Step());

    //check second insert
    stat = statement.Reset();
    ASSERT_EQ(ECSqlStatus::Success, stat);
    stat = statement.ClearBindings();
    ASSERT_EQ(ECSqlStatus::Success, stat);

    stat = statement.BindId(1, secondECInstanceKey.GetInstanceId());
    ASSERT_EQ(ECSqlStatus::Success, stat);

    stepStat = statement.Step();
    ASSERT_EQ(BE_SQLITE_ROW, stepStat);
    ASSERT_EQ(secondECInstanceKey.GetInstanceId().GetValue(), statement.GetValueId<ECInstanceId>(0).GetValue());
    ASSERT_EQ(secondIntVal, statement.GetValueInt(1));
    ASSERT_STREQ(secondStringVal, statement.GetValueText(2));
    ASSERT_EQ(BE_SQLITE_DONE, statement.Step());
    }

//---------------------------------------------------------------------------------------
// @bsiclass                                     Krischan.Eberle                  10/13
//+---------------+---------------+---------------+---------------+---------------+------
TEST_F(ECSqlStatementTestFixture, Reset)
    {
    ASSERT_EQ(SUCCESS, SetupECDb("ecsqlstatementtests.ecdb", SchemaItem::CreateForFile("ECSqlTest.01.00.00.ecschema.xml"), ECDb::OpenParams(Db::OpenMode::Readonly)));
    ASSERT_EQ(SUCCESS, PopulateECDb( 10));

    {
    ECSqlStatement stmt;
    auto stat = stmt.Prepare(m_ecdb, "SELECT * FROM ecsql.P LIMIT 2");
    ASSERT_EQ(ECSqlStatus::Success, stat) << "Preparation for a valid ECSQL failed.";
    int expectedRowCount = 0;
    while (stmt.Step() == BE_SQLITE_ROW)
        {
        expectedRowCount++;
        }

    stat = stmt.Reset();
    ASSERT_EQ(ECSqlStatus::Success, stat) << "After ECSqlStatement::Reset";
    int actualRowCount = 0;
    while (stmt.Step() == BE_SQLITE_ROW)
        {
        actualRowCount++;
        }
    ASSERT_EQ(expectedRowCount, actualRowCount) << "After resetting ECSqlStatement is expected to return same number of returns as after preparation.";
    }
    }

//---------------------------------------------------------------------------------------
// @bsiclass                                     Krischan.Eberle                  08/13
//+---------------+---------------+---------------+---------------+---------------+------
TEST_F(ECSqlStatementTestFixture, Finalize)
    {
    const int perClassRowCount = 10;
    ASSERT_EQ(SUCCESS, SetupECDb("ecsqlstatementtests.ecdb", SchemaItem::CreateForFile("ECSqlTest.01.00.00.ecschema.xml"), ECDb::OpenParams(Db::OpenMode::Readonly)));
    ASSERT_EQ(SUCCESS, PopulateECDb( perClassRowCount));

    {
    ECSqlStatement stmt;
    ASSERT_EQ(ECSqlStatus::InvalidECSql, stmt.Prepare(m_ecdb, "SELECT * FROM blablabla")) << "Preparation for an invalid ECSQL succeeded unexpectedly.";

    stmt.Finalize();
    ASSERT_EQ(ECSqlStatus::Success, stmt.Prepare(m_ecdb, "SELECT * FROM ecsql.P")) << "Preparation for a valid ECSQL failed.";
    int actualRowCount = 0;
    while (stmt.Step() == BE_SQLITE_ROW)
        {
        actualRowCount++;
        }

    ASSERT_EQ(perClassRowCount, actualRowCount);
    }

    {
    ECSqlStatement stmt;
    ASSERT_EQ(ECSqlStatus::Success, stmt.Prepare(m_ecdb, "SELECT * FROM ecsql.P")) << "Preparation for a valid ECSQL failed.";

    int actualRowCount = 0;
    while (stmt.Step() == BE_SQLITE_ROW)
        {
        actualRowCount++;
        }
    ASSERT_EQ(perClassRowCount, actualRowCount);

    //now finalize and do the exact same stuff. In particular this tests that the cursor is reset so that we get all results
    stmt.Finalize();
    ASSERT_EQ(ECSqlStatus::Success, stmt.Prepare(m_ecdb, "SELECT * FROM ecsql.P")) << "Preparation for a valid ECSQL failed.";
    actualRowCount = 0;
    while (stmt.Step() == BE_SQLITE_ROW)
        {
        actualRowCount++;
        }

    ASSERT_EQ(perClassRowCount, actualRowCount);
    }
    }

//---------------------------------------------------------------------------------------
// @bsiclass                                     Krischan.Eberle                  08/13
//+---------------+---------------+---------------+---------------+---------------+------
TEST_F(ECSqlStatementTestFixture, IssueListener)
    {
    ASSERT_EQ(SUCCESS, SetupECDb("ecsqlstatementtests.ecdb", SchemaItem::CreateForFile("ECSqlTest.01.00.00.ecschema.xml")));
    ASSERT_EQ(SUCCESS, PopulateECDb( 10));

    {
    ECDbIssueListener issueListener(m_ecdb);
    ECSqlStatement stmt;
    ASSERT_FALSE(issueListener.GetIssue().IsIssue()) << "new ECSqlStatement";

    auto stat = stmt.Prepare(m_ecdb, "SELECT * FROM ecsql.P WHERE I = ?");
    ASSERT_EQ(ECSqlStatus::Success, stat) << "Preparation for a valid ECSQL failed.";
    ASSERT_FALSE(issueListener.GetIssue().IsIssue()) << "After successful call to Prepare.";
    }

    {
    ECDbIssueListener issueListener(m_ecdb);

    ECSqlStatement stmt;
    ASSERT_EQ(ECSqlStatus::InvalidECSql, stmt.Prepare(m_ecdb, "SELECT * FROM blablabla")) << "Preparation for an invalid ECSQL succeeded unexpectedly.";

    ECDbIssue lastIssue = issueListener.GetIssue();
    ASSERT_TRUE(lastIssue.IsIssue()) << "After preparing invalid ECSQL.";
    ASSERT_STREQ("Invalid ECSQL class expression: Valid syntax: [<table space>.]<schema name or alias>.<class name>[.function call]", lastIssue.GetMessage());

    stmt.Finalize();
    ASSERT_FALSE(issueListener.GetIssue().IsIssue()) << "After successful call to Finalize";

    //now reprepare with valid ECSQL
    ASSERT_EQ(ECSqlStatus::Success, stmt.Prepare(m_ecdb, "SELECT * FROM ecsql.P")) << "Preparation for a valid ECSQL failed.";
    ASSERT_FALSE(issueListener.GetIssue().IsIssue()) << "After successful call to Prepare";
    }
   
    }


//---------------------------------------------------------------------------------------
// @bsimethod                                      Krischan.Eberle                01/17
//+---------------+---------------+---------------+---------------+---------------+------
TEST_F(ECSqlStatementTestFixture, GetValueWithPartialPoints)
    {
    ASSERT_EQ(SUCCESS, SetupECDb("jsonreaderpartialpoints.ecdb", SchemaItem::CreateForFile("ECSqlTest.01.00.00.ecschema.xml")));

    ECClassCP testClass = m_ecdb.Schemas().GetClass("ECSqlTest", "PSA");
    ASSERT_TRUE(testClass != nullptr);

    ECSqlStatement stmt;
    ASSERT_EQ(ECSqlStatus::Success, stmt.Prepare(m_ecdb, "INSERT INTO ecsql.PSA(P2D.X,P3D.Y,PStructProp.p2d.y,PStructProp.p3d.z) VALUES(1.0, 2.0, 3.0, 4.0)"));
    ECInstanceKey key;
    ASSERT_EQ(BE_SQLITE_DONE, stmt.Step(key)) << stmt.GetECSql();
    stmt.Finalize();

    ECSqlStatement selStmt;
    ASSERT_EQ(ECSqlStatus::Success, selStmt.Prepare(m_ecdb, "SELECT P2D,P3D,PStructProp.p2d,PStructProp.p3d FROM ecsql.PSA WHERE ECInstanceId=?"));
    ASSERT_EQ(ECSqlStatus::Success, selStmt.BindId(1, key.GetInstanceId()));
    ASSERT_EQ(BE_SQLITE_ROW, selStmt.Step());
    
    //The coordinates of partial points being NULL in the ECDb file will be returned as 0 as this is what SQLite
    //implicitly returns when calling GetValueDouble on a NULL column.
    ASSERT_TRUE(DPoint2d::From(1.0, 0.0).AlmostEqual(selStmt.GetValuePoint2d(0))) << selStmt.GetECSql();
    ASSERT_TRUE(DPoint3d::From(0.0, 2.0, 0.0).AlmostEqual(selStmt.GetValuePoint3d(1))) << selStmt.GetECSql();
    ASSERT_TRUE(DPoint2d::From(0.0, 3.0).AlmostEqual(selStmt.GetValuePoint2d(2))) << selStmt.GetECSql();
    ASSERT_TRUE(DPoint3d::From(0.0, 0.0, 4.0).AlmostEqual(selStmt.GetValuePoint3d(3))) << selStmt.GetECSql();
    }

//---------------------------------------------------------------------------------------
// @bsimethod                                     Krischan.Eberle                  01/15
//+---------------+---------------+---------------+---------------+---------------+------
void AssertGeometry(IGeometryCR expected, IGeometryCR actual, Utf8CP assertMessage)
    {
    ASSERT_TRUE(actual.IsSameStructureAndGeometry(expected)) << assertMessage;
    }

//---------------------------------------------------------------------------------------
// @bsiclass                                     Krischan.Eberle                  01/15
//+---------------+---------------+---------------+---------------+---------------+------
TEST_F(ECSqlStatementTestFixture, Geometry)
    {
    ASSERT_EQ(SUCCESS, SetupECDb("ecsqlstatementtests.ecdb", SchemaItem::CreateForFile("ECSqlTest.01.00.00.ecschema.xml")));

    std::vector<IGeometryPtr> expectedGeoms;

    IGeometryPtr line1 = IGeometry::Create(ICurvePrimitive::CreateLine(DSegment3d::From(0.0, 0.0, 0.0, 1.0, 1.0, 1.0)));
    IGeometryPtr line2 = IGeometry::Create(ICurvePrimitive::CreateLine(DSegment3d::From(1.0, 1.0, 1.0, 2.0, 2.0, 2.0)));
    IGeometryPtr line3 = IGeometry::Create(ICurvePrimitive::CreateLine(DSegment3d::From(2.0, 2.0, 2.0, 3.0, 3.0, 3.0)));

    expectedGeoms.push_back(line1);
    expectedGeoms.push_back(line2);
    expectedGeoms.push_back(line3);
    IGeometryPtr expectedGeomSingle = expectedGeoms[0];

    // insert geometries in various variations
    {
    auto ecsql = "INSERT INTO ecsql.PASpatial (Geometry, B, Geometry_Array) VALUES(?, True, ?)";

    ECSqlStatement statement;
    ASSERT_EQ(ECSqlStatus::Success, statement.Prepare(m_ecdb, ecsql)) << "Preparation of '" << ecsql << "' failed";

    ASSERT_EQ(ECSqlStatus::Success, statement.BindGeometry(1, *expectedGeomSingle));

    IECSqlBinder& arrayBinder = statement.GetBinder(2);
    for (auto& geom : expectedGeoms)
        {
        ASSERT_EQ(ECSqlStatus::Success, arrayBinder.AddArrayElement().BindGeometry(*geom));
        }

    ASSERT_EQ((int) BE_SQLITE_DONE, (int) statement.Step());
    }

    {
    auto ecsql = "INSERT INTO ecsql.SSpatial (SpatialStructProp.Geometry, SpatialStructProp.Geometry_Array) VALUES(?,?)";

    ECSqlStatement statement;
    ASSERT_EQ(ECSqlStatus::Success, statement.Prepare(m_ecdb, ecsql)) << "Preparation of '" << ecsql << "' failed";

    ASSERT_EQ(ECSqlStatus::Success, statement.BindGeometry(1, *expectedGeomSingle));

    IECSqlBinder& arrayBinder = statement.GetBinder(2);
    for (auto& geom : expectedGeoms)
        {
        ASSERT_EQ(ECSqlStatus::Success, arrayBinder.AddArrayElement().BindGeometry(*geom));
        }

    ASSERT_EQ(BE_SQLITE_DONE, statement.Step());
    }

    {
    auto ecsql = "INSERT INTO ecsql.SSpatial (SpatialStructProp) VALUES(?)";

    ECSqlStatement statement;
    ASSERT_EQ(ECSqlStatus::Success, statement.Prepare(m_ecdb, ecsql)) << "Preparation of '" << ecsql << "' failed";

    IECSqlBinder& structBinder = statement.GetBinder(1);

    ASSERT_EQ(ECSqlStatus::Success, structBinder["Geometry"].BindGeometry(*expectedGeomSingle));

    IECSqlBinder& arrayBinder = structBinder["Geometry_Array"];
    for (auto& geom : expectedGeoms)
        {
        ASSERT_EQ(ECSqlStatus::Success, arrayBinder.AddArrayElement().BindGeometry(*geom));
        }

    ASSERT_EQ((int) BE_SQLITE_DONE, (int) statement.Step());
    }

    m_ecdb.SaveChanges();

    //now verify the inserts
    ECSqlStatement statement;
    ASSERT_EQ(ECSqlStatus::Success, statement.Prepare(m_ecdb, "SELECT B, Geometry_Array, Geometry FROM ecsql.PASpatial")) << "Preparation failed";
    int rowCount = 0;
    while (statement.Step() == BE_SQLITE_ROW)
        {
        rowCount++;

        ASSERT_TRUE(statement.GetValueBoolean(0)) << "First column value is expected to be true";

        IECSqlValue const& arrayVal = statement.GetValue(1);
        int i = 0;
        for (IECSqlValue const& arrayElem : arrayVal.GetArrayIterable())
            {
            IGeometryPtr actualGeom = arrayElem.GetGeometry();
            ASSERT_TRUE(actualGeom != nullptr);

            AssertGeometry(*expectedGeoms[i], *actualGeom, "PASpatial.Geometry_Array");
            i++;
            }
        ASSERT_EQ((int) expectedGeoms.size(), i);

        IGeometryPtr actualGeom = statement.GetValueGeometry(2);
        ASSERT_TRUE(actualGeom != nullptr);
        AssertGeometry(*expectedGeomSingle, *actualGeom, "PASpatial.Geometry");
        }
    ASSERT_EQ(1, rowCount);

    statement.Finalize();
    ASSERT_EQ(ECSqlStatus::Success, statement.Prepare(m_ecdb, "SELECT SpatialStructProp.Geometry_Array, SpatialStructProp.Geometry FROM ecsql.SSpatial")) << "Preparation failed";
    rowCount = 0;
    while (statement.Step() == BE_SQLITE_ROW)
        {
        rowCount++;

        IECSqlValue const& arrayVal = statement.GetValue(0);
        int i = 0;
        for (IECSqlValue const& arrayElem : arrayVal.GetArrayIterable())
            {
            IGeometryPtr actualGeom = arrayElem.GetGeometry();
            ASSERT_TRUE(actualGeom != nullptr);

            AssertGeometry(*expectedGeoms[i], *actualGeom, "SSpatial.SpatialStructProp.Geometry_Array");
            i++;
            }
        ASSERT_EQ((int) expectedGeoms.size(), i);

        IGeometryPtr actualGeom = statement.GetValueGeometry(1);
        ASSERT_TRUE(actualGeom != nullptr);
        AssertGeometry(*expectedGeomSingle, *actualGeom, "SSpatial.SpatialStructProp.Geometry");
        }
    ASSERT_EQ(2, rowCount);

    statement.Finalize();
    ASSERT_EQ(ECSqlStatus::Success, statement.Prepare(m_ecdb, "SELECT SpatialStructProp FROM ecsql.SSpatial")) << "Preparation failed";
    rowCount = 0;
    while (statement.Step() == BE_SQLITE_ROW)
        {
        rowCount++;

        IECSqlValue const& structVal = statement.GetValue(0);
        for (IECSqlValue const& structMemberVal : structVal.GetStructIterable())
            {
            Utf8StringCR structMemberName = structMemberVal.GetColumnInfo().GetProperty()->GetName();
            if (structMemberName.Equals("Geometry"))
                {
                IGeometryPtr actualGeom = structMemberVal.GetGeometry();
                AssertGeometry(*expectedGeomSingle, *actualGeom, "SSpatial.SpatialStructProp > Geometry");
                }
            else if (structMemberName.Equals("Geometry_Array"))
                {
                int i = 0;
                for (IECSqlValue const& arrayElem : structMemberVal.GetArrayIterable())
                    {
                    IGeometryPtr actualGeom = arrayElem.GetGeometry();
                    ASSERT_TRUE(actualGeom != nullptr);

                    AssertGeometry(*expectedGeoms[i], *actualGeom, "SSpatial.SpatialStructProp > Geometry_Array");
                    i++;
                    }
                ASSERT_EQ((int) expectedGeoms.size(), i);
                }
            }
        }
    ASSERT_EQ(2, rowCount);
    }


//---------------------------------------------------------------------------------------
// @bsiclass                                     Krischan.Eberle                  12/16
//+---------------+---------------+---------------+---------------+---------------+------
TEST_F(ECSqlStatementTestFixture, GeometryAndOverflow)
    {
    ASSERT_EQ(SUCCESS, SetupECDb("ecsql_geometry.ecdb", SchemaItem(R"xml(
                            <ECSchema schemaName="TestSchema" alias="ts" version="1.0" xmlns="http://www.bentley.com/schemas/Bentley.ECXML.3.1">
                             <ECSchemaReference name="ECDbMap" version="02.00" alias="ecdbmap" />
                              <ECEntityClass typeName="Element">
                                 <ECCustomAttributes>
                                    <ClassMap xmlns='ECDbMap.02.00'>
                                       <MapStrategy>TablePerHierarchy</MapStrategy>
                                    </ClassMap>
                                    <ShareColumns xmlns='ECDbMap.02.00'>
                                        <MaxSharedColumnsBeforeOverflow>2</MaxSharedColumnsBeforeOverflow>
                                    </ShareColumns>
                                 </ECCustomAttributes>
                                <ECProperty propertyName="Geom" typeName="Bentley.Geometry.Common.IGeometry" />
                                <ECArrayProperty propertyName="GeomArray" typeName="Bentley.Geometry.Common.IGeometry" />
                                <ECProperty propertyName="Geom_Overflow" typeName="Bentley.Geometry.Common.IGeometry" />
                                <ECArrayProperty propertyName="GeomArray_Overflow" typeName="Bentley.Geometry.Common.IGeometry" />
                              </ECEntityClass>
                            </ECSchema>)xml")));

    std::vector<IGeometryPtr> expectedGeoms {IGeometry::Create(ICurvePrimitive::CreateLine(DSegment3d::From(0.0, 0.0, 0.0, 1.0, 1.0, 1.0))),
        IGeometry::Create(ICurvePrimitive::CreateLine(DSegment3d::From(1.0, 1.0, 1.0, 2.0, 2.0, 2.0))),
        IGeometry::Create(ICurvePrimitive::CreateLine(DSegment3d::From(2.0, 2.0, 2.0, 3.0, 3.0, 3.0)))};

    IGeometryPtr expectedGeomSingle = expectedGeoms[0];

    ECInstanceKey key;
    {
    ECSqlStatement statement;
    ASSERT_EQ(ECSqlStatus::Success, statement.Prepare(m_ecdb, "INSERT INTO ts.Element(Geom,GeomArray,Geom_Overflow,GeomArray_Overflow) VALUES(?,?,?,?)"));
    ASSERT_EQ(ECSqlStatus::Success, statement.BindGeometry(1, *expectedGeomSingle));
    IECSqlBinder& arrayBinder = statement.GetBinder(2);
    for (IGeometryPtr& geom : expectedGeoms)
        {
        ASSERT_EQ(ECSqlStatus::Success, arrayBinder.AddArrayElement().BindGeometry(*geom));
        }

    ASSERT_EQ(ECSqlStatus::Success, statement.BindGeometry(3, *expectedGeomSingle));
    IECSqlBinder& arrayBinder2 = statement.GetBinder(4);
    for (IGeometryPtr& geom : expectedGeoms)
        {
        ASSERT_EQ(ECSqlStatus::Success, arrayBinder2.AddArrayElement().BindGeometry(*geom));

        }

    ASSERT_EQ(BE_SQLITE_DONE, statement.Step(key)) << statement.GetECSql() << " " << statement.GetNativeSql();
    }

    ECSqlStatement statement;
    ASSERT_EQ(ECSqlStatus::Success, statement.Prepare(m_ecdb, "SELECT Geom,GeomArray,Geom_Overflow,GeomArray_Overflow FROM ts.Element WHERE ECInstanceId=?"));
    ASSERT_EQ(ECSqlStatus::Success, statement.BindId(1, key.GetInstanceId()));
    ASSERT_EQ(BE_SQLITE_ROW, statement.Step()) << statement.GetECSql();

    AssertGeometry(*expectedGeomSingle, *statement.GetValueGeometry(0), "Geometry property");
    size_t arrayIndex = 0;
    for (IECSqlValue const& arrayElementVal : statement.GetValue(1).GetArrayIterable())
        {
        AssertGeometry(*expectedGeoms[arrayIndex], *arrayElementVal.GetGeometry(), "Geometry array property");
        arrayIndex++;
        }
    AssertGeometry(*expectedGeomSingle, *statement.GetValueGeometry(2), "Geometry property overflow");
    arrayIndex = 0;
    for (IECSqlValue const& arrayElementVal : statement.GetValue(3).GetArrayIterable())
        {
        AssertGeometry(*expectedGeoms[arrayIndex], *arrayElementVal.GetGeometry(), "Geometry array property overflow");
        arrayIndex++;
        }
    }

//---------------------------------------------------------------------------------------
// @bsiclass                                     Krischan.Eberle                  06/15
//+---------------+---------------+---------------+---------------+---------------+------
TEST_F(ECSqlStatementTestFixture, GetGeometryWithInvalidBlobFormat)
    {
    ASSERT_EQ(SUCCESS, SetupECDb("ecsqlstatementtests.ecdb", SchemaItem::CreateForFile("ECSqlTest.01.00.00.ecschema.xml")));

    // insert invalid geom blob
    Statement stmt;
    ASSERT_EQ(BE_SQLITE_OK, stmt.Prepare(m_ecdb, "INSERT INTO ecsqltest_PASpatial(Id, Geometry) VALUES (1,?)"));
    double dummyValue = 3.141516;
    ASSERT_EQ(BE_SQLITE_OK, stmt.BindBlob(1, &dummyValue, (int) sizeof(dummyValue), Statement::MakeCopy::No));
    ASSERT_EQ(BE_SQLITE_DONE, stmt.Step());
    stmt.Finalize();

    ECSqlStatement ecsqlStmt;
    ASSERT_EQ(ECSqlStatus::Success, ecsqlStmt.Prepare(m_ecdb, "SELECT Geometry FROM ecsql.PASpatial"));
    int rowCount = 0;
    while (ecsqlStmt.Step() == BE_SQLITE_ROW)
        {
        rowCount++;
        ASSERT_FALSE(ecsqlStmt.IsValueNull(0)) << "Geometry column is not expected to be null.";

        ASSERT_TRUE(ecsqlStmt.GetValueGeometry(0) == nullptr) << "Invalid geom blob format expected so that nullptr is returned.";
        }

    ASSERT_EQ(1, rowCount);
    }

//---------------------------------------------------------------------------------------
// @bsiclass                                    Muhammad.zaighum                 08/14
//+---------------+---------------+---------------+---------------+---------------+------
TEST_F(ECSqlStatementTestFixture, ClassWithStructHavingStructArrayInsert)
    {
    ASSERT_EQ(SUCCESS, SetupECDb("ecsqlstatementtests.ecdb", SchemaItem::CreateForFile("ECSqlTest.01.00.00.ecschema.xml")));

    ECSqlStatement statement;
    ASSERT_EQ(ECSqlStatus::Success, statement.Prepare(m_ecdb, "INSERT INTO ecsql.SA (SAStructProp) VALUES(?)"));

    IECSqlBinder& saStructBinder = statement.GetBinder(1); //SAStructProp
    ASSERT_EQ(ECSqlStatus::Success, saStructBinder["PStructProp"]["i"].BindInt(99));

    //add three array elements
    const int count = 3;
    IECSqlBinder& arrayBinder = saStructBinder["PStruct_Array"];
    for (int i = 0; i < count; i++)
        {
        IECSqlBinder& arrayElementBinder = arrayBinder.AddArrayElement();
        ASSERT_EQ(ECSqlStatus::Success, arrayElementBinder["d"].BindDouble(i * PI));
        ASSERT_EQ(ECSqlStatus::Success, arrayElementBinder["i"].BindInt(i * 2));
        ASSERT_EQ(ECSqlStatus::Success, arrayElementBinder["l"].BindInt64(i * 3));
        ASSERT_EQ(ECSqlStatus::Success, arrayElementBinder["p2d"].BindPoint2d(DPoint2d::From(i, i + 1)));
        ASSERT_EQ(ECSqlStatus::Success, arrayElementBinder["p3d"].BindPoint3d(DPoint3d::From(i, i + 1, i + 2)));
        }

    ASSERT_EQ(BE_SQLITE_DONE, statement.Step()) << statement.GetECSql();
    statement.Finalize();

    ECSqlStatement stmt;
    ASSERT_EQ(ECSqlStatus::Success, stmt.Prepare(m_ecdb, "SELECT SAStructProp.PStruct_Array FROM ecsql.SA"));
    while (stmt.Step() == BE_SQLITE_ROW)
        {
        auto const& pStructArray = stmt.GetValue(0);
        ASSERT_EQ(3, pStructArray.GetArrayLength());
        }
    }

//---------------------------------------------------------------------------------------
// @bsiclass                                    Muhammad.zaighum                 08/14
//+---------------+---------------+---------------+---------------+---------------+------
TEST_F(ECSqlStatementTestFixture, StructArrayInsertWithParametersLongAndArray)
    {
    ASSERT_EQ(SUCCESS, SetupECDb("ecsqlstatementtests.ecdb", SchemaItem::CreateForFile("ECSqlTest.01.00.00.ecschema.xml")));

    auto ecsql = "INSERT INTO ecsql.PSA (L,PStruct_Array) VALUES(123, ?)";
    ECSqlStatement statement;
    ASSERT_EQ(ECSqlStatus::Success, statement.Prepare(m_ecdb, ecsql)) << "Preparation of '" << ecsql << "' failed";

    //add three array elements
    const int count = 3;
    IECSqlBinder& arrayBinder = statement.GetBinder(1);
    for (int i = 0; i < count; i++)
        {
        IECSqlBinder& arrayElementBinder = arrayBinder.AddArrayElement();
        auto stat = arrayElementBinder["d"].BindDouble(i * PI);
        ASSERT_EQ(ECSqlStatus::Success, stat) << "Bind to struct member failed";
        stat = arrayElementBinder["i"].BindInt(i * 2);
        ASSERT_EQ(ECSqlStatus::Success, stat) << "Bind to struct member failed";
        stat = arrayElementBinder["l"].BindInt64(i * 3);
        ASSERT_EQ(ECSqlStatus::Success, stat) << "Bind to struct member failed";
        stat = arrayElementBinder["p2d"].BindPoint2d(DPoint2d::From(i, i + 1));
        ASSERT_EQ(ECSqlStatus::Success, stat) << "Bind to struct member failed";
        stat = arrayElementBinder["p3d"].BindPoint3d(DPoint3d::From(i, i + 1, i + 2));
        ASSERT_EQ(ECSqlStatus::Success, stat) << "Bind to struct member failed";
        }

    auto stepStatus = statement.Step();
    ASSERT_EQ((int) BE_SQLITE_DONE, (int) stepStatus) << "Step for '" << ecsql << "' failed";
    statement.Finalize();
    ECSqlStatement stmt;
    auto prepareStatus = stmt.Prepare(m_ecdb, "SELECT * FROM ecsql.PSA");
    ASSERT_TRUE(prepareStatus == ECSqlStatus::Success);
    ECInstanceECSqlSelectAdapter classPReader(stmt);
    while (stmt.Step() == BE_SQLITE_ROW)
        {
        auto inst = classPReader.GetInstance();
        ECValue v;
        inst->GetValue(v, "L");
        ASSERT_EQ(123, v.GetLong());
        inst->GetValue(v, "PStruct_Array");
        ASSERT_EQ(count, v.GetArrayInfo().GetCount());
        }
    }
//---------------------------------------------------------------------------------------
// @bsiclass                                    Muhammad.zaighum                 08/14
//+---------------+---------------+---------------+---------------+---------------+------
TEST_F(ECSqlStatementTestFixture, InsertWithMixParametersIntAndInt)
    {
    ASSERT_EQ(SUCCESS, SetupECDb("ecsqlstatementtests.ecdb", SchemaItem::CreateForFile("ECSqlTest.01.00.00.ecschema.xml")));

    auto ecsql = "INSERT INTO ecsql.Sub1 (I,Sub1I) VALUES(123, ?)";
    ECSqlStatement statement;
    auto stat = statement.Prepare(m_ecdb, ecsql);
    ASSERT_EQ(ECSqlStatus::Success, stat) << "Preparation of '" << ecsql << "' failed";

    statement.BindInt(1, 333);

    auto stepStatus = statement.Step();
    ASSERT_EQ((int) BE_SQLITE_DONE, (int) stepStatus) << "Step for '" << ecsql << "' failed";
    statement.Finalize();
    ECSqlStatement stmt;
    auto prepareStatus = stmt.Prepare(m_ecdb, "SELECT * FROM ecsql.PSA");
    ASSERT_TRUE(prepareStatus == ECSqlStatus::Success);
    ECInstanceECSqlSelectAdapter classPReader(stmt);
    while (stmt.Step() == BE_SQLITE_ROW)
        {
        auto inst = classPReader.GetInstance();
        ECValue v;
        inst->GetValue(v, "I");
        ASSERT_EQ(123, v.GetInteger());
        inst->GetValue(v, "Sub1I");
        ASSERT_EQ(123, v.GetInteger());
        }
    }

//---------------------------------------------------------------------------------------
// @bsiclass                                    Muhammad.zaighum                 08/14
//+---------------+---------------+---------------+---------------+---------------+------
TEST_F(ECSqlStatementTestFixture, InsertWithMixParameters)
    {
    ASSERT_EQ(SUCCESS, SetupECDb("ecsqlstatementtests.ecdb", SchemaItem::CreateForFile("ECSqlTest.01.00.00.ecschema.xml")));

    auto ecsql = "INSERT INTO ecsql.P (B,D,I,L,S) VALUES(1, ?,?,123,?)";
    ECSqlStatement statement;
    auto stat = statement.Prepare(m_ecdb, ecsql);
    ASSERT_EQ(ECSqlStatus::Success, stat) << "Preparation of '" << ecsql << "' failed";

    statement.BindDouble(1, 2.22);
    statement.BindInt(2, 123);
    statement.BindText(3, "Test Test", IECSqlBinder::MakeCopy::Yes);
    auto stepStatus = statement.Step();
    ASSERT_EQ((int) BE_SQLITE_DONE, (int) stepStatus) << "Step for '" << ecsql << "' failed";
    statement.Finalize();
    ECSqlStatement stmt;
    auto prepareStatus = stmt.Prepare(m_ecdb, "SELECT * FROM ecsql.PSA");
    ASSERT_TRUE(prepareStatus == ECSqlStatus::Success);
    ECInstanceECSqlSelectAdapter classPReader(stmt);
    while (stmt.Step() == BE_SQLITE_ROW)
        {
        auto inst = classPReader.GetInstance();
        ECValue v;
        inst->GetValue(v, "B");
        ASSERT_EQ(true, v.GetBoolean());
        inst->GetValue(v, "D");
        ASSERT_EQ(2.22, v.GetDouble());
        inst->GetValue(v, "I");
        ASSERT_EQ(123, v.GetInteger());
        inst->GetValue(v, "L");
        ASSERT_EQ(123, v.GetLong());
        inst->GetValue(v, "S");
        ASSERT_STREQ("Test Test", v.GetUtf8CP());
        }
    }

/*---------------------------------------------------------------------------------**//**
* @bsiclass                             Muhammad Hassan                         05/15
+---------------+---------------+---------------+---------------+---------------+------*/
TEST_F(ECSqlStatementTestFixture, ClassWithStructHavingStructArrayInsertWithDotOperator)
    {
    ASSERT_EQ(SUCCESS, SetupECDb("ecsqlstatementtests.ecdb", SchemaItem::CreateForFile("ECSqlTest.01.00.00.ecschema.xml")));

    auto ecsql = "INSERT INTO ecsql.SA (SAStructProp.PStruct_Array) VALUES(?)";
    ECSqlStatement statement;
    ECSqlStatus stat = statement.Prepare(m_ecdb, ecsql);
    ASSERT_EQ(ECSqlStatus::Success, stat) << "Preparation of '" << ecsql << "' failed";

    //add three array elements
    const int count = 3;
    auto& arrayBinder = statement.GetBinder(1);
    for (int i = 0; i < count; i++)
        {
        IECSqlBinder& arrayElementBinder = arrayBinder.AddArrayElement();
        stat = arrayElementBinder["d"].BindDouble(i * PI);
        ASSERT_EQ(ECSqlStatus::Success, stat) << "Bind to struct member failed";
        stat = arrayElementBinder["i"].BindInt(i * 2);
        ASSERT_EQ(ECSqlStatus::Success, stat) << "Bind to struct member failed";
        stat = arrayElementBinder["l"].BindInt64(i * 3);
        ASSERT_EQ(ECSqlStatus::Success, stat) << "Bind to struct member failed";
        stat = arrayElementBinder["p2d"].BindPoint2d(DPoint2d::From(i, i + 1));
        ASSERT_EQ(ECSqlStatus::Success, stat) << "Bind to struct member failed";
        stat = arrayElementBinder["p3d"].BindPoint3d(DPoint3d::From(i, i + 1, i + 2));
        ASSERT_EQ(ECSqlStatus::Success, stat) << "Bind to struct member failed";
        }

    auto stepStatus = statement.Step();
    ASSERT_EQ((int) BE_SQLITE_DONE, (int) stepStatus) << "Step for '" << ecsql << "' failed";
    statement.Finalize();
    ECSqlStatement stmt;
    auto prepareStatus = stmt.Prepare(m_ecdb, "SELECT SAStructProp.PStruct_Array FROM ecsql.SA");
    ASSERT_TRUE(prepareStatus == ECSqlStatus::Success);
    while (stmt.Step() == BE_SQLITE_ROW)
        {
        auto &pStructArray = stmt.GetValue(0);
        ASSERT_EQ(3, pStructArray.GetArrayLength());
        //need to Verify all values
        /*  for (auto const & arrayItem : pStructArray)
        {
        IECSqlValue const & value= arrayItem->operator[](0);
        value.GetDouble();
        }

        // ASSERT_TRUE(ECObjectsStatus::Success == inst->GetValue(v, L"SAStructProp.PStruct_Array",0));
        // IECInstancePtr structInstance = v.GetStruct();
        // structInstance->GetValue(v, L"PStruct_Array");
        //ASSERT_TRUE(v.IsArray());
        ASSERT_TRUE(pStructArray == pStructArray);*/
        }
    }

/*---------------------------------------------------------------------------------**//**
* @bsimethod                             Muhammad Hassan                         05/15
+---------------+---------------+---------------+---------------+---------------+------*/
TEST_F(ECSqlStatementTestFixture, StructUpdateWithDotOperator)
    {
    ASSERT_EQ(SUCCESS, SetupECDb("ecsqlstatementtests.ecdb", SchemaItem::CreateForFile("ECSqlTest.01.00.00.ecschema.xml")));

    auto ecsql = "INSERT INTO ecsql.SA (SAStructProp.PStructProp.i) VALUES(2)";

    ECSqlStatement statement;
    auto stat = statement.Prepare(m_ecdb, ecsql);
    ASSERT_EQ(ECSqlStatus::Success, stat) << "Preparation of '" << ecsql << "' failed";
    auto stepStatus = statement.Step();
    ASSERT_EQ((int) BE_SQLITE_DONE, (int) stepStatus) << "Step for '" << ecsql << "' failed";
    statement.Finalize();
    {
    auto prepareStatus = statement.Prepare(m_ecdb, "SELECT * FROM ecsql.SA");
    ASSERT_TRUE(prepareStatus == ECSqlStatus::Success);
    ECInstanceECSqlSelectAdapter classPReader(statement);
    while (statement.Step() == BE_SQLITE_ROW)
        {
        auto inst = classPReader.GetInstance();
        ECValue v;
        inst->GetValue(v, "SAStructProp.PStructProp.i");
        ASSERT_EQ(2, v.GetInteger());
        }
    }
    statement.Finalize();
    ecsql = "UPDATE ONLY ecsql.SA SET SAStructProp.PStructProp.i = 3 ";
    stat = statement.Prepare(m_ecdb, ecsql);
    ASSERT_EQ(ECSqlStatus::Success, stat) << "Preparation of '" << ecsql << "' failed";
    stepStatus = statement.Step();
    ASSERT_EQ((int) BE_SQLITE_DONE, (int) stepStatus) << "Step for '" << ecsql << "' failed";
    statement.Finalize();

    auto prepareStatus = statement.Prepare(m_ecdb, "SELECT * FROM ecsql.SA");
    ASSERT_TRUE(prepareStatus == ECSqlStatus::Success);
    ECInstanceECSqlSelectAdapter classPReader(statement);
    while (statement.Step() == BE_SQLITE_ROW)
        {
        auto inst = classPReader.GetInstance();
        ECValue v;
        inst->GetValue(v, "SAStructProp.PStructProp.i");
        ASSERT_EQ(3, v.GetInteger());
        }
    }

/*---------------------------------------------------------------------------------**//**
* @bsiclass                             Muhammad Hassan                         05/15
+---------------+---------------+---------------+---------------+---------------+------*/
TEST_F(ECSqlStatementTestFixture, ClassWithStructHavingStructArrayUpdateWithDotOperator)
    {
    ASSERT_EQ(SUCCESS, SetupECDb("ecsqlstatementtests.ecdb", SchemaItem::CreateForFile("ECSqlTest.01.00.00.ecschema.xml")));

    auto ecsql = "INSERT INTO ecsql.SA (SAStructProp.PStruct_Array) VALUES(?)";
    ECSqlStatement insertStatement;
    auto stat = insertStatement.Prepare(m_ecdb, ecsql);
    ASSERT_EQ(ECSqlStatus::Success, stat) << "Preparation of '" << ecsql << "' failed";

    //add three array elements
    int count = 3;
    IECSqlBinder& arrayBinder = insertStatement.GetBinder(1);
    for (int i = 0; i < count; i++)
        {
        IECSqlBinder& arrayElementBinder = arrayBinder.AddArrayElement();
        stat = arrayElementBinder["d"].BindDouble(i * PI);
        ASSERT_EQ(ECSqlStatus::Success, stat) << "Bind to struct member failed";
        stat = arrayElementBinder["i"].BindInt(i * 2);
        ASSERT_EQ(ECSqlStatus::Success, stat) << "Bind to struct member failed";
        stat = arrayElementBinder["l"].BindInt64(i * 3);
        ASSERT_EQ(ECSqlStatus::Success, stat) << "Bind to struct member failed";
        stat = arrayElementBinder["p2d"].BindPoint2d(DPoint2d::From(i, i + 1));
        ASSERT_EQ(ECSqlStatus::Success, stat) << "Bind to struct member failed";
        stat = arrayElementBinder["p3d"].BindPoint3d(DPoint3d::From(i, i + 1, i + 2));
        ASSERT_EQ(ECSqlStatus::Success, stat) << "Bind to struct member failed";
        }

    auto stepStatus = insertStatement.Step();
    ASSERT_EQ(BE_SQLITE_DONE, stepStatus) << "Step for '" << ecsql << "' failed";
    ECSqlStatement selectStatement;
    auto prepareStatus = selectStatement.Prepare(m_ecdb, "SELECT SAStructProp.PStruct_Array FROM ecsql.SA");
    ASSERT_TRUE(prepareStatus == ECSqlStatus::Success);
    while (selectStatement.Step() == BE_SQLITE_ROW)
        {
        auto const& pStructArray = selectStatement.GetValue(0);
        ASSERT_EQ(count, pStructArray.GetArrayLength());
        }

    ECSqlStatement updateStatement;
    ecsql = "UPDATE ONLY ecsql.SA SET SAStructProp.PStruct_Array=?";
    ASSERT_EQ(ECSqlStatus::Success, updateStatement.Prepare(m_ecdb, ecsql)) << ecsql;
    count = 3;
    IECSqlBinder& updateArrayBinder = updateStatement.GetBinder(1);
    for (int i = 0; i < count; i++)
        {
        IECSqlBinder& arrayElementBinder = updateArrayBinder.AddArrayElement();
        stat = arrayElementBinder["d"].BindDouble(-count);
        ASSERT_EQ(ECSqlStatus::Success, stat) << "Bind to struct member failed";
        stat = arrayElementBinder["i"].BindInt(-count);
        ASSERT_EQ(ECSqlStatus::Success, stat) << "Bind to struct member failed";
        stat = arrayElementBinder["l"].BindInt64(-count);
        ASSERT_EQ(ECSqlStatus::Success, stat) << "Bind to struct member failed";
        stat = arrayElementBinder["p2d"].BindPoint2d(DPoint2d::From(i, i + 1));
        ASSERT_EQ(ECSqlStatus::Success, stat) << "Bind to struct member failed";
        stat = arrayElementBinder["p3d"].BindPoint3d(DPoint3d::From(i, i + 1, i + 2));
        ASSERT_EQ(ECSqlStatus::Success, stat) << "Bind to struct member failed";
        }

    stepStatus = updateStatement.Step();
    ASSERT_EQ(BE_SQLITE_DONE, stepStatus) << "Step for '" << ecsql << "' failed";

    ECSqlStatement statement;
    prepareStatus = statement.Prepare(m_ecdb, "SELECT SAStructProp.PStruct_Array FROM ecsql.SA");
    ASSERT_TRUE(prepareStatus == ECSqlStatus::Success);
    while (statement.Step() == BE_SQLITE_ROW)
        {
        auto const& pStructArray = statement.GetValue(0);
        ASSERT_EQ(count, pStructArray.GetArrayLength());
        }
    statement.Finalize();
    }

//---------------------------------------------------------------------------------------
// @bsimethod                                   Maha Nasir                     09/15
//+---------------+---------------+---------------+---------------+---------------+------
TEST_F(ECSqlStatementTestFixture, AmbiguousQuery)
    {
    SchemaItem schemaXml("<?xml version='1.0' encoding='utf-8'?>"
                         "<ECSchema schemaName='TestSchema' nameSpacePrefix='ts' version='1.0' xmlns='http://www.bentley.com/schemas/Bentley.ECXML.3.0'>"
                         "    <ECSchemaReference name='ECDbMap' version='02.00' prefix='ecdbmap' />"
                         "    <ECStructClass typeName='Struct' >"
                         "        <ECProperty propertyName='P1' typeName='string' />"
                         "        <ECProperty propertyName='P2' typeName='int' />"
                         "    </ECStructClass>"
                         "    <ECEntityClass typeName='TestClass' >"
                         "        <ECProperty propertyName='P1' typeName='string'/>"
                         "         <ECStructProperty propertyName = 'TestClass' typeName = 'Struct'/>"
                         "    </ECEntityClass>"
                         "</ECSchema>");

    ASSERT_EQ(SUCCESS, SetupECDb("AmbiguousQuery.ecdb", schemaXml));

    ECN::ECSchemaCP schema = m_ecdb.Schemas().GetSchema("TestSchema");

    ECClassCP TestClass = schema->GetClassCP("TestClass");
    ASSERT_TRUE(TestClass != nullptr);

    ECN::StandaloneECInstancePtr Instance1 = TestClass->GetDefaultStandaloneEnabler()->CreateInstance();
    ECN::StandaloneECInstancePtr Instance2 = TestClass->GetDefaultStandaloneEnabler()->CreateInstance();

    Instance1->SetValue("P1", ECValue("Harvey"));
    Instance1->SetValue("TestClass.P1", ECValue("val1"));
    Instance1->SetValue("TestClass.P2", ECValue(123));

    Instance2->SetValue("P1", ECValue("Mike"));
    Instance2->SetValue("TestClass.P1", ECValue("val2"));
    Instance2->SetValue("TestClass.P2", ECValue(345));

    //Inserting values of TestClass
    ECInstanceInserter inserter(m_ecdb, *TestClass, nullptr);
    ASSERT_TRUE(inserter.IsValid());

    ASSERT_EQ(BE_SQLITE_OK, inserter.Insert(*Instance1, true));
    ASSERT_EQ(BE_SQLITE_OK, inserter.Insert(*Instance2, true));

    ECSqlStatement stmt;
    ASSERT_EQ(ECSqlStatus::Success, stmt.Prepare(m_ecdb, "SELECT P1 FROM ts.TestClass"));
    Utf8String ExpectedValueOfP1 = "Harvey-Mike-";
    Utf8String ActualValueOfP1;

    while (stmt.Step() == BE_SQLITE_ROW)
        {
        ActualValueOfP1.append(stmt.GetValueText(0));
        ActualValueOfP1.append("-");
        }

    ASSERT_EQ(ExpectedValueOfP1, ActualValueOfP1);
    stmt.Finalize();

    ASSERT_EQ(ECSqlStatus::Success, stmt.Prepare(m_ecdb, "SELECT TestClass.TestClass.P1 FROM ts.TestClass"));
    Utf8String ExpectedValueOfStructP1 = "val1-val2-";
    Utf8String ActualValueOfStructP1;

    while (stmt.Step() == BE_SQLITE_ROW)
        {
        ActualValueOfStructP1.append(stmt.GetValueText(0));
        ActualValueOfStructP1.append("-");
        }

    ASSERT_EQ(ExpectedValueOfStructP1, ActualValueOfStructP1);
    stmt.Finalize();

    ASSERT_EQ(ECSqlStatus::Success, stmt.Prepare(m_ecdb, "SELECT TestClass.P2 FROM ts.TestClass"));
    int ActualValueOfStructP2 = 468;
    int ExpectedValueOfStructP2 = 0;

    while (stmt.Step() == BE_SQLITE_ROW)
        {
        ExpectedValueOfStructP2 += stmt.GetValueInt(0);
        }

    ASSERT_EQ(ExpectedValueOfStructP2, ActualValueOfStructP2);
    stmt.Finalize();
    }

//---------------------------------------------------------------------------------------
// @bsiclass                                     Maha Nasir                 10/15
//+---------------+---------------+---------------+---------------+---------------+------
TEST_F(ECSqlStatementTestFixture, BindNegECInstanceId)
    {
    ASSERT_EQ(SUCCESS, SetupECDb("BindNegECInstanceId.ecdb", SchemaItem::CreateForFile("ECSqlTest.01.00.00.ecschema.xml")));

    ECSqlStatement stmt;

    //Inserting Values for a negative ECInstanceId.
    ASSERT_EQ(ECSqlStatus::Success, stmt.Prepare(m_ecdb, "INSERT INTO ecsql.P (ECInstanceId,B,D,S) VALUES(?,?,?,?)"));

    ASSERT_EQ(ECSqlStatus::Success, stmt.BindInt64(1, (int64_t) (-1)));
    ASSERT_EQ(ECSqlStatus::Success, stmt.BindBoolean(2, true));
    ASSERT_EQ(ECSqlStatus::Success, stmt.BindDouble(3, 100.54));
    ASSERT_EQ(ECSqlStatus::Success, stmt.BindText(4, "Foo", IECSqlBinder::MakeCopy::No));

    ASSERT_EQ(DbResult::BE_SQLITE_DONE, stmt.Step());
    stmt.Finalize();

    //Retrieving Values.
    ASSERT_EQ(ECSqlStatus::Success, stmt.Prepare(m_ecdb, "Select B,D,S FROM ecsql.P WHERE ECInstanceId=-1"));
    ASSERT_EQ(DbResult::BE_SQLITE_ROW, stmt.Step());
    ASSERT_EQ(true, stmt.GetValueBoolean(0));
    ASSERT_EQ(100.54, stmt.GetValueDouble(1));
    ASSERT_STREQ("Foo", stmt.GetValueText(2));
    stmt.Finalize();
    }

//---------------------------------------------------------------------------------------
// @bsimethod                                   Maha Nasir                     10/15
//+---------------+---------------+---------------+---------------+---------------+------
TEST_F(ECSqlStatementTestFixture, InstanceInsertionInArray)
    {
    SchemaItem schema("<?xml version='1.0' encoding='utf-8'?>"
                      "<ECSchema schemaName='TestSchema' nameSpacePrefix='ts' version='1.0' xmlns='http://www.bentley.com/schemas/Bentley.ECXML.3.0'>"
                      "    <ECEntityClass typeName='TestClass' >"
                      "        <ECProperty propertyName='P1' typeName='string'/>"
                      "        <ECArrayProperty propertyName = 'P2_Array' typeName = 'string' minOccurs='1' maxOccurs='2'/>"
                      "        <ECArrayProperty propertyName = 'P3_Array' typeName = 'int' minOccurs='1' maxOccurs='2'/>"
                      "    </ECEntityClass>"
                      "</ECSchema>");

    ASSERT_EQ(SUCCESS, SetupECDb("InstanceInsertionInArray.ecdb", schema));

    std::vector<Utf8String> expectedStringArray = {"val1", "val2", "val3"};
    std::vector<int> expectedIntArray = {200, 400, 600};

    ECSqlStatement stmt;
    ASSERT_EQ(ECSqlStatus::Success, stmt.Prepare(m_ecdb, "INSERT INTO ts.TestClass (P1, P2_Array, P3_Array) VALUES(?, ?, ?)"));

    ASSERT_EQ(ECSqlStatus::Success, stmt.BindText(1, "Foo", IECSqlBinder::MakeCopy::No));

    IECSqlBinder& arrayBinderS = stmt.GetBinder(2);
    for (Utf8StringCR arrayElement : expectedStringArray)
        {
        ASSERT_EQ(ECSqlStatus::Success, arrayBinderS.AddArrayElement().BindText(arrayElement.c_str(), IECSqlBinder::MakeCopy::No));
        }

    IECSqlBinder& arrayBinderI = stmt.GetBinder(3);
    for (int arrayElement : expectedIntArray)
        {
        ASSERT_EQ(ECSqlStatus::Success, arrayBinderI.AddArrayElement().BindInt(arrayElement));
        }
    ASSERT_EQ(DbResult::BE_SQLITE_DONE, stmt.Step());
    stmt.Finalize();

    ASSERT_EQ(ECSqlStatus::Success, stmt.Prepare(m_ecdb, "SELECT P1, P2_Array, P3_Array FROM ts.TestClass"));
    while (stmt.Step() == DbResult::BE_SQLITE_ROW)
        {
        ASSERT_STREQ("Foo", stmt.GetValueText(0));

        IECSqlValue const& StringArray = stmt.GetValue(1);
        size_t expectedIndex = 0;

        for (IECSqlValue const& arrayElement : StringArray.GetArrayIterable())
            {
            Utf8CP actualArrayElement = arrayElement.GetText();
            ASSERT_STREQ(expectedStringArray[expectedIndex].c_str(), actualArrayElement);
            expectedIndex++;
            }

        IECSqlValue const& IntArray = stmt.GetValue(2);
        expectedIndex = 0;
        for (IECSqlValue const& arrayElement : IntArray.GetArrayIterable())
            {
            int actualArrayElement = arrayElement.GetInt();
            ASSERT_EQ(expectedIntArray[expectedIndex], actualArrayElement);
            expectedIndex++;
            }
        }
    stmt.Finalize();
    }

//---------------------------------------------------------------------------------------
// @bsimethod                                    Sam.Wilson                      12/2015
//+---------------+---------------+---------------+---------------+---------------+------
TEST_F(ECSqlStatementTestFixture, SelectAfterImport)
    {
    auto importSchema = [] (ECDbCR db, ECN::ECSchemaCR schemaIn)
        {
        ECN::ECSchemaCP existing = db.Schemas().GetSchema(schemaIn.GetName());
        if (nullptr != existing)
            return;

        ECN::ECSchemaPtr imported = nullptr;
        ASSERT_EQ(ECN::ECObjectsStatus::Success, schemaIn.CopySchema(imported));

        ASSERT_EQ(ECN::ECObjectsStatus::Success, imported->SetName(schemaIn.GetName()));

        ASSERT_EQ(ECN::ECObjectsStatus::Success, imported->SetAlias(schemaIn.GetAlias()));

        ECN::ECSchemaReadContextPtr contextPtr = ECN::ECSchemaReadContext::CreateContext();
        ASSERT_EQ(ECN::ECObjectsStatus::Success, contextPtr->AddSchema(*imported));

        ASSERT_EQ(SUCCESS, db.Schemas().ImportSchemas(contextPtr->GetCache().GetSchemas()));
        };

    ASSERT_EQ(BE_SQLITE_OK, SetupECDb("ImportTwoInARow.ecdb"));

    {
    ECN::ECSchemaPtr schema;
    ASSERT_EQ(ECN::ECObjectsStatus::Success, ECN::ECSchema::CreateSchema(schema, "ImportTwoInARow", "tir", 0, 0, 0));

    ECN::ECEntityClassP ecclass;
    ASSERT_EQ(ECN::ECObjectsStatus::Success, schema->CreateEntityClass(ecclass, "C1"));

    ECN::PrimitiveECPropertyP ecprop;
    ASSERT_EQ(ECN::ECObjectsStatus::Success, ecclass->CreatePrimitiveProperty(ecprop, "X"));

    ecprop->SetType(ECN::PRIMITIVETYPE_Double);

    importSchema(m_ecdb, *schema);
    }

    EC::ECSqlStatement selectC1;
    selectC1.Prepare(m_ecdb, "SELECT ECInstanceId FROM tir.C1");
    }

//---------------------------------------------------------------------------------------
// @bsimethod                                   Ramanujam.Raman                   09/12
//---------------------------------------------------------------------------------------
TEST_F(ECSqlStatementTestFixture, SelectCountPolymorphic)
    {
    auto getCount = [](ECDbCR db, ECClassCR ecClass, bool isPolymorphic)
        {
        Utf8String ecsql("SELECT count(*) FROM ");

        if (!isPolymorphic)
            ecsql.append("ONLY ");

        ecsql.append(ecClass.GetECSqlName());

        ECSqlStatement statement;
        ECSqlStatus stat = statement.Prepare(db, ecsql.c_str());
        if (stat != ECSqlStatus::Success)
            return -1;

        if (statement.Step() != BE_SQLITE_ROW)
            return -1;

        return statement.GetValueInt(0);
        };

    ASSERT_EQ(SUCCESS, SetupECDb("StartupCompany.ecdb", SchemaItem::CreateForFile("StartupCompany.02.00.00.ecschema.xml")));
    ASSERT_EQ(SUCCESS, PopulateECDb( 3));

    /*
    * Test retrieval when parent and children are all in the same table (TablePerHierarchy)
    */
    ECClassCP furniture = m_ecdb.Schemas().GetClass("StartupCompany", "Furniture");
    ASSERT_TRUE(furniture != nullptr);
    int count = getCount(m_ecdb, *furniture, false);
    ASSERT_EQ(3, count);
    count = getCount(m_ecdb, *furniture, true);
    ASSERT_EQ(9, count);

    /*
    * Test retrieval when parent and children are all in different tables (TablePerClass)
    */
    ECClassCP hardware = m_ecdb.Schemas().GetClass("StartupCompany", "Hardware");
    ASSERT_TRUE(hardware != nullptr);
    count = getCount(m_ecdb, *hardware, false);
    ASSERT_EQ(3, count);
    count = getCount(m_ecdb, *hardware, true);
    ASSERT_EQ(9, count);
    }

//---------------------------------------------------------------------------------------
// @bsimethod                                   Affan.Khan                           07/12
//---------------------------------------------------------------------------------------
TEST_F(ECSqlStatementTestFixture, SelectClause)
    {
    ASSERT_EQ(SUCCESS, SetupECDb("StartupCompany.ecdb", SchemaItem::CreateForFile("StartupCompany.02.00.00.ecschema.xml")));
    ASSERT_EQ(SUCCESS, PopulateECDb( 3));
    ECClassCP employee = m_ecdb.Schemas().GetClass("StartupCompany", "Employee");
    ASSERT_TRUE(employee != nullptr);

    ECSqlStatement ecStatement;

    Utf8String jobTitle1;
    int managerId1;
    {
    // ECSQL should honor the order of the ecColumns from the select clause
    ASSERT_EQ(ECSqlStatus::Success, ecStatement.Prepare(m_ecdb, "SELECT JobTitle, ManagerID FROM [StartupCompany].[Employee]"));
    ASSERT_EQ(BE_SQLITE_ROW, ecStatement.Step());
    jobTitle1 = ecStatement.GetValueText(0);
    managerId1 = ecStatement.GetValueInt(1);
    EXPECT_TRUE(ecStatement.GetColumnInfo(0).GetProperty()->GetName().Equals("JobTitle"));
    EXPECT_TRUE(ecStatement.GetColumnInfo(1).GetProperty()->GetName().Equals("ManagerID"));
    ecStatement.Finalize();
    }

    {
    ASSERT_EQ(ECSqlStatus::Success, ecStatement.Prepare(m_ecdb, "SELECT JobTitle, ManagerID FROM [StartupCompany].[Employee]"));
    ASSERT_EQ(BE_SQLITE_ROW, ecStatement.Step());
    Utf8String jobTitle2 = ecStatement.GetValueText(0);
    int        managerId2 = ecStatement.GetValueInt(1);
    EXPECT_TRUE(ecStatement.GetColumnInfo(0).GetProperty()->GetName().Equals("JobTitle"));
    EXPECT_TRUE(ecStatement.GetColumnInfo(1).GetProperty()->GetName().Equals("ManagerID"));
    ecStatement.Finalize();

    ASSERT_EQ(managerId1, managerId2);
    ASSERT_TRUE(jobTitle1.Equals(jobTitle2));
    }

    {
    // ECSQL SelectAll (aka '*') should select in same order as ECProperties appear in the ECSchema
    ASSERT_TRUE(ECSqlStatus::Success == ecStatement.Prepare(m_ecdb, "SELECT * FROM [StartupCompany].[Employee]"));
    ASSERT_TRUE(BE_SQLITE_ROW == ecStatement.Step());
    EXPECT_TRUE(ecStatement.GetColumnInfo(0).GetProperty()->GetName().Equals("ECInstanceId"));
    EXPECT_TRUE(ecStatement.GetColumnInfo(1).GetProperty()->GetName().Equals("ECClassId"));
    EXPECT_TRUE(ecStatement.GetColumnInfo(2).GetProperty()->GetName().Equals("EmployeeID"));
    EXPECT_TRUE(ecStatement.GetColumnInfo(3).GetProperty()->GetName().Equals("FirstName"));
    EXPECT_TRUE(ecStatement.GetColumnInfo(4).GetProperty()->GetName().Equals("JobTitle"));
    EXPECT_TRUE(ecStatement.GetColumnInfo(5).GetProperty()->GetName().Equals("LastName"));
    EXPECT_TRUE(ecStatement.GetColumnInfo(6).GetProperty()->GetName().Equals("ManagerID"));
    EXPECT_TRUE(ecStatement.GetColumnInfo(7).GetProperty()->GetName().Equals("Room"));
    EXPECT_TRUE(ecStatement.GetColumnInfo(8).GetProperty()->GetName().Equals("SSN"));
    EXPECT_TRUE(ecStatement.GetColumnInfo(9).GetProperty()->GetName().Equals("Project"));
    EXPECT_TRUE(ecStatement.GetColumnInfo(10).GetProperty()->GetName().Equals("WorkPhone"));
    EXPECT_TRUE(ecStatement.GetColumnInfo(11).GetProperty()->GetName().Equals("MobilePhone"));
    EXPECT_TRUE(ecStatement.GetColumnInfo(12).GetProperty()->GetName().Equals("FullName"));
    EXPECT_TRUE(ecStatement.GetColumnInfo(13).GetProperty()->GetName().Equals("Certifications"));
    EXPECT_TRUE(ecStatement.GetColumnInfo(14).GetProperty()->GetName().Equals("Location"));
    EXPECT_TRUE(ecStatement.GetValue(14)["Coordinate"].GetColumnInfo().GetProperty()->GetName().Equals(/*Location.*/"Coordinate"));
    EXPECT_TRUE(ecStatement.GetValue(14)["Street"].GetColumnInfo().GetProperty()->GetName().Equals(/*Location.*/"Street"));
    EXPECT_TRUE(ecStatement.GetColumnInfo(15).GetProperty()->GetName().Equals("EmployeeType"));
    EXPECT_TRUE(ecStatement.GetColumnInfo(16).GetProperty()->GetName().Equals("Address"));
    EXPECT_TRUE(ecStatement.GetValue(16)["Coordinate"].GetColumnInfo().GetProperty()->GetName().Equals(/*Location.*/"Coordinate"));
    EXPECT_TRUE(ecStatement.GetValue(16)["Street"].GetColumnInfo().GetProperty()->GetName().Equals(/*Location.*/"Street"));
    EXPECT_TRUE(ecStatement.GetColumnInfo(17).GetProperty()->GetName().Equals("EmployeeRecordKey"));
    }
    }
//---------------------------------------------------------------------------------------
// @bsimethod                                   Ramanujam.Raman                   09/12
//---------------------------------------------------------------------------------------
TEST_F(ECSqlStatementTestFixture, OrderBy)
    {
    // Create StartupCompany 
    ASSERT_EQ(SUCCESS, SetupECDb("StartupCompany.ecdb", SchemaItem::CreateForFile("StartupCompany.02.00.00.ecschema.xml")));

    auto insertPerson = [](ECDbCR ecdb, ECClassCR ecClass, Utf8CP firstName, Utf8CP lastName)
        {
        IECInstancePtr ecInstance = ecClass.GetDefaultStandaloneEnabler()->CreateInstance(0);
        ECValue val;
        val.SetUtf8CP(firstName, false);
        if (ECObjectsStatus::Success != ecInstance->SetValue("FirstName", val))
            return BE_SQLITE_ERROR;

        val.Clear();
        val.SetUtf8CP(lastName, false);
        if (ECObjectsStatus::Success != ecInstance->SetValue("LastName", val))
            return BE_SQLITE_ERROR;

        ECInstanceInserter inserter(ecdb, ecClass, nullptr);
        if (!inserter.IsValid())
            return BE_SQLITE_ERROR;

        return inserter.Insert(*ecInstance);
        };

    // Add some employees
    ECClassCP employeeClass = m_ecdb.Schemas().GetClass("StartupCompany", "Employee");
    ASSERT_EQ(BE_SQLITE_OK, insertPerson(m_ecdb, *employeeClass, "Leonardo", "Da Vinci"));
    ASSERT_EQ(BE_SQLITE_OK, insertPerson(m_ecdb, *employeeClass, "Galileo", "Galilei"));
    ASSERT_EQ(BE_SQLITE_OK, insertPerson(m_ecdb, *employeeClass, "Nikola", "Tesla"));
    ASSERT_EQ(BE_SQLITE_OK, insertPerson(m_ecdb, *employeeClass, "Niels", "Bohr"));
    ASSERT_EQ(BE_SQLITE_OK, insertPerson(m_ecdb, *employeeClass, "Albert", "Einstein"));
    ASSERT_EQ(BE_SQLITE_OK, insertPerson(m_ecdb, *employeeClass, "Albert", "Einstein"));
    ASSERT_EQ(BE_SQLITE_OK, insertPerson(m_ecdb, *employeeClass, "Srinivasa", "Ramanujan"));
    m_ecdb.SaveChanges();

    // Retrieve them in alphabetical order
    Utf8String ecsql("SELECT FirstName,LastName FROM ");
    ecsql.append(employeeClass->GetECSqlName()).append(" ORDER BY LastName, FirstName");
    ECSqlStatement statement;
    ECSqlStatus stat = statement.Prepare(m_ecdb, ecsql.c_str());
    ASSERT_EQ(ECSqlStatus::Success, stat);

    // Just log for a manual check
    Utf8CP firstName, lastName;
    while (statement.Step() == BE_SQLITE_ROW)
        {
        firstName = statement.GetValueText(0);
        lastName = statement.GetValueText(1);
        LOG.debugv("%s, %s", lastName, firstName);
        }

    // Validate the first few entries
    statement.Reset();
    DbResult stepStat = statement.Step();
    ASSERT_EQ(BE_SQLITE_ROW, stepStat);
    lastName = statement.GetValueText(1);
    ASSERT_EQ(0, strcmp(lastName, "Bohr"));

    stepStat = statement.Step();
    ASSERT_EQ(BE_SQLITE_ROW, stepStat);
    lastName = statement.GetValueText(1);
    ASSERT_EQ(0, strcmp(lastName, "Da Vinci"));
    }

//---------------------------------------------------------------------------------------
// @bsimethod                                   Ramanujam.Raman                   09/12
//---------------------------------------------------------------------------------------
TEST_F(ECSqlStatementTestFixture, LimitOffset)
    {
    ASSERT_EQ(SUCCESS, SetupECDb("StartupCompany.ecdb", SchemaItem::CreateForFile("StartupCompany.02.00.00.ecschema.xml")));

    // Populate 100 instances
    ECClassCP ecClass = m_ecdb.Schemas().GetClass("StartupCompany", "ClassWithPrimitiveProperties");
    IECInstancePtr ecInstance = ecClass->GetDefaultStandaloneEnabler()->CreateInstance(0);
    ECInstanceInserter inserter(m_ecdb, *ecClass, nullptr);
    ASSERT_TRUE(inserter.IsValid());
    for (int ii = 0; ii < 100; ii++)
        {
        ECValue ecValue(ii);
        ASSERT_EQ(ECObjectsStatus::Success, ecInstance->SetValue("intProp", ecValue));
        ECInstanceKey instanceKey;
        ASSERT_EQ(BE_SQLITE_OK, inserter.Insert(instanceKey, *ecInstance));
        }
    m_ecdb.SaveChanges();

    // Setup query for a page of instances
    Utf8String ecsql("SELECT intProp FROM ");
    ecsql.append(ecClass->GetECSqlName()).append(" LIMIT :pageSize OFFSET :pageSize * (:pageNumber - 1)");
    ECSqlStatement statement;
    ASSERT_EQ(ECSqlStatus::Success, statement.Prepare(m_ecdb, ecsql.c_str())) << ecsql.c_str();
    int pageSizeIndex = statement.GetParameterIndex("pageSize");
    ASSERT_TRUE(pageSizeIndex >= 0);
    int pageNumberIndex = statement.GetParameterIndex("pageNumber");
    ASSERT_TRUE(pageNumberIndex >= 0);

    // Start getting the 5th page, where each page is 10 instances
    int pageSize = 10;
    int pageNumber = 5;
    statement.BindInt(pageSizeIndex, pageSize);
    statement.BindInt(pageNumberIndex, pageNumber);

    // Verify the first result
    ASSERT_EQ(BE_SQLITE_ROW, statement.Step());
    int actualValue = statement.GetValueInt(0);
    int expectedValue = pageSize * (pageNumber - 1);
    ASSERT_EQ(actualValue, expectedValue);
    }

//---------------------------------------------------------------------------------------
// @bsimethod                                  Affan.Khan                          05/17
//+---------------+---------------+---------------+---------------+---------------+------
TEST_F(ECSqlStatementTestFixture, RowConstructor)
    {
    ASSERT_EQ(SUCCESS, SetupECDb("emptydb.ecdb"));

        {
        ECSqlStatement stmt;
        ASSERT_EQ(ECSqlStatus::Success, stmt.Prepare(m_ecdb, "VALUES(1) UNION VALUES(1)"));
        ASSERT_EQ(BE_SQLITE_ROW, stmt.Step());
        ASSERT_EQ(1, stmt.GetValueInt(0));
        ASSERT_EQ(BE_SQLITE_DONE, stmt.Step());
        }

        {
        ECSqlStatement stmt;
        ASSERT_EQ(ECSqlStatus::Success, stmt.Prepare(m_ecdb, "VALUES(0xfffff)"));
        ASSERT_EQ(BE_SQLITE_ROW, stmt.Step());
        EXPECT_STREQ("__x0030__xfffff", stmt.GetColumnInfo(0).GetProperty()->GetName().c_str());
        EXPECT_STREQ("0xfffff", stmt.GetColumnInfo(0).GetProperty()->GetDisplayLabel().c_str());
        EXPECT_EQ(PRIMITIVETYPE_Long, stmt.GetColumnInfo(0).GetProperty()->GetAsPrimitiveProperty()->GetType());
        EXPECT_EQ(0xfffff, stmt.GetValueInt(0));
        }

        {
        ECSqlStatement stmt;
        ASSERT_EQ(ECSqlStatus::Success, stmt.Prepare(m_ecdb, "VALUES(-1222)"));
        ASSERT_EQ(BE_SQLITE_ROW, stmt.Step());
        EXPECT_STREQ("__x002D__1222", stmt.GetColumnInfo(0).GetProperty()->GetName().c_str());
        EXPECT_STREQ("-1222", stmt.GetColumnInfo(0).GetProperty()->GetDisplayLabel().c_str());
        EXPECT_EQ(PRIMITIVETYPE_Double, stmt.GetColumnInfo(0).GetProperty()->GetAsPrimitiveProperty()->GetType());
        EXPECT_EQ(-1222, stmt.GetValueInt(0));
        }

        {
        ECSqlStatement stmt;
        ASSERT_EQ(ECSqlStatus::Success, stmt.Prepare(m_ecdb, "VALUES(12334234234)"));
        ASSERT_EQ(BE_SQLITE_ROW, stmt.Step());
        ASSERT_STREQ("__x0031__2334234234", stmt.GetColumnInfo(0).GetProperty()->GetName().c_str());
        ASSERT_STREQ("12334234234", stmt.GetColumnInfo(0).GetProperty()->GetDisplayLabel().c_str());
        ASSERT_EQ(PRIMITIVETYPE_Long, stmt.GetColumnInfo(0).GetProperty()->GetAsPrimitiveProperty()->GetType());
        ASSERT_EQ(12334234234, stmt.GetValueInt64(0));
        }

        {
        ECSqlStatement stmt;
        ASSERT_EQ(ECSqlStatus::Success, stmt.Prepare(m_ecdb, "VALUES(-12334234234)"));
        ASSERT_EQ(BE_SQLITE_ROW, stmt.Step());
        EXPECT_STREQ("__x002D__12334234234", stmt.GetColumnInfo(0).GetProperty()->GetName().c_str());
        EXPECT_STREQ("-12334234234", stmt.GetColumnInfo(0).GetProperty()->GetDisplayLabel().c_str());
        EXPECT_EQ(PRIMITIVETYPE_Double, stmt.GetColumnInfo(0).GetProperty()->GetAsPrimitiveProperty()->GetType());
        EXPECT_EQ(-12334234234, stmt.GetValueInt64(0));
        }

        {
        ECSqlStatement stmt;
        ASSERT_EQ(ECSqlStatus::Success, stmt.Prepare(m_ecdb, "VALUES('Sample Test')"));
        ASSERT_EQ(BE_SQLITE_ROW, stmt.Step());
        EXPECT_STREQ("__x0027__Sample__x0020__Test__x0027__", stmt.GetColumnInfo(0).GetProperty()->GetName().c_str());
        EXPECT_STREQ("'Sample Test'", stmt.GetColumnInfo(0).GetProperty()->GetDisplayLabel().c_str());
        EXPECT_EQ(PRIMITIVETYPE_String, stmt.GetColumnInfo(0).GetProperty()->GetAsPrimitiveProperty()->GetType());
        EXPECT_STREQ("Sample Test", stmt.GetValueText(0));
        }

        {
        ECSqlStatement stmt;
        ASSERT_EQ(ECSqlStatus::Success, stmt.Prepare(m_ecdb, "VALUES(true)"));
        ASSERT_EQ(BE_SQLITE_ROW, stmt.Step());
        EXPECT_STREQ("TRUE", stmt.GetColumnInfo(0).GetProperty()->GetName().c_str());
        EXPECT_STREQ("TRUE", stmt.GetColumnInfo(0).GetProperty()->GetDisplayLabel().c_str());
        EXPECT_EQ(PRIMITIVETYPE_Boolean, stmt.GetColumnInfo(0).GetProperty()->GetAsPrimitiveProperty()->GetType());
        EXPECT_EQ(true, stmt.GetValueBoolean(0));
        }

        {
        ECSqlStatement stmt;
        ASSERT_EQ(ECSqlStatus::Success, stmt.Prepare(m_ecdb, "VALUES(False)"));
        ASSERT_EQ(BE_SQLITE_ROW, stmt.Step());
        EXPECT_STREQ("FALSE", stmt.GetColumnInfo(0).GetProperty()->GetName().c_str());
        EXPECT_STREQ("FALSE", stmt.GetColumnInfo(0).GetProperty()->GetDisplayLabel().c_str());
        EXPECT_EQ(PRIMITIVETYPE_Boolean, stmt.GetColumnInfo(0).GetProperty()->GetAsPrimitiveProperty()->GetType());
        EXPECT_EQ(false, stmt.GetValueBoolean(0));
        }


        {
        ECSqlStatement stmt;
        ASSERT_EQ(ECSqlStatus::Success, stmt.Prepare(m_ecdb, "VALUES(TIMESTAMP '2013-02-09T12:00:00')"));
        ASSERT_EQ(BE_SQLITE_ROW, stmt.Step());
        EXPECT_STREQ("TIMESTAMP__x0020____x0027__2013__x002D__02__x002D__09T12__x003A__00__x003A__00__x0027__", stmt.GetColumnInfo(0).GetProperty()->GetName().c_str());
        EXPECT_STREQ("TIMESTAMP '2013-02-09T12:00:00'", stmt.GetColumnInfo(0).GetProperty()->GetDisplayLabel().c_str());
        EXPECT_EQ(PRIMITIVETYPE_DateTime, stmt.GetColumnInfo(0).GetProperty()->GetAsPrimitiveProperty()->GetType());
        EXPECT_EQ(DateTime(DateTime::Kind::Unspecified, 2013, 2, 9, 12, 0), stmt.GetValueDateTime(0));
        }

        {
        ECSqlStatement stmt;
        ASSERT_EQ(ECSqlStatus::Success, stmt.Prepare(m_ecdb, "VALUES(2333.1212)"));
        ASSERT_EQ(BE_SQLITE_ROW, stmt.Step());
        EXPECT_STREQ("__x0032__333__x002E__1212", stmt.GetColumnInfo(0).GetProperty()->GetName().c_str());
        EXPECT_STREQ("2333.1212", stmt.GetColumnInfo(0).GetProperty()->GetDisplayLabel().c_str());
        EXPECT_EQ(PRIMITIVETYPE_Double, stmt.GetColumnInfo(0).GetProperty()->GetAsPrimitiveProperty()->GetType());
        EXPECT_EQ(2333.1212, stmt.GetValueDouble(0));
        }

        {
        ECSqlStatement stmt;
        ASSERT_EQ(ECSqlStatus::Success, stmt.Prepare(m_ecdb, "VALUES(-2333.1212)"));
        ASSERT_EQ(BE_SQLITE_ROW, stmt.Step());
        EXPECT_STREQ("__x002D__2333__x002E__1212", stmt.GetColumnInfo(0).GetProperty()->GetName().c_str());
        EXPECT_STREQ("-2333.1212", stmt.GetColumnInfo(0).GetProperty()->GetDisplayLabel().c_str());
        EXPECT_EQ(PRIMITIVETYPE_Double, stmt.GetColumnInfo(0).GetProperty()->GetAsPrimitiveProperty()->GetType());
        EXPECT_EQ(-2333.1212, stmt.GetValueDouble(0));
        }

        {
        ECSqlStatement stmt;
        ASSERT_EQ(ECSqlStatus::Success, stmt.Prepare(m_ecdb, "VALUES(0xfffff, -1222, 12334234234, -12334234234, 'Sample Test', true , false, TIMESTAMP '2013-02-09T12:00:00', 2333.1212,-2333.1212)"));
        ASSERT_EQ(BE_SQLITE_ROW, stmt.Step());
        EXPECT_EQ(10, stmt.GetColumnCount());
        EXPECT_EQ(0xfffff, stmt.GetValueInt(0));
        EXPECT_EQ(-1222, stmt.GetValueInt(1));
        EXPECT_EQ(12334234234, stmt.GetValueInt64(2));
        EXPECT_EQ(-12334234234, stmt.GetValueInt64(3));
        EXPECT_STREQ("Sample Test", stmt.GetValueText(4));
        EXPECT_EQ(true, stmt.GetValueBoolean(5));
        EXPECT_EQ(false, stmt.GetValueBoolean(6));
        EXPECT_EQ(DateTime(DateTime::Kind::Unspecified, 2013, 2, 9, 12, 0), stmt.GetValueDateTime(7));
        EXPECT_EQ(2333.1212, stmt.GetValueDouble(8));
        EXPECT_EQ(-2333.1212, stmt.GetValueDouble(9));
        }

        {
        ECSqlStatement stmt;
        ASSERT_EQ(ECSqlStatus::Success, stmt.Prepare(m_ecdb, "VALUES(1) UNION VALUES(1)"));
        ASSERT_EQ(BE_SQLITE_ROW, stmt.Step());
        ASSERT_EQ(1, stmt.GetValueInt(0));
        ASSERT_EQ(BE_SQLITE_DONE, stmt.Step());
        }

        {
        ECSqlStatement stmt;
        ASSERT_EQ(ECSqlStatus::Success, stmt.Prepare(m_ecdb, "VALUES(1) UNION ALL VALUES(1)"));
        ASSERT_EQ(BE_SQLITE_ROW, stmt.Step());
        ASSERT_EQ(1, stmt.GetValueInt(0));
        ASSERT_EQ(BE_SQLITE_ROW, stmt.Step());
        ASSERT_EQ(1, stmt.GetValueInt(0));
        ASSERT_EQ(BE_SQLITE_DONE, stmt.Step());
        }

        {
        ECSqlStatement stmt;
        ASSERT_EQ(ECSqlStatus::Success, stmt.Prepare(m_ecdb, "VALUES(1 + 1, 11.2 + 1.8, 'A' || 'B', TIMESTAMP '2013-02-09T12:00:00',true) UNION VALUES(2, 13.0, 'AB', TIMESTAMP '2013-02-09T12:00:00',true)"));
        ASSERT_EQ(BE_SQLITE_ROW, stmt.Step());
        ASSERT_EQ(2, stmt.GetValueInt(0));
        ASSERT_EQ(13.0, stmt.GetValueDouble(1));
        ASSERT_STREQ("AB", stmt.GetValueText(2));
        ASSERT_EQ(DateTime(DateTime::Kind::Unspecified, 2013, 2, 9, 12, 0), stmt.GetValueDateTime(3));
        ASSERT_EQ(true, stmt.GetValueBoolean(4));
        ASSERT_EQ(BE_SQLITE_DONE, stmt.Step());
        }

        {
        ECSqlStatement stmt;
        ASSERT_EQ(ECSqlStatus::Success, stmt.Prepare(m_ecdb, "VALUES(1 + 1, 11.2 + 1.8, 'A' || 'B', TIMESTAMP '2013-02-09T12:00:00',true) UNION ALL VALUES(2, 13.0, 'AB', TIMESTAMP '2013-02-09T12:00:00',true)"));
        ASSERT_EQ(BE_SQLITE_ROW, stmt.Step());
        ASSERT_EQ(2, stmt.GetValueInt(0));
        ASSERT_EQ(13.0, stmt.GetValueDouble(1));
        ASSERT_STREQ("AB", stmt.GetValueText(2));
        ASSERT_EQ(DateTime(DateTime::Kind::Unspecified, 2013, 2, 9, 12, 0), stmt.GetValueDateTime(3));
        ASSERT_EQ(true, stmt.GetValueBoolean(4));
        ASSERT_EQ(BE_SQLITE_ROW, stmt.Step());
        ASSERT_EQ(2, stmt.GetValueInt(0));
        ASSERT_EQ(13.0, stmt.GetValueDouble(1));
        ASSERT_STREQ("AB", stmt.GetValueText(2));
        ASSERT_EQ(DateTime(DateTime::Kind::Unspecified, 2013, 2, 9, 12, 0), stmt.GetValueDateTime(3));
        ASSERT_EQ(true, stmt.GetValueBoolean(4));
        ASSERT_EQ(BE_SQLITE_DONE, stmt.Step());
        }

        {
        ECSqlStatement stmt;
        ASSERT_EQ(ECSqlStatus::Success, stmt.Prepare(m_ecdb, "VALUES(?+10000)"));
        stmt.BindInt(1, 10000);
        ASSERT_EQ(BE_SQLITE_ROW, stmt.Step());
        ASSERT_EQ(20000, stmt.GetValueInt(0));
        }

        {
        ECSqlStatement stmt;
        ASSERT_EQ(ECSqlStatus::Success, stmt.Prepare(m_ecdb, "VALUES(?) UNION VALUES(?)"));
        stmt.BindInt(1, 10000);
        stmt.BindInt(2, 10000);
        ASSERT_EQ(BE_SQLITE_ROW, stmt.Step());
        ASSERT_EQ(10000, stmt.GetValueInt(0));
        ASSERT_EQ(BE_SQLITE_DONE, stmt.Step());
        }

        {
        ECSqlStatement stmt;
        ASSERT_EQ(ECSqlStatus::Success, stmt.Prepare(m_ecdb, "VALUES(?) UNION ALL VALUES(?)"));
        stmt.BindInt(1, 10000);
        stmt.BindInt(2, 10000);
        ASSERT_EQ(BE_SQLITE_ROW, stmt.Step());
        ASSERT_EQ(10000, stmt.GetValueInt(0));
        ASSERT_EQ(BE_SQLITE_ROW, stmt.Step());
        ASSERT_EQ(10000, stmt.GetValueInt(0));
        ASSERT_EQ(BE_SQLITE_DONE, stmt.Step());
        }

        {
        ECSqlStatement stmt;
        ASSERT_EQ(ECSqlStatus::Success, stmt.Prepare(m_ecdb, "VALUES(?) UNION VALUES(?)"));
        stmt.BindInt(1, 10000);
        stmt.BindInt(2, 20000);
        ASSERT_EQ(BE_SQLITE_ROW, stmt.Step());
        ASSERT_EQ(10000, stmt.GetValueInt(0));
        ASSERT_EQ(BE_SQLITE_ROW, stmt.Step());
        ASSERT_EQ(20000, stmt.GetValueInt(0));
        ASSERT_EQ(BE_SQLITE_DONE, stmt.Step());
        }
    }

//---------------------------------------------------------------------------------------
// @bsimethod                                   Ramanujam.Raman                   09/12
//---------------------------------------------------------------------------------------
TEST_F(ECSqlStatementTestFixture, WriteCalculatedECProperty)
    {
    ASSERT_EQ(SUCCESS, SetupECDb("SimpleCompany.ecdb", SchemaItem::CreateForFile("SimpleCompany.01.00.00.ecschema.xml")));
    Utf8String instanceXml = "<Manager xmlns = \"SimpleCompany.01.00\" >"
        "<FirstName>StRiNg - 10002</FirstName>"
        "<LastName>StRiNg - 10002</LastName>"
        "<EmployeeId>10002</EmployeeId>"
        "<LatestEducation>"
        "<Degree>StRiNg - 10007</Degree>"
        "<Year>10010</Year>"
        "</LatestEducation>"
        "<EducationHistory>"
        "<EducationStruct>"
        "<Degree>StRiNg - 10008</Degree>"
        "<GPA>10004.5</GPA>"
        "</EducationStruct>"
        "<EducationStruct>"
        "<Degree>StRiNg - 10009</Degree>"
        "<Year>10011</Year>"
        "<GPA>10005</GPA>"
        "</EducationStruct>"
        "<EducationStruct>"
        "<Year>10012</Year>"
        "<GPA>10005.5</GPA>"
        "</EducationStruct>"
        "</EducationHistory>"
        "<FullName>StRiNg - 10002 StRiNg - 10002</FullName>"
        "</Manager>";
    ECSchemaReadContextPtr schemaReadContext = ECSchemaReadContext::CreateContext();
    schemaReadContext->AddSchemaLocater(m_ecdb.GetSchemaLocater());
    ECSchemaPtr schema;
    ECInstanceReadContextPtr instanceContext = ECInstanceReadContext::CreateContext(*schemaReadContext, *schema, &schema);
    IECInstancePtr instance;
    InstanceReadStatus status = IECInstance::ReadFromXmlString(instance, instanceXml.c_str(), *instanceContext);
    ASSERT_TRUE(InstanceReadStatus::Success == status);

    ECClassCR ecClass = instance->GetClass();
    ECInstanceInserter inserter(m_ecdb, ecClass, nullptr);
    ASSERT_TRUE(inserter.IsValid());
    ECInstanceKey id;
    ASSERT_EQ(BE_SQLITE_OK, inserter.Insert(id, *instance));
    ASSERT_EQ(BE_SQLITE_OK, inserter.Insert(id, *instance));
    ASSERT_EQ(BE_SQLITE_OK, inserter.Insert(id, *instance));
    m_ecdb.SaveChanges();

    SqlPrintfString ecSql("SELECT * FROM ONLY [%s].[%s]", ecClass.GetSchema().GetName().c_str(), ecClass.GetName().c_str());
    ECSqlStatement ecStatement;
    ECSqlStatus prepareStatus = ecStatement.Prepare(m_ecdb, ecSql.GetUtf8CP());
    ASSERT_TRUE(ECSqlStatus::Success == prepareStatus);
    bvector<IECInstancePtr> instances;
    ECInstanceECSqlSelectAdapter adapter(ecStatement);

    while (BE_SQLITE_ROW == ecStatement.Step())
        {
        IECInstancePtr newInstance = adapter.GetInstance();

        Json::Value newInstanceJson, instanceJson;
        ASSERT_EQ(SUCCESS, JsonEcInstanceWriter::WriteInstanceToJson(newInstanceJson, *newInstance, nullptr, false));
        ASSERT_EQ(SUCCESS, JsonEcInstanceWriter::WriteInstanceToJson(instanceJson, *instance, nullptr, false));
        ASSERT_EQ(JsonValue(newInstanceJson), JsonValue(instanceJson));
        }
    }

//---------------------------------------------------------------------------------------
// @bsimethod                                    Krischan.Eberle                     06/2016
//+---------------+---------------+---------------+---------------+---------------+------
TEST_F(ECSqlStatementTestFixture, PointsMappedToSharedColumns)
    {
    ASSERT_EQ(SUCCESS, SetupECDb("pointsmappedtosharedcolumns.ecdb", SchemaItem(
        "<?xml version='1.0' encoding='utf-8'?>"
        "<ECSchema schemaName='TestSchema' nameSpacePrefix='ts' version='1.0' xmlns='http://www.bentley.com/schemas/Bentley.ECXML.3.0'>"
        "    <ECSchemaReference name='ECDbMap' version='02.00' prefix='ecdbmap' />"
        "    <ECEntityClass typeName='Base'>"
        "        <ECCustomAttributes>"
        "         <ClassMap xmlns='ECDbMap.02.00'>"
        "                <MapStrategy>TablePerHierarchy</MapStrategy>"
        "            </ClassMap>"
        "            <JoinedTablePerDirectSubclass xmlns='ECDbMap.02.00'/>"
        "        </ECCustomAttributes>"
        "        <ECProperty propertyName='Prop1' typeName='double' />"
        "    </ECEntityClass>"
        "    <ECEntityClass typeName='Sub1'>"
        "        <ECCustomAttributes>"
        "           <ShareColumns xmlns='ECDbMap.02.00'>"
        "              <MaxSharedColumnsBeforeOverflow>4</MaxSharedColumnsBeforeOverflow>"
        "           </ShareColumns>"
        "        </ECCustomAttributes>"
        "        <BaseClass>Base</BaseClass>"
        "        <ECProperty propertyName='Prop2' typeName='double' />"
        "        <ECProperty propertyName='Center' typeName='point3d' />"
        "    </ECEntityClass>"
        "</ECSchema>")));

    ECSqlStatement stmt;
    ASSERT_EQ(ECSqlStatus::Success, stmt.Prepare(m_ecdb, "INSERT INTO ts.Sub1(Prop1,Center) VALUES(1.1,?)"));
    ASSERT_EQ(ECSqlStatus::Success, stmt.BindPoint3d(1, DPoint3d::From(1.0, 2.0, 3.0)));
    ASSERT_EQ(BE_SQLITE_DONE, stmt.Step());

    ECClassId sub1ClassId = m_ecdb.Schemas().GetSchema("TestSchema")->GetClassCP("Sub1")->GetId();
    Utf8String expectedNativeSql;
    expectedNativeSql.Sprintf("INSERT INTO [ts_Base] ([Id],[Prop1],ECClassId) VALUES (:_ecdb_ecsqlparam_id_col1,1.1,%s);INSERT INTO [ts_Sub1] ([BaseId],[js2],[js3],[js4],ECClassId) VALUES (:_ecdb_ecsqlparam_id_col1,:_ecdb_ecsqlparam_ix1_col1,:_ecdb_ecsqlparam_ix1_col2,:_ecdb_ecsqlparam_ix1_col3,%s)", sub1ClassId.ToString().c_str(), sub1ClassId.ToString().c_str());
    ASSERT_STREQ(expectedNativeSql.c_str(), stmt.GetNativeSql());

    stmt.Finalize();
    ASSERT_EQ(ECSqlStatus::Success, stmt.Prepare(m_ecdb, "SELECT Center.X, Center.Y, Center.Z FROM ts.Sub1 LIMIT 1"));
    ASSERT_EQ(BE_SQLITE_ROW, stmt.Step());
    ASSERT_EQ(1.0, stmt.GetValueDouble(0));
    ASSERT_EQ(2.0, stmt.GetValueDouble(1));
    ASSERT_EQ(3.0, stmt.GetValueDouble(2));

    stmt.Finalize();
    ASSERT_EQ(ECSqlStatus::Success, stmt.Prepare(m_ecdb, "SELECT count(*) FROM ts.Sub1 WHERE Center.X > 0 AND Center.Y > 0 AND Center.Z > 0"));
    ASSERT_EQ(BE_SQLITE_ROW, stmt.Step());
    ASSERT_EQ(1, stmt.GetValueInt(0));
    }

//---------------------------------------------------------------------------------------
// @bsimethod                                    Krischan.Eberle                   12/2016
//+---------------+---------------+---------------+---------------+---------------+------
TEST_F(ECSqlStatementTestFixture, BindZeroBlob)
    {
    ASSERT_EQ(SUCCESS, SetupECDb("bindzeroblob.ecdb", SchemaItem(R"xml(
                            <ECSchema schemaName="TestSchema" alias="ts" version="1.0" xmlns="http://www.bentley.com/schemas/Bentley.ECXML.3.1">
                             <ECSchemaReference name="ECDbMap" version="02.00" alias="ecdbmap" />
                              <ECEntityClass typeName="Element">
                                 <ECCustomAttributes>
                                    <ClassMap xmlns='ECDbMap.02.00'>
                                       <MapStrategy>TablePerHierarchy</MapStrategy>
                                    </ClassMap>
                                    <ShareColumns xmlns='ECDbMap.02.00'>
                                        <MaxSharedColumnsBeforeOverflow>5</MaxSharedColumnsBeforeOverflow>
                                    </ShareColumns>
                                 </ECCustomAttributes>
                                <ECProperty propertyName="Prop1" typeName="Binary" />
                                <ECProperty propertyName="Prop2" typeName="Bentley.Geometry.Common.IGeometry" />
                                <ECProperty propertyName="Prop3" typeName="String" />
                                <ECArrayProperty propertyName="Prop4" typeName="Binary" />
                                <ECStructArrayProperty propertyName="Prop5" typeName="ecdbmap:DbIndex" />
                                <ECProperty propertyName="Prop1_Overflow" typeName="Binary" />
                                <ECProperty propertyName="Prop2_Overflow" typeName="Bentley.Geometry.Common.IGeometry" />
                              </ECEntityClass>
                            </ECSchema>)xml")));

    ECSqlStatement stmt;
    ASSERT_EQ(ECSqlStatus::Success, stmt.Prepare(m_ecdb, "INSERT INTO ts.Element(Prop1,Prop2,Prop3,Prop4,Prop5,Prop1_Overflow,Prop2_Overflow) VALUES(?,?,?,?,?,?,?)"));
    ASSERT_EQ(ECSqlStatus::Success, stmt.BindZeroBlob(1, 10)) << stmt.GetECSql();
    ASSERT_EQ(ECSqlStatus::Success, stmt.BindZeroBlob(2, 10)) << stmt.GetECSql();
    ASSERT_EQ(ECSqlStatus::Success, stmt.BindZeroBlob(3, 10)) << stmt.GetECSql() << "BindZeroBlob against string prop is ok as blob and strings are compatible in SQLite";
    ASSERT_EQ(ECSqlStatus::Error, stmt.BindZeroBlob(4, 10)) << stmt.GetECSql() << "BindZeroBlob against prim array is never allowed";
    ASSERT_EQ(ECSqlStatus::Error, stmt.BindZeroBlob(5, 10)) << stmt.GetECSql() << "BindZeroBlob against struct array is never allowed";
    ASSERT_EQ(ECSqlStatus::Success, stmt.BindZeroBlob(6, 10)) << stmt.GetECSql() << "BindZeroBlob against property mapped to overflow col is never allowed";
    ASSERT_EQ(ECSqlStatus::Success, stmt.BindZeroBlob(7, 10)) << stmt.GetECSql() << "BindZeroBlob against property mapped to overflow col is never allowed";
    }

//---------------------------------------------------------------------------------------
// @bsimethod                                    Krischan.Eberle                   12/2016
//+---------------+---------------+---------------+---------------+---------------+------
TEST_F(ECSqlStatementTestFixture, BlobIO)
    {
    auto assertBlobIO = [] (ECDbCR ecdb, Utf8CP className, Utf8CP accessString)
        {
        ECClassCP ecClass = ecdb.Schemas().GetClass("ECSqlTest", className);
        ASSERT_TRUE(ecClass != nullptr) << className;

        std::vector<Utf8String> expectedBlobChunks {"Hello",", ", "world"};
        const int expectedBlobSize = 13;

        Utf8String ecsql;
        ecsql.Sprintf("INSERT INTO %s(%s) VALUES(?)", ecClass->GetECSqlName().c_str(), accessString);
        ECSqlStatement stmt;
        ASSERT_EQ(ECSqlStatus::Success, stmt.Prepare(ecdb, ecsql.c_str())) << ecsql.c_str();
        ASSERT_EQ(ECSqlStatus::Success, stmt.BindZeroBlob(1, expectedBlobSize)) << stmt.GetECSql();
        ECInstanceKey key;
        ASSERT_EQ(BE_SQLITE_DONE, stmt.Step(key)) << stmt.GetECSql();
        stmt.Finalize();

        BlobIO io;
        ASSERT_EQ(SUCCESS, ecdb.OpenBlobIO(io, *ecClass, accessString, key.GetInstanceId(), true));
        ASSERT_TRUE(io.IsValid());
        ASSERT_EQ(expectedBlobSize, io.GetNumBytes());

        int offset = 0;
        for (Utf8StringCR blobChunk : expectedBlobChunks)
            {
            ASSERT_EQ(BE_SQLITE_OK, io.Write(blobChunk.c_str(), (int) blobChunk.size(), offset));
            offset += (int) blobChunk.size();
            }
        //add trailing \0
        Utf8Char nullChar('\0');
        ASSERT_EQ(BE_SQLITE_OK, io.Write(&nullChar, 1, offset));
        ASSERT_EQ(BE_SQLITE_OK, io.Close());
        ASSERT_FALSE(io.IsValid());

        //validate result
        ecsql.Sprintf("SELECT %s FROM %s WHERE ECInstanceId=%s", accessString, 
                      ecClass->GetECSqlName().c_str(), key.GetInstanceId().ToString().c_str());

        ASSERT_EQ(ECSqlStatus::Success, stmt.Prepare(ecdb, ecsql.c_str())) << ecsql.c_str();
        ASSERT_EQ(BE_SQLITE_ROW, stmt.Step()) << stmt.GetECSql();
        int actualBlobSize = -1;
        ASSERT_STREQ("Hello, world", (Utf8CP) stmt.GetValueBlob(0, &actualBlobSize)) << stmt.GetECSql();
        ASSERT_EQ(expectedBlobSize, actualBlobSize) << stmt.GetECSql();

        //validate result via blobio
        ASSERT_EQ(SUCCESS, ecdb.OpenBlobIO(io, *ecClass, accessString, key.GetInstanceId(), false));
        ASSERT_TRUE(io.IsValid());
        ASSERT_EQ(expectedBlobSize, io.GetNumBytes());
        Utf8String actualBlobBuffer;
        actualBlobBuffer.reserve((size_t) expectedBlobSize);
        ASSERT_EQ(BE_SQLITE_OK, io.Read(const_cast<Utf8P> (actualBlobBuffer.data()), expectedBlobSize, 0));
        ASSERT_STREQ("Hello, world", actualBlobBuffer.c_str()) << "BlobIO::Read";
        };


    ASSERT_EQ(SUCCESS, SetupECDb("blobio.ecdb", SchemaItem::CreateForFile("ECSqlTest.01.00.00.ecschema.xml")));

    assertBlobIO(m_ecdb, "P", "Bi");
    assertBlobIO(m_ecdb, "PSA", "PStructProp.bi");
    }

//---------------------------------------------------------------------------------------
// @bsimethod                                    Krischan.Eberle                   12/2016
//+---------------+---------------+---------------+---------------+---------------+------
TEST_F(ECSqlStatementTestFixture, BlobIOForInvalidProperties)
    {
    ASSERT_EQ(SUCCESS, SetupECDb("blobioinvalidcases.ecdb", SchemaItem::CreateForFile("ECSqlTest.01.00.00.ecschema.xml")));

    {
    ECClassCP ecClass = m_ecdb.Schemas().GetClass("ECSqlTest", "PSA");
    ASSERT_TRUE(ecClass != nullptr);
    for (ECPropertyCP prop : ecClass->GetProperties())
        {
        const bool expectedToSucceed = prop->GetIsPrimitive() && (prop->GetAsPrimitiveProperty()->GetType() == PRIMITIVETYPE_Binary || prop->GetAsPrimitiveProperty()->GetType() == PRIMITIVETYPE_IGeometry);
        if (!expectedToSucceed)
            {
            BlobIO io;
            ASSERT_EQ(ERROR, m_ecdb.OpenBlobIO(io, *ecClass, prop->GetName().c_str(), ECInstanceId((uint64_t) 1), true)) << "Not a binary/geometry property";
            ASSERT_FALSE(io.IsValid());
            }
        }
    }

    {
    ECClassCP ecClass = m_ecdb.Schemas().GetClass("ECSqlTest", "PStruct");
    ASSERT_TRUE(ecClass != nullptr);
    for (ECPropertyCP prop : ecClass->GetProperties())
        {
        BlobIO io;
        ASSERT_EQ(ERROR, m_ecdb.OpenBlobIO(io, *ecClass, prop->GetName().c_str(), ECInstanceId((uint64_t) 1), true)) << "Cannot use BlobIO on ECStructs";
        ASSERT_FALSE(io.IsValid());
        }
    }

    {
    ECClassCP ecClass = m_ecdb.Schemas().GetClass("ECDbMap", "ClassMap");
    ASSERT_TRUE(ecClass != nullptr);
    for (ECPropertyCP prop : ecClass->GetProperties())
        {
        BlobIO io;
        ASSERT_EQ(ERROR, m_ecdb.OpenBlobIO(io, *ecClass, prop->GetName().c_str(), ECInstanceId((uint64_t) 1), true)) << "Cannot use BlobIO on custom attribute classes";
        ASSERT_FALSE(io.IsValid());
        }
    }

    m_ecdb.CloseDb();

    {
    ASSERT_EQ(SUCCESS, SetupECDb("blobioinvalidcases2.ecdb", SchemaItem(R"xml(
                            <ECSchema schemaName="TestSchema" alias="ts1" version="1.0" xmlns="http://www.bentley.com/schemas/Bentley.ECXML.3.1">
                             <ECSchemaReference name="ECDbMap" version="02.00" alias="ecdbmap" />
                              <ECEntityClass typeName="Element">
                                 <ECCustomAttributes>
                                    <ClassMap xmlns='ECDbMap.02.00'>
                                       <MapStrategy>TablePerHierarchy</MapStrategy>
                                    </ClassMap>
                                    <ShareColumns xmlns='ECDbMap.02.00'>
                                        <MaxSharedColumnsBeforeOverflow>2</MaxSharedColumnsBeforeOverflow>
                                    </ShareColumns>
                                 </ECCustomAttributes>
                                <ECProperty propertyName="Prop1" typeName="Binary" />
                                <ECProperty propertyName="Prop2" typeName="Bentley.Geometry.Common.IGeometry" />
                                <ECProperty propertyName="Prop1_Overflow" typeName="Binary" />
                                <ECProperty propertyName="Prop2_Overflow" typeName="Bentley.Geometry.Common.IGeometry" />
                              </ECEntityClass>
                            </ECSchema>)xml")));

    ECInstanceKey key;
        {
        ECSqlStatement stmt;
        ASSERT_EQ(ECSqlStatus::Success, stmt.Prepare(m_ecdb, "INSERT INTO TestSchema.Element(Prop1,Prop2,Prop1_Overflow,Prop2_Overflow) VALUES(zeroblob(10),?,?,?)"));
        ASSERT_EQ(ECSqlStatus::Success, stmt.BindZeroBlob(1, 10)) << stmt.GetECSql();
        ASSERT_EQ(ECSqlStatus::Success, stmt.BindZeroBlob(2, 10)) << stmt.GetECSql();
        ASSERT_EQ(ECSqlStatus::Success, stmt.BindZeroBlob(3, 10)) << stmt.GetECSql();
        ASSERT_EQ(BE_SQLITE_DONE, stmt.Step(key)) << stmt.GetECSql();
        }

    ECClassCP testClass = m_ecdb.Schemas().GetClass("TestSchema", "Element");
    ASSERT_TRUE(testClass != nullptr);

        {
        BlobIO io;
        ASSERT_EQ(SUCCESS, m_ecdb.OpenBlobIO(io, *testClass, "Prop1", key.GetInstanceId(), true)) << "Binary property not mapped to overflow table";
        }
        {
        BlobIO io;
        ASSERT_EQ(SUCCESS, m_ecdb.OpenBlobIO(io, *testClass, "Prop2", key.GetInstanceId(), true)) << "IGeometry property not mapped to overflow table";
        }
        {
        BlobIO io;
        ASSERT_EQ(SUCCESS, m_ecdb.OpenBlobIO(io, *testClass, "Prop1_Overflow", key.GetInstanceId(), true)) << "Binary property mapped to overflow table";
        }
        {
        BlobIO io;
        ASSERT_EQ(SUCCESS, m_ecdb.OpenBlobIO(io, *testClass, "Prop2_Overflow", key.GetInstanceId(), true)) << "IGeometry property mapped to overflow table";
        }
    }
    }

/*---------------------------------------------------------------------------------**//**
* @bsimethod                             Muhammad Hassan                         02/17
+---------------+---------------+---------------+---------------+---------------+------*/
TEST_F(ECSqlStatementTestFixture, ECSqlOnAbstractClassWithOrderbyClause)
    {
    auto assertECSql = [] (Utf8CP ecsql, ECDbCR ecdb, ECSqlStatus sqlStatus = ECSqlStatus::Success, DbResult dbResult = DbResult::BE_SQLITE_DONE)
        {
        ECSqlStatement statement;
        ASSERT_EQ(sqlStatus, statement.Prepare(ecdb, ecsql));
        ASSERT_EQ(dbResult, statement.Step());
        };

    ASSERT_EQ(SUCCESS, SetupECDb("ecsqlonabstractclasswithorderbyclause.ecdb", SchemaItem("<?xml version='1.0' encoding='utf-8'?>"
                                                                       "<ECSchema schemaName='TestSchema' alias='rs' version='1.0' xmlns='http://www.bentley.com/schemas/Bentley.ECXML.3.1'>"
                                                                       "    <ECEntityClass typeName='Element' modifier='Abstract'>"
                                                                       "        <ECProperty propertyName='P0' typeName='string' />"
                                                                       "        <ECProperty propertyName='P1' typeName='int' />"
                                                                       "    </ECEntityClass>"
                                                                       "    <ECEntityClass typeName='GeometricElement' >"
                                                                       "         <BaseClass>Element</BaseClass>"
                                                                       "    </ECEntityClass>"
                                                                       "</ECSchema>")));

    assertECSql("INSERT INTO TestSchema.GeometricElement(P0, P1) VALUES ('World ', 2)", m_ecdb);
    assertECSql("INSERT INTO TestSchema.GeometricElement(P0, P1) VALUES ('Hello ', 1)", m_ecdb);
    assertECSql("INSERT INTO TestSchema.GeometricElement(P0, P1) VALUES ('!!!', 3)", m_ecdb);

    ECSqlStatement statement;
    ASSERT_EQ(ECSqlStatus::Success, statement.Prepare(m_ecdb, "SELECT P0 FROM TestSchema.Element ORDER BY P1"));
    int rowCount = 0;
    Utf8CP expectedValues = "Hello World !!!";
    Utf8String actualValues;
    while (statement.Step() == BE_SQLITE_ROW)
        {
        actualValues.append(statement.GetValueText(0));
        rowCount++;
        }
    ASSERT_STREQ(expectedValues, actualValues.c_str()) << statement.GetECSql();
    ASSERT_EQ(3, rowCount);
    statement.Finalize();
    }



//---------------------------------------------------------------------------------
// @bsimethod                             Krischan.Eberle                      02/17
//+---------------+---------------+---------------+---------------+---------------+------
TEST_F(ECSqlStatementTestFixture, OrderByAgainstMixin)
    {
    ASSERT_EQ(SUCCESS, SetupECDb("orderbyonmixin.ecdb", SchemaItem(
        R"xml(<?xml version="1.0" encoding="utf-8"?>
        <ECSchema schemaName="TestSchema" alias="ts" version="1.0" xmlns="http://www.bentley.com/schemas/Bentley.ECXML.3.1">
            <ECSchemaReference name="CoreCustomAttributes" version="01.00.00" alias="CoreCA"/>
            <ECEntityClass typeName="Base" modifier="Abstract">
                <ECProperty propertyName="BaseProp1" typeName="string" />
                <ECProperty propertyName="BaseProp2" typeName="int" />
            </ECEntityClass>
            <ECEntityClass typeName="IOriginSource" modifier="Abstract">
              <ECCustomAttributes>
                  <IsMixin xmlns="CoreCustomAttributes.01.00.00">
                    <AppliesToEntityClass>Base</AppliesToEntityClass>
                  </IsMixin>
                </ECCustomAttributes>
                <ECProperty propertyName="Code" typeName="int" />
                <ECProperty propertyName="Origin" typeName="Point3d" />
            </ECEntityClass>
            <ECEntityClass typeName="Geometric2dElement">
                 <BaseClass>Base</BaseClass>
                 <BaseClass>IOriginSource</BaseClass>
                <ECProperty propertyName="TwoDType" typeName="string" />
            </ECEntityClass>
            <ECEntityClass typeName="Geometric3dElement">
                 <BaseClass>Base</BaseClass>
                 <BaseClass>IOriginSource</BaseClass>
                <ECProperty propertyName="ThreeDType" typeName="string" />
            </ECEntityClass>
        </ECSchema>)xml")));

    {
    int id = 1;
    ECSqlStatement statement1;
    ASSERT_EQ(ECSqlStatus::Success, statement1.Prepare(m_ecdb, "INSERT INTO ts.Geometric2dElement(TwoDType, Code, Origin, BaseProp2) VALUES('Line', ?, ?, ?)"));

    ECSqlStatement statement2;
    ASSERT_EQ(ECSqlStatus::Success, statement2.Prepare(m_ecdb, "INSERT INTO ts.Geometric3dElement(ThreeDType, Code, Origin, BaseProp2) VALUES('Volume', ?, ?, ?)"));

    ASSERT_EQ(ECSqlStatus::Success, statement1.BindInt(1, 10));
    ASSERT_EQ(ECSqlStatus::Success, statement1.BindPoint3d(2, DPoint3d::From(10.0,10.0,10.0)));
    ASSERT_EQ(ECSqlStatus::Success, statement1.BindInt(3, id));
    ASSERT_EQ(BE_SQLITE_DONE, statement1.Step());
    statement1.Reset();
    statement1.ClearBindings();

    id++;
    ASSERT_EQ(ECSqlStatus::Success, statement2.BindInt(1, 5));
    ASSERT_EQ(ECSqlStatus::Success, statement2.BindPoint3d(2, DPoint3d::From(5.0, 5.0, 5.0)));
    ASSERT_EQ(ECSqlStatus::Success, statement2.BindInt(3, id));
    ASSERT_EQ(BE_SQLITE_DONE, statement2.Step());
    statement2.Reset();
    statement2.ClearBindings();

    id++;
    ASSERT_EQ(ECSqlStatus::Success, statement1.BindInt(1, 2));
    ASSERT_EQ(ECSqlStatus::Success, statement1.BindPoint3d(2, DPoint3d::From(2.0, 2.0, 2.0)));
    ASSERT_EQ(ECSqlStatus::Success, statement1.BindInt(3, id));
    ASSERT_EQ(BE_SQLITE_DONE, statement1.Step());
    statement1.Reset();
    statement1.ClearBindings();

    id++;
    ASSERT_EQ(ECSqlStatus::Success, statement2.BindInt(1, 1));
    ASSERT_EQ(ECSqlStatus::Success, statement2.BindPoint3d(2, DPoint3d::From(1.0, 1.0, 1.0)));
    ASSERT_EQ(ECSqlStatus::Success, statement2.BindInt(3, id));
    ASSERT_EQ(BE_SQLITE_DONE, statement2.Step());
    statement2.Reset();
    statement2.ClearBindings();
    }

    ECSqlStatement statement;
    ASSERT_EQ(ECSqlStatus::Success, statement.Prepare(m_ecdb, "SELECT Origin.X, Origin.Y, Origin.Z, Code FROM ts.IOriginSource ORDER BY Code"));
    std::vector<int> expectedCodes {1, 2, 5, 10};
    int rowCount = 0;
    while (BE_SQLITE_ROW == statement.Step())
        {
        int ix = rowCount;
        rowCount++;
        const int actualCode = statement.GetValueInt(3);
        ASSERT_EQ(expectedCodes[(size_t) ix], actualCode);
        ASSERT_EQ(actualCode, statement.GetValueInt(0));
        ASSERT_EQ(actualCode, statement.GetValueInt(1));
        ASSERT_EQ(actualCode, statement.GetValueInt(2));
        }

    ASSERT_EQ((int) expectedCodes.size(), rowCount);
    }


//---------------------------------------------------------------------------------------
// @bsiclass                                     Krischan.Eberle                 03/17
//+---------------+---------------+---------------+---------------+---------------+------
TEST_F(ECSqlStatementTestFixture, UpdateAndDeleteAgainstMixin)
    {
    ASSERT_EQ(SUCCESS, SetupECDb("updatedeletemixin.ecdb",
                           SchemaItem(R"xml(<?xml version="1.0" encoding="utf-8"?>
                                          <ECSchema schemaName="TestSchema" alias="ts" version="1.0" xmlns="http://www.bentley.com/schemas/Bentley.ECXML.3.1">
                                          <ECSchemaReference name="CoreCustomAttributes" version="01.00" alias="CoreCA" />
                                          <ECSchemaReference name="ECDbMap" version="02.00" alias="ecdbmap" />
                                              <ECEntityClass typeName="Model">
                                                 <ECCustomAttributes>
                                                   <ClassMap xmlns="ECDbMap.02.00">
                                                          <MapStrategy>TablePerHierarchy</MapStrategy>
                                                   </ClassMap>
                                                   <JoinedTablePerDirectSubclass xmlns="ECDbMap.02.00"/>
                                                 </ECCustomAttributes>
                                                  <ECProperty propertyName="Name" typeName="string" />
                                              </ECEntityClass>
                                              <ECEntityClass typeName="IIsGeometricModel" modifier="Abstract">
                                                 <ECCustomAttributes>
                                                    <IsMixin xmlns="CoreCustomAttributes.01.00">
                                                        <AppliesToEntityClass>Model</AppliesToEntityClass>
                                                    </IsMixin>"
                                                 </ECCustomAttributes>
                                                  <ECProperty propertyName="Is2d" typeName="boolean"/>
                                                  <ECProperty propertyName="SupportedGeometryType" typeName="string" />
                                              </ECEntityClass>
                                              <ECEntityClass typeName="Model2d">
                                                    <BaseClass>Model</BaseClass>
                                                    <BaseClass>IIsGeometricModel</BaseClass>
                                                  <ECProperty propertyName="Origin2d" typeName="Point2d" />
                                              </ECEntityClass>
                                              <ECEntityClass typeName="Model3d">
                                                    <BaseClass>Model</BaseClass>
                                                    <BaseClass>IIsGeometricModel</BaseClass>
                                                  <ECProperty propertyName="Origin3d" typeName="Point3d" />
                                              </ECEntityClass>
                                          </ECSchema>)xml")));

    ASSERT_EQ(SUCCESS, m_ecdb.Schemas().CreateClassViewsInDb());
    m_ecdb.SaveChanges();

    std::vector<ECInstanceKey> model2dKeys, model3dKeys, element2dKeys, element3dKeys;
    //INSERT
    {
    ECInstanceKey key;
    ECSqlStatement stmt;
    ASSERT_EQ(ECSqlStatus::Success, stmt.Prepare(m_ecdb, "INSERT INTO ts.Model2d(Name,Is2d,SupportedGeometryType,Origin2d) VALUES(?,true,'Line',?)"));
    ASSERT_EQ(ECSqlStatus::Success, stmt.BindText(1, "Main2d", IECSqlBinder::MakeCopy::No));
    ASSERT_EQ(ECSqlStatus::Success, stmt.BindPoint2d(2, DPoint2d::From(1.0, 1.0)));
    ASSERT_EQ(BE_SQLITE_DONE, stmt.Step(key));
    ASSERT_TRUE(key.IsValid());
    model2dKeys.push_back(key);
    stmt.Reset();
    stmt.ClearBindings();
    ASSERT_EQ(ECSqlStatus::Success, stmt.BindText(1, "Detail2d", IECSqlBinder::MakeCopy::No));
    ASSERT_EQ(ECSqlStatus::Success, stmt.BindPoint2d(2, DPoint2d::From(1.5, 1.5)));
    ASSERT_EQ(BE_SQLITE_DONE, stmt.Step(key));
    ASSERT_TRUE(key.IsValid());
    model2dKeys.push_back(key);
    stmt.Finalize();

    ASSERT_EQ(ECSqlStatus::Success, stmt.Prepare(m_ecdb, "INSERT INTO ts.Model3d(Name,Is2d,SupportedGeometryType,Origin3d) VALUES(?,false,'Solid',?)"));
    ASSERT_EQ(ECSqlStatus::Success, stmt.BindText(1, "Main3d", IECSqlBinder::MakeCopy::No));
    ASSERT_EQ(ECSqlStatus::Success, stmt.BindPoint3d(2, DPoint3d::From(2.0, 2.0, 2.0)));
    ASSERT_EQ(BE_SQLITE_DONE, stmt.Step(key));
    ASSERT_TRUE(key.IsValid());
    model3dKeys.push_back(key);
    stmt.Reset();
    stmt.ClearBindings();
    ASSERT_EQ(ECSqlStatus::Success, stmt.BindText(1, "Detail3d", IECSqlBinder::MakeCopy::No));
    ASSERT_EQ(ECSqlStatus::Success, stmt.BindPoint3d(2, DPoint3d::From(2.5, 2.5, 2.5)));
    ASSERT_EQ(BE_SQLITE_DONE, stmt.Step(key));
    ASSERT_TRUE(key.IsValid());
    model3dKeys.push_back(key);
    }
    m_ecdb.SaveChanges();
    {
    //Select models via mixin
    ECSqlStatement stmt;
    ASSERT_EQ(ECSqlStatus::Success, stmt.Prepare(m_ecdb, "SELECT ECInstanceId, ECClassId, Is2d, SupportedGeometryType FROM ts.IIsGeometricModel"));
    int rowCount2d = 0;
    int rowCount3d = 0;
    while (stmt.Step() == BE_SQLITE_ROW)
        {
        ECClassId actualClassId = stmt.GetValueId<ECClassId>(1);
        if (actualClassId == model2dKeys[0].GetClassId())
            {
            rowCount2d++;
            ASSERT_TRUE(stmt.GetValueBoolean(2)) << stmt.GetECSql();
            ASSERT_STREQ("Line", stmt.GetValueText(3)) << stmt.GetECSql();
            }
        else if (actualClassId == model3dKeys[0].GetClassId())
            {
            rowCount3d++;
            ASSERT_FALSE(stmt.GetValueBoolean(2)) << stmt.GetECSql();
            ASSERT_STREQ("Solid", stmt.GetValueText(3)) << stmt.GetECSql();
            }
        }

    ASSERT_EQ(2, rowCount2d) << stmt.GetECSql();
    ASSERT_EQ(2, rowCount3d) << stmt.GetECSql();
    stmt.Finalize();

    //Select concrete models
    ASSERT_EQ(ECSqlStatus::Success, stmt.Prepare(m_ecdb, "SELECT ECInstanceId, Name, SupportedGeometryType, Origin2d FROM ts.Model2d"));
    int rowCount = 0;
    while (stmt.Step() == BE_SQLITE_ROW)
        {
        rowCount++;
        ASSERT_STREQ("Line", stmt.GetValueText(2));

        const ECInstanceId actualModelId = stmt.GetValueId<ECInstanceId>(0);
        Utf8CP actualModelName = stmt.GetValueText(1);
        if (actualModelId == model2dKeys[0].GetInstanceId())
            ASSERT_STREQ("Main2d", actualModelName) << stmt.GetECSql();
        else if (actualModelId == model2dKeys[1].GetInstanceId())
            ASSERT_STREQ("Detail2d", actualModelName) << stmt.GetECSql();
        }

    ASSERT_EQ(2, rowCount) << stmt.GetECSql();

    stmt.Finalize();
    ASSERT_EQ(ECSqlStatus::Success, stmt.Prepare(m_ecdb, "SELECT ECInstanceId, Name, SupportedGeometryType, Origin3d FROM ts.Model3d"));
    rowCount = 0;
    while (stmt.Step() == BE_SQLITE_ROW)
        {
        rowCount++;
        ASSERT_STREQ("Solid", stmt.GetValueText(2));

        const ECInstanceId actualModelId = stmt.GetValueId<ECInstanceId>(0);
        Utf8CP actualModelName = stmt.GetValueText(1);
        if (actualModelId == model3dKeys[0].GetInstanceId())
            ASSERT_STREQ("Main3d", actualModelName) << stmt.GetECSql();
        else if (actualModelId == model3dKeys[1].GetInstanceId())
            ASSERT_STREQ("Detail3d", actualModelName) << stmt.GetECSql();
        }

    ASSERT_EQ(2, rowCount) << stmt.GetECSql();
    }

    //UPDATE Mixin non-polymorphically (not allowed)
    {
    ECSqlStatement stmt;
    ASSERT_EQ(ECSqlStatus::InvalidECSql, stmt.Prepare(m_ecdb, "UPDATE ONLY ts.IIsGeometricModel SET SupportedGeometryType='Surface' WHERE Is2d"));
    }

    //UPDATE Mixin polymorphically (not allowed)
    {
    ECSqlStatement stmt;
    ASSERT_EQ(ECSqlStatus::InvalidECSql, stmt.Prepare(m_ecdb, "UPDATE ts.IIsGeometricModel SET SupportedGeometryType='Surface' WHERE Is2d"));
    }

    //DELETE Mixin non-polymorphically (not allowed)
    {
    ECSqlStatement stmt;
    ASSERT_EQ(ECSqlStatus::InvalidECSql, stmt.Prepare(m_ecdb, "DELETE FROM ONLY ts.IIsGeometricModel WHERE Is2d=False"));
    }

    //DELETE Mixin polymorphically (not allowed)
    {
    ECSqlStatement stmt;
    ASSERT_EQ(ECSqlStatus::InvalidECSql, stmt.Prepare(m_ecdb, "DELETE FROM ts.IIsGeometricModel WHERE Is2d=False"));
    }
    }

//---------------------------------------------------------------------------------------
// @bsimethod                                   Krischan.Eberle                     09/13
//+---------------+---------------+---------------+---------------+---------------+------
TEST_F(ECSqlStatementTestFixture, ECInstanceIdConversion)
    {
    //ToString
    ECInstanceId ecInstanceId(UINT64_C(123456789));
    Utf8CP expectedInstanceId = "123456789";
    Utf8Char actualInstanceId[BeInt64Id::ID_STRINGBUFFER_LENGTH];
    ecInstanceId.ToString(actualInstanceId);
    EXPECT_STREQ(expectedInstanceId, actualInstanceId) << "Unexpected InstanceId generated from ECInstanceId " << ecInstanceId.GetValue();

    ecInstanceId = ECInstanceId(UINT64_C(0));
    expectedInstanceId = "0";
    actualInstanceId[0] = '\0';
    ecInstanceId.ToString(actualInstanceId);
    EXPECT_STREQ(expectedInstanceId, actualInstanceId) << "Unexpected InstanceId generated from ECInstanceId " << ecInstanceId.GetValueUnchecked();

    //FromString
    Utf8CP instanceId = "123456789";
    ECInstanceId expectedECInstanceId(UINT64_C(123456789));
    ECInstanceId actualECInstanceId;
    EXPECT_EQ(SUCCESS, ECInstanceId::FromString(actualECInstanceId, instanceId));
    EXPECT_EQ(expectedECInstanceId.GetValue(), actualECInstanceId.GetValue()) << "Unexpected ECInstanceId parsed from InstanceId " << instanceId;

    instanceId = "0";
    expectedECInstanceId = ECInstanceId(UINT64_C(0));
    actualECInstanceId = ECInstanceId();
    EXPECT_NE(SUCCESS, ECInstanceId::FromString(actualECInstanceId, instanceId));

    instanceId = "0000";
    expectedECInstanceId = ECInstanceId(UINT64_C(0));
    actualECInstanceId = ECInstanceId();
    EXPECT_NE(SUCCESS, ECInstanceId::FromString(actualECInstanceId, instanceId));

    instanceId = "-123456";
    EXPECT_NE(SUCCESS, ECInstanceId::FromString(actualECInstanceId, instanceId)) << "InstanceId with negative number '" << instanceId << "' is not expected to be supported by ECInstanceId::FromString";

    instanceId = "-12345678901234";
    EXPECT_NE(SUCCESS, ECInstanceId::FromString(actualECInstanceId, instanceId)) << "InstanceId with negative number '" << instanceId << "' is not expected to be supported by ECInstanceId::FromString";

    //now test with invalid instance ids
    ScopedDisableFailOnAssertion disableFailOnAssertion;

    instanceId = "0x75BCD15";
    expectedECInstanceId = ECInstanceId(UINT64_C(123456789));
    actualECInstanceId = ECInstanceId();
    EXPECT_EQ(SUCCESS, ECInstanceId::FromString(actualECInstanceId, instanceId)) << "InstanceId with hex formatted number '" << instanceId << "' is expected to be supported by ECInstanceId::FromString";
    EXPECT_TRUE(actualECInstanceId == ECInstanceId(UINT64_C(0x75BCD15)));

    instanceId = "i-12345";
    EXPECT_NE(SUCCESS, ECInstanceId::FromString(actualECInstanceId, instanceId)) << "InstanceId starting with i- '" << instanceId << "' is not expected to be supported by ECInstanceId::FromString";

    instanceId = "1234a123";
    EXPECT_NE(SUCCESS, ECInstanceId::FromString(actualECInstanceId, instanceId)) << "Non-numeric InstanceId '" << instanceId << "' is not expected to be supported by ECInstanceId::FromString";

    instanceId = "blabla";
    EXPECT_NE(SUCCESS, ECInstanceId::FromString(actualECInstanceId, instanceId)) << "Non-numeric InstanceId '" << instanceId << "' is not expected to be supported by ECInstanceId::FromString";
    }

//---------------------------------------------------------------------------------------
// @bsimethod                                      Affan.Khan                 09/16
//+---------------+---------------+---------------+---------------+---------------+------
TEST_F(ECSqlStatementTestFixture, PrepareECSqlStatmentUsingSecondaryReadonlyConnection)
    {
    ASSERT_EQ(SUCCESS, SetupECDb("econn1.ecdb", SchemaItem(
        R"xml(<?xml version="1.0" encoding="utf-8"?>
                <ECSchema schemaName="TestSchema" alias="ts" version="1.0" xmlns="http://www.bentley.com/schemas/Bentley.ECXML.3.1">
                    <ECEntityClass typeName="A">
                        <ECProperty propertyName="Name" typeName="string" />
                        <ECProperty propertyName="Size" typeName="int" />
                    </ECEntityClass>
                    <ECEntityClass typeName="B">
                        <ECProperty propertyName="Name" typeName="string" />
                        <ECProperty propertyName="A" typeName="int" />
                     </ECEntityClass>
                </ECSchema>)xml")));

    BeFileName seedFileA(m_ecdb.GetDbFileName(), true);
    m_ecdb.CloseDb();

    ASSERT_EQ(SUCCESS, SetupECDb("econn2.ecdb", SchemaItem(
        R"xml(<?xml version="1.0" encoding="utf-8"?>
                <ECSchema schemaName="TestSchema" alias="ts" version="1.0" xmlns="http://www.bentley.com/schemas/Bentley.ECXML.3.1">
                    <ECEntityClass typeName="A">
                        <ECProperty propertyName="Name" typeName="string" />
                        <ECProperty propertyName="Size" typeName="int" />
                    </ECEntityClass>
                    <ECEntityClass typeName="B">
                        <ECProperty propertyName="Name" typeName="string" />
                        <ECProperty propertyName="A" typeName="int" />
                     </ECEntityClass>
                </ECSchema>)xml")));

    BeFileName seedFileB(m_ecdb.GetDbFileName(), true);
    m_ecdb.CloseDb();


    ECDb ecdbA, ecdbB;
    Db dbA, dbB;

    ASSERT_EQ(BE_SQLITE_OK, ecdbA.OpenBeSQLiteDb(seedFileA, Db::OpenParams(Db::OpenMode::Readonly)));
    ASSERT_EQ(BE_SQLITE_OK, dbA.OpenBeSQLiteDb(seedFileA, Db::OpenParams(Db::OpenMode::Readonly)));
    ASSERT_EQ(BE_SQLITE_OK, ecdbB.OpenBeSQLiteDb(seedFileB, Db::OpenParams(Db::OpenMode::Readonly)));
    ASSERT_EQ(BE_SQLITE_OK, dbB.OpenBeSQLiteDb(seedFileB, Db::OpenParams(Db::OpenMode::Readonly)));

    { //ECdb and Db must match. They must point to exact same file on disk
    ECSqlStatement stmt;
    ASSERT_EQ(ECSqlStatus::Success, stmt.Prepare(ecdbA.Schemas(), dbA, "SELECT* FROM ts.A"));
    }

    { //ECdb and Db must match. They must point to exact same file on disk
    ECSqlStatement stmt;
    ASSERT_EQ(ECSqlStatus::Error, stmt.Prepare(ecdbA.Schemas(), dbB, "SELECT* FROM ts.A"));
    }

    { //ECdb and Db must match. They must point to exact same file on disk
    ECSqlStatement stmt;
    ASSERT_EQ(ECSqlStatus::Error, stmt.Prepare(ecdbB.Schemas(), dbA, "SELECT* FROM ts.A"));
    }

    { //ECdb and Db must match. They must point to exact same file on disk
    ECSqlStatement stmt;
    ASSERT_EQ(ECSqlStatus::Success, stmt.Prepare(ecdbB.Schemas(), dbB, "SELECT* FROM ts.A"));
    }

    { //Only metaData could be read/write or readonly. Data connection must be readonly
    Db wDbA;
    ASSERT_EQ(BE_SQLITE_OK, wDbA.OpenBeSQLiteDb(seedFileA, Db::OpenParams(Db::OpenMode::ReadWrite)));
    ECSqlStatement stmt;
    ASSERT_EQ(ECSqlStatus::Error, stmt.Prepare(ecdbA.Schemas(), wDbA, "SELECT* FROM ts.A"));
    }

    { //Only metaData could be read/write or readonly. Data connection must be readonly
    ECDb wECDb;
    ASSERT_EQ(BE_SQLITE_OK, wECDb.OpenBeSQLiteDb(seedFileA, Db::OpenParams(Db::OpenMode::ReadWrite)));
    ECSqlStatement stmt;
    ASSERT_EQ(ECSqlStatus::Success, stmt.Prepare(wECDb.Schemas(), dbA, "SELECT* FROM ts.A"));
    }

    { //Only SELECT is supported
    ECDb wECDb;
    ASSERT_EQ(BE_SQLITE_OK, wECDb.OpenBeSQLiteDb(seedFileA, Db::OpenParams(Db::OpenMode::ReadWrite)));
    ECSqlStatement stmt;
    ASSERT_EQ(ECSqlStatus::Error, stmt.Prepare(wECDb.Schemas(), dbA, "insert into [ts].[A]([Name],[Size])values('foo', 2222)"));
    }

    { //Only SELECT is supported
    ECDb wECDb;
    ASSERT_EQ(BE_SQLITE_OK, wECDb.OpenBeSQLiteDb(seedFileA, Db::OpenParams(Db::OpenMode::ReadWrite)));
    ECSqlStatement stmt;
    ASSERT_EQ(ECSqlStatus::Error, stmt.Prepare(wECDb.Schemas(), dbA, "update [ts].[A] set [Name]='foo',[Size]=233223"));
    }

    { //Only SELECT is supported
    ECDb wECDb;
    ASSERT_EQ(BE_SQLITE_OK, wECDb.OpenBeSQLiteDb(seedFileA, Db::OpenParams(Db::OpenMode::ReadWrite)));
    ECSqlStatement stmt;
    ASSERT_EQ(ECSqlStatus::Error, stmt.Prepare(wECDb.Schemas(), dbA, "delete from [ts].[A]"));
    }
    }

//---------------------------------------------------------------------------------------
// @bsimethod                                     Krischan.Eberle                01/18
//+---------------+---------------+---------------+---------------+---------------+------
TEST_F(ECSqlStatementTestFixture, InterruptStep)
    {
    ASSERT_EQ(BE_SQLITE_OK, SetupECDb("InterruptStep.ecdb"));

    int totalRowCount = -1;
    {
    ECSqlStatement stmt;
    ASSERT_EQ(ECSqlStatus::Success, stmt.Prepare(m_ecdb, "SELECT count(*) FROM meta.ECPropertyDef"));
    ASSERT_EQ(BE_SQLITE_ROW, stmt.Step());
    totalRowCount = stmt.GetValueInt(0);
    }

    const int interruptAfterIterations = 5;
    ASSERT_GE(totalRowCount, interruptAfterIterations + 100) << "There should be many rows after the interruption to make sure SQLite does not finish the stepping";
    ECSqlStatement stmt;
    ASSERT_EQ(ECSqlStatus::Success, stmt.Prepare(m_ecdb, "SELECT * FROM meta.ECPropertyDef"));

    for (int i = 0; i < interruptAfterIterations; i++)
        {
        ASSERT_EQ(BE_SQLITE_ROW, stmt.Step());
        }

    m_ecdb.Interrupt();
    ASSERT_EQ(BE_SQLITE_INTERRUPT, stmt.Step());
    }

//---------------------------------------------------------------------------------
// Verifies correct ECSQL parsing on Android
// @bsimethod                              Affan.Khan                       10/13
//+---------------+---------------+---------------+---------------+---------------+------
TEST_F(ECSqlStatementTestFixture, ECSqlParseTreeFormatter_ParseAndFormatECSqlParseNodeTree)
    {
    auto AssertParseECSql = [] (ECDbCR ecdb, Utf8CP ecsql)
        {
        Utf8String parseTree;
        ASSERT_EQ(SUCCESS, ECSqlParseTreeFormatter::ParseAndFormatECSqlParseNodeTree(parseTree, ecdb, ecsql)) << "Failed to parse ECSQL";
        };

    ECDb ecdb; // only needed for issue listener, doesn't need to represent a file on disk
    AssertParseECSql(ecdb, "SELECT '''' FROM stco.Hardware");
    AssertParseECSql(ecdb, "SELECT 'aa', '''', b FROM stco.Hardware WHERE Name = 'a''b'");
    AssertParseECSql(ecdb, "SELECT _Aa, _bC, _123, Abc, a123, a_123, a_b, _a_b_c FROM stco.Hardware WHERE Name = 'Fusion'");
    AssertParseECSql(ecdb, "SELECT * FROM stco.Hardware WHERE Name = 'Fusion'");
    AssertParseECSql(ecdb, "SELECT [Foo].[Name] FROM stco.[Hardware] [Foo]");
    AssertParseECSql(ecdb, "SELECT [Foo].[Name] FROM stco.[Hardware] [Foo] WHERE [Name] = 'HelloWorld'");
    AssertParseECSql(ecdb, "Select EQUIP_NO From only appdw.Equipment where EQUIP_NO = '50E-101A' ");
    AssertParseECSql(ecdb, "INSERT INTO [V8TagsetDefinitions].[STRUCTURE_IL1] ([VarFixedStartZ], [DeviceID1], [ObjectType], [PlaceMethod], [CopyConstrDrwToProj]) VALUES ('?', '-E1-1', 'SGL', '1', 'Y')");
    AssertParseECSql(ecdb, "INSERT INTO [V8TagsetDefinitions].[grid__x0024__0__x0024__CB_1] ([CB_1_8457], [CB_1_8456], [CB_1_8455], [CB_1_8454], [CB_1_8457], [CB_1_8456], [CB_1_8455], [CB_1_8454], [CB_1_8457], [CB_1_8456], [CB_1_8455], [CB_1_8454], [CB_1_8457], [CB_1_8456], [CB_1_8455], [CB_1_8454], [CB_1_8457], [CB_1_8456], [CB_1_8455], [CB_1_8454], [CB_1_8457], [CB_1_8456], [CB_1_8455], [CB_1_8454], [CB_1_8457],[CB_1_8456], [CB_1_8455], [CB_1_8454], [CB_1_8457], [CB_1_8456], [CB_1_8455], [CB_1_8454]) VALUES ('', '1.1', '', '', '', '2.2', '', '', '', '2.5', '', '', '', '2.5', '', '', '', '2.1', '', '', '', 'E.3', '', '', '', 'B.4', '', '', '', 'D.4', '', '')");
    }

/*---------------------------------------------------------------------------------**//**
* @bsimethod                             Affan.Khn                            02/18
+---------------+---------------+---------------+---------------+---------------+------*/
TEST_F(ECSqlStatementTestFixture, OptimizeECSqlForSealedAndClassWithNotDerviedClasses)
    {
    if (true)
        {
        ASSERT_EQ(SUCCESS, SetupECDb("ecsqlOpt00.ecdb", SchemaItem(
            R"xml(<?xml version="1.0" encoding="utf-8"?>
                <ECSchema schemaName="TestSchema" alias="ts" version="1.0" xmlns="http://www.bentley.com/schemas/Bentley.ECXML.3.1">
                    <ECEntityClass typeName="Foo">
                        <ECProperty propertyName="Name" typeName="string" />
                        <ECProperty propertyName="Size" typeName="int" />
                    </ECEntityClass>
                    <ECEntityClass typeName="Goo" modifier="sealed">
                        <ECProperty propertyName="Name" typeName="string" />
                        <ECProperty propertyName="A" typeName="int" />
                     </ECEntityClass>
                </ECSchema>)xml")));


        ECClassId fooId = m_ecdb.Schemas().GetClass("TestSchema", "Foo")->GetId();
        ECClassId gooId = m_ecdb.Schemas().GetClass("TestSchema", "Goo")->GetId();

        if (true)
            {
            ECSqlStatement stmt;
            ASSERT_EQ(ECSqlStatus::Success, stmt.Prepare(m_ecdb, "SELECT ECInstanceId FROM ts.Foo"));
            Utf8String acutal = stmt.GetNativeSql();
            Utf8String expected = Utf8PrintfString("SELECT [Foo].[ECInstanceId] FROM (SELECT [Id] ECInstanceId,%" PRIu64 " ECClassId FROM [main].[ts_Foo]) [Foo]", fooId.GetValue());
            ASSERT_STREQ(expected.c_str(), acutal.c_str());
            }


        if (true)
            {
            ECSqlStatement stmt;
            ASSERT_EQ(ECSqlStatus::Success, stmt.Prepare(m_ecdb, "SELECT ECInstanceId FROM ONLY ts.Foo"));
            Utf8String acutal = stmt.GetNativeSql();
            Utf8String expected = Utf8PrintfString("SELECT [Foo].[ECInstanceId] FROM (SELECT [Id] ECInstanceId,%" PRIu64 " ECClassId FROM [main].[ts_Foo]) [Foo]", fooId.GetValue());
            ASSERT_STREQ(expected.c_str(), acutal.c_str());
            }

        if (true)
            {
            ECSqlStatement stmt;
            ASSERT_EQ(ECSqlStatus::Success, stmt.Prepare(m_ecdb, "SELECT ECInstanceId FROM ts.Goo"));
            Utf8String acutal = stmt.GetNativeSql();
            Utf8String expected = Utf8PrintfString("SELECT [Goo].[ECInstanceId] FROM (SELECT [Id] ECInstanceId,%" PRIu64 " ECClassId FROM [main].[ts_Goo]) [Goo]", gooId.GetValue());
            ASSERT_STREQ(expected.c_str(), acutal.c_str());
            }

        if (true)
            {
            ECSqlStatement stmt;
            ASSERT_EQ(ECSqlStatus::Success, stmt.Prepare(m_ecdb, "SELECT ECInstanceId FROM ONLY ts.Goo"));
            Utf8String acutal = stmt.GetNativeSql();
            Utf8String expected = Utf8PrintfString("SELECT [Goo].[ECInstanceId] FROM (SELECT [Id] ECInstanceId,%" PRIu64 " ECClassId FROM [main].[ts_Goo]) [Goo]", gooId.GetValue());
            ASSERT_STREQ(expected.c_str(), acutal.c_str());
            }

        m_ecdb.CloseDb();
        }

    if (true)
        {
        ASSERT_EQ(SUCCESS, SetupECDb("ecsqlOpt01.ecdb", SchemaItem(
            R"xml(<?xml version="1.0" encoding="utf-8"?>
                <ECSchema schemaName="TestSchema" alias="ts" version="1.0" xmlns="http://www.bentley.com/schemas/Bentley.ECXML.3.1">
                    <ECSchemaReference name="ECDbMap" version="02.00" alias="ecdbmap" />
                    <ECEntityClass typeName="Boo">
                        <ECCustomAttributes>
                            <ClassMap xmlns='ECDbMap.02.00'>
                                 <MapStrategy>TablePerHierarchy</MapStrategy>
                            </ClassMap>
                            <ShareColumns xmlns='ECDbMap.02.00'/>
                        </ECCustomAttributes>
                    </ECEntityClass>
                    <ECEntityClass typeName="Foo">
                       <BaseClass>Boo</BaseClass>
                        <ECProperty propertyName="Name" typeName="string" />
                        <ECProperty propertyName="Size" typeName="int" />
                    </ECEntityClass>
                    <ECEntityClass typeName="Goo" modifier="sealed">
\                       <BaseClass>Boo</BaseClass>
                        <ECProperty propertyName="Name" typeName="string" />
                        <ECProperty propertyName="A" typeName="int" />
                     </ECEntityClass>
                </ECSchema>)xml")));


        ECClassId fooId = m_ecdb.Schemas().GetClass("TestSchema", "Foo")->GetId();
        ECClassId gooId = m_ecdb.Schemas().GetClass("TestSchema", "Goo")->GetId();

        if (true)
            {
            ECSqlStatement stmt;
            ASSERT_EQ(ECSqlStatus::Success, stmt.Prepare(m_ecdb, "SELECT ECInstanceId FROM ts.Foo"));
            Utf8String acutal = stmt.GetNativeSql(); 
            Utf8String expected = Utf8PrintfString("SELECT [Foo].[ECInstanceId] FROM (SELECT [Id] ECInstanceId,[ECClassId] FROM [main].[ts_Boo] WHERE [ts_Boo].ECClassId=%" PRIu64 ") [Foo]", fooId.GetValue());
            ASSERT_STREQ(expected.c_str(), acutal.c_str());
            }


        if (true)
            {
            ECSqlStatement stmt;
            ASSERT_EQ(ECSqlStatus::Success, stmt.Prepare(m_ecdb, "SELECT ECInstanceId FROM ONLY ts.Foo"));
            Utf8String acutal = stmt.GetNativeSql();
            Utf8String expected = Utf8PrintfString("SELECT [Foo].[ECInstanceId] FROM (SELECT [Id] ECInstanceId,[ECClassId] FROM [main].[ts_Boo] WHERE [ts_Boo].ECClassId=%" PRIu64 ") [Foo]", fooId.GetValue());
            ASSERT_STREQ(expected.c_str(), acutal.c_str());
            }

        if (true)
            {
            ECSqlStatement stmt;
            ASSERT_EQ(ECSqlStatus::Success, stmt.Prepare(m_ecdb, "SELECT ECInstanceId FROM ts.Goo"));
            Utf8String acutal = stmt.GetNativeSql();
            Utf8String expected = Utf8PrintfString("SELECT [Goo].[ECInstanceId] FROM (SELECT [Id] ECInstanceId,[ECClassId] FROM [main].[ts_Boo] WHERE [ts_Boo].ECClassId=%" PRIu64 ") [Goo]", gooId.GetValue());
            ASSERT_STREQ(expected.c_str(), acutal.c_str());
            }

        if (true)
            {
            ECSqlStatement stmt;
            ASSERT_EQ(ECSqlStatus::Success, stmt.Prepare(m_ecdb, "SELECT ECInstanceId FROM ONLY ts.Goo"));
            Utf8String acutal = stmt.GetNativeSql();
            Utf8String expected = Utf8PrintfString("SELECT [Goo].[ECInstanceId] FROM (SELECT [Id] ECInstanceId,[ECClassId] FROM [main].[ts_Boo] WHERE [ts_Boo].ECClassId=%" PRIu64 ") [Goo]", gooId.GetValue());
            ASSERT_STREQ(expected.c_str(), acutal.c_str());
            }

        m_ecdb.CloseDb();
        }


    if (true)
        {
        ASSERT_EQ(SUCCESS, SetupECDb("ecsqlOpt02.ecdb", SchemaItem(
            R"xml(<?xml version="1.0" encoding="utf-8"?>
                <ECSchema schemaName="TestSchema" alias="ts" version="1.0" xmlns="http://www.bentley.com/schemas/Bentley.ECXML.3.1">
                    <ECSchemaReference name="ECDbMap" version="02.00" alias="ecdbmap" />
                    <ECEntityClass typeName="Boo">
                        <ECCustomAttributes>
                            <ClassMap xmlns='ECDbMap.02.00'>
                                 <MapStrategy>TablePerHierarchy</MapStrategy>
                            </ClassMap>
                            <ShareColumns xmlns='ECDbMap.02.00'/>
                        </ECCustomAttributes>
                    </ECEntityClass>
                    <ECEntityClass typeName="Foo">
                       <BaseClass>Boo</BaseClass>
                        <ECProperty propertyName="Name" typeName="string" />
                        <ECProperty propertyName="Size" typeName="int" />
                    </ECEntityClass>
                    <ECEntityClass typeName="Coo">
                       <BaseClass>Foo</BaseClass>
                        <ECProperty propertyName="N1" typeName="string" />
                    </ECEntityClass>
                    <ECEntityClass typeName="Voo">
                       <BaseClass>Foo</BaseClass>
                        <ECProperty propertyName="N2" typeName="string" />
                    </ECEntityClass>
                    <ECEntityClass typeName="Goo" modifier="sealed">
                       <BaseClass>Boo</BaseClass>
                        <ECProperty propertyName="Name" typeName="string" />
                        <ECProperty propertyName="A" typeName="int" />
                     </ECEntityClass>
                </ECSchema>)xml")));


        ECClassId fooId = m_ecdb.Schemas().GetClass("TestSchema", "Foo")->GetId();
        ECClassId gooId = m_ecdb.Schemas().GetClass("TestSchema", "Goo")->GetId();
        ECClassId cooId = m_ecdb.Schemas().GetClass("TestSchema", "Coo")->GetId();
        ECClassId vooId = m_ecdb.Schemas().GetClass("TestSchema", "Voo")->GetId();

        if (true)
            {
            ECSqlStatement stmt;
            ASSERT_EQ(ECSqlStatus::Success, stmt.Prepare(m_ecdb, "SELECT ECInstanceId FROM ts.Foo"));
            Utf8String acutal = stmt.GetNativeSql();
            Utf8String expected = Utf8PrintfString("SELECT [Foo].[ECInstanceId] FROM (SELECT [ts_Boo].[Id] ECInstanceId,[ts_Boo].[ECClassId] FROM [main].[ts_Boo] INNER JOIN [main].ec_cache_ClassHierarchy [CHC_ts_Boo] ON [CHC_ts_Boo].[ClassId]=[ts_Boo].ECClassId AND [CHC_ts_Boo].[BaseClassId]=%" PRIu64 ") [Foo]", fooId.GetValue());
            ASSERT_STREQ(expected.c_str(), acutal.c_str());
            }


        if (true)
            {
            ECSqlStatement stmt;
            ASSERT_EQ(ECSqlStatus::Success, stmt.Prepare(m_ecdb, "SELECT ECInstanceId FROM ONLY ts.Foo"));
            Utf8String acutal = stmt.GetNativeSql();
            Utf8String expected = Utf8PrintfString("SELECT [Foo].[ECInstanceId] FROM (SELECT [Id] ECInstanceId,[ECClassId] FROM [main].[ts_Boo] WHERE [ts_Boo].ECClassId=%" PRIu64 ") [Foo]", fooId.GetValue());
            ASSERT_STREQ(expected.c_str(), acutal.c_str());
            }


        if (true)
            {
            ECSqlStatement stmt;
            ASSERT_EQ(ECSqlStatus::Success, stmt.Prepare(m_ecdb, "SELECT ECInstanceId FROM ts.Coo"));
            Utf8String acutal = stmt.GetNativeSql();
            Utf8String expected = Utf8PrintfString("SELECT [Coo].[ECInstanceId] FROM (SELECT [Id] ECInstanceId,[ECClassId] FROM [main].[ts_Boo] WHERE [ts_Boo].ECClassId=%" PRIu64 ") [Coo]", cooId.GetValue());
            ASSERT_STREQ(expected.c_str(), acutal.c_str());
            }


        if (true)
            {
            ECSqlStatement stmt;
            ASSERT_EQ(ECSqlStatus::Success, stmt.Prepare(m_ecdb, "SELECT ECInstanceId FROM ONLY ts.Coo"));
            Utf8String acutal = stmt.GetNativeSql();
            Utf8String expected = Utf8PrintfString("SELECT [Coo].[ECInstanceId] FROM (SELECT [Id] ECInstanceId,[ECClassId] FROM [main].[ts_Boo] WHERE [ts_Boo].ECClassId=%" PRIu64 ") [Coo]", cooId.GetValue());
            ASSERT_STREQ(expected.c_str(), acutal.c_str());
            }

        if (true)
            {
            ECSqlStatement stmt;
            ASSERT_EQ(ECSqlStatus::Success, stmt.Prepare(m_ecdb, "SELECT ECInstanceId FROM ts.Voo"));
            Utf8String acutal = stmt.GetNativeSql();
            Utf8String expected = Utf8PrintfString("SELECT [Voo].[ECInstanceId] FROM (SELECT [Id] ECInstanceId,[ECClassId] FROM [main].[ts_Boo] WHERE [ts_Boo].ECClassId=%" PRIu64 ") [Voo]", vooId.GetValue());
            ASSERT_STREQ(expected.c_str(), acutal.c_str());
            }


        if (true)
            {
            ECSqlStatement stmt;
            ASSERT_EQ(ECSqlStatus::Success, stmt.Prepare(m_ecdb, "SELECT ECInstanceId FROM ONLY ts.Voo"));
            Utf8String acutal = stmt.GetNativeSql();
            Utf8String expected = Utf8PrintfString("SELECT [Voo].[ECInstanceId] FROM (SELECT [Id] ECInstanceId,[ECClassId] FROM [main].[ts_Boo] WHERE [ts_Boo].ECClassId=%" PRIu64 ") [Voo]", vooId.GetValue());
            ASSERT_STREQ(expected.c_str(), acutal.c_str());
            }


        if (true)
            {
            ECSqlStatement stmt;
            ASSERT_EQ(ECSqlStatus::Success, stmt.Prepare(m_ecdb, "SELECT ECInstanceId FROM ts.Goo"));
            Utf8String acutal = stmt.GetNativeSql();
            Utf8String expected = Utf8PrintfString("SELECT [Goo].[ECInstanceId] FROM (SELECT [Id] ECInstanceId,[ECClassId] FROM [main].[ts_Boo] WHERE [ts_Boo].ECClassId=%" PRIu64 ") [Goo]", gooId.GetValue());
            ASSERT_STREQ(expected.c_str(), acutal.c_str());
            }

        if (true)
            {
            ECSqlStatement stmt;
            ASSERT_EQ(ECSqlStatus::Success, stmt.Prepare(m_ecdb, "SELECT ECInstanceId FROM ONLY ts.Goo"));
            Utf8String acutal = stmt.GetNativeSql();
            Utf8String expected = Utf8PrintfString("SELECT [Goo].[ECInstanceId] FROM (SELECT [Id] ECInstanceId,[ECClassId] FROM [main].[ts_Boo] WHERE [ts_Boo].ECClassId=%" PRIu64 ") [Goo]", gooId.GetValue());
            ASSERT_STREQ(expected.c_str(), acutal.c_str());
            }

        m_ecdb.CloseDb();
        }
    }

//---------------------------------------------------------------------------------------
// @bsimethod                                   Krischan.Eberle                  08/18
//+---------------+---------------+---------------+---------------+---------------+------
TEST_F(ECSqlStatementTestFixture, AliasedEnumProps)
    {
    for (Utf8CP schemaXml : {R"xml(<ECSchema schemaName="TestSchema" alias="ts" version="1.0.0" xmlns="http://www.bentley.com/schemas/Bentley.ECXML.3.1">
                <ECEnumeration typeName="Status" backingTypeName="int" isStrict="true">
                    <ECEnumerator value="1" displayLabel="On" />
                    <ECEnumerator value="2" displayLabel="Off"/>
                </ECEnumeration>
                <ECEnumeration typeName="Domains" backingTypeName="string" isStrict="true">
                    <ECEnumerator value="Org" displayLabel="Org" />
                    <ECEnumerator value="Com" displayLabel="Com"/>
                </ECEnumeration>
                <ECEntityClass typeName="Foo" >
                    <ECProperty propertyName="Status" typeName="Status" />
                    <ECArrayProperty propertyName="Statuses" typeName="Status" />
                    <ECProperty propertyName="Domain" typeName="Domain" />
                    <ECArrayProperty propertyName="Domains" typeName="Domain" />
                </ECEntityClass>
              </ECSchema>)xml",
                R"xml(<ECSchema schemaName="TestSchema" alias="ts" version="1.0.0" xmlns="http://www.bentley.com/schemas/Bentley.ECXML.3.2">
                <ECEnumeration typeName="Status" backingTypeName="int" isStrict="true">
                    <ECEnumerator name="On" value="1" />
                    <ECEnumerator name="Off" value="2" />
                </ECEnumeration>
                <ECEnumeration typeName="Domains" backingTypeName="string" isStrict="true">
                    <ECEnumerator name="Org" value="Org" displayLabel="Org" />
                    <ECEnumerator name="Com" value="Com" displayLabel="Com"/>
                </ECEnumeration>
                <ECEntityClass typeName="Foo" >
                    <ECProperty propertyName="Status" typeName="Status" />
                    <ECArrayProperty propertyName="Statuses" typeName="Status" />
                    <ECProperty propertyName="Domain" typeName="Domain" />
                    <ECArrayProperty propertyName="Domains" typeName="Domain" />
                </ECEntityClass>
              </ECSchema>)xml"})
        {
        ASSERT_EQ(SUCCESS, SetupECDb("AliasedEnumProps.ecdb", SchemaItem(schemaXml)));
        ECSqlStatement stmt;
        ASSERT_EQ(ECSqlStatus::Success, stmt.Prepare(m_ecdb, "INSERT INTO ts.Foo(Status,Statuses,Domain,Domains) VALUES (1,?,'Org',?)"));
        ASSERT_EQ(ECSqlStatus::Success, stmt.GetBinder(1).AddArrayElement().BindInt(1)) << stmt.GetECSql();
        ASSERT_EQ(ECSqlStatus::Success, stmt.GetBinder(1).AddArrayElement().BindInt(2)) << stmt.GetECSql();
        ASSERT_EQ(ECSqlStatus::Success, stmt.GetBinder(2).AddArrayElement().BindText("Org", IECSqlBinder::MakeCopy::No)) << stmt.GetECSql();
        ASSERT_EQ(ECSqlStatus::Success, stmt.GetBinder(2).AddArrayElement().BindText("Com", IECSqlBinder::MakeCopy::No)) << stmt.GetECSql();
        ECInstanceKey key;
        ASSERT_EQ(BE_SQLITE_DONE, stmt.Step(key)) << stmt.GetECSql();
        stmt.Finalize();

        ASSERT_EQ(ECSqlStatus::Success, stmt.Prepare(m_ecdb, "SELECT Status as MyStatus,Statuses as MyStatuses,Domain as MyDomain, Domains as MyDomains FROM ts.Foo"));
        ASSERT_EQ(BE_SQLITE_ROW, stmt.Step()) << stmt.GetECSql();
        ECSqlColumnInfoCR colInfo0 = stmt.GetColumnInfo(0);
        ASSERT_TRUE(colInfo0.IsGeneratedProperty()) << stmt.GetECSql();
        ASSERT_FALSE(colInfo0.GetDataType().IsArray()) << stmt.GetECSql();
        ASSERT_EQ(PRIMITIVETYPE_Integer, colInfo0.GetDataType().GetPrimitiveType()) << stmt.GetECSql();

        ECSqlColumnInfoCR colInfo1 = stmt.GetColumnInfo(1);
        ASSERT_TRUE(colInfo1.IsGeneratedProperty()) << stmt.GetECSql();
        ASSERT_TRUE(colInfo1.GetDataType().IsArray()) << stmt.GetECSql();
        ASSERT_EQ(PRIMITIVETYPE_Integer, colInfo1.GetDataType().GetPrimitiveType()) << stmt.GetECSql();

        ECSqlColumnInfoCR colInfo2 = stmt.GetColumnInfo(2);
        ASSERT_TRUE(colInfo2.IsGeneratedProperty()) << stmt.GetECSql();
        ASSERT_FALSE(colInfo2.GetDataType().IsArray()) << stmt.GetECSql();
        ASSERT_EQ(PRIMITIVETYPE_String, colInfo2.GetDataType().GetPrimitiveType()) << stmt.GetECSql();

        ECSqlColumnInfoCR colInfo3 = stmt.GetColumnInfo(3);
        ASSERT_TRUE(colInfo3.IsGeneratedProperty()) << stmt.GetECSql();
        ASSERT_TRUE(colInfo3.GetDataType().IsArray()) << stmt.GetECSql();
        ASSERT_EQ(PRIMITIVETYPE_String, colInfo3.GetDataType().GetPrimitiveType()) << stmt.GetECSql();

        stmt.Finalize();
        CloseECDb();
        }
    }

//---------------------------------------------------------------------------------------
// @bsimethod                                   Affan.Khan                  10/16
//+---------------+---------------+---------------+---------------+---------------+------
TEST_F(ECSqlStatementTestFixture, EnumeratorNamesForEC31Enums)
    {
    ASSERT_EQ(SUCCESS, SetupECDb("EnumeratorNamesForEC31Enums.ecdb", SchemaItem(
        "<?xml version='1.0' encoding='utf-8' ?>"
        "<ECSchema schemaName='TestSchema' displayLabel='Test Schema' alias='ts' version='1.0.0' xmlns='http://www.bentley.com/schemas/Bentley.ECXML.3.1'>"
        "    <ECEnumeration typeName='Colors' displayLabel='Color' backingTypeName='string' isStrict='True'>"
        "        <ECEnumerator value='Red'/>"
        "        <ECEnumerator value='Blue'/>"
        "        <ECEnumerator value='Green'/>"
        "        <ECEnumerator value='Yellow'/>"
        "        <ECEnumerator value='Black'/>"
        "    </ECEnumeration>"
        "    <ECEnumeration typeName='Domains' displayLabel='Domain' backingTypeName='int' isStrict='True'>"
        "        <ECEnumerator value='1' DisplayLabel='com'/>"
        "        <ECEnumerator value='2' DisplayLabel='org'/>"
        "        <ECEnumerator value='3' DisplayLabel='edu'/>"
        "        <ECEnumerator value='4' DisplayLabel='net'/>"
        "        <ECEnumerator value='5' DisplayLabel='int'/>"
        "    </ECEnumeration>"
        "    <ECEntityClass typeName='TestClass'>"
        "        <ECProperty propertyName='Color' typeName='Colors'/>"
        "        <ECProperty propertyName='Domain' typeName='Domains' />"
        "    </ECEntityClass>"
        "</ECSchema>")));

    ASSERT_EQ(BE_SQLITE_DONE, GetHelper().ExecuteECSql("INSERT INTO ts.TestClass(Color,Domain) VALUES (ts.Colors.Red, ts.Domains.Domains1)"));
    ASSERT_EQ(BE_SQLITE_DONE, GetHelper().ExecuteECSql("INSERT INTO ts.TestClass(Color,Domain) VALUES ('Red', 1)"));
    ASSERT_EQ(BE_SQLITE_DONE, GetHelper().ExecuteECSql("INSERT INTO ts.TestClass(Color,Domain) VALUES (ts.Colors.Blue, ts.Domains.Domains2)"));
    ASSERT_EQ(BE_SQLITE_DONE, GetHelper().ExecuteECSql("INSERT INTO ts.TestClass(Color,Domain) VALUES ('Blue', 2)"));
    ASSERT_EQ(BE_SQLITE_DONE, GetHelper().ExecuteECSql("INSERT INTO ts.TestClass(Color,Domain) VALUES (ts.Colors.Green, ts.Domains.Domains3)"));
    ASSERT_EQ(BE_SQLITE_DONE, GetHelper().ExecuteECSql("INSERT INTO ts.TestClass(Color,Domain) VALUES ('Green', 3)"));
    ASSERT_EQ(BE_SQLITE_DONE, GetHelper().ExecuteECSql("INSERT INTO ts.TestClass(Color,Domain) VALUES (ts.Colors.Yellow, ts.Domains.Domains4)"));
    ASSERT_EQ(BE_SQLITE_DONE, GetHelper().ExecuteECSql("INSERT INTO ts.TestClass(Color,Domain) VALUES ('Yellow', 4)"));
    ASSERT_EQ(BE_SQLITE_DONE, GetHelper().ExecuteECSql("INSERT INTO ts.TestClass(Color,Domain) VALUES (ts.Colors.Black, ts.Domains.Domains5)"));
    ASSERT_EQ(BE_SQLITE_DONE, GetHelper().ExecuteECSql("INSERT INTO ts.TestClass(Color,Domain) VALUES ('Black', 5)"));
    EXPECT_EQ(JsonValue("[{\"cnt\": 2}]"), GetHelper().ExecuteSelectECSql("SELECT COUNT(*) cnt FROM ts.TestClass WHERE Color = ts.Colors.Red"));
    EXPECT_EQ(JsonValue("[{\"cnt\": 2}]"), GetHelper().ExecuteSelectECSql("SELECT COUNT(*) cnt FROM ts.TestClass WHERE Color = 'Red'"));
    EXPECT_EQ(JsonValue("[{\"cnt\": 4}]"), GetHelper().ExecuteSelectECSql("SELECT COUNT(*) cnt FROM ts.TestClass WHERE Color IN (ts.Colors.Red, ts.Colors.Blue)"));
    EXPECT_EQ(JsonValue("[{\"cnt\": 4}]"), GetHelper().ExecuteSelectECSql("SELECT COUNT(*) cnt FROM ts.TestClass WHERE Color IN (ts.Colors.Red, 'Blue')"));
    EXPECT_EQ(JsonValue("[{\"cnt\": 0}]"), GetHelper().ExecuteSelectECSql("SELECT COUNT(*) cnt FROM ts.TestClass WHERE Color BETWEEN ts.Colors.Red AND ts.Colors.Black"));
    EXPECT_EQ(JsonValue("[{\"cnt\": 2}]"), GetHelper().ExecuteSelectECSql("SELECT COUNT(*) cnt FROM ts.TestClass WHERE Domain = ts.Domains.Domains1"));
    EXPECT_EQ(JsonValue("[{\"cnt\": 2}]"), GetHelper().ExecuteSelectECSql("SELECT COUNT(*) cnt FROM ts.TestClass WHERE Domain = 1"));
    EXPECT_EQ(JsonValue("[{\"cnt\": 6}]"), GetHelper().ExecuteSelectECSql("SELECT COUNT(*) cnt FROM ts.TestClass WHERE Domain IN (ts.Domains.Domains1, ts.Domains.Domains2, ts.Domains.Domains3)"));
    EXPECT_EQ(JsonValue("[{\"cnt\": 6}]"), GetHelper().ExecuteSelectECSql("SELECT COUNT(*) cnt FROM ts.TestClass WHERE Domain IN (1, ts.Domains.Domains2, 3)"));
    EXPECT_EQ(JsonValue("[{\"cnt\": 10}]"), GetHelper().ExecuteSelectECSql("SELECT COUNT(*) cnt FROM ts.TestClass WHERE Domain BETWEEN ts.Domains.Domains1 AND ts.Domains.Domains5"));
    EXPECT_EQ(JsonValue("[{\"cnt\": 10}]"), GetHelper().ExecuteSelectECSql("SELECT COUNT(*) cnt FROM ts.TestClass WHERE Domain BETWEEN ts.Domains.Domains1 AND 5"));

    ASSERT_EQ(BE_SQLITE_DONE, GetHelper().ExecuteECSql("UPDATE ts.TestClass SET Color = ts.Colors.Red WHERE Color = ts.Colors.Yellow"));
    ASSERT_EQ(BE_SQLITE_DONE, GetHelper().ExecuteECSql("UPDATE ts.TestClass SET Domain = ts.Domains.Domains5 WHERE Domain = ts.Domains.Domains3"));
    ASSERT_EQ(BE_SQLITE_DONE, GetHelper().ExecuteECSql("DELETE FROM ts.TestClass WHERE Color = ts.Colors.Yellow"));
    ASSERT_EQ(BE_SQLITE_DONE, GetHelper().ExecuteECSql("DELETE FROM ts.TestClass WHERE Domain = ts.Domains.Domains4"));
    }

//---------------------------------------------------------------------------------------
// @bsimethod                                   Krischan.Eberle                  08/18
//+---------------+---------------+---------------+---------------+---------------+------
TEST_F(ECSqlStatementTestFixture, EnumeratorNames)
    {
    ASSERT_EQ(SUCCESS, SetupECDb("EnumeratorNames.ecdb", SchemaItem(
        "<?xml version='1.0' encoding='utf-8' ?>"
        "<ECSchema schemaName='TestSchema' displayLabel='Test Schema' alias='ts' version='1.0.0' xmlns='http://www.bentley.com/schemas/Bentley.ECXML.3.2'>"
        "    <ECEnumeration typeName='Colors' displayLabel='Color' backingTypeName='string' isStrict='True'>"
        "        <ECEnumerator name='Red' value='Red' />"
        "        <ECEnumerator name='Blue' value='Blue' />"
        "        <ECEnumerator name='Green' value='Green' />"
        "        <ECEnumerator name='Yellow' value='Yellow' />"
        "        <ECEnumerator name='Black' value='Black' />"
        "    </ECEnumeration>"
        "    <ECEnumeration typeName='Domains' displayLabel='Domain' backingTypeName='int' isStrict='True'>"
        "        <ECEnumerator name='Com' value='1' DisplayLabel='com' />"
        "        <ECEnumerator name='Org' value='2' DisplayLabel='org' />"
        "        <ECEnumerator name='Edu' value='3' DisplayLabel='edu' />"
        "        <ECEnumerator name='Net' value='4' DisplayLabel='net' />"
        "        <ECEnumerator name='Int' value='5' DisplayLabel='int' />"
        "    </ECEnumeration>"
        "    <ECEntityClass typeName='TestClass'>"
        "        <ECProperty propertyName='Color' typeName='Colors' />"
        "        <ECProperty propertyName='Domain' typeName='Domains' />"
        "    </ECEntityClass>"
        "</ECSchema>")));

    ASSERT_EQ(BE_SQLITE_DONE, GetHelper().ExecuteECSql("INSERT INTO ts.TestClass(Color,Domain) VALUES (ts.Colors.Red, ts.Domains.Com)"));
    ASSERT_EQ(BE_SQLITE_DONE, GetHelper().ExecuteECSql("INSERT INTO ts.TestClass(Color,Domain) VALUES ('Red', 1)"));
    ASSERT_EQ(BE_SQLITE_DONE, GetHelper().ExecuteECSql("INSERT INTO ts.TestClass(Color,Domain) VALUES (ts.Colors.Blue, ts.Domains.Org)"));
    ASSERT_EQ(BE_SQLITE_DONE, GetHelper().ExecuteECSql("INSERT INTO ts.TestClass(Color,Domain) VALUES ('Blue', 2)"));
    ASSERT_EQ(BE_SQLITE_DONE, GetHelper().ExecuteECSql("INSERT INTO ts.TestClass(Color,Domain) VALUES (ts.Colors.Green, ts.Domains.Edu)"));
    ASSERT_EQ(BE_SQLITE_DONE, GetHelper().ExecuteECSql("INSERT INTO ts.TestClass(Color,Domain) VALUES ('Green', 3)"));
    ASSERT_EQ(BE_SQLITE_DONE, GetHelper().ExecuteECSql("INSERT INTO ts.TestClass(Color,Domain) VALUES (ts.Colors.Yellow, ts.Domains.Net)"));
    ASSERT_EQ(BE_SQLITE_DONE, GetHelper().ExecuteECSql("INSERT INTO ts.TestClass(Color,Domain) VALUES ('Yellow', 4)"));
    ASSERT_EQ(BE_SQLITE_DONE, GetHelper().ExecuteECSql("INSERT INTO ts.TestClass(Color,Domain) VALUES (ts.Colors.Black, ts.Domains.[Int])"));
    ASSERT_EQ(BE_SQLITE_DONE, GetHelper().ExecuteECSql("INSERT INTO ts.TestClass(Color,Domain) VALUES ('Black', 5)"));
    ASSERT_EQ(JsonValue("[{\"cnt\": 2}]"), GetHelper().ExecuteSelectECSql("SELECT COUNT(*) cnt FROM ts.TestClass WHERE Color = ts.Colors.Red"));
    ASSERT_EQ(JsonValue("[{\"cnt\": 2}]"), GetHelper().ExecuteSelectECSql("SELECT COUNT(*) cnt FROM ts.TestClass WHERE Color = 'Red'"));
    ASSERT_EQ(JsonValue("[{\"cnt\": 4}]"), GetHelper().ExecuteSelectECSql("SELECT COUNT(*) cnt FROM ts.TestClass WHERE Color IN (ts.Colors.Red, ts.Colors.Blue)"));
    ASSERT_EQ(JsonValue("[{\"cnt\": 4}]"), GetHelper().ExecuteSelectECSql("SELECT COUNT(*) cnt FROM ts.TestClass WHERE Color IN ('Red', ts.Colors.Blue)"));
    ASSERT_EQ(JsonValue("[{\"cnt\": 0}]"), GetHelper().ExecuteSelectECSql("SELECT COUNT(*) cnt FROM ts.TestClass WHERE Color BETWEEN ts.Colors.Red AND ts.Colors.Black"));
    ASSERT_EQ(JsonValue("[{\"cnt\": 0}]"), GetHelper().ExecuteSelectECSql("SELECT COUNT(*) cnt FROM ts.TestClass WHERE Color BETWEEN 'Red' AND 'Black'"));
    ASSERT_EQ(JsonValue("[{\"cnt\": 2}]"), GetHelper().ExecuteSelectECSql("SELECT COUNT(*) cnt FROM ts.TestClass WHERE Domain = ts.Domains.Com"));
    ASSERT_EQ(JsonValue("[{\"cnt\": 2}]"), GetHelper().ExecuteSelectECSql("SELECT COUNT(*) cnt FROM ts.TestClass WHERE Domain = 1"));
    ASSERT_EQ(JsonValue("[{\"cnt\": 6}]"), GetHelper().ExecuteSelectECSql("SELECT COUNT(*) cnt FROM ts.TestClass WHERE Domain IN (ts.Domains.Com, ts.Domains.Org, ts.Domains.Edu)"));
    ASSERT_EQ(JsonValue("[{\"cnt\": 6}]"), GetHelper().ExecuteSelectECSql("SELECT COUNT(*) cnt FROM ts.TestClass WHERE Domain IN (1, ts.Domains.Org, 3)"));
    ASSERT_EQ(JsonValue("[{\"cnt\": 10}]"), GetHelper().ExecuteSelectECSql("SELECT COUNT(*) cnt FROM ts.TestClass WHERE Domain BETWEEN ts.Domains.Com AND ts.Domains.[Int]"));
    ASSERT_EQ(JsonValue("[{\"cnt\": 10}]"), GetHelper().ExecuteSelectECSql("SELECT COUNT(*) cnt FROM ts.TestClass WHERE Domain BETWEEN 1 AND ts.Domains.[Int]"));

    ASSERT_EQ(BE_SQLITE_DONE, GetHelper().ExecuteECSql("UPDATE ts.TestClass SET Color = ts.Colors.Red WHERE Color = ts.Colors.Yellow"));
    ASSERT_EQ(BE_SQLITE_DONE, GetHelper().ExecuteECSql("UPDATE ts.TestClass SET Domain = ts.Domains.Net WHERE Domain = ts.Domains.Edu"));
    ASSERT_EQ(BE_SQLITE_DONE, GetHelper().ExecuteECSql("DELETE FROM ts.TestClass WHERE Color = ts.Colors.Yellow"));
    ASSERT_EQ(BE_SQLITE_DONE, GetHelper().ExecuteECSql("DELETE FROM ts.TestClass WHERE Domain = ts.Domains.Net"));
    }

//---------------------------------------------------------------------------------------
// @bsimethod                                   Krischan.Eberle                  08/18
//+---------------+---------------+---------------+---------------+---------------+------
TEST_F(ECSqlStatementTestFixture, ORedEnumerators)
    {
    ASSERT_EQ(SUCCESS, SetupECDb("ORedEnumerators.ecdb", SchemaItem(
        R"xml(<ECSchema schemaName="TestSchema" alias="ts" version="1.0.0" xmlns="http://www.bentley.com/schemas/Bentley.ECXML.3.2">
                <ECEnumeration typeName="Status" backingTypeName="int" isStrict="false">
                    <ECEnumerator name="On" value="1" />
                    <ECEnumerator name="Off" value="2" />
                </ECEnumeration>
                <ECEnumeration typeName="Domain" backingTypeName="string" isStrict="false">
                    <ECEnumerator name="Org" value=".org" />
                    <ECEnumerator name="Com" value=".com" />
                </ECEnumeration>
                <ECEntityClass typeName="Foo" >
                    <ECProperty propertyName="Status" typeName="Status" />
                    <ECProperty propertyName="Domain" typeName="Domain" />
                </ECEntityClass>
              </ECSchema>)xml")));
    ECInstanceKey unoredKey;
    ASSERT_EQ(BE_SQLITE_DONE, GetHelper().ExecuteInsertECSql(unoredKey, "INSERT INTO ts.Foo(Status, Domain) VALUES (ts.Status.[On], ts.Domain.Com)"));
    ECInstanceKey oredKey;
    ASSERT_EQ(BE_SQLITE_ERROR, GetHelper().ExecuteInsertECSql(oredKey, "INSERT INTO ts.Foo(Status, Domain) VALUES (ts.Status.[On] | ts.Status.Off, ts.Domain.Com | ts.Domain.Org)")) << "Bitwise OR not supported yet";

    ECSqlStatement stmt;
    ASSERT_EQ(ECSqlStatus::Success, stmt.Prepare(m_ecdb, "SELECT ECInstanceId FROM ts.Foo WHERE Status = ts.Status.[On]"));
    ASSERT_EQ(BE_SQLITE_ROW, stmt.Step()) << stmt.GetECSql();
    ASSERT_EQ(unoredKey.GetInstanceId(), stmt.GetValueId<ECInstanceId>(0)) << stmt.GetECSql();
    ASSERT_EQ(BE_SQLITE_DONE, stmt.Step()) << stmt.GetECSql();
    stmt.Finalize();

    ASSERT_EQ(ECSqlStatus::InvalidECSql, stmt.Prepare(m_ecdb, "SELECT ECInstanceId FROM ts.Foo WHERE Status & ts.Status.[On] <> 0")) << "Bitwise AND not supported yet";
    }

END_ECDBUNITTESTS_NAMESPACE
<|MERGE_RESOLUTION|>--- conflicted
+++ resolved
@@ -1,7109 +1,7083 @@
-/*--------------------------------------------------------------------------------------+
-|
-|  $Source: Tests/Published/ECSqlStatementTests.cpp $
-|
-|  $Copyright: (c) 2018 Bentley Systems, Incorporated. All rights reserved. $
-|
-+--------------------------------------------------------------------------------------*/
-#include "ECDbPublishedTests.h"
-#include "NestedStructArrayTestSchemaHelper.h"
-#include <Bentley/Base64Utilities.h>
-#include <cmath>
-#include <algorithm>
-#include <set>
-#include <BeRapidJson/BeRapidJson.h>
-
-USING_NAMESPACE_BENTLEY_EC
-BEGIN_ECDBUNITTESTS_NAMESPACE
-
-struct ECSqlStatementTestFixture : ECDbTestFixture {};
-
-//---------------------------------------------------------------------------------------
-// @bsiclass                                     Krischan.Eberle                  09/15
-//+---------------+---------------+---------------+---------------+---------------+------
-TEST_F(ECSqlStatementTestFixture, ECSqlStatus)
-    {
-    ECSqlStatus empty;
-    ASSERT_EQ(ECSqlStatus::Status::Success, empty.Get());
-    ASSERT_EQ(ECSqlStatus::Status::Success, empty) << "implicit cast operator";
-    ASSERT_FALSE(empty.IsSQLiteError());
-    ASSERT_EQ(BE_SQLITE_OK, empty.GetSQLiteError());
-    ASSERT_TRUE(ECSqlStatus::Success == empty);
-    ASSERT_FALSE(ECSqlStatus::Success != empty);
-
-    ECSqlStatus invalidECSql = ECSqlStatus::InvalidECSql;
-    ASSERT_EQ(ECSqlStatus::Status::InvalidECSql, invalidECSql.Get());
-    ASSERT_EQ(ECSqlStatus::Status::InvalidECSql, invalidECSql) << "implicit cast operator";
-    ASSERT_FALSE(invalidECSql.IsSQLiteError());
-    ASSERT_EQ(BE_SQLITE_OK, invalidECSql.GetSQLiteError());
-    ASSERT_TRUE(ECSqlStatus::InvalidECSql == invalidECSql);
-    ASSERT_FALSE(ECSqlStatus::InvalidECSql != invalidECSql);
-
-    ECSqlStatus error = ECSqlStatus::Error;
-    ASSERT_EQ(ECSqlStatus::Status::Error, error.Get());
-    ASSERT_EQ(ECSqlStatus::Status::Error, error) << "implicit cast operator";
-    ASSERT_FALSE(error.IsSQLiteError());
-    ASSERT_EQ(BE_SQLITE_OK, error.GetSQLiteError());
-    ASSERT_TRUE(ECSqlStatus::Error == error);
-    ASSERT_FALSE(ECSqlStatus::Error != error);
-
-    ECSqlStatus sqliteError(BE_SQLITE_CONSTRAINT_CHECK);
-    ASSERT_EQ(ECSqlStatus::Status::SQLiteError, sqliteError.Get());
-    ASSERT_EQ(ECSqlStatus::Status::SQLiteError, sqliteError) << "implicit cast operator";
-    ASSERT_TRUE(sqliteError.IsSQLiteError());
-    ASSERT_EQ(BE_SQLITE_CONSTRAINT_CHECK, sqliteError.GetSQLiteError());
-
-    ASSERT_TRUE(ECSqlStatus(BE_SQLITE_CONSTRAINT_CHECK) == sqliteError);
-    ASSERT_FALSE(ECSqlStatus(BE_SQLITE_CONSTRAINT_CHECK) != sqliteError);
-
-    ECSqlStatus sqliteError2(BE_SQLITE_BUSY);
-    ASSERT_EQ(ECSqlStatus::Status::SQLiteError, sqliteError2.Get());
-    ASSERT_EQ(ECSqlStatus::Status::SQLiteError, sqliteError2) << "implicit cast operator";
-    ASSERT_TRUE(sqliteError2.IsSQLiteError());
-    ASSERT_EQ(BE_SQLITE_BUSY, sqliteError2.GetSQLiteError());
-    ASSERT_TRUE(ECSqlStatus(BE_SQLITE_BUSY) == sqliteError2);
-    ASSERT_FALSE(ECSqlStatus(BE_SQLITE_BUSY) != sqliteError2);
-
-    ASSERT_FALSE(sqliteError == sqliteError2);
-    ASSERT_TRUE(sqliteError != sqliteError2);
-    ASSERT_FALSE(sqliteError2 == sqliteError);
-    ASSERT_TRUE(sqliteError2 != sqliteError);
-
-    ASSERT_FALSE(empty == invalidECSql);
-    ASSERT_TRUE(empty != invalidECSql);
-
-    ASSERT_FALSE(empty == error);
-    ASSERT_TRUE(empty != error);
-
-    ASSERT_FALSE(empty == sqliteError);
-    ASSERT_TRUE(empty != sqliteError);
-
-    ASSERT_FALSE(empty == sqliteError2);
-    ASSERT_TRUE(empty != sqliteError2);
-
-    ASSERT_FALSE(invalidECSql == error);
-    ASSERT_TRUE(invalidECSql != error);
-
-    ASSERT_FALSE(invalidECSql == sqliteError);
-    ASSERT_TRUE(invalidECSql != sqliteError);
-
-    ASSERT_FALSE(invalidECSql == sqliteError2);
-    ASSERT_TRUE(invalidECSql != sqliteError2);
-    }
-
-/*---------------------------------------------------------------------------------**//**
-* @bsimethod                             Muhammad Hassan                         06/15
-+---------------+---------------+---------------+---------------+---------------+------*/
-TEST_F(ECSqlStatementTestFixture, PopulateECSql_TestDbWithTestData)
-    {
-    ASSERT_EQ(SUCCESS, SetupECDb("ECSqlStatementTests.ecdb", SchemaItem::CreateForFile("ECSqlStatementTests.01.00.00.ecschema.xml")));
-    NestedStructArrayTestSchemaHelper::PopulateECSqlStatementTestsDb(m_ecdb);
-    }
-
-//---------------------------------------------------------------------------------------
-// @bsimethod                                      Krischan.Eberle                 09/16
-//+---------------+---------------+---------------+---------------+---------------+------
-TEST_F(ECSqlStatementTestFixture, ClassAliases)
-    {
-    ASSERT_EQ(SUCCESS, SetupECDb("classaliases.ecdb", SchemaItem(
-        R"xml(<?xml version="1.0" encoding="utf-8"?>
-                <ECSchema schemaName="TestSchema" alias="ts" version="1.0" xmlns="http://www.bentley.com/schemas/Bentley.ECXML.3.1">
-                    <ECEntityClass typeName="A">
-                        <ECProperty propertyName="Name" typeName="string" />
-                        <ECProperty propertyName="Size" typeName="int" />
-                    </ECEntityClass>
-                    <ECEntityClass typeName="B">
-                        <ECProperty propertyName="Name" typeName="string" />
-                        <ECProperty propertyName="A" typeName="int" />
-                     </ECEntityClass>
-                </ECSchema>)xml")));
-
-    ECInstanceKey a1Key, a2Key, b1Key, b2Key;
-    ASSERT_EQ(BE_SQLITE_DONE, GetHelper().ExecuteInsertECSql(a1Key, "INSERT INTO ts.A(Name,Size) VALUES('A1', 10)"));
-    ASSERT_EQ(BE_SQLITE_DONE, GetHelper().ExecuteInsertECSql(a2Key, "INSERT INTO ts.A(Name,Size) VALUES('A2', 20)"));
-    ASSERT_EQ(BE_SQLITE_DONE, GetHelper().ExecuteInsertECSql(b1Key, "INSERT INTO ts.B(Name,A) VALUES('B1', 11)"));
-    ASSERT_EQ(BE_SQLITE_DONE, GetHelper().ExecuteInsertECSql(b2Key, "INSERT INTO ts.B(Name,A) VALUES('B2', 22)"));
-
-    {
-    ECSqlStatement stmt;
-    ASSERT_EQ(ECSqlStatus::Success, stmt.Prepare(m_ecdb, "SELECT DISTINCT A.Name FROM ts.A C, ts.B A ORDER BY A.Name"));
-    ASSERT_EQ(BE_SQLITE_ROW, stmt.Step());
-    ASSERT_STREQ("B1", stmt.GetValueText(0)) << "A is expected to refer to alias A. ECSQL: " << stmt.GetECSql();
-    ASSERT_EQ(BE_SQLITE_ROW, stmt.Step());
-    ASSERT_STREQ("B2", stmt.GetValueText(0)) << "A is expected to refer to alias A. ECSQL: " << stmt.GetECSql();
-    ASSERT_EQ(BE_SQLITE_DONE, stmt.Step());
-    }
-
-    {
-    ECSqlStatement stmt;
-    ASSERT_EQ(ECSqlStatus::Success, stmt.Prepare(m_ecdb, "SELECT DISTINCT A.Name FROM ts.A B, ts.B A ORDER BY A.Name"));
-    ASSERT_EQ(BE_SQLITE_ROW, stmt.Step());
-    ASSERT_STREQ("B1", stmt.GetValueText(0)) << "A is expected to refer to alias A. ECSQL: " << stmt.GetECSql();
-    ASSERT_EQ(BE_SQLITE_ROW, stmt.Step());
-    ASSERT_STREQ("B2", stmt.GetValueText(0)) << "A is expected to refer to alias A. ECSQL: " << stmt.GetECSql();
-    ASSERT_EQ(BE_SQLITE_DONE, stmt.Step());
-    }
-
-
-    {
-    ECSqlStatement stmt;
-    ASSERT_EQ(ECSqlStatus::Success, stmt.Prepare(m_ecdb, "SELECT DISTINCT A FROM ts.A C, ts.B A ORDER BY A"));
-    ASSERT_EQ(BE_SQLITE_ROW, stmt.Step());
-    ASSERT_EQ(11, stmt.GetValueInt(0)) << "A is expected to refer to Property A in class B. ECSQL: " << stmt.GetECSql();
-    ASSERT_EQ(BE_SQLITE_ROW, stmt.Step());
-    ASSERT_EQ(22, stmt.GetValueInt(0)) << "A is expected to refer to Property A in class B. ECSQL: " << stmt.GetECSql();
-    ASSERT_EQ(BE_SQLITE_DONE, stmt.Step());
-    }
-
-    {
-    ECSqlStatement stmt;
-    ASSERT_EQ(ECSqlStatus::Success, stmt.Prepare(m_ecdb, "SELECT DISTINCT Size FROM ts.A C, ts.B A ORDER BY Size"));
-    ASSERT_EQ(BE_SQLITE_ROW, stmt.Step());
-    ASSERT_EQ(10, stmt.GetValueInt(0)) << stmt.GetECSql();
-    ASSERT_EQ(BE_SQLITE_ROW, stmt.Step());
-    ASSERT_EQ(20, stmt.GetValueInt(0)) << stmt.GetECSql();
-    ASSERT_EQ(BE_SQLITE_DONE, stmt.Step());
-    }
-
-    {
-    ECSqlStatement stmt;
-    ASSERT_EQ(ECSqlStatus::Success, stmt.Prepare(m_ecdb, "SELECT a1.Name, ts.A.Name FROM ts.A a1, ts.A WHERE a1.Size=20 AND ts.A.Size=10 ORDER BY a1.Name, ts.A.Name"));
-    ASSERT_EQ(BE_SQLITE_ROW, stmt.Step());
-    EXPECT_STREQ("A2", stmt.GetValueText(0)) << stmt.GetECSql();
-    ASSERT_STREQ("A1", stmt.GetValueText(1)) << stmt.GetECSql();
-    ASSERT_EQ(BE_SQLITE_DONE, stmt.Step());
-    }
-
-    {
-    ECSqlStatement stmt;
-    ASSERT_EQ(ECSqlStatus::Success, stmt.Prepare(m_ecdb, "SELECT a1.Name, ts.A.Name FROM ts.A a1, ts.A WHERE a1.Size=20 AND A.Size=10 ORDER BY a1.Name, A.Name"));
-    ASSERT_EQ(BE_SQLITE_ROW, stmt.Step());
-    EXPECT_STREQ("A2", stmt.GetValueText(0)) << stmt.GetECSql();
-    ASSERT_STREQ("A1", stmt.GetValueText(1)) << stmt.GetECSql();
-    ASSERT_EQ(BE_SQLITE_DONE, stmt.Step());
-    }
-
-    }
-
-/*---------------------------------------------------------------------------------**//**
-* @bsimethod                             Muhammad Hassan                         06/15
-+---------------+---------------+---------------+---------------+---------------+------*/
-TEST_F(ECSqlStatementTestFixture, UnionTests)
-    {
-    ASSERT_EQ(SUCCESS, SetupECDb("ECSqlStatementTests.ecdb", SchemaItem::CreateForFile("ECSqlStatementTests.01.00.00.ecschema.xml")));
-    NestedStructArrayTestSchemaHelper::PopulateECSqlStatementTestsDb(m_ecdb);
-
-    struct PowSqlFunction final : ScalarFunction
-        {
-        private:
-
-            void _ComputeScalar(Context& ctx, int nArgs, DbValue* args) override
-                {
-                if (args[0].IsNull() || args[1].IsNull())
-                    {
-                    ctx.SetResultError("Arguments to POW must not be NULL", -1);
-                    return;
-                    }
-
-                double base = args[0].GetValueDouble();
-                double exp = args[1].GetValueDouble();
-
-                double res = std::pow(base, exp);
-                ctx.SetResultDouble(res);
-                }
-
-        public:
-            PowSqlFunction() : ScalarFunction("POW", 2, DbValueType::FloatVal) {}
-        };
-
-    int rowCount;
-    ECSqlStatement stmt;
-    ASSERT_EQ(ECSqlStatus::Success, stmt.Prepare(m_ecdb, "SELECT COUNT(*) FROM (SELECT CompanyName FROM ECST.Supplier UNION ALL SELECT CompanyName FROM ECST.Shipper)"));
-    ASSERT_EQ(stmt.Step(), BE_SQLITE_ROW);
-    int count = stmt.GetValueInt(0);
-    EXPECT_EQ(6, count);
-    stmt.Finalize();
-
-    //Select Statement containing Union All Clause and also Order By clause
-    ASSERT_EQ(ECSqlStatus::Success, stmt.Prepare(m_ecdb, "SELECT CompanyName, Phone FROM ECST.Supplier UNION ALL SELECT CompanyName, Phone FROM ECST.Shipper ORDER BY Phone"));
-    rowCount = 0;
-    Utf8CP expectedContactNames = "ABCD-Rio Grand-GHIJ-Rio Grand-Rue Perisnon-Salguero-";
-    Utf8String actualContactNames;
-    while (stmt.Step() != BE_SQLITE_DONE)
-        {
-        actualContactNames.append(stmt.GetValueText(0));
-        actualContactNames.append("-");
-        rowCount++;
-        }
-    ASSERT_STREQ(expectedContactNames, actualContactNames.c_str()) << stmt.GetECSql();
-    ASSERT_EQ(6, rowCount);
-    stmt.Finalize();
-
-    //Select Statement using UNION Clause, so we should get only distinct results
-    ASSERT_EQ(ECSqlStatus::Success, stmt.Prepare(m_ecdb, "SELECT City FROM ECST.Supplier UNION SELECT City FROM ECST.Customer ORDER BY City"));
-    rowCount = 0;
-    Utf8CP expectedCityNames = "ALASKA-AUSTIN-CA-MD-NC-SAN JOSE-";
-    Utf8String actualCityNames;
-    while (stmt.Step() != BE_SQLITE_DONE)
-        {
-        actualCityNames.append(stmt.GetValueText(0));
-        actualCityNames.append("-");
-        rowCount++;
-        }
-    ASSERT_STREQ(expectedCityNames, actualCityNames.c_str()) << stmt.GetECSql();
-    ASSERT_EQ(6, rowCount);
-    stmt.Finalize();
-
-    //Select Statement Using UNION ALL Clause so we should get even Duplicate Results
-    ASSERT_EQ(ECSqlStatus::Success, stmt.Prepare(m_ecdb, "SELECT City FROM ECST.Supplier UNION ALL SELECT City FROM ECST.Customer ORDER BY City"));
-    rowCount = 0;
-    expectedCityNames = "ALASKA-AUSTIN-CA-MD-NC-SAN JOSE-SAN JOSE-";
-    actualCityNames.clear();
-    while (stmt.Step() != BE_SQLITE_DONE)
-        {
-        actualCityNames.append(stmt.GetValueText(0));
-        actualCityNames.append("-");
-        rowCount++;
-        }
-    ASSERT_STREQ(expectedCityNames, actualCityNames.c_str()) << stmt.GetECSql();
-    ASSERT_EQ(7, rowCount);
-    stmt.Finalize();
-
-    //use Custom Scaler function in union query
-    PowSqlFunction func;
-    ASSERT_EQ(0, m_ecdb.AddFunction(func));
-    ASSERT_EQ(ECSqlStatus::Success, stmt.Prepare(m_ecdb, "Select POW(ECInstanceId, 2), ECClassId, ECInstanceId From ECST.Supplier UNION ALL Select POW(ECInstanceId, 2), ECClassId, ECInstanceId From ECST.Customer ORDER BY ECInstanceId"));
-    rowCount = 0;
-    while (stmt.Step() != BE_SQLITE_DONE)
-        {
-        int base = stmt.GetValueInt(2);
-        ASSERT_EQ(std::pow(base, 2), stmt.GetValueInt(0));
-        rowCount++;
-        }
-    ASSERT_EQ(7, rowCount);
-    stmt.Finalize();
-
-    //use aggregate function in Union Query
-    ASSERT_EQ(ECSqlStatus::Success, stmt.Prepare(m_ecdb, "SELECT Count(*), AVG(Phone) FROM (SELECT Phone FROM ECST.Supplier UNION ALL SELECT Phone FROM ECST.Customer)"));
-    ASSERT_EQ(stmt.Step(), BE_SQLITE_ROW);
-    ASSERT_EQ(7, stmt.GetValueInt(0));
-    ASSERT_EQ(1400, stmt.GetValueInt(1));
-    stmt.Finalize();
-
-    //Use GROUP BY clause in Union Query
-    ASSERT_EQ(ECSqlStatus::Success, stmt.Prepare(m_ecdb, "SELECT COUNT(*), Phone FROM (SELECT ECClassId, Phone FROM ECST.Supplier UNION ALL SELECT ECClassId, Phone FROM ECST.Customer) GROUP BY ECClassId ORDER BY Phone"));
-
-    //Get Row one
-    ASSERT_TRUE(stmt.Step() == BE_SQLITE_ROW);
-    ASSERT_EQ(3, stmt.GetValueInt(0));
-    ASSERT_EQ(1100, stmt.GetValueDouble(1));
-
-    //Get Row two
-    ASSERT_TRUE(stmt.Step() == BE_SQLITE_ROW);
-    ASSERT_EQ(4, stmt.GetValueInt(0));
-    ASSERT_EQ(1400, stmt.GetValueDouble(1));
-
-    ASSERT_TRUE(stmt.Step() == BE_SQLITE_DONE);
-    }
-
-/*---------------------------------------------------------------------------------**//**
-* @bsimethod                             Muhammad Hassan                         06/15
-+---------------+---------------+---------------+---------------+---------------+------*/
-TEST_F(ECSqlStatementTestFixture, ExceptTests)
-    {
-    ASSERT_EQ(SUCCESS, SetupECDb("ECSqlStatementTests.ecdb", SchemaItem::CreateForFile("ECSqlStatementTests.01.00.00.ecschema.xml")));
-    NestedStructArrayTestSchemaHelper::PopulateECSqlStatementTestsDb(m_ecdb);
-
-    ECSqlStatement stmt;
-    ASSERT_EQ(ECSqlStatus::Success, stmt.Prepare(m_ecdb, "SELECT CompanyName FROM ECST.Supplier EXCEPT SELECT CompanyName FROM ECST.Shipper"));
-    int rowCount = 0;
-    Utf8CP expectedContactNames = "ABCD-GHIJ-";
-    Utf8String actualContactNames;
-    while (stmt.Step() != BE_SQLITE_DONE)
-        {
-        actualContactNames.append(stmt.GetValueText(0));
-        actualContactNames.append("-");
-        rowCount++;
-        }
-    ASSERT_STREQ(expectedContactNames, actualContactNames.c_str()) << stmt.GetECSql();
-    ASSERT_EQ(2, rowCount);
-
-    stmt.Finalize();
-    ASSERT_EQ(ECSqlStatus::Success, stmt.Prepare(m_ecdb, "SELECT ContactTitle FROM ECST.Customer EXCEPT SELECT ContactTitle FROM ECST.Supplier"));
-    rowCount = 0;
-    expectedContactNames = "AM-Adm-SPIELMANN-";
-    actualContactNames.clear();
-    while (stmt.Step() != BE_SQLITE_DONE)
-        {
-        actualContactNames.append(stmt.GetValueText(0));
-        actualContactNames.append("-");
-        rowCount++;
-        }
-    ASSERT_STREQ(expectedContactNames, actualContactNames.c_str()) << stmt.GetECSql();
-    ASSERT_EQ(3, rowCount);
-    }
-
-/*---------------------------------------------------------------------------------**//**
-* @bsimethod                             Muhammad Hassan                         06/15
-+---------------+---------------+---------------+---------------+---------------+------*/
-TEST_F(ECSqlStatementTestFixture, IntersectTests)
-    {
-    ASSERT_EQ(SUCCESS, SetupECDb("ECSqlStatementTests.ecdb", SchemaItem::CreateForFile("ECSqlStatementTests.01.00.00.ecschema.xml")));
-    NestedStructArrayTestSchemaHelper::PopulateECSqlStatementTestsDb(m_ecdb);
-
-    ECSqlStatement stmt;
-    ASSERT_EQ(ECSqlStatus::Success, stmt.Prepare(m_ecdb, "SELECT CompanyName FROM ECST.Supplier INTERSECT SELECT CompanyName FROM ECST.Shipper ORDER BY CompanyName"));
-    int rowCount = 0;
-    Utf8CP expectedContactNames = "Rio Grand";
-    Utf8String actualContactNames;
-    while (stmt.Step() != BE_SQLITE_DONE)
-        {
-        actualContactNames.append(stmt.GetValueText(0));
-        rowCount++;
-        }
-    ASSERT_STREQ(expectedContactNames, actualContactNames.c_str());
-    ASSERT_EQ(1, rowCount);
-    stmt.Finalize();
-
-    ASSERT_EQ(ECSqlStatus::Success, stmt.Prepare(m_ecdb, "SELECT ContactTitle FROM ECST.Supplier INTERSECT SELECT ContactTitle FROM ECST.Customer ORDER BY ContactTitle"));
-    rowCount = 0;
-    expectedContactNames = "Brathion";
-    actualContactNames.clear();
-    while (stmt.Step() != BE_SQLITE_DONE)
-        {
-        actualContactNames.append(stmt.GetValueText(0));
-        rowCount++;
-        }
-    ASSERT_STREQ(expectedContactNames, actualContactNames.c_str());
-    ASSERT_EQ(1, rowCount);
-    }
-
-//---------------------------------------------------------------------------------
-// @bsimethod                                    Affan.Khan                          04/12
-//+---------------+---------------+---------------+---------------+---------------+------
-TEST_F(ECSqlStatementTestFixture, QuoteTest)
-    {
-    ASSERT_EQ(SUCCESS, SetupECDb("StartupCompany.ecdb", SchemaItem::CreateForFile("StartupCompany.02.00.00.ecschema.xml")));
-
-    ECSqlStatement stmt;
-    ASSERT_EQ(ECSqlStatus::Success, stmt.Prepare(m_ecdb, "INSERT INTO stco.ClassWithPrimitiveProperties (stringProp) VALUES('''a''a''')"));
-    ASSERT_EQ(BE_SQLITE_DONE, stmt.Step()) << stmt.GetECSql();
-    stmt.Finalize();
-
-    ASSERT_EQ(ECSqlStatus::Success, stmt.Prepare(m_ecdb, "SELECT stringProp FROM stco.ClassWithPrimitiveProperties WHERE stringProp = '''a''a'''"));
-    ASSERT_EQ(BE_SQLITE_ROW, stmt.Step()) << stmt.GetECSql();
-    stmt.Finalize();
-
-    ASSERT_EQ(ECSqlStatus::Success, stmt.Prepare(m_ecdb, "UPDATE ONLY stco.ClassWithPrimitiveProperties SET stringProp = '''g''''g'''"));
-    ASSERT_EQ(BE_SQLITE_DONE, stmt.Step()) << stmt.GetECSql();
-    stmt.Finalize();
-
-    ASSERT_EQ(ECSqlStatus::Success, stmt.Prepare(m_ecdb, "SELECT stringProp FROM stco.ClassWithPrimitiveProperties WHERE stringProp = '''g''''g'''"));
-    ASSERT_EQ(BE_SQLITE_ROW, stmt.Step()) << stmt.GetECSql();
-    }
-
-//---------------------------------------------------------------------------------------
-// @bsimethod                                      Krischan.Eberle                 01/17
-//+---------------+---------------+---------------+---------------+---------------+------
-TEST_F(ECSqlStatementTestFixture, IsNull)
-    {
-    ASSERT_EQ(SUCCESS, SetupECDb("ecsqlisnull.ecdb", SchemaItem(
-        R"xml(<ECSchema schemaName="TestSchema" alias="ts" version="1.0" xmlns="http://www.bentley.com/schemas/Bentley.ECXML.3.1">
-              <ECSchemaReference name="ECDbMap" version="02.00" alias="ecdbmap" />
-              <ECStructClass typeName="PrimStruct">
-                    <ECProperty propertyName="i" typeName="int" />
-                    <ECProperty propertyName="l" typeName="long" />
-                    <ECProperty propertyName="p2d" typeName="Point2d" />
-                    <ECProperty propertyName="p3d" typeName="Point3d" />
-                    <ECProperty propertyName="geom" typeName="Bentley.Geometry.Common.IGeometry" />
-              </ECStructClass>
-              <ECStructClass typeName="MyStruct">
-                    <ECStructProperty propertyName="pstruct" typeName="PrimStruct" />
-                    <ECArrayProperty propertyName="l_array" typeName="long" />
-                    <ECArrayProperty propertyName="geom_array" typeName="Bentley.Geometry.Common.IGeometry" />
-                    <ECStructArrayProperty propertyName="struct_array" typeName="PrimStruct" />
-              </ECStructClass>
-              <ECEntityClass typeName="Class_NoSharedCols">
-                    <ECProperty propertyName="I" typeName="int" />
-                    <ECProperty propertyName="L" typeName="long" />
-                    <ECProperty propertyName="Geom" typeName="Bentley.Geometry.Common.IGeometry" />
-                    <ECProperty propertyName="P2D" typeName="Point2d" />
-                    <ECProperty propertyName="P3D" typeName="Point3d" />
-                    <ECArrayProperty propertyName="L_Array" typeName="long" />
-                    <ECArrayProperty propertyName="Geom_Array" typeName="Bentley.Geometry.Common.IGeometry" />
-                    <ECStructProperty propertyName="Struct" typeName="MyStruct" />
-                    <ECStructArrayProperty propertyName="Struct_Array" typeName="MyStruct" />
-             </ECEntityClass>
-             <ECEntityClass typeName="Class_SharedCols_NoOverflow">
-                   <ECCustomAttributes>
-                        <ClassMap xmlns='ECDbMap.02.00'>
-                             <MapStrategy>TablePerHierarchy</MapStrategy>
-                        </ClassMap>
-                        <ShareColumns xmlns='ECDbMap.02.00'>
-                              <MaxSharedColumnsBeforeOverflow>100</MaxSharedColumnsBeforeOverflow>
-                        </ShareColumns>
-                    </ECCustomAttributes>
-                    <ECProperty propertyName="I" typeName="int" />
-                    <ECProperty propertyName="L" typeName="long" />
-                    <ECProperty propertyName="Geom" typeName="Bentley.Geometry.Common.IGeometry" />
-                    <ECProperty propertyName="P2D" typeName="Point2d" />
-                    <ECProperty propertyName="P3D" typeName="Point3d" />
-                    <ECArrayProperty propertyName="L_Array" typeName="long" />
-                    <ECArrayProperty propertyName="Geom_Array" typeName="Bentley.Geometry.Common.IGeometry" />
-                    <ECStructProperty propertyName="Struct" typeName="MyStruct" />
-                    <ECStructArrayProperty propertyName="Struct_Array" typeName="MyStruct" />
-             </ECEntityClass>
-             <ECEntityClass typeName="Class_SharedCols_Overflow">
-                   <ECCustomAttributes>
-                        <ClassMap xmlns='ECDbMap.02.00'>
-                             <MapStrategy>TablePerHierarchy</MapStrategy>
-                        </ClassMap>
-                        <ShareColumns xmlns='ECDbMap.02.00'>
-                        </ShareColumns>
-                    </ECCustomAttributes>
-                    <ECProperty propertyName="I" typeName="int" />
-                    <ECProperty propertyName="L" typeName="long" />
-                    <ECProperty propertyName="Geom" typeName="Bentley.Geometry.Common.IGeometry" />
-                    <ECProperty propertyName="P2D" typeName="Point2d" />
-                    <ECProperty propertyName="P3D" typeName="Point3d" />
-                    <ECArrayProperty propertyName="L_Array" typeName="long" />
-                    <ECArrayProperty propertyName="Geom_Array" typeName="Bentley.Geometry.Common.IGeometry" />
-                    <ECStructProperty propertyName="Struct" typeName="MyStruct" />
-                    <ECStructArrayProperty propertyName="Struct_Array" typeName="MyStruct" />
-             </ECEntityClass>
-        </ECSchema>)xml")));
-
-    std::vector<Utf8CP> testClassNames {"Class_NoSharedCols", "Class_SharedCols_NoOverflow", "Class_SharedCols_Overflow"};
-
-
-    //*** all values null
-    for (Utf8CP testClassName : testClassNames)
-        {
-        Utf8String ecsql;
-        ecsql.Sprintf("INSERT INTO ts.%s(ECInstanceId) VALUES(NULL)", testClassName);
-        ECSqlStatement stmt;
-        ASSERT_EQ(ECSqlStatus::Success, stmt.Prepare(m_ecdb, ecsql.c_str())) << ecsql.c_str();
-
-        ECInstanceKey key;
-        ASSERT_EQ(BE_SQLITE_DONE, stmt.Step(key)) << stmt.GetECSql();
-        stmt.Finalize();
-
-        ecsql.Sprintf("SELECT Struct, Struct.struct_array, Struct_Array, "
-                      "I, Geom, P2D, P2D.X, P2D.Y, P3D, P3D.X, P3D.Y, P3D.Z, "
-                      "Struct.pstruct, Struct.pstruct.i, Struct.pstruct.geom, Struct.pstruct.p2d, Struct.pstruct.p2d.X, Struct.pstruct.p2d.Y, "
-                      "Struct.pstruct.p3d, Struct.pstruct.p3d.X, Struct.pstruct.p3d.Y, Struct.pstruct.p3d.Z, "
-                      "Struct.l_array FROM ts.%s WHERE ECInstanceId=%s",
-                      testClassName, key.GetInstanceId().ToString().c_str());
-
-        ASSERT_EQ(ECSqlStatus::Success, stmt.Prepare(m_ecdb, ecsql.c_str())) << ecsql.c_str();
-        ASSERT_EQ(BE_SQLITE_ROW, stmt.Step()) << stmt.GetECSql();
-        for (int i = 0; i < stmt.GetColumnCount(); i++)
-            {
-            ASSERT_TRUE(stmt.IsValueNull(i)) << "no values bound to " << stmt.GetECSql();
-            }
-
-        const int expectedMembersCount = (int) m_ecdb.Schemas().GetClass("TestSchema", "MyStruct")->GetPropertyCount();
-        IECSqlValue const& structVal = stmt.GetValue(0);
-        int actualMembersCount = 0;
-        for (IECSqlValue const& memberVal : structVal.GetStructIterable())
-            {
-            actualMembersCount++;
-            ASSERT_TRUE(memberVal.IsNull());
-            }
-        ASSERT_EQ(expectedMembersCount, actualMembersCount);
-
-        IECSqlValue const& structMemberStructArrayVal = stmt.GetValue(1);
-        ASSERT_EQ(0, structMemberStructArrayVal.GetArrayLength());
-
-        IECSqlValue const& structArrayVal = stmt.GetValue(2);
-        ASSERT_EQ(0, structArrayVal.GetArrayLength());
-        }
-
-    //*** array with two null elements
-    for (Utf8CP testClassName : testClassNames)
-        {
-        Utf8String ecsql;
-        ecsql.Sprintf("INSERT INTO ts.%s(L_Array, Struct.l_array, Struct.struct_array, Struct_Array) "
-                      "VALUES(?,?,?,?)", testClassName);
-        ECSqlStatement stmt;
-        ASSERT_EQ(ECSqlStatus::Success, stmt.Prepare(m_ecdb, ecsql.c_str())) << ecsql.c_str();
-
-        for (int i = 1; i <= 4; i++)
-            {
-            IECSqlBinder& arrayBinder = stmt.GetBinder(i);
-            ASSERT_EQ(ECSqlStatus::Success, arrayBinder.AddArrayElement().BindNull());
-            ASSERT_EQ(ECSqlStatus::Success, arrayBinder.AddArrayElement().BindNull());
-            }
-
-        ECInstanceKey key;
-        ASSERT_EQ(BE_SQLITE_DONE, stmt.Step(key)) << stmt.GetECSql();
-        stmt.Finalize();
-
-        ecsql.Sprintf("SELECT L_Array, Struct.l_array, Struct.struct_array, Struct_Array FROM ts.%s WHERE ECInstanceId=%s",
-                      testClassName, key.GetInstanceId().ToString().c_str());
-
-        ASSERT_EQ(ECSqlStatus::Success, stmt.Prepare(m_ecdb, ecsql.c_str())) << ecsql.c_str();
-        ASSERT_EQ(BE_SQLITE_ROW, stmt.Step()) << stmt.GetECSql();
-        for (int i = 0; i < stmt.GetColumnCount(); i++)
-            {
-            IECSqlValue const& val = stmt.GetValue(i);
-            ASSERT_FALSE(val.IsNull()) << i << " " << stmt.GetECSql();
-            ASSERT_EQ(2, val.GetArrayLength());
-            for (IECSqlValue const& elementVal : val.GetArrayIterable())
-                {
-                ASSERT_TRUE(elementVal.IsNull()) << i << " " << stmt.GetECSql();
-
-                if (val.GetColumnInfo().GetDataType().IsStructArray())
-                    {
-                    for (IECSqlValue const& memberVal : elementVal.GetStructIterable())
-                        {
-                        ASSERT_TRUE(memberVal.IsNull());
-                        }
-                    }
-                }
-            }
-        }
-
-    //*** nested struct array being null
-    for (Utf8CP testClassName : testClassNames)
-        {
-        Utf8String ecsql;
-        ecsql.Sprintf("INSERT INTO ts.%s(Struct_Array) VALUES(?)", testClassName);
-        ECSqlStatement stmt;
-        ASSERT_EQ(ECSqlStatus::Success, stmt.Prepare(m_ecdb, ecsql.c_str())) << ecsql.c_str();
-
-        IECSqlBinder& elementBinder = stmt.GetBinder(1).AddArrayElement();
-        ASSERT_EQ(ECSqlStatus::Success, elementBinder["struct_array"].BindNull());
-        
-        ECInstanceKey key;
-        ASSERT_EQ(BE_SQLITE_DONE, stmt.Step(key)) << stmt.GetECSql();
-        stmt.Finalize();
-
-        ecsql.Sprintf("SELECT Struct_Array FROM ts.%s WHERE ECInstanceId=%s",
-                      testClassName, key.GetInstanceId().ToString().c_str());
-
-        ASSERT_EQ(ECSqlStatus::Success, stmt.Prepare(m_ecdb, ecsql.c_str())) << ecsql.c_str();
-        ASSERT_EQ(BE_SQLITE_ROW, stmt.Step()) << stmt.GetECSql();
-
-        ASSERT_FALSE(stmt.IsValueNull(0));
-        IECSqlValue const& outerArrayVal = stmt.GetValue(0);
-        ASSERT_EQ(1, outerArrayVal.GetArrayLength());
-        IECSqlValue const& outerArrayElementVal = *outerArrayVal.GetArrayIterable().begin();
-        ASSERT_TRUE(outerArrayElementVal.IsNull()) << stmt.GetECSql();
-        int memberCount = 0;
-        for (IECSqlValue const& memberVal : outerArrayElementVal.GetStructIterable())
-            {
-            memberCount++;
-            ASSERT_TRUE(memberVal.IsNull());
-            }
-        ASSERT_EQ((int) outerArrayElementVal.GetColumnInfo().GetStructType()->GetPropertyCount(), memberCount) << "Test class: " << testClassName << " struct: " << outerArrayElementVal.GetColumnInfo().GetStructType()->GetName().c_str();
-        }
-
-    //*** nested struct being partially set
-    for (Utf8CP testClassName : testClassNames)
-        {
-        Utf8String ecsql;
-        ecsql.Sprintf("INSERT INTO ts.%s(Struct_Array) VALUES(?)", testClassName);
-        ECSqlStatement stmt;
-        ASSERT_EQ(ECSqlStatus::Success, stmt.Prepare(m_ecdb, ecsql.c_str())) << ecsql.c_str();
-
-        IECSqlBinder& arrayElementBinder = stmt.GetBinder(1).AddArrayElement();
-        //Set StructArray[0].struct_array[0].i=3
-        IECSqlBinder& nestedArrayElementBinder = arrayElementBinder["struct_array"].AddArrayElement();
-        ASSERT_EQ(ECSqlStatus::Success, nestedArrayElementBinder["i"].BindInt(3));
-
-        ECInstanceKey key;
-        ASSERT_EQ(BE_SQLITE_DONE, stmt.Step(key)) << stmt.GetECSql();
-        stmt.Finalize();
-
-        ecsql.Sprintf("SELECT Struct_Array FROM ts.%s WHERE ECInstanceId=%s",
-                      testClassName, key.GetInstanceId().ToString().c_str());
-
-        ASSERT_EQ(ECSqlStatus::Success, stmt.Prepare(m_ecdb, ecsql.c_str())) << ecsql.c_str();
-        ASSERT_EQ(BE_SQLITE_ROW, stmt.Step()) << stmt.GetECSql();
-
-        ASSERT_FALSE(stmt.IsValueNull(0));
-        IECSqlValue const& arrayVal = stmt.GetValue(0);
-        ASSERT_EQ(1, arrayVal.GetArrayLength());
-        IECSqlValue const& structArrayElementVal = *arrayVal.GetArrayIterable().begin();
-        ASSERT_FALSE(structArrayElementVal.IsNull()) << stmt.GetECSql();
-        for (IECSqlValue const& memberVal : structArrayElementVal.GetStructIterable())
-            {
-            if (memberVal.GetColumnInfo().GetProperty()->GetName().Equals("struct_array"))
-                {
-                ASSERT_EQ(1, memberVal.GetArrayLength()) << "struct_array";
-                int memberCount = 0;
-                IECSqlValue const& nestedStructVal = *memberVal.GetArrayIterable().begin();
-                for (IECSqlValue const& nestedMemberVal : nestedStructVal.GetStructIterable())
-                    {
-                    memberCount++;
-                    if (nestedMemberVal.GetColumnInfo().GetProperty()->GetName().Equals("i"))
-                        ASSERT_EQ(3, nestedMemberVal.GetInt());
-                    else
-                        ASSERT_TRUE(nestedMemberVal.IsNull());
-                    }
-                ASSERT_EQ((int) nestedStructVal.GetColumnInfo().GetStructType()->GetPropertyCount(), memberCount);
-                }
-            else
-                ASSERT_TRUE(memberVal.IsNull());
-
-            }
-        }
-    
-    // points partially null
-    for (Utf8CP testClassName : testClassNames)
-        {
-        Utf8String ecsql;
-        ecsql.Sprintf("INSERT INTO ts.%s(P2D.X, P3D.Y, Struct.pstruct.p2d.X, Struct.pstruct.p3d.Y) VALUES(?,?,?,?)", testClassName);
-        ECSqlStatement stmt;
-        ASSERT_EQ(ECSqlStatus::Success, stmt.Prepare(m_ecdb, ecsql.c_str())) << ecsql.c_str();
-
-        ASSERT_EQ(ECSqlStatus::Success, stmt.BindDouble(1, 3.14)) << ecsql.c_str();
-        ASSERT_EQ(ECSqlStatus::Success, stmt.BindDouble(2, 3.14)) << ecsql.c_str();
-        ASSERT_EQ(ECSqlStatus::Success, stmt.BindDouble(3, 3.14)) << ecsql.c_str();
-        ASSERT_EQ(ECSqlStatus::Success, stmt.BindDouble(4, 3.14)) << ecsql.c_str();
-
-        ECInstanceKey key;
-        ASSERT_EQ(BE_SQLITE_DONE, stmt.Step(key)) << stmt.GetECSql();
-        stmt.Finalize();
-
-        ecsql.Sprintf("SELECT P2D, P2D.X, P2D.Y, P3D.X, P3D.Y, P3D.Z, Struct.pstruct.p2d.X, Struct.pstruct.p2d.Y, Struct.pstruct.p3d.X, Struct.pstruct.p3d.Y, Struct.pstruct.p3d.Z FROM ts.%s WHERE ECInstanceId=%s",
-                      testClassName, key.GetInstanceId().ToString().c_str());
-
-        std::set<Utf8String> notNullItems {"P2D", "P2D.X", "P3D.Y", "Struct.pstruct.p2d.X", "Struct.pstruct.p3d.Y"};
-        ASSERT_EQ(ECSqlStatus::Success, stmt.Prepare(m_ecdb, ecsql.c_str())) << ecsql.c_str();
-        ASSERT_EQ(BE_SQLITE_ROW, stmt.Step()) << stmt.GetECSql();
-        for (int i = 0; i < stmt.GetColumnCount(); i++)
-            {
-            IECSqlValue const& val = stmt.GetValue(i);
-            Utf8String propPath = val.GetColumnInfo().GetPropertyPath().ToString();
-            const bool expectedToBeNull = notNullItems.find(propPath) == notNullItems.end();
-            ASSERT_EQ(expectedToBeNull, val.IsNull()) << "Select clause item " << i << " in " << stmt.GetECSql();
-            }
-        }
-    }
-
-//---------------------------------------------------------------------------------------
-// @bsimethod                                   Maha Nasir                         03/17
-//+---------------+---------------+---------------+---------------+---------------+------
-TEST_F(ECSqlStatementTestFixture, IsNullForIncompletePoints)
-    {
-    ASSERT_EQ(SUCCESS, SetupECDb("IsNullForIncompletePoints.ecdb", SchemaItem(
-        "<?xml version='1.0' encoding='utf-8'?> "
-        "<ECSchema schemaName='TestSchema' alias='ts' version='1.0' xmlns='http://www.bentley.com/schemas/Bentley.ECXML.3.1'> "
-        "    <ECEntityClass typeName='Element' modifier='None'>"
-        "        <ECProperty propertyName='Code' typeName='string'/>"
-        "        <ECProperty propertyName='P2D' typeName='point2d'/>"
-        "        <ECProperty propertyName='P3D' typeName='point3d'/>"
-        "    </ECEntityClass>"
-        "</ECSchema>")));
-
-    ECSqlStatement stmt;
-    ASSERT_EQ(ECSqlStatus::Success, stmt.Prepare(m_ecdb, "INSERT INTO ts.Element (P2D.X, Code) VALUES (21.5,'C1')"));
-    ASSERT_EQ(BE_SQLITE_DONE, stmt.Step());
-    stmt.Finalize();
-
-    ASSERT_EQ(ECSqlStatus::Success, stmt.Prepare(m_ecdb, "SELECT P2D, P3D FROM ts.Element WHERE Code='C1'"));
-    ASSERT_EQ(BE_SQLITE_ROW, stmt.Step());
-    IECSqlValue const& point2D = stmt.GetValue(0);
-    IECSqlValue const& point3D = stmt.GetValue(1);
-
-    //IsNull only returns true if all coordinates cols are NULL.
-    ASSERT_FALSE(point2D.IsNull());
-    ASSERT_TRUE(point3D.IsNull());
-    }
-
-//---------------------------------------------------------------------------------------
-// @bsitest                                     Krischan.Eberle            02/17
-//+---------------+---------------+---------------+---------------+---------------+------
-TEST_F(ECSqlStatementTestFixture, PrimitiveArrayUnsetMembers)
-    {
-    ASSERT_EQ(SUCCESS, SetupECDb("ecsqlprimarray_unsetmembers.ecdb", SchemaItem(
-        R"xml(<?xml version="1.0" encoding="utf-8"?>
-    <ECSchema schemaName="TestSchema" alias="ts" version="1.0" xmlns="http://www.bentley.com/schemas/Bentley.ECXML.3.1">
-        <ECEntityClass typeName="MyClass">
-            <ECArrayProperty propertyName="Long_Array" typeName="long"/>
-            <ECArrayProperty propertyName="String_Array" typeName="string"/>
-            <ECArrayProperty propertyName="Blob_Array" typeName="binary"/>
-            <ECArrayProperty propertyName="P3d_Array" typeName="Point3d"/>
-        </ECEntityClass>
-    </ECSchema>
-    )xml")));
-
-    const uint64_t testValue = BeBriefcaseBasedId(BeBriefcaseId(444), INT64_C(1432342)).GetValue();
-    std::vector<std::pair<PrimitiveType, ECValue>> testValues {{PrimitiveType::PRIMITIVETYPE_Long, ECValue(testValue)},
-    {PrimitiveType::PRIMITIVETYPE_String, ECValue(R"text(Hello, "world")text")},
-    {PrimitiveType::PRIMITIVETYPE_Binary, ECValue((Byte const*) &testValue,sizeof(testValue))},
-    {PrimitiveType::PRIMITIVETYPE_Point3d, ECValue(DPoint3d::From(1.0, -1.5, 10.3))}};
-
-    ECSqlStatement stmt;
-    ASSERT_EQ(ECSqlStatus::Success, stmt.Prepare(m_ecdb, "INSERT INTO ts.MyClass(Long_Array,String_Array,Blob_Array,P3d_Array) VALUES(?,?,?,?)"));
-
-    for (int i = 0; i < 4; i++)
-        {
-        IECSqlBinder& arrayBinder = stmt.GetBinder(i + 1);
-        //first element: don't bind anything
-        arrayBinder.AddArrayElement();
-
-        {
-        //call BindNull on element
-        IECSqlBinder& elementBinder = arrayBinder.AddArrayElement();
-        ASSERT_EQ(ECSqlStatus::Success, elementBinder.BindNull());
-        }
-
-        {
-        //call BindNull on element
-        IECSqlBinder& elementBinder = arrayBinder.AddArrayElement();
-        std::pair<PrimitiveType, ECValue> const& testValue = testValues[(size_t) i];
-        switch (testValue.first)
-            {
-                case PRIMITIVETYPE_Long:
-                    ASSERT_EQ(ECSqlStatus::Success, elementBinder.BindInt64(testValue.second.GetLong()));
-                    break;
-
-                case PRIMITIVETYPE_String:
-                    ASSERT_EQ(ECSqlStatus::Success, elementBinder.BindText(testValue.second.GetUtf8CP(), IECSqlBinder::MakeCopy::No));
-                    break;
-
-                case PRIMITIVETYPE_Binary:
-                {
-                size_t blobSize = 0;
-                void const* blob = testValue.second.GetBinary(blobSize);
-                ASSERT_EQ(ECSqlStatus::Success, elementBinder.BindBlob(blob, (int) blobSize, IECSqlBinder::MakeCopy::No));
-                break;
-                }
-
-                case PRIMITIVETYPE_Point3d:
-                    ASSERT_EQ(ECSqlStatus::Success, elementBinder.BindPoint3d(testValue.second.GetPoint3d()));
-                    break;
-
-                default:
-                    FAIL() << "Test has to be adjusted to new primitive type";
-            }
-        }
-        }
-
-
-    ECInstanceKey key;
-    ASSERT_EQ(BE_SQLITE_DONE, stmt.Step(key));
-    stmt.Finalize();
-
-    Statement validateStmt;
-    ASSERT_EQ(BE_SQLITE_OK, validateStmt.Prepare(m_ecdb, "SELECT Long_Array,String_Array,Blob_Array,P3d_Array FROM ts_MyClass WHERE Id=?"));
-    ASSERT_EQ(BE_SQLITE_OK, validateStmt.BindId(1, key.GetInstanceId()));
-    ASSERT_EQ(BE_SQLITE_ROW, validateStmt.Step());
-
-
-    for (int i = 0; i < 4; i++)
-        {
-        Utf8String actualJson(validateStmt.GetValueText(i));
-        
-        rapidjson::Document expectedJson(rapidjson::kArrayType);
-        expectedJson.PushBack(rapidjson::Value(rapidjson::kNullType).Move(), expectedJson.GetAllocator());
-        expectedJson.PushBack(rapidjson::Value(rapidjson::kNullType).Move(), expectedJson.GetAllocator());
-
-        std::pair<PrimitiveType, ECValue> const& testValue = testValues[(size_t) i];
-        switch (testValue.first)
-            {
-                case PRIMITIVETYPE_Long:
-                    expectedJson.PushBack(rapidjson::Value(testValue.second.GetLong()).Move(), expectedJson.GetAllocator());
-                    break;
-
-                case PRIMITIVETYPE_String:
-                {
-                rapidjson::GenericStringRef<Utf8Char> stringValue(testValue.second.GetUtf8CP(), (rapidjson::SizeType) strlen(testValue.second.GetUtf8CP()));
-                expectedJson.PushBack(rapidjson::Value(stringValue).Move(), expectedJson.GetAllocator());
-                break;
-                }
-
-                case PRIMITIVETYPE_Binary:
-                {
-                size_t blobSize = 0;
-                Byte const* blob = testValue.second.GetBinary(blobSize);
-
-                rapidjson::Value val;
-                ASSERT_EQ(SUCCESS, ECJsonUtilities::BinaryToJson(val, blob, blobSize, expectedJson.GetAllocator()));
-                expectedJson.PushBack(val.Move(), expectedJson.GetAllocator());
-                break;
-                }
-
-                case PRIMITIVETYPE_Point3d:
-                {
-                rapidjson::Value val;
-                ASSERT_EQ(SUCCESS, ECJsonUtilities::Point3dToJson(val, testValue.second.GetPoint3d(), expectedJson.GetAllocator()));
-                expectedJson.PushBack(val.Move(), expectedJson.GetAllocator());
-                break;
-                }
-                default:
-                    FAIL() << "Test has to be adjusted to new primitive type";
-
-            }
-
-        rapidjson::StringBuffer expectedJsonStr;
-        rapidjson::Writer<rapidjson::StringBuffer> writer(expectedJsonStr);
-        expectedJson.Accept(writer);
-        ASSERT_STRCASEEQ(expectedJsonStr.GetString(), actualJson.c_str());
-        }
-    }
-
-//---------------------------------------------------------------------------------------
-// @bsitest                                     Krischan.Eberle            02/17
-//+---------------+---------------+---------------+---------------+---------------+------
-TEST_F(ECSqlStatementTestFixture, StructArrayUnsetMembers)
-    {
-    ASSERT_EQ(SUCCESS, SetupECDb("ecsqlstructarray_unsetmembers.ecdb", SchemaItem(
-        R"xml(<?xml version="1.0" encoding="utf-8"?>
-        <ECSchema schemaName="TestSchema" alias="ts" version="1.0" xmlns="http://www.bentley.com/schemas/Bentley.ECXML.3.1">
-          <ECEntityClass typeName="MyClass">
-                <ECStructArrayProperty propertyName="Locations" typeName="LocationStruct"/>
-          </ECEntityClass>
-          <ECStructClass typeName="LocationStruct">
-                <ECProperty propertyName="Street" typeName="string"/>
-                <ECStructProperty propertyName="City" typeName="CityStruct"/>
-          </ECStructClass>
-         <ECStructClass typeName="CityStruct">
-               <ECProperty propertyName="Name" typeName="string"/>
-               <ECProperty propertyName="State" typeName="string"/>
-               <ECProperty propertyName="Country" typeName="string"/>
-               <ECProperty propertyName="Zip" typeName="int"/>
-         </ECStructClass>
-        </ECSchema>
-        )xml")));
-
-    ECSqlStatement stmt;
-    ASSERT_EQ(ECSqlStatus::Success, stmt.Prepare(m_ecdb, "INSERT INTO ts.MyClass(Locations) VALUES(?)"));
-    IECSqlBinder& structArrayBinder = stmt.GetBinder(1);
-    //first element: don't bind anything
-    structArrayBinder.AddArrayElement();
-
-    {
-    //call BindNull on element
-    IECSqlBinder& elementBinder = structArrayBinder.AddArrayElement();
-    ASSERT_EQ(ECSqlStatus::Success, elementBinder.BindNull());
-    }
-
-    {
-    //bind to prim member in element
-    IECSqlBinder& elementBinder = structArrayBinder.AddArrayElement();
-    ASSERT_EQ(ECSqlStatus::Success, elementBinder["Street"].BindText("mainstreet", IECSqlBinder::MakeCopy::No));
-    }
-
-    {
-    //bind null to prim member in element
-    IECSqlBinder& elementBinder = structArrayBinder.AddArrayElement();
-    ASSERT_EQ(ECSqlStatus::Success, elementBinder["Street"].BindNull());
-    }
-
-    {
-    //call BindNull on struct member in element
-    IECSqlBinder& elementBinder = structArrayBinder.AddArrayElement();
-    ASSERT_EQ(ECSqlStatus::Success, elementBinder["City"].BindNull());
-    }
-
-    {
-    //call BindNull on prim and struct member in element
-    IECSqlBinder& elementBinder = structArrayBinder.AddArrayElement();
-    ASSERT_EQ(ECSqlStatus::Success, elementBinder["Street"].BindNull());
-    ASSERT_EQ(ECSqlStatus::Success, elementBinder["City"].BindNull());
-    }
-
-    {
-    //bind to prim member in struct member in element
-    IECSqlBinder& elementBinder = structArrayBinder.AddArrayElement();
-    ASSERT_EQ(ECSqlStatus::Success, elementBinder["City"]["Zip"].BindInt(34000));
-    }
-
-    ECInstanceKey key;
-    ASSERT_EQ(BE_SQLITE_DONE, stmt.Step(key));
-    stmt.Finalize();
-
-    Statement validateStmt;
-    ASSERT_EQ(BE_SQLITE_OK, validateStmt.Prepare(m_ecdb, "SELECT Locations FROM ts_MyClass WHERE Id=?"));
-    ASSERT_EQ(BE_SQLITE_OK, validateStmt.BindId(1, key.GetInstanceId()));
-    ASSERT_EQ(BE_SQLITE_ROW, validateStmt.Step());
-    Utf8String actualJson(validateStmt.GetValueText(0));
-    actualJson.ReplaceAll(" ", "");
-    ASSERT_STRCASEEQ(R"json([null,null,{"Street":"mainstreet"},{"Street":null},{"City":null},{"Street":null,"City":null},{"City":{"Zip":34000}}])json", actualJson.c_str());
-    }
-
-//---------------------------------------------------------------------------------------
-// @bsimethod                                      Krischan.Eberle                 09/16
-//+---------------+---------------+---------------+---------------+---------------+------
-TEST_F(ECSqlStatementTestFixture, DateTimeCast)
-    {
-    ASSERT_EQ(SUCCESS, SetupECDb("datetimecast.ecdb", SchemaItem::CreateForFile("ECSqlTest.01.00.00.ecschema.xml")));
-
-    DateTime expectedDateOnly(2017, 2, 22);
-    DateTime expectedDtUtc(DateTime::Kind::Utc, 2017, 2, 22, 10, 4, 2);
-
-    ECInstanceKey key;
-    ECSqlStatement stmt;
-    ASSERT_EQ(ECSqlStatus::Success, stmt.Prepare(m_ecdb, "INSERT INTO ecsql.P(DateOnly,DtUtc,S) VALUES(?,?,?)"));
-    ASSERT_EQ(ECSqlStatus::Success, stmt.BindDateTime(1, expectedDateOnly)) << stmt.GetECSql();
-    ASSERT_EQ(ECSqlStatus::Success, stmt.BindDateTime(2, expectedDtUtc)) << stmt.GetECSql();
-    double jd = -1.0;
-    ASSERT_EQ(SUCCESS, expectedDateOnly.ToJulianDay(jd));
-    ASSERT_EQ(ECSqlStatus::Success, stmt.BindDouble(3, jd)) << stmt.GetECSql();
-    ASSERT_EQ(BE_SQLITE_DONE, stmt.Step(key)) << stmt.GetECSql();
-    stmt.Finalize();
-
-    //casts strip away the date time info as it is not part of the actual value. Same when inserting a DateTime object into a non-DateTime property.
-    //when retrieving those values, DateTime::Info is expected to be DateTime::Kind::Unspecified
-    ASSERT_EQ(ECSqlStatus::Success, stmt.Prepare(m_ecdb, "SELECT DateOnly,DtUtc,CAST(DateOnly AS TEXT), CAST(DtUtc AS TEXT), CAST(DateOnly AS REAL), CAST(DtUtc AS REAL), CAST(DateOnly AS Date), CAST(DtUtc AS TimeStamp), S FROM ecsql.P WHERE ECInstanceId=?"));
-    ASSERT_EQ(ECSqlStatus::Success, stmt.BindId(1, key.GetInstanceId())) << stmt.GetECSql();
-    ASSERT_EQ(BE_SQLITE_ROW, stmt.Step()) << stmt.GetECSql();
-
-    ASSERT_EQ(9, stmt.GetColumnCount()) << stmt.GetECSql();
-
-    EXPECT_TRUE(expectedDateOnly.Equals(stmt.GetValueDateTime(0))) << "Select clause item 0: Expected: " << expectedDateOnly.ToString().c_str() << " Actual: " << stmt.GetValueDateTime(0).ToString().c_str();
-    EXPECT_TRUE(expectedDtUtc.Equals(stmt.GetValueDateTime(1))) << "Select clause item 1: Expected: " << expectedDtUtc.ToString().c_str() << " Actual: " << stmt.GetValueDateTime(1).ToString().c_str();
-
-    for (int i = 2; i < stmt.GetColumnCount(); i++)
-        {
-        DateTime actual = stmt.GetValueDateTime(i);
-        
-        //Original DateTime::Info is always lost with cast or if not persisted in DateTime property
-        EXPECT_EQ(DateTime::Component::DateAndTime, actual.GetInfo().GetComponent()) << "Select clause item " << i << ": Expected: " << expectedDateOnly.ToString().c_str() << " Actual: " << actual.ToString().c_str();
-        EXPECT_EQ(DateTime::Kind::Unspecified, actual.GetInfo().GetKind()) << "Select clause item " << i << ": Expected: " << expectedDateOnly.ToString().c_str() << " Actual: " << actual.ToString().c_str();
-
-        if (i % 2 == 0)
-            EXPECT_TRUE(actual.Equals(DateTime(DateTime::Kind::Unspecified, expectedDateOnly.GetYear(), expectedDateOnly.GetMonth(), expectedDateOnly.GetDay(), 0, 0))) << "Select clause item " << i << " Actual: " << actual.ToString().c_str();
-        else
-            EXPECT_TRUE(actual.Equals(DateTime(DateTime::Kind::Unspecified, expectedDtUtc.GetYear(), expectedDtUtc.GetMonth(), expectedDtUtc.GetDay(), expectedDtUtc.GetHour(), expectedDtUtc.GetMinute(), expectedDtUtc.GetSecond()))) << "Select clause item " << i << " Actual: " << actual.ToString().c_str();
-        }
-    }
-
-//---------------------------------------------------------------------------------------
-// @bsimethod                                      Krischan.Eberle                 09/16
-//+---------------+---------------+---------------+---------------+---------------+------
-TEST_F(ECSqlStatementTestFixture, NullLiteralForPoints)
-    {
-    const int rowCountPerClass = 3;
-    ASSERT_EQ(SUCCESS, SetupECDb("nullliterals.ecdb", SchemaItem::CreateForFile("ECSqlTest.01.00.00.ecschema.xml")));
-    ASSERT_EQ(SUCCESS, PopulateECDb( rowCountPerClass));
-
-    {
-    ECSqlStatement stmt;
-    ASSERT_EQ(ECSqlStatus::Success, stmt.Prepare(m_ecdb, "SELECT CAST(NULL AS Point3D) FROM ecsql.PASpatial LIMIT 1"));
-    ASSERT_EQ(BE_SQLITE_ROW, stmt.Step()) << stmt.GetECSql();
-    ASSERT_EQ(PRIMITIVETYPE_Point3d, stmt.GetColumnInfo(0).GetDataType().GetPrimitiveType());
-    ASSERT_TRUE(stmt.IsValueNull(0));
-    }
-
-    bmap<Utf8CP, bool> ecsqls;
-    ecsqls["SELECT CAST(NULL AS Point3D) FROM ecsql.PASpatial "
-        "UNION ALL "
-        "SELECT P3D FROM ecsql.P"] = true;
-
-    ecsqls["SELECT CAST(NULL AS Double) FROM ecsql.PASpatial "
-        "UNION ALL "
-        "SELECT P3D FROM ecsql.P"] = false;
-
-    ecsqls["SELECT CAST(NULL AS Point2D) FROM ecsql.PASpatial "
-        "UNION ALL "
-        "SELECT P3D FROM ecsql.P"] = false;
-
-    ecsqls["SELECT P3D FROM ecsql.P "
-        "UNION ALL "
-        "SELECT NULL FROM ecsql.PASpatial"] = true;
-
-    ecsqls["SELECT NULL FROM ecsql.PASpatial "
-        "UNION ALL "
-        "SELECT P3D FROM ecsql.P"] = false;
-
-    ecsqls["SELECT P3D FROM ecsql.P "
-        "UNION ALL "
-        "SELECT CAST(NULL AS Point3D) FROM ecsql.PASpatial"] = true;
-
-    ecsqls["SELECT P3D FROM ecsql.P "
-        "UNION ALL "
-        "SELECT CAST(NULL AS Double) FROM ecsql.PASpatial"] = false;
-
-    ecsqls["SELECT P3D FROM ecsql.P "
-        "UNION ALL "
-        "SELECT CAST(NULL AS Point2D) FROM ecsql.PASpatial"] = false;
-
-    for (bpair<Utf8CP, bool> const& kvPair : ecsqls)
-        {
-        Utf8CP ecsql = kvPair.first;
-        const bool expectedToSucceed = kvPair.second;
-
-        if (!expectedToSucceed)
-            {
-            ECSqlStatement stmt;
-            ASSERT_EQ(ECSqlStatus::InvalidECSql, stmt.Prepare(m_ecdb, ecsql)) << ecsql;
-            continue;
-            }
-
-        ECSqlStatement stmt;
-        ASSERT_EQ(ECSqlStatus::Success, stmt.Prepare(m_ecdb, ecsql)) << ecsql;
-
-        int actualRowCount = 0;
-        while (BE_SQLITE_ROW == stmt.Step())
-            {
-            ASSERT_EQ(PRIMITIVETYPE_Point3d, stmt.GetColumnInfo(0).GetDataType().GetPrimitiveType()) << ecsql;
-            actualRowCount++;
-            }
-        ASSERT_EQ(rowCountPerClass * 2, actualRowCount) << ecsql;
-        }
-    }
-
-//---------------------------------------------------------------------------------------
-// @bsimethod                                      Krischan.Eberle                 09/16
-//+---------------+---------------+---------------+---------------+---------------+------
-TEST_F(ECSqlStatementTestFixture, NullLiteralForStructs)
-    {
-    const int rowCountPerClass = 3;
-    ASSERT_EQ(SUCCESS, SetupECDb("nullliterals.ecdb", SchemaItem::CreateForFile("ECSqlTest.01.00.00.ecschema.xml")));
-    ASSERT_EQ(SUCCESS, PopulateECDb( rowCountPerClass));
-
-    ECClassCP structType = m_ecdb.Schemas().GetClass("ECSqlTest", "PStruct");
-    ASSERT_TRUE(structType != nullptr);
-
-    auto assertColumn = [] (ECClassCR expected, IECSqlValue const& colVal, bool checkIsNull)
-        {
-        ASSERT_TRUE(colVal.GetColumnInfo().GetDataType().IsStruct() && &colVal.GetColumnInfo().GetProperty()->GetAsStructProperty()->GetType() == &expected);
-        
-        if (checkIsNull)
-            ASSERT_TRUE(colVal.IsNull());
-
-        for (IECSqlValue const& memberVal : colVal.GetStructIterable())
-            {
-            if (checkIsNull)
-                ASSERT_TRUE(memberVal.IsNull());
-            }
-        };
-
-    {
-    ECSqlStatement stmt;
-    ASSERT_EQ(ECSqlStatus::Success, stmt.Prepare(m_ecdb, "SELECT CAST(NULL AS ecsql.PStruct) FROM ecsql.PSA LIMIT 1"));
-    ASSERT_EQ(BE_SQLITE_ROW, stmt.Step()) << stmt.GetECSql();
-    assertColumn(*structType, stmt.GetValue(0), true);
-    }
-
-    bmap<Utf8CP, bool> ecsqls;
-    ecsqls["SELECT CAST(NULL AS ecsql.PStruct) FROM ecsql.P "
-        "UNION ALL "
-        "SELECT PStructProp FROM ecsql.PSA"] = true;
-
-    ecsqls["SELECT CAST(NULL AS ecsql.[PStruct]) FROM ecsql.P "
-        "UNION ALL "
-        "SELECT PStructProp FROM ecsql.PSA"] = true;
-
-    ecsqls["SELECT CAST(NULL AS Double) FROM ecsql.PASpatial "
-        "UNION ALL "
-        "SELECT PStructProp FROM ecsql.PSA"] = false;
-
-    ecsqls["SELECT NULL FROM ecsql.P "
-        "UNION ALL "
-        "SELECT PStructProp FROM ecsql.PSA"] = false;
-
-    ecsqls["SELECT PStructProp FROM ecsql.PSA "
-        "UNION ALL "
-        "SELECT NULL FROM ecsql.P"] = true;
-
-    for (bpair<Utf8CP, bool> const& kvPair : ecsqls)
-        {
-        Utf8CP ecsql = kvPair.first;
-        const bool expectedToSucceed = kvPair.second;
-
-        if (!expectedToSucceed)
-            {
-            ECSqlStatement stmt;
-            ASSERT_EQ(ECSqlStatus::InvalidECSql, stmt.Prepare(m_ecdb, ecsql)) << ecsql;
-            continue;
-            }
-
-        ECSqlStatement stmt;
-        ASSERT_EQ(ECSqlStatus::Success, stmt.Prepare(m_ecdb, ecsql)) << ecsql;
-
-        int actualRowCount = 0;
-        while (BE_SQLITE_ROW == stmt.Step())
-            {
-            assertColumn(*structType, stmt.GetValue(0), false);
-            actualRowCount++;
-            }
-
-        ASSERT_EQ(rowCountPerClass * 2, actualRowCount) << ecsql;
-        }
-    }
-
-//---------------------------------------------------------------------------------------
-// @bsimethod                                      Krischan.Eberle                 09/16
-//+---------------+---------------+---------------+---------------+---------------+------
-TEST_F(ECSqlStatementTestFixture, NullLiteralForPrimArrays)
-    {
-    const int rowCountPerClass = 3;
-    ASSERT_EQ(SUCCESS, SetupECDb("nullliterals.ecdb", SchemaItem::CreateForFile("ECSqlTest.01.00.00.ecschema.xml")));
-    ASSERT_EQ(SUCCESS, PopulateECDb( rowCountPerClass));
-
-
-    auto assertColumn = [] (PrimitiveType expected, IECSqlValue const& colVal, bool checkIsNull)
-        {
-        ASSERT_TRUE(colVal.GetColumnInfo().GetDataType().IsPrimitiveArray());
-        ASSERT_EQ(expected, colVal.GetColumnInfo().GetDataType().GetPrimitiveType());
-        if (checkIsNull)
-            {
-            ASSERT_TRUE(colVal.IsNull());
-            ASSERT_EQ(0, colVal.GetArrayLength());
-            }
-        };
-
-    {
-    ECSqlStatement stmt;
-    ASSERT_EQ(ECSqlStatus::Success, stmt.Prepare(m_ecdb, "SELECT CAST(NULL AS TIMESTAMP[]) FROM ecsql.PSA LIMIT 1"));
-    ASSERT_EQ(BE_SQLITE_ROW, stmt.Step()) << stmt.GetECSql();
-    assertColumn(PRIMITIVETYPE_DateTime, stmt.GetValue(0), true);
-    }
-
-    bmap<Utf8CP, bool> ecsqls;
-    ecsqls["SELECT CAST(NULL AS TIMESTAMP[]) FROM ecsql.P "
-        "UNION ALL "
-        "SELECT Dt_Array FROM ecsql.PSA"] = true;
-
-    ecsqls["SELECT CAST(NULL AS Double) FROM ecsql.P "
-        "UNION ALL "
-        "SELECT Dt_Array FROM ecsql.PSA"] = false;
-
-    ecsqls["SELECT CAST(NULL AS TimeStamp) FROM ecsql.P "
-        "UNION ALL "
-        "SELECT Dt_Array FROM ecsql.PSA"] = false;
-
-    ecsqls["SELECT NULL FROM ecsql.P "
-        "UNION ALL "
-        "SELECT Dt_Array FROM ecsql.PSA"] = false;
-
-    ecsqls["SELECT Dt_Array FROM ecsql.PSA "
-        "UNION ALL "
-        "SELECT NULL FROM ecsql.P"] = true;
-
-    for (bpair<Utf8CP, bool> const& kvPair : ecsqls)
-        {
-        Utf8CP ecsql = kvPair.first;
-        const bool expectedToSucceed = kvPair.second;
-
-        if (!expectedToSucceed)
-            {
-            ECSqlStatement stmt;
-            ASSERT_EQ(ECSqlStatus::InvalidECSql, stmt.Prepare(m_ecdb, ecsql)) << ecsql;
-            continue;
-            }
-
-        ECSqlStatement stmt;
-        ASSERT_EQ(ECSqlStatus::Success, stmt.Prepare(m_ecdb, ecsql)) << ecsql;
-
-        int actualRowCount = 0;
-        while (BE_SQLITE_ROW == stmt.Step())
-            {
-            assertColumn(PRIMITIVETYPE_DateTime, stmt.GetValue(0), false);
-            actualRowCount++;
-            }
-
-        ASSERT_EQ(rowCountPerClass * 2, actualRowCount) << ecsql;
-        }
-    }
-
-//---------------------------------------------------------------------------------------
-// @bsimethod                                      Krischan.Eberle                 09/16
-//+---------------+---------------+---------------+---------------+---------------+------
-TEST_F(ECSqlStatementTestFixture, NullLiteralForStructArrays)
-    {
-    const int rowCountPerClass = 3;
-    ASSERT_EQ(SUCCESS, SetupECDb("nullliterals.ecdb", SchemaItem::CreateForFile("ECSqlTest.01.00.00.ecschema.xml")));
-    ASSERT_EQ(SUCCESS, PopulateECDb( rowCountPerClass));
-
-    ECClassCP structType = m_ecdb.Schemas().GetClass("ECSqlTest", "PStruct");
-    ASSERT_TRUE(structType != nullptr);
-
-    auto assertColumn = [] (ECClassCR expected, IECSqlValue const& colVal, bool checkIsNull)
-        {
-        ASSERT_TRUE(colVal.GetColumnInfo().GetDataType().IsStructArray());
-        ASSERT_TRUE(&colVal.GetColumnInfo().GetProperty()->GetAsStructArrayProperty()->GetStructElementType() == &expected);
-        if (checkIsNull)
-            {
-            ASSERT_TRUE(colVal.IsNull());
-            ASSERT_EQ(0, colVal.GetArrayLength());
-            }
-        };
-
-    {
-    ECSqlStatement stmt;
-    ASSERT_EQ(ECSqlStatus::Success, stmt.Prepare(m_ecdb, "SELECT CAST(NULL AS ecsql.PStruct[]) FROM ecsql.PSA LIMIT 1"));
-    ASSERT_EQ(BE_SQLITE_ROW, stmt.Step()) << stmt.GetECSql();
-    assertColumn(*structType, stmt.GetValue(0), true);
-    }
-
-    bmap<Utf8CP, bool> ecsqls;
-    ecsqls["SELECT CAST(NULL AS ecsql.PStruct[]) FROM ecsql.P "
-        "UNION ALL "
-        "SELECT PStruct_Array FROM ecsql.PSA"] = true;
-
-    ecsqls["SELECT CAST(NULL AS [ecsql].[PStruct][]) FROM ecsql.P "
-        "UNION ALL "
-        "SELECT PStruct_Array FROM ecsql.PSA"] = true;
-
-    ecsqls["SELECT CAST(NULL AS ecsql.PStruct) FROM ecsql.P "
-        "UNION ALL "
-        "SELECT PStruct_Array FROM ecsql.PSA"] = false;
-
-    ecsqls["SELECT NULL FROM ecsql.P "
-        "UNION ALL "
-        "SELECT PStruct_Array FROM ecsql.PSA"] = false;
-
-    ecsqls["SELECT PStruct_Array FROM ecsql.PSA "
-        "UNION ALL "
-        "SELECT NULL FROM ecsql.P"] = true;
-
-    for (bpair<Utf8CP, bool> const& kvPair : ecsqls)
-        {
-        Utf8CP ecsql = kvPair.first;
-        const bool expectedToSucceed = kvPair.second;
-
-        if (!expectedToSucceed)
-            {
-            ECSqlStatement stmt;
-            ASSERT_EQ(ECSqlStatus::InvalidECSql, stmt.Prepare(m_ecdb, ecsql)) << ecsql;
-            continue;
-            }
-
-        ECSqlStatement stmt;
-        ASSERT_EQ(ECSqlStatus::Success, stmt.Prepare(m_ecdb, ecsql)) << ecsql;
-
-        int actualRowCount = 0;
-        while (BE_SQLITE_ROW == stmt.Step())
-            {
-            assertColumn(*structType, stmt.GetValue(0), false);
-            actualRowCount++;
-            }
-
-        ASSERT_EQ(rowCountPerClass * 2, actualRowCount) << ecsql;
-        }
-    }
-
-/*---------------------------------------------------------------------------------**//**
-* @bsimethod                             Maha Nasir                         03/17
-+---------------+---------------+---------------+---------------+---------------+------*/
-TEST_F(ECSqlStatementTestFixture, Coalesce)
-    {
-    ASSERT_EQ(SUCCESS, SetupECDb("ECSqlStatementTests.ecdb", SchemaItem::CreateForFile("ECSqlTest.01.00.00.ecschema.xml")));
-
-    ECSqlStatement stmt;
-    ASSERT_EQ(ECSqlStatus::Success, stmt.Prepare(m_ecdb, "INSERT INTO ecsql.P(I,S) VALUES(22, null)"));
-    ASSERT_EQ(BE_SQLITE_DONE, stmt.Step());
-    stmt.Finalize();
-    ASSERT_EQ(ECSqlStatus::Success, stmt.Prepare(m_ecdb, "INSERT INTO ecsql.P(I,S) VALUES(null, 'Foo')"));
-    ASSERT_EQ(BE_SQLITE_DONE, stmt.Step());
-    stmt.Finalize();
-    ASSERT_EQ(ECSqlStatus::Success, stmt.Prepare(m_ecdb, "SELECT I,COALESCE(I,S) FROM ecsql.P"));
-    while (stmt.Step() == BE_SQLITE_ROW)
-        {
-        if (stmt.IsValueNull(0))
-            ASSERT_STREQ("Foo", stmt.GetValueText(1));
-        else
-            ASSERT_EQ(22, stmt.GetValueInt(1));
-        }
-    }
-
-/*---------------------------------------------------------------------------------**//**
-* @bsimethod                             Muhammad Hassan                         06/15
-+---------------+---------------+---------------+---------------+---------------+------*/
-TEST_F(ECSqlStatementTestFixture, NestedSelectStatementsTests)
-    {
-    ASSERT_EQ(SUCCESS, SetupECDb("ECSqlStatementTests.ecdb", SchemaItem::CreateForFile("ECSqlStatementTests.01.00.00.ecschema.xml")));
-    NestedStructArrayTestSchemaHelper::PopulateECSqlStatementTestsDb(m_ecdb);
-
-    ECSqlStatement stmt;
-    ASSERT_EQ(ECSqlStatus::Success, stmt.Prepare(m_ecdb, "SELECT ProductName, UnitPrice FROM ECST.Product WHERE UnitPrice > (SELECT AVG(UnitPrice) From ECST.Product) AND UnitPrice < 500"));
-    ASSERT_EQ(stmt.Step(), BE_SQLITE_ROW);
-
-    ECSqlStatement selectStmt;
-    ASSERT_EQ(ECSqlStatus::Success, selectStmt.Prepare(m_ecdb, "SELECT ProductName From ECST.Product WHERE UnitPrice = ?"));
-    ASSERT_EQ(ECSqlStatus::Success, selectStmt.BindDouble(1, stmt.GetValueDouble(1))) << "Binding Double value failed";
-    ASSERT_TRUE(selectStmt.Step() == BE_SQLITE_ROW);
-    ASSERT_STREQ(stmt.GetValueText(0), selectStmt.GetValueText(0));
-    stmt.Finalize();
-
-    //Using GetClassId in Nested Select statement
-    ECClassId supplierClassId = m_ecdb.Schemas().GetClassId("ECST", "Supplier", SchemaLookupMode::ByAlias);
-    ECClassId customerClassId = m_ecdb.Schemas().GetClassId("ECST", "Customer", SchemaLookupMode::ByAlias);
-    ECClassId firstClassId = std::min<ECClassId>(supplierClassId, customerClassId);
-    ECClassId secondClassId = std::max<ECClassId>(supplierClassId, customerClassId);
-    ASSERT_EQ(ECSqlStatus::Success, stmt.Prepare(m_ecdb, "SELECT ECClassId, COUNT(*) FROM (SELECT ECClassId FROM ECST.Supplier UNION ALL SELECT ECClassId FROM ECST.Customer) GROUP BY ECClassId ORDER BY ECClassId"));
-    ASSERT_TRUE(stmt.Step() == BE_SQLITE_ROW);
-    ASSERT_EQ(firstClassId, stmt.GetValueId<ECClassId>(0));
-    ASSERT_EQ(4, stmt.GetValueInt(1));
-    ASSERT_TRUE(stmt.Step() == BE_SQLITE_ROW);
-    ASSERT_EQ(secondClassId, stmt.GetValueId<ECClassId>(0));
-    ASSERT_EQ(3, stmt.GetValueInt(1));
-    ASSERT_TRUE(stmt.Step() == BE_SQLITE_DONE);
-    }
-
-/*---------------------------------------------------------------------------------**//**
-* @bsimethod                             Muhammad Hassan                         06/15
-+---------------+---------------+---------------+---------------+---------------+------*/
-TEST_F(ECSqlStatementTestFixture, PredicateFunctionsInNestedSelectStatement)
-    {
-    ASSERT_EQ(SUCCESS, SetupECDb("ECSqlStatementTests.ecdb", SchemaItem::CreateForFile("ECSqlStatementTests.01.00.00.ecschema.xml")));
-    NestedStructArrayTestSchemaHelper::PopulateECSqlStatementTestsDb(m_ecdb);
-
-    ECSqlStatement stmt;
-    //Using Predicate function in nexted select statement
-    ASSERT_EQ(ECSqlStatus::Success, stmt.Prepare(m_ecdb, "SELECT AVG(UnitPrice) FROM ECST.Product WHERE UnitPrice IN (SELECT UnitPrice FROM ECST.Product WHERE UnitPrice < (SELECT AVG(UnitPrice) FROM ECST.Product WHERE ProductAvailable))"));
-    ASSERT_TRUE(stmt.Step() == BE_SQLITE_ROW);
-    ASSERT_EQ(223, (int) stmt.GetValueDouble(0));
-    ASSERT_TRUE(stmt.Step() == BE_SQLITE_DONE);
-    stmt.Finalize();
-
-    //Using NOT operator with predicate function in Nested Select statement
-    ASSERT_EQ(ECSqlStatus::Success, stmt.Prepare(m_ecdb, "SELECT AVG(UnitPrice) FROM ECST.Product WHERE UnitPrice IN (SELECT UnitPrice FROM ECST.Product WHERE UnitPrice > (SELECT AVG(UnitPrice) FROM ECST.Product WHERE NOT ProductAvailable))"));
-    ASSERT_TRUE(stmt.Step() == BE_SQLITE_ROW);
-    ASSERT_EQ(619, (int) stmt.GetValueDouble(0));
-    ASSERT_TRUE(stmt.Step() == BE_SQLITE_DONE);
-    }
-
-//-------------------------------------------------------------------------------------
-// @bsimethod                             Krischan.Eberle                        12/16
-//+---------------+---------------+---------------+---------------+---------------+------
-TEST_F(ECSqlStatementTestFixture, ParametersInNestedSelectStatement)
-    {
-    ASSERT_EQ(SUCCESS, SetupECDb("parametersinnestedselect.ecdb", SchemaItem::CreateForFile("ECSqlTest.01.00.00.ecschema.xml")));
-
-    ASSERT_EQ(BE_SQLITE_DONE, GetHelper().ExecuteECSql("INSERT INTO ecsql.PSA(L,I) VALUES(33,123)"));
-    ASSERT_EQ(BE_SQLITE_DONE, GetHelper().ExecuteECSql("INSERT INTO ecsql.PSA(L,I) VALUES(123456789,123)"));
-    ASSERT_EQ(BE_SQLITE_DONE, GetHelper().ExecuteECSql("INSERT INTO ecsql.PSA(L,I) VALUES(123456789,124)"));
-    ASSERT_EQ(BE_SQLITE_DONE, GetHelper().ExecuteECSql("INSERT INTO ecsql.PSA(L,I) VALUES(4444,123)"));
-    ASSERT_EQ(BE_SQLITE_DONE, GetHelper().ExecuteECSql("INSERT INTO ecsql.P(I) VALUES(123)"));
-    ASSERT_EQ(BE_SQLITE_DONE, GetHelper().ExecuteECSql("INSERT INTO ecsql.P(I) VALUES(124)"));
-    ASSERT_EQ(BE_SQLITE_DONE, GetHelper().ExecuteECSql("INSERT INTO ecsql.P(I) VALUES(123)"));
-
-
-    {
-    ECSqlStatement stmt;
-    ASSERT_EQ(ECSqlStatus::Success, stmt.Prepare(m_ecdb, "SELECT count(*) FROM ecsql.PSA WHERE L=123456789 AND I IN (SELECT I FROM ecsql.P WHERE I=123)"));
-    ASSERT_EQ(BE_SQLITE_ROW, stmt.Step()) << stmt.GetECSql();
-    ASSERT_EQ(1, stmt.GetValueInt(0)) << stmt.GetECSql();
-    ASSERT_EQ(BE_SQLITE_DONE, stmt.Step()) << stmt.GetECSql();
-    }
-
-    {
-    ECSqlStatement stmt;
-    ASSERT_EQ(ECSqlStatus::Success, stmt.Prepare(m_ecdb, "SELECT count(*) FROM ecsql.PSA WHERE L=? AND I IN (SELECT I FROM ecsql.P WHERE I=?)"));
-    ASSERT_EQ(ECSqlStatus::Success, stmt.BindInt64(1, 123456789)) << stmt.GetECSql();
-    ASSERT_EQ(ECSqlStatus::Success, stmt.BindInt(2, 123)) << stmt.GetECSql();
-
-    ASSERT_EQ(BE_SQLITE_ROW, stmt.Step()) << stmt.GetECSql();
-    ASSERT_EQ(1, stmt.GetValueInt(0)) << stmt.GetECSql();
-    ASSERT_EQ(BE_SQLITE_DONE, stmt.Step()) << stmt.GetECSql();
-    }
-
-    //Case of Paul Daymond who reported this issue
-
-    ECInstanceKey psaKey1, psaKey2, pKey;
-    ASSERT_EQ(BE_SQLITE_DONE, GetHelper().ExecuteInsertECSql(psaKey1, "INSERT INTO ecsql.PSA(L,S) VALUES(314,'Test PSA 1')"));
-    Utf8String ecsql;
-    ecsql.Sprintf("INSERT INTO ecsql.P(MyPSA.Id,S) VALUES(%s,'Test P')", psaKey1.GetInstanceId().ToString().c_str());
-    ASSERT_EQ(BE_SQLITE_DONE, GetHelper().ExecuteInsertECSql(pKey, ecsql.c_str()));
-
-    ecsql.Sprintf("INSERT INTO ecsql.PSA(L,I,S) VALUES(314,%s,'Test PSA 2')", pKey.GetInstanceId().ToString().c_str());
-    ASSERT_EQ(BE_SQLITE_DONE, GetHelper().ExecuteInsertECSql(psaKey2, ecsql.c_str()));
-    m_ecdb.SaveChanges();
-
-    {
-    Utf8String ecsqlWithoutParams;
-    ecsqlWithoutParams.Sprintf("SELECT ECInstanceId FROM ecsql.PSA WHERE L=314 AND I IN (SELECT ECInstanceId FROM ecsql.P WHERE MyPSA.Id=%s)", psaKey1.GetInstanceId().ToString().c_str());
-
-    ECSqlStatement stmt;
-    ASSERT_EQ(ECSqlStatus::Success, stmt.Prepare(m_ecdb, ecsqlWithoutParams.c_str())) << ecsqlWithoutParams.c_str();
-
-    ASSERT_EQ(BE_SQLITE_ROW, stmt.Step()) << stmt.GetECSql();
-    ASSERT_EQ(psaKey2.GetInstanceId(), stmt.GetValueId<ECInstanceId>(0)) << stmt.GetECSql();
-    ASSERT_EQ(BE_SQLITE_DONE, stmt.Step()) << stmt.GetECSql();
-    }
-
-    {
-    ECSqlStatement stmt;
-    ASSERT_EQ(ECSqlStatus::Success, stmt.Prepare(m_ecdb, "SELECT ECInstanceId FROM ecsql.PSA WHERE L=? AND I IN (SELECT ECInstanceId FROM ecsql.P WHERE MyPSA.Id=?)"));
-    ASSERT_EQ(ECSqlStatus::Success, stmt.BindInt64(1, 314)) << stmt.GetECSql();
-    ASSERT_EQ(ECSqlStatus::Success, stmt.BindId(2, psaKey1.GetInstanceId())) << stmt.GetECSql();
-
-    ASSERT_EQ(BE_SQLITE_ROW, stmt.Step()) << stmt.GetECSql();
-    ASSERT_EQ(psaKey2.GetInstanceId(), stmt.GetValueId<ECInstanceId>(0)) << stmt.GetECSql();
-    ASSERT_EQ(BE_SQLITE_DONE, stmt.Step()) << stmt.GetECSql();
-    }
-
-    {
-    ECSqlStatement stmt;
-    ASSERT_EQ(ECSqlStatus::Success, stmt.Prepare(m_ecdb, "SELECT PSA.ECInstanceId FROM ecsql.PSA, ecsql.P WHERE PSA.L=? AND PSA.I=P.ECInstanceId AND P.MyPSA.Id=?"));
-    ASSERT_EQ(ECSqlStatus::Success, stmt.BindInt64(1, 314)) << stmt.GetECSql();
-    ASSERT_EQ(ECSqlStatus::Success, stmt.BindId(2, psaKey1.GetInstanceId())) << stmt.GetECSql();
-
-    ASSERT_EQ(BE_SQLITE_ROW, stmt.Step()) << stmt.GetECSql();
-    ASSERT_EQ(psaKey2.GetInstanceId(), stmt.GetValueId<ECInstanceId>(0)) << stmt.GetECSql();
-    ASSERT_EQ(BE_SQLITE_DONE, stmt.Step()) << stmt.GetECSql();
-    }
-    
-    }
-
-/*---------------------------------------------------------------------------------**//**
-* @bsimethod                             Muhammad Hassan                         06/15
-+---------------+---------------+---------------+---------------+---------------+------*/
-TEST_F(ECSqlStatementTestFixture, GroupByClauseTests)
-    {
-    ASSERT_EQ(SUCCESS, SetupECDb("ECSqlStatementTests.ecdb", SchemaItem::CreateForFile("ECSqlStatementTests.01.00.00.ecschema.xml")));
-    NestedStructArrayTestSchemaHelper::PopulateECSqlStatementTestsDb(m_ecdb);
-
-    Utf8CP expectedProductsNames;
-    Utf8String actualProductsNames;
-    double expectedSumOfAvgPrices;
-    double actualSumOfAvgPrices;
-    ECSqlStatement stmt;
-    //use of simple GROUP BY clause to find AVG(Price) from the Product table
-    ASSERT_EQ(ECSqlStatus::Success, stmt.Prepare(m_ecdb, "SELECT ProductName, AVG(UnitPrice) FROM ECST.Product GROUP BY ProductName ORDER BY ProductName"));
-    expectedProductsNames = "Binder-Desk-Pen-Pen Set-Pencil-";
-    expectedSumOfAvgPrices = 1895.67;
-    actualSumOfAvgPrices = 0;
-    while (stmt.Step() != BE_SQLITE_DONE)
-        {
-        actualProductsNames.append(stmt.GetValueText(0));
-        actualProductsNames.append("-");
-        actualSumOfAvgPrices += stmt.GetValueDouble(1);
-        }
-    ASSERT_STREQ(expectedProductsNames, actualProductsNames.c_str());
-    ASSERT_EQ((int) expectedSumOfAvgPrices, (int) actualSumOfAvgPrices);
-    stmt.Finalize();
-
-    //using HAVING clause with GROUP BY clause
-    ASSERT_EQ(ECSqlStatus::Success, stmt.Prepare(m_ecdb, "SELECT ProductName, AVG(UnitPrice) FROM ECST.Product GROUP BY ProductName Having AVG(UnitPrice)>300.00 ORDER BY ProductName"));
-    expectedProductsNames = "Binder-Pen-Pen Set-";
-    actualProductsNames = "";
-    expectedSumOfAvgPrices = 1556.62;
-    actualSumOfAvgPrices = 0;
-    while (stmt.Step() != BE_SQLITE_DONE)
-        {
-        actualProductsNames.append(stmt.GetValueText(0));
-        actualProductsNames.append("-");
-        actualSumOfAvgPrices += stmt.GetValueDouble(1);
-        }
-    ASSERT_STREQ(expectedProductsNames, actualProductsNames.c_str());
-    ASSERT_EQ((int) expectedSumOfAvgPrices, (int) actualSumOfAvgPrices);
-    stmt.Finalize();
-
-    //combined Use of GROUP BY, HAVING and WHERE Clause
-    ASSERT_EQ(ECSqlStatus::Success, stmt.Prepare(m_ecdb, "SELECT ProductName, AVG(UnitPrice) FROM ECST.Product WHERE UnitPrice<500 GROUP BY ProductName Having AVG(UnitPrice)>200.00 ORDER BY ProductName"));
-    expectedProductsNames = "Binder-Pen Set-";
-    actualProductsNames = "";
-    expectedSumOfAvgPrices = 666.84;
-    actualSumOfAvgPrices = 0;
-    while (stmt.Step() != BE_SQLITE_DONE)
-        {
-        actualProductsNames.append(stmt.GetValueText(0));
-        actualProductsNames.append("-");
-        actualSumOfAvgPrices += stmt.GetValueDouble(1);
-        }
-    ASSERT_EQ(expectedProductsNames, actualProductsNames);
-    ASSERT_EQ((int) expectedSumOfAvgPrices, (int) actualSumOfAvgPrices);
-    stmt.Finalize();
-
-    //GROUP BY Clause with more then one parameters
-    ASSERT_EQ(ECSqlStatus::Success, stmt.Prepare(m_ecdb, "SELECT ProductName, AVG(UnitPrice), COUNT(ProductName) FROM ECST.Product GROUP BY ProductName, UnitPrice HAVING COUNT(ProductName)>1"));
-    ASSERT_EQ(stmt.Step(), BE_SQLITE_ROW);
-    ASSERT_EQ("Pen", (Utf8String) stmt.GetValueText(0));
-    ASSERT_EQ(539, (int) stmt.GetValueDouble(1));
-    ASSERT_EQ(3, stmt.GetValueInt(2));
-    ASSERT_FALSE(stmt.Step() != BE_SQLITE_DONE);
-    stmt.Finalize();
-    }
-
-//---------------------------------------------------------------------------------
-// @bsimethod                             Krischan.Eberle               07/17
-//+---------------+---------------+---------------+---------------+---------------+------
-TEST_F(ECSqlStatementTestFixture, GroupByPoint)
-    {
-    ASSERT_EQ(SUCCESS, SetupECDb("ECSqlStatementTests.ecdb", SchemaItem(R"xml(<ECSchema schemaName="TestSchema" alias="ts" version="1.0" xmlns="http://www.bentley.com/schemas/Bentley.ECXML.3.1">
-                      <ECEntityClass typeName="Foo" >
-                        <ECProperty propertyName="Name" typeName="string" />
-                        <ECProperty propertyName="Origin" typeName="Point3d" />
-                      </ECEntityClass>
-                 </ECSchema>)xml")));
-
-    ECSqlStatement insertStmt;
-    ASSERT_EQ(ECSqlStatus::Success, insertStmt.Prepare(m_ecdb, "INSERT INTO ts.Foo(Name,Origin) VALUES(?,?)"));
-
-    DPoint3d pt1 = DPoint3d::From(1.0,2.0,3.0);
-    DPoint3d pt2 = DPoint3d::From(-1.0, -2.0, 3.0);
-
-    bmap<DPoint3d const*, int> ptCount;
-
-    {
-    ASSERT_EQ(ECSqlStatus::Success, insertStmt.BindText(1, "Item 1", IECSqlBinder::MakeCopy::No));
-    ASSERT_EQ(ECSqlStatus::Success, insertStmt.BindPoint3d(2, pt1));
-    ptCount[&pt1] = 1;
-    ASSERT_EQ(BE_SQLITE_DONE, insertStmt.Step());
-    insertStmt.Reset();
-    insertStmt.ClearBindings();
-
-    ASSERT_EQ(ECSqlStatus::Success, insertStmt.BindText(1, "Item 2", IECSqlBinder::MakeCopy::No));
-    ASSERT_EQ(ECSqlStatus::Success, insertStmt.BindPoint3d(2, pt1));
-    ptCount[&pt1]++;
-    ASSERT_EQ(BE_SQLITE_DONE, insertStmt.Step());
-    insertStmt.Reset();
-    insertStmt.ClearBindings();
-
-    ASSERT_EQ(ECSqlStatus::Success, insertStmt.BindText(1, "Item 3", IECSqlBinder::MakeCopy::No));
-    ASSERT_EQ(ECSqlStatus::Success, insertStmt.BindPoint3d(2, pt1));
-    ptCount[&pt1]++;
-    ASSERT_EQ(BE_SQLITE_DONE, insertStmt.Step());
-    insertStmt.Reset();
-    insertStmt.ClearBindings();
-
-    ASSERT_EQ(ECSqlStatus::Success, insertStmt.BindText(1, "Item 4", IECSqlBinder::MakeCopy::No));
-    ASSERT_EQ(ECSqlStatus::Success, insertStmt.BindPoint3d(2, pt2));
-    ptCount[&pt2] = 1;
-    ASSERT_EQ(BE_SQLITE_DONE, insertStmt.Step());
-    insertStmt.Reset();
-    insertStmt.ClearBindings();
-
-    ASSERT_EQ(ECSqlStatus::Success, insertStmt.BindText(1, "Item 5", IECSqlBinder::MakeCopy::No));
-    ASSERT_EQ(BE_SQLITE_DONE, insertStmt.Step());
-    }
-
-    ECSqlStatement statement;
-    ASSERT_EQ(ECSqlStatus::Success, statement.Prepare(m_ecdb, "SELECT Origin, count(*) FROM ts.Foo GROUP BY Origin"));
-    int rowCount = 0;
-    while (BE_SQLITE_ROW == statement.Step())
-        {
-        rowCount++;
-        if (statement.IsValueNull(0))
-            ASSERT_EQ(1, statement.GetValueInt(1)) << statement.GetECSql();
-        else
-            {
-            DPoint3d actualPt = statement.GetValuePoint3d(0);
-            if (pt1.AlmostEqual(actualPt))
-                ASSERT_EQ(ptCount[&pt1], statement.GetValueInt(1)) << statement.GetECSql();
-            else if (pt2.AlmostEqual(actualPt))
-                ASSERT_EQ(ptCount[&pt2], statement.GetValueInt(1)) << statement.GetECSql();
-            else
-                FAIL();
-            }
-        }
-    ASSERT_EQ(3, rowCount) << statement.GetECSql();
-    }
-
-//---------------------------------------------------------------------------------
-// @bsimethod                             Krischan.Eberle               07/17
-//+---------------+---------------+---------------+---------------+---------------+------
-TEST_F(ECSqlStatementTestFixture, GroupByGeometry)
-    {
-    ASSERT_EQ(SUCCESS, SetupECDb("ECSqlStatementTests.ecdb", SchemaItem(R"xml(<ECSchema schemaName="TestSchema" alias="ts" version="1.0" xmlns="http://www.bentley.com/schemas/Bentley.ECXML.3.1">
-                      <ECEntityClass typeName="Foo" >
-                        <ECProperty propertyName="Name" typeName="string" />
-                        <ECProperty propertyName="Geometry" typeName="Bentley.Geometry.Common.IGeometry" />
-                      </ECEntityClass>
-                 </ECSchema>)xml")));
-
-    ECSqlStatement insertStmt;
-    ASSERT_EQ(ECSqlStatus::Success, insertStmt.Prepare(m_ecdb, "INSERT INTO ts.Foo(Name,Geometry) VALUES(?,?)"));
-
-    IGeometryPtr geometry1 = IGeometry::Create(ICurvePrimitive::CreateLine(DSegment3d::From(0.0, 0.0, 0.0, 1.0, 1.0, 1.0)));
-    IGeometryPtr geometry2 = IGeometry::Create(ICurvePrimitive::CreateLine(DSegment3d::From(1.0, 0.0, 0.0, 1.0, 1.0, 1.0)));
-
-    bmap<IGeometry*, int> geometryCount;
-    {
-    ASSERT_EQ(ECSqlStatus::Success, insertStmt.BindText(1, "Item 1", IECSqlBinder::MakeCopy::No));
-    ASSERT_EQ(ECSqlStatus::Success, insertStmt.BindGeometry(2, *geometry1));
-    geometryCount[geometry1.get()] = 1;
-    ASSERT_EQ(BE_SQLITE_DONE, insertStmt.Step());
-    insertStmt.Reset();
-    insertStmt.ClearBindings();
-
-    ASSERT_EQ(ECSqlStatus::Success, insertStmt.BindText(1, "Item 2", IECSqlBinder::MakeCopy::No));
-    ASSERT_EQ(ECSqlStatus::Success, insertStmt.BindGeometry(2, *geometry1));
-    geometryCount[geometry1.get()]++;
-    ASSERT_EQ(BE_SQLITE_DONE, insertStmt.Step());
-    insertStmt.Reset();
-    insertStmt.ClearBindings();
-
-    ASSERT_EQ(ECSqlStatus::Success, insertStmt.BindText(1, "Item 3", IECSqlBinder::MakeCopy::No));
-    ASSERT_EQ(ECSqlStatus::Success, insertStmt.BindGeometry(2, *geometry1));
-    geometryCount[geometry1.get()]++;
-    ASSERT_EQ(BE_SQLITE_DONE, insertStmt.Step());
-    insertStmt.Reset();
-    insertStmt.ClearBindings();
-
-    ASSERT_EQ(ECSqlStatus::Success, insertStmt.BindText(1, "Item 4", IECSqlBinder::MakeCopy::No));
-    ASSERT_EQ(ECSqlStatus::Success, insertStmt.BindGeometry(2, *geometry2));
-    geometryCount[geometry2.get()] = 1;
-    ASSERT_EQ(BE_SQLITE_DONE, insertStmt.Step());
-
-    insertStmt.Reset();
-    insertStmt.ClearBindings();
-    ASSERT_EQ(ECSqlStatus::Success, insertStmt.BindText(1, "Item 5", IECSqlBinder::MakeCopy::No));
-    ASSERT_EQ(BE_SQLITE_DONE, insertStmt.Step());
-    }
-
-    ECSqlStatement statement;
-    ASSERT_EQ(ECSqlStatus::Success, statement.Prepare(m_ecdb, "SELECT Geometry, count(*) FROM ts.Foo GROUP BY Geometry"));
-    int rowCount = 0;
-    while (BE_SQLITE_ROW == statement.Step())
-        {
-        rowCount++;
-        if (statement.IsValueNull(0))
-            ASSERT_EQ(1, statement.GetValueInt(1)) << statement.GetECSql();
-        else
-            {
-            IGeometryPtr actualGeom = statement.GetValueGeometry(0);
-            if (geometry1->IsSameStructureAndGeometry(*actualGeom))
-                ASSERT_EQ(geometryCount[geometry1.get()], statement.GetValueInt(1)) << statement.GetECSql();
-            else if (geometry2->IsSameStructureAndGeometry(*actualGeom))
-                ASSERT_EQ(geometryCount[geometry2.get()], statement.GetValueInt(1)) << statement.GetECSql();
-            else
-                FAIL();
-            }
-        }
-    ASSERT_EQ(3, rowCount) << statement.GetECSql();
-    }
-
-//---------------------------------------------------------------------------------
-// @bsimethod                             Krischan.Eberle               07/17
-//+---------------+---------------+---------------+---------------+---------------+------
-TEST_F(ECSqlStatementTestFixture, GroupByStruct)
-    {
-    ASSERT_EQ(SUCCESS, SetupECDb("ECSqlStatementTests.ecdb", SchemaItem(R"xml(<ECSchema schemaName="TestSchema" alias="ts" version="1.0" xmlns="http://www.bentley.com/schemas/Bentley.ECXML.3.1">
-                     <ECStructClass typeName="Person" >
-                        <ECProperty propertyName="Name" typeName="string" />
-                        <ECProperty propertyName="Age" typeName="int" />
-                    </ECStructClass>
-                      <ECEntityClass typeName="Foo" >
-                        <ECProperty propertyName="Code" typeName="int" />
-                        <ECStructProperty propertyName="Person" typeName="Person" />
-                      </ECEntityClass>
-                 </ECSchema>)xml")));
-
-    ECSqlStatement insertStmt;
-    ASSERT_EQ(ECSqlStatus::Success, insertStmt.Prepare(m_ecdb, "INSERT INTO ts.Foo(Code,Person.Name,Person.Age) VALUES(?,?,?)"));
-
-    std::pair<Utf8CP, int> person1 = std::make_pair("John", 45);
-    std::pair<Utf8CP, int> person2 = std::make_pair("Mary", 35);
-
-    bmap<std::pair<Utf8CP, int>*, int> personCount;
-    {
-    ASSERT_EQ(ECSqlStatus::Success, insertStmt.BindInt(1, 1));
-    ASSERT_EQ(ECSqlStatus::Success, insertStmt.BindText(2, person1.first, IECSqlBinder::MakeCopy::No));
-    ASSERT_EQ(ECSqlStatus::Success, insertStmt.BindInt(3, person1.second));
-    personCount[&person1] = 1;
-    ASSERT_EQ(BE_SQLITE_DONE, insertStmt.Step());
-    insertStmt.Reset();
-    insertStmt.ClearBindings();
-
-    ASSERT_EQ(ECSqlStatus::Success, insertStmt.BindInt(1, 2));
-    ASSERT_EQ(ECSqlStatus::Success, insertStmt.BindText(2, person1.first, IECSqlBinder::MakeCopy::No));
-    ASSERT_EQ(ECSqlStatus::Success, insertStmt.BindInt(3, person1.second));
-    personCount[&person1]++;
-    ASSERT_EQ(BE_SQLITE_DONE, insertStmt.Step());
-    insertStmt.Reset();
-    insertStmt.ClearBindings();
-
-    ASSERT_EQ(ECSqlStatus::Success, insertStmt.BindInt(1, 3));
-    ASSERT_EQ(ECSqlStatus::Success, insertStmt.BindText(2, person1.first, IECSqlBinder::MakeCopy::No));
-    ASSERT_EQ(ECSqlStatus::Success, insertStmt.BindInt(3, person1.second));
-    personCount[&person1]++;
-    ASSERT_EQ(BE_SQLITE_DONE, insertStmt.Step());
-    insertStmt.Reset();
-    insertStmt.ClearBindings();
-
-    ASSERT_EQ(ECSqlStatus::Success, insertStmt.BindInt(1, 4));
-    ASSERT_EQ(ECSqlStatus::Success, insertStmt.BindText(2, person2.first, IECSqlBinder::MakeCopy::No));
-    ASSERT_EQ(ECSqlStatus::Success, insertStmt.BindInt(3, person2.second));
-    personCount[&person2] = 1;
-    ASSERT_EQ(BE_SQLITE_DONE, insertStmt.Step());
-
-    insertStmt.Reset();
-    insertStmt.ClearBindings();
-    ASSERT_EQ(ECSqlStatus::Success, insertStmt.BindInt(1, 5));
-    ASSERT_EQ(BE_SQLITE_DONE, insertStmt.Step());
-    }
-
-    ECSqlStatement statement;
-    ASSERT_EQ(ECSqlStatus::Success, statement.Prepare(m_ecdb, "SELECT Person, count(*) FROM ts.Foo GROUP BY Person"));
-    int rowCount = 0;
-    while (BE_SQLITE_ROW == statement.Step())
-        {
-        rowCount++;
-        if (statement.IsValueNull(0))
-            ASSERT_EQ(1, statement.GetValueInt(1)) << statement.GetECSql();
-        else
-            {
-            IECSqlValue const& actualPerson = statement.GetValue(0);
-            if (strcmp(person1.first, actualPerson["Name"].GetText()) == 0)
-                ASSERT_EQ(personCount[&person1], statement.GetValueInt(1)) << statement.GetECSql();
-            else if (strcmp(person2.first, actualPerson["Name"].GetText()) == 0)
-                ASSERT_EQ(personCount[&person2], statement.GetValueInt(1)) << statement.GetECSql();
-            else
-                FAIL();
-            }
-        }
-    ASSERT_EQ(3, rowCount) << statement.GetECSql();
-    }
-
-//---------------------------------------------------------------------------------
-// @bsimethod                             Krischan.Eberle               07/17
-//+---------------+---------------+---------------+---------------+---------------+------
-TEST_F(ECSqlStatementTestFixture, GroupByArray)
-    {
-    ASSERT_EQ(SUCCESS, SetupECDb("ECSqlStatementTests.ecdb", SchemaItem(R"xml(<ECSchema schemaName="TestSchema" alias="ts" version="1.0" xmlns="http://www.bentley.com/schemas/Bentley.ECXML.3.1">
-                     <ECStructClass typeName="Person" >
-                        <ECProperty propertyName="Name" typeName="string" />
-                        <ECProperty propertyName="Age" typeName="int" />
-                    </ECStructClass>
-                      <ECEntityClass typeName="Foo" >
-                        <ECStructArrayProperty propertyName="Persons" typeName="Person" />
-                        <ECArrayProperty propertyName="Deadlines" typeName="dateTime" />
-                        <ECArrayProperty propertyName="Vertexes" typeName="Point3d" />
-                        <ECArrayProperty propertyName="Geometries" typeName="Bentley.Geometry.Common.IGeometry" />
-                      </ECEntityClass>
-                 </ECSchema>)xml")));
-
-    const int nonNullRowCount = 3;
-    ECSqlStatement insertStmt;
-    ASSERT_EQ(ECSqlStatus::Success, insertStmt.Prepare(m_ecdb, "INSERT INTO ts.Foo(Persons,Deadlines,Vertexes,Geometries) VALUES(?,?,?,?)"));
-    for (int i = 0; i < nonNullRowCount; i++)
-        {
-                {
-                IECSqlBinder& binder = insertStmt.GetBinder(1);
-                IECSqlBinder& element1Binder = binder.AddArrayElement();
-                ASSERT_EQ(ECSqlStatus::Success, element1Binder["Name"].BindText("John", IECSqlBinder::MakeCopy::Yes));
-                ASSERT_EQ(ECSqlStatus::Success, element1Binder["Age"].BindInt(40));
-                IECSqlBinder& element2Binder = binder.AddArrayElement();
-                ASSERT_EQ(ECSqlStatus::Success, element2Binder["Name"].BindText("Mary", IECSqlBinder::MakeCopy::Yes));
-                ASSERT_EQ(ECSqlStatus::Success, element2Binder["Age"].BindInt(35));
-                }
-
-                {
-                IECSqlBinder& binder = insertStmt.GetBinder(2);
-                ASSERT_EQ(ECSqlStatus::Success, binder.AddArrayElement().BindDateTime(DateTime(2017, 07, 27)));
-                ASSERT_EQ(ECSqlStatus::Success, binder.AddArrayElement().BindDateTime(DateTime(1971, 04, 30)));
-                }
-
-                {
-                IECSqlBinder& binder = insertStmt.GetBinder(3);
-                ASSERT_EQ(ECSqlStatus::Success, binder.AddArrayElement().BindPoint3d(DPoint3d::From(1.0, 2.0, 3.0)));
-                ASSERT_EQ(ECSqlStatus::Success, binder.AddArrayElement().BindPoint3d(DPoint3d::From(-1.0, -2.0, -3.0)));
-                }
-
-                {
-                IGeometryPtr line = IGeometry::Create(ICurvePrimitive::CreateLine(DSegment3d::From(0.0, 0.0, 0.0, 1.0, 1.0, 1.0)));
-                IECSqlBinder& binder = insertStmt.GetBinder(4);
-                ASSERT_EQ(ECSqlStatus::Success, binder.AddArrayElement().BindGeometry(*line));
-                ASSERT_EQ(ECSqlStatus::Success, binder.AddArrayElement().BindGeometry(*line));
-                ASSERT_EQ(ECSqlStatus::Success, binder.AddArrayElement().BindGeometry(*line));
-                }
-
-        ASSERT_EQ(BE_SQLITE_DONE, insertStmt.Step());
-        insertStmt.Reset();
-        insertStmt.ClearBindings();
-        }
-
-    //insert an empty row
-    ASSERT_EQ(BE_SQLITE_DONE, insertStmt.Step());
-    insertStmt.Finalize();
-
-    {
-    ECSqlStatement statement;
-    ASSERT_EQ(ECSqlStatus::Success, statement.Prepare(m_ecdb, "SELECT Persons, count(*) FROM ts.Foo GROUP BY Persons"));
-    int rowCount = 0;
-    while (BE_SQLITE_ROW == statement.Step())
-        {
-        rowCount++;
-        if (statement.IsValueNull(0))
-            ASSERT_EQ(1, statement.GetValueInt(1)) << statement.GetECSql();
-        else
-            ASSERT_EQ(nonNullRowCount, statement.GetValueInt(1)) << statement.GetECSql();
-        }
-    ASSERT_EQ(2, rowCount) << statement.GetECSql();
-    }
-    {
-    ECSqlStatement statement;
-    ASSERT_EQ(ECSqlStatus::Success, statement.Prepare(m_ecdb, "SELECT Deadlines, count(*) FROM ts.Foo GROUP BY Deadlines"));
-    int rowCount = 0;
-    while (BE_SQLITE_ROW == statement.Step())
-        {
-        rowCount++;
-        if (statement.IsValueNull(0))
-            ASSERT_EQ(1, statement.GetValueInt(1)) << statement.GetECSql();
-        else
-            ASSERT_EQ(nonNullRowCount, statement.GetValueInt(1)) << statement.GetECSql();
-        }
-    ASSERT_EQ(2, rowCount) << statement.GetECSql();
-    }
-    {
-    ECSqlStatement statement;
-    ASSERT_EQ(ECSqlStatus::Success, statement.Prepare(m_ecdb, "SELECT Vertexes, count(*) FROM ts.Foo GROUP BY Vertexes"));
-    int rowCount = 0;
-    while (BE_SQLITE_ROW == statement.Step())
-        {
-        rowCount++;
-        if (statement.IsValueNull(0))
-            ASSERT_EQ(1, statement.GetValueInt(1)) << statement.GetECSql();
-        else
-            ASSERT_EQ(nonNullRowCount, statement.GetValueInt(1)) << statement.GetECSql();
-        }
-    ASSERT_EQ(2, rowCount) << statement.GetECSql();
-    }
-    {
-    ECSqlStatement statement;
-    ASSERT_EQ(ECSqlStatus::Success, statement.Prepare(m_ecdb, "SELECT Geometries, count(*) FROM ts.Foo GROUP BY Geometries"));
-    int rowCount = 0;
-    while (BE_SQLITE_ROW == statement.Step())
-        {
-        rowCount++;
-        if (statement.IsValueNull(0))
-            ASSERT_EQ(1, statement.GetValueInt(1)) << statement.GetECSql();
-        else
-            ASSERT_EQ(nonNullRowCount, statement.GetValueInt(1)) << statement.GetECSql();
-        }
-    ASSERT_EQ(2, rowCount) << statement.GetECSql();
-    }
-    }
-
-/*---------------------------------------------------------------------------------**//**
-* @bsimethod                             Muhammad Hassan                         11/15
-+---------------+---------------+---------------+---------------+---------------+------*/
-TEST_F(ECSqlStatementTestFixture, VerifyLiteralExpressionAsConstants)
-    {
-    ASSERT_EQ(SUCCESS, SetupECDb("ECSqlStatementTests.ecdb", SchemaItem::CreateForFile("ECSqlStatementTests.01.00.00.ecschema.xml")));
-
-    ECSqlStatement statement;
-    ASSERT_EQ(ECSqlStatus::Success, statement.Prepare(m_ecdb, "INSERT INTO ECST.Product (UnitPrice, ProductAvailable, ProductName) VALUES(100*5, true, 'Chair')"));
-    ASSERT_EQ(DbResult::BE_SQLITE_DONE, statement.Step());
-    statement.Finalize();
-
-    ASSERT_EQ(ECSqlStatus::Success, statement.Prepare(m_ecdb, "INSERT INTO ECST.Product (UnitPrice, ProductAvailable, ProductName) VALUES(100+1+ECClassId, true, 'Chair')"));
-    ASSERT_EQ(DbResult::BE_SQLITE_DONE, statement.Step());
-    statement.Finalize();
-
-    ASSERT_EQ(ECSqlStatus::Success, statement.Prepare(m_ecdb, "INSERT INTO ECST.Product (UnitPrice, ProductAvailable, ProductName) VALUES(1000/5, false, 'Table')"));
-    ASSERT_EQ(DbResult::BE_SQLITE_DONE, statement.Step());
-    statement.Finalize();
-
-    ASSERT_EQ(ECSqlStatus::Success, statement.Prepare(m_ecdb, "INSERT INTO ECST.Product (UnitPrice, ProductAvailable, ProductName) VALUES(100+2+ECClassId, false, 'Table')"));
-    ASSERT_EQ(DbResult::BE_SQLITE_DONE, statement.Step());
-    statement.Finalize();
-
-    ASSERT_EQ(ECSqlStatus::Success, statement.Prepare(m_ecdb, "INSERT INTO ECST.Product (UnitPrice, ProductAvailable, ProductName) VALUES(1000+100*5, true, 'LCD')"));
-    ASSERT_EQ(DbResult::BE_SQLITE_DONE, statement.Step());
-    statement.Finalize();
-
-    ASSERT_EQ(ECSqlStatus::Success, statement.Prepare(m_ecdb, "SELECT ProductName FROM ECST.Product WHERE UnitPrice=100+2+ECClassId"));
-    ASSERT_EQ(DbResult::BE_SQLITE_ROW, statement.Step());
-    ASSERT_STREQ("Table", statement.GetValueText(0));
-    statement.Finalize();
-
-    ASSERT_EQ(ECSqlStatus::Success, statement.Prepare(m_ecdb, "SELECT AVG(UnitPrice) FROM ECST.Product WHERE UnitPrice>ECClassId AND ProductName='Chair'"));
-    ASSERT_EQ(DbResult::BE_SQLITE_ROW, statement.Step());
-    statement.Finalize();
-
-    ASSERT_EQ(ECSqlStatus::Success, statement.Prepare(m_ecdb, "SELECT ProductAvailable FROM ECST.Product WHERE UnitPrice>100+2+ECClassId AND ProductName='LCD'"));
-    ASSERT_EQ(DbResult::BE_SQLITE_ROW, statement.Step());
-    ASSERT_TRUE(statement.GetValueBoolean(0));
-    statement.Finalize();
-
-    ASSERT_EQ(ECSqlStatus::Success, statement.Prepare(m_ecdb, "SELECT ProductAvailable FROM ECST.Product WHERE UnitPrice>100+2+ECClassId AND ProductName='LCD'"));
-    ASSERT_EQ(DbResult::BE_SQLITE_ROW, statement.Step());
-    ASSERT_TRUE(statement.GetValueBoolean(0));
-    statement.Finalize();
-
-    ASSERT_EQ(ECSqlStatus::Success, statement.Prepare(m_ecdb, "SELECT ProductAvailable FROM ECST.Product WHERE UnitPrice=100+3+ECClassId OR ProductName='LCD'"));
-    ASSERT_EQ(DbResult::BE_SQLITE_ROW, statement.Step());
-    ASSERT_TRUE(statement.GetValueBoolean(0));
-    statement.Finalize();
-    }
-
-/*---------------------------------------------------------------------------------**//**
-* @bsimethod                             Muhammad Hassan                         01/16
-+---------------+---------------+---------------+---------------+---------------+------*/
-TEST_F(ECSqlStatementTestFixture, WrapWhereClauseInParams)
-    {
-    ASSERT_EQ(SUCCESS, SetupECDb("ECSqlStatementTests.ecdb", SchemaItem::CreateForFile("ECSqlStatementTests.01.00.00.ecschema.xml")));
-    NestedStructArrayTestSchemaHelper::PopulateECSqlStatementTestsDb(m_ecdb);
-
-    ECSqlStatement statement;
-    ASSERT_EQ(ECSqlStatus::Success, statement.Prepare(m_ecdb, "SELECT Phone FROM ECST.Customer WHERE Country='USA' OR Company='ABC'"));
-    Utf8String nativeSql = statement.GetNativeSql();
-    ASSERT_TRUE(nativeSql.find("WHERE ([Customer].[Country]='USA' OR [Customer].[Company]='ABC')") != nativeSql.npos);
-    statement.Finalize();
-
-    ASSERT_EQ(ECSqlStatus::Success, statement.Prepare(m_ecdb, "SELECT Phone FROM ECST.Customer WHERE Country='USA' AND Company='ABC'"));
-    nativeSql = statement.GetNativeSql();
-    ASSERT_TRUE(nativeSql.find("WHERE [Customer].[Country]='USA' AND [Customer].[Company]='ABC'") != nativeSql.npos);
-    statement.Finalize();
-
-    ASSERT_EQ(ECSqlStatus::Success, statement.Prepare(m_ecdb, "SELECT Phone FROM ECST.Customer WHERE Country='USA' OR Country='DUBAI' AND ContactTitle='AM'"));
-    nativeSql = statement.GetNativeSql();
-    ASSERT_TRUE(nativeSql.find("WHERE ([Customer].[Country]='USA' OR [Customer].[Country]='DUBAI' AND [Customer].[ContactTitle]='AM')") != nativeSql.npos);
-    }
-
-//---------------------------------------------------------------------------------------
-// @bsimethod                                  Affan.Khan                      07/17
-//+---------------+---------------+---------------+---------------+---------------+------
-TEST_F(ECSqlStatementTestFixture, HexLiteral)
-    {
-    ASSERT_EQ(SUCCESS, SetupECDb("HexLiteral.ecdb", SchemaItem(
-        R"xml(<ECSchema schemaName="TestSchema" alias="ts" version="1.0" xmlns="http://www.bentley.com/schemas/Bentley.ECXML.3.1">
-                <ECEntityClass typeName="Sample" modifier="None">
-                    <ECProperty propertyName="StringProp" typeName="string" />
-                </ECEntityClass>
-              </ECSchema>)xml")));
-
-    ECInstanceKey actualKey;
-    ECInstanceId expectedECInstanceId(UINT64_C(0x7FFFFFFFFFFFFFFF));
-    ASSERT_EQ(BE_SQLITE_DONE, GetHelper().ExecuteInsertECSql(actualKey, "INSERT INTO ts.Sample(ECInstanceId, StringProp) VALUES (0x7FFFFFFFFFFFFFFF, '0x7FFFFFFFFFFFFFFF')"));
-    ASSERT_EQ(expectedECInstanceId, actualKey.GetInstanceId());
-
-    ECSqlStatement stmt;
-    ASSERT_EQ(ECSqlStatus::Success, stmt.Prepare(m_ecdb, "SELECT StringProp FROM ts.Sample WHERE ECInstanceId = 0x7FFFFFFFFFFFFFFF"));
-    ASSERT_EQ(BE_SQLITE_ROW, stmt.Step());
-    ASSERT_STREQ("0x7FFFFFFFFFFFFFFF", stmt.GetValueText(0));
-
-    expectedECInstanceId = ECInstanceId(UINT64_C(0x7ABCDEF) + 39421 - 0x43);
-    ASSERT_EQ(BE_SQLITE_DONE, GetHelper().ExecuteInsertECSql(actualKey, "INSERT INTO ts.Sample(ECInstanceId, StringProp) VALUES (0x7ABCDEF + 39421 - 0x43, '0x7ABCDEF + 39421 - 0x43')"));
-    ASSERT_EQ(expectedECInstanceId, actualKey.GetInstanceId());
-    }
-
-//---------------------------------------------------------------------------------------
-// @bsiclass                                     Muhammad Hassan                  08/15
-//+---------------+---------------+---------------+---------------+---------------+------
-TEST_F(ECSqlStatementTestFixture, PolymorphicDelete)
-    {
-    ASSERT_EQ(SUCCESS, SetupECDb("PolymorphicDeleteSharedTable.ecdb", SchemaItem::CreateForFile("NestedStructArrayTest.01.00.00.ecschema.xml")));
-    NestedStructArrayTestSchemaHelper::PopulateNestedStructArrayDb(m_ecdb, true);
-
-    ASSERT_FALSE(GetHelper().TableExists("nsat_DerivedA"));
-    ASSERT_FALSE(GetHelper().TableExists("nsat_DoubleDerivedA"));
-    ASSERT_FALSE(GetHelper().TableExists("nsat_DoubleDerivedC"));
-
-    //Delete all Instances of the base class, all the structArrays and relationships should also be deleted.
-    ECSqlStatement statement;
-    ASSERT_EQ(ECSqlStatus::Success, statement.Prepare(m_ecdb, "DELETE FROM nsat.ClassA"));
-    ASSERT_EQ(BE_SQLITE_DONE, statement.Step());
-    statement.Finalize();
-
-    std::vector<Utf8CP> tableNames{"ClassA", "BaseHasDerivedA", "DerivedBHasChildren"};
-
-    for (Utf8CP tableName : tableNames)
-        {
-        Utf8String selectSql = "SELECT count(*) FROM nsat_";
-        selectSql.append(tableName);
-        Statement stmt;
-        ASSERT_EQ(BE_SQLITE_OK, stmt.Prepare(m_ecdb, selectSql.c_str())) << selectSql.c_str();
-        ASSERT_EQ(BE_SQLITE_ROW, stmt.Step()) << selectSql.c_str();
-        ASSERT_EQ(0, stmt.GetValueInt(0)) << "Table " << tableName << " is expected to be empty after DELETE FROM nsat.ClassA";
-        stmt.Finalize();
-        }
-    }
-
-//---------------------------------------------------------------------------------------
-// @bsimethod                                     Muhammad Hassan                  08/15
-//+---------------+---------------+---------------+---------------+---------------+------
-TEST_F(ECSqlStatementTestFixture, PolymorphicDeleteWithSubclassesInMultipleTables)
-    {
-    ASSERT_EQ(BE_SQLITE_OK, SetupECDb("PolymorphicDeleteTest.ecdb"));
-
-    ECInstanceId fi1Id;
-    {
-    ECSqlStatement stmt;
-    ASSERT_EQ(ECSqlStatus::Success, stmt.Prepare(m_ecdb, "INSERT INTO ecdbf.ExternalFileInfo(ECInstanceId, Name, Size, RootFolder, RelativePath) VALUES(2, 'testfile.txt', 123, 1, 'myfolder')"));
-    ECInstanceKey key;
-    ASSERT_EQ(BE_SQLITE_DONE, stmt.Step(key));
-    fi1Id = key.GetInstanceId();
-    }
-
-    BeBriefcaseBasedId fi2Id;
-    {
-    BeFileName testFilePath;
-    BeTest::GetHost().GetDocumentsRoot(testFilePath);
-    testFilePath.AppendToPath(L"ECDb");
-    testFilePath.AppendToPath(L"Schemas");
-    testFilePath.AppendToPath(L"ECSqlTest.01.00.00.ecschema.xml");
-    DbEmbeddedFileTable& embeddedFileTable = m_ecdb.EmbeddedFiles();
-    DbResult stat = BE_SQLITE_OK;
-    fi2Id = embeddedFileTable.Import(&stat, "embed1", testFilePath.GetNameUtf8().c_str(), "XML");
-    ASSERT_EQ(BE_SQLITE_OK, stat);
-    ASSERT_TRUE(fi2Id.IsValid());
-
-    ECSqlStatement stmt;
-    ASSERT_EQ(ECSqlStatus::InvalidECSql, stmt.Prepare(m_ecdb, "DELETE FROM ecdbf.FileInfo WHERE ECInstanceId=?")) << "cannot delete polymorphically if an existing table is involved";
-    stmt.Finalize();
-
-    ASSERT_EQ(BE_SQLITE_OK, embeddedFileTable.Remove("embed1"));
-    }
-
-    {
-    ECSqlStatement stmt;
-    ASSERT_EQ(ECSqlStatus::Success, stmt.Prepare(m_ecdb, "SELECT NULL FROM ecdbf.FileInfo WHERE ECInstanceId=?"));
-    ASSERT_EQ(ECSqlStatus::Success, stmt.BindId(1, fi1Id));
-    ASSERT_EQ(BE_SQLITE_ROW, stmt.Step());
-    stmt.Reset();
-    stmt.ClearBindings();
-    ASSERT_EQ(ECSqlStatus::Success, stmt.BindId(1, fi2Id));
-    ASSERT_EQ(BE_SQLITE_DONE, stmt.Step());
-    }
-   
-    }
-
-//---------------------------------------------------------------------------------------
-// @bsimethod                                     Krischan.Eberle                 10/17
-//+---------------+---------------+---------------+---------------+---------------+------
-TEST_F(ECSqlStatementTestFixture, PolymorphicUpdateNoTph)
-    {
-    ASSERT_EQ(SUCCESS, SetupECDb("PolymorphicUpdateNoTph.ecdb", SchemaItem(
-        R"xml(<ECSchema schemaName="TestSchema" alias="ts" version="1.0" xmlns="http://www.bentley.com/schemas/Bentley.ECXML.3.1">
-                <ECEntityClass typeName="Base" >
-                    <ECProperty propertyName="BaseProp" typeName="int" />
-                </ECEntityClass>
-                <ECEntityClass typeName="Sub1">
-                    <BaseClass>Base</BaseClass>
-                    <ECProperty propertyName="SubProp" typeName="int" />
-                </ECEntityClass>
-                <ECEntityClass typeName="Sub2">
-                    <BaseClass>Base</BaseClass>
-                    <ECProperty propertyName="SubProp" typeName="int" />
-                </ECEntityClass>
-                <ECEntityClass typeName="BaseAbstract" modifier="Abstract">
-                    <ECProperty propertyName="BaseProp" typeName="int" />
-                </ECEntityClass>
-                <ECEntityClass typeName="Sub10">
-                    <BaseClass>BaseAbstract</BaseClass>
-                    <ECProperty propertyName="SubProp" typeName="int" />
-                </ECEntityClass>
-                <ECEntityClass typeName="Sub20">
-                    <BaseClass>BaseAbstract</BaseClass>
-                    <ECProperty propertyName="SubProp" typeName="int" />
-                </ECEntityClass>
-              </ECSchema>)xml")));
-
-    ECInstanceKey baseKey, sub1Key, sub10Key;
-    ASSERT_EQ(BE_SQLITE_DONE, GetHelper().ExecuteInsertECSql(baseKey, "INSERT INTO ts.Base(BaseProp) VALUES (100)"));
-    ASSERT_EQ(BE_SQLITE_DONE, GetHelper().ExecuteInsertECSql(sub1Key, "INSERT INTO ts.Sub1(BaseProp,SubProp) VALUES (100, 123)"));
-    ASSERT_EQ(BE_SQLITE_DONE, GetHelper().ExecuteInsertECSql(sub10Key, "INSERT INTO ts.Sub10(BaseProp,SubProp) VALUES (100, 123)"));
-
-    ECSqlStatement stmt;
-    ASSERT_EQ(ECSqlStatus::InvalidECSql, stmt.Prepare(m_ecdb, "UPDATE ts.Base SET BaseProp=200"));
-    stmt.Finalize();
-
-    ASSERT_EQ(BE_SQLITE_DONE, GetHelper().ExecuteECSql("UPDATE ONLY ts.Base SET BaseProp=200"));
-
-    ASSERT_EQ(ECSqlStatus::Success, stmt.Prepare(m_ecdb, "SELECT BaseProp FROM ts.Base WHERE ECInstanceId=?"));
-    ASSERT_EQ(ECSqlStatus::Success, stmt.BindId(1, baseKey.GetInstanceId()));
-    ASSERT_EQ(BE_SQLITE_ROW, stmt.Step());
-    ASSERT_EQ(200, stmt.GetValueInt(0));
-    stmt.Finalize();
-
-    ASSERT_EQ(ECSqlStatus::Success, stmt.Prepare(m_ecdb, "SELECT BaseProp FROM ts.Sub1 WHERE ECInstanceId=?"));
-    ASSERT_EQ(ECSqlStatus::Success, stmt.BindId(1, sub1Key.GetInstanceId()));
-    ASSERT_EQ(BE_SQLITE_ROW, stmt.Step());
-    ASSERT_EQ(100, stmt.GetValueInt(0));
-    stmt.Finalize();
-
-    ASSERT_EQ(ECSqlStatus::InvalidECSql, stmt.Prepare(m_ecdb, "UPDATE ts.BaseAbstract SET BaseProp=200"));
-    stmt.Finalize();
-
-    ASSERT_EQ(ECSqlStatus::InvalidECSql, stmt.Prepare(m_ecdb, "UPDATE ONLY ts.BaseAbstract SET BaseProp=200"));
-    stmt.Finalize();
-
-
-    ASSERT_EQ(ECSqlStatus::InvalidECSql, stmt.Prepare(m_ecdb, "DELETE FROM ts.Base WHERE ECInstanceId=?"));
-    stmt.Finalize();
-
-    ASSERT_EQ(ECSqlStatus::Success, stmt.Prepare(m_ecdb, "DELETE FROM ONLY ts.Base WHERE ECInstanceId=?"));
-    ASSERT_EQ(ECSqlStatus::Success, stmt.BindId(1, baseKey.GetInstanceId()));
-    ASSERT_EQ(BE_SQLITE_DONE, stmt.Step());
-    stmt.Finalize();
-
-    ASSERT_EQ(ECSqlStatus::Success, stmt.Prepare(m_ecdb, "SELECT BaseProp FROM ts.Base WHERE ECInstanceId=?"));
-    ASSERT_EQ(ECSqlStatus::Success, stmt.BindId(1, baseKey.GetInstanceId()));
-    ASSERT_EQ(BE_SQLITE_DONE, stmt.Step());
-    stmt.Finalize();
-
-    ASSERT_EQ(ECSqlStatus::Success, stmt.Prepare(m_ecdb, "SELECT BaseProp FROM ts.Sub1 WHERE ECInstanceId=?"));
-    ASSERT_EQ(ECSqlStatus::Success, stmt.BindId(1, sub1Key.GetInstanceId()));
-    ASSERT_EQ(BE_SQLITE_ROW, stmt.Step());
-    stmt.Finalize();
-
-    ASSERT_EQ(ECSqlStatus::InvalidECSql, stmt.Prepare(m_ecdb, "DELETE FROM ts.BaseAbstract WHERE ECInstanceId=?"));
-    stmt.Finalize();
-
-    ASSERT_EQ(ECSqlStatus::InvalidECSql, stmt.Prepare(m_ecdb, "DELETE FROM ONLY ts.BaseAbstract WHERE ECInstanceId=?"));
-    stmt.Finalize();
-    }
-
-//---------------------------------------------------------------------------------------
-// @bsimethod                                      Muhammad Hassan                  02/16
-//+---------------+---------------+---------------+---------------+---------------+------
-TEST_F(ECSqlStatementTestFixture, PolymorphicUpdate)
-    {
-    SchemaItem testSchema(NestedStructArrayTestSchemaHelper::s_testSchemaXml);
-    ASSERT_EQ(SUCCESS, SetupECDb("PolymorphicUpdateTest.ecdb", testSchema));
-
-    NestedStructArrayTestSchemaHelper::PopulateNestedStructArrayDb(m_ecdb, false);
-
-    //Updates the instances of ClassA
-    ECSqlStatement statement;
-    ASSERT_EQ(ECSqlStatus::Success, statement.Prepare(m_ecdb, "UPDATE nsat.ClassA SET T='UpdatedValue', I=2"));
-    ASSERT_EQ(BE_SQLITE_DONE, statement.Step());
-    statement.Finalize();
-    m_ecdb.SaveChanges();
-
-    Statement stmt;
-    ASSERT_EQ(BE_SQLITE_OK, stmt.Prepare(m_ecdb, "SELECT I,T FROM nsat_ClassA"));
-    while (BE_SQLITE_ROW == stmt.Step())
-        {
-        ASSERT_EQ(2, stmt.GetValueInt(0)) << "Int value doesn't match";
-        ASSERT_STREQ("UpdatedValue", stmt.GetValueText(1)) << "String value doesn't match";
-        }
-    }
-
-
-/*---------------------------------------------------------------------------------**//**
-* @bsimethod                             Maha Nasir                         08/15
-+---------------+---------------+---------------+---------------+---------------+------*/
-TEST_F(ECSqlStatementTestFixture, DeleteWithNestedSelectStatements)
-    {
-    ASSERT_EQ(SUCCESS, SetupECDb("ECSqlStatementTests.ecdb", SchemaItem::CreateForFile("ECSqlStatementTests.01.00.00.ecschema.xml")));
-    NestedStructArrayTestSchemaHelper::PopulateECSqlStatementTestsDb(m_ecdb);
-
-    ECSqlStatement stmt;
-
-    ASSERT_EQ(ECSqlStatus::Success, stmt.Prepare(m_ecdb, "SELECT COUNT(*) FROM ECST.Product"));
-    ASSERT_TRUE(BE_SQLITE_ROW == stmt.Step());
-    ASSERT_EQ(9, stmt.GetValueInt(0));
-    stmt.Finalize();
-
-    ASSERT_EQ(ECSqlStatus::Success, stmt.Prepare(m_ecdb, "DELETE FROM ECST.Product WHERE ProductName IN(SELECT ProductName FROM ECST.Product GROUP BY ProductName HAVING COUNT(ProductName)>2 AND ProductName IN(SELECT ProductName FROM ECST.Product WHERE UnitPrice >500))"));
-    ASSERT_TRUE(BE_SQLITE_DONE == stmt.Step());
-    stmt.Finalize();
-
-    ASSERT_EQ(ECSqlStatus::Success, stmt.Prepare(m_ecdb, "SELECT COUNT(*) FROM ECST.Product"));
-    ASSERT_TRUE(BE_SQLITE_ROW == stmt.Step());
-    ASSERT_EQ(6, stmt.GetValueInt(0));
-    stmt.Finalize();
-    }
-
-/*---------------------------------------------------------------------------------**//**
-* @bsimethod                             Maha Nasir                         08/15
-+---------------+---------------+---------------+---------------+---------------+------*/
-TEST_F(ECSqlStatementTestFixture, UpdateWithNestedSelectStatments)
-    {
-    ASSERT_EQ(SUCCESS, SetupECDb("ECSqlStatementTests.ecdb", SchemaItem::CreateForFile("ECSqlStatementTests.01.00.00.ecschema.xml")));
-    NestedStructArrayTestSchemaHelper::PopulateECSqlStatementTestsDb(m_ecdb);
-
-    ECSqlStatement stmt;
-    ASSERT_EQ(ECSqlStatus::Success, stmt.Prepare(m_ecdb, "UPDATE ECST.Product SET ProductName='Laptop' WHERE ProductName IN(SELECT ProductName FROM ECST.Product GROUP BY ProductName HAVING COUNT(ProductName)>2 AND ProductName IN(SELECT ProductName FROM ECST.Product WHERE UnitPrice >500))"));
-    ASSERT_TRUE(BE_SQLITE_DONE == stmt.Step());
-    stmt.Finalize();
-
-    ASSERT_EQ(ECSqlStatus::Success, stmt.Prepare(m_ecdb, "SELECT COUNT(*) FROM ECST.Product WHERE ProductName='Laptop'"));
-    ASSERT_TRUE(BE_SQLITE_ROW == stmt.Step());
-    ASSERT_EQ(3, stmt.GetValueInt(0));
-    }
-
-//---------------------------------------------------------------------------------------
-// @bsiclass                                     Affan.Khan                 01/14
-//+---------------+---------------+---------------+---------------+---------------+------
-TEST_F(ECSqlStatementTestFixture, InsertStructArray)
-    {
-    const int perClassRowCount = 10;
-    ASSERT_EQ(SUCCESS, SetupECDb("ECSqlStatementTests.ecdb", SchemaItem::CreateForFile("ECSqlTest.01.00.00.ecschema.xml")));
-    ASSERT_EQ(SUCCESS, PopulateECDb( perClassRowCount));
-    Utf8CP ecsql = "INSERT INTO ecsql.PSA (L,PStruct_Array) VALUES(?, ?)";
-    ECSqlStatement statement;
-    ASSERT_EQ(ECSqlStatus::Success, statement.Prepare(m_ecdb, ecsql)) << "Preparation of '" << ecsql << "' failed";
-
-    statement.BindInt64(1, 1000);
-    //add three array elements
-    const int count = 3;
-
-    IECSqlBinder& arrayBinder = statement.GetBinder(2);
-
-    for (int i = 0; i < count; i++)
-        {
-        IECSqlBinder& arrayElementBinder = arrayBinder.AddArrayElement();
-        ECSqlStatus stat = arrayElementBinder["d"].BindDouble(i * PI);
-        ASSERT_EQ(ECSqlStatus::Success, stat) << "Bind to struct member failed";
-        stat = arrayElementBinder["i"].BindInt(i * 2);
-        ASSERT_EQ(ECSqlStatus::Success, stat) << "Bind to struct member failed";
-        stat = arrayElementBinder["l"].BindInt64(i * 3);
-        ASSERT_EQ(ECSqlStatus::Success, stat) << "Bind to struct member failed";
-        stat = arrayElementBinder["p2d"].BindPoint2d(DPoint2d::From(i, i + 1));
-        ASSERT_EQ(ECSqlStatus::Success, stat) << "Bind to struct member failed";
-        stat = arrayElementBinder["p3d"].BindPoint3d(DPoint3d::From(i, i + 1, i + 2));
-        ASSERT_EQ(ECSqlStatus::Success, stat) << "Bind to struct member failed";
-        }
-
-    auto stepStatus = statement.Step();
-    ASSERT_EQ(BE_SQLITE_DONE, stepStatus) << "Step for '" << ecsql << "' failed";
-    }
-//---------------------------------------------------------------------------------------
-// @bsiclass                                     Muhammad Hassan                    02/16
-//+---------------+---------------+---------------+---------------+---------------+------
-TEST_F(ECSqlStatementTestFixture, DeleteStructArray)
-    {
-    ASSERT_EQ(SUCCESS, SetupECDb("PolymorphicUpdateTest.ecdb", SchemaItem::CreateForFile("NestedStructArrayTest.01.00.00.ecschema.xml")));
-
-    auto in = NestedStructArrayTestSchemaHelper::CreateECInstances(m_ecdb, 1, "ClassP");
-
-    int insertCount = 0;
-    for (auto inst : in)
-        {
-        ECInstanceInserter inserter(m_ecdb, inst->GetClass(), nullptr);
-        ASSERT_EQ(BE_SQLITE_OK, inserter.Insert(*inst));
-        insertCount++;
-        }
-
-    ECClassCP classP = m_ecdb.Schemas().GetClass("NestedStructArrayTest", "ClassP");
-    ASSERT_TRUE(classP != nullptr);
-
-    ECInstanceDeleter deleter(m_ecdb, *classP, nullptr);
-
-    int deleteCount = 0;
-    for (auto& inst : in)
-        {
-        ASSERT_EQ(BE_SQLITE_OK, deleter.Delete(*inst));
-        deleteCount++;
-        }
-
-    //Verify Inserted Instance have been deleted.
-    bvector<IECInstancePtr> out;
-    ECSqlStatement stmt;
-    auto prepareStatus = stmt.Prepare(m_ecdb, "SELECT * FROM ONLY nsat.ClassP ORDER BY ECInstanceId");
-    ASSERT_TRUE(prepareStatus == ECSqlStatus::Success);
-    ECInstanceECSqlSelectAdapter classPReader(stmt);
-    ASSERT_FALSE(stmt.Step() == BE_SQLITE_ROW);
-    }
-
-//---------------------------------------------------------------------------------------
-// @bsiclass                                     Krischan.Eberle                  01/17
-//+---------------+---------------+---------------+---------------+---------------+------
-TEST_F(ECSqlStatementTestFixture, Int64InStructArrays)
-    {
-    ASSERT_EQ(SUCCESS, SetupECDb("Int64InStructArrays.ecdb", SchemaItem(
-        "<?xml version='1.0' encoding='utf-8'?>"
-        "<ECSchema schemaName='testSchema' alias='ts' version='1.0' xmlns='http://www.bentley.com/schemas/Bentley.ECXML.3.1'>"
-        "    <ECStructClass typeName='MyStruct' >"
-        "        <ECProperty propertyName='I' typeName='int' />"
-        "        <ECProperty propertyName='I64' typeName='long' />"
-        "    </ECStructClass>"
-        "    <ECEntityClass typeName='Foo' >"
-        "        <ECStructArrayProperty propertyName='StructArrayProp' typeName='MyStruct' />"
-        "    </ECEntityClass>"
-        "</ECSchema>")));
-
-    BeBriefcaseBasedId id(BeBriefcaseId(123), INT64_C(4129813293));
-
-    ECSqlStatement stmt;
-    ASSERT_EQ(ECSqlStatus::Success, stmt.Prepare(m_ecdb, "INSERT INTO ts.Foo(StructArrayProp) VALUES(?)"));
-    IECSqlBinder& arrayElementBinder = stmt.GetBinder(1).AddArrayElement();
-    ASSERT_EQ(ECSqlStatus::Success, arrayElementBinder["I"].BindInt(123456));
-    ASSERT_EQ(ECSqlStatus::Success, arrayElementBinder["I64"].BindInt64(id.GetValue()));
-    ECInstanceKey key;
-    ASSERT_EQ(BE_SQLITE_DONE, stmt.Step(key)) << stmt.GetECSql();
-    stmt.Finalize();
-
-    Statement rawStmt;
-    ASSERT_EQ(BE_SQLITE_OK, rawStmt.Prepare(m_ecdb, "SELECT StructArrayProp FROM ts_Foo WHERE Id=?"));
-    ASSERT_EQ(BE_SQLITE_OK, rawStmt.BindId(1, key.GetInstanceId()));
-    ASSERT_EQ(BE_SQLITE_ROW, rawStmt.Step()) << rawStmt.GetSql();
-    rapidjson::Document actualStructArrayJson;
-    ASSERT_TRUE(!actualStructArrayJson.Parse<0>(rawStmt.GetValueText(0)).HasParseError());
-
-    ASSERT_TRUE(actualStructArrayJson.IsArray());
-    ASSERT_EQ(123456, actualStructArrayJson[0]["I"]);
-    ASSERT_EQ(id.GetValue(), actualStructArrayJson[0]["I64"]) << "Int64 are expected to not be stringified in the JSON";
-    }
-
-//---------------------------------------------------------------------------------------
-// @bsiclass                                     Krischan.Eberle                 12/16
-//+---------------+---------------+---------------+---------------+---------------+------
-TEST_F(ECSqlStatementTestFixture, ColumnInfoAndSystemProperties)
-    {
-    ASSERT_EQ(SUCCESS, SetupECDb("ecsqlstatementtests.ecdb", SchemaItem::CreateForFile("ECSqlTest.01.00.00.ecschema.xml"), ECDb::OpenParams(Db::OpenMode::Readonly)));
-    ASSERT_EQ(SUCCESS, PopulateECDb( 3));
-    {
-    ECSqlStatement statement;
-    ASSERT_EQ(ECSqlStatus::Success, statement.Prepare(m_ecdb, "SELECT ECInstanceId, ECClassId, MyPSA.Id, MyPSA.RelECClassId, P2D.X, P2D.Y, P3D.X, P3D.Y, P3D.Z FROM ecsql.P LIMIT 1"));
-    ASSERT_EQ(BE_SQLITE_ROW, statement.Step());
-
-    ASSERT_EQ(9, statement.GetColumnCount());
-    for (int i = 0; i < 9; i++)
-        {
-        ECSqlColumnInfo const& colInfo = statement.GetColumnInfo(i);
-        EXPECT_TRUE(colInfo.IsSystemProperty()) << colInfo.GetPropertyPath().ToString();
-        EXPECT_FALSE(colInfo.IsGeneratedProperty()) << colInfo.GetPropertyPath().ToString();
-        EXPECT_TRUE(colInfo.GetDataType().IsPrimitive()) << colInfo.GetPropertyPath().ToString();
-
-        if (i < 2)
-            {
-            ASSERT_STREQ("ClassECSqlSystemProperties", colInfo.GetProperty()->GetClass().GetName().c_str()) << colInfo.GetPropertyPath().ToString();
-            ASSERT_EQ(PrimitiveType::PRIMITIVETYPE_Long, colInfo.GetDataType().GetPrimitiveType()) << colInfo.GetPropertyPath().ToString();
-            }
-        else if (i < 4)
-            {
-            ECClassCR navPropMemberClass = colInfo.GetProperty()->GetClass();
-            ASSERT_STREQ("NavigationECSqlSystemProperties", navPropMemberClass.GetName().c_str()) << colInfo.GetPropertyPath().ToString();
-            ASSERT_TRUE(navPropMemberClass.IsStructClass()) << colInfo.GetPropertyPath().ToString();
-            ASSERT_EQ(PrimitiveType::PRIMITIVETYPE_Long, colInfo.GetDataType().GetPrimitiveType()) << colInfo.GetPropertyPath().ToString();
-            }
-        else
-            {
-            ECClassCR pointMemberClass = colInfo.GetProperty()->GetClass();
-            ASSERT_STREQ("PointECSqlSystemProperties", pointMemberClass.GetName().c_str()) << colInfo.GetPropertyPath().ToString();
-            ASSERT_TRUE(pointMemberClass.IsStructClass()) << colInfo.GetPropertyPath().ToString();
-            ASSERT_EQ(PrimitiveType::PRIMITIVETYPE_Double, colInfo.GetDataType().GetPrimitiveType()) << colInfo.GetPropertyPath().ToString();
-            }
-
-        ASSERT_TRUE(colInfo.GetRootClass().GetAlias().empty()) << colInfo.GetPropertyPath().ToString();
-        ASSERT_STREQ("P", colInfo.GetRootClass().GetClass().GetName().c_str()) << colInfo.GetPropertyPath().ToString();
-        }
-    }
-
-    {
-    ECSqlStatement statement;
-    ASSERT_EQ(ECSqlStatus::Success, statement.Prepare(m_ecdb, "SELECT ECInstanceId, ECClassId, SourceECInstanceId, SourceECClassId, TargetECInstanceId, TargetECClassId FROM ecsql.PSAHasPSA_NN LIMIT 1"));
-    ASSERT_EQ(BE_SQLITE_DONE, statement.Step());
-
-    ASSERT_EQ(6, statement.GetColumnCount());
-    for (int i = 0; i < 6; i++)
-        {
-        ECSqlColumnInfo const& colInfo = statement.GetColumnInfo(i);
-        EXPECT_TRUE(colInfo.IsSystemProperty()) << colInfo.GetPropertyPath().ToString();
-        EXPECT_FALSE(colInfo.IsGeneratedProperty()) << colInfo.GetPropertyPath().ToString();
-        ASSERT_TRUE(colInfo.GetDataType().IsPrimitive()) << colInfo.GetPropertyPath().ToString();
-        ASSERT_EQ(PrimitiveType::PRIMITIVETYPE_Long, colInfo.GetDataType().GetPrimitiveType()) << colInfo.GetPropertyPath().ToString();
-        if (i < 2)
-            ASSERT_STREQ("ClassECSqlSystemProperties", colInfo.GetProperty()->GetClass().GetName().c_str()) << colInfo.GetPropertyPath().ToString();
-        else
-            ASSERT_STREQ("RelationshipECSqlSystemProperties", colInfo.GetProperty()->GetClass().GetName().c_str()) << colInfo.GetPropertyPath().ToString();
-
-        ASSERT_TRUE(colInfo.GetRootClass().GetAlias().empty()) << colInfo.GetPropertyPath().ToString();
-        ASSERT_STREQ("PSAHasPSA_NN", colInfo.GetRootClass().GetClass().GetName().c_str()) << colInfo.GetPropertyPath().ToString();
-        }
-    }
-
-    }
-
-//---------------------------------------------------------------------------------------
-// @bsiclass                                     Krischan.Eberle                 08/14
-//+---------------+---------------+---------------+---------------+---------------+------
-TEST_F(ECSqlStatementTestFixture, ColumnInfoWithJoin)
-    {
-    const int perClassRowCount = 10;
-    ASSERT_EQ(SUCCESS, SetupECDb("ecsqlstatementtests.ecdb", SchemaItem::CreateForFile("ECSqlTest.01.00.00.ecschema.xml"), ECDb::OpenParams(Db::OpenMode::Readonly)));
-    ASSERT_EQ(SUCCESS, PopulateECDb( perClassRowCount));
-
-    Utf8CP ecsql = "SELECT c1.ECInstanceId, c2.ECInstanceId, c1.ECClassId, c2.ECClassId FROM ecsql.PSA c1, ecsql.P c2 LIMIT 1";
-    ECSqlStatement statement;
-    ASSERT_EQ(ECSqlStatus::Success, statement.Prepare(m_ecdb, ecsql)) << ecsql;
-
-    ASSERT_EQ(BE_SQLITE_ROW, statement.Step());
-    auto const& value1 = statement.GetValue(0);
-    auto const& columnInfo1 = value1.GetColumnInfo();
-
-    ASSERT_FALSE(value1.IsNull());
-    ASSERT_FALSE(columnInfo1.IsGeneratedProperty());
-    ASSERT_TRUE(columnInfo1.IsSystemProperty());
-    ASSERT_STREQ("ClassECSqlSystemProperties", columnInfo1.GetProperty()->GetClass().GetName().c_str());
-    ASSERT_STREQ("c1", columnInfo1.GetRootClass().GetAlias().c_str());
-    ASSERT_STREQ("PSA", columnInfo1.GetRootClass().GetClass().GetName().c_str());
-
-    auto const& value2 = statement.GetValue(1);
-    auto const& columnInfo2 = value2.GetColumnInfo();
-
-    ASSERT_FALSE(value2.IsNull());
-    ASSERT_TRUE(columnInfo2.IsSystemProperty());
-    ASSERT_FALSE(columnInfo2.IsGeneratedProperty());
-    ASSERT_STREQ("ClassECSqlSystemProperties", columnInfo2.GetProperty()->GetClass().GetName().c_str());
-    ASSERT_STREQ("c2", columnInfo2.GetRootClass().GetAlias().c_str());
-    ASSERT_STREQ("P", columnInfo2.GetRootClass().GetClass().GetName().c_str());
-
-    auto const& value3 = statement.GetValue(2);
-    auto const& columnInfo3 = value3.GetColumnInfo();
-
-    ASSERT_FALSE(value3.IsNull());
-    ASSERT_TRUE(columnInfo3.IsSystemProperty());
-    ASSERT_FALSE(columnInfo3.IsGeneratedProperty());
-    ASSERT_STREQ("ClassECSqlSystemProperties", columnInfo3.GetProperty()->GetClass().GetName().c_str());
-    ASSERT_STREQ("c1", columnInfo3.GetRootClass().GetAlias().c_str());
-    ASSERT_STREQ("PSA", columnInfo3.GetRootClass().GetClass().GetName().c_str());
-
-    auto const& value4 = statement.GetValue(3);
-    auto const& columnInfo4 = value4.GetColumnInfo();
-
-    ASSERT_FALSE(value4.IsNull());
-    ASSERT_TRUE(columnInfo4.IsSystemProperty());
-    ASSERT_FALSE(columnInfo4.IsGeneratedProperty());
-    ASSERT_STREQ("ClassECSqlSystemProperties", columnInfo4.GetProperty()->GetClass().GetName().c_str());
-    ASSERT_STREQ("c2", columnInfo4.GetRootClass().GetAlias().c_str());
-    ASSERT_STREQ("P", columnInfo4.GetRootClass().GetClass().GetName().c_str());
-    }
-
-//---------------------------------------------------------------------------------------
-// @bsiclass                                     Krischan.Eberle                 12/16
-//+---------------+---------------+---------------+---------------+---------------+------
-TEST_F(ECSqlStatementTestFixture, ColumnInfoAndNavigationAndPointProp)
-    {
-    ASSERT_EQ(SUCCESS, SetupECDb("ecsqlstatementtests.ecdb", SchemaItem::CreateForFile("ECSqlTest.01.00.00.ecschema.xml"), ECDb::OpenParams(Db::OpenMode::Readonly)));
-    ASSERT_EQ(SUCCESS, PopulateECDb( 3));
-
-    ECSqlStatement statement;
-    ASSERT_EQ(ECSqlStatus::Success, statement.Prepare(m_ecdb, "SELECT MyPSA, P2D, P3D FROM ecsql.P LIMIT 1"));
-    ASSERT_EQ(BE_SQLITE_ROW, statement.Step());
-
-    ASSERT_EQ(3, statement.GetColumnCount());
-    for (int i = 0; i < 3; i++)
-        {
-        ECSqlColumnInfo const& colInfo = statement.GetColumnInfo(i);
-        ASSERT_FALSE(colInfo.IsSystemProperty());
-        ASSERT_FALSE(colInfo.IsGeneratedProperty());
-        switch (i)
-            {
-                case 0:
-                    ASSERT_TRUE(colInfo.GetDataType().IsNavigation());
-                    break;
-                case 1:
-                    ASSERT_TRUE(colInfo.GetDataType().IsPrimitive());
-                    ASSERT_EQ(PrimitiveType::PRIMITIVETYPE_Point2d, colInfo.GetDataType().GetPrimitiveType());
-                    break;
-                case 2:
-                    ASSERT_TRUE(colInfo.GetDataType().IsPrimitive());
-                    ASSERT_EQ(PrimitiveType::PRIMITIVETYPE_Point3d, colInfo.GetDataType().GetPrimitiveType());
-                    break;
-            }
-
-        ASSERT_STREQ("P", colInfo.GetProperty()->GetClass().GetName().c_str());
-        ASSERT_TRUE(colInfo.GetRootClass().GetAlias().empty());
-        ASSERT_STREQ("P", colInfo.GetRootClass().GetClass().GetName().c_str());
-        }
-
-    }
-
-
-
-//---------------------------------------------------------------------------------------
-// @bsiclass                                     Krischan.Eberle                01/17
-//+---------------+---------------+---------------+---------------+---------------+------
-TEST_F(ECSqlStatementTestFixture, InvalidBindArrayCalls)
-    {
-    ASSERT_EQ(SUCCESS, SetupECDb("ecsqlstatementtests.ecdb", SchemaItem::CreateForFile("ECSqlTest.01.00.00.ecschema.xml")));
-
-    ECSqlStatement statement;
-    ASSERT_EQ(ECSqlStatus::Success, statement.Prepare(m_ecdb, "INSERT INTO ecsql.PSA(I_Array, PStruct_Array) VALUES(?,?)"));
-
-    IECSqlBinder& primArrayBinder = statement.GetBinder(1);
-    ASSERT_EQ(ECSqlStatus::Error, primArrayBinder.BindInt(1)) << "Cannot call BindXXX before calling AddArrayElement on prim array parameter";
-    ASSERT_EQ(ECSqlStatus::Error, primArrayBinder["i"].BindInt(1)) << "Cannot call [] before calling AddArrayElement on prim array parameter";
-    IECSqlBinder& primArrayElementBinder = primArrayBinder.AddArrayElement();
-    ASSERT_EQ(ECSqlStatus::Success, primArrayElementBinder.BindInt(1));
-    ASSERT_EQ(ECSqlStatus::Error, primArrayBinder["i"].BindInt(1)) << "Cannot [] on prim array parameter";
-
-    IECSqlBinder& structArrayBinder = statement.GetBinder(2);
-    ASSERT_EQ(ECSqlStatus::Error, structArrayBinder.BindInt(1)) << "Cannot call BindXXX before calling AddArrayElement on struct array parameter";
-    ASSERT_EQ(ECSqlStatus::Error, structArrayBinder["i"].BindInt(1)) << "Cannot call BindXXX before calling AddArrayElement on struct array parameter";
-
-    IECSqlBinder& structArrayElementBinder = structArrayBinder.AddArrayElement();
-
-    ASSERT_EQ(ECSqlStatus::Error, structArrayElementBinder.BindInt(1)) << "Cannot bind prim to struct";
-    ASSERT_EQ(ECSqlStatus::Success, structArrayElementBinder["i"].BindInt(1));
-    }
-
-//---------------------------------------------------------------------------------------
-// @bsiclass                                     Affan.Khan                 01/14
-//+---------------+---------------+---------------+---------------+---------------+------
-TEST_F(ECSqlStatementTestFixture, StructArrayUpdate)
-    {
-    ASSERT_EQ(SUCCESS, SetupECDb("ecsqlstatementtests.ecdb", SchemaItem::CreateForFile("ECSqlTest.01.00.00.ecschema.xml")));
-    ASSERT_EQ(SUCCESS, PopulateECDb( 2));
-
-    Utf8CP ecsql = "UPDATE  ONLY ecsql.PSA SET L = ?,  PStruct_Array = ? WHERE I = ?";
-    ECSqlStatement statement;
-    auto stat = statement.Prepare(m_ecdb, ecsql);
-    ASSERT_EQ(ECSqlStatus::Success, stat) << "Preparation of '" << ecsql << "' failed";
-    statement.BindInt(3, 123);
-    statement.BindInt64(1, 1000);
-
-    //add three array elements
-    const uint32_t arraySize = 3;
-    IECSqlBinder& arrayBinder = statement.GetBinder(2);
-    for (int i = 0; i < arraySize; i++)
-        {
-        IECSqlBinder& arrayElementBinder = arrayBinder.AddArrayElement();
-        ECSqlStatus stat = arrayElementBinder["d"].BindDouble(i * PI);
-        ASSERT_EQ(ECSqlStatus::Success, stat) << "Bind to struct member failed";
-        stat = arrayElementBinder["i"].BindInt(i * 2);
-        ASSERT_EQ(ECSqlStatus::Success, stat) << "Bind to struct member failed";
-        stat = arrayElementBinder["l"].BindInt64(i * 3);
-        ASSERT_EQ(ECSqlStatus::Success, stat) << "Bind to struct member failed";
-        stat = arrayElementBinder["p2d"].BindPoint2d(DPoint2d::From(i, i + 1));
-        ASSERT_EQ(ECSqlStatus::Success, stat) << "Bind to struct member failed";
-        stat = arrayElementBinder["p3d"].BindPoint3d(DPoint3d::From(i, i + 1, i + 2));
-        ASSERT_EQ(ECSqlStatus::Success, stat) << "Bind to struct member failed";
-        }
-
-    auto stepStatus = statement.Step();
-    ASSERT_EQ(BE_SQLITE_DONE, stepStatus) << "Step for '" << ecsql << "' failed";
-    }
-
-void setProductsValues(StandaloneECInstancePtr instance, int ProductId, Utf8CP ProductName, double price)
-    {
-    instance->SetValue("ProductId", ECValue(ProductId));
-    instance->SetValue("ProductName", ECValue(ProductName));
-    instance->SetValue("Price", ECValue(price));
-    }
-
-//---------------------------------------------------------------------------------------
-// @bsiclass                                     Affan.Khan                 01/14
-//+---------------+---------------+---------------+---------------+---------------+------
-TEST_F(ECSqlStatementTestFixture, StructArrayDelete)
-    {
-    ASSERT_EQ(SUCCESS, SetupECDb("ecsqlstatementtests.ecdb", SchemaItem::CreateForFile("ECSqlTest.01.00.00.ecschema.xml")));
-    ASSERT_EQ(SUCCESS, PopulateECDb( 2));
-    auto ecsql = "DELETE FROM  ONLY ecsql.PSA WHERE I = ?";
-    ECSqlStatement statement;
-    auto stat = statement.Prepare(m_ecdb, ecsql);
-    ASSERT_EQ(ECSqlStatus::Success, stat) << "Preparation of '" << ecsql << "' failed";
-
-    statement.BindInt(1, 123);
-
-    auto stepStatus = statement.Step();
-    ASSERT_EQ(BE_SQLITE_DONE, stepStatus) << "Step for '" << ecsql << "' failed";
-    }
-
-//---------------------------------------------------------------------------------------
-// @bsiclass                                     Krischan.Eberle                 01/15
-//+---------------+---------------+---------------+---------------+---------------+------
-TEST_F(ECSqlStatementTestFixture, BindToNumericProps)
-    {
-    ASSERT_EQ(SUCCESS, SetupECDb("BindToNumericProps.ecdb", SchemaItem(
-        R"xml(<ECSchema schemaName="TestSchema" alias="ts" version="01.00.00" xmlns="http://www.bentley.com/schemas/Bentley.ECXML.3.1">
-          <ECSchemaReference name="ECDbMap" version="02.00.00" alias="ecdbmap" />
-          <ECEntityClass typeName="Parent" modifier="None" >
-              <ECProperty propertyName="Name" typeName="string" />
-          </ECEntityClass>
-          <ECEntityClass typeName="Child" modifier="None" >
-              <ECCustomAttributes>
-                  <ClassMap xmlns="ECDbMap.02.00">
-                      <MapStrategy>TablePerHierarchy</MapStrategy>
-                  </ClassMap>
-                  <ShareColumns xmlns="ECDbMap.02.00">
-                      <MaxSharedColumnsBeforeOverflow>7</MaxSharedColumnsBeforeOverflow>
-                      <ApplyToSubclassesOnly>False</ApplyToSubclassesOnly>
-                  </ShareColumns>
-              </ECCustomAttributes>
-              <ECNavigationProperty propertyName="Parent" relationshipName="Rel" direction="Backward" />
-              <ECProperty propertyName="IntProp" typeName="int" />
-              <ECProperty propertyName="Int64Prop" typeName="long" />
-          </ECEntityClass>
-          <ECRelationshipClass typeName="Rel" strength="referencing" strengthDirection="Forward" modifier="None">
-              <Source multiplicity="(0..1)" polymorphic="True" roleLabel="references">
-                 <Class class="Parent" />
-             </Source>
-              <Target multiplicity="(0..*)" polymorphic="True" roleLabel="referenced by">
-                <Class class="Child" />
-             </Target>
-          </ECRelationshipClass>
-        </ECSchema>)xml")));
-
-    ECInstanceKey parentKey;
-    ASSERT_EQ(BE_SQLITE_DONE, GetHelper().ExecuteInsertECSql(parentKey, "INSERT INTO ts.Parent(Name) VALUES('Parent 01')"));
-    ECInstanceId parentId = parentKey.GetInstanceId();
-    Utf8String parentIdStr = parentId.ToString();
-    // Literal strings to numeric props
-    ECInstanceKey childKey;
-    ASSERT_EQ(BE_SQLITE_DONE, GetHelper().ExecuteInsertECSql(childKey, Utf8PrintfString("INSERT INTO ts.Child(IntProp,Int64Prop,Parent.Id) VALUES('100','100','%s')", parentIdStr.c_str()).c_str()));
-    ECInstanceId childId = childKey.GetInstanceId();
-    Utf8String childIdStr = childId.ToString();
-
-    //literal strings
-    EXPECT_EQ(JsonValue(Utf8PrintfString(R"json([{"id":"%s"}])json", childId.ToHexStr().c_str())), GetHelper().ExecuteSelectECSql(Utf8PrintfString("SELECT ECInstanceId FROM ts.Child WHERE IntProp='100' AND Int64Prop='100' AND Parent.Id='%s'", parentIdStr.c_str()).c_str())) << "Ids as literal decimal strings";
-    EXPECT_EQ(JsonValue(Utf8PrintfString(R"json([{"id":"%s"}])json", childId.ToHexStr().c_str())), GetHelper().ExecuteSelectECSql(Utf8PrintfString("SELECT ECInstanceId FROM ts.Child WHERE IntProp='100' AND Int64Prop='100' AND Parent.Id=%s", parentId.ToHexStr().c_str()).c_str())) << "Ids as literal hex strings";
-
-    ECSqlStatement selStmt;
-    ASSERT_EQ(ECSqlStatus::Success, selStmt.Prepare(m_ecdb, "SELECT 1 FROM ts.Child WHERE ECInstanceId=? AND Parent.Id=? AND IntProp=? AND Int64Prop=?"));
-
-    //BindInt (for non-Ids)
-    ASSERT_EQ(ECSqlStatus::Success, selStmt.BindInt64(1, childId.GetValue())) << selStmt.GetECSql();
-    ASSERT_EQ(ECSqlStatus::Success, selStmt.BindInt64(2, parentId.GetValue())) << selStmt.GetECSql();
-    ASSERT_EQ(ECSqlStatus::Success, selStmt.BindInt(3, 100)) << selStmt.GetECSql();
-    ASSERT_EQ(ECSqlStatus::Success, selStmt.BindInt(4, 100)) << selStmt.GetECSql();
-    EXPECT_EQ(BE_SQLITE_ROW, selStmt.Step()) << selStmt.GetECSql();
-    selStmt.Reset();
-    selStmt.ClearBindings();
-
-    //BindInt64
-    ASSERT_EQ(ECSqlStatus::Success, selStmt.BindInt64(1, childId.GetValue())) << selStmt.GetECSql();
-    ASSERT_EQ(ECSqlStatus::Success, selStmt.BindInt64(2, parentId.GetValue())) << selStmt.GetECSql();
-    ASSERT_EQ(ECSqlStatus::Success, selStmt.BindInt64(3, 100)) << selStmt.GetECSql();
-    ASSERT_EQ(ECSqlStatus::Success, selStmt.BindInt64(4, 100)) << selStmt.GetECSql();
-    EXPECT_EQ(BE_SQLITE_ROW, selStmt.Step()) << selStmt.GetECSql();
-    selStmt.Reset();
-    selStmt.ClearBindings();
-
-    //BindText
-    ASSERT_EQ(ECSqlStatus::Success, selStmt.BindText(1, childIdStr.c_str(), IECSqlBinder::MakeCopy::No)) << selStmt.GetECSql();
-    ASSERT_EQ(ECSqlStatus::Success, selStmt.BindText(2, parentIdStr.c_str(), IECSqlBinder::MakeCopy::No)) << selStmt.GetECSql();
-    ASSERT_EQ(ECSqlStatus::Success, selStmt.BindText(3, "100", IECSqlBinder::MakeCopy::No)) << selStmt.GetECSql();
-    ASSERT_EQ(ECSqlStatus::Success, selStmt.BindText(4, "100", IECSqlBinder::MakeCopy::No)) << selStmt.GetECSql();
-    EXPECT_EQ(BE_SQLITE_ROW, selStmt.Step()) << selStmt.GetECSql();
-    selStmt.Reset();
-    selStmt.ClearBindings();
-
-    // Bind as hex
-    // Note: SQLite cannot compare numbers to hex string literals:
-    // Assume there is a row with ECInstanceId 0x111:
-    // WHERE ECInstanceId='0x111' will not match 
-    // WHERE ECInstanceId=0x111 will match 
-    
-    // Run a plain SQLite statement to verify that SQLite behaves like this:
-    {
-    Statement sqliteStmt;
-    ASSERT_EQ(BE_SQLITE_OK, sqliteStmt.Prepare(m_ecdb, "select cast(0x2 as number), cast('0x2' as number)"));
-    ASSERT_EQ(BE_SQLITE_ROW, sqliteStmt.Step());
-    ASSERT_EQ(2, sqliteStmt.GetValueInt(0)) << "Hex decimal can be converted to number | " << sqliteStmt.GetSql();
-    ASSERT_EQ(0, sqliteStmt.GetValueInt(1)) << "Hex string cannot be converted to number | " << sqliteStmt.GetSql();
-    }
-
-    selStmt.Finalize();
-    ASSERT_EQ(ECSqlStatus::Success, selStmt.Prepare(m_ecdb, "SELECT 1 FROM ts.Child WHERE ECInstanceId=?"));
-    ASSERT_EQ(ECSqlStatus::Success, selStmt.BindText(1, childId.ToHexStr().c_str(), IECSqlBinder::MakeCopy::Yes)) << selStmt.GetECSql();
-    EXPECT_EQ(BE_SQLITE_DONE, selStmt.Step()) << "Bind ECInstanceId as hex string | " << selStmt.GetECSql() << " | SQL: " << selStmt.GetNativeSql();
-
-    selStmt.Finalize();
-    ASSERT_EQ(ECSqlStatus::Success, selStmt.Prepare(m_ecdb, "SELECT 1 FROM ts.Child WHERE Parent.Id=?"));
-    ASSERT_EQ(ECSqlStatus::Success, selStmt.BindText(1, parentId.ToHexStr().c_str(), IECSqlBinder::MakeCopy::Yes)) << selStmt.GetECSql();
-    EXPECT_EQ(BE_SQLITE_DONE, selStmt.Step()) << "Bind Parent.Id as hex string | " << selStmt.GetECSql() << " SQL: " << selStmt.GetNativeSql();
-
-    selStmt.Finalize();
-    ASSERT_EQ(ECSqlStatus::Success, selStmt.Prepare(m_ecdb, "SELECT 1 FROM ts.Child WHERE IntProp=?"));
-    ASSERT_EQ(ECSqlStatus::Success, selStmt.BindText(1,"0x64", IECSqlBinder::MakeCopy::No)) << selStmt.GetECSql();
-    EXPECT_EQ(BE_SQLITE_DONE, selStmt.Step()) << "Bind hex string to IntProp | " << selStmt.GetECSql() << " SQL: " << selStmt.GetNativeSql();
-
-    selStmt.Finalize();
-    ASSERT_EQ(ECSqlStatus::Success, selStmt.Prepare(m_ecdb, "SELECT 1 FROM ts.Child WHERE IntProp=?"));
-    ASSERT_EQ(ECSqlStatus::Success, selStmt.BindInt(1, 0x64)) << selStmt.GetECSql();
-    EXPECT_EQ(BE_SQLITE_ROW, selStmt.Step()) << "Bind hex dec to IntProp | " << selStmt.GetECSql() << " SQL: " << selStmt.GetNativeSql();
-
-    selStmt.Finalize();
-    ASSERT_EQ(ECSqlStatus::Success, selStmt.Prepare(m_ecdb, "SELECT 1 FROM ts.Child WHERE Int64Prop=?"));
-    ASSERT_EQ(ECSqlStatus::Success, selStmt.BindText(1, "0x64", IECSqlBinder::MakeCopy::No)) << selStmt.GetECSql();
-    EXPECT_EQ(BE_SQLITE_DONE, selStmt.Step()) << "Bind hex string to Int64Prop | " << selStmt.GetECSql() << " SQL: " << selStmt.GetNativeSql();
-
-    selStmt.Finalize();
-    ASSERT_EQ(ECSqlStatus::Success, selStmt.Prepare(m_ecdb, "SELECT 1 FROM ts.Child WHERE Int64Prop=?"));
-    ASSERT_EQ(ECSqlStatus::Success, selStmt.BindInt64(1, 0x64)) << selStmt.GetECSql();
-    EXPECT_EQ(BE_SQLITE_ROW, selStmt.Step()) << "Bind hex dec to Int64Prop | " << selStmt.GetECSql() << " SQL: " << selStmt.GetNativeSql();
-    }
-
-//---------------------------------------------------------------------------------------
-// @bsiclass                                     Krischan.Eberle                 01/17
-//+---------------+---------------+---------------+---------------+---------------+------
-TEST_F(ECSqlStatementTestFixture, InsertNullForECInstanceId)
-    {
-    ASSERT_EQ(SUCCESS, SetupECDb("ecinstanceidbindnull.ecdb", SchemaItem::CreateForFile("ECSqlTest.01.00.00.ecschema.xml")));
-
-    auto assertSequence = [] (ECDbCR ecdb, BeInt64Id expectedSequenceValue)
-        {
-        CachedStatementPtr stmt = ecdb.GetCachedStatement("SELECT Val FROM be_Local WHERE Name='ec_instanceidsequence'");
-        ASSERT_TRUE(stmt != nullptr);
-        ASSERT_EQ(BE_SQLITE_ROW, stmt->Step());
-        ASSERT_EQ(expectedSequenceValue.GetValue(), stmt->GetValueUInt64(0));
-        };
-
-    ECSqlStatement stmt;
-    ASSERT_EQ(ECSqlStatus::Success, stmt.Prepare(m_ecdb, "INSERT INTO ecsql.PSA(ECInstanceId) VALUES(?)"));
-    ECInstanceKey key;
-    ASSERT_EQ(BE_SQLITE_DONE, stmt.Step(key));
-    stmt.Reset();
-    stmt.ClearBindings();
-    ASSERT_EQ(BE_SQLITE_OK, m_ecdb.SaveChanges());
-    assertSequence(m_ecdb, key.GetInstanceId());
-
-    ASSERT_EQ(ECSqlStatus::Success, stmt.BindNull(1));
-    ASSERT_EQ(BE_SQLITE_DONE, stmt.Step(key));
-    stmt.Finalize();
-    ASSERT_EQ(BE_SQLITE_OK, m_ecdb.SaveChanges());
-    assertSequence(m_ecdb, key.GetInstanceId());
-
-    ASSERT_EQ(ECSqlStatus::Success, stmt.Prepare(m_ecdb, "INSERT INTO ecsql.PSA(ECInstanceId) VALUES(NULL)"));
-    ASSERT_EQ(BE_SQLITE_DONE, stmt.Step(key));
-    ASSERT_EQ(BE_SQLITE_OK, m_ecdb.SaveChanges());
-    assertSequence(m_ecdb, key.GetInstanceId());
-    }
-
-//---------------------------------------------------------------------------------------
-// @bsiclass                                     Krischan.Eberle                 08/18
-//+---------------+---------------+---------------+---------------+---------------+------
-TEST_F(ECSqlStatementTestFixture, BindEnum)
-    {
-    ASSERT_EQ(SUCCESS, SetupECDb("BindEnum.ecdb", SchemaItem(
-        R"xml(<ECSchema schemaName="TestSchema" alias="ts" version="1.0.0" xmlns="http://www.bentley.com/schemas/Bentley.ECXML.3.2">
-                <ECEnumeration typeName="Status" backingTypeName="int" isStrict="true">
-                    <ECEnumerator name="On" value="1" />
-                    <ECEnumerator name="Off" value="2" />
-                </ECEnumeration>
-                <ECEnumeration typeName="Domain" backingTypeName="string" isStrict="true">
-                    <ECEnumerator name="Org" value=".org" />
-                    <ECEnumerator name="Com" value=".com" />
-                </ECEnumeration>
-                <ECEntityClass typeName="Foo" >
-                    <ECProperty propertyName="Status" typeName="Status" />
-                    <ECProperty propertyName="Domain" typeName="Domain" />
-                    <ECArrayProperty propertyName="Statuses" typeName="Status" />
-                    <ECArrayProperty propertyName="Domains" typeName="Domain" />
-                </ECEntityClass>
-              </ECSchema>)xml")));
-    ECEnumerationCP statusEnum = m_ecdb.Schemas().GetEnumeration("TestSchema", "Status");
-    ASSERT_TRUE(statusEnum != nullptr);
-    ECEnumeratorCP statusOn = statusEnum->FindEnumeratorByName("On");
-    ASSERT_TRUE(statusOn != nullptr);
-    ECEnumeratorCP statusOff = statusEnum->FindEnumeratorByName("Off");
-    ASSERT_TRUE(statusOff != nullptr);
-    ECEnumerationCP domainEnum = m_ecdb.Schemas().GetEnumeration("TestSchema", "Domain");
-    ASSERT_TRUE(domainEnum != nullptr);
-    ECEnumeratorCP orgDomain = domainEnum->FindEnumeratorByName("Org");
-    ASSERT_TRUE(orgDomain != nullptr);
-    ECEnumeratorCP comDomain = domainEnum->FindEnumeratorByName("Com");
-    ASSERT_TRUE(comDomain != nullptr);
-
-    ECSqlStatement statement;
-    ASSERT_EQ(ECSqlStatus::Success, statement.Prepare(m_ecdb, "INSERT INTO ts.Foo(Status,Statuses,Domain,Domains) VALUES(?,?,?,?)"));
-    ASSERT_EQ(ECSqlStatus::Success, statement.BindEnum(1,*statusOn));
-
-    ASSERT_EQ(ECSqlStatus::Success, statement.GetBinder(2).AddArrayElement().BindEnum(*statusOn));
-    ASSERT_EQ(ECSqlStatus::Success, statement.GetBinder(2).AddArrayElement().BindEnum(*statusOff));
-
-    ASSERT_EQ(ECSqlStatus::Success, statement.BindEnum(3, *comDomain));
-
-    ASSERT_EQ(ECSqlStatus::Success, statement.GetBinder(4).AddArrayElement().BindEnum(*orgDomain));
-    ASSERT_EQ(ECSqlStatus::Success, statement.GetBinder(4).AddArrayElement().BindEnum(*comDomain));
-
-    ECInstanceKey key;
-    ASSERT_EQ(BE_SQLITE_DONE, statement.Step(key));
-
-    statement.Finalize();
-    ASSERT_EQ(ECSqlStatus::Success, statement.Prepare(m_ecdb, "SELECT Status,Statuses,Domain,Domains FROM ts.Foo"));
-    ASSERT_EQ(BE_SQLITE_ROW, statement.Step()) << statement.GetECSql();
-    ASSERT_EQ(statusOn->GetInteger(), statement.GetValueInt(0)) << statement.GetECSql();
-    ECEnumeratorCP actualStatus = statement.GetValueEnum(0);
-    ASSERT_TRUE(actualStatus != nullptr);
-    ASSERT_STREQ(statusOn->GetName().c_str(), actualStatus->GetName().c_str()) << statement.GetECSql();
-    ASSERT_EQ(statusOn->GetInteger(), actualStatus->GetInteger()) << statement.GetECSql();
-
-    int i = 0;
-    for (IECSqlValue const& arrayElement : statement.GetValue(1).GetArrayIterable())
-        {
-        ECEnumeratorCP actualStatus = arrayElement.GetEnum();
-        ASSERT_TRUE(actualStatus != nullptr);
-        switch (i)
-            {
-                case 0:
-                {     
-                ASSERT_EQ(statusOn->GetInteger(), arrayElement.GetInt()) << statement.GetECSql();
-                ASSERT_STREQ(statusOn->GetName().c_str(), actualStatus->GetName().c_str()) << statement.GetECSql();
-                ASSERT_EQ(statusOn->GetInteger(), actualStatus->GetInteger()) << statement.GetECSql();
-                break;
-                }
-                case 1:
-                {
-                ASSERT_EQ(statusOff->GetInteger(), arrayElement.GetInt()) << statement.GetECSql();
-                ASSERT_STREQ(statusOff->GetName().c_str(), actualStatus->GetName().c_str()) << statement.GetECSql();
-                ASSERT_EQ(statusOff->GetInteger(), actualStatus->GetInteger()) << statement.GetECSql();
-                break;
-                }
-                default:
-                    FAIL() << "Array is expected to only have two elements";
-            }
-        i++;
-        }
-
-    ASSERT_STREQ(comDomain->GetString().c_str(), statement.GetValueText(2)) << statement.GetECSql();
-    ECEnumeratorCP actualDomain = statement.GetValueEnum(2);
-    ASSERT_TRUE(actualDomain != nullptr);
-    ASSERT_STREQ(actualDomain->GetName().c_str(), actualDomain->GetName().c_str()) << statement.GetECSql();
-    ASSERT_STREQ(actualDomain->GetString().c_str(), actualDomain->GetString().c_str()) << statement.GetECSql();
-
-    i = 0;
-    for (IECSqlValue const& arrayElement : statement.GetValue(3).GetArrayIterable())
-        {
-        ECEnumeratorCP actualDomain = arrayElement.GetEnum();
-        ASSERT_TRUE(actualStatus != nullptr);
-
-        switch (i)
-            {
-                case 0:
-                {
-                ASSERT_STREQ(orgDomain->GetString().c_str(), arrayElement.GetText()) << statement.GetECSql();
-                ASSERT_STREQ(orgDomain->GetName().c_str(), actualDomain->GetName().c_str()) << statement.GetECSql();
-                ASSERT_EQ(orgDomain->GetString(), actualDomain->GetString()) << statement.GetECSql();
-                break;
-                }
-                case 1:
-                {
-                ASSERT_STREQ(comDomain->GetString().c_str(), arrayElement.GetText()) << statement.GetECSql();
-                ASSERT_STREQ(comDomain->GetName().c_str(), actualDomain->GetName().c_str()) << statement.GetECSql();
-                ASSERT_EQ(comDomain->GetString(), actualDomain->GetString()) << statement.GetECSql();
-                break;
-                }
-                default:
-                    FAIL() << "Array is expected to only have two elements";
-            }
-        i++;
-        }
-    }
-
-//---------------------------------------------------------------------------------------
-// @bsiclass                                     Krischan.Eberle                 01/15
-//+---------------+---------------+---------------+---------------+---------------+------
-TEST_F(ECSqlStatementTestFixture, BindSourceAndTargetECInstanceId)
-    {
-    ASSERT_EQ(SUCCESS, SetupECDb("ecsqlstatementtests.ecdb", SchemaItem::CreateForFile("ECSqlTest.01.00.00.ecschema.xml")));
-
-    ECSqlStatement stmt;
-
-    ASSERT_EQ(ECSqlStatus::Success, stmt.Prepare(m_ecdb, "INSERT INTO ecsql.PSA(ECInstanceId) VALUES(111)"));
-    ASSERT_EQ(BE_SQLITE_DONE, stmt.Step());
-    stmt.Finalize();
-
-    ASSERT_EQ(ECSqlStatus::Success, stmt.Prepare(m_ecdb, "INSERT INTO ecsql.PSA(ECInstanceId) VALUES(222)"));
-    ASSERT_EQ(BE_SQLITE_DONE, stmt.Step());
-    stmt.Finalize();
-
-    ASSERT_EQ(ECSqlStatus::Success, stmt.Prepare(m_ecdb, "INSERT INTO ecsql.PSA(ECInstanceId) VALUES(1111)"));
-    ASSERT_EQ(BE_SQLITE_DONE, stmt.Step());
-    stmt.Finalize();
-
-    ASSERT_EQ(ECSqlStatus::Success, stmt.Prepare(m_ecdb, "INSERT INTO ecsql.PSA(ECInstanceId) VALUES(2222)"));
-    ASSERT_EQ(BE_SQLITE_DONE, stmt.Step());
-    stmt.Finalize();
-
-    ASSERT_EQ(ECSqlStatus::Success, stmt.Prepare(m_ecdb, "INSERT INTO ecsql.PSA(ECInstanceId) VALUES(11111)"));
-    ASSERT_EQ(BE_SQLITE_DONE, stmt.Step());
-    stmt.Finalize();
-
-    ASSERT_EQ(ECSqlStatus::Success, stmt.Prepare(m_ecdb, "INSERT INTO ecsql.PSA(ECInstanceId) VALUES(22222)"));
-    ASSERT_EQ(BE_SQLITE_DONE, stmt.Step());
-    stmt.Finalize();
-
-    ASSERT_EQ(ECSqlStatus::Success, stmt.Prepare(m_ecdb, "INSERT INTO ecsql.PSA(ECInstanceId) VALUES(1111111)"));
-    ASSERT_EQ(BE_SQLITE_DONE, stmt.Step());
-    stmt.Finalize();
-
-    ASSERT_EQ(ECSqlStatus::Success, stmt.Prepare(m_ecdb, "INSERT INTO ecsql.PSA(ECInstanceId) VALUES(2222222)"));
-    ASSERT_EQ(BE_SQLITE_DONE, stmt.Step());
-    stmt.Finalize();
-
-    ECSqlStatement statement;
-
-    auto stat = statement.Prepare(m_ecdb, "INSERT INTO ecsql.PSAHasPSA (SourceECInstanceId, TargetECInstanceId) VALUES(?,?)");
-    ASSERT_EQ(ECSqlStatus::Success, stat);
-
-    {
-    ASSERT_EQ(ECSqlStatus::Success, statement.BindId(1, ECInstanceId(UINT64_C(111))));
-    ASSERT_EQ(ECSqlStatus::Success, statement.BindId(2, ECInstanceId(UINT64_C(222))));
-
-    ECInstanceKey key;
-    ASSERT_EQ(BE_SQLITE_DONE, statement.Step(key));
-    }
-
-    {
-    statement.Reset();
-    statement.ClearBindings();
-
-    ASSERT_EQ(ECSqlStatus::Error, statement.BindInt(1, 1111)) << "Ids cannot be cast to int without potentially losing information. So BindInt is not supported for ids";
-    ASSERT_EQ(ECSqlStatus::Error, statement.BindInt(2, 2222)) << "Ids cannot be cast to int without potentially losing information. So BindInt is not supported for ids";
-    }
-
-    {
-    statement.Reset();
-    statement.ClearBindings();
-
-    ASSERT_EQ(ECSqlStatus::Success, statement.BindInt64(1, 11111LL));
-    ASSERT_EQ(ECSqlStatus::Success, statement.BindInt64(2, 22222LL));
-
-    ECInstanceKey key;
-    ASSERT_EQ(BE_SQLITE_DONE, statement.Step(key));
-    }
-
-    {
-    statement.Reset();
-    statement.ClearBindings();
-
-    ASSERT_EQ(ECSqlStatus::Success, statement.BindText(1, "1111111", IECSqlBinder::MakeCopy::No));
-    ASSERT_EQ(ECSqlStatus::Success, statement.BindText(2, "2222222", IECSqlBinder::MakeCopy::No));
-
-    ECInstanceKey key;
-    ASSERT_EQ(BE_SQLITE_DONE, statement.Step(key));
-    }
-    }
-
-//---------------------------------------------------------------------------------------
-// @bsiclass                                     Affan.Khan                 01/14
-//+---------------+---------------+---------------+---------------+---------------+------
-TEST_F(ECSqlStatementTestFixture, BindPrimitiveArray)
-    {
-    ASSERT_EQ(SUCCESS, SetupECDb("ecsqlstatementtests.ecdb", SchemaItem::CreateForFile("ECSqlTest.01.00.00.ecschema.xml")));
-    ASSERT_EQ(SUCCESS, PopulateECDb( 10));
-
-    std::vector<int> expectedIntArray = {1, 2, 3, 4, 5, 6, 7, 8};
-    std::vector<Utf8String> expectedStringArray = {"1", "2", "3", "4", "5", "6", "7", "8"};
-
-    ECInstanceKey ecInstanceKey;
-    {
-    ECSqlStatement statement;
-    ASSERT_EQ(ECSqlStatus::Success, statement.Prepare(m_ecdb, "INSERT INTO ecsql.PA (I_Array,S_Array) VALUES(:ia,:sa)"));
-
-    IECSqlBinder& arrayBinderI = statement.GetBinder(1);
-    for (int arrayElement : expectedIntArray)
-        {
-        ASSERT_EQ(ECSqlStatus::Success, arrayBinderI.AddArrayElement().BindInt(arrayElement));
-        }
-
-    IECSqlBinder& arrayBinderS = statement.GetBinder(2);
-    for (Utf8StringCR arrayElement : expectedStringArray)
-        {
-        ASSERT_EQ(ECSqlStatus::Success, arrayBinderS.AddArrayElement().BindText(arrayElement.c_str(), IECSqlBinder::MakeCopy::No));
-        }
-
-    ASSERT_EQ(BE_SQLITE_DONE, statement.Step(ecInstanceKey));
-    }
-
-    {
-    ECSqlStatement statement;
-    auto stat = statement.Prepare(m_ecdb, "SELECT I_Array, S_Array FROM ONLY ecsql.PA WHERE ECInstanceId = ?");
-    ASSERT_EQ(ECSqlStatus::Success, stat);
-    statement.BindId(1, ecInstanceKey.GetInstanceId());
-
-    ASSERT_EQ(BE_SQLITE_ROW, statement.Step());
-
-    IECSqlValue const& intArray = statement.GetValue(0);
-    size_t expectedIndex = 0;
-    for (IECSqlValue const& arrayElement : intArray.GetArrayIterable())
-        {
-        int actualArrayElement = arrayElement.GetInt();
-        ASSERT_EQ(expectedIntArray[expectedIndex], actualArrayElement);
-        expectedIndex++;
-        }
-
-    IECSqlValue const& stringArray = statement.GetValue(1);
-    expectedIndex = 0;
-    for (IECSqlValue const& arrayElement : stringArray.GetArrayIterable())
-        {
-        auto actualArrayElement = arrayElement.GetText();
-        ASSERT_STREQ(expectedStringArray[expectedIndex].c_str(), actualArrayElement);
-        expectedIndex++;
-        }
-    }
-    }
-
-//---------------------------------------------------------------------------------------
-// @bsiclass                                     Krischan.Eberle                 07/14
-//+---------------+---------------+---------------+---------------+---------------+------
-TEST_F(ECSqlStatementTestFixture, Insert_BindDateTimeArray)
-    {
-    ASSERT_EQ(SUCCESS, SetupECDb("ecsqlstatementtests.ecdb", SchemaItem::CreateForFile("ECSqlTest.01.00.00.ecschema.xml")));
-    ASSERT_EQ(SUCCESS, PopulateECDb( 10));
-
-    ECSqlStatement statement;
-    ASSERT_EQ(ECSqlStatus::Success, statement.Prepare(m_ecdb, "INSERT INTO ecsql.PA (Dt_Array, DtUtc_Array) VALUES(:dt,:dtutc)"));
-
-    std::vector<DateTime> testDates = {DateTime(DateTime::Kind::Utc, 2014, 07, 07, 12, 0),
-        DateTime(DateTime::Kind::Unspecified, 2014, 07, 07, 12, 0),
-        DateTime(DateTime::Kind::Local, 2014, 07, 07, 12, 0)};
-
-
-    IECSqlBinder& arrayBinderDt = statement.GetBinder(1);
-
-    for (DateTimeCR testDate : testDates)
-        {
-        IECSqlBinder& arrayElementBinder = arrayBinderDt.AddArrayElement();
-
-        ECSqlStatus expectedStat = testDate.GetInfo().GetKind() == DateTime::Kind::Local ? ECSqlStatus::Error : ECSqlStatus::Success;
-        ASSERT_EQ(expectedStat, arrayElementBinder.BindDateTime(testDate));
-        }
-
-
-    IECSqlBinder& arrayBinderDtUtc = statement.GetBinder(2);
-
-    for (DateTimeCR testDate : testDates)
-        {
-        IECSqlBinder& arrayElementBinder = arrayBinderDtUtc.AddArrayElement();
-
-        ECSqlStatus expectedStat = testDate.GetInfo().GetKind() == DateTime::Kind::Utc ? ECSqlStatus::Success : ECSqlStatus::Error;
-        ASSERT_EQ(expectedStat, arrayElementBinder.BindDateTime(testDate)) << testDate.ToString().c_str();
-        }
-
-    ASSERT_EQ(BE_SQLITE_DONE, statement.Step());
-    }
-
-//---------------------------------------------------------------------------------------
-// @bsiclass                                    Krischan.Eberle                02/18
-//+---------------+---------------+---------------+---------------+---------------+------
-TEST_F(ECSqlStatementTestFixture, BindPrimitiveArrayWithDifferentTypes)
-    {
-    ASSERT_EQ(SUCCESS, SetupECDb("BindPrimitiveArrayWithDifferentTypes.ecdb", SchemaItem::CreateForFile("ECSqlTest.01.00.00.ecschema.xml")));
-
-    ECSqlStatement statement;
-    ASSERT_EQ(ECSqlStatus::Success, statement.Prepare(m_ecdb, "INSERT INTO ecsql.PSA(B_Array,Bi_Array,D_Array,Dt_Array,I_Array,L_Array,P2D_Array,P3D_Array,S_Array) VALUES(?,?,?,?,?,?,?,?,?)"));
-
-    const int64_t int64Val = INT64_C(123123123123);
-
-    bmap<PrimitiveType, ECValue> paramValues;
-    paramValues[PRIMITIVETYPE_Boolean] = ECValue(true);
-    paramValues[PRIMITIVETYPE_Binary] = ECValue((Byte const*) &int64Val, sizeof(int64Val));
-    paramValues[PRIMITIVETYPE_Double] = ECValue(3.0);
-    paramValues[PRIMITIVETYPE_DateTime] = ECValue(DateTime(2018,2,12));
-    paramValues[PRIMITIVETYPE_Integer] = ECValue(3);
-    paramValues[PRIMITIVETYPE_Long] = ECValue(int64Val);
-    paramValues[PRIMITIVETYPE_Point2d] = ECValue(DPoint2d::From(1.0, 1.0));
-    paramValues[PRIMITIVETYPE_Point3d] = ECValue(DPoint3d::From(1.0, 1.0, 1.0));
-    paramValues[PRIMITIVETYPE_String] = ECValue("Hello world", true);
-
-    {
-    //Boolean parameter
-    IECSqlBinder& arrayBinder = statement.GetBinder(1);
-    IECSqlBinder& elementBinder = arrayBinder.AddArrayElement();
-
-    EXPECT_EQ(ECSqlStatus::Success, elementBinder.BindBoolean(paramValues[PRIMITIVETYPE_Boolean].GetBoolean()));
-    size_t blobSize = 0;
-    void const* blob = paramValues[PRIMITIVETYPE_Binary].GetBinary(blobSize);
-    EXPECT_EQ(ECSqlStatus::Success, elementBinder.BindBlob(blob, (int) blobSize, IECSqlBinder::MakeCopy::No));
-    EXPECT_EQ(ECSqlStatus::Success, elementBinder.BindDouble(paramValues[PRIMITIVETYPE_Double].GetDouble()));
-    EXPECT_EQ(ECSqlStatus::Error, elementBinder.BindDateTime(paramValues[PRIMITIVETYPE_DateTime].GetDateTime()));
-    EXPECT_EQ(ECSqlStatus::Success, elementBinder.BindInt(paramValues[PRIMITIVETYPE_Integer].GetInteger()));
-    EXPECT_EQ(ECSqlStatus::Success, elementBinder.BindInt64(paramValues[PRIMITIVETYPE_Long].GetLong()));
-    EXPECT_EQ(ECSqlStatus::Error, elementBinder.BindPoint2d(paramValues[PRIMITIVETYPE_Point2d].GetPoint2d()));
-    EXPECT_EQ(ECSqlStatus::Error, elementBinder.BindPoint3d(paramValues[PRIMITIVETYPE_Point3d].GetPoint3d()));
-    EXPECT_EQ(ECSqlStatus::Success, elementBinder.BindText(paramValues[PRIMITIVETYPE_String].GetUtf8CP(), IECSqlBinder::MakeCopy::Yes));
-    }
-
-    {
-    //Blob parameter
-    IECSqlBinder& arrayBinder = statement.GetBinder(2);
-    IECSqlBinder& elementBinder = arrayBinder.AddArrayElement();
-
-    EXPECT_EQ(ECSqlStatus::Success, elementBinder.BindBoolean(paramValues[PRIMITIVETYPE_Boolean].GetBoolean()));
-    size_t blobSize = 0;
-    void const* blob = paramValues[PRIMITIVETYPE_Binary].GetBinary(blobSize);
-    EXPECT_EQ(ECSqlStatus::Success, elementBinder.BindBlob(blob, (int) blobSize, IECSqlBinder::MakeCopy::No));
-    EXPECT_EQ(ECSqlStatus::Success, elementBinder.BindDouble(paramValues[PRIMITIVETYPE_Double].GetDouble()));
-    EXPECT_EQ(ECSqlStatus::Error, elementBinder.BindDateTime(paramValues[PRIMITIVETYPE_DateTime].GetDateTime()));
-    EXPECT_EQ(ECSqlStatus::Success, elementBinder.BindInt(paramValues[PRIMITIVETYPE_Integer].GetInteger()));
-    EXPECT_EQ(ECSqlStatus::Success, elementBinder.BindInt64(paramValues[PRIMITIVETYPE_Long].GetLong()));
-    EXPECT_EQ(ECSqlStatus::Error, elementBinder.BindPoint2d(paramValues[PRIMITIVETYPE_Point2d].GetPoint2d()));
-    EXPECT_EQ(ECSqlStatus::Error, elementBinder.BindPoint3d(paramValues[PRIMITIVETYPE_Point3d].GetPoint3d()));
-    EXPECT_EQ(ECSqlStatus::Success, elementBinder.BindText(paramValues[PRIMITIVETYPE_String].GetUtf8CP(), IECSqlBinder::MakeCopy::Yes));
-    }
-
-    {
-    //Double parameter
-    IECSqlBinder& arrayBinder = statement.GetBinder(3);
-    IECSqlBinder& elementBinder = arrayBinder.AddArrayElement();
-
-    EXPECT_EQ(ECSqlStatus::Success, elementBinder.BindBoolean(paramValues[PRIMITIVETYPE_Boolean].GetBoolean()));
-    size_t blobSize = 0;
-    void const* blob = paramValues[PRIMITIVETYPE_Binary].GetBinary(blobSize);
-    EXPECT_EQ(ECSqlStatus::Success, elementBinder.BindBlob(blob, (int) blobSize, IECSqlBinder::MakeCopy::No));
-    EXPECT_EQ(ECSqlStatus::Success, elementBinder.BindDouble(paramValues[PRIMITIVETYPE_Double].GetDouble()));
-    EXPECT_EQ(ECSqlStatus::Error, elementBinder.BindDateTime(paramValues[PRIMITIVETYPE_DateTime].GetDateTime()));
-    EXPECT_EQ(ECSqlStatus::Success, elementBinder.BindInt(paramValues[PRIMITIVETYPE_Integer].GetInteger()));
-    EXPECT_EQ(ECSqlStatus::Success, elementBinder.BindInt64(paramValues[PRIMITIVETYPE_Long].GetLong()));
-    EXPECT_EQ(ECSqlStatus::Error, elementBinder.BindPoint2d(paramValues[PRIMITIVETYPE_Point2d].GetPoint2d()));
-    EXPECT_EQ(ECSqlStatus::Error, elementBinder.BindPoint3d(paramValues[PRIMITIVETYPE_Point3d].GetPoint3d()));
-    EXPECT_EQ(ECSqlStatus::Success, elementBinder.BindText(paramValues[PRIMITIVETYPE_String].GetUtf8CP(), IECSqlBinder::MakeCopy::Yes));
-    }
-
-    {
-    //DateTime parameter
-    IECSqlBinder& arrayBinder = statement.GetBinder(4);
-    IECSqlBinder& elementBinder = arrayBinder.AddArrayElement();
-
-    EXPECT_EQ(ECSqlStatus::Error, elementBinder.BindBoolean(paramValues[PRIMITIVETYPE_Boolean].GetBoolean()));
-    size_t blobSize = 0;
-    void const* blob = paramValues[PRIMITIVETYPE_Binary].GetBinary(blobSize);
-    EXPECT_EQ(ECSqlStatus::Error, elementBinder.BindBlob(blob, (int) blobSize, IECSqlBinder::MakeCopy::No));
-    EXPECT_EQ(ECSqlStatus::Error, elementBinder.BindDouble(paramValues[PRIMITIVETYPE_Double].GetDouble()));
-    EXPECT_EQ(ECSqlStatus::Success, elementBinder.BindDateTime(paramValues[PRIMITIVETYPE_DateTime].GetDateTime()));
-    EXPECT_EQ(ECSqlStatus::Error, elementBinder.BindInt(paramValues[PRIMITIVETYPE_Integer].GetInteger()));
-    EXPECT_EQ(ECSqlStatus::Error, elementBinder.BindInt64(paramValues[PRIMITIVETYPE_Long].GetLong()));
-    EXPECT_EQ(ECSqlStatus::Error, elementBinder.BindPoint2d(paramValues[PRIMITIVETYPE_Point2d].GetPoint2d()));
-    EXPECT_EQ(ECSqlStatus::Error, elementBinder.BindPoint3d(paramValues[PRIMITIVETYPE_Point3d].GetPoint3d()));
-    EXPECT_EQ(ECSqlStatus::Error, elementBinder.BindText(paramValues[PRIMITIVETYPE_String].GetUtf8CP(), IECSqlBinder::MakeCopy::Yes));
-    }
-
-    {
-    //Int parameter
-    IECSqlBinder& arrayBinder = statement.GetBinder(5);
-    IECSqlBinder& elementBinder = arrayBinder.AddArrayElement();
-
-    EXPECT_EQ(ECSqlStatus::Success, elementBinder.BindBoolean(paramValues[PRIMITIVETYPE_Boolean].GetBoolean()));
-    size_t blobSize = 0;
-    void const* blob = paramValues[PRIMITIVETYPE_Binary].GetBinary(blobSize);
-    EXPECT_EQ(ECSqlStatus::Success, elementBinder.BindBlob(blob, (int) blobSize, IECSqlBinder::MakeCopy::No));
-    EXPECT_EQ(ECSqlStatus::Success, elementBinder.BindDouble(paramValues[PRIMITIVETYPE_Double].GetDouble()));
-    EXPECT_EQ(ECSqlStatus::Error, elementBinder.BindDateTime(paramValues[PRIMITIVETYPE_DateTime].GetDateTime()));
-    EXPECT_EQ(ECSqlStatus::Success, elementBinder.BindInt(paramValues[PRIMITIVETYPE_Integer].GetInteger()));
-    EXPECT_EQ(ECSqlStatus::Success, elementBinder.BindInt64(paramValues[PRIMITIVETYPE_Long].GetLong()));
-    EXPECT_EQ(ECSqlStatus::Error, elementBinder.BindPoint2d(paramValues[PRIMITIVETYPE_Point2d].GetPoint2d()));
-    EXPECT_EQ(ECSqlStatus::Error, elementBinder.BindPoint3d(paramValues[PRIMITIVETYPE_Point3d].GetPoint3d()));
-    EXPECT_EQ(ECSqlStatus::Success, elementBinder.BindText(paramValues[PRIMITIVETYPE_String].GetUtf8CP(), IECSqlBinder::MakeCopy::Yes));
-    }
-
-    {
-    //Int64 parameter
-    IECSqlBinder& arrayBinder = statement.GetBinder(6);
-    IECSqlBinder& elementBinder = arrayBinder.AddArrayElement();
-
-    EXPECT_EQ(ECSqlStatus::Success, elementBinder.BindBoolean(paramValues[PRIMITIVETYPE_Boolean].GetBoolean()));
-    size_t blobSize = 0;
-    void const* blob = paramValues[PRIMITIVETYPE_Binary].GetBinary(blobSize);
-    EXPECT_EQ(ECSqlStatus::Success, elementBinder.BindBlob(blob, (int) blobSize, IECSqlBinder::MakeCopy::No));
-    EXPECT_EQ(ECSqlStatus::Success, elementBinder.BindDouble(paramValues[PRIMITIVETYPE_Double].GetDouble()));
-    EXPECT_EQ(ECSqlStatus::Error, elementBinder.BindDateTime(paramValues[PRIMITIVETYPE_DateTime].GetDateTime()));
-    EXPECT_EQ(ECSqlStatus::Success, elementBinder.BindInt(paramValues[PRIMITIVETYPE_Integer].GetInteger()));
-    EXPECT_EQ(ECSqlStatus::Success, elementBinder.BindInt64(paramValues[PRIMITIVETYPE_Long].GetLong()));
-    EXPECT_EQ(ECSqlStatus::Error, elementBinder.BindPoint2d(paramValues[PRIMITIVETYPE_Point2d].GetPoint2d()));
-    EXPECT_EQ(ECSqlStatus::Error, elementBinder.BindPoint3d(paramValues[PRIMITIVETYPE_Point3d].GetPoint3d()));
-    EXPECT_EQ(ECSqlStatus::Success, elementBinder.BindText(paramValues[PRIMITIVETYPE_String].GetUtf8CP(), IECSqlBinder::MakeCopy::Yes));
-    }
-
-    {
-    //Point2d parameter
-    IECSqlBinder& arrayBinder = statement.GetBinder(7);
-    IECSqlBinder& elementBinder = arrayBinder.AddArrayElement();
-
-    EXPECT_EQ(ECSqlStatus::Error, elementBinder.BindBoolean(paramValues[PRIMITIVETYPE_Boolean].GetBoolean()));
-    size_t blobSize = 0;
-    void const* blob = paramValues[PRIMITIVETYPE_Binary].GetBinary(blobSize);
-    EXPECT_EQ(ECSqlStatus::Error, elementBinder.BindBlob(blob, (int) blobSize, IECSqlBinder::MakeCopy::No));
-    EXPECT_EQ(ECSqlStatus::Error, elementBinder.BindDouble(paramValues[PRIMITIVETYPE_Double].GetDouble()));
-    EXPECT_EQ(ECSqlStatus::Error, elementBinder.BindDateTime(paramValues[PRIMITIVETYPE_DateTime].GetDateTime()));
-    EXPECT_EQ(ECSqlStatus::Error, elementBinder.BindInt(paramValues[PRIMITIVETYPE_Integer].GetInteger()));
-    EXPECT_EQ(ECSqlStatus::Error, elementBinder.BindInt64(paramValues[PRIMITIVETYPE_Long].GetLong()));
-    EXPECT_EQ(ECSqlStatus::Success, elementBinder.BindPoint2d(paramValues[PRIMITIVETYPE_Point2d].GetPoint2d()));
-    EXPECT_EQ(ECSqlStatus::Error, elementBinder.BindPoint3d(paramValues[PRIMITIVETYPE_Point3d].GetPoint3d()));
-    EXPECT_EQ(ECSqlStatus::Error, elementBinder.BindText(paramValues[PRIMITIVETYPE_String].GetUtf8CP(), IECSqlBinder::MakeCopy::Yes));
-    }
-
-    {
-    //Point3d parameter
-    IECSqlBinder& arrayBinder = statement.GetBinder(8);
-    IECSqlBinder& elementBinder = arrayBinder.AddArrayElement();
-
-    EXPECT_EQ(ECSqlStatus::Error, elementBinder.BindBoolean(paramValues[PRIMITIVETYPE_Boolean].GetBoolean()));
-    size_t blobSize = 0;
-    void const* blob = paramValues[PRIMITIVETYPE_Binary].GetBinary(blobSize);
-    EXPECT_EQ(ECSqlStatus::Error, elementBinder.BindBlob(blob, (int) blobSize, IECSqlBinder::MakeCopy::No));
-    EXPECT_EQ(ECSqlStatus::Error, elementBinder.BindDouble(paramValues[PRIMITIVETYPE_Double].GetDouble()));
-    EXPECT_EQ(ECSqlStatus::Error, elementBinder.BindDateTime(paramValues[PRIMITIVETYPE_DateTime].GetDateTime()));
-    EXPECT_EQ(ECSqlStatus::Error, elementBinder.BindInt(paramValues[PRIMITIVETYPE_Integer].GetInteger()));
-    EXPECT_EQ(ECSqlStatus::Error, elementBinder.BindInt64(paramValues[PRIMITIVETYPE_Long].GetLong()));
-    EXPECT_EQ(ECSqlStatus::Error, elementBinder.BindPoint2d(paramValues[PRIMITIVETYPE_Point2d].GetPoint2d()));
-    EXPECT_EQ(ECSqlStatus::Success, elementBinder.BindPoint3d(paramValues[PRIMITIVETYPE_Point3d].GetPoint3d()));
-    EXPECT_EQ(ECSqlStatus::Error, elementBinder.BindText(paramValues[PRIMITIVETYPE_String].GetUtf8CP(), IECSqlBinder::MakeCopy::Yes));
-    }
-
-    {
-    //String parameter
-    IECSqlBinder& arrayBinder = statement.GetBinder(9);
-    IECSqlBinder& elementBinder = arrayBinder.AddArrayElement();
-
-    EXPECT_EQ(ECSqlStatus::Success, elementBinder.BindBoolean(paramValues[PRIMITIVETYPE_Boolean].GetBoolean()));
-    size_t blobSize = 0;
-    void const* blob = paramValues[PRIMITIVETYPE_Binary].GetBinary(blobSize);
-    EXPECT_EQ(ECSqlStatus::Success, elementBinder.BindBlob(blob, (int) blobSize, IECSqlBinder::MakeCopy::No));
-    EXPECT_EQ(ECSqlStatus::Success, elementBinder.BindDouble(paramValues[PRIMITIVETYPE_Double].GetDouble()));
-    EXPECT_EQ(ECSqlStatus::Error, elementBinder.BindDateTime(paramValues[PRIMITIVETYPE_DateTime].GetDateTime()));
-    EXPECT_EQ(ECSqlStatus::Success, elementBinder.BindInt(paramValues[PRIMITIVETYPE_Integer].GetInteger()));
-    EXPECT_EQ(ECSqlStatus::Success, elementBinder.BindInt64(paramValues[PRIMITIVETYPE_Long].GetLong()));
-    EXPECT_EQ(ECSqlStatus::Error, elementBinder.BindPoint2d(paramValues[PRIMITIVETYPE_Point2d].GetPoint2d()));
-    EXPECT_EQ(ECSqlStatus::Error, elementBinder.BindPoint3d(paramValues[PRIMITIVETYPE_Point3d].GetPoint3d()));
-    EXPECT_EQ(ECSqlStatus::Success, elementBinder.BindText(paramValues[PRIMITIVETYPE_String].GetUtf8CP(), IECSqlBinder::MakeCopy::Yes));
-    }
-
-    }
-
-//---------------------------------------------------------------------------------------
-// @bsiclass                                     Krischan.Eberle                 03/14
-//+---------------+---------------+---------------+---------------+---------------+------
-TEST_F(ECSqlStatementTestFixture, ConstrainedArrayProps)
-    {
-<<<<<<< HEAD
-    ASSERT_EQ(SUCCESS, SetupECDb("ecsqlstatementtests.ecdb", SchemaItem::CreateForFile("ECSqlTest.01.00.00.ecschema.xml")));
-    ASSERT_EQ(SUCCESS, PopulateECDb( 10));
-=======
-    ASSERT_EQ(SUCCESS, SetupECDb("ConstrainedArrayProps.ecdb", SchemaItem(R"xml(<?xml version="1.0" encoding="utf-8" ?>
-                                                    <ECSchema schemaName="TestSchema" alias="ts" version="1.0" xmlns="http://www.bentley.com/schemas/Bentley.ECXML.3.1">
-                                                       <ECEntityClass typeName="Foo">
-                                                            <ECArrayProperty propertyName="PrimArray" typeName="int" minOccurs="5" maxOccurs="10" />
-                                                            <ECStructArrayProperty propertyName="StructArray" typeName="MyStruct" minOccurs="5" maxOccurs="10"/>
-                                                        </ECEntityClass>
-                                                       <ECStructClass typeName="MyStruct">
-                                                            <ECProperty propertyName="Code" typeName="int"/>
-                                                        </ECStructClass>
-                                                    </ECSchema>)xml")));
-
->>>>>>> 19e7cc2f
-
-    ECSqlStatement statement;
-    ASSERT_EQ(ECSqlStatus::Success, statement.Prepare(m_ecdb, "INSERT INTO ts.Foo(PrimArray,StructArray) VALUES(?,?)"));
-
-    auto bindArrayValues = [&statement] (ECInstanceKey& key, Nullable<int> const& count)
-        {
-        statement.Reset();
-        statement.ClearBindings();
-
-        IECSqlBinder& primArrayBinder = statement.GetBinder(1);
-        IECSqlBinder& structArrayBinder = statement.GetBinder(2);
-        if (count == nullptr)
-            {
-            if (ECSqlStatus::Success != primArrayBinder.BindNull())
-                return BE_SQLITE_ERROR;
-
-            if (ECSqlStatus::Success != structArrayBinder.BindNull())
-                return BE_SQLITE_ERROR;
-            }
-        else
-            {
-            for (int i = 0; i < count.Value(); i++)
-                {
-                if (ECSqlStatus::Success != primArrayBinder.AddArrayElement().BindInt(i))
-                    return BE_SQLITE_ERROR;
-
-                if (ECSqlStatus::Success != structArrayBinder.AddArrayElement()["Code"].BindInt(i))
-                    return BE_SQLITE_ERROR;
-                }
-            }
-
-        return statement.Step(key);
-        };
-
-    //first: array size to bind. second: Expected to succeed
-    const std::vector<std::pair<Nullable<int>, bool>> testArrayCounts = {
-            {nullptr, true}, // -> binds null
-            { 0, true }, // -> does not bind anything which amounts to binding null
-            { 2, false }, { 5, true }, { 7, true }, { 10, true },
-            { 20, true }}; //Bug in ECObjects: ignores maxoccurs and always interprets it as unbounded.
-
-    for (std::pair<Nullable<int>, bool> const& testArrayCountItem : testArrayCounts)
-        {
-        Nullable<int> const& testArrayCount = testArrayCountItem.first;
-        const bool expectedToSucceed = testArrayCountItem.second;
-        ECInstanceKey key;
-        const DbResult stepStat = bindArrayValues(key, testArrayCount);
-        Utf8String assertMessage;
-        if (testArrayCount == nullptr)
-            assertMessage = "Binding null to array is expected to succeed for array parameter with minOccurs=5 and maxOccurs=10";
-        else
-            assertMessage.Sprintf("Binding array of length %d is expected to succceed for array parameter with minOccurs=5 and maxOccurs=10", testArrayCount.Value());
-
-<<<<<<< HEAD
-//---------------------------------------------------------------------------------------
-// @bsiclass                                     Krischan.Eberle                 03/14
-//+---------------+---------------+---------------+---------------+---------------+------
-TEST_F(ECSqlStatementTestFixture, BindStructArrayWithOutOfBoundsLength)
-    {
-    ASSERT_EQ(SUCCESS, SetupECDb("ecsqlstatementtests.ecdb", SchemaItem::CreateForFile("ECSqlTest.01.00.00.ecschema.xml")));
-    ASSERT_EQ(SUCCESS, PopulateECDb( 10));
-
-    ECSqlStatement statement;
-    ASSERT_EQ(ECSqlStatus::Success, statement.Prepare(m_ecdb, "INSERT INTO ecsql.ABounded (PStruct_Array_Bounded) VALUES(?)"));
-
-    auto bindArrayValues = [&statement] (int count)
-        {
-        statement.Reset();
-        statement.ClearBindings();
-
-        IECSqlBinder& arrayBinder = statement.GetBinder(1);
-        for (int i = 0; i < count; i++)
-=======
-        if (expectedToSucceed)
->>>>>>> 19e7cc2f
-            {
-            ASSERT_EQ(BE_SQLITE_DONE, stepStat) << assertMessage;
-
-            ECSqlStatement stmt;
-            ASSERT_EQ(ECSqlStatus::Success, stmt.Prepare(m_ecdb, "SELECT PrimArray,StructArray FROM ts.FOO WHERE ECInstanceId=?"));
-            ASSERT_EQ(ECSqlStatus::Success, stmt.BindId(1, key.GetInstanceId()));
-            ASSERT_EQ(BE_SQLITE_ROW, stmt.Step());
-            if (testArrayCount == nullptr || testArrayCount == 0)
-                {
-                ASSERT_TRUE(stmt.IsValueNull(0)) << assertMessage;
-                ASSERT_EQ(0, stmt.GetValue(0).GetArrayLength()) << assertMessage;
-                ASSERT_TRUE(stmt.IsValueNull(1)) << assertMessage;
-                ASSERT_EQ(0, stmt.GetValue(1).GetArrayLength()) << assertMessage;
-                }
-            else
-                {
-                ASSERT_EQ(testArrayCount.Value(), stmt.GetValue(0).GetArrayLength()) << assertMessage;
-                ASSERT_EQ(testArrayCount.Value(), stmt.GetValue(1).GetArrayLength()) << assertMessage;
-                }
-            }
-        else
-            ASSERT_EQ(BE_SQLITE_ERROR, stepStat) << assertMessage;
-        }
-    }
-
-//---------------------------------------------------------------------------------------
-// @bsiclass                                     Krischan.Eberle                 03/14
-//+---------------+---------------+---------------+---------------+---------------+------
-TEST_F(ECSqlStatementTestFixture, InsertWithStructBinding)
-    {
-    ASSERT_EQ(SUCCESS, SetupECDb("InsertWithStructBinding.ecdb", SchemaItem::CreateForFile("ECSqlTest.01.00.00.ecschema.xml")));
-    ASSERT_EQ(SUCCESS, PopulateECDb(10));
-
-    ECClassCP pStructClass = m_ecdb.Schemas().GetClass("ECSqlTest", "PStruct");
-    ASSERT_TRUE(pStructClass != nullptr && pStructClass->IsStructClass());
-
-    //**** Test 1 *****
-    {
-    Json::Value expectedJson;
-    ASSERT_EQ(SUCCESS, TestUtilities::ParseJson(expectedJson,R"json(
-         { "b" : true,
-         "d" : 3.0,
-         "dt" : "2014-03-27T12:00:00.000",
-         "dtUtc" : "2014-03-27T12:00:00.000Z",
-         "i" : 44444,
-         "l" : 444444444,
-         "s" : "Hello, world",
-         "p2d" : { "x" : 3.0, "y" : 5.0 },
-        "p3d" : { "x" : 3.0, "y" : 5.0, "z" : -6.0}
-        })json"));
-
-    ECSqlStatement insertStmt;
-    ASSERT_EQ(ECSqlStatus::Success, insertStmt.Prepare(m_ecdb, "INSERT INTO ecsql.PSA (I, PStructProp) VALUES (?, ?)"));
-    ASSERT_EQ(ECSqlStatus::Success, JsonECSqlBinder::BindStructValue(insertStmt.GetBinder(2), expectedJson, *pStructClass->GetStructClassCP())) << insertStmt.GetECSql();
-    ECInstanceKey key;
-    ASSERT_EQ(BE_SQLITE_DONE, insertStmt.Step(key)) << insertStmt.GetECSql();
-    insertStmt.Finalize();
-
-    ECSqlStatement selStmt;
-    ASSERT_EQ(ECSqlStatus::Success, selStmt.Prepare(m_ecdb, "SELECT PStructProp FROM ecsql.PSA WHERE ECInstanceId=?"));
-    ASSERT_EQ(ECSqlStatus::Success, selStmt.BindId(1, key.GetInstanceId())) << selStmt.GetECSql();
-    ASSERT_EQ(BE_SQLITE_ROW, selStmt.Step());
-    JsonECSqlSelectAdapter jsonAdapter(selStmt, JsonECSqlSelectAdapter::FormatOptions(JsonECSqlSelectAdapter::MemberNameCasing::KeepOriginal, ECJsonInt64Format::AsNumber));
-    Json::Value actualJson;
-    ASSERT_EQ(SUCCESS, jsonAdapter.GetRow(actualJson)) << selStmt.GetECSql();
-    ASSERT_TRUE(actualJson.isMember("PStructProp"));
-    ASSERT_EQ(JsonValue(expectedJson), JsonValue(actualJson["PStructProp"]));
-    }
-
-    //**** Test 2 *****
-    {
-    Json::Value expectedJson;
-    ASSERT_EQ(SUCCESS, TestUtilities::ParseJson(expectedJson, R"json(
-        { "PStructProp" :
-        { "b" : true,
-         "d" : 3.0,
-         "dt" : "2014-03-27T12:00:00.000",
-         "dtUtc" : "2014-03-27T12:00:00.000Z",
-         "i" : 44444,
-         "l" : 444444444,
-         "s" : "Hello, world",
-         "p2d" : { "x" : 3.0, "y" : 5.0 },
-        "p3d" : { "x" : 3.0, "y" : 5.0, "z" : -6.0}
-        }})json"));
-    ECClassCP saStructClass = m_ecdb.Schemas().GetClass("ECSqlTest", "SAStruct");
-    ASSERT_TRUE(saStructClass != nullptr && saStructClass->IsStructClass());
-
-    ECSqlStatement insertStmt;
-    ASSERT_EQ(ECSqlStatus::Success, insertStmt.Prepare(m_ecdb, "INSERT INTO ecsql.SA(SAStructProp) VALUES(?)"));
-    ASSERT_EQ(ECSqlStatus::Success, JsonECSqlBinder::BindStructValue(insertStmt.GetBinder(1), expectedJson, *saStructClass->GetStructClassCP())) << insertStmt.GetECSql();
-    ECInstanceKey key;
-    ASSERT_EQ(BE_SQLITE_DONE, insertStmt.Step(key)) << insertStmt.GetECSql();
-    insertStmt.Finalize();
-
-    ECSqlStatement selStmt;
-    ASSERT_EQ(ECSqlStatus::Success, selStmt.Prepare(m_ecdb, "SELECT SAStructProp FROM ecsql.SA WHERE ECInstanceId=?"));
-    ASSERT_EQ(ECSqlStatus::Success, selStmt.BindId(1, key.GetInstanceId())) << selStmt.GetECSql();
-    ASSERT_EQ(BE_SQLITE_ROW, selStmt.Step());
-    JsonECSqlSelectAdapter jsonAdapter(selStmt, JsonECSqlSelectAdapter::FormatOptions(JsonECSqlSelectAdapter::MemberNameCasing::KeepOriginal, ECJsonInt64Format::AsNumber));
-    Json::Value actualJson;
-    ASSERT_EQ(SUCCESS, jsonAdapter.GetRow(actualJson)) << selStmt.GetECSql();
-    ASSERT_TRUE(actualJson.isMember("SAStructProp"));
-    ASSERT_EQ(JsonValue(expectedJson), JsonValue(actualJson["SAStructProp"]));
-    }
-
-    //Mismatching types
-    {
-    ECSqlStatement insertStmt;
-    ASSERT_EQ(ECSqlStatus::Success, insertStmt.Prepare(m_ecdb, "INSERT INTO ecsql.PSA(PStructProp) VALUES(?)"));
-
-    ECSqlStatement verifyStmt;
-    ASSERT_EQ(ECSqlStatus::Success, verifyStmt.Prepare(m_ecdb, "SELECT PStructProp FROM ecsql.PSA WHERE ECInstanceId=?"));
-    JsonECSqlSelectAdapter verifyAdapter(verifyStmt, JsonECSqlSelectAdapter::FormatOptions(JsonECSqlSelectAdapter::MemberNameCasing::KeepOriginal, ECJsonInt64Format::AsNumber));
-
-    Json::Value expectedJson, actualJson;
-
-    {
-    //mismatching types which are convertible to each other
-    ASSERT_EQ(SUCCESS, TestUtilities::ParseJson(expectedJson, R"json({ "i" : 3.1415 })json"));
-    ASSERT_EQ(ECSqlStatus::Success, JsonECSqlBinder::BindStructValue(insertStmt.GetBinder(1), expectedJson, *pStructClass->GetStructClassCP())) << expectedJson.ToString();
-    ECInstanceKey key;
-    ASSERT_EQ(BE_SQLITE_DONE, insertStmt.Step(key)) << insertStmt.GetECSql();
-    insertStmt.Reset();
-    insertStmt.ClearBindings();
-
-    ASSERT_EQ(ECSqlStatus::Success, verifyStmt.BindId(1, key.GetInstanceId())) << verifyStmt.GetECSql();
-    ASSERT_EQ(BE_SQLITE_ROW, verifyStmt.Step());
-    ASSERT_EQ(SUCCESS, verifyAdapter.GetRow(actualJson)) << verifyStmt.GetECSql();
-    verifyStmt.Reset();
-    verifyStmt.ClearBindings();
-    ASSERT_TRUE(actualJson.isMember("PStructProp"));
-    ASSERT_EQ(SUCCESS, TestUtilities::ParseJson(expectedJson, R"json({ "i" : 3 })json")) << "Double value in original JSON is converted to int during binding";
-    ASSERT_EQ(JsonValue(expectedJson), JsonValue(actualJson["PStructProp"]));
-    }
-
-    {
-    //mismatching types which are convertible to each other
-    ASSERT_EQ(SUCCESS, TestUtilities::ParseJson(expectedJson, R"json({ "l" : 3.1415 })json"));
-    ASSERT_EQ(ECSqlStatus::Success, JsonECSqlBinder::BindStructValue(insertStmt.GetBinder(1), expectedJson, *pStructClass->GetStructClassCP())) << expectedJson.ToString();
-    ECInstanceKey key;
-    ASSERT_EQ(BE_SQLITE_DONE, insertStmt.Step(key)) << insertStmt.GetECSql();
-    insertStmt.Reset();
-    insertStmt.ClearBindings();
-
-    ASSERT_EQ(ECSqlStatus::Success, verifyStmt.BindId(1, key.GetInstanceId())) << verifyStmt.GetECSql();
-    ASSERT_EQ(BE_SQLITE_ROW, verifyStmt.Step());
-    ASSERT_EQ(SUCCESS, verifyAdapter.GetRow(actualJson)) << verifyStmt.GetECSql();
-    verifyStmt.Reset();
-    verifyStmt.ClearBindings();
-
-    ASSERT_TRUE(actualJson.isMember("PStructProp"));
-    ASSERT_EQ(SUCCESS, TestUtilities::ParseJson(expectedJson, R"json({ "l" : 3 })json")) << "Double value in original JSON is converted to int64 during binding";
-    ASSERT_EQ(JsonValue(expectedJson), JsonValue(actualJson["PStructProp"]));
-    }
-
-    ASSERT_EQ(SUCCESS, TestUtilities::ParseJson(expectedJson, R"json({ "b" : 3.1415 })json"));
-    ASSERT_EQ(ECSqlStatus::Error, JsonECSqlBinder::BindStructValue(insertStmt.GetBinder(1), expectedJson, *pStructClass->GetStructClassCP())) << expectedJson.ToString();
-
-    ASSERT_EQ(SUCCESS, TestUtilities::ParseJson(expectedJson, R"json({ "s" : 3.1415 })json"));
-    ASSERT_EQ(ECSqlStatus::Error, JsonECSqlBinder::BindStructValue(insertStmt.GetBinder(1), expectedJson, *pStructClass->GetStructClassCP())) << expectedJson.ToString();
-
-    ASSERT_EQ(SUCCESS, TestUtilities::ParseJson(expectedJson, R"json({ "bi" : 3.1415 })json"));
-    ASSERT_EQ(ECSqlStatus::Error, JsonECSqlBinder::BindStructValue(insertStmt.GetBinder(1), expectedJson, *pStructClass->GetStructClassCP())) << expectedJson.ToString();
-
-    ASSERT_EQ(SUCCESS, TestUtilities::ParseJson(expectedJson, R"json({ "p2d" : 3.1415 })json"));
-    ASSERT_EQ(ECSqlStatus::Error, JsonECSqlBinder::BindStructValue(insertStmt.GetBinder(1), expectedJson, *pStructClass->GetStructClassCP())) << expectedJson.ToString();
-
-    ASSERT_EQ(SUCCESS, TestUtilities::ParseJson(expectedJson, R"json({ "p3d" : 3.1415 })json"));
-    ASSERT_EQ(ECSqlStatus::Error, JsonECSqlBinder::BindStructValue(insertStmt.GetBinder(1), expectedJson, *pStructClass->GetStructClassCP())) << expectedJson.ToString();
-
-    ASSERT_EQ(SUCCESS, TestUtilities::ParseJson(expectedJson, R"json({ "dt" : 3.1415 })json"));
-    ASSERT_EQ(ECSqlStatus::Error, JsonECSqlBinder::BindStructValue(insertStmt.GetBinder(1), expectedJson, *pStructClass->GetStructClassCP())) << expectedJson.ToString();
-
-    ASSERT_EQ(SUCCESS, TestUtilities::ParseJson(expectedJson, R"json({ "dtUtc" : 3.1415 })json"));
-    ASSERT_EQ(ECSqlStatus::Error, JsonECSqlBinder::BindStructValue(insertStmt.GetBinder(1), expectedJson, *pStructClass->GetStructClassCP())) << expectedJson.ToString();
-    }
-    }
-
-//---------------------------------------------------------------------------------------
-// @bsiclass                                     Krischan.Eberle                 04/14
-//+---------------+---------------+---------------+---------------+---------------+------
-TEST_F(ECSqlStatementTestFixture, UpdateWithStructBinding)
-    {
-    ASSERT_EQ(SUCCESS, SetupECDb("UpdateWithStructBinding.ecdb", SchemaItem::CreateForFile("ECSqlTest.01.00.00.ecschema.xml")));
-    ASSERT_EQ(SUCCESS, PopulateECDb(10));
-    ECClassCP psaClass = m_ecdb.Schemas().GetClass("ECSqlTest", "PSA");
-    ASSERT_TRUE(psaClass != nullptr);
-    ECClassCP pStructClass = m_ecdb.Schemas().GetClass("ECSqlTest", "PStruct");
-    ASSERT_TRUE(pStructClass != nullptr && pStructClass->IsStructClass());
-
-    JsonInserter jsonInserter(m_ecdb, *psaClass, nullptr);
-    ASSERT_TRUE(jsonInserter.IsValid());
-
-    ECSqlStatement updateStmt;
-    ASSERT_EQ(ECSqlStatus::Success, updateStmt.Prepare(m_ecdb, "UPDATE ecsql.PSA SET PStructProp=? WHERE ECInstanceId=?"));
-
-    ECSqlStatement verifyStmt;
-    ASSERT_EQ(ECSqlStatus::Success, verifyStmt.Prepare(m_ecdb, "SELECT PStructProp FROM ecsql.PSA WHERE ECInstanceId=?"));
-    JsonECSqlSelectAdapter verifyAdapter(verifyStmt, JsonECSqlSelectAdapter::FormatOptions(JsonECSqlSelectAdapter::MemberNameCasing::KeepOriginal, ECJsonInt64Format::AsNumber));
-
-    Json::Value initialJson;
-    ASSERT_EQ(SUCCESS, TestUtilities::ParseJson(initialJson, R"json(
-       { "PStructProp" : { "b" : true,
-         "d" : 3.0,
-         "dt" : "2014-03-27T12:00:00.000",
-         "dtUtc" : "2014-03-27T12:00:00.000Z",
-         "i" : 44444,
-         "l" : 444444444,
-         "s" : "Hello, world",
-         "p2d" : { "x" : 3.0, "y" : 5.0 },
-        "p3d" : { "x" : 3.0, "y" : 5.0, "z" : -6.0}
-        }})json"));
-
-    ECInstanceKey key;
-    ASSERT_EQ(BE_SQLITE_OK, jsonInserter.Insert(key, initialJson)) << initialJson.ToString();
-
-    Json::Value expectedUpdatedJson;
-    ASSERT_EQ(SUCCESS, TestUtilities::ParseJson(expectedUpdatedJson, R"json(
-       { "b" : false,
-         "d" : 6.0,
-         "dt" : "2014-03-27T12:00:00.000",
-         "dtUtc" : "2017-03-27T12:00:00.000Z",
-         "i" : 8888,
-         "l" : 444444444,
-         "s" : "Hello, world!",
-         "p2d" : { "x" : 3.0, "y" : 5.0 },
-        "p3d" : { "x" : 3.0, "y" : 5.0, "z" : 6.0}
-        })json"));
-
-    ASSERT_EQ(ECSqlStatus::Success, JsonECSqlBinder::BindStructValue(updateStmt.GetBinder(1), expectedUpdatedJson, *pStructClass->GetStructClassCP())) << expectedUpdatedJson.ToString();
-    ASSERT_EQ(ECSqlStatus::Success, updateStmt.BindId(2, key.GetInstanceId())) << expectedUpdatedJson.ToString();
-    ASSERT_EQ(BE_SQLITE_DONE, updateStmt.Step()) << expectedUpdatedJson.ToString();
-    updateStmt.Reset();
-    updateStmt.ClearBindings();
-
-    ASSERT_EQ(ECSqlStatus::Success, verifyStmt.BindId(1, key.GetInstanceId())) << verifyStmt.GetECSql();
-    ASSERT_EQ(BE_SQLITE_ROW, verifyStmt.Step()) << "Id: " << key.GetInstanceId().ToString() << " " << verifyStmt.GetECSql();
-    Json::Value actualJson;
-    ASSERT_EQ(SUCCESS, verifyAdapter.GetRow(actualJson)) << key.GetInstanceId().ToString() << " " << verifyStmt.GetECSql();
-    ASSERT_TRUE(actualJson.isMember("PStructProp"));
-    ASSERT_EQ(JsonValue(expectedUpdatedJson), JsonValue(actualJson["PStructProp"]));
-    }
-
-//---------------------------------------------------------------------------------------
-// @bsiclass                                     Krischan.Eberle                 10/15
-//+---------------+---------------+---------------+---------------+---------------+------
-TEST_F(ECSqlStatementTestFixture, StructsInWhereClause)
-    {
-    SchemaItem schema("<?xml version='1.0' encoding='utf-8' ?>"
-                      "<ECSchema schemaName='TestSchema' nameSpacePrefix='ts' version='1.0' xmlns='http://www.bentley.com/schemas/Bentley.ECXML.3.0'>"
-                      "    <ECStructClass typeName='Name' >"
-                      "        <ECProperty propertyName='First' typeName='string' />"
-                      "        <ECProperty propertyName='Last' typeName='string' />"
-                      "    </ECStructClass>"
-                      "    <ECEntityClass typeName='Person' >"
-                      "        <ECStructProperty propertyName='FullName' typeName='Name' />"
-                      "    </ECEntityClass>"
-                      "</ECSchema>");
-
-    ASSERT_EQ(SUCCESS, SetupECDb("ecsqlstatementtests.ecdb", schema));
-
-    {
-    ECSqlStatement stmt;
-    ASSERT_EQ(ECSqlStatus::Success, stmt.Prepare(m_ecdb, "INSERT INTO ts.Person (FullName.[First], FullName.[Last]) VALUES (?,?)"));
-
-    ASSERT_EQ(ECSqlStatus::Success, stmt.BindText(1, "John", IECSqlBinder::MakeCopy::No));
-    ASSERT_EQ(ECSqlStatus::Success, stmt.BindText(2, "Smith", IECSqlBinder::MakeCopy::No));
-    ASSERT_EQ(BE_SQLITE_DONE, stmt.Step());
-    stmt.Reset();
-    stmt.ClearBindings();
-    ASSERT_EQ(ECSqlStatus::Success, stmt.BindText(1, "John", IECSqlBinder::MakeCopy::No));
-    ASSERT_EQ(ECSqlStatus::Success, stmt.BindText(2, "Myer", IECSqlBinder::MakeCopy::No));
-    ASSERT_EQ(BE_SQLITE_DONE, stmt.Step());
-    }
-
-    {
-    ECSqlStatement stmt;
-    ASSERT_EQ(ECSqlStatus::Success, stmt.Prepare(m_ecdb, "SELECT count(*) FROM ts.Person WHERE FullName=?"));
-    IECSqlBinder& binder = stmt.GetBinder(1);
-    binder["First"].BindText("John", IECSqlBinder::MakeCopy::No);
-    binder["Last"].BindText("Myer", IECSqlBinder::MakeCopy::No);
-
-    ASSERT_EQ(BE_SQLITE_ROW, stmt.Step());
-    ASSERT_EQ(1, stmt.GetValueInt(0));
-    }
-
-    {
-    ECSqlStatement stmt;
-    ASSERT_EQ(ECSqlStatus::Success, stmt.Prepare(m_ecdb, "SELECT count(*) FROM ts.Person WHERE FullName<>?"));
-    IECSqlBinder& binder = stmt.GetBinder(1);
-    binder["First"].BindText("John", IECSqlBinder::MakeCopy::No);
-    binder["Last"].BindText("Myer", IECSqlBinder::MakeCopy::No);
-
-    ASSERT_EQ(BE_SQLITE_ROW, stmt.Step());
-    ASSERT_EQ(1, stmt.GetValueInt(0)) << stmt.GetNativeSql();
-    }
-
-    {
-    ECSqlStatement stmt;
-    ASSERT_EQ(ECSqlStatus::Success, stmt.Prepare(m_ecdb, "SELECT count(*) FROM ts.Person WHERE FullName IN (?,?,?)"));
-
-    IECSqlBinder& binder1 = stmt.GetBinder(1);
-    binder1["First"].BindText("John", IECSqlBinder::MakeCopy::No);
-    binder1["Last"].BindText("Myer", IECSqlBinder::MakeCopy::No);
-
-    IECSqlBinder& binder2 = stmt.GetBinder(2);
-    binder2["First"].BindText("Rich", IECSqlBinder::MakeCopy::No);
-    binder2["Last"].BindText("Myer", IECSqlBinder::MakeCopy::No);
-
-    IECSqlBinder& binder3 = stmt.GetBinder(3);
-    binder3["First"].BindText("John", IECSqlBinder::MakeCopy::No);
-    binder3["Last"].BindText("Smith", IECSqlBinder::MakeCopy::No);
-
-    ASSERT_EQ(BE_SQLITE_ROW, stmt.Step());
-    ASSERT_EQ(2, stmt.GetValueInt(0));
-    }
-
-    {
-    ECSqlStatement stmt;
-    ASSERT_EQ(ECSqlStatus::Success, stmt.Prepare(m_ecdb, "UPDATE ts.Person SET FullName.[Last]='Meyer' WHERE FullName=?"));
-
-    IECSqlBinder& binder = stmt.GetBinder(1);
-    binder["First"].BindText("John", IECSqlBinder::MakeCopy::No);
-    binder["Last"].BindText("Myer", IECSqlBinder::MakeCopy::No);
-    ASSERT_EQ(BE_SQLITE_DONE, stmt.Step());
-    stmt.Finalize();
-
-    ECSqlStatement verifyStmt;
-    ASSERT_EQ(ECSqlStatus::Success, verifyStmt.Prepare(m_ecdb, "SELECT count(*) FROM ts.Person WHERE FullName.[Last]=?"));
-    ASSERT_EQ(ECSqlStatus::Success, verifyStmt.BindText(1, "Myer", IECSqlBinder::MakeCopy::No));
-    ASSERT_EQ(BE_SQLITE_ROW, verifyStmt.Step());
-    ASSERT_EQ(0, verifyStmt.GetValueInt(0));
-    verifyStmt.Reset();
-    verifyStmt.ClearBindings();
-
-    ASSERT_EQ(ECSqlStatus::Success, verifyStmt.BindText(1, "Meyer", IECSqlBinder::MakeCopy::No));
-    ASSERT_EQ(BE_SQLITE_ROW, verifyStmt.Step());
-    ASSERT_EQ(1, verifyStmt.GetValueInt(0));
-    }
-    }
-
-//---------------------------------------------------------------------------------------
-// @bsiclass                                     Krischan.Eberle                  06/15
-//+---------------+---------------+---------------+---------------+---------------+------
-TEST_F(ECSqlStatementTestFixture, ParameterInSelectClause)
-    {
-    const auto perClassRowCount = 10;
-    ASSERT_EQ(SUCCESS, SetupECDb("ecsqlstatementtests.ecdb", SchemaItem::CreateForFile("ECSqlTest.01.00.00.ecschema.xml"), ECDb::OpenParams(Db::OpenMode::Readonly)));
-    ASSERT_EQ(SUCCESS, PopulateECDb( perClassRowCount));
-
-    {
-    ECSqlStatement statement;
-    ASSERT_EQ(ECSqlStatus::Success, statement.Prepare(m_ecdb, "SELECT ?, S FROM ecsql.PSA LIMIT 1"));
-
-    BeBriefcaseBasedId expectedId(BeBriefcaseId(3), 444);
-    ASSERT_EQ(ECSqlStatus::Success, statement.BindId(1, expectedId));
-
-    ASSERT_EQ(BE_SQLITE_ROW, statement.Step());
-    ASSERT_EQ(expectedId.GetValue(), statement.GetValueId<ECInstanceId>(0).GetValueUnchecked());
-    ASSERT_EQ(BE_SQLITE_DONE, statement.Step());
-
-    statement.Reset();
-    statement.ClearBindings();
-    ASSERT_EQ(BE_SQLITE_ROW, statement.Step());
-    ASSERT_TRUE(statement.IsValueNull(0));
-    ASSERT_EQ(BE_SQLITE_DONE, statement.Step());
-    }
-
-    {
-    ECSqlStatement statement;
-    ASSERT_EQ(ECSqlStatus::Success, statement.Prepare(m_ecdb, "SELECT -?, S FROM ecsql.PSA LIMIT 1"));
-
-    BeBriefcaseBasedId expectedId(BeBriefcaseId(3), 444);
-    ASSERT_EQ(ECSqlStatus::Success, statement.BindId(1, expectedId));
-
-    ASSERT_EQ(BE_SQLITE_ROW, statement.Step());
-    ASSERT_EQ((-1)*expectedId.GetValue(), statement.GetValueId<ECInstanceId>(0).GetValueUnchecked());
-    ASSERT_EQ(BE_SQLITE_DONE, statement.Step());
-
-    statement.Reset();
-    statement.ClearBindings();
-    ASSERT_EQ(BE_SQLITE_ROW, statement.Step());
-    ASSERT_TRUE(statement.IsValueNull(0));
-    ASSERT_EQ(BE_SQLITE_DONE, statement.Step());
-    }
-
-    {
-    ECSqlStatement statement;
-    ASSERT_EQ(ECSqlStatus::Success, statement.Prepare(m_ecdb, "SELECT -? AS MyId, S FROM ecsql.PSA LIMIT 1"));
-
-    int64_t expectedId = -123456LL;
-    ASSERT_EQ(ECSqlStatus::Success, statement.BindInt64(1, expectedId));
-
-    ASSERT_EQ(BE_SQLITE_ROW, statement.Step());
-    ASSERT_EQ((-1)*expectedId, statement.GetValueInt64(0));
-    ASSERT_EQ(BE_SQLITE_DONE, statement.Step());
-
-    statement.Reset();
-    statement.ClearBindings();
-    ASSERT_EQ(BE_SQLITE_ROW, statement.Step());
-    ASSERT_TRUE(statement.IsValueNull(0));
-    ASSERT_EQ(BE_SQLITE_DONE, statement.Step());
-    }
-    }
-
-//---------------------------------------------------------------------------------------
-// @bsiclass                                     Krischan.Eberle                  11/13
-//+---------------+---------------+---------------+---------------+---------------+------
-TEST_F(ECSqlStatementTestFixture, GetParameterIndex)
-    {
-    ASSERT_EQ(SUCCESS, SetupECDb("ecsqlstatementtests.ecdb", SchemaItem::CreateForFile("ECSqlTest.01.00.00.ecschema.xml")));
-    
-    ASSERT_EQ(BE_SQLITE_DONE, GetHelper().ExecuteECSql("INSERT INTO ecsql.PSA(I,L,S) VALUES(123,123456789,'Sample string')"));
-
-    {
-    ECSqlStatement statement;
-    auto stat = statement.Prepare(m_ecdb, "SELECT I, S FROM ecsql.PSA WHERE I = :i AND S = :s AND L = :i * 1000000 + 456789");
-    ASSERT_EQ(ECSqlStatus::Success, stat);
-
-    int actualParamIndex = statement.GetParameterIndex("i");
-    EXPECT_EQ(1, actualParamIndex);
-    statement.BindInt(actualParamIndex, 123);
-
-    actualParamIndex = statement.GetParameterIndex("s");
-    EXPECT_EQ(2, actualParamIndex);
-    statement.BindText(actualParamIndex, "Sample string", IECSqlBinder::MakeCopy::Yes);
-
-    actualParamIndex = statement.GetParameterIndex("garbage");
-    EXPECT_EQ(-1, actualParamIndex);
-
-    ASSERT_EQ(BE_SQLITE_ROW, statement.Step());
-    }
-
-    {
-    ECSqlStatement statement;
-    auto stat = statement.Prepare(m_ecdb, "SELECT I, S FROM ecsql.PSA WHERE I = ? AND S = :s AND L = :l");
-    ASSERT_EQ(ECSqlStatus::Success, stat);
-
-    statement.BindInt(1, 123);
-
-    int actualParamIndex = statement.GetParameterIndex("s");
-    EXPECT_EQ(2, actualParamIndex);
-    statement.BindText(actualParamIndex, "Sample string", IECSqlBinder::MakeCopy::Yes);
-
-    actualParamIndex = statement.GetParameterIndex("l");
-    EXPECT_EQ(3, actualParamIndex);
-    statement.BindInt64(actualParamIndex, 123456789);
-
-    ASSERT_EQ(BE_SQLITE_ROW, statement.Step());
-    }
-
-    {
-    ECSqlStatement statement;
-    auto stat = statement.Prepare(m_ecdb, "SELECT I, S FROM ecsql.PSA WHERE I = ? AND S = :s AND L = ?");
-    ASSERT_EQ(ECSqlStatus::Success, stat);
-
-    statement.BindInt(1, 123);
-
-    int actualParamIndex = statement.GetParameterIndex("s");
-    EXPECT_EQ(2, actualParamIndex);
-    statement.BindText(actualParamIndex, "Sample string", IECSqlBinder::MakeCopy::Yes);
-
-    statement.BindInt64(3, 123456789);
-
-    ASSERT_EQ(BE_SQLITE_ROW, statement.Step());
-    }
-
-    {
-    ECSqlStatement statement;
-    ASSERT_EQ(ECSqlStatus::InvalidECSql, statement.Prepare(m_ecdb, "SELECT I, S FROM ecsql.PSA WHERE I = :value")) << "VALUE is a reserved word in the ECSQL grammar, so cannot be used without escaping, even in parameter names";
-    }
-
-    {
-    ECSqlStatement statement;
-    ASSERT_EQ(ECSqlStatus::Success, statement.Prepare(m_ecdb, "INSERT INTO ecsql.PSA (L,S,I) VALUES (?,?,:[value])"));
-
-    int actualParamIndex = statement.GetParameterIndex("value");
-    ASSERT_EQ(3, actualParamIndex);
-    ASSERT_EQ(ECSqlStatus::Success, statement.BindInt(actualParamIndex, 300471));
-
-    ECInstanceKey newKey;
-    ASSERT_EQ(BE_SQLITE_DONE, statement.Step(newKey));
-
-    statement.Finalize();
-
-    ASSERT_EQ(ECSqlStatus::Success, statement.Prepare(m_ecdb, "SELECT ECInstanceId FROM ecsql.PSA WHERE ECInstanceId = :[id]"));
-    actualParamIndex = statement.GetParameterIndex("id");
-    ASSERT_EQ(1, actualParamIndex);
-    ASSERT_EQ(ECSqlStatus::Success, statement.BindId(actualParamIndex, newKey.GetInstanceId()));
-
-    ASSERT_EQ(BE_SQLITE_ROW, statement.Step());
-    ASSERT_EQ(newKey.GetInstanceId().GetValue(), statement.GetValueId<ECInstanceId>(0).GetValue());
-    }
-
-    }
-
-//---------------------------------------------------------------------------------------
-// @bsiclass                                     Krischan.Eberle                  10/15
-//+---------------+---------------+---------------+---------------+---------------+------
-TEST_F(ECSqlStatementTestFixture, NoECClassIdFilterOption)
-    {
-    const auto perClassRowCount = 10;
-    ASSERT_EQ(SUCCESS, SetupECDb("ecsqlstatementtests.ecdb", SchemaItem::CreateForFile("ECSqlTest.01.00.00.ecschema.xml")));
-    ASSERT_EQ(SUCCESS, PopulateECDb( perClassRowCount));
-
-    {
-    ECSqlStatement statement;
-    ASSERT_EQ(ECSqlStatus::Success, statement.Prepare(m_ecdb, "SELECT ECInstanceId FROM ecsql.TH3 WHERE ECInstanceId=?"));
-    Utf8String nativeSql(statement.GetNativeSql());
-    ASSERT_TRUE(nativeSql.ContainsI("ec_cache_ClassHierarchy")) << "Native SQL: " << nativeSql.c_str();
-    }
-
-    {
-    ECSqlStatement statement;
-    ASSERT_EQ(ECSqlStatus::Success, statement.Prepare(m_ecdb, "SELECT ECInstanceId FROM ecsql.TH3 WHERE ECInstanceId=? ECSQLOPTIONS NoECClassIdFilter"));
-    Utf8String nativeSql(statement.GetNativeSql());
-    ASSERT_FALSE(nativeSql.ContainsI("ec_cache_ClassHierarchy")) << "Native SQL: " << nativeSql.c_str();
-    }
-
-    {
-    ECSqlStatement statement;
-    ASSERT_EQ(ECSqlStatus::Success, statement.Prepare(m_ecdb, "SELECT ECInstanceId FROM ecsql.TH3 WHERE ECInstanceId=? ECSQLOPTIONS NoECClassIdFilter=True"));
-    Utf8String nativeSql(statement.GetNativeSql());
-    ASSERT_FALSE(nativeSql.ContainsI("ec_cache_ClassHierarchy")) << "Native SQL: " << nativeSql.c_str();
-    }
-
-    {
-    ECSqlStatement statement;
-    ASSERT_EQ(ECSqlStatus::Success, statement.Prepare(m_ecdb, "SELECT ECInstanceId FROM ecsql.TH3 WHERE ECInstanceId=? ECSQLOPTIONS NoECClassIdFilter=False"));
-    Utf8String nativeSql(statement.GetNativeSql());
-    ASSERT_TRUE(nativeSql.ContainsI("ec_cache_ClassHierarchy")) << "Native SQL: " << nativeSql.c_str();
-    }
-
-    {
-    ECSqlStatement statement;
-    ASSERT_EQ(ECSqlStatus::Success, statement.Prepare(m_ecdb, "SELECT ECInstanceId FROM ecsql.TH3 WHERE ECInstanceId=? ECSQLOPTIONS NoECClassIdFilter=0"));
-    Utf8String nativeSql(statement.GetNativeSql());
-    ASSERT_TRUE(nativeSql.ContainsI("ec_cache_ClassHierarchy")) << "Native SQL: " << nativeSql.c_str();
-    }
-
-    {
-    ECSqlStatement statement;
-    ASSERT_EQ(ECSqlStatus::Success, statement.Prepare(m_ecdb, "SELECT ECInstanceId FROM ecsql.TH3 WHERE ECInstanceId=? ECSQLOPTIONS NoECClassIdFilter=1"));
-    Utf8String nativeSql(statement.GetNativeSql());
-    ASSERT_FALSE(nativeSql.ContainsI("ec_cache_ClassHierarchy")) << "Native SQL: " << nativeSql.c_str();
-    }
-
-    {
-    ECSqlStatement statement;
-    ASSERT_EQ(ECSqlStatus::Success, statement.Prepare(m_ecdb, "SELECT t.ECInstanceId FROM ecsql.TH3 t JOIN ecsql.PSA p USING ecsql.PSAHasTHBase_0N WHERE p.ECInstanceId=?"));
-    Utf8String nativeSql(statement.GetNativeSql());
-    ASSERT_TRUE(nativeSql.ContainsI("ec_cache_ClassHierarchy")) << "Native SQL: " << nativeSql.c_str();
-    }
-
-    {
-    ECSqlStatement statement;
-    ASSERT_EQ(ECSqlStatus::Success, statement.Prepare(m_ecdb, "SELECT t.ECInstanceId FROM ecsql.TH3 t JOIN ecsql.PSA p USING ecsql.PSAHasTHBase_0N WHERE p.ECInstanceId=? ECSQLOPTIONS NoECClassIdFilter"));
-    Utf8String nativeSql(statement.GetNativeSql());
-    ASSERT_FALSE(nativeSql.ContainsI("ec_cache_ClassHierarchy")) << "Native SQL: " << nativeSql.c_str();
-    }
-
-    {
-    ECSqlStatement statement;
-    ASSERT_EQ(ECSqlStatus::Success, statement.Prepare(m_ecdb, "UPDATE ecsql.TH3 SET S2='hh' WHERE ECInstanceId=?"));
-    Utf8String nativeSql(statement.GetNativeSql());
-    ASSERT_TRUE(nativeSql.ContainsI("ec_cache_ClassHierarchy")) << "Native SQL: " << nativeSql.c_str();
-    }
-
-    {
-    ECSqlStatement statement;
-    ASSERT_EQ(ECSqlStatus::Success, statement.Prepare(m_ecdb, "UPDATE ecsql.TH3 SET S2='hh' WHERE ECInstanceId=? ECSQLOPTIONS NoECClassIdFilter"));
-    Utf8String nativeSql(statement.GetNativeSql());
-    ASSERT_FALSE(nativeSql.ContainsI("ec_cache_ClassHierarchy")) << "Native SQL: " << nativeSql.c_str();
-    }
-
-    {
-    ECSqlStatement statement;
-    ASSERT_EQ(ECSqlStatus::Success, statement.Prepare(m_ecdb, "DELETE FROM ecsql.TH3 WHERE ECInstanceId=?"));
-    Utf8String nativeSql(statement.GetNativeSql());
-    ASSERT_TRUE(nativeSql.ContainsI("ec_cache_ClassHierarchy")) << "Native SQL: " << nativeSql.c_str();
-    }
-
-    {
-    ECSqlStatement statement;
-    ASSERT_EQ(ECSqlStatus::Success, statement.Prepare(m_ecdb, "DELETE FROM ecsql.TH3 WHERE ECInstanceId=? ECSQLOPTIONS NoECClassIdFilter"));
-    Utf8String nativeSql(statement.GetNativeSql());
-    ASSERT_FALSE(nativeSql.ContainsI("ec_cache_ClassHierarchy")) << "Native SQL: " << nativeSql.c_str();
-    }
-
-    {
-    ECSqlStatement statement;
-    ASSERT_EQ(ECSqlStatus::Success, statement.Prepare(m_ecdb, "DELETE FROM ecsql.TH3 WHERE ECInstanceId IN (SELECT t.ECInstanceId FROM ecsql.TH3 t JOIN ecsql.PSA USING ecsql.PSAHasTHBase_0N WHERE PSA.I=?)"));
-    Utf8String nativeSql(statement.GetNativeSql());
-    ASSERT_TRUE(nativeSql.ContainsI("ec_cache_ClassHierarchy")) << "Native SQL: " << nativeSql.c_str();
-    }
-
-    {
-    ECSqlStatement statement;
-    ASSERT_EQ(ECSqlStatus::Success, statement.Prepare(m_ecdb, "DELETE FROM ecsql.TH3 WHERE ECInstanceId IN (SELECT t.ECInstanceId FROM ecsql.TH3 t JOIN ecsql.PSA USING ecsql.PSAHasTHBase_0N WHERE PSA.I=? ECSQLOPTIONS NoECClassIdFilter)"));
-    Utf8String nativeSql(statement.GetNativeSql());
-    ASSERT_TRUE(nativeSql.ContainsI("ec_cache_ClassHierarchy")) << "Native SQL: " << nativeSql.c_str();
-    }
-
-    {
-    ECSqlStatement statement;
-    ASSERT_EQ(ECSqlStatus::Success, statement.Prepare(m_ecdb, "DELETE FROM ecsql.TH3 WHERE ECInstanceId IN (SELECT t.ECInstanceId FROM ecsql.TH3 t JOIN ecsql.PSA USING ecsql.PSAHasTHBase_0N WHERE PSA.I=?) ECSQLOPTIONS NoECClassIdFilter"));
-    Utf8String nativeSql(statement.GetNativeSql());
-    ASSERT_TRUE(nativeSql.ContainsI("ec_cache_ClassHierarchy")) << "Native SQL: " << nativeSql.c_str();
-    }
-
-    {
-    ECSqlStatement statement;
-    ASSERT_EQ(ECSqlStatus::Success, statement.Prepare(m_ecdb, "DELETE FROM ecsql.TH3 WHERE ECInstanceId IN (SELECT t.ECInstanceId FROM ecsql.TH3 t JOIN ecsql.PSA USING ecsql.PSAHasTHBase_0N WHERE PSA.I=? ECSQLOPTIONS NoECClassIdFilter) ECSQLOPTIONS NoECClassIdFilter"));
-    Utf8String nativeSql(statement.GetNativeSql());
-    ASSERT_FALSE(nativeSql.ContainsI("ec_cache_ClassHierarchy")) << "Native SQL: " << nativeSql.c_str();
-    }
-
-    }
-
-//---------------------------------------------------------------------------------------
-// @bsiclass                                     Krischan.Eberle                  11/16
-//+---------------+---------------+---------------+---------------+---------------+------
-TEST_F(ECSqlStatementTestFixture, ReadonlyPropertiesAreUpdatable)
-    {
-    ASSERT_EQ(SUCCESS, SetupECDb("ReadonlyPropertiesAreUpdatable.ecdb", 
-                           SchemaItem("<?xml version='1.0' encoding='utf-8'?>"
-                               "<ECSchema schemaName='TestSchema' alias='ts' version='1.0' xmlns='http://www.bentley.com/schemas/Bentley.ECXML.3.1'>"
-                               "    <ECSchemaReference name='ECDbMap' version='02.00' alias='ecdbmap' />"
-                               "    <ECEntityClass typeName='Element'>"
-                               "        <ECCustomAttributes>"
-                               "            <ClassMap xmlns='ECDbMap.02.00'>"
-                               "                <MapStrategy>TablePerHierarchy</MapStrategy>"
-                               "            </ClassMap>"
-                               "            <JoinedTablePerDirectSubclass xmlns='ECDbMap.02.00'/>"
-                               "        </ECCustomAttributes>"
-                               "        <ECProperty propertyName='ReadonlyProp1' typeName='int' readOnly='True' />"
-                               "    </ECEntityClass>"
-                               "    <ECEntityClass typeName='SubElement'>"
-                               "        <BaseClass>Element</BaseClass>"
-                               "        <ECProperty propertyName='ReadonlyProp2' typeName='int' readOnly='True' />"
-                               "    </ECEntityClass>"
-                               "</ECSchema>")));
-
-    ECInstanceKey key;
-    {
-    ECSqlStatement stmt;
-    ASSERT_EQ(ECSqlStatus::Success, stmt.Prepare(m_ecdb, "INSERT INTO ts.SubElement(ReadonlyProp1,ReadonlyProp2) VALUES(1,2)"));
-    ASSERT_EQ(BE_SQLITE_DONE, stmt.Step(key));
-    }
-
-    ECSqlStatement stmt;
-    ASSERT_EQ(ECSqlStatus::InvalidECSql, stmt.Prepare(m_ecdb, "UPDATE ONLY ts.SubElement SET ReadonlyProp1=10, ReadonlyProp2=20"));
-    stmt.Finalize();
-
-    ASSERT_EQ(ECSqlStatus::Success, stmt.Prepare(m_ecdb, "UPDATE ONLY ts.SubElement SET ReadonlyProp1=10, ReadonlyProp2=20 ECSQLOPTIONS ReadonlyPropertiesAreUpdatable"));
-    ASSERT_EQ(BE_SQLITE_DONE, stmt.Step());
-    stmt.Finalize();
-
-    //verify update worked
-    ASSERT_EQ(ECSqlStatus::Success, stmt.Prepare(m_ecdb, "SELECT ReadonlyProp1, ReadonlyProp2 FROM ts.SubElement WHERE ECInstanceId=?"));
-    ASSERT_EQ(ECSqlStatus::Success, stmt.BindId(1, key.GetInstanceId()));
-    ASSERT_EQ(BE_SQLITE_ROW, stmt.Step());
-    ASSERT_EQ(10, stmt.GetValueInt(0));
-    ASSERT_EQ(20, stmt.GetValueInt(1));
-    }
-
-
-
-//---------------------------------------------------------------------------------------
-// @bsiclass                                     Krischan.Eberle                  08/15
-//+---------------+---------------+---------------+---------------+---------------+------
-struct PropertyPathEntry
-    {
-    Utf8String m_entry;
-    bool m_isArrayIndex;
-
-    PropertyPathEntry(Utf8CP entry, bool isArrayIndex) :m_entry(entry), m_isArrayIndex(isArrayIndex) {}
-    };
-
-//---------------------------------------------------------------------------------------
-// @bsimethod                                     Krischan.Eberle                  10/13
-//+---------------+---------------+---------------+---------------+---------------+------
-void AssertColumnInfo(Utf8CP expectedPropertyName, bool expectedIsSystem, bool expectedIsGenerated, Utf8CP expectedPropPathStr, Utf8CP expectedRootClassName, Utf8CP expectedRootClassAlias, ECSqlColumnInfoCR actualColumnInfo)
-    {
-    auto actualProperty = actualColumnInfo.GetProperty();
-    if (expectedPropertyName == nullptr)
-        {
-        EXPECT_TRUE(actualProperty == nullptr);
-        }
-    else
-        {
-        ASSERT_TRUE(actualProperty != nullptr);
-        EXPECT_STREQ(expectedPropertyName, actualProperty->GetName().c_str());
-        }
-
-    EXPECT_EQ(expectedIsSystem, actualColumnInfo.IsSystemProperty());
-    EXPECT_EQ(expectedIsGenerated, actualColumnInfo.IsGeneratedProperty());
-
-    ECSqlPropertyPath const& actualPropPath = actualColumnInfo.GetPropertyPath();
-    Utf8String actualPropPathStr = actualPropPath.ToString();
-    EXPECT_STREQ(expectedPropPathStr, actualPropPathStr.c_str());
-    LOG.tracev("Property path: %s", actualPropPathStr.c_str());
-
-    bvector<PropertyPathEntry> expectedPropPathEntries;
-    bvector<Utf8String> expectedPropPathTokens;
-    BeStringUtilities::Split(expectedPropPathStr, ".", expectedPropPathTokens);
-    for (Utf8StringCR token : expectedPropPathTokens)
-        {
-        bvector<Utf8String> arrayTokens;
-        BeStringUtilities::Split(token.c_str(), "[]", arrayTokens);
-
-        if (arrayTokens.size() == 1)
-            {
-            expectedPropPathEntries.push_back(PropertyPathEntry(token.c_str(), false));
-            continue;
-            }
-
-        ASSERT_EQ(2, arrayTokens.size());
-        expectedPropPathEntries.push_back(PropertyPathEntry(arrayTokens[0].c_str(), false));
-        expectedPropPathEntries.push_back(PropertyPathEntry(arrayTokens[1].c_str(), true));
-        }
-
-    ASSERT_EQ(expectedPropPathEntries.size(), actualPropPath.Size());
-
-    size_t expectedPropPathEntryIx = 0;
-    for (ECSqlPropertyPath::EntryCP propPathEntry : actualPropPath)
-        {
-        PropertyPathEntry const& expectedEntry = expectedPropPathEntries[expectedPropPathEntryIx];
-        if (expectedEntry.m_isArrayIndex)
-            {
-            ASSERT_EQ(ECSqlPropertyPath::Entry::Kind::ArrayIndex, propPathEntry->GetKind());
-            ASSERT_EQ(atoi(expectedEntry.m_entry.c_str()), propPathEntry->GetArrayIndex());
-            }
-        else
-            {
-            ASSERT_EQ(ECSqlPropertyPath::Entry::Kind::Property, propPathEntry->GetKind());
-            ASSERT_STREQ(expectedEntry.m_entry.c_str(), propPathEntry->GetProperty()->GetName().c_str());
-            }
-
-        expectedPropPathEntryIx++;
-        }
-
-    EXPECT_STREQ(expectedRootClassName, actualColumnInfo.GetRootClass().GetClass().GetName().c_str());
-    if (expectedRootClassAlias == nullptr)
-        EXPECT_TRUE(actualColumnInfo.GetRootClass().GetAlias().empty());
-    else
-        EXPECT_STREQ(expectedRootClassAlias, actualColumnInfo.GetRootClass().GetAlias().c_str());
-    }
-
-//---------------------------------------------------------------------------------------
-// @bsiclass                                     Krischan.Eberle                  10/13
-//+---------------+---------------+---------------+---------------+---------------+------
-TEST_F(ECSqlStatementTestFixture, ColumnInfoForPrimitiveArrays)
-    {
-    ASSERT_EQ(SUCCESS, SetupECDb("ecsqlstatementtests.ecdb", SchemaItem::CreateForFile("ECSqlTest.01.00.00.ecschema.xml"), ECDb::OpenParams(Db::OpenMode::Readonly)));
-    ASSERT_EQ(SUCCESS, PopulateECDb( 10));
-    
-    ECSqlStatement stmt;
-    ASSERT_EQ(ECSqlStatus::Success, stmt.Prepare(m_ecdb, "SELECT c.Dt_Array FROM ecsql.PSA c LIMIT 1"));
-
-    ASSERT_EQ(BE_SQLITE_ROW, stmt.Step());
-
-    //Top level column
-    ECSqlColumnInfoCR topLevelColumnInfo = stmt.GetColumnInfo(0);
-    AssertColumnInfo("Dt_Array", false, false, "Dt_Array", "PSA", "c", topLevelColumnInfo);
-    IECSqlValue const& topLevelArrayValue = stmt.GetValue(0);
-
-    //out of bounds test
-    ASSERT_FALSE(stmt.GetColumnInfo(-1).IsValid()) << "ECSqlStatement::GetColumnInfo (-1) is expected to fail";
-    ASSERT_FALSE(stmt.GetColumnInfo(2).IsValid()) << "ECSqlStatement::GetColumnInfo is expected to fail with too large index";
-    
-    //In array level
-    int arrayIndex = 0;
-    for (IECSqlValue const& arrayElement : topLevelArrayValue.GetArrayIterable())
-        {
-        ECSqlColumnInfoCR arrayElementColumnInfo = arrayElement.GetColumnInfo();
-        Utf8String expectedPropPath;
-        expectedPropPath.Sprintf("Dt_Array[%d]", arrayIndex);
-        AssertColumnInfo(nullptr, false, false, expectedPropPath.c_str(), "PSA", "c", arrayElementColumnInfo);
-
-        arrayIndex++;
-        }
-    }
-
-//---------------------------------------------------------------------------------------
-// @bsiclass                                     Krischan.Eberle                  10/13
-//+---------------+---------------+---------------+---------------+---------------+------
-TEST_F(ECSqlStatementTestFixture, ColumnInfoForStructs)
-    {
-    ASSERT_EQ(SUCCESS, SetupECDb("ecsqlstatementtests.ecdb", SchemaItem::CreateForFile("ECSqlTest.01.00.00.ecschema.xml"), ECDb::OpenParams(Db::OpenMode::Readonly)));
-    ASSERT_EQ(SUCCESS, PopulateECDb( 10));
-
-    ECSqlStatement stmt;
-    ASSERT_EQ(ECSqlStatus::Success, stmt.Prepare(m_ecdb, "SELECT SAStructProp FROM ecsql.SA LIMIT 1"));
-
-    ASSERT_EQ(BE_SQLITE_ROW, stmt.Step());
-
-    //Top level column
-    ECSqlColumnInfo const& topLevelColumnInfo = stmt.GetColumnInfo(0);
-    AssertColumnInfo("SAStructProp", false, false, "SAStructProp", "SA", nullptr, topLevelColumnInfo);
-
-    //out of bounds test
-    {
-    ASSERT_FALSE(stmt.GetColumnInfo(-1).IsValid()) << "Index out of range";
-    ASSERT_FALSE(stmt.GetColumnInfo(2).IsValid()) << "Index out of range";
-    }
-
-    //SAStructProp.PStructProp level
-    IECSqlValue const& topLevelStructValue = stmt.GetValue(0);
-    AssertColumnInfo("PStructProp", false, false, "SAStructProp.PStructProp", "SA", nullptr, topLevelStructValue["PStructProp"].GetColumnInfo());
-
-    //SAStructProp.PStructProp.XXX level
-    IECSqlValue const& nestedStructValue = topLevelStructValue["PStructProp"];
-    AssertColumnInfo("b", false, false, "SAStructProp.PStructProp.b", "SA", nullptr, nestedStructValue["b"].GetColumnInfo());
-    AssertColumnInfo("bi", false, false, "SAStructProp.PStructProp.bi", "SA", nullptr, nestedStructValue["bi"].GetColumnInfo());
-    AssertColumnInfo("p2d", false, false, "SAStructProp.PStructProp.p2d", "SA", nullptr, nestedStructValue["p2d"].GetColumnInfo());
-
-    //invalid struct members
-    ASSERT_FALSE(nestedStructValue[""].GetColumnInfo().IsValid());
-    }
-
-//---------------------------------------------------------------------------------------
-// @bsiclass                                     Krischan.Eberle                  10/13
-//+---------------+---------------+---------------+---------------+---------------+------
-TEST_F(ECSqlStatementTestFixture, ColumnInfoForStructArrays)
-    {
-    ASSERT_EQ(SUCCESS, SetupECDb("ecsqlstatementtests.ecdb", SchemaItem::CreateForFile("ECSqlTest.01.00.00.ecschema.xml"), ECDb::OpenParams(Db::OpenMode::Readonly)));
-    ASSERT_EQ(SUCCESS, PopulateECDb( 10));
-
-    ECSqlStatement stmt;
-    ASSERT_EQ(ECSqlStatus::Success, stmt.Prepare(m_ecdb, "SELECT SAStructProp FROM ecsql.SA LIMIT 1"));
-
-    ASSERT_EQ(BE_SQLITE_ROW, stmt.Step());
-
-    //Top level column
-    auto const& topLevelColumnInfo = stmt.GetColumnInfo(0);
-    AssertColumnInfo("SAStructProp", false, false, "SAStructProp", "SA", nullptr, topLevelColumnInfo);
-    auto const& topLevelStructValue = stmt.GetValue(0);
-
-    ASSERT_FALSE(stmt.GetColumnInfo(-1).IsValid());
-
-    //SAStructProp.PStruct_Array level
-    auto const& pstructArrayValue = topLevelStructValue["PStruct_Array"];
-    AssertColumnInfo("PStruct_Array", false, false, "SAStructProp.PStruct_Array", "SA", nullptr, pstructArrayValue.GetColumnInfo());
-
-    //out of bounds test
-    ASSERT_FALSE(topLevelStructValue[""].GetColumnInfo().IsValid()) << "GetValue ("").GetColumnInfo () for struct value";
-
-    //SAStructProp.PStruct_Array[] level
-    int arrayIndex = 0;
-    Utf8String expectedPropPath;
-    for (IECSqlValue const& arrayElement : pstructArrayValue.GetArrayIterable())
-        {
-        //first struct member
-        auto const& arrayElementFirstColumnInfo = arrayElement["b"].GetColumnInfo();
-        ASSERT_FALSE(arrayElementFirstColumnInfo.IsValid());
-
-        expectedPropPath.Sprintf("SAStructProp.PStruct_Array[%d].b", arrayIndex);
-        AssertColumnInfo("b", false, false, expectedPropPath.c_str(), "SA", nullptr, arrayElementFirstColumnInfo);
-
-        //second struct member
-        auto const& arrayElementSecondColumnInfo = arrayElement["bi"].GetColumnInfo();
-        expectedPropPath.Sprintf("SAStructProp.PStruct_Array[%d].bi", arrayIndex);
-        AssertColumnInfo("bi", false, false, expectedPropPath.c_str(), "SA", nullptr, arrayElementSecondColumnInfo);
-
-        ASSERT_FALSE(arrayElement["foo"].GetColumnInfo().IsValid());
-
-        arrayIndex++;
-        }
-    }
-
-//---------------------------------------------------------------------------------------
-// @bsiclass                                     Krischan.Eberle                  02/18
-//+---------------+---------------+---------------+---------------+---------------+------
-TEST_F(ECSqlStatementTestFixture, GetArrayValue)
-    {
-    ASSERT_EQ(SUCCESS, SetupECDb("GetArrayValue.ecdb", SchemaItem::CreateForFile("ECSqlTest.01.00.00.ecschema.xml")));
-
-    ECInstanceKey key;
-    {
-    ECSqlStatement stmt;
-    ASSERT_EQ(ECSqlStatus::Success, stmt.Prepare(m_ecdb, "INSERT INTO ecsql.PSA(I_Array,L_Array,D_Array) VALUES(?,?,?)"));
-    IECSqlBinder& arrayBinder = stmt.GetBinder(1);
-    ASSERT_EQ(ECSqlStatus::Success, arrayBinder.AddArrayElement().BindInt(1));
-    ASSERT_EQ(ECSqlStatus::Success, arrayBinder.AddArrayElement().BindInt(2));
-    IECSqlBinder& arrayBinder2 = stmt.GetBinder(2);
-    ASSERT_EQ(ECSqlStatus::Success, arrayBinder2.AddArrayElement().BindInt64(1001));
-    ASSERT_EQ(ECSqlStatus::Success, arrayBinder2.AddArrayElement().BindInt64(1002));
-    IECSqlBinder& arrayBinder3 = stmt.GetBinder(3);
-    ASSERT_EQ(ECSqlStatus::Success, arrayBinder3.AddArrayElement().BindDouble(1.0));
-    ASSERT_EQ(ECSqlStatus::Success, arrayBinder3.AddArrayElement().BindDouble(2.0));
-    ASSERT_EQ(BE_SQLITE_DONE, stmt.Step(key));
-    }
-
-    ECSqlStatement stmt;
-    ASSERT_EQ(ECSqlStatus::Success, stmt.Prepare(m_ecdb, "SELECT I_Array,L_Array,D_Array FROM ecsql.PSA WHERE ECInstanceId=?"));
-    ASSERT_EQ(ECSqlStatus::Success, stmt.BindId(1, key.GetInstanceId()));
-    ASSERT_EQ(BE_SQLITE_ROW, stmt.Step());
-
-    int arrayIndex = 0;
-    for (IECSqlValue const& arrayElement : stmt.GetValue(0).GetArrayIterable())
-        {
-        ASSERT_EQ(arrayIndex + 1, arrayElement.GetInt()) << "Int array element must be callable with GetInt";
-        ASSERT_EQ(arrayIndex + 1, arrayElement.GetInt64()) << "Int array element must be callable with GetInt64";
-        ASSERT_EQ(arrayIndex + 1, arrayElement.GetDouble()) << "Int array element must be callable with GetDouble";
-        arrayIndex++;
-        }
-
-    arrayIndex = 0;
-    for (IECSqlValue const& arrayElement : stmt.GetValue(1).GetArrayIterable())
-        {
-        ASSERT_EQ(arrayIndex + 1001, arrayElement.GetInt64()) << "Int64 array element must be callable with GetInt64";
-        ASSERT_DOUBLE_EQ(arrayIndex + 1001, arrayElement.GetDouble()) << "Int64 array element must be callable with GetDouble";
-        ASSERT_EQ(0, arrayElement.GetInt()) << "Int64 array element cannot be called with GetInt";
-        arrayIndex++;
-        }
-
-    arrayIndex = 0;
-    for (IECSqlValue const& arrayElement : stmt.GetValue(2).GetArrayIterable())
-        {
-        ASSERT_DOUBLE_EQ(arrayIndex + 1, arrayElement.GetDouble()) << "Double array element must be callable with GetDouble";
-        ASSERT_EQ(0, arrayElement.GetInt64()) << "Double array element cannot be called with GetInt64";
-        ASSERT_EQ(0, arrayElement.GetInt()) << "Double array element cannot be called with GetInt";
-        arrayIndex++;
-        }
-
-    }
-
-//---------------------------------------------------------------------------------------
-// @bsiclass                                     Krischan.Eberle                  12/13
-//+---------------+---------------+---------------+---------------+---------------+------
-TEST_F(ECSqlStatementTestFixture, Step)
-    {
-    ASSERT_EQ(SUCCESS, SetupECDb("ecsqlstatementtests.ecdb", SchemaItem::CreateForFile("ECSqlTest.01.00.00.ecschema.xml")));
-    ASSERT_EQ(SUCCESS, PopulateECDb( 10));
-
-    {
-    ECSqlStatement statement;
-    ASSERT_EQ(ECSqlStatus::Success, statement.Prepare(m_ecdb, "SELECT * FROM ecsql.P"));
-
-    ASSERT_EQ(BE_SQLITE_ROW, statement.Step()) << "Step() on ECSQL SELECT statement is expected to be allowed.";
-    }
-
-    {
-    ECSqlStatement statement;
-    ECInstanceKey ecInstanceKey;
-    auto stepStat = statement.Step(ecInstanceKey);
-    ASSERT_EQ(BE_SQLITE_ERROR, stepStat) << "Step(ECInstanceKey&) on ECSQL SELECT statement is expected to not be allowed.";
-    }
-
-    {
-    ECSqlStatement statement;
-    ASSERT_EQ(ECSqlStatus::Success, statement.Prepare(m_ecdb, "INSERT INTO ecsql.P (I, L) VALUES (100, 10203)"));
-
-    auto stepStat = statement.Step();
-    ASSERT_EQ(BE_SQLITE_DONE, stepStat) << "Step() on ECSQL INSERT statement is expected to be allowed.";
-
-    statement.Reset();
-    ECInstanceKey ecInstanceKey;
-    stepStat = statement.Step(ecInstanceKey);
-    ASSERT_EQ(BE_SQLITE_DONE, stepStat) << "Step(ECInstanceKey&) on ECSQL INSERT statement is expected to be allowed.";
-    }
-    }
-
-//---------------------------------------------------------------------------------------
-// @bsiclass                                     Krischan.Eberle                  12/13
-//+---------------+---------------+---------------+---------------+---------------+------
-TEST_F(ECSqlStatementTestFixture, MultipleInsertsWithoutReprepare)
-    {
-    ASSERT_EQ(SUCCESS, SetupECDb("ecsqlstatementtests.ecdb", SchemaItem::CreateForFile("ECSqlTest.01.00.00.ecschema.xml")));
-    ASSERT_EQ(SUCCESS, PopulateECDb( 10));
-
-    ECSqlStatement statement;
-    ASSERT_EQ(ECSqlStatus::Success, statement.Prepare(m_ecdb, "INSERT INTO ecsql.PSA (I, S) VALUES (?, ?)"));
-
-    int firstIntVal = 1;
-    Utf8CP firstStringVal = "First insert";
-    ECSqlStatus stat = statement.BindInt(1, firstIntVal);
-    ASSERT_EQ(ECSqlStatus::Success, stat);
-    stat = statement.BindText(2, firstStringVal, IECSqlBinder::MakeCopy::No);
-    ASSERT_EQ(ECSqlStatus::Success, stat);
-
-    ECInstanceKey firstECInstanceKey;
-    auto stepStat = statement.Step(firstECInstanceKey);
-    ASSERT_EQ(BE_SQLITE_DONE, stepStat);
-
-    stat = statement.Reset();
-    ASSERT_EQ(ECSqlStatus::Success, stat);
-    stat = statement.ClearBindings();
-    ASSERT_EQ(ECSqlStatus::Success, stat);
-
-    //second insert with same statement
-
-    int secondIntVal = 2;
-    Utf8CP secondStringVal = "Second insert";
-    stat = statement.BindInt(1, secondIntVal);
-    ASSERT_EQ(ECSqlStatus::Success, stat);
-    stat = statement.BindText(2, secondStringVal, IECSqlBinder::MakeCopy::No);
-    ASSERT_EQ(ECSqlStatus::Success, stat);
-
-    ECInstanceKey secondECInstanceKey;
-    stepStat = statement.Step(secondECInstanceKey);
-    ASSERT_EQ(BE_SQLITE_DONE, stepStat);
-
-    //check the inserts
-    ASSERT_GT(secondECInstanceKey.GetInstanceId().GetValue(), firstECInstanceKey.GetInstanceId().GetValue());
-
-    statement.Finalize();
-    stat = statement.Prepare(m_ecdb, "SELECT ECInstanceId, I, S FROM ecsql.PSA WHERE ECInstanceId = ?");
-    ASSERT_EQ(ECSqlStatus::Success, stat);
-
-    //check first insert
-    stat = statement.BindId(1, firstECInstanceKey.GetInstanceId());
-    ASSERT_EQ(ECSqlStatus::Success, stat);
-
-    stepStat = statement.Step();
-    ASSERT_EQ(BE_SQLITE_ROW, stepStat);
-    ASSERT_EQ(firstECInstanceKey.GetInstanceId().GetValue(), statement.GetValueId<ECInstanceId>(0).GetValue());
-    ASSERT_EQ(firstIntVal, statement.GetValueInt(1));
-    ASSERT_STREQ(firstStringVal, statement.GetValueText(2));
-    ASSERT_EQ(BE_SQLITE_DONE, statement.Step());
-
-    //check second insert
-    stat = statement.Reset();
-    ASSERT_EQ(ECSqlStatus::Success, stat);
-    stat = statement.ClearBindings();
-    ASSERT_EQ(ECSqlStatus::Success, stat);
-
-    stat = statement.BindId(1, secondECInstanceKey.GetInstanceId());
-    ASSERT_EQ(ECSqlStatus::Success, stat);
-
-    stepStat = statement.Step();
-    ASSERT_EQ(BE_SQLITE_ROW, stepStat);
-    ASSERT_EQ(secondECInstanceKey.GetInstanceId().GetValue(), statement.GetValueId<ECInstanceId>(0).GetValue());
-    ASSERT_EQ(secondIntVal, statement.GetValueInt(1));
-    ASSERT_STREQ(secondStringVal, statement.GetValueText(2));
-    ASSERT_EQ(BE_SQLITE_DONE, statement.Step());
-    }
-
-//---------------------------------------------------------------------------------------
-// @bsiclass                                     Krischan.Eberle                  10/13
-//+---------------+---------------+---------------+---------------+---------------+------
-TEST_F(ECSqlStatementTestFixture, Reset)
-    {
-    ASSERT_EQ(SUCCESS, SetupECDb("ecsqlstatementtests.ecdb", SchemaItem::CreateForFile("ECSqlTest.01.00.00.ecschema.xml"), ECDb::OpenParams(Db::OpenMode::Readonly)));
-    ASSERT_EQ(SUCCESS, PopulateECDb( 10));
-
-    {
-    ECSqlStatement stmt;
-    auto stat = stmt.Prepare(m_ecdb, "SELECT * FROM ecsql.P LIMIT 2");
-    ASSERT_EQ(ECSqlStatus::Success, stat) << "Preparation for a valid ECSQL failed.";
-    int expectedRowCount = 0;
-    while (stmt.Step() == BE_SQLITE_ROW)
-        {
-        expectedRowCount++;
-        }
-
-    stat = stmt.Reset();
-    ASSERT_EQ(ECSqlStatus::Success, stat) << "After ECSqlStatement::Reset";
-    int actualRowCount = 0;
-    while (stmt.Step() == BE_SQLITE_ROW)
-        {
-        actualRowCount++;
-        }
-    ASSERT_EQ(expectedRowCount, actualRowCount) << "After resetting ECSqlStatement is expected to return same number of returns as after preparation.";
-    }
-    }
-
-//---------------------------------------------------------------------------------------
-// @bsiclass                                     Krischan.Eberle                  08/13
-//+---------------+---------------+---------------+---------------+---------------+------
-TEST_F(ECSqlStatementTestFixture, Finalize)
-    {
-    const int perClassRowCount = 10;
-    ASSERT_EQ(SUCCESS, SetupECDb("ecsqlstatementtests.ecdb", SchemaItem::CreateForFile("ECSqlTest.01.00.00.ecschema.xml"), ECDb::OpenParams(Db::OpenMode::Readonly)));
-    ASSERT_EQ(SUCCESS, PopulateECDb( perClassRowCount));
-
-    {
-    ECSqlStatement stmt;
-    ASSERT_EQ(ECSqlStatus::InvalidECSql, stmt.Prepare(m_ecdb, "SELECT * FROM blablabla")) << "Preparation for an invalid ECSQL succeeded unexpectedly.";
-
-    stmt.Finalize();
-    ASSERT_EQ(ECSqlStatus::Success, stmt.Prepare(m_ecdb, "SELECT * FROM ecsql.P")) << "Preparation for a valid ECSQL failed.";
-    int actualRowCount = 0;
-    while (stmt.Step() == BE_SQLITE_ROW)
-        {
-        actualRowCount++;
-        }
-
-    ASSERT_EQ(perClassRowCount, actualRowCount);
-    }
-
-    {
-    ECSqlStatement stmt;
-    ASSERT_EQ(ECSqlStatus::Success, stmt.Prepare(m_ecdb, "SELECT * FROM ecsql.P")) << "Preparation for a valid ECSQL failed.";
-
-    int actualRowCount = 0;
-    while (stmt.Step() == BE_SQLITE_ROW)
-        {
-        actualRowCount++;
-        }
-    ASSERT_EQ(perClassRowCount, actualRowCount);
-
-    //now finalize and do the exact same stuff. In particular this tests that the cursor is reset so that we get all results
-    stmt.Finalize();
-    ASSERT_EQ(ECSqlStatus::Success, stmt.Prepare(m_ecdb, "SELECT * FROM ecsql.P")) << "Preparation for a valid ECSQL failed.";
-    actualRowCount = 0;
-    while (stmt.Step() == BE_SQLITE_ROW)
-        {
-        actualRowCount++;
-        }
-
-    ASSERT_EQ(perClassRowCount, actualRowCount);
-    }
-    }
-
-//---------------------------------------------------------------------------------------
-// @bsiclass                                     Krischan.Eberle                  08/13
-//+---------------+---------------+---------------+---------------+---------------+------
-TEST_F(ECSqlStatementTestFixture, IssueListener)
-    {
-    ASSERT_EQ(SUCCESS, SetupECDb("ecsqlstatementtests.ecdb", SchemaItem::CreateForFile("ECSqlTest.01.00.00.ecschema.xml")));
-    ASSERT_EQ(SUCCESS, PopulateECDb( 10));
-
-    {
-    ECDbIssueListener issueListener(m_ecdb);
-    ECSqlStatement stmt;
-    ASSERT_FALSE(issueListener.GetIssue().IsIssue()) << "new ECSqlStatement";
-
-    auto stat = stmt.Prepare(m_ecdb, "SELECT * FROM ecsql.P WHERE I = ?");
-    ASSERT_EQ(ECSqlStatus::Success, stat) << "Preparation for a valid ECSQL failed.";
-    ASSERT_FALSE(issueListener.GetIssue().IsIssue()) << "After successful call to Prepare.";
-    }
-
-    {
-    ECDbIssueListener issueListener(m_ecdb);
-
-    ECSqlStatement stmt;
-    ASSERT_EQ(ECSqlStatus::InvalidECSql, stmt.Prepare(m_ecdb, "SELECT * FROM blablabla")) << "Preparation for an invalid ECSQL succeeded unexpectedly.";
-
-    ECDbIssue lastIssue = issueListener.GetIssue();
-    ASSERT_TRUE(lastIssue.IsIssue()) << "After preparing invalid ECSQL.";
-    ASSERT_STREQ("Invalid ECSQL class expression: Valid syntax: [<table space>.]<schema name or alias>.<class name>[.function call]", lastIssue.GetMessage());
-
-    stmt.Finalize();
-    ASSERT_FALSE(issueListener.GetIssue().IsIssue()) << "After successful call to Finalize";
-
-    //now reprepare with valid ECSQL
-    ASSERT_EQ(ECSqlStatus::Success, stmt.Prepare(m_ecdb, "SELECT * FROM ecsql.P")) << "Preparation for a valid ECSQL failed.";
-    ASSERT_FALSE(issueListener.GetIssue().IsIssue()) << "After successful call to Prepare";
-    }
-   
-    }
-
-
-//---------------------------------------------------------------------------------------
-// @bsimethod                                      Krischan.Eberle                01/17
-//+---------------+---------------+---------------+---------------+---------------+------
-TEST_F(ECSqlStatementTestFixture, GetValueWithPartialPoints)
-    {
-    ASSERT_EQ(SUCCESS, SetupECDb("jsonreaderpartialpoints.ecdb", SchemaItem::CreateForFile("ECSqlTest.01.00.00.ecschema.xml")));
-
-    ECClassCP testClass = m_ecdb.Schemas().GetClass("ECSqlTest", "PSA");
-    ASSERT_TRUE(testClass != nullptr);
-
-    ECSqlStatement stmt;
-    ASSERT_EQ(ECSqlStatus::Success, stmt.Prepare(m_ecdb, "INSERT INTO ecsql.PSA(P2D.X,P3D.Y,PStructProp.p2d.y,PStructProp.p3d.z) VALUES(1.0, 2.0, 3.0, 4.0)"));
-    ECInstanceKey key;
-    ASSERT_EQ(BE_SQLITE_DONE, stmt.Step(key)) << stmt.GetECSql();
-    stmt.Finalize();
-
-    ECSqlStatement selStmt;
-    ASSERT_EQ(ECSqlStatus::Success, selStmt.Prepare(m_ecdb, "SELECT P2D,P3D,PStructProp.p2d,PStructProp.p3d FROM ecsql.PSA WHERE ECInstanceId=?"));
-    ASSERT_EQ(ECSqlStatus::Success, selStmt.BindId(1, key.GetInstanceId()));
-    ASSERT_EQ(BE_SQLITE_ROW, selStmt.Step());
-    
-    //The coordinates of partial points being NULL in the ECDb file will be returned as 0 as this is what SQLite
-    //implicitly returns when calling GetValueDouble on a NULL column.
-    ASSERT_TRUE(DPoint2d::From(1.0, 0.0).AlmostEqual(selStmt.GetValuePoint2d(0))) << selStmt.GetECSql();
-    ASSERT_TRUE(DPoint3d::From(0.0, 2.0, 0.0).AlmostEqual(selStmt.GetValuePoint3d(1))) << selStmt.GetECSql();
-    ASSERT_TRUE(DPoint2d::From(0.0, 3.0).AlmostEqual(selStmt.GetValuePoint2d(2))) << selStmt.GetECSql();
-    ASSERT_TRUE(DPoint3d::From(0.0, 0.0, 4.0).AlmostEqual(selStmt.GetValuePoint3d(3))) << selStmt.GetECSql();
-    }
-
-//---------------------------------------------------------------------------------------
-// @bsimethod                                     Krischan.Eberle                  01/15
-//+---------------+---------------+---------------+---------------+---------------+------
-void AssertGeometry(IGeometryCR expected, IGeometryCR actual, Utf8CP assertMessage)
-    {
-    ASSERT_TRUE(actual.IsSameStructureAndGeometry(expected)) << assertMessage;
-    }
-
-//---------------------------------------------------------------------------------------
-// @bsiclass                                     Krischan.Eberle                  01/15
-//+---------------+---------------+---------------+---------------+---------------+------
-TEST_F(ECSqlStatementTestFixture, Geometry)
-    {
-    ASSERT_EQ(SUCCESS, SetupECDb("ecsqlstatementtests.ecdb", SchemaItem::CreateForFile("ECSqlTest.01.00.00.ecschema.xml")));
-
-    std::vector<IGeometryPtr> expectedGeoms;
-
-    IGeometryPtr line1 = IGeometry::Create(ICurvePrimitive::CreateLine(DSegment3d::From(0.0, 0.0, 0.0, 1.0, 1.0, 1.0)));
-    IGeometryPtr line2 = IGeometry::Create(ICurvePrimitive::CreateLine(DSegment3d::From(1.0, 1.0, 1.0, 2.0, 2.0, 2.0)));
-    IGeometryPtr line3 = IGeometry::Create(ICurvePrimitive::CreateLine(DSegment3d::From(2.0, 2.0, 2.0, 3.0, 3.0, 3.0)));
-
-    expectedGeoms.push_back(line1);
-    expectedGeoms.push_back(line2);
-    expectedGeoms.push_back(line3);
-    IGeometryPtr expectedGeomSingle = expectedGeoms[0];
-
-    // insert geometries in various variations
-    {
-    auto ecsql = "INSERT INTO ecsql.PASpatial (Geometry, B, Geometry_Array) VALUES(?, True, ?)";
-
-    ECSqlStatement statement;
-    ASSERT_EQ(ECSqlStatus::Success, statement.Prepare(m_ecdb, ecsql)) << "Preparation of '" << ecsql << "' failed";
-
-    ASSERT_EQ(ECSqlStatus::Success, statement.BindGeometry(1, *expectedGeomSingle));
-
-    IECSqlBinder& arrayBinder = statement.GetBinder(2);
-    for (auto& geom : expectedGeoms)
-        {
-        ASSERT_EQ(ECSqlStatus::Success, arrayBinder.AddArrayElement().BindGeometry(*geom));
-        }
-
-    ASSERT_EQ((int) BE_SQLITE_DONE, (int) statement.Step());
-    }
-
-    {
-    auto ecsql = "INSERT INTO ecsql.SSpatial (SpatialStructProp.Geometry, SpatialStructProp.Geometry_Array) VALUES(?,?)";
-
-    ECSqlStatement statement;
-    ASSERT_EQ(ECSqlStatus::Success, statement.Prepare(m_ecdb, ecsql)) << "Preparation of '" << ecsql << "' failed";
-
-    ASSERT_EQ(ECSqlStatus::Success, statement.BindGeometry(1, *expectedGeomSingle));
-
-    IECSqlBinder& arrayBinder = statement.GetBinder(2);
-    for (auto& geom : expectedGeoms)
-        {
-        ASSERT_EQ(ECSqlStatus::Success, arrayBinder.AddArrayElement().BindGeometry(*geom));
-        }
-
-    ASSERT_EQ(BE_SQLITE_DONE, statement.Step());
-    }
-
-    {
-    auto ecsql = "INSERT INTO ecsql.SSpatial (SpatialStructProp) VALUES(?)";
-
-    ECSqlStatement statement;
-    ASSERT_EQ(ECSqlStatus::Success, statement.Prepare(m_ecdb, ecsql)) << "Preparation of '" << ecsql << "' failed";
-
-    IECSqlBinder& structBinder = statement.GetBinder(1);
-
-    ASSERT_EQ(ECSqlStatus::Success, structBinder["Geometry"].BindGeometry(*expectedGeomSingle));
-
-    IECSqlBinder& arrayBinder = structBinder["Geometry_Array"];
-    for (auto& geom : expectedGeoms)
-        {
-        ASSERT_EQ(ECSqlStatus::Success, arrayBinder.AddArrayElement().BindGeometry(*geom));
-        }
-
-    ASSERT_EQ((int) BE_SQLITE_DONE, (int) statement.Step());
-    }
-
-    m_ecdb.SaveChanges();
-
-    //now verify the inserts
-    ECSqlStatement statement;
-    ASSERT_EQ(ECSqlStatus::Success, statement.Prepare(m_ecdb, "SELECT B, Geometry_Array, Geometry FROM ecsql.PASpatial")) << "Preparation failed";
-    int rowCount = 0;
-    while (statement.Step() == BE_SQLITE_ROW)
-        {
-        rowCount++;
-
-        ASSERT_TRUE(statement.GetValueBoolean(0)) << "First column value is expected to be true";
-
-        IECSqlValue const& arrayVal = statement.GetValue(1);
-        int i = 0;
-        for (IECSqlValue const& arrayElem : arrayVal.GetArrayIterable())
-            {
-            IGeometryPtr actualGeom = arrayElem.GetGeometry();
-            ASSERT_TRUE(actualGeom != nullptr);
-
-            AssertGeometry(*expectedGeoms[i], *actualGeom, "PASpatial.Geometry_Array");
-            i++;
-            }
-        ASSERT_EQ((int) expectedGeoms.size(), i);
-
-        IGeometryPtr actualGeom = statement.GetValueGeometry(2);
-        ASSERT_TRUE(actualGeom != nullptr);
-        AssertGeometry(*expectedGeomSingle, *actualGeom, "PASpatial.Geometry");
-        }
-    ASSERT_EQ(1, rowCount);
-
-    statement.Finalize();
-    ASSERT_EQ(ECSqlStatus::Success, statement.Prepare(m_ecdb, "SELECT SpatialStructProp.Geometry_Array, SpatialStructProp.Geometry FROM ecsql.SSpatial")) << "Preparation failed";
-    rowCount = 0;
-    while (statement.Step() == BE_SQLITE_ROW)
-        {
-        rowCount++;
-
-        IECSqlValue const& arrayVal = statement.GetValue(0);
-        int i = 0;
-        for (IECSqlValue const& arrayElem : arrayVal.GetArrayIterable())
-            {
-            IGeometryPtr actualGeom = arrayElem.GetGeometry();
-            ASSERT_TRUE(actualGeom != nullptr);
-
-            AssertGeometry(*expectedGeoms[i], *actualGeom, "SSpatial.SpatialStructProp.Geometry_Array");
-            i++;
-            }
-        ASSERT_EQ((int) expectedGeoms.size(), i);
-
-        IGeometryPtr actualGeom = statement.GetValueGeometry(1);
-        ASSERT_TRUE(actualGeom != nullptr);
-        AssertGeometry(*expectedGeomSingle, *actualGeom, "SSpatial.SpatialStructProp.Geometry");
-        }
-    ASSERT_EQ(2, rowCount);
-
-    statement.Finalize();
-    ASSERT_EQ(ECSqlStatus::Success, statement.Prepare(m_ecdb, "SELECT SpatialStructProp FROM ecsql.SSpatial")) << "Preparation failed";
-    rowCount = 0;
-    while (statement.Step() == BE_SQLITE_ROW)
-        {
-        rowCount++;
-
-        IECSqlValue const& structVal = statement.GetValue(0);
-        for (IECSqlValue const& structMemberVal : structVal.GetStructIterable())
-            {
-            Utf8StringCR structMemberName = structMemberVal.GetColumnInfo().GetProperty()->GetName();
-            if (structMemberName.Equals("Geometry"))
-                {
-                IGeometryPtr actualGeom = structMemberVal.GetGeometry();
-                AssertGeometry(*expectedGeomSingle, *actualGeom, "SSpatial.SpatialStructProp > Geometry");
-                }
-            else if (structMemberName.Equals("Geometry_Array"))
-                {
-                int i = 0;
-                for (IECSqlValue const& arrayElem : structMemberVal.GetArrayIterable())
-                    {
-                    IGeometryPtr actualGeom = arrayElem.GetGeometry();
-                    ASSERT_TRUE(actualGeom != nullptr);
-
-                    AssertGeometry(*expectedGeoms[i], *actualGeom, "SSpatial.SpatialStructProp > Geometry_Array");
-                    i++;
-                    }
-                ASSERT_EQ((int) expectedGeoms.size(), i);
-                }
-            }
-        }
-    ASSERT_EQ(2, rowCount);
-    }
-
-
-//---------------------------------------------------------------------------------------
-// @bsiclass                                     Krischan.Eberle                  12/16
-//+---------------+---------------+---------------+---------------+---------------+------
-TEST_F(ECSqlStatementTestFixture, GeometryAndOverflow)
-    {
-    ASSERT_EQ(SUCCESS, SetupECDb("ecsql_geometry.ecdb", SchemaItem(R"xml(
-                            <ECSchema schemaName="TestSchema" alias="ts" version="1.0" xmlns="http://www.bentley.com/schemas/Bentley.ECXML.3.1">
-                             <ECSchemaReference name="ECDbMap" version="02.00" alias="ecdbmap" />
-                              <ECEntityClass typeName="Element">
-                                 <ECCustomAttributes>
-                                    <ClassMap xmlns='ECDbMap.02.00'>
-                                       <MapStrategy>TablePerHierarchy</MapStrategy>
-                                    </ClassMap>
-                                    <ShareColumns xmlns='ECDbMap.02.00'>
-                                        <MaxSharedColumnsBeforeOverflow>2</MaxSharedColumnsBeforeOverflow>
-                                    </ShareColumns>
-                                 </ECCustomAttributes>
-                                <ECProperty propertyName="Geom" typeName="Bentley.Geometry.Common.IGeometry" />
-                                <ECArrayProperty propertyName="GeomArray" typeName="Bentley.Geometry.Common.IGeometry" />
-                                <ECProperty propertyName="Geom_Overflow" typeName="Bentley.Geometry.Common.IGeometry" />
-                                <ECArrayProperty propertyName="GeomArray_Overflow" typeName="Bentley.Geometry.Common.IGeometry" />
-                              </ECEntityClass>
-                            </ECSchema>)xml")));
-
-    std::vector<IGeometryPtr> expectedGeoms {IGeometry::Create(ICurvePrimitive::CreateLine(DSegment3d::From(0.0, 0.0, 0.0, 1.0, 1.0, 1.0))),
-        IGeometry::Create(ICurvePrimitive::CreateLine(DSegment3d::From(1.0, 1.0, 1.0, 2.0, 2.0, 2.0))),
-        IGeometry::Create(ICurvePrimitive::CreateLine(DSegment3d::From(2.0, 2.0, 2.0, 3.0, 3.0, 3.0)))};
-
-    IGeometryPtr expectedGeomSingle = expectedGeoms[0];
-
-    ECInstanceKey key;
-    {
-    ECSqlStatement statement;
-    ASSERT_EQ(ECSqlStatus::Success, statement.Prepare(m_ecdb, "INSERT INTO ts.Element(Geom,GeomArray,Geom_Overflow,GeomArray_Overflow) VALUES(?,?,?,?)"));
-    ASSERT_EQ(ECSqlStatus::Success, statement.BindGeometry(1, *expectedGeomSingle));
-    IECSqlBinder& arrayBinder = statement.GetBinder(2);
-    for (IGeometryPtr& geom : expectedGeoms)
-        {
-        ASSERT_EQ(ECSqlStatus::Success, arrayBinder.AddArrayElement().BindGeometry(*geom));
-        }
-
-    ASSERT_EQ(ECSqlStatus::Success, statement.BindGeometry(3, *expectedGeomSingle));
-    IECSqlBinder& arrayBinder2 = statement.GetBinder(4);
-    for (IGeometryPtr& geom : expectedGeoms)
-        {
-        ASSERT_EQ(ECSqlStatus::Success, arrayBinder2.AddArrayElement().BindGeometry(*geom));
-
-        }
-
-    ASSERT_EQ(BE_SQLITE_DONE, statement.Step(key)) << statement.GetECSql() << " " << statement.GetNativeSql();
-    }
-
-    ECSqlStatement statement;
-    ASSERT_EQ(ECSqlStatus::Success, statement.Prepare(m_ecdb, "SELECT Geom,GeomArray,Geom_Overflow,GeomArray_Overflow FROM ts.Element WHERE ECInstanceId=?"));
-    ASSERT_EQ(ECSqlStatus::Success, statement.BindId(1, key.GetInstanceId()));
-    ASSERT_EQ(BE_SQLITE_ROW, statement.Step()) << statement.GetECSql();
-
-    AssertGeometry(*expectedGeomSingle, *statement.GetValueGeometry(0), "Geometry property");
-    size_t arrayIndex = 0;
-    for (IECSqlValue const& arrayElementVal : statement.GetValue(1).GetArrayIterable())
-        {
-        AssertGeometry(*expectedGeoms[arrayIndex], *arrayElementVal.GetGeometry(), "Geometry array property");
-        arrayIndex++;
-        }
-    AssertGeometry(*expectedGeomSingle, *statement.GetValueGeometry(2), "Geometry property overflow");
-    arrayIndex = 0;
-    for (IECSqlValue const& arrayElementVal : statement.GetValue(3).GetArrayIterable())
-        {
-        AssertGeometry(*expectedGeoms[arrayIndex], *arrayElementVal.GetGeometry(), "Geometry array property overflow");
-        arrayIndex++;
-        }
-    }
-
-//---------------------------------------------------------------------------------------
-// @bsiclass                                     Krischan.Eberle                  06/15
-//+---------------+---------------+---------------+---------------+---------------+------
-TEST_F(ECSqlStatementTestFixture, GetGeometryWithInvalidBlobFormat)
-    {
-    ASSERT_EQ(SUCCESS, SetupECDb("ecsqlstatementtests.ecdb", SchemaItem::CreateForFile("ECSqlTest.01.00.00.ecschema.xml")));
-
-    // insert invalid geom blob
-    Statement stmt;
-    ASSERT_EQ(BE_SQLITE_OK, stmt.Prepare(m_ecdb, "INSERT INTO ecsqltest_PASpatial(Id, Geometry) VALUES (1,?)"));
-    double dummyValue = 3.141516;
-    ASSERT_EQ(BE_SQLITE_OK, stmt.BindBlob(1, &dummyValue, (int) sizeof(dummyValue), Statement::MakeCopy::No));
-    ASSERT_EQ(BE_SQLITE_DONE, stmt.Step());
-    stmt.Finalize();
-
-    ECSqlStatement ecsqlStmt;
-    ASSERT_EQ(ECSqlStatus::Success, ecsqlStmt.Prepare(m_ecdb, "SELECT Geometry FROM ecsql.PASpatial"));
-    int rowCount = 0;
-    while (ecsqlStmt.Step() == BE_SQLITE_ROW)
-        {
-        rowCount++;
-        ASSERT_FALSE(ecsqlStmt.IsValueNull(0)) << "Geometry column is not expected to be null.";
-
-        ASSERT_TRUE(ecsqlStmt.GetValueGeometry(0) == nullptr) << "Invalid geom blob format expected so that nullptr is returned.";
-        }
-
-    ASSERT_EQ(1, rowCount);
-    }
-
-//---------------------------------------------------------------------------------------
-// @bsiclass                                    Muhammad.zaighum                 08/14
-//+---------------+---------------+---------------+---------------+---------------+------
-TEST_F(ECSqlStatementTestFixture, ClassWithStructHavingStructArrayInsert)
-    {
-    ASSERT_EQ(SUCCESS, SetupECDb("ecsqlstatementtests.ecdb", SchemaItem::CreateForFile("ECSqlTest.01.00.00.ecschema.xml")));
-
-    ECSqlStatement statement;
-    ASSERT_EQ(ECSqlStatus::Success, statement.Prepare(m_ecdb, "INSERT INTO ecsql.SA (SAStructProp) VALUES(?)"));
-
-    IECSqlBinder& saStructBinder = statement.GetBinder(1); //SAStructProp
-    ASSERT_EQ(ECSqlStatus::Success, saStructBinder["PStructProp"]["i"].BindInt(99));
-
-    //add three array elements
-    const int count = 3;
-    IECSqlBinder& arrayBinder = saStructBinder["PStruct_Array"];
-    for (int i = 0; i < count; i++)
-        {
-        IECSqlBinder& arrayElementBinder = arrayBinder.AddArrayElement();
-        ASSERT_EQ(ECSqlStatus::Success, arrayElementBinder["d"].BindDouble(i * PI));
-        ASSERT_EQ(ECSqlStatus::Success, arrayElementBinder["i"].BindInt(i * 2));
-        ASSERT_EQ(ECSqlStatus::Success, arrayElementBinder["l"].BindInt64(i * 3));
-        ASSERT_EQ(ECSqlStatus::Success, arrayElementBinder["p2d"].BindPoint2d(DPoint2d::From(i, i + 1)));
-        ASSERT_EQ(ECSqlStatus::Success, arrayElementBinder["p3d"].BindPoint3d(DPoint3d::From(i, i + 1, i + 2)));
-        }
-
-    ASSERT_EQ(BE_SQLITE_DONE, statement.Step()) << statement.GetECSql();
-    statement.Finalize();
-
-    ECSqlStatement stmt;
-    ASSERT_EQ(ECSqlStatus::Success, stmt.Prepare(m_ecdb, "SELECT SAStructProp.PStruct_Array FROM ecsql.SA"));
-    while (stmt.Step() == BE_SQLITE_ROW)
-        {
-        auto const& pStructArray = stmt.GetValue(0);
-        ASSERT_EQ(3, pStructArray.GetArrayLength());
-        }
-    }
-
-//---------------------------------------------------------------------------------------
-// @bsiclass                                    Muhammad.zaighum                 08/14
-//+---------------+---------------+---------------+---------------+---------------+------
-TEST_F(ECSqlStatementTestFixture, StructArrayInsertWithParametersLongAndArray)
-    {
-    ASSERT_EQ(SUCCESS, SetupECDb("ecsqlstatementtests.ecdb", SchemaItem::CreateForFile("ECSqlTest.01.00.00.ecschema.xml")));
-
-    auto ecsql = "INSERT INTO ecsql.PSA (L,PStruct_Array) VALUES(123, ?)";
-    ECSqlStatement statement;
-    ASSERT_EQ(ECSqlStatus::Success, statement.Prepare(m_ecdb, ecsql)) << "Preparation of '" << ecsql << "' failed";
-
-    //add three array elements
-    const int count = 3;
-    IECSqlBinder& arrayBinder = statement.GetBinder(1);
-    for (int i = 0; i < count; i++)
-        {
-        IECSqlBinder& arrayElementBinder = arrayBinder.AddArrayElement();
-        auto stat = arrayElementBinder["d"].BindDouble(i * PI);
-        ASSERT_EQ(ECSqlStatus::Success, stat) << "Bind to struct member failed";
-        stat = arrayElementBinder["i"].BindInt(i * 2);
-        ASSERT_EQ(ECSqlStatus::Success, stat) << "Bind to struct member failed";
-        stat = arrayElementBinder["l"].BindInt64(i * 3);
-        ASSERT_EQ(ECSqlStatus::Success, stat) << "Bind to struct member failed";
-        stat = arrayElementBinder["p2d"].BindPoint2d(DPoint2d::From(i, i + 1));
-        ASSERT_EQ(ECSqlStatus::Success, stat) << "Bind to struct member failed";
-        stat = arrayElementBinder["p3d"].BindPoint3d(DPoint3d::From(i, i + 1, i + 2));
-        ASSERT_EQ(ECSqlStatus::Success, stat) << "Bind to struct member failed";
-        }
-
-    auto stepStatus = statement.Step();
-    ASSERT_EQ((int) BE_SQLITE_DONE, (int) stepStatus) << "Step for '" << ecsql << "' failed";
-    statement.Finalize();
-    ECSqlStatement stmt;
-    auto prepareStatus = stmt.Prepare(m_ecdb, "SELECT * FROM ecsql.PSA");
-    ASSERT_TRUE(prepareStatus == ECSqlStatus::Success);
-    ECInstanceECSqlSelectAdapter classPReader(stmt);
-    while (stmt.Step() == BE_SQLITE_ROW)
-        {
-        auto inst = classPReader.GetInstance();
-        ECValue v;
-        inst->GetValue(v, "L");
-        ASSERT_EQ(123, v.GetLong());
-        inst->GetValue(v, "PStruct_Array");
-        ASSERT_EQ(count, v.GetArrayInfo().GetCount());
-        }
-    }
-//---------------------------------------------------------------------------------------
-// @bsiclass                                    Muhammad.zaighum                 08/14
-//+---------------+---------------+---------------+---------------+---------------+------
-TEST_F(ECSqlStatementTestFixture, InsertWithMixParametersIntAndInt)
-    {
-    ASSERT_EQ(SUCCESS, SetupECDb("ecsqlstatementtests.ecdb", SchemaItem::CreateForFile("ECSqlTest.01.00.00.ecschema.xml")));
-
-    auto ecsql = "INSERT INTO ecsql.Sub1 (I,Sub1I) VALUES(123, ?)";
-    ECSqlStatement statement;
-    auto stat = statement.Prepare(m_ecdb, ecsql);
-    ASSERT_EQ(ECSqlStatus::Success, stat) << "Preparation of '" << ecsql << "' failed";
-
-    statement.BindInt(1, 333);
-
-    auto stepStatus = statement.Step();
-    ASSERT_EQ((int) BE_SQLITE_DONE, (int) stepStatus) << "Step for '" << ecsql << "' failed";
-    statement.Finalize();
-    ECSqlStatement stmt;
-    auto prepareStatus = stmt.Prepare(m_ecdb, "SELECT * FROM ecsql.PSA");
-    ASSERT_TRUE(prepareStatus == ECSqlStatus::Success);
-    ECInstanceECSqlSelectAdapter classPReader(stmt);
-    while (stmt.Step() == BE_SQLITE_ROW)
-        {
-        auto inst = classPReader.GetInstance();
-        ECValue v;
-        inst->GetValue(v, "I");
-        ASSERT_EQ(123, v.GetInteger());
-        inst->GetValue(v, "Sub1I");
-        ASSERT_EQ(123, v.GetInteger());
-        }
-    }
-
-//---------------------------------------------------------------------------------------
-// @bsiclass                                    Muhammad.zaighum                 08/14
-//+---------------+---------------+---------------+---------------+---------------+------
-TEST_F(ECSqlStatementTestFixture, InsertWithMixParameters)
-    {
-    ASSERT_EQ(SUCCESS, SetupECDb("ecsqlstatementtests.ecdb", SchemaItem::CreateForFile("ECSqlTest.01.00.00.ecschema.xml")));
-
-    auto ecsql = "INSERT INTO ecsql.P (B,D,I,L,S) VALUES(1, ?,?,123,?)";
-    ECSqlStatement statement;
-    auto stat = statement.Prepare(m_ecdb, ecsql);
-    ASSERT_EQ(ECSqlStatus::Success, stat) << "Preparation of '" << ecsql << "' failed";
-
-    statement.BindDouble(1, 2.22);
-    statement.BindInt(2, 123);
-    statement.BindText(3, "Test Test", IECSqlBinder::MakeCopy::Yes);
-    auto stepStatus = statement.Step();
-    ASSERT_EQ((int) BE_SQLITE_DONE, (int) stepStatus) << "Step for '" << ecsql << "' failed";
-    statement.Finalize();
-    ECSqlStatement stmt;
-    auto prepareStatus = stmt.Prepare(m_ecdb, "SELECT * FROM ecsql.PSA");
-    ASSERT_TRUE(prepareStatus == ECSqlStatus::Success);
-    ECInstanceECSqlSelectAdapter classPReader(stmt);
-    while (stmt.Step() == BE_SQLITE_ROW)
-        {
-        auto inst = classPReader.GetInstance();
-        ECValue v;
-        inst->GetValue(v, "B");
-        ASSERT_EQ(true, v.GetBoolean());
-        inst->GetValue(v, "D");
-        ASSERT_EQ(2.22, v.GetDouble());
-        inst->GetValue(v, "I");
-        ASSERT_EQ(123, v.GetInteger());
-        inst->GetValue(v, "L");
-        ASSERT_EQ(123, v.GetLong());
-        inst->GetValue(v, "S");
-        ASSERT_STREQ("Test Test", v.GetUtf8CP());
-        }
-    }
-
-/*---------------------------------------------------------------------------------**//**
-* @bsiclass                             Muhammad Hassan                         05/15
-+---------------+---------------+---------------+---------------+---------------+------*/
-TEST_F(ECSqlStatementTestFixture, ClassWithStructHavingStructArrayInsertWithDotOperator)
-    {
-    ASSERT_EQ(SUCCESS, SetupECDb("ecsqlstatementtests.ecdb", SchemaItem::CreateForFile("ECSqlTest.01.00.00.ecschema.xml")));
-
-    auto ecsql = "INSERT INTO ecsql.SA (SAStructProp.PStruct_Array) VALUES(?)";
-    ECSqlStatement statement;
-    ECSqlStatus stat = statement.Prepare(m_ecdb, ecsql);
-    ASSERT_EQ(ECSqlStatus::Success, stat) << "Preparation of '" << ecsql << "' failed";
-
-    //add three array elements
-    const int count = 3;
-    auto& arrayBinder = statement.GetBinder(1);
-    for (int i = 0; i < count; i++)
-        {
-        IECSqlBinder& arrayElementBinder = arrayBinder.AddArrayElement();
-        stat = arrayElementBinder["d"].BindDouble(i * PI);
-        ASSERT_EQ(ECSqlStatus::Success, stat) << "Bind to struct member failed";
-        stat = arrayElementBinder["i"].BindInt(i * 2);
-        ASSERT_EQ(ECSqlStatus::Success, stat) << "Bind to struct member failed";
-        stat = arrayElementBinder["l"].BindInt64(i * 3);
-        ASSERT_EQ(ECSqlStatus::Success, stat) << "Bind to struct member failed";
-        stat = arrayElementBinder["p2d"].BindPoint2d(DPoint2d::From(i, i + 1));
-        ASSERT_EQ(ECSqlStatus::Success, stat) << "Bind to struct member failed";
-        stat = arrayElementBinder["p3d"].BindPoint3d(DPoint3d::From(i, i + 1, i + 2));
-        ASSERT_EQ(ECSqlStatus::Success, stat) << "Bind to struct member failed";
-        }
-
-    auto stepStatus = statement.Step();
-    ASSERT_EQ((int) BE_SQLITE_DONE, (int) stepStatus) << "Step for '" << ecsql << "' failed";
-    statement.Finalize();
-    ECSqlStatement stmt;
-    auto prepareStatus = stmt.Prepare(m_ecdb, "SELECT SAStructProp.PStruct_Array FROM ecsql.SA");
-    ASSERT_TRUE(prepareStatus == ECSqlStatus::Success);
-    while (stmt.Step() == BE_SQLITE_ROW)
-        {
-        auto &pStructArray = stmt.GetValue(0);
-        ASSERT_EQ(3, pStructArray.GetArrayLength());
-        //need to Verify all values
-        /*  for (auto const & arrayItem : pStructArray)
-        {
-        IECSqlValue const & value= arrayItem->operator[](0);
-        value.GetDouble();
-        }
-
-        // ASSERT_TRUE(ECObjectsStatus::Success == inst->GetValue(v, L"SAStructProp.PStruct_Array",0));
-        // IECInstancePtr structInstance = v.GetStruct();
-        // structInstance->GetValue(v, L"PStruct_Array");
-        //ASSERT_TRUE(v.IsArray());
-        ASSERT_TRUE(pStructArray == pStructArray);*/
-        }
-    }
-
-/*---------------------------------------------------------------------------------**//**
-* @bsimethod                             Muhammad Hassan                         05/15
-+---------------+---------------+---------------+---------------+---------------+------*/
-TEST_F(ECSqlStatementTestFixture, StructUpdateWithDotOperator)
-    {
-    ASSERT_EQ(SUCCESS, SetupECDb("ecsqlstatementtests.ecdb", SchemaItem::CreateForFile("ECSqlTest.01.00.00.ecschema.xml")));
-
-    auto ecsql = "INSERT INTO ecsql.SA (SAStructProp.PStructProp.i) VALUES(2)";
-
-    ECSqlStatement statement;
-    auto stat = statement.Prepare(m_ecdb, ecsql);
-    ASSERT_EQ(ECSqlStatus::Success, stat) << "Preparation of '" << ecsql << "' failed";
-    auto stepStatus = statement.Step();
-    ASSERT_EQ((int) BE_SQLITE_DONE, (int) stepStatus) << "Step for '" << ecsql << "' failed";
-    statement.Finalize();
-    {
-    auto prepareStatus = statement.Prepare(m_ecdb, "SELECT * FROM ecsql.SA");
-    ASSERT_TRUE(prepareStatus == ECSqlStatus::Success);
-    ECInstanceECSqlSelectAdapter classPReader(statement);
-    while (statement.Step() == BE_SQLITE_ROW)
-        {
-        auto inst = classPReader.GetInstance();
-        ECValue v;
-        inst->GetValue(v, "SAStructProp.PStructProp.i");
-        ASSERT_EQ(2, v.GetInteger());
-        }
-    }
-    statement.Finalize();
-    ecsql = "UPDATE ONLY ecsql.SA SET SAStructProp.PStructProp.i = 3 ";
-    stat = statement.Prepare(m_ecdb, ecsql);
-    ASSERT_EQ(ECSqlStatus::Success, stat) << "Preparation of '" << ecsql << "' failed";
-    stepStatus = statement.Step();
-    ASSERT_EQ((int) BE_SQLITE_DONE, (int) stepStatus) << "Step for '" << ecsql << "' failed";
-    statement.Finalize();
-
-    auto prepareStatus = statement.Prepare(m_ecdb, "SELECT * FROM ecsql.SA");
-    ASSERT_TRUE(prepareStatus == ECSqlStatus::Success);
-    ECInstanceECSqlSelectAdapter classPReader(statement);
-    while (statement.Step() == BE_SQLITE_ROW)
-        {
-        auto inst = classPReader.GetInstance();
-        ECValue v;
-        inst->GetValue(v, "SAStructProp.PStructProp.i");
-        ASSERT_EQ(3, v.GetInteger());
-        }
-    }
-
-/*---------------------------------------------------------------------------------**//**
-* @bsiclass                             Muhammad Hassan                         05/15
-+---------------+---------------+---------------+---------------+---------------+------*/
-TEST_F(ECSqlStatementTestFixture, ClassWithStructHavingStructArrayUpdateWithDotOperator)
-    {
-    ASSERT_EQ(SUCCESS, SetupECDb("ecsqlstatementtests.ecdb", SchemaItem::CreateForFile("ECSqlTest.01.00.00.ecschema.xml")));
-
-    auto ecsql = "INSERT INTO ecsql.SA (SAStructProp.PStruct_Array) VALUES(?)";
-    ECSqlStatement insertStatement;
-    auto stat = insertStatement.Prepare(m_ecdb, ecsql);
-    ASSERT_EQ(ECSqlStatus::Success, stat) << "Preparation of '" << ecsql << "' failed";
-
-    //add three array elements
-    int count = 3;
-    IECSqlBinder& arrayBinder = insertStatement.GetBinder(1);
-    for (int i = 0; i < count; i++)
-        {
-        IECSqlBinder& arrayElementBinder = arrayBinder.AddArrayElement();
-        stat = arrayElementBinder["d"].BindDouble(i * PI);
-        ASSERT_EQ(ECSqlStatus::Success, stat) << "Bind to struct member failed";
-        stat = arrayElementBinder["i"].BindInt(i * 2);
-        ASSERT_EQ(ECSqlStatus::Success, stat) << "Bind to struct member failed";
-        stat = arrayElementBinder["l"].BindInt64(i * 3);
-        ASSERT_EQ(ECSqlStatus::Success, stat) << "Bind to struct member failed";
-        stat = arrayElementBinder["p2d"].BindPoint2d(DPoint2d::From(i, i + 1));
-        ASSERT_EQ(ECSqlStatus::Success, stat) << "Bind to struct member failed";
-        stat = arrayElementBinder["p3d"].BindPoint3d(DPoint3d::From(i, i + 1, i + 2));
-        ASSERT_EQ(ECSqlStatus::Success, stat) << "Bind to struct member failed";
-        }
-
-    auto stepStatus = insertStatement.Step();
-    ASSERT_EQ(BE_SQLITE_DONE, stepStatus) << "Step for '" << ecsql << "' failed";
-    ECSqlStatement selectStatement;
-    auto prepareStatus = selectStatement.Prepare(m_ecdb, "SELECT SAStructProp.PStruct_Array FROM ecsql.SA");
-    ASSERT_TRUE(prepareStatus == ECSqlStatus::Success);
-    while (selectStatement.Step() == BE_SQLITE_ROW)
-        {
-        auto const& pStructArray = selectStatement.GetValue(0);
-        ASSERT_EQ(count, pStructArray.GetArrayLength());
-        }
-
-    ECSqlStatement updateStatement;
-    ecsql = "UPDATE ONLY ecsql.SA SET SAStructProp.PStruct_Array=?";
-    ASSERT_EQ(ECSqlStatus::Success, updateStatement.Prepare(m_ecdb, ecsql)) << ecsql;
-    count = 3;
-    IECSqlBinder& updateArrayBinder = updateStatement.GetBinder(1);
-    for (int i = 0; i < count; i++)
-        {
-        IECSqlBinder& arrayElementBinder = updateArrayBinder.AddArrayElement();
-        stat = arrayElementBinder["d"].BindDouble(-count);
-        ASSERT_EQ(ECSqlStatus::Success, stat) << "Bind to struct member failed";
-        stat = arrayElementBinder["i"].BindInt(-count);
-        ASSERT_EQ(ECSqlStatus::Success, stat) << "Bind to struct member failed";
-        stat = arrayElementBinder["l"].BindInt64(-count);
-        ASSERT_EQ(ECSqlStatus::Success, stat) << "Bind to struct member failed";
-        stat = arrayElementBinder["p2d"].BindPoint2d(DPoint2d::From(i, i + 1));
-        ASSERT_EQ(ECSqlStatus::Success, stat) << "Bind to struct member failed";
-        stat = arrayElementBinder["p3d"].BindPoint3d(DPoint3d::From(i, i + 1, i + 2));
-        ASSERT_EQ(ECSqlStatus::Success, stat) << "Bind to struct member failed";
-        }
-
-    stepStatus = updateStatement.Step();
-    ASSERT_EQ(BE_SQLITE_DONE, stepStatus) << "Step for '" << ecsql << "' failed";
-
-    ECSqlStatement statement;
-    prepareStatus = statement.Prepare(m_ecdb, "SELECT SAStructProp.PStruct_Array FROM ecsql.SA");
-    ASSERT_TRUE(prepareStatus == ECSqlStatus::Success);
-    while (statement.Step() == BE_SQLITE_ROW)
-        {
-        auto const& pStructArray = statement.GetValue(0);
-        ASSERT_EQ(count, pStructArray.GetArrayLength());
-        }
-    statement.Finalize();
-    }
-
-//---------------------------------------------------------------------------------------
-// @bsimethod                                   Maha Nasir                     09/15
-//+---------------+---------------+---------------+---------------+---------------+------
-TEST_F(ECSqlStatementTestFixture, AmbiguousQuery)
-    {
-    SchemaItem schemaXml("<?xml version='1.0' encoding='utf-8'?>"
-                         "<ECSchema schemaName='TestSchema' nameSpacePrefix='ts' version='1.0' xmlns='http://www.bentley.com/schemas/Bentley.ECXML.3.0'>"
-                         "    <ECSchemaReference name='ECDbMap' version='02.00' prefix='ecdbmap' />"
-                         "    <ECStructClass typeName='Struct' >"
-                         "        <ECProperty propertyName='P1' typeName='string' />"
-                         "        <ECProperty propertyName='P2' typeName='int' />"
-                         "    </ECStructClass>"
-                         "    <ECEntityClass typeName='TestClass' >"
-                         "        <ECProperty propertyName='P1' typeName='string'/>"
-                         "         <ECStructProperty propertyName = 'TestClass' typeName = 'Struct'/>"
-                         "    </ECEntityClass>"
-                         "</ECSchema>");
-
-    ASSERT_EQ(SUCCESS, SetupECDb("AmbiguousQuery.ecdb", schemaXml));
-
-    ECN::ECSchemaCP schema = m_ecdb.Schemas().GetSchema("TestSchema");
-
-    ECClassCP TestClass = schema->GetClassCP("TestClass");
-    ASSERT_TRUE(TestClass != nullptr);
-
-    ECN::StandaloneECInstancePtr Instance1 = TestClass->GetDefaultStandaloneEnabler()->CreateInstance();
-    ECN::StandaloneECInstancePtr Instance2 = TestClass->GetDefaultStandaloneEnabler()->CreateInstance();
-
-    Instance1->SetValue("P1", ECValue("Harvey"));
-    Instance1->SetValue("TestClass.P1", ECValue("val1"));
-    Instance1->SetValue("TestClass.P2", ECValue(123));
-
-    Instance2->SetValue("P1", ECValue("Mike"));
-    Instance2->SetValue("TestClass.P1", ECValue("val2"));
-    Instance2->SetValue("TestClass.P2", ECValue(345));
-
-    //Inserting values of TestClass
-    ECInstanceInserter inserter(m_ecdb, *TestClass, nullptr);
-    ASSERT_TRUE(inserter.IsValid());
-
-    ASSERT_EQ(BE_SQLITE_OK, inserter.Insert(*Instance1, true));
-    ASSERT_EQ(BE_SQLITE_OK, inserter.Insert(*Instance2, true));
-
-    ECSqlStatement stmt;
-    ASSERT_EQ(ECSqlStatus::Success, stmt.Prepare(m_ecdb, "SELECT P1 FROM ts.TestClass"));
-    Utf8String ExpectedValueOfP1 = "Harvey-Mike-";
-    Utf8String ActualValueOfP1;
-
-    while (stmt.Step() == BE_SQLITE_ROW)
-        {
-        ActualValueOfP1.append(stmt.GetValueText(0));
-        ActualValueOfP1.append("-");
-        }
-
-    ASSERT_EQ(ExpectedValueOfP1, ActualValueOfP1);
-    stmt.Finalize();
-
-    ASSERT_EQ(ECSqlStatus::Success, stmt.Prepare(m_ecdb, "SELECT TestClass.TestClass.P1 FROM ts.TestClass"));
-    Utf8String ExpectedValueOfStructP1 = "val1-val2-";
-    Utf8String ActualValueOfStructP1;
-
-    while (stmt.Step() == BE_SQLITE_ROW)
-        {
-        ActualValueOfStructP1.append(stmt.GetValueText(0));
-        ActualValueOfStructP1.append("-");
-        }
-
-    ASSERT_EQ(ExpectedValueOfStructP1, ActualValueOfStructP1);
-    stmt.Finalize();
-
-    ASSERT_EQ(ECSqlStatus::Success, stmt.Prepare(m_ecdb, "SELECT TestClass.P2 FROM ts.TestClass"));
-    int ActualValueOfStructP2 = 468;
-    int ExpectedValueOfStructP2 = 0;
-
-    while (stmt.Step() == BE_SQLITE_ROW)
-        {
-        ExpectedValueOfStructP2 += stmt.GetValueInt(0);
-        }
-
-    ASSERT_EQ(ExpectedValueOfStructP2, ActualValueOfStructP2);
-    stmt.Finalize();
-    }
-
-//---------------------------------------------------------------------------------------
-// @bsiclass                                     Maha Nasir                 10/15
-//+---------------+---------------+---------------+---------------+---------------+------
-TEST_F(ECSqlStatementTestFixture, BindNegECInstanceId)
-    {
-    ASSERT_EQ(SUCCESS, SetupECDb("BindNegECInstanceId.ecdb", SchemaItem::CreateForFile("ECSqlTest.01.00.00.ecschema.xml")));
-
-    ECSqlStatement stmt;
-
-    //Inserting Values for a negative ECInstanceId.
-    ASSERT_EQ(ECSqlStatus::Success, stmt.Prepare(m_ecdb, "INSERT INTO ecsql.P (ECInstanceId,B,D,S) VALUES(?,?,?,?)"));
-
-    ASSERT_EQ(ECSqlStatus::Success, stmt.BindInt64(1, (int64_t) (-1)));
-    ASSERT_EQ(ECSqlStatus::Success, stmt.BindBoolean(2, true));
-    ASSERT_EQ(ECSqlStatus::Success, stmt.BindDouble(3, 100.54));
-    ASSERT_EQ(ECSqlStatus::Success, stmt.BindText(4, "Foo", IECSqlBinder::MakeCopy::No));
-
-    ASSERT_EQ(DbResult::BE_SQLITE_DONE, stmt.Step());
-    stmt.Finalize();
-
-    //Retrieving Values.
-    ASSERT_EQ(ECSqlStatus::Success, stmt.Prepare(m_ecdb, "Select B,D,S FROM ecsql.P WHERE ECInstanceId=-1"));
-    ASSERT_EQ(DbResult::BE_SQLITE_ROW, stmt.Step());
-    ASSERT_EQ(true, stmt.GetValueBoolean(0));
-    ASSERT_EQ(100.54, stmt.GetValueDouble(1));
-    ASSERT_STREQ("Foo", stmt.GetValueText(2));
-    stmt.Finalize();
-    }
-
-//---------------------------------------------------------------------------------------
-// @bsimethod                                   Maha Nasir                     10/15
-//+---------------+---------------+---------------+---------------+---------------+------
-TEST_F(ECSqlStatementTestFixture, InstanceInsertionInArray)
-    {
-    SchemaItem schema("<?xml version='1.0' encoding='utf-8'?>"
-                      "<ECSchema schemaName='TestSchema' nameSpacePrefix='ts' version='1.0' xmlns='http://www.bentley.com/schemas/Bentley.ECXML.3.0'>"
-                      "    <ECEntityClass typeName='TestClass' >"
-                      "        <ECProperty propertyName='P1' typeName='string'/>"
-                      "        <ECArrayProperty propertyName = 'P2_Array' typeName = 'string' minOccurs='1' maxOccurs='2'/>"
-                      "        <ECArrayProperty propertyName = 'P3_Array' typeName = 'int' minOccurs='1' maxOccurs='2'/>"
-                      "    </ECEntityClass>"
-                      "</ECSchema>");
-
-    ASSERT_EQ(SUCCESS, SetupECDb("InstanceInsertionInArray.ecdb", schema));
-
-    std::vector<Utf8String> expectedStringArray = {"val1", "val2", "val3"};
-    std::vector<int> expectedIntArray = {200, 400, 600};
-
-    ECSqlStatement stmt;
-    ASSERT_EQ(ECSqlStatus::Success, stmt.Prepare(m_ecdb, "INSERT INTO ts.TestClass (P1, P2_Array, P3_Array) VALUES(?, ?, ?)"));
-
-    ASSERT_EQ(ECSqlStatus::Success, stmt.BindText(1, "Foo", IECSqlBinder::MakeCopy::No));
-
-    IECSqlBinder& arrayBinderS = stmt.GetBinder(2);
-    for (Utf8StringCR arrayElement : expectedStringArray)
-        {
-        ASSERT_EQ(ECSqlStatus::Success, arrayBinderS.AddArrayElement().BindText(arrayElement.c_str(), IECSqlBinder::MakeCopy::No));
-        }
-
-    IECSqlBinder& arrayBinderI = stmt.GetBinder(3);
-    for (int arrayElement : expectedIntArray)
-        {
-        ASSERT_EQ(ECSqlStatus::Success, arrayBinderI.AddArrayElement().BindInt(arrayElement));
-        }
-    ASSERT_EQ(DbResult::BE_SQLITE_DONE, stmt.Step());
-    stmt.Finalize();
-
-    ASSERT_EQ(ECSqlStatus::Success, stmt.Prepare(m_ecdb, "SELECT P1, P2_Array, P3_Array FROM ts.TestClass"));
-    while (stmt.Step() == DbResult::BE_SQLITE_ROW)
-        {
-        ASSERT_STREQ("Foo", stmt.GetValueText(0));
-
-        IECSqlValue const& StringArray = stmt.GetValue(1);
-        size_t expectedIndex = 0;
-
-        for (IECSqlValue const& arrayElement : StringArray.GetArrayIterable())
-            {
-            Utf8CP actualArrayElement = arrayElement.GetText();
-            ASSERT_STREQ(expectedStringArray[expectedIndex].c_str(), actualArrayElement);
-            expectedIndex++;
-            }
-
-        IECSqlValue const& IntArray = stmt.GetValue(2);
-        expectedIndex = 0;
-        for (IECSqlValue const& arrayElement : IntArray.GetArrayIterable())
-            {
-            int actualArrayElement = arrayElement.GetInt();
-            ASSERT_EQ(expectedIntArray[expectedIndex], actualArrayElement);
-            expectedIndex++;
-            }
-        }
-    stmt.Finalize();
-    }
-
-//---------------------------------------------------------------------------------------
-// @bsimethod                                    Sam.Wilson                      12/2015
-//+---------------+---------------+---------------+---------------+---------------+------
-TEST_F(ECSqlStatementTestFixture, SelectAfterImport)
-    {
-    auto importSchema = [] (ECDbCR db, ECN::ECSchemaCR schemaIn)
-        {
-        ECN::ECSchemaCP existing = db.Schemas().GetSchema(schemaIn.GetName());
-        if (nullptr != existing)
-            return;
-
-        ECN::ECSchemaPtr imported = nullptr;
-        ASSERT_EQ(ECN::ECObjectsStatus::Success, schemaIn.CopySchema(imported));
-
-        ASSERT_EQ(ECN::ECObjectsStatus::Success, imported->SetName(schemaIn.GetName()));
-
-        ASSERT_EQ(ECN::ECObjectsStatus::Success, imported->SetAlias(schemaIn.GetAlias()));
-
-        ECN::ECSchemaReadContextPtr contextPtr = ECN::ECSchemaReadContext::CreateContext();
-        ASSERT_EQ(ECN::ECObjectsStatus::Success, contextPtr->AddSchema(*imported));
-
-        ASSERT_EQ(SUCCESS, db.Schemas().ImportSchemas(contextPtr->GetCache().GetSchemas()));
-        };
-
-    ASSERT_EQ(BE_SQLITE_OK, SetupECDb("ImportTwoInARow.ecdb"));
-
-    {
-    ECN::ECSchemaPtr schema;
-    ASSERT_EQ(ECN::ECObjectsStatus::Success, ECN::ECSchema::CreateSchema(schema, "ImportTwoInARow", "tir", 0, 0, 0));
-
-    ECN::ECEntityClassP ecclass;
-    ASSERT_EQ(ECN::ECObjectsStatus::Success, schema->CreateEntityClass(ecclass, "C1"));
-
-    ECN::PrimitiveECPropertyP ecprop;
-    ASSERT_EQ(ECN::ECObjectsStatus::Success, ecclass->CreatePrimitiveProperty(ecprop, "X"));
-
-    ecprop->SetType(ECN::PRIMITIVETYPE_Double);
-
-    importSchema(m_ecdb, *schema);
-    }
-
-    EC::ECSqlStatement selectC1;
-    selectC1.Prepare(m_ecdb, "SELECT ECInstanceId FROM tir.C1");
-    }
-
-//---------------------------------------------------------------------------------------
-// @bsimethod                                   Ramanujam.Raman                   09/12
-//---------------------------------------------------------------------------------------
-TEST_F(ECSqlStatementTestFixture, SelectCountPolymorphic)
-    {
-    auto getCount = [](ECDbCR db, ECClassCR ecClass, bool isPolymorphic)
-        {
-        Utf8String ecsql("SELECT count(*) FROM ");
-
-        if (!isPolymorphic)
-            ecsql.append("ONLY ");
-
-        ecsql.append(ecClass.GetECSqlName());
-
-        ECSqlStatement statement;
-        ECSqlStatus stat = statement.Prepare(db, ecsql.c_str());
-        if (stat != ECSqlStatus::Success)
-            return -1;
-
-        if (statement.Step() != BE_SQLITE_ROW)
-            return -1;
-
-        return statement.GetValueInt(0);
-        };
-
-    ASSERT_EQ(SUCCESS, SetupECDb("StartupCompany.ecdb", SchemaItem::CreateForFile("StartupCompany.02.00.00.ecschema.xml")));
-    ASSERT_EQ(SUCCESS, PopulateECDb( 3));
-
-    /*
-    * Test retrieval when parent and children are all in the same table (TablePerHierarchy)
-    */
-    ECClassCP furniture = m_ecdb.Schemas().GetClass("StartupCompany", "Furniture");
-    ASSERT_TRUE(furniture != nullptr);
-    int count = getCount(m_ecdb, *furniture, false);
-    ASSERT_EQ(3, count);
-    count = getCount(m_ecdb, *furniture, true);
-    ASSERT_EQ(9, count);
-
-    /*
-    * Test retrieval when parent and children are all in different tables (TablePerClass)
-    */
-    ECClassCP hardware = m_ecdb.Schemas().GetClass("StartupCompany", "Hardware");
-    ASSERT_TRUE(hardware != nullptr);
-    count = getCount(m_ecdb, *hardware, false);
-    ASSERT_EQ(3, count);
-    count = getCount(m_ecdb, *hardware, true);
-    ASSERT_EQ(9, count);
-    }
-
-//---------------------------------------------------------------------------------------
-// @bsimethod                                   Affan.Khan                           07/12
-//---------------------------------------------------------------------------------------
-TEST_F(ECSqlStatementTestFixture, SelectClause)
-    {
-    ASSERT_EQ(SUCCESS, SetupECDb("StartupCompany.ecdb", SchemaItem::CreateForFile("StartupCompany.02.00.00.ecschema.xml")));
-    ASSERT_EQ(SUCCESS, PopulateECDb( 3));
-    ECClassCP employee = m_ecdb.Schemas().GetClass("StartupCompany", "Employee");
-    ASSERT_TRUE(employee != nullptr);
-
-    ECSqlStatement ecStatement;
-
-    Utf8String jobTitle1;
-    int managerId1;
-    {
-    // ECSQL should honor the order of the ecColumns from the select clause
-    ASSERT_EQ(ECSqlStatus::Success, ecStatement.Prepare(m_ecdb, "SELECT JobTitle, ManagerID FROM [StartupCompany].[Employee]"));
-    ASSERT_EQ(BE_SQLITE_ROW, ecStatement.Step());
-    jobTitle1 = ecStatement.GetValueText(0);
-    managerId1 = ecStatement.GetValueInt(1);
-    EXPECT_TRUE(ecStatement.GetColumnInfo(0).GetProperty()->GetName().Equals("JobTitle"));
-    EXPECT_TRUE(ecStatement.GetColumnInfo(1).GetProperty()->GetName().Equals("ManagerID"));
-    ecStatement.Finalize();
-    }
-
-    {
-    ASSERT_EQ(ECSqlStatus::Success, ecStatement.Prepare(m_ecdb, "SELECT JobTitle, ManagerID FROM [StartupCompany].[Employee]"));
-    ASSERT_EQ(BE_SQLITE_ROW, ecStatement.Step());
-    Utf8String jobTitle2 = ecStatement.GetValueText(0);
-    int        managerId2 = ecStatement.GetValueInt(1);
-    EXPECT_TRUE(ecStatement.GetColumnInfo(0).GetProperty()->GetName().Equals("JobTitle"));
-    EXPECT_TRUE(ecStatement.GetColumnInfo(1).GetProperty()->GetName().Equals("ManagerID"));
-    ecStatement.Finalize();
-
-    ASSERT_EQ(managerId1, managerId2);
-    ASSERT_TRUE(jobTitle1.Equals(jobTitle2));
-    }
-
-    {
-    // ECSQL SelectAll (aka '*') should select in same order as ECProperties appear in the ECSchema
-    ASSERT_TRUE(ECSqlStatus::Success == ecStatement.Prepare(m_ecdb, "SELECT * FROM [StartupCompany].[Employee]"));
-    ASSERT_TRUE(BE_SQLITE_ROW == ecStatement.Step());
-    EXPECT_TRUE(ecStatement.GetColumnInfo(0).GetProperty()->GetName().Equals("ECInstanceId"));
-    EXPECT_TRUE(ecStatement.GetColumnInfo(1).GetProperty()->GetName().Equals("ECClassId"));
-    EXPECT_TRUE(ecStatement.GetColumnInfo(2).GetProperty()->GetName().Equals("EmployeeID"));
-    EXPECT_TRUE(ecStatement.GetColumnInfo(3).GetProperty()->GetName().Equals("FirstName"));
-    EXPECT_TRUE(ecStatement.GetColumnInfo(4).GetProperty()->GetName().Equals("JobTitle"));
-    EXPECT_TRUE(ecStatement.GetColumnInfo(5).GetProperty()->GetName().Equals("LastName"));
-    EXPECT_TRUE(ecStatement.GetColumnInfo(6).GetProperty()->GetName().Equals("ManagerID"));
-    EXPECT_TRUE(ecStatement.GetColumnInfo(7).GetProperty()->GetName().Equals("Room"));
-    EXPECT_TRUE(ecStatement.GetColumnInfo(8).GetProperty()->GetName().Equals("SSN"));
-    EXPECT_TRUE(ecStatement.GetColumnInfo(9).GetProperty()->GetName().Equals("Project"));
-    EXPECT_TRUE(ecStatement.GetColumnInfo(10).GetProperty()->GetName().Equals("WorkPhone"));
-    EXPECT_TRUE(ecStatement.GetColumnInfo(11).GetProperty()->GetName().Equals("MobilePhone"));
-    EXPECT_TRUE(ecStatement.GetColumnInfo(12).GetProperty()->GetName().Equals("FullName"));
-    EXPECT_TRUE(ecStatement.GetColumnInfo(13).GetProperty()->GetName().Equals("Certifications"));
-    EXPECT_TRUE(ecStatement.GetColumnInfo(14).GetProperty()->GetName().Equals("Location"));
-    EXPECT_TRUE(ecStatement.GetValue(14)["Coordinate"].GetColumnInfo().GetProperty()->GetName().Equals(/*Location.*/"Coordinate"));
-    EXPECT_TRUE(ecStatement.GetValue(14)["Street"].GetColumnInfo().GetProperty()->GetName().Equals(/*Location.*/"Street"));
-    EXPECT_TRUE(ecStatement.GetColumnInfo(15).GetProperty()->GetName().Equals("EmployeeType"));
-    EXPECT_TRUE(ecStatement.GetColumnInfo(16).GetProperty()->GetName().Equals("Address"));
-    EXPECT_TRUE(ecStatement.GetValue(16)["Coordinate"].GetColumnInfo().GetProperty()->GetName().Equals(/*Location.*/"Coordinate"));
-    EXPECT_TRUE(ecStatement.GetValue(16)["Street"].GetColumnInfo().GetProperty()->GetName().Equals(/*Location.*/"Street"));
-    EXPECT_TRUE(ecStatement.GetColumnInfo(17).GetProperty()->GetName().Equals("EmployeeRecordKey"));
-    }
-    }
-//---------------------------------------------------------------------------------------
-// @bsimethod                                   Ramanujam.Raman                   09/12
-//---------------------------------------------------------------------------------------
-TEST_F(ECSqlStatementTestFixture, OrderBy)
-    {
-    // Create StartupCompany 
-    ASSERT_EQ(SUCCESS, SetupECDb("StartupCompany.ecdb", SchemaItem::CreateForFile("StartupCompany.02.00.00.ecschema.xml")));
-
-    auto insertPerson = [](ECDbCR ecdb, ECClassCR ecClass, Utf8CP firstName, Utf8CP lastName)
-        {
-        IECInstancePtr ecInstance = ecClass.GetDefaultStandaloneEnabler()->CreateInstance(0);
-        ECValue val;
-        val.SetUtf8CP(firstName, false);
-        if (ECObjectsStatus::Success != ecInstance->SetValue("FirstName", val))
-            return BE_SQLITE_ERROR;
-
-        val.Clear();
-        val.SetUtf8CP(lastName, false);
-        if (ECObjectsStatus::Success != ecInstance->SetValue("LastName", val))
-            return BE_SQLITE_ERROR;
-
-        ECInstanceInserter inserter(ecdb, ecClass, nullptr);
-        if (!inserter.IsValid())
-            return BE_SQLITE_ERROR;
-
-        return inserter.Insert(*ecInstance);
-        };
-
-    // Add some employees
-    ECClassCP employeeClass = m_ecdb.Schemas().GetClass("StartupCompany", "Employee");
-    ASSERT_EQ(BE_SQLITE_OK, insertPerson(m_ecdb, *employeeClass, "Leonardo", "Da Vinci"));
-    ASSERT_EQ(BE_SQLITE_OK, insertPerson(m_ecdb, *employeeClass, "Galileo", "Galilei"));
-    ASSERT_EQ(BE_SQLITE_OK, insertPerson(m_ecdb, *employeeClass, "Nikola", "Tesla"));
-    ASSERT_EQ(BE_SQLITE_OK, insertPerson(m_ecdb, *employeeClass, "Niels", "Bohr"));
-    ASSERT_EQ(BE_SQLITE_OK, insertPerson(m_ecdb, *employeeClass, "Albert", "Einstein"));
-    ASSERT_EQ(BE_SQLITE_OK, insertPerson(m_ecdb, *employeeClass, "Albert", "Einstein"));
-    ASSERT_EQ(BE_SQLITE_OK, insertPerson(m_ecdb, *employeeClass, "Srinivasa", "Ramanujan"));
-    m_ecdb.SaveChanges();
-
-    // Retrieve them in alphabetical order
-    Utf8String ecsql("SELECT FirstName,LastName FROM ");
-    ecsql.append(employeeClass->GetECSqlName()).append(" ORDER BY LastName, FirstName");
-    ECSqlStatement statement;
-    ECSqlStatus stat = statement.Prepare(m_ecdb, ecsql.c_str());
-    ASSERT_EQ(ECSqlStatus::Success, stat);
-
-    // Just log for a manual check
-    Utf8CP firstName, lastName;
-    while (statement.Step() == BE_SQLITE_ROW)
-        {
-        firstName = statement.GetValueText(0);
-        lastName = statement.GetValueText(1);
-        LOG.debugv("%s, %s", lastName, firstName);
-        }
-
-    // Validate the first few entries
-    statement.Reset();
-    DbResult stepStat = statement.Step();
-    ASSERT_EQ(BE_SQLITE_ROW, stepStat);
-    lastName = statement.GetValueText(1);
-    ASSERT_EQ(0, strcmp(lastName, "Bohr"));
-
-    stepStat = statement.Step();
-    ASSERT_EQ(BE_SQLITE_ROW, stepStat);
-    lastName = statement.GetValueText(1);
-    ASSERT_EQ(0, strcmp(lastName, "Da Vinci"));
-    }
-
-//---------------------------------------------------------------------------------------
-// @bsimethod                                   Ramanujam.Raman                   09/12
-//---------------------------------------------------------------------------------------
-TEST_F(ECSqlStatementTestFixture, LimitOffset)
-    {
-    ASSERT_EQ(SUCCESS, SetupECDb("StartupCompany.ecdb", SchemaItem::CreateForFile("StartupCompany.02.00.00.ecschema.xml")));
-
-    // Populate 100 instances
-    ECClassCP ecClass = m_ecdb.Schemas().GetClass("StartupCompany", "ClassWithPrimitiveProperties");
-    IECInstancePtr ecInstance = ecClass->GetDefaultStandaloneEnabler()->CreateInstance(0);
-    ECInstanceInserter inserter(m_ecdb, *ecClass, nullptr);
-    ASSERT_TRUE(inserter.IsValid());
-    for (int ii = 0; ii < 100; ii++)
-        {
-        ECValue ecValue(ii);
-        ASSERT_EQ(ECObjectsStatus::Success, ecInstance->SetValue("intProp", ecValue));
-        ECInstanceKey instanceKey;
-        ASSERT_EQ(BE_SQLITE_OK, inserter.Insert(instanceKey, *ecInstance));
-        }
-    m_ecdb.SaveChanges();
-
-    // Setup query for a page of instances
-    Utf8String ecsql("SELECT intProp FROM ");
-    ecsql.append(ecClass->GetECSqlName()).append(" LIMIT :pageSize OFFSET :pageSize * (:pageNumber - 1)");
-    ECSqlStatement statement;
-    ASSERT_EQ(ECSqlStatus::Success, statement.Prepare(m_ecdb, ecsql.c_str())) << ecsql.c_str();
-    int pageSizeIndex = statement.GetParameterIndex("pageSize");
-    ASSERT_TRUE(pageSizeIndex >= 0);
-    int pageNumberIndex = statement.GetParameterIndex("pageNumber");
-    ASSERT_TRUE(pageNumberIndex >= 0);
-
-    // Start getting the 5th page, where each page is 10 instances
-    int pageSize = 10;
-    int pageNumber = 5;
-    statement.BindInt(pageSizeIndex, pageSize);
-    statement.BindInt(pageNumberIndex, pageNumber);
-
-    // Verify the first result
-    ASSERT_EQ(BE_SQLITE_ROW, statement.Step());
-    int actualValue = statement.GetValueInt(0);
-    int expectedValue = pageSize * (pageNumber - 1);
-    ASSERT_EQ(actualValue, expectedValue);
-    }
-
-//---------------------------------------------------------------------------------------
-// @bsimethod                                  Affan.Khan                          05/17
-//+---------------+---------------+---------------+---------------+---------------+------
-TEST_F(ECSqlStatementTestFixture, RowConstructor)
-    {
-    ASSERT_EQ(SUCCESS, SetupECDb("emptydb.ecdb"));
-
-        {
-        ECSqlStatement stmt;
-        ASSERT_EQ(ECSqlStatus::Success, stmt.Prepare(m_ecdb, "VALUES(1) UNION VALUES(1)"));
-        ASSERT_EQ(BE_SQLITE_ROW, stmt.Step());
-        ASSERT_EQ(1, stmt.GetValueInt(0));
-        ASSERT_EQ(BE_SQLITE_DONE, stmt.Step());
-        }
-
-        {
-        ECSqlStatement stmt;
-        ASSERT_EQ(ECSqlStatus::Success, stmt.Prepare(m_ecdb, "VALUES(0xfffff)"));
-        ASSERT_EQ(BE_SQLITE_ROW, stmt.Step());
-        EXPECT_STREQ("__x0030__xfffff", stmt.GetColumnInfo(0).GetProperty()->GetName().c_str());
-        EXPECT_STREQ("0xfffff", stmt.GetColumnInfo(0).GetProperty()->GetDisplayLabel().c_str());
-        EXPECT_EQ(PRIMITIVETYPE_Long, stmt.GetColumnInfo(0).GetProperty()->GetAsPrimitiveProperty()->GetType());
-        EXPECT_EQ(0xfffff, stmt.GetValueInt(0));
-        }
-
-        {
-        ECSqlStatement stmt;
-        ASSERT_EQ(ECSqlStatus::Success, stmt.Prepare(m_ecdb, "VALUES(-1222)"));
-        ASSERT_EQ(BE_SQLITE_ROW, stmt.Step());
-        EXPECT_STREQ("__x002D__1222", stmt.GetColumnInfo(0).GetProperty()->GetName().c_str());
-        EXPECT_STREQ("-1222", stmt.GetColumnInfo(0).GetProperty()->GetDisplayLabel().c_str());
-        EXPECT_EQ(PRIMITIVETYPE_Double, stmt.GetColumnInfo(0).GetProperty()->GetAsPrimitiveProperty()->GetType());
-        EXPECT_EQ(-1222, stmt.GetValueInt(0));
-        }
-
-        {
-        ECSqlStatement stmt;
-        ASSERT_EQ(ECSqlStatus::Success, stmt.Prepare(m_ecdb, "VALUES(12334234234)"));
-        ASSERT_EQ(BE_SQLITE_ROW, stmt.Step());
-        ASSERT_STREQ("__x0031__2334234234", stmt.GetColumnInfo(0).GetProperty()->GetName().c_str());
-        ASSERT_STREQ("12334234234", stmt.GetColumnInfo(0).GetProperty()->GetDisplayLabel().c_str());
-        ASSERT_EQ(PRIMITIVETYPE_Long, stmt.GetColumnInfo(0).GetProperty()->GetAsPrimitiveProperty()->GetType());
-        ASSERT_EQ(12334234234, stmt.GetValueInt64(0));
-        }
-
-        {
-        ECSqlStatement stmt;
-        ASSERT_EQ(ECSqlStatus::Success, stmt.Prepare(m_ecdb, "VALUES(-12334234234)"));
-        ASSERT_EQ(BE_SQLITE_ROW, stmt.Step());
-        EXPECT_STREQ("__x002D__12334234234", stmt.GetColumnInfo(0).GetProperty()->GetName().c_str());
-        EXPECT_STREQ("-12334234234", stmt.GetColumnInfo(0).GetProperty()->GetDisplayLabel().c_str());
-        EXPECT_EQ(PRIMITIVETYPE_Double, stmt.GetColumnInfo(0).GetProperty()->GetAsPrimitiveProperty()->GetType());
-        EXPECT_EQ(-12334234234, stmt.GetValueInt64(0));
-        }
-
-        {
-        ECSqlStatement stmt;
-        ASSERT_EQ(ECSqlStatus::Success, stmt.Prepare(m_ecdb, "VALUES('Sample Test')"));
-        ASSERT_EQ(BE_SQLITE_ROW, stmt.Step());
-        EXPECT_STREQ("__x0027__Sample__x0020__Test__x0027__", stmt.GetColumnInfo(0).GetProperty()->GetName().c_str());
-        EXPECT_STREQ("'Sample Test'", stmt.GetColumnInfo(0).GetProperty()->GetDisplayLabel().c_str());
-        EXPECT_EQ(PRIMITIVETYPE_String, stmt.GetColumnInfo(0).GetProperty()->GetAsPrimitiveProperty()->GetType());
-        EXPECT_STREQ("Sample Test", stmt.GetValueText(0));
-        }
-
-        {
-        ECSqlStatement stmt;
-        ASSERT_EQ(ECSqlStatus::Success, stmt.Prepare(m_ecdb, "VALUES(true)"));
-        ASSERT_EQ(BE_SQLITE_ROW, stmt.Step());
-        EXPECT_STREQ("TRUE", stmt.GetColumnInfo(0).GetProperty()->GetName().c_str());
-        EXPECT_STREQ("TRUE", stmt.GetColumnInfo(0).GetProperty()->GetDisplayLabel().c_str());
-        EXPECT_EQ(PRIMITIVETYPE_Boolean, stmt.GetColumnInfo(0).GetProperty()->GetAsPrimitiveProperty()->GetType());
-        EXPECT_EQ(true, stmt.GetValueBoolean(0));
-        }
-
-        {
-        ECSqlStatement stmt;
-        ASSERT_EQ(ECSqlStatus::Success, stmt.Prepare(m_ecdb, "VALUES(False)"));
-        ASSERT_EQ(BE_SQLITE_ROW, stmt.Step());
-        EXPECT_STREQ("FALSE", stmt.GetColumnInfo(0).GetProperty()->GetName().c_str());
-        EXPECT_STREQ("FALSE", stmt.GetColumnInfo(0).GetProperty()->GetDisplayLabel().c_str());
-        EXPECT_EQ(PRIMITIVETYPE_Boolean, stmt.GetColumnInfo(0).GetProperty()->GetAsPrimitiveProperty()->GetType());
-        EXPECT_EQ(false, stmt.GetValueBoolean(0));
-        }
-
-
-        {
-        ECSqlStatement stmt;
-        ASSERT_EQ(ECSqlStatus::Success, stmt.Prepare(m_ecdb, "VALUES(TIMESTAMP '2013-02-09T12:00:00')"));
-        ASSERT_EQ(BE_SQLITE_ROW, stmt.Step());
-        EXPECT_STREQ("TIMESTAMP__x0020____x0027__2013__x002D__02__x002D__09T12__x003A__00__x003A__00__x0027__", stmt.GetColumnInfo(0).GetProperty()->GetName().c_str());
-        EXPECT_STREQ("TIMESTAMP '2013-02-09T12:00:00'", stmt.GetColumnInfo(0).GetProperty()->GetDisplayLabel().c_str());
-        EXPECT_EQ(PRIMITIVETYPE_DateTime, stmt.GetColumnInfo(0).GetProperty()->GetAsPrimitiveProperty()->GetType());
-        EXPECT_EQ(DateTime(DateTime::Kind::Unspecified, 2013, 2, 9, 12, 0), stmt.GetValueDateTime(0));
-        }
-
-        {
-        ECSqlStatement stmt;
-        ASSERT_EQ(ECSqlStatus::Success, stmt.Prepare(m_ecdb, "VALUES(2333.1212)"));
-        ASSERT_EQ(BE_SQLITE_ROW, stmt.Step());
-        EXPECT_STREQ("__x0032__333__x002E__1212", stmt.GetColumnInfo(0).GetProperty()->GetName().c_str());
-        EXPECT_STREQ("2333.1212", stmt.GetColumnInfo(0).GetProperty()->GetDisplayLabel().c_str());
-        EXPECT_EQ(PRIMITIVETYPE_Double, stmt.GetColumnInfo(0).GetProperty()->GetAsPrimitiveProperty()->GetType());
-        EXPECT_EQ(2333.1212, stmt.GetValueDouble(0));
-        }
-
-        {
-        ECSqlStatement stmt;
-        ASSERT_EQ(ECSqlStatus::Success, stmt.Prepare(m_ecdb, "VALUES(-2333.1212)"));
-        ASSERT_EQ(BE_SQLITE_ROW, stmt.Step());
-        EXPECT_STREQ("__x002D__2333__x002E__1212", stmt.GetColumnInfo(0).GetProperty()->GetName().c_str());
-        EXPECT_STREQ("-2333.1212", stmt.GetColumnInfo(0).GetProperty()->GetDisplayLabel().c_str());
-        EXPECT_EQ(PRIMITIVETYPE_Double, stmt.GetColumnInfo(0).GetProperty()->GetAsPrimitiveProperty()->GetType());
-        EXPECT_EQ(-2333.1212, stmt.GetValueDouble(0));
-        }
-
-        {
-        ECSqlStatement stmt;
-        ASSERT_EQ(ECSqlStatus::Success, stmt.Prepare(m_ecdb, "VALUES(0xfffff, -1222, 12334234234, -12334234234, 'Sample Test', true , false, TIMESTAMP '2013-02-09T12:00:00', 2333.1212,-2333.1212)"));
-        ASSERT_EQ(BE_SQLITE_ROW, stmt.Step());
-        EXPECT_EQ(10, stmt.GetColumnCount());
-        EXPECT_EQ(0xfffff, stmt.GetValueInt(0));
-        EXPECT_EQ(-1222, stmt.GetValueInt(1));
-        EXPECT_EQ(12334234234, stmt.GetValueInt64(2));
-        EXPECT_EQ(-12334234234, stmt.GetValueInt64(3));
-        EXPECT_STREQ("Sample Test", stmt.GetValueText(4));
-        EXPECT_EQ(true, stmt.GetValueBoolean(5));
-        EXPECT_EQ(false, stmt.GetValueBoolean(6));
-        EXPECT_EQ(DateTime(DateTime::Kind::Unspecified, 2013, 2, 9, 12, 0), stmt.GetValueDateTime(7));
-        EXPECT_EQ(2333.1212, stmt.GetValueDouble(8));
-        EXPECT_EQ(-2333.1212, stmt.GetValueDouble(9));
-        }
-
-        {
-        ECSqlStatement stmt;
-        ASSERT_EQ(ECSqlStatus::Success, stmt.Prepare(m_ecdb, "VALUES(1) UNION VALUES(1)"));
-        ASSERT_EQ(BE_SQLITE_ROW, stmt.Step());
-        ASSERT_EQ(1, stmt.GetValueInt(0));
-        ASSERT_EQ(BE_SQLITE_DONE, stmt.Step());
-        }
-
-        {
-        ECSqlStatement stmt;
-        ASSERT_EQ(ECSqlStatus::Success, stmt.Prepare(m_ecdb, "VALUES(1) UNION ALL VALUES(1)"));
-        ASSERT_EQ(BE_SQLITE_ROW, stmt.Step());
-        ASSERT_EQ(1, stmt.GetValueInt(0));
-        ASSERT_EQ(BE_SQLITE_ROW, stmt.Step());
-        ASSERT_EQ(1, stmt.GetValueInt(0));
-        ASSERT_EQ(BE_SQLITE_DONE, stmt.Step());
-        }
-
-        {
-        ECSqlStatement stmt;
-        ASSERT_EQ(ECSqlStatus::Success, stmt.Prepare(m_ecdb, "VALUES(1 + 1, 11.2 + 1.8, 'A' || 'B', TIMESTAMP '2013-02-09T12:00:00',true) UNION VALUES(2, 13.0, 'AB', TIMESTAMP '2013-02-09T12:00:00',true)"));
-        ASSERT_EQ(BE_SQLITE_ROW, stmt.Step());
-        ASSERT_EQ(2, stmt.GetValueInt(0));
-        ASSERT_EQ(13.0, stmt.GetValueDouble(1));
-        ASSERT_STREQ("AB", stmt.GetValueText(2));
-        ASSERT_EQ(DateTime(DateTime::Kind::Unspecified, 2013, 2, 9, 12, 0), stmt.GetValueDateTime(3));
-        ASSERT_EQ(true, stmt.GetValueBoolean(4));
-        ASSERT_EQ(BE_SQLITE_DONE, stmt.Step());
-        }
-
-        {
-        ECSqlStatement stmt;
-        ASSERT_EQ(ECSqlStatus::Success, stmt.Prepare(m_ecdb, "VALUES(1 + 1, 11.2 + 1.8, 'A' || 'B', TIMESTAMP '2013-02-09T12:00:00',true) UNION ALL VALUES(2, 13.0, 'AB', TIMESTAMP '2013-02-09T12:00:00',true)"));
-        ASSERT_EQ(BE_SQLITE_ROW, stmt.Step());
-        ASSERT_EQ(2, stmt.GetValueInt(0));
-        ASSERT_EQ(13.0, stmt.GetValueDouble(1));
-        ASSERT_STREQ("AB", stmt.GetValueText(2));
-        ASSERT_EQ(DateTime(DateTime::Kind::Unspecified, 2013, 2, 9, 12, 0), stmt.GetValueDateTime(3));
-        ASSERT_EQ(true, stmt.GetValueBoolean(4));
-        ASSERT_EQ(BE_SQLITE_ROW, stmt.Step());
-        ASSERT_EQ(2, stmt.GetValueInt(0));
-        ASSERT_EQ(13.0, stmt.GetValueDouble(1));
-        ASSERT_STREQ("AB", stmt.GetValueText(2));
-        ASSERT_EQ(DateTime(DateTime::Kind::Unspecified, 2013, 2, 9, 12, 0), stmt.GetValueDateTime(3));
-        ASSERT_EQ(true, stmt.GetValueBoolean(4));
-        ASSERT_EQ(BE_SQLITE_DONE, stmt.Step());
-        }
-
-        {
-        ECSqlStatement stmt;
-        ASSERT_EQ(ECSqlStatus::Success, stmt.Prepare(m_ecdb, "VALUES(?+10000)"));
-        stmt.BindInt(1, 10000);
-        ASSERT_EQ(BE_SQLITE_ROW, stmt.Step());
-        ASSERT_EQ(20000, stmt.GetValueInt(0));
-        }
-
-        {
-        ECSqlStatement stmt;
-        ASSERT_EQ(ECSqlStatus::Success, stmt.Prepare(m_ecdb, "VALUES(?) UNION VALUES(?)"));
-        stmt.BindInt(1, 10000);
-        stmt.BindInt(2, 10000);
-        ASSERT_EQ(BE_SQLITE_ROW, stmt.Step());
-        ASSERT_EQ(10000, stmt.GetValueInt(0));
-        ASSERT_EQ(BE_SQLITE_DONE, stmt.Step());
-        }
-
-        {
-        ECSqlStatement stmt;
-        ASSERT_EQ(ECSqlStatus::Success, stmt.Prepare(m_ecdb, "VALUES(?) UNION ALL VALUES(?)"));
-        stmt.BindInt(1, 10000);
-        stmt.BindInt(2, 10000);
-        ASSERT_EQ(BE_SQLITE_ROW, stmt.Step());
-        ASSERT_EQ(10000, stmt.GetValueInt(0));
-        ASSERT_EQ(BE_SQLITE_ROW, stmt.Step());
-        ASSERT_EQ(10000, stmt.GetValueInt(0));
-        ASSERT_EQ(BE_SQLITE_DONE, stmt.Step());
-        }
-
-        {
-        ECSqlStatement stmt;
-        ASSERT_EQ(ECSqlStatus::Success, stmt.Prepare(m_ecdb, "VALUES(?) UNION VALUES(?)"));
-        stmt.BindInt(1, 10000);
-        stmt.BindInt(2, 20000);
-        ASSERT_EQ(BE_SQLITE_ROW, stmt.Step());
-        ASSERT_EQ(10000, stmt.GetValueInt(0));
-        ASSERT_EQ(BE_SQLITE_ROW, stmt.Step());
-        ASSERT_EQ(20000, stmt.GetValueInt(0));
-        ASSERT_EQ(BE_SQLITE_DONE, stmt.Step());
-        }
-    }
-
-//---------------------------------------------------------------------------------------
-// @bsimethod                                   Ramanujam.Raman                   09/12
-//---------------------------------------------------------------------------------------
-TEST_F(ECSqlStatementTestFixture, WriteCalculatedECProperty)
-    {
-    ASSERT_EQ(SUCCESS, SetupECDb("SimpleCompany.ecdb", SchemaItem::CreateForFile("SimpleCompany.01.00.00.ecschema.xml")));
-    Utf8String instanceXml = "<Manager xmlns = \"SimpleCompany.01.00\" >"
-        "<FirstName>StRiNg - 10002</FirstName>"
-        "<LastName>StRiNg - 10002</LastName>"
-        "<EmployeeId>10002</EmployeeId>"
-        "<LatestEducation>"
-        "<Degree>StRiNg - 10007</Degree>"
-        "<Year>10010</Year>"
-        "</LatestEducation>"
-        "<EducationHistory>"
-        "<EducationStruct>"
-        "<Degree>StRiNg - 10008</Degree>"
-        "<GPA>10004.5</GPA>"
-        "</EducationStruct>"
-        "<EducationStruct>"
-        "<Degree>StRiNg - 10009</Degree>"
-        "<Year>10011</Year>"
-        "<GPA>10005</GPA>"
-        "</EducationStruct>"
-        "<EducationStruct>"
-        "<Year>10012</Year>"
-        "<GPA>10005.5</GPA>"
-        "</EducationStruct>"
-        "</EducationHistory>"
-        "<FullName>StRiNg - 10002 StRiNg - 10002</FullName>"
-        "</Manager>";
-    ECSchemaReadContextPtr schemaReadContext = ECSchemaReadContext::CreateContext();
-    schemaReadContext->AddSchemaLocater(m_ecdb.GetSchemaLocater());
-    ECSchemaPtr schema;
-    ECInstanceReadContextPtr instanceContext = ECInstanceReadContext::CreateContext(*schemaReadContext, *schema, &schema);
-    IECInstancePtr instance;
-    InstanceReadStatus status = IECInstance::ReadFromXmlString(instance, instanceXml.c_str(), *instanceContext);
-    ASSERT_TRUE(InstanceReadStatus::Success == status);
-
-    ECClassCR ecClass = instance->GetClass();
-    ECInstanceInserter inserter(m_ecdb, ecClass, nullptr);
-    ASSERT_TRUE(inserter.IsValid());
-    ECInstanceKey id;
-    ASSERT_EQ(BE_SQLITE_OK, inserter.Insert(id, *instance));
-    ASSERT_EQ(BE_SQLITE_OK, inserter.Insert(id, *instance));
-    ASSERT_EQ(BE_SQLITE_OK, inserter.Insert(id, *instance));
-    m_ecdb.SaveChanges();
-
-    SqlPrintfString ecSql("SELECT * FROM ONLY [%s].[%s]", ecClass.GetSchema().GetName().c_str(), ecClass.GetName().c_str());
-    ECSqlStatement ecStatement;
-    ECSqlStatus prepareStatus = ecStatement.Prepare(m_ecdb, ecSql.GetUtf8CP());
-    ASSERT_TRUE(ECSqlStatus::Success == prepareStatus);
-    bvector<IECInstancePtr> instances;
-    ECInstanceECSqlSelectAdapter adapter(ecStatement);
-
-    while (BE_SQLITE_ROW == ecStatement.Step())
-        {
-        IECInstancePtr newInstance = adapter.GetInstance();
-
-        Json::Value newInstanceJson, instanceJson;
-        ASSERT_EQ(SUCCESS, JsonEcInstanceWriter::WriteInstanceToJson(newInstanceJson, *newInstance, nullptr, false));
-        ASSERT_EQ(SUCCESS, JsonEcInstanceWriter::WriteInstanceToJson(instanceJson, *instance, nullptr, false));
-        ASSERT_EQ(JsonValue(newInstanceJson), JsonValue(instanceJson));
-        }
-    }
-
-//---------------------------------------------------------------------------------------
-// @bsimethod                                    Krischan.Eberle                     06/2016
-//+---------------+---------------+---------------+---------------+---------------+------
-TEST_F(ECSqlStatementTestFixture, PointsMappedToSharedColumns)
-    {
-    ASSERT_EQ(SUCCESS, SetupECDb("pointsmappedtosharedcolumns.ecdb", SchemaItem(
-        "<?xml version='1.0' encoding='utf-8'?>"
-        "<ECSchema schemaName='TestSchema' nameSpacePrefix='ts' version='1.0' xmlns='http://www.bentley.com/schemas/Bentley.ECXML.3.0'>"
-        "    <ECSchemaReference name='ECDbMap' version='02.00' prefix='ecdbmap' />"
-        "    <ECEntityClass typeName='Base'>"
-        "        <ECCustomAttributes>"
-        "         <ClassMap xmlns='ECDbMap.02.00'>"
-        "                <MapStrategy>TablePerHierarchy</MapStrategy>"
-        "            </ClassMap>"
-        "            <JoinedTablePerDirectSubclass xmlns='ECDbMap.02.00'/>"
-        "        </ECCustomAttributes>"
-        "        <ECProperty propertyName='Prop1' typeName='double' />"
-        "    </ECEntityClass>"
-        "    <ECEntityClass typeName='Sub1'>"
-        "        <ECCustomAttributes>"
-        "           <ShareColumns xmlns='ECDbMap.02.00'>"
-        "              <MaxSharedColumnsBeforeOverflow>4</MaxSharedColumnsBeforeOverflow>"
-        "           </ShareColumns>"
-        "        </ECCustomAttributes>"
-        "        <BaseClass>Base</BaseClass>"
-        "        <ECProperty propertyName='Prop2' typeName='double' />"
-        "        <ECProperty propertyName='Center' typeName='point3d' />"
-        "    </ECEntityClass>"
-        "</ECSchema>")));
-
-    ECSqlStatement stmt;
-    ASSERT_EQ(ECSqlStatus::Success, stmt.Prepare(m_ecdb, "INSERT INTO ts.Sub1(Prop1,Center) VALUES(1.1,?)"));
-    ASSERT_EQ(ECSqlStatus::Success, stmt.BindPoint3d(1, DPoint3d::From(1.0, 2.0, 3.0)));
-    ASSERT_EQ(BE_SQLITE_DONE, stmt.Step());
-
-    ECClassId sub1ClassId = m_ecdb.Schemas().GetSchema("TestSchema")->GetClassCP("Sub1")->GetId();
-    Utf8String expectedNativeSql;
-    expectedNativeSql.Sprintf("INSERT INTO [ts_Base] ([Id],[Prop1],ECClassId) VALUES (:_ecdb_ecsqlparam_id_col1,1.1,%s);INSERT INTO [ts_Sub1] ([BaseId],[js2],[js3],[js4],ECClassId) VALUES (:_ecdb_ecsqlparam_id_col1,:_ecdb_ecsqlparam_ix1_col1,:_ecdb_ecsqlparam_ix1_col2,:_ecdb_ecsqlparam_ix1_col3,%s)", sub1ClassId.ToString().c_str(), sub1ClassId.ToString().c_str());
-    ASSERT_STREQ(expectedNativeSql.c_str(), stmt.GetNativeSql());
-
-    stmt.Finalize();
-    ASSERT_EQ(ECSqlStatus::Success, stmt.Prepare(m_ecdb, "SELECT Center.X, Center.Y, Center.Z FROM ts.Sub1 LIMIT 1"));
-    ASSERT_EQ(BE_SQLITE_ROW, stmt.Step());
-    ASSERT_EQ(1.0, stmt.GetValueDouble(0));
-    ASSERT_EQ(2.0, stmt.GetValueDouble(1));
-    ASSERT_EQ(3.0, stmt.GetValueDouble(2));
-
-    stmt.Finalize();
-    ASSERT_EQ(ECSqlStatus::Success, stmt.Prepare(m_ecdb, "SELECT count(*) FROM ts.Sub1 WHERE Center.X > 0 AND Center.Y > 0 AND Center.Z > 0"));
-    ASSERT_EQ(BE_SQLITE_ROW, stmt.Step());
-    ASSERT_EQ(1, stmt.GetValueInt(0));
-    }
-
-//---------------------------------------------------------------------------------------
-// @bsimethod                                    Krischan.Eberle                   12/2016
-//+---------------+---------------+---------------+---------------+---------------+------
-TEST_F(ECSqlStatementTestFixture, BindZeroBlob)
-    {
-    ASSERT_EQ(SUCCESS, SetupECDb("bindzeroblob.ecdb", SchemaItem(R"xml(
-                            <ECSchema schemaName="TestSchema" alias="ts" version="1.0" xmlns="http://www.bentley.com/schemas/Bentley.ECXML.3.1">
-                             <ECSchemaReference name="ECDbMap" version="02.00" alias="ecdbmap" />
-                              <ECEntityClass typeName="Element">
-                                 <ECCustomAttributes>
-                                    <ClassMap xmlns='ECDbMap.02.00'>
-                                       <MapStrategy>TablePerHierarchy</MapStrategy>
-                                    </ClassMap>
-                                    <ShareColumns xmlns='ECDbMap.02.00'>
-                                        <MaxSharedColumnsBeforeOverflow>5</MaxSharedColumnsBeforeOverflow>
-                                    </ShareColumns>
-                                 </ECCustomAttributes>
-                                <ECProperty propertyName="Prop1" typeName="Binary" />
-                                <ECProperty propertyName="Prop2" typeName="Bentley.Geometry.Common.IGeometry" />
-                                <ECProperty propertyName="Prop3" typeName="String" />
-                                <ECArrayProperty propertyName="Prop4" typeName="Binary" />
-                                <ECStructArrayProperty propertyName="Prop5" typeName="ecdbmap:DbIndex" />
-                                <ECProperty propertyName="Prop1_Overflow" typeName="Binary" />
-                                <ECProperty propertyName="Prop2_Overflow" typeName="Bentley.Geometry.Common.IGeometry" />
-                              </ECEntityClass>
-                            </ECSchema>)xml")));
-
-    ECSqlStatement stmt;
-    ASSERT_EQ(ECSqlStatus::Success, stmt.Prepare(m_ecdb, "INSERT INTO ts.Element(Prop1,Prop2,Prop3,Prop4,Prop5,Prop1_Overflow,Prop2_Overflow) VALUES(?,?,?,?,?,?,?)"));
-    ASSERT_EQ(ECSqlStatus::Success, stmt.BindZeroBlob(1, 10)) << stmt.GetECSql();
-    ASSERT_EQ(ECSqlStatus::Success, stmt.BindZeroBlob(2, 10)) << stmt.GetECSql();
-    ASSERT_EQ(ECSqlStatus::Success, stmt.BindZeroBlob(3, 10)) << stmt.GetECSql() << "BindZeroBlob against string prop is ok as blob and strings are compatible in SQLite";
-    ASSERT_EQ(ECSqlStatus::Error, stmt.BindZeroBlob(4, 10)) << stmt.GetECSql() << "BindZeroBlob against prim array is never allowed";
-    ASSERT_EQ(ECSqlStatus::Error, stmt.BindZeroBlob(5, 10)) << stmt.GetECSql() << "BindZeroBlob against struct array is never allowed";
-    ASSERT_EQ(ECSqlStatus::Success, stmt.BindZeroBlob(6, 10)) << stmt.GetECSql() << "BindZeroBlob against property mapped to overflow col is never allowed";
-    ASSERT_EQ(ECSqlStatus::Success, stmt.BindZeroBlob(7, 10)) << stmt.GetECSql() << "BindZeroBlob against property mapped to overflow col is never allowed";
-    }
-
-//---------------------------------------------------------------------------------------
-// @bsimethod                                    Krischan.Eberle                   12/2016
-//+---------------+---------------+---------------+---------------+---------------+------
-TEST_F(ECSqlStatementTestFixture, BlobIO)
-    {
-    auto assertBlobIO = [] (ECDbCR ecdb, Utf8CP className, Utf8CP accessString)
-        {
-        ECClassCP ecClass = ecdb.Schemas().GetClass("ECSqlTest", className);
-        ASSERT_TRUE(ecClass != nullptr) << className;
-
-        std::vector<Utf8String> expectedBlobChunks {"Hello",", ", "world"};
-        const int expectedBlobSize = 13;
-
-        Utf8String ecsql;
-        ecsql.Sprintf("INSERT INTO %s(%s) VALUES(?)", ecClass->GetECSqlName().c_str(), accessString);
-        ECSqlStatement stmt;
-        ASSERT_EQ(ECSqlStatus::Success, stmt.Prepare(ecdb, ecsql.c_str())) << ecsql.c_str();
-        ASSERT_EQ(ECSqlStatus::Success, stmt.BindZeroBlob(1, expectedBlobSize)) << stmt.GetECSql();
-        ECInstanceKey key;
-        ASSERT_EQ(BE_SQLITE_DONE, stmt.Step(key)) << stmt.GetECSql();
-        stmt.Finalize();
-
-        BlobIO io;
-        ASSERT_EQ(SUCCESS, ecdb.OpenBlobIO(io, *ecClass, accessString, key.GetInstanceId(), true));
-        ASSERT_TRUE(io.IsValid());
-        ASSERT_EQ(expectedBlobSize, io.GetNumBytes());
-
-        int offset = 0;
-        for (Utf8StringCR blobChunk : expectedBlobChunks)
-            {
-            ASSERT_EQ(BE_SQLITE_OK, io.Write(blobChunk.c_str(), (int) blobChunk.size(), offset));
-            offset += (int) blobChunk.size();
-            }
-        //add trailing \0
-        Utf8Char nullChar('\0');
-        ASSERT_EQ(BE_SQLITE_OK, io.Write(&nullChar, 1, offset));
-        ASSERT_EQ(BE_SQLITE_OK, io.Close());
-        ASSERT_FALSE(io.IsValid());
-
-        //validate result
-        ecsql.Sprintf("SELECT %s FROM %s WHERE ECInstanceId=%s", accessString, 
-                      ecClass->GetECSqlName().c_str(), key.GetInstanceId().ToString().c_str());
-
-        ASSERT_EQ(ECSqlStatus::Success, stmt.Prepare(ecdb, ecsql.c_str())) << ecsql.c_str();
-        ASSERT_EQ(BE_SQLITE_ROW, stmt.Step()) << stmt.GetECSql();
-        int actualBlobSize = -1;
-        ASSERT_STREQ("Hello, world", (Utf8CP) stmt.GetValueBlob(0, &actualBlobSize)) << stmt.GetECSql();
-        ASSERT_EQ(expectedBlobSize, actualBlobSize) << stmt.GetECSql();
-
-        //validate result via blobio
-        ASSERT_EQ(SUCCESS, ecdb.OpenBlobIO(io, *ecClass, accessString, key.GetInstanceId(), false));
-        ASSERT_TRUE(io.IsValid());
-        ASSERT_EQ(expectedBlobSize, io.GetNumBytes());
-        Utf8String actualBlobBuffer;
-        actualBlobBuffer.reserve((size_t) expectedBlobSize);
-        ASSERT_EQ(BE_SQLITE_OK, io.Read(const_cast<Utf8P> (actualBlobBuffer.data()), expectedBlobSize, 0));
-        ASSERT_STREQ("Hello, world", actualBlobBuffer.c_str()) << "BlobIO::Read";
-        };
-
-
-    ASSERT_EQ(SUCCESS, SetupECDb("blobio.ecdb", SchemaItem::CreateForFile("ECSqlTest.01.00.00.ecschema.xml")));
-
-    assertBlobIO(m_ecdb, "P", "Bi");
-    assertBlobIO(m_ecdb, "PSA", "PStructProp.bi");
-    }
-
-//---------------------------------------------------------------------------------------
-// @bsimethod                                    Krischan.Eberle                   12/2016
-//+---------------+---------------+---------------+---------------+---------------+------
-TEST_F(ECSqlStatementTestFixture, BlobIOForInvalidProperties)
-    {
-    ASSERT_EQ(SUCCESS, SetupECDb("blobioinvalidcases.ecdb", SchemaItem::CreateForFile("ECSqlTest.01.00.00.ecschema.xml")));
-
-    {
-    ECClassCP ecClass = m_ecdb.Schemas().GetClass("ECSqlTest", "PSA");
-    ASSERT_TRUE(ecClass != nullptr);
-    for (ECPropertyCP prop : ecClass->GetProperties())
-        {
-        const bool expectedToSucceed = prop->GetIsPrimitive() && (prop->GetAsPrimitiveProperty()->GetType() == PRIMITIVETYPE_Binary || prop->GetAsPrimitiveProperty()->GetType() == PRIMITIVETYPE_IGeometry);
-        if (!expectedToSucceed)
-            {
-            BlobIO io;
-            ASSERT_EQ(ERROR, m_ecdb.OpenBlobIO(io, *ecClass, prop->GetName().c_str(), ECInstanceId((uint64_t) 1), true)) << "Not a binary/geometry property";
-            ASSERT_FALSE(io.IsValid());
-            }
-        }
-    }
-
-    {
-    ECClassCP ecClass = m_ecdb.Schemas().GetClass("ECSqlTest", "PStruct");
-    ASSERT_TRUE(ecClass != nullptr);
-    for (ECPropertyCP prop : ecClass->GetProperties())
-        {
-        BlobIO io;
-        ASSERT_EQ(ERROR, m_ecdb.OpenBlobIO(io, *ecClass, prop->GetName().c_str(), ECInstanceId((uint64_t) 1), true)) << "Cannot use BlobIO on ECStructs";
-        ASSERT_FALSE(io.IsValid());
-        }
-    }
-
-    {
-    ECClassCP ecClass = m_ecdb.Schemas().GetClass("ECDbMap", "ClassMap");
-    ASSERT_TRUE(ecClass != nullptr);
-    for (ECPropertyCP prop : ecClass->GetProperties())
-        {
-        BlobIO io;
-        ASSERT_EQ(ERROR, m_ecdb.OpenBlobIO(io, *ecClass, prop->GetName().c_str(), ECInstanceId((uint64_t) 1), true)) << "Cannot use BlobIO on custom attribute classes";
-        ASSERT_FALSE(io.IsValid());
-        }
-    }
-
-    m_ecdb.CloseDb();
-
-    {
-    ASSERT_EQ(SUCCESS, SetupECDb("blobioinvalidcases2.ecdb", SchemaItem(R"xml(
-                            <ECSchema schemaName="TestSchema" alias="ts1" version="1.0" xmlns="http://www.bentley.com/schemas/Bentley.ECXML.3.1">
-                             <ECSchemaReference name="ECDbMap" version="02.00" alias="ecdbmap" />
-                              <ECEntityClass typeName="Element">
-                                 <ECCustomAttributes>
-                                    <ClassMap xmlns='ECDbMap.02.00'>
-                                       <MapStrategy>TablePerHierarchy</MapStrategy>
-                                    </ClassMap>
-                                    <ShareColumns xmlns='ECDbMap.02.00'>
-                                        <MaxSharedColumnsBeforeOverflow>2</MaxSharedColumnsBeforeOverflow>
-                                    </ShareColumns>
-                                 </ECCustomAttributes>
-                                <ECProperty propertyName="Prop1" typeName="Binary" />
-                                <ECProperty propertyName="Prop2" typeName="Bentley.Geometry.Common.IGeometry" />
-                                <ECProperty propertyName="Prop1_Overflow" typeName="Binary" />
-                                <ECProperty propertyName="Prop2_Overflow" typeName="Bentley.Geometry.Common.IGeometry" />
-                              </ECEntityClass>
-                            </ECSchema>)xml")));
-
-    ECInstanceKey key;
-        {
-        ECSqlStatement stmt;
-        ASSERT_EQ(ECSqlStatus::Success, stmt.Prepare(m_ecdb, "INSERT INTO TestSchema.Element(Prop1,Prop2,Prop1_Overflow,Prop2_Overflow) VALUES(zeroblob(10),?,?,?)"));
-        ASSERT_EQ(ECSqlStatus::Success, stmt.BindZeroBlob(1, 10)) << stmt.GetECSql();
-        ASSERT_EQ(ECSqlStatus::Success, stmt.BindZeroBlob(2, 10)) << stmt.GetECSql();
-        ASSERT_EQ(ECSqlStatus::Success, stmt.BindZeroBlob(3, 10)) << stmt.GetECSql();
-        ASSERT_EQ(BE_SQLITE_DONE, stmt.Step(key)) << stmt.GetECSql();
-        }
-
-    ECClassCP testClass = m_ecdb.Schemas().GetClass("TestSchema", "Element");
-    ASSERT_TRUE(testClass != nullptr);
-
-        {
-        BlobIO io;
-        ASSERT_EQ(SUCCESS, m_ecdb.OpenBlobIO(io, *testClass, "Prop1", key.GetInstanceId(), true)) << "Binary property not mapped to overflow table";
-        }
-        {
-        BlobIO io;
-        ASSERT_EQ(SUCCESS, m_ecdb.OpenBlobIO(io, *testClass, "Prop2", key.GetInstanceId(), true)) << "IGeometry property not mapped to overflow table";
-        }
-        {
-        BlobIO io;
-        ASSERT_EQ(SUCCESS, m_ecdb.OpenBlobIO(io, *testClass, "Prop1_Overflow", key.GetInstanceId(), true)) << "Binary property mapped to overflow table";
-        }
-        {
-        BlobIO io;
-        ASSERT_EQ(SUCCESS, m_ecdb.OpenBlobIO(io, *testClass, "Prop2_Overflow", key.GetInstanceId(), true)) << "IGeometry property mapped to overflow table";
-        }
-    }
-    }
-
-/*---------------------------------------------------------------------------------**//**
-* @bsimethod                             Muhammad Hassan                         02/17
-+---------------+---------------+---------------+---------------+---------------+------*/
-TEST_F(ECSqlStatementTestFixture, ECSqlOnAbstractClassWithOrderbyClause)
-    {
-    auto assertECSql = [] (Utf8CP ecsql, ECDbCR ecdb, ECSqlStatus sqlStatus = ECSqlStatus::Success, DbResult dbResult = DbResult::BE_SQLITE_DONE)
-        {
-        ECSqlStatement statement;
-        ASSERT_EQ(sqlStatus, statement.Prepare(ecdb, ecsql));
-        ASSERT_EQ(dbResult, statement.Step());
-        };
-
-    ASSERT_EQ(SUCCESS, SetupECDb("ecsqlonabstractclasswithorderbyclause.ecdb", SchemaItem("<?xml version='1.0' encoding='utf-8'?>"
-                                                                       "<ECSchema schemaName='TestSchema' alias='rs' version='1.0' xmlns='http://www.bentley.com/schemas/Bentley.ECXML.3.1'>"
-                                                                       "    <ECEntityClass typeName='Element' modifier='Abstract'>"
-                                                                       "        <ECProperty propertyName='P0' typeName='string' />"
-                                                                       "        <ECProperty propertyName='P1' typeName='int' />"
-                                                                       "    </ECEntityClass>"
-                                                                       "    <ECEntityClass typeName='GeometricElement' >"
-                                                                       "         <BaseClass>Element</BaseClass>"
-                                                                       "    </ECEntityClass>"
-                                                                       "</ECSchema>")));
-
-    assertECSql("INSERT INTO TestSchema.GeometricElement(P0, P1) VALUES ('World ', 2)", m_ecdb);
-    assertECSql("INSERT INTO TestSchema.GeometricElement(P0, P1) VALUES ('Hello ', 1)", m_ecdb);
-    assertECSql("INSERT INTO TestSchema.GeometricElement(P0, P1) VALUES ('!!!', 3)", m_ecdb);
-
-    ECSqlStatement statement;
-    ASSERT_EQ(ECSqlStatus::Success, statement.Prepare(m_ecdb, "SELECT P0 FROM TestSchema.Element ORDER BY P1"));
-    int rowCount = 0;
-    Utf8CP expectedValues = "Hello World !!!";
-    Utf8String actualValues;
-    while (statement.Step() == BE_SQLITE_ROW)
-        {
-        actualValues.append(statement.GetValueText(0));
-        rowCount++;
-        }
-    ASSERT_STREQ(expectedValues, actualValues.c_str()) << statement.GetECSql();
-    ASSERT_EQ(3, rowCount);
-    statement.Finalize();
-    }
-
-
-
-//---------------------------------------------------------------------------------
-// @bsimethod                             Krischan.Eberle                      02/17
-//+---------------+---------------+---------------+---------------+---------------+------
-TEST_F(ECSqlStatementTestFixture, OrderByAgainstMixin)
-    {
-    ASSERT_EQ(SUCCESS, SetupECDb("orderbyonmixin.ecdb", SchemaItem(
-        R"xml(<?xml version="1.0" encoding="utf-8"?>
-        <ECSchema schemaName="TestSchema" alias="ts" version="1.0" xmlns="http://www.bentley.com/schemas/Bentley.ECXML.3.1">
-            <ECSchemaReference name="CoreCustomAttributes" version="01.00.00" alias="CoreCA"/>
-            <ECEntityClass typeName="Base" modifier="Abstract">
-                <ECProperty propertyName="BaseProp1" typeName="string" />
-                <ECProperty propertyName="BaseProp2" typeName="int" />
-            </ECEntityClass>
-            <ECEntityClass typeName="IOriginSource" modifier="Abstract">
-              <ECCustomAttributes>
-                  <IsMixin xmlns="CoreCustomAttributes.01.00.00">
-                    <AppliesToEntityClass>Base</AppliesToEntityClass>
-                  </IsMixin>
-                </ECCustomAttributes>
-                <ECProperty propertyName="Code" typeName="int" />
-                <ECProperty propertyName="Origin" typeName="Point3d" />
-            </ECEntityClass>
-            <ECEntityClass typeName="Geometric2dElement">
-                 <BaseClass>Base</BaseClass>
-                 <BaseClass>IOriginSource</BaseClass>
-                <ECProperty propertyName="TwoDType" typeName="string" />
-            </ECEntityClass>
-            <ECEntityClass typeName="Geometric3dElement">
-                 <BaseClass>Base</BaseClass>
-                 <BaseClass>IOriginSource</BaseClass>
-                <ECProperty propertyName="ThreeDType" typeName="string" />
-            </ECEntityClass>
-        </ECSchema>)xml")));
-
-    {
-    int id = 1;
-    ECSqlStatement statement1;
-    ASSERT_EQ(ECSqlStatus::Success, statement1.Prepare(m_ecdb, "INSERT INTO ts.Geometric2dElement(TwoDType, Code, Origin, BaseProp2) VALUES('Line', ?, ?, ?)"));
-
-    ECSqlStatement statement2;
-    ASSERT_EQ(ECSqlStatus::Success, statement2.Prepare(m_ecdb, "INSERT INTO ts.Geometric3dElement(ThreeDType, Code, Origin, BaseProp2) VALUES('Volume', ?, ?, ?)"));
-
-    ASSERT_EQ(ECSqlStatus::Success, statement1.BindInt(1, 10));
-    ASSERT_EQ(ECSqlStatus::Success, statement1.BindPoint3d(2, DPoint3d::From(10.0,10.0,10.0)));
-    ASSERT_EQ(ECSqlStatus::Success, statement1.BindInt(3, id));
-    ASSERT_EQ(BE_SQLITE_DONE, statement1.Step());
-    statement1.Reset();
-    statement1.ClearBindings();
-
-    id++;
-    ASSERT_EQ(ECSqlStatus::Success, statement2.BindInt(1, 5));
-    ASSERT_EQ(ECSqlStatus::Success, statement2.BindPoint3d(2, DPoint3d::From(5.0, 5.0, 5.0)));
-    ASSERT_EQ(ECSqlStatus::Success, statement2.BindInt(3, id));
-    ASSERT_EQ(BE_SQLITE_DONE, statement2.Step());
-    statement2.Reset();
-    statement2.ClearBindings();
-
-    id++;
-    ASSERT_EQ(ECSqlStatus::Success, statement1.BindInt(1, 2));
-    ASSERT_EQ(ECSqlStatus::Success, statement1.BindPoint3d(2, DPoint3d::From(2.0, 2.0, 2.0)));
-    ASSERT_EQ(ECSqlStatus::Success, statement1.BindInt(3, id));
-    ASSERT_EQ(BE_SQLITE_DONE, statement1.Step());
-    statement1.Reset();
-    statement1.ClearBindings();
-
-    id++;
-    ASSERT_EQ(ECSqlStatus::Success, statement2.BindInt(1, 1));
-    ASSERT_EQ(ECSqlStatus::Success, statement2.BindPoint3d(2, DPoint3d::From(1.0, 1.0, 1.0)));
-    ASSERT_EQ(ECSqlStatus::Success, statement2.BindInt(3, id));
-    ASSERT_EQ(BE_SQLITE_DONE, statement2.Step());
-    statement2.Reset();
-    statement2.ClearBindings();
-    }
-
-    ECSqlStatement statement;
-    ASSERT_EQ(ECSqlStatus::Success, statement.Prepare(m_ecdb, "SELECT Origin.X, Origin.Y, Origin.Z, Code FROM ts.IOriginSource ORDER BY Code"));
-    std::vector<int> expectedCodes {1, 2, 5, 10};
-    int rowCount = 0;
-    while (BE_SQLITE_ROW == statement.Step())
-        {
-        int ix = rowCount;
-        rowCount++;
-        const int actualCode = statement.GetValueInt(3);
-        ASSERT_EQ(expectedCodes[(size_t) ix], actualCode);
-        ASSERT_EQ(actualCode, statement.GetValueInt(0));
-        ASSERT_EQ(actualCode, statement.GetValueInt(1));
-        ASSERT_EQ(actualCode, statement.GetValueInt(2));
-        }
-
-    ASSERT_EQ((int) expectedCodes.size(), rowCount);
-    }
-
-
-//---------------------------------------------------------------------------------------
-// @bsiclass                                     Krischan.Eberle                 03/17
-//+---------------+---------------+---------------+---------------+---------------+------
-TEST_F(ECSqlStatementTestFixture, UpdateAndDeleteAgainstMixin)
-    {
-    ASSERT_EQ(SUCCESS, SetupECDb("updatedeletemixin.ecdb",
-                           SchemaItem(R"xml(<?xml version="1.0" encoding="utf-8"?>
-                                          <ECSchema schemaName="TestSchema" alias="ts" version="1.0" xmlns="http://www.bentley.com/schemas/Bentley.ECXML.3.1">
-                                          <ECSchemaReference name="CoreCustomAttributes" version="01.00" alias="CoreCA" />
-                                          <ECSchemaReference name="ECDbMap" version="02.00" alias="ecdbmap" />
-                                              <ECEntityClass typeName="Model">
-                                                 <ECCustomAttributes>
-                                                   <ClassMap xmlns="ECDbMap.02.00">
-                                                          <MapStrategy>TablePerHierarchy</MapStrategy>
-                                                   </ClassMap>
-                                                   <JoinedTablePerDirectSubclass xmlns="ECDbMap.02.00"/>
-                                                 </ECCustomAttributes>
-                                                  <ECProperty propertyName="Name" typeName="string" />
-                                              </ECEntityClass>
-                                              <ECEntityClass typeName="IIsGeometricModel" modifier="Abstract">
-                                                 <ECCustomAttributes>
-                                                    <IsMixin xmlns="CoreCustomAttributes.01.00">
-                                                        <AppliesToEntityClass>Model</AppliesToEntityClass>
-                                                    </IsMixin>"
-                                                 </ECCustomAttributes>
-                                                  <ECProperty propertyName="Is2d" typeName="boolean"/>
-                                                  <ECProperty propertyName="SupportedGeometryType" typeName="string" />
-                                              </ECEntityClass>
-                                              <ECEntityClass typeName="Model2d">
-                                                    <BaseClass>Model</BaseClass>
-                                                    <BaseClass>IIsGeometricModel</BaseClass>
-                                                  <ECProperty propertyName="Origin2d" typeName="Point2d" />
-                                              </ECEntityClass>
-                                              <ECEntityClass typeName="Model3d">
-                                                    <BaseClass>Model</BaseClass>
-                                                    <BaseClass>IIsGeometricModel</BaseClass>
-                                                  <ECProperty propertyName="Origin3d" typeName="Point3d" />
-                                              </ECEntityClass>
-                                          </ECSchema>)xml")));
-
-    ASSERT_EQ(SUCCESS, m_ecdb.Schemas().CreateClassViewsInDb());
-    m_ecdb.SaveChanges();
-
-    std::vector<ECInstanceKey> model2dKeys, model3dKeys, element2dKeys, element3dKeys;
-    //INSERT
-    {
-    ECInstanceKey key;
-    ECSqlStatement stmt;
-    ASSERT_EQ(ECSqlStatus::Success, stmt.Prepare(m_ecdb, "INSERT INTO ts.Model2d(Name,Is2d,SupportedGeometryType,Origin2d) VALUES(?,true,'Line',?)"));
-    ASSERT_EQ(ECSqlStatus::Success, stmt.BindText(1, "Main2d", IECSqlBinder::MakeCopy::No));
-    ASSERT_EQ(ECSqlStatus::Success, stmt.BindPoint2d(2, DPoint2d::From(1.0, 1.0)));
-    ASSERT_EQ(BE_SQLITE_DONE, stmt.Step(key));
-    ASSERT_TRUE(key.IsValid());
-    model2dKeys.push_back(key);
-    stmt.Reset();
-    stmt.ClearBindings();
-    ASSERT_EQ(ECSqlStatus::Success, stmt.BindText(1, "Detail2d", IECSqlBinder::MakeCopy::No));
-    ASSERT_EQ(ECSqlStatus::Success, stmt.BindPoint2d(2, DPoint2d::From(1.5, 1.5)));
-    ASSERT_EQ(BE_SQLITE_DONE, stmt.Step(key));
-    ASSERT_TRUE(key.IsValid());
-    model2dKeys.push_back(key);
-    stmt.Finalize();
-
-    ASSERT_EQ(ECSqlStatus::Success, stmt.Prepare(m_ecdb, "INSERT INTO ts.Model3d(Name,Is2d,SupportedGeometryType,Origin3d) VALUES(?,false,'Solid',?)"));
-    ASSERT_EQ(ECSqlStatus::Success, stmt.BindText(1, "Main3d", IECSqlBinder::MakeCopy::No));
-    ASSERT_EQ(ECSqlStatus::Success, stmt.BindPoint3d(2, DPoint3d::From(2.0, 2.0, 2.0)));
-    ASSERT_EQ(BE_SQLITE_DONE, stmt.Step(key));
-    ASSERT_TRUE(key.IsValid());
-    model3dKeys.push_back(key);
-    stmt.Reset();
-    stmt.ClearBindings();
-    ASSERT_EQ(ECSqlStatus::Success, stmt.BindText(1, "Detail3d", IECSqlBinder::MakeCopy::No));
-    ASSERT_EQ(ECSqlStatus::Success, stmt.BindPoint3d(2, DPoint3d::From(2.5, 2.5, 2.5)));
-    ASSERT_EQ(BE_SQLITE_DONE, stmt.Step(key));
-    ASSERT_TRUE(key.IsValid());
-    model3dKeys.push_back(key);
-    }
-    m_ecdb.SaveChanges();
-    {
-    //Select models via mixin
-    ECSqlStatement stmt;
-    ASSERT_EQ(ECSqlStatus::Success, stmt.Prepare(m_ecdb, "SELECT ECInstanceId, ECClassId, Is2d, SupportedGeometryType FROM ts.IIsGeometricModel"));
-    int rowCount2d = 0;
-    int rowCount3d = 0;
-    while (stmt.Step() == BE_SQLITE_ROW)
-        {
-        ECClassId actualClassId = stmt.GetValueId<ECClassId>(1);
-        if (actualClassId == model2dKeys[0].GetClassId())
-            {
-            rowCount2d++;
-            ASSERT_TRUE(stmt.GetValueBoolean(2)) << stmt.GetECSql();
-            ASSERT_STREQ("Line", stmt.GetValueText(3)) << stmt.GetECSql();
-            }
-        else if (actualClassId == model3dKeys[0].GetClassId())
-            {
-            rowCount3d++;
-            ASSERT_FALSE(stmt.GetValueBoolean(2)) << stmt.GetECSql();
-            ASSERT_STREQ("Solid", stmt.GetValueText(3)) << stmt.GetECSql();
-            }
-        }
-
-    ASSERT_EQ(2, rowCount2d) << stmt.GetECSql();
-    ASSERT_EQ(2, rowCount3d) << stmt.GetECSql();
-    stmt.Finalize();
-
-    //Select concrete models
-    ASSERT_EQ(ECSqlStatus::Success, stmt.Prepare(m_ecdb, "SELECT ECInstanceId, Name, SupportedGeometryType, Origin2d FROM ts.Model2d"));
-    int rowCount = 0;
-    while (stmt.Step() == BE_SQLITE_ROW)
-        {
-        rowCount++;
-        ASSERT_STREQ("Line", stmt.GetValueText(2));
-
-        const ECInstanceId actualModelId = stmt.GetValueId<ECInstanceId>(0);
-        Utf8CP actualModelName = stmt.GetValueText(1);
-        if (actualModelId == model2dKeys[0].GetInstanceId())
-            ASSERT_STREQ("Main2d", actualModelName) << stmt.GetECSql();
-        else if (actualModelId == model2dKeys[1].GetInstanceId())
-            ASSERT_STREQ("Detail2d", actualModelName) << stmt.GetECSql();
-        }
-
-    ASSERT_EQ(2, rowCount) << stmt.GetECSql();
-
-    stmt.Finalize();
-    ASSERT_EQ(ECSqlStatus::Success, stmt.Prepare(m_ecdb, "SELECT ECInstanceId, Name, SupportedGeometryType, Origin3d FROM ts.Model3d"));
-    rowCount = 0;
-    while (stmt.Step() == BE_SQLITE_ROW)
-        {
-        rowCount++;
-        ASSERT_STREQ("Solid", stmt.GetValueText(2));
-
-        const ECInstanceId actualModelId = stmt.GetValueId<ECInstanceId>(0);
-        Utf8CP actualModelName = stmt.GetValueText(1);
-        if (actualModelId == model3dKeys[0].GetInstanceId())
-            ASSERT_STREQ("Main3d", actualModelName) << stmt.GetECSql();
-        else if (actualModelId == model3dKeys[1].GetInstanceId())
-            ASSERT_STREQ("Detail3d", actualModelName) << stmt.GetECSql();
-        }
-
-    ASSERT_EQ(2, rowCount) << stmt.GetECSql();
-    }
-
-    //UPDATE Mixin non-polymorphically (not allowed)
-    {
-    ECSqlStatement stmt;
-    ASSERT_EQ(ECSqlStatus::InvalidECSql, stmt.Prepare(m_ecdb, "UPDATE ONLY ts.IIsGeometricModel SET SupportedGeometryType='Surface' WHERE Is2d"));
-    }
-
-    //UPDATE Mixin polymorphically (not allowed)
-    {
-    ECSqlStatement stmt;
-    ASSERT_EQ(ECSqlStatus::InvalidECSql, stmt.Prepare(m_ecdb, "UPDATE ts.IIsGeometricModel SET SupportedGeometryType='Surface' WHERE Is2d"));
-    }
-
-    //DELETE Mixin non-polymorphically (not allowed)
-    {
-    ECSqlStatement stmt;
-    ASSERT_EQ(ECSqlStatus::InvalidECSql, stmt.Prepare(m_ecdb, "DELETE FROM ONLY ts.IIsGeometricModel WHERE Is2d=False"));
-    }
-
-    //DELETE Mixin polymorphically (not allowed)
-    {
-    ECSqlStatement stmt;
-    ASSERT_EQ(ECSqlStatus::InvalidECSql, stmt.Prepare(m_ecdb, "DELETE FROM ts.IIsGeometricModel WHERE Is2d=False"));
-    }
-    }
-
-//---------------------------------------------------------------------------------------
-// @bsimethod                                   Krischan.Eberle                     09/13
-//+---------------+---------------+---------------+---------------+---------------+------
-TEST_F(ECSqlStatementTestFixture, ECInstanceIdConversion)
-    {
-    //ToString
-    ECInstanceId ecInstanceId(UINT64_C(123456789));
-    Utf8CP expectedInstanceId = "123456789";
-    Utf8Char actualInstanceId[BeInt64Id::ID_STRINGBUFFER_LENGTH];
-    ecInstanceId.ToString(actualInstanceId);
-    EXPECT_STREQ(expectedInstanceId, actualInstanceId) << "Unexpected InstanceId generated from ECInstanceId " << ecInstanceId.GetValue();
-
-    ecInstanceId = ECInstanceId(UINT64_C(0));
-    expectedInstanceId = "0";
-    actualInstanceId[0] = '\0';
-    ecInstanceId.ToString(actualInstanceId);
-    EXPECT_STREQ(expectedInstanceId, actualInstanceId) << "Unexpected InstanceId generated from ECInstanceId " << ecInstanceId.GetValueUnchecked();
-
-    //FromString
-    Utf8CP instanceId = "123456789";
-    ECInstanceId expectedECInstanceId(UINT64_C(123456789));
-    ECInstanceId actualECInstanceId;
-    EXPECT_EQ(SUCCESS, ECInstanceId::FromString(actualECInstanceId, instanceId));
-    EXPECT_EQ(expectedECInstanceId.GetValue(), actualECInstanceId.GetValue()) << "Unexpected ECInstanceId parsed from InstanceId " << instanceId;
-
-    instanceId = "0";
-    expectedECInstanceId = ECInstanceId(UINT64_C(0));
-    actualECInstanceId = ECInstanceId();
-    EXPECT_NE(SUCCESS, ECInstanceId::FromString(actualECInstanceId, instanceId));
-
-    instanceId = "0000";
-    expectedECInstanceId = ECInstanceId(UINT64_C(0));
-    actualECInstanceId = ECInstanceId();
-    EXPECT_NE(SUCCESS, ECInstanceId::FromString(actualECInstanceId, instanceId));
-
-    instanceId = "-123456";
-    EXPECT_NE(SUCCESS, ECInstanceId::FromString(actualECInstanceId, instanceId)) << "InstanceId with negative number '" << instanceId << "' is not expected to be supported by ECInstanceId::FromString";
-
-    instanceId = "-12345678901234";
-    EXPECT_NE(SUCCESS, ECInstanceId::FromString(actualECInstanceId, instanceId)) << "InstanceId with negative number '" << instanceId << "' is not expected to be supported by ECInstanceId::FromString";
-
-    //now test with invalid instance ids
-    ScopedDisableFailOnAssertion disableFailOnAssertion;
-
-    instanceId = "0x75BCD15";
-    expectedECInstanceId = ECInstanceId(UINT64_C(123456789));
-    actualECInstanceId = ECInstanceId();
-    EXPECT_EQ(SUCCESS, ECInstanceId::FromString(actualECInstanceId, instanceId)) << "InstanceId with hex formatted number '" << instanceId << "' is expected to be supported by ECInstanceId::FromString";
-    EXPECT_TRUE(actualECInstanceId == ECInstanceId(UINT64_C(0x75BCD15)));
-
-    instanceId = "i-12345";
-    EXPECT_NE(SUCCESS, ECInstanceId::FromString(actualECInstanceId, instanceId)) << "InstanceId starting with i- '" << instanceId << "' is not expected to be supported by ECInstanceId::FromString";
-
-    instanceId = "1234a123";
-    EXPECT_NE(SUCCESS, ECInstanceId::FromString(actualECInstanceId, instanceId)) << "Non-numeric InstanceId '" << instanceId << "' is not expected to be supported by ECInstanceId::FromString";
-
-    instanceId = "blabla";
-    EXPECT_NE(SUCCESS, ECInstanceId::FromString(actualECInstanceId, instanceId)) << "Non-numeric InstanceId '" << instanceId << "' is not expected to be supported by ECInstanceId::FromString";
-    }
-
-//---------------------------------------------------------------------------------------
-// @bsimethod                                      Affan.Khan                 09/16
-//+---------------+---------------+---------------+---------------+---------------+------
-TEST_F(ECSqlStatementTestFixture, PrepareECSqlStatmentUsingSecondaryReadonlyConnection)
-    {
-    ASSERT_EQ(SUCCESS, SetupECDb("econn1.ecdb", SchemaItem(
-        R"xml(<?xml version="1.0" encoding="utf-8"?>
-                <ECSchema schemaName="TestSchema" alias="ts" version="1.0" xmlns="http://www.bentley.com/schemas/Bentley.ECXML.3.1">
-                    <ECEntityClass typeName="A">
-                        <ECProperty propertyName="Name" typeName="string" />
-                        <ECProperty propertyName="Size" typeName="int" />
-                    </ECEntityClass>
-                    <ECEntityClass typeName="B">
-                        <ECProperty propertyName="Name" typeName="string" />
-                        <ECProperty propertyName="A" typeName="int" />
-                     </ECEntityClass>
-                </ECSchema>)xml")));
-
-    BeFileName seedFileA(m_ecdb.GetDbFileName(), true);
-    m_ecdb.CloseDb();
-
-    ASSERT_EQ(SUCCESS, SetupECDb("econn2.ecdb", SchemaItem(
-        R"xml(<?xml version="1.0" encoding="utf-8"?>
-                <ECSchema schemaName="TestSchema" alias="ts" version="1.0" xmlns="http://www.bentley.com/schemas/Bentley.ECXML.3.1">
-                    <ECEntityClass typeName="A">
-                        <ECProperty propertyName="Name" typeName="string" />
-                        <ECProperty propertyName="Size" typeName="int" />
-                    </ECEntityClass>
-                    <ECEntityClass typeName="B">
-                        <ECProperty propertyName="Name" typeName="string" />
-                        <ECProperty propertyName="A" typeName="int" />
-                     </ECEntityClass>
-                </ECSchema>)xml")));
-
-    BeFileName seedFileB(m_ecdb.GetDbFileName(), true);
-    m_ecdb.CloseDb();
-
-
-    ECDb ecdbA, ecdbB;
-    Db dbA, dbB;
-
-    ASSERT_EQ(BE_SQLITE_OK, ecdbA.OpenBeSQLiteDb(seedFileA, Db::OpenParams(Db::OpenMode::Readonly)));
-    ASSERT_EQ(BE_SQLITE_OK, dbA.OpenBeSQLiteDb(seedFileA, Db::OpenParams(Db::OpenMode::Readonly)));
-    ASSERT_EQ(BE_SQLITE_OK, ecdbB.OpenBeSQLiteDb(seedFileB, Db::OpenParams(Db::OpenMode::Readonly)));
-    ASSERT_EQ(BE_SQLITE_OK, dbB.OpenBeSQLiteDb(seedFileB, Db::OpenParams(Db::OpenMode::Readonly)));
-
-    { //ECdb and Db must match. They must point to exact same file on disk
-    ECSqlStatement stmt;
-    ASSERT_EQ(ECSqlStatus::Success, stmt.Prepare(ecdbA.Schemas(), dbA, "SELECT* FROM ts.A"));
-    }
-
-    { //ECdb and Db must match. They must point to exact same file on disk
-    ECSqlStatement stmt;
-    ASSERT_EQ(ECSqlStatus::Error, stmt.Prepare(ecdbA.Schemas(), dbB, "SELECT* FROM ts.A"));
-    }
-
-    { //ECdb and Db must match. They must point to exact same file on disk
-    ECSqlStatement stmt;
-    ASSERT_EQ(ECSqlStatus::Error, stmt.Prepare(ecdbB.Schemas(), dbA, "SELECT* FROM ts.A"));
-    }
-
-    { //ECdb and Db must match. They must point to exact same file on disk
-    ECSqlStatement stmt;
-    ASSERT_EQ(ECSqlStatus::Success, stmt.Prepare(ecdbB.Schemas(), dbB, "SELECT* FROM ts.A"));
-    }
-
-    { //Only metaData could be read/write or readonly. Data connection must be readonly
-    Db wDbA;
-    ASSERT_EQ(BE_SQLITE_OK, wDbA.OpenBeSQLiteDb(seedFileA, Db::OpenParams(Db::OpenMode::ReadWrite)));
-    ECSqlStatement stmt;
-    ASSERT_EQ(ECSqlStatus::Error, stmt.Prepare(ecdbA.Schemas(), wDbA, "SELECT* FROM ts.A"));
-    }
-
-    { //Only metaData could be read/write or readonly. Data connection must be readonly
-    ECDb wECDb;
-    ASSERT_EQ(BE_SQLITE_OK, wECDb.OpenBeSQLiteDb(seedFileA, Db::OpenParams(Db::OpenMode::ReadWrite)));
-    ECSqlStatement stmt;
-    ASSERT_EQ(ECSqlStatus::Success, stmt.Prepare(wECDb.Schemas(), dbA, "SELECT* FROM ts.A"));
-    }
-
-    { //Only SELECT is supported
-    ECDb wECDb;
-    ASSERT_EQ(BE_SQLITE_OK, wECDb.OpenBeSQLiteDb(seedFileA, Db::OpenParams(Db::OpenMode::ReadWrite)));
-    ECSqlStatement stmt;
-    ASSERT_EQ(ECSqlStatus::Error, stmt.Prepare(wECDb.Schemas(), dbA, "insert into [ts].[A]([Name],[Size])values('foo', 2222)"));
-    }
-
-    { //Only SELECT is supported
-    ECDb wECDb;
-    ASSERT_EQ(BE_SQLITE_OK, wECDb.OpenBeSQLiteDb(seedFileA, Db::OpenParams(Db::OpenMode::ReadWrite)));
-    ECSqlStatement stmt;
-    ASSERT_EQ(ECSqlStatus::Error, stmt.Prepare(wECDb.Schemas(), dbA, "update [ts].[A] set [Name]='foo',[Size]=233223"));
-    }
-
-    { //Only SELECT is supported
-    ECDb wECDb;
-    ASSERT_EQ(BE_SQLITE_OK, wECDb.OpenBeSQLiteDb(seedFileA, Db::OpenParams(Db::OpenMode::ReadWrite)));
-    ECSqlStatement stmt;
-    ASSERT_EQ(ECSqlStatus::Error, stmt.Prepare(wECDb.Schemas(), dbA, "delete from [ts].[A]"));
-    }
-    }
-
-//---------------------------------------------------------------------------------------
-// @bsimethod                                     Krischan.Eberle                01/18
-//+---------------+---------------+---------------+---------------+---------------+------
-TEST_F(ECSqlStatementTestFixture, InterruptStep)
-    {
-    ASSERT_EQ(BE_SQLITE_OK, SetupECDb("InterruptStep.ecdb"));
-
-    int totalRowCount = -1;
-    {
-    ECSqlStatement stmt;
-    ASSERT_EQ(ECSqlStatus::Success, stmt.Prepare(m_ecdb, "SELECT count(*) FROM meta.ECPropertyDef"));
-    ASSERT_EQ(BE_SQLITE_ROW, stmt.Step());
-    totalRowCount = stmt.GetValueInt(0);
-    }
-
-    const int interruptAfterIterations = 5;
-    ASSERT_GE(totalRowCount, interruptAfterIterations + 100) << "There should be many rows after the interruption to make sure SQLite does not finish the stepping";
-    ECSqlStatement stmt;
-    ASSERT_EQ(ECSqlStatus::Success, stmt.Prepare(m_ecdb, "SELECT * FROM meta.ECPropertyDef"));
-
-    for (int i = 0; i < interruptAfterIterations; i++)
-        {
-        ASSERT_EQ(BE_SQLITE_ROW, stmt.Step());
-        }
-
-    m_ecdb.Interrupt();
-    ASSERT_EQ(BE_SQLITE_INTERRUPT, stmt.Step());
-    }
-
-//---------------------------------------------------------------------------------
-// Verifies correct ECSQL parsing on Android
-// @bsimethod                              Affan.Khan                       10/13
-//+---------------+---------------+---------------+---------------+---------------+------
-TEST_F(ECSqlStatementTestFixture, ECSqlParseTreeFormatter_ParseAndFormatECSqlParseNodeTree)
-    {
-    auto AssertParseECSql = [] (ECDbCR ecdb, Utf8CP ecsql)
-        {
-        Utf8String parseTree;
-        ASSERT_EQ(SUCCESS, ECSqlParseTreeFormatter::ParseAndFormatECSqlParseNodeTree(parseTree, ecdb, ecsql)) << "Failed to parse ECSQL";
-        };
-
-    ECDb ecdb; // only needed for issue listener, doesn't need to represent a file on disk
-    AssertParseECSql(ecdb, "SELECT '''' FROM stco.Hardware");
-    AssertParseECSql(ecdb, "SELECT 'aa', '''', b FROM stco.Hardware WHERE Name = 'a''b'");
-    AssertParseECSql(ecdb, "SELECT _Aa, _bC, _123, Abc, a123, a_123, a_b, _a_b_c FROM stco.Hardware WHERE Name = 'Fusion'");
-    AssertParseECSql(ecdb, "SELECT * FROM stco.Hardware WHERE Name = 'Fusion'");
-    AssertParseECSql(ecdb, "SELECT [Foo].[Name] FROM stco.[Hardware] [Foo]");
-    AssertParseECSql(ecdb, "SELECT [Foo].[Name] FROM stco.[Hardware] [Foo] WHERE [Name] = 'HelloWorld'");
-    AssertParseECSql(ecdb, "Select EQUIP_NO From only appdw.Equipment where EQUIP_NO = '50E-101A' ");
-    AssertParseECSql(ecdb, "INSERT INTO [V8TagsetDefinitions].[STRUCTURE_IL1] ([VarFixedStartZ], [DeviceID1], [ObjectType], [PlaceMethod], [CopyConstrDrwToProj]) VALUES ('?', '-E1-1', 'SGL', '1', 'Y')");
-    AssertParseECSql(ecdb, "INSERT INTO [V8TagsetDefinitions].[grid__x0024__0__x0024__CB_1] ([CB_1_8457], [CB_1_8456], [CB_1_8455], [CB_1_8454], [CB_1_8457], [CB_1_8456], [CB_1_8455], [CB_1_8454], [CB_1_8457], [CB_1_8456], [CB_1_8455], [CB_1_8454], [CB_1_8457], [CB_1_8456], [CB_1_8455], [CB_1_8454], [CB_1_8457], [CB_1_8456], [CB_1_8455], [CB_1_8454], [CB_1_8457], [CB_1_8456], [CB_1_8455], [CB_1_8454], [CB_1_8457],[CB_1_8456], [CB_1_8455], [CB_1_8454], [CB_1_8457], [CB_1_8456], [CB_1_8455], [CB_1_8454]) VALUES ('', '1.1', '', '', '', '2.2', '', '', '', '2.5', '', '', '', '2.5', '', '', '', '2.1', '', '', '', 'E.3', '', '', '', 'B.4', '', '', '', 'D.4', '', '')");
-    }
-
-/*---------------------------------------------------------------------------------**//**
-* @bsimethod                             Affan.Khn                            02/18
-+---------------+---------------+---------------+---------------+---------------+------*/
-TEST_F(ECSqlStatementTestFixture, OptimizeECSqlForSealedAndClassWithNotDerviedClasses)
-    {
-    if (true)
-        {
-        ASSERT_EQ(SUCCESS, SetupECDb("ecsqlOpt00.ecdb", SchemaItem(
-            R"xml(<?xml version="1.0" encoding="utf-8"?>
-                <ECSchema schemaName="TestSchema" alias="ts" version="1.0" xmlns="http://www.bentley.com/schemas/Bentley.ECXML.3.1">
-                    <ECEntityClass typeName="Foo">
-                        <ECProperty propertyName="Name" typeName="string" />
-                        <ECProperty propertyName="Size" typeName="int" />
-                    </ECEntityClass>
-                    <ECEntityClass typeName="Goo" modifier="sealed">
-                        <ECProperty propertyName="Name" typeName="string" />
-                        <ECProperty propertyName="A" typeName="int" />
-                     </ECEntityClass>
-                </ECSchema>)xml")));
-
-
-        ECClassId fooId = m_ecdb.Schemas().GetClass("TestSchema", "Foo")->GetId();
-        ECClassId gooId = m_ecdb.Schemas().GetClass("TestSchema", "Goo")->GetId();
-
-        if (true)
-            {
-            ECSqlStatement stmt;
-            ASSERT_EQ(ECSqlStatus::Success, stmt.Prepare(m_ecdb, "SELECT ECInstanceId FROM ts.Foo"));
-            Utf8String acutal = stmt.GetNativeSql();
-            Utf8String expected = Utf8PrintfString("SELECT [Foo].[ECInstanceId] FROM (SELECT [Id] ECInstanceId,%" PRIu64 " ECClassId FROM [main].[ts_Foo]) [Foo]", fooId.GetValue());
-            ASSERT_STREQ(expected.c_str(), acutal.c_str());
-            }
-
-
-        if (true)
-            {
-            ECSqlStatement stmt;
-            ASSERT_EQ(ECSqlStatus::Success, stmt.Prepare(m_ecdb, "SELECT ECInstanceId FROM ONLY ts.Foo"));
-            Utf8String acutal = stmt.GetNativeSql();
-            Utf8String expected = Utf8PrintfString("SELECT [Foo].[ECInstanceId] FROM (SELECT [Id] ECInstanceId,%" PRIu64 " ECClassId FROM [main].[ts_Foo]) [Foo]", fooId.GetValue());
-            ASSERT_STREQ(expected.c_str(), acutal.c_str());
-            }
-
-        if (true)
-            {
-            ECSqlStatement stmt;
-            ASSERT_EQ(ECSqlStatus::Success, stmt.Prepare(m_ecdb, "SELECT ECInstanceId FROM ts.Goo"));
-            Utf8String acutal = stmt.GetNativeSql();
-            Utf8String expected = Utf8PrintfString("SELECT [Goo].[ECInstanceId] FROM (SELECT [Id] ECInstanceId,%" PRIu64 " ECClassId FROM [main].[ts_Goo]) [Goo]", gooId.GetValue());
-            ASSERT_STREQ(expected.c_str(), acutal.c_str());
-            }
-
-        if (true)
-            {
-            ECSqlStatement stmt;
-            ASSERT_EQ(ECSqlStatus::Success, stmt.Prepare(m_ecdb, "SELECT ECInstanceId FROM ONLY ts.Goo"));
-            Utf8String acutal = stmt.GetNativeSql();
-            Utf8String expected = Utf8PrintfString("SELECT [Goo].[ECInstanceId] FROM (SELECT [Id] ECInstanceId,%" PRIu64 " ECClassId FROM [main].[ts_Goo]) [Goo]", gooId.GetValue());
-            ASSERT_STREQ(expected.c_str(), acutal.c_str());
-            }
-
-        m_ecdb.CloseDb();
-        }
-
-    if (true)
-        {
-        ASSERT_EQ(SUCCESS, SetupECDb("ecsqlOpt01.ecdb", SchemaItem(
-            R"xml(<?xml version="1.0" encoding="utf-8"?>
-                <ECSchema schemaName="TestSchema" alias="ts" version="1.0" xmlns="http://www.bentley.com/schemas/Bentley.ECXML.3.1">
-                    <ECSchemaReference name="ECDbMap" version="02.00" alias="ecdbmap" />
-                    <ECEntityClass typeName="Boo">
-                        <ECCustomAttributes>
-                            <ClassMap xmlns='ECDbMap.02.00'>
-                                 <MapStrategy>TablePerHierarchy</MapStrategy>
-                            </ClassMap>
-                            <ShareColumns xmlns='ECDbMap.02.00'/>
-                        </ECCustomAttributes>
-                    </ECEntityClass>
-                    <ECEntityClass typeName="Foo">
-                       <BaseClass>Boo</BaseClass>
-                        <ECProperty propertyName="Name" typeName="string" />
-                        <ECProperty propertyName="Size" typeName="int" />
-                    </ECEntityClass>
-                    <ECEntityClass typeName="Goo" modifier="sealed">
-\                       <BaseClass>Boo</BaseClass>
-                        <ECProperty propertyName="Name" typeName="string" />
-                        <ECProperty propertyName="A" typeName="int" />
-                     </ECEntityClass>
-                </ECSchema>)xml")));
-
-
-        ECClassId fooId = m_ecdb.Schemas().GetClass("TestSchema", "Foo")->GetId();
-        ECClassId gooId = m_ecdb.Schemas().GetClass("TestSchema", "Goo")->GetId();
-
-        if (true)
-            {
-            ECSqlStatement stmt;
-            ASSERT_EQ(ECSqlStatus::Success, stmt.Prepare(m_ecdb, "SELECT ECInstanceId FROM ts.Foo"));
-            Utf8String acutal = stmt.GetNativeSql(); 
-            Utf8String expected = Utf8PrintfString("SELECT [Foo].[ECInstanceId] FROM (SELECT [Id] ECInstanceId,[ECClassId] FROM [main].[ts_Boo] WHERE [ts_Boo].ECClassId=%" PRIu64 ") [Foo]", fooId.GetValue());
-            ASSERT_STREQ(expected.c_str(), acutal.c_str());
-            }
-
-
-        if (true)
-            {
-            ECSqlStatement stmt;
-            ASSERT_EQ(ECSqlStatus::Success, stmt.Prepare(m_ecdb, "SELECT ECInstanceId FROM ONLY ts.Foo"));
-            Utf8String acutal = stmt.GetNativeSql();
-            Utf8String expected = Utf8PrintfString("SELECT [Foo].[ECInstanceId] FROM (SELECT [Id] ECInstanceId,[ECClassId] FROM [main].[ts_Boo] WHERE [ts_Boo].ECClassId=%" PRIu64 ") [Foo]", fooId.GetValue());
-            ASSERT_STREQ(expected.c_str(), acutal.c_str());
-            }
-
-        if (true)
-            {
-            ECSqlStatement stmt;
-            ASSERT_EQ(ECSqlStatus::Success, stmt.Prepare(m_ecdb, "SELECT ECInstanceId FROM ts.Goo"));
-            Utf8String acutal = stmt.GetNativeSql();
-            Utf8String expected = Utf8PrintfString("SELECT [Goo].[ECInstanceId] FROM (SELECT [Id] ECInstanceId,[ECClassId] FROM [main].[ts_Boo] WHERE [ts_Boo].ECClassId=%" PRIu64 ") [Goo]", gooId.GetValue());
-            ASSERT_STREQ(expected.c_str(), acutal.c_str());
-            }
-
-        if (true)
-            {
-            ECSqlStatement stmt;
-            ASSERT_EQ(ECSqlStatus::Success, stmt.Prepare(m_ecdb, "SELECT ECInstanceId FROM ONLY ts.Goo"));
-            Utf8String acutal = stmt.GetNativeSql();
-            Utf8String expected = Utf8PrintfString("SELECT [Goo].[ECInstanceId] FROM (SELECT [Id] ECInstanceId,[ECClassId] FROM [main].[ts_Boo] WHERE [ts_Boo].ECClassId=%" PRIu64 ") [Goo]", gooId.GetValue());
-            ASSERT_STREQ(expected.c_str(), acutal.c_str());
-            }
-
-        m_ecdb.CloseDb();
-        }
-
-
-    if (true)
-        {
-        ASSERT_EQ(SUCCESS, SetupECDb("ecsqlOpt02.ecdb", SchemaItem(
-            R"xml(<?xml version="1.0" encoding="utf-8"?>
-                <ECSchema schemaName="TestSchema" alias="ts" version="1.0" xmlns="http://www.bentley.com/schemas/Bentley.ECXML.3.1">
-                    <ECSchemaReference name="ECDbMap" version="02.00" alias="ecdbmap" />
-                    <ECEntityClass typeName="Boo">
-                        <ECCustomAttributes>
-                            <ClassMap xmlns='ECDbMap.02.00'>
-                                 <MapStrategy>TablePerHierarchy</MapStrategy>
-                            </ClassMap>
-                            <ShareColumns xmlns='ECDbMap.02.00'/>
-                        </ECCustomAttributes>
-                    </ECEntityClass>
-                    <ECEntityClass typeName="Foo">
-                       <BaseClass>Boo</BaseClass>
-                        <ECProperty propertyName="Name" typeName="string" />
-                        <ECProperty propertyName="Size" typeName="int" />
-                    </ECEntityClass>
-                    <ECEntityClass typeName="Coo">
-                       <BaseClass>Foo</BaseClass>
-                        <ECProperty propertyName="N1" typeName="string" />
-                    </ECEntityClass>
-                    <ECEntityClass typeName="Voo">
-                       <BaseClass>Foo</BaseClass>
-                        <ECProperty propertyName="N2" typeName="string" />
-                    </ECEntityClass>
-                    <ECEntityClass typeName="Goo" modifier="sealed">
-                       <BaseClass>Boo</BaseClass>
-                        <ECProperty propertyName="Name" typeName="string" />
-                        <ECProperty propertyName="A" typeName="int" />
-                     </ECEntityClass>
-                </ECSchema>)xml")));
-
-
-        ECClassId fooId = m_ecdb.Schemas().GetClass("TestSchema", "Foo")->GetId();
-        ECClassId gooId = m_ecdb.Schemas().GetClass("TestSchema", "Goo")->GetId();
-        ECClassId cooId = m_ecdb.Schemas().GetClass("TestSchema", "Coo")->GetId();
-        ECClassId vooId = m_ecdb.Schemas().GetClass("TestSchema", "Voo")->GetId();
-
-        if (true)
-            {
-            ECSqlStatement stmt;
-            ASSERT_EQ(ECSqlStatus::Success, stmt.Prepare(m_ecdb, "SELECT ECInstanceId FROM ts.Foo"));
-            Utf8String acutal = stmt.GetNativeSql();
-            Utf8String expected = Utf8PrintfString("SELECT [Foo].[ECInstanceId] FROM (SELECT [ts_Boo].[Id] ECInstanceId,[ts_Boo].[ECClassId] FROM [main].[ts_Boo] INNER JOIN [main].ec_cache_ClassHierarchy [CHC_ts_Boo] ON [CHC_ts_Boo].[ClassId]=[ts_Boo].ECClassId AND [CHC_ts_Boo].[BaseClassId]=%" PRIu64 ") [Foo]", fooId.GetValue());
-            ASSERT_STREQ(expected.c_str(), acutal.c_str());
-            }
-
-
-        if (true)
-            {
-            ECSqlStatement stmt;
-            ASSERT_EQ(ECSqlStatus::Success, stmt.Prepare(m_ecdb, "SELECT ECInstanceId FROM ONLY ts.Foo"));
-            Utf8String acutal = stmt.GetNativeSql();
-            Utf8String expected = Utf8PrintfString("SELECT [Foo].[ECInstanceId] FROM (SELECT [Id] ECInstanceId,[ECClassId] FROM [main].[ts_Boo] WHERE [ts_Boo].ECClassId=%" PRIu64 ") [Foo]", fooId.GetValue());
-            ASSERT_STREQ(expected.c_str(), acutal.c_str());
-            }
-
-
-        if (true)
-            {
-            ECSqlStatement stmt;
-            ASSERT_EQ(ECSqlStatus::Success, stmt.Prepare(m_ecdb, "SELECT ECInstanceId FROM ts.Coo"));
-            Utf8String acutal = stmt.GetNativeSql();
-            Utf8String expected = Utf8PrintfString("SELECT [Coo].[ECInstanceId] FROM (SELECT [Id] ECInstanceId,[ECClassId] FROM [main].[ts_Boo] WHERE [ts_Boo].ECClassId=%" PRIu64 ") [Coo]", cooId.GetValue());
-            ASSERT_STREQ(expected.c_str(), acutal.c_str());
-            }
-
-
-        if (true)
-            {
-            ECSqlStatement stmt;
-            ASSERT_EQ(ECSqlStatus::Success, stmt.Prepare(m_ecdb, "SELECT ECInstanceId FROM ONLY ts.Coo"));
-            Utf8String acutal = stmt.GetNativeSql();
-            Utf8String expected = Utf8PrintfString("SELECT [Coo].[ECInstanceId] FROM (SELECT [Id] ECInstanceId,[ECClassId] FROM [main].[ts_Boo] WHERE [ts_Boo].ECClassId=%" PRIu64 ") [Coo]", cooId.GetValue());
-            ASSERT_STREQ(expected.c_str(), acutal.c_str());
-            }
-
-        if (true)
-            {
-            ECSqlStatement stmt;
-            ASSERT_EQ(ECSqlStatus::Success, stmt.Prepare(m_ecdb, "SELECT ECInstanceId FROM ts.Voo"));
-            Utf8String acutal = stmt.GetNativeSql();
-            Utf8String expected = Utf8PrintfString("SELECT [Voo].[ECInstanceId] FROM (SELECT [Id] ECInstanceId,[ECClassId] FROM [main].[ts_Boo] WHERE [ts_Boo].ECClassId=%" PRIu64 ") [Voo]", vooId.GetValue());
-            ASSERT_STREQ(expected.c_str(), acutal.c_str());
-            }
-
-
-        if (true)
-            {
-            ECSqlStatement stmt;
-            ASSERT_EQ(ECSqlStatus::Success, stmt.Prepare(m_ecdb, "SELECT ECInstanceId FROM ONLY ts.Voo"));
-            Utf8String acutal = stmt.GetNativeSql();
-            Utf8String expected = Utf8PrintfString("SELECT [Voo].[ECInstanceId] FROM (SELECT [Id] ECInstanceId,[ECClassId] FROM [main].[ts_Boo] WHERE [ts_Boo].ECClassId=%" PRIu64 ") [Voo]", vooId.GetValue());
-            ASSERT_STREQ(expected.c_str(), acutal.c_str());
-            }
-
-
-        if (true)
-            {
-            ECSqlStatement stmt;
-            ASSERT_EQ(ECSqlStatus::Success, stmt.Prepare(m_ecdb, "SELECT ECInstanceId FROM ts.Goo"));
-            Utf8String acutal = stmt.GetNativeSql();
-            Utf8String expected = Utf8PrintfString("SELECT [Goo].[ECInstanceId] FROM (SELECT [Id] ECInstanceId,[ECClassId] FROM [main].[ts_Boo] WHERE [ts_Boo].ECClassId=%" PRIu64 ") [Goo]", gooId.GetValue());
-            ASSERT_STREQ(expected.c_str(), acutal.c_str());
-            }
-
-        if (true)
-            {
-            ECSqlStatement stmt;
-            ASSERT_EQ(ECSqlStatus::Success, stmt.Prepare(m_ecdb, "SELECT ECInstanceId FROM ONLY ts.Goo"));
-            Utf8String acutal = stmt.GetNativeSql();
-            Utf8String expected = Utf8PrintfString("SELECT [Goo].[ECInstanceId] FROM (SELECT [Id] ECInstanceId,[ECClassId] FROM [main].[ts_Boo] WHERE [ts_Boo].ECClassId=%" PRIu64 ") [Goo]", gooId.GetValue());
-            ASSERT_STREQ(expected.c_str(), acutal.c_str());
-            }
-
-        m_ecdb.CloseDb();
-        }
-    }
-
-//---------------------------------------------------------------------------------------
-// @bsimethod                                   Krischan.Eberle                  08/18
-//+---------------+---------------+---------------+---------------+---------------+------
-TEST_F(ECSqlStatementTestFixture, AliasedEnumProps)
-    {
-    for (Utf8CP schemaXml : {R"xml(<ECSchema schemaName="TestSchema" alias="ts" version="1.0.0" xmlns="http://www.bentley.com/schemas/Bentley.ECXML.3.1">
-                <ECEnumeration typeName="Status" backingTypeName="int" isStrict="true">
-                    <ECEnumerator value="1" displayLabel="On" />
-                    <ECEnumerator value="2" displayLabel="Off"/>
-                </ECEnumeration>
-                <ECEnumeration typeName="Domains" backingTypeName="string" isStrict="true">
-                    <ECEnumerator value="Org" displayLabel="Org" />
-                    <ECEnumerator value="Com" displayLabel="Com"/>
-                </ECEnumeration>
-                <ECEntityClass typeName="Foo" >
-                    <ECProperty propertyName="Status" typeName="Status" />
-                    <ECArrayProperty propertyName="Statuses" typeName="Status" />
-                    <ECProperty propertyName="Domain" typeName="Domain" />
-                    <ECArrayProperty propertyName="Domains" typeName="Domain" />
-                </ECEntityClass>
-              </ECSchema>)xml",
-                R"xml(<ECSchema schemaName="TestSchema" alias="ts" version="1.0.0" xmlns="http://www.bentley.com/schemas/Bentley.ECXML.3.2">
-                <ECEnumeration typeName="Status" backingTypeName="int" isStrict="true">
-                    <ECEnumerator name="On" value="1" />
-                    <ECEnumerator name="Off" value="2" />
-                </ECEnumeration>
-                <ECEnumeration typeName="Domains" backingTypeName="string" isStrict="true">
-                    <ECEnumerator name="Org" value="Org" displayLabel="Org" />
-                    <ECEnumerator name="Com" value="Com" displayLabel="Com"/>
-                </ECEnumeration>
-                <ECEntityClass typeName="Foo" >
-                    <ECProperty propertyName="Status" typeName="Status" />
-                    <ECArrayProperty propertyName="Statuses" typeName="Status" />
-                    <ECProperty propertyName="Domain" typeName="Domain" />
-                    <ECArrayProperty propertyName="Domains" typeName="Domain" />
-                </ECEntityClass>
-              </ECSchema>)xml"})
-        {
-        ASSERT_EQ(SUCCESS, SetupECDb("AliasedEnumProps.ecdb", SchemaItem(schemaXml)));
-        ECSqlStatement stmt;
-        ASSERT_EQ(ECSqlStatus::Success, stmt.Prepare(m_ecdb, "INSERT INTO ts.Foo(Status,Statuses,Domain,Domains) VALUES (1,?,'Org',?)"));
-        ASSERT_EQ(ECSqlStatus::Success, stmt.GetBinder(1).AddArrayElement().BindInt(1)) << stmt.GetECSql();
-        ASSERT_EQ(ECSqlStatus::Success, stmt.GetBinder(1).AddArrayElement().BindInt(2)) << stmt.GetECSql();
-        ASSERT_EQ(ECSqlStatus::Success, stmt.GetBinder(2).AddArrayElement().BindText("Org", IECSqlBinder::MakeCopy::No)) << stmt.GetECSql();
-        ASSERT_EQ(ECSqlStatus::Success, stmt.GetBinder(2).AddArrayElement().BindText("Com", IECSqlBinder::MakeCopy::No)) << stmt.GetECSql();
-        ECInstanceKey key;
-        ASSERT_EQ(BE_SQLITE_DONE, stmt.Step(key)) << stmt.GetECSql();
-        stmt.Finalize();
-
-        ASSERT_EQ(ECSqlStatus::Success, stmt.Prepare(m_ecdb, "SELECT Status as MyStatus,Statuses as MyStatuses,Domain as MyDomain, Domains as MyDomains FROM ts.Foo"));
-        ASSERT_EQ(BE_SQLITE_ROW, stmt.Step()) << stmt.GetECSql();
-        ECSqlColumnInfoCR colInfo0 = stmt.GetColumnInfo(0);
-        ASSERT_TRUE(colInfo0.IsGeneratedProperty()) << stmt.GetECSql();
-        ASSERT_FALSE(colInfo0.GetDataType().IsArray()) << stmt.GetECSql();
-        ASSERT_EQ(PRIMITIVETYPE_Integer, colInfo0.GetDataType().GetPrimitiveType()) << stmt.GetECSql();
-
-        ECSqlColumnInfoCR colInfo1 = stmt.GetColumnInfo(1);
-        ASSERT_TRUE(colInfo1.IsGeneratedProperty()) << stmt.GetECSql();
-        ASSERT_TRUE(colInfo1.GetDataType().IsArray()) << stmt.GetECSql();
-        ASSERT_EQ(PRIMITIVETYPE_Integer, colInfo1.GetDataType().GetPrimitiveType()) << stmt.GetECSql();
-
-        ECSqlColumnInfoCR colInfo2 = stmt.GetColumnInfo(2);
-        ASSERT_TRUE(colInfo2.IsGeneratedProperty()) << stmt.GetECSql();
-        ASSERT_FALSE(colInfo2.GetDataType().IsArray()) << stmt.GetECSql();
-        ASSERT_EQ(PRIMITIVETYPE_String, colInfo2.GetDataType().GetPrimitiveType()) << stmt.GetECSql();
-
-        ECSqlColumnInfoCR colInfo3 = stmt.GetColumnInfo(3);
-        ASSERT_TRUE(colInfo3.IsGeneratedProperty()) << stmt.GetECSql();
-        ASSERT_TRUE(colInfo3.GetDataType().IsArray()) << stmt.GetECSql();
-        ASSERT_EQ(PRIMITIVETYPE_String, colInfo3.GetDataType().GetPrimitiveType()) << stmt.GetECSql();
-
-        stmt.Finalize();
-        CloseECDb();
-        }
-    }
-
-//---------------------------------------------------------------------------------------
-// @bsimethod                                   Affan.Khan                  10/16
-//+---------------+---------------+---------------+---------------+---------------+------
-TEST_F(ECSqlStatementTestFixture, EnumeratorNamesForEC31Enums)
-    {
-    ASSERT_EQ(SUCCESS, SetupECDb("EnumeratorNamesForEC31Enums.ecdb", SchemaItem(
-        "<?xml version='1.0' encoding='utf-8' ?>"
-        "<ECSchema schemaName='TestSchema' displayLabel='Test Schema' alias='ts' version='1.0.0' xmlns='http://www.bentley.com/schemas/Bentley.ECXML.3.1'>"
-        "    <ECEnumeration typeName='Colors' displayLabel='Color' backingTypeName='string' isStrict='True'>"
-        "        <ECEnumerator value='Red'/>"
-        "        <ECEnumerator value='Blue'/>"
-        "        <ECEnumerator value='Green'/>"
-        "        <ECEnumerator value='Yellow'/>"
-        "        <ECEnumerator value='Black'/>"
-        "    </ECEnumeration>"
-        "    <ECEnumeration typeName='Domains' displayLabel='Domain' backingTypeName='int' isStrict='True'>"
-        "        <ECEnumerator value='1' DisplayLabel='com'/>"
-        "        <ECEnumerator value='2' DisplayLabel='org'/>"
-        "        <ECEnumerator value='3' DisplayLabel='edu'/>"
-        "        <ECEnumerator value='4' DisplayLabel='net'/>"
-        "        <ECEnumerator value='5' DisplayLabel='int'/>"
-        "    </ECEnumeration>"
-        "    <ECEntityClass typeName='TestClass'>"
-        "        <ECProperty propertyName='Color' typeName='Colors'/>"
-        "        <ECProperty propertyName='Domain' typeName='Domains' />"
-        "    </ECEntityClass>"
-        "</ECSchema>")));
-
-    ASSERT_EQ(BE_SQLITE_DONE, GetHelper().ExecuteECSql("INSERT INTO ts.TestClass(Color,Domain) VALUES (ts.Colors.Red, ts.Domains.Domains1)"));
-    ASSERT_EQ(BE_SQLITE_DONE, GetHelper().ExecuteECSql("INSERT INTO ts.TestClass(Color,Domain) VALUES ('Red', 1)"));
-    ASSERT_EQ(BE_SQLITE_DONE, GetHelper().ExecuteECSql("INSERT INTO ts.TestClass(Color,Domain) VALUES (ts.Colors.Blue, ts.Domains.Domains2)"));
-    ASSERT_EQ(BE_SQLITE_DONE, GetHelper().ExecuteECSql("INSERT INTO ts.TestClass(Color,Domain) VALUES ('Blue', 2)"));
-    ASSERT_EQ(BE_SQLITE_DONE, GetHelper().ExecuteECSql("INSERT INTO ts.TestClass(Color,Domain) VALUES (ts.Colors.Green, ts.Domains.Domains3)"));
-    ASSERT_EQ(BE_SQLITE_DONE, GetHelper().ExecuteECSql("INSERT INTO ts.TestClass(Color,Domain) VALUES ('Green', 3)"));
-    ASSERT_EQ(BE_SQLITE_DONE, GetHelper().ExecuteECSql("INSERT INTO ts.TestClass(Color,Domain) VALUES (ts.Colors.Yellow, ts.Domains.Domains4)"));
-    ASSERT_EQ(BE_SQLITE_DONE, GetHelper().ExecuteECSql("INSERT INTO ts.TestClass(Color,Domain) VALUES ('Yellow', 4)"));
-    ASSERT_EQ(BE_SQLITE_DONE, GetHelper().ExecuteECSql("INSERT INTO ts.TestClass(Color,Domain) VALUES (ts.Colors.Black, ts.Domains.Domains5)"));
-    ASSERT_EQ(BE_SQLITE_DONE, GetHelper().ExecuteECSql("INSERT INTO ts.TestClass(Color,Domain) VALUES ('Black', 5)"));
-    EXPECT_EQ(JsonValue("[{\"cnt\": 2}]"), GetHelper().ExecuteSelectECSql("SELECT COUNT(*) cnt FROM ts.TestClass WHERE Color = ts.Colors.Red"));
-    EXPECT_EQ(JsonValue("[{\"cnt\": 2}]"), GetHelper().ExecuteSelectECSql("SELECT COUNT(*) cnt FROM ts.TestClass WHERE Color = 'Red'"));
-    EXPECT_EQ(JsonValue("[{\"cnt\": 4}]"), GetHelper().ExecuteSelectECSql("SELECT COUNT(*) cnt FROM ts.TestClass WHERE Color IN (ts.Colors.Red, ts.Colors.Blue)"));
-    EXPECT_EQ(JsonValue("[{\"cnt\": 4}]"), GetHelper().ExecuteSelectECSql("SELECT COUNT(*) cnt FROM ts.TestClass WHERE Color IN (ts.Colors.Red, 'Blue')"));
-    EXPECT_EQ(JsonValue("[{\"cnt\": 0}]"), GetHelper().ExecuteSelectECSql("SELECT COUNT(*) cnt FROM ts.TestClass WHERE Color BETWEEN ts.Colors.Red AND ts.Colors.Black"));
-    EXPECT_EQ(JsonValue("[{\"cnt\": 2}]"), GetHelper().ExecuteSelectECSql("SELECT COUNT(*) cnt FROM ts.TestClass WHERE Domain = ts.Domains.Domains1"));
-    EXPECT_EQ(JsonValue("[{\"cnt\": 2}]"), GetHelper().ExecuteSelectECSql("SELECT COUNT(*) cnt FROM ts.TestClass WHERE Domain = 1"));
-    EXPECT_EQ(JsonValue("[{\"cnt\": 6}]"), GetHelper().ExecuteSelectECSql("SELECT COUNT(*) cnt FROM ts.TestClass WHERE Domain IN (ts.Domains.Domains1, ts.Domains.Domains2, ts.Domains.Domains3)"));
-    EXPECT_EQ(JsonValue("[{\"cnt\": 6}]"), GetHelper().ExecuteSelectECSql("SELECT COUNT(*) cnt FROM ts.TestClass WHERE Domain IN (1, ts.Domains.Domains2, 3)"));
-    EXPECT_EQ(JsonValue("[{\"cnt\": 10}]"), GetHelper().ExecuteSelectECSql("SELECT COUNT(*) cnt FROM ts.TestClass WHERE Domain BETWEEN ts.Domains.Domains1 AND ts.Domains.Domains5"));
-    EXPECT_EQ(JsonValue("[{\"cnt\": 10}]"), GetHelper().ExecuteSelectECSql("SELECT COUNT(*) cnt FROM ts.TestClass WHERE Domain BETWEEN ts.Domains.Domains1 AND 5"));
-
-    ASSERT_EQ(BE_SQLITE_DONE, GetHelper().ExecuteECSql("UPDATE ts.TestClass SET Color = ts.Colors.Red WHERE Color = ts.Colors.Yellow"));
-    ASSERT_EQ(BE_SQLITE_DONE, GetHelper().ExecuteECSql("UPDATE ts.TestClass SET Domain = ts.Domains.Domains5 WHERE Domain = ts.Domains.Domains3"));
-    ASSERT_EQ(BE_SQLITE_DONE, GetHelper().ExecuteECSql("DELETE FROM ts.TestClass WHERE Color = ts.Colors.Yellow"));
-    ASSERT_EQ(BE_SQLITE_DONE, GetHelper().ExecuteECSql("DELETE FROM ts.TestClass WHERE Domain = ts.Domains.Domains4"));
-    }
-
-//---------------------------------------------------------------------------------------
-// @bsimethod                                   Krischan.Eberle                  08/18
-//+---------------+---------------+---------------+---------------+---------------+------
-TEST_F(ECSqlStatementTestFixture, EnumeratorNames)
-    {
-    ASSERT_EQ(SUCCESS, SetupECDb("EnumeratorNames.ecdb", SchemaItem(
-        "<?xml version='1.0' encoding='utf-8' ?>"
-        "<ECSchema schemaName='TestSchema' displayLabel='Test Schema' alias='ts' version='1.0.0' xmlns='http://www.bentley.com/schemas/Bentley.ECXML.3.2'>"
-        "    <ECEnumeration typeName='Colors' displayLabel='Color' backingTypeName='string' isStrict='True'>"
-        "        <ECEnumerator name='Red' value='Red' />"
-        "        <ECEnumerator name='Blue' value='Blue' />"
-        "        <ECEnumerator name='Green' value='Green' />"
-        "        <ECEnumerator name='Yellow' value='Yellow' />"
-        "        <ECEnumerator name='Black' value='Black' />"
-        "    </ECEnumeration>"
-        "    <ECEnumeration typeName='Domains' displayLabel='Domain' backingTypeName='int' isStrict='True'>"
-        "        <ECEnumerator name='Com' value='1' DisplayLabel='com' />"
-        "        <ECEnumerator name='Org' value='2' DisplayLabel='org' />"
-        "        <ECEnumerator name='Edu' value='3' DisplayLabel='edu' />"
-        "        <ECEnumerator name='Net' value='4' DisplayLabel='net' />"
-        "        <ECEnumerator name='Int' value='5' DisplayLabel='int' />"
-        "    </ECEnumeration>"
-        "    <ECEntityClass typeName='TestClass'>"
-        "        <ECProperty propertyName='Color' typeName='Colors' />"
-        "        <ECProperty propertyName='Domain' typeName='Domains' />"
-        "    </ECEntityClass>"
-        "</ECSchema>")));
-
-    ASSERT_EQ(BE_SQLITE_DONE, GetHelper().ExecuteECSql("INSERT INTO ts.TestClass(Color,Domain) VALUES (ts.Colors.Red, ts.Domains.Com)"));
-    ASSERT_EQ(BE_SQLITE_DONE, GetHelper().ExecuteECSql("INSERT INTO ts.TestClass(Color,Domain) VALUES ('Red', 1)"));
-    ASSERT_EQ(BE_SQLITE_DONE, GetHelper().ExecuteECSql("INSERT INTO ts.TestClass(Color,Domain) VALUES (ts.Colors.Blue, ts.Domains.Org)"));
-    ASSERT_EQ(BE_SQLITE_DONE, GetHelper().ExecuteECSql("INSERT INTO ts.TestClass(Color,Domain) VALUES ('Blue', 2)"));
-    ASSERT_EQ(BE_SQLITE_DONE, GetHelper().ExecuteECSql("INSERT INTO ts.TestClass(Color,Domain) VALUES (ts.Colors.Green, ts.Domains.Edu)"));
-    ASSERT_EQ(BE_SQLITE_DONE, GetHelper().ExecuteECSql("INSERT INTO ts.TestClass(Color,Domain) VALUES ('Green', 3)"));
-    ASSERT_EQ(BE_SQLITE_DONE, GetHelper().ExecuteECSql("INSERT INTO ts.TestClass(Color,Domain) VALUES (ts.Colors.Yellow, ts.Domains.Net)"));
-    ASSERT_EQ(BE_SQLITE_DONE, GetHelper().ExecuteECSql("INSERT INTO ts.TestClass(Color,Domain) VALUES ('Yellow', 4)"));
-    ASSERT_EQ(BE_SQLITE_DONE, GetHelper().ExecuteECSql("INSERT INTO ts.TestClass(Color,Domain) VALUES (ts.Colors.Black, ts.Domains.[Int])"));
-    ASSERT_EQ(BE_SQLITE_DONE, GetHelper().ExecuteECSql("INSERT INTO ts.TestClass(Color,Domain) VALUES ('Black', 5)"));
-    ASSERT_EQ(JsonValue("[{\"cnt\": 2}]"), GetHelper().ExecuteSelectECSql("SELECT COUNT(*) cnt FROM ts.TestClass WHERE Color = ts.Colors.Red"));
-    ASSERT_EQ(JsonValue("[{\"cnt\": 2}]"), GetHelper().ExecuteSelectECSql("SELECT COUNT(*) cnt FROM ts.TestClass WHERE Color = 'Red'"));
-    ASSERT_EQ(JsonValue("[{\"cnt\": 4}]"), GetHelper().ExecuteSelectECSql("SELECT COUNT(*) cnt FROM ts.TestClass WHERE Color IN (ts.Colors.Red, ts.Colors.Blue)"));
-    ASSERT_EQ(JsonValue("[{\"cnt\": 4}]"), GetHelper().ExecuteSelectECSql("SELECT COUNT(*) cnt FROM ts.TestClass WHERE Color IN ('Red', ts.Colors.Blue)"));
-    ASSERT_EQ(JsonValue("[{\"cnt\": 0}]"), GetHelper().ExecuteSelectECSql("SELECT COUNT(*) cnt FROM ts.TestClass WHERE Color BETWEEN ts.Colors.Red AND ts.Colors.Black"));
-    ASSERT_EQ(JsonValue("[{\"cnt\": 0}]"), GetHelper().ExecuteSelectECSql("SELECT COUNT(*) cnt FROM ts.TestClass WHERE Color BETWEEN 'Red' AND 'Black'"));
-    ASSERT_EQ(JsonValue("[{\"cnt\": 2}]"), GetHelper().ExecuteSelectECSql("SELECT COUNT(*) cnt FROM ts.TestClass WHERE Domain = ts.Domains.Com"));
-    ASSERT_EQ(JsonValue("[{\"cnt\": 2}]"), GetHelper().ExecuteSelectECSql("SELECT COUNT(*) cnt FROM ts.TestClass WHERE Domain = 1"));
-    ASSERT_EQ(JsonValue("[{\"cnt\": 6}]"), GetHelper().ExecuteSelectECSql("SELECT COUNT(*) cnt FROM ts.TestClass WHERE Domain IN (ts.Domains.Com, ts.Domains.Org, ts.Domains.Edu)"));
-    ASSERT_EQ(JsonValue("[{\"cnt\": 6}]"), GetHelper().ExecuteSelectECSql("SELECT COUNT(*) cnt FROM ts.TestClass WHERE Domain IN (1, ts.Domains.Org, 3)"));
-    ASSERT_EQ(JsonValue("[{\"cnt\": 10}]"), GetHelper().ExecuteSelectECSql("SELECT COUNT(*) cnt FROM ts.TestClass WHERE Domain BETWEEN ts.Domains.Com AND ts.Domains.[Int]"));
-    ASSERT_EQ(JsonValue("[{\"cnt\": 10}]"), GetHelper().ExecuteSelectECSql("SELECT COUNT(*) cnt FROM ts.TestClass WHERE Domain BETWEEN 1 AND ts.Domains.[Int]"));
-
-    ASSERT_EQ(BE_SQLITE_DONE, GetHelper().ExecuteECSql("UPDATE ts.TestClass SET Color = ts.Colors.Red WHERE Color = ts.Colors.Yellow"));
-    ASSERT_EQ(BE_SQLITE_DONE, GetHelper().ExecuteECSql("UPDATE ts.TestClass SET Domain = ts.Domains.Net WHERE Domain = ts.Domains.Edu"));
-    ASSERT_EQ(BE_SQLITE_DONE, GetHelper().ExecuteECSql("DELETE FROM ts.TestClass WHERE Color = ts.Colors.Yellow"));
-    ASSERT_EQ(BE_SQLITE_DONE, GetHelper().ExecuteECSql("DELETE FROM ts.TestClass WHERE Domain = ts.Domains.Net"));
-    }
-
-//---------------------------------------------------------------------------------------
-// @bsimethod                                   Krischan.Eberle                  08/18
-//+---------------+---------------+---------------+---------------+---------------+------
-TEST_F(ECSqlStatementTestFixture, ORedEnumerators)
-    {
-    ASSERT_EQ(SUCCESS, SetupECDb("ORedEnumerators.ecdb", SchemaItem(
-        R"xml(<ECSchema schemaName="TestSchema" alias="ts" version="1.0.0" xmlns="http://www.bentley.com/schemas/Bentley.ECXML.3.2">
-                <ECEnumeration typeName="Status" backingTypeName="int" isStrict="false">
-                    <ECEnumerator name="On" value="1" />
-                    <ECEnumerator name="Off" value="2" />
-                </ECEnumeration>
-                <ECEnumeration typeName="Domain" backingTypeName="string" isStrict="false">
-                    <ECEnumerator name="Org" value=".org" />
-                    <ECEnumerator name="Com" value=".com" />
-                </ECEnumeration>
-                <ECEntityClass typeName="Foo" >
-                    <ECProperty propertyName="Status" typeName="Status" />
-                    <ECProperty propertyName="Domain" typeName="Domain" />
-                </ECEntityClass>
-              </ECSchema>)xml")));
-    ECInstanceKey unoredKey;
-    ASSERT_EQ(BE_SQLITE_DONE, GetHelper().ExecuteInsertECSql(unoredKey, "INSERT INTO ts.Foo(Status, Domain) VALUES (ts.Status.[On], ts.Domain.Com)"));
-    ECInstanceKey oredKey;
-    ASSERT_EQ(BE_SQLITE_ERROR, GetHelper().ExecuteInsertECSql(oredKey, "INSERT INTO ts.Foo(Status, Domain) VALUES (ts.Status.[On] | ts.Status.Off, ts.Domain.Com | ts.Domain.Org)")) << "Bitwise OR not supported yet";
-
-    ECSqlStatement stmt;
-    ASSERT_EQ(ECSqlStatus::Success, stmt.Prepare(m_ecdb, "SELECT ECInstanceId FROM ts.Foo WHERE Status = ts.Status.[On]"));
-    ASSERT_EQ(BE_SQLITE_ROW, stmt.Step()) << stmt.GetECSql();
-    ASSERT_EQ(unoredKey.GetInstanceId(), stmt.GetValueId<ECInstanceId>(0)) << stmt.GetECSql();
-    ASSERT_EQ(BE_SQLITE_DONE, stmt.Step()) << stmt.GetECSql();
-    stmt.Finalize();
-
-    ASSERT_EQ(ECSqlStatus::InvalidECSql, stmt.Prepare(m_ecdb, "SELECT ECInstanceId FROM ts.Foo WHERE Status & ts.Status.[On] <> 0")) << "Bitwise AND not supported yet";
-    }
-
-END_ECDBUNITTESTS_NAMESPACE
+/*--------------------------------------------------------------------------------------+
+|
+|  $Source: Tests/Published/ECSqlStatementTests.cpp $
+|
+|  $Copyright: (c) 2018 Bentley Systems, Incorporated. All rights reserved. $
+|
++--------------------------------------------------------------------------------------*/
+#include "ECDbPublishedTests.h"
+#include "NestedStructArrayTestSchemaHelper.h"
+#include <Bentley/Base64Utilities.h>
+#include <cmath>
+#include <algorithm>
+#include <set>
+#include <BeRapidJson/BeRapidJson.h>
+
+USING_NAMESPACE_BENTLEY_EC
+BEGIN_ECDBUNITTESTS_NAMESPACE
+
+struct ECSqlStatementTestFixture : ECDbTestFixture {};
+
+//---------------------------------------------------------------------------------------
+// @bsiclass                                     Krischan.Eberle                  09/15
+//+---------------+---------------+---------------+---------------+---------------+------
+TEST_F(ECSqlStatementTestFixture, ECSqlStatus)
+    {
+    ECSqlStatus empty;
+    ASSERT_EQ(ECSqlStatus::Status::Success, empty.Get());
+    ASSERT_EQ(ECSqlStatus::Status::Success, empty) << "implicit cast operator";
+    ASSERT_FALSE(empty.IsSQLiteError());
+    ASSERT_EQ(BE_SQLITE_OK, empty.GetSQLiteError());
+    ASSERT_TRUE(ECSqlStatus::Success == empty);
+    ASSERT_FALSE(ECSqlStatus::Success != empty);
+
+    ECSqlStatus invalidECSql = ECSqlStatus::InvalidECSql;
+    ASSERT_EQ(ECSqlStatus::Status::InvalidECSql, invalidECSql.Get());
+    ASSERT_EQ(ECSqlStatus::Status::InvalidECSql, invalidECSql) << "implicit cast operator";
+    ASSERT_FALSE(invalidECSql.IsSQLiteError());
+    ASSERT_EQ(BE_SQLITE_OK, invalidECSql.GetSQLiteError());
+    ASSERT_TRUE(ECSqlStatus::InvalidECSql == invalidECSql);
+    ASSERT_FALSE(ECSqlStatus::InvalidECSql != invalidECSql);
+
+    ECSqlStatus error = ECSqlStatus::Error;
+    ASSERT_EQ(ECSqlStatus::Status::Error, error.Get());
+    ASSERT_EQ(ECSqlStatus::Status::Error, error) << "implicit cast operator";
+    ASSERT_FALSE(error.IsSQLiteError());
+    ASSERT_EQ(BE_SQLITE_OK, error.GetSQLiteError());
+    ASSERT_TRUE(ECSqlStatus::Error == error);
+    ASSERT_FALSE(ECSqlStatus::Error != error);
+
+    ECSqlStatus sqliteError(BE_SQLITE_CONSTRAINT_CHECK);
+    ASSERT_EQ(ECSqlStatus::Status::SQLiteError, sqliteError.Get());
+    ASSERT_EQ(ECSqlStatus::Status::SQLiteError, sqliteError) << "implicit cast operator";
+    ASSERT_TRUE(sqliteError.IsSQLiteError());
+    ASSERT_EQ(BE_SQLITE_CONSTRAINT_CHECK, sqliteError.GetSQLiteError());
+
+    ASSERT_TRUE(ECSqlStatus(BE_SQLITE_CONSTRAINT_CHECK) == sqliteError);
+    ASSERT_FALSE(ECSqlStatus(BE_SQLITE_CONSTRAINT_CHECK) != sqliteError);
+
+    ECSqlStatus sqliteError2(BE_SQLITE_BUSY);
+    ASSERT_EQ(ECSqlStatus::Status::SQLiteError, sqliteError2.Get());
+    ASSERT_EQ(ECSqlStatus::Status::SQLiteError, sqliteError2) << "implicit cast operator";
+    ASSERT_TRUE(sqliteError2.IsSQLiteError());
+    ASSERT_EQ(BE_SQLITE_BUSY, sqliteError2.GetSQLiteError());
+    ASSERT_TRUE(ECSqlStatus(BE_SQLITE_BUSY) == sqliteError2);
+    ASSERT_FALSE(ECSqlStatus(BE_SQLITE_BUSY) != sqliteError2);
+
+    ASSERT_FALSE(sqliteError == sqliteError2);
+    ASSERT_TRUE(sqliteError != sqliteError2);
+    ASSERT_FALSE(sqliteError2 == sqliteError);
+    ASSERT_TRUE(sqliteError2 != sqliteError);
+
+    ASSERT_FALSE(empty == invalidECSql);
+    ASSERT_TRUE(empty != invalidECSql);
+
+    ASSERT_FALSE(empty == error);
+    ASSERT_TRUE(empty != error);
+
+    ASSERT_FALSE(empty == sqliteError);
+    ASSERT_TRUE(empty != sqliteError);
+
+    ASSERT_FALSE(empty == sqliteError2);
+    ASSERT_TRUE(empty != sqliteError2);
+
+    ASSERT_FALSE(invalidECSql == error);
+    ASSERT_TRUE(invalidECSql != error);
+
+    ASSERT_FALSE(invalidECSql == sqliteError);
+    ASSERT_TRUE(invalidECSql != sqliteError);
+
+    ASSERT_FALSE(invalidECSql == sqliteError2);
+    ASSERT_TRUE(invalidECSql != sqliteError2);
+    }
+
+/*---------------------------------------------------------------------------------**//**
+* @bsimethod                             Muhammad Hassan                         06/15
++---------------+---------------+---------------+---------------+---------------+------*/
+TEST_F(ECSqlStatementTestFixture, PopulateECSql_TestDbWithTestData)
+    {
+    ASSERT_EQ(SUCCESS, SetupECDb("ECSqlStatementTests.ecdb", SchemaItem::CreateForFile("ECSqlStatementTests.01.00.00.ecschema.xml")));
+    NestedStructArrayTestSchemaHelper::PopulateECSqlStatementTestsDb(m_ecdb);
+    }
+
+//---------------------------------------------------------------------------------------
+// @bsimethod                                      Krischan.Eberle                 09/16
+//+---------------+---------------+---------------+---------------+---------------+------
+TEST_F(ECSqlStatementTestFixture, ClassAliases)
+    {
+    ASSERT_EQ(SUCCESS, SetupECDb("classaliases.ecdb", SchemaItem(
+        R"xml(<?xml version="1.0" encoding="utf-8"?>
+                <ECSchema schemaName="TestSchema" alias="ts" version="1.0" xmlns="http://www.bentley.com/schemas/Bentley.ECXML.3.1">
+                    <ECEntityClass typeName="A">
+                        <ECProperty propertyName="Name" typeName="string" />
+                        <ECProperty propertyName="Size" typeName="int" />
+                    </ECEntityClass>
+                    <ECEntityClass typeName="B">
+                        <ECProperty propertyName="Name" typeName="string" />
+                        <ECProperty propertyName="A" typeName="int" />
+                     </ECEntityClass>
+                </ECSchema>)xml")));
+
+    ECInstanceKey a1Key, a2Key, b1Key, b2Key;
+    ASSERT_EQ(BE_SQLITE_DONE, GetHelper().ExecuteInsertECSql(a1Key, "INSERT INTO ts.A(Name,Size) VALUES('A1', 10)"));
+    ASSERT_EQ(BE_SQLITE_DONE, GetHelper().ExecuteInsertECSql(a2Key, "INSERT INTO ts.A(Name,Size) VALUES('A2', 20)"));
+    ASSERT_EQ(BE_SQLITE_DONE, GetHelper().ExecuteInsertECSql(b1Key, "INSERT INTO ts.B(Name,A) VALUES('B1', 11)"));
+    ASSERT_EQ(BE_SQLITE_DONE, GetHelper().ExecuteInsertECSql(b2Key, "INSERT INTO ts.B(Name,A) VALUES('B2', 22)"));
+
+    {
+    ECSqlStatement stmt;
+    ASSERT_EQ(ECSqlStatus::Success, stmt.Prepare(m_ecdb, "SELECT DISTINCT A.Name FROM ts.A C, ts.B A ORDER BY A.Name"));
+    ASSERT_EQ(BE_SQLITE_ROW, stmt.Step());
+    ASSERT_STREQ("B1", stmt.GetValueText(0)) << "A is expected to refer to alias A. ECSQL: " << stmt.GetECSql();
+    ASSERT_EQ(BE_SQLITE_ROW, stmt.Step());
+    ASSERT_STREQ("B2", stmt.GetValueText(0)) << "A is expected to refer to alias A. ECSQL: " << stmt.GetECSql();
+    ASSERT_EQ(BE_SQLITE_DONE, stmt.Step());
+    }
+
+    {
+    ECSqlStatement stmt;
+    ASSERT_EQ(ECSqlStatus::Success, stmt.Prepare(m_ecdb, "SELECT DISTINCT A.Name FROM ts.A B, ts.B A ORDER BY A.Name"));
+    ASSERT_EQ(BE_SQLITE_ROW, stmt.Step());
+    ASSERT_STREQ("B1", stmt.GetValueText(0)) << "A is expected to refer to alias A. ECSQL: " << stmt.GetECSql();
+    ASSERT_EQ(BE_SQLITE_ROW, stmt.Step());
+    ASSERT_STREQ("B2", stmt.GetValueText(0)) << "A is expected to refer to alias A. ECSQL: " << stmt.GetECSql();
+    ASSERT_EQ(BE_SQLITE_DONE, stmt.Step());
+    }
+
+
+    {
+    ECSqlStatement stmt;
+    ASSERT_EQ(ECSqlStatus::Success, stmt.Prepare(m_ecdb, "SELECT DISTINCT A FROM ts.A C, ts.B A ORDER BY A"));
+    ASSERT_EQ(BE_SQLITE_ROW, stmt.Step());
+    ASSERT_EQ(11, stmt.GetValueInt(0)) << "A is expected to refer to Property A in class B. ECSQL: " << stmt.GetECSql();
+    ASSERT_EQ(BE_SQLITE_ROW, stmt.Step());
+    ASSERT_EQ(22, stmt.GetValueInt(0)) << "A is expected to refer to Property A in class B. ECSQL: " << stmt.GetECSql();
+    ASSERT_EQ(BE_SQLITE_DONE, stmt.Step());
+    }
+
+    {
+    ECSqlStatement stmt;
+    ASSERT_EQ(ECSqlStatus::Success, stmt.Prepare(m_ecdb, "SELECT DISTINCT Size FROM ts.A C, ts.B A ORDER BY Size"));
+    ASSERT_EQ(BE_SQLITE_ROW, stmt.Step());
+    ASSERT_EQ(10, stmt.GetValueInt(0)) << stmt.GetECSql();
+    ASSERT_EQ(BE_SQLITE_ROW, stmt.Step());
+    ASSERT_EQ(20, stmt.GetValueInt(0)) << stmt.GetECSql();
+    ASSERT_EQ(BE_SQLITE_DONE, stmt.Step());
+    }
+
+    {
+    ECSqlStatement stmt;
+    ASSERT_EQ(ECSqlStatus::Success, stmt.Prepare(m_ecdb, "SELECT a1.Name, ts.A.Name FROM ts.A a1, ts.A WHERE a1.Size=20 AND ts.A.Size=10 ORDER BY a1.Name, ts.A.Name"));
+    ASSERT_EQ(BE_SQLITE_ROW, stmt.Step());
+    EXPECT_STREQ("A2", stmt.GetValueText(0)) << stmt.GetECSql();
+    ASSERT_STREQ("A1", stmt.GetValueText(1)) << stmt.GetECSql();
+    ASSERT_EQ(BE_SQLITE_DONE, stmt.Step());
+    }
+
+    {
+    ECSqlStatement stmt;
+    ASSERT_EQ(ECSqlStatus::Success, stmt.Prepare(m_ecdb, "SELECT a1.Name, ts.A.Name FROM ts.A a1, ts.A WHERE a1.Size=20 AND A.Size=10 ORDER BY a1.Name, A.Name"));
+    ASSERT_EQ(BE_SQLITE_ROW, stmt.Step());
+    EXPECT_STREQ("A2", stmt.GetValueText(0)) << stmt.GetECSql();
+    ASSERT_STREQ("A1", stmt.GetValueText(1)) << stmt.GetECSql();
+    ASSERT_EQ(BE_SQLITE_DONE, stmt.Step());
+    }
+
+    }
+
+/*---------------------------------------------------------------------------------**//**
+* @bsimethod                             Muhammad Hassan                         06/15
++---------------+---------------+---------------+---------------+---------------+------*/
+TEST_F(ECSqlStatementTestFixture, UnionTests)
+    {
+    ASSERT_EQ(SUCCESS, SetupECDb("ECSqlStatementTests.ecdb", SchemaItem::CreateForFile("ECSqlStatementTests.01.00.00.ecschema.xml")));
+    NestedStructArrayTestSchemaHelper::PopulateECSqlStatementTestsDb(m_ecdb);
+
+    struct PowSqlFunction final : ScalarFunction
+        {
+        private:
+
+            void _ComputeScalar(Context& ctx, int nArgs, DbValue* args) override
+                {
+                if (args[0].IsNull() || args[1].IsNull())
+                    {
+                    ctx.SetResultError("Arguments to POW must not be NULL", -1);
+                    return;
+                    }
+
+                double base = args[0].GetValueDouble();
+                double exp = args[1].GetValueDouble();
+
+                double res = std::pow(base, exp);
+                ctx.SetResultDouble(res);
+                }
+
+        public:
+            PowSqlFunction() : ScalarFunction("POW", 2, DbValueType::FloatVal) {}
+        };
+
+    int rowCount;
+    ECSqlStatement stmt;
+    ASSERT_EQ(ECSqlStatus::Success, stmt.Prepare(m_ecdb, "SELECT COUNT(*) FROM (SELECT CompanyName FROM ECST.Supplier UNION ALL SELECT CompanyName FROM ECST.Shipper)"));
+    ASSERT_EQ(stmt.Step(), BE_SQLITE_ROW);
+    int count = stmt.GetValueInt(0);
+    EXPECT_EQ(6, count);
+    stmt.Finalize();
+
+    //Select Statement containing Union All Clause and also Order By clause
+    ASSERT_EQ(ECSqlStatus::Success, stmt.Prepare(m_ecdb, "SELECT CompanyName, Phone FROM ECST.Supplier UNION ALL SELECT CompanyName, Phone FROM ECST.Shipper ORDER BY Phone"));
+    rowCount = 0;
+    Utf8CP expectedContactNames = "ABCD-Rio Grand-GHIJ-Rio Grand-Rue Perisnon-Salguero-";
+    Utf8String actualContactNames;
+    while (stmt.Step() != BE_SQLITE_DONE)
+        {
+        actualContactNames.append(stmt.GetValueText(0));
+        actualContactNames.append("-");
+        rowCount++;
+        }
+    ASSERT_STREQ(expectedContactNames, actualContactNames.c_str()) << stmt.GetECSql();
+    ASSERT_EQ(6, rowCount);
+    stmt.Finalize();
+
+    //Select Statement using UNION Clause, so we should get only distinct results
+    ASSERT_EQ(ECSqlStatus::Success, stmt.Prepare(m_ecdb, "SELECT City FROM ECST.Supplier UNION SELECT City FROM ECST.Customer ORDER BY City"));
+    rowCount = 0;
+    Utf8CP expectedCityNames = "ALASKA-AUSTIN-CA-MD-NC-SAN JOSE-";
+    Utf8String actualCityNames;
+    while (stmt.Step() != BE_SQLITE_DONE)
+        {
+        actualCityNames.append(stmt.GetValueText(0));
+        actualCityNames.append("-");
+        rowCount++;
+        }
+    ASSERT_STREQ(expectedCityNames, actualCityNames.c_str()) << stmt.GetECSql();
+    ASSERT_EQ(6, rowCount);
+    stmt.Finalize();
+
+    //Select Statement Using UNION ALL Clause so we should get even Duplicate Results
+    ASSERT_EQ(ECSqlStatus::Success, stmt.Prepare(m_ecdb, "SELECT City FROM ECST.Supplier UNION ALL SELECT City FROM ECST.Customer ORDER BY City"));
+    rowCount = 0;
+    expectedCityNames = "ALASKA-AUSTIN-CA-MD-NC-SAN JOSE-SAN JOSE-";
+    actualCityNames.clear();
+    while (stmt.Step() != BE_SQLITE_DONE)
+        {
+        actualCityNames.append(stmt.GetValueText(0));
+        actualCityNames.append("-");
+        rowCount++;
+        }
+    ASSERT_STREQ(expectedCityNames, actualCityNames.c_str()) << stmt.GetECSql();
+    ASSERT_EQ(7, rowCount);
+    stmt.Finalize();
+
+    //use Custom Scaler function in union query
+    PowSqlFunction func;
+    ASSERT_EQ(0, m_ecdb.AddFunction(func));
+    ASSERT_EQ(ECSqlStatus::Success, stmt.Prepare(m_ecdb, "Select POW(ECInstanceId, 2), ECClassId, ECInstanceId From ECST.Supplier UNION ALL Select POW(ECInstanceId, 2), ECClassId, ECInstanceId From ECST.Customer ORDER BY ECInstanceId"));
+    rowCount = 0;
+    while (stmt.Step() != BE_SQLITE_DONE)
+        {
+        int base = stmt.GetValueInt(2);
+        ASSERT_EQ(std::pow(base, 2), stmt.GetValueInt(0));
+        rowCount++;
+        }
+    ASSERT_EQ(7, rowCount);
+    stmt.Finalize();
+
+    //use aggregate function in Union Query
+    ASSERT_EQ(ECSqlStatus::Success, stmt.Prepare(m_ecdb, "SELECT Count(*), AVG(Phone) FROM (SELECT Phone FROM ECST.Supplier UNION ALL SELECT Phone FROM ECST.Customer)"));
+    ASSERT_EQ(stmt.Step(), BE_SQLITE_ROW);
+    ASSERT_EQ(7, stmt.GetValueInt(0));
+    ASSERT_EQ(1400, stmt.GetValueInt(1));
+    stmt.Finalize();
+
+    //Use GROUP BY clause in Union Query
+    ASSERT_EQ(ECSqlStatus::Success, stmt.Prepare(m_ecdb, "SELECT COUNT(*), Phone FROM (SELECT ECClassId, Phone FROM ECST.Supplier UNION ALL SELECT ECClassId, Phone FROM ECST.Customer) GROUP BY ECClassId ORDER BY Phone"));
+
+    //Get Row one
+    ASSERT_TRUE(stmt.Step() == BE_SQLITE_ROW);
+    ASSERT_EQ(3, stmt.GetValueInt(0));
+    ASSERT_EQ(1100, stmt.GetValueDouble(1));
+
+    //Get Row two
+    ASSERT_TRUE(stmt.Step() == BE_SQLITE_ROW);
+    ASSERT_EQ(4, stmt.GetValueInt(0));
+    ASSERT_EQ(1400, stmt.GetValueDouble(1));
+
+    ASSERT_TRUE(stmt.Step() == BE_SQLITE_DONE);
+    }
+
+/*---------------------------------------------------------------------------------**//**
+* @bsimethod                             Muhammad Hassan                         06/15
++---------------+---------------+---------------+---------------+---------------+------*/
+TEST_F(ECSqlStatementTestFixture, ExceptTests)
+    {
+    ASSERT_EQ(SUCCESS, SetupECDb("ECSqlStatementTests.ecdb", SchemaItem::CreateForFile("ECSqlStatementTests.01.00.00.ecschema.xml")));
+    NestedStructArrayTestSchemaHelper::PopulateECSqlStatementTestsDb(m_ecdb);
+
+    ECSqlStatement stmt;
+    ASSERT_EQ(ECSqlStatus::Success, stmt.Prepare(m_ecdb, "SELECT CompanyName FROM ECST.Supplier EXCEPT SELECT CompanyName FROM ECST.Shipper"));
+    int rowCount = 0;
+    Utf8CP expectedContactNames = "ABCD-GHIJ-";
+    Utf8String actualContactNames;
+    while (stmt.Step() != BE_SQLITE_DONE)
+        {
+        actualContactNames.append(stmt.GetValueText(0));
+        actualContactNames.append("-");
+        rowCount++;
+        }
+    ASSERT_STREQ(expectedContactNames, actualContactNames.c_str()) << stmt.GetECSql();
+    ASSERT_EQ(2, rowCount);
+
+    stmt.Finalize();
+    ASSERT_EQ(ECSqlStatus::Success, stmt.Prepare(m_ecdb, "SELECT ContactTitle FROM ECST.Customer EXCEPT SELECT ContactTitle FROM ECST.Supplier"));
+    rowCount = 0;
+    expectedContactNames = "AM-Adm-SPIELMANN-";
+    actualContactNames.clear();
+    while (stmt.Step() != BE_SQLITE_DONE)
+        {
+        actualContactNames.append(stmt.GetValueText(0));
+        actualContactNames.append("-");
+        rowCount++;
+        }
+    ASSERT_STREQ(expectedContactNames, actualContactNames.c_str()) << stmt.GetECSql();
+    ASSERT_EQ(3, rowCount);
+    }
+
+/*---------------------------------------------------------------------------------**//**
+* @bsimethod                             Muhammad Hassan                         06/15
++---------------+---------------+---------------+---------------+---------------+------*/
+TEST_F(ECSqlStatementTestFixture, IntersectTests)
+    {
+    ASSERT_EQ(SUCCESS, SetupECDb("ECSqlStatementTests.ecdb", SchemaItem::CreateForFile("ECSqlStatementTests.01.00.00.ecschema.xml")));
+    NestedStructArrayTestSchemaHelper::PopulateECSqlStatementTestsDb(m_ecdb);
+
+    ECSqlStatement stmt;
+    ASSERT_EQ(ECSqlStatus::Success, stmt.Prepare(m_ecdb, "SELECT CompanyName FROM ECST.Supplier INTERSECT SELECT CompanyName FROM ECST.Shipper ORDER BY CompanyName"));
+    int rowCount = 0;
+    Utf8CP expectedContactNames = "Rio Grand";
+    Utf8String actualContactNames;
+    while (stmt.Step() != BE_SQLITE_DONE)
+        {
+        actualContactNames.append(stmt.GetValueText(0));
+        rowCount++;
+        }
+    ASSERT_STREQ(expectedContactNames, actualContactNames.c_str());
+    ASSERT_EQ(1, rowCount);
+    stmt.Finalize();
+
+    ASSERT_EQ(ECSqlStatus::Success, stmt.Prepare(m_ecdb, "SELECT ContactTitle FROM ECST.Supplier INTERSECT SELECT ContactTitle FROM ECST.Customer ORDER BY ContactTitle"));
+    rowCount = 0;
+    expectedContactNames = "Brathion";
+    actualContactNames.clear();
+    while (stmt.Step() != BE_SQLITE_DONE)
+        {
+        actualContactNames.append(stmt.GetValueText(0));
+        rowCount++;
+        }
+    ASSERT_STREQ(expectedContactNames, actualContactNames.c_str());
+    ASSERT_EQ(1, rowCount);
+    }
+
+//---------------------------------------------------------------------------------
+// @bsimethod                                    Affan.Khan                          04/12
+//+---------------+---------------+---------------+---------------+---------------+------
+TEST_F(ECSqlStatementTestFixture, QuoteTest)
+    {
+    ASSERT_EQ(SUCCESS, SetupECDb("StartupCompany.ecdb", SchemaItem::CreateForFile("StartupCompany.02.00.00.ecschema.xml")));
+
+    ECSqlStatement stmt;
+    ASSERT_EQ(ECSqlStatus::Success, stmt.Prepare(m_ecdb, "INSERT INTO stco.ClassWithPrimitiveProperties (stringProp) VALUES('''a''a''')"));
+    ASSERT_EQ(BE_SQLITE_DONE, stmt.Step()) << stmt.GetECSql();
+    stmt.Finalize();
+
+    ASSERT_EQ(ECSqlStatus::Success, stmt.Prepare(m_ecdb, "SELECT stringProp FROM stco.ClassWithPrimitiveProperties WHERE stringProp = '''a''a'''"));
+    ASSERT_EQ(BE_SQLITE_ROW, stmt.Step()) << stmt.GetECSql();
+    stmt.Finalize();
+
+    ASSERT_EQ(ECSqlStatus::Success, stmt.Prepare(m_ecdb, "UPDATE ONLY stco.ClassWithPrimitiveProperties SET stringProp = '''g''''g'''"));
+    ASSERT_EQ(BE_SQLITE_DONE, stmt.Step()) << stmt.GetECSql();
+    stmt.Finalize();
+
+    ASSERT_EQ(ECSqlStatus::Success, stmt.Prepare(m_ecdb, "SELECT stringProp FROM stco.ClassWithPrimitiveProperties WHERE stringProp = '''g''''g'''"));
+    ASSERT_EQ(BE_SQLITE_ROW, stmt.Step()) << stmt.GetECSql();
+    }
+
+//---------------------------------------------------------------------------------------
+// @bsimethod                                      Krischan.Eberle                 01/17
+//+---------------+---------------+---------------+---------------+---------------+------
+TEST_F(ECSqlStatementTestFixture, IsNull)
+    {
+    ASSERT_EQ(SUCCESS, SetupECDb("ecsqlisnull.ecdb", SchemaItem(
+        R"xml(<ECSchema schemaName="TestSchema" alias="ts" version="1.0" xmlns="http://www.bentley.com/schemas/Bentley.ECXML.3.1">
+              <ECSchemaReference name="ECDbMap" version="02.00" alias="ecdbmap" />
+              <ECStructClass typeName="PrimStruct">
+                    <ECProperty propertyName="i" typeName="int" />
+                    <ECProperty propertyName="l" typeName="long" />
+                    <ECProperty propertyName="p2d" typeName="Point2d" />
+                    <ECProperty propertyName="p3d" typeName="Point3d" />
+                    <ECProperty propertyName="geom" typeName="Bentley.Geometry.Common.IGeometry" />
+              </ECStructClass>
+              <ECStructClass typeName="MyStruct">
+                    <ECStructProperty propertyName="pstruct" typeName="PrimStruct" />
+                    <ECArrayProperty propertyName="l_array" typeName="long" />
+                    <ECArrayProperty propertyName="geom_array" typeName="Bentley.Geometry.Common.IGeometry" />
+                    <ECStructArrayProperty propertyName="struct_array" typeName="PrimStruct" />
+              </ECStructClass>
+              <ECEntityClass typeName="Class_NoSharedCols">
+                    <ECProperty propertyName="I" typeName="int" />
+                    <ECProperty propertyName="L" typeName="long" />
+                    <ECProperty propertyName="Geom" typeName="Bentley.Geometry.Common.IGeometry" />
+                    <ECProperty propertyName="P2D" typeName="Point2d" />
+                    <ECProperty propertyName="P3D" typeName="Point3d" />
+                    <ECArrayProperty propertyName="L_Array" typeName="long" />
+                    <ECArrayProperty propertyName="Geom_Array" typeName="Bentley.Geometry.Common.IGeometry" />
+                    <ECStructProperty propertyName="Struct" typeName="MyStruct" />
+                    <ECStructArrayProperty propertyName="Struct_Array" typeName="MyStruct" />
+             </ECEntityClass>
+             <ECEntityClass typeName="Class_SharedCols_NoOverflow">
+                   <ECCustomAttributes>
+                        <ClassMap xmlns='ECDbMap.02.00'>
+                             <MapStrategy>TablePerHierarchy</MapStrategy>
+                        </ClassMap>
+                        <ShareColumns xmlns='ECDbMap.02.00'>
+                              <MaxSharedColumnsBeforeOverflow>100</MaxSharedColumnsBeforeOverflow>
+                        </ShareColumns>
+                    </ECCustomAttributes>
+                    <ECProperty propertyName="I" typeName="int" />
+                    <ECProperty propertyName="L" typeName="long" />
+                    <ECProperty propertyName="Geom" typeName="Bentley.Geometry.Common.IGeometry" />
+                    <ECProperty propertyName="P2D" typeName="Point2d" />
+                    <ECProperty propertyName="P3D" typeName="Point3d" />
+                    <ECArrayProperty propertyName="L_Array" typeName="long" />
+                    <ECArrayProperty propertyName="Geom_Array" typeName="Bentley.Geometry.Common.IGeometry" />
+                    <ECStructProperty propertyName="Struct" typeName="MyStruct" />
+                    <ECStructArrayProperty propertyName="Struct_Array" typeName="MyStruct" />
+             </ECEntityClass>
+             <ECEntityClass typeName="Class_SharedCols_Overflow">
+                   <ECCustomAttributes>
+                        <ClassMap xmlns='ECDbMap.02.00'>
+                             <MapStrategy>TablePerHierarchy</MapStrategy>
+                        </ClassMap>
+                        <ShareColumns xmlns='ECDbMap.02.00'>
+                        </ShareColumns>
+                    </ECCustomAttributes>
+                    <ECProperty propertyName="I" typeName="int" />
+                    <ECProperty propertyName="L" typeName="long" />
+                    <ECProperty propertyName="Geom" typeName="Bentley.Geometry.Common.IGeometry" />
+                    <ECProperty propertyName="P2D" typeName="Point2d" />
+                    <ECProperty propertyName="P3D" typeName="Point3d" />
+                    <ECArrayProperty propertyName="L_Array" typeName="long" />
+                    <ECArrayProperty propertyName="Geom_Array" typeName="Bentley.Geometry.Common.IGeometry" />
+                    <ECStructProperty propertyName="Struct" typeName="MyStruct" />
+                    <ECStructArrayProperty propertyName="Struct_Array" typeName="MyStruct" />
+             </ECEntityClass>
+        </ECSchema>)xml")));
+
+    std::vector<Utf8CP> testClassNames {"Class_NoSharedCols", "Class_SharedCols_NoOverflow", "Class_SharedCols_Overflow"};
+
+
+    //*** all values null
+    for (Utf8CP testClassName : testClassNames)
+        {
+        Utf8String ecsql;
+        ecsql.Sprintf("INSERT INTO ts.%s(ECInstanceId) VALUES(NULL)", testClassName);
+        ECSqlStatement stmt;
+        ASSERT_EQ(ECSqlStatus::Success, stmt.Prepare(m_ecdb, ecsql.c_str())) << ecsql.c_str();
+
+        ECInstanceKey key;
+        ASSERT_EQ(BE_SQLITE_DONE, stmt.Step(key)) << stmt.GetECSql();
+        stmt.Finalize();
+
+        ecsql.Sprintf("SELECT Struct, Struct.struct_array, Struct_Array, "
+                      "I, Geom, P2D, P2D.X, P2D.Y, P3D, P3D.X, P3D.Y, P3D.Z, "
+                      "Struct.pstruct, Struct.pstruct.i, Struct.pstruct.geom, Struct.pstruct.p2d, Struct.pstruct.p2d.X, Struct.pstruct.p2d.Y, "
+                      "Struct.pstruct.p3d, Struct.pstruct.p3d.X, Struct.pstruct.p3d.Y, Struct.pstruct.p3d.Z, "
+                      "Struct.l_array FROM ts.%s WHERE ECInstanceId=%s",
+                      testClassName, key.GetInstanceId().ToString().c_str());
+
+        ASSERT_EQ(ECSqlStatus::Success, stmt.Prepare(m_ecdb, ecsql.c_str())) << ecsql.c_str();
+        ASSERT_EQ(BE_SQLITE_ROW, stmt.Step()) << stmt.GetECSql();
+        for (int i = 0; i < stmt.GetColumnCount(); i++)
+            {
+            ASSERT_TRUE(stmt.IsValueNull(i)) << "no values bound to " << stmt.GetECSql();
+            }
+
+        const int expectedMembersCount = (int) m_ecdb.Schemas().GetClass("TestSchema", "MyStruct")->GetPropertyCount();
+        IECSqlValue const& structVal = stmt.GetValue(0);
+        int actualMembersCount = 0;
+        for (IECSqlValue const& memberVal : structVal.GetStructIterable())
+            {
+            actualMembersCount++;
+            ASSERT_TRUE(memberVal.IsNull());
+            }
+        ASSERT_EQ(expectedMembersCount, actualMembersCount);
+
+        IECSqlValue const& structMemberStructArrayVal = stmt.GetValue(1);
+        ASSERT_EQ(0, structMemberStructArrayVal.GetArrayLength());
+
+        IECSqlValue const& structArrayVal = stmt.GetValue(2);
+        ASSERT_EQ(0, structArrayVal.GetArrayLength());
+        }
+
+    //*** array with two null elements
+    for (Utf8CP testClassName : testClassNames)
+        {
+        Utf8String ecsql;
+        ecsql.Sprintf("INSERT INTO ts.%s(L_Array, Struct.l_array, Struct.struct_array, Struct_Array) "
+                      "VALUES(?,?,?,?)", testClassName);
+        ECSqlStatement stmt;
+        ASSERT_EQ(ECSqlStatus::Success, stmt.Prepare(m_ecdb, ecsql.c_str())) << ecsql.c_str();
+
+        for (int i = 1; i <= 4; i++)
+            {
+            IECSqlBinder& arrayBinder = stmt.GetBinder(i);
+            ASSERT_EQ(ECSqlStatus::Success, arrayBinder.AddArrayElement().BindNull());
+            ASSERT_EQ(ECSqlStatus::Success, arrayBinder.AddArrayElement().BindNull());
+            }
+
+        ECInstanceKey key;
+        ASSERT_EQ(BE_SQLITE_DONE, stmt.Step(key)) << stmt.GetECSql();
+        stmt.Finalize();
+
+        ecsql.Sprintf("SELECT L_Array, Struct.l_array, Struct.struct_array, Struct_Array FROM ts.%s WHERE ECInstanceId=%s",
+                      testClassName, key.GetInstanceId().ToString().c_str());
+
+        ASSERT_EQ(ECSqlStatus::Success, stmt.Prepare(m_ecdb, ecsql.c_str())) << ecsql.c_str();
+        ASSERT_EQ(BE_SQLITE_ROW, stmt.Step()) << stmt.GetECSql();
+        for (int i = 0; i < stmt.GetColumnCount(); i++)
+            {
+            IECSqlValue const& val = stmt.GetValue(i);
+            ASSERT_FALSE(val.IsNull()) << i << " " << stmt.GetECSql();
+            ASSERT_EQ(2, val.GetArrayLength());
+            for (IECSqlValue const& elementVal : val.GetArrayIterable())
+                {
+                ASSERT_TRUE(elementVal.IsNull()) << i << " " << stmt.GetECSql();
+
+                if (val.GetColumnInfo().GetDataType().IsStructArray())
+                    {
+                    for (IECSqlValue const& memberVal : elementVal.GetStructIterable())
+                        {
+                        ASSERT_TRUE(memberVal.IsNull());
+                        }
+                    }
+                }
+            }
+        }
+
+    //*** nested struct array being null
+    for (Utf8CP testClassName : testClassNames)
+        {
+        Utf8String ecsql;
+        ecsql.Sprintf("INSERT INTO ts.%s(Struct_Array) VALUES(?)", testClassName);
+        ECSqlStatement stmt;
+        ASSERT_EQ(ECSqlStatus::Success, stmt.Prepare(m_ecdb, ecsql.c_str())) << ecsql.c_str();
+
+        IECSqlBinder& elementBinder = stmt.GetBinder(1).AddArrayElement();
+        ASSERT_EQ(ECSqlStatus::Success, elementBinder["struct_array"].BindNull());
+        
+        ECInstanceKey key;
+        ASSERT_EQ(BE_SQLITE_DONE, stmt.Step(key)) << stmt.GetECSql();
+        stmt.Finalize();
+
+        ecsql.Sprintf("SELECT Struct_Array FROM ts.%s WHERE ECInstanceId=%s",
+                      testClassName, key.GetInstanceId().ToString().c_str());
+
+        ASSERT_EQ(ECSqlStatus::Success, stmt.Prepare(m_ecdb, ecsql.c_str())) << ecsql.c_str();
+        ASSERT_EQ(BE_SQLITE_ROW, stmt.Step()) << stmt.GetECSql();
+
+        ASSERT_FALSE(stmt.IsValueNull(0));
+        IECSqlValue const& outerArrayVal = stmt.GetValue(0);
+        ASSERT_EQ(1, outerArrayVal.GetArrayLength());
+        IECSqlValue const& outerArrayElementVal = *outerArrayVal.GetArrayIterable().begin();
+        ASSERT_TRUE(outerArrayElementVal.IsNull()) << stmt.GetECSql();
+        int memberCount = 0;
+        for (IECSqlValue const& memberVal : outerArrayElementVal.GetStructIterable())
+            {
+            memberCount++;
+            ASSERT_TRUE(memberVal.IsNull());
+            }
+        ASSERT_EQ((int) outerArrayElementVal.GetColumnInfo().GetStructType()->GetPropertyCount(), memberCount) << "Test class: " << testClassName << " struct: " << outerArrayElementVal.GetColumnInfo().GetStructType()->GetName().c_str();
+        }
+
+    //*** nested struct being partially set
+    for (Utf8CP testClassName : testClassNames)
+        {
+        Utf8String ecsql;
+        ecsql.Sprintf("INSERT INTO ts.%s(Struct_Array) VALUES(?)", testClassName);
+        ECSqlStatement stmt;
+        ASSERT_EQ(ECSqlStatus::Success, stmt.Prepare(m_ecdb, ecsql.c_str())) << ecsql.c_str();
+
+        IECSqlBinder& arrayElementBinder = stmt.GetBinder(1).AddArrayElement();
+        //Set StructArray[0].struct_array[0].i=3
+        IECSqlBinder& nestedArrayElementBinder = arrayElementBinder["struct_array"].AddArrayElement();
+        ASSERT_EQ(ECSqlStatus::Success, nestedArrayElementBinder["i"].BindInt(3));
+
+        ECInstanceKey key;
+        ASSERT_EQ(BE_SQLITE_DONE, stmt.Step(key)) << stmt.GetECSql();
+        stmt.Finalize();
+
+        ecsql.Sprintf("SELECT Struct_Array FROM ts.%s WHERE ECInstanceId=%s",
+                      testClassName, key.GetInstanceId().ToString().c_str());
+
+        ASSERT_EQ(ECSqlStatus::Success, stmt.Prepare(m_ecdb, ecsql.c_str())) << ecsql.c_str();
+        ASSERT_EQ(BE_SQLITE_ROW, stmt.Step()) << stmt.GetECSql();
+
+        ASSERT_FALSE(stmt.IsValueNull(0));
+        IECSqlValue const& arrayVal = stmt.GetValue(0);
+        ASSERT_EQ(1, arrayVal.GetArrayLength());
+        IECSqlValue const& structArrayElementVal = *arrayVal.GetArrayIterable().begin();
+        ASSERT_FALSE(structArrayElementVal.IsNull()) << stmt.GetECSql();
+        for (IECSqlValue const& memberVal : structArrayElementVal.GetStructIterable())
+            {
+            if (memberVal.GetColumnInfo().GetProperty()->GetName().Equals("struct_array"))
+                {
+                ASSERT_EQ(1, memberVal.GetArrayLength()) << "struct_array";
+                int memberCount = 0;
+                IECSqlValue const& nestedStructVal = *memberVal.GetArrayIterable().begin();
+                for (IECSqlValue const& nestedMemberVal : nestedStructVal.GetStructIterable())
+                    {
+                    memberCount++;
+                    if (nestedMemberVal.GetColumnInfo().GetProperty()->GetName().Equals("i"))
+                        ASSERT_EQ(3, nestedMemberVal.GetInt());
+                    else
+                        ASSERT_TRUE(nestedMemberVal.IsNull());
+                    }
+                ASSERT_EQ((int) nestedStructVal.GetColumnInfo().GetStructType()->GetPropertyCount(), memberCount);
+                }
+            else
+                ASSERT_TRUE(memberVal.IsNull());
+
+            }
+        }
+    
+    // points partially null
+    for (Utf8CP testClassName : testClassNames)
+        {
+        Utf8String ecsql;
+        ecsql.Sprintf("INSERT INTO ts.%s(P2D.X, P3D.Y, Struct.pstruct.p2d.X, Struct.pstruct.p3d.Y) VALUES(?,?,?,?)", testClassName);
+        ECSqlStatement stmt;
+        ASSERT_EQ(ECSqlStatus::Success, stmt.Prepare(m_ecdb, ecsql.c_str())) << ecsql.c_str();
+
+        ASSERT_EQ(ECSqlStatus::Success, stmt.BindDouble(1, 3.14)) << ecsql.c_str();
+        ASSERT_EQ(ECSqlStatus::Success, stmt.BindDouble(2, 3.14)) << ecsql.c_str();
+        ASSERT_EQ(ECSqlStatus::Success, stmt.BindDouble(3, 3.14)) << ecsql.c_str();
+        ASSERT_EQ(ECSqlStatus::Success, stmt.BindDouble(4, 3.14)) << ecsql.c_str();
+
+        ECInstanceKey key;
+        ASSERT_EQ(BE_SQLITE_DONE, stmt.Step(key)) << stmt.GetECSql();
+        stmt.Finalize();
+
+        ecsql.Sprintf("SELECT P2D, P2D.X, P2D.Y, P3D.X, P3D.Y, P3D.Z, Struct.pstruct.p2d.X, Struct.pstruct.p2d.Y, Struct.pstruct.p3d.X, Struct.pstruct.p3d.Y, Struct.pstruct.p3d.Z FROM ts.%s WHERE ECInstanceId=%s",
+                      testClassName, key.GetInstanceId().ToString().c_str());
+
+        std::set<Utf8String> notNullItems {"P2D", "P2D.X", "P3D.Y", "Struct.pstruct.p2d.X", "Struct.pstruct.p3d.Y"};
+        ASSERT_EQ(ECSqlStatus::Success, stmt.Prepare(m_ecdb, ecsql.c_str())) << ecsql.c_str();
+        ASSERT_EQ(BE_SQLITE_ROW, stmt.Step()) << stmt.GetECSql();
+        for (int i = 0; i < stmt.GetColumnCount(); i++)
+            {
+            IECSqlValue const& val = stmt.GetValue(i);
+            Utf8String propPath = val.GetColumnInfo().GetPropertyPath().ToString();
+            const bool expectedToBeNull = notNullItems.find(propPath) == notNullItems.end();
+            ASSERT_EQ(expectedToBeNull, val.IsNull()) << "Select clause item " << i << " in " << stmt.GetECSql();
+            }
+        }
+    }
+
+//---------------------------------------------------------------------------------------
+// @bsimethod                                   Maha Nasir                         03/17
+//+---------------+---------------+---------------+---------------+---------------+------
+TEST_F(ECSqlStatementTestFixture, IsNullForIncompletePoints)
+    {
+    ASSERT_EQ(SUCCESS, SetupECDb("IsNullForIncompletePoints.ecdb", SchemaItem(
+        "<?xml version='1.0' encoding='utf-8'?> "
+        "<ECSchema schemaName='TestSchema' alias='ts' version='1.0' xmlns='http://www.bentley.com/schemas/Bentley.ECXML.3.1'> "
+        "    <ECEntityClass typeName='Element' modifier='None'>"
+        "        <ECProperty propertyName='Code' typeName='string'/>"
+        "        <ECProperty propertyName='P2D' typeName='point2d'/>"
+        "        <ECProperty propertyName='P3D' typeName='point3d'/>"
+        "    </ECEntityClass>"
+        "</ECSchema>")));
+
+    ECSqlStatement stmt;
+    ASSERT_EQ(ECSqlStatus::Success, stmt.Prepare(m_ecdb, "INSERT INTO ts.Element (P2D.X, Code) VALUES (21.5,'C1')"));
+    ASSERT_EQ(BE_SQLITE_DONE, stmt.Step());
+    stmt.Finalize();
+
+    ASSERT_EQ(ECSqlStatus::Success, stmt.Prepare(m_ecdb, "SELECT P2D, P3D FROM ts.Element WHERE Code='C1'"));
+    ASSERT_EQ(BE_SQLITE_ROW, stmt.Step());
+    IECSqlValue const& point2D = stmt.GetValue(0);
+    IECSqlValue const& point3D = stmt.GetValue(1);
+
+    //IsNull only returns true if all coordinates cols are NULL.
+    ASSERT_FALSE(point2D.IsNull());
+    ASSERT_TRUE(point3D.IsNull());
+    }
+
+//---------------------------------------------------------------------------------------
+// @bsitest                                     Krischan.Eberle            02/17
+//+---------------+---------------+---------------+---------------+---------------+------
+TEST_F(ECSqlStatementTestFixture, PrimitiveArrayUnsetMembers)
+    {
+    ASSERT_EQ(SUCCESS, SetupECDb("ecsqlprimarray_unsetmembers.ecdb", SchemaItem(
+        R"xml(<?xml version="1.0" encoding="utf-8"?>
+    <ECSchema schemaName="TestSchema" alias="ts" version="1.0" xmlns="http://www.bentley.com/schemas/Bentley.ECXML.3.1">
+        <ECEntityClass typeName="MyClass">
+            <ECArrayProperty propertyName="Long_Array" typeName="long"/>
+            <ECArrayProperty propertyName="String_Array" typeName="string"/>
+            <ECArrayProperty propertyName="Blob_Array" typeName="binary"/>
+            <ECArrayProperty propertyName="P3d_Array" typeName="Point3d"/>
+        </ECEntityClass>
+    </ECSchema>
+    )xml")));
+
+    const uint64_t testValue = BeBriefcaseBasedId(BeBriefcaseId(444), INT64_C(1432342)).GetValue();
+    std::vector<std::pair<PrimitiveType, ECValue>> testValues {{PrimitiveType::PRIMITIVETYPE_Long, ECValue(testValue)},
+    {PrimitiveType::PRIMITIVETYPE_String, ECValue(R"text(Hello, "world")text")},
+    {PrimitiveType::PRIMITIVETYPE_Binary, ECValue((Byte const*) &testValue,sizeof(testValue))},
+    {PrimitiveType::PRIMITIVETYPE_Point3d, ECValue(DPoint3d::From(1.0, -1.5, 10.3))}};
+
+    ECSqlStatement stmt;
+    ASSERT_EQ(ECSqlStatus::Success, stmt.Prepare(m_ecdb, "INSERT INTO ts.MyClass(Long_Array,String_Array,Blob_Array,P3d_Array) VALUES(?,?,?,?)"));
+
+    for (int i = 0; i < 4; i++)
+        {
+        IECSqlBinder& arrayBinder = stmt.GetBinder(i + 1);
+        //first element: don't bind anything
+        arrayBinder.AddArrayElement();
+
+        {
+        //call BindNull on element
+        IECSqlBinder& elementBinder = arrayBinder.AddArrayElement();
+        ASSERT_EQ(ECSqlStatus::Success, elementBinder.BindNull());
+        }
+
+        {
+        //call BindNull on element
+        IECSqlBinder& elementBinder = arrayBinder.AddArrayElement();
+        std::pair<PrimitiveType, ECValue> const& testValue = testValues[(size_t) i];
+        switch (testValue.first)
+            {
+                case PRIMITIVETYPE_Long:
+                    ASSERT_EQ(ECSqlStatus::Success, elementBinder.BindInt64(testValue.second.GetLong()));
+                    break;
+
+                case PRIMITIVETYPE_String:
+                    ASSERT_EQ(ECSqlStatus::Success, elementBinder.BindText(testValue.second.GetUtf8CP(), IECSqlBinder::MakeCopy::No));
+                    break;
+
+                case PRIMITIVETYPE_Binary:
+                {
+                size_t blobSize = 0;
+                void const* blob = testValue.second.GetBinary(blobSize);
+                ASSERT_EQ(ECSqlStatus::Success, elementBinder.BindBlob(blob, (int) blobSize, IECSqlBinder::MakeCopy::No));
+                break;
+                }
+
+                case PRIMITIVETYPE_Point3d:
+                    ASSERT_EQ(ECSqlStatus::Success, elementBinder.BindPoint3d(testValue.second.GetPoint3d()));
+                    break;
+
+                default:
+                    FAIL() << "Test has to be adjusted to new primitive type";
+            }
+        }
+        }
+
+
+    ECInstanceKey key;
+    ASSERT_EQ(BE_SQLITE_DONE, stmt.Step(key));
+    stmt.Finalize();
+
+    Statement validateStmt;
+    ASSERT_EQ(BE_SQLITE_OK, validateStmt.Prepare(m_ecdb, "SELECT Long_Array,String_Array,Blob_Array,P3d_Array FROM ts_MyClass WHERE Id=?"));
+    ASSERT_EQ(BE_SQLITE_OK, validateStmt.BindId(1, key.GetInstanceId()));
+    ASSERT_EQ(BE_SQLITE_ROW, validateStmt.Step());
+
+
+    for (int i = 0; i < 4; i++)
+        {
+        Utf8String actualJson(validateStmt.GetValueText(i));
+        
+        rapidjson::Document expectedJson(rapidjson::kArrayType);
+        expectedJson.PushBack(rapidjson::Value(rapidjson::kNullType).Move(), expectedJson.GetAllocator());
+        expectedJson.PushBack(rapidjson::Value(rapidjson::kNullType).Move(), expectedJson.GetAllocator());
+
+        std::pair<PrimitiveType, ECValue> const& testValue = testValues[(size_t) i];
+        switch (testValue.first)
+            {
+                case PRIMITIVETYPE_Long:
+                    expectedJson.PushBack(rapidjson::Value(testValue.second.GetLong()).Move(), expectedJson.GetAllocator());
+                    break;
+
+                case PRIMITIVETYPE_String:
+                {
+                rapidjson::GenericStringRef<Utf8Char> stringValue(testValue.second.GetUtf8CP(), (rapidjson::SizeType) strlen(testValue.second.GetUtf8CP()));
+                expectedJson.PushBack(rapidjson::Value(stringValue).Move(), expectedJson.GetAllocator());
+                break;
+                }
+
+                case PRIMITIVETYPE_Binary:
+                {
+                size_t blobSize = 0;
+                Byte const* blob = testValue.second.GetBinary(blobSize);
+
+                rapidjson::Value val;
+                ASSERT_EQ(SUCCESS, ECJsonUtilities::BinaryToJson(val, blob, blobSize, expectedJson.GetAllocator()));
+                expectedJson.PushBack(val.Move(), expectedJson.GetAllocator());
+                break;
+                }
+
+                case PRIMITIVETYPE_Point3d:
+                {
+                rapidjson::Value val;
+                ASSERT_EQ(SUCCESS, ECJsonUtilities::Point3dToJson(val, testValue.second.GetPoint3d(), expectedJson.GetAllocator()));
+                expectedJson.PushBack(val.Move(), expectedJson.GetAllocator());
+                break;
+                }
+                default:
+                    FAIL() << "Test has to be adjusted to new primitive type";
+
+            }
+
+        rapidjson::StringBuffer expectedJsonStr;
+        rapidjson::Writer<rapidjson::StringBuffer> writer(expectedJsonStr);
+        expectedJson.Accept(writer);
+        ASSERT_STRCASEEQ(expectedJsonStr.GetString(), actualJson.c_str());
+        }
+    }
+
+//---------------------------------------------------------------------------------------
+// @bsitest                                     Krischan.Eberle            02/17
+//+---------------+---------------+---------------+---------------+---------------+------
+TEST_F(ECSqlStatementTestFixture, StructArrayUnsetMembers)
+    {
+    ASSERT_EQ(SUCCESS, SetupECDb("ecsqlstructarray_unsetmembers.ecdb", SchemaItem(
+        R"xml(<?xml version="1.0" encoding="utf-8"?>
+        <ECSchema schemaName="TestSchema" alias="ts" version="1.0" xmlns="http://www.bentley.com/schemas/Bentley.ECXML.3.1">
+          <ECEntityClass typeName="MyClass">
+                <ECStructArrayProperty propertyName="Locations" typeName="LocationStruct"/>
+          </ECEntityClass>
+          <ECStructClass typeName="LocationStruct">
+                <ECProperty propertyName="Street" typeName="string"/>
+                <ECStructProperty propertyName="City" typeName="CityStruct"/>
+          </ECStructClass>
+         <ECStructClass typeName="CityStruct">
+               <ECProperty propertyName="Name" typeName="string"/>
+               <ECProperty propertyName="State" typeName="string"/>
+               <ECProperty propertyName="Country" typeName="string"/>
+               <ECProperty propertyName="Zip" typeName="int"/>
+         </ECStructClass>
+        </ECSchema>
+        )xml")));
+
+    ECSqlStatement stmt;
+    ASSERT_EQ(ECSqlStatus::Success, stmt.Prepare(m_ecdb, "INSERT INTO ts.MyClass(Locations) VALUES(?)"));
+    IECSqlBinder& structArrayBinder = stmt.GetBinder(1);
+    //first element: don't bind anything
+    structArrayBinder.AddArrayElement();
+
+    {
+    //call BindNull on element
+    IECSqlBinder& elementBinder = structArrayBinder.AddArrayElement();
+    ASSERT_EQ(ECSqlStatus::Success, elementBinder.BindNull());
+    }
+
+    {
+    //bind to prim member in element
+    IECSqlBinder& elementBinder = structArrayBinder.AddArrayElement();
+    ASSERT_EQ(ECSqlStatus::Success, elementBinder["Street"].BindText("mainstreet", IECSqlBinder::MakeCopy::No));
+    }
+
+    {
+    //bind null to prim member in element
+    IECSqlBinder& elementBinder = structArrayBinder.AddArrayElement();
+    ASSERT_EQ(ECSqlStatus::Success, elementBinder["Street"].BindNull());
+    }
+
+    {
+    //call BindNull on struct member in element
+    IECSqlBinder& elementBinder = structArrayBinder.AddArrayElement();
+    ASSERT_EQ(ECSqlStatus::Success, elementBinder["City"].BindNull());
+    }
+
+    {
+    //call BindNull on prim and struct member in element
+    IECSqlBinder& elementBinder = structArrayBinder.AddArrayElement();
+    ASSERT_EQ(ECSqlStatus::Success, elementBinder["Street"].BindNull());
+    ASSERT_EQ(ECSqlStatus::Success, elementBinder["City"].BindNull());
+    }
+
+    {
+    //bind to prim member in struct member in element
+    IECSqlBinder& elementBinder = structArrayBinder.AddArrayElement();
+    ASSERT_EQ(ECSqlStatus::Success, elementBinder["City"]["Zip"].BindInt(34000));
+    }
+
+    ECInstanceKey key;
+    ASSERT_EQ(BE_SQLITE_DONE, stmt.Step(key));
+    stmt.Finalize();
+
+    Statement validateStmt;
+    ASSERT_EQ(BE_SQLITE_OK, validateStmt.Prepare(m_ecdb, "SELECT Locations FROM ts_MyClass WHERE Id=?"));
+    ASSERT_EQ(BE_SQLITE_OK, validateStmt.BindId(1, key.GetInstanceId()));
+    ASSERT_EQ(BE_SQLITE_ROW, validateStmt.Step());
+    Utf8String actualJson(validateStmt.GetValueText(0));
+    actualJson.ReplaceAll(" ", "");
+    ASSERT_STRCASEEQ(R"json([null,null,{"Street":"mainstreet"},{"Street":null},{"City":null},{"Street":null,"City":null},{"City":{"Zip":34000}}])json", actualJson.c_str());
+    }
+
+//---------------------------------------------------------------------------------------
+// @bsimethod                                      Krischan.Eberle                 09/16
+//+---------------+---------------+---------------+---------------+---------------+------
+TEST_F(ECSqlStatementTestFixture, DateTimeCast)
+    {
+    ASSERT_EQ(SUCCESS, SetupECDb("datetimecast.ecdb", SchemaItem::CreateForFile("ECSqlTest.01.00.00.ecschema.xml")));
+
+    DateTime expectedDateOnly(2017, 2, 22);
+    DateTime expectedDtUtc(DateTime::Kind::Utc, 2017, 2, 22, 10, 4, 2);
+
+    ECInstanceKey key;
+    ECSqlStatement stmt;
+    ASSERT_EQ(ECSqlStatus::Success, stmt.Prepare(m_ecdb, "INSERT INTO ecsql.P(DateOnly,DtUtc,S) VALUES(?,?,?)"));
+    ASSERT_EQ(ECSqlStatus::Success, stmt.BindDateTime(1, expectedDateOnly)) << stmt.GetECSql();
+    ASSERT_EQ(ECSqlStatus::Success, stmt.BindDateTime(2, expectedDtUtc)) << stmt.GetECSql();
+    double jd = -1.0;
+    ASSERT_EQ(SUCCESS, expectedDateOnly.ToJulianDay(jd));
+    ASSERT_EQ(ECSqlStatus::Success, stmt.BindDouble(3, jd)) << stmt.GetECSql();
+    ASSERT_EQ(BE_SQLITE_DONE, stmt.Step(key)) << stmt.GetECSql();
+    stmt.Finalize();
+
+    //casts strip away the date time info as it is not part of the actual value. Same when inserting a DateTime object into a non-DateTime property.
+    //when retrieving those values, DateTime::Info is expected to be DateTime::Kind::Unspecified
+    ASSERT_EQ(ECSqlStatus::Success, stmt.Prepare(m_ecdb, "SELECT DateOnly,DtUtc,CAST(DateOnly AS TEXT), CAST(DtUtc AS TEXT), CAST(DateOnly AS REAL), CAST(DtUtc AS REAL), CAST(DateOnly AS Date), CAST(DtUtc AS TimeStamp), S FROM ecsql.P WHERE ECInstanceId=?"));
+    ASSERT_EQ(ECSqlStatus::Success, stmt.BindId(1, key.GetInstanceId())) << stmt.GetECSql();
+    ASSERT_EQ(BE_SQLITE_ROW, stmt.Step()) << stmt.GetECSql();
+
+    ASSERT_EQ(9, stmt.GetColumnCount()) << stmt.GetECSql();
+
+    EXPECT_TRUE(expectedDateOnly.Equals(stmt.GetValueDateTime(0))) << "Select clause item 0: Expected: " << expectedDateOnly.ToString().c_str() << " Actual: " << stmt.GetValueDateTime(0).ToString().c_str();
+    EXPECT_TRUE(expectedDtUtc.Equals(stmt.GetValueDateTime(1))) << "Select clause item 1: Expected: " << expectedDtUtc.ToString().c_str() << " Actual: " << stmt.GetValueDateTime(1).ToString().c_str();
+
+    for (int i = 2; i < stmt.GetColumnCount(); i++)
+        {
+        DateTime actual = stmt.GetValueDateTime(i);
+        
+        //Original DateTime::Info is always lost with cast or if not persisted in DateTime property
+        EXPECT_EQ(DateTime::Component::DateAndTime, actual.GetInfo().GetComponent()) << "Select clause item " << i << ": Expected: " << expectedDateOnly.ToString().c_str() << " Actual: " << actual.ToString().c_str();
+        EXPECT_EQ(DateTime::Kind::Unspecified, actual.GetInfo().GetKind()) << "Select clause item " << i << ": Expected: " << expectedDateOnly.ToString().c_str() << " Actual: " << actual.ToString().c_str();
+
+        if (i % 2 == 0)
+            EXPECT_TRUE(actual.Equals(DateTime(DateTime::Kind::Unspecified, expectedDateOnly.GetYear(), expectedDateOnly.GetMonth(), expectedDateOnly.GetDay(), 0, 0))) << "Select clause item " << i << " Actual: " << actual.ToString().c_str();
+        else
+            EXPECT_TRUE(actual.Equals(DateTime(DateTime::Kind::Unspecified, expectedDtUtc.GetYear(), expectedDtUtc.GetMonth(), expectedDtUtc.GetDay(), expectedDtUtc.GetHour(), expectedDtUtc.GetMinute(), expectedDtUtc.GetSecond()))) << "Select clause item " << i << " Actual: " << actual.ToString().c_str();
+        }
+    }
+
+//---------------------------------------------------------------------------------------
+// @bsimethod                                      Krischan.Eberle                 09/16
+//+---------------+---------------+---------------+---------------+---------------+------
+TEST_F(ECSqlStatementTestFixture, NullLiteralForPoints)
+    {
+    const int rowCountPerClass = 3;
+    ASSERT_EQ(SUCCESS, SetupECDb("nullliterals.ecdb", SchemaItem::CreateForFile("ECSqlTest.01.00.00.ecschema.xml")));
+    ASSERT_EQ(SUCCESS, PopulateECDb( rowCountPerClass));
+
+    {
+    ECSqlStatement stmt;
+    ASSERT_EQ(ECSqlStatus::Success, stmt.Prepare(m_ecdb, "SELECT CAST(NULL AS Point3D) FROM ecsql.PASpatial LIMIT 1"));
+    ASSERT_EQ(BE_SQLITE_ROW, stmt.Step()) << stmt.GetECSql();
+    ASSERT_EQ(PRIMITIVETYPE_Point3d, stmt.GetColumnInfo(0).GetDataType().GetPrimitiveType());
+    ASSERT_TRUE(stmt.IsValueNull(0));
+    }
+
+    bmap<Utf8CP, bool> ecsqls;
+    ecsqls["SELECT CAST(NULL AS Point3D) FROM ecsql.PASpatial "
+        "UNION ALL "
+        "SELECT P3D FROM ecsql.P"] = true;
+
+    ecsqls["SELECT CAST(NULL AS Double) FROM ecsql.PASpatial "
+        "UNION ALL "
+        "SELECT P3D FROM ecsql.P"] = false;
+
+    ecsqls["SELECT CAST(NULL AS Point2D) FROM ecsql.PASpatial "
+        "UNION ALL "
+        "SELECT P3D FROM ecsql.P"] = false;
+
+    ecsqls["SELECT P3D FROM ecsql.P "
+        "UNION ALL "
+        "SELECT NULL FROM ecsql.PASpatial"] = true;
+
+    ecsqls["SELECT NULL FROM ecsql.PASpatial "
+        "UNION ALL "
+        "SELECT P3D FROM ecsql.P"] = false;
+
+    ecsqls["SELECT P3D FROM ecsql.P "
+        "UNION ALL "
+        "SELECT CAST(NULL AS Point3D) FROM ecsql.PASpatial"] = true;
+
+    ecsqls["SELECT P3D FROM ecsql.P "
+        "UNION ALL "
+        "SELECT CAST(NULL AS Double) FROM ecsql.PASpatial"] = false;
+
+    ecsqls["SELECT P3D FROM ecsql.P "
+        "UNION ALL "
+        "SELECT CAST(NULL AS Point2D) FROM ecsql.PASpatial"] = false;
+
+    for (bpair<Utf8CP, bool> const& kvPair : ecsqls)
+        {
+        Utf8CP ecsql = kvPair.first;
+        const bool expectedToSucceed = kvPair.second;
+
+        if (!expectedToSucceed)
+            {
+            ECSqlStatement stmt;
+            ASSERT_EQ(ECSqlStatus::InvalidECSql, stmt.Prepare(m_ecdb, ecsql)) << ecsql;
+            continue;
+            }
+
+        ECSqlStatement stmt;
+        ASSERT_EQ(ECSqlStatus::Success, stmt.Prepare(m_ecdb, ecsql)) << ecsql;
+
+        int actualRowCount = 0;
+        while (BE_SQLITE_ROW == stmt.Step())
+            {
+            ASSERT_EQ(PRIMITIVETYPE_Point3d, stmt.GetColumnInfo(0).GetDataType().GetPrimitiveType()) << ecsql;
+            actualRowCount++;
+            }
+        ASSERT_EQ(rowCountPerClass * 2, actualRowCount) << ecsql;
+        }
+    }
+
+//---------------------------------------------------------------------------------------
+// @bsimethod                                      Krischan.Eberle                 09/16
+//+---------------+---------------+---------------+---------------+---------------+------
+TEST_F(ECSqlStatementTestFixture, NullLiteralForStructs)
+    {
+    const int rowCountPerClass = 3;
+    ASSERT_EQ(SUCCESS, SetupECDb("nullliterals.ecdb", SchemaItem::CreateForFile("ECSqlTest.01.00.00.ecschema.xml")));
+    ASSERT_EQ(SUCCESS, PopulateECDb( rowCountPerClass));
+
+    ECClassCP structType = m_ecdb.Schemas().GetClass("ECSqlTest", "PStruct");
+    ASSERT_TRUE(structType != nullptr);
+
+    auto assertColumn = [] (ECClassCR expected, IECSqlValue const& colVal, bool checkIsNull)
+        {
+        ASSERT_TRUE(colVal.GetColumnInfo().GetDataType().IsStruct() && &colVal.GetColumnInfo().GetProperty()->GetAsStructProperty()->GetType() == &expected);
+        
+        if (checkIsNull)
+            ASSERT_TRUE(colVal.IsNull());
+
+        for (IECSqlValue const& memberVal : colVal.GetStructIterable())
+            {
+            if (checkIsNull)
+                ASSERT_TRUE(memberVal.IsNull());
+            }
+        };
+
+    {
+    ECSqlStatement stmt;
+    ASSERT_EQ(ECSqlStatus::Success, stmt.Prepare(m_ecdb, "SELECT CAST(NULL AS ecsql.PStruct) FROM ecsql.PSA LIMIT 1"));
+    ASSERT_EQ(BE_SQLITE_ROW, stmt.Step()) << stmt.GetECSql();
+    assertColumn(*structType, stmt.GetValue(0), true);
+    }
+
+    bmap<Utf8CP, bool> ecsqls;
+    ecsqls["SELECT CAST(NULL AS ecsql.PStruct) FROM ecsql.P "
+        "UNION ALL "
+        "SELECT PStructProp FROM ecsql.PSA"] = true;
+
+    ecsqls["SELECT CAST(NULL AS ecsql.[PStruct]) FROM ecsql.P "
+        "UNION ALL "
+        "SELECT PStructProp FROM ecsql.PSA"] = true;
+
+    ecsqls["SELECT CAST(NULL AS Double) FROM ecsql.PASpatial "
+        "UNION ALL "
+        "SELECT PStructProp FROM ecsql.PSA"] = false;
+
+    ecsqls["SELECT NULL FROM ecsql.P "
+        "UNION ALL "
+        "SELECT PStructProp FROM ecsql.PSA"] = false;
+
+    ecsqls["SELECT PStructProp FROM ecsql.PSA "
+        "UNION ALL "
+        "SELECT NULL FROM ecsql.P"] = true;
+
+    for (bpair<Utf8CP, bool> const& kvPair : ecsqls)
+        {
+        Utf8CP ecsql = kvPair.first;
+        const bool expectedToSucceed = kvPair.second;
+
+        if (!expectedToSucceed)
+            {
+            ECSqlStatement stmt;
+            ASSERT_EQ(ECSqlStatus::InvalidECSql, stmt.Prepare(m_ecdb, ecsql)) << ecsql;
+            continue;
+            }
+
+        ECSqlStatement stmt;
+        ASSERT_EQ(ECSqlStatus::Success, stmt.Prepare(m_ecdb, ecsql)) << ecsql;
+
+        int actualRowCount = 0;
+        while (BE_SQLITE_ROW == stmt.Step())
+            {
+            assertColumn(*structType, stmt.GetValue(0), false);
+            actualRowCount++;
+            }
+
+        ASSERT_EQ(rowCountPerClass * 2, actualRowCount) << ecsql;
+        }
+    }
+
+//---------------------------------------------------------------------------------------
+// @bsimethod                                      Krischan.Eberle                 09/16
+//+---------------+---------------+---------------+---------------+---------------+------
+TEST_F(ECSqlStatementTestFixture, NullLiteralForPrimArrays)
+    {
+    const int rowCountPerClass = 3;
+    ASSERT_EQ(SUCCESS, SetupECDb("nullliterals.ecdb", SchemaItem::CreateForFile("ECSqlTest.01.00.00.ecschema.xml")));
+    ASSERT_EQ(SUCCESS, PopulateECDb( rowCountPerClass));
+
+
+    auto assertColumn = [] (PrimitiveType expected, IECSqlValue const& colVal, bool checkIsNull)
+        {
+        ASSERT_TRUE(colVal.GetColumnInfo().GetDataType().IsPrimitiveArray());
+        ASSERT_EQ(expected, colVal.GetColumnInfo().GetDataType().GetPrimitiveType());
+        if (checkIsNull)
+            {
+            ASSERT_TRUE(colVal.IsNull());
+            ASSERT_EQ(0, colVal.GetArrayLength());
+            }
+        };
+
+    {
+    ECSqlStatement stmt;
+    ASSERT_EQ(ECSqlStatus::Success, stmt.Prepare(m_ecdb, "SELECT CAST(NULL AS TIMESTAMP[]) FROM ecsql.PSA LIMIT 1"));
+    ASSERT_EQ(BE_SQLITE_ROW, stmt.Step()) << stmt.GetECSql();
+    assertColumn(PRIMITIVETYPE_DateTime, stmt.GetValue(0), true);
+    }
+
+    bmap<Utf8CP, bool> ecsqls;
+    ecsqls["SELECT CAST(NULL AS TIMESTAMP[]) FROM ecsql.P "
+        "UNION ALL "
+        "SELECT Dt_Array FROM ecsql.PSA"] = true;
+
+    ecsqls["SELECT CAST(NULL AS Double) FROM ecsql.P "
+        "UNION ALL "
+        "SELECT Dt_Array FROM ecsql.PSA"] = false;
+
+    ecsqls["SELECT CAST(NULL AS TimeStamp) FROM ecsql.P "
+        "UNION ALL "
+        "SELECT Dt_Array FROM ecsql.PSA"] = false;
+
+    ecsqls["SELECT NULL FROM ecsql.P "
+        "UNION ALL "
+        "SELECT Dt_Array FROM ecsql.PSA"] = false;
+
+    ecsqls["SELECT Dt_Array FROM ecsql.PSA "
+        "UNION ALL "
+        "SELECT NULL FROM ecsql.P"] = true;
+
+    for (bpair<Utf8CP, bool> const& kvPair : ecsqls)
+        {
+        Utf8CP ecsql = kvPair.first;
+        const bool expectedToSucceed = kvPair.second;
+
+        if (!expectedToSucceed)
+            {
+            ECSqlStatement stmt;
+            ASSERT_EQ(ECSqlStatus::InvalidECSql, stmt.Prepare(m_ecdb, ecsql)) << ecsql;
+            continue;
+            }
+
+        ECSqlStatement stmt;
+        ASSERT_EQ(ECSqlStatus::Success, stmt.Prepare(m_ecdb, ecsql)) << ecsql;
+
+        int actualRowCount = 0;
+        while (BE_SQLITE_ROW == stmt.Step())
+            {
+            assertColumn(PRIMITIVETYPE_DateTime, stmt.GetValue(0), false);
+            actualRowCount++;
+            }
+
+        ASSERT_EQ(rowCountPerClass * 2, actualRowCount) << ecsql;
+        }
+    }
+
+//---------------------------------------------------------------------------------------
+// @bsimethod                                      Krischan.Eberle                 09/16
+//+---------------+---------------+---------------+---------------+---------------+------
+TEST_F(ECSqlStatementTestFixture, NullLiteralForStructArrays)
+    {
+    const int rowCountPerClass = 3;
+    ASSERT_EQ(SUCCESS, SetupECDb("nullliterals.ecdb", SchemaItem::CreateForFile("ECSqlTest.01.00.00.ecschema.xml")));
+    ASSERT_EQ(SUCCESS, PopulateECDb( rowCountPerClass));
+
+    ECClassCP structType = m_ecdb.Schemas().GetClass("ECSqlTest", "PStruct");
+    ASSERT_TRUE(structType != nullptr);
+
+    auto assertColumn = [] (ECClassCR expected, IECSqlValue const& colVal, bool checkIsNull)
+        {
+        ASSERT_TRUE(colVal.GetColumnInfo().GetDataType().IsStructArray());
+        ASSERT_TRUE(&colVal.GetColumnInfo().GetProperty()->GetAsStructArrayProperty()->GetStructElementType() == &expected);
+        if (checkIsNull)
+            {
+            ASSERT_TRUE(colVal.IsNull());
+            ASSERT_EQ(0, colVal.GetArrayLength());
+            }
+        };
+
+    {
+    ECSqlStatement stmt;
+    ASSERT_EQ(ECSqlStatus::Success, stmt.Prepare(m_ecdb, "SELECT CAST(NULL AS ecsql.PStruct[]) FROM ecsql.PSA LIMIT 1"));
+    ASSERT_EQ(BE_SQLITE_ROW, stmt.Step()) << stmt.GetECSql();
+    assertColumn(*structType, stmt.GetValue(0), true);
+    }
+
+    bmap<Utf8CP, bool> ecsqls;
+    ecsqls["SELECT CAST(NULL AS ecsql.PStruct[]) FROM ecsql.P "
+        "UNION ALL "
+        "SELECT PStruct_Array FROM ecsql.PSA"] = true;
+
+    ecsqls["SELECT CAST(NULL AS [ecsql].[PStruct][]) FROM ecsql.P "
+        "UNION ALL "
+        "SELECT PStruct_Array FROM ecsql.PSA"] = true;
+
+    ecsqls["SELECT CAST(NULL AS ecsql.PStruct) FROM ecsql.P "
+        "UNION ALL "
+        "SELECT PStruct_Array FROM ecsql.PSA"] = false;
+
+    ecsqls["SELECT NULL FROM ecsql.P "
+        "UNION ALL "
+        "SELECT PStruct_Array FROM ecsql.PSA"] = false;
+
+    ecsqls["SELECT PStruct_Array FROM ecsql.PSA "
+        "UNION ALL "
+        "SELECT NULL FROM ecsql.P"] = true;
+
+    for (bpair<Utf8CP, bool> const& kvPair : ecsqls)
+        {
+        Utf8CP ecsql = kvPair.first;
+        const bool expectedToSucceed = kvPair.second;
+
+        if (!expectedToSucceed)
+            {
+            ECSqlStatement stmt;
+            ASSERT_EQ(ECSqlStatus::InvalidECSql, stmt.Prepare(m_ecdb, ecsql)) << ecsql;
+            continue;
+            }
+
+        ECSqlStatement stmt;
+        ASSERT_EQ(ECSqlStatus::Success, stmt.Prepare(m_ecdb, ecsql)) << ecsql;
+
+        int actualRowCount = 0;
+        while (BE_SQLITE_ROW == stmt.Step())
+            {
+            assertColumn(*structType, stmt.GetValue(0), false);
+            actualRowCount++;
+            }
+
+        ASSERT_EQ(rowCountPerClass * 2, actualRowCount) << ecsql;
+        }
+    }
+
+/*---------------------------------------------------------------------------------**//**
+* @bsimethod                             Maha Nasir                         03/17
++---------------+---------------+---------------+---------------+---------------+------*/
+TEST_F(ECSqlStatementTestFixture, Coalesce)
+    {
+    ASSERT_EQ(SUCCESS, SetupECDb("ECSqlStatementTests.ecdb", SchemaItem::CreateForFile("ECSqlTest.01.00.00.ecschema.xml")));
+
+    ECSqlStatement stmt;
+    ASSERT_EQ(ECSqlStatus::Success, stmt.Prepare(m_ecdb, "INSERT INTO ecsql.P(I,S) VALUES(22, null)"));
+    ASSERT_EQ(BE_SQLITE_DONE, stmt.Step());
+    stmt.Finalize();
+    ASSERT_EQ(ECSqlStatus::Success, stmt.Prepare(m_ecdb, "INSERT INTO ecsql.P(I,S) VALUES(null, 'Foo')"));
+    ASSERT_EQ(BE_SQLITE_DONE, stmt.Step());
+    stmt.Finalize();
+    ASSERT_EQ(ECSqlStatus::Success, stmt.Prepare(m_ecdb, "SELECT I,COALESCE(I,S) FROM ecsql.P"));
+    while (stmt.Step() == BE_SQLITE_ROW)
+        {
+        if (stmt.IsValueNull(0))
+            ASSERT_STREQ("Foo", stmt.GetValueText(1));
+        else
+            ASSERT_EQ(22, stmt.GetValueInt(1));
+        }
+    }
+
+/*---------------------------------------------------------------------------------**//**
+* @bsimethod                             Muhammad Hassan                         06/15
++---------------+---------------+---------------+---------------+---------------+------*/
+TEST_F(ECSqlStatementTestFixture, NestedSelectStatementsTests)
+    {
+    ASSERT_EQ(SUCCESS, SetupECDb("ECSqlStatementTests.ecdb", SchemaItem::CreateForFile("ECSqlStatementTests.01.00.00.ecschema.xml")));
+    NestedStructArrayTestSchemaHelper::PopulateECSqlStatementTestsDb(m_ecdb);
+
+    ECSqlStatement stmt;
+    ASSERT_EQ(ECSqlStatus::Success, stmt.Prepare(m_ecdb, "SELECT ProductName, UnitPrice FROM ECST.Product WHERE UnitPrice > (SELECT AVG(UnitPrice) From ECST.Product) AND UnitPrice < 500"));
+    ASSERT_EQ(stmt.Step(), BE_SQLITE_ROW);
+
+    ECSqlStatement selectStmt;
+    ASSERT_EQ(ECSqlStatus::Success, selectStmt.Prepare(m_ecdb, "SELECT ProductName From ECST.Product WHERE UnitPrice = ?"));
+    ASSERT_EQ(ECSqlStatus::Success, selectStmt.BindDouble(1, stmt.GetValueDouble(1))) << "Binding Double value failed";
+    ASSERT_TRUE(selectStmt.Step() == BE_SQLITE_ROW);
+    ASSERT_STREQ(stmt.GetValueText(0), selectStmt.GetValueText(0));
+    stmt.Finalize();
+
+    //Using GetClassId in Nested Select statement
+    ECClassId supplierClassId = m_ecdb.Schemas().GetClassId("ECST", "Supplier", SchemaLookupMode::ByAlias);
+    ECClassId customerClassId = m_ecdb.Schemas().GetClassId("ECST", "Customer", SchemaLookupMode::ByAlias);
+    ECClassId firstClassId = std::min<ECClassId>(supplierClassId, customerClassId);
+    ECClassId secondClassId = std::max<ECClassId>(supplierClassId, customerClassId);
+    ASSERT_EQ(ECSqlStatus::Success, stmt.Prepare(m_ecdb, "SELECT ECClassId, COUNT(*) FROM (SELECT ECClassId FROM ECST.Supplier UNION ALL SELECT ECClassId FROM ECST.Customer) GROUP BY ECClassId ORDER BY ECClassId"));
+    ASSERT_TRUE(stmt.Step() == BE_SQLITE_ROW);
+    ASSERT_EQ(firstClassId, stmt.GetValueId<ECClassId>(0));
+    ASSERT_EQ(4, stmt.GetValueInt(1));
+    ASSERT_TRUE(stmt.Step() == BE_SQLITE_ROW);
+    ASSERT_EQ(secondClassId, stmt.GetValueId<ECClassId>(0));
+    ASSERT_EQ(3, stmt.GetValueInt(1));
+    ASSERT_TRUE(stmt.Step() == BE_SQLITE_DONE);
+    }
+
+/*---------------------------------------------------------------------------------**//**
+* @bsimethod                             Muhammad Hassan                         06/15
++---------------+---------------+---------------+---------------+---------------+------*/
+TEST_F(ECSqlStatementTestFixture, PredicateFunctionsInNestedSelectStatement)
+    {
+    ASSERT_EQ(SUCCESS, SetupECDb("ECSqlStatementTests.ecdb", SchemaItem::CreateForFile("ECSqlStatementTests.01.00.00.ecschema.xml")));
+    NestedStructArrayTestSchemaHelper::PopulateECSqlStatementTestsDb(m_ecdb);
+
+    ECSqlStatement stmt;
+    //Using Predicate function in nexted select statement
+    ASSERT_EQ(ECSqlStatus::Success, stmt.Prepare(m_ecdb, "SELECT AVG(UnitPrice) FROM ECST.Product WHERE UnitPrice IN (SELECT UnitPrice FROM ECST.Product WHERE UnitPrice < (SELECT AVG(UnitPrice) FROM ECST.Product WHERE ProductAvailable))"));
+    ASSERT_TRUE(stmt.Step() == BE_SQLITE_ROW);
+    ASSERT_EQ(223, (int) stmt.GetValueDouble(0));
+    ASSERT_TRUE(stmt.Step() == BE_SQLITE_DONE);
+    stmt.Finalize();
+
+    //Using NOT operator with predicate function in Nested Select statement
+    ASSERT_EQ(ECSqlStatus::Success, stmt.Prepare(m_ecdb, "SELECT AVG(UnitPrice) FROM ECST.Product WHERE UnitPrice IN (SELECT UnitPrice FROM ECST.Product WHERE UnitPrice > (SELECT AVG(UnitPrice) FROM ECST.Product WHERE NOT ProductAvailable))"));
+    ASSERT_TRUE(stmt.Step() == BE_SQLITE_ROW);
+    ASSERT_EQ(619, (int) stmt.GetValueDouble(0));
+    ASSERT_TRUE(stmt.Step() == BE_SQLITE_DONE);
+    }
+
+//-------------------------------------------------------------------------------------
+// @bsimethod                             Krischan.Eberle                        12/16
+//+---------------+---------------+---------------+---------------+---------------+------
+TEST_F(ECSqlStatementTestFixture, ParametersInNestedSelectStatement)
+    {
+    ASSERT_EQ(SUCCESS, SetupECDb("parametersinnestedselect.ecdb", SchemaItem::CreateForFile("ECSqlTest.01.00.00.ecschema.xml")));
+
+    ASSERT_EQ(BE_SQLITE_DONE, GetHelper().ExecuteECSql("INSERT INTO ecsql.PSA(L,I) VALUES(33,123)"));
+    ASSERT_EQ(BE_SQLITE_DONE, GetHelper().ExecuteECSql("INSERT INTO ecsql.PSA(L,I) VALUES(123456789,123)"));
+    ASSERT_EQ(BE_SQLITE_DONE, GetHelper().ExecuteECSql("INSERT INTO ecsql.PSA(L,I) VALUES(123456789,124)"));
+    ASSERT_EQ(BE_SQLITE_DONE, GetHelper().ExecuteECSql("INSERT INTO ecsql.PSA(L,I) VALUES(4444,123)"));
+    ASSERT_EQ(BE_SQLITE_DONE, GetHelper().ExecuteECSql("INSERT INTO ecsql.P(I) VALUES(123)"));
+    ASSERT_EQ(BE_SQLITE_DONE, GetHelper().ExecuteECSql("INSERT INTO ecsql.P(I) VALUES(124)"));
+    ASSERT_EQ(BE_SQLITE_DONE, GetHelper().ExecuteECSql("INSERT INTO ecsql.P(I) VALUES(123)"));
+
+
+    {
+    ECSqlStatement stmt;
+    ASSERT_EQ(ECSqlStatus::Success, stmt.Prepare(m_ecdb, "SELECT count(*) FROM ecsql.PSA WHERE L=123456789 AND I IN (SELECT I FROM ecsql.P WHERE I=123)"));
+    ASSERT_EQ(BE_SQLITE_ROW, stmt.Step()) << stmt.GetECSql();
+    ASSERT_EQ(1, stmt.GetValueInt(0)) << stmt.GetECSql();
+    ASSERT_EQ(BE_SQLITE_DONE, stmt.Step()) << stmt.GetECSql();
+    }
+
+    {
+    ECSqlStatement stmt;
+    ASSERT_EQ(ECSqlStatus::Success, stmt.Prepare(m_ecdb, "SELECT count(*) FROM ecsql.PSA WHERE L=? AND I IN (SELECT I FROM ecsql.P WHERE I=?)"));
+    ASSERT_EQ(ECSqlStatus::Success, stmt.BindInt64(1, 123456789)) << stmt.GetECSql();
+    ASSERT_EQ(ECSqlStatus::Success, stmt.BindInt(2, 123)) << stmt.GetECSql();
+
+    ASSERT_EQ(BE_SQLITE_ROW, stmt.Step()) << stmt.GetECSql();
+    ASSERT_EQ(1, stmt.GetValueInt(0)) << stmt.GetECSql();
+    ASSERT_EQ(BE_SQLITE_DONE, stmt.Step()) << stmt.GetECSql();
+    }
+
+    //Case of Paul Daymond who reported this issue
+
+    ECInstanceKey psaKey1, psaKey2, pKey;
+    ASSERT_EQ(BE_SQLITE_DONE, GetHelper().ExecuteInsertECSql(psaKey1, "INSERT INTO ecsql.PSA(L,S) VALUES(314,'Test PSA 1')"));
+    Utf8String ecsql;
+    ecsql.Sprintf("INSERT INTO ecsql.P(MyPSA.Id,S) VALUES(%s,'Test P')", psaKey1.GetInstanceId().ToString().c_str());
+    ASSERT_EQ(BE_SQLITE_DONE, GetHelper().ExecuteInsertECSql(pKey, ecsql.c_str()));
+
+    ecsql.Sprintf("INSERT INTO ecsql.PSA(L,I,S) VALUES(314,%s,'Test PSA 2')", pKey.GetInstanceId().ToString().c_str());
+    ASSERT_EQ(BE_SQLITE_DONE, GetHelper().ExecuteInsertECSql(psaKey2, ecsql.c_str()));
+    m_ecdb.SaveChanges();
+
+    {
+    Utf8String ecsqlWithoutParams;
+    ecsqlWithoutParams.Sprintf("SELECT ECInstanceId FROM ecsql.PSA WHERE L=314 AND I IN (SELECT ECInstanceId FROM ecsql.P WHERE MyPSA.Id=%s)", psaKey1.GetInstanceId().ToString().c_str());
+
+    ECSqlStatement stmt;
+    ASSERT_EQ(ECSqlStatus::Success, stmt.Prepare(m_ecdb, ecsqlWithoutParams.c_str())) << ecsqlWithoutParams.c_str();
+
+    ASSERT_EQ(BE_SQLITE_ROW, stmt.Step()) << stmt.GetECSql();
+    ASSERT_EQ(psaKey2.GetInstanceId(), stmt.GetValueId<ECInstanceId>(0)) << stmt.GetECSql();
+    ASSERT_EQ(BE_SQLITE_DONE, stmt.Step()) << stmt.GetECSql();
+    }
+
+    {
+    ECSqlStatement stmt;
+    ASSERT_EQ(ECSqlStatus::Success, stmt.Prepare(m_ecdb, "SELECT ECInstanceId FROM ecsql.PSA WHERE L=? AND I IN (SELECT ECInstanceId FROM ecsql.P WHERE MyPSA.Id=?)"));
+    ASSERT_EQ(ECSqlStatus::Success, stmt.BindInt64(1, 314)) << stmt.GetECSql();
+    ASSERT_EQ(ECSqlStatus::Success, stmt.BindId(2, psaKey1.GetInstanceId())) << stmt.GetECSql();
+
+    ASSERT_EQ(BE_SQLITE_ROW, stmt.Step()) << stmt.GetECSql();
+    ASSERT_EQ(psaKey2.GetInstanceId(), stmt.GetValueId<ECInstanceId>(0)) << stmt.GetECSql();
+    ASSERT_EQ(BE_SQLITE_DONE, stmt.Step()) << stmt.GetECSql();
+    }
+
+    {
+    ECSqlStatement stmt;
+    ASSERT_EQ(ECSqlStatus::Success, stmt.Prepare(m_ecdb, "SELECT PSA.ECInstanceId FROM ecsql.PSA, ecsql.P WHERE PSA.L=? AND PSA.I=P.ECInstanceId AND P.MyPSA.Id=?"));
+    ASSERT_EQ(ECSqlStatus::Success, stmt.BindInt64(1, 314)) << stmt.GetECSql();
+    ASSERT_EQ(ECSqlStatus::Success, stmt.BindId(2, psaKey1.GetInstanceId())) << stmt.GetECSql();
+
+    ASSERT_EQ(BE_SQLITE_ROW, stmt.Step()) << stmt.GetECSql();
+    ASSERT_EQ(psaKey2.GetInstanceId(), stmt.GetValueId<ECInstanceId>(0)) << stmt.GetECSql();
+    ASSERT_EQ(BE_SQLITE_DONE, stmt.Step()) << stmt.GetECSql();
+    }
+    
+    }
+
+/*---------------------------------------------------------------------------------**//**
+* @bsimethod                             Muhammad Hassan                         06/15
++---------------+---------------+---------------+---------------+---------------+------*/
+TEST_F(ECSqlStatementTestFixture, GroupByClauseTests)
+    {
+    ASSERT_EQ(SUCCESS, SetupECDb("ECSqlStatementTests.ecdb", SchemaItem::CreateForFile("ECSqlStatementTests.01.00.00.ecschema.xml")));
+    NestedStructArrayTestSchemaHelper::PopulateECSqlStatementTestsDb(m_ecdb);
+
+    Utf8CP expectedProductsNames;
+    Utf8String actualProductsNames;
+    double expectedSumOfAvgPrices;
+    double actualSumOfAvgPrices;
+    ECSqlStatement stmt;
+    //use of simple GROUP BY clause to find AVG(Price) from the Product table
+    ASSERT_EQ(ECSqlStatus::Success, stmt.Prepare(m_ecdb, "SELECT ProductName, AVG(UnitPrice) FROM ECST.Product GROUP BY ProductName ORDER BY ProductName"));
+    expectedProductsNames = "Binder-Desk-Pen-Pen Set-Pencil-";
+    expectedSumOfAvgPrices = 1895.67;
+    actualSumOfAvgPrices = 0;
+    while (stmt.Step() != BE_SQLITE_DONE)
+        {
+        actualProductsNames.append(stmt.GetValueText(0));
+        actualProductsNames.append("-");
+        actualSumOfAvgPrices += stmt.GetValueDouble(1);
+        }
+    ASSERT_STREQ(expectedProductsNames, actualProductsNames.c_str());
+    ASSERT_EQ((int) expectedSumOfAvgPrices, (int) actualSumOfAvgPrices);
+    stmt.Finalize();
+
+    //using HAVING clause with GROUP BY clause
+    ASSERT_EQ(ECSqlStatus::Success, stmt.Prepare(m_ecdb, "SELECT ProductName, AVG(UnitPrice) FROM ECST.Product GROUP BY ProductName Having AVG(UnitPrice)>300.00 ORDER BY ProductName"));
+    expectedProductsNames = "Binder-Pen-Pen Set-";
+    actualProductsNames = "";
+    expectedSumOfAvgPrices = 1556.62;
+    actualSumOfAvgPrices = 0;
+    while (stmt.Step() != BE_SQLITE_DONE)
+        {
+        actualProductsNames.append(stmt.GetValueText(0));
+        actualProductsNames.append("-");
+        actualSumOfAvgPrices += stmt.GetValueDouble(1);
+        }
+    ASSERT_STREQ(expectedProductsNames, actualProductsNames.c_str());
+    ASSERT_EQ((int) expectedSumOfAvgPrices, (int) actualSumOfAvgPrices);
+    stmt.Finalize();
+
+    //combined Use of GROUP BY, HAVING and WHERE Clause
+    ASSERT_EQ(ECSqlStatus::Success, stmt.Prepare(m_ecdb, "SELECT ProductName, AVG(UnitPrice) FROM ECST.Product WHERE UnitPrice<500 GROUP BY ProductName Having AVG(UnitPrice)>200.00 ORDER BY ProductName"));
+    expectedProductsNames = "Binder-Pen Set-";
+    actualProductsNames = "";
+    expectedSumOfAvgPrices = 666.84;
+    actualSumOfAvgPrices = 0;
+    while (stmt.Step() != BE_SQLITE_DONE)
+        {
+        actualProductsNames.append(stmt.GetValueText(0));
+        actualProductsNames.append("-");
+        actualSumOfAvgPrices += stmt.GetValueDouble(1);
+        }
+    ASSERT_EQ(expectedProductsNames, actualProductsNames);
+    ASSERT_EQ((int) expectedSumOfAvgPrices, (int) actualSumOfAvgPrices);
+    stmt.Finalize();
+
+    //GROUP BY Clause with more then one parameters
+    ASSERT_EQ(ECSqlStatus::Success, stmt.Prepare(m_ecdb, "SELECT ProductName, AVG(UnitPrice), COUNT(ProductName) FROM ECST.Product GROUP BY ProductName, UnitPrice HAVING COUNT(ProductName)>1"));
+    ASSERT_EQ(stmt.Step(), BE_SQLITE_ROW);
+    ASSERT_EQ("Pen", (Utf8String) stmt.GetValueText(0));
+    ASSERT_EQ(539, (int) stmt.GetValueDouble(1));
+    ASSERT_EQ(3, stmt.GetValueInt(2));
+    ASSERT_FALSE(stmt.Step() != BE_SQLITE_DONE);
+    stmt.Finalize();
+    }
+
+//---------------------------------------------------------------------------------
+// @bsimethod                             Krischan.Eberle               07/17
+//+---------------+---------------+---------------+---------------+---------------+------
+TEST_F(ECSqlStatementTestFixture, GroupByPoint)
+    {
+    ASSERT_EQ(SUCCESS, SetupECDb("ECSqlStatementTests.ecdb", SchemaItem(R"xml(<ECSchema schemaName="TestSchema" alias="ts" version="1.0" xmlns="http://www.bentley.com/schemas/Bentley.ECXML.3.1">
+                      <ECEntityClass typeName="Foo" >
+                        <ECProperty propertyName="Name" typeName="string" />
+                        <ECProperty propertyName="Origin" typeName="Point3d" />
+                      </ECEntityClass>
+                 </ECSchema>)xml")));
+
+    ECSqlStatement insertStmt;
+    ASSERT_EQ(ECSqlStatus::Success, insertStmt.Prepare(m_ecdb, "INSERT INTO ts.Foo(Name,Origin) VALUES(?,?)"));
+
+    DPoint3d pt1 = DPoint3d::From(1.0,2.0,3.0);
+    DPoint3d pt2 = DPoint3d::From(-1.0, -2.0, 3.0);
+
+    bmap<DPoint3d const*, int> ptCount;
+
+    {
+    ASSERT_EQ(ECSqlStatus::Success, insertStmt.BindText(1, "Item 1", IECSqlBinder::MakeCopy::No));
+    ASSERT_EQ(ECSqlStatus::Success, insertStmt.BindPoint3d(2, pt1));
+    ptCount[&pt1] = 1;
+    ASSERT_EQ(BE_SQLITE_DONE, insertStmt.Step());
+    insertStmt.Reset();
+    insertStmt.ClearBindings();
+
+    ASSERT_EQ(ECSqlStatus::Success, insertStmt.BindText(1, "Item 2", IECSqlBinder::MakeCopy::No));
+    ASSERT_EQ(ECSqlStatus::Success, insertStmt.BindPoint3d(2, pt1));
+    ptCount[&pt1]++;
+    ASSERT_EQ(BE_SQLITE_DONE, insertStmt.Step());
+    insertStmt.Reset();
+    insertStmt.ClearBindings();
+
+    ASSERT_EQ(ECSqlStatus::Success, insertStmt.BindText(1, "Item 3", IECSqlBinder::MakeCopy::No));
+    ASSERT_EQ(ECSqlStatus::Success, insertStmt.BindPoint3d(2, pt1));
+    ptCount[&pt1]++;
+    ASSERT_EQ(BE_SQLITE_DONE, insertStmt.Step());
+    insertStmt.Reset();
+    insertStmt.ClearBindings();
+
+    ASSERT_EQ(ECSqlStatus::Success, insertStmt.BindText(1, "Item 4", IECSqlBinder::MakeCopy::No));
+    ASSERT_EQ(ECSqlStatus::Success, insertStmt.BindPoint3d(2, pt2));
+    ptCount[&pt2] = 1;
+    ASSERT_EQ(BE_SQLITE_DONE, insertStmt.Step());
+    insertStmt.Reset();
+    insertStmt.ClearBindings();
+
+    ASSERT_EQ(ECSqlStatus::Success, insertStmt.BindText(1, "Item 5", IECSqlBinder::MakeCopy::No));
+    ASSERT_EQ(BE_SQLITE_DONE, insertStmt.Step());
+    }
+
+    ECSqlStatement statement;
+    ASSERT_EQ(ECSqlStatus::Success, statement.Prepare(m_ecdb, "SELECT Origin, count(*) FROM ts.Foo GROUP BY Origin"));
+    int rowCount = 0;
+    while (BE_SQLITE_ROW == statement.Step())
+        {
+        rowCount++;
+        if (statement.IsValueNull(0))
+            ASSERT_EQ(1, statement.GetValueInt(1)) << statement.GetECSql();
+        else
+            {
+            DPoint3d actualPt = statement.GetValuePoint3d(0);
+            if (pt1.AlmostEqual(actualPt))
+                ASSERT_EQ(ptCount[&pt1], statement.GetValueInt(1)) << statement.GetECSql();
+            else if (pt2.AlmostEqual(actualPt))
+                ASSERT_EQ(ptCount[&pt2], statement.GetValueInt(1)) << statement.GetECSql();
+            else
+                FAIL();
+            }
+        }
+    ASSERT_EQ(3, rowCount) << statement.GetECSql();
+    }
+
+//---------------------------------------------------------------------------------
+// @bsimethod                             Krischan.Eberle               07/17
+//+---------------+---------------+---------------+---------------+---------------+------
+TEST_F(ECSqlStatementTestFixture, GroupByGeometry)
+    {
+    ASSERT_EQ(SUCCESS, SetupECDb("ECSqlStatementTests.ecdb", SchemaItem(R"xml(<ECSchema schemaName="TestSchema" alias="ts" version="1.0" xmlns="http://www.bentley.com/schemas/Bentley.ECXML.3.1">
+                      <ECEntityClass typeName="Foo" >
+                        <ECProperty propertyName="Name" typeName="string" />
+                        <ECProperty propertyName="Geometry" typeName="Bentley.Geometry.Common.IGeometry" />
+                      </ECEntityClass>
+                 </ECSchema>)xml")));
+
+    ECSqlStatement insertStmt;
+    ASSERT_EQ(ECSqlStatus::Success, insertStmt.Prepare(m_ecdb, "INSERT INTO ts.Foo(Name,Geometry) VALUES(?,?)"));
+
+    IGeometryPtr geometry1 = IGeometry::Create(ICurvePrimitive::CreateLine(DSegment3d::From(0.0, 0.0, 0.0, 1.0, 1.0, 1.0)));
+    IGeometryPtr geometry2 = IGeometry::Create(ICurvePrimitive::CreateLine(DSegment3d::From(1.0, 0.0, 0.0, 1.0, 1.0, 1.0)));
+
+    bmap<IGeometry*, int> geometryCount;
+    {
+    ASSERT_EQ(ECSqlStatus::Success, insertStmt.BindText(1, "Item 1", IECSqlBinder::MakeCopy::No));
+    ASSERT_EQ(ECSqlStatus::Success, insertStmt.BindGeometry(2, *geometry1));
+    geometryCount[geometry1.get()] = 1;
+    ASSERT_EQ(BE_SQLITE_DONE, insertStmt.Step());
+    insertStmt.Reset();
+    insertStmt.ClearBindings();
+
+    ASSERT_EQ(ECSqlStatus::Success, insertStmt.BindText(1, "Item 2", IECSqlBinder::MakeCopy::No));
+    ASSERT_EQ(ECSqlStatus::Success, insertStmt.BindGeometry(2, *geometry1));
+    geometryCount[geometry1.get()]++;
+    ASSERT_EQ(BE_SQLITE_DONE, insertStmt.Step());
+    insertStmt.Reset();
+    insertStmt.ClearBindings();
+
+    ASSERT_EQ(ECSqlStatus::Success, insertStmt.BindText(1, "Item 3", IECSqlBinder::MakeCopy::No));
+    ASSERT_EQ(ECSqlStatus::Success, insertStmt.BindGeometry(2, *geometry1));
+    geometryCount[geometry1.get()]++;
+    ASSERT_EQ(BE_SQLITE_DONE, insertStmt.Step());
+    insertStmt.Reset();
+    insertStmt.ClearBindings();
+
+    ASSERT_EQ(ECSqlStatus::Success, insertStmt.BindText(1, "Item 4", IECSqlBinder::MakeCopy::No));
+    ASSERT_EQ(ECSqlStatus::Success, insertStmt.BindGeometry(2, *geometry2));
+    geometryCount[geometry2.get()] = 1;
+    ASSERT_EQ(BE_SQLITE_DONE, insertStmt.Step());
+
+    insertStmt.Reset();
+    insertStmt.ClearBindings();
+    ASSERT_EQ(ECSqlStatus::Success, insertStmt.BindText(1, "Item 5", IECSqlBinder::MakeCopy::No));
+    ASSERT_EQ(BE_SQLITE_DONE, insertStmt.Step());
+    }
+
+    ECSqlStatement statement;
+    ASSERT_EQ(ECSqlStatus::Success, statement.Prepare(m_ecdb, "SELECT Geometry, count(*) FROM ts.Foo GROUP BY Geometry"));
+    int rowCount = 0;
+    while (BE_SQLITE_ROW == statement.Step())
+        {
+        rowCount++;
+        if (statement.IsValueNull(0))
+            ASSERT_EQ(1, statement.GetValueInt(1)) << statement.GetECSql();
+        else
+            {
+            IGeometryPtr actualGeom = statement.GetValueGeometry(0);
+            if (geometry1->IsSameStructureAndGeometry(*actualGeom))
+                ASSERT_EQ(geometryCount[geometry1.get()], statement.GetValueInt(1)) << statement.GetECSql();
+            else if (geometry2->IsSameStructureAndGeometry(*actualGeom))
+                ASSERT_EQ(geometryCount[geometry2.get()], statement.GetValueInt(1)) << statement.GetECSql();
+            else
+                FAIL();
+            }
+        }
+    ASSERT_EQ(3, rowCount) << statement.GetECSql();
+    }
+
+//---------------------------------------------------------------------------------
+// @bsimethod                             Krischan.Eberle               07/17
+//+---------------+---------------+---------------+---------------+---------------+------
+TEST_F(ECSqlStatementTestFixture, GroupByStruct)
+    {
+    ASSERT_EQ(SUCCESS, SetupECDb("ECSqlStatementTests.ecdb", SchemaItem(R"xml(<ECSchema schemaName="TestSchema" alias="ts" version="1.0" xmlns="http://www.bentley.com/schemas/Bentley.ECXML.3.1">
+                     <ECStructClass typeName="Person" >
+                        <ECProperty propertyName="Name" typeName="string" />
+                        <ECProperty propertyName="Age" typeName="int" />
+                    </ECStructClass>
+                      <ECEntityClass typeName="Foo" >
+                        <ECProperty propertyName="Code" typeName="int" />
+                        <ECStructProperty propertyName="Person" typeName="Person" />
+                      </ECEntityClass>
+                 </ECSchema>)xml")));
+
+    ECSqlStatement insertStmt;
+    ASSERT_EQ(ECSqlStatus::Success, insertStmt.Prepare(m_ecdb, "INSERT INTO ts.Foo(Code,Person.Name,Person.Age) VALUES(?,?,?)"));
+
+    std::pair<Utf8CP, int> person1 = std::make_pair("John", 45);
+    std::pair<Utf8CP, int> person2 = std::make_pair("Mary", 35);
+
+    bmap<std::pair<Utf8CP, int>*, int> personCount;
+    {
+    ASSERT_EQ(ECSqlStatus::Success, insertStmt.BindInt(1, 1));
+    ASSERT_EQ(ECSqlStatus::Success, insertStmt.BindText(2, person1.first, IECSqlBinder::MakeCopy::No));
+    ASSERT_EQ(ECSqlStatus::Success, insertStmt.BindInt(3, person1.second));
+    personCount[&person1] = 1;
+    ASSERT_EQ(BE_SQLITE_DONE, insertStmt.Step());
+    insertStmt.Reset();
+    insertStmt.ClearBindings();
+
+    ASSERT_EQ(ECSqlStatus::Success, insertStmt.BindInt(1, 2));
+    ASSERT_EQ(ECSqlStatus::Success, insertStmt.BindText(2, person1.first, IECSqlBinder::MakeCopy::No));
+    ASSERT_EQ(ECSqlStatus::Success, insertStmt.BindInt(3, person1.second));
+    personCount[&person1]++;
+    ASSERT_EQ(BE_SQLITE_DONE, insertStmt.Step());
+    insertStmt.Reset();
+    insertStmt.ClearBindings();
+
+    ASSERT_EQ(ECSqlStatus::Success, insertStmt.BindInt(1, 3));
+    ASSERT_EQ(ECSqlStatus::Success, insertStmt.BindText(2, person1.first, IECSqlBinder::MakeCopy::No));
+    ASSERT_EQ(ECSqlStatus::Success, insertStmt.BindInt(3, person1.second));
+    personCount[&person1]++;
+    ASSERT_EQ(BE_SQLITE_DONE, insertStmt.Step());
+    insertStmt.Reset();
+    insertStmt.ClearBindings();
+
+    ASSERT_EQ(ECSqlStatus::Success, insertStmt.BindInt(1, 4));
+    ASSERT_EQ(ECSqlStatus::Success, insertStmt.BindText(2, person2.first, IECSqlBinder::MakeCopy::No));
+    ASSERT_EQ(ECSqlStatus::Success, insertStmt.BindInt(3, person2.second));
+    personCount[&person2] = 1;
+    ASSERT_EQ(BE_SQLITE_DONE, insertStmt.Step());
+
+    insertStmt.Reset();
+    insertStmt.ClearBindings();
+    ASSERT_EQ(ECSqlStatus::Success, insertStmt.BindInt(1, 5));
+    ASSERT_EQ(BE_SQLITE_DONE, insertStmt.Step());
+    }
+
+    ECSqlStatement statement;
+    ASSERT_EQ(ECSqlStatus::Success, statement.Prepare(m_ecdb, "SELECT Person, count(*) FROM ts.Foo GROUP BY Person"));
+    int rowCount = 0;
+    while (BE_SQLITE_ROW == statement.Step())
+        {
+        rowCount++;
+        if (statement.IsValueNull(0))
+            ASSERT_EQ(1, statement.GetValueInt(1)) << statement.GetECSql();
+        else
+            {
+            IECSqlValue const& actualPerson = statement.GetValue(0);
+            if (strcmp(person1.first, actualPerson["Name"].GetText()) == 0)
+                ASSERT_EQ(personCount[&person1], statement.GetValueInt(1)) << statement.GetECSql();
+            else if (strcmp(person2.first, actualPerson["Name"].GetText()) == 0)
+                ASSERT_EQ(personCount[&person2], statement.GetValueInt(1)) << statement.GetECSql();
+            else
+                FAIL();
+            }
+        }
+    ASSERT_EQ(3, rowCount) << statement.GetECSql();
+    }
+
+//---------------------------------------------------------------------------------
+// @bsimethod                             Krischan.Eberle               07/17
+//+---------------+---------------+---------------+---------------+---------------+------
+TEST_F(ECSqlStatementTestFixture, GroupByArray)
+    {
+    ASSERT_EQ(SUCCESS, SetupECDb("ECSqlStatementTests.ecdb", SchemaItem(R"xml(<ECSchema schemaName="TestSchema" alias="ts" version="1.0" xmlns="http://www.bentley.com/schemas/Bentley.ECXML.3.1">
+                     <ECStructClass typeName="Person" >
+                        <ECProperty propertyName="Name" typeName="string" />
+                        <ECProperty propertyName="Age" typeName="int" />
+                    </ECStructClass>
+                      <ECEntityClass typeName="Foo" >
+                        <ECStructArrayProperty propertyName="Persons" typeName="Person" />
+                        <ECArrayProperty propertyName="Deadlines" typeName="dateTime" />
+                        <ECArrayProperty propertyName="Vertexes" typeName="Point3d" />
+                        <ECArrayProperty propertyName="Geometries" typeName="Bentley.Geometry.Common.IGeometry" />
+                      </ECEntityClass>
+                 </ECSchema>)xml")));
+
+    const int nonNullRowCount = 3;
+    ECSqlStatement insertStmt;
+    ASSERT_EQ(ECSqlStatus::Success, insertStmt.Prepare(m_ecdb, "INSERT INTO ts.Foo(Persons,Deadlines,Vertexes,Geometries) VALUES(?,?,?,?)"));
+    for (int i = 0; i < nonNullRowCount; i++)
+        {
+                {
+                IECSqlBinder& binder = insertStmt.GetBinder(1);
+                IECSqlBinder& element1Binder = binder.AddArrayElement();
+                ASSERT_EQ(ECSqlStatus::Success, element1Binder["Name"].BindText("John", IECSqlBinder::MakeCopy::Yes));
+                ASSERT_EQ(ECSqlStatus::Success, element1Binder["Age"].BindInt(40));
+                IECSqlBinder& element2Binder = binder.AddArrayElement();
+                ASSERT_EQ(ECSqlStatus::Success, element2Binder["Name"].BindText("Mary", IECSqlBinder::MakeCopy::Yes));
+                ASSERT_EQ(ECSqlStatus::Success, element2Binder["Age"].BindInt(35));
+                }
+
+                {
+                IECSqlBinder& binder = insertStmt.GetBinder(2);
+                ASSERT_EQ(ECSqlStatus::Success, binder.AddArrayElement().BindDateTime(DateTime(2017, 07, 27)));
+                ASSERT_EQ(ECSqlStatus::Success, binder.AddArrayElement().BindDateTime(DateTime(1971, 04, 30)));
+                }
+
+                {
+                IECSqlBinder& binder = insertStmt.GetBinder(3);
+                ASSERT_EQ(ECSqlStatus::Success, binder.AddArrayElement().BindPoint3d(DPoint3d::From(1.0, 2.0, 3.0)));
+                ASSERT_EQ(ECSqlStatus::Success, binder.AddArrayElement().BindPoint3d(DPoint3d::From(-1.0, -2.0, -3.0)));
+                }
+
+                {
+                IGeometryPtr line = IGeometry::Create(ICurvePrimitive::CreateLine(DSegment3d::From(0.0, 0.0, 0.0, 1.0, 1.0, 1.0)));
+                IECSqlBinder& binder = insertStmt.GetBinder(4);
+                ASSERT_EQ(ECSqlStatus::Success, binder.AddArrayElement().BindGeometry(*line));
+                ASSERT_EQ(ECSqlStatus::Success, binder.AddArrayElement().BindGeometry(*line));
+                ASSERT_EQ(ECSqlStatus::Success, binder.AddArrayElement().BindGeometry(*line));
+                }
+
+        ASSERT_EQ(BE_SQLITE_DONE, insertStmt.Step());
+        insertStmt.Reset();
+        insertStmt.ClearBindings();
+        }
+
+    //insert an empty row
+    ASSERT_EQ(BE_SQLITE_DONE, insertStmt.Step());
+    insertStmt.Finalize();
+
+    {
+    ECSqlStatement statement;
+    ASSERT_EQ(ECSqlStatus::Success, statement.Prepare(m_ecdb, "SELECT Persons, count(*) FROM ts.Foo GROUP BY Persons"));
+    int rowCount = 0;
+    while (BE_SQLITE_ROW == statement.Step())
+        {
+        rowCount++;
+        if (statement.IsValueNull(0))
+            ASSERT_EQ(1, statement.GetValueInt(1)) << statement.GetECSql();
+        else
+            ASSERT_EQ(nonNullRowCount, statement.GetValueInt(1)) << statement.GetECSql();
+        }
+    ASSERT_EQ(2, rowCount) << statement.GetECSql();
+    }
+    {
+    ECSqlStatement statement;
+    ASSERT_EQ(ECSqlStatus::Success, statement.Prepare(m_ecdb, "SELECT Deadlines, count(*) FROM ts.Foo GROUP BY Deadlines"));
+    int rowCount = 0;
+    while (BE_SQLITE_ROW == statement.Step())
+        {
+        rowCount++;
+        if (statement.IsValueNull(0))
+            ASSERT_EQ(1, statement.GetValueInt(1)) << statement.GetECSql();
+        else
+            ASSERT_EQ(nonNullRowCount, statement.GetValueInt(1)) << statement.GetECSql();
+        }
+    ASSERT_EQ(2, rowCount) << statement.GetECSql();
+    }
+    {
+    ECSqlStatement statement;
+    ASSERT_EQ(ECSqlStatus::Success, statement.Prepare(m_ecdb, "SELECT Vertexes, count(*) FROM ts.Foo GROUP BY Vertexes"));
+    int rowCount = 0;
+    while (BE_SQLITE_ROW == statement.Step())
+        {
+        rowCount++;
+        if (statement.IsValueNull(0))
+            ASSERT_EQ(1, statement.GetValueInt(1)) << statement.GetECSql();
+        else
+            ASSERT_EQ(nonNullRowCount, statement.GetValueInt(1)) << statement.GetECSql();
+        }
+    ASSERT_EQ(2, rowCount) << statement.GetECSql();
+    }
+    {
+    ECSqlStatement statement;
+    ASSERT_EQ(ECSqlStatus::Success, statement.Prepare(m_ecdb, "SELECT Geometries, count(*) FROM ts.Foo GROUP BY Geometries"));
+    int rowCount = 0;
+    while (BE_SQLITE_ROW == statement.Step())
+        {
+        rowCount++;
+        if (statement.IsValueNull(0))
+            ASSERT_EQ(1, statement.GetValueInt(1)) << statement.GetECSql();
+        else
+            ASSERT_EQ(nonNullRowCount, statement.GetValueInt(1)) << statement.GetECSql();
+        }
+    ASSERT_EQ(2, rowCount) << statement.GetECSql();
+    }
+    }
+
+/*---------------------------------------------------------------------------------**//**
+* @bsimethod                             Muhammad Hassan                         11/15
++---------------+---------------+---------------+---------------+---------------+------*/
+TEST_F(ECSqlStatementTestFixture, VerifyLiteralExpressionAsConstants)
+    {
+    ASSERT_EQ(SUCCESS, SetupECDb("ECSqlStatementTests.ecdb", SchemaItem::CreateForFile("ECSqlStatementTests.01.00.00.ecschema.xml")));
+
+    ECSqlStatement statement;
+    ASSERT_EQ(ECSqlStatus::Success, statement.Prepare(m_ecdb, "INSERT INTO ECST.Product (UnitPrice, ProductAvailable, ProductName) VALUES(100*5, true, 'Chair')"));
+    ASSERT_EQ(DbResult::BE_SQLITE_DONE, statement.Step());
+    statement.Finalize();
+
+    ASSERT_EQ(ECSqlStatus::Success, statement.Prepare(m_ecdb, "INSERT INTO ECST.Product (UnitPrice, ProductAvailable, ProductName) VALUES(100+1+ECClassId, true, 'Chair')"));
+    ASSERT_EQ(DbResult::BE_SQLITE_DONE, statement.Step());
+    statement.Finalize();
+
+    ASSERT_EQ(ECSqlStatus::Success, statement.Prepare(m_ecdb, "INSERT INTO ECST.Product (UnitPrice, ProductAvailable, ProductName) VALUES(1000/5, false, 'Table')"));
+    ASSERT_EQ(DbResult::BE_SQLITE_DONE, statement.Step());
+    statement.Finalize();
+
+    ASSERT_EQ(ECSqlStatus::Success, statement.Prepare(m_ecdb, "INSERT INTO ECST.Product (UnitPrice, ProductAvailable, ProductName) VALUES(100+2+ECClassId, false, 'Table')"));
+    ASSERT_EQ(DbResult::BE_SQLITE_DONE, statement.Step());
+    statement.Finalize();
+
+    ASSERT_EQ(ECSqlStatus::Success, statement.Prepare(m_ecdb, "INSERT INTO ECST.Product (UnitPrice, ProductAvailable, ProductName) VALUES(1000+100*5, true, 'LCD')"));
+    ASSERT_EQ(DbResult::BE_SQLITE_DONE, statement.Step());
+    statement.Finalize();
+
+    ASSERT_EQ(ECSqlStatus::Success, statement.Prepare(m_ecdb, "SELECT ProductName FROM ECST.Product WHERE UnitPrice=100+2+ECClassId"));
+    ASSERT_EQ(DbResult::BE_SQLITE_ROW, statement.Step());
+    ASSERT_STREQ("Table", statement.GetValueText(0));
+    statement.Finalize();
+
+    ASSERT_EQ(ECSqlStatus::Success, statement.Prepare(m_ecdb, "SELECT AVG(UnitPrice) FROM ECST.Product WHERE UnitPrice>ECClassId AND ProductName='Chair'"));
+    ASSERT_EQ(DbResult::BE_SQLITE_ROW, statement.Step());
+    statement.Finalize();
+
+    ASSERT_EQ(ECSqlStatus::Success, statement.Prepare(m_ecdb, "SELECT ProductAvailable FROM ECST.Product WHERE UnitPrice>100+2+ECClassId AND ProductName='LCD'"));
+    ASSERT_EQ(DbResult::BE_SQLITE_ROW, statement.Step());
+    ASSERT_TRUE(statement.GetValueBoolean(0));
+    statement.Finalize();
+
+    ASSERT_EQ(ECSqlStatus::Success, statement.Prepare(m_ecdb, "SELECT ProductAvailable FROM ECST.Product WHERE UnitPrice>100+2+ECClassId AND ProductName='LCD'"));
+    ASSERT_EQ(DbResult::BE_SQLITE_ROW, statement.Step());
+    ASSERT_TRUE(statement.GetValueBoolean(0));
+    statement.Finalize();
+
+    ASSERT_EQ(ECSqlStatus::Success, statement.Prepare(m_ecdb, "SELECT ProductAvailable FROM ECST.Product WHERE UnitPrice=100+3+ECClassId OR ProductName='LCD'"));
+    ASSERT_EQ(DbResult::BE_SQLITE_ROW, statement.Step());
+    ASSERT_TRUE(statement.GetValueBoolean(0));
+    statement.Finalize();
+    }
+
+/*---------------------------------------------------------------------------------**//**
+* @bsimethod                             Muhammad Hassan                         01/16
++---------------+---------------+---------------+---------------+---------------+------*/
+TEST_F(ECSqlStatementTestFixture, WrapWhereClauseInParams)
+    {
+    ASSERT_EQ(SUCCESS, SetupECDb("ECSqlStatementTests.ecdb", SchemaItem::CreateForFile("ECSqlStatementTests.01.00.00.ecschema.xml")));
+    NestedStructArrayTestSchemaHelper::PopulateECSqlStatementTestsDb(m_ecdb);
+
+    ECSqlStatement statement;
+    ASSERT_EQ(ECSqlStatus::Success, statement.Prepare(m_ecdb, "SELECT Phone FROM ECST.Customer WHERE Country='USA' OR Company='ABC'"));
+    Utf8String nativeSql = statement.GetNativeSql();
+    ASSERT_TRUE(nativeSql.find("WHERE ([Customer].[Country]='USA' OR [Customer].[Company]='ABC')") != nativeSql.npos);
+    statement.Finalize();
+
+    ASSERT_EQ(ECSqlStatus::Success, statement.Prepare(m_ecdb, "SELECT Phone FROM ECST.Customer WHERE Country='USA' AND Company='ABC'"));
+    nativeSql = statement.GetNativeSql();
+    ASSERT_TRUE(nativeSql.find("WHERE [Customer].[Country]='USA' AND [Customer].[Company]='ABC'") != nativeSql.npos);
+    statement.Finalize();
+
+    ASSERT_EQ(ECSqlStatus::Success, statement.Prepare(m_ecdb, "SELECT Phone FROM ECST.Customer WHERE Country='USA' OR Country='DUBAI' AND ContactTitle='AM'"));
+    nativeSql = statement.GetNativeSql();
+    ASSERT_TRUE(nativeSql.find("WHERE ([Customer].[Country]='USA' OR [Customer].[Country]='DUBAI' AND [Customer].[ContactTitle]='AM')") != nativeSql.npos);
+    }
+
+//---------------------------------------------------------------------------------------
+// @bsimethod                                  Affan.Khan                      07/17
+//+---------------+---------------+---------------+---------------+---------------+------
+TEST_F(ECSqlStatementTestFixture, HexLiteral)
+    {
+    ASSERT_EQ(SUCCESS, SetupECDb("HexLiteral.ecdb", SchemaItem(
+        R"xml(<ECSchema schemaName="TestSchema" alias="ts" version="1.0" xmlns="http://www.bentley.com/schemas/Bentley.ECXML.3.1">
+                <ECEntityClass typeName="Sample" modifier="None">
+                    <ECProperty propertyName="StringProp" typeName="string" />
+                </ECEntityClass>
+              </ECSchema>)xml")));
+
+    ECInstanceKey actualKey;
+    ECInstanceId expectedECInstanceId(UINT64_C(0x7FFFFFFFFFFFFFFF));
+    ASSERT_EQ(BE_SQLITE_DONE, GetHelper().ExecuteInsertECSql(actualKey, "INSERT INTO ts.Sample(ECInstanceId, StringProp) VALUES (0x7FFFFFFFFFFFFFFF, '0x7FFFFFFFFFFFFFFF')"));
+    ASSERT_EQ(expectedECInstanceId, actualKey.GetInstanceId());
+
+    ECSqlStatement stmt;
+    ASSERT_EQ(ECSqlStatus::Success, stmt.Prepare(m_ecdb, "SELECT StringProp FROM ts.Sample WHERE ECInstanceId = 0x7FFFFFFFFFFFFFFF"));
+    ASSERT_EQ(BE_SQLITE_ROW, stmt.Step());
+    ASSERT_STREQ("0x7FFFFFFFFFFFFFFF", stmt.GetValueText(0));
+
+    expectedECInstanceId = ECInstanceId(UINT64_C(0x7ABCDEF) + 39421 - 0x43);
+    ASSERT_EQ(BE_SQLITE_DONE, GetHelper().ExecuteInsertECSql(actualKey, "INSERT INTO ts.Sample(ECInstanceId, StringProp) VALUES (0x7ABCDEF + 39421 - 0x43, '0x7ABCDEF + 39421 - 0x43')"));
+    ASSERT_EQ(expectedECInstanceId, actualKey.GetInstanceId());
+    }
+
+//---------------------------------------------------------------------------------------
+// @bsiclass                                     Muhammad Hassan                  08/15
+//+---------------+---------------+---------------+---------------+---------------+------
+TEST_F(ECSqlStatementTestFixture, PolymorphicDelete)
+    {
+    ASSERT_EQ(SUCCESS, SetupECDb("PolymorphicDeleteSharedTable.ecdb", SchemaItem::CreateForFile("NestedStructArrayTest.01.00.00.ecschema.xml")));
+    NestedStructArrayTestSchemaHelper::PopulateNestedStructArrayDb(m_ecdb, true);
+
+    ASSERT_FALSE(GetHelper().TableExists("nsat_DerivedA"));
+    ASSERT_FALSE(GetHelper().TableExists("nsat_DoubleDerivedA"));
+    ASSERT_FALSE(GetHelper().TableExists("nsat_DoubleDerivedC"));
+
+    //Delete all Instances of the base class, all the structArrays and relationships should also be deleted.
+    ECSqlStatement statement;
+    ASSERT_EQ(ECSqlStatus::Success, statement.Prepare(m_ecdb, "DELETE FROM nsat.ClassA"));
+    ASSERT_EQ(BE_SQLITE_DONE, statement.Step());
+    statement.Finalize();
+
+    std::vector<Utf8CP> tableNames{"ClassA", "BaseHasDerivedA", "DerivedBHasChildren"};
+
+    for (Utf8CP tableName : tableNames)
+        {
+        Utf8String selectSql = "SELECT count(*) FROM nsat_";
+        selectSql.append(tableName);
+        Statement stmt;
+        ASSERT_EQ(BE_SQLITE_OK, stmt.Prepare(m_ecdb, selectSql.c_str())) << selectSql.c_str();
+        ASSERT_EQ(BE_SQLITE_ROW, stmt.Step()) << selectSql.c_str();
+        ASSERT_EQ(0, stmt.GetValueInt(0)) << "Table " << tableName << " is expected to be empty after DELETE FROM nsat.ClassA";
+        stmt.Finalize();
+        }
+    }
+
+//---------------------------------------------------------------------------------------
+// @bsimethod                                     Muhammad Hassan                  08/15
+//+---------------+---------------+---------------+---------------+---------------+------
+TEST_F(ECSqlStatementTestFixture, PolymorphicDeleteWithSubclassesInMultipleTables)
+    {
+    ASSERT_EQ(BE_SQLITE_OK, SetupECDb("PolymorphicDeleteTest.ecdb"));
+
+    ECInstanceId fi1Id;
+    {
+    ECSqlStatement stmt;
+    ASSERT_EQ(ECSqlStatus::Success, stmt.Prepare(m_ecdb, "INSERT INTO ecdbf.ExternalFileInfo(ECInstanceId, Name, Size, RootFolder, RelativePath) VALUES(2, 'testfile.txt', 123, 1, 'myfolder')"));
+    ECInstanceKey key;
+    ASSERT_EQ(BE_SQLITE_DONE, stmt.Step(key));
+    fi1Id = key.GetInstanceId();
+    }
+
+    BeBriefcaseBasedId fi2Id;
+    {
+    BeFileName testFilePath;
+    BeTest::GetHost().GetDocumentsRoot(testFilePath);
+    testFilePath.AppendToPath(L"ECDb");
+    testFilePath.AppendToPath(L"Schemas");
+    testFilePath.AppendToPath(L"ECSqlTest.01.00.00.ecschema.xml");
+    DbEmbeddedFileTable& embeddedFileTable = m_ecdb.EmbeddedFiles();
+    DbResult stat = BE_SQLITE_OK;
+    fi2Id = embeddedFileTable.Import(&stat, "embed1", testFilePath.GetNameUtf8().c_str(), "XML");
+    ASSERT_EQ(BE_SQLITE_OK, stat);
+    ASSERT_TRUE(fi2Id.IsValid());
+
+    ECSqlStatement stmt;
+    ASSERT_EQ(ECSqlStatus::InvalidECSql, stmt.Prepare(m_ecdb, "DELETE FROM ecdbf.FileInfo WHERE ECInstanceId=?")) << "cannot delete polymorphically if an existing table is involved";
+    stmt.Finalize();
+
+    ASSERT_EQ(BE_SQLITE_OK, embeddedFileTable.Remove("embed1"));
+    }
+
+    {
+    ECSqlStatement stmt;
+    ASSERT_EQ(ECSqlStatus::Success, stmt.Prepare(m_ecdb, "SELECT NULL FROM ecdbf.FileInfo WHERE ECInstanceId=?"));
+    ASSERT_EQ(ECSqlStatus::Success, stmt.BindId(1, fi1Id));
+    ASSERT_EQ(BE_SQLITE_ROW, stmt.Step());
+    stmt.Reset();
+    stmt.ClearBindings();
+    ASSERT_EQ(ECSqlStatus::Success, stmt.BindId(1, fi2Id));
+    ASSERT_EQ(BE_SQLITE_DONE, stmt.Step());
+    }
+   
+    }
+
+//---------------------------------------------------------------------------------------
+// @bsimethod                                     Krischan.Eberle                 10/17
+//+---------------+---------------+---------------+---------------+---------------+------
+TEST_F(ECSqlStatementTestFixture, PolymorphicUpdateNoTph)
+    {
+    ASSERT_EQ(SUCCESS, SetupECDb("PolymorphicUpdateNoTph.ecdb", SchemaItem(
+        R"xml(<ECSchema schemaName="TestSchema" alias="ts" version="1.0" xmlns="http://www.bentley.com/schemas/Bentley.ECXML.3.1">
+                <ECEntityClass typeName="Base" >
+                    <ECProperty propertyName="BaseProp" typeName="int" />
+                </ECEntityClass>
+                <ECEntityClass typeName="Sub1">
+                    <BaseClass>Base</BaseClass>
+                    <ECProperty propertyName="SubProp" typeName="int" />
+                </ECEntityClass>
+                <ECEntityClass typeName="Sub2">
+                    <BaseClass>Base</BaseClass>
+                    <ECProperty propertyName="SubProp" typeName="int" />
+                </ECEntityClass>
+                <ECEntityClass typeName="BaseAbstract" modifier="Abstract">
+                    <ECProperty propertyName="BaseProp" typeName="int" />
+                </ECEntityClass>
+                <ECEntityClass typeName="Sub10">
+                    <BaseClass>BaseAbstract</BaseClass>
+                    <ECProperty propertyName="SubProp" typeName="int" />
+                </ECEntityClass>
+                <ECEntityClass typeName="Sub20">
+                    <BaseClass>BaseAbstract</BaseClass>
+                    <ECProperty propertyName="SubProp" typeName="int" />
+                </ECEntityClass>
+              </ECSchema>)xml")));
+
+    ECInstanceKey baseKey, sub1Key, sub10Key;
+    ASSERT_EQ(BE_SQLITE_DONE, GetHelper().ExecuteInsertECSql(baseKey, "INSERT INTO ts.Base(BaseProp) VALUES (100)"));
+    ASSERT_EQ(BE_SQLITE_DONE, GetHelper().ExecuteInsertECSql(sub1Key, "INSERT INTO ts.Sub1(BaseProp,SubProp) VALUES (100, 123)"));
+    ASSERT_EQ(BE_SQLITE_DONE, GetHelper().ExecuteInsertECSql(sub10Key, "INSERT INTO ts.Sub10(BaseProp,SubProp) VALUES (100, 123)"));
+
+    ECSqlStatement stmt;
+    ASSERT_EQ(ECSqlStatus::InvalidECSql, stmt.Prepare(m_ecdb, "UPDATE ts.Base SET BaseProp=200"));
+    stmt.Finalize();
+
+    ASSERT_EQ(BE_SQLITE_DONE, GetHelper().ExecuteECSql("UPDATE ONLY ts.Base SET BaseProp=200"));
+
+    ASSERT_EQ(ECSqlStatus::Success, stmt.Prepare(m_ecdb, "SELECT BaseProp FROM ts.Base WHERE ECInstanceId=?"));
+    ASSERT_EQ(ECSqlStatus::Success, stmt.BindId(1, baseKey.GetInstanceId()));
+    ASSERT_EQ(BE_SQLITE_ROW, stmt.Step());
+    ASSERT_EQ(200, stmt.GetValueInt(0));
+    stmt.Finalize();
+
+    ASSERT_EQ(ECSqlStatus::Success, stmt.Prepare(m_ecdb, "SELECT BaseProp FROM ts.Sub1 WHERE ECInstanceId=?"));
+    ASSERT_EQ(ECSqlStatus::Success, stmt.BindId(1, sub1Key.GetInstanceId()));
+    ASSERT_EQ(BE_SQLITE_ROW, stmt.Step());
+    ASSERT_EQ(100, stmt.GetValueInt(0));
+    stmt.Finalize();
+
+    ASSERT_EQ(ECSqlStatus::InvalidECSql, stmt.Prepare(m_ecdb, "UPDATE ts.BaseAbstract SET BaseProp=200"));
+    stmt.Finalize();
+
+    ASSERT_EQ(ECSqlStatus::InvalidECSql, stmt.Prepare(m_ecdb, "UPDATE ONLY ts.BaseAbstract SET BaseProp=200"));
+    stmt.Finalize();
+
+
+    ASSERT_EQ(ECSqlStatus::InvalidECSql, stmt.Prepare(m_ecdb, "DELETE FROM ts.Base WHERE ECInstanceId=?"));
+    stmt.Finalize();
+
+    ASSERT_EQ(ECSqlStatus::Success, stmt.Prepare(m_ecdb, "DELETE FROM ONLY ts.Base WHERE ECInstanceId=?"));
+    ASSERT_EQ(ECSqlStatus::Success, stmt.BindId(1, baseKey.GetInstanceId()));
+    ASSERT_EQ(BE_SQLITE_DONE, stmt.Step());
+    stmt.Finalize();
+
+    ASSERT_EQ(ECSqlStatus::Success, stmt.Prepare(m_ecdb, "SELECT BaseProp FROM ts.Base WHERE ECInstanceId=?"));
+    ASSERT_EQ(ECSqlStatus::Success, stmt.BindId(1, baseKey.GetInstanceId()));
+    ASSERT_EQ(BE_SQLITE_DONE, stmt.Step());
+    stmt.Finalize();
+
+    ASSERT_EQ(ECSqlStatus::Success, stmt.Prepare(m_ecdb, "SELECT BaseProp FROM ts.Sub1 WHERE ECInstanceId=?"));
+    ASSERT_EQ(ECSqlStatus::Success, stmt.BindId(1, sub1Key.GetInstanceId()));
+    ASSERT_EQ(BE_SQLITE_ROW, stmt.Step());
+    stmt.Finalize();
+
+    ASSERT_EQ(ECSqlStatus::InvalidECSql, stmt.Prepare(m_ecdb, "DELETE FROM ts.BaseAbstract WHERE ECInstanceId=?"));
+    stmt.Finalize();
+
+    ASSERT_EQ(ECSqlStatus::InvalidECSql, stmt.Prepare(m_ecdb, "DELETE FROM ONLY ts.BaseAbstract WHERE ECInstanceId=?"));
+    stmt.Finalize();
+    }
+
+//---------------------------------------------------------------------------------------
+// @bsimethod                                      Muhammad Hassan                  02/16
+//+---------------+---------------+---------------+---------------+---------------+------
+TEST_F(ECSqlStatementTestFixture, PolymorphicUpdate)
+    {
+    SchemaItem testSchema(NestedStructArrayTestSchemaHelper::s_testSchemaXml);
+    ASSERT_EQ(SUCCESS, SetupECDb("PolymorphicUpdateTest.ecdb", testSchema));
+
+    NestedStructArrayTestSchemaHelper::PopulateNestedStructArrayDb(m_ecdb, false);
+
+    //Updates the instances of ClassA
+    ECSqlStatement statement;
+    ASSERT_EQ(ECSqlStatus::Success, statement.Prepare(m_ecdb, "UPDATE nsat.ClassA SET T='UpdatedValue', I=2"));
+    ASSERT_EQ(BE_SQLITE_DONE, statement.Step());
+    statement.Finalize();
+    m_ecdb.SaveChanges();
+
+    Statement stmt;
+    ASSERT_EQ(BE_SQLITE_OK, stmt.Prepare(m_ecdb, "SELECT I,T FROM nsat_ClassA"));
+    while (BE_SQLITE_ROW == stmt.Step())
+        {
+        ASSERT_EQ(2, stmt.GetValueInt(0)) << "Int value doesn't match";
+        ASSERT_STREQ("UpdatedValue", stmt.GetValueText(1)) << "String value doesn't match";
+        }
+    }
+
+
+/*---------------------------------------------------------------------------------**//**
+* @bsimethod                             Maha Nasir                         08/15
++---------------+---------------+---------------+---------------+---------------+------*/
+TEST_F(ECSqlStatementTestFixture, DeleteWithNestedSelectStatements)
+    {
+    ASSERT_EQ(SUCCESS, SetupECDb("ECSqlStatementTests.ecdb", SchemaItem::CreateForFile("ECSqlStatementTests.01.00.00.ecschema.xml")));
+    NestedStructArrayTestSchemaHelper::PopulateECSqlStatementTestsDb(m_ecdb);
+
+    ECSqlStatement stmt;
+
+    ASSERT_EQ(ECSqlStatus::Success, stmt.Prepare(m_ecdb, "SELECT COUNT(*) FROM ECST.Product"));
+    ASSERT_TRUE(BE_SQLITE_ROW == stmt.Step());
+    ASSERT_EQ(9, stmt.GetValueInt(0));
+    stmt.Finalize();
+
+    ASSERT_EQ(ECSqlStatus::Success, stmt.Prepare(m_ecdb, "DELETE FROM ECST.Product WHERE ProductName IN(SELECT ProductName FROM ECST.Product GROUP BY ProductName HAVING COUNT(ProductName)>2 AND ProductName IN(SELECT ProductName FROM ECST.Product WHERE UnitPrice >500))"));
+    ASSERT_TRUE(BE_SQLITE_DONE == stmt.Step());
+    stmt.Finalize();
+
+    ASSERT_EQ(ECSqlStatus::Success, stmt.Prepare(m_ecdb, "SELECT COUNT(*) FROM ECST.Product"));
+    ASSERT_TRUE(BE_SQLITE_ROW == stmt.Step());
+    ASSERT_EQ(6, stmt.GetValueInt(0));
+    stmt.Finalize();
+    }
+
+/*---------------------------------------------------------------------------------**//**
+* @bsimethod                             Maha Nasir                         08/15
++---------------+---------------+---------------+---------------+---------------+------*/
+TEST_F(ECSqlStatementTestFixture, UpdateWithNestedSelectStatments)
+    {
+    ASSERT_EQ(SUCCESS, SetupECDb("ECSqlStatementTests.ecdb", SchemaItem::CreateForFile("ECSqlStatementTests.01.00.00.ecschema.xml")));
+    NestedStructArrayTestSchemaHelper::PopulateECSqlStatementTestsDb(m_ecdb);
+
+    ECSqlStatement stmt;
+    ASSERT_EQ(ECSqlStatus::Success, stmt.Prepare(m_ecdb, "UPDATE ECST.Product SET ProductName='Laptop' WHERE ProductName IN(SELECT ProductName FROM ECST.Product GROUP BY ProductName HAVING COUNT(ProductName)>2 AND ProductName IN(SELECT ProductName FROM ECST.Product WHERE UnitPrice >500))"));
+    ASSERT_TRUE(BE_SQLITE_DONE == stmt.Step());
+    stmt.Finalize();
+
+    ASSERT_EQ(ECSqlStatus::Success, stmt.Prepare(m_ecdb, "SELECT COUNT(*) FROM ECST.Product WHERE ProductName='Laptop'"));
+    ASSERT_TRUE(BE_SQLITE_ROW == stmt.Step());
+    ASSERT_EQ(3, stmt.GetValueInt(0));
+    }
+
+//---------------------------------------------------------------------------------------
+// @bsiclass                                     Affan.Khan                 01/14
+//+---------------+---------------+---------------+---------------+---------------+------
+TEST_F(ECSqlStatementTestFixture, InsertStructArray)
+    {
+    const int perClassRowCount = 10;
+    ASSERT_EQ(SUCCESS, SetupECDb("ECSqlStatementTests.ecdb", SchemaItem::CreateForFile("ECSqlTest.01.00.00.ecschema.xml")));
+    ASSERT_EQ(SUCCESS, PopulateECDb( perClassRowCount));
+    Utf8CP ecsql = "INSERT INTO ecsql.PSA (L,PStruct_Array) VALUES(?, ?)";
+    ECSqlStatement statement;
+    ASSERT_EQ(ECSqlStatus::Success, statement.Prepare(m_ecdb, ecsql)) << "Preparation of '" << ecsql << "' failed";
+
+    statement.BindInt64(1, 1000);
+    //add three array elements
+    const int count = 3;
+
+    IECSqlBinder& arrayBinder = statement.GetBinder(2);
+
+    for (int i = 0; i < count; i++)
+        {
+        IECSqlBinder& arrayElementBinder = arrayBinder.AddArrayElement();
+        ECSqlStatus stat = arrayElementBinder["d"].BindDouble(i * PI);
+        ASSERT_EQ(ECSqlStatus::Success, stat) << "Bind to struct member failed";
+        stat = arrayElementBinder["i"].BindInt(i * 2);
+        ASSERT_EQ(ECSqlStatus::Success, stat) << "Bind to struct member failed";
+        stat = arrayElementBinder["l"].BindInt64(i * 3);
+        ASSERT_EQ(ECSqlStatus::Success, stat) << "Bind to struct member failed";
+        stat = arrayElementBinder["p2d"].BindPoint2d(DPoint2d::From(i, i + 1));
+        ASSERT_EQ(ECSqlStatus::Success, stat) << "Bind to struct member failed";
+        stat = arrayElementBinder["p3d"].BindPoint3d(DPoint3d::From(i, i + 1, i + 2));
+        ASSERT_EQ(ECSqlStatus::Success, stat) << "Bind to struct member failed";
+        }
+
+    auto stepStatus = statement.Step();
+    ASSERT_EQ(BE_SQLITE_DONE, stepStatus) << "Step for '" << ecsql << "' failed";
+    }
+//---------------------------------------------------------------------------------------
+// @bsiclass                                     Muhammad Hassan                    02/16
+//+---------------+---------------+---------------+---------------+---------------+------
+TEST_F(ECSqlStatementTestFixture, DeleteStructArray)
+    {
+    ASSERT_EQ(SUCCESS, SetupECDb("PolymorphicUpdateTest.ecdb", SchemaItem::CreateForFile("NestedStructArrayTest.01.00.00.ecschema.xml")));
+
+    auto in = NestedStructArrayTestSchemaHelper::CreateECInstances(m_ecdb, 1, "ClassP");
+
+    int insertCount = 0;
+    for (auto inst : in)
+        {
+        ECInstanceInserter inserter(m_ecdb, inst->GetClass(), nullptr);
+        ASSERT_EQ(BE_SQLITE_OK, inserter.Insert(*inst));
+        insertCount++;
+        }
+
+    ECClassCP classP = m_ecdb.Schemas().GetClass("NestedStructArrayTest", "ClassP");
+    ASSERT_TRUE(classP != nullptr);
+
+    ECInstanceDeleter deleter(m_ecdb, *classP, nullptr);
+
+    int deleteCount = 0;
+    for (auto& inst : in)
+        {
+        ASSERT_EQ(BE_SQLITE_OK, deleter.Delete(*inst));
+        deleteCount++;
+        }
+
+    //Verify Inserted Instance have been deleted.
+    bvector<IECInstancePtr> out;
+    ECSqlStatement stmt;
+    auto prepareStatus = stmt.Prepare(m_ecdb, "SELECT * FROM ONLY nsat.ClassP ORDER BY ECInstanceId");
+    ASSERT_TRUE(prepareStatus == ECSqlStatus::Success);
+    ECInstanceECSqlSelectAdapter classPReader(stmt);
+    ASSERT_FALSE(stmt.Step() == BE_SQLITE_ROW);
+    }
+
+//---------------------------------------------------------------------------------------
+// @bsiclass                                     Krischan.Eberle                  01/17
+//+---------------+---------------+---------------+---------------+---------------+------
+TEST_F(ECSqlStatementTestFixture, Int64InStructArrays)
+    {
+    ASSERT_EQ(SUCCESS, SetupECDb("Int64InStructArrays.ecdb", SchemaItem(
+        "<?xml version='1.0' encoding='utf-8'?>"
+        "<ECSchema schemaName='testSchema' alias='ts' version='1.0' xmlns='http://www.bentley.com/schemas/Bentley.ECXML.3.1'>"
+        "    <ECStructClass typeName='MyStruct' >"
+        "        <ECProperty propertyName='I' typeName='int' />"
+        "        <ECProperty propertyName='I64' typeName='long' />"
+        "    </ECStructClass>"
+        "    <ECEntityClass typeName='Foo' >"
+        "        <ECStructArrayProperty propertyName='StructArrayProp' typeName='MyStruct' />"
+        "    </ECEntityClass>"
+        "</ECSchema>")));
+
+    BeBriefcaseBasedId id(BeBriefcaseId(123), INT64_C(4129813293));
+
+    ECSqlStatement stmt;
+    ASSERT_EQ(ECSqlStatus::Success, stmt.Prepare(m_ecdb, "INSERT INTO ts.Foo(StructArrayProp) VALUES(?)"));
+    IECSqlBinder& arrayElementBinder = stmt.GetBinder(1).AddArrayElement();
+    ASSERT_EQ(ECSqlStatus::Success, arrayElementBinder["I"].BindInt(123456));
+    ASSERT_EQ(ECSqlStatus::Success, arrayElementBinder["I64"].BindInt64(id.GetValue()));
+    ECInstanceKey key;
+    ASSERT_EQ(BE_SQLITE_DONE, stmt.Step(key)) << stmt.GetECSql();
+    stmt.Finalize();
+
+    Statement rawStmt;
+    ASSERT_EQ(BE_SQLITE_OK, rawStmt.Prepare(m_ecdb, "SELECT StructArrayProp FROM ts_Foo WHERE Id=?"));
+    ASSERT_EQ(BE_SQLITE_OK, rawStmt.BindId(1, key.GetInstanceId()));
+    ASSERT_EQ(BE_SQLITE_ROW, rawStmt.Step()) << rawStmt.GetSql();
+    rapidjson::Document actualStructArrayJson;
+    ASSERT_TRUE(!actualStructArrayJson.Parse<0>(rawStmt.GetValueText(0)).HasParseError());
+
+    ASSERT_TRUE(actualStructArrayJson.IsArray());
+    ASSERT_EQ(123456, actualStructArrayJson[0]["I"]);
+    ASSERT_EQ(id.GetValue(), actualStructArrayJson[0]["I64"]) << "Int64 are expected to not be stringified in the JSON";
+    }
+
+//---------------------------------------------------------------------------------------
+// @bsiclass                                     Krischan.Eberle                 12/16
+//+---------------+---------------+---------------+---------------+---------------+------
+TEST_F(ECSqlStatementTestFixture, ColumnInfoAndSystemProperties)
+    {
+    ASSERT_EQ(SUCCESS, SetupECDb("ecsqlstatementtests.ecdb", SchemaItem::CreateForFile("ECSqlTest.01.00.00.ecschema.xml"), ECDb::OpenParams(Db::OpenMode::Readonly)));
+    ASSERT_EQ(SUCCESS, PopulateECDb( 3));
+    {
+    ECSqlStatement statement;
+    ASSERT_EQ(ECSqlStatus::Success, statement.Prepare(m_ecdb, "SELECT ECInstanceId, ECClassId, MyPSA.Id, MyPSA.RelECClassId, P2D.X, P2D.Y, P3D.X, P3D.Y, P3D.Z FROM ecsql.P LIMIT 1"));
+    ASSERT_EQ(BE_SQLITE_ROW, statement.Step());
+
+    ASSERT_EQ(9, statement.GetColumnCount());
+    for (int i = 0; i < 9; i++)
+        {
+        ECSqlColumnInfo const& colInfo = statement.GetColumnInfo(i);
+        EXPECT_TRUE(colInfo.IsSystemProperty()) << colInfo.GetPropertyPath().ToString();
+        EXPECT_FALSE(colInfo.IsGeneratedProperty()) << colInfo.GetPropertyPath().ToString();
+        EXPECT_TRUE(colInfo.GetDataType().IsPrimitive()) << colInfo.GetPropertyPath().ToString();
+
+        if (i < 2)
+            {
+            ASSERT_STREQ("ClassECSqlSystemProperties", colInfo.GetProperty()->GetClass().GetName().c_str()) << colInfo.GetPropertyPath().ToString();
+            ASSERT_EQ(PrimitiveType::PRIMITIVETYPE_Long, colInfo.GetDataType().GetPrimitiveType()) << colInfo.GetPropertyPath().ToString();
+            }
+        else if (i < 4)
+            {
+            ECClassCR navPropMemberClass = colInfo.GetProperty()->GetClass();
+            ASSERT_STREQ("NavigationECSqlSystemProperties", navPropMemberClass.GetName().c_str()) << colInfo.GetPropertyPath().ToString();
+            ASSERT_TRUE(navPropMemberClass.IsStructClass()) << colInfo.GetPropertyPath().ToString();
+            ASSERT_EQ(PrimitiveType::PRIMITIVETYPE_Long, colInfo.GetDataType().GetPrimitiveType()) << colInfo.GetPropertyPath().ToString();
+            }
+        else
+            {
+            ECClassCR pointMemberClass = colInfo.GetProperty()->GetClass();
+            ASSERT_STREQ("PointECSqlSystemProperties", pointMemberClass.GetName().c_str()) << colInfo.GetPropertyPath().ToString();
+            ASSERT_TRUE(pointMemberClass.IsStructClass()) << colInfo.GetPropertyPath().ToString();
+            ASSERT_EQ(PrimitiveType::PRIMITIVETYPE_Double, colInfo.GetDataType().GetPrimitiveType()) << colInfo.GetPropertyPath().ToString();
+            }
+
+        ASSERT_TRUE(colInfo.GetRootClass().GetAlias().empty()) << colInfo.GetPropertyPath().ToString();
+        ASSERT_STREQ("P", colInfo.GetRootClass().GetClass().GetName().c_str()) << colInfo.GetPropertyPath().ToString();
+        }
+    }
+
+    {
+    ECSqlStatement statement;
+    ASSERT_EQ(ECSqlStatus::Success, statement.Prepare(m_ecdb, "SELECT ECInstanceId, ECClassId, SourceECInstanceId, SourceECClassId, TargetECInstanceId, TargetECClassId FROM ecsql.PSAHasPSA_NN LIMIT 1"));
+    ASSERT_EQ(BE_SQLITE_DONE, statement.Step());
+
+    ASSERT_EQ(6, statement.GetColumnCount());
+    for (int i = 0; i < 6; i++)
+        {
+        ECSqlColumnInfo const& colInfo = statement.GetColumnInfo(i);
+        EXPECT_TRUE(colInfo.IsSystemProperty()) << colInfo.GetPropertyPath().ToString();
+        EXPECT_FALSE(colInfo.IsGeneratedProperty()) << colInfo.GetPropertyPath().ToString();
+        ASSERT_TRUE(colInfo.GetDataType().IsPrimitive()) << colInfo.GetPropertyPath().ToString();
+        ASSERT_EQ(PrimitiveType::PRIMITIVETYPE_Long, colInfo.GetDataType().GetPrimitiveType()) << colInfo.GetPropertyPath().ToString();
+        if (i < 2)
+            ASSERT_STREQ("ClassECSqlSystemProperties", colInfo.GetProperty()->GetClass().GetName().c_str()) << colInfo.GetPropertyPath().ToString();
+        else
+            ASSERT_STREQ("RelationshipECSqlSystemProperties", colInfo.GetProperty()->GetClass().GetName().c_str()) << colInfo.GetPropertyPath().ToString();
+
+        ASSERT_TRUE(colInfo.GetRootClass().GetAlias().empty()) << colInfo.GetPropertyPath().ToString();
+        ASSERT_STREQ("PSAHasPSA_NN", colInfo.GetRootClass().GetClass().GetName().c_str()) << colInfo.GetPropertyPath().ToString();
+        }
+    }
+
+    }
+
+//---------------------------------------------------------------------------------------
+// @bsiclass                                     Krischan.Eberle                 08/14
+//+---------------+---------------+---------------+---------------+---------------+------
+TEST_F(ECSqlStatementTestFixture, ColumnInfoWithJoin)
+    {
+    const int perClassRowCount = 10;
+    ASSERT_EQ(SUCCESS, SetupECDb("ecsqlstatementtests.ecdb", SchemaItem::CreateForFile("ECSqlTest.01.00.00.ecschema.xml"), ECDb::OpenParams(Db::OpenMode::Readonly)));
+    ASSERT_EQ(SUCCESS, PopulateECDb( perClassRowCount));
+
+    Utf8CP ecsql = "SELECT c1.ECInstanceId, c2.ECInstanceId, c1.ECClassId, c2.ECClassId FROM ecsql.PSA c1, ecsql.P c2 LIMIT 1";
+    ECSqlStatement statement;
+    ASSERT_EQ(ECSqlStatus::Success, statement.Prepare(m_ecdb, ecsql)) << ecsql;
+
+    ASSERT_EQ(BE_SQLITE_ROW, statement.Step());
+    auto const& value1 = statement.GetValue(0);
+    auto const& columnInfo1 = value1.GetColumnInfo();
+
+    ASSERT_FALSE(value1.IsNull());
+    ASSERT_FALSE(columnInfo1.IsGeneratedProperty());
+    ASSERT_TRUE(columnInfo1.IsSystemProperty());
+    ASSERT_STREQ("ClassECSqlSystemProperties", columnInfo1.GetProperty()->GetClass().GetName().c_str());
+    ASSERT_STREQ("c1", columnInfo1.GetRootClass().GetAlias().c_str());
+    ASSERT_STREQ("PSA", columnInfo1.GetRootClass().GetClass().GetName().c_str());
+
+    auto const& value2 = statement.GetValue(1);
+    auto const& columnInfo2 = value2.GetColumnInfo();
+
+    ASSERT_FALSE(value2.IsNull());
+    ASSERT_TRUE(columnInfo2.IsSystemProperty());
+    ASSERT_FALSE(columnInfo2.IsGeneratedProperty());
+    ASSERT_STREQ("ClassECSqlSystemProperties", columnInfo2.GetProperty()->GetClass().GetName().c_str());
+    ASSERT_STREQ("c2", columnInfo2.GetRootClass().GetAlias().c_str());
+    ASSERT_STREQ("P", columnInfo2.GetRootClass().GetClass().GetName().c_str());
+
+    auto const& value3 = statement.GetValue(2);
+    auto const& columnInfo3 = value3.GetColumnInfo();
+
+    ASSERT_FALSE(value3.IsNull());
+    ASSERT_TRUE(columnInfo3.IsSystemProperty());
+    ASSERT_FALSE(columnInfo3.IsGeneratedProperty());
+    ASSERT_STREQ("ClassECSqlSystemProperties", columnInfo3.GetProperty()->GetClass().GetName().c_str());
+    ASSERT_STREQ("c1", columnInfo3.GetRootClass().GetAlias().c_str());
+    ASSERT_STREQ("PSA", columnInfo3.GetRootClass().GetClass().GetName().c_str());
+
+    auto const& value4 = statement.GetValue(3);
+    auto const& columnInfo4 = value4.GetColumnInfo();
+
+    ASSERT_FALSE(value4.IsNull());
+    ASSERT_TRUE(columnInfo4.IsSystemProperty());
+    ASSERT_FALSE(columnInfo4.IsGeneratedProperty());
+    ASSERT_STREQ("ClassECSqlSystemProperties", columnInfo4.GetProperty()->GetClass().GetName().c_str());
+    ASSERT_STREQ("c2", columnInfo4.GetRootClass().GetAlias().c_str());
+    ASSERT_STREQ("P", columnInfo4.GetRootClass().GetClass().GetName().c_str());
+    }
+
+//---------------------------------------------------------------------------------------
+// @bsiclass                                     Krischan.Eberle                 12/16
+//+---------------+---------------+---------------+---------------+---------------+------
+TEST_F(ECSqlStatementTestFixture, ColumnInfoAndNavigationAndPointProp)
+    {
+    ASSERT_EQ(SUCCESS, SetupECDb("ecsqlstatementtests.ecdb", SchemaItem::CreateForFile("ECSqlTest.01.00.00.ecschema.xml"), ECDb::OpenParams(Db::OpenMode::Readonly)));
+    ASSERT_EQ(SUCCESS, PopulateECDb( 3));
+
+    ECSqlStatement statement;
+    ASSERT_EQ(ECSqlStatus::Success, statement.Prepare(m_ecdb, "SELECT MyPSA, P2D, P3D FROM ecsql.P LIMIT 1"));
+    ASSERT_EQ(BE_SQLITE_ROW, statement.Step());
+
+    ASSERT_EQ(3, statement.GetColumnCount());
+    for (int i = 0; i < 3; i++)
+        {
+        ECSqlColumnInfo const& colInfo = statement.GetColumnInfo(i);
+        ASSERT_FALSE(colInfo.IsSystemProperty());
+        ASSERT_FALSE(colInfo.IsGeneratedProperty());
+        switch (i)
+            {
+                case 0:
+                    ASSERT_TRUE(colInfo.GetDataType().IsNavigation());
+                    break;
+                case 1:
+                    ASSERT_TRUE(colInfo.GetDataType().IsPrimitive());
+                    ASSERT_EQ(PrimitiveType::PRIMITIVETYPE_Point2d, colInfo.GetDataType().GetPrimitiveType());
+                    break;
+                case 2:
+                    ASSERT_TRUE(colInfo.GetDataType().IsPrimitive());
+                    ASSERT_EQ(PrimitiveType::PRIMITIVETYPE_Point3d, colInfo.GetDataType().GetPrimitiveType());
+                    break;
+            }
+
+        ASSERT_STREQ("P", colInfo.GetProperty()->GetClass().GetName().c_str());
+        ASSERT_TRUE(colInfo.GetRootClass().GetAlias().empty());
+        ASSERT_STREQ("P", colInfo.GetRootClass().GetClass().GetName().c_str());
+        }
+
+    }
+
+
+
+//---------------------------------------------------------------------------------------
+// @bsiclass                                     Krischan.Eberle                01/17
+//+---------------+---------------+---------------+---------------+---------------+------
+TEST_F(ECSqlStatementTestFixture, InvalidBindArrayCalls)
+    {
+    ASSERT_EQ(SUCCESS, SetupECDb("ecsqlstatementtests.ecdb", SchemaItem::CreateForFile("ECSqlTest.01.00.00.ecschema.xml")));
+
+    ECSqlStatement statement;
+    ASSERT_EQ(ECSqlStatus::Success, statement.Prepare(m_ecdb, "INSERT INTO ecsql.PSA(I_Array, PStruct_Array) VALUES(?,?)"));
+
+    IECSqlBinder& primArrayBinder = statement.GetBinder(1);
+    ASSERT_EQ(ECSqlStatus::Error, primArrayBinder.BindInt(1)) << "Cannot call BindXXX before calling AddArrayElement on prim array parameter";
+    ASSERT_EQ(ECSqlStatus::Error, primArrayBinder["i"].BindInt(1)) << "Cannot call [] before calling AddArrayElement on prim array parameter";
+    IECSqlBinder& primArrayElementBinder = primArrayBinder.AddArrayElement();
+    ASSERT_EQ(ECSqlStatus::Success, primArrayElementBinder.BindInt(1));
+    ASSERT_EQ(ECSqlStatus::Error, primArrayBinder["i"].BindInt(1)) << "Cannot [] on prim array parameter";
+
+    IECSqlBinder& structArrayBinder = statement.GetBinder(2);
+    ASSERT_EQ(ECSqlStatus::Error, structArrayBinder.BindInt(1)) << "Cannot call BindXXX before calling AddArrayElement on struct array parameter";
+    ASSERT_EQ(ECSqlStatus::Error, structArrayBinder["i"].BindInt(1)) << "Cannot call BindXXX before calling AddArrayElement on struct array parameter";
+
+    IECSqlBinder& structArrayElementBinder = structArrayBinder.AddArrayElement();
+
+    ASSERT_EQ(ECSqlStatus::Error, structArrayElementBinder.BindInt(1)) << "Cannot bind prim to struct";
+    ASSERT_EQ(ECSqlStatus::Success, structArrayElementBinder["i"].BindInt(1));
+    }
+
+//---------------------------------------------------------------------------------------
+// @bsiclass                                     Affan.Khan                 01/14
+//+---------------+---------------+---------------+---------------+---------------+------
+TEST_F(ECSqlStatementTestFixture, StructArrayUpdate)
+    {
+    ASSERT_EQ(SUCCESS, SetupECDb("ecsqlstatementtests.ecdb", SchemaItem::CreateForFile("ECSqlTest.01.00.00.ecschema.xml")));
+    ASSERT_EQ(SUCCESS, PopulateECDb( 2));
+
+    Utf8CP ecsql = "UPDATE  ONLY ecsql.PSA SET L = ?,  PStruct_Array = ? WHERE I = ?";
+    ECSqlStatement statement;
+    auto stat = statement.Prepare(m_ecdb, ecsql);
+    ASSERT_EQ(ECSqlStatus::Success, stat) << "Preparation of '" << ecsql << "' failed";
+    statement.BindInt(3, 123);
+    statement.BindInt64(1, 1000);
+
+    //add three array elements
+    const uint32_t arraySize = 3;
+    IECSqlBinder& arrayBinder = statement.GetBinder(2);
+    for (int i = 0; i < arraySize; i++)
+        {
+        IECSqlBinder& arrayElementBinder = arrayBinder.AddArrayElement();
+        ECSqlStatus stat = arrayElementBinder["d"].BindDouble(i * PI);
+        ASSERT_EQ(ECSqlStatus::Success, stat) << "Bind to struct member failed";
+        stat = arrayElementBinder["i"].BindInt(i * 2);
+        ASSERT_EQ(ECSqlStatus::Success, stat) << "Bind to struct member failed";
+        stat = arrayElementBinder["l"].BindInt64(i * 3);
+        ASSERT_EQ(ECSqlStatus::Success, stat) << "Bind to struct member failed";
+        stat = arrayElementBinder["p2d"].BindPoint2d(DPoint2d::From(i, i + 1));
+        ASSERT_EQ(ECSqlStatus::Success, stat) << "Bind to struct member failed";
+        stat = arrayElementBinder["p3d"].BindPoint3d(DPoint3d::From(i, i + 1, i + 2));
+        ASSERT_EQ(ECSqlStatus::Success, stat) << "Bind to struct member failed";
+        }
+
+    auto stepStatus = statement.Step();
+    ASSERT_EQ(BE_SQLITE_DONE, stepStatus) << "Step for '" << ecsql << "' failed";
+    }
+
+void setProductsValues(StandaloneECInstancePtr instance, int ProductId, Utf8CP ProductName, double price)
+    {
+    instance->SetValue("ProductId", ECValue(ProductId));
+    instance->SetValue("ProductName", ECValue(ProductName));
+    instance->SetValue("Price", ECValue(price));
+    }
+
+//---------------------------------------------------------------------------------------
+// @bsiclass                                     Affan.Khan                 01/14
+//+---------------+---------------+---------------+---------------+---------------+------
+TEST_F(ECSqlStatementTestFixture, StructArrayDelete)
+    {
+    ASSERT_EQ(SUCCESS, SetupECDb("ecsqlstatementtests.ecdb", SchemaItem::CreateForFile("ECSqlTest.01.00.00.ecschema.xml")));
+    ASSERT_EQ(SUCCESS, PopulateECDb( 2));
+    auto ecsql = "DELETE FROM  ONLY ecsql.PSA WHERE I = ?";
+    ECSqlStatement statement;
+    auto stat = statement.Prepare(m_ecdb, ecsql);
+    ASSERT_EQ(ECSqlStatus::Success, stat) << "Preparation of '" << ecsql << "' failed";
+
+    statement.BindInt(1, 123);
+
+    auto stepStatus = statement.Step();
+    ASSERT_EQ(BE_SQLITE_DONE, stepStatus) << "Step for '" << ecsql << "' failed";
+    }
+
+//---------------------------------------------------------------------------------------
+// @bsiclass                                     Krischan.Eberle                 01/15
+//+---------------+---------------+---------------+---------------+---------------+------
+TEST_F(ECSqlStatementTestFixture, BindToNumericProps)
+    {
+    ASSERT_EQ(SUCCESS, SetupECDb("BindToNumericProps.ecdb", SchemaItem(
+        R"xml(<ECSchema schemaName="TestSchema" alias="ts" version="01.00.00" xmlns="http://www.bentley.com/schemas/Bentley.ECXML.3.1">
+          <ECSchemaReference name="ECDbMap" version="02.00.00" alias="ecdbmap" />
+          <ECEntityClass typeName="Parent" modifier="None" >
+              <ECProperty propertyName="Name" typeName="string" />
+          </ECEntityClass>
+          <ECEntityClass typeName="Child" modifier="None" >
+              <ECCustomAttributes>
+                  <ClassMap xmlns="ECDbMap.02.00">
+                      <MapStrategy>TablePerHierarchy</MapStrategy>
+                  </ClassMap>
+                  <ShareColumns xmlns="ECDbMap.02.00">
+                      <MaxSharedColumnsBeforeOverflow>7</MaxSharedColumnsBeforeOverflow>
+                      <ApplyToSubclassesOnly>False</ApplyToSubclassesOnly>
+                  </ShareColumns>
+              </ECCustomAttributes>
+              <ECNavigationProperty propertyName="Parent" relationshipName="Rel" direction="Backward" />
+              <ECProperty propertyName="IntProp" typeName="int" />
+              <ECProperty propertyName="Int64Prop" typeName="long" />
+          </ECEntityClass>
+          <ECRelationshipClass typeName="Rel" strength="referencing" strengthDirection="Forward" modifier="None">
+              <Source multiplicity="(0..1)" polymorphic="True" roleLabel="references">
+                 <Class class="Parent" />
+             </Source>
+              <Target multiplicity="(0..*)" polymorphic="True" roleLabel="referenced by">
+                <Class class="Child" />
+             </Target>
+          </ECRelationshipClass>
+        </ECSchema>)xml")));
+
+    ECInstanceKey parentKey;
+    ASSERT_EQ(BE_SQLITE_DONE, GetHelper().ExecuteInsertECSql(parentKey, "INSERT INTO ts.Parent(Name) VALUES('Parent 01')"));
+    ECInstanceId parentId = parentKey.GetInstanceId();
+    Utf8String parentIdStr = parentId.ToString();
+    // Literal strings to numeric props
+    ECInstanceKey childKey;
+    ASSERT_EQ(BE_SQLITE_DONE, GetHelper().ExecuteInsertECSql(childKey, Utf8PrintfString("INSERT INTO ts.Child(IntProp,Int64Prop,Parent.Id) VALUES('100','100','%s')", parentIdStr.c_str()).c_str()));
+    ECInstanceId childId = childKey.GetInstanceId();
+    Utf8String childIdStr = childId.ToString();
+
+    //literal strings
+    EXPECT_EQ(JsonValue(Utf8PrintfString(R"json([{"id":"%s"}])json", childId.ToHexStr().c_str())), GetHelper().ExecuteSelectECSql(Utf8PrintfString("SELECT ECInstanceId FROM ts.Child WHERE IntProp='100' AND Int64Prop='100' AND Parent.Id='%s'", parentIdStr.c_str()).c_str())) << "Ids as literal decimal strings";
+    EXPECT_EQ(JsonValue(Utf8PrintfString(R"json([{"id":"%s"}])json", childId.ToHexStr().c_str())), GetHelper().ExecuteSelectECSql(Utf8PrintfString("SELECT ECInstanceId FROM ts.Child WHERE IntProp='100' AND Int64Prop='100' AND Parent.Id=%s", parentId.ToHexStr().c_str()).c_str())) << "Ids as literal hex strings";
+
+    ECSqlStatement selStmt;
+    ASSERT_EQ(ECSqlStatus::Success, selStmt.Prepare(m_ecdb, "SELECT 1 FROM ts.Child WHERE ECInstanceId=? AND Parent.Id=? AND IntProp=? AND Int64Prop=?"));
+
+    //BindInt (for non-Ids)
+    ASSERT_EQ(ECSqlStatus::Success, selStmt.BindInt64(1, childId.GetValue())) << selStmt.GetECSql();
+    ASSERT_EQ(ECSqlStatus::Success, selStmt.BindInt64(2, parentId.GetValue())) << selStmt.GetECSql();
+    ASSERT_EQ(ECSqlStatus::Success, selStmt.BindInt(3, 100)) << selStmt.GetECSql();
+    ASSERT_EQ(ECSqlStatus::Success, selStmt.BindInt(4, 100)) << selStmt.GetECSql();
+    EXPECT_EQ(BE_SQLITE_ROW, selStmt.Step()) << selStmt.GetECSql();
+    selStmt.Reset();
+    selStmt.ClearBindings();
+
+    //BindInt64
+    ASSERT_EQ(ECSqlStatus::Success, selStmt.BindInt64(1, childId.GetValue())) << selStmt.GetECSql();
+    ASSERT_EQ(ECSqlStatus::Success, selStmt.BindInt64(2, parentId.GetValue())) << selStmt.GetECSql();
+    ASSERT_EQ(ECSqlStatus::Success, selStmt.BindInt64(3, 100)) << selStmt.GetECSql();
+    ASSERT_EQ(ECSqlStatus::Success, selStmt.BindInt64(4, 100)) << selStmt.GetECSql();
+    EXPECT_EQ(BE_SQLITE_ROW, selStmt.Step()) << selStmt.GetECSql();
+    selStmt.Reset();
+    selStmt.ClearBindings();
+
+    //BindText
+    ASSERT_EQ(ECSqlStatus::Success, selStmt.BindText(1, childIdStr.c_str(), IECSqlBinder::MakeCopy::No)) << selStmt.GetECSql();
+    ASSERT_EQ(ECSqlStatus::Success, selStmt.BindText(2, parentIdStr.c_str(), IECSqlBinder::MakeCopy::No)) << selStmt.GetECSql();
+    ASSERT_EQ(ECSqlStatus::Success, selStmt.BindText(3, "100", IECSqlBinder::MakeCopy::No)) << selStmt.GetECSql();
+    ASSERT_EQ(ECSqlStatus::Success, selStmt.BindText(4, "100", IECSqlBinder::MakeCopy::No)) << selStmt.GetECSql();
+    EXPECT_EQ(BE_SQLITE_ROW, selStmt.Step()) << selStmt.GetECSql();
+    selStmt.Reset();
+    selStmt.ClearBindings();
+
+    // Bind as hex
+    // Note: SQLite cannot compare numbers to hex string literals:
+    // Assume there is a row with ECInstanceId 0x111:
+    // WHERE ECInstanceId='0x111' will not match 
+    // WHERE ECInstanceId=0x111 will match 
+    
+    // Run a plain SQLite statement to verify that SQLite behaves like this:
+    {
+    Statement sqliteStmt;
+    ASSERT_EQ(BE_SQLITE_OK, sqliteStmt.Prepare(m_ecdb, "select cast(0x2 as number), cast('0x2' as number)"));
+    ASSERT_EQ(BE_SQLITE_ROW, sqliteStmt.Step());
+    ASSERT_EQ(2, sqliteStmt.GetValueInt(0)) << "Hex decimal can be converted to number | " << sqliteStmt.GetSql();
+    ASSERT_EQ(0, sqliteStmt.GetValueInt(1)) << "Hex string cannot be converted to number | " << sqliteStmt.GetSql();
+    }
+
+    selStmt.Finalize();
+    ASSERT_EQ(ECSqlStatus::Success, selStmt.Prepare(m_ecdb, "SELECT 1 FROM ts.Child WHERE ECInstanceId=?"));
+    ASSERT_EQ(ECSqlStatus::Success, selStmt.BindText(1, childId.ToHexStr().c_str(), IECSqlBinder::MakeCopy::Yes)) << selStmt.GetECSql();
+    EXPECT_EQ(BE_SQLITE_DONE, selStmt.Step()) << "Bind ECInstanceId as hex string | " << selStmt.GetECSql() << " | SQL: " << selStmt.GetNativeSql();
+
+    selStmt.Finalize();
+    ASSERT_EQ(ECSqlStatus::Success, selStmt.Prepare(m_ecdb, "SELECT 1 FROM ts.Child WHERE Parent.Id=?"));
+    ASSERT_EQ(ECSqlStatus::Success, selStmt.BindText(1, parentId.ToHexStr().c_str(), IECSqlBinder::MakeCopy::Yes)) << selStmt.GetECSql();
+    EXPECT_EQ(BE_SQLITE_DONE, selStmt.Step()) << "Bind Parent.Id as hex string | " << selStmt.GetECSql() << " SQL: " << selStmt.GetNativeSql();
+
+    selStmt.Finalize();
+    ASSERT_EQ(ECSqlStatus::Success, selStmt.Prepare(m_ecdb, "SELECT 1 FROM ts.Child WHERE IntProp=?"));
+    ASSERT_EQ(ECSqlStatus::Success, selStmt.BindText(1,"0x64", IECSqlBinder::MakeCopy::No)) << selStmt.GetECSql();
+    EXPECT_EQ(BE_SQLITE_DONE, selStmt.Step()) << "Bind hex string to IntProp | " << selStmt.GetECSql() << " SQL: " << selStmt.GetNativeSql();
+
+    selStmt.Finalize();
+    ASSERT_EQ(ECSqlStatus::Success, selStmt.Prepare(m_ecdb, "SELECT 1 FROM ts.Child WHERE IntProp=?"));
+    ASSERT_EQ(ECSqlStatus::Success, selStmt.BindInt(1, 0x64)) << selStmt.GetECSql();
+    EXPECT_EQ(BE_SQLITE_ROW, selStmt.Step()) << "Bind hex dec to IntProp | " << selStmt.GetECSql() << " SQL: " << selStmt.GetNativeSql();
+
+    selStmt.Finalize();
+    ASSERT_EQ(ECSqlStatus::Success, selStmt.Prepare(m_ecdb, "SELECT 1 FROM ts.Child WHERE Int64Prop=?"));
+    ASSERT_EQ(ECSqlStatus::Success, selStmt.BindText(1, "0x64", IECSqlBinder::MakeCopy::No)) << selStmt.GetECSql();
+    EXPECT_EQ(BE_SQLITE_DONE, selStmt.Step()) << "Bind hex string to Int64Prop | " << selStmt.GetECSql() << " SQL: " << selStmt.GetNativeSql();
+
+    selStmt.Finalize();
+    ASSERT_EQ(ECSqlStatus::Success, selStmt.Prepare(m_ecdb, "SELECT 1 FROM ts.Child WHERE Int64Prop=?"));
+    ASSERT_EQ(ECSqlStatus::Success, selStmt.BindInt64(1, 0x64)) << selStmt.GetECSql();
+    EXPECT_EQ(BE_SQLITE_ROW, selStmt.Step()) << "Bind hex dec to Int64Prop | " << selStmt.GetECSql() << " SQL: " << selStmt.GetNativeSql();
+    }
+
+//---------------------------------------------------------------------------------------
+// @bsiclass                                     Krischan.Eberle                 01/17
+//+---------------+---------------+---------------+---------------+---------------+------
+TEST_F(ECSqlStatementTestFixture, InsertNullForECInstanceId)
+    {
+    ASSERT_EQ(SUCCESS, SetupECDb("ecinstanceidbindnull.ecdb", SchemaItem::CreateForFile("ECSqlTest.01.00.00.ecschema.xml")));
+
+    auto assertSequence = [] (ECDbCR ecdb, BeInt64Id expectedSequenceValue)
+        {
+        CachedStatementPtr stmt = ecdb.GetCachedStatement("SELECT Val FROM be_Local WHERE Name='ec_instanceidsequence'");
+        ASSERT_TRUE(stmt != nullptr);
+        ASSERT_EQ(BE_SQLITE_ROW, stmt->Step());
+        ASSERT_EQ(expectedSequenceValue.GetValue(), stmt->GetValueUInt64(0));
+        };
+
+    ECSqlStatement stmt;
+    ASSERT_EQ(ECSqlStatus::Success, stmt.Prepare(m_ecdb, "INSERT INTO ecsql.PSA(ECInstanceId) VALUES(?)"));
+    ECInstanceKey key;
+    ASSERT_EQ(BE_SQLITE_DONE, stmt.Step(key));
+    stmt.Reset();
+    stmt.ClearBindings();
+    ASSERT_EQ(BE_SQLITE_OK, m_ecdb.SaveChanges());
+    assertSequence(m_ecdb, key.GetInstanceId());
+
+    ASSERT_EQ(ECSqlStatus::Success, stmt.BindNull(1));
+    ASSERT_EQ(BE_SQLITE_DONE, stmt.Step(key));
+    stmt.Finalize();
+    ASSERT_EQ(BE_SQLITE_OK, m_ecdb.SaveChanges());
+    assertSequence(m_ecdb, key.GetInstanceId());
+
+    ASSERT_EQ(ECSqlStatus::Success, stmt.Prepare(m_ecdb, "INSERT INTO ecsql.PSA(ECInstanceId) VALUES(NULL)"));
+    ASSERT_EQ(BE_SQLITE_DONE, stmt.Step(key));
+    ASSERT_EQ(BE_SQLITE_OK, m_ecdb.SaveChanges());
+    assertSequence(m_ecdb, key.GetInstanceId());
+    }
+
+//---------------------------------------------------------------------------------------
+// @bsiclass                                     Krischan.Eberle                 08/18
+//+---------------+---------------+---------------+---------------+---------------+------
+TEST_F(ECSqlStatementTestFixture, BindEnum)
+    {
+    ASSERT_EQ(SUCCESS, SetupECDb("BindEnum.ecdb", SchemaItem(
+        R"xml(<ECSchema schemaName="TestSchema" alias="ts" version="1.0.0" xmlns="http://www.bentley.com/schemas/Bentley.ECXML.3.2">
+                <ECEnumeration typeName="Status" backingTypeName="int" isStrict="true">
+                    <ECEnumerator name="On" value="1" />
+                    <ECEnumerator name="Off" value="2" />
+                </ECEnumeration>
+                <ECEnumeration typeName="Domain" backingTypeName="string" isStrict="true">
+                    <ECEnumerator name="Org" value=".org" />
+                    <ECEnumerator name="Com" value=".com" />
+                </ECEnumeration>
+                <ECEntityClass typeName="Foo" >
+                    <ECProperty propertyName="Status" typeName="Status" />
+                    <ECProperty propertyName="Domain" typeName="Domain" />
+                    <ECArrayProperty propertyName="Statuses" typeName="Status" />
+                    <ECArrayProperty propertyName="Domains" typeName="Domain" />
+                </ECEntityClass>
+              </ECSchema>)xml")));
+    ECEnumerationCP statusEnum = m_ecdb.Schemas().GetEnumeration("TestSchema", "Status");
+    ASSERT_TRUE(statusEnum != nullptr);
+    ECEnumeratorCP statusOn = statusEnum->FindEnumeratorByName("On");
+    ASSERT_TRUE(statusOn != nullptr);
+    ECEnumeratorCP statusOff = statusEnum->FindEnumeratorByName("Off");
+    ASSERT_TRUE(statusOff != nullptr);
+    ECEnumerationCP domainEnum = m_ecdb.Schemas().GetEnumeration("TestSchema", "Domain");
+    ASSERT_TRUE(domainEnum != nullptr);
+    ECEnumeratorCP orgDomain = domainEnum->FindEnumeratorByName("Org");
+    ASSERT_TRUE(orgDomain != nullptr);
+    ECEnumeratorCP comDomain = domainEnum->FindEnumeratorByName("Com");
+    ASSERT_TRUE(comDomain != nullptr);
+
+    ECSqlStatement statement;
+    ASSERT_EQ(ECSqlStatus::Success, statement.Prepare(m_ecdb, "INSERT INTO ts.Foo(Status,Statuses,Domain,Domains) VALUES(?,?,?,?)"));
+    ASSERT_EQ(ECSqlStatus::Success, statement.BindEnum(1,*statusOn));
+
+    ASSERT_EQ(ECSqlStatus::Success, statement.GetBinder(2).AddArrayElement().BindEnum(*statusOn));
+    ASSERT_EQ(ECSqlStatus::Success, statement.GetBinder(2).AddArrayElement().BindEnum(*statusOff));
+
+    ASSERT_EQ(ECSqlStatus::Success, statement.BindEnum(3, *comDomain));
+
+    ASSERT_EQ(ECSqlStatus::Success, statement.GetBinder(4).AddArrayElement().BindEnum(*orgDomain));
+    ASSERT_EQ(ECSqlStatus::Success, statement.GetBinder(4).AddArrayElement().BindEnum(*comDomain));
+
+    ECInstanceKey key;
+    ASSERT_EQ(BE_SQLITE_DONE, statement.Step(key));
+
+    statement.Finalize();
+    ASSERT_EQ(ECSqlStatus::Success, statement.Prepare(m_ecdb, "SELECT Status,Statuses,Domain,Domains FROM ts.Foo"));
+    ASSERT_EQ(BE_SQLITE_ROW, statement.Step()) << statement.GetECSql();
+    ASSERT_EQ(statusOn->GetInteger(), statement.GetValueInt(0)) << statement.GetECSql();
+    ECEnumeratorCP actualStatus = statement.GetValueEnum(0);
+    ASSERT_TRUE(actualStatus != nullptr);
+    ASSERT_STREQ(statusOn->GetName().c_str(), actualStatus->GetName().c_str()) << statement.GetECSql();
+    ASSERT_EQ(statusOn->GetInteger(), actualStatus->GetInteger()) << statement.GetECSql();
+
+    int i = 0;
+    for (IECSqlValue const& arrayElement : statement.GetValue(1).GetArrayIterable())
+        {
+        ECEnumeratorCP actualStatus = arrayElement.GetEnum();
+        ASSERT_TRUE(actualStatus != nullptr);
+        switch (i)
+            {
+                case 0:
+                {     
+                ASSERT_EQ(statusOn->GetInteger(), arrayElement.GetInt()) << statement.GetECSql();
+                ASSERT_STREQ(statusOn->GetName().c_str(), actualStatus->GetName().c_str()) << statement.GetECSql();
+                ASSERT_EQ(statusOn->GetInteger(), actualStatus->GetInteger()) << statement.GetECSql();
+                break;
+                }
+                case 1:
+                {
+                ASSERT_EQ(statusOff->GetInteger(), arrayElement.GetInt()) << statement.GetECSql();
+                ASSERT_STREQ(statusOff->GetName().c_str(), actualStatus->GetName().c_str()) << statement.GetECSql();
+                ASSERT_EQ(statusOff->GetInteger(), actualStatus->GetInteger()) << statement.GetECSql();
+                break;
+                }
+                default:
+                    FAIL() << "Array is expected to only have two elements";
+            }
+        i++;
+        }
+
+    ASSERT_STREQ(comDomain->GetString().c_str(), statement.GetValueText(2)) << statement.GetECSql();
+    ECEnumeratorCP actualDomain = statement.GetValueEnum(2);
+    ASSERT_TRUE(actualDomain != nullptr);
+    ASSERT_STREQ(actualDomain->GetName().c_str(), actualDomain->GetName().c_str()) << statement.GetECSql();
+    ASSERT_STREQ(actualDomain->GetString().c_str(), actualDomain->GetString().c_str()) << statement.GetECSql();
+
+    i = 0;
+    for (IECSqlValue const& arrayElement : statement.GetValue(3).GetArrayIterable())
+        {
+        ECEnumeratorCP actualDomain = arrayElement.GetEnum();
+        ASSERT_TRUE(actualStatus != nullptr);
+
+        switch (i)
+            {
+                case 0:
+                {
+                ASSERT_STREQ(orgDomain->GetString().c_str(), arrayElement.GetText()) << statement.GetECSql();
+                ASSERT_STREQ(orgDomain->GetName().c_str(), actualDomain->GetName().c_str()) << statement.GetECSql();
+                ASSERT_EQ(orgDomain->GetString(), actualDomain->GetString()) << statement.GetECSql();
+                break;
+                }
+                case 1:
+                {
+                ASSERT_STREQ(comDomain->GetString().c_str(), arrayElement.GetText()) << statement.GetECSql();
+                ASSERT_STREQ(comDomain->GetName().c_str(), actualDomain->GetName().c_str()) << statement.GetECSql();
+                ASSERT_EQ(comDomain->GetString(), actualDomain->GetString()) << statement.GetECSql();
+                break;
+                }
+                default:
+                    FAIL() << "Array is expected to only have two elements";
+            }
+        i++;
+        }
+    }
+
+//---------------------------------------------------------------------------------------
+// @bsiclass                                     Krischan.Eberle                 01/15
+//+---------------+---------------+---------------+---------------+---------------+------
+TEST_F(ECSqlStatementTestFixture, BindSourceAndTargetECInstanceId)
+    {
+    ASSERT_EQ(SUCCESS, SetupECDb("ecsqlstatementtests.ecdb", SchemaItem::CreateForFile("ECSqlTest.01.00.00.ecschema.xml")));
+
+    ECSqlStatement stmt;
+
+    ASSERT_EQ(ECSqlStatus::Success, stmt.Prepare(m_ecdb, "INSERT INTO ecsql.PSA(ECInstanceId) VALUES(111)"));
+    ASSERT_EQ(BE_SQLITE_DONE, stmt.Step());
+    stmt.Finalize();
+
+    ASSERT_EQ(ECSqlStatus::Success, stmt.Prepare(m_ecdb, "INSERT INTO ecsql.PSA(ECInstanceId) VALUES(222)"));
+    ASSERT_EQ(BE_SQLITE_DONE, stmt.Step());
+    stmt.Finalize();
+
+    ASSERT_EQ(ECSqlStatus::Success, stmt.Prepare(m_ecdb, "INSERT INTO ecsql.PSA(ECInstanceId) VALUES(1111)"));
+    ASSERT_EQ(BE_SQLITE_DONE, stmt.Step());
+    stmt.Finalize();
+
+    ASSERT_EQ(ECSqlStatus::Success, stmt.Prepare(m_ecdb, "INSERT INTO ecsql.PSA(ECInstanceId) VALUES(2222)"));
+    ASSERT_EQ(BE_SQLITE_DONE, stmt.Step());
+    stmt.Finalize();
+
+    ASSERT_EQ(ECSqlStatus::Success, stmt.Prepare(m_ecdb, "INSERT INTO ecsql.PSA(ECInstanceId) VALUES(11111)"));
+    ASSERT_EQ(BE_SQLITE_DONE, stmt.Step());
+    stmt.Finalize();
+
+    ASSERT_EQ(ECSqlStatus::Success, stmt.Prepare(m_ecdb, "INSERT INTO ecsql.PSA(ECInstanceId) VALUES(22222)"));
+    ASSERT_EQ(BE_SQLITE_DONE, stmt.Step());
+    stmt.Finalize();
+
+    ASSERT_EQ(ECSqlStatus::Success, stmt.Prepare(m_ecdb, "INSERT INTO ecsql.PSA(ECInstanceId) VALUES(1111111)"));
+    ASSERT_EQ(BE_SQLITE_DONE, stmt.Step());
+    stmt.Finalize();
+
+    ASSERT_EQ(ECSqlStatus::Success, stmt.Prepare(m_ecdb, "INSERT INTO ecsql.PSA(ECInstanceId) VALUES(2222222)"));
+    ASSERT_EQ(BE_SQLITE_DONE, stmt.Step());
+    stmt.Finalize();
+
+    ECSqlStatement statement;
+
+    auto stat = statement.Prepare(m_ecdb, "INSERT INTO ecsql.PSAHasPSA (SourceECInstanceId, TargetECInstanceId) VALUES(?,?)");
+    ASSERT_EQ(ECSqlStatus::Success, stat);
+
+    {
+    ASSERT_EQ(ECSqlStatus::Success, statement.BindId(1, ECInstanceId(UINT64_C(111))));
+    ASSERT_EQ(ECSqlStatus::Success, statement.BindId(2, ECInstanceId(UINT64_C(222))));
+
+    ECInstanceKey key;
+    ASSERT_EQ(BE_SQLITE_DONE, statement.Step(key));
+    }
+
+    {
+    statement.Reset();
+    statement.ClearBindings();
+
+    ASSERT_EQ(ECSqlStatus::Error, statement.BindInt(1, 1111)) << "Ids cannot be cast to int without potentially losing information. So BindInt is not supported for ids";
+    ASSERT_EQ(ECSqlStatus::Error, statement.BindInt(2, 2222)) << "Ids cannot be cast to int without potentially losing information. So BindInt is not supported for ids";
+    }
+
+    {
+    statement.Reset();
+    statement.ClearBindings();
+
+    ASSERT_EQ(ECSqlStatus::Success, statement.BindInt64(1, 11111LL));
+    ASSERT_EQ(ECSqlStatus::Success, statement.BindInt64(2, 22222LL));
+
+    ECInstanceKey key;
+    ASSERT_EQ(BE_SQLITE_DONE, statement.Step(key));
+    }
+
+    {
+    statement.Reset();
+    statement.ClearBindings();
+
+    ASSERT_EQ(ECSqlStatus::Success, statement.BindText(1, "1111111", IECSqlBinder::MakeCopy::No));
+    ASSERT_EQ(ECSqlStatus::Success, statement.BindText(2, "2222222", IECSqlBinder::MakeCopy::No));
+
+    ECInstanceKey key;
+    ASSERT_EQ(BE_SQLITE_DONE, statement.Step(key));
+    }
+    }
+
+//---------------------------------------------------------------------------------------
+// @bsiclass                                     Affan.Khan                 01/14
+//+---------------+---------------+---------------+---------------+---------------+------
+TEST_F(ECSqlStatementTestFixture, BindPrimitiveArray)
+    {
+    ASSERT_EQ(SUCCESS, SetupECDb("ecsqlstatementtests.ecdb", SchemaItem::CreateForFile("ECSqlTest.01.00.00.ecschema.xml")));
+    ASSERT_EQ(SUCCESS, PopulateECDb( 10));
+
+    std::vector<int> expectedIntArray = {1, 2, 3, 4, 5, 6, 7, 8};
+    std::vector<Utf8String> expectedStringArray = {"1", "2", "3", "4", "5", "6", "7", "8"};
+
+    ECInstanceKey ecInstanceKey;
+    {
+    ECSqlStatement statement;
+    ASSERT_EQ(ECSqlStatus::Success, statement.Prepare(m_ecdb, "INSERT INTO ecsql.PA (I_Array,S_Array) VALUES(:ia,:sa)"));
+
+    IECSqlBinder& arrayBinderI = statement.GetBinder(1);
+    for (int arrayElement : expectedIntArray)
+        {
+        ASSERT_EQ(ECSqlStatus::Success, arrayBinderI.AddArrayElement().BindInt(arrayElement));
+        }
+
+    IECSqlBinder& arrayBinderS = statement.GetBinder(2);
+    for (Utf8StringCR arrayElement : expectedStringArray)
+        {
+        ASSERT_EQ(ECSqlStatus::Success, arrayBinderS.AddArrayElement().BindText(arrayElement.c_str(), IECSqlBinder::MakeCopy::No));
+        }
+
+    ASSERT_EQ(BE_SQLITE_DONE, statement.Step(ecInstanceKey));
+    }
+
+    {
+    ECSqlStatement statement;
+    auto stat = statement.Prepare(m_ecdb, "SELECT I_Array, S_Array FROM ONLY ecsql.PA WHERE ECInstanceId = ?");
+    ASSERT_EQ(ECSqlStatus::Success, stat);
+    statement.BindId(1, ecInstanceKey.GetInstanceId());
+
+    ASSERT_EQ(BE_SQLITE_ROW, statement.Step());
+
+    IECSqlValue const& intArray = statement.GetValue(0);
+    size_t expectedIndex = 0;
+    for (IECSqlValue const& arrayElement : intArray.GetArrayIterable())
+        {
+        int actualArrayElement = arrayElement.GetInt();
+        ASSERT_EQ(expectedIntArray[expectedIndex], actualArrayElement);
+        expectedIndex++;
+        }
+
+    IECSqlValue const& stringArray = statement.GetValue(1);
+    expectedIndex = 0;
+    for (IECSqlValue const& arrayElement : stringArray.GetArrayIterable())
+        {
+        auto actualArrayElement = arrayElement.GetText();
+        ASSERT_STREQ(expectedStringArray[expectedIndex].c_str(), actualArrayElement);
+        expectedIndex++;
+        }
+    }
+    }
+
+//---------------------------------------------------------------------------------------
+// @bsiclass                                     Krischan.Eberle                 07/14
+//+---------------+---------------+---------------+---------------+---------------+------
+TEST_F(ECSqlStatementTestFixture, Insert_BindDateTimeArray)
+    {
+    ASSERT_EQ(SUCCESS, SetupECDb("ecsqlstatementtests.ecdb", SchemaItem::CreateForFile("ECSqlTest.01.00.00.ecschema.xml")));
+    ASSERT_EQ(SUCCESS, PopulateECDb( 10));
+
+    ECSqlStatement statement;
+    ASSERT_EQ(ECSqlStatus::Success, statement.Prepare(m_ecdb, "INSERT INTO ecsql.PA (Dt_Array, DtUtc_Array) VALUES(:dt,:dtutc)"));
+
+    std::vector<DateTime> testDates = {DateTime(DateTime::Kind::Utc, 2014, 07, 07, 12, 0),
+        DateTime(DateTime::Kind::Unspecified, 2014, 07, 07, 12, 0),
+        DateTime(DateTime::Kind::Local, 2014, 07, 07, 12, 0)};
+
+
+    IECSqlBinder& arrayBinderDt = statement.GetBinder(1);
+
+    for (DateTimeCR testDate : testDates)
+        {
+        IECSqlBinder& arrayElementBinder = arrayBinderDt.AddArrayElement();
+
+        ECSqlStatus expectedStat = testDate.GetInfo().GetKind() == DateTime::Kind::Local ? ECSqlStatus::Error : ECSqlStatus::Success;
+        ASSERT_EQ(expectedStat, arrayElementBinder.BindDateTime(testDate));
+        }
+
+
+    IECSqlBinder& arrayBinderDtUtc = statement.GetBinder(2);
+
+    for (DateTimeCR testDate : testDates)
+        {
+        IECSqlBinder& arrayElementBinder = arrayBinderDtUtc.AddArrayElement();
+
+        ECSqlStatus expectedStat = testDate.GetInfo().GetKind() == DateTime::Kind::Utc ? ECSqlStatus::Success : ECSqlStatus::Error;
+        ASSERT_EQ(expectedStat, arrayElementBinder.BindDateTime(testDate)) << testDate.ToString().c_str();
+        }
+
+    ASSERT_EQ(BE_SQLITE_DONE, statement.Step());
+    }
+
+//---------------------------------------------------------------------------------------
+// @bsiclass                                    Krischan.Eberle                02/18
+//+---------------+---------------+---------------+---------------+---------------+------
+TEST_F(ECSqlStatementTestFixture, BindPrimitiveArrayWithDifferentTypes)
+    {
+    ASSERT_EQ(SUCCESS, SetupECDb("BindPrimitiveArrayWithDifferentTypes.ecdb", SchemaItem::CreateForFile("ECSqlTest.01.00.00.ecschema.xml")));
+
+    ECSqlStatement statement;
+    ASSERT_EQ(ECSqlStatus::Success, statement.Prepare(m_ecdb, "INSERT INTO ecsql.PSA(B_Array,Bi_Array,D_Array,Dt_Array,I_Array,L_Array,P2D_Array,P3D_Array,S_Array) VALUES(?,?,?,?,?,?,?,?,?)"));
+
+    const int64_t int64Val = INT64_C(123123123123);
+
+    bmap<PrimitiveType, ECValue> paramValues;
+    paramValues[PRIMITIVETYPE_Boolean] = ECValue(true);
+    paramValues[PRIMITIVETYPE_Binary] = ECValue((Byte const*) &int64Val, sizeof(int64Val));
+    paramValues[PRIMITIVETYPE_Double] = ECValue(3.0);
+    paramValues[PRIMITIVETYPE_DateTime] = ECValue(DateTime(2018,2,12));
+    paramValues[PRIMITIVETYPE_Integer] = ECValue(3);
+    paramValues[PRIMITIVETYPE_Long] = ECValue(int64Val);
+    paramValues[PRIMITIVETYPE_Point2d] = ECValue(DPoint2d::From(1.0, 1.0));
+    paramValues[PRIMITIVETYPE_Point3d] = ECValue(DPoint3d::From(1.0, 1.0, 1.0));
+    paramValues[PRIMITIVETYPE_String] = ECValue("Hello world", true);
+
+    {
+    //Boolean parameter
+    IECSqlBinder& arrayBinder = statement.GetBinder(1);
+    IECSqlBinder& elementBinder = arrayBinder.AddArrayElement();
+
+    EXPECT_EQ(ECSqlStatus::Success, elementBinder.BindBoolean(paramValues[PRIMITIVETYPE_Boolean].GetBoolean()));
+    size_t blobSize = 0;
+    void const* blob = paramValues[PRIMITIVETYPE_Binary].GetBinary(blobSize);
+    EXPECT_EQ(ECSqlStatus::Success, elementBinder.BindBlob(blob, (int) blobSize, IECSqlBinder::MakeCopy::No));
+    EXPECT_EQ(ECSqlStatus::Success, elementBinder.BindDouble(paramValues[PRIMITIVETYPE_Double].GetDouble()));
+    EXPECT_EQ(ECSqlStatus::Error, elementBinder.BindDateTime(paramValues[PRIMITIVETYPE_DateTime].GetDateTime()));
+    EXPECT_EQ(ECSqlStatus::Success, elementBinder.BindInt(paramValues[PRIMITIVETYPE_Integer].GetInteger()));
+    EXPECT_EQ(ECSqlStatus::Success, elementBinder.BindInt64(paramValues[PRIMITIVETYPE_Long].GetLong()));
+    EXPECT_EQ(ECSqlStatus::Error, elementBinder.BindPoint2d(paramValues[PRIMITIVETYPE_Point2d].GetPoint2d()));
+    EXPECT_EQ(ECSqlStatus::Error, elementBinder.BindPoint3d(paramValues[PRIMITIVETYPE_Point3d].GetPoint3d()));
+    EXPECT_EQ(ECSqlStatus::Success, elementBinder.BindText(paramValues[PRIMITIVETYPE_String].GetUtf8CP(), IECSqlBinder::MakeCopy::Yes));
+    }
+
+    {
+    //Blob parameter
+    IECSqlBinder& arrayBinder = statement.GetBinder(2);
+    IECSqlBinder& elementBinder = arrayBinder.AddArrayElement();
+
+    EXPECT_EQ(ECSqlStatus::Success, elementBinder.BindBoolean(paramValues[PRIMITIVETYPE_Boolean].GetBoolean()));
+    size_t blobSize = 0;
+    void const* blob = paramValues[PRIMITIVETYPE_Binary].GetBinary(blobSize);
+    EXPECT_EQ(ECSqlStatus::Success, elementBinder.BindBlob(blob, (int) blobSize, IECSqlBinder::MakeCopy::No));
+    EXPECT_EQ(ECSqlStatus::Success, elementBinder.BindDouble(paramValues[PRIMITIVETYPE_Double].GetDouble()));
+    EXPECT_EQ(ECSqlStatus::Error, elementBinder.BindDateTime(paramValues[PRIMITIVETYPE_DateTime].GetDateTime()));
+    EXPECT_EQ(ECSqlStatus::Success, elementBinder.BindInt(paramValues[PRIMITIVETYPE_Integer].GetInteger()));
+    EXPECT_EQ(ECSqlStatus::Success, elementBinder.BindInt64(paramValues[PRIMITIVETYPE_Long].GetLong()));
+    EXPECT_EQ(ECSqlStatus::Error, elementBinder.BindPoint2d(paramValues[PRIMITIVETYPE_Point2d].GetPoint2d()));
+    EXPECT_EQ(ECSqlStatus::Error, elementBinder.BindPoint3d(paramValues[PRIMITIVETYPE_Point3d].GetPoint3d()));
+    EXPECT_EQ(ECSqlStatus::Success, elementBinder.BindText(paramValues[PRIMITIVETYPE_String].GetUtf8CP(), IECSqlBinder::MakeCopy::Yes));
+    }
+
+    {
+    //Double parameter
+    IECSqlBinder& arrayBinder = statement.GetBinder(3);
+    IECSqlBinder& elementBinder = arrayBinder.AddArrayElement();
+
+    EXPECT_EQ(ECSqlStatus::Success, elementBinder.BindBoolean(paramValues[PRIMITIVETYPE_Boolean].GetBoolean()));
+    size_t blobSize = 0;
+    void const* blob = paramValues[PRIMITIVETYPE_Binary].GetBinary(blobSize);
+    EXPECT_EQ(ECSqlStatus::Success, elementBinder.BindBlob(blob, (int) blobSize, IECSqlBinder::MakeCopy::No));
+    EXPECT_EQ(ECSqlStatus::Success, elementBinder.BindDouble(paramValues[PRIMITIVETYPE_Double].GetDouble()));
+    EXPECT_EQ(ECSqlStatus::Error, elementBinder.BindDateTime(paramValues[PRIMITIVETYPE_DateTime].GetDateTime()));
+    EXPECT_EQ(ECSqlStatus::Success, elementBinder.BindInt(paramValues[PRIMITIVETYPE_Integer].GetInteger()));
+    EXPECT_EQ(ECSqlStatus::Success, elementBinder.BindInt64(paramValues[PRIMITIVETYPE_Long].GetLong()));
+    EXPECT_EQ(ECSqlStatus::Error, elementBinder.BindPoint2d(paramValues[PRIMITIVETYPE_Point2d].GetPoint2d()));
+    EXPECT_EQ(ECSqlStatus::Error, elementBinder.BindPoint3d(paramValues[PRIMITIVETYPE_Point3d].GetPoint3d()));
+    EXPECT_EQ(ECSqlStatus::Success, elementBinder.BindText(paramValues[PRIMITIVETYPE_String].GetUtf8CP(), IECSqlBinder::MakeCopy::Yes));
+    }
+
+    {
+    //DateTime parameter
+    IECSqlBinder& arrayBinder = statement.GetBinder(4);
+    IECSqlBinder& elementBinder = arrayBinder.AddArrayElement();
+
+    EXPECT_EQ(ECSqlStatus::Error, elementBinder.BindBoolean(paramValues[PRIMITIVETYPE_Boolean].GetBoolean()));
+    size_t blobSize = 0;
+    void const* blob = paramValues[PRIMITIVETYPE_Binary].GetBinary(blobSize);
+    EXPECT_EQ(ECSqlStatus::Error, elementBinder.BindBlob(blob, (int) blobSize, IECSqlBinder::MakeCopy::No));
+    EXPECT_EQ(ECSqlStatus::Error, elementBinder.BindDouble(paramValues[PRIMITIVETYPE_Double].GetDouble()));
+    EXPECT_EQ(ECSqlStatus::Success, elementBinder.BindDateTime(paramValues[PRIMITIVETYPE_DateTime].GetDateTime()));
+    EXPECT_EQ(ECSqlStatus::Error, elementBinder.BindInt(paramValues[PRIMITIVETYPE_Integer].GetInteger()));
+    EXPECT_EQ(ECSqlStatus::Error, elementBinder.BindInt64(paramValues[PRIMITIVETYPE_Long].GetLong()));
+    EXPECT_EQ(ECSqlStatus::Error, elementBinder.BindPoint2d(paramValues[PRIMITIVETYPE_Point2d].GetPoint2d()));
+    EXPECT_EQ(ECSqlStatus::Error, elementBinder.BindPoint3d(paramValues[PRIMITIVETYPE_Point3d].GetPoint3d()));
+    EXPECT_EQ(ECSqlStatus::Error, elementBinder.BindText(paramValues[PRIMITIVETYPE_String].GetUtf8CP(), IECSqlBinder::MakeCopy::Yes));
+    }
+
+    {
+    //Int parameter
+    IECSqlBinder& arrayBinder = statement.GetBinder(5);
+    IECSqlBinder& elementBinder = arrayBinder.AddArrayElement();
+
+    EXPECT_EQ(ECSqlStatus::Success, elementBinder.BindBoolean(paramValues[PRIMITIVETYPE_Boolean].GetBoolean()));
+    size_t blobSize = 0;
+    void const* blob = paramValues[PRIMITIVETYPE_Binary].GetBinary(blobSize);
+    EXPECT_EQ(ECSqlStatus::Success, elementBinder.BindBlob(blob, (int) blobSize, IECSqlBinder::MakeCopy::No));
+    EXPECT_EQ(ECSqlStatus::Success, elementBinder.BindDouble(paramValues[PRIMITIVETYPE_Double].GetDouble()));
+    EXPECT_EQ(ECSqlStatus::Error, elementBinder.BindDateTime(paramValues[PRIMITIVETYPE_DateTime].GetDateTime()));
+    EXPECT_EQ(ECSqlStatus::Success, elementBinder.BindInt(paramValues[PRIMITIVETYPE_Integer].GetInteger()));
+    EXPECT_EQ(ECSqlStatus::Success, elementBinder.BindInt64(paramValues[PRIMITIVETYPE_Long].GetLong()));
+    EXPECT_EQ(ECSqlStatus::Error, elementBinder.BindPoint2d(paramValues[PRIMITIVETYPE_Point2d].GetPoint2d()));
+    EXPECT_EQ(ECSqlStatus::Error, elementBinder.BindPoint3d(paramValues[PRIMITIVETYPE_Point3d].GetPoint3d()));
+    EXPECT_EQ(ECSqlStatus::Success, elementBinder.BindText(paramValues[PRIMITIVETYPE_String].GetUtf8CP(), IECSqlBinder::MakeCopy::Yes));
+    }
+
+    {
+    //Int64 parameter
+    IECSqlBinder& arrayBinder = statement.GetBinder(6);
+    IECSqlBinder& elementBinder = arrayBinder.AddArrayElement();
+
+    EXPECT_EQ(ECSqlStatus::Success, elementBinder.BindBoolean(paramValues[PRIMITIVETYPE_Boolean].GetBoolean()));
+    size_t blobSize = 0;
+    void const* blob = paramValues[PRIMITIVETYPE_Binary].GetBinary(blobSize);
+    EXPECT_EQ(ECSqlStatus::Success, elementBinder.BindBlob(blob, (int) blobSize, IECSqlBinder::MakeCopy::No));
+    EXPECT_EQ(ECSqlStatus::Success, elementBinder.BindDouble(paramValues[PRIMITIVETYPE_Double].GetDouble()));
+    EXPECT_EQ(ECSqlStatus::Error, elementBinder.BindDateTime(paramValues[PRIMITIVETYPE_DateTime].GetDateTime()));
+    EXPECT_EQ(ECSqlStatus::Success, elementBinder.BindInt(paramValues[PRIMITIVETYPE_Integer].GetInteger()));
+    EXPECT_EQ(ECSqlStatus::Success, elementBinder.BindInt64(paramValues[PRIMITIVETYPE_Long].GetLong()));
+    EXPECT_EQ(ECSqlStatus::Error, elementBinder.BindPoint2d(paramValues[PRIMITIVETYPE_Point2d].GetPoint2d()));
+    EXPECT_EQ(ECSqlStatus::Error, elementBinder.BindPoint3d(paramValues[PRIMITIVETYPE_Point3d].GetPoint3d()));
+    EXPECT_EQ(ECSqlStatus::Success, elementBinder.BindText(paramValues[PRIMITIVETYPE_String].GetUtf8CP(), IECSqlBinder::MakeCopy::Yes));
+    }
+
+    {
+    //Point2d parameter
+    IECSqlBinder& arrayBinder = statement.GetBinder(7);
+    IECSqlBinder& elementBinder = arrayBinder.AddArrayElement();
+
+    EXPECT_EQ(ECSqlStatus::Error, elementBinder.BindBoolean(paramValues[PRIMITIVETYPE_Boolean].GetBoolean()));
+    size_t blobSize = 0;
+    void const* blob = paramValues[PRIMITIVETYPE_Binary].GetBinary(blobSize);
+    EXPECT_EQ(ECSqlStatus::Error, elementBinder.BindBlob(blob, (int) blobSize, IECSqlBinder::MakeCopy::No));
+    EXPECT_EQ(ECSqlStatus::Error, elementBinder.BindDouble(paramValues[PRIMITIVETYPE_Double].GetDouble()));
+    EXPECT_EQ(ECSqlStatus::Error, elementBinder.BindDateTime(paramValues[PRIMITIVETYPE_DateTime].GetDateTime()));
+    EXPECT_EQ(ECSqlStatus::Error, elementBinder.BindInt(paramValues[PRIMITIVETYPE_Integer].GetInteger()));
+    EXPECT_EQ(ECSqlStatus::Error, elementBinder.BindInt64(paramValues[PRIMITIVETYPE_Long].GetLong()));
+    EXPECT_EQ(ECSqlStatus::Success, elementBinder.BindPoint2d(paramValues[PRIMITIVETYPE_Point2d].GetPoint2d()));
+    EXPECT_EQ(ECSqlStatus::Error, elementBinder.BindPoint3d(paramValues[PRIMITIVETYPE_Point3d].GetPoint3d()));
+    EXPECT_EQ(ECSqlStatus::Error, elementBinder.BindText(paramValues[PRIMITIVETYPE_String].GetUtf8CP(), IECSqlBinder::MakeCopy::Yes));
+    }
+
+    {
+    //Point3d parameter
+    IECSqlBinder& arrayBinder = statement.GetBinder(8);
+    IECSqlBinder& elementBinder = arrayBinder.AddArrayElement();
+
+    EXPECT_EQ(ECSqlStatus::Error, elementBinder.BindBoolean(paramValues[PRIMITIVETYPE_Boolean].GetBoolean()));
+    size_t blobSize = 0;
+    void const* blob = paramValues[PRIMITIVETYPE_Binary].GetBinary(blobSize);
+    EXPECT_EQ(ECSqlStatus::Error, elementBinder.BindBlob(blob, (int) blobSize, IECSqlBinder::MakeCopy::No));
+    EXPECT_EQ(ECSqlStatus::Error, elementBinder.BindDouble(paramValues[PRIMITIVETYPE_Double].GetDouble()));
+    EXPECT_EQ(ECSqlStatus::Error, elementBinder.BindDateTime(paramValues[PRIMITIVETYPE_DateTime].GetDateTime()));
+    EXPECT_EQ(ECSqlStatus::Error, elementBinder.BindInt(paramValues[PRIMITIVETYPE_Integer].GetInteger()));
+    EXPECT_EQ(ECSqlStatus::Error, elementBinder.BindInt64(paramValues[PRIMITIVETYPE_Long].GetLong()));
+    EXPECT_EQ(ECSqlStatus::Error, elementBinder.BindPoint2d(paramValues[PRIMITIVETYPE_Point2d].GetPoint2d()));
+    EXPECT_EQ(ECSqlStatus::Success, elementBinder.BindPoint3d(paramValues[PRIMITIVETYPE_Point3d].GetPoint3d()));
+    EXPECT_EQ(ECSqlStatus::Error, elementBinder.BindText(paramValues[PRIMITIVETYPE_String].GetUtf8CP(), IECSqlBinder::MakeCopy::Yes));
+    }
+
+    {
+    //String parameter
+    IECSqlBinder& arrayBinder = statement.GetBinder(9);
+    IECSqlBinder& elementBinder = arrayBinder.AddArrayElement();
+
+    EXPECT_EQ(ECSqlStatus::Success, elementBinder.BindBoolean(paramValues[PRIMITIVETYPE_Boolean].GetBoolean()));
+    size_t blobSize = 0;
+    void const* blob = paramValues[PRIMITIVETYPE_Binary].GetBinary(blobSize);
+    EXPECT_EQ(ECSqlStatus::Success, elementBinder.BindBlob(blob, (int) blobSize, IECSqlBinder::MakeCopy::No));
+    EXPECT_EQ(ECSqlStatus::Success, elementBinder.BindDouble(paramValues[PRIMITIVETYPE_Double].GetDouble()));
+    EXPECT_EQ(ECSqlStatus::Error, elementBinder.BindDateTime(paramValues[PRIMITIVETYPE_DateTime].GetDateTime()));
+    EXPECT_EQ(ECSqlStatus::Success, elementBinder.BindInt(paramValues[PRIMITIVETYPE_Integer].GetInteger()));
+    EXPECT_EQ(ECSqlStatus::Success, elementBinder.BindInt64(paramValues[PRIMITIVETYPE_Long].GetLong()));
+    EXPECT_EQ(ECSqlStatus::Error, elementBinder.BindPoint2d(paramValues[PRIMITIVETYPE_Point2d].GetPoint2d()));
+    EXPECT_EQ(ECSqlStatus::Error, elementBinder.BindPoint3d(paramValues[PRIMITIVETYPE_Point3d].GetPoint3d()));
+    EXPECT_EQ(ECSqlStatus::Success, elementBinder.BindText(paramValues[PRIMITIVETYPE_String].GetUtf8CP(), IECSqlBinder::MakeCopy::Yes));
+    }
+
+    }
+
+//---------------------------------------------------------------------------------------
+// @bsiclass                                     Krischan.Eberle                 03/14
+//+---------------+---------------+---------------+---------------+---------------+------
+TEST_F(ECSqlStatementTestFixture, ConstrainedArrayProps)
+    {
+    ASSERT_EQ(SUCCESS, SetupECDb("ConstrainedArrayProps.ecdb", SchemaItem(R"xml(<?xml version="1.0" encoding="utf-8" ?>
+                                                    <ECSchema schemaName="TestSchema" alias="ts" version="1.0" xmlns="http://www.bentley.com/schemas/Bentley.ECXML.3.1">
+                                                       <ECEntityClass typeName="Foo">
+                                                            <ECArrayProperty propertyName="PrimArray" typeName="int" minOccurs="5" maxOccurs="10" />
+                                                            <ECStructArrayProperty propertyName="StructArray" typeName="MyStruct" minOccurs="5" maxOccurs="10"/>
+                                                        </ECEntityClass>
+                                                       <ECStructClass typeName="MyStruct">
+                                                            <ECProperty propertyName="Code" typeName="int"/>
+                                                        </ECStructClass>
+                                                    </ECSchema>)xml")));
+
+
+    ECSqlStatement statement;
+    ASSERT_EQ(ECSqlStatus::Success, statement.Prepare(m_ecdb, "INSERT INTO ts.Foo(PrimArray,StructArray) VALUES(?,?)"));
+
+    auto bindArrayValues = [&statement] (ECInstanceKey& key, Nullable<int> const& count)
+        {
+        statement.Reset();
+        statement.ClearBindings();
+
+        IECSqlBinder& primArrayBinder = statement.GetBinder(1);
+        IECSqlBinder& structArrayBinder = statement.GetBinder(2);
+        if (count == nullptr)
+            {
+            if (ECSqlStatus::Success != primArrayBinder.BindNull())
+                return BE_SQLITE_ERROR;
+
+            if (ECSqlStatus::Success != structArrayBinder.BindNull())
+                return BE_SQLITE_ERROR;
+            }
+        else
+            {
+            for (int i = 0; i < count.Value(); i++)
+                {
+                if (ECSqlStatus::Success != primArrayBinder.AddArrayElement().BindInt(i))
+                    return BE_SQLITE_ERROR;
+
+                if (ECSqlStatus::Success != structArrayBinder.AddArrayElement()["Code"].BindInt(i))
+                    return BE_SQLITE_ERROR;
+                }
+            }
+
+        return statement.Step(key);
+        };
+
+    //first: array size to bind. second: Expected to succeed
+    const std::vector<std::pair<Nullable<int>, bool>> testArrayCounts = {
+            {nullptr, true}, // -> binds null
+            { 0, true }, // -> does not bind anything which amounts to binding null
+            { 2, false }, { 5, true }, { 7, true }, { 10, true },
+            { 20, true }}; //Bug in ECObjects: ignores maxoccurs and always interprets it as unbounded.
+
+    for (std::pair<Nullable<int>, bool> const& testArrayCountItem : testArrayCounts)
+        {
+        Nullable<int> const& testArrayCount = testArrayCountItem.first;
+        const bool expectedToSucceed = testArrayCountItem.second;
+        ECInstanceKey key;
+        const DbResult stepStat = bindArrayValues(key, testArrayCount);
+        Utf8String assertMessage;
+        if (testArrayCount == nullptr)
+            assertMessage = "Binding null to array is expected to succeed for array parameter with minOccurs=5 and maxOccurs=10";
+        else
+            assertMessage.Sprintf("Binding array of length %d is expected to succceed for array parameter with minOccurs=5 and maxOccurs=10", testArrayCount.Value());
+
+        if (expectedToSucceed)
+            {
+            ASSERT_EQ(BE_SQLITE_DONE, stepStat) << assertMessage;
+
+            ECSqlStatement stmt;
+            ASSERT_EQ(ECSqlStatus::Success, stmt.Prepare(m_ecdb, "SELECT PrimArray,StructArray FROM ts.FOO WHERE ECInstanceId=?"));
+            ASSERT_EQ(ECSqlStatus::Success, stmt.BindId(1, key.GetInstanceId()));
+            ASSERT_EQ(BE_SQLITE_ROW, stmt.Step());
+            if (testArrayCount == nullptr || testArrayCount == 0)
+                {
+                ASSERT_TRUE(stmt.IsValueNull(0)) << assertMessage;
+                ASSERT_EQ(0, stmt.GetValue(0).GetArrayLength()) << assertMessage;
+                ASSERT_TRUE(stmt.IsValueNull(1)) << assertMessage;
+                ASSERT_EQ(0, stmt.GetValue(1).GetArrayLength()) << assertMessage;
+                }
+            else
+                {
+                ASSERT_EQ(testArrayCount.Value(), stmt.GetValue(0).GetArrayLength()) << assertMessage;
+                ASSERT_EQ(testArrayCount.Value(), stmt.GetValue(1).GetArrayLength()) << assertMessage;
+                }
+            }
+        else
+            ASSERT_EQ(BE_SQLITE_ERROR, stepStat) << assertMessage;
+        }
+    }
+
+//---------------------------------------------------------------------------------------
+// @bsiclass                                     Krischan.Eberle                 03/14
+//+---------------+---------------+---------------+---------------+---------------+------
+TEST_F(ECSqlStatementTestFixture, InsertWithStructBinding)
+    {
+    ASSERT_EQ(SUCCESS, SetupECDb("InsertWithStructBinding.ecdb", SchemaItem::CreateForFile("ECSqlTest.01.00.00.ecschema.xml")));
+    ASSERT_EQ(SUCCESS, PopulateECDb(10));
+
+    ECClassCP pStructClass = m_ecdb.Schemas().GetClass("ECSqlTest", "PStruct");
+    ASSERT_TRUE(pStructClass != nullptr && pStructClass->IsStructClass());
+
+    //**** Test 1 *****
+    {
+    Json::Value expectedJson;
+    ASSERT_EQ(SUCCESS, TestUtilities::ParseJson(expectedJson,R"json(
+         { "b" : true,
+         "d" : 3.0,
+         "dt" : "2014-03-27T12:00:00.000",
+         "dtUtc" : "2014-03-27T12:00:00.000Z",
+         "i" : 44444,
+         "l" : 444444444,
+         "s" : "Hello, world",
+         "p2d" : { "x" : 3.0, "y" : 5.0 },
+        "p3d" : { "x" : 3.0, "y" : 5.0, "z" : -6.0}
+        })json"));
+
+    ECSqlStatement insertStmt;
+    ASSERT_EQ(ECSqlStatus::Success, insertStmt.Prepare(m_ecdb, "INSERT INTO ecsql.PSA (I, PStructProp) VALUES (?, ?)"));
+    ASSERT_EQ(ECSqlStatus::Success, JsonECSqlBinder::BindStructValue(insertStmt.GetBinder(2), expectedJson, *pStructClass->GetStructClassCP())) << insertStmt.GetECSql();
+    ECInstanceKey key;
+    ASSERT_EQ(BE_SQLITE_DONE, insertStmt.Step(key)) << insertStmt.GetECSql();
+    insertStmt.Finalize();
+
+    ECSqlStatement selStmt;
+    ASSERT_EQ(ECSqlStatus::Success, selStmt.Prepare(m_ecdb, "SELECT PStructProp FROM ecsql.PSA WHERE ECInstanceId=?"));
+    ASSERT_EQ(ECSqlStatus::Success, selStmt.BindId(1, key.GetInstanceId())) << selStmt.GetECSql();
+    ASSERT_EQ(BE_SQLITE_ROW, selStmt.Step());
+    JsonECSqlSelectAdapter jsonAdapter(selStmt, JsonECSqlSelectAdapter::FormatOptions(JsonECSqlSelectAdapter::MemberNameCasing::KeepOriginal, ECJsonInt64Format::AsNumber));
+    Json::Value actualJson;
+    ASSERT_EQ(SUCCESS, jsonAdapter.GetRow(actualJson)) << selStmt.GetECSql();
+    ASSERT_TRUE(actualJson.isMember("PStructProp"));
+    ASSERT_EQ(JsonValue(expectedJson), JsonValue(actualJson["PStructProp"]));
+    }
+
+    //**** Test 2 *****
+    {
+    Json::Value expectedJson;
+    ASSERT_EQ(SUCCESS, TestUtilities::ParseJson(expectedJson, R"json(
+        { "PStructProp" :
+        { "b" : true,
+         "d" : 3.0,
+         "dt" : "2014-03-27T12:00:00.000",
+         "dtUtc" : "2014-03-27T12:00:00.000Z",
+         "i" : 44444,
+         "l" : 444444444,
+         "s" : "Hello, world",
+         "p2d" : { "x" : 3.0, "y" : 5.0 },
+        "p3d" : { "x" : 3.0, "y" : 5.0, "z" : -6.0}
+        }})json"));
+    ECClassCP saStructClass = m_ecdb.Schemas().GetClass("ECSqlTest", "SAStruct");
+    ASSERT_TRUE(saStructClass != nullptr && saStructClass->IsStructClass());
+
+    ECSqlStatement insertStmt;
+    ASSERT_EQ(ECSqlStatus::Success, insertStmt.Prepare(m_ecdb, "INSERT INTO ecsql.SA(SAStructProp) VALUES(?)"));
+    ASSERT_EQ(ECSqlStatus::Success, JsonECSqlBinder::BindStructValue(insertStmt.GetBinder(1), expectedJson, *saStructClass->GetStructClassCP())) << insertStmt.GetECSql();
+    ECInstanceKey key;
+    ASSERT_EQ(BE_SQLITE_DONE, insertStmt.Step(key)) << insertStmt.GetECSql();
+    insertStmt.Finalize();
+
+    ECSqlStatement selStmt;
+    ASSERT_EQ(ECSqlStatus::Success, selStmt.Prepare(m_ecdb, "SELECT SAStructProp FROM ecsql.SA WHERE ECInstanceId=?"));
+    ASSERT_EQ(ECSqlStatus::Success, selStmt.BindId(1, key.GetInstanceId())) << selStmt.GetECSql();
+    ASSERT_EQ(BE_SQLITE_ROW, selStmt.Step());
+    JsonECSqlSelectAdapter jsonAdapter(selStmt, JsonECSqlSelectAdapter::FormatOptions(JsonECSqlSelectAdapter::MemberNameCasing::KeepOriginal, ECJsonInt64Format::AsNumber));
+    Json::Value actualJson;
+    ASSERT_EQ(SUCCESS, jsonAdapter.GetRow(actualJson)) << selStmt.GetECSql();
+    ASSERT_TRUE(actualJson.isMember("SAStructProp"));
+    ASSERT_EQ(JsonValue(expectedJson), JsonValue(actualJson["SAStructProp"]));
+    }
+
+    //Mismatching types
+    {
+    ECSqlStatement insertStmt;
+    ASSERT_EQ(ECSqlStatus::Success, insertStmt.Prepare(m_ecdb, "INSERT INTO ecsql.PSA(PStructProp) VALUES(?)"));
+
+    ECSqlStatement verifyStmt;
+    ASSERT_EQ(ECSqlStatus::Success, verifyStmt.Prepare(m_ecdb, "SELECT PStructProp FROM ecsql.PSA WHERE ECInstanceId=?"));
+    JsonECSqlSelectAdapter verifyAdapter(verifyStmt, JsonECSqlSelectAdapter::FormatOptions(JsonECSqlSelectAdapter::MemberNameCasing::KeepOriginal, ECJsonInt64Format::AsNumber));
+
+    Json::Value expectedJson, actualJson;
+
+    {
+    //mismatching types which are convertible to each other
+    ASSERT_EQ(SUCCESS, TestUtilities::ParseJson(expectedJson, R"json({ "i" : 3.1415 })json"));
+    ASSERT_EQ(ECSqlStatus::Success, JsonECSqlBinder::BindStructValue(insertStmt.GetBinder(1), expectedJson, *pStructClass->GetStructClassCP())) << expectedJson.ToString();
+    ECInstanceKey key;
+    ASSERT_EQ(BE_SQLITE_DONE, insertStmt.Step(key)) << insertStmt.GetECSql();
+    insertStmt.Reset();
+    insertStmt.ClearBindings();
+
+    ASSERT_EQ(ECSqlStatus::Success, verifyStmt.BindId(1, key.GetInstanceId())) << verifyStmt.GetECSql();
+    ASSERT_EQ(BE_SQLITE_ROW, verifyStmt.Step());
+    ASSERT_EQ(SUCCESS, verifyAdapter.GetRow(actualJson)) << verifyStmt.GetECSql();
+    verifyStmt.Reset();
+    verifyStmt.ClearBindings();
+    ASSERT_TRUE(actualJson.isMember("PStructProp"));
+    ASSERT_EQ(SUCCESS, TestUtilities::ParseJson(expectedJson, R"json({ "i" : 3 })json")) << "Double value in original JSON is converted to int during binding";
+    ASSERT_EQ(JsonValue(expectedJson), JsonValue(actualJson["PStructProp"]));
+    }
+
+    {
+    //mismatching types which are convertible to each other
+    ASSERT_EQ(SUCCESS, TestUtilities::ParseJson(expectedJson, R"json({ "l" : 3.1415 })json"));
+    ASSERT_EQ(ECSqlStatus::Success, JsonECSqlBinder::BindStructValue(insertStmt.GetBinder(1), expectedJson, *pStructClass->GetStructClassCP())) << expectedJson.ToString();
+    ECInstanceKey key;
+    ASSERT_EQ(BE_SQLITE_DONE, insertStmt.Step(key)) << insertStmt.GetECSql();
+    insertStmt.Reset();
+    insertStmt.ClearBindings();
+
+    ASSERT_EQ(ECSqlStatus::Success, verifyStmt.BindId(1, key.GetInstanceId())) << verifyStmt.GetECSql();
+    ASSERT_EQ(BE_SQLITE_ROW, verifyStmt.Step());
+    ASSERT_EQ(SUCCESS, verifyAdapter.GetRow(actualJson)) << verifyStmt.GetECSql();
+    verifyStmt.Reset();
+    verifyStmt.ClearBindings();
+
+    ASSERT_TRUE(actualJson.isMember("PStructProp"));
+    ASSERT_EQ(SUCCESS, TestUtilities::ParseJson(expectedJson, R"json({ "l" : 3 })json")) << "Double value in original JSON is converted to int64 during binding";
+    ASSERT_EQ(JsonValue(expectedJson), JsonValue(actualJson["PStructProp"]));
+    }
+
+    ASSERT_EQ(SUCCESS, TestUtilities::ParseJson(expectedJson, R"json({ "b" : 3.1415 })json"));
+    ASSERT_EQ(ECSqlStatus::Error, JsonECSqlBinder::BindStructValue(insertStmt.GetBinder(1), expectedJson, *pStructClass->GetStructClassCP())) << expectedJson.ToString();
+
+    ASSERT_EQ(SUCCESS, TestUtilities::ParseJson(expectedJson, R"json({ "s" : 3.1415 })json"));
+    ASSERT_EQ(ECSqlStatus::Error, JsonECSqlBinder::BindStructValue(insertStmt.GetBinder(1), expectedJson, *pStructClass->GetStructClassCP())) << expectedJson.ToString();
+
+    ASSERT_EQ(SUCCESS, TestUtilities::ParseJson(expectedJson, R"json({ "bi" : 3.1415 })json"));
+    ASSERT_EQ(ECSqlStatus::Error, JsonECSqlBinder::BindStructValue(insertStmt.GetBinder(1), expectedJson, *pStructClass->GetStructClassCP())) << expectedJson.ToString();
+
+    ASSERT_EQ(SUCCESS, TestUtilities::ParseJson(expectedJson, R"json({ "p2d" : 3.1415 })json"));
+    ASSERT_EQ(ECSqlStatus::Error, JsonECSqlBinder::BindStructValue(insertStmt.GetBinder(1), expectedJson, *pStructClass->GetStructClassCP())) << expectedJson.ToString();
+
+    ASSERT_EQ(SUCCESS, TestUtilities::ParseJson(expectedJson, R"json({ "p3d" : 3.1415 })json"));
+    ASSERT_EQ(ECSqlStatus::Error, JsonECSqlBinder::BindStructValue(insertStmt.GetBinder(1), expectedJson, *pStructClass->GetStructClassCP())) << expectedJson.ToString();
+
+    ASSERT_EQ(SUCCESS, TestUtilities::ParseJson(expectedJson, R"json({ "dt" : 3.1415 })json"));
+    ASSERT_EQ(ECSqlStatus::Error, JsonECSqlBinder::BindStructValue(insertStmt.GetBinder(1), expectedJson, *pStructClass->GetStructClassCP())) << expectedJson.ToString();
+
+    ASSERT_EQ(SUCCESS, TestUtilities::ParseJson(expectedJson, R"json({ "dtUtc" : 3.1415 })json"));
+    ASSERT_EQ(ECSqlStatus::Error, JsonECSqlBinder::BindStructValue(insertStmt.GetBinder(1), expectedJson, *pStructClass->GetStructClassCP())) << expectedJson.ToString();
+    }
+    }
+
+//---------------------------------------------------------------------------------------
+// @bsiclass                                     Krischan.Eberle                 04/14
+//+---------------+---------------+---------------+---------------+---------------+------
+TEST_F(ECSqlStatementTestFixture, UpdateWithStructBinding)
+    {
+    ASSERT_EQ(SUCCESS, SetupECDb("UpdateWithStructBinding.ecdb", SchemaItem::CreateForFile("ECSqlTest.01.00.00.ecschema.xml")));
+    ASSERT_EQ(SUCCESS, PopulateECDb(10));
+    ECClassCP psaClass = m_ecdb.Schemas().GetClass("ECSqlTest", "PSA");
+    ASSERT_TRUE(psaClass != nullptr);
+    ECClassCP pStructClass = m_ecdb.Schemas().GetClass("ECSqlTest", "PStruct");
+    ASSERT_TRUE(pStructClass != nullptr && pStructClass->IsStructClass());
+
+    JsonInserter jsonInserter(m_ecdb, *psaClass, nullptr);
+    ASSERT_TRUE(jsonInserter.IsValid());
+
+    ECSqlStatement updateStmt;
+    ASSERT_EQ(ECSqlStatus::Success, updateStmt.Prepare(m_ecdb, "UPDATE ecsql.PSA SET PStructProp=? WHERE ECInstanceId=?"));
+
+    ECSqlStatement verifyStmt;
+    ASSERT_EQ(ECSqlStatus::Success, verifyStmt.Prepare(m_ecdb, "SELECT PStructProp FROM ecsql.PSA WHERE ECInstanceId=?"));
+    JsonECSqlSelectAdapter verifyAdapter(verifyStmt, JsonECSqlSelectAdapter::FormatOptions(JsonECSqlSelectAdapter::MemberNameCasing::KeepOriginal, ECJsonInt64Format::AsNumber));
+
+    Json::Value initialJson;
+    ASSERT_EQ(SUCCESS, TestUtilities::ParseJson(initialJson, R"json(
+       { "PStructProp" : { "b" : true,
+         "d" : 3.0,
+         "dt" : "2014-03-27T12:00:00.000",
+         "dtUtc" : "2014-03-27T12:00:00.000Z",
+         "i" : 44444,
+         "l" : 444444444,
+         "s" : "Hello, world",
+         "p2d" : { "x" : 3.0, "y" : 5.0 },
+        "p3d" : { "x" : 3.0, "y" : 5.0, "z" : -6.0}
+        }})json"));
+
+    ECInstanceKey key;
+    ASSERT_EQ(BE_SQLITE_OK, jsonInserter.Insert(key, initialJson)) << initialJson.ToString();
+
+    Json::Value expectedUpdatedJson;
+    ASSERT_EQ(SUCCESS, TestUtilities::ParseJson(expectedUpdatedJson, R"json(
+       { "b" : false,
+         "d" : 6.0,
+         "dt" : "2014-03-27T12:00:00.000",
+         "dtUtc" : "2017-03-27T12:00:00.000Z",
+         "i" : 8888,
+         "l" : 444444444,
+         "s" : "Hello, world!",
+         "p2d" : { "x" : 3.0, "y" : 5.0 },
+        "p3d" : { "x" : 3.0, "y" : 5.0, "z" : 6.0}
+        })json"));
+
+    ASSERT_EQ(ECSqlStatus::Success, JsonECSqlBinder::BindStructValue(updateStmt.GetBinder(1), expectedUpdatedJson, *pStructClass->GetStructClassCP())) << expectedUpdatedJson.ToString();
+    ASSERT_EQ(ECSqlStatus::Success, updateStmt.BindId(2, key.GetInstanceId())) << expectedUpdatedJson.ToString();
+    ASSERT_EQ(BE_SQLITE_DONE, updateStmt.Step()) << expectedUpdatedJson.ToString();
+    updateStmt.Reset();
+    updateStmt.ClearBindings();
+
+    ASSERT_EQ(ECSqlStatus::Success, verifyStmt.BindId(1, key.GetInstanceId())) << verifyStmt.GetECSql();
+    ASSERT_EQ(BE_SQLITE_ROW, verifyStmt.Step()) << "Id: " << key.GetInstanceId().ToString() << " " << verifyStmt.GetECSql();
+    Json::Value actualJson;
+    ASSERT_EQ(SUCCESS, verifyAdapter.GetRow(actualJson)) << key.GetInstanceId().ToString() << " " << verifyStmt.GetECSql();
+    ASSERT_TRUE(actualJson.isMember("PStructProp"));
+    ASSERT_EQ(JsonValue(expectedUpdatedJson), JsonValue(actualJson["PStructProp"]));
+    }
+
+//---------------------------------------------------------------------------------------
+// @bsiclass                                     Krischan.Eberle                 10/15
+//+---------------+---------------+---------------+---------------+---------------+------
+TEST_F(ECSqlStatementTestFixture, StructsInWhereClause)
+    {
+    SchemaItem schema("<?xml version='1.0' encoding='utf-8' ?>"
+                      "<ECSchema schemaName='TestSchema' nameSpacePrefix='ts' version='1.0' xmlns='http://www.bentley.com/schemas/Bentley.ECXML.3.0'>"
+                      "    <ECStructClass typeName='Name' >"
+                      "        <ECProperty propertyName='First' typeName='string' />"
+                      "        <ECProperty propertyName='Last' typeName='string' />"
+                      "    </ECStructClass>"
+                      "    <ECEntityClass typeName='Person' >"
+                      "        <ECStructProperty propertyName='FullName' typeName='Name' />"
+                      "    </ECEntityClass>"
+                      "</ECSchema>");
+
+    ASSERT_EQ(SUCCESS, SetupECDb("ecsqlstatementtests.ecdb", schema));
+
+    {
+    ECSqlStatement stmt;
+    ASSERT_EQ(ECSqlStatus::Success, stmt.Prepare(m_ecdb, "INSERT INTO ts.Person (FullName.[First], FullName.[Last]) VALUES (?,?)"));
+
+    ASSERT_EQ(ECSqlStatus::Success, stmt.BindText(1, "John", IECSqlBinder::MakeCopy::No));
+    ASSERT_EQ(ECSqlStatus::Success, stmt.BindText(2, "Smith", IECSqlBinder::MakeCopy::No));
+    ASSERT_EQ(BE_SQLITE_DONE, stmt.Step());
+    stmt.Reset();
+    stmt.ClearBindings();
+    ASSERT_EQ(ECSqlStatus::Success, stmt.BindText(1, "John", IECSqlBinder::MakeCopy::No));
+    ASSERT_EQ(ECSqlStatus::Success, stmt.BindText(2, "Myer", IECSqlBinder::MakeCopy::No));
+    ASSERT_EQ(BE_SQLITE_DONE, stmt.Step());
+    }
+
+    {
+    ECSqlStatement stmt;
+    ASSERT_EQ(ECSqlStatus::Success, stmt.Prepare(m_ecdb, "SELECT count(*) FROM ts.Person WHERE FullName=?"));
+    IECSqlBinder& binder = stmt.GetBinder(1);
+    binder["First"].BindText("John", IECSqlBinder::MakeCopy::No);
+    binder["Last"].BindText("Myer", IECSqlBinder::MakeCopy::No);
+
+    ASSERT_EQ(BE_SQLITE_ROW, stmt.Step());
+    ASSERT_EQ(1, stmt.GetValueInt(0));
+    }
+
+    {
+    ECSqlStatement stmt;
+    ASSERT_EQ(ECSqlStatus::Success, stmt.Prepare(m_ecdb, "SELECT count(*) FROM ts.Person WHERE FullName<>?"));
+    IECSqlBinder& binder = stmt.GetBinder(1);
+    binder["First"].BindText("John", IECSqlBinder::MakeCopy::No);
+    binder["Last"].BindText("Myer", IECSqlBinder::MakeCopy::No);
+
+    ASSERT_EQ(BE_SQLITE_ROW, stmt.Step());
+    ASSERT_EQ(1, stmt.GetValueInt(0)) << stmt.GetNativeSql();
+    }
+
+    {
+    ECSqlStatement stmt;
+    ASSERT_EQ(ECSqlStatus::Success, stmt.Prepare(m_ecdb, "SELECT count(*) FROM ts.Person WHERE FullName IN (?,?,?)"));
+
+    IECSqlBinder& binder1 = stmt.GetBinder(1);
+    binder1["First"].BindText("John", IECSqlBinder::MakeCopy::No);
+    binder1["Last"].BindText("Myer", IECSqlBinder::MakeCopy::No);
+
+    IECSqlBinder& binder2 = stmt.GetBinder(2);
+    binder2["First"].BindText("Rich", IECSqlBinder::MakeCopy::No);
+    binder2["Last"].BindText("Myer", IECSqlBinder::MakeCopy::No);
+
+    IECSqlBinder& binder3 = stmt.GetBinder(3);
+    binder3["First"].BindText("John", IECSqlBinder::MakeCopy::No);
+    binder3["Last"].BindText("Smith", IECSqlBinder::MakeCopy::No);
+
+    ASSERT_EQ(BE_SQLITE_ROW, stmt.Step());
+    ASSERT_EQ(2, stmt.GetValueInt(0));
+    }
+
+    {
+    ECSqlStatement stmt;
+    ASSERT_EQ(ECSqlStatus::Success, stmt.Prepare(m_ecdb, "UPDATE ts.Person SET FullName.[Last]='Meyer' WHERE FullName=?"));
+
+    IECSqlBinder& binder = stmt.GetBinder(1);
+    binder["First"].BindText("John", IECSqlBinder::MakeCopy::No);
+    binder["Last"].BindText("Myer", IECSqlBinder::MakeCopy::No);
+    ASSERT_EQ(BE_SQLITE_DONE, stmt.Step());
+    stmt.Finalize();
+
+    ECSqlStatement verifyStmt;
+    ASSERT_EQ(ECSqlStatus::Success, verifyStmt.Prepare(m_ecdb, "SELECT count(*) FROM ts.Person WHERE FullName.[Last]=?"));
+    ASSERT_EQ(ECSqlStatus::Success, verifyStmt.BindText(1, "Myer", IECSqlBinder::MakeCopy::No));
+    ASSERT_EQ(BE_SQLITE_ROW, verifyStmt.Step());
+    ASSERT_EQ(0, verifyStmt.GetValueInt(0));
+    verifyStmt.Reset();
+    verifyStmt.ClearBindings();
+
+    ASSERT_EQ(ECSqlStatus::Success, verifyStmt.BindText(1, "Meyer", IECSqlBinder::MakeCopy::No));
+    ASSERT_EQ(BE_SQLITE_ROW, verifyStmt.Step());
+    ASSERT_EQ(1, verifyStmt.GetValueInt(0));
+    }
+    }
+
+//---------------------------------------------------------------------------------------
+// @bsiclass                                     Krischan.Eberle                  06/15
+//+---------------+---------------+---------------+---------------+---------------+------
+TEST_F(ECSqlStatementTestFixture, ParameterInSelectClause)
+    {
+    const auto perClassRowCount = 10;
+    ASSERT_EQ(SUCCESS, SetupECDb("ecsqlstatementtests.ecdb", SchemaItem::CreateForFile("ECSqlTest.01.00.00.ecschema.xml"), ECDb::OpenParams(Db::OpenMode::Readonly)));
+    ASSERT_EQ(SUCCESS, PopulateECDb( perClassRowCount));
+
+    {
+    ECSqlStatement statement;
+    ASSERT_EQ(ECSqlStatus::Success, statement.Prepare(m_ecdb, "SELECT ?, S FROM ecsql.PSA LIMIT 1"));
+
+    BeBriefcaseBasedId expectedId(BeBriefcaseId(3), 444);
+    ASSERT_EQ(ECSqlStatus::Success, statement.BindId(1, expectedId));
+
+    ASSERT_EQ(BE_SQLITE_ROW, statement.Step());
+    ASSERT_EQ(expectedId.GetValue(), statement.GetValueId<ECInstanceId>(0).GetValueUnchecked());
+    ASSERT_EQ(BE_SQLITE_DONE, statement.Step());
+
+    statement.Reset();
+    statement.ClearBindings();
+    ASSERT_EQ(BE_SQLITE_ROW, statement.Step());
+    ASSERT_TRUE(statement.IsValueNull(0));
+    ASSERT_EQ(BE_SQLITE_DONE, statement.Step());
+    }
+
+    {
+    ECSqlStatement statement;
+    ASSERT_EQ(ECSqlStatus::Success, statement.Prepare(m_ecdb, "SELECT -?, S FROM ecsql.PSA LIMIT 1"));
+
+    BeBriefcaseBasedId expectedId(BeBriefcaseId(3), 444);
+    ASSERT_EQ(ECSqlStatus::Success, statement.BindId(1, expectedId));
+
+    ASSERT_EQ(BE_SQLITE_ROW, statement.Step());
+    ASSERT_EQ((-1)*expectedId.GetValue(), statement.GetValueId<ECInstanceId>(0).GetValueUnchecked());
+    ASSERT_EQ(BE_SQLITE_DONE, statement.Step());
+
+    statement.Reset();
+    statement.ClearBindings();
+    ASSERT_EQ(BE_SQLITE_ROW, statement.Step());
+    ASSERT_TRUE(statement.IsValueNull(0));
+    ASSERT_EQ(BE_SQLITE_DONE, statement.Step());
+    }
+
+    {
+    ECSqlStatement statement;
+    ASSERT_EQ(ECSqlStatus::Success, statement.Prepare(m_ecdb, "SELECT -? AS MyId, S FROM ecsql.PSA LIMIT 1"));
+
+    int64_t expectedId = -123456LL;
+    ASSERT_EQ(ECSqlStatus::Success, statement.BindInt64(1, expectedId));
+
+    ASSERT_EQ(BE_SQLITE_ROW, statement.Step());
+    ASSERT_EQ((-1)*expectedId, statement.GetValueInt64(0));
+    ASSERT_EQ(BE_SQLITE_DONE, statement.Step());
+
+    statement.Reset();
+    statement.ClearBindings();
+    ASSERT_EQ(BE_SQLITE_ROW, statement.Step());
+    ASSERT_TRUE(statement.IsValueNull(0));
+    ASSERT_EQ(BE_SQLITE_DONE, statement.Step());
+    }
+    }
+
+//---------------------------------------------------------------------------------------
+// @bsiclass                                     Krischan.Eberle                  11/13
+//+---------------+---------------+---------------+---------------+---------------+------
+TEST_F(ECSqlStatementTestFixture, GetParameterIndex)
+    {
+    ASSERT_EQ(SUCCESS, SetupECDb("ecsqlstatementtests.ecdb", SchemaItem::CreateForFile("ECSqlTest.01.00.00.ecschema.xml")));
+    
+    ASSERT_EQ(BE_SQLITE_DONE, GetHelper().ExecuteECSql("INSERT INTO ecsql.PSA(I,L,S) VALUES(123,123456789,'Sample string')"));
+
+    {
+    ECSqlStatement statement;
+    auto stat = statement.Prepare(m_ecdb, "SELECT I, S FROM ecsql.PSA WHERE I = :i AND S = :s AND L = :i * 1000000 + 456789");
+    ASSERT_EQ(ECSqlStatus::Success, stat);
+
+    int actualParamIndex = statement.GetParameterIndex("i");
+    EXPECT_EQ(1, actualParamIndex);
+    statement.BindInt(actualParamIndex, 123);
+
+    actualParamIndex = statement.GetParameterIndex("s");
+    EXPECT_EQ(2, actualParamIndex);
+    statement.BindText(actualParamIndex, "Sample string", IECSqlBinder::MakeCopy::Yes);
+
+    actualParamIndex = statement.GetParameterIndex("garbage");
+    EXPECT_EQ(-1, actualParamIndex);
+
+    ASSERT_EQ(BE_SQLITE_ROW, statement.Step());
+    }
+
+    {
+    ECSqlStatement statement;
+    auto stat = statement.Prepare(m_ecdb, "SELECT I, S FROM ecsql.PSA WHERE I = ? AND S = :s AND L = :l");
+    ASSERT_EQ(ECSqlStatus::Success, stat);
+
+    statement.BindInt(1, 123);
+
+    int actualParamIndex = statement.GetParameterIndex("s");
+    EXPECT_EQ(2, actualParamIndex);
+    statement.BindText(actualParamIndex, "Sample string", IECSqlBinder::MakeCopy::Yes);
+
+    actualParamIndex = statement.GetParameterIndex("l");
+    EXPECT_EQ(3, actualParamIndex);
+    statement.BindInt64(actualParamIndex, 123456789);
+
+    ASSERT_EQ(BE_SQLITE_ROW, statement.Step());
+    }
+
+    {
+    ECSqlStatement statement;
+    auto stat = statement.Prepare(m_ecdb, "SELECT I, S FROM ecsql.PSA WHERE I = ? AND S = :s AND L = ?");
+    ASSERT_EQ(ECSqlStatus::Success, stat);
+
+    statement.BindInt(1, 123);
+
+    int actualParamIndex = statement.GetParameterIndex("s");
+    EXPECT_EQ(2, actualParamIndex);
+    statement.BindText(actualParamIndex, "Sample string", IECSqlBinder::MakeCopy::Yes);
+
+    statement.BindInt64(3, 123456789);
+
+    ASSERT_EQ(BE_SQLITE_ROW, statement.Step());
+    }
+
+    {
+    ECSqlStatement statement;
+    ASSERT_EQ(ECSqlStatus::InvalidECSql, statement.Prepare(m_ecdb, "SELECT I, S FROM ecsql.PSA WHERE I = :value")) << "VALUE is a reserved word in the ECSQL grammar, so cannot be used without escaping, even in parameter names";
+    }
+
+    {
+    ECSqlStatement statement;
+    ASSERT_EQ(ECSqlStatus::Success, statement.Prepare(m_ecdb, "INSERT INTO ecsql.PSA (L,S,I) VALUES (?,?,:[value])"));
+
+    int actualParamIndex = statement.GetParameterIndex("value");
+    ASSERT_EQ(3, actualParamIndex);
+    ASSERT_EQ(ECSqlStatus::Success, statement.BindInt(actualParamIndex, 300471));
+
+    ECInstanceKey newKey;
+    ASSERT_EQ(BE_SQLITE_DONE, statement.Step(newKey));
+
+    statement.Finalize();
+
+    ASSERT_EQ(ECSqlStatus::Success, statement.Prepare(m_ecdb, "SELECT ECInstanceId FROM ecsql.PSA WHERE ECInstanceId = :[id]"));
+    actualParamIndex = statement.GetParameterIndex("id");
+    ASSERT_EQ(1, actualParamIndex);
+    ASSERT_EQ(ECSqlStatus::Success, statement.BindId(actualParamIndex, newKey.GetInstanceId()));
+
+    ASSERT_EQ(BE_SQLITE_ROW, statement.Step());
+    ASSERT_EQ(newKey.GetInstanceId().GetValue(), statement.GetValueId<ECInstanceId>(0).GetValue());
+    }
+
+    }
+
+//---------------------------------------------------------------------------------------
+// @bsiclass                                     Krischan.Eberle                  10/15
+//+---------------+---------------+---------------+---------------+---------------+------
+TEST_F(ECSqlStatementTestFixture, NoECClassIdFilterOption)
+    {
+    const auto perClassRowCount = 10;
+    ASSERT_EQ(SUCCESS, SetupECDb("ecsqlstatementtests.ecdb", SchemaItem::CreateForFile("ECSqlTest.01.00.00.ecschema.xml")));
+    ASSERT_EQ(SUCCESS, PopulateECDb( perClassRowCount));
+
+    {
+    ECSqlStatement statement;
+    ASSERT_EQ(ECSqlStatus::Success, statement.Prepare(m_ecdb, "SELECT ECInstanceId FROM ecsql.TH3 WHERE ECInstanceId=?"));
+    Utf8String nativeSql(statement.GetNativeSql());
+    ASSERT_TRUE(nativeSql.ContainsI("ec_cache_ClassHierarchy")) << "Native SQL: " << nativeSql.c_str();
+    }
+
+    {
+    ECSqlStatement statement;
+    ASSERT_EQ(ECSqlStatus::Success, statement.Prepare(m_ecdb, "SELECT ECInstanceId FROM ecsql.TH3 WHERE ECInstanceId=? ECSQLOPTIONS NoECClassIdFilter"));
+    Utf8String nativeSql(statement.GetNativeSql());
+    ASSERT_FALSE(nativeSql.ContainsI("ec_cache_ClassHierarchy")) << "Native SQL: " << nativeSql.c_str();
+    }
+
+    {
+    ECSqlStatement statement;
+    ASSERT_EQ(ECSqlStatus::Success, statement.Prepare(m_ecdb, "SELECT ECInstanceId FROM ecsql.TH3 WHERE ECInstanceId=? ECSQLOPTIONS NoECClassIdFilter=True"));
+    Utf8String nativeSql(statement.GetNativeSql());
+    ASSERT_FALSE(nativeSql.ContainsI("ec_cache_ClassHierarchy")) << "Native SQL: " << nativeSql.c_str();
+    }
+
+    {
+    ECSqlStatement statement;
+    ASSERT_EQ(ECSqlStatus::Success, statement.Prepare(m_ecdb, "SELECT ECInstanceId FROM ecsql.TH3 WHERE ECInstanceId=? ECSQLOPTIONS NoECClassIdFilter=False"));
+    Utf8String nativeSql(statement.GetNativeSql());
+    ASSERT_TRUE(nativeSql.ContainsI("ec_cache_ClassHierarchy")) << "Native SQL: " << nativeSql.c_str();
+    }
+
+    {
+    ECSqlStatement statement;
+    ASSERT_EQ(ECSqlStatus::Success, statement.Prepare(m_ecdb, "SELECT ECInstanceId FROM ecsql.TH3 WHERE ECInstanceId=? ECSQLOPTIONS NoECClassIdFilter=0"));
+    Utf8String nativeSql(statement.GetNativeSql());
+    ASSERT_TRUE(nativeSql.ContainsI("ec_cache_ClassHierarchy")) << "Native SQL: " << nativeSql.c_str();
+    }
+
+    {
+    ECSqlStatement statement;
+    ASSERT_EQ(ECSqlStatus::Success, statement.Prepare(m_ecdb, "SELECT ECInstanceId FROM ecsql.TH3 WHERE ECInstanceId=? ECSQLOPTIONS NoECClassIdFilter=1"));
+    Utf8String nativeSql(statement.GetNativeSql());
+    ASSERT_FALSE(nativeSql.ContainsI("ec_cache_ClassHierarchy")) << "Native SQL: " << nativeSql.c_str();
+    }
+
+    {
+    ECSqlStatement statement;
+    ASSERT_EQ(ECSqlStatus::Success, statement.Prepare(m_ecdb, "SELECT t.ECInstanceId FROM ecsql.TH3 t JOIN ecsql.PSA p USING ecsql.PSAHasTHBase_0N WHERE p.ECInstanceId=?"));
+    Utf8String nativeSql(statement.GetNativeSql());
+    ASSERT_TRUE(nativeSql.ContainsI("ec_cache_ClassHierarchy")) << "Native SQL: " << nativeSql.c_str();
+    }
+
+    {
+    ECSqlStatement statement;
+    ASSERT_EQ(ECSqlStatus::Success, statement.Prepare(m_ecdb, "SELECT t.ECInstanceId FROM ecsql.TH3 t JOIN ecsql.PSA p USING ecsql.PSAHasTHBase_0N WHERE p.ECInstanceId=? ECSQLOPTIONS NoECClassIdFilter"));
+    Utf8String nativeSql(statement.GetNativeSql());
+    ASSERT_FALSE(nativeSql.ContainsI("ec_cache_ClassHierarchy")) << "Native SQL: " << nativeSql.c_str();
+    }
+
+    {
+    ECSqlStatement statement;
+    ASSERT_EQ(ECSqlStatus::Success, statement.Prepare(m_ecdb, "UPDATE ecsql.TH3 SET S2='hh' WHERE ECInstanceId=?"));
+    Utf8String nativeSql(statement.GetNativeSql());
+    ASSERT_TRUE(nativeSql.ContainsI("ec_cache_ClassHierarchy")) << "Native SQL: " << nativeSql.c_str();
+    }
+
+    {
+    ECSqlStatement statement;
+    ASSERT_EQ(ECSqlStatus::Success, statement.Prepare(m_ecdb, "UPDATE ecsql.TH3 SET S2='hh' WHERE ECInstanceId=? ECSQLOPTIONS NoECClassIdFilter"));
+    Utf8String nativeSql(statement.GetNativeSql());
+    ASSERT_FALSE(nativeSql.ContainsI("ec_cache_ClassHierarchy")) << "Native SQL: " << nativeSql.c_str();
+    }
+
+    {
+    ECSqlStatement statement;
+    ASSERT_EQ(ECSqlStatus::Success, statement.Prepare(m_ecdb, "DELETE FROM ecsql.TH3 WHERE ECInstanceId=?"));
+    Utf8String nativeSql(statement.GetNativeSql());
+    ASSERT_TRUE(nativeSql.ContainsI("ec_cache_ClassHierarchy")) << "Native SQL: " << nativeSql.c_str();
+    }
+
+    {
+    ECSqlStatement statement;
+    ASSERT_EQ(ECSqlStatus::Success, statement.Prepare(m_ecdb, "DELETE FROM ecsql.TH3 WHERE ECInstanceId=? ECSQLOPTIONS NoECClassIdFilter"));
+    Utf8String nativeSql(statement.GetNativeSql());
+    ASSERT_FALSE(nativeSql.ContainsI("ec_cache_ClassHierarchy")) << "Native SQL: " << nativeSql.c_str();
+    }
+
+    {
+    ECSqlStatement statement;
+    ASSERT_EQ(ECSqlStatus::Success, statement.Prepare(m_ecdb, "DELETE FROM ecsql.TH3 WHERE ECInstanceId IN (SELECT t.ECInstanceId FROM ecsql.TH3 t JOIN ecsql.PSA USING ecsql.PSAHasTHBase_0N WHERE PSA.I=?)"));
+    Utf8String nativeSql(statement.GetNativeSql());
+    ASSERT_TRUE(nativeSql.ContainsI("ec_cache_ClassHierarchy")) << "Native SQL: " << nativeSql.c_str();
+    }
+
+    {
+    ECSqlStatement statement;
+    ASSERT_EQ(ECSqlStatus::Success, statement.Prepare(m_ecdb, "DELETE FROM ecsql.TH3 WHERE ECInstanceId IN (SELECT t.ECInstanceId FROM ecsql.TH3 t JOIN ecsql.PSA USING ecsql.PSAHasTHBase_0N WHERE PSA.I=? ECSQLOPTIONS NoECClassIdFilter)"));
+    Utf8String nativeSql(statement.GetNativeSql());
+    ASSERT_TRUE(nativeSql.ContainsI("ec_cache_ClassHierarchy")) << "Native SQL: " << nativeSql.c_str();
+    }
+
+    {
+    ECSqlStatement statement;
+    ASSERT_EQ(ECSqlStatus::Success, statement.Prepare(m_ecdb, "DELETE FROM ecsql.TH3 WHERE ECInstanceId IN (SELECT t.ECInstanceId FROM ecsql.TH3 t JOIN ecsql.PSA USING ecsql.PSAHasTHBase_0N WHERE PSA.I=?) ECSQLOPTIONS NoECClassIdFilter"));
+    Utf8String nativeSql(statement.GetNativeSql());
+    ASSERT_TRUE(nativeSql.ContainsI("ec_cache_ClassHierarchy")) << "Native SQL: " << nativeSql.c_str();
+    }
+
+    {
+    ECSqlStatement statement;
+    ASSERT_EQ(ECSqlStatus::Success, statement.Prepare(m_ecdb, "DELETE FROM ecsql.TH3 WHERE ECInstanceId IN (SELECT t.ECInstanceId FROM ecsql.TH3 t JOIN ecsql.PSA USING ecsql.PSAHasTHBase_0N WHERE PSA.I=? ECSQLOPTIONS NoECClassIdFilter) ECSQLOPTIONS NoECClassIdFilter"));
+    Utf8String nativeSql(statement.GetNativeSql());
+    ASSERT_FALSE(nativeSql.ContainsI("ec_cache_ClassHierarchy")) << "Native SQL: " << nativeSql.c_str();
+    }
+
+    }
+
+//---------------------------------------------------------------------------------------
+// @bsiclass                                     Krischan.Eberle                  11/16
+//+---------------+---------------+---------------+---------------+---------------+------
+TEST_F(ECSqlStatementTestFixture, ReadonlyPropertiesAreUpdatable)
+    {
+    ASSERT_EQ(SUCCESS, SetupECDb("ReadonlyPropertiesAreUpdatable.ecdb", 
+                           SchemaItem("<?xml version='1.0' encoding='utf-8'?>"
+                               "<ECSchema schemaName='TestSchema' alias='ts' version='1.0' xmlns='http://www.bentley.com/schemas/Bentley.ECXML.3.1'>"
+                               "    <ECSchemaReference name='ECDbMap' version='02.00' alias='ecdbmap' />"
+                               "    <ECEntityClass typeName='Element'>"
+                               "        <ECCustomAttributes>"
+                               "            <ClassMap xmlns='ECDbMap.02.00'>"
+                               "                <MapStrategy>TablePerHierarchy</MapStrategy>"
+                               "            </ClassMap>"
+                               "            <JoinedTablePerDirectSubclass xmlns='ECDbMap.02.00'/>"
+                               "        </ECCustomAttributes>"
+                               "        <ECProperty propertyName='ReadonlyProp1' typeName='int' readOnly='True' />"
+                               "    </ECEntityClass>"
+                               "    <ECEntityClass typeName='SubElement'>"
+                               "        <BaseClass>Element</BaseClass>"
+                               "        <ECProperty propertyName='ReadonlyProp2' typeName='int' readOnly='True' />"
+                               "    </ECEntityClass>"
+                               "</ECSchema>")));
+
+    ECInstanceKey key;
+    {
+    ECSqlStatement stmt;
+    ASSERT_EQ(ECSqlStatus::Success, stmt.Prepare(m_ecdb, "INSERT INTO ts.SubElement(ReadonlyProp1,ReadonlyProp2) VALUES(1,2)"));
+    ASSERT_EQ(BE_SQLITE_DONE, stmt.Step(key));
+    }
+
+    ECSqlStatement stmt;
+    ASSERT_EQ(ECSqlStatus::InvalidECSql, stmt.Prepare(m_ecdb, "UPDATE ONLY ts.SubElement SET ReadonlyProp1=10, ReadonlyProp2=20"));
+    stmt.Finalize();
+
+    ASSERT_EQ(ECSqlStatus::Success, stmt.Prepare(m_ecdb, "UPDATE ONLY ts.SubElement SET ReadonlyProp1=10, ReadonlyProp2=20 ECSQLOPTIONS ReadonlyPropertiesAreUpdatable"));
+    ASSERT_EQ(BE_SQLITE_DONE, stmt.Step());
+    stmt.Finalize();
+
+    //verify update worked
+    ASSERT_EQ(ECSqlStatus::Success, stmt.Prepare(m_ecdb, "SELECT ReadonlyProp1, ReadonlyProp2 FROM ts.SubElement WHERE ECInstanceId=?"));
+    ASSERT_EQ(ECSqlStatus::Success, stmt.BindId(1, key.GetInstanceId()));
+    ASSERT_EQ(BE_SQLITE_ROW, stmt.Step());
+    ASSERT_EQ(10, stmt.GetValueInt(0));
+    ASSERT_EQ(20, stmt.GetValueInt(1));
+    }
+
+
+
+//---------------------------------------------------------------------------------------
+// @bsiclass                                     Krischan.Eberle                  08/15
+//+---------------+---------------+---------------+---------------+---------------+------
+struct PropertyPathEntry
+    {
+    Utf8String m_entry;
+    bool m_isArrayIndex;
+
+    PropertyPathEntry(Utf8CP entry, bool isArrayIndex) :m_entry(entry), m_isArrayIndex(isArrayIndex) {}
+    };
+
+//---------------------------------------------------------------------------------------
+// @bsimethod                                     Krischan.Eberle                  10/13
+//+---------------+---------------+---------------+---------------+---------------+------
+void AssertColumnInfo(Utf8CP expectedPropertyName, bool expectedIsSystem, bool expectedIsGenerated, Utf8CP expectedPropPathStr, Utf8CP expectedRootClassName, Utf8CP expectedRootClassAlias, ECSqlColumnInfoCR actualColumnInfo)
+    {
+    auto actualProperty = actualColumnInfo.GetProperty();
+    if (expectedPropertyName == nullptr)
+        {
+        EXPECT_TRUE(actualProperty == nullptr);
+        }
+    else
+        {
+        ASSERT_TRUE(actualProperty != nullptr);
+        EXPECT_STREQ(expectedPropertyName, actualProperty->GetName().c_str());
+        }
+
+    EXPECT_EQ(expectedIsSystem, actualColumnInfo.IsSystemProperty());
+    EXPECT_EQ(expectedIsGenerated, actualColumnInfo.IsGeneratedProperty());
+
+    ECSqlPropertyPath const& actualPropPath = actualColumnInfo.GetPropertyPath();
+    Utf8String actualPropPathStr = actualPropPath.ToString();
+    EXPECT_STREQ(expectedPropPathStr, actualPropPathStr.c_str());
+    LOG.tracev("Property path: %s", actualPropPathStr.c_str());
+
+    bvector<PropertyPathEntry> expectedPropPathEntries;
+    bvector<Utf8String> expectedPropPathTokens;
+    BeStringUtilities::Split(expectedPropPathStr, ".", expectedPropPathTokens);
+    for (Utf8StringCR token : expectedPropPathTokens)
+        {
+        bvector<Utf8String> arrayTokens;
+        BeStringUtilities::Split(token.c_str(), "[]", arrayTokens);
+
+        if (arrayTokens.size() == 1)
+            {
+            expectedPropPathEntries.push_back(PropertyPathEntry(token.c_str(), false));
+            continue;
+            }
+
+        ASSERT_EQ(2, arrayTokens.size());
+        expectedPropPathEntries.push_back(PropertyPathEntry(arrayTokens[0].c_str(), false));
+        expectedPropPathEntries.push_back(PropertyPathEntry(arrayTokens[1].c_str(), true));
+        }
+
+    ASSERT_EQ(expectedPropPathEntries.size(), actualPropPath.Size());
+
+    size_t expectedPropPathEntryIx = 0;
+    for (ECSqlPropertyPath::EntryCP propPathEntry : actualPropPath)
+        {
+        PropertyPathEntry const& expectedEntry = expectedPropPathEntries[expectedPropPathEntryIx];
+        if (expectedEntry.m_isArrayIndex)
+            {
+            ASSERT_EQ(ECSqlPropertyPath::Entry::Kind::ArrayIndex, propPathEntry->GetKind());
+            ASSERT_EQ(atoi(expectedEntry.m_entry.c_str()), propPathEntry->GetArrayIndex());
+            }
+        else
+            {
+            ASSERT_EQ(ECSqlPropertyPath::Entry::Kind::Property, propPathEntry->GetKind());
+            ASSERT_STREQ(expectedEntry.m_entry.c_str(), propPathEntry->GetProperty()->GetName().c_str());
+            }
+
+        expectedPropPathEntryIx++;
+        }
+
+    EXPECT_STREQ(expectedRootClassName, actualColumnInfo.GetRootClass().GetClass().GetName().c_str());
+    if (expectedRootClassAlias == nullptr)
+        EXPECT_TRUE(actualColumnInfo.GetRootClass().GetAlias().empty());
+    else
+        EXPECT_STREQ(expectedRootClassAlias, actualColumnInfo.GetRootClass().GetAlias().c_str());
+    }
+
+//---------------------------------------------------------------------------------------
+// @bsiclass                                     Krischan.Eberle                  10/13
+//+---------------+---------------+---------------+---------------+---------------+------
+TEST_F(ECSqlStatementTestFixture, ColumnInfoForPrimitiveArrays)
+    {
+    ASSERT_EQ(SUCCESS, SetupECDb("ecsqlstatementtests.ecdb", SchemaItem::CreateForFile("ECSqlTest.01.00.00.ecschema.xml"), ECDb::OpenParams(Db::OpenMode::Readonly)));
+    ASSERT_EQ(SUCCESS, PopulateECDb( 10));
+    
+    ECSqlStatement stmt;
+    ASSERT_EQ(ECSqlStatus::Success, stmt.Prepare(m_ecdb, "SELECT c.Dt_Array FROM ecsql.PSA c LIMIT 1"));
+
+    ASSERT_EQ(BE_SQLITE_ROW, stmt.Step());
+
+    //Top level column
+    ECSqlColumnInfoCR topLevelColumnInfo = stmt.GetColumnInfo(0);
+    AssertColumnInfo("Dt_Array", false, false, "Dt_Array", "PSA", "c", topLevelColumnInfo);
+    IECSqlValue const& topLevelArrayValue = stmt.GetValue(0);
+
+    //out of bounds test
+    ASSERT_FALSE(stmt.GetColumnInfo(-1).IsValid()) << "ECSqlStatement::GetColumnInfo (-1) is expected to fail";
+    ASSERT_FALSE(stmt.GetColumnInfo(2).IsValid()) << "ECSqlStatement::GetColumnInfo is expected to fail with too large index";
+    
+    //In array level
+    int arrayIndex = 0;
+    for (IECSqlValue const& arrayElement : topLevelArrayValue.GetArrayIterable())
+        {
+        ECSqlColumnInfoCR arrayElementColumnInfo = arrayElement.GetColumnInfo();
+        Utf8String expectedPropPath;
+        expectedPropPath.Sprintf("Dt_Array[%d]", arrayIndex);
+        AssertColumnInfo(nullptr, false, false, expectedPropPath.c_str(), "PSA", "c", arrayElementColumnInfo);
+
+        arrayIndex++;
+        }
+    }
+
+//---------------------------------------------------------------------------------------
+// @bsiclass                                     Krischan.Eberle                  10/13
+//+---------------+---------------+---------------+---------------+---------------+------
+TEST_F(ECSqlStatementTestFixture, ColumnInfoForStructs)
+    {
+    ASSERT_EQ(SUCCESS, SetupECDb("ecsqlstatementtests.ecdb", SchemaItem::CreateForFile("ECSqlTest.01.00.00.ecschema.xml"), ECDb::OpenParams(Db::OpenMode::Readonly)));
+    ASSERT_EQ(SUCCESS, PopulateECDb( 10));
+
+    ECSqlStatement stmt;
+    ASSERT_EQ(ECSqlStatus::Success, stmt.Prepare(m_ecdb, "SELECT SAStructProp FROM ecsql.SA LIMIT 1"));
+
+    ASSERT_EQ(BE_SQLITE_ROW, stmt.Step());
+
+    //Top level column
+    ECSqlColumnInfo const& topLevelColumnInfo = stmt.GetColumnInfo(0);
+    AssertColumnInfo("SAStructProp", false, false, "SAStructProp", "SA", nullptr, topLevelColumnInfo);
+
+    //out of bounds test
+    {
+    ASSERT_FALSE(stmt.GetColumnInfo(-1).IsValid()) << "Index out of range";
+    ASSERT_FALSE(stmt.GetColumnInfo(2).IsValid()) << "Index out of range";
+    }
+
+    //SAStructProp.PStructProp level
+    IECSqlValue const& topLevelStructValue = stmt.GetValue(0);
+    AssertColumnInfo("PStructProp", false, false, "SAStructProp.PStructProp", "SA", nullptr, topLevelStructValue["PStructProp"].GetColumnInfo());
+
+    //SAStructProp.PStructProp.XXX level
+    IECSqlValue const& nestedStructValue = topLevelStructValue["PStructProp"];
+    AssertColumnInfo("b", false, false, "SAStructProp.PStructProp.b", "SA", nullptr, nestedStructValue["b"].GetColumnInfo());
+    AssertColumnInfo("bi", false, false, "SAStructProp.PStructProp.bi", "SA", nullptr, nestedStructValue["bi"].GetColumnInfo());
+    AssertColumnInfo("p2d", false, false, "SAStructProp.PStructProp.p2d", "SA", nullptr, nestedStructValue["p2d"].GetColumnInfo());
+
+    //invalid struct members
+    ASSERT_FALSE(nestedStructValue[""].GetColumnInfo().IsValid());
+    }
+
+//---------------------------------------------------------------------------------------
+// @bsiclass                                     Krischan.Eberle                  10/13
+//+---------------+---------------+---------------+---------------+---------------+------
+TEST_F(ECSqlStatementTestFixture, ColumnInfoForStructArrays)
+    {
+    ASSERT_EQ(SUCCESS, SetupECDb("ecsqlstatementtests.ecdb", SchemaItem::CreateForFile("ECSqlTest.01.00.00.ecschema.xml"), ECDb::OpenParams(Db::OpenMode::Readonly)));
+    ASSERT_EQ(SUCCESS, PopulateECDb( 10));
+
+    ECSqlStatement stmt;
+    ASSERT_EQ(ECSqlStatus::Success, stmt.Prepare(m_ecdb, "SELECT SAStructProp FROM ecsql.SA LIMIT 1"));
+
+    ASSERT_EQ(BE_SQLITE_ROW, stmt.Step());
+
+    //Top level column
+    auto const& topLevelColumnInfo = stmt.GetColumnInfo(0);
+    AssertColumnInfo("SAStructProp", false, false, "SAStructProp", "SA", nullptr, topLevelColumnInfo);
+    auto const& topLevelStructValue = stmt.GetValue(0);
+
+    ASSERT_FALSE(stmt.GetColumnInfo(-1).IsValid());
+
+    //SAStructProp.PStruct_Array level
+    auto const& pstructArrayValue = topLevelStructValue["PStruct_Array"];
+    AssertColumnInfo("PStruct_Array", false, false, "SAStructProp.PStruct_Array", "SA", nullptr, pstructArrayValue.GetColumnInfo());
+
+    //out of bounds test
+    ASSERT_FALSE(topLevelStructValue[""].GetColumnInfo().IsValid()) << "GetValue ("").GetColumnInfo () for struct value";
+
+    //SAStructProp.PStruct_Array[] level
+    int arrayIndex = 0;
+    Utf8String expectedPropPath;
+    for (IECSqlValue const& arrayElement : pstructArrayValue.GetArrayIterable())
+        {
+        //first struct member
+        auto const& arrayElementFirstColumnInfo = arrayElement["b"].GetColumnInfo();
+        ASSERT_FALSE(arrayElementFirstColumnInfo.IsValid());
+
+        expectedPropPath.Sprintf("SAStructProp.PStruct_Array[%d].b", arrayIndex);
+        AssertColumnInfo("b", false, false, expectedPropPath.c_str(), "SA", nullptr, arrayElementFirstColumnInfo);
+
+        //second struct member
+        auto const& arrayElementSecondColumnInfo = arrayElement["bi"].GetColumnInfo();
+        expectedPropPath.Sprintf("SAStructProp.PStruct_Array[%d].bi", arrayIndex);
+        AssertColumnInfo("bi", false, false, expectedPropPath.c_str(), "SA", nullptr, arrayElementSecondColumnInfo);
+
+        ASSERT_FALSE(arrayElement["foo"].GetColumnInfo().IsValid());
+
+        arrayIndex++;
+        }
+    }
+
+//---------------------------------------------------------------------------------------
+// @bsiclass                                     Krischan.Eberle                  02/18
+//+---------------+---------------+---------------+---------------+---------------+------
+TEST_F(ECSqlStatementTestFixture, GetArrayValue)
+    {
+    ASSERT_EQ(SUCCESS, SetupECDb("GetArrayValue.ecdb", SchemaItem::CreateForFile("ECSqlTest.01.00.00.ecschema.xml")));
+
+    ECInstanceKey key;
+    {
+    ECSqlStatement stmt;
+    ASSERT_EQ(ECSqlStatus::Success, stmt.Prepare(m_ecdb, "INSERT INTO ecsql.PSA(I_Array,L_Array,D_Array) VALUES(?,?,?)"));
+    IECSqlBinder& arrayBinder = stmt.GetBinder(1);
+    ASSERT_EQ(ECSqlStatus::Success, arrayBinder.AddArrayElement().BindInt(1));
+    ASSERT_EQ(ECSqlStatus::Success, arrayBinder.AddArrayElement().BindInt(2));
+    IECSqlBinder& arrayBinder2 = stmt.GetBinder(2);
+    ASSERT_EQ(ECSqlStatus::Success, arrayBinder2.AddArrayElement().BindInt64(1001));
+    ASSERT_EQ(ECSqlStatus::Success, arrayBinder2.AddArrayElement().BindInt64(1002));
+    IECSqlBinder& arrayBinder3 = stmt.GetBinder(3);
+    ASSERT_EQ(ECSqlStatus::Success, arrayBinder3.AddArrayElement().BindDouble(1.0));
+    ASSERT_EQ(ECSqlStatus::Success, arrayBinder3.AddArrayElement().BindDouble(2.0));
+    ASSERT_EQ(BE_SQLITE_DONE, stmt.Step(key));
+    }
+
+    ECSqlStatement stmt;
+    ASSERT_EQ(ECSqlStatus::Success, stmt.Prepare(m_ecdb, "SELECT I_Array,L_Array,D_Array FROM ecsql.PSA WHERE ECInstanceId=?"));
+    ASSERT_EQ(ECSqlStatus::Success, stmt.BindId(1, key.GetInstanceId()));
+    ASSERT_EQ(BE_SQLITE_ROW, stmt.Step());
+
+    int arrayIndex = 0;
+    for (IECSqlValue const& arrayElement : stmt.GetValue(0).GetArrayIterable())
+        {
+        ASSERT_EQ(arrayIndex + 1, arrayElement.GetInt()) << "Int array element must be callable with GetInt";
+        ASSERT_EQ(arrayIndex + 1, arrayElement.GetInt64()) << "Int array element must be callable with GetInt64";
+        ASSERT_EQ(arrayIndex + 1, arrayElement.GetDouble()) << "Int array element must be callable with GetDouble";
+        arrayIndex++;
+        }
+
+    arrayIndex = 0;
+    for (IECSqlValue const& arrayElement : stmt.GetValue(1).GetArrayIterable())
+        {
+        ASSERT_EQ(arrayIndex + 1001, arrayElement.GetInt64()) << "Int64 array element must be callable with GetInt64";
+        ASSERT_DOUBLE_EQ(arrayIndex + 1001, arrayElement.GetDouble()) << "Int64 array element must be callable with GetDouble";
+        ASSERT_EQ(0, arrayElement.GetInt()) << "Int64 array element cannot be called with GetInt";
+        arrayIndex++;
+        }
+
+    arrayIndex = 0;
+    for (IECSqlValue const& arrayElement : stmt.GetValue(2).GetArrayIterable())
+        {
+        ASSERT_DOUBLE_EQ(arrayIndex + 1, arrayElement.GetDouble()) << "Double array element must be callable with GetDouble";
+        ASSERT_EQ(0, arrayElement.GetInt64()) << "Double array element cannot be called with GetInt64";
+        ASSERT_EQ(0, arrayElement.GetInt()) << "Double array element cannot be called with GetInt";
+        arrayIndex++;
+        }
+
+    }
+
+//---------------------------------------------------------------------------------------
+// @bsiclass                                     Krischan.Eberle                  12/13
+//+---------------+---------------+---------------+---------------+---------------+------
+TEST_F(ECSqlStatementTestFixture, Step)
+    {
+    ASSERT_EQ(SUCCESS, SetupECDb("ecsqlstatementtests.ecdb", SchemaItem::CreateForFile("ECSqlTest.01.00.00.ecschema.xml")));
+    ASSERT_EQ(SUCCESS, PopulateECDb( 10));
+
+    {
+    ECSqlStatement statement;
+    ASSERT_EQ(ECSqlStatus::Success, statement.Prepare(m_ecdb, "SELECT * FROM ecsql.P"));
+
+    ASSERT_EQ(BE_SQLITE_ROW, statement.Step()) << "Step() on ECSQL SELECT statement is expected to be allowed.";
+    }
+
+    {
+    ECSqlStatement statement;
+    ECInstanceKey ecInstanceKey;
+    auto stepStat = statement.Step(ecInstanceKey);
+    ASSERT_EQ(BE_SQLITE_ERROR, stepStat) << "Step(ECInstanceKey&) on ECSQL SELECT statement is expected to not be allowed.";
+    }
+
+    {
+    ECSqlStatement statement;
+    ASSERT_EQ(ECSqlStatus::Success, statement.Prepare(m_ecdb, "INSERT INTO ecsql.P (I, L) VALUES (100, 10203)"));
+
+    auto stepStat = statement.Step();
+    ASSERT_EQ(BE_SQLITE_DONE, stepStat) << "Step() on ECSQL INSERT statement is expected to be allowed.";
+
+    statement.Reset();
+    ECInstanceKey ecInstanceKey;
+    stepStat = statement.Step(ecInstanceKey);
+    ASSERT_EQ(BE_SQLITE_DONE, stepStat) << "Step(ECInstanceKey&) on ECSQL INSERT statement is expected to be allowed.";
+    }
+    }
+
+//---------------------------------------------------------------------------------------
+// @bsiclass                                     Krischan.Eberle                  12/13
+//+---------------+---------------+---------------+---------------+---------------+------
+TEST_F(ECSqlStatementTestFixture, MultipleInsertsWithoutReprepare)
+    {
+    ASSERT_EQ(SUCCESS, SetupECDb("ecsqlstatementtests.ecdb", SchemaItem::CreateForFile("ECSqlTest.01.00.00.ecschema.xml")));
+    ASSERT_EQ(SUCCESS, PopulateECDb( 10));
+
+    ECSqlStatement statement;
+    ASSERT_EQ(ECSqlStatus::Success, statement.Prepare(m_ecdb, "INSERT INTO ecsql.PSA (I, S) VALUES (?, ?)"));
+
+    int firstIntVal = 1;
+    Utf8CP firstStringVal = "First insert";
+    ECSqlStatus stat = statement.BindInt(1, firstIntVal);
+    ASSERT_EQ(ECSqlStatus::Success, stat);
+    stat = statement.BindText(2, firstStringVal, IECSqlBinder::MakeCopy::No);
+    ASSERT_EQ(ECSqlStatus::Success, stat);
+
+    ECInstanceKey firstECInstanceKey;
+    auto stepStat = statement.Step(firstECInstanceKey);
+    ASSERT_EQ(BE_SQLITE_DONE, stepStat);
+
+    stat = statement.Reset();
+    ASSERT_EQ(ECSqlStatus::Success, stat);
+    stat = statement.ClearBindings();
+    ASSERT_EQ(ECSqlStatus::Success, stat);
+
+    //second insert with same statement
+
+    int secondIntVal = 2;
+    Utf8CP secondStringVal = "Second insert";
+    stat = statement.BindInt(1, secondIntVal);
+    ASSERT_EQ(ECSqlStatus::Success, stat);
+    stat = statement.BindText(2, secondStringVal, IECSqlBinder::MakeCopy::No);
+    ASSERT_EQ(ECSqlStatus::Success, stat);
+
+    ECInstanceKey secondECInstanceKey;
+    stepStat = statement.Step(secondECInstanceKey);
+    ASSERT_EQ(BE_SQLITE_DONE, stepStat);
+
+    //check the inserts
+    ASSERT_GT(secondECInstanceKey.GetInstanceId().GetValue(), firstECInstanceKey.GetInstanceId().GetValue());
+
+    statement.Finalize();
+    stat = statement.Prepare(m_ecdb, "SELECT ECInstanceId, I, S FROM ecsql.PSA WHERE ECInstanceId = ?");
+    ASSERT_EQ(ECSqlStatus::Success, stat);
+
+    //check first insert
+    stat = statement.BindId(1, firstECInstanceKey.GetInstanceId());
+    ASSERT_EQ(ECSqlStatus::Success, stat);
+
+    stepStat = statement.Step();
+    ASSERT_EQ(BE_SQLITE_ROW, stepStat);
+    ASSERT_EQ(firstECInstanceKey.GetInstanceId().GetValue(), statement.GetValueId<ECInstanceId>(0).GetValue());
+    ASSERT_EQ(firstIntVal, statement.GetValueInt(1));
+    ASSERT_STREQ(firstStringVal, statement.GetValueText(2));
+    ASSERT_EQ(BE_SQLITE_DONE, statement.Step());
+
+    //check second insert
+    stat = statement.Reset();
+    ASSERT_EQ(ECSqlStatus::Success, stat);
+    stat = statement.ClearBindings();
+    ASSERT_EQ(ECSqlStatus::Success, stat);
+
+    stat = statement.BindId(1, secondECInstanceKey.GetInstanceId());
+    ASSERT_EQ(ECSqlStatus::Success, stat);
+
+    stepStat = statement.Step();
+    ASSERT_EQ(BE_SQLITE_ROW, stepStat);
+    ASSERT_EQ(secondECInstanceKey.GetInstanceId().GetValue(), statement.GetValueId<ECInstanceId>(0).GetValue());
+    ASSERT_EQ(secondIntVal, statement.GetValueInt(1));
+    ASSERT_STREQ(secondStringVal, statement.GetValueText(2));
+    ASSERT_EQ(BE_SQLITE_DONE, statement.Step());
+    }
+
+//---------------------------------------------------------------------------------------
+// @bsiclass                                     Krischan.Eberle                  10/13
+//+---------------+---------------+---------------+---------------+---------------+------
+TEST_F(ECSqlStatementTestFixture, Reset)
+    {
+    ASSERT_EQ(SUCCESS, SetupECDb("ecsqlstatementtests.ecdb", SchemaItem::CreateForFile("ECSqlTest.01.00.00.ecschema.xml"), ECDb::OpenParams(Db::OpenMode::Readonly)));
+    ASSERT_EQ(SUCCESS, PopulateECDb( 10));
+
+    {
+    ECSqlStatement stmt;
+    auto stat = stmt.Prepare(m_ecdb, "SELECT * FROM ecsql.P LIMIT 2");
+    ASSERT_EQ(ECSqlStatus::Success, stat) << "Preparation for a valid ECSQL failed.";
+    int expectedRowCount = 0;
+    while (stmt.Step() == BE_SQLITE_ROW)
+        {
+        expectedRowCount++;
+        }
+
+    stat = stmt.Reset();
+    ASSERT_EQ(ECSqlStatus::Success, stat) << "After ECSqlStatement::Reset";
+    int actualRowCount = 0;
+    while (stmt.Step() == BE_SQLITE_ROW)
+        {
+        actualRowCount++;
+        }
+    ASSERT_EQ(expectedRowCount, actualRowCount) << "After resetting ECSqlStatement is expected to return same number of returns as after preparation.";
+    }
+    }
+
+//---------------------------------------------------------------------------------------
+// @bsiclass                                     Krischan.Eberle                  08/13
+//+---------------+---------------+---------------+---------------+---------------+------
+TEST_F(ECSqlStatementTestFixture, Finalize)
+    {
+    const int perClassRowCount = 10;
+    ASSERT_EQ(SUCCESS, SetupECDb("ecsqlstatementtests.ecdb", SchemaItem::CreateForFile("ECSqlTest.01.00.00.ecschema.xml"), ECDb::OpenParams(Db::OpenMode::Readonly)));
+    ASSERT_EQ(SUCCESS, PopulateECDb( perClassRowCount));
+
+    {
+    ECSqlStatement stmt;
+    ASSERT_EQ(ECSqlStatus::InvalidECSql, stmt.Prepare(m_ecdb, "SELECT * FROM blablabla")) << "Preparation for an invalid ECSQL succeeded unexpectedly.";
+
+    stmt.Finalize();
+    ASSERT_EQ(ECSqlStatus::Success, stmt.Prepare(m_ecdb, "SELECT * FROM ecsql.P")) << "Preparation for a valid ECSQL failed.";
+    int actualRowCount = 0;
+    while (stmt.Step() == BE_SQLITE_ROW)
+        {
+        actualRowCount++;
+        }
+
+    ASSERT_EQ(perClassRowCount, actualRowCount);
+    }
+
+    {
+    ECSqlStatement stmt;
+    ASSERT_EQ(ECSqlStatus::Success, stmt.Prepare(m_ecdb, "SELECT * FROM ecsql.P")) << "Preparation for a valid ECSQL failed.";
+
+    int actualRowCount = 0;
+    while (stmt.Step() == BE_SQLITE_ROW)
+        {
+        actualRowCount++;
+        }
+    ASSERT_EQ(perClassRowCount, actualRowCount);
+
+    //now finalize and do the exact same stuff. In particular this tests that the cursor is reset so that we get all results
+    stmt.Finalize();
+    ASSERT_EQ(ECSqlStatus::Success, stmt.Prepare(m_ecdb, "SELECT * FROM ecsql.P")) << "Preparation for a valid ECSQL failed.";
+    actualRowCount = 0;
+    while (stmt.Step() == BE_SQLITE_ROW)
+        {
+        actualRowCount++;
+        }
+
+    ASSERT_EQ(perClassRowCount, actualRowCount);
+    }
+    }
+
+//---------------------------------------------------------------------------------------
+// @bsiclass                                     Krischan.Eberle                  08/13
+//+---------------+---------------+---------------+---------------+---------------+------
+TEST_F(ECSqlStatementTestFixture, IssueListener)
+    {
+    ASSERT_EQ(SUCCESS, SetupECDb("ecsqlstatementtests.ecdb", SchemaItem::CreateForFile("ECSqlTest.01.00.00.ecschema.xml")));
+    ASSERT_EQ(SUCCESS, PopulateECDb( 10));
+
+    {
+    ECDbIssueListener issueListener(m_ecdb);
+    ECSqlStatement stmt;
+    ASSERT_FALSE(issueListener.GetIssue().IsIssue()) << "new ECSqlStatement";
+
+    auto stat = stmt.Prepare(m_ecdb, "SELECT * FROM ecsql.P WHERE I = ?");
+    ASSERT_EQ(ECSqlStatus::Success, stat) << "Preparation for a valid ECSQL failed.";
+    ASSERT_FALSE(issueListener.GetIssue().IsIssue()) << "After successful call to Prepare.";
+    }
+
+    {
+    ECDbIssueListener issueListener(m_ecdb);
+
+    ECSqlStatement stmt;
+    ASSERT_EQ(ECSqlStatus::InvalidECSql, stmt.Prepare(m_ecdb, "SELECT * FROM blablabla")) << "Preparation for an invalid ECSQL succeeded unexpectedly.";
+
+    ECDbIssue lastIssue = issueListener.GetIssue();
+    ASSERT_TRUE(lastIssue.IsIssue()) << "After preparing invalid ECSQL.";
+    ASSERT_STREQ("Invalid ECSQL class expression: Valid syntax: [<table space>.]<schema name or alias>.<class name>[.function call]", lastIssue.GetMessage());
+
+    stmt.Finalize();
+    ASSERT_FALSE(issueListener.GetIssue().IsIssue()) << "After successful call to Finalize";
+
+    //now reprepare with valid ECSQL
+    ASSERT_EQ(ECSqlStatus::Success, stmt.Prepare(m_ecdb, "SELECT * FROM ecsql.P")) << "Preparation for a valid ECSQL failed.";
+    ASSERT_FALSE(issueListener.GetIssue().IsIssue()) << "After successful call to Prepare";
+    }
+   
+    }
+
+
+//---------------------------------------------------------------------------------------
+// @bsimethod                                      Krischan.Eberle                01/17
+//+---------------+---------------+---------------+---------------+---------------+------
+TEST_F(ECSqlStatementTestFixture, GetValueWithPartialPoints)
+    {
+    ASSERT_EQ(SUCCESS, SetupECDb("jsonreaderpartialpoints.ecdb", SchemaItem::CreateForFile("ECSqlTest.01.00.00.ecschema.xml")));
+
+    ECClassCP testClass = m_ecdb.Schemas().GetClass("ECSqlTest", "PSA");
+    ASSERT_TRUE(testClass != nullptr);
+
+    ECSqlStatement stmt;
+    ASSERT_EQ(ECSqlStatus::Success, stmt.Prepare(m_ecdb, "INSERT INTO ecsql.PSA(P2D.X,P3D.Y,PStructProp.p2d.y,PStructProp.p3d.z) VALUES(1.0, 2.0, 3.0, 4.0)"));
+    ECInstanceKey key;
+    ASSERT_EQ(BE_SQLITE_DONE, stmt.Step(key)) << stmt.GetECSql();
+    stmt.Finalize();
+
+    ECSqlStatement selStmt;
+    ASSERT_EQ(ECSqlStatus::Success, selStmt.Prepare(m_ecdb, "SELECT P2D,P3D,PStructProp.p2d,PStructProp.p3d FROM ecsql.PSA WHERE ECInstanceId=?"));
+    ASSERT_EQ(ECSqlStatus::Success, selStmt.BindId(1, key.GetInstanceId()));
+    ASSERT_EQ(BE_SQLITE_ROW, selStmt.Step());
+    
+    //The coordinates of partial points being NULL in the ECDb file will be returned as 0 as this is what SQLite
+    //implicitly returns when calling GetValueDouble on a NULL column.
+    ASSERT_TRUE(DPoint2d::From(1.0, 0.0).AlmostEqual(selStmt.GetValuePoint2d(0))) << selStmt.GetECSql();
+    ASSERT_TRUE(DPoint3d::From(0.0, 2.0, 0.0).AlmostEqual(selStmt.GetValuePoint3d(1))) << selStmt.GetECSql();
+    ASSERT_TRUE(DPoint2d::From(0.0, 3.0).AlmostEqual(selStmt.GetValuePoint2d(2))) << selStmt.GetECSql();
+    ASSERT_TRUE(DPoint3d::From(0.0, 0.0, 4.0).AlmostEqual(selStmt.GetValuePoint3d(3))) << selStmt.GetECSql();
+    }
+
+//---------------------------------------------------------------------------------------
+// @bsimethod                                     Krischan.Eberle                  01/15
+//+---------------+---------------+---------------+---------------+---------------+------
+void AssertGeometry(IGeometryCR expected, IGeometryCR actual, Utf8CP assertMessage)
+    {
+    ASSERT_TRUE(actual.IsSameStructureAndGeometry(expected)) << assertMessage;
+    }
+
+//---------------------------------------------------------------------------------------
+// @bsiclass                                     Krischan.Eberle                  01/15
+//+---------------+---------------+---------------+---------------+---------------+------
+TEST_F(ECSqlStatementTestFixture, Geometry)
+    {
+    ASSERT_EQ(SUCCESS, SetupECDb("ecsqlstatementtests.ecdb", SchemaItem::CreateForFile("ECSqlTest.01.00.00.ecschema.xml")));
+
+    std::vector<IGeometryPtr> expectedGeoms;
+
+    IGeometryPtr line1 = IGeometry::Create(ICurvePrimitive::CreateLine(DSegment3d::From(0.0, 0.0, 0.0, 1.0, 1.0, 1.0)));
+    IGeometryPtr line2 = IGeometry::Create(ICurvePrimitive::CreateLine(DSegment3d::From(1.0, 1.0, 1.0, 2.0, 2.0, 2.0)));
+    IGeometryPtr line3 = IGeometry::Create(ICurvePrimitive::CreateLine(DSegment3d::From(2.0, 2.0, 2.0, 3.0, 3.0, 3.0)));
+
+    expectedGeoms.push_back(line1);
+    expectedGeoms.push_back(line2);
+    expectedGeoms.push_back(line3);
+    IGeometryPtr expectedGeomSingle = expectedGeoms[0];
+
+    // insert geometries in various variations
+    {
+    auto ecsql = "INSERT INTO ecsql.PASpatial (Geometry, B, Geometry_Array) VALUES(?, True, ?)";
+
+    ECSqlStatement statement;
+    ASSERT_EQ(ECSqlStatus::Success, statement.Prepare(m_ecdb, ecsql)) << "Preparation of '" << ecsql << "' failed";
+
+    ASSERT_EQ(ECSqlStatus::Success, statement.BindGeometry(1, *expectedGeomSingle));
+
+    IECSqlBinder& arrayBinder = statement.GetBinder(2);
+    for (auto& geom : expectedGeoms)
+        {
+        ASSERT_EQ(ECSqlStatus::Success, arrayBinder.AddArrayElement().BindGeometry(*geom));
+        }
+
+    ASSERT_EQ((int) BE_SQLITE_DONE, (int) statement.Step());
+    }
+
+    {
+    auto ecsql = "INSERT INTO ecsql.SSpatial (SpatialStructProp.Geometry, SpatialStructProp.Geometry_Array) VALUES(?,?)";
+
+    ECSqlStatement statement;
+    ASSERT_EQ(ECSqlStatus::Success, statement.Prepare(m_ecdb, ecsql)) << "Preparation of '" << ecsql << "' failed";
+
+    ASSERT_EQ(ECSqlStatus::Success, statement.BindGeometry(1, *expectedGeomSingle));
+
+    IECSqlBinder& arrayBinder = statement.GetBinder(2);
+    for (auto& geom : expectedGeoms)
+        {
+        ASSERT_EQ(ECSqlStatus::Success, arrayBinder.AddArrayElement().BindGeometry(*geom));
+        }
+
+    ASSERT_EQ(BE_SQLITE_DONE, statement.Step());
+    }
+
+    {
+    auto ecsql = "INSERT INTO ecsql.SSpatial (SpatialStructProp) VALUES(?)";
+
+    ECSqlStatement statement;
+    ASSERT_EQ(ECSqlStatus::Success, statement.Prepare(m_ecdb, ecsql)) << "Preparation of '" << ecsql << "' failed";
+
+    IECSqlBinder& structBinder = statement.GetBinder(1);
+
+    ASSERT_EQ(ECSqlStatus::Success, structBinder["Geometry"].BindGeometry(*expectedGeomSingle));
+
+    IECSqlBinder& arrayBinder = structBinder["Geometry_Array"];
+    for (auto& geom : expectedGeoms)
+        {
+        ASSERT_EQ(ECSqlStatus::Success, arrayBinder.AddArrayElement().BindGeometry(*geom));
+        }
+
+    ASSERT_EQ((int) BE_SQLITE_DONE, (int) statement.Step());
+    }
+
+    m_ecdb.SaveChanges();
+
+    //now verify the inserts
+    ECSqlStatement statement;
+    ASSERT_EQ(ECSqlStatus::Success, statement.Prepare(m_ecdb, "SELECT B, Geometry_Array, Geometry FROM ecsql.PASpatial")) << "Preparation failed";
+    int rowCount = 0;
+    while (statement.Step() == BE_SQLITE_ROW)
+        {
+        rowCount++;
+
+        ASSERT_TRUE(statement.GetValueBoolean(0)) << "First column value is expected to be true";
+
+        IECSqlValue const& arrayVal = statement.GetValue(1);
+        int i = 0;
+        for (IECSqlValue const& arrayElem : arrayVal.GetArrayIterable())
+            {
+            IGeometryPtr actualGeom = arrayElem.GetGeometry();
+            ASSERT_TRUE(actualGeom != nullptr);
+
+            AssertGeometry(*expectedGeoms[i], *actualGeom, "PASpatial.Geometry_Array");
+            i++;
+            }
+        ASSERT_EQ((int) expectedGeoms.size(), i);
+
+        IGeometryPtr actualGeom = statement.GetValueGeometry(2);
+        ASSERT_TRUE(actualGeom != nullptr);
+        AssertGeometry(*expectedGeomSingle, *actualGeom, "PASpatial.Geometry");
+        }
+    ASSERT_EQ(1, rowCount);
+
+    statement.Finalize();
+    ASSERT_EQ(ECSqlStatus::Success, statement.Prepare(m_ecdb, "SELECT SpatialStructProp.Geometry_Array, SpatialStructProp.Geometry FROM ecsql.SSpatial")) << "Preparation failed";
+    rowCount = 0;
+    while (statement.Step() == BE_SQLITE_ROW)
+        {
+        rowCount++;
+
+        IECSqlValue const& arrayVal = statement.GetValue(0);
+        int i = 0;
+        for (IECSqlValue const& arrayElem : arrayVal.GetArrayIterable())
+            {
+            IGeometryPtr actualGeom = arrayElem.GetGeometry();
+            ASSERT_TRUE(actualGeom != nullptr);
+
+            AssertGeometry(*expectedGeoms[i], *actualGeom, "SSpatial.SpatialStructProp.Geometry_Array");
+            i++;
+            }
+        ASSERT_EQ((int) expectedGeoms.size(), i);
+
+        IGeometryPtr actualGeom = statement.GetValueGeometry(1);
+        ASSERT_TRUE(actualGeom != nullptr);
+        AssertGeometry(*expectedGeomSingle, *actualGeom, "SSpatial.SpatialStructProp.Geometry");
+        }
+    ASSERT_EQ(2, rowCount);
+
+    statement.Finalize();
+    ASSERT_EQ(ECSqlStatus::Success, statement.Prepare(m_ecdb, "SELECT SpatialStructProp FROM ecsql.SSpatial")) << "Preparation failed";
+    rowCount = 0;
+    while (statement.Step() == BE_SQLITE_ROW)
+        {
+        rowCount++;
+
+        IECSqlValue const& structVal = statement.GetValue(0);
+        for (IECSqlValue const& structMemberVal : structVal.GetStructIterable())
+            {
+            Utf8StringCR structMemberName = structMemberVal.GetColumnInfo().GetProperty()->GetName();
+            if (structMemberName.Equals("Geometry"))
+                {
+                IGeometryPtr actualGeom = structMemberVal.GetGeometry();
+                AssertGeometry(*expectedGeomSingle, *actualGeom, "SSpatial.SpatialStructProp > Geometry");
+                }
+            else if (structMemberName.Equals("Geometry_Array"))
+                {
+                int i = 0;
+                for (IECSqlValue const& arrayElem : structMemberVal.GetArrayIterable())
+                    {
+                    IGeometryPtr actualGeom = arrayElem.GetGeometry();
+                    ASSERT_TRUE(actualGeom != nullptr);
+
+                    AssertGeometry(*expectedGeoms[i], *actualGeom, "SSpatial.SpatialStructProp > Geometry_Array");
+                    i++;
+                    }
+                ASSERT_EQ((int) expectedGeoms.size(), i);
+                }
+            }
+        }
+    ASSERT_EQ(2, rowCount);
+    }
+
+
+//---------------------------------------------------------------------------------------
+// @bsiclass                                     Krischan.Eberle                  12/16
+//+---------------+---------------+---------------+---------------+---------------+------
+TEST_F(ECSqlStatementTestFixture, GeometryAndOverflow)
+    {
+    ASSERT_EQ(SUCCESS, SetupECDb("ecsql_geometry.ecdb", SchemaItem(R"xml(
+                            <ECSchema schemaName="TestSchema" alias="ts" version="1.0" xmlns="http://www.bentley.com/schemas/Bentley.ECXML.3.1">
+                             <ECSchemaReference name="ECDbMap" version="02.00" alias="ecdbmap" />
+                              <ECEntityClass typeName="Element">
+                                 <ECCustomAttributes>
+                                    <ClassMap xmlns='ECDbMap.02.00'>
+                                       <MapStrategy>TablePerHierarchy</MapStrategy>
+                                    </ClassMap>
+                                    <ShareColumns xmlns='ECDbMap.02.00'>
+                                        <MaxSharedColumnsBeforeOverflow>2</MaxSharedColumnsBeforeOverflow>
+                                    </ShareColumns>
+                                 </ECCustomAttributes>
+                                <ECProperty propertyName="Geom" typeName="Bentley.Geometry.Common.IGeometry" />
+                                <ECArrayProperty propertyName="GeomArray" typeName="Bentley.Geometry.Common.IGeometry" />
+                                <ECProperty propertyName="Geom_Overflow" typeName="Bentley.Geometry.Common.IGeometry" />
+                                <ECArrayProperty propertyName="GeomArray_Overflow" typeName="Bentley.Geometry.Common.IGeometry" />
+                              </ECEntityClass>
+                            </ECSchema>)xml")));
+
+    std::vector<IGeometryPtr> expectedGeoms {IGeometry::Create(ICurvePrimitive::CreateLine(DSegment3d::From(0.0, 0.0, 0.0, 1.0, 1.0, 1.0))),
+        IGeometry::Create(ICurvePrimitive::CreateLine(DSegment3d::From(1.0, 1.0, 1.0, 2.0, 2.0, 2.0))),
+        IGeometry::Create(ICurvePrimitive::CreateLine(DSegment3d::From(2.0, 2.0, 2.0, 3.0, 3.0, 3.0)))};
+
+    IGeometryPtr expectedGeomSingle = expectedGeoms[0];
+
+    ECInstanceKey key;
+    {
+    ECSqlStatement statement;
+    ASSERT_EQ(ECSqlStatus::Success, statement.Prepare(m_ecdb, "INSERT INTO ts.Element(Geom,GeomArray,Geom_Overflow,GeomArray_Overflow) VALUES(?,?,?,?)"));
+    ASSERT_EQ(ECSqlStatus::Success, statement.BindGeometry(1, *expectedGeomSingle));
+    IECSqlBinder& arrayBinder = statement.GetBinder(2);
+    for (IGeometryPtr& geom : expectedGeoms)
+        {
+        ASSERT_EQ(ECSqlStatus::Success, arrayBinder.AddArrayElement().BindGeometry(*geom));
+        }
+
+    ASSERT_EQ(ECSqlStatus::Success, statement.BindGeometry(3, *expectedGeomSingle));
+    IECSqlBinder& arrayBinder2 = statement.GetBinder(4);
+    for (IGeometryPtr& geom : expectedGeoms)
+        {
+        ASSERT_EQ(ECSqlStatus::Success, arrayBinder2.AddArrayElement().BindGeometry(*geom));
+
+        }
+
+    ASSERT_EQ(BE_SQLITE_DONE, statement.Step(key)) << statement.GetECSql() << " " << statement.GetNativeSql();
+    }
+
+    ECSqlStatement statement;
+    ASSERT_EQ(ECSqlStatus::Success, statement.Prepare(m_ecdb, "SELECT Geom,GeomArray,Geom_Overflow,GeomArray_Overflow FROM ts.Element WHERE ECInstanceId=?"));
+    ASSERT_EQ(ECSqlStatus::Success, statement.BindId(1, key.GetInstanceId()));
+    ASSERT_EQ(BE_SQLITE_ROW, statement.Step()) << statement.GetECSql();
+
+    AssertGeometry(*expectedGeomSingle, *statement.GetValueGeometry(0), "Geometry property");
+    size_t arrayIndex = 0;
+    for (IECSqlValue const& arrayElementVal : statement.GetValue(1).GetArrayIterable())
+        {
+        AssertGeometry(*expectedGeoms[arrayIndex], *arrayElementVal.GetGeometry(), "Geometry array property");
+        arrayIndex++;
+        }
+    AssertGeometry(*expectedGeomSingle, *statement.GetValueGeometry(2), "Geometry property overflow");
+    arrayIndex = 0;
+    for (IECSqlValue const& arrayElementVal : statement.GetValue(3).GetArrayIterable())
+        {
+        AssertGeometry(*expectedGeoms[arrayIndex], *arrayElementVal.GetGeometry(), "Geometry array property overflow");
+        arrayIndex++;
+        }
+    }
+
+//---------------------------------------------------------------------------------------
+// @bsiclass                                     Krischan.Eberle                  06/15
+//+---------------+---------------+---------------+---------------+---------------+------
+TEST_F(ECSqlStatementTestFixture, GetGeometryWithInvalidBlobFormat)
+    {
+    ASSERT_EQ(SUCCESS, SetupECDb("ecsqlstatementtests.ecdb", SchemaItem::CreateForFile("ECSqlTest.01.00.00.ecschema.xml")));
+
+    // insert invalid geom blob
+    Statement stmt;
+    ASSERT_EQ(BE_SQLITE_OK, stmt.Prepare(m_ecdb, "INSERT INTO ecsqltest_PASpatial(Id, Geometry) VALUES (1,?)"));
+    double dummyValue = 3.141516;
+    ASSERT_EQ(BE_SQLITE_OK, stmt.BindBlob(1, &dummyValue, (int) sizeof(dummyValue), Statement::MakeCopy::No));
+    ASSERT_EQ(BE_SQLITE_DONE, stmt.Step());
+    stmt.Finalize();
+
+    ECSqlStatement ecsqlStmt;
+    ASSERT_EQ(ECSqlStatus::Success, ecsqlStmt.Prepare(m_ecdb, "SELECT Geometry FROM ecsql.PASpatial"));
+    int rowCount = 0;
+    while (ecsqlStmt.Step() == BE_SQLITE_ROW)
+        {
+        rowCount++;
+        ASSERT_FALSE(ecsqlStmt.IsValueNull(0)) << "Geometry column is not expected to be null.";
+
+        ASSERT_TRUE(ecsqlStmt.GetValueGeometry(0) == nullptr) << "Invalid geom blob format expected so that nullptr is returned.";
+        }
+
+    ASSERT_EQ(1, rowCount);
+    }
+
+//---------------------------------------------------------------------------------------
+// @bsiclass                                    Muhammad.zaighum                 08/14
+//+---------------+---------------+---------------+---------------+---------------+------
+TEST_F(ECSqlStatementTestFixture, ClassWithStructHavingStructArrayInsert)
+    {
+    ASSERT_EQ(SUCCESS, SetupECDb("ecsqlstatementtests.ecdb", SchemaItem::CreateForFile("ECSqlTest.01.00.00.ecschema.xml")));
+
+    ECSqlStatement statement;
+    ASSERT_EQ(ECSqlStatus::Success, statement.Prepare(m_ecdb, "INSERT INTO ecsql.SA (SAStructProp) VALUES(?)"));
+
+    IECSqlBinder& saStructBinder = statement.GetBinder(1); //SAStructProp
+    ASSERT_EQ(ECSqlStatus::Success, saStructBinder["PStructProp"]["i"].BindInt(99));
+
+    //add three array elements
+    const int count = 3;
+    IECSqlBinder& arrayBinder = saStructBinder["PStruct_Array"];
+    for (int i = 0; i < count; i++)
+        {
+        IECSqlBinder& arrayElementBinder = arrayBinder.AddArrayElement();
+        ASSERT_EQ(ECSqlStatus::Success, arrayElementBinder["d"].BindDouble(i * PI));
+        ASSERT_EQ(ECSqlStatus::Success, arrayElementBinder["i"].BindInt(i * 2));
+        ASSERT_EQ(ECSqlStatus::Success, arrayElementBinder["l"].BindInt64(i * 3));
+        ASSERT_EQ(ECSqlStatus::Success, arrayElementBinder["p2d"].BindPoint2d(DPoint2d::From(i, i + 1)));
+        ASSERT_EQ(ECSqlStatus::Success, arrayElementBinder["p3d"].BindPoint3d(DPoint3d::From(i, i + 1, i + 2)));
+        }
+
+    ASSERT_EQ(BE_SQLITE_DONE, statement.Step()) << statement.GetECSql();
+    statement.Finalize();
+
+    ECSqlStatement stmt;
+    ASSERT_EQ(ECSqlStatus::Success, stmt.Prepare(m_ecdb, "SELECT SAStructProp.PStruct_Array FROM ecsql.SA"));
+    while (stmt.Step() == BE_SQLITE_ROW)
+        {
+        auto const& pStructArray = stmt.GetValue(0);
+        ASSERT_EQ(3, pStructArray.GetArrayLength());
+        }
+    }
+
+//---------------------------------------------------------------------------------------
+// @bsiclass                                    Muhammad.zaighum                 08/14
+//+---------------+---------------+---------------+---------------+---------------+------
+TEST_F(ECSqlStatementTestFixture, StructArrayInsertWithParametersLongAndArray)
+    {
+    ASSERT_EQ(SUCCESS, SetupECDb("ecsqlstatementtests.ecdb", SchemaItem::CreateForFile("ECSqlTest.01.00.00.ecschema.xml")));
+
+    auto ecsql = "INSERT INTO ecsql.PSA (L,PStruct_Array) VALUES(123, ?)";
+    ECSqlStatement statement;
+    ASSERT_EQ(ECSqlStatus::Success, statement.Prepare(m_ecdb, ecsql)) << "Preparation of '" << ecsql << "' failed";
+
+    //add three array elements
+    const int count = 3;
+    IECSqlBinder& arrayBinder = statement.GetBinder(1);
+    for (int i = 0; i < count; i++)
+        {
+        IECSqlBinder& arrayElementBinder = arrayBinder.AddArrayElement();
+        auto stat = arrayElementBinder["d"].BindDouble(i * PI);
+        ASSERT_EQ(ECSqlStatus::Success, stat) << "Bind to struct member failed";
+        stat = arrayElementBinder["i"].BindInt(i * 2);
+        ASSERT_EQ(ECSqlStatus::Success, stat) << "Bind to struct member failed";
+        stat = arrayElementBinder["l"].BindInt64(i * 3);
+        ASSERT_EQ(ECSqlStatus::Success, stat) << "Bind to struct member failed";
+        stat = arrayElementBinder["p2d"].BindPoint2d(DPoint2d::From(i, i + 1));
+        ASSERT_EQ(ECSqlStatus::Success, stat) << "Bind to struct member failed";
+        stat = arrayElementBinder["p3d"].BindPoint3d(DPoint3d::From(i, i + 1, i + 2));
+        ASSERT_EQ(ECSqlStatus::Success, stat) << "Bind to struct member failed";
+        }
+
+    auto stepStatus = statement.Step();
+    ASSERT_EQ((int) BE_SQLITE_DONE, (int) stepStatus) << "Step for '" << ecsql << "' failed";
+    statement.Finalize();
+    ECSqlStatement stmt;
+    auto prepareStatus = stmt.Prepare(m_ecdb, "SELECT * FROM ecsql.PSA");
+    ASSERT_TRUE(prepareStatus == ECSqlStatus::Success);
+    ECInstanceECSqlSelectAdapter classPReader(stmt);
+    while (stmt.Step() == BE_SQLITE_ROW)
+        {
+        auto inst = classPReader.GetInstance();
+        ECValue v;
+        inst->GetValue(v, "L");
+        ASSERT_EQ(123, v.GetLong());
+        inst->GetValue(v, "PStruct_Array");
+        ASSERT_EQ(count, v.GetArrayInfo().GetCount());
+        }
+    }
+//---------------------------------------------------------------------------------------
+// @bsiclass                                    Muhammad.zaighum                 08/14
+//+---------------+---------------+---------------+---------------+---------------+------
+TEST_F(ECSqlStatementTestFixture, InsertWithMixParametersIntAndInt)
+    {
+    ASSERT_EQ(SUCCESS, SetupECDb("ecsqlstatementtests.ecdb", SchemaItem::CreateForFile("ECSqlTest.01.00.00.ecschema.xml")));
+
+    auto ecsql = "INSERT INTO ecsql.Sub1 (I,Sub1I) VALUES(123, ?)";
+    ECSqlStatement statement;
+    auto stat = statement.Prepare(m_ecdb, ecsql);
+    ASSERT_EQ(ECSqlStatus::Success, stat) << "Preparation of '" << ecsql << "' failed";
+
+    statement.BindInt(1, 333);
+
+    auto stepStatus = statement.Step();
+    ASSERT_EQ((int) BE_SQLITE_DONE, (int) stepStatus) << "Step for '" << ecsql << "' failed";
+    statement.Finalize();
+    ECSqlStatement stmt;
+    auto prepareStatus = stmt.Prepare(m_ecdb, "SELECT * FROM ecsql.PSA");
+    ASSERT_TRUE(prepareStatus == ECSqlStatus::Success);
+    ECInstanceECSqlSelectAdapter classPReader(stmt);
+    while (stmt.Step() == BE_SQLITE_ROW)
+        {
+        auto inst = classPReader.GetInstance();
+        ECValue v;
+        inst->GetValue(v, "I");
+        ASSERT_EQ(123, v.GetInteger());
+        inst->GetValue(v, "Sub1I");
+        ASSERT_EQ(123, v.GetInteger());
+        }
+    }
+
+//---------------------------------------------------------------------------------------
+// @bsiclass                                    Muhammad.zaighum                 08/14
+//+---------------+---------------+---------------+---------------+---------------+------
+TEST_F(ECSqlStatementTestFixture, InsertWithMixParameters)
+    {
+    ASSERT_EQ(SUCCESS, SetupECDb("ecsqlstatementtests.ecdb", SchemaItem::CreateForFile("ECSqlTest.01.00.00.ecschema.xml")));
+
+    auto ecsql = "INSERT INTO ecsql.P (B,D,I,L,S) VALUES(1, ?,?,123,?)";
+    ECSqlStatement statement;
+    auto stat = statement.Prepare(m_ecdb, ecsql);
+    ASSERT_EQ(ECSqlStatus::Success, stat) << "Preparation of '" << ecsql << "' failed";
+
+    statement.BindDouble(1, 2.22);
+    statement.BindInt(2, 123);
+    statement.BindText(3, "Test Test", IECSqlBinder::MakeCopy::Yes);
+    auto stepStatus = statement.Step();
+    ASSERT_EQ((int) BE_SQLITE_DONE, (int) stepStatus) << "Step for '" << ecsql << "' failed";
+    statement.Finalize();
+    ECSqlStatement stmt;
+    auto prepareStatus = stmt.Prepare(m_ecdb, "SELECT * FROM ecsql.PSA");
+    ASSERT_TRUE(prepareStatus == ECSqlStatus::Success);
+    ECInstanceECSqlSelectAdapter classPReader(stmt);
+    while (stmt.Step() == BE_SQLITE_ROW)
+        {
+        auto inst = classPReader.GetInstance();
+        ECValue v;
+        inst->GetValue(v, "B");
+        ASSERT_EQ(true, v.GetBoolean());
+        inst->GetValue(v, "D");
+        ASSERT_EQ(2.22, v.GetDouble());
+        inst->GetValue(v, "I");
+        ASSERT_EQ(123, v.GetInteger());
+        inst->GetValue(v, "L");
+        ASSERT_EQ(123, v.GetLong());
+        inst->GetValue(v, "S");
+        ASSERT_STREQ("Test Test", v.GetUtf8CP());
+        }
+    }
+
+/*---------------------------------------------------------------------------------**//**
+* @bsiclass                             Muhammad Hassan                         05/15
++---------------+---------------+---------------+---------------+---------------+------*/
+TEST_F(ECSqlStatementTestFixture, ClassWithStructHavingStructArrayInsertWithDotOperator)
+    {
+    ASSERT_EQ(SUCCESS, SetupECDb("ecsqlstatementtests.ecdb", SchemaItem::CreateForFile("ECSqlTest.01.00.00.ecschema.xml")));
+
+    auto ecsql = "INSERT INTO ecsql.SA (SAStructProp.PStruct_Array) VALUES(?)";
+    ECSqlStatement statement;
+    ECSqlStatus stat = statement.Prepare(m_ecdb, ecsql);
+    ASSERT_EQ(ECSqlStatus::Success, stat) << "Preparation of '" << ecsql << "' failed";
+
+    //add three array elements
+    const int count = 3;
+    auto& arrayBinder = statement.GetBinder(1);
+    for (int i = 0; i < count; i++)
+        {
+        IECSqlBinder& arrayElementBinder = arrayBinder.AddArrayElement();
+        stat = arrayElementBinder["d"].BindDouble(i * PI);
+        ASSERT_EQ(ECSqlStatus::Success, stat) << "Bind to struct member failed";
+        stat = arrayElementBinder["i"].BindInt(i * 2);
+        ASSERT_EQ(ECSqlStatus::Success, stat) << "Bind to struct member failed";
+        stat = arrayElementBinder["l"].BindInt64(i * 3);
+        ASSERT_EQ(ECSqlStatus::Success, stat) << "Bind to struct member failed";
+        stat = arrayElementBinder["p2d"].BindPoint2d(DPoint2d::From(i, i + 1));
+        ASSERT_EQ(ECSqlStatus::Success, stat) << "Bind to struct member failed";
+        stat = arrayElementBinder["p3d"].BindPoint3d(DPoint3d::From(i, i + 1, i + 2));
+        ASSERT_EQ(ECSqlStatus::Success, stat) << "Bind to struct member failed";
+        }
+
+    auto stepStatus = statement.Step();
+    ASSERT_EQ((int) BE_SQLITE_DONE, (int) stepStatus) << "Step for '" << ecsql << "' failed";
+    statement.Finalize();
+    ECSqlStatement stmt;
+    auto prepareStatus = stmt.Prepare(m_ecdb, "SELECT SAStructProp.PStruct_Array FROM ecsql.SA");
+    ASSERT_TRUE(prepareStatus == ECSqlStatus::Success);
+    while (stmt.Step() == BE_SQLITE_ROW)
+        {
+        auto &pStructArray = stmt.GetValue(0);
+        ASSERT_EQ(3, pStructArray.GetArrayLength());
+        //need to Verify all values
+        /*  for (auto const & arrayItem : pStructArray)
+        {
+        IECSqlValue const & value= arrayItem->operator[](0);
+        value.GetDouble();
+        }
+
+        // ASSERT_TRUE(ECObjectsStatus::Success == inst->GetValue(v, L"SAStructProp.PStruct_Array",0));
+        // IECInstancePtr structInstance = v.GetStruct();
+        // structInstance->GetValue(v, L"PStruct_Array");
+        //ASSERT_TRUE(v.IsArray());
+        ASSERT_TRUE(pStructArray == pStructArray);*/
+        }
+    }
+
+/*---------------------------------------------------------------------------------**//**
+* @bsimethod                             Muhammad Hassan                         05/15
++---------------+---------------+---------------+---------------+---------------+------*/
+TEST_F(ECSqlStatementTestFixture, StructUpdateWithDotOperator)
+    {
+    ASSERT_EQ(SUCCESS, SetupECDb("ecsqlstatementtests.ecdb", SchemaItem::CreateForFile("ECSqlTest.01.00.00.ecschema.xml")));
+
+    auto ecsql = "INSERT INTO ecsql.SA (SAStructProp.PStructProp.i) VALUES(2)";
+
+    ECSqlStatement statement;
+    auto stat = statement.Prepare(m_ecdb, ecsql);
+    ASSERT_EQ(ECSqlStatus::Success, stat) << "Preparation of '" << ecsql << "' failed";
+    auto stepStatus = statement.Step();
+    ASSERT_EQ((int) BE_SQLITE_DONE, (int) stepStatus) << "Step for '" << ecsql << "' failed";
+    statement.Finalize();
+    {
+    auto prepareStatus = statement.Prepare(m_ecdb, "SELECT * FROM ecsql.SA");
+    ASSERT_TRUE(prepareStatus == ECSqlStatus::Success);
+    ECInstanceECSqlSelectAdapter classPReader(statement);
+    while (statement.Step() == BE_SQLITE_ROW)
+        {
+        auto inst = classPReader.GetInstance();
+        ECValue v;
+        inst->GetValue(v, "SAStructProp.PStructProp.i");
+        ASSERT_EQ(2, v.GetInteger());
+        }
+    }
+    statement.Finalize();
+    ecsql = "UPDATE ONLY ecsql.SA SET SAStructProp.PStructProp.i = 3 ";
+    stat = statement.Prepare(m_ecdb, ecsql);
+    ASSERT_EQ(ECSqlStatus::Success, stat) << "Preparation of '" << ecsql << "' failed";
+    stepStatus = statement.Step();
+    ASSERT_EQ((int) BE_SQLITE_DONE, (int) stepStatus) << "Step for '" << ecsql << "' failed";
+    statement.Finalize();
+
+    auto prepareStatus = statement.Prepare(m_ecdb, "SELECT * FROM ecsql.SA");
+    ASSERT_TRUE(prepareStatus == ECSqlStatus::Success);
+    ECInstanceECSqlSelectAdapter classPReader(statement);
+    while (statement.Step() == BE_SQLITE_ROW)
+        {
+        auto inst = classPReader.GetInstance();
+        ECValue v;
+        inst->GetValue(v, "SAStructProp.PStructProp.i");
+        ASSERT_EQ(3, v.GetInteger());
+        }
+    }
+
+/*---------------------------------------------------------------------------------**//**
+* @bsiclass                             Muhammad Hassan                         05/15
++---------------+---------------+---------------+---------------+---------------+------*/
+TEST_F(ECSqlStatementTestFixture, ClassWithStructHavingStructArrayUpdateWithDotOperator)
+    {
+    ASSERT_EQ(SUCCESS, SetupECDb("ecsqlstatementtests.ecdb", SchemaItem::CreateForFile("ECSqlTest.01.00.00.ecschema.xml")));
+
+    auto ecsql = "INSERT INTO ecsql.SA (SAStructProp.PStruct_Array) VALUES(?)";
+    ECSqlStatement insertStatement;
+    auto stat = insertStatement.Prepare(m_ecdb, ecsql);
+    ASSERT_EQ(ECSqlStatus::Success, stat) << "Preparation of '" << ecsql << "' failed";
+
+    //add three array elements
+    int count = 3;
+    IECSqlBinder& arrayBinder = insertStatement.GetBinder(1);
+    for (int i = 0; i < count; i++)
+        {
+        IECSqlBinder& arrayElementBinder = arrayBinder.AddArrayElement();
+        stat = arrayElementBinder["d"].BindDouble(i * PI);
+        ASSERT_EQ(ECSqlStatus::Success, stat) << "Bind to struct member failed";
+        stat = arrayElementBinder["i"].BindInt(i * 2);
+        ASSERT_EQ(ECSqlStatus::Success, stat) << "Bind to struct member failed";
+        stat = arrayElementBinder["l"].BindInt64(i * 3);
+        ASSERT_EQ(ECSqlStatus::Success, stat) << "Bind to struct member failed";
+        stat = arrayElementBinder["p2d"].BindPoint2d(DPoint2d::From(i, i + 1));
+        ASSERT_EQ(ECSqlStatus::Success, stat) << "Bind to struct member failed";
+        stat = arrayElementBinder["p3d"].BindPoint3d(DPoint3d::From(i, i + 1, i + 2));
+        ASSERT_EQ(ECSqlStatus::Success, stat) << "Bind to struct member failed";
+        }
+
+    auto stepStatus = insertStatement.Step();
+    ASSERT_EQ(BE_SQLITE_DONE, stepStatus) << "Step for '" << ecsql << "' failed";
+    ECSqlStatement selectStatement;
+    auto prepareStatus = selectStatement.Prepare(m_ecdb, "SELECT SAStructProp.PStruct_Array FROM ecsql.SA");
+    ASSERT_TRUE(prepareStatus == ECSqlStatus::Success);
+    while (selectStatement.Step() == BE_SQLITE_ROW)
+        {
+        auto const& pStructArray = selectStatement.GetValue(0);
+        ASSERT_EQ(count, pStructArray.GetArrayLength());
+        }
+
+    ECSqlStatement updateStatement;
+    ecsql = "UPDATE ONLY ecsql.SA SET SAStructProp.PStruct_Array=?";
+    ASSERT_EQ(ECSqlStatus::Success, updateStatement.Prepare(m_ecdb, ecsql)) << ecsql;
+    count = 3;
+    IECSqlBinder& updateArrayBinder = updateStatement.GetBinder(1);
+    for (int i = 0; i < count; i++)
+        {
+        IECSqlBinder& arrayElementBinder = updateArrayBinder.AddArrayElement();
+        stat = arrayElementBinder["d"].BindDouble(-count);
+        ASSERT_EQ(ECSqlStatus::Success, stat) << "Bind to struct member failed";
+        stat = arrayElementBinder["i"].BindInt(-count);
+        ASSERT_EQ(ECSqlStatus::Success, stat) << "Bind to struct member failed";
+        stat = arrayElementBinder["l"].BindInt64(-count);
+        ASSERT_EQ(ECSqlStatus::Success, stat) << "Bind to struct member failed";
+        stat = arrayElementBinder["p2d"].BindPoint2d(DPoint2d::From(i, i + 1));
+        ASSERT_EQ(ECSqlStatus::Success, stat) << "Bind to struct member failed";
+        stat = arrayElementBinder["p3d"].BindPoint3d(DPoint3d::From(i, i + 1, i + 2));
+        ASSERT_EQ(ECSqlStatus::Success, stat) << "Bind to struct member failed";
+        }
+
+    stepStatus = updateStatement.Step();
+    ASSERT_EQ(BE_SQLITE_DONE, stepStatus) << "Step for '" << ecsql << "' failed";
+
+    ECSqlStatement statement;
+    prepareStatus = statement.Prepare(m_ecdb, "SELECT SAStructProp.PStruct_Array FROM ecsql.SA");
+    ASSERT_TRUE(prepareStatus == ECSqlStatus::Success);
+    while (statement.Step() == BE_SQLITE_ROW)
+        {
+        auto const& pStructArray = statement.GetValue(0);
+        ASSERT_EQ(count, pStructArray.GetArrayLength());
+        }
+    statement.Finalize();
+    }
+
+//---------------------------------------------------------------------------------------
+// @bsimethod                                   Maha Nasir                     09/15
+//+---------------+---------------+---------------+---------------+---------------+------
+TEST_F(ECSqlStatementTestFixture, AmbiguousQuery)
+    {
+    SchemaItem schemaXml("<?xml version='1.0' encoding='utf-8'?>"
+                         "<ECSchema schemaName='TestSchema' nameSpacePrefix='ts' version='1.0' xmlns='http://www.bentley.com/schemas/Bentley.ECXML.3.0'>"
+                         "    <ECSchemaReference name='ECDbMap' version='02.00' prefix='ecdbmap' />"
+                         "    <ECStructClass typeName='Struct' >"
+                         "        <ECProperty propertyName='P1' typeName='string' />"
+                         "        <ECProperty propertyName='P2' typeName='int' />"
+                         "    </ECStructClass>"
+                         "    <ECEntityClass typeName='TestClass' >"
+                         "        <ECProperty propertyName='P1' typeName='string'/>"
+                         "         <ECStructProperty propertyName = 'TestClass' typeName = 'Struct'/>"
+                         "    </ECEntityClass>"
+                         "</ECSchema>");
+
+    ASSERT_EQ(SUCCESS, SetupECDb("AmbiguousQuery.ecdb", schemaXml));
+
+    ECN::ECSchemaCP schema = m_ecdb.Schemas().GetSchema("TestSchema");
+
+    ECClassCP TestClass = schema->GetClassCP("TestClass");
+    ASSERT_TRUE(TestClass != nullptr);
+
+    ECN::StandaloneECInstancePtr Instance1 = TestClass->GetDefaultStandaloneEnabler()->CreateInstance();
+    ECN::StandaloneECInstancePtr Instance2 = TestClass->GetDefaultStandaloneEnabler()->CreateInstance();
+
+    Instance1->SetValue("P1", ECValue("Harvey"));
+    Instance1->SetValue("TestClass.P1", ECValue("val1"));
+    Instance1->SetValue("TestClass.P2", ECValue(123));
+
+    Instance2->SetValue("P1", ECValue("Mike"));
+    Instance2->SetValue("TestClass.P1", ECValue("val2"));
+    Instance2->SetValue("TestClass.P2", ECValue(345));
+
+    //Inserting values of TestClass
+    ECInstanceInserter inserter(m_ecdb, *TestClass, nullptr);
+    ASSERT_TRUE(inserter.IsValid());
+
+    ASSERT_EQ(BE_SQLITE_OK, inserter.Insert(*Instance1, true));
+    ASSERT_EQ(BE_SQLITE_OK, inserter.Insert(*Instance2, true));
+
+    ECSqlStatement stmt;
+    ASSERT_EQ(ECSqlStatus::Success, stmt.Prepare(m_ecdb, "SELECT P1 FROM ts.TestClass"));
+    Utf8String ExpectedValueOfP1 = "Harvey-Mike-";
+    Utf8String ActualValueOfP1;
+
+    while (stmt.Step() == BE_SQLITE_ROW)
+        {
+        ActualValueOfP1.append(stmt.GetValueText(0));
+        ActualValueOfP1.append("-");
+        }
+
+    ASSERT_EQ(ExpectedValueOfP1, ActualValueOfP1);
+    stmt.Finalize();
+
+    ASSERT_EQ(ECSqlStatus::Success, stmt.Prepare(m_ecdb, "SELECT TestClass.TestClass.P1 FROM ts.TestClass"));
+    Utf8String ExpectedValueOfStructP1 = "val1-val2-";
+    Utf8String ActualValueOfStructP1;
+
+    while (stmt.Step() == BE_SQLITE_ROW)
+        {
+        ActualValueOfStructP1.append(stmt.GetValueText(0));
+        ActualValueOfStructP1.append("-");
+        }
+
+    ASSERT_EQ(ExpectedValueOfStructP1, ActualValueOfStructP1);
+    stmt.Finalize();
+
+    ASSERT_EQ(ECSqlStatus::Success, stmt.Prepare(m_ecdb, "SELECT TestClass.P2 FROM ts.TestClass"));
+    int ActualValueOfStructP2 = 468;
+    int ExpectedValueOfStructP2 = 0;
+
+    while (stmt.Step() == BE_SQLITE_ROW)
+        {
+        ExpectedValueOfStructP2 += stmt.GetValueInt(0);
+        }
+
+    ASSERT_EQ(ExpectedValueOfStructP2, ActualValueOfStructP2);
+    stmt.Finalize();
+    }
+
+//---------------------------------------------------------------------------------------
+// @bsiclass                                     Maha Nasir                 10/15
+//+---------------+---------------+---------------+---------------+---------------+------
+TEST_F(ECSqlStatementTestFixture, BindNegECInstanceId)
+    {
+    ASSERT_EQ(SUCCESS, SetupECDb("BindNegECInstanceId.ecdb", SchemaItem::CreateForFile("ECSqlTest.01.00.00.ecschema.xml")));
+
+    ECSqlStatement stmt;
+
+    //Inserting Values for a negative ECInstanceId.
+    ASSERT_EQ(ECSqlStatus::Success, stmt.Prepare(m_ecdb, "INSERT INTO ecsql.P (ECInstanceId,B,D,S) VALUES(?,?,?,?)"));
+
+    ASSERT_EQ(ECSqlStatus::Success, stmt.BindInt64(1, (int64_t) (-1)));
+    ASSERT_EQ(ECSqlStatus::Success, stmt.BindBoolean(2, true));
+    ASSERT_EQ(ECSqlStatus::Success, stmt.BindDouble(3, 100.54));
+    ASSERT_EQ(ECSqlStatus::Success, stmt.BindText(4, "Foo", IECSqlBinder::MakeCopy::No));
+
+    ASSERT_EQ(DbResult::BE_SQLITE_DONE, stmt.Step());
+    stmt.Finalize();
+
+    //Retrieving Values.
+    ASSERT_EQ(ECSqlStatus::Success, stmt.Prepare(m_ecdb, "Select B,D,S FROM ecsql.P WHERE ECInstanceId=-1"));
+    ASSERT_EQ(DbResult::BE_SQLITE_ROW, stmt.Step());
+    ASSERT_EQ(true, stmt.GetValueBoolean(0));
+    ASSERT_EQ(100.54, stmt.GetValueDouble(1));
+    ASSERT_STREQ("Foo", stmt.GetValueText(2));
+    stmt.Finalize();
+    }
+
+//---------------------------------------------------------------------------------------
+// @bsimethod                                   Maha Nasir                     10/15
+//+---------------+---------------+---------------+---------------+---------------+------
+TEST_F(ECSqlStatementTestFixture, InstanceInsertionInArray)
+    {
+    SchemaItem schema("<?xml version='1.0' encoding='utf-8'?>"
+                      "<ECSchema schemaName='TestSchema' nameSpacePrefix='ts' version='1.0' xmlns='http://www.bentley.com/schemas/Bentley.ECXML.3.0'>"
+                      "    <ECEntityClass typeName='TestClass' >"
+                      "        <ECProperty propertyName='P1' typeName='string'/>"
+                      "        <ECArrayProperty propertyName = 'P2_Array' typeName = 'string' minOccurs='1' maxOccurs='2'/>"
+                      "        <ECArrayProperty propertyName = 'P3_Array' typeName = 'int' minOccurs='1' maxOccurs='2'/>"
+                      "    </ECEntityClass>"
+                      "</ECSchema>");
+
+    ASSERT_EQ(SUCCESS, SetupECDb("InstanceInsertionInArray.ecdb", schema));
+
+    std::vector<Utf8String> expectedStringArray = {"val1", "val2", "val3"};
+    std::vector<int> expectedIntArray = {200, 400, 600};
+
+    ECSqlStatement stmt;
+    ASSERT_EQ(ECSqlStatus::Success, stmt.Prepare(m_ecdb, "INSERT INTO ts.TestClass (P1, P2_Array, P3_Array) VALUES(?, ?, ?)"));
+
+    ASSERT_EQ(ECSqlStatus::Success, stmt.BindText(1, "Foo", IECSqlBinder::MakeCopy::No));
+
+    IECSqlBinder& arrayBinderS = stmt.GetBinder(2);
+    for (Utf8StringCR arrayElement : expectedStringArray)
+        {
+        ASSERT_EQ(ECSqlStatus::Success, arrayBinderS.AddArrayElement().BindText(arrayElement.c_str(), IECSqlBinder::MakeCopy::No));
+        }
+
+    IECSqlBinder& arrayBinderI = stmt.GetBinder(3);
+    for (int arrayElement : expectedIntArray)
+        {
+        ASSERT_EQ(ECSqlStatus::Success, arrayBinderI.AddArrayElement().BindInt(arrayElement));
+        }
+    ASSERT_EQ(DbResult::BE_SQLITE_DONE, stmt.Step());
+    stmt.Finalize();
+
+    ASSERT_EQ(ECSqlStatus::Success, stmt.Prepare(m_ecdb, "SELECT P1, P2_Array, P3_Array FROM ts.TestClass"));
+    while (stmt.Step() == DbResult::BE_SQLITE_ROW)
+        {
+        ASSERT_STREQ("Foo", stmt.GetValueText(0));
+
+        IECSqlValue const& StringArray = stmt.GetValue(1);
+        size_t expectedIndex = 0;
+
+        for (IECSqlValue const& arrayElement : StringArray.GetArrayIterable())
+            {
+            Utf8CP actualArrayElement = arrayElement.GetText();
+            ASSERT_STREQ(expectedStringArray[expectedIndex].c_str(), actualArrayElement);
+            expectedIndex++;
+            }
+
+        IECSqlValue const& IntArray = stmt.GetValue(2);
+        expectedIndex = 0;
+        for (IECSqlValue const& arrayElement : IntArray.GetArrayIterable())
+            {
+            int actualArrayElement = arrayElement.GetInt();
+            ASSERT_EQ(expectedIntArray[expectedIndex], actualArrayElement);
+            expectedIndex++;
+            }
+        }
+    stmt.Finalize();
+    }
+
+//---------------------------------------------------------------------------------------
+// @bsimethod                                    Sam.Wilson                      12/2015
+//+---------------+---------------+---------------+---------------+---------------+------
+TEST_F(ECSqlStatementTestFixture, SelectAfterImport)
+    {
+    auto importSchema = [] (ECDbCR db, ECN::ECSchemaCR schemaIn)
+        {
+        ECN::ECSchemaCP existing = db.Schemas().GetSchema(schemaIn.GetName());
+        if (nullptr != existing)
+            return;
+
+        ECN::ECSchemaPtr imported = nullptr;
+        ASSERT_EQ(ECN::ECObjectsStatus::Success, schemaIn.CopySchema(imported));
+
+        ASSERT_EQ(ECN::ECObjectsStatus::Success, imported->SetName(schemaIn.GetName()));
+
+        ASSERT_EQ(ECN::ECObjectsStatus::Success, imported->SetAlias(schemaIn.GetAlias()));
+
+        ECN::ECSchemaReadContextPtr contextPtr = ECN::ECSchemaReadContext::CreateContext();
+        ASSERT_EQ(ECN::ECObjectsStatus::Success, contextPtr->AddSchema(*imported));
+
+        ASSERT_EQ(SUCCESS, db.Schemas().ImportSchemas(contextPtr->GetCache().GetSchemas()));
+        };
+
+    ASSERT_EQ(BE_SQLITE_OK, SetupECDb("ImportTwoInARow.ecdb"));
+
+    {
+    ECN::ECSchemaPtr schema;
+    ASSERT_EQ(ECN::ECObjectsStatus::Success, ECN::ECSchema::CreateSchema(schema, "ImportTwoInARow", "tir", 0, 0, 0));
+
+    ECN::ECEntityClassP ecclass;
+    ASSERT_EQ(ECN::ECObjectsStatus::Success, schema->CreateEntityClass(ecclass, "C1"));
+
+    ECN::PrimitiveECPropertyP ecprop;
+    ASSERT_EQ(ECN::ECObjectsStatus::Success, ecclass->CreatePrimitiveProperty(ecprop, "X"));
+
+    ecprop->SetType(ECN::PRIMITIVETYPE_Double);
+
+    importSchema(m_ecdb, *schema);
+    }
+
+    EC::ECSqlStatement selectC1;
+    selectC1.Prepare(m_ecdb, "SELECT ECInstanceId FROM tir.C1");
+    }
+
+//---------------------------------------------------------------------------------------
+// @bsimethod                                   Ramanujam.Raman                   09/12
+//---------------------------------------------------------------------------------------
+TEST_F(ECSqlStatementTestFixture, SelectCountPolymorphic)
+    {
+    auto getCount = [](ECDbCR db, ECClassCR ecClass, bool isPolymorphic)
+        {
+        Utf8String ecsql("SELECT count(*) FROM ");
+
+        if (!isPolymorphic)
+            ecsql.append("ONLY ");
+
+        ecsql.append(ecClass.GetECSqlName());
+
+        ECSqlStatement statement;
+        ECSqlStatus stat = statement.Prepare(db, ecsql.c_str());
+        if (stat != ECSqlStatus::Success)
+            return -1;
+
+        if (statement.Step() != BE_SQLITE_ROW)
+            return -1;
+
+        return statement.GetValueInt(0);
+        };
+
+    ASSERT_EQ(SUCCESS, SetupECDb("StartupCompany.ecdb", SchemaItem::CreateForFile("StartupCompany.02.00.00.ecschema.xml")));
+    ASSERT_EQ(SUCCESS, PopulateECDb( 3));
+
+    /*
+    * Test retrieval when parent and children are all in the same table (TablePerHierarchy)
+    */
+    ECClassCP furniture = m_ecdb.Schemas().GetClass("StartupCompany", "Furniture");
+    ASSERT_TRUE(furniture != nullptr);
+    int count = getCount(m_ecdb, *furniture, false);
+    ASSERT_EQ(3, count);
+    count = getCount(m_ecdb, *furniture, true);
+    ASSERT_EQ(9, count);
+
+    /*
+    * Test retrieval when parent and children are all in different tables (TablePerClass)
+    */
+    ECClassCP hardware = m_ecdb.Schemas().GetClass("StartupCompany", "Hardware");
+    ASSERT_TRUE(hardware != nullptr);
+    count = getCount(m_ecdb, *hardware, false);
+    ASSERT_EQ(3, count);
+    count = getCount(m_ecdb, *hardware, true);
+    ASSERT_EQ(9, count);
+    }
+
+//---------------------------------------------------------------------------------------
+// @bsimethod                                   Affan.Khan                           07/12
+//---------------------------------------------------------------------------------------
+TEST_F(ECSqlStatementTestFixture, SelectClause)
+    {
+    ASSERT_EQ(SUCCESS, SetupECDb("StartupCompany.ecdb", SchemaItem::CreateForFile("StartupCompany.02.00.00.ecschema.xml")));
+    ASSERT_EQ(SUCCESS, PopulateECDb( 3));
+    ECClassCP employee = m_ecdb.Schemas().GetClass("StartupCompany", "Employee");
+    ASSERT_TRUE(employee != nullptr);
+
+    ECSqlStatement ecStatement;
+
+    Utf8String jobTitle1;
+    int managerId1;
+    {
+    // ECSQL should honor the order of the ecColumns from the select clause
+    ASSERT_EQ(ECSqlStatus::Success, ecStatement.Prepare(m_ecdb, "SELECT JobTitle, ManagerID FROM [StartupCompany].[Employee]"));
+    ASSERT_EQ(BE_SQLITE_ROW, ecStatement.Step());
+    jobTitle1 = ecStatement.GetValueText(0);
+    managerId1 = ecStatement.GetValueInt(1);
+    EXPECT_TRUE(ecStatement.GetColumnInfo(0).GetProperty()->GetName().Equals("JobTitle"));
+    EXPECT_TRUE(ecStatement.GetColumnInfo(1).GetProperty()->GetName().Equals("ManagerID"));
+    ecStatement.Finalize();
+    }
+
+    {
+    ASSERT_EQ(ECSqlStatus::Success, ecStatement.Prepare(m_ecdb, "SELECT JobTitle, ManagerID FROM [StartupCompany].[Employee]"));
+    ASSERT_EQ(BE_SQLITE_ROW, ecStatement.Step());
+    Utf8String jobTitle2 = ecStatement.GetValueText(0);
+    int        managerId2 = ecStatement.GetValueInt(1);
+    EXPECT_TRUE(ecStatement.GetColumnInfo(0).GetProperty()->GetName().Equals("JobTitle"));
+    EXPECT_TRUE(ecStatement.GetColumnInfo(1).GetProperty()->GetName().Equals("ManagerID"));
+    ecStatement.Finalize();
+
+    ASSERT_EQ(managerId1, managerId2);
+    ASSERT_TRUE(jobTitle1.Equals(jobTitle2));
+    }
+
+    {
+    // ECSQL SelectAll (aka '*') should select in same order as ECProperties appear in the ECSchema
+    ASSERT_TRUE(ECSqlStatus::Success == ecStatement.Prepare(m_ecdb, "SELECT * FROM [StartupCompany].[Employee]"));
+    ASSERT_TRUE(BE_SQLITE_ROW == ecStatement.Step());
+    EXPECT_TRUE(ecStatement.GetColumnInfo(0).GetProperty()->GetName().Equals("ECInstanceId"));
+    EXPECT_TRUE(ecStatement.GetColumnInfo(1).GetProperty()->GetName().Equals("ECClassId"));
+    EXPECT_TRUE(ecStatement.GetColumnInfo(2).GetProperty()->GetName().Equals("EmployeeID"));
+    EXPECT_TRUE(ecStatement.GetColumnInfo(3).GetProperty()->GetName().Equals("FirstName"));
+    EXPECT_TRUE(ecStatement.GetColumnInfo(4).GetProperty()->GetName().Equals("JobTitle"));
+    EXPECT_TRUE(ecStatement.GetColumnInfo(5).GetProperty()->GetName().Equals("LastName"));
+    EXPECT_TRUE(ecStatement.GetColumnInfo(6).GetProperty()->GetName().Equals("ManagerID"));
+    EXPECT_TRUE(ecStatement.GetColumnInfo(7).GetProperty()->GetName().Equals("Room"));
+    EXPECT_TRUE(ecStatement.GetColumnInfo(8).GetProperty()->GetName().Equals("SSN"));
+    EXPECT_TRUE(ecStatement.GetColumnInfo(9).GetProperty()->GetName().Equals("Project"));
+    EXPECT_TRUE(ecStatement.GetColumnInfo(10).GetProperty()->GetName().Equals("WorkPhone"));
+    EXPECT_TRUE(ecStatement.GetColumnInfo(11).GetProperty()->GetName().Equals("MobilePhone"));
+    EXPECT_TRUE(ecStatement.GetColumnInfo(12).GetProperty()->GetName().Equals("FullName"));
+    EXPECT_TRUE(ecStatement.GetColumnInfo(13).GetProperty()->GetName().Equals("Certifications"));
+    EXPECT_TRUE(ecStatement.GetColumnInfo(14).GetProperty()->GetName().Equals("Location"));
+    EXPECT_TRUE(ecStatement.GetValue(14)["Coordinate"].GetColumnInfo().GetProperty()->GetName().Equals(/*Location.*/"Coordinate"));
+    EXPECT_TRUE(ecStatement.GetValue(14)["Street"].GetColumnInfo().GetProperty()->GetName().Equals(/*Location.*/"Street"));
+    EXPECT_TRUE(ecStatement.GetColumnInfo(15).GetProperty()->GetName().Equals("EmployeeType"));
+    EXPECT_TRUE(ecStatement.GetColumnInfo(16).GetProperty()->GetName().Equals("Address"));
+    EXPECT_TRUE(ecStatement.GetValue(16)["Coordinate"].GetColumnInfo().GetProperty()->GetName().Equals(/*Location.*/"Coordinate"));
+    EXPECT_TRUE(ecStatement.GetValue(16)["Street"].GetColumnInfo().GetProperty()->GetName().Equals(/*Location.*/"Street"));
+    EXPECT_TRUE(ecStatement.GetColumnInfo(17).GetProperty()->GetName().Equals("EmployeeRecordKey"));
+    }
+    }
+//---------------------------------------------------------------------------------------
+// @bsimethod                                   Ramanujam.Raman                   09/12
+//---------------------------------------------------------------------------------------
+TEST_F(ECSqlStatementTestFixture, OrderBy)
+    {
+    // Create StartupCompany 
+    ASSERT_EQ(SUCCESS, SetupECDb("StartupCompany.ecdb", SchemaItem::CreateForFile("StartupCompany.02.00.00.ecschema.xml")));
+
+    auto insertPerson = [](ECDbCR ecdb, ECClassCR ecClass, Utf8CP firstName, Utf8CP lastName)
+        {
+        IECInstancePtr ecInstance = ecClass.GetDefaultStandaloneEnabler()->CreateInstance(0);
+        ECValue val;
+        val.SetUtf8CP(firstName, false);
+        if (ECObjectsStatus::Success != ecInstance->SetValue("FirstName", val))
+            return BE_SQLITE_ERROR;
+
+        val.Clear();
+        val.SetUtf8CP(lastName, false);
+        if (ECObjectsStatus::Success != ecInstance->SetValue("LastName", val))
+            return BE_SQLITE_ERROR;
+
+        ECInstanceInserter inserter(ecdb, ecClass, nullptr);
+        if (!inserter.IsValid())
+            return BE_SQLITE_ERROR;
+
+        return inserter.Insert(*ecInstance);
+        };
+
+    // Add some employees
+    ECClassCP employeeClass = m_ecdb.Schemas().GetClass("StartupCompany", "Employee");
+    ASSERT_EQ(BE_SQLITE_OK, insertPerson(m_ecdb, *employeeClass, "Leonardo", "Da Vinci"));
+    ASSERT_EQ(BE_SQLITE_OK, insertPerson(m_ecdb, *employeeClass, "Galileo", "Galilei"));
+    ASSERT_EQ(BE_SQLITE_OK, insertPerson(m_ecdb, *employeeClass, "Nikola", "Tesla"));
+    ASSERT_EQ(BE_SQLITE_OK, insertPerson(m_ecdb, *employeeClass, "Niels", "Bohr"));
+    ASSERT_EQ(BE_SQLITE_OK, insertPerson(m_ecdb, *employeeClass, "Albert", "Einstein"));
+    ASSERT_EQ(BE_SQLITE_OK, insertPerson(m_ecdb, *employeeClass, "Albert", "Einstein"));
+    ASSERT_EQ(BE_SQLITE_OK, insertPerson(m_ecdb, *employeeClass, "Srinivasa", "Ramanujan"));
+    m_ecdb.SaveChanges();
+
+    // Retrieve them in alphabetical order
+    Utf8String ecsql("SELECT FirstName,LastName FROM ");
+    ecsql.append(employeeClass->GetECSqlName()).append(" ORDER BY LastName, FirstName");
+    ECSqlStatement statement;
+    ECSqlStatus stat = statement.Prepare(m_ecdb, ecsql.c_str());
+    ASSERT_EQ(ECSqlStatus::Success, stat);
+
+    // Just log for a manual check
+    Utf8CP firstName, lastName;
+    while (statement.Step() == BE_SQLITE_ROW)
+        {
+        firstName = statement.GetValueText(0);
+        lastName = statement.GetValueText(1);
+        LOG.debugv("%s, %s", lastName, firstName);
+        }
+
+    // Validate the first few entries
+    statement.Reset();
+    DbResult stepStat = statement.Step();
+    ASSERT_EQ(BE_SQLITE_ROW, stepStat);
+    lastName = statement.GetValueText(1);
+    ASSERT_EQ(0, strcmp(lastName, "Bohr"));
+
+    stepStat = statement.Step();
+    ASSERT_EQ(BE_SQLITE_ROW, stepStat);
+    lastName = statement.GetValueText(1);
+    ASSERT_EQ(0, strcmp(lastName, "Da Vinci"));
+    }
+
+//---------------------------------------------------------------------------------------
+// @bsimethod                                   Ramanujam.Raman                   09/12
+//---------------------------------------------------------------------------------------
+TEST_F(ECSqlStatementTestFixture, LimitOffset)
+    {
+    ASSERT_EQ(SUCCESS, SetupECDb("StartupCompany.ecdb", SchemaItem::CreateForFile("StartupCompany.02.00.00.ecschema.xml")));
+
+    // Populate 100 instances
+    ECClassCP ecClass = m_ecdb.Schemas().GetClass("StartupCompany", "ClassWithPrimitiveProperties");
+    IECInstancePtr ecInstance = ecClass->GetDefaultStandaloneEnabler()->CreateInstance(0);
+    ECInstanceInserter inserter(m_ecdb, *ecClass, nullptr);
+    ASSERT_TRUE(inserter.IsValid());
+    for (int ii = 0; ii < 100; ii++)
+        {
+        ECValue ecValue(ii);
+        ASSERT_EQ(ECObjectsStatus::Success, ecInstance->SetValue("intProp", ecValue));
+        ECInstanceKey instanceKey;
+        ASSERT_EQ(BE_SQLITE_OK, inserter.Insert(instanceKey, *ecInstance));
+        }
+    m_ecdb.SaveChanges();
+
+    // Setup query for a page of instances
+    Utf8String ecsql("SELECT intProp FROM ");
+    ecsql.append(ecClass->GetECSqlName()).append(" LIMIT :pageSize OFFSET :pageSize * (:pageNumber - 1)");
+    ECSqlStatement statement;
+    ASSERT_EQ(ECSqlStatus::Success, statement.Prepare(m_ecdb, ecsql.c_str())) << ecsql.c_str();
+    int pageSizeIndex = statement.GetParameterIndex("pageSize");
+    ASSERT_TRUE(pageSizeIndex >= 0);
+    int pageNumberIndex = statement.GetParameterIndex("pageNumber");
+    ASSERT_TRUE(pageNumberIndex >= 0);
+
+    // Start getting the 5th page, where each page is 10 instances
+    int pageSize = 10;
+    int pageNumber = 5;
+    statement.BindInt(pageSizeIndex, pageSize);
+    statement.BindInt(pageNumberIndex, pageNumber);
+
+    // Verify the first result
+    ASSERT_EQ(BE_SQLITE_ROW, statement.Step());
+    int actualValue = statement.GetValueInt(0);
+    int expectedValue = pageSize * (pageNumber - 1);
+    ASSERT_EQ(actualValue, expectedValue);
+    }
+
+//---------------------------------------------------------------------------------------
+// @bsimethod                                  Affan.Khan                          05/17
+//+---------------+---------------+---------------+---------------+---------------+------
+TEST_F(ECSqlStatementTestFixture, RowConstructor)
+    {
+    ASSERT_EQ(SUCCESS, SetupECDb("emptydb.ecdb"));
+
+        {
+        ECSqlStatement stmt;
+        ASSERT_EQ(ECSqlStatus::Success, stmt.Prepare(m_ecdb, "VALUES(1) UNION VALUES(1)"));
+        ASSERT_EQ(BE_SQLITE_ROW, stmt.Step());
+        ASSERT_EQ(1, stmt.GetValueInt(0));
+        ASSERT_EQ(BE_SQLITE_DONE, stmt.Step());
+        }
+
+        {
+        ECSqlStatement stmt;
+        ASSERT_EQ(ECSqlStatus::Success, stmt.Prepare(m_ecdb, "VALUES(0xfffff)"));
+        ASSERT_EQ(BE_SQLITE_ROW, stmt.Step());
+        EXPECT_STREQ("__x0030__xfffff", stmt.GetColumnInfo(0).GetProperty()->GetName().c_str());
+        EXPECT_STREQ("0xfffff", stmt.GetColumnInfo(0).GetProperty()->GetDisplayLabel().c_str());
+        EXPECT_EQ(PRIMITIVETYPE_Long, stmt.GetColumnInfo(0).GetProperty()->GetAsPrimitiveProperty()->GetType());
+        EXPECT_EQ(0xfffff, stmt.GetValueInt(0));
+        }
+
+        {
+        ECSqlStatement stmt;
+        ASSERT_EQ(ECSqlStatus::Success, stmt.Prepare(m_ecdb, "VALUES(-1222)"));
+        ASSERT_EQ(BE_SQLITE_ROW, stmt.Step());
+        EXPECT_STREQ("__x002D__1222", stmt.GetColumnInfo(0).GetProperty()->GetName().c_str());
+        EXPECT_STREQ("-1222", stmt.GetColumnInfo(0).GetProperty()->GetDisplayLabel().c_str());
+        EXPECT_EQ(PRIMITIVETYPE_Double, stmt.GetColumnInfo(0).GetProperty()->GetAsPrimitiveProperty()->GetType());
+        EXPECT_EQ(-1222, stmt.GetValueInt(0));
+        }
+
+        {
+        ECSqlStatement stmt;
+        ASSERT_EQ(ECSqlStatus::Success, stmt.Prepare(m_ecdb, "VALUES(12334234234)"));
+        ASSERT_EQ(BE_SQLITE_ROW, stmt.Step());
+        ASSERT_STREQ("__x0031__2334234234", stmt.GetColumnInfo(0).GetProperty()->GetName().c_str());
+        ASSERT_STREQ("12334234234", stmt.GetColumnInfo(0).GetProperty()->GetDisplayLabel().c_str());
+        ASSERT_EQ(PRIMITIVETYPE_Long, stmt.GetColumnInfo(0).GetProperty()->GetAsPrimitiveProperty()->GetType());
+        ASSERT_EQ(12334234234, stmt.GetValueInt64(0));
+        }
+
+        {
+        ECSqlStatement stmt;
+        ASSERT_EQ(ECSqlStatus::Success, stmt.Prepare(m_ecdb, "VALUES(-12334234234)"));
+        ASSERT_EQ(BE_SQLITE_ROW, stmt.Step());
+        EXPECT_STREQ("__x002D__12334234234", stmt.GetColumnInfo(0).GetProperty()->GetName().c_str());
+        EXPECT_STREQ("-12334234234", stmt.GetColumnInfo(0).GetProperty()->GetDisplayLabel().c_str());
+        EXPECT_EQ(PRIMITIVETYPE_Double, stmt.GetColumnInfo(0).GetProperty()->GetAsPrimitiveProperty()->GetType());
+        EXPECT_EQ(-12334234234, stmt.GetValueInt64(0));
+        }
+
+        {
+        ECSqlStatement stmt;
+        ASSERT_EQ(ECSqlStatus::Success, stmt.Prepare(m_ecdb, "VALUES('Sample Test')"));
+        ASSERT_EQ(BE_SQLITE_ROW, stmt.Step());
+        EXPECT_STREQ("__x0027__Sample__x0020__Test__x0027__", stmt.GetColumnInfo(0).GetProperty()->GetName().c_str());
+        EXPECT_STREQ("'Sample Test'", stmt.GetColumnInfo(0).GetProperty()->GetDisplayLabel().c_str());
+        EXPECT_EQ(PRIMITIVETYPE_String, stmt.GetColumnInfo(0).GetProperty()->GetAsPrimitiveProperty()->GetType());
+        EXPECT_STREQ("Sample Test", stmt.GetValueText(0));
+        }
+
+        {
+        ECSqlStatement stmt;
+        ASSERT_EQ(ECSqlStatus::Success, stmt.Prepare(m_ecdb, "VALUES(true)"));
+        ASSERT_EQ(BE_SQLITE_ROW, stmt.Step());
+        EXPECT_STREQ("TRUE", stmt.GetColumnInfo(0).GetProperty()->GetName().c_str());
+        EXPECT_STREQ("TRUE", stmt.GetColumnInfo(0).GetProperty()->GetDisplayLabel().c_str());
+        EXPECT_EQ(PRIMITIVETYPE_Boolean, stmt.GetColumnInfo(0).GetProperty()->GetAsPrimitiveProperty()->GetType());
+        EXPECT_EQ(true, stmt.GetValueBoolean(0));
+        }
+
+        {
+        ECSqlStatement stmt;
+        ASSERT_EQ(ECSqlStatus::Success, stmt.Prepare(m_ecdb, "VALUES(False)"));
+        ASSERT_EQ(BE_SQLITE_ROW, stmt.Step());
+        EXPECT_STREQ("FALSE", stmt.GetColumnInfo(0).GetProperty()->GetName().c_str());
+        EXPECT_STREQ("FALSE", stmt.GetColumnInfo(0).GetProperty()->GetDisplayLabel().c_str());
+        EXPECT_EQ(PRIMITIVETYPE_Boolean, stmt.GetColumnInfo(0).GetProperty()->GetAsPrimitiveProperty()->GetType());
+        EXPECT_EQ(false, stmt.GetValueBoolean(0));
+        }
+
+
+        {
+        ECSqlStatement stmt;
+        ASSERT_EQ(ECSqlStatus::Success, stmt.Prepare(m_ecdb, "VALUES(TIMESTAMP '2013-02-09T12:00:00')"));
+        ASSERT_EQ(BE_SQLITE_ROW, stmt.Step());
+        EXPECT_STREQ("TIMESTAMP__x0020____x0027__2013__x002D__02__x002D__09T12__x003A__00__x003A__00__x0027__", stmt.GetColumnInfo(0).GetProperty()->GetName().c_str());
+        EXPECT_STREQ("TIMESTAMP '2013-02-09T12:00:00'", stmt.GetColumnInfo(0).GetProperty()->GetDisplayLabel().c_str());
+        EXPECT_EQ(PRIMITIVETYPE_DateTime, stmt.GetColumnInfo(0).GetProperty()->GetAsPrimitiveProperty()->GetType());
+        EXPECT_EQ(DateTime(DateTime::Kind::Unspecified, 2013, 2, 9, 12, 0), stmt.GetValueDateTime(0));
+        }
+
+        {
+        ECSqlStatement stmt;
+        ASSERT_EQ(ECSqlStatus::Success, stmt.Prepare(m_ecdb, "VALUES(2333.1212)"));
+        ASSERT_EQ(BE_SQLITE_ROW, stmt.Step());
+        EXPECT_STREQ("__x0032__333__x002E__1212", stmt.GetColumnInfo(0).GetProperty()->GetName().c_str());
+        EXPECT_STREQ("2333.1212", stmt.GetColumnInfo(0).GetProperty()->GetDisplayLabel().c_str());
+        EXPECT_EQ(PRIMITIVETYPE_Double, stmt.GetColumnInfo(0).GetProperty()->GetAsPrimitiveProperty()->GetType());
+        EXPECT_EQ(2333.1212, stmt.GetValueDouble(0));
+        }
+
+        {
+        ECSqlStatement stmt;
+        ASSERT_EQ(ECSqlStatus::Success, stmt.Prepare(m_ecdb, "VALUES(-2333.1212)"));
+        ASSERT_EQ(BE_SQLITE_ROW, stmt.Step());
+        EXPECT_STREQ("__x002D__2333__x002E__1212", stmt.GetColumnInfo(0).GetProperty()->GetName().c_str());
+        EXPECT_STREQ("-2333.1212", stmt.GetColumnInfo(0).GetProperty()->GetDisplayLabel().c_str());
+        EXPECT_EQ(PRIMITIVETYPE_Double, stmt.GetColumnInfo(0).GetProperty()->GetAsPrimitiveProperty()->GetType());
+        EXPECT_EQ(-2333.1212, stmt.GetValueDouble(0));
+        }
+
+        {
+        ECSqlStatement stmt;
+        ASSERT_EQ(ECSqlStatus::Success, stmt.Prepare(m_ecdb, "VALUES(0xfffff, -1222, 12334234234, -12334234234, 'Sample Test', true , false, TIMESTAMP '2013-02-09T12:00:00', 2333.1212,-2333.1212)"));
+        ASSERT_EQ(BE_SQLITE_ROW, stmt.Step());
+        EXPECT_EQ(10, stmt.GetColumnCount());
+        EXPECT_EQ(0xfffff, stmt.GetValueInt(0));
+        EXPECT_EQ(-1222, stmt.GetValueInt(1));
+        EXPECT_EQ(12334234234, stmt.GetValueInt64(2));
+        EXPECT_EQ(-12334234234, stmt.GetValueInt64(3));
+        EXPECT_STREQ("Sample Test", stmt.GetValueText(4));
+        EXPECT_EQ(true, stmt.GetValueBoolean(5));
+        EXPECT_EQ(false, stmt.GetValueBoolean(6));
+        EXPECT_EQ(DateTime(DateTime::Kind::Unspecified, 2013, 2, 9, 12, 0), stmt.GetValueDateTime(7));
+        EXPECT_EQ(2333.1212, stmt.GetValueDouble(8));
+        EXPECT_EQ(-2333.1212, stmt.GetValueDouble(9));
+        }
+
+        {
+        ECSqlStatement stmt;
+        ASSERT_EQ(ECSqlStatus::Success, stmt.Prepare(m_ecdb, "VALUES(1) UNION VALUES(1)"));
+        ASSERT_EQ(BE_SQLITE_ROW, stmt.Step());
+        ASSERT_EQ(1, stmt.GetValueInt(0));
+        ASSERT_EQ(BE_SQLITE_DONE, stmt.Step());
+        }
+
+        {
+        ECSqlStatement stmt;
+        ASSERT_EQ(ECSqlStatus::Success, stmt.Prepare(m_ecdb, "VALUES(1) UNION ALL VALUES(1)"));
+        ASSERT_EQ(BE_SQLITE_ROW, stmt.Step());
+        ASSERT_EQ(1, stmt.GetValueInt(0));
+        ASSERT_EQ(BE_SQLITE_ROW, stmt.Step());
+        ASSERT_EQ(1, stmt.GetValueInt(0));
+        ASSERT_EQ(BE_SQLITE_DONE, stmt.Step());
+        }
+
+        {
+        ECSqlStatement stmt;
+        ASSERT_EQ(ECSqlStatus::Success, stmt.Prepare(m_ecdb, "VALUES(1 + 1, 11.2 + 1.8, 'A' || 'B', TIMESTAMP '2013-02-09T12:00:00',true) UNION VALUES(2, 13.0, 'AB', TIMESTAMP '2013-02-09T12:00:00',true)"));
+        ASSERT_EQ(BE_SQLITE_ROW, stmt.Step());
+        ASSERT_EQ(2, stmt.GetValueInt(0));
+        ASSERT_EQ(13.0, stmt.GetValueDouble(1));
+        ASSERT_STREQ("AB", stmt.GetValueText(2));
+        ASSERT_EQ(DateTime(DateTime::Kind::Unspecified, 2013, 2, 9, 12, 0), stmt.GetValueDateTime(3));
+        ASSERT_EQ(true, stmt.GetValueBoolean(4));
+        ASSERT_EQ(BE_SQLITE_DONE, stmt.Step());
+        }
+
+        {
+        ECSqlStatement stmt;
+        ASSERT_EQ(ECSqlStatus::Success, stmt.Prepare(m_ecdb, "VALUES(1 + 1, 11.2 + 1.8, 'A' || 'B', TIMESTAMP '2013-02-09T12:00:00',true) UNION ALL VALUES(2, 13.0, 'AB', TIMESTAMP '2013-02-09T12:00:00',true)"));
+        ASSERT_EQ(BE_SQLITE_ROW, stmt.Step());
+        ASSERT_EQ(2, stmt.GetValueInt(0));
+        ASSERT_EQ(13.0, stmt.GetValueDouble(1));
+        ASSERT_STREQ("AB", stmt.GetValueText(2));
+        ASSERT_EQ(DateTime(DateTime::Kind::Unspecified, 2013, 2, 9, 12, 0), stmt.GetValueDateTime(3));
+        ASSERT_EQ(true, stmt.GetValueBoolean(4));
+        ASSERT_EQ(BE_SQLITE_ROW, stmt.Step());
+        ASSERT_EQ(2, stmt.GetValueInt(0));
+        ASSERT_EQ(13.0, stmt.GetValueDouble(1));
+        ASSERT_STREQ("AB", stmt.GetValueText(2));
+        ASSERT_EQ(DateTime(DateTime::Kind::Unspecified, 2013, 2, 9, 12, 0), stmt.GetValueDateTime(3));
+        ASSERT_EQ(true, stmt.GetValueBoolean(4));
+        ASSERT_EQ(BE_SQLITE_DONE, stmt.Step());
+        }
+
+        {
+        ECSqlStatement stmt;
+        ASSERT_EQ(ECSqlStatus::Success, stmt.Prepare(m_ecdb, "VALUES(?+10000)"));
+        stmt.BindInt(1, 10000);
+        ASSERT_EQ(BE_SQLITE_ROW, stmt.Step());
+        ASSERT_EQ(20000, stmt.GetValueInt(0));
+        }
+
+        {
+        ECSqlStatement stmt;
+        ASSERT_EQ(ECSqlStatus::Success, stmt.Prepare(m_ecdb, "VALUES(?) UNION VALUES(?)"));
+        stmt.BindInt(1, 10000);
+        stmt.BindInt(2, 10000);
+        ASSERT_EQ(BE_SQLITE_ROW, stmt.Step());
+        ASSERT_EQ(10000, stmt.GetValueInt(0));
+        ASSERT_EQ(BE_SQLITE_DONE, stmt.Step());
+        }
+
+        {
+        ECSqlStatement stmt;
+        ASSERT_EQ(ECSqlStatus::Success, stmt.Prepare(m_ecdb, "VALUES(?) UNION ALL VALUES(?)"));
+        stmt.BindInt(1, 10000);
+        stmt.BindInt(2, 10000);
+        ASSERT_EQ(BE_SQLITE_ROW, stmt.Step());
+        ASSERT_EQ(10000, stmt.GetValueInt(0));
+        ASSERT_EQ(BE_SQLITE_ROW, stmt.Step());
+        ASSERT_EQ(10000, stmt.GetValueInt(0));
+        ASSERT_EQ(BE_SQLITE_DONE, stmt.Step());
+        }
+
+        {
+        ECSqlStatement stmt;
+        ASSERT_EQ(ECSqlStatus::Success, stmt.Prepare(m_ecdb, "VALUES(?) UNION VALUES(?)"));
+        stmt.BindInt(1, 10000);
+        stmt.BindInt(2, 20000);
+        ASSERT_EQ(BE_SQLITE_ROW, stmt.Step());
+        ASSERT_EQ(10000, stmt.GetValueInt(0));
+        ASSERT_EQ(BE_SQLITE_ROW, stmt.Step());
+        ASSERT_EQ(20000, stmt.GetValueInt(0));
+        ASSERT_EQ(BE_SQLITE_DONE, stmt.Step());
+        }
+    }
+
+//---------------------------------------------------------------------------------------
+// @bsimethod                                   Ramanujam.Raman                   09/12
+//---------------------------------------------------------------------------------------
+TEST_F(ECSqlStatementTestFixture, WriteCalculatedECProperty)
+    {
+    ASSERT_EQ(SUCCESS, SetupECDb("SimpleCompany.ecdb", SchemaItem::CreateForFile("SimpleCompany.01.00.00.ecschema.xml")));
+    Utf8String instanceXml = "<Manager xmlns = \"SimpleCompany.01.00\" >"
+        "<FirstName>StRiNg - 10002</FirstName>"
+        "<LastName>StRiNg - 10002</LastName>"
+        "<EmployeeId>10002</EmployeeId>"
+        "<LatestEducation>"
+        "<Degree>StRiNg - 10007</Degree>"
+        "<Year>10010</Year>"
+        "</LatestEducation>"
+        "<EducationHistory>"
+        "<EducationStruct>"
+        "<Degree>StRiNg - 10008</Degree>"
+        "<GPA>10004.5</GPA>"
+        "</EducationStruct>"
+        "<EducationStruct>"
+        "<Degree>StRiNg - 10009</Degree>"
+        "<Year>10011</Year>"
+        "<GPA>10005</GPA>"
+        "</EducationStruct>"
+        "<EducationStruct>"
+        "<Year>10012</Year>"
+        "<GPA>10005.5</GPA>"
+        "</EducationStruct>"
+        "</EducationHistory>"
+        "<FullName>StRiNg - 10002 StRiNg - 10002</FullName>"
+        "</Manager>";
+    ECSchemaReadContextPtr schemaReadContext = ECSchemaReadContext::CreateContext();
+    schemaReadContext->AddSchemaLocater(m_ecdb.GetSchemaLocater());
+    ECSchemaPtr schema;
+    ECInstanceReadContextPtr instanceContext = ECInstanceReadContext::CreateContext(*schemaReadContext, *schema, &schema);
+    IECInstancePtr instance;
+    InstanceReadStatus status = IECInstance::ReadFromXmlString(instance, instanceXml.c_str(), *instanceContext);
+    ASSERT_TRUE(InstanceReadStatus::Success == status);
+
+    ECClassCR ecClass = instance->GetClass();
+    ECInstanceInserter inserter(m_ecdb, ecClass, nullptr);
+    ASSERT_TRUE(inserter.IsValid());
+    ECInstanceKey id;
+    ASSERT_EQ(BE_SQLITE_OK, inserter.Insert(id, *instance));
+    ASSERT_EQ(BE_SQLITE_OK, inserter.Insert(id, *instance));
+    ASSERT_EQ(BE_SQLITE_OK, inserter.Insert(id, *instance));
+    m_ecdb.SaveChanges();
+
+    SqlPrintfString ecSql("SELECT * FROM ONLY [%s].[%s]", ecClass.GetSchema().GetName().c_str(), ecClass.GetName().c_str());
+    ECSqlStatement ecStatement;
+    ECSqlStatus prepareStatus = ecStatement.Prepare(m_ecdb, ecSql.GetUtf8CP());
+    ASSERT_TRUE(ECSqlStatus::Success == prepareStatus);
+    bvector<IECInstancePtr> instances;
+    ECInstanceECSqlSelectAdapter adapter(ecStatement);
+
+    while (BE_SQLITE_ROW == ecStatement.Step())
+        {
+        IECInstancePtr newInstance = adapter.GetInstance();
+
+        Json::Value newInstanceJson, instanceJson;
+        ASSERT_EQ(SUCCESS, JsonEcInstanceWriter::WriteInstanceToJson(newInstanceJson, *newInstance, nullptr, false));
+        ASSERT_EQ(SUCCESS, JsonEcInstanceWriter::WriteInstanceToJson(instanceJson, *instance, nullptr, false));
+        ASSERT_EQ(JsonValue(newInstanceJson), JsonValue(instanceJson));
+        }
+    }
+
+//---------------------------------------------------------------------------------------
+// @bsimethod                                    Krischan.Eberle                     06/2016
+//+---------------+---------------+---------------+---------------+---------------+------
+TEST_F(ECSqlStatementTestFixture, PointsMappedToSharedColumns)
+    {
+    ASSERT_EQ(SUCCESS, SetupECDb("pointsmappedtosharedcolumns.ecdb", SchemaItem(
+        "<?xml version='1.0' encoding='utf-8'?>"
+        "<ECSchema schemaName='TestSchema' nameSpacePrefix='ts' version='1.0' xmlns='http://www.bentley.com/schemas/Bentley.ECXML.3.0'>"
+        "    <ECSchemaReference name='ECDbMap' version='02.00' prefix='ecdbmap' />"
+        "    <ECEntityClass typeName='Base'>"
+        "        <ECCustomAttributes>"
+        "         <ClassMap xmlns='ECDbMap.02.00'>"
+        "                <MapStrategy>TablePerHierarchy</MapStrategy>"
+        "            </ClassMap>"
+        "            <JoinedTablePerDirectSubclass xmlns='ECDbMap.02.00'/>"
+        "        </ECCustomAttributes>"
+        "        <ECProperty propertyName='Prop1' typeName='double' />"
+        "    </ECEntityClass>"
+        "    <ECEntityClass typeName='Sub1'>"
+        "        <ECCustomAttributes>"
+        "           <ShareColumns xmlns='ECDbMap.02.00'>"
+        "              <MaxSharedColumnsBeforeOverflow>4</MaxSharedColumnsBeforeOverflow>"
+        "           </ShareColumns>"
+        "        </ECCustomAttributes>"
+        "        <BaseClass>Base</BaseClass>"
+        "        <ECProperty propertyName='Prop2' typeName='double' />"
+        "        <ECProperty propertyName='Center' typeName='point3d' />"
+        "    </ECEntityClass>"
+        "</ECSchema>")));
+
+    ECSqlStatement stmt;
+    ASSERT_EQ(ECSqlStatus::Success, stmt.Prepare(m_ecdb, "INSERT INTO ts.Sub1(Prop1,Center) VALUES(1.1,?)"));
+    ASSERT_EQ(ECSqlStatus::Success, stmt.BindPoint3d(1, DPoint3d::From(1.0, 2.0, 3.0)));
+    ASSERT_EQ(BE_SQLITE_DONE, stmt.Step());
+
+    ECClassId sub1ClassId = m_ecdb.Schemas().GetSchema("TestSchema")->GetClassCP("Sub1")->GetId();
+    Utf8String expectedNativeSql;
+    expectedNativeSql.Sprintf("INSERT INTO [ts_Base] ([Id],[Prop1],ECClassId) VALUES (:_ecdb_ecsqlparam_id_col1,1.1,%s);INSERT INTO [ts_Sub1] ([BaseId],[js2],[js3],[js4],ECClassId) VALUES (:_ecdb_ecsqlparam_id_col1,:_ecdb_ecsqlparam_ix1_col1,:_ecdb_ecsqlparam_ix1_col2,:_ecdb_ecsqlparam_ix1_col3,%s)", sub1ClassId.ToString().c_str(), sub1ClassId.ToString().c_str());
+    ASSERT_STREQ(expectedNativeSql.c_str(), stmt.GetNativeSql());
+
+    stmt.Finalize();
+    ASSERT_EQ(ECSqlStatus::Success, stmt.Prepare(m_ecdb, "SELECT Center.X, Center.Y, Center.Z FROM ts.Sub1 LIMIT 1"));
+    ASSERT_EQ(BE_SQLITE_ROW, stmt.Step());
+    ASSERT_EQ(1.0, stmt.GetValueDouble(0));
+    ASSERT_EQ(2.0, stmt.GetValueDouble(1));
+    ASSERT_EQ(3.0, stmt.GetValueDouble(2));
+
+    stmt.Finalize();
+    ASSERT_EQ(ECSqlStatus::Success, stmt.Prepare(m_ecdb, "SELECT count(*) FROM ts.Sub1 WHERE Center.X > 0 AND Center.Y > 0 AND Center.Z > 0"));
+    ASSERT_EQ(BE_SQLITE_ROW, stmt.Step());
+    ASSERT_EQ(1, stmt.GetValueInt(0));
+    }
+
+//---------------------------------------------------------------------------------------
+// @bsimethod                                    Krischan.Eberle                   12/2016
+//+---------------+---------------+---------------+---------------+---------------+------
+TEST_F(ECSqlStatementTestFixture, BindZeroBlob)
+    {
+    ASSERT_EQ(SUCCESS, SetupECDb("bindzeroblob.ecdb", SchemaItem(R"xml(
+                            <ECSchema schemaName="TestSchema" alias="ts" version="1.0" xmlns="http://www.bentley.com/schemas/Bentley.ECXML.3.1">
+                             <ECSchemaReference name="ECDbMap" version="02.00" alias="ecdbmap" />
+                              <ECEntityClass typeName="Element">
+                                 <ECCustomAttributes>
+                                    <ClassMap xmlns='ECDbMap.02.00'>
+                                       <MapStrategy>TablePerHierarchy</MapStrategy>
+                                    </ClassMap>
+                                    <ShareColumns xmlns='ECDbMap.02.00'>
+                                        <MaxSharedColumnsBeforeOverflow>5</MaxSharedColumnsBeforeOverflow>
+                                    </ShareColumns>
+                                 </ECCustomAttributes>
+                                <ECProperty propertyName="Prop1" typeName="Binary" />
+                                <ECProperty propertyName="Prop2" typeName="Bentley.Geometry.Common.IGeometry" />
+                                <ECProperty propertyName="Prop3" typeName="String" />
+                                <ECArrayProperty propertyName="Prop4" typeName="Binary" />
+                                <ECStructArrayProperty propertyName="Prop5" typeName="ecdbmap:DbIndex" />
+                                <ECProperty propertyName="Prop1_Overflow" typeName="Binary" />
+                                <ECProperty propertyName="Prop2_Overflow" typeName="Bentley.Geometry.Common.IGeometry" />
+                              </ECEntityClass>
+                            </ECSchema>)xml")));
+
+    ECSqlStatement stmt;
+    ASSERT_EQ(ECSqlStatus::Success, stmt.Prepare(m_ecdb, "INSERT INTO ts.Element(Prop1,Prop2,Prop3,Prop4,Prop5,Prop1_Overflow,Prop2_Overflow) VALUES(?,?,?,?,?,?,?)"));
+    ASSERT_EQ(ECSqlStatus::Success, stmt.BindZeroBlob(1, 10)) << stmt.GetECSql();
+    ASSERT_EQ(ECSqlStatus::Success, stmt.BindZeroBlob(2, 10)) << stmt.GetECSql();
+    ASSERT_EQ(ECSqlStatus::Success, stmt.BindZeroBlob(3, 10)) << stmt.GetECSql() << "BindZeroBlob against string prop is ok as blob and strings are compatible in SQLite";
+    ASSERT_EQ(ECSqlStatus::Error, stmt.BindZeroBlob(4, 10)) << stmt.GetECSql() << "BindZeroBlob against prim array is never allowed";
+    ASSERT_EQ(ECSqlStatus::Error, stmt.BindZeroBlob(5, 10)) << stmt.GetECSql() << "BindZeroBlob against struct array is never allowed";
+    ASSERT_EQ(ECSqlStatus::Success, stmt.BindZeroBlob(6, 10)) << stmt.GetECSql() << "BindZeroBlob against property mapped to overflow col is never allowed";
+    ASSERT_EQ(ECSqlStatus::Success, stmt.BindZeroBlob(7, 10)) << stmt.GetECSql() << "BindZeroBlob against property mapped to overflow col is never allowed";
+    }
+
+//---------------------------------------------------------------------------------------
+// @bsimethod                                    Krischan.Eberle                   12/2016
+//+---------------+---------------+---------------+---------------+---------------+------
+TEST_F(ECSqlStatementTestFixture, BlobIO)
+    {
+    auto assertBlobIO = [] (ECDbCR ecdb, Utf8CP className, Utf8CP accessString)
+        {
+        ECClassCP ecClass = ecdb.Schemas().GetClass("ECSqlTest", className);
+        ASSERT_TRUE(ecClass != nullptr) << className;
+
+        std::vector<Utf8String> expectedBlobChunks {"Hello",", ", "world"};
+        const int expectedBlobSize = 13;
+
+        Utf8String ecsql;
+        ecsql.Sprintf("INSERT INTO %s(%s) VALUES(?)", ecClass->GetECSqlName().c_str(), accessString);
+        ECSqlStatement stmt;
+        ASSERT_EQ(ECSqlStatus::Success, stmt.Prepare(ecdb, ecsql.c_str())) << ecsql.c_str();
+        ASSERT_EQ(ECSqlStatus::Success, stmt.BindZeroBlob(1, expectedBlobSize)) << stmt.GetECSql();
+        ECInstanceKey key;
+        ASSERT_EQ(BE_SQLITE_DONE, stmt.Step(key)) << stmt.GetECSql();
+        stmt.Finalize();
+
+        BlobIO io;
+        ASSERT_EQ(SUCCESS, ecdb.OpenBlobIO(io, *ecClass, accessString, key.GetInstanceId(), true));
+        ASSERT_TRUE(io.IsValid());
+        ASSERT_EQ(expectedBlobSize, io.GetNumBytes());
+
+        int offset = 0;
+        for (Utf8StringCR blobChunk : expectedBlobChunks)
+            {
+            ASSERT_EQ(BE_SQLITE_OK, io.Write(blobChunk.c_str(), (int) blobChunk.size(), offset));
+            offset += (int) blobChunk.size();
+            }
+        //add trailing \0
+        Utf8Char nullChar('\0');
+        ASSERT_EQ(BE_SQLITE_OK, io.Write(&nullChar, 1, offset));
+        ASSERT_EQ(BE_SQLITE_OK, io.Close());
+        ASSERT_FALSE(io.IsValid());
+
+        //validate result
+        ecsql.Sprintf("SELECT %s FROM %s WHERE ECInstanceId=%s", accessString, 
+                      ecClass->GetECSqlName().c_str(), key.GetInstanceId().ToString().c_str());
+
+        ASSERT_EQ(ECSqlStatus::Success, stmt.Prepare(ecdb, ecsql.c_str())) << ecsql.c_str();
+        ASSERT_EQ(BE_SQLITE_ROW, stmt.Step()) << stmt.GetECSql();
+        int actualBlobSize = -1;
+        ASSERT_STREQ("Hello, world", (Utf8CP) stmt.GetValueBlob(0, &actualBlobSize)) << stmt.GetECSql();
+        ASSERT_EQ(expectedBlobSize, actualBlobSize) << stmt.GetECSql();
+
+        //validate result via blobio
+        ASSERT_EQ(SUCCESS, ecdb.OpenBlobIO(io, *ecClass, accessString, key.GetInstanceId(), false));
+        ASSERT_TRUE(io.IsValid());
+        ASSERT_EQ(expectedBlobSize, io.GetNumBytes());
+        Utf8String actualBlobBuffer;
+        actualBlobBuffer.reserve((size_t) expectedBlobSize);
+        ASSERT_EQ(BE_SQLITE_OK, io.Read(const_cast<Utf8P> (actualBlobBuffer.data()), expectedBlobSize, 0));
+        ASSERT_STREQ("Hello, world", actualBlobBuffer.c_str()) << "BlobIO::Read";
+        };
+
+
+    ASSERT_EQ(SUCCESS, SetupECDb("blobio.ecdb", SchemaItem::CreateForFile("ECSqlTest.01.00.00.ecschema.xml")));
+
+    assertBlobIO(m_ecdb, "P", "Bi");
+    assertBlobIO(m_ecdb, "PSA", "PStructProp.bi");
+    }
+
+//---------------------------------------------------------------------------------------
+// @bsimethod                                    Krischan.Eberle                   12/2016
+//+---------------+---------------+---------------+---------------+---------------+------
+TEST_F(ECSqlStatementTestFixture, BlobIOForInvalidProperties)
+    {
+    ASSERT_EQ(SUCCESS, SetupECDb("blobioinvalidcases.ecdb", SchemaItem::CreateForFile("ECSqlTest.01.00.00.ecschema.xml")));
+
+    {
+    ECClassCP ecClass = m_ecdb.Schemas().GetClass("ECSqlTest", "PSA");
+    ASSERT_TRUE(ecClass != nullptr);
+    for (ECPropertyCP prop : ecClass->GetProperties())
+        {
+        const bool expectedToSucceed = prop->GetIsPrimitive() && (prop->GetAsPrimitiveProperty()->GetType() == PRIMITIVETYPE_Binary || prop->GetAsPrimitiveProperty()->GetType() == PRIMITIVETYPE_IGeometry);
+        if (!expectedToSucceed)
+            {
+            BlobIO io;
+            ASSERT_EQ(ERROR, m_ecdb.OpenBlobIO(io, *ecClass, prop->GetName().c_str(), ECInstanceId((uint64_t) 1), true)) << "Not a binary/geometry property";
+            ASSERT_FALSE(io.IsValid());
+            }
+        }
+    }
+
+    {
+    ECClassCP ecClass = m_ecdb.Schemas().GetClass("ECSqlTest", "PStruct");
+    ASSERT_TRUE(ecClass != nullptr);
+    for (ECPropertyCP prop : ecClass->GetProperties())
+        {
+        BlobIO io;
+        ASSERT_EQ(ERROR, m_ecdb.OpenBlobIO(io, *ecClass, prop->GetName().c_str(), ECInstanceId((uint64_t) 1), true)) << "Cannot use BlobIO on ECStructs";
+        ASSERT_FALSE(io.IsValid());
+        }
+    }
+
+    {
+    ECClassCP ecClass = m_ecdb.Schemas().GetClass("ECDbMap", "ClassMap");
+    ASSERT_TRUE(ecClass != nullptr);
+    for (ECPropertyCP prop : ecClass->GetProperties())
+        {
+        BlobIO io;
+        ASSERT_EQ(ERROR, m_ecdb.OpenBlobIO(io, *ecClass, prop->GetName().c_str(), ECInstanceId((uint64_t) 1), true)) << "Cannot use BlobIO on custom attribute classes";
+        ASSERT_FALSE(io.IsValid());
+        }
+    }
+
+    m_ecdb.CloseDb();
+
+    {
+    ASSERT_EQ(SUCCESS, SetupECDb("blobioinvalidcases2.ecdb", SchemaItem(R"xml(
+                            <ECSchema schemaName="TestSchema" alias="ts1" version="1.0" xmlns="http://www.bentley.com/schemas/Bentley.ECXML.3.1">
+                             <ECSchemaReference name="ECDbMap" version="02.00" alias="ecdbmap" />
+                              <ECEntityClass typeName="Element">
+                                 <ECCustomAttributes>
+                                    <ClassMap xmlns='ECDbMap.02.00'>
+                                       <MapStrategy>TablePerHierarchy</MapStrategy>
+                                    </ClassMap>
+                                    <ShareColumns xmlns='ECDbMap.02.00'>
+                                        <MaxSharedColumnsBeforeOverflow>2</MaxSharedColumnsBeforeOverflow>
+                                    </ShareColumns>
+                                 </ECCustomAttributes>
+                                <ECProperty propertyName="Prop1" typeName="Binary" />
+                                <ECProperty propertyName="Prop2" typeName="Bentley.Geometry.Common.IGeometry" />
+                                <ECProperty propertyName="Prop1_Overflow" typeName="Binary" />
+                                <ECProperty propertyName="Prop2_Overflow" typeName="Bentley.Geometry.Common.IGeometry" />
+                              </ECEntityClass>
+                            </ECSchema>)xml")));
+
+    ECInstanceKey key;
+        {
+        ECSqlStatement stmt;
+        ASSERT_EQ(ECSqlStatus::Success, stmt.Prepare(m_ecdb, "INSERT INTO TestSchema.Element(Prop1,Prop2,Prop1_Overflow,Prop2_Overflow) VALUES(zeroblob(10),?,?,?)"));
+        ASSERT_EQ(ECSqlStatus::Success, stmt.BindZeroBlob(1, 10)) << stmt.GetECSql();
+        ASSERT_EQ(ECSqlStatus::Success, stmt.BindZeroBlob(2, 10)) << stmt.GetECSql();
+        ASSERT_EQ(ECSqlStatus::Success, stmt.BindZeroBlob(3, 10)) << stmt.GetECSql();
+        ASSERT_EQ(BE_SQLITE_DONE, stmt.Step(key)) << stmt.GetECSql();
+        }
+
+    ECClassCP testClass = m_ecdb.Schemas().GetClass("TestSchema", "Element");
+    ASSERT_TRUE(testClass != nullptr);
+
+        {
+        BlobIO io;
+        ASSERT_EQ(SUCCESS, m_ecdb.OpenBlobIO(io, *testClass, "Prop1", key.GetInstanceId(), true)) << "Binary property not mapped to overflow table";
+        }
+        {
+        BlobIO io;
+        ASSERT_EQ(SUCCESS, m_ecdb.OpenBlobIO(io, *testClass, "Prop2", key.GetInstanceId(), true)) << "IGeometry property not mapped to overflow table";
+        }
+        {
+        BlobIO io;
+        ASSERT_EQ(SUCCESS, m_ecdb.OpenBlobIO(io, *testClass, "Prop1_Overflow", key.GetInstanceId(), true)) << "Binary property mapped to overflow table";
+        }
+        {
+        BlobIO io;
+        ASSERT_EQ(SUCCESS, m_ecdb.OpenBlobIO(io, *testClass, "Prop2_Overflow", key.GetInstanceId(), true)) << "IGeometry property mapped to overflow table";
+        }
+    }
+    }
+
+/*---------------------------------------------------------------------------------**//**
+* @bsimethod                             Muhammad Hassan                         02/17
++---------------+---------------+---------------+---------------+---------------+------*/
+TEST_F(ECSqlStatementTestFixture, ECSqlOnAbstractClassWithOrderbyClause)
+    {
+    auto assertECSql = [] (Utf8CP ecsql, ECDbCR ecdb, ECSqlStatus sqlStatus = ECSqlStatus::Success, DbResult dbResult = DbResult::BE_SQLITE_DONE)
+        {
+        ECSqlStatement statement;
+        ASSERT_EQ(sqlStatus, statement.Prepare(ecdb, ecsql));
+        ASSERT_EQ(dbResult, statement.Step());
+        };
+
+    ASSERT_EQ(SUCCESS, SetupECDb("ecsqlonabstractclasswithorderbyclause.ecdb", SchemaItem("<?xml version='1.0' encoding='utf-8'?>"
+                                                                       "<ECSchema schemaName='TestSchema' alias='rs' version='1.0' xmlns='http://www.bentley.com/schemas/Bentley.ECXML.3.1'>"
+                                                                       "    <ECEntityClass typeName='Element' modifier='Abstract'>"
+                                                                       "        <ECProperty propertyName='P0' typeName='string' />"
+                                                                       "        <ECProperty propertyName='P1' typeName='int' />"
+                                                                       "    </ECEntityClass>"
+                                                                       "    <ECEntityClass typeName='GeometricElement' >"
+                                                                       "         <BaseClass>Element</BaseClass>"
+                                                                       "    </ECEntityClass>"
+                                                                       "</ECSchema>")));
+
+    assertECSql("INSERT INTO TestSchema.GeometricElement(P0, P1) VALUES ('World ', 2)", m_ecdb);
+    assertECSql("INSERT INTO TestSchema.GeometricElement(P0, P1) VALUES ('Hello ', 1)", m_ecdb);
+    assertECSql("INSERT INTO TestSchema.GeometricElement(P0, P1) VALUES ('!!!', 3)", m_ecdb);
+
+    ECSqlStatement statement;
+    ASSERT_EQ(ECSqlStatus::Success, statement.Prepare(m_ecdb, "SELECT P0 FROM TestSchema.Element ORDER BY P1"));
+    int rowCount = 0;
+    Utf8CP expectedValues = "Hello World !!!";
+    Utf8String actualValues;
+    while (statement.Step() == BE_SQLITE_ROW)
+        {
+        actualValues.append(statement.GetValueText(0));
+        rowCount++;
+        }
+    ASSERT_STREQ(expectedValues, actualValues.c_str()) << statement.GetECSql();
+    ASSERT_EQ(3, rowCount);
+    statement.Finalize();
+    }
+
+
+
+//---------------------------------------------------------------------------------
+// @bsimethod                             Krischan.Eberle                      02/17
+//+---------------+---------------+---------------+---------------+---------------+------
+TEST_F(ECSqlStatementTestFixture, OrderByAgainstMixin)
+    {
+    ASSERT_EQ(SUCCESS, SetupECDb("orderbyonmixin.ecdb", SchemaItem(
+        R"xml(<?xml version="1.0" encoding="utf-8"?>
+        <ECSchema schemaName="TestSchema" alias="ts" version="1.0" xmlns="http://www.bentley.com/schemas/Bentley.ECXML.3.1">
+            <ECSchemaReference name="CoreCustomAttributes" version="01.00.00" alias="CoreCA"/>
+            <ECEntityClass typeName="Base" modifier="Abstract">
+                <ECProperty propertyName="BaseProp1" typeName="string" />
+                <ECProperty propertyName="BaseProp2" typeName="int" />
+            </ECEntityClass>
+            <ECEntityClass typeName="IOriginSource" modifier="Abstract">
+              <ECCustomAttributes>
+                  <IsMixin xmlns="CoreCustomAttributes.01.00.00">
+                    <AppliesToEntityClass>Base</AppliesToEntityClass>
+                  </IsMixin>
+                </ECCustomAttributes>
+                <ECProperty propertyName="Code" typeName="int" />
+                <ECProperty propertyName="Origin" typeName="Point3d" />
+            </ECEntityClass>
+            <ECEntityClass typeName="Geometric2dElement">
+                 <BaseClass>Base</BaseClass>
+                 <BaseClass>IOriginSource</BaseClass>
+                <ECProperty propertyName="TwoDType" typeName="string" />
+            </ECEntityClass>
+            <ECEntityClass typeName="Geometric3dElement">
+                 <BaseClass>Base</BaseClass>
+                 <BaseClass>IOriginSource</BaseClass>
+                <ECProperty propertyName="ThreeDType" typeName="string" />
+            </ECEntityClass>
+        </ECSchema>)xml")));
+
+    {
+    int id = 1;
+    ECSqlStatement statement1;
+    ASSERT_EQ(ECSqlStatus::Success, statement1.Prepare(m_ecdb, "INSERT INTO ts.Geometric2dElement(TwoDType, Code, Origin, BaseProp2) VALUES('Line', ?, ?, ?)"));
+
+    ECSqlStatement statement2;
+    ASSERT_EQ(ECSqlStatus::Success, statement2.Prepare(m_ecdb, "INSERT INTO ts.Geometric3dElement(ThreeDType, Code, Origin, BaseProp2) VALUES('Volume', ?, ?, ?)"));
+
+    ASSERT_EQ(ECSqlStatus::Success, statement1.BindInt(1, 10));
+    ASSERT_EQ(ECSqlStatus::Success, statement1.BindPoint3d(2, DPoint3d::From(10.0,10.0,10.0)));
+    ASSERT_EQ(ECSqlStatus::Success, statement1.BindInt(3, id));
+    ASSERT_EQ(BE_SQLITE_DONE, statement1.Step());
+    statement1.Reset();
+    statement1.ClearBindings();
+
+    id++;
+    ASSERT_EQ(ECSqlStatus::Success, statement2.BindInt(1, 5));
+    ASSERT_EQ(ECSqlStatus::Success, statement2.BindPoint3d(2, DPoint3d::From(5.0, 5.0, 5.0)));
+    ASSERT_EQ(ECSqlStatus::Success, statement2.BindInt(3, id));
+    ASSERT_EQ(BE_SQLITE_DONE, statement2.Step());
+    statement2.Reset();
+    statement2.ClearBindings();
+
+    id++;
+    ASSERT_EQ(ECSqlStatus::Success, statement1.BindInt(1, 2));
+    ASSERT_EQ(ECSqlStatus::Success, statement1.BindPoint3d(2, DPoint3d::From(2.0, 2.0, 2.0)));
+    ASSERT_EQ(ECSqlStatus::Success, statement1.BindInt(3, id));
+    ASSERT_EQ(BE_SQLITE_DONE, statement1.Step());
+    statement1.Reset();
+    statement1.ClearBindings();
+
+    id++;
+    ASSERT_EQ(ECSqlStatus::Success, statement2.BindInt(1, 1));
+    ASSERT_EQ(ECSqlStatus::Success, statement2.BindPoint3d(2, DPoint3d::From(1.0, 1.0, 1.0)));
+    ASSERT_EQ(ECSqlStatus::Success, statement2.BindInt(3, id));
+    ASSERT_EQ(BE_SQLITE_DONE, statement2.Step());
+    statement2.Reset();
+    statement2.ClearBindings();
+    }
+
+    ECSqlStatement statement;
+    ASSERT_EQ(ECSqlStatus::Success, statement.Prepare(m_ecdb, "SELECT Origin.X, Origin.Y, Origin.Z, Code FROM ts.IOriginSource ORDER BY Code"));
+    std::vector<int> expectedCodes {1, 2, 5, 10};
+    int rowCount = 0;
+    while (BE_SQLITE_ROW == statement.Step())
+        {
+        int ix = rowCount;
+        rowCount++;
+        const int actualCode = statement.GetValueInt(3);
+        ASSERT_EQ(expectedCodes[(size_t) ix], actualCode);
+        ASSERT_EQ(actualCode, statement.GetValueInt(0));
+        ASSERT_EQ(actualCode, statement.GetValueInt(1));
+        ASSERT_EQ(actualCode, statement.GetValueInt(2));
+        }
+
+    ASSERT_EQ((int) expectedCodes.size(), rowCount);
+    }
+
+
+//---------------------------------------------------------------------------------------
+// @bsiclass                                     Krischan.Eberle                 03/17
+//+---------------+---------------+---------------+---------------+---------------+------
+TEST_F(ECSqlStatementTestFixture, UpdateAndDeleteAgainstMixin)
+    {
+    ASSERT_EQ(SUCCESS, SetupECDb("updatedeletemixin.ecdb",
+                           SchemaItem(R"xml(<?xml version="1.0" encoding="utf-8"?>
+                                          <ECSchema schemaName="TestSchema" alias="ts" version="1.0" xmlns="http://www.bentley.com/schemas/Bentley.ECXML.3.1">
+                                          <ECSchemaReference name="CoreCustomAttributes" version="01.00" alias="CoreCA" />
+                                          <ECSchemaReference name="ECDbMap" version="02.00" alias="ecdbmap" />
+                                              <ECEntityClass typeName="Model">
+                                                 <ECCustomAttributes>
+                                                   <ClassMap xmlns="ECDbMap.02.00">
+                                                          <MapStrategy>TablePerHierarchy</MapStrategy>
+                                                   </ClassMap>
+                                                   <JoinedTablePerDirectSubclass xmlns="ECDbMap.02.00"/>
+                                                 </ECCustomAttributes>
+                                                  <ECProperty propertyName="Name" typeName="string" />
+                                              </ECEntityClass>
+                                              <ECEntityClass typeName="IIsGeometricModel" modifier="Abstract">
+                                                 <ECCustomAttributes>
+                                                    <IsMixin xmlns="CoreCustomAttributes.01.00">
+                                                        <AppliesToEntityClass>Model</AppliesToEntityClass>
+                                                    </IsMixin>"
+                                                 </ECCustomAttributes>
+                                                  <ECProperty propertyName="Is2d" typeName="boolean"/>
+                                                  <ECProperty propertyName="SupportedGeometryType" typeName="string" />
+                                              </ECEntityClass>
+                                              <ECEntityClass typeName="Model2d">
+                                                    <BaseClass>Model</BaseClass>
+                                                    <BaseClass>IIsGeometricModel</BaseClass>
+                                                  <ECProperty propertyName="Origin2d" typeName="Point2d" />
+                                              </ECEntityClass>
+                                              <ECEntityClass typeName="Model3d">
+                                                    <BaseClass>Model</BaseClass>
+                                                    <BaseClass>IIsGeometricModel</BaseClass>
+                                                  <ECProperty propertyName="Origin3d" typeName="Point3d" />
+                                              </ECEntityClass>
+                                          </ECSchema>)xml")));
+
+    ASSERT_EQ(SUCCESS, m_ecdb.Schemas().CreateClassViewsInDb());
+    m_ecdb.SaveChanges();
+
+    std::vector<ECInstanceKey> model2dKeys, model3dKeys, element2dKeys, element3dKeys;
+    //INSERT
+    {
+    ECInstanceKey key;
+    ECSqlStatement stmt;
+    ASSERT_EQ(ECSqlStatus::Success, stmt.Prepare(m_ecdb, "INSERT INTO ts.Model2d(Name,Is2d,SupportedGeometryType,Origin2d) VALUES(?,true,'Line',?)"));
+    ASSERT_EQ(ECSqlStatus::Success, stmt.BindText(1, "Main2d", IECSqlBinder::MakeCopy::No));
+    ASSERT_EQ(ECSqlStatus::Success, stmt.BindPoint2d(2, DPoint2d::From(1.0, 1.0)));
+    ASSERT_EQ(BE_SQLITE_DONE, stmt.Step(key));
+    ASSERT_TRUE(key.IsValid());
+    model2dKeys.push_back(key);
+    stmt.Reset();
+    stmt.ClearBindings();
+    ASSERT_EQ(ECSqlStatus::Success, stmt.BindText(1, "Detail2d", IECSqlBinder::MakeCopy::No));
+    ASSERT_EQ(ECSqlStatus::Success, stmt.BindPoint2d(2, DPoint2d::From(1.5, 1.5)));
+    ASSERT_EQ(BE_SQLITE_DONE, stmt.Step(key));
+    ASSERT_TRUE(key.IsValid());
+    model2dKeys.push_back(key);
+    stmt.Finalize();
+
+    ASSERT_EQ(ECSqlStatus::Success, stmt.Prepare(m_ecdb, "INSERT INTO ts.Model3d(Name,Is2d,SupportedGeometryType,Origin3d) VALUES(?,false,'Solid',?)"));
+    ASSERT_EQ(ECSqlStatus::Success, stmt.BindText(1, "Main3d", IECSqlBinder::MakeCopy::No));
+    ASSERT_EQ(ECSqlStatus::Success, stmt.BindPoint3d(2, DPoint3d::From(2.0, 2.0, 2.0)));
+    ASSERT_EQ(BE_SQLITE_DONE, stmt.Step(key));
+    ASSERT_TRUE(key.IsValid());
+    model3dKeys.push_back(key);
+    stmt.Reset();
+    stmt.ClearBindings();
+    ASSERT_EQ(ECSqlStatus::Success, stmt.BindText(1, "Detail3d", IECSqlBinder::MakeCopy::No));
+    ASSERT_EQ(ECSqlStatus::Success, stmt.BindPoint3d(2, DPoint3d::From(2.5, 2.5, 2.5)));
+    ASSERT_EQ(BE_SQLITE_DONE, stmt.Step(key));
+    ASSERT_TRUE(key.IsValid());
+    model3dKeys.push_back(key);
+    }
+    m_ecdb.SaveChanges();
+    {
+    //Select models via mixin
+    ECSqlStatement stmt;
+    ASSERT_EQ(ECSqlStatus::Success, stmt.Prepare(m_ecdb, "SELECT ECInstanceId, ECClassId, Is2d, SupportedGeometryType FROM ts.IIsGeometricModel"));
+    int rowCount2d = 0;
+    int rowCount3d = 0;
+    while (stmt.Step() == BE_SQLITE_ROW)
+        {
+        ECClassId actualClassId = stmt.GetValueId<ECClassId>(1);
+        if (actualClassId == model2dKeys[0].GetClassId())
+            {
+            rowCount2d++;
+            ASSERT_TRUE(stmt.GetValueBoolean(2)) << stmt.GetECSql();
+            ASSERT_STREQ("Line", stmt.GetValueText(3)) << stmt.GetECSql();
+            }
+        else if (actualClassId == model3dKeys[0].GetClassId())
+            {
+            rowCount3d++;
+            ASSERT_FALSE(stmt.GetValueBoolean(2)) << stmt.GetECSql();
+            ASSERT_STREQ("Solid", stmt.GetValueText(3)) << stmt.GetECSql();
+            }
+        }
+
+    ASSERT_EQ(2, rowCount2d) << stmt.GetECSql();
+    ASSERT_EQ(2, rowCount3d) << stmt.GetECSql();
+    stmt.Finalize();
+
+    //Select concrete models
+    ASSERT_EQ(ECSqlStatus::Success, stmt.Prepare(m_ecdb, "SELECT ECInstanceId, Name, SupportedGeometryType, Origin2d FROM ts.Model2d"));
+    int rowCount = 0;
+    while (stmt.Step() == BE_SQLITE_ROW)
+        {
+        rowCount++;
+        ASSERT_STREQ("Line", stmt.GetValueText(2));
+
+        const ECInstanceId actualModelId = stmt.GetValueId<ECInstanceId>(0);
+        Utf8CP actualModelName = stmt.GetValueText(1);
+        if (actualModelId == model2dKeys[0].GetInstanceId())
+            ASSERT_STREQ("Main2d", actualModelName) << stmt.GetECSql();
+        else if (actualModelId == model2dKeys[1].GetInstanceId())
+            ASSERT_STREQ("Detail2d", actualModelName) << stmt.GetECSql();
+        }
+
+    ASSERT_EQ(2, rowCount) << stmt.GetECSql();
+
+    stmt.Finalize();
+    ASSERT_EQ(ECSqlStatus::Success, stmt.Prepare(m_ecdb, "SELECT ECInstanceId, Name, SupportedGeometryType, Origin3d FROM ts.Model3d"));
+    rowCount = 0;
+    while (stmt.Step() == BE_SQLITE_ROW)
+        {
+        rowCount++;
+        ASSERT_STREQ("Solid", stmt.GetValueText(2));
+
+        const ECInstanceId actualModelId = stmt.GetValueId<ECInstanceId>(0);
+        Utf8CP actualModelName = stmt.GetValueText(1);
+        if (actualModelId == model3dKeys[0].GetInstanceId())
+            ASSERT_STREQ("Main3d", actualModelName) << stmt.GetECSql();
+        else if (actualModelId == model3dKeys[1].GetInstanceId())
+            ASSERT_STREQ("Detail3d", actualModelName) << stmt.GetECSql();
+        }
+
+    ASSERT_EQ(2, rowCount) << stmt.GetECSql();
+    }
+
+    //UPDATE Mixin non-polymorphically (not allowed)
+    {
+    ECSqlStatement stmt;
+    ASSERT_EQ(ECSqlStatus::InvalidECSql, stmt.Prepare(m_ecdb, "UPDATE ONLY ts.IIsGeometricModel SET SupportedGeometryType='Surface' WHERE Is2d"));
+    }
+
+    //UPDATE Mixin polymorphically (not allowed)
+    {
+    ECSqlStatement stmt;
+    ASSERT_EQ(ECSqlStatus::InvalidECSql, stmt.Prepare(m_ecdb, "UPDATE ts.IIsGeometricModel SET SupportedGeometryType='Surface' WHERE Is2d"));
+    }
+
+    //DELETE Mixin non-polymorphically (not allowed)
+    {
+    ECSqlStatement stmt;
+    ASSERT_EQ(ECSqlStatus::InvalidECSql, stmt.Prepare(m_ecdb, "DELETE FROM ONLY ts.IIsGeometricModel WHERE Is2d=False"));
+    }
+
+    //DELETE Mixin polymorphically (not allowed)
+    {
+    ECSqlStatement stmt;
+    ASSERT_EQ(ECSqlStatus::InvalidECSql, stmt.Prepare(m_ecdb, "DELETE FROM ts.IIsGeometricModel WHERE Is2d=False"));
+    }
+    }
+
+//---------------------------------------------------------------------------------------
+// @bsimethod                                   Krischan.Eberle                     09/13
+//+---------------+---------------+---------------+---------------+---------------+------
+TEST_F(ECSqlStatementTestFixture, ECInstanceIdConversion)
+    {
+    //ToString
+    ECInstanceId ecInstanceId(UINT64_C(123456789));
+    Utf8CP expectedInstanceId = "123456789";
+    Utf8Char actualInstanceId[BeInt64Id::ID_STRINGBUFFER_LENGTH];
+    ecInstanceId.ToString(actualInstanceId);
+    EXPECT_STREQ(expectedInstanceId, actualInstanceId) << "Unexpected InstanceId generated from ECInstanceId " << ecInstanceId.GetValue();
+
+    ecInstanceId = ECInstanceId(UINT64_C(0));
+    expectedInstanceId = "0";
+    actualInstanceId[0] = '\0';
+    ecInstanceId.ToString(actualInstanceId);
+    EXPECT_STREQ(expectedInstanceId, actualInstanceId) << "Unexpected InstanceId generated from ECInstanceId " << ecInstanceId.GetValueUnchecked();
+
+    //FromString
+    Utf8CP instanceId = "123456789";
+    ECInstanceId expectedECInstanceId(UINT64_C(123456789));
+    ECInstanceId actualECInstanceId;
+    EXPECT_EQ(SUCCESS, ECInstanceId::FromString(actualECInstanceId, instanceId));
+    EXPECT_EQ(expectedECInstanceId.GetValue(), actualECInstanceId.GetValue()) << "Unexpected ECInstanceId parsed from InstanceId " << instanceId;
+
+    instanceId = "0";
+    expectedECInstanceId = ECInstanceId(UINT64_C(0));
+    actualECInstanceId = ECInstanceId();
+    EXPECT_NE(SUCCESS, ECInstanceId::FromString(actualECInstanceId, instanceId));
+
+    instanceId = "0000";
+    expectedECInstanceId = ECInstanceId(UINT64_C(0));
+    actualECInstanceId = ECInstanceId();
+    EXPECT_NE(SUCCESS, ECInstanceId::FromString(actualECInstanceId, instanceId));
+
+    instanceId = "-123456";
+    EXPECT_NE(SUCCESS, ECInstanceId::FromString(actualECInstanceId, instanceId)) << "InstanceId with negative number '" << instanceId << "' is not expected to be supported by ECInstanceId::FromString";
+
+    instanceId = "-12345678901234";
+    EXPECT_NE(SUCCESS, ECInstanceId::FromString(actualECInstanceId, instanceId)) << "InstanceId with negative number '" << instanceId << "' is not expected to be supported by ECInstanceId::FromString";
+
+    //now test with invalid instance ids
+    ScopedDisableFailOnAssertion disableFailOnAssertion;
+
+    instanceId = "0x75BCD15";
+    expectedECInstanceId = ECInstanceId(UINT64_C(123456789));
+    actualECInstanceId = ECInstanceId();
+    EXPECT_EQ(SUCCESS, ECInstanceId::FromString(actualECInstanceId, instanceId)) << "InstanceId with hex formatted number '" << instanceId << "' is expected to be supported by ECInstanceId::FromString";
+    EXPECT_TRUE(actualECInstanceId == ECInstanceId(UINT64_C(0x75BCD15)));
+
+    instanceId = "i-12345";
+    EXPECT_NE(SUCCESS, ECInstanceId::FromString(actualECInstanceId, instanceId)) << "InstanceId starting with i- '" << instanceId << "' is not expected to be supported by ECInstanceId::FromString";
+
+    instanceId = "1234a123";
+    EXPECT_NE(SUCCESS, ECInstanceId::FromString(actualECInstanceId, instanceId)) << "Non-numeric InstanceId '" << instanceId << "' is not expected to be supported by ECInstanceId::FromString";
+
+    instanceId = "blabla";
+    EXPECT_NE(SUCCESS, ECInstanceId::FromString(actualECInstanceId, instanceId)) << "Non-numeric InstanceId '" << instanceId << "' is not expected to be supported by ECInstanceId::FromString";
+    }
+
+//---------------------------------------------------------------------------------------
+// @bsimethod                                      Affan.Khan                 09/16
+//+---------------+---------------+---------------+---------------+---------------+------
+TEST_F(ECSqlStatementTestFixture, PrepareECSqlStatmentUsingSecondaryReadonlyConnection)
+    {
+    ASSERT_EQ(SUCCESS, SetupECDb("econn1.ecdb", SchemaItem(
+        R"xml(<?xml version="1.0" encoding="utf-8"?>
+                <ECSchema schemaName="TestSchema" alias="ts" version="1.0" xmlns="http://www.bentley.com/schemas/Bentley.ECXML.3.1">
+                    <ECEntityClass typeName="A">
+                        <ECProperty propertyName="Name" typeName="string" />
+                        <ECProperty propertyName="Size" typeName="int" />
+                    </ECEntityClass>
+                    <ECEntityClass typeName="B">
+                        <ECProperty propertyName="Name" typeName="string" />
+                        <ECProperty propertyName="A" typeName="int" />
+                     </ECEntityClass>
+                </ECSchema>)xml")));
+
+    BeFileName seedFileA(m_ecdb.GetDbFileName(), true);
+    m_ecdb.CloseDb();
+
+    ASSERT_EQ(SUCCESS, SetupECDb("econn2.ecdb", SchemaItem(
+        R"xml(<?xml version="1.0" encoding="utf-8"?>
+                <ECSchema schemaName="TestSchema" alias="ts" version="1.0" xmlns="http://www.bentley.com/schemas/Bentley.ECXML.3.1">
+                    <ECEntityClass typeName="A">
+                        <ECProperty propertyName="Name" typeName="string" />
+                        <ECProperty propertyName="Size" typeName="int" />
+                    </ECEntityClass>
+                    <ECEntityClass typeName="B">
+                        <ECProperty propertyName="Name" typeName="string" />
+                        <ECProperty propertyName="A" typeName="int" />
+                     </ECEntityClass>
+                </ECSchema>)xml")));
+
+    BeFileName seedFileB(m_ecdb.GetDbFileName(), true);
+    m_ecdb.CloseDb();
+
+
+    ECDb ecdbA, ecdbB;
+    Db dbA, dbB;
+
+    ASSERT_EQ(BE_SQLITE_OK, ecdbA.OpenBeSQLiteDb(seedFileA, Db::OpenParams(Db::OpenMode::Readonly)));
+    ASSERT_EQ(BE_SQLITE_OK, dbA.OpenBeSQLiteDb(seedFileA, Db::OpenParams(Db::OpenMode::Readonly)));
+    ASSERT_EQ(BE_SQLITE_OK, ecdbB.OpenBeSQLiteDb(seedFileB, Db::OpenParams(Db::OpenMode::Readonly)));
+    ASSERT_EQ(BE_SQLITE_OK, dbB.OpenBeSQLiteDb(seedFileB, Db::OpenParams(Db::OpenMode::Readonly)));
+
+    { //ECdb and Db must match. They must point to exact same file on disk
+    ECSqlStatement stmt;
+    ASSERT_EQ(ECSqlStatus::Success, stmt.Prepare(ecdbA.Schemas(), dbA, "SELECT* FROM ts.A"));
+    }
+
+    { //ECdb and Db must match. They must point to exact same file on disk
+    ECSqlStatement stmt;
+    ASSERT_EQ(ECSqlStatus::Error, stmt.Prepare(ecdbA.Schemas(), dbB, "SELECT* FROM ts.A"));
+    }
+
+    { //ECdb and Db must match. They must point to exact same file on disk
+    ECSqlStatement stmt;
+    ASSERT_EQ(ECSqlStatus::Error, stmt.Prepare(ecdbB.Schemas(), dbA, "SELECT* FROM ts.A"));
+    }
+
+    { //ECdb and Db must match. They must point to exact same file on disk
+    ECSqlStatement stmt;
+    ASSERT_EQ(ECSqlStatus::Success, stmt.Prepare(ecdbB.Schemas(), dbB, "SELECT* FROM ts.A"));
+    }
+
+    { //Only metaData could be read/write or readonly. Data connection must be readonly
+    Db wDbA;
+    ASSERT_EQ(BE_SQLITE_OK, wDbA.OpenBeSQLiteDb(seedFileA, Db::OpenParams(Db::OpenMode::ReadWrite)));
+    ECSqlStatement stmt;
+    ASSERT_EQ(ECSqlStatus::Error, stmt.Prepare(ecdbA.Schemas(), wDbA, "SELECT* FROM ts.A"));
+    }
+
+    { //Only metaData could be read/write or readonly. Data connection must be readonly
+    ECDb wECDb;
+    ASSERT_EQ(BE_SQLITE_OK, wECDb.OpenBeSQLiteDb(seedFileA, Db::OpenParams(Db::OpenMode::ReadWrite)));
+    ECSqlStatement stmt;
+    ASSERT_EQ(ECSqlStatus::Success, stmt.Prepare(wECDb.Schemas(), dbA, "SELECT* FROM ts.A"));
+    }
+
+    { //Only SELECT is supported
+    ECDb wECDb;
+    ASSERT_EQ(BE_SQLITE_OK, wECDb.OpenBeSQLiteDb(seedFileA, Db::OpenParams(Db::OpenMode::ReadWrite)));
+    ECSqlStatement stmt;
+    ASSERT_EQ(ECSqlStatus::Error, stmt.Prepare(wECDb.Schemas(), dbA, "insert into [ts].[A]([Name],[Size])values('foo', 2222)"));
+    }
+
+    { //Only SELECT is supported
+    ECDb wECDb;
+    ASSERT_EQ(BE_SQLITE_OK, wECDb.OpenBeSQLiteDb(seedFileA, Db::OpenParams(Db::OpenMode::ReadWrite)));
+    ECSqlStatement stmt;
+    ASSERT_EQ(ECSqlStatus::Error, stmt.Prepare(wECDb.Schemas(), dbA, "update [ts].[A] set [Name]='foo',[Size]=233223"));
+    }
+
+    { //Only SELECT is supported
+    ECDb wECDb;
+    ASSERT_EQ(BE_SQLITE_OK, wECDb.OpenBeSQLiteDb(seedFileA, Db::OpenParams(Db::OpenMode::ReadWrite)));
+    ECSqlStatement stmt;
+    ASSERT_EQ(ECSqlStatus::Error, stmt.Prepare(wECDb.Schemas(), dbA, "delete from [ts].[A]"));
+    }
+    }
+
+//---------------------------------------------------------------------------------------
+// @bsimethod                                     Krischan.Eberle                01/18
+//+---------------+---------------+---------------+---------------+---------------+------
+TEST_F(ECSqlStatementTestFixture, InterruptStep)
+    {
+    ASSERT_EQ(BE_SQLITE_OK, SetupECDb("InterruptStep.ecdb"));
+
+    int totalRowCount = -1;
+    {
+    ECSqlStatement stmt;
+    ASSERT_EQ(ECSqlStatus::Success, stmt.Prepare(m_ecdb, "SELECT count(*) FROM meta.ECPropertyDef"));
+    ASSERT_EQ(BE_SQLITE_ROW, stmt.Step());
+    totalRowCount = stmt.GetValueInt(0);
+    }
+
+    const int interruptAfterIterations = 5;
+    ASSERT_GE(totalRowCount, interruptAfterIterations + 100) << "There should be many rows after the interruption to make sure SQLite does not finish the stepping";
+    ECSqlStatement stmt;
+    ASSERT_EQ(ECSqlStatus::Success, stmt.Prepare(m_ecdb, "SELECT * FROM meta.ECPropertyDef"));
+
+    for (int i = 0; i < interruptAfterIterations; i++)
+        {
+        ASSERT_EQ(BE_SQLITE_ROW, stmt.Step());
+        }
+
+    m_ecdb.Interrupt();
+    ASSERT_EQ(BE_SQLITE_INTERRUPT, stmt.Step());
+    }
+
+//---------------------------------------------------------------------------------
+// Verifies correct ECSQL parsing on Android
+// @bsimethod                              Affan.Khan                       10/13
+//+---------------+---------------+---------------+---------------+---------------+------
+TEST_F(ECSqlStatementTestFixture, ECSqlParseTreeFormatter_ParseAndFormatECSqlParseNodeTree)
+    {
+    auto AssertParseECSql = [] (ECDbCR ecdb, Utf8CP ecsql)
+        {
+        Utf8String parseTree;
+        ASSERT_EQ(SUCCESS, ECSqlParseTreeFormatter::ParseAndFormatECSqlParseNodeTree(parseTree, ecdb, ecsql)) << "Failed to parse ECSQL";
+        };
+
+    ECDb ecdb; // only needed for issue listener, doesn't need to represent a file on disk
+    AssertParseECSql(ecdb, "SELECT '''' FROM stco.Hardware");
+    AssertParseECSql(ecdb, "SELECT 'aa', '''', b FROM stco.Hardware WHERE Name = 'a''b'");
+    AssertParseECSql(ecdb, "SELECT _Aa, _bC, _123, Abc, a123, a_123, a_b, _a_b_c FROM stco.Hardware WHERE Name = 'Fusion'");
+    AssertParseECSql(ecdb, "SELECT * FROM stco.Hardware WHERE Name = 'Fusion'");
+    AssertParseECSql(ecdb, "SELECT [Foo].[Name] FROM stco.[Hardware] [Foo]");
+    AssertParseECSql(ecdb, "SELECT [Foo].[Name] FROM stco.[Hardware] [Foo] WHERE [Name] = 'HelloWorld'");
+    AssertParseECSql(ecdb, "Select EQUIP_NO From only appdw.Equipment where EQUIP_NO = '50E-101A' ");
+    AssertParseECSql(ecdb, "INSERT INTO [V8TagsetDefinitions].[STRUCTURE_IL1] ([VarFixedStartZ], [DeviceID1], [ObjectType], [PlaceMethod], [CopyConstrDrwToProj]) VALUES ('?', '-E1-1', 'SGL', '1', 'Y')");
+    AssertParseECSql(ecdb, "INSERT INTO [V8TagsetDefinitions].[grid__x0024__0__x0024__CB_1] ([CB_1_8457], [CB_1_8456], [CB_1_8455], [CB_1_8454], [CB_1_8457], [CB_1_8456], [CB_1_8455], [CB_1_8454], [CB_1_8457], [CB_1_8456], [CB_1_8455], [CB_1_8454], [CB_1_8457], [CB_1_8456], [CB_1_8455], [CB_1_8454], [CB_1_8457], [CB_1_8456], [CB_1_8455], [CB_1_8454], [CB_1_8457], [CB_1_8456], [CB_1_8455], [CB_1_8454], [CB_1_8457],[CB_1_8456], [CB_1_8455], [CB_1_8454], [CB_1_8457], [CB_1_8456], [CB_1_8455], [CB_1_8454]) VALUES ('', '1.1', '', '', '', '2.2', '', '', '', '2.5', '', '', '', '2.5', '', '', '', '2.1', '', '', '', 'E.3', '', '', '', 'B.4', '', '', '', 'D.4', '', '')");
+    }
+
+/*---------------------------------------------------------------------------------**//**
+* @bsimethod                             Affan.Khn                            02/18
++---------------+---------------+---------------+---------------+---------------+------*/
+TEST_F(ECSqlStatementTestFixture, OptimizeECSqlForSealedAndClassWithNotDerviedClasses)
+    {
+    if (true)
+        {
+        ASSERT_EQ(SUCCESS, SetupECDb("ecsqlOpt00.ecdb", SchemaItem(
+            R"xml(<?xml version="1.0" encoding="utf-8"?>
+                <ECSchema schemaName="TestSchema" alias="ts" version="1.0" xmlns="http://www.bentley.com/schemas/Bentley.ECXML.3.1">
+                    <ECEntityClass typeName="Foo">
+                        <ECProperty propertyName="Name" typeName="string" />
+                        <ECProperty propertyName="Size" typeName="int" />
+                    </ECEntityClass>
+                    <ECEntityClass typeName="Goo" modifier="sealed">
+                        <ECProperty propertyName="Name" typeName="string" />
+                        <ECProperty propertyName="A" typeName="int" />
+                     </ECEntityClass>
+                </ECSchema>)xml")));
+
+
+        ECClassId fooId = m_ecdb.Schemas().GetClass("TestSchema", "Foo")->GetId();
+        ECClassId gooId = m_ecdb.Schemas().GetClass("TestSchema", "Goo")->GetId();
+
+        if (true)
+            {
+            ECSqlStatement stmt;
+            ASSERT_EQ(ECSqlStatus::Success, stmt.Prepare(m_ecdb, "SELECT ECInstanceId FROM ts.Foo"));
+            Utf8String acutal = stmt.GetNativeSql();
+            Utf8String expected = Utf8PrintfString("SELECT [Foo].[ECInstanceId] FROM (SELECT [Id] ECInstanceId,%" PRIu64 " ECClassId FROM [main].[ts_Foo]) [Foo]", fooId.GetValue());
+            ASSERT_STREQ(expected.c_str(), acutal.c_str());
+            }
+
+
+        if (true)
+            {
+            ECSqlStatement stmt;
+            ASSERT_EQ(ECSqlStatus::Success, stmt.Prepare(m_ecdb, "SELECT ECInstanceId FROM ONLY ts.Foo"));
+            Utf8String acutal = stmt.GetNativeSql();
+            Utf8String expected = Utf8PrintfString("SELECT [Foo].[ECInstanceId] FROM (SELECT [Id] ECInstanceId,%" PRIu64 " ECClassId FROM [main].[ts_Foo]) [Foo]", fooId.GetValue());
+            ASSERT_STREQ(expected.c_str(), acutal.c_str());
+            }
+
+        if (true)
+            {
+            ECSqlStatement stmt;
+            ASSERT_EQ(ECSqlStatus::Success, stmt.Prepare(m_ecdb, "SELECT ECInstanceId FROM ts.Goo"));
+            Utf8String acutal = stmt.GetNativeSql();
+            Utf8String expected = Utf8PrintfString("SELECT [Goo].[ECInstanceId] FROM (SELECT [Id] ECInstanceId,%" PRIu64 " ECClassId FROM [main].[ts_Goo]) [Goo]", gooId.GetValue());
+            ASSERT_STREQ(expected.c_str(), acutal.c_str());
+            }
+
+        if (true)
+            {
+            ECSqlStatement stmt;
+            ASSERT_EQ(ECSqlStatus::Success, stmt.Prepare(m_ecdb, "SELECT ECInstanceId FROM ONLY ts.Goo"));
+            Utf8String acutal = stmt.GetNativeSql();
+            Utf8String expected = Utf8PrintfString("SELECT [Goo].[ECInstanceId] FROM (SELECT [Id] ECInstanceId,%" PRIu64 " ECClassId FROM [main].[ts_Goo]) [Goo]", gooId.GetValue());
+            ASSERT_STREQ(expected.c_str(), acutal.c_str());
+            }
+
+        m_ecdb.CloseDb();
+        }
+
+    if (true)
+        {
+        ASSERT_EQ(SUCCESS, SetupECDb("ecsqlOpt01.ecdb", SchemaItem(
+            R"xml(<?xml version="1.0" encoding="utf-8"?>
+                <ECSchema schemaName="TestSchema" alias="ts" version="1.0" xmlns="http://www.bentley.com/schemas/Bentley.ECXML.3.1">
+                    <ECSchemaReference name="ECDbMap" version="02.00" alias="ecdbmap" />
+                    <ECEntityClass typeName="Boo">
+                        <ECCustomAttributes>
+                            <ClassMap xmlns='ECDbMap.02.00'>
+                                 <MapStrategy>TablePerHierarchy</MapStrategy>
+                            </ClassMap>
+                            <ShareColumns xmlns='ECDbMap.02.00'/>
+                        </ECCustomAttributes>
+                    </ECEntityClass>
+                    <ECEntityClass typeName="Foo">
+                       <BaseClass>Boo</BaseClass>
+                        <ECProperty propertyName="Name" typeName="string" />
+                        <ECProperty propertyName="Size" typeName="int" />
+                    </ECEntityClass>
+                    <ECEntityClass typeName="Goo" modifier="sealed">
+\                       <BaseClass>Boo</BaseClass>
+                        <ECProperty propertyName="Name" typeName="string" />
+                        <ECProperty propertyName="A" typeName="int" />
+                     </ECEntityClass>
+                </ECSchema>)xml")));
+
+
+        ECClassId fooId = m_ecdb.Schemas().GetClass("TestSchema", "Foo")->GetId();
+        ECClassId gooId = m_ecdb.Schemas().GetClass("TestSchema", "Goo")->GetId();
+
+        if (true)
+            {
+            ECSqlStatement stmt;
+            ASSERT_EQ(ECSqlStatus::Success, stmt.Prepare(m_ecdb, "SELECT ECInstanceId FROM ts.Foo"));
+            Utf8String acutal = stmt.GetNativeSql(); 
+            Utf8String expected = Utf8PrintfString("SELECT [Foo].[ECInstanceId] FROM (SELECT [Id] ECInstanceId,[ECClassId] FROM [main].[ts_Boo] WHERE [ts_Boo].ECClassId=%" PRIu64 ") [Foo]", fooId.GetValue());
+            ASSERT_STREQ(expected.c_str(), acutal.c_str());
+            }
+
+
+        if (true)
+            {
+            ECSqlStatement stmt;
+            ASSERT_EQ(ECSqlStatus::Success, stmt.Prepare(m_ecdb, "SELECT ECInstanceId FROM ONLY ts.Foo"));
+            Utf8String acutal = stmt.GetNativeSql();
+            Utf8String expected = Utf8PrintfString("SELECT [Foo].[ECInstanceId] FROM (SELECT [Id] ECInstanceId,[ECClassId] FROM [main].[ts_Boo] WHERE [ts_Boo].ECClassId=%" PRIu64 ") [Foo]", fooId.GetValue());
+            ASSERT_STREQ(expected.c_str(), acutal.c_str());
+            }
+
+        if (true)
+            {
+            ECSqlStatement stmt;
+            ASSERT_EQ(ECSqlStatus::Success, stmt.Prepare(m_ecdb, "SELECT ECInstanceId FROM ts.Goo"));
+            Utf8String acutal = stmt.GetNativeSql();
+            Utf8String expected = Utf8PrintfString("SELECT [Goo].[ECInstanceId] FROM (SELECT [Id] ECInstanceId,[ECClassId] FROM [main].[ts_Boo] WHERE [ts_Boo].ECClassId=%" PRIu64 ") [Goo]", gooId.GetValue());
+            ASSERT_STREQ(expected.c_str(), acutal.c_str());
+            }
+
+        if (true)
+            {
+            ECSqlStatement stmt;
+            ASSERT_EQ(ECSqlStatus::Success, stmt.Prepare(m_ecdb, "SELECT ECInstanceId FROM ONLY ts.Goo"));
+            Utf8String acutal = stmt.GetNativeSql();
+            Utf8String expected = Utf8PrintfString("SELECT [Goo].[ECInstanceId] FROM (SELECT [Id] ECInstanceId,[ECClassId] FROM [main].[ts_Boo] WHERE [ts_Boo].ECClassId=%" PRIu64 ") [Goo]", gooId.GetValue());
+            ASSERT_STREQ(expected.c_str(), acutal.c_str());
+            }
+
+        m_ecdb.CloseDb();
+        }
+
+
+    if (true)
+        {
+        ASSERT_EQ(SUCCESS, SetupECDb("ecsqlOpt02.ecdb", SchemaItem(
+            R"xml(<?xml version="1.0" encoding="utf-8"?>
+                <ECSchema schemaName="TestSchema" alias="ts" version="1.0" xmlns="http://www.bentley.com/schemas/Bentley.ECXML.3.1">
+                    <ECSchemaReference name="ECDbMap" version="02.00" alias="ecdbmap" />
+                    <ECEntityClass typeName="Boo">
+                        <ECCustomAttributes>
+                            <ClassMap xmlns='ECDbMap.02.00'>
+                                 <MapStrategy>TablePerHierarchy</MapStrategy>
+                            </ClassMap>
+                            <ShareColumns xmlns='ECDbMap.02.00'/>
+                        </ECCustomAttributes>
+                    </ECEntityClass>
+                    <ECEntityClass typeName="Foo">
+                       <BaseClass>Boo</BaseClass>
+                        <ECProperty propertyName="Name" typeName="string" />
+                        <ECProperty propertyName="Size" typeName="int" />
+                    </ECEntityClass>
+                    <ECEntityClass typeName="Coo">
+                       <BaseClass>Foo</BaseClass>
+                        <ECProperty propertyName="N1" typeName="string" />
+                    </ECEntityClass>
+                    <ECEntityClass typeName="Voo">
+                       <BaseClass>Foo</BaseClass>
+                        <ECProperty propertyName="N2" typeName="string" />
+                    </ECEntityClass>
+                    <ECEntityClass typeName="Goo" modifier="sealed">
+                       <BaseClass>Boo</BaseClass>
+                        <ECProperty propertyName="Name" typeName="string" />
+                        <ECProperty propertyName="A" typeName="int" />
+                     </ECEntityClass>
+                </ECSchema>)xml")));
+
+
+        ECClassId fooId = m_ecdb.Schemas().GetClass("TestSchema", "Foo")->GetId();
+        ECClassId gooId = m_ecdb.Schemas().GetClass("TestSchema", "Goo")->GetId();
+        ECClassId cooId = m_ecdb.Schemas().GetClass("TestSchema", "Coo")->GetId();
+        ECClassId vooId = m_ecdb.Schemas().GetClass("TestSchema", "Voo")->GetId();
+
+        if (true)
+            {
+            ECSqlStatement stmt;
+            ASSERT_EQ(ECSqlStatus::Success, stmt.Prepare(m_ecdb, "SELECT ECInstanceId FROM ts.Foo"));
+            Utf8String acutal = stmt.GetNativeSql();
+            Utf8String expected = Utf8PrintfString("SELECT [Foo].[ECInstanceId] FROM (SELECT [ts_Boo].[Id] ECInstanceId,[ts_Boo].[ECClassId] FROM [main].[ts_Boo] INNER JOIN [main].ec_cache_ClassHierarchy [CHC_ts_Boo] ON [CHC_ts_Boo].[ClassId]=[ts_Boo].ECClassId AND [CHC_ts_Boo].[BaseClassId]=%" PRIu64 ") [Foo]", fooId.GetValue());
+            ASSERT_STREQ(expected.c_str(), acutal.c_str());
+            }
+
+
+        if (true)
+            {
+            ECSqlStatement stmt;
+            ASSERT_EQ(ECSqlStatus::Success, stmt.Prepare(m_ecdb, "SELECT ECInstanceId FROM ONLY ts.Foo"));
+            Utf8String acutal = stmt.GetNativeSql();
+            Utf8String expected = Utf8PrintfString("SELECT [Foo].[ECInstanceId] FROM (SELECT [Id] ECInstanceId,[ECClassId] FROM [main].[ts_Boo] WHERE [ts_Boo].ECClassId=%" PRIu64 ") [Foo]", fooId.GetValue());
+            ASSERT_STREQ(expected.c_str(), acutal.c_str());
+            }
+
+
+        if (true)
+            {
+            ECSqlStatement stmt;
+            ASSERT_EQ(ECSqlStatus::Success, stmt.Prepare(m_ecdb, "SELECT ECInstanceId FROM ts.Coo"));
+            Utf8String acutal = stmt.GetNativeSql();
+            Utf8String expected = Utf8PrintfString("SELECT [Coo].[ECInstanceId] FROM (SELECT [Id] ECInstanceId,[ECClassId] FROM [main].[ts_Boo] WHERE [ts_Boo].ECClassId=%" PRIu64 ") [Coo]", cooId.GetValue());
+            ASSERT_STREQ(expected.c_str(), acutal.c_str());
+            }
+
+
+        if (true)
+            {
+            ECSqlStatement stmt;
+            ASSERT_EQ(ECSqlStatus::Success, stmt.Prepare(m_ecdb, "SELECT ECInstanceId FROM ONLY ts.Coo"));
+            Utf8String acutal = stmt.GetNativeSql();
+            Utf8String expected = Utf8PrintfString("SELECT [Coo].[ECInstanceId] FROM (SELECT [Id] ECInstanceId,[ECClassId] FROM [main].[ts_Boo] WHERE [ts_Boo].ECClassId=%" PRIu64 ") [Coo]", cooId.GetValue());
+            ASSERT_STREQ(expected.c_str(), acutal.c_str());
+            }
+
+        if (true)
+            {
+            ECSqlStatement stmt;
+            ASSERT_EQ(ECSqlStatus::Success, stmt.Prepare(m_ecdb, "SELECT ECInstanceId FROM ts.Voo"));
+            Utf8String acutal = stmt.GetNativeSql();
+            Utf8String expected = Utf8PrintfString("SELECT [Voo].[ECInstanceId] FROM (SELECT [Id] ECInstanceId,[ECClassId] FROM [main].[ts_Boo] WHERE [ts_Boo].ECClassId=%" PRIu64 ") [Voo]", vooId.GetValue());
+            ASSERT_STREQ(expected.c_str(), acutal.c_str());
+            }
+
+
+        if (true)
+            {
+            ECSqlStatement stmt;
+            ASSERT_EQ(ECSqlStatus::Success, stmt.Prepare(m_ecdb, "SELECT ECInstanceId FROM ONLY ts.Voo"));
+            Utf8String acutal = stmt.GetNativeSql();
+            Utf8String expected = Utf8PrintfString("SELECT [Voo].[ECInstanceId] FROM (SELECT [Id] ECInstanceId,[ECClassId] FROM [main].[ts_Boo] WHERE [ts_Boo].ECClassId=%" PRIu64 ") [Voo]", vooId.GetValue());
+            ASSERT_STREQ(expected.c_str(), acutal.c_str());
+            }
+
+
+        if (true)
+            {
+            ECSqlStatement stmt;
+            ASSERT_EQ(ECSqlStatus::Success, stmt.Prepare(m_ecdb, "SELECT ECInstanceId FROM ts.Goo"));
+            Utf8String acutal = stmt.GetNativeSql();
+            Utf8String expected = Utf8PrintfString("SELECT [Goo].[ECInstanceId] FROM (SELECT [Id] ECInstanceId,[ECClassId] FROM [main].[ts_Boo] WHERE [ts_Boo].ECClassId=%" PRIu64 ") [Goo]", gooId.GetValue());
+            ASSERT_STREQ(expected.c_str(), acutal.c_str());
+            }
+
+        if (true)
+            {
+            ECSqlStatement stmt;
+            ASSERT_EQ(ECSqlStatus::Success, stmt.Prepare(m_ecdb, "SELECT ECInstanceId FROM ONLY ts.Goo"));
+            Utf8String acutal = stmt.GetNativeSql();
+            Utf8String expected = Utf8PrintfString("SELECT [Goo].[ECInstanceId] FROM (SELECT [Id] ECInstanceId,[ECClassId] FROM [main].[ts_Boo] WHERE [ts_Boo].ECClassId=%" PRIu64 ") [Goo]", gooId.GetValue());
+            ASSERT_STREQ(expected.c_str(), acutal.c_str());
+            }
+
+        m_ecdb.CloseDb();
+        }
+    }
+
+//---------------------------------------------------------------------------------------
+// @bsimethod                                   Krischan.Eberle                  08/18
+//+---------------+---------------+---------------+---------------+---------------+------
+TEST_F(ECSqlStatementTestFixture, AliasedEnumProps)
+    {
+    for (Utf8CP schemaXml : {R"xml(<ECSchema schemaName="TestSchema" alias="ts" version="1.0.0" xmlns="http://www.bentley.com/schemas/Bentley.ECXML.3.1">
+                <ECEnumeration typeName="Status" backingTypeName="int" isStrict="true">
+                    <ECEnumerator value="1" displayLabel="On" />
+                    <ECEnumerator value="2" displayLabel="Off"/>
+                </ECEnumeration>
+                <ECEnumeration typeName="Domains" backingTypeName="string" isStrict="true">
+                    <ECEnumerator value="Org" displayLabel="Org" />
+                    <ECEnumerator value="Com" displayLabel="Com"/>
+                </ECEnumeration>
+                <ECEntityClass typeName="Foo" >
+                    <ECProperty propertyName="Status" typeName="Status" />
+                    <ECArrayProperty propertyName="Statuses" typeName="Status" />
+                    <ECProperty propertyName="Domain" typeName="Domain" />
+                    <ECArrayProperty propertyName="Domains" typeName="Domain" />
+                </ECEntityClass>
+              </ECSchema>)xml",
+                R"xml(<ECSchema schemaName="TestSchema" alias="ts" version="1.0.0" xmlns="http://www.bentley.com/schemas/Bentley.ECXML.3.2">
+                <ECEnumeration typeName="Status" backingTypeName="int" isStrict="true">
+                    <ECEnumerator name="On" value="1" />
+                    <ECEnumerator name="Off" value="2" />
+                </ECEnumeration>
+                <ECEnumeration typeName="Domains" backingTypeName="string" isStrict="true">
+                    <ECEnumerator name="Org" value="Org" displayLabel="Org" />
+                    <ECEnumerator name="Com" value="Com" displayLabel="Com"/>
+                </ECEnumeration>
+                <ECEntityClass typeName="Foo" >
+                    <ECProperty propertyName="Status" typeName="Status" />
+                    <ECArrayProperty propertyName="Statuses" typeName="Status" />
+                    <ECProperty propertyName="Domain" typeName="Domain" />
+                    <ECArrayProperty propertyName="Domains" typeName="Domain" />
+                </ECEntityClass>
+              </ECSchema>)xml"})
+        {
+        ASSERT_EQ(SUCCESS, SetupECDb("AliasedEnumProps.ecdb", SchemaItem(schemaXml)));
+        ECSqlStatement stmt;
+        ASSERT_EQ(ECSqlStatus::Success, stmt.Prepare(m_ecdb, "INSERT INTO ts.Foo(Status,Statuses,Domain,Domains) VALUES (1,?,'Org',?)"));
+        ASSERT_EQ(ECSqlStatus::Success, stmt.GetBinder(1).AddArrayElement().BindInt(1)) << stmt.GetECSql();
+        ASSERT_EQ(ECSqlStatus::Success, stmt.GetBinder(1).AddArrayElement().BindInt(2)) << stmt.GetECSql();
+        ASSERT_EQ(ECSqlStatus::Success, stmt.GetBinder(2).AddArrayElement().BindText("Org", IECSqlBinder::MakeCopy::No)) << stmt.GetECSql();
+        ASSERT_EQ(ECSqlStatus::Success, stmt.GetBinder(2).AddArrayElement().BindText("Com", IECSqlBinder::MakeCopy::No)) << stmt.GetECSql();
+        ECInstanceKey key;
+        ASSERT_EQ(BE_SQLITE_DONE, stmt.Step(key)) << stmt.GetECSql();
+        stmt.Finalize();
+
+        ASSERT_EQ(ECSqlStatus::Success, stmt.Prepare(m_ecdb, "SELECT Status as MyStatus,Statuses as MyStatuses,Domain as MyDomain, Domains as MyDomains FROM ts.Foo"));
+        ASSERT_EQ(BE_SQLITE_ROW, stmt.Step()) << stmt.GetECSql();
+        ECSqlColumnInfoCR colInfo0 = stmt.GetColumnInfo(0);
+        ASSERT_TRUE(colInfo0.IsGeneratedProperty()) << stmt.GetECSql();
+        ASSERT_FALSE(colInfo0.GetDataType().IsArray()) << stmt.GetECSql();
+        ASSERT_EQ(PRIMITIVETYPE_Integer, colInfo0.GetDataType().GetPrimitiveType()) << stmt.GetECSql();
+
+        ECSqlColumnInfoCR colInfo1 = stmt.GetColumnInfo(1);
+        ASSERT_TRUE(colInfo1.IsGeneratedProperty()) << stmt.GetECSql();
+        ASSERT_TRUE(colInfo1.GetDataType().IsArray()) << stmt.GetECSql();
+        ASSERT_EQ(PRIMITIVETYPE_Integer, colInfo1.GetDataType().GetPrimitiveType()) << stmt.GetECSql();
+
+        ECSqlColumnInfoCR colInfo2 = stmt.GetColumnInfo(2);
+        ASSERT_TRUE(colInfo2.IsGeneratedProperty()) << stmt.GetECSql();
+        ASSERT_FALSE(colInfo2.GetDataType().IsArray()) << stmt.GetECSql();
+        ASSERT_EQ(PRIMITIVETYPE_String, colInfo2.GetDataType().GetPrimitiveType()) << stmt.GetECSql();
+
+        ECSqlColumnInfoCR colInfo3 = stmt.GetColumnInfo(3);
+        ASSERT_TRUE(colInfo3.IsGeneratedProperty()) << stmt.GetECSql();
+        ASSERT_TRUE(colInfo3.GetDataType().IsArray()) << stmt.GetECSql();
+        ASSERT_EQ(PRIMITIVETYPE_String, colInfo3.GetDataType().GetPrimitiveType()) << stmt.GetECSql();
+
+        stmt.Finalize();
+        CloseECDb();
+        }
+    }
+
+//---------------------------------------------------------------------------------------
+// @bsimethod                                   Affan.Khan                  10/16
+//+---------------+---------------+---------------+---------------+---------------+------
+TEST_F(ECSqlStatementTestFixture, EnumeratorNamesForEC31Enums)
+    {
+    ASSERT_EQ(SUCCESS, SetupECDb("EnumeratorNamesForEC31Enums.ecdb", SchemaItem(
+        "<?xml version='1.0' encoding='utf-8' ?>"
+        "<ECSchema schemaName='TestSchema' displayLabel='Test Schema' alias='ts' version='1.0.0' xmlns='http://www.bentley.com/schemas/Bentley.ECXML.3.1'>"
+        "    <ECEnumeration typeName='Colors' displayLabel='Color' backingTypeName='string' isStrict='True'>"
+        "        <ECEnumerator value='Red'/>"
+        "        <ECEnumerator value='Blue'/>"
+        "        <ECEnumerator value='Green'/>"
+        "        <ECEnumerator value='Yellow'/>"
+        "        <ECEnumerator value='Black'/>"
+        "    </ECEnumeration>"
+        "    <ECEnumeration typeName='Domains' displayLabel='Domain' backingTypeName='int' isStrict='True'>"
+        "        <ECEnumerator value='1' DisplayLabel='com'/>"
+        "        <ECEnumerator value='2' DisplayLabel='org'/>"
+        "        <ECEnumerator value='3' DisplayLabel='edu'/>"
+        "        <ECEnumerator value='4' DisplayLabel='net'/>"
+        "        <ECEnumerator value='5' DisplayLabel='int'/>"
+        "    </ECEnumeration>"
+        "    <ECEntityClass typeName='TestClass'>"
+        "        <ECProperty propertyName='Color' typeName='Colors'/>"
+        "        <ECProperty propertyName='Domain' typeName='Domains' />"
+        "    </ECEntityClass>"
+        "</ECSchema>")));
+
+    ASSERT_EQ(BE_SQLITE_DONE, GetHelper().ExecuteECSql("INSERT INTO ts.TestClass(Color,Domain) VALUES (ts.Colors.Red, ts.Domains.Domains1)"));
+    ASSERT_EQ(BE_SQLITE_DONE, GetHelper().ExecuteECSql("INSERT INTO ts.TestClass(Color,Domain) VALUES ('Red', 1)"));
+    ASSERT_EQ(BE_SQLITE_DONE, GetHelper().ExecuteECSql("INSERT INTO ts.TestClass(Color,Domain) VALUES (ts.Colors.Blue, ts.Domains.Domains2)"));
+    ASSERT_EQ(BE_SQLITE_DONE, GetHelper().ExecuteECSql("INSERT INTO ts.TestClass(Color,Domain) VALUES ('Blue', 2)"));
+    ASSERT_EQ(BE_SQLITE_DONE, GetHelper().ExecuteECSql("INSERT INTO ts.TestClass(Color,Domain) VALUES (ts.Colors.Green, ts.Domains.Domains3)"));
+    ASSERT_EQ(BE_SQLITE_DONE, GetHelper().ExecuteECSql("INSERT INTO ts.TestClass(Color,Domain) VALUES ('Green', 3)"));
+    ASSERT_EQ(BE_SQLITE_DONE, GetHelper().ExecuteECSql("INSERT INTO ts.TestClass(Color,Domain) VALUES (ts.Colors.Yellow, ts.Domains.Domains4)"));
+    ASSERT_EQ(BE_SQLITE_DONE, GetHelper().ExecuteECSql("INSERT INTO ts.TestClass(Color,Domain) VALUES ('Yellow', 4)"));
+    ASSERT_EQ(BE_SQLITE_DONE, GetHelper().ExecuteECSql("INSERT INTO ts.TestClass(Color,Domain) VALUES (ts.Colors.Black, ts.Domains.Domains5)"));
+    ASSERT_EQ(BE_SQLITE_DONE, GetHelper().ExecuteECSql("INSERT INTO ts.TestClass(Color,Domain) VALUES ('Black', 5)"));
+    EXPECT_EQ(JsonValue("[{\"cnt\": 2}]"), GetHelper().ExecuteSelectECSql("SELECT COUNT(*) cnt FROM ts.TestClass WHERE Color = ts.Colors.Red"));
+    EXPECT_EQ(JsonValue("[{\"cnt\": 2}]"), GetHelper().ExecuteSelectECSql("SELECT COUNT(*) cnt FROM ts.TestClass WHERE Color = 'Red'"));
+    EXPECT_EQ(JsonValue("[{\"cnt\": 4}]"), GetHelper().ExecuteSelectECSql("SELECT COUNT(*) cnt FROM ts.TestClass WHERE Color IN (ts.Colors.Red, ts.Colors.Blue)"));
+    EXPECT_EQ(JsonValue("[{\"cnt\": 4}]"), GetHelper().ExecuteSelectECSql("SELECT COUNT(*) cnt FROM ts.TestClass WHERE Color IN (ts.Colors.Red, 'Blue')"));
+    EXPECT_EQ(JsonValue("[{\"cnt\": 0}]"), GetHelper().ExecuteSelectECSql("SELECT COUNT(*) cnt FROM ts.TestClass WHERE Color BETWEEN ts.Colors.Red AND ts.Colors.Black"));
+    EXPECT_EQ(JsonValue("[{\"cnt\": 2}]"), GetHelper().ExecuteSelectECSql("SELECT COUNT(*) cnt FROM ts.TestClass WHERE Domain = ts.Domains.Domains1"));
+    EXPECT_EQ(JsonValue("[{\"cnt\": 2}]"), GetHelper().ExecuteSelectECSql("SELECT COUNT(*) cnt FROM ts.TestClass WHERE Domain = 1"));
+    EXPECT_EQ(JsonValue("[{\"cnt\": 6}]"), GetHelper().ExecuteSelectECSql("SELECT COUNT(*) cnt FROM ts.TestClass WHERE Domain IN (ts.Domains.Domains1, ts.Domains.Domains2, ts.Domains.Domains3)"));
+    EXPECT_EQ(JsonValue("[{\"cnt\": 6}]"), GetHelper().ExecuteSelectECSql("SELECT COUNT(*) cnt FROM ts.TestClass WHERE Domain IN (1, ts.Domains.Domains2, 3)"));
+    EXPECT_EQ(JsonValue("[{\"cnt\": 10}]"), GetHelper().ExecuteSelectECSql("SELECT COUNT(*) cnt FROM ts.TestClass WHERE Domain BETWEEN ts.Domains.Domains1 AND ts.Domains.Domains5"));
+    EXPECT_EQ(JsonValue("[{\"cnt\": 10}]"), GetHelper().ExecuteSelectECSql("SELECT COUNT(*) cnt FROM ts.TestClass WHERE Domain BETWEEN ts.Domains.Domains1 AND 5"));
+
+    ASSERT_EQ(BE_SQLITE_DONE, GetHelper().ExecuteECSql("UPDATE ts.TestClass SET Color = ts.Colors.Red WHERE Color = ts.Colors.Yellow"));
+    ASSERT_EQ(BE_SQLITE_DONE, GetHelper().ExecuteECSql("UPDATE ts.TestClass SET Domain = ts.Domains.Domains5 WHERE Domain = ts.Domains.Domains3"));
+    ASSERT_EQ(BE_SQLITE_DONE, GetHelper().ExecuteECSql("DELETE FROM ts.TestClass WHERE Color = ts.Colors.Yellow"));
+    ASSERT_EQ(BE_SQLITE_DONE, GetHelper().ExecuteECSql("DELETE FROM ts.TestClass WHERE Domain = ts.Domains.Domains4"));
+    }
+
+//---------------------------------------------------------------------------------------
+// @bsimethod                                   Krischan.Eberle                  08/18
+//+---------------+---------------+---------------+---------------+---------------+------
+TEST_F(ECSqlStatementTestFixture, EnumeratorNames)
+    {
+    ASSERT_EQ(SUCCESS, SetupECDb("EnumeratorNames.ecdb", SchemaItem(
+        "<?xml version='1.0' encoding='utf-8' ?>"
+        "<ECSchema schemaName='TestSchema' displayLabel='Test Schema' alias='ts' version='1.0.0' xmlns='http://www.bentley.com/schemas/Bentley.ECXML.3.2'>"
+        "    <ECEnumeration typeName='Colors' displayLabel='Color' backingTypeName='string' isStrict='True'>"
+        "        <ECEnumerator name='Red' value='Red' />"
+        "        <ECEnumerator name='Blue' value='Blue' />"
+        "        <ECEnumerator name='Green' value='Green' />"
+        "        <ECEnumerator name='Yellow' value='Yellow' />"
+        "        <ECEnumerator name='Black' value='Black' />"
+        "    </ECEnumeration>"
+        "    <ECEnumeration typeName='Domains' displayLabel='Domain' backingTypeName='int' isStrict='True'>"
+        "        <ECEnumerator name='Com' value='1' DisplayLabel='com' />"
+        "        <ECEnumerator name='Org' value='2' DisplayLabel='org' />"
+        "        <ECEnumerator name='Edu' value='3' DisplayLabel='edu' />"
+        "        <ECEnumerator name='Net' value='4' DisplayLabel='net' />"
+        "        <ECEnumerator name='Int' value='5' DisplayLabel='int' />"
+        "    </ECEnumeration>"
+        "    <ECEntityClass typeName='TestClass'>"
+        "        <ECProperty propertyName='Color' typeName='Colors' />"
+        "        <ECProperty propertyName='Domain' typeName='Domains' />"
+        "    </ECEntityClass>"
+        "</ECSchema>")));
+
+    ASSERT_EQ(BE_SQLITE_DONE, GetHelper().ExecuteECSql("INSERT INTO ts.TestClass(Color,Domain) VALUES (ts.Colors.Red, ts.Domains.Com)"));
+    ASSERT_EQ(BE_SQLITE_DONE, GetHelper().ExecuteECSql("INSERT INTO ts.TestClass(Color,Domain) VALUES ('Red', 1)"));
+    ASSERT_EQ(BE_SQLITE_DONE, GetHelper().ExecuteECSql("INSERT INTO ts.TestClass(Color,Domain) VALUES (ts.Colors.Blue, ts.Domains.Org)"));
+    ASSERT_EQ(BE_SQLITE_DONE, GetHelper().ExecuteECSql("INSERT INTO ts.TestClass(Color,Domain) VALUES ('Blue', 2)"));
+    ASSERT_EQ(BE_SQLITE_DONE, GetHelper().ExecuteECSql("INSERT INTO ts.TestClass(Color,Domain) VALUES (ts.Colors.Green, ts.Domains.Edu)"));
+    ASSERT_EQ(BE_SQLITE_DONE, GetHelper().ExecuteECSql("INSERT INTO ts.TestClass(Color,Domain) VALUES ('Green', 3)"));
+    ASSERT_EQ(BE_SQLITE_DONE, GetHelper().ExecuteECSql("INSERT INTO ts.TestClass(Color,Domain) VALUES (ts.Colors.Yellow, ts.Domains.Net)"));
+    ASSERT_EQ(BE_SQLITE_DONE, GetHelper().ExecuteECSql("INSERT INTO ts.TestClass(Color,Domain) VALUES ('Yellow', 4)"));
+    ASSERT_EQ(BE_SQLITE_DONE, GetHelper().ExecuteECSql("INSERT INTO ts.TestClass(Color,Domain) VALUES (ts.Colors.Black, ts.Domains.[Int])"));
+    ASSERT_EQ(BE_SQLITE_DONE, GetHelper().ExecuteECSql("INSERT INTO ts.TestClass(Color,Domain) VALUES ('Black', 5)"));
+    ASSERT_EQ(JsonValue("[{\"cnt\": 2}]"), GetHelper().ExecuteSelectECSql("SELECT COUNT(*) cnt FROM ts.TestClass WHERE Color = ts.Colors.Red"));
+    ASSERT_EQ(JsonValue("[{\"cnt\": 2}]"), GetHelper().ExecuteSelectECSql("SELECT COUNT(*) cnt FROM ts.TestClass WHERE Color = 'Red'"));
+    ASSERT_EQ(JsonValue("[{\"cnt\": 4}]"), GetHelper().ExecuteSelectECSql("SELECT COUNT(*) cnt FROM ts.TestClass WHERE Color IN (ts.Colors.Red, ts.Colors.Blue)"));
+    ASSERT_EQ(JsonValue("[{\"cnt\": 4}]"), GetHelper().ExecuteSelectECSql("SELECT COUNT(*) cnt FROM ts.TestClass WHERE Color IN ('Red', ts.Colors.Blue)"));
+    ASSERT_EQ(JsonValue("[{\"cnt\": 0}]"), GetHelper().ExecuteSelectECSql("SELECT COUNT(*) cnt FROM ts.TestClass WHERE Color BETWEEN ts.Colors.Red AND ts.Colors.Black"));
+    ASSERT_EQ(JsonValue("[{\"cnt\": 0}]"), GetHelper().ExecuteSelectECSql("SELECT COUNT(*) cnt FROM ts.TestClass WHERE Color BETWEEN 'Red' AND 'Black'"));
+    ASSERT_EQ(JsonValue("[{\"cnt\": 2}]"), GetHelper().ExecuteSelectECSql("SELECT COUNT(*) cnt FROM ts.TestClass WHERE Domain = ts.Domains.Com"));
+    ASSERT_EQ(JsonValue("[{\"cnt\": 2}]"), GetHelper().ExecuteSelectECSql("SELECT COUNT(*) cnt FROM ts.TestClass WHERE Domain = 1"));
+    ASSERT_EQ(JsonValue("[{\"cnt\": 6}]"), GetHelper().ExecuteSelectECSql("SELECT COUNT(*) cnt FROM ts.TestClass WHERE Domain IN (ts.Domains.Com, ts.Domains.Org, ts.Domains.Edu)"));
+    ASSERT_EQ(JsonValue("[{\"cnt\": 6}]"), GetHelper().ExecuteSelectECSql("SELECT COUNT(*) cnt FROM ts.TestClass WHERE Domain IN (1, ts.Domains.Org, 3)"));
+    ASSERT_EQ(JsonValue("[{\"cnt\": 10}]"), GetHelper().ExecuteSelectECSql("SELECT COUNT(*) cnt FROM ts.TestClass WHERE Domain BETWEEN ts.Domains.Com AND ts.Domains.[Int]"));
+    ASSERT_EQ(JsonValue("[{\"cnt\": 10}]"), GetHelper().ExecuteSelectECSql("SELECT COUNT(*) cnt FROM ts.TestClass WHERE Domain BETWEEN 1 AND ts.Domains.[Int]"));
+
+    ASSERT_EQ(BE_SQLITE_DONE, GetHelper().ExecuteECSql("UPDATE ts.TestClass SET Color = ts.Colors.Red WHERE Color = ts.Colors.Yellow"));
+    ASSERT_EQ(BE_SQLITE_DONE, GetHelper().ExecuteECSql("UPDATE ts.TestClass SET Domain = ts.Domains.Net WHERE Domain = ts.Domains.Edu"));
+    ASSERT_EQ(BE_SQLITE_DONE, GetHelper().ExecuteECSql("DELETE FROM ts.TestClass WHERE Color = ts.Colors.Yellow"));
+    ASSERT_EQ(BE_SQLITE_DONE, GetHelper().ExecuteECSql("DELETE FROM ts.TestClass WHERE Domain = ts.Domains.Net"));
+    }
+
+//---------------------------------------------------------------------------------------
+// @bsimethod                                   Krischan.Eberle                  08/18
+//+---------------+---------------+---------------+---------------+---------------+------
+TEST_F(ECSqlStatementTestFixture, ORedEnumerators)
+    {
+    ASSERT_EQ(SUCCESS, SetupECDb("ORedEnumerators.ecdb", SchemaItem(
+        R"xml(<ECSchema schemaName="TestSchema" alias="ts" version="1.0.0" xmlns="http://www.bentley.com/schemas/Bentley.ECXML.3.2">
+                <ECEnumeration typeName="Status" backingTypeName="int" isStrict="false">
+                    <ECEnumerator name="On" value="1" />
+                    <ECEnumerator name="Off" value="2" />
+                </ECEnumeration>
+                <ECEnumeration typeName="Domain" backingTypeName="string" isStrict="false">
+                    <ECEnumerator name="Org" value=".org" />
+                    <ECEnumerator name="Com" value=".com" />
+                </ECEnumeration>
+                <ECEntityClass typeName="Foo" >
+                    <ECProperty propertyName="Status" typeName="Status" />
+                    <ECProperty propertyName="Domain" typeName="Domain" />
+                </ECEntityClass>
+              </ECSchema>)xml")));
+    ECInstanceKey unoredKey;
+    ASSERT_EQ(BE_SQLITE_DONE, GetHelper().ExecuteInsertECSql(unoredKey, "INSERT INTO ts.Foo(Status, Domain) VALUES (ts.Status.[On], ts.Domain.Com)"));
+    ECInstanceKey oredKey;
+    ASSERT_EQ(BE_SQLITE_ERROR, GetHelper().ExecuteInsertECSql(oredKey, "INSERT INTO ts.Foo(Status, Domain) VALUES (ts.Status.[On] | ts.Status.Off, ts.Domain.Com | ts.Domain.Org)")) << "Bitwise OR not supported yet";
+
+    ECSqlStatement stmt;
+    ASSERT_EQ(ECSqlStatus::Success, stmt.Prepare(m_ecdb, "SELECT ECInstanceId FROM ts.Foo WHERE Status = ts.Status.[On]"));
+    ASSERT_EQ(BE_SQLITE_ROW, stmt.Step()) << stmt.GetECSql();
+    ASSERT_EQ(unoredKey.GetInstanceId(), stmt.GetValueId<ECInstanceId>(0)) << stmt.GetECSql();
+    ASSERT_EQ(BE_SQLITE_DONE, stmt.Step()) << stmt.GetECSql();
+    stmt.Finalize();
+
+    ASSERT_EQ(ECSqlStatus::InvalidECSql, stmt.Prepare(m_ecdb, "SELECT ECInstanceId FROM ts.Foo WHERE Status & ts.Status.[On] <> 0")) << "Bitwise AND not supported yet";
+    }
+
+END_ECDBUNITTESTS_NAMESPACE