--- conflicted
+++ resolved
@@ -1,3861 +1,3856 @@
-/*--------------------------------------------------------------------------------------+
-|
-|  $Source: Tests/Published/ECSqlStatement_Tests.cpp $
-|
-|  $Copyright: (c) 2016 Bentley Systems, Incorporated. All rights reserved. $
-|
-+--------------------------------------------------------------------------------------*/
-#include "ECSqlStatementTestFixture.h"
-#include "NestedStructArrayTestSchemaHelper.h"
-#include <cmath>
-#include <algorithm>
-
-USING_NAMESPACE_BENTLEY_EC
-BEGIN_ECDBUNITTESTS_NAMESPACE
-
-//---------------------------------------------------------------------------------------
-// @bsiclass                                     Krischan.Eberle                  09/15
-//+---------------+---------------+---------------+---------------+---------------+------
-TEST(ECSqlStatus, Misc)
-    {
-    ECSqlStatus empty;
-    ASSERT_EQ(ECSqlStatus::Status::Success, empty.Get());
-    ASSERT_EQ(ECSqlStatus::Status::Success, empty) << "implicit cast operator";
-    ASSERT_FALSE(empty.IsSQLiteError());
-    ASSERT_EQ(BE_SQLITE_OK, empty.GetSQLiteError());
-    ASSERT_TRUE(ECSqlStatus::Success == empty);
-    ASSERT_FALSE(ECSqlStatus::Success != empty);
-
-    ECSqlStatus invalidECSql = ECSqlStatus::InvalidECSql;
-    ASSERT_EQ(ECSqlStatus::Status::InvalidECSql, invalidECSql.Get());
-    ASSERT_EQ(ECSqlStatus::Status::InvalidECSql, invalidECSql) << "implicit cast operator";
-    ASSERT_FALSE(invalidECSql.IsSQLiteError());
-    ASSERT_EQ(BE_SQLITE_OK, invalidECSql.GetSQLiteError());
-    ASSERT_TRUE(ECSqlStatus::InvalidECSql == invalidECSql);
-    ASSERT_FALSE(ECSqlStatus::InvalidECSql != invalidECSql);
-
-    ECSqlStatus error = ECSqlStatus::Error;
-    ASSERT_EQ(ECSqlStatus::Status::Error, error.Get());
-    ASSERT_EQ(ECSqlStatus::Status::Error, error) << "implicit cast operator";
-    ASSERT_FALSE(error.IsSQLiteError());
-    ASSERT_EQ(BE_SQLITE_OK, error.GetSQLiteError());
-    ASSERT_TRUE(ECSqlStatus::Error == error);
-    ASSERT_FALSE(ECSqlStatus::Error != error);
-
-    ECSqlStatus sqliteError(BE_SQLITE_CONSTRAINT_CHECK);
-    ASSERT_EQ(ECSqlStatus::Status::SQLiteError, sqliteError.Get());
-    ASSERT_EQ(ECSqlStatus::Status::SQLiteError, sqliteError) << "implicit cast operator";
-    ASSERT_TRUE(sqliteError.IsSQLiteError());
-    ASSERT_EQ(BE_SQLITE_CONSTRAINT_CHECK, sqliteError.GetSQLiteError());
-
-    ASSERT_TRUE(ECSqlStatus(BE_SQLITE_CONSTRAINT_CHECK) == sqliteError);
-    ASSERT_FALSE(ECSqlStatus(BE_SQLITE_CONSTRAINT_CHECK) != sqliteError);
-
-    ECSqlStatus sqliteError2(BE_SQLITE_BUSY);
-    ASSERT_EQ(ECSqlStatus::Status::SQLiteError, sqliteError2.Get());
-    ASSERT_EQ(ECSqlStatus::Status::SQLiteError, sqliteError2) << "implicit cast operator";
-    ASSERT_TRUE(sqliteError2.IsSQLiteError());
-    ASSERT_EQ(BE_SQLITE_BUSY, sqliteError2.GetSQLiteError());
-    ASSERT_TRUE(ECSqlStatus(BE_SQLITE_BUSY) == sqliteError2);
-    ASSERT_FALSE(ECSqlStatus(BE_SQLITE_BUSY) != sqliteError2);
-
-    ASSERT_FALSE(sqliteError == sqliteError2);
-    ASSERT_TRUE(sqliteError != sqliteError2);
-    ASSERT_FALSE(sqliteError2 == sqliteError);
-    ASSERT_TRUE(sqliteError2 != sqliteError);
-
-    ASSERT_FALSE(empty == invalidECSql);
-    ASSERT_TRUE(empty != invalidECSql);
-
-    ASSERT_FALSE(empty == error);
-    ASSERT_TRUE(empty != error);
-
-    ASSERT_FALSE(empty == sqliteError);
-    ASSERT_TRUE(empty != sqliteError);
-
-    ASSERT_FALSE(empty == sqliteError2);
-    ASSERT_TRUE(empty != sqliteError2);
-
-    ASSERT_FALSE(invalidECSql == error);
-    ASSERT_TRUE(invalidECSql != error);
-
-    ASSERT_FALSE(invalidECSql == sqliteError);
-    ASSERT_TRUE(invalidECSql != sqliteError);
-
-    ASSERT_FALSE(invalidECSql == sqliteError2);
-    ASSERT_TRUE(invalidECSql != sqliteError2);
-    }
-
-/*---------------------------------------------------------------------------------**//**
-* @bsiclass                             Muhammad Hassan                         06/15
-+---------------+---------------+---------------+---------------+---------------+------*/
-struct PowSqlFunction : ScalarFunction
-    {
-    private:
-
-        virtual void _ComputeScalar(Context& ctx, int nArgs, DbValue* args) override
-            {
-            if (args[0].IsNull() || args[1].IsNull())
-                {
-                ctx.SetResultError("Arguments to POW must not be NULL", -1);
-                return;
-                }
-
-            double base = args[0].GetValueDouble();
-            double exp = args[1].GetValueDouble();
-
-            double res = std::pow(base, exp);
-            ctx.SetResultDouble(res);
-            }
-
-    public:
-        PowSqlFunction() : ScalarFunction("POW", 2, DbValueType::FloatVal) {}
-    };
-
-/*---------------------------------------------------------------------------------**//**
-* @bsimethod                             Muhammad Hassan                         06/15
-+---------------+---------------+---------------+---------------+---------------+------*/
-TEST_F(ECSqlStatementTestFixture, PopulateECSql_TestDbWithTestData)
-    {
-    ECDbR ecdb = SetupECDb("ECSqlStatementTests.ecdb", BeFileName(L"ECSqlStatementTests.01.00.ecschema.xml"));
-    NestedStructArrayTestSchemaHelper::PopulateECSqlStatementTestsDb(ecdb);
-    }
-
-/*---------------------------------------------------------------------------------**//**
-* @bsimethod                             Muhammad Hassan                         06/15
-+---------------+---------------+---------------+---------------+---------------+------*/
-TEST_F(ECSqlStatementTestFixture, UnionTests)
-    {
-    ECDbR ecdb = SetupECDb("ECSqlStatementTests.ecdb", BeFileName(L"ECSqlStatementTests.01.00.ecschema.xml"));
-    NestedStructArrayTestSchemaHelper::PopulateECSqlStatementTestsDb(ecdb);
-
-    int rowCount;
-    ECSqlStatement stmt;
-    ASSERT_EQ(ECSqlStatus::Success, stmt.Prepare(ecdb, "SELECT COUNT(*) FROM (SELECT CompanyName FROM ECST.Supplier UNION ALL SELECT CompanyName FROM ECST.Shipper)"));
-    ASSERT_EQ(stmt.Step(), BE_SQLITE_ROW);
-    int count = stmt.GetValueInt(0);
-    EXPECT_EQ(6, count);
-    stmt.Finalize();
-
-    //Select Statement containing Union All Clause and also Order By clause
-    ASSERT_EQ(ECSqlStatus::Success, stmt.Prepare(ecdb, "SELECT CompanyName, Phone FROM ECST.Supplier UNION ALL SELECT CompanyName, Phone FROM ECST.Shipper ORDER BY Phone"));
-    rowCount = 0;
-    Utf8CP expectedContactNames = "ABCD-Rio Grand-GHIJ-Rio Grand-Rue Perisnon-Salguero-";
-    Utf8String actualContactNames;
-    while (stmt.Step() != BE_SQLITE_DONE)
-        {
-        actualContactNames.append(stmt.GetValueText(0));
-        actualContactNames.append("-");
-        rowCount++;
-        }
-    ASSERT_STREQ(expectedContactNames, actualContactNames.c_str()) << stmt.GetECSql();
-    ASSERT_EQ(6, rowCount);
-    stmt.Finalize();
-
-    //Select Statement using UNION Clause, so we should get only distinct results
-    ASSERT_EQ(ECSqlStatus::Success, stmt.Prepare(ecdb, "SELECT City FROM ECST.Supplier UNION SELECT City FROM ECST.Customer ORDER BY City"));
-    rowCount = 0;
-    Utf8CP expectedCityNames = "ALASKA-AUSTIN-CA-MD-NC-SAN JOSE-";
-    Utf8String actualCityNames;
-    while (stmt.Step() != BE_SQLITE_DONE)
-        {
-        actualCityNames.append(stmt.GetValueText(0));
-        actualCityNames.append("-");
-        rowCount++;
-        }
-    ASSERT_STREQ(expectedCityNames, actualCityNames.c_str()) << stmt.GetECSql();
-    ASSERT_EQ(6, rowCount);
-    stmt.Finalize();
-
-    //Select Statement Using UNION ALL Clause so we should get even Duplicate Results
-    ASSERT_EQ(ECSqlStatus::Success, stmt.Prepare(ecdb, "SELECT City FROM ECST.Supplier UNION ALL SELECT City FROM ECST.Customer ORDER BY City"));
-    rowCount = 0;
-    expectedCityNames = "ALASKA-AUSTIN-CA-MD-NC-SAN JOSE-SAN JOSE-";
-    actualCityNames.clear();
-    while (stmt.Step() != BE_SQLITE_DONE)
-        {
-        actualCityNames.append(stmt.GetValueText(0));
-        actualCityNames.append("-");
-        rowCount++;
-        }
-    ASSERT_STREQ(expectedCityNames, actualCityNames.c_str()) << stmt.GetECSql();
-    ASSERT_EQ(7, rowCount);
-    stmt.Finalize();
-
-    //use Custom Scaler function in union query
-    PowSqlFunction func;
-    ASSERT_EQ(0, ecdb.AddFunction(func));
-    ASSERT_EQ(ECSqlStatus::Success, stmt.Prepare(ecdb, "Select POW(ECInstanceId, 2), ECClassId, ECInstanceId From ECST.Supplier UNION ALL Select POW(ECInstanceId, 2), ECClassId, ECInstanceId From ECST.Customer ORDER BY ECInstanceId"));
-    rowCount = 0;
-    while (stmt.Step() != BE_SQLITE_DONE)
-        {
-        int base = stmt.GetValueInt(2);
-        ASSERT_EQ(std::pow(base, 2), stmt.GetValueInt(0));
-        rowCount++;
-        }
-    ASSERT_EQ(7, rowCount);
-    stmt.Finalize();
-
-    //use aggregate function in Union Query
-    ASSERT_EQ(ECSqlStatus::Success, stmt.Prepare(ecdb, "SELECT Count(*), AVG(Phone) FROM (SELECT Phone FROM ECST.Supplier UNION ALL SELECT Phone FROM ECST.Customer)"));
-    ASSERT_EQ(stmt.Step(), BE_SQLITE_ROW);
-    ASSERT_EQ(7, stmt.GetValueInt(0));
-    ASSERT_EQ(1400, stmt.GetValueInt(1));
-    stmt.Finalize();
-
-    //Use GROUP BY clause in Union Query
-    ASSERT_EQ(ECSqlStatus::Success, stmt.Prepare(ecdb, "SELECT COUNT(*), Phone FROM (SELECT ECClassId, Phone FROM ECST.Supplier UNION ALL SELECT ECClassId, Phone FROM ECST.Customer) GROUP BY ECClassId ORDER BY Phone"));
-
-    //Get Row one
-    ASSERT_TRUE(stmt.Step() == BE_SQLITE_ROW);
-    ASSERT_EQ(3, stmt.GetValueInt(0));
-    ASSERT_EQ(1300, stmt.GetValueDouble(1));
-
-    //Get Row two
-    ASSERT_TRUE(stmt.Step() == BE_SQLITE_ROW);
-    ASSERT_EQ(4, stmt.GetValueInt(0));
-    ASSERT_EQ(1700, stmt.GetValueDouble(1));
-
-    ASSERT_TRUE(stmt.Step() == BE_SQLITE_DONE);
-    }
-
-/*---------------------------------------------------------------------------------**//**
-* @bsimethod                             Muhammad Hassan                         06/15
-+---------------+---------------+---------------+---------------+---------------+------*/
-TEST_F(ECSqlStatementTestFixture, ExceptTests)
-    {
-    ECDbR ecdb = SetupECDb("ECSqlStatementTests.ecdb", BeFileName(L"ECSqlStatementTests.01.00.ecschema.xml"));
-    NestedStructArrayTestSchemaHelper::PopulateECSqlStatementTestsDb(ecdb);
-
-    ECSqlStatement stmt;
-    ASSERT_EQ(ECSqlStatus::Success, stmt.Prepare(ecdb, "SELECT CompanyName FROM ECST.Supplier EXCEPT SELECT CompanyName FROM ECST.Shipper"));
-    int rowCount = 0;
-    Utf8CP expectedContactNames = "ABCD-GHIJ-";
-    Utf8String actualContactNames;
-    while (stmt.Step() != BE_SQLITE_DONE)
-        {
-        actualContactNames.append(stmt.GetValueText(0));
-        actualContactNames.append("-");
-        rowCount++;
-        }
-    ASSERT_STREQ(expectedContactNames, actualContactNames.c_str()) << stmt.GetECSql();
-    ASSERT_EQ(2, rowCount);
-
-    stmt.Finalize();
-    ASSERT_EQ(ECSqlStatus::Success, stmt.Prepare(ecdb, "SELECT ContactTitle FROM ECST.Customer EXCEPT SELECT ContactTitle FROM ECST.Supplier"));
-    rowCount = 0;
-    expectedContactNames = "AM-Adm-SPIELMANN-";
-    actualContactNames.clear();
-    while (stmt.Step() != BE_SQLITE_DONE)
-        {
-        actualContactNames.append(stmt.GetValueText(0));
-        actualContactNames.append("-");
-        rowCount++;
-        }
-    ASSERT_STREQ(expectedContactNames, actualContactNames.c_str()) << stmt.GetECSql();
-    ASSERT_EQ(3, rowCount);
-    }
-
-/*---------------------------------------------------------------------------------**//**
-* @bsimethod                             Muhammad Hassan                         06/15
-+---------------+---------------+---------------+---------------+---------------+------*/
-TEST_F(ECSqlStatementTestFixture, IntersectTests)
-    {
-    ECDbR ecdb = SetupECDb("ECSqlStatementTests.ecdb", BeFileName(L"ECSqlStatementTests.01.00.ecschema.xml"));
-    NestedStructArrayTestSchemaHelper::PopulateECSqlStatementTestsDb(ecdb);
-
-    ECSqlStatement stmt;
-    ASSERT_EQ(ECSqlStatus::Success, stmt.Prepare(ecdb, "SELECT CompanyName FROM ECST.Supplier INTERSECT SELECT CompanyName FROM ECST.Shipper ORDER BY CompanyName"));
-    int rowCount = 0;
-    Utf8CP expectedContactNames = "Rio Grand";
-    Utf8String actualContactNames;
-    while (stmt.Step() != BE_SQLITE_DONE)
-        {
-        actualContactNames.append(stmt.GetValueText(0));
-        rowCount++;
-        }
-    ASSERT_STREQ(expectedContactNames, actualContactNames.c_str());
-    ASSERT_EQ(1, rowCount);
-    stmt.Finalize();
-
-    ASSERT_EQ(ECSqlStatus::Success, stmt.Prepare(ecdb, "SELECT ContactTitle FROM ECST.Supplier INTERSECT SELECT ContactTitle FROM ECST.Customer ORDER BY ContactTitle"));
-    rowCount = 0;
-    expectedContactNames = "Brathion";
-    actualContactNames.clear();
-    while (stmt.Step() != BE_SQLITE_DONE)
-        {
-        actualContactNames.append(stmt.GetValueText(0));
-        rowCount++;
-        }
-    ASSERT_STREQ(expectedContactNames, actualContactNames.c_str());
-    ASSERT_EQ(1, rowCount);
-    }
-
-//---------------------------------------------------------------------------------------
-// @bsimethod                                      Krischan.Eberle                 09/16
-//+---------------+---------------+---------------+---------------+---------------+------
-TEST_F(ECSqlStatementTestFixture, NullLiteralForPoints)
-    {
-    const int rowCountPerClass = 3;
-    ECDbCR ecdb = SetupECDb("nullliterals.ecdb", BeFileName(L"ECSqlTest.01.00.ecschema.xml"), rowCountPerClass);
-
-    {
-    ECSqlStatement stmt;
-    ASSERT_EQ(ECSqlStatus::Success, stmt.Prepare(ecdb, "SELECT CAST(NULL AS Point3D) FROM ecsql.PASpatial LIMIT 1"));
-    ASSERT_EQ(BE_SQLITE_ROW, stmt.Step()) << stmt.GetECSql();
-    ASSERT_EQ(PRIMITIVETYPE_Point3d, stmt.GetColumnInfo(0).GetDataType().GetPrimitiveType());
-    ASSERT_TRUE(stmt.IsValueNull(0));
-    }
-
-    bmap<Utf8CP, bool> ecsqls;
-    ecsqls["SELECT CAST(NULL AS Point3D) FROM ecsql.PASpatial "
-        "UNION ALL "
-        "SELECT P3D FROM ecsql.P"] = true;
-
-    ecsqls["SELECT CAST(NULL AS Double) FROM ecsql.PASpatial "
-        "UNION ALL "
-        "SELECT P3D FROM ecsql.P"] = false;
-
-    ecsqls["SELECT CAST(NULL AS Point2D) FROM ecsql.PASpatial "
-        "UNION ALL "
-        "SELECT P3D FROM ecsql.P"] = false;
-
-    ecsqls["SELECT P3D FROM ecsql.P "
-        "UNION ALL "
-        "SELECT NULL FROM ecsql.PASpatial"] = true;
-
-    ecsqls["SELECT NULL FROM ecsql.PASpatial "
-        "UNION ALL "
-        "SELECT P3D FROM ecsql.P"] = false;
-
-    ecsqls["SELECT P3D FROM ecsql.P "
-        "UNION ALL "
-        "SELECT CAST(NULL AS Point3D) FROM ecsql.PASpatial"] = true;
-
-    ecsqls["SELECT P3D FROM ecsql.P "
-        "UNION ALL "
-        "SELECT CAST(NULL AS Double) FROM ecsql.PASpatial"] = false;
-
-    ecsqls["SELECT P3D FROM ecsql.P "
-        "UNION ALL "
-        "SELECT CAST(NULL AS Point2D) FROM ecsql.PASpatial"] = false;
-
-    for (bpair<Utf8CP, bool> const& kvPair : ecsqls)
-        {
-        Utf8CP ecsql = kvPair.first;
-        const bool expectedToSucceed = kvPair.second;
-
-        if (!expectedToSucceed)
-            {
-            ECSqlStatement stmt;
-            ASSERT_EQ(ECSqlStatus::InvalidECSql, stmt.Prepare(ecdb, ecsql)) << ecsql;
-            continue;
-            }
-
-        ECSqlStatement stmt;
-        ASSERT_EQ(ECSqlStatus::Success, stmt.Prepare(ecdb, ecsql)) << ecsql;
-
-        int actualRowCount = 0;
-        while (BE_SQLITE_ROW == stmt.Step())
-            {
-            ASSERT_EQ(PRIMITIVETYPE_Point3d, stmt.GetColumnInfo(0).GetDataType().GetPrimitiveType()) << ecsql;
-            actualRowCount++;
-            }
-        ASSERT_EQ(rowCountPerClass * 2, actualRowCount) << ecsql;
-        }
-    }
-
-//---------------------------------------------------------------------------------------
-// @bsimethod                                      Krischan.Eberle                 09/16
-//+---------------+---------------+---------------+---------------+---------------+------
-TEST_F(ECSqlStatementTestFixture, NullLiteralForStructs)
-    {
-    const int rowCountPerClass = 3;
-    ECDbCR ecdb = SetupECDb("nullliterals.ecdb", BeFileName(L"ECSqlTest.01.00.ecschema.xml"), rowCountPerClass);
-
-    ECClassCP structType = ecdb.Schemas().GetECClass("ECSqlTest", "PStruct");
-    ASSERT_TRUE(structType != nullptr);
-
-    auto assertColumn = [] (ECClassCR expected, IECSqlValue const& colVal, bool checkIsNull)
-        {
-        ASSERT_TRUE(colVal.GetColumnInfo().GetDataType().IsStruct() && &colVal.GetColumnInfo().GetProperty()->GetAsStructProperty()->GetType() == &expected);
-        
-        if (checkIsNull)
-            ASSERT_TRUE(colVal.IsNull());
-
-        IECSqlStructValue const& structColVal = colVal.GetStruct();
-        const int actualStructMemberCount = structColVal.GetMemberCount();
-        ASSERT_EQ((int) expected.GetPropertyCount(), actualStructMemberCount);
-
-        for (int i = 0; i < actualStructMemberCount; i++)
-            {
-            IECSqlValue const& memberVal = structColVal.GetValue(i);
-            if (checkIsNull)
-                ASSERT_TRUE(memberVal.IsNull());
-            }
-        };
-
-    {
-    ECSqlStatement stmt;
-    ASSERT_EQ(ECSqlStatus::Success, stmt.Prepare(ecdb, "SELECT CAST(NULL AS ecsql.PStruct) FROM ecsql.PSA LIMIT 1"));
-    ASSERT_EQ(BE_SQLITE_ROW, stmt.Step()) << stmt.GetECSql();
-    assertColumn(*structType, stmt.GetValue(0), true);
-    }
-
-    bmap<Utf8CP, bool> ecsqls;
-    ecsqls["SELECT CAST(NULL AS ecsql.PStruct) FROM ecsql.P "
-        "UNION ALL "
-        "SELECT PStructProp FROM ecsql.PSA"] = true;
-
-    ecsqls["SELECT CAST(NULL AS ecsql.[PStruct]) FROM ecsql.P "
-        "UNION ALL "
-        "SELECT PStructProp FROM ecsql.PSA"] = true;
-
-    ecsqls["SELECT CAST(NULL AS Double) FROM ecsql.PASpatial "
-        "UNION ALL "
-        "SELECT PStructProp FROM ecsql.PSA"] = false;
-
-    ecsqls["SELECT NULL FROM ecsql.P "
-        "UNION ALL "
-        "SELECT PStructProp FROM ecsql.PSA"] = false;
-
-    ecsqls["SELECT PStructProp FROM ecsql.PSA "
-        "UNION ALL "
-        "SELECT NULL FROM ecsql.P"] = true;
-
-    for (bpair<Utf8CP, bool> const& kvPair : ecsqls)
-        {
-        Utf8CP ecsql = kvPair.first;
-        const bool expectedToSucceed = kvPair.second;
-
-        if (!expectedToSucceed)
-            {
-            ECSqlStatement stmt;
-            ASSERT_EQ(ECSqlStatus::InvalidECSql, stmt.Prepare(ecdb, ecsql)) << ecsql;
-            continue;
-            }
-
-        ECSqlStatement stmt;
-        ASSERT_EQ(ECSqlStatus::Success, stmt.Prepare(ecdb, ecsql)) << ecsql;
-
-        int actualRowCount = 0;
-        while (BE_SQLITE_ROW == stmt.Step())
-            {
-            assertColumn(*structType, stmt.GetValue(0), false);
-            actualRowCount++;
-            }
-
-        ASSERT_EQ(rowCountPerClass * 2, actualRowCount) << ecsql;
-        }
-    }
-
-//---------------------------------------------------------------------------------------
-// @bsimethod                                      Krischan.Eberle                 09/16
-//+---------------+---------------+---------------+---------------+---------------+------
-TEST_F(ECSqlStatementTestFixture, NullLiteralForPrimArrays)
-    {
-    const int rowCountPerClass = 3;
-    ECDbCR ecdb = SetupECDb("nullliterals.ecdb", BeFileName(L"ECSqlTest.01.00.ecschema.xml"), rowCountPerClass);
-
-    auto assertColumn = [] (PrimitiveType expected, IECSqlValue const& colVal, bool checkIsNull)
-        {
-        ASSERT_TRUE(colVal.GetColumnInfo().GetDataType().IsPrimitiveArray());
-        ASSERT_EQ(expected, colVal.GetColumnInfo().GetDataType().GetPrimitiveType());
-        ASSERT_FALSE(colVal.IsNull());//arrays are never NULL
-        if (checkIsNull)
-            {
-            ASSERT_EQ(0, colVal.GetArray().GetArrayLength());
-            }
-        };
-
-    {
-    ECSqlStatement stmt;
-    ASSERT_EQ(ECSqlStatus::Success, stmt.Prepare(ecdb, "SELECT CAST(NULL AS TIMESTAMP[]) FROM ecsql.PSA LIMIT 1"));
-    ASSERT_EQ(BE_SQLITE_ROW, stmt.Step()) << stmt.GetECSql();
-    assertColumn(PRIMITIVETYPE_DateTime, stmt.GetValue(0), true);
-    }
-
-    bmap<Utf8CP, bool> ecsqls;
-    ecsqls["SELECT CAST(NULL AS TIMESTAMP[]) FROM ecsql.P "
-        "UNION ALL "
-        "SELECT Dt_Array FROM ecsql.PSA"] = true;
-
-    ecsqls["SELECT CAST(NULL AS Double) FROM ecsql.P "
-        "UNION ALL "
-        "SELECT Dt_Array FROM ecsql.PSA"] = false;
-
-    ecsqls["SELECT CAST(NULL AS TimeStamp) FROM ecsql.P "
-        "UNION ALL "
-        "SELECT Dt_Array FROM ecsql.PSA"] = false;
-
-    ecsqls["SELECT NULL FROM ecsql.P "
-        "UNION ALL "
-        "SELECT Dt_Array FROM ecsql.PSA"] = false;
-
-    ecsqls["SELECT Dt_Array FROM ecsql.PSA "
-        "UNION ALL "
-        "SELECT NULL FROM ecsql.P"] = true;
-
-    for (bpair<Utf8CP, bool> const& kvPair : ecsqls)
-        {
-        Utf8CP ecsql = kvPair.first;
-        const bool expectedToSucceed = kvPair.second;
-
-        if (!expectedToSucceed)
-            {
-            ECSqlStatement stmt;
-            ASSERT_EQ(ECSqlStatus::InvalidECSql, stmt.Prepare(ecdb, ecsql)) << ecsql;
-            continue;
-            }
-
-        ECSqlStatement stmt;
-        ASSERT_EQ(ECSqlStatus::Success, stmt.Prepare(ecdb, ecsql)) << ecsql;
-
-        int actualRowCount = 0;
-        while (BE_SQLITE_ROW == stmt.Step())
-            {
-            assertColumn(PRIMITIVETYPE_DateTime, stmt.GetValue(0), false);
-            actualRowCount++;
-            }
-
-        ASSERT_EQ(rowCountPerClass * 2, actualRowCount) << ecsql;
-        }
-    }
-
-//---------------------------------------------------------------------------------------
-// @bsimethod                                      Krischan.Eberle                 09/16
-//+---------------+---------------+---------------+---------------+---------------+------
-TEST_F(ECSqlStatementTestFixture, NullLiteralForStructArrays)
-    {
-    const int rowCountPerClass = 3;
-    ECDbCR ecdb = SetupECDb("nullliterals.ecdb", BeFileName(L"ECSqlTest.01.00.ecschema.xml"), rowCountPerClass);
-
-    ECClassCP structType = ecdb.Schemas().GetECClass("ECSqlTest", "PStruct");
-    ASSERT_TRUE(structType != nullptr);
-
-    auto assertColumn = [] (ECClassCR expected, IECSqlValue const& colVal, bool checkIsNull)
-        {
-        ASSERT_TRUE(colVal.GetColumnInfo().GetDataType().IsStructArray());
-        ASSERT_TRUE(&colVal.GetColumnInfo().GetProperty()->GetAsStructArrayProperty()->GetStructElementType() == &expected);
-        ASSERT_FALSE(colVal.IsNull());//arrays are never NULL
-        if (checkIsNull)
-            {
-            ASSERT_EQ(0, colVal.GetArray().GetArrayLength());
-            }
-        };
-
-    {
-    ECSqlStatement stmt;
-    ASSERT_EQ(ECSqlStatus::Success, stmt.Prepare(ecdb, "SELECT CAST(NULL AS ecsql.PStruct[]) FROM ecsql.PSA LIMIT 1"));
-    ASSERT_EQ(BE_SQLITE_ROW, stmt.Step()) << stmt.GetECSql();
-    assertColumn(*structType, stmt.GetValue(0), true);
-    }
-
-    bmap<Utf8CP, bool> ecsqls;
-    ecsqls["SELECT CAST(NULL AS ecsql.PStruct[]) FROM ecsql.P "
-        "UNION ALL "
-        "SELECT PStruct_Array FROM ecsql.PSA"] = true;
-
-    ecsqls["SELECT CAST(NULL AS [ecsql].[PStruct][]) FROM ecsql.P "
-        "UNION ALL "
-        "SELECT PStruct_Array FROM ecsql.PSA"] = true;
-
-    ecsqls["SELECT CAST(NULL AS ecsql.PStruct) FROM ecsql.P "
-        "UNION ALL "
-        "SELECT PStruct_Array FROM ecsql.PSA"] = false;
-
-    ecsqls["SELECT NULL FROM ecsql.P "
-        "UNION ALL "
-        "SELECT PStruct_Array FROM ecsql.PSA"] = false;
-
-    ecsqls["SELECT PStruct_Array FROM ecsql.PSA "
-        "UNION ALL "
-        "SELECT NULL FROM ecsql.P"] = true;
-
-    for (bpair<Utf8CP, bool> const& kvPair : ecsqls)
-        {
-        Utf8CP ecsql = kvPair.first;
-        const bool expectedToSucceed = kvPair.second;
-
-        if (!expectedToSucceed)
-            {
-            ECSqlStatement stmt;
-            ASSERT_EQ(ECSqlStatus::InvalidECSql, stmt.Prepare(ecdb, ecsql)) << ecsql;
-            continue;
-            }
-
-        ECSqlStatement stmt;
-        ASSERT_EQ(ECSqlStatus::Success, stmt.Prepare(ecdb, ecsql)) << ecsql;
-
-        int actualRowCount = 0;
-        while (BE_SQLITE_ROW == stmt.Step())
-            {
-            assertColumn(*structType, stmt.GetValue(0), false);
-            actualRowCount++;
-            }
-
-        ASSERT_EQ(rowCountPerClass * 2, actualRowCount) << ecsql;
-        }
-    }
-/*---------------------------------------------------------------------------------**//**
-* @bsimethod                             Muhammad Hassan                         06/15
-+---------------+---------------+---------------+---------------+---------------+------*/
-TEST_F(ECSqlStatementTestFixture, NestedSelectStatementsTests)
-    {
-    ECDbR ecdb = SetupECDb("ECSqlStatementTests.ecdb", BeFileName(L"ECSqlStatementTests.01.00.ecschema.xml"));
-    NestedStructArrayTestSchemaHelper::PopulateECSqlStatementTestsDb(ecdb);
-
-    ECSqlStatement stmt;
-    ASSERT_EQ(ECSqlStatus::Success, stmt.Prepare(ecdb, "SELECT ProductName, UnitPrice FROM ECST.Product WHERE UnitPrice > (SELECT AVG(UnitPrice) From ECST.Product) AND UnitPrice < 500"));
-    ASSERT_EQ(stmt.Step(), BE_SQLITE_ROW);
-
-    ECSqlStatement selectStmt;
-    ASSERT_EQ(ECSqlStatus::Success, selectStmt.Prepare(ecdb, "SELECT ProductName From ECST.Product WHERE UnitPrice = ?"));
-    ASSERT_EQ(ECSqlStatus::Success, selectStmt.BindDouble(1, stmt.GetValueDouble(1))) << "Binding Double value failed";
-    ASSERT_TRUE(selectStmt.Step() == BE_SQLITE_ROW);
-    ASSERT_STREQ(stmt.GetValueText(0), selectStmt.GetValueText(0));
-    stmt.Finalize();
-
-    //Using GetECClassId in Nested Select statement
-    ECClassId supplierClassId = ecdb.Schemas().GetECClassId("ECST", "Supplier", ResolveSchema::BySchemaAlias);
-    ECClassId customerClassId = ecdb.Schemas().GetECClassId("ECST", "Customer", ResolveSchema::BySchemaAlias);
-    ECClassId firstClassId = std::min<ECClassId>(supplierClassId, customerClassId);
-    ECClassId secondClassId = std::max<ECClassId>(supplierClassId, customerClassId);
-    ASSERT_EQ(ECSqlStatus::Success, stmt.Prepare(ecdb, "SELECT ECClassId, COUNT(*) FROM (SELECT ECClassId FROM ECST.Supplier UNION ALL SELECT ECClassId FROM ECST.Customer) GROUP BY ECClassId ORDER BY ECClassId"));
-    ASSERT_TRUE(stmt.Step() == BE_SQLITE_ROW);
-    ASSERT_EQ(firstClassId, stmt.GetValueId<ECClassId>(0));
-    ASSERT_EQ(4, stmt.GetValueInt(1));
-    ASSERT_TRUE(stmt.Step() == BE_SQLITE_ROW);
-    ASSERT_EQ(secondClassId, stmt.GetValueId<ECClassId>(0));
-    ASSERT_EQ(3, stmt.GetValueInt(1));
-    ASSERT_TRUE(stmt.Step() == BE_SQLITE_DONE);
-    }
-
-/*---------------------------------------------------------------------------------**//**
-* @bsimethod                             Muhammad Hassan                         06/15
-+---------------+---------------+---------------+---------------+---------------+------*/
-TEST_F(ECSqlStatementTestFixture, PredicateFunctionsInNestedSelectStatement)
-    {
-    ECDbR ecdb = SetupECDb("ECSqlStatementTests.ecdb", BeFileName(L"ECSqlStatementTests.01.00.ecschema.xml"));
-    NestedStructArrayTestSchemaHelper::PopulateECSqlStatementTestsDb(ecdb);
-
-    ECSqlStatement stmt;
-    //Using Predicate function in nexted select statement
-    ASSERT_EQ(ECSqlStatus::Success, stmt.Prepare(ecdb, "SELECT AVG(UnitPrice) FROM ECST.Product WHERE UnitPrice IN (SELECT UnitPrice FROM ECST.Product WHERE UnitPrice < (SELECT AVG(UnitPrice) FROM ECST.Product WHERE ProductAvailable))"));
-    ASSERT_TRUE(stmt.Step() == BE_SQLITE_ROW);
-    ASSERT_EQ(223, (int) stmt.GetValueDouble(0));
-    ASSERT_TRUE(stmt.Step() == BE_SQLITE_DONE);
-    stmt.Finalize();
-
-    //Using NOT operator with predicate function in Nested Select statement
-    ASSERT_EQ(ECSqlStatus::Success, stmt.Prepare(ecdb, "SELECT AVG(UnitPrice) FROM ECST.Product WHERE UnitPrice IN (SELECT UnitPrice FROM ECST.Product WHERE UnitPrice > (SELECT AVG(UnitPrice) FROM ECST.Product WHERE NOT ProductAvailable))"));
-    ASSERT_TRUE(stmt.Step() == BE_SQLITE_ROW);
-    ASSERT_EQ(619, (int) stmt.GetValueDouble(0));
-    ASSERT_TRUE(stmt.Step() == BE_SQLITE_DONE);
-    }
-
-/*---------------------------------------------------------------------------------**//**
-* @bsimethod                             Muhammad Hassan                         06/15
-+---------------+---------------+---------------+---------------+---------------+------*/
-TEST_F(ECSqlStatementTestFixture, GroupByClauseTests)
-    {
-    ECDbR ecdb = SetupECDb("ECSqlStatementTests.ecdb", BeFileName(L"ECSqlStatementTests.01.00.ecschema.xml"));
-    NestedStructArrayTestSchemaHelper::PopulateECSqlStatementTestsDb(ecdb);
-
-    Utf8CP expectedProductsNames;
-    Utf8String actualProductsNames;
-    double expectedSumOfAvgPrices;
-    double actualSumOfAvgPrices;
-    ECSqlStatement stmt;
-    //use of simple GROUP BY clause to find AVG(Price) from the Product table
-    ASSERT_EQ(ECSqlStatus::Success, stmt.Prepare(ecdb, "SELECT ProductName, AVG(UnitPrice) FROM ECST.Product GROUP BY ProductName ORDER BY ProductName"));
-    expectedProductsNames = "Binder-Desk-Pen-Pen Set-Pencil-";
-    expectedSumOfAvgPrices = 1895.67;
-    actualSumOfAvgPrices = 0;
-    while (stmt.Step() != BE_SQLITE_DONE)
-        {
-        actualProductsNames.append(stmt.GetValueText(0));
-        actualProductsNames.append("-");
-        actualSumOfAvgPrices += stmt.GetValueDouble(1);
-        }
-    ASSERT_STREQ(expectedProductsNames, actualProductsNames.c_str());
-    ASSERT_EQ((int) expectedSumOfAvgPrices, (int) actualSumOfAvgPrices);
-    stmt.Finalize();
-
-    //using HAVING clause with GROUP BY clause
-    ASSERT_EQ(ECSqlStatus::Success, stmt.Prepare(ecdb, "SELECT ProductName, AVG(UnitPrice) FROM ECST.Product GROUP BY ProductName Having AVG(UnitPrice)>300.00 ORDER BY ProductName"));
-    expectedProductsNames = "Binder-Pen-Pen Set-";
-    actualProductsNames = "";
-    expectedSumOfAvgPrices = 1556.62;
-    actualSumOfAvgPrices = 0;
-    while (stmt.Step() != BE_SQLITE_DONE)
-        {
-        actualProductsNames.append(stmt.GetValueText(0));
-        actualProductsNames.append("-");
-        actualSumOfAvgPrices += stmt.GetValueDouble(1);
-        }
-    ASSERT_STREQ(expectedProductsNames, actualProductsNames.c_str());
-    ASSERT_EQ((int) expectedSumOfAvgPrices, (int) actualSumOfAvgPrices);
-    stmt.Finalize();
-
-    //combined Use of GROUP BY, HAVING and WHERE Clause
-    ASSERT_EQ(ECSqlStatus::Success, stmt.Prepare(ecdb, "SELECT ProductName, AVG(UnitPrice) FROM ECST.Product WHERE UnitPrice<500 GROUP BY ProductName Having AVG(UnitPrice)>200.00 ORDER BY ProductName"));
-    expectedProductsNames = "Binder-Pen Set-";
-    actualProductsNames = "";
-    expectedSumOfAvgPrices = 666.84;
-    actualSumOfAvgPrices = 0;
-    while (stmt.Step() != BE_SQLITE_DONE)
-        {
-        actualProductsNames.append(stmt.GetValueText(0));
-        actualProductsNames.append("-");
-        actualSumOfAvgPrices += stmt.GetValueDouble(1);
-        }
-    ASSERT_EQ(expectedProductsNames, actualProductsNames);
-    ASSERT_EQ((int) expectedSumOfAvgPrices, (int) actualSumOfAvgPrices);
-    stmt.Finalize();
-
-    //GROUP BY Clause with more then one parameters
-    ASSERT_EQ(ECSqlStatus::Success, stmt.Prepare(ecdb, "SELECT ProductName, AVG(UnitPrice), COUNT(ProductName) FROM ECST.Product GROUP BY ProductName, UnitPrice HAVING COUNT(ProductName)>1"));
-    ASSERT_EQ(stmt.Step(), BE_SQLITE_ROW);
-    ASSERT_EQ("Pen", (Utf8String) stmt.GetValueText(0));
-    ASSERT_EQ(539, (int) stmt.GetValueDouble(1));
-    ASSERT_EQ(3, stmt.GetValueInt(2));
-    ASSERT_FALSE(stmt.Step() != BE_SQLITE_DONE);
-    stmt.Finalize();
-    }
-
-/*---------------------------------------------------------------------------------**//**
-* @bsimethod                             Muhammad Hassan                         12/15
-+---------------+---------------+---------------+---------------+---------------+------*/
-TEST_F(ECSqlStatementTestFixture, StructInGroupByClause)
-    {
-    ECDbR ecdb = SetupECDb("ECSqlStatementTests.ecdb", BeFileName(L"ECSqlStatementTests.01.00.ecschema.xml"));
-    NestedStructArrayTestSchemaHelper::PopulateECSqlStatementTestsDb(ecdb);
-
-    ECSqlStatement statement;
-    ASSERT_EQ(ECSqlStatus::Success, statement.Prepare(ecdb, "SELECT AVG(Phone) FROM ECST.Customer GROUP BY PersonName"));
-    ASSERT_EQ(DbResult::BE_SQLITE_ROW, statement.Step());
-    ASSERT_EQ(1650, statement.GetValueInt(0));
-    statement.Finalize();
-
-    ASSERT_EQ(ECSqlStatus::Success, statement.Prepare(ecdb, "SELECT Country FROM ECST.Customer GROUP BY PersonName"));
-    int rowCount = 0;
-    while (statement.Step() == DbResult::BE_SQLITE_ROW)
-        {
-        ASSERT_STREQ("USA", statement.GetValueText(0));
-        rowCount++;
-        }
-    ASSERT_EQ(3, rowCount);
-    }
-
-/*---------------------------------------------------------------------------------**//**
-* @bsimethod                             Muhammad Hassan                         11/15
-+---------------+---------------+---------------+---------------+---------------+------*/
-TEST_F(ECSqlStatementTestFixture, VerifyLiteralExpressionAsConstants)
-    {
-    ECDbR ecdb = SetupECDb("ECSqlStatementTests.ecdb", BeFileName(L"ECSqlStatementTests.01.00.ecschema.xml"));
-
-    ECSqlStatement statement;
-    ASSERT_EQ(ECSqlStatus::Success, statement.Prepare(ecdb, "INSERT INTO ECST.Product (UnitPrice, ProductAvailable, ProductName) VALUES(100*5, true, 'Chair')"));
-    ASSERT_EQ(DbResult::BE_SQLITE_DONE, statement.Step());
-    statement.Finalize();
-
-    ASSERT_EQ(ECSqlStatus::Success, statement.Prepare(ecdb, "INSERT INTO ECST.Product (UnitPrice, ProductAvailable, ProductName) VALUES(100+1+ECClassId, true, 'Chair')"));
-    ASSERT_EQ(DbResult::BE_SQLITE_DONE, statement.Step());
-    statement.Finalize();
-
-    ASSERT_EQ(ECSqlStatus::Success, statement.Prepare(ecdb, "INSERT INTO ECST.Product (UnitPrice, ProductAvailable, ProductName) VALUES(1000/5, false, 'Table')"));
-    ASSERT_EQ(DbResult::BE_SQLITE_DONE, statement.Step());
-    statement.Finalize();
-
-    ASSERT_EQ(ECSqlStatus::Success, statement.Prepare(ecdb, "INSERT INTO ECST.Product (UnitPrice, ProductAvailable, ProductName) VALUES(100+2+ECClassId, false, 'Table')"));
-    ASSERT_EQ(DbResult::BE_SQLITE_DONE, statement.Step());
-    statement.Finalize();
-
-    ASSERT_EQ(ECSqlStatus::Success, statement.Prepare(ecdb, "INSERT INTO ECST.Product (UnitPrice, ProductAvailable, ProductName) VALUES(1000+100*5, true, 'LCD')"));
-    ASSERT_EQ(DbResult::BE_SQLITE_DONE, statement.Step());
-    statement.Finalize();
-
-    ASSERT_EQ(ECSqlStatus::Success, statement.Prepare(ecdb, "SELECT ProductName FROM ECST.Product WHERE UnitPrice=100+2+ECClassId"));
-    ASSERT_EQ(DbResult::BE_SQLITE_ROW, statement.Step());
-    ASSERT_STREQ("Table", statement.GetValueText(0));
-    statement.Finalize();
-
-    ASSERT_EQ(ECSqlStatus::Success, statement.Prepare(ecdb, "SELECT AVG(UnitPrice) FROM ECST.Product WHERE UnitPrice>ECClassId AND ProductName='Chair'"));
-    ASSERT_EQ(DbResult::BE_SQLITE_ROW, statement.Step());
-    statement.Finalize();
-
-    ASSERT_EQ(ECSqlStatus::Success, statement.Prepare(ecdb, "SELECT ProductAvailable FROM ECST.Product WHERE UnitPrice>100+2+ECClassId AND ProductName='LCD'"));
-    ASSERT_EQ(DbResult::BE_SQLITE_ROW, statement.Step());
-    ASSERT_TRUE(statement.GetValueBoolean(0));
-    statement.Finalize();
-
-    ASSERT_EQ(ECSqlStatus::Success, statement.Prepare(ecdb, "SELECT ProductAvailable FROM ECST.Product WHERE UnitPrice>100+2+ECClassId AND ProductName='LCD'"));
-    ASSERT_EQ(DbResult::BE_SQLITE_ROW, statement.Step());
-    ASSERT_TRUE(statement.GetValueBoolean(0));
-    statement.Finalize();
-
-    ASSERT_EQ(ECSqlStatus::Success, statement.Prepare(ecdb, "SELECT ProductAvailable FROM ECST.Product WHERE UnitPrice=100+3+ECClassId OR ProductName='LCD'"));
-    ASSERT_EQ(DbResult::BE_SQLITE_ROW, statement.Step());
-    ASSERT_TRUE(statement.GetValueBoolean(0));
-    statement.Finalize();
-    }
-
-/*---------------------------------------------------------------------------------**//**
-* @bsimethod                             Muhammad Hassan                         01/16
-+---------------+---------------+---------------+---------------+---------------+------*/
-TEST_F(ECSqlStatementTestFixture, WrapWhereClauseInParams)
-    {
-    ECDbR ecdb = SetupECDb("ECSqlStatementTests.ecdb", BeFileName(L"ECSqlStatementTests.01.00.ecschema.xml"));
-    NestedStructArrayTestSchemaHelper::PopulateECSqlStatementTestsDb(ecdb);
-
-    ECSqlStatement statement;
-    ASSERT_EQ(ECSqlStatus::Success, statement.Prepare(ecdb, "SELECT Phone FROM ECST.Customer WHERE Country='USA' OR Company='ABC'"));
-    Utf8String nativeSql = statement.GetNativeSql();
-    ASSERT_TRUE(nativeSql.find("WHERE ([Customer].[Country] = 'USA' OR [Customer].[Company] = 'ABC')") != nativeSql.npos);
-    statement.Finalize();
-
-    ASSERT_EQ(ECSqlStatus::Success, statement.Prepare(ecdb, "SELECT Phone FROM ECST.Customer WHERE Country='USA' AND Company='ABC'"));
-    nativeSql = statement.GetNativeSql();
-    ASSERT_TRUE(nativeSql.find("WHERE [Customer].[Country] = 'USA' AND [Customer].[Company] = 'ABC'") != nativeSql.npos);
-    statement.Finalize();
-
-    ASSERT_EQ(ECSqlStatus::Success, statement.Prepare(ecdb, "SELECT Phone FROM ECST.Customer WHERE Country='USA' OR Country='DUBAI' AND ContactTitle='AM'"));
-    nativeSql = statement.GetNativeSql();
-    ASSERT_TRUE(nativeSql.find("WHERE ([Customer].[Country] = 'USA' OR [Customer].[Country] = 'DUBAI' AND [Customer].[ContactTitle] = 'AM')") != nativeSql.npos);
-    }
-
-//---------------------------------------------------------------------------------------
-// @bsiclass                                     Muhammad Hassan                  08/15
-//+---------------+---------------+---------------+---------------+---------------+------
-TEST_F(ECSqlStatementTestFixture, PolymorphicDelete_SharedTable)
-    {
-    ECDbR ecdb = SetupECDb("PolymorphicDeleteSharedTable.ecdb", BeFileName(L"NestedStructArrayTest.01.00.ecschema.xml"));
-    NestedStructArrayTestSchemaHelper::PopulateNestedStructArrayDb(ecdb, true);
-
-    ASSERT_FALSE(ecdb.TableExists("nsat_DerivedA"));
-    ASSERT_FALSE(ecdb.TableExists("nsat_DoubleDerivedA"));
-    ASSERT_FALSE(ecdb.TableExists("nsat_DoubleDerivedC"));
-
-    //Delete all Instances of the base class, all the structArrays and relationships should also be deleted.
-    ECSqlStatement statement;
-    ASSERT_EQ(ECSqlStatus::Success, statement.Prepare(ecdb, "DELETE FROM nsat.ClassA"));
-    ASSERT_EQ(BE_SQLITE_DONE, statement.Step());
-    statement.Finalize();
-
-    bvector<Utf8String> tableNames = {"ClassA", "BaseHasDerivedA", "DerivedBHasChildren"};
-
-    for (Utf8StringCR tableName : tableNames)
-        {
-        Utf8String selectSql = "SELECT count(*) FROM nsat_";
-        selectSql.append(tableName);
-        Statement stmt;
-        ASSERT_EQ(BE_SQLITE_OK, stmt.Prepare(ecdb, selectSql.c_str())) << "Prepare failed for " << selectSql.c_str();
-        ASSERT_EQ(BE_SQLITE_ROW, stmt.Step()) << "Step failed for " << selectSql.c_str();
-        ASSERT_EQ(0, stmt.GetValueInt(0)) << "Table " << tableName.c_str() << " is expected to be empty after DELETE FROM nsat.ClassA";
-        stmt.Finalize();
-        }
-    }
-
-//---------------------------------------------------------------------------------------
-// @bsimethod                                      Muhammad Hassan                  02/16
-//+---------------+---------------+---------------+---------------+---------------+------
-TEST_F(ECSqlStatementTestFixture, PolymorphicDelete)
-    {
-    SchemaItem testSchema(NestedStructArrayTestSchemaHelper::s_testSchemaXml, true);
-    ECDbR ecdb = SetupECDb("PolymorphicDeleteTest.ecdb", testSchema);
-    ASSERT_TRUE(ecdb.IsDbOpen());
-
-    NestedStructArrayTestSchemaHelper::PopulateNestedStructArrayDb(ecdb, false);
-
-    //Delete all Instances of the base class, all the structArrays should also be deleted.
-    ECSqlStatement statement;
-    ASSERT_EQ(ECSqlStatus::Success, statement.Prepare(ecdb, "DELETE FROM nsat.ClassA"));
-    ASSERT_EQ(BE_SQLITE_DONE, statement.Step());
-    statement.Finalize();
-
-    bvector<Utf8String> tableNames = {"ClassA" , "DerivedA", "DerivedB", "DoubleDerivedA", "DoubleDerivedB", "DoubleDerivedC"};
-
-    for (Utf8StringCR tableName : tableNames)
-        {
-        Utf8String selectSql = "SELECT count(*) FROM nsat_";
-        selectSql.append(tableName);
-        Statement stmt;
-        ASSERT_EQ(BE_SQLITE_OK, stmt.Prepare(ecdb, selectSql.c_str())) << "Prepare failed for " << selectSql.c_str();
-        ASSERT_EQ(BE_SQLITE_ROW, stmt.Step()) << "step failed for " << selectSql.c_str();
-        ASSERT_EQ(0, stmt.GetValueInt(0)) << "Table " << tableName.c_str() << " is expected to be empty after DELETE FROM nsat.ClassA";
-        stmt.Finalize();
-        }
-    }
-
-//---------------------------------------------------------------------------------------
-// @bsimethod                                     Muhammad Hassan                  08/15
-//+---------------+---------------+---------------+---------------+---------------+------
-TEST_F(ECSqlStatementTestFixture, PolymorphicDeleteWithSubclassesInMultipleTables)
-    {
-    SchemaItem testSchema("<?xml version='1.0' encoding='utf-8' ?>"
-                          "<ECSchema schemaName='TestSchema' nameSpacePrefix='ts' version='1.0' xmlns='http://www.bentley.com/schemas/Bentley.ECXML.3.0'>"
-                          "    <ECEntityClass typeName='A' >"
-                          "        <ECProperty propertyName='Price' typeName='double' />"
-                          "    </ECEntityClass>"
-                          "</ECSchema>", false, "");
-    ECDbR ecdb = SetupECDb("PolymorphicDeleteTest.ecdb", testSchema);
-    ASSERT_TRUE(ecdb.IsDbOpen());
-
-    ECInstanceId fi1Id;
-    {
-    ECSqlStatement stmt;
-    ASSERT_EQ(ECSqlStatus::Success, stmt.Prepare(ecdb, "INSERT INTO ecdbf.ExternalFileInfo(ECInstanceId, Name, Size, RootFolder, RelativePath) VALUES(2, 'testfile.txt', 123, 1, 'myfolder')"));
-    ECInstanceKey key;
-    ASSERT_EQ(BE_SQLITE_DONE, stmt.Step(key));
-    fi1Id = key.GetECInstanceId();
-    }
-
-    BeBriefcaseBasedId fi2Id;
-    {
-    BeFileName testFilePath;
-    BeTest::GetHost().GetDocumentsRoot(testFilePath);
-    testFilePath.AppendToPath(L"ECDb");
-    testFilePath.AppendToPath(L"StartupCompany.json");
-    DbEmbeddedFileTable& embeddedFileTable = ecdb.EmbeddedFiles();
-    DbResult stat = BE_SQLITE_OK;
-    fi2Id = embeddedFileTable.Import(&stat, "embed1", testFilePath.GetNameUtf8().c_str(), "JSON");
-    ASSERT_EQ(BE_SQLITE_OK, stat);
-    ASSERT_TRUE(fi2Id.IsValid());
-    }
-    ecdb.SaveChanges();
-    ECSqlStatement stmt;
-    ASSERT_EQ(ECSqlStatus::Success, stmt.Prepare(ecdb, "DELETE FROM ecdbf.FileInfo WHERE ECInstanceId=?"));
-
-    ASSERT_EQ(ECSqlStatus::Success, stmt.BindId(1, fi1Id));
-    ASSERT_EQ(BE_SQLITE_DONE, stmt.Step());
-    stmt.Reset();
-    stmt.ClearBindings();
-
-    {
-    ECSqlStatement stmt;
-    ASSERT_EQ(ECSqlStatus::Success, stmt.Prepare(ecdb, "SELECT NULL FROM ecdbf.FileInfo WHERE ECInstanceId=?"));
-    ASSERT_EQ(ECSqlStatus::Success, stmt.BindId(1, fi1Id));
-    ASSERT_EQ(BE_SQLITE_DONE, stmt.Step());
-    stmt.Reset();
-    stmt.ClearBindings();
-    ASSERT_EQ(ECSqlStatus::Success, stmt.BindId(1, fi2Id));
-    ASSERT_EQ(BE_SQLITE_ROW, stmt.Step());
-    }
-
-    ASSERT_EQ(ECSqlStatus::Success, stmt.BindId(1, fi2Id));
-    ASSERT_EQ(BE_SQLITE_DONE, stmt.Step());
-    stmt.Reset();
-    stmt.ClearBindings();
-
-    {
-    ECSqlStatement stmt;
-    ASSERT_EQ(ECSqlStatus::Success, stmt.Prepare(ecdb, "SELECT NULL FROM ecdbf.FileInfo WHERE ECInstanceId=?"));
-    ASSERT_EQ(ECSqlStatus::Success, stmt.BindId(1, fi1Id));
-    ASSERT_EQ(BE_SQLITE_DONE, stmt.Step());
-    stmt.Reset();
-    stmt.ClearBindings();
-    ASSERT_EQ(ECSqlStatus::Success, stmt.BindId(1, fi2Id));
-    ASSERT_EQ(BE_SQLITE_DONE, stmt.Step());
-    }
-    }
-
-//---------------------------------------------------------------------------------------
-// @bsimethod                                      Muhammad Hassan                  02/16
-//+---------------+---------------+---------------+---------------+---------------+------
-TEST_F(ECSqlStatementTestFixture, PolymorphicUpdate)
-    {
-    SchemaItem testSchema(NestedStructArrayTestSchemaHelper::s_testSchemaXml, true);
-    ECDbR ecdb = SetupECDb("PolymorphicUpdateTest.ecdb", testSchema);
-    ASSERT_TRUE(ecdb.IsDbOpen());
-
-    NestedStructArrayTestSchemaHelper::PopulateNestedStructArrayDb(ecdb, false);
-
-    //Updates the instances of ClassA
-    ECSqlStatement statement;
-    ASSERT_EQ(ECSqlStatus::Success, statement.Prepare(ecdb, "UPDATE nsat.ClassA SET T='UpdatedValue', I=2"));
-    ASSERT_EQ(BE_SQLITE_DONE, statement.Step());
-    statement.Finalize();
-    ecdb.SaveChanges();
-
-    bvector<Utf8String> tableNames = {"ClassA", "DerivedA", "DerivedB", "DoubleDerivedA", "DoubleDerivedB", "DoubleDerivedC"};
-
-    Utf8CP expectedValue = "UpdatedValue";
-    for (Utf8StringCR tableName : tableNames)
-        {
-        Utf8String selectECSql = "SELECT I,T FROM nsat_";
-        selectECSql.append(tableName);
-        Statement stmt;
-        ASSERT_EQ(BE_SQLITE_OK, stmt.Prepare(ecdb, selectECSql.c_str()));
-        ASSERT_EQ(BE_SQLITE_ROW, stmt.Step());
-        ASSERT_EQ(2, stmt.GetValueInt(0)) << "Int value don't match for statement " << selectECSql.c_str();
-        ASSERT_STREQ(expectedValue, stmt.GetValueText(1)) << "String value don't match for statement " << selectECSql.c_str();
-        stmt.Finalize();
-        }
-    }
-
-//---------------------------------------------------------------------------------------
-// @bsiclass                                     Muhammad Hassan                  08/15
-//+---------------+---------------+---------------+---------------+---------------+------
-TEST_F(ECSqlStatementTestFixture, PolymorphicUpdate_SharedTable)
-    {
-    // Create and populate a sample project
-    ECDbR ecdb = SetupECDb("PolymorphicUpdateSharedTable.ecdb", BeFileName(L"NestedStructArrayTest.01.00.ecschema.xml"));
-    NestedStructArrayTestSchemaHelper::PopulateNestedStructArrayDb(ecdb, true);
-
-    //Updates the instances of ClassA all the Derived Classes Properties values should also be changed. 
-    ECSqlStatement stmt;
-    ASSERT_EQ(ECSqlStatus::Success, stmt.Prepare(ecdb, "UPDATE nsat.ClassA SET T='UpdatedValue', I=2"));
-    ASSERT_EQ(BE_SQLITE_DONE, stmt.Step());
-    stmt.Finalize();
-
-    ASSERT_EQ(ECSqlStatus::Success, stmt.Prepare(ecdb, "SELECT ECInstanceId,ECClassId,I,T FROM nsat.ClassA ORDER BY ECInstanceId"));
-    while (stmt.Step() != BE_SQLITE_DONE)
-        {
-        ASSERT_EQ(2, stmt.GetValueInt(2)) << "The values don't match for instance " << stmt.GetValueInt64(0) << " with class id: " << stmt.GetValueInt64(1);
-        ASSERT_STREQ("UpdatedValue", stmt.GetValueText(3)) << "The values don't match for instance " << stmt.GetValueInt64(0) << " with class id: " << stmt.GetValueInt64(1);
-        }
-    stmt.Finalize();
-    }
-
-/*---------------------------------------------------------------------------------**//**
-* @bsimethod                             Maha Nasir                         08/15
-+---------------+---------------+---------------+---------------+---------------+------*/
-TEST_F(ECSqlStatementTestFixture, DeleteWithNestedSelectStatements)
-    {
-    ECDbR ecdb = SetupECDb("ECSqlStatementTests.ecdb", BeFileName(L"ECSqlStatementTests.01.00.ecschema.xml"));
-    NestedStructArrayTestSchemaHelper::PopulateECSqlStatementTestsDb(ecdb);
-
-    ECSqlStatement stmt;
-
-    ASSERT_EQ(ECSqlStatus::Success, stmt.Prepare(ecdb, "SELECT COUNT(*) FROM ECST.Product"));
-    ASSERT_TRUE(BE_SQLITE_ROW == stmt.Step());
-    ASSERT_EQ(9, stmt.GetValueInt(0));
-    stmt.Finalize();
-
-    ASSERT_EQ(ECSqlStatus::Success, stmt.Prepare(ecdb, "DELETE FROM ECST.Product WHERE ProductName IN(SELECT ProductName FROM ECST.Product GROUP BY ProductName HAVING COUNT(ProductName)>2 AND ProductName IN(SELECT ProductName FROM ECST.Product WHERE UnitPrice >500))"));
-    ASSERT_TRUE(BE_SQLITE_DONE == stmt.Step());
-    stmt.Finalize();
-
-    ASSERT_EQ(ECSqlStatus::Success, stmt.Prepare(ecdb, "SELECT COUNT(*) FROM ECST.Product"));
-    ASSERT_TRUE(BE_SQLITE_ROW == stmt.Step());
-    ASSERT_EQ(6, stmt.GetValueInt(0));
-    stmt.Finalize();
-    }
-
-/*---------------------------------------------------------------------------------**//**
-* @bsimethod                             Maha Nasir                         08/15
-+---------------+---------------+---------------+---------------+---------------+------*/
-TEST_F(ECSqlStatementTestFixture, UpdateWithNestedSelectStatments)
-    {
-    ECDbR ecdb = SetupECDb("ECSqlStatementTests.ecdb", BeFileName(L"ECSqlStatementTests.01.00.ecschema.xml"));
-    NestedStructArrayTestSchemaHelper::PopulateECSqlStatementTestsDb(ecdb);
-
-    ECSqlStatement stmt;
-
-    ASSERT_EQ(ECSqlStatus::Success, stmt.Prepare(ecdb, "UPDATE ECST.Product SET ProductName='Laptop' WHERE ProductName IN(SELECT ProductName FROM ECST.Product GROUP BY ProductName HAVING COUNT(ProductName)>2 AND ProductName IN(SELECT ProductName FROM ECST.Product WHERE UnitPrice >500))"));
-    ASSERT_TRUE(BE_SQLITE_DONE == stmt.Step());
-    stmt.Finalize();
-
-    ASSERT_EQ(ECSqlStatus::Success, stmt.Prepare(ecdb, "SELECT COUNT(*) FROM ECST.Product WHERE ProductName='Laptop'"));
-    ASSERT_TRUE(BE_SQLITE_ROW == stmt.Step());
-    ASSERT_EQ(3, stmt.GetValueInt(0));
-    stmt.Finalize();
-    }
-
-//---------------------------------------------------------------------------------------
-// @bsiclass                                     Muhammad Hassan                    02/16
-//+---------------+---------------+---------------+---------------+---------------+------
-TEST_F(ECSqlStatementTestFixture, InsertStructArray)
-    {
-    ECDbR ecdb = SetupECDb("PolymorphicUpdateTest.ecdb", BeFileName(L"NestedStructArrayTest.01.00.ecschema.xml"));
-
-    ECInstanceList instanceList = NestedStructArrayTestSchemaHelper::CreateECInstances(ecdb, 1, "ClassP");
-
-    Utf8String inXml, outXml;
-    for (IECInstancePtr inst : instanceList)
-        {
-        ECInstanceInserter inserter(ecdb, inst->GetClass(), nullptr);
-        ASSERT_TRUE(inserter.IsValid());
-        ASSERT_EQ(BE_SQLITE_OK, inserter.Insert(*inst, true));
-        inst->WriteToXmlString(inXml, true, true);
-        inXml += "\r\n";
-        }
-
-    bvector<IECInstancePtr> out;
-    ECSqlStatement stmt;
-    auto prepareStatus = stmt.Prepare(ecdb, "SELECT * FROM ONLY nsat.ClassP ORDER BY ECInstanceId");
-    ASSERT_TRUE(prepareStatus == ECSqlStatus::Success);
-    ECInstanceECSqlSelectAdapter classPReader(stmt);
-    while (stmt.Step() == BE_SQLITE_ROW)
-        {
-        auto inst = classPReader.GetInstance();
-        out.push_back(inst);
-        inst->WriteToXmlString(outXml, true, true);
-        outXml += "\r\n";
-        }
-
-    ASSERT_EQ(instanceList.size(), out.size());
-    ASSERT_TRUE(inXml == outXml);
-    }
-
-//---------------------------------------------------------------------------------------
-// @bsiclass                                     Muhammad Hassan                    02/16
-//+---------------+---------------+---------------+---------------+---------------+------
-TEST_F(ECSqlStatementTestFixture, DeleteStructArray)
-    {
-    ECDbR ecdb = SetupECDb("PolymorphicUpdateTest.ecdb", BeFileName(L"NestedStructArrayTest.01.00.ecschema.xml"));
-
-    auto in = NestedStructArrayTestSchemaHelper::CreateECInstances(ecdb, 1, "ClassP");
-
-    int insertCount = 0;
-    for (auto inst : in)
-        {
-        ECInstanceInserter inserter(ecdb, inst->GetClass(), nullptr);
-        ASSERT_EQ(BE_SQLITE_OK, inserter.Insert(*inst));
-        insertCount++;
-        }
-
-    ECClassCP classP = ecdb.Schemas().GetECClass("NestedStructArrayTest", "ClassP");
-    ASSERT_TRUE(classP != nullptr);
-
-    ECInstanceDeleter deleter(ecdb, *classP, nullptr);
-
-    int deleteCount = 0;
-    for (auto& inst : in)
-        {
-        ASSERT_EQ(BE_SQLITE_OK, deleter.Delete(*inst));
-        deleteCount++;
-        }
-
-    //Verify Inserted Instance have been deleted.
-    bvector<IECInstancePtr> out;
-    ECSqlStatement stmt;
-    auto prepareStatus = stmt.Prepare(ecdb, "SELECT * FROM ONLY nsat.ClassP ORDER BY ECInstanceId");
-    ASSERT_TRUE(prepareStatus == ECSqlStatus::Success);
-    ECInstanceECSqlSelectAdapter classPReader(stmt);
-    ASSERT_FALSE(stmt.Step() == BE_SQLITE_ROW);
-    }
-
-//---------------------------------------------------------------------------------------
-// @bsiclass                                     Krischan.Eberle                 08/14
-//+---------------+---------------+---------------+---------------+---------------+------
-TEST_F(ECSqlStatementTestFixture, ECInstanceIdColumnInfo)
-    {
-    const int perClassRowCount = 10;
-    ECDbR ecdb = SetupECDb("ecsqlstatementtests.ecdb", BeFileName(L"ECSqlTest.01.00.ecschema.xml"), perClassRowCount, ECDb::OpenParams(Db::OpenMode::Readonly));
-
-    auto ecsql = "SELECT c1.ECInstanceId, c2.ECInstanceId FROM ecsql.PSA c1, ecsql.P c2 LIMIT 1";
-    ECSqlStatement statement;
-    auto stat = statement.Prepare(ecdb, ecsql);
-    ASSERT_EQ(ECSqlStatus::Success, stat) << "Preparation of '" << ecsql << "' failed";
-
-    ASSERT_EQ(BE_SQLITE_ROW, statement.Step());
-    auto const& value1 = statement.GetValue(0);
-    auto const& columnInfo1 = value1.GetColumnInfo();
-
-    ASSERT_FALSE(value1.IsNull());
-    ASSERT_FALSE(columnInfo1.IsGeneratedProperty());
-    ASSERT_STREQ("ECSqlSystemProperties", columnInfo1.GetProperty()->GetClass().GetName().c_str());
-    ASSERT_STREQ("c1", columnInfo1.GetRootClassAlias());
-    ASSERT_STREQ("PSA", columnInfo1.GetRootClass().GetName().c_str());
-
-    auto const& value2 = statement.GetValue(1);
-    auto const& columnInfo2 = value2.GetColumnInfo();
-
-    ASSERT_FALSE(value2.IsNull());
-    ASSERT_FALSE(columnInfo2.IsGeneratedProperty());
-    ASSERT_STREQ("ECSqlSystemProperties", columnInfo2.GetProperty()->GetClass().GetName().c_str());
-    ASSERT_STREQ("c2", columnInfo2.GetRootClassAlias());
-    ASSERT_STREQ("P", columnInfo2.GetRootClass().GetName().c_str());
-    }
-
-//---------------------------------------------------------------------------------------
-// @bsiclass                                     Affan.Khan                 01/14
-//+---------------+---------------+---------------+---------------+---------------+------
-TEST_F(ECSqlStatementTestFixture, StructArrayInsert)
-    {
-    const int perClassRowCount = 10;
-    ECDbR ecdb = SetupECDb("ecsqlstatementtests.ecdb", BeFileName(L"ECSqlTest.01.00.ecschema.xml"), perClassRowCount);
-
-    Utf8CP ecsql = "INSERT INTO ecsql.PSA (L,PStruct_Array) VALUES(?, ?)";
-    ECSqlStatement statement;
-    ASSERT_EQ(ECSqlStatus::Success, statement.Prepare(ecdb, ecsql)) << "Preparation of '" << ecsql << "' failed";
-
-    statement.BindInt64(1, 1000);
-    //add three array elements
-    const int count = 3;
-
-    ECDbIssueListener issueListener(ecdb);
-    auto& arrayBinder = statement.BindArray(2, (uint32_t) count);
-    ASSERT_FALSE(issueListener.GetIssue().IsIssue()) << "BindArray failed";
-    for (int i = 0; i < count; i++)
-        {
-        auto& structBinder = arrayBinder.AddArrayElement().BindStruct();
-        ASSERT_FALSE(issueListener.GetIssue().IsIssue()) << "AddArrayElement failed";
-        auto stat = structBinder.GetMember("d").BindDouble(i * PI);
-        ASSERT_EQ(ECSqlStatus::Success, stat) << "Bind to struct member failed";
-        stat = structBinder.GetMember("i").BindInt(i * 2);
-        ASSERT_EQ(ECSqlStatus::Success, stat) << "Bind to struct member failed";
-        stat = structBinder.GetMember("l").BindInt64(i * 3);
-        ASSERT_EQ(ECSqlStatus::Success, stat) << "Bind to struct member failed";
-        stat = structBinder.GetMember("p2d").BindPoint2d(DPoint2d::From(i, i + 1));
-        ASSERT_EQ(ECSqlStatus::Success, stat) << "Bind to struct member failed";
-        stat = structBinder.GetMember("p3d").BindPoint3d(DPoint3d::From(i, i + 1, i + 2));
-        ASSERT_EQ(ECSqlStatus::Success, stat) << "Bind to struct member failed";
-        }
-
-    auto stepStatus = statement.Step();
-    ASSERT_EQ(BE_SQLITE_DONE, stepStatus) << "Step for '" << ecsql << "' failed";
-    }
-
-//---------------------------------------------------------------------------------------
-// @bsiclass                                     Affan.Khan                 01/14
-//+---------------+---------------+---------------+---------------+---------------+------
-TEST_F(ECSqlStatementTestFixture, StructArrayUpdate)
-    {
-    const int perClassRowCount = 2;
-    ECDbR ecdb = SetupECDb("ecsqlstatementtests.ecdb", BeFileName(L"ECSqlTest.01.00.ecschema.xml"), perClassRowCount);
-
-    Utf8CP ecsql = "UPDATE  ONLY ecsql.PSA SET L = ?,  PStruct_Array = ? WHERE I = ?";
-    ECSqlStatement statement;
-    auto stat = statement.Prepare(ecdb, ecsql);
-    ASSERT_EQ(ECSqlStatus::Success, stat) << "Preparation of '" << ecsql << "' failed";
-    statement.BindInt(3, 123);
-    statement.BindInt64(1, 1000);
-
-    ECDbIssueListener issueListener(ecdb);
-
-    //add three array elements
-    const uint32_t arraySize = 3;
-    auto& arrayBinder = statement.BindArray(2, arraySize);
-    ASSERT_FALSE(issueListener.GetIssue().IsIssue()) << "BindArray failed";
-    for (int i = 0; i < arraySize; i++)
-        {
-        auto& structBinder = arrayBinder.AddArrayElement().BindStruct();
-        ASSERT_FALSE(issueListener.GetIssue().IsIssue()) << "AddArrayElement failed";
-        auto stat = structBinder.GetMember("d").BindDouble(i * PI);
-        ASSERT_EQ(ECSqlStatus::Success, stat) << "Bind to struct member failed";
-        stat = structBinder.GetMember("i").BindInt(i * 2);
-        ASSERT_EQ(ECSqlStatus::Success, stat) << "Bind to struct member failed";
-        stat = structBinder.GetMember("l").BindInt64(i * 3);
-        ASSERT_EQ(ECSqlStatus::Success, stat) << "Bind to struct member failed";
-        stat = structBinder.GetMember("p2d").BindPoint2d(DPoint2d::From(i, i + 1));
-        ASSERT_EQ(ECSqlStatus::Success, stat) << "Bind to struct member failed";
-        stat = structBinder.GetMember("p3d").BindPoint3d(DPoint3d::From(i, i + 1, i + 2));
-        ASSERT_EQ(ECSqlStatus::Success, stat) << "Bind to struct member failed";
-        }
-
-    auto stepStatus = statement.Step();
-    ASSERT_EQ(BE_SQLITE_DONE, stepStatus) << "Step for '" << ecsql << "' failed";
-    }
-
-void setProductsValues(StandaloneECInstancePtr instance, int ProductId, Utf8CP ProductName, double price)
-    {
-    instance->SetValue("ProductId", ECValue(ProductId));
-    instance->SetValue("ProductName", ECValue(ProductName));
-    instance->SetValue("Price", ECValue(price));
-    }
-
-//---------------------------------------------------------------------------------------
-// @bsiclass                                     Affan.Khan                 01/14
-//+---------------+---------------+---------------+---------------+---------------+------
-TEST_F(ECSqlStatementTestFixture, StructArrayDelete)
-    {
-    const auto perClassRowCount = 2;
-    ECDbR ecdb = SetupECDb("ecsqlstatementtests.ecdb", BeFileName(L"ECSqlTest.01.00.ecschema.xml"), perClassRowCount);
-    auto ecsql = "DELETE FROM  ONLY ecsql.PSA WHERE I = ?";
-    ECSqlStatement statement;
-    auto stat = statement.Prepare(ecdb, ecsql);
-    ASSERT_EQ(ECSqlStatus::Success, stat) << "Preparation of '" << ecsql << "' failed";
-
-    statement.BindInt(1, 123);
-
-    auto stepStatus = statement.Step();
-    ASSERT_EQ(BE_SQLITE_DONE, stepStatus) << "Step for '" << ecsql << "' failed";
-    }
-
-//---------------------------------------------------------------------------------------
-// @bsiclass                                     Krischan.Eberle                 01/15
-//+---------------+---------------+---------------+---------------+---------------+------
-TEST_F(ECSqlStatementTestFixture, BindECInstanceId)
-    {
-    const auto perClassRowCount = 0;
-    // Create and populate a sample project
-    ECDbR ecdb = SetupECDb("ecsqlstatementtests.ecdb", BeFileName(L"ECSqlTest.01.00.ecschema.xml"), perClassRowCount);
-
-    ECInstanceKey pKey;
-    ECInstanceKey psaKey;
-
-    {
-    ECSqlStatement statement;
-    auto stat = statement.Prepare(ecdb, "INSERT INTO ecsql.P (ECInstanceId) VALUES(NULL)");
-    ASSERT_EQ(ECSqlStatus::Success, stat);
-    ASSERT_EQ(BE_SQLITE_DONE, statement.Step(pKey));
-
-    statement.Finalize();
-    stat = statement.Prepare(ecdb, "INSERT INTO ecsql.PSA (ECInstanceId) VALUES(NULL)");
-    ASSERT_EQ(ECSqlStatus::Success, stat);
-    ASSERT_EQ(BE_SQLITE_DONE, statement.Step(psaKey));
-    ecdb.SaveChanges();
-    }
-
-    {
-    ECSqlStatement statement;
-    auto stat = statement.Prepare(ecdb, "INSERT INTO ecsql.PSAHasP (SourceECInstanceId, TargetECInstanceId) VALUES(?,?)");
-    ASSERT_EQ(ECSqlStatus::Success, stat);
-
-    ASSERT_EQ(ECSqlStatus::Success, statement.BindId(1, psaKey.GetECInstanceId()));
-    ASSERT_EQ(ECSqlStatus::Success, statement.BindId(2, pKey.GetECInstanceId()));
-
-    ECInstanceKey key;
-    ASSERT_EQ(BE_SQLITE_DONE, statement.Step(key));
-
-    ASSERT_EQ(pKey.GetECInstanceId().GetValue(), key.GetECInstanceId().GetValue());
-    ecdb.AbandonChanges();
-    }
-
-    {
-    ECSqlStatement statement;
-    auto stat = statement.Prepare(ecdb, "INSERT INTO ecsql.PSAHasP (SourceECInstanceId, TargetECInstanceId) VALUES(?,?)");
-    ASSERT_EQ(ECSqlStatus::Success, stat);
-
-    ASSERT_EQ(ECSqlStatus::Error, statement.BindInt(1, (int) psaKey.GetECInstanceId().GetValue())) << "Ids cannot be cast to int without potentially losing information. So BindInt cannot be used for ids";
-    ASSERT_EQ(ECSqlStatus::Error, statement.BindInt(2, (int) pKey.GetECInstanceId().GetValue())) << "Ids cannot be cast to int without potentially losing information. So BindInt cannot be used for ids";
-    }
-
-    {
-    ECSqlStatement statement;
-    auto stat = statement.Prepare(ecdb, "INSERT INTO ecsql.PSAHasP (SourceECInstanceId, TargetECInstanceId) VALUES(?,?)");
-    ASSERT_EQ(ECSqlStatus::Success, stat);
-
-    ASSERT_EQ(ECSqlStatus::Success, statement.BindInt64(1, psaKey.GetECInstanceId().GetValue()));
-    ASSERT_EQ(ECSqlStatus::Success, statement.BindInt64(2, pKey.GetECInstanceId().GetValue()));
-
-    ECInstanceKey key;
-    ASSERT_EQ(BE_SQLITE_DONE, statement.Step(key));
-
-    ASSERT_EQ(pKey.GetECInstanceId().GetValue(), key.GetECInstanceId().GetValue());
-    ecdb.AbandonChanges();
-    }
-
-    {
-    ECSqlStatement statement;
-    auto stat = statement.Prepare(ecdb, "INSERT INTO ecsql.PSAHasP (SourceECInstanceId, TargetECInstanceId) VALUES(?,?)");
-    ASSERT_EQ(ECSqlStatus::Success, stat);
-
-    Utf8Char psaIdStr[BeInt64Id::ID_STRINGBUFFER_LENGTH];
-    psaKey.GetECInstanceId().ToString(psaIdStr);
-    Utf8Char pIdStr[BeInt64Id::ID_STRINGBUFFER_LENGTH];
-    pKey.GetECInstanceId().ToString(pIdStr);
-    ASSERT_EQ(ECSqlStatus::Success, statement.BindText(1, psaIdStr, IECSqlBinder::MakeCopy::No));
-    ASSERT_EQ(ECSqlStatus::Success, statement.BindText(2, pIdStr, IECSqlBinder::MakeCopy::No));
-
-    ECInstanceKey key;
-    ASSERT_EQ(BE_SQLITE_DONE, statement.Step(key));
-
-    ASSERT_EQ(pKey.GetECInstanceId().GetValue(), key.GetECInstanceId().GetValue());
-    ecdb.AbandonChanges();
-    }
-    }
-
-//---------------------------------------------------------------------------------------
-// @bsiclass                                     Krischan.Eberle                 01/15
-//+---------------+---------------+---------------+---------------+---------------+------
-TEST_F(ECSqlStatementTestFixture, BindSourceAndTargetECInstanceId)
-    {
-    ECDbR ecdb = SetupECDb("ecsqlstatementtests.ecdb", BeFileName(L"ECSqlTest.01.00.ecschema.xml"));
-
-    ECSqlStatement stmt;
-
-    ASSERT_EQ(ECSqlStatus::Success, stmt.Prepare(ecdb, "INSERT INTO ecsql.PSA(ECInstanceId) VALUES(111)"));
-    ASSERT_EQ(BE_SQLITE_DONE, stmt.Step());
-    stmt.Finalize();
-
-    ASSERT_EQ(ECSqlStatus::Success, stmt.Prepare(ecdb, "INSERT INTO ecsql.PSA(ECInstanceId) VALUES(222)"));
-    ASSERT_EQ(BE_SQLITE_DONE, stmt.Step());
-    stmt.Finalize();
-
-    ASSERT_EQ(ECSqlStatus::Success, stmt.Prepare(ecdb, "INSERT INTO ecsql.PSA(ECInstanceId) VALUES(1111)"));
-    ASSERT_EQ(BE_SQLITE_DONE, stmt.Step());
-    stmt.Finalize();
-
-    ASSERT_EQ(ECSqlStatus::Success, stmt.Prepare(ecdb, "INSERT INTO ecsql.PSA(ECInstanceId) VALUES(2222)"));
-    ASSERT_EQ(BE_SQLITE_DONE, stmt.Step());
-    stmt.Finalize();
-
-    ASSERT_EQ(ECSqlStatus::Success, stmt.Prepare(ecdb, "INSERT INTO ecsql.PSA(ECInstanceId) VALUES(11111)"));
-    ASSERT_EQ(BE_SQLITE_DONE, stmt.Step());
-    stmt.Finalize();
-
-    ASSERT_EQ(ECSqlStatus::Success, stmt.Prepare(ecdb, "INSERT INTO ecsql.PSA(ECInstanceId) VALUES(22222)"));
-    ASSERT_EQ(BE_SQLITE_DONE, stmt.Step());
-    stmt.Finalize();
-
-    ASSERT_EQ(ECSqlStatus::Success, stmt.Prepare(ecdb, "INSERT INTO ecsql.PSA(ECInstanceId) VALUES(1111111)"));
-    ASSERT_EQ(BE_SQLITE_DONE, stmt.Step());
-    stmt.Finalize();
-
-    ASSERT_EQ(ECSqlStatus::Success, stmt.Prepare(ecdb, "INSERT INTO ecsql.PSA(ECInstanceId) VALUES(2222222)"));
-    ASSERT_EQ(BE_SQLITE_DONE, stmt.Step());
-    stmt.Finalize();
-
-    ECSqlStatement statement;
-
-    auto stat = statement.Prepare(ecdb, "INSERT INTO ecsql.PSAHasPSA (SourceECInstanceId, TargetECInstanceId) VALUES(?,?)");
-    ASSERT_EQ(ECSqlStatus::Success, stat);
-
-    {
-    ASSERT_EQ(ECSqlStatus::Success, statement.BindId(1, ECInstanceId(UINT64_C(111))));
-    ASSERT_EQ(ECSqlStatus::Success, statement.BindId(2, ECInstanceId(UINT64_C(222))));
-
-    ECInstanceKey key;
-    ASSERT_EQ(BE_SQLITE_DONE, statement.Step(key));
-    }
-
-    {
-    statement.Reset();
-    statement.ClearBindings();
-
-    ASSERT_EQ(ECSqlStatus::Error, statement.BindInt(1, 1111)) << "Ids cannot be cast to int without potentially losing information. So BindInt is not supported for ids";
-    ASSERT_EQ(ECSqlStatus::Error, statement.BindInt(2, 2222)) << "Ids cannot be cast to int without potentially losing information. So BindInt is not supported for ids";
-    }
-
-    {
-    statement.Reset();
-    statement.ClearBindings();
-
-    ASSERT_EQ(ECSqlStatus::Success, statement.BindInt64(1, 11111LL));
-    ASSERT_EQ(ECSqlStatus::Success, statement.BindInt64(2, 22222LL));
-
-    ECInstanceKey key;
-    ASSERT_EQ(BE_SQLITE_DONE, statement.Step(key));
-    }
-
-    {
-    statement.Reset();
-    statement.ClearBindings();
-
-    ASSERT_EQ(ECSqlStatus::Success, statement.BindText(1, "1111111", IECSqlBinder::MakeCopy::No));
-    ASSERT_EQ(ECSqlStatus::Success, statement.BindText(2, "2222222", IECSqlBinder::MakeCopy::No));
-
-    ECInstanceKey key;
-    ASSERT_EQ(BE_SQLITE_DONE, statement.Step(key));
-    }
-    }
-
-//---------------------------------------------------------------------------------------
-// @bsiclass                                     Affan.Khan                 01/14
-//+---------------+---------------+---------------+---------------+---------------+------
-TEST_F(ECSqlStatementTestFixture, BindPrimitiveArray)
-    {
-    const auto perClassRowCount = 10;
-    ECDbR ecdb = SetupECDb("ecsqlstatementtests.ecdb", BeFileName(L"ECSqlTest.01.00.ecschema.xml"), perClassRowCount);
-
-    std::vector<int> expectedIntArray = {1, 2, 3, 4, 5, 6, 7, 8};
-    std::vector<Utf8String> expectedStringArray = {"1", "2", "3", "4", "5", "6", "7", "8"};
-
-    ECInstanceKey ecInstanceKey;
-    {
-    ECSqlStatement statement;
-    auto stat = statement.Prepare(ecdb, "INSERT INTO ecsql.PA (I_Array,S_Array) VALUES(:ia,:sa)");
-    ASSERT_EQ(ECSqlStatus::Success, stat);
-
-    auto& arrayBinderI = statement.BindArray(1, (int) expectedIntArray.size());
-    for (int arrayElement : expectedIntArray)
-        {
-        auto& elementBinder = arrayBinderI.AddArrayElement();
-        elementBinder.BindInt(arrayElement);
-        }
-
-    auto& arrayBinderS = statement.BindArray(2, (int) expectedStringArray.size());
-    for (Utf8StringCR arrayElement : expectedStringArray)
-        {
-        auto& elementBinder = arrayBinderS.AddArrayElement();
-        elementBinder.BindText(arrayElement.c_str(), IECSqlBinder::MakeCopy::No);
-        }
-
-    ASSERT_EQ(BE_SQLITE_DONE, statement.Step(ecInstanceKey));
-    }
-
-    {
-    ECSqlStatement statement;
-    auto stat = statement.Prepare(ecdb, "SELECT I_Array, S_Array FROM ONLY ecsql.PA WHERE ECInstanceId = ?");
-    ASSERT_EQ(ECSqlStatus::Success, stat);
-    statement.BindId(1, ecInstanceKey.GetECInstanceId());
-
-    ASSERT_EQ(BE_SQLITE_ROW, statement.Step());
-
-    IECSqlArrayValue const& intArray = statement.GetValueArray(0);
-    size_t expectedIndex = 0;
-    for (IECSqlValue const* arrayElement : intArray)
-        {
-        ECDbIssueListener issueListener(ecdb);
-        int actualArrayElement = arrayElement->GetInt();
-        ASSERT_FALSE(issueListener.GetIssue().IsIssue());
-        ASSERT_EQ(expectedIntArray[expectedIndex], actualArrayElement);
-        expectedIndex++;
-        }
-
-    IECSqlArrayValue const& stringArray = statement.GetValueArray(1);
-    expectedIndex = 0;
-    for (IECSqlValue const* arrayElement : stringArray)
-        {
-        ECDbIssueListener issueListener(ecdb);
-        auto actualArrayElement = arrayElement->GetText();
-        ASSERT_FALSE(issueListener.GetIssue().IsIssue());
-        ASSERT_STREQ(expectedStringArray[expectedIndex].c_str(), actualArrayElement);
-        expectedIndex++;
-        }
-    }
-    }
-
-//---------------------------------------------------------------------------------------
-// @bsiclass                                     Krischan.Eberle                 07/14
-//+---------------+---------------+---------------+---------------+---------------+------
-TEST_F(ECSqlStatementTestFixture, Insert_BindDateTimeArray)
-    {
-    const auto perClassRowCount = 10;
-    ECDbR ecdb = SetupECDb("ecsqlstatementtests.ecdb", BeFileName(L"ECSqlTest.01.00.ecschema.xml"), perClassRowCount);
-
-    ECSqlStatement statement;
-    auto stat = statement.Prepare(ecdb, "INSERT INTO ecsql.PA (Dt_Array, DtUtc_Array) VALUES(:dt,:dtutc)");
-    ASSERT_EQ(ECSqlStatus::Success, stat);
-
-    std::vector<DateTime> testDates = {DateTime(DateTime::Kind::Utc, 2014, 07, 07, 12, 0),
-        DateTime(DateTime::Kind::Unspecified, 2014, 07, 07, 12, 0),
-        DateTime(DateTime::Kind::Local, 2014, 07, 07, 12, 0)};
-
-
-    ECDbIssueListener issueListener(ecdb);
-    auto& arrayBinderDt = statement.BindArray(1, 3);
-    ASSERT_FALSE(issueListener.GetIssue().IsIssue());
-
-    for (DateTimeCR testDate : testDates)
-        {
-        auto& elementBinder = arrayBinderDt.AddArrayElement();
-        ASSERT_FALSE(issueListener.GetIssue().IsIssue());
-
-        ECSqlStatus expectedStat = testDate.GetInfo().GetKind() == DateTime::Kind::Local ? ECSqlStatus::Error : ECSqlStatus::Success;
-        ASSERT_EQ(expectedStat, elementBinder.BindDateTime(testDate));
-        issueListener.Reset();
-        }
-
-
-    auto& arrayBinderDtUtc = statement.BindArray(2, 3);
-    ASSERT_FALSE(issueListener.GetIssue().IsIssue());
-
-    for (DateTimeCR testDate : testDates)
-        {
-        auto& elementBinder = arrayBinderDtUtc.AddArrayElement();
-        ASSERT_FALSE(issueListener.GetIssue().IsIssue());
-
-        ECSqlStatus expectedStat = testDate.GetInfo().GetKind() == DateTime::Kind::Utc ? ECSqlStatus::Success : ECSqlStatus::Error;
-        ASSERT_EQ(expectedStat, elementBinder.BindDateTime(testDate));
-        issueListener.Reset();
-        }
-
-    ASSERT_EQ(BE_SQLITE_DONE, statement.Step());
-    }
-
-//---------------------------------------------------------------------------------------
-// @bsiclass                                     Krischan.Eberle                 03/14
-//+---------------+---------------+---------------+---------------+---------------+------
-TEST_F(ECSqlStatementTestFixture, BindPrimArrayWithOutOfBoundsLength)
-    {
-    const auto perClassRowCount = 10;
-    ECDbR ecdb = SetupECDb("ecsqlstatementtests.ecdb", BeFileName(L"ECSqlTest.01.00.ecschema.xml"), perClassRowCount);
-
-    ECSqlStatement statement;
-    auto stat = statement.Prepare(ecdb, "INSERT INTO ecsql.ABounded (Prim_Array_Bounded) VALUES(?)");
-    ASSERT_EQ(ECSqlStatus::Success, stat);
-
-    auto bindArrayValues = [&statement] (int count)
-        {
-        statement.Reset();
-        statement.ClearBindings();
-
-        auto& arrayBinder = statement.BindArray(1, 5);
-        for (int i = 0; i < count; i++)
-            {
-            auto& elementBinder = arrayBinder.AddArrayElement();
-            elementBinder.BindInt(i);
-            }
-
-        return statement.Step();
-        };
-
-    //first: array size to bind. second: Expected to succeed
-    const std::vector<std::pair<int, bool>> testArrayCounts = {{ 0, false }, { 2, false }, { 5, true }, { 7, true }, { 10, true },
-            { 20, true }}; //Bug in ECObjects: ignores maxoccurs and always interprets it as unbounded.
-
-    for (auto const& testArrayCountItem : testArrayCounts)
-        {
-        const int testArrayCount = testArrayCountItem.first;
-        const bool expectedToSucceed = testArrayCountItem.second;
-        const DbResult stepStat = bindArrayValues(testArrayCount);
-        if (expectedToSucceed)
-            ASSERT_EQ(BE_SQLITE_DONE, stepStat) << "Binding array of length " << testArrayCount << " is expected to succceed for array parameter with minOccurs=5 and maxOccurs=10";
-        else
-            ASSERT_EQ(BE_SQLITE_ERROR, stepStat) << "Binding array of length " << testArrayCount << " is expected to fail for array parameter with minOccurs=5 and maxOccurs=10";
-        }
-    }
-
-//---------------------------------------------------------------------------------------
-// @bsiclass                                     Krischan.Eberle                 03/14
-//+---------------+---------------+---------------+---------------+---------------+------
-TEST_F(ECSqlStatementTestFixture, BindStructArrayWithOutOfBoundsLength)
-    {
-    const int perClassRowCount = 10;
-    ECDbR ecdb = SetupECDb("ecsqlstatementtests.ecdb", BeFileName(L"ECSqlTest.01.00.ecschema.xml"), perClassRowCount);
-
-    ECSqlStatement statement;
-    ECSqlStatus stat = statement.Prepare(ecdb, "INSERT INTO ecsql.ABounded (PStruct_Array_Bounded) VALUES(?)");
-    ASSERT_EQ(ECSqlStatus::Success, stat);
-
-    auto bindArrayValues = [&statement] (int count)
-        {
-        statement.Reset();
-        statement.ClearBindings();
-
-        IECSqlArrayBinder& arrayBinder = statement.BindArray(1, 5);
-        for (int i = 0; i < count; i++)
-            {
-            IECSqlBinder& elementBinder = arrayBinder.AddArrayElement();
-            elementBinder.BindStruct().GetMember("i").BindInt(i);
-            }
-
-        return statement.Step();
-        };
-
-    //first: array size to bind. second: Expected to succeed
-    const std::vector<std::pair<int, bool>> testArrayCounts = {{0, false}, {2, false}, {5, true}, {7, true}, {10, true},
-    {20, true}}; //Bug in ECObjects: ignores maxoccurs and always interprets it as unbounded.
-
-    for (auto const& testArrayCountItem : testArrayCounts)
-        {
-        const int testArrayCount = testArrayCountItem.first;
-        const bool expectedToSucceed = testArrayCountItem.second;
-        const DbResult stepStat = bindArrayValues(testArrayCount);
-        if (expectedToSucceed)
-            ASSERT_EQ(BE_SQLITE_DONE, stepStat) << "Binding array of length " << testArrayCount << " is expected to succceed for array parameter with minOccurs=5 and maxOccurs=10.";
-        else
-            ASSERT_EQ(BE_SQLITE_ERROR, stepStat) << "Binding array of length " << testArrayCount << " is expected to fail for array parameter with minOccurs=5 and maxOccurs=10";
-        }
-    }
-
-//---------------------------------------------------------------------------------------
-// @bsiclass                                     Krischan.Eberle                 03/14
-//+---------------+---------------+---------------+---------------+---------------+------
-TEST_F(ECSqlStatementTestFixture, InsertWithStructBinding)
-    {
-    const int perClassRowCount = 10;
-    ECDbR ecdb = SetupECDb("ecsqlstatementtests.ecdb", BeFileName(L"ECSqlTest.01.00.ecschema.xml"), perClassRowCount);
-
-    auto testFunction = [this, &ecdb] (Utf8CP insertECSql, bool bindExpectedToSucceed, int structParameterIndex, Utf8CP structValueJson, Utf8CP verifySelectECSql, int structValueIndex)
-        {
-        Json::Value expectedStructValue(Json::objectValue);
-        bool parseSucceeded = Json::Reader::Parse(structValueJson, expectedStructValue);
-        ASSERT_TRUE(parseSucceeded);
-
-        ECSqlStatement statement;
-        auto stat = statement.Prepare(ecdb, insertECSql);
-        ASSERT_EQ(ECSqlStatus::Success, stat) << "Preparation of ECSQL '" << insertECSql << "' failed";
-
-        ECDbIssueListener issueListener(ecdb);
-        auto& binder = statement.GetBinder(structParameterIndex);
-        ASSERT_FALSE(issueListener.GetIssue().IsIssue());
-
-        BentleyStatus bindStatus = SUCCESS;
-        BindFromJson(bindStatus, statement, expectedStructValue, binder);
-        ASSERT_EQ(bindExpectedToSucceed, bindStatus == SUCCESS);
-        if (!bindExpectedToSucceed)
-            return;
-
-        ECInstanceKey ecInstanceKey;
-        ASSERT_EQ(BE_SQLITE_DONE, statement.Step(ecInstanceKey));
-
-        statement.Finalize();
-        stat = statement.Prepare(ecdb, verifySelectECSql);
-        ASSERT_EQ(ECSqlStatus::Success, stat) << "Preparation of verification ECSQL '" << verifySelectECSql << "' failed";
-        statement.BindId(1, ecInstanceKey.GetECInstanceId());
-
-        ASSERT_EQ(BE_SQLITE_ROW, statement.Step());
-
-        issueListener.Reset();
-        IECSqlValue const& structValue = statement.GetValue(structValueIndex);
-        ASSERT_FALSE(issueListener.GetIssue().IsIssue());
-        VerifyECSqlValue(statement, expectedStructValue, structValue);
-        };
-
-    //**** Test 1 *****
-    Utf8CP structValueJson = "{"
-        " \"b\" : true,"
-        " \"bi\" : null,"
-        " \"d\" : 3.1415,"
-        " \"dt\" : {"
-        "     \"type\" : \"datetime\","
-        "     \"datetime\" : \"2014-03-27T13:14:00.000\""
-        "     },"
-        " \"dtUtc\" : {"
-        "     \"type\" : \"datetime\","
-        "     \"datetime\" : \"2014-03-27T13:14:00.000Z\""
-        "     },"
-        " \"i\" : 44444,"
-        " \"l\" : 444444444,"
-        " \"s\" : \"Hello, world\","
-        " \"p2d\" : {"
-        "     \"type\" : \"point2d\","
-        "     \"x\" : 3.1415,"
-        "     \"y\" : 5.5555"
-        "     },"
-        " \"p3d\" : {"
-        "     \"type\" : \"point3d\","
-        "     \"x\" : 3.1415,"
-        "     \"y\" : 5.5555,"
-        "     \"z\" : -6.666"
-        "     }"
-        "}";
-
-    testFunction("INSERT INTO ecsql.PSA (I, PStructProp) VALUES (?, ?)", true, 2, structValueJson, "SELECT I, PStructProp FROM ecsql.PSA WHERE ECInstanceId = ?", 1);
-
-    //**** Test 2 *****
-    structValueJson = "{"
-        " \"PStructProp\" : {"
-        "       \"b\" : true,"
-        "       \"bi\" : null,"
-        "       \"d\" : 3.1415,"
-        "       \"dt\" : {"
-        "           \"type\" : \"datetime\","
-        "           \"datetime\" : \"2014-03-27T13:14:00.000\""
-        "           },"
-        "       \"dtUtc\" : {"
-        "           \"type\" : \"datetime\","
-        "           \"datetime\" : \"2014-03-27T13:14:00.000Z\""
-        "           },"
-        "       \"i\" : 44444,"
-        "       \"l\" : 444444444,"
-        "       \"s\" : \"Hello, world\","
-        "       \"p2d\" : {"
-        "           \"type\" : \"point2d\","
-        "           \"x\" : 3.1415,"
-        "           \"y\" : 5.5555"
-        "           },"
-        "       \"p3d\" : {"
-        "           \"type\" : \"point3d\","
-        "           \"x\" : 3.1415,"
-        "           \"y\" : 5.5555,"
-        "           \"z\" : -6.666"
-        "           }"
-        "       }"
-        "}";
-
-    testFunction("INSERT INTO ecsql.SA (SAStructProp) VALUES (?)", true, 1, structValueJson, "SELECT SAStructProp FROM ecsql.SA WHERE ECInstanceId = ?", 0);
-
-    //**** Type mismatch tests *****
-    //SQLite primitives are compatible to each other (test framework does not allow that yet)
-    /*structValueJson = "{\"PStructProp\" : {\"bi\" : 3.1415 }}";
-    testFunction ("INSERT INTO ecsql.SA (SAStructProp) VALUES (?)", true, 1, structValueJson, "SELECT SAStructProp FROM ecsql.SA WHERE ECInstanceId = ?", 0);
-
-    structValueJson = "{\"PStructProp\" : {\"s\" : 3.1415 }}";
-    testFunction ("INSERT INTO ecsql.SA (SAStructProp) VALUES (?)", true, 1, structValueJson, "SELECT SAStructProp FROM ecsql.SA WHERE ECInstanceId = ?", 0);
-    */
-    //ECSQL primitives PointXD and DateTime are only compatible with themselves.
-    structValueJson = "{\"PStructProp\" : {\"p2d\" : 3.1415 }}";
-    testFunction("INSERT INTO ecsql.SA (SAStructProp) VALUES (?)", false, 1, structValueJson, "SELECT SAStructProp FROM ecsql.SA WHERE ECInstanceId = ?", 0);
-
-    structValueJson = "{\"PStructProp\" : {\"p3d\" : 3.1415 }}";
-    testFunction("INSERT INTO ecsql.SA (SAStructProp) VALUES (?)", false, 1, structValueJson, "SELECT SAStructProp FROM ecsql.SA WHERE ECInstanceId = ?", 0);
-
-    structValueJson = "{\"PStructProp\" : {\"dt\" : 3.1415 }}";
-    testFunction("INSERT INTO ecsql.SA (SAStructProp) VALUES (?)", false, 1, structValueJson, "SELECT SAStructProp FROM ecsql.SA WHERE ECInstanceId = ?", 0);
-
-    structValueJson = "{\"PStructProp\" : {\"dtUtc\" : 3.1415 }}";
-    testFunction("INSERT INTO ecsql.SA (SAStructProp) VALUES (?)", false, 1, structValueJson, "SELECT SAStructProp FROM ecsql.SA WHERE ECInstanceId = ?", 0);
-
-    structValueJson = "{\"PStructProp\" : {\"dtUtc\" : {"
-        "\"type\" : \"datetime\","
-        "\"datetime\" : \"2014-03-27T13:14:00.000\"}}}";
-    testFunction("INSERT INTO ecsql.SA (SAStructProp) VALUES (?)", false, 1, structValueJson, "SELECT SAStructProp FROM ecsql.SA WHERE ECInstanceId = ?", 0);
-    }
-
-//---------------------------------------------------------------------------------------
-// @bsiclass                                     Krischan.Eberle                 04/14
-//+---------------+---------------+---------------+---------------+---------------+------
-TEST_F(ECSqlStatementTestFixture, UpdateWithStructBinding)
-    {
-    const auto perClassRowCount = 10;
-    ECDbR ecdb = SetupECDb("ecsqlstatementtests.ecdb", BeFileName(L"ECSqlTest.01.00.ecschema.xml"), perClassRowCount);
-
-    //insert some test instances
-    auto insertFunction = [this, &ecdb] (ECInstanceKey& ecInstanceKey, Utf8CP insertECSql, int structParameterIndex, Utf8CP structValueToBindJson)
-        {
-        Json::Value structValue(Json::objectValue);
-        bool parseSucceeded = Json::Reader::Parse(structValueToBindJson, structValue);
-        ASSERT_TRUE(parseSucceeded);
-
-        ECSqlStatement statement;
-        auto stat = statement.Prepare(ecdb, insertECSql);
-        ASSERT_EQ(ECSqlStatus::Success, stat) << "Preparation of ECSQL '" << insertECSql << "' failed";
-
-        ECDbIssueListener issueListener(ecdb);
-        IECSqlBinder& structBinder = statement.GetBinder(structParameterIndex);
-        ASSERT_FALSE(issueListener.GetIssue().IsIssue());
-
-        BentleyStatus bindStatus = SUCCESS;
-        BindFromJson(bindStatus, statement, structValue, structBinder);
-
-        auto stepStat = statement.Step(ecInstanceKey);
-        ASSERT_EQ((int) BE_SQLITE_DONE, (int) stepStat) << "Execution of ECSQL '" << insertECSql << "' failed";
-        };
-
-    auto testFunction = [this, &ecdb] (Utf8CP updateECSql, int structParameterIndex, Utf8CP structValueJson, int ecInstanceIdParameterIndex, ECInstanceKey ecInstanceKey, Utf8CP verifySelectECSql, int structValueIndex)
-        {
-        Json::Value expectedStructValue(Json::objectValue);
-        bool parseSucceeded = Json::Reader::Parse(structValueJson, expectedStructValue);
-        ASSERT_TRUE(parseSucceeded);
-
-        ECSqlStatement statement;
-        auto stat = statement.Prepare(ecdb, updateECSql);
-        ASSERT_EQ(ECSqlStatus::Success, stat) << "Preparation of ECSQL '" << updateECSql << "' failed";
-
-        stat = statement.BindId(ecInstanceIdParameterIndex, ecInstanceKey.GetECInstanceId());
-        ASSERT_EQ(ECSqlStatus::Success, stat) << "Binding ECInstanceId to ECSQL '" << updateECSql << "' failed";
-
-        ECDbIssueListener issueListener(ecdb);
-        auto& binder = statement.GetBinder(structParameterIndex);
-        ASSERT_FALSE(issueListener.GetIssue().IsIssue());
-
-        BentleyStatus bindStatus = SUCCESS;
-        BindFromJson(bindStatus, statement, expectedStructValue, binder);
-        auto stepStat = statement.Step();
-
-        ASSERT_EQ((int) BE_SQLITE_DONE, (int) stepStat);
-
-        statement.Finalize();
-        stat = statement.Prepare(ecdb, verifySelectECSql);
-        ASSERT_EQ(ECSqlStatus::Success, stat) << "Preparation of verification ECSQL '" << verifySelectECSql << "' failed";
-        statement.BindId(1, ecInstanceKey.GetECInstanceId());
-
-        stepStat = statement.Step();
-        ASSERT_EQ((int) BE_SQLITE_ROW, (int) stepStat);
-
-        issueListener.Reset();
-        IECSqlValue const& structValue = statement.GetValue(structValueIndex);
-        ASSERT_FALSE(issueListener.GetIssue().IsIssue());
-        VerifyECSqlValue(statement, expectedStructValue, structValue);
-        };
-
-    //Insert test instances
-    ECInstanceKey psaECInstanceKey;
-    insertFunction(psaECInstanceKey, "INSERT INTO ecsql.PSA (PStructProp) VALUES (?)", 1,
-                   "{"
-                   " \"b\" : true,"
-                   " \"bi\" : null,"
-                   " \"d\" : 3.1415,"
-                   " \"dt\" : {"
-                   "     \"type\" : \"datetime\","
-                   "     \"datetime\" : \"2014-03-27T13:14:00.000\""
-                   "     },"
-                   " \"dtUtc\" : {"
-                   "     \"type\" : \"datetime\","
-                   "     \"datetime\" : \"2014-03-27T13:14:00.000Z\""
-                   "     },"
-                   " \"i\" : 44444,"
-                   " \"l\" : 444444444,"
-                   " \"s\" : \"Hello, world\","
-                   " \"p2d\" : {"
-                   "     \"type\" : \"point2d\","
-                   "     \"x\" : 3.1415,"
-                   "     \"y\" : 5.5555"
-                   "     },"
-                   " \"p3d\" : {"
-                   "     \"type\" : \"point3d\","
-                   "     \"x\" : 3.1415,"
-                   "     \"y\" : 5.5555,"
-                   "     \"z\" : -6.666"
-                   "     }"
-                   "}");
-
-    ECInstanceKey saECInstanceKey;
-    insertFunction(saECInstanceKey, "INSERT INTO ecsql.SA (SAStructProp) VALUES (?)", 1,
-                   "{"
-                   " \"PStructProp\" : {"
-                   "       \"b\" : true,"
-                   "       \"bi\" : null,"
-                   "       \"d\" : 3.1415,"
-                   "       \"dt\" : {"
-                   "           \"type\" : \"datetime\","
-                   "           \"datetime\" : \"2014-03-27T13:14:00.000\""
-                   "           },"
-                   "       \"dtUtc\" : {"
-                   "           \"type\" : \"datetime\","
-                   "           \"datetime\" : \"2014-03-27T13:14:00.000Z\""
-                   "           },"
-                   "       \"i\" : 44444,"
-                   "       \"l\" : 444444444,"
-                   "       \"s\" : \"Hello, world\","
-                   "       \"p2d\" : {"
-                   "           \"type\" : \"point2d\","
-                   "           \"x\" : 3.1415,"
-                   "           \"y\" : 5.5555"
-                   "           },"
-                   "       \"p3d\" : {"
-                   "           \"type\" : \"point3d\","
-                   "           \"x\" : 3.1415,"
-                   "           \"y\" : 5.5555,"
-                   "           \"z\" : -6.666"
-                   "           }"
-                   "       }"
-                   "}");
-
-    //**** Test 1 *****
-    Utf8CP newStructValueJson = "{"
-        " \"b\" : false,"
-        " \"bi\" : null,"
-        " \"d\" : -6.283,"
-        " \"dt\" : null,"
-        " \"dtUtc\" : {"
-        "     \"type\" : \"datetime\","
-        "     \"datetime\" : \"2014-04-01T14:30:00.000Z\""
-        "     },"
-        " \"i\" : -10,"
-        " \"l\" : -100000000000000,"
-        " \"s\" : \"Hello, world, once more\","
-        " \"p2d\" : {"
-        "     \"type\" : \"point2d\","
-        "     \"x\" : -2.5,"
-        "     \"y\" : 0.0."
-        "     },"
-        " \"p3d\" : {"
-        "     \"type\" : \"point3d\","
-        "     \"x\" : -1.0,"
-        "     \"y\" : 1.0,"
-        "     \"z\" : 0.0"
-        "     }"
-        "}";
-
-    testFunction("UPDATE ONLY ecsql.PSA SET PStructProp = ? WHERE ECInstanceId = ?", 1, newStructValueJson, 2, psaECInstanceKey, "SELECT PStructProp FROM ecsql.PSA WHERE ECInstanceId = ?", 0);
-
-    //**** Test 2 *****
-    newStructValueJson = "{"
-        " \"PStructProp\" : {"
-        "       \"b\" : false,"
-        "       \"bi\" : null,"
-        "       \"d\" : -6.55,"
-        "       \"dt\" : null,"
-        "       \"dtUtc\" : {"
-        "           \"type\" : \"datetime\","
-        "           \"datetime\" : \"2014-04-01T14:33:00.000Z\""
-        "           },"
-        "       \"i\" : -10,"
-        "       \"l\" : -1000000,"
-        "       \"s\" : \"Hello, world, once more\","
-        "       \"p2d\" : null,"
-        "       \"p3d\" : {"
-        "           \"type\" : \"point3d\","
-        "           \"x\" : -1.0,"
-        "           \"y\" : 1.0,"
-        "           \"z\" : 0.0"
-        "           }"
-        "       }"
-        "}";
-
-    testFunction("UPDATE ONLY ecsql.SA SET SAStructProp = ? WHERE ECInstanceId = ?", 1, newStructValueJson, 2, saECInstanceKey, "SELECT SAStructProp FROM ecsql.SA WHERE ECInstanceId = ?", 0);
-    }
-
-
-//---------------------------------------------------------------------------------------
-// @bsiclass                                     Krischan.Eberle                 10/15
-//+---------------+---------------+---------------+---------------+---------------+------
-TEST_F(ECSqlStatementTestFixture, StructsInWhereClause)
-    {
-    SchemaItem schema("<?xml version='1.0' encoding='utf-8' ?>"
-                      "<ECSchema schemaName='TestSchema' nameSpacePrefix='ts' version='1.0' xmlns='http://www.bentley.com/schemas/Bentley.ECXML.3.0'>"
-                      "    <ECStructClass typeName='Name' >"
-                      "        <ECProperty propertyName='First' typeName='string' />"
-                      "        <ECProperty propertyName='Last' typeName='string' />"
-                      "    </ECStructClass>"
-                      "    <ECEntityClass typeName='Person' >"
-                      "        <ECStructProperty propertyName='FullName' typeName='Name' />"
-                      "    </ECEntityClass>"
-                      "</ECSchema>");
-
-    // Create and populate a sample project
-    SetupECDb("ecsqlstatementtests.ecdb", schema);
-    ASSERT_TRUE(GetECDb().IsDbOpen());
-
-    {
-    ECSqlStatement stmt;
-    ASSERT_EQ(ECSqlStatus::Success, stmt.Prepare(GetECDb(), "INSERT INTO ts.Person (FullName.[First], FullName.[Last]) VALUES (?,?)"));
-
-    ASSERT_EQ(ECSqlStatus::Success, stmt.BindText(1, "John", IECSqlBinder::MakeCopy::No));
-    ASSERT_EQ(ECSqlStatus::Success, stmt.BindText(2, "Smith", IECSqlBinder::MakeCopy::No));
-    ASSERT_EQ(BE_SQLITE_DONE, stmt.Step());
-    stmt.Reset();
-    stmt.ClearBindings();
-    ASSERT_EQ(ECSqlStatus::Success, stmt.BindText(1, "John", IECSqlBinder::MakeCopy::No));
-    ASSERT_EQ(ECSqlStatus::Success, stmt.BindText(2, "Myer", IECSqlBinder::MakeCopy::No));
-    ASSERT_EQ(BE_SQLITE_DONE, stmt.Step());
-    }
-
-    {
-    ECSqlStatement stmt;
-    ASSERT_EQ(ECSqlStatus::Success, stmt.Prepare(GetECDb(), "SELECT count(*) FROM ts.Person WHERE FullName=?"));
-    IECSqlStructBinder& binder = stmt.BindStruct(1);
-    binder.GetMember("First").BindText("John", IECSqlBinder::MakeCopy::No);
-    binder.GetMember("Last").BindText("Myer", IECSqlBinder::MakeCopy::No);
-
-    ASSERT_EQ(BE_SQLITE_ROW, stmt.Step());
-    ASSERT_EQ(1, stmt.GetValueInt(0));
-    }
-
-    {
-    ECSqlStatement stmt;
-    ASSERT_EQ(ECSqlStatus::Success, stmt.Prepare(GetECDb(), "SELECT count(*) FROM ts.Person WHERE FullName<>?"));
-    IECSqlStructBinder& binder = stmt.BindStruct(1);
-    binder.GetMember("First").BindText("John", IECSqlBinder::MakeCopy::No);
-    binder.GetMember("Last").BindText("Myer", IECSqlBinder::MakeCopy::No);
-
-    ASSERT_EQ(BE_SQLITE_ROW, stmt.Step());
-    ASSERT_EQ(1, stmt.GetValueInt(0)) << stmt.GetNativeSql();
-    }
-
-    {
-    ECSqlStatement stmt;
-    ASSERT_EQ(ECSqlStatus::Success, stmt.Prepare(GetECDb(), "SELECT count(*) FROM ts.Person WHERE FullName IN (?,?,?)"));
-
-    IECSqlStructBinder& binder1 = stmt.BindStruct(1);
-    binder1.GetMember("First").BindText("John", IECSqlBinder::MakeCopy::No);
-    binder1.GetMember("Last").BindText("Myer", IECSqlBinder::MakeCopy::No);
-
-    IECSqlStructBinder& binder2 = stmt.BindStruct(2);
-    binder2.GetMember("First").BindText("Rich", IECSqlBinder::MakeCopy::No);
-    binder2.GetMember("Last").BindText("Myer", IECSqlBinder::MakeCopy::No);
-
-    IECSqlStructBinder& binder3 = stmt.BindStruct(3);
-    binder3.GetMember("First").BindText("John", IECSqlBinder::MakeCopy::No);
-    binder3.GetMember("Last").BindText("Smith", IECSqlBinder::MakeCopy::No);
-
-    ASSERT_EQ(BE_SQLITE_ROW, stmt.Step());
-    ASSERT_EQ(2, stmt.GetValueInt(0));
-    }
-
-    {
-    ECSqlStatement stmt;
-    ASSERT_EQ(ECSqlStatus::Success, stmt.Prepare(GetECDb(), "UPDATE ts.Person SET FullName.[Last]='Meyer' WHERE FullName=?"));
-
-    IECSqlStructBinder& binder = stmt.BindStruct(1);
-    binder.GetMember("First").BindText("John", IECSqlBinder::MakeCopy::No);
-    binder.GetMember("Last").BindText("Myer", IECSqlBinder::MakeCopy::No);
-    ASSERT_EQ(BE_SQLITE_DONE, stmt.Step());
-    stmt.Finalize();
-
-    ECSqlStatement verifyStmt;
-    ASSERT_EQ(ECSqlStatus::Success, verifyStmt.Prepare(GetECDb(), "SELECT count(*) FROM ts.Person WHERE FullName.[Last]=?"));
-    ASSERT_EQ(ECSqlStatus::Success, verifyStmt.BindText(1, "Myer", IECSqlBinder::MakeCopy::No));
-    ASSERT_EQ(BE_SQLITE_ROW, verifyStmt.Step());
-    ASSERT_EQ(0, verifyStmt.GetValueInt(0));
-    verifyStmt.Reset();
-    verifyStmt.ClearBindings();
-
-    ASSERT_EQ(ECSqlStatus::Success, verifyStmt.BindText(1, "Meyer", IECSqlBinder::MakeCopy::No));
-    ASSERT_EQ(BE_SQLITE_ROW, verifyStmt.Step());
-    ASSERT_EQ(1, verifyStmt.GetValueInt(0));
-    }
-    }
-
-//---------------------------------------------------------------------------------------
-// @bsiclass                                     Krischan.Eberle                  06/15
-//+---------------+---------------+---------------+---------------+---------------+------
-TEST_F(ECSqlStatementTestFixture, ParameterInSelectClause)
-    {
-    const auto perClassRowCount = 10;
-    ECDbR ecdb = SetupECDb("ecsqlstatementtests.ecdb", BeFileName(L"ECSqlTest.01.00.ecschema.xml"), perClassRowCount, ECDb::OpenParams(Db::OpenMode::Readonly));
-
-    {
-    ECSqlStatement statement;
-    ASSERT_EQ(ECSqlStatus::Success, statement.Prepare(ecdb, "SELECT ?, S FROM ecsql.PSA LIMIT 1"));
-
-    BeBriefcaseBasedId expectedId(BeBriefcaseId(3), 444);
-    ASSERT_EQ(ECSqlStatus::Success, statement.BindId(1, expectedId));
-
-    ASSERT_EQ(BE_SQLITE_ROW, statement.Step());
-    ASSERT_EQ(expectedId.GetValue(), statement.GetValueId<ECInstanceId>(0).GetValueUnchecked());
-    ASSERT_EQ(BE_SQLITE_DONE, statement.Step());
-
-    statement.Reset();
-    statement.ClearBindings();
-    ASSERT_EQ(BE_SQLITE_ROW, statement.Step());
-    ASSERT_TRUE(statement.IsValueNull(0));
-    ASSERT_EQ(BE_SQLITE_DONE, statement.Step());
-    }
-
-    {
-    ECSqlStatement statement;
-    ASSERT_EQ(ECSqlStatus::Success, statement.Prepare(ecdb, "SELECT -?, S FROM ecsql.PSA LIMIT 1"));
-
-    BeBriefcaseBasedId expectedId(BeBriefcaseId(3), 444);
-    ASSERT_EQ(ECSqlStatus::Success, statement.BindId(1, expectedId));
-
-    ASSERT_EQ(BE_SQLITE_ROW, statement.Step());
-    ASSERT_EQ((-1)*expectedId.GetValue(), statement.GetValueId<ECInstanceId>(0).GetValueUnchecked());
-    ASSERT_EQ(BE_SQLITE_DONE, statement.Step());
-
-    statement.Reset();
-    statement.ClearBindings();
-    ASSERT_EQ(BE_SQLITE_ROW, statement.Step());
-    ASSERT_TRUE(statement.IsValueNull(0));
-    ASSERT_EQ(BE_SQLITE_DONE, statement.Step());
-    }
-
-    {
-    ECSqlStatement statement;
-    ASSERT_EQ(ECSqlStatus::Success, statement.Prepare(ecdb, "SELECT -? AS MyId, S FROM ecsql.PSA LIMIT 1"));
-
-    int64_t expectedId = -123456LL;
-    ASSERT_EQ(ECSqlStatus::Success, statement.BindInt64(1, expectedId));
-
-    ASSERT_EQ(BE_SQLITE_ROW, statement.Step());
-    ASSERT_EQ((-1)*expectedId, statement.GetValueInt64(0));
-    ASSERT_EQ(BE_SQLITE_DONE, statement.Step());
-
-    statement.Reset();
-    statement.ClearBindings();
-    ASSERT_EQ(BE_SQLITE_ROW, statement.Step());
-    ASSERT_TRUE(statement.IsValueNull(0));
-    ASSERT_EQ(BE_SQLITE_DONE, statement.Step());
-    }
-    }
-
-//---------------------------------------------------------------------------------------
-// @bsiclass                                     Krischan.Eberle                  11/13
-//+---------------+---------------+---------------+---------------+---------------+------
-TEST_F(ECSqlStatementTestFixture, GetParameterIndex)
-    {
-    const auto perClassRowCount = 10;
-    ECDbR ecdb = SetupECDb("ecsqlstatementtests.ecdb", BeFileName(L"ECSqlTest.01.00.ecschema.xml"), perClassRowCount);
-
-    {
-    ECSqlStatement statement;
-    auto stat = statement.Prepare(ecdb, "SELECT I, S FROM ecsql.PSA WHERE I = :i AND S = :s AND L = :i * 1000000 + 456789");
-    ASSERT_EQ(ECSqlStatus::Success, stat);
-
-    int actualParamIndex = statement.GetParameterIndex("i");
-    EXPECT_EQ(1, actualParamIndex);
-    statement.BindInt(actualParamIndex, 123);
-
-    actualParamIndex = statement.GetParameterIndex("s");
-    EXPECT_EQ(2, actualParamIndex);
-    statement.BindText(actualParamIndex, "Sample string", IECSqlBinder::MakeCopy::Yes);
-
-    actualParamIndex = statement.GetParameterIndex("garbage");
-    EXPECT_EQ(-1, actualParamIndex);
-
-    ASSERT_EQ(BE_SQLITE_ROW, statement.Step());
-    }
-
-    {
-    ECSqlStatement statement;
-    auto stat = statement.Prepare(ecdb, "SELECT I, S FROM ecsql.PSA WHERE I = ? AND S = :s AND L = :l");
-    ASSERT_EQ(ECSqlStatus::Success, stat);
-
-    statement.BindInt(1, 123);
-
-    int actualParamIndex = statement.GetParameterIndex("s");
-    EXPECT_EQ(2, actualParamIndex);
-    statement.BindText(actualParamIndex, "Sample string", IECSqlBinder::MakeCopy::Yes);
-
-    actualParamIndex = statement.GetParameterIndex("l");
-    EXPECT_EQ(3, actualParamIndex);
-    statement.BindInt64(actualParamIndex, 123456789);
-
-    ASSERT_EQ(BE_SQLITE_ROW, statement.Step());
-    }
-
-    {
-    ECSqlStatement statement;
-    auto stat = statement.Prepare(ecdb, "SELECT I, S FROM ecsql.PSA WHERE I = ? AND S = :s AND L = ?");
-    ASSERT_EQ(ECSqlStatus::Success, stat);
-
-    statement.BindInt(1, 123);
-
-    int actualParamIndex = statement.GetParameterIndex("s");
-    EXPECT_EQ(2, actualParamIndex);
-    statement.BindText(actualParamIndex, "Sample string", IECSqlBinder::MakeCopy::Yes);
-
-    statement.BindInt64(3, 123456789);
-
-    ASSERT_EQ(BE_SQLITE_ROW, statement.Step());
-    }
-
-    {
-    ECSqlStatement statement;
-    ASSERT_EQ(ECSqlStatus::InvalidECSql, statement.Prepare(ecdb, "SELECT I, S FROM ecsql.PSA WHERE I = :value")) << "VALUE is a reserved word in the ECSQL grammar, so cannot be used without escaping, even in parameter names";
-    }
-
-    {
-    ECSqlStatement statement;
-    ASSERT_EQ(ECSqlStatus::Success, statement.Prepare(ecdb, "INSERT INTO ecsql.PSA (L,S,I) VALUES (?,?,:[value])"));
-
-    int actualParamIndex = statement.GetParameterIndex("value");
-    ASSERT_EQ(3, actualParamIndex);
-    ASSERT_EQ(ECSqlStatus::Success, statement.BindInt(actualParamIndex, 300471));
-
-    ECInstanceKey newKey;
-    ASSERT_EQ(BE_SQLITE_DONE, statement.Step(newKey));
-
-    statement.Finalize();
-
-    ASSERT_EQ(ECSqlStatus::Success, statement.Prepare(ecdb, "SELECT ECInstanceId FROM ecsql.PSA WHERE ECInstanceId = :[id]"));
-    actualParamIndex = statement.GetParameterIndex("id");
-    ASSERT_EQ(1, actualParamIndex);
-    ASSERT_EQ(ECSqlStatus::Success, statement.BindId(actualParamIndex, newKey.GetECInstanceId()));
-
-    ASSERT_EQ(BE_SQLITE_ROW, statement.Step());
-    ASSERT_EQ(newKey.GetECInstanceId().GetValue(), statement.GetValueId<ECInstanceId>(0).GetValue());
-    }
-
-    }
-
-//---------------------------------------------------------------------------------------
-// @bsiclass                                     Krischan.Eberle                  10/15
-//+---------------+---------------+---------------+---------------+---------------+------
-TEST_F(ECSqlStatementTestFixture, NoECClassIdFilterOption)
-    {
-    const auto perClassRowCount = 10;
-    ECDbR ecdb = SetupECDb("ecsqlstatementtests.ecdb", BeFileName(L"ECSqlTest.01.00.ecschema.xml"), perClassRowCount);
-
-    {
-    ECSqlStatement statement;
-    ASSERT_EQ(ECSqlStatus::Success, statement.Prepare(ecdb, "SELECT ECInstanceId FROM ecsql.TH3 WHERE ECInstanceId=?"));
-    Utf8String nativeSql(statement.GetNativeSql());
-    ASSERT_TRUE(nativeSql.ContainsI("ec_cache_ClassHierarchy")) << "Native SQL: " << nativeSql.c_str();
-    }
-
-    {
-    ECSqlStatement statement;
-    ASSERT_EQ(ECSqlStatus::Success, statement.Prepare(ecdb, "SELECT ECInstanceId FROM ecsql.TH3 WHERE ECInstanceId=? ECSQLOPTIONS NoECClassIdFilter"));
-    Utf8String nativeSql(statement.GetNativeSql());
-    ASSERT_FALSE(nativeSql.ContainsI("ec_cache_ClassHierarchy")) << "Native SQL: " << nativeSql.c_str();
-    }
-
-    {
-    ECSqlStatement statement;
-    ASSERT_EQ(ECSqlStatus::Success, statement.Prepare(ecdb, "SELECT ECInstanceId FROM ecsql.TH3 WHERE ECInstanceId=? ECSQLOPTIONS NoECClassIdFilter=True"));
-    Utf8String nativeSql(statement.GetNativeSql());
-    ASSERT_FALSE(nativeSql.ContainsI("ec_cache_ClassHierarchy")) << "Native SQL: " << nativeSql.c_str();
-    }
-
-    {
-    ECSqlStatement statement;
-    ASSERT_EQ(ECSqlStatus::Success, statement.Prepare(ecdb, "SELECT ECInstanceId FROM ecsql.TH3 WHERE ECInstanceId=? ECSQLOPTIONS NoECClassIdFilter=False"));
-    Utf8String nativeSql(statement.GetNativeSql());
-    ASSERT_TRUE(nativeSql.ContainsI("ec_cache_ClassHierarchy")) << "Native SQL: " << nativeSql.c_str();
-    }
-
-    {
-    ECSqlStatement statement;
-    ASSERT_EQ(ECSqlStatus::Success, statement.Prepare(ecdb, "SELECT ECInstanceId FROM ecsql.TH3 WHERE ECInstanceId=? ECSQLOPTIONS NoECClassIdFilter=0"));
-    Utf8String nativeSql(statement.GetNativeSql());
-    ASSERT_TRUE(nativeSql.ContainsI("ec_cache_ClassHierarchy")) << "Native SQL: " << nativeSql.c_str();
-    }
-
-    {
-    ECSqlStatement statement;
-    ASSERT_EQ(ECSqlStatus::Success, statement.Prepare(ecdb, "SELECT ECInstanceId FROM ecsql.TH3 WHERE ECInstanceId=? ECSQLOPTIONS NoECClassIdFilter=1"));
-    Utf8String nativeSql(statement.GetNativeSql());
-    ASSERT_FALSE(nativeSql.ContainsI("ec_cache_ClassHierarchy")) << "Native SQL: " << nativeSql.c_str();
-    }
-
-    {
-    ECSqlStatement statement;
-    ASSERT_EQ(ECSqlStatus::Success, statement.Prepare(ecdb, "SELECT t.ECInstanceId FROM ecsql.TH3 t JOIN ecsql.PSA p USING ecsql.PSAHasTHBase_0N WHERE p.ECInstanceId=?"));
-    Utf8String nativeSql(statement.GetNativeSql());
-    ASSERT_TRUE(nativeSql.ContainsI("ec_cache_ClassHierarchy")) << "Native SQL: " << nativeSql.c_str();
-    }
-
-    {
-    ECSqlStatement statement;
-    ASSERT_EQ(ECSqlStatus::Success, statement.Prepare(ecdb, "SELECT t.ECInstanceId FROM ecsql.TH3 t JOIN ecsql.PSA p USING ecsql.PSAHasTHBase_0N WHERE p.ECInstanceId=? ECSQLOPTIONS NoECClassIdFilter"));
-    Utf8String nativeSql(statement.GetNativeSql());
-    ASSERT_FALSE(nativeSql.ContainsI("ec_cache_ClassHierarchy")) << "Native SQL: " << nativeSql.c_str();
-    }
-
-    {
-    ECSqlStatement statement;
-    ASSERT_EQ(ECSqlStatus::Success, statement.Prepare(ecdb, "UPDATE ecsql.TH3 SET S2='hh' WHERE ECInstanceId=?"));
-    Utf8String nativeSql(statement.GetNativeSql());
-    ASSERT_TRUE(nativeSql.ContainsI("ec_cache_ClassHierarchy")) << "Native SQL: " << nativeSql.c_str();
-    }
-
-    {
-    ECSqlStatement statement;
-    ASSERT_EQ(ECSqlStatus::Success, statement.Prepare(ecdb, "UPDATE ecsql.TH3 SET S2='hh' WHERE ECInstanceId=? ECSQLOPTIONS NoECClassIdFilter"));
-    Utf8String nativeSql(statement.GetNativeSql());
-    ASSERT_FALSE(nativeSql.ContainsI("ec_cache_ClassHierarchy")) << "Native SQL: " << nativeSql.c_str();
-    }
-
-    {
-    ECSqlStatement statement;
-    ASSERT_EQ(ECSqlStatus::Success, statement.Prepare(ecdb, "DELETE FROM ecsql.TH3 WHERE ECInstanceId=?"));
-    Utf8String nativeSql(statement.GetNativeSql());
-    ASSERT_TRUE(nativeSql.ContainsI("ec_cache_ClassHierarchy")) << "Native SQL: " << nativeSql.c_str();
-    }
-
-    {
-    ECSqlStatement statement;
-    ASSERT_EQ(ECSqlStatus::Success, statement.Prepare(ecdb, "DELETE FROM ecsql.TH3 WHERE ECInstanceId=? ECSQLOPTIONS NoECClassIdFilter"));
-    Utf8String nativeSql(statement.GetNativeSql());
-    ASSERT_FALSE(nativeSql.ContainsI("ec_cache_ClassHierarchy")) << "Native SQL: " << nativeSql.c_str();
-    }
-
-    {
-    ECSqlStatement statement;
-    ASSERT_EQ(ECSqlStatus::Success, statement.Prepare(ecdb, "DELETE FROM ecsql.TH3 WHERE ECInstanceId IN (SELECT t.ECInstanceId FROM ecsql.TH3 t JOIN ecsql.PSA USING ecsql.PSAHasTHBase_0N WHERE PSA.I=?)"));
-    Utf8String nativeSql(statement.GetNativeSql());
-    ASSERT_TRUE(nativeSql.ContainsI("ec_cache_ClassHierarchy")) << "Native SQL: " << nativeSql.c_str();
-    }
-
-    {
-    ECSqlStatement statement;
-    ASSERT_EQ(ECSqlStatus::Success, statement.Prepare(ecdb, "DELETE FROM ecsql.TH3 WHERE ECInstanceId IN (SELECT t.ECInstanceId FROM ecsql.TH3 t JOIN ecsql.PSA USING ecsql.PSAHasTHBase_0N WHERE PSA.I=? ECSQLOPTIONS NoECClassIdFilter)"));
-    Utf8String nativeSql(statement.GetNativeSql());
-    ASSERT_TRUE(nativeSql.ContainsI("ec_cache_ClassHierarchy")) << "Native SQL: " << nativeSql.c_str();
-    }
-
-    {
-    ECSqlStatement statement;
-    ASSERT_EQ(ECSqlStatus::Success, statement.Prepare(ecdb, "DELETE FROM ecsql.TH3 WHERE ECInstanceId IN (SELECT t.ECInstanceId FROM ecsql.TH3 t JOIN ecsql.PSA USING ecsql.PSAHasTHBase_0N WHERE PSA.I=?) ECSQLOPTIONS NoECClassIdFilter"));
-    Utf8String nativeSql(statement.GetNativeSql());
-    ASSERT_TRUE(nativeSql.ContainsI("ec_cache_ClassHierarchy")) << "Native SQL: " << nativeSql.c_str();
-    }
-
-    {
-    ECSqlStatement statement;
-    ASSERT_EQ(ECSqlStatus::Success, statement.Prepare(ecdb, "DELETE FROM ecsql.TH3 WHERE ECInstanceId IN (SELECT t.ECInstanceId FROM ecsql.TH3 t JOIN ecsql.PSA USING ecsql.PSAHasTHBase_0N WHERE PSA.I=? ECSQLOPTIONS NoECClassIdFilter) ECSQLOPTIONS NoECClassIdFilter"));
-    Utf8String nativeSql(statement.GetNativeSql());
-    ASSERT_FALSE(nativeSql.ContainsI("ec_cache_ClassHierarchy")) << "Native SQL: " << nativeSql.c_str();
-    }
-
-    }
-
-//---------------------------------------------------------------------------------------
-// @bsiclass                                     Krischan.Eberle                  11/16
-//+---------------+---------------+---------------+---------------+---------------+------
-TEST_F(ECSqlStatementTestFixture, ReadonlyPropertiesAreUpdatable)
-    {
-    ECDbR ecdb = SetupECDb("ReadonlyPropertiesAreUpdatable.ecdb", 
-                           SchemaItem("<?xml version='1.0' encoding='utf-8'?>"
-                               "<ECSchema schemaName='TestSchema' alias='ts' version='1.0' xmlns='http://www.bentley.com/schemas/Bentley.ECXML.3.1'>"
-                               "    <ECSchemaReference name='ECDbMap' version='02.00' alias='ecdbmap' />"
-                               "    <ECEntityClass typeName='Element'>"
-                               "        <ECCustomAttributes>"
-                               "            <ClassMap xmlns='ECDbMap.02.00'>"
-                               "                <MapStrategy>TablePerHierarchy</MapStrategy>"
-                               "            </ClassMap>"
-                               "            <JoinedTablePerDirectSubclass xmlns='ECDbMap.02.00'/>"
-                               "        </ECCustomAttributes>"
-                               "        <ECProperty propertyName='ReadonlyProp1' typeName='int' readOnly='True' />"
-                               "    </ECEntityClass>"
-                               "    <ECEntityClass typeName='SubElement'>"
-                               "        <BaseClass>Element</BaseClass>"
-                               "        <ECProperty propertyName='ReadonlyProp2' typeName='int' readOnly='True' />"
-                               "    </ECEntityClass>"
-                               "</ECSchema>"),0);
-
-    ECInstanceKey key;
-    {
-    ECSqlStatement stmt;
-    ASSERT_EQ(ECSqlStatus::Success, stmt.Prepare(ecdb, "INSERT INTO ts.SubElement(ReadonlyProp1,ReadonlyProp2) VALUES(1,2)"));
-    ASSERT_EQ(BE_SQLITE_DONE, stmt.Step(key));
-    }
-
-    ECSqlStatement stmt;
-    ASSERT_EQ(ECSqlStatus::InvalidECSql, stmt.Prepare(ecdb, "UPDATE ONLY ts.SubElement SET ReadonlyProp1=10, ReadonlyProp2=20"));
-    stmt.Finalize();
-
-    ASSERT_EQ(ECSqlStatus::Success, stmt.Prepare(ecdb, "UPDATE ONLY ts.SubElement SET ReadonlyProp1=10, ReadonlyProp2=20 ECSQLOPTIONS ReadonlyPropertiesAreUpdatable"));
-    ASSERT_EQ(BE_SQLITE_DONE, stmt.Step());
-    stmt.Finalize();
-
-    //verify update worked
-    ASSERT_EQ(ECSqlStatus::Success, stmt.Prepare(ecdb, "SELECT ReadonlyProp1, ReadonlyProp2 FROM ts.SubElement WHERE ECInstanceId=?"));
-    ASSERT_EQ(ECSqlStatus::Success, stmt.BindId(1, key.GetECInstanceId()));
-    ASSERT_EQ(BE_SQLITE_ROW, stmt.Step());
-    ASSERT_EQ(10, stmt.GetValueInt(0));
-    ASSERT_EQ(20, stmt.GetValueInt(1));
-    }
-
-//---------------------------------------------------------------------------------------
-// @bsiclass                                     Krischan.Eberle                  08/15
-//+---------------+---------------+---------------+---------------+---------------+------
-struct PropertyPathEntry
-    {
-    Utf8String m_entry;
-    bool m_isArrayIndex;
-
-    PropertyPathEntry(Utf8CP entry, bool isArrayIndex) :m_entry(entry), m_isArrayIndex(isArrayIndex) {}
-    };
-
-//---------------------------------------------------------------------------------------
-// @bsimethod                                     Krischan.Eberle                  10/13
-//+---------------+---------------+---------------+---------------+---------------+------
-void AssertColumnInfo(Utf8CP expectedPropertyName, bool expectedIsGenerated, Utf8CP expectedPropPathStr, Utf8CP expectedRootClassName, Utf8CP expectedRootClassAlias, ECSqlColumnInfoCR actualColumnInfo)
-    {
-    auto actualProperty = actualColumnInfo.GetProperty();
-    if (expectedPropertyName == nullptr)
-        {
-        EXPECT_TRUE(actualProperty == nullptr);
-        }
-    else
-        {
-        ASSERT_TRUE(actualProperty != nullptr);
-        EXPECT_STREQ(expectedPropertyName, actualProperty->GetName().c_str());
-        }
-
-    EXPECT_EQ(expectedIsGenerated, actualColumnInfo.IsGeneratedProperty());
-
-    ECSqlPropertyPath const& actualPropPath = actualColumnInfo.GetPropertyPath();
-    Utf8String actualPropPathStr = actualPropPath.ToString();
-    EXPECT_STREQ(expectedPropPathStr, actualPropPathStr.c_str());
-    LOG.tracev("Property path: %s", actualPropPathStr.c_str());
-
-    bvector<PropertyPathEntry> expectedPropPathEntries;
-    bvector<Utf8String> expectedPropPathTokens;
-    BeStringUtilities::Split(expectedPropPathStr, ".", expectedPropPathTokens);
-    for (Utf8StringCR token : expectedPropPathTokens)
-        {
-        bvector<Utf8String> arrayTokens;
-        BeStringUtilities::Split(token.c_str(), "[]", arrayTokens);
-
-        if (arrayTokens.size() == 1)
-            {
-            expectedPropPathEntries.push_back(PropertyPathEntry(token.c_str(), false));
-            continue;
-            }
-
-        ASSERT_EQ(2, arrayTokens.size());
-        expectedPropPathEntries.push_back(PropertyPathEntry(arrayTokens[0].c_str(), false));
-        expectedPropPathEntries.push_back(PropertyPathEntry(arrayTokens[1].c_str(), true));
-        }
-
-    ASSERT_EQ(expectedPropPathEntries.size(), actualPropPath.Size());
-
-    size_t expectedPropPathEntryIx = 0;
-    for (ECSqlPropertyPath::EntryCP propPathEntry : actualPropPath)
-        {
-        PropertyPathEntry const& expectedEntry = expectedPropPathEntries[expectedPropPathEntryIx];
-        if (expectedEntry.m_isArrayIndex)
-            {
-            ASSERT_EQ(ECSqlPropertyPath::Entry::Kind::ArrayIndex, propPathEntry->GetKind());
-            ASSERT_EQ(atoi(expectedEntry.m_entry.c_str()), propPathEntry->GetArrayIndex());
-            }
-        else
-            {
-            ASSERT_EQ(ECSqlPropertyPath::Entry::Kind::Property, propPathEntry->GetKind());
-            ASSERT_STREQ(expectedEntry.m_entry.c_str(), propPathEntry->GetProperty()->GetName().c_str());
-            }
-
-        expectedPropPathEntryIx++;
-        }
-
-    EXPECT_STREQ(expectedRootClassName, actualColumnInfo.GetRootClass().GetName().c_str());
-    if (expectedRootClassAlias == nullptr)
-        EXPECT_TRUE(Utf8String::IsNullOrEmpty(actualColumnInfo.GetRootClassAlias()));
-    else
-        EXPECT_STREQ(expectedRootClassAlias, actualColumnInfo.GetRootClassAlias());
-    }
-
-//---------------------------------------------------------------------------------------
-// @bsiclass                                     Krischan.Eberle                  10/13
-//+---------------+---------------+---------------+---------------+---------------+------
-TEST_F(ECSqlStatementTestFixture, ColumnInfoForPrimitiveArrays)
-    {
-    const auto perClassRowCount = 10;
-    ECDbR ecdb = SetupECDb("ecsqlstatementtests.ecdb", BeFileName(L"ECSqlTest.01.00.ecschema.xml"), perClassRowCount, ECDb::OpenParams(Db::OpenMode::Readonly));
-
-    ECSqlStatement stmt;
-    ASSERT_EQ(ECSqlStatus::Success, stmt.Prepare(ecdb, "SELECT c.Dt_Array FROM ecsql.PSA c LIMIT 1"));
-
-    ASSERT_EQ(BE_SQLITE_ROW, stmt.Step());
-
-    //Top level column
-    ECDbIssueListener issueListener(ecdb);
-    auto const& topLevelColumnInfo = stmt.GetColumnInfo(0);
-    ASSERT_FALSE(issueListener.GetIssue().IsIssue());
-    AssertColumnInfo("Dt_Array", false, "Dt_Array", "PSA", "c", topLevelColumnInfo);
-    issueListener.Reset();
-    auto const& topLevelArrayValue = stmt.GetValueArray(0);
-    ASSERT_FALSE(issueListener.GetIssue().IsIssue());
-
-    //out of bounds test
-    BeTest::SetFailOnAssert(false);
-    {
-    stmt.GetColumnInfo(-1);
-    ASSERT_TRUE(issueListener.GetIssue().IsIssue()) << "ECSqlStatement::GetColumnInfo (-1) is expected to fail";
-    stmt.GetColumnInfo(2);
-    ASSERT_TRUE(issueListener.GetIssue().IsIssue()) << "ECSqlStatement::GetColumnInfo is expected to fail with too large index";
-    }
-    BeTest::SetFailOnAssert(true);
-
-    //In array level
-    int arrayIndex = 0;
-    for (IECSqlValue const* arrayElement : topLevelArrayValue)
-        {
-        issueListener.Reset();
-        auto const& arrayElementColumnInfo = arrayElement->GetColumnInfo();
-        ASSERT_FALSE(issueListener.GetIssue().IsIssue()) << "Primitive array element IECSqlValue::GetColumnInfo failed.";
-        Utf8String expectedPropPath;
-        expectedPropPath.Sprintf("Dt_Array[%d]", arrayIndex);
-        AssertColumnInfo(nullptr, false, expectedPropPath.c_str(), "PSA", "c", arrayElementColumnInfo);
-
-        arrayIndex++;
-        }
-    }
-
-//---------------------------------------------------------------------------------------
-// @bsiclass                                     Krischan.Eberle                  10/13
-//+---------------+---------------+---------------+---------------+---------------+------
-TEST_F(ECSqlStatementTestFixture, ColumnInfoForStructs)
-    {
-    const auto perClassRowCount = 10;
-    ECDbR ecdb = SetupECDb("ecsqlstatementtests.ecdb", BeFileName(L"ECSqlTest.01.00.ecschema.xml"), perClassRowCount, ECDb::OpenParams(Db::OpenMode::Readonly));
-
-    ECSqlStatement stmt;
-    ASSERT_EQ(ECSqlStatus::Success, stmt.Prepare(ecdb, "SELECT SAStructProp FROM ecsql.SA LIMIT 1"));
-
-    ASSERT_EQ(BE_SQLITE_ROW, stmt.Step());
-
-    ECDbIssueListener issueListener(ecdb);
-    //Top level column
-    auto const& topLevelColumnInfo = stmt.GetColumnInfo(0);
-    ASSERT_FALSE(issueListener.GetIssue().IsIssue());
-    AssertColumnInfo("SAStructProp", false, "SAStructProp", "SA", nullptr, topLevelColumnInfo);
-
-    //out of bounds test
-    BeTest::SetFailOnAssert(false);
-    {
-    issueListener.Reset();
-    stmt.GetColumnInfo(-1);
-    ASSERT_TRUE(issueListener.GetIssue().IsIssue()) << "ECSqlStatement::GetColumnInfo (-1)";
-    stmt.GetColumnInfo(2);
-    ASSERT_TRUE(issueListener.GetIssue().IsIssue()) << "ECSqlStatement::GetColumnInfo with too large index";
-    }
-    BeTest::SetFailOnAssert(true);
-
-    //SAStructProp.PStructProp level
-    auto const& topLevelStructValue = stmt.GetValueStruct(0);
-    ASSERT_FALSE(issueListener.GetIssue().IsIssue());
-    auto const& nestedStructPropColumnInfo = topLevelStructValue.GetValue(0).GetColumnInfo(); //0 refers to first member in SAStructProp which is PStructProp
-    ASSERT_FALSE(issueListener.GetIssue().IsIssue()) << "Struct IECSqlValue::GetColumnInfo ()";
-    AssertColumnInfo("PStructProp", false, "SAStructProp.PStructProp", "SA", nullptr, nestedStructPropColumnInfo);
-    auto const& nestedStructValue = topLevelStructValue.GetValue(0).GetStruct();
-    ASSERT_FALSE(issueListener.GetIssue().IsIssue()) << "Struct IECSqlValue::GetStruct ()";;
-
-    //out of bounds test
-    BeTest::SetFailOnAssert(false);
-    {
-    topLevelStructValue.GetValue(-1);
-    ASSERT_TRUE(issueListener.GetIssue().IsIssue()) << "GetValue (-1) for struct value.";
-    topLevelStructValue.GetValue(topLevelStructValue.GetMemberCount());
-    ASSERT_TRUE(issueListener.GetIssue().IsIssue()) << "GetValue with too large index for struct value";
-    }
-    BeTest::SetFailOnAssert(true);
-
-    //SAStructProp.PStructProp.XXX level
-    auto const& firstStructMemberColumnInfo = nestedStructValue.GetValue(0).GetColumnInfo();
-    ASSERT_FALSE(issueListener.GetIssue().IsIssue());
-    AssertColumnInfo("b", false, "SAStructProp.PStructProp.b", "SA", nullptr, firstStructMemberColumnInfo);
-
-    issueListener.Reset();
-    auto const& secondStructMemberColumnInfo = nestedStructValue.GetValue(1).GetColumnInfo();
-    ASSERT_FALSE(issueListener.GetIssue().IsIssue());
-    AssertColumnInfo("bi", false, "SAStructProp.PStructProp.bi", "SA", nullptr, secondStructMemberColumnInfo);
-
-    issueListener.Reset();
-    auto const& eighthStructMemberColumnInfo = nestedStructValue.GetValue(8).GetColumnInfo();
-    ASSERT_FALSE(issueListener.GetIssue().IsIssue());
-    AssertColumnInfo("p2d", false, "SAStructProp.PStructProp.p2d", "SA", nullptr, eighthStructMemberColumnInfo);
-
-    //out of bounds test
-    BeTest::SetFailOnAssert(false);
-    {
-    issueListener.Reset();
-    nestedStructValue.GetValue(-1).GetColumnInfo();
-    ASSERT_TRUE(issueListener.GetIssue().IsIssue()) << "GetValue (-1) for struct value on second nesting level.";
-    nestedStructValue.GetValue(nestedStructValue.GetMemberCount());
-    ASSERT_TRUE(issueListener.GetIssue().IsIssue()) << "GetValue with too large index for struct value on second nesting level.";
-    }
-    BeTest::SetFailOnAssert(true);
-    }
-
-//---------------------------------------------------------------------------------------
-// @bsiclass                                     Krischan.Eberle                  10/13
-//+---------------+---------------+---------------+---------------+---------------+------
-TEST_F(ECSqlStatementTestFixture, ColumnInfoForStructArrays)
-    {
-    const auto perClassRowCount = 10;
-    ECDbR ecdb = SetupECDb("ecsqlstatementtests.ecdb", BeFileName(L"ECSqlTest.01.00.ecschema.xml"), perClassRowCount, ECDb::OpenParams(Db::OpenMode::Readonly));
-
-    ECSqlStatement stmt;
-    ASSERT_EQ(ECSqlStatus::Success, stmt.Prepare(ecdb, "SELECT SAStructProp FROM ecsql.SA LIMIT 1"));
-
-    ASSERT_EQ(BE_SQLITE_ROW, stmt.Step());
-
-    ECDbIssueListener issueListener(ecdb);
-    //Top level column
-    auto const& topLevelColumnInfo = stmt.GetColumnInfo(0);
-    ASSERT_FALSE(issueListener.GetIssue().IsIssue());
-    AssertColumnInfo("SAStructProp", false, "SAStructProp", "SA", nullptr, topLevelColumnInfo);
-    issueListener.Reset();
-    auto const& topLevelStructValue = stmt.GetValueStruct(0);
-    ASSERT_FALSE(issueListener.GetIssue().IsIssue());
-
-    //out of bounds test
-    BeTest::SetFailOnAssert(false);
-    {
-    stmt.GetColumnInfo(-1);
-    ASSERT_TRUE(issueListener.GetIssue().IsIssue()) << "ECSqlStatement::GetColumnInfo (-1)";
-    stmt.GetColumnInfo(2);
-    ASSERT_TRUE(issueListener.GetIssue().IsIssue()) << "ECSqlStatement::GetColumnInfo with too large index";
-    }
-    BeTest::SetFailOnAssert(true);
-
-    //SAStructProp.PStruct_Array level
-    int columnIndex = 1;
-    auto const& pstructArrayColumnInfo = topLevelStructValue.GetValue(columnIndex).GetColumnInfo();
-    ASSERT_FALSE(issueListener.GetIssue().IsIssue());
-    AssertColumnInfo("PStruct_Array", false, "SAStructProp.PStruct_Array", "SA", nullptr, pstructArrayColumnInfo);
-    issueListener.Reset();
-    auto const& pstructArrayValue = topLevelStructValue.GetValue(columnIndex).GetArray();
-    ASSERT_FALSE(issueListener.GetIssue().IsIssue());
-
-    //out of bounds test
-    BeTest::SetFailOnAssert(false);
-    {
-    topLevelStructValue.GetValue(-1).GetColumnInfo();
-    ASSERT_TRUE(issueListener.GetIssue().IsIssue()) << "GetValue (-1).GetColumnInfo () for struct value";
-    topLevelStructValue.GetValue(topLevelStructValue.GetMemberCount()).GetColumnInfo();
-    ASSERT_TRUE(issueListener.GetIssue().IsIssue()) << "GetValue (N).GetColumnInfo with N being too large index for struct value";
-    }
-    BeTest::SetFailOnAssert(true);
-
-    //SAStructProp.PStruct_Array[] level
-    int arrayIndex = 0;
-    Utf8String expectedPropPath;
-    for (IECSqlValue const* arrayElement : pstructArrayValue)
-        {
-        IECSqlStructValue const& pstructArrayElement = arrayElement->GetStruct();
-        //first struct member
-        issueListener.Reset();
-        auto const& arrayElementFirstColumnInfo = pstructArrayElement.GetValue(0).GetColumnInfo();
-        ASSERT_FALSE(issueListener.GetIssue().IsIssue());
-
-        expectedPropPath.Sprintf("SAStructProp.PStruct_Array[%d].b", arrayIndex);
-        AssertColumnInfo("b", false, expectedPropPath.c_str(), "SA", nullptr, arrayElementFirstColumnInfo);
-
-        //second struct member
-        issueListener.Reset();
-        auto const& arrayElementSecondColumnInfo = pstructArrayElement.GetValue(1).GetColumnInfo();
-        ASSERT_FALSE(issueListener.GetIssue().IsIssue());
-        expectedPropPath.Sprintf("SAStructProp.PStruct_Array[%d].bi", arrayIndex);
-        AssertColumnInfo("bi", false, expectedPropPath.c_str(), "SA", nullptr, arrayElementSecondColumnInfo);
-
-        //out of bounds test
-        BeTest::SetFailOnAssert(false);
-        {
-        issueListener.Reset();
-        pstructArrayElement.GetValue(-1).GetColumnInfo();
-        ASSERT_TRUE(issueListener.GetIssue().IsIssue()) << "GetValue (-1).GetColumnInfo () for struct array value";
-        pstructArrayElement.GetValue(pstructArrayElement.GetMemberCount()).GetColumnInfo();
-        ASSERT_TRUE(issueListener.GetIssue().IsIssue()) << "GetValue (N).GetColumnInfo with N being too large index for struct array value";
-        }
-        BeTest::SetFailOnAssert(true);
-
-        arrayIndex++;
-        }
-    }
-
-//---------------------------------------------------------------------------------------
-// @bsiclass                                     Krischan.Eberle                  12/13
-//+---------------+---------------+---------------+---------------+---------------+------
-TEST_F(ECSqlStatementTestFixture, Step)
-    {
-    const auto perClassRowCount = 10;
-    ECDbR ecdb = SetupECDb("ecsqlstatementtests.ecdb", BeFileName(L"ECSqlTest.01.00.ecschema.xml"), perClassRowCount);
-    ASSERT_TRUE(ecdb.IsDbOpen());
-
-    {
-    ECSqlStatement statement;
-    ASSERT_EQ(ECSqlStatus::Success, statement.Prepare(ecdb, "SELECT * FROM ecsql.P"));
-
-    ASSERT_EQ(BE_SQLITE_ROW, statement.Step()) << "Step() on ECSQL SELECT statement is expected to be allowed.";
-    }
-
-    {
-    ECSqlStatement statement;
-    ECInstanceKey ecInstanceKey;
-    auto stepStat = statement.Step(ecInstanceKey);
-    ASSERT_EQ(BE_SQLITE_ERROR, stepStat) << "Step(ECInstanceKey&) on ECSQL SELECT statement is expected to not be allowed.";
-    }
-
-    {
-    ECSqlStatement statement;
-    ASSERT_EQ(ECSqlStatus::Success, statement.Prepare(ecdb, "INSERT INTO ecsql.P (I, L) VALUES (100, 10203)"));
-
-    auto stepStat = statement.Step();
-    ASSERT_EQ(BE_SQLITE_DONE, stepStat) << "Step() on ECSQL INSERT statement is expected to be allowed.";
-
-    statement.Reset();
-    ECInstanceKey ecInstanceKey;
-    stepStat = statement.Step(ecInstanceKey);
-    ASSERT_EQ(BE_SQLITE_DONE, stepStat) << "Step(ECInstanceKey&) on ECSQL INSERT statement is expected to be allowed.";
-    }
-    }
-
-//---------------------------------------------------------------------------------------
-// @bsiclass                                     Krischan.Eberle                  12/13
-//+---------------+---------------+---------------+---------------+---------------+------
-TEST_F(ECSqlStatementTestFixture, MultipleInsertsWithoutReprepare)
-    {
-    const auto perClassRowCount = 10;
-    ECDbR ecdb = SetupECDb("ecsqlstatementtests.ecdb", BeFileName(L"ECSqlTest.01.00.ecschema.xml"), perClassRowCount);
-
-    ECSqlStatement statement;
-    ASSERT_EQ(ECSqlStatus::Success, statement.Prepare(ecdb, "INSERT INTO ecsql.PSA (I, S) VALUES (?, ?)"));
-
-    int firstIntVal = 1;
-    Utf8CP firstStringVal = "First insert";
-    ECSqlStatus stat = statement.BindInt(1, firstIntVal);
-    ASSERT_EQ(ECSqlStatus::Success, stat);
-    stat = statement.BindText(2, firstStringVal, IECSqlBinder::MakeCopy::No);
-    ASSERT_EQ(ECSqlStatus::Success, stat);
-
-    ECInstanceKey firstECInstanceKey;
-    auto stepStat = statement.Step(firstECInstanceKey);
-    ASSERT_EQ(BE_SQLITE_DONE, stepStat);
-
-    stat = statement.Reset();
-    ASSERT_EQ(ECSqlStatus::Success, stat);
-    stat = statement.ClearBindings();
-    ASSERT_EQ(ECSqlStatus::Success, stat);
-
-    //second insert with same statement
-
-    int secondIntVal = 2;
-    Utf8CP secondStringVal = "Second insert";
-    stat = statement.BindInt(1, secondIntVal);
-    ASSERT_EQ(ECSqlStatus::Success, stat);
-    stat = statement.BindText(2, secondStringVal, IECSqlBinder::MakeCopy::No);
-    ASSERT_EQ(ECSqlStatus::Success, stat);
-
-    ECInstanceKey secondECInstanceKey;
-    stepStat = statement.Step(secondECInstanceKey);
-    ASSERT_EQ(BE_SQLITE_DONE, stepStat);
-
-    //check the inserts
-    ASSERT_GT(secondECInstanceKey.GetECInstanceId().GetValue(), firstECInstanceKey.GetECInstanceId().GetValue());
-
-    statement.Finalize();
-    stat = statement.Prepare(ecdb, "SELECT ECInstanceId, I, S FROM ecsql.PSA WHERE ECInstanceId = ?");
-    ASSERT_EQ(ECSqlStatus::Success, stat);
-
-    //check first insert
-    stat = statement.BindId(1, firstECInstanceKey.GetECInstanceId());
-    ASSERT_EQ(ECSqlStatus::Success, stat);
-
-    stepStat = statement.Step();
-    ASSERT_EQ(BE_SQLITE_ROW, stepStat);
-    ASSERT_EQ(firstECInstanceKey.GetECInstanceId().GetValue(), statement.GetValueId<ECInstanceId>(0).GetValue());
-    ASSERT_EQ(firstIntVal, statement.GetValueInt(1));
-    ASSERT_STREQ(firstStringVal, statement.GetValueText(2));
-    ASSERT_EQ(BE_SQLITE_DONE, statement.Step());
-
-    //check second insert
-    stat = statement.Reset();
-    ASSERT_EQ(ECSqlStatus::Success, stat);
-    stat = statement.ClearBindings();
-    ASSERT_EQ(ECSqlStatus::Success, stat);
-
-    stat = statement.BindId(1, secondECInstanceKey.GetECInstanceId());
-    ASSERT_EQ(ECSqlStatus::Success, stat);
-
-    stepStat = statement.Step();
-    ASSERT_EQ(BE_SQLITE_ROW, stepStat);
-    ASSERT_EQ(secondECInstanceKey.GetECInstanceId().GetValue(), statement.GetValueId<ECInstanceId>(0).GetValue());
-    ASSERT_EQ(secondIntVal, statement.GetValueInt(1));
-    ASSERT_STREQ(secondStringVal, statement.GetValueText(2));
-    ASSERT_EQ(BE_SQLITE_DONE, statement.Step());
-    }
-
-//---------------------------------------------------------------------------------------
-// @bsiclass                                     Krischan.Eberle                  10/13
-//+---------------+---------------+---------------+---------------+---------------+------
-TEST_F(ECSqlStatementTestFixture, Reset)
-    {
-    const auto perClassRowCount = 10;
-    ECDbR ecdb = SetupECDb("ecsqlstatementtests.ecdb", BeFileName(L"ECSqlTest.01.00.ecschema.xml"), perClassRowCount, ECDb::OpenParams(Db::OpenMode::Readonly));
-
-    {
-    ECSqlStatement stmt;
-    auto stat = stmt.Prepare(ecdb, "SELECT * FROM ecsql.P LIMIT 2");
-    ASSERT_EQ(ECSqlStatus::Success, stat) << "Preparation for a valid ECSQL failed.";
-    int expectedRowCount = 0;
-    while (stmt.Step() == BE_SQLITE_ROW)
-        {
-        expectedRowCount++;
-        }
-
-    stat = stmt.Reset();
-    ASSERT_EQ(ECSqlStatus::Success, stat) << "After ECSqlStatement::Reset";
-    int actualRowCount = 0;
-    while (stmt.Step() == BE_SQLITE_ROW)
-        {
-        actualRowCount++;
-        }
-    ASSERT_EQ(expectedRowCount, actualRowCount) << "After resetting ECSqlStatement is expected to return same number of returns as after preparation.";
-    }
-    }
-
-//---------------------------------------------------------------------------------------
-// @bsiclass                                     Krischan.Eberle                  08/13
-//+---------------+---------------+---------------+---------------+---------------+------
-TEST_F(ECSqlStatementTestFixture, Finalize)
-    {
-    const auto perClassRowCount = 10;
-    ECDbR ecdb = SetupECDb("ecsqlstatementtests.ecdb", BeFileName(L"ECSqlTest.01.00.ecschema.xml"), perClassRowCount, ECDb::OpenParams(Db::OpenMode::Readonly));
-
-    {
-    ECSqlStatement stmt;
-    ASSERT_EQ(ECSqlStatus::InvalidECSql, stmt.Prepare(ecdb, "SELECT * FROM blablabla")) << "Preparation for an invalid ECSQL succeeded unexpectedly.";
-
-    stmt.Finalize();
-    ASSERT_EQ(ECSqlStatus::Success, stmt.Prepare(ecdb, "SELECT * FROM ecsql.P")) << "Preparation for a valid ECSQL failed.";
-    int actualRowCount = 0;
-    while (stmt.Step() == BE_SQLITE_ROW)
-        {
-        actualRowCount++;
-        }
-
-    ASSERT_EQ(perClassRowCount, actualRowCount);
-    }
-
-    {
-    ECSqlStatement stmt;
-    ASSERT_EQ(ECSqlStatus::Success, stmt.Prepare(ecdb, "SELECT * FROM ecsql.P")) << "Preparation for a valid ECSQL failed.";
-
-    int actualRowCount = 0;
-    while (stmt.Step() == BE_SQLITE_ROW)
-        {
-        actualRowCount++;
-        }
-    ASSERT_EQ(perClassRowCount, actualRowCount);
-
-    //now finalize and do the exact same stuff. In particular this tests that the cursor is reset so that we get all results
-    stmt.Finalize();
-    ASSERT_EQ(ECSqlStatus::Success, stmt.Prepare(ecdb, "SELECT * FROM ecsql.P")) << "Preparation for a valid ECSQL failed.";
-    actualRowCount = 0;
-    while (stmt.Step() == BE_SQLITE_ROW)
-        {
-        actualRowCount++;
-        }
-
-    ASSERT_EQ(perClassRowCount, actualRowCount);
-    }
-    }
-
-//---------------------------------------------------------------------------------------
-// @bsiclass                                     Krischan.Eberle                  08/13
-//+---------------+---------------+---------------+---------------+---------------+------
-TEST_F(ECSqlStatementTestFixture, IssueListener)
-    {
-    const auto perClassRowCount = 10;
-    ECDbR ecdb = SetupECDb("ecsqlstatementtests.ecdb", BeFileName(L"ECSqlTest.01.00.ecschema.xml"), perClassRowCount);
-
-    {
-    ECDbIssueListener issueListener(ecdb);
-    ECSqlStatement stmt;
-    ASSERT_FALSE(issueListener.GetIssue().IsIssue()) << "new ECSqlStatement";
-
-    issueListener.Reset();
-    auto stat = stmt.Prepare(ecdb, "SELECT * FROM ecsql.P WHERE I = ?");
-    ASSERT_EQ(ECSqlStatus::Success, stat) << "Preparation for a valid ECSQL failed.";
-    ASSERT_FALSE(issueListener.GetIssue().IsIssue()) << "After successful call to Prepare.";
-
-    issueListener.Reset();
-    BeTest::SetFailOnAssert(false);
-    stat = stmt.BindPoint2d(1, DPoint2d::From(1.0, 1.0));
-    ASSERT_EQ(ECSqlStatus::Error, stat) << "Cannot bind points to int parameter";
-    ASSERT_TRUE(issueListener.GetIssue().IsIssue()) << "Cannot bind points to int parameter";
-    BeTest::SetFailOnAssert(true);
-
-    issueListener.Reset();
-    stat = stmt.BindInt(1, 123);
-    ASSERT_EQ(ECSqlStatus::Success, stat);
-    ASSERT_FALSE(issueListener.GetIssue().IsIssue());
-
-    issueListener.Reset();
-    BeTest::SetFailOnAssert(false);
-    stat = stmt.BindDouble(2, 3.14);
-    BeTest::SetFailOnAssert(true);
-    ASSERT_EQ(ECSqlStatus::Error, stat) << "Index out of bounds error expected.";
-    ASSERT_TRUE(issueListener.GetIssue().IsIssue()) << "Index out of bounds error expected.";
-
-    while (stmt.Step() == BE_SQLITE_ROW)
-        {
-        ASSERT_FALSE(issueListener.GetIssue().IsIssue()) << "After successful call to Step";
-
-        stmt.GetColumnInfo(0);
-        ASSERT_FALSE(issueListener.GetIssue().IsIssue());
-
-        BeTest::SetFailOnAssert(false);
-        stmt.GetColumnInfo(-1);
-        BeTest::SetFailOnAssert(true);
-        ASSERT_TRUE(issueListener.GetIssue().IsIssue());
-        stmt.GetColumnInfo(0);
-        ASSERT_FALSE(issueListener.GetIssue().IsIssue());
-        BeTest::SetFailOnAssert(false);
-        stmt.GetColumnInfo(100);
-        BeTest::SetFailOnAssert(true);
-        ASSERT_TRUE(issueListener.GetIssue().IsIssue());
-        stmt.GetColumnInfo(0);
-        ASSERT_FALSE(issueListener.GetIssue().IsIssue());
-
-        BeTest::SetFailOnAssert(false);
-        stmt.GetValueInt(-1);
-        BeTest::SetFailOnAssert(true);
-        ASSERT_TRUE(issueListener.GetIssue().IsIssue());
-        stmt.GetValueInt(0);
-        ASSERT_FALSE(issueListener.GetIssue().IsIssue());
-        BeTest::SetFailOnAssert(false);
-        stmt.GetValueInt(100);
-        BeTest::SetFailOnAssert(true);
-        ASSERT_TRUE(issueListener.GetIssue().IsIssue());
-        stmt.GetValueDouble(1);
-        ASSERT_FALSE(issueListener.GetIssue().IsIssue());
-        BeTest::SetFailOnAssert(false);
-        stmt.GetValuePoint2d(1);
-        BeTest::SetFailOnAssert(true);
-        ASSERT_TRUE(issueListener.GetIssue().IsIssue());
-        }
-
-    ASSERT_FALSE(issueListener.GetIssue().IsIssue());
-
-    stat = stmt.ClearBindings();
-    ASSERT_EQ(ECSqlStatus::Success, stat) << "ECSqlStatement::Reset failed unexpectedly.";
-    ASSERT_FALSE(issueListener.GetIssue().IsIssue()) << "After successful call to ClearBindings";
-
-    stat = stmt.Reset();
-    ASSERT_EQ(ECSqlStatus::Success, stat) << "ECSqlStatement::Reset failed unexpectedly.";
-    ASSERT_FALSE(issueListener.GetIssue().IsIssue()) << "After successful call to Reset";
-
-    stmt.Finalize();
-    ASSERT_FALSE(issueListener.GetIssue().IsIssue()) << "After successful call to Finalize";
-    }
-
-    {
-    ECDbIssueListener issueListener(ecdb);
-
-    ECSqlStatement stmt;
-    ASSERT_EQ(ECSqlStatus::InvalidECSql, stmt.Prepare(ecdb, "SELECT * FROM blablabla")) << "Preparation for an invalid ECSQL succeeded unexpectedly.";
-
-    ECDbIssue lastIssue = issueListener.GetIssue();
-    ASSERT_TRUE(lastIssue.IsIssue()) << "After preparing invalid ECSQL.";
-    Utf8String actualLastStatusMessage = lastIssue.GetMessage();
-    ASSERT_STREQ(actualLastStatusMessage.c_str(), "Invalid ECClass expression 'blablabla'. ECClasses must always be fully qualified in ECSQL: <schema name or prefix>.<class name>");
-
-    stmt.Finalize();
-    ASSERT_FALSE(issueListener.GetIssue().IsIssue()) << "After successful call to Finalize";
-
-    //now reprepare with valid ECSQL
-    ASSERT_EQ(ECSqlStatus::Success, stmt.Prepare(ecdb, "SELECT * FROM ecsql.P")) << "Preparation for a valid ECSQL failed.";
-    ASSERT_FALSE(issueListener.GetIssue().IsIssue()) << "After successful call to Prepare";
-
-    while (stmt.Step() == BE_SQLITE_ROW)
-        {
-        ASSERT_FALSE(issueListener.GetIssue().IsIssue()) << "After successful call to Step";
-        }
-
-    ASSERT_FALSE(issueListener.GetIssue().IsIssue()) << "After successful call to Step";
-    }
-
-    {
-    ECDbIssueListener issueListener(ecdb);
-
-    BeBriefcaseBasedId id(BeBriefcaseId(111), 111); //an id not used in the current file
-    ECSqlStatement stmt;
-    ECSqlStatus stat = stmt.Prepare(ecdb, "INSERT INTO ecsql.P (ECInstanceId) VALUES (?)");
-    ASSERT_EQ(ECSqlStatus::Success, stat) << "Preparation failed unexpectedly";
-    ASSERT_EQ(ECSqlStatus::Success, stmt.BindId(1, id));
-
-    ECInstanceKey newKey;
-    ASSERT_EQ(BE_SQLITE_DONE, stmt.Step(newKey)) << "Step failed unexpectedly";
-    ASSERT_EQ(id.GetValue(), newKey.GetECInstanceId().GetValue());
-    stmt.Reset();
-    stmt.ClearBindings();
-
-    //reuse same id again to provoke constraint violation
-    ASSERT_EQ(ECSqlStatus::Success, stmt.BindId(1, id));
-    ASSERT_EQ(BE_SQLITE_CONSTRAINT_PRIMARYKEY, stmt.Step(newKey)) << "Step succeeded unexpectedly although it should not because a row with the same ECInstanceId already exists.";
-    ASSERT_TRUE(issueListener.GetIssue().IsIssue()) << "After insert of row with same ECInstanceId";
-    }
-    }
-
-//---------------------------------------------------------------------------------------
-// @bsimethod                                     Krischan.Eberle                  01/15
-//+---------------+---------------+---------------+---------------+---------------+------
-void AssertGeometry(IGeometryCR expected, IGeometryCR actual, Utf8CP assertMessage)
-    {
-    ASSERT_TRUE(actual.IsSameStructureAndGeometry(expected)) << assertMessage;
-    }
-
-//---------------------------------------------------------------------------------------
-// @bsiclass                                     Krischan.Eberle                  01/15
-//+---------------+---------------+---------------+---------------+---------------+------
-TEST_F(ECSqlStatementTestFixture, Geometry)
-    {
-    ECDbR ecdb = SetupECDb("ecsqlstatementtests.ecdb", BeFileName(L"ECSqlTest.01.00.ecschema.xml"));
-
-    std::vector<IGeometryPtr> expectedGeoms;
-
-    IGeometryPtr line1 = IGeometry::Create(ICurvePrimitive::CreateLine(DSegment3d::From(0.0, 0.0, 0.0, 1.0, 1.0, 1.0)));
-    IGeometryPtr line2 = IGeometry::Create(ICurvePrimitive::CreateLine(DSegment3d::From(1.0, 1.0, 1.0, 2.0, 2.0, 2.0)));
-    IGeometryPtr line3 = IGeometry::Create(ICurvePrimitive::CreateLine(DSegment3d::From(2.0, 2.0, 2.0, 3.0, 3.0, 3.0)));
-
-    expectedGeoms.push_back(line1);
-    expectedGeoms.push_back(line2);
-    expectedGeoms.push_back(line3);
-    IGeometryPtr expectedGeomSingle = expectedGeoms[0];
-
-    // insert geometries in various variations
-    {
-    auto ecsql = "INSERT INTO ecsql.PASpatial (Geometry, B, Geometry_Array) VALUES(?, True, ?)";
-
-    ECSqlStatement statement;
-    ASSERT_EQ(ECSqlStatus::Success, statement.Prepare(ecdb, ecsql)) << "Preparation of '" << ecsql << "' failed";
-
-    ASSERT_EQ(ECSqlStatus::Success, statement.BindGeometry(1, *expectedGeomSingle));
-
-    IECSqlArrayBinder& arrayBinder = statement.BindArray(2, 3);
-    for (auto& geom : expectedGeoms)
-        {
-        ECDbIssueListener issueListener(ecdb);
-        auto& arrayElementBinder = arrayBinder.AddArrayElement();
-        ASSERT_FALSE(issueListener.GetIssue().IsIssue()) << "IECSqlArrayBinder::AddArrayElement is expected to succeed";
-        ASSERT_EQ(ECSqlStatus::Success, arrayElementBinder.BindGeometry(*geom));
-        }
-
-    ASSERT_EQ((int) BE_SQLITE_DONE, (int) statement.Step());
-    }
-
-    {
-    auto ecsql = "INSERT INTO ecsql.SSpatial (SpatialStructProp.Geometry, SpatialStructProp.Geometry_Array) VALUES(?,?)";
-
-    ECSqlStatement statement;
-    ASSERT_EQ(ECSqlStatus::Success, statement.Prepare(ecdb, ecsql)) << "Preparation of '" << ecsql << "' failed";
-
-    ASSERT_EQ(ECSqlStatus::Success, statement.BindGeometry(1, *expectedGeomSingle));
-
-    ECDbIssueListener issueListener(ecdb);
-    IECSqlArrayBinder& arrayBinder = statement.BindArray(2, 3);
-    ASSERT_FALSE(issueListener.GetIssue().IsIssue()) << "ECSqlStatement::BindArray is expected to succeed";
-    for (auto& geom : expectedGeoms)
-        {
-        issueListener.Reset();
-        auto& arrayElementBinder = arrayBinder.AddArrayElement();
-        ASSERT_FALSE(issueListener.GetIssue().IsIssue()) << "IECSqlArrayBinder::AddArrayElement is expected to succeed";
-        ASSERT_EQ(ECSqlStatus::Success, arrayElementBinder.BindGeometry(*geom));
-        }
-
-    ASSERT_EQ(BE_SQLITE_DONE, statement.Step());
-    }
-
-    {
-    auto ecsql = "INSERT INTO ecsql.SSpatial (SpatialStructProp) VALUES(?)";
-
-    ECSqlStatement statement;
-    ASSERT_EQ(ECSqlStatus::Success, statement.Prepare(ecdb, ecsql)) << "Preparation of '" << ecsql << "' failed";
-
-    ECDbIssueListener issueListener(ecdb);
-    IECSqlStructBinder& structBinder = statement.BindStruct(1);
-    ASSERT_FALSE(issueListener.GetIssue().IsIssue()) << "ECSqlStatement::BindStruct is expected to succeed";
-
-    ASSERT_EQ(ECSqlStatus::Success, structBinder.GetMember("Geometry").BindGeometry(*expectedGeomSingle));
-
-    issueListener.Reset();
-    IECSqlArrayBinder& arrayBinder = structBinder.GetMember("Geometry_Array").BindArray(3);
-    ASSERT_FALSE(issueListener.GetIssue().IsIssue()) << "IECSqlBinder::BindArray is expected to succeed";
-    for (auto& geom : expectedGeoms)
-        {
-        issueListener.Reset();
-        auto& arrayElementBinder = arrayBinder.AddArrayElement();
-        ASSERT_FALSE(issueListener.GetIssue().IsIssue()) << "IECSqlArrayBinder::AddArrayElement is expected to succeed";
-        ASSERT_EQ(ECSqlStatus::Success, arrayElementBinder.BindGeometry(*geom));
-        }
-
-    ASSERT_EQ((int) BE_SQLITE_DONE, (int) statement.Step());
-    }
-
-    ecdb.SaveChanges();
-
-    //now verify the inserts
-    ECSqlStatement statement;
-    ASSERT_EQ(ECSqlStatus::Success, statement.Prepare(ecdb, "SELECT B, Geometry_Array, Geometry FROM ecsql.PASpatial")) << "Preparation failed";
-    int rowCount = 0;
-    while (statement.Step() == BE_SQLITE_ROW)
-        {
-        rowCount++;
-
-        ASSERT_TRUE(statement.GetValueBoolean(0)) << "First column value is expected to be true";
-
-        IECSqlArrayValue const& arrayVal = statement.GetValueArray(1);
-        int i = 0;
-        for (IECSqlValue const* arrayElem : arrayVal)
-            {
-            IGeometryPtr actualGeom = arrayElem->GetGeometry();
-            ASSERT_TRUE(actualGeom != nullptr);
-
-            AssertGeometry(*expectedGeoms[i], *actualGeom, "PASpatial.Geometry_Array");
-            i++;
-            }
-        ASSERT_EQ((int) expectedGeoms.size(), i);
-
-        IGeometryPtr actualGeom = statement.GetValueGeometry(2);
-        ASSERT_TRUE(actualGeom != nullptr);
-        AssertGeometry(*expectedGeomSingle, *actualGeom, "PASpatial.Geometry");
-        }
-    ASSERT_EQ(1, rowCount);
-
-    statement.Finalize();
-    ASSERT_EQ(ECSqlStatus::Success, statement.Prepare(ecdb, "SELECT SpatialStructProp.Geometry_Array, SpatialStructProp.Geometry FROM ecsql.SSpatial")) << "Preparation failed";
-    rowCount = 0;
-    while (statement.Step() == BE_SQLITE_ROW)
-        {
-        rowCount++;
-
-        IECSqlArrayValue const& arrayVal = statement.GetValueArray(0);
-        int i = 0;
-        for (IECSqlValue const* arrayElem : arrayVal)
-            {
-            IGeometryPtr actualGeom = arrayElem->GetGeometry();
-            ASSERT_TRUE(actualGeom != nullptr);
-
-            AssertGeometry(*expectedGeoms[i], *actualGeom, "SSpatial.SpatialStructProp.Geometry_Array");
-            i++;
-            }
-        ASSERT_EQ((int) expectedGeoms.size(), i);
-
-        IGeometryPtr actualGeom = statement.GetValueGeometry(1);
-        ASSERT_TRUE(actualGeom != nullptr);
-        AssertGeometry(*expectedGeomSingle, *actualGeom, "SSpatial.SpatialStructProp.Geometry");
-        }
-    ASSERT_EQ(2, rowCount);
-
-    statement.Finalize();
-    ASSERT_EQ(ECSqlStatus::Success, statement.Prepare(ecdb, "SELECT SpatialStructProp FROM ecsql.SSpatial")) << "Preparation failed";
-    rowCount = 0;
-    while (statement.Step() == BE_SQLITE_ROW)
-        {
-        rowCount++;
-
-        IECSqlStructValue const& structVal = statement.GetValueStruct(0);
-        for (int i = 0; i < structVal.GetMemberCount(); i++)
-            {
-            IECSqlValue const& structMemberVal = structVal.GetValue(0);
-            Utf8StringCR structMemberName = structMemberVal.GetColumnInfo().GetProperty()->GetName();
-            if (structMemberName.Equals("Geometry"))
-                {
-                IGeometryPtr actualGeom = structMemberVal.GetGeometry();
-                AssertGeometry(*expectedGeomSingle, *actualGeom, "SSpatial.SpatialStructProp > Geometry");
-                }
-            else if (structMemberName.Equals("Geometry_Array"))
-                {
-                IECSqlArrayValue const& arrayVal = structMemberVal.GetArray();
-                int i = 0;
-                for (IECSqlValue const* arrayElem : arrayVal)
-                    {
-                    IGeometryPtr actualGeom = arrayElem->GetGeometry();
-                    ASSERT_TRUE(actualGeom != nullptr);
-
-                    AssertGeometry(*expectedGeoms[i], *actualGeom, "SSpatial.SpatialStructProp > Geometry_Array");
-                    i++;
-                    }
-                ASSERT_EQ((int) expectedGeoms.size(), i);
-                }
-            }
-        }
-    ASSERT_EQ(2, rowCount);
-    }
-
-//---------------------------------------------------------------------------------------
-// @bsiclass                                     Krischan.Eberle                  06/15
-//+---------------+---------------+---------------+---------------+---------------+------
-TEST_F(ECSqlStatementTestFixture, GetGeometryWithInvalidBlobFormat)
-    {
-    ECDbR ecdb = SetupECDb("ecsqlstatementtests.ecdb", BeFileName(L"ECSqlTest.01.00.ecschema.xml"));
-
-    // insert invalid geom blob
-    Statement stmt;
-    ASSERT_EQ(BE_SQLITE_OK, stmt.Prepare(ecdb, "INSERT INTO ecsqltest_PASpatial (ECInstanceId, Geometry) VALUES (1,?)"));
-    double dummyValue = 3.141516;
-    ASSERT_EQ(BE_SQLITE_OK, stmt.BindBlob(1, &dummyValue, (int) sizeof(dummyValue), Statement::MakeCopy::No));
-    ASSERT_EQ(BE_SQLITE_DONE, stmt.Step());
-    stmt.Finalize();
-
-    ECSqlStatement ecsqlStmt;
-    ASSERT_EQ(ECSqlStatus::Success, ecsqlStmt.Prepare(ecdb, "SELECT Geometry FROM ecsql.PASpatial"));
-    int rowCount = 0;
-    while (ecsqlStmt.Step() == BE_SQLITE_ROW)
-        {
-        rowCount++;
-        ASSERT_FALSE(ecsqlStmt.IsValueNull(0)) << "Geometry column is not expected to be null.";
-
-        ECDbIssueListener issueListener(ecdb);
-        ASSERT_TRUE(ecsqlStmt.GetValueGeometry(0) == nullptr) << "Invalid geom blob format expected so that nullptr is returned.";
-        ASSERT_TRUE(issueListener.GetIssue().IsIssue());
-        }
-
-    ASSERT_EQ(1, rowCount);
-    }
-
-//---------------------------------------------------------------------------------------
-// @bsiclass                                    Muhammad.zaighum                 08/14
-//+---------------+---------------+---------------+---------------+---------------+------
-TEST_F(ECSqlStatementTestFixture, ClassWithStructHavingStructArrayInsert)
-    {
-    const auto perClassRowCount = 0;
-    ECDbR ecdb = SetupECDb("ecsqlstatementtests.ecdb", BeFileName(L"ECSqlTest.01.00.ecschema.xml"), perClassRowCount);
-
-    auto ecsql = "INSERT INTO ecsql.SA (SAStructProp) VALUES(?)";
-    ECSqlStatement statement;
-    auto stat = statement.Prepare(ecdb, ecsql);
-    ASSERT_EQ(ECSqlStatus::Success, stat) << "Preparation of '" << ecsql << "' failed";
-
-    ECDbIssueListener issueListener(ecdb);
-    IECSqlStructBinder& saStructBinder = statement.BindStruct(1); //SAStructProp
-    ECDbIssue lastIssue = issueListener.GetIssue();
-    ASSERT_FALSE(lastIssue.IsIssue()) << "AddArrayElement failed: " << lastIssue.GetMessage();
-    IECSqlStructBinder& pStructBinder = saStructBinder.GetMember("PStructProp").BindStruct();
-    stat = pStructBinder.GetMember("i").BindInt(99);
-    ASSERT_EQ(ECSqlStatus::Success, stat) << "Bind to struct member failed";
-
-    //add three array elements
-    const int count = 3;
-    issueListener.Reset();
-    auto& arrayBinder = saStructBinder.GetMember("PStruct_Array").BindArray((uint32_t) count);
-    lastIssue = issueListener.GetIssue();
-    ASSERT_FALSE(lastIssue.IsIssue()) << "BindArray failed: " << lastIssue.GetMessage();
-    for (int i = 0; i < count; i++)
-        {
-        issueListener.Reset();
-        auto& structBinder = arrayBinder.AddArrayElement().BindStruct();
-        lastIssue = issueListener.GetIssue();
-        ASSERT_FALSE(lastIssue.IsIssue()) << "AddArrayElement failed: " << lastIssue.GetMessage();
-        ASSERT_EQ(ECSqlStatus::Success, structBinder.GetMember("d").BindDouble(i * PI));
-        ASSERT_EQ(ECSqlStatus::Success, structBinder.GetMember("i").BindInt(i * 2));
-        ASSERT_EQ(ECSqlStatus::Success, structBinder.GetMember("l").BindInt64(i * 3));
-        ASSERT_EQ(ECSqlStatus::Success, structBinder.GetMember("p2d").BindPoint2d(DPoint2d::From(i, i + 1)));
-        ASSERT_EQ(ECSqlStatus::Success, structBinder.GetMember("p3d").BindPoint3d(DPoint3d::From(i, i + 1, i + 2)));
-        }
-
-    ASSERT_EQ(BE_SQLITE_DONE, statement.Step()) << "Step for '" << ecsql << "' failed";
-    statement.Finalize();
-
-    ECSqlStatement stmt;
-    ASSERT_EQ(ECSqlStatus::Success, stmt.Prepare(ecdb, "SELECT SAStructProp.PStruct_Array FROM ecsql.SA"));
-    while (stmt.Step() == BE_SQLITE_ROW)
-        {
-        auto &pStructArray = stmt.GetValue(0).GetArray();
-        ASSERT_EQ(3, pStructArray.GetArrayLength());
-        }
-    }
-
-//---------------------------------------------------------------------------------------
-// @bsiclass                                    Muhammad.zaighum                 08/14
-//+---------------+---------------+---------------+---------------+---------------+------
-TEST_F(ECSqlStatementTestFixture, StructArrayInsertWithParametersLongAndArray)
-    {
-    ECDbR ecdb = SetupECDb("ecsqlstatementtests.ecdb", BeFileName(L"ECSqlTest.01.00.ecschema.xml"));
-
-    auto ecsql = "INSERT INTO ecsql.PSA (L,PStruct_Array) VALUES(123, ?)";
-    ECSqlStatement statement;
-    ASSERT_EQ(ECSqlStatus::Success, statement.Prepare(ecdb, ecsql)) << "Preparation of '" << ecsql << "' failed";
-
-    ECDbIssueListener issueListener(ecdb);
-
-    //add three array elements
-    const int count = 3;
-    auto& arrayBinder = statement.BindArray(1, (uint32_t) count);
-    ASSERT_FALSE(issueListener.GetIssue().IsIssue()) << "BindArray failed";
-    for (int i = 0; i < count; i++)
-        {
-        issueListener.Reset();
-        auto& structBinder = arrayBinder.AddArrayElement().BindStruct();
-        ASSERT_FALSE(issueListener.GetIssue().IsIssue()) << "AddArrayElement failed";
-        auto stat = structBinder.GetMember("d").BindDouble(i * PI);
-        ASSERT_EQ(ECSqlStatus::Success, stat) << "Bind to struct member failed";
-        stat = structBinder.GetMember("i").BindInt(i * 2);
-        ASSERT_EQ(ECSqlStatus::Success, stat) << "Bind to struct member failed";
-        stat = structBinder.GetMember("l").BindInt64(i * 3);
-        ASSERT_EQ(ECSqlStatus::Success, stat) << "Bind to struct member failed";
-        stat = structBinder.GetMember("p2d").BindPoint2d(DPoint2d::From(i, i + 1));
-        ASSERT_EQ(ECSqlStatus::Success, stat) << "Bind to struct member failed";
-        stat = structBinder.GetMember("p3d").BindPoint3d(DPoint3d::From(i, i + 1, i + 2));
-        ASSERT_EQ(ECSqlStatus::Success, stat) << "Bind to struct member failed";
-        }
-
-    auto stepStatus = statement.Step();
-    ASSERT_EQ((int) BE_SQLITE_DONE, (int) stepStatus) << "Step for '" << ecsql << "' failed";
-    statement.Finalize();
-    ECSqlStatement stmt;
-    auto prepareStatus = stmt.Prepare(ecdb, "SELECT * FROM ecsql.PSA");
-    ASSERT_TRUE(prepareStatus == ECSqlStatus::Success);
-    ECInstanceECSqlSelectAdapter classPReader(stmt);
-    while (stmt.Step() == BE_SQLITE_ROW)
-        {
-        auto inst = classPReader.GetInstance();
-        ECValue v;
-        inst->GetValue(v, "L");
-        ASSERT_EQ(123, v.GetLong());
-        inst->GetValue(v, "PStruct_Array");
-        ASSERT_EQ(count, v.GetArrayInfo().GetCount());
-        }
-    }
-//---------------------------------------------------------------------------------------
-// @bsiclass                                    Muhammad.zaighum                 08/14
-//+---------------+---------------+---------------+---------------+---------------+------
-TEST_F(ECSqlStatementTestFixture, InsertWithMixParametersIntAndInt)
-    {
-    ECDbR ecdb = SetupECDb("ecsqlstatementtests.ecdb", BeFileName(L"ECSqlTest.01.00.ecschema.xml"));
-
-    auto ecsql = "INSERT INTO ecsql.Sub1 (I,Sub1I) VALUES(123, ?)";
-    ECSqlStatement statement;
-    auto stat = statement.Prepare(ecdb, ecsql);
-    ASSERT_EQ(ECSqlStatus::Success, stat) << "Preparation of '" << ecsql << "' failed";
-
-    statement.BindInt(1, 333);
-
-    auto stepStatus = statement.Step();
-    ASSERT_EQ((int) BE_SQLITE_DONE, (int) stepStatus) << "Step for '" << ecsql << "' failed";
-    statement.Finalize();
-    ECSqlStatement stmt;
-    auto prepareStatus = stmt.Prepare(ecdb, "SELECT * FROM ecsql.PSA");
-    ASSERT_TRUE(prepareStatus == ECSqlStatus::Success);
-    ECInstanceECSqlSelectAdapter classPReader(stmt);
-    while (stmt.Step() == BE_SQLITE_ROW)
-        {
-        auto inst = classPReader.GetInstance();
-        ECValue v;
-        inst->GetValue(v, "I");
-        ASSERT_EQ(123, v.GetInteger());
-        inst->GetValue(v, "Sub1I");
-        ASSERT_EQ(123, v.GetInteger());
-        }
-    }
-
-//---------------------------------------------------------------------------------------
-// @bsiclass                                    Muhammad.zaighum                 08/14
-//+---------------+---------------+---------------+---------------+---------------+------
-TEST_F(ECSqlStatementTestFixture, InsertWithMixParameters)
-    {
-    ECDbR ecdb = SetupECDb("ecsqlstatementtests.ecdb", BeFileName(L"ECSqlTest.01.00.ecschema.xml"));
-
-    auto ecsql = "INSERT INTO ecsql.P (B,D,I,L,S) VALUES(1, ?,?,123,?)";
-    ECSqlStatement statement;
-    auto stat = statement.Prepare(ecdb, ecsql);
-    ASSERT_EQ(ECSqlStatus::Success, stat) << "Preparation of '" << ecsql << "' failed";
-
-    statement.BindDouble(1, 2.22);
-    statement.BindInt(2, 123);
-    statement.BindText(3, "Test Test", IECSqlBinder::MakeCopy::Yes);
-    auto stepStatus = statement.Step();
-    ASSERT_EQ((int) BE_SQLITE_DONE, (int) stepStatus) << "Step for '" << ecsql << "' failed";
-    statement.Finalize();
-    ECSqlStatement stmt;
-    auto prepareStatus = stmt.Prepare(ecdb, "SELECT * FROM ecsql.PSA");
-    ASSERT_TRUE(prepareStatus == ECSqlStatus::Success);
-    ECInstanceECSqlSelectAdapter classPReader(stmt);
-    while (stmt.Step() == BE_SQLITE_ROW)
-        {
-        auto inst = classPReader.GetInstance();
-        ECValue v;
-        inst->GetValue(v, "B");
-        ASSERT_EQ(true, v.GetBoolean());
-        inst->GetValue(v, "D");
-        ASSERT_EQ(2.22, v.GetDouble());
-        inst->GetValue(v, "I");
-        ASSERT_EQ(123, v.GetInteger());
-        inst->GetValue(v, "L");
-        ASSERT_EQ(123, v.GetLong());
-        inst->GetValue(v, "S");
-        ASSERT_STREQ("Test Test", v.GetUtf8CP());
-        }
-    }
-
-/*---------------------------------------------------------------------------------**//**
-* @bsiclass                             Muhammad Hassan                         05/15
-+---------------+---------------+---------------+---------------+---------------+------*/
-TEST_F(ECSqlStatementTestFixture, ClassWithStructHavingStructArrayInsertWithDotOperator)
-    {
-    ECDbR ecdb = SetupECDb("ecsqlstatementtests.ecdb", BeFileName(L"ECSqlTest.01.00.ecschema.xml"));
-
-    auto ecsql = "INSERT INTO ecsql.SA (SAStructProp.PStruct_Array) VALUES(?)";
-    ECSqlStatement statement;
-    ECSqlStatus stat = statement.Prepare(ecdb, ecsql);
-    ASSERT_EQ(ECSqlStatus::Success, stat) << "Preparation of '" << ecsql << "' failed";
-
-    //add three array elements
-    const int count = 3;
-    auto& arrayBinder = statement.BindArray(1, (uint32_t) count);
-    for (int i = 0; i < count; i++)
-        {
-        auto& structBinder = arrayBinder.AddArrayElement().BindStruct();
-        stat = structBinder.GetMember("d").BindDouble(i * PI);
-        ASSERT_EQ(ECSqlStatus::Success, stat) << "Bind to struct member failed";
-        stat = structBinder.GetMember("i").BindInt(i * 2);
-        ASSERT_EQ(ECSqlStatus::Success, stat) << "Bind to struct member failed";
-        stat = structBinder.GetMember("l").BindInt64(i * 3);
-        ASSERT_EQ(ECSqlStatus::Success, stat) << "Bind to struct member failed";
-        stat = structBinder.GetMember("p2d").BindPoint2d(DPoint2d::From(i, i + 1));
-        ASSERT_EQ(ECSqlStatus::Success, stat) << "Bind to struct member failed";
-        stat = structBinder.GetMember("p3d").BindPoint3d(DPoint3d::From(i, i + 1, i + 2));
-        ASSERT_EQ(ECSqlStatus::Success, stat) << "Bind to struct member failed";
-        }
-
-    auto stepStatus = statement.Step();
-    ASSERT_EQ((int) BE_SQLITE_DONE, (int) stepStatus) << "Step for '" << ecsql << "' failed";
-    statement.Finalize();
-    ECSqlStatement stmt;
-    auto prepareStatus = stmt.Prepare(ecdb, "SELECT SAStructProp.PStruct_Array FROM ecsql.SA");
-    ASSERT_TRUE(prepareStatus == ECSqlStatus::Success);
-    while (stmt.Step() == BE_SQLITE_ROW)
-        {
-        auto &pStructArray = stmt.GetValue(0).GetArray();
-        ASSERT_EQ(3, pStructArray.GetArrayLength());
-        //need to Verify all values
-        /*  for (auto const & arrayItem : pStructArray)
-        {
-        IECSqlStructValue const & structValue = arrayItem->GetStruct();
-        IECSqlValue const & value= structValue.GetValue(0);
-        value.GetDouble();
-        }
-
-        // ASSERT_TRUE(ECObjectsStatus::Success == inst->GetValue(v, L"SAStructProp.PStruct_Array",0));
-        // IECInstancePtr structInstance = v.GetStruct();
-        // structInstance->GetValue(v, L"PStruct_Array");
-        //ASSERT_TRUE(v.IsArray());
-        ASSERT_TRUE(pStructArray == pStructArray);*/
-        }
-    }
-
-/*---------------------------------------------------------------------------------**//**
-* @bsiclass                             Muhammad Hassan                         05/15
-+---------------+---------------+---------------+---------------+---------------+------*/
-TEST_F(ECSqlStatementTestFixture, StructUpdateWithDotOperator)
-    {
-    ECDbR ecdb = SetupECDb("ecsqlstatementtests.ecdb", BeFileName(L"ECSqlTest.01.00.ecschema.xml"));
-
-    auto ecsql = "INSERT INTO ecsql.SA (SAStructProp.PStructProp.i) VALUES(2)";
-
-    ECSqlStatement statement;
-    auto stat = statement.Prepare(ecdb, ecsql);
-    ASSERT_EQ(ECSqlStatus::Success, stat) << "Preparation of '" << ecsql << "' failed";
-    auto stepStatus = statement.Step();
-    ASSERT_EQ((int) BE_SQLITE_DONE, (int) stepStatus) << "Step for '" << ecsql << "' failed";
-    statement.Finalize();
-    {
-    auto prepareStatus = statement.Prepare(ecdb, "SELECT * FROM ecsql.SA");
-    ASSERT_TRUE(prepareStatus == ECSqlStatus::Success);
-    ECInstanceECSqlSelectAdapter classPReader(statement);
-    while (statement.Step() == BE_SQLITE_ROW)
-        {
-        auto inst = classPReader.GetInstance();
-        ECValue v;
-        inst->GetValue(v, "SAStructProp.PStructProp.i");
-        ASSERT_EQ(2, v.GetInteger());
-        }
-    }
-    statement.Finalize();
-    ecsql = "UPDATE ONLY ecsql.SA SET SAStructProp.PStructProp.i = 3 ";
-    stat = statement.Prepare(ecdb, ecsql);
-    ASSERT_EQ(ECSqlStatus::Success, stat) << "Preparation of '" << ecsql << "' failed";
-    stepStatus = statement.Step();
-    ASSERT_EQ((int) BE_SQLITE_DONE, (int) stepStatus) << "Step for '" << ecsql << "' failed";
-    statement.Finalize();
-
-    auto prepareStatus = statement.Prepare(ecdb, "SELECT * FROM ecsql.SA");
-    ASSERT_TRUE(prepareStatus == ECSqlStatus::Success);
-    ECInstanceECSqlSelectAdapter classPReader(statement);
-    while (statement.Step() == BE_SQLITE_ROW)
-        {
-        auto inst = classPReader.GetInstance();
-        ECValue v;
-        inst->GetValue(v, "SAStructProp.PStructProp.i");
-        ASSERT_EQ(3, v.GetInteger());
-        }
-    }
-
-/*---------------------------------------------------------------------------------**//**
-* @bsiclass                             Muhammad Hassan                         05/15
-+---------------+---------------+---------------+---------------+---------------+------*/
-TEST_F(ECSqlStatementTestFixture, ClassWithStructHavingStructArrayUpdateWithDotOperator)
-    {
-    ECDbR ecdb = SetupECDb("ecsqlstatementtests.ecdb", BeFileName(L"ECSqlTest.01.00.ecschema.xml"));
-
-    auto ecsql = "INSERT INTO ecsql.SA (SAStructProp.PStruct_Array) VALUES(?)";
-    ECSqlStatement insertStatement;
-    auto stat = insertStatement.Prepare(ecdb, ecsql);
-    ASSERT_EQ(ECSqlStatus::Success, stat) << "Preparation of '" << ecsql << "' failed";
-
-    //add three array elements
-    int count = 3;
-    auto& arrayBinder = insertStatement.BindArray(1, (uint32_t) count);
-    for (int i = 0; i < count; i++)
-        {
-        auto& structBinder = arrayBinder.AddArrayElement().BindStruct();
-        stat = structBinder.GetMember("d").BindDouble(i * PI);
-        ASSERT_EQ(ECSqlStatus::Success, stat) << "Bind to struct member failed";
-        stat = structBinder.GetMember("i").BindInt(i * 2);
-        ASSERT_EQ(ECSqlStatus::Success, stat) << "Bind to struct member failed";
-        stat = structBinder.GetMember("l").BindInt64(i * 3);
-        ASSERT_EQ(ECSqlStatus::Success, stat) << "Bind to struct member failed";
-        stat = structBinder.GetMember("p2d").BindPoint2d(DPoint2d::From(i, i + 1));
-        ASSERT_EQ(ECSqlStatus::Success, stat) << "Bind to struct member failed";
-        stat = structBinder.GetMember("p3d").BindPoint3d(DPoint3d::From(i, i + 1, i + 2));
-        ASSERT_EQ(ECSqlStatus::Success, stat) << "Bind to struct member failed";
-        }
-
-    auto stepStatus = insertStatement.Step();
-    ASSERT_EQ(BE_SQLITE_DONE, stepStatus) << "Step for '" << ecsql << "' failed";
-    ECSqlStatement selectStatement;
-    auto prepareStatus = selectStatement.Prepare(ecdb, "SELECT SAStructProp.PStruct_Array FROM ecsql.SA");
-    ASSERT_TRUE(prepareStatus == ECSqlStatus::Success);
-    while (selectStatement.Step() == BE_SQLITE_ROW)
-        {
-        auto &pStructArray = selectStatement.GetValue(0).GetArray();
-        ASSERT_EQ(count, pStructArray.GetArrayLength());
-        }
-
-    ECSqlStatement updateStatement;
-    ecsql = "UPDATE ONLY ecsql.SA SET SAStructProp.PStruct_Array=?";
-    ASSERT_EQ(ECSqlStatus::Success, updateStatement.Prepare(ecdb, ecsql)) << ecsql;
-    count = 3;
-    auto& updateArrayBinder = updateStatement.BindArray(1, (uint32_t) count);
-    for (int i = 0; i < count; i++)
-        {
-        auto& structBinder = updateArrayBinder.AddArrayElement().BindStruct();
-        stat = structBinder.GetMember("d").BindDouble(-count);
-        ASSERT_EQ(ECSqlStatus::Success, stat) << "Bind to struct member failed";
-        stat = structBinder.GetMember("i").BindInt(-count);
-        ASSERT_EQ(ECSqlStatus::Success, stat) << "Bind to struct member failed";
-        stat = structBinder.GetMember("l").BindInt64(-count);
-        ASSERT_EQ(ECSqlStatus::Success, stat) << "Bind to struct member failed";
-        stat = structBinder.GetMember("p2d").BindPoint2d(DPoint2d::From(i, i + 1));
-        ASSERT_EQ(ECSqlStatus::Success, stat) << "Bind to struct member failed";
-        stat = structBinder.GetMember("p3d").BindPoint3d(DPoint3d::From(i, i + 1, i + 2));
-        ASSERT_EQ(ECSqlStatus::Success, stat) << "Bind to struct member failed";
-        }
-
-    stepStatus = updateStatement.Step();
-    ASSERT_EQ(BE_SQLITE_DONE, stepStatus) << "Step for '" << ecsql << "' failed";
-
-    ECSqlStatement statement;
-    prepareStatus = statement.Prepare(ecdb, "SELECT SAStructProp.PStruct_Array FROM ecsql.SA");
-    ASSERT_TRUE(prepareStatus == ECSqlStatus::Success);
-    while (statement.Step() == BE_SQLITE_ROW)
-        {
-        auto &pStructArray = statement.GetValue(0).GetArray();
-        ASSERT_EQ(count, pStructArray.GetArrayLength());
-        }
-    statement.Finalize();
-    }
-
-//---------------------------------------------------------------------------------------
-// @bsimethod                                   Maha Nasir                     09/15
-//+---------------+---------------+---------------+---------------+---------------+------
-TEST_F(ECSqlStatementTestFixture, AmbiguousQuery)
-    {
-    SchemaItem schemaXml("<?xml version='1.0' encoding='utf-8'?>"
-                         "<ECSchema schemaName='TestSchema' nameSpacePrefix='ts' version='1.0' xmlns='http://www.bentley.com/schemas/Bentley.ECXML.3.0'>"
-                         "    <ECSchemaReference name='ECDbMap' version='02.00' prefix='ecdbmap' />"
-                         "    <ECStructClass typeName='Struct' >"
-                         "        <ECProperty propertyName='P1' typeName='string' />"
-                         "        <ECProperty propertyName='P2' typeName='int' />"
-                         "    </ECStructClass>"
-                         "    <ECEntityClass typeName='TestClass' >"
-                         "        <ECProperty propertyName='P1' typeName='string'/>"
-                         "         <ECStructProperty propertyName = 'TestClass' typeName = 'Struct'/>"
-                         "    </ECEntityClass>"
-                         "</ECSchema>");
-
-    SetupECDb("AmbiguousQuery.ecdb", schemaXml);
-
-    ECN::ECSchemaCP schema = GetECDb().Schemas().GetECSchema("TestSchema");
-
-    ECClassCP TestClass = schema->GetClassCP("TestClass");
-    ASSERT_TRUE(TestClass != nullptr);
-
-    ECN::StandaloneECInstancePtr Instance1 = TestClass->GetDefaultStandaloneEnabler()->CreateInstance();
-    ECN::StandaloneECInstancePtr Instance2 = TestClass->GetDefaultStandaloneEnabler()->CreateInstance();
-
-    Instance1->SetValue("P1", ECValue("Harvey"));
-    Instance1->SetValue("TestClass.P1", ECValue("val1"));
-    Instance1->SetValue("TestClass.P2", ECValue(123));
-
-    Instance2->SetValue("P1", ECValue("Mike"));
-    Instance2->SetValue("TestClass.P1", ECValue("val2"));
-    Instance2->SetValue("TestClass.P2", ECValue(345));
-
-    //Inserting values of TestClass
-    ECInstanceInserter inserter(GetECDb(), *TestClass, nullptr);
-    ASSERT_TRUE(inserter.IsValid());
-
-    ASSERT_EQ(BE_SQLITE_OK, inserter.Insert(*Instance1, true));
-    ASSERT_EQ(BE_SQLITE_OK, inserter.Insert(*Instance2, true));
-
-    ECSqlStatement stmt;
-    ASSERT_EQ(ECSqlStatus::Success, stmt.Prepare(GetECDb(), "SELECT P1 FROM ts.TestClass"));
-    Utf8String ExpectedValueOfP1 = "Harvey-Mike-";
-    Utf8String ActualValueOfP1;
-
-    while (stmt.Step() == BE_SQLITE_ROW)
-        {
-        ActualValueOfP1.append(stmt.GetValueText(0));
-        ActualValueOfP1.append("-");
-        }
-
-    ASSERT_EQ(ExpectedValueOfP1, ActualValueOfP1);
-    stmt.Finalize();
-
-    ASSERT_EQ(ECSqlStatus::Success, stmt.Prepare(GetECDb(), "SELECT TestClass.TestClass.P1 FROM ts.TestClass"));
-    Utf8String ExpectedValueOfStructP1 = "val1-val2-";
-    Utf8String ActualValueOfStructP1;
-
-    while (stmt.Step() == BE_SQLITE_ROW)
-        {
-        ActualValueOfStructP1.append(stmt.GetValueText(0));
-        ActualValueOfStructP1.append("-");
-        }
-
-    ASSERT_EQ(ExpectedValueOfStructP1, ActualValueOfStructP1);
-    stmt.Finalize();
-
-    ASSERT_EQ(ECSqlStatus::Success, stmt.Prepare(GetECDb(), "SELECT TestClass.P2 FROM ts.TestClass"));
-    int ActualValueOfStructP2 = 468;
-    int ExpectedValueOfStructP2 = 0;
-
-    while (stmt.Step() == BE_SQLITE_ROW)
-        {
-        ExpectedValueOfStructP2 += stmt.GetValueInt(0);
-        }
-
-    ASSERT_EQ(ExpectedValueOfStructP2, ActualValueOfStructP2);
-    stmt.Finalize();
-    }
-
-//---------------------------------------------------------------------------------------
-// @bsiclass                                     Maha Nasir                 10/15
-//+---------------+---------------+---------------+---------------+---------------+------
-TEST_F(ECSqlStatementTestFixture, BindNegECInstanceId)
-    {
-    ECDbR ecdb = SetupECDb("BindNegECInstanceId.ecdb", BeFileName(L"ECSqlTest.01.00.ecschema.xml"));
-
-    ECSqlStatement stmt;
-
-    //Inserting Values for a negative ECInstanceId.
-    ASSERT_EQ(ECSqlStatus::Success, stmt.Prepare(ecdb, "INSERT INTO ecsql.P (ECInstanceId,B,D,S) VALUES(?,?,?,?)"));
-
-    ASSERT_EQ(ECSqlStatus::Success, stmt.BindInt64(1, (int64_t) (-1)));
-    ASSERT_EQ(ECSqlStatus::Success, stmt.BindBoolean(2, true));
-    ASSERT_EQ(ECSqlStatus::Success, stmt.BindDouble(3, 100.54));
-    ASSERT_EQ(ECSqlStatus::Success, stmt.BindText(4, "Foo", IECSqlBinder::MakeCopy::No));
-
-    ASSERT_EQ(DbResult::BE_SQLITE_DONE, stmt.Step());
-    stmt.Finalize();
-
-    //Retrieving Values.
-    ASSERT_EQ(ECSqlStatus::Success, stmt.Prepare(ecdb, "Select B,D,S FROM ecsql.P WHERE ECInstanceId=-1"));
-    ASSERT_EQ(DbResult::BE_SQLITE_ROW, stmt.Step());
-    ASSERT_EQ(true, stmt.GetValueBoolean(0));
-    ASSERT_EQ(100.54, stmt.GetValueDouble(1));
-    ASSERT_STREQ("Foo", stmt.GetValueText(2));
-    stmt.Finalize();
-    }
-
-//---------------------------------------------------------------------------------------
-// @bsimethod                                   Maha Nasir                     10/15
-//+---------------+---------------+---------------+---------------+---------------+------
-TEST_F(ECSqlStatementTestFixture, InstanceInsertionInArray)
-    {
-    SchemaItem schema("<?xml version='1.0' encoding='utf-8'?>"
-                      "<ECSchema schemaName='TestSchema' nameSpacePrefix='ts' version='1.0' xmlns='http://www.bentley.com/schemas/Bentley.ECXML.3.0'>"
-                      "    <ECEntityClass typeName='TestClass' >"
-                      "        <ECProperty propertyName='P1' typeName='string'/>"
-                      "        <ECArrayProperty propertyName = 'P2_Array' typeName = 'string' minOccurs='1' maxOccurs='2'/>"
-                      "        <ECArrayProperty propertyName = 'P3_Array' typeName = 'int' minOccurs='1' maxOccurs='2'/>"
-                      "    </ECEntityClass>"
-                      "</ECSchema>");
-
-    SetupECDb("InstanceInsertionInArray.ecdb", schema);
-
-    std::vector<Utf8String> expectedStringArray = {"val1", "val2", "val3"};
-    std::vector<int> expectedIntArray = {200, 400, 600};
-
-    ECSqlStatement stmt;
-    ASSERT_EQ(ECSqlStatus::Success, stmt.Prepare(GetECDb(), "INSERT INTO ts.TestClass (P1, P2_Array, P3_Array) VALUES(?, ?, ?)"));
-
-    ASSERT_EQ(ECSqlStatus::Success, stmt.BindText(1, "Foo", IECSqlBinder::MakeCopy::No));
-
-    auto& arrayBinderS = stmt.BindArray(2, (int) expectedStringArray.size());
-    for (Utf8StringCR arrayElement : expectedStringArray)
-        {
-        auto& elementBinder = arrayBinderS.AddArrayElement();
-        elementBinder.BindText(arrayElement.c_str(), IECSqlBinder::MakeCopy::No);
-        }
-
-    IECSqlArrayBinder& arrayBinderI = stmt.BindArray(3, (int) expectedIntArray.size());
-    for (int arrayElement : expectedIntArray)
-        {
-        IECSqlBinder& elementBinder = arrayBinderI.AddArrayElement();
-        elementBinder.BindInt(arrayElement);
-        }
-    ASSERT_EQ(DbResult::BE_SQLITE_DONE, stmt.Step());
-    stmt.Finalize();
-
-    ASSERT_EQ(ECSqlStatus::Success, stmt.Prepare(GetECDb(), "SELECT P1, P2_Array, P3_Array FROM ts.TestClass"));
-    while (stmt.Step() == DbResult::BE_SQLITE_ROW)
-        {
-        ASSERT_STREQ("Foo", stmt.GetValueText(0));
-
-        IECSqlArrayValue const& StringArray = stmt.GetValueArray(1);
-        size_t expectedIndex = 0;
-
-        for (IECSqlValue const* arrayElement : StringArray)
-            {
-            Utf8CP actualArrayElement = arrayElement->GetText();
-            ASSERT_STREQ(expectedStringArray[expectedIndex].c_str(), actualArrayElement);
-            expectedIndex++;
-            }
-
-        IECSqlArrayValue const& IntArray = stmt.GetValueArray(2);
-        expectedIndex = 0;
-        for (IECSqlValue const* arrayElement : IntArray)
-            {
-            int actualArrayElement = arrayElement->GetInt();
-            ASSERT_EQ(expectedIntArray[expectedIndex], actualArrayElement);
-            expectedIndex++;
-            }
-        }
-    stmt.Finalize();
-    }
-
-//---------------------------------------------------------------------------------------
-// @bsimethod                                    Sam.Wilson                      12/2015
-//+---------------+---------------+---------------+---------------+---------------+------
-TEST_F(ECSqlStatementTestFixture, SelectAfterImport)
-    {
-    auto importSchema = [] (ECDbCR db, ECN::ECSchemaCR schemaIn)
-        {
-        ECN::ECSchemaCP existing = db.Schemas().GetECSchema(schemaIn.GetName().c_str());
-        if (nullptr != existing)
-            return;
-
-        ECN::ECSchemaPtr imported = nullptr;
-        ASSERT_EQ(ECN::ECObjectsStatus::Success, schemaIn.CopySchema(imported));
-
-        ASSERT_EQ(ECN::ECObjectsStatus::Success, imported->SetName(schemaIn.GetName()));
-
-        ASSERT_EQ(ECN::ECObjectsStatus::Success, imported->SetAlias(schemaIn.GetAlias()));
-
-        ECN::ECSchemaReadContextPtr contextPtr = ECN::ECSchemaReadContext::CreateContext();
-        ASSERT_EQ(ECN::ECObjectsStatus::Success, contextPtr->AddSchema(*imported));
-
-        ASSERT_EQ(SUCCESS, db.Schemas().ImportECSchemas(contextPtr->GetCache().GetSchemas()));
-        db.Schemas().CreateECClassViewsInDb();
-        };
-
-    ECDbR ecdb = SetupECDb("ImportTwoInARow.ecdb");
-    ASSERT_TRUE(ecdb.IsDbOpen());
-
-    {
-    ECN::ECSchemaPtr schema;
-    ASSERT_EQ(ECN::ECObjectsStatus::Success, ECN::ECSchema::CreateSchema(schema, "ImportTwoInARow", "tir", 0, 0, 0));
-
-    ECN::ECEntityClassP ecclass;
-    ASSERT_EQ(ECN::ECObjectsStatus::Success, schema->CreateEntityClass(ecclass, "C1"));
-
-    ECN::PrimitiveECPropertyP ecprop;
-    ASSERT_EQ(ECN::ECObjectsStatus::Success, ecclass->CreatePrimitiveProperty(ecprop, "X"));
-
-    ecprop->SetType(ECN::PRIMITIVETYPE_Double);
-
-    importSchema(ecdb, *schema);
-    }
-
-    EC::ECSqlStatement selectC1;
-    selectC1.Prepare(ecdb, "SELECT ECInstanceId FROM tir.C1");
-    }
-
-
-//---------------------------------------------------------------------------------------
-// @bsimethod                                    Krischan.Eberle                     06/2016
-//+---------------+---------------+---------------+---------------+---------------+------
-TEST_F(ECSqlStatementTestFixture, PointsMappedToSharedColumns)
-    {
-    ECDbCR ecdb = SetupECDb("pointsmappedtosharedcolumns.ecdb", SchemaItem(
-        "<?xml version='1.0' encoding='utf-8'?>"
-        "<ECSchema schemaName='TestSchema' nameSpacePrefix='ts' version='1.0' xmlns='http://www.bentley.com/schemas/Bentley.ECXML.3.0'>"
-        "    <ECSchemaReference name='ECDbMap' version='02.00' prefix='ecdbmap' />"
-        "    <ECEntityClass typeName='Base'>"
-        "        <ECCustomAttributes>"
-        "         <ClassMap xmlns='ECDbMap.02.00'>"
-        "                <MapStrategy>TablePerHierarchy</MapStrategy>"
-        "            </ClassMap>"
-        "            <JoinedTablePerDirectSubclass xmlns='ECDbMap.02.00'/>"
-        "        </ECCustomAttributes>"
-        "        <ECProperty propertyName='Prop1' typeName='double' />"
-        "    </ECEntityClass>"
-        "    <ECEntityClass typeName='Sub1'>"
-        "        <ECCustomAttributes>"
-        "           <ShareColumns xmlns='ECDbMap.02.00'>"
-        "              <SharedColumnCount>5</SharedColumnCount>"
-        "           </ShareColumns>"
-        "        </ECCustomAttributes>"
-        "        <BaseClass>Base</BaseClass>"
-        "        <ECProperty propertyName='Prop2' typeName='double' />"
-        "        <ECProperty propertyName='Center' typeName='point3d' />"
-        "    </ECEntityClass>"
-        "</ECSchema>"));
-    ASSERT_TRUE(ecdb.IsDbOpen());
-
-    ECSqlStatement stmt;
-    ASSERT_EQ(ECSqlStatus::Success, stmt.Prepare(ecdb, "INSERT INTO ts.Sub1(Prop1,Center) VALUES(1.1,?)"));
-    ASSERT_EQ(ECSqlStatus::Success, stmt.BindPoint3d(1, DPoint3d::From(1.0, 2.0, 3.0)));
-    ASSERT_EQ(BE_SQLITE_DONE, stmt.Step());
-
-    ECClassId sub1ClassId = GetECDb().Schemas().GetECSchema("TestSchema")->GetClassCP("Sub1")->GetId();
-    Utf8String expectedNativeSql;
-<<<<<<< HEAD
-    expectedNativeSql.Sprintf("INSERT INTO [ts_Base] ([Prop1],[ECInstanceId],ECClassId) VALUES (1.1,:__p1,%s);INSERT INTO [ts_Sub1] ([sc2],[sc3],[sc4],[BaseECInstanceId],ECClassId) VALUES (:__p1,:__p2,:__p3,:ecidauto_1,%s)", sub1ClassId.ToString().c_str(), sub1ClassId.ToString().c_str());
-                             //INSERT INTO [ts_Base] ([Prop1],[ECInstanceId],ECClassId) VALUES (1.1,:__p1,58);INSERT INTO [ts_Sub1] ([sc2],[sc3],[sc4],[BaseECInstanceId],ECClassId) VALUES (:__p1,:__p2,:__p3,:ecidauto_1,58)
-=======
-    expectedNativeSql.Sprintf("INSERT INTO [ts_Base] ([Prop1],[ECInstanceId],ECClassId) VALUES (1.1,:_ecdbparam1,%s);INSERT INTO [ts_Sub1] ([sc2],[sc3],[sc4],[BaseECInstanceId],ECClassId) VALUES (:_ecdbparam1,:_ecdbparam2,:_ecdbparam3,:_ecdbecinstanceid_1,%s)", sub1ClassId.ToString().c_str(), sub1ClassId.ToString().c_str());
->>>>>>> 48eaec12
-    ASSERT_STREQ(expectedNativeSql.c_str(), stmt.GetNativeSql());
-
-    stmt.Finalize();
-    ASSERT_EQ(ECSqlStatus::Success, stmt.Prepare(ecdb, "SELECT GetX(Center), GetY(Center), GetZ(Center) FROM ts.Sub1 LIMIT 1"));
-    ASSERT_EQ(BE_SQLITE_ROW, stmt.Step());
-    ASSERT_EQ(1.0, stmt.GetValueDouble(0));
-    ASSERT_EQ(2.0, stmt.GetValueDouble(1));
-    ASSERT_EQ(3.0, stmt.GetValueDouble(2));
-
-    stmt.Finalize();
-    ASSERT_EQ(ECSqlStatus::Success, stmt.Prepare(ecdb, "SELECT count(*) FROM ts.Sub1 WHERE GetX(Center) > 0 AND GetY(Center) > 0 AND GetZ(Center) > 0"));
-    ASSERT_EQ(BE_SQLITE_ROW, stmt.Step());
-    ASSERT_EQ(1, stmt.GetValueInt(0));
-    }
-
-
-END_ECDBUNITTESTS_NAMESPACE
+/*--------------------------------------------------------------------------------------+
+|
+|  $Source: Tests/Published/ECSqlStatement_Tests.cpp $
+|
+|  $Copyright: (c) 2016 Bentley Systems, Incorporated. All rights reserved. $
+|
++--------------------------------------------------------------------------------------*/
+#include "ECSqlStatementTestFixture.h"
+#include "NestedStructArrayTestSchemaHelper.h"
+#include <cmath>
+#include <algorithm>
+
+USING_NAMESPACE_BENTLEY_EC
+BEGIN_ECDBUNITTESTS_NAMESPACE
+
+//---------------------------------------------------------------------------------------
+// @bsiclass                                     Krischan.Eberle                  09/15
+//+---------------+---------------+---------------+---------------+---------------+------
+TEST(ECSqlStatus, Misc)
+    {
+    ECSqlStatus empty;
+    ASSERT_EQ(ECSqlStatus::Status::Success, empty.Get());
+    ASSERT_EQ(ECSqlStatus::Status::Success, empty) << "implicit cast operator";
+    ASSERT_FALSE(empty.IsSQLiteError());
+    ASSERT_EQ(BE_SQLITE_OK, empty.GetSQLiteError());
+    ASSERT_TRUE(ECSqlStatus::Success == empty);
+    ASSERT_FALSE(ECSqlStatus::Success != empty);
+
+    ECSqlStatus invalidECSql = ECSqlStatus::InvalidECSql;
+    ASSERT_EQ(ECSqlStatus::Status::InvalidECSql, invalidECSql.Get());
+    ASSERT_EQ(ECSqlStatus::Status::InvalidECSql, invalidECSql) << "implicit cast operator";
+    ASSERT_FALSE(invalidECSql.IsSQLiteError());
+    ASSERT_EQ(BE_SQLITE_OK, invalidECSql.GetSQLiteError());
+    ASSERT_TRUE(ECSqlStatus::InvalidECSql == invalidECSql);
+    ASSERT_FALSE(ECSqlStatus::InvalidECSql != invalidECSql);
+
+    ECSqlStatus error = ECSqlStatus::Error;
+    ASSERT_EQ(ECSqlStatus::Status::Error, error.Get());
+    ASSERT_EQ(ECSqlStatus::Status::Error, error) << "implicit cast operator";
+    ASSERT_FALSE(error.IsSQLiteError());
+    ASSERT_EQ(BE_SQLITE_OK, error.GetSQLiteError());
+    ASSERT_TRUE(ECSqlStatus::Error == error);
+    ASSERT_FALSE(ECSqlStatus::Error != error);
+
+    ECSqlStatus sqliteError(BE_SQLITE_CONSTRAINT_CHECK);
+    ASSERT_EQ(ECSqlStatus::Status::SQLiteError, sqliteError.Get());
+    ASSERT_EQ(ECSqlStatus::Status::SQLiteError, sqliteError) << "implicit cast operator";
+    ASSERT_TRUE(sqliteError.IsSQLiteError());
+    ASSERT_EQ(BE_SQLITE_CONSTRAINT_CHECK, sqliteError.GetSQLiteError());
+
+    ASSERT_TRUE(ECSqlStatus(BE_SQLITE_CONSTRAINT_CHECK) == sqliteError);
+    ASSERT_FALSE(ECSqlStatus(BE_SQLITE_CONSTRAINT_CHECK) != sqliteError);
+
+    ECSqlStatus sqliteError2(BE_SQLITE_BUSY);
+    ASSERT_EQ(ECSqlStatus::Status::SQLiteError, sqliteError2.Get());
+    ASSERT_EQ(ECSqlStatus::Status::SQLiteError, sqliteError2) << "implicit cast operator";
+    ASSERT_TRUE(sqliteError2.IsSQLiteError());
+    ASSERT_EQ(BE_SQLITE_BUSY, sqliteError2.GetSQLiteError());
+    ASSERT_TRUE(ECSqlStatus(BE_SQLITE_BUSY) == sqliteError2);
+    ASSERT_FALSE(ECSqlStatus(BE_SQLITE_BUSY) != sqliteError2);
+
+    ASSERT_FALSE(sqliteError == sqliteError2);
+    ASSERT_TRUE(sqliteError != sqliteError2);
+    ASSERT_FALSE(sqliteError2 == sqliteError);
+    ASSERT_TRUE(sqliteError2 != sqliteError);
+
+    ASSERT_FALSE(empty == invalidECSql);
+    ASSERT_TRUE(empty != invalidECSql);
+
+    ASSERT_FALSE(empty == error);
+    ASSERT_TRUE(empty != error);
+
+    ASSERT_FALSE(empty == sqliteError);
+    ASSERT_TRUE(empty != sqliteError);
+
+    ASSERT_FALSE(empty == sqliteError2);
+    ASSERT_TRUE(empty != sqliteError2);
+
+    ASSERT_FALSE(invalidECSql == error);
+    ASSERT_TRUE(invalidECSql != error);
+
+    ASSERT_FALSE(invalidECSql == sqliteError);
+    ASSERT_TRUE(invalidECSql != sqliteError);
+
+    ASSERT_FALSE(invalidECSql == sqliteError2);
+    ASSERT_TRUE(invalidECSql != sqliteError2);
+    }
+
+/*---------------------------------------------------------------------------------**//**
+* @bsiclass                             Muhammad Hassan                         06/15
++---------------+---------------+---------------+---------------+---------------+------*/
+struct PowSqlFunction : ScalarFunction
+    {
+    private:
+
+        virtual void _ComputeScalar(Context& ctx, int nArgs, DbValue* args) override
+            {
+            if (args[0].IsNull() || args[1].IsNull())
+                {
+                ctx.SetResultError("Arguments to POW must not be NULL", -1);
+                return;
+                }
+
+            double base = args[0].GetValueDouble();
+            double exp = args[1].GetValueDouble();
+
+            double res = std::pow(base, exp);
+            ctx.SetResultDouble(res);
+            }
+
+    public:
+        PowSqlFunction() : ScalarFunction("POW", 2, DbValueType::FloatVal) {}
+    };
+
+/*---------------------------------------------------------------------------------**//**
+* @bsimethod                             Muhammad Hassan                         06/15
++---------------+---------------+---------------+---------------+---------------+------*/
+TEST_F(ECSqlStatementTestFixture, PopulateECSql_TestDbWithTestData)
+    {
+    ECDbR ecdb = SetupECDb("ECSqlStatementTests.ecdb", BeFileName(L"ECSqlStatementTests.01.00.ecschema.xml"));
+    NestedStructArrayTestSchemaHelper::PopulateECSqlStatementTestsDb(ecdb);
+    }
+
+/*---------------------------------------------------------------------------------**//**
+* @bsimethod                             Muhammad Hassan                         06/15
++---------------+---------------+---------------+---------------+---------------+------*/
+TEST_F(ECSqlStatementTestFixture, UnionTests)
+    {
+    ECDbR ecdb = SetupECDb("ECSqlStatementTests.ecdb", BeFileName(L"ECSqlStatementTests.01.00.ecschema.xml"));
+    NestedStructArrayTestSchemaHelper::PopulateECSqlStatementTestsDb(ecdb);
+
+    int rowCount;
+    ECSqlStatement stmt;
+    ASSERT_EQ(ECSqlStatus::Success, stmt.Prepare(ecdb, "SELECT COUNT(*) FROM (SELECT CompanyName FROM ECST.Supplier UNION ALL SELECT CompanyName FROM ECST.Shipper)"));
+    ASSERT_EQ(stmt.Step(), BE_SQLITE_ROW);
+    int count = stmt.GetValueInt(0);
+    EXPECT_EQ(6, count);
+    stmt.Finalize();
+
+    //Select Statement containing Union All Clause and also Order By clause
+    ASSERT_EQ(ECSqlStatus::Success, stmt.Prepare(ecdb, "SELECT CompanyName, Phone FROM ECST.Supplier UNION ALL SELECT CompanyName, Phone FROM ECST.Shipper ORDER BY Phone"));
+    rowCount = 0;
+    Utf8CP expectedContactNames = "ABCD-Rio Grand-GHIJ-Rio Grand-Rue Perisnon-Salguero-";
+    Utf8String actualContactNames;
+    while (stmt.Step() != BE_SQLITE_DONE)
+        {
+        actualContactNames.append(stmt.GetValueText(0));
+        actualContactNames.append("-");
+        rowCount++;
+        }
+    ASSERT_STREQ(expectedContactNames, actualContactNames.c_str()) << stmt.GetECSql();
+    ASSERT_EQ(6, rowCount);
+    stmt.Finalize();
+
+    //Select Statement using UNION Clause, so we should get only distinct results
+    ASSERT_EQ(ECSqlStatus::Success, stmt.Prepare(ecdb, "SELECT City FROM ECST.Supplier UNION SELECT City FROM ECST.Customer ORDER BY City"));
+    rowCount = 0;
+    Utf8CP expectedCityNames = "ALASKA-AUSTIN-CA-MD-NC-SAN JOSE-";
+    Utf8String actualCityNames;
+    while (stmt.Step() != BE_SQLITE_DONE)
+        {
+        actualCityNames.append(stmt.GetValueText(0));
+        actualCityNames.append("-");
+        rowCount++;
+        }
+    ASSERT_STREQ(expectedCityNames, actualCityNames.c_str()) << stmt.GetECSql();
+    ASSERT_EQ(6, rowCount);
+    stmt.Finalize();
+
+    //Select Statement Using UNION ALL Clause so we should get even Duplicate Results
+    ASSERT_EQ(ECSqlStatus::Success, stmt.Prepare(ecdb, "SELECT City FROM ECST.Supplier UNION ALL SELECT City FROM ECST.Customer ORDER BY City"));
+    rowCount = 0;
+    expectedCityNames = "ALASKA-AUSTIN-CA-MD-NC-SAN JOSE-SAN JOSE-";
+    actualCityNames.clear();
+    while (stmt.Step() != BE_SQLITE_DONE)
+        {
+        actualCityNames.append(stmt.GetValueText(0));
+        actualCityNames.append("-");
+        rowCount++;
+        }
+    ASSERT_STREQ(expectedCityNames, actualCityNames.c_str()) << stmt.GetECSql();
+    ASSERT_EQ(7, rowCount);
+    stmt.Finalize();
+
+    //use Custom Scaler function in union query
+    PowSqlFunction func;
+    ASSERT_EQ(0, ecdb.AddFunction(func));
+    ASSERT_EQ(ECSqlStatus::Success, stmt.Prepare(ecdb, "Select POW(ECInstanceId, 2), ECClassId, ECInstanceId From ECST.Supplier UNION ALL Select POW(ECInstanceId, 2), ECClassId, ECInstanceId From ECST.Customer ORDER BY ECInstanceId"));
+    rowCount = 0;
+    while (stmt.Step() != BE_SQLITE_DONE)
+        {
+        int base = stmt.GetValueInt(2);
+        ASSERT_EQ(std::pow(base, 2), stmt.GetValueInt(0));
+        rowCount++;
+        }
+    ASSERT_EQ(7, rowCount);
+    stmt.Finalize();
+
+    //use aggregate function in Union Query
+    ASSERT_EQ(ECSqlStatus::Success, stmt.Prepare(ecdb, "SELECT Count(*), AVG(Phone) FROM (SELECT Phone FROM ECST.Supplier UNION ALL SELECT Phone FROM ECST.Customer)"));
+    ASSERT_EQ(stmt.Step(), BE_SQLITE_ROW);
+    ASSERT_EQ(7, stmt.GetValueInt(0));
+    ASSERT_EQ(1400, stmt.GetValueInt(1));
+    stmt.Finalize();
+
+    //Use GROUP BY clause in Union Query
+    ASSERT_EQ(ECSqlStatus::Success, stmt.Prepare(ecdb, "SELECT COUNT(*), Phone FROM (SELECT ECClassId, Phone FROM ECST.Supplier UNION ALL SELECT ECClassId, Phone FROM ECST.Customer) GROUP BY ECClassId ORDER BY Phone"));
+
+    //Get Row one
+    ASSERT_TRUE(stmt.Step() == BE_SQLITE_ROW);
+    ASSERT_EQ(3, stmt.GetValueInt(0));
+    ASSERT_EQ(1300, stmt.GetValueDouble(1));
+
+    //Get Row two
+    ASSERT_TRUE(stmt.Step() == BE_SQLITE_ROW);
+    ASSERT_EQ(4, stmt.GetValueInt(0));
+    ASSERT_EQ(1700, stmt.GetValueDouble(1));
+
+    ASSERT_TRUE(stmt.Step() == BE_SQLITE_DONE);
+    }
+
+/*---------------------------------------------------------------------------------**//**
+* @bsimethod                             Muhammad Hassan                         06/15
++---------------+---------------+---------------+---------------+---------------+------*/
+TEST_F(ECSqlStatementTestFixture, ExceptTests)
+    {
+    ECDbR ecdb = SetupECDb("ECSqlStatementTests.ecdb", BeFileName(L"ECSqlStatementTests.01.00.ecschema.xml"));
+    NestedStructArrayTestSchemaHelper::PopulateECSqlStatementTestsDb(ecdb);
+
+    ECSqlStatement stmt;
+    ASSERT_EQ(ECSqlStatus::Success, stmt.Prepare(ecdb, "SELECT CompanyName FROM ECST.Supplier EXCEPT SELECT CompanyName FROM ECST.Shipper"));
+    int rowCount = 0;
+    Utf8CP expectedContactNames = "ABCD-GHIJ-";
+    Utf8String actualContactNames;
+    while (stmt.Step() != BE_SQLITE_DONE)
+        {
+        actualContactNames.append(stmt.GetValueText(0));
+        actualContactNames.append("-");
+        rowCount++;
+        }
+    ASSERT_STREQ(expectedContactNames, actualContactNames.c_str()) << stmt.GetECSql();
+    ASSERT_EQ(2, rowCount);
+
+    stmt.Finalize();
+    ASSERT_EQ(ECSqlStatus::Success, stmt.Prepare(ecdb, "SELECT ContactTitle FROM ECST.Customer EXCEPT SELECT ContactTitle FROM ECST.Supplier"));
+    rowCount = 0;
+    expectedContactNames = "AM-Adm-SPIELMANN-";
+    actualContactNames.clear();
+    while (stmt.Step() != BE_SQLITE_DONE)
+        {
+        actualContactNames.append(stmt.GetValueText(0));
+        actualContactNames.append("-");
+        rowCount++;
+        }
+    ASSERT_STREQ(expectedContactNames, actualContactNames.c_str()) << stmt.GetECSql();
+    ASSERT_EQ(3, rowCount);
+    }
+
+/*---------------------------------------------------------------------------------**//**
+* @bsimethod                             Muhammad Hassan                         06/15
++---------------+---------------+---------------+---------------+---------------+------*/
+TEST_F(ECSqlStatementTestFixture, IntersectTests)
+    {
+    ECDbR ecdb = SetupECDb("ECSqlStatementTests.ecdb", BeFileName(L"ECSqlStatementTests.01.00.ecschema.xml"));
+    NestedStructArrayTestSchemaHelper::PopulateECSqlStatementTestsDb(ecdb);
+
+    ECSqlStatement stmt;
+    ASSERT_EQ(ECSqlStatus::Success, stmt.Prepare(ecdb, "SELECT CompanyName FROM ECST.Supplier INTERSECT SELECT CompanyName FROM ECST.Shipper ORDER BY CompanyName"));
+    int rowCount = 0;
+    Utf8CP expectedContactNames = "Rio Grand";
+    Utf8String actualContactNames;
+    while (stmt.Step() != BE_SQLITE_DONE)
+        {
+        actualContactNames.append(stmt.GetValueText(0));
+        rowCount++;
+        }
+    ASSERT_STREQ(expectedContactNames, actualContactNames.c_str());
+    ASSERT_EQ(1, rowCount);
+    stmt.Finalize();
+
+    ASSERT_EQ(ECSqlStatus::Success, stmt.Prepare(ecdb, "SELECT ContactTitle FROM ECST.Supplier INTERSECT SELECT ContactTitle FROM ECST.Customer ORDER BY ContactTitle"));
+    rowCount = 0;
+    expectedContactNames = "Brathion";
+    actualContactNames.clear();
+    while (stmt.Step() != BE_SQLITE_DONE)
+        {
+        actualContactNames.append(stmt.GetValueText(0));
+        rowCount++;
+        }
+    ASSERT_STREQ(expectedContactNames, actualContactNames.c_str());
+    ASSERT_EQ(1, rowCount);
+    }
+
+//---------------------------------------------------------------------------------------
+// @bsimethod                                      Krischan.Eberle                 09/16
+//+---------------+---------------+---------------+---------------+---------------+------
+TEST_F(ECSqlStatementTestFixture, NullLiteralForPoints)
+    {
+    const int rowCountPerClass = 3;
+    ECDbCR ecdb = SetupECDb("nullliterals.ecdb", BeFileName(L"ECSqlTest.01.00.ecschema.xml"), rowCountPerClass);
+
+    {
+    ECSqlStatement stmt;
+    ASSERT_EQ(ECSqlStatus::Success, stmt.Prepare(ecdb, "SELECT CAST(NULL AS Point3D) FROM ecsql.PASpatial LIMIT 1"));
+    ASSERT_EQ(BE_SQLITE_ROW, stmt.Step()) << stmt.GetECSql();
+    ASSERT_EQ(PRIMITIVETYPE_Point3d, stmt.GetColumnInfo(0).GetDataType().GetPrimitiveType());
+    ASSERT_TRUE(stmt.IsValueNull(0));
+    }
+
+    bmap<Utf8CP, bool> ecsqls;
+    ecsqls["SELECT CAST(NULL AS Point3D) FROM ecsql.PASpatial "
+        "UNION ALL "
+        "SELECT P3D FROM ecsql.P"] = true;
+
+    ecsqls["SELECT CAST(NULL AS Double) FROM ecsql.PASpatial "
+        "UNION ALL "
+        "SELECT P3D FROM ecsql.P"] = false;
+
+    ecsqls["SELECT CAST(NULL AS Point2D) FROM ecsql.PASpatial "
+        "UNION ALL "
+        "SELECT P3D FROM ecsql.P"] = false;
+
+    ecsqls["SELECT P3D FROM ecsql.P "
+        "UNION ALL "
+        "SELECT NULL FROM ecsql.PASpatial"] = true;
+
+    ecsqls["SELECT NULL FROM ecsql.PASpatial "
+        "UNION ALL "
+        "SELECT P3D FROM ecsql.P"] = false;
+
+    ecsqls["SELECT P3D FROM ecsql.P "
+        "UNION ALL "
+        "SELECT CAST(NULL AS Point3D) FROM ecsql.PASpatial"] = true;
+
+    ecsqls["SELECT P3D FROM ecsql.P "
+        "UNION ALL "
+        "SELECT CAST(NULL AS Double) FROM ecsql.PASpatial"] = false;
+
+    ecsqls["SELECT P3D FROM ecsql.P "
+        "UNION ALL "
+        "SELECT CAST(NULL AS Point2D) FROM ecsql.PASpatial"] = false;
+
+    for (bpair<Utf8CP, bool> const& kvPair : ecsqls)
+        {
+        Utf8CP ecsql = kvPair.first;
+        const bool expectedToSucceed = kvPair.second;
+
+        if (!expectedToSucceed)
+            {
+            ECSqlStatement stmt;
+            ASSERT_EQ(ECSqlStatus::InvalidECSql, stmt.Prepare(ecdb, ecsql)) << ecsql;
+            continue;
+            }
+
+        ECSqlStatement stmt;
+        ASSERT_EQ(ECSqlStatus::Success, stmt.Prepare(ecdb, ecsql)) << ecsql;
+
+        int actualRowCount = 0;
+        while (BE_SQLITE_ROW == stmt.Step())
+            {
+            ASSERT_EQ(PRIMITIVETYPE_Point3d, stmt.GetColumnInfo(0).GetDataType().GetPrimitiveType()) << ecsql;
+            actualRowCount++;
+            }
+        ASSERT_EQ(rowCountPerClass * 2, actualRowCount) << ecsql;
+        }
+    }
+
+//---------------------------------------------------------------------------------------
+// @bsimethod                                      Krischan.Eberle                 09/16
+//+---------------+---------------+---------------+---------------+---------------+------
+TEST_F(ECSqlStatementTestFixture, NullLiteralForStructs)
+    {
+    const int rowCountPerClass = 3;
+    ECDbCR ecdb = SetupECDb("nullliterals.ecdb", BeFileName(L"ECSqlTest.01.00.ecschema.xml"), rowCountPerClass);
+
+    ECClassCP structType = ecdb.Schemas().GetECClass("ECSqlTest", "PStruct");
+    ASSERT_TRUE(structType != nullptr);
+
+    auto assertColumn = [] (ECClassCR expected, IECSqlValue const& colVal, bool checkIsNull)
+        {
+        ASSERT_TRUE(colVal.GetColumnInfo().GetDataType().IsStruct() && &colVal.GetColumnInfo().GetProperty()->GetAsStructProperty()->GetType() == &expected);
+        
+        if (checkIsNull)
+            ASSERT_TRUE(colVal.IsNull());
+
+        IECSqlStructValue const& structColVal = colVal.GetStruct();
+        const int actualStructMemberCount = structColVal.GetMemberCount();
+        ASSERT_EQ((int) expected.GetPropertyCount(), actualStructMemberCount);
+
+        for (int i = 0; i < actualStructMemberCount; i++)
+            {
+            IECSqlValue const& memberVal = structColVal.GetValue(i);
+            if (checkIsNull)
+                ASSERT_TRUE(memberVal.IsNull());
+            }
+        };
+
+    {
+    ECSqlStatement stmt;
+    ASSERT_EQ(ECSqlStatus::Success, stmt.Prepare(ecdb, "SELECT CAST(NULL AS ecsql.PStruct) FROM ecsql.PSA LIMIT 1"));
+    ASSERT_EQ(BE_SQLITE_ROW, stmt.Step()) << stmt.GetECSql();
+    assertColumn(*structType, stmt.GetValue(0), true);
+    }
+
+    bmap<Utf8CP, bool> ecsqls;
+    ecsqls["SELECT CAST(NULL AS ecsql.PStruct) FROM ecsql.P "
+        "UNION ALL "
+        "SELECT PStructProp FROM ecsql.PSA"] = true;
+
+    ecsqls["SELECT CAST(NULL AS ecsql.[PStruct]) FROM ecsql.P "
+        "UNION ALL "
+        "SELECT PStructProp FROM ecsql.PSA"] = true;
+
+    ecsqls["SELECT CAST(NULL AS Double) FROM ecsql.PASpatial "
+        "UNION ALL "
+        "SELECT PStructProp FROM ecsql.PSA"] = false;
+
+    ecsqls["SELECT NULL FROM ecsql.P "
+        "UNION ALL "
+        "SELECT PStructProp FROM ecsql.PSA"] = false;
+
+    ecsqls["SELECT PStructProp FROM ecsql.PSA "
+        "UNION ALL "
+        "SELECT NULL FROM ecsql.P"] = true;
+
+    for (bpair<Utf8CP, bool> const& kvPair : ecsqls)
+        {
+        Utf8CP ecsql = kvPair.first;
+        const bool expectedToSucceed = kvPair.second;
+
+        if (!expectedToSucceed)
+            {
+            ECSqlStatement stmt;
+            ASSERT_EQ(ECSqlStatus::InvalidECSql, stmt.Prepare(ecdb, ecsql)) << ecsql;
+            continue;
+            }
+
+        ECSqlStatement stmt;
+        ASSERT_EQ(ECSqlStatus::Success, stmt.Prepare(ecdb, ecsql)) << ecsql;
+
+        int actualRowCount = 0;
+        while (BE_SQLITE_ROW == stmt.Step())
+            {
+            assertColumn(*structType, stmt.GetValue(0), false);
+            actualRowCount++;
+            }
+
+        ASSERT_EQ(rowCountPerClass * 2, actualRowCount) << ecsql;
+        }
+    }
+
+//---------------------------------------------------------------------------------------
+// @bsimethod                                      Krischan.Eberle                 09/16
+//+---------------+---------------+---------------+---------------+---------------+------
+TEST_F(ECSqlStatementTestFixture, NullLiteralForPrimArrays)
+    {
+    const int rowCountPerClass = 3;
+    ECDbCR ecdb = SetupECDb("nullliterals.ecdb", BeFileName(L"ECSqlTest.01.00.ecschema.xml"), rowCountPerClass);
+
+    auto assertColumn = [] (PrimitiveType expected, IECSqlValue const& colVal, bool checkIsNull)
+        {
+        ASSERT_TRUE(colVal.GetColumnInfo().GetDataType().IsPrimitiveArray());
+        ASSERT_EQ(expected, colVal.GetColumnInfo().GetDataType().GetPrimitiveType());
+        ASSERT_FALSE(colVal.IsNull());//arrays are never NULL
+        if (checkIsNull)
+            {
+            ASSERT_EQ(0, colVal.GetArray().GetArrayLength());
+            }
+        };
+
+    {
+    ECSqlStatement stmt;
+    ASSERT_EQ(ECSqlStatus::Success, stmt.Prepare(ecdb, "SELECT CAST(NULL AS TIMESTAMP[]) FROM ecsql.PSA LIMIT 1"));
+    ASSERT_EQ(BE_SQLITE_ROW, stmt.Step()) << stmt.GetECSql();
+    assertColumn(PRIMITIVETYPE_DateTime, stmt.GetValue(0), true);
+    }
+
+    bmap<Utf8CP, bool> ecsqls;
+    ecsqls["SELECT CAST(NULL AS TIMESTAMP[]) FROM ecsql.P "
+        "UNION ALL "
+        "SELECT Dt_Array FROM ecsql.PSA"] = true;
+
+    ecsqls["SELECT CAST(NULL AS Double) FROM ecsql.P "
+        "UNION ALL "
+        "SELECT Dt_Array FROM ecsql.PSA"] = false;
+
+    ecsqls["SELECT CAST(NULL AS TimeStamp) FROM ecsql.P "
+        "UNION ALL "
+        "SELECT Dt_Array FROM ecsql.PSA"] = false;
+
+    ecsqls["SELECT NULL FROM ecsql.P "
+        "UNION ALL "
+        "SELECT Dt_Array FROM ecsql.PSA"] = false;
+
+    ecsqls["SELECT Dt_Array FROM ecsql.PSA "
+        "UNION ALL "
+        "SELECT NULL FROM ecsql.P"] = true;
+
+    for (bpair<Utf8CP, bool> const& kvPair : ecsqls)
+        {
+        Utf8CP ecsql = kvPair.first;
+        const bool expectedToSucceed = kvPair.second;
+
+        if (!expectedToSucceed)
+            {
+            ECSqlStatement stmt;
+            ASSERT_EQ(ECSqlStatus::InvalidECSql, stmt.Prepare(ecdb, ecsql)) << ecsql;
+            continue;
+            }
+
+        ECSqlStatement stmt;
+        ASSERT_EQ(ECSqlStatus::Success, stmt.Prepare(ecdb, ecsql)) << ecsql;
+
+        int actualRowCount = 0;
+        while (BE_SQLITE_ROW == stmt.Step())
+            {
+            assertColumn(PRIMITIVETYPE_DateTime, stmt.GetValue(0), false);
+            actualRowCount++;
+            }
+
+        ASSERT_EQ(rowCountPerClass * 2, actualRowCount) << ecsql;
+        }
+    }
+
+//---------------------------------------------------------------------------------------
+// @bsimethod                                      Krischan.Eberle                 09/16
+//+---------------+---------------+---------------+---------------+---------------+------
+TEST_F(ECSqlStatementTestFixture, NullLiteralForStructArrays)
+    {
+    const int rowCountPerClass = 3;
+    ECDbCR ecdb = SetupECDb("nullliterals.ecdb", BeFileName(L"ECSqlTest.01.00.ecschema.xml"), rowCountPerClass);
+
+    ECClassCP structType = ecdb.Schemas().GetECClass("ECSqlTest", "PStruct");
+    ASSERT_TRUE(structType != nullptr);
+
+    auto assertColumn = [] (ECClassCR expected, IECSqlValue const& colVal, bool checkIsNull)
+        {
+        ASSERT_TRUE(colVal.GetColumnInfo().GetDataType().IsStructArray());
+        ASSERT_TRUE(&colVal.GetColumnInfo().GetProperty()->GetAsStructArrayProperty()->GetStructElementType() == &expected);
+        ASSERT_FALSE(colVal.IsNull());//arrays are never NULL
+        if (checkIsNull)
+            {
+            ASSERT_EQ(0, colVal.GetArray().GetArrayLength());
+            }
+        };
+
+    {
+    ECSqlStatement stmt;
+    ASSERT_EQ(ECSqlStatus::Success, stmt.Prepare(ecdb, "SELECT CAST(NULL AS ecsql.PStruct[]) FROM ecsql.PSA LIMIT 1"));
+    ASSERT_EQ(BE_SQLITE_ROW, stmt.Step()) << stmt.GetECSql();
+    assertColumn(*structType, stmt.GetValue(0), true);
+    }
+
+    bmap<Utf8CP, bool> ecsqls;
+    ecsqls["SELECT CAST(NULL AS ecsql.PStruct[]) FROM ecsql.P "
+        "UNION ALL "
+        "SELECT PStruct_Array FROM ecsql.PSA"] = true;
+
+    ecsqls["SELECT CAST(NULL AS [ecsql].[PStruct][]) FROM ecsql.P "
+        "UNION ALL "
+        "SELECT PStruct_Array FROM ecsql.PSA"] = true;
+
+    ecsqls["SELECT CAST(NULL AS ecsql.PStruct) FROM ecsql.P "
+        "UNION ALL "
+        "SELECT PStruct_Array FROM ecsql.PSA"] = false;
+
+    ecsqls["SELECT NULL FROM ecsql.P "
+        "UNION ALL "
+        "SELECT PStruct_Array FROM ecsql.PSA"] = false;
+
+    ecsqls["SELECT PStruct_Array FROM ecsql.PSA "
+        "UNION ALL "
+        "SELECT NULL FROM ecsql.P"] = true;
+
+    for (bpair<Utf8CP, bool> const& kvPair : ecsqls)
+        {
+        Utf8CP ecsql = kvPair.first;
+        const bool expectedToSucceed = kvPair.second;
+
+        if (!expectedToSucceed)
+            {
+            ECSqlStatement stmt;
+            ASSERT_EQ(ECSqlStatus::InvalidECSql, stmt.Prepare(ecdb, ecsql)) << ecsql;
+            continue;
+            }
+
+        ECSqlStatement stmt;
+        ASSERT_EQ(ECSqlStatus::Success, stmt.Prepare(ecdb, ecsql)) << ecsql;
+
+        int actualRowCount = 0;
+        while (BE_SQLITE_ROW == stmt.Step())
+            {
+            assertColumn(*structType, stmt.GetValue(0), false);
+            actualRowCount++;
+            }
+
+        ASSERT_EQ(rowCountPerClass * 2, actualRowCount) << ecsql;
+        }
+    }
+/*---------------------------------------------------------------------------------**//**
+* @bsimethod                             Muhammad Hassan                         06/15
++---------------+---------------+---------------+---------------+---------------+------*/
+TEST_F(ECSqlStatementTestFixture, NestedSelectStatementsTests)
+    {
+    ECDbR ecdb = SetupECDb("ECSqlStatementTests.ecdb", BeFileName(L"ECSqlStatementTests.01.00.ecschema.xml"));
+    NestedStructArrayTestSchemaHelper::PopulateECSqlStatementTestsDb(ecdb);
+
+    ECSqlStatement stmt;
+    ASSERT_EQ(ECSqlStatus::Success, stmt.Prepare(ecdb, "SELECT ProductName, UnitPrice FROM ECST.Product WHERE UnitPrice > (SELECT AVG(UnitPrice) From ECST.Product) AND UnitPrice < 500"));
+    ASSERT_EQ(stmt.Step(), BE_SQLITE_ROW);
+
+    ECSqlStatement selectStmt;
+    ASSERT_EQ(ECSqlStatus::Success, selectStmt.Prepare(ecdb, "SELECT ProductName From ECST.Product WHERE UnitPrice = ?"));
+    ASSERT_EQ(ECSqlStatus::Success, selectStmt.BindDouble(1, stmt.GetValueDouble(1))) << "Binding Double value failed";
+    ASSERT_TRUE(selectStmt.Step() == BE_SQLITE_ROW);
+    ASSERT_STREQ(stmt.GetValueText(0), selectStmt.GetValueText(0));
+    stmt.Finalize();
+
+    //Using GetECClassId in Nested Select statement
+    ECClassId supplierClassId = ecdb.Schemas().GetECClassId("ECST", "Supplier", ResolveSchema::BySchemaAlias);
+    ECClassId customerClassId = ecdb.Schemas().GetECClassId("ECST", "Customer", ResolveSchema::BySchemaAlias);
+    ECClassId firstClassId = std::min<ECClassId>(supplierClassId, customerClassId);
+    ECClassId secondClassId = std::max<ECClassId>(supplierClassId, customerClassId);
+    ASSERT_EQ(ECSqlStatus::Success, stmt.Prepare(ecdb, "SELECT ECClassId, COUNT(*) FROM (SELECT ECClassId FROM ECST.Supplier UNION ALL SELECT ECClassId FROM ECST.Customer) GROUP BY ECClassId ORDER BY ECClassId"));
+    ASSERT_TRUE(stmt.Step() == BE_SQLITE_ROW);
+    ASSERT_EQ(firstClassId, stmt.GetValueId<ECClassId>(0));
+    ASSERT_EQ(4, stmt.GetValueInt(1));
+    ASSERT_TRUE(stmt.Step() == BE_SQLITE_ROW);
+    ASSERT_EQ(secondClassId, stmt.GetValueId<ECClassId>(0));
+    ASSERT_EQ(3, stmt.GetValueInt(1));
+    ASSERT_TRUE(stmt.Step() == BE_SQLITE_DONE);
+    }
+
+/*---------------------------------------------------------------------------------**//**
+* @bsimethod                             Muhammad Hassan                         06/15
++---------------+---------------+---------------+---------------+---------------+------*/
+TEST_F(ECSqlStatementTestFixture, PredicateFunctionsInNestedSelectStatement)
+    {
+    ECDbR ecdb = SetupECDb("ECSqlStatementTests.ecdb", BeFileName(L"ECSqlStatementTests.01.00.ecschema.xml"));
+    NestedStructArrayTestSchemaHelper::PopulateECSqlStatementTestsDb(ecdb);
+
+    ECSqlStatement stmt;
+    //Using Predicate function in nexted select statement
+    ASSERT_EQ(ECSqlStatus::Success, stmt.Prepare(ecdb, "SELECT AVG(UnitPrice) FROM ECST.Product WHERE UnitPrice IN (SELECT UnitPrice FROM ECST.Product WHERE UnitPrice < (SELECT AVG(UnitPrice) FROM ECST.Product WHERE ProductAvailable))"));
+    ASSERT_TRUE(stmt.Step() == BE_SQLITE_ROW);
+    ASSERT_EQ(223, (int) stmt.GetValueDouble(0));
+    ASSERT_TRUE(stmt.Step() == BE_SQLITE_DONE);
+    stmt.Finalize();
+
+    //Using NOT operator with predicate function in Nested Select statement
+    ASSERT_EQ(ECSqlStatus::Success, stmt.Prepare(ecdb, "SELECT AVG(UnitPrice) FROM ECST.Product WHERE UnitPrice IN (SELECT UnitPrice FROM ECST.Product WHERE UnitPrice > (SELECT AVG(UnitPrice) FROM ECST.Product WHERE NOT ProductAvailable))"));
+    ASSERT_TRUE(stmt.Step() == BE_SQLITE_ROW);
+    ASSERT_EQ(619, (int) stmt.GetValueDouble(0));
+    ASSERT_TRUE(stmt.Step() == BE_SQLITE_DONE);
+    }
+
+/*---------------------------------------------------------------------------------**//**
+* @bsimethod                             Muhammad Hassan                         06/15
++---------------+---------------+---------------+---------------+---------------+------*/
+TEST_F(ECSqlStatementTestFixture, GroupByClauseTests)
+    {
+    ECDbR ecdb = SetupECDb("ECSqlStatementTests.ecdb", BeFileName(L"ECSqlStatementTests.01.00.ecschema.xml"));
+    NestedStructArrayTestSchemaHelper::PopulateECSqlStatementTestsDb(ecdb);
+
+    Utf8CP expectedProductsNames;
+    Utf8String actualProductsNames;
+    double expectedSumOfAvgPrices;
+    double actualSumOfAvgPrices;
+    ECSqlStatement stmt;
+    //use of simple GROUP BY clause to find AVG(Price) from the Product table
+    ASSERT_EQ(ECSqlStatus::Success, stmt.Prepare(ecdb, "SELECT ProductName, AVG(UnitPrice) FROM ECST.Product GROUP BY ProductName ORDER BY ProductName"));
+    expectedProductsNames = "Binder-Desk-Pen-Pen Set-Pencil-";
+    expectedSumOfAvgPrices = 1895.67;
+    actualSumOfAvgPrices = 0;
+    while (stmt.Step() != BE_SQLITE_DONE)
+        {
+        actualProductsNames.append(stmt.GetValueText(0));
+        actualProductsNames.append("-");
+        actualSumOfAvgPrices += stmt.GetValueDouble(1);
+        }
+    ASSERT_STREQ(expectedProductsNames, actualProductsNames.c_str());
+    ASSERT_EQ((int) expectedSumOfAvgPrices, (int) actualSumOfAvgPrices);
+    stmt.Finalize();
+
+    //using HAVING clause with GROUP BY clause
+    ASSERT_EQ(ECSqlStatus::Success, stmt.Prepare(ecdb, "SELECT ProductName, AVG(UnitPrice) FROM ECST.Product GROUP BY ProductName Having AVG(UnitPrice)>300.00 ORDER BY ProductName"));
+    expectedProductsNames = "Binder-Pen-Pen Set-";
+    actualProductsNames = "";
+    expectedSumOfAvgPrices = 1556.62;
+    actualSumOfAvgPrices = 0;
+    while (stmt.Step() != BE_SQLITE_DONE)
+        {
+        actualProductsNames.append(stmt.GetValueText(0));
+        actualProductsNames.append("-");
+        actualSumOfAvgPrices += stmt.GetValueDouble(1);
+        }
+    ASSERT_STREQ(expectedProductsNames, actualProductsNames.c_str());
+    ASSERT_EQ((int) expectedSumOfAvgPrices, (int) actualSumOfAvgPrices);
+    stmt.Finalize();
+
+    //combined Use of GROUP BY, HAVING and WHERE Clause
+    ASSERT_EQ(ECSqlStatus::Success, stmt.Prepare(ecdb, "SELECT ProductName, AVG(UnitPrice) FROM ECST.Product WHERE UnitPrice<500 GROUP BY ProductName Having AVG(UnitPrice)>200.00 ORDER BY ProductName"));
+    expectedProductsNames = "Binder-Pen Set-";
+    actualProductsNames = "";
+    expectedSumOfAvgPrices = 666.84;
+    actualSumOfAvgPrices = 0;
+    while (stmt.Step() != BE_SQLITE_DONE)
+        {
+        actualProductsNames.append(stmt.GetValueText(0));
+        actualProductsNames.append("-");
+        actualSumOfAvgPrices += stmt.GetValueDouble(1);
+        }
+    ASSERT_EQ(expectedProductsNames, actualProductsNames);
+    ASSERT_EQ((int) expectedSumOfAvgPrices, (int) actualSumOfAvgPrices);
+    stmt.Finalize();
+
+    //GROUP BY Clause with more then one parameters
+    ASSERT_EQ(ECSqlStatus::Success, stmt.Prepare(ecdb, "SELECT ProductName, AVG(UnitPrice), COUNT(ProductName) FROM ECST.Product GROUP BY ProductName, UnitPrice HAVING COUNT(ProductName)>1"));
+    ASSERT_EQ(stmt.Step(), BE_SQLITE_ROW);
+    ASSERT_EQ("Pen", (Utf8String) stmt.GetValueText(0));
+    ASSERT_EQ(539, (int) stmt.GetValueDouble(1));
+    ASSERT_EQ(3, stmt.GetValueInt(2));
+    ASSERT_FALSE(stmt.Step() != BE_SQLITE_DONE);
+    stmt.Finalize();
+    }
+
+/*---------------------------------------------------------------------------------**//**
+* @bsimethod                             Muhammad Hassan                         12/15
++---------------+---------------+---------------+---------------+---------------+------*/
+TEST_F(ECSqlStatementTestFixture, StructInGroupByClause)
+    {
+    ECDbR ecdb = SetupECDb("ECSqlStatementTests.ecdb", BeFileName(L"ECSqlStatementTests.01.00.ecschema.xml"));
+    NestedStructArrayTestSchemaHelper::PopulateECSqlStatementTestsDb(ecdb);
+
+    ECSqlStatement statement;
+    ASSERT_EQ(ECSqlStatus::Success, statement.Prepare(ecdb, "SELECT AVG(Phone) FROM ECST.Customer GROUP BY PersonName"));
+    ASSERT_EQ(DbResult::BE_SQLITE_ROW, statement.Step());
+    ASSERT_EQ(1650, statement.GetValueInt(0));
+    statement.Finalize();
+
+    ASSERT_EQ(ECSqlStatus::Success, statement.Prepare(ecdb, "SELECT Country FROM ECST.Customer GROUP BY PersonName"));
+    int rowCount = 0;
+    while (statement.Step() == DbResult::BE_SQLITE_ROW)
+        {
+        ASSERT_STREQ("USA", statement.GetValueText(0));
+        rowCount++;
+        }
+    ASSERT_EQ(3, rowCount);
+    }
+
+/*---------------------------------------------------------------------------------**//**
+* @bsimethod                             Muhammad Hassan                         11/15
++---------------+---------------+---------------+---------------+---------------+------*/
+TEST_F(ECSqlStatementTestFixture, VerifyLiteralExpressionAsConstants)
+    {
+    ECDbR ecdb = SetupECDb("ECSqlStatementTests.ecdb", BeFileName(L"ECSqlStatementTests.01.00.ecschema.xml"));
+
+    ECSqlStatement statement;
+    ASSERT_EQ(ECSqlStatus::Success, statement.Prepare(ecdb, "INSERT INTO ECST.Product (UnitPrice, ProductAvailable, ProductName) VALUES(100*5, true, 'Chair')"));
+    ASSERT_EQ(DbResult::BE_SQLITE_DONE, statement.Step());
+    statement.Finalize();
+
+    ASSERT_EQ(ECSqlStatus::Success, statement.Prepare(ecdb, "INSERT INTO ECST.Product (UnitPrice, ProductAvailable, ProductName) VALUES(100+1+ECClassId, true, 'Chair')"));
+    ASSERT_EQ(DbResult::BE_SQLITE_DONE, statement.Step());
+    statement.Finalize();
+
+    ASSERT_EQ(ECSqlStatus::Success, statement.Prepare(ecdb, "INSERT INTO ECST.Product (UnitPrice, ProductAvailable, ProductName) VALUES(1000/5, false, 'Table')"));
+    ASSERT_EQ(DbResult::BE_SQLITE_DONE, statement.Step());
+    statement.Finalize();
+
+    ASSERT_EQ(ECSqlStatus::Success, statement.Prepare(ecdb, "INSERT INTO ECST.Product (UnitPrice, ProductAvailable, ProductName) VALUES(100+2+ECClassId, false, 'Table')"));
+    ASSERT_EQ(DbResult::BE_SQLITE_DONE, statement.Step());
+    statement.Finalize();
+
+    ASSERT_EQ(ECSqlStatus::Success, statement.Prepare(ecdb, "INSERT INTO ECST.Product (UnitPrice, ProductAvailable, ProductName) VALUES(1000+100*5, true, 'LCD')"));
+    ASSERT_EQ(DbResult::BE_SQLITE_DONE, statement.Step());
+    statement.Finalize();
+
+    ASSERT_EQ(ECSqlStatus::Success, statement.Prepare(ecdb, "SELECT ProductName FROM ECST.Product WHERE UnitPrice=100+2+ECClassId"));
+    ASSERT_EQ(DbResult::BE_SQLITE_ROW, statement.Step());
+    ASSERT_STREQ("Table", statement.GetValueText(0));
+    statement.Finalize();
+
+    ASSERT_EQ(ECSqlStatus::Success, statement.Prepare(ecdb, "SELECT AVG(UnitPrice) FROM ECST.Product WHERE UnitPrice>ECClassId AND ProductName='Chair'"));
+    ASSERT_EQ(DbResult::BE_SQLITE_ROW, statement.Step());
+    statement.Finalize();
+
+    ASSERT_EQ(ECSqlStatus::Success, statement.Prepare(ecdb, "SELECT ProductAvailable FROM ECST.Product WHERE UnitPrice>100+2+ECClassId AND ProductName='LCD'"));
+    ASSERT_EQ(DbResult::BE_SQLITE_ROW, statement.Step());
+    ASSERT_TRUE(statement.GetValueBoolean(0));
+    statement.Finalize();
+
+    ASSERT_EQ(ECSqlStatus::Success, statement.Prepare(ecdb, "SELECT ProductAvailable FROM ECST.Product WHERE UnitPrice>100+2+ECClassId AND ProductName='LCD'"));
+    ASSERT_EQ(DbResult::BE_SQLITE_ROW, statement.Step());
+    ASSERT_TRUE(statement.GetValueBoolean(0));
+    statement.Finalize();
+
+    ASSERT_EQ(ECSqlStatus::Success, statement.Prepare(ecdb, "SELECT ProductAvailable FROM ECST.Product WHERE UnitPrice=100+3+ECClassId OR ProductName='LCD'"));
+    ASSERT_EQ(DbResult::BE_SQLITE_ROW, statement.Step());
+    ASSERT_TRUE(statement.GetValueBoolean(0));
+    statement.Finalize();
+    }
+
+/*---------------------------------------------------------------------------------**//**
+* @bsimethod                             Muhammad Hassan                         01/16
++---------------+---------------+---------------+---------------+---------------+------*/
+TEST_F(ECSqlStatementTestFixture, WrapWhereClauseInParams)
+    {
+    ECDbR ecdb = SetupECDb("ECSqlStatementTests.ecdb", BeFileName(L"ECSqlStatementTests.01.00.ecschema.xml"));
+    NestedStructArrayTestSchemaHelper::PopulateECSqlStatementTestsDb(ecdb);
+
+    ECSqlStatement statement;
+    ASSERT_EQ(ECSqlStatus::Success, statement.Prepare(ecdb, "SELECT Phone FROM ECST.Customer WHERE Country='USA' OR Company='ABC'"));
+    Utf8String nativeSql = statement.GetNativeSql();
+    ASSERT_TRUE(nativeSql.find("WHERE ([Customer].[Country] = 'USA' OR [Customer].[Company] = 'ABC')") != nativeSql.npos);
+    statement.Finalize();
+
+    ASSERT_EQ(ECSqlStatus::Success, statement.Prepare(ecdb, "SELECT Phone FROM ECST.Customer WHERE Country='USA' AND Company='ABC'"));
+    nativeSql = statement.GetNativeSql();
+    ASSERT_TRUE(nativeSql.find("WHERE [Customer].[Country] = 'USA' AND [Customer].[Company] = 'ABC'") != nativeSql.npos);
+    statement.Finalize();
+
+    ASSERT_EQ(ECSqlStatus::Success, statement.Prepare(ecdb, "SELECT Phone FROM ECST.Customer WHERE Country='USA' OR Country='DUBAI' AND ContactTitle='AM'"));
+    nativeSql = statement.GetNativeSql();
+    ASSERT_TRUE(nativeSql.find("WHERE ([Customer].[Country] = 'USA' OR [Customer].[Country] = 'DUBAI' AND [Customer].[ContactTitle] = 'AM')") != nativeSql.npos);
+    }
+
+//---------------------------------------------------------------------------------------
+// @bsiclass                                     Muhammad Hassan                  08/15
+//+---------------+---------------+---------------+---------------+---------------+------
+TEST_F(ECSqlStatementTestFixture, PolymorphicDelete_SharedTable)
+    {
+    ECDbR ecdb = SetupECDb("PolymorphicDeleteSharedTable.ecdb", BeFileName(L"NestedStructArrayTest.01.00.ecschema.xml"));
+    NestedStructArrayTestSchemaHelper::PopulateNestedStructArrayDb(ecdb, true);
+
+    ASSERT_FALSE(ecdb.TableExists("nsat_DerivedA"));
+    ASSERT_FALSE(ecdb.TableExists("nsat_DoubleDerivedA"));
+    ASSERT_FALSE(ecdb.TableExists("nsat_DoubleDerivedC"));
+
+    //Delete all Instances of the base class, all the structArrays and relationships should also be deleted.
+    ECSqlStatement statement;
+    ASSERT_EQ(ECSqlStatus::Success, statement.Prepare(ecdb, "DELETE FROM nsat.ClassA"));
+    ASSERT_EQ(BE_SQLITE_DONE, statement.Step());
+    statement.Finalize();
+
+    bvector<Utf8String> tableNames = {"ClassA", "BaseHasDerivedA", "DerivedBHasChildren"};
+
+    for (Utf8StringCR tableName : tableNames)
+        {
+        Utf8String selectSql = "SELECT count(*) FROM nsat_";
+        selectSql.append(tableName);
+        Statement stmt;
+        ASSERT_EQ(BE_SQLITE_OK, stmt.Prepare(ecdb, selectSql.c_str())) << "Prepare failed for " << selectSql.c_str();
+        ASSERT_EQ(BE_SQLITE_ROW, stmt.Step()) << "Step failed for " << selectSql.c_str();
+        ASSERT_EQ(0, stmt.GetValueInt(0)) << "Table " << tableName.c_str() << " is expected to be empty after DELETE FROM nsat.ClassA";
+        stmt.Finalize();
+        }
+    }
+
+//---------------------------------------------------------------------------------------
+// @bsimethod                                      Muhammad Hassan                  02/16
+//+---------------+---------------+---------------+---------------+---------------+------
+TEST_F(ECSqlStatementTestFixture, PolymorphicDelete)
+    {
+    SchemaItem testSchema(NestedStructArrayTestSchemaHelper::s_testSchemaXml, true);
+    ECDbR ecdb = SetupECDb("PolymorphicDeleteTest.ecdb", testSchema);
+    ASSERT_TRUE(ecdb.IsDbOpen());
+
+    NestedStructArrayTestSchemaHelper::PopulateNestedStructArrayDb(ecdb, false);
+
+    //Delete all Instances of the base class, all the structArrays should also be deleted.
+    ECSqlStatement statement;
+    ASSERT_EQ(ECSqlStatus::Success, statement.Prepare(ecdb, "DELETE FROM nsat.ClassA"));
+    ASSERT_EQ(BE_SQLITE_DONE, statement.Step());
+    statement.Finalize();
+
+    bvector<Utf8String> tableNames = {"ClassA" , "DerivedA", "DerivedB", "DoubleDerivedA", "DoubleDerivedB", "DoubleDerivedC"};
+
+    for (Utf8StringCR tableName : tableNames)
+        {
+        Utf8String selectSql = "SELECT count(*) FROM nsat_";
+        selectSql.append(tableName);
+        Statement stmt;
+        ASSERT_EQ(BE_SQLITE_OK, stmt.Prepare(ecdb, selectSql.c_str())) << "Prepare failed for " << selectSql.c_str();
+        ASSERT_EQ(BE_SQLITE_ROW, stmt.Step()) << "step failed for " << selectSql.c_str();
+        ASSERT_EQ(0, stmt.GetValueInt(0)) << "Table " << tableName.c_str() << " is expected to be empty after DELETE FROM nsat.ClassA";
+        stmt.Finalize();
+        }
+    }
+
+//---------------------------------------------------------------------------------------
+// @bsimethod                                     Muhammad Hassan                  08/15
+//+---------------+---------------+---------------+---------------+---------------+------
+TEST_F(ECSqlStatementTestFixture, PolymorphicDeleteWithSubclassesInMultipleTables)
+    {
+    SchemaItem testSchema("<?xml version='1.0' encoding='utf-8' ?>"
+                          "<ECSchema schemaName='TestSchema' nameSpacePrefix='ts' version='1.0' xmlns='http://www.bentley.com/schemas/Bentley.ECXML.3.0'>"
+                          "    <ECEntityClass typeName='A' >"
+                          "        <ECProperty propertyName='Price' typeName='double' />"
+                          "    </ECEntityClass>"
+                          "</ECSchema>", false, "");
+    ECDbR ecdb = SetupECDb("PolymorphicDeleteTest.ecdb", testSchema);
+    ASSERT_TRUE(ecdb.IsDbOpen());
+
+    ECInstanceId fi1Id;
+    {
+    ECSqlStatement stmt;
+    ASSERT_EQ(ECSqlStatus::Success, stmt.Prepare(ecdb, "INSERT INTO ecdbf.ExternalFileInfo(ECInstanceId, Name, Size, RootFolder, RelativePath) VALUES(2, 'testfile.txt', 123, 1, 'myfolder')"));
+    ECInstanceKey key;
+    ASSERT_EQ(BE_SQLITE_DONE, stmt.Step(key));
+    fi1Id = key.GetECInstanceId();
+    }
+
+    BeBriefcaseBasedId fi2Id;
+    {
+    BeFileName testFilePath;
+    BeTest::GetHost().GetDocumentsRoot(testFilePath);
+    testFilePath.AppendToPath(L"ECDb");
+    testFilePath.AppendToPath(L"StartupCompany.json");
+    DbEmbeddedFileTable& embeddedFileTable = ecdb.EmbeddedFiles();
+    DbResult stat = BE_SQLITE_OK;
+    fi2Id = embeddedFileTable.Import(&stat, "embed1", testFilePath.GetNameUtf8().c_str(), "JSON");
+    ASSERT_EQ(BE_SQLITE_OK, stat);
+    ASSERT_TRUE(fi2Id.IsValid());
+    }
+    ecdb.SaveChanges();
+    ECSqlStatement stmt;
+    ASSERT_EQ(ECSqlStatus::Success, stmt.Prepare(ecdb, "DELETE FROM ecdbf.FileInfo WHERE ECInstanceId=?"));
+
+    ASSERT_EQ(ECSqlStatus::Success, stmt.BindId(1, fi1Id));
+    ASSERT_EQ(BE_SQLITE_DONE, stmt.Step());
+    stmt.Reset();
+    stmt.ClearBindings();
+
+    {
+    ECSqlStatement stmt;
+    ASSERT_EQ(ECSqlStatus::Success, stmt.Prepare(ecdb, "SELECT NULL FROM ecdbf.FileInfo WHERE ECInstanceId=?"));
+    ASSERT_EQ(ECSqlStatus::Success, stmt.BindId(1, fi1Id));
+    ASSERT_EQ(BE_SQLITE_DONE, stmt.Step());
+    stmt.Reset();
+    stmt.ClearBindings();
+    ASSERT_EQ(ECSqlStatus::Success, stmt.BindId(1, fi2Id));
+    ASSERT_EQ(BE_SQLITE_ROW, stmt.Step());
+    }
+
+    ASSERT_EQ(ECSqlStatus::Success, stmt.BindId(1, fi2Id));
+    ASSERT_EQ(BE_SQLITE_DONE, stmt.Step());
+    stmt.Reset();
+    stmt.ClearBindings();
+
+    {
+    ECSqlStatement stmt;
+    ASSERT_EQ(ECSqlStatus::Success, stmt.Prepare(ecdb, "SELECT NULL FROM ecdbf.FileInfo WHERE ECInstanceId=?"));
+    ASSERT_EQ(ECSqlStatus::Success, stmt.BindId(1, fi1Id));
+    ASSERT_EQ(BE_SQLITE_DONE, stmt.Step());
+    stmt.Reset();
+    stmt.ClearBindings();
+    ASSERT_EQ(ECSqlStatus::Success, stmt.BindId(1, fi2Id));
+    ASSERT_EQ(BE_SQLITE_DONE, stmt.Step());
+    }
+    }
+
+//---------------------------------------------------------------------------------------
+// @bsimethod                                      Muhammad Hassan                  02/16
+//+---------------+---------------+---------------+---------------+---------------+------
+TEST_F(ECSqlStatementTestFixture, PolymorphicUpdate)
+    {
+    SchemaItem testSchema(NestedStructArrayTestSchemaHelper::s_testSchemaXml, true);
+    ECDbR ecdb = SetupECDb("PolymorphicUpdateTest.ecdb", testSchema);
+    ASSERT_TRUE(ecdb.IsDbOpen());
+
+    NestedStructArrayTestSchemaHelper::PopulateNestedStructArrayDb(ecdb, false);
+
+    //Updates the instances of ClassA
+    ECSqlStatement statement;
+    ASSERT_EQ(ECSqlStatus::Success, statement.Prepare(ecdb, "UPDATE nsat.ClassA SET T='UpdatedValue', I=2"));
+    ASSERT_EQ(BE_SQLITE_DONE, statement.Step());
+    statement.Finalize();
+    ecdb.SaveChanges();
+
+    bvector<Utf8String> tableNames = {"ClassA", "DerivedA", "DerivedB", "DoubleDerivedA", "DoubleDerivedB", "DoubleDerivedC"};
+
+    Utf8CP expectedValue = "UpdatedValue";
+    for (Utf8StringCR tableName : tableNames)
+        {
+        Utf8String selectECSql = "SELECT I,T FROM nsat_";
+        selectECSql.append(tableName);
+        Statement stmt;
+        ASSERT_EQ(BE_SQLITE_OK, stmt.Prepare(ecdb, selectECSql.c_str()));
+        ASSERT_EQ(BE_SQLITE_ROW, stmt.Step());
+        ASSERT_EQ(2, stmt.GetValueInt(0)) << "Int value don't match for statement " << selectECSql.c_str();
+        ASSERT_STREQ(expectedValue, stmt.GetValueText(1)) << "String value don't match for statement " << selectECSql.c_str();
+        stmt.Finalize();
+        }
+    }
+
+//---------------------------------------------------------------------------------------
+// @bsiclass                                     Muhammad Hassan                  08/15
+//+---------------+---------------+---------------+---------------+---------------+------
+TEST_F(ECSqlStatementTestFixture, PolymorphicUpdate_SharedTable)
+    {
+    // Create and populate a sample project
+    ECDbR ecdb = SetupECDb("PolymorphicUpdateSharedTable.ecdb", BeFileName(L"NestedStructArrayTest.01.00.ecschema.xml"));
+    NestedStructArrayTestSchemaHelper::PopulateNestedStructArrayDb(ecdb, true);
+
+    //Updates the instances of ClassA all the Derived Classes Properties values should also be changed. 
+    ECSqlStatement stmt;
+    ASSERT_EQ(ECSqlStatus::Success, stmt.Prepare(ecdb, "UPDATE nsat.ClassA SET T='UpdatedValue', I=2"));
+    ASSERT_EQ(BE_SQLITE_DONE, stmt.Step());
+    stmt.Finalize();
+
+    ASSERT_EQ(ECSqlStatus::Success, stmt.Prepare(ecdb, "SELECT ECInstanceId,ECClassId,I,T FROM nsat.ClassA ORDER BY ECInstanceId"));
+    while (stmt.Step() != BE_SQLITE_DONE)
+        {
+        ASSERT_EQ(2, stmt.GetValueInt(2)) << "The values don't match for instance " << stmt.GetValueInt64(0) << " with class id: " << stmt.GetValueInt64(1);
+        ASSERT_STREQ("UpdatedValue", stmt.GetValueText(3)) << "The values don't match for instance " << stmt.GetValueInt64(0) << " with class id: " << stmt.GetValueInt64(1);
+        }
+    stmt.Finalize();
+    }
+
+/*---------------------------------------------------------------------------------**//**
+* @bsimethod                             Maha Nasir                         08/15
++---------------+---------------+---------------+---------------+---------------+------*/
+TEST_F(ECSqlStatementTestFixture, DeleteWithNestedSelectStatements)
+    {
+    ECDbR ecdb = SetupECDb("ECSqlStatementTests.ecdb", BeFileName(L"ECSqlStatementTests.01.00.ecschema.xml"));
+    NestedStructArrayTestSchemaHelper::PopulateECSqlStatementTestsDb(ecdb);
+
+    ECSqlStatement stmt;
+
+    ASSERT_EQ(ECSqlStatus::Success, stmt.Prepare(ecdb, "SELECT COUNT(*) FROM ECST.Product"));
+    ASSERT_TRUE(BE_SQLITE_ROW == stmt.Step());
+    ASSERT_EQ(9, stmt.GetValueInt(0));
+    stmt.Finalize();
+
+    ASSERT_EQ(ECSqlStatus::Success, stmt.Prepare(ecdb, "DELETE FROM ECST.Product WHERE ProductName IN(SELECT ProductName FROM ECST.Product GROUP BY ProductName HAVING COUNT(ProductName)>2 AND ProductName IN(SELECT ProductName FROM ECST.Product WHERE UnitPrice >500))"));
+    ASSERT_TRUE(BE_SQLITE_DONE == stmt.Step());
+    stmt.Finalize();
+
+    ASSERT_EQ(ECSqlStatus::Success, stmt.Prepare(ecdb, "SELECT COUNT(*) FROM ECST.Product"));
+    ASSERT_TRUE(BE_SQLITE_ROW == stmt.Step());
+    ASSERT_EQ(6, stmt.GetValueInt(0));
+    stmt.Finalize();
+    }
+
+/*---------------------------------------------------------------------------------**//**
+* @bsimethod                             Maha Nasir                         08/15
++---------------+---------------+---------------+---------------+---------------+------*/
+TEST_F(ECSqlStatementTestFixture, UpdateWithNestedSelectStatments)
+    {
+    ECDbR ecdb = SetupECDb("ECSqlStatementTests.ecdb", BeFileName(L"ECSqlStatementTests.01.00.ecschema.xml"));
+    NestedStructArrayTestSchemaHelper::PopulateECSqlStatementTestsDb(ecdb);
+
+    ECSqlStatement stmt;
+
+    ASSERT_EQ(ECSqlStatus::Success, stmt.Prepare(ecdb, "UPDATE ECST.Product SET ProductName='Laptop' WHERE ProductName IN(SELECT ProductName FROM ECST.Product GROUP BY ProductName HAVING COUNT(ProductName)>2 AND ProductName IN(SELECT ProductName FROM ECST.Product WHERE UnitPrice >500))"));
+    ASSERT_TRUE(BE_SQLITE_DONE == stmt.Step());
+    stmt.Finalize();
+
+    ASSERT_EQ(ECSqlStatus::Success, stmt.Prepare(ecdb, "SELECT COUNT(*) FROM ECST.Product WHERE ProductName='Laptop'"));
+    ASSERT_TRUE(BE_SQLITE_ROW == stmt.Step());
+    ASSERT_EQ(3, stmt.GetValueInt(0));
+    stmt.Finalize();
+    }
+
+//---------------------------------------------------------------------------------------
+// @bsiclass                                     Muhammad Hassan                    02/16
+//+---------------+---------------+---------------+---------------+---------------+------
+TEST_F(ECSqlStatementTestFixture, InsertStructArray)
+    {
+    ECDbR ecdb = SetupECDb("PolymorphicUpdateTest.ecdb", BeFileName(L"NestedStructArrayTest.01.00.ecschema.xml"));
+
+    ECInstanceList instanceList = NestedStructArrayTestSchemaHelper::CreateECInstances(ecdb, 1, "ClassP");
+
+    Utf8String inXml, outXml;
+    for (IECInstancePtr inst : instanceList)
+        {
+        ECInstanceInserter inserter(ecdb, inst->GetClass(), nullptr);
+        ASSERT_TRUE(inserter.IsValid());
+        ASSERT_EQ(BE_SQLITE_OK, inserter.Insert(*inst, true));
+        inst->WriteToXmlString(inXml, true, true);
+        inXml += "\r\n";
+        }
+
+    bvector<IECInstancePtr> out;
+    ECSqlStatement stmt;
+    auto prepareStatus = stmt.Prepare(ecdb, "SELECT * FROM ONLY nsat.ClassP ORDER BY ECInstanceId");
+    ASSERT_TRUE(prepareStatus == ECSqlStatus::Success);
+    ECInstanceECSqlSelectAdapter classPReader(stmt);
+    while (stmt.Step() == BE_SQLITE_ROW)
+        {
+        auto inst = classPReader.GetInstance();
+        out.push_back(inst);
+        inst->WriteToXmlString(outXml, true, true);
+        outXml += "\r\n";
+        }
+
+    ASSERT_EQ(instanceList.size(), out.size());
+    ASSERT_TRUE(inXml == outXml);
+    }
+
+//---------------------------------------------------------------------------------------
+// @bsiclass                                     Muhammad Hassan                    02/16
+//+---------------+---------------+---------------+---------------+---------------+------
+TEST_F(ECSqlStatementTestFixture, DeleteStructArray)
+    {
+    ECDbR ecdb = SetupECDb("PolymorphicUpdateTest.ecdb", BeFileName(L"NestedStructArrayTest.01.00.ecschema.xml"));
+
+    auto in = NestedStructArrayTestSchemaHelper::CreateECInstances(ecdb, 1, "ClassP");
+
+    int insertCount = 0;
+    for (auto inst : in)
+        {
+        ECInstanceInserter inserter(ecdb, inst->GetClass(), nullptr);
+        ASSERT_EQ(BE_SQLITE_OK, inserter.Insert(*inst));
+        insertCount++;
+        }
+
+    ECClassCP classP = ecdb.Schemas().GetECClass("NestedStructArrayTest", "ClassP");
+    ASSERT_TRUE(classP != nullptr);
+
+    ECInstanceDeleter deleter(ecdb, *classP, nullptr);
+
+    int deleteCount = 0;
+    for (auto& inst : in)
+        {
+        ASSERT_EQ(BE_SQLITE_OK, deleter.Delete(*inst));
+        deleteCount++;
+        }
+
+    //Verify Inserted Instance have been deleted.
+    bvector<IECInstancePtr> out;
+    ECSqlStatement stmt;
+    auto prepareStatus = stmt.Prepare(ecdb, "SELECT * FROM ONLY nsat.ClassP ORDER BY ECInstanceId");
+    ASSERT_TRUE(prepareStatus == ECSqlStatus::Success);
+    ECInstanceECSqlSelectAdapter classPReader(stmt);
+    ASSERT_FALSE(stmt.Step() == BE_SQLITE_ROW);
+    }
+
+//---------------------------------------------------------------------------------------
+// @bsiclass                                     Krischan.Eberle                 08/14
+//+---------------+---------------+---------------+---------------+---------------+------
+TEST_F(ECSqlStatementTestFixture, ECInstanceIdColumnInfo)
+    {
+    const int perClassRowCount = 10;
+    ECDbR ecdb = SetupECDb("ecsqlstatementtests.ecdb", BeFileName(L"ECSqlTest.01.00.ecschema.xml"), perClassRowCount, ECDb::OpenParams(Db::OpenMode::Readonly));
+
+    auto ecsql = "SELECT c1.ECInstanceId, c2.ECInstanceId FROM ecsql.PSA c1, ecsql.P c2 LIMIT 1";
+    ECSqlStatement statement;
+    auto stat = statement.Prepare(ecdb, ecsql);
+    ASSERT_EQ(ECSqlStatus::Success, stat) << "Preparation of '" << ecsql << "' failed";
+
+    ASSERT_EQ(BE_SQLITE_ROW, statement.Step());
+    auto const& value1 = statement.GetValue(0);
+    auto const& columnInfo1 = value1.GetColumnInfo();
+
+    ASSERT_FALSE(value1.IsNull());
+    ASSERT_FALSE(columnInfo1.IsGeneratedProperty());
+    ASSERT_STREQ("ECSqlSystemProperties", columnInfo1.GetProperty()->GetClass().GetName().c_str());
+    ASSERT_STREQ("c1", columnInfo1.GetRootClassAlias());
+    ASSERT_STREQ("PSA", columnInfo1.GetRootClass().GetName().c_str());
+
+    auto const& value2 = statement.GetValue(1);
+    auto const& columnInfo2 = value2.GetColumnInfo();
+
+    ASSERT_FALSE(value2.IsNull());
+    ASSERT_FALSE(columnInfo2.IsGeneratedProperty());
+    ASSERT_STREQ("ECSqlSystemProperties", columnInfo2.GetProperty()->GetClass().GetName().c_str());
+    ASSERT_STREQ("c2", columnInfo2.GetRootClassAlias());
+    ASSERT_STREQ("P", columnInfo2.GetRootClass().GetName().c_str());
+    }
+
+//---------------------------------------------------------------------------------------
+// @bsiclass                                     Affan.Khan                 01/14
+//+---------------+---------------+---------------+---------------+---------------+------
+TEST_F(ECSqlStatementTestFixture, StructArrayInsert)
+    {
+    const int perClassRowCount = 10;
+    ECDbR ecdb = SetupECDb("ecsqlstatementtests.ecdb", BeFileName(L"ECSqlTest.01.00.ecschema.xml"), perClassRowCount);
+
+    Utf8CP ecsql = "INSERT INTO ecsql.PSA (L,PStruct_Array) VALUES(?, ?)";
+    ECSqlStatement statement;
+    ASSERT_EQ(ECSqlStatus::Success, statement.Prepare(ecdb, ecsql)) << "Preparation of '" << ecsql << "' failed";
+
+    statement.BindInt64(1, 1000);
+    //add three array elements
+    const int count = 3;
+
+    ECDbIssueListener issueListener(ecdb);
+    auto& arrayBinder = statement.BindArray(2, (uint32_t) count);
+    ASSERT_FALSE(issueListener.GetIssue().IsIssue()) << "BindArray failed";
+    for (int i = 0; i < count; i++)
+        {
+        auto& structBinder = arrayBinder.AddArrayElement().BindStruct();
+        ASSERT_FALSE(issueListener.GetIssue().IsIssue()) << "AddArrayElement failed";
+        auto stat = structBinder.GetMember("d").BindDouble(i * PI);
+        ASSERT_EQ(ECSqlStatus::Success, stat) << "Bind to struct member failed";
+        stat = structBinder.GetMember("i").BindInt(i * 2);
+        ASSERT_EQ(ECSqlStatus::Success, stat) << "Bind to struct member failed";
+        stat = structBinder.GetMember("l").BindInt64(i * 3);
+        ASSERT_EQ(ECSqlStatus::Success, stat) << "Bind to struct member failed";
+        stat = structBinder.GetMember("p2d").BindPoint2d(DPoint2d::From(i, i + 1));
+        ASSERT_EQ(ECSqlStatus::Success, stat) << "Bind to struct member failed";
+        stat = structBinder.GetMember("p3d").BindPoint3d(DPoint3d::From(i, i + 1, i + 2));
+        ASSERT_EQ(ECSqlStatus::Success, stat) << "Bind to struct member failed";
+        }
+
+    auto stepStatus = statement.Step();
+    ASSERT_EQ(BE_SQLITE_DONE, stepStatus) << "Step for '" << ecsql << "' failed";
+    }
+
+//---------------------------------------------------------------------------------------
+// @bsiclass                                     Affan.Khan                 01/14
+//+---------------+---------------+---------------+---------------+---------------+------
+TEST_F(ECSqlStatementTestFixture, StructArrayUpdate)
+    {
+    const int perClassRowCount = 2;
+    ECDbR ecdb = SetupECDb("ecsqlstatementtests.ecdb", BeFileName(L"ECSqlTest.01.00.ecschema.xml"), perClassRowCount);
+
+    Utf8CP ecsql = "UPDATE  ONLY ecsql.PSA SET L = ?,  PStruct_Array = ? WHERE I = ?";
+    ECSqlStatement statement;
+    auto stat = statement.Prepare(ecdb, ecsql);
+    ASSERT_EQ(ECSqlStatus::Success, stat) << "Preparation of '" << ecsql << "' failed";
+    statement.BindInt(3, 123);
+    statement.BindInt64(1, 1000);
+
+    ECDbIssueListener issueListener(ecdb);
+
+    //add three array elements
+    const uint32_t arraySize = 3;
+    auto& arrayBinder = statement.BindArray(2, arraySize);
+    ASSERT_FALSE(issueListener.GetIssue().IsIssue()) << "BindArray failed";
+    for (int i = 0; i < arraySize; i++)
+        {
+        auto& structBinder = arrayBinder.AddArrayElement().BindStruct();
+        ASSERT_FALSE(issueListener.GetIssue().IsIssue()) << "AddArrayElement failed";
+        auto stat = structBinder.GetMember("d").BindDouble(i * PI);
+        ASSERT_EQ(ECSqlStatus::Success, stat) << "Bind to struct member failed";
+        stat = structBinder.GetMember("i").BindInt(i * 2);
+        ASSERT_EQ(ECSqlStatus::Success, stat) << "Bind to struct member failed";
+        stat = structBinder.GetMember("l").BindInt64(i * 3);
+        ASSERT_EQ(ECSqlStatus::Success, stat) << "Bind to struct member failed";
+        stat = structBinder.GetMember("p2d").BindPoint2d(DPoint2d::From(i, i + 1));
+        ASSERT_EQ(ECSqlStatus::Success, stat) << "Bind to struct member failed";
+        stat = structBinder.GetMember("p3d").BindPoint3d(DPoint3d::From(i, i + 1, i + 2));
+        ASSERT_EQ(ECSqlStatus::Success, stat) << "Bind to struct member failed";
+        }
+
+    auto stepStatus = statement.Step();
+    ASSERT_EQ(BE_SQLITE_DONE, stepStatus) << "Step for '" << ecsql << "' failed";
+    }
+
+void setProductsValues(StandaloneECInstancePtr instance, int ProductId, Utf8CP ProductName, double price)
+    {
+    instance->SetValue("ProductId", ECValue(ProductId));
+    instance->SetValue("ProductName", ECValue(ProductName));
+    instance->SetValue("Price", ECValue(price));
+    }
+
+//---------------------------------------------------------------------------------------
+// @bsiclass                                     Affan.Khan                 01/14
+//+---------------+---------------+---------------+---------------+---------------+------
+TEST_F(ECSqlStatementTestFixture, StructArrayDelete)
+    {
+    const auto perClassRowCount = 2;
+    ECDbR ecdb = SetupECDb("ecsqlstatementtests.ecdb", BeFileName(L"ECSqlTest.01.00.ecschema.xml"), perClassRowCount);
+    auto ecsql = "DELETE FROM  ONLY ecsql.PSA WHERE I = ?";
+    ECSqlStatement statement;
+    auto stat = statement.Prepare(ecdb, ecsql);
+    ASSERT_EQ(ECSqlStatus::Success, stat) << "Preparation of '" << ecsql << "' failed";
+
+    statement.BindInt(1, 123);
+
+    auto stepStatus = statement.Step();
+    ASSERT_EQ(BE_SQLITE_DONE, stepStatus) << "Step for '" << ecsql << "' failed";
+    }
+
+//---------------------------------------------------------------------------------------
+// @bsiclass                                     Krischan.Eberle                 01/15
+//+---------------+---------------+---------------+---------------+---------------+------
+TEST_F(ECSqlStatementTestFixture, BindECInstanceId)
+    {
+    const auto perClassRowCount = 0;
+    // Create and populate a sample project
+    ECDbR ecdb = SetupECDb("ecsqlstatementtests.ecdb", BeFileName(L"ECSqlTest.01.00.ecschema.xml"), perClassRowCount);
+
+    ECInstanceKey pKey;
+    ECInstanceKey psaKey;
+
+    {
+    ECSqlStatement statement;
+    auto stat = statement.Prepare(ecdb, "INSERT INTO ecsql.P (ECInstanceId) VALUES(NULL)");
+    ASSERT_EQ(ECSqlStatus::Success, stat);
+    ASSERT_EQ(BE_SQLITE_DONE, statement.Step(pKey));
+
+    statement.Finalize();
+    stat = statement.Prepare(ecdb, "INSERT INTO ecsql.PSA (ECInstanceId) VALUES(NULL)");
+    ASSERT_EQ(ECSqlStatus::Success, stat);
+    ASSERT_EQ(BE_SQLITE_DONE, statement.Step(psaKey));
+    ecdb.SaveChanges();
+    }
+
+    {
+    ECSqlStatement statement;
+    auto stat = statement.Prepare(ecdb, "INSERT INTO ecsql.PSAHasP (SourceECInstanceId, TargetECInstanceId) VALUES(?,?)");
+    ASSERT_EQ(ECSqlStatus::Success, stat);
+
+    ASSERT_EQ(ECSqlStatus::Success, statement.BindId(1, psaKey.GetECInstanceId()));
+    ASSERT_EQ(ECSqlStatus::Success, statement.BindId(2, pKey.GetECInstanceId()));
+
+    ECInstanceKey key;
+    ASSERT_EQ(BE_SQLITE_DONE, statement.Step(key));
+
+    ASSERT_EQ(pKey.GetECInstanceId().GetValue(), key.GetECInstanceId().GetValue());
+    ecdb.AbandonChanges();
+    }
+
+    {
+    ECSqlStatement statement;
+    auto stat = statement.Prepare(ecdb, "INSERT INTO ecsql.PSAHasP (SourceECInstanceId, TargetECInstanceId) VALUES(?,?)");
+    ASSERT_EQ(ECSqlStatus::Success, stat);
+
+    ASSERT_EQ(ECSqlStatus::Error, statement.BindInt(1, (int) psaKey.GetECInstanceId().GetValue())) << "Ids cannot be cast to int without potentially losing information. So BindInt cannot be used for ids";
+    ASSERT_EQ(ECSqlStatus::Error, statement.BindInt(2, (int) pKey.GetECInstanceId().GetValue())) << "Ids cannot be cast to int without potentially losing information. So BindInt cannot be used for ids";
+    }
+
+    {
+    ECSqlStatement statement;
+    auto stat = statement.Prepare(ecdb, "INSERT INTO ecsql.PSAHasP (SourceECInstanceId, TargetECInstanceId) VALUES(?,?)");
+    ASSERT_EQ(ECSqlStatus::Success, stat);
+
+    ASSERT_EQ(ECSqlStatus::Success, statement.BindInt64(1, psaKey.GetECInstanceId().GetValue()));
+    ASSERT_EQ(ECSqlStatus::Success, statement.BindInt64(2, pKey.GetECInstanceId().GetValue()));
+
+    ECInstanceKey key;
+    ASSERT_EQ(BE_SQLITE_DONE, statement.Step(key));
+
+    ASSERT_EQ(pKey.GetECInstanceId().GetValue(), key.GetECInstanceId().GetValue());
+    ecdb.AbandonChanges();
+    }
+
+    {
+    ECSqlStatement statement;
+    auto stat = statement.Prepare(ecdb, "INSERT INTO ecsql.PSAHasP (SourceECInstanceId, TargetECInstanceId) VALUES(?,?)");
+    ASSERT_EQ(ECSqlStatus::Success, stat);
+
+    Utf8Char psaIdStr[BeInt64Id::ID_STRINGBUFFER_LENGTH];
+    psaKey.GetECInstanceId().ToString(psaIdStr);
+    Utf8Char pIdStr[BeInt64Id::ID_STRINGBUFFER_LENGTH];
+    pKey.GetECInstanceId().ToString(pIdStr);
+    ASSERT_EQ(ECSqlStatus::Success, statement.BindText(1, psaIdStr, IECSqlBinder::MakeCopy::No));
+    ASSERT_EQ(ECSqlStatus::Success, statement.BindText(2, pIdStr, IECSqlBinder::MakeCopy::No));
+
+    ECInstanceKey key;
+    ASSERT_EQ(BE_SQLITE_DONE, statement.Step(key));
+
+    ASSERT_EQ(pKey.GetECInstanceId().GetValue(), key.GetECInstanceId().GetValue());
+    ecdb.AbandonChanges();
+    }
+    }
+
+//---------------------------------------------------------------------------------------
+// @bsiclass                                     Krischan.Eberle                 01/15
+//+---------------+---------------+---------------+---------------+---------------+------
+TEST_F(ECSqlStatementTestFixture, BindSourceAndTargetECInstanceId)
+    {
+    ECDbR ecdb = SetupECDb("ecsqlstatementtests.ecdb", BeFileName(L"ECSqlTest.01.00.ecschema.xml"));
+
+    ECSqlStatement stmt;
+
+    ASSERT_EQ(ECSqlStatus::Success, stmt.Prepare(ecdb, "INSERT INTO ecsql.PSA(ECInstanceId) VALUES(111)"));
+    ASSERT_EQ(BE_SQLITE_DONE, stmt.Step());
+    stmt.Finalize();
+
+    ASSERT_EQ(ECSqlStatus::Success, stmt.Prepare(ecdb, "INSERT INTO ecsql.PSA(ECInstanceId) VALUES(222)"));
+    ASSERT_EQ(BE_SQLITE_DONE, stmt.Step());
+    stmt.Finalize();
+
+    ASSERT_EQ(ECSqlStatus::Success, stmt.Prepare(ecdb, "INSERT INTO ecsql.PSA(ECInstanceId) VALUES(1111)"));
+    ASSERT_EQ(BE_SQLITE_DONE, stmt.Step());
+    stmt.Finalize();
+
+    ASSERT_EQ(ECSqlStatus::Success, stmt.Prepare(ecdb, "INSERT INTO ecsql.PSA(ECInstanceId) VALUES(2222)"));
+    ASSERT_EQ(BE_SQLITE_DONE, stmt.Step());
+    stmt.Finalize();
+
+    ASSERT_EQ(ECSqlStatus::Success, stmt.Prepare(ecdb, "INSERT INTO ecsql.PSA(ECInstanceId) VALUES(11111)"));
+    ASSERT_EQ(BE_SQLITE_DONE, stmt.Step());
+    stmt.Finalize();
+
+    ASSERT_EQ(ECSqlStatus::Success, stmt.Prepare(ecdb, "INSERT INTO ecsql.PSA(ECInstanceId) VALUES(22222)"));
+    ASSERT_EQ(BE_SQLITE_DONE, stmt.Step());
+    stmt.Finalize();
+
+    ASSERT_EQ(ECSqlStatus::Success, stmt.Prepare(ecdb, "INSERT INTO ecsql.PSA(ECInstanceId) VALUES(1111111)"));
+    ASSERT_EQ(BE_SQLITE_DONE, stmt.Step());
+    stmt.Finalize();
+
+    ASSERT_EQ(ECSqlStatus::Success, stmt.Prepare(ecdb, "INSERT INTO ecsql.PSA(ECInstanceId) VALUES(2222222)"));
+    ASSERT_EQ(BE_SQLITE_DONE, stmt.Step());
+    stmt.Finalize();
+
+    ECSqlStatement statement;
+
+    auto stat = statement.Prepare(ecdb, "INSERT INTO ecsql.PSAHasPSA (SourceECInstanceId, TargetECInstanceId) VALUES(?,?)");
+    ASSERT_EQ(ECSqlStatus::Success, stat);
+
+    {
+    ASSERT_EQ(ECSqlStatus::Success, statement.BindId(1, ECInstanceId(UINT64_C(111))));
+    ASSERT_EQ(ECSqlStatus::Success, statement.BindId(2, ECInstanceId(UINT64_C(222))));
+
+    ECInstanceKey key;
+    ASSERT_EQ(BE_SQLITE_DONE, statement.Step(key));
+    }
+
+    {
+    statement.Reset();
+    statement.ClearBindings();
+
+    ASSERT_EQ(ECSqlStatus::Error, statement.BindInt(1, 1111)) << "Ids cannot be cast to int without potentially losing information. So BindInt is not supported for ids";
+    ASSERT_EQ(ECSqlStatus::Error, statement.BindInt(2, 2222)) << "Ids cannot be cast to int without potentially losing information. So BindInt is not supported for ids";
+    }
+
+    {
+    statement.Reset();
+    statement.ClearBindings();
+
+    ASSERT_EQ(ECSqlStatus::Success, statement.BindInt64(1, 11111LL));
+    ASSERT_EQ(ECSqlStatus::Success, statement.BindInt64(2, 22222LL));
+
+    ECInstanceKey key;
+    ASSERT_EQ(BE_SQLITE_DONE, statement.Step(key));
+    }
+
+    {
+    statement.Reset();
+    statement.ClearBindings();
+
+    ASSERT_EQ(ECSqlStatus::Success, statement.BindText(1, "1111111", IECSqlBinder::MakeCopy::No));
+    ASSERT_EQ(ECSqlStatus::Success, statement.BindText(2, "2222222", IECSqlBinder::MakeCopy::No));
+
+    ECInstanceKey key;
+    ASSERT_EQ(BE_SQLITE_DONE, statement.Step(key));
+    }
+    }
+
+//---------------------------------------------------------------------------------------
+// @bsiclass                                     Affan.Khan                 01/14
+//+---------------+---------------+---------------+---------------+---------------+------
+TEST_F(ECSqlStatementTestFixture, BindPrimitiveArray)
+    {
+    const auto perClassRowCount = 10;
+    ECDbR ecdb = SetupECDb("ecsqlstatementtests.ecdb", BeFileName(L"ECSqlTest.01.00.ecschema.xml"), perClassRowCount);
+
+    std::vector<int> expectedIntArray = {1, 2, 3, 4, 5, 6, 7, 8};
+    std::vector<Utf8String> expectedStringArray = {"1", "2", "3", "4", "5", "6", "7", "8"};
+
+    ECInstanceKey ecInstanceKey;
+    {
+    ECSqlStatement statement;
+    auto stat = statement.Prepare(ecdb, "INSERT INTO ecsql.PA (I_Array,S_Array) VALUES(:ia,:sa)");
+    ASSERT_EQ(ECSqlStatus::Success, stat);
+
+    auto& arrayBinderI = statement.BindArray(1, (int) expectedIntArray.size());
+    for (int arrayElement : expectedIntArray)
+        {
+        auto& elementBinder = arrayBinderI.AddArrayElement();
+        elementBinder.BindInt(arrayElement);
+        }
+
+    auto& arrayBinderS = statement.BindArray(2, (int) expectedStringArray.size());
+    for (Utf8StringCR arrayElement : expectedStringArray)
+        {
+        auto& elementBinder = arrayBinderS.AddArrayElement();
+        elementBinder.BindText(arrayElement.c_str(), IECSqlBinder::MakeCopy::No);
+        }
+
+    ASSERT_EQ(BE_SQLITE_DONE, statement.Step(ecInstanceKey));
+    }
+
+    {
+    ECSqlStatement statement;
+    auto stat = statement.Prepare(ecdb, "SELECT I_Array, S_Array FROM ONLY ecsql.PA WHERE ECInstanceId = ?");
+    ASSERT_EQ(ECSqlStatus::Success, stat);
+    statement.BindId(1, ecInstanceKey.GetECInstanceId());
+
+    ASSERT_EQ(BE_SQLITE_ROW, statement.Step());
+
+    IECSqlArrayValue const& intArray = statement.GetValueArray(0);
+    size_t expectedIndex = 0;
+    for (IECSqlValue const* arrayElement : intArray)
+        {
+        ECDbIssueListener issueListener(ecdb);
+        int actualArrayElement = arrayElement->GetInt();
+        ASSERT_FALSE(issueListener.GetIssue().IsIssue());
+        ASSERT_EQ(expectedIntArray[expectedIndex], actualArrayElement);
+        expectedIndex++;
+        }
+
+    IECSqlArrayValue const& stringArray = statement.GetValueArray(1);
+    expectedIndex = 0;
+    for (IECSqlValue const* arrayElement : stringArray)
+        {
+        ECDbIssueListener issueListener(ecdb);
+        auto actualArrayElement = arrayElement->GetText();
+        ASSERT_FALSE(issueListener.GetIssue().IsIssue());
+        ASSERT_STREQ(expectedStringArray[expectedIndex].c_str(), actualArrayElement);
+        expectedIndex++;
+        }
+    }
+    }
+
+//---------------------------------------------------------------------------------------
+// @bsiclass                                     Krischan.Eberle                 07/14
+//+---------------+---------------+---------------+---------------+---------------+------
+TEST_F(ECSqlStatementTestFixture, Insert_BindDateTimeArray)
+    {
+    const auto perClassRowCount = 10;
+    ECDbR ecdb = SetupECDb("ecsqlstatementtests.ecdb", BeFileName(L"ECSqlTest.01.00.ecschema.xml"), perClassRowCount);
+
+    ECSqlStatement statement;
+    auto stat = statement.Prepare(ecdb, "INSERT INTO ecsql.PA (Dt_Array, DtUtc_Array) VALUES(:dt,:dtutc)");
+    ASSERT_EQ(ECSqlStatus::Success, stat);
+
+    std::vector<DateTime> testDates = {DateTime(DateTime::Kind::Utc, 2014, 07, 07, 12, 0),
+        DateTime(DateTime::Kind::Unspecified, 2014, 07, 07, 12, 0),
+        DateTime(DateTime::Kind::Local, 2014, 07, 07, 12, 0)};
+
+
+    ECDbIssueListener issueListener(ecdb);
+    auto& arrayBinderDt = statement.BindArray(1, 3);
+    ASSERT_FALSE(issueListener.GetIssue().IsIssue());
+
+    for (DateTimeCR testDate : testDates)
+        {
+        auto& elementBinder = arrayBinderDt.AddArrayElement();
+        ASSERT_FALSE(issueListener.GetIssue().IsIssue());
+
+        ECSqlStatus expectedStat = testDate.GetInfo().GetKind() == DateTime::Kind::Local ? ECSqlStatus::Error : ECSqlStatus::Success;
+        ASSERT_EQ(expectedStat, elementBinder.BindDateTime(testDate));
+        issueListener.Reset();
+        }
+
+
+    auto& arrayBinderDtUtc = statement.BindArray(2, 3);
+    ASSERT_FALSE(issueListener.GetIssue().IsIssue());
+
+    for (DateTimeCR testDate : testDates)
+        {
+        auto& elementBinder = arrayBinderDtUtc.AddArrayElement();
+        ASSERT_FALSE(issueListener.GetIssue().IsIssue());
+
+        ECSqlStatus expectedStat = testDate.GetInfo().GetKind() == DateTime::Kind::Utc ? ECSqlStatus::Success : ECSqlStatus::Error;
+        ASSERT_EQ(expectedStat, elementBinder.BindDateTime(testDate));
+        issueListener.Reset();
+        }
+
+    ASSERT_EQ(BE_SQLITE_DONE, statement.Step());
+    }
+
+//---------------------------------------------------------------------------------------
+// @bsiclass                                     Krischan.Eberle                 03/14
+//+---------------+---------------+---------------+---------------+---------------+------
+TEST_F(ECSqlStatementTestFixture, BindPrimArrayWithOutOfBoundsLength)
+    {
+    const auto perClassRowCount = 10;
+    ECDbR ecdb = SetupECDb("ecsqlstatementtests.ecdb", BeFileName(L"ECSqlTest.01.00.ecschema.xml"), perClassRowCount);
+
+    ECSqlStatement statement;
+    auto stat = statement.Prepare(ecdb, "INSERT INTO ecsql.ABounded (Prim_Array_Bounded) VALUES(?)");
+    ASSERT_EQ(ECSqlStatus::Success, stat);
+
+    auto bindArrayValues = [&statement] (int count)
+        {
+        statement.Reset();
+        statement.ClearBindings();
+
+        auto& arrayBinder = statement.BindArray(1, 5);
+        for (int i = 0; i < count; i++)
+            {
+            auto& elementBinder = arrayBinder.AddArrayElement();
+            elementBinder.BindInt(i);
+            }
+
+        return statement.Step();
+        };
+
+    //first: array size to bind. second: Expected to succeed
+    const std::vector<std::pair<int, bool>> testArrayCounts = {{ 0, false }, { 2, false }, { 5, true }, { 7, true }, { 10, true },
+            { 20, true }}; //Bug in ECObjects: ignores maxoccurs and always interprets it as unbounded.
+
+    for (auto const& testArrayCountItem : testArrayCounts)
+        {
+        const int testArrayCount = testArrayCountItem.first;
+        const bool expectedToSucceed = testArrayCountItem.second;
+        const DbResult stepStat = bindArrayValues(testArrayCount);
+        if (expectedToSucceed)
+            ASSERT_EQ(BE_SQLITE_DONE, stepStat) << "Binding array of length " << testArrayCount << " is expected to succceed for array parameter with minOccurs=5 and maxOccurs=10";
+        else
+            ASSERT_EQ(BE_SQLITE_ERROR, stepStat) << "Binding array of length " << testArrayCount << " is expected to fail for array parameter with minOccurs=5 and maxOccurs=10";
+        }
+    }
+
+//---------------------------------------------------------------------------------------
+// @bsiclass                                     Krischan.Eberle                 03/14
+//+---------------+---------------+---------------+---------------+---------------+------
+TEST_F(ECSqlStatementTestFixture, BindStructArrayWithOutOfBoundsLength)
+    {
+    const int perClassRowCount = 10;
+    ECDbR ecdb = SetupECDb("ecsqlstatementtests.ecdb", BeFileName(L"ECSqlTest.01.00.ecschema.xml"), perClassRowCount);
+
+    ECSqlStatement statement;
+    ECSqlStatus stat = statement.Prepare(ecdb, "INSERT INTO ecsql.ABounded (PStruct_Array_Bounded) VALUES(?)");
+    ASSERT_EQ(ECSqlStatus::Success, stat);
+
+    auto bindArrayValues = [&statement] (int count)
+        {
+        statement.Reset();
+        statement.ClearBindings();
+
+        IECSqlArrayBinder& arrayBinder = statement.BindArray(1, 5);
+        for (int i = 0; i < count; i++)
+            {
+            IECSqlBinder& elementBinder = arrayBinder.AddArrayElement();
+            elementBinder.BindStruct().GetMember("i").BindInt(i);
+            }
+
+        return statement.Step();
+        };
+
+    //first: array size to bind. second: Expected to succeed
+    const std::vector<std::pair<int, bool>> testArrayCounts = {{0, false}, {2, false}, {5, true}, {7, true}, {10, true},
+    {20, true}}; //Bug in ECObjects: ignores maxoccurs and always interprets it as unbounded.
+
+    for (auto const& testArrayCountItem : testArrayCounts)
+        {
+        const int testArrayCount = testArrayCountItem.first;
+        const bool expectedToSucceed = testArrayCountItem.second;
+        const DbResult stepStat = bindArrayValues(testArrayCount);
+        if (expectedToSucceed)
+            ASSERT_EQ(BE_SQLITE_DONE, stepStat) << "Binding array of length " << testArrayCount << " is expected to succceed for array parameter with minOccurs=5 and maxOccurs=10.";
+        else
+            ASSERT_EQ(BE_SQLITE_ERROR, stepStat) << "Binding array of length " << testArrayCount << " is expected to fail for array parameter with minOccurs=5 and maxOccurs=10";
+        }
+    }
+
+//---------------------------------------------------------------------------------------
+// @bsiclass                                     Krischan.Eberle                 03/14
+//+---------------+---------------+---------------+---------------+---------------+------
+TEST_F(ECSqlStatementTestFixture, InsertWithStructBinding)
+    {
+    const int perClassRowCount = 10;
+    ECDbR ecdb = SetupECDb("ecsqlstatementtests.ecdb", BeFileName(L"ECSqlTest.01.00.ecschema.xml"), perClassRowCount);
+
+    auto testFunction = [this, &ecdb] (Utf8CP insertECSql, bool bindExpectedToSucceed, int structParameterIndex, Utf8CP structValueJson, Utf8CP verifySelectECSql, int structValueIndex)
+        {
+        Json::Value expectedStructValue(Json::objectValue);
+        bool parseSucceeded = Json::Reader::Parse(structValueJson, expectedStructValue);
+        ASSERT_TRUE(parseSucceeded);
+
+        ECSqlStatement statement;
+        auto stat = statement.Prepare(ecdb, insertECSql);
+        ASSERT_EQ(ECSqlStatus::Success, stat) << "Preparation of ECSQL '" << insertECSql << "' failed";
+
+        ECDbIssueListener issueListener(ecdb);
+        auto& binder = statement.GetBinder(structParameterIndex);
+        ASSERT_FALSE(issueListener.GetIssue().IsIssue());
+
+        BentleyStatus bindStatus = SUCCESS;
+        BindFromJson(bindStatus, statement, expectedStructValue, binder);
+        ASSERT_EQ(bindExpectedToSucceed, bindStatus == SUCCESS);
+        if (!bindExpectedToSucceed)
+            return;
+
+        ECInstanceKey ecInstanceKey;
+        ASSERT_EQ(BE_SQLITE_DONE, statement.Step(ecInstanceKey));
+
+        statement.Finalize();
+        stat = statement.Prepare(ecdb, verifySelectECSql);
+        ASSERT_EQ(ECSqlStatus::Success, stat) << "Preparation of verification ECSQL '" << verifySelectECSql << "' failed";
+        statement.BindId(1, ecInstanceKey.GetECInstanceId());
+
+        ASSERT_EQ(BE_SQLITE_ROW, statement.Step());
+
+        issueListener.Reset();
+        IECSqlValue const& structValue = statement.GetValue(structValueIndex);
+        ASSERT_FALSE(issueListener.GetIssue().IsIssue());
+        VerifyECSqlValue(statement, expectedStructValue, structValue);
+        };
+
+    //**** Test 1 *****
+    Utf8CP structValueJson = "{"
+        " \"b\" : true,"
+        " \"bi\" : null,"
+        " \"d\" : 3.1415,"
+        " \"dt\" : {"
+        "     \"type\" : \"datetime\","
+        "     \"datetime\" : \"2014-03-27T13:14:00.000\""
+        "     },"
+        " \"dtUtc\" : {"
+        "     \"type\" : \"datetime\","
+        "     \"datetime\" : \"2014-03-27T13:14:00.000Z\""
+        "     },"
+        " \"i\" : 44444,"
+        " \"l\" : 444444444,"
+        " \"s\" : \"Hello, world\","
+        " \"p2d\" : {"
+        "     \"type\" : \"point2d\","
+        "     \"x\" : 3.1415,"
+        "     \"y\" : 5.5555"
+        "     },"
+        " \"p3d\" : {"
+        "     \"type\" : \"point3d\","
+        "     \"x\" : 3.1415,"
+        "     \"y\" : 5.5555,"
+        "     \"z\" : -6.666"
+        "     }"
+        "}";
+
+    testFunction("INSERT INTO ecsql.PSA (I, PStructProp) VALUES (?, ?)", true, 2, structValueJson, "SELECT I, PStructProp FROM ecsql.PSA WHERE ECInstanceId = ?", 1);
+
+    //**** Test 2 *****
+    structValueJson = "{"
+        " \"PStructProp\" : {"
+        "       \"b\" : true,"
+        "       \"bi\" : null,"
+        "       \"d\" : 3.1415,"
+        "       \"dt\" : {"
+        "           \"type\" : \"datetime\","
+        "           \"datetime\" : \"2014-03-27T13:14:00.000\""
+        "           },"
+        "       \"dtUtc\" : {"
+        "           \"type\" : \"datetime\","
+        "           \"datetime\" : \"2014-03-27T13:14:00.000Z\""
+        "           },"
+        "       \"i\" : 44444,"
+        "       \"l\" : 444444444,"
+        "       \"s\" : \"Hello, world\","
+        "       \"p2d\" : {"
+        "           \"type\" : \"point2d\","
+        "           \"x\" : 3.1415,"
+        "           \"y\" : 5.5555"
+        "           },"
+        "       \"p3d\" : {"
+        "           \"type\" : \"point3d\","
+        "           \"x\" : 3.1415,"
+        "           \"y\" : 5.5555,"
+        "           \"z\" : -6.666"
+        "           }"
+        "       }"
+        "}";
+
+    testFunction("INSERT INTO ecsql.SA (SAStructProp) VALUES (?)", true, 1, structValueJson, "SELECT SAStructProp FROM ecsql.SA WHERE ECInstanceId = ?", 0);
+
+    //**** Type mismatch tests *****
+    //SQLite primitives are compatible to each other (test framework does not allow that yet)
+    /*structValueJson = "{\"PStructProp\" : {\"bi\" : 3.1415 }}";
+    testFunction ("INSERT INTO ecsql.SA (SAStructProp) VALUES (?)", true, 1, structValueJson, "SELECT SAStructProp FROM ecsql.SA WHERE ECInstanceId = ?", 0);
+
+    structValueJson = "{\"PStructProp\" : {\"s\" : 3.1415 }}";
+    testFunction ("INSERT INTO ecsql.SA (SAStructProp) VALUES (?)", true, 1, structValueJson, "SELECT SAStructProp FROM ecsql.SA WHERE ECInstanceId = ?", 0);
+    */
+    //ECSQL primitives PointXD and DateTime are only compatible with themselves.
+    structValueJson = "{\"PStructProp\" : {\"p2d\" : 3.1415 }}";
+    testFunction("INSERT INTO ecsql.SA (SAStructProp) VALUES (?)", false, 1, structValueJson, "SELECT SAStructProp FROM ecsql.SA WHERE ECInstanceId = ?", 0);
+
+    structValueJson = "{\"PStructProp\" : {\"p3d\" : 3.1415 }}";
+    testFunction("INSERT INTO ecsql.SA (SAStructProp) VALUES (?)", false, 1, structValueJson, "SELECT SAStructProp FROM ecsql.SA WHERE ECInstanceId = ?", 0);
+
+    structValueJson = "{\"PStructProp\" : {\"dt\" : 3.1415 }}";
+    testFunction("INSERT INTO ecsql.SA (SAStructProp) VALUES (?)", false, 1, structValueJson, "SELECT SAStructProp FROM ecsql.SA WHERE ECInstanceId = ?", 0);
+
+    structValueJson = "{\"PStructProp\" : {\"dtUtc\" : 3.1415 }}";
+    testFunction("INSERT INTO ecsql.SA (SAStructProp) VALUES (?)", false, 1, structValueJson, "SELECT SAStructProp FROM ecsql.SA WHERE ECInstanceId = ?", 0);
+
+    structValueJson = "{\"PStructProp\" : {\"dtUtc\" : {"
+        "\"type\" : \"datetime\","
+        "\"datetime\" : \"2014-03-27T13:14:00.000\"}}}";
+    testFunction("INSERT INTO ecsql.SA (SAStructProp) VALUES (?)", false, 1, structValueJson, "SELECT SAStructProp FROM ecsql.SA WHERE ECInstanceId = ?", 0);
+    }
+
+//---------------------------------------------------------------------------------------
+// @bsiclass                                     Krischan.Eberle                 04/14
+//+---------------+---------------+---------------+---------------+---------------+------
+TEST_F(ECSqlStatementTestFixture, UpdateWithStructBinding)
+    {
+    const auto perClassRowCount = 10;
+    ECDbR ecdb = SetupECDb("ecsqlstatementtests.ecdb", BeFileName(L"ECSqlTest.01.00.ecschema.xml"), perClassRowCount);
+
+    //insert some test instances
+    auto insertFunction = [this, &ecdb] (ECInstanceKey& ecInstanceKey, Utf8CP insertECSql, int structParameterIndex, Utf8CP structValueToBindJson)
+        {
+        Json::Value structValue(Json::objectValue);
+        bool parseSucceeded = Json::Reader::Parse(structValueToBindJson, structValue);
+        ASSERT_TRUE(parseSucceeded);
+
+        ECSqlStatement statement;
+        auto stat = statement.Prepare(ecdb, insertECSql);
+        ASSERT_EQ(ECSqlStatus::Success, stat) << "Preparation of ECSQL '" << insertECSql << "' failed";
+
+        ECDbIssueListener issueListener(ecdb);
+        IECSqlBinder& structBinder = statement.GetBinder(structParameterIndex);
+        ASSERT_FALSE(issueListener.GetIssue().IsIssue());
+
+        BentleyStatus bindStatus = SUCCESS;
+        BindFromJson(bindStatus, statement, structValue, structBinder);
+
+        auto stepStat = statement.Step(ecInstanceKey);
+        ASSERT_EQ((int) BE_SQLITE_DONE, (int) stepStat) << "Execution of ECSQL '" << insertECSql << "' failed";
+        };
+
+    auto testFunction = [this, &ecdb] (Utf8CP updateECSql, int structParameterIndex, Utf8CP structValueJson, int ecInstanceIdParameterIndex, ECInstanceKey ecInstanceKey, Utf8CP verifySelectECSql, int structValueIndex)
+        {
+        Json::Value expectedStructValue(Json::objectValue);
+        bool parseSucceeded = Json::Reader::Parse(structValueJson, expectedStructValue);
+        ASSERT_TRUE(parseSucceeded);
+
+        ECSqlStatement statement;
+        auto stat = statement.Prepare(ecdb, updateECSql);
+        ASSERT_EQ(ECSqlStatus::Success, stat) << "Preparation of ECSQL '" << updateECSql << "' failed";
+
+        stat = statement.BindId(ecInstanceIdParameterIndex, ecInstanceKey.GetECInstanceId());
+        ASSERT_EQ(ECSqlStatus::Success, stat) << "Binding ECInstanceId to ECSQL '" << updateECSql << "' failed";
+
+        ECDbIssueListener issueListener(ecdb);
+        auto& binder = statement.GetBinder(structParameterIndex);
+        ASSERT_FALSE(issueListener.GetIssue().IsIssue());
+
+        BentleyStatus bindStatus = SUCCESS;
+        BindFromJson(bindStatus, statement, expectedStructValue, binder);
+        auto stepStat = statement.Step();
+
+        ASSERT_EQ((int) BE_SQLITE_DONE, (int) stepStat);
+
+        statement.Finalize();
+        stat = statement.Prepare(ecdb, verifySelectECSql);
+        ASSERT_EQ(ECSqlStatus::Success, stat) << "Preparation of verification ECSQL '" << verifySelectECSql << "' failed";
+        statement.BindId(1, ecInstanceKey.GetECInstanceId());
+
+        stepStat = statement.Step();
+        ASSERT_EQ((int) BE_SQLITE_ROW, (int) stepStat);
+
+        issueListener.Reset();
+        IECSqlValue const& structValue = statement.GetValue(structValueIndex);
+        ASSERT_FALSE(issueListener.GetIssue().IsIssue());
+        VerifyECSqlValue(statement, expectedStructValue, structValue);
+        };
+
+    //Insert test instances
+    ECInstanceKey psaECInstanceKey;
+    insertFunction(psaECInstanceKey, "INSERT INTO ecsql.PSA (PStructProp) VALUES (?)", 1,
+                   "{"
+                   " \"b\" : true,"
+                   " \"bi\" : null,"
+                   " \"d\" : 3.1415,"
+                   " \"dt\" : {"
+                   "     \"type\" : \"datetime\","
+                   "     \"datetime\" : \"2014-03-27T13:14:00.000\""
+                   "     },"
+                   " \"dtUtc\" : {"
+                   "     \"type\" : \"datetime\","
+                   "     \"datetime\" : \"2014-03-27T13:14:00.000Z\""
+                   "     },"
+                   " \"i\" : 44444,"
+                   " \"l\" : 444444444,"
+                   " \"s\" : \"Hello, world\","
+                   " \"p2d\" : {"
+                   "     \"type\" : \"point2d\","
+                   "     \"x\" : 3.1415,"
+                   "     \"y\" : 5.5555"
+                   "     },"
+                   " \"p3d\" : {"
+                   "     \"type\" : \"point3d\","
+                   "     \"x\" : 3.1415,"
+                   "     \"y\" : 5.5555,"
+                   "     \"z\" : -6.666"
+                   "     }"
+                   "}");
+
+    ECInstanceKey saECInstanceKey;
+    insertFunction(saECInstanceKey, "INSERT INTO ecsql.SA (SAStructProp) VALUES (?)", 1,
+                   "{"
+                   " \"PStructProp\" : {"
+                   "       \"b\" : true,"
+                   "       \"bi\" : null,"
+                   "       \"d\" : 3.1415,"
+                   "       \"dt\" : {"
+                   "           \"type\" : \"datetime\","
+                   "           \"datetime\" : \"2014-03-27T13:14:00.000\""
+                   "           },"
+                   "       \"dtUtc\" : {"
+                   "           \"type\" : \"datetime\","
+                   "           \"datetime\" : \"2014-03-27T13:14:00.000Z\""
+                   "           },"
+                   "       \"i\" : 44444,"
+                   "       \"l\" : 444444444,"
+                   "       \"s\" : \"Hello, world\","
+                   "       \"p2d\" : {"
+                   "           \"type\" : \"point2d\","
+                   "           \"x\" : 3.1415,"
+                   "           \"y\" : 5.5555"
+                   "           },"
+                   "       \"p3d\" : {"
+                   "           \"type\" : \"point3d\","
+                   "           \"x\" : 3.1415,"
+                   "           \"y\" : 5.5555,"
+                   "           \"z\" : -6.666"
+                   "           }"
+                   "       }"
+                   "}");
+
+    //**** Test 1 *****
+    Utf8CP newStructValueJson = "{"
+        " \"b\" : false,"
+        " \"bi\" : null,"
+        " \"d\" : -6.283,"
+        " \"dt\" : null,"
+        " \"dtUtc\" : {"
+        "     \"type\" : \"datetime\","
+        "     \"datetime\" : \"2014-04-01T14:30:00.000Z\""
+        "     },"
+        " \"i\" : -10,"
+        " \"l\" : -100000000000000,"
+        " \"s\" : \"Hello, world, once more\","
+        " \"p2d\" : {"
+        "     \"type\" : \"point2d\","
+        "     \"x\" : -2.5,"
+        "     \"y\" : 0.0."
+        "     },"
+        " \"p3d\" : {"
+        "     \"type\" : \"point3d\","
+        "     \"x\" : -1.0,"
+        "     \"y\" : 1.0,"
+        "     \"z\" : 0.0"
+        "     }"
+        "}";
+
+    testFunction("UPDATE ONLY ecsql.PSA SET PStructProp = ? WHERE ECInstanceId = ?", 1, newStructValueJson, 2, psaECInstanceKey, "SELECT PStructProp FROM ecsql.PSA WHERE ECInstanceId = ?", 0);
+
+    //**** Test 2 *****
+    newStructValueJson = "{"
+        " \"PStructProp\" : {"
+        "       \"b\" : false,"
+        "       \"bi\" : null,"
+        "       \"d\" : -6.55,"
+        "       \"dt\" : null,"
+        "       \"dtUtc\" : {"
+        "           \"type\" : \"datetime\","
+        "           \"datetime\" : \"2014-04-01T14:33:00.000Z\""
+        "           },"
+        "       \"i\" : -10,"
+        "       \"l\" : -1000000,"
+        "       \"s\" : \"Hello, world, once more\","
+        "       \"p2d\" : null,"
+        "       \"p3d\" : {"
+        "           \"type\" : \"point3d\","
+        "           \"x\" : -1.0,"
+        "           \"y\" : 1.0,"
+        "           \"z\" : 0.0"
+        "           }"
+        "       }"
+        "}";
+
+    testFunction("UPDATE ONLY ecsql.SA SET SAStructProp = ? WHERE ECInstanceId = ?", 1, newStructValueJson, 2, saECInstanceKey, "SELECT SAStructProp FROM ecsql.SA WHERE ECInstanceId = ?", 0);
+    }
+
+
+//---------------------------------------------------------------------------------------
+// @bsiclass                                     Krischan.Eberle                 10/15
+//+---------------+---------------+---------------+---------------+---------------+------
+TEST_F(ECSqlStatementTestFixture, StructsInWhereClause)
+    {
+    SchemaItem schema("<?xml version='1.0' encoding='utf-8' ?>"
+                      "<ECSchema schemaName='TestSchema' nameSpacePrefix='ts' version='1.0' xmlns='http://www.bentley.com/schemas/Bentley.ECXML.3.0'>"
+                      "    <ECStructClass typeName='Name' >"
+                      "        <ECProperty propertyName='First' typeName='string' />"
+                      "        <ECProperty propertyName='Last' typeName='string' />"
+                      "    </ECStructClass>"
+                      "    <ECEntityClass typeName='Person' >"
+                      "        <ECStructProperty propertyName='FullName' typeName='Name' />"
+                      "    </ECEntityClass>"
+                      "</ECSchema>");
+
+    // Create and populate a sample project
+    SetupECDb("ecsqlstatementtests.ecdb", schema);
+    ASSERT_TRUE(GetECDb().IsDbOpen());
+
+    {
+    ECSqlStatement stmt;
+    ASSERT_EQ(ECSqlStatus::Success, stmt.Prepare(GetECDb(), "INSERT INTO ts.Person (FullName.[First], FullName.[Last]) VALUES (?,?)"));
+
+    ASSERT_EQ(ECSqlStatus::Success, stmt.BindText(1, "John", IECSqlBinder::MakeCopy::No));
+    ASSERT_EQ(ECSqlStatus::Success, stmt.BindText(2, "Smith", IECSqlBinder::MakeCopy::No));
+    ASSERT_EQ(BE_SQLITE_DONE, stmt.Step());
+    stmt.Reset();
+    stmt.ClearBindings();
+    ASSERT_EQ(ECSqlStatus::Success, stmt.BindText(1, "John", IECSqlBinder::MakeCopy::No));
+    ASSERT_EQ(ECSqlStatus::Success, stmt.BindText(2, "Myer", IECSqlBinder::MakeCopy::No));
+    ASSERT_EQ(BE_SQLITE_DONE, stmt.Step());
+    }
+
+    {
+    ECSqlStatement stmt;
+    ASSERT_EQ(ECSqlStatus::Success, stmt.Prepare(GetECDb(), "SELECT count(*) FROM ts.Person WHERE FullName=?"));
+    IECSqlStructBinder& binder = stmt.BindStruct(1);
+    binder.GetMember("First").BindText("John", IECSqlBinder::MakeCopy::No);
+    binder.GetMember("Last").BindText("Myer", IECSqlBinder::MakeCopy::No);
+
+    ASSERT_EQ(BE_SQLITE_ROW, stmt.Step());
+    ASSERT_EQ(1, stmt.GetValueInt(0));
+    }
+
+    {
+    ECSqlStatement stmt;
+    ASSERT_EQ(ECSqlStatus::Success, stmt.Prepare(GetECDb(), "SELECT count(*) FROM ts.Person WHERE FullName<>?"));
+    IECSqlStructBinder& binder = stmt.BindStruct(1);
+    binder.GetMember("First").BindText("John", IECSqlBinder::MakeCopy::No);
+    binder.GetMember("Last").BindText("Myer", IECSqlBinder::MakeCopy::No);
+
+    ASSERT_EQ(BE_SQLITE_ROW, stmt.Step());
+    ASSERT_EQ(1, stmt.GetValueInt(0)) << stmt.GetNativeSql();
+    }
+
+    {
+    ECSqlStatement stmt;
+    ASSERT_EQ(ECSqlStatus::Success, stmt.Prepare(GetECDb(), "SELECT count(*) FROM ts.Person WHERE FullName IN (?,?,?)"));
+
+    IECSqlStructBinder& binder1 = stmt.BindStruct(1);
+    binder1.GetMember("First").BindText("John", IECSqlBinder::MakeCopy::No);
+    binder1.GetMember("Last").BindText("Myer", IECSqlBinder::MakeCopy::No);
+
+    IECSqlStructBinder& binder2 = stmt.BindStruct(2);
+    binder2.GetMember("First").BindText("Rich", IECSqlBinder::MakeCopy::No);
+    binder2.GetMember("Last").BindText("Myer", IECSqlBinder::MakeCopy::No);
+
+    IECSqlStructBinder& binder3 = stmt.BindStruct(3);
+    binder3.GetMember("First").BindText("John", IECSqlBinder::MakeCopy::No);
+    binder3.GetMember("Last").BindText("Smith", IECSqlBinder::MakeCopy::No);
+
+    ASSERT_EQ(BE_SQLITE_ROW, stmt.Step());
+    ASSERT_EQ(2, stmt.GetValueInt(0));
+    }
+
+    {
+    ECSqlStatement stmt;
+    ASSERT_EQ(ECSqlStatus::Success, stmt.Prepare(GetECDb(), "UPDATE ts.Person SET FullName.[Last]='Meyer' WHERE FullName=?"));
+
+    IECSqlStructBinder& binder = stmt.BindStruct(1);
+    binder.GetMember("First").BindText("John", IECSqlBinder::MakeCopy::No);
+    binder.GetMember("Last").BindText("Myer", IECSqlBinder::MakeCopy::No);
+    ASSERT_EQ(BE_SQLITE_DONE, stmt.Step());
+    stmt.Finalize();
+
+    ECSqlStatement verifyStmt;
+    ASSERT_EQ(ECSqlStatus::Success, verifyStmt.Prepare(GetECDb(), "SELECT count(*) FROM ts.Person WHERE FullName.[Last]=?"));
+    ASSERT_EQ(ECSqlStatus::Success, verifyStmt.BindText(1, "Myer", IECSqlBinder::MakeCopy::No));
+    ASSERT_EQ(BE_SQLITE_ROW, verifyStmt.Step());
+    ASSERT_EQ(0, verifyStmt.GetValueInt(0));
+    verifyStmt.Reset();
+    verifyStmt.ClearBindings();
+
+    ASSERT_EQ(ECSqlStatus::Success, verifyStmt.BindText(1, "Meyer", IECSqlBinder::MakeCopy::No));
+    ASSERT_EQ(BE_SQLITE_ROW, verifyStmt.Step());
+    ASSERT_EQ(1, verifyStmt.GetValueInt(0));
+    }
+    }
+
+//---------------------------------------------------------------------------------------
+// @bsiclass                                     Krischan.Eberle                  06/15
+//+---------------+---------------+---------------+---------------+---------------+------
+TEST_F(ECSqlStatementTestFixture, ParameterInSelectClause)
+    {
+    const auto perClassRowCount = 10;
+    ECDbR ecdb = SetupECDb("ecsqlstatementtests.ecdb", BeFileName(L"ECSqlTest.01.00.ecschema.xml"), perClassRowCount, ECDb::OpenParams(Db::OpenMode::Readonly));
+
+    {
+    ECSqlStatement statement;
+    ASSERT_EQ(ECSqlStatus::Success, statement.Prepare(ecdb, "SELECT ?, S FROM ecsql.PSA LIMIT 1"));
+
+    BeBriefcaseBasedId expectedId(BeBriefcaseId(3), 444);
+    ASSERT_EQ(ECSqlStatus::Success, statement.BindId(1, expectedId));
+
+    ASSERT_EQ(BE_SQLITE_ROW, statement.Step());
+    ASSERT_EQ(expectedId.GetValue(), statement.GetValueId<ECInstanceId>(0).GetValueUnchecked());
+    ASSERT_EQ(BE_SQLITE_DONE, statement.Step());
+
+    statement.Reset();
+    statement.ClearBindings();
+    ASSERT_EQ(BE_SQLITE_ROW, statement.Step());
+    ASSERT_TRUE(statement.IsValueNull(0));
+    ASSERT_EQ(BE_SQLITE_DONE, statement.Step());
+    }
+
+    {
+    ECSqlStatement statement;
+    ASSERT_EQ(ECSqlStatus::Success, statement.Prepare(ecdb, "SELECT -?, S FROM ecsql.PSA LIMIT 1"));
+
+    BeBriefcaseBasedId expectedId(BeBriefcaseId(3), 444);
+    ASSERT_EQ(ECSqlStatus::Success, statement.BindId(1, expectedId));
+
+    ASSERT_EQ(BE_SQLITE_ROW, statement.Step());
+    ASSERT_EQ((-1)*expectedId.GetValue(), statement.GetValueId<ECInstanceId>(0).GetValueUnchecked());
+    ASSERT_EQ(BE_SQLITE_DONE, statement.Step());
+
+    statement.Reset();
+    statement.ClearBindings();
+    ASSERT_EQ(BE_SQLITE_ROW, statement.Step());
+    ASSERT_TRUE(statement.IsValueNull(0));
+    ASSERT_EQ(BE_SQLITE_DONE, statement.Step());
+    }
+
+    {
+    ECSqlStatement statement;
+    ASSERT_EQ(ECSqlStatus::Success, statement.Prepare(ecdb, "SELECT -? AS MyId, S FROM ecsql.PSA LIMIT 1"));
+
+    int64_t expectedId = -123456LL;
+    ASSERT_EQ(ECSqlStatus::Success, statement.BindInt64(1, expectedId));
+
+    ASSERT_EQ(BE_SQLITE_ROW, statement.Step());
+    ASSERT_EQ((-1)*expectedId, statement.GetValueInt64(0));
+    ASSERT_EQ(BE_SQLITE_DONE, statement.Step());
+
+    statement.Reset();
+    statement.ClearBindings();
+    ASSERT_EQ(BE_SQLITE_ROW, statement.Step());
+    ASSERT_TRUE(statement.IsValueNull(0));
+    ASSERT_EQ(BE_SQLITE_DONE, statement.Step());
+    }
+    }
+
+//---------------------------------------------------------------------------------------
+// @bsiclass                                     Krischan.Eberle                  11/13
+//+---------------+---------------+---------------+---------------+---------------+------
+TEST_F(ECSqlStatementTestFixture, GetParameterIndex)
+    {
+    const auto perClassRowCount = 10;
+    ECDbR ecdb = SetupECDb("ecsqlstatementtests.ecdb", BeFileName(L"ECSqlTest.01.00.ecschema.xml"), perClassRowCount);
+
+    {
+    ECSqlStatement statement;
+    auto stat = statement.Prepare(ecdb, "SELECT I, S FROM ecsql.PSA WHERE I = :i AND S = :s AND L = :i * 1000000 + 456789");
+    ASSERT_EQ(ECSqlStatus::Success, stat);
+
+    int actualParamIndex = statement.GetParameterIndex("i");
+    EXPECT_EQ(1, actualParamIndex);
+    statement.BindInt(actualParamIndex, 123);
+
+    actualParamIndex = statement.GetParameterIndex("s");
+    EXPECT_EQ(2, actualParamIndex);
+    statement.BindText(actualParamIndex, "Sample string", IECSqlBinder::MakeCopy::Yes);
+
+    actualParamIndex = statement.GetParameterIndex("garbage");
+    EXPECT_EQ(-1, actualParamIndex);
+
+    ASSERT_EQ(BE_SQLITE_ROW, statement.Step());
+    }
+
+    {
+    ECSqlStatement statement;
+    auto stat = statement.Prepare(ecdb, "SELECT I, S FROM ecsql.PSA WHERE I = ? AND S = :s AND L = :l");
+    ASSERT_EQ(ECSqlStatus::Success, stat);
+
+    statement.BindInt(1, 123);
+
+    int actualParamIndex = statement.GetParameterIndex("s");
+    EXPECT_EQ(2, actualParamIndex);
+    statement.BindText(actualParamIndex, "Sample string", IECSqlBinder::MakeCopy::Yes);
+
+    actualParamIndex = statement.GetParameterIndex("l");
+    EXPECT_EQ(3, actualParamIndex);
+    statement.BindInt64(actualParamIndex, 123456789);
+
+    ASSERT_EQ(BE_SQLITE_ROW, statement.Step());
+    }
+
+    {
+    ECSqlStatement statement;
+    auto stat = statement.Prepare(ecdb, "SELECT I, S FROM ecsql.PSA WHERE I = ? AND S = :s AND L = ?");
+    ASSERT_EQ(ECSqlStatus::Success, stat);
+
+    statement.BindInt(1, 123);
+
+    int actualParamIndex = statement.GetParameterIndex("s");
+    EXPECT_EQ(2, actualParamIndex);
+    statement.BindText(actualParamIndex, "Sample string", IECSqlBinder::MakeCopy::Yes);
+
+    statement.BindInt64(3, 123456789);
+
+    ASSERT_EQ(BE_SQLITE_ROW, statement.Step());
+    }
+
+    {
+    ECSqlStatement statement;
+    ASSERT_EQ(ECSqlStatus::InvalidECSql, statement.Prepare(ecdb, "SELECT I, S FROM ecsql.PSA WHERE I = :value")) << "VALUE is a reserved word in the ECSQL grammar, so cannot be used without escaping, even in parameter names";
+    }
+
+    {
+    ECSqlStatement statement;
+    ASSERT_EQ(ECSqlStatus::Success, statement.Prepare(ecdb, "INSERT INTO ecsql.PSA (L,S,I) VALUES (?,?,:[value])"));
+
+    int actualParamIndex = statement.GetParameterIndex("value");
+    ASSERT_EQ(3, actualParamIndex);
+    ASSERT_EQ(ECSqlStatus::Success, statement.BindInt(actualParamIndex, 300471));
+
+    ECInstanceKey newKey;
+    ASSERT_EQ(BE_SQLITE_DONE, statement.Step(newKey));
+
+    statement.Finalize();
+
+    ASSERT_EQ(ECSqlStatus::Success, statement.Prepare(ecdb, "SELECT ECInstanceId FROM ecsql.PSA WHERE ECInstanceId = :[id]"));
+    actualParamIndex = statement.GetParameterIndex("id");
+    ASSERT_EQ(1, actualParamIndex);
+    ASSERT_EQ(ECSqlStatus::Success, statement.BindId(actualParamIndex, newKey.GetECInstanceId()));
+
+    ASSERT_EQ(BE_SQLITE_ROW, statement.Step());
+    ASSERT_EQ(newKey.GetECInstanceId().GetValue(), statement.GetValueId<ECInstanceId>(0).GetValue());
+    }
+
+    }
+
+//---------------------------------------------------------------------------------------
+// @bsiclass                                     Krischan.Eberle                  10/15
+//+---------------+---------------+---------------+---------------+---------------+------
+TEST_F(ECSqlStatementTestFixture, NoECClassIdFilterOption)
+    {
+    const auto perClassRowCount = 10;
+    ECDbR ecdb = SetupECDb("ecsqlstatementtests.ecdb", BeFileName(L"ECSqlTest.01.00.ecschema.xml"), perClassRowCount);
+
+    {
+    ECSqlStatement statement;
+    ASSERT_EQ(ECSqlStatus::Success, statement.Prepare(ecdb, "SELECT ECInstanceId FROM ecsql.TH3 WHERE ECInstanceId=?"));
+    Utf8String nativeSql(statement.GetNativeSql());
+    ASSERT_TRUE(nativeSql.ContainsI("ec_cache_ClassHierarchy")) << "Native SQL: " << nativeSql.c_str();
+    }
+
+    {
+    ECSqlStatement statement;
+    ASSERT_EQ(ECSqlStatus::Success, statement.Prepare(ecdb, "SELECT ECInstanceId FROM ecsql.TH3 WHERE ECInstanceId=? ECSQLOPTIONS NoECClassIdFilter"));
+    Utf8String nativeSql(statement.GetNativeSql());
+    ASSERT_FALSE(nativeSql.ContainsI("ec_cache_ClassHierarchy")) << "Native SQL: " << nativeSql.c_str();
+    }
+
+    {
+    ECSqlStatement statement;
+    ASSERT_EQ(ECSqlStatus::Success, statement.Prepare(ecdb, "SELECT ECInstanceId FROM ecsql.TH3 WHERE ECInstanceId=? ECSQLOPTIONS NoECClassIdFilter=True"));
+    Utf8String nativeSql(statement.GetNativeSql());
+    ASSERT_FALSE(nativeSql.ContainsI("ec_cache_ClassHierarchy")) << "Native SQL: " << nativeSql.c_str();
+    }
+
+    {
+    ECSqlStatement statement;
+    ASSERT_EQ(ECSqlStatus::Success, statement.Prepare(ecdb, "SELECT ECInstanceId FROM ecsql.TH3 WHERE ECInstanceId=? ECSQLOPTIONS NoECClassIdFilter=False"));
+    Utf8String nativeSql(statement.GetNativeSql());
+    ASSERT_TRUE(nativeSql.ContainsI("ec_cache_ClassHierarchy")) << "Native SQL: " << nativeSql.c_str();
+    }
+
+    {
+    ECSqlStatement statement;
+    ASSERT_EQ(ECSqlStatus::Success, statement.Prepare(ecdb, "SELECT ECInstanceId FROM ecsql.TH3 WHERE ECInstanceId=? ECSQLOPTIONS NoECClassIdFilter=0"));
+    Utf8String nativeSql(statement.GetNativeSql());
+    ASSERT_TRUE(nativeSql.ContainsI("ec_cache_ClassHierarchy")) << "Native SQL: " << nativeSql.c_str();
+    }
+
+    {
+    ECSqlStatement statement;
+    ASSERT_EQ(ECSqlStatus::Success, statement.Prepare(ecdb, "SELECT ECInstanceId FROM ecsql.TH3 WHERE ECInstanceId=? ECSQLOPTIONS NoECClassIdFilter=1"));
+    Utf8String nativeSql(statement.GetNativeSql());
+    ASSERT_FALSE(nativeSql.ContainsI("ec_cache_ClassHierarchy")) << "Native SQL: " << nativeSql.c_str();
+    }
+
+    {
+    ECSqlStatement statement;
+    ASSERT_EQ(ECSqlStatus::Success, statement.Prepare(ecdb, "SELECT t.ECInstanceId FROM ecsql.TH3 t JOIN ecsql.PSA p USING ecsql.PSAHasTHBase_0N WHERE p.ECInstanceId=?"));
+    Utf8String nativeSql(statement.GetNativeSql());
+    ASSERT_TRUE(nativeSql.ContainsI("ec_cache_ClassHierarchy")) << "Native SQL: " << nativeSql.c_str();
+    }
+
+    {
+    ECSqlStatement statement;
+    ASSERT_EQ(ECSqlStatus::Success, statement.Prepare(ecdb, "SELECT t.ECInstanceId FROM ecsql.TH3 t JOIN ecsql.PSA p USING ecsql.PSAHasTHBase_0N WHERE p.ECInstanceId=? ECSQLOPTIONS NoECClassIdFilter"));
+    Utf8String nativeSql(statement.GetNativeSql());
+    ASSERT_FALSE(nativeSql.ContainsI("ec_cache_ClassHierarchy")) << "Native SQL: " << nativeSql.c_str();
+    }
+
+    {
+    ECSqlStatement statement;
+    ASSERT_EQ(ECSqlStatus::Success, statement.Prepare(ecdb, "UPDATE ecsql.TH3 SET S2='hh' WHERE ECInstanceId=?"));
+    Utf8String nativeSql(statement.GetNativeSql());
+    ASSERT_TRUE(nativeSql.ContainsI("ec_cache_ClassHierarchy")) << "Native SQL: " << nativeSql.c_str();
+    }
+
+    {
+    ECSqlStatement statement;
+    ASSERT_EQ(ECSqlStatus::Success, statement.Prepare(ecdb, "UPDATE ecsql.TH3 SET S2='hh' WHERE ECInstanceId=? ECSQLOPTIONS NoECClassIdFilter"));
+    Utf8String nativeSql(statement.GetNativeSql());
+    ASSERT_FALSE(nativeSql.ContainsI("ec_cache_ClassHierarchy")) << "Native SQL: " << nativeSql.c_str();
+    }
+
+    {
+    ECSqlStatement statement;
+    ASSERT_EQ(ECSqlStatus::Success, statement.Prepare(ecdb, "DELETE FROM ecsql.TH3 WHERE ECInstanceId=?"));
+    Utf8String nativeSql(statement.GetNativeSql());
+    ASSERT_TRUE(nativeSql.ContainsI("ec_cache_ClassHierarchy")) << "Native SQL: " << nativeSql.c_str();
+    }
+
+    {
+    ECSqlStatement statement;
+    ASSERT_EQ(ECSqlStatus::Success, statement.Prepare(ecdb, "DELETE FROM ecsql.TH3 WHERE ECInstanceId=? ECSQLOPTIONS NoECClassIdFilter"));
+    Utf8String nativeSql(statement.GetNativeSql());
+    ASSERT_FALSE(nativeSql.ContainsI("ec_cache_ClassHierarchy")) << "Native SQL: " << nativeSql.c_str();
+    }
+
+    {
+    ECSqlStatement statement;
+    ASSERT_EQ(ECSqlStatus::Success, statement.Prepare(ecdb, "DELETE FROM ecsql.TH3 WHERE ECInstanceId IN (SELECT t.ECInstanceId FROM ecsql.TH3 t JOIN ecsql.PSA USING ecsql.PSAHasTHBase_0N WHERE PSA.I=?)"));
+    Utf8String nativeSql(statement.GetNativeSql());
+    ASSERT_TRUE(nativeSql.ContainsI("ec_cache_ClassHierarchy")) << "Native SQL: " << nativeSql.c_str();
+    }
+
+    {
+    ECSqlStatement statement;
+    ASSERT_EQ(ECSqlStatus::Success, statement.Prepare(ecdb, "DELETE FROM ecsql.TH3 WHERE ECInstanceId IN (SELECT t.ECInstanceId FROM ecsql.TH3 t JOIN ecsql.PSA USING ecsql.PSAHasTHBase_0N WHERE PSA.I=? ECSQLOPTIONS NoECClassIdFilter)"));
+    Utf8String nativeSql(statement.GetNativeSql());
+    ASSERT_TRUE(nativeSql.ContainsI("ec_cache_ClassHierarchy")) << "Native SQL: " << nativeSql.c_str();
+    }
+
+    {
+    ECSqlStatement statement;
+    ASSERT_EQ(ECSqlStatus::Success, statement.Prepare(ecdb, "DELETE FROM ecsql.TH3 WHERE ECInstanceId IN (SELECT t.ECInstanceId FROM ecsql.TH3 t JOIN ecsql.PSA USING ecsql.PSAHasTHBase_0N WHERE PSA.I=?) ECSQLOPTIONS NoECClassIdFilter"));
+    Utf8String nativeSql(statement.GetNativeSql());
+    ASSERT_TRUE(nativeSql.ContainsI("ec_cache_ClassHierarchy")) << "Native SQL: " << nativeSql.c_str();
+    }
+
+    {
+    ECSqlStatement statement;
+    ASSERT_EQ(ECSqlStatus::Success, statement.Prepare(ecdb, "DELETE FROM ecsql.TH3 WHERE ECInstanceId IN (SELECT t.ECInstanceId FROM ecsql.TH3 t JOIN ecsql.PSA USING ecsql.PSAHasTHBase_0N WHERE PSA.I=? ECSQLOPTIONS NoECClassIdFilter) ECSQLOPTIONS NoECClassIdFilter"));
+    Utf8String nativeSql(statement.GetNativeSql());
+    ASSERT_FALSE(nativeSql.ContainsI("ec_cache_ClassHierarchy")) << "Native SQL: " << nativeSql.c_str();
+    }
+
+    }
+
+//---------------------------------------------------------------------------------------
+// @bsiclass                                     Krischan.Eberle                  11/16
+//+---------------+---------------+---------------+---------------+---------------+------
+TEST_F(ECSqlStatementTestFixture, ReadonlyPropertiesAreUpdatable)
+    {
+    ECDbR ecdb = SetupECDb("ReadonlyPropertiesAreUpdatable.ecdb", 
+                           SchemaItem("<?xml version='1.0' encoding='utf-8'?>"
+                               "<ECSchema schemaName='TestSchema' alias='ts' version='1.0' xmlns='http://www.bentley.com/schemas/Bentley.ECXML.3.1'>"
+                               "    <ECSchemaReference name='ECDbMap' version='02.00' alias='ecdbmap' />"
+                               "    <ECEntityClass typeName='Element'>"
+                               "        <ECCustomAttributes>"
+                               "            <ClassMap xmlns='ECDbMap.02.00'>"
+                               "                <MapStrategy>TablePerHierarchy</MapStrategy>"
+                               "            </ClassMap>"
+                               "            <JoinedTablePerDirectSubclass xmlns='ECDbMap.02.00'/>"
+                               "        </ECCustomAttributes>"
+                               "        <ECProperty propertyName='ReadonlyProp1' typeName='int' readOnly='True' />"
+                               "    </ECEntityClass>"
+                               "    <ECEntityClass typeName='SubElement'>"
+                               "        <BaseClass>Element</BaseClass>"
+                               "        <ECProperty propertyName='ReadonlyProp2' typeName='int' readOnly='True' />"
+                               "    </ECEntityClass>"
+                               "</ECSchema>"),0);
+
+    ECInstanceKey key;
+    {
+    ECSqlStatement stmt;
+    ASSERT_EQ(ECSqlStatus::Success, stmt.Prepare(ecdb, "INSERT INTO ts.SubElement(ReadonlyProp1,ReadonlyProp2) VALUES(1,2)"));
+    ASSERT_EQ(BE_SQLITE_DONE, stmt.Step(key));
+    }
+
+    ECSqlStatement stmt;
+    ASSERT_EQ(ECSqlStatus::InvalidECSql, stmt.Prepare(ecdb, "UPDATE ONLY ts.SubElement SET ReadonlyProp1=10, ReadonlyProp2=20"));
+    stmt.Finalize();
+
+    ASSERT_EQ(ECSqlStatus::Success, stmt.Prepare(ecdb, "UPDATE ONLY ts.SubElement SET ReadonlyProp1=10, ReadonlyProp2=20 ECSQLOPTIONS ReadonlyPropertiesAreUpdatable"));
+    ASSERT_EQ(BE_SQLITE_DONE, stmt.Step());
+    stmt.Finalize();
+
+    //verify update worked
+    ASSERT_EQ(ECSqlStatus::Success, stmt.Prepare(ecdb, "SELECT ReadonlyProp1, ReadonlyProp2 FROM ts.SubElement WHERE ECInstanceId=?"));
+    ASSERT_EQ(ECSqlStatus::Success, stmt.BindId(1, key.GetECInstanceId()));
+    ASSERT_EQ(BE_SQLITE_ROW, stmt.Step());
+    ASSERT_EQ(10, stmt.GetValueInt(0));
+    ASSERT_EQ(20, stmt.GetValueInt(1));
+    }
+
+//---------------------------------------------------------------------------------------
+// @bsiclass                                     Krischan.Eberle                  08/15
+//+---------------+---------------+---------------+---------------+---------------+------
+struct PropertyPathEntry
+    {
+    Utf8String m_entry;
+    bool m_isArrayIndex;
+
+    PropertyPathEntry(Utf8CP entry, bool isArrayIndex) :m_entry(entry), m_isArrayIndex(isArrayIndex) {}
+    };
+
+//---------------------------------------------------------------------------------------
+// @bsimethod                                     Krischan.Eberle                  10/13
+//+---------------+---------------+---------------+---------------+---------------+------
+void AssertColumnInfo(Utf8CP expectedPropertyName, bool expectedIsGenerated, Utf8CP expectedPropPathStr, Utf8CP expectedRootClassName, Utf8CP expectedRootClassAlias, ECSqlColumnInfoCR actualColumnInfo)
+    {
+    auto actualProperty = actualColumnInfo.GetProperty();
+    if (expectedPropertyName == nullptr)
+        {
+        EXPECT_TRUE(actualProperty == nullptr);
+        }
+    else
+        {
+        ASSERT_TRUE(actualProperty != nullptr);
+        EXPECT_STREQ(expectedPropertyName, actualProperty->GetName().c_str());
+        }
+
+    EXPECT_EQ(expectedIsGenerated, actualColumnInfo.IsGeneratedProperty());
+
+    ECSqlPropertyPath const& actualPropPath = actualColumnInfo.GetPropertyPath();
+    Utf8String actualPropPathStr = actualPropPath.ToString();
+    EXPECT_STREQ(expectedPropPathStr, actualPropPathStr.c_str());
+    LOG.tracev("Property path: %s", actualPropPathStr.c_str());
+
+    bvector<PropertyPathEntry> expectedPropPathEntries;
+    bvector<Utf8String> expectedPropPathTokens;
+    BeStringUtilities::Split(expectedPropPathStr, ".", expectedPropPathTokens);
+    for (Utf8StringCR token : expectedPropPathTokens)
+        {
+        bvector<Utf8String> arrayTokens;
+        BeStringUtilities::Split(token.c_str(), "[]", arrayTokens);
+
+        if (arrayTokens.size() == 1)
+            {
+            expectedPropPathEntries.push_back(PropertyPathEntry(token.c_str(), false));
+            continue;
+            }
+
+        ASSERT_EQ(2, arrayTokens.size());
+        expectedPropPathEntries.push_back(PropertyPathEntry(arrayTokens[0].c_str(), false));
+        expectedPropPathEntries.push_back(PropertyPathEntry(arrayTokens[1].c_str(), true));
+        }
+
+    ASSERT_EQ(expectedPropPathEntries.size(), actualPropPath.Size());
+
+    size_t expectedPropPathEntryIx = 0;
+    for (ECSqlPropertyPath::EntryCP propPathEntry : actualPropPath)
+        {
+        PropertyPathEntry const& expectedEntry = expectedPropPathEntries[expectedPropPathEntryIx];
+        if (expectedEntry.m_isArrayIndex)
+            {
+            ASSERT_EQ(ECSqlPropertyPath::Entry::Kind::ArrayIndex, propPathEntry->GetKind());
+            ASSERT_EQ(atoi(expectedEntry.m_entry.c_str()), propPathEntry->GetArrayIndex());
+            }
+        else
+            {
+            ASSERT_EQ(ECSqlPropertyPath::Entry::Kind::Property, propPathEntry->GetKind());
+            ASSERT_STREQ(expectedEntry.m_entry.c_str(), propPathEntry->GetProperty()->GetName().c_str());
+            }
+
+        expectedPropPathEntryIx++;
+        }
+
+    EXPECT_STREQ(expectedRootClassName, actualColumnInfo.GetRootClass().GetName().c_str());
+    if (expectedRootClassAlias == nullptr)
+        EXPECT_TRUE(Utf8String::IsNullOrEmpty(actualColumnInfo.GetRootClassAlias()));
+    else
+        EXPECT_STREQ(expectedRootClassAlias, actualColumnInfo.GetRootClassAlias());
+    }
+
+//---------------------------------------------------------------------------------------
+// @bsiclass                                     Krischan.Eberle                  10/13
+//+---------------+---------------+---------------+---------------+---------------+------
+TEST_F(ECSqlStatementTestFixture, ColumnInfoForPrimitiveArrays)
+    {
+    const auto perClassRowCount = 10;
+    ECDbR ecdb = SetupECDb("ecsqlstatementtests.ecdb", BeFileName(L"ECSqlTest.01.00.ecschema.xml"), perClassRowCount, ECDb::OpenParams(Db::OpenMode::Readonly));
+
+    ECSqlStatement stmt;
+    ASSERT_EQ(ECSqlStatus::Success, stmt.Prepare(ecdb, "SELECT c.Dt_Array FROM ecsql.PSA c LIMIT 1"));
+
+    ASSERT_EQ(BE_SQLITE_ROW, stmt.Step());
+
+    //Top level column
+    ECDbIssueListener issueListener(ecdb);
+    auto const& topLevelColumnInfo = stmt.GetColumnInfo(0);
+    ASSERT_FALSE(issueListener.GetIssue().IsIssue());
+    AssertColumnInfo("Dt_Array", false, "Dt_Array", "PSA", "c", topLevelColumnInfo);
+    issueListener.Reset();
+    auto const& topLevelArrayValue = stmt.GetValueArray(0);
+    ASSERT_FALSE(issueListener.GetIssue().IsIssue());
+
+    //out of bounds test
+    BeTest::SetFailOnAssert(false);
+    {
+    stmt.GetColumnInfo(-1);
+    ASSERT_TRUE(issueListener.GetIssue().IsIssue()) << "ECSqlStatement::GetColumnInfo (-1) is expected to fail";
+    stmt.GetColumnInfo(2);
+    ASSERT_TRUE(issueListener.GetIssue().IsIssue()) << "ECSqlStatement::GetColumnInfo is expected to fail with too large index";
+    }
+    BeTest::SetFailOnAssert(true);
+
+    //In array level
+    int arrayIndex = 0;
+    for (IECSqlValue const* arrayElement : topLevelArrayValue)
+        {
+        issueListener.Reset();
+        auto const& arrayElementColumnInfo = arrayElement->GetColumnInfo();
+        ASSERT_FALSE(issueListener.GetIssue().IsIssue()) << "Primitive array element IECSqlValue::GetColumnInfo failed.";
+        Utf8String expectedPropPath;
+        expectedPropPath.Sprintf("Dt_Array[%d]", arrayIndex);
+        AssertColumnInfo(nullptr, false, expectedPropPath.c_str(), "PSA", "c", arrayElementColumnInfo);
+
+        arrayIndex++;
+        }
+    }
+
+//---------------------------------------------------------------------------------------
+// @bsiclass                                     Krischan.Eberle                  10/13
+//+---------------+---------------+---------------+---------------+---------------+------
+TEST_F(ECSqlStatementTestFixture, ColumnInfoForStructs)
+    {
+    const auto perClassRowCount = 10;
+    ECDbR ecdb = SetupECDb("ecsqlstatementtests.ecdb", BeFileName(L"ECSqlTest.01.00.ecschema.xml"), perClassRowCount, ECDb::OpenParams(Db::OpenMode::Readonly));
+
+    ECSqlStatement stmt;
+    ASSERT_EQ(ECSqlStatus::Success, stmt.Prepare(ecdb, "SELECT SAStructProp FROM ecsql.SA LIMIT 1"));
+
+    ASSERT_EQ(BE_SQLITE_ROW, stmt.Step());
+
+    ECDbIssueListener issueListener(ecdb);
+    //Top level column
+    auto const& topLevelColumnInfo = stmt.GetColumnInfo(0);
+    ASSERT_FALSE(issueListener.GetIssue().IsIssue());
+    AssertColumnInfo("SAStructProp", false, "SAStructProp", "SA", nullptr, topLevelColumnInfo);
+
+    //out of bounds test
+    BeTest::SetFailOnAssert(false);
+    {
+    issueListener.Reset();
+    stmt.GetColumnInfo(-1);
+    ASSERT_TRUE(issueListener.GetIssue().IsIssue()) << "ECSqlStatement::GetColumnInfo (-1)";
+    stmt.GetColumnInfo(2);
+    ASSERT_TRUE(issueListener.GetIssue().IsIssue()) << "ECSqlStatement::GetColumnInfo with too large index";
+    }
+    BeTest::SetFailOnAssert(true);
+
+    //SAStructProp.PStructProp level
+    auto const& topLevelStructValue = stmt.GetValueStruct(0);
+    ASSERT_FALSE(issueListener.GetIssue().IsIssue());
+    auto const& nestedStructPropColumnInfo = topLevelStructValue.GetValue(0).GetColumnInfo(); //0 refers to first member in SAStructProp which is PStructProp
+    ASSERT_FALSE(issueListener.GetIssue().IsIssue()) << "Struct IECSqlValue::GetColumnInfo ()";
+    AssertColumnInfo("PStructProp", false, "SAStructProp.PStructProp", "SA", nullptr, nestedStructPropColumnInfo);
+    auto const& nestedStructValue = topLevelStructValue.GetValue(0).GetStruct();
+    ASSERT_FALSE(issueListener.GetIssue().IsIssue()) << "Struct IECSqlValue::GetStruct ()";;
+
+    //out of bounds test
+    BeTest::SetFailOnAssert(false);
+    {
+    topLevelStructValue.GetValue(-1);
+    ASSERT_TRUE(issueListener.GetIssue().IsIssue()) << "GetValue (-1) for struct value.";
+    topLevelStructValue.GetValue(topLevelStructValue.GetMemberCount());
+    ASSERT_TRUE(issueListener.GetIssue().IsIssue()) << "GetValue with too large index for struct value";
+    }
+    BeTest::SetFailOnAssert(true);
+
+    //SAStructProp.PStructProp.XXX level
+    auto const& firstStructMemberColumnInfo = nestedStructValue.GetValue(0).GetColumnInfo();
+    ASSERT_FALSE(issueListener.GetIssue().IsIssue());
+    AssertColumnInfo("b", false, "SAStructProp.PStructProp.b", "SA", nullptr, firstStructMemberColumnInfo);
+
+    issueListener.Reset();
+    auto const& secondStructMemberColumnInfo = nestedStructValue.GetValue(1).GetColumnInfo();
+    ASSERT_FALSE(issueListener.GetIssue().IsIssue());
+    AssertColumnInfo("bi", false, "SAStructProp.PStructProp.bi", "SA", nullptr, secondStructMemberColumnInfo);
+
+    issueListener.Reset();
+    auto const& eighthStructMemberColumnInfo = nestedStructValue.GetValue(8).GetColumnInfo();
+    ASSERT_FALSE(issueListener.GetIssue().IsIssue());
+    AssertColumnInfo("p2d", false, "SAStructProp.PStructProp.p2d", "SA", nullptr, eighthStructMemberColumnInfo);
+
+    //out of bounds test
+    BeTest::SetFailOnAssert(false);
+    {
+    issueListener.Reset();
+    nestedStructValue.GetValue(-1).GetColumnInfo();
+    ASSERT_TRUE(issueListener.GetIssue().IsIssue()) << "GetValue (-1) for struct value on second nesting level.";
+    nestedStructValue.GetValue(nestedStructValue.GetMemberCount());
+    ASSERT_TRUE(issueListener.GetIssue().IsIssue()) << "GetValue with too large index for struct value on second nesting level.";
+    }
+    BeTest::SetFailOnAssert(true);
+    }
+
+//---------------------------------------------------------------------------------------
+// @bsiclass                                     Krischan.Eberle                  10/13
+//+---------------+---------------+---------------+---------------+---------------+------
+TEST_F(ECSqlStatementTestFixture, ColumnInfoForStructArrays)
+    {
+    const auto perClassRowCount = 10;
+    ECDbR ecdb = SetupECDb("ecsqlstatementtests.ecdb", BeFileName(L"ECSqlTest.01.00.ecschema.xml"), perClassRowCount, ECDb::OpenParams(Db::OpenMode::Readonly));
+
+    ECSqlStatement stmt;
+    ASSERT_EQ(ECSqlStatus::Success, stmt.Prepare(ecdb, "SELECT SAStructProp FROM ecsql.SA LIMIT 1"));
+
+    ASSERT_EQ(BE_SQLITE_ROW, stmt.Step());
+
+    ECDbIssueListener issueListener(ecdb);
+    //Top level column
+    auto const& topLevelColumnInfo = stmt.GetColumnInfo(0);
+    ASSERT_FALSE(issueListener.GetIssue().IsIssue());
+    AssertColumnInfo("SAStructProp", false, "SAStructProp", "SA", nullptr, topLevelColumnInfo);
+    issueListener.Reset();
+    auto const& topLevelStructValue = stmt.GetValueStruct(0);
+    ASSERT_FALSE(issueListener.GetIssue().IsIssue());
+
+    //out of bounds test
+    BeTest::SetFailOnAssert(false);
+    {
+    stmt.GetColumnInfo(-1);
+    ASSERT_TRUE(issueListener.GetIssue().IsIssue()) << "ECSqlStatement::GetColumnInfo (-1)";
+    stmt.GetColumnInfo(2);
+    ASSERT_TRUE(issueListener.GetIssue().IsIssue()) << "ECSqlStatement::GetColumnInfo with too large index";
+    }
+    BeTest::SetFailOnAssert(true);
+
+    //SAStructProp.PStruct_Array level
+    int columnIndex = 1;
+    auto const& pstructArrayColumnInfo = topLevelStructValue.GetValue(columnIndex).GetColumnInfo();
+    ASSERT_FALSE(issueListener.GetIssue().IsIssue());
+    AssertColumnInfo("PStruct_Array", false, "SAStructProp.PStruct_Array", "SA", nullptr, pstructArrayColumnInfo);
+    issueListener.Reset();
+    auto const& pstructArrayValue = topLevelStructValue.GetValue(columnIndex).GetArray();
+    ASSERT_FALSE(issueListener.GetIssue().IsIssue());
+
+    //out of bounds test
+    BeTest::SetFailOnAssert(false);
+    {
+    topLevelStructValue.GetValue(-1).GetColumnInfo();
+    ASSERT_TRUE(issueListener.GetIssue().IsIssue()) << "GetValue (-1).GetColumnInfo () for struct value";
+    topLevelStructValue.GetValue(topLevelStructValue.GetMemberCount()).GetColumnInfo();
+    ASSERT_TRUE(issueListener.GetIssue().IsIssue()) << "GetValue (N).GetColumnInfo with N being too large index for struct value";
+    }
+    BeTest::SetFailOnAssert(true);
+
+    //SAStructProp.PStruct_Array[] level
+    int arrayIndex = 0;
+    Utf8String expectedPropPath;
+    for (IECSqlValue const* arrayElement : pstructArrayValue)
+        {
+        IECSqlStructValue const& pstructArrayElement = arrayElement->GetStruct();
+        //first struct member
+        issueListener.Reset();
+        auto const& arrayElementFirstColumnInfo = pstructArrayElement.GetValue(0).GetColumnInfo();
+        ASSERT_FALSE(issueListener.GetIssue().IsIssue());
+
+        expectedPropPath.Sprintf("SAStructProp.PStruct_Array[%d].b", arrayIndex);
+        AssertColumnInfo("b", false, expectedPropPath.c_str(), "SA", nullptr, arrayElementFirstColumnInfo);
+
+        //second struct member
+        issueListener.Reset();
+        auto const& arrayElementSecondColumnInfo = pstructArrayElement.GetValue(1).GetColumnInfo();
+        ASSERT_FALSE(issueListener.GetIssue().IsIssue());
+        expectedPropPath.Sprintf("SAStructProp.PStruct_Array[%d].bi", arrayIndex);
+        AssertColumnInfo("bi", false, expectedPropPath.c_str(), "SA", nullptr, arrayElementSecondColumnInfo);
+
+        //out of bounds test
+        BeTest::SetFailOnAssert(false);
+        {
+        issueListener.Reset();
+        pstructArrayElement.GetValue(-1).GetColumnInfo();
+        ASSERT_TRUE(issueListener.GetIssue().IsIssue()) << "GetValue (-1).GetColumnInfo () for struct array value";
+        pstructArrayElement.GetValue(pstructArrayElement.GetMemberCount()).GetColumnInfo();
+        ASSERT_TRUE(issueListener.GetIssue().IsIssue()) << "GetValue (N).GetColumnInfo with N being too large index for struct array value";
+        }
+        BeTest::SetFailOnAssert(true);
+
+        arrayIndex++;
+        }
+    }
+
+//---------------------------------------------------------------------------------------
+// @bsiclass                                     Krischan.Eberle                  12/13
+//+---------------+---------------+---------------+---------------+---------------+------
+TEST_F(ECSqlStatementTestFixture, Step)
+    {
+    const auto perClassRowCount = 10;
+    ECDbR ecdb = SetupECDb("ecsqlstatementtests.ecdb", BeFileName(L"ECSqlTest.01.00.ecschema.xml"), perClassRowCount);
+    ASSERT_TRUE(ecdb.IsDbOpen());
+
+    {
+    ECSqlStatement statement;
+    ASSERT_EQ(ECSqlStatus::Success, statement.Prepare(ecdb, "SELECT * FROM ecsql.P"));
+
+    ASSERT_EQ(BE_SQLITE_ROW, statement.Step()) << "Step() on ECSQL SELECT statement is expected to be allowed.";
+    }
+
+    {
+    ECSqlStatement statement;
+    ECInstanceKey ecInstanceKey;
+    auto stepStat = statement.Step(ecInstanceKey);
+    ASSERT_EQ(BE_SQLITE_ERROR, stepStat) << "Step(ECInstanceKey&) on ECSQL SELECT statement is expected to not be allowed.";
+    }
+
+    {
+    ECSqlStatement statement;
+    ASSERT_EQ(ECSqlStatus::Success, statement.Prepare(ecdb, "INSERT INTO ecsql.P (I, L) VALUES (100, 10203)"));
+
+    auto stepStat = statement.Step();
+    ASSERT_EQ(BE_SQLITE_DONE, stepStat) << "Step() on ECSQL INSERT statement is expected to be allowed.";
+
+    statement.Reset();
+    ECInstanceKey ecInstanceKey;
+    stepStat = statement.Step(ecInstanceKey);
+    ASSERT_EQ(BE_SQLITE_DONE, stepStat) << "Step(ECInstanceKey&) on ECSQL INSERT statement is expected to be allowed.";
+    }
+    }
+
+//---------------------------------------------------------------------------------------
+// @bsiclass                                     Krischan.Eberle                  12/13
+//+---------------+---------------+---------------+---------------+---------------+------
+TEST_F(ECSqlStatementTestFixture, MultipleInsertsWithoutReprepare)
+    {
+    const auto perClassRowCount = 10;
+    ECDbR ecdb = SetupECDb("ecsqlstatementtests.ecdb", BeFileName(L"ECSqlTest.01.00.ecschema.xml"), perClassRowCount);
+
+    ECSqlStatement statement;
+    ASSERT_EQ(ECSqlStatus::Success, statement.Prepare(ecdb, "INSERT INTO ecsql.PSA (I, S) VALUES (?, ?)"));
+
+    int firstIntVal = 1;
+    Utf8CP firstStringVal = "First insert";
+    ECSqlStatus stat = statement.BindInt(1, firstIntVal);
+    ASSERT_EQ(ECSqlStatus::Success, stat);
+    stat = statement.BindText(2, firstStringVal, IECSqlBinder::MakeCopy::No);
+    ASSERT_EQ(ECSqlStatus::Success, stat);
+
+    ECInstanceKey firstECInstanceKey;
+    auto stepStat = statement.Step(firstECInstanceKey);
+    ASSERT_EQ(BE_SQLITE_DONE, stepStat);
+
+    stat = statement.Reset();
+    ASSERT_EQ(ECSqlStatus::Success, stat);
+    stat = statement.ClearBindings();
+    ASSERT_EQ(ECSqlStatus::Success, stat);
+
+    //second insert with same statement
+
+    int secondIntVal = 2;
+    Utf8CP secondStringVal = "Second insert";
+    stat = statement.BindInt(1, secondIntVal);
+    ASSERT_EQ(ECSqlStatus::Success, stat);
+    stat = statement.BindText(2, secondStringVal, IECSqlBinder::MakeCopy::No);
+    ASSERT_EQ(ECSqlStatus::Success, stat);
+
+    ECInstanceKey secondECInstanceKey;
+    stepStat = statement.Step(secondECInstanceKey);
+    ASSERT_EQ(BE_SQLITE_DONE, stepStat);
+
+    //check the inserts
+    ASSERT_GT(secondECInstanceKey.GetECInstanceId().GetValue(), firstECInstanceKey.GetECInstanceId().GetValue());
+
+    statement.Finalize();
+    stat = statement.Prepare(ecdb, "SELECT ECInstanceId, I, S FROM ecsql.PSA WHERE ECInstanceId = ?");
+    ASSERT_EQ(ECSqlStatus::Success, stat);
+
+    //check first insert
+    stat = statement.BindId(1, firstECInstanceKey.GetECInstanceId());
+    ASSERT_EQ(ECSqlStatus::Success, stat);
+
+    stepStat = statement.Step();
+    ASSERT_EQ(BE_SQLITE_ROW, stepStat);
+    ASSERT_EQ(firstECInstanceKey.GetECInstanceId().GetValue(), statement.GetValueId<ECInstanceId>(0).GetValue());
+    ASSERT_EQ(firstIntVal, statement.GetValueInt(1));
+    ASSERT_STREQ(firstStringVal, statement.GetValueText(2));
+    ASSERT_EQ(BE_SQLITE_DONE, statement.Step());
+
+    //check second insert
+    stat = statement.Reset();
+    ASSERT_EQ(ECSqlStatus::Success, stat);
+    stat = statement.ClearBindings();
+    ASSERT_EQ(ECSqlStatus::Success, stat);
+
+    stat = statement.BindId(1, secondECInstanceKey.GetECInstanceId());
+    ASSERT_EQ(ECSqlStatus::Success, stat);
+
+    stepStat = statement.Step();
+    ASSERT_EQ(BE_SQLITE_ROW, stepStat);
+    ASSERT_EQ(secondECInstanceKey.GetECInstanceId().GetValue(), statement.GetValueId<ECInstanceId>(0).GetValue());
+    ASSERT_EQ(secondIntVal, statement.GetValueInt(1));
+    ASSERT_STREQ(secondStringVal, statement.GetValueText(2));
+    ASSERT_EQ(BE_SQLITE_DONE, statement.Step());
+    }
+
+//---------------------------------------------------------------------------------------
+// @bsiclass                                     Krischan.Eberle                  10/13
+//+---------------+---------------+---------------+---------------+---------------+------
+TEST_F(ECSqlStatementTestFixture, Reset)
+    {
+    const auto perClassRowCount = 10;
+    ECDbR ecdb = SetupECDb("ecsqlstatementtests.ecdb", BeFileName(L"ECSqlTest.01.00.ecschema.xml"), perClassRowCount, ECDb::OpenParams(Db::OpenMode::Readonly));
+
+    {
+    ECSqlStatement stmt;
+    auto stat = stmt.Prepare(ecdb, "SELECT * FROM ecsql.P LIMIT 2");
+    ASSERT_EQ(ECSqlStatus::Success, stat) << "Preparation for a valid ECSQL failed.";
+    int expectedRowCount = 0;
+    while (stmt.Step() == BE_SQLITE_ROW)
+        {
+        expectedRowCount++;
+        }
+
+    stat = stmt.Reset();
+    ASSERT_EQ(ECSqlStatus::Success, stat) << "After ECSqlStatement::Reset";
+    int actualRowCount = 0;
+    while (stmt.Step() == BE_SQLITE_ROW)
+        {
+        actualRowCount++;
+        }
+    ASSERT_EQ(expectedRowCount, actualRowCount) << "After resetting ECSqlStatement is expected to return same number of returns as after preparation.";
+    }
+    }
+
+//---------------------------------------------------------------------------------------
+// @bsiclass                                     Krischan.Eberle                  08/13
+//+---------------+---------------+---------------+---------------+---------------+------
+TEST_F(ECSqlStatementTestFixture, Finalize)
+    {
+    const auto perClassRowCount = 10;
+    ECDbR ecdb = SetupECDb("ecsqlstatementtests.ecdb", BeFileName(L"ECSqlTest.01.00.ecschema.xml"), perClassRowCount, ECDb::OpenParams(Db::OpenMode::Readonly));
+
+    {
+    ECSqlStatement stmt;
+    ASSERT_EQ(ECSqlStatus::InvalidECSql, stmt.Prepare(ecdb, "SELECT * FROM blablabla")) << "Preparation for an invalid ECSQL succeeded unexpectedly.";
+
+    stmt.Finalize();
+    ASSERT_EQ(ECSqlStatus::Success, stmt.Prepare(ecdb, "SELECT * FROM ecsql.P")) << "Preparation for a valid ECSQL failed.";
+    int actualRowCount = 0;
+    while (stmt.Step() == BE_SQLITE_ROW)
+        {
+        actualRowCount++;
+        }
+
+    ASSERT_EQ(perClassRowCount, actualRowCount);
+    }
+
+    {
+    ECSqlStatement stmt;
+    ASSERT_EQ(ECSqlStatus::Success, stmt.Prepare(ecdb, "SELECT * FROM ecsql.P")) << "Preparation for a valid ECSQL failed.";
+
+    int actualRowCount = 0;
+    while (stmt.Step() == BE_SQLITE_ROW)
+        {
+        actualRowCount++;
+        }
+    ASSERT_EQ(perClassRowCount, actualRowCount);
+
+    //now finalize and do the exact same stuff. In particular this tests that the cursor is reset so that we get all results
+    stmt.Finalize();
+    ASSERT_EQ(ECSqlStatus::Success, stmt.Prepare(ecdb, "SELECT * FROM ecsql.P")) << "Preparation for a valid ECSQL failed.";
+    actualRowCount = 0;
+    while (stmt.Step() == BE_SQLITE_ROW)
+        {
+        actualRowCount++;
+        }
+
+    ASSERT_EQ(perClassRowCount, actualRowCount);
+    }
+    }
+
+//---------------------------------------------------------------------------------------
+// @bsiclass                                     Krischan.Eberle                  08/13
+//+---------------+---------------+---------------+---------------+---------------+------
+TEST_F(ECSqlStatementTestFixture, IssueListener)
+    {
+    const auto perClassRowCount = 10;
+    ECDbR ecdb = SetupECDb("ecsqlstatementtests.ecdb", BeFileName(L"ECSqlTest.01.00.ecschema.xml"), perClassRowCount);
+
+    {
+    ECDbIssueListener issueListener(ecdb);
+    ECSqlStatement stmt;
+    ASSERT_FALSE(issueListener.GetIssue().IsIssue()) << "new ECSqlStatement";
+
+    issueListener.Reset();
+    auto stat = stmt.Prepare(ecdb, "SELECT * FROM ecsql.P WHERE I = ?");
+    ASSERT_EQ(ECSqlStatus::Success, stat) << "Preparation for a valid ECSQL failed.";
+    ASSERT_FALSE(issueListener.GetIssue().IsIssue()) << "After successful call to Prepare.";
+
+    issueListener.Reset();
+    BeTest::SetFailOnAssert(false);
+    stat = stmt.BindPoint2d(1, DPoint2d::From(1.0, 1.0));
+    ASSERT_EQ(ECSqlStatus::Error, stat) << "Cannot bind points to int parameter";
+    ASSERT_TRUE(issueListener.GetIssue().IsIssue()) << "Cannot bind points to int parameter";
+    BeTest::SetFailOnAssert(true);
+
+    issueListener.Reset();
+    stat = stmt.BindInt(1, 123);
+    ASSERT_EQ(ECSqlStatus::Success, stat);
+    ASSERT_FALSE(issueListener.GetIssue().IsIssue());
+
+    issueListener.Reset();
+    BeTest::SetFailOnAssert(false);
+    stat = stmt.BindDouble(2, 3.14);
+    BeTest::SetFailOnAssert(true);
+    ASSERT_EQ(ECSqlStatus::Error, stat) << "Index out of bounds error expected.";
+    ASSERT_TRUE(issueListener.GetIssue().IsIssue()) << "Index out of bounds error expected.";
+
+    while (stmt.Step() == BE_SQLITE_ROW)
+        {
+        ASSERT_FALSE(issueListener.GetIssue().IsIssue()) << "After successful call to Step";
+
+        stmt.GetColumnInfo(0);
+        ASSERT_FALSE(issueListener.GetIssue().IsIssue());
+
+        BeTest::SetFailOnAssert(false);
+        stmt.GetColumnInfo(-1);
+        BeTest::SetFailOnAssert(true);
+        ASSERT_TRUE(issueListener.GetIssue().IsIssue());
+        stmt.GetColumnInfo(0);
+        ASSERT_FALSE(issueListener.GetIssue().IsIssue());
+        BeTest::SetFailOnAssert(false);
+        stmt.GetColumnInfo(100);
+        BeTest::SetFailOnAssert(true);
+        ASSERT_TRUE(issueListener.GetIssue().IsIssue());
+        stmt.GetColumnInfo(0);
+        ASSERT_FALSE(issueListener.GetIssue().IsIssue());
+
+        BeTest::SetFailOnAssert(false);
+        stmt.GetValueInt(-1);
+        BeTest::SetFailOnAssert(true);
+        ASSERT_TRUE(issueListener.GetIssue().IsIssue());
+        stmt.GetValueInt(0);
+        ASSERT_FALSE(issueListener.GetIssue().IsIssue());
+        BeTest::SetFailOnAssert(false);
+        stmt.GetValueInt(100);
+        BeTest::SetFailOnAssert(true);
+        ASSERT_TRUE(issueListener.GetIssue().IsIssue());
+        stmt.GetValueDouble(1);
+        ASSERT_FALSE(issueListener.GetIssue().IsIssue());
+        BeTest::SetFailOnAssert(false);
+        stmt.GetValuePoint2d(1);
+        BeTest::SetFailOnAssert(true);
+        ASSERT_TRUE(issueListener.GetIssue().IsIssue());
+        }
+
+    ASSERT_FALSE(issueListener.GetIssue().IsIssue());
+
+    stat = stmt.ClearBindings();
+    ASSERT_EQ(ECSqlStatus::Success, stat) << "ECSqlStatement::Reset failed unexpectedly.";
+    ASSERT_FALSE(issueListener.GetIssue().IsIssue()) << "After successful call to ClearBindings";
+
+    stat = stmt.Reset();
+    ASSERT_EQ(ECSqlStatus::Success, stat) << "ECSqlStatement::Reset failed unexpectedly.";
+    ASSERT_FALSE(issueListener.GetIssue().IsIssue()) << "After successful call to Reset";
+
+    stmt.Finalize();
+    ASSERT_FALSE(issueListener.GetIssue().IsIssue()) << "After successful call to Finalize";
+    }
+
+    {
+    ECDbIssueListener issueListener(ecdb);
+
+    ECSqlStatement stmt;
+    ASSERT_EQ(ECSqlStatus::InvalidECSql, stmt.Prepare(ecdb, "SELECT * FROM blablabla")) << "Preparation for an invalid ECSQL succeeded unexpectedly.";
+
+    ECDbIssue lastIssue = issueListener.GetIssue();
+    ASSERT_TRUE(lastIssue.IsIssue()) << "After preparing invalid ECSQL.";
+    Utf8String actualLastStatusMessage = lastIssue.GetMessage();
+    ASSERT_STREQ(actualLastStatusMessage.c_str(), "Invalid ECClass expression 'blablabla'. ECClasses must always be fully qualified in ECSQL: <schema name or prefix>.<class name>");
+
+    stmt.Finalize();
+    ASSERT_FALSE(issueListener.GetIssue().IsIssue()) << "After successful call to Finalize";
+
+    //now reprepare with valid ECSQL
+    ASSERT_EQ(ECSqlStatus::Success, stmt.Prepare(ecdb, "SELECT * FROM ecsql.P")) << "Preparation for a valid ECSQL failed.";
+    ASSERT_FALSE(issueListener.GetIssue().IsIssue()) << "After successful call to Prepare";
+
+    while (stmt.Step() == BE_SQLITE_ROW)
+        {
+        ASSERT_FALSE(issueListener.GetIssue().IsIssue()) << "After successful call to Step";
+        }
+
+    ASSERT_FALSE(issueListener.GetIssue().IsIssue()) << "After successful call to Step";
+    }
+
+    {
+    ECDbIssueListener issueListener(ecdb);
+
+    BeBriefcaseBasedId id(BeBriefcaseId(111), 111); //an id not used in the current file
+    ECSqlStatement stmt;
+    ECSqlStatus stat = stmt.Prepare(ecdb, "INSERT INTO ecsql.P (ECInstanceId) VALUES (?)");
+    ASSERT_EQ(ECSqlStatus::Success, stat) << "Preparation failed unexpectedly";
+    ASSERT_EQ(ECSqlStatus::Success, stmt.BindId(1, id));
+
+    ECInstanceKey newKey;
+    ASSERT_EQ(BE_SQLITE_DONE, stmt.Step(newKey)) << "Step failed unexpectedly";
+    ASSERT_EQ(id.GetValue(), newKey.GetECInstanceId().GetValue());
+    stmt.Reset();
+    stmt.ClearBindings();
+
+    //reuse same id again to provoke constraint violation
+    ASSERT_EQ(ECSqlStatus::Success, stmt.BindId(1, id));
+    ASSERT_EQ(BE_SQLITE_CONSTRAINT_PRIMARYKEY, stmt.Step(newKey)) << "Step succeeded unexpectedly although it should not because a row with the same ECInstanceId already exists.";
+    ASSERT_TRUE(issueListener.GetIssue().IsIssue()) << "After insert of row with same ECInstanceId";
+    }
+    }
+
+//---------------------------------------------------------------------------------------
+// @bsimethod                                     Krischan.Eberle                  01/15
+//+---------------+---------------+---------------+---------------+---------------+------
+void AssertGeometry(IGeometryCR expected, IGeometryCR actual, Utf8CP assertMessage)
+    {
+    ASSERT_TRUE(actual.IsSameStructureAndGeometry(expected)) << assertMessage;
+    }
+
+//---------------------------------------------------------------------------------------
+// @bsiclass                                     Krischan.Eberle                  01/15
+//+---------------+---------------+---------------+---------------+---------------+------
+TEST_F(ECSqlStatementTestFixture, Geometry)
+    {
+    ECDbR ecdb = SetupECDb("ecsqlstatementtests.ecdb", BeFileName(L"ECSqlTest.01.00.ecschema.xml"));
+
+    std::vector<IGeometryPtr> expectedGeoms;
+
+    IGeometryPtr line1 = IGeometry::Create(ICurvePrimitive::CreateLine(DSegment3d::From(0.0, 0.0, 0.0, 1.0, 1.0, 1.0)));
+    IGeometryPtr line2 = IGeometry::Create(ICurvePrimitive::CreateLine(DSegment3d::From(1.0, 1.0, 1.0, 2.0, 2.0, 2.0)));
+    IGeometryPtr line3 = IGeometry::Create(ICurvePrimitive::CreateLine(DSegment3d::From(2.0, 2.0, 2.0, 3.0, 3.0, 3.0)));
+
+    expectedGeoms.push_back(line1);
+    expectedGeoms.push_back(line2);
+    expectedGeoms.push_back(line3);
+    IGeometryPtr expectedGeomSingle = expectedGeoms[0];
+
+    // insert geometries in various variations
+    {
+    auto ecsql = "INSERT INTO ecsql.PASpatial (Geometry, B, Geometry_Array) VALUES(?, True, ?)";
+
+    ECSqlStatement statement;
+    ASSERT_EQ(ECSqlStatus::Success, statement.Prepare(ecdb, ecsql)) << "Preparation of '" << ecsql << "' failed";
+
+    ASSERT_EQ(ECSqlStatus::Success, statement.BindGeometry(1, *expectedGeomSingle));
+
+    IECSqlArrayBinder& arrayBinder = statement.BindArray(2, 3);
+    for (auto& geom : expectedGeoms)
+        {
+        ECDbIssueListener issueListener(ecdb);
+        auto& arrayElementBinder = arrayBinder.AddArrayElement();
+        ASSERT_FALSE(issueListener.GetIssue().IsIssue()) << "IECSqlArrayBinder::AddArrayElement is expected to succeed";
+        ASSERT_EQ(ECSqlStatus::Success, arrayElementBinder.BindGeometry(*geom));
+        }
+
+    ASSERT_EQ((int) BE_SQLITE_DONE, (int) statement.Step());
+    }
+
+    {
+    auto ecsql = "INSERT INTO ecsql.SSpatial (SpatialStructProp.Geometry, SpatialStructProp.Geometry_Array) VALUES(?,?)";
+
+    ECSqlStatement statement;
+    ASSERT_EQ(ECSqlStatus::Success, statement.Prepare(ecdb, ecsql)) << "Preparation of '" << ecsql << "' failed";
+
+    ASSERT_EQ(ECSqlStatus::Success, statement.BindGeometry(1, *expectedGeomSingle));
+
+    ECDbIssueListener issueListener(ecdb);
+    IECSqlArrayBinder& arrayBinder = statement.BindArray(2, 3);
+    ASSERT_FALSE(issueListener.GetIssue().IsIssue()) << "ECSqlStatement::BindArray is expected to succeed";
+    for (auto& geom : expectedGeoms)
+        {
+        issueListener.Reset();
+        auto& arrayElementBinder = arrayBinder.AddArrayElement();
+        ASSERT_FALSE(issueListener.GetIssue().IsIssue()) << "IECSqlArrayBinder::AddArrayElement is expected to succeed";
+        ASSERT_EQ(ECSqlStatus::Success, arrayElementBinder.BindGeometry(*geom));
+        }
+
+    ASSERT_EQ(BE_SQLITE_DONE, statement.Step());
+    }
+
+    {
+    auto ecsql = "INSERT INTO ecsql.SSpatial (SpatialStructProp) VALUES(?)";
+
+    ECSqlStatement statement;
+    ASSERT_EQ(ECSqlStatus::Success, statement.Prepare(ecdb, ecsql)) << "Preparation of '" << ecsql << "' failed";
+
+    ECDbIssueListener issueListener(ecdb);
+    IECSqlStructBinder& structBinder = statement.BindStruct(1);
+    ASSERT_FALSE(issueListener.GetIssue().IsIssue()) << "ECSqlStatement::BindStruct is expected to succeed";
+
+    ASSERT_EQ(ECSqlStatus::Success, structBinder.GetMember("Geometry").BindGeometry(*expectedGeomSingle));
+
+    issueListener.Reset();
+    IECSqlArrayBinder& arrayBinder = structBinder.GetMember("Geometry_Array").BindArray(3);
+    ASSERT_FALSE(issueListener.GetIssue().IsIssue()) << "IECSqlBinder::BindArray is expected to succeed";
+    for (auto& geom : expectedGeoms)
+        {
+        issueListener.Reset();
+        auto& arrayElementBinder = arrayBinder.AddArrayElement();
+        ASSERT_FALSE(issueListener.GetIssue().IsIssue()) << "IECSqlArrayBinder::AddArrayElement is expected to succeed";
+        ASSERT_EQ(ECSqlStatus::Success, arrayElementBinder.BindGeometry(*geom));
+        }
+
+    ASSERT_EQ((int) BE_SQLITE_DONE, (int) statement.Step());
+    }
+
+    ecdb.SaveChanges();
+
+    //now verify the inserts
+    ECSqlStatement statement;
+    ASSERT_EQ(ECSqlStatus::Success, statement.Prepare(ecdb, "SELECT B, Geometry_Array, Geometry FROM ecsql.PASpatial")) << "Preparation failed";
+    int rowCount = 0;
+    while (statement.Step() == BE_SQLITE_ROW)
+        {
+        rowCount++;
+
+        ASSERT_TRUE(statement.GetValueBoolean(0)) << "First column value is expected to be true";
+
+        IECSqlArrayValue const& arrayVal = statement.GetValueArray(1);
+        int i = 0;
+        for (IECSqlValue const* arrayElem : arrayVal)
+            {
+            IGeometryPtr actualGeom = arrayElem->GetGeometry();
+            ASSERT_TRUE(actualGeom != nullptr);
+
+            AssertGeometry(*expectedGeoms[i], *actualGeom, "PASpatial.Geometry_Array");
+            i++;
+            }
+        ASSERT_EQ((int) expectedGeoms.size(), i);
+
+        IGeometryPtr actualGeom = statement.GetValueGeometry(2);
+        ASSERT_TRUE(actualGeom != nullptr);
+        AssertGeometry(*expectedGeomSingle, *actualGeom, "PASpatial.Geometry");
+        }
+    ASSERT_EQ(1, rowCount);
+
+    statement.Finalize();
+    ASSERT_EQ(ECSqlStatus::Success, statement.Prepare(ecdb, "SELECT SpatialStructProp.Geometry_Array, SpatialStructProp.Geometry FROM ecsql.SSpatial")) << "Preparation failed";
+    rowCount = 0;
+    while (statement.Step() == BE_SQLITE_ROW)
+        {
+        rowCount++;
+
+        IECSqlArrayValue const& arrayVal = statement.GetValueArray(0);
+        int i = 0;
+        for (IECSqlValue const* arrayElem : arrayVal)
+            {
+            IGeometryPtr actualGeom = arrayElem->GetGeometry();
+            ASSERT_TRUE(actualGeom != nullptr);
+
+            AssertGeometry(*expectedGeoms[i], *actualGeom, "SSpatial.SpatialStructProp.Geometry_Array");
+            i++;
+            }
+        ASSERT_EQ((int) expectedGeoms.size(), i);
+
+        IGeometryPtr actualGeom = statement.GetValueGeometry(1);
+        ASSERT_TRUE(actualGeom != nullptr);
+        AssertGeometry(*expectedGeomSingle, *actualGeom, "SSpatial.SpatialStructProp.Geometry");
+        }
+    ASSERT_EQ(2, rowCount);
+
+    statement.Finalize();
+    ASSERT_EQ(ECSqlStatus::Success, statement.Prepare(ecdb, "SELECT SpatialStructProp FROM ecsql.SSpatial")) << "Preparation failed";
+    rowCount = 0;
+    while (statement.Step() == BE_SQLITE_ROW)
+        {
+        rowCount++;
+
+        IECSqlStructValue const& structVal = statement.GetValueStruct(0);
+        for (int i = 0; i < structVal.GetMemberCount(); i++)
+            {
+            IECSqlValue const& structMemberVal = structVal.GetValue(0);
+            Utf8StringCR structMemberName = structMemberVal.GetColumnInfo().GetProperty()->GetName();
+            if (structMemberName.Equals("Geometry"))
+                {
+                IGeometryPtr actualGeom = structMemberVal.GetGeometry();
+                AssertGeometry(*expectedGeomSingle, *actualGeom, "SSpatial.SpatialStructProp > Geometry");
+                }
+            else if (structMemberName.Equals("Geometry_Array"))
+                {
+                IECSqlArrayValue const& arrayVal = structMemberVal.GetArray();
+                int i = 0;
+                for (IECSqlValue const* arrayElem : arrayVal)
+                    {
+                    IGeometryPtr actualGeom = arrayElem->GetGeometry();
+                    ASSERT_TRUE(actualGeom != nullptr);
+
+                    AssertGeometry(*expectedGeoms[i], *actualGeom, "SSpatial.SpatialStructProp > Geometry_Array");
+                    i++;
+                    }
+                ASSERT_EQ((int) expectedGeoms.size(), i);
+                }
+            }
+        }
+    ASSERT_EQ(2, rowCount);
+    }
+
+//---------------------------------------------------------------------------------------
+// @bsiclass                                     Krischan.Eberle                  06/15
+//+---------------+---------------+---------------+---------------+---------------+------
+TEST_F(ECSqlStatementTestFixture, GetGeometryWithInvalidBlobFormat)
+    {
+    ECDbR ecdb = SetupECDb("ecsqlstatementtests.ecdb", BeFileName(L"ECSqlTest.01.00.ecschema.xml"));
+
+    // insert invalid geom blob
+    Statement stmt;
+    ASSERT_EQ(BE_SQLITE_OK, stmt.Prepare(ecdb, "INSERT INTO ecsqltest_PASpatial (ECInstanceId, Geometry) VALUES (1,?)"));
+    double dummyValue = 3.141516;
+    ASSERT_EQ(BE_SQLITE_OK, stmt.BindBlob(1, &dummyValue, (int) sizeof(dummyValue), Statement::MakeCopy::No));
+    ASSERT_EQ(BE_SQLITE_DONE, stmt.Step());
+    stmt.Finalize();
+
+    ECSqlStatement ecsqlStmt;
+    ASSERT_EQ(ECSqlStatus::Success, ecsqlStmt.Prepare(ecdb, "SELECT Geometry FROM ecsql.PASpatial"));
+    int rowCount = 0;
+    while (ecsqlStmt.Step() == BE_SQLITE_ROW)
+        {
+        rowCount++;
+        ASSERT_FALSE(ecsqlStmt.IsValueNull(0)) << "Geometry column is not expected to be null.";
+
+        ECDbIssueListener issueListener(ecdb);
+        ASSERT_TRUE(ecsqlStmt.GetValueGeometry(0) == nullptr) << "Invalid geom blob format expected so that nullptr is returned.";
+        ASSERT_TRUE(issueListener.GetIssue().IsIssue());
+        }
+
+    ASSERT_EQ(1, rowCount);
+    }
+
+//---------------------------------------------------------------------------------------
+// @bsiclass                                    Muhammad.zaighum                 08/14
+//+---------------+---------------+---------------+---------------+---------------+------
+TEST_F(ECSqlStatementTestFixture, ClassWithStructHavingStructArrayInsert)
+    {
+    const auto perClassRowCount = 0;
+    ECDbR ecdb = SetupECDb("ecsqlstatementtests.ecdb", BeFileName(L"ECSqlTest.01.00.ecschema.xml"), perClassRowCount);
+
+    auto ecsql = "INSERT INTO ecsql.SA (SAStructProp) VALUES(?)";
+    ECSqlStatement statement;
+    auto stat = statement.Prepare(ecdb, ecsql);
+    ASSERT_EQ(ECSqlStatus::Success, stat) << "Preparation of '" << ecsql << "' failed";
+
+    ECDbIssueListener issueListener(ecdb);
+    IECSqlStructBinder& saStructBinder = statement.BindStruct(1); //SAStructProp
+    ECDbIssue lastIssue = issueListener.GetIssue();
+    ASSERT_FALSE(lastIssue.IsIssue()) << "AddArrayElement failed: " << lastIssue.GetMessage();
+    IECSqlStructBinder& pStructBinder = saStructBinder.GetMember("PStructProp").BindStruct();
+    stat = pStructBinder.GetMember("i").BindInt(99);
+    ASSERT_EQ(ECSqlStatus::Success, stat) << "Bind to struct member failed";
+
+    //add three array elements
+    const int count = 3;
+    issueListener.Reset();
+    auto& arrayBinder = saStructBinder.GetMember("PStruct_Array").BindArray((uint32_t) count);
+    lastIssue = issueListener.GetIssue();
+    ASSERT_FALSE(lastIssue.IsIssue()) << "BindArray failed: " << lastIssue.GetMessage();
+    for (int i = 0; i < count; i++)
+        {
+        issueListener.Reset();
+        auto& structBinder = arrayBinder.AddArrayElement().BindStruct();
+        lastIssue = issueListener.GetIssue();
+        ASSERT_FALSE(lastIssue.IsIssue()) << "AddArrayElement failed: " << lastIssue.GetMessage();
+        ASSERT_EQ(ECSqlStatus::Success, structBinder.GetMember("d").BindDouble(i * PI));
+        ASSERT_EQ(ECSqlStatus::Success, structBinder.GetMember("i").BindInt(i * 2));
+        ASSERT_EQ(ECSqlStatus::Success, structBinder.GetMember("l").BindInt64(i * 3));
+        ASSERT_EQ(ECSqlStatus::Success, structBinder.GetMember("p2d").BindPoint2d(DPoint2d::From(i, i + 1)));
+        ASSERT_EQ(ECSqlStatus::Success, structBinder.GetMember("p3d").BindPoint3d(DPoint3d::From(i, i + 1, i + 2)));
+        }
+
+    ASSERT_EQ(BE_SQLITE_DONE, statement.Step()) << "Step for '" << ecsql << "' failed";
+    statement.Finalize();
+
+    ECSqlStatement stmt;
+    ASSERT_EQ(ECSqlStatus::Success, stmt.Prepare(ecdb, "SELECT SAStructProp.PStruct_Array FROM ecsql.SA"));
+    while (stmt.Step() == BE_SQLITE_ROW)
+        {
+        auto &pStructArray = stmt.GetValue(0).GetArray();
+        ASSERT_EQ(3, pStructArray.GetArrayLength());
+        }
+    }
+
+//---------------------------------------------------------------------------------------
+// @bsiclass                                    Muhammad.zaighum                 08/14
+//+---------------+---------------+---------------+---------------+---------------+------
+TEST_F(ECSqlStatementTestFixture, StructArrayInsertWithParametersLongAndArray)
+    {
+    ECDbR ecdb = SetupECDb("ecsqlstatementtests.ecdb", BeFileName(L"ECSqlTest.01.00.ecschema.xml"));
+
+    auto ecsql = "INSERT INTO ecsql.PSA (L,PStruct_Array) VALUES(123, ?)";
+    ECSqlStatement statement;
+    ASSERT_EQ(ECSqlStatus::Success, statement.Prepare(ecdb, ecsql)) << "Preparation of '" << ecsql << "' failed";
+
+    ECDbIssueListener issueListener(ecdb);
+
+    //add three array elements
+    const int count = 3;
+    auto& arrayBinder = statement.BindArray(1, (uint32_t) count);
+    ASSERT_FALSE(issueListener.GetIssue().IsIssue()) << "BindArray failed";
+    for (int i = 0; i < count; i++)
+        {
+        issueListener.Reset();
+        auto& structBinder = arrayBinder.AddArrayElement().BindStruct();
+        ASSERT_FALSE(issueListener.GetIssue().IsIssue()) << "AddArrayElement failed";
+        auto stat = structBinder.GetMember("d").BindDouble(i * PI);
+        ASSERT_EQ(ECSqlStatus::Success, stat) << "Bind to struct member failed";
+        stat = structBinder.GetMember("i").BindInt(i * 2);
+        ASSERT_EQ(ECSqlStatus::Success, stat) << "Bind to struct member failed";
+        stat = structBinder.GetMember("l").BindInt64(i * 3);
+        ASSERT_EQ(ECSqlStatus::Success, stat) << "Bind to struct member failed";
+        stat = structBinder.GetMember("p2d").BindPoint2d(DPoint2d::From(i, i + 1));
+        ASSERT_EQ(ECSqlStatus::Success, stat) << "Bind to struct member failed";
+        stat = structBinder.GetMember("p3d").BindPoint3d(DPoint3d::From(i, i + 1, i + 2));
+        ASSERT_EQ(ECSqlStatus::Success, stat) << "Bind to struct member failed";
+        }
+
+    auto stepStatus = statement.Step();
+    ASSERT_EQ((int) BE_SQLITE_DONE, (int) stepStatus) << "Step for '" << ecsql << "' failed";
+    statement.Finalize();
+    ECSqlStatement stmt;
+    auto prepareStatus = stmt.Prepare(ecdb, "SELECT * FROM ecsql.PSA");
+    ASSERT_TRUE(prepareStatus == ECSqlStatus::Success);
+    ECInstanceECSqlSelectAdapter classPReader(stmt);
+    while (stmt.Step() == BE_SQLITE_ROW)
+        {
+        auto inst = classPReader.GetInstance();
+        ECValue v;
+        inst->GetValue(v, "L");
+        ASSERT_EQ(123, v.GetLong());
+        inst->GetValue(v, "PStruct_Array");
+        ASSERT_EQ(count, v.GetArrayInfo().GetCount());
+        }
+    }
+//---------------------------------------------------------------------------------------
+// @bsiclass                                    Muhammad.zaighum                 08/14
+//+---------------+---------------+---------------+---------------+---------------+------
+TEST_F(ECSqlStatementTestFixture, InsertWithMixParametersIntAndInt)
+    {
+    ECDbR ecdb = SetupECDb("ecsqlstatementtests.ecdb", BeFileName(L"ECSqlTest.01.00.ecschema.xml"));
+
+    auto ecsql = "INSERT INTO ecsql.Sub1 (I,Sub1I) VALUES(123, ?)";
+    ECSqlStatement statement;
+    auto stat = statement.Prepare(ecdb, ecsql);
+    ASSERT_EQ(ECSqlStatus::Success, stat) << "Preparation of '" << ecsql << "' failed";
+
+    statement.BindInt(1, 333);
+
+    auto stepStatus = statement.Step();
+    ASSERT_EQ((int) BE_SQLITE_DONE, (int) stepStatus) << "Step for '" << ecsql << "' failed";
+    statement.Finalize();
+    ECSqlStatement stmt;
+    auto prepareStatus = stmt.Prepare(ecdb, "SELECT * FROM ecsql.PSA");
+    ASSERT_TRUE(prepareStatus == ECSqlStatus::Success);
+    ECInstanceECSqlSelectAdapter classPReader(stmt);
+    while (stmt.Step() == BE_SQLITE_ROW)
+        {
+        auto inst = classPReader.GetInstance();
+        ECValue v;
+        inst->GetValue(v, "I");
+        ASSERT_EQ(123, v.GetInteger());
+        inst->GetValue(v, "Sub1I");
+        ASSERT_EQ(123, v.GetInteger());
+        }
+    }
+
+//---------------------------------------------------------------------------------------
+// @bsiclass                                    Muhammad.zaighum                 08/14
+//+---------------+---------------+---------------+---------------+---------------+------
+TEST_F(ECSqlStatementTestFixture, InsertWithMixParameters)
+    {
+    ECDbR ecdb = SetupECDb("ecsqlstatementtests.ecdb", BeFileName(L"ECSqlTest.01.00.ecschema.xml"));
+
+    auto ecsql = "INSERT INTO ecsql.P (B,D,I,L,S) VALUES(1, ?,?,123,?)";
+    ECSqlStatement statement;
+    auto stat = statement.Prepare(ecdb, ecsql);
+    ASSERT_EQ(ECSqlStatus::Success, stat) << "Preparation of '" << ecsql << "' failed";
+
+    statement.BindDouble(1, 2.22);
+    statement.BindInt(2, 123);
+    statement.BindText(3, "Test Test", IECSqlBinder::MakeCopy::Yes);
+    auto stepStatus = statement.Step();
+    ASSERT_EQ((int) BE_SQLITE_DONE, (int) stepStatus) << "Step for '" << ecsql << "' failed";
+    statement.Finalize();
+    ECSqlStatement stmt;
+    auto prepareStatus = stmt.Prepare(ecdb, "SELECT * FROM ecsql.PSA");
+    ASSERT_TRUE(prepareStatus == ECSqlStatus::Success);
+    ECInstanceECSqlSelectAdapter classPReader(stmt);
+    while (stmt.Step() == BE_SQLITE_ROW)
+        {
+        auto inst = classPReader.GetInstance();
+        ECValue v;
+        inst->GetValue(v, "B");
+        ASSERT_EQ(true, v.GetBoolean());
+        inst->GetValue(v, "D");
+        ASSERT_EQ(2.22, v.GetDouble());
+        inst->GetValue(v, "I");
+        ASSERT_EQ(123, v.GetInteger());
+        inst->GetValue(v, "L");
+        ASSERT_EQ(123, v.GetLong());
+        inst->GetValue(v, "S");
+        ASSERT_STREQ("Test Test", v.GetUtf8CP());
+        }
+    }
+
+/*---------------------------------------------------------------------------------**//**
+* @bsiclass                             Muhammad Hassan                         05/15
++---------------+---------------+---------------+---------------+---------------+------*/
+TEST_F(ECSqlStatementTestFixture, ClassWithStructHavingStructArrayInsertWithDotOperator)
+    {
+    ECDbR ecdb = SetupECDb("ecsqlstatementtests.ecdb", BeFileName(L"ECSqlTest.01.00.ecschema.xml"));
+
+    auto ecsql = "INSERT INTO ecsql.SA (SAStructProp.PStruct_Array) VALUES(?)";
+    ECSqlStatement statement;
+    ECSqlStatus stat = statement.Prepare(ecdb, ecsql);
+    ASSERT_EQ(ECSqlStatus::Success, stat) << "Preparation of '" << ecsql << "' failed";
+
+    //add three array elements
+    const int count = 3;
+    auto& arrayBinder = statement.BindArray(1, (uint32_t) count);
+    for (int i = 0; i < count; i++)
+        {
+        auto& structBinder = arrayBinder.AddArrayElement().BindStruct();
+        stat = structBinder.GetMember("d").BindDouble(i * PI);
+        ASSERT_EQ(ECSqlStatus::Success, stat) << "Bind to struct member failed";
+        stat = structBinder.GetMember("i").BindInt(i * 2);
+        ASSERT_EQ(ECSqlStatus::Success, stat) << "Bind to struct member failed";
+        stat = structBinder.GetMember("l").BindInt64(i * 3);
+        ASSERT_EQ(ECSqlStatus::Success, stat) << "Bind to struct member failed";
+        stat = structBinder.GetMember("p2d").BindPoint2d(DPoint2d::From(i, i + 1));
+        ASSERT_EQ(ECSqlStatus::Success, stat) << "Bind to struct member failed";
+        stat = structBinder.GetMember("p3d").BindPoint3d(DPoint3d::From(i, i + 1, i + 2));
+        ASSERT_EQ(ECSqlStatus::Success, stat) << "Bind to struct member failed";
+        }
+
+    auto stepStatus = statement.Step();
+    ASSERT_EQ((int) BE_SQLITE_DONE, (int) stepStatus) << "Step for '" << ecsql << "' failed";
+    statement.Finalize();
+    ECSqlStatement stmt;
+    auto prepareStatus = stmt.Prepare(ecdb, "SELECT SAStructProp.PStruct_Array FROM ecsql.SA");
+    ASSERT_TRUE(prepareStatus == ECSqlStatus::Success);
+    while (stmt.Step() == BE_SQLITE_ROW)
+        {
+        auto &pStructArray = stmt.GetValue(0).GetArray();
+        ASSERT_EQ(3, pStructArray.GetArrayLength());
+        //need to Verify all values
+        /*  for (auto const & arrayItem : pStructArray)
+        {
+        IECSqlStructValue const & structValue = arrayItem->GetStruct();
+        IECSqlValue const & value= structValue.GetValue(0);
+        value.GetDouble();
+        }
+
+        // ASSERT_TRUE(ECObjectsStatus::Success == inst->GetValue(v, L"SAStructProp.PStruct_Array",0));
+        // IECInstancePtr structInstance = v.GetStruct();
+        // structInstance->GetValue(v, L"PStruct_Array");
+        //ASSERT_TRUE(v.IsArray());
+        ASSERT_TRUE(pStructArray == pStructArray);*/
+        }
+    }
+
+/*---------------------------------------------------------------------------------**//**
+* @bsiclass                             Muhammad Hassan                         05/15
++---------------+---------------+---------------+---------------+---------------+------*/
+TEST_F(ECSqlStatementTestFixture, StructUpdateWithDotOperator)
+    {
+    ECDbR ecdb = SetupECDb("ecsqlstatementtests.ecdb", BeFileName(L"ECSqlTest.01.00.ecschema.xml"));
+
+    auto ecsql = "INSERT INTO ecsql.SA (SAStructProp.PStructProp.i) VALUES(2)";
+
+    ECSqlStatement statement;
+    auto stat = statement.Prepare(ecdb, ecsql);
+    ASSERT_EQ(ECSqlStatus::Success, stat) << "Preparation of '" << ecsql << "' failed";
+    auto stepStatus = statement.Step();
+    ASSERT_EQ((int) BE_SQLITE_DONE, (int) stepStatus) << "Step for '" << ecsql << "' failed";
+    statement.Finalize();
+    {
+    auto prepareStatus = statement.Prepare(ecdb, "SELECT * FROM ecsql.SA");
+    ASSERT_TRUE(prepareStatus == ECSqlStatus::Success);
+    ECInstanceECSqlSelectAdapter classPReader(statement);
+    while (statement.Step() == BE_SQLITE_ROW)
+        {
+        auto inst = classPReader.GetInstance();
+        ECValue v;
+        inst->GetValue(v, "SAStructProp.PStructProp.i");
+        ASSERT_EQ(2, v.GetInteger());
+        }
+    }
+    statement.Finalize();
+    ecsql = "UPDATE ONLY ecsql.SA SET SAStructProp.PStructProp.i = 3 ";
+    stat = statement.Prepare(ecdb, ecsql);
+    ASSERT_EQ(ECSqlStatus::Success, stat) << "Preparation of '" << ecsql << "' failed";
+    stepStatus = statement.Step();
+    ASSERT_EQ((int) BE_SQLITE_DONE, (int) stepStatus) << "Step for '" << ecsql << "' failed";
+    statement.Finalize();
+
+    auto prepareStatus = statement.Prepare(ecdb, "SELECT * FROM ecsql.SA");
+    ASSERT_TRUE(prepareStatus == ECSqlStatus::Success);
+    ECInstanceECSqlSelectAdapter classPReader(statement);
+    while (statement.Step() == BE_SQLITE_ROW)
+        {
+        auto inst = classPReader.GetInstance();
+        ECValue v;
+        inst->GetValue(v, "SAStructProp.PStructProp.i");
+        ASSERT_EQ(3, v.GetInteger());
+        }
+    }
+
+/*---------------------------------------------------------------------------------**//**
+* @bsiclass                             Muhammad Hassan                         05/15
++---------------+---------------+---------------+---------------+---------------+------*/
+TEST_F(ECSqlStatementTestFixture, ClassWithStructHavingStructArrayUpdateWithDotOperator)
+    {
+    ECDbR ecdb = SetupECDb("ecsqlstatementtests.ecdb", BeFileName(L"ECSqlTest.01.00.ecschema.xml"));
+
+    auto ecsql = "INSERT INTO ecsql.SA (SAStructProp.PStruct_Array) VALUES(?)";
+    ECSqlStatement insertStatement;
+    auto stat = insertStatement.Prepare(ecdb, ecsql);
+    ASSERT_EQ(ECSqlStatus::Success, stat) << "Preparation of '" << ecsql << "' failed";
+
+    //add three array elements
+    int count = 3;
+    auto& arrayBinder = insertStatement.BindArray(1, (uint32_t) count);
+    for (int i = 0; i < count; i++)
+        {
+        auto& structBinder = arrayBinder.AddArrayElement().BindStruct();
+        stat = structBinder.GetMember("d").BindDouble(i * PI);
+        ASSERT_EQ(ECSqlStatus::Success, stat) << "Bind to struct member failed";
+        stat = structBinder.GetMember("i").BindInt(i * 2);
+        ASSERT_EQ(ECSqlStatus::Success, stat) << "Bind to struct member failed";
+        stat = structBinder.GetMember("l").BindInt64(i * 3);
+        ASSERT_EQ(ECSqlStatus::Success, stat) << "Bind to struct member failed";
+        stat = structBinder.GetMember("p2d").BindPoint2d(DPoint2d::From(i, i + 1));
+        ASSERT_EQ(ECSqlStatus::Success, stat) << "Bind to struct member failed";
+        stat = structBinder.GetMember("p3d").BindPoint3d(DPoint3d::From(i, i + 1, i + 2));
+        ASSERT_EQ(ECSqlStatus::Success, stat) << "Bind to struct member failed";
+        }
+
+    auto stepStatus = insertStatement.Step();
+    ASSERT_EQ(BE_SQLITE_DONE, stepStatus) << "Step for '" << ecsql << "' failed";
+    ECSqlStatement selectStatement;
+    auto prepareStatus = selectStatement.Prepare(ecdb, "SELECT SAStructProp.PStruct_Array FROM ecsql.SA");
+    ASSERT_TRUE(prepareStatus == ECSqlStatus::Success);
+    while (selectStatement.Step() == BE_SQLITE_ROW)
+        {
+        auto &pStructArray = selectStatement.GetValue(0).GetArray();
+        ASSERT_EQ(count, pStructArray.GetArrayLength());
+        }
+
+    ECSqlStatement updateStatement;
+    ecsql = "UPDATE ONLY ecsql.SA SET SAStructProp.PStruct_Array=?";
+    ASSERT_EQ(ECSqlStatus::Success, updateStatement.Prepare(ecdb, ecsql)) << ecsql;
+    count = 3;
+    auto& updateArrayBinder = updateStatement.BindArray(1, (uint32_t) count);
+    for (int i = 0; i < count; i++)
+        {
+        auto& structBinder = updateArrayBinder.AddArrayElement().BindStruct();
+        stat = structBinder.GetMember("d").BindDouble(-count);
+        ASSERT_EQ(ECSqlStatus::Success, stat) << "Bind to struct member failed";
+        stat = structBinder.GetMember("i").BindInt(-count);
+        ASSERT_EQ(ECSqlStatus::Success, stat) << "Bind to struct member failed";
+        stat = structBinder.GetMember("l").BindInt64(-count);
+        ASSERT_EQ(ECSqlStatus::Success, stat) << "Bind to struct member failed";
+        stat = structBinder.GetMember("p2d").BindPoint2d(DPoint2d::From(i, i + 1));
+        ASSERT_EQ(ECSqlStatus::Success, stat) << "Bind to struct member failed";
+        stat = structBinder.GetMember("p3d").BindPoint3d(DPoint3d::From(i, i + 1, i + 2));
+        ASSERT_EQ(ECSqlStatus::Success, stat) << "Bind to struct member failed";
+        }
+
+    stepStatus = updateStatement.Step();
+    ASSERT_EQ(BE_SQLITE_DONE, stepStatus) << "Step for '" << ecsql << "' failed";
+
+    ECSqlStatement statement;
+    prepareStatus = statement.Prepare(ecdb, "SELECT SAStructProp.PStruct_Array FROM ecsql.SA");
+    ASSERT_TRUE(prepareStatus == ECSqlStatus::Success);
+    while (statement.Step() == BE_SQLITE_ROW)
+        {
+        auto &pStructArray = statement.GetValue(0).GetArray();
+        ASSERT_EQ(count, pStructArray.GetArrayLength());
+        }
+    statement.Finalize();
+    }
+
+//---------------------------------------------------------------------------------------
+// @bsimethod                                   Maha Nasir                     09/15
+//+---------------+---------------+---------------+---------------+---------------+------
+TEST_F(ECSqlStatementTestFixture, AmbiguousQuery)
+    {
+    SchemaItem schemaXml("<?xml version='1.0' encoding='utf-8'?>"
+                         "<ECSchema schemaName='TestSchema' nameSpacePrefix='ts' version='1.0' xmlns='http://www.bentley.com/schemas/Bentley.ECXML.3.0'>"
+                         "    <ECSchemaReference name='ECDbMap' version='02.00' prefix='ecdbmap' />"
+                         "    <ECStructClass typeName='Struct' >"
+                         "        <ECProperty propertyName='P1' typeName='string' />"
+                         "        <ECProperty propertyName='P2' typeName='int' />"
+                         "    </ECStructClass>"
+                         "    <ECEntityClass typeName='TestClass' >"
+                         "        <ECProperty propertyName='P1' typeName='string'/>"
+                         "         <ECStructProperty propertyName = 'TestClass' typeName = 'Struct'/>"
+                         "    </ECEntityClass>"
+                         "</ECSchema>");
+
+    SetupECDb("AmbiguousQuery.ecdb", schemaXml);
+
+    ECN::ECSchemaCP schema = GetECDb().Schemas().GetECSchema("TestSchema");
+
+    ECClassCP TestClass = schema->GetClassCP("TestClass");
+    ASSERT_TRUE(TestClass != nullptr);
+
+    ECN::StandaloneECInstancePtr Instance1 = TestClass->GetDefaultStandaloneEnabler()->CreateInstance();
+    ECN::StandaloneECInstancePtr Instance2 = TestClass->GetDefaultStandaloneEnabler()->CreateInstance();
+
+    Instance1->SetValue("P1", ECValue("Harvey"));
+    Instance1->SetValue("TestClass.P1", ECValue("val1"));
+    Instance1->SetValue("TestClass.P2", ECValue(123));
+
+    Instance2->SetValue("P1", ECValue("Mike"));
+    Instance2->SetValue("TestClass.P1", ECValue("val2"));
+    Instance2->SetValue("TestClass.P2", ECValue(345));
+
+    //Inserting values of TestClass
+    ECInstanceInserter inserter(GetECDb(), *TestClass, nullptr);
+    ASSERT_TRUE(inserter.IsValid());
+
+    ASSERT_EQ(BE_SQLITE_OK, inserter.Insert(*Instance1, true));
+    ASSERT_EQ(BE_SQLITE_OK, inserter.Insert(*Instance2, true));
+
+    ECSqlStatement stmt;
+    ASSERT_EQ(ECSqlStatus::Success, stmt.Prepare(GetECDb(), "SELECT P1 FROM ts.TestClass"));
+    Utf8String ExpectedValueOfP1 = "Harvey-Mike-";
+    Utf8String ActualValueOfP1;
+
+    while (stmt.Step() == BE_SQLITE_ROW)
+        {
+        ActualValueOfP1.append(stmt.GetValueText(0));
+        ActualValueOfP1.append("-");
+        }
+
+    ASSERT_EQ(ExpectedValueOfP1, ActualValueOfP1);
+    stmt.Finalize();
+
+    ASSERT_EQ(ECSqlStatus::Success, stmt.Prepare(GetECDb(), "SELECT TestClass.TestClass.P1 FROM ts.TestClass"));
+    Utf8String ExpectedValueOfStructP1 = "val1-val2-";
+    Utf8String ActualValueOfStructP1;
+
+    while (stmt.Step() == BE_SQLITE_ROW)
+        {
+        ActualValueOfStructP1.append(stmt.GetValueText(0));
+        ActualValueOfStructP1.append("-");
+        }
+
+    ASSERT_EQ(ExpectedValueOfStructP1, ActualValueOfStructP1);
+    stmt.Finalize();
+
+    ASSERT_EQ(ECSqlStatus::Success, stmt.Prepare(GetECDb(), "SELECT TestClass.P2 FROM ts.TestClass"));
+    int ActualValueOfStructP2 = 468;
+    int ExpectedValueOfStructP2 = 0;
+
+    while (stmt.Step() == BE_SQLITE_ROW)
+        {
+        ExpectedValueOfStructP2 += stmt.GetValueInt(0);
+        }
+
+    ASSERT_EQ(ExpectedValueOfStructP2, ActualValueOfStructP2);
+    stmt.Finalize();
+    }
+
+//---------------------------------------------------------------------------------------
+// @bsiclass                                     Maha Nasir                 10/15
+//+---------------+---------------+---------------+---------------+---------------+------
+TEST_F(ECSqlStatementTestFixture, BindNegECInstanceId)
+    {
+    ECDbR ecdb = SetupECDb("BindNegECInstanceId.ecdb", BeFileName(L"ECSqlTest.01.00.ecschema.xml"));
+
+    ECSqlStatement stmt;
+
+    //Inserting Values for a negative ECInstanceId.
+    ASSERT_EQ(ECSqlStatus::Success, stmt.Prepare(ecdb, "INSERT INTO ecsql.P (ECInstanceId,B,D,S) VALUES(?,?,?,?)"));
+
+    ASSERT_EQ(ECSqlStatus::Success, stmt.BindInt64(1, (int64_t) (-1)));
+    ASSERT_EQ(ECSqlStatus::Success, stmt.BindBoolean(2, true));
+    ASSERT_EQ(ECSqlStatus::Success, stmt.BindDouble(3, 100.54));
+    ASSERT_EQ(ECSqlStatus::Success, stmt.BindText(4, "Foo", IECSqlBinder::MakeCopy::No));
+
+    ASSERT_EQ(DbResult::BE_SQLITE_DONE, stmt.Step());
+    stmt.Finalize();
+
+    //Retrieving Values.
+    ASSERT_EQ(ECSqlStatus::Success, stmt.Prepare(ecdb, "Select B,D,S FROM ecsql.P WHERE ECInstanceId=-1"));
+    ASSERT_EQ(DbResult::BE_SQLITE_ROW, stmt.Step());
+    ASSERT_EQ(true, stmt.GetValueBoolean(0));
+    ASSERT_EQ(100.54, stmt.GetValueDouble(1));
+    ASSERT_STREQ("Foo", stmt.GetValueText(2));
+    stmt.Finalize();
+    }
+
+//---------------------------------------------------------------------------------------
+// @bsimethod                                   Maha Nasir                     10/15
+//+---------------+---------------+---------------+---------------+---------------+------
+TEST_F(ECSqlStatementTestFixture, InstanceInsertionInArray)
+    {
+    SchemaItem schema("<?xml version='1.0' encoding='utf-8'?>"
+                      "<ECSchema schemaName='TestSchema' nameSpacePrefix='ts' version='1.0' xmlns='http://www.bentley.com/schemas/Bentley.ECXML.3.0'>"
+                      "    <ECEntityClass typeName='TestClass' >"
+                      "        <ECProperty propertyName='P1' typeName='string'/>"
+                      "        <ECArrayProperty propertyName = 'P2_Array' typeName = 'string' minOccurs='1' maxOccurs='2'/>"
+                      "        <ECArrayProperty propertyName = 'P3_Array' typeName = 'int' minOccurs='1' maxOccurs='2'/>"
+                      "    </ECEntityClass>"
+                      "</ECSchema>");
+
+    SetupECDb("InstanceInsertionInArray.ecdb", schema);
+
+    std::vector<Utf8String> expectedStringArray = {"val1", "val2", "val3"};
+    std::vector<int> expectedIntArray = {200, 400, 600};
+
+    ECSqlStatement stmt;
+    ASSERT_EQ(ECSqlStatus::Success, stmt.Prepare(GetECDb(), "INSERT INTO ts.TestClass (P1, P2_Array, P3_Array) VALUES(?, ?, ?)"));
+
+    ASSERT_EQ(ECSqlStatus::Success, stmt.BindText(1, "Foo", IECSqlBinder::MakeCopy::No));
+
+    auto& arrayBinderS = stmt.BindArray(2, (int) expectedStringArray.size());
+    for (Utf8StringCR arrayElement : expectedStringArray)
+        {
+        auto& elementBinder = arrayBinderS.AddArrayElement();
+        elementBinder.BindText(arrayElement.c_str(), IECSqlBinder::MakeCopy::No);
+        }
+
+    IECSqlArrayBinder& arrayBinderI = stmt.BindArray(3, (int) expectedIntArray.size());
+    for (int arrayElement : expectedIntArray)
+        {
+        IECSqlBinder& elementBinder = arrayBinderI.AddArrayElement();
+        elementBinder.BindInt(arrayElement);
+        }
+    ASSERT_EQ(DbResult::BE_SQLITE_DONE, stmt.Step());
+    stmt.Finalize();
+
+    ASSERT_EQ(ECSqlStatus::Success, stmt.Prepare(GetECDb(), "SELECT P1, P2_Array, P3_Array FROM ts.TestClass"));
+    while (stmt.Step() == DbResult::BE_SQLITE_ROW)
+        {
+        ASSERT_STREQ("Foo", stmt.GetValueText(0));
+
+        IECSqlArrayValue const& StringArray = stmt.GetValueArray(1);
+        size_t expectedIndex = 0;
+
+        for (IECSqlValue const* arrayElement : StringArray)
+            {
+            Utf8CP actualArrayElement = arrayElement->GetText();
+            ASSERT_STREQ(expectedStringArray[expectedIndex].c_str(), actualArrayElement);
+            expectedIndex++;
+            }
+
+        IECSqlArrayValue const& IntArray = stmt.GetValueArray(2);
+        expectedIndex = 0;
+        for (IECSqlValue const* arrayElement : IntArray)
+            {
+            int actualArrayElement = arrayElement->GetInt();
+            ASSERT_EQ(expectedIntArray[expectedIndex], actualArrayElement);
+            expectedIndex++;
+            }
+        }
+    stmt.Finalize();
+    }
+
+//---------------------------------------------------------------------------------------
+// @bsimethod                                    Sam.Wilson                      12/2015
+//+---------------+---------------+---------------+---------------+---------------+------
+TEST_F(ECSqlStatementTestFixture, SelectAfterImport)
+    {
+    auto importSchema = [] (ECDbCR db, ECN::ECSchemaCR schemaIn)
+        {
+        ECN::ECSchemaCP existing = db.Schemas().GetECSchema(schemaIn.GetName().c_str());
+        if (nullptr != existing)
+            return;
+
+        ECN::ECSchemaPtr imported = nullptr;
+        ASSERT_EQ(ECN::ECObjectsStatus::Success, schemaIn.CopySchema(imported));
+
+        ASSERT_EQ(ECN::ECObjectsStatus::Success, imported->SetName(schemaIn.GetName()));
+
+        ASSERT_EQ(ECN::ECObjectsStatus::Success, imported->SetAlias(schemaIn.GetAlias()));
+
+        ECN::ECSchemaReadContextPtr contextPtr = ECN::ECSchemaReadContext::CreateContext();
+        ASSERT_EQ(ECN::ECObjectsStatus::Success, contextPtr->AddSchema(*imported));
+
+        ASSERT_EQ(SUCCESS, db.Schemas().ImportECSchemas(contextPtr->GetCache().GetSchemas()));
+        db.Schemas().CreateECClassViewsInDb();
+        };
+
+    ECDbR ecdb = SetupECDb("ImportTwoInARow.ecdb");
+    ASSERT_TRUE(ecdb.IsDbOpen());
+
+    {
+    ECN::ECSchemaPtr schema;
+    ASSERT_EQ(ECN::ECObjectsStatus::Success, ECN::ECSchema::CreateSchema(schema, "ImportTwoInARow", "tir", 0, 0, 0));
+
+    ECN::ECEntityClassP ecclass;
+    ASSERT_EQ(ECN::ECObjectsStatus::Success, schema->CreateEntityClass(ecclass, "C1"));
+
+    ECN::PrimitiveECPropertyP ecprop;
+    ASSERT_EQ(ECN::ECObjectsStatus::Success, ecclass->CreatePrimitiveProperty(ecprop, "X"));
+
+    ecprop->SetType(ECN::PRIMITIVETYPE_Double);
+
+    importSchema(ecdb, *schema);
+    }
+
+    EC::ECSqlStatement selectC1;
+    selectC1.Prepare(ecdb, "SELECT ECInstanceId FROM tir.C1");
+    }
+
+
+//---------------------------------------------------------------------------------------
+// @bsimethod                                    Krischan.Eberle                     06/2016
+//+---------------+---------------+---------------+---------------+---------------+------
+TEST_F(ECSqlStatementTestFixture, PointsMappedToSharedColumns)
+    {
+    ECDbCR ecdb = SetupECDb("pointsmappedtosharedcolumns.ecdb", SchemaItem(
+        "<?xml version='1.0' encoding='utf-8'?>"
+        "<ECSchema schemaName='TestSchema' nameSpacePrefix='ts' version='1.0' xmlns='http://www.bentley.com/schemas/Bentley.ECXML.3.0'>"
+        "    <ECSchemaReference name='ECDbMap' version='02.00' prefix='ecdbmap' />"
+        "    <ECEntityClass typeName='Base'>"
+        "        <ECCustomAttributes>"
+        "         <ClassMap xmlns='ECDbMap.02.00'>"
+        "                <MapStrategy>TablePerHierarchy</MapStrategy>"
+        "            </ClassMap>"
+        "            <JoinedTablePerDirectSubclass xmlns='ECDbMap.02.00'/>"
+        "        </ECCustomAttributes>"
+        "        <ECProperty propertyName='Prop1' typeName='double' />"
+        "    </ECEntityClass>"
+        "    <ECEntityClass typeName='Sub1'>"
+        "        <ECCustomAttributes>"
+        "           <ShareColumns xmlns='ECDbMap.02.00'>"
+        "              <SharedColumnCount>5</SharedColumnCount>"
+        "           </ShareColumns>"
+        "        </ECCustomAttributes>"
+        "        <BaseClass>Base</BaseClass>"
+        "        <ECProperty propertyName='Prop2' typeName='double' />"
+        "        <ECProperty propertyName='Center' typeName='point3d' />"
+        "    </ECEntityClass>"
+        "</ECSchema>"));
+    ASSERT_TRUE(ecdb.IsDbOpen());
+
+    ECSqlStatement stmt;
+    ASSERT_EQ(ECSqlStatus::Success, stmt.Prepare(ecdb, "INSERT INTO ts.Sub1(Prop1,Center) VALUES(1.1,?)"));
+    ASSERT_EQ(ECSqlStatus::Success, stmt.BindPoint3d(1, DPoint3d::From(1.0, 2.0, 3.0)));
+    ASSERT_EQ(BE_SQLITE_DONE, stmt.Step());
+
+    ECClassId sub1ClassId = GetECDb().Schemas().GetECSchema("TestSchema")->GetClassCP("Sub1")->GetId();
+    Utf8String expectedNativeSql;
+    expectedNativeSql.Sprintf("INSERT INTO [ts_Base] ([Prop1],[ECInstanceId],ECClassId) VALUES (1.1,:_ecdbparam1,%s);INSERT INTO [ts_Sub1] ([sc2],[sc3],[sc4],[BaseECInstanceId],ECClassId) VALUES (:_ecdbparam1,:_ecdbparam2,:_ecdbparam3,:_ecdbecinstanceid_1,%s)", sub1ClassId.ToString().c_str(), sub1ClassId.ToString().c_str());
+    ASSERT_STREQ(expectedNativeSql.c_str(), stmt.GetNativeSql());
+
+    stmt.Finalize();
+    ASSERT_EQ(ECSqlStatus::Success, stmt.Prepare(ecdb, "SELECT GetX(Center), GetY(Center), GetZ(Center) FROM ts.Sub1 LIMIT 1"));
+    ASSERT_EQ(BE_SQLITE_ROW, stmt.Step());
+    ASSERT_EQ(1.0, stmt.GetValueDouble(0));
+    ASSERT_EQ(2.0, stmt.GetValueDouble(1));
+    ASSERT_EQ(3.0, stmt.GetValueDouble(2));
+
+    stmt.Finalize();
+    ASSERT_EQ(ECSqlStatus::Success, stmt.Prepare(ecdb, "SELECT count(*) FROM ts.Sub1 WHERE GetX(Center) > 0 AND GetY(Center) > 0 AND GetZ(Center) > 0"));
+    ASSERT_EQ(BE_SQLITE_ROW, stmt.Step());
+    ASSERT_EQ(1, stmt.GetValueInt(0));
+    }
+
+
+END_ECDBUNITTESTS_NAMESPACE