--- conflicted
+++ resolved
@@ -1,1302 +1,1293 @@
-/*--------------------------------------------------------------------------------------+
-|
-|  $Source: Tests/Published/ECDbSchemaManager_Test.cpp $
-|
-|  $Copyright: (c) 2016 Bentley Systems, Incorporated. All rights reserved. $
-|
-+--------------------------------------------------------------------------------------*/
-#include "ECDbPublishedTests.h"
-#include "../BackDoor/PublicAPI/BackDoor/ECDb/ECDbTestProject.h"
-#include "SchemaImportTestFixture.h"
-
-USING_NAMESPACE_BENTLEY_EC
-BEGIN_ECDBUNITTESTS_NAMESPACE
-
-
-struct ECDbSchemaManagerTests : SchemaImportTestFixture
-    {};
-
-static Utf8CP const TEST_SCHEMA_NAME = "ECDbSchemaManagerTest";
-
-void SetupTestECDb (BeFileNameCR filePath);
-ECSchemaPtr CreateTestSchema ();
-
-//---------------------------------------------------------------------------------------
-// @bsimethod                                   Krischan.Eberle                  06/12
-//+---------------+---------------+---------------+---------------+---------------+------
-TEST_F(ECDbSchemaManagerTests, IncrementalLoading)
-    {
-    BeFileName testFilePath(ECDbTestUtility::BuildECDbPath("ecschemamanagertest.ecdb"));
-    SetupTestECDb(testFilePath);
-
-    const int expectedClassCount = CreateTestSchema()->GetClassCount();
-
-    //GetECSchema with ensureAllClassesLoaded = false
-    {
-    ECDb ecdb;
-    auto stat = ecdb.OpenBeSQLiteDb(testFilePath, ECDb::OpenParams(ECDb::OpenMode::Readonly));
-    ASSERT_EQ(BE_SQLITE_OK, stat);
-
-    auto const& schemaManager = ecdb.Schemas();
-
-    ECSchemaCP schema = schemaManager.GetECSchema(TEST_SCHEMA_NAME, false);
-    ASSERT_TRUE(schema != nullptr);
-
-    ASSERT_EQ(0, schema->GetClassCount()) << "ECDbSchemaManager::GetECSchema (..., false) is expected to return an empty schema";
-    }
-
-    //GetECSchema with ensureAllClassesLoaded = true
-    {
-    ECDb ecdb;
-    auto stat = ecdb.OpenBeSQLiteDb(testFilePath, ECDb::OpenParams(ECDb::OpenMode::Readonly));
-    ASSERT_EQ(BE_SQLITE_OK, stat);
-
-    auto const& schemaManager = ecdb.Schemas();
-
-    ECSchemaCP schema = schemaManager.GetECSchema(TEST_SCHEMA_NAME, true);
-    ASSERT_TRUE(schema != nullptr);
-
-    ASSERT_EQ(expectedClassCount, schema->GetClassCount()) << "ECDbSchemaManager::GetECSchema (..., true) is expected to return a fully populated schema";
-    }
-
-    //GetECClass from a different schema first and then GetECSchema with ensureAllClassesLoaded = true
-    {
-    ECDb ecdb;
-    auto stat = ecdb.OpenBeSQLiteDb(testFilePath, ECDb::OpenParams(ECDb::OpenMode::Readonly));
-    ASSERT_EQ(BE_SQLITE_OK, stat);
-
-    auto const& schemaManager = ecdb.Schemas();
-
-    ECClassCP ecClass = schemaManager.GetECClass("ECDb_System", "PrimitiveArray");
-    ASSERT_TRUE(ecClass != nullptr) << "ECDbSchemaManager::GetECClass ('ECDbSystem', 'PrimitiveArray') is expected to succeed as the class exists in the ecdb file.";
-
-    ECSchemaCP schema = schemaManager.GetECSchema(TEST_SCHEMA_NAME, false);
-    ASSERT_TRUE(schema != nullptr);
-    ASSERT_EQ(0, schema->GetClassCount()) << "ECDbSchemaManager::GetECSchema (..., false) is expected to return a schema with only the classes already loaded.";
-
-    schema = schemaManager.GetECSchema(TEST_SCHEMA_NAME, true);
-    ASSERT_TRUE(schema != nullptr);
-
-    ASSERT_EQ(expectedClassCount, schema->GetClassCount()) << "ECDbSchemaManager::GetECSchema (..., true) is expected to return a fully populated schema even if ECDbSchemaManager::GetECClass was called before for a class in a different ECSchema.";
-    }
-
-    //GetECClass from same schema first and then GetECSchema with ensureAllClassesLoaded = true
-    {
-    ECDb ecdb;
-    auto stat = ecdb.OpenBeSQLiteDb(testFilePath, ECDb::OpenParams(ECDb::OpenMode::Readonly));
-    ASSERT_EQ(BE_SQLITE_OK, stat);
-
-    auto const& schemaManager = ecdb.Schemas();
-
-    ECClassCP ecClass = schemaManager.GetECClass(TEST_SCHEMA_NAME, "Base");
-    ASSERT_TRUE(ecClass != nullptr) << "ECDbSchemaManager::GetECClass ('Base') is expected to succeed as the class exists in the ecdb file.";
-
-    ECSchemaCP schema = schemaManager.GetECSchema(TEST_SCHEMA_NAME, false);
-    ASSERT_TRUE(schema != nullptr);
-    ASSERT_EQ(1, schema->GetClassCount()) << "ECDbSchemaManager::GetECSchema (..., false) is expected to return a schema with only the classes already loaded.";
-
-    schema = schemaManager.GetECSchema(TEST_SCHEMA_NAME, true);
-    ASSERT_TRUE(schema != nullptr);
-
-    ASSERT_EQ(expectedClassCount, schema->GetClassCount()) << "ECDbSchemaManager::GetECSchema (..., true) is expected to return a fully populated schema even if ECDbSchemaManager::GetECClass was called before for a class in the same schema.";
-    }
-    }
-
-//---------------------------------------------------------------------------------------
-// @bsiclass                                     Krischan.Eberle                  04/16
-//+---------------+---------------+---------------+---------------+---------------+------
-TEST_F(ECDbSchemaManagerTests, CasingTests)
-    {
-    ECDbCR ecdb = SetupECDb("schemamanagercasingtests.ecdb", BeFileName(L"ECSqlTest.01.00.ecschema.xml"));
-    ASSERT_TRUE(ecdb.IsDbOpen());
-
-    ECSchemaCP schema = ecdb.Schemas().GetECSchema("ECDB_FILEinfo");
-    ASSERT_TRUE(schema != nullptr && schema->GetName().EqualsI("ECDb_FileInfo"));
-
-    schema = ecdb.Schemas().GetECSchema("ecsqltest");
-    ASSERT_TRUE(schema != nullptr && schema->GetName().EqualsI("ECSqlTest"));
-
-    ECClassCP ecclass = nullptr;
-    ecclass = ecdb.Schemas().GetECClass("ecsqltest", "P");
-    ASSERT_TRUE(ecclass != nullptr && BeStringUtilities::StricmpAscii(ecclass->GetFullName(), "ECSqlTest:P") == 0);
-
-    ecclass = ecdb.Schemas().GetECClass("ECSqlTest", "p");
-    ASSERT_TRUE(ecclass != nullptr && BeStringUtilities::StricmpAscii(ecclass->GetFullName(), "ECSqlTest:P") == 0);
-
-    ecclass = ecdb.Schemas().GetECClass("ecSqL", "P", ResolveSchema::BySchemaAlias);
-    ASSERT_TRUE(ecclass != nullptr && BeStringUtilities::StricmpAscii(ecclass->GetFullName(), "ECSqlTest:P") == 0);
-
-    ecclass = ecdb.Schemas().GetECClass("ecsql", "p", ResolveSchema::BySchemaAlias);
-    ASSERT_TRUE(ecclass != nullptr && BeStringUtilities::StricmpAscii(ecclass->GetFullName(), "ECSqlTest:P") == 0);
-
-    ecclass = ecdb.Schemas().GetECClass("ecsqlTest", "P", ResolveSchema::AutoDetect);
-    ASSERT_TRUE(ecclass != nullptr && BeStringUtilities::StricmpAscii(ecclass->GetFullName(), "ECSqlTest:P") == 0);
-
-    ecclass = ecdb.Schemas().GetECClass("ecsqL", "P", ResolveSchema::AutoDetect);
-    ASSERT_TRUE(ecclass != nullptr && BeStringUtilities::StricmpAscii(ecclass->GetFullName(), "ECSqlTest:P") == 0);
-
-    ecclass = ecdb.Schemas().GetECClass("ECSqlTest", "p", ResolveSchema::AutoDetect);
-    ASSERT_TRUE(ecclass != nullptr && BeStringUtilities::StricmpAscii(ecclass->GetFullName(), "ECSqlTest:P") == 0);
-
-    ecclass = ecdb.Schemas().GetECClass("ecsql", "p", ResolveSchema::AutoDetect);
-    ASSERT_TRUE(ecclass != nullptr && BeStringUtilities::StricmpAscii(ecclass->GetFullName(), "ECSqlTest:P") == 0);
-    }
-
-//---------------------------------------------------------------------------------------
-// @bsiclass                                     Krischan.Eberle                  06/14
-//+---------------+---------------+---------------+---------------+---------------+------
-TEST_F(ECDbSchemaManagerTests, GetDerivedECClasses)
-    {
-    BeFileName testFilePath(ECDbTestUtility::BuildECDbPath("ecschemamanagertest.ecdb"));
-    SetupTestECDb(testFilePath);
-
-    ECDb testFile;
-    ASSERT_EQ(BE_SQLITE_OK, testFile.OpenBeSQLiteDb(testFilePath, ECDb::OpenParams(Db::OpenMode::Readonly))) << "Could not open test file " << testFilePath.GetNameUtf8().c_str();
-
-    auto const& schemaManager = testFile.Schemas();
-
-    ECClassCP baseClass = schemaManager.GetECClass(TEST_SCHEMA_NAME, "Base");
-    ASSERT_TRUE(baseClass != nullptr) << "Could not retrieve base class";
-
-    //derived classes are not loaded when calling ECClass::GetDerivedClasses
-    ASSERT_TRUE(baseClass->GetDerivedClasses().empty()) << "ECClass::GetDerivedClasses is expected to not load subclasses.";
-
-    //derived classes are expected to be loaded when calling ECDbSchemaManager::GetDerivedClasses
-    ASSERT_EQ(2, schemaManager.GetDerivedECClasses(*baseClass).size()) << "Unexpected derived class count with derived classes now being loaded";
-
-    //now ECClass::GetDerivedClasses can also be called
-    ASSERT_EQ(2, baseClass->GetDerivedClasses().size()) << "Unexpected derived class count after derived classes were loaded";
-    }
-
-//---------------------------------------------------------------------------------------
-// @bsiclass                                     Krischan.Eberle                  06/14
-//+---------------+---------------+---------------+---------------+---------------+------
-TEST_F(ECDbSchemaManagerTests, GetDerivedECClassesWithoutIncrementalLoading)
-    {
-    BeFileName testFilePath(ECDbTestUtility::BuildECDbPath("ecschemamanagertest.ecdb"));
-    SetupTestECDb(testFilePath);
-
-    ECDb testFile;
-    ASSERT_EQ(BE_SQLITE_OK, testFile.OpenBeSQLiteDb(testFilePath, ECDb::OpenParams(Db::OpenMode::Readonly))) << "Could not open test file " << testFilePath.GetNameUtf8().c_str();
-
-    auto const& schemaManager = testFile.Schemas();
-    ECSchemaCP testSchema = schemaManager.GetECSchema(TEST_SCHEMA_NAME, true);
-    ASSERT_TRUE(testSchema != nullptr);
-
-    ECClassCP baseClass = schemaManager.GetECClass(TEST_SCHEMA_NAME, "Base");
-    ASSERT_TRUE(baseClass != nullptr) << "Could not retrieve base class";
-
-    ASSERT_EQ(2, baseClass->GetDerivedClasses().size()) << "Unexpected derived class count. Derived classes are expected to already be loaded along with having loaded the schema";
-
-    //derived classes are expected to be loaded when calling ECDbSchemaManager::GetDerivedClasses
-    ASSERT_EQ(2, schemaManager.GetDerivedECClasses(*baseClass).size()) << "Unexpected derived class count";
-    }
-
-//---------------------------------------------------------------------------------------
-// @bsiclass                                     Krischan.Eberle                  01/16
-//+---------------+---------------+---------------+---------------+---------------+------
-TEST_F(ECDbSchemaManagerTests, GetEnumeration)
-    {
-    ECDbCR ecdb = SetupECDb("getenumeration.ecdb", SchemaItem("<?xml version='1.0' encoding='utf-8' ?>"
-                                     "<ECSchema schemaName='TestSchema' nameSpacePrefix='ts' version='1.0' xmlns='http://www.bentley.com/schemas/Bentley.ECXML.3.0'>"
-                                     "<ECSchemaReference name='ECDb_FileInfo' version='02.00.00' prefix='ecdbf' />"
-                                     "  <ECEntityClass typeName='Foo' >"
-                                     "    <ECProperty propertyName='Folder' typeName='ecdbf:StandardRootFolderType' />"
-                                     "    <ECProperty propertyName='Homepage' typeName='string' extendedTypeName='URL' />"
-                                     "    <ECArrayProperty propertyName='FavoriteFolders' typeName='ecdbf:StandardRootFolderType' minOccurs='0' maxOccurs='unbounded' />"
-                                     "  </ECEntityClass>"
-                                     "</ECSchema>"));
-
-    ASSERT_TRUE(ecdb.IsDbOpen());
-    Utf8String ecdbPath(ecdb.GetDbFileName());
-
-    {
-    ECDb ecdb;
-    ASSERT_EQ(BE_SQLITE_OK, ecdb.OpenBeSQLiteDb(ecdbPath.c_str(), ECDb::OpenParams(Db::OpenMode::Readonly))) << "Could not open test file " << ecdbPath.c_str();
-
-    ECEnumerationCP ecEnum = ecdb.Schemas().GetECEnumeration("ECDb_FileInfo", "StandardRootFolderType");
-    ASSERT_TRUE(ecEnum != nullptr);
-    ASSERT_EQ(4, ecEnum->GetEnumeratorCount());
-    }
-
-    {
-    ECDb ecdb;
-    ASSERT_EQ(BE_SQLITE_OK, ecdb.OpenBeSQLiteDb(ecdbPath.c_str(), ECDb::OpenParams(Db::OpenMode::Readonly))) << "Could not open test file " << ecdbPath.c_str();
-
-    ECSchemaCP schema = ecdb.Schemas().GetECSchema("ECDb_FileInfo", false);
-    ASSERT_TRUE(schema != nullptr);
-    ASSERT_EQ(0, schema->GetEnumerationCount());
-    ECClassCP classWithEnum = ecdb.Schemas().GetECClass("ECDb_FileInfo", "ExternalFileInfo");
-    ASSERT_TRUE(classWithEnum != nullptr);
-
-    ECPropertyCP prop = classWithEnum->GetPropertyP("RootFolder");
-    ASSERT_TRUE(prop != nullptr);
-    PrimitiveECPropertyCP primProp = prop->GetAsPrimitiveProperty();
-    ASSERT_TRUE(primProp != nullptr);
-    ECEnumerationCP ecEnum = primProp->GetEnumeration();
-    ASSERT_TRUE(ecEnum != nullptr);
-    ASSERT_EQ(4, ecEnum->GetEnumeratorCount());
-
-    ecEnum = schema->GetEnumerationCP("StandardRootFolderType");
-    ASSERT_TRUE(ecEnum != nullptr);
-    ASSERT_EQ(4, ecEnum->GetEnumeratorCount());
-    }
-
-    {
-    ECDb ecdb;
-    ASSERT_EQ(BE_SQLITE_OK, ecdb.OpenBeSQLiteDb(ecdbPath.c_str(), ECDb::OpenParams(Db::OpenMode::Readonly))) << "Could not open test file " << ecdbPath.c_str();
-
-    ECSchemaCP schema = ecdb.Schemas().GetECSchema("ECDb_FileInfo", false);
-    ASSERT_TRUE(schema != nullptr);
-    ASSERT_EQ(0, schema->GetEnumerationCount());
-    ECClassCP classWithEnum = ecdb.Schemas().GetECClass("TestSchema", "Foo");
-    ASSERT_TRUE(classWithEnum != nullptr);
-
-    ECPropertyCP prop = classWithEnum->GetPropertyP("Folder");
-    ASSERT_TRUE(prop != nullptr);
-    PrimitiveECPropertyCP primProp = prop->GetAsPrimitiveProperty();
-    ASSERT_TRUE(primProp != nullptr);
-    ECEnumerationCP ecEnum = primProp->GetEnumeration();
-    ASSERT_TRUE(ecEnum != nullptr);
-    ASSERT_EQ(4, ecEnum->GetEnumeratorCount());
-
-    ecEnum = schema->GetEnumerationCP("StandardRootFolderType");
-    ASSERT_TRUE(ecEnum != nullptr);
-    ASSERT_EQ(4, ecEnum->GetEnumeratorCount());
-    }
-
-    {
-    ECDb ecdb;
-    ASSERT_EQ(BE_SQLITE_OK, ecdb.OpenBeSQLiteDb(ecdbPath.c_str(), ECDb::OpenParams(Db::OpenMode::Readonly))) << "Could not open test file " << ecdbPath.c_str();
-
-    ECSchemaCP schema = ecdb.Schemas().GetECSchema("ECDb_FileInfo", true);
-    ASSERT_TRUE(schema != nullptr);
-    ECEnumerationCP ecEnum = schema->GetEnumerationCP("StandardRootFolderType");
-    ASSERT_TRUE(ecEnum != nullptr);
-    ASSERT_EQ(4, ecEnum->GetEnumeratorCount());
-    }
-
-    }
-
-//---------------------------------------------------------------------------------------
-// @bsiclass                                     Krischan.Eberle                  06/16
-//+---------------+---------------+---------------+---------------+---------------+------
-TEST_F(ECDbSchemaManagerTests, GetKindOfQuantity)
-    {
-    auto assertKoq = [] (KindOfQuantityCR actualKoq)
-        {
-        ASSERT_STREQ("My KindOfQuantity", actualKoq.GetDisplayLabel().c_str());
-        ASSERT_STREQ("My KindOfQuantity", actualKoq.GetDescription().c_str());
-        ASSERT_STREQ("CENTIMETRE", actualKoq.GetPersistenceUnit().c_str());
-        ASSERT_STREQ("FOOT", actualKoq.GetDefaultPresentationUnit().c_str());
-        bvector<Utf8String> const& actualAltUnits = actualKoq.GetAlternativePresentationUnitList();
-        ASSERT_EQ(2, actualAltUnits.size());
-        ASSERT_STREQ("INCH", actualAltUnits[0].c_str());
-        ASSERT_STREQ("YARD", actualAltUnits[1].c_str());
-        };
-
-    Utf8String ecdbPath;
-    {
-    std::vector<SchemaItem> testSchemas;
-    testSchemas.push_back(SchemaItem("<?xml version='1.0' encoding='utf-8' ?>"
-                                     "<ECSchema schemaName='Schema1' nameSpacePrefix='s1' version='1.0' xmlns='http://www.bentley.com/schemas/Bentley.ECXML.3.0'>"
-                                     "<KindOfQuantity typeName='MyKindOfQuantity' description='My KindOfQuantity'"
-                                     "                displayLabel='My KindOfQuantity' persistenceUnit='CENTIMETRE' precision='10'"
-                                     "                defaultPresentationUnit='FOOT' alternativePresentationUnits='INCH;YARD' />"
-                                     "</ECSchema>"));
-
-    testSchemas.push_back(SchemaItem("<?xml version='1.0' encoding='utf-8' ?>"
-                                     "<ECSchema schemaName='Schema2' nameSpacePrefix='s2' version='1.0' xmlns='http://www.bentley.com/schemas/Bentley.ECXML.3.0'>"
-                                     "<ECSchemaReference name='Schema1' version='01.00.00' prefix='s1' />"
-                                     "  <ECEntityClass typeName='Foo' >"
-                                     "    <ECProperty propertyName='Length' typeName='double' kindOfQuantity='s1:MyKindOfQuantity' />"
-                                     "    <ECProperty propertyName='Homepage' typeName='string' extendedTypeName='URL' />"
-                                     "    <ECArrayProperty propertyName='AlternativeLengths' typeName='double' minOccurs='0' maxOccurs='unbounded' kindOfQuantity='s1:MyKindOfQuantity'/>"
-                                     "    <ECArrayProperty propertyName='Favorites' typeName='string' extendedTypeName='URL' minOccurs='0' maxOccurs='unbounded' />"
-                                     "  </ECEntityClass>"
-                                     "</ECSchema>"));
-
-    ECDb ecdb;
-    bool asserted = false;
-    AssertSchemaImport(ecdb, asserted, testSchemas[0], "getkindofquantity.ecdb");
-    ASSERT_FALSE(asserted);
-
-    AssertSchemaImport(asserted, ecdb, testSchemas[1]);
-    ASSERT_FALSE(asserted);
-
-    ecdbPath.assign(ecdb.GetDbFileName());
-    }
-
-    {
-    ECDb ecdb;
-    ASSERT_EQ(BE_SQLITE_OK, ecdb.OpenBeSQLiteDb(ecdbPath.c_str(), ECDb::OpenParams(Db::OpenMode::Readonly))) << "Could not open test file " << ecdbPath.c_str();
-
-    KindOfQuantityCP koq = ecdb.Schemas().GetKindOfQuantity("Schema1", "MyKindOfQuantity");
-    ASSERT_TRUE(koq != nullptr);
-    assertKoq(*koq);
-    }
-
-    {
-    ECDb ecdb;
-    ASSERT_EQ(BE_SQLITE_OK, ecdb.OpenBeSQLiteDb(ecdbPath.c_str(), ECDb::OpenParams(Db::OpenMode::Readonly))) << "Could not open test file " << ecdbPath.c_str();
-
-    ECSchemaCP schema = ecdb.Schemas().GetECSchema("Schema1", false);
-    ASSERT_TRUE(schema != nullptr);
-    ASSERT_EQ(0, schema->GetKindOfQuantityCount());
-    ECClassCP classWithKoq = ecdb.Schemas().GetECClass("Schema2", "Foo");
-    ASSERT_TRUE(classWithKoq != nullptr);
-    ASSERT_EQ(1, schema->GetKindOfQuantityCount());
-    KindOfQuantityCP koq = schema->GetKindOfQuantityCP("MyKindOfQuantity");
-    ASSERT_TRUE(koq != nullptr);
-    assertKoq(*koq);
-
-    ECPropertyCP prop = classWithKoq->GetPropertyP("Length");
-    ASSERT_TRUE(prop != nullptr);
-    PrimitiveECPropertyCP primProp = prop->GetAsPrimitiveProperty();
-    ASSERT_TRUE(primProp != nullptr);
-    koq = primProp->GetKindOfQuantity();
-    ASSERT_TRUE(koq != nullptr);
-    assertKoq(*koq);
-    }
-
-    {
-    ECDb ecdb;
-    ASSERT_EQ(BE_SQLITE_OK, ecdb.OpenBeSQLiteDb(ecdbPath.c_str(), ECDb::OpenParams(Db::OpenMode::Readonly))) << "Could not open test file " << ecdbPath.c_str();
-
-    ECSchemaCP schema = ecdb.Schemas().GetECSchema("Schema1", true);
-    ASSERT_TRUE(schema != nullptr);
-    ASSERT_EQ(1, schema->GetKindOfQuantityCount());
-    }
-    }
-
-//---------------------------------------------------------------------------------------
-// @bsiclass                                     Krischan.Eberle                  01/16
-//+---------------+---------------+---------------+---------------+---------------+------
-TEST_F(ECDbSchemaManagerTests, GetPropertyWithExtendedType)
-    {
-    ECDbR ecdb = SetupECDb("propertywithextendedtype.ecdb", 
-                           SchemaItem("<?xml version='1.0' encoding='utf-8' ?>"
-                                      "<ECSchema schemaName='TestSchema' nameSpacePrefix='ts' version='1.0' xmlns='http://www.bentley.com/schemas/Bentley.ECXML.3.0'>"
-                                      "  <ECEntityClass typeName='Foo' >"
-                                      "    <ECProperty propertyName='Name' typeName='string' />"
-                                      "    <ECProperty propertyName='Homepage' typeName='string' extendedTypeName='URL' />"
-                                      "    <ECArrayProperty propertyName='Addresses' typeName='string' minOccurs='0' maxOccurs='unbounded' />"
-                                      "    <ECArrayProperty propertyName='Favorites' typeName='string' extendedTypeName='URL' minOccurs='0' maxOccurs='unbounded' />"
-                                      "  </ECEntityClass>"
-                                      "</ECSchema>"));
-    ASSERT_TRUE(ecdb.IsDbOpen());
-
-    ECClassCP fooClass = ecdb.Schemas().GetECClass("TestSchema", "Foo");
-    ASSERT_TRUE(fooClass != nullptr);
-
-    ECPropertyCP prop = fooClass->GetPropertyP("Name");
-    ASSERT_TRUE(prop != nullptr && prop->GetAsPrimitiveProperty() != nullptr);
-    ASSERT_FALSE(prop->HasExtendedType());
-
-    prop = fooClass->GetPropertyP("Homepage");
-    ASSERT_TRUE(prop != nullptr && prop->GetAsPrimitiveProperty() != nullptr);
-    ASSERT_TRUE(prop->HasExtendedType());
-    ASSERT_STREQ("URL", prop->GetAsPrimitiveProperty()->GetExtendedTypeName().c_str());
-
-    prop = fooClass->GetPropertyP("Addresses");
-    ASSERT_TRUE(prop != nullptr && prop->GetAsArrayProperty() != nullptr);
-    ASSERT_FALSE(prop->HasExtendedType());
-
-    prop = fooClass->GetPropertyP("Favorites");
-    ASSERT_TRUE(prop != nullptr && prop->GetAsArrayProperty() != nullptr);
-    ASSERT_TRUE(prop->HasExtendedType());
-    ASSERT_STREQ("URL", prop->GetAsArrayProperty()->GetExtendedTypeName().c_str());
-    }
-
-//---------------------------------------------------------------------------------------
-// @bsimethod                                    Krischan.Eberle                  06/14
-//+---------------+---------------+---------------+---------------+---------------+------
-void SetupTestECDb(BeFileNameCR filePath)
-    {
-    ECDbTestFixture::Initialize();
-
-    if (filePath.DoesPathExist())
-        {
-        ASSERT_EQ((int) BeFileNameStatus::Success, (int) BeFileName::BeDeleteFile(filePath.c_str())) << "Could not delete existing test ECDb file " << filePath.GetNameUtf8().c_str();
-        }
-
-    ECDb ecdb;
-    auto stat = ecdb.CreateNewDb(filePath);
-    ASSERT_EQ(BE_SQLITE_OK, stat) << "Could not create test ECDb file for path " << filePath.GetNameUtf8().c_str();
-
-    auto testSchema = CreateTestSchema();
-    bvector<ECSchemaCP> schemas;
-    schemas.push_back(testSchema.get());
-    ASSERT_EQ(SUCCESS, ecdb.Schemas().ImportECSchemas(schemas)) << "Could not import test ECSchema.";
-
-    ecdb.SaveChanges();
-    }
-
-//---------------------------------------------------------------------------------------
-// @bsimethod                                    Krischan.Eberle                  06/14
-//+---------------+---------------+---------------+---------------+---------------+------
-ECSchemaPtr CreateTestSchema()
-    {
-    ECSchemaPtr testSchema = nullptr;
-    auto stat = ECSchema::CreateSchema(testSchema, TEST_SCHEMA_NAME, "test", 1, 0, 0);
-    EXPECT_EQ(ECObjectsStatus::Success, stat);
-    if (testSchema == nullptr)
-        return nullptr;
-
-    ECEntityClassP baseClass = nullptr;
-    stat = testSchema->CreateEntityClass(baseClass, "Base");
-    EXPECT_EQ(ECObjectsStatus::Success, stat);
-    if (baseClass == nullptr)
-        return nullptr;
-
-    PrimitiveECPropertyP prop = nullptr;
-    baseClass->CreatePrimitiveProperty(prop, "bprop", PrimitiveType::PRIMITIVETYPE_Double);
-
-    ECEntityClassP sub1Class = nullptr;
-    stat = testSchema->CreateEntityClass(sub1Class, "Sub1");
-    EXPECT_EQ(ECObjectsStatus::Success, stat);
-    if (sub1Class == nullptr)
-        return nullptr;
-
-    sub1Class->CreatePrimitiveProperty(prop, "s1prop", PrimitiveType::PRIMITIVETYPE_Long);
-    sub1Class->AddBaseClass(*baseClass);
-
-    ECEntityClassP sub1Sub1Class = nullptr;
-    stat = testSchema->CreateEntityClass(sub1Sub1Class, "Sub1Sub1");
-    EXPECT_EQ(ECObjectsStatus::Success, stat);
-    if (sub1Sub1Class == nullptr)
-        return nullptr;
-
-    sub1Sub1Class->CreatePrimitiveProperty(prop, "s1s1prop", PrimitiveType::PRIMITIVETYPE_Long);
-    sub1Sub1Class->AddBaseClass(*sub1Class);
-
-    ECEntityClassP sub1Sub2Class = nullptr;
-    stat = testSchema->CreateEntityClass(sub1Sub2Class, "Sub1Sub2");
-    EXPECT_EQ(ECObjectsStatus::Success, stat);
-    if (sub1Sub2Class == nullptr)
-        return nullptr;
-
-    sub1Sub2Class->CreatePrimitiveProperty(prop, "s1s2prop", PrimitiveType::PRIMITIVETYPE_Long);
-    sub1Sub2Class->AddBaseClass(*sub1Class);
-
-    ECEntityClassP sub2Class = nullptr;
-    stat = testSchema->CreateEntityClass(sub2Class, "Sub2");
-    EXPECT_EQ(ECObjectsStatus::Success, stat);
-    if (sub2Class == nullptr)
-        return nullptr;
-
-    sub2Class->CreatePrimitiveProperty(prop, "s2prop", PrimitiveType::PRIMITIVETYPE_Long);
-    sub2Class->AddBaseClass(*baseClass);
-
-    ECEntityClassP sub2Sub1Class = nullptr;
-    stat = testSchema->CreateEntityClass(sub2Sub1Class, "Sub2Sub1");
-    EXPECT_EQ(ECObjectsStatus::Success, stat);
-    if (sub2Sub1Class == nullptr)
-        return nullptr;
-
-    sub2Sub1Class->CreatePrimitiveProperty(prop, "s2s1prop", PrimitiveType::PRIMITIVETYPE_Long);
-    sub2Sub1Class->AddBaseClass(*sub2Class);
-
-    return testSchema;
-    }
-
-//---------------------------------------------------------------------------------------
-// @bsimethod                                   Muhammad Hassan                  09/14
-//+---------------+---------------+---------------+---------------+---------------+------
-TEST_F(ECDbSchemaManagerTests, AddDuplicateECSchemaInCache)
-    {
-    ECDbTestFixture::Initialize();
-
-    ECDb ecdb;
-    auto stat = ECDbTestUtility::CreateECDb(ecdb, nullptr, L"ecschemamanagertest.ecdb");
-    ASSERT_TRUE(stat == BE_SQLITE_OK);
-
-    ECSchemaPtr schemaPtr = ECDbTestUtility::ReadECSchemaFromDisk(L"BaseSchemaA.01.00.ecschema.xml", nullptr);
-    ASSERT_TRUE(schemaPtr != NULL);
-    ECSchemaPtr schemaPtr1 = ECDbTestUtility::ReadECSchemaFromDisk(L"BaseSchemaA.01.00.ecschema.xml", nullptr);
-    ASSERT_TRUE(schemaPtr1 != NULL);
-
-    ECSchemaCachePtr schemacache = ECSchemaCache::Create();
-    ASSERT_EQ(ECObjectsStatus::Success, schemacache->AddSchema(*schemaPtr)) << "couldn't add schema to the cache" << schemaPtr->GetName().c_str();
-    ASSERT_EQ(ECObjectsStatus::DuplicateSchema, schemacache->AddSchema(*schemaPtr1));
-    ASSERT_EQ(SUCCESS, ecdb.Schemas().ImportECSchemas(schemacache->GetSchemas())) << "could not import test ecschema.";
-    ecdb.SaveChanges();
-
-    ECClassCP ecclass = ecdb.Schemas().GetECClass("BaseSchemaA", "Address");
-    EXPECT_TRUE(ecclass != NULL) << "ecclass with the specified name does not exist";
-    }
-
-//---------------------------------------------------------------------------------------
-// @bsimethod                                     Muhammad Hassan                  09/14
-//+---------------+---------------+---------------+---------------+---------------+------
-TEST_F(ECDbSchemaManagerTests, ImportDuplicateSchema)
-    {
-    ECDbR ecdb = SetupECDb("ecschemamanagertest.ecdb", BeFileName(L"BaseSchemaA.01.00.ecschema.xml"), 3);
-
-    ECSchemaPtr schema = ECDbTestUtility::ReadECSchemaFromDisk(L"BaseSchemaA.01.00.ecschema.xml", nullptr);
-    ASSERT_TRUE(schema != nullptr);
-
-    ECSchemaCachePtr schemaCache = ECSchemaCache::Create();
-    schemaCache->AddSchema(*schema);
-
-    ASSERT_EQ(SUCCESS, ecdb.Schemas().ImportECSchemas(schemaCache->GetSchemas()));
-
-    ECClassCP ecclass = ecdb.Schemas().GetECClass("BaseSchemaA", "Address");
-    ASSERT_TRUE(ecclass != nullptr) << "Class with the specified name doesn't exist :- ecclass is empty";
-    }
-
-//---------------------------------------------------------------------------------------
-// @bsimethod                                     Muhammad Hassan                  09/14
-//+---------------+---------------+---------------+---------------+---------------+------
-TEST_F(ECDbSchemaManagerTests, SchemaCache)
-    {
-    ECDbTestFixture::Initialize();
-    ECSchemaCachePtr schemaCache = ECSchemaCache::Create();
-    ECSchemaPtr schemaPtr = NULL;
-    ECSchemaReadContextPtr  context = nullptr;
-
-    ECDbTestUtility::ReadECSchemaFromDisk(schemaPtr, context, L"BaseSchemaA.01.00.ecschema.xml", nullptr);
-    ASSERT_TRUE(schemaPtr != NULL);
-    schemaCache->AddSchema(*schemaPtr);
-    ECDbTestUtility::ReadECSchemaFromDisk(schemaPtr, context, L"DSCacheSchema.01.00.ecschema.xml", nullptr);
-    ASSERT_TRUE(schemaPtr != NULL);
-    schemaCache->AddSchema(*schemaPtr);
-    ECDbTestUtility::ReadECSchemaFromDisk(schemaPtr, context, L"TestSchema.01.00.ecschema.xml", nullptr);
-    ASSERT_TRUE(schemaPtr != NULL);
-    schemaCache->AddSchema(*schemaPtr);
-
-    EXPECT_EQ(5, schemaCache->GetCount()) << "Number of schema doesn't matches the number of schema read form the disk";
-
-    SchemaKeyCR key = schemaPtr->GetSchemaKey();
-    EXPECT_EQ(4, schemaPtr->GetClassCount());
-
-    ECSchemaPtr schemaPtr1 = schemaCache->GetSchema(key);
-    EXPECT_TRUE(schemaPtr1 != NULL);
-    ASSERT_TRUE(schemaPtr1.IsValid());
-
-    ASSERT_EQ(ECObjectsStatus::Success, schemaCache->DropSchema(key));
-    EXPECT_EQ(4, schemaCache->GetCount()) << "Number of schema doesn't matches the number of schema read form the disk";
-    schemaCache->Clear();
-    EXPECT_EQ(0, schemaCache->GetCount()) << "Couldn't clear the cache";
-    }
-
-//---------------------------------------------------------------------------------------
-// @bsimethod                                     Muhammad Hassan                  09/14
-//+---------------+---------------+---------------+---------------+---------------+------
-TEST_F(ECDbSchemaManagerTests, ImportingSchemaInDifferentECDB)
-    {
-    ECDbTestFixture::Initialize();
-    ECDb ecdb, testecdb;
-    auto stat = ECDbTestUtility::CreateECDb(ecdb, nullptr, L"testecdbSchema.ecdb");
-    ASSERT_TRUE(stat == BE_SQLITE_OK);
-    stat = ECDbTestUtility::CreateECDb(testecdb, nullptr, L"testecdbSchema1.ecdb");
-    ASSERT_TRUE(stat == BE_SQLITE_OK);
-
-    ECSchemaPtr schemaPtr = ECDbTestUtility::ReadECSchemaFromDisk(L"BaseSchemaA.01.00.ecschema.xml", nullptr);
-    ASSERT_TRUE(schemaPtr != NULL);
-
-    ECSchemaCachePtr Schemacache = ECSchemaCache::Create();
-    Schemacache->AddSchema(*schemaPtr);
-
-    ASSERT_EQ(SUCCESS, ecdb.Schemas().ImportECSchemas(Schemacache->GetSchemas())) << "could not import test ecschema.";
-    ecdb.SaveChanges();
-
-    ASSERT_EQ(ERROR, testecdb.Schemas().ImportECSchemas(Schemacache->GetSchemas())) << "could not import test ecschema in the 2nd ecdb file.";
-    testecdb.SaveChanges();
-    }
-
-//---------------------------------------------------------------------------------------
-// @bsimethod                                     Muhammad Hassan                  10/14
-//+---------------+---------------+---------------+---------------+---------------+------
-TEST_F(ECDbSchemaManagerTests, ImportMultipleSupplementalSchemas)
-    {
-    ECDbTestFixture::Initialize();
-    ECDb testecdb;
-    auto stat = ECDbTestUtility::CreateECDb(testecdb, nullptr, L"supplementalSchematest.ecdb");
-    ASSERT_TRUE(stat == BE_SQLITE_OK);
-
-    ECSchemaReadContextPtr context = nullptr;
-
-    ECSchemaPtr schemaptr;
-    ECDbTestUtility::ReadECSchemaFromDisk(schemaptr, context, L"SchoolSchema.01.00.ecschema.xml", nullptr);
-    ASSERT_TRUE(schemaptr != NULL);
-    ECSchemaPtr supple;
-    ECDbTestUtility::ReadECSchemaFromDisk(supple, context, L"SchoolSchema_Supplemental_Localization.01.00.ecschema.xml", nullptr);
-    ASSERT_TRUE(supple != NULL);
-    ECSchemaPtr supple1;
-    ECDbTestUtility::ReadECSchemaFromDisk(supple1, context, L"SchoolSchema_Supplemental_Units.01.01.ecschema.xml", nullptr);
-    ASSERT_TRUE(supple1 != NULL);
-
-    ECSchemaCachePtr schemacache = ECSchemaCache::Create();
-    schemacache->AddSchema(*schemaptr);
-    schemacache->AddSchema(*supple);
-    schemacache->AddSchema(*supple1);
-
-    ASSERT_EQ(SUCCESS, testecdb.Schemas().ImportECSchemas(schemacache->GetSchemas())) << "couldn't import the schema";
-    ECSchemaCP SchoolSupplSchema = testecdb.Schemas().GetECSchema("SchoolSchema", true);
-    ASSERT_TRUE(SchoolSupplSchema != NULL);
-
-    ECClassCP ecclassCourse = SchoolSupplSchema->GetClassCP("Course");
-    ASSERT_TRUE(ecclassCourse != NULL);
-    ECClassCP ecclassCourseTitle = SchoolSupplSchema->GetClassCP("CourseTitle");
-    ASSERT_TRUE(ecclassCourseTitle != NULL);
-    //get custom attributes from base class (false)
-    ECCustomAttributeInstanceIterable iterator2 = ecclassCourseTitle->GetCustomAttributes(false);
-    uint32_t i = 0;
-    for (IECInstancePtr instance : iterator2)
-        {
-        i++;
-        }
-    EXPECT_EQ(1, i) << "the number of custom attributes on the Class CourseTitle do not match the original";
-    //get custom attributes from base class (false)
-    ECCustomAttributeInstanceIterable iterator1 = ecclassCourseTitle->GetCustomAttributes(true);
-    i = 0;
-    for (IECInstancePtr instance : iterator1)
-        {
-        i++;
-        }
-    EXPECT_EQ(4, i) << "the number of custom attributes on the Class CourseTitle do not match the original";
-
-    ECClassCP relationshipClass = SchoolSupplSchema->GetClassCP("SchoolDepartmentRelation");
-    ASSERT_TRUE(relationshipClass != NULL);
-    ECCustomAttributeInstanceIterable iterator = relationshipClass->GetCustomAttributes(false);
-    i = 0;
-    for (IECInstancePtr instance : iterator)
-        {
-        i++;
-        }
-    EXPECT_EQ(5, i) << "the number of custom attributes on the Class relationshipClass do not match the original";
-
-    ECClassCP ecclasscp = SchoolSupplSchema->GetClassCP("Department");
-    ASSERT_TRUE(ecclasscp != NULL) << "couldn't read the class Department from schema";
-    IECInstancePtr iecinstancePtr = ecclasscp->GetCustomAttribute("ChangeManagement");
-    ASSERT_TRUE(iecinstancePtr.IsValid()) << "couldn't retrieve the custom attribute from the class Department";
-    }
-
-//---------------------------------------------------------------------------------------
-// @bsimethod                                     Muhammad Hassan                  10/14
-//+---------------+---------------+---------------+---------------+---------------+------
-TEST_F(ECDbSchemaManagerTests, ImportLowPrioritySupplementalSchama)
-    {
-    ECDbTestFixture::Initialize();
-    ECDb testecdb;
-    auto stat = ECDbTestUtility::CreateECDb(testecdb, nullptr, L"supplementalSchematest.ecdb");
-    ASSERT_TRUE(stat == BE_SQLITE_OK);
-    ECSchemaReadContextPtr  context = nullptr;
-
-    ECSchemaPtr schemaPtr;
-    ECSchemaCachePtr schemaCache = ECSchemaCache::Create();
-
-    ECDbTestUtility::ReadECSchemaFromDisk(schemaPtr, context, L"SchoolSchema.01.00.ecschema.xml", nullptr);
-    ASSERT_TRUE(schemaPtr != NULL);
-    schemaCache->AddSchema(*schemaPtr);
-    ECDbTestUtility::ReadECSchemaFromDisk(schemaPtr, context, L"SchoolSchema_Supplemental_Localization.01.00.ecschema.xml", nullptr);
-    schemaCache->AddSchema(*schemaPtr);
-
-
-    ASSERT_EQ(SUCCESS, testecdb.Schemas().ImportECSchemas(schemaCache->GetSchemas())) << "couldn't import the schema";
-    ECSchemaCP SchoolSupplSchema = testecdb.Schemas().GetECSchema("SchoolSchema", true);
-    ASSERT_TRUE(SchoolSupplSchema != NULL);
-    }
-
-//---------------------------------------------------------------------------------------
-// @bsimethod                                      Muhammad Hassan                  1/15
-//+---------------+---------------+---------------+---------------+---------------+------
-TEST_F(ECDbSchemaManagerTests, ImportReferenceSchemaReferedByMultipleSchemas)
-    {
-    ECDbTestFixture::Initialize();
-    ECDb testecdb;
-    auto stat = ECDbTestUtility::CreateECDb(testecdb, nullptr, L"referancedSchematest.ecdb");
-    ASSERT_TRUE(stat == BE_SQLITE_OK);
-    ECSchemaReadContextPtr  context = ECSchemaReadContext::CreateContext();
-    context->AddSchemaLocater(testecdb.GetSchemaLocater());
-    ECSchemaPtr schemaptr;
-    ECDbTestUtility::ReadECSchemaFromDisk(schemaptr, context, L"StartupCompany.02.00.ecschema.xml", nullptr);
-    ASSERT_TRUE(schemaptr != NULL);
-    ECSchemaPtr supplementalSchemaptr;
-    ECDbTestUtility::ReadECSchemaFromDisk(supplementalSchemaptr, context, L"StartupCompany_Supplemental_ECDbTest.01.00.ecschema.xml", nullptr);
-    ASSERT_TRUE(supplementalSchemaptr != NULL);
-<<<<<<< HEAD
-
-    ECSchemaCachePtr schemacache = ECSchemaCache::Create();
-    schemacache->AddSchema(*schemaptr);
-    schemacache->AddSchema(*supplementalSchemaptr);
-
-    ASSERT_EQ(SUCCESS, testecdb.Schemas().ImportECSchemas(schemacache->GetSchemas())) << "couldn't import the schema";
-=======
-   
-    ASSERT_EQ(SUCCESS, testecdb.Schemas().ImportECSchemas(context->GetCache())) << "couldn't import the schema";
->>>>>>> 359673dd
-    }
-
- //---------------------------------------------------------------------------------------
- // @bsimethod                                    Muhammad Hassan                  10/14
- //+---------------+---------------+---------------+---------------+---------------+------
-TEST_F(ECDbSchemaManagerTests, ImportHighPrioritySupplementalSchama)
-    {
-    ECDbTestFixture::Initialize();
-    ECDb testecdb;
-    auto stat = ECDbTestUtility::CreateECDb(testecdb, nullptr, L"supplementalSchematest.ecdb");
-    ASSERT_TRUE(stat == BE_SQLITE_OK);
-    ECSchemaReadContextPtr context = nullptr;
-
-    ECSchemaPtr schemaptr;
-    ECDbTestUtility::ReadECSchemaFromDisk(schemaptr, context, L"SchoolSchema.01.00.ecschema.xml", nullptr);
-    ASSERT_TRUE(schemaptr != NULL);
-    ECSchemaPtr supplementalSchemaptr;
-    ECDbTestUtility::ReadECSchemaFromDisk(supplementalSchemaptr, context, L"SchoolSchema_Supplemental_Units.01.01.ecschema.xml", nullptr);
-    ASSERT_TRUE(supplementalSchemaptr != NULL);
-
-    ECSchemaCachePtr schemacache = ECSchemaCache::Create();
-    schemacache->AddSchema(*schemaptr);
-    schemacache->AddSchema(*supplementalSchemaptr);
-
-    ASSERT_EQ(SUCCESS, testecdb.Schemas().ImportECSchemas(schemacache->GetSchemas())) << "couldn't import the schema";
-    ECSchemaCP SchoolSupplSchema = testecdb.Schemas().GetECSchema("SchoolSchema", true);
-    ASSERT_TRUE(SchoolSupplSchema != NULL);
-    }
-
-//---------------------------------------------------------------------------------------
-// @bsimethod                                     Muhammad Hassan                  11/14
-//+---------------+---------------+---------------+---------------+---------------+------
-TEST_F(ECDbSchemaManagerTests, TestGetClassResolver)
-    {
-    ECDbTestProject testProject;
-    ECDbR ecdbr = testProject.Create("ecschemamanagertest.ecdb", L"TestSchema.01.00.ecschema.xml", true);
-    ECClassCP ecClass = ecdbr.Schemas().GetECClass("TestSchema", "DerivedTestClass");
-    EXPECT_TRUE(ecClass != nullptr);
-    ecClass = ecdbr.Schemas().GetECClass("TS", "DerivedTestClass", ResolveSchema::BySchemaAlias);
-    EXPECT_TRUE(ecClass != nullptr);
-
-    ecClass = ecdbr.Schemas().GetECClass("TestSchema", "DerivedTestClass", ResolveSchema::AutoDetect);
-    EXPECT_TRUE(ecClass != nullptr);
-
-    ecClass = ecdbr.Schemas().GetECClass("TS", "DerivedTestClass", ResolveSchema::AutoDetect);
-    EXPECT_TRUE(ecClass != nullptr);
-    }
-
-//---------------------------------------------------------------------------------------
-// @bsimethod                                     Muhammad Hassan                  11/14
-//+---------------+---------------+---------------+---------------+---------------+------
-// A primary schema should be supplemented with the latest available supplemental schema
-TEST_F(ECDbSchemaManagerTests, SupplementWithLatestCompatibleSupplementalSchema)
-    {
-    ECDbTestFixture::Initialize();
-    ECDb testecdb;
-    auto stat = ECDbTestUtility::CreateECDb(testecdb, nullptr, L"supplementalSchematest.ecdb");
-    ASSERT_TRUE(stat == BE_SQLITE_OK);
-
-    ECSchemaReadContextPtr context = nullptr;
-    ECSchemaCachePtr schemacache = ECSchemaCache::Create();
-
-    ECSchemaPtr schemaptr;
-    ECDbTestUtility::ReadECSchemaFromDisk(schemaptr, context, L"BasicSchema.01.70.ecschema.xml", nullptr);
-    ASSERT_TRUE(schemaptr != NULL);
-    schemacache->AddSchema(*schemaptr);
-
-    ECSchemaPtr supple = nullptr;
-
-    ECDbTestUtility::ReadECSchemaFromDisk(supple, context, L"BasicSchema_Supplemental_Localization.01.90.ecschema.xml", nullptr);
-    ASSERT_TRUE(supple != NULL);
-    schemacache->AddSchema(*supple);
-
-    ECDbTestUtility::ReadECSchemaFromDisk(supple, context, L"BasicSchema_Supplemental_Localization.01.60.ecschema.xml", nullptr);
-    ASSERT_TRUE(supple != NULL);
-    schemacache->AddSchema(*supple);
-
-    ASSERT_EQ(SUCCESS, testecdb.Schemas().ImportECSchemas(schemacache->GetSchemas())) << "couldn't import the schema";
-    ECSchemaCP basicSupplSchema = testecdb.Schemas().GetECSchema("BasicSchema", true);
-    ASSERT_TRUE(basicSupplSchema != NULL);
-
-    ECClassCP ecclassBase = basicSupplSchema->GetClassCP("Base");
-    ASSERT_TRUE(ecclassBase != NULL);
-    //get custom attributes from base class (false)
-    ECCustomAttributeInstanceIterable iterator1 = ecclassBase->GetCustomAttributes(false);
-    int i = 0;
-    for (IECInstancePtr instance : iterator1)
-        {
-        i++;
-        }
-    EXPECT_EQ(5, i) << "the number of custom attributes on the Class Base do not match the original";
-    }
-
-//---------------------------------------------------------------------------------------
-// @bsimethod                                     Muhammad Hassan                  11/14
-//+---------------+---------------+---------------+---------------+---------------+------
-//supplemental schema whose targeted primary schema's major version is greater then the major version of of Schema to supplement.
-TEST_F(ECDbSchemaManagerTests, SupplementSchemaWhoseTargetedPrimaryHasGreaterMajorVersion)
-    {
-    ECDbTestFixture::Initialize();
-    ECDb testecdb;
-    auto stat = ECDbTestUtility::CreateECDb(testecdb, nullptr, L"supplementalSchematest.ecdb");
-    ASSERT_TRUE(stat == BE_SQLITE_OK);
-
-    ECSchemaReadContextPtr context = nullptr;
-    ECSchemaCachePtr schemacache = ECSchemaCache::Create();
-
-    ECSchemaPtr schemaptr;
-    ECDbTestUtility::ReadECSchemaFromDisk(schemaptr, context, L"BasicSchema.01.70.ecschema.xml", nullptr);
-    ASSERT_TRUE(schemaptr != NULL);
-    schemacache->AddSchema(*schemaptr);
-
-    ECSchemaPtr supple;
-    ECDbTestUtility::ReadECSchemaFromDisk(supple, context, L"BasicSchema_Supplemental_Localization.01.90.ecschema.xml", nullptr);
-    ASSERT_TRUE(supple != NULL);
-    schemacache->AddSchema(*supple);
-
-    ECDbTestUtility::ReadECSchemaFromDisk(supple, context, L"BasicSchema_Supplemental_Localization.02.10.ecschema.xml", nullptr);
-    ASSERT_TRUE(supple != NULL);
-    schemacache->AddSchema(*supple);
-
-    ASSERT_EQ(SUCCESS, testecdb.Schemas().ImportECSchemas(schemacache->GetSchemas())) << "couldn't import the schema";
-    ECSchemaCP basicSupplSchema = testecdb.Schemas().GetECSchema("BasicSchema", true);
-    ASSERT_TRUE(basicSupplSchema != NULL);
-
-    ECClassCP ecclassBase = basicSupplSchema->GetClassCP("Base");
-    ASSERT_TRUE(ecclassBase != NULL);
-    //get custom attributes from base class (false)
-    ECCustomAttributeInstanceIterable iterator1 = ecclassBase->GetCustomAttributes(false);
-    int i = 0;
-    for (IECInstancePtr instance : iterator1)
-        {
-        i++;
-        }
-    EXPECT_EQ(3, i) << "the number of custom attributes on the Class Base do not match the original";
-    }
-
-//---------------------------------------------------------------------------------------
-// @bsimethod                                     Affan Khan                        12/15
-//+---------------+---------------+---------------+---------------+---------------+------
-std::map<Utf8String, std::set<Utf8String>> GetECViewNamesByPrefix(ECDbR ecdb)
-    {
-    Statement stmt;
-    stmt.Prepare(ecdb, "select  substr (name, 1,  instr (name,'.') - 1), '[' || name || ']'  from sqlite_master where type = 'view' and instr (name,'.') and instr(sql, '--### ECCLASS VIEW')");
-    std::map<Utf8String, std::set<Utf8String>> ecclassViews;
-    while (stmt.Step() == BE_SQLITE_ROW)
-        {
-        ecclassViews[stmt.GetValueText(0)].insert(stmt.GetValueText(1));
-        }
-
-    return ecclassViews;
-    }
-
-//---------------------------------------------------------------------------------------
-// @bsimethod                                     Affan Khan                        12/15
-//+---------------+---------------+---------------+---------------+---------------+------
-TEST_F(ECDbSchemaManagerTests, CreateECClassViews)
-    {
-    ECDbR ecdb = SetupECDb("CreateECClassViews.ecdb");
-    ASSERT_TRUE(ecdb.IsDbOpen());
-
-    ASSERT_EQ(SUCCESS, ecdb.Schemas().CreateECClassViewsInDb());
-    ecdb.SaveChanges();
-    std::map<Utf8String, std::set<Utf8String>> schemasWithECClassViews = GetECViewNamesByPrefix(ecdb);
-    ASSERT_EQ(2, schemasWithECClassViews.size()) << "Unexpected number of schemas with ECClassViews";
-    ASSERT_EQ(4, schemasWithECClassViews["ecdbf"].size()) << "Unexpected number of ECClassViews";
-    ECSchemaReadContextPtr  context = ECSchemaReadContext::CreateContext();
-    context->AddSchemaLocater(ecdb.GetSchemaLocater());
-    ECSchemaPtr schemaptr;
-    ECDbTestUtility::ReadECSchemaFromDisk(schemaptr, context, L"StartupCompany.02.00.ecschema.xml", nullptr);
-
-    ECSchemaCachePtr schemacache = ECSchemaCache::Create();
-    schemacache->AddSchema(*schemaptr);
-
-    ASSERT_EQ(SUCCESS, ecdb.Schemas().ImportECSchemas(schemacache->GetSchemas())) << "couldn't import the schema";
-    ASSERT_EQ(SUCCESS, ecdb.Schemas().CreateECClassViewsInDb());
-    ecdb.SaveChanges();
-    schemasWithECClassViews = GetECViewNamesByPrefix(ecdb);
-    ASSERT_EQ(3, schemasWithECClassViews.size()) << "Unexpected number of schemas with ECClassViews";
-    ASSERT_EQ(4, schemasWithECClassViews["ecdbf"].size()) << "Unexpected number of ECClassViews";
-    ASSERT_EQ(37, schemasWithECClassViews["stco"].size()) << "Unexpected number of ECClassViews";
-    }
-
-//---------------------------------------------------------------------------------------
-// @bsimethod                                     Muhammad Hassan                  11/14
-//+---------------+---------------+---------------+---------------+---------------+------
-//supplemental schema whose Targeted primary schema's minor version is less then minor Version of schema to supplement.
-TEST_F(ECDbSchemaManagerTests, SupplementSchemaWhoseTargetedPrimaryHasLowerMinorVersion)
-    {
-    ECDbTestFixture::Initialize();
-    ECDb testecdb;
-    auto stat = ECDbTestUtility::CreateECDb(testecdb, nullptr, L"supplementalSchematest.ecdb");
-    ASSERT_TRUE(stat == BE_SQLITE_OK);
-
-    ECSchemaReadContextPtr context = nullptr;
-    ECSchemaCachePtr schemacache = ECSchemaCache::Create();
-
-    ECSchemaPtr schemaptr;
-    ECDbTestUtility::ReadECSchemaFromDisk(schemaptr, context, L"BasicSchema.01.70.ecschema.xml", nullptr);
-    ASSERT_TRUE(schemaptr != NULL);
-    schemacache->AddSchema(*schemaptr);
-
-    ECSchemaPtr supple;
-    //With new supplementation Behaviour, this one will not be ignored though it is not targeting the primary schema's exact version.
-    ECDbTestUtility::ReadECSchemaFromDisk(supple, context, L"BasicSchema_Supplemental_Localization.01.69.ecschema.xml", nullptr);
-    ASSERT_TRUE(supple != NULL);
-    schemacache->AddSchema(*supple);
-
-    ASSERT_EQ(SUCCESS, testecdb.Schemas().ImportECSchemas(schemacache->GetSchemas())) << "couldn't import the schema";
-    ECSchemaCP basicSupplSchema = testecdb.Schemas().GetECSchema("BasicSchema", true);
-    ASSERT_TRUE(basicSupplSchema != NULL);
-
-    ECClassCP ecclassBase = basicSupplSchema->GetClassCP("Base");
-    ASSERT_TRUE(ecclassBase != NULL);
-    //get custom attributes from base class (false)
-    ECCustomAttributeInstanceIterable iterator1 = ecclassBase->GetCustomAttributes(false);
-    int i = 0;
-    for (IECInstancePtr instance : iterator1)
-        {
-        i++;
-        }
-    EXPECT_EQ(1, i) << "the number of custom attributes on the Class Base do not match the original";
-    }
-
-//---------------------------------------------------------------------------------------
-// @bsimethod                                     Muhammad Hassan                  11/14
-//+---------------+---------------+---------------+---------------+---------------+------
-//supplemental schema whose Targeted primary schema's minor version is greater then minor Version of schema to supplement.
-TEST_F(ECDbSchemaManagerTests, SupplementSchemaWhoseTargetedPrimaryHasGreaterMinorVersion)
-    {
-    ECDbTestFixture::Initialize();
-    ECDb testecdb;
-    auto stat = ECDbTestUtility::CreateECDb(testecdb, nullptr, L"supplementalSchematest.ecdb");
-    ASSERT_TRUE(stat == BE_SQLITE_OK);
-
-    ECSchemaReadContextPtr context = nullptr;
-    ECSchemaCachePtr schemacache = ECSchemaCache::Create();
-
-    ECSchemaPtr schemaptr;
-    ECDbTestUtility::ReadECSchemaFromDisk(schemaptr, context, L"BasicSchema.01.69.ecschema.xml", nullptr);
-    ASSERT_TRUE(schemaptr != NULL);
-    schemacache->AddSchema(*schemaptr);
-
-    ECSchemaPtr supple;
-    ECDbTestUtility::ReadECSchemaFromDisk(supple, context, L"BasicSchema_Supplemental_Localization.01.69.ecschema.xml", nullptr);
-    ASSERT_TRUE(supple != NULL);
-    schemacache->AddSchema(*supple);
-
-    //With new supplementation Behaviour, this one will not be ignored though it is not targeting the primary schema's exact version.
-    ECDbTestUtility::ReadECSchemaFromDisk(supple, context, L"BasicSchema_Supplemental_Localization.01.90.ecschema.xml", nullptr);
-    ASSERT_TRUE(supple != NULL);
-    schemacache->AddSchema(*supple);
-
-    ASSERT_EQ(SUCCESS, testecdb.Schemas().ImportECSchemas(schemacache->GetSchemas())) << "couldn't import the schema";
-    ECSchemaCP basicSupplSchema = testecdb.Schemas().GetECSchema("BasicSchema", true);
-    ASSERT_TRUE(basicSupplSchema != NULL);
-
-    ECClassCP ecclassBase = basicSupplSchema->GetClassCP("Base");
-    ASSERT_TRUE(ecclassBase != NULL);
-    //get custom attributes from base class (false)
-    int i = 0;
-    for (IECInstancePtr instance : ecclassBase->GetCustomAttributes(false))
-        {
-        i++;
-        }
-    ASSERT_EQ(4, i) << "the number of custom attributes on the Class Base do not match the original";
-    }
-
-//---------------------------------------------------------------------------------------
-//                                               Krischan.Eberle                  10/14
-//+---------------+---------------+---------------+---------------+---------------+------
-TEST_F(ECDbSchemaManagerTests, ImportSchemaWithSubclassesToBaseClassInExistingSchema)
-    {
-    auto setup = [] (ECInstanceKey& activityKey, ECDbCR ecdb, bool clearCacheAfterFirstImport)
-        {
-        Utf8CP baseSchemaXml =
-            "<ECSchema schemaName='Planning' nameSpacePrefix='p' version='1.0' xmlns='http://www.bentley.com/schemas/Bentley.ECXML.3.0'>"
-            "  <ECSchemaReference name='ECDbMap' version='02.00' prefix='ecdbmap' />"
-            "  <ECEntityClass typeName='Element'>"
-            "    <ECCustomAttributes>"
-            "        <ClassMap xmlns='ECDbMap.02.00'>"
-            "                <MapStrategy>TablePerHierarchy</MapStrategy>"
-            "        </ClassMap>"
-            "    </ECCustomAttributes>"
-            "    <ECProperty propertyName='Code' typeName='string' />"
-            "  </ECEntityClass>"
-            "  <ECEntityClass typeName='Activity'>"
-            "    <BaseClass>Element</BaseClass>"
-            "    <ECProperty propertyName='PlanId' typeName='long' />"
-            "    <ECProperty propertyName='OutlineIndex' typeName='int' />"
-            "  </ECEntityClass>"
-            "</ECSchema>";
-
-        ECSchemaReadContextPtr context1 = ECSchemaReadContext::CreateContext();
-        context1->AddSchemaLocater(ecdb.GetSchemaLocater());
-        ECSchemaPtr schema1 = nullptr;
-        ASSERT_EQ(SchemaReadStatus::Success, ECSchema::ReadFromXmlString(schema1, baseSchemaXml, *context1));
-        ASSERT_EQ(SUCCESS, ecdb.Schemas().ImportECSchemas(context1->GetCache().GetSchemas()));
-
-        if (clearCacheAfterFirstImport)
-            ecdb.ClearECDbCache();
-
-        Utf8CP secondSchemaXml =
-            "<ECSchema schemaName='Construction' nameSpacePrefix='c' version='1.0' xmlns='http://www.bentley.com/schemas/Bentley.ECXML.3.0'>"
-            "  <ECSchemaReference name='Planning' version='01.00' prefix='p' />"
-            "  <ECEntityClass typeName='Activity'>"
-            "    <BaseClass>p:Activity</BaseClass>"
-            "    <ECProperty propertyName='Name' typeName='string' />"
-            "  </ECEntityClass>"
-            "</ECSchema>";
-
-        ECSchemaReadContextPtr context2 = ECSchemaReadContext::CreateContext();
-        context2->AddSchemaLocater(ecdb.GetSchemaLocater());
-        ECSchemaPtr schema2 = nullptr;
-        ASSERT_EQ(SchemaReadStatus::Success, ECSchema::ReadFromXmlString(schema2, secondSchemaXml, *context2));
-        ASSERT_EQ(SUCCESS, ecdb.Schemas().ImportECSchemas(context2->GetCache().GetSchemas()));
-
-        ECInstanceKey newKey;
-        ECSqlStatement insStmt;
-        ASSERT_EQ(ECSqlStatus::Success, insStmt.Prepare(ecdb, "INSERT INTO c.Activity (Code, Name) VALUES ('ConstructionActivity-1', 'Do something')"));
-        ASSERT_EQ(BE_SQLITE_DONE, insStmt.Step(newKey));
-
-        ECSqlStatement updStmt;
-        ASSERT_EQ(ECSqlStatus::Success, updStmt.Prepare(ecdb, "UPDATE p.Activity SET PlanId=100, OutlineIndex=100 WHERE ECInstanceId=?"));
-        updStmt.BindId(1, newKey.GetECInstanceId());
-        ASSERT_EQ(BE_SQLITE_DONE, updStmt.Step());
-
-        activityKey = newKey;
-        };
-
-    //Import two ECSchemas separately without clearing the cache before the second import
-    {
-    ECDbTestProject testProject;
-    ECDbR ecdb = testProject.Create("importschemawithsubclassestoexistingschema1.ecdb");
-
-    ECInstanceKey activityKey;
-    setup(activityKey, ecdb, false);
-    ASSERT_TRUE(activityKey.IsValid());
-
-    ECSqlStatement stmt;
-    ASSERT_EQ(ECSqlStatus::Success, stmt.Prepare(ecdb, "SELECT PlanId, OutlineIndex FROM p.Activity WHERE ECInstanceId=?"));
-    stmt.BindId(1, activityKey.GetECInstanceId());
-    ASSERT_EQ(BE_SQLITE_ROW, stmt.Step());
-
-    ASSERT_FALSE(stmt.IsValueNull(0)) << "This should start to fail if ECDb still caching horizontal paratition even after import a second schema";
-    ASSERT_FALSE(stmt.IsValueNull(1)) << "This should start to fail if ECDb still caching horizontal paratition even after import a second schema";
-
-    ASSERT_EQ(BE_SQLITE_DONE, stmt.Step());
-    }
-
-    //Import two ECSchemas separately with clearing the cache before the second import
-    {
-    ECDbTestProject testProject;
-    ECDbR ecdb = testProject.Create("importschemawithsubclassestoexistingschema2.ecdb");
-
-    ECInstanceKey activityKey;
-    setup(activityKey, ecdb, true);
-    ASSERT_TRUE(activityKey.IsValid());
-
-    ECSqlStatement stmt;
-    ASSERT_EQ(ECSqlStatus::Success, stmt.Prepare(ecdb, "SELECT PlanId, OutlineIndex FROM p.Activity WHERE ECInstanceId=?"));
-    stmt.BindId(1, activityKey.GetECInstanceId());
-    ASSERT_EQ(BE_SQLITE_ROW, stmt.Step());
-
-    ASSERT_TRUE(!stmt.IsValueNull(0));
-    ASSERT_EQ(100ULL, stmt.GetValueInt64(0));
-    ASSERT_TRUE(!stmt.IsValueNull(1));
-    ASSERT_EQ(100, stmt.GetValueInt(1));
-
-    ASSERT_EQ(BE_SQLITE_DONE, stmt.Step());
-    }
-    }
-
-
-//-------------------------------------------------------------------------------------- -
-// @bsimethod                                     Krischan.Eberle           11/15
-//+---------------+---------------+---------------+---------------+---------------+------
-TEST_F(ECDbSchemaManagerTests, IGeometryTypes)
-    {
-    SchemaItem testSchema("<?xml version='1.0' encoding='utf-8'?>"
-                          "<ECSchema schemaName='TestSchema' nameSpacePrefix='ts' version='1.0' xmlns='http://www.bentley.com/schemas/Bentley.ECXML.3.0'>"
-                          "    <ECEntityClass typeName='Foo' >"
-                          "        <ECProperty propertyName='g1' typeName='Bentley.Geometry.Common.IGeometry' />"
-                          "        <ECProperty propertyName='g2' typeName='Bentley.GeometryNET.Common.IGeometry' />"
-                          "        <ECProperty propertyName='g3' typeName='Bentley.GeometryNET.Common.ICoordinate' />"
-                          "    </ECEntityClass>"
-                          "</ECSchema>");
-
-    ECDb& ecdb = SetupECDb("ecdbgeometrytypes.ecdb", testSchema);
-    ASSERT_TRUE(ecdb.IsDbOpen());
-
-    ECClassCP cl = ecdb.Schemas().GetECClass("TestSchema", "Foo");
-    ASSERT_TRUE(cl != nullptr);
-    ASSERT_EQ(PRIMITIVETYPE_IGeometry, cl->GetPropertyP("g1")->GetAsPrimitiveProperty()->GetType());
-    ASSERT_EQ(PRIMITIVETYPE_IGeometry, cl->GetPropertyP("g2")->GetAsPrimitiveProperty()->GetType());
-    ASSERT_EQ(PRIMITIVETYPE_IGeometry, cl->GetPropertyP("g3")->GetAsPrimitiveProperty()->GetType());
-
-    IGeometryPtr g1 = IGeometry::Create(ICurvePrimitive::CreateLine(DSegment3d::From(0.0, 0.0, 0.0, 1.0, 1.0, 1.0)));
-    IGeometryPtr g2 = IGeometry::Create(ICurvePrimitive::CreateLine(DSegment3d::From(1.0, 1.0, 1.0, 2.0, 2.0, 2.0)));
-    IGeometryPtr g3 = IGeometry::Create(ICurvePrimitive::CreateLine(DSegment3d::From(2.0, 2.0, 2.0, 3.0, 3.0, 3.0)));
-
-    ECInstanceKey key;
-    {
-    ECSqlStatement stmt;
-    ASSERT_EQ(ECSqlStatus::Success, stmt.Prepare(ecdb, "INSERT INTO ts.Foo(g1,g2,g3) VALUES(?,?,?)"));
-    ASSERT_EQ(ECSqlStatus::Success, stmt.BindGeometry(1, *g1));
-    ASSERT_EQ(ECSqlStatus::Success, stmt.BindGeometry(2, *g2));
-    ASSERT_EQ(ECSqlStatus::Success, stmt.BindGeometry(3, *g3));
-    ASSERT_EQ(BE_SQLITE_DONE, stmt.Step(key));
-    ecdb.SaveChanges();
-    }
-
-    ECSqlStatement stmt;
-    ASSERT_EQ(ECSqlStatus::Success, stmt.Prepare(ecdb, "SELECT g1,g2,g3 FROM ts.Foo WHERE ECInstanceId=?"));
-    ASSERT_EQ(ECSqlStatus::Success, stmt.BindId(1, key.GetECInstanceId()));
-    ASSERT_EQ(BE_SQLITE_ROW, stmt.Step());
-
-    ASSERT_TRUE(stmt.GetValueGeometry(0)->IsSameStructureAndGeometry(*g1));
-    ASSERT_TRUE(stmt.GetValueGeometry(1)->IsSameStructureAndGeometry(*g2));
-    ASSERT_TRUE(stmt.GetValueGeometry(2)->IsSameStructureAndGeometry(*g3));
-    }
-
-//--------------------------------------------------------------------------------------
-// @bsimethod                                     Muhammad.Hassan                 02/16
-//+---------------+---------------+---------------+---------------+---------------+-----
-TEST_F(ECDbSchemaManagerTests, EnforceECEnumeration)
-    {
-    ECDbR ecdb = SetupECDb("propertywithEnumerationType.ecdb",
-                           SchemaItem("<?xml version='1.0' encoding='utf-8' ?>"
-                                      "<ECSchema schemaName='TestSchema' nameSpacePrefix='ts' version='1.0' xmlns='http://www.bentley.com/schemas/Bentley.ECXML.3.0'>"
-                                      " <ECEnumeration typeName='NonStrictEnum' backingTypeName='int' isStrict='False'>"
-                                      "   <ECEnumerator value = '0' displayLabel = 'txt' />"
-                                      "   <ECEnumerator value = '1' displayLabel = 'bat' />"
-                                      " </ECEnumeration>"
-                                      " <ECEnumeration typeName='StrictEnum' backingTypeName='int' isStrict='True'>"
-                                      "   <ECEnumerator value = '0' displayLabel = 'txt' />"
-                                      "   <ECEnumerator value = '1' displayLabel = 'bat' />"
-                                      " </ECEnumeration>"
-                                      "  <ECEntityClass typeName='File' >"
-                                      "    <ECProperty propertyName='Type' typeName='NonStrictEnum' />"
-                                      "  </ECEntityClass>"
-                                      "  <ECEntityClass typeName='Folder' >"
-                                      "    <ECProperty propertyName='Type' typeName='StrictEnum' />"
-                                      "  </ECEntityClass>"
-                                      "</ECSchema>"));
-    ASSERT_TRUE(ecdb.IsDbOpen());
-
-    //non strict enum Insert tests
-    ECSqlStatement statement;
-    ASSERT_EQ(ECSqlStatus::Success, statement.Prepare(ecdb, "INSERT INTO ts.File(Type) VALUES(?)"));
-    ASSERT_EQ(ECSqlStatus::Success, statement.BindInt(1, 0));
-    ASSERT_EQ(BE_SQLITE_DONE, statement.Step());
-    statement.Reset();
-    statement.ClearBindings();
-
-    ASSERT_EQ(ECSqlStatus::Success, statement.BindInt(1, 2));
-    ASSERT_EQ(BE_SQLITE_DONE, statement.Step());
-    statement.Finalize();
-
-    ASSERT_EQ(ECSqlStatus::Success, statement.Prepare(ecdb, "INSERT INTO ts.File(Type) VALUES(0)"));
-    ASSERT_EQ(BE_SQLITE_DONE, statement.Step());
-    statement.Finalize();
-
-    ASSERT_EQ(ECSqlStatus::Success, statement.Prepare(ecdb, "INSERT INTO ts.File(Type) VALUES(2)"));
-    ASSERT_EQ(BE_SQLITE_DONE, statement.Step());
-    statement.Finalize();
-
-    //non strict enum Update tests
-    ASSERT_EQ(ECSqlStatus::Success, statement.Prepare(ecdb, "UPDATE ts.File SET Type=1 WHERE Type=0"));
-    ASSERT_EQ(DbResult::BE_SQLITE_DONE, statement.Step());
-    statement.Finalize();
-
-    ASSERT_EQ(ECSqlStatus::Success, statement.Prepare(ecdb, "UPDATE ts.File SET Type=3 WHERE Type=1"));
-    ASSERT_EQ(DbResult::BE_SQLITE_DONE, statement.Step());
-    statement.Finalize();
-
-    ASSERT_EQ(ECSqlStatus::Success, statement.Prepare(ecdb, "UPDATE ts.File SET Type=? WHERE Type=?"));
-    ASSERT_EQ(ECSqlStatus::Success, statement.BindInt(1, 0));
-    ASSERT_EQ(ECSqlStatus::Success, statement.BindInt(2, 3));
-    ASSERT_EQ(DbResult::BE_SQLITE_DONE, statement.Step());
-    statement.Reset();
-    statement.ClearBindings();
-
-    ASSERT_EQ(ECSqlStatus::Success, statement.BindInt(1, 1));
-    ASSERT_EQ(ECSqlStatus::Success, statement.BindInt(2, 2));
-    ASSERT_EQ(DbResult::BE_SQLITE_DONE, statement.Step());
-    statement.Finalize();
-
-    //strict enum Insert tests
-    ASSERT_EQ(ECSqlStatus::Success, statement.Prepare(ecdb, "INSERT INTO ts.Folder(Type) VALUES(?)"));
-    ASSERT_EQ(ECSqlStatus::Success, statement.BindInt(1, 0));
-    ASSERT_EQ(BE_SQLITE_DONE, statement.Step());
-    statement.Reset();
-    statement.ClearBindings();
-
-    ASSERT_EQ(ECSqlStatus::Success, statement.BindInt(1, 2));
-    ASSERT_EQ(BE_SQLITE_DONE, statement.Step()) << "ECDb does not enforce strict enums, so inserting a wrong value is expected to not fail.";
-    statement.Finalize();
-
-    ASSERT_EQ(ECSqlStatus::Success, statement.Prepare(ecdb, "INSERT INTO ts.Folder(Type) VALUES(1)"));
-    ASSERT_EQ(BE_SQLITE_DONE, statement.Step());
-    statement.Finalize();
-
-    ASSERT_EQ(ECSqlStatus::Success, statement.Prepare(ecdb, "INSERT INTO ts.Folder(Type) VALUES(2)"));
-    ASSERT_EQ(BE_SQLITE_DONE, statement.Step()) << "ECDb does not enforce strict enums, so inserting a wrong value is expected to not fail.";
-    statement.Finalize();
-
-    //strict enum Update tests
-    ASSERT_EQ(ECSqlStatus::Success, statement.Prepare(ecdb, "UPDATE ts.Folder SET Type=1 WHERE Type=0"));
-    ASSERT_EQ(DbResult::BE_SQLITE_DONE, statement.Step());
-    statement.Finalize();
-
-    ASSERT_EQ(ECSqlStatus::Success, statement.Prepare(ecdb, "UPDATE ts.Folder SET Type=2 WHERE Type=1"));
-    ASSERT_EQ(DbResult::BE_SQLITE_DONE, statement.Step());
-    statement.Finalize();
-
-    ASSERT_EQ(ECSqlStatus::Success, statement.Prepare(ecdb, "UPDATE ts.Folder SET Type=? WHERE Type=?"));
-    ASSERT_EQ(ECSqlStatus::Success, statement.BindInt(1, 0));
-    ASSERT_EQ(ECSqlStatus::Success, statement.BindInt(2, 1));
-    ASSERT_EQ(DbResult::BE_SQLITE_DONE, statement.Step());
-    statement.Reset();
-    statement.ClearBindings();
-
-    ASSERT_EQ(ECSqlStatus::Success, statement.BindInt(1, 2));
-    ASSERT_EQ(ECSqlStatus::Success, statement.BindInt(2, 0));
-    ASSERT_EQ(DbResult::BE_SQLITE_DONE, statement.Step());
-    statement.Finalize();
-    }
-
-//---------------------------------------------------------------------------------------
-//                                               Krischan.Eberle                  10/14
-//+---------------+---------------+---------------+---------------+---------------+------
-TEST_F(ECDbSchemaManagerTests, DuplicateInMemorySchemaTest)
-    {
-
-
-    Utf8CP stdXml = 
-        "<?xml version='1.0' encoding='utf-8' ?>"
-        "<ECSchema schemaName='std' nameSpacePrefix='std' version='1.0' xmlns='http://www.bentley.com/schemas/Bentley.ECXML.3.0'>"
-        "   <ECEntityClass typeName='Foo' >"
-        "       <ECProperty propertyName='Test' typeName='string' />"
-        "   </ECEntityClass>"
-        "</ECSchema>";
-
-    Utf8CP usrXml =
-        "<?xml version='1.0' encoding='utf-8' ?>"
-        "<ECSchema schemaName='usr' nameSpacePrefix='usr' version='1.0' xmlns='http://www.bentley.com/schemas/Bentley.ECXML.3.0'>"
-        "   <ECSchemaReference name='std' version='01.00.00' prefix='std'/>"
-        "   <ECEntityClass typeName='FooDerive' >"
-        "       <BaseClass>std:Foo</BaseClass>"
-        "       <ECProperty propertyName='Test1' typeName='string' />"
-        "   </ECEntityClass>"
-        "   <ECEntityClass typeName='Goo' >"
-        "       <ECProperty propertyName='Test' typeName='string' />"
-        "   </ECEntityClass>"
-        "</ECSchema>";
-
-    ECSchemaPtr std, usr;
-    ECSchemaReadContextPtr readContext = ECSchemaReadContext::CreateContext();
-    ASSERT_EQ (SchemaReadStatus::Success, ECSchema::ReadFromXmlString(std, stdXml, *readContext));
-
-
-    ECDb& ecdb = SetupECDb("duplicateInMemorySchemaTest.ecdb");
-    ASSERT_TRUE(ecdb.IsDbOpen());
-    ASSERT_EQ(BentleyStatus::SUCCESS, ecdb.Schemas().ImportECSchemas(readContext->GetCache()));
-    ecdb.ClearECDbCache();
-
-    ASSERT_EQ(SchemaReadStatus::Success, ECSchema::ReadFromXmlString(usr, usrXml, *readContext));
-    ASSERT_EQ(BentleyStatus::SUCCESS, ecdb.Schemas().ImportECSchemas(readContext->GetCache())) << "Failed because locater was not added for schemas that already exist in ECDb";
-    }
-
-END_ECDBUNITTESTS_NAMESPACE
-
+/*--------------------------------------------------------------------------------------+
+|
+|  $Source: Tests/Published/ECDbSchemaManager_Test.cpp $
+|
+|  $Copyright: (c) 2016 Bentley Systems, Incorporated. All rights reserved. $
+|
++--------------------------------------------------------------------------------------*/
+#include "ECDbPublishedTests.h"
+#include "../BackDoor/PublicAPI/BackDoor/ECDb/ECDbTestProject.h"
+#include "SchemaImportTestFixture.h"
+
+USING_NAMESPACE_BENTLEY_EC
+BEGIN_ECDBUNITTESTS_NAMESPACE
+
+
+struct ECDbSchemaManagerTests : SchemaImportTestFixture
+    {};
+
+static Utf8CP const TEST_SCHEMA_NAME = "ECDbSchemaManagerTest";
+
+void SetupTestECDb (BeFileNameCR filePath);
+ECSchemaPtr CreateTestSchema ();
+
+//---------------------------------------------------------------------------------------
+// @bsimethod                                   Krischan.Eberle                  06/12
+//+---------------+---------------+---------------+---------------+---------------+------
+TEST_F(ECDbSchemaManagerTests, IncrementalLoading)
+    {
+    BeFileName testFilePath(ECDbTestUtility::BuildECDbPath("ecschemamanagertest.ecdb"));
+    SetupTestECDb(testFilePath);
+
+    const int expectedClassCount = CreateTestSchema()->GetClassCount();
+
+    //GetECSchema with ensureAllClassesLoaded = false
+    {
+    ECDb ecdb;
+    auto stat = ecdb.OpenBeSQLiteDb(testFilePath, ECDb::OpenParams(ECDb::OpenMode::Readonly));
+    ASSERT_EQ(BE_SQLITE_OK, stat);
+
+    auto const& schemaManager = ecdb.Schemas();
+
+    ECSchemaCP schema = schemaManager.GetECSchema(TEST_SCHEMA_NAME, false);
+    ASSERT_TRUE(schema != nullptr);
+
+    ASSERT_EQ(0, schema->GetClassCount()) << "ECDbSchemaManager::GetECSchema (..., false) is expected to return an empty schema";
+    }
+
+    //GetECSchema with ensureAllClassesLoaded = true
+    {
+    ECDb ecdb;
+    auto stat = ecdb.OpenBeSQLiteDb(testFilePath, ECDb::OpenParams(ECDb::OpenMode::Readonly));
+    ASSERT_EQ(BE_SQLITE_OK, stat);
+
+    auto const& schemaManager = ecdb.Schemas();
+
+    ECSchemaCP schema = schemaManager.GetECSchema(TEST_SCHEMA_NAME, true);
+    ASSERT_TRUE(schema != nullptr);
+
+    ASSERT_EQ(expectedClassCount, schema->GetClassCount()) << "ECDbSchemaManager::GetECSchema (..., true) is expected to return a fully populated schema";
+    }
+
+    //GetECClass from a different schema first and then GetECSchema with ensureAllClassesLoaded = true
+    {
+    ECDb ecdb;
+    auto stat = ecdb.OpenBeSQLiteDb(testFilePath, ECDb::OpenParams(ECDb::OpenMode::Readonly));
+    ASSERT_EQ(BE_SQLITE_OK, stat);
+
+    auto const& schemaManager = ecdb.Schemas();
+
+    ECClassCP ecClass = schemaManager.GetECClass("ECDb_System", "PrimitiveArray");
+    ASSERT_TRUE(ecClass != nullptr) << "ECDbSchemaManager::GetECClass ('ECDbSystem', 'PrimitiveArray') is expected to succeed as the class exists in the ecdb file.";
+
+    ECSchemaCP schema = schemaManager.GetECSchema(TEST_SCHEMA_NAME, false);
+    ASSERT_TRUE(schema != nullptr);
+    ASSERT_EQ(0, schema->GetClassCount()) << "ECDbSchemaManager::GetECSchema (..., false) is expected to return a schema with only the classes already loaded.";
+
+    schema = schemaManager.GetECSchema(TEST_SCHEMA_NAME, true);
+    ASSERT_TRUE(schema != nullptr);
+
+    ASSERT_EQ(expectedClassCount, schema->GetClassCount()) << "ECDbSchemaManager::GetECSchema (..., true) is expected to return a fully populated schema even if ECDbSchemaManager::GetECClass was called before for a class in a different ECSchema.";
+    }
+
+    //GetECClass from same schema first and then GetECSchema with ensureAllClassesLoaded = true
+    {
+    ECDb ecdb;
+    auto stat = ecdb.OpenBeSQLiteDb(testFilePath, ECDb::OpenParams(ECDb::OpenMode::Readonly));
+    ASSERT_EQ(BE_SQLITE_OK, stat);
+
+    auto const& schemaManager = ecdb.Schemas();
+
+    ECClassCP ecClass = schemaManager.GetECClass(TEST_SCHEMA_NAME, "Base");
+    ASSERT_TRUE(ecClass != nullptr) << "ECDbSchemaManager::GetECClass ('Base') is expected to succeed as the class exists in the ecdb file.";
+
+    ECSchemaCP schema = schemaManager.GetECSchema(TEST_SCHEMA_NAME, false);
+    ASSERT_TRUE(schema != nullptr);
+    ASSERT_EQ(1, schema->GetClassCount()) << "ECDbSchemaManager::GetECSchema (..., false) is expected to return a schema with only the classes already loaded.";
+
+    schema = schemaManager.GetECSchema(TEST_SCHEMA_NAME, true);
+    ASSERT_TRUE(schema != nullptr);
+
+    ASSERT_EQ(expectedClassCount, schema->GetClassCount()) << "ECDbSchemaManager::GetECSchema (..., true) is expected to return a fully populated schema even if ECDbSchemaManager::GetECClass was called before for a class in the same schema.";
+    }
+    }
+
+//---------------------------------------------------------------------------------------
+// @bsiclass                                     Krischan.Eberle                  04/16
+//+---------------+---------------+---------------+---------------+---------------+------
+TEST_F(ECDbSchemaManagerTests, CasingTests)
+    {
+    ECDbCR ecdb = SetupECDb("schemamanagercasingtests.ecdb", BeFileName(L"ECSqlTest.01.00.ecschema.xml"));
+    ASSERT_TRUE(ecdb.IsDbOpen());
+
+    ECSchemaCP schema = ecdb.Schemas().GetECSchema("ECDB_FILEinfo");
+    ASSERT_TRUE(schema != nullptr && schema->GetName().EqualsI("ECDb_FileInfo"));
+
+    schema = ecdb.Schemas().GetECSchema("ecsqltest");
+    ASSERT_TRUE(schema != nullptr && schema->GetName().EqualsI("ECSqlTest"));
+
+    ECClassCP ecclass = nullptr;
+    ecclass = ecdb.Schemas().GetECClass("ecsqltest", "P");
+    ASSERT_TRUE(ecclass != nullptr && BeStringUtilities::StricmpAscii(ecclass->GetFullName(), "ECSqlTest:P") == 0);
+
+    ecclass = ecdb.Schemas().GetECClass("ECSqlTest", "p");
+    ASSERT_TRUE(ecclass != nullptr && BeStringUtilities::StricmpAscii(ecclass->GetFullName(), "ECSqlTest:P") == 0);
+
+    ecclass = ecdb.Schemas().GetECClass("ecSqL", "P", ResolveSchema::BySchemaAlias);
+    ASSERT_TRUE(ecclass != nullptr && BeStringUtilities::StricmpAscii(ecclass->GetFullName(), "ECSqlTest:P") == 0);
+
+    ecclass = ecdb.Schemas().GetECClass("ecsql", "p", ResolveSchema::BySchemaAlias);
+    ASSERT_TRUE(ecclass != nullptr && BeStringUtilities::StricmpAscii(ecclass->GetFullName(), "ECSqlTest:P") == 0);
+
+    ecclass = ecdb.Schemas().GetECClass("ecsqlTest", "P", ResolveSchema::AutoDetect);
+    ASSERT_TRUE(ecclass != nullptr && BeStringUtilities::StricmpAscii(ecclass->GetFullName(), "ECSqlTest:P") == 0);
+
+    ecclass = ecdb.Schemas().GetECClass("ecsqL", "P", ResolveSchema::AutoDetect);
+    ASSERT_TRUE(ecclass != nullptr && BeStringUtilities::StricmpAscii(ecclass->GetFullName(), "ECSqlTest:P") == 0);
+
+    ecclass = ecdb.Schemas().GetECClass("ECSqlTest", "p", ResolveSchema::AutoDetect);
+    ASSERT_TRUE(ecclass != nullptr && BeStringUtilities::StricmpAscii(ecclass->GetFullName(), "ECSqlTest:P") == 0);
+
+    ecclass = ecdb.Schemas().GetECClass("ecsql", "p", ResolveSchema::AutoDetect);
+    ASSERT_TRUE(ecclass != nullptr && BeStringUtilities::StricmpAscii(ecclass->GetFullName(), "ECSqlTest:P") == 0);
+    }
+
+//---------------------------------------------------------------------------------------
+// @bsiclass                                     Krischan.Eberle                  06/14
+//+---------------+---------------+---------------+---------------+---------------+------
+TEST_F(ECDbSchemaManagerTests, GetDerivedECClasses)
+    {
+    BeFileName testFilePath(ECDbTestUtility::BuildECDbPath("ecschemamanagertest.ecdb"));
+    SetupTestECDb(testFilePath);
+
+    ECDb testFile;
+    ASSERT_EQ(BE_SQLITE_OK, testFile.OpenBeSQLiteDb(testFilePath, ECDb::OpenParams(Db::OpenMode::Readonly))) << "Could not open test file " << testFilePath.GetNameUtf8().c_str();
+
+    auto const& schemaManager = testFile.Schemas();
+
+    ECClassCP baseClass = schemaManager.GetECClass(TEST_SCHEMA_NAME, "Base");
+    ASSERT_TRUE(baseClass != nullptr) << "Could not retrieve base class";
+
+    //derived classes are not loaded when calling ECClass::GetDerivedClasses
+    ASSERT_TRUE(baseClass->GetDerivedClasses().empty()) << "ECClass::GetDerivedClasses is expected to not load subclasses.";
+
+    //derived classes are expected to be loaded when calling ECDbSchemaManager::GetDerivedClasses
+    ASSERT_EQ(2, schemaManager.GetDerivedECClasses(*baseClass).size()) << "Unexpected derived class count with derived classes now being loaded";
+
+    //now ECClass::GetDerivedClasses can also be called
+    ASSERT_EQ(2, baseClass->GetDerivedClasses().size()) << "Unexpected derived class count after derived classes were loaded";
+    }
+
+//---------------------------------------------------------------------------------------
+// @bsiclass                                     Krischan.Eberle                  06/14
+//+---------------+---------------+---------------+---------------+---------------+------
+TEST_F(ECDbSchemaManagerTests, GetDerivedECClassesWithoutIncrementalLoading)
+    {
+    BeFileName testFilePath(ECDbTestUtility::BuildECDbPath("ecschemamanagertest.ecdb"));
+    SetupTestECDb(testFilePath);
+
+    ECDb testFile;
+    ASSERT_EQ(BE_SQLITE_OK, testFile.OpenBeSQLiteDb(testFilePath, ECDb::OpenParams(Db::OpenMode::Readonly))) << "Could not open test file " << testFilePath.GetNameUtf8().c_str();
+
+    auto const& schemaManager = testFile.Schemas();
+    ECSchemaCP testSchema = schemaManager.GetECSchema(TEST_SCHEMA_NAME, true);
+    ASSERT_TRUE(testSchema != nullptr);
+
+    ECClassCP baseClass = schemaManager.GetECClass(TEST_SCHEMA_NAME, "Base");
+    ASSERT_TRUE(baseClass != nullptr) << "Could not retrieve base class";
+
+    ASSERT_EQ(2, baseClass->GetDerivedClasses().size()) << "Unexpected derived class count. Derived classes are expected to already be loaded along with having loaded the schema";
+
+    //derived classes are expected to be loaded when calling ECDbSchemaManager::GetDerivedClasses
+    ASSERT_EQ(2, schemaManager.GetDerivedECClasses(*baseClass).size()) << "Unexpected derived class count";
+    }
+
+//---------------------------------------------------------------------------------------
+// @bsiclass                                     Krischan.Eberle                  01/16
+//+---------------+---------------+---------------+---------------+---------------+------
+TEST_F(ECDbSchemaManagerTests, GetEnumeration)
+    {
+    ECDbCR ecdb = SetupECDb("getenumeration.ecdb", SchemaItem("<?xml version='1.0' encoding='utf-8' ?>"
+                                     "<ECSchema schemaName='TestSchema' nameSpacePrefix='ts' version='1.0' xmlns='http://www.bentley.com/schemas/Bentley.ECXML.3.0'>"
+                                     "<ECSchemaReference name='ECDb_FileInfo' version='02.00.00' prefix='ecdbf' />"
+                                     "  <ECEntityClass typeName='Foo' >"
+                                     "    <ECProperty propertyName='Folder' typeName='ecdbf:StandardRootFolderType' />"
+                                     "    <ECProperty propertyName='Homepage' typeName='string' extendedTypeName='URL' />"
+                                     "    <ECArrayProperty propertyName='FavoriteFolders' typeName='ecdbf:StandardRootFolderType' minOccurs='0' maxOccurs='unbounded' />"
+                                     "  </ECEntityClass>"
+                                     "</ECSchema>"));
+
+    ASSERT_TRUE(ecdb.IsDbOpen());
+    Utf8String ecdbPath(ecdb.GetDbFileName());
+
+    {
+    ECDb ecdb;
+    ASSERT_EQ(BE_SQLITE_OK, ecdb.OpenBeSQLiteDb(ecdbPath.c_str(), ECDb::OpenParams(Db::OpenMode::Readonly))) << "Could not open test file " << ecdbPath.c_str();
+
+    ECEnumerationCP ecEnum = ecdb.Schemas().GetECEnumeration("ECDb_FileInfo", "StandardRootFolderType");
+    ASSERT_TRUE(ecEnum != nullptr);
+    ASSERT_EQ(4, ecEnum->GetEnumeratorCount());
+    }
+
+    {
+    ECDb ecdb;
+    ASSERT_EQ(BE_SQLITE_OK, ecdb.OpenBeSQLiteDb(ecdbPath.c_str(), ECDb::OpenParams(Db::OpenMode::Readonly))) << "Could not open test file " << ecdbPath.c_str();
+
+    ECSchemaCP schema = ecdb.Schemas().GetECSchema("ECDb_FileInfo", false);
+    ASSERT_TRUE(schema != nullptr);
+    ASSERT_EQ(0, schema->GetEnumerationCount());
+    ECClassCP classWithEnum = ecdb.Schemas().GetECClass("ECDb_FileInfo", "ExternalFileInfo");
+    ASSERT_TRUE(classWithEnum != nullptr);
+
+    ECPropertyCP prop = classWithEnum->GetPropertyP("RootFolder");
+    ASSERT_TRUE(prop != nullptr);
+    PrimitiveECPropertyCP primProp = prop->GetAsPrimitiveProperty();
+    ASSERT_TRUE(primProp != nullptr);
+    ECEnumerationCP ecEnum = primProp->GetEnumeration();
+    ASSERT_TRUE(ecEnum != nullptr);
+    ASSERT_EQ(4, ecEnum->GetEnumeratorCount());
+
+    ecEnum = schema->GetEnumerationCP("StandardRootFolderType");
+    ASSERT_TRUE(ecEnum != nullptr);
+    ASSERT_EQ(4, ecEnum->GetEnumeratorCount());
+    }
+
+    {
+    ECDb ecdb;
+    ASSERT_EQ(BE_SQLITE_OK, ecdb.OpenBeSQLiteDb(ecdbPath.c_str(), ECDb::OpenParams(Db::OpenMode::Readonly))) << "Could not open test file " << ecdbPath.c_str();
+
+    ECSchemaCP schema = ecdb.Schemas().GetECSchema("ECDb_FileInfo", false);
+    ASSERT_TRUE(schema != nullptr);
+    ASSERT_EQ(0, schema->GetEnumerationCount());
+    ECClassCP classWithEnum = ecdb.Schemas().GetECClass("TestSchema", "Foo");
+    ASSERT_TRUE(classWithEnum != nullptr);
+
+    ECPropertyCP prop = classWithEnum->GetPropertyP("Folder");
+    ASSERT_TRUE(prop != nullptr);
+    PrimitiveECPropertyCP primProp = prop->GetAsPrimitiveProperty();
+    ASSERT_TRUE(primProp != nullptr);
+    ECEnumerationCP ecEnum = primProp->GetEnumeration();
+    ASSERT_TRUE(ecEnum != nullptr);
+    ASSERT_EQ(4, ecEnum->GetEnumeratorCount());
+
+    ecEnum = schema->GetEnumerationCP("StandardRootFolderType");
+    ASSERT_TRUE(ecEnum != nullptr);
+    ASSERT_EQ(4, ecEnum->GetEnumeratorCount());
+    }
+
+    {
+    ECDb ecdb;
+    ASSERT_EQ(BE_SQLITE_OK, ecdb.OpenBeSQLiteDb(ecdbPath.c_str(), ECDb::OpenParams(Db::OpenMode::Readonly))) << "Could not open test file " << ecdbPath.c_str();
+
+    ECSchemaCP schema = ecdb.Schemas().GetECSchema("ECDb_FileInfo", true);
+    ASSERT_TRUE(schema != nullptr);
+    ECEnumerationCP ecEnum = schema->GetEnumerationCP("StandardRootFolderType");
+    ASSERT_TRUE(ecEnum != nullptr);
+    ASSERT_EQ(4, ecEnum->GetEnumeratorCount());
+    }
+
+    }
+
+//---------------------------------------------------------------------------------------
+// @bsiclass                                     Krischan.Eberle                  06/16
+//+---------------+---------------+---------------+---------------+---------------+------
+TEST_F(ECDbSchemaManagerTests, GetKindOfQuantity)
+    {
+    auto assertKoq = [] (KindOfQuantityCR actualKoq)
+        {
+        ASSERT_STREQ("My KindOfQuantity", actualKoq.GetDisplayLabel().c_str());
+        ASSERT_STREQ("My KindOfQuantity", actualKoq.GetDescription().c_str());
+        ASSERT_STREQ("CENTIMETRE", actualKoq.GetPersistenceUnit().c_str());
+        ASSERT_STREQ("FOOT", actualKoq.GetDefaultPresentationUnit().c_str());
+        bvector<Utf8String> const& actualAltUnits = actualKoq.GetAlternativePresentationUnitList();
+        ASSERT_EQ(2, actualAltUnits.size());
+        ASSERT_STREQ("INCH", actualAltUnits[0].c_str());
+        ASSERT_STREQ("YARD", actualAltUnits[1].c_str());
+        };
+
+    Utf8String ecdbPath;
+    {
+    std::vector<SchemaItem> testSchemas;
+    testSchemas.push_back(SchemaItem("<?xml version='1.0' encoding='utf-8' ?>"
+                                     "<ECSchema schemaName='Schema1' nameSpacePrefix='s1' version='1.0' xmlns='http://www.bentley.com/schemas/Bentley.ECXML.3.0'>"
+                                     "<KindOfQuantity typeName='MyKindOfQuantity' description='My KindOfQuantity'"
+                                     "                displayLabel='My KindOfQuantity' persistenceUnit='CENTIMETRE' precision='10'"
+                                     "                defaultPresentationUnit='FOOT' alternativePresentationUnits='INCH;YARD' />"
+                                     "</ECSchema>"));
+
+    testSchemas.push_back(SchemaItem("<?xml version='1.0' encoding='utf-8' ?>"
+                                     "<ECSchema schemaName='Schema2' nameSpacePrefix='s2' version='1.0' xmlns='http://www.bentley.com/schemas/Bentley.ECXML.3.0'>"
+                                     "<ECSchemaReference name='Schema1' version='01.00.00' prefix='s1' />"
+                                     "  <ECEntityClass typeName='Foo' >"
+                                     "    <ECProperty propertyName='Length' typeName='double' kindOfQuantity='s1:MyKindOfQuantity' />"
+                                     "    <ECProperty propertyName='Homepage' typeName='string' extendedTypeName='URL' />"
+                                     "    <ECArrayProperty propertyName='AlternativeLengths' typeName='double' minOccurs='0' maxOccurs='unbounded' kindOfQuantity='s1:MyKindOfQuantity'/>"
+                                     "    <ECArrayProperty propertyName='Favorites' typeName='string' extendedTypeName='URL' minOccurs='0' maxOccurs='unbounded' />"
+                                     "  </ECEntityClass>"
+                                     "</ECSchema>"));
+
+    ECDb ecdb;
+    bool asserted = false;
+    AssertSchemaImport(ecdb, asserted, testSchemas[0], "getkindofquantity.ecdb");
+    ASSERT_FALSE(asserted);
+
+    AssertSchemaImport(asserted, ecdb, testSchemas[1]);
+    ASSERT_FALSE(asserted);
+
+    ecdbPath.assign(ecdb.GetDbFileName());
+    }
+
+    {
+    ECDb ecdb;
+    ASSERT_EQ(BE_SQLITE_OK, ecdb.OpenBeSQLiteDb(ecdbPath.c_str(), ECDb::OpenParams(Db::OpenMode::Readonly))) << "Could not open test file " << ecdbPath.c_str();
+
+    KindOfQuantityCP koq = ecdb.Schemas().GetKindOfQuantity("Schema1", "MyKindOfQuantity");
+    ASSERT_TRUE(koq != nullptr);
+    assertKoq(*koq);
+    }
+
+    {
+    ECDb ecdb;
+    ASSERT_EQ(BE_SQLITE_OK, ecdb.OpenBeSQLiteDb(ecdbPath.c_str(), ECDb::OpenParams(Db::OpenMode::Readonly))) << "Could not open test file " << ecdbPath.c_str();
+
+    ECSchemaCP schema = ecdb.Schemas().GetECSchema("Schema1", false);
+    ASSERT_TRUE(schema != nullptr);
+    ASSERT_EQ(0, schema->GetKindOfQuantityCount());
+    ECClassCP classWithKoq = ecdb.Schemas().GetECClass("Schema2", "Foo");
+    ASSERT_TRUE(classWithKoq != nullptr);
+    ASSERT_EQ(1, schema->GetKindOfQuantityCount());
+    KindOfQuantityCP koq = schema->GetKindOfQuantityCP("MyKindOfQuantity");
+    ASSERT_TRUE(koq != nullptr);
+    assertKoq(*koq);
+
+    ECPropertyCP prop = classWithKoq->GetPropertyP("Length");
+    ASSERT_TRUE(prop != nullptr);
+    PrimitiveECPropertyCP primProp = prop->GetAsPrimitiveProperty();
+    ASSERT_TRUE(primProp != nullptr);
+    koq = primProp->GetKindOfQuantity();
+    ASSERT_TRUE(koq != nullptr);
+    assertKoq(*koq);
+    }
+
+    {
+    ECDb ecdb;
+    ASSERT_EQ(BE_SQLITE_OK, ecdb.OpenBeSQLiteDb(ecdbPath.c_str(), ECDb::OpenParams(Db::OpenMode::Readonly))) << "Could not open test file " << ecdbPath.c_str();
+
+    ECSchemaCP schema = ecdb.Schemas().GetECSchema("Schema1", true);
+    ASSERT_TRUE(schema != nullptr);
+    ASSERT_EQ(1, schema->GetKindOfQuantityCount());
+    }
+    }
+
+//---------------------------------------------------------------------------------------
+// @bsiclass                                     Krischan.Eberle                  01/16
+//+---------------+---------------+---------------+---------------+---------------+------
+TEST_F(ECDbSchemaManagerTests, GetPropertyWithExtendedType)
+    {
+    ECDbR ecdb = SetupECDb("propertywithextendedtype.ecdb", 
+                           SchemaItem("<?xml version='1.0' encoding='utf-8' ?>"
+                                      "<ECSchema schemaName='TestSchema' nameSpacePrefix='ts' version='1.0' xmlns='http://www.bentley.com/schemas/Bentley.ECXML.3.0'>"
+                                      "  <ECEntityClass typeName='Foo' >"
+                                      "    <ECProperty propertyName='Name' typeName='string' />"
+                                      "    <ECProperty propertyName='Homepage' typeName='string' extendedTypeName='URL' />"
+                                      "    <ECArrayProperty propertyName='Addresses' typeName='string' minOccurs='0' maxOccurs='unbounded' />"
+                                      "    <ECArrayProperty propertyName='Favorites' typeName='string' extendedTypeName='URL' minOccurs='0' maxOccurs='unbounded' />"
+                                      "  </ECEntityClass>"
+                                      "</ECSchema>"));
+    ASSERT_TRUE(ecdb.IsDbOpen());
+
+    ECClassCP fooClass = ecdb.Schemas().GetECClass("TestSchema", "Foo");
+    ASSERT_TRUE(fooClass != nullptr);
+
+    ECPropertyCP prop = fooClass->GetPropertyP("Name");
+    ASSERT_TRUE(prop != nullptr && prop->GetAsPrimitiveProperty() != nullptr);
+    ASSERT_FALSE(prop->HasExtendedType());
+
+    prop = fooClass->GetPropertyP("Homepage");
+    ASSERT_TRUE(prop != nullptr && prop->GetAsPrimitiveProperty() != nullptr);
+    ASSERT_TRUE(prop->HasExtendedType());
+    ASSERT_STREQ("URL", prop->GetAsPrimitiveProperty()->GetExtendedTypeName().c_str());
+
+    prop = fooClass->GetPropertyP("Addresses");
+    ASSERT_TRUE(prop != nullptr && prop->GetAsArrayProperty() != nullptr);
+    ASSERT_FALSE(prop->HasExtendedType());
+
+    prop = fooClass->GetPropertyP("Favorites");
+    ASSERT_TRUE(prop != nullptr && prop->GetAsArrayProperty() != nullptr);
+    ASSERT_TRUE(prop->HasExtendedType());
+    ASSERT_STREQ("URL", prop->GetAsArrayProperty()->GetExtendedTypeName().c_str());
+    }
+
+//---------------------------------------------------------------------------------------
+// @bsimethod                                    Krischan.Eberle                  06/14
+//+---------------+---------------+---------------+---------------+---------------+------
+void SetupTestECDb(BeFileNameCR filePath)
+    {
+    ECDbTestFixture::Initialize();
+
+    if (filePath.DoesPathExist())
+        {
+        ASSERT_EQ((int) BeFileNameStatus::Success, (int) BeFileName::BeDeleteFile(filePath.c_str())) << "Could not delete existing test ECDb file " << filePath.GetNameUtf8().c_str();
+        }
+
+    ECDb ecdb;
+    auto stat = ecdb.CreateNewDb(filePath);
+    ASSERT_EQ(BE_SQLITE_OK, stat) << "Could not create test ECDb file for path " << filePath.GetNameUtf8().c_str();
+
+    auto testSchema = CreateTestSchema();
+    bvector<ECSchemaCP> schemas;
+    schemas.push_back(testSchema.get());
+    ASSERT_EQ(SUCCESS, ecdb.Schemas().ImportECSchemas(schemas)) << "Could not import test ECSchema.";
+
+    ecdb.SaveChanges();
+    }
+
+//---------------------------------------------------------------------------------------
+// @bsimethod                                    Krischan.Eberle                  06/14
+//+---------------+---------------+---------------+---------------+---------------+------
+ECSchemaPtr CreateTestSchema()
+    {
+    ECSchemaPtr testSchema = nullptr;
+    auto stat = ECSchema::CreateSchema(testSchema, TEST_SCHEMA_NAME, "test", 1, 0, 0);
+    EXPECT_EQ(ECObjectsStatus::Success, stat);
+    if (testSchema == nullptr)
+        return nullptr;
+
+    ECEntityClassP baseClass = nullptr;
+    stat = testSchema->CreateEntityClass(baseClass, "Base");
+    EXPECT_EQ(ECObjectsStatus::Success, stat);
+    if (baseClass == nullptr)
+        return nullptr;
+
+    PrimitiveECPropertyP prop = nullptr;
+    baseClass->CreatePrimitiveProperty(prop, "bprop", PrimitiveType::PRIMITIVETYPE_Double);
+
+    ECEntityClassP sub1Class = nullptr;
+    stat = testSchema->CreateEntityClass(sub1Class, "Sub1");
+    EXPECT_EQ(ECObjectsStatus::Success, stat);
+    if (sub1Class == nullptr)
+        return nullptr;
+
+    sub1Class->CreatePrimitiveProperty(prop, "s1prop", PrimitiveType::PRIMITIVETYPE_Long);
+    sub1Class->AddBaseClass(*baseClass);
+
+    ECEntityClassP sub1Sub1Class = nullptr;
+    stat = testSchema->CreateEntityClass(sub1Sub1Class, "Sub1Sub1");
+    EXPECT_EQ(ECObjectsStatus::Success, stat);
+    if (sub1Sub1Class == nullptr)
+        return nullptr;
+
+    sub1Sub1Class->CreatePrimitiveProperty(prop, "s1s1prop", PrimitiveType::PRIMITIVETYPE_Long);
+    sub1Sub1Class->AddBaseClass(*sub1Class);
+
+    ECEntityClassP sub1Sub2Class = nullptr;
+    stat = testSchema->CreateEntityClass(sub1Sub2Class, "Sub1Sub2");
+    EXPECT_EQ(ECObjectsStatus::Success, stat);
+    if (sub1Sub2Class == nullptr)
+        return nullptr;
+
+    sub1Sub2Class->CreatePrimitiveProperty(prop, "s1s2prop", PrimitiveType::PRIMITIVETYPE_Long);
+    sub1Sub2Class->AddBaseClass(*sub1Class);
+
+    ECEntityClassP sub2Class = nullptr;
+    stat = testSchema->CreateEntityClass(sub2Class, "Sub2");
+    EXPECT_EQ(ECObjectsStatus::Success, stat);
+    if (sub2Class == nullptr)
+        return nullptr;
+
+    sub2Class->CreatePrimitiveProperty(prop, "s2prop", PrimitiveType::PRIMITIVETYPE_Long);
+    sub2Class->AddBaseClass(*baseClass);
+
+    ECEntityClassP sub2Sub1Class = nullptr;
+    stat = testSchema->CreateEntityClass(sub2Sub1Class, "Sub2Sub1");
+    EXPECT_EQ(ECObjectsStatus::Success, stat);
+    if (sub2Sub1Class == nullptr)
+        return nullptr;
+
+    sub2Sub1Class->CreatePrimitiveProperty(prop, "s2s1prop", PrimitiveType::PRIMITIVETYPE_Long);
+    sub2Sub1Class->AddBaseClass(*sub2Class);
+
+    return testSchema;
+    }
+
+//---------------------------------------------------------------------------------------
+// @bsimethod                                   Muhammad Hassan                  09/14
+//+---------------+---------------+---------------+---------------+---------------+------
+TEST_F(ECDbSchemaManagerTests, AddDuplicateECSchemaInCache)
+    {
+    ECDbTestFixture::Initialize();
+
+    ECDb ecdb;
+    auto stat = ECDbTestUtility::CreateECDb(ecdb, nullptr, L"ecschemamanagertest.ecdb");
+    ASSERT_TRUE(stat == BE_SQLITE_OK);
+
+    ECSchemaPtr schemaPtr = ECDbTestUtility::ReadECSchemaFromDisk(L"BaseSchemaA.01.00.ecschema.xml", nullptr);
+    ASSERT_TRUE(schemaPtr != NULL);
+    ECSchemaPtr schemaPtr1 = ECDbTestUtility::ReadECSchemaFromDisk(L"BaseSchemaA.01.00.ecschema.xml", nullptr);
+    ASSERT_TRUE(schemaPtr1 != NULL);
+
+    ECSchemaCachePtr schemacache = ECSchemaCache::Create();
+    ASSERT_EQ(ECObjectsStatus::Success, schemacache->AddSchema(*schemaPtr)) << "couldn't add schema to the cache" << schemaPtr->GetName().c_str();
+    ASSERT_EQ(ECObjectsStatus::DuplicateSchema, schemacache->AddSchema(*schemaPtr1));
+    ASSERT_EQ(SUCCESS, ecdb.Schemas().ImportECSchemas(schemacache->GetSchemas())) << "could not import test ecschema.";
+    ecdb.SaveChanges();
+
+    ECClassCP ecclass = ecdb.Schemas().GetECClass("BaseSchemaA", "Address");
+    EXPECT_TRUE(ecclass != NULL) << "ecclass with the specified name does not exist";
+    }
+
+//---------------------------------------------------------------------------------------
+// @bsimethod                                     Muhammad Hassan                  09/14
+//+---------------+---------------+---------------+---------------+---------------+------
+TEST_F(ECDbSchemaManagerTests, ImportDuplicateSchema)
+    {
+    ECDbR ecdb = SetupECDb("ecschemamanagertest.ecdb", BeFileName(L"BaseSchemaA.01.00.ecschema.xml"), 3);
+
+    ECSchemaPtr schema = ECDbTestUtility::ReadECSchemaFromDisk(L"BaseSchemaA.01.00.ecschema.xml", nullptr);
+    ASSERT_TRUE(schema != nullptr);
+
+    ECSchemaCachePtr schemaCache = ECSchemaCache::Create();
+    schemaCache->AddSchema(*schema);
+
+    ASSERT_EQ(SUCCESS, ecdb.Schemas().ImportECSchemas(schemaCache->GetSchemas()));
+
+    ECClassCP ecclass = ecdb.Schemas().GetECClass("BaseSchemaA", "Address");
+    ASSERT_TRUE(ecclass != nullptr) << "Class with the specified name doesn't exist :- ecclass is empty";
+    }
+
+//---------------------------------------------------------------------------------------
+// @bsimethod                                     Muhammad Hassan                  09/14
+//+---------------+---------------+---------------+---------------+---------------+------
+TEST_F(ECDbSchemaManagerTests, SchemaCache)
+    {
+    ECDbTestFixture::Initialize();
+    ECSchemaCachePtr schemaCache = ECSchemaCache::Create();
+    ECSchemaPtr schemaPtr = NULL;
+    ECSchemaReadContextPtr  context = nullptr;
+
+    ECDbTestUtility::ReadECSchemaFromDisk(schemaPtr, context, L"BaseSchemaA.01.00.ecschema.xml", nullptr);
+    ASSERT_TRUE(schemaPtr != NULL);
+    schemaCache->AddSchema(*schemaPtr);
+    ECDbTestUtility::ReadECSchemaFromDisk(schemaPtr, context, L"DSCacheSchema.01.00.ecschema.xml", nullptr);
+    ASSERT_TRUE(schemaPtr != NULL);
+    schemaCache->AddSchema(*schemaPtr);
+    ECDbTestUtility::ReadECSchemaFromDisk(schemaPtr, context, L"TestSchema.01.00.ecschema.xml", nullptr);
+    ASSERT_TRUE(schemaPtr != NULL);
+    schemaCache->AddSchema(*schemaPtr);
+
+    EXPECT_EQ(5, schemaCache->GetCount()) << "Number of schema doesn't matches the number of schema read form the disk";
+
+    SchemaKeyCR key = schemaPtr->GetSchemaKey();
+    EXPECT_EQ(4, schemaPtr->GetClassCount());
+
+    ECSchemaPtr schemaPtr1 = schemaCache->GetSchema(key);
+    EXPECT_TRUE(schemaPtr1 != NULL);
+    ASSERT_TRUE(schemaPtr1.IsValid());
+
+    ASSERT_EQ(ECObjectsStatus::Success, schemaCache->DropSchema(key));
+    EXPECT_EQ(4, schemaCache->GetCount()) << "Number of schema doesn't matches the number of schema read form the disk";
+    schemaCache->Clear();
+    EXPECT_EQ(0, schemaCache->GetCount()) << "Couldn't clear the cache";
+    }
+
+//---------------------------------------------------------------------------------------
+// @bsimethod                                     Muhammad Hassan                  09/14
+//+---------------+---------------+---------------+---------------+---------------+------
+TEST_F(ECDbSchemaManagerTests, ImportingSchemaInDifferentECDB)
+    {
+    ECDbTestFixture::Initialize();
+    ECDb ecdb, testecdb;
+    auto stat = ECDbTestUtility::CreateECDb(ecdb, nullptr, L"testecdbSchema.ecdb");
+    ASSERT_TRUE(stat == BE_SQLITE_OK);
+    stat = ECDbTestUtility::CreateECDb(testecdb, nullptr, L"testecdbSchema1.ecdb");
+    ASSERT_TRUE(stat == BE_SQLITE_OK);
+
+    ECSchemaPtr schemaPtr = ECDbTestUtility::ReadECSchemaFromDisk(L"BaseSchemaA.01.00.ecschema.xml", nullptr);
+    ASSERT_TRUE(schemaPtr != NULL);
+
+    ECSchemaCachePtr Schemacache = ECSchemaCache::Create();
+    Schemacache->AddSchema(*schemaPtr);
+
+    ASSERT_EQ(SUCCESS, ecdb.Schemas().ImportECSchemas(Schemacache->GetSchemas())) << "could not import test ecschema.";
+    ecdb.SaveChanges();
+
+    ASSERT_EQ(ERROR, testecdb.Schemas().ImportECSchemas(Schemacache->GetSchemas())) << "could not import test ecschema in the 2nd ecdb file.";
+    testecdb.SaveChanges();
+    }
+
+//---------------------------------------------------------------------------------------
+// @bsimethod                                     Muhammad Hassan                  10/14
+//+---------------+---------------+---------------+---------------+---------------+------
+TEST_F(ECDbSchemaManagerTests, ImportMultipleSupplementalSchemas)
+    {
+    ECDbTestFixture::Initialize();
+    ECDb testecdb;
+    auto stat = ECDbTestUtility::CreateECDb(testecdb, nullptr, L"supplementalSchematest.ecdb");
+    ASSERT_TRUE(stat == BE_SQLITE_OK);
+
+    ECSchemaReadContextPtr context = nullptr;
+
+    ECSchemaPtr schemaptr;
+    ECDbTestUtility::ReadECSchemaFromDisk(schemaptr, context, L"SchoolSchema.01.00.ecschema.xml", nullptr);
+    ASSERT_TRUE(schemaptr != NULL);
+    ECSchemaPtr supple;
+    ECDbTestUtility::ReadECSchemaFromDisk(supple, context, L"SchoolSchema_Supplemental_Localization.01.00.ecschema.xml", nullptr);
+    ASSERT_TRUE(supple != NULL);
+    ECSchemaPtr supple1;
+    ECDbTestUtility::ReadECSchemaFromDisk(supple1, context, L"SchoolSchema_Supplemental_Units.01.01.ecschema.xml", nullptr);
+    ASSERT_TRUE(supple1 != NULL);
+
+    ECSchemaCachePtr schemacache = ECSchemaCache::Create();
+    schemacache->AddSchema(*schemaptr);
+    schemacache->AddSchema(*supple);
+    schemacache->AddSchema(*supple1);
+
+    ASSERT_EQ(SUCCESS, testecdb.Schemas().ImportECSchemas(schemacache->GetSchemas())) << "couldn't import the schema";
+    ECSchemaCP SchoolSupplSchema = testecdb.Schemas().GetECSchema("SchoolSchema", true);
+    ASSERT_TRUE(SchoolSupplSchema != NULL);
+
+    ECClassCP ecclassCourse = SchoolSupplSchema->GetClassCP("Course");
+    ASSERT_TRUE(ecclassCourse != NULL);
+    ECClassCP ecclassCourseTitle = SchoolSupplSchema->GetClassCP("CourseTitle");
+    ASSERT_TRUE(ecclassCourseTitle != NULL);
+    //get custom attributes from base class (false)
+    ECCustomAttributeInstanceIterable iterator2 = ecclassCourseTitle->GetCustomAttributes(false);
+    uint32_t i = 0;
+    for (IECInstancePtr instance : iterator2)
+        {
+        i++;
+        }
+    EXPECT_EQ(1, i) << "the number of custom attributes on the Class CourseTitle do not match the original";
+    //get custom attributes from base class (false)
+    ECCustomAttributeInstanceIterable iterator1 = ecclassCourseTitle->GetCustomAttributes(true);
+    i = 0;
+    for (IECInstancePtr instance : iterator1)
+        {
+        i++;
+        }
+    EXPECT_EQ(4, i) << "the number of custom attributes on the Class CourseTitle do not match the original";
+
+    ECClassCP relationshipClass = SchoolSupplSchema->GetClassCP("SchoolDepartmentRelation");
+    ASSERT_TRUE(relationshipClass != NULL);
+    ECCustomAttributeInstanceIterable iterator = relationshipClass->GetCustomAttributes(false);
+    i = 0;
+    for (IECInstancePtr instance : iterator)
+        {
+        i++;
+        }
+    EXPECT_EQ(5, i) << "the number of custom attributes on the Class relationshipClass do not match the original";
+
+    ECClassCP ecclasscp = SchoolSupplSchema->GetClassCP("Department");
+    ASSERT_TRUE(ecclasscp != NULL) << "couldn't read the class Department from schema";
+    IECInstancePtr iecinstancePtr = ecclasscp->GetCustomAttribute("ChangeManagement");
+    ASSERT_TRUE(iecinstancePtr.IsValid()) << "couldn't retrieve the custom attribute from the class Department";
+    }
+
+//---------------------------------------------------------------------------------------
+// @bsimethod                                     Muhammad Hassan                  10/14
+//+---------------+---------------+---------------+---------------+---------------+------
+TEST_F(ECDbSchemaManagerTests, ImportLowPrioritySupplementalSchama)
+    {
+    ECDbTestFixture::Initialize();
+    ECDb testecdb;
+    auto stat = ECDbTestUtility::CreateECDb(testecdb, nullptr, L"supplementalSchematest.ecdb");
+    ASSERT_TRUE(stat == BE_SQLITE_OK);
+    ECSchemaReadContextPtr  context = nullptr;
+
+    ECSchemaPtr schemaPtr;
+    ECSchemaCachePtr schemaCache = ECSchemaCache::Create();
+
+    ECDbTestUtility::ReadECSchemaFromDisk(schemaPtr, context, L"SchoolSchema.01.00.ecschema.xml", nullptr);
+    ASSERT_TRUE(schemaPtr != NULL);
+    schemaCache->AddSchema(*schemaPtr);
+    ECDbTestUtility::ReadECSchemaFromDisk(schemaPtr, context, L"SchoolSchema_Supplemental_Localization.01.00.ecschema.xml", nullptr);
+    schemaCache->AddSchema(*schemaPtr);
+
+
+    ASSERT_EQ(SUCCESS, testecdb.Schemas().ImportECSchemas(schemaCache->GetSchemas())) << "couldn't import the schema";
+    ECSchemaCP SchoolSupplSchema = testecdb.Schemas().GetECSchema("SchoolSchema", true);
+    ASSERT_TRUE(SchoolSupplSchema != NULL);
+    }
+
+//---------------------------------------------------------------------------------------
+// @bsimethod                                      Muhammad Hassan                  1/15
+//+---------------+---------------+---------------+---------------+---------------+------
+TEST_F(ECDbSchemaManagerTests, ImportReferenceSchemaReferedByMultipleSchemas)
+    {
+    ECDbTestFixture::Initialize();
+    ECDb testecdb;
+    auto stat = ECDbTestUtility::CreateECDb(testecdb, nullptr, L"referancedSchematest.ecdb");
+    ASSERT_TRUE(stat == BE_SQLITE_OK);
+    ECSchemaReadContextPtr  context = ECSchemaReadContext::CreateContext();
+    context->AddSchemaLocater(testecdb.GetSchemaLocater());
+    ECSchemaPtr schemaptr;
+    ECDbTestUtility::ReadECSchemaFromDisk(schemaptr, context, L"StartupCompany.02.00.ecschema.xml", nullptr);
+    ASSERT_TRUE(schemaptr != NULL);
+    ECSchemaPtr supplementalSchemaptr;
+    ECDbTestUtility::ReadECSchemaFromDisk(supplementalSchemaptr, context, L"StartupCompany_Supplemental_ECDbTest.01.00.ecschema.xml", nullptr);
+    ASSERT_TRUE(supplementalSchemaptr != NULL);
+   
+    ASSERT_EQ(SUCCESS, testecdb.Schemas().ImportECSchemas(schemacache->GetSchemas())) << "couldn't import the schema";
+    }
+
+ //---------------------------------------------------------------------------------------
+ // @bsimethod                                    Muhammad Hassan                  10/14
+ //+---------------+---------------+---------------+---------------+---------------+------
+TEST_F(ECDbSchemaManagerTests, ImportHighPrioritySupplementalSchama)
+    {
+    ECDbTestFixture::Initialize();
+    ECDb testecdb;
+    auto stat = ECDbTestUtility::CreateECDb(testecdb, nullptr, L"supplementalSchematest.ecdb");
+    ASSERT_TRUE(stat == BE_SQLITE_OK);
+    ECSchemaReadContextPtr context = nullptr;
+
+    ECSchemaPtr schemaptr;
+    ECDbTestUtility::ReadECSchemaFromDisk(schemaptr, context, L"SchoolSchema.01.00.ecschema.xml", nullptr);
+    ASSERT_TRUE(schemaptr != NULL);
+    ECSchemaPtr supplementalSchemaptr;
+    ECDbTestUtility::ReadECSchemaFromDisk(supplementalSchemaptr, context, L"SchoolSchema_Supplemental_Units.01.01.ecschema.xml", nullptr);
+    ASSERT_TRUE(supplementalSchemaptr != NULL);
+
+    ECSchemaCachePtr schemacache = ECSchemaCache::Create();
+    schemacache->AddSchema(*schemaptr);
+    schemacache->AddSchema(*supplementalSchemaptr);
+
+    ASSERT_EQ(SUCCESS, testecdb.Schemas().ImportECSchemas(schemacache->GetSchemas())) << "couldn't import the schema";
+    ECSchemaCP SchoolSupplSchema = testecdb.Schemas().GetECSchema("SchoolSchema", true);
+    ASSERT_TRUE(SchoolSupplSchema != NULL);
+    }
+
+//---------------------------------------------------------------------------------------
+// @bsimethod                                     Muhammad Hassan                  11/14
+//+---------------+---------------+---------------+---------------+---------------+------
+TEST_F(ECDbSchemaManagerTests, TestGetClassResolver)
+    {
+    ECDbTestProject testProject;
+    ECDbR ecdbr = testProject.Create("ecschemamanagertest.ecdb", L"TestSchema.01.00.ecschema.xml", true);
+    ECClassCP ecClass = ecdbr.Schemas().GetECClass("TestSchema", "DerivedTestClass");
+    EXPECT_TRUE(ecClass != nullptr);
+    ecClass = ecdbr.Schemas().GetECClass("TS", "DerivedTestClass", ResolveSchema::BySchemaAlias);
+    EXPECT_TRUE(ecClass != nullptr);
+
+    ecClass = ecdbr.Schemas().GetECClass("TestSchema", "DerivedTestClass", ResolveSchema::AutoDetect);
+    EXPECT_TRUE(ecClass != nullptr);
+
+    ecClass = ecdbr.Schemas().GetECClass("TS", "DerivedTestClass", ResolveSchema::AutoDetect);
+    EXPECT_TRUE(ecClass != nullptr);
+    }
+
+//---------------------------------------------------------------------------------------
+// @bsimethod                                     Muhammad Hassan                  11/14
+//+---------------+---------------+---------------+---------------+---------------+------
+// A primary schema should be supplemented with the latest available supplemental schema
+TEST_F(ECDbSchemaManagerTests, SupplementWithLatestCompatibleSupplementalSchema)
+    {
+    ECDbTestFixture::Initialize();
+    ECDb testecdb;
+    auto stat = ECDbTestUtility::CreateECDb(testecdb, nullptr, L"supplementalSchematest.ecdb");
+    ASSERT_TRUE(stat == BE_SQLITE_OK);
+
+    ECSchemaReadContextPtr context = nullptr;
+    ECSchemaCachePtr schemacache = ECSchemaCache::Create();
+
+    ECSchemaPtr schemaptr;
+    ECDbTestUtility::ReadECSchemaFromDisk(schemaptr, context, L"BasicSchema.01.70.ecschema.xml", nullptr);
+    ASSERT_TRUE(schemaptr != NULL);
+    schemacache->AddSchema(*schemaptr);
+
+    ECSchemaPtr supple = nullptr;
+
+    ECDbTestUtility::ReadECSchemaFromDisk(supple, context, L"BasicSchema_Supplemental_Localization.01.90.ecschema.xml", nullptr);
+    ASSERT_TRUE(supple != NULL);
+    schemacache->AddSchema(*supple);
+
+    ECDbTestUtility::ReadECSchemaFromDisk(supple, context, L"BasicSchema_Supplemental_Localization.01.60.ecschema.xml", nullptr);
+    ASSERT_TRUE(supple != NULL);
+    schemacache->AddSchema(*supple);
+
+    ASSERT_EQ(SUCCESS, testecdb.Schemas().ImportECSchemas(schemacache->GetSchemas())) << "couldn't import the schema";
+    ECSchemaCP basicSupplSchema = testecdb.Schemas().GetECSchema("BasicSchema", true);
+    ASSERT_TRUE(basicSupplSchema != NULL);
+
+    ECClassCP ecclassBase = basicSupplSchema->GetClassCP("Base");
+    ASSERT_TRUE(ecclassBase != NULL);
+    //get custom attributes from base class (false)
+    ECCustomAttributeInstanceIterable iterator1 = ecclassBase->GetCustomAttributes(false);
+    int i = 0;
+    for (IECInstancePtr instance : iterator1)
+        {
+        i++;
+        }
+    EXPECT_EQ(5, i) << "the number of custom attributes on the Class Base do not match the original";
+    }
+
+//---------------------------------------------------------------------------------------
+// @bsimethod                                     Muhammad Hassan                  11/14
+//+---------------+---------------+---------------+---------------+---------------+------
+//supplemental schema whose targeted primary schema's major version is greater then the major version of of Schema to supplement.
+TEST_F(ECDbSchemaManagerTests, SupplementSchemaWhoseTargetedPrimaryHasGreaterMajorVersion)
+    {
+    ECDbTestFixture::Initialize();
+    ECDb testecdb;
+    auto stat = ECDbTestUtility::CreateECDb(testecdb, nullptr, L"supplementalSchematest.ecdb");
+    ASSERT_TRUE(stat == BE_SQLITE_OK);
+
+    ECSchemaReadContextPtr context = nullptr;
+    ECSchemaCachePtr schemacache = ECSchemaCache::Create();
+
+    ECSchemaPtr schemaptr;
+    ECDbTestUtility::ReadECSchemaFromDisk(schemaptr, context, L"BasicSchema.01.70.ecschema.xml", nullptr);
+    ASSERT_TRUE(schemaptr != NULL);
+    schemacache->AddSchema(*schemaptr);
+
+    ECSchemaPtr supple;
+    ECDbTestUtility::ReadECSchemaFromDisk(supple, context, L"BasicSchema_Supplemental_Localization.01.90.ecschema.xml", nullptr);
+    ASSERT_TRUE(supple != NULL);
+    schemacache->AddSchema(*supple);
+
+    ECDbTestUtility::ReadECSchemaFromDisk(supple, context, L"BasicSchema_Supplemental_Localization.02.10.ecschema.xml", nullptr);
+    ASSERT_TRUE(supple != NULL);
+    schemacache->AddSchema(*supple);
+
+    ASSERT_EQ(SUCCESS, testecdb.Schemas().ImportECSchemas(schemacache->GetSchemas())) << "couldn't import the schema";
+    ECSchemaCP basicSupplSchema = testecdb.Schemas().GetECSchema("BasicSchema", true);
+    ASSERT_TRUE(basicSupplSchema != NULL);
+
+    ECClassCP ecclassBase = basicSupplSchema->GetClassCP("Base");
+    ASSERT_TRUE(ecclassBase != NULL);
+    //get custom attributes from base class (false)
+    ECCustomAttributeInstanceIterable iterator1 = ecclassBase->GetCustomAttributes(false);
+    int i = 0;
+    for (IECInstancePtr instance : iterator1)
+        {
+        i++;
+        }
+    EXPECT_EQ(3, i) << "the number of custom attributes on the Class Base do not match the original";
+    }
+
+//---------------------------------------------------------------------------------------
+// @bsimethod                                     Affan Khan                        12/15
+//+---------------+---------------+---------------+---------------+---------------+------
+std::map<Utf8String, std::set<Utf8String>> GetECViewNamesByPrefix(ECDbR ecdb)
+    {
+    Statement stmt;
+    stmt.Prepare(ecdb, "select  substr (name, 1,  instr (name,'.') - 1), '[' || name || ']'  from sqlite_master where type = 'view' and instr (name,'.') and instr(sql, '--### ECCLASS VIEW')");
+    std::map<Utf8String, std::set<Utf8String>> ecclassViews;
+    while (stmt.Step() == BE_SQLITE_ROW)
+        {
+        ecclassViews[stmt.GetValueText(0)].insert(stmt.GetValueText(1));
+        }
+
+    return ecclassViews;
+    }
+
+//---------------------------------------------------------------------------------------
+// @bsimethod                                     Affan Khan                        12/15
+//+---------------+---------------+---------------+---------------+---------------+------
+TEST_F(ECDbSchemaManagerTests, CreateECClassViews)
+    {
+    ECDbR ecdb = SetupECDb("CreateECClassViews.ecdb");
+    ASSERT_TRUE(ecdb.IsDbOpen());
+
+    ASSERT_EQ(SUCCESS, ecdb.Schemas().CreateECClassViewsInDb());
+    ecdb.SaveChanges();
+    std::map<Utf8String, std::set<Utf8String>> schemasWithECClassViews = GetECViewNamesByPrefix(ecdb);
+    ASSERT_EQ(2, schemasWithECClassViews.size()) << "Unexpected number of schemas with ECClassViews";
+    ASSERT_EQ(4, schemasWithECClassViews["ecdbf"].size()) << "Unexpected number of ECClassViews";
+    ECSchemaReadContextPtr  context = ECSchemaReadContext::CreateContext();
+    context->AddSchemaLocater(ecdb.GetSchemaLocater());
+    ECSchemaPtr schemaptr;
+    ECDbTestUtility::ReadECSchemaFromDisk(schemaptr, context, L"StartupCompany.02.00.ecschema.xml", nullptr);
+
+    ECSchemaCachePtr schemacache = ECSchemaCache::Create();
+    schemacache->AddSchema(*schemaptr);
+
+    ASSERT_EQ(SUCCESS, ecdb.Schemas().ImportECSchemas(schemacache->GetSchemas())) << "couldn't import the schema";
+    ASSERT_EQ(SUCCESS, ecdb.Schemas().CreateECClassViewsInDb());
+    ecdb.SaveChanges();
+    schemasWithECClassViews = GetECViewNamesByPrefix(ecdb);
+    ASSERT_EQ(3, schemasWithECClassViews.size()) << "Unexpected number of schemas with ECClassViews";
+    ASSERT_EQ(4, schemasWithECClassViews["ecdbf"].size()) << "Unexpected number of ECClassViews";
+    ASSERT_EQ(37, schemasWithECClassViews["stco"].size()) << "Unexpected number of ECClassViews";
+    }
+
+//---------------------------------------------------------------------------------------
+// @bsimethod                                     Muhammad Hassan                  11/14
+//+---------------+---------------+---------------+---------------+---------------+------
+//supplemental schema whose Targeted primary schema's minor version is less then minor Version of schema to supplement.
+TEST_F(ECDbSchemaManagerTests, SupplementSchemaWhoseTargetedPrimaryHasLowerMinorVersion)
+    {
+    ECDbTestFixture::Initialize();
+    ECDb testecdb;
+    auto stat = ECDbTestUtility::CreateECDb(testecdb, nullptr, L"supplementalSchematest.ecdb");
+    ASSERT_TRUE(stat == BE_SQLITE_OK);
+
+    ECSchemaReadContextPtr context = nullptr;
+    ECSchemaCachePtr schemacache = ECSchemaCache::Create();
+
+    ECSchemaPtr schemaptr;
+    ECDbTestUtility::ReadECSchemaFromDisk(schemaptr, context, L"BasicSchema.01.70.ecschema.xml", nullptr);
+    ASSERT_TRUE(schemaptr != NULL);
+    schemacache->AddSchema(*schemaptr);
+
+    ECSchemaPtr supple;
+    //With new supplementation Behaviour, this one will not be ignored though it is not targeting the primary schema's exact version.
+    ECDbTestUtility::ReadECSchemaFromDisk(supple, context, L"BasicSchema_Supplemental_Localization.01.69.ecschema.xml", nullptr);
+    ASSERT_TRUE(supple != NULL);
+    schemacache->AddSchema(*supple);
+
+    ASSERT_EQ(SUCCESS, testecdb.Schemas().ImportECSchemas(schemacache->GetSchemas())) << "couldn't import the schema";
+    ECSchemaCP basicSupplSchema = testecdb.Schemas().GetECSchema("BasicSchema", true);
+    ASSERT_TRUE(basicSupplSchema != NULL);
+
+    ECClassCP ecclassBase = basicSupplSchema->GetClassCP("Base");
+    ASSERT_TRUE(ecclassBase != NULL);
+    //get custom attributes from base class (false)
+    ECCustomAttributeInstanceIterable iterator1 = ecclassBase->GetCustomAttributes(false);
+    int i = 0;
+    for (IECInstancePtr instance : iterator1)
+        {
+        i++;
+        }
+    EXPECT_EQ(1, i) << "the number of custom attributes on the Class Base do not match the original";
+    }
+
+//---------------------------------------------------------------------------------------
+// @bsimethod                                     Muhammad Hassan                  11/14
+//+---------------+---------------+---------------+---------------+---------------+------
+//supplemental schema whose Targeted primary schema's minor version is greater then minor Version of schema to supplement.
+TEST_F(ECDbSchemaManagerTests, SupplementSchemaWhoseTargetedPrimaryHasGreaterMinorVersion)
+    {
+    ECDbTestFixture::Initialize();
+    ECDb testecdb;
+    auto stat = ECDbTestUtility::CreateECDb(testecdb, nullptr, L"supplementalSchematest.ecdb");
+    ASSERT_TRUE(stat == BE_SQLITE_OK);
+
+    ECSchemaReadContextPtr context = nullptr;
+    ECSchemaCachePtr schemacache = ECSchemaCache::Create();
+
+    ECSchemaPtr schemaptr;
+    ECDbTestUtility::ReadECSchemaFromDisk(schemaptr, context, L"BasicSchema.01.69.ecschema.xml", nullptr);
+    ASSERT_TRUE(schemaptr != NULL);
+    schemacache->AddSchema(*schemaptr);
+
+    ECSchemaPtr supple;
+    ECDbTestUtility::ReadECSchemaFromDisk(supple, context, L"BasicSchema_Supplemental_Localization.01.69.ecschema.xml", nullptr);
+    ASSERT_TRUE(supple != NULL);
+    schemacache->AddSchema(*supple);
+
+    //With new supplementation Behaviour, this one will not be ignored though it is not targeting the primary schema's exact version.
+    ECDbTestUtility::ReadECSchemaFromDisk(supple, context, L"BasicSchema_Supplemental_Localization.01.90.ecschema.xml", nullptr);
+    ASSERT_TRUE(supple != NULL);
+    schemacache->AddSchema(*supple);
+
+    ASSERT_EQ(SUCCESS, testecdb.Schemas().ImportECSchemas(schemacache->GetSchemas())) << "couldn't import the schema";
+    ECSchemaCP basicSupplSchema = testecdb.Schemas().GetECSchema("BasicSchema", true);
+    ASSERT_TRUE(basicSupplSchema != NULL);
+
+    ECClassCP ecclassBase = basicSupplSchema->GetClassCP("Base");
+    ASSERT_TRUE(ecclassBase != NULL);
+    //get custom attributes from base class (false)
+    int i = 0;
+    for (IECInstancePtr instance : ecclassBase->GetCustomAttributes(false))
+        {
+        i++;
+        }
+    ASSERT_EQ(4, i) << "the number of custom attributes on the Class Base do not match the original";
+    }
+
+//---------------------------------------------------------------------------------------
+//                                               Krischan.Eberle                  10/14
+//+---------------+---------------+---------------+---------------+---------------+------
+TEST_F(ECDbSchemaManagerTests, ImportSchemaWithSubclassesToBaseClassInExistingSchema)
+    {
+    auto setup = [] (ECInstanceKey& activityKey, ECDbCR ecdb, bool clearCacheAfterFirstImport)
+        {
+        Utf8CP baseSchemaXml =
+            "<ECSchema schemaName='Planning' nameSpacePrefix='p' version='1.0' xmlns='http://www.bentley.com/schemas/Bentley.ECXML.3.0'>"
+            "  <ECSchemaReference name='ECDbMap' version='02.00' prefix='ecdbmap' />"
+            "  <ECEntityClass typeName='Element'>"
+            "    <ECCustomAttributes>"
+            "        <ClassMap xmlns='ECDbMap.02.00'>"
+            "                <MapStrategy>TablePerHierarchy</MapStrategy>"
+            "        </ClassMap>"
+            "    </ECCustomAttributes>"
+            "    <ECProperty propertyName='Code' typeName='string' />"
+            "  </ECEntityClass>"
+            "  <ECEntityClass typeName='Activity'>"
+            "    <BaseClass>Element</BaseClass>"
+            "    <ECProperty propertyName='PlanId' typeName='long' />"
+            "    <ECProperty propertyName='OutlineIndex' typeName='int' />"
+            "  </ECEntityClass>"
+            "</ECSchema>";
+
+        ECSchemaReadContextPtr context1 = ECSchemaReadContext::CreateContext();
+        context1->AddSchemaLocater(ecdb.GetSchemaLocater());
+        ECSchemaPtr schema1 = nullptr;
+        ASSERT_EQ(SchemaReadStatus::Success, ECSchema::ReadFromXmlString(schema1, baseSchemaXml, *context1));
+        ASSERT_EQ(SUCCESS, ecdb.Schemas().ImportECSchemas(context1->GetCache().GetSchemas()));
+
+        if (clearCacheAfterFirstImport)
+            ecdb.ClearECDbCache();
+
+        Utf8CP secondSchemaXml =
+            "<ECSchema schemaName='Construction' nameSpacePrefix='c' version='1.0' xmlns='http://www.bentley.com/schemas/Bentley.ECXML.3.0'>"
+            "  <ECSchemaReference name='Planning' version='01.00' prefix='p' />"
+            "  <ECEntityClass typeName='Activity'>"
+            "    <BaseClass>p:Activity</BaseClass>"
+            "    <ECProperty propertyName='Name' typeName='string' />"
+            "  </ECEntityClass>"
+            "</ECSchema>";
+
+        ECSchemaReadContextPtr context2 = ECSchemaReadContext::CreateContext();
+        context2->AddSchemaLocater(ecdb.GetSchemaLocater());
+        ECSchemaPtr schema2 = nullptr;
+        ASSERT_EQ(SchemaReadStatus::Success, ECSchema::ReadFromXmlString(schema2, secondSchemaXml, *context2));
+        ASSERT_EQ(SUCCESS, ecdb.Schemas().ImportECSchemas(context2->GetCache().GetSchemas()));
+
+        ECInstanceKey newKey;
+        ECSqlStatement insStmt;
+        ASSERT_EQ(ECSqlStatus::Success, insStmt.Prepare(ecdb, "INSERT INTO c.Activity (Code, Name) VALUES ('ConstructionActivity-1', 'Do something')"));
+        ASSERT_EQ(BE_SQLITE_DONE, insStmt.Step(newKey));
+
+        ECSqlStatement updStmt;
+        ASSERT_EQ(ECSqlStatus::Success, updStmt.Prepare(ecdb, "UPDATE p.Activity SET PlanId=100, OutlineIndex=100 WHERE ECInstanceId=?"));
+        updStmt.BindId(1, newKey.GetECInstanceId());
+        ASSERT_EQ(BE_SQLITE_DONE, updStmt.Step());
+
+        activityKey = newKey;
+        };
+
+    //Import two ECSchemas separately without clearing the cache before the second import
+    {
+    ECDbTestProject testProject;
+    ECDbR ecdb = testProject.Create("importschemawithsubclassestoexistingschema1.ecdb");
+
+    ECInstanceKey activityKey;
+    setup(activityKey, ecdb, false);
+    ASSERT_TRUE(activityKey.IsValid());
+
+    ECSqlStatement stmt;
+    ASSERT_EQ(ECSqlStatus::Success, stmt.Prepare(ecdb, "SELECT PlanId, OutlineIndex FROM p.Activity WHERE ECInstanceId=?"));
+    stmt.BindId(1, activityKey.GetECInstanceId());
+    ASSERT_EQ(BE_SQLITE_ROW, stmt.Step());
+
+    ASSERT_FALSE(stmt.IsValueNull(0)) << "This should start to fail if ECDb still caching horizontal paratition even after import a second schema";
+    ASSERT_FALSE(stmt.IsValueNull(1)) << "This should start to fail if ECDb still caching horizontal paratition even after import a second schema";
+
+    ASSERT_EQ(BE_SQLITE_DONE, stmt.Step());
+    }
+
+    //Import two ECSchemas separately with clearing the cache before the second import
+    {
+    ECDbTestProject testProject;
+    ECDbR ecdb = testProject.Create("importschemawithsubclassestoexistingschema2.ecdb");
+
+    ECInstanceKey activityKey;
+    setup(activityKey, ecdb, true);
+    ASSERT_TRUE(activityKey.IsValid());
+
+    ECSqlStatement stmt;
+    ASSERT_EQ(ECSqlStatus::Success, stmt.Prepare(ecdb, "SELECT PlanId, OutlineIndex FROM p.Activity WHERE ECInstanceId=?"));
+    stmt.BindId(1, activityKey.GetECInstanceId());
+    ASSERT_EQ(BE_SQLITE_ROW, stmt.Step());
+
+    ASSERT_TRUE(!stmt.IsValueNull(0));
+    ASSERT_EQ(100ULL, stmt.GetValueInt64(0));
+    ASSERT_TRUE(!stmt.IsValueNull(1));
+    ASSERT_EQ(100, stmt.GetValueInt(1));
+
+    ASSERT_EQ(BE_SQLITE_DONE, stmt.Step());
+    }
+    }
+
+
+//-------------------------------------------------------------------------------------- -
+// @bsimethod                                     Krischan.Eberle           11/15
+//+---------------+---------------+---------------+---------------+---------------+------
+TEST_F(ECDbSchemaManagerTests, IGeometryTypes)
+    {
+    SchemaItem testSchema("<?xml version='1.0' encoding='utf-8'?>"
+                          "<ECSchema schemaName='TestSchema' nameSpacePrefix='ts' version='1.0' xmlns='http://www.bentley.com/schemas/Bentley.ECXML.3.0'>"
+                          "    <ECEntityClass typeName='Foo' >"
+                          "        <ECProperty propertyName='g1' typeName='Bentley.Geometry.Common.IGeometry' />"
+                          "        <ECProperty propertyName='g2' typeName='Bentley.GeometryNET.Common.IGeometry' />"
+                          "        <ECProperty propertyName='g3' typeName='Bentley.GeometryNET.Common.ICoordinate' />"
+                          "    </ECEntityClass>"
+                          "</ECSchema>");
+
+    ECDb& ecdb = SetupECDb("ecdbgeometrytypes.ecdb", testSchema);
+    ASSERT_TRUE(ecdb.IsDbOpen());
+
+    ECClassCP cl = ecdb.Schemas().GetECClass("TestSchema", "Foo");
+    ASSERT_TRUE(cl != nullptr);
+    ASSERT_EQ(PRIMITIVETYPE_IGeometry, cl->GetPropertyP("g1")->GetAsPrimitiveProperty()->GetType());
+    ASSERT_EQ(PRIMITIVETYPE_IGeometry, cl->GetPropertyP("g2")->GetAsPrimitiveProperty()->GetType());
+    ASSERT_EQ(PRIMITIVETYPE_IGeometry, cl->GetPropertyP("g3")->GetAsPrimitiveProperty()->GetType());
+
+    IGeometryPtr g1 = IGeometry::Create(ICurvePrimitive::CreateLine(DSegment3d::From(0.0, 0.0, 0.0, 1.0, 1.0, 1.0)));
+    IGeometryPtr g2 = IGeometry::Create(ICurvePrimitive::CreateLine(DSegment3d::From(1.0, 1.0, 1.0, 2.0, 2.0, 2.0)));
+    IGeometryPtr g3 = IGeometry::Create(ICurvePrimitive::CreateLine(DSegment3d::From(2.0, 2.0, 2.0, 3.0, 3.0, 3.0)));
+
+    ECInstanceKey key;
+    {
+    ECSqlStatement stmt;
+    ASSERT_EQ(ECSqlStatus::Success, stmt.Prepare(ecdb, "INSERT INTO ts.Foo(g1,g2,g3) VALUES(?,?,?)"));
+    ASSERT_EQ(ECSqlStatus::Success, stmt.BindGeometry(1, *g1));
+    ASSERT_EQ(ECSqlStatus::Success, stmt.BindGeometry(2, *g2));
+    ASSERT_EQ(ECSqlStatus::Success, stmt.BindGeometry(3, *g3));
+    ASSERT_EQ(BE_SQLITE_DONE, stmt.Step(key));
+    ecdb.SaveChanges();
+    }
+
+    ECSqlStatement stmt;
+    ASSERT_EQ(ECSqlStatus::Success, stmt.Prepare(ecdb, "SELECT g1,g2,g3 FROM ts.Foo WHERE ECInstanceId=?"));
+    ASSERT_EQ(ECSqlStatus::Success, stmt.BindId(1, key.GetECInstanceId()));
+    ASSERT_EQ(BE_SQLITE_ROW, stmt.Step());
+
+    ASSERT_TRUE(stmt.GetValueGeometry(0)->IsSameStructureAndGeometry(*g1));
+    ASSERT_TRUE(stmt.GetValueGeometry(1)->IsSameStructureAndGeometry(*g2));
+    ASSERT_TRUE(stmt.GetValueGeometry(2)->IsSameStructureAndGeometry(*g3));
+    }
+
+//--------------------------------------------------------------------------------------
+// @bsimethod                                     Muhammad.Hassan                 02/16
+//+---------------+---------------+---------------+---------------+---------------+-----
+TEST_F(ECDbSchemaManagerTests, EnforceECEnumeration)
+    {
+    ECDbR ecdb = SetupECDb("propertywithEnumerationType.ecdb",
+                           SchemaItem("<?xml version='1.0' encoding='utf-8' ?>"
+                                      "<ECSchema schemaName='TestSchema' nameSpacePrefix='ts' version='1.0' xmlns='http://www.bentley.com/schemas/Bentley.ECXML.3.0'>"
+                                      " <ECEnumeration typeName='NonStrictEnum' backingTypeName='int' isStrict='False'>"
+                                      "   <ECEnumerator value = '0' displayLabel = 'txt' />"
+                                      "   <ECEnumerator value = '1' displayLabel = 'bat' />"
+                                      " </ECEnumeration>"
+                                      " <ECEnumeration typeName='StrictEnum' backingTypeName='int' isStrict='True'>"
+                                      "   <ECEnumerator value = '0' displayLabel = 'txt' />"
+                                      "   <ECEnumerator value = '1' displayLabel = 'bat' />"
+                                      " </ECEnumeration>"
+                                      "  <ECEntityClass typeName='File' >"
+                                      "    <ECProperty propertyName='Type' typeName='NonStrictEnum' />"
+                                      "  </ECEntityClass>"
+                                      "  <ECEntityClass typeName='Folder' >"
+                                      "    <ECProperty propertyName='Type' typeName='StrictEnum' />"
+                                      "  </ECEntityClass>"
+                                      "</ECSchema>"));
+    ASSERT_TRUE(ecdb.IsDbOpen());
+
+    //non strict enum Insert tests
+    ECSqlStatement statement;
+    ASSERT_EQ(ECSqlStatus::Success, statement.Prepare(ecdb, "INSERT INTO ts.File(Type) VALUES(?)"));
+    ASSERT_EQ(ECSqlStatus::Success, statement.BindInt(1, 0));
+    ASSERT_EQ(BE_SQLITE_DONE, statement.Step());
+    statement.Reset();
+    statement.ClearBindings();
+
+    ASSERT_EQ(ECSqlStatus::Success, statement.BindInt(1, 2));
+    ASSERT_EQ(BE_SQLITE_DONE, statement.Step());
+    statement.Finalize();
+
+    ASSERT_EQ(ECSqlStatus::Success, statement.Prepare(ecdb, "INSERT INTO ts.File(Type) VALUES(0)"));
+    ASSERT_EQ(BE_SQLITE_DONE, statement.Step());
+    statement.Finalize();
+
+    ASSERT_EQ(ECSqlStatus::Success, statement.Prepare(ecdb, "INSERT INTO ts.File(Type) VALUES(2)"));
+    ASSERT_EQ(BE_SQLITE_DONE, statement.Step());
+    statement.Finalize();
+
+    //non strict enum Update tests
+    ASSERT_EQ(ECSqlStatus::Success, statement.Prepare(ecdb, "UPDATE ts.File SET Type=1 WHERE Type=0"));
+    ASSERT_EQ(DbResult::BE_SQLITE_DONE, statement.Step());
+    statement.Finalize();
+
+    ASSERT_EQ(ECSqlStatus::Success, statement.Prepare(ecdb, "UPDATE ts.File SET Type=3 WHERE Type=1"));
+    ASSERT_EQ(DbResult::BE_SQLITE_DONE, statement.Step());
+    statement.Finalize();
+
+    ASSERT_EQ(ECSqlStatus::Success, statement.Prepare(ecdb, "UPDATE ts.File SET Type=? WHERE Type=?"));
+    ASSERT_EQ(ECSqlStatus::Success, statement.BindInt(1, 0));
+    ASSERT_EQ(ECSqlStatus::Success, statement.BindInt(2, 3));
+    ASSERT_EQ(DbResult::BE_SQLITE_DONE, statement.Step());
+    statement.Reset();
+    statement.ClearBindings();
+
+    ASSERT_EQ(ECSqlStatus::Success, statement.BindInt(1, 1));
+    ASSERT_EQ(ECSqlStatus::Success, statement.BindInt(2, 2));
+    ASSERT_EQ(DbResult::BE_SQLITE_DONE, statement.Step());
+    statement.Finalize();
+
+    //strict enum Insert tests
+    ASSERT_EQ(ECSqlStatus::Success, statement.Prepare(ecdb, "INSERT INTO ts.Folder(Type) VALUES(?)"));
+    ASSERT_EQ(ECSqlStatus::Success, statement.BindInt(1, 0));
+    ASSERT_EQ(BE_SQLITE_DONE, statement.Step());
+    statement.Reset();
+    statement.ClearBindings();
+
+    ASSERT_EQ(ECSqlStatus::Success, statement.BindInt(1, 2));
+    ASSERT_EQ(BE_SQLITE_DONE, statement.Step()) << "ECDb does not enforce strict enums, so inserting a wrong value is expected to not fail.";
+    statement.Finalize();
+
+    ASSERT_EQ(ECSqlStatus::Success, statement.Prepare(ecdb, "INSERT INTO ts.Folder(Type) VALUES(1)"));
+    ASSERT_EQ(BE_SQLITE_DONE, statement.Step());
+    statement.Finalize();
+
+    ASSERT_EQ(ECSqlStatus::Success, statement.Prepare(ecdb, "INSERT INTO ts.Folder(Type) VALUES(2)"));
+    ASSERT_EQ(BE_SQLITE_DONE, statement.Step()) << "ECDb does not enforce strict enums, so inserting a wrong value is expected to not fail.";
+    statement.Finalize();
+
+    //strict enum Update tests
+    ASSERT_EQ(ECSqlStatus::Success, statement.Prepare(ecdb, "UPDATE ts.Folder SET Type=1 WHERE Type=0"));
+    ASSERT_EQ(DbResult::BE_SQLITE_DONE, statement.Step());
+    statement.Finalize();
+
+    ASSERT_EQ(ECSqlStatus::Success, statement.Prepare(ecdb, "UPDATE ts.Folder SET Type=2 WHERE Type=1"));
+    ASSERT_EQ(DbResult::BE_SQLITE_DONE, statement.Step());
+    statement.Finalize();
+
+    ASSERT_EQ(ECSqlStatus::Success, statement.Prepare(ecdb, "UPDATE ts.Folder SET Type=? WHERE Type=?"));
+    ASSERT_EQ(ECSqlStatus::Success, statement.BindInt(1, 0));
+    ASSERT_EQ(ECSqlStatus::Success, statement.BindInt(2, 1));
+    ASSERT_EQ(DbResult::BE_SQLITE_DONE, statement.Step());
+    statement.Reset();
+    statement.ClearBindings();
+
+    ASSERT_EQ(ECSqlStatus::Success, statement.BindInt(1, 2));
+    ASSERT_EQ(ECSqlStatus::Success, statement.BindInt(2, 0));
+    ASSERT_EQ(DbResult::BE_SQLITE_DONE, statement.Step());
+    statement.Finalize();
+    }
+
+//---------------------------------------------------------------------------------------
+//                                               Krischan.Eberle                  10/14
+//+---------------+---------------+---------------+---------------+---------------+------
+TEST_F(ECDbSchemaManagerTests, DuplicateInMemorySchemaTest)
+    {
+
+
+    Utf8CP stdXml = 
+        "<?xml version='1.0' encoding='utf-8' ?>"
+        "<ECSchema schemaName='std' nameSpacePrefix='std' version='1.0' xmlns='http://www.bentley.com/schemas/Bentley.ECXML.3.0'>"
+        "   <ECEntityClass typeName='Foo' >"
+        "       <ECProperty propertyName='Test' typeName='string' />"
+        "   </ECEntityClass>"
+        "</ECSchema>";
+
+    Utf8CP usrXml =
+        "<?xml version='1.0' encoding='utf-8' ?>"
+        "<ECSchema schemaName='usr' nameSpacePrefix='usr' version='1.0' xmlns='http://www.bentley.com/schemas/Bentley.ECXML.3.0'>"
+        "   <ECSchemaReference name='std' version='01.00.00' prefix='std'/>"
+        "   <ECEntityClass typeName='FooDerive' >"
+        "       <BaseClass>std:Foo</BaseClass>"
+        "       <ECProperty propertyName='Test1' typeName='string' />"
+        "   </ECEntityClass>"
+        "   <ECEntityClass typeName='Goo' >"
+        "       <ECProperty propertyName='Test' typeName='string' />"
+        "   </ECEntityClass>"
+        "</ECSchema>";
+
+    ECSchemaPtr std, usr;
+    ECSchemaReadContextPtr readContext = ECSchemaReadContext::CreateContext();
+    ASSERT_EQ (SchemaReadStatus::Success, ECSchema::ReadFromXmlString(std, stdXml, *readContext));
+
+
+    ECDb& ecdb = SetupECDb("duplicateInMemorySchemaTest.ecdb");
+    ASSERT_TRUE(ecdb.IsDbOpen());
+    ASSERT_EQ(BentleyStatus::SUCCESS, ecdb.Schemas().ImportECSchemas(readContext->GetCache()));
+    ecdb.ClearECDbCache();
+
+    ASSERT_EQ(SchemaReadStatus::Success, ECSchema::ReadFromXmlString(usr, usrXml, *readContext));
+    ASSERT_EQ(BentleyStatus::SUCCESS, ecdb.Schemas().ImportECSchemas(readContext->GetCache())) << "Failed because locater was not added for schemas that already exist in ECDb";
+    }
+
+END_ECDBUNITTESTS_NAMESPACE
+