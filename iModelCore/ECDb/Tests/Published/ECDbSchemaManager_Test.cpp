/*--------------------------------------------------------------------------------------+
|
|  $Source: Tests/Published/ECDbSchemaManager_Test.cpp $
|
|  $Copyright: (c) 2015 Bentley Systems, Incorporated. All rights reserved. $
|
+--------------------------------------------------------------------------------------*/
#include "ECDbPublishedTests.h"
#include "SchemaImportTestFixture.h"

USING_NAMESPACE_BENTLEY_EC

BEGIN_ECDBUNITTESTS_NAMESPACE


static Utf8CP const TEST_SCHEMA_NAME = "ECDbSchemaManagerTest";

void SetupTestECDb (BeFileNameCR filePath);
ECSchemaPtr CreateTestSchema ();

//---------------------------------------------------------------------------------------
// @bsimethod                                   Krischan.Eberle                  06/12
//+---------------+---------------+---------------+---------------+---------------+------
TEST (ECDbSchemaManager, IncrementalLoading)
    {
    BeFileName testFilePath (ECDbTestProject::BuildECDbPath ("ecschemamanagertest.ecdb"));
    SetupTestECDb (testFilePath);

    const int expectedClassCount = CreateTestSchema ()->GetClassCount ();

    //GetECSchema with ensureAllClassesLoaded = false
    {
    ECDb ecdb;
    auto stat = ecdb.OpenBeSQLiteDb (testFilePath, ECDb::OpenParams (ECDb::OpenMode::Readonly));
    ASSERT_EQ (BE_SQLITE_OK, stat);

    auto const& schemaManager = ecdb. Schemas ();

    ECSchemaCP schema = schemaManager.GetECSchema (TEST_SCHEMA_NAME, false);
    ASSERT_TRUE (schema != nullptr);

    ASSERT_EQ (0, schema->GetClassCount ()) << "ECDbSchemaManager::GetECSchema (..., false) is expected to return an empty schema";
    }

    //GetECSchema with ensureAllClassesLoaded = true
    {
    ECDb ecdb;
    auto stat = ecdb.OpenBeSQLiteDb (testFilePath, ECDb::OpenParams (ECDb::OpenMode::Readonly));
    ASSERT_EQ (BE_SQLITE_OK, stat);

    auto const& schemaManager = ecdb. Schemas ();

    ECSchemaCP schema = schemaManager.GetECSchema (TEST_SCHEMA_NAME, true);
    ASSERT_TRUE (schema != nullptr);

    ASSERT_EQ (expectedClassCount, schema->GetClassCount ()) << "ECDbSchemaManager::GetECSchema (..., true) is expected to return a fully populated schema";
    }

    //GetECClass from a different schema first and then GetECSchema with ensureAllClassesLoaded = true
    {
    ECDb ecdb;
    auto stat = ecdb.OpenBeSQLiteDb (testFilePath, ECDb::OpenParams (ECDb::OpenMode::Readonly));
    ASSERT_EQ (BE_SQLITE_OK, stat);

    auto const& schemaManager = ecdb. Schemas ();

    ECClassCP ecClass = schemaManager.GetECClass ("ECDb_System", "ArrayOfPrimitives");
    ASSERT_TRUE (ecClass != nullptr) << "ECDbSchemaManager::GetECClass ('ECDbSystem', 'ArrayOfPrimitives') is expected to succeed as the class exists in the ecdb file.";

    ECSchemaCP schema = schemaManager.GetECSchema (TEST_SCHEMA_NAME, false);
    ASSERT_TRUE (schema != nullptr);
    ASSERT_EQ (0, schema->GetClassCount ()) << "ECDbSchemaManager::GetECSchema (..., false) is expected to return a schema with only the classes already loaded.";

    schema = schemaManager.GetECSchema (TEST_SCHEMA_NAME, true);
    ASSERT_TRUE (schema != nullptr);

    ASSERT_EQ (expectedClassCount, schema->GetClassCount ()) << "ECDbSchemaManager::GetECSchema (..., true) is expected to return a fully populated schema even if ECDbSchemaManager::GetECClass was called before for a class in a different ECSchema.";
    }

    //GetECClass from same schema first and then GetECSchema with ensureAllClassesLoaded = true
    {
    ECDb ecdb;
    auto stat = ecdb.OpenBeSQLiteDb (testFilePath, ECDb::OpenParams (ECDb::OpenMode::Readonly));
    ASSERT_EQ (BE_SQLITE_OK, stat);

    auto const& schemaManager = ecdb. Schemas ();

    ECClassCP ecClass = schemaManager.GetECClass (TEST_SCHEMA_NAME, "Base");
    ASSERT_TRUE (ecClass != nullptr) << "ECDbSchemaManager::GetECClass ('Base') is expected to succeed as the class exists in the ecdb file.";
    
    ECSchemaCP schema = schemaManager.GetECSchema (TEST_SCHEMA_NAME, false);
    ASSERT_TRUE (schema != nullptr);
    ASSERT_EQ (1, schema->GetClassCount ()) << "ECDbSchemaManager::GetECSchema (..., false) is expected to return a schema with only the classes already loaded.";

    schema = schemaManager.GetECSchema (TEST_SCHEMA_NAME, true);
    ASSERT_TRUE (schema != nullptr);

    ASSERT_EQ (expectedClassCount, schema->GetClassCount ()) << "ECDbSchemaManager::GetECSchema (..., true) is expected to return a fully populated schema even if ECDbSchemaManager::GetECClass was called before for a class in the same schema.";
    }
    }

//---------------------------------------------------------------------------------------
// @bsiclass                                     Krischan.Eberle                  06/14
//+---------------+---------------+---------------+---------------+---------------+------
TEST (ECDbSchemaManager, GetDerivedECClasses)
    {
    BeFileName testFilePath (ECDbTestProject::BuildECDbPath ("ecschemamanagertest.ecdb"));
    SetupTestECDb (testFilePath);

    ECDb testFile;
    ASSERT_EQ (BE_SQLITE_OK, testFile.OpenBeSQLiteDb (testFilePath, ECDb::OpenParams (Db::OpenMode::Readonly))) << "Could not open test file " << testFilePath.GetNameUtf8 ().c_str ();

    auto const& schemaManager = testFile. Schemas ();

    ECClassCP baseClass = schemaManager.GetECClass (TEST_SCHEMA_NAME, "Base");
    ASSERT_TRUE (baseClass != nullptr) << "Could not retrieve base class";

    //derived classes are not loaded when calling ECClass::GetDerivedClasses
    ASSERT_TRUE (baseClass->GetDerivedClasses ().empty ()) << "ECClass::GetDerivedClasses is expected to not load subclasses.";

    //derived classes are expected to be loaded when calling ECDbSchemaManager::GetDerivedClasses
    ASSERT_EQ (2, schemaManager.GetDerivedECClasses (*baseClass).size ()) << "Unexpected derived class count with derived classes now being loaded";

    //now ECClass::GetDerivedClasses can also be called
    ASSERT_EQ (2, baseClass->GetDerivedClasses ().size ()) << "Unexpected derived class count after derived classes were loaded";
    }

//---------------------------------------------------------------------------------------
// @bsiclass                                     Krischan.Eberle                  06/14
//+---------------+---------------+---------------+---------------+---------------+------
TEST (ECDbSchemaManager, GetDerivedECClassesWithoutIncrementalLoading)
    {
    BeFileName testFilePath (ECDbTestProject::BuildECDbPath ("ecschemamanagertest.ecdb"));
    SetupTestECDb (testFilePath);

    ECDb testFile;
    ASSERT_EQ (BE_SQLITE_OK, testFile.OpenBeSQLiteDb (testFilePath, ECDb::OpenParams (Db::OpenMode::Readonly))) << "Could not open test file " << testFilePath.GetNameUtf8 ().c_str ();

    auto const& schemaManager = testFile. Schemas ();
    ECSchemaCP testSchema = schemaManager.GetECSchema (TEST_SCHEMA_NAME, true);
    ASSERT_TRUE (testSchema != nullptr);

    ECClassCP baseClass = schemaManager.GetECClass (TEST_SCHEMA_NAME, "Base");
    ASSERT_TRUE (baseClass != nullptr) << "Could not retrieve base class";

    ASSERT_EQ (2, baseClass->GetDerivedClasses ().size ()) << "Unexpected derived class count. Derived classes are expected to already be loaded along with having loaded the schema";

    //derived classes are expected to be loaded when calling ECDbSchemaManager::GetDerivedClasses
    ASSERT_EQ (2, schemaManager.GetDerivedECClasses (*baseClass).size ()) << "Unexpected derived class count";
    }

//---------------------------------------------------------------------------------------
// @bsimethod                                    Krischan.Eberle                  06/14
//+---------------+---------------+---------------+---------------+---------------+------
void SetupTestECDb (BeFileNameCR filePath)
    {
    ECDbTestProject::Initialize ();

    if (filePath.DoesPathExist ())
        {
        ASSERT_EQ ((int) BeFileNameStatus::Success, (int) BeFileName::BeDeleteFile (filePath.c_str ())) << "Could not delete existing test ECDb file " << filePath.GetNameUtf8 ().c_str();
        }

    ECDb ecdb;
    auto stat = ecdb.CreateNewDb (filePath);
    ASSERT_EQ (BE_SQLITE_OK, stat) << "Could not create test ECDb file for path " << filePath.GetNameUtf8 ().c_str ();

    auto testSchema = CreateTestSchema ();
    ECSchemaCachePtr schemaCache = ECSchemaCache::Create ();
    schemaCache->AddSchema (*testSchema);
    ASSERT_EQ (SUCCESS, ecdb. Schemas ().ImportECSchemas (*schemaCache, ECDbSchemaManager::ImportOptions ())) << "Could not import test ECSchema.";

    ecdb.SaveChanges ();
    }

//---------------------------------------------------------------------------------------
// @bsimethod                                    Krischan.Eberle                  06/14
//+---------------+---------------+---------------+---------------+---------------+------
ECSchemaPtr CreateTestSchema ()
    {
    ECSchemaPtr testSchema = nullptr;
    auto stat = ECSchema::CreateSchema (testSchema, TEST_SCHEMA_NAME, 1, 0);
    EXPECT_EQ (ECOBJECTS_STATUS_Success, stat);
    testSchema->SetNamespacePrefix ("test");
    if (testSchema == nullptr)
        return nullptr;

    ECClassP baseClass = nullptr;
    stat = testSchema->CreateClass (baseClass, "Base");
    EXPECT_EQ (ECOBJECTS_STATUS_Success, stat);
    if (baseClass == nullptr)
        return nullptr;

    PrimitiveECPropertyP prop = nullptr;
    baseClass->CreatePrimitiveProperty (prop, "bprop", PrimitiveType::PRIMITIVETYPE_Double);


    ECClassP sub1Class = nullptr;
    stat = testSchema->CreateClass (sub1Class, "Sub1");
    EXPECT_EQ (ECOBJECTS_STATUS_Success, stat);
    if (sub1Class == nullptr)
        return nullptr;

    sub1Class->CreatePrimitiveProperty (prop, "s1prop", PrimitiveType::PRIMITIVETYPE_Long);
    sub1Class->AddBaseClass (*baseClass);

    ECClassP sub1Sub1Class = nullptr;
    stat = testSchema->CreateClass (sub1Sub1Class, "Sub1Sub1");
    EXPECT_EQ (ECOBJECTS_STATUS_Success, stat);
    if (sub1Sub1Class == nullptr)
        return nullptr;

    sub1Sub1Class->CreatePrimitiveProperty (prop, "s1s1prop", PrimitiveType::PRIMITIVETYPE_Long);
    sub1Sub1Class->AddBaseClass (*sub1Class);

    ECClassP sub1Sub2Class = nullptr;
    stat = testSchema->CreateClass (sub1Sub2Class, "Sub1Sub2");
    EXPECT_EQ (ECOBJECTS_STATUS_Success, stat);
    if (sub1Sub2Class == nullptr)
        return nullptr;

    sub1Sub2Class->CreatePrimitiveProperty (prop, "s1s2prop", PrimitiveType::PRIMITIVETYPE_Long);
    sub1Sub2Class->AddBaseClass (*sub1Class);

    ECClassP sub2Class = nullptr;
    stat = testSchema->CreateClass (sub2Class, "Sub2");
    EXPECT_EQ (ECOBJECTS_STATUS_Success, stat);
    if (sub2Class == nullptr)
        return nullptr;

    sub2Class->CreatePrimitiveProperty (prop, "s2prop", PrimitiveType::PRIMITIVETYPE_Long);
    sub2Class->AddBaseClass (*baseClass);

    ECClassP sub2Sub1Class = nullptr;
    stat = testSchema->CreateClass (sub2Sub1Class, "Sub2Sub1");
    EXPECT_EQ (ECOBJECTS_STATUS_Success, stat);
    if (sub2Sub1Class == nullptr)
        return nullptr;

    sub2Sub1Class->CreatePrimitiveProperty (prop, "s2s1prop", PrimitiveType::PRIMITIVETYPE_Long);
    sub2Sub1Class->AddBaseClass (*sub2Class);

    return testSchema;
    }
 

//---------------------------------------------------------------------------------------
// @bsimethod                                   Krischan.Eberle                  04/15
//+---------------+---------------+---------------+---------------+---------------+------
TEST(ECDbMap, RelationshipMapCAOnSubclasses)
    {
    ECDbTestProject::Initialize();

    ECDb ecdb;
    auto stat = ECDbTestUtility::CreateECDb(ecdb, nullptr, L"RelationshipMapCAOnSubclasses.ecdb");
    ASSERT_TRUE(stat == BE_SQLITE_OK);

    //Importing the DGN ECSchema requires the dgn_RTree3d table to pre-exist (Which a DgnDb file ensures). So
    //we add the table manually here
    ASSERT_EQ(BE_SQLITE_OK, ecdb.ExecuteSql("CREATE VIRTUAL TABLE dgn_RTree3d USING rtree(ElementId,MinX,MaxX,MinY,MaxY,MinZ,MaxZ);"));

    Utf8CP testSchemaXml =
        "<ECSchema schemaName=\"TestSchema\" nameSpacePrefix=\"ts\" version=\"1.0\" xmlns=\"http://www.bentley.com/schemas/Bentley.ECXML.2.0\">"
        "  <ECSchemaReference name = 'Bentley_Standard_CustomAttributes' version = '01.11' prefix = 'bsca' />"
        "  <ECSchemaReference name = 'ECDbMap' version = '01.00' prefix = 'ecdbmap' />"
        "  <ECSchemaReference name = 'dgn' version = '02.00' prefix = 'dgn' />"
        "  <ECClass typeName='MyElement' >"
        "    <BaseClass>dgn:Element</BaseClass>"
        "    <ECProperty propertyName='MyName' typeName='string' />"
        "  </ECClass>"
        "  <ECClass typeName='YourElement' >"
        "    <BaseClass>dgn:Element</BaseClass>"
        "    <ECProperty propertyName='YourName' typeName='string' />"
        "  </ECClass>"
        "  <ECRelationshipClass typeName='MyElementHasYourElements' isDomainClass='True' strength='embedding'>"
        "    <ECCustomAttributes>"
        "        <ForeignKeyRelationshipMap xmlns='ECDbMap.01.00'>"
        "            <ForeignKeyColumn>ParentId</ForeignKeyColumn>"
        "        </ForeignKeyRelationshipMap>"
        "    </ECCustomAttributes>"
        "   <BaseClass>dgn:ElementOwnsChildElements</BaseClass>"
        "    <Source cardinality='(1,1)' polymorphic='True'>"
        "      <Class class = 'MyElement' />"
        "    </Source>"
        "    <Target cardinality='(0,N)' polymorphic='True'>"
        "      <Class class = 'YourElement' />"
        "    </Target>"
        "  </ECRelationshipClass>"
        "</ECSchema>";

    BeFileName searchPath;
    BeTest::GetHost().GetDgnPlatformAssetsDirectory(searchPath);
    searchPath.AppendToPath(L"ECSchemas");
    searchPath.AppendToPath(L"Dgn");

    ECSchemaReadContextPtr schemaContext = ECSchemaReadContext::CreateContext();
    schemaContext->AddSchemaLocater(ecdb.GetSchemaLocater());
    schemaContext->AddSchemaPath(searchPath.GetName());

    ECDbTestUtility::ReadECSchemaFromString(schemaContext, testSchemaXml);
    ASSERT_EQ(SUCCESS, ecdb.Schemas().ImportECSchemas(schemaContext->GetCache()));

    bvector<Utf8String> columns;
    ASSERT_TRUE (ecdb.GetColumns(columns, "dgn_element"));
<<<<<<< HEAD
    ASSERT_EQ(11, columns.size()) << "dgn_element table should not contain an extra foreign key column as the relationship map specifies to use the ParentId column";
=======
    ASSERT_EQ(13, columns.size()) << "dgn_element table should not contain an extra foreign key column as the relationship map specifies to use the ParentId column";
>>>>>>> 77e6482d
    
    auto containsDefaultNamedRelationalKeyColumn = [] (Utf8StringCR str) { return BeStringUtilities::Strnicmp(str.c_str(), "ForeignEC", 9) == 0; };
    auto it = std::find_if(columns.begin(), columns.end(), containsDefaultNamedRelationalKeyColumn);
    ASSERT_TRUE(it == columns.end()) << "dgn_element table should not contain an extra foreign key column as the relationship map specifies to use the ParentId column";
    }

//---------------------------------------------------------------------------------------
// @bsimethod                                   Krischan.Eberle                  06/15
//+---------------+---------------+---------------+---------------+---------------+------
void CreateECDbAndImportSchema(ECDbR ecdb, WCharCP ecdbName, Utf8CP ecschemaXml, bool schemaImportExpectedToSucceed, Utf8CP assertMessage = "")
    {
    const DbResult stat = ECDbTestUtility::CreateECDb(ecdb, nullptr, ecdbName);
    ASSERT_TRUE(stat == BE_SQLITE_OK);

    ECSchemaReadContextPtr schemaContext = ECSchemaReadContext::CreateContext();
    ECDbTestUtility::ReadECSchemaFromString(schemaContext, ecschemaXml);
    if (schemaImportExpectedToSucceed)
        ASSERT_EQ(SUCCESS, ecdb.Schemas().ImportECSchemas(schemaContext->GetCache())) << assertMessage;
    else
        ASSERT_EQ(ERROR, ecdb.Schemas().ImportECSchemas(schemaContext->GetCache())) << assertMessage;
    }

//---------------------------------------------------------------------------------------
// @bsimethod                                   Krischan.Eberle                  06/15
//+---------------+---------------+---------------+---------------+---------------+------
BentleyStatus TryGetHasForeignKey(bool& hasForeignKey, ECDbCR ecdb, Utf8CP tableName, Utf8CP foreignKeyColumnName = nullptr)
    {
    Statement stmt;
    if (BE_SQLITE_OK != stmt.Prepare(ecdb, "SELECT sql FROM sqlite_master WHERE name=?"))
        return ERROR;

    stmt.BindText(1, tableName, Statement::MakeCopy::No);
    if (BE_SQLITE_ROW != stmt.Step())
        return ERROR;

    Utf8String ddl(stmt.GetValueText(0));

    //onlw one row expected
    if (BE_SQLITE_ROW == stmt.Step())
        return ERROR;

    Utf8String fkSearchString;
    if (Utf8String::IsNullOrEmpty(foreignKeyColumnName))
        fkSearchString = "FOREIGN KEY (";
    else
        fkSearchString.Sprintf("FOREIGN KEY ([%s", foreignKeyColumnName);

    hasForeignKey = (ddl.find(fkSearchString) != ddl.npos);
    return SUCCESS;
    }

//---------------------------------------------------------------------------------------
// @bsimethod                                   Krischan.Eberle                  06/15
//+---------------+---------------+---------------+---------------+---------------+------
TEST(ECDbMap, ForeignKeyMapWhereLinkTableIsRequired)
    {
    ECDbTestProject::Initialize();
    WCharCP ecdbName = L"ForeignKeyMapWhereLinkTableIsRequired.ecdb";

        {
        Utf8CP testSchemaXml =
            "<ECSchema schemaName=\"TestSchema\" nameSpacePrefix=\"ts\" version=\"1.0\" xmlns=\"http://www.bentley.com/schemas/Bentley.ECXML.2.0\">"
            "  <ECSchemaReference name = 'Bentley_Standard_CustomAttributes' version = '01.11' prefix = 'bsca' />"
            "  <ECSchemaReference name = 'ECDbMap' version = '01.00' prefix = 'ecdbmap' />"
            "  <ECClass typeName='Parent' >"
            "    <ECProperty propertyName='Name' typeName='string' />"
            "  </ECClass>"
            "  <ECClass typeName='Child' >"
            "    <ECProperty propertyName='ParentId' typeName='long' />"
            "    <ECProperty propertyName='ChildName' typeName='string' />"
            "  </ECClass>"
            "  <ECClass typeName='Child2' >"
            "    <ECProperty propertyName='ParentId' typeName='long' />"
            "    <ECProperty propertyName='ChildName' typeName='string' />"
            "  </ECClass>"
            "  <ECRelationshipClass typeName='ParentHasChildren' isDomainClass='True' strength='referencing'>"
            "    <ECCustomAttributes>"
            "        <ForeignKeyRelationshipMap xmlns='ECDbMap.01.00'/>"
            "    </ECCustomAttributes>"
            "    <Source cardinality='(1,1)' polymorphic='True'>"
            "      <Class class = 'Parent' />"
            "    </Source>"
            "    <Target cardinality='(0,N)' polymorphic='True'>"
            "      <Class class = 'Child' />"
            "      <Class class = 'Child2' />"
            "    </Target>"
            "  </ECRelationshipClass>"
            "</ECSchema>";

        ECDb ecdb;
        CreateECDbAndImportSchema(ecdb, ecdbName, testSchemaXml, false);
        }
    }

//---------------------------------------------------------------------------------------
// @bsimethod                                   Krischan.Eberle                  06/15
//+---------------+---------------+---------------+---------------+---------------+------
TEST(ECDbMap, ForeignKeyMapWithKeyProperty)
    {
    ECDbTestProject::Initialize();
    WCharCP ecdbName = L"ForeignKeyMapWithKeyProp.ecdb";
    Utf8CP childTableName = "ts_Child";

        {
        Utf8CP testSchemaXml =
            "<ECSchema schemaName=\"TestSchema\" nameSpacePrefix=\"ts\" version=\"1.0\" xmlns=\"http://www.bentley.com/schemas/Bentley.ECXML.2.0\">"
            "  <ECSchemaReference name = 'Bentley_Standard_CustomAttributes' version = '01.11' prefix = 'bsca' />"
            "  <ECSchemaReference name = 'ECDbMap' version = '01.00' prefix = 'ecdbmap' />"
            "  <ECClass typeName='Parent' >"
            "    <ECProperty propertyName='Name' typeName='string' />"
            "  </ECClass>"
            "  <ECClass typeName='Child' >"
            "    <ECProperty propertyName='ParentId' typeName='long' />"
            "    <ECProperty propertyName='ChildName' typeName='string' />"
            "  </ECClass>"
            "  <ECRelationshipClass typeName='ParentHasChildren' isDomainClass='True' strength='referencing'>"
            "    <Source cardinality='(1,1)' polymorphic='True'>"
            "      <Class class = 'Parent' />"
            "    </Source>"
            "    <Target cardinality='(0,N)' polymorphic='True'>"
            "      <Class class = 'Child' >"
            "           <Key>"
            "              <Property name='ParentId'/>"
            "           </Key>"
            "      </Class>"
            "    </Target>"
            "  </ECRelationshipClass>"
            "</ECSchema>";

        ECDb ecdb;
        CreateECDbAndImportSchema(ecdb, ecdbName, testSchemaXml, true);

        ASSERT_TRUE(ecdb.ColumnExists(childTableName, "ParentId"));
        bvector<Utf8String> columns;
        ASSERT_TRUE(ecdb.GetColumns(columns, childTableName));
        ASSERT_EQ(3, columns.size()) << childTableName << " table should not contain an extra foreign key column as the relationship specifies a Key property";

        auto containsDefaultNamedRelationalKeyColumn = [] (Utf8StringCR str) { return BeStringUtilities::Strnicmp(str.c_str(), "ForeignEC", 9) == 0; };
        auto it = std::find_if(columns.begin(), columns.end(), containsDefaultNamedRelationalKeyColumn);
        ASSERT_TRUE(it == columns.end()) << childTableName << " table should not contain an extra foreign key column as the relationship specifies a Key property";

        bool actualForeignKey = false;
        ASSERT_EQ(SUCCESS, TryGetHasForeignKey(actualForeignKey, ecdb, childTableName));
        ASSERT_EQ(false, actualForeignKey);
        }

        {
        Utf8CP testSchemaXml =
            "<ECSchema schemaName=\"TestSchema\" nameSpacePrefix=\"ts\" version=\"1.0\" xmlns=\"http://www.bentley.com/schemas/Bentley.ECXML.2.0\">"
            "  <ECSchemaReference name = 'Bentley_Standard_CustomAttributes' version = '01.11' prefix = 'bsca' />"
            "  <ECSchemaReference name = 'ECDbMap' version = '01.00' prefix = 'ecdbmap' />"
            "  <ECClass typeName='Parent' >"
            "    <ECProperty propertyName='Name' typeName='string' />"
            "  </ECClass>"
            "  <ECClass typeName='Child' >"
            "    <ECProperty propertyName='ParentId' typeName='long'>"
            "       <ECCustomAttributes>"
            "          <PropertyMap xmlns='ECDbMap.01.00'>"
            "            <ColumnName>parent_id</ColumnName>"
            "          </PropertyMap>"
            "       </ECCustomAttributes>"
            "   </ECProperty>"
            "    <ECProperty propertyName='ChildName' typeName='string' />"
            "  </ECClass>"
            "  <ECRelationshipClass typeName='ParentHasChildren' isDomainClass='True' strength='referencing'>"
            "    <Source cardinality='(1,1)' polymorphic='True'>"
            "      <Class class = 'Parent' />"
            "    </Source>"
            "    <Target cardinality='(0,N)' polymorphic='True'>"
            "      <Class class = 'Child' >"
            "           <Key>"
            "              <Property name='ParentId'/>"
            "           </Key>"
            "      </Class>"
            "    </Target>"
            "  </ECRelationshipClass>"
            "</ECSchema>";

        ECDb ecdb;
        CreateECDbAndImportSchema(ecdb, ecdbName, testSchemaXml, true);

        ASSERT_TRUE(ecdb.ColumnExists(childTableName, "parent_id"));
        ASSERT_FALSE(ecdb.ColumnExists(childTableName, "ParentId"));
        bvector<Utf8String> columns;
        ASSERT_TRUE(ecdb.GetColumns(columns, childTableName));
        ASSERT_EQ(3, columns.size()) << childTableName << " table should not contain an extra foreign key column as the relationship specifies a Key property";

        auto containsDefaultNamedRelationalKeyColumn = [] (Utf8StringCR str) { return BeStringUtilities::Strnicmp(str.c_str(), "ForeignEC", 9) == 0; };
        auto it = std::find_if(columns.begin(), columns.end(), containsDefaultNamedRelationalKeyColumn);
        ASSERT_TRUE(it == columns.end()) << childTableName << " table should not contain an extra foreign key column as the relationship specifies a Key property";

        bool actualForeignKey = false;
        ASSERT_EQ(SUCCESS, TryGetHasForeignKey(actualForeignKey, ecdb, childTableName));
        ASSERT_EQ(false, actualForeignKey);
        }

    {
    Utf8CP testSchemaXml =
        "<ECSchema schemaName=\"TestSchema\" nameSpacePrefix=\"ts\" version=\"1.0\" xmlns=\"http://www.bentley.com/schemas/Bentley.ECXML.2.0\">"
        "  <ECSchemaReference name = 'Bentley_Standard_CustomAttributes' version = '01.11' prefix = 'bsca' />"
        "  <ECSchemaReference name = 'ECDbMap' version = '01.00' prefix = 'ecdbmap' />"
        "  <ECClass typeName='Parent' >"
        "    <ECProperty propertyName='Name' typeName='string' />"
        "  </ECClass>"
        "  <ECClass typeName='Child' >"
        "    <ECProperty propertyName='ParentId' typeName='long' />"
        "    <ECProperty propertyName='ChildName' typeName='string' />"
        "  </ECClass>"
        "  <ECRelationshipClass typeName='ParentHasChildren' isDomainClass='True' strength='referencing'>"
        "    <ECCustomAttributes>"
        "        <ForeignKeyRelationshipMap xmlns='ECDbMap.01.00'>"
        "            <CreateConstraint>True</CreateConstraint>"
        "        </ForeignKeyRelationshipMap>"
        "    </ECCustomAttributes>"
        "    <Source cardinality='(1,1)' polymorphic='True'>"
        "      <Class class = 'Parent' />"
        "    </Source>"
        "    <Target cardinality='(0,N)' polymorphic='True'>"
        "      <Class class = 'Child' >"
        "           <Key>"
        "              <Property name='ParentId'/>"
        "           </Key>"
        "      </Class>"
        "    </Target>"
        "  </ECRelationshipClass>"
        "</ECSchema>";

    ECDb ecdb;
    CreateECDbAndImportSchema(ecdb, ecdbName, testSchemaXml, true);

    ASSERT_TRUE(ecdb.ColumnExists(childTableName, "ParentId"));
    bvector<Utf8String> columns;
    ASSERT_TRUE(ecdb.GetColumns(columns, childTableName));
    ASSERT_EQ(3, columns.size()) << childTableName << " table should not contain an extra foreign key column as the relationship specifies a Key property";

    auto containsDefaultNamedRelationalKeyColumn = [] (Utf8StringCR str) { return BeStringUtilities::Strnicmp(str.c_str(), "ForeignEC", 9) == 0; };
    auto it = std::find_if(columns.begin(), columns.end(), containsDefaultNamedRelationalKeyColumn);
    ASSERT_TRUE(it == columns.end()) << childTableName << " table should not contain an extra foreign key column as the relationship specifies a Key property";
    
    bool actualForeignKey = false;
    ASSERT_EQ(SUCCESS, TryGetHasForeignKey(actualForeignKey, ecdb, childTableName, "ParentId"));
    ASSERT_EQ(true, actualForeignKey);
    }

    {
    Utf8CP testSchemaXml =
        "<ECSchema schemaName=\"TestSchema\" nameSpacePrefix=\"ts\" version=\"1.0\" xmlns=\"http://www.bentley.com/schemas/Bentley.ECXML.2.0\">"
        "  <ECSchemaReference name = 'Bentley_Standard_CustomAttributes' version = '01.11' prefix = 'bsca' />"
        "  <ECSchemaReference name = 'ECDbMap' version = '01.00' prefix = 'ecdbmap' />"
        "  <ECClass typeName='Parent' >"
        "    <ECProperty propertyName='Name' typeName='string' />"
        "  </ECClass>"
        "  <ECClass typeName='Child' >"
        "    <ECProperty propertyName='ParentId' typeName='long' />"
        "    <ECProperty propertyName='ChildName' typeName='string' />"
        "  </ECClass>"
        "  <ECRelationshipClass typeName='ParentHasChildren' isDomainClass='True' strength='referencing'>"
        "    <ECCustomAttributes>"
        "        <ForeignKeyRelationshipMap xmlns='ECDbMap.01.00'>"
        "            <ForeignKeyColumn>ParentId</ForeignKeyColumn>"
        "        </ForeignKeyRelationshipMap>"
        "    </ECCustomAttributes>"
        "    <Source cardinality='(1,1)' polymorphic='True'>"
        "      <Class class = 'Parent' />"
        "    </Source>"
        "    <Target cardinality='(0,N)' polymorphic='True'>"
        "      <Class class = 'Child' >"
        "           <Key>"
        "              <Property name='ParentId'/>"
        "           </Key>"
        "      </Class>"
        "    </Target>"
        "  </ECRelationshipClass>"
        "</ECSchema>";

    ECDb ecdb;
    CreateECDbAndImportSchema(ecdb, ecdbName, testSchemaXml, false , "ForeignKeyColumn should not be specified if Key property is defined.");
    }

    {
    Utf8CP testSchemaXml =
        "<ECSchema schemaName=\"TestSchema\" nameSpacePrefix=\"ts\" version=\"1.0\" xmlns=\"http://www.bentley.com/schemas/Bentley.ECXML.2.0\">"
        "  <ECSchemaReference name = 'Bentley_Standard_CustomAttributes' version = '01.11' prefix = 'bsca' />"
        "  <ECSchemaReference name = 'ECDbMap' version = '01.00' prefix = 'ecdbmap' />"
        "  <ECClass typeName='Parent' >"
        "    <ECProperty propertyName='Name' typeName='string' />"
        "  </ECClass>"
        "  <ECClass typeName='Child' >"
        "    <ECProperty propertyName='ParentId' typeName='long' />"
        "    <ECProperty propertyName='ChildName' typeName='string' />"
        "  </ECClass>"
        "  <ECRelationshipClass typeName='ParentHasChildren' isDomainClass='True' strength='referencing'>"
        "    <ECCustomAttributes>"
        "        <ForeignKeyRelationshipMap xmlns='ECDbMap.01.00'>"
        "            <ForeignKeyColumn>MyOwnParentId</ForeignKeyColumn>"
        "        </ForeignKeyRelationshipMap>"
        "    </ECCustomAttributes>"
        "    <Source cardinality='(1,1)' polymorphic='True'>"
        "      <Class class = 'Parent' />"
        "    </Source>"
        "    <Target cardinality='(0,N)' polymorphic='True'>"
        "      <Class class = 'Child' >"
        "           <Key>"
        "              <Property name='ParentId'/>"
        "           </Key>"
        "      </Class>"
        "    </Target>"
        "  </ECRelationshipClass>"
        "</ECSchema>";

    ECDb ecdb;
    CreateECDbAndImportSchema(ecdb, ecdbName, testSchemaXml, false, "ForeignKeyColumn should not be specified if Key property is defined.");
    }

    {
    Utf8CP testSchemaXml =
        "<ECSchema schemaName=\"TestSchema\" nameSpacePrefix=\"ts\" version=\"1.0\" xmlns=\"http://www.bentley.com/schemas/Bentley.ECXML.2.0\">"
        "  <ECSchemaReference name = 'Bentley_Standard_CustomAttributes' version = '01.11' prefix = 'bsca' />"
        "  <ECSchemaReference name = 'ECDbMap' version = '01.00' prefix = 'ecdbmap' />"
        "  <ECClass typeName='Parent' >"
        "    <ECProperty propertyName='Name' typeName='string' />"
        "  </ECClass>"
        "  <ECClass typeName='Child' >"
        "    <ECCustomAttributes>"
        "        <ClassMap xmlns='ECDbMap.01.00'>"
        "                <MapStrategy>"
        "                   <Strategy>SharedTable</Strategy>"
        "                   <AppliesToSubclasses>True</AppliesToSubclasses>"
        "                </MapStrategy>"
        "        </ClassMap>"
        "    </ECCustomAttributes>"
        "    <ECProperty propertyName='ParentId' typeName='long' />"
        "    <ECProperty propertyName='ChildName' typeName='string' />"
        "  </ECClass>"
        "  <ECClass typeName='Child2' >"
        "    <BaseClass>Child</BaseClass>"
        "    <ECProperty propertyName='Child2Name' typeName='string' />"
        "  </ECClass>"
        "  <ECRelationshipClass typeName='ParentHasChildren' isDomainClass='True' strength='referencing'>"
        "    <Source cardinality='(1,1)' polymorphic='True'>"
        "      <Class class = 'Parent' />"
        "    </Source>"
        "    <Target cardinality='(0,N)' polymorphic='True'>"
        "      <Class class = 'Child' >"
        "           <Key>"
        "              <Property name='ParentId'/>"
        "           </Key>"
        "      </Class>"
        "      <Class class = 'Child2' />"
        "    </Target>"
        "  </ECRelationshipClass>"
        "</ECSchema>";

    ECDb ecdb;
    CreateECDbAndImportSchema(ecdb, ecdbName, testSchemaXml, false, "Only one constraint class supported by ECDb if key properties are defined.");
    }
    
    {
    Utf8CP testSchemaXml =
        "<ECSchema schemaName=\"TestSchema\" nameSpacePrefix=\"ts\" version=\"1.0\" xmlns=\"http://www.bentley.com/schemas/Bentley.ECXML.2.0\">"
        "  <ECSchemaReference name = 'Bentley_Standard_CustomAttributes' version = '01.11' prefix = 'bsca' />"
        "  <ECSchemaReference name = 'ECDbMap' version = '01.00' prefix = 'ecdbmap' />"
        "  <ECClass typeName='Parent' >"
        "    <ECProperty propertyName='Name' typeName='string' />"
        "  </ECClass>"
        "  <ECClass typeName='Child' >"
        "    <ECProperty propertyName='ParentId' typeName='long' />"
        "    <ECProperty propertyName='ChildName' typeName='string' />"
        "  </ECClass>"
        "  <ECRelationshipClass typeName='ParentHasChildren' isDomainClass='True' strength='referencing'>"
        "    <Source cardinality='(1,1)' polymorphic='True'>"
        "      <Class class = 'Parent' />"
        "    </Source>"
        "    <Target cardinality='(0,N)' polymorphic='True'>"
        "      <Class class = 'Child' >"
        "           <Key>"
        "              <Property name='ParentId'/>"
        "              <Property name='ChildName'/>"
        "           </Key>"
        "      </Class>"
        "    </Target>"
        "  </ECRelationshipClass>"
        "</ECSchema>";

    ECDb ecdb;
    CreateECDbAndImportSchema(ecdb, ecdbName, testSchemaXml, false, "Only one key property is supported by ECDb.");
    }
    }

//---------------------------------------------------------------------------------------
// @bsimethod                                   Krischan.Eberle                  06/15
//+---------------+---------------+---------------+---------------+---------------+------
TEST(ECDbMap, ForeignKeyMapWithECInstanceIdKeyProperty)
    {
    ECDbTestProject::Initialize();
    WCharCP ecdbName = L"ForeignKeyMapWithECInstanceIdKeyProp.ecdb";
    Utf8CP childTableName = "ts_Child";

        {
        Utf8CP testSchemaXml =
            "<ECSchema schemaName=\"TestSchema\" nameSpacePrefix=\"ts\" version=\"1.0\" xmlns=\"http://www.bentley.com/schemas/Bentley.ECXML.2.0\">"
            "  <ECSchemaReference name = 'Bentley_Standard_CustomAttributes' version = '01.11' prefix = 'bsca' />"
            "  <ECSchemaReference name = 'ECDbMap' version = '01.00' prefix = 'ecdbmap' />"
            "  <ECClass typeName='Parent' >"
            "    <ECProperty propertyName='Name' typeName='string' />"
            "  </ECClass>"
            "  <ECClass typeName='Child' >"
            "    <ECProperty propertyName='ChildName' typeName='string' />"
            "  </ECClass>"
            "  <ECRelationshipClass typeName='ParentHasChildren' isDomainClass='True' strength='referencing'>"
            "    <Source cardinality='(1,1)' polymorphic='True'>"
            "      <Class class = 'Parent' />"
            "    </Source>"
            "    <Target cardinality='(0,1)' polymorphic='True'>"
            "      <Class class = 'Child' >"
            "           <Key>"
            "              <Property name='ECInstanceId'/>"
            "           </Key>"
            "      </Class>"
            "    </Target>"
            "  </ECRelationshipClass>"
            "</ECSchema>";

        ECDb ecdb;
        CreateECDbAndImportSchema(ecdb, ecdbName, testSchemaXml, true);

        ASSERT_TRUE(ecdb.ColumnExists(childTableName, "ECInstanceId"));
        bvector<Utf8String> columns;
        ASSERT_TRUE(ecdb.GetColumns(columns, childTableName));
        ASSERT_EQ(2, columns.size()) << childTableName << " table should not contain an extra foreign key column as the relationship specifies that the ECInstanceId is the foreign key";

        auto containsDefaultNamedRelationalKeyColumn = [] (Utf8StringCR str) { return BeStringUtilities::Strnicmp(str.c_str(), "ForeignEC", 9) == 0; };
        auto it = std::find_if(columns.begin(), columns.end(), containsDefaultNamedRelationalKeyColumn);
        ASSERT_TRUE(it == columns.end()) << childTableName << " table should not contain an extra foreign key column as the relationship specifies a Key property";

        bool actualForeignKey = false;
        ASSERT_EQ(SUCCESS, TryGetHasForeignKey(actualForeignKey, ecdb, childTableName));
        ASSERT_EQ(false, actualForeignKey);
        }

        {
        Utf8CP testSchemaXml =
            "<ECSchema schemaName=\"TestSchema\" nameSpacePrefix=\"ts\" version=\"1.0\" xmlns=\"http://www.bentley.com/schemas/Bentley.ECXML.2.0\">"
            "  <ECSchemaReference name = 'Bentley_Standard_CustomAttributes' version = '01.11' prefix = 'bsca' />"
            "  <ECSchemaReference name = 'ECDbMap' version = '01.00' prefix = 'ecdbmap' />"
            "  <ECClass typeName='Parent' >"
            "    <ECProperty propertyName='Name' typeName='string' />"
            "  </ECClass>"
            "  <ECClass typeName='Child' >"
            "    <ECCustomAttributes>"
            "        <ClassMap xmlns='ECDbMap.01.00'>"
            "            <ECInstanceIdColumn>Id</ECInstanceIdColumn>"
            "        </ClassMap>"
            "    </ECCustomAttributes>"
            "    <ECProperty propertyName='ChildName' typeName='string' />"
            "  </ECClass>"
            "  <ECRelationshipClass typeName='ParentHasChildren' isDomainClass='True' strength='referencing'>"
            "    <Source cardinality='(1,1)' polymorphic='True'>"
            "      <Class class = 'Parent' />"
            "    </Source>"
            "    <Target cardinality='(0,1)' polymorphic='True'>"
            "      <Class class = 'Child' >"
            "           <Key>"
            "              <Property name='ECInstanceId'/>"
            "           </Key>"
            "      </Class>"
            "    </Target>"
            "  </ECRelationshipClass>"
            "</ECSchema>";

        ECDb ecdb;
        CreateECDbAndImportSchema(ecdb, ecdbName, testSchemaXml, true);

        ASSERT_TRUE(ecdb.ColumnExists(childTableName, "Id"));
        ASSERT_FALSE(ecdb.ColumnExists(childTableName, "ECInstanceId"));

        bvector<Utf8String> columns;
        ASSERT_TRUE(ecdb.GetColumns(columns, childTableName));
        ASSERT_EQ(2, columns.size()) << childTableName << " table should not contain an extra foreign key column as the relationship specifies that the ECInstanceId is the foreign key";

        auto containsDefaultNamedRelationalKeyColumn = [] (Utf8StringCR str) { return BeStringUtilities::Strnicmp(str.c_str(), "ForeignEC", 9) == 0; };
        auto it = std::find_if(columns.begin(), columns.end(), containsDefaultNamedRelationalKeyColumn);
        ASSERT_TRUE(it == columns.end()) << childTableName << " table should not contain an extra foreign key column as the relationship specifies a Key property";

        bool actualForeignKey = false;
        ASSERT_EQ(SUCCESS, TryGetHasForeignKey(actualForeignKey, ecdb, childTableName));
        ASSERT_EQ(false, actualForeignKey);
        }

        {
        Utf8CP testSchemaXml =
            "<ECSchema schemaName=\"TestSchema\" nameSpacePrefix=\"ts\" version=\"1.0\" xmlns=\"http://www.bentley.com/schemas/Bentley.ECXML.2.0\">"
            "  <ECSchemaReference name = 'Bentley_Standard_CustomAttributes' version = '01.11' prefix = 'bsca' />"
            "  <ECSchemaReference name = 'ECDbMap' version = '01.00' prefix = 'ecdbmap' />"
            "  <ECClass typeName='Parent' >"
            "    <ECProperty propertyName='Name' typeName='string' />"
            "  </ECClass>"
            "  <ECClass typeName='Child' >"
            "    <ECCustomAttributes>"
            "        <ClassMap xmlns='ECDbMap.01.00'>"
            "            <ECInstanceIdColumn>Id</ECInstanceIdColumn>"
            "        </ClassMap>"
            "    </ECCustomAttributes>"
            "    <ECProperty propertyName='ChildName' typeName='string' />"
            "  </ECClass>"
            "  <ECRelationshipClass typeName='ParentHasChildren' isDomainClass='True' strength='referencing'>"
            "    <ECCustomAttributes>"
            "        <ForeignKeyRelationshipMap xmlns='ECDbMap.01.00'>"
            "            <CreateConstraint>True</CreateConstraint>"
            "        </ForeignKeyRelationshipMap>"
            "    </ECCustomAttributes>"
            "    <Source cardinality='(1,1)' polymorphic='True'>"
            "      <Class class = 'Parent' />"
            "    </Source>"
            "    <Target cardinality='(0,1)' polymorphic='True'>"
            "      <Class class = 'Child' >"
            "           <Key>"
            "              <Property name='ECInstanceId'/>"
            "           </Key>"
            "      </Class>"
            "    </Target>"
            "  </ECRelationshipClass>"
            "</ECSchema>";

        ECDb ecdb;
        CreateECDbAndImportSchema(ecdb, ecdbName, testSchemaXml, true);

        ASSERT_TRUE(ecdb.ColumnExists(childTableName, "Id"));
        ASSERT_FALSE(ecdb.ColumnExists(childTableName, "ECInstanceId"));

        bvector<Utf8String> columns;
        ASSERT_TRUE(ecdb.GetColumns(columns, childTableName));
        ASSERT_EQ(2, columns.size()) << childTableName << " table should not contain an extra foreign key column as the relationship specifies that the ECInstanceId is the foreign key";

        auto containsDefaultNamedRelationalKeyColumn = [] (Utf8StringCR str) { return BeStringUtilities::Strnicmp(str.c_str(), "ForeignEC", 9) == 0; };
        auto it = std::find_if(columns.begin(), columns.end(), containsDefaultNamedRelationalKeyColumn);
        ASSERT_TRUE(it == columns.end()) << childTableName << " table should not contain an extra foreign key column as the relationship specifies a Key property";

        bool actualForeignKey = false;
        ASSERT_EQ(SUCCESS, TryGetHasForeignKey(actualForeignKey, ecdb, childTableName, "Id"));
        ASSERT_EQ(true, actualForeignKey);
        }

        {
        Utf8CP testSchemaXml =
            "<ECSchema schemaName=\"TestSchema\" nameSpacePrefix=\"ts\" version=\"1.0\" xmlns=\"http://www.bentley.com/schemas/Bentley.ECXML.2.0\">"
            "  <ECSchemaReference name = 'Bentley_Standard_CustomAttributes' version = '01.11' prefix = 'bsca' />"
            "  <ECSchemaReference name = 'ECDbMap' version = '01.00' prefix = 'ecdbmap' />"
            "  <ECClass typeName='Parent' >"
            "    <ECProperty propertyName='Name' typeName='string' />"
            "  </ECClass>"
            "  <ECClass typeName='Child' >"
            "    <ECProperty propertyName='ChildName' typeName='string' />"
            "  </ECClass>"
            "  <ECRelationshipClass typeName='ParentHasChildren' isDomainClass='True' strength='referencing'>"
            "    <ECCustomAttributes>"
            "        <ForeignKeyRelationshipMap xmlns='ECDbMap.01.00'>"
            "            <ForeignKeyColumn>ECInstanceId</ForeignKeyColumn>"
            "        </ForeignKeyRelationshipMap>"
            "    </ECCustomAttributes>"
            "    <Source cardinality='(1,1)' polymorphic='True'>"
            "      <Class class = 'Parent' />"
            "    </Source>"
            "    <Target cardinality='(0,1)' polymorphic='True'>"
            "      <Class class = 'Child' >"
            "           <Key>"
            "              <Property name='ECInstanceId'/>"
            "           </Key>"
            "      </Class>"
            "    </Target>"
            "  </ECRelationshipClass>"
            "</ECSchema>";

        ECDb ecdb;
        CreateECDbAndImportSchema(ecdb, ecdbName, testSchemaXml, false);
        }

        {
        Utf8CP testSchemaXml =
            "<ECSchema schemaName=\"TestSchema\" nameSpacePrefix=\"ts\" version=\"1.0\" xmlns=\"http://www.bentley.com/schemas/Bentley.ECXML.2.0\">"
            "  <ECSchemaReference name = 'Bentley_Standard_CustomAttributes' version = '01.11' prefix = 'bsca' />"
            "  <ECSchemaReference name = 'ECDbMap' version = '01.00' prefix = 'ecdbmap' />"
            "  <ECClass typeName='Parent' >"
            "    <ECProperty propertyName='Name' typeName='string' />"
            "  </ECClass>"
            "  <ECClass typeName='Child' >"
            "    <ECProperty propertyName='ChildName' typeName='string' />"
            "  </ECClass>"
            "  <ECRelationshipClass typeName='ParentHasChildren' isDomainClass='True' strength='referencing'>"
            "    <ECCustomAttributes>"
            "        <ForeignKeyRelationshipMap xmlns='ECDbMap.01.00'>"
            "            <ForeignKeyColumn>blabla</ForeignKeyColumn>"
            "        </ForeignKeyRelationshipMap>"
            "    </ECCustomAttributes>"
            "    <Source cardinality='(1,1)' polymorphic='True'>"
            "      <Class class = 'Parent' />"
            "    </Source>"
            "    <Target cardinality='(0,1)' polymorphic='True'>"
            "      <Class class = 'Child' >"
            "           <Key>"
            "              <Property name='ECInstanceId'/>"
            "           </Key>"
            "      </Class>"
            "    </Target>"
            "  </ECRelationshipClass>"
            "</ECSchema>";

        ECDb ecdb;
        CreateECDbAndImportSchema(ecdb, ecdbName, testSchemaXml, false);
        }
    }

//---------------------------------------------------------------------------------------
// @bsimethod                                   Krischan.Eberle                  06/15
//+---------------+---------------+---------------+---------------+---------------+------
TEST(ECDbMap, ForeignKeyMapWithoutKeyProperty)
    {
    ECDbTestProject::Initialize();

    WCharCP ecdbName = L"ForeignKeyMapWithoutKeyProp.ecdb";
    Utf8CP childTableName = "ts_Child";

        {
        Utf8CP testSchemaXml =
            "<ECSchema schemaName=\"TestSchema\" nameSpacePrefix=\"ts\" version=\"1.0\" xmlns=\"http://www.bentley.com/schemas/Bentley.ECXML.2.0\">"
            "  <ECSchemaReference name = 'Bentley_Standard_CustomAttributes' version = '01.11' prefix = 'bsca' />"
            "  <ECSchemaReference name = 'ECDbMap' version = '01.00' prefix = 'ecdbmap' />"
            "  <ECClass typeName='Parent' >"
            "    <ECProperty propertyName='Name' typeName='string' />"
            "  </ECClass>"
            "  <ECClass typeName='Child' >"
            "    <ECProperty propertyName='ParentId' typeName='long' />"
            "    <ECProperty propertyName='ChildName' typeName='string' />"
            "  </ECClass>"
            "  <ECRelationshipClass typeName='ParentHasChildren' isDomainClass='True' strength='referencing'>"
            "    <ECCustomAttributes>"
            "        <ForeignKeyRelationshipMap xmlns='ECDbMap.01.00'>"
            "            <ForeignKeyColumn>ParentId</ForeignKeyColumn>"
            "        </ForeignKeyRelationshipMap>"
            "    </ECCustomAttributes>"
            "    <Source cardinality='(1,1)' polymorphic='True'>"
            "      <Class class = 'Parent' />"
            "    </Source>"
            "    <Target cardinality='(0,N)' polymorphic='True'>"
            "      <Class class = 'Child' />"
            "    </Target>"
            "  </ECRelationshipClass>"
            "</ECSchema>";

        ECDb ecdb;
        CreateECDbAndImportSchema(ecdb, ecdbName, testSchemaXml, true);

        ASSERT_TRUE(ecdb.ColumnExists(childTableName, "ParentId"));
        bvector<Utf8String> columns;
        ASSERT_TRUE(ecdb.GetColumns(columns, childTableName));
        ASSERT_EQ(3, columns.size()) << childTableName << " table should not contain an extra foreign key column as the relationship map specifies an existing column name";

        auto containsDefaultNamedRelationalKeyColumn = [] (Utf8StringCR str) { return BeStringUtilities::Strnicmp(str.c_str(), "ForeignEC", 9) == 0; };
        auto it = std::find_if(columns.begin(), columns.end(), containsDefaultNamedRelationalKeyColumn);
        ASSERT_TRUE(it == columns.end()) << childTableName << " table should not contain an extra foreign key column as the relationship map specifies an existing column name";

        bool actualForeignKey = false;
        ASSERT_EQ(SUCCESS, TryGetHasForeignKey(actualForeignKey, ecdb, childTableName));
        ASSERT_EQ(false, actualForeignKey);
        }

        {
        Utf8CP testSchemaXml =
            "<ECSchema schemaName=\"TestSchema\" nameSpacePrefix=\"ts\" version=\"1.0\" xmlns=\"http://www.bentley.com/schemas/Bentley.ECXML.2.0\">"
            "  <ECSchemaReference name = 'Bentley_Standard_CustomAttributes' version = '01.11' prefix = 'bsca' />"
            "  <ECSchemaReference name = 'ECDbMap' version = '01.00' prefix = 'ecdbmap' />"
            "  <ECClass typeName='Parent' >"
            "    <ECProperty propertyName='Name' typeName='string' />"
            "  </ECClass>"
            "  <ECClass typeName='Child' >"
            "    <ECProperty propertyName='ParentId' typeName='long' />"
            "    <ECProperty propertyName='ChildName' typeName='string' />"
            "  </ECClass>"
            "  <ECRelationshipClass typeName='ParentHasChildren' isDomainClass='True' strength='referencing'>"
            "    <ECCustomAttributes>"
            "        <ForeignKeyRelationshipMap xmlns='ECDbMap.01.00'>"
            "            <ForeignKeyColumn>MyOwnParentId</ForeignKeyColumn>"
            "        </ForeignKeyRelationshipMap>"
            "    </ECCustomAttributes>"
            "    <Source cardinality='(1,1)' polymorphic='True'>"
            "      <Class class = 'Parent' />"
            "    </Source>"
            "    <Target cardinality='(0,N)' polymorphic='True'>"
            "      <Class class = 'Child' />"
            "    </Target>"
            "  </ECRelationshipClass>"
            "</ECSchema>";

        ECDb ecdb;
        CreateECDbAndImportSchema(ecdb, ecdbName, testSchemaXml, true);

        ASSERT_TRUE(ecdb.ColumnExists(childTableName, "ParentId"));
        ASSERT_TRUE(ecdb.ColumnExists(childTableName, "MyOwnParentId"));
        bvector<Utf8String> columns;
        ASSERT_TRUE(ecdb.GetColumns(columns, childTableName));
        ASSERT_EQ(4, columns.size()) << childTableName << " table should contain an extra foreign key column as the relationship map specifies a value for ForeignKeyColumn";

        auto containsDefaultNamedRelationalKeyColumn = [] (Utf8StringCR str) { return BeStringUtilities::Strnicmp(str.c_str(), "ForeignEC", 9) == 0; };
        auto it = std::find_if(columns.begin(), columns.end(), containsDefaultNamedRelationalKeyColumn);
        ASSERT_TRUE(it == columns.end()) << childTableName << " table should contain an extra foreign key column as the relationship map specifies a value for ForeignKeyColumn";

        bool actualForeignKey = false;
        ASSERT_EQ(SUCCESS, TryGetHasForeignKey(actualForeignKey, ecdb, childTableName));
        ASSERT_EQ(false, actualForeignKey);
        }

        {
        Utf8CP testSchemaXml =
            "<ECSchema schemaName=\"TestSchema\" nameSpacePrefix=\"ts\" version=\"1.0\" xmlns=\"http://www.bentley.com/schemas/Bentley.ECXML.2.0\">"
            "  <ECSchemaReference name = 'Bentley_Standard_CustomAttributes' version = '01.11' prefix = 'bsca' />"
            "  <ECSchemaReference name = 'ECDbMap' version = '01.00' prefix = 'ecdbmap' />"
            "  <ECClass typeName='Parent' >"
            "    <ECProperty propertyName='Name' typeName='string' />"
            "  </ECClass>"
            "  <ECClass typeName='Child' >"
            "    <ECProperty propertyName='ParentId' typeName='long' />"
            "    <ECProperty propertyName='ChildName' typeName='string' />"
            "  </ECClass>"
            "  <ECRelationshipClass typeName='ParentHasChildren' isDomainClass='True' strength='referencing'>"
            "    <Source cardinality='(1,1)' polymorphic='True'>"
            "      <Class class = 'Parent' />"
            "    </Source>"
            "    <Target cardinality='(0,N)' polymorphic='True'>"
            "      <Class class = 'Child' />"
            "    </Target>"
            "  </ECRelationshipClass>"
            "</ECSchema>";

        ECDb ecdb;
        CreateECDbAndImportSchema(ecdb, ecdbName, testSchemaXml, true);

        ASSERT_TRUE(ecdb.ColumnExists(childTableName, "ParentId"));
        bvector<Utf8String> columns;
        ASSERT_TRUE(ecdb.GetColumns(columns, childTableName));
        ASSERT_EQ(4, columns.size()) << childTableName << " table should contain a default-name extra foreign key column as there is no relationship map CA";

        auto containsDefaultNamedRelationalKeyColumn = [] (Utf8StringCR str) { return BeStringUtilities::Strnicmp(str.c_str(), "ForeignEC", 9) == 0; };
        auto it = std::find_if(columns.begin(), columns.end(), containsDefaultNamedRelationalKeyColumn);
        ASSERT_TRUE(it != columns.end()) << "ts_child table should contain a default-name extra foreign key column as there is no relationship map CA";

        bool actualForeignKey = false;
        ASSERT_EQ(SUCCESS, TryGetHasForeignKey(actualForeignKey, ecdb, childTableName));
        ASSERT_EQ(false, actualForeignKey);
        }

        {
        Utf8CP testSchemaXml =
            "<ECSchema schemaName=\"TestSchema\" nameSpacePrefix=\"ts\" version=\"1.0\" xmlns=\"http://www.bentley.com/schemas/Bentley.ECXML.2.0\">"
            "  <ECSchemaReference name = 'Bentley_Standard_CustomAttributes' version = '01.11' prefix = 'bsca' />"
            "  <ECSchemaReference name = 'ECDbMap' version = '01.00' prefix = 'ecdbmap' />"
            "  <ECClass typeName='Parent' >"
            "    <ECProperty propertyName='Name' typeName='string' />"
            "  </ECClass>"
            "  <ECClass typeName='Child' >"
            "    <ECProperty propertyName='ParentId' typeName='long' />"
            "    <ECProperty propertyName='ChildName' typeName='string' />"
            "  </ECClass>"
            "  <ECRelationshipClass typeName='ParentHasChildren' isDomainClass='True' strength='referencing'>"
            "    <ECCustomAttributes>"
            "        <ForeignKeyRelationshipMap xmlns='ECDbMap.01.00'>"
            "        </ForeignKeyRelationshipMap>"
            "    </ECCustomAttributes>"
            "    <Source cardinality='(1,1)' polymorphic='True'>"
            "      <Class class = 'Parent' />"
            "    </Source>"
            "    <Target cardinality='(0,N)' polymorphic='True'>"
            "      <Class class = 'Child' />"
            "    </Target>"
            "  </ECRelationshipClass>"
            "</ECSchema>";

        ECDb ecdb;
        CreateECDbAndImportSchema(ecdb, ecdbName, testSchemaXml, true);

        ASSERT_TRUE(ecdb.ColumnExists(childTableName, "ParentId"));
        bvector<Utf8String> columns;
        ASSERT_TRUE(ecdb.GetColumns(columns, childTableName));
        ASSERT_EQ(4, columns.size()) << childTableName << " table should contain a default-name extra foreign key column as there is the relationship map CA doesn't specify a value for ForeignKeyColumn";

        auto containsDefaultNamedRelationalKeyColumn = [] (Utf8StringCR str) { return BeStringUtilities::Strnicmp(str.c_str(), "ForeignEC", 9) == 0; };
        auto it = std::find_if(columns.begin(), columns.end(), containsDefaultNamedRelationalKeyColumn);
        ASSERT_TRUE(it != columns.end()) << childTableName << " table should contain a default-name extra foreign key column as there is the relationship map CA doesn't specify a value for ForeignKeyColumn";

        bool actualForeignKey = false;
        ASSERT_EQ(SUCCESS, TryGetHasForeignKey(actualForeignKey, ecdb, childTableName));
        ASSERT_EQ(false, actualForeignKey);
        }

        {
        Utf8CP testSchemaXml =
            "<ECSchema schemaName=\"TestSchema\" nameSpacePrefix=\"ts\" version=\"1.0\" xmlns=\"http://www.bentley.com/schemas/Bentley.ECXML.2.0\">"
            "  <ECSchemaReference name = 'Bentley_Standard_CustomAttributes' version = '01.11' prefix = 'bsca' />"
            "  <ECSchemaReference name = 'ECDbMap' version = '01.00' prefix = 'ecdbmap' />"
            "  <ECClass typeName='Parent' >"
            "    <ECProperty propertyName='Name' typeName='string' />"
            "  </ECClass>"
            "  <ECClass typeName='Child' >"
            "    <ECProperty propertyName='ParentId' typeName='long' />"
            "    <ECProperty propertyName='ChildName' typeName='string' />"
            "  </ECClass>"
            "  <ECRelationshipClass typeName='ParentHasChildren' isDomainClass='True' strength='referencing'>"
            "    <ECCustomAttributes>"
            "        <ForeignKeyRelationshipMap xmlns='ECDbMap.01.00'>"
            "           <CreateConstraint>True</CreateConstraint>"  
            "        </ForeignKeyRelationshipMap>"
            "    </ECCustomAttributes>"
            "    <Source cardinality='(1,1)' polymorphic='True'>"
            "      <Class class = 'Parent' />"
            "    </Source>"
            "    <Target cardinality='(0,N)' polymorphic='True'>"
            "      <Class class = 'Child' />"
            "    </Target>"
            "  </ECRelationshipClass>"
            "</ECSchema>";

        ECDb ecdb;
        CreateECDbAndImportSchema(ecdb, ecdbName, testSchemaXml, true);

        ASSERT_TRUE(ecdb.ColumnExists(childTableName, "ParentId"));
        bvector<Utf8String> columns;
        ASSERT_TRUE(ecdb.GetColumns(columns, childTableName));
        ASSERT_EQ(4, columns.size()) << childTableName << " table should contain a default-name extra foreign key column as there is the relationship map CA doesn't specify a value for ForeignKeyColumn";

        auto containsDefaultNamedRelationalKeyColumn = [] (Utf8StringCR str) { return BeStringUtilities::Strnicmp(str.c_str(), "ForeignEC", 9) == 0; };
        auto it = std::find_if(columns.begin(), columns.end(), containsDefaultNamedRelationalKeyColumn);
        ASSERT_TRUE(it != columns.end()) << childTableName << " table should contain a default-name extra foreign key column as there is the relationship map CA doesn't specify a value for ForeignKeyColumn";

        bool actualForeignKey = false;
        ASSERT_EQ(SUCCESS, TryGetHasForeignKey(actualForeignKey, ecdb, childTableName, "ForeignEC"));
        ASSERT_EQ(true, actualForeignKey);
        }

        {
        Utf8CP testSchemaXml =
            "<ECSchema schemaName=\"TestSchema\" nameSpacePrefix=\"ts\" version=\"1.0\" xmlns=\"http://www.bentley.com/schemas/Bentley.ECXML.2.0\">"
            "  <ECSchemaReference name = 'Bentley_Standard_CustomAttributes' version = '01.11' prefix = 'bsca' />"
            "  <ECSchemaReference name = 'ECDbMap' version = '01.00' prefix = 'ecdbmap' />"
            "  <ECClass typeName='Parent' >"
            "    <ECProperty propertyName='Name' typeName='string' />"
            "  </ECClass>"
            "  <ECClass typeName='Child' >"
            "    <ECCustomAttributes>"
            "        <ClassMap xmlns='ECDbMap.01.00'>"
            "                <MapStrategy>"
            "                   <Strategy>SharedTable</Strategy>"
            "                   <AppliesToSubclasses>True</AppliesToSubclasses>"
            "                </MapStrategy>"
            "        </ClassMap>"
            "    </ECCustomAttributes>"
            "    <ECProperty propertyName='ParentId' typeName='long' />"
            "    <ECProperty propertyName='ChildName' typeName='string' />"
            "  </ECClass>"
            "  <ECClass typeName='Child2' >"
            "    <BaseClass>Child</BaseClass>"
            "    <ECProperty propertyName='Child2Name' typeName='string' />"
            "  </ECClass>"
            "  <ECRelationshipClass typeName='ParentHasChildren' isDomainClass='True' strength='referencing'>"
            "    <ECCustomAttributes>"
            "        <ForeignKeyRelationshipMap xmlns='ECDbMap.01.00'>"
            "           <CreateConstraint>True</CreateConstraint>"
            "        </ForeignKeyRelationshipMap>"
            "    </ECCustomAttributes>"
            "    <Source cardinality='(1,1)' polymorphic='True'>"
            "      <Class class = 'Parent' />"
            "    </Source>"
            "    <Target cardinality='(0,N)' polymorphic='True'>"
            "      <Class class = 'Child' />"
            "      <Class class = 'Child2' />"
            "    </Target>"
            "  </ECRelationshipClass>"
            "</ECSchema>";

        ECDb ecdb;
        CreateECDbAndImportSchema(ecdb, ecdbName, testSchemaXml, true);

        ASSERT_TRUE(ecdb.ColumnExists(childTableName, "ParentId"));
        bvector<Utf8String> columns;
        ASSERT_TRUE(ecdb.GetColumns(columns, childTableName));
        ASSERT_EQ(6, columns.size()) << childTableName << " table should contain a default-name extra foreign key column as there is the relationship map CA doesn't specify a value for ForeignKeyColumn";

        auto containsDefaultNamedRelationalKeyColumn = [] (Utf8StringCR str) { return BeStringUtilities::Strnicmp(str.c_str(), "ForeignEC", 9) == 0; };
        auto it = std::find_if(columns.begin(), columns.end(), containsDefaultNamedRelationalKeyColumn);
        ASSERT_TRUE(it != columns.end()) << childTableName << " table should contain a default-name extra foreign key column as there is the relationship map CA doesn't specify a value for ForeignKeyColumn";

        bool actualForeignKey = false;
        ASSERT_EQ(SUCCESS, TryGetHasForeignKey(actualForeignKey, ecdb, childTableName, "ForeignEC"));
        ASSERT_EQ(true, actualForeignKey);
        }

    }

//---------------------------------------------------------------------------------------
// @bsimethod                                   Muhammad Hassan                  10/14
//+---------------+---------------+---------------+---------------+---------------+------
//Importing a schema containing all the possible combinations of class properties and relationship classes having built-in and user defined cardinalities 
TEST(ECDbSchemaManager, ImportSchema)
    {
    ECDbTestProject testProject;
    ECDbR ecdbr = testProject.Create("ecschemamanagertest.ecdb", L"UserWorkBench.01.00.ecschema.xml", true);
    ECClassCP ecclass = ecdbr. Schemas ().GetECClass ("UserWorkBench", "areas");
    ASSERT_TRUE (ecclass != nullptr);
    ecclass = ecdbr. Schemas ().GetECClass ("UserWorkBench", "house_user");
    ASSERT_TRUE (ecclass != nullptr);
    }
//---------------------------------------------------------------------------------------
// @bsimethod                                   Muhammad Hassan                  09/14
//+---------------+---------------+---------------+---------------+---------------+------
TEST(ECDbSchemaManager, AddDuplicateECSchemaInCache)
{
    ECDbTestProject::Initialize();

    ECDb ecdb;
    auto stat = ECDbTestUtility::CreateECDb(ecdb, nullptr, L"ecschemamanagertest.ecdb");
    ASSERT_TRUE(stat == BE_SQLITE_OK);

    ECSchemaPtr schemaPtr = ECDbTestUtility::ReadECSchemaFromDisk(L"BaseSchemaA.01.00.ecschema.xml", nullptr);
    ASSERT_TRUE(schemaPtr != NULL);
    ECSchemaPtr schemaPtr1 = ECDbTestUtility::ReadECSchemaFromDisk(L"BaseSchemaA.01.00.ecschema.xml", nullptr);
    ASSERT_TRUE(schemaPtr1 != NULL);

    ECSchemaCachePtr schemacache = ECSchemaCache::Create();
    ASSERT_EQ(ECOBJECTS_STATUS_Success, schemacache->AddSchema(*schemaPtr)) << "couldn't add schema to the cache" << schemaPtr->GetName().c_str();
    ASSERT_EQ(ECOBJECTS_STATUS_DuplicateSchema, schemacache->AddSchema(*schemaPtr1));
    ASSERT_EQ(SUCCESS, ecdb.Schemas().ImportECSchemas(*schemacache, ECDbSchemaManager::ImportOptions())) << "could not import test ecschema.";
    ecdb.SaveChanges();

    ECClassCP ecclass = ecdb.Schemas().GetECClass("BaseSchemaA", "Address");
    EXPECT_TRUE(ecclass != NULL) << "ecclass with the specified name does not exist";
}

//---------------------------------------------------------------------------------------
// @bsimethod                                     Muhammad Hassan                  09/14
//+---------------+---------------+---------------+---------------+---------------+------
TEST(ECDbSchemaManager, ImportDuplicateSchema)
{
    ECDbTestProject::Initialize();

    ECDb ecdb;
    auto stat = ECDbTestUtility::CreateECDb(ecdb, nullptr, L"ecschemamanagertest.ecdb");
    ASSERT_TRUE(stat == BE_SQLITE_OK);

    ECSchemaPtr schemaPtr = ECDbTestUtility::ReadECSchemaFromDisk(L"BaseSchemaA.01.00.ecschema.xml", nullptr);
    ASSERT_TRUE(schemaPtr != NULL);
    ECSchemaPtr schemaPtr1 = ECDbTestUtility::ReadECSchemaFromDisk(L"BaseSchemaA.01.00.ecschema.xml", nullptr);
    ASSERT_TRUE(schemaPtr1 != NULL);

    ECSchemaCachePtr Schemacache = ECSchemaCache::Create();
    Schemacache->AddSchema(*schemaPtr);
    ASSERT_EQ(SUCCESS, ecdb.Schemas().ImportECSchemas(*Schemacache, ECDbSchemaManager::ImportOptions()));
    ECSchemaCachePtr Schemacache1 = ECSchemaCache::Create();
    Schemacache1->AddSchema(*schemaPtr1);
    ASSERT_EQ(SUCCESS, ecdb.Schemas().ImportECSchemas(*Schemacache1, ECDbSchemaManager::ImportOptions()));
    ecdb.SaveChanges();

    ECClassCP ecclass = ecdb.Schemas().GetECClass("BaseSchemaA", "Address");
    EXPECT_TRUE(ecclass != nullptr) << "Class with the specified name doesn't exist :- ecclass is empty";
}

//---------------------------------------------------------------------------------------
// @bsimethod                                     Muhammad Hassan                  09/14
//+---------------+---------------+---------------+---------------+---------------+------
TEST(ECDbSchemaManager, UpdateExistingSchema)
{
    ECDbTestProject testProject;
    ECDbR ecdbr = testProject.Create("ecschemamanagertest.ecdb", L"TestSchema.01.00.ecschema.xml", true);
    ECSchemaPtr schemaPtr = NULL;
    ECSchemaReadContextPtr  context = nullptr;
    ECSchemaCachePtr schemaCache = ECSchemaCache::Create();
    ECDbTestUtility::ReadECSchemaFromDisk(schemaPtr, context, L"TestSchema.01.01.ecschema.xml", nullptr);
    ASSERT_TRUE(schemaPtr.IsValid());
    ASSERT_TRUE(schemaPtr != NULL);
    schemaCache->AddSchema(*schemaPtr);

    BeTest::SetFailOnAssert(false);
    Savepoint s(ecdbr, "test");
    ASSERT_EQ(ERROR, ecdbr.Schemas().ImportECSchemas(*schemaCache, ECDbSchemaManager::ImportOptions(false, true))) << "couldn't update the existing schema";
    BeTest::SetFailOnAssert(true);
    s.Cancel();

    ECSchemaCP schemap = ecdbr. Schemas ().GetECSchema ("TestSchema", true);
    ASSERT_TRUE(schemap != nullptr);
    printf("%s\n", schemap->GetName().c_str());
    ASSERT_EQ(4, schemap->GetClassCount()) << "Class count doesn't match the original number of classes";

    ECClassCP ecclass = ecdbr. Schemas ().GetECClass ("TestSchema", "DerivedTestClass");
    EXPECT_TRUE (ecclass != nullptr);
    ecclass = ecdbr. Schemas ().GetECClass ("TestSchema", "DerivedClass");
    EXPECT_TRUE (ecclass == nullptr);
    ecclass = ecdbr. Schemas ().GetECClass ("TestSchema", "FileInfo");
    EXPECT_TRUE (ecclass != nullptr);
    EXPECT_EQ (3, ecclass->GetPropertyCount ());
    ECPropertyIterable iterator = ecclass->GetProperties();
    int i = 0;
    for (ECPropertyP ecpropertyp: iterator)
    {
        ASSERT_TRUE(ecpropertyp != NULL);
        ecpropertyp = NULL;
        i++;
    }
    ASSERT_EQ(3, i) << "The number of Properties returned by the iterator doesn't match the Original Number";
}

//---------------------------------------------------------------------------------------
// @bsimethod                                     Muhammad Hassan                  09/14
//+---------------+---------------+---------------+---------------+---------------+------
TEST(ECDbSchemaManager, UpdateExsitingSchemaDifferntCache)
{

    ECDbTestProject::Initialize();
    ECDb testEcdb;
    DbResult dbresult = ECDbTestUtility::CreateECDb(testEcdb, nullptr, L"ecschemamanagertest.ecdb");
    ASSERT_TRUE(dbresult == BE_SQLITE_OK) << "Couldn't create ecdb";

    ECSchemaPtr schemaPtr = ECDbTestUtility::ReadECSchemaFromDisk(L"RSComponents.01.00.ecschema.xml", nullptr);
    ASSERT_TRUE(schemaPtr != NULL) << "couldn't read the schema: value = null";
    ECSchemaPtr schemaPtr1 = ECDbTestUtility::ReadECSchemaFromDisk(L"RSComponents.01.01.ecschema.xml", nullptr);
    ASSERT_TRUE(schemaPtr1 != NULL) << "couldn't read the schema: value = null";

    ECSchemaCachePtr schemaCache = ECSchemaCache::Create();
    ASSERT_EQ(SUCCESS, schemaCache->AddSchema(*schemaPtr));
    ECSchemaCachePtr schemaCache1 = ECSchemaCache::Create();
    ASSERT_EQ(SUCCESS, schemaCache1->AddSchema(*schemaPtr1));

    ASSERT_EQ(SUCCESS, testEcdb.Schemas().ImportECSchemas(*schemaCache, ECDbSchemaManager::ImportOptions())) << "Couldn't import the first version of Schema";
    ECClassCP ecClass = testEcdb. Schemas ().GetECClass ("RSComponents", "TestClass");
    EXPECT_TRUE(ecClass == NULL);
    ASSERT_EQ(SUCCESS, testEcdb.Schemas().ImportECSchemas(*schemaCache1, ECDbSchemaManager::ImportOptions(false, true))) << "Couldn't import or update the existing schema";
    testEcdb.SaveChanges();

    //getting the updated schema
    ECSchemaCP schemap = testEcdb. Schemas ().GetECSchema ("RSComponents", true);
    ASSERT_TRUE (schemap != nullptr);
    ASSERT_EQ(16, schemap->GetClassCount()) << "Class count doesn't match the original number of classes";

    ecClass = testEcdb.Schemas().GetECClass("RSComponents", "CAMERA");
    ASSERT_TRUE(ecClass != NULL);

    //Getting property count in the class with base class (true) and without base class (false)
    ASSERT_EQ(3, ecClass->GetPropertyCount(false));
    ASSERT_EQ(8, ecClass->GetPropertyCount(true));

    //Getting property by name in the class with base class (true) and without base class (false)
    ECPropertyP ecProperty = ecClass->GetPropertyP("SENSOR_TYPE", false);
    ASSERT_TRUE(ecProperty != NULL) << "couldn't get the propety in the given class";
    ecProperty = ecClass->GetPropertyP("VERSION", true);
    ASSERT_TRUE(ecProperty != NULL) << "couldn't get the propety in the base class of the given class";

    //Property iterator
    ECPropertyIterable iterator = ecClass->GetProperties();
    int i = 0;
    for(ECPropertyP ecpropertyp: iterator)
    {
        ASSERT_TRUE(ecpropertyp != NULL);
        ecpropertyp = NULL;
        i++;
    }
    ASSERT_EQ(8, i) << "Properties returned by Iterator doesn't match the Original Number";

    ecClass = testEcdb.Schemas().GetECClass("RSComponents", "SONOR");
    ASSERT_TRUE(ecClass != NULL);
    ecClass = testEcdb.Schemas().GetECClass("RSComponents", "SC");
    ASSERT_TRUE(ecClass != NULL);
    EXPECT_EQ(1, ecClass->GetPropertyCount()) << "Property count not equal";
}

//---------------------------------------------------------------------------------------
// @bsimethod                                     Muhammad Hassan                  09/14
//+---------------+---------------+---------------+---------------+---------------+------
TEST(ECDbSchemaManager, SchemaCache)
{
    ECDbTestProject::Initialize();
    ECSchemaCachePtr schemaCache = ECSchemaCache::Create();
    ECSchemaPtr schemaPtr = NULL;
    ECSchemaReadContextPtr  context = nullptr;

    ECDbTestUtility::ReadECSchemaFromDisk(schemaPtr, context, L"BaseSchemaA.01.00.ecschema.xml", nullptr);
    ASSERT_TRUE(schemaPtr != NULL);
    schemaCache->AddSchema(*schemaPtr);
    ECDbTestUtility::ReadECSchemaFromDisk(schemaPtr, context, L"DSCacheSchema.01.00.ecschema.xml", nullptr);
    ASSERT_TRUE(schemaPtr != NULL);
    schemaCache->AddSchema(*schemaPtr);
    ECDbTestUtility::ReadECSchemaFromDisk(schemaPtr, context, L"TestSchema.01.00.ecschema.xml", nullptr);
    ASSERT_TRUE(schemaPtr != NULL);
    schemaCache->AddSchema(*schemaPtr);

    EXPECT_EQ(5, schemaCache->GetCount()) << "Number of schema doesn't matches the number of schema read form the disk";

    SchemaKeyCR key = schemaPtr->GetSchemaKey();
    EXPECT_EQ(4, schemaPtr->GetClassCount());

    ECSchemaPtr schemaPtr1 = schemaCache->GetSchema(key);
    EXPECT_TRUE(schemaPtr1 != NULL);
    ASSERT_TRUE(schemaPtr1.IsValid());

    ASSERT_EQ(ECOBJECTS_STATUS_Success, schemaCache->DropSchema(key));
    EXPECT_EQ(4, schemaCache->GetCount()) << "Number of schema doesn't matches the number of schema read form the disk";
    schemaCache->Clear();
    EXPECT_EQ(0, schemaCache->GetCount()) << "Couldn't clear the cache";
}

//---------------------------------------------------------------------------------------
// @bsimethod                                     Muhammad Hassan                  09/14
//+---------------+---------------+---------------+---------------+---------------+------
TEST(ECDbSchemaManager, ImportingSchemaInDifferentECDB)
{
    ECDbTestProject::Initialize();
    ECDb ecdb, testecdb;
    auto stat = ECDbTestUtility::CreateECDb(ecdb, nullptr, L"testecdbSchema.ecdb");
    ASSERT_TRUE(stat == BE_SQLITE_OK);
    stat = ECDbTestUtility::CreateECDb(testecdb, nullptr, L"testecdbSchema1.ecdb");
    ASSERT_TRUE(stat == BE_SQLITE_OK);

    ECSchemaPtr schemaPtr = ECDbTestUtility::ReadECSchemaFromDisk(L"BaseSchemaA.01.00.ecschema.xml", nullptr);
    ASSERT_TRUE(schemaPtr != NULL);

    ECSchemaCachePtr Schemacache = ECSchemaCache::Create();
    Schemacache->AddSchema(*schemaPtr);

    ASSERT_EQ(SUCCESS, ecdb.Schemas().ImportECSchemas(*Schemacache, ECDbSchemaManager::ImportOptions())) << "could not import test ecschema.";
    ecdb.SaveChanges();

    ASSERT_EQ(ERROR, testecdb.Schemas().ImportECSchemas(*Schemacache, ECDbSchemaManager::ImportOptions())) << "could not import test ecschema in the 2nd ecdb file.";
    testecdb.SaveChanges();
}

//---------------------------------------------------------------------------------------
// @bsimethod                                     Muhammad Hassan                  10/14
//+---------------+---------------+---------------+---------------+---------------+------
TEST(ECDbSchemaManager, ImportSupplementedSchemaDoSupplementationFalse)
{
    ECDbTestProject::Initialize();
    ECDb testecdb;
    auto stat = ECDbTestUtility::CreateECDb(testecdb, nullptr, L"supplementalSchematest.ecdb");
    ASSERT_TRUE(stat == BE_SQLITE_OK);
    ECSchemaCachePtr schemaCache = ECSchemaCache::Create();
    ECSchemaPtr schemaPtr = NULL;
    ECSchemaReadContextPtr  context = nullptr;

    ECDbTestUtility::ReadECSchemaFromDisk(schemaPtr, context, L"SchoolSchema.01.00.ecschema.xml", nullptr);
    ASSERT_TRUE(schemaPtr != NULL);
    schemaCache->AddSchema(*schemaPtr);

    ECDbTestUtility::ReadECSchemaFromDisk(schemaPtr, context, L"SchoolSchema_Supplemental_Localization.01.00.ecschema.xml", nullptr);
    ASSERT_TRUE(schemaPtr != NULL);
    schemaCache->AddSchema(*schemaPtr);    
    ECDbTestUtility::ReadECSchemaFromDisk(schemaPtr, context, L"SchoolSchema_Supplemental_Units.01.01.ecschema.xml", nullptr);
    ASSERT_TRUE(schemaPtr != NULL);
    schemaCache->AddSchema(*schemaPtr);

    ASSERT_EQ(SUCCESS, testecdb.Schemas().ImportECSchemas(*schemaCache, ECDbSchemaManager::ImportOptions(false, false))) << "couldn't import the schema";
    ECSchemaCP SchoolSupplSchema = testecdb.Schemas().GetECSchema("SchoolSchema", true);
    ASSERT_TRUE (SchoolSupplSchema != nullptr);

    ECClassCP ecclassCourseTitle = SchoolSupplSchema->GetClassCP("CourseTitle");
    ASSERT_TRUE(ecclassCourseTitle != NULL);
    ECCustomAttributeInstanceIterable iterator1 = ecclassCourseTitle->GetCustomAttributes(true);
    uint32_t i = 0;
    for (IECInstancePtr instance : iterator1)
    {
        i++;
    }
    EXPECT_EQ(2, i) << "the number of custom attributes on the Class Department do not match the original";
}

//---------------------------------------------------------------------------------------
// @bsimethod                                     Muhammad Hassan                  10/14
//+---------------+---------------+---------------+---------------+---------------+------
TEST(ECDbSchemaManager, ImportMultipalSupplementalSchemas)
{
    ECDbTestProject::Initialize();
    ECDb testecdb;
    auto stat = ECDbTestUtility::CreateECDb(testecdb, nullptr, L"supplementalSchematest.ecdb");
    ASSERT_TRUE(stat == BE_SQLITE_OK);

    ECSchemaReadContextPtr context = nullptr;

    ECSchemaPtr schemaptr;
    ECDbTestUtility::ReadECSchemaFromDisk(schemaptr, context, L"SchoolSchema.01.00.ecschema.xml", nullptr);
    ASSERT_TRUE(schemaptr != NULL);
    ECSchemaPtr supple;
    ECDbTestUtility::ReadECSchemaFromDisk(supple, context, L"SchoolSchema_Supplemental_Localization.01.00.ecschema.xml", nullptr);
    ASSERT_TRUE(supple != NULL);
    ECSchemaPtr supple1;
    ECDbTestUtility::ReadECSchemaFromDisk(supple1, context, L"SchoolSchema_Supplemental_Units.01.01.ecschema.xml", nullptr);
    ASSERT_TRUE(supple1 != NULL);

    ECSchemaCachePtr schemacache = ECSchemaCache::Create();
    schemacache->AddSchema(*schemaptr);
    schemacache->AddSchema(*supple);
    schemacache->AddSchema(*supple1);

    ASSERT_EQ(SUCCESS, testecdb.Schemas().ImportECSchemas(*schemacache, ECDbSchemaManager::ImportOptions(true, false))) << "couldn't import the schema";
    ECSchemaCP SchoolSupplSchema = testecdb.Schemas().GetECSchema("SchoolSchema", true);
    ASSERT_TRUE (SchoolSupplSchema != NULL);

    ECClassCP ecclassCourse = SchoolSupplSchema->GetClassCP("Course");
    ASSERT_TRUE(ecclassCourse != NULL);
    ECClassCP ecclassCourseTitle = SchoolSupplSchema->GetClassCP("CourseTitle");
    ASSERT_TRUE(ecclassCourseTitle != NULL);
    //get custom attributes from base class (false)
    ECCustomAttributeInstanceIterable iterator2 = ecclassCourseTitle->GetCustomAttributes(false);
    uint32_t i = 0;
    for (IECInstancePtr instance : iterator2)
    {
        i++;
    }
    EXPECT_EQ(1, i) << "the number of custom attributes on the Class CourseTitle do not match the original";
    //get custom attributes from base class (false)
    ECCustomAttributeInstanceIterable iterator1 = ecclassCourseTitle->GetCustomAttributes(true);
    i = 0;
    for (IECInstancePtr instance : iterator1)
    {
        i++;
    }
    EXPECT_EQ(4, i) << "the number of custom attributes on the Class CourseTitle do not match the original";

    ECClassCP relationshipClass = SchoolSupplSchema->GetClassCP("SchoolDepartmentRelation");
    ASSERT_TRUE(relationshipClass != NULL);
    ECCustomAttributeInstanceIterable iterator = relationshipClass->GetCustomAttributes(false);
    i = 0;
    for (IECInstancePtr instance : iterator)
    {
        i++;
    }
    EXPECT_EQ(5, i) << "the number of custom attributes on the Class relationshipClass do not match the original";

    ECClassCP ecclasscp = SchoolSupplSchema->GetClassCP("Department");
    ASSERT_TRUE(ecclasscp != NULL) << "couldn't read the class Department from schema";
    IECInstancePtr iecinstancePtr = ecclasscp->GetCustomAttribute("ChangeManagement");
    ASSERT_TRUE(iecinstancePtr.IsValid()) << "couldn't retrieve the custom attribute from the class Department";
}

//---------------------------------------------------------------------------------------
// @bsimethod                                     Muhammad Hassan                  10/14
//+---------------+---------------+---------------+---------------+---------------+------
TEST(ECDbSchemaManager, ImportLowPrioritySupplementalSchama)
{
    ECDbTestProject::Initialize();
    ECDb testecdb;
    auto stat = ECDbTestUtility::CreateECDb(testecdb, nullptr, L"supplementalSchematest.ecdb");
    ASSERT_TRUE(stat == BE_SQLITE_OK);
    ECSchemaReadContextPtr  context = nullptr;

    ECSchemaPtr schemaPtr;
    ECSchemaCachePtr schemaCache = ECSchemaCache::Create();

    ECDbTestUtility::ReadECSchemaFromDisk(schemaPtr, context, L"SchoolSchema.01.00.ecschema.xml", nullptr);
    ASSERT_TRUE(schemaPtr != NULL);
    schemaCache->AddSchema(*schemaPtr);
    ECDbTestUtility::ReadECSchemaFromDisk(schemaPtr, context, L"SchoolSchema_Supplemental_Localization.01.00.ecschema.xml", nullptr);
    schemaCache->AddSchema(*schemaPtr);


    ASSERT_EQ(SUCCESS, testecdb.Schemas().ImportECSchemas(*schemaCache, ECDbSchemaManager::ImportOptions(true, false))) << "couldn't import the schema";
    ECSchemaCP SchoolSupplSchema = testecdb.Schemas().GetECSchema("SchoolSchema", true);
    ASSERT_TRUE (SchoolSupplSchema != NULL);
    }

//---------------------------------------------------------------------------------------
// @bsimethod                                      Muhammad Hassan                  1/15
//+---------------+---------------+---------------+---------------+---------------+------
 TEST(ECDbSchemaManager, ImportReferenceSchemaReferedByMultipleSchemas)
    {
     ECDbTestProject::Initialize();
     ECDb testecdb;
     auto stat = ECDbTestUtility::CreateECDb(testecdb, nullptr, L"referancedSchematest.ecdb");
     ASSERT_TRUE(stat == BE_SQLITE_OK);
     ECSchemaReadContextPtr  context = nullptr;

     ECSchemaPtr schemaptr;
     ECDbTestUtility::ReadECSchemaFromDisk(schemaptr, context, L"StartupCompany.02.00.ecschema.xml", nullptr);
     ASSERT_TRUE(schemaptr != NULL);
     ECSchemaPtr supplementalSchemaptr;
     ECDbTestUtility::ReadECSchemaFromDisk(supplementalSchemaptr, context, L"StartupCompany_Supplemental_ECDbTest.01.00.ecschema.xml", nullptr);
     ASSERT_TRUE(supplementalSchemaptr != NULL);

     ECSchemaCachePtr schemacache = ECSchemaCache::Create();
     schemacache->AddSchema(*schemaptr);
     schemacache->AddSchema(*supplementalSchemaptr);

     ASSERT_EQ(SUCCESS, testecdb.Schemas().ImportECSchemas(*schemacache, ECDbSchemaManager::ImportOptions(true, false))) << "couldn't import the schema";
    }

 //---------------------------------------------------------------------------------------
 // @bsimethod                                    Muhammad Hassan                  10/14
 //+---------------+---------------+---------------+---------------+---------------+------
TEST(ECDbSchemaManager, ImportHighPrioritySupplementalSchama)
{
    ECDbTestProject::Initialize();
    ECDb testecdb;
    auto stat = ECDbTestUtility::CreateECDb(testecdb, nullptr, L"supplementalSchematest.ecdb");
    ASSERT_TRUE(stat == BE_SQLITE_OK);
    ECSchemaReadContextPtr context = nullptr;

    ECSchemaPtr schemaptr;
    ECDbTestUtility::ReadECSchemaFromDisk(schemaptr, context, L"SchoolSchema.01.00.ecschema.xml", nullptr);
    ASSERT_TRUE(schemaptr != NULL);
    ECSchemaPtr supplementalSchemaptr;
    ECDbTestUtility::ReadECSchemaFromDisk(supplementalSchemaptr, context, L"SchoolSchema_Supplemental_Units.01.01.ecschema.xml", nullptr);
    ASSERT_TRUE(supplementalSchemaptr != NULL);

    ECSchemaCachePtr schemacache = ECSchemaCache::Create();
    schemacache->AddSchema(*schemaptr);
    schemacache->AddSchema(*supplementalSchemaptr);

    ASSERT_EQ(SUCCESS, testecdb.Schemas().ImportECSchemas(*schemacache, ECDbSchemaManager::ImportOptions(true, false))) << "couldn't import the schema";
    ECSchemaCP SchoolSupplSchema = testecdb.Schemas().GetECSchema("SchoolSchema", true);
    ASSERT_TRUE (SchoolSupplSchema != NULL);
    }

TEST(ECDbSchemaManager, TestGetClassResolver)
    {
    ECDbTestProject testProject;
    ECDbR ecdbr = testProject.Create("ecschemamanagertest.ecdb", L"TestSchema.01.00.ecschema.xml", true);
    ECClassCP ecClass = ecdbr. Schemas ().GetECClass ("TestSchema", "DerivedTestClass");
    EXPECT_TRUE (ecClass != nullptr);
    ecClass = ecdbr. Schemas ().GetECClass ("TS", "DerivedTestClass", ResolveSchema::BySchemaNamespacePrefix);
    EXPECT_TRUE (ecClass != nullptr);

    ecClass = ecdbr. Schemas ().GetECClass ("TestSchema", "DerivedTestClass", ResolveSchema::AutoDetect);
    EXPECT_TRUE (ecClass != nullptr);

    ecClass = ecdbr. Schemas ().GetECClass ("TS", "DerivedTestClass", ResolveSchema::AutoDetect);
    EXPECT_TRUE (ecClass != nullptr);
    }

//---------------------------------------------------------------------------------------
// @bsimethod                                     Muhammad Hassan                  11/14
//+---------------+---------------+---------------+---------------+---------------+------
// A primary schema should be supplemented with the latest available supplemental schema
TEST(ECDbSchemaManager, supplementSchemaWithLatestSupplementalSchema)
{

    ECDbTestProject::Initialize();
    ECDb testecdb;
    auto stat = ECDbTestUtility::CreateECDb(testecdb, nullptr, L"supplementalSchematest.ecdb");
    ASSERT_TRUE(stat == BE_SQLITE_OK);

    ECSchemaReadContextPtr context = nullptr;

    ECSchemaPtr schemaptr;
    ECDbTestUtility::ReadECSchemaFromDisk(schemaptr, context, L"BasicSchema.01.70.ecschema.xml", nullptr);
    ASSERT_TRUE(schemaptr != NULL);
    ECSchemaPtr supple;
    ECDbTestUtility::ReadECSchemaFromDisk(supple, context, L"BasicSchema_Supplemental_Localization.01.10.ecschema.xml", nullptr);
    ASSERT_TRUE(supple != NULL);
    ECSchemaPtr supple1;
    ECDbTestUtility::ReadECSchemaFromDisk(supple1, context, L"BasicSchema_Supplemental_Localization.01.60.ecschema.xml", nullptr);
    ASSERT_TRUE(supple1 != NULL);
    ECSchemaPtr supple2;
    ECDbTestUtility::ReadECSchemaFromDisk(supple2, context, L"BasicSchema_Supplemental_Localization.01.90.ecschema.xml", nullptr);
    ASSERT_TRUE(supple2 != NULL);

    ECSchemaCachePtr schemacache = ECSchemaCache::Create();
    schemacache->AddSchema(*schemaptr);
    schemacache->AddSchema(*supple);
    schemacache->AddSchema(*supple1);
    schemacache->AddSchema(*supple2);

    ASSERT_EQ(SUCCESS, testecdb.Schemas().ImportECSchemas(*schemacache, ECDbSchemaManager::ImportOptions(true, false))) << "couldn't import the schema";
    ECSchemaCP basicSupplSchema = testecdb.Schemas().GetECSchema("BasicSchema", true);
    ASSERT_TRUE (basicSupplSchema != NULL);

    ECClassCP ecclassBase = basicSupplSchema->GetClassCP("Base");
    ASSERT_TRUE(ecclassBase != NULL);
    //get custom attributes from base class (false)
    ECCustomAttributeInstanceIterable iterator1 = ecclassBase->GetCustomAttributes(true);
    int i = 0;
    for (IECInstancePtr instance : iterator1)
    {
        i++;
    }
    EXPECT_EQ(3, i) << "the number of custom attributes on the Class Base do not match the original";
}

//---------------------------------------------------------------------------------------
// @bsimethod                                     Muhammad Hassan                  11/14
//+---------------+---------------+---------------+---------------+---------------+------
//supplement schema with a supplemental schema whose primary schema's major version is greater then the major version of current primary schema.
TEST(ECDbSchemaManager, supplementSchemaWithGreaterMajorVersionPrimary)
{

    ECDbTestProject::Initialize();
    ECDb testecdb;
    auto stat = ECDbTestUtility::CreateECDb(testecdb, nullptr, L"supplementalSchematest.ecdb");
    ASSERT_TRUE(stat == BE_SQLITE_OK);

    ECSchemaReadContextPtr context = nullptr;

    ECSchemaPtr schemaptr;
    ECDbTestUtility::ReadECSchemaFromDisk(schemaptr, context, L"BasicSchema.01.70.ecschema.xml", nullptr);
    ASSERT_TRUE(schemaptr != NULL);
    ECSchemaPtr supple;
    ECDbTestUtility::ReadECSchemaFromDisk(supple, context, L"BasicSchema_Supplemental_Localization.02.10.ecschema.xml", nullptr);
    ASSERT_TRUE(supple != NULL);

    ECSchemaCachePtr schemacache = ECSchemaCache::Create();
    schemacache->AddSchema(*schemaptr);
    schemacache->AddSchema(*supple);

    ASSERT_EQ(SUCCESS, testecdb.Schemas().ImportECSchemas(*schemacache, ECDbSchemaManager::ImportOptions(true, false))) << "couldn't import the schema";
    ECSchemaCP basicSupplSchema = testecdb.Schemas().GetECSchema("BasicSchema", true);
    ASSERT_TRUE (basicSupplSchema != NULL);

    ECClassCP ecclassBase = basicSupplSchema->GetClassCP("Base");
    ASSERT_TRUE(ecclassBase != NULL);
    //get custom attributes from base class (false)
    ECCustomAttributeInstanceIterable iterator1 = ecclassBase->GetCustomAttributes(true);
    int i = 0;
    for (IECInstancePtr instance : iterator1)
    {
        i++;
    }
    EXPECT_EQ(0, i) << "the number of custom attributes on the Class Base do not match the original";
}

//---------------------------------------------------------------------------------------
// @bsimethod                                     Muhammad Hassan                  11/14
//+---------------+---------------+---------------+---------------+---------------+------
// supplement current primary schema with a supplemental schema whose primary schema's minor version is less then the current schema.
TEST(ECDbSchemaManager, supplementSchemaWithLessMinorVersionPrimarySchema)
{

    ECDbTestProject::Initialize();
    ECDb testecdb;
    auto stat = ECDbTestUtility::CreateECDb(testecdb, nullptr, L"supplementalSchematest.ecdb");
    ASSERT_TRUE(stat == BE_SQLITE_OK);

    ECSchemaReadContextPtr context = nullptr;

    ECSchemaPtr schemaptr;
    ECDbTestUtility::ReadECSchemaFromDisk(schemaptr, context, L"BasicSchema.01.70.ecschema.xml", nullptr);
    ASSERT_TRUE(schemaptr != NULL);
    ECSchemaPtr supple;
    ECDbTestUtility::ReadECSchemaFromDisk(supple, context, L"BasicSchema_Supplemental_Localization.01.69.ecschema.xml", nullptr);
    ASSERT_TRUE(supple != NULL);

    ECSchemaCachePtr schemacache = ECSchemaCache::Create();
    schemacache->AddSchema(*schemaptr);
    schemacache->AddSchema(*supple);

    ASSERT_EQ(SUCCESS, testecdb.Schemas().ImportECSchemas(*schemacache, ECDbSchemaManager::ImportOptions(true, false))) << "couldn't import the schema";
    ECSchemaCP basicSupplSchema = testecdb.Schemas().GetECSchema("BasicSchema", true);
    ASSERT_TRUE (basicSupplSchema != NULL);

    ECClassCP ecclassBase = basicSupplSchema->GetClassCP("Base");
    ASSERT_TRUE(ecclassBase != NULL);
    //get custom attributes from base class (false)
    ECCustomAttributeInstanceIterable iterator1 = ecclassBase->GetCustomAttributes(true);
    int i = 0;
    for (IECInstancePtr instance : iterator1)
    {
        i++;
    }
    EXPECT_EQ(0, i) << "the number of custom attributes on the Class Base do not match the original";
}

//---------------------------------------------------------------------------------------
// @bsimethod                                     Muhammad Hassan                  11/14
//+---------------+---------------+---------------+---------------+---------------+------
// suppelement schema with a supplemental schema whose primary schema's minor version is greater then the current.
TEST(ECDbSchemaManager, supplementSchemaWithGreaterMinorVersionPrimarySchema)
{

    ECDbTestProject::Initialize();
    ECDb testecdb;
    auto stat = ECDbTestUtility::CreateECDb(testecdb, nullptr, L"supplementalSchematest.ecdb");
    ASSERT_TRUE(stat == BE_SQLITE_OK);

    ECSchemaReadContextPtr context = nullptr;

    ECSchemaPtr schemaptr;
    ECDbTestUtility::ReadECSchemaFromDisk(schemaptr, context, L"BasicSchema.01.69.ecschema.xml", nullptr);
    ASSERT_TRUE(schemaptr != NULL);
    ECSchemaPtr supple;
    ECDbTestUtility::ReadECSchemaFromDisk(supple, context, L"BasicSchema_Supplemental_Localization.01.69.ecschema.xml", nullptr);
    ASSERT_TRUE(supple != NULL);
    ECSchemaPtr supple1;
    ECDbTestUtility::ReadECSchemaFromDisk(supple1, context, L"BasicSchema_Supplemental_Localization.01.90.ecschema.xml", nullptr);
    ASSERT_TRUE(supple1 != NULL);

    ECSchemaCachePtr schemacache = ECSchemaCache::Create();
    schemacache->AddSchema(*schemaptr);
    schemacache->AddSchema(*supple);
    schemacache->AddSchema(*supple1);

    ASSERT_EQ(SUCCESS, testecdb.Schemas().ImportECSchemas(*schemacache, ECDbSchemaManager::ImportOptions(true, false))) << "couldn't import the schema";
    ECSchemaCP basicSupplSchema = testecdb. Schemas ().GetECSchema ("BasicSchema", true);
    ASSERT_TRUE (basicSupplSchema != NULL);

    ECClassCP ecclassBase = basicSupplSchema->GetClassCP("Base");
    ASSERT_TRUE(ecclassBase != NULL);
    //get custom attributes from base class (false)
    ECCustomAttributeInstanceIterable iterator1 = ecclassBase->GetCustomAttributes(true);
    int i = 0;
    for (IECInstancePtr instance : iterator1)
    {
        i++;
    }
    EXPECT_EQ(3, i) << "the number of custom attributes on the Class Base do not match the original";
}

//---------------------------------------------------------------------------------------
//                                               Krischan.Eberle                  10/14
//+---------------+---------------+---------------+---------------+---------------+------
TEST (ECDbSchemaManager, ImportSchemaWithSubclassesToBaseClassInExistingSchema)
    {
    auto setup = [] (ECInstanceKey& activityKey, ECDbCR ecdb, bool clearCacheAfterFirstImport)
        {
        Utf8CP baseSchemaXml =
            "<ECSchema schemaName='Planning' nameSpacePrefix='p' version='1.0' xmlns='http://www.bentley.com/schemas/Bentley.ECXML.2.0'>"
            "  <ECSchemaReference name='ECDbMap' version='01.00' prefix='ecdbmap' />"
            "  <ECClass typeName='Element'>"
            "    <ECCustomAttributes>"
            "        <ClassMap xmlns='ECDbMap.01.00'>"
            "            <MapStrategy>"
            "               <Strategy>SharedTable</Strategy>"
            "               <AppliesToSubclasses>True</AppliesToSubclasses>"
            "            </MapStrategy>"
            "        </ClassMap>"
            "    </ECCustomAttributes>"
            "    <ECProperty propertyName='Code' typeName='string' />"
            "  </ECClass>"
            "  <ECClass typeName='Activity'>"
            "    <BaseClass>Element</BaseClass>"
            "    <ECProperty propertyName='PlanId' typeName='long' />"
            "    <ECProperty propertyName='OutlineIndex' typeName='int' />"
            "  </ECClass>"
            "</ECSchema>";

        ECSchemaReadContextPtr context1 = ECSchemaReadContext::CreateContext();
        context1->AddSchemaLocater(ecdb.GetSchemaLocater());
        ECSchemaPtr schema1 = nullptr;
        ASSERT_EQ (SchemaReadStatus::SCHEMA_READ_STATUS_Success, ECSchema::ReadFromXmlString(schema1, baseSchemaXml, *context1));
        ASSERT_EQ(SUCCESS, ecdb.Schemas().ImportECSchemas(context1->GetCache()));

        if (clearCacheAfterFirstImport)
            ecdb.ClearECDbCache();

        Utf8CP secondSchemaXml =
            "<ECSchema schemaName='Construction' nameSpacePrefix='c' version='1.0' xmlns='http://www.bentley.com/schemas/Bentley.ECXML.2.0'>"
            "  <ECSchemaReference name='Planning' version='01.00' prefix='p' />"
            "  <ECClass typeName='Activity'>"
            "    <BaseClass>p:Activity</BaseClass>"
            "    <ECProperty propertyName='Name' typeName='string' />"
            "  </ECClass>"
            "</ECSchema>";

        ECSchemaReadContextPtr context2 = ECSchemaReadContext::CreateContext();
        context2->AddSchemaLocater(ecdb.GetSchemaLocater());
        ECSchemaPtr schema2 = nullptr;
        ASSERT_EQ(SchemaReadStatus::SCHEMA_READ_STATUS_Success, ECSchema::ReadFromXmlString(schema2, secondSchemaXml, *context2));
        ASSERT_EQ(SUCCESS, ecdb.Schemas().ImportECSchemas(context2->GetCache()));

        ECInstanceKey newKey;
        ECSqlStatement insStmt;
        ASSERT_EQ(ECSqlStatus::Success, insStmt.Prepare(ecdb, "INSERT INTO c.Activity (Code, Name) VALUES ('ConstructionActivity-1', 'Do something')"));
        ASSERT_EQ(ECSqlStepStatus::Done, insStmt.Step(newKey));

        ECSqlStatement updStmt;
        ASSERT_EQ(ECSqlStatus::Success, updStmt.Prepare(ecdb, "UPDATE p.Activity SET PlanId=100, OutlineIndex=100 WHERE ECInstanceId=?"));
        updStmt.BindId(1, newKey.GetECInstanceId());
        ASSERT_EQ(ECSqlStepStatus::Done, updStmt.Step());

        activityKey = newKey;
        };

        //Import two ECSchemas separately without clearing the cache before the second import
        {
        ECDbTestProject testProject;
        ECDbR ecdb = testProject.Create("importschemawithsubclassestoexistingschema1.ecdb");

        ECInstanceKey activityKey;
        setup(activityKey, ecdb, false);
        ASSERT_TRUE(activityKey.IsValid());

        ECSqlStatement stmt;
        ASSERT_EQ(ECSqlStatus::Success, stmt.Prepare(ecdb, "SELECT PlanId, OutlineIndex FROM p.Activity WHERE ECInstanceId=?"));
        stmt.BindId(1, activityKey.GetECInstanceId());
        ASSERT_EQ(ECSqlStepStatus::HasRow, stmt.Step());

        ASSERT_FALSE(stmt.IsValueNull(0)) << "This should start to fail if ECDb still caching horizontal paratition even after import a second schema";
        ASSERT_FALSE(stmt.IsValueNull(1)) << "This should start to fail if ECDb still caching horizontal paratition even after import a second schema";

        ASSERT_EQ(ECSqlStepStatus::Done, stmt.Step());
        }

        //Import two ECSchemas separately with clearing the cache before the second import
        {
        ECDbTestProject testProject;
        ECDbR ecdb = testProject.Create("importschemawithsubclassestoexistingschema2.ecdb");

        ECInstanceKey activityKey;
        setup(activityKey, ecdb, true);
        ASSERT_TRUE(activityKey.IsValid());

        ECSqlStatement stmt;
        ASSERT_EQ(ECSqlStatus::Success, stmt.Prepare(ecdb, "SELECT PlanId, OutlineIndex FROM p.Activity WHERE ECInstanceId=?"));
        stmt.BindId(1, activityKey.GetECInstanceId());
        ASSERT_EQ(ECSqlStepStatus::HasRow, stmt.Step());

        ASSERT_TRUE(!stmt.IsValueNull(0));
        ASSERT_EQ(100ULL, stmt.GetValueInt64(0));
        ASSERT_TRUE(!stmt.IsValueNull(1));
        ASSERT_EQ(100, stmt.GetValueInt(1));

        ASSERT_EQ(ECSqlStepStatus::Done, stmt.Step());
        }
    }

END_ECDBUNITTESTS_NAMESPACE
<|MERGE_RESOLUTION|>--- conflicted
+++ resolved
@@ -1,1925 +1,1921 @@
-/*--------------------------------------------------------------------------------------+
-|
-|  $Source: Tests/Published/ECDbSchemaManager_Test.cpp $
-|
-|  $Copyright: (c) 2015 Bentley Systems, Incorporated. All rights reserved. $
-|
-+--------------------------------------------------------------------------------------*/
-#include "ECDbPublishedTests.h"
-#include "SchemaImportTestFixture.h"
-
-USING_NAMESPACE_BENTLEY_EC
-
-BEGIN_ECDBUNITTESTS_NAMESPACE
-
-
-static Utf8CP const TEST_SCHEMA_NAME = "ECDbSchemaManagerTest";
-
-void SetupTestECDb (BeFileNameCR filePath);
-ECSchemaPtr CreateTestSchema ();
-
-//---------------------------------------------------------------------------------------
-// @bsimethod                                   Krischan.Eberle                  06/12
-//+---------------+---------------+---------------+---------------+---------------+------
-TEST (ECDbSchemaManager, IncrementalLoading)
-    {
-    BeFileName testFilePath (ECDbTestProject::BuildECDbPath ("ecschemamanagertest.ecdb"));
-    SetupTestECDb (testFilePath);
-
-    const int expectedClassCount = CreateTestSchema ()->GetClassCount ();
-
-    //GetECSchema with ensureAllClassesLoaded = false
-    {
-    ECDb ecdb;
-    auto stat = ecdb.OpenBeSQLiteDb (testFilePath, ECDb::OpenParams (ECDb::OpenMode::Readonly));
-    ASSERT_EQ (BE_SQLITE_OK, stat);
-
-    auto const& schemaManager = ecdb. Schemas ();
-
-    ECSchemaCP schema = schemaManager.GetECSchema (TEST_SCHEMA_NAME, false);
-    ASSERT_TRUE (schema != nullptr);
-
-    ASSERT_EQ (0, schema->GetClassCount ()) << "ECDbSchemaManager::GetECSchema (..., false) is expected to return an empty schema";
-    }
-
-    //GetECSchema with ensureAllClassesLoaded = true
-    {
-    ECDb ecdb;
-    auto stat = ecdb.OpenBeSQLiteDb (testFilePath, ECDb::OpenParams (ECDb::OpenMode::Readonly));
-    ASSERT_EQ (BE_SQLITE_OK, stat);
-
-    auto const& schemaManager = ecdb. Schemas ();
-
-    ECSchemaCP schema = schemaManager.GetECSchema (TEST_SCHEMA_NAME, true);
-    ASSERT_TRUE (schema != nullptr);
-
-    ASSERT_EQ (expectedClassCount, schema->GetClassCount ()) << "ECDbSchemaManager::GetECSchema (..., true) is expected to return a fully populated schema";
-    }
-
-    //GetECClass from a different schema first and then GetECSchema with ensureAllClassesLoaded = true
-    {
-    ECDb ecdb;
-    auto stat = ecdb.OpenBeSQLiteDb (testFilePath, ECDb::OpenParams (ECDb::OpenMode::Readonly));
-    ASSERT_EQ (BE_SQLITE_OK, stat);
-
-    auto const& schemaManager = ecdb. Schemas ();
-
-    ECClassCP ecClass = schemaManager.GetECClass ("ECDb_System", "ArrayOfPrimitives");
-    ASSERT_TRUE (ecClass != nullptr) << "ECDbSchemaManager::GetECClass ('ECDbSystem', 'ArrayOfPrimitives') is expected to succeed as the class exists in the ecdb file.";
-
-    ECSchemaCP schema = schemaManager.GetECSchema (TEST_SCHEMA_NAME, false);
-    ASSERT_TRUE (schema != nullptr);
-    ASSERT_EQ (0, schema->GetClassCount ()) << "ECDbSchemaManager::GetECSchema (..., false) is expected to return a schema with only the classes already loaded.";
-
-    schema = schemaManager.GetECSchema (TEST_SCHEMA_NAME, true);
-    ASSERT_TRUE (schema != nullptr);
-
-    ASSERT_EQ (expectedClassCount, schema->GetClassCount ()) << "ECDbSchemaManager::GetECSchema (..., true) is expected to return a fully populated schema even if ECDbSchemaManager::GetECClass was called before for a class in a different ECSchema.";
-    }
-
-    //GetECClass from same schema first and then GetECSchema with ensureAllClassesLoaded = true
-    {
-    ECDb ecdb;
-    auto stat = ecdb.OpenBeSQLiteDb (testFilePath, ECDb::OpenParams (ECDb::OpenMode::Readonly));
-    ASSERT_EQ (BE_SQLITE_OK, stat);
-
-    auto const& schemaManager = ecdb. Schemas ();
-
-    ECClassCP ecClass = schemaManager.GetECClass (TEST_SCHEMA_NAME, "Base");
-    ASSERT_TRUE (ecClass != nullptr) << "ECDbSchemaManager::GetECClass ('Base') is expected to succeed as the class exists in the ecdb file.";
-    
-    ECSchemaCP schema = schemaManager.GetECSchema (TEST_SCHEMA_NAME, false);
-    ASSERT_TRUE (schema != nullptr);
-    ASSERT_EQ (1, schema->GetClassCount ()) << "ECDbSchemaManager::GetECSchema (..., false) is expected to return a schema with only the classes already loaded.";
-
-    schema = schemaManager.GetECSchema (TEST_SCHEMA_NAME, true);
-    ASSERT_TRUE (schema != nullptr);
-
-    ASSERT_EQ (expectedClassCount, schema->GetClassCount ()) << "ECDbSchemaManager::GetECSchema (..., true) is expected to return a fully populated schema even if ECDbSchemaManager::GetECClass was called before for a class in the same schema.";
-    }
-    }
-
-//---------------------------------------------------------------------------------------
-// @bsiclass                                     Krischan.Eberle                  06/14
-//+---------------+---------------+---------------+---------------+---------------+------
-TEST (ECDbSchemaManager, GetDerivedECClasses)
-    {
-    BeFileName testFilePath (ECDbTestProject::BuildECDbPath ("ecschemamanagertest.ecdb"));
-    SetupTestECDb (testFilePath);
-
-    ECDb testFile;
-    ASSERT_EQ (BE_SQLITE_OK, testFile.OpenBeSQLiteDb (testFilePath, ECDb::OpenParams (Db::OpenMode::Readonly))) << "Could not open test file " << testFilePath.GetNameUtf8 ().c_str ();
-
-    auto const& schemaManager = testFile. Schemas ();
-
-    ECClassCP baseClass = schemaManager.GetECClass (TEST_SCHEMA_NAME, "Base");
-    ASSERT_TRUE (baseClass != nullptr) << "Could not retrieve base class";
-
-    //derived classes are not loaded when calling ECClass::GetDerivedClasses
-    ASSERT_TRUE (baseClass->GetDerivedClasses ().empty ()) << "ECClass::GetDerivedClasses is expected to not load subclasses.";
-
-    //derived classes are expected to be loaded when calling ECDbSchemaManager::GetDerivedClasses
-    ASSERT_EQ (2, schemaManager.GetDerivedECClasses (*baseClass).size ()) << "Unexpected derived class count with derived classes now being loaded";
-
-    //now ECClass::GetDerivedClasses can also be called
-    ASSERT_EQ (2, baseClass->GetDerivedClasses ().size ()) << "Unexpected derived class count after derived classes were loaded";
-    }
-
-//---------------------------------------------------------------------------------------
-// @bsiclass                                     Krischan.Eberle                  06/14
-//+---------------+---------------+---------------+---------------+---------------+------
-TEST (ECDbSchemaManager, GetDerivedECClassesWithoutIncrementalLoading)
-    {
-    BeFileName testFilePath (ECDbTestProject::BuildECDbPath ("ecschemamanagertest.ecdb"));
-    SetupTestECDb (testFilePath);
-
-    ECDb testFile;
-    ASSERT_EQ (BE_SQLITE_OK, testFile.OpenBeSQLiteDb (testFilePath, ECDb::OpenParams (Db::OpenMode::Readonly))) << "Could not open test file " << testFilePath.GetNameUtf8 ().c_str ();
-
-    auto const& schemaManager = testFile. Schemas ();
-    ECSchemaCP testSchema = schemaManager.GetECSchema (TEST_SCHEMA_NAME, true);
-    ASSERT_TRUE (testSchema != nullptr);
-
-    ECClassCP baseClass = schemaManager.GetECClass (TEST_SCHEMA_NAME, "Base");
-    ASSERT_TRUE (baseClass != nullptr) << "Could not retrieve base class";
-
-    ASSERT_EQ (2, baseClass->GetDerivedClasses ().size ()) << "Unexpected derived class count. Derived classes are expected to already be loaded along with having loaded the schema";
-
-    //derived classes are expected to be loaded when calling ECDbSchemaManager::GetDerivedClasses
-    ASSERT_EQ (2, schemaManager.GetDerivedECClasses (*baseClass).size ()) << "Unexpected derived class count";
-    }
-
-//---------------------------------------------------------------------------------------
-// @bsimethod                                    Krischan.Eberle                  06/14
-//+---------------+---------------+---------------+---------------+---------------+------
-void SetupTestECDb (BeFileNameCR filePath)
-    {
-    ECDbTestProject::Initialize ();
-
-    if (filePath.DoesPathExist ())
-        {
-        ASSERT_EQ ((int) BeFileNameStatus::Success, (int) BeFileName::BeDeleteFile (filePath.c_str ())) << "Could not delete existing test ECDb file " << filePath.GetNameUtf8 ().c_str();
-        }
-
-    ECDb ecdb;
-    auto stat = ecdb.CreateNewDb (filePath);
-    ASSERT_EQ (BE_SQLITE_OK, stat) << "Could not create test ECDb file for path " << filePath.GetNameUtf8 ().c_str ();
-
-    auto testSchema = CreateTestSchema ();
-    ECSchemaCachePtr schemaCache = ECSchemaCache::Create ();
-    schemaCache->AddSchema (*testSchema);
-    ASSERT_EQ (SUCCESS, ecdb. Schemas ().ImportECSchemas (*schemaCache, ECDbSchemaManager::ImportOptions ())) << "Could not import test ECSchema.";
-
-    ecdb.SaveChanges ();
-    }
-
-//---------------------------------------------------------------------------------------
-// @bsimethod                                    Krischan.Eberle                  06/14
-//+---------------+---------------+---------------+---------------+---------------+------
-ECSchemaPtr CreateTestSchema ()
-    {
-    ECSchemaPtr testSchema = nullptr;
-    auto stat = ECSchema::CreateSchema (testSchema, TEST_SCHEMA_NAME, 1, 0);
-    EXPECT_EQ (ECOBJECTS_STATUS_Success, stat);
-    testSchema->SetNamespacePrefix ("test");
-    if (testSchema == nullptr)
-        return nullptr;
-
-    ECClassP baseClass = nullptr;
-    stat = testSchema->CreateClass (baseClass, "Base");
-    EXPECT_EQ (ECOBJECTS_STATUS_Success, stat);
-    if (baseClass == nullptr)
-        return nullptr;
-
-    PrimitiveECPropertyP prop = nullptr;
-    baseClass->CreatePrimitiveProperty (prop, "bprop", PrimitiveType::PRIMITIVETYPE_Double);
-
-
-    ECClassP sub1Class = nullptr;
-    stat = testSchema->CreateClass (sub1Class, "Sub1");
-    EXPECT_EQ (ECOBJECTS_STATUS_Success, stat);
-    if (sub1Class == nullptr)
-        return nullptr;
-
-    sub1Class->CreatePrimitiveProperty (prop, "s1prop", PrimitiveType::PRIMITIVETYPE_Long);
-    sub1Class->AddBaseClass (*baseClass);
-
-    ECClassP sub1Sub1Class = nullptr;
-    stat = testSchema->CreateClass (sub1Sub1Class, "Sub1Sub1");
-    EXPECT_EQ (ECOBJECTS_STATUS_Success, stat);
-    if (sub1Sub1Class == nullptr)
-        return nullptr;
-
-    sub1Sub1Class->CreatePrimitiveProperty (prop, "s1s1prop", PrimitiveType::PRIMITIVETYPE_Long);
-    sub1Sub1Class->AddBaseClass (*sub1Class);
-
-    ECClassP sub1Sub2Class = nullptr;
-    stat = testSchema->CreateClass (sub1Sub2Class, "Sub1Sub2");
-    EXPECT_EQ (ECOBJECTS_STATUS_Success, stat);
-    if (sub1Sub2Class == nullptr)
-        return nullptr;
-
-    sub1Sub2Class->CreatePrimitiveProperty (prop, "s1s2prop", PrimitiveType::PRIMITIVETYPE_Long);
-    sub1Sub2Class->AddBaseClass (*sub1Class);
-
-    ECClassP sub2Class = nullptr;
-    stat = testSchema->CreateClass (sub2Class, "Sub2");
-    EXPECT_EQ (ECOBJECTS_STATUS_Success, stat);
-    if (sub2Class == nullptr)
-        return nullptr;
-
-    sub2Class->CreatePrimitiveProperty (prop, "s2prop", PrimitiveType::PRIMITIVETYPE_Long);
-    sub2Class->AddBaseClass (*baseClass);
-
-    ECClassP sub2Sub1Class = nullptr;
-    stat = testSchema->CreateClass (sub2Sub1Class, "Sub2Sub1");
-    EXPECT_EQ (ECOBJECTS_STATUS_Success, stat);
-    if (sub2Sub1Class == nullptr)
-        return nullptr;
-
-    sub2Sub1Class->CreatePrimitiveProperty (prop, "s2s1prop", PrimitiveType::PRIMITIVETYPE_Long);
-    sub2Sub1Class->AddBaseClass (*sub2Class);
-
-    return testSchema;
-    }
- 
-
-//---------------------------------------------------------------------------------------
-// @bsimethod                                   Krischan.Eberle                  04/15
-//+---------------+---------------+---------------+---------------+---------------+------
-TEST(ECDbMap, RelationshipMapCAOnSubclasses)
-    {
-    ECDbTestProject::Initialize();
-
-    ECDb ecdb;
-    auto stat = ECDbTestUtility::CreateECDb(ecdb, nullptr, L"RelationshipMapCAOnSubclasses.ecdb");
-    ASSERT_TRUE(stat == BE_SQLITE_OK);
-
-    //Importing the DGN ECSchema requires the dgn_RTree3d table to pre-exist (Which a DgnDb file ensures). So
-    //we add the table manually here
-    ASSERT_EQ(BE_SQLITE_OK, ecdb.ExecuteSql("CREATE VIRTUAL TABLE dgn_RTree3d USING rtree(ElementId,MinX,MaxX,MinY,MaxY,MinZ,MaxZ);"));
-
-    Utf8CP testSchemaXml =
-        "<ECSchema schemaName=\"TestSchema\" nameSpacePrefix=\"ts\" version=\"1.0\" xmlns=\"http://www.bentley.com/schemas/Bentley.ECXML.2.0\">"
-        "  <ECSchemaReference name = 'Bentley_Standard_CustomAttributes' version = '01.11' prefix = 'bsca' />"
-        "  <ECSchemaReference name = 'ECDbMap' version = '01.00' prefix = 'ecdbmap' />"
-        "  <ECSchemaReference name = 'dgn' version = '02.00' prefix = 'dgn' />"
-        "  <ECClass typeName='MyElement' >"
-        "    <BaseClass>dgn:Element</BaseClass>"
-        "    <ECProperty propertyName='MyName' typeName='string' />"
-        "  </ECClass>"
-        "  <ECClass typeName='YourElement' >"
-        "    <BaseClass>dgn:Element</BaseClass>"
-        "    <ECProperty propertyName='YourName' typeName='string' />"
-        "  </ECClass>"
-        "  <ECRelationshipClass typeName='MyElementHasYourElements' isDomainClass='True' strength='embedding'>"
-        "    <ECCustomAttributes>"
-        "        <ForeignKeyRelationshipMap xmlns='ECDbMap.01.00'>"
-        "            <ForeignKeyColumn>ParentId</ForeignKeyColumn>"
-        "        </ForeignKeyRelationshipMap>"
-        "    </ECCustomAttributes>"
-        "   <BaseClass>dgn:ElementOwnsChildElements</BaseClass>"
-        "    <Source cardinality='(1,1)' polymorphic='True'>"
-        "      <Class class = 'MyElement' />"
-        "    </Source>"
-        "    <Target cardinality='(0,N)' polymorphic='True'>"
-        "      <Class class = 'YourElement' />"
-        "    </Target>"
-        "  </ECRelationshipClass>"
-        "</ECSchema>";
-
-    BeFileName searchPath;
-    BeTest::GetHost().GetDgnPlatformAssetsDirectory(searchPath);
-    searchPath.AppendToPath(L"ECSchemas");
-    searchPath.AppendToPath(L"Dgn");
-
-    ECSchemaReadContextPtr schemaContext = ECSchemaReadContext::CreateContext();
-    schemaContext->AddSchemaLocater(ecdb.GetSchemaLocater());
-    schemaContext->AddSchemaPath(searchPath.GetName());
-
-    ECDbTestUtility::ReadECSchemaFromString(schemaContext, testSchemaXml);
-    ASSERT_EQ(SUCCESS, ecdb.Schemas().ImportECSchemas(schemaContext->GetCache()));
-
-    bvector<Utf8String> columns;
-    ASSERT_TRUE (ecdb.GetColumns(columns, "dgn_element"));
-<<<<<<< HEAD
-    ASSERT_EQ(11, columns.size()) << "dgn_element table should not contain an extra foreign key column as the relationship map specifies to use the ParentId column";
-=======
-    ASSERT_EQ(13, columns.size()) << "dgn_element table should not contain an extra foreign key column as the relationship map specifies to use the ParentId column";
->>>>>>> 77e6482d
-    
-    auto containsDefaultNamedRelationalKeyColumn = [] (Utf8StringCR str) { return BeStringUtilities::Strnicmp(str.c_str(), "ForeignEC", 9) == 0; };
-    auto it = std::find_if(columns.begin(), columns.end(), containsDefaultNamedRelationalKeyColumn);
-    ASSERT_TRUE(it == columns.end()) << "dgn_element table should not contain an extra foreign key column as the relationship map specifies to use the ParentId column";
-    }
-
-//---------------------------------------------------------------------------------------
-// @bsimethod                                   Krischan.Eberle                  06/15
-//+---------------+---------------+---------------+---------------+---------------+------
-void CreateECDbAndImportSchema(ECDbR ecdb, WCharCP ecdbName, Utf8CP ecschemaXml, bool schemaImportExpectedToSucceed, Utf8CP assertMessage = "")
-    {
-    const DbResult stat = ECDbTestUtility::CreateECDb(ecdb, nullptr, ecdbName);
-    ASSERT_TRUE(stat == BE_SQLITE_OK);
-
-    ECSchemaReadContextPtr schemaContext = ECSchemaReadContext::CreateContext();
-    ECDbTestUtility::ReadECSchemaFromString(schemaContext, ecschemaXml);
-    if (schemaImportExpectedToSucceed)
-        ASSERT_EQ(SUCCESS, ecdb.Schemas().ImportECSchemas(schemaContext->GetCache())) << assertMessage;
-    else
-        ASSERT_EQ(ERROR, ecdb.Schemas().ImportECSchemas(schemaContext->GetCache())) << assertMessage;
-    }
-
-//---------------------------------------------------------------------------------------
-// @bsimethod                                   Krischan.Eberle                  06/15
-//+---------------+---------------+---------------+---------------+---------------+------
-BentleyStatus TryGetHasForeignKey(bool& hasForeignKey, ECDbCR ecdb, Utf8CP tableName, Utf8CP foreignKeyColumnName = nullptr)
-    {
-    Statement stmt;
-    if (BE_SQLITE_OK != stmt.Prepare(ecdb, "SELECT sql FROM sqlite_master WHERE name=?"))
-        return ERROR;
-
-    stmt.BindText(1, tableName, Statement::MakeCopy::No);
-    if (BE_SQLITE_ROW != stmt.Step())
-        return ERROR;
-
-    Utf8String ddl(stmt.GetValueText(0));
-
-    //onlw one row expected
-    if (BE_SQLITE_ROW == stmt.Step())
-        return ERROR;
-
-    Utf8String fkSearchString;
-    if (Utf8String::IsNullOrEmpty(foreignKeyColumnName))
-        fkSearchString = "FOREIGN KEY (";
-    else
-        fkSearchString.Sprintf("FOREIGN KEY ([%s", foreignKeyColumnName);
-
-    hasForeignKey = (ddl.find(fkSearchString) != ddl.npos);
-    return SUCCESS;
-    }
-
-//---------------------------------------------------------------------------------------
-// @bsimethod                                   Krischan.Eberle                  06/15
-//+---------------+---------------+---------------+---------------+---------------+------
-TEST(ECDbMap, ForeignKeyMapWhereLinkTableIsRequired)
-    {
-    ECDbTestProject::Initialize();
-    WCharCP ecdbName = L"ForeignKeyMapWhereLinkTableIsRequired.ecdb";
-
-        {
-        Utf8CP testSchemaXml =
-            "<ECSchema schemaName=\"TestSchema\" nameSpacePrefix=\"ts\" version=\"1.0\" xmlns=\"http://www.bentley.com/schemas/Bentley.ECXML.2.0\">"
-            "  <ECSchemaReference name = 'Bentley_Standard_CustomAttributes' version = '01.11' prefix = 'bsca' />"
-            "  <ECSchemaReference name = 'ECDbMap' version = '01.00' prefix = 'ecdbmap' />"
-            "  <ECClass typeName='Parent' >"
-            "    <ECProperty propertyName='Name' typeName='string' />"
-            "  </ECClass>"
-            "  <ECClass typeName='Child' >"
-            "    <ECProperty propertyName='ParentId' typeName='long' />"
-            "    <ECProperty propertyName='ChildName' typeName='string' />"
-            "  </ECClass>"
-            "  <ECClass typeName='Child2' >"
-            "    <ECProperty propertyName='ParentId' typeName='long' />"
-            "    <ECProperty propertyName='ChildName' typeName='string' />"
-            "  </ECClass>"
-            "  <ECRelationshipClass typeName='ParentHasChildren' isDomainClass='True' strength='referencing'>"
-            "    <ECCustomAttributes>"
-            "        <ForeignKeyRelationshipMap xmlns='ECDbMap.01.00'/>"
-            "    </ECCustomAttributes>"
-            "    <Source cardinality='(1,1)' polymorphic='True'>"
-            "      <Class class = 'Parent' />"
-            "    </Source>"
-            "    <Target cardinality='(0,N)' polymorphic='True'>"
-            "      <Class class = 'Child' />"
-            "      <Class class = 'Child2' />"
-            "    </Target>"
-            "  </ECRelationshipClass>"
-            "</ECSchema>";
-
-        ECDb ecdb;
-        CreateECDbAndImportSchema(ecdb, ecdbName, testSchemaXml, false);
-        }
-    }
-
-//---------------------------------------------------------------------------------------
-// @bsimethod                                   Krischan.Eberle                  06/15
-//+---------------+---------------+---------------+---------------+---------------+------
-TEST(ECDbMap, ForeignKeyMapWithKeyProperty)
-    {
-    ECDbTestProject::Initialize();
-    WCharCP ecdbName = L"ForeignKeyMapWithKeyProp.ecdb";
-    Utf8CP childTableName = "ts_Child";
-
-        {
-        Utf8CP testSchemaXml =
-            "<ECSchema schemaName=\"TestSchema\" nameSpacePrefix=\"ts\" version=\"1.0\" xmlns=\"http://www.bentley.com/schemas/Bentley.ECXML.2.0\">"
-            "  <ECSchemaReference name = 'Bentley_Standard_CustomAttributes' version = '01.11' prefix = 'bsca' />"
-            "  <ECSchemaReference name = 'ECDbMap' version = '01.00' prefix = 'ecdbmap' />"
-            "  <ECClass typeName='Parent' >"
-            "    <ECProperty propertyName='Name' typeName='string' />"
-            "  </ECClass>"
-            "  <ECClass typeName='Child' >"
-            "    <ECProperty propertyName='ParentId' typeName='long' />"
-            "    <ECProperty propertyName='ChildName' typeName='string' />"
-            "  </ECClass>"
-            "  <ECRelationshipClass typeName='ParentHasChildren' isDomainClass='True' strength='referencing'>"
-            "    <Source cardinality='(1,1)' polymorphic='True'>"
-            "      <Class class = 'Parent' />"
-            "    </Source>"
-            "    <Target cardinality='(0,N)' polymorphic='True'>"
-            "      <Class class = 'Child' >"
-            "           <Key>"
-            "              <Property name='ParentId'/>"
-            "           </Key>"
-            "      </Class>"
-            "    </Target>"
-            "  </ECRelationshipClass>"
-            "</ECSchema>";
-
-        ECDb ecdb;
-        CreateECDbAndImportSchema(ecdb, ecdbName, testSchemaXml, true);
-
-        ASSERT_TRUE(ecdb.ColumnExists(childTableName, "ParentId"));
-        bvector<Utf8String> columns;
-        ASSERT_TRUE(ecdb.GetColumns(columns, childTableName));
-        ASSERT_EQ(3, columns.size()) << childTableName << " table should not contain an extra foreign key column as the relationship specifies a Key property";
-
-        auto containsDefaultNamedRelationalKeyColumn = [] (Utf8StringCR str) { return BeStringUtilities::Strnicmp(str.c_str(), "ForeignEC", 9) == 0; };
-        auto it = std::find_if(columns.begin(), columns.end(), containsDefaultNamedRelationalKeyColumn);
-        ASSERT_TRUE(it == columns.end()) << childTableName << " table should not contain an extra foreign key column as the relationship specifies a Key property";
-
-        bool actualForeignKey = false;
-        ASSERT_EQ(SUCCESS, TryGetHasForeignKey(actualForeignKey, ecdb, childTableName));
-        ASSERT_EQ(false, actualForeignKey);
-        }
-
-        {
-        Utf8CP testSchemaXml =
-            "<ECSchema schemaName=\"TestSchema\" nameSpacePrefix=\"ts\" version=\"1.0\" xmlns=\"http://www.bentley.com/schemas/Bentley.ECXML.2.0\">"
-            "  <ECSchemaReference name = 'Bentley_Standard_CustomAttributes' version = '01.11' prefix = 'bsca' />"
-            "  <ECSchemaReference name = 'ECDbMap' version = '01.00' prefix = 'ecdbmap' />"
-            "  <ECClass typeName='Parent' >"
-            "    <ECProperty propertyName='Name' typeName='string' />"
-            "  </ECClass>"
-            "  <ECClass typeName='Child' >"
-            "    <ECProperty propertyName='ParentId' typeName='long'>"
-            "       <ECCustomAttributes>"
-            "          <PropertyMap xmlns='ECDbMap.01.00'>"
-            "            <ColumnName>parent_id</ColumnName>"
-            "          </PropertyMap>"
-            "       </ECCustomAttributes>"
-            "   </ECProperty>"
-            "    <ECProperty propertyName='ChildName' typeName='string' />"
-            "  </ECClass>"
-            "  <ECRelationshipClass typeName='ParentHasChildren' isDomainClass='True' strength='referencing'>"
-            "    <Source cardinality='(1,1)' polymorphic='True'>"
-            "      <Class class = 'Parent' />"
-            "    </Source>"
-            "    <Target cardinality='(0,N)' polymorphic='True'>"
-            "      <Class class = 'Child' >"
-            "           <Key>"
-            "              <Property name='ParentId'/>"
-            "           </Key>"
-            "      </Class>"
-            "    </Target>"
-            "  </ECRelationshipClass>"
-            "</ECSchema>";
-
-        ECDb ecdb;
-        CreateECDbAndImportSchema(ecdb, ecdbName, testSchemaXml, true);
-
-        ASSERT_TRUE(ecdb.ColumnExists(childTableName, "parent_id"));
-        ASSERT_FALSE(ecdb.ColumnExists(childTableName, "ParentId"));
-        bvector<Utf8String> columns;
-        ASSERT_TRUE(ecdb.GetColumns(columns, childTableName));
-        ASSERT_EQ(3, columns.size()) << childTableName << " table should not contain an extra foreign key column as the relationship specifies a Key property";
-
-        auto containsDefaultNamedRelationalKeyColumn = [] (Utf8StringCR str) { return BeStringUtilities::Strnicmp(str.c_str(), "ForeignEC", 9) == 0; };
-        auto it = std::find_if(columns.begin(), columns.end(), containsDefaultNamedRelationalKeyColumn);
-        ASSERT_TRUE(it == columns.end()) << childTableName << " table should not contain an extra foreign key column as the relationship specifies a Key property";
-
-        bool actualForeignKey = false;
-        ASSERT_EQ(SUCCESS, TryGetHasForeignKey(actualForeignKey, ecdb, childTableName));
-        ASSERT_EQ(false, actualForeignKey);
-        }
-
-    {
-    Utf8CP testSchemaXml =
-        "<ECSchema schemaName=\"TestSchema\" nameSpacePrefix=\"ts\" version=\"1.0\" xmlns=\"http://www.bentley.com/schemas/Bentley.ECXML.2.0\">"
-        "  <ECSchemaReference name = 'Bentley_Standard_CustomAttributes' version = '01.11' prefix = 'bsca' />"
-        "  <ECSchemaReference name = 'ECDbMap' version = '01.00' prefix = 'ecdbmap' />"
-        "  <ECClass typeName='Parent' >"
-        "    <ECProperty propertyName='Name' typeName='string' />"
-        "  </ECClass>"
-        "  <ECClass typeName='Child' >"
-        "    <ECProperty propertyName='ParentId' typeName='long' />"
-        "    <ECProperty propertyName='ChildName' typeName='string' />"
-        "  </ECClass>"
-        "  <ECRelationshipClass typeName='ParentHasChildren' isDomainClass='True' strength='referencing'>"
-        "    <ECCustomAttributes>"
-        "        <ForeignKeyRelationshipMap xmlns='ECDbMap.01.00'>"
-        "            <CreateConstraint>True</CreateConstraint>"
-        "        </ForeignKeyRelationshipMap>"
-        "    </ECCustomAttributes>"
-        "    <Source cardinality='(1,1)' polymorphic='True'>"
-        "      <Class class = 'Parent' />"
-        "    </Source>"
-        "    <Target cardinality='(0,N)' polymorphic='True'>"
-        "      <Class class = 'Child' >"
-        "           <Key>"
-        "              <Property name='ParentId'/>"
-        "           </Key>"
-        "      </Class>"
-        "    </Target>"
-        "  </ECRelationshipClass>"
-        "</ECSchema>";
-
-    ECDb ecdb;
-    CreateECDbAndImportSchema(ecdb, ecdbName, testSchemaXml, true);
-
-    ASSERT_TRUE(ecdb.ColumnExists(childTableName, "ParentId"));
-    bvector<Utf8String> columns;
-    ASSERT_TRUE(ecdb.GetColumns(columns, childTableName));
-    ASSERT_EQ(3, columns.size()) << childTableName << " table should not contain an extra foreign key column as the relationship specifies a Key property";
-
-    auto containsDefaultNamedRelationalKeyColumn = [] (Utf8StringCR str) { return BeStringUtilities::Strnicmp(str.c_str(), "ForeignEC", 9) == 0; };
-    auto it = std::find_if(columns.begin(), columns.end(), containsDefaultNamedRelationalKeyColumn);
-    ASSERT_TRUE(it == columns.end()) << childTableName << " table should not contain an extra foreign key column as the relationship specifies a Key property";
-    
-    bool actualForeignKey = false;
-    ASSERT_EQ(SUCCESS, TryGetHasForeignKey(actualForeignKey, ecdb, childTableName, "ParentId"));
-    ASSERT_EQ(true, actualForeignKey);
-    }
-
-    {
-    Utf8CP testSchemaXml =
-        "<ECSchema schemaName=\"TestSchema\" nameSpacePrefix=\"ts\" version=\"1.0\" xmlns=\"http://www.bentley.com/schemas/Bentley.ECXML.2.0\">"
-        "  <ECSchemaReference name = 'Bentley_Standard_CustomAttributes' version = '01.11' prefix = 'bsca' />"
-        "  <ECSchemaReference name = 'ECDbMap' version = '01.00' prefix = 'ecdbmap' />"
-        "  <ECClass typeName='Parent' >"
-        "    <ECProperty propertyName='Name' typeName='string' />"
-        "  </ECClass>"
-        "  <ECClass typeName='Child' >"
-        "    <ECProperty propertyName='ParentId' typeName='long' />"
-        "    <ECProperty propertyName='ChildName' typeName='string' />"
-        "  </ECClass>"
-        "  <ECRelationshipClass typeName='ParentHasChildren' isDomainClass='True' strength='referencing'>"
-        "    <ECCustomAttributes>"
-        "        <ForeignKeyRelationshipMap xmlns='ECDbMap.01.00'>"
-        "            <ForeignKeyColumn>ParentId</ForeignKeyColumn>"
-        "        </ForeignKeyRelationshipMap>"
-        "    </ECCustomAttributes>"
-        "    <Source cardinality='(1,1)' polymorphic='True'>"
-        "      <Class class = 'Parent' />"
-        "    </Source>"
-        "    <Target cardinality='(0,N)' polymorphic='True'>"
-        "      <Class class = 'Child' >"
-        "           <Key>"
-        "              <Property name='ParentId'/>"
-        "           </Key>"
-        "      </Class>"
-        "    </Target>"
-        "  </ECRelationshipClass>"
-        "</ECSchema>";
-
-    ECDb ecdb;
-    CreateECDbAndImportSchema(ecdb, ecdbName, testSchemaXml, false , "ForeignKeyColumn should not be specified if Key property is defined.");
-    }
-
-    {
-    Utf8CP testSchemaXml =
-        "<ECSchema schemaName=\"TestSchema\" nameSpacePrefix=\"ts\" version=\"1.0\" xmlns=\"http://www.bentley.com/schemas/Bentley.ECXML.2.0\">"
-        "  <ECSchemaReference name = 'Bentley_Standard_CustomAttributes' version = '01.11' prefix = 'bsca' />"
-        "  <ECSchemaReference name = 'ECDbMap' version = '01.00' prefix = 'ecdbmap' />"
-        "  <ECClass typeName='Parent' >"
-        "    <ECProperty propertyName='Name' typeName='string' />"
-        "  </ECClass>"
-        "  <ECClass typeName='Child' >"
-        "    <ECProperty propertyName='ParentId' typeName='long' />"
-        "    <ECProperty propertyName='ChildName' typeName='string' />"
-        "  </ECClass>"
-        "  <ECRelationshipClass typeName='ParentHasChildren' isDomainClass='True' strength='referencing'>"
-        "    <ECCustomAttributes>"
-        "        <ForeignKeyRelationshipMap xmlns='ECDbMap.01.00'>"
-        "            <ForeignKeyColumn>MyOwnParentId</ForeignKeyColumn>"
-        "        </ForeignKeyRelationshipMap>"
-        "    </ECCustomAttributes>"
-        "    <Source cardinality='(1,1)' polymorphic='True'>"
-        "      <Class class = 'Parent' />"
-        "    </Source>"
-        "    <Target cardinality='(0,N)' polymorphic='True'>"
-        "      <Class class = 'Child' >"
-        "           <Key>"
-        "              <Property name='ParentId'/>"
-        "           </Key>"
-        "      </Class>"
-        "    </Target>"
-        "  </ECRelationshipClass>"
-        "</ECSchema>";
-
-    ECDb ecdb;
-    CreateECDbAndImportSchema(ecdb, ecdbName, testSchemaXml, false, "ForeignKeyColumn should not be specified if Key property is defined.");
-    }
-
-    {
-    Utf8CP testSchemaXml =
-        "<ECSchema schemaName=\"TestSchema\" nameSpacePrefix=\"ts\" version=\"1.0\" xmlns=\"http://www.bentley.com/schemas/Bentley.ECXML.2.0\">"
-        "  <ECSchemaReference name = 'Bentley_Standard_CustomAttributes' version = '01.11' prefix = 'bsca' />"
-        "  <ECSchemaReference name = 'ECDbMap' version = '01.00' prefix = 'ecdbmap' />"
-        "  <ECClass typeName='Parent' >"
-        "    <ECProperty propertyName='Name' typeName='string' />"
-        "  </ECClass>"
-        "  <ECClass typeName='Child' >"
-        "    <ECCustomAttributes>"
-        "        <ClassMap xmlns='ECDbMap.01.00'>"
-        "                <MapStrategy>"
-        "                   <Strategy>SharedTable</Strategy>"
-        "                   <AppliesToSubclasses>True</AppliesToSubclasses>"
-        "                </MapStrategy>"
-        "        </ClassMap>"
-        "    </ECCustomAttributes>"
-        "    <ECProperty propertyName='ParentId' typeName='long' />"
-        "    <ECProperty propertyName='ChildName' typeName='string' />"
-        "  </ECClass>"
-        "  <ECClass typeName='Child2' >"
-        "    <BaseClass>Child</BaseClass>"
-        "    <ECProperty propertyName='Child2Name' typeName='string' />"
-        "  </ECClass>"
-        "  <ECRelationshipClass typeName='ParentHasChildren' isDomainClass='True' strength='referencing'>"
-        "    <Source cardinality='(1,1)' polymorphic='True'>"
-        "      <Class class = 'Parent' />"
-        "    </Source>"
-        "    <Target cardinality='(0,N)' polymorphic='True'>"
-        "      <Class class = 'Child' >"
-        "           <Key>"
-        "              <Property name='ParentId'/>"
-        "           </Key>"
-        "      </Class>"
-        "      <Class class = 'Child2' />"
-        "    </Target>"
-        "  </ECRelationshipClass>"
-        "</ECSchema>";
-
-    ECDb ecdb;
-    CreateECDbAndImportSchema(ecdb, ecdbName, testSchemaXml, false, "Only one constraint class supported by ECDb if key properties are defined.");
-    }
-    
-    {
-    Utf8CP testSchemaXml =
-        "<ECSchema schemaName=\"TestSchema\" nameSpacePrefix=\"ts\" version=\"1.0\" xmlns=\"http://www.bentley.com/schemas/Bentley.ECXML.2.0\">"
-        "  <ECSchemaReference name = 'Bentley_Standard_CustomAttributes' version = '01.11' prefix = 'bsca' />"
-        "  <ECSchemaReference name = 'ECDbMap' version = '01.00' prefix = 'ecdbmap' />"
-        "  <ECClass typeName='Parent' >"
-        "    <ECProperty propertyName='Name' typeName='string' />"
-        "  </ECClass>"
-        "  <ECClass typeName='Child' >"
-        "    <ECProperty propertyName='ParentId' typeName='long' />"
-        "    <ECProperty propertyName='ChildName' typeName='string' />"
-        "  </ECClass>"
-        "  <ECRelationshipClass typeName='ParentHasChildren' isDomainClass='True' strength='referencing'>"
-        "    <Source cardinality='(1,1)' polymorphic='True'>"
-        "      <Class class = 'Parent' />"
-        "    </Source>"
-        "    <Target cardinality='(0,N)' polymorphic='True'>"
-        "      <Class class = 'Child' >"
-        "           <Key>"
-        "              <Property name='ParentId'/>"
-        "              <Property name='ChildName'/>"
-        "           </Key>"
-        "      </Class>"
-        "    </Target>"
-        "  </ECRelationshipClass>"
-        "</ECSchema>";
-
-    ECDb ecdb;
-    CreateECDbAndImportSchema(ecdb, ecdbName, testSchemaXml, false, "Only one key property is supported by ECDb.");
-    }
-    }
-
-//---------------------------------------------------------------------------------------
-// @bsimethod                                   Krischan.Eberle                  06/15
-//+---------------+---------------+---------------+---------------+---------------+------
-TEST(ECDbMap, ForeignKeyMapWithECInstanceIdKeyProperty)
-    {
-    ECDbTestProject::Initialize();
-    WCharCP ecdbName = L"ForeignKeyMapWithECInstanceIdKeyProp.ecdb";
-    Utf8CP childTableName = "ts_Child";
-
-        {
-        Utf8CP testSchemaXml =
-            "<ECSchema schemaName=\"TestSchema\" nameSpacePrefix=\"ts\" version=\"1.0\" xmlns=\"http://www.bentley.com/schemas/Bentley.ECXML.2.0\">"
-            "  <ECSchemaReference name = 'Bentley_Standard_CustomAttributes' version = '01.11' prefix = 'bsca' />"
-            "  <ECSchemaReference name = 'ECDbMap' version = '01.00' prefix = 'ecdbmap' />"
-            "  <ECClass typeName='Parent' >"
-            "    <ECProperty propertyName='Name' typeName='string' />"
-            "  </ECClass>"
-            "  <ECClass typeName='Child' >"
-            "    <ECProperty propertyName='ChildName' typeName='string' />"
-            "  </ECClass>"
-            "  <ECRelationshipClass typeName='ParentHasChildren' isDomainClass='True' strength='referencing'>"
-            "    <Source cardinality='(1,1)' polymorphic='True'>"
-            "      <Class class = 'Parent' />"
-            "    </Source>"
-            "    <Target cardinality='(0,1)' polymorphic='True'>"
-            "      <Class class = 'Child' >"
-            "           <Key>"
-            "              <Property name='ECInstanceId'/>"
-            "           </Key>"
-            "      </Class>"
-            "    </Target>"
-            "  </ECRelationshipClass>"
-            "</ECSchema>";
-
-        ECDb ecdb;
-        CreateECDbAndImportSchema(ecdb, ecdbName, testSchemaXml, true);
-
-        ASSERT_TRUE(ecdb.ColumnExists(childTableName, "ECInstanceId"));
-        bvector<Utf8String> columns;
-        ASSERT_TRUE(ecdb.GetColumns(columns, childTableName));
-        ASSERT_EQ(2, columns.size()) << childTableName << " table should not contain an extra foreign key column as the relationship specifies that the ECInstanceId is the foreign key";
-
-        auto containsDefaultNamedRelationalKeyColumn = [] (Utf8StringCR str) { return BeStringUtilities::Strnicmp(str.c_str(), "ForeignEC", 9) == 0; };
-        auto it = std::find_if(columns.begin(), columns.end(), containsDefaultNamedRelationalKeyColumn);
-        ASSERT_TRUE(it == columns.end()) << childTableName << " table should not contain an extra foreign key column as the relationship specifies a Key property";
-
-        bool actualForeignKey = false;
-        ASSERT_EQ(SUCCESS, TryGetHasForeignKey(actualForeignKey, ecdb, childTableName));
-        ASSERT_EQ(false, actualForeignKey);
-        }
-
-        {
-        Utf8CP testSchemaXml =
-            "<ECSchema schemaName=\"TestSchema\" nameSpacePrefix=\"ts\" version=\"1.0\" xmlns=\"http://www.bentley.com/schemas/Bentley.ECXML.2.0\">"
-            "  <ECSchemaReference name = 'Bentley_Standard_CustomAttributes' version = '01.11' prefix = 'bsca' />"
-            "  <ECSchemaReference name = 'ECDbMap' version = '01.00' prefix = 'ecdbmap' />"
-            "  <ECClass typeName='Parent' >"
-            "    <ECProperty propertyName='Name' typeName='string' />"
-            "  </ECClass>"
-            "  <ECClass typeName='Child' >"
-            "    <ECCustomAttributes>"
-            "        <ClassMap xmlns='ECDbMap.01.00'>"
-            "            <ECInstanceIdColumn>Id</ECInstanceIdColumn>"
-            "        </ClassMap>"
-            "    </ECCustomAttributes>"
-            "    <ECProperty propertyName='ChildName' typeName='string' />"
-            "  </ECClass>"
-            "  <ECRelationshipClass typeName='ParentHasChildren' isDomainClass='True' strength='referencing'>"
-            "    <Source cardinality='(1,1)' polymorphic='True'>"
-            "      <Class class = 'Parent' />"
-            "    </Source>"
-            "    <Target cardinality='(0,1)' polymorphic='True'>"
-            "      <Class class = 'Child' >"
-            "           <Key>"
-            "              <Property name='ECInstanceId'/>"
-            "           </Key>"
-            "      </Class>"
-            "    </Target>"
-            "  </ECRelationshipClass>"
-            "</ECSchema>";
-
-        ECDb ecdb;
-        CreateECDbAndImportSchema(ecdb, ecdbName, testSchemaXml, true);
-
-        ASSERT_TRUE(ecdb.ColumnExists(childTableName, "Id"));
-        ASSERT_FALSE(ecdb.ColumnExists(childTableName, "ECInstanceId"));
-
-        bvector<Utf8String> columns;
-        ASSERT_TRUE(ecdb.GetColumns(columns, childTableName));
-        ASSERT_EQ(2, columns.size()) << childTableName << " table should not contain an extra foreign key column as the relationship specifies that the ECInstanceId is the foreign key";
-
-        auto containsDefaultNamedRelationalKeyColumn = [] (Utf8StringCR str) { return BeStringUtilities::Strnicmp(str.c_str(), "ForeignEC", 9) == 0; };
-        auto it = std::find_if(columns.begin(), columns.end(), containsDefaultNamedRelationalKeyColumn);
-        ASSERT_TRUE(it == columns.end()) << childTableName << " table should not contain an extra foreign key column as the relationship specifies a Key property";
-
-        bool actualForeignKey = false;
-        ASSERT_EQ(SUCCESS, TryGetHasForeignKey(actualForeignKey, ecdb, childTableName));
-        ASSERT_EQ(false, actualForeignKey);
-        }
-
-        {
-        Utf8CP testSchemaXml =
-            "<ECSchema schemaName=\"TestSchema\" nameSpacePrefix=\"ts\" version=\"1.0\" xmlns=\"http://www.bentley.com/schemas/Bentley.ECXML.2.0\">"
-            "  <ECSchemaReference name = 'Bentley_Standard_CustomAttributes' version = '01.11' prefix = 'bsca' />"
-            "  <ECSchemaReference name = 'ECDbMap' version = '01.00' prefix = 'ecdbmap' />"
-            "  <ECClass typeName='Parent' >"
-            "    <ECProperty propertyName='Name' typeName='string' />"
-            "  </ECClass>"
-            "  <ECClass typeName='Child' >"
-            "    <ECCustomAttributes>"
-            "        <ClassMap xmlns='ECDbMap.01.00'>"
-            "            <ECInstanceIdColumn>Id</ECInstanceIdColumn>"
-            "        </ClassMap>"
-            "    </ECCustomAttributes>"
-            "    <ECProperty propertyName='ChildName' typeName='string' />"
-            "  </ECClass>"
-            "  <ECRelationshipClass typeName='ParentHasChildren' isDomainClass='True' strength='referencing'>"
-            "    <ECCustomAttributes>"
-            "        <ForeignKeyRelationshipMap xmlns='ECDbMap.01.00'>"
-            "            <CreateConstraint>True</CreateConstraint>"
-            "        </ForeignKeyRelationshipMap>"
-            "    </ECCustomAttributes>"
-            "    <Source cardinality='(1,1)' polymorphic='True'>"
-            "      <Class class = 'Parent' />"
-            "    </Source>"
-            "    <Target cardinality='(0,1)' polymorphic='True'>"
-            "      <Class class = 'Child' >"
-            "           <Key>"
-            "              <Property name='ECInstanceId'/>"
-            "           </Key>"
-            "      </Class>"
-            "    </Target>"
-            "  </ECRelationshipClass>"
-            "</ECSchema>";
-
-        ECDb ecdb;
-        CreateECDbAndImportSchema(ecdb, ecdbName, testSchemaXml, true);
-
-        ASSERT_TRUE(ecdb.ColumnExists(childTableName, "Id"));
-        ASSERT_FALSE(ecdb.ColumnExists(childTableName, "ECInstanceId"));
-
-        bvector<Utf8String> columns;
-        ASSERT_TRUE(ecdb.GetColumns(columns, childTableName));
-        ASSERT_EQ(2, columns.size()) << childTableName << " table should not contain an extra foreign key column as the relationship specifies that the ECInstanceId is the foreign key";
-
-        auto containsDefaultNamedRelationalKeyColumn = [] (Utf8StringCR str) { return BeStringUtilities::Strnicmp(str.c_str(), "ForeignEC", 9) == 0; };
-        auto it = std::find_if(columns.begin(), columns.end(), containsDefaultNamedRelationalKeyColumn);
-        ASSERT_TRUE(it == columns.end()) << childTableName << " table should not contain an extra foreign key column as the relationship specifies a Key property";
-
-        bool actualForeignKey = false;
-        ASSERT_EQ(SUCCESS, TryGetHasForeignKey(actualForeignKey, ecdb, childTableName, "Id"));
-        ASSERT_EQ(true, actualForeignKey);
-        }
-
-        {
-        Utf8CP testSchemaXml =
-            "<ECSchema schemaName=\"TestSchema\" nameSpacePrefix=\"ts\" version=\"1.0\" xmlns=\"http://www.bentley.com/schemas/Bentley.ECXML.2.0\">"
-            "  <ECSchemaReference name = 'Bentley_Standard_CustomAttributes' version = '01.11' prefix = 'bsca' />"
-            "  <ECSchemaReference name = 'ECDbMap' version = '01.00' prefix = 'ecdbmap' />"
-            "  <ECClass typeName='Parent' >"
-            "    <ECProperty propertyName='Name' typeName='string' />"
-            "  </ECClass>"
-            "  <ECClass typeName='Child' >"
-            "    <ECProperty propertyName='ChildName' typeName='string' />"
-            "  </ECClass>"
-            "  <ECRelationshipClass typeName='ParentHasChildren' isDomainClass='True' strength='referencing'>"
-            "    <ECCustomAttributes>"
-            "        <ForeignKeyRelationshipMap xmlns='ECDbMap.01.00'>"
-            "            <ForeignKeyColumn>ECInstanceId</ForeignKeyColumn>"
-            "        </ForeignKeyRelationshipMap>"
-            "    </ECCustomAttributes>"
-            "    <Source cardinality='(1,1)' polymorphic='True'>"
-            "      <Class class = 'Parent' />"
-            "    </Source>"
-            "    <Target cardinality='(0,1)' polymorphic='True'>"
-            "      <Class class = 'Child' >"
-            "           <Key>"
-            "              <Property name='ECInstanceId'/>"
-            "           </Key>"
-            "      </Class>"
-            "    </Target>"
-            "  </ECRelationshipClass>"
-            "</ECSchema>";
-
-        ECDb ecdb;
-        CreateECDbAndImportSchema(ecdb, ecdbName, testSchemaXml, false);
-        }
-
-        {
-        Utf8CP testSchemaXml =
-            "<ECSchema schemaName=\"TestSchema\" nameSpacePrefix=\"ts\" version=\"1.0\" xmlns=\"http://www.bentley.com/schemas/Bentley.ECXML.2.0\">"
-            "  <ECSchemaReference name = 'Bentley_Standard_CustomAttributes' version = '01.11' prefix = 'bsca' />"
-            "  <ECSchemaReference name = 'ECDbMap' version = '01.00' prefix = 'ecdbmap' />"
-            "  <ECClass typeName='Parent' >"
-            "    <ECProperty propertyName='Name' typeName='string' />"
-            "  </ECClass>"
-            "  <ECClass typeName='Child' >"
-            "    <ECProperty propertyName='ChildName' typeName='string' />"
-            "  </ECClass>"
-            "  <ECRelationshipClass typeName='ParentHasChildren' isDomainClass='True' strength='referencing'>"
-            "    <ECCustomAttributes>"
-            "        <ForeignKeyRelationshipMap xmlns='ECDbMap.01.00'>"
-            "            <ForeignKeyColumn>blabla</ForeignKeyColumn>"
-            "        </ForeignKeyRelationshipMap>"
-            "    </ECCustomAttributes>"
-            "    <Source cardinality='(1,1)' polymorphic='True'>"
-            "      <Class class = 'Parent' />"
-            "    </Source>"
-            "    <Target cardinality='(0,1)' polymorphic='True'>"
-            "      <Class class = 'Child' >"
-            "           <Key>"
-            "              <Property name='ECInstanceId'/>"
-            "           </Key>"
-            "      </Class>"
-            "    </Target>"
-            "  </ECRelationshipClass>"
-            "</ECSchema>";
-
-        ECDb ecdb;
-        CreateECDbAndImportSchema(ecdb, ecdbName, testSchemaXml, false);
-        }
-    }
-
-//---------------------------------------------------------------------------------------
-// @bsimethod                                   Krischan.Eberle                  06/15
-//+---------------+---------------+---------------+---------------+---------------+------
-TEST(ECDbMap, ForeignKeyMapWithoutKeyProperty)
-    {
-    ECDbTestProject::Initialize();
-
-    WCharCP ecdbName = L"ForeignKeyMapWithoutKeyProp.ecdb";
-    Utf8CP childTableName = "ts_Child";
-
-        {
-        Utf8CP testSchemaXml =
-            "<ECSchema schemaName=\"TestSchema\" nameSpacePrefix=\"ts\" version=\"1.0\" xmlns=\"http://www.bentley.com/schemas/Bentley.ECXML.2.0\">"
-            "  <ECSchemaReference name = 'Bentley_Standard_CustomAttributes' version = '01.11' prefix = 'bsca' />"
-            "  <ECSchemaReference name = 'ECDbMap' version = '01.00' prefix = 'ecdbmap' />"
-            "  <ECClass typeName='Parent' >"
-            "    <ECProperty propertyName='Name' typeName='string' />"
-            "  </ECClass>"
-            "  <ECClass typeName='Child' >"
-            "    <ECProperty propertyName='ParentId' typeName='long' />"
-            "    <ECProperty propertyName='ChildName' typeName='string' />"
-            "  </ECClass>"
-            "  <ECRelationshipClass typeName='ParentHasChildren' isDomainClass='True' strength='referencing'>"
-            "    <ECCustomAttributes>"
-            "        <ForeignKeyRelationshipMap xmlns='ECDbMap.01.00'>"
-            "            <ForeignKeyColumn>ParentId</ForeignKeyColumn>"
-            "        </ForeignKeyRelationshipMap>"
-            "    </ECCustomAttributes>"
-            "    <Source cardinality='(1,1)' polymorphic='True'>"
-            "      <Class class = 'Parent' />"
-            "    </Source>"
-            "    <Target cardinality='(0,N)' polymorphic='True'>"
-            "      <Class class = 'Child' />"
-            "    </Target>"
-            "  </ECRelationshipClass>"
-            "</ECSchema>";
-
-        ECDb ecdb;
-        CreateECDbAndImportSchema(ecdb, ecdbName, testSchemaXml, true);
-
-        ASSERT_TRUE(ecdb.ColumnExists(childTableName, "ParentId"));
-        bvector<Utf8String> columns;
-        ASSERT_TRUE(ecdb.GetColumns(columns, childTableName));
-        ASSERT_EQ(3, columns.size()) << childTableName << " table should not contain an extra foreign key column as the relationship map specifies an existing column name";
-
-        auto containsDefaultNamedRelationalKeyColumn = [] (Utf8StringCR str) { return BeStringUtilities::Strnicmp(str.c_str(), "ForeignEC", 9) == 0; };
-        auto it = std::find_if(columns.begin(), columns.end(), containsDefaultNamedRelationalKeyColumn);
-        ASSERT_TRUE(it == columns.end()) << childTableName << " table should not contain an extra foreign key column as the relationship map specifies an existing column name";
-
-        bool actualForeignKey = false;
-        ASSERT_EQ(SUCCESS, TryGetHasForeignKey(actualForeignKey, ecdb, childTableName));
-        ASSERT_EQ(false, actualForeignKey);
-        }
-
-        {
-        Utf8CP testSchemaXml =
-            "<ECSchema schemaName=\"TestSchema\" nameSpacePrefix=\"ts\" version=\"1.0\" xmlns=\"http://www.bentley.com/schemas/Bentley.ECXML.2.0\">"
-            "  <ECSchemaReference name = 'Bentley_Standard_CustomAttributes' version = '01.11' prefix = 'bsca' />"
-            "  <ECSchemaReference name = 'ECDbMap' version = '01.00' prefix = 'ecdbmap' />"
-            "  <ECClass typeName='Parent' >"
-            "    <ECProperty propertyName='Name' typeName='string' />"
-            "  </ECClass>"
-            "  <ECClass typeName='Child' >"
-            "    <ECProperty propertyName='ParentId' typeName='long' />"
-            "    <ECProperty propertyName='ChildName' typeName='string' />"
-            "  </ECClass>"
-            "  <ECRelationshipClass typeName='ParentHasChildren' isDomainClass='True' strength='referencing'>"
-            "    <ECCustomAttributes>"
-            "        <ForeignKeyRelationshipMap xmlns='ECDbMap.01.00'>"
-            "            <ForeignKeyColumn>MyOwnParentId</ForeignKeyColumn>"
-            "        </ForeignKeyRelationshipMap>"
-            "    </ECCustomAttributes>"
-            "    <Source cardinality='(1,1)' polymorphic='True'>"
-            "      <Class class = 'Parent' />"
-            "    </Source>"
-            "    <Target cardinality='(0,N)' polymorphic='True'>"
-            "      <Class class = 'Child' />"
-            "    </Target>"
-            "  </ECRelationshipClass>"
-            "</ECSchema>";
-
-        ECDb ecdb;
-        CreateECDbAndImportSchema(ecdb, ecdbName, testSchemaXml, true);
-
-        ASSERT_TRUE(ecdb.ColumnExists(childTableName, "ParentId"));
-        ASSERT_TRUE(ecdb.ColumnExists(childTableName, "MyOwnParentId"));
-        bvector<Utf8String> columns;
-        ASSERT_TRUE(ecdb.GetColumns(columns, childTableName));
-        ASSERT_EQ(4, columns.size()) << childTableName << " table should contain an extra foreign key column as the relationship map specifies a value for ForeignKeyColumn";
-
-        auto containsDefaultNamedRelationalKeyColumn = [] (Utf8StringCR str) { return BeStringUtilities::Strnicmp(str.c_str(), "ForeignEC", 9) == 0; };
-        auto it = std::find_if(columns.begin(), columns.end(), containsDefaultNamedRelationalKeyColumn);
-        ASSERT_TRUE(it == columns.end()) << childTableName << " table should contain an extra foreign key column as the relationship map specifies a value for ForeignKeyColumn";
-
-        bool actualForeignKey = false;
-        ASSERT_EQ(SUCCESS, TryGetHasForeignKey(actualForeignKey, ecdb, childTableName));
-        ASSERT_EQ(false, actualForeignKey);
-        }
-
-        {
-        Utf8CP testSchemaXml =
-            "<ECSchema schemaName=\"TestSchema\" nameSpacePrefix=\"ts\" version=\"1.0\" xmlns=\"http://www.bentley.com/schemas/Bentley.ECXML.2.0\">"
-            "  <ECSchemaReference name = 'Bentley_Standard_CustomAttributes' version = '01.11' prefix = 'bsca' />"
-            "  <ECSchemaReference name = 'ECDbMap' version = '01.00' prefix = 'ecdbmap' />"
-            "  <ECClass typeName='Parent' >"
-            "    <ECProperty propertyName='Name' typeName='string' />"
-            "  </ECClass>"
-            "  <ECClass typeName='Child' >"
-            "    <ECProperty propertyName='ParentId' typeName='long' />"
-            "    <ECProperty propertyName='ChildName' typeName='string' />"
-            "  </ECClass>"
-            "  <ECRelationshipClass typeName='ParentHasChildren' isDomainClass='True' strength='referencing'>"
-            "    <Source cardinality='(1,1)' polymorphic='True'>"
-            "      <Class class = 'Parent' />"
-            "    </Source>"
-            "    <Target cardinality='(0,N)' polymorphic='True'>"
-            "      <Class class = 'Child' />"
-            "    </Target>"
-            "  </ECRelationshipClass>"
-            "</ECSchema>";
-
-        ECDb ecdb;
-        CreateECDbAndImportSchema(ecdb, ecdbName, testSchemaXml, true);
-
-        ASSERT_TRUE(ecdb.ColumnExists(childTableName, "ParentId"));
-        bvector<Utf8String> columns;
-        ASSERT_TRUE(ecdb.GetColumns(columns, childTableName));
-        ASSERT_EQ(4, columns.size()) << childTableName << " table should contain a default-name extra foreign key column as there is no relationship map CA";
-
-        auto containsDefaultNamedRelationalKeyColumn = [] (Utf8StringCR str) { return BeStringUtilities::Strnicmp(str.c_str(), "ForeignEC", 9) == 0; };
-        auto it = std::find_if(columns.begin(), columns.end(), containsDefaultNamedRelationalKeyColumn);
-        ASSERT_TRUE(it != columns.end()) << "ts_child table should contain a default-name extra foreign key column as there is no relationship map CA";
-
-        bool actualForeignKey = false;
-        ASSERT_EQ(SUCCESS, TryGetHasForeignKey(actualForeignKey, ecdb, childTableName));
-        ASSERT_EQ(false, actualForeignKey);
-        }
-
-        {
-        Utf8CP testSchemaXml =
-            "<ECSchema schemaName=\"TestSchema\" nameSpacePrefix=\"ts\" version=\"1.0\" xmlns=\"http://www.bentley.com/schemas/Bentley.ECXML.2.0\">"
-            "  <ECSchemaReference name = 'Bentley_Standard_CustomAttributes' version = '01.11' prefix = 'bsca' />"
-            "  <ECSchemaReference name = 'ECDbMap' version = '01.00' prefix = 'ecdbmap' />"
-            "  <ECClass typeName='Parent' >"
-            "    <ECProperty propertyName='Name' typeName='string' />"
-            "  </ECClass>"
-            "  <ECClass typeName='Child' >"
-            "    <ECProperty propertyName='ParentId' typeName='long' />"
-            "    <ECProperty propertyName='ChildName' typeName='string' />"
-            "  </ECClass>"
-            "  <ECRelationshipClass typeName='ParentHasChildren' isDomainClass='True' strength='referencing'>"
-            "    <ECCustomAttributes>"
-            "        <ForeignKeyRelationshipMap xmlns='ECDbMap.01.00'>"
-            "        </ForeignKeyRelationshipMap>"
-            "    </ECCustomAttributes>"
-            "    <Source cardinality='(1,1)' polymorphic='True'>"
-            "      <Class class = 'Parent' />"
-            "    </Source>"
-            "    <Target cardinality='(0,N)' polymorphic='True'>"
-            "      <Class class = 'Child' />"
-            "    </Target>"
-            "  </ECRelationshipClass>"
-            "</ECSchema>";
-
-        ECDb ecdb;
-        CreateECDbAndImportSchema(ecdb, ecdbName, testSchemaXml, true);
-
-        ASSERT_TRUE(ecdb.ColumnExists(childTableName, "ParentId"));
-        bvector<Utf8String> columns;
-        ASSERT_TRUE(ecdb.GetColumns(columns, childTableName));
-        ASSERT_EQ(4, columns.size()) << childTableName << " table should contain a default-name extra foreign key column as there is the relationship map CA doesn't specify a value for ForeignKeyColumn";
-
-        auto containsDefaultNamedRelationalKeyColumn = [] (Utf8StringCR str) { return BeStringUtilities::Strnicmp(str.c_str(), "ForeignEC", 9) == 0; };
-        auto it = std::find_if(columns.begin(), columns.end(), containsDefaultNamedRelationalKeyColumn);
-        ASSERT_TRUE(it != columns.end()) << childTableName << " table should contain a default-name extra foreign key column as there is the relationship map CA doesn't specify a value for ForeignKeyColumn";
-
-        bool actualForeignKey = false;
-        ASSERT_EQ(SUCCESS, TryGetHasForeignKey(actualForeignKey, ecdb, childTableName));
-        ASSERT_EQ(false, actualForeignKey);
-        }
-
-        {
-        Utf8CP testSchemaXml =
-            "<ECSchema schemaName=\"TestSchema\" nameSpacePrefix=\"ts\" version=\"1.0\" xmlns=\"http://www.bentley.com/schemas/Bentley.ECXML.2.0\">"
-            "  <ECSchemaReference name = 'Bentley_Standard_CustomAttributes' version = '01.11' prefix = 'bsca' />"
-            "  <ECSchemaReference name = 'ECDbMap' version = '01.00' prefix = 'ecdbmap' />"
-            "  <ECClass typeName='Parent' >"
-            "    <ECProperty propertyName='Name' typeName='string' />"
-            "  </ECClass>"
-            "  <ECClass typeName='Child' >"
-            "    <ECProperty propertyName='ParentId' typeName='long' />"
-            "    <ECProperty propertyName='ChildName' typeName='string' />"
-            "  </ECClass>"
-            "  <ECRelationshipClass typeName='ParentHasChildren' isDomainClass='True' strength='referencing'>"
-            "    <ECCustomAttributes>"
-            "        <ForeignKeyRelationshipMap xmlns='ECDbMap.01.00'>"
-            "           <CreateConstraint>True</CreateConstraint>"  
-            "        </ForeignKeyRelationshipMap>"
-            "    </ECCustomAttributes>"
-            "    <Source cardinality='(1,1)' polymorphic='True'>"
-            "      <Class class = 'Parent' />"
-            "    </Source>"
-            "    <Target cardinality='(0,N)' polymorphic='True'>"
-            "      <Class class = 'Child' />"
-            "    </Target>"
-            "  </ECRelationshipClass>"
-            "</ECSchema>";
-
-        ECDb ecdb;
-        CreateECDbAndImportSchema(ecdb, ecdbName, testSchemaXml, true);
-
-        ASSERT_TRUE(ecdb.ColumnExists(childTableName, "ParentId"));
-        bvector<Utf8String> columns;
-        ASSERT_TRUE(ecdb.GetColumns(columns, childTableName));
-        ASSERT_EQ(4, columns.size()) << childTableName << " table should contain a default-name extra foreign key column as there is the relationship map CA doesn't specify a value for ForeignKeyColumn";
-
-        auto containsDefaultNamedRelationalKeyColumn = [] (Utf8StringCR str) { return BeStringUtilities::Strnicmp(str.c_str(), "ForeignEC", 9) == 0; };
-        auto it = std::find_if(columns.begin(), columns.end(), containsDefaultNamedRelationalKeyColumn);
-        ASSERT_TRUE(it != columns.end()) << childTableName << " table should contain a default-name extra foreign key column as there is the relationship map CA doesn't specify a value for ForeignKeyColumn";
-
-        bool actualForeignKey = false;
-        ASSERT_EQ(SUCCESS, TryGetHasForeignKey(actualForeignKey, ecdb, childTableName, "ForeignEC"));
-        ASSERT_EQ(true, actualForeignKey);
-        }
-
-        {
-        Utf8CP testSchemaXml =
-            "<ECSchema schemaName=\"TestSchema\" nameSpacePrefix=\"ts\" version=\"1.0\" xmlns=\"http://www.bentley.com/schemas/Bentley.ECXML.2.0\">"
-            "  <ECSchemaReference name = 'Bentley_Standard_CustomAttributes' version = '01.11' prefix = 'bsca' />"
-            "  <ECSchemaReference name = 'ECDbMap' version = '01.00' prefix = 'ecdbmap' />"
-            "  <ECClass typeName='Parent' >"
-            "    <ECProperty propertyName='Name' typeName='string' />"
-            "  </ECClass>"
-            "  <ECClass typeName='Child' >"
-            "    <ECCustomAttributes>"
-            "        <ClassMap xmlns='ECDbMap.01.00'>"
-            "                <MapStrategy>"
-            "                   <Strategy>SharedTable</Strategy>"
-            "                   <AppliesToSubclasses>True</AppliesToSubclasses>"
-            "                </MapStrategy>"
-            "        </ClassMap>"
-            "    </ECCustomAttributes>"
-            "    <ECProperty propertyName='ParentId' typeName='long' />"
-            "    <ECProperty propertyName='ChildName' typeName='string' />"
-            "  </ECClass>"
-            "  <ECClass typeName='Child2' >"
-            "    <BaseClass>Child</BaseClass>"
-            "    <ECProperty propertyName='Child2Name' typeName='string' />"
-            "  </ECClass>"
-            "  <ECRelationshipClass typeName='ParentHasChildren' isDomainClass='True' strength='referencing'>"
-            "    <ECCustomAttributes>"
-            "        <ForeignKeyRelationshipMap xmlns='ECDbMap.01.00'>"
-            "           <CreateConstraint>True</CreateConstraint>"
-            "        </ForeignKeyRelationshipMap>"
-            "    </ECCustomAttributes>"
-            "    <Source cardinality='(1,1)' polymorphic='True'>"
-            "      <Class class = 'Parent' />"
-            "    </Source>"
-            "    <Target cardinality='(0,N)' polymorphic='True'>"
-            "      <Class class = 'Child' />"
-            "      <Class class = 'Child2' />"
-            "    </Target>"
-            "  </ECRelationshipClass>"
-            "</ECSchema>";
-
-        ECDb ecdb;
-        CreateECDbAndImportSchema(ecdb, ecdbName, testSchemaXml, true);
-
-        ASSERT_TRUE(ecdb.ColumnExists(childTableName, "ParentId"));
-        bvector<Utf8String> columns;
-        ASSERT_TRUE(ecdb.GetColumns(columns, childTableName));
-        ASSERT_EQ(6, columns.size()) << childTableName << " table should contain a default-name extra foreign key column as there is the relationship map CA doesn't specify a value for ForeignKeyColumn";
-
-        auto containsDefaultNamedRelationalKeyColumn = [] (Utf8StringCR str) { return BeStringUtilities::Strnicmp(str.c_str(), "ForeignEC", 9) == 0; };
-        auto it = std::find_if(columns.begin(), columns.end(), containsDefaultNamedRelationalKeyColumn);
-        ASSERT_TRUE(it != columns.end()) << childTableName << " table should contain a default-name extra foreign key column as there is the relationship map CA doesn't specify a value for ForeignKeyColumn";
-
-        bool actualForeignKey = false;
-        ASSERT_EQ(SUCCESS, TryGetHasForeignKey(actualForeignKey, ecdb, childTableName, "ForeignEC"));
-        ASSERT_EQ(true, actualForeignKey);
-        }
-
-    }
-
-//---------------------------------------------------------------------------------------
-// @bsimethod                                   Muhammad Hassan                  10/14
-//+---------------+---------------+---------------+---------------+---------------+------
-//Importing a schema containing all the possible combinations of class properties and relationship classes having built-in and user defined cardinalities 
-TEST(ECDbSchemaManager, ImportSchema)
-    {
-    ECDbTestProject testProject;
-    ECDbR ecdbr = testProject.Create("ecschemamanagertest.ecdb", L"UserWorkBench.01.00.ecschema.xml", true);
-    ECClassCP ecclass = ecdbr. Schemas ().GetECClass ("UserWorkBench", "areas");
-    ASSERT_TRUE (ecclass != nullptr);
-    ecclass = ecdbr. Schemas ().GetECClass ("UserWorkBench", "house_user");
-    ASSERT_TRUE (ecclass != nullptr);
-    }
-//---------------------------------------------------------------------------------------
-// @bsimethod                                   Muhammad Hassan                  09/14
-//+---------------+---------------+---------------+---------------+---------------+------
-TEST(ECDbSchemaManager, AddDuplicateECSchemaInCache)
-{
-    ECDbTestProject::Initialize();
-
-    ECDb ecdb;
-    auto stat = ECDbTestUtility::CreateECDb(ecdb, nullptr, L"ecschemamanagertest.ecdb");
-    ASSERT_TRUE(stat == BE_SQLITE_OK);
-
-    ECSchemaPtr schemaPtr = ECDbTestUtility::ReadECSchemaFromDisk(L"BaseSchemaA.01.00.ecschema.xml", nullptr);
-    ASSERT_TRUE(schemaPtr != NULL);
-    ECSchemaPtr schemaPtr1 = ECDbTestUtility::ReadECSchemaFromDisk(L"BaseSchemaA.01.00.ecschema.xml", nullptr);
-    ASSERT_TRUE(schemaPtr1 != NULL);
-
-    ECSchemaCachePtr schemacache = ECSchemaCache::Create();
-    ASSERT_EQ(ECOBJECTS_STATUS_Success, schemacache->AddSchema(*schemaPtr)) << "couldn't add schema to the cache" << schemaPtr->GetName().c_str();
-    ASSERT_EQ(ECOBJECTS_STATUS_DuplicateSchema, schemacache->AddSchema(*schemaPtr1));
-    ASSERT_EQ(SUCCESS, ecdb.Schemas().ImportECSchemas(*schemacache, ECDbSchemaManager::ImportOptions())) << "could not import test ecschema.";
-    ecdb.SaveChanges();
-
-    ECClassCP ecclass = ecdb.Schemas().GetECClass("BaseSchemaA", "Address");
-    EXPECT_TRUE(ecclass != NULL) << "ecclass with the specified name does not exist";
-}
-
-//---------------------------------------------------------------------------------------
-// @bsimethod                                     Muhammad Hassan                  09/14
-//+---------------+---------------+---------------+---------------+---------------+------
-TEST(ECDbSchemaManager, ImportDuplicateSchema)
-{
-    ECDbTestProject::Initialize();
-
-    ECDb ecdb;
-    auto stat = ECDbTestUtility::CreateECDb(ecdb, nullptr, L"ecschemamanagertest.ecdb");
-    ASSERT_TRUE(stat == BE_SQLITE_OK);
-
-    ECSchemaPtr schemaPtr = ECDbTestUtility::ReadECSchemaFromDisk(L"BaseSchemaA.01.00.ecschema.xml", nullptr);
-    ASSERT_TRUE(schemaPtr != NULL);
-    ECSchemaPtr schemaPtr1 = ECDbTestUtility::ReadECSchemaFromDisk(L"BaseSchemaA.01.00.ecschema.xml", nullptr);
-    ASSERT_TRUE(schemaPtr1 != NULL);
-
-    ECSchemaCachePtr Schemacache = ECSchemaCache::Create();
-    Schemacache->AddSchema(*schemaPtr);
-    ASSERT_EQ(SUCCESS, ecdb.Schemas().ImportECSchemas(*Schemacache, ECDbSchemaManager::ImportOptions()));
-    ECSchemaCachePtr Schemacache1 = ECSchemaCache::Create();
-    Schemacache1->AddSchema(*schemaPtr1);
-    ASSERT_EQ(SUCCESS, ecdb.Schemas().ImportECSchemas(*Schemacache1, ECDbSchemaManager::ImportOptions()));
-    ecdb.SaveChanges();
-
-    ECClassCP ecclass = ecdb.Schemas().GetECClass("BaseSchemaA", "Address");
-    EXPECT_TRUE(ecclass != nullptr) << "Class with the specified name doesn't exist :- ecclass is empty";
-}
-
-//---------------------------------------------------------------------------------------
-// @bsimethod                                     Muhammad Hassan                  09/14
-//+---------------+---------------+---------------+---------------+---------------+------
-TEST(ECDbSchemaManager, UpdateExistingSchema)
-{
-    ECDbTestProject testProject;
-    ECDbR ecdbr = testProject.Create("ecschemamanagertest.ecdb", L"TestSchema.01.00.ecschema.xml", true);
-    ECSchemaPtr schemaPtr = NULL;
-    ECSchemaReadContextPtr  context = nullptr;
-    ECSchemaCachePtr schemaCache = ECSchemaCache::Create();
-    ECDbTestUtility::ReadECSchemaFromDisk(schemaPtr, context, L"TestSchema.01.01.ecschema.xml", nullptr);
-    ASSERT_TRUE(schemaPtr.IsValid());
-    ASSERT_TRUE(schemaPtr != NULL);
-    schemaCache->AddSchema(*schemaPtr);
-
-    BeTest::SetFailOnAssert(false);
-    Savepoint s(ecdbr, "test");
-    ASSERT_EQ(ERROR, ecdbr.Schemas().ImportECSchemas(*schemaCache, ECDbSchemaManager::ImportOptions(false, true))) << "couldn't update the existing schema";
-    BeTest::SetFailOnAssert(true);
-    s.Cancel();
-
-    ECSchemaCP schemap = ecdbr. Schemas ().GetECSchema ("TestSchema", true);
-    ASSERT_TRUE(schemap != nullptr);
-    printf("%s\n", schemap->GetName().c_str());
-    ASSERT_EQ(4, schemap->GetClassCount()) << "Class count doesn't match the original number of classes";
-
-    ECClassCP ecclass = ecdbr. Schemas ().GetECClass ("TestSchema", "DerivedTestClass");
-    EXPECT_TRUE (ecclass != nullptr);
-    ecclass = ecdbr. Schemas ().GetECClass ("TestSchema", "DerivedClass");
-    EXPECT_TRUE (ecclass == nullptr);
-    ecclass = ecdbr. Schemas ().GetECClass ("TestSchema", "FileInfo");
-    EXPECT_TRUE (ecclass != nullptr);
-    EXPECT_EQ (3, ecclass->GetPropertyCount ());
-    ECPropertyIterable iterator = ecclass->GetProperties();
-    int i = 0;
-    for (ECPropertyP ecpropertyp: iterator)
-    {
-        ASSERT_TRUE(ecpropertyp != NULL);
-        ecpropertyp = NULL;
-        i++;
-    }
-    ASSERT_EQ(3, i) << "The number of Properties returned by the iterator doesn't match the Original Number";
-}
-
-//---------------------------------------------------------------------------------------
-// @bsimethod                                     Muhammad Hassan                  09/14
-//+---------------+---------------+---------------+---------------+---------------+------
-TEST(ECDbSchemaManager, UpdateExsitingSchemaDifferntCache)
-{
-
-    ECDbTestProject::Initialize();
-    ECDb testEcdb;
-    DbResult dbresult = ECDbTestUtility::CreateECDb(testEcdb, nullptr, L"ecschemamanagertest.ecdb");
-    ASSERT_TRUE(dbresult == BE_SQLITE_OK) << "Couldn't create ecdb";
-
-    ECSchemaPtr schemaPtr = ECDbTestUtility::ReadECSchemaFromDisk(L"RSComponents.01.00.ecschema.xml", nullptr);
-    ASSERT_TRUE(schemaPtr != NULL) << "couldn't read the schema: value = null";
-    ECSchemaPtr schemaPtr1 = ECDbTestUtility::ReadECSchemaFromDisk(L"RSComponents.01.01.ecschema.xml", nullptr);
-    ASSERT_TRUE(schemaPtr1 != NULL) << "couldn't read the schema: value = null";
-
-    ECSchemaCachePtr schemaCache = ECSchemaCache::Create();
-    ASSERT_EQ(SUCCESS, schemaCache->AddSchema(*schemaPtr));
-    ECSchemaCachePtr schemaCache1 = ECSchemaCache::Create();
-    ASSERT_EQ(SUCCESS, schemaCache1->AddSchema(*schemaPtr1));
-
-    ASSERT_EQ(SUCCESS, testEcdb.Schemas().ImportECSchemas(*schemaCache, ECDbSchemaManager::ImportOptions())) << "Couldn't import the first version of Schema";
-    ECClassCP ecClass = testEcdb. Schemas ().GetECClass ("RSComponents", "TestClass");
-    EXPECT_TRUE(ecClass == NULL);
-    ASSERT_EQ(SUCCESS, testEcdb.Schemas().ImportECSchemas(*schemaCache1, ECDbSchemaManager::ImportOptions(false, true))) << "Couldn't import or update the existing schema";
-    testEcdb.SaveChanges();
-
-    //getting the updated schema
-    ECSchemaCP schemap = testEcdb. Schemas ().GetECSchema ("RSComponents", true);
-    ASSERT_TRUE (schemap != nullptr);
-    ASSERT_EQ(16, schemap->GetClassCount()) << "Class count doesn't match the original number of classes";
-
-    ecClass = testEcdb.Schemas().GetECClass("RSComponents", "CAMERA");
-    ASSERT_TRUE(ecClass != NULL);
-
-    //Getting property count in the class with base class (true) and without base class (false)
-    ASSERT_EQ(3, ecClass->GetPropertyCount(false));
-    ASSERT_EQ(8, ecClass->GetPropertyCount(true));
-
-    //Getting property by name in the class with base class (true) and without base class (false)
-    ECPropertyP ecProperty = ecClass->GetPropertyP("SENSOR_TYPE", false);
-    ASSERT_TRUE(ecProperty != NULL) << "couldn't get the propety in the given class";
-    ecProperty = ecClass->GetPropertyP("VERSION", true);
-    ASSERT_TRUE(ecProperty != NULL) << "couldn't get the propety in the base class of the given class";
-
-    //Property iterator
-    ECPropertyIterable iterator = ecClass->GetProperties();
-    int i = 0;
-    for(ECPropertyP ecpropertyp: iterator)
-    {
-        ASSERT_TRUE(ecpropertyp != NULL);
-        ecpropertyp = NULL;
-        i++;
-    }
-    ASSERT_EQ(8, i) << "Properties returned by Iterator doesn't match the Original Number";
-
-    ecClass = testEcdb.Schemas().GetECClass("RSComponents", "SONOR");
-    ASSERT_TRUE(ecClass != NULL);
-    ecClass = testEcdb.Schemas().GetECClass("RSComponents", "SC");
-    ASSERT_TRUE(ecClass != NULL);
-    EXPECT_EQ(1, ecClass->GetPropertyCount()) << "Property count not equal";
-}
-
-//---------------------------------------------------------------------------------------
-// @bsimethod                                     Muhammad Hassan                  09/14
-//+---------------+---------------+---------------+---------------+---------------+------
-TEST(ECDbSchemaManager, SchemaCache)
-{
-    ECDbTestProject::Initialize();
-    ECSchemaCachePtr schemaCache = ECSchemaCache::Create();
-    ECSchemaPtr schemaPtr = NULL;
-    ECSchemaReadContextPtr  context = nullptr;
-
-    ECDbTestUtility::ReadECSchemaFromDisk(schemaPtr, context, L"BaseSchemaA.01.00.ecschema.xml", nullptr);
-    ASSERT_TRUE(schemaPtr != NULL);
-    schemaCache->AddSchema(*schemaPtr);
-    ECDbTestUtility::ReadECSchemaFromDisk(schemaPtr, context, L"DSCacheSchema.01.00.ecschema.xml", nullptr);
-    ASSERT_TRUE(schemaPtr != NULL);
-    schemaCache->AddSchema(*schemaPtr);
-    ECDbTestUtility::ReadECSchemaFromDisk(schemaPtr, context, L"TestSchema.01.00.ecschema.xml", nullptr);
-    ASSERT_TRUE(schemaPtr != NULL);
-    schemaCache->AddSchema(*schemaPtr);
-
-    EXPECT_EQ(5, schemaCache->GetCount()) << "Number of schema doesn't matches the number of schema read form the disk";
-
-    SchemaKeyCR key = schemaPtr->GetSchemaKey();
-    EXPECT_EQ(4, schemaPtr->GetClassCount());
-
-    ECSchemaPtr schemaPtr1 = schemaCache->GetSchema(key);
-    EXPECT_TRUE(schemaPtr1 != NULL);
-    ASSERT_TRUE(schemaPtr1.IsValid());
-
-    ASSERT_EQ(ECOBJECTS_STATUS_Success, schemaCache->DropSchema(key));
-    EXPECT_EQ(4, schemaCache->GetCount()) << "Number of schema doesn't matches the number of schema read form the disk";
-    schemaCache->Clear();
-    EXPECT_EQ(0, schemaCache->GetCount()) << "Couldn't clear the cache";
-}
-
-//---------------------------------------------------------------------------------------
-// @bsimethod                                     Muhammad Hassan                  09/14
-//+---------------+---------------+---------------+---------------+---------------+------
-TEST(ECDbSchemaManager, ImportingSchemaInDifferentECDB)
-{
-    ECDbTestProject::Initialize();
-    ECDb ecdb, testecdb;
-    auto stat = ECDbTestUtility::CreateECDb(ecdb, nullptr, L"testecdbSchema.ecdb");
-    ASSERT_TRUE(stat == BE_SQLITE_OK);
-    stat = ECDbTestUtility::CreateECDb(testecdb, nullptr, L"testecdbSchema1.ecdb");
-    ASSERT_TRUE(stat == BE_SQLITE_OK);
-
-    ECSchemaPtr schemaPtr = ECDbTestUtility::ReadECSchemaFromDisk(L"BaseSchemaA.01.00.ecschema.xml", nullptr);
-    ASSERT_TRUE(schemaPtr != NULL);
-
-    ECSchemaCachePtr Schemacache = ECSchemaCache::Create();
-    Schemacache->AddSchema(*schemaPtr);
-
-    ASSERT_EQ(SUCCESS, ecdb.Schemas().ImportECSchemas(*Schemacache, ECDbSchemaManager::ImportOptions())) << "could not import test ecschema.";
-    ecdb.SaveChanges();
-
-    ASSERT_EQ(ERROR, testecdb.Schemas().ImportECSchemas(*Schemacache, ECDbSchemaManager::ImportOptions())) << "could not import test ecschema in the 2nd ecdb file.";
-    testecdb.SaveChanges();
-}
-
-//---------------------------------------------------------------------------------------
-// @bsimethod                                     Muhammad Hassan                  10/14
-//+---------------+---------------+---------------+---------------+---------------+------
-TEST(ECDbSchemaManager, ImportSupplementedSchemaDoSupplementationFalse)
-{
-    ECDbTestProject::Initialize();
-    ECDb testecdb;
-    auto stat = ECDbTestUtility::CreateECDb(testecdb, nullptr, L"supplementalSchematest.ecdb");
-    ASSERT_TRUE(stat == BE_SQLITE_OK);
-    ECSchemaCachePtr schemaCache = ECSchemaCache::Create();
-    ECSchemaPtr schemaPtr = NULL;
-    ECSchemaReadContextPtr  context = nullptr;
-
-    ECDbTestUtility::ReadECSchemaFromDisk(schemaPtr, context, L"SchoolSchema.01.00.ecschema.xml", nullptr);
-    ASSERT_TRUE(schemaPtr != NULL);
-    schemaCache->AddSchema(*schemaPtr);
-
-    ECDbTestUtility::ReadECSchemaFromDisk(schemaPtr, context, L"SchoolSchema_Supplemental_Localization.01.00.ecschema.xml", nullptr);
-    ASSERT_TRUE(schemaPtr != NULL);
-    schemaCache->AddSchema(*schemaPtr);    
-    ECDbTestUtility::ReadECSchemaFromDisk(schemaPtr, context, L"SchoolSchema_Supplemental_Units.01.01.ecschema.xml", nullptr);
-    ASSERT_TRUE(schemaPtr != NULL);
-    schemaCache->AddSchema(*schemaPtr);
-
-    ASSERT_EQ(SUCCESS, testecdb.Schemas().ImportECSchemas(*schemaCache, ECDbSchemaManager::ImportOptions(false, false))) << "couldn't import the schema";
-    ECSchemaCP SchoolSupplSchema = testecdb.Schemas().GetECSchema("SchoolSchema", true);
-    ASSERT_TRUE (SchoolSupplSchema != nullptr);
-
-    ECClassCP ecclassCourseTitle = SchoolSupplSchema->GetClassCP("CourseTitle");
-    ASSERT_TRUE(ecclassCourseTitle != NULL);
-    ECCustomAttributeInstanceIterable iterator1 = ecclassCourseTitle->GetCustomAttributes(true);
-    uint32_t i = 0;
-    for (IECInstancePtr instance : iterator1)
-    {
-        i++;
-    }
-    EXPECT_EQ(2, i) << "the number of custom attributes on the Class Department do not match the original";
-}
-
-//---------------------------------------------------------------------------------------
-// @bsimethod                                     Muhammad Hassan                  10/14
-//+---------------+---------------+---------------+---------------+---------------+------
-TEST(ECDbSchemaManager, ImportMultipalSupplementalSchemas)
-{
-    ECDbTestProject::Initialize();
-    ECDb testecdb;
-    auto stat = ECDbTestUtility::CreateECDb(testecdb, nullptr, L"supplementalSchematest.ecdb");
-    ASSERT_TRUE(stat == BE_SQLITE_OK);
-
-    ECSchemaReadContextPtr context = nullptr;
-
-    ECSchemaPtr schemaptr;
-    ECDbTestUtility::ReadECSchemaFromDisk(schemaptr, context, L"SchoolSchema.01.00.ecschema.xml", nullptr);
-    ASSERT_TRUE(schemaptr != NULL);
-    ECSchemaPtr supple;
-    ECDbTestUtility::ReadECSchemaFromDisk(supple, context, L"SchoolSchema_Supplemental_Localization.01.00.ecschema.xml", nullptr);
-    ASSERT_TRUE(supple != NULL);
-    ECSchemaPtr supple1;
-    ECDbTestUtility::ReadECSchemaFromDisk(supple1, context, L"SchoolSchema_Supplemental_Units.01.01.ecschema.xml", nullptr);
-    ASSERT_TRUE(supple1 != NULL);
-
-    ECSchemaCachePtr schemacache = ECSchemaCache::Create();
-    schemacache->AddSchema(*schemaptr);
-    schemacache->AddSchema(*supple);
-    schemacache->AddSchema(*supple1);
-
-    ASSERT_EQ(SUCCESS, testecdb.Schemas().ImportECSchemas(*schemacache, ECDbSchemaManager::ImportOptions(true, false))) << "couldn't import the schema";
-    ECSchemaCP SchoolSupplSchema = testecdb.Schemas().GetECSchema("SchoolSchema", true);
-    ASSERT_TRUE (SchoolSupplSchema != NULL);
-
-    ECClassCP ecclassCourse = SchoolSupplSchema->GetClassCP("Course");
-    ASSERT_TRUE(ecclassCourse != NULL);
-    ECClassCP ecclassCourseTitle = SchoolSupplSchema->GetClassCP("CourseTitle");
-    ASSERT_TRUE(ecclassCourseTitle != NULL);
-    //get custom attributes from base class (false)
-    ECCustomAttributeInstanceIterable iterator2 = ecclassCourseTitle->GetCustomAttributes(false);
-    uint32_t i = 0;
-    for (IECInstancePtr instance : iterator2)
-    {
-        i++;
-    }
-    EXPECT_EQ(1, i) << "the number of custom attributes on the Class CourseTitle do not match the original";
-    //get custom attributes from base class (false)
-    ECCustomAttributeInstanceIterable iterator1 = ecclassCourseTitle->GetCustomAttributes(true);
-    i = 0;
-    for (IECInstancePtr instance : iterator1)
-    {
-        i++;
-    }
-    EXPECT_EQ(4, i) << "the number of custom attributes on the Class CourseTitle do not match the original";
-
-    ECClassCP relationshipClass = SchoolSupplSchema->GetClassCP("SchoolDepartmentRelation");
-    ASSERT_TRUE(relationshipClass != NULL);
-    ECCustomAttributeInstanceIterable iterator = relationshipClass->GetCustomAttributes(false);
-    i = 0;
-    for (IECInstancePtr instance : iterator)
-    {
-        i++;
-    }
-    EXPECT_EQ(5, i) << "the number of custom attributes on the Class relationshipClass do not match the original";
-
-    ECClassCP ecclasscp = SchoolSupplSchema->GetClassCP("Department");
-    ASSERT_TRUE(ecclasscp != NULL) << "couldn't read the class Department from schema";
-    IECInstancePtr iecinstancePtr = ecclasscp->GetCustomAttribute("ChangeManagement");
-    ASSERT_TRUE(iecinstancePtr.IsValid()) << "couldn't retrieve the custom attribute from the class Department";
-}
-
-//---------------------------------------------------------------------------------------
-// @bsimethod                                     Muhammad Hassan                  10/14
-//+---------------+---------------+---------------+---------------+---------------+------
-TEST(ECDbSchemaManager, ImportLowPrioritySupplementalSchama)
-{
-    ECDbTestProject::Initialize();
-    ECDb testecdb;
-    auto stat = ECDbTestUtility::CreateECDb(testecdb, nullptr, L"supplementalSchematest.ecdb");
-    ASSERT_TRUE(stat == BE_SQLITE_OK);
-    ECSchemaReadContextPtr  context = nullptr;
-
-    ECSchemaPtr schemaPtr;
-    ECSchemaCachePtr schemaCache = ECSchemaCache::Create();
-
-    ECDbTestUtility::ReadECSchemaFromDisk(schemaPtr, context, L"SchoolSchema.01.00.ecschema.xml", nullptr);
-    ASSERT_TRUE(schemaPtr != NULL);
-    schemaCache->AddSchema(*schemaPtr);
-    ECDbTestUtility::ReadECSchemaFromDisk(schemaPtr, context, L"SchoolSchema_Supplemental_Localization.01.00.ecschema.xml", nullptr);
-    schemaCache->AddSchema(*schemaPtr);
-
-
-    ASSERT_EQ(SUCCESS, testecdb.Schemas().ImportECSchemas(*schemaCache, ECDbSchemaManager::ImportOptions(true, false))) << "couldn't import the schema";
-    ECSchemaCP SchoolSupplSchema = testecdb.Schemas().GetECSchema("SchoolSchema", true);
-    ASSERT_TRUE (SchoolSupplSchema != NULL);
-    }
-
-//---------------------------------------------------------------------------------------
-// @bsimethod                                      Muhammad Hassan                  1/15
-//+---------------+---------------+---------------+---------------+---------------+------
- TEST(ECDbSchemaManager, ImportReferenceSchemaReferedByMultipleSchemas)
-    {
-     ECDbTestProject::Initialize();
-     ECDb testecdb;
-     auto stat = ECDbTestUtility::CreateECDb(testecdb, nullptr, L"referancedSchematest.ecdb");
-     ASSERT_TRUE(stat == BE_SQLITE_OK);
-     ECSchemaReadContextPtr  context = nullptr;
-
-     ECSchemaPtr schemaptr;
-     ECDbTestUtility::ReadECSchemaFromDisk(schemaptr, context, L"StartupCompany.02.00.ecschema.xml", nullptr);
-     ASSERT_TRUE(schemaptr != NULL);
-     ECSchemaPtr supplementalSchemaptr;
-     ECDbTestUtility::ReadECSchemaFromDisk(supplementalSchemaptr, context, L"StartupCompany_Supplemental_ECDbTest.01.00.ecschema.xml", nullptr);
-     ASSERT_TRUE(supplementalSchemaptr != NULL);
-
-     ECSchemaCachePtr schemacache = ECSchemaCache::Create();
-     schemacache->AddSchema(*schemaptr);
-     schemacache->AddSchema(*supplementalSchemaptr);
-
-     ASSERT_EQ(SUCCESS, testecdb.Schemas().ImportECSchemas(*schemacache, ECDbSchemaManager::ImportOptions(true, false))) << "couldn't import the schema";
-    }
-
- //---------------------------------------------------------------------------------------
- // @bsimethod                                    Muhammad Hassan                  10/14
- //+---------------+---------------+---------------+---------------+---------------+------
-TEST(ECDbSchemaManager, ImportHighPrioritySupplementalSchama)
-{
-    ECDbTestProject::Initialize();
-    ECDb testecdb;
-    auto stat = ECDbTestUtility::CreateECDb(testecdb, nullptr, L"supplementalSchematest.ecdb");
-    ASSERT_TRUE(stat == BE_SQLITE_OK);
-    ECSchemaReadContextPtr context = nullptr;
-
-    ECSchemaPtr schemaptr;
-    ECDbTestUtility::ReadECSchemaFromDisk(schemaptr, context, L"SchoolSchema.01.00.ecschema.xml", nullptr);
-    ASSERT_TRUE(schemaptr != NULL);
-    ECSchemaPtr supplementalSchemaptr;
-    ECDbTestUtility::ReadECSchemaFromDisk(supplementalSchemaptr, context, L"SchoolSchema_Supplemental_Units.01.01.ecschema.xml", nullptr);
-    ASSERT_TRUE(supplementalSchemaptr != NULL);
-
-    ECSchemaCachePtr schemacache = ECSchemaCache::Create();
-    schemacache->AddSchema(*schemaptr);
-    schemacache->AddSchema(*supplementalSchemaptr);
-
-    ASSERT_EQ(SUCCESS, testecdb.Schemas().ImportECSchemas(*schemacache, ECDbSchemaManager::ImportOptions(true, false))) << "couldn't import the schema";
-    ECSchemaCP SchoolSupplSchema = testecdb.Schemas().GetECSchema("SchoolSchema", true);
-    ASSERT_TRUE (SchoolSupplSchema != NULL);
-    }
-
-TEST(ECDbSchemaManager, TestGetClassResolver)
-    {
-    ECDbTestProject testProject;
-    ECDbR ecdbr = testProject.Create("ecschemamanagertest.ecdb", L"TestSchema.01.00.ecschema.xml", true);
-    ECClassCP ecClass = ecdbr. Schemas ().GetECClass ("TestSchema", "DerivedTestClass");
-    EXPECT_TRUE (ecClass != nullptr);
-    ecClass = ecdbr. Schemas ().GetECClass ("TS", "DerivedTestClass", ResolveSchema::BySchemaNamespacePrefix);
-    EXPECT_TRUE (ecClass != nullptr);
-
-    ecClass = ecdbr. Schemas ().GetECClass ("TestSchema", "DerivedTestClass", ResolveSchema::AutoDetect);
-    EXPECT_TRUE (ecClass != nullptr);
-
-    ecClass = ecdbr. Schemas ().GetECClass ("TS", "DerivedTestClass", ResolveSchema::AutoDetect);
-    EXPECT_TRUE (ecClass != nullptr);
-    }
-
-//---------------------------------------------------------------------------------------
-// @bsimethod                                     Muhammad Hassan                  11/14
-//+---------------+---------------+---------------+---------------+---------------+------
-// A primary schema should be supplemented with the latest available supplemental schema
-TEST(ECDbSchemaManager, supplementSchemaWithLatestSupplementalSchema)
-{
-
-    ECDbTestProject::Initialize();
-    ECDb testecdb;
-    auto stat = ECDbTestUtility::CreateECDb(testecdb, nullptr, L"supplementalSchematest.ecdb");
-    ASSERT_TRUE(stat == BE_SQLITE_OK);
-
-    ECSchemaReadContextPtr context = nullptr;
-
-    ECSchemaPtr schemaptr;
-    ECDbTestUtility::ReadECSchemaFromDisk(schemaptr, context, L"BasicSchema.01.70.ecschema.xml", nullptr);
-    ASSERT_TRUE(schemaptr != NULL);
-    ECSchemaPtr supple;
-    ECDbTestUtility::ReadECSchemaFromDisk(supple, context, L"BasicSchema_Supplemental_Localization.01.10.ecschema.xml", nullptr);
-    ASSERT_TRUE(supple != NULL);
-    ECSchemaPtr supple1;
-    ECDbTestUtility::ReadECSchemaFromDisk(supple1, context, L"BasicSchema_Supplemental_Localization.01.60.ecschema.xml", nullptr);
-    ASSERT_TRUE(supple1 != NULL);
-    ECSchemaPtr supple2;
-    ECDbTestUtility::ReadECSchemaFromDisk(supple2, context, L"BasicSchema_Supplemental_Localization.01.90.ecschema.xml", nullptr);
-    ASSERT_TRUE(supple2 != NULL);
-
-    ECSchemaCachePtr schemacache = ECSchemaCache::Create();
-    schemacache->AddSchema(*schemaptr);
-    schemacache->AddSchema(*supple);
-    schemacache->AddSchema(*supple1);
-    schemacache->AddSchema(*supple2);
-
-    ASSERT_EQ(SUCCESS, testecdb.Schemas().ImportECSchemas(*schemacache, ECDbSchemaManager::ImportOptions(true, false))) << "couldn't import the schema";
-    ECSchemaCP basicSupplSchema = testecdb.Schemas().GetECSchema("BasicSchema", true);
-    ASSERT_TRUE (basicSupplSchema != NULL);
-
-    ECClassCP ecclassBase = basicSupplSchema->GetClassCP("Base");
-    ASSERT_TRUE(ecclassBase != NULL);
-    //get custom attributes from base class (false)
-    ECCustomAttributeInstanceIterable iterator1 = ecclassBase->GetCustomAttributes(true);
-    int i = 0;
-    for (IECInstancePtr instance : iterator1)
-    {
-        i++;
-    }
-    EXPECT_EQ(3, i) << "the number of custom attributes on the Class Base do not match the original";
-}
-
-//---------------------------------------------------------------------------------------
-// @bsimethod                                     Muhammad Hassan                  11/14
-//+---------------+---------------+---------------+---------------+---------------+------
-//supplement schema with a supplemental schema whose primary schema's major version is greater then the major version of current primary schema.
-TEST(ECDbSchemaManager, supplementSchemaWithGreaterMajorVersionPrimary)
-{
-
-    ECDbTestProject::Initialize();
-    ECDb testecdb;
-    auto stat = ECDbTestUtility::CreateECDb(testecdb, nullptr, L"supplementalSchematest.ecdb");
-    ASSERT_TRUE(stat == BE_SQLITE_OK);
-
-    ECSchemaReadContextPtr context = nullptr;
-
-    ECSchemaPtr schemaptr;
-    ECDbTestUtility::ReadECSchemaFromDisk(schemaptr, context, L"BasicSchema.01.70.ecschema.xml", nullptr);
-    ASSERT_TRUE(schemaptr != NULL);
-    ECSchemaPtr supple;
-    ECDbTestUtility::ReadECSchemaFromDisk(supple, context, L"BasicSchema_Supplemental_Localization.02.10.ecschema.xml", nullptr);
-    ASSERT_TRUE(supple != NULL);
-
-    ECSchemaCachePtr schemacache = ECSchemaCache::Create();
-    schemacache->AddSchema(*schemaptr);
-    schemacache->AddSchema(*supple);
-
-    ASSERT_EQ(SUCCESS, testecdb.Schemas().ImportECSchemas(*schemacache, ECDbSchemaManager::ImportOptions(true, false))) << "couldn't import the schema";
-    ECSchemaCP basicSupplSchema = testecdb.Schemas().GetECSchema("BasicSchema", true);
-    ASSERT_TRUE (basicSupplSchema != NULL);
-
-    ECClassCP ecclassBase = basicSupplSchema->GetClassCP("Base");
-    ASSERT_TRUE(ecclassBase != NULL);
-    //get custom attributes from base class (false)
-    ECCustomAttributeInstanceIterable iterator1 = ecclassBase->GetCustomAttributes(true);
-    int i = 0;
-    for (IECInstancePtr instance : iterator1)
-    {
-        i++;
-    }
-    EXPECT_EQ(0, i) << "the number of custom attributes on the Class Base do not match the original";
-}
-
-//---------------------------------------------------------------------------------------
-// @bsimethod                                     Muhammad Hassan                  11/14
-//+---------------+---------------+---------------+---------------+---------------+------
-// supplement current primary schema with a supplemental schema whose primary schema's minor version is less then the current schema.
-TEST(ECDbSchemaManager, supplementSchemaWithLessMinorVersionPrimarySchema)
-{
-
-    ECDbTestProject::Initialize();
-    ECDb testecdb;
-    auto stat = ECDbTestUtility::CreateECDb(testecdb, nullptr, L"supplementalSchematest.ecdb");
-    ASSERT_TRUE(stat == BE_SQLITE_OK);
-
-    ECSchemaReadContextPtr context = nullptr;
-
-    ECSchemaPtr schemaptr;
-    ECDbTestUtility::ReadECSchemaFromDisk(schemaptr, context, L"BasicSchema.01.70.ecschema.xml", nullptr);
-    ASSERT_TRUE(schemaptr != NULL);
-    ECSchemaPtr supple;
-    ECDbTestUtility::ReadECSchemaFromDisk(supple, context, L"BasicSchema_Supplemental_Localization.01.69.ecschema.xml", nullptr);
-    ASSERT_TRUE(supple != NULL);
-
-    ECSchemaCachePtr schemacache = ECSchemaCache::Create();
-    schemacache->AddSchema(*schemaptr);
-    schemacache->AddSchema(*supple);
-
-    ASSERT_EQ(SUCCESS, testecdb.Schemas().ImportECSchemas(*schemacache, ECDbSchemaManager::ImportOptions(true, false))) << "couldn't import the schema";
-    ECSchemaCP basicSupplSchema = testecdb.Schemas().GetECSchema("BasicSchema", true);
-    ASSERT_TRUE (basicSupplSchema != NULL);
-
-    ECClassCP ecclassBase = basicSupplSchema->GetClassCP("Base");
-    ASSERT_TRUE(ecclassBase != NULL);
-    //get custom attributes from base class (false)
-    ECCustomAttributeInstanceIterable iterator1 = ecclassBase->GetCustomAttributes(true);
-    int i = 0;
-    for (IECInstancePtr instance : iterator1)
-    {
-        i++;
-    }
-    EXPECT_EQ(0, i) << "the number of custom attributes on the Class Base do not match the original";
-}
-
-//---------------------------------------------------------------------------------------
-// @bsimethod                                     Muhammad Hassan                  11/14
-//+---------------+---------------+---------------+---------------+---------------+------
-// suppelement schema with a supplemental schema whose primary schema's minor version is greater then the current.
-TEST(ECDbSchemaManager, supplementSchemaWithGreaterMinorVersionPrimarySchema)
-{
-
-    ECDbTestProject::Initialize();
-    ECDb testecdb;
-    auto stat = ECDbTestUtility::CreateECDb(testecdb, nullptr, L"supplementalSchematest.ecdb");
-    ASSERT_TRUE(stat == BE_SQLITE_OK);
-
-    ECSchemaReadContextPtr context = nullptr;
-
-    ECSchemaPtr schemaptr;
-    ECDbTestUtility::ReadECSchemaFromDisk(schemaptr, context, L"BasicSchema.01.69.ecschema.xml", nullptr);
-    ASSERT_TRUE(schemaptr != NULL);
-    ECSchemaPtr supple;
-    ECDbTestUtility::ReadECSchemaFromDisk(supple, context, L"BasicSchema_Supplemental_Localization.01.69.ecschema.xml", nullptr);
-    ASSERT_TRUE(supple != NULL);
-    ECSchemaPtr supple1;
-    ECDbTestUtility::ReadECSchemaFromDisk(supple1, context, L"BasicSchema_Supplemental_Localization.01.90.ecschema.xml", nullptr);
-    ASSERT_TRUE(supple1 != NULL);
-
-    ECSchemaCachePtr schemacache = ECSchemaCache::Create();
-    schemacache->AddSchema(*schemaptr);
-    schemacache->AddSchema(*supple);
-    schemacache->AddSchema(*supple1);
-
-    ASSERT_EQ(SUCCESS, testecdb.Schemas().ImportECSchemas(*schemacache, ECDbSchemaManager::ImportOptions(true, false))) << "couldn't import the schema";
-    ECSchemaCP basicSupplSchema = testecdb. Schemas ().GetECSchema ("BasicSchema", true);
-    ASSERT_TRUE (basicSupplSchema != NULL);
-
-    ECClassCP ecclassBase = basicSupplSchema->GetClassCP("Base");
-    ASSERT_TRUE(ecclassBase != NULL);
-    //get custom attributes from base class (false)
-    ECCustomAttributeInstanceIterable iterator1 = ecclassBase->GetCustomAttributes(true);
-    int i = 0;
-    for (IECInstancePtr instance : iterator1)
-    {
-        i++;
-    }
-    EXPECT_EQ(3, i) << "the number of custom attributes on the Class Base do not match the original";
-}
-
-//---------------------------------------------------------------------------------------
-//                                               Krischan.Eberle                  10/14
-//+---------------+---------------+---------------+---------------+---------------+------
-TEST (ECDbSchemaManager, ImportSchemaWithSubclassesToBaseClassInExistingSchema)
-    {
-    auto setup = [] (ECInstanceKey& activityKey, ECDbCR ecdb, bool clearCacheAfterFirstImport)
-        {
-        Utf8CP baseSchemaXml =
-            "<ECSchema schemaName='Planning' nameSpacePrefix='p' version='1.0' xmlns='http://www.bentley.com/schemas/Bentley.ECXML.2.0'>"
-            "  <ECSchemaReference name='ECDbMap' version='01.00' prefix='ecdbmap' />"
-            "  <ECClass typeName='Element'>"
-            "    <ECCustomAttributes>"
-            "        <ClassMap xmlns='ECDbMap.01.00'>"
-            "            <MapStrategy>"
-            "               <Strategy>SharedTable</Strategy>"
-            "               <AppliesToSubclasses>True</AppliesToSubclasses>"
-            "            </MapStrategy>"
-            "        </ClassMap>"
-            "    </ECCustomAttributes>"
-            "    <ECProperty propertyName='Code' typeName='string' />"
-            "  </ECClass>"
-            "  <ECClass typeName='Activity'>"
-            "    <BaseClass>Element</BaseClass>"
-            "    <ECProperty propertyName='PlanId' typeName='long' />"
-            "    <ECProperty propertyName='OutlineIndex' typeName='int' />"
-            "  </ECClass>"
-            "</ECSchema>";
-
-        ECSchemaReadContextPtr context1 = ECSchemaReadContext::CreateContext();
-        context1->AddSchemaLocater(ecdb.GetSchemaLocater());
-        ECSchemaPtr schema1 = nullptr;
-        ASSERT_EQ (SchemaReadStatus::SCHEMA_READ_STATUS_Success, ECSchema::ReadFromXmlString(schema1, baseSchemaXml, *context1));
-        ASSERT_EQ(SUCCESS, ecdb.Schemas().ImportECSchemas(context1->GetCache()));
-
-        if (clearCacheAfterFirstImport)
-            ecdb.ClearECDbCache();
-
-        Utf8CP secondSchemaXml =
-            "<ECSchema schemaName='Construction' nameSpacePrefix='c' version='1.0' xmlns='http://www.bentley.com/schemas/Bentley.ECXML.2.0'>"
-            "  <ECSchemaReference name='Planning' version='01.00' prefix='p' />"
-            "  <ECClass typeName='Activity'>"
-            "    <BaseClass>p:Activity</BaseClass>"
-            "    <ECProperty propertyName='Name' typeName='string' />"
-            "  </ECClass>"
-            "</ECSchema>";
-
-        ECSchemaReadContextPtr context2 = ECSchemaReadContext::CreateContext();
-        context2->AddSchemaLocater(ecdb.GetSchemaLocater());
-        ECSchemaPtr schema2 = nullptr;
-        ASSERT_EQ(SchemaReadStatus::SCHEMA_READ_STATUS_Success, ECSchema::ReadFromXmlString(schema2, secondSchemaXml, *context2));
-        ASSERT_EQ(SUCCESS, ecdb.Schemas().ImportECSchemas(context2->GetCache()));
-
-        ECInstanceKey newKey;
-        ECSqlStatement insStmt;
-        ASSERT_EQ(ECSqlStatus::Success, insStmt.Prepare(ecdb, "INSERT INTO c.Activity (Code, Name) VALUES ('ConstructionActivity-1', 'Do something')"));
-        ASSERT_EQ(ECSqlStepStatus::Done, insStmt.Step(newKey));
-
-        ECSqlStatement updStmt;
-        ASSERT_EQ(ECSqlStatus::Success, updStmt.Prepare(ecdb, "UPDATE p.Activity SET PlanId=100, OutlineIndex=100 WHERE ECInstanceId=?"));
-        updStmt.BindId(1, newKey.GetECInstanceId());
-        ASSERT_EQ(ECSqlStepStatus::Done, updStmt.Step());
-
-        activityKey = newKey;
-        };
-
-        //Import two ECSchemas separately without clearing the cache before the second import
-        {
-        ECDbTestProject testProject;
-        ECDbR ecdb = testProject.Create("importschemawithsubclassestoexistingschema1.ecdb");
-
-        ECInstanceKey activityKey;
-        setup(activityKey, ecdb, false);
-        ASSERT_TRUE(activityKey.IsValid());
-
-        ECSqlStatement stmt;
-        ASSERT_EQ(ECSqlStatus::Success, stmt.Prepare(ecdb, "SELECT PlanId, OutlineIndex FROM p.Activity WHERE ECInstanceId=?"));
-        stmt.BindId(1, activityKey.GetECInstanceId());
-        ASSERT_EQ(ECSqlStepStatus::HasRow, stmt.Step());
-
-        ASSERT_FALSE(stmt.IsValueNull(0)) << "This should start to fail if ECDb still caching horizontal paratition even after import a second schema";
-        ASSERT_FALSE(stmt.IsValueNull(1)) << "This should start to fail if ECDb still caching horizontal paratition even after import a second schema";
-
-        ASSERT_EQ(ECSqlStepStatus::Done, stmt.Step());
-        }
-
-        //Import two ECSchemas separately with clearing the cache before the second import
-        {
-        ECDbTestProject testProject;
-        ECDbR ecdb = testProject.Create("importschemawithsubclassestoexistingschema2.ecdb");
-
-        ECInstanceKey activityKey;
-        setup(activityKey, ecdb, true);
-        ASSERT_TRUE(activityKey.IsValid());
-
-        ECSqlStatement stmt;
-        ASSERT_EQ(ECSqlStatus::Success, stmt.Prepare(ecdb, "SELECT PlanId, OutlineIndex FROM p.Activity WHERE ECInstanceId=?"));
-        stmt.BindId(1, activityKey.GetECInstanceId());
-        ASSERT_EQ(ECSqlStepStatus::HasRow, stmt.Step());
-
-        ASSERT_TRUE(!stmt.IsValueNull(0));
-        ASSERT_EQ(100ULL, stmt.GetValueInt64(0));
-        ASSERT_TRUE(!stmt.IsValueNull(1));
-        ASSERT_EQ(100, stmt.GetValueInt(1));
-
-        ASSERT_EQ(ECSqlStepStatus::Done, stmt.Step());
-        }
-    }
-
-END_ECDBUNITTESTS_NAMESPACE
+/*--------------------------------------------------------------------------------------+
+|
+|  $Source: Tests/Published/ECDbSchemaManager_Test.cpp $
+|
+|  $Copyright: (c) 2015 Bentley Systems, Incorporated. All rights reserved. $
+|
++--------------------------------------------------------------------------------------*/
+#include "ECDbPublishedTests.h"
+#include "SchemaImportTestFixture.h"
+
+USING_NAMESPACE_BENTLEY_EC
+
+BEGIN_ECDBUNITTESTS_NAMESPACE
+
+
+static Utf8CP const TEST_SCHEMA_NAME = "ECDbSchemaManagerTest";
+
+void SetupTestECDb (BeFileNameCR filePath);
+ECSchemaPtr CreateTestSchema ();
+
+//---------------------------------------------------------------------------------------
+// @bsimethod                                   Krischan.Eberle                  06/12
+//+---------------+---------------+---------------+---------------+---------------+------
+TEST (ECDbSchemaManager, IncrementalLoading)
+    {
+    BeFileName testFilePath (ECDbTestProject::BuildECDbPath ("ecschemamanagertest.ecdb"));
+    SetupTestECDb (testFilePath);
+
+    const int expectedClassCount = CreateTestSchema ()->GetClassCount ();
+
+    //GetECSchema with ensureAllClassesLoaded = false
+    {
+    ECDb ecdb;
+    auto stat = ecdb.OpenBeSQLiteDb (testFilePath, ECDb::OpenParams (ECDb::OpenMode::Readonly));
+    ASSERT_EQ (BE_SQLITE_OK, stat);
+
+    auto const& schemaManager = ecdb. Schemas ();
+
+    ECSchemaCP schema = schemaManager.GetECSchema (TEST_SCHEMA_NAME, false);
+    ASSERT_TRUE (schema != nullptr);
+
+    ASSERT_EQ (0, schema->GetClassCount ()) << "ECDbSchemaManager::GetECSchema (..., false) is expected to return an empty schema";
+    }
+
+    //GetECSchema with ensureAllClassesLoaded = true
+    {
+    ECDb ecdb;
+    auto stat = ecdb.OpenBeSQLiteDb (testFilePath, ECDb::OpenParams (ECDb::OpenMode::Readonly));
+    ASSERT_EQ (BE_SQLITE_OK, stat);
+
+    auto const& schemaManager = ecdb. Schemas ();
+
+    ECSchemaCP schema = schemaManager.GetECSchema (TEST_SCHEMA_NAME, true);
+    ASSERT_TRUE (schema != nullptr);
+
+    ASSERT_EQ (expectedClassCount, schema->GetClassCount ()) << "ECDbSchemaManager::GetECSchema (..., true) is expected to return a fully populated schema";
+    }
+
+    //GetECClass from a different schema first and then GetECSchema with ensureAllClassesLoaded = true
+    {
+    ECDb ecdb;
+    auto stat = ecdb.OpenBeSQLiteDb (testFilePath, ECDb::OpenParams (ECDb::OpenMode::Readonly));
+    ASSERT_EQ (BE_SQLITE_OK, stat);
+
+    auto const& schemaManager = ecdb. Schemas ();
+
+    ECClassCP ecClass = schemaManager.GetECClass ("ECDb_System", "ArrayOfPrimitives");
+    ASSERT_TRUE (ecClass != nullptr) << "ECDbSchemaManager::GetECClass ('ECDbSystem', 'ArrayOfPrimitives') is expected to succeed as the class exists in the ecdb file.";
+
+    ECSchemaCP schema = schemaManager.GetECSchema (TEST_SCHEMA_NAME, false);
+    ASSERT_TRUE (schema != nullptr);
+    ASSERT_EQ (0, schema->GetClassCount ()) << "ECDbSchemaManager::GetECSchema (..., false) is expected to return a schema with only the classes already loaded.";
+
+    schema = schemaManager.GetECSchema (TEST_SCHEMA_NAME, true);
+    ASSERT_TRUE (schema != nullptr);
+
+    ASSERT_EQ (expectedClassCount, schema->GetClassCount ()) << "ECDbSchemaManager::GetECSchema (..., true) is expected to return a fully populated schema even if ECDbSchemaManager::GetECClass was called before for a class in a different ECSchema.";
+    }
+
+    //GetECClass from same schema first and then GetECSchema with ensureAllClassesLoaded = true
+    {
+    ECDb ecdb;
+    auto stat = ecdb.OpenBeSQLiteDb (testFilePath, ECDb::OpenParams (ECDb::OpenMode::Readonly));
+    ASSERT_EQ (BE_SQLITE_OK, stat);
+
+    auto const& schemaManager = ecdb. Schemas ();
+
+    ECClassCP ecClass = schemaManager.GetECClass (TEST_SCHEMA_NAME, "Base");
+    ASSERT_TRUE (ecClass != nullptr) << "ECDbSchemaManager::GetECClass ('Base') is expected to succeed as the class exists in the ecdb file.";
+    
+    ECSchemaCP schema = schemaManager.GetECSchema (TEST_SCHEMA_NAME, false);
+    ASSERT_TRUE (schema != nullptr);
+    ASSERT_EQ (1, schema->GetClassCount ()) << "ECDbSchemaManager::GetECSchema (..., false) is expected to return a schema with only the classes already loaded.";
+
+    schema = schemaManager.GetECSchema (TEST_SCHEMA_NAME, true);
+    ASSERT_TRUE (schema != nullptr);
+
+    ASSERT_EQ (expectedClassCount, schema->GetClassCount ()) << "ECDbSchemaManager::GetECSchema (..., true) is expected to return a fully populated schema even if ECDbSchemaManager::GetECClass was called before for a class in the same schema.";
+    }
+    }
+
+//---------------------------------------------------------------------------------------
+// @bsiclass                                     Krischan.Eberle                  06/14
+//+---------------+---------------+---------------+---------------+---------------+------
+TEST (ECDbSchemaManager, GetDerivedECClasses)
+    {
+    BeFileName testFilePath (ECDbTestProject::BuildECDbPath ("ecschemamanagertest.ecdb"));
+    SetupTestECDb (testFilePath);
+
+    ECDb testFile;
+    ASSERT_EQ (BE_SQLITE_OK, testFile.OpenBeSQLiteDb (testFilePath, ECDb::OpenParams (Db::OpenMode::Readonly))) << "Could not open test file " << testFilePath.GetNameUtf8 ().c_str ();
+
+    auto const& schemaManager = testFile. Schemas ();
+
+    ECClassCP baseClass = schemaManager.GetECClass (TEST_SCHEMA_NAME, "Base");
+    ASSERT_TRUE (baseClass != nullptr) << "Could not retrieve base class";
+
+    //derived classes are not loaded when calling ECClass::GetDerivedClasses
+    ASSERT_TRUE (baseClass->GetDerivedClasses ().empty ()) << "ECClass::GetDerivedClasses is expected to not load subclasses.";
+
+    //derived classes are expected to be loaded when calling ECDbSchemaManager::GetDerivedClasses
+    ASSERT_EQ (2, schemaManager.GetDerivedECClasses (*baseClass).size ()) << "Unexpected derived class count with derived classes now being loaded";
+
+    //now ECClass::GetDerivedClasses can also be called
+    ASSERT_EQ (2, baseClass->GetDerivedClasses ().size ()) << "Unexpected derived class count after derived classes were loaded";
+    }
+
+//---------------------------------------------------------------------------------------
+// @bsiclass                                     Krischan.Eberle                  06/14
+//+---------------+---------------+---------------+---------------+---------------+------
+TEST (ECDbSchemaManager, GetDerivedECClassesWithoutIncrementalLoading)
+    {
+    BeFileName testFilePath (ECDbTestProject::BuildECDbPath ("ecschemamanagertest.ecdb"));
+    SetupTestECDb (testFilePath);
+
+    ECDb testFile;
+    ASSERT_EQ (BE_SQLITE_OK, testFile.OpenBeSQLiteDb (testFilePath, ECDb::OpenParams (Db::OpenMode::Readonly))) << "Could not open test file " << testFilePath.GetNameUtf8 ().c_str ();
+
+    auto const& schemaManager = testFile. Schemas ();
+    ECSchemaCP testSchema = schemaManager.GetECSchema (TEST_SCHEMA_NAME, true);
+    ASSERT_TRUE (testSchema != nullptr);
+
+    ECClassCP baseClass = schemaManager.GetECClass (TEST_SCHEMA_NAME, "Base");
+    ASSERT_TRUE (baseClass != nullptr) << "Could not retrieve base class";
+
+    ASSERT_EQ (2, baseClass->GetDerivedClasses ().size ()) << "Unexpected derived class count. Derived classes are expected to already be loaded along with having loaded the schema";
+
+    //derived classes are expected to be loaded when calling ECDbSchemaManager::GetDerivedClasses
+    ASSERT_EQ (2, schemaManager.GetDerivedECClasses (*baseClass).size ()) << "Unexpected derived class count";
+    }
+
+//---------------------------------------------------------------------------------------
+// @bsimethod                                    Krischan.Eberle                  06/14
+//+---------------+---------------+---------------+---------------+---------------+------
+void SetupTestECDb (BeFileNameCR filePath)
+    {
+    ECDbTestProject::Initialize ();
+
+    if (filePath.DoesPathExist ())
+        {
+        ASSERT_EQ ((int) BeFileNameStatus::Success, (int) BeFileName::BeDeleteFile (filePath.c_str ())) << "Could not delete existing test ECDb file " << filePath.GetNameUtf8 ().c_str();
+        }
+
+    ECDb ecdb;
+    auto stat = ecdb.CreateNewDb (filePath);
+    ASSERT_EQ (BE_SQLITE_OK, stat) << "Could not create test ECDb file for path " << filePath.GetNameUtf8 ().c_str ();
+
+    auto testSchema = CreateTestSchema ();
+    ECSchemaCachePtr schemaCache = ECSchemaCache::Create ();
+    schemaCache->AddSchema (*testSchema);
+    ASSERT_EQ (SUCCESS, ecdb. Schemas ().ImportECSchemas (*schemaCache, ECDbSchemaManager::ImportOptions ())) << "Could not import test ECSchema.";
+
+    ecdb.SaveChanges ();
+    }
+
+//---------------------------------------------------------------------------------------
+// @bsimethod                                    Krischan.Eberle                  06/14
+//+---------------+---------------+---------------+---------------+---------------+------
+ECSchemaPtr CreateTestSchema ()
+    {
+    ECSchemaPtr testSchema = nullptr;
+    auto stat = ECSchema::CreateSchema (testSchema, TEST_SCHEMA_NAME, 1, 0);
+    EXPECT_EQ (ECOBJECTS_STATUS_Success, stat);
+    testSchema->SetNamespacePrefix ("test");
+    if (testSchema == nullptr)
+        return nullptr;
+
+    ECClassP baseClass = nullptr;
+    stat = testSchema->CreateClass (baseClass, "Base");
+    EXPECT_EQ (ECOBJECTS_STATUS_Success, stat);
+    if (baseClass == nullptr)
+        return nullptr;
+
+    PrimitiveECPropertyP prop = nullptr;
+    baseClass->CreatePrimitiveProperty (prop, "bprop", PrimitiveType::PRIMITIVETYPE_Double);
+
+
+    ECClassP sub1Class = nullptr;
+    stat = testSchema->CreateClass (sub1Class, "Sub1");
+    EXPECT_EQ (ECOBJECTS_STATUS_Success, stat);
+    if (sub1Class == nullptr)
+        return nullptr;
+
+    sub1Class->CreatePrimitiveProperty (prop, "s1prop", PrimitiveType::PRIMITIVETYPE_Long);
+    sub1Class->AddBaseClass (*baseClass);
+
+    ECClassP sub1Sub1Class = nullptr;
+    stat = testSchema->CreateClass (sub1Sub1Class, "Sub1Sub1");
+    EXPECT_EQ (ECOBJECTS_STATUS_Success, stat);
+    if (sub1Sub1Class == nullptr)
+        return nullptr;
+
+    sub1Sub1Class->CreatePrimitiveProperty (prop, "s1s1prop", PrimitiveType::PRIMITIVETYPE_Long);
+    sub1Sub1Class->AddBaseClass (*sub1Class);
+
+    ECClassP sub1Sub2Class = nullptr;
+    stat = testSchema->CreateClass (sub1Sub2Class, "Sub1Sub2");
+    EXPECT_EQ (ECOBJECTS_STATUS_Success, stat);
+    if (sub1Sub2Class == nullptr)
+        return nullptr;
+
+    sub1Sub2Class->CreatePrimitiveProperty (prop, "s1s2prop", PrimitiveType::PRIMITIVETYPE_Long);
+    sub1Sub2Class->AddBaseClass (*sub1Class);
+
+    ECClassP sub2Class = nullptr;
+    stat = testSchema->CreateClass (sub2Class, "Sub2");
+    EXPECT_EQ (ECOBJECTS_STATUS_Success, stat);
+    if (sub2Class == nullptr)
+        return nullptr;
+
+    sub2Class->CreatePrimitiveProperty (prop, "s2prop", PrimitiveType::PRIMITIVETYPE_Long);
+    sub2Class->AddBaseClass (*baseClass);
+
+    ECClassP sub2Sub1Class = nullptr;
+    stat = testSchema->CreateClass (sub2Sub1Class, "Sub2Sub1");
+    EXPECT_EQ (ECOBJECTS_STATUS_Success, stat);
+    if (sub2Sub1Class == nullptr)
+        return nullptr;
+
+    sub2Sub1Class->CreatePrimitiveProperty (prop, "s2s1prop", PrimitiveType::PRIMITIVETYPE_Long);
+    sub2Sub1Class->AddBaseClass (*sub2Class);
+
+    return testSchema;
+    }
+ 
+
+//---------------------------------------------------------------------------------------
+// @bsimethod                                   Krischan.Eberle                  04/15
+//+---------------+---------------+---------------+---------------+---------------+------
+TEST(ECDbMap, RelationshipMapCAOnSubclasses)
+    {
+    ECDbTestProject::Initialize();
+
+    ECDb ecdb;
+    auto stat = ECDbTestUtility::CreateECDb(ecdb, nullptr, L"RelationshipMapCAOnSubclasses.ecdb");
+    ASSERT_TRUE(stat == BE_SQLITE_OK);
+
+    //Importing the DGN ECSchema requires the dgn_RTree3d table to pre-exist (Which a DgnDb file ensures). So
+    //we add the table manually here
+    ASSERT_EQ(BE_SQLITE_OK, ecdb.ExecuteSql("CREATE VIRTUAL TABLE dgn_RTree3d USING rtree(ElementId,MinX,MaxX,MinY,MaxY,MinZ,MaxZ);"));
+
+    Utf8CP testSchemaXml =
+        "<ECSchema schemaName=\"TestSchema\" nameSpacePrefix=\"ts\" version=\"1.0\" xmlns=\"http://www.bentley.com/schemas/Bentley.ECXML.2.0\">"
+        "  <ECSchemaReference name = 'Bentley_Standard_CustomAttributes' version = '01.11' prefix = 'bsca' />"
+        "  <ECSchemaReference name = 'ECDbMap' version = '01.00' prefix = 'ecdbmap' />"
+        "  <ECSchemaReference name = 'dgn' version = '02.00' prefix = 'dgn' />"
+        "  <ECClass typeName='MyElement' >"
+        "    <BaseClass>dgn:Element</BaseClass>"
+        "    <ECProperty propertyName='MyName' typeName='string' />"
+        "  </ECClass>"
+        "  <ECClass typeName='YourElement' >"
+        "    <BaseClass>dgn:Element</BaseClass>"
+        "    <ECProperty propertyName='YourName' typeName='string' />"
+        "  </ECClass>"
+        "  <ECRelationshipClass typeName='MyElementHasYourElements' isDomainClass='True' strength='embedding'>"
+        "    <ECCustomAttributes>"
+        "        <ForeignKeyRelationshipMap xmlns='ECDbMap.01.00'>"
+        "            <ForeignKeyColumn>ParentId</ForeignKeyColumn>"
+        "        </ForeignKeyRelationshipMap>"
+        "    </ECCustomAttributes>"
+        "   <BaseClass>dgn:ElementOwnsChildElements</BaseClass>"
+        "    <Source cardinality='(1,1)' polymorphic='True'>"
+        "      <Class class = 'MyElement' />"
+        "    </Source>"
+        "    <Target cardinality='(0,N)' polymorphic='True'>"
+        "      <Class class = 'YourElement' />"
+        "    </Target>"
+        "  </ECRelationshipClass>"
+        "</ECSchema>";
+
+    BeFileName searchPath;
+    BeTest::GetHost().GetDgnPlatformAssetsDirectory(searchPath);
+    searchPath.AppendToPath(L"ECSchemas");
+    searchPath.AppendToPath(L"Dgn");
+
+    ECSchemaReadContextPtr schemaContext = ECSchemaReadContext::CreateContext();
+    schemaContext->AddSchemaLocater(ecdb.GetSchemaLocater());
+    schemaContext->AddSchemaPath(searchPath.GetName());
+
+    ECDbTestUtility::ReadECSchemaFromString(schemaContext, testSchemaXml);
+    ASSERT_EQ(SUCCESS, ecdb.Schemas().ImportECSchemas(schemaContext->GetCache()));
+
+    bvector<Utf8String> columns;
+    ASSERT_TRUE (ecdb.GetColumns(columns, "dgn_element"));
+    ASSERT_EQ(12, columns.size()) << "dgn_element table should not contain an extra foreign key column as the relationship map specifies to use the ParentId column";
+    
+    auto containsDefaultNamedRelationalKeyColumn = [] (Utf8StringCR str) { return BeStringUtilities::Strnicmp(str.c_str(), "ForeignEC", 9) == 0; };
+    auto it = std::find_if(columns.begin(), columns.end(), containsDefaultNamedRelationalKeyColumn);
+    ASSERT_TRUE(it == columns.end()) << "dgn_element table should not contain an extra foreign key column as the relationship map specifies to use the ParentId column";
+    }
+
+//---------------------------------------------------------------------------------------
+// @bsimethod                                   Krischan.Eberle                  06/15
+//+---------------+---------------+---------------+---------------+---------------+------
+void CreateECDbAndImportSchema(ECDbR ecdb, WCharCP ecdbName, Utf8CP ecschemaXml, bool schemaImportExpectedToSucceed, Utf8CP assertMessage = "")
+    {
+    const DbResult stat = ECDbTestUtility::CreateECDb(ecdb, nullptr, ecdbName);
+    ASSERT_TRUE(stat == BE_SQLITE_OK);
+
+    ECSchemaReadContextPtr schemaContext = ECSchemaReadContext::CreateContext();
+    ECDbTestUtility::ReadECSchemaFromString(schemaContext, ecschemaXml);
+    if (schemaImportExpectedToSucceed)
+        ASSERT_EQ(SUCCESS, ecdb.Schemas().ImportECSchemas(schemaContext->GetCache())) << assertMessage;
+    else
+        ASSERT_EQ(ERROR, ecdb.Schemas().ImportECSchemas(schemaContext->GetCache())) << assertMessage;
+    }
+
+//---------------------------------------------------------------------------------------
+// @bsimethod                                   Krischan.Eberle                  06/15
+//+---------------+---------------+---------------+---------------+---------------+------
+BentleyStatus TryGetHasForeignKey(bool& hasForeignKey, ECDbCR ecdb, Utf8CP tableName, Utf8CP foreignKeyColumnName = nullptr)
+    {
+    Statement stmt;
+    if (BE_SQLITE_OK != stmt.Prepare(ecdb, "SELECT sql FROM sqlite_master WHERE name=?"))
+        return ERROR;
+
+    stmt.BindText(1, tableName, Statement::MakeCopy::No);
+    if (BE_SQLITE_ROW != stmt.Step())
+        return ERROR;
+
+    Utf8String ddl(stmt.GetValueText(0));
+
+    //onlw one row expected
+    if (BE_SQLITE_ROW == stmt.Step())
+        return ERROR;
+
+    Utf8String fkSearchString;
+    if (Utf8String::IsNullOrEmpty(foreignKeyColumnName))
+        fkSearchString = "FOREIGN KEY (";
+    else
+        fkSearchString.Sprintf("FOREIGN KEY ([%s", foreignKeyColumnName);
+
+    hasForeignKey = (ddl.find(fkSearchString) != ddl.npos);
+    return SUCCESS;
+    }
+
+//---------------------------------------------------------------------------------------
+// @bsimethod                                   Krischan.Eberle                  06/15
+//+---------------+---------------+---------------+---------------+---------------+------
+TEST(ECDbMap, ForeignKeyMapWhereLinkTableIsRequired)
+    {
+    ECDbTestProject::Initialize();
+    WCharCP ecdbName = L"ForeignKeyMapWhereLinkTableIsRequired.ecdb";
+
+        {
+        Utf8CP testSchemaXml =
+            "<ECSchema schemaName=\"TestSchema\" nameSpacePrefix=\"ts\" version=\"1.0\" xmlns=\"http://www.bentley.com/schemas/Bentley.ECXML.2.0\">"
+            "  <ECSchemaReference name = 'Bentley_Standard_CustomAttributes' version = '01.11' prefix = 'bsca' />"
+            "  <ECSchemaReference name = 'ECDbMap' version = '01.00' prefix = 'ecdbmap' />"
+            "  <ECClass typeName='Parent' >"
+            "    <ECProperty propertyName='Name' typeName='string' />"
+            "  </ECClass>"
+            "  <ECClass typeName='Child' >"
+            "    <ECProperty propertyName='ParentId' typeName='long' />"
+            "    <ECProperty propertyName='ChildName' typeName='string' />"
+            "  </ECClass>"
+            "  <ECClass typeName='Child2' >"
+            "    <ECProperty propertyName='ParentId' typeName='long' />"
+            "    <ECProperty propertyName='ChildName' typeName='string' />"
+            "  </ECClass>"
+            "  <ECRelationshipClass typeName='ParentHasChildren' isDomainClass='True' strength='referencing'>"
+            "    <ECCustomAttributes>"
+            "        <ForeignKeyRelationshipMap xmlns='ECDbMap.01.00'/>"
+            "    </ECCustomAttributes>"
+            "    <Source cardinality='(1,1)' polymorphic='True'>"
+            "      <Class class = 'Parent' />"
+            "    </Source>"
+            "    <Target cardinality='(0,N)' polymorphic='True'>"
+            "      <Class class = 'Child' />"
+            "      <Class class = 'Child2' />"
+            "    </Target>"
+            "  </ECRelationshipClass>"
+            "</ECSchema>";
+
+        ECDb ecdb;
+        CreateECDbAndImportSchema(ecdb, ecdbName, testSchemaXml, false);
+        }
+    }
+
+//---------------------------------------------------------------------------------------
+// @bsimethod                                   Krischan.Eberle                  06/15
+//+---------------+---------------+---------------+---------------+---------------+------
+TEST(ECDbMap, ForeignKeyMapWithKeyProperty)
+    {
+    ECDbTestProject::Initialize();
+    WCharCP ecdbName = L"ForeignKeyMapWithKeyProp.ecdb";
+    Utf8CP childTableName = "ts_Child";
+
+        {
+        Utf8CP testSchemaXml =
+            "<ECSchema schemaName=\"TestSchema\" nameSpacePrefix=\"ts\" version=\"1.0\" xmlns=\"http://www.bentley.com/schemas/Bentley.ECXML.2.0\">"
+            "  <ECSchemaReference name = 'Bentley_Standard_CustomAttributes' version = '01.11' prefix = 'bsca' />"
+            "  <ECSchemaReference name = 'ECDbMap' version = '01.00' prefix = 'ecdbmap' />"
+            "  <ECClass typeName='Parent' >"
+            "    <ECProperty propertyName='Name' typeName='string' />"
+            "  </ECClass>"
+            "  <ECClass typeName='Child' >"
+            "    <ECProperty propertyName='ParentId' typeName='long' />"
+            "    <ECProperty propertyName='ChildName' typeName='string' />"
+            "  </ECClass>"
+            "  <ECRelationshipClass typeName='ParentHasChildren' isDomainClass='True' strength='referencing'>"
+            "    <Source cardinality='(1,1)' polymorphic='True'>"
+            "      <Class class = 'Parent' />"
+            "    </Source>"
+            "    <Target cardinality='(0,N)' polymorphic='True'>"
+            "      <Class class = 'Child' >"
+            "           <Key>"
+            "              <Property name='ParentId'/>"
+            "           </Key>"
+            "      </Class>"
+            "    </Target>"
+            "  </ECRelationshipClass>"
+            "</ECSchema>";
+
+        ECDb ecdb;
+        CreateECDbAndImportSchema(ecdb, ecdbName, testSchemaXml, true);
+
+        ASSERT_TRUE(ecdb.ColumnExists(childTableName, "ParentId"));
+        bvector<Utf8String> columns;
+        ASSERT_TRUE(ecdb.GetColumns(columns, childTableName));
+        ASSERT_EQ(3, columns.size()) << childTableName << " table should not contain an extra foreign key column as the relationship specifies a Key property";
+
+        auto containsDefaultNamedRelationalKeyColumn = [] (Utf8StringCR str) { return BeStringUtilities::Strnicmp(str.c_str(), "ForeignEC", 9) == 0; };
+        auto it = std::find_if(columns.begin(), columns.end(), containsDefaultNamedRelationalKeyColumn);
+        ASSERT_TRUE(it == columns.end()) << childTableName << " table should not contain an extra foreign key column as the relationship specifies a Key property";
+
+        bool actualForeignKey = false;
+        ASSERT_EQ(SUCCESS, TryGetHasForeignKey(actualForeignKey, ecdb, childTableName));
+        ASSERT_EQ(false, actualForeignKey);
+        }
+
+        {
+        Utf8CP testSchemaXml =
+            "<ECSchema schemaName=\"TestSchema\" nameSpacePrefix=\"ts\" version=\"1.0\" xmlns=\"http://www.bentley.com/schemas/Bentley.ECXML.2.0\">"
+            "  <ECSchemaReference name = 'Bentley_Standard_CustomAttributes' version = '01.11' prefix = 'bsca' />"
+            "  <ECSchemaReference name = 'ECDbMap' version = '01.00' prefix = 'ecdbmap' />"
+            "  <ECClass typeName='Parent' >"
+            "    <ECProperty propertyName='Name' typeName='string' />"
+            "  </ECClass>"
+            "  <ECClass typeName='Child' >"
+            "    <ECProperty propertyName='ParentId' typeName='long'>"
+            "       <ECCustomAttributes>"
+            "          <PropertyMap xmlns='ECDbMap.01.00'>"
+            "            <ColumnName>parent_id</ColumnName>"
+            "          </PropertyMap>"
+            "       </ECCustomAttributes>"
+            "   </ECProperty>"
+            "    <ECProperty propertyName='ChildName' typeName='string' />"
+            "  </ECClass>"
+            "  <ECRelationshipClass typeName='ParentHasChildren' isDomainClass='True' strength='referencing'>"
+            "    <Source cardinality='(1,1)' polymorphic='True'>"
+            "      <Class class = 'Parent' />"
+            "    </Source>"
+            "    <Target cardinality='(0,N)' polymorphic='True'>"
+            "      <Class class = 'Child' >"
+            "           <Key>"
+            "              <Property name='ParentId'/>"
+            "           </Key>"
+            "      </Class>"
+            "    </Target>"
+            "  </ECRelationshipClass>"
+            "</ECSchema>";
+
+        ECDb ecdb;
+        CreateECDbAndImportSchema(ecdb, ecdbName, testSchemaXml, true);
+
+        ASSERT_TRUE(ecdb.ColumnExists(childTableName, "parent_id"));
+        ASSERT_FALSE(ecdb.ColumnExists(childTableName, "ParentId"));
+        bvector<Utf8String> columns;
+        ASSERT_TRUE(ecdb.GetColumns(columns, childTableName));
+        ASSERT_EQ(3, columns.size()) << childTableName << " table should not contain an extra foreign key column as the relationship specifies a Key property";
+
+        auto containsDefaultNamedRelationalKeyColumn = [] (Utf8StringCR str) { return BeStringUtilities::Strnicmp(str.c_str(), "ForeignEC", 9) == 0; };
+        auto it = std::find_if(columns.begin(), columns.end(), containsDefaultNamedRelationalKeyColumn);
+        ASSERT_TRUE(it == columns.end()) << childTableName << " table should not contain an extra foreign key column as the relationship specifies a Key property";
+
+        bool actualForeignKey = false;
+        ASSERT_EQ(SUCCESS, TryGetHasForeignKey(actualForeignKey, ecdb, childTableName));
+        ASSERT_EQ(false, actualForeignKey);
+        }
+
+    {
+    Utf8CP testSchemaXml =
+        "<ECSchema schemaName=\"TestSchema\" nameSpacePrefix=\"ts\" version=\"1.0\" xmlns=\"http://www.bentley.com/schemas/Bentley.ECXML.2.0\">"
+        "  <ECSchemaReference name = 'Bentley_Standard_CustomAttributes' version = '01.11' prefix = 'bsca' />"
+        "  <ECSchemaReference name = 'ECDbMap' version = '01.00' prefix = 'ecdbmap' />"
+        "  <ECClass typeName='Parent' >"
+        "    <ECProperty propertyName='Name' typeName='string' />"
+        "  </ECClass>"
+        "  <ECClass typeName='Child' >"
+        "    <ECProperty propertyName='ParentId' typeName='long' />"
+        "    <ECProperty propertyName='ChildName' typeName='string' />"
+        "  </ECClass>"
+        "  <ECRelationshipClass typeName='ParentHasChildren' isDomainClass='True' strength='referencing'>"
+        "    <ECCustomAttributes>"
+        "        <ForeignKeyRelationshipMap xmlns='ECDbMap.01.00'>"
+        "            <CreateConstraint>True</CreateConstraint>"
+        "        </ForeignKeyRelationshipMap>"
+        "    </ECCustomAttributes>"
+        "    <Source cardinality='(1,1)' polymorphic='True'>"
+        "      <Class class = 'Parent' />"
+        "    </Source>"
+        "    <Target cardinality='(0,N)' polymorphic='True'>"
+        "      <Class class = 'Child' >"
+        "           <Key>"
+        "              <Property name='ParentId'/>"
+        "           </Key>"
+        "      </Class>"
+        "    </Target>"
+        "  </ECRelationshipClass>"
+        "</ECSchema>";
+
+    ECDb ecdb;
+    CreateECDbAndImportSchema(ecdb, ecdbName, testSchemaXml, true);
+
+    ASSERT_TRUE(ecdb.ColumnExists(childTableName, "ParentId"));
+    bvector<Utf8String> columns;
+    ASSERT_TRUE(ecdb.GetColumns(columns, childTableName));
+    ASSERT_EQ(3, columns.size()) << childTableName << " table should not contain an extra foreign key column as the relationship specifies a Key property";
+
+    auto containsDefaultNamedRelationalKeyColumn = [] (Utf8StringCR str) { return BeStringUtilities::Strnicmp(str.c_str(), "ForeignEC", 9) == 0; };
+    auto it = std::find_if(columns.begin(), columns.end(), containsDefaultNamedRelationalKeyColumn);
+    ASSERT_TRUE(it == columns.end()) << childTableName << " table should not contain an extra foreign key column as the relationship specifies a Key property";
+    
+    bool actualForeignKey = false;
+    ASSERT_EQ(SUCCESS, TryGetHasForeignKey(actualForeignKey, ecdb, childTableName, "ParentId"));
+    ASSERT_EQ(true, actualForeignKey);
+    }
+
+    {
+    Utf8CP testSchemaXml =
+        "<ECSchema schemaName=\"TestSchema\" nameSpacePrefix=\"ts\" version=\"1.0\" xmlns=\"http://www.bentley.com/schemas/Bentley.ECXML.2.0\">"
+        "  <ECSchemaReference name = 'Bentley_Standard_CustomAttributes' version = '01.11' prefix = 'bsca' />"
+        "  <ECSchemaReference name = 'ECDbMap' version = '01.00' prefix = 'ecdbmap' />"
+        "  <ECClass typeName='Parent' >"
+        "    <ECProperty propertyName='Name' typeName='string' />"
+        "  </ECClass>"
+        "  <ECClass typeName='Child' >"
+        "    <ECProperty propertyName='ParentId' typeName='long' />"
+        "    <ECProperty propertyName='ChildName' typeName='string' />"
+        "  </ECClass>"
+        "  <ECRelationshipClass typeName='ParentHasChildren' isDomainClass='True' strength='referencing'>"
+        "    <ECCustomAttributes>"
+        "        <ForeignKeyRelationshipMap xmlns='ECDbMap.01.00'>"
+        "            <ForeignKeyColumn>ParentId</ForeignKeyColumn>"
+        "        </ForeignKeyRelationshipMap>"
+        "    </ECCustomAttributes>"
+        "    <Source cardinality='(1,1)' polymorphic='True'>"
+        "      <Class class = 'Parent' />"
+        "    </Source>"
+        "    <Target cardinality='(0,N)' polymorphic='True'>"
+        "      <Class class = 'Child' >"
+        "           <Key>"
+        "              <Property name='ParentId'/>"
+        "           </Key>"
+        "      </Class>"
+        "    </Target>"
+        "  </ECRelationshipClass>"
+        "</ECSchema>";
+
+    ECDb ecdb;
+    CreateECDbAndImportSchema(ecdb, ecdbName, testSchemaXml, false , "ForeignKeyColumn should not be specified if Key property is defined.");
+    }
+
+    {
+    Utf8CP testSchemaXml =
+        "<ECSchema schemaName=\"TestSchema\" nameSpacePrefix=\"ts\" version=\"1.0\" xmlns=\"http://www.bentley.com/schemas/Bentley.ECXML.2.0\">"
+        "  <ECSchemaReference name = 'Bentley_Standard_CustomAttributes' version = '01.11' prefix = 'bsca' />"
+        "  <ECSchemaReference name = 'ECDbMap' version = '01.00' prefix = 'ecdbmap' />"
+        "  <ECClass typeName='Parent' >"
+        "    <ECProperty propertyName='Name' typeName='string' />"
+        "  </ECClass>"
+        "  <ECClass typeName='Child' >"
+        "    <ECProperty propertyName='ParentId' typeName='long' />"
+        "    <ECProperty propertyName='ChildName' typeName='string' />"
+        "  </ECClass>"
+        "  <ECRelationshipClass typeName='ParentHasChildren' isDomainClass='True' strength='referencing'>"
+        "    <ECCustomAttributes>"
+        "        <ForeignKeyRelationshipMap xmlns='ECDbMap.01.00'>"
+        "            <ForeignKeyColumn>MyOwnParentId</ForeignKeyColumn>"
+        "        </ForeignKeyRelationshipMap>"
+        "    </ECCustomAttributes>"
+        "    <Source cardinality='(1,1)' polymorphic='True'>"
+        "      <Class class = 'Parent' />"
+        "    </Source>"
+        "    <Target cardinality='(0,N)' polymorphic='True'>"
+        "      <Class class = 'Child' >"
+        "           <Key>"
+        "              <Property name='ParentId'/>"
+        "           </Key>"
+        "      </Class>"
+        "    </Target>"
+        "  </ECRelationshipClass>"
+        "</ECSchema>";
+
+    ECDb ecdb;
+    CreateECDbAndImportSchema(ecdb, ecdbName, testSchemaXml, false, "ForeignKeyColumn should not be specified if Key property is defined.");
+    }
+
+    {
+    Utf8CP testSchemaXml =
+        "<ECSchema schemaName=\"TestSchema\" nameSpacePrefix=\"ts\" version=\"1.0\" xmlns=\"http://www.bentley.com/schemas/Bentley.ECXML.2.0\">"
+        "  <ECSchemaReference name = 'Bentley_Standard_CustomAttributes' version = '01.11' prefix = 'bsca' />"
+        "  <ECSchemaReference name = 'ECDbMap' version = '01.00' prefix = 'ecdbmap' />"
+        "  <ECClass typeName='Parent' >"
+        "    <ECProperty propertyName='Name' typeName='string' />"
+        "  </ECClass>"
+        "  <ECClass typeName='Child' >"
+        "    <ECCustomAttributes>"
+        "        <ClassMap xmlns='ECDbMap.01.00'>"
+        "                <MapStrategy>"
+        "                   <Strategy>SharedTable</Strategy>"
+        "                   <AppliesToSubclasses>True</AppliesToSubclasses>"
+        "                </MapStrategy>"
+        "        </ClassMap>"
+        "    </ECCustomAttributes>"
+        "    <ECProperty propertyName='ParentId' typeName='long' />"
+        "    <ECProperty propertyName='ChildName' typeName='string' />"
+        "  </ECClass>"
+        "  <ECClass typeName='Child2' >"
+        "    <BaseClass>Child</BaseClass>"
+        "    <ECProperty propertyName='Child2Name' typeName='string' />"
+        "  </ECClass>"
+        "  <ECRelationshipClass typeName='ParentHasChildren' isDomainClass='True' strength='referencing'>"
+        "    <Source cardinality='(1,1)' polymorphic='True'>"
+        "      <Class class = 'Parent' />"
+        "    </Source>"
+        "    <Target cardinality='(0,N)' polymorphic='True'>"
+        "      <Class class = 'Child' >"
+        "           <Key>"
+        "              <Property name='ParentId'/>"
+        "           </Key>"
+        "      </Class>"
+        "      <Class class = 'Child2' />"
+        "    </Target>"
+        "  </ECRelationshipClass>"
+        "</ECSchema>";
+
+    ECDb ecdb;
+    CreateECDbAndImportSchema(ecdb, ecdbName, testSchemaXml, false, "Only one constraint class supported by ECDb if key properties are defined.");
+    }
+    
+    {
+    Utf8CP testSchemaXml =
+        "<ECSchema schemaName=\"TestSchema\" nameSpacePrefix=\"ts\" version=\"1.0\" xmlns=\"http://www.bentley.com/schemas/Bentley.ECXML.2.0\">"
+        "  <ECSchemaReference name = 'Bentley_Standard_CustomAttributes' version = '01.11' prefix = 'bsca' />"
+        "  <ECSchemaReference name = 'ECDbMap' version = '01.00' prefix = 'ecdbmap' />"
+        "  <ECClass typeName='Parent' >"
+        "    <ECProperty propertyName='Name' typeName='string' />"
+        "  </ECClass>"
+        "  <ECClass typeName='Child' >"
+        "    <ECProperty propertyName='ParentId' typeName='long' />"
+        "    <ECProperty propertyName='ChildName' typeName='string' />"
+        "  </ECClass>"
+        "  <ECRelationshipClass typeName='ParentHasChildren' isDomainClass='True' strength='referencing'>"
+        "    <Source cardinality='(1,1)' polymorphic='True'>"
+        "      <Class class = 'Parent' />"
+        "    </Source>"
+        "    <Target cardinality='(0,N)' polymorphic='True'>"
+        "      <Class class = 'Child' >"
+        "           <Key>"
+        "              <Property name='ParentId'/>"
+        "              <Property name='ChildName'/>"
+        "           </Key>"
+        "      </Class>"
+        "    </Target>"
+        "  </ECRelationshipClass>"
+        "</ECSchema>";
+
+    ECDb ecdb;
+    CreateECDbAndImportSchema(ecdb, ecdbName, testSchemaXml, false, "Only one key property is supported by ECDb.");
+    }
+    }
+
+//---------------------------------------------------------------------------------------
+// @bsimethod                                   Krischan.Eberle                  06/15
+//+---------------+---------------+---------------+---------------+---------------+------
+TEST(ECDbMap, ForeignKeyMapWithECInstanceIdKeyProperty)
+    {
+    ECDbTestProject::Initialize();
+    WCharCP ecdbName = L"ForeignKeyMapWithECInstanceIdKeyProp.ecdb";
+    Utf8CP childTableName = "ts_Child";
+
+        {
+        Utf8CP testSchemaXml =
+            "<ECSchema schemaName=\"TestSchema\" nameSpacePrefix=\"ts\" version=\"1.0\" xmlns=\"http://www.bentley.com/schemas/Bentley.ECXML.2.0\">"
+            "  <ECSchemaReference name = 'Bentley_Standard_CustomAttributes' version = '01.11' prefix = 'bsca' />"
+            "  <ECSchemaReference name = 'ECDbMap' version = '01.00' prefix = 'ecdbmap' />"
+            "  <ECClass typeName='Parent' >"
+            "    <ECProperty propertyName='Name' typeName='string' />"
+            "  </ECClass>"
+            "  <ECClass typeName='Child' >"
+            "    <ECProperty propertyName='ChildName' typeName='string' />"
+            "  </ECClass>"
+            "  <ECRelationshipClass typeName='ParentHasChildren' isDomainClass='True' strength='referencing'>"
+            "    <Source cardinality='(1,1)' polymorphic='True'>"
+            "      <Class class = 'Parent' />"
+            "    </Source>"
+            "    <Target cardinality='(0,1)' polymorphic='True'>"
+            "      <Class class = 'Child' >"
+            "           <Key>"
+            "              <Property name='ECInstanceId'/>"
+            "           </Key>"
+            "      </Class>"
+            "    </Target>"
+            "  </ECRelationshipClass>"
+            "</ECSchema>";
+
+        ECDb ecdb;
+        CreateECDbAndImportSchema(ecdb, ecdbName, testSchemaXml, true);
+
+        ASSERT_TRUE(ecdb.ColumnExists(childTableName, "ECInstanceId"));
+        bvector<Utf8String> columns;
+        ASSERT_TRUE(ecdb.GetColumns(columns, childTableName));
+        ASSERT_EQ(2, columns.size()) << childTableName << " table should not contain an extra foreign key column as the relationship specifies that the ECInstanceId is the foreign key";
+
+        auto containsDefaultNamedRelationalKeyColumn = [] (Utf8StringCR str) { return BeStringUtilities::Strnicmp(str.c_str(), "ForeignEC", 9) == 0; };
+        auto it = std::find_if(columns.begin(), columns.end(), containsDefaultNamedRelationalKeyColumn);
+        ASSERT_TRUE(it == columns.end()) << childTableName << " table should not contain an extra foreign key column as the relationship specifies a Key property";
+
+        bool actualForeignKey = false;
+        ASSERT_EQ(SUCCESS, TryGetHasForeignKey(actualForeignKey, ecdb, childTableName));
+        ASSERT_EQ(false, actualForeignKey);
+        }
+
+        {
+        Utf8CP testSchemaXml =
+            "<ECSchema schemaName=\"TestSchema\" nameSpacePrefix=\"ts\" version=\"1.0\" xmlns=\"http://www.bentley.com/schemas/Bentley.ECXML.2.0\">"
+            "  <ECSchemaReference name = 'Bentley_Standard_CustomAttributes' version = '01.11' prefix = 'bsca' />"
+            "  <ECSchemaReference name = 'ECDbMap' version = '01.00' prefix = 'ecdbmap' />"
+            "  <ECClass typeName='Parent' >"
+            "    <ECProperty propertyName='Name' typeName='string' />"
+            "  </ECClass>"
+            "  <ECClass typeName='Child' >"
+            "    <ECCustomAttributes>"
+            "        <ClassMap xmlns='ECDbMap.01.00'>"
+            "            <ECInstanceIdColumn>Id</ECInstanceIdColumn>"
+            "        </ClassMap>"
+            "    </ECCustomAttributes>"
+            "    <ECProperty propertyName='ChildName' typeName='string' />"
+            "  </ECClass>"
+            "  <ECRelationshipClass typeName='ParentHasChildren' isDomainClass='True' strength='referencing'>"
+            "    <Source cardinality='(1,1)' polymorphic='True'>"
+            "      <Class class = 'Parent' />"
+            "    </Source>"
+            "    <Target cardinality='(0,1)' polymorphic='True'>"
+            "      <Class class = 'Child' >"
+            "           <Key>"
+            "              <Property name='ECInstanceId'/>"
+            "           </Key>"
+            "      </Class>"
+            "    </Target>"
+            "  </ECRelationshipClass>"
+            "</ECSchema>";
+
+        ECDb ecdb;
+        CreateECDbAndImportSchema(ecdb, ecdbName, testSchemaXml, true);
+
+        ASSERT_TRUE(ecdb.ColumnExists(childTableName, "Id"));
+        ASSERT_FALSE(ecdb.ColumnExists(childTableName, "ECInstanceId"));
+
+        bvector<Utf8String> columns;
+        ASSERT_TRUE(ecdb.GetColumns(columns, childTableName));
+        ASSERT_EQ(2, columns.size()) << childTableName << " table should not contain an extra foreign key column as the relationship specifies that the ECInstanceId is the foreign key";
+
+        auto containsDefaultNamedRelationalKeyColumn = [] (Utf8StringCR str) { return BeStringUtilities::Strnicmp(str.c_str(), "ForeignEC", 9) == 0; };
+        auto it = std::find_if(columns.begin(), columns.end(), containsDefaultNamedRelationalKeyColumn);
+        ASSERT_TRUE(it == columns.end()) << childTableName << " table should not contain an extra foreign key column as the relationship specifies a Key property";
+
+        bool actualForeignKey = false;
+        ASSERT_EQ(SUCCESS, TryGetHasForeignKey(actualForeignKey, ecdb, childTableName));
+        ASSERT_EQ(false, actualForeignKey);
+        }
+
+        {
+        Utf8CP testSchemaXml =
+            "<ECSchema schemaName=\"TestSchema\" nameSpacePrefix=\"ts\" version=\"1.0\" xmlns=\"http://www.bentley.com/schemas/Bentley.ECXML.2.0\">"
+            "  <ECSchemaReference name = 'Bentley_Standard_CustomAttributes' version = '01.11' prefix = 'bsca' />"
+            "  <ECSchemaReference name = 'ECDbMap' version = '01.00' prefix = 'ecdbmap' />"
+            "  <ECClass typeName='Parent' >"
+            "    <ECProperty propertyName='Name' typeName='string' />"
+            "  </ECClass>"
+            "  <ECClass typeName='Child' >"
+            "    <ECCustomAttributes>"
+            "        <ClassMap xmlns='ECDbMap.01.00'>"
+            "            <ECInstanceIdColumn>Id</ECInstanceIdColumn>"
+            "        </ClassMap>"
+            "    </ECCustomAttributes>"
+            "    <ECProperty propertyName='ChildName' typeName='string' />"
+            "  </ECClass>"
+            "  <ECRelationshipClass typeName='ParentHasChildren' isDomainClass='True' strength='referencing'>"
+            "    <ECCustomAttributes>"
+            "        <ForeignKeyRelationshipMap xmlns='ECDbMap.01.00'>"
+            "            <CreateConstraint>True</CreateConstraint>"
+            "        </ForeignKeyRelationshipMap>"
+            "    </ECCustomAttributes>"
+            "    <Source cardinality='(1,1)' polymorphic='True'>"
+            "      <Class class = 'Parent' />"
+            "    </Source>"
+            "    <Target cardinality='(0,1)' polymorphic='True'>"
+            "      <Class class = 'Child' >"
+            "           <Key>"
+            "              <Property name='ECInstanceId'/>"
+            "           </Key>"
+            "      </Class>"
+            "    </Target>"
+            "  </ECRelationshipClass>"
+            "</ECSchema>";
+
+        ECDb ecdb;
+        CreateECDbAndImportSchema(ecdb, ecdbName, testSchemaXml, true);
+
+        ASSERT_TRUE(ecdb.ColumnExists(childTableName, "Id"));
+        ASSERT_FALSE(ecdb.ColumnExists(childTableName, "ECInstanceId"));
+
+        bvector<Utf8String> columns;
+        ASSERT_TRUE(ecdb.GetColumns(columns, childTableName));
+        ASSERT_EQ(2, columns.size()) << childTableName << " table should not contain an extra foreign key column as the relationship specifies that the ECInstanceId is the foreign key";
+
+        auto containsDefaultNamedRelationalKeyColumn = [] (Utf8StringCR str) { return BeStringUtilities::Strnicmp(str.c_str(), "ForeignEC", 9) == 0; };
+        auto it = std::find_if(columns.begin(), columns.end(), containsDefaultNamedRelationalKeyColumn);
+        ASSERT_TRUE(it == columns.end()) << childTableName << " table should not contain an extra foreign key column as the relationship specifies a Key property";
+
+        bool actualForeignKey = false;
+        ASSERT_EQ(SUCCESS, TryGetHasForeignKey(actualForeignKey, ecdb, childTableName, "Id"));
+        ASSERT_EQ(true, actualForeignKey);
+        }
+
+        {
+        Utf8CP testSchemaXml =
+            "<ECSchema schemaName=\"TestSchema\" nameSpacePrefix=\"ts\" version=\"1.0\" xmlns=\"http://www.bentley.com/schemas/Bentley.ECXML.2.0\">"
+            "  <ECSchemaReference name = 'Bentley_Standard_CustomAttributes' version = '01.11' prefix = 'bsca' />"
+            "  <ECSchemaReference name = 'ECDbMap' version = '01.00' prefix = 'ecdbmap' />"
+            "  <ECClass typeName='Parent' >"
+            "    <ECProperty propertyName='Name' typeName='string' />"
+            "  </ECClass>"
+            "  <ECClass typeName='Child' >"
+            "    <ECProperty propertyName='ChildName' typeName='string' />"
+            "  </ECClass>"
+            "  <ECRelationshipClass typeName='ParentHasChildren' isDomainClass='True' strength='referencing'>"
+            "    <ECCustomAttributes>"
+            "        <ForeignKeyRelationshipMap xmlns='ECDbMap.01.00'>"
+            "            <ForeignKeyColumn>ECInstanceId</ForeignKeyColumn>"
+            "        </ForeignKeyRelationshipMap>"
+            "    </ECCustomAttributes>"
+            "    <Source cardinality='(1,1)' polymorphic='True'>"
+            "      <Class class = 'Parent' />"
+            "    </Source>"
+            "    <Target cardinality='(0,1)' polymorphic='True'>"
+            "      <Class class = 'Child' >"
+            "           <Key>"
+            "              <Property name='ECInstanceId'/>"
+            "           </Key>"
+            "      </Class>"
+            "    </Target>"
+            "  </ECRelationshipClass>"
+            "</ECSchema>";
+
+        ECDb ecdb;
+        CreateECDbAndImportSchema(ecdb, ecdbName, testSchemaXml, false);
+        }
+
+        {
+        Utf8CP testSchemaXml =
+            "<ECSchema schemaName=\"TestSchema\" nameSpacePrefix=\"ts\" version=\"1.0\" xmlns=\"http://www.bentley.com/schemas/Bentley.ECXML.2.0\">"
+            "  <ECSchemaReference name = 'Bentley_Standard_CustomAttributes' version = '01.11' prefix = 'bsca' />"
+            "  <ECSchemaReference name = 'ECDbMap' version = '01.00' prefix = 'ecdbmap' />"
+            "  <ECClass typeName='Parent' >"
+            "    <ECProperty propertyName='Name' typeName='string' />"
+            "  </ECClass>"
+            "  <ECClass typeName='Child' >"
+            "    <ECProperty propertyName='ChildName' typeName='string' />"
+            "  </ECClass>"
+            "  <ECRelationshipClass typeName='ParentHasChildren' isDomainClass='True' strength='referencing'>"
+            "    <ECCustomAttributes>"
+            "        <ForeignKeyRelationshipMap xmlns='ECDbMap.01.00'>"
+            "            <ForeignKeyColumn>blabla</ForeignKeyColumn>"
+            "        </ForeignKeyRelationshipMap>"
+            "    </ECCustomAttributes>"
+            "    <Source cardinality='(1,1)' polymorphic='True'>"
+            "      <Class class = 'Parent' />"
+            "    </Source>"
+            "    <Target cardinality='(0,1)' polymorphic='True'>"
+            "      <Class class = 'Child' >"
+            "           <Key>"
+            "              <Property name='ECInstanceId'/>"
+            "           </Key>"
+            "      </Class>"
+            "    </Target>"
+            "  </ECRelationshipClass>"
+            "</ECSchema>";
+
+        ECDb ecdb;
+        CreateECDbAndImportSchema(ecdb, ecdbName, testSchemaXml, false);
+        }
+    }
+
+//---------------------------------------------------------------------------------------
+// @bsimethod                                   Krischan.Eberle                  06/15
+//+---------------+---------------+---------------+---------------+---------------+------
+TEST(ECDbMap, ForeignKeyMapWithoutKeyProperty)
+    {
+    ECDbTestProject::Initialize();
+
+    WCharCP ecdbName = L"ForeignKeyMapWithoutKeyProp.ecdb";
+    Utf8CP childTableName = "ts_Child";
+
+        {
+        Utf8CP testSchemaXml =
+            "<ECSchema schemaName=\"TestSchema\" nameSpacePrefix=\"ts\" version=\"1.0\" xmlns=\"http://www.bentley.com/schemas/Bentley.ECXML.2.0\">"
+            "  <ECSchemaReference name = 'Bentley_Standard_CustomAttributes' version = '01.11' prefix = 'bsca' />"
+            "  <ECSchemaReference name = 'ECDbMap' version = '01.00' prefix = 'ecdbmap' />"
+            "  <ECClass typeName='Parent' >"
+            "    <ECProperty propertyName='Name' typeName='string' />"
+            "  </ECClass>"
+            "  <ECClass typeName='Child' >"
+            "    <ECProperty propertyName='ParentId' typeName='long' />"
+            "    <ECProperty propertyName='ChildName' typeName='string' />"
+            "  </ECClass>"
+            "  <ECRelationshipClass typeName='ParentHasChildren' isDomainClass='True' strength='referencing'>"
+            "    <ECCustomAttributes>"
+            "        <ForeignKeyRelationshipMap xmlns='ECDbMap.01.00'>"
+            "            <ForeignKeyColumn>ParentId</ForeignKeyColumn>"
+            "        </ForeignKeyRelationshipMap>"
+            "    </ECCustomAttributes>"
+            "    <Source cardinality='(1,1)' polymorphic='True'>"
+            "      <Class class = 'Parent' />"
+            "    </Source>"
+            "    <Target cardinality='(0,N)' polymorphic='True'>"
+            "      <Class class = 'Child' />"
+            "    </Target>"
+            "  </ECRelationshipClass>"
+            "</ECSchema>";
+
+        ECDb ecdb;
+        CreateECDbAndImportSchema(ecdb, ecdbName, testSchemaXml, true);
+
+        ASSERT_TRUE(ecdb.ColumnExists(childTableName, "ParentId"));
+        bvector<Utf8String> columns;
+        ASSERT_TRUE(ecdb.GetColumns(columns, childTableName));
+        ASSERT_EQ(3, columns.size()) << childTableName << " table should not contain an extra foreign key column as the relationship map specifies an existing column name";
+
+        auto containsDefaultNamedRelationalKeyColumn = [] (Utf8StringCR str) { return BeStringUtilities::Strnicmp(str.c_str(), "ForeignEC", 9) == 0; };
+        auto it = std::find_if(columns.begin(), columns.end(), containsDefaultNamedRelationalKeyColumn);
+        ASSERT_TRUE(it == columns.end()) << childTableName << " table should not contain an extra foreign key column as the relationship map specifies an existing column name";
+
+        bool actualForeignKey = false;
+        ASSERT_EQ(SUCCESS, TryGetHasForeignKey(actualForeignKey, ecdb, childTableName));
+        ASSERT_EQ(false, actualForeignKey);
+        }
+
+        {
+        Utf8CP testSchemaXml =
+            "<ECSchema schemaName=\"TestSchema\" nameSpacePrefix=\"ts\" version=\"1.0\" xmlns=\"http://www.bentley.com/schemas/Bentley.ECXML.2.0\">"
+            "  <ECSchemaReference name = 'Bentley_Standard_CustomAttributes' version = '01.11' prefix = 'bsca' />"
+            "  <ECSchemaReference name = 'ECDbMap' version = '01.00' prefix = 'ecdbmap' />"
+            "  <ECClass typeName='Parent' >"
+            "    <ECProperty propertyName='Name' typeName='string' />"
+            "  </ECClass>"
+            "  <ECClass typeName='Child' >"
+            "    <ECProperty propertyName='ParentId' typeName='long' />"
+            "    <ECProperty propertyName='ChildName' typeName='string' />"
+            "  </ECClass>"
+            "  <ECRelationshipClass typeName='ParentHasChildren' isDomainClass='True' strength='referencing'>"
+            "    <ECCustomAttributes>"
+            "        <ForeignKeyRelationshipMap xmlns='ECDbMap.01.00'>"
+            "            <ForeignKeyColumn>MyOwnParentId</ForeignKeyColumn>"
+            "        </ForeignKeyRelationshipMap>"
+            "    </ECCustomAttributes>"
+            "    <Source cardinality='(1,1)' polymorphic='True'>"
+            "      <Class class = 'Parent' />"
+            "    </Source>"
+            "    <Target cardinality='(0,N)' polymorphic='True'>"
+            "      <Class class = 'Child' />"
+            "    </Target>"
+            "  </ECRelationshipClass>"
+            "</ECSchema>";
+
+        ECDb ecdb;
+        CreateECDbAndImportSchema(ecdb, ecdbName, testSchemaXml, true);
+
+        ASSERT_TRUE(ecdb.ColumnExists(childTableName, "ParentId"));
+        ASSERT_TRUE(ecdb.ColumnExists(childTableName, "MyOwnParentId"));
+        bvector<Utf8String> columns;
+        ASSERT_TRUE(ecdb.GetColumns(columns, childTableName));
+        ASSERT_EQ(4, columns.size()) << childTableName << " table should contain an extra foreign key column as the relationship map specifies a value for ForeignKeyColumn";
+
+        auto containsDefaultNamedRelationalKeyColumn = [] (Utf8StringCR str) { return BeStringUtilities::Strnicmp(str.c_str(), "ForeignEC", 9) == 0; };
+        auto it = std::find_if(columns.begin(), columns.end(), containsDefaultNamedRelationalKeyColumn);
+        ASSERT_TRUE(it == columns.end()) << childTableName << " table should contain an extra foreign key column as the relationship map specifies a value for ForeignKeyColumn";
+
+        bool actualForeignKey = false;
+        ASSERT_EQ(SUCCESS, TryGetHasForeignKey(actualForeignKey, ecdb, childTableName));
+        ASSERT_EQ(false, actualForeignKey);
+        }
+
+        {
+        Utf8CP testSchemaXml =
+            "<ECSchema schemaName=\"TestSchema\" nameSpacePrefix=\"ts\" version=\"1.0\" xmlns=\"http://www.bentley.com/schemas/Bentley.ECXML.2.0\">"
+            "  <ECSchemaReference name = 'Bentley_Standard_CustomAttributes' version = '01.11' prefix = 'bsca' />"
+            "  <ECSchemaReference name = 'ECDbMap' version = '01.00' prefix = 'ecdbmap' />"
+            "  <ECClass typeName='Parent' >"
+            "    <ECProperty propertyName='Name' typeName='string' />"
+            "  </ECClass>"
+            "  <ECClass typeName='Child' >"
+            "    <ECProperty propertyName='ParentId' typeName='long' />"
+            "    <ECProperty propertyName='ChildName' typeName='string' />"
+            "  </ECClass>"
+            "  <ECRelationshipClass typeName='ParentHasChildren' isDomainClass='True' strength='referencing'>"
+            "    <Source cardinality='(1,1)' polymorphic='True'>"
+            "      <Class class = 'Parent' />"
+            "    </Source>"
+            "    <Target cardinality='(0,N)' polymorphic='True'>"
+            "      <Class class = 'Child' />"
+            "    </Target>"
+            "  </ECRelationshipClass>"
+            "</ECSchema>";
+
+        ECDb ecdb;
+        CreateECDbAndImportSchema(ecdb, ecdbName, testSchemaXml, true);
+
+        ASSERT_TRUE(ecdb.ColumnExists(childTableName, "ParentId"));
+        bvector<Utf8String> columns;
+        ASSERT_TRUE(ecdb.GetColumns(columns, childTableName));
+        ASSERT_EQ(4, columns.size()) << childTableName << " table should contain a default-name extra foreign key column as there is no relationship map CA";
+
+        auto containsDefaultNamedRelationalKeyColumn = [] (Utf8StringCR str) { return BeStringUtilities::Strnicmp(str.c_str(), "ForeignEC", 9) == 0; };
+        auto it = std::find_if(columns.begin(), columns.end(), containsDefaultNamedRelationalKeyColumn);
+        ASSERT_TRUE(it != columns.end()) << "ts_child table should contain a default-name extra foreign key column as there is no relationship map CA";
+
+        bool actualForeignKey = false;
+        ASSERT_EQ(SUCCESS, TryGetHasForeignKey(actualForeignKey, ecdb, childTableName));
+        ASSERT_EQ(false, actualForeignKey);
+        }
+
+        {
+        Utf8CP testSchemaXml =
+            "<ECSchema schemaName=\"TestSchema\" nameSpacePrefix=\"ts\" version=\"1.0\" xmlns=\"http://www.bentley.com/schemas/Bentley.ECXML.2.0\">"
+            "  <ECSchemaReference name = 'Bentley_Standard_CustomAttributes' version = '01.11' prefix = 'bsca' />"
+            "  <ECSchemaReference name = 'ECDbMap' version = '01.00' prefix = 'ecdbmap' />"
+            "  <ECClass typeName='Parent' >"
+            "    <ECProperty propertyName='Name' typeName='string' />"
+            "  </ECClass>"
+            "  <ECClass typeName='Child' >"
+            "    <ECProperty propertyName='ParentId' typeName='long' />"
+            "    <ECProperty propertyName='ChildName' typeName='string' />"
+            "  </ECClass>"
+            "  <ECRelationshipClass typeName='ParentHasChildren' isDomainClass='True' strength='referencing'>"
+            "    <ECCustomAttributes>"
+            "        <ForeignKeyRelationshipMap xmlns='ECDbMap.01.00'>"
+            "        </ForeignKeyRelationshipMap>"
+            "    </ECCustomAttributes>"
+            "    <Source cardinality='(1,1)' polymorphic='True'>"
+            "      <Class class = 'Parent' />"
+            "    </Source>"
+            "    <Target cardinality='(0,N)' polymorphic='True'>"
+            "      <Class class = 'Child' />"
+            "    </Target>"
+            "  </ECRelationshipClass>"
+            "</ECSchema>";
+
+        ECDb ecdb;
+        CreateECDbAndImportSchema(ecdb, ecdbName, testSchemaXml, true);
+
+        ASSERT_TRUE(ecdb.ColumnExists(childTableName, "ParentId"));
+        bvector<Utf8String> columns;
+        ASSERT_TRUE(ecdb.GetColumns(columns, childTableName));
+        ASSERT_EQ(4, columns.size()) << childTableName << " table should contain a default-name extra foreign key column as there is the relationship map CA doesn't specify a value for ForeignKeyColumn";
+
+        auto containsDefaultNamedRelationalKeyColumn = [] (Utf8StringCR str) { return BeStringUtilities::Strnicmp(str.c_str(), "ForeignEC", 9) == 0; };
+        auto it = std::find_if(columns.begin(), columns.end(), containsDefaultNamedRelationalKeyColumn);
+        ASSERT_TRUE(it != columns.end()) << childTableName << " table should contain a default-name extra foreign key column as there is the relationship map CA doesn't specify a value for ForeignKeyColumn";
+
+        bool actualForeignKey = false;
+        ASSERT_EQ(SUCCESS, TryGetHasForeignKey(actualForeignKey, ecdb, childTableName));
+        ASSERT_EQ(false, actualForeignKey);
+        }
+
+        {
+        Utf8CP testSchemaXml =
+            "<ECSchema schemaName=\"TestSchema\" nameSpacePrefix=\"ts\" version=\"1.0\" xmlns=\"http://www.bentley.com/schemas/Bentley.ECXML.2.0\">"
+            "  <ECSchemaReference name = 'Bentley_Standard_CustomAttributes' version = '01.11' prefix = 'bsca' />"
+            "  <ECSchemaReference name = 'ECDbMap' version = '01.00' prefix = 'ecdbmap' />"
+            "  <ECClass typeName='Parent' >"
+            "    <ECProperty propertyName='Name' typeName='string' />"
+            "  </ECClass>"
+            "  <ECClass typeName='Child' >"
+            "    <ECProperty propertyName='ParentId' typeName='long' />"
+            "    <ECProperty propertyName='ChildName' typeName='string' />"
+            "  </ECClass>"
+            "  <ECRelationshipClass typeName='ParentHasChildren' isDomainClass='True' strength='referencing'>"
+            "    <ECCustomAttributes>"
+            "        <ForeignKeyRelationshipMap xmlns='ECDbMap.01.00'>"
+            "           <CreateConstraint>True</CreateConstraint>"  
+            "        </ForeignKeyRelationshipMap>"
+            "    </ECCustomAttributes>"
+            "    <Source cardinality='(1,1)' polymorphic='True'>"
+            "      <Class class = 'Parent' />"
+            "    </Source>"
+            "    <Target cardinality='(0,N)' polymorphic='True'>"
+            "      <Class class = 'Child' />"
+            "    </Target>"
+            "  </ECRelationshipClass>"
+            "</ECSchema>";
+
+        ECDb ecdb;
+        CreateECDbAndImportSchema(ecdb, ecdbName, testSchemaXml, true);
+
+        ASSERT_TRUE(ecdb.ColumnExists(childTableName, "ParentId"));
+        bvector<Utf8String> columns;
+        ASSERT_TRUE(ecdb.GetColumns(columns, childTableName));
+        ASSERT_EQ(4, columns.size()) << childTableName << " table should contain a default-name extra foreign key column as there is the relationship map CA doesn't specify a value for ForeignKeyColumn";
+
+        auto containsDefaultNamedRelationalKeyColumn = [] (Utf8StringCR str) { return BeStringUtilities::Strnicmp(str.c_str(), "ForeignEC", 9) == 0; };
+        auto it = std::find_if(columns.begin(), columns.end(), containsDefaultNamedRelationalKeyColumn);
+        ASSERT_TRUE(it != columns.end()) << childTableName << " table should contain a default-name extra foreign key column as there is the relationship map CA doesn't specify a value for ForeignKeyColumn";
+
+        bool actualForeignKey = false;
+        ASSERT_EQ(SUCCESS, TryGetHasForeignKey(actualForeignKey, ecdb, childTableName, "ForeignEC"));
+        ASSERT_EQ(true, actualForeignKey);
+        }
+
+        {
+        Utf8CP testSchemaXml =
+            "<ECSchema schemaName=\"TestSchema\" nameSpacePrefix=\"ts\" version=\"1.0\" xmlns=\"http://www.bentley.com/schemas/Bentley.ECXML.2.0\">"
+            "  <ECSchemaReference name = 'Bentley_Standard_CustomAttributes' version = '01.11' prefix = 'bsca' />"
+            "  <ECSchemaReference name = 'ECDbMap' version = '01.00' prefix = 'ecdbmap' />"
+            "  <ECClass typeName='Parent' >"
+            "    <ECProperty propertyName='Name' typeName='string' />"
+            "  </ECClass>"
+            "  <ECClass typeName='Child' >"
+            "    <ECCustomAttributes>"
+            "        <ClassMap xmlns='ECDbMap.01.00'>"
+            "                <MapStrategy>"
+            "                   <Strategy>SharedTable</Strategy>"
+            "                   <AppliesToSubclasses>True</AppliesToSubclasses>"
+            "                </MapStrategy>"
+            "        </ClassMap>"
+            "    </ECCustomAttributes>"
+            "    <ECProperty propertyName='ParentId' typeName='long' />"
+            "    <ECProperty propertyName='ChildName' typeName='string' />"
+            "  </ECClass>"
+            "  <ECClass typeName='Child2' >"
+            "    <BaseClass>Child</BaseClass>"
+            "    <ECProperty propertyName='Child2Name' typeName='string' />"
+            "  </ECClass>"
+            "  <ECRelationshipClass typeName='ParentHasChildren' isDomainClass='True' strength='referencing'>"
+            "    <ECCustomAttributes>"
+            "        <ForeignKeyRelationshipMap xmlns='ECDbMap.01.00'>"
+            "           <CreateConstraint>True</CreateConstraint>"
+            "        </ForeignKeyRelationshipMap>"
+            "    </ECCustomAttributes>"
+            "    <Source cardinality='(1,1)' polymorphic='True'>"
+            "      <Class class = 'Parent' />"
+            "    </Source>"
+            "    <Target cardinality='(0,N)' polymorphic='True'>"
+            "      <Class class = 'Child' />"
+            "      <Class class = 'Child2' />"
+            "    </Target>"
+            "  </ECRelationshipClass>"
+            "</ECSchema>";
+
+        ECDb ecdb;
+        CreateECDbAndImportSchema(ecdb, ecdbName, testSchemaXml, true);
+
+        ASSERT_TRUE(ecdb.ColumnExists(childTableName, "ParentId"));
+        bvector<Utf8String> columns;
+        ASSERT_TRUE(ecdb.GetColumns(columns, childTableName));
+        ASSERT_EQ(6, columns.size()) << childTableName << " table should contain a default-name extra foreign key column as there is the relationship map CA doesn't specify a value for ForeignKeyColumn";
+
+        auto containsDefaultNamedRelationalKeyColumn = [] (Utf8StringCR str) { return BeStringUtilities::Strnicmp(str.c_str(), "ForeignEC", 9) == 0; };
+        auto it = std::find_if(columns.begin(), columns.end(), containsDefaultNamedRelationalKeyColumn);
+        ASSERT_TRUE(it != columns.end()) << childTableName << " table should contain a default-name extra foreign key column as there is the relationship map CA doesn't specify a value for ForeignKeyColumn";
+
+        bool actualForeignKey = false;
+        ASSERT_EQ(SUCCESS, TryGetHasForeignKey(actualForeignKey, ecdb, childTableName, "ForeignEC"));
+        ASSERT_EQ(true, actualForeignKey);
+        }
+
+    }
+
+//---------------------------------------------------------------------------------------
+// @bsimethod                                   Muhammad Hassan                  10/14
+//+---------------+---------------+---------------+---------------+---------------+------
+//Importing a schema containing all the possible combinations of class properties and relationship classes having built-in and user defined cardinalities 
+TEST(ECDbSchemaManager, ImportSchema)
+    {
+    ECDbTestProject testProject;
+    ECDbR ecdbr = testProject.Create("ecschemamanagertest.ecdb", L"UserWorkBench.01.00.ecschema.xml", true);
+    ECClassCP ecclass = ecdbr. Schemas ().GetECClass ("UserWorkBench", "areas");
+    ASSERT_TRUE (ecclass != nullptr);
+    ecclass = ecdbr. Schemas ().GetECClass ("UserWorkBench", "house_user");
+    ASSERT_TRUE (ecclass != nullptr);
+    }
+//---------------------------------------------------------------------------------------
+// @bsimethod                                   Muhammad Hassan                  09/14
+//+---------------+---------------+---------------+---------------+---------------+------
+TEST(ECDbSchemaManager, AddDuplicateECSchemaInCache)
+{
+    ECDbTestProject::Initialize();
+
+    ECDb ecdb;
+    auto stat = ECDbTestUtility::CreateECDb(ecdb, nullptr, L"ecschemamanagertest.ecdb");
+    ASSERT_TRUE(stat == BE_SQLITE_OK);
+
+    ECSchemaPtr schemaPtr = ECDbTestUtility::ReadECSchemaFromDisk(L"BaseSchemaA.01.00.ecschema.xml", nullptr);
+    ASSERT_TRUE(schemaPtr != NULL);
+    ECSchemaPtr schemaPtr1 = ECDbTestUtility::ReadECSchemaFromDisk(L"BaseSchemaA.01.00.ecschema.xml", nullptr);
+    ASSERT_TRUE(schemaPtr1 != NULL);
+
+    ECSchemaCachePtr schemacache = ECSchemaCache::Create();
+    ASSERT_EQ(ECOBJECTS_STATUS_Success, schemacache->AddSchema(*schemaPtr)) << "couldn't add schema to the cache" << schemaPtr->GetName().c_str();
+    ASSERT_EQ(ECOBJECTS_STATUS_DuplicateSchema, schemacache->AddSchema(*schemaPtr1));
+    ASSERT_EQ(SUCCESS, ecdb.Schemas().ImportECSchemas(*schemacache, ECDbSchemaManager::ImportOptions())) << "could not import test ecschema.";
+    ecdb.SaveChanges();
+
+    ECClassCP ecclass = ecdb.Schemas().GetECClass("BaseSchemaA", "Address");
+    EXPECT_TRUE(ecclass != NULL) << "ecclass with the specified name does not exist";
+}
+
+//---------------------------------------------------------------------------------------
+// @bsimethod                                     Muhammad Hassan                  09/14
+//+---------------+---------------+---------------+---------------+---------------+------
+TEST(ECDbSchemaManager, ImportDuplicateSchema)
+{
+    ECDbTestProject::Initialize();
+
+    ECDb ecdb;
+    auto stat = ECDbTestUtility::CreateECDb(ecdb, nullptr, L"ecschemamanagertest.ecdb");
+    ASSERT_TRUE(stat == BE_SQLITE_OK);
+
+    ECSchemaPtr schemaPtr = ECDbTestUtility::ReadECSchemaFromDisk(L"BaseSchemaA.01.00.ecschema.xml", nullptr);
+    ASSERT_TRUE(schemaPtr != NULL);
+    ECSchemaPtr schemaPtr1 = ECDbTestUtility::ReadECSchemaFromDisk(L"BaseSchemaA.01.00.ecschema.xml", nullptr);
+    ASSERT_TRUE(schemaPtr1 != NULL);
+
+    ECSchemaCachePtr Schemacache = ECSchemaCache::Create();
+    Schemacache->AddSchema(*schemaPtr);
+    ASSERT_EQ(SUCCESS, ecdb.Schemas().ImportECSchemas(*Schemacache, ECDbSchemaManager::ImportOptions()));
+    ECSchemaCachePtr Schemacache1 = ECSchemaCache::Create();
+    Schemacache1->AddSchema(*schemaPtr1);
+    ASSERT_EQ(SUCCESS, ecdb.Schemas().ImportECSchemas(*Schemacache1, ECDbSchemaManager::ImportOptions()));
+    ecdb.SaveChanges();
+
+    ECClassCP ecclass = ecdb.Schemas().GetECClass("BaseSchemaA", "Address");
+    EXPECT_TRUE(ecclass != nullptr) << "Class with the specified name doesn't exist :- ecclass is empty";
+}
+
+//---------------------------------------------------------------------------------------
+// @bsimethod                                     Muhammad Hassan                  09/14
+//+---------------+---------------+---------------+---------------+---------------+------
+TEST(ECDbSchemaManager, UpdateExistingSchema)
+{
+    ECDbTestProject testProject;
+    ECDbR ecdbr = testProject.Create("ecschemamanagertest.ecdb", L"TestSchema.01.00.ecschema.xml", true);
+    ECSchemaPtr schemaPtr = NULL;
+    ECSchemaReadContextPtr  context = nullptr;
+    ECSchemaCachePtr schemaCache = ECSchemaCache::Create();
+    ECDbTestUtility::ReadECSchemaFromDisk(schemaPtr, context, L"TestSchema.01.01.ecschema.xml", nullptr);
+    ASSERT_TRUE(schemaPtr.IsValid());
+    ASSERT_TRUE(schemaPtr != NULL);
+    schemaCache->AddSchema(*schemaPtr);
+
+    BeTest::SetFailOnAssert(false);
+    Savepoint s(ecdbr, "test");
+    ASSERT_EQ(ERROR, ecdbr.Schemas().ImportECSchemas(*schemaCache, ECDbSchemaManager::ImportOptions(false, true))) << "couldn't update the existing schema";
+    BeTest::SetFailOnAssert(true);
+    s.Cancel();
+
+    ECSchemaCP schemap = ecdbr. Schemas ().GetECSchema ("TestSchema", true);
+    ASSERT_TRUE(schemap != nullptr);
+    printf("%s\n", schemap->GetName().c_str());
+    ASSERT_EQ(4, schemap->GetClassCount()) << "Class count doesn't match the original number of classes";
+
+    ECClassCP ecclass = ecdbr. Schemas ().GetECClass ("TestSchema", "DerivedTestClass");
+    EXPECT_TRUE (ecclass != nullptr);
+    ecclass = ecdbr. Schemas ().GetECClass ("TestSchema", "DerivedClass");
+    EXPECT_TRUE (ecclass == nullptr);
+    ecclass = ecdbr. Schemas ().GetECClass ("TestSchema", "FileInfo");
+    EXPECT_TRUE (ecclass != nullptr);
+    EXPECT_EQ (3, ecclass->GetPropertyCount ());
+    ECPropertyIterable iterator = ecclass->GetProperties();
+    int i = 0;
+    for (ECPropertyP ecpropertyp: iterator)
+    {
+        ASSERT_TRUE(ecpropertyp != NULL);
+        ecpropertyp = NULL;
+        i++;
+    }
+    ASSERT_EQ(3, i) << "The number of Properties returned by the iterator doesn't match the Original Number";
+}
+
+//---------------------------------------------------------------------------------------
+// @bsimethod                                     Muhammad Hassan                  09/14
+//+---------------+---------------+---------------+---------------+---------------+------
+TEST(ECDbSchemaManager, UpdateExsitingSchemaDifferntCache)
+{
+
+    ECDbTestProject::Initialize();
+    ECDb testEcdb;
+    DbResult dbresult = ECDbTestUtility::CreateECDb(testEcdb, nullptr, L"ecschemamanagertest.ecdb");
+    ASSERT_TRUE(dbresult == BE_SQLITE_OK) << "Couldn't create ecdb";
+
+    ECSchemaPtr schemaPtr = ECDbTestUtility::ReadECSchemaFromDisk(L"RSComponents.01.00.ecschema.xml", nullptr);
+    ASSERT_TRUE(schemaPtr != NULL) << "couldn't read the schema: value = null";
+    ECSchemaPtr schemaPtr1 = ECDbTestUtility::ReadECSchemaFromDisk(L"RSComponents.01.01.ecschema.xml", nullptr);
+    ASSERT_TRUE(schemaPtr1 != NULL) << "couldn't read the schema: value = null";
+
+    ECSchemaCachePtr schemaCache = ECSchemaCache::Create();
+    ASSERT_EQ(SUCCESS, schemaCache->AddSchema(*schemaPtr));
+    ECSchemaCachePtr schemaCache1 = ECSchemaCache::Create();
+    ASSERT_EQ(SUCCESS, schemaCache1->AddSchema(*schemaPtr1));
+
+    ASSERT_EQ(SUCCESS, testEcdb.Schemas().ImportECSchemas(*schemaCache, ECDbSchemaManager::ImportOptions())) << "Couldn't import the first version of Schema";
+    ECClassCP ecClass = testEcdb. Schemas ().GetECClass ("RSComponents", "TestClass");
+    EXPECT_TRUE(ecClass == NULL);
+    ASSERT_EQ(SUCCESS, testEcdb.Schemas().ImportECSchemas(*schemaCache1, ECDbSchemaManager::ImportOptions(false, true))) << "Couldn't import or update the existing schema";
+    testEcdb.SaveChanges();
+
+    //getting the updated schema
+    ECSchemaCP schemap = testEcdb. Schemas ().GetECSchema ("RSComponents", true);
+    ASSERT_TRUE (schemap != nullptr);
+    ASSERT_EQ(16, schemap->GetClassCount()) << "Class count doesn't match the original number of classes";
+
+    ecClass = testEcdb.Schemas().GetECClass("RSComponents", "CAMERA");
+    ASSERT_TRUE(ecClass != NULL);
+
+    //Getting property count in the class with base class (true) and without base class (false)
+    ASSERT_EQ(3, ecClass->GetPropertyCount(false));
+    ASSERT_EQ(8, ecClass->GetPropertyCount(true));
+
+    //Getting property by name in the class with base class (true) and without base class (false)
+    ECPropertyP ecProperty = ecClass->GetPropertyP("SENSOR_TYPE", false);
+    ASSERT_TRUE(ecProperty != NULL) << "couldn't get the propety in the given class";
+    ecProperty = ecClass->GetPropertyP("VERSION", true);
+    ASSERT_TRUE(ecProperty != NULL) << "couldn't get the propety in the base class of the given class";
+
+    //Property iterator
+    ECPropertyIterable iterator = ecClass->GetProperties();
+    int i = 0;
+    for(ECPropertyP ecpropertyp: iterator)
+    {
+        ASSERT_TRUE(ecpropertyp != NULL);
+        ecpropertyp = NULL;
+        i++;
+    }
+    ASSERT_EQ(8, i) << "Properties returned by Iterator doesn't match the Original Number";
+
+    ecClass = testEcdb.Schemas().GetECClass("RSComponents", "SONOR");
+    ASSERT_TRUE(ecClass != NULL);
+    ecClass = testEcdb.Schemas().GetECClass("RSComponents", "SC");
+    ASSERT_TRUE(ecClass != NULL);
+    EXPECT_EQ(1, ecClass->GetPropertyCount()) << "Property count not equal";
+}
+
+//---------------------------------------------------------------------------------------
+// @bsimethod                                     Muhammad Hassan                  09/14
+//+---------------+---------------+---------------+---------------+---------------+------
+TEST(ECDbSchemaManager, SchemaCache)
+{
+    ECDbTestProject::Initialize();
+    ECSchemaCachePtr schemaCache = ECSchemaCache::Create();
+    ECSchemaPtr schemaPtr = NULL;
+    ECSchemaReadContextPtr  context = nullptr;
+
+    ECDbTestUtility::ReadECSchemaFromDisk(schemaPtr, context, L"BaseSchemaA.01.00.ecschema.xml", nullptr);
+    ASSERT_TRUE(schemaPtr != NULL);
+    schemaCache->AddSchema(*schemaPtr);
+    ECDbTestUtility::ReadECSchemaFromDisk(schemaPtr, context, L"DSCacheSchema.01.00.ecschema.xml", nullptr);
+    ASSERT_TRUE(schemaPtr != NULL);
+    schemaCache->AddSchema(*schemaPtr);
+    ECDbTestUtility::ReadECSchemaFromDisk(schemaPtr, context, L"TestSchema.01.00.ecschema.xml", nullptr);
+    ASSERT_TRUE(schemaPtr != NULL);
+    schemaCache->AddSchema(*schemaPtr);
+
+    EXPECT_EQ(5, schemaCache->GetCount()) << "Number of schema doesn't matches the number of schema read form the disk";
+
+    SchemaKeyCR key = schemaPtr->GetSchemaKey();
+    EXPECT_EQ(4, schemaPtr->GetClassCount());
+
+    ECSchemaPtr schemaPtr1 = schemaCache->GetSchema(key);
+    EXPECT_TRUE(schemaPtr1 != NULL);
+    ASSERT_TRUE(schemaPtr1.IsValid());
+
+    ASSERT_EQ(ECOBJECTS_STATUS_Success, schemaCache->DropSchema(key));
+    EXPECT_EQ(4, schemaCache->GetCount()) << "Number of schema doesn't matches the number of schema read form the disk";
+    schemaCache->Clear();
+    EXPECT_EQ(0, schemaCache->GetCount()) << "Couldn't clear the cache";
+}
+
+//---------------------------------------------------------------------------------------
+// @bsimethod                                     Muhammad Hassan                  09/14
+//+---------------+---------------+---------------+---------------+---------------+------
+TEST(ECDbSchemaManager, ImportingSchemaInDifferentECDB)
+{
+    ECDbTestProject::Initialize();
+    ECDb ecdb, testecdb;
+    auto stat = ECDbTestUtility::CreateECDb(ecdb, nullptr, L"testecdbSchema.ecdb");
+    ASSERT_TRUE(stat == BE_SQLITE_OK);
+    stat = ECDbTestUtility::CreateECDb(testecdb, nullptr, L"testecdbSchema1.ecdb");
+    ASSERT_TRUE(stat == BE_SQLITE_OK);
+
+    ECSchemaPtr schemaPtr = ECDbTestUtility::ReadECSchemaFromDisk(L"BaseSchemaA.01.00.ecschema.xml", nullptr);
+    ASSERT_TRUE(schemaPtr != NULL);
+
+    ECSchemaCachePtr Schemacache = ECSchemaCache::Create();
+    Schemacache->AddSchema(*schemaPtr);
+
+    ASSERT_EQ(SUCCESS, ecdb.Schemas().ImportECSchemas(*Schemacache, ECDbSchemaManager::ImportOptions())) << "could not import test ecschema.";
+    ecdb.SaveChanges();
+
+    ASSERT_EQ(ERROR, testecdb.Schemas().ImportECSchemas(*Schemacache, ECDbSchemaManager::ImportOptions())) << "could not import test ecschema in the 2nd ecdb file.";
+    testecdb.SaveChanges();
+}
+
+//---------------------------------------------------------------------------------------
+// @bsimethod                                     Muhammad Hassan                  10/14
+//+---------------+---------------+---------------+---------------+---------------+------
+TEST(ECDbSchemaManager, ImportSupplementedSchemaDoSupplementationFalse)
+{
+    ECDbTestProject::Initialize();
+    ECDb testecdb;
+    auto stat = ECDbTestUtility::CreateECDb(testecdb, nullptr, L"supplementalSchematest.ecdb");
+    ASSERT_TRUE(stat == BE_SQLITE_OK);
+    ECSchemaCachePtr schemaCache = ECSchemaCache::Create();
+    ECSchemaPtr schemaPtr = NULL;
+    ECSchemaReadContextPtr  context = nullptr;
+
+    ECDbTestUtility::ReadECSchemaFromDisk(schemaPtr, context, L"SchoolSchema.01.00.ecschema.xml", nullptr);
+    ASSERT_TRUE(schemaPtr != NULL);
+    schemaCache->AddSchema(*schemaPtr);
+
+    ECDbTestUtility::ReadECSchemaFromDisk(schemaPtr, context, L"SchoolSchema_Supplemental_Localization.01.00.ecschema.xml", nullptr);
+    ASSERT_TRUE(schemaPtr != NULL);
+    schemaCache->AddSchema(*schemaPtr);    
+    ECDbTestUtility::ReadECSchemaFromDisk(schemaPtr, context, L"SchoolSchema_Supplemental_Units.01.01.ecschema.xml", nullptr);
+    ASSERT_TRUE(schemaPtr != NULL);
+    schemaCache->AddSchema(*schemaPtr);
+
+    ASSERT_EQ(SUCCESS, testecdb.Schemas().ImportECSchemas(*schemaCache, ECDbSchemaManager::ImportOptions(false, false))) << "couldn't import the schema";
+    ECSchemaCP SchoolSupplSchema = testecdb.Schemas().GetECSchema("SchoolSchema", true);
+    ASSERT_TRUE (SchoolSupplSchema != nullptr);
+
+    ECClassCP ecclassCourseTitle = SchoolSupplSchema->GetClassCP("CourseTitle");
+    ASSERT_TRUE(ecclassCourseTitle != NULL);
+    ECCustomAttributeInstanceIterable iterator1 = ecclassCourseTitle->GetCustomAttributes(true);
+    uint32_t i = 0;
+    for (IECInstancePtr instance : iterator1)
+    {
+        i++;
+    }
+    EXPECT_EQ(2, i) << "the number of custom attributes on the Class Department do not match the original";
+}
+
+//---------------------------------------------------------------------------------------
+// @bsimethod                                     Muhammad Hassan                  10/14
+//+---------------+---------------+---------------+---------------+---------------+------
+TEST(ECDbSchemaManager, ImportMultipalSupplementalSchemas)
+{
+    ECDbTestProject::Initialize();
+    ECDb testecdb;
+    auto stat = ECDbTestUtility::CreateECDb(testecdb, nullptr, L"supplementalSchematest.ecdb");
+    ASSERT_TRUE(stat == BE_SQLITE_OK);
+
+    ECSchemaReadContextPtr context = nullptr;
+
+    ECSchemaPtr schemaptr;
+    ECDbTestUtility::ReadECSchemaFromDisk(schemaptr, context, L"SchoolSchema.01.00.ecschema.xml", nullptr);
+    ASSERT_TRUE(schemaptr != NULL);
+    ECSchemaPtr supple;
+    ECDbTestUtility::ReadECSchemaFromDisk(supple, context, L"SchoolSchema_Supplemental_Localization.01.00.ecschema.xml", nullptr);
+    ASSERT_TRUE(supple != NULL);
+    ECSchemaPtr supple1;
+    ECDbTestUtility::ReadECSchemaFromDisk(supple1, context, L"SchoolSchema_Supplemental_Units.01.01.ecschema.xml", nullptr);
+    ASSERT_TRUE(supple1 != NULL);
+
+    ECSchemaCachePtr schemacache = ECSchemaCache::Create();
+    schemacache->AddSchema(*schemaptr);
+    schemacache->AddSchema(*supple);
+    schemacache->AddSchema(*supple1);
+
+    ASSERT_EQ(SUCCESS, testecdb.Schemas().ImportECSchemas(*schemacache, ECDbSchemaManager::ImportOptions(true, false))) << "couldn't import the schema";
+    ECSchemaCP SchoolSupplSchema = testecdb.Schemas().GetECSchema("SchoolSchema", true);
+    ASSERT_TRUE (SchoolSupplSchema != NULL);
+
+    ECClassCP ecclassCourse = SchoolSupplSchema->GetClassCP("Course");
+    ASSERT_TRUE(ecclassCourse != NULL);
+    ECClassCP ecclassCourseTitle = SchoolSupplSchema->GetClassCP("CourseTitle");
+    ASSERT_TRUE(ecclassCourseTitle != NULL);
+    //get custom attributes from base class (false)
+    ECCustomAttributeInstanceIterable iterator2 = ecclassCourseTitle->GetCustomAttributes(false);
+    uint32_t i = 0;
+    for (IECInstancePtr instance : iterator2)
+    {
+        i++;
+    }
+    EXPECT_EQ(1, i) << "the number of custom attributes on the Class CourseTitle do not match the original";
+    //get custom attributes from base class (false)
+    ECCustomAttributeInstanceIterable iterator1 = ecclassCourseTitle->GetCustomAttributes(true);
+    i = 0;
+    for (IECInstancePtr instance : iterator1)
+    {
+        i++;
+    }
+    EXPECT_EQ(4, i) << "the number of custom attributes on the Class CourseTitle do not match the original";
+
+    ECClassCP relationshipClass = SchoolSupplSchema->GetClassCP("SchoolDepartmentRelation");
+    ASSERT_TRUE(relationshipClass != NULL);
+    ECCustomAttributeInstanceIterable iterator = relationshipClass->GetCustomAttributes(false);
+    i = 0;
+    for (IECInstancePtr instance : iterator)
+    {
+        i++;
+    }
+    EXPECT_EQ(5, i) << "the number of custom attributes on the Class relationshipClass do not match the original";
+
+    ECClassCP ecclasscp = SchoolSupplSchema->GetClassCP("Department");
+    ASSERT_TRUE(ecclasscp != NULL) << "couldn't read the class Department from schema";
+    IECInstancePtr iecinstancePtr = ecclasscp->GetCustomAttribute("ChangeManagement");
+    ASSERT_TRUE(iecinstancePtr.IsValid()) << "couldn't retrieve the custom attribute from the class Department";
+}
+
+//---------------------------------------------------------------------------------------
+// @bsimethod                                     Muhammad Hassan                  10/14
+//+---------------+---------------+---------------+---------------+---------------+------
+TEST(ECDbSchemaManager, ImportLowPrioritySupplementalSchama)
+{
+    ECDbTestProject::Initialize();
+    ECDb testecdb;
+    auto stat = ECDbTestUtility::CreateECDb(testecdb, nullptr, L"supplementalSchematest.ecdb");
+    ASSERT_TRUE(stat == BE_SQLITE_OK);
+    ECSchemaReadContextPtr  context = nullptr;
+
+    ECSchemaPtr schemaPtr;
+    ECSchemaCachePtr schemaCache = ECSchemaCache::Create();
+
+    ECDbTestUtility::ReadECSchemaFromDisk(schemaPtr, context, L"SchoolSchema.01.00.ecschema.xml", nullptr);
+    ASSERT_TRUE(schemaPtr != NULL);
+    schemaCache->AddSchema(*schemaPtr);
+    ECDbTestUtility::ReadECSchemaFromDisk(schemaPtr, context, L"SchoolSchema_Supplemental_Localization.01.00.ecschema.xml", nullptr);
+    schemaCache->AddSchema(*schemaPtr);
+
+
+    ASSERT_EQ(SUCCESS, testecdb.Schemas().ImportECSchemas(*schemaCache, ECDbSchemaManager::ImportOptions(true, false))) << "couldn't import the schema";
+    ECSchemaCP SchoolSupplSchema = testecdb.Schemas().GetECSchema("SchoolSchema", true);
+    ASSERT_TRUE (SchoolSupplSchema != NULL);
+    }
+
+//---------------------------------------------------------------------------------------
+// @bsimethod                                      Muhammad Hassan                  1/15
+//+---------------+---------------+---------------+---------------+---------------+------
+ TEST(ECDbSchemaManager, ImportReferenceSchemaReferedByMultipleSchemas)
+    {
+     ECDbTestProject::Initialize();
+     ECDb testecdb;
+     auto stat = ECDbTestUtility::CreateECDb(testecdb, nullptr, L"referancedSchematest.ecdb");
+     ASSERT_TRUE(stat == BE_SQLITE_OK);
+     ECSchemaReadContextPtr  context = nullptr;
+
+     ECSchemaPtr schemaptr;
+     ECDbTestUtility::ReadECSchemaFromDisk(schemaptr, context, L"StartupCompany.02.00.ecschema.xml", nullptr);
+     ASSERT_TRUE(schemaptr != NULL);
+     ECSchemaPtr supplementalSchemaptr;
+     ECDbTestUtility::ReadECSchemaFromDisk(supplementalSchemaptr, context, L"StartupCompany_Supplemental_ECDbTest.01.00.ecschema.xml", nullptr);
+     ASSERT_TRUE(supplementalSchemaptr != NULL);
+
+     ECSchemaCachePtr schemacache = ECSchemaCache::Create();
+     schemacache->AddSchema(*schemaptr);
+     schemacache->AddSchema(*supplementalSchemaptr);
+
+     ASSERT_EQ(SUCCESS, testecdb.Schemas().ImportECSchemas(*schemacache, ECDbSchemaManager::ImportOptions(true, false))) << "couldn't import the schema";
+    }
+
+ //---------------------------------------------------------------------------------------
+ // @bsimethod                                    Muhammad Hassan                  10/14
+ //+---------------+---------------+---------------+---------------+---------------+------
+TEST(ECDbSchemaManager, ImportHighPrioritySupplementalSchama)
+{
+    ECDbTestProject::Initialize();
+    ECDb testecdb;
+    auto stat = ECDbTestUtility::CreateECDb(testecdb, nullptr, L"supplementalSchematest.ecdb");
+    ASSERT_TRUE(stat == BE_SQLITE_OK);
+    ECSchemaReadContextPtr context = nullptr;
+
+    ECSchemaPtr schemaptr;
+    ECDbTestUtility::ReadECSchemaFromDisk(schemaptr, context, L"SchoolSchema.01.00.ecschema.xml", nullptr);
+    ASSERT_TRUE(schemaptr != NULL);
+    ECSchemaPtr supplementalSchemaptr;
+    ECDbTestUtility::ReadECSchemaFromDisk(supplementalSchemaptr, context, L"SchoolSchema_Supplemental_Units.01.01.ecschema.xml", nullptr);
+    ASSERT_TRUE(supplementalSchemaptr != NULL);
+
+    ECSchemaCachePtr schemacache = ECSchemaCache::Create();
+    schemacache->AddSchema(*schemaptr);
+    schemacache->AddSchema(*supplementalSchemaptr);
+
+    ASSERT_EQ(SUCCESS, testecdb.Schemas().ImportECSchemas(*schemacache, ECDbSchemaManager::ImportOptions(true, false))) << "couldn't import the schema";
+    ECSchemaCP SchoolSupplSchema = testecdb.Schemas().GetECSchema("SchoolSchema", true);
+    ASSERT_TRUE (SchoolSupplSchema != NULL);
+    }
+
+TEST(ECDbSchemaManager, TestGetClassResolver)
+    {
+    ECDbTestProject testProject;
+    ECDbR ecdbr = testProject.Create("ecschemamanagertest.ecdb", L"TestSchema.01.00.ecschema.xml", true);
+    ECClassCP ecClass = ecdbr. Schemas ().GetECClass ("TestSchema", "DerivedTestClass");
+    EXPECT_TRUE (ecClass != nullptr);
+    ecClass = ecdbr. Schemas ().GetECClass ("TS", "DerivedTestClass", ResolveSchema::BySchemaNamespacePrefix);
+    EXPECT_TRUE (ecClass != nullptr);
+
+    ecClass = ecdbr. Schemas ().GetECClass ("TestSchema", "DerivedTestClass", ResolveSchema::AutoDetect);
+    EXPECT_TRUE (ecClass != nullptr);
+
+    ecClass = ecdbr. Schemas ().GetECClass ("TS", "DerivedTestClass", ResolveSchema::AutoDetect);
+    EXPECT_TRUE (ecClass != nullptr);
+    }
+
+//---------------------------------------------------------------------------------------
+// @bsimethod                                     Muhammad Hassan                  11/14
+//+---------------+---------------+---------------+---------------+---------------+------
+// A primary schema should be supplemented with the latest available supplemental schema
+TEST(ECDbSchemaManager, supplementSchemaWithLatestSupplementalSchema)
+{
+
+    ECDbTestProject::Initialize();
+    ECDb testecdb;
+    auto stat = ECDbTestUtility::CreateECDb(testecdb, nullptr, L"supplementalSchematest.ecdb");
+    ASSERT_TRUE(stat == BE_SQLITE_OK);
+
+    ECSchemaReadContextPtr context = nullptr;
+
+    ECSchemaPtr schemaptr;
+    ECDbTestUtility::ReadECSchemaFromDisk(schemaptr, context, L"BasicSchema.01.70.ecschema.xml", nullptr);
+    ASSERT_TRUE(schemaptr != NULL);
+    ECSchemaPtr supple;
+    ECDbTestUtility::ReadECSchemaFromDisk(supple, context, L"BasicSchema_Supplemental_Localization.01.10.ecschema.xml", nullptr);
+    ASSERT_TRUE(supple != NULL);
+    ECSchemaPtr supple1;
+    ECDbTestUtility::ReadECSchemaFromDisk(supple1, context, L"BasicSchema_Supplemental_Localization.01.60.ecschema.xml", nullptr);
+    ASSERT_TRUE(supple1 != NULL);
+    ECSchemaPtr supple2;
+    ECDbTestUtility::ReadECSchemaFromDisk(supple2, context, L"BasicSchema_Supplemental_Localization.01.90.ecschema.xml", nullptr);
+    ASSERT_TRUE(supple2 != NULL);
+
+    ECSchemaCachePtr schemacache = ECSchemaCache::Create();
+    schemacache->AddSchema(*schemaptr);
+    schemacache->AddSchema(*supple);
+    schemacache->AddSchema(*supple1);
+    schemacache->AddSchema(*supple2);
+
+    ASSERT_EQ(SUCCESS, testecdb.Schemas().ImportECSchemas(*schemacache, ECDbSchemaManager::ImportOptions(true, false))) << "couldn't import the schema";
+    ECSchemaCP basicSupplSchema = testecdb.Schemas().GetECSchema("BasicSchema", true);
+    ASSERT_TRUE (basicSupplSchema != NULL);
+
+    ECClassCP ecclassBase = basicSupplSchema->GetClassCP("Base");
+    ASSERT_TRUE(ecclassBase != NULL);
+    //get custom attributes from base class (false)
+    ECCustomAttributeInstanceIterable iterator1 = ecclassBase->GetCustomAttributes(true);
+    int i = 0;
+    for (IECInstancePtr instance : iterator1)
+    {
+        i++;
+    }
+    EXPECT_EQ(3, i) << "the number of custom attributes on the Class Base do not match the original";
+}
+
+//---------------------------------------------------------------------------------------
+// @bsimethod                                     Muhammad Hassan                  11/14
+//+---------------+---------------+---------------+---------------+---------------+------
+//supplement schema with a supplemental schema whose primary schema's major version is greater then the major version of current primary schema.
+TEST(ECDbSchemaManager, supplementSchemaWithGreaterMajorVersionPrimary)
+{
+
+    ECDbTestProject::Initialize();
+    ECDb testecdb;
+    auto stat = ECDbTestUtility::CreateECDb(testecdb, nullptr, L"supplementalSchematest.ecdb");
+    ASSERT_TRUE(stat == BE_SQLITE_OK);
+
+    ECSchemaReadContextPtr context = nullptr;
+
+    ECSchemaPtr schemaptr;
+    ECDbTestUtility::ReadECSchemaFromDisk(schemaptr, context, L"BasicSchema.01.70.ecschema.xml", nullptr);
+    ASSERT_TRUE(schemaptr != NULL);
+    ECSchemaPtr supple;
+    ECDbTestUtility::ReadECSchemaFromDisk(supple, context, L"BasicSchema_Supplemental_Localization.02.10.ecschema.xml", nullptr);
+    ASSERT_TRUE(supple != NULL);
+
+    ECSchemaCachePtr schemacache = ECSchemaCache::Create();
+    schemacache->AddSchema(*schemaptr);
+    schemacache->AddSchema(*supple);
+
+    ASSERT_EQ(SUCCESS, testecdb.Schemas().ImportECSchemas(*schemacache, ECDbSchemaManager::ImportOptions(true, false))) << "couldn't import the schema";
+    ECSchemaCP basicSupplSchema = testecdb.Schemas().GetECSchema("BasicSchema", true);
+    ASSERT_TRUE (basicSupplSchema != NULL);
+
+    ECClassCP ecclassBase = basicSupplSchema->GetClassCP("Base");
+    ASSERT_TRUE(ecclassBase != NULL);
+    //get custom attributes from base class (false)
+    ECCustomAttributeInstanceIterable iterator1 = ecclassBase->GetCustomAttributes(true);
+    int i = 0;
+    for (IECInstancePtr instance : iterator1)
+    {
+        i++;
+    }
+    EXPECT_EQ(0, i) << "the number of custom attributes on the Class Base do not match the original";
+}
+
+//---------------------------------------------------------------------------------------
+// @bsimethod                                     Muhammad Hassan                  11/14
+//+---------------+---------------+---------------+---------------+---------------+------
+// supplement current primary schema with a supplemental schema whose primary schema's minor version is less then the current schema.
+TEST(ECDbSchemaManager, supplementSchemaWithLessMinorVersionPrimarySchema)
+{
+
+    ECDbTestProject::Initialize();
+    ECDb testecdb;
+    auto stat = ECDbTestUtility::CreateECDb(testecdb, nullptr, L"supplementalSchematest.ecdb");
+    ASSERT_TRUE(stat == BE_SQLITE_OK);
+
+    ECSchemaReadContextPtr context = nullptr;
+
+    ECSchemaPtr schemaptr;
+    ECDbTestUtility::ReadECSchemaFromDisk(schemaptr, context, L"BasicSchema.01.70.ecschema.xml", nullptr);
+    ASSERT_TRUE(schemaptr != NULL);
+    ECSchemaPtr supple;
+    ECDbTestUtility::ReadECSchemaFromDisk(supple, context, L"BasicSchema_Supplemental_Localization.01.69.ecschema.xml", nullptr);
+    ASSERT_TRUE(supple != NULL);
+
+    ECSchemaCachePtr schemacache = ECSchemaCache::Create();
+    schemacache->AddSchema(*schemaptr);
+    schemacache->AddSchema(*supple);
+
+    ASSERT_EQ(SUCCESS, testecdb.Schemas().ImportECSchemas(*schemacache, ECDbSchemaManager::ImportOptions(true, false))) << "couldn't import the schema";
+    ECSchemaCP basicSupplSchema = testecdb.Schemas().GetECSchema("BasicSchema", true);
+    ASSERT_TRUE (basicSupplSchema != NULL);
+
+    ECClassCP ecclassBase = basicSupplSchema->GetClassCP("Base");
+    ASSERT_TRUE(ecclassBase != NULL);
+    //get custom attributes from base class (false)
+    ECCustomAttributeInstanceIterable iterator1 = ecclassBase->GetCustomAttributes(true);
+    int i = 0;
+    for (IECInstancePtr instance : iterator1)
+    {
+        i++;
+    }
+    EXPECT_EQ(0, i) << "the number of custom attributes on the Class Base do not match the original";
+}
+
+//---------------------------------------------------------------------------------------
+// @bsimethod                                     Muhammad Hassan                  11/14
+//+---------------+---------------+---------------+---------------+---------------+------
+// suppelement schema with a supplemental schema whose primary schema's minor version is greater then the current.
+TEST(ECDbSchemaManager, supplementSchemaWithGreaterMinorVersionPrimarySchema)
+{
+
+    ECDbTestProject::Initialize();
+    ECDb testecdb;
+    auto stat = ECDbTestUtility::CreateECDb(testecdb, nullptr, L"supplementalSchematest.ecdb");
+    ASSERT_TRUE(stat == BE_SQLITE_OK);
+
+    ECSchemaReadContextPtr context = nullptr;
+
+    ECSchemaPtr schemaptr;
+    ECDbTestUtility::ReadECSchemaFromDisk(schemaptr, context, L"BasicSchema.01.69.ecschema.xml", nullptr);
+    ASSERT_TRUE(schemaptr != NULL);
+    ECSchemaPtr supple;
+    ECDbTestUtility::ReadECSchemaFromDisk(supple, context, L"BasicSchema_Supplemental_Localization.01.69.ecschema.xml", nullptr);
+    ASSERT_TRUE(supple != NULL);
+    ECSchemaPtr supple1;
+    ECDbTestUtility::ReadECSchemaFromDisk(supple1, context, L"BasicSchema_Supplemental_Localization.01.90.ecschema.xml", nullptr);
+    ASSERT_TRUE(supple1 != NULL);
+
+    ECSchemaCachePtr schemacache = ECSchemaCache::Create();
+    schemacache->AddSchema(*schemaptr);
+    schemacache->AddSchema(*supple);
+    schemacache->AddSchema(*supple1);
+
+    ASSERT_EQ(SUCCESS, testecdb.Schemas().ImportECSchemas(*schemacache, ECDbSchemaManager::ImportOptions(true, false))) << "couldn't import the schema";
+    ECSchemaCP basicSupplSchema = testecdb. Schemas ().GetECSchema ("BasicSchema", true);
+    ASSERT_TRUE (basicSupplSchema != NULL);
+
+    ECClassCP ecclassBase = basicSupplSchema->GetClassCP("Base");
+    ASSERT_TRUE(ecclassBase != NULL);
+    //get custom attributes from base class (false)
+    ECCustomAttributeInstanceIterable iterator1 = ecclassBase->GetCustomAttributes(true);
+    int i = 0;
+    for (IECInstancePtr instance : iterator1)
+    {
+        i++;
+    }
+    EXPECT_EQ(3, i) << "the number of custom attributes on the Class Base do not match the original";
+}
+
+//---------------------------------------------------------------------------------------
+//                                               Krischan.Eberle                  10/14
+//+---------------+---------------+---------------+---------------+---------------+------
+TEST (ECDbSchemaManager, ImportSchemaWithSubclassesToBaseClassInExistingSchema)
+    {
+    auto setup = [] (ECInstanceKey& activityKey, ECDbCR ecdb, bool clearCacheAfterFirstImport)
+        {
+        Utf8CP baseSchemaXml =
+            "<ECSchema schemaName='Planning' nameSpacePrefix='p' version='1.0' xmlns='http://www.bentley.com/schemas/Bentley.ECXML.2.0'>"
+            "  <ECSchemaReference name='ECDbMap' version='01.00' prefix='ecdbmap' />"
+            "  <ECClass typeName='Element'>"
+            "    <ECCustomAttributes>"
+            "        <ClassMap xmlns='ECDbMap.01.00'>"
+            "            <MapStrategy>"
+            "               <Strategy>SharedTable</Strategy>"
+            "               <AppliesToSubclasses>True</AppliesToSubclasses>"
+            "            </MapStrategy>"
+            "        </ClassMap>"
+            "    </ECCustomAttributes>"
+            "    <ECProperty propertyName='Code' typeName='string' />"
+            "  </ECClass>"
+            "  <ECClass typeName='Activity'>"
+            "    <BaseClass>Element</BaseClass>"
+            "    <ECProperty propertyName='PlanId' typeName='long' />"
+            "    <ECProperty propertyName='OutlineIndex' typeName='int' />"
+            "  </ECClass>"
+            "</ECSchema>";
+
+        ECSchemaReadContextPtr context1 = ECSchemaReadContext::CreateContext();
+        context1->AddSchemaLocater(ecdb.GetSchemaLocater());
+        ECSchemaPtr schema1 = nullptr;
+        ASSERT_EQ (SchemaReadStatus::SCHEMA_READ_STATUS_Success, ECSchema::ReadFromXmlString(schema1, baseSchemaXml, *context1));
+        ASSERT_EQ(SUCCESS, ecdb.Schemas().ImportECSchemas(context1->GetCache()));
+
+        if (clearCacheAfterFirstImport)
+            ecdb.ClearECDbCache();
+
+        Utf8CP secondSchemaXml =
+            "<ECSchema schemaName='Construction' nameSpacePrefix='c' version='1.0' xmlns='http://www.bentley.com/schemas/Bentley.ECXML.2.0'>"
+            "  <ECSchemaReference name='Planning' version='01.00' prefix='p' />"
+            "  <ECClass typeName='Activity'>"
+            "    <BaseClass>p:Activity</BaseClass>"
+            "    <ECProperty propertyName='Name' typeName='string' />"
+            "  </ECClass>"
+            "</ECSchema>";
+
+        ECSchemaReadContextPtr context2 = ECSchemaReadContext::CreateContext();
+        context2->AddSchemaLocater(ecdb.GetSchemaLocater());
+        ECSchemaPtr schema2 = nullptr;
+        ASSERT_EQ(SchemaReadStatus::SCHEMA_READ_STATUS_Success, ECSchema::ReadFromXmlString(schema2, secondSchemaXml, *context2));
+        ASSERT_EQ(SUCCESS, ecdb.Schemas().ImportECSchemas(context2->GetCache()));
+
+        ECInstanceKey newKey;
+        ECSqlStatement insStmt;
+        ASSERT_EQ(ECSqlStatus::Success, insStmt.Prepare(ecdb, "INSERT INTO c.Activity (Code, Name) VALUES ('ConstructionActivity-1', 'Do something')"));
+        ASSERT_EQ(ECSqlStepStatus::Done, insStmt.Step(newKey));
+
+        ECSqlStatement updStmt;
+        ASSERT_EQ(ECSqlStatus::Success, updStmt.Prepare(ecdb, "UPDATE p.Activity SET PlanId=100, OutlineIndex=100 WHERE ECInstanceId=?"));
+        updStmt.BindId(1, newKey.GetECInstanceId());
+        ASSERT_EQ(ECSqlStepStatus::Done, updStmt.Step());
+
+        activityKey = newKey;
+        };
+
+        //Import two ECSchemas separately without clearing the cache before the second import
+        {
+        ECDbTestProject testProject;
+        ECDbR ecdb = testProject.Create("importschemawithsubclassestoexistingschema1.ecdb");
+
+        ECInstanceKey activityKey;
+        setup(activityKey, ecdb, false);
+        ASSERT_TRUE(activityKey.IsValid());
+
+        ECSqlStatement stmt;
+        ASSERT_EQ(ECSqlStatus::Success, stmt.Prepare(ecdb, "SELECT PlanId, OutlineIndex FROM p.Activity WHERE ECInstanceId=?"));
+        stmt.BindId(1, activityKey.GetECInstanceId());
+        ASSERT_EQ(ECSqlStepStatus::HasRow, stmt.Step());
+
+        ASSERT_FALSE(stmt.IsValueNull(0)) << "This should start to fail if ECDb still caching horizontal paratition even after import a second schema";
+        ASSERT_FALSE(stmt.IsValueNull(1)) << "This should start to fail if ECDb still caching horizontal paratition even after import a second schema";
+
+        ASSERT_EQ(ECSqlStepStatus::Done, stmt.Step());
+        }
+
+        //Import two ECSchemas separately with clearing the cache before the second import
+        {
+        ECDbTestProject testProject;
+        ECDbR ecdb = testProject.Create("importschemawithsubclassestoexistingschema2.ecdb");
+
+        ECInstanceKey activityKey;
+        setup(activityKey, ecdb, true);
+        ASSERT_TRUE(activityKey.IsValid());
+
+        ECSqlStatement stmt;
+        ASSERT_EQ(ECSqlStatus::Success, stmt.Prepare(ecdb, "SELECT PlanId, OutlineIndex FROM p.Activity WHERE ECInstanceId=?"));
+        stmt.BindId(1, activityKey.GetECInstanceId());
+        ASSERT_EQ(ECSqlStepStatus::HasRow, stmt.Step());
+
+        ASSERT_TRUE(!stmt.IsValueNull(0));
+        ASSERT_EQ(100ULL, stmt.GetValueInt64(0));
+        ASSERT_TRUE(!stmt.IsValueNull(1));
+        ASSERT_EQ(100, stmt.GetValueInt(1));
+
+        ASSERT_EQ(ECSqlStepStatus::Done, stmt.Step());
+        }
+    }
+
+END_ECDBUNITTESTS_NAMESPACE