--- conflicted
+++ resolved
@@ -1,705 +1,701 @@
-/*--------------------------------------------------------------------------------------+
-|
-|  $Source: Tests/Published/ECDbInstances_Test.cpp $
-|
-|  $Copyright: (c) 2016 Bentley Systems, Incorporated. All rights reserved. $
-|
-+--------------------------------------------------------------------------------------*/
-#include "ECDbPublishedTests.h"
-#include "../BackDoor/PublicAPI/BackDoor/ECDb/ECDbTestProject.h"
-#include <limits>
-
-USING_NAMESPACE_BENTLEY_EC
-USING_NAMESPACE_BENTLEY_SQLITE_EC
-
-BEGIN_ECDBUNITTESTS_NAMESPACE
-
-struct ECDbInstances : ECDbTestFixture {};
-
-//---------------------------------------------------------------------------------------
-// @bsimethod                                   Krischan.Eberle                     09/13
-//+---------------+---------------+---------------+---------------+---------------+------
-TEST(ECInstanceIdTests, Conversion)
-    {
-    //ToString
-    ECInstanceId ecInstanceId(UINT64_C(123456789));
-    Utf8CP expectedInstanceId = "123456789";
-    Utf8Char actualInstanceId[BeInt64Id::ID_STRINGBUFFER_LENGTH];
-    ecInstanceId.ToString(actualInstanceId);
-    EXPECT_STREQ(expectedInstanceId, actualInstanceId) << "Unexpected InstanceId generated from ECInstanceId " << ecInstanceId.GetValue();
-
-    ecInstanceId = ECInstanceId(UINT64_C(0));
-    expectedInstanceId = "0";
-    actualInstanceId[0] = '\0';
-    ecInstanceId.ToString(actualInstanceId);
-    EXPECT_STREQ(expectedInstanceId, actualInstanceId) << "Unexpected InstanceId generated from ECInstanceId " << ecInstanceId.GetValueUnchecked();
-
-    //FromString
-    Utf8CP instanceId = "123456789";
-    ECInstanceId expectedECInstanceId(UINT64_C(123456789));
-    ECInstanceId actualECInstanceId;
-    EXPECT_EQ(SUCCESS, ECInstanceId::FromString(actualECInstanceId, instanceId));
-    EXPECT_EQ(expectedECInstanceId.GetValue(), actualECInstanceId.GetValue()) << "Unexpected ECInstanceId parsed from InstanceId " << instanceId;
-
-    instanceId = "0";
-    expectedECInstanceId = ECInstanceId(UINT64_C(0));
-    actualECInstanceId = ECInstanceId();
-    EXPECT_NE(SUCCESS, ECInstanceId::FromString(actualECInstanceId, instanceId));
-
-    instanceId = "0000";
-    expectedECInstanceId = ECInstanceId(UINT64_C(0));
-    actualECInstanceId = ECInstanceId();
-    EXPECT_NE(SUCCESS, ECInstanceId::FromString(actualECInstanceId, instanceId));
-
-    instanceId = "-123456";
-    EXPECT_NE(SUCCESS, ECInstanceId::FromString(actualECInstanceId, instanceId)) << "InstanceId with negative number '" << instanceId << "' is not expected to be supported by ECInstanceId::FromString";
-
-    instanceId = "-12345678901234";
-    EXPECT_NE(SUCCESS, ECInstanceId::FromString(actualECInstanceId, instanceId)) << "InstanceId with negative number '" << instanceId << "' is not expected to be supported by ECInstanceId::FromString";
-
-    //now test with invalid instance ids
-    BeTest::SetFailOnAssert(false);
-
-    instanceId = "0x75BCD15";
-    expectedECInstanceId = ECInstanceId(UINT64_C(123456789));
-    actualECInstanceId = ECInstanceId();
-    EXPECT_NE(SUCCESS, ECInstanceId::FromString(actualECInstanceId, instanceId)) << "InstanceId with hex formatted number '" << instanceId << "' is not expected to be supported by ECInstanceId::FromString";
-
-    instanceId = "i-12345";
-    EXPECT_NE(SUCCESS, ECInstanceId::FromString(actualECInstanceId, instanceId)) << "InstanceId starting with i- '" << instanceId << "' is not expected to be supported by ECInstanceId::FromString";
-
-    instanceId = "1234a123";
-    EXPECT_NE(SUCCESS, ECInstanceId::FromString(actualECInstanceId, instanceId)) << "Non-numeric InstanceId '" << instanceId << "' is not expected to be supported by ECInstanceId::FromString";
-
-    instanceId = "blabla";
-    EXPECT_NE(SUCCESS, ECInstanceId::FromString(actualECInstanceId, instanceId)) << "Non-numeric InstanceId '" << instanceId << "' is not expected to be supported by ECInstanceId::FromString";
-
-    BeTest::SetFailOnAssert(true);
-    }
-
-TEST_F(ECDbInstances, QuoteTest)
-    {
-    ECDb& ecdb = SetupECDb("StartupCompany.ecdb", BeFileName(L"StartupCompany.02.00.ecschema.xml"));
-
-    ECSqlStatement stmt1;
-    ASSERT_TRUE(stmt1.Prepare(ecdb, "INSERT INTO stco.ClassWithPrimitiveProperties (stringProp) VALUES('''a''a''')") == ECSqlStatus::Success);
-    ASSERT_TRUE(stmt1.Step() == BE_SQLITE_DONE);
-    ECSqlStatement stmt2;
-    ASSERT_TRUE(stmt2.Prepare(ecdb, "SELECT stringProp FROM stco.ClassWithPrimitiveProperties WHERE stringProp = '''a''a'''") == ECSqlStatus::Success);
-    ASSERT_TRUE(stmt2.Step() == BE_SQLITE_ROW);
-    ECSqlStatement stmt3;
-    ASSERT_TRUE(stmt3.Prepare(ecdb, "UPDATE ONLY stco.ClassWithPrimitiveProperties SET stringProp = '''g''''g'''") == ECSqlStatus::Success);
-    ASSERT_TRUE(stmt3.Step() == BE_SQLITE_DONE);
-    ECSqlStatement stmt4;
-    ASSERT_TRUE(stmt4.Prepare(ecdb, "SELECT stringProp FROM stco.ClassWithPrimitiveProperties WHERE stringProp = '''g''''g'''") == ECSqlStatus::Success);
-    ASSERT_TRUE(stmt4.Step() == BE_SQLITE_ROW);
-    }
-
-/*---------------------------------------------------------------------------------**//**
-* @bsimethod                                    Affan.Khan                          04/12
-+---------------+---------------+---------------+---------------+---------------+------*/
-void PopulatePrimitiveValueWithCustomDataSet(ECValueR value, PrimitiveType primitiveType, ECPropertyCP ecProperty)
-    {
-    value.Clear();
-    switch (primitiveType)
-        {
-            case PRIMITIVETYPE_String: value.SetUtf8CP("Sample string 2"); break;
-            case PRIMITIVETYPE_Integer: value.SetInteger(987); break;
-            case PRIMITIVETYPE_Long: value.SetLong(987654321); break;
-            case PRIMITIVETYPE_Double: value.SetDouble(PI * 3); break;
-            case PRIMITIVETYPE_DateTime:
-            {
-            DateTime dt;
-            DateTimeInfo dti;
-            if (ecProperty != nullptr && StandardCustomAttributeHelper::GetDateTimeInfo(dti, *ecProperty) == ECObjectsStatus::Success)
-                {
-                DateTime::Info info = dti.GetInfo(true);
-                if (info.GetKind() == DateTime::Kind::Local)
-                    {
-                    //local date times are not supported by ECObjects
-                    break;
-                    }
-
-                DateTime::FromJulianDay(dt, 2456341.75, info);
-                }
-            else
-                {
-                DateTime::FromJulianDay(dt, 2456341.75, DateTimeInfo::GetDefault());
-                }
-
-            value.SetDateTime(dt);
-            break;
-            }
-            case PRIMITIVETYPE_Boolean: value.SetBoolean(false); break;
-            case PRIMITIVETYPE_Binary:
-            {
-            Byte blob[] = {0x0a, 0x0a, 0x0c, 0x0c, 0x0e, 0x0e, 0x3a, 0xaa, 0xff, 0xb};
-            value.SetBinary(blob, 10);
-            break;
-            }
-            case PRIMITIVETYPE_Point2d:
-            {
-            DPoint2d point2d;
-            point2d.x = 33.11;
-            point2d.y = 44.12;
-            value.SetPoint2d(point2d);
-            break;
-            }
-            case PRIMITIVETYPE_Point3d:
-            {
-            DPoint3d point3d;
-            point3d.x = 12.33;
-            point3d.y = 44.54;
-            point3d.z = 21.55;
-            value.SetPoint3d(point3d);
-            break;
-            }
-        }
-    }
-
-/*---------------------------------------------------------------------------------**//**
-* @bsimethod                                     Krischan.Eberle                  10/12
-+---------------+---------------+---------------+---------------+---------------+------*/
-BentleyStatus SetupInsertECInstanceWithNullValues(ECInstanceKey& instanceKey, ECValueP nonNullValue, ECClassCP& testClass, ECDbCR ecdb, Utf8CP testSchemaName, Utf8CP testClassName, Utf8CP nonNullPropertyName)
-    {
-    testClass = ecdb.Schemas().GetECClass(testSchemaName, testClassName);
-    if (testClass == nullptr)
-        return ERROR;
-
-    ECInstanceInserter inserter(ecdb, *testClass, nullptr);
-    if (!inserter.IsValid())
-        return ERROR;
-
-    // Create a new instance with only one prop value being populated (to avoid the special
-    // case of a fully empty instance - which might need extra treatment)
-    StandaloneECEnablerP instanceEnabler = testClass->GetDefaultStandaloneEnabler();
-    IECInstancePtr testInstance = instanceEnabler->CreateInstance();
-    EXPECT_TRUE(testInstance != nullptr);
-
-    ECDbTestUtility::AssignRandomValueToECInstance(nonNullValue, testInstance, nonNullPropertyName);
-
-    DbResult stat = inserter.Insert(instanceKey, *testInstance);
-    BeAssert(stat == BE_SQLITE_OK);
-    return SUCCESS;
-    }
-
-/*---------------------------------------------------------------------------------**//**
-* @bsiclass                                     Krischan.Eberle                  09/12
-+---------------+---------------+---------------+---------------+---------------+------*/
-TEST_F(ECDbInstances, InsertECInstancesWithNullValues)
-    {
-    ECDb& db = SetupECDb("insertwithnullvalues.ecdb", BeFileName(L"ECSqlTest.01.00.ecschema.xml"));
-
-    Utf8CP const testClassName = "PSA";
-    Utf8CP const nonNullPropertyName = "I";
-
-    ECInstanceKey instanceKey;
-    ECClassCP testClass = nullptr;
-    BentleyStatus setupState = SetupInsertECInstanceWithNullValues(instanceKey, nullptr, testClass, db, "ECSqlTest", testClassName, nonNullPropertyName);
-    ASSERT_EQ(SUCCESS, setupState);
-
-    Utf8String ecsql("SELECT * FROM ");
-    ecsql.append(testClass->GetECSqlName()).append(" WHERE ECInstanceId = ?");
-
-    ECSqlStatement statement;
-    auto stat = statement.Prepare(db, ecsql.c_str());
-    ASSERT_EQ(ECSqlStatus::Success, stat);
-
-    stat = statement.BindId(1, instanceKey.GetECInstanceId());
-    ASSERT_EQ(ECSqlStatus::Success, stat);
-
-    int rowCount = 0;
-    while (statement.Step() == BE_SQLITE_ROW)
-        {
-        ++rowCount;
-        const int propCount = statement.GetColumnCount();
-        for (int i = 0; i < propCount; ++i)
-            {
-            ECPropertyCP prop = statement.GetColumnInfo(i).GetProperty();
-            Utf8StringCR propName = prop->GetName();
-            bool expectedIsNull = propName.CompareTo(nonNullPropertyName) != 0 && !propName.Equals("ECInstanceId") && !propName.Equals("ECClassId");
-            if (prop->GetIsArray())
-                expectedIsNull = false; // arrays are never Null
-
-            bool actualIsNull = statement.IsValueNull(i);
-            EXPECT_EQ(expectedIsNull, actualIsNull) << "ECSqlStatement::IsNullValue failed for property index " << i << " (property name " << propName.c_str() << ")";
-            }
-        }
-
-    //only one instance was inserted, so row count is expected to be one.
-    ASSERT_EQ(1, rowCount);
-    }
-
-/*---------------------------------------------------------------------------------**//**
-* @bsiclass                                     Krischan.Eberle                  09/12
-+---------------+---------------+---------------+---------------+---------------+------*/
-TEST_F(ECDbInstances, ECInstanceAdapterGetECInstanceWithNullValues)
-    {
-    ECDb& db = SetupECDb("insertwithnullvalues.ecdb", BeFileName(L"ECSqlTest.01.00.ecschema.xml"));
-
-    Utf8CP const testClassName = "PSA";
-    Utf8CP const nonNullPropertyName = "I";
-
-    ECInstanceKey instanceKey;
-    ECClassCP testClass = nullptr;
-    BentleyStatus setupState = SetupInsertECInstanceWithNullValues(instanceKey, nullptr, testClass, db, "ECSqlTest", testClassName, nonNullPropertyName);
-    ASSERT_EQ(SUCCESS, setupState);
-
-    Utf8String ecsql("SELECT * FROM ");
-    ecsql.append(testClass->GetECSqlName()).append(" WHERE ECInstanceId = ?");
-
-    ECSqlStatement statement;
-    auto stat = statement.Prepare(db, ecsql.c_str());
-    ASSERT_EQ(ECSqlStatus::Success, stat);
-
-    stat = statement.BindId(1, instanceKey.GetECInstanceId());
-    ASSERT_EQ(ECSqlStatus::Success, stat);
-
-    ECInstanceECSqlSelectAdapter dataAdapter(statement);
-
-    ECValue value;
-    int rowCount = 0;
-    DbResult result;
-    while ((result = statement.Step()) == BE_SQLITE_ROW)
-        {
-        ++rowCount;
-        IECInstancePtr instance = dataAdapter.GetInstance();
-
-        ECValuesCollectionPtr propValues = ECValuesCollection::Create(*instance);
-        for (ECPropertyValueCR propValue : *propValues)
-            {
-            Utf8CP propName = propValue.GetValueAccessor().GetAccessString();
-            const bool expectedIsNull = BeStringUtilities::Stricmp(propName, nonNullPropertyName) != 0;
-            value = propValue.GetValue();
-            bool actualIsNull = ECDbTestUtility::IsECValueNull(value);
-
-            EXPECT_EQ(expectedIsNull, actualIsNull) << "Assertion of IsNull check for property value failed for property '" << propName << "'.";
-            }
-        }
-
-    //only one instance was inserted, so row count is expected to be one.
-    ASSERT_EQ(1, rowCount);
-    }
-
-void SetStruct1Values(StandaloneECInstancePtr instance, bool boolVal, int intVal)
-    {
-    instance->SetValue("Struct1BoolMember", ECValue(boolVal));
-    instance->SetValue("Struct1IntMember", ECValue(intVal));
-    }
-
-void SetStruct2Values(StandaloneECInstancePtr instance, Utf8CP stringVal, double doubleVal, StandaloneECInstancePtr struct1, StandaloneECInstancePtr struct2, StandaloneECInstancePtr struct3)
-    {
-    instance->SetValue("Struct2StringMember", ECValue(stringVal));
-    instance->SetValue("Struct2DoubleMember", ECValue(doubleVal));
-    instance->AddArrayElements("NestedArray", 3);
-    ECValue structVal1;
-    structVal1.SetStruct(struct1.get());
-    instance->SetValue("NestedArray", structVal1, 0);
-
-    ECValue structVal2;
-    structVal2.SetStruct(struct2.get());
-    instance->SetValue("NestedArray", structVal2, 1);
-
-    ECValue structVal3;
-    structVal3.SetStruct(struct3.get());
-    instance->SetValue("NestedArray", structVal3, 2);
-    }
-
-//-------------------------------------------------------------------------------------
-// <author>Carole.MacDonald</author>                     <date>08/2013</date>
-//---------------+---------------+---------------+---------------+---------------+-----
-TEST_F(ECDbInstances, CreateAndImportSchemaThenInsertInstance)
-    {
-    ECDbTestProject test;
-    auto& dgndb = test.Create("importecschema.ecdb");
-    Utf8String filename = dgndb.GetDbFileName();
-    dgndb.CloseDb();
-    ECDb db;
-    DbResult stat = db.OpenBeSQLiteDb(filename.c_str(), Db::OpenParams(Db::OpenMode::ReadWrite));
-    EXPECT_EQ(BE_SQLITE_OK, stat);
-
-    ECSchemaPtr schema;
-    ECSchema::CreateSchema(schema, "TestSchema", "ts", 1, 0, 2);
-    schema->SetDescription("Schema for testing nested struct arrays");
-    schema->SetDisplayLabel("Display Label");
-
-    ECStructClassP struct1;
-    schema->CreateStructClass(struct1, "Struct1");
-    PrimitiveECPropertyP boolProp1;
-    struct1->CreatePrimitiveProperty(boolProp1, "Struct1BoolMember", PRIMITIVETYPE_Boolean);
-    PrimitiveECPropertyP intProp1;
-    struct1->CreatePrimitiveProperty(intProp1, "Struct1IntMember", PRIMITIVETYPE_Integer);
-
-    ECStructClassP struct2;
-    schema->CreateStructClass(struct2, "Struct2");
-    PrimitiveECPropertyP stringProp2;
-    struct2->CreatePrimitiveProperty(stringProp2, "Struct2StringMember", PRIMITIVETYPE_String);
-    PrimitiveECPropertyP doubleProp2;
-    struct2->CreatePrimitiveProperty(doubleProp2, "Struct2DoubleMember", PRIMITIVETYPE_Double);
-    StructArrayECPropertyP structArrayProperty2;
-    struct2->CreateStructArrayProperty(structArrayProperty2, "NestedArray", struct1);
-
-    ECEntityClassP testClass;
-    schema->CreateEntityClass(testClass, "TestClass");
-    StructArrayECPropertyP nestedArrayProperty;
-    testClass->CreateStructArrayProperty(nestedArrayProperty, "StructArray", struct2);
-
-    bvector<ECSchemaCP> schemas;
-    schemas.push_back(schema.get());
-    ASSERT_EQ(SUCCESS, db.Schemas().ImportECSchemas(schemas));
-
-    StandaloneECEnablerPtr struct1Enabler = struct1->GetDefaultStandaloneEnabler();
-    StandaloneECEnablerPtr struct2Enabler = struct2->GetDefaultStandaloneEnabler();
-    StandaloneECEnablerPtr testClassEnabler = testClass->GetDefaultStandaloneEnabler();
-
-    ECN::StandaloneECInstancePtr struct1Instance1 = struct1Enabler->CreateInstance();
-    ECN::StandaloneECInstancePtr struct1Instance2 = struct1Enabler->CreateInstance();
-    ECN::StandaloneECInstancePtr struct1Instance3 = struct1Enabler->CreateInstance();
-    ECN::StandaloneECInstancePtr struct1Instance4 = struct1Enabler->CreateInstance();
-    ECN::StandaloneECInstancePtr struct1Instance5 = struct1Enabler->CreateInstance();
-    ECN::StandaloneECInstancePtr struct1Instance6 = struct1Enabler->CreateInstance();
-    ECN::StandaloneECInstancePtr struct1Instance7 = struct1Enabler->CreateInstance();
-    ECN::StandaloneECInstancePtr struct1Instance8 = struct1Enabler->CreateInstance();
-    ECN::StandaloneECInstancePtr struct1Instance9 = struct1Enabler->CreateInstance();
-
-    SetStruct1Values(struct1Instance1, true, 0);
-    SetStruct1Values(struct1Instance2, true, 1);
-    SetStruct1Values(struct1Instance3, false, 2);
-    SetStruct1Values(struct1Instance4, true, 3);
-    SetStruct1Values(struct1Instance5, false, 4);
-    SetStruct1Values(struct1Instance6, true, 5);
-    SetStruct1Values(struct1Instance7, false, 6);
-    SetStruct1Values(struct1Instance8, false, 7);
-    SetStruct1Values(struct1Instance9, true, 8);
-
-    ECN::StandaloneECInstancePtr struct2Instance1 = struct2Enabler->CreateInstance();
-    ECN::StandaloneECInstancePtr struct2Instance2 = struct2Enabler->CreateInstance();
-    ECN::StandaloneECInstancePtr struct2Instance3 = struct2Enabler->CreateInstance();
-
-    SetStruct2Values(struct2Instance1, "string2-1", 1.001, struct1Instance1, struct1Instance2, struct1Instance3);
-    SetStruct2Values(struct2Instance2, "string2-2", 10.002, struct1Instance4, struct1Instance5, struct1Instance6);
-    SetStruct2Values(struct2Instance3, "string2-3", 15.003, struct1Instance7, struct1Instance8, struct1Instance9);
-
-    ECN::StandaloneECInstancePtr testClassInstance = testClassEnabler->CreateInstance();
-    testClassInstance->AddArrayElements("StructArray", 3);
-    ECValue structVal1;
-    structVal1.SetStruct(struct2Instance1.get());
-    testClassInstance->SetValue("StructArray", structVal1, 0);
-
-    ECValue structVal2;
-    structVal2.SetStruct(struct2Instance2.get());
-    testClassInstance->SetValue("StructArray", structVal2, 1);
-
-    ECValue structVal3;
-    structVal3.SetStruct(struct2Instance3.get());
-    testClassInstance->SetValue("StructArray", structVal3, 2);
-
-    ECInstanceInserter inserter(db, *testClass, nullptr);
-    ASSERT_TRUE(inserter.IsValid());
-    ECInstanceKey instanceKey;
-    ASSERT_EQ(BE_SQLITE_OK, inserter.Insert(instanceKey, *testClassInstance));
-
-    SqlPrintfString ecSql("SELECT StructArray FROM TestSchema.TestClass");
-    ECSqlStatement ecStatement;
-    ECSqlStatus status = ecStatement.Prepare(db, ecSql.GetUtf8CP());
-    ASSERT_TRUE(ECSqlStatus::Success == status);
-
-    while (ecStatement.Step() == BE_SQLITE_ROW)
-        {
-        IECSqlArrayValue const& arrayValue = ecStatement.GetValueArray(0);
-        int arrayLength = arrayValue.GetArrayLength();
-        ASSERT_EQ(3, arrayLength);
-        int arrayIndex = 0;
-        for (IECSqlValue const* arrayElementValue : arrayValue)
-            {
-            IECSqlStructValue const& structValue = arrayElementValue->GetStruct();
-            auto doubleValue = structValue.GetValue(1).GetDouble();
-            if (arrayIndex == 0)
-                ASSERT_EQ(1.001, doubleValue);
-            else if (arrayIndex == 1)
-                ASSERT_EQ(10.002, doubleValue);
-            else
-                ASSERT_EQ(15.003, doubleValue);
-            IECSqlArrayValue const& nestedArrayValue = structValue.GetValue(2).GetArray();
-            int nestedArrayIndex = 0;
-            for (IECSqlValue const* nestedArrayElement : nestedArrayValue)
-                {
-                auto intValue = nestedArrayElement->GetStruct().GetValue(1).GetInt();
-                ASSERT_EQ((arrayIndex * 3) + nestedArrayIndex, intValue);
-                //printf("Outer array: %d\nInner Array: %d\nIntValue: %d\n\n", arrayIndex, nestedArrayIndex, intValue);
-                nestedArrayIndex++;
-                }
-            arrayIndex++;
-            }
-        }
-    }
-
-/*---------------------------------------------------------------------------------**//**
-* @bsimethod                                   Affan.Khan                           07/12
-+---------------+---------------+---------------+---------------+---------------+------*/
-TEST_F(ECDbInstances, FindECInstances)
-    {
-    ECDb& db = SetupECDb("StartupCompany.ecdb", BeFileName(L"StartupCompany.02.00.ecschema.xml"), 3);
-
-    IECInstancePtr resultInstance = nullptr;
-    ECValue v;
-    int rows = 0;
-
-    ECSqlStatement stmt;
-    ASSERT_EQ(ECSqlStatus::Success, stmt.Prepare(db, "SELECT c.Name FROM ec.ECClassDef c JOIN ec.ECSchemaDef s USING ec.SchemaOwnsClasses WHERE s.Name='StartupCompany'"));
-
-    while (BE_SQLITE_ROW == stmt.Step())
-        {
-        Utf8CP className = stmt.GetValueText(0);
-        if (strcmp(className, "ClassWithPrimitiveProperties") == 0)
-            {
-            SqlPrintfString ecSql("SELECT * FROM [StartupCompany].[ClassWithPrimitiveProperties] WHERE intProp > 0");
-            ECSqlStatement ecStatement;
-            ECSqlStatus status = ecStatement.Prepare(db, ecSql.GetUtf8CP());
-            ASSERT_TRUE(ECSqlStatus::Success == status);
-            ECInstanceECSqlSelectAdapter dataAdapter(ecStatement);
-
-            rows = 0;
-            while (ecStatement.Step() == BE_SQLITE_ROW)
-                {
-                resultInstance = dataAdapter.GetInstance();
-                ASSERT_TRUE(resultInstance.IsValid());
-                ASSERT_TRUE(ECObjectsStatus::Success == resultInstance->GetValue(v, "intProp"));
-                ASSERT_TRUE(v.GetInteger() > 0);
-                rows++;
-                }
-            LOG.infov(L"Returned %d rows for '(intProp > 0)'", rows);
-            ASSERT_EQ(rows, 3);
-            }
-        else if (strcmp(className,"AAA") == 0)
-            {
-            SqlPrintfString ecSql("SELECT * FROM [StartupCompany].[AAA] WHERE l = 123456789");
-            ECSqlStatement ecStatement;
-            ASSERT_TRUE(ECSqlStatus::Success == ecStatement.Prepare(db, ecSql.GetUtf8CP()));
-            ECInstanceECSqlSelectAdapter dataAdapter(ecStatement);
-
-            rows = 0;
-            while (ecStatement.Step() == BE_SQLITE_ROW)
-                {
-                resultInstance = dataAdapter.GetInstance();
-                ASSERT_TRUE(resultInstance.IsValid());
-                ASSERT_TRUE(ECObjectsStatus::Success == resultInstance->GetValue(v, "l"));
-                ASSERT_TRUE(v.GetLong() == 123456789L);
-                rows++;
-                }
-            LOG.infov(L"Returned %d rows for '(l = 123456789)'", rows);
-            ASSERT_EQ(rows, 3);
-            }
-        else if (strcmp(className,"AAFoo") == 0)
-            {
-            SqlPrintfString ecSql("SELECT * FROM ONLY [StartupCompany].[AAFoo] WHERE doubleAAFoo BETWEEN 0 AND 100");
-            ECSqlStatement ecStatement;
-            ASSERT_TRUE(ECSqlStatus::Success == ecStatement.Prepare(db, ecSql.GetUtf8CP()));
-            ECInstanceECSqlSelectAdapter dataAdapter(ecStatement);
-
-            rows = 0;
-            while (ecStatement.Step() == BE_SQLITE_ROW)
-                {
-                resultInstance = dataAdapter.GetInstance();
-                ASSERT_TRUE(resultInstance.IsValid());
-                ASSERT_TRUE(ECObjectsStatus::Success == resultInstance->GetValue(v, "doubleAAFoo"));
-                ASSERT_TRUE(v.GetDouble() >= 0 && v.GetDouble() <= 100);
-                rows++;
-                }
-            LOG.infov(L"Returned %d rows for '(doubleAAFoo BETWEEN 0 AND 100)' ", rows);
-            ASSERT_EQ(rows, 3);
-            }
-        }
-    }
-
-/*---------------------------------------------------------------------------------**//**
-* @bsimethod                                   Carole.MacDonald                   02/14
-+---------------+---------------+---------------+---------------+---------------+------*/
-TEST_F(ECDbInstances, FindECInstancesFromSelectWithMultipleClasses)
-    {
-    ECDb& ecdb = SetupECDb("StartupCompany.ecdb", BeFileName(L"StartupCompany.02.00.ecschema.xml"), 3);
-
-    bvector<IECInstancePtr> instances;
-    ASSERT_EQ(SUCCESS, GetInstances(instances, "StartupCompany", "Foo"));
-
-    IECInstancePtr sourceInstance = instances[0];
-
-    ASSERT_EQ(SUCCESS, GetInstances(instances, "StartupCompany", "Bar"));
-
-    IECInstancePtr targetInstance = instances[0];
-
-    ECRelationshipClassCP relClass = ecdb.Schemas().GetECClass("StartupCompany", "Foo_has_Bars")->GetRelationshipClassCP();
-    ASSERT_TRUE(relClass != nullptr) << "Could not find relationship class Foo_has_Bars in test schema";
-
-    StandaloneECRelationshipEnablerPtr relationshipEnabler = StandaloneECRelationshipEnabler::CreateStandaloneRelationshipEnabler(*relClass);
-    StandaloneECRelationshipInstancePtr relationshipInstance = relationshipEnabler->CreateRelationshipInstance();
-    ASSERT_TRUE(relationshipInstance.IsValid());
-    relationshipInstance->SetSource(sourceInstance.get());
-    relationshipInstance->SetTarget(targetInstance.get());
-    relationshipInstance->SetInstanceId("source->target");
-
-    ECInstanceInserter inserter(ecdb, *relClass, nullptr);
-    ASSERT_TRUE(inserter.IsValid());
-<<<<<<< HEAD
-    ASSERT_EQ(SUCCESS, inserter.Insert(*relationshipInstance));
-=======
-    ASSERT_EQ(BE_SQLITE_OK, inserter.Insert(*relationshipInstance));
->>>>>>> b451c254
-
-    ECSqlStatement ecStatement;
-    ASSERT_TRUE(ECSqlStatus::Success == ecStatement.Prepare(ecdb, "SELECT c0.intFoo, c1.stringBar from [StartupCompany].[Foo] c0 join [StartupCompany].[Bar] c1 using [StartupCompany].[Foo_has_Bars]"));
-
-    ECInstanceECSqlSelectAdapter dataAdapter(ecStatement);
-    int rows = 0;
-    ECValue v;
-    IECInstancePtr resultInstance = nullptr;
-    while (ecStatement.Step() == BE_SQLITE_ROW)
-        {
-        BeTest::SetFailOnAssert(false);
-        resultInstance = dataAdapter.GetInstance();
-        BeTest::SetFailOnAssert(true);
-        ASSERT_TRUE(resultInstance == nullptr);
-        rows++;
-        }
-    ASSERT_TRUE(rows > 0) << "Should have found at least one Foo instance";
-
-    ecStatement.Reset();
-
-    rows = 0;
-    ECClassCP ecClass = ecdb.Schemas().GetECClass("StartupCompany", "Bar");
-    ASSERT_TRUE(ecClass != nullptr) << "ECDbTestSchemaManager::GetClassP returned null";
-    while (ecStatement.Step() == BE_SQLITE_ROW)
-        {
-        resultInstance = dataAdapter.GetInstance(ecClass->GetId());
-        ASSERT_TRUE(resultInstance.IsValid());
-        ASSERT_TRUE(ECObjectsStatus::Success == resultInstance->GetValue(v, "stringBar"));
-        ASSERT_FALSE(v.IsNull());
-        rows++;
-        }
-    ASSERT_TRUE(rows > 0) << "Should have found at least one Bar instance";
-
-    }
-
-/*---------------------------------------------------------------------------------**//**
-* @bsimethod                                   Affan.Khan                           07/12
-+---------------+---------------+---------------+---------------+---------------+------*/
-TEST_F(ECDbInstances, SelectClause)
-    {
-    ECDb& db = SetupECDb("StartupCompany.ecdb", BeFileName(L"StartupCompany.02.00.ecschema.xml"), 3);
-    ASSERT_TRUE(db.IsDbOpen());
-    ECClassCP employee = db.Schemas().GetECClass("StartupCompany", "Employee");
-    ASSERT_TRUE(employee != nullptr);
-
-    ECSqlStatement ecStatement;
-
-    Utf8String jobTitle1;
-    int managerId1;
-    {
-    // ECSQL should honor the order of the ecColumns from the select clause
-    ASSERT_EQ(ECSqlStatus::Success, ecStatement.Prepare(db, "SELECT JobTitle, ManagerID FROM [StartupCompany].[Employee]"));
-    ASSERT_EQ(BE_SQLITE_ROW, ecStatement.Step());
-    jobTitle1 = ecStatement.GetValueText(0);
-    managerId1 = ecStatement.GetValueInt(1);
-    EXPECT_TRUE(ecStatement.GetColumnInfo(0).GetProperty()->GetName().Equals("JobTitle"));
-    EXPECT_TRUE(ecStatement.GetColumnInfo(1).GetProperty()->GetName().Equals("ManagerID"));
-    ecStatement.Finalize();
-    }
-
-    {
-    ASSERT_EQ(ECSqlStatus::Success, ecStatement.Prepare(db, "SELECT JobTitle, ManagerID FROM [StartupCompany].[Employee]"));
-    ASSERT_EQ(BE_SQLITE_ROW, ecStatement.Step());
-    Utf8String jobTitle2 = ecStatement.GetValueText(0);
-    int        managerId2 = ecStatement.GetValueInt(1);
-    EXPECT_TRUE(ecStatement.GetColumnInfo(0).GetProperty()->GetName().Equals("JobTitle"));
-    EXPECT_TRUE(ecStatement.GetColumnInfo(1).GetProperty()->GetName().Equals("ManagerID"));
-    ecStatement.Finalize();
-
-    ASSERT_EQ(managerId1, managerId2);
-    ASSERT_TRUE(jobTitle1.Equals(jobTitle2));
-    }
-
-    {
-    // ECSQL SelectAll (aka '*') should select in same order as ECProperties appear in the ECSchema
-    ASSERT_TRUE(ECSqlStatus::Success == ecStatement.Prepare(db, "SELECT * FROM [StartupCompany].[Employee]"));
-    ASSERT_TRUE(BE_SQLITE_ROW == ecStatement.Step());
-    EXPECT_TRUE(ecStatement.GetColumnInfo(0).GetProperty()->GetName().Equals("ECInstanceId"));
-    EXPECT_TRUE(ecStatement.GetColumnInfo(1).GetProperty()->GetName().Equals("ECClassId"));
-    EXPECT_TRUE(ecStatement.GetColumnInfo(2).GetProperty()->GetName().Equals("EmployeeID"));
-    EXPECT_TRUE(ecStatement.GetColumnInfo(3).GetProperty()->GetName().Equals("FirstName"));
-    EXPECT_TRUE(ecStatement.GetColumnInfo(4).GetProperty()->GetName().Equals("JobTitle"));
-    EXPECT_TRUE(ecStatement.GetColumnInfo(5).GetProperty()->GetName().Equals("LastName"));
-    EXPECT_TRUE(ecStatement.GetColumnInfo(6).GetProperty()->GetName().Equals("ManagerID"));
-    EXPECT_TRUE(ecStatement.GetColumnInfo(7).GetProperty()->GetName().Equals("Room"));
-    EXPECT_TRUE(ecStatement.GetColumnInfo(8).GetProperty()->GetName().Equals("SSN"));
-    EXPECT_TRUE(ecStatement.GetColumnInfo(9).GetProperty()->GetName().Equals("Project"));
-    EXPECT_TRUE(ecStatement.GetColumnInfo(10).GetProperty()->GetName().Equals("WorkPhone"));
-    EXPECT_TRUE(ecStatement.GetColumnInfo(11).GetProperty()->GetName().Equals("MobilePhone"));
-    EXPECT_TRUE(ecStatement.GetColumnInfo(12).GetProperty()->GetName().Equals("FullName"));
-    EXPECT_TRUE(ecStatement.GetColumnInfo(13).GetProperty()->GetName().Equals("Certifications"));
-    EXPECT_TRUE(ecStatement.GetColumnInfo(14).GetProperty()->GetName().Equals("Location"));
-    EXPECT_TRUE(ecStatement.GetValueStruct(14).GetValue(0).GetColumnInfo().GetProperty()->GetName().Equals(/*Location.*/"Coordinate"));
-    EXPECT_TRUE(ecStatement.GetValueStruct(14).GetValue(1).GetColumnInfo().GetProperty()->GetName().Equals(/*Location.*/"Street"));
-    EXPECT_TRUE(ecStatement.GetColumnInfo(15).GetProperty()->GetName().Equals("EmployeeType"));
-    EXPECT_TRUE(ecStatement.GetColumnInfo(16).GetProperty()->GetName().Equals("Address"));
-    EXPECT_TRUE(ecStatement.GetValueStruct(16).GetValue(0).GetColumnInfo().GetProperty()->GetName().Equals(/*Location.*/"Coordinate"));
-    EXPECT_TRUE(ecStatement.GetValueStruct(16).GetValue(1).GetColumnInfo().GetProperty()->GetName().Equals(/*Location.*/"Street"));
-    EXPECT_TRUE(ecStatement.GetColumnInfo(17).GetProperty()->GetName().Equals("EmployeeRecordKey"));
-
-    }
-    }
-
-//---------------------------------------------------------------------------------------
-// Test for TFS 112251, the Adapter should check for the class before operation
-// @bsimethod                                   Majd.Uddin                   08/14
-//+---------------+---------------+---------------+---------------+---------------+------
-TEST_F(ECDbInstances, AdapterCheckClassBeforeOperation)
-    {
-    ECDb& db = SetupECDb("StartupCompany.ecdb", BeFileName(L"StartupCompany.02.00.ecschema.xml"));
-
-    //Get two classes and create instance of second
-    ECClassCP employee = db.Schemas().GetECClass("StartupCompany", "Employee");
-    ASSERT_TRUE(employee != nullptr);
-
-    ECClassCP project = db.Schemas().GetECClass("StartupCompany", "Project");
-    ASSERT_TRUE(project != nullptr);
-    IECInstancePtr projectInstance = ECDbTestUtility::CreateArbitraryECInstance(*project, ECDbTestUtility::PopulatePrimitiveValueWithRandomValues);
-
-    //ECInstance Adapters
-    ECInstanceInserter inserter(db, *employee, nullptr);
-    ECInstanceKey instanceKey;
-    ASSERT_EQ(BE_SQLITE_ERROR, inserter.Insert(instanceKey, *projectInstance));
-
-    ECInstanceUpdater updater(db, *employee, nullptr);
-    ASSERT_EQ(BE_SQLITE_ERROR, updater.Update(*projectInstance));
-
-    ECInstanceDeleter deleter(db, *employee, nullptr);
-    ASSERT_EQ(BE_SQLITE_ERROR, deleter.Delete(*projectInstance));
-
-    //Json Adapters
-    // Read JSON input from file
-    BeFileName jsonInputFile;
-    BeTest::GetHost().GetDocumentsRoot(jsonInputFile);
-    jsonInputFile.AppendToPath(L"ECDb");
-    jsonInputFile.AppendToPath(L"JsonTestClass.json");
-
-    BeTest::SetFailOnAssert(false);
-    // Parse JSON value using JsonCpp
-    Json::Value jsonInput;
-    ASSERT_EQ(SUCCESS, ECDbTestUtility::ReadJsonInputFromFile(jsonInput, jsonInputFile));
-
-    JsonInserter jsonInserter(db, *employee, nullptr);
-    ASSERT_EQ(BE_SQLITE_ERROR, jsonInserter.Insert(instanceKey, jsonInput));
-
-    JsonUpdater jsonUpdater(db, *employee, nullptr);
-    ASSERT_EQ(BE_SQLITE_ERROR, jsonUpdater.Update(instanceKey.GetECInstanceId(), jsonInput));
-
-    JsonDeleter jsonDeleter(db, *employee, nullptr);
-    ASSERT_TRUE(jsonDeleter.IsValid());
-    ECInstanceId instanceId;
-    ECInstanceId::FromString(instanceId, projectInstance->GetInstanceId().c_str());
-    ASSERT_EQ(BE_SQLITE_OK, jsonDeleter.Delete(instanceId)) << "InstanceId is not validated so Delete is expected to succeed even if the id doesn't match the ECClass";
-
-    BeTest::SetFailOnAssert(true);
-    }
-
-END_ECDBUNITTESTS_NAMESPACE
+/*--------------------------------------------------------------------------------------+
+|
+|  $Source: Tests/Published/ECDbInstances_Test.cpp $
+|
+|  $Copyright: (c) 2016 Bentley Systems, Incorporated. All rights reserved. $
+|
++--------------------------------------------------------------------------------------*/
+#include "ECDbPublishedTests.h"
+#include "../BackDoor/PublicAPI/BackDoor/ECDb/ECDbTestProject.h"
+#include <limits>
+
+USING_NAMESPACE_BENTLEY_EC
+USING_NAMESPACE_BENTLEY_SQLITE_EC
+
+BEGIN_ECDBUNITTESTS_NAMESPACE
+
+struct ECDbInstances : ECDbTestFixture {};
+
+//---------------------------------------------------------------------------------------
+// @bsimethod                                   Krischan.Eberle                     09/13
+//+---------------+---------------+---------------+---------------+---------------+------
+TEST(ECInstanceIdTests, Conversion)
+    {
+    //ToString
+    ECInstanceId ecInstanceId(UINT64_C(123456789));
+    Utf8CP expectedInstanceId = "123456789";
+    Utf8Char actualInstanceId[BeInt64Id::ID_STRINGBUFFER_LENGTH];
+    ecInstanceId.ToString(actualInstanceId);
+    EXPECT_STREQ(expectedInstanceId, actualInstanceId) << "Unexpected InstanceId generated from ECInstanceId " << ecInstanceId.GetValue();
+
+    ecInstanceId = ECInstanceId(UINT64_C(0));
+    expectedInstanceId = "0";
+    actualInstanceId[0] = '\0';
+    ecInstanceId.ToString(actualInstanceId);
+    EXPECT_STREQ(expectedInstanceId, actualInstanceId) << "Unexpected InstanceId generated from ECInstanceId " << ecInstanceId.GetValueUnchecked();
+
+    //FromString
+    Utf8CP instanceId = "123456789";
+    ECInstanceId expectedECInstanceId(UINT64_C(123456789));
+    ECInstanceId actualECInstanceId;
+    EXPECT_EQ(SUCCESS, ECInstanceId::FromString(actualECInstanceId, instanceId));
+    EXPECT_EQ(expectedECInstanceId.GetValue(), actualECInstanceId.GetValue()) << "Unexpected ECInstanceId parsed from InstanceId " << instanceId;
+
+    instanceId = "0";
+    expectedECInstanceId = ECInstanceId(UINT64_C(0));
+    actualECInstanceId = ECInstanceId();
+    EXPECT_NE(SUCCESS, ECInstanceId::FromString(actualECInstanceId, instanceId));
+
+    instanceId = "0000";
+    expectedECInstanceId = ECInstanceId(UINT64_C(0));
+    actualECInstanceId = ECInstanceId();
+    EXPECT_NE(SUCCESS, ECInstanceId::FromString(actualECInstanceId, instanceId));
+
+    instanceId = "-123456";
+    EXPECT_NE(SUCCESS, ECInstanceId::FromString(actualECInstanceId, instanceId)) << "InstanceId with negative number '" << instanceId << "' is not expected to be supported by ECInstanceId::FromString";
+
+    instanceId = "-12345678901234";
+    EXPECT_NE(SUCCESS, ECInstanceId::FromString(actualECInstanceId, instanceId)) << "InstanceId with negative number '" << instanceId << "' is not expected to be supported by ECInstanceId::FromString";
+
+    //now test with invalid instance ids
+    BeTest::SetFailOnAssert(false);
+
+    instanceId = "0x75BCD15";
+    expectedECInstanceId = ECInstanceId(UINT64_C(123456789));
+    actualECInstanceId = ECInstanceId();
+    EXPECT_NE(SUCCESS, ECInstanceId::FromString(actualECInstanceId, instanceId)) << "InstanceId with hex formatted number '" << instanceId << "' is not expected to be supported by ECInstanceId::FromString";
+
+    instanceId = "i-12345";
+    EXPECT_NE(SUCCESS, ECInstanceId::FromString(actualECInstanceId, instanceId)) << "InstanceId starting with i- '" << instanceId << "' is not expected to be supported by ECInstanceId::FromString";
+
+    instanceId = "1234a123";
+    EXPECT_NE(SUCCESS, ECInstanceId::FromString(actualECInstanceId, instanceId)) << "Non-numeric InstanceId '" << instanceId << "' is not expected to be supported by ECInstanceId::FromString";
+
+    instanceId = "blabla";
+    EXPECT_NE(SUCCESS, ECInstanceId::FromString(actualECInstanceId, instanceId)) << "Non-numeric InstanceId '" << instanceId << "' is not expected to be supported by ECInstanceId::FromString";
+
+    BeTest::SetFailOnAssert(true);
+    }
+
+TEST_F(ECDbInstances, QuoteTest)
+    {
+    ECDb& ecdb = SetupECDb("StartupCompany.ecdb", BeFileName(L"StartupCompany.02.00.ecschema.xml"));
+
+    ECSqlStatement stmt1;
+    ASSERT_TRUE(stmt1.Prepare(ecdb, "INSERT INTO stco.ClassWithPrimitiveProperties (stringProp) VALUES('''a''a''')") == ECSqlStatus::Success);
+    ASSERT_TRUE(stmt1.Step() == BE_SQLITE_DONE);
+    ECSqlStatement stmt2;
+    ASSERT_TRUE(stmt2.Prepare(ecdb, "SELECT stringProp FROM stco.ClassWithPrimitiveProperties WHERE stringProp = '''a''a'''") == ECSqlStatus::Success);
+    ASSERT_TRUE(stmt2.Step() == BE_SQLITE_ROW);
+    ECSqlStatement stmt3;
+    ASSERT_TRUE(stmt3.Prepare(ecdb, "UPDATE ONLY stco.ClassWithPrimitiveProperties SET stringProp = '''g''''g'''") == ECSqlStatus::Success);
+    ASSERT_TRUE(stmt3.Step() == BE_SQLITE_DONE);
+    ECSqlStatement stmt4;
+    ASSERT_TRUE(stmt4.Prepare(ecdb, "SELECT stringProp FROM stco.ClassWithPrimitiveProperties WHERE stringProp = '''g''''g'''") == ECSqlStatus::Success);
+    ASSERT_TRUE(stmt4.Step() == BE_SQLITE_ROW);
+    }
+
+/*---------------------------------------------------------------------------------**//**
+* @bsimethod                                    Affan.Khan                          04/12
++---------------+---------------+---------------+---------------+---------------+------*/
+void PopulatePrimitiveValueWithCustomDataSet(ECValueR value, PrimitiveType primitiveType, ECPropertyCP ecProperty)
+    {
+    value.Clear();
+    switch (primitiveType)
+        {
+            case PRIMITIVETYPE_String: value.SetUtf8CP("Sample string 2"); break;
+            case PRIMITIVETYPE_Integer: value.SetInteger(987); break;
+            case PRIMITIVETYPE_Long: value.SetLong(987654321); break;
+            case PRIMITIVETYPE_Double: value.SetDouble(PI * 3); break;
+            case PRIMITIVETYPE_DateTime:
+            {
+            DateTime dt;
+            DateTimeInfo dti;
+            if (ecProperty != nullptr && StandardCustomAttributeHelper::GetDateTimeInfo(dti, *ecProperty) == ECObjectsStatus::Success)
+                {
+                DateTime::Info info = dti.GetInfo(true);
+                if (info.GetKind() == DateTime::Kind::Local)
+                    {
+                    //local date times are not supported by ECObjects
+                    break;
+                    }
+
+                DateTime::FromJulianDay(dt, 2456341.75, info);
+                }
+            else
+                {
+                DateTime::FromJulianDay(dt, 2456341.75, DateTimeInfo::GetDefault());
+                }
+
+            value.SetDateTime(dt);
+            break;
+            }
+            case PRIMITIVETYPE_Boolean: value.SetBoolean(false); break;
+            case PRIMITIVETYPE_Binary:
+            {
+            Byte blob[] = {0x0a, 0x0a, 0x0c, 0x0c, 0x0e, 0x0e, 0x3a, 0xaa, 0xff, 0xb};
+            value.SetBinary(blob, 10);
+            break;
+            }
+            case PRIMITIVETYPE_Point2d:
+            {
+            DPoint2d point2d;
+            point2d.x = 33.11;
+            point2d.y = 44.12;
+            value.SetPoint2d(point2d);
+            break;
+            }
+            case PRIMITIVETYPE_Point3d:
+            {
+            DPoint3d point3d;
+            point3d.x = 12.33;
+            point3d.y = 44.54;
+            point3d.z = 21.55;
+            value.SetPoint3d(point3d);
+            break;
+            }
+        }
+    }
+
+/*---------------------------------------------------------------------------------**//**
+* @bsimethod                                     Krischan.Eberle                  10/12
++---------------+---------------+---------------+---------------+---------------+------*/
+BentleyStatus SetupInsertECInstanceWithNullValues(ECInstanceKey& instanceKey, ECValueP nonNullValue, ECClassCP& testClass, ECDbCR ecdb, Utf8CP testSchemaName, Utf8CP testClassName, Utf8CP nonNullPropertyName)
+    {
+    testClass = ecdb.Schemas().GetECClass(testSchemaName, testClassName);
+    if (testClass == nullptr)
+        return ERROR;
+
+    ECInstanceInserter inserter(ecdb, *testClass, nullptr);
+    if (!inserter.IsValid())
+        return ERROR;
+
+    // Create a new instance with only one prop value being populated (to avoid the special
+    // case of a fully empty instance - which might need extra treatment)
+    StandaloneECEnablerP instanceEnabler = testClass->GetDefaultStandaloneEnabler();
+    IECInstancePtr testInstance = instanceEnabler->CreateInstance();
+    EXPECT_TRUE(testInstance != nullptr);
+
+    ECDbTestUtility::AssignRandomValueToECInstance(nonNullValue, testInstance, nonNullPropertyName);
+
+    DbResult stat = inserter.Insert(instanceKey, *testInstance);
+    BeAssert(stat == BE_SQLITE_OK);
+    return SUCCESS;
+    }
+
+/*---------------------------------------------------------------------------------**//**
+* @bsiclass                                     Krischan.Eberle                  09/12
++---------------+---------------+---------------+---------------+---------------+------*/
+TEST_F(ECDbInstances, InsertECInstancesWithNullValues)
+    {
+    ECDb& db = SetupECDb("insertwithnullvalues.ecdb", BeFileName(L"ECSqlTest.01.00.ecschema.xml"));
+
+    Utf8CP const testClassName = "PSA";
+    Utf8CP const nonNullPropertyName = "I";
+
+    ECInstanceKey instanceKey;
+    ECClassCP testClass = nullptr;
+    BentleyStatus setupState = SetupInsertECInstanceWithNullValues(instanceKey, nullptr, testClass, db, "ECSqlTest", testClassName, nonNullPropertyName);
+    ASSERT_EQ(SUCCESS, setupState);
+
+    Utf8String ecsql("SELECT * FROM ");
+    ecsql.append(testClass->GetECSqlName()).append(" WHERE ECInstanceId = ?");
+
+    ECSqlStatement statement;
+    auto stat = statement.Prepare(db, ecsql.c_str());
+    ASSERT_EQ(ECSqlStatus::Success, stat);
+
+    stat = statement.BindId(1, instanceKey.GetECInstanceId());
+    ASSERT_EQ(ECSqlStatus::Success, stat);
+
+    int rowCount = 0;
+    while (statement.Step() == BE_SQLITE_ROW)
+        {
+        ++rowCount;
+        const int propCount = statement.GetColumnCount();
+        for (int i = 0; i < propCount; ++i)
+            {
+            ECPropertyCP prop = statement.GetColumnInfo(i).GetProperty();
+            Utf8StringCR propName = prop->GetName();
+            bool expectedIsNull = propName.CompareTo(nonNullPropertyName) != 0 && !propName.Equals("ECInstanceId") && !propName.Equals("ECClassId");
+            if (prop->GetIsArray())
+                expectedIsNull = false; // arrays are never Null
+
+            bool actualIsNull = statement.IsValueNull(i);
+            EXPECT_EQ(expectedIsNull, actualIsNull) << "ECSqlStatement::IsNullValue failed for property index " << i << " (property name " << propName.c_str() << ")";
+            }
+        }
+
+    //only one instance was inserted, so row count is expected to be one.
+    ASSERT_EQ(1, rowCount);
+    }
+
+/*---------------------------------------------------------------------------------**//**
+* @bsiclass                                     Krischan.Eberle                  09/12
++---------------+---------------+---------------+---------------+---------------+------*/
+TEST_F(ECDbInstances, ECInstanceAdapterGetECInstanceWithNullValues)
+    {
+    ECDb& db = SetupECDb("insertwithnullvalues.ecdb", BeFileName(L"ECSqlTest.01.00.ecschema.xml"));
+
+    Utf8CP const testClassName = "PSA";
+    Utf8CP const nonNullPropertyName = "I";
+
+    ECInstanceKey instanceKey;
+    ECClassCP testClass = nullptr;
+    BentleyStatus setupState = SetupInsertECInstanceWithNullValues(instanceKey, nullptr, testClass, db, "ECSqlTest", testClassName, nonNullPropertyName);
+    ASSERT_EQ(SUCCESS, setupState);
+
+    Utf8String ecsql("SELECT * FROM ");
+    ecsql.append(testClass->GetECSqlName()).append(" WHERE ECInstanceId = ?");
+
+    ECSqlStatement statement;
+    auto stat = statement.Prepare(db, ecsql.c_str());
+    ASSERT_EQ(ECSqlStatus::Success, stat);
+
+    stat = statement.BindId(1, instanceKey.GetECInstanceId());
+    ASSERT_EQ(ECSqlStatus::Success, stat);
+
+    ECInstanceECSqlSelectAdapter dataAdapter(statement);
+
+    ECValue value;
+    int rowCount = 0;
+    DbResult result;
+    while ((result = statement.Step()) == BE_SQLITE_ROW)
+        {
+        ++rowCount;
+        IECInstancePtr instance = dataAdapter.GetInstance();
+
+        ECValuesCollectionPtr propValues = ECValuesCollection::Create(*instance);
+        for (ECPropertyValueCR propValue : *propValues)
+            {
+            Utf8CP propName = propValue.GetValueAccessor().GetAccessString();
+            const bool expectedIsNull = BeStringUtilities::Stricmp(propName, nonNullPropertyName) != 0;
+            value = propValue.GetValue();
+            bool actualIsNull = ECDbTestUtility::IsECValueNull(value);
+
+            EXPECT_EQ(expectedIsNull, actualIsNull) << "Assertion of IsNull check for property value failed for property '" << propName << "'.";
+            }
+        }
+
+    //only one instance was inserted, so row count is expected to be one.
+    ASSERT_EQ(1, rowCount);
+    }
+
+void SetStruct1Values(StandaloneECInstancePtr instance, bool boolVal, int intVal)
+    {
+    instance->SetValue("Struct1BoolMember", ECValue(boolVal));
+    instance->SetValue("Struct1IntMember", ECValue(intVal));
+    }
+
+void SetStruct2Values(StandaloneECInstancePtr instance, Utf8CP stringVal, double doubleVal, StandaloneECInstancePtr struct1, StandaloneECInstancePtr struct2, StandaloneECInstancePtr struct3)
+    {
+    instance->SetValue("Struct2StringMember", ECValue(stringVal));
+    instance->SetValue("Struct2DoubleMember", ECValue(doubleVal));
+    instance->AddArrayElements("NestedArray", 3);
+    ECValue structVal1;
+    structVal1.SetStruct(struct1.get());
+    instance->SetValue("NestedArray", structVal1, 0);
+
+    ECValue structVal2;
+    structVal2.SetStruct(struct2.get());
+    instance->SetValue("NestedArray", structVal2, 1);
+
+    ECValue structVal3;
+    structVal3.SetStruct(struct3.get());
+    instance->SetValue("NestedArray", structVal3, 2);
+    }
+
+//-------------------------------------------------------------------------------------
+// <author>Carole.MacDonald</author>                     <date>08/2013</date>
+//---------------+---------------+---------------+---------------+---------------+-----
+TEST_F(ECDbInstances, CreateAndImportSchemaThenInsertInstance)
+    {
+    ECDbTestProject test;
+    auto& dgndb = test.Create("importecschema.ecdb");
+    Utf8String filename = dgndb.GetDbFileName();
+    dgndb.CloseDb();
+    ECDb db;
+    DbResult stat = db.OpenBeSQLiteDb(filename.c_str(), Db::OpenParams(Db::OpenMode::ReadWrite));
+    EXPECT_EQ(BE_SQLITE_OK, stat);
+
+    ECSchemaPtr schema;
+    ECSchema::CreateSchema(schema, "TestSchema", "ts", 1, 0, 2);
+    schema->SetDescription("Schema for testing nested struct arrays");
+    schema->SetDisplayLabel("Display Label");
+
+    ECStructClassP struct1;
+    schema->CreateStructClass(struct1, "Struct1");
+    PrimitiveECPropertyP boolProp1;
+    struct1->CreatePrimitiveProperty(boolProp1, "Struct1BoolMember", PRIMITIVETYPE_Boolean);
+    PrimitiveECPropertyP intProp1;
+    struct1->CreatePrimitiveProperty(intProp1, "Struct1IntMember", PRIMITIVETYPE_Integer);
+
+    ECStructClassP struct2;
+    schema->CreateStructClass(struct2, "Struct2");
+    PrimitiveECPropertyP stringProp2;
+    struct2->CreatePrimitiveProperty(stringProp2, "Struct2StringMember", PRIMITIVETYPE_String);
+    PrimitiveECPropertyP doubleProp2;
+    struct2->CreatePrimitiveProperty(doubleProp2, "Struct2DoubleMember", PRIMITIVETYPE_Double);
+    StructArrayECPropertyP structArrayProperty2;
+    struct2->CreateStructArrayProperty(structArrayProperty2, "NestedArray", struct1);
+
+    ECEntityClassP testClass;
+    schema->CreateEntityClass(testClass, "TestClass");
+    StructArrayECPropertyP nestedArrayProperty;
+    testClass->CreateStructArrayProperty(nestedArrayProperty, "StructArray", struct2);
+
+    bvector<ECSchemaCP> schemas;
+    schemas.push_back(schema.get());
+    ASSERT_EQ(SUCCESS, db.Schemas().ImportECSchemas(schemas));
+
+    StandaloneECEnablerPtr struct1Enabler = struct1->GetDefaultStandaloneEnabler();
+    StandaloneECEnablerPtr struct2Enabler = struct2->GetDefaultStandaloneEnabler();
+    StandaloneECEnablerPtr testClassEnabler = testClass->GetDefaultStandaloneEnabler();
+
+    ECN::StandaloneECInstancePtr struct1Instance1 = struct1Enabler->CreateInstance();
+    ECN::StandaloneECInstancePtr struct1Instance2 = struct1Enabler->CreateInstance();
+    ECN::StandaloneECInstancePtr struct1Instance3 = struct1Enabler->CreateInstance();
+    ECN::StandaloneECInstancePtr struct1Instance4 = struct1Enabler->CreateInstance();
+    ECN::StandaloneECInstancePtr struct1Instance5 = struct1Enabler->CreateInstance();
+    ECN::StandaloneECInstancePtr struct1Instance6 = struct1Enabler->CreateInstance();
+    ECN::StandaloneECInstancePtr struct1Instance7 = struct1Enabler->CreateInstance();
+    ECN::StandaloneECInstancePtr struct1Instance8 = struct1Enabler->CreateInstance();
+    ECN::StandaloneECInstancePtr struct1Instance9 = struct1Enabler->CreateInstance();
+
+    SetStruct1Values(struct1Instance1, true, 0);
+    SetStruct1Values(struct1Instance2, true, 1);
+    SetStruct1Values(struct1Instance3, false, 2);
+    SetStruct1Values(struct1Instance4, true, 3);
+    SetStruct1Values(struct1Instance5, false, 4);
+    SetStruct1Values(struct1Instance6, true, 5);
+    SetStruct1Values(struct1Instance7, false, 6);
+    SetStruct1Values(struct1Instance8, false, 7);
+    SetStruct1Values(struct1Instance9, true, 8);
+
+    ECN::StandaloneECInstancePtr struct2Instance1 = struct2Enabler->CreateInstance();
+    ECN::StandaloneECInstancePtr struct2Instance2 = struct2Enabler->CreateInstance();
+    ECN::StandaloneECInstancePtr struct2Instance3 = struct2Enabler->CreateInstance();
+
+    SetStruct2Values(struct2Instance1, "string2-1", 1.001, struct1Instance1, struct1Instance2, struct1Instance3);
+    SetStruct2Values(struct2Instance2, "string2-2", 10.002, struct1Instance4, struct1Instance5, struct1Instance6);
+    SetStruct2Values(struct2Instance3, "string2-3", 15.003, struct1Instance7, struct1Instance8, struct1Instance9);
+
+    ECN::StandaloneECInstancePtr testClassInstance = testClassEnabler->CreateInstance();
+    testClassInstance->AddArrayElements("StructArray", 3);
+    ECValue structVal1;
+    structVal1.SetStruct(struct2Instance1.get());
+    testClassInstance->SetValue("StructArray", structVal1, 0);
+
+    ECValue structVal2;
+    structVal2.SetStruct(struct2Instance2.get());
+    testClassInstance->SetValue("StructArray", structVal2, 1);
+
+    ECValue structVal3;
+    structVal3.SetStruct(struct2Instance3.get());
+    testClassInstance->SetValue("StructArray", structVal3, 2);
+
+    ECInstanceInserter inserter(db, *testClass, nullptr);
+    ASSERT_TRUE(inserter.IsValid());
+    ECInstanceKey instanceKey;
+    ASSERT_EQ(BE_SQLITE_OK, inserter.Insert(instanceKey, *testClassInstance));
+
+    SqlPrintfString ecSql("SELECT StructArray FROM TestSchema.TestClass");
+    ECSqlStatement ecStatement;
+    ECSqlStatus status = ecStatement.Prepare(db, ecSql.GetUtf8CP());
+    ASSERT_TRUE(ECSqlStatus::Success == status);
+
+    while (ecStatement.Step() == BE_SQLITE_ROW)
+        {
+        IECSqlArrayValue const& arrayValue = ecStatement.GetValueArray(0);
+        int arrayLength = arrayValue.GetArrayLength();
+        ASSERT_EQ(3, arrayLength);
+        int arrayIndex = 0;
+        for (IECSqlValue const* arrayElementValue : arrayValue)
+            {
+            IECSqlStructValue const& structValue = arrayElementValue->GetStruct();
+            auto doubleValue = structValue.GetValue(1).GetDouble();
+            if (arrayIndex == 0)
+                ASSERT_EQ(1.001, doubleValue);
+            else if (arrayIndex == 1)
+                ASSERT_EQ(10.002, doubleValue);
+            else
+                ASSERT_EQ(15.003, doubleValue);
+            IECSqlArrayValue const& nestedArrayValue = structValue.GetValue(2).GetArray();
+            int nestedArrayIndex = 0;
+            for (IECSqlValue const* nestedArrayElement : nestedArrayValue)
+                {
+                auto intValue = nestedArrayElement->GetStruct().GetValue(1).GetInt();
+                ASSERT_EQ((arrayIndex * 3) + nestedArrayIndex, intValue);
+                //printf("Outer array: %d\nInner Array: %d\nIntValue: %d\n\n", arrayIndex, nestedArrayIndex, intValue);
+                nestedArrayIndex++;
+                }
+            arrayIndex++;
+            }
+        }
+    }
+
+/*---------------------------------------------------------------------------------**//**
+* @bsimethod                                   Affan.Khan                           07/12
++---------------+---------------+---------------+---------------+---------------+------*/
+TEST_F(ECDbInstances, FindECInstances)
+    {
+    ECDb& db = SetupECDb("StartupCompany.ecdb", BeFileName(L"StartupCompany.02.00.ecschema.xml"), 3);
+
+    IECInstancePtr resultInstance = nullptr;
+    ECValue v;
+    int rows = 0;
+
+    ECSqlStatement stmt;
+    ASSERT_EQ(ECSqlStatus::Success, stmt.Prepare(db, "SELECT c.Name FROM ec.ECClassDef c JOIN ec.ECSchemaDef s USING ec.SchemaOwnsClasses WHERE s.Name='StartupCompany'"));
+
+    while (BE_SQLITE_ROW == stmt.Step())
+        {
+        Utf8CP className = stmt.GetValueText(0);
+        if (strcmp(className, "ClassWithPrimitiveProperties") == 0)
+            {
+            SqlPrintfString ecSql("SELECT * FROM [StartupCompany].[ClassWithPrimitiveProperties] WHERE intProp > 0");
+            ECSqlStatement ecStatement;
+            ECSqlStatus status = ecStatement.Prepare(db, ecSql.GetUtf8CP());
+            ASSERT_TRUE(ECSqlStatus::Success == status);
+            ECInstanceECSqlSelectAdapter dataAdapter(ecStatement);
+
+            rows = 0;
+            while (ecStatement.Step() == BE_SQLITE_ROW)
+                {
+                resultInstance = dataAdapter.GetInstance();
+                ASSERT_TRUE(resultInstance.IsValid());
+                ASSERT_TRUE(ECObjectsStatus::Success == resultInstance->GetValue(v, "intProp"));
+                ASSERT_TRUE(v.GetInteger() > 0);
+                rows++;
+                }
+            LOG.infov(L"Returned %d rows for '(intProp > 0)'", rows);
+            ASSERT_EQ(rows, 3);
+            }
+        else if (strcmp(className,"AAA") == 0)
+            {
+            SqlPrintfString ecSql("SELECT * FROM [StartupCompany].[AAA] WHERE l = 123456789");
+            ECSqlStatement ecStatement;
+            ASSERT_TRUE(ECSqlStatus::Success == ecStatement.Prepare(db, ecSql.GetUtf8CP()));
+            ECInstanceECSqlSelectAdapter dataAdapter(ecStatement);
+
+            rows = 0;
+            while (ecStatement.Step() == BE_SQLITE_ROW)
+                {
+                resultInstance = dataAdapter.GetInstance();
+                ASSERT_TRUE(resultInstance.IsValid());
+                ASSERT_TRUE(ECObjectsStatus::Success == resultInstance->GetValue(v, "l"));
+                ASSERT_TRUE(v.GetLong() == 123456789L);
+                rows++;
+                }
+            LOG.infov(L"Returned %d rows for '(l = 123456789)'", rows);
+            ASSERT_EQ(rows, 3);
+            }
+        else if (strcmp(className,"AAFoo") == 0)
+            {
+            SqlPrintfString ecSql("SELECT * FROM ONLY [StartupCompany].[AAFoo] WHERE doubleAAFoo BETWEEN 0 AND 100");
+            ECSqlStatement ecStatement;
+            ASSERT_TRUE(ECSqlStatus::Success == ecStatement.Prepare(db, ecSql.GetUtf8CP()));
+            ECInstanceECSqlSelectAdapter dataAdapter(ecStatement);
+
+            rows = 0;
+            while (ecStatement.Step() == BE_SQLITE_ROW)
+                {
+                resultInstance = dataAdapter.GetInstance();
+                ASSERT_TRUE(resultInstance.IsValid());
+                ASSERT_TRUE(ECObjectsStatus::Success == resultInstance->GetValue(v, "doubleAAFoo"));
+                ASSERT_TRUE(v.GetDouble() >= 0 && v.GetDouble() <= 100);
+                rows++;
+                }
+            LOG.infov(L"Returned %d rows for '(doubleAAFoo BETWEEN 0 AND 100)' ", rows);
+            ASSERT_EQ(rows, 3);
+            }
+        }
+    }
+
+/*---------------------------------------------------------------------------------**//**
+* @bsimethod                                   Carole.MacDonald                   02/14
++---------------+---------------+---------------+---------------+---------------+------*/
+TEST_F(ECDbInstances, FindECInstancesFromSelectWithMultipleClasses)
+    {
+    ECDb& ecdb = SetupECDb("StartupCompany.ecdb", BeFileName(L"StartupCompany.02.00.ecschema.xml"), 3);
+
+    bvector<IECInstancePtr> instances;
+    ASSERT_EQ(SUCCESS, GetInstances(instances, "StartupCompany", "Foo"));
+
+    IECInstancePtr sourceInstance = instances[0];
+
+    ASSERT_EQ(SUCCESS, GetInstances(instances, "StartupCompany", "Bar"));
+
+    IECInstancePtr targetInstance = instances[0];
+
+    ECRelationshipClassCP relClass = ecdb.Schemas().GetECClass("StartupCompany", "Foo_has_Bars")->GetRelationshipClassCP();
+    ASSERT_TRUE(relClass != nullptr) << "Could not find relationship class Foo_has_Bars in test schema";
+
+    StandaloneECRelationshipEnablerPtr relationshipEnabler = StandaloneECRelationshipEnabler::CreateStandaloneRelationshipEnabler(*relClass);
+    StandaloneECRelationshipInstancePtr relationshipInstance = relationshipEnabler->CreateRelationshipInstance();
+    ASSERT_TRUE(relationshipInstance.IsValid());
+    relationshipInstance->SetSource(sourceInstance.get());
+    relationshipInstance->SetTarget(targetInstance.get());
+    relationshipInstance->SetInstanceId("source->target");
+
+    ECInstanceInserter inserter(ecdb, *relClass, nullptr);
+    ASSERT_TRUE(inserter.IsValid());
+    ASSERT_EQ(BE_SQLITE_OK, inserter.Insert(*relationshipInstance));
+
+    ECSqlStatement ecStatement;
+    ASSERT_TRUE(ECSqlStatus::Success == ecStatement.Prepare(ecdb, "SELECT c0.intFoo, c1.stringBar from [StartupCompany].[Foo] c0 join [StartupCompany].[Bar] c1 using [StartupCompany].[Foo_has_Bars]"));
+
+    ECInstanceECSqlSelectAdapter dataAdapter(ecStatement);
+    int rows = 0;
+    ECValue v;
+    IECInstancePtr resultInstance = nullptr;
+    while (ecStatement.Step() == BE_SQLITE_ROW)
+        {
+        BeTest::SetFailOnAssert(false);
+        resultInstance = dataAdapter.GetInstance();
+        BeTest::SetFailOnAssert(true);
+        ASSERT_TRUE(resultInstance == nullptr);
+        rows++;
+        }
+    ASSERT_TRUE(rows > 0) << "Should have found at least one Foo instance";
+
+    ecStatement.Reset();
+
+    rows = 0;
+    ECClassCP ecClass = ecdb.Schemas().GetECClass("StartupCompany", "Bar");
+    ASSERT_TRUE(ecClass != nullptr) << "ECDbTestSchemaManager::GetClassP returned null";
+    while (ecStatement.Step() == BE_SQLITE_ROW)
+        {
+        resultInstance = dataAdapter.GetInstance(ecClass->GetId());
+        ASSERT_TRUE(resultInstance.IsValid());
+        ASSERT_TRUE(ECObjectsStatus::Success == resultInstance->GetValue(v, "stringBar"));
+        ASSERT_FALSE(v.IsNull());
+        rows++;
+        }
+    ASSERT_TRUE(rows > 0) << "Should have found at least one Bar instance";
+
+    }
+
+/*---------------------------------------------------------------------------------**//**
+* @bsimethod                                   Affan.Khan                           07/12
++---------------+---------------+---------------+---------------+---------------+------*/
+TEST_F(ECDbInstances, SelectClause)
+    {
+    ECDb& db = SetupECDb("StartupCompany.ecdb", BeFileName(L"StartupCompany.02.00.ecschema.xml"), 3);
+    ASSERT_TRUE(db.IsDbOpen());
+    ECClassCP employee = db.Schemas().GetECClass("StartupCompany", "Employee");
+    ASSERT_TRUE(employee != nullptr);
+
+    ECSqlStatement ecStatement;
+
+    Utf8String jobTitle1;
+    int managerId1;
+    {
+    // ECSQL should honor the order of the ecColumns from the select clause
+    ASSERT_EQ(ECSqlStatus::Success, ecStatement.Prepare(db, "SELECT JobTitle, ManagerID FROM [StartupCompany].[Employee]"));
+    ASSERT_EQ(BE_SQLITE_ROW, ecStatement.Step());
+    jobTitle1 = ecStatement.GetValueText(0);
+    managerId1 = ecStatement.GetValueInt(1);
+    EXPECT_TRUE(ecStatement.GetColumnInfo(0).GetProperty()->GetName().Equals("JobTitle"));
+    EXPECT_TRUE(ecStatement.GetColumnInfo(1).GetProperty()->GetName().Equals("ManagerID"));
+    ecStatement.Finalize();
+    }
+
+    {
+    ASSERT_EQ(ECSqlStatus::Success, ecStatement.Prepare(db, "SELECT JobTitle, ManagerID FROM [StartupCompany].[Employee]"));
+    ASSERT_EQ(BE_SQLITE_ROW, ecStatement.Step());
+    Utf8String jobTitle2 = ecStatement.GetValueText(0);
+    int        managerId2 = ecStatement.GetValueInt(1);
+    EXPECT_TRUE(ecStatement.GetColumnInfo(0).GetProperty()->GetName().Equals("JobTitle"));
+    EXPECT_TRUE(ecStatement.GetColumnInfo(1).GetProperty()->GetName().Equals("ManagerID"));
+    ecStatement.Finalize();
+
+    ASSERT_EQ(managerId1, managerId2);
+    ASSERT_TRUE(jobTitle1.Equals(jobTitle2));
+    }
+
+    {
+    // ECSQL SelectAll (aka '*') should select in same order as ECProperties appear in the ECSchema
+    ASSERT_TRUE(ECSqlStatus::Success == ecStatement.Prepare(db, "SELECT * FROM [StartupCompany].[Employee]"));
+    ASSERT_TRUE(BE_SQLITE_ROW == ecStatement.Step());
+    EXPECT_TRUE(ecStatement.GetColumnInfo(0).GetProperty()->GetName().Equals("ECInstanceId"));
+    EXPECT_TRUE(ecStatement.GetColumnInfo(1).GetProperty()->GetName().Equals("ECClassId"));
+    EXPECT_TRUE(ecStatement.GetColumnInfo(2).GetProperty()->GetName().Equals("EmployeeID"));
+    EXPECT_TRUE(ecStatement.GetColumnInfo(3).GetProperty()->GetName().Equals("FirstName"));
+    EXPECT_TRUE(ecStatement.GetColumnInfo(4).GetProperty()->GetName().Equals("JobTitle"));
+    EXPECT_TRUE(ecStatement.GetColumnInfo(5).GetProperty()->GetName().Equals("LastName"));
+    EXPECT_TRUE(ecStatement.GetColumnInfo(6).GetProperty()->GetName().Equals("ManagerID"));
+    EXPECT_TRUE(ecStatement.GetColumnInfo(7).GetProperty()->GetName().Equals("Room"));
+    EXPECT_TRUE(ecStatement.GetColumnInfo(8).GetProperty()->GetName().Equals("SSN"));
+    EXPECT_TRUE(ecStatement.GetColumnInfo(9).GetProperty()->GetName().Equals("Project"));
+    EXPECT_TRUE(ecStatement.GetColumnInfo(10).GetProperty()->GetName().Equals("WorkPhone"));
+    EXPECT_TRUE(ecStatement.GetColumnInfo(11).GetProperty()->GetName().Equals("MobilePhone"));
+    EXPECT_TRUE(ecStatement.GetColumnInfo(12).GetProperty()->GetName().Equals("FullName"));
+    EXPECT_TRUE(ecStatement.GetColumnInfo(13).GetProperty()->GetName().Equals("Certifications"));
+    EXPECT_TRUE(ecStatement.GetColumnInfo(14).GetProperty()->GetName().Equals("Location"));
+    EXPECT_TRUE(ecStatement.GetValueStruct(14).GetValue(0).GetColumnInfo().GetProperty()->GetName().Equals(/*Location.*/"Coordinate"));
+    EXPECT_TRUE(ecStatement.GetValueStruct(14).GetValue(1).GetColumnInfo().GetProperty()->GetName().Equals(/*Location.*/"Street"));
+    EXPECT_TRUE(ecStatement.GetColumnInfo(15).GetProperty()->GetName().Equals("EmployeeType"));
+    EXPECT_TRUE(ecStatement.GetColumnInfo(16).GetProperty()->GetName().Equals("Address"));
+    EXPECT_TRUE(ecStatement.GetValueStruct(16).GetValue(0).GetColumnInfo().GetProperty()->GetName().Equals(/*Location.*/"Coordinate"));
+    EXPECT_TRUE(ecStatement.GetValueStruct(16).GetValue(1).GetColumnInfo().GetProperty()->GetName().Equals(/*Location.*/"Street"));
+    EXPECT_TRUE(ecStatement.GetColumnInfo(17).GetProperty()->GetName().Equals("EmployeeRecordKey"));
+
+    }
+    }
+
+//---------------------------------------------------------------------------------------
+// Test for TFS 112251, the Adapter should check for the class before operation
+// @bsimethod                                   Majd.Uddin                   08/14
+//+---------------+---------------+---------------+---------------+---------------+------
+TEST_F(ECDbInstances, AdapterCheckClassBeforeOperation)
+    {
+    ECDb& db = SetupECDb("StartupCompany.ecdb", BeFileName(L"StartupCompany.02.00.ecschema.xml"));
+
+    //Get two classes and create instance of second
+    ECClassCP employee = db.Schemas().GetECClass("StartupCompany", "Employee");
+    ASSERT_TRUE(employee != nullptr);
+
+    ECClassCP project = db.Schemas().GetECClass("StartupCompany", "Project");
+    ASSERT_TRUE(project != nullptr);
+    IECInstancePtr projectInstance = ECDbTestUtility::CreateArbitraryECInstance(*project, ECDbTestUtility::PopulatePrimitiveValueWithRandomValues);
+
+    //ECInstance Adapters
+    ECInstanceInserter inserter(db, *employee, nullptr);
+    ECInstanceKey instanceKey;
+    ASSERT_EQ(BE_SQLITE_ERROR, inserter.Insert(instanceKey, *projectInstance));
+
+    ECInstanceUpdater updater(db, *employee, nullptr);
+    ASSERT_EQ(BE_SQLITE_ERROR, updater.Update(*projectInstance));
+
+    ECInstanceDeleter deleter(db, *employee, nullptr);
+    ASSERT_EQ(BE_SQLITE_ERROR, deleter.Delete(*projectInstance));
+
+    //Json Adapters
+    // Read JSON input from file
+    BeFileName jsonInputFile;
+    BeTest::GetHost().GetDocumentsRoot(jsonInputFile);
+    jsonInputFile.AppendToPath(L"ECDb");
+    jsonInputFile.AppendToPath(L"JsonTestClass.json");
+
+    BeTest::SetFailOnAssert(false);
+    // Parse JSON value using JsonCpp
+    Json::Value jsonInput;
+    ASSERT_EQ(SUCCESS, ECDbTestUtility::ReadJsonInputFromFile(jsonInput, jsonInputFile));
+
+    JsonInserter jsonInserter(db, *employee, nullptr);
+    ASSERT_EQ(BE_SQLITE_ERROR, jsonInserter.Insert(instanceKey, jsonInput));
+
+    JsonUpdater jsonUpdater(db, *employee, nullptr);
+    ASSERT_EQ(BE_SQLITE_ERROR, jsonUpdater.Update(instanceKey.GetECInstanceId(), jsonInput));
+
+    JsonDeleter jsonDeleter(db, *employee, nullptr);
+    ASSERT_TRUE(jsonDeleter.IsValid());
+    ECInstanceId instanceId;
+    ECInstanceId::FromString(instanceId, projectInstance->GetInstanceId().c_str());
+    ASSERT_EQ(BE_SQLITE_OK, jsonDeleter.Delete(instanceId)) << "InstanceId is not validated so Delete is expected to succeed even if the id doesn't match the ECClass";
+
+    BeTest::SetFailOnAssert(true);
+    }
+
+END_ECDBUNITTESTS_NAMESPACE