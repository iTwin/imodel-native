--- conflicted
+++ resolved
@@ -1,691 +1,690 @@
-/*--------------------------------------------------------------------------------------+
-|
-|  $Source: Tests/Published/JsonInserterTests.cpp $
-|
-|  $Copyright: (c) 2016 Bentley Systems, Incorporated. All rights reserved. $
-|
-+--------------------------------------------------------------------------------------*/
-#include "ECDbPublishedTests.h"
-#include "../BackDoor/PublicAPI/BackDoor/ECDb/BackDoor.h"
-
-USING_NAMESPACE_BENTLEY_EC
-
-BEGIN_ECDBUNITTESTS_NAMESPACE
-
-struct JsonInserterTests : public ECDbTestFixture
-    {
-
-    //---------------------------------------------------------------------------------------
-    // @bsimethod                                      Muhammad Hassan                  02/16
-    //+---------------+---------------+---------------+---------------+---------------+------
-    bool WriteJsonToFile(WCharCP path, const Json::Value& jsonValue)
-        {
-        Utf8String strValue = Json::StyledWriter().write(jsonValue);
-        FILE* file = fopen(Utf8String(path).c_str(), "w");
-
-        if (file == NULL)
-            {
-            BeAssert(false);
-            return false;
-            }
-        fwprintf(file, L"%ls", WString(strValue.c_str(), BentleyCharEncoding::Utf8).c_str());
-        fclose(file);
-        return true;
-        }
-    };
-
-//---------------------------------------------------------------------------------------
-// @bsiMethod                                      Muhammad Hassan                  01/16
-//+---------------+---------------+---------------+---------------+---------------+------
-TEST_F(JsonInserterTests, InsertJsonCppJSON)
-    {
-    ECDbR ecdb = SetupECDb("insertUsingJsonAPI.ecdb", BeFileName(L"JsonTests.01.00.ecschema.xml"));
-    ASSERT_TRUE(ecdb.IsDbOpen());
-
-    // Read JSON input from file
-    BeFileName jsonInputFile;
-    BeTest::GetHost().GetDocumentsRoot(jsonInputFile);
-    jsonInputFile.AppendToPath(L"ECDb");
-    jsonInputFile.AppendToPath(L"JsonTestClass.json");
-
-    Json::Value jsonInput;
-    ECDbTestUtility::ReadJsonInputFromFile(jsonInput, jsonInputFile);
-
-    ECClassCP documentClass = ecdb.Schemas().GetECClass("JsonTests", "Document");
-    ASSERT_TRUE(documentClass != nullptr);
-    JsonInserter inserter(ecdb, *documentClass);
-
-    //----------------------------------------------------------------------------------- 
-    // Insert using JsonCpp
-    //-----------------------------------------------------------------------------------
-    ECInstanceKey id;
-    ASSERT_EQ(SUCCESS, inserter.Insert(id, jsonInput));
-    ecdb.SaveChanges();
-
-    ECSqlStatement statement;
-    ASSERT_EQ(ECSqlStatus::Success, statement.Prepare(ecdb, "SELECT NULL FROM jt.Document WHERE ECInstanceId=? AND Name=?"));
-    ASSERT_EQ(ECSqlStatus::Success, statement.BindId(1, id.GetECInstanceId()));
-    ASSERT_EQ(ECSqlStatus::Success, statement.BindText(2, "A-Model.pdf", IECSqlBinder::MakeCopy::No));
-    ASSERT_EQ(DbResult::BE_SQLITE_ROW, statement.Step());
-    statement.Finalize();
-
-    /* Retrieve the previously imported instance as JSON */
-    ECSqlStatus prepareStatus = statement.Prepare(ecdb, "SELECT * FROM ONLY jt.Document");
-    ASSERT_TRUE(ECSqlStatus::Success == prepareStatus);
-    DbResult stepStatus = statement.Step();
-    ASSERT_EQ(BE_SQLITE_ROW, stepStatus);
-
-    Json::Value afterImportJson;
-    JsonECSqlSelectAdapter jsonAdapter(statement, JsonECSqlSelectAdapter::FormatOptions(ECValueFormat::RawNativeValues));
-    bool status = jsonAdapter.GetRowInstance(afterImportJson, documentClass->GetId());
-    ASSERT_TRUE(status);
-    statement.Finalize();
-
-    /* Validate */
-    int compare = jsonInput.compare(afterImportJson);
-    if (0 != compare)
-        {
-        BeFileName afterImportFile;
-        BeTest::GetHost().GetOutputRoot(afterImportFile);
-        afterImportFile.AppendToPath(L"JsonTestClass-AfterImport.json");
-        WriteJsonToFile(afterImportFile.GetName(), afterImportJson);
-        ASSERT_TRUE(false) << "Inserted and Retrieved Json doesn't match";
-        }
-
-    //verify Json Insertion using the other Overload
-    ASSERT_EQ(SUCCESS, inserter.Insert(jsonInput));
-    ecdb.SaveChanges();
-
-    //Verify Inserted Instances.
-    ASSERT_EQ(ECSqlStatus::Success, statement.Prepare(ecdb, "SELECT COUNT(*) FROM jt.Document"));
-    ASSERT_EQ(DbResult::BE_SQLITE_ROW, statement.Step());
-    ASSERT_EQ(2, statement.GetValueInt(0));
-    statement.Finalize();
-    }
-
-//---------------------------------------------------------------------------------------
-// @bsimethod                                      Muhammad Hassan                  01/16
-//+---------------+---------------+---------------+---------------+---------------+------
-TEST_F(JsonInserterTests, InsertRapidJson)
-    {
-    ECDbR ecdb = SetupECDb("InsertUsingRapidJson.ecdb", BeFileName(L"JsonTests.01.00.ecschema.xml"));
-    ASSERT_TRUE(ecdb.IsDbOpen());
-
-    // Read JSON input from file
-    BeFileName jsonInputFile;
-    BeTest::GetHost().GetDocumentsRoot(jsonInputFile);
-    jsonInputFile.AppendToPath(L"ECDb");
-    jsonInputFile.AppendToPath(L"JsonTestClass.json");
-
-    Json::Value jsonInput;
-    ECDbTestUtility::ReadJsonInputFromFile(jsonInput, jsonInputFile);
-
-    //to rapidjson
-    rapidjson::Document rapidJsonInput;
-    bool parseSuccessful = !rapidJsonInput.Parse<0>(Json::FastWriter().write(jsonInput).c_str()).HasParseError();
-    ASSERT_TRUE(parseSuccessful);
-
-    ECClassCP documentClass = ecdb.Schemas().GetECClass("JsonTests", "Document");
-    ASSERT_TRUE(documentClass != nullptr);
-    JsonInserter inserter(ecdb, *documentClass);
-
-    //-----------------------------------------------------------------------------------
-    // Insert using rapidjson
-    //-----------------------------------------------------------------------------------
-    ECInstanceKey id;
-    ASSERT_EQ(SUCCESS, inserter.Insert(id, rapidJsonInput));
-    ecdb.SaveChanges();
-
-    ECSqlStatement statement;
-    ASSERT_EQ(ECSqlStatus::Success, statement.Prepare(ecdb, "SELECT NULL FROM jt.Document WHERE ECInstanceId=? AND Name=?"));
-    ASSERT_EQ(ECSqlStatus::Success, statement.BindId(1, id.GetECInstanceId()));
-    ASSERT_EQ(ECSqlStatus::Success, statement.BindText(2, "A-Model.pdf", IECSqlBinder::MakeCopy::No));
-    ASSERT_EQ(DbResult::BE_SQLITE_ROW, statement.Step());
-    statement.Finalize();
-
-    /* Retrieve the previously imported instance as JSON */
-    ECSqlStatus prepareStatus = statement.Prepare(ecdb, "SELECT * FROM ONLY jt.Document");
-    ASSERT_TRUE(ECSqlStatus::Success == prepareStatus);
-    DbResult stepStatus = statement.Step();
-    ASSERT_EQ(BE_SQLITE_ROW, stepStatus);
-
-    Json::Value afterImportJson;
-    JsonECSqlSelectAdapter jsonAdapter(statement, JsonECSqlSelectAdapter::FormatOptions(ECValueFormat::RawNativeValues));
-    bool status = jsonAdapter.GetRowInstance(afterImportJson, documentClass->GetId());
-    ASSERT_TRUE(status);
-    statement.Finalize();
-
-    /* Validate */
-    int compare = jsonInput.compare(afterImportJson);
-    if (0 != compare)
-        {
-        BeFileName afterImportFile;
-        BeTest::GetHost().GetOutputRoot(afterImportFile);
-        afterImportFile.AppendToPath(L"JsonTestClass-AfterImport.json");
-        WriteJsonToFile(afterImportFile.GetName(), afterImportJson);
-        ASSERT_TRUE(false) << "Inserted and Retrieved Json doesn't match";
-        }
-    }
-
-//---------------------------------------------------------------------------------------
-// @bsimethod                                      Muhammad Hassan                  04/16
-//+---------------+---------------+---------------+---------------+---------------+------
-TEST_F(JsonInserterTests, CreateRoot_ExistingRoot_ReturnsSameKey_ECDBTEST)
-    {
-    ECDbTestFixture::Initialize();
-    ECDbR ecdb = SetupECDb("schemaupgradetest.ecdb", BeFileName(L"DSCacheSchema.01.03.ecschema.xml"));
-    ecdb.SaveChanges();
-
-    IECClassLocaterR classLocater = ecdb.GetClassLocater();
-    ECClassCP rootClass = classLocater.LocateClass("DSCacheSchema", "Root");
-    ASSERT_NE(nullptr, rootClass);
-
-    // Names
-    Utf8String rootName = "Foo";
-
-    // Test quety for same instance
-    Utf8String ecsql = "SELECT ECInstanceId FROM [DSC].[Root] WHERE [Name] = ? LIMIT 1 ";
-    ECSqlStatement statement;
-    ASSERT_EQ(ECSqlStatus::Success, statement.Prepare(ecdb, ecsql.c_str()));
-    ASSERT_EQ(ECSqlStatus::Success, statement.BindText(1, rootName.c_str(), IECSqlBinder::MakeCopy::No));
-    EXPECT_EQ(BE_SQLITE_DONE, statement.Step());
-
-    // Insert one instnace
-    Json::Value rootInstance;
-    rootInstance["Name"] = rootName;
-    rootInstance["Persistance"] = 0;
-
-    JsonInserter inserter(ecdb, *rootClass);
-    ASSERT_EQ(SUCCESS, inserter.Insert(rootInstance));
-
-    // Try again
-    statement.Reset();
-    statement.ClearBindings();
-    ASSERT_EQ(ECSqlStatus::Success, statement.BindText(1, rootName.c_str(), IECSqlBinder::MakeCopy::No));
-    EXPECT_EQ(BE_SQLITE_ROW, statement.Step());
-    EXPECT_EQ(1, statement.GetValueId <ECInstanceId>(0).GetValue());
-    }
-
-<<<<<<< HEAD
-#define JSONTABLE_NAME "testjson"
-
-#define BOOLVALUE true
-#define INTVALUE 1000
-#define INT64VALUE INT64_C(123456791234)
-#define DOUBLEVALUE 6.123123123123
-#define STRINGVALUE "Hello, world!!"
-#define POINTXVALUE 3.3314134314134
-#define POINTYVALUE -133.3314134314134
-#define POINTZVALUE 100.3314134314
-
-#define rowCount 10
-#define arraySize 3
-
-//---------------------------------------------------------------------------------------
-// @bsiclass                                      Muhammad Hassan                  08/16
-//+---------------+---------------+---------------+---------------+---------------+------
-struct PrimArrayJsonInserterTests : public ECDbTestFixture
-    {
-    private:
-        DateTime m_testDate;
-        DPoint2d m_testPoint2d;
-        DPoint3d m_testPoint3d;
-        IGeometryPtr m_testGeometry;
-        static const size_t s_testBlobSize = 128;
-        Byte m_testBlob[s_testBlobSize];
-
-    protected:
-
-        PrimArrayJsonInserterTests()
-            : m_testDate(DateTime::GetCurrentTimeUtc()), m_testPoint2d(DPoint2d::From(POINTXVALUE, POINTYVALUE)),
-            m_testPoint3d(DPoint3d::From(POINTXVALUE, POINTYVALUE, POINTZVALUE)),
-            m_testGeometry(IGeometry::Create(ICurvePrimitive::CreateLine(DSegment3d::From(0.0, 0.0, 0.0, 1.0, 1.0, 1.0))))
-            {
-            for (size_t i = 0; i < 128; i++)
-                {
-                m_testBlob[i] = static_cast<Byte> (i + 32);
-                }
-            }
-
-        BentleyStatus SetupTest(Utf8CP fileName);
-
-        BentleyStatus RunInsertJson(ECN::PrimitiveType arrayType);
-        BentleyStatus RunSelectJson(ECN::PrimitiveType arrayType);
-
-        static Utf8CP PrimitiveTypeToString(ECN::PrimitiveType);
-
-        DateTime const& GetTestDate() const { return m_testDate; }
-        DPoint2d const& GetTestPoint2d() const { return m_testPoint2d; }
-        DPoint3d const& GetTestPoint3d() const { return m_testPoint3d; }
-        IGeometryCR GetTestGeometry() const { return *m_testGeometry; }
-        Byte const* GetTestBlob() const { return m_testBlob; }
-        size_t GetTestBlobSize() const { return s_testBlobSize; }
-    };
-
-//---------------------------------------------------------------------------------------
-// @bsimethod                                      Muhammad Hassan                  08/16
-//+---------------+---------------+---------------+---------------+---------------+------
-BentleyStatus PrimArrayJsonInserterTests::SetupTest(Utf8CP fileName)
-    {
-    ECDbR ecdb = SetupECDb(fileName);
-    if (BE_SQLITE_OK != ecdb.ExecuteSql("CREATE TABLE testjson(Id INTEGER PRIMARY KEY, val TEXT);"))
-        return ERROR;
-
-    ecdb.SaveChanges();
-    BeFileName testFilePath;
-    testFilePath.AssignUtf8(ecdb.GetDbFileName());
-    ecdb.CloseDb();
-
-    return m_ecdb.OpenBeSQLiteDb(testFilePath, ECDb::OpenParams(Db::OpenMode::ReadWrite)) == BE_SQLITE_OK ? SUCCESS : ERROR;
-    }
-
-//---------------------------------------------------------------------------------------
-// @bsimethod                                      Muhammad Hassan                  08/16
-//+---------------+---------------+---------------+---------------+---------------+------
-BentleyStatus PrimArrayJsonInserterTests::RunInsertJson(PrimitiveType arrayType)
-    {
-    Statement stmt;
-    if (BE_SQLITE_OK != stmt.Prepare(GetECDb(), "INSERT INTO " JSONTABLE_NAME "(val) VALUES(?)"))
-        return ERROR;
-
-    for (int i = 0; i < rowCount; i++)
-        {
-        rapidjson::Document json;
-        json.SetArray();
-        for (uint32_t j = 0; j < arraySize; j++)
-            {
-            rapidjson::Value arrayElementJson;
-            switch (arrayType)
-                {
-                    case PRIMITIVETYPE_Binary:
-                    {
-                    if (ECRapidJsonUtilities::BinaryToJson(arrayElementJson, GetTestBlob(), GetTestBlobSize(), json.GetAllocator()))
-                        return ERROR;
-                    break;
-                    }
-
-                    case PRIMITIVETYPE_Boolean:
-                    {
-                    arrayElementJson.SetBool(BOOLVALUE);
-                    break;
-                    }
-
-                    case PRIMITIVETYPE_Double:
-                    {
-                    arrayElementJson.SetDouble(DOUBLEVALUE);
-                    break;
-                    }
-
-                    case PRIMITIVETYPE_IGeometry:
-                    {
-                    bvector<Byte> fb;
-                    BackDoor::IGeometryFlatBuffer::GeometryToBytes(fb, GetTestGeometry());
-
-                    if (ECRapidJsonUtilities::BinaryToJson(arrayElementJson, fb.data(), fb.size(), json.GetAllocator()))
-                        return ERROR;
-                    break;
-                    }
-
-                    case PRIMITIVETYPE_Integer:
-                    {
-                    arrayElementJson.SetInt(INTVALUE);
-                    break;
-                    }
-
-                    case PRIMITIVETYPE_Long:
-                    {
-                    ECRapidJsonUtilities::Int64ToStringJsonValue(arrayElementJson, INT64VALUE, json.GetAllocator());
-                    break;
-                    }
-
-                    case PRIMITIVETYPE_Point2D:
-                    {
-                    if (ECRapidJsonUtilities::Point2DToJson(arrayElementJson, GetTestPoint2d(), json.GetAllocator()))
-                        return ERROR;
-                    break;
-                    }
-
-                    case PRIMITIVETYPE_Point3D:
-                    {
-                    if (ECRapidJsonUtilities::Point3DToJson(arrayElementJson, GetTestPoint3d(), json.GetAllocator()))
-                        return ERROR;
-                    break;
-                    }
-
-                    case PRIMITIVETYPE_String:
-                    {
-                    arrayElementJson.SetString(STRINGVALUE);
-                    break;
-                    }
-
-                    default:
-                        return ERROR;
-                }
-
-            json.PushBack(arrayElementJson, json.GetAllocator());
-            }
-
-        rapidjson::StringBuffer stringBuffer;
-        rapidjson::Writer<rapidjson::StringBuffer> writer(stringBuffer);
-        json.Accept(writer);
-
-        if (BE_SQLITE_OK != stmt.BindText(1, stringBuffer.GetString(), Statement::MakeCopy::No))
-            return ERROR;
-
-        if (BE_SQLITE_DONE != stmt.Step())
-            return ERROR;
-
-        stmt.Reset();
-        stmt.ClearBindings();
-        }
-
-    stmt.Finalize();
-    return SUCCESS;
-    }
-
-//---------------------------------------------------------------------------------------
-// @bsimethod                                      Muhammad Hassan                  08/16
-//+---------------+---------------+---------------+---------------+---------------+------
-BentleyStatus PrimArrayJsonInserterTests::RunSelectJson(PrimitiveType arrayType)
-    {
-    Statement stmt;
-    if (BE_SQLITE_OK != stmt.Prepare(GetECDb(), "SELECT val FROM " JSONTABLE_NAME))
-        return ERROR;
-
-    while (BE_SQLITE_ROW == stmt.Step())
-        {
-        rapidjson::Document arrayJson;
-        if (arrayJson.Parse<0>(stmt.GetValueText(0)).HasParseError())
-            return ERROR;
-
-        for (auto it = arrayJson.Begin(); it != arrayJson.End(); ++it)
-            {
-            switch (arrayType)
-                {
-                    case PRIMITIVETYPE_Binary:
-                    {
-                    if (!it->IsString())
-                        return ERROR;
-
-                    bvector<Byte> blob;
-                    if (SUCCESS != ECRapidJsonUtilities::JsonToBinary(blob, *it))
-                        return ERROR;
-
-                    if (blob.size() != GetTestBlobSize() ||
-                        memcmp(GetTestBlob(), blob.data(), GetTestBlobSize()) != 0)
-                        return ERROR;
-
-                    break;
-                    }
-
-                    case PRIMITIVETYPE_Boolean:
-                    {
-                    if (!it->IsBool())
-                        return ERROR;
-
-                    if (BOOLVALUE != it->GetBool())
-                        return ERROR;
-
-                    break;
-                    }
-
-                    case PRIMITIVETYPE_Double:
-                    {
-                    if (!it->IsDouble())
-                        return ERROR;
-
-                    if (it->GetDouble() < 0)
-                        return ERROR;
-
-                    break;
-                    }
-
-                    case PRIMITIVETYPE_IGeometry:
-                    {
-                    if (!it->IsString())
-                        return ERROR;
-
-                    bvector<Byte> fb;
-                    if (SUCCESS != ECRapidJsonUtilities::JsonToBinary(fb, *it))
-                        return ERROR;
-
-                    IGeometryPtr actualGeom = BackDoor::IGeometryFlatBuffer::BytesToGeometry(fb);
-                    if (actualGeom == nullptr || !actualGeom->IsSameStructureAndGeometry(GetTestGeometry()))
-                        return ERROR;
-
-                    break;
-                    }
-
-                    case PRIMITIVETYPE_Integer:
-                    {
-                    if (!it->IsInt())
-                        return ERROR;
-
-                    if (INTVALUE != it->GetInt())
-                        return ERROR;
-
-                    break;
-                    }
-
-                    case PRIMITIVETYPE_Long:
-                    {
-                    if (!it->IsString())
-                        return ERROR;
-
-                    const int64_t val = ECRapidJsonUtilities::Int64FromJson(*it);
-                    if (INT64VALUE != val)
-                        return ERROR;
-
-                    break;
-                    }
-
-                    case PRIMITIVETYPE_Point2D:
-                    {
-                    DPoint2d pt;
-                    if (SUCCESS != ECRapidJsonUtilities::JsonToPoint2D(pt, *it))
-                        return ERROR;
-
-                    if (!pt.AlmostEqual(GetTestPoint2d()))
-                        return ERROR;
-
-                    break;
-                    }
-
-                    case PRIMITIVETYPE_Point3D:
-                    {
-                    DPoint3d pt;
-                    if (SUCCESS != ECRapidJsonUtilities::JsonToPoint3D(pt, *it))
-                        return ERROR;
-
-                    if (!pt.AlmostEqual(GetTestPoint3d()))
-                        return ERROR;
-
-                    break;
-                    }
-
-                    case PRIMITIVETYPE_String:
-                    {
-                    if (!it->IsString())
-                        return ERROR;
-
-                    if (strcmp(it->GetString(), STRINGVALUE) != 0)
-                        return ERROR;
-
-                    break;
-                    }
-
-                    default:
-                        return ERROR;
-                }
-            }
-        }
-
-    stmt.Finalize();
-    return SUCCESS;
-    }
-
-//---------------------------------------------------------------------------------------
-// @bsimethod                                      Muhammad Hassan                  08/16
-//+---------------+---------------+---------------+---------------+---------------+------
-Utf8CP PrimArrayJsonInserterTests::PrimitiveTypeToString(ECN::PrimitiveType primType)
-    {
-    switch (primType)
-        {
-            case PRIMITIVETYPE_Binary: return "Binary";
-            case PRIMITIVETYPE_Boolean: return "Boolean";
-            case PRIMITIVETYPE_Double: return "Double";
-            case PRIMITIVETYPE_IGeometry: return "IGeometry";
-            case PRIMITIVETYPE_Integer: return "Integer";
-            case PRIMITIVETYPE_Long: return "Long";
-            case PRIMITIVETYPE_Point2D: return "Point2D";
-            case PRIMITIVETYPE_Point3D: return "Point3D";
-            case PRIMITIVETYPE_String: return "String";
-            default:
-                BeAssert(false);
-                return nullptr;
-        }
-    }
-
-//---------------------------------------------------------------------------------------
-// @bsimethod                                      Muhammad Hassan                  08/16
-//+---------------+---------------+---------------+---------------+---------------+------
-TEST_F(PrimArrayJsonInserterTests, InsertJsonArray_Integer)
-    {
-    ASSERT_EQ(SUCCESS, SetupTest("primitivearrayjsoninsertertests.ecdb"));
-
-    ASSERT_EQ(SUCCESS, RunInsertJson(PrimitiveType::PRIMITIVETYPE_Integer));
-    ASSERT_EQ(SUCCESS, RunSelectJson(PrimitiveType::PRIMITIVETYPE_Integer));
-    }
-
-//---------------------------------------------------------------------------------------
-// @bsimethod                                      Muhammad Hassan                  08/16
-//+---------------+---------------+---------------+---------------+---------------+------
-TEST_F(PrimArrayJsonInserterTests, InsertJsonArray_Double)
-    {
-    ASSERT_EQ(SUCCESS, SetupTest("primitivearrayjsoninsertertests.ecdb"));
-
-    ASSERT_EQ(SUCCESS, RunInsertJson(PrimitiveType::PRIMITIVETYPE_Double));
-    ASSERT_EQ(SUCCESS, RunSelectJson(PrimitiveType::PRIMITIVETYPE_Double));
-    }
-
-//---------------------------------------------------------------------------------------
-// @bsimethod                                      Muhammad Hassan                  08/16
-//+---------------+---------------+---------------+---------------+---------------+------
-TEST_F(PrimArrayJsonInserterTests, InsertJsonArray_Long)
-    {
-    ASSERT_EQ(SUCCESS, SetupTest("primitivearrayjsoninsertertests.ecdb"));
-
-    ASSERT_EQ(SUCCESS, RunInsertJson(PrimitiveType::PRIMITIVETYPE_Long));
-    ASSERT_EQ(SUCCESS, RunSelectJson(PrimitiveType::PRIMITIVETYPE_Long));
-    }
-
-//---------------------------------------------------------------------------------------
-// @bsimethod                                      Muhammad Hassan                  08/16
-//+---------------+---------------+---------------+---------------+---------------+------
-TEST_F(PrimArrayJsonInserterTests, InsertJsonArray_string)
-    {
-    ASSERT_EQ(SUCCESS, SetupTest("primitivearrayjsoninsertertests.ecdb"));
-
-    ASSERT_EQ(SUCCESS, RunInsertJson(PrimitiveType::PRIMITIVETYPE_String));
-    ASSERT_EQ(SUCCESS, RunSelectJson(PrimitiveType::PRIMITIVETYPE_String));
-    }
-
-//---------------------------------------------------------------------------------------
-// @bsimethod                                      Muhammad Hassan                  08/16
-//+---------------+---------------+---------------+---------------+---------------+------
-TEST_F(PrimArrayJsonInserterTests, InsertJsonArray_Point2D)
-    {
-    ASSERT_EQ(SUCCESS, SetupTest("primitivearrayjsoninsertertests.ecdb"));
-
-    ASSERT_EQ(SUCCESS, RunInsertJson(PrimitiveType::PRIMITIVETYPE_Point2D));
-    ASSERT_EQ(SUCCESS, RunSelectJson(PrimitiveType::PRIMITIVETYPE_Point2D));
-    }
-
-//---------------------------------------------------------------------------------------
-// @bsimethod                                      Muhammad Hassan                  08/16
-//+---------------+---------------+---------------+---------------+---------------+------
-TEST_F(PrimArrayJsonInserterTests, InsertJsonArray_Point3D)
-    {
-    ASSERT_EQ(SUCCESS, SetupTest("primitivearrayjsoninsertertests.ecdb"));
-
-    ASSERT_EQ(SUCCESS, RunInsertJson(PrimitiveType::PRIMITIVETYPE_Point3D));
-    ASSERT_EQ(SUCCESS, RunSelectJson(PrimitiveType::PRIMITIVETYPE_Point3D));
-    }
-
-//---------------------------------------------------------------------------------------
-// @bsimethod                                      Muhammad Hassan                  08/16
-//+---------------+---------------+---------------+---------------+---------------+------
-TEST_F(PrimArrayJsonInserterTests, InsertJsonArray_Binary)
-    {
-    ASSERT_EQ(SUCCESS, SetupTest("primitivearrayjsoninsertertests.ecdb"));
-
-    ASSERT_EQ(SUCCESS, RunInsertJson(PrimitiveType::PRIMITIVETYPE_Binary));
-    ASSERT_EQ(SUCCESS, RunSelectJson(PrimitiveType::PRIMITIVETYPE_Binary));
-    }
-
-//---------------------------------------------------------------------------------------
-// @bsimethod                                      Muhammad Hassan                  08/16
-//+---------------+---------------+---------------+---------------+---------------+------
-TEST_F(PrimArrayJsonInserterTests, InsertJsonArray_IGeometry)
-    {
-    ASSERT_EQ(SUCCESS, SetupTest("primitivearrayjsoninsertertests.ecdb"));
-
-    ASSERT_EQ(SUCCESS, RunInsertJson(PrimitiveType::PRIMITIVETYPE_IGeometry));
-    ASSERT_EQ(SUCCESS, RunSelectJson(PrimitiveType::PRIMITIVETYPE_IGeometry));
-=======
-//---------------------------------------------------------------------------------------
-// @bsimethod                                      Muhammad Hassan                  09/16
-//+---------------+---------------+---------------+---------------+---------------+------
-TEST_F(JsonInserterTests, ECPrimitiveValueFromJson)
-    {
-    ECDbR ecdb = SetupECDb("ecprimitivevaluefromjson.ecdb", SchemaItem(
-        "<?xml version='1.0' encoding='utf-8'?>"
-        "<ECSchema schemaName='TestSchema' nameSpacePrefix='ts' version='1.0' xmlns='http://www.bentley.com/schemas/Bentley.ECXML.3.0'>"
-        "    <ECSchemaReference name='ECDbMap' version='01.01' prefix='ecdbmap' />"
-        "    <ECEntityClass typeName='Parent' modifier='None'>"
-        "        <ECProperty propertyName='Price' typeName='double' />"
-        "        <ECProperty propertyName='s' typeName='string' />"
-        "        <ECProperty propertyName='p2d' typeName='point2d' />"
-        "        <ECProperty propertyName='p3d' typeName='point3d' />"
-        "    </ECEntityClass>"
-        "</ECSchema>", true), 0);
-    ASSERT_TRUE(ecdb.IsDbOpen());
-
-    rapidjson::Document rapidJsonVal;
-    rapidJsonVal.SetObject();
-    rapidJsonVal.AddMember("Price", 3.0003, rapidJsonVal.GetAllocator());
-    rapidJsonVal.AddMember("s", "StringVal", rapidJsonVal.GetAllocator());
-
-    //add point2d member
-    rapidjson::Value point2dObjValue;
-    point2dObjValue.SetObject();
-    point2dObjValue.AddMember("x", 0, rapidJsonVal.GetAllocator());
-    point2dObjValue.AddMember("y", 0, rapidJsonVal.GetAllocator());
-    rapidJsonVal.AddMember("p2d", point2dObjValue, rapidJsonVal.GetAllocator());
-
-    //add point3d member
-    rapidjson::Value point3dObjValue;
-    point3dObjValue.SetObject();
-    point3dObjValue.AddMember("x", 0, rapidJsonVal.GetAllocator());
-    point3dObjValue.AddMember("y", 0, rapidJsonVal.GetAllocator());
-    point3dObjValue.AddMember("z", 0, rapidJsonVal.GetAllocator());
-    rapidJsonVal.AddMember("p3d", point3dObjValue, rapidJsonVal.GetAllocator());
-
-    ECClassCP parentClass = ecdb.Schemas().GetECClass("TestSchema", "Parent");
-    ASSERT_TRUE(parentClass != nullptr);
-    JsonInserter inserter(ecdb, *parentClass);
-
-    ECInstanceKey key;
-    ASSERT_EQ(SUCCESS, inserter.Insert(key, rapidJsonVal));
-    ecdb.SaveChanges();
-
-    ECSqlStatement stmt;
-    ECSqlStatus prepareStatus = stmt.Prepare(ecdb, "SELECT * FROM ts.Parent WHERE p2d=? AND p3d=?");
-    stmt.BindPoint2D(1, DPoint2d::From(0, 0));
-    stmt.BindPoint3D(2, DPoint3d::From(0, 0, 0));
-    DbResult stepStatus = stmt.Step();
-    ASSERT_EQ(BE_SQLITE_ROW, stepStatus);
->>>>>>> 81cfeb7e
-    }
-
+/*--------------------------------------------------------------------------------------+
+|
+|  $Source: Tests/Published/JsonInserterTests.cpp $
+|
+|  $Copyright: (c) 2016 Bentley Systems, Incorporated. All rights reserved. $
+|
++--------------------------------------------------------------------------------------*/
+#include "ECDbPublishedTests.h"
+#include "../BackDoor/PublicAPI/BackDoor/ECDb/BackDoor.h"
+
+USING_NAMESPACE_BENTLEY_EC
+
+BEGIN_ECDBUNITTESTS_NAMESPACE
+
+struct JsonInserterTests : public ECDbTestFixture
+    {
+
+    //---------------------------------------------------------------------------------------
+    // @bsimethod                                      Muhammad Hassan                  02/16
+    //+---------------+---------------+---------------+---------------+---------------+------
+    bool WriteJsonToFile(WCharCP path, const Json::Value& jsonValue)
+        {
+        Utf8String strValue = Json::StyledWriter().write(jsonValue);
+        FILE* file = fopen(Utf8String(path).c_str(), "w");
+
+        if (file == NULL)
+            {
+            BeAssert(false);
+            return false;
+            }
+        fwprintf(file, L"%ls", WString(strValue.c_str(), BentleyCharEncoding::Utf8).c_str());
+        fclose(file);
+        return true;
+        }
+    };
+
+//---------------------------------------------------------------------------------------
+// @bsiMethod                                      Muhammad Hassan                  01/16
+//+---------------+---------------+---------------+---------------+---------------+------
+TEST_F(JsonInserterTests, InsertJsonCppJSON)
+    {
+    ECDbR ecdb = SetupECDb("insertUsingJsonAPI.ecdb", BeFileName(L"JsonTests.01.00.ecschema.xml"));
+    ASSERT_TRUE(ecdb.IsDbOpen());
+
+    // Read JSON input from file
+    BeFileName jsonInputFile;
+    BeTest::GetHost().GetDocumentsRoot(jsonInputFile);
+    jsonInputFile.AppendToPath(L"ECDb");
+    jsonInputFile.AppendToPath(L"JsonTestClass.json");
+
+    Json::Value jsonInput;
+    ECDbTestUtility::ReadJsonInputFromFile(jsonInput, jsonInputFile);
+
+    ECClassCP documentClass = ecdb.Schemas().GetECClass("JsonTests", "Document");
+    ASSERT_TRUE(documentClass != nullptr);
+    JsonInserter inserter(ecdb, *documentClass);
+
+    //----------------------------------------------------------------------------------- 
+    // Insert using JsonCpp
+    //-----------------------------------------------------------------------------------
+    ECInstanceKey id;
+    ASSERT_EQ(SUCCESS, inserter.Insert(id, jsonInput));
+    ecdb.SaveChanges();
+
+    ECSqlStatement statement;
+    ASSERT_EQ(ECSqlStatus::Success, statement.Prepare(ecdb, "SELECT NULL FROM jt.Document WHERE ECInstanceId=? AND Name=?"));
+    ASSERT_EQ(ECSqlStatus::Success, statement.BindId(1, id.GetECInstanceId()));
+    ASSERT_EQ(ECSqlStatus::Success, statement.BindText(2, "A-Model.pdf", IECSqlBinder::MakeCopy::No));
+    ASSERT_EQ(DbResult::BE_SQLITE_ROW, statement.Step());
+    statement.Finalize();
+
+    /* Retrieve the previously imported instance as JSON */
+    ECSqlStatus prepareStatus = statement.Prepare(ecdb, "SELECT * FROM ONLY jt.Document");
+    ASSERT_TRUE(ECSqlStatus::Success == prepareStatus);
+    DbResult stepStatus = statement.Step();
+    ASSERT_EQ(BE_SQLITE_ROW, stepStatus);
+
+    Json::Value afterImportJson;
+    JsonECSqlSelectAdapter jsonAdapter(statement, JsonECSqlSelectAdapter::FormatOptions(ECValueFormat::RawNativeValues));
+    bool status = jsonAdapter.GetRowInstance(afterImportJson, documentClass->GetId());
+    ASSERT_TRUE(status);
+    statement.Finalize();
+
+    /* Validate */
+    int compare = jsonInput.compare(afterImportJson);
+    if (0 != compare)
+        {
+        BeFileName afterImportFile;
+        BeTest::GetHost().GetOutputRoot(afterImportFile);
+        afterImportFile.AppendToPath(L"JsonTestClass-AfterImport.json");
+        WriteJsonToFile(afterImportFile.GetName(), afterImportJson);
+        ASSERT_TRUE(false) << "Inserted and Retrieved Json doesn't match";
+        }
+
+    //verify Json Insertion using the other Overload
+    ASSERT_EQ(SUCCESS, inserter.Insert(jsonInput));
+    ecdb.SaveChanges();
+
+    //Verify Inserted Instances.
+    ASSERT_EQ(ECSqlStatus::Success, statement.Prepare(ecdb, "SELECT COUNT(*) FROM jt.Document"));
+    ASSERT_EQ(DbResult::BE_SQLITE_ROW, statement.Step());
+    ASSERT_EQ(2, statement.GetValueInt(0));
+    statement.Finalize();
+    }
+
+//---------------------------------------------------------------------------------------
+// @bsimethod                                      Muhammad Hassan                  01/16
+//+---------------+---------------+---------------+---------------+---------------+------
+TEST_F(JsonInserterTests, InsertRapidJson)
+    {
+    ECDbR ecdb = SetupECDb("InsertUsingRapidJson.ecdb", BeFileName(L"JsonTests.01.00.ecschema.xml"));
+    ASSERT_TRUE(ecdb.IsDbOpen());
+
+    // Read JSON input from file
+    BeFileName jsonInputFile;
+    BeTest::GetHost().GetDocumentsRoot(jsonInputFile);
+    jsonInputFile.AppendToPath(L"ECDb");
+    jsonInputFile.AppendToPath(L"JsonTestClass.json");
+
+    Json::Value jsonInput;
+    ECDbTestUtility::ReadJsonInputFromFile(jsonInput, jsonInputFile);
+
+    //to rapidjson
+    rapidjson::Document rapidJsonInput;
+    bool parseSuccessful = !rapidJsonInput.Parse<0>(Json::FastWriter().write(jsonInput).c_str()).HasParseError();
+    ASSERT_TRUE(parseSuccessful);
+
+    ECClassCP documentClass = ecdb.Schemas().GetECClass("JsonTests", "Document");
+    ASSERT_TRUE(documentClass != nullptr);
+    JsonInserter inserter(ecdb, *documentClass);
+
+    //-----------------------------------------------------------------------------------
+    // Insert using rapidjson
+    //-----------------------------------------------------------------------------------
+    ECInstanceKey id;
+    ASSERT_EQ(SUCCESS, inserter.Insert(id, rapidJsonInput));
+    ecdb.SaveChanges();
+
+    ECSqlStatement statement;
+    ASSERT_EQ(ECSqlStatus::Success, statement.Prepare(ecdb, "SELECT NULL FROM jt.Document WHERE ECInstanceId=? AND Name=?"));
+    ASSERT_EQ(ECSqlStatus::Success, statement.BindId(1, id.GetECInstanceId()));
+    ASSERT_EQ(ECSqlStatus::Success, statement.BindText(2, "A-Model.pdf", IECSqlBinder::MakeCopy::No));
+    ASSERT_EQ(DbResult::BE_SQLITE_ROW, statement.Step());
+    statement.Finalize();
+
+    /* Retrieve the previously imported instance as JSON */
+    ECSqlStatus prepareStatus = statement.Prepare(ecdb, "SELECT * FROM ONLY jt.Document");
+    ASSERT_TRUE(ECSqlStatus::Success == prepareStatus);
+    DbResult stepStatus = statement.Step();
+    ASSERT_EQ(BE_SQLITE_ROW, stepStatus);
+
+    Json::Value afterImportJson;
+    JsonECSqlSelectAdapter jsonAdapter(statement, JsonECSqlSelectAdapter::FormatOptions(ECValueFormat::RawNativeValues));
+    bool status = jsonAdapter.GetRowInstance(afterImportJson, documentClass->GetId());
+    ASSERT_TRUE(status);
+    statement.Finalize();
+
+    /* Validate */
+    int compare = jsonInput.compare(afterImportJson);
+    if (0 != compare)
+        {
+        BeFileName afterImportFile;
+        BeTest::GetHost().GetOutputRoot(afterImportFile);
+        afterImportFile.AppendToPath(L"JsonTestClass-AfterImport.json");
+        WriteJsonToFile(afterImportFile.GetName(), afterImportJson);
+        ASSERT_TRUE(false) << "Inserted and Retrieved Json doesn't match";
+        }
+    }
+
+//---------------------------------------------------------------------------------------
+// @bsimethod                                      Muhammad Hassan                  04/16
+//+---------------+---------------+---------------+---------------+---------------+------
+TEST_F(JsonInserterTests, CreateRoot_ExistingRoot_ReturnsSameKey_ECDBTEST)
+    {
+    ECDbTestFixture::Initialize();
+    ECDbR ecdb = SetupECDb("schemaupgradetest.ecdb", BeFileName(L"DSCacheSchema.01.03.ecschema.xml"));
+    ecdb.SaveChanges();
+
+    IECClassLocaterR classLocater = ecdb.GetClassLocater();
+    ECClassCP rootClass = classLocater.LocateClass("DSCacheSchema", "Root");
+    ASSERT_NE(nullptr, rootClass);
+
+    // Names
+    Utf8String rootName = "Foo";
+
+    // Test quety for same instance
+    Utf8String ecsql = "SELECT ECInstanceId FROM [DSC].[Root] WHERE [Name] = ? LIMIT 1 ";
+    ECSqlStatement statement;
+    ASSERT_EQ(ECSqlStatus::Success, statement.Prepare(ecdb, ecsql.c_str()));
+    ASSERT_EQ(ECSqlStatus::Success, statement.BindText(1, rootName.c_str(), IECSqlBinder::MakeCopy::No));
+    EXPECT_EQ(BE_SQLITE_DONE, statement.Step());
+
+    // Insert one instnace
+    Json::Value rootInstance;
+    rootInstance["Name"] = rootName;
+    rootInstance["Persistance"] = 0;
+
+    JsonInserter inserter(ecdb, *rootClass);
+    ASSERT_EQ(SUCCESS, inserter.Insert(rootInstance));
+
+    // Try again
+    statement.Reset();
+    statement.ClearBindings();
+    ASSERT_EQ(ECSqlStatus::Success, statement.BindText(1, rootName.c_str(), IECSqlBinder::MakeCopy::No));
+    EXPECT_EQ(BE_SQLITE_ROW, statement.Step());
+    EXPECT_EQ(1, statement.GetValueId <ECInstanceId>(0).GetValue());
+    }
+
+//---------------------------------------------------------------------------------------
+// @bsimethod                                      Muhammad Hassan                  09/16
+//+---------------+---------------+---------------+---------------+---------------+------
+TEST_F(JsonInserterTests, ECPrimitiveValueFromJson)
+    {
+    ECDbR ecdb = SetupECDb("ecprimitivevaluefromjson.ecdb", SchemaItem(
+        "<?xml version='1.0' encoding='utf-8'?>"
+        "<ECSchema schemaName='TestSchema' nameSpacePrefix='ts' version='1.0' xmlns='http://www.bentley.com/schemas/Bentley.ECXML.3.0'>"
+        "    <ECSchemaReference name='ECDbMap' version='01.01' prefix='ecdbmap' />"
+        "    <ECEntityClass typeName='Parent' modifier='None'>"
+        "        <ECProperty propertyName='Price' typeName='double' />"
+        "        <ECProperty propertyName='s' typeName='string' />"
+        "        <ECProperty propertyName='p2d' typeName='point2d' />"
+        "        <ECProperty propertyName='p3d' typeName='point3d' />"
+        "    </ECEntityClass>"
+        "</ECSchema>", true), 0);
+    ASSERT_TRUE(ecdb.IsDbOpen());
+
+    rapidjson::Document rapidJsonVal;
+    rapidJsonVal.SetObject();
+    rapidJsonVal.AddMember("Price", 3.0003, rapidJsonVal.GetAllocator());
+    rapidJsonVal.AddMember("s", "StringVal", rapidJsonVal.GetAllocator());
+
+    //add point2d member
+    rapidjson::Value point2dObjValue;
+    point2dObjValue.SetObject();
+    point2dObjValue.AddMember("x", 0, rapidJsonVal.GetAllocator());
+    point2dObjValue.AddMember("y", 0, rapidJsonVal.GetAllocator());
+    rapidJsonVal.AddMember("p2d", point2dObjValue, rapidJsonVal.GetAllocator());
+
+    //add point3d member
+    rapidjson::Value point3dObjValue;
+    point3dObjValue.SetObject();
+    point3dObjValue.AddMember("x", 0, rapidJsonVal.GetAllocator());
+    point3dObjValue.AddMember("y", 0, rapidJsonVal.GetAllocator());
+    point3dObjValue.AddMember("z", 0, rapidJsonVal.GetAllocator());
+    rapidJsonVal.AddMember("p3d", point3dObjValue, rapidJsonVal.GetAllocator());
+
+    ECClassCP parentClass = ecdb.Schemas().GetECClass("TestSchema", "Parent");
+    ASSERT_TRUE(parentClass != nullptr);
+    JsonInserter inserter(ecdb, *parentClass);
+
+    ECInstanceKey key;
+    ASSERT_EQ(SUCCESS, inserter.Insert(key, rapidJsonVal));
+    ecdb.SaveChanges();
+
+    ECSqlStatement stmt;
+    ECSqlStatus prepareStatus = stmt.Prepare(ecdb, "SELECT * FROM ts.Parent WHERE p2d=? AND p3d=?");
+    stmt.BindPoint2D(1, DPoint2d::From(0, 0));
+    stmt.BindPoint3D(2, DPoint3d::From(0, 0, 0));
+    DbResult stepStatus = stmt.Step();
+    ASSERT_EQ(BE_SQLITE_ROW, stepStatus);
+    }
+
+#define JSONTABLE_NAME "testjson"
+
+#define BOOLVALUE true
+#define INTVALUE 1000
+#define INT64VALUE INT64_C(123456791234)
+#define DOUBLEVALUE 6.123123123123
+#define STRINGVALUE "Hello, world!!"
+#define POINTXVALUE 3.3314134314134
+#define POINTYVALUE -133.3314134314134
+#define POINTZVALUE 100.3314134314
+
+#define rowCount 10
+#define arraySize 3
+
+//---------------------------------------------------------------------------------------
+// @bsiclass                                      Muhammad Hassan                  08/16
+//+---------------+---------------+---------------+---------------+---------------+------
+struct PrimArrayJsonInserterTests : public ECDbTestFixture
+    {
+    private:
+        DateTime m_testDate;
+        DPoint2d m_testPoint2d;
+        DPoint3d m_testPoint3d;
+        IGeometryPtr m_testGeometry;
+        static const size_t s_testBlobSize = 128;
+        Byte m_testBlob[s_testBlobSize];
+
+    protected:
+
+        PrimArrayJsonInserterTests()
+            : m_testDate(DateTime::GetCurrentTimeUtc()), m_testPoint2d(DPoint2d::From(POINTXVALUE, POINTYVALUE)),
+            m_testPoint3d(DPoint3d::From(POINTXVALUE, POINTYVALUE, POINTZVALUE)),
+            m_testGeometry(IGeometry::Create(ICurvePrimitive::CreateLine(DSegment3d::From(0.0, 0.0, 0.0, 1.0, 1.0, 1.0))))
+            {
+            for (size_t i = 0; i < 128; i++)
+                {
+                m_testBlob[i] = static_cast<Byte> (i + 32);
+                }
+            }
+
+        BentleyStatus SetupTest(Utf8CP fileName);
+
+        BentleyStatus RunInsertJson(ECN::PrimitiveType arrayType);
+        BentleyStatus RunSelectJson(ECN::PrimitiveType arrayType);
+
+        static Utf8CP PrimitiveTypeToString(ECN::PrimitiveType);
+
+        DateTime const& GetTestDate() const { return m_testDate; }
+        DPoint2d const& GetTestPoint2d() const { return m_testPoint2d; }
+        DPoint3d const& GetTestPoint3d() const { return m_testPoint3d; }
+        IGeometryCR GetTestGeometry() const { return *m_testGeometry; }
+        Byte const* GetTestBlob() const { return m_testBlob; }
+        size_t GetTestBlobSize() const { return s_testBlobSize; }
+    };
+
+//---------------------------------------------------------------------------------------
+// @bsimethod                                      Muhammad Hassan                  08/16
+//+---------------+---------------+---------------+---------------+---------------+------
+BentleyStatus PrimArrayJsonInserterTests::SetupTest(Utf8CP fileName)
+    {
+    ECDbR ecdb = SetupECDb(fileName);
+    if (BE_SQLITE_OK != ecdb.ExecuteSql("CREATE TABLE testjson(Id INTEGER PRIMARY KEY, val TEXT);"))
+        return ERROR;
+
+    ecdb.SaveChanges();
+    BeFileName testFilePath;
+    testFilePath.AssignUtf8(ecdb.GetDbFileName());
+    ecdb.CloseDb();
+
+    return m_ecdb.OpenBeSQLiteDb(testFilePath, ECDb::OpenParams(Db::OpenMode::ReadWrite)) == BE_SQLITE_OK ? SUCCESS : ERROR;
+    }
+
+//---------------------------------------------------------------------------------------
+// @bsimethod                                      Muhammad Hassan                  08/16
+//+---------------+---------------+---------------+---------------+---------------+------
+BentleyStatus PrimArrayJsonInserterTests::RunInsertJson(PrimitiveType arrayType)
+    {
+    Statement stmt;
+    if (BE_SQLITE_OK != stmt.Prepare(GetECDb(), "INSERT INTO " JSONTABLE_NAME "(val) VALUES(?)"))
+        return ERROR;
+
+    for (int i = 0; i < rowCount; i++)
+        {
+        rapidjson::Document json;
+        json.SetArray();
+        for (uint32_t j = 0; j < arraySize; j++)
+            {
+            rapidjson::Value arrayElementJson;
+            switch (arrayType)
+                {
+                    case PRIMITIVETYPE_Binary:
+                    {
+                    if (ECRapidJsonUtilities::BinaryToJson(arrayElementJson, GetTestBlob(), GetTestBlobSize(), json.GetAllocator()))
+                        return ERROR;
+                    break;
+                    }
+
+                    case PRIMITIVETYPE_Boolean:
+                    {
+                    arrayElementJson.SetBool(BOOLVALUE);
+                    break;
+                    }
+
+                    case PRIMITIVETYPE_Double:
+                    {
+                    arrayElementJson.SetDouble(DOUBLEVALUE);
+                    break;
+                    }
+
+                    case PRIMITIVETYPE_IGeometry:
+                    {
+                    bvector<Byte> fb;
+                    BackDoor::IGeometryFlatBuffer::GeometryToBytes(fb, GetTestGeometry());
+
+                    if (ECRapidJsonUtilities::BinaryToJson(arrayElementJson, fb.data(), fb.size(), json.GetAllocator()))
+                        return ERROR;
+                    break;
+                    }
+
+                    case PRIMITIVETYPE_Integer:
+                    {
+                    arrayElementJson.SetInt(INTVALUE);
+                    break;
+                    }
+
+                    case PRIMITIVETYPE_Long:
+                    {
+                    ECRapidJsonUtilities::Int64ToStringJsonValue(arrayElementJson, INT64VALUE, json.GetAllocator());
+                    break;
+                    }
+
+                    case PRIMITIVETYPE_Point2D:
+                    {
+                    if (ECRapidJsonUtilities::Point2DToJson(arrayElementJson, GetTestPoint2d(), json.GetAllocator()))
+                        return ERROR;
+                    break;
+                    }
+
+                    case PRIMITIVETYPE_Point3D:
+                    {
+                    if (ECRapidJsonUtilities::Point3DToJson(arrayElementJson, GetTestPoint3d(), json.GetAllocator()))
+                        return ERROR;
+                    break;
+                    }
+
+                    case PRIMITIVETYPE_String:
+                    {
+                    arrayElementJson.SetString(STRINGVALUE);
+                    break;
+                    }
+
+                    default:
+                        return ERROR;
+                }
+
+            json.PushBack(arrayElementJson, json.GetAllocator());
+            }
+
+        rapidjson::StringBuffer stringBuffer;
+        rapidjson::Writer<rapidjson::StringBuffer> writer(stringBuffer);
+        json.Accept(writer);
+
+        if (BE_SQLITE_OK != stmt.BindText(1, stringBuffer.GetString(), Statement::MakeCopy::No))
+            return ERROR;
+
+        if (BE_SQLITE_DONE != stmt.Step())
+            return ERROR;
+
+        stmt.Reset();
+        stmt.ClearBindings();
+        }
+
+    stmt.Finalize();
+    return SUCCESS;
+    }
+
+//---------------------------------------------------------------------------------------
+// @bsimethod                                      Muhammad Hassan                  08/16
+//+---------------+---------------+---------------+---------------+---------------+------
+BentleyStatus PrimArrayJsonInserterTests::RunSelectJson(PrimitiveType arrayType)
+    {
+    Statement stmt;
+    if (BE_SQLITE_OK != stmt.Prepare(GetECDb(), "SELECT val FROM " JSONTABLE_NAME))
+        return ERROR;
+
+    while (BE_SQLITE_ROW == stmt.Step())
+        {
+        rapidjson::Document arrayJson;
+        if (arrayJson.Parse<0>(stmt.GetValueText(0)).HasParseError())
+            return ERROR;
+
+        for (auto it = arrayJson.Begin(); it != arrayJson.End(); ++it)
+            {
+            switch (arrayType)
+                {
+                    case PRIMITIVETYPE_Binary:
+                    {
+                    if (!it->IsString())
+                        return ERROR;
+
+                    bvector<Byte> blob;
+                    if (SUCCESS != ECRapidJsonUtilities::JsonToBinary(blob, *it))
+                        return ERROR;
+
+                    if (blob.size() != GetTestBlobSize() ||
+                        memcmp(GetTestBlob(), blob.data(), GetTestBlobSize()) != 0)
+                        return ERROR;
+
+                    break;
+                    }
+
+                    case PRIMITIVETYPE_Boolean:
+                    {
+                    if (!it->IsBool())
+                        return ERROR;
+
+                    if (BOOLVALUE != it->GetBool())
+                        return ERROR;
+
+                    break;
+                    }
+
+                    case PRIMITIVETYPE_Double:
+                    {
+                    if (!it->IsDouble())
+                        return ERROR;
+
+                    if (it->GetDouble() < 0)
+                        return ERROR;
+
+                    break;
+                    }
+
+                    case PRIMITIVETYPE_IGeometry:
+                    {
+                    if (!it->IsString())
+                        return ERROR;
+
+                    bvector<Byte> fb;
+                    if (SUCCESS != ECRapidJsonUtilities::JsonToBinary(fb, *it))
+                        return ERROR;
+
+                    IGeometryPtr actualGeom = BackDoor::IGeometryFlatBuffer::BytesToGeometry(fb);
+                    if (actualGeom == nullptr || !actualGeom->IsSameStructureAndGeometry(GetTestGeometry()))
+                        return ERROR;
+
+                    break;
+                    }
+
+                    case PRIMITIVETYPE_Integer:
+                    {
+                    if (!it->IsInt())
+                        return ERROR;
+
+                    if (INTVALUE != it->GetInt())
+                        return ERROR;
+
+                    break;
+                    }
+
+                    case PRIMITIVETYPE_Long:
+                    {
+                    if (!it->IsString())
+                        return ERROR;
+
+                    const int64_t val = ECRapidJsonUtilities::Int64FromJson(*it);
+                    if (INT64VALUE != val)
+                        return ERROR;
+
+                    break;
+                    }
+
+                    case PRIMITIVETYPE_Point2D:
+                    {
+                    DPoint2d pt;
+                    if (SUCCESS != ECRapidJsonUtilities::JsonToPoint2D(pt, *it))
+                        return ERROR;
+
+                    if (!pt.AlmostEqual(GetTestPoint2d()))
+                        return ERROR;
+
+                    break;
+                    }
+
+                    case PRIMITIVETYPE_Point3D:
+                    {
+                    DPoint3d pt;
+                    if (SUCCESS != ECRapidJsonUtilities::JsonToPoint3D(pt, *it))
+                        return ERROR;
+
+                    if (!pt.AlmostEqual(GetTestPoint3d()))
+                        return ERROR;
+
+                    break;
+                    }
+
+                    case PRIMITIVETYPE_String:
+                    {
+                    if (!it->IsString())
+                        return ERROR;
+
+                    if (strcmp(it->GetString(), STRINGVALUE) != 0)
+                        return ERROR;
+
+                    break;
+                    }
+
+                    default:
+                        return ERROR;
+                }
+            }
+        }
+
+    stmt.Finalize();
+    return SUCCESS;
+    }
+
+//---------------------------------------------------------------------------------------
+// @bsimethod                                      Muhammad Hassan                  08/16
+//+---------------+---------------+---------------+---------------+---------------+------
+Utf8CP PrimArrayJsonInserterTests::PrimitiveTypeToString(ECN::PrimitiveType primType)
+    {
+    switch (primType)
+        {
+            case PRIMITIVETYPE_Binary: return "Binary";
+            case PRIMITIVETYPE_Boolean: return "Boolean";
+            case PRIMITIVETYPE_Double: return "Double";
+            case PRIMITIVETYPE_IGeometry: return "IGeometry";
+            case PRIMITIVETYPE_Integer: return "Integer";
+            case PRIMITIVETYPE_Long: return "Long";
+            case PRIMITIVETYPE_Point2D: return "Point2D";
+            case PRIMITIVETYPE_Point3D: return "Point3D";
+            case PRIMITIVETYPE_String: return "String";
+            default:
+                BeAssert(false);
+                return nullptr;
+        }
+    }
+
+//---------------------------------------------------------------------------------------
+// @bsimethod                                      Muhammad Hassan                  08/16
+//+---------------+---------------+---------------+---------------+---------------+------
+TEST_F(PrimArrayJsonInserterTests, InsertJsonArray_Integer)
+    {
+    ASSERT_EQ(SUCCESS, SetupTest("primitivearrayjsoninsertertests.ecdb"));
+
+    ASSERT_EQ(SUCCESS, RunInsertJson(PrimitiveType::PRIMITIVETYPE_Integer));
+    ASSERT_EQ(SUCCESS, RunSelectJson(PrimitiveType::PRIMITIVETYPE_Integer));
+    }
+
+//---------------------------------------------------------------------------------------
+// @bsimethod                                      Muhammad Hassan                  08/16
+//+---------------+---------------+---------------+---------------+---------------+------
+TEST_F(PrimArrayJsonInserterTests, InsertJsonArray_Double)
+    {
+    ASSERT_EQ(SUCCESS, SetupTest("primitivearrayjsoninsertertests.ecdb"));
+
+    ASSERT_EQ(SUCCESS, RunInsertJson(PrimitiveType::PRIMITIVETYPE_Double));
+    ASSERT_EQ(SUCCESS, RunSelectJson(PrimitiveType::PRIMITIVETYPE_Double));
+    }
+
+//---------------------------------------------------------------------------------------
+// @bsimethod                                      Muhammad Hassan                  08/16
+//+---------------+---------------+---------------+---------------+---------------+------
+TEST_F(PrimArrayJsonInserterTests, InsertJsonArray_Long)
+    {
+    ASSERT_EQ(SUCCESS, SetupTest("primitivearrayjsoninsertertests.ecdb"));
+
+    ASSERT_EQ(SUCCESS, RunInsertJson(PrimitiveType::PRIMITIVETYPE_Long));
+    ASSERT_EQ(SUCCESS, RunSelectJson(PrimitiveType::PRIMITIVETYPE_Long));
+    }
+
+//---------------------------------------------------------------------------------------
+// @bsimethod                                      Muhammad Hassan                  08/16
+//+---------------+---------------+---------------+---------------+---------------+------
+TEST_F(PrimArrayJsonInserterTests, InsertJsonArray_string)
+    {
+    ASSERT_EQ(SUCCESS, SetupTest("primitivearrayjsoninsertertests.ecdb"));
+
+    ASSERT_EQ(SUCCESS, RunInsertJson(PrimitiveType::PRIMITIVETYPE_String));
+    ASSERT_EQ(SUCCESS, RunSelectJson(PrimitiveType::PRIMITIVETYPE_String));
+    }
+
+//---------------------------------------------------------------------------------------
+// @bsimethod                                      Muhammad Hassan                  08/16
+//+---------------+---------------+---------------+---------------+---------------+------
+TEST_F(PrimArrayJsonInserterTests, InsertJsonArray_Point2D)
+    {
+    ASSERT_EQ(SUCCESS, SetupTest("primitivearrayjsoninsertertests.ecdb"));
+
+    ASSERT_EQ(SUCCESS, RunInsertJson(PrimitiveType::PRIMITIVETYPE_Point2D));
+    ASSERT_EQ(SUCCESS, RunSelectJson(PrimitiveType::PRIMITIVETYPE_Point2D));
+    }
+
+//---------------------------------------------------------------------------------------
+// @bsimethod                                      Muhammad Hassan                  08/16
+//+---------------+---------------+---------------+---------------+---------------+------
+TEST_F(PrimArrayJsonInserterTests, InsertJsonArray_Point3D)
+    {
+    ASSERT_EQ(SUCCESS, SetupTest("primitivearrayjsoninsertertests.ecdb"));
+
+    ASSERT_EQ(SUCCESS, RunInsertJson(PrimitiveType::PRIMITIVETYPE_Point3D));
+    ASSERT_EQ(SUCCESS, RunSelectJson(PrimitiveType::PRIMITIVETYPE_Point3D));
+    }
+
+//---------------------------------------------------------------------------------------
+// @bsimethod                                      Muhammad Hassan                  08/16
+//+---------------+---------------+---------------+---------------+---------------+------
+TEST_F(PrimArrayJsonInserterTests, InsertJsonArray_Binary)
+    {
+    ASSERT_EQ(SUCCESS, SetupTest("primitivearrayjsoninsertertests.ecdb"));
+
+    ASSERT_EQ(SUCCESS, RunInsertJson(PrimitiveType::PRIMITIVETYPE_Binary));
+    ASSERT_EQ(SUCCESS, RunSelectJson(PrimitiveType::PRIMITIVETYPE_Binary));
+    }
+
+//---------------------------------------------------------------------------------------
+// @bsimethod                                      Muhammad Hassan                  08/16
+//+---------------+---------------+---------------+---------------+---------------+------
+TEST_F(PrimArrayJsonInserterTests, InsertJsonArray_IGeometry)
+    {
+    ASSERT_EQ(SUCCESS, SetupTest("primitivearrayjsoninsertertests.ecdb"));
+
+    ASSERT_EQ(SUCCESS, RunInsertJson(PrimitiveType::PRIMITIVETYPE_IGeometry));
+    ASSERT_EQ(SUCCESS, RunSelectJson(PrimitiveType::PRIMITIVETYPE_IGeometry));
+    }
+
 END_ECDBUNITTESTS_NAMESPACE