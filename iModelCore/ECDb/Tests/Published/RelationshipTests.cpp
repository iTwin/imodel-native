﻿/*--------------------------------------------------------------------------------------+
|
|  $Source: Tests/Published/RelationshipTests.cpp $
|
|  $Copyright: (c) 2017 Bentley Systems, Incorporated. All rights reserved. $
|
+--------------------------------------------------------------------------------------*/
#include "ECDbPublishedTests.h"
#include "../BackDoor/PublicAPI/BackDoor/ECDb/BackDoor.h"

USING_NAMESPACE_BENTLEY_EC

BEGIN_ECDBUNITTESTS_NAMESPACE
struct RelationshipMappingTestFixture : DbMappingTestFixture
    {};

//---------------------------------------------------------------------------------------
// @bsimethod                                   Maha Nasir                  02/17
//+---------------+---------------+---------------+---------------+---------------+------
TEST_F(RelationshipMappingTestFixture, RelationshipMapping_FailingScenarios)
    {
    ASSERT_EQ(ERROR, TestHelper::ImportSchema(SchemaItem(
            "<ECSchema schemaName='TestSchema' alias='ts' version='1.0' xmlns='http://www.bentley.com/schemas/Bentley.ECXML.3.1'>"
            "  <ECSchemaReference name='ECDbMap' version='02.00' alias='ecdbmap' />"
            "  <ECEntityClass typeName='Model' >"
            "    <ECProperty propertyName='Name' typeName='string' />"
            "  </ECEntityClass>"
            "  <ECEntityClass typeName='Element' >"
            "    <ECProperty propertyName='Code' typeName='string' />"
            "    <ECNavigationProperty propertyName='Model' relationshipName='ModelHasElements' direction='Backward'/>"
            "  </ECEntityClass>"
            "  <ECRelationshipClass typeName='ModelHasElements' modifier='Abstract' strength='embedding'>"
            "    <ECCustomAttributes>"
            "        <LinkTableRelationshipMap xmlns='ECDbMap.02.00'/>"
            "    </ECCustomAttributes>"
            "    <Source multiplicity='(0..1)' polymorphic='True' roleLabel='Model Has Elements'>"
            "      <Class class='Model' />"
            "    </Source>"
            "    <Target multiplicity='(0..*)' polymorphic='True' roleLabel='Model Has Elements (Reversed)'>"
            "      <Class class='Element' />"
            "    </Target>"
            "  </ECRelationshipClass>"
            "</ECSchema>"))) << "Cannot define a nav prop for a link table relationship class";

    ASSERT_EQ(ERROR, TestHelper::ImportSchema(SchemaItem(
            "<ECSchema schemaName='TestSchema' alias='ts' version='1.0' xmlns='http://www.bentley.com/schemas/Bentley.ECXML.3.1'>"
            "  <ECSchemaReference name='ECDbMap' version='02.00' alias='ecdbmap' />"
            "  <ECEntityClass typeName='Model' >"
            "    <ECProperty propertyName='Name' typeName='string' />"
            "  </ECEntityClass>"
            "  <ECEntityClass typeName='Element' >"
            "    <ECProperty propertyName='Code' typeName='string' />"
            "    <ECNavigationProperty propertyName='Model' relationshipName='ModelHasElements' direction='Backward'>"
            "       <ECCustomAttributes>"
            "         <ForeignKeyConstraint xmlns='ECDbMap.02.00'/>"
            "       </ECCustomAttributes>"
            "    </ECNavigationProperty>"
            "  </ECEntityClass>"
            "  <ECRelationshipClass typeName='ModelHasElements' modifier='Abstract' strength='embedding'>"
            "    <ECCustomAttributes>"
            "        <LinkTableRelationshipMap xmlns='ECDbMap.02.00'/>"
            "    </ECCustomAttributes>"
            "    <Source multiplicity='(0..1)' polymorphic='True' roleLabel='Model Has Elements'>"
            "      <Class class='Model' />"
            "    </Source>"
            "    <Target multiplicity='(0..*)' polymorphic='True' roleLabel='Model Has Elements (Reversed)'>"
            "      <Class class='Element' />"
            "    </Target>"
            "  </ECRelationshipClass>"
            "</ECSchema>"))) << "Cannot define a nav prop (with a ForeignKeyConstraint) for a link table relationship";

    ASSERT_EQ(ERROR, TestHelper::ImportSchema(SchemaItem(
            "<ECSchema schemaName=\"TestSchema\" nameSpacePrefix=\"ts\" version=\"1.0\" xmlns=\"http://www.bentley.com/schemas/Bentley.ECXML.3.0\">"
            "  <ECSchemaReference name = 'ECDbMap' version='02.00' prefix = 'ecdbmap' />"
            "  <ECEntityClass typeName='Parent' >"
            "    <ECProperty propertyName='Name' typeName='string' />"
            "  </ECEntityClass>"
            "  <ECEntityClass typeName='Child' >"
            "    <ECProperty propertyName='ParentId' typeName='long' />"
            "    <ECProperty propertyName='ChildName' typeName='string' />"
            "    <ECNavigationProperty propertyName='Parent' relationshipName='ParentHasChildren' direction='Backward'/>"
            "  </ECEntityClass>"
            "  <ECEntityClass typeName='Child2' >"
            "    <ECProperty propertyName='ParentId' typeName='long' />"
            "    <ECProperty propertyName='ChildName' typeName='string' />"
            "  </ECEntityClass>"
            "  <ECRelationshipClass typeName='ParentHasChildren' strength='referencing' modifier='Sealed'>"
            "    <Source cardinality='(0,N)' polymorphic='True'>"
            "      <Class class = 'Parent' />"
            "    </Source>"
            "    <Target cardinality='(0,N)' polymorphic='True'>"
            "      <Class class = 'Child' />"
            "    </Target>"
            "  </ECRelationshipClass>"
            "</ECSchema>"))) << "Cannot define a nav prop when a link table (implied by cardinality) is required.";

    ASSERT_EQ(ERROR, TestHelper::ImportSchema(SchemaItem(
            "<ECSchema schemaName=\"TestSchema\" nameSpacePrefix=\"ts\" version=\"1.0\" xmlns=\"http://www.bentley.com/schemas/Bentley.ECXML.3.0\">"
            "  <ECSchemaReference name = 'ECDbMap' version='02.00' prefix = 'ecdbmap' />"
            "  <ECEntityClass typeName='Parent' >"
            "    <ECProperty propertyName='Name' typeName='string' />"
            "  </ECEntityClass>"
            "  <ECEntityClass typeName='Child' >"
            "    <ECProperty propertyName='ParentId' typeName='long' />"
            "    <ECProperty propertyName='ChildName' typeName='string' />"
            "    <ECNavigationProperty propertyName='Parent' relationshipName='ParentHasChildren' direction='Backward'>"
            "      <ECCustomAttributes>"
            "        <ForeignKeyConstraint xmlns='ECDbMap.02.00'/>"
            "      </ECCustomAttributes>"
            "    </ECNavigationProperty>"
            "  </ECEntityClass>"
            "  <ECEntityClass typeName='Child2' >"
            "    <ECProperty propertyName='ParentId' typeName='long' />"
            "    <ECProperty propertyName='ChildName' typeName='string' />"
            "  </ECEntityClass>"
            "  <ECRelationshipClass typeName='ParentHasChildren' strength='referencing' modifier='Sealed'>"
            "    <Source cardinality='(0,N)' polymorphic='True'>"
            "      <Class class = 'Parent' />"
            "    </Source>"
            "    <Target cardinality='(0,N)' polymorphic='True'>"
            "      <Class class = 'Child' />"
            "    </Target>"
            "  </ECRelationshipClass>"
            "</ECSchema>"))) << "Cannot define a nav prop (with ForeignKeyConstraint) when a link table (implied by cardinality) is required";

    ASSERT_EQ(ERROR, TestHelper::ImportSchema(SchemaItem(
            "<ECSchema schemaName=\"TestSchema\" nameSpacePrefix=\"ts\" version=\"1.0\" xmlns=\"http://www.bentley.com/schemas/Bentley.ECXML.3.0\">"
            "  <ECSchemaReference name = 'ECDbMap' version='02.00' prefix = 'ecdbmap' />"
            "  <ECEntityClass typeName='Parent' >"
            "    <ECProperty propertyName='Name' typeName='string' />"
            "  </ECEntityClass>"
            "  <ECEntityClass typeName='Child' >"
            "    <ECProperty propertyName='ParentId' typeName='long' />"
            "    <ECProperty propertyName='ChildName' typeName='string' />"
            "    <ECNavigationProperty propertyName='Parent' relationshipName='ParentHasChildren' direction='Backward'/>"
            "  </ECEntityClass>"
            "  <ECEntityClass typeName='Child2' >"
            "    <ECProperty propertyName='ParentId' typeName='long' />"
            "    <ECProperty propertyName='ChildName' typeName='string' />"
            "  </ECEntityClass>"
            "  <ECRelationshipClass typeName='ParentHasChildren' strength='referencing' modifier='Sealed'>"
            "    <Source cardinality='(0,1)' polymorphic='True'>"
            "      <Class class = 'Parent' />"
            "    </Source>"
            "    <Target cardinality='(0,N)' polymorphic='True'>"
            "      <Class class = 'Child' />"
            "    </Target>"
            "    <ECProperty propertyName='ForcingToLinkTable' typeName='string' />"
            "  </ECRelationshipClass>"
            "</ECSchema>"))) << "Cannot define a nav prop when a link table (implied by additional prop.) is required.";

    ASSERT_EQ(ERROR, TestHelper::ImportSchema(SchemaItem(
            "<ECSchema schemaName=\"TestSchema\" nameSpacePrefix=\"ts\" version=\"1.0\" xmlns=\"http://www.bentley.com/schemas/Bentley.ECXML.3.0\">"
            "  <ECSchemaReference name = 'ECDbMap' version='02.00' prefix = 'ecdbmap' />"
            "  <ECEntityClass typeName='Parent' >"
            "    <ECProperty propertyName='Name' typeName='string' />"
            "  </ECEntityClass>"
            "  <ECEntityClass typeName='Child' >"
            "    <ECProperty propertyName='ParentId' typeName='long' />"
            "    <ECProperty propertyName='ChildName' typeName='string' />"
            "    <ECNavigationProperty propertyName='Parent' relationshipName='ParentHasChildren' direction='Backward'>"
            "      <ECCustomAttributes>"
            "        <ForeignKeyConstraint xmlns='ECDbMap.02.00'/>"
            "      </ECCustomAttributes>"
            "    </ECNavigationProperty>"
            "  </ECEntityClass>"
            "  <ECEntityClass typeName='Child2' >"
            "    <ECProperty propertyName='ParentId' typeName='long' />"
            "    <ECProperty propertyName='ChildName' typeName='string' />"
            "  </ECEntityClass>"
            "  <ECRelationshipClass typeName='ParentHasChildren' strength='referencing' modifier='Sealed'>"
            "    <Source cardinality='(0,1)' polymorphic='True'>"
            "      <Class class = 'Parent' />"
            "    </Source>"
            "    <Target cardinality='(0,N)' polymorphic='True'>"
            "      <Class class = 'Child' />"
            "    </Target>"
            "    <ECProperty propertyName='ForcingToLinkTable' typeName='string' />"
            "  </ECRelationshipClass>"
            "</ECSchema>"))) << "Cannot define a nav prop (with ForeignKeyConstraint) when a link table (implied by additional prop.) is required.";
    
    ASSERT_EQ(ERROR, TestHelper::ImportSchema(SchemaItem(
            "<ECSchema schemaName='TestSchema' alias='ts' version='1.0' xmlns='http://www.bentley.com/schemas/Bentley.ECXML.3.1'>"
            "  <ECSchemaReference name='ECDbMap' version='02.00' alias='ecdbmap' />"
            "  <ECEntityClass typeName='Model' >"
            "    <ECProperty propertyName='Name' typeName='string' />"
            "  </ECEntityClass>"
            "  <ECEntityClass typeName='Element' >"
            "    <ECProperty propertyName='Code' typeName='string' />"
            "    <ECNavigationProperty propertyName='Model' relationshipName='ModelHasElements' direction='Backward'/>"
            "  </ECEntityClass>"
            "  <ECRelationshipClass typeName='ModelHasElements' modifier='Abstract' strength='embedding'>"
            "    <ECCustomAttributes>"
            "        <ClassMap xmlns='ECDbMap.02.00'>"
            "            <MapStrategy>OwnTable</MapStrategy>"
            "        </ClassMap>"
            "    </ECCustomAttributes>"
            "    <Source multiplicity='(0..1)' polymorphic='True' roleLabel='Model Has Elements'>"
            "      <Class class='Model' />"
            "    </Source>"
            "    <Target multiplicity='(0..*)' polymorphic='True' roleLabel='Model Has Elements (Reversed)'>"
            "      <Class class='Element' />"
            "    </Target>"
            "  </ECRelationshipClass>"
            "</ECSchema>"))) << "ForeignKey mapping can only have a CA when the mapping strategy is set to NotMapped.";
    }


//---------------------------------------------------------------------------------------
// @bsimethod                                   Krischan.Eberle                     10/15
//+---------------+---------------+---------------+---------------+---------------+------
TEST_F(RelationshipMappingTestFixture, IndexCreationForRelationships)
    {
    ASSERT_EQ(SUCCESS, SetupECDb("indexcreationforrelationships1.ecdb", SchemaItem(
        R"xml(<?xml version="1.0" encoding="utf-8"?>
                <ECSchema schemaName="TestSchema" alias="ts1" version="1.0" xmlns="http://www.bentley.com/schemas/Bentley.ECXML.3.1">
                    <ECSchemaReference name="ECDbMap" version="02.00" alias="ecdbmap" />
                    <ECEntityClass typeName="A" modifier="None" >
                        <ECProperty propertyName="AId" typeName="string" />
                        <ECNavigationProperty propertyName="PartnerB" relationshipName="Rel11Backwards" direction="Forward">
                            <ECCustomAttributes>
                                <ForeignKeyConstraint xmlns="ECDbMap.02.00"/>
                            </ECCustomAttributes>
                        </ECNavigationProperty>
                    </ECEntityClass>
                    <ECEntityClass typeName="B" modifier="None">
                        <ECCustomAttributes>
                            <ClassMap xmlns="ECDbMap.02.00">
                                <MapStrategy>TablePerHierarchy</MapStrategy>
                            </ClassMap>
                        </ECCustomAttributes>
                        <ECNavigationProperty propertyName="AId" relationshipName="Rel" direction="Backward">
                            <ECCustomAttributes>
                                <ForeignKeyConstraint xmlns="ECDbMap.02.00"/>
                            </ECCustomAttributes>
                        </ECNavigationProperty>
                        <ECNavigationProperty propertyName="PartnerA" relationshipName="Rel11" direction="Backward">
                            <ECCustomAttributes>
                                <ForeignKeyConstraint xmlns="ECDbMap.02.00"/>
                            </ECCustomAttributes>
                        </ECNavigationProperty>
                        <ECProperty propertyName="BId" typeName="long" />
                    </ECEntityClass>
                    <ECEntityClass typeName="BB" modifier="None">
                        <BaseClass>B</BaseClass>
                        <ECProperty propertyName="BBId" typeName="long" />
                    </ECEntityClass>
                   <ECRelationshipClass typeName="Rel" strength="embedding" modifier="Sealed">
                    <Source multiplicity="(1..1)" polymorphic="True" roleLabel="owns">
                      <Class class="A" />
                    </Source>
                    <Target multiplicity="(0..*)" polymorphic="True" roleLabel="is owned by">
                      <Class class="B" />
                    </Target>
                  </ECRelationshipClass>
                   <ECRelationshipClass typeName="Rel11" strength="embedding" modifier="Sealed">
                    <Source multiplicity="(1..1)" polymorphic="True" roleLabel="relates">
                      <Class class="A" />
                    </Source>
                    <Target multiplicity="(1..1)" polymorphic="True" roleLabel="relates">
                      <Class class="B" />
                    </Target>
                  </ECRelationshipClass>
                   <ECRelationshipClass typeName="Rel11Backwards" strength="embedding" strengthDirection="Backward" modifier="Sealed">
                    <Source multiplicity="(1..1)" polymorphic="True" roleLabel="relates">
                      <Class class="A" />
                    </Source>
                    <Target multiplicity="(1..1)" polymorphic="True" roleLabel="relates">
                      <Class class="B" />
                    </Target>
                  </ECRelationshipClass>
                   <ECRelationshipClass typeName="RelNN" strength="referencing" modifier="Sealed">
                    <Source multiplicity="(1..*)" polymorphic="True" roleLabel="references">
                      <Class class="A" />
                    </Source>
                    <Target multiplicity="(1..*)" polymorphic="True" roleLabel="references">
                      <Class class="B" />
                    </Target>
                  </ECRelationshipClass>
                </ECSchema>)xml")));

    AssertIndex(m_ecdb, "ix_ts1_B_fk_ts1_Rel_target", false, "ts1_B", {"AId"});
    AssertIndex(m_ecdb, "uix_ts1_B_fk_ts1_Rel11_target", true, "ts1_B", {"PartnerAId"});
    AssertIndex(m_ecdb, "uix_ts1_A_fk_ts1_Rel11Backwards_source", true, "ts1_A", {"PartnerBId"});

    AssertIndex(m_ecdb, "ix_ts1_RelNN_source", false, "ts1_RelNN", {"SourceId"});
    AssertIndex(m_ecdb, "ix_ts1_RelNN_target", false, "ts1_RelNN", {"TargetId"});
    AssertIndex(m_ecdb, "uix_ts1_RelNN_sourcetarget", true, "ts1_RelNN", {"SourceId", "TargetId"});


    ASSERT_EQ(SUCCESS, SetupECDb("indexcreationforrelationships2.ecdb", SchemaItem(
        R"xml(<?xml version="1.0" encoding="utf-8"?>
                <ECSchema schemaName="TestSchema" alias="ts2" version="1.0" xmlns="http://www.bentley.com/schemas/Bentley.ECXML.3.1">
                    <ECSchemaReference name="ECDbMap" version="02.00" alias="ecdbmap" />
                    <ECEntityClass typeName="A" modifier="None" >
                        <ECProperty propertyName="AId" typeName="string" />
                    </ECEntityClass>
                    <ECEntityClass typeName="B" modifier="None">
                        <ECCustomAttributes>
                            <ClassMap xmlns="ECDbMap.02.00">
                                <MapStrategy>TablePerHierarchy</MapStrategy>
                            </ClassMap>
                            <ShareColumns xmlns="ECDbMap.02.00"/>
                        </ECCustomAttributes>
                        <ECProperty propertyName="AId" typeName="long" />
                        <ECNavigationProperty propertyName="A" relationshipName="Rel" direction="Backward">
                            <ECCustomAttributes>
                                <ForeignKeyConstraint xmlns="ECDbMap.02.00"/>
                            </ECCustomAttributes>
                        </ECNavigationProperty>
                        <ECProperty propertyName="BId" typeName="long" />
                    </ECEntityClass>
                    <ECEntityClass typeName="BB" modifier="None">
                        <BaseClass>B</BaseClass>
                        <ECProperty propertyName="BBId" typeName="long" />
                    </ECEntityClass>
                   <ECRelationshipClass typeName="Rel" modifier="Sealed" strength="embedding">
                    <Source multiplicity="(0..1)" polymorphic="True" roleLabel="has">
                      <Class class="A" />
                    </Source>
                    <Target multiplicity="(0..*)" polymorphic="True" roleLabel="is owned by">
                      <Class class="B" />
                    </Target>
                  </ECRelationshipClass>
                </ECSchema>)xml")));

    AssertIndex(m_ecdb, "ix_ts2_B_fk_ts2_Rel_target", false, "ts2_B", {"AId"}, "([AId] IS NOT NULL)");

    ASSERT_PROPERTYMAPPING_MULTICOL(m_ecdb, PropertyAccessString("TestSchema", "B", "A"),
                                    ColumnInfo::List({{"A.Id", "ts2_b","AId"}, {"A.RelECClassId", "ts2_b","ARelECClassId", true}}));



    ASSERT_EQ(SUCCESS, SetupECDb("indexcreationforrelationships3.ecdb", SchemaItem(
        "<?xml version='1.0' encoding='utf-8'?>"
        "<ECSchema schemaName='TestSchema' nameSpacePrefix='ts3' version='1.0' xmlns='http://www.bentley.com/schemas/Bentley.ECXML.3.0'>"
        "    <ECSchemaReference name='ECDbMap' version='02.00' prefix='ecdbmap' />"
        "    <ECEntityClass typeName='A' modifier='None' >"
        "        <ECProperty propertyName='Code' typeName='string' />"
        "    </ECEntityClass>"
        "    <ECEntityClass typeName='B' modifier='None'>"
        "        <ECCustomAttributes>"
        "            <ClassMap xmlns='ECDbMap.02.00'>"
        "                <MapStrategy>TablePerHierarchy</MapStrategy>"
        "            </ClassMap>"
        "            <ShareColumns xmlns='ECDbMap.02.00'/>"
        "        </ECCustomAttributes>"
        "        <ECProperty propertyName='BId' typeName='long' />"
        "    </ECEntityClass>"
        "    <ECEntityClass typeName='BB' modifier='None'>"
        "        <BaseClass>B</BaseClass>"
        "        <ECProperty propertyName='BBId' typeName='long' />"
        "        <ECNavigationProperty propertyName='AId' relationshipName='Rel' direction='Backward' >"
        "           <ECCustomAttributes>"
        "               <ForeignKeyConstraint xmlns='ECDbMap.02.00' />"
        "           </ECCustomAttributes>"
        "        </ECNavigationProperty>"
        "    </ECEntityClass>"
        "   <ECRelationshipClass typeName='Rel' modifier='Sealed' strength='embedding'>"
        "    <Source cardinality='(0,1)' polymorphic='True'>"
        "      <Class class='A' />"
        "    </Source>"
        "    <Target cardinality='(0,N)' polymorphic='True'>"
        "      <Class class='BB'/>"
        "    </Target>"
        "  </ECRelationshipClass>"
        "</ECSchema>")));

    AssertIndex(m_ecdb, "ix_ts3_B_fk_ts3_Rel_target", false, "ts3_B", {"AId"}, "([AId] IS NOT NULL)");


    ASSERT_EQ(SUCCESS, SetupECDb("indexcreationforrelationships4.ecdb", SchemaItem(
        "<?xml version='1.0' encoding='utf-8'?>"
        "<ECSchema schemaName='TestSchema' nameSpacePrefix='ts4' version='1.0' xmlns='http://www.bentley.com/schemas/Bentley.ECXML.3.0'>"
        "    <ECSchemaReference name='ECDbMap' version='02.00' prefix='ecdbmap' />"
        "    <ECEntityClass typeName='A' modifier='None' >"
        "        <ECProperty propertyName='Code' typeName='string' />"
        "    </ECEntityClass>"
        "    <ECEntityClass typeName='B' modifier='None'>"
        "        <ECCustomAttributes>"
        "            <ClassMap xmlns='ECDbMap.02.00'>"
        "                <MapStrategy>TablePerHierarchy</MapStrategy>"
        "            </ClassMap>"
        "            <ShareColumns xmlns='ECDbMap.02.00'/>"
        "        </ECCustomAttributes>"
        "        <ECNavigationProperty propertyName='AId' relationshipName='Rel11' direction='Backward' >"
        "           <ECCustomAttributes>"
        "               <ForeignKeyConstraint xmlns='ECDbMap.02.00' />"
        "           </ECCustomAttributes>"
        "        </ECNavigationProperty>"
        "        <ECProperty propertyName='BId' typeName='long' />"
        "    </ECEntityClass>"
        "    <ECEntityClass typeName='BB' modifier='None'>"
        "        <BaseClass>B</BaseClass>"
        "        <ECProperty propertyName='BBId' typeName='long' />"
        "    </ECEntityClass>"
        "   <ECRelationshipClass typeName='Rel11' modifier='Sealed' >"
        "    <Source cardinality='(0,1)' polymorphic='True'>"
        "      <Class class='A' />"
        "    </Source>"
        "    <Target cardinality='(0,1)' polymorphic='True'>"
        "      <Class class='B'/>"
        "    </Target>"
        "  </ECRelationshipClass>"
        "</ECSchema>")));

    AssertIndex(m_ecdb, "uix_ts4_B_fk_ts4_Rel11_target", true, "ts4_B", {"AId"}, "([AId] IS NOT NULL)");


    ASSERT_EQ(SUCCESS, SetupECDb("indexcreationforrelationships50.ecdb", SchemaItem(
        R"xml(<?xml version="1.0" encoding="utf-8"?>
                <ECSchema schemaName="TestSchema" alias="ts50" version="1.0" xmlns="http://www.bentley.com/schemas/Bentley.ECXML.3.1">
                    <ECSchemaReference name="ECDbMap" version="02.00" alias="ecdbmap" />
                    <ECEntityClass typeName="A" modifier="None">
                        <ECProperty propertyName="Code" typeName="string" />
                    </ECEntityClass>
                    <ECEntityClass typeName="B" modifier="None">
                        <ECCustomAttributes>
                            <ClassMap xmlns="ECDbMap.02.00">
                                <MapStrategy>TablePerHierarchy</MapStrategy>
                             </ClassMap>
                        </ECCustomAttributes>
                        <ECNavigationProperty propertyName="A" relationshipName="RelBase" direction="Backward">
                           <ECCustomAttributes>
                               <ForeignKeyConstraint xmlns="ECDbMap.02.00" />
                           </ECCustomAttributes>
                        </ECNavigationProperty>
                    </ECEntityClass>
                    <ECEntityClass typeName="B1" modifier="None">
                        <BaseClass>B</BaseClass>
                        <ECProperty propertyName="B1Id" typeName="long" />
                    </ECEntityClass>
                   <ECRelationshipClass typeName="RelBase" modifier="Abstract" strength="referencing">
                    <Source multiplicity="(0..1)" polymorphic="True" roleLabel="has">
                      <Class class="A"/>
                    </Source>
                    <Target multiplicity="(1..*)" polymorphic="True" roleLabel="is referenced by">
                      <Class class="B"/>
                    </Target>
                  </ECRelationshipClass>
                   <ECRelationshipClass typeName="RelSub1" modifier="Sealed" strength="referencing">
                    <BaseClass>RelBase</BaseClass>
                    <Source multiplicity="(0..1)" polymorphic="True" roleLabel="has">
                      <Class class="A" />
                    </Source>
                    <Target multiplicity="(1..1)" polymorphic="True" roleLabel="is referenced by">
                      <Class class="B1"/>
                    </Target>
                  </ECRelationshipClass>
                </ECSchema>)xml")));

    ASSERT_EQ(3, (int) RetrieveIndicesForTable(m_ecdb, "ts50_B").size()) << "Expected indices: class id index, user defined index; no indexes for the relationship constraints";

    AssertIndex(m_ecdb, "ix_ts50_B_fk_ts50_RelBase_target", false, "ts50_B", {"AId"}, "([AId] IS NOT NULL)");
    AssertIndex(m_ecdb, "ix_ts50_B_ARelECClassId", false, "ts50_B", {"ARelECClassId"}, "([ARelECClassId] IS NOT NULL)");
    AssertIndexExists(m_ecdb, "uix_ts50_B_fk_ts50_RelSub1_target", false);


    ASSERT_EQ(SUCCESS, SetupECDb("indexcreationforrelationships5.ecdb", SchemaItem(
        "<?xml version='1.0' encoding='utf-8'?>"
        "<ECSchema schemaName='TestSchema' nameSpacePrefix='ts5' version='1.0' xmlns='http://www.bentley.com/schemas/Bentley.ECXML.3.0'>"
        "    <ECSchemaReference name='ECDbMap' version='02.00' prefix='ecdbmap' />"
        "    <ECEntityClass typeName='A' modifier='None'>"
        "        <ECProperty propertyName='Code' typeName='string' />"
        "    </ECEntityClass>"
        "    <ECEntityClass typeName='B' modifier='None'>"
        "        <ECCustomAttributes>"
        "            <ClassMap xmlns='ECDbMap.02.00'>"
        "                <MapStrategy>TablePerHierarchy</MapStrategy>"
        "             </ClassMap>"
        "        </ECCustomAttributes>"
        "        <ECNavigationProperty propertyName='AId' relationshipName='RelBase' direction='Backward'>"
        "           <ECCustomAttributes>"
        "               <ForeignKeyConstraint xmlns='ECDbMap.02.00' />"
        "           </ECCustomAttributes>"
        "        </ECNavigationProperty>"
        "    </ECEntityClass>"
        "    <ECEntityClass typeName='B1' modifier='None'>"
        "        <BaseClass>B</BaseClass>"
        "        <ECProperty propertyName='B1Id' typeName='long' />"
        "    </ECEntityClass>"
        "   <ECRelationshipClass typeName='RelBase' modifier='Abstract' strength='referencing'>"
        "    <Source cardinality='(0,1)' polymorphic='True'>"
        "      <Class class='A'/>"
        "    </Source>"
        "    <Target cardinality='(1,N)' polymorphic='True'>"
        "      <Class class='B'/>"
        "    </Target>"
        "  </ECRelationshipClass>"
        "   <ECRelationshipClass typeName='RelSub1' modifier='Sealed' strength='referencing'>"
        "    <BaseClass>RelBase</BaseClass>"
        "    <Source cardinality='(0,1)' polymorphic='True'>"
        "      <Class class='A' />"
        "    </Source>"
        "    <Target cardinality='(1,1)' polymorphic='True'>"
        "      <Class class='B1'/>"
        "    </Target>"
        "  </ECRelationshipClass>"
        "</ECSchema>")));

    ASSERT_EQ(3, (int) RetrieveIndicesForTable(m_ecdb, "ts5_B").size()) << "Expected indices: class id index, user defined index; no indexes for the relationship constraints";

    AssertIndex(m_ecdb, "ix_ts5_B_fk_ts5_RelBase_target", false, "ts5_B", {"AId"}, "([AId] IS NOT NULL)");
    AssertIndex(m_ecdb, "ix_ts5_B_ARelECClassId", false, "ts5_B", {"ARelECClassId"}, "([ARelECClassId] IS NOT NULL)");
    AssertIndexExists(m_ecdb, "uix_ts5_B_fk_ts5_RelSub1_target", false);




    ASSERT_EQ(SUCCESS, SetupECDb("indexcreationforrelationships6.ecdb", SchemaItem(
        "<?xml version='1.0' encoding='utf-8'?>"
        "<ECSchema schemaName='TestSchema' nameSpacePrefix='ts6' version='1.0' xmlns='http://www.bentley.com/schemas/Bentley.ECXML.3.0'>"
        "    <ECSchemaReference name='ECDbMap' version='02.00' prefix='ecdbmap' />"
        "    <ECEntityClass typeName='A' modifier='None'>"
        "        <ECProperty propertyName='Code' typeName='string' />"
        "    </ECEntityClass>"
        "    <ECEntityClass typeName='B' modifier='None'>"
        "        <ECCustomAttributes>"
        "            <ClassMap xmlns='ECDbMap.02.00'>"
        "                <MapStrategy>TablePerHierarchy</MapStrategy>"
        "             </ClassMap>"
        "        </ECCustomAttributes>"
        "        <ECNavigationProperty propertyName='AInstance' relationshipName='RelBase' direction='Backward' >"
        "           <ECCustomAttributes>"
        "               <ForeignKeyConstraint xmlns='ECDbMap.02.00' />"
        "           </ECCustomAttributes>"
        "        </ECNavigationProperty>"
        "    </ECEntityClass>"
        "    <ECEntityClass typeName='B1' modifier='None'>"
        "        <BaseClass>B</BaseClass>"
        "        <ECProperty propertyName='B1Id' typeName='long' />"
        "    </ECEntityClass>"
        "   <ECRelationshipClass typeName='RelBase' modifier='Abstract' strength='referencing'>"
        "    <Source cardinality='(1,1)' polymorphic='True'>"
        "      <Class class='A'/>"
        "    </Source>"
        "    <Target cardinality='(1,N)' polymorphic='True'>"
        "      <Class class='B'/>"
        "    </Target>"
        "  </ECRelationshipClass>"
        "   <ECRelationshipClass typeName='RelSub1' modifier='Sealed' strength='referencing'>"
        "    <BaseClass>RelBase</BaseClass>"
        "    <Source cardinality='(1,1)' polymorphic='True'>"
        "      <Class class='A' />"
        "    </Source>"
        "    <Target cardinality='(1,1)' polymorphic='True'>"
        "      <Class class='B1'/>"
        "    </Target>"
        "  </ECRelationshipClass>"
        "</ECSchema>")));

    ASSERT_EQ(3, (int) RetrieveIndicesForTable(m_ecdb, "ts6_B").size()) << "Expected indices: class id index, user defined index; no indexes for the relationship constraints";

    AssertIndex(m_ecdb, "ix_ts6_B_AInstanceRelECClassId", false, "ts6_B", {"AInstanceRelECClassId"});
    AssertIndex(m_ecdb, "ix_ts6_B_fk_ts6_RelBase_target", false, "ts6_B", {"AInstanceId"});
    AssertIndexExists(m_ecdb, "uix_ts6_B_fk_ts6_RelSub1_target", false);




    ASSERT_EQ(SUCCESS, SetupECDb("indexcreationforrelationships7.ecdb", SchemaItem(
        "<?xml version='1.0' encoding='utf-8'?>"
        "<ECSchema schemaName='TestSchema' nameSpacePrefix='ts7' version='1.0' xmlns='http://www.bentley.com/schemas/Bentley.ECXML.3.0'>"
        "    <ECSchemaReference name='ECDbMap' version='02.00' prefix='ecdbmap' />"
        "    <ECEntityClass typeName='B' modifier='None'>"
        "        <ECCustomAttributes>"
        "            <ClassMap xmlns='ECDbMap.02.00'>"
        "                <MapStrategy>TablePerHierarchy</MapStrategy>"
        "             </ClassMap>"
        "        </ECCustomAttributes>"
        "        <ECProperty propertyName='Code' typeName='long' />"
        "    </ECEntityClass>"
        "    <ECEntityClass typeName='B1' modifier='None'>"
        "        <BaseClass>B</BaseClass>"
        "        <ECProperty propertyName='B1Id' typeName='long' />"
        "    </ECEntityClass>"
        "   <ECRelationshipClass typeName='RelBase' modifier='Abstract' strength='referencing'>"
        "        <ECCustomAttributes>"
        "            <ClassMap xmlns='ECDbMap.02.00'>"
        "                <MapStrategy>TablePerHierarchy</MapStrategy>"
        "             </ClassMap>"
        "            <ShareColumns xmlns='ECDbMap.02.00'/>"
        "        </ECCustomAttributes>"
        "    <Source cardinality='(0,N)' polymorphic='True'>"
        "      <Class class='B'/>"
        "    </Source>"
        "    <Target cardinality='(1,N)' polymorphic='True'>"
        "      <Class class='B' />"
        "    </Target>"
        "  </ECRelationshipClass>"
        "   <ECRelationshipClass typeName='RelSub11' modifier='Sealed' strength='referencing'>"
        "    <BaseClass>RelBase</BaseClass>"
        "    <Source cardinality='(0,1)' polymorphic='True'>"
        "      <Class class='B' />"
        "    </Source>"
        "    <Target cardinality='(0,1)' polymorphic='True'>"
        "      <Class class='B1' />"
        "    </Target>"
        "  </ECRelationshipClass>"
        "   <ECRelationshipClass typeName='RelSub1N' modifier='Sealed' strength='referencing'>"
        "    <BaseClass>RelBase</BaseClass>"
        "    <Source cardinality='(0,1)' polymorphic='True'>"
        "      <Class class='B1' />"
        "    </Source>"
        "    <Target cardinality='(1,N)' polymorphic='True'>"
        "      <Class class='B1' />"
        "    </Target>"
        "  </ECRelationshipClass>"
        "</ECSchema>")));

    ASSERT_EQ(9, (int) RetrieveIndicesForTable(m_ecdb, "ts7_RelBase").size());



    ASSERT_EQ(SUCCESS, SetupECDb("indexcreationforrelationships8.ecdb", SchemaItem(
        R"xml(<?xml version="1.0" encoding="utf-8"?>
                <ECSchema schemaName="TestSchema" alias="ts8" version="1.0" xmlns="http://www.bentley.com/schemas/Bentley.ECXML.3.1">
                    <ECSchemaReference name="ECDbMap" version="02.00" alias="ecdbmap" />
                    <ECEntityClass typeName="A" modifier="None">
                        <ECProperty propertyName="AId" typeName="long" />
                    </ECEntityClass>
                    <ECEntityClass typeName="B" modifier="None">
                        <ECCustomAttributes>
                            <ClassMap xmlns="ECDbMap.02.00">
                                <MapStrategy>TablePerHierarchy</MapStrategy>
                             </ClassMap>
                        </ECCustomAttributes>
                        <ECProperty propertyName="Code" typeName="long" />
                    </ECEntityClass>
                    <ECEntityClass typeName="B1" modifier="None">
                        <BaseClass>B</BaseClass>
                        <ECProperty propertyName="B1Code" typeName="long" />
                        <ECNavigationProperty propertyName="A1" relationshipName="RelPoly" direction="Backward" >
                           <ECCustomAttributes>
                               <ForeignKeyConstraint xmlns="ECDbMap.02.00" />
                           </ECCustomAttributes>
                        </ECNavigationProperty>
                        <ECNavigationProperty propertyName="A2" relationshipName="RelNonPoly" direction="Backward" >
                           <ECCustomAttributes>
                               <ForeignKeyConstraint xmlns="ECDbMap.02.00" />
                           </ECCustomAttributes>
                        </ECNavigationProperty>
                    </ECEntityClass>
                    <ECEntityClass typeName="B11" modifier="None">
                        <BaseClass>B1</BaseClass>
                        <ECProperty propertyName="B11Code" typeName="long" />
                    </ECEntityClass>
                    <ECEntityClass typeName="B2" modifier="None">
                        <BaseClass>B</BaseClass>
                        <ECProperty propertyName="B2Code" typeName="long" />
                    </ECEntityClass>
                   <ECRelationshipClass typeName="RelNonPoly" modifier="Sealed" strength="referencing">
                    <Source multiplicity="(0..1)" polymorphic="True" roleLabel="references">
                      <Class class="A" />
                    </Source>
                    <Target multiplicity="(0..1)" polymorphic="False" roleLabel="references">
                      <Class class="B1" />
                    </Target>
                  </ECRelationshipClass>
                   <ECRelationshipClass typeName="RelPoly" modifier="Sealed" strength="referencing">
                    <Source multiplicity="(0..1)" polymorphic="True" roleLabel="references">
                      <Class class="A" />
                    </Source>
                    <Target multiplicity="(0..1)" polymorphic="True" roleLabel="references">
                      <Class class="B1" />
                    </Target>
                  </ECRelationshipClass>
                </ECSchema>)xml")));

    ASSERT_EQ(3, (int) RetrieveIndicesForTable(m_ecdb, "ts8_B").size());

    ECClassId b1ClassId = m_ecdb.Schemas().GetClassId("TestSchema", "B1");
    ECClassId b11ClassId = m_ecdb.Schemas().GetClassId("TestSchema", "B11");

    //RelNonPoly must exclude index on B11 as the constraint is non-polymorphic
    Utf8String indexWhereClause;
    indexWhereClause.Sprintf("([A2Id] IS NOT NULL) AND (ECClassId=%s)", b1ClassId.ToString().c_str());

    AssertIndex(m_ecdb, "uix_ts8_B_fk_ts8_RelNonPoly_target", true, "ts8_B", {"A2Id"}, indexWhereClause.c_str());

    //RelPoly must include index on B11 as the constraint is polymorphic
    indexWhereClause.Sprintf("([A1Id] IS NOT NULL) AND (ECClassId=%s OR ECClassId=%s)", b1ClassId.ToString().c_str(), b11ClassId.ToString().c_str());
    AssertIndex(m_ecdb, "uix_ts8_B_fk_ts8_RelPoly_target", true, "ts8_B", {"A1Id"}, indexWhereClause.c_str());



    //Tests that AllowDuplicateRelationships Flag from LinkTableRelationshipMap CA is applied to subclasses
    ASSERT_EQ(SUCCESS, SetupECDb("indexcreationforrelationships´9.ecdb", SchemaItem("<ECSchema schemaName=\"TestSchema\" nameSpacePrefix=\"ts9\" version=\"1.0\" xmlns=\"http://www.bentley.com/schemas/Bentley.ECXML.3.0\">"
                                                                                    "  <ECSchemaReference name = 'ECDbMap' version='02.00' prefix = 'ecdbmap' />"
                                                                                    "  <ECEntityClass typeName='A' modifier='None'>"
                                                                                    "    <ECProperty propertyName='Name' typeName='string' />"
                                                                                    "  </ECEntityClass>"
                                                                                    "  <ECEntityClass typeName='B' modifier='None'>"
                                                                                    "    <ECCustomAttributes>"
                                                                                    "        <ClassMap xmlns='ECDbMap.02.00'>"
                                                                                    "                <MapStrategy>TablePerHierarchy</MapStrategy>"
                                                                                    "        </ClassMap>"
                                                                                    "    </ECCustomAttributes>"
                                                                                    "    <ECProperty propertyName='BName' typeName='string' />"
                                                                                    "  </ECEntityClass>"
                                                                                    "  <ECEntityClass typeName='C' modifier='None'>"
                                                                                    "    <BaseClass>B</BaseClass>"
                                                                                    "    <ECProperty propertyName='CName' typeName='string' />"
                                                                                    "  </ECEntityClass>"
                                                                                    "  <ECRelationshipClass typeName='ARelB' modifier='Abstract' strength='referencing'>"
                                                                                    "    <ECCustomAttributes>"
                                                                                    "        <ClassMap xmlns='ECDbMap.02.00'>"
                                                                                    "                <MapStrategy>TablePerHierarchy</MapStrategy>"
                                                                                    "        </ClassMap>"
                                                                                    "        <LinkTableRelationshipMap xmlns='ECDbMap.02.00'>"
                                                                                    "             <AllowDuplicateRelationships>True</AllowDuplicateRelationships>"
                                                                                    "        </LinkTableRelationshipMap>"
                                                                                    "    </ECCustomAttributes>"
                                                                                    "    <Source cardinality='(0,N)' polymorphic='True'>"
                                                                                    "      <Class class = 'A' />"
                                                                                    "    </Source>"
                                                                                    "    <Target cardinality='(0,N)' polymorphic='True'>"
                                                                                    "      <Class class = 'B' />"
                                                                                    "    </Target>"
                                                                                    "  </ECRelationshipClass>"
                                                                                    "  <ECRelationshipClass typeName='ARelC' modifier='Sealed' strength='referencing'>"
                                                                                    "    <BaseClass>ARelB</BaseClass>"
                                                                                    "    <Source cardinality='(0,1)' polymorphic='True'>"
                                                                                    "      <Class class = 'A' />"
                                                                                    "    </Source>"
                                                                                    "    <Target cardinality='(0,N)' polymorphic='True'>"
                                                                                    "      <Class class = 'C' />"
                                                                                    "    </Target>"
                                                                                    "  </ECRelationshipClass>"
                                                                                    "</ECSchema>")));

    ASSERT_TRUE(m_ecdb.TableExists("ts9_ARelB"));
    ASSERT_FALSE(m_ecdb.TableExists("ts9_ARelC")) << "ARelC is expected to be persisted in ts9_ARelB as well (SharedTable strategy)";

    //ARelB must not have a unique index on source and target as it as AllowDuplicateRelationship set to true.
    //ARelC must not have the unique index either, as AllowDuplicateRelationship is applied to subclasses
    std::vector<IndexInfo> indexes = RetrieveIndicesForTable(m_ecdb, "ts9_ARelB");
    ASSERT_EQ(3, (int) indexes.size()) << "Indexes on ts9_ARelB";
    ASSERT_STREQ("ix_ts9_ARelB_ecclassid", indexes[0].m_name.c_str());
    ASSERT_STREQ("ix_ts9_ARelB_source", indexes[1].m_name.c_str());
    ASSERT_STREQ("ix_ts9_ARelB_target", indexes[2].m_name.c_str());
    }


//---------------------------------------------------------------------------------------
// @bsimethod                                   Maha Nasir                     10/15
//+---------------+---------------+---------------+---------------+---------------+------
TEST_F(RelationshipMappingTestFixture, CascadeDeletion)
    {
    ASSERT_EQ(SUCCESS, SetupECDb("CascadeDeletion.ecdb", SchemaItem("<?xml version='1.0' encoding='utf-8'?>"
                        "<ECSchema schemaName='TestSchema' alias='ts' version='1.0' xmlns='http://www.bentley.com/schemas/Bentley.ECXML.3.1'>"
                        "    <ECSchemaReference name='ECDbMap' version='02.00' alias='ecdbmap' />"
                        "    <ECEntityClass typeName='ClassA' modifier='None'>"
                        "        <ECProperty propertyName='AA' typeName='string' />"
                        "    </ECEntityClass>"
                        "    <ECEntityClass typeName='ClassB' modifier='None'>"
                        "        <ECProperty propertyName='BB' typeName='string' />"
                        "        <ECNavigationProperty propertyName='A' relationshipName='AHasB' direction='Backward'>"
                        "          <ECCustomAttributes>"
                        "            <ForeignKeyConstraint xmlns='ECDbMap.02.00'>"
                        "               <OnDeleteAction>Cascade</OnDeleteAction>"
                        "            </ForeignKeyConstraint>"
                        "          </ECCustomAttributes>"
                        "        </ECNavigationProperty>"
                        "    </ECEntityClass>"
                        "    <ECRelationshipClass typeName='AHasB' modifier='Sealed' strength='embedding'>"
                        "       <Source multiplicity='(0..1)' polymorphic='True' roleLabel='Source'>"
                        "           <Class class='ClassA' />"
                        "       </Source>"
                        "       <Target multiplicity='(0..*)' polymorphic='True' roleLabel='Target'>"
                        "           <Class class='ClassB' />"
                        "       </Target>"
                        "     </ECRelationshipClass>"
                        "    <ECEntityClass typeName='ClassC' modifier='None'>"
                        "        <ECProperty propertyName='CC' typeName='string' />"
                        "        <ECNavigationProperty propertyName='B' relationshipName='BHasC' direction='Backward'>"
                        "          <ECCustomAttributes>"
                        "            <ForeignKeyConstraint xmlns='ECDbMap.02.00'>"
                        "               <OnDeleteAction>Cascade</OnDeleteAction>"
                        "            </ForeignKeyConstraint>"
                        "          </ECCustomAttributes>"
                        "        </ECNavigationProperty>"
                        "    </ECEntityClass>"
                        "  <ECRelationshipClass typeName='BHasC' modifier='Sealed' strength='embedding'>"
                        "    <Source multiplicity='(0..1)' polymorphic='True' roleLabel='Source'>"
                        "      <Class class = 'ClassB' />"
                        "    </Source>"
                        "    <Target multiplicity='(0..*)' polymorphic='True' roleLabel='Target'>"
                        "      <Class class = 'ClassC' />"
                        "    </Target>"
                        "  </ECRelationshipClass>"
                        "</ECSchema>")));

    ECSchemaCP schema = m_ecdb.Schemas().GetSchema("TestSchema");
    EXPECT_TRUE(schema != nullptr);

    ECClassCP ClassA = schema->GetClassCP("ClassA");
    EXPECT_TRUE(ClassA != nullptr);

    ECClassCP ClassB = schema->GetClassCP("ClassB");
    EXPECT_TRUE(ClassB != nullptr);

    ECClassCP ClassC = schema->GetClassCP("ClassC");
    EXPECT_TRUE(ClassC != nullptr);

    //Instance of ClassA
    ECInstanceKey aKey, bKey, cKey;
    ECSqlStatement stmt;
    ASSERT_EQ(ECSqlStatus::Success, stmt.Prepare(m_ecdb, "INSERT INTO ts.ClassA(AA) VALUES('val1')"));
    ASSERT_EQ(BE_SQLITE_DONE, stmt.Step(aKey));
    stmt.Finalize();

    ASSERT_EQ(ECSqlStatus::Success, stmt.Prepare(m_ecdb, "INSERT INTO ts.ClassB(BB, A.Id) VALUES('val3',?)"));
    ASSERT_EQ(ECSqlStatus::Success, stmt.BindId(1, aKey.GetInstanceId()));
    ASSERT_EQ(BE_SQLITE_DONE, stmt.Step(bKey));
    stmt.Finalize();

    ASSERT_EQ(ECSqlStatus::Success, stmt.Prepare(m_ecdb, "INSERT INTO ts.ClassC(CC, B.Id) VALUES('val5',?)"));
    ASSERT_EQ(ECSqlStatus::Success, stmt.BindId(1, bKey.GetInstanceId()));
    ASSERT_EQ(BE_SQLITE_DONE, stmt.Step(cKey));
    stmt.Finalize();

    //Deletes instance of ClassA. Instances of ClassB and ClassC are also deleted.
    ASSERT_EQ(ECSqlStatus::Success, stmt.Prepare(m_ecdb, "DELETE FROM ts.ClassA WHERE ECInstanceId=1"));
    ASSERT_EQ(DbResult::BE_SQLITE_DONE, stmt.Step());
    stmt.Finalize();

    ASSERT_EQ(ECSqlStatus::Success, stmt.Prepare(m_ecdb, "SELECT AA FROM ts.ClassA"));
    ASSERT_EQ(DbResult::BE_SQLITE_DONE, stmt.Step());
    ASSERT_EQ(NULL, stmt.GetValueText(0));
    stmt.Finalize();

    ASSERT_EQ(ECSqlStatus::Success, stmt.Prepare(m_ecdb, "SELECT BB FROM ts.ClassB"));
    ASSERT_EQ(DbResult::BE_SQLITE_DONE, stmt.Step());
    ASSERT_EQ(NULL, stmt.GetValueText(0));
    stmt.Finalize();

    ASSERT_EQ(ECSqlStatus::Success, stmt.Prepare(m_ecdb, "SELECT CC FROM ts.ClassC"));
    ASSERT_EQ(DbResult::BE_SQLITE_DONE, stmt.Step());
    ASSERT_EQ(NULL, stmt.GetValueText(0));
    stmt.Finalize();
    }

//---------------------------------------------------------------------------------------
// @bsimethod                                   Krischan.Eberle                     03/17
//+---------------+---------------+---------------+---------------+---------------+------
TEST_F(RelationshipMappingTestFixture, MultipleFkEndTables)
    {
    ASSERT_EQ(SUCCESS, SetupECDb("multiplefkendtables.ecdb", SchemaItem(R"xml(<?xml version="1.0" encoding="utf-8"?>
                        <ECSchema schemaName="TestSchema" alias="ts" version="1.0" xmlns="http://www.bentley.com/schemas/Bentley.ECXML.3.1">
                            <ECSchemaReference name="ECDbMap" version="02.00" alias="ecdbmap" />
                            <ECEntityClass typeName="Parent">
                              <ECProperty propertyName="Code" typeName="int" />
                            </ECEntityClass>
                            <ECEntityClass typeName="Child">
                              <ECProperty propertyName="Name" typeName="string" />
                              <ECNavigationProperty propertyName="MyParent" relationshipName="Rel" direction="Backward">
                                <ECCustomAttributes>
                                    <ForeignKeyConstraint xmlns="ECDbMap.02.00"/>
                                </ECCustomAttributes>
                              </ECNavigationProperty>
                            </ECEntityClass>
                            <ECEntityClass typeName="SpecialChild">
                              <BaseClass>Child</BaseClass>
                              <ECProperty propertyName="SpecialName" typeName="string" />
                            </ECEntityClass>
                            <ECRelationshipClass typeName="Rel" strength="Referencing" modifier="Sealed">
                                <Source multiplicity="(0..1)" polymorphic="False" roleLabel="Parent">
                                   <Class class ="Parent" />
                                </Source>
                                <Target multiplicity="(0..*)" polymorphic="True" roleLabel="Children">
                                   <Class class ="Child" />
                                </Target>
                            </ECRelationshipClass>
                        </ECSchema>)xml")));

    ECInstanceKey parentKey, childKey, specialChildKey;
    ECSqlStatement stmt;
    ASSERT_EQ(ECSqlStatus::Success, stmt.Prepare(m_ecdb, "INSERT INTO ts.Parent(Code) VALUES(1)"));
    ASSERT_EQ(BE_SQLITE_DONE, stmt.Step(parentKey)) << stmt.GetECSql();
    stmt.Finalize();
    ASSERT_EQ(ECSqlStatus::Success, stmt.Prepare(m_ecdb, "INSERT INTO ts.Child(Name) VALUES('Child1')"));
    ASSERT_EQ(BE_SQLITE_DONE, stmt.Step(childKey)) << stmt.GetECSql();
    stmt.Finalize();
    ASSERT_EQ(ECSqlStatus::Success, stmt.Prepare(m_ecdb, "INSERT INTO ts.SpecialChild(Name,SpecialName) VALUES('Child2','I am special')"));
    ASSERT_EQ(BE_SQLITE_DONE, stmt.Step(specialChildKey)) << stmt.GetECSql();
    stmt.Finalize();
    
    ASSERT_EQ(ECSqlStatus::InvalidECSql, stmt.Prepare(m_ecdb, "INSERT INTO ts.Rel(SourceECInstanceId, TargetECInstanceId) VALUES(?,?)"));
    stmt.Finalize();

    ASSERT_EQ(ECSqlStatus::Success, stmt.Prepare(m_ecdb, "UPDATE ts.Child SET MyParent.Id=?"));
    ASSERT_EQ(ECSqlStatus::Success, stmt.BindId(1, parentKey.GetInstanceId()));
    ASSERT_EQ(BE_SQLITE_DONE, stmt.Step()) << stmt.GetECSql();
    stmt.Finalize();

    ASSERT_EQ(ECSqlStatus::Success, stmt.Prepare(m_ecdb, "SELECT ECInstanceId, ECClassId, Name FROM ts.Child ORDER BY ECInstanceId"));
    int rowCount = 0;
    while (BE_SQLITE_ROW == stmt.Step())
        {
        rowCount++;
        switch (rowCount)
            {
                case 1:
                {
                ASSERT_EQ(childKey.GetInstanceId().GetValue(), stmt.GetValueId<ECInstanceId>(0).GetValue()) << "Child 1";
                ASSERT_EQ(childKey.GetClassId().GetValue(), stmt.GetValueId<ECClassId>(1).GetValue()) << "Child 1";
                ASSERT_STREQ("Child1", stmt.GetValueText(2)) << "Child 1";
                break;
                }
                case 2:
                {
                ASSERT_EQ(specialChildKey.GetInstanceId().GetValue(), stmt.GetValueId<ECInstanceId>(0).GetValue()) << "Child 2, SpecialChild";
                ASSERT_EQ(specialChildKey.GetClassId().GetValue(), stmt.GetValueId<ECClassId>(1).GetValue()) << "Child 2, SpecialChild";
                ASSERT_STREQ("Child2", stmt.GetValueText(2)) << "Child 2, SpecialChild";
                break;
                }

                default:
                    FAIL();
                    return;
            }
        }
    ASSERT_EQ(2, rowCount);
    stmt.Finalize();
    m_ecdb.SaveChanges();
    ASSERT_EQ(ECSqlStatus::Success, stmt.Prepare(m_ecdb, "SELECT SourceECInstanceId, TargetECInstanceId, TargetECClassId FROM ts.Rel ORDER BY TargetECClassId"));
    rowCount = 0;
    while (BE_SQLITE_ROW == stmt.Step())
        {
        rowCount++;
        ASSERT_EQ(parentKey.GetInstanceId().GetValue(), stmt.GetValueId<ECInstanceId>(0).GetValue()) << stmt.GetECSql();
        ECInstanceKey const* expectedChildKey = rowCount == 1 ? &childKey : &specialChildKey;
        ASSERT_EQ(expectedChildKey->GetInstanceId().GetValue(), stmt.GetValueId<ECInstanceId>(1).GetValue()) << stmt.GetECSql();
        ASSERT_EQ(expectedChildKey->GetClassId().GetValue(), stmt.GetValueId<ECClassId>(2).GetValue()) << stmt.GetECSql();
        }
    ASSERT_EQ(2, rowCount);
    }

//---------------------------------------------------------------------------------------
// @bsimethod                                   Krischan.Eberle                     05/17
//+---------------+---------------+---------------+---------------+---------------+------
TEST_F(RelationshipMappingTestFixture, MultipleConstraintClasses)
    {
    ASSERT_EQ(SUCCESS, SetupECDb("multipleconstraintclasses.ecdb",
                        SchemaItem(R"xml(<?xml version="1.0" encoding="utf-8"?>
                        <ECSchema schemaName="TestSchema" alias="ts" version="1.0" xmlns="http://www.bentley.com/schemas/Bentley.ECXML.3.1">
                            <ECSchemaReference name="ECDbMap" version="02.00" alias="ecdbmap" />
                            <ECEntityClass typeName="Parent">
                              <ECProperty propertyName="Code" typeName="int" />
                            </ECEntityClass>
                            <ECEntityClass typeName="Child">
                                <ECCustomAttributes>
                                    <ClassMap xmlns="ECDbMap.02.00">
                                        <MapStrategy>TablePerHierarchy</MapStrategy>
                                    </ClassMap>
                                    <JoinedTablePerDirectSubclass xmlns="ECDbMap.02.00"/>
                                </ECCustomAttributes>
                                <ECProperty propertyName="ChildProp" typeName="int" />
                             </ECEntityClass>
                             <ECEntityClass typeName="GrandchildA" >
                                <BaseClass>Child</BaseClass>
                                <ECProperty propertyName="GrandchildAProp" typeName="int" />
                                <ECNavigationProperty propertyName="Parent" relationshipName="Rel" direction="Backward"/>
                             </ECEntityClass>
                             <ECEntityClass typeName="GrandchildB" >
                                <BaseClass>Child</BaseClass>
                                <ECProperty propertyName="GrandchildBProp" typeName="int" />
                                <ECNavigationProperty propertyName="Parent" relationshipName="Rel" direction="Backward"/>
                            </ECEntityClass>
                            <ECRelationshipClass typeName="Rel" strength="referencing" modifier="Sealed">
                                <Source multiplicity="(0..1)" polymorphic="True" roleLabel="Parent Has Grandchildren">
                                    <Class class="Parent" />
                                </Source>
                                <Target multiplicity="(0..*)" polymorphic="True" roleLabel="Parent Has Grandchildren (Reversed)" abstractConstraint="Child">
                                    <Class class="GrandchildA" />
                                    <Class class="GrandchildB" />
                                </Target>
                             </ECRelationshipClass>
                        </ECSchema>)xml")));
    }

//---------------------------------------------------------------------------------------
// @bsimethod                                   Affan.Khan                         01/17
//+---------------+---------------+---------------+---------------+---------------+------
TEST_F(RelationshipMappingTestFixture, LogicalForeignKeyRelationship)
    {
    ASSERT_EQ(SUCCESS, SetupECDb("LogicalForeignKeyRelationship.ecdb",
              SchemaItem("<ECSchema schemaName='TestSchema' nameSpacePrefix='ts' version='1.0' xmlns='http://www.bentley.com/schemas/Bentley.ECXML.3.0'>"
                         "  <ECSchemaReference name='ECDbMap' version='02.00' prefix='ecdbmap' />"
                         "  <ECCustomAttributeClass typeName='Interface' appliesTo='EntityClass' modifier='Sealed' />"
                         "  <ECEntityClass typeName='PrimaryClassA'>"
                         "      <ECCustomAttributes>"
                         "          <ClassMap xmlns='ECDbMap.02.00'>"
                         "              <MapStrategy>TablePerHierarchy</MapStrategy>"
                         "          </ClassMap>"
                         "          <ShareColumns xmlns='ECDbMap.02.00'>"
                         "              <MaxSharedColumnsBeforeOverflow>5</MaxSharedColumnsBeforeOverflow>" //
                         "              <ApplyToSubclassesOnly>False</ApplyToSubclassesOnly>"
                         "          </ShareColumns>"
                         "      </ECCustomAttributes>"
                         "      <ECProperty propertyName='P1' typeName='long' />"
                         "  </ECEntityClass>"
                         "  <ECEntityClass typeName='SecondaryClassA'>"
                         "      <ECCustomAttributes>"
                         "          <ClassMap xmlns='ECDbMap.02.00'>"
                         "              <MapStrategy>TablePerHierarchy</MapStrategy>"
                         "          </ClassMap>"
                         "          <ShareColumns xmlns='ECDbMap.02.00'>"
                         "              <MaxSharedColumnsBeforeOverflow>2</MaxSharedColumnsBeforeOverflow>" //
                         "              <ApplyToSubclassesOnly>False</ApplyToSubclassesOnly>"
                         "          </ShareColumns>"
                         "      </ECCustomAttributes>"
                         "      <ECProperty propertyName='T1' typeName='long' />"
                         "      <ECNavigationProperty propertyName='PrimaryClassA' relationshipName='PrimaryClassAHasSecondaryClassA' direction='Backward' />"
                         "  </ECEntityClass>"
                         "   <ECRelationshipClass typeName='PrimaryClassAHasSecondaryClassA' strength='Referencing' modifier='Abstract'>"
                         "      <Source cardinality='(0,1)' polymorphic='False'>"
                         "          <Class class ='PrimaryClassA' />"
                         "      </Source>"
                         "      <Target cardinality='(0,N)' polymorphic='False'>"
                         "          <Class class ='SecondaryClassA' />"
                         "      </Target>"
                         "   </ECRelationshipClass>"
                         "   <ECRelationshipClass typeName='PrimaryClassAHasSecondaryClassB' strength='Referencing' modifier='Sealed'>"
                         "       <BaseClass>PrimaryClassAHasSecondaryClassA</BaseClass> "
                         "      <Source cardinality='(0,1)' polymorphic='False'>"
                         "          <Class class ='PrimaryClassA' />"
                         "      </Source>"
                         "      <Target cardinality='(0,N)' polymorphic='False'>"
                         "          <Class class ='SecondaryClassA' />"
                         "      </Target>"
                         "   </ECRelationshipClass>"
                         "</ECSchema>")));
    m_ecdb.Schemas().CreateClassViewsInDb();
    m_ecdb.SaveChanges();
    ECClassId primaryClassAHasSecondaryClassAId = m_ecdb.Schemas().GetClassId("TestSchema", "PrimaryClassAHasSecondaryClassA");
    ECClassId primaryClassAHasSecondaryClassBId = m_ecdb.Schemas().GetClassId("TestSchema", "PrimaryClassAHasSecondaryClassB");

    ASSERT_EQ(BE_SQLITE_DONE, TestHelper::ExecuteNonSelectECSql(m_ecdb, "INSERT INTO ts.PrimaryClassA(ECInstanceId, P1) VALUES(101, 10000)"));
    ASSERT_EQ(BE_SQLITE_DONE, TestHelper::ExecuteNonSelectECSql(m_ecdb, "INSERT INTO ts.PrimaryClassA(ECInstanceId, P1) VALUES(102, 20000)"));
    ASSERT_EQ(BE_SQLITE_DONE, TestHelper::ExecuteNonSelectECSql(m_ecdb, "INSERT INTO ts.PrimaryClassA(ECInstanceId, P1) VALUES(103, 30000)"));
    ASSERT_EQ(BE_SQLITE_DONE, TestHelper::ExecuteNonSelectECSql(m_ecdb, "INSERT INTO ts.PrimaryClassA(ECInstanceId, P1) VALUES(104, 40000)"));

    ASSERT_EQ(BE_SQLITE_DONE, TestHelper::ExecuteNonSelectECSql(m_ecdb, Utf8PrintfString("INSERT INTO ts.SecondaryClassA(ECInstanceId, T1, PrimaryClassA.Id, PrimaryClassA.RelECClassId) VALUES(201, 10000, 101, %ld)", primaryClassAHasSecondaryClassBId.GetValue()).c_str()));
    ASSERT_EQ(BE_SQLITE_DONE, TestHelper::ExecuteNonSelectECSql(m_ecdb, "INSERT INTO ts.SecondaryClassA(ECInstanceId, T1, PrimaryClassA.Id) VALUES(202, 20000, 102)"));
    ASSERT_EQ(BE_SQLITE_DONE, TestHelper::ExecuteNonSelectECSql(m_ecdb, "INSERT INTO ts.SecondaryClassA(ECInstanceId, T1) VALUES(203, 30000)"));
    ASSERT_EQ(BE_SQLITE_DONE, TestHelper::ExecuteNonSelectECSql(m_ecdb, "INSERT INTO ts.SecondaryClassA(ECInstanceId, T1) VALUES(204, 40000)"));
    ASSERT_EQ(BE_SQLITE_DONE, TestHelper::ExecuteNonSelectECSql(m_ecdb, Utf8PrintfString("UPDATE ts.SecondaryClassA SET PrimaryClassA.Id = 103, T1=300002, PrimaryClassA.RelECClassId = %ld  WHERE ECInstanceId = 203", primaryClassAHasSecondaryClassBId.GetValue()).c_str()));
    ASSERT_EQ(ECSqlStatus::InvalidECSql, TestHelper::PrepareECSql(m_ecdb, "INSERT INTO ts.PrimaryClassAHasSecondaryClassB(SourceECInstanceId, TargetECInstanceId) VALUES(104, 204)"));
    m_ecdb.SaveChanges();
    }

//---------------------------------------------------------------------------------------
// @bsimethod                                   Affan.Khan                         01/17
//+---------------+---------------+---------------+---------------+---------------+------
TEST_F(RelationshipMappingTestFixture, LogicalForeignKeyRelationshipMappedToSharedColumnWithMixin)
    {
    ASSERT_EQ(SUCCESS, SetupECDb("logicalfk_sharedcol.ecdb",
              SchemaItem("<ECSchema schemaName='TestSchema' alias='ts' version='1.0.0' xmlns='http://www.bentley.com/schemas/Bentley.ECXML.3.1'>"
                         "  <ECSchemaReference name='ECDbMap' version='02.00.00' alias='ecdbmap' />"
                         "  <ECSchemaReference name='CoreCustomAttributes' version='01.00.00' alias='CoreCA'/>"
                         "  <ECEntityClass typeName='Equipment'  modifier='Abstract'>"
                         "      <ECCustomAttributes>"
                         "          <ClassMap xmlns='ECDbMap.02.00'>"
                         "              <MapStrategy>TablePerHierarchy</MapStrategy>"
                         "          </ClassMap>"
                         "          <ShareColumns xmlns='ECDbMap.02.00'>"
                         "              <MaxSharedColumnsBeforeOverflow>10</MaxSharedColumnsBeforeOverflow>"
                         "              <ApplyToSubclassesOnly>True</ApplyToSubclassesOnly>"
                         "          </ShareColumns>"
                         "      </ECCustomAttributes>"
                         "      <ECProperty propertyName='Code' typeName='string' />"
                         "  </ECEntityClass>"
                         "  <ECEntityClass typeName='IP2' modifier='Abstract'>"
                         "      <ECCustomAttributes>"
                         "          <IsMixin xmlns='CoreCustomAttributes.01.00'>"
                         "              <AppliesToEntityClass>Equipment</AppliesToEntityClass>"
                         "          </IsMixin>"
                         "      </ECCustomAttributes>"
                         "      <ECProperty propertyName='Wip' typeName='long' />"
                         "  </ECEntityClass>"
                         "  <ECEntityClass typeName='IEndPoint' modifier='Abstract'>"
                         "      <ECCustomAttributes>"
                         "          <IsMixin xmlns='CoreCustomAttributes.01.00'>"
                         "              <AppliesToEntityClass>Equipment</AppliesToEntityClass>"
                         "          </IsMixin>"
                         "      </ECCustomAttributes>"
                         "      <ECProperty propertyName='www' typeName='long' />"
                         "      <ECNavigationProperty propertyName='Car' relationshipName='BaseRelationship' direction='Backward' />"
                         "  </ECEntityClass>"
                         "  <ECRelationshipClass typeName='BaseRelationship' strength='holding' strengthDirection='Forward' modifier='Abstract'>"
                         "      <Source multiplicity='(0..1)' polymorphic='False' roleLabel='A'>"
                         "         <Class class='Car' />"
                         "     </Source>"
                         "      <Target multiplicity='(0..*)' polymorphic='True' roleLabel='B'>"
                         "        <Class class='IEndPoint' />"
                         "     </Target>"
                         "  </ECRelationshipClass>"
                         "  <ECRelationshipClass typeName='CarHasEndPoint' strength='holding' strengthDirection='Forward' modifier='Sealed'>"
                         "      <BaseClass>BaseRelationship</BaseClass>"
                         "      <Source multiplicity='(0..1)' polymorphic='False' roleLabel='A'>"
                         "         <Class class='Car' />"
                         "     </Source>"
                         "      <Target multiplicity='(0..*)' polymorphic='True' roleLabel='B'>"
                         "        <Class class='IEndPoint' />"
                         "     </Target>"
                         "  </ECRelationshipClass>"
                         "  <ECEntityClass typeName='Car'>"
                         "      <ECProperty propertyName='Name' typeName='string' />"
                         "  </ECEntityClass>"
                         "  <ECEntityClass typeName='Engine'>"
                         "      <BaseClass>Equipment</BaseClass>"
                         "      <BaseClass>IP2</BaseClass>"
                         "      <BaseClass>IEndPoint</BaseClass>"
                         "      <ECProperty propertyName='Volumn1' typeName='double' />"
                         "      <ECProperty propertyName='Volumn' typeName='double' />"
                         "  </ECEntityClass>"
                         "  <ECEntityClass typeName='Sterring'>"
                         "      <BaseClass>Equipment</BaseClass>"
                         "      <BaseClass>IEndPoint</BaseClass>"
                         "      <ECProperty propertyName='Type' typeName='string' />"
                         "  </ECEntityClass>"
                         "  <ECEntityClass typeName='Tire'>"
                         "      <BaseClass>Equipment</BaseClass>"
                         "      <ECProperty propertyName='Diameter' typeName='double' />"
                         "  </ECEntityClass>"
                         "</ECSchema>")));
    ECClassId relId = m_ecdb.Schemas().GetClassId("TestSchema", "CarHasEndPoint");
    ECClassId carId = m_ecdb.Schemas().GetClassId("TestSchema", "Car");
    ECClassId engineId = m_ecdb.Schemas().GetClassId("TestSchema", "Engine");
    ECClassId sterringId = m_ecdb.Schemas().GetClassId("TestSchema", "Sterring");

    ASSERT_EQ(BE_SQLITE_DONE, TestHelper::ExecuteNonSelectECSql(m_ecdb, "INSERT INTO ts.Car            (Name                                      ) VALUES ('BMW-S')"));
    ASSERT_EQ(BE_SQLITE_DONE, TestHelper::ExecuteNonSelectECSql(m_ecdb, SqlPrintfString("INSERT INTO ts.Engine         (Code, www, Volumn,Car.Id,Car.RelECClassId ) VALUES ('CODE-1','www1', 2000.0,1,%d )", relId.GetValue())));
    ASSERT_EQ(BE_SQLITE_DONE, TestHelper::ExecuteNonSelectECSql(m_ecdb, SqlPrintfString("INSERT INTO ts.Sterring       (Code, www, Type,Car.Id,Car.RelECClassId   ) VALUES ('CODE-2','www2', 'S-Type',1,%d)", relId.GetValue())));
    ASSERT_EQ(BE_SQLITE_DONE, TestHelper::ExecuteNonSelectECSql(m_ecdb, "INSERT INTO ts.Tire           (Code, Diameter                            ) VALUES ('CODE-3', 15.0)"));


    m_ecdb.Schemas().CreateClassViewsInDb();
    m_ecdb.SaveChanges();
    ECSqlStatement stmt;
    ASSERT_EQ(ECSqlStatus::Success, stmt.Prepare(m_ecdb, "SELECT ECInstanceId, ECClassId, SourceECInstanceId, SourceECClassId, TargetECInstanceId, TargetECClassId FROM ts.CarHasEndPoint"));
    ASSERT_EQ(BE_SQLITE_ROW, stmt.Step());
    ASSERT_EQ(2, stmt.GetValueInt64(0));
    ASSERT_EQ(relId.GetValue(), stmt.GetValueInt64(1));
    ASSERT_EQ(1, stmt.GetValueInt64(2));
    ASSERT_EQ(carId.GetValue(), stmt.GetValueInt64(3));
    ASSERT_EQ(2, stmt.GetValueInt64(4));
    ASSERT_EQ(engineId.GetValue(), stmt.GetValueInt64(5));
    ASSERT_EQ(BE_SQLITE_ROW, stmt.Step());

    ASSERT_EQ(3, stmt.GetValueInt64(0));
    ASSERT_EQ(relId.GetValue(), stmt.GetValueInt64(1));
    ASSERT_EQ(1, stmt.GetValueInt64(2));
    ASSERT_EQ(carId.GetValue(), stmt.GetValueInt64(3));
    ASSERT_EQ(3, stmt.GetValueInt64(4));
    ASSERT_EQ(sterringId.GetValue(), stmt.GetValueInt64(5));
    ASSERT_EQ(BE_SQLITE_DONE, stmt.Step());
    stmt.Finalize();
    ASSERT_EQ(ECSqlStatus::Success, stmt.Prepare(m_ecdb, "SELECT Car.Id,Car.RelECClassId FROM ts.Engine"));
    stmt.Finalize();
    ASSERT_EQ(ECSqlStatus::Success, stmt.Prepare(m_ecdb, "SELECT Car.Id,Car.RelECClassId FROM ts.Sterring"));
    }

//---------------------------------------------------------------------------------------
// @bsimethod                                   Affan.Khan                         01/17
//+---------------+---------------+---------------+---------------+---------------+------
TEST_F(RelationshipMappingTestFixture, LogicalForeignKeyRelationshipMappedToSharedColumn)
    {
    ASSERT_EQ(SUCCESS, SetupECDb("logicalfk_sharedcol.ecdb",
              SchemaItem(
                         "<ECSchema schemaName='TestSchema' alias='ts' version='1.0.0' xmlns='http://www.bentley.com/schemas/Bentley.ECXML.3.1'>"
                         "  <ECSchemaReference name='ECDbMap' version='02.00.00' alias='ecdbmap' />"
                         "  <ECSchemaReference name='CoreCustomAttributes' version='01.00.00' alias='CoreCA'/>"
                         "  <ECEntityClass typeName='Equipment'  modifier='Abstract'>"
                         "      <ECCustomAttributes>"
                         "          <ClassMap xmlns='ECDbMap.02.00'>"
                         "              <MapStrategy>TablePerHierarchy</MapStrategy>"
                         "          </ClassMap>"
                         "          <JoinedTablePerDirectSubclass xmlns='ECDbMap.02.00'/>"
                         "          <ShareColumns xmlns='ECDbMap.02.00'>"
                         "              <MaxSharedColumnsBeforeOverflow>10</MaxSharedColumnsBeforeOverflow>"
                         "              <ApplyToSubclassesOnly>True</ApplyToSubclassesOnly>"
                         "          </ShareColumns>"
                         "      </ECCustomAttributes>"
                         "      <ECProperty propertyName='Code' typeName='string' />"
                         "  </ECEntityClass>"
                         "  <ECEntityClass typeName='IEndPoint' modifier='Abstract'>"
                         "      <ECCustomAttributes>"
                         "          <IsMixin xmlns='CoreCustomAttributes.01.00'>"
                         "              <AppliesToEntityClass>Equipment</AppliesToEntityClass>"
                         "          </IsMixin>"
                         "      </ECCustomAttributes>"
                         "      <ECProperty propertyName='www' typeName='long' />"
                         "      <ECNavigationProperty propertyName='Car' relationshipName='BaseRelationship' direction='Backward' />"
                         "  </ECEntityClass>"
                         "  <ECRelationshipClass typeName='BaseRelationship' strength='holding' strengthDirection='Forward' modifier='Abstract'>"
                         "      <Source multiplicity='(0..1)' polymorphic='False' roleLabel='A'>"
                         "         <Class class='Car' />"
                         "     </Source>"
                         "      <Target multiplicity='(0..*)' polymorphic='True' roleLabel='B'>"
                         "        <Class class='IEndPoint' />"
                         "     </Target>"
                         "  </ECRelationshipClass>"
                         "  <ECRelationshipClass typeName='CarHasEndPoint' strength='holding' strengthDirection='Forward' modifier='Sealed'>"
                         "      <BaseClass>BaseRelationship</BaseClass>"
                         "      <Source multiplicity='(0..1)' polymorphic='False' roleLabel='A'>"
                         "         <Class class='Car' />"
                         "     </Source>"
                         "      <Target multiplicity='(0..*)' polymorphic='True' roleLabel='B'>"
                         "        <Class class='IEndPoint' />"
                         "     </Target>"
                         "  </ECRelationshipClass>"
                         "  <ECEntityClass typeName='Car'>"
                         "      <ECProperty propertyName='Name' typeName='string' />"
                         "  </ECEntityClass>"
                         "  <ECEntityClass typeName='Engine'>"
                         "      <BaseClass>Equipment</BaseClass>"
                         "      <BaseClass>IEndPoint</BaseClass>"
                         "      <ECProperty propertyName='Volumn' typeName='double' />"
                         "  </ECEntityClass>"
                         "  <ECEntityClass typeName='Sterring'>"
                         "      <BaseClass>Equipment</BaseClass>"
                         "      <BaseClass>IEndPoint</BaseClass>"
                         "      <ECProperty propertyName='Type' typeName='string' />"
                         "  </ECEntityClass>"
                         "  <ECEntityClass typeName='Tire'>"
                         "      <BaseClass>Equipment</BaseClass>"
                         "      <ECProperty propertyName='Diameter' typeName='double' />"
                         "  </ECEntityClass>"
                         "</ECSchema>")));
    ECClassId relId = m_ecdb.Schemas().GetClassId("TestSchema", "CarHasEndPoint");
    ECClassId carId = m_ecdb.Schemas().GetClassId("TestSchema", "Car");
    ECClassId engineId = m_ecdb.Schemas().GetClassId("TestSchema", "Engine");
    ECClassId sterringId = m_ecdb.Schemas().GetClassId("TestSchema", "Sterring");

    ASSERT_EQ(BE_SQLITE_DONE, TestHelper::ExecuteNonSelectECSql(m_ecdb,                 "INSERT INTO ts.Car            (Name                                      ) VALUES ('BMW-S')"));
    ASSERT_EQ(BE_SQLITE_DONE, TestHelper::ExecuteNonSelectECSql(m_ecdb, SqlPrintfString("INSERT INTO ts.Engine         (Code, www, Volumn,Car.Id,Car.RelECClassId ) VALUES ('CODE-1','www1', 2000.0,1,%d )", relId.GetValue())));
    ASSERT_EQ(BE_SQLITE_DONE, TestHelper::ExecuteNonSelectECSql(m_ecdb, SqlPrintfString("INSERT INTO ts.Sterring       (Code, www, Type,Car.Id,Car.RelECClassId   ) VALUES ('CODE-2','www2', 'S-Type',1,%d)", relId.GetValue())));
    ASSERT_EQ(BE_SQLITE_DONE, TestHelper::ExecuteNonSelectECSql(m_ecdb,                 "INSERT INTO ts.Tire           (Code, Diameter                            ) VALUES ('CODE-3', 15.0)"));


    m_ecdb.Schemas().CreateClassViewsInDb();
    m_ecdb.SaveChanges();
    ECSqlStatement stmt;
    ASSERT_EQ(ECSqlStatus::Success, stmt.Prepare(m_ecdb, "SELECT ECInstanceId, ECClassId, SourceECInstanceId, SourceECClassId, TargetECInstanceId, TargetECClassId FROM ts.CarHasEndPoint ORDER BY ECInstanceId"));
    ASSERT_EQ(BE_SQLITE_ROW, stmt.Step());
    ASSERT_EQ(2, stmt.GetValueInt64(0));
    ASSERT_EQ(relId, stmt.GetValueId<ECClassId>(1));
    ASSERT_EQ(1, stmt.GetValueInt64(2));
    ASSERT_EQ(carId, stmt.GetValueId<ECClassId>(3));
    ASSERT_EQ(2, stmt.GetValueInt64(4));
    ASSERT_EQ(engineId, stmt.GetValueId<ECClassId>(5));
    ASSERT_EQ(BE_SQLITE_ROW, stmt.Step());

    ASSERT_EQ(3, stmt.GetValueInt64(0));
    ASSERT_EQ(relId, stmt.GetValueId<ECClassId>(1));
    ASSERT_EQ(1, stmt.GetValueInt64(2));
    ASSERT_EQ(carId, stmt.GetValueId<ECClassId>(3));
    ASSERT_EQ(3, stmt.GetValueInt64(4));
    ASSERT_EQ(sterringId, stmt.GetValueId<ECClassId>(5));
    ASSERT_EQ(BE_SQLITE_DONE, stmt.Step());
    stmt.Finalize();

    ASSERT_EQ(ECSqlStatus::Success, TestHelper::PrepareECSql(m_ecdb, "SELECT Car.Id,Car.RelECClassId FROM ts.Engine"));
    ASSERT_EQ(ECSqlStatus::Success, TestHelper::PrepareECSql(m_ecdb, "SELECT Car.Id,Car.RelECClassId FROM ts.Sterring"));
    }


//---------------------------------------------------------------------------------------
// @bsimethod                                   Krischan.Eberle                     03/17
//+---------------+---------------+---------------+---------------+---------------+------
TEST_F(RelationshipMappingTestFixture, LogicalForeignKeyRelationshipMappedToUnsharedColumn)
    {
    ASSERT_EQ(SUCCESS, SetupECDb("logicalfk_unsharedcol.ecdb",
              SchemaItem(
                         "<ECSchema schemaName='TestSchema' alias='ts' version='1.0.0' xmlns='http://www.bentley.com/schemas/Bentley.ECXML.3.1'>"
                         "  <ECSchemaReference name='ECDbMap' version='02.00.00' alias='ecdbmap' />"
                         "  <ECEntityClass typeName='Model' modifier='None'>"
                         "      <ECProperty propertyName='Name' typeName='string' />"
                         "  </ECEntityClass>"
                         "  <ECEntityClass typeName='Element'  modifier='None'>"
                         "      <ECCustomAttributes>"
                         "          <ClassMap xmlns='ECDbMap.02.00'>"
                         "              <MapStrategy>TablePerHierarchy</MapStrategy>"
                         "          </ClassMap>"
                         "      </ECCustomAttributes>"
                         "      <ECProperty propertyName='Code' typeName='string' />"
                         "      <ECNavigationProperty propertyName='Model' relationshipName='Rel' direction='Backward' />"
                         "  </ECEntityClass>"
                         "  <ECRelationshipClass typeName='Rel' strength='referencing' strengthDirection='Forward' modifier='Abstract'>"
                         "      <Source multiplicity='(1..1)' polymorphic='False' roleLabel='Model'>"
                         "         <Class class='Model' />"
                         "     </Source>"
                         "      <Target multiplicity='(0..*)' polymorphic='True' roleLabel='Element'>"
                         "        <Class class='Element' />"
                         "     </Target>"
                         "  </ECRelationshipClass>"
                         "</ECSchema>")));

    m_ecdb.Schemas().CreateClassViewsInDb();
    m_ecdb.SaveChanges();

    ECClassCP elementClass = m_ecdb.Schemas().GetClass("TestSchema", "Element");
    ASSERT_TRUE(elementClass != nullptr);

    AssertForeignKey(false, m_ecdb, "ts_Element", "ModelId");
    AssertIndexExists(m_ecdb, "x_ts_Element_fk_ts_Rel_target", false);
    }

//---------------------------------------------------------------------------------------
// @bsimethod                                   Affan.Khan                         01/17
//+---------------+---------------+---------------+---------------+---------------+------
TEST_F(RelationshipMappingTestFixture, MixinAsRelationshipEnd)
    {
    ASSERT_EQ(SUCCESS, SetupECDb("diamond_problem3.ecdb",
              SchemaItem(
                         "<ECSchema schemaName='TestSchema' alias='ts' version='1.0.0' xmlns='http://www.bentley.com/schemas/Bentley.ECXML.3.1'>"
                         "  <ECSchemaReference name='ECDbMap' version='02.00.00' alias='ecdbmap' />"
                         "  <ECSchemaReference name='CoreCustomAttributes' version='01.00.00' alias='CoreCA'/>"
                         "  <ECEntityClass typeName='Equipment'  modifier='Abstract'>"
                         "      <ECCustomAttributes>"
                         "          <ClassMap xmlns='ECDbMap.02.00'>"
                         "              <MapStrategy>TablePerHierarchy</MapStrategy>"
                         "          </ClassMap>"
                         "          <JoinedTablePerDirectSubclass xmlns='ECDbMap.02.00'/>"
                         "          <ShareColumns xmlns='ECDbMap.02.00'>"
                         "              <MaxSharedColumnsBeforeOverflow>10</MaxSharedColumnsBeforeOverflow>"
                         "              <ApplyToSubclassesOnly>True</ApplyToSubclassesOnly>"
                         "          </ShareColumns>"
                         "      </ECCustomAttributes>"
                         "      <ECProperty propertyName='Code' typeName='string' />"
                         "  </ECEntityClass>"
                         "  <ECEntityClass typeName='IEndPoint' modifier='Abstract'>"
                         "      <ECCustomAttributes>"
                         "          <IsMixin xmlns='CoreCustomAttributes.01.00'>"
                         "              <AppliesToEntityClass>Equipment</AppliesToEntityClass>"
                         "          </IsMixin>"
                         "      </ECCustomAttributes>"
                         "      <ECProperty propertyName='www' typeName='long' />"
                         "      <ECNavigationProperty propertyName='Car' relationshipName='CarHasEndPoint' direction='Backward'>"
                        "          <ECCustomAttributes>"
                        "            <ForeignKeyConstraint xmlns='ECDbMap.02.00'/>"
                        "          </ECCustomAttributes>"
                        "        </ECNavigationProperty>"
                         "  </ECEntityClass>"
                         "  <ECRelationshipClass typeName='CarHasEndPoint' strength='holding' strengthDirection='Forward' modifier='Sealed'>"
                         "      <Source multiplicity='(0..1)' polymorphic='False' roleLabel='A'>"
                         "         <Class class='Car' />"
                         "     </Source>"
                         "      <Target multiplicity='(0..N)' polymorphic='True' roleLabel='B'>"
                         "        <Class class='IEndPoint' />"
                         "     </Target>"
                         "  </ECRelationshipClass>"
                         "  <ECEntityClass typeName='Car'>"
                         "      <ECProperty propertyName='Name' typeName='string' />"
                         "  </ECEntityClass>"
                         "  <ECEntityClass typeName='Engine'>"
                         "      <BaseClass>Equipment</BaseClass>"
                         "      <BaseClass>IEndPoint</BaseClass>"
                         "      <ECProperty propertyName='Volumn' typeName='double' />"
                         "  </ECEntityClass>"
                         "  <ECEntityClass typeName='Sterring'>"
                         "      <BaseClass>Equipment</BaseClass>"
                         "      <BaseClass>IEndPoint</BaseClass>"
                         "      <ECProperty propertyName='Type' typeName='string' />"
                         "  </ECEntityClass>"
                         "  <ECEntityClass typeName='Tire'>"
                         "      <BaseClass>Equipment</BaseClass>"
                         "      <ECProperty propertyName='Diameter' typeName='double' />"
                         "  </ECEntityClass>"
                         "</ECSchema>")));

    ASSERT_EQ(BE_SQLITE_DONE, TestHelper::ExecuteNonSelectECSql(m_ecdb, "INSERT INTO ts.Car(Name) VALUES ('BMW-S')"));
    ASSERT_EQ(BE_SQLITE_DONE, TestHelper::ExecuteNonSelectECSql(m_ecdb, "INSERT INTO ts.Engine(Code, www, Volumn,Car.Id) VALUES ('CODE-1','www1', 2000.0,1 )"));
    ASSERT_EQ(BE_SQLITE_DONE, TestHelper::ExecuteNonSelectECSql(m_ecdb, "INSERT INTO ts.Sterring(Code, www, Type,Car.Id) VALUES ('CODE-2','www2', 'S-Type',1)"));
    ASSERT_EQ(BE_SQLITE_DONE, TestHelper::ExecuteNonSelectECSql(m_ecdb, "INSERT INTO ts.Tire(Code, Diameter) VALUES ('CODE-3', 15.0)"));


    m_ecdb.Schemas().CreateClassViewsInDb();
    m_ecdb.SaveChanges();
    ECSqlStatement stmt;
    ASSERT_EQ(ECSqlStatus::Success, stmt.Prepare(m_ecdb, "SELECT SourceECInstanceId, SourceECClassId, TargetECInstanceId, TargetECClassId FROM ts.CarHasEndPoint ORDER BY TargetECInstanceId"));
    ASSERT_EQ(BE_SQLITE_ROW, stmt.Step());
    ASSERT_EQ(ECInstanceId(UINT64_C(1)), stmt.GetValueId<ECInstanceId>(0));
    ASSERT_EQ(m_ecdb.Schemas().GetClassId("TestSchema","Car"), stmt.GetValueId<ECClassId>(1));

    ASSERT_EQ(ECInstanceId(UINT64_C(2)), stmt.GetValueId<ECInstanceId>(2));
    ASSERT_EQ(m_ecdb.Schemas().GetClassId("TestSchema", "Engine"), stmt.GetValueId<ECClassId>(3));
    ASSERT_EQ(BE_SQLITE_ROW, stmt.Step());

    ASSERT_EQ(ECInstanceId(UINT64_C(1)), stmt.GetValueId<ECInstanceId>(0));
    ASSERT_EQ(m_ecdb.Schemas().GetClassId("TestSchema", "Car"), stmt.GetValueId<ECClassId>(1));
    ASSERT_EQ(ECInstanceId(UINT64_C(3)), stmt.GetValueId<ECInstanceId>(2));
    ASSERT_EQ(m_ecdb.Schemas().GetClassId("TestSchema", "Sterring"), stmt.GetValueId<ECClassId>(3));
    ASSERT_EQ(BE_SQLITE_DONE, stmt.Step());
    }

//---------------------------------------------------------------------------------------
// @bsimethod                                   Affan.Khan                         01/17
//+---------------+---------------+---------------+---------------+---------------+------
TEST_F(RelationshipMappingTestFixture, MixinAsRelationshipEnd2)
    {
    ASSERT_EQ(SUCCESS, SetupECDb("diamond_problem3.ecdb",
              SchemaItem(
                         "<ECSchema schemaName='TestSchema' alias='ts' version='1.0.0' xmlns='http://www.bentley.com/schemas/Bentley.ECXML.3.1'>"
                         "  <ECSchemaReference name='ECDbMap' version='02.00.00' alias='ecdbmap' />"
                         "  <ECSchemaReference name='CoreCustomAttributes' version='01.00.00' alias='CoreCA'/>"
                         "  <ECEntityClass typeName='Equipment'  modifier='Abstract'>"
                         "      <ECCustomAttributes>"
                         "          <ClassMap xmlns='ECDbMap.02.00'>"
                         "              <MapStrategy>TablePerHierarchy</MapStrategy>"
                         "          </ClassMap>"
                         "          <JoinedTablePerDirectSubclass xmlns='ECDbMap.02.00'/>"
                         "          <ShareColumns xmlns='ECDbMap.02.00'>"
                         "              <MaxSharedColumnsBeforeOverflow>10</MaxSharedColumnsBeforeOverflow>"
                         "              <ApplyToSubclassesOnly>True</ApplyToSubclassesOnly>"
                         "          </ShareColumns>"
                         "      </ECCustomAttributes>"
                         "      <ECProperty propertyName='Code' typeName='string' />"
                         "  </ECEntityClass>"
                         "  <ECEntityClass typeName='IEndPoint' modifier='Abstract'>"
                         "      <ECCustomAttributes>"
                         "          <IsMixin xmlns='CoreCustomAttributes.01.00'>"
                         "              <AppliesToEntityClass>Equipment</AppliesToEntityClass>"
                         "          </IsMixin>"
                         "      </ECCustomAttributes>"
                         "      <ECProperty propertyName='www' typeName='string' />"
                         "  </ECEntityClass>"
                         "  <ECRelationshipClass typeName='CarHasEndPoint' strength='holding' strengthDirection='Forward' modifier='Abstract'>"
                         "      <LinkTableRelationshipMap xmlns='ECDbMap.02.00'/>"
                         "      <Source multiplicity='(0..1)' polymorphic='False' roleLabel='A'>"
                         "         <Class class='Car' />"
                         "     </Source>"
                         "      <Target multiplicity='(0..N)' polymorphic='True' roleLabel='B'>"
                         "        <Class class='IEndPoint' />"
                         "     </Target>"
                         "      <ECProperty propertyName='Tag' typeName='string' />"
                         "  </ECRelationshipClass>"
                         "  <ECRelationshipClass typeName='CarHasEndPoint2' strength='holding' strengthDirection='Forward' modifier='Sealed'>"
                         "      <BaseClass>CarHasEndPoint</BaseClass>"
                         "      <Source multiplicity='(0..1)' polymorphic='False' roleLabel='A'>"
                         "         <Class class='Car' />"
                         "     </Source>"
                         "      <Target multiplicity='(0..N)' polymorphic='True' roleLabel='B'>"
                         "        <Class class='IEndPoint' />"
                         "     </Target>"
                         "      <ECProperty propertyName='Rule' typeName='string' />"
                         "  </ECRelationshipClass>"
                         "  <ECEntityClass typeName='Car'>"
                         "      <ECProperty propertyName='Name' typeName='string' />"
                         "  </ECEntityClass>"
                         "  <ECEntityClass typeName='Engine'>"
                         "      <BaseClass>Equipment</BaseClass>"
                         "      <BaseClass>IEndPoint</BaseClass>"
                         "      <ECProperty propertyName='Volumn' typeName='double' />"
                         "  </ECEntityClass>"
                         "  <ECEntityClass typeName='Sterring'>"
                         "      <BaseClass>Equipment</BaseClass>"
                         "      <BaseClass>IEndPoint</BaseClass>"
                         "      <ECProperty propertyName='Type' typeName='string' />"
                         "  </ECEntityClass>"
                         "  <ECEntityClass typeName='Tire'>"
                         "      <BaseClass>Equipment</BaseClass>"
                         "      <ECProperty propertyName='Diameter' typeName='double' />"
                         "  </ECEntityClass>"
                         "</ECSchema>")));

    ECSqlStatement stmt;
    ASSERT_EQ(ECSqlStatus::Success, stmt.Prepare(m_ecdb, "INSERT INTO ts.Car            (Name              ) VALUES ('BMW-S')")) << m_ecdb.GetLastError().c_str();
    ASSERT_EQ(BE_SQLITE_DONE, stmt.Step()) << stmt.GetECSql() << ": " << m_ecdb.GetLastError().c_str();
    stmt.Finalize();
    ASSERT_EQ(ECSqlStatus::Success, stmt.Prepare(m_ecdb, "INSERT INTO ts.Engine         (Code, www, Volumn ) VALUES ('CODE-1','www1', 2000.0 )")) << m_ecdb.GetLastError().c_str();
    ASSERT_EQ(BE_SQLITE_DONE, stmt.Step()) << stmt.GetECSql() << ": " << m_ecdb.GetLastError().c_str();
    stmt.Finalize();
    ASSERT_EQ(ECSqlStatus::Success, stmt.Prepare(m_ecdb, "INSERT INTO ts.Sterring       (Code, www, Type   ) VALUES ('CODE-2','www2', 'S-Type')")) << m_ecdb.GetLastError().c_str();
    ASSERT_EQ(BE_SQLITE_DONE, stmt.Step()) << stmt.GetECSql() << ": " << m_ecdb.GetLastError().c_str();
    stmt.Finalize();
    ASSERT_EQ(ECSqlStatus::Success, stmt.Prepare(m_ecdb, "INSERT INTO ts.Tire           (Code, Diameter    ) VALUES ('CODE-3', 15.0)")) << m_ecdb.GetLastError().c_str();
    ASSERT_EQ(BE_SQLITE_DONE, stmt.Step()) << stmt.GetECSql() << ": " << m_ecdb.GetLastError().c_str();
    stmt.Finalize();
    ASSERT_EQ(ECSqlStatus::Success, stmt.Prepare(m_ecdb, "INSERT INTO ts.CarHasEndPoint2 (SourceECInstanceId, TargetECInstanceId, TargetECClassId, Tag, Rule) VALUES (1,2,54,'tag1','Rule1')")) << m_ecdb.GetLastError().c_str();
    ASSERT_EQ(BE_SQLITE_DONE, stmt.Step()) << stmt.GetECSql() << ": " << m_ecdb.GetLastError().c_str();
    stmt.Finalize();
    m_ecdb.SaveChanges();
    ASSERT_EQ(ECSqlStatus::Success, stmt.Prepare(m_ecdb, "INSERT INTO ts.CarHasEndPoint2 (SourceECInstanceId, TargetECInstanceId, TargetECClassId, Tag, Rule) VALUES (1,3,56,'tag2','Rule2')")) << m_ecdb.GetLastError().c_str();
    ASSERT_EQ(BE_SQLITE_DONE, stmt.Step()) << stmt.GetECSql() << ": " << m_ecdb.GetLastError().c_str();
    stmt.Finalize();
    m_ecdb.Schemas().CreateClassViewsInDb();
    m_ecdb.SaveChanges();
    }

//---------------------------------------------------------------------------------------
// @bsimethod                                   Affan.Khan                         01/17
//+---------------+---------------+---------------+---------------+---------------+------
TEST_F(RelationshipMappingTestFixture, MixinAsRelationshipEnd3)
    {
    ASSERT_EQ(SUCCESS, SetupECDb("diamond_problem3.ecdb",
              SchemaItem(
                         "<ECSchema schemaName='TestSchema' alias='ts' version='1.0.0' xmlns='http://www.bentley.com/schemas/Bentley.ECXML.3.1'>"
                         "  <ECSchemaReference name='ECDbMap' version='02.00.00' alias='ecdbmap' />"
                         "  <ECSchemaReference name='CoreCustomAttributes' version='01.00.00' alias='CoreCA'/>"
                         "  <ECEntityClass typeName='Equipment'  modifier='Abstract'>"
                         "      <ECCustomAttributes>"
                         "          <ClassMap xmlns='ECDbMap.02.00'>"
                         "              <MapStrategy>TablePerHierarchy</MapStrategy>"
                         "          </ClassMap>"
                         "          <JoinedTablePerDirectSubclass xmlns='ECDbMap.02.00'/>"
                         "          <ShareColumns xmlns='ECDbMap.02.00'>"
                         "              <MaxSharedColumnsBeforeOverflow>10</MaxSharedColumnsBeforeOverflow>"
                         "              <ApplyToSubclassesOnly>True</ApplyToSubclassesOnly>"
                         "          </ShareColumns>"
                         "      </ECCustomAttributes>"
                         "      <ECProperty propertyName='Code' typeName='string' />"
                         "  </ECEntityClass>"
                         "  <ECEntityClass typeName='IEndPoint' modifier='Abstract'>"
                         "      <ECCustomAttributes>"
                         "          <IsMixin xmlns='CoreCustomAttributes.01.00'>"
                         "              <AppliesToEntityClass>Equipment</AppliesToEntityClass>"
                         "          </IsMixin>"
                         "      </ECCustomAttributes>"
                         "      <ECProperty propertyName='www' typeName='string' />"
                         "  </ECEntityClass>"
                         "  <ECRelationshipClass typeName='CarHasEndPoint' strength='holding' strengthDirection='Forward' modifier='Abstract'>"
                         "      <LinkTableRelationshipMap xmlns='ECDbMap.02.00'/>"
                         "      <Source multiplicity='(0..1)' polymorphic='False' roleLabel='A'>"
                         "         <Class class='Car' />"
                         "     </Source>"
                         "      <Target multiplicity='(0..N)' polymorphic='True' roleLabel='B'>"
                         "        <Class class='IEndPoint' />"
                         "     </Target>"
                         "      <ECProperty propertyName='Tag' typeName='string' />"
                         "  </ECRelationshipClass>"
                         "  <ECEntityClass typeName='Car'>"
                         "      <ECProperty propertyName='Name' typeName='string' />"
                         "  </ECEntityClass>"
                         "  <ECEntityClass typeName='Engine'>"
                         "      <BaseClass>Equipment</BaseClass>"
                         "      <BaseClass>IEndPoint</BaseClass>"
                         "      <ECProperty propertyName='Volumn' typeName='double' />"
                         "  </ECEntityClass>"
                         "  <ECEntityClass typeName='Sterring'>"
                         "      <BaseClass>Equipment</BaseClass>"
                         "      <BaseClass>IEndPoint</BaseClass>"
                         "      <ECProperty propertyName='Type' typeName='string' />"
                         "  </ECEntityClass>"
                         "  <ECEntityClass typeName='Tire'>"
                         "      <BaseClass>Equipment</BaseClass>"
                         "      <ECProperty propertyName='Diameter' typeName='double' />"
                         "  </ECEntityClass>"
                         "</ECSchema>")));
    m_ecdb.Schemas().CreateClassViewsInDb();
    m_ecdb.SaveChanges();

    ReopenECDb();

    ASSERT_EQ(BE_SQLITE_DONE, TestHelper::ExecuteNonSelectECSql(m_ecdb, "INSERT INTO ts.Car            (Name              ) VALUES ('BMW-S')"));
    ASSERT_EQ(BE_SQLITE_DONE, TestHelper::ExecuteNonSelectECSql(m_ecdb, "INSERT INTO ts.Engine         (Code, www, Volumn ) VALUES ('CODE-1','www1', 2000.0 )"));
    ASSERT_EQ(BE_SQLITE_DONE, TestHelper::ExecuteNonSelectECSql(m_ecdb, "INSERT INTO ts.Sterring       (Code, www, Type   ) VALUES ('CODE-2','www2', 'S-Type')"));
    ASSERT_EQ(BE_SQLITE_DONE, TestHelper::ExecuteNonSelectECSql(m_ecdb, "INSERT INTO ts.Tire           (Code, Diameter    ) VALUES ('CODE-3', 15.0)"));

    ASSERT_EQ(SUCCESS, ImportSchema(SchemaItem("<ECSchema schemaName='TestSchema' alias='ts' version='1.0.1' xmlns='http://www.bentley.com/schemas/Bentley.ECXML.3.1'>"
                                                       "  <ECSchemaReference name='ECDbMap' version='02.00.00' alias='ecdbmap' />"
                                                       "  <ECSchemaReference name='CoreCustomAttributes' version='01.00.00' alias='CoreCA'/>"
                                                       "  <ECEntityClass typeName='Equipment'  modifier='Abstract'>"
                                                       "      <ECCustomAttributes>"
                                                       "          <ClassMap xmlns='ECDbMap.02.00'>"
                                                       "              <MapStrategy>TablePerHierarchy</MapStrategy>"
                                                       "          </ClassMap>"
                                                       "          <JoinedTablePerDirectSubclass xmlns='ECDbMap.02.00'/>"
                                                       "          <ShareColumns xmlns='ECDbMap.02.00'>"
                                                       "              <MaxSharedColumnsBeforeOverflow>10</MaxSharedColumnsBeforeOverflow>"
                                                       "              <ApplyToSubclassesOnly>True</ApplyToSubclassesOnly>"
                                                       "          </ShareColumns>"
                                                       "      </ECCustomAttributes>"
                                                       "      <ECProperty propertyName='Code' typeName='string' />"
                                                       "  </ECEntityClass>"
                                                       "  <ECEntityClass typeName='IEndPoint' modifier='Abstract'>"
                                                       "      <ECCustomAttributes>"
                                                       "          <IsMixin xmlns='CoreCustomAttributes.01.00'>"
                                                       "              <AppliesToEntityClass>Equipment</AppliesToEntityClass>"
                                                       "          </IsMixin>"
                                                       "      </ECCustomAttributes>"
                                                       "      <ECProperty propertyName='www' typeName='string' />"
                                                       "  </ECEntityClass>"
                                                       "  <ECRelationshipClass typeName='CarHasEndPoint' strength='holding' strengthDirection='Forward' modifier='Abstract'>"
                                                       "      <LinkTableRelationshipMap xmlns='ECDbMap.02.00'/>"
                                                       "      <Source multiplicity='(0..1)' polymorphic='False' roleLabel='A'>"
                                                       "         <Class class='Car' />"
                                                       "     </Source>"
                                                       "      <Target multiplicity='(0..N)' polymorphic='True' roleLabel='B'>"
                                                       "        <Class class='IEndPoint' />"
                                                       "     </Target>"
                                                       "      <ECProperty propertyName='Tag' typeName='string' />"
                                                       "  </ECRelationshipClass>"
                                                       "  <ECRelationshipClass typeName='CarHasEndPoint2' strength='holding' strengthDirection='Forward' modifier='Sealed'>"
                                                       "      <BaseClass>CarHasEndPoint</BaseClass>"
                                                       "      <Source multiplicity='(0..1)' polymorphic='False' roleLabel='A'>"
                                                       "         <Class class='Car' />"
                                                       "     </Source>"
                                                       "      <Target multiplicity='(0..N)' polymorphic='True' roleLabel='B'>"
                                                       "        <Class class='IEndPoint' />"
                                                       "     </Target>"
                                                       "      <ECProperty propertyName='Rule' typeName='string' />"
                                                       "  </ECRelationshipClass>"
                                                       "  <ECEntityClass typeName='Car'>"
                                                       "      <ECProperty propertyName='Name' typeName='string' />"
                                                       "  </ECEntityClass>"
                                                       "  <ECEntityClass typeName='Engine'>"
                                                       "      <BaseClass>Equipment</BaseClass>"
                                                       "      <BaseClass>IEndPoint</BaseClass>"
                                                       "      <ECProperty propertyName='Volumn' typeName='double' />"
                                                       "  </ECEntityClass>"
                                                       "  <ECEntityClass typeName='Sterring'>"
                                                       "      <BaseClass>Equipment</BaseClass>"
                                                       "      <BaseClass>IEndPoint</BaseClass>"
                                                       "      <ECProperty propertyName='Type' typeName='string' />"
                                                       "  </ECEntityClass>"
                                                       "  <ECEntityClass typeName='Tire'>"
                                                       "      <BaseClass>Equipment</BaseClass>"
                                                       "      <ECProperty propertyName='Diameter' typeName='double' />"
                                                       "  </ECEntityClass>"
                                                       "</ECSchema>"))) << "Diamond Problem2";
    m_ecdb.Schemas().CreateClassViewsInDb();
    m_ecdb.SaveChanges();

    ASSERT_EQ(BE_SQLITE_DONE, TestHelper::ExecuteNonSelectECSql(m_ecdb, "INSERT INTO ts.CarHasEndPoint2 (SourceECInstanceId, TargetECInstanceId, TargetECClassId, Tag, Rule) VALUES (1,2,54,'tag1','Rule1')"));
    m_ecdb.SaveChanges();
    ASSERT_EQ(BE_SQLITE_DONE, TestHelper::ExecuteNonSelectECSql(m_ecdb, "INSERT INTO ts.CarHasEndPoint2 (SourceECInstanceId, TargetECInstanceId, TargetECClassId, Tag, Rule) VALUES (1,3,56,'tag2','Rule2')"));
    }

//---------------------------------------------------------------------------------------
// @bsiclass                                     Krischan.Eberle                 03/17
//+---------------+---------------+---------------+---------------+---------------+------
TEST_F(RelationshipMappingTestFixture, MixinsMappedToMultipleJoinedTablesOnReferencedEnd)
    {
    ASSERT_EQ(SUCCESS, SetupECDb("multijoinedtablemixinonreferencedend.ecdb",
                            SchemaItem(R"xml(<?xml version="1.0" encoding="utf-8"?>
                                          <ECSchema schemaName="TestSchema" alias="ts" version="1.0" xmlns="http://www.bentley.com/schemas/Bentley.ECXML.3.1">
                                          <ECSchemaReference name="CoreCustomAttributes" version="01.00" alias="CoreCA" />
                                          <ECSchemaReference name="ECDbMap" version="02.00" alias="ecdbmap" />
                                              <ECEntityClass typeName="Model">
                                                 <ECCustomAttributes>
                                                   <ClassMap xmlns="ECDbMap.02.00">
                                                          <MapStrategy>TablePerHierarchy</MapStrategy>
                                                   </ClassMap>
                                                   <JoinedTablePerDirectSubclass xmlns="ECDbMap.02.00"/>
                                                 </ECCustomAttributes>
                                                  <ECProperty propertyName="Name" typeName="string" />
                                              </ECEntityClass>
                                              <ECEntityClass typeName="IIsGeometricModel" modifier="Abstract">
                                                 <ECCustomAttributes>
                                                    <IsMixin xmlns="CoreCustomAttributes.01.00">
                                                        <AppliesToEntityClass>Model</AppliesToEntityClass>
                                                    </IsMixin>"
                                                 </ECCustomAttributes>
                                                  <ECProperty propertyName="Is2d" typeName="boolean"/>
                                                  <ECProperty propertyName="SupportedGeometryType" typeName="string" />
                                              </ECEntityClass>
                                              <ECEntityClass typeName="Model2d">
                                                    <BaseClass>Model</BaseClass>
                                                    <BaseClass>IIsGeometricModel</BaseClass>
                                                  <ECProperty propertyName="Origin2d" typeName="Point2d" />
                                              </ECEntityClass>
                                              <ECEntityClass typeName="Model3d">
                                                    <BaseClass>Model</BaseClass>
                                                    <BaseClass>IIsGeometricModel</BaseClass>
                                                  <ECProperty propertyName="Origin3d" typeName="Point3d" />
                                              </ECEntityClass>
                                              <ECEntityClass typeName="Element">
                                                 <ECCustomAttributes>
                                                   <ClassMap xmlns="ECDbMap.02.00">
                                                          <MapStrategy>TablePerHierarchy</MapStrategy>
                                                   </ClassMap>
                                                 </ECCustomAttributes>
                                                <ECProperty propertyName="Code" typeName="string" />
                                                <ECNavigationProperty propertyName="Model" relationshipName="GeometricModelHasElements" direction="Backward"/>
                                              </ECEntityClass>
                                             <ECRelationshipClass typeName="GeometricModelHasElements" strength="Referencing" modifier="Sealed">
                                                <Source multiplicity="(0..1)" polymorphic="True" roleLabel="GeometricModel">
                                                    <Class class ="IIsGeometricModel" />
                                                </Source>
                                                <Target multiplicity="(0..*)" polymorphic="True" roleLabel="Element">
                                                    <Class class ="Element" />
                                                </Target>
                                             </ECRelationshipClass>
                                          </ECSchema>)xml")));
    ASSERT_EQ(SUCCESS, m_ecdb.Schemas().CreateClassViewsInDb());
    m_ecdb.SaveChanges();

    std::vector<ECInstanceKey> model2dKeys, model3dKeys, element2dKeys, element3dKeys;
    //INSERT
    {
    ECInstanceKey key;
    ECSqlStatement stmt;
    ASSERT_EQ(ECSqlStatus::Success, stmt.Prepare(m_ecdb, "INSERT INTO ts.Model2d(Name,Is2d,SupportedGeometryType,Origin2d) VALUES(?,true,'Line',?)"));
    ASSERT_EQ(ECSqlStatus::Success, stmt.BindText(1, "Main2d", IECSqlBinder::MakeCopy::No));
    ASSERT_EQ(ECSqlStatus::Success, stmt.BindPoint2d(2, DPoint2d::From(1.0, 1.0)));
    ASSERT_EQ(BE_SQLITE_DONE, stmt.Step(key));
    ASSERT_TRUE(key.IsValid());
    model2dKeys.push_back(key);
    stmt.Reset();
    stmt.ClearBindings();
    ASSERT_EQ(ECSqlStatus::Success, stmt.BindText(1, "Detail2d", IECSqlBinder::MakeCopy::No));
    ASSERT_EQ(ECSqlStatus::Success, stmt.BindPoint2d(2, DPoint2d::From(1.5, 1.5)));
    ASSERT_EQ(BE_SQLITE_DONE, stmt.Step(key));
    ASSERT_TRUE(key.IsValid());
    model2dKeys.push_back(key);
    stmt.Finalize();

    ASSERT_EQ(ECSqlStatus::Success, stmt.Prepare(m_ecdb, "INSERT INTO ts.Model3d(Name,Is2d,SupportedGeometryType,Origin3d) VALUES(?,false,'Solid',?)"));
    ASSERT_EQ(ECSqlStatus::Success, stmt.BindText(1, "Main3d", IECSqlBinder::MakeCopy::No));
    ASSERT_EQ(ECSqlStatus::Success, stmt.BindPoint3d(2, DPoint3d::From(2.0, 2.0, 2.0)));
    ASSERT_EQ(BE_SQLITE_DONE, stmt.Step(key));
    ASSERT_TRUE(key.IsValid());
    model3dKeys.push_back(key);
    stmt.Reset();
    stmt.ClearBindings();
    ASSERT_EQ(ECSqlStatus::Success, stmt.BindText(1, "Detail3d", IECSqlBinder::MakeCopy::No));
    ASSERT_EQ(ECSqlStatus::Success, stmt.BindPoint3d(2, DPoint3d::From(2.5, 2.5, 2.5)));
    ASSERT_EQ(BE_SQLITE_DONE, stmt.Step(key));
    ASSERT_TRUE(key.IsValid());
    model3dKeys.push_back(key);
    stmt.Finalize();

    ASSERT_EQ(ECSqlStatus::Success, stmt.Prepare(m_ecdb, "INSERT INTO ts.Element(Code, Model.Id) VALUES(?,?)"));
    ASSERT_EQ(ECSqlStatus::Success, stmt.BindText(1, "E-1", IECSqlBinder::MakeCopy::No));
    ASSERT_EQ(ECSqlStatus::Success, stmt.BindId(2, model2dKeys[0].GetInstanceId()));
    ASSERT_EQ(BE_SQLITE_DONE, stmt.Step(key));
    ASSERT_TRUE(key.IsValid());
    element2dKeys.push_back(key);
    stmt.Reset();
    stmt.ClearBindings();
    ASSERT_EQ(ECSqlStatus::Success, stmt.BindText(1, "E-2", IECSqlBinder::MakeCopy::No));
    ASSERT_EQ(ECSqlStatus::Success, stmt.BindId(2, model2dKeys[0].GetInstanceId()));
    ASSERT_EQ(BE_SQLITE_DONE, stmt.Step(key));
    ASSERT_TRUE(key.IsValid());
    element2dKeys.push_back(key);
    stmt.Reset();
    stmt.ClearBindings();
    ASSERT_EQ(ECSqlStatus::Success, stmt.BindText(1, "E-3", IECSqlBinder::MakeCopy::No));
    ASSERT_EQ(ECSqlStatus::Success, stmt.BindId(2, model3dKeys[0].GetInstanceId()));
    ASSERT_EQ(BE_SQLITE_DONE, stmt.Step(key));
    ASSERT_TRUE(key.IsValid());
    element3dKeys.push_back(key);
    stmt.Reset();
    stmt.ClearBindings();
    ASSERT_EQ(ECSqlStatus::Success, stmt.BindText(1, "E-4", IECSqlBinder::MakeCopy::No));
    ASSERT_EQ(ECSqlStatus::Success, stmt.BindId(2, model3dKeys[0].GetInstanceId()));
    ASSERT_EQ(BE_SQLITE_DONE, stmt.Step(key));
    ASSERT_TRUE(key.IsValid());
    element3dKeys.push_back(key);
    }

    //SELECT Elements
    {
    ECSqlStatement stmt;
    ASSERT_EQ(ECSqlStatus::Success, stmt.Prepare(m_ecdb, "SELECT ECInstanceId, Code, Model.Id FROM ts.Element"));
    int rowCount = 0;
    while (stmt.Step() == BE_SQLITE_ROW)
        {
        rowCount++;

        ECInstanceId currentId = stmt.GetValueId<ECInstanceId>(0);
        if (currentId == element2dKeys[0].GetInstanceId() || currentId == element2dKeys[1].GetInstanceId())
            ASSERT_EQ(model2dKeys[0].GetInstanceId().GetValue(), stmt.GetValueId<ECInstanceId>(2).GetValue()) << stmt.GetECSql();
        else if (currentId == element3dKeys[0].GetInstanceId() || currentId == element3dKeys[1].GetInstanceId())
            ASSERT_EQ(model3dKeys[0].GetInstanceId().GetValue(), stmt.GetValueId<ECInstanceId>(2).GetValue()) << stmt.GetECSql();
        }

    ASSERT_EQ(4, rowCount) << stmt.GetECSql();
    stmt.Finalize();

    //Select models via mixin
    ASSERT_EQ(ECSqlStatus::Success, stmt.Prepare(m_ecdb, "SELECT ECInstanceId, ECClassId, Is2d, SupportedGeometryType FROM ts.IIsGeometricModel"));
    int rowCount2d = 0;
    int rowCount3d = 0;
    while (stmt.Step() == BE_SQLITE_ROW)
        {
        ECClassId actualClassId = stmt.GetValueId<ECClassId>(1);
        if (actualClassId == model2dKeys[0].GetClassId())
            {
            rowCount2d++;
            ASSERT_TRUE(stmt.GetValueBoolean(2)) << stmt.GetECSql();
            ASSERT_STREQ("Line", stmt.GetValueText(3)) << stmt.GetECSql();
            }
        else if (actualClassId == model3dKeys[0].GetClassId())
            {
            rowCount3d++;
            ASSERT_FALSE(stmt.GetValueBoolean(2)) << stmt.GetECSql();
            ASSERT_STREQ("Solid", stmt.GetValueText(3)) << stmt.GetECSql();
            }
        }

    ASSERT_EQ(2, rowCount2d) << stmt.GetECSql();
    ASSERT_EQ(2, rowCount3d) << stmt.GetECSql();
    stmt.Finalize();

    //Select concrete models
    ASSERT_EQ(ECSqlStatus::Success, stmt.Prepare(m_ecdb, "SELECT ECInstanceId, Name, SupportedGeometryType, Origin2d FROM ts.Model2d"));
    rowCount = 0;
    while (stmt.Step() == BE_SQLITE_ROW)
        {
        rowCount++;
        ASSERT_STREQ("Line", stmt.GetValueText(2));

        const ECInstanceId actualModelId = stmt.GetValueId<ECInstanceId>(0);
        Utf8CP actualModelName = stmt.GetValueText(1);
        if (actualModelId == model2dKeys[0].GetInstanceId())
            ASSERT_STREQ("Main2d", actualModelName) << stmt.GetECSql();
        else if (actualModelId == model2dKeys[1].GetInstanceId())
            ASSERT_STREQ("Detail2d", actualModelName) << stmt.GetECSql();
        }

    ASSERT_EQ(2, rowCount) << stmt.GetECSql();

    stmt.Finalize();
    ASSERT_EQ(ECSqlStatus::Success, stmt.Prepare(m_ecdb, "SELECT ECInstanceId, Name, SupportedGeometryType, Origin3d FROM ts.Model3d"));
    rowCount = 0;
    while (stmt.Step() == BE_SQLITE_ROW)
        {
        rowCount++;
        ASSERT_STREQ("Solid", stmt.GetValueText(2));

        const ECInstanceId actualModelId = stmt.GetValueId<ECInstanceId>(0);
        Utf8CP actualModelName = stmt.GetValueText(1);
        if (actualModelId == model3dKeys[0].GetInstanceId())
            ASSERT_STREQ("Main3d", actualModelName) << stmt.GetECSql();
        else if (actualModelId == model3dKeys[1].GetInstanceId())
            ASSERT_STREQ("Detail3d", actualModelName) << stmt.GetECSql();
        }

    ASSERT_EQ(2, rowCount) << stmt.GetECSql();
    }

    //UPDATE NavProp
    {
    ECSqlStatement stmt;
    ASSERT_EQ(ECSqlStatus::Success, stmt.Prepare(m_ecdb, "UPDATE ts.Element SET Model.Id=? WHERE ECInstanceId=?"));
    ASSERT_EQ(ECSqlStatus::Success, stmt.BindId(1, model2dKeys[1].GetInstanceId()));
    ASSERT_EQ(ECSqlStatus::Success, stmt.BindId(2, element2dKeys[0].GetInstanceId()));
    ASSERT_EQ(BE_SQLITE_DONE, stmt.Step()) << stmt.GetECSql();
    ASSERT_EQ(1, m_ecdb.GetModifiedRowCount()) << stmt.GetECSql();
    stmt.ClearBindings();
    stmt.Reset();
    ASSERT_EQ(ECSqlStatus::Success, stmt.BindId(1, model3dKeys[1].GetInstanceId()));
    ASSERT_EQ(ECSqlStatus::Success, stmt.BindId(2, element3dKeys[0].GetInstanceId()));
    ASSERT_EQ(BE_SQLITE_DONE, stmt.Step()) << stmt.GetECSql();
    ASSERT_EQ(1, m_ecdb.GetModifiedRowCount()) << stmt.GetECSql();
    stmt.Finalize();
    }

    {
    ECSqlStatement stmt;
    ASSERT_EQ(ECSqlStatus::Success, stmt.Prepare(m_ecdb, "SELECT e.ECInstanceId, m.ECInstanceId, m.ECClassId, m.Is2d, m.SupportedGeometryType FROM ts.Element e JOIN ts.IIsGeometricModel m USING ts.GeometricModelHasElements ORDER BY m.ECInstanceId"));
    int rowCount = 0;
    while (stmt.Step() == BE_SQLITE_ROW)
        {
        rowCount++;
        const ECInstanceId actualElementId = stmt.GetValueId<ECInstanceId>(0);
        if (actualElementId == element2dKeys[0].GetInstanceId())
            {
            ASSERT_EQ(model2dKeys[1].GetInstanceId().GetValue(), stmt.GetValueUInt64(1)) << stmt.GetECSql();
            ASSERT_EQ(model2dKeys[1].GetClassId().GetValue(), stmt.GetValueUInt64(2)) << stmt.GetECSql();
            ASSERT_TRUE(stmt.GetValueBoolean(3)) << stmt.GetECSql();
            ASSERT_STREQ("Line", stmt.GetValueText(4)) << stmt.GetECSql();
            }
        else if (actualElementId == element2dKeys[1].GetInstanceId())
            {
            ASSERT_EQ(model2dKeys[0].GetInstanceId().GetValue(), stmt.GetValueUInt64(1)) << stmt.GetECSql();
            ASSERT_EQ(model2dKeys[0].GetClassId().GetValue(), stmt.GetValueUInt64(2)) << stmt.GetECSql();
            ASSERT_TRUE(stmt.GetValueBoolean(3)) << stmt.GetECSql();
            ASSERT_STREQ("Line", stmt.GetValueText(4)) << stmt.GetECSql();
            }
        else if (actualElementId == element3dKeys[0].GetInstanceId())
            {
            ASSERT_EQ(model3dKeys[1].GetInstanceId().GetValue(), stmt.GetValueUInt64(1)) << stmt.GetECSql();
            ASSERT_EQ(model3dKeys[1].GetClassId().GetValue(), stmt.GetValueUInt64(2)) << stmt.GetECSql();
            ASSERT_FALSE(stmt.GetValueBoolean(3)) << stmt.GetECSql();
            ASSERT_STREQ("Solid", stmt.GetValueText(4)) << stmt.GetECSql();
            }
        else if (actualElementId == element3dKeys[1].GetInstanceId())
            {
            ASSERT_EQ(model3dKeys[0].GetInstanceId().GetValue(), stmt.GetValueUInt64(1)) << stmt.GetECSql();
            ASSERT_EQ(model3dKeys[0].GetClassId().GetValue(), stmt.GetValueUInt64(2)) << stmt.GetECSql();
            ASSERT_FALSE(stmt.GetValueBoolean(3)) << stmt.GetECSql();
            ASSERT_STREQ("Solid", stmt.GetValueText(4)) << stmt.GetECSql();
            }
        else
            FAIL() << "Unexpected row returned from " << stmt.GetECSql();
        }
    ASSERT_EQ(4, rowCount);
    }
    }


//---------------------------------------------------------------------------------------
// @bsimethod                                   Krischan.Eberle                     07/15
//+---------------+---------------+---------------+---------------+---------------+------
TEST_F(RelationshipMappingTestFixture, EnforceLinkTableMapping)
    {
    ASSERT_EQ(SUCCESS, SetupECDb("enforcelinktablemapping.ecdb", SchemaItem(
        "<?xml version='1.0' encoding='utf-8'?>"
        "<ECSchema schemaName='Test' nameSpacePrefix='ts' version='1.0' xmlns='http://www.bentley.com/schemas/Bentley.ECXML.3.0'>"
        "    <ECSchemaReference name='ECDbMap' version='02.00' prefix='ecdbmap' />"
        "    <ECEntityClass typeName='A' modifier='None'>"
        "        <ECProperty propertyName='P0' typeName='int' />"
        "    </ECEntityClass>"
        "    <ECEntityClass typeName='B' modifier='None'>"
        "        <ECProperty propertyName='P1' typeName='int' />"
        "    </ECEntityClass>"
        "    <ECRelationshipClass typeName='AHasB' modifier='Sealed' strength='referencing'>"
        "        <ECCustomAttributes>"
        "            <LinkTableRelationshipMap xmlns='ECDbMap.02.00' />"
        "        </ECCustomAttributes>"
        "       <Source cardinality='(0, 1)' polymorphic='True'>"
        "        <Class class = 'A' />"
        "       </Source>"
        "       <Target cardinality='(0, 1)' polymorphic='True'>"
        "         <Class class='B' />"
        "       </Target>"
        "     </ECRelationshipClass>"
        "</ECSchema>")));

    //verify tables
    ASSERT_TRUE(m_ecdb.TableExists("ts_AHasB"));
    ASSERT_TRUE(m_ecdb.ColumnExists("ts_AHasB", "SourceId"));
    ASSERT_TRUE(m_ecdb.ColumnExists("ts_AHasB", "TargetId"));
    bvector<Utf8String> columns;
    ASSERT_TRUE(m_ecdb.GetColumns(columns, "ts_AHasB"));
    ASSERT_EQ(3, columns.size());

    columns.clear();
    ASSERT_TRUE(m_ecdb.GetColumns(columns, "ts_A"));
    ASSERT_EQ(2, columns.size());

    columns.clear();
    ASSERT_TRUE(m_ecdb.GetColumns(columns, "ts_B"));
    ASSERT_EQ(2, columns.size());
    }

//---------------------------------------------------------------------------------------
// @bsimethod                                   Krischan.Eberle                     05/17
//+---------------+---------------+---------------+---------------+---------------+------
TEST_F(RelationshipMappingTestFixture, FKConstraintsOnLinkTables)
    {
    ASSERT_EQ(SUCCESS, SetupECDb("fkconstraintsonlinktables.ecdb", SchemaItem(
            R"xml(<ECSchema schemaName="TestSchema" alias="ts" version="1.0" xmlns="http://www.bentley.com/schemas/Bentley.ECXML.3.1">
                   <ECSchemaReference name="ECDbMap" version="02.00" alias="ecdbmap" />
                      <ECEntityClass typeName="A" >
                        <ECProperty propertyName="Prop1" typeName="string" />
                      </ECEntityClass>
                      <ECEntityClass typeName="B" >
                        <ECProperty propertyName="Prop2" typeName="string" />
                      </ECEntityClass>
                      <ECRelationshipClass typeName="LinkTableWithFk1" modifier="Sealed">
                            <Source multiplicity="(0..*)" polymorphic="True" roleLabel="has">
                              <Class class="A"/>
                            </Source>
                            <Target multiplicity="(0..*)" polymorphic="True" roleLabel="has">
                              <Class class="B"/>
                            </Target>
                      </ECRelationshipClass>
                      <ECRelationshipClass typeName="LinkTableWithFk2" modifier="Sealed">
                            <ECCustomAttributes>
                                <LinkTableRelationshipMap xmlns="ECDbMap.02.00"/>
                            </ECCustomAttributes>
                            <Source multiplicity="(0..*)" polymorphic="True" roleLabel="has">
                              <Class class="A"/>
                            </Source>
                            <Target multiplicity="(0..*)" polymorphic="True" roleLabel="has">
                              <Class class="B"/>
                            </Target>
                      </ECRelationshipClass>
                      <ECRelationshipClass typeName="LinkTableWithFk3" modifier="Sealed">
                            <ECCustomAttributes>
                                <LinkTableRelationshipMap xmlns="ECDbMap.02.00">
                                    <CreateForeignKeyConstraints>True</CreateForeignKeyConstraints>
                                </LinkTableRelationshipMap>
                            </ECCustomAttributes>
                            <Source multiplicity="(0..*)" polymorphic="True" roleLabel="has">
                              <Class class="A"/>
                            </Source>
                            <Target multiplicity="(0..*)" polymorphic="True" roleLabel="has">
                              <Class class="B"/>
                            </Target>
                        </ECRelationshipClass>
                        <ECRelationshipClass typeName="LinkTableWithoutFk" modifier="Sealed">
                           <ECCustomAttributes>
                                <LinkTableRelationshipMap xmlns="ECDbMap.02.00">
                                    <CreateForeignKeyConstraints>False</CreateForeignKeyConstraints>
                                </LinkTableRelationshipMap>
                            </ECCustomAttributes>
                            <Source multiplicity="(0..*)" polymorphic="True" roleLabel="has">
                              <Class class="A"/>
                            </Source>
                            <Target multiplicity="(0..*)" polymorphic="True" roleLabel="has">
                              <Class class="B"/>
                            </Target>
                       </ECRelationshipClass>
                 </ECSchema>)xml")));

    AssertForeignKey(true, m_ecdb, "ts_LinkTableWithFk1", "SourceId");
    AssertForeignKey(true, m_ecdb, "ts_LinkTableWithFk1", "TargetId");
    AssertForeignKey(true, m_ecdb, "ts_LinkTableWithFk2", "SourceId");
    AssertForeignKey(true, m_ecdb, "ts_LinkTableWithFk2", "TargetId");
    AssertForeignKey(true, m_ecdb, "ts_LinkTableWithFk3", "SourceId");
    AssertForeignKey(true, m_ecdb, "ts_LinkTableWithFk3", "TargetId");
    AssertForeignKey(false, m_ecdb, "ts_LinkTableWithoutFk");
    }

//---------------------------------------------------------------------------------------
// @bsimethod                                   Affan.Khan                         02/16
//+---------------+---------------+---------------+---------------+---------------+------
TEST_F(RelationshipMappingTestFixture, AmbigousRelationshipProperty)
    {
    ASSERT_EQ(SUCCESS, SetupECDb("ambigousRelationshipProperty.ecdb",
                                 SchemaItem(
                                     "<ECSchema schemaName='TestSchema' nameSpacePrefix='ts' version='1.0' xmlns='http://www.bentley.com/schemas/Bentley.ECXML.3.0'>"
                                     "  <ECSchemaReference name='ECDbMap' version='02.00' prefix='ecdbmap' />"
                                     "  <ECEntityClass typeName='Geometry' >"
                                     "        <ECCustomAttributes>"
                                     "            <ClassMap xmlns='ECDbMap.02.00'>"
                                     "                <MapStrategy>TablePerHierarchy</MapStrategy>"
                                     "            </ClassMap>"
                                     "        </ECCustomAttributes>"
                                     "    <ECProperty propertyName='P1' typeName='string' />"
                                     "  </ECEntityClass>"
                                     "  <ECEntityClass typeName='GeometryPart' >"
                                     "        <ECCustomAttributes>"
                                     "            <ClassMap xmlns='ECDbMap.02.00'>"
                                     "                <MapStrategy>TablePerHierarchy</MapStrategy>"
                                     "            </ClassMap>"
                                     "        </ECCustomAttributes>"
                                     "    <ECProperty propertyName='P1' typeName='string' />"
                                     "  </ECEntityClass>"
                                     "  <ECRelationshipClass typeName='GeometryHoldsParts' strength='referencing' strengthDirection='Forward' modifier='Sealed'>"
                                     "     <Source cardinality='(0,N)' polymorphic='True'>"
                                     "         <Class class='Geometry' />"
                                     "     </Source>"
                                     "    <Target cardinality='(0,N)' polymorphic='True'>"
                                     "        <Class class='GeometryPart' />"
                                     "     </Target>"
                                     "    <ECProperty propertyName='P1' typeName='string' />"
                                     "  </ECRelationshipClass>"
                                     "</ECSchema>"))) << "N:N and holding";
    ECInstanceKey geometryKey, geometryPartKey;
    {//INSERT Geometry
    ECSqlStatement stmt;
    ASSERT_EQ(ECSqlStatus::Success, stmt.Prepare(m_ecdb, "INSERT INTO ts.Geometry(P1) VALUES('G1')"));
    ASSERT_EQ(BE_SQLITE_DONE, stmt.Step(geometryKey));
    m_ecdb.SaveChanges();
    }//===============

    {//INSERT GeometryPart
    ECSqlStatement stmt;
    ASSERT_EQ(ECSqlStatus::Success, stmt.Prepare(m_ecdb, "INSERT INTO ts.GeometryPart(P1) VALUES('GP1')"));
    ASSERT_EQ(BE_SQLITE_DONE, stmt.Step(geometryPartKey));
    m_ecdb.SaveChanges();
    }//===============

    {//INSERT GeometryHoldsParts
    ECSqlStatement stmt;
    ASSERT_EQ(ECSqlStatus::Success, stmt.Prepare(m_ecdb, "INSERT INTO ts.GeometryHoldsParts(SourceECInstanceId, SourceECClassId, TargetECInstanceId, TargetECClassId, P1) VALUES(?,?,?,?, 'GHP1')"));
    stmt.BindId(1, geometryKey.GetInstanceId());
    stmt.BindId(2, geometryKey.GetClassId());
    stmt.BindId(3, geometryPartKey.GetInstanceId());
    stmt.BindId(4, geometryPartKey.GetClassId());
    ASSERT_EQ(BE_SQLITE_DONE, stmt.Step());
    m_ecdb.SaveChanges();
    }//===============

    {//Verify
    ECSqlStatement stmt;
    ASSERT_EQ(ECSqlStatus::Success, stmt.Prepare(m_ecdb, "SELECT SourceECInstanceId, SourceECClassId, TargetECInstanceId, TargetECClassId, P1 FROM ts.GeometryHoldsParts WHERE P1 = 'GHP1'"));
    ASSERT_EQ(BE_SQLITE_ROW, stmt.Step());
    ASSERT_EQ(geometryKey.GetInstanceId(), stmt.GetValueId<ECInstanceId>(0));
    ASSERT_EQ(geometryKey.GetClassId(), stmt.GetValueId<ECClassId>(1));
    ASSERT_EQ(geometryPartKey.GetInstanceId(), stmt.GetValueId<ECInstanceId>(2));
    ASSERT_EQ(geometryPartKey.GetClassId(), stmt.GetValueId<ECClassId>(3));
    ASSERT_STREQ("GHP1", stmt.GetValueText(4));
    }//===============
    }

//---------------------------------------------------------------------------------------
// @bsimethod                                   Krischan.Eberle                     02/16
//+---------------+---------------+---------------+---------------+---------------+------
TEST_F(RelationshipMappingTestFixture, NotNullConstraintsOnFkColumns)
    {
    ASSERT_EQ(SUCCESS, SetupECDb("notnullconstraintsonfkcolumns.ecdb", SchemaItem("<?xml version='1.0' encoding='utf-8'?>"
                                                                                  "<ECSchema schemaName='TestSchema' nameSpacePrefix='ts' version='1.0' xmlns='http://www.bentley.com/schemas/Bentley.ECXML.3.0'>"
                                                                                  "   <ECSchemaReference name='ECDbMap' version='02.00' prefix='ecdbmap' />"
                                                                                  "    <ECEntityClass typeName='A'>"
                                                                                  "        <ECProperty propertyName='AName' typeName='string' />"
                                                                                  "    </ECEntityClass>"
                                                                                  "    <ECEntityClass typeName='B'>"
                                                                                  "        <ECProperty propertyName='BName' typeName='string' />"
                                                                                  "        <ECNavigationProperty propertyName='AId_Rel1N' relationshipName='Rel1N' direction='Backward' >"
                                                                                  "          <ECCustomAttributes>"
                                                                                  "            <ForeignKeyConstraint xmlns='ECDbMap.02.00'>"
                                                                                  "               <OnDeleteAction>Cascade</OnDeleteAction>"
                                                                                  "            </ForeignKeyConstraint>"
                                                                                  "          </ECCustomAttributes>"
                                                                                  "        </ECNavigationProperty>"
                                                                                  "        <ECNavigationProperty propertyName='AId_Rel0N' relationshipName='Rel0N' direction='Backward' >"
                                                                                  "          <ECCustomAttributes>"
                                                                                  "            <ForeignKeyConstraint xmlns='ECDbMap.02.00'>"
                                                                                  "               <OnDeleteAction>Cascade</OnDeleteAction>"
                                                                                  "            </ForeignKeyConstraint>"
                                                                                  "          </ECCustomAttributes>"
                                                                                  "        </ECNavigationProperty>"
                                                                                  "        <ECNavigationProperty propertyName='AId_RelN1' relationshipName='RelN1' direction='Forward' >"
                                                                                  "          <ECCustomAttributes>"
                                                                                  "            <ForeignKeyConstraint xmlns='ECDbMap.02.00'>"
                                                                                  "               <OnDeleteAction>Cascade</OnDeleteAction>"
                                                                                  "            </ForeignKeyConstraint>"
                                                                                  "          </ECCustomAttributes>"
                                                                                  "        </ECNavigationProperty>"
                                                                                  "        <ECNavigationProperty propertyName='AId_RelN0' relationshipName='RelN0' direction='Forward' >"
                                                                                  "          <ECCustomAttributes>"
                                                                                  "            <ForeignKeyConstraint xmlns='ECDbMap.02.00'>"
                                                                                  "               <OnDeleteAction>Cascade</OnDeleteAction>"
                                                                                  "            </ForeignKeyConstraint>"
                                                                                  "          </ECCustomAttributes>"
                                                                                  "        </ECNavigationProperty>"
                                                                                  "    </ECEntityClass>"
                                                                                  "  <ECRelationshipClass typeName='Rel1N' strength='embedding' modifier='Sealed'>"
                                                                                  "    <Source cardinality='(1,1)' polymorphic='True'>"
                                                                                  "      <Class class = 'A' />"
                                                                                  "    </Source>"
                                                                                  "    <Target cardinality='(0,N)' polymorphic='True'>"
                                                                                  "      <Class class = 'B' />"
                                                                                  "    </Target>"
                                                                                  "  </ECRelationshipClass>"
                                                                                  "  <ECRelationshipClass typeName='RelN1' strength='embedding' strengthDirection='Backward' modifier='Sealed'>"
                                                                                  "    <Source cardinality='(0,N)' polymorphic='True'>"
                                                                                  "      <Class class = 'B' />"
                                                                                  "    </Source>"
                                                                                  "    <Target cardinality='(1,1)' polymorphic='True'>"
                                                                                  "      <Class class = 'A' />"
                                                                                  "    </Target>"
                                                                                  "  </ECRelationshipClass>"
                                                                                  "  <ECRelationshipClass typeName='Rel0N' strength='embedding' modifier='Sealed'>"
                                                                                  "    <Source cardinality='(0,1)' polymorphic='True'>"
                                                                                  "      <Class class = 'A' />"
                                                                                  "    </Source>"
                                                                                  "    <Target cardinality='(0,N)' polymorphic='True'>"
                                                                                  "      <Class class = 'B' />"
                                                                                  "    </Target>"
                                                                                  "  </ECRelationshipClass>"
                                                                                  "  <ECRelationshipClass typeName='RelN0' strength='embedding' strengthDirection='Backward' modifier='Sealed'>"
                                                                                  "    <Source cardinality='(0,N)' polymorphic='True'>"
                                                                                  "      <Class class = 'B' />"
                                                                                  "    </Source>"
                                                                                  "    <Target cardinality='(0,1)' polymorphic='True'>"
                                                                                  "      <Class class = 'A' />"
                                                                                  "    </Target>"
                                                                                  "  </ECRelationshipClass>"
                                                                                  "</ECSchema>"))) << "relationship classes with nav props";

    Utf8String ddl = TestHelper::RetrieveDdl(m_ecdb, "ts_B");
    ASSERT_FALSE(ddl.empty());

    ASSERT_TRUE(ddl.ContainsI("[AId_Rel0NId] INTEGER,")) << "relationship classes with nav props> Actual DDL: " << ddl.c_str();
    ASSERT_TRUE(ddl.ContainsI("[AId_Rel1NId] INTEGER NOT NULL,")) << "relationship classes with nav props> Actual DDL: " << ddl.c_str();
    ASSERT_TRUE(ddl.ContainsI("[AId_RelN0Id] INTEGER,")) << "relationship classes with nav props> Actual DDL: " << ddl.c_str();
    ASSERT_TRUE(ddl.ContainsI("[AId_RelN1Id] INTEGER NOT NULL,")) << "relationship classes with nav props> Actual DDL: " << ddl.c_str();


    ASSERT_EQ(SUCCESS, SetupECDb("notnullconstraintsonfkcolumns.ecdb", SchemaItem(
        "<?xml version='1.0' encoding='utf-8'?>"
        "<ECSchema schemaName='TestSchema' nameSpacePrefix='ts' version='1.0' xmlns='http://www.bentley.com/schemas/Bentley.ECXML.3.0'>"
        "  <ECSchemaReference name='ECDbMap' version='02.00' prefix='ecdbmap' />"
        "    <ECEntityClass typeName='A'>"
        "        <ECProperty propertyName='AName' typeName='string' />"
        "    </ECEntityClass>"
        "    <ECEntityClass typeName='B'>"
        "        <ECProperty propertyName='BName' typeName='string' />"
        "        <ECNavigationProperty propertyName='A1' relationshipName='Rel1N' direction='Backward' >"
        "          <ECCustomAttributes>"
        "            <ForeignKeyConstraint xmlns='ECDbMap.02.00'/>"
        "          </ECCustomAttributes>"
        "        </ECNavigationProperty>"
        "        <ECNavigationProperty propertyName='A2' relationshipName='Rel0N' direction='Backward' >"
        "          <ECCustomAttributes>"
        "            <ForeignKeyConstraint xmlns='ECDbMap.02.00'/>"
        "          </ECCustomAttributes>"
        "        </ECNavigationProperty>"
        "        <ECNavigationProperty propertyName='A3' relationshipName='RelN0' direction='Forward' >"
        "          <ECCustomAttributes>"
        "            <ForeignKeyConstraint xmlns='ECDbMap.02.00'/>"
        "          </ECCustomAttributes>"
        "        </ECNavigationProperty>"
        "        <ECNavigationProperty propertyName='A4' relationshipName='RelN1' direction='Forward' >"
        "          <ECCustomAttributes>"
        "            <ForeignKeyConstraint xmlns='ECDbMap.02.00'/>"
        "          </ECCustomAttributes>"
        "        </ECNavigationProperty>"
        "    </ECEntityClass>"
        "  <ECRelationshipClass typeName='Rel1N' strength='embedding' modifier='Sealed'>"
        "    <Source cardinality='(1,1)' polymorphic='True'>"
        "      <Class class = 'A' />"
        "    </Source>"
        "    <Target cardinality='(0,N)' polymorphic='True'>"
        "      <Class class = 'B' />"
        "    </Target>"
        "  </ECRelationshipClass>"
        "  <ECRelationshipClass typeName='RelN1' strength='embedding' strengthDirection='Backward' modifier='Sealed'>"
        "    <Source cardinality='(0,N)' polymorphic='True'>"
        "      <Class class = 'B' />"
        "    </Source>"
        "    <Target cardinality='(1,1)' polymorphic='True'>"
        "      <Class class = 'A' />"
        "    </Target>"
        "  </ECRelationshipClass>"
        "  <ECRelationshipClass typeName='Rel0N' strength='embedding' modifier='Sealed'>"
        "    <Source cardinality='(0,1)' polymorphic='True'>"
        "      <Class class = 'A' />"
        "    </Source>"
        "    <Target cardinality='(0,N)' polymorphic='True'>"
        "      <Class class = 'B' />"
        "    </Target>"
        "  </ECRelationshipClass>"
        "  <ECRelationshipClass typeName='RelN0' strength='embedding' strengthDirection='Backward' modifier='Sealed'>"
        "    <Source cardinality='(0,N)' polymorphic='True'>"
        "      <Class class = 'B' />"
        "    </Source>"
        "    <Target cardinality='(0,1)' polymorphic='True'>"
        "      <Class class = 'A' />"
        "    </Target>"
        "  </ECRelationshipClass>"
        "</ECSchema>"))) << "relationship classes with custom fk names";

    ddl = TestHelper::RetrieveDdl(m_ecdb, "ts_B");
    ASSERT_FALSE(ddl.empty());

    ASSERT_TRUE(ddl.ContainsI("[A1Id] INTEGER NOT NULL,")) << "relationship classes with custom fk names> Actual DDL: " << ddl.c_str();
    ASSERT_TRUE(ddl.ContainsI("[A2Id] INTEGER,")) << "relationship classes with custom fk names> Actual DDL: " << ddl.c_str();
    ASSERT_TRUE(ddl.ContainsI("[A3Id] INTEGER,")) << "relationship classes with custom fk names> Actual DDL: " << ddl.c_str();
    ASSERT_TRUE(ddl.ContainsI("[A4Id] INTEGER NOT NULL,")) << "relationship classes with custom fk names> Actual DDL: " << ddl.c_str();



    ASSERT_EQ(SUCCESS, SetupECDb("notnullconstraintsonfkcolumns.ecdb", SchemaItem("<?xml version='1.0' encoding='utf-8'?>"
                                                                                  "<ECSchema schemaName='TestSchema' nameSpacePrefix='ts' version='1.0' xmlns='http://www.bentley.com/schemas/Bentley.ECXML.3.0'>"
                                                                                  "  <ECSchemaReference name='ECDbMap' version='02.00' prefix='ecdbmap' />"
                                                                                  "    <ECEntityClass typeName='A'>"
                                                                                  "        <ECProperty propertyName='AName' typeName='string' />"
                                                                                  "    </ECEntityClass>"
                                                                                  "    <ECEntityClass typeName='B'>"
                                                                                  "      <ECCustomAttributes>"
                                                                                  "        <ClassMap xmlns='ECDbMap.02.00'>"
                                                                                  "                <MapStrategy>TablePerHierarchy</MapStrategy>"
                                                                                  "        </ClassMap>"
                                                                                  "      </ECCustomAttributes>"
                                                                                  "       <ECProperty propertyName='BName' typeName='string' />"
                                                                                  "    </ECEntityClass>"
                                                                                  "    <ECEntityClass typeName='BSub'>"
                                                                                  "        <BaseClass>B</BaseClass>"
                                                                                  "        <ECProperty propertyName='BSubName' typeName='string' />"
                                                                                  "        <ECNavigationProperty propertyName='AId' relationshipName='Rel' direction='Backward' >"
                                                                                  "          <ECCustomAttributes>"
                                                                                  "            <ForeignKeyConstraint xmlns='ECDbMap.02.00'/>"
                                                                                  "          </ECCustomAttributes>"
                                                                                  "        </ECNavigationProperty>"
                                                                                  "    </ECEntityClass>"
                                                                                  "  <ECRelationshipClass typeName='Rel' strength='embedding' modifier='Sealed'>"
                                                                                  "    <Source cardinality='(1,1)' polymorphic='True'>"
                                                                                  "      <Class class = 'A' />"
                                                                                  "    </Source>"
                                                                                  "    <Target cardinality='(0,N)' polymorphic='True'>"
                                                                                  "      <Class class = 'BSub'/>"
                                                                                  "    </Target>"
                                                                                  "  </ECRelationshipClass>"
                                                                                  "</ECSchema>"))) << "(1,1) rel with dropped NOT NULL constraint";

    ddl = TestHelper::RetrieveDdl(m_ecdb, "ts_B");
    ASSERT_FALSE(ddl.empty());

    ASSERT_TRUE(ddl.ContainsI("[AId] INTEGER,")) << "(1,1) rel with dropped NOT NULL constraint> Actual DDL: " << ddl.c_str();


    ASSERT_EQ(SUCCESS, SetupECDb("notnullconstraintsonfkcolumns.ecdb", SchemaItem("<?xml version='1.0' encoding='utf-8'?>"
                                                                                  "<ECSchema schemaName='TestSchema' nameSpacePrefix='ts' version='1.0' xmlns='http://www.bentley.com/schemas/Bentley.ECXML.3.0'>"
                                                                                  "  <ECSchemaReference name='ECDbMap' version='02.00' prefix='ecdbmap' />"
                                                                                  "    <ECEntityClass typeName='A'>"
                                                                                  "        <ECProperty propertyName='AName' typeName='string' />"
                                                                                  "    </ECEntityClass>"
                                                                                  "    <ECEntityClass typeName='Base' modifier='Abstract'>"
                                                                                  "      <ECCustomAttributes>"
                                                                                  "            <ClassMap xmlns='ECDbMap.02.00'>"
                                                                                  "                <MapStrategy>TablePerHierarchy</MapStrategy>"
                                                                                  "        </ClassMap>"
                                                                                  "      </ECCustomAttributes>"
                                                                                  "       <ECProperty propertyName='BaseName' typeName='string' />"
                                                                                  "        <ECNavigationProperty propertyName='AId' relationshipName='Rel' direction='Backward'/>"
                                                                                  "    </ECEntityClass>"
                                                                                  "    <ECEntityClass typeName='Sub' modifier='Abstract'>"
                                                                                  "        <BaseClass>Base</BaseClass>"
                                                                                  "        <ECProperty propertyName='SubName' typeName='string' />"
                                                                                  "    </ECEntityClass>"
                                                                                  "    <ECEntityClass typeName='SubSub'>"
                                                                                  "        <BaseClass>Sub</BaseClass>"
                                                                                  "        <ECProperty propertyName='SubSubName' typeName='string' />"
                                                                                  "    </ECEntityClass>"
                                                                                  "  <ECRelationshipClass typeName='Rel' strength='embedding' modifier='Sealed'>"
                                                                                  "    <Source cardinality='(1,1)' polymorphic='True'>"
                                                                                  "      <Class class = 'A' />"
                                                                                  "    </Source>"
                                                                                  "    <Target cardinality='(0,N)' polymorphic='True'>"
                                                                                  "      <Class class = 'Base' />"
                                                                                  "    </Target>"
                                                                                  "  </ECRelationshipClass>"
                                                                                  "</ECSchema>"))) << "Logical FK";

    ddl = TestHelper::RetrieveDdl(m_ecdb, "ts_Base");
    ASSERT_FALSE(ddl.empty());
    ASSERT_TRUE(ddl.ContainsI("[AId] INTEGER NOT NULL,")) << "Logical FK> Actual DDL: " << ddl.c_str();


    ASSERT_EQ(SUCCESS, SetupECDb("notnullconstraintsonfkcolumns.ecdb", SchemaItem("<?xml version='1.0' encoding='utf-8'?>"
                                                                                 "<ECSchema schemaName='TestSchema' nameSpacePrefix='ts' version='1.0' xmlns='http://www.bentley.com/schemas/Bentley.ECXML.3.0'>"
                                                                                 "  <ECSchemaReference name='ECDbMap' version='02.00' prefix='ecdbmap' />"
                                                                                 "    <ECEntityClass typeName='A'>"
                                                                                 "        <ECProperty propertyName='AName' typeName='string' />"
                                                                                 "    </ECEntityClass>"
                                                                                 "    <ECEntityClass typeName='Base' modifier='Abstract'>"
                                                                                 "      <ECCustomAttributes>"
                                                                                 "            <ClassMap xmlns='ECDbMap.02.00'>"
                                                                                 "                <MapStrategy>TablePerHierarchy</MapStrategy>"
                                                                                 "        </ClassMap>"
                                                                                 "      </ECCustomAttributes>"
                                                                                 "       <ECProperty propertyName='BaseName' typeName='string' />"
                                                                                 "    </ECEntityClass>"
                                                                                 "    <ECEntityClass typeName='Sub' modifier='Abstract'>"
                                                                                 "        <BaseClass>Base</BaseClass>"
                                                                                 "        <ECProperty propertyName='SubName' typeName='string' />"
                                                                                 "        <ECNavigationProperty propertyName='AId' relationshipName='Rel' direction='Backward'/>"
                                                                                 "    </ECEntityClass>"
                                                                                 "    <ECEntityClass typeName='SubSub'>"
                                                                                 "        <BaseClass>Sub</BaseClass>"
                                                                                 "        <ECProperty propertyName='SubSubName' typeName='string' />"
                                                                                 "    </ECEntityClass>"
                                                                                 "  <ECRelationshipClass typeName='Rel' strength='embedding' modifier='Sealed'>"
                                                                                 "    <Source cardinality='(1,1)' polymorphic='True'>"
                                                                                 "      <Class class = 'A' />"
                                                                                 "    </Source>"
                                                                                 "    <Target cardinality='(0,N)' polymorphic='True'>"
                                                                                 "      <Class class = 'Sub' />"
                                                                                 "    </Target>"
                                                                                 "  </ECRelationshipClass>"
                                                                                 "</ECSchema>")));

    ddl = TestHelper::RetrieveDdl(m_ecdb, "ts_Base");
    ASSERT_FALSE(ddl.empty());
    ASSERT_TRUE(ddl.ContainsI("[AId] INTEGER,")) << "Logical FK with dropped not null constraint> Actual DDL: " << ddl.c_str();
    }


//---------------------------------------------------------------------------------------
// @bsimethod                                   Krischan.Eberle                  03/16
//+---------------+---------------+---------------+---------------+---------------+------
TEST_F(RelationshipMappingTestFixture, ForeignKeyColumnPosition)
    {
    auto assertColumnPosition = [] (ECDbCR ecdb, Utf8CP tableName, Utf8CP columnName, int expectedPosition, Utf8CP scenario)
        {
        bvector<Utf8String> colNames;
        ASSERT_TRUE(ecdb.GetColumns(colNames, tableName)) << "Scenario: " << scenario << " Table: " << tableName << " Column: " << columnName << " Expected position: " << expectedPosition;

        const int colCount = (int) colNames.size();
        if (expectedPosition < 0)
            expectedPosition = colCount - 1;
        else
            ASSERT_LE(expectedPosition, colCount - 1) << "Scenario: " << scenario << " Table: " << tableName << " Column: " << columnName << " Expected position: " << expectedPosition;

        int actualPosition = 0;
        for (Utf8StringCR colName : colNames)
            {
            if (colName.EqualsI(columnName))
                break;

            actualPosition++;
            }

        ASSERT_EQ(expectedPosition, actualPosition) << "Scenario: " << scenario << " Table: " << tableName << " Column: " << columnName << " Expected position: " << expectedPosition;
        };


    ASSERT_EQ(SUCCESS, SetupECDb("fkcolumnposition.ecdb", SchemaItem("<?xml version='1.0' encoding='utf-8'?>"
                                                                     "<ECSchema schemaName='TestSchema' nameSpacePrefix='ts' version='1.0' xmlns='http://www.bentley.com/schemas/Bentley.ECXML.3.0'>"
                                                                     "  <ECSchemaReference name='ECDbMap' version='02.00' prefix='ecdbmap' />"
                                                                     "    <ECEntityClass typeName='Parent'>"
                                                                     "        <ECProperty propertyName='ParentProp1' typeName='string' />"
                                                                     "    </ECEntityClass>"
                                                                     "    <ECEntityClass typeName='Base' modifier='Abstract'>"
                                                                     "      <ECCustomAttributes>"
                                                                     "         <ClassMap xmlns='ECDbMap.02.00'>"
                                                                     "                <MapStrategy>TablePerHierarchy</MapStrategy>"
                                                                     "        </ClassMap>"
                                                                     "      </ECCustomAttributes>"
                                                                     "    </ECEntityClass>"
                                                                     "    <ECEntityClass typeName='A'>"
                                                                     "        <BaseClass>Base</BaseClass>"
                                                                     "        <ECProperty propertyName='AProp1' typeName='string' />"
                                                                     "    </ECEntityClass>"
                                                                     "    <ECEntityClass typeName='B'>"
                                                                     "        <BaseClass>Base</BaseClass>"
                                                                     "        <ECNavigationProperty propertyName='ParentId' relationshipName='Rel' direction='Backward' >"
                                                                     "          <ECCustomAttributes>"
                                                                     "            <ForeignKeyConstraint xmlns='ECDbMap.02.00'/>"
                                                                     "          </ECCustomAttributes>"
                                                                     "        </ECNavigationProperty>"
                                                                     "        <ECProperty propertyName='BProp1' typeName='string' />"
                                                                     "    </ECEntityClass>"
                                                                     "    <ECEntityClass typeName='AA'>"
                                                                     "        <BaseClass>A</BaseClass>"
                                                                     "        <ECProperty propertyName='AAProp1' typeName='string' />"
                                                                     "    </ECEntityClass>"
                                                                     "    <ECEntityClass typeName='C'>"
                                                                     "        <BaseClass>Base</BaseClass>"
                                                                     "        <ECProperty propertyName='CProp1' typeName='string' />"
                                                                     "    </ECEntityClass>"
                                                                     "  <ECRelationshipClass typeName='Rel' strength='embedding' modifier='Sealed'>"
                                                                     "    <Source cardinality='(0,1)' polymorphic='True'>"
                                                                     "      <Class class = 'Parent' />"
                                                                     "    </Source>"
                                                                     "    <Target cardinality='(0,N)' polymorphic='True'>"
                                                                     "      <Class class = 'B' />"
                                                                     "    </Target>"
                                                                     "  </ECRelationshipClass>"
                                                                     "</ECSchema>"))) << "Nav Prop as first prop";

    AssertForeignKey(true, m_ecdb, "ts_Base", "ParentId");
    //Subsubclasses come before sibling classes, therefore parent id is after AAProp1
    assertColumnPosition(m_ecdb, "ts_Base", "ParentId", 4, "Nav Prop as first prop");


    ASSERT_EQ(SUCCESS, SetupECDb("fkcolumnposition.ecdb", SchemaItem("<?xml version='1.0' encoding='utf-8'?>"
                                                                     "<ECSchema schemaName='TestSchema' nameSpacePrefix='ts' version='1.0' xmlns='http://www.bentley.com/schemas/Bentley.ECXML.3.0'>"
                                                                     "  <ECSchemaReference name='ECDbMap' version='02.00' prefix='ecdbmap' />"
                                                                     "    <ECEntityClass typeName='Parent'>"
                                                                     "        <ECProperty propertyName='ParentProp1' typeName='string' />"
                                                                     "    </ECEntityClass>"
                                                                     "    <ECEntityClass typeName='Base' modifier='Abstract'>"
                                                                     "      <ECCustomAttributes>"
                                                                     "        <ClassMap xmlns='ECDbMap.02.00'>"
                                                                     "                <MapStrategy>TablePerHierarchy</MapStrategy>"
                                                                     "        </ClassMap>"
                                                                     "      </ECCustomAttributes>"
                                                                     "    </ECEntityClass>"
                                                                     "    <ECEntityClass typeName='A'>"
                                                                     "        <BaseClass>Base</BaseClass>"
                                                                     "        <ECProperty propertyName='AProp1' typeName='string' />"
                                                                     "    </ECEntityClass>"
                                                                     "    <ECEntityClass typeName='AA'>"
                                                                     "        <BaseClass>A</BaseClass>"
                                                                     "        <ECProperty propertyName='AAProp1' typeName='string' />"
                                                                     "    </ECEntityClass>"
                                                                     "    <ECEntityClass typeName='B'>"
                                                                     "        <BaseClass>Base</BaseClass>"
                                                                     "        <ECProperty propertyName='BProp1' typeName='string' />"
                                                                     "        <ECNavigationProperty propertyName='ParentId' relationshipName='Rel' direction='Backward'>"
                                                                     "          <ECCustomAttributes>"
                                                                     "            <ForeignKeyConstraint xmlns='ECDbMap.02.00'/>"
                                                                     "          </ECCustomAttributes>"
                                                                     "        </ECNavigationProperty>"
                                                                     "    </ECEntityClass>"
                                                                     "    <ECEntityClass typeName='C'>"
                                                                     "        <BaseClass>Base</BaseClass>"
                                                                     "        <ECProperty propertyName='CProp1' typeName='string' />"
                                                                     "    </ECEntityClass>"
                                                                     "  <ECRelationshipClass typeName='Rel' strength='embedding' modifier='Sealed'>"
                                                                     "    <Source cardinality='(0,1)' polymorphic='True'>"
                                                                     "      <Class class = 'Parent' />"
                                                                     "    </Source>"
                                                                     "    <Target cardinality='(0,N)' polymorphic='True'>"
                                                                     "      <Class class = 'B' />"
                                                                     "    </Target>"
                                                                     "  </ECRelationshipClass>"
                                                                     "</ECSchema>"))) << "Nav prop as last property";

    AssertForeignKey(true, m_ecdb, "ts_Base", "ParentId");
    assertColumnPosition(m_ecdb, "ts_Base", "ParentId", 5, "Nav prop as last property");


    ASSERT_EQ(SUCCESS, SetupECDb("fkcolumnposition.ecdb", SchemaItem("<?xml version='1.0' encoding='utf-8'?>"
                                                                     "<ECSchema schemaName='TestSchema' nameSpacePrefix='ts' version='1.0' xmlns='http://www.bentley.com/schemas/Bentley.ECXML.3.0'>"
                                                                     "  <ECSchemaReference name='ECDbMap' version='02.00' prefix='ecdbmap' />"
                                                                     "    <ECEntityClass typeName='Parent'>"
                                                                     "        <ECProperty propertyName='ParentProp1' typeName='string' />"
                                                                     "    </ECEntityClass>"
                                                                     "    <ECEntityClass typeName='Base' modifier='Abstract'>"
                                                                     "      <ECCustomAttributes>"
                                                                     "        <ClassMap xmlns='ECDbMap.02.00'>"
                                                                     "                <MapStrategy>TablePerHierarchy</MapStrategy>"
                                                                     "        </ClassMap>"
                                                                     "      </ECCustomAttributes>"
                                                                     "    </ECEntityClass>"
                                                                     "    <ECEntityClass typeName='A'>"
                                                                     "        <BaseClass>Base</BaseClass>"
                                                                     "        <ECProperty propertyName='AProp1' typeName='string' />"
                                                                     "    </ECEntityClass>"
                                                                     "    <ECEntityClass typeName='AA'>"
                                                                     "        <BaseClass>A</BaseClass>"
                                                                     "        <ECProperty propertyName='AAProp1' typeName='string' />"
                                                                     "    </ECEntityClass>"
                                                                     "    <ECEntityClass typeName='B'>"
                                                                     "        <BaseClass>Base</BaseClass>"
                                                                     "        <ECProperty propertyName='BProp1' typeName='string' />"
                                                                     "        <ECNavigationProperty propertyName='Parent1' relationshipName='Rel1' direction='Backward' >"
                                                                     "          <ECCustomAttributes>"
                                                                     "            <ForeignKeyConstraint xmlns='ECDbMap.02.00'/>"
                                                                     "          </ECCustomAttributes>"
                                                                     "        </ECNavigationProperty>"
                                                                     "        <ECNavigationProperty propertyName='Parent2' relationshipName='Rel2' direction='Backward' >"
                                                                     "          <ECCustomAttributes>"
                                                                     "            <ForeignKeyConstraint xmlns='ECDbMap.02.00'/>"
                                                                     "          </ECCustomAttributes>"
                                                                     "        </ECNavigationProperty>"
                                                                     "    </ECEntityClass>"
                                                                     "    <ECEntityClass typeName='C'>"
                                                                     "        <BaseClass>Base</BaseClass>"
                                                                     "        <ECProperty propertyName='CProp1' typeName='string' />"
                                                                     "    </ECEntityClass>"
                                                                     "  <ECRelationshipClass typeName='Rel1' strength='embedding' modifier='Sealed'>"
                                                                     "    <Source cardinality='(0,1)' polymorphic='True'>"
                                                                     "      <Class class = 'Parent' />"
                                                                     "    </Source>"
                                                                     "    <Target cardinality='(0,N)' polymorphic='True'>"
                                                                     "      <Class class = 'B' />"
                                                                     "    </Target>"
                                                                     "  </ECRelationshipClass>"
                                                                     "  <ECRelationshipClass typeName='Rel2' strength='embedding' modifier='Sealed'>"
                                                                     "    <Source cardinality='(0,1)' polymorphic='True'>"
                                                                     "      <Class class = 'Parent' />"
                                                                     "    </Source>"
                                                                     "    <Target cardinality='(0,N)' polymorphic='True'>"
                                                                     "      <Class class = 'B' />"
                                                                     "    </Target>"
                                                                     "  </ECRelationshipClass>"
                                                                     "</ECSchema>"))) << "Two Nav props in a row";

    AssertForeignKey(true, m_ecdb, "ts_Base", "Parent1Id");
    AssertForeignKey(true, m_ecdb, "ts_Base", "Parent2Id");
    //WIP: Column order for two nav props in a row is not correct yet. Once fixed, flip positions in the below calls.
    assertColumnPosition(m_ecdb, "ts_Base", "Parent1Id", 5, "Two Nav props in a row");
    assertColumnPosition(m_ecdb, "ts_Base", "Parent2Id", 6, "Two Nav props in a row");


    ASSERT_EQ(SUCCESS, SetupECDb("fkcolumnposition.ecdb", SchemaItem("<?xml version='1.0' encoding='utf-8'?>"
                                                                     "<ECSchema schemaName='TestSchema' nameSpacePrefix='ts' version='1.0' xmlns='http://www.bentley.com/schemas/Bentley.ECXML.3.0'>"
                                                                     "  <ECSchemaReference name='ECDbMap' version='02.00' prefix='ecdbmap' />"
                                                                     "    <ECEntityClass typeName='Parent'>"
                                                                     "        <ECProperty propertyName='ParentProp1' typeName='string' />"
                                                                     "    </ECEntityClass>"
                                                                     "    <ECEntityClass typeName='Base' modifier='Abstract'>"
                                                                     "      <ECCustomAttributes>"
                                                                     "            <ClassMap xmlns='ECDbMap.02.00'>"
                                                                     "                <MapStrategy>TablePerHierarchy</MapStrategy>"
                                                                     "        </ClassMap>"
                                                                     "      </ECCustomAttributes>"
                                                                     "    </ECEntityClass>"
                                                                     "    <ECEntityClass typeName='A'>"
                                                                     "        <BaseClass>Base</BaseClass>"
                                                                     "        <ECProperty propertyName='AProp1' typeName='string' />"
                                                                     "    </ECEntityClass>"
                                                                     "    <ECEntityClass typeName='AA'>"
                                                                     "        <BaseClass>A</BaseClass>"
                                                                     "        <ECProperty propertyName='AAProp1' typeName='string' />"
                                                                     "    </ECEntityClass>"
                                                                     "    <ECEntityClass typeName='B'>"
                                                                     "        <BaseClass>Base</BaseClass>"
                                                                     "        <ECNavigationProperty propertyName='ParentId' relationshipName='Rel' direction='Backward' >"
                                                                     "          <ECCustomAttributes>"
                                                                     "            <ForeignKeyConstraint xmlns='ECDbMap.02.00'/>"
                                                                     "          </ECCustomAttributes>"
                                                                     "        </ECNavigationProperty>"
                                                                     "    </ECEntityClass>"
                                                                     "    <ECEntityClass typeName='C'>"
                                                                     "        <BaseClass>Base</BaseClass>"
                                                                     "        <ECProperty propertyName='CProp1' typeName='string' />"
                                                                     "    </ECEntityClass>"
                                                                     "  <ECRelationshipClass typeName='Rel' strength='embedding' modifier='Sealed'>"
                                                                     "    <Source cardinality='(0,1)' polymorphic='True'>"
                                                                     "      <Class class = 'Parent' />"
                                                                     "    </Source>"
                                                                     "    <Target cardinality='(0,N)' polymorphic='True'>"
                                                                     "      <Class class = 'B' />"
                                                                     "    </Target>"
                                                                     "  </ECRelationshipClass>"
                                                                     "</ECSchema>"))) << "Nav prop is only prop";

    AssertForeignKey(true, m_ecdb, "ts_Base", "ParentId");
    assertColumnPosition(m_ecdb, "ts_Base", "ParentId", 4, "Nav prop is only prop");


    ASSERT_EQ(SUCCESS, SetupECDb("fkcolumnposition.ecdb", SchemaItem("<?xml version='1.0' encoding='utf-8'?>"
                                                                     "<ECSchema schemaName='TestSchema' nameSpacePrefix='ts' version='1.0' xmlns='http://www.bentley.com/schemas/Bentley.ECXML.3.0'>"
                                                                     "  <ECSchemaReference name='ECDbMap' version='02.00' prefix='ecdbmap' />"
                                                                     "    <ECEntityClass typeName='Parent'>"
                                                                     "        <ECProperty propertyName='ParentProp1' typeName='string' />"
                                                                     "    </ECEntityClass>"
                                                                     "    <ECEntityClass typeName='Base' modifier='Abstract'>"
                                                                     "      <ECCustomAttributes>"
                                                                     "            <ClassMap xmlns='ECDbMap.02.00'>"
                                                                     "                <MapStrategy>TablePerHierarchy</MapStrategy>"
                                                                     "        </ClassMap>"
                                                                     "            <ShareColumns xmlns='ECDbMap.02.00'>"
                                                                     "              <ApplyToSubclassesOnly>True</ApplyToSubclassesOnly>"
                                                                     "            </ShareColumns>"
                                                                     "      </ECCustomAttributes>"
                                                                     "    </ECEntityClass>"
                                                                     "    <ECEntityClass typeName='A'>"
                                                                     "        <BaseClass>Base</BaseClass>"
                                                                     "        <ECProperty propertyName='AProp1' typeName='string' />"
                                                                     "    </ECEntityClass>"
                                                                     "    <ECEntityClass typeName='AA'>"
                                                                     "        <BaseClass>A</BaseClass>"
                                                                     "        <ECProperty propertyName='AAProp1' typeName='string' />"
                                                                     "    </ECEntityClass>"
                                                                     "    <ECEntityClass typeName='B'>"
                                                                     "        <BaseClass>Base</BaseClass>"
                                                                     "        <ECNavigationProperty propertyName='ParentId' relationshipName='Rel' direction='Backward' >"
                                                                     "          <ECCustomAttributes>"
                                                                     "            <ForeignKeyConstraint xmlns='ECDbMap.02.00'/>"
                                                                     "          </ECCustomAttributes>"
                                                                     "        </ECNavigationProperty>"
                                                                     "    </ECEntityClass>"
                                                                     "    <ECEntityClass typeName='C'>"
                                                                     "        <BaseClass>Base</BaseClass>"
                                                                     "        <ECProperty propertyName='CProp1' typeName='string' />"
                                                                     "    </ECEntityClass>"
                                                                     "  <ECRelationshipClass typeName='Rel' strength='embedding' modifier='Sealed'>"
                                                                     "    <Source cardinality='(0,1)' polymorphic='True'>"
                                                                     "      <Class class = 'Parent' />"
                                                                     "    </Source>"
                                                                     "    <Target cardinality='(0,N)' polymorphic='True'>"
                                                                     "      <Class class = 'B' />"
                                                                     "    </Target>"
                                                                     "  </ECRelationshipClass>"
                                                                     "</ECSchema>"))) << "Nav Prop in class with shared columns";

    AssertForeignKey(true, m_ecdb, "ts_Base", "ParentId");
    assertColumnPosition(m_ecdb, "ts_Base", "ParentId", -1, "Nav Prop in class with shared columns");
    }

//---------------------------------------------------------------------------------------
// @bsimethod                                   Krischan.Eberle                  02/16
//+---------------+---------------+---------------+---------------+---------------+------
TEST_F(RelationshipMappingTestFixture, OneToOneRelationshipMapping)
    {
    std::vector<SchemaItem> testSchemas;
    testSchemas.push_back(SchemaItem("<?xml version='1.0' encoding='utf-8'?>"
                                     "<ECSchema schemaName='TestSchema' nameSpacePrefix='ts' version='1.0' xmlns='http://www.bentley.com/schemas/Bentley.ECXML.3.0'>"
                                     "  <ECSchemaReference name='ECDbMap' version='02.00' prefix='ecdbmap' />"
                                     "    <ECEntityClass typeName='A'>"
                                     "        <ECProperty propertyName='AName' typeName='string' />"
                                     "        <ECNavigationProperty propertyName='B1' relationshipName='Rel11back' direction='Forward' >"
                                     "          <ECCustomAttributes>"
                                     "            <ForeignKeyConstraint xmlns='ECDbMap.02.00'/>"
                                     "          </ECCustomAttributes>"
                                     "        </ECNavigationProperty>"
                                     "        <ECNavigationProperty propertyName='B2' relationshipName='Rel01back' direction='Forward' >"
                                     "          <ECCustomAttributes>"
                                     "            <ForeignKeyConstraint xmlns='ECDbMap.02.00'/>"
                                     "          </ECCustomAttributes>"
                                     "        </ECNavigationProperty>"
                                     "        <ECNavigationProperty propertyName='B3' relationshipName='Rel10back' direction='Forward' >"
                                     "          <ECCustomAttributes>"
                                     "            <ForeignKeyConstraint xmlns='ECDbMap.02.00'/>"
                                     "          </ECCustomAttributes>"
                                     "        </ECNavigationProperty>"
                                     "        <ECNavigationProperty propertyName='B4' relationshipName='Rel00back' direction='Forward' >"
                                     "          <ECCustomAttributes>"
                                     "            <ForeignKeyConstraint xmlns='ECDbMap.02.00'/>"
                                     "          </ECCustomAttributes>"
                                     "        </ECNavigationProperty>"
                                     "    </ECEntityClass>"
                                     "    <ECEntityClass typeName='B'>"
                                     "        <ECProperty propertyName='BName' typeName='string' />"
                                     "        <ECNavigationProperty propertyName='A1' relationshipName='Rel11' direction='Backward' >"
                                     "          <ECCustomAttributes>"
                                     "            <ForeignKeyConstraint xmlns='ECDbMap.02.00'/>"
                                     "          </ECCustomAttributes>"
                                     "        </ECNavigationProperty>"
                                     "        <ECNavigationProperty propertyName='A2' relationshipName='Rel01' direction='Backward' >"
                                     "          <ECCustomAttributes>"
                                     "            <ForeignKeyConstraint xmlns='ECDbMap.02.00'/>"
                                     "          </ECCustomAttributes>"
                                     "        </ECNavigationProperty>"
                                     "        <ECNavigationProperty propertyName='A3' relationshipName='Rel10' direction='Backward' >"
                                     "          <ECCustomAttributes>"
                                     "            <ForeignKeyConstraint xmlns='ECDbMap.02.00'/>"
                                     "          </ECCustomAttributes>"
                                     "        </ECNavigationProperty>"
                                     "        <ECNavigationProperty propertyName='A4' relationshipName='Rel00' direction='Backward' >"
                                     "          <ECCustomAttributes>"
                                     "            <ForeignKeyConstraint xmlns='ECDbMap.02.00'/>"
                                     "          </ECCustomAttributes>"
                                     "        </ECNavigationProperty>"
                                     "    </ECEntityClass>"
                                     "  <ECRelationshipClass typeName='Rel11' strength='embedding' modifier='Sealed'>"
                                     "    <Source cardinality='(1,1)' polymorphic='True'>"
                                     "      <Class class = 'A' />"
                                     "    </Source>"
                                     "    <Target cardinality='(1,1)' polymorphic='True'>"
                                     "      <Class class = 'B'/>"
                                     "    </Target>"
                                     "  </ECRelationshipClass>"
                                     "  <ECRelationshipClass typeName='Rel01' strength='embedding' modifier='Sealed'>"
                                     "    <Source cardinality='(0,1)' polymorphic='True'>"
                                     "      <Class class = 'A' />"
                                     "    </Source>"
                                     "    <Target cardinality='(1,1)' polymorphic='True'>"
                                     "      <Class class = 'B'/>"
                                     "    </Target>"
                                     "  </ECRelationshipClass>"
                                     "  <ECRelationshipClass typeName='Rel10' strength='embedding' modifier='Sealed'>"
                                     "    <Source cardinality='(1,1)' polymorphic='True'>"
                                     "      <Class class = 'A' />"
                                     "    </Source>"
                                     "    <Target cardinality='(0,1)' polymorphic='True'>"
                                     "      <Class class = 'B'/>"
                                     "    </Target>"
                                     "  </ECRelationshipClass>"
                                     "  <ECRelationshipClass typeName='Rel00' strength='embedding' modifier='Sealed'>"
                                     "    <Source cardinality='(0,1)' polymorphic='True'>"
                                     "      <Class class = 'A' />"
                                     "    </Source>"
                                     "    <Target cardinality='(0,1)' polymorphic='True'>"
                                     "      <Class class = 'B'/>"
                                     "    </Target>"
                                     "  </ECRelationshipClass>"
                                     "  <ECRelationshipClass typeName='Rel11back' strength='embedding' strengthDirection='Backward' modifier='Sealed'>"
                                     "    <Source cardinality='(1,1)' polymorphic='True'>"
                                     "      <Class class = 'A' />"
                                     "    </Source>"
                                     "    <Target cardinality='(1,1)' polymorphic='True'>"
                                     "      <Class class = 'B'/>"
                                     "    </Target>"
                                     "  </ECRelationshipClass>"
                                     "  <ECRelationshipClass typeName='Rel01back' strength='embedding' strengthDirection='Backward' modifier='Sealed'>"
                                     "    <Source cardinality='(0,1)' polymorphic='True'>"
                                     "      <Class class = 'A' />"
                                     "    </Source>"
                                     "    <Target cardinality='(1,1)' polymorphic='True'>"
                                     "      <Class class = 'B'/>"
                                     "    </Target>"
                                     "  </ECRelationshipClass>"
                                     "  <ECRelationshipClass typeName='Rel10back' strength='embedding' strengthDirection='Backward' modifier='Sealed'>"
                                     "    <Source cardinality='(1,1)' polymorphic='True'>"
                                     "      <Class class = 'A' />"
                                     "    </Source>"
                                     "    <Target cardinality='(0,1)' polymorphic='True'>"
                                     "      <Class class = 'B'/>"
                                     "    </Target>"
                                     "  </ECRelationshipClass>"
                                     "  <ECRelationshipClass typeName='Rel00back' strength='embedding' strengthDirection='Backward' modifier='Sealed'>"
                                     "    <Source cardinality='(0,1)' polymorphic='True'>"
                                     "      <Class class = 'A' />"
                                     "    </Source>"
                                     "    <Target cardinality='(0,1)' polymorphic='True'>"
                                     "      <Class class = 'B'/>"
                                     "    </Target>"
                                     "  </ECRelationshipClass>"
                                     "</ECSchema>"));

    testSchemas.push_back(SchemaItem("<?xml version='1.0' encoding='utf-8'?>"
                                     "<ECSchema schemaName='TestSchema' nameSpacePrefix='ts' version='1.0' xmlns='http://www.bentley.com/schemas/Bentley.ECXML.3.0'>"
                                     "  <ECSchemaReference name='ECDbMap' version='02.00' prefix='ecdbmap' />"
                                     "    <ECEntityClass typeName='A'>"
                                     "        <ECProperty propertyName='AName' typeName='string' />"
                                     "        <ECNavigationProperty propertyName='B1' relationshipName='Rel11back' direction='Forward' >"
                                     "          <ECCustomAttributes>"
                                     "            <ForeignKeyConstraint xmlns='ECDbMap.02.00'/>"
                                     "          </ECCustomAttributes>"
                                     "        </ECNavigationProperty>"
                                     "        <ECNavigationProperty propertyName='B2' relationshipName='Rel01back' direction='Forward' >"
                                     "          <ECCustomAttributes>"
                                     "            <ForeignKeyConstraint xmlns='ECDbMap.02.00'/>"
                                     "          </ECCustomAttributes>"
                                     "        </ECNavigationProperty>"
                                     "        <ECNavigationProperty propertyName='B3' relationshipName='Rel10back' direction='Forward' >"
                                     "          <ECCustomAttributes>"
                                     "            <ForeignKeyConstraint xmlns='ECDbMap.02.00'/>"
                                     "          </ECCustomAttributes>"
                                     "        </ECNavigationProperty>"
                                     "        <ECNavigationProperty propertyName='B4' relationshipName='Rel00back' direction='Forward' >"
                                     "          <ECCustomAttributes>"
                                     "            <ForeignKeyConstraint xmlns='ECDbMap.02.00'/>"
                                     "          </ECCustomAttributes>"
                                     "        </ECNavigationProperty>"
                                     "    </ECEntityClass>"
                                     "    <ECEntityClass typeName='B'>"
                                     "        <ECProperty propertyName='BName' typeName='string' />"
                                     "        <ECNavigationProperty propertyName='A1' relationshipName='Rel11' direction='Backward' >"
                                     "          <ECCustomAttributes>"
                                     "            <ForeignKeyConstraint xmlns='ECDbMap.02.00'/>"
                                     "          </ECCustomAttributes>"
                                     "        </ECNavigationProperty>"
                                     "        <ECNavigationProperty propertyName='A2' relationshipName='Rel01' direction='Backward' >"
                                     "          <ECCustomAttributes>"
                                     "            <ForeignKeyConstraint xmlns='ECDbMap.02.00'/>"
                                     "          </ECCustomAttributes>"
                                     "        </ECNavigationProperty>"
                                     "        <ECNavigationProperty propertyName='A3' relationshipName='Rel10' direction='Backward' >"
                                     "          <ECCustomAttributes>"
                                     "            <ForeignKeyConstraint xmlns='ECDbMap.02.00'/>"
                                     "          </ECCustomAttributes>"
                                     "        </ECNavigationProperty>"
                                     "        <ECNavigationProperty propertyName='A4' relationshipName='Rel00' direction='Backward' >"
                                     "          <ECCustomAttributes>"
                                     "            <ForeignKeyConstraint xmlns='ECDbMap.02.00'/>"
                                     "          </ECCustomAttributes>"
                                     "        </ECNavigationProperty>"
                                     "    </ECEntityClass>"
                                     "  <ECRelationshipClass typeName='Rel11' strength='holding' modifier='Sealed'>"
                                     "    <Source cardinality='(1,1)' polymorphic='True'>"
                                     "      <Class class = 'A' />"
                                     "    </Source>"
                                     "    <Target cardinality='(1,1)' polymorphic='True'>"
                                     "      <Class class = 'B'/>"
                                     "    </Target>"
                                     "  </ECRelationshipClass>"
                                     "  <ECRelationshipClass typeName='Rel01' strength='holding' modifier='Sealed'>"
                                     "    <Source cardinality='(0,1)' polymorphic='True'>"
                                     "      <Class class = 'A' />"
                                     "    </Source>"
                                     "    <Target cardinality='(1,1)' polymorphic='True'>"
                                     "      <Class class = 'B'/>"
                                     "    </Target>"
                                     "  </ECRelationshipClass>"
                                     "  <ECRelationshipClass typeName='Rel10' strength='holding' modifier='Sealed'>"
                                     "    <Source cardinality='(1,1)' polymorphic='True'>"
                                     "      <Class class = 'A' />"
                                     "    </Source>"
                                     "    <Target cardinality='(0,1)' polymorphic='True'>"
                                     "      <Class class = 'B'/>"
                                     "    </Target>"
                                     "  </ECRelationshipClass>"
                                     "  <ECRelationshipClass typeName='Rel00' strength='holding' modifier='Sealed'>"
                                     "    <Source cardinality='(0,1)' polymorphic='True'>"
                                     "      <Class class = 'A' />"
                                     "    </Source>"
                                     "    <Target cardinality='(0,1)' polymorphic='True'>"
                                     "      <Class class = 'B'/>"
                                     "    </Target>"
                                     "  </ECRelationshipClass>"
                                     "  <ECRelationshipClass typeName='Rel11back' strength='holding' strengthDirection='Backward' modifier='Sealed'>"
                                     "    <Source cardinality='(1,1)' polymorphic='True'>"
                                     "      <Class class = 'A' />"
                                     "    </Source>"
                                     "    <Target cardinality='(1,1)' polymorphic='True'>"
                                     "      <Class class = 'B'/>"
                                     "    </Target>"
                                     "  </ECRelationshipClass>"
                                     "  <ECRelationshipClass typeName='Rel01back' strength='holding' strengthDirection='Backward' modifier='Sealed'>"
                                     "    <Source cardinality='(0,1)' polymorphic='True'>"
                                     "      <Class class = 'A' />"
                                     "    </Source>"
                                     "    <Target cardinality='(1,1)' polymorphic='True'>"
                                     "      <Class class = 'B'/>"
                                     "    </Target>"
                                     "  </ECRelationshipClass>"
                                     "  <ECRelationshipClass typeName='Rel10back' strength='holding' strengthDirection='Backward' modifier='Sealed'>"
                                     "    <Source cardinality='(1,1)' polymorphic='True'>"
                                     "      <Class class = 'A' />"
                                     "    </Source>"
                                     "    <Target cardinality='(0,1)' polymorphic='True'>"
                                     "      <Class class = 'B'/>"
                                     "    </Target>"
                                     "  </ECRelationshipClass>"
                                     "  <ECRelationshipClass typeName='Rel00back' strength='holding' strengthDirection='Backward' modifier='Sealed'>"
                                     "    <Source cardinality='(0,1)' polymorphic='True'>"
                                     "      <Class class = 'A' />"
                                     "    </Source>"
                                     "    <Target cardinality='(0,1)' polymorphic='True'>"
                                     "      <Class class = 'B'/>"
                                     "    </Target>"
                                     "  </ECRelationshipClass>"
                                     "</ECSchema>"));

    testSchemas.push_back(SchemaItem("<?xml version='1.0' encoding='utf-8'?>"
                                     "<ECSchema schemaName='TestSchema' nameSpacePrefix='ts' version='1.0' xmlns='http://www.bentley.com/schemas/Bentley.ECXML.3.0'>"
                                     "  <ECSchemaReference name='ECDbMap' version='02.00' prefix='ecdbmap' />"
                                     "    <ECEntityClass typeName='A'>"
                                     "        <ECProperty propertyName='AName' typeName='string' />"
                                     "        <ECNavigationProperty propertyName='B1' relationshipName='Rel11back' direction='Forward' >"
                                     "          <ECCustomAttributes>"
                                     "            <ForeignKeyConstraint xmlns='ECDbMap.02.00'/>"
                                     "          </ECCustomAttributes>"
                                     "        </ECNavigationProperty>"
                                     "        <ECNavigationProperty propertyName='B2' relationshipName='Rel01back' direction='Forward' >"
                                     "          <ECCustomAttributes>"
                                     "            <ForeignKeyConstraint xmlns='ECDbMap.02.00'/>"
                                     "          </ECCustomAttributes>"
                                     "        </ECNavigationProperty>"
                                     "        <ECNavigationProperty propertyName='B3' relationshipName='Rel10back' direction='Forward' >"
                                     "          <ECCustomAttributes>"
                                     "            <ForeignKeyConstraint xmlns='ECDbMap.02.00'/>"
                                     "          </ECCustomAttributes>"
                                     "        </ECNavigationProperty>"
                                     "        <ECNavigationProperty propertyName='B4' relationshipName='Rel00back' direction='Forward' >"
                                     "          <ECCustomAttributes>"
                                     "            <ForeignKeyConstraint xmlns='ECDbMap.02.00'/>"
                                     "          </ECCustomAttributes>"
                                     "        </ECNavigationProperty>"
                                     "    </ECEntityClass>"
                                     "    <ECEntityClass typeName='B'>"
                                     "        <ECProperty propertyName='BName' typeName='string' />"
                                     "        <ECNavigationProperty propertyName='A1' relationshipName='Rel11' direction='Backward' >"
                                     "          <ECCustomAttributes>"
                                     "            <ForeignKeyConstraint xmlns='ECDbMap.02.00'/>"
                                     "          </ECCustomAttributes>"
                                     "        </ECNavigationProperty>"
                                     "        <ECNavigationProperty propertyName='A2' relationshipName='Rel01' direction='Backward' >"
                                     "          <ECCustomAttributes>"
                                     "            <ForeignKeyConstraint xmlns='ECDbMap.02.00'/>"
                                     "          </ECCustomAttributes>"
                                     "        </ECNavigationProperty>"
                                     "        <ECNavigationProperty propertyName='A3' relationshipName='Rel10' direction='Backward' >"
                                     "          <ECCustomAttributes>"
                                     "            <ForeignKeyConstraint xmlns='ECDbMap.02.00'/>"
                                     "          </ECCustomAttributes>"
                                     "        </ECNavigationProperty>"
                                     "        <ECNavigationProperty propertyName='A4' relationshipName='Rel00' direction='Backward' >"
                                     "          <ECCustomAttributes>"
                                     "            <ForeignKeyConstraint xmlns='ECDbMap.02.00'/>"
                                     "          </ECCustomAttributes>"
                                     "        </ECNavigationProperty>"
                                     "    </ECEntityClass>"
                                     "  <ECRelationshipClass typeName='Rel11' strength='referencing' modifier='Sealed'>"
                                     "    <Source cardinality='(1,1)' polymorphic='True'>"
                                     "      <Class class = 'A' />"
                                     "    </Source>"
                                     "    <Target cardinality='(1,1)' polymorphic='True'>"
                                     "      <Class class = 'B'/>"
                                     "    </Target>"
                                     "  </ECRelationshipClass>"
                                     "  <ECRelationshipClass typeName='Rel01' strength='referencing' modifier='Sealed'>"
                                     "    <Source cardinality='(0,1)' polymorphic='True'>"
                                     "      <Class class = 'A' />"
                                     "    </Source>"
                                     "    <Target cardinality='(1,1)' polymorphic='True'>"
                                     "      <Class class = 'B'/>"
                                     "    </Target>"
                                     "  </ECRelationshipClass>"
                                     "  <ECRelationshipClass typeName='Rel10' strength='referencing' modifier='Sealed'>"
                                     "    <Source cardinality='(1,1)' polymorphic='True'>"
                                     "      <Class class = 'A' />"
                                     "    </Source>"
                                     "    <Target cardinality='(0,1)' polymorphic='True'>"
                                     "      <Class class = 'B'/>"
                                     "    </Target>"
                                     "  </ECRelationshipClass>"
                                     "  <ECRelationshipClass typeName='Rel00' strength='referencing' modifier='Sealed'>"
                                     "    <Source cardinality='(0,1)' polymorphic='True'>"
                                     "      <Class class = 'A' />"
                                     "    </Source>"
                                     "    <Target cardinality='(0,1)' polymorphic='True'>"
                                     "      <Class class = 'B'/>"
                                     "    </Target>"
                                     "  </ECRelationshipClass>"
                                     "  <ECRelationshipClass typeName='Rel11back' strength='referencing' strengthDirection='Backward' modifier='Sealed'>"
                                     "    <Source cardinality='(1,1)' polymorphic='True'>"
                                     "      <Class class = 'A' />"
                                     "    </Source>"
                                     "    <Target cardinality='(1,1)' polymorphic='True'>"
                                     "      <Class class = 'B'/>"
                                     "    </Target>"
                                     "  </ECRelationshipClass>"
                                     "  <ECRelationshipClass typeName='Rel01back' strength='referencing' strengthDirection='Backward' modifier='Sealed'>"
                                     "    <Source cardinality='(0,1)' polymorphic='True'>"
                                     "      <Class class = 'A' />"
                                     "    </Source>"
                                     "    <Target cardinality='(1,1)' polymorphic='True'>"
                                     "      <Class class = 'B'/>"
                                     "    </Target>"
                                     "  </ECRelationshipClass>"
                                     "  <ECRelationshipClass typeName='Rel10back' strength='referencing' strengthDirection='Backward' modifier='Sealed'>"
                                     "    <Source cardinality='(1,1)' polymorphic='True'>"
                                     "      <Class class = 'A' />"
                                     "    </Source>"
                                     "    <Target cardinality='(0,1)' polymorphic='True'>"
                                     "      <Class class = 'B'/>"
                                     "    </Target>"
                                     "  </ECRelationshipClass>"
                                     "  <ECRelationshipClass typeName='Rel00back' strength='referencing' strengthDirection='Backward' modifier='Sealed'>"
                                     "    <Source cardinality='(0,1)' polymorphic='True'>"
                                     "      <Class class = 'A' />"
                                     "    </Source>"
                                     "    <Target cardinality='(0,1)' polymorphic='True'>"
                                     "      <Class class = 'B'/>"
                                     "    </Target>"
                                     "  </ECRelationshipClass>"
                                     "</ECSchema>"));

    for (SchemaItem const& testSchema : testSchemas)
        {
        ASSERT_EQ(SUCCESS, SetupECDb("onetoonerelationshipmappings.ecdb", testSchema));

        AssertForeignKey(true, m_ecdb, "ts_b", "A1Id");
        AssertForeignKey(true, m_ecdb, "ts_b", "A2Id");
        AssertForeignKey(true, m_ecdb, "ts_b", "A3Id");
        AssertForeignKey(true, m_ecdb, "ts_b", "A4Id");
        AssertForeignKey(true, m_ecdb, "ts_a", "B1Id");
        AssertForeignKey(true, m_ecdb, "ts_a", "B2Id");
        AssertForeignKey(true, m_ecdb, "ts_a", "B3Id");
        AssertForeignKey(true, m_ecdb, "ts_a", "B4Id");

        AssertForeignKey(false, m_ecdb, "ts_a", "A1Id");
        AssertForeignKey(false, m_ecdb, "ts_a", "A2Id");
        AssertForeignKey(false, m_ecdb, "ts_a", "A3Id");
        AssertForeignKey(false, m_ecdb, "ts_a", "A4Id");
        AssertForeignKey(false, m_ecdb, "ts_b", "B1Id");
        AssertForeignKey(false, m_ecdb, "ts_b", "B2Id");
        AssertForeignKey(false, m_ecdb, "ts_b", "B3Id");
        AssertForeignKey(false, m_ecdb, "ts_b", "B4Id");
        }
    }

//---------------------------------------------------------------------------------------
// @bsimethod                                   Krischan.Eberle                  02/16
//+---------------+---------------+---------------+---------------+---------------+------
TEST_F(RelationshipMappingTestFixture, DisallowCascadingDeleteOnJoinedTable)
    {
    ASSERT_EQ(SUCCESS, TestHelper::ImportSchema(SchemaItem("<?xml version='1.0' encoding='utf-8'?>"
                                     "<ECSchema schemaName='TestSchema' nameSpacePrefix='ts' version='1.0' xmlns='http://www.bentley.com/schemas/Bentley.ECXML.3.0'>"
                                     "  <ECSchemaReference name='ECDbMap' version='02.00' prefix='ecdbmap' />"
                                     "    <ECEntityClass typeName='A'>"
                                     "        <ECProperty propertyName='AName' typeName='string' />"
                                     "    </ECEntityClass>"
                                     "    <ECEntityClass typeName='B'>"
                                     "      <ECCustomAttributes>"
                                     "        <ClassMap xmlns='ECDbMap.02.00'>"
                                     "            <MapStrategy>TablePerHierarchy</MapStrategy>"
                                     "        </ClassMap>"
                                     "        <JoinedTablePerDirectSubclass xmlns='ECDbMap.02.00'/>"
                                     "     </ECCustomAttributes>"
                                     "        <ECProperty propertyName='BName' typeName='string' />"
                                     "        <ECNavigationProperty propertyName='A1' relationshipName='Rel1' direction='Backward' />"
                                     "        <ECNavigationProperty propertyName='A2' relationshipName='Rel2' direction='Backward' >"
                                     "          <ECCustomAttributes>"
                                     "             <ForeignKeyConstraint xmlns='ECDbMap.02.00'>"
                                     "               <OnDeleteAction>Cascade</OnDeleteAction>"
                                     "             </ForeignKeyConstraint>"
                                     "          </ECCustomAttributes>"
                                     "        </ECNavigationProperty>"
                                     "    </ECEntityClass>"
                                     "    <ECEntityClass typeName='B1'>"
                                     "        <BaseClass>B</BaseClass>"
                                     "        <ECProperty propertyName='B1Name' typeName='string' />"
                                     "        <ECNavigationProperty propertyName='A3' relationshipName='Rel3' direction='Backward' >"
                                     "          <ECCustomAttributes>"
                                     "             <ForeignKeyConstraint xmlns='ECDbMap.02.00'>"
                                     "               <OnDeleteAction>Restrict</OnDeleteAction>"
                                     "             </ForeignKeyConstraint>"
                                     "          </ECCustomAttributes>"
                                     "        </ECNavigationProperty>"
                                     "    </ECEntityClass>"
                                     "    <ECEntityClass typeName='B2'>"
                                     "        <BaseClass>B</BaseClass>"
                                     "        <ECProperty propertyName='B2Name' typeName='string' />"
                                     "    </ECEntityClass>"
                                     "  <ECRelationshipClass typeName='Rel1' strength='embedding' modifier='Sealed'>"
                                     "    <Source cardinality='(0,1)' polymorphic='True'>"
                                     "      <Class class = 'A' />"
                                     "    </Source>"
                                     "    <Target cardinality='(0,N)' polymorphic='True'>"
                                     "      <Class class = 'B'/>"
                                     "    </Target>"
                                     "  </ECRelationshipClass>"
                                     "  <ECRelationshipClass typeName='Rel2' strength='embedding' modifier='Sealed'>"
                                     "    <Source cardinality='(0,1)' polymorphic='True'>"
                                     "      <Class class = 'A' />"
                                     "    </Source>"
                                     "    <Target cardinality='(0,N)' polymorphic='True'>"
                                     "      <Class class = 'B'/>"
                                     "    </Target>"
                                     "  </ECRelationshipClass>"
                                     "  <ECRelationshipClass typeName='Rel3' strength='embedding' modifier='Sealed'>"
                                     "    <Source cardinality='(0,1)' polymorphic='True'>"
                                     "      <Class class = 'A' />"
                                     "    </Source>"
                                     "    <Target cardinality='(0,N)' polymorphic='True'>"
                                     "      <Class class = 'B1'/>"
                                     "    </Target>"
                                     "  </ECRelationshipClass>"
                                     "  </ECSchema>"))) << "Supported cases";

    ASSERT_EQ(SUCCESS, TestHelper::ImportSchema(SchemaItem("<?xml version='1.0' encoding='utf-8'?>"
                                     "<ECSchema schemaName='TestSchema' nameSpacePrefix='ts' version='1.0' xmlns='http://www.bentley.com/schemas/Bentley.ECXML.3.0'>"
                                     "  <ECSchemaReference name='ECDbMap' version='02.00' prefix='ecdbmap' />"
                                     "    <ECEntityClass typeName='A'>"
                                     "        <ECProperty propertyName='AName' typeName='string' />"
                                     "    </ECEntityClass>"
                                     "    <ECEntityClass typeName='B'>"
                                     "      <ECCustomAttributes>"
                                     "            <ClassMap xmlns='ECDbMap.02.00'>"
                                     "                <MapStrategy>TablePerHierarchy</MapStrategy>"
                                     "            </ClassMap>"
                                     "            <JoinedTablePerDirectSubclass xmlns='ECDbMap.02.00'/>"
                                     "     </ECCustomAttributes>"
                                     "        <ECProperty propertyName='BName' typeName='string' />"
                                     "    </ECEntityClass>"
                                     "    <ECEntityClass typeName='B1'>"
                                     "        <BaseClass>B</BaseClass>"
                                     "        <ECProperty propertyName='B1Name' typeName='string' />"
                                     "        <ECNavigationProperty propertyName='A' relationshipName='Rel' direction='Backward' />"
                                     "    </ECEntityClass>"
                                     "    <ECEntityClass typeName='B2'>"
                                     "        <BaseClass>B</BaseClass>"
                                     "        <ECProperty propertyName='B2Name' typeName='string' />"
                                     "    </ECEntityClass>"
                                     "  <ECRelationshipClass typeName='Rel' strength='embedding' modifier='Sealed'>"
                                     "    <Source cardinality='(0,1)' polymorphic='True'>"
                                     "      <Class class = 'A' />"
                                     "    </Source>"
                                     "    <Target cardinality='(0,N)' polymorphic='True'>"
                                     "      <Class class = 'B1'/>"
                                     "    </Target>"
                                     "  </ECRelationshipClass>"
                                     "  </ECSchema>"))) << "Logical Foreign key supports embedding relationship against subclass (joined table)";


    ASSERT_EQ(ERROR, TestHelper::ImportSchema(SchemaItem("<?xml version='1.0' encoding='utf-8'?>"
                                     "<ECSchema schemaName='TestSchema' nameSpacePrefix='ts' version='1.0' xmlns='http://www.bentley.com/schemas/Bentley.ECXML.3.0'>"
                                     "  <ECSchemaReference name='ECDbMap' version='02.00' prefix='ecdbmap' />"
                                     "    <ECEntityClass typeName='A'>"
                                     "        <ECProperty propertyName='AName' typeName='string' />"
                                     "    </ECEntityClass>"
                                     "    <ECEntityClass typeName='B'>"
                                     "      <ECCustomAttributes>"
                                     "            <ClassMap xmlns='ECDbMap.02.00'>"
                                     "                <MapStrategy>TablePerHierarchy</MapStrategy>"
                                     "            </ClassMap>"
                                     "            <JoinedTablePerDirectSubclass xmlns='ECDbMap.02.00'/>"
                                     "     </ECCustomAttributes>"
                                     "        <ECProperty propertyName='BName' typeName='string' />"
                                     "    </ECEntityClass>"
                                     "    <ECEntityClass typeName='B1'>"
                                     "        <BaseClass>B</BaseClass>"
                                     "        <ECProperty propertyName='B1Name' typeName='string' />"
                                     "        <ECNavigationProperty propertyName='A' relationshipName='Rel' direction='Backward' >"
                                     "              <ECCustomAttributes>"
                                     "                  <ForeignKeyConstraint xmlns='ECDbMap.02.00'/>"
                                     "              </ECCustomAttributes>"
                                     "        </ECNavigationProperty>"
                                     "    </ECEntityClass>"
                                     "    <ECEntityClass typeName='B2'>"
                                     "        <BaseClass>B</BaseClass>"
                                     "        <ECProperty propertyName='B2Name' typeName='string' />"
                                     "    </ECEntityClass>"
                                     "  <ECRelationshipClass typeName='Rel' strength='embedding' modifier='Sealed'>"
                                     "    <Source cardinality='(0,1)' polymorphic='True'>"
                                     "      <Class class = 'A' />"
                                     "    </Source>"
                                     "    <Target cardinality='(0,N)' polymorphic='True'>"
                                     "      <Class class = 'B1'/>"
                                     "    </Target>"
                                     "  </ECRelationshipClass>"
                                     "  </ECSchema>"))) << "Embedding relationship against subclass (joined table)";

    ASSERT_EQ(ERROR, TestHelper::ImportSchema(SchemaItem("<?xml version='1.0' encoding='utf-8'?>"
                                     "<ECSchema schemaName='TestSchema' nameSpacePrefix='ts' version='1.0' xmlns='http://www.bentley.com/schemas/Bentley.ECXML.3.0'>"
                                     "  <ECSchemaReference name='ECDbMap' version='02.00' prefix='ecdbmap' />"
                                     "    <ECEntityClass typeName='A'>"
                                     "        <ECProperty propertyName='AName' typeName='string' />"
                                     "    </ECEntityClass>"
                                     "    <ECEntityClass typeName='B'>"
                                     "      <ECCustomAttributes>"
                                     "            <ClassMap xmlns='ECDbMap.02.00'>"
                                     "                <MapStrategy>TablePerHierarchy</MapStrategy>"
                                     "        </ClassMap>"
                                     "            <JoinedTablePerDirectSubclass xmlns='ECDbMap.02.00'/>"
                                     "     </ECCustomAttributes>"
                                     "        <ECProperty propertyName='BName' typeName='string' />"
                                     "    </ECEntityClass>"
                                     "    <ECEntityClass typeName='B1'>"
                                     "        <BaseClass>B</BaseClass>"
                                     "        <ECProperty propertyName='B1Name' typeName='string' />"
                                     "        <ECNavigationProperty propertyName='A' relationshipName='Rel' direction='Backward' >"
                                     "          <ECCustomAttributes>"
                                     "             <ForeignKeyConstraint xmlns='ECDbMap.02.00'>"
                                     "               <OnDeleteAction>Cascade</OnDeleteAction>"
                                     "             </ForeignKeyConstraint>"
                                     "          </ECCustomAttributes>"
                                     "        </ECNavigationProperty>"
                                     "    </ECEntityClass>"
                                     "    <ECEntityClass typeName='B2'>"
                                     "        <BaseClass>B</BaseClass>"
                                     "        <ECProperty propertyName='B2Name' typeName='string' />"
                                     "    </ECEntityClass>"
                                     "  <ECRelationshipClass typeName='Rel' strength='embedding' modifier='Sealed'>"
                                     "    <Source cardinality='(0,1)' polymorphic='True'>"
                                     "      <Class class = 'A' />"
                                     "    </Source>"
                                     "    <Target cardinality='(0,N)' polymorphic='True'>"
                                     "      <Class class = 'B1'/>"
                                     "    </Target>"
                                     "  </ECRelationshipClass>"
                                     "  </ECSchema>"))) << "relationship with Cascade Delete against subclass (joined table)";
    }

//---------------------------------------------------------------------------------------
// @bsimethod                                   Krischan.Eberle                  02/16
//+---------------+---------------+---------------+---------------+---------------+------
TEST_F(RelationshipMappingTestFixture, RelationshipWithAbstractConstraintClassAndNoSubclasses)
    {
    ASSERT_EQ(SUCCESS, TestHelper::ImportSchema(SchemaItem(
        R"xml(<ECSchema schemaName="TestSchema" nameSpacePrefix="ts" version="1.0" xmlns="http://www.bentley.com/schemas/Bentley.ECXML.3.0">
          <ECSchemaReference name="ECDbMap" version="02.00" prefix="ecdbmap" />
          <ECEntityClass typeName="Element" modifier="Abstract">
            <ECCustomAttributes>
                    <ClassMap xmlns="ECDbMap.02.00">
                        <MapStrategy>TablePerHierarchy</MapStrategy>
                </ClassMap>
                    <ShareColumns xmlns="ECDbMap.02.00">
                      <ApplyToSubclassesOnly>True</ApplyToSubclassesOnly>
                    </ShareColumns>
            </ECCustomAttributes>
            <ECProperty propertyName="Code" typeName="string" />
          </ECEntityClass>
          <ECEntityClass typeName="GeometrySource" modifier="Abstract" />
          <ECEntityClass typeName="ElementGeometry">
            <ECProperty propertyName="Geom" typeName="binary" />
            <ECNavigationProperty propertyName="Source" relationshipName="GeometrySourceHasGeometry" direction="Backward" />                 
          </ECEntityClass>
          <ECEntityClass typeName="ExtendedElement">
            <BaseClass>Element</BaseClass>
            <ECProperty propertyName="Name" typeName="string" />
          </ECEntityClass>
          <ECRelationshipClass typeName="GeometrySourceHasGeometry" strength="embedding" modifier="Sealed">
            <Source cardinality="(0,1)" polymorphic="True">
              <Class class="GeometrySource" />
            </Source>
            <Target cardinality="(0,N)" polymorphic="True">
              <Class class="ElementGeometry" />
            </Target>
          </ECRelationshipClass>
        </ECSchema>)xml")));

    ASSERT_EQ(SUCCESS, TestHelper::ImportSchema(SchemaItem(
        R"xml(<ECSchema schemaName="TestSchema" nameSpacePrefix="ts" version="1.0" xmlns="http://www.bentley.com/schemas/Bentley.ECXML.3.0">
          <ECSchemaReference name="ECDbMap" version="02.00" prefix="ecdbmap" />
          <ECEntityClass typeName="Element" modifier="Abstract">
            <ECCustomAttributes>
                    <ClassMap xmlns="ECDbMap.02.00">
                        <MapStrategy>TablePerHierarchy</MapStrategy>
                </ClassMap>
                    <ShareColumns xmlns="ECDbMap.02.00">
                      <ApplyToSubclassesOnly>True</ApplyToSubclassesOnly>
                    </ShareColumns>
            </ECCustomAttributes>
            <ECProperty propertyName="Code" typeName="string" />
          </ECEntityClass>
          <ECEntityClass typeName="GeometrySource" modifier="Abstract" />
          <ECEntityClass typeName="GeometrySource3d">
            <BaseClass>GeometrySource</BaseClass>
            <ECProperty propertyName="Name" typeName="string" />
          </ECEntityClass>
          <ECEntityClass typeName="ElementGeometry">
            <ECProperty propertyName="Geom" typeName="binary" />
            <ECNavigationProperty propertyName="Source" relationshipName="GeometrySourceHasGeometry" direction="Backward" />                 
          </ECEntityClass>
          <ECEntityClass typeName="ExtendedElement">
            <BaseClass>Element</BaseClass>
            <ECProperty propertyName="Name" typeName="string" />
          </ECEntityClass>
          <ECRelationshipClass typeName="GeometrySourceHasGeometry" strength="embedding" modifier="Sealed">
            <Source cardinality="(0,1)" polymorphic="False">
              <Class class="GeometrySource" />
            </Source>
            <Target cardinality="(0,N)" polymorphic="True">
              <Class class="ElementGeometry" />
            </Target>
          </ECRelationshipClass>
        </ECSchema>)xml")));
    }

//---------------------------------------------------------------------------------------
// @bsimethod                                   Krischan.Eberle                  12/15
//+---------------+---------------+---------------+---------------+---------------+------
TEST_F(RelationshipMappingTestFixture, RelationshipWithAbstractConstraintClass)
    {
    
    ASSERT_EQ(ERROR, TestHelper::ImportSchema(SchemaItem(
        "<ECSchema schemaName='TestSchema' nameSpacePrefix='ts' version='1.0' xmlns='http://www.bentley.com/schemas/Bentley.ECXML.3.0'>"
        "  <ECSchemaReference name='ECDbMap' version='02.00' prefix='ecdbmap' />"
        "  <ECEntityClass typeName='Element' modifier='Abstract'>"
        "    <ECCustomAttributes>"
        "        <ClassMap xmlns='ECDbMap.02.00'>"
        "                <MapStrategy>TablePerHierarchy</MapStrategy>"
        "        </ClassMap>"
        "            <ShareColumns xmlns='ECDbMap.02.00'>"
        "              <ApplyToSubclassesOnly>True</ApplyToSubclassesOnly>"
        "            </ShareColumns>"
        "    </ECCustomAttributes>"
        "    <ECProperty propertyName='Code' typeName='string' />"
        "  </ECEntityClass>"
        "  <ECEntityClass typeName='GeometrySource' modifier='Abstract' />"
        "  <ECEntityClass typeName='ElementGeometry'>"
        "    <ECProperty propertyName='Geom' typeName='binary' />"
        "    <ECNavigationProperty propertyName='Source' relationshipName='GeometrySourceHasGeometry' direction='Backward' />"
        "  </ECEntityClass>"
        "  <ECEntityClass typeName='GeometricElement'>"
        "    <BaseClass>Element</BaseClass>"
        "    <BaseClass>GeometrySource</BaseClass>"
        "    <ECProperty propertyName='Name' typeName='string' />"
        "  </ECEntityClass>"
        "  <ECEntityClass typeName='LooseGeometry'>"
        "    <BaseClass>GeometrySource</BaseClass>"
        "    <ECProperty propertyName='Name' typeName='string' />"
        "  </ECEntityClass>"
        "  <ECRelationshipClass typeName='GeometrySourceHasGeometry' strength='embedding' modifier='Sealed'>"
        "    <Source cardinality='(0,1)' polymorphic='True'>"
        "      <Class class='GeometrySource' />"
        "    </Source>"
        "    <Target cardinality='(0,N)' polymorphic='True'>"
        "      <Class class='ElementGeometry' />"
        "    </Target>"
        "  </ECRelationshipClass>"
        "</ECSchema>"))) << "Multiple Tables on either end of the relationship are not supported";

    auto getGeometrySourceHasGeometryRowCount = [] (ECDbCR ecdb)
        {
        ECSqlStatement selectStmt;
        if (ECSqlStatus::Success != selectStmt.Prepare(ecdb, "SELECT count(*) FROM ts.GeometrySourceHasGeometry"))
            return -1;

        if (BE_SQLITE_ROW != selectStmt.Step())
            return -1;

        return selectStmt.GetValueInt(0);
        };

    std::vector<SchemaItem> testSchemas;
    testSchemas.push_back(SchemaItem(
                                     "<ECSchema schemaName='TestSchema' nameSpacePrefix='ts' version='1.0' xmlns='http://www.bentley.com/schemas/Bentley.ECXML.3.0'>"
                                     "  <ECSchemaReference name='ECDbMap' version='02.00' prefix='ecdbmap' />"
                                     "  <ECEntityClass typeName='Element' modifier='Abstract' >"
                                     "    <ECProperty propertyName='Code' typeName='string' />"
                                     "  </ECEntityClass>"
                                     "  <ECEntityClass typeName='GeometrySource' modifier='Abstract'>"
                                     "    <ECCustomAttributes>"
                                     "        <ClassMap xmlns='ECDbMap.02.00'>"
                                     "                <MapStrategy>TablePerHierarchy</MapStrategy>"
                                     "        </ClassMap>"
                                     "            <ShareColumns xmlns='ECDbMap.02.00'>"
                                     "              <ApplyToSubclassesOnly>True</ApplyToSubclassesOnly>"
                                     "            </ShareColumns>"
                                     "    </ECCustomAttributes>"
                                     "    <BaseClass>Element</BaseClass>"
                                     "  </ECEntityClass>"
                                     "  <ECEntityClass typeName='ElementGeometry'>"
                                     "    <ECProperty propertyName='Geom' typeName='binary' />"
                                     "    <ECNavigationProperty propertyName='Source' relationshipName='GeometrySourceHasGeometry' direction='Backward' />"
                                     "  </ECEntityClass>"
                                     "  <ECEntityClass typeName='ExtendedElement'>"
                                     "    <BaseClass>GeometrySource</BaseClass>"
                                     "    <ECProperty propertyName='Name' typeName='string' />"
                                     "  </ECEntityClass>"
                                     "  <ECEntityClass typeName='GeometricElement'>"
                                     "    <BaseClass>ExtendedElement</BaseClass>"
                                     "  </ECEntityClass>"
                                     "  <ECRelationshipClass typeName='GeometrySourceHasGeometry' strength='embedding' modifier='Sealed'>"
                                     "    <Source cardinality='(0,1)' polymorphic='True'>"
                                     "      <Class class='GeometrySource' />"
                                     "    </Source>"
                                     "    <Target cardinality='(0,N)' polymorphic='True'>"
                                     "      <Class class='ElementGeometry' />"
                                     "    </Target>"
                                     "  </ECRelationshipClass>"
                                     "</ECSchema>"));

    testSchemas.push_back(SchemaItem("<ECSchema schemaName='TestSchema' nameSpacePrefix='ts' version='1.0' xmlns='http://www.bentley.com/schemas/Bentley.ECXML.3.0'>"
                                     "  <ECSchemaReference name='ECDbMap' version='02.00' prefix='ecdbmap' />"
                                     "  <ECEntityClass typeName='Element' modifier='Abstract'>"
                                     "    <ECCustomAttributes>"
                                     "        <ClassMap xmlns='ECDbMap.02.00'>"
                                     "                <MapStrategy>TablePerHierarchy</MapStrategy>"
                                     "        </ClassMap>"
                                     "            <ShareColumns xmlns='ECDbMap.02.00'>"
                                     "              <ApplyToSubclassesOnly>True</ApplyToSubclassesOnly>"
                                     "            </ShareColumns>"
                                     "            <JoinedTablePerDirectSubclass xmlns='ECDbMap.02.00'/>"
                                     "    </ECCustomAttributes>"
                                     "    <ECProperty propertyName='Code' typeName='string' />"
                                     "  </ECEntityClass>"
                                     "  <ECEntityClass typeName='GeometrySource' modifier='Abstract'>"
                                     "   <BaseClass>Element</BaseClass>"
                                     "  </ECEntityClass>"
                                     "  <ECEntityClass typeName='ElementGeometry'>"
                                     "    <ECProperty propertyName='Geom' typeName='binary' />"
                                     "    <ECNavigationProperty propertyName='Source' relationshipName='GeometrySourceHasGeometry' direction='Backward' />"
                                     "  </ECEntityClass>"
                                     "  <ECEntityClass typeName='ExtendedElement'>"
                                     "    <BaseClass>GeometrySource</BaseClass>"
                                     "    <ECProperty propertyName='Name' typeName='string' />"
                                     "  </ECEntityClass>"
                                     "  <ECEntityClass typeName='GeometricElement'>"
                                     "    <BaseClass>ExtendedElement</BaseClass>"
                                     "  </ECEntityClass>"
                                     "  <ECRelationshipClass typeName='GeometrySourceHasGeometry' strength='embedding' modifier='Sealed'>"
                                     "    <Source cardinality='(0,1)' polymorphic='True'>"
                                     "      <Class class='GeometrySource' />"
                                     "    </Source>"
                                     "    <Target cardinality='(0,N)' polymorphic='True'>"
                                     "      <Class class='ElementGeometry' />"
                                     "    </Target>"
                                     "  </ECRelationshipClass>"
                                     "</ECSchema>"));

    for (SchemaItem const& testSchema : testSchemas)
        {
        ASSERT_EQ(SUCCESS, SetupECDb("RelationshipWithAbstractBaseClass.ecdb", testSchema));

        ECInstanceKey elem1Key, elem2Key, geomElem1Key, geomElem2Key, geom1Key, geom2Key;
        ECSqlStatement stmt;
        ASSERT_EQ(ECSqlStatus::Success, stmt.Prepare(m_ecdb, "INSERT INTO ts.ExtendedElement(Code,Name) VALUES('0001','NonGeom1')"));
        ASSERT_EQ(BE_SQLITE_DONE, stmt.Step(elem1Key));
        stmt.Finalize();
        ASSERT_EQ(ECSqlStatus::Success, stmt.Prepare(m_ecdb, "INSERT INTO ts.ExtendedElement(Code,Name) VALUES('0002','NonGeom2')"));
        ASSERT_EQ(BE_SQLITE_DONE, stmt.Step(elem2Key));
        stmt.Finalize();

        ASSERT_EQ(ECSqlStatus::Success, stmt.Prepare(m_ecdb, "INSERT INTO ts.GeometricElement(Code,Name) VALUES('0003','Geom1')"));
        ASSERT_EQ(BE_SQLITE_DONE, stmt.Step(geomElem1Key));
        stmt.Finalize();

        ASSERT_EQ(ECSqlStatus::Success, stmt.Prepare(m_ecdb, "INSERT INTO ts.GeometricElement(Code,Name) VALUES('0004','Geom2')"));
        ASSERT_EQ(BE_SQLITE_DONE, stmt.Step(geomElem2Key));
        stmt.Finalize();

        //now do actual tests with relationship
        ASSERT_EQ(0, getGeometrySourceHasGeometryRowCount(m_ecdb)) << "Before inserting nav prop";

        ASSERT_EQ(ECSqlStatus::Success, stmt.Prepare(m_ecdb, "INSERT INTO ts.ElementGeometry(Source.Id) VALUES(?)"));
        ASSERT_EQ(ECSqlStatus::Success, stmt.BindId(1, geomElem1Key.GetInstanceId()));
        ASSERT_EQ(BE_SQLITE_DONE, stmt.Step(geom1Key));
        stmt.Reset();
        stmt.ClearBindings();

        ASSERT_EQ(1, getGeometrySourceHasGeometryRowCount(m_ecdb)) << "After inserting one nav prop";

        ASSERT_EQ(ECSqlStatus::Success, stmt.BindId(1, elem1Key.GetInstanceId()));
        ASSERT_EQ(BE_SQLITE_DONE, stmt.Step(geom1Key));

        ASSERT_EQ(2, getGeometrySourceHasGeometryRowCount(m_ecdb)) << "After inserting second nav prop";
        }
    }

//---------------------------------------------------------------------------------------
// @bsimethod                                   Krischan.Eberle                  12/15
//+---------------+---------------+---------------+---------------+---------------+------
TEST_F(RelationshipMappingTestFixture, RelationshipWithAbstractClassAsConstraintOnChildEnd)
    {
    ASSERT_EQ(SUCCESS, SetupECDb("RelationshipWithAbstractClassAsConstraintOnChildEnd.ecdb", SchemaItem(R"xml(<ECSchema schemaName="TestSchema" alias="ts" version="1.0" xmlns="http://www.bentley.com/schemas/Bentley.ECXML.3.1">
                          <ECSchemaReference name="ECDbMap" version="02.00" alias="ecdbmap" />
                          <ECEntityClass typeName="Solid">
                            <ECProperty propertyName="Name" typeName="string" />
                          </ECEntityClass>
                          <ECEntityClass typeName="Face" modifier="Abstract">
                            <ECProperty propertyName="FaceName" typeName="string" />
                            <ECNavigationProperty propertyName="Solid" relationshipName="SolidHasFaces" direction="Backward" />
                          </ECEntityClass>
                          <ECRelationshipClass typeName="SolidHasFaces" strength="embedding" modifier="Sealed">
                            <Source multiplicity="(0..1)" roleLabel="has" polymorphic="True">
                              <Class class="Solid" />
                            </Source>
                            <Target multiplicity="(0..*)" roleLabel="belongs to" polymorphic="True">
                              <Class class="Face" />
                            </Target>
                          </ECRelationshipClass>
                        </ECSchema>)xml")));

    ECClassId faceClassId = m_ecdb.Schemas().GetClassId("TestSchema", "Face");
    ASSERT_TRUE(faceClassId.IsValid());
    ECInstanceKey solidKey;
    {
    ECSqlStatement stmt;
    ASSERT_EQ(ECSqlStatus::Success, stmt.Prepare(m_ecdb, "INSERT INTO ts.Solid(Name) VALUES('MySolid')"));
    ASSERT_EQ(BE_SQLITE_DONE, stmt.Step(solidKey));
    }

    m_ecdb.SaveChanges();

    {
    ECSqlStatement selectStmt;
    ASSERT_EQ(ECSqlStatus::Success, selectStmt.Prepare(m_ecdb, "SELECT count(*) FROM ts.SolidHasFaces"));
    ASSERT_EQ(BE_SQLITE_ROW, selectStmt.Step());
    ASSERT_EQ(0, selectStmt.GetValueInt(0)) << "SELECT count(*) FROM ts.SolidHasFaces";
    }

    {
    ECSqlStatement stmt;
    ASSERT_EQ(ECSqlStatus::InvalidECSql, stmt.Prepare(m_ecdb, "INSERT INTO ts.SolidHasFaces(SourceECInstanceId, SourceECClassId, TargetECInstanceId, TargetECClassId) VALUES(?,?,4444,?)"));
    }
    }

//---------------------------------------------------------------------------------------
// @bsimethod                                   Muhammad.Hassan                  06/16
//+---------------+---------------+---------------+---------------+---------------+------
TEST_F(RelationshipMappingTestFixture, RelationshipWithNotMappedClassAsConstraint)
    {
    ASSERT_EQ(ERROR, TestHelper::ImportSchema(SchemaItem(
        R"xml(<ECSchema schemaName="TestSchema" alias="ts" version="1.0" xmlns="http://www.bentley.com/schemas/Bentley.ECXML.3.1">
                  <ECSchemaReference name="ECDbMap" version="02.00" alias="ecdbmap" />
                  <ECEntityClass typeName="Element" modifier="Sealed">
                    <ECCustomAttributes>
                        <ClassMap xmlns="ECDbMap.02.00">
                            <MapStrategy>NotMapped</MapStrategy>
                        </ClassMap>
                    </ECCustomAttributes>
                    <ECProperty propertyName="Code" typeName="string" />
                  </ECEntityClass>
                  <ECEntityClass typeName="ElementGeometry" modifier="Sealed">
                    <ECCustomAttributes>
                        <ClassMap xmlns="ECDbMap.02.00">
                            <MapStrategy>NotMapped</MapStrategy>
                        </ClassMap>
                    </ECCustomAttributes>
                    <ECProperty propertyName="Geom" typeName="binary" />
                  </ECEntityClass>
                  <ECRelationshipClass typeName="ElementHasGeometry" strength="embedding" modifier="Sealed">
                    <Source multiplicity="(0..1)" polymorphic="True" roleLabel="owns">
                      <Class class="Element" />
                    </Source>
                    <Target multiplicity="(0..*)" polymorphic="True" roleLabel="is owned by">
                      <Class class="ElementGeometry" />
                    </Target>
                    <ECProperty propertyName="RelProp" typeName="string" />
                  </ECRelationshipClass>
                </ECSchema>)xml"))) << "1:N Relationship having NotMapped constraint class on both sides of relationship are not supported";

    ASSERT_EQ(ERROR, TestHelper::ImportSchema(SchemaItem(
        "<ECSchema schemaName='TestSchema' nameSpacePrefix='ts' version='1.0' xmlns='http://www.bentley.com/schemas/Bentley.ECXML.3.0'>"
        "  <ECSchemaReference name='ECDbMap' version='02.00' prefix='ecdbmap' />"
        "  <ECEntityClass typeName='Element' modifier='None'>"
        "    <ECCustomAttributes>"
        "        <ClassMap xmlns='ECDbMap.02.00'>"
        "            <MapStrategy>NotMapped</MapStrategy>"
        "        </ClassMap>"
        "    </ECCustomAttributes>"
        "    <ECProperty propertyName='Code' typeName='string' />"
        "  </ECEntityClass>"
        "  <ECEntityClass typeName='ElementGeometry'>"
        "    <ECCustomAttributes>"
        "        <ClassMap xmlns='ECDbMap.02.00'>"
        "            <MapStrategy>NotMapped</MapStrategy>"
        "        </ClassMap>"
        "    </ECCustomAttributes>"
        "    <ECProperty propertyName='Geom' typeName='binary' />"
        "  </ECEntityClass>"
        "  <ECRelationshipClass typeName='ElementHasGeometry' strength='referencing' modifier='Sealed'>"
        "    <Source cardinality='(0,N)' polymorphic='True'>"
        "      <Class class='Element' />"
        "    </Source>"
        "    <Target cardinality='(0,N)' polymorphic='True'>"
        "      <Class class='ElementGeometry' />"
        "    </Target>"
        "    <ECProperty propertyName='RelProp' typeName='string' />"
        "  </ECRelationshipClass>"
        "</ECSchema>"))) << "N:N Relationship having not mapped constraint class on both sides of relationship are not supported";

    ASSERT_EQ(ERROR, TestHelper::ImportSchema(SchemaItem(
        "<ECSchema schemaName='TestSchema' nameSpacePrefix='ts' version='1.0' xmlns='http://www.bentley.com/schemas/Bentley.ECXML.3.0'>"
        "  <ECSchemaReference name='ECDbMap' version='02.00' prefix='ecdbmap' />"
        "  <ECEntityClass typeName='Element' modifier='None'>"
        "    <ECProperty propertyName='Code' typeName='string' />"
        "  </ECEntityClass>"
        "  <ECEntityClass typeName='PhysicalElement' modifier='None'>"
        "    <ECCustomAttributes>"
        "        <ClassMap xmlns='ECDbMap.02.00'>"
        "            <MapStrategy>NotMapped</MapStrategy>"
        "        </ClassMap>"
        "    </ECCustomAttributes>"
        "    <BaseClass>Element</BaseClass>"
        "    <ECProperty propertyName='NameSpace' typeName='string' />"
        "  </ECEntityClass>"
        "  <ECEntityClass typeName='ElementGeometry' modifier='None'>"
        "    <ECProperty propertyName='Geom' typeName='binary' />"
        "  </ECEntityClass>"
        "  <ECEntityClass typeName='ElementGeometry3D'>"
        "    <ECCustomAttributes>"
        "        <ClassMap xmlns='ECDbMap.02.00'>"
        "            <MapStrategy>NotMapped</MapStrategy>"
        "        </ClassMap>"
        "    </ECCustomAttributes>"
        "    <BaseClass>ElementGeometry</BaseClass>"
        "    <ECProperty propertyName='Category3D' typeName='binary' />"
        "  </ECEntityClass>"
        "  <ECRelationshipClass typeName='ElementHasGeometry' strength='referencing' modifier='Sealed'>"
        "    <Source cardinality='(0,N)' polymorphic='True'>"
        "      <Class class='Element' />"
        "    </Source>"
        "    <Target cardinality='(0,N)' polymorphic='True'>"
        "      <Class class='ElementGeometry' />"
        "    </Target>"
        "    <ECProperty propertyName='RelProp' typeName='string' />"
        "  </ECRelationshipClass>"
        "</ECSchema>"))) << "N:N Relationship having at least one NotMapped constraint class on both sides of relationship are not supported";

    ASSERT_EQ(ERROR, TestHelper::ImportSchema(SchemaItem(
        "<ECSchema schemaName='TestSchema' nameSpacePrefix='ts' version='1.0' xmlns='http://www.bentley.com/schemas/Bentley.ECXML.3.0'>"
        "  <ECSchemaReference name='ECDbMap' version='02.00' prefix='ecdbmap' />"
        "  <ECEntityClass typeName='Element' modifier='None'>"
        "    <ECProperty propertyName='Code' typeName='string' />"
        "  </ECEntityClass>"
        "  <ECEntityClass typeName='PhysicalElement' modifier='None'>"
        "    <BaseClass>Element</BaseClass>"
        "    <ECProperty propertyName='NameSpace' typeName='string' />"
        "  </ECEntityClass>"
        "  <ECEntityClass typeName='ElementGeometry' modifier='None'>"
        "    <ECProperty propertyName='Geom' typeName='binary' />"
        "  </ECEntityClass>"
        "  <ECEntityClass typeName='ElementGeometry3D'>"
        "    <ECCustomAttributes>"
        "        <ClassMap xmlns='ECDbMap.02.00'>"
        "            <MapStrategy>NotMapped</MapStrategy>"
        "        </ClassMap>"
        "    </ECCustomAttributes>"
        "    <BaseClass>ElementGeometry</BaseClass>"
        "    <ECProperty propertyName='Category3D' typeName='binary' />"
        "  </ECEntityClass>"
        "  <ECRelationshipClass typeName='ElementHasGeometry' strength='referencing' modifier='Sealed'>"
        "    <Source cardinality='(0,N)' polymorphic='True'>"
        "      <Class class='Element' />"
        "    </Source>"
        "    <Target cardinality='(0,N)' polymorphic='True'>"
        "      <Class class='ElementGeometry' />"
        "    </Target>"
        "    <ECProperty propertyName='RelProp' typeName='string' />"
        "  </ECRelationshipClass>"
        "</ECSchema>"))) << "N:N Relationships having at least one NotMapped constraint class on one sides of relationship are not supported";
    }


//---------------------------------------------------------------------------------------
// @bsimethod                                   Muhammad Hassan                     05/16
//+---------------+---------------+---------------+---------------+---------------+------
TEST_F(RelationshipMappingTestFixture, AddDerivedClassOfConstraintOnNsideOf1NRelationship)
    {
    ASSERT_EQ(SUCCESS, SetupECDb("addderivedclassonNsideof1Nrelationship.ecdb", SchemaItem(
        "<?xml version = '1.0' encoding = 'utf-8'?>"
        "<ECSchema schemaName='OpenPlant' nameSpacePrefix='op' version='1.0' xmlns='http://www.bentley.com/schemas/Bentley.ECXML.3.0'>"
        "<ECSchemaReference name='ECDbMap' version='02.00' prefix='ecdbmap' />"
        "  <ECEntityClass typeName='ITEM' >"
        "    <ECProperty propertyName='op_ITEM_prop' typeName='string' />"
        "  </ECEntityClass>"
        "  <ECEntityClass typeName='UNIT' >"
        "    <ECProperty propertyName='op_UNIT_prop' typeName='string' />"
        "  </ECEntityClass>"
        "  <ECRelationshipClass typeName='UNIT_HAS_ITEM' strength='referencing' strengthDirection='forward'>"
        "    <Source cardinality='(0,1)' polymorphic='True'>"
        "      <Class class='UNIT' />"
        "    </Source>"
        "    <Target cardinality='(0,N)' polymorphic='True'>"
        "      <Class class='ITEM' />"
        "    </Target>"
        "  </ECRelationshipClass>"
        "</ECSchema>")));

    ECClassCP item = m_ecdb.Schemas().GetClass("OpenPlant", "ITEM");
    ECClassCP unit = m_ecdb.Schemas().GetClass("OpenPlant", "UNIT");

    Savepoint sp(m_ecdb, "CRUD Operations");
    //Insert Statements
    {
    //relationship between UNIT and ITEM
    ASSERT_EQ(BE_SQLITE_DONE, TestHelper::ExecuteNonSelectECSql(m_ecdb, "INSERT INTO op.UNIT(ECInstanceId, op_UNIT_prop) VALUES(201, 'unitString1')"));
    ASSERT_EQ(BE_SQLITE_DONE, TestHelper::ExecuteNonSelectECSql(m_ecdb, "INSERT INTO op.ITEM(ECInstanceId, op_ITEM_prop) VALUES(101, 'itemString1')"));

    Utf8String ecsql;
    ecsql.Sprintf("INSERT INTO op.UNIT_HAS_ITEM(ECInstanceId, SourceECInstanceId, SourceECClassId, TargetECInstanceId, TargetECClassId) VALUES(401, 201, %llu, 101, %llu)", unit->GetId().GetValue(), item->GetId().GetValue());
    ASSERT_EQ(BE_SQLITE_DONE, TestHelper::ExecuteNonSelectECSql(m_ecdb, ecsql.c_str()));
    }

    //Select statements
    {
    ASSERT_EQ(BE_SQLITE_ROW, TestHelper::ExecuteNonSelectECSql(m_ecdb, "SELECT * FROM op.UNIT_HAS_ITEM"));

    Utf8String ecsql;
    ecsql.Sprintf("SELECT * FROM op.UNIT_HAS_ITEM WHERE TargetECClassId=%s", item->GetId().ToString().c_str());
    ASSERT_EQ(BE_SQLITE_ROW, TestHelper::ExecuteNonSelectECSql(m_ecdb, ecsql.c_str()));
    }

    //Delete Statements
    {
    Utf8String ecsql;
    ecsql.Sprintf("DELETE FROM op.UNIT_HAS_ITEM WHERE TargetECClassId = %s", item->GetId().ToString().c_str());
    ASSERT_EQ(BE_SQLITE_DONE, TestHelper::ExecuteNonSelectECSql(m_ecdb, ecsql.c_str()));
    //Verify Deletion
    ecsql.Sprintf("SELECT * FROM op.UNIT_HAS_ITEM WHERE TargetECClassId=%s", item->GetId().ToString().c_str());
    ASSERT_EQ(BE_SQLITE_DONE, TestHelper::ExecuteNonSelectECSql(m_ecdb, ecsql.c_str()));
    }
    sp.Cancel();

    m_ecdb.SaveChanges();
    ASSERT_EQ(SUCCESS, ImportSchema(SchemaItem(
        "<?xml version = '1.0' encoding = 'utf-8'?>"
        "<ECSchema schemaName='OpenPlant_3D' nameSpacePrefix='op3d' version='1.0' xmlns='http://www.bentley.com/schemas/Bentley.ECXML.3.0'>"
        "  <ECSchemaReference name='OpenPlant' version='01.00' prefix='op' />"
        "  <ECEntityClass typeName='ITEM_3D' >"
        "    <BaseClass>op:ITEM</BaseClass>"
        "    <ECProperty propertyName='op3d_ITEM_prop' typeName='string' />"
        "  </ECEntityClass>"
        "</ECSchema>")));

    item = m_ecdb.Schemas().GetClass("OpenPlant", "ITEM");
    unit = m_ecdb.Schemas().GetClass("OpenPlant", "UNIT");
    ECClassCP item_3D = m_ecdb.Schemas().GetClass("OpenPlant_3D", "ITEM_3D");

    //Insert Statements
    {
    //relationship between UNIT and ITEM
    ASSERT_EQ(BE_SQLITE_DONE, TestHelper::ExecuteNonSelectECSql(m_ecdb, "INSERT INTO op.UNIT(ECInstanceId, op_UNIT_prop) VALUES(201, 'unitString1')"));
    ASSERT_EQ(BE_SQLITE_DONE, TestHelper::ExecuteNonSelectECSql(m_ecdb, "INSERT INTO op.ITEM(ECInstanceId, op_ITEM_prop) VALUES(101, 'itemString1')"));

    Utf8String ecsql;
    ecsql.Sprintf("INSERT INTO op.UNIT_HAS_ITEM(ECInstanceId, SourceECInstanceId, SourceECClassId, TargetECInstanceId, TargetECClassId) VALUES(401, 201, %llu, 101, %llu)", unit->GetId().GetValue(), item->GetId().GetValue());
    ASSERT_EQ(BE_SQLITE_DONE, TestHelper::ExecuteNonSelectECSql(m_ecdb, ecsql.c_str()));

    //relationship between UNIT and ITEM_3D(new derived Class)
    ASSERT_EQ(BE_SQLITE_DONE, TestHelper::ExecuteNonSelectECSql(m_ecdb, "INSERT INTO op.UNIT(ECInstanceId, op_UNIT_prop) VALUES(202, 'unitString2')"));
    ASSERT_EQ(BE_SQLITE_DONE, TestHelper::ExecuteNonSelectECSql(m_ecdb, "INSERT INTO op3d.ITEM_3D(ECInstanceId, op_ITEM_prop, op3d_ITEM_prop) VALUES(301, 'itemString1', 'item3dString1')"));

    ecsql.Sprintf("INSERT INTO op.UNIT_HAS_ITEM(ECInstanceId, SourceECInstanceId, SourceECClassId, TargetECInstanceId, TargetECClassId) VALUES(402, 202, %llu, 301, %llu)", unit->GetId().GetValue(), item_3D->GetId().GetValue());
    ASSERT_EQ(BE_SQLITE_DONE, TestHelper::ExecuteNonSelectECSql(m_ecdb, ecsql.c_str()));
    }

    //Select statements
    {
    ASSERT_EQ(BE_SQLITE_ROW, TestHelper::ExecuteNonSelectECSql(m_ecdb, "SELECT * FROM op.UNIT_HAS_ITEM"));

    Utf8String ecsql;
    ecsql.Sprintf("SELECT * FROM op.UNIT_HAS_ITEM WHERE TargetECClassId = %llu", item->GetId().GetValue());
    ASSERT_EQ(BE_SQLITE_ROW, TestHelper::ExecuteNonSelectECSql(m_ecdb, ecsql.c_str()));

    ecsql.Sprintf("SELECT * FROM op.UNIT_HAS_ITEM WHERE TargetECClassId = %llu", item_3D->GetId().GetValue());
    ASSERT_EQ(BE_SQLITE_ROW, TestHelper::ExecuteNonSelectECSql(m_ecdb, ecsql.c_str()));
    }

    //Delete Statements
    {
    Utf8String ecsql;
    ecsql.Sprintf("DELETE FROM op.UNIT_HAS_ITEM WHERE TargetECClassId = %llu", item->GetId().GetValue());
    ASSERT_EQ(BE_SQLITE_DONE, TestHelper::ExecuteNonSelectECSql(m_ecdb, ecsql.c_str()));
    //Verify Deletion
    ecsql.Sprintf("SELECT * FROM op.UNIT_HAS_ITEM WHERE TargetECClassId = %llu", item->GetId().GetValue());
    ASSERT_EQ(BE_SQLITE_DONE, TestHelper::ExecuteNonSelectECSql(m_ecdb, ecsql.c_str()));

    ecsql.Sprintf("DELETE FROM op.UNIT_HAS_ITEM WHERE ECInstanceId = 402 AND TargetECClassId = %llu", item_3D->GetId().GetValue());
    ASSERT_EQ(BE_SQLITE_DONE, TestHelper::ExecuteNonSelectECSql(m_ecdb, ecsql.c_str()));
    //verify Deletion
    ecsql.Sprintf("SELECT * FROM op.UNIT_HAS_ITEM WHERE TargetECClassId = %llu", item_3D->GetId().GetValue());
    ASSERT_EQ(BE_SQLITE_DONE, TestHelper::ExecuteNonSelectECSql(m_ecdb, ecsql.c_str()));
    }
    }

//---------------------------------------------------------------------------------------
// @bsimethod                                   Muhammad Hassan                     05/16
//+---------------+---------------+---------------+---------------+---------------+------
TEST_F(RelationshipMappingTestFixture, AddDerivedClassOfConstraintOn1sideOf1NRelationship)
    {
    ASSERT_EQ(SUCCESS, SetupECDb("addderivedclasson1sideof1Nrelationship.ecdb", SchemaItem(
        "<?xml version = '1.0' encoding = 'utf-8'?>"
        "<ECSchema schemaName='OpenPlant' nameSpacePrefix='op' version='1.0' xmlns='http://www.bentley.com/schemas/Bentley.ECXML.3.0'>"
        "<ECSchemaReference name='ECDbMap' version='02.00' prefix='ecdbmap' />"
        "  <ECEntityClass typeName='ITEM' >"
        "    <ECProperty propertyName='op_ITEM_prop' typeName='string' />"
        "        <ECNavigationProperty propertyName='UNIT' relationshipName='UNIT_HAS_ITEM' direction='Backward' />"
        "  </ECEntityClass>"
        "  <ECEntityClass typeName='UNIT' >"
        "    <ECProperty propertyName='op_UNIT_prop' typeName='string' />"
        "  </ECEntityClass>"
        "  <ECRelationshipClass typeName='UNIT_HAS_ITEM' strength='referencing' strengthDirection='forward'  modifier='Sealed'>"
        "    <Source cardinality='(0,1)' polymorphic='True'>"
        "      <Class class='UNIT' />"
        "    </Source>"
        "    <Target cardinality='(0,N)' polymorphic='True'>"
        "      <Class class='ITEM' />"
        "    </Target>"
        "  </ECRelationshipClass>"
        "</ECSchema>")));

    ECClassCP unit = m_ecdb.Schemas().GetClass("OpenPlant", "UNIT");
    ECClassCP item = m_ecdb.Schemas().GetClass("OpenPlant", "ITEM");
    m_ecdb.SaveChanges();
    Savepoint sp(m_ecdb, "CRUD operations");
    //Insert Statements
    {
    //relationship between UNIT and ITEM
    ASSERT_EQ(BE_SQLITE_DONE, TestHelper::ExecuteNonSelectECSql(m_ecdb, "INSERT INTO op.UNIT(ECInstanceId, op_UNIT_prop) VALUES(201, 'unitString1')"));
    ASSERT_EQ(BE_SQLITE_DONE, TestHelper::ExecuteNonSelectECSql(m_ecdb, "INSERT INTO op.ITEM(ECInstanceId, op_ITEM_prop,UNIT.Id) VALUES(101, 'itemString1',201)"));
    }

    //Select Statements
    {
    Utf8String ecsql;
    ASSERT_EQ(BE_SQLITE_ROW, TestHelper::ExecuteNonSelectECSql(m_ecdb, "SELECT * FROM op.UNIT_HAS_ITEM"));
    ecsql.Sprintf("SELECT * FROM op.UNIT_HAS_ITEM WHERE SourceECClassId = %llu", unit->GetId().GetValue());
    ASSERT_EQ(BE_SQLITE_ROW, TestHelper::ExecuteNonSelectECSql(m_ecdb, ecsql.c_str()));
    }

    //Delete Statements
    {
    ASSERT_EQ(BE_SQLITE_DONE, TestHelper::ExecuteNonSelectECSql(m_ecdb, "UPDATE op.ITEM SET UNIT.Id = NULL WHERE ECInstanceId = 101"));
    //Verify Deletion

    Utf8String ecsql;
    ecsql.Sprintf("SELECT * FROM op.UNIT_HAS_ITEM WHERE SourceECClassId = %llu", unit->GetId().GetValue());
    ASSERT_EQ(BE_SQLITE_DONE, TestHelper::ExecuteNonSelectECSql(m_ecdb, ecsql.c_str()));
    }
    sp.Cancel();

<<<<<<< HEAD
    ASSERT_EQ(SUCCESS, ImportSchema(m_ecdb, SchemaItem(
=======
    m_ecdb.SaveChanges();
    ASSERT_EQ(SUCCESS, ImportSchema(SchemaItem(
>>>>>>> fb0456a7
        "<?xml version = '1.0' encoding = 'utf-8'?>"
        "<ECSchema schemaName='OpenPlant_3D' nameSpacePrefix='op3d' version='1.0' xmlns='http://www.bentley.com/schemas/Bentley.ECXML.3.0'>"
        "  <ECSchemaReference name='OpenPlant' version='01.00' prefix='op' />"
        "  <ECEntityClass typeName='UNIT_3D' >"
        "    <BaseClass>op:UNIT</BaseClass>"
        "    <ECProperty propertyName='op3d_UNIT_prop' typeName='string' />"
        "  </ECEntityClass>"
        "</ECSchema>")));

    item = m_ecdb.Schemas().GetClass("OpenPlant", "ITEM");
    unit = m_ecdb.Schemas().GetClass("OpenPlant", "UNIT");
    ECClassCP unit_3D = m_ecdb.Schemas().GetClass("OpenPlant_3D", "UNIT_3D");
    //Insert Statements
    {
    Utf8String ecsql;
    //relationship between UNIT and ITEM
    ASSERT_EQ(BE_SQLITE_DONE, TestHelper::ExecuteNonSelectECSql(m_ecdb, "INSERT INTO op.UNIT(ECInstanceId, op_UNIT_prop) VALUES(201, 'unitString1')"));
    ASSERT_EQ(BE_SQLITE_DONE, TestHelper::ExecuteNonSelectECSql(m_ecdb, "INSERT INTO op.ITEM(ECInstanceId, op_ITEM_prop,UNIT.Id) VALUES(101, 'itemString1',201)"));

    //relationship between UNIT_3D(new derived Class) and ITEM
    ASSERT_EQ(BE_SQLITE_DONE, TestHelper::ExecuteNonSelectECSql(m_ecdb, "INSERT INTO op3d.UNIT_3D(ECInstanceId, op_UNIT_prop, op3d_UNIT_prop) VALUES(301, 'unitString2', 'unit3dString2')"));
    ASSERT_EQ(BE_SQLITE_DONE, TestHelper::ExecuteNonSelectECSql(m_ecdb, "INSERT INTO op.ITEM(ECInstanceId, op_ITEM_prop,UNIT.Id) VALUES(102, 'itemString2',301)"));
    }

    //Select Statements
    {
    ASSERT_EQ(BE_SQLITE_ROW, TestHelper::ExecuteNonSelectECSql(m_ecdb, "SELECT * FROM op.UNIT_HAS_ITEM"));

    Utf8String ecsql;
    ecsql.Sprintf("SELECT * FROM op.UNIT_HAS_ITEM WHERE SourceECClassId = %llu", unit->GetId().GetValue());
    ASSERT_EQ(BE_SQLITE_ROW, TestHelper::ExecuteNonSelectECSql(m_ecdb, ecsql.c_str()));

    ecsql.Sprintf("SELECT * FROM op.UNIT_HAS_ITEM WHERE SourceECClassId = %llu", unit_3D->GetId().GetValue());
    ASSERT_EQ(BE_SQLITE_ROW, TestHelper::ExecuteNonSelectECSql(m_ecdb, ecsql.c_str()));
    }

    //Delete Statements
    {
    Utf8String ecsql = "UPDATE op.ITEM SET UNIT.Id = NULL WHERE ECInstanceId = 101";
    ASSERT_EQ(BE_SQLITE_DONE, TestHelper::ExecuteNonSelectECSql(m_ecdb, ecsql.c_str()));
    //Verify Deletion
    ecsql.Sprintf("SELECT * FROM op.UNIT_HAS_ITEM WHERE SourceECClassId = %llu", unit->GetId().GetValue());
    ASSERT_EQ(BE_SQLITE_DONE, TestHelper::ExecuteNonSelectECSql(m_ecdb, ecsql.c_str()));

    ecsql = "UPDATE op.ITEM SET UNIT.Id = NULL WHERE ECInstanceId = 102";
    ASSERT_EQ(BE_SQLITE_DONE, TestHelper::ExecuteNonSelectECSql(m_ecdb, ecsql.c_str()));
    //Verify Deletion
    ecsql.Sprintf("SELECT * FROM op.UNIT_HAS_ITEM WHERE SourceECClassId = %llu", unit_3D->GetId().GetValue());
    ASSERT_EQ(BE_SQLITE_DONE, TestHelper::ExecuteNonSelectECSql(m_ecdb, ecsql.c_str()));
    }
    }

//---------------------------------------------------------------------------------------
// @bsimethod                                   Muhammad Hassan                     05/16
//+---------------+---------------+---------------+---------------+---------------+------
TEST_F(RelationshipMappingTestFixture, AddDerivedClassOfConstraintsForNNRelationship)
    {
    ASSERT_EQ(SUCCESS, SetupECDb("addderivedclassofconstraintsforNNrelationship.ecdb", SchemaItem(
        "<?xml version = '1.0' encoding = 'utf-8'?>"
        "<ECSchema schemaName='OpenPlant' nameSpacePrefix='op' version='1.0' xmlns='http://www.bentley.com/schemas/Bentley.ECXML.3.0'>"
        "<ECSchemaReference name='ECDbMap' version='02.00' prefix='ecdbmap' />"
        "  <ECEntityClass typeName='ITEM' >"
        "    <ECProperty propertyName='op_ITEM_prop' typeName='string' />"
        "  </ECEntityClass>"
        "  <ECEntityClass typeName='UNIT' >"
        "    <ECProperty propertyName='op_UNIT_prop' typeName='string' />"
        "  </ECEntityClass>"
        "  <ECRelationshipClass typeName='UNIT_HAS_ITEM' strength='referencing' strengthDirection='forward'>"
        "    <Source cardinality='(0,N)' polymorphic='True'>"
        "      <Class class='UNIT' />"
        "    </Source>"
        "    <Target cardinality='(0,N)' polymorphic='True'>"
        "      <Class class='ITEM' />"
        "    </Target>"
        "    <ECProperty propertyName='relProp' typeName='string' />"
        "  </ECRelationshipClass>"
        "</ECSchema>")));

    ECClassCP item = m_ecdb.Schemas().GetClass("OpenPlant", "ITEM");
    ECClassCP unit = m_ecdb.Schemas().GetClass("OpenPlant", "UNIT");

    Savepoint sp(m_ecdb, "CRUD Operations");
    //Insert Statements
    {
    //relationship between UNIT and ITEM
    ASSERT_EQ(BE_SQLITE_DONE, TestHelper::ExecuteNonSelectECSql(m_ecdb, "INSERT INTO op.UNIT(ECInstanceId, op_UNIT_prop) VALUES(201, 'unitString1')"));
    ASSERT_EQ(BE_SQLITE_DONE, TestHelper::ExecuteNonSelectECSql(m_ecdb, "INSERT INTO op.ITEM(ECInstanceId, op_ITEM_prop) VALUES(101, 'itemString1')"));

    Utf8String ecsql;
    ecsql.Sprintf("INSERT INTO op.UNIT_HAS_ITEM(ECInstanceId, SourceECInstanceId, SourceECClassId, TargetECInstanceId, TargetECClassId, relProp) VALUES(401, 201, %llu, 101, %llu, 'relPropString1')", unit->GetId().GetValue(), item->GetId().GetValue());
    ASSERT_EQ(BE_SQLITE_DONE, TestHelper::ExecuteNonSelectECSql(m_ecdb, ecsql.c_str()));
    }

    //Select statements
    {
    ASSERT_EQ(BE_SQLITE_ROW, TestHelper::ExecuteNonSelectECSql(m_ecdb, "SELECT * FROM op.UNIT_HAS_ITEM"));

    Utf8String ecsql;
    ecsql.Sprintf("SELECT * FROM op.UNIT_HAS_ITEM WHERE SourceECClassId = %llu AND TargetECClassId = %llu", unit->GetId().GetValue(), item->GetId().GetValue());
    ASSERT_EQ(BE_SQLITE_ROW, TestHelper::ExecuteNonSelectECSql(m_ecdb, ecsql.c_str()));
    }

    //update Statement
    {
    ASSERT_EQ(BE_SQLITE_DONE, TestHelper::ExecuteNonSelectECSql(m_ecdb, "UPDATE op.UNIT_HAS_ITEM SET relProp='relPropUpdatedString1' WHERE ECInstanceId=401"));
    }

    //Delete Statements
    {
    Utf8String ecsql;
    ecsql.Sprintf("DELETE FROM op.UNIT_HAS_ITEM WHERE SourceECClassId = %s AND TargetECClassId = %s", unit->GetId().ToString().c_str(),
                  item->GetId().ToString().c_str());
    ASSERT_EQ(BE_SQLITE_DONE, TestHelper::ExecuteNonSelectECSql(m_ecdb, ecsql.c_str()));
    //verify Deltion
    ecsql.Sprintf("SELECT * FROM op.UNIT_HAS_ITEM WHERE SourceECClassId = %s AND TargetECClassId = %s", unit->GetId().ToString().c_str(), item->GetId().ToString().c_str());
    ASSERT_EQ(BE_SQLITE_DONE, TestHelper::ExecuteNonSelectECSql(m_ecdb, ecsql.c_str()));
    }
    sp.Cancel();

    m_ecdb.SaveChanges();
    ASSERT_EQ(SUCCESS, ImportSchema(SchemaItem(
        "<?xml version = '1.0' encoding = 'utf-8'?>"
        "<ECSchema schemaName='OpenPlant_3D' nameSpacePrefix='op3d' version='1.0' xmlns='http://www.bentley.com/schemas/Bentley.ECXML.3.0'>"
        "  <ECSchemaReference name='OpenPlant' version='01.00' prefix='op' />"
        "  <ECEntityClass typeName='ITEM_3D' >"
        "    <BaseClass>op:ITEM</BaseClass>"
        "    <ECProperty propertyName='op3d_ITEM_prop' typeName='string' />"
        "  </ECEntityClass>"
        "  <ECEntityClass typeName='UNIT_3D' >"
        "    <BaseClass>op:UNIT</BaseClass>"
        "    <ECProperty propertyName='op3d_UNIT_prop' typeName='string' />"
        "  </ECEntityClass>"
        "</ECSchema>")));

    item = m_ecdb.Schemas().GetClass("OpenPlant", "ITEM");
    unit = m_ecdb.Schemas().GetClass("OpenPlant", "UNIT");
    ECClassCP item_3D = m_ecdb.Schemas().GetClass("OpenPlant_3D", "ITEM_3D");
    ECClassCP unit_3D = m_ecdb.Schemas().GetClass("OpenPlant_3D", "UNIT_3D");

    //Insert Statements
    {
    //relationship between UNIT and ITEM
    ASSERT_EQ(BE_SQLITE_DONE, TestHelper::ExecuteNonSelectECSql(m_ecdb, "INSERT INTO op.UNIT(ECInstanceId, op_UNIT_prop) VALUES(201, 'unitString1')"));
    ASSERT_EQ(BE_SQLITE_DONE, TestHelper::ExecuteNonSelectECSql(m_ecdb, "INSERT INTO op.ITEM(ECInstanceId, op_ITEM_prop) VALUES(101, 'itemString1')"));

    Utf8String ecsql;
    ecsql.Sprintf("INSERT INTO op.UNIT_HAS_ITEM(ECInstanceId, SourceECInstanceId, SourceECClassId, TargetECInstanceId, TargetECClassId, relProp) VALUES(501, 201, %llu, 101, %llu, 'relPropString1')", unit->GetId().GetValue(), item->GetId().GetValue());
    ASSERT_EQ(BE_SQLITE_DONE, TestHelper::ExecuteNonSelectECSql(m_ecdb, ecsql.c_str()));

    //relationship between UNIT_3D and ITEM_3D newly added derived classes
    ASSERT_EQ(BE_SQLITE_DONE, TestHelper::ExecuteNonSelectECSql(m_ecdb, "INSERT INTO op3d.UNIT_3D(ECInstanceId, op_UNIT_prop, op3d_UNIT_prop) VALUES(401, 'unitString2', 'unit3dString2')"));
    ASSERT_EQ(BE_SQLITE_DONE, TestHelper::ExecuteNonSelectECSql(m_ecdb, "INSERT INTO op3d.ITEM_3D(ECInstanceId, op_ITEM_prop, op3d_ITEM_prop) VALUES(301, 'itemString2', 'item3dString2')"));

    ecsql.Sprintf("INSERT INTO op.UNIT_HAS_ITEM(ECInstanceId, SourceECInstanceId, SourceECClassId, TargetECInstanceId, TargetECClassId, relProp) VALUES(502, 401, %llu, 301, %llu, 'relPropString2')", unit_3D->GetId().GetValue(), item_3D->GetId().GetValue());
    ASSERT_EQ(BE_SQLITE_DONE, TestHelper::ExecuteNonSelectECSql(m_ecdb, ecsql.c_str()));
    }

    //Select statements
    {
    ASSERT_EQ(BE_SQLITE_ROW, TestHelper::ExecuteNonSelectECSql(m_ecdb, "SELECT * FROM op.UNIT_HAS_ITEM"));

    Utf8String ecsql;
    ecsql.Sprintf("SELECT * FROM op.UNIT_HAS_ITEM WHERE SourceECClassId = %llu AND TargetECClassId = %llu", unit->GetId().GetValue(), item->GetId().GetValue());
    ASSERT_EQ(BE_SQLITE_ROW, TestHelper::ExecuteNonSelectECSql(m_ecdb, ecsql.c_str()));

    ecsql.Sprintf("SELECT * FROM op.UNIT_HAS_ITEM WHERE SourceECClassId = %llu AND TargetECClassId = %llu", unit_3D->GetId().GetValue(), item_3D->GetId().GetValue());
    ASSERT_EQ(BE_SQLITE_ROW, TestHelper::ExecuteNonSelectECSql(m_ecdb, ecsql.c_str()));
    }

    //update Statement
    {
    ASSERT_EQ(BE_SQLITE_DONE, TestHelper::ExecuteNonSelectECSql(m_ecdb, "UPDATE op.UNIT_HAS_ITEM SET relProp='relPropUpdatedString1' WHERE ECInstanceId=501"));

    //update relationship between newly added derived classes
    ASSERT_EQ(BE_SQLITE_DONE, TestHelper::ExecuteNonSelectECSql(m_ecdb, "UPDATE op.UNIT_HAS_ITEM SET relProp='relPropUpdatedString2' WHERE ECInstanceId=502"));
    }

    //Delete Statements
    {
    Utf8String ecsql;
    ecsql.Sprintf("DELETE FROM op.UNIT_HAS_ITEM WHERE SourceECClassId = %s AND TargetECClassId = %s", unit->GetId().ToString().c_str(), item->GetId().ToString().c_str());
    ASSERT_EQ(BE_SQLITE_DONE, TestHelper::ExecuteNonSelectECSql(m_ecdb, ecsql.c_str()));
    //Verify Deletion
    ecsql.Sprintf("SELECT * FROM op.UNIT_HAS_ITEM WHERE SourceECClassId = %s AND TargetECClassId = %s", unit->GetId().ToString().c_str(), item->GetId().ToString().c_str());
    ASSERT_EQ(BE_SQLITE_DONE, TestHelper::ExecuteNonSelectECSql(m_ecdb, ecsql.c_str()));

    ecsql.Sprintf("DELETE FROM op.UNIT_HAS_ITEM WHERE SourceECClassId = %s AND TargetECClassId = %s", unit_3D->GetId().ToString().c_str(), item_3D->GetId().ToString().c_str());
    ASSERT_EQ(BE_SQLITE_DONE, TestHelper::ExecuteNonSelectECSql(m_ecdb, ecsql.c_str()));
    //Verify Deletion
    ecsql.Sprintf("SELECT * FROM op.UNIT_HAS_ITEM WHERE SourceECClassId = %s AND TargetECClassId = %s", unit->GetId().ToString().c_str(), item->GetId().ToString().c_str());
    ASSERT_EQ(BE_SQLITE_DONE, TestHelper::ExecuteNonSelectECSql(m_ecdb, ecsql.c_str()));
    }
    }

//---------------------------------------------------------------------------------------
// @bsimethod                                   Maha Nasir                  02/17
//+---------------+---------------+---------------+---------------+---------------+------
TEST_F(RelationshipMappingTestFixture, StrengthDirectionValidityOnEndTableRelationship)
    {
    ASSERT_EQ(ERROR, TestHelper::ImportSchema(SchemaItem(
            R"xml(<ECSchema schemaName="TestSchema" alias="ts" version="1.0" xmlns="http://www.bentley.com/schemas/Bentley.ECXML.3.1">
              <ECSchemaReference name="ECDbMap" version="02.00" alias="ecdbmap" />
              <ECEntityClass typeName="Model" >
                <ECProperty propertyName="Name" typeName="string" />
              </ECEntityClass>
              <ECEntityClass typeName="Element" >
                <ECProperty propertyName="Code" typeName="string" />
                <ECNavigationProperty propertyName="Model" relationshipName="ModelHasElements" direction="Backward" />
              </ECEntityClass>
              <ECRelationshipClass typeName="ModelHasElements" modifier="None" strength="embedding" strengthDirection="Backward">
                <Source multiplicity="(0..1)" polymorphic="True" roleLabel="Model Has Elements">
                  <Class class="Model" />
                </Source>
                <Target multiplicity="(0..*)" polymorphic="True" roleLabel="Model Has Elements (Reversed)">
                  <Class class="Element" />
                </Target>
              </ECRelationshipClass>
            </ECSchema>)xml"))) << "For a FKRelationship class with strength 'embedding', the cardinality 1-N requires the direction to be 'forward'.";

    ASSERT_EQ(SUCCESS, TestHelper::ImportSchema(SchemaItem(
            R"xml(<ECSchema schemaName="TestSchema" alias="ts" version="1.0" xmlns="http://www.bentley.com/schemas/Bentley.ECXML.3.1">
              <ECSchemaReference name="ECDbMap" version="02.00" alias="ecdbmap" />
              <ECEntityClass typeName="Model" >
                <ECProperty propertyName="Name" typeName="string" />
              </ECEntityClass>
              <ECEntityClass typeName="Element" >
                <ECProperty propertyName="Code" typeName="string" />
                <ECNavigationProperty propertyName="Model" relationshipName="ModelHasElements" direction="Backward" />
              </ECEntityClass>
              <ECRelationshipClass typeName="ModelHasElements" modifier="None" strength="embedding" strengthDirection="Forward">
                <Source multiplicity="(0..1)" polymorphic="True" roleLabel="Model Has Elements">
                  <Class class="Model" />
                </Source>
                <Target multiplicity="(0..*)" polymorphic="True" roleLabel="Model Has Elements (Reversed)">
                  <Class class="Element" />
                </Target>
              </ECRelationshipClass>
            </ECSchema>)xml"))) << "Mapping of FKRelationshipClass with strength 'embedding' and direction 'forward' for a 1-N cardinality, is expected to succeed.";

    ASSERT_EQ(SUCCESS, TestHelper::ImportSchema(SchemaItem(
            R"xml(<ECSchema schemaName="TestSchema" alias="ts" version="1.0" xmlns="http://www.bentley.com/schemas/Bentley.ECXML.3.1">
              <ECSchemaReference name="ECDbMap" version="02.00" alias="ecdbmap" />
              <ECEntityClass typeName="Model" >
                <ECProperty propertyName="Name" typeName="string" />
                <ECNavigationProperty propertyName="Element" relationshipName="ModelHasElements" direction="Forward" />
              </ECEntityClass>
              <ECEntityClass typeName="Element" >
                <ECProperty propertyName="Code" typeName="string" />
              </ECEntityClass>
              <ECRelationshipClass typeName="ModelHasElements" modifier="None" strength="embedding" strengthDirection="Backward">
                <Source multiplicity="(0..*)" polymorphic="True" roleLabel="Model Has Elements">
                  <Class class="Model" />
                </Source>
                <Target multiplicity="(0..1)" polymorphic="True" roleLabel="Model Has Elements (Reversed)">
                  <Class class="Element" />
                </Target>
              </ECRelationshipClass>
            </ECSchema>)xml"))) << "Mapping of FKRelationshipClass with strength 'embedding' and direction 'Backward' for a N-1 cardinality, is expected to succeed.";

    ASSERT_EQ(ERROR, TestHelper::ImportSchema(SchemaItem(
            "<ECSchema schemaName='TestSchema' alias='ts' version='1.0' xmlns='http://www.bentley.com/schemas/Bentley.ECXML.3.1'>"
            "  <ECSchemaReference name='ECDbMap' version='02.00' alias='ecdbmap' />"
            "  <ECEntityClass typeName='Model' >"
            "    <ECProperty propertyName='Name' typeName='string' />"
            "    <ECNavigationProperty propertyName='Element' relationshipName='ModelHasElements' direction='Backward' />"
            "  </ECEntityClass>"
            "  <ECEntityClass typeName='Element' >"
            "    <ECProperty propertyName='Code' typeName='string' />"
            "  </ECEntityClass>"
            "  <ECRelationshipClass typeName='ModelHasElements' modifier='None' strength='embedding' strengthDirection='Forward'>"
            "    <Source multiplicity='(0..*)' polymorphic='True' roleLabel='Model Has Elements'>"
            "      <Class class='Model' />"
            "    </Source>"
            "    <Target multiplicity='(0..1)' polymorphic='True' roleLabel='Model Has Elements (Reversed)'>"
            "      <Class class='Element' />"
            "    </Target>"
            "  </ECRelationshipClass>"
            "</ECSchema>"))) << "For a FKRelationship class with strength 'embedding', the cardinality N-1 requires the direction to be 'Backward'.";

    ASSERT_EQ(SUCCESS, TestHelper::ImportSchema(SchemaItem(
            "<ECSchema schemaName='TestSchema' alias='ts' version='1.0' xmlns='http://www.bentley.com/schemas/Bentley.ECXML.3.1'>"
            "  <ECSchemaReference name='ECDbMap' version='02.00' alias='ecdbmap' />"
            "  <ECEntityClass typeName='Model' >"
            "    <ECProperty propertyName='Name' typeName='string' />"
            "  </ECEntityClass>"
            "  <ECEntityClass typeName='Element' >"
            "    <ECProperty propertyName='Code' typeName='string' />"
            "    <ECNavigationProperty propertyName='Model' relationshipName='ModelHasElements' direction='Backward' />"
            "  </ECEntityClass>"
            "  <ECRelationshipClass typeName='ModelHasElements' modifier='None' strength='embedding' strengthDirection='Forward'>"
            "    <Source multiplicity='(0..1)' polymorphic='True' roleLabel='Model Has Elements'>"
            "      <Class class='Model' />"
            "    </Source>"
            "    <Target multiplicity='(0..1)' polymorphic='True' roleLabel='Model Has Elements (Reversed)'>"
            "      <Class class='Element' />"
            "    </Target>"
            "  </ECRelationshipClass>"
            "</ECSchema>"))) << "Mapping of FKRelationshipClass with strength 'embedding' and direction 'Backward' for a 1-1 cardinality, is expected to succeed.";
    }


//---------------------------------------------------------------------------------------
// @bsimethod                                   Affan.Khan                       08/14
//+---------------+---------------+---------------+---------------+---------------+------
TEST_F(RelationshipMappingTestFixture, DiegoRelationshipTest)
    {
    ASSERT_EQ(SUCCESS, SetupECDb("diegorelationshiptest.ecdb", SchemaItem(R"xml(
            <ECSchema schemaName="DiegoSchema1" alias="ds1" version="01.00" xmlns="http://www.bentley.com/schemas/Bentley.ECXML.3.1">
                <ECSchemaReference name="ECDbMap" version="02.00" alias="ecdbmap"/>
                <ECEntityClass typeName="CivilModel">
                    <ECProperty propertyName="CMId" typeName="string"/>
                </ECEntityClass>
                <ECEntityClass typeName="DataSetModel">
                    <ECCustomAttributes>
                        <ClassMap xmlns="ECDbMap.02.00">
                            <MapStrategy>TablePerHierarchy</MapStrategy>
                        </ClassMap>
                    </ECCustomAttributes>
                    <ECProperty propertyName="MSMId" typeName="string"/>
                    <ECNavigationProperty propertyName="CivilModel" relationshipName="CivilModelHasDataSetModel" direction="Backward" />
                </ECEntityClass>
                <ECRelationshipClass typeName="CivilModelHasDataSetModel" modifier="Sealed" strength="referencing" strengthDirection="forward">
                    <Source multiplicity="(0..1)" polymorphic="true" roleLabel="holds">
                        <Class class="CivilModel"/>
                    </Source>
                    <Target multiplicity="(0..*)" polymorphic="true" roleLabel="is held by">
                        <Class class="DataSetModel"/>
                    </Target>
                </ECRelationshipClass>
            </ECSchema>)xml")));

    ASSERT_EQ(SUCCESS, ImportSchema(SchemaItem(R"xml(
            <ECSchema schemaName="DiegoSchema2" alias="ds2" version="01.00" xmlns="http://www.bentley.com/schemas/Bentley.ECXML.3.1">
                <ECSchemaReference name="DiegoSchema1" version="01.00" alias="ds1"/>
                <ECEntityClass typeName="GeometricModel">
                    <BaseClass>ds1:DataSetModel</BaseClass>
                    <ECProperty propertyName="Name" typeName="string"/>
                 </ECEntityClass>
            </ECSchema>
            )xml")));

    ECClassCP civilModelClass = m_ecdb.Schemas().GetClass("DiegoSchema1", "CivilModel");
    ASSERT_TRUE(civilModelClass != nullptr);
    ECClassCP datasetModelClass = m_ecdb.Schemas().GetClass("DiegoSchema1", "DataSetModel");
    ASSERT_TRUE(datasetModelClass != nullptr);
    ECClassCP relClass = m_ecdb.Schemas().GetClass("DiegoSchema1", "CivilModelHasDataSetModel");
    ASSERT_TRUE(relClass != nullptr);
    ECClassCP geometricModelClass = m_ecdb.Schemas().GetClass("DiegoSchema2", "GeometricModel");
    ASSERT_TRUE(geometricModelClass != nullptr);

    IECInstancePtr civilModel1 = ECDbTestUtility::CreateArbitraryECInstance(*civilModelClass);
    IECInstancePtr civilModel2 = ECDbTestUtility::CreateArbitraryECInstance(*civilModelClass);

    ECInstanceInserter civilModelInserter(m_ecdb, *civilModelClass, nullptr);
    ASSERT_TRUE(civilModelInserter.IsValid());
    ASSERT_EQ(BE_SQLITE_OK, civilModelInserter.Insert(*civilModel1));
    ECInstanceKey civilModel2Key;
    ASSERT_EQ(BE_SQLITE_OK, civilModelInserter.Insert(civilModel2Key, *civilModel2));

    IECInstancePtr geometricModel = ECDbTestUtility::CreateArbitraryECInstance(*geometricModelClass);
    ECValue navPropValue(civilModel2Key.GetInstanceId());
    ASSERT_EQ(ECObjectsStatus::Success, geometricModel->SetValue("CivilModel", navPropValue));

    ECInstanceInserter geometricModelInserter(m_ecdb, *geometricModelClass, nullptr);
    ASSERT_TRUE(geometricModelInserter.IsValid());
    ASSERT_EQ(BE_SQLITE_OK, geometricModelInserter.Insert(*geometricModel));
    }

//---------------------------------------------------------------------------------------
// @bsimethod                                   Muhammad.Zaighum                  02/16
//+---------------+---------------+---------------+---------------+---------------+------
struct ECDbHoldingRelationshipStrengthTestFixture : DbMappingTestFixture
    {
    protected:
        bool InstanceExists(Utf8CP classExp, ECInstanceKey const& key) const
            {
            Utf8String ecsql;
            ecsql.Sprintf("SELECT NULL FROM %s WHERE ECInstanceId=?", classExp);
            ECSqlStatement stmt;
            EXPECT_EQ(ECSqlStatus::Success, stmt.Prepare(m_ecdb, ecsql.c_str())) << ecsql.c_str();
            EXPECT_EQ(ECSqlStatus::Success, stmt.BindId(1, key.GetInstanceId()));

            DbResult stat = stmt.Step();
            EXPECT_TRUE(stat == BE_SQLITE_ROW || stat == BE_SQLITE_DONE);
            return stat == BE_SQLITE_ROW;
            };

        bool RelationshipExists(Utf8CP relClassExp, ECInstanceKey const& sourceKey, ECInstanceKey const& targetKey) const
            {
            Utf8String ecsql;
            ecsql.Sprintf("SELECT NULL FROM %s WHERE SourceECInstanceId=? AND SourceECClassId=? AND TargetECInstanceId=? AND TargetECClassId=?", relClassExp);
            ECSqlStatement stmt;
            EXPECT_EQ(ECSqlStatus::Success, stmt.Prepare(m_ecdb, ecsql.c_str())) << ecsql.c_str();
            EXPECT_EQ(ECSqlStatus::Success, stmt.BindId(1, sourceKey.GetInstanceId()));
            EXPECT_EQ(ECSqlStatus::Success, stmt.BindId(2, sourceKey.GetClassId()));
            EXPECT_EQ(ECSqlStatus::Success, stmt.BindId(3, targetKey.GetInstanceId()));
            EXPECT_EQ(ECSqlStatus::Success, stmt.BindId(4, targetKey.GetClassId()));

            DbResult stat = stmt.Step();
            EXPECT_TRUE(stat == BE_SQLITE_ROW || stat == BE_SQLITE_DONE);
            return stat == BE_SQLITE_ROW;
            };
    };

//---------------------------------------------------------------------------------------
// @bsimethod                                   Muhammad.Zaighum                  02/16
//+---------------+---------------+---------------+---------------+---------------+------
TEST_F(ECDbHoldingRelationshipStrengthTestFixture, OneToOneForward)
    {
    ASSERT_EQ(SUCCESS, SetupECDb("ecdbrelationshipmappingrules_onetomanyandholding.ecdb",
                                 SchemaItem(
                                     R"xml(<ECSchema schemaName="TestSchema" nameSpacePrefix="ts" version="1.0" xmlns="http://www.bentley.com/schemas/Bentley.ECXML.3.0">
                         <ECSchemaReference name="ECDbMap" version="02.00" prefix="ecdbmap" />
                           <ECEntityClass typeName="Geometry" >
                             <ECProperty propertyName="Type" typeName="string" />
                           </ECEntityClass>
                           <ECEntityClass typeName="GeometryPart" >
                             <ECProperty propertyName="Stream" typeName="binary" />
                             <ECNavigationProperty propertyName="Geometry" relationshipName="GeometryHoldsParts" direction="Backward"/>
                           </ECEntityClass>
                           <ECRelationshipClass typeName="GeometryHoldsParts" strength="holding" strengthDirection="Forward" modifier="Sealed">
                              <Source cardinality="(0,1)" polymorphic="True">
                                  <Class class="Geometry" />
                              </Source>
                             <Target cardinality="(0,1)" polymorphic="True">
                                 <Class class="GeometryPart" />
                              </Target>
                           </ECRelationshipClass>
                         </ECSchema>)xml"))) << "1:N and holding";

    ECInstanceKey geomKey1;
    ECInstanceKey geomKey2;
    {
    ECSqlStatement stmt;
    ASSERT_EQ(ECSqlStatus::Success, stmt.Prepare(m_ecdb, "INSERT INTO ts.Geometry(Type) VALUES(?)"));
    ASSERT_EQ(ECSqlStatus::Success, stmt.BindText(1, "Polygon", IECSqlBinder::MakeCopy::Yes));
    ASSERT_EQ(BE_SQLITE_DONE, stmt.Step(geomKey1));
    stmt.Reset();
    stmt.ClearBindings();
    ASSERT_EQ(ECSqlStatus::Success, stmt.BindText(1, "Solid", IECSqlBinder::MakeCopy::Yes));
    ASSERT_EQ(BE_SQLITE_DONE, stmt.Step(geomKey2));
    }

    ECInstanceKey partKey1;
    ECInstanceKey partKey2;
    {
    ECSqlStatement stmt;
    ASSERT_EQ(ECSqlStatus::Success, stmt.Prepare(m_ecdb, "INSERT INTO ts.GeometryPart(Stream) VALUES(randomblob(4))"));
    ASSERT_EQ(BE_SQLITE_DONE, stmt.Step(partKey1));
    stmt.Reset();
    ASSERT_EQ(BE_SQLITE_DONE, stmt.Step(partKey2));
    }

    {
    //Create relationships:
    //Geom-Part
    //1-1
    ECSqlStatement stmt;
    ASSERT_EQ(ECSqlStatus::Success, stmt.Prepare(m_ecdb, "UPDATE TestSchema.GeometryPart SET Geometry.Id=? WHERE ECInstanceId=?"));
    ASSERT_EQ(ECSqlStatus::Success, stmt.BindId(1, geomKey1.GetInstanceId()));
    ASSERT_EQ(ECSqlStatus::Success, stmt.BindId(2, partKey1.GetInstanceId()));
    ASSERT_EQ(BE_SQLITE_DONE, stmt.Step());
    stmt.Reset();
    stmt.ClearBindings();
    }

    m_ecdb.SaveChanges();

    //Delete Geom1
    ECSqlStatement delGeomStmt;
    ASSERT_EQ(ECSqlStatus::Success, delGeomStmt.Prepare(m_ecdb, "DELETE FROM ts.Geometry WHERE ECInstanceId=?"));
    ASSERT_EQ(ECSqlStatus::Success, delGeomStmt.BindId(1, geomKey1.GetInstanceId()));
    ASSERT_EQ(BE_SQLITE_DONE, delGeomStmt.Step());
    delGeomStmt.Reset();
    delGeomStmt.ClearBindings();

    ASSERT_FALSE(InstanceExists("ts.Geometry", geomKey1));
    ASSERT_TRUE(InstanceExists("ts.Geometry", geomKey2));
    ASSERT_TRUE(InstanceExists("ts.GeometryPart", partKey1));
    ASSERT_TRUE(InstanceExists("ts.GeometryPart", partKey2));
    ASSERT_TRUE(RelationshipExists("ts.GeometryHoldsParts", geomKey1, partKey1)) << "ForeignKeyConstraint is missing, therefore ECSQL DELETE doesn't delete affected relationships";
    }

//---------------------------------------------------------------------------------------
// @bsimethod                                   Muhammad.Zaighum                  02/16
//+---------------+---------------+---------------+---------------+---------------+------
TEST_F(ECDbHoldingRelationshipStrengthTestFixture, OneToOneBackward)
    {
    ASSERT_EQ(SUCCESS, SetupECDb("ecdbrelationshipmappingrules_onetomanyandholding.ecdb",
                                 SchemaItem(
                                     R"xml(<ECSchema schemaName="TestSchema" nameSpacePrefix="ts" version="1.0" xmlns="http://www.bentley.com/schemas/Bentley.ECXML.3.0">
                           <ECSchemaReference name="ECDbMap" version="02.00" prefix="ecdbmap" />
                           <ECEntityClass typeName="Geometry" >
                             <ECProperty propertyName="Type" typeName="string" />
                           </ECEntityClass>
                           <ECEntityClass typeName="GeometryPart" >
                             <ECProperty propertyName="Stream" typeName="binary" />
                            <ECNavigationProperty propertyName="Geometry" relationshipName="PartHeldByGeometry" direction="Forward"/>
                           </ECEntityClass>
                           <ECRelationshipClass typeName="PartHeldByGeometry" strength="holding" strengthDirection="Backward" modifier="Sealed">
                             <Source cardinality="(0,1)" polymorphic="True">
                                 <Class class="GeometryPart" />
                              </Source>
                              <Target cardinality="(0,1)" polymorphic="True">
                                  <Class class="Geometry" />
                              </Target>
                           </ECRelationshipClass>
                         </ECSchema>)xml"))) << "1:N and holding";

    ECInstanceKey geomKey1;
    ECInstanceKey geomKey2;
    {
    ECSqlStatement stmt;
    ASSERT_EQ(ECSqlStatus::Success, stmt.Prepare(m_ecdb, "INSERT INTO ts.Geometry(Type) VALUES(?)"));
    ASSERT_EQ(ECSqlStatus::Success, stmt.BindText(1, "Polygon", IECSqlBinder::MakeCopy::Yes));
    ASSERT_EQ(BE_SQLITE_DONE, stmt.Step(geomKey1));
    stmt.Reset();
    stmt.ClearBindings();
    ASSERT_EQ(ECSqlStatus::Success, stmt.BindText(1, "Solid", IECSqlBinder::MakeCopy::Yes));
    ASSERT_EQ(BE_SQLITE_DONE, stmt.Step(geomKey2));
    }

    ECInstanceKey partKey1;
    ECInstanceKey partKey2;
    {
    ECSqlStatement stmt;
    ASSERT_EQ(ECSqlStatus::Success, stmt.Prepare(m_ecdb, "INSERT INTO ts.GeometryPart(Stream) VALUES(randomblob(4))"));
    ASSERT_EQ(BE_SQLITE_DONE, stmt.Step(partKey1));
    stmt.Reset();
    ASSERT_EQ(BE_SQLITE_DONE, stmt.Step(partKey2));
    }
    {
    //Create relationships:
    //Geom-Part
    //1-1
    m_ecdb.SaveChanges();

    ECSqlStatement stmt;
    ASSERT_EQ(ECSqlStatus::Success, stmt.Prepare(m_ecdb, "UPDATE TestSchema.GeometryPart SET Geometry.Id =? WHERE ECInstanceId=?"));
    ASSERT_EQ(ECSqlStatus::Success, stmt.BindId(2, partKey1.GetInstanceId()));
    ASSERT_EQ(ECSqlStatus::Success, stmt.BindId(1, geomKey1.GetInstanceId()));
    ASSERT_EQ(BE_SQLITE_DONE, stmt.Step());
    stmt.Reset();
    stmt.ClearBindings();
    }

    m_ecdb.SaveChanges();

    //Delete Geom1
    ECSqlStatement delGeomStmt;
    ASSERT_EQ(ECSqlStatus::Success, delGeomStmt.Prepare(m_ecdb, "DELETE FROM ts.Geometry WHERE ECInstanceId=?"));
    ASSERT_EQ(ECSqlStatus::Success, delGeomStmt.BindId(1, geomKey1.GetInstanceId()));
    ASSERT_EQ(BE_SQLITE_DONE, delGeomStmt.Step());
    delGeomStmt.Reset();
    delGeomStmt.ClearBindings();

    ASSERT_FALSE(InstanceExists("ts.Geometry", geomKey1));
    ASSERT_TRUE(InstanceExists("ts.Geometry", geomKey2));
    ASSERT_TRUE(InstanceExists("ts.GeometryPart", partKey1));
    ASSERT_TRUE(InstanceExists("ts.GeometryPart", partKey2));
    ASSERT_TRUE(RelationshipExists("ts.PartHeldByGeometry", partKey1, geomKey1)) << "ForeignKeyConstraint is missing, therefore ECSQL DELETE doesn't delete affected relationships";
    }

//---------------------------------------------------------------------------------------
// @bsimethod                                   Muhammad.Zaighum                  02/16
//+---------------+---------------+---------------+---------------+---------------+------
TEST_F(ECDbHoldingRelationshipStrengthTestFixture, OneToManyForward)
    {
    ASSERT_EQ(SUCCESS, SetupECDb("ecdbrelationshipmappingrules_onetomanyandholding.ecdb",
                                 SchemaItem(
                                     R"xml(<ECSchema schemaName="TestSchema" nameSpacePrefix="ts" version="1.0" xmlns="http://www.bentley.com/schemas/Bentley.ECXML.3.0">
                           <ECEntityClass typeName="Geometry" >
                             <ECProperty propertyName="Type" typeName="string" />
                             <ECNavigationProperty propertyName="Part" relationshipName="GeometryHoldsParts" direction="Backward"/>
                           </ECEntityClass>
                           <ECEntityClass typeName="GeometryPart" >
                             <ECProperty propertyName="Stream" typeName="binary" />
                           </ECEntityClass>
                           <ECRelationshipClass typeName="GeometryHoldsParts" strength="holding" strengthDirection="Forward" modifier="Sealed">
                             <Source cardinality="(0,1)" polymorphic="True">
                                 <Class class="GeometryPart" />
                              </Source>
                              <Target cardinality="(0,N)" polymorphic="True">
                                  <Class class="Geometry" />
                              </Target>
                           </ECRelationshipClass>
                         </ECSchema>)xml"))) << "1:N and holding";

    ECInstanceKey geomKey1;
    ECInstanceKey geomKey2;
    {
    ECSqlStatement stmt;
    ASSERT_EQ(ECSqlStatus::Success, stmt.Prepare(m_ecdb, "INSERT INTO ts.Geometry(Type) VALUES(?)"));
    ASSERT_EQ(ECSqlStatus::Success, stmt.BindText(1, "Polygon", IECSqlBinder::MakeCopy::Yes));
    ASSERT_EQ(BE_SQLITE_DONE, stmt.Step(geomKey1));
    stmt.Reset();
    stmt.ClearBindings();
    ASSERT_EQ(ECSqlStatus::Success, stmt.BindText(1, "Solid", IECSqlBinder::MakeCopy::Yes));
    ASSERT_EQ(BE_SQLITE_DONE, stmt.Step(geomKey2));
    }

    ECInstanceKey partKey1;
    ECInstanceKey partKey2;
    {
    ECSqlStatement stmt;
    ASSERT_EQ(ECSqlStatus::Success, stmt.Prepare(m_ecdb, "INSERT INTO ts.GeometryPart(Stream) VALUES(randomblob(4))"));
    ASSERT_EQ(BE_SQLITE_DONE, stmt.Step(partKey1));
    stmt.Reset();
    ASSERT_EQ(BE_SQLITE_DONE, stmt.Step(partKey2));
    }

    {

    //Create relationships:
    //Geom-Part
    //1-1
    //2-1
    ECSqlStatement stmt;
    ASSERT_EQ(ECSqlStatus::Success, stmt.Prepare(m_ecdb, "UPDATE TestSchema.Geometry SET Part.Id=? WHERE ECInstanceId=?"));
    ASSERT_EQ(ECSqlStatus::Success, stmt.BindId(1, partKey1.GetInstanceId()));
    ASSERT_EQ(ECSqlStatus::Success, stmt.BindId(2, geomKey1.GetInstanceId()));
    ASSERT_EQ(BE_SQLITE_DONE, stmt.Step());
    stmt.Reset();
    stmt.ClearBindings();

    ASSERT_EQ(ECSqlStatus::Success, stmt.BindId(1, partKey1.GetInstanceId()));
    ASSERT_EQ(ECSqlStatus::Success, stmt.BindId(2, geomKey2.GetInstanceId()));
    ASSERT_EQ(BE_SQLITE_DONE, stmt.Step());
    }

    m_ecdb.SaveChanges();

    //Delete Geom1
    ECSqlStatement delGeomStmt;
    ASSERT_EQ(ECSqlStatus::Success, delGeomStmt.Prepare(m_ecdb, "DELETE FROM ts.Geometry WHERE ECInstanceId=?"));
    ASSERT_EQ(ECSqlStatus::Success, delGeomStmt.BindId(1, geomKey1.GetInstanceId()));
    ASSERT_EQ(BE_SQLITE_DONE, delGeomStmt.Step());
    delGeomStmt.Reset();
    delGeomStmt.ClearBindings();

    ASSERT_FALSE(InstanceExists("ts.Geometry", geomKey1));
    ASSERT_TRUE(InstanceExists("ts.Geometry", geomKey2));
    ASSERT_TRUE(InstanceExists("ts.GeometryPart", partKey1));
    ASSERT_TRUE(InstanceExists("ts.GeometryPart", partKey2));
    ASSERT_FALSE(RelationshipExists("ts.GeometryHoldsParts", partKey1, geomKey1)) << "ECSQL DELETE deletes affected relationships";
    ASSERT_TRUE(RelationshipExists("ts.GeometryHoldsParts", partKey1, geomKey2));

    //delete Geom2
    ASSERT_EQ(ECSqlStatus::Success, delGeomStmt.BindId(1, geomKey2.GetInstanceId()));
    ASSERT_EQ(BE_SQLITE_DONE, delGeomStmt.Step());

    ASSERT_FALSE(InstanceExists("ts.Geometry", geomKey2));
    ASSERT_TRUE(InstanceExists("ts.GeometryPart", partKey1)) << "Part 1 is not held anymore, but will only be deleted by Purge";
    ASSERT_FALSE(RelationshipExists("ts.GeometryHoldsParts", partKey1, geomKey2));
    }

//---------------------------------------------------------------------------------------
// @bsimethod                                   Muhammad.Zaighum                  02/16
//+---------------+---------------+---------------+---------------+---------------+------
TEST_F(ECDbHoldingRelationshipStrengthTestFixture, OneToManyBackward)
    {
    ASSERT_EQ(SUCCESS, SetupECDb("ecdbrelationshipmappingrules_onetomanyandholding.ecdb",
                                 SchemaItem(
                                     R"xml(<ECSchema schemaName="TestSchema" nameSpacePrefix="ts" version="1.0" xmlns="http://www.bentley.com/schemas/Bentley.ECXML.3.0">
                           <ECEntityClass typeName="Geometry" >
                             <ECProperty propertyName="Type" typeName="string" />
                             <ECNavigationProperty propertyName="Part" relationshipName="PartIsHeldByGeometry" direction="Forward"/>
                           </ECEntityClass>
                           <ECEntityClass typeName="GeometryPart" >
                             <ECProperty propertyName="Stream" typeName="binary" />
                           </ECEntityClass>
                           <ECRelationshipClass typeName="PartIsHeldByGeometry" strength="holding" strengthDirection="Backward" modifier="Sealed">
                              <Source cardinality="(0,N)" polymorphic="True">
                                  <Class class="Geometry" />
                              </Source>
                             <Target cardinality="(0,1)" polymorphic="True">
                                 <Class class="GeometryPart" />
                              </Target>
                           </ECRelationshipClass>
                         </ECSchema>)xml"))) << "1:N and holding";

    ECInstanceKey geomKey1;
    ECInstanceKey geomKey2;
    {
    ECSqlStatement stmt;
    ASSERT_EQ(ECSqlStatus::Success, stmt.Prepare(m_ecdb, "INSERT INTO ts.Geometry(Type) VALUES(?)"));
    ASSERT_EQ(ECSqlStatus::Success, stmt.BindText(1, "Polygon", IECSqlBinder::MakeCopy::Yes));
    ASSERT_EQ(BE_SQLITE_DONE, stmt.Step(geomKey1));
    stmt.Reset();
    stmt.ClearBindings();
    ASSERT_EQ(ECSqlStatus::Success, stmt.BindText(1, "Solid", IECSqlBinder::MakeCopy::Yes));
    ASSERT_EQ(BE_SQLITE_DONE, stmt.Step(geomKey2));
    }

    ECInstanceKey partKey1;
    ECInstanceKey partKey2;
    {
    ECSqlStatement stmt;
    ASSERT_EQ(ECSqlStatus::Success, stmt.Prepare(m_ecdb, "INSERT INTO ts.GeometryPart(Stream) VALUES(randomblob(4))"));
    ASSERT_EQ(BE_SQLITE_DONE, stmt.Step(partKey1));
    stmt.Reset();
    ASSERT_EQ(BE_SQLITE_DONE, stmt.Step(partKey2));
    }

    {
    //Create relationships:
    //Part-Geom
    //1-1
    //1-2
    ECSqlStatement stmt;
    ASSERT_EQ(ECSqlStatus::Success, stmt.Prepare(m_ecdb, "UPDATE TestSchema.Geometry SET Part.Id=? WHERE ECInstanceId=?"));
    ASSERT_EQ(ECSqlStatus::Success, stmt.BindId(2, geomKey1.GetInstanceId()));
    ASSERT_EQ(ECSqlStatus::Success, stmt.BindId(1, partKey1.GetInstanceId()));
    ASSERT_EQ(BE_SQLITE_DONE, stmt.Step());
    stmt.Reset();
    stmt.ClearBindings();

    ASSERT_EQ(ECSqlStatus::Success, stmt.BindId(2, geomKey2.GetInstanceId()));
    ASSERT_EQ(ECSqlStatus::Success, stmt.BindId(1, partKey1.GetInstanceId()));
    ASSERT_EQ(BE_SQLITE_DONE, stmt.Step());
    }

    m_ecdb.SaveChanges();

    //Delete Geom1
    ECSqlStatement delGeomStmt;
    ASSERT_EQ(ECSqlStatus::Success, delGeomStmt.Prepare(m_ecdb, "DELETE FROM ts.Geometry WHERE ECInstanceId=?"));
    ASSERT_EQ(ECSqlStatus::Success, delGeomStmt.BindId(1, geomKey1.GetInstanceId()));
    ASSERT_EQ(BE_SQLITE_DONE, delGeomStmt.Step());
    delGeomStmt.Reset();
    delGeomStmt.ClearBindings();

    ASSERT_FALSE(InstanceExists("ts.Geometry", geomKey1));
    ASSERT_TRUE(InstanceExists("ts.Geometry", geomKey2));
    ASSERT_TRUE(InstanceExists("ts.GeometryPart", partKey1));
    ASSERT_TRUE(InstanceExists("ts.GeometryPart", partKey2));
    ASSERT_FALSE(RelationshipExists("ts.PartIsHeldByGeometry", geomKey1, partKey1)) << "ECSQL DELETE deletes affected relationships";
    ASSERT_TRUE(RelationshipExists("ts.PartIsHeldByGeometry", geomKey2, partKey1));

    //delete Geom2
    ASSERT_EQ(ECSqlStatus::Success, delGeomStmt.BindId(1, geomKey2.GetInstanceId()));
    ASSERT_EQ(BE_SQLITE_DONE, delGeomStmt.Step());

    ASSERT_FALSE(InstanceExists("ts.Geometry", geomKey2));
    ASSERT_TRUE(InstanceExists("ts.GeometryPart", partKey1)) << "Part 1 is not held anymore, but will only be deleted by Purge";
    ASSERT_FALSE(RelationshipExists("ts.PartIsHeldByGeometry", geomKey2, partKey1));
    }

//---------------------------------------------------------------------------------------
// @bsimethod                                   Krischan.Eberle                  02/16
//+---------------+---------------+---------------+---------------+---------------+------
TEST_F(ECDbHoldingRelationshipStrengthTestFixture, ManyToManyForward)
    {
    ASSERT_EQ(SUCCESS, SetupECDb("ecdbrelationshipmappingrules_manytomanyandholding.ecdb",
                                 SchemaItem(
                                     R"xml(<ECSchema schemaName="TestSchema" nameSpacePrefix="ts" version="1.0" xmlns="http://www.bentley.com/schemas/Bentley.ECXML.3.0">
                           <ECEntityClass typeName="Geometry" >
                             <ECProperty propertyName="Type" typeName="string" />
                           </ECEntityClass>
                           <ECEntityClass typeName="GeometryPart" >
                             <ECProperty propertyName="Stream" typeName="binary" />
                           </ECEntityClass>
                           <ECRelationshipClass typeName="GeometryHasParts" strength="holding" strengthDirection="Forward" modifier="Sealed">
                              <Source cardinality="(0,N)" polymorphic="True">
                                  <Class class="Geometry" />
                              </Source>
                             <Target cardinality="(0,N)" polymorphic="True">
                                 <Class class="GeometryPart" />
                              </Target>
                           </ECRelationshipClass>
                         </ECSchema>)xml"))) << "N:N and holding";

    ECInstanceKey geomKey1;
    ECInstanceKey geomKey2;
    {
    ECSqlStatement stmt;
    ASSERT_EQ(ECSqlStatus::Success, stmt.Prepare(m_ecdb, "INSERT INTO ts.Geometry(Type) VALUES(?)"));
    ASSERT_EQ(ECSqlStatus::Success, stmt.BindText(1, "Polygon", IECSqlBinder::MakeCopy::Yes));
    ASSERT_EQ(BE_SQLITE_DONE, stmt.Step(geomKey1));
    stmt.Reset();
    stmt.ClearBindings();
    ASSERT_EQ(ECSqlStatus::Success, stmt.BindText(1, "Solid", IECSqlBinder::MakeCopy::Yes));
    ASSERT_EQ(BE_SQLITE_DONE, stmt.Step(geomKey2));
    }

    ECInstanceKey partKey1;
    ECInstanceKey partKey2;
    {
    ECSqlStatement stmt;
    ASSERT_EQ(ECSqlStatus::Success, stmt.Prepare(m_ecdb, "INSERT INTO ts.GeometryPart(Stream) VALUES(randomblob(4))"));
    ASSERT_EQ(BE_SQLITE_DONE, stmt.Step(partKey1));
    stmt.Reset();
    ASSERT_EQ(BE_SQLITE_DONE, stmt.Step(partKey2));
    }

    {
    //Create relationships:
    //Geom-Part
    //1-1
    //1-2
    //2-2
    ECSqlStatement stmt;
    ASSERT_EQ(ECSqlStatus::Success, stmt.Prepare(m_ecdb, "INSERT INTO ts.GeometryHasParts(SourceECInstanceId,SourceECClassId,TargetECInstanceId,TargetECClassId) VALUES(?,?,?,?)"));
    ASSERT_EQ(ECSqlStatus::Success, stmt.BindId(1, geomKey1.GetInstanceId()));
    ASSERT_EQ(ECSqlStatus::Success, stmt.BindId(2, geomKey1.GetClassId()));
    ASSERT_EQ(ECSqlStatus::Success, stmt.BindId(3, partKey1.GetInstanceId()));
    ASSERT_EQ(ECSqlStatus::Success, stmt.BindId(4, partKey1.GetClassId()));
    ASSERT_EQ(BE_SQLITE_DONE, stmt.Step());
    stmt.Reset();
    stmt.ClearBindings();

    ASSERT_EQ(ECSqlStatus::Success, stmt.BindId(1, geomKey1.GetInstanceId()));
    ASSERT_EQ(ECSqlStatus::Success, stmt.BindId(2, geomKey1.GetClassId()));
    ASSERT_EQ(ECSqlStatus::Success, stmt.BindId(3, partKey2.GetInstanceId()));
    ASSERT_EQ(ECSqlStatus::Success, stmt.BindId(4, partKey2.GetClassId()));
    ASSERT_EQ(BE_SQLITE_DONE, stmt.Step());

    stmt.Reset();
    stmt.ClearBindings();

    ASSERT_EQ(ECSqlStatus::Success, stmt.BindId(1, geomKey2.GetInstanceId()));
    ASSERT_EQ(ECSqlStatus::Success, stmt.BindId(2, geomKey2.GetClassId()));
    ASSERT_EQ(ECSqlStatus::Success, stmt.BindId(3, partKey2.GetInstanceId()));
    ASSERT_EQ(ECSqlStatus::Success, stmt.BindId(4, partKey2.GetClassId()));
    ASSERT_EQ(BE_SQLITE_DONE, stmt.Step());
    }

    m_ecdb.SaveChanges();

    //Delete Geom1
    ECSqlStatement delGeomStmt;
    ASSERT_EQ(ECSqlStatus::Success, delGeomStmt.Prepare(m_ecdb, "DELETE FROM ts.Geometry WHERE ECInstanceId=?"));
    ASSERT_EQ(ECSqlStatus::Success, delGeomStmt.BindId(1, geomKey1.GetInstanceId()));
    ASSERT_EQ(BE_SQLITE_DONE, delGeomStmt.Step());

    ASSERT_FALSE(InstanceExists("ts.Geometry", geomKey1));
    ASSERT_TRUE(InstanceExists("ts.Geometry", geomKey2));
    ASSERT_TRUE(InstanceExists("ts.GeometryPart", partKey1));
    ASSERT_TRUE(InstanceExists("ts.GeometryPart", partKey2));
    ASSERT_FALSE(RelationshipExists("ts.GeometryHasParts", geomKey1, partKey1));
    ASSERT_FALSE(RelationshipExists("ts.GeometryHasParts", geomKey1, partKey2));
    ASSERT_TRUE(RelationshipExists("ts.GeometryHasParts", geomKey2, partKey2));
    }

//---------------------------------------------------------------------------------------
// @bsimethod                                   Krischan.Eberle                  02/16
//+---------------+---------------+---------------+---------------+---------------+------
TEST_F(ECDbHoldingRelationshipStrengthTestFixture, ManyToManyBackward)
    {
    ASSERT_EQ(SUCCESS, SetupECDb("ecdbrelationshipmappingrules_manytomanyandholding.ecdb",
                                 SchemaItem(
                                     R"xml(<ECSchema schemaName="TestSchema" nameSpacePrefix="ts" version="1.0" xmlns="http://www.bentley.com/schemas/Bentley.ECXML.3.0">
                           <ECEntityClass typeName="Geometry" >
                             <ECProperty propertyName="Type" typeName="string" />
                           </ECEntityClass>
                           <ECEntityClass typeName="GeometryPart" >
                             <ECProperty propertyName="Stream" typeName="binary" />
                           </ECEntityClass>
                           <ECRelationshipClass typeName="PartsHeldByGeometry" strength="holding" strengthDirection="Backward" modifier="Sealed">
                             <Source cardinality="(0,N)" polymorphic="True">
                                 <Class class="GeometryPart" />
                              </Source>
                              <Target cardinality="(0,N)" polymorphic="True">
                                  <Class class="Geometry" />
                              </Target>
                           </ECRelationshipClass>
                         </ECSchema>)xml"))) << "N:N and holding";

    ECInstanceKey geomKey1;
    ECInstanceKey geomKey2;
    {
    ECSqlStatement stmt;
    ASSERT_EQ(ECSqlStatus::Success, stmt.Prepare(m_ecdb, "INSERT INTO ts.Geometry(Type) VALUES(?)"));
    ASSERT_EQ(ECSqlStatus::Success, stmt.BindText(1, "Polygon", IECSqlBinder::MakeCopy::Yes));
    ASSERT_EQ(BE_SQLITE_DONE, stmt.Step(geomKey1));
    stmt.Reset();
    stmt.ClearBindings();
    ASSERT_EQ(ECSqlStatus::Success, stmt.BindText(1, "Solid", IECSqlBinder::MakeCopy::Yes));
    ASSERT_EQ(BE_SQLITE_DONE, stmt.Step(geomKey2));
    }

    ECInstanceKey partKey1;
    ECInstanceKey partKey2;
    {
    ECSqlStatement stmt;
    ASSERT_EQ(ECSqlStatus::Success, stmt.Prepare(m_ecdb, "INSERT INTO ts.GeometryPart(Stream) VALUES(randomblob(4))"));
    ASSERT_EQ(BE_SQLITE_DONE, stmt.Step(partKey1));
    stmt.Reset();
    ASSERT_EQ(BE_SQLITE_DONE, stmt.Step(partKey2));
    }

    {
    //Create relationships:
    //Geom-Part
    //1-1
    //1-2
    //2-2
    ECSqlStatement stmt;
    ASSERT_EQ(ECSqlStatus::Success, stmt.Prepare(m_ecdb, "INSERT INTO ts.PartsHeldByGeometry(SourceECInstanceId,SourceECClassId,TargetECInstanceId,TargetECClassId) VALUES(?,?,?,?)"));
    ASSERT_EQ(ECSqlStatus::Success, stmt.BindId(1, partKey1.GetInstanceId()));
    ASSERT_EQ(ECSqlStatus::Success, stmt.BindId(2, partKey1.GetClassId()));
    ASSERT_EQ(ECSqlStatus::Success, stmt.BindId(3, geomKey1.GetInstanceId()));
    ASSERT_EQ(ECSqlStatus::Success, stmt.BindId(4, geomKey1.GetClassId()));
    ASSERT_EQ(BE_SQLITE_DONE, stmt.Step());
    stmt.Reset();
    stmt.ClearBindings();

    ASSERT_EQ(ECSqlStatus::Success, stmt.BindId(1, partKey2.GetInstanceId()));
    ASSERT_EQ(ECSqlStatus::Success, stmt.BindId(2, partKey2.GetClassId()));
    ASSERT_EQ(ECSqlStatus::Success, stmt.BindId(3, geomKey1.GetInstanceId()));
    ASSERT_EQ(ECSqlStatus::Success, stmt.BindId(4, geomKey1.GetClassId()));
    ASSERT_EQ(BE_SQLITE_DONE, stmt.Step());

    stmt.Reset();
    stmt.ClearBindings();

    ASSERT_EQ(ECSqlStatus::Success, stmt.BindId(1, partKey2.GetInstanceId()));
    ASSERT_EQ(ECSqlStatus::Success, stmt.BindId(2, partKey2.GetClassId()));
    ASSERT_EQ(ECSqlStatus::Success, stmt.BindId(3, geomKey2.GetInstanceId()));
    ASSERT_EQ(ECSqlStatus::Success, stmt.BindId(4, geomKey2.GetClassId()));
    ASSERT_EQ(BE_SQLITE_DONE, stmt.Step());
    }

    m_ecdb.SaveChanges();

    //Delete Geom1
    ECSqlStatement delGeomStmt;
    ASSERT_EQ(ECSqlStatus::Success, delGeomStmt.Prepare(m_ecdb, "DELETE FROM ts.Geometry WHERE ECInstanceId=?"));
    ASSERT_EQ(ECSqlStatus::Success, delGeomStmt.BindId(1, geomKey1.GetInstanceId()));
    ASSERT_EQ(BE_SQLITE_DONE, delGeomStmt.Step());

    ASSERT_FALSE(InstanceExists("ts.Geometry", geomKey1));
    ASSERT_TRUE(InstanceExists("ts.Geometry", geomKey2));
    ASSERT_TRUE(InstanceExists("ts.GeometryPart", partKey1));
    ASSERT_TRUE(InstanceExists("ts.GeometryPart", partKey2));
    ASSERT_FALSE(RelationshipExists("ts.PartsHeldByGeometry", partKey1, geomKey1));
    ASSERT_FALSE(RelationshipExists("ts.PartsHeldByGeometry", partKey2, geomKey1));
    ASSERT_TRUE(RelationshipExists("ts.PartsHeldByGeometry", partKey2, geomKey2));
    }

//=======================================================================================    
// @bsiclass                                   Muhammad Hassan                     05/15
//=======================================================================================    
struct RelationshipsAndSharedTablesTestFixture : DbMappingTestFixture
    {
    protected:
        static Utf8CP const SCHEMA_XML;
    };

//---------------------------------------------------------------------------------------
// @bsimethod                                   Muhammad Hassan                     05/15
//+---------------+---------------+---------------+---------------+---------------+------
//static
Utf8CP const RelationshipsAndSharedTablesTestFixture::SCHEMA_XML =
R"xml(<?xml version="1.0" encoding="utf-8"?>
<ECSchema schemaName="test" nameSpacePrefix="t" version="1.0" description="Schema covers all the cases in which base class is OwnTable(Polymorphic)" displayLabel="Table Per Hierarchy" xmlns="http://www.bentley.com/schemas/Bentley.ECXML.3.0">
    <ECSchemaReference name="ECDbMap" version="02.00" prefix="ecdbmap" />
    <ECEntityClass typeName="Base">
        <ECCustomAttributes>
            <ClassMap xmlns="ECDbMap.02.00">
                <MapStrategy>TablePerHierarchy</MapStrategy>
            </ClassMap>
        </ECCustomAttributes>
        <ECProperty propertyName="P0" typeName="string" />
    </ECEntityClass>
    <ECEntityClass typeName="ClassA" >
        <BaseClass>Base</BaseClass>
        <ECProperty propertyName="P1" typeName="string" />
    </ECEntityClass>
    <ECEntityClass typeName="ClassB" >
        <BaseClass>ClassA</BaseClass>
        <ECProperty propertyName="P2" typeName="string" />
    </ECEntityClass>
    <ECRelationshipClass typeName="BaseOwnsBase" strength="referencing" strengthDirection="forward" modifier="Abstract">
        <ECCustomAttributes>
            <ClassMap xmlns="ECDbMap.02.00">
                <MapStrategy>TablePerHierarchy</MapStrategy>
            </ClassMap>
        </ECCustomAttributes>
        <Source cardinality="(0,N)" polymorphic="True">
            <Class class="Base" />
        </Source>
        <Target cardinality="(0,N)" polymorphic="True">
            <Class class="Base" />
        </Target>
    </ECRelationshipClass>
    <ECRelationshipClass typeName="BaseHasClassA" strength="referencing" strengthDirection="forward" modifier="Sealed">
        <BaseClass>BaseOwnsBase</BaseClass>
        <Source cardinality="(0,1)" polymorphic="True">
            <Class class="Base" />
        </Source>
        <Target cardinality="(0,1)" polymorphic="True">
            <Class class="ClassA" />
        </Target>
    </ECRelationshipClass>
    <ECRelationshipClass typeName="BaseHasClassB" strength="referencing" strengthDirection="forward" modifier="Sealed">
        <BaseClass>BaseOwnsBase</BaseClass>
        <Source cardinality="(0,1)" polymorphic="True">
            <Class class="Base" />
        </Source>
        <Target cardinality="(0,1)" polymorphic="True">
            <Class class="ClassB" />
        </Target>
    </ECRelationshipClass>
</ECSchema>)xml";

//---------------------------------------------------------------------------------------
// @bsimethod                                   Muhammad Hassan                     05/15
//+---------------+---------------+---------------+---------------+---------------+------
TEST_F(RelationshipsAndSharedTablesTestFixture, UniqueIndexesSupportFor1to1Relationship)
    {
    ASSERT_EQ(SUCCESS, SetupECDb("RelationshipsAndTPH.ecdb", SchemaItem(SCHEMA_XML)));

    BeSQLite::Statement stmt;
    ASSERT_EQ(DbResult::BE_SQLITE_OK, stmt.Prepare(m_ecdb, "SELECT Id from ec_Class where ec_Class.Name = 'BaseHasClassA'"));
    ASSERT_EQ(DbResult::BE_SQLITE_ROW, stmt.Step());
    ECClassId classId = stmt.GetValueId<ECClassId>(0);
    stmt.Finalize();

    //verify that entry in the ec_Index table exists for relationship table BaseHasClassA
    ASSERT_EQ(DbResult::BE_SQLITE_OK, stmt.Prepare(m_ecdb, "SELECT Name, IsUnique from ec_Index where ClassId = ?"));
    ASSERT_EQ(DbResult::BE_SQLITE_OK, stmt.BindId(1, classId));
    while (DbResult::BE_SQLITE_ROW == stmt.Step())
        {
        ASSERT_EQ(1, stmt.GetValueInt(1)) << "Index value for 1:1 Relationship is not Unique";
        Utf8String indexName = stmt.GetValueText(0);
        ASSERT_TRUE(indexName == "idx_ECRel_Source_Unique_t_BaseOwnsBase" || "idx_ECRel_Target_Unique_t_BaseOwnsBase");
        }
    stmt.Finalize();

    ASSERT_EQ(DbResult::BE_SQLITE_OK, stmt.Prepare(m_ecdb, "SELECT Id from ec_Class where ec_Class.Name = 'BaseHasClassB'"));
    ASSERT_EQ(DbResult::BE_SQLITE_ROW, stmt.Step());
    classId = stmt.GetValueId<ECClassId>(0);
    stmt.Finalize();

    //verify that entry in ec_Index table also exists for relationship table BaseHasClassB
    ASSERT_EQ(DbResult::BE_SQLITE_OK, stmt.Prepare(m_ecdb, "SELECT Name, IsUnique from ec_Index where ClassId = ?"));
    ASSERT_EQ(DbResult::BE_SQLITE_OK, stmt.BindId(1, classId));
    while (DbResult::BE_SQLITE_ROW == stmt.Step())
        {
        ASSERT_EQ(1, stmt.GetValueInt(1)) << "Index value for 1:1 Relationship is not Unique";
        Utf8String indexName = stmt.GetValueText(0);
        ASSERT_TRUE(indexName == "uix_unique_t_BaseHasClassB_Source" || "uix_unique_t_BaseHasClassB_Target");
        }
    }

//---------------------------------------------------------------------------------------
// @bsimethod                                   Muhammad Hassan                     05/15
//+---------------+---------------+---------------+---------------+---------------+------
TEST_F(RelationshipsAndSharedTablesTestFixture, InstanceDeletionFromPolymorphicRelationships)
    {
    ASSERT_EQ(SUCCESS, SetupECDb("RelationshipsAndTPH.ecdb", SchemaItem(SCHEMA_XML)));

    ASSERT_TRUE(m_ecdb.TableExists("t_BaseOwnsBase"));
    ASSERT_FALSE(m_ecdb.TableExists("t_BaseHasClassA"));
    ASSERT_FALSE(m_ecdb.TableExists("t_BaseHasClassB"));

    ECSchemaCP schema = m_ecdb.Schemas().GetSchema("test", true);
    ASSERT_TRUE(schema != nullptr) << "Couldn't locate test schema";

    ECClassCP baseClass = schema->GetClassCP("Base");
    ASSERT_TRUE(baseClass != nullptr) << "Couldn't locate class Base from schema";
    ECClassCP classA = schema->GetClassCP("ClassA");
    ASSERT_TRUE(classA != nullptr) << "Couldn't locate classA from Schema";
    ECClassCP classB = schema->GetClassCP("ClassB");
    ASSERT_TRUE(classB != nullptr) << "Couldn't locate classB from Schema";

    //Insert Instances for class Base
    ECN::StandaloneECInstancePtr baseInstance1 = baseClass->GetDefaultStandaloneEnabler()->CreateInstance();
    ECN::StandaloneECInstancePtr baseInstance2 = baseClass->GetDefaultStandaloneEnabler()->CreateInstance();

    baseInstance1->SetValue("P0", ECValue("string1"));
    baseInstance2->SetValue("P0", ECValue("string2"));

    ECInstanceInserter inserter(m_ecdb, *baseClass, nullptr);
    ASSERT_TRUE(inserter.IsValid());

    ASSERT_EQ(BE_SQLITE_OK, inserter.Insert(*baseInstance1, true));
    ASSERT_EQ(BE_SQLITE_OK, inserter.Insert(*baseInstance2, true));

    //Insert Instances for ClassA
    ECN::StandaloneECInstancePtr classAInstance1 = classA->GetDefaultStandaloneEnabler()->CreateInstance();
    ECN::StandaloneECInstancePtr classAInstance2 = classA->GetDefaultStandaloneEnabler()->CreateInstance();

    classAInstance1->SetValue("P1", ECValue("string1"));
    classAInstance2->SetValue("P1", ECValue("string2"));

    ECInstanceInserter classAinserter(m_ecdb, *classA, nullptr);
    ASSERT_TRUE(classAinserter.IsValid());

    ASSERT_EQ(BE_SQLITE_OK, classAinserter.Insert(*classAInstance1, true));
    ASSERT_EQ(BE_SQLITE_OK, classAinserter.Insert(*classAInstance2, true));

    //Insert Instances for ClassB
    ECN::StandaloneECInstancePtr classBInstance1 = classB->GetDefaultStandaloneEnabler()->CreateInstance();
    ECN::StandaloneECInstancePtr classBInstance2 = classB->GetDefaultStandaloneEnabler()->CreateInstance();

    classBInstance1->SetValue("P2", ECValue("string1"));
    classBInstance2->SetValue("P2", ECValue("string2"));

    ECInstanceInserter classBinserter(m_ecdb, *classB, nullptr);
    ASSERT_TRUE(classBinserter.IsValid());

    ASSERT_EQ(BE_SQLITE_OK, classBinserter.Insert(*classBInstance1, true));
    ASSERT_EQ(BE_SQLITE_OK, classBinserter.Insert(*classBInstance2, true));

    //Get Relationship Classes
    ECRelationshipClassCP baseHasClassAClass = schema->GetClassCP("BaseHasClassA")->GetRelationshipClassCP();
    ASSERT_TRUE(baseHasClassAClass != nullptr);
    ECRelationshipClassCP baseHasClassBClass = schema->GetClassCP("BaseHasClassB")->GetRelationshipClassCP();
    ASSERT_TRUE(baseHasClassBClass != nullptr);

    {//Insert Instances for Relationship TPHhasClassA
    ECN::StandaloneECRelationshipInstancePtr relationshipInstance = StandaloneECRelationshipEnabler::CreateStandaloneRelationshipEnabler(*baseHasClassAClass)->CreateRelationshipInstance();
    ECInstanceInserter relationshipinserter(m_ecdb, *baseHasClassAClass, nullptr);
    ASSERT_TRUE(relationshipinserter.IsValid());

    {//Inserting 1st Instance
    relationshipInstance->SetSource(baseInstance1.get());
    relationshipInstance->SetTarget(classAInstance1.get());
    relationshipInstance->SetInstanceId("source->target");
    ASSERT_EQ(BE_SQLITE_OK, relationshipinserter.Insert(*relationshipInstance));
    }
    {//Inserting 2nd Instance
    relationshipInstance->SetSource(baseInstance2.get());
    relationshipInstance->SetTarget(classAInstance2.get());
    relationshipInstance->SetInstanceId("source->target");
    ASSERT_EQ(BE_SQLITE_OK, relationshipinserter.Insert(*relationshipInstance));
    }
    }

    {//Insert Instances for Relationship TPHhasClassB
    ECN::StandaloneECRelationshipInstancePtr relationshipInstance = StandaloneECRelationshipEnabler::CreateStandaloneRelationshipEnabler(*baseHasClassBClass)->CreateRelationshipInstance();
    ECInstanceInserter relationshipinserter(m_ecdb, *baseHasClassBClass, nullptr);
    ASSERT_TRUE(relationshipinserter.IsValid());

    {//Inserting 1st Instance
    relationshipInstance->SetSource(baseInstance1.get());
    relationshipInstance->SetTarget(classBInstance1.get());
    relationshipInstance->SetInstanceId("source->target");
    ASSERT_EQ(BE_SQLITE_OK, relationshipinserter.Insert(*relationshipInstance));
    }
    {//Inserting 2nd Instance
    relationshipInstance->SetSource(baseInstance2.get());
    relationshipInstance->SetTarget(classBInstance2.get());
    relationshipInstance->SetInstanceId("source->target");
    ASSERT_EQ(BE_SQLITE_OK, relationshipinserter.Insert(*relationshipInstance));
    }
    }
    ECSqlStatement stmt;
    ASSERT_EQ(ECSqlStatus::Success, stmt.Prepare(m_ecdb, "SELECT COUNT(*) FROM t.Base"));
    ASSERT_TRUE(BE_SQLITE_ROW == stmt.Step());
    EXPECT_EQ(6, stmt.GetValueInt(0));
    stmt.Finalize();

    ASSERT_EQ(ECSqlStatus::Success, stmt.Prepare(m_ecdb, "SELECT COUNT(*) FROM t.BaseOwnsBase"));
    ASSERT_TRUE(BE_SQLITE_ROW == stmt.Step());
    EXPECT_EQ(4, stmt.GetValueInt(0));
    stmt.Finalize();

    //Deletes the instances of BaseOwnsBase class..
    ASSERT_EQ(ECSqlStatus::Success, stmt.Prepare(m_ecdb, "DELETE FROM ONLY t.BaseOwnsBase"));
    ASSERT_TRUE(BE_SQLITE_DONE == stmt.Step());
    stmt.Finalize();

    ASSERT_EQ(ECSqlStatus::Success, stmt.Prepare(m_ecdb, "SELECT COUNT(*) FROM t.BaseOwnsBase"));
    ASSERT_TRUE(BE_SQLITE_ROW == stmt.Step());
    EXPECT_EQ(4, stmt.GetValueInt(0));
    stmt.Finalize();

    //Deletes the instances of BaseHasClassA class..
    ASSERT_EQ(ECSqlStatus::Success, stmt.Prepare(m_ecdb, "DELETE FROM ONLY t.BaseHasClassA"));
    ASSERT_TRUE(BE_SQLITE_DONE == stmt.Step());
    stmt.Finalize();

    ASSERT_EQ(ECSqlStatus::Success, stmt.Prepare(m_ecdb, "SELECT COUNT(*) FROM t.BaseOwnsBase"));
    ASSERT_TRUE(BE_SQLITE_ROW == stmt.Step());
    EXPECT_EQ(2, stmt.GetValueInt(0));
    stmt.Finalize();

    //Deletes the instances of BaseHasClassB class..
    ASSERT_EQ(ECSqlStatus::Success, stmt.Prepare(m_ecdb, "DELETE FROM ONLY t.BaseHasClassB"));
    ASSERT_TRUE(BE_SQLITE_DONE == stmt.Step());
    stmt.Finalize();

    ASSERT_EQ(ECSqlStatus::Success, stmt.Prepare(m_ecdb, "SELECT COUNT(*) FROM t.BaseOwnsBase"));
    ASSERT_TRUE(BE_SQLITE_ROW == stmt.Step());
    EXPECT_EQ(0, stmt.GetValueInt(0));
    stmt.Finalize();
    }

//---------------------------------------------------------------------------------------
// @bsiclass                                     Muhammad Hassan                  07/15
//+---------------+---------------+---------------+---------------+---------------+------
TEST_F(RelationshipsAndSharedTablesTestFixture, RetrieveConstraintClassInstanceBeforeAfterInsertingRelationshipInstance)
    {
    ASSERT_EQ(SUCCESS, SetupECDb("RelationshipsAndTPH.ecdb", SchemaItem(SCHEMA_XML)));

    ASSERT_TRUE(m_ecdb.TableExists("t_BaseOwnsBase"));
    ASSERT_FALSE(m_ecdb.TableExists("t_BaseHasClassA"));
    ASSERT_FALSE(m_ecdb.TableExists("t_BaseHasClassB"));

    ECSqlStatement insertStatement;
    ECInstanceKey TPHKey1;
    ECInstanceKey TPHKey2;
    ASSERT_EQ(ECSqlStatus::Success, insertStatement.Prepare(m_ecdb, "INSERT INTO t.Base (P0) VALUES ('string1')"));
    ASSERT_EQ(BE_SQLITE_DONE, insertStatement.Step(TPHKey1));
    ASSERT_TRUE(TPHKey1.IsValid());
    insertStatement.Finalize();

    ASSERT_EQ(ECSqlStatus::Success, insertStatement.Prepare(m_ecdb, "INSERT INTO t.Base (P0) VALUES ('string2')"));
    ASSERT_EQ(BE_SQLITE_DONE, insertStatement.Step(TPHKey2));
    ASSERT_TRUE(TPHKey2.IsValid());
    insertStatement.Finalize();

    ECInstanceKey classAKey1;
    ECInstanceKey classAKey2;
    ASSERT_EQ(ECSqlStatus::Success, insertStatement.Prepare(m_ecdb, "INSERT INTO t.ClassA (P1) VALUES ('string1')"));
    ASSERT_EQ(BE_SQLITE_DONE, insertStatement.Step(classAKey1));
    ASSERT_TRUE(classAKey1.IsValid());
    insertStatement.Finalize();

    ASSERT_EQ(ECSqlStatus::Success, insertStatement.Prepare(m_ecdb, "INSERT INTO t.ClassA (P1) VALUES ('string2')"));
    ASSERT_EQ(BE_SQLITE_DONE, insertStatement.Step(classAKey2));
    ASSERT_TRUE(classAKey2.IsValid());
    insertStatement.Finalize();

    //retrieve ECInstance from Db before inserting Relationship Instance, based on ECInstanceId, verify ECInstance is valid
    ECSqlStatement selectStmt;
    ASSERT_EQ(ECSqlStatus::Success, selectStmt.Prepare(m_ecdb, "SELECT * FROM t.Base WHERE ECInstanceId = ?"));
    selectStmt.BindId(1, TPHKey1.GetInstanceId());
    ASSERT_EQ(BE_SQLITE_ROW, selectStmt.Step());
    ECInstanceECSqlSelectAdapter TPHadapter(selectStmt);
    IECInstancePtr readInstance = TPHadapter.GetInstance();
    ASSERT_TRUE(readInstance.IsValid());
    selectStmt.Finalize();

    ECSqlStatement relationStmt;
    ASSERT_EQ(relationStmt.Prepare(m_ecdb, "INSERT INTO t.BaseHasClassA (SourceECInstanceId, SourceECClassId, TargetECInstanceId, TargetECClassId) VALUES (?, ?, ?, ?)"), ECSqlStatus::Success);
    relationStmt.BindId(1, TPHKey1.GetInstanceId());
    relationStmt.BindId(2, TPHKey1.GetClassId());
    relationStmt.BindId(3, classAKey1.GetInstanceId());
    relationStmt.BindId(4, classAKey1.GetClassId());
    ASSERT_EQ(BE_SQLITE_DONE, relationStmt.Step());
    relationStmt.Finalize();

    //try to insert Duplicate relationship step() should return error
    ASSERT_EQ(relationStmt.Prepare(m_ecdb, "INSERT INTO t.BaseHasClassA (SourceECInstanceId, SourceECClassId, TargetECInstanceId, TargetECClassId) VALUES (?, ?, ?, ?)"), ECSqlStatus::Success);
    relationStmt.BindId(1, TPHKey1.GetInstanceId());
    relationStmt.BindId(2, TPHKey1.GetClassId());
    relationStmt.BindId(3, classAKey1.GetInstanceId());
    relationStmt.BindId(4, classAKey1.GetClassId());
    ASSERT_TRUE((BE_SQLITE_CONSTRAINT_BASE & relationStmt.Step()) == BE_SQLITE_CONSTRAINT_BASE);
    relationStmt.Finalize();

    //retrieve ECInstance from Db After Inserting Relationship Instance, based on ECInstanceId, verify ECInstance is valid
    ASSERT_EQ(ECSqlStatus::Success, selectStmt.Prepare(m_ecdb, "SELECT * FROM t.ClassA WHERE ECInstanceId = ?"));
    selectStmt.BindId(1, classAKey1.GetInstanceId());
    ASSERT_EQ(BE_SQLITE_ROW, selectStmt.Step());
    ECInstanceECSqlSelectAdapter ClassAadapter(selectStmt);
    readInstance = ClassAadapter.GetInstance();
    ASSERT_TRUE(readInstance.IsValid());
    }

//---------------------------------------------------------------------------------------
//                                               Muhammad Hassan                  10/2014
//+---------------+---------------+---------------+---------------+---------------+------
struct RelationshipStrengthTestFixture : ECDbTestFixture
    {
    protected:
        static Utf8CP GetTestSchemaXml() {  return R"xml(<?xml version="1.0" encoding="UTF-8"?>
        <ECSchema schemaName="RelationshipStrengthTest" alias="rst" version="01.00" xmlns="http://www.bentley.com/schemas/Bentley.ECXML.3.1">
	        <ECSchemaReference name="ECDbMap" version="02.00" alias="ecdbmap" />
            <ECEntityClass typeName="Person" modifier="None">
                <ECProperty propertyName="FirstName" typeName="string" displayLabel="First Name" readOnly="false"/>
                <ECProperty propertyName="LastName" typeName="string" displayLabel="Last Name" readOnly="false"/>
                <ECNavigationProperty propertyName="Parent1" relationshipName="SingleParentHasChildren" direction="Backward" >
                    <ECCustomAttributes>
                        <ForeignKeyConstraint xmlns="ECDbMap.02.00"/>
                    </ECCustomAttributes>
                </ECNavigationProperty>
                <ECNavigationProperty propertyName="Parent2" relationshipName="SingleParentHasChildren_backward" direction="Forward" >
                    <ECCustomAttributes>
                        <ForeignKeyConstraint xmlns="ECDbMap.02.00"/>
                    </ECCustomAttributes>
                </ECNavigationProperty>
                <ECNavigationProperty propertyName="Spouse1" relationshipName="ParentHasSpouse" direction="Backward" >
                    <ECCustomAttributes>
                        <ForeignKeyConstraint xmlns="ECDbMap.02.00"/>
                    </ECCustomAttributes>
                </ECNavigationProperty>
                <ECNavigationProperty propertyName="Spouse2" relationshipName="ParentHasSpouse_backward" direction="Forward" >
                    <ECCustomAttributes>
                        <ForeignKeyConstraint xmlns="ECDbMap.02.00"/>
                    </ECCustomAttributes>
                </ECNavigationProperty>
            </ECEntityClass>
            <ECRelationshipClass typeName="SingleParentHasChildren" modifier="Sealed" strength="embedding" strengthDirection="forward">
                <Source multiplicity="(0..1)" roleLabel="Parent" polymorphic="true">
                    <Class class="Person"/>
                </Source>
                <Target multiplicity="(0..*)" roleLabel="Children" polymorphic="true">
                    <Class class="Person"/>
                </Target>
            </ECRelationshipClass>
            <ECRelationshipClass typeName="SingleParentHasChildren_backward" modifier="Sealed" strength="embedding" strengthDirection="backward">
                <Source multiplicity="(0..*)" roleLabel="Children" polymorphic="true">
                    <Class class="Person"/>
                </Source>
                <Target multiplicity="(0..1)" roleLabel="Single parent" polymorphic="true">
                    <Class class="Person"/>
                </Target>
            </ECRelationshipClass>
            <ECRelationshipClass typeName="ChildrenHaveManyParents" modifier="Sealed" strength="referencing" strengthDirection="backward">
                <Source multiplicity="(0..*)" roleLabel="Children" polymorphic="true">
                    <Class class="Person"/>
                </Source>
                <Target multiplicity="(1..*)" roleLabel="Parents" polymorphic="true">
                    <Class class="Person"/>
                </Target>
            </ECRelationshipClass>
            <ECRelationshipClass typeName="ManyParentsHaveChildren" modifier="Sealed" strength="referencing" strengthDirection="forward">
                <Source multiplicity="(1..*)" roleLabel="Parents" polymorphic="true">
                    <Class class="Person"/>
                </Source>
                <Target multiplicity="(0..*)" roleLabel="Children" polymorphic="true">
                    <Class class="Person"/>
                </Target>
            </ECRelationshipClass>
            <ECRelationshipClass typeName="ParentHasSpouse" modifier="Sealed" strength="referencing" strengthDirection="forward">
                <Source multiplicity="(0..1)" roleLabel="Parent" polymorphic="true">
                    <Class class="Person"/>
                </Source>
                <Target multiplicity="(0..1)" roleLabel="Spouse" polymorphic="true">
                    <Class class="Person"/>
                </Target>
            </ECRelationshipClass>
            <ECRelationshipClass typeName="ParentHasSpouse_backward" modifier="Sealed" strength="referencing" strengthDirection="backward">
                <Source multiplicity="(0..1)" roleLabel="Parent" polymorphic="true">
                    <Class class="Person"/>
                </Source>
                <Target multiplicity="(0..1)" roleLabel="Spouse" polymorphic="true">
                    <Class class="Person"/>
                </Target>
            </ECRelationshipClass>
        </ECSchema>
                )xml";
        }

    //---------------------------------------------------------------------------------------
    //                                               Muhammad Hassan                  10/2014
    //+---------------+---------------+---------------+---------------+---------------+------
    ECInstanceKey InsertPerson(Utf8CP firstName, Utf8CP lastName, ECInstanceId parent1Id = ECInstanceId(), ECInstanceId parent2Id = ECInstanceId(), ECInstanceId spouse1Id = ECInstanceId(), ECInstanceId spouse2Id = ECInstanceId())
        {
        Utf8String ecsql;
        ecsql.Sprintf("INSERT INTO RelationshipStrengthTest.Person(FirstName,LastName,Parent1.Id,Parent2.Id,Spouse1.Id,Spouse2.Id) VALUES('%s','%s',?,?,?,?)", firstName, lastName);
        ECSqlStatement stmt;
        if (stmt.Prepare(m_ecdb, ecsql.c_str()) != ECSqlStatus::Success)
            return ECInstanceKey();

        if (parent1Id.IsValid())
            stmt.BindId(1, parent1Id);

        if (parent2Id.IsValid())
            stmt.BindId(2, parent2Id);

        if (spouse1Id.IsValid())
            stmt.BindId(3, spouse1Id);

        if (spouse2Id.IsValid())
            stmt.BindId(4, spouse2Id);

        ECInstanceKey key;
        stmt.Step(key);
        return key;
        }

    //---------------------------------------------------------------------------------------
    //                                               Muhammad Hassan                  10/2014
    //+---------------+---------------+---------------+---------------+---------------+------
    ECInstanceKey InsertLinkTableRelationship(Utf8CP relationshipClassECSqlName, ECInstanceKey const& source, ECInstanceKey const& target)
        {
        Utf8String ecsql;
        ecsql.Sprintf("INSERT INTO %s(SourceECInstanceId, TargetECInstanceId) VALUES(%s,%s)", relationshipClassECSqlName, source.GetInstanceId().ToString().c_str(),
                      target.GetInstanceId().ToString().c_str());
        ECSqlStatement stmt;
        if (stmt.Prepare(m_ecdb, ecsql.c_str()) != ECSqlStatus::Success)
            return ECInstanceKey();

        ECInstanceKey key;
        stmt.Step(key);
        return key;
        }

    //---------------------------------------------------------------------------------------
    //                                               Muhammad Hassan                  10/2014
    //+---------------+---------------+---------------+---------------+---------------+------
    BentleyStatus DeleteInstance(ECInstanceKey const& key)
        {
        ECClassCP ecClass = m_ecdb.Schemas().GetClass(key.GetClassId());
        if (ecClass == nullptr)
            return ERROR;

        Utf8String ecsql;
        ecsql.Sprintf("DELETE FROM %s WHERE ECInstanceId=%s", ecClass->GetECSqlName().c_str(), key.GetInstanceId().ToString().c_str());
        ECSqlStatement stmt;
        if (stmt.Prepare(m_ecdb, ecsql.c_str()) != ECSqlStatus::Success)
            return ERROR;

        return BE_SQLITE_DONE == stmt.Step() ? SUCCESS : ERROR;
        }

    //---------------------------------------------------------------------------------------
    //                                               Muhammad Hassan                  10/2014
    //+---------------+---------------+---------------+---------------+---------------+------
    bool HasInstance(ECInstanceKey const& key)
        {
        ECClassCP ecClass = m_ecdb.Schemas().GetClass(key.GetClassId());
        if (ecClass == nullptr)
            return false;

        Utf8String ecsql;
        ecsql.Sprintf("SELECT NULL FROM ONLY %s WHERE ECInstanceId=%s",
                      ecClass->GetECSqlName().c_str(), key.GetInstanceId().ToString().c_str());

        ECSqlStatement statement;
        if (ECSqlStatus::Success != statement.Prepare(m_ecdb, ecsql.c_str()))
            return false;

        return statement.Step() == BE_SQLITE_ROW;
        }

    //---------------------------------------------------------------------------------------
    //                                               Muhammad Hassan                  10/2014
    //+---------------+---------------+---------------+---------------+---------------+------
    bool IsNavigationPropertySet(ECInstanceKey const& key, Utf8CP navPropName)
        {
        ECClassCP ecClass = m_ecdb.Schemas().GetClass(key.GetClassId());
        if (ecClass == nullptr)
            return false;

        Utf8String ecsql;
        ecsql.Sprintf("SELECT NULL FROM ONLY %s WHERE ECInstanceId=%s AND %s.Id IS NOT NULL",
                      ecClass->GetECSqlName().c_str(), key.GetInstanceId().ToString().c_str(), navPropName);

        ECSqlStatement statement;
        if (ECSqlStatus::Success != statement.Prepare(m_ecdb, ecsql.c_str()))
            return false;

        return statement.Step() == BE_SQLITE_ROW;
        }

    };



//---------------------------------------------------------------------------------------
//                                               Muhammad Hassan                  10/2014
//+---------------+---------------+---------------+---------------+---------------+------
TEST_F(RelationshipStrengthTestFixture, BackwardEmbedding)
    {
    ASSERT_EQ(SUCCESS, SetupECDb("BackwardRelationshipStrengthTest.ecdb", SchemaItem(GetTestSchemaXml())));
    /*
    *                                           SingleParent
    *                                                 |
    *                                                 | NavProp Parent2 (SingleParentHasChildren_backward (Backward EMBEDDING))
    *         ________________________________________|______________________________________
    *        |                                        |                                      |
    *      Child1                                   Child2                                 Child3
    */
    ECInstanceKey singleParent = InsertPerson("Only", "singleParent");

    ECInstanceKey child1 = InsertPerson("First", "Child", ECInstanceId(), singleParent.GetInstanceId());
    ECInstanceKey child2 = InsertPerson("Second", "Child" , ECInstanceId(), singleParent.GetInstanceId());
    ECInstanceKey child3 = InsertPerson("Third", "Child", ECInstanceId(), singleParent.GetInstanceId());


    /*
    * Test 1: Delete Child1
    * Validate child1HasSingleParent,  child1 have been deleted
    * Validate singleParent, child2HasSingleParent, child3HasSingleParent, child2, child3 are still there
    */
    DeleteInstance(child1);
    m_ecdb.SaveChanges();

    ASSERT_FALSE(HasInstance(child1));

    ASSERT_TRUE(HasInstance(singleParent));
    ASSERT_TRUE(HasInstance(child2));
    ASSERT_FALSE(IsNavigationPropertySet(child2, "Parent1"));
    ASSERT_TRUE(IsNavigationPropertySet(child2, "Parent2"));
    ASSERT_TRUE(HasInstance(child3));
    ASSERT_FALSE(IsNavigationPropertySet(child3, "Parent1"));
    ASSERT_TRUE(IsNavigationPropertySet(child3, "Parent2"));
    }

/*---------------------------------------------------------------------------------**//**
* @bsimethod                                   Ramanujam.Raman                   08/13
+---------------+---------------+---------------+---------------+---------------+------*/
TEST_F(RelationshipStrengthTestFixture, RelationshipTest)
    {
    ASSERT_EQ(SUCCESS, SetupECDb("BackwardRelationshipStrengthTest.ecdb", SchemaItem(GetTestSchemaXml())));

    /*
     *          Create the following relationship hierarchy
     *
     * GrandParent1  <- ParentHasSpouse (REFERENCING) -> GrandParent2
     *     |__________________________________________________|
     *                             |
     *                             | ManyParentsHaveChildren (REFERENCING)
     *                             |
     *                         SingleParent
     *                             |
     *                             | SingleParentHasChildren (EMBEDDING)
     *      _______________________|__________________________
     *     |                                                  |
     *   Child1                                             Child2
     *
     */

    ECInstanceKey grandParent1 = InsertPerson("First", "GrandParent");
    ECInstanceKey grandParent2 = InsertPerson("Second", "GrandParent", ECInstanceId(), ECInstanceId(), grandParent1.GetInstanceId());
    ECInstanceKey singleParent = InsertPerson("Only", "SingleParent");
    ECInstanceKey child1 = InsertPerson("First", "Child", singleParent.GetInstanceId());
    ECInstanceKey child2 = InsertPerson("Second", "Child", singleParent.GetInstanceId());

    // Referencing relationship (GrandParent1, GrandParent2 -> SingleParent)
    ECInstanceKey grandParent1HasSingleParent = InsertLinkTableRelationship("RelationshipStrengthTest.ManyParentsHaveChildren", grandParent1, singleParent);
    ECInstanceKey grandParent2HasSingleParent = InsertLinkTableRelationship("RelationshipStrengthTest.ManyParentsHaveChildren", grandParent2, singleParent);

    m_ecdb.SaveChanges();

    //Verify instances before deletion
    ASSERT_TRUE(IsNavigationPropertySet(grandParent2, "Spouse1"));
    ASSERT_FALSE(IsNavigationPropertySet(grandParent2, "Spouse2"));

    /*
    * Test 1: Delete GrandParent1
    * Validate grandParent1HasSpouse, grandParent2HasSpouse, grandParent1HasSingleParent have been deleted (orphaned relationships)
    * Validate singleParent is still around (referencing relationship with one parent remaining)
    */
    DeleteInstance(grandParent1);
    m_ecdb.SaveChanges();

    ASSERT_FALSE(HasInstance(grandParent1));
    ASSERT_FALSE(IsNavigationPropertySet(grandParent2, "Spouse1"));
    ASSERT_FALSE(IsNavigationPropertySet(grandParent2, "Spouse2"));
    ASSERT_FALSE(HasInstance(grandParent1HasSingleParent));

    ASSERT_TRUE(HasInstance(singleParent));

    /*
    * Test 2: Delete GrandParent2
    * Validate grandParent2HasSingleParent has been deleted (orphaned relationship), *Validate singeParent has been deleted (held instance with no parents remaining)
    */
    DeleteInstance(grandParent2);
    m_ecdb.SaveChanges();

    ASSERT_FALSE(HasInstance(grandParent2));
    ASSERT_FALSE(HasInstance(grandParent2HasSingleParent));

    ASSERT_TRUE(HasInstance(singleParent));
    ASSERT_TRUE(HasInstance(child1));
    ASSERT_TRUE(IsNavigationPropertySet(child1, "Parent1"));
    ASSERT_TRUE(HasInstance(child2));
    ASSERT_TRUE(IsNavigationPropertySet(child2, "Parent1"));
    }

//---------------------------------------------------------------------------------------
//                                               Muhammad Hassan                  10/2014
//+---------------+---------------+---------------+---------------+---------------+------
TEST_F(RelationshipStrengthTestFixture, BackwardHoldingForwardEmbedding)
    {
    ASSERT_EQ(SUCCESS, SetupECDb("BackwardRelationshipStrengthTest.ecdb", SchemaItem(GetTestSchemaXml())));

    /*
    *          Create the following relationship hierarchy
    *
    * GrandParent1  <- ParentHasSpouse (REFERENCING) -> GrandParent2
    *     |__________________________________________________|
    *                             |
    *                             | ChildrenHaveManyParents.( Backward REFERENCING)
    *                             |
    *                         SingleParent
    *                             |
    *                             | SingleParentHasChildren.( Forward EMBEDDING)
    *      _______________________|__________________________
    *     |                                                  |
    *   Child1                                             Child2
    *
    */
    ECInstanceKey grandParent1 = InsertPerson("First", "GrandParent");
    ECInstanceKey grandParent2 = InsertPerson("Second", "GrandParent", ECInstanceId(), ECInstanceId(), ECInstanceId(), grandParent1.GetInstanceId());
    ECInstanceKey singleParent = InsertPerson("Only", "singleParent");
    ECInstanceKey child1 = InsertPerson("First", "Child", singleParent.GetInstanceId());
    ECInstanceKey child2 = InsertPerson("Second", "Child", singleParent.GetInstanceId());

    // Backward referencing relationship (GrandParent1, GrandParent2 <- SingleParent)
    ECInstanceKey singleParentHasGrandParent1 = InsertLinkTableRelationship("RelationshipStrengthTest.ChildrenHaveManyParents", singleParent, grandParent1);
    ECInstanceKey singleParentHasGrandParent2 = InsertLinkTableRelationship("RelationshipStrengthTest.ChildrenHaveManyParents", singleParent, grandParent2);

    m_ecdb.SaveChanges();

    //Validate Instance exists before deletion
    ASSERT_TRUE(IsNavigationPropertySet(child1, "Parent1"));

    /*
    * Test 1: Delete Child1
    * Validate Child1 and singleParentHasChild1 have been deleted
    * Validate Child2 is Still there
    */
    DeleteInstance(child1);
    m_ecdb.SaveChanges();

    ASSERT_FALSE(HasInstance(child1));
    ASSERT_FALSE(IsNavigationPropertySet(child1, "Parent1"));

    ASSERT_TRUE(HasInstance(child2));
    ASSERT_TRUE(IsNavigationPropertySet(child2, "Parent1"));

    /*
    * Test 2: Delete Child2
    * Validate Child2 and singleParentHasChild2 have been deleted
    * Validate singleParent is still around (relationship grand parents remaining)
    */
    DeleteInstance(child2);
    m_ecdb.SaveChanges();

    ASSERT_FALSE(HasInstance(child2));
    ASSERT_FALSE(IsNavigationPropertySet(child2, "Parent1"));

    ASSERT_TRUE(HasInstance(singleParent));

    /*
    * Test 3: Delete GrandParent1
    * Validate GrandParent1, grandParent1HasSpouse, grandParent2HasSpouse, singleParentHasGrandParent1 have been deleted
    * Validate singleParent is still around (referencing relationship with one parent remaining)
    */
    DeleteInstance(grandParent1);
    m_ecdb.SaveChanges();

    ASSERT_FALSE(HasInstance(grandParent1));
    ASSERT_FALSE(IsNavigationPropertySet(grandParent2, "Spouse1"));
    ASSERT_FALSE(IsNavigationPropertySet(grandParent2, "Spouse2"));

    ASSERT_FALSE(HasInstance(singleParentHasGrandParent1));
    ASSERT_TRUE(HasInstance(singleParent));

    /*
    * Test 4: Delete GrandParent2
    * Validate GrandParent2, singleParentHasGrandParent2 have been deleted, * Single parent has been deleted too as no parent exists anymore
    */
    DeleteInstance(grandParent2);
    m_ecdb.SaveChanges();

    ASSERT_FALSE(HasInstance(grandParent2));
    ASSERT_FALSE(HasInstance(singleParentHasGrandParent2));
    ASSERT_TRUE(HasInstance(singleParent));
    }

END_ECDBUNITTESTS_NAMESPACE
<|MERGE_RESOLUTION|>--- conflicted
+++ resolved
@@ -1,5484 +1,5479 @@
-﻿/*--------------------------------------------------------------------------------------+
-|
-|  $Source: Tests/Published/RelationshipTests.cpp $
-|
-|  $Copyright: (c) 2017 Bentley Systems, Incorporated. All rights reserved. $
-|
-+--------------------------------------------------------------------------------------*/
-#include "ECDbPublishedTests.h"
-#include "../BackDoor/PublicAPI/BackDoor/ECDb/BackDoor.h"
-
-USING_NAMESPACE_BENTLEY_EC
-
-BEGIN_ECDBUNITTESTS_NAMESPACE
-struct RelationshipMappingTestFixture : DbMappingTestFixture
-    {};
-
-//---------------------------------------------------------------------------------------
-// @bsimethod                                   Maha Nasir                  02/17
-//+---------------+---------------+---------------+---------------+---------------+------
-TEST_F(RelationshipMappingTestFixture, RelationshipMapping_FailingScenarios)
-    {
-    ASSERT_EQ(ERROR, TestHelper::ImportSchema(SchemaItem(
-            "<ECSchema schemaName='TestSchema' alias='ts' version='1.0' xmlns='http://www.bentley.com/schemas/Bentley.ECXML.3.1'>"
-            "  <ECSchemaReference name='ECDbMap' version='02.00' alias='ecdbmap' />"
-            "  <ECEntityClass typeName='Model' >"
-            "    <ECProperty propertyName='Name' typeName='string' />"
-            "  </ECEntityClass>"
-            "  <ECEntityClass typeName='Element' >"
-            "    <ECProperty propertyName='Code' typeName='string' />"
-            "    <ECNavigationProperty propertyName='Model' relationshipName='ModelHasElements' direction='Backward'/>"
-            "  </ECEntityClass>"
-            "  <ECRelationshipClass typeName='ModelHasElements' modifier='Abstract' strength='embedding'>"
-            "    <ECCustomAttributes>"
-            "        <LinkTableRelationshipMap xmlns='ECDbMap.02.00'/>"
-            "    </ECCustomAttributes>"
-            "    <Source multiplicity='(0..1)' polymorphic='True' roleLabel='Model Has Elements'>"
-            "      <Class class='Model' />"
-            "    </Source>"
-            "    <Target multiplicity='(0..*)' polymorphic='True' roleLabel='Model Has Elements (Reversed)'>"
-            "      <Class class='Element' />"
-            "    </Target>"
-            "  </ECRelationshipClass>"
-            "</ECSchema>"))) << "Cannot define a nav prop for a link table relationship class";
-
-    ASSERT_EQ(ERROR, TestHelper::ImportSchema(SchemaItem(
-            "<ECSchema schemaName='TestSchema' alias='ts' version='1.0' xmlns='http://www.bentley.com/schemas/Bentley.ECXML.3.1'>"
-            "  <ECSchemaReference name='ECDbMap' version='02.00' alias='ecdbmap' />"
-            "  <ECEntityClass typeName='Model' >"
-            "    <ECProperty propertyName='Name' typeName='string' />"
-            "  </ECEntityClass>"
-            "  <ECEntityClass typeName='Element' >"
-            "    <ECProperty propertyName='Code' typeName='string' />"
-            "    <ECNavigationProperty propertyName='Model' relationshipName='ModelHasElements' direction='Backward'>"
-            "       <ECCustomAttributes>"
-            "         <ForeignKeyConstraint xmlns='ECDbMap.02.00'/>"
-            "       </ECCustomAttributes>"
-            "    </ECNavigationProperty>"
-            "  </ECEntityClass>"
-            "  <ECRelationshipClass typeName='ModelHasElements' modifier='Abstract' strength='embedding'>"
-            "    <ECCustomAttributes>"
-            "        <LinkTableRelationshipMap xmlns='ECDbMap.02.00'/>"
-            "    </ECCustomAttributes>"
-            "    <Source multiplicity='(0..1)' polymorphic='True' roleLabel='Model Has Elements'>"
-            "      <Class class='Model' />"
-            "    </Source>"
-            "    <Target multiplicity='(0..*)' polymorphic='True' roleLabel='Model Has Elements (Reversed)'>"
-            "      <Class class='Element' />"
-            "    </Target>"
-            "  </ECRelationshipClass>"
-            "</ECSchema>"))) << "Cannot define a nav prop (with a ForeignKeyConstraint) for a link table relationship";
-
-    ASSERT_EQ(ERROR, TestHelper::ImportSchema(SchemaItem(
-            "<ECSchema schemaName=\"TestSchema\" nameSpacePrefix=\"ts\" version=\"1.0\" xmlns=\"http://www.bentley.com/schemas/Bentley.ECXML.3.0\">"
-            "  <ECSchemaReference name = 'ECDbMap' version='02.00' prefix = 'ecdbmap' />"
-            "  <ECEntityClass typeName='Parent' >"
-            "    <ECProperty propertyName='Name' typeName='string' />"
-            "  </ECEntityClass>"
-            "  <ECEntityClass typeName='Child' >"
-            "    <ECProperty propertyName='ParentId' typeName='long' />"
-            "    <ECProperty propertyName='ChildName' typeName='string' />"
-            "    <ECNavigationProperty propertyName='Parent' relationshipName='ParentHasChildren' direction='Backward'/>"
-            "  </ECEntityClass>"
-            "  <ECEntityClass typeName='Child2' >"
-            "    <ECProperty propertyName='ParentId' typeName='long' />"
-            "    <ECProperty propertyName='ChildName' typeName='string' />"
-            "  </ECEntityClass>"
-            "  <ECRelationshipClass typeName='ParentHasChildren' strength='referencing' modifier='Sealed'>"
-            "    <Source cardinality='(0,N)' polymorphic='True'>"
-            "      <Class class = 'Parent' />"
-            "    </Source>"
-            "    <Target cardinality='(0,N)' polymorphic='True'>"
-            "      <Class class = 'Child' />"
-            "    </Target>"
-            "  </ECRelationshipClass>"
-            "</ECSchema>"))) << "Cannot define a nav prop when a link table (implied by cardinality) is required.";
-
-    ASSERT_EQ(ERROR, TestHelper::ImportSchema(SchemaItem(
-            "<ECSchema schemaName=\"TestSchema\" nameSpacePrefix=\"ts\" version=\"1.0\" xmlns=\"http://www.bentley.com/schemas/Bentley.ECXML.3.0\">"
-            "  <ECSchemaReference name = 'ECDbMap' version='02.00' prefix = 'ecdbmap' />"
-            "  <ECEntityClass typeName='Parent' >"
-            "    <ECProperty propertyName='Name' typeName='string' />"
-            "  </ECEntityClass>"
-            "  <ECEntityClass typeName='Child' >"
-            "    <ECProperty propertyName='ParentId' typeName='long' />"
-            "    <ECProperty propertyName='ChildName' typeName='string' />"
-            "    <ECNavigationProperty propertyName='Parent' relationshipName='ParentHasChildren' direction='Backward'>"
-            "      <ECCustomAttributes>"
-            "        <ForeignKeyConstraint xmlns='ECDbMap.02.00'/>"
-            "      </ECCustomAttributes>"
-            "    </ECNavigationProperty>"
-            "  </ECEntityClass>"
-            "  <ECEntityClass typeName='Child2' >"
-            "    <ECProperty propertyName='ParentId' typeName='long' />"
-            "    <ECProperty propertyName='ChildName' typeName='string' />"
-            "  </ECEntityClass>"
-            "  <ECRelationshipClass typeName='ParentHasChildren' strength='referencing' modifier='Sealed'>"
-            "    <Source cardinality='(0,N)' polymorphic='True'>"
-            "      <Class class = 'Parent' />"
-            "    </Source>"
-            "    <Target cardinality='(0,N)' polymorphic='True'>"
-            "      <Class class = 'Child' />"
-            "    </Target>"
-            "  </ECRelationshipClass>"
-            "</ECSchema>"))) << "Cannot define a nav prop (with ForeignKeyConstraint) when a link table (implied by cardinality) is required";
-
-    ASSERT_EQ(ERROR, TestHelper::ImportSchema(SchemaItem(
-            "<ECSchema schemaName=\"TestSchema\" nameSpacePrefix=\"ts\" version=\"1.0\" xmlns=\"http://www.bentley.com/schemas/Bentley.ECXML.3.0\">"
-            "  <ECSchemaReference name = 'ECDbMap' version='02.00' prefix = 'ecdbmap' />"
-            "  <ECEntityClass typeName='Parent' >"
-            "    <ECProperty propertyName='Name' typeName='string' />"
-            "  </ECEntityClass>"
-            "  <ECEntityClass typeName='Child' >"
-            "    <ECProperty propertyName='ParentId' typeName='long' />"
-            "    <ECProperty propertyName='ChildName' typeName='string' />"
-            "    <ECNavigationProperty propertyName='Parent' relationshipName='ParentHasChildren' direction='Backward'/>"
-            "  </ECEntityClass>"
-            "  <ECEntityClass typeName='Child2' >"
-            "    <ECProperty propertyName='ParentId' typeName='long' />"
-            "    <ECProperty propertyName='ChildName' typeName='string' />"
-            "  </ECEntityClass>"
-            "  <ECRelationshipClass typeName='ParentHasChildren' strength='referencing' modifier='Sealed'>"
-            "    <Source cardinality='(0,1)' polymorphic='True'>"
-            "      <Class class = 'Parent' />"
-            "    </Source>"
-            "    <Target cardinality='(0,N)' polymorphic='True'>"
-            "      <Class class = 'Child' />"
-            "    </Target>"
-            "    <ECProperty propertyName='ForcingToLinkTable' typeName='string' />"
-            "  </ECRelationshipClass>"
-            "</ECSchema>"))) << "Cannot define a nav prop when a link table (implied by additional prop.) is required.";
-
-    ASSERT_EQ(ERROR, TestHelper::ImportSchema(SchemaItem(
-            "<ECSchema schemaName=\"TestSchema\" nameSpacePrefix=\"ts\" version=\"1.0\" xmlns=\"http://www.bentley.com/schemas/Bentley.ECXML.3.0\">"
-            "  <ECSchemaReference name = 'ECDbMap' version='02.00' prefix = 'ecdbmap' />"
-            "  <ECEntityClass typeName='Parent' >"
-            "    <ECProperty propertyName='Name' typeName='string' />"
-            "  </ECEntityClass>"
-            "  <ECEntityClass typeName='Child' >"
-            "    <ECProperty propertyName='ParentId' typeName='long' />"
-            "    <ECProperty propertyName='ChildName' typeName='string' />"
-            "    <ECNavigationProperty propertyName='Parent' relationshipName='ParentHasChildren' direction='Backward'>"
-            "      <ECCustomAttributes>"
-            "        <ForeignKeyConstraint xmlns='ECDbMap.02.00'/>"
-            "      </ECCustomAttributes>"
-            "    </ECNavigationProperty>"
-            "  </ECEntityClass>"
-            "  <ECEntityClass typeName='Child2' >"
-            "    <ECProperty propertyName='ParentId' typeName='long' />"
-            "    <ECProperty propertyName='ChildName' typeName='string' />"
-            "  </ECEntityClass>"
-            "  <ECRelationshipClass typeName='ParentHasChildren' strength='referencing' modifier='Sealed'>"
-            "    <Source cardinality='(0,1)' polymorphic='True'>"
-            "      <Class class = 'Parent' />"
-            "    </Source>"
-            "    <Target cardinality='(0,N)' polymorphic='True'>"
-            "      <Class class = 'Child' />"
-            "    </Target>"
-            "    <ECProperty propertyName='ForcingToLinkTable' typeName='string' />"
-            "  </ECRelationshipClass>"
-            "</ECSchema>"))) << "Cannot define a nav prop (with ForeignKeyConstraint) when a link table (implied by additional prop.) is required.";
-    
-    ASSERT_EQ(ERROR, TestHelper::ImportSchema(SchemaItem(
-            "<ECSchema schemaName='TestSchema' alias='ts' version='1.0' xmlns='http://www.bentley.com/schemas/Bentley.ECXML.3.1'>"
-            "  <ECSchemaReference name='ECDbMap' version='02.00' alias='ecdbmap' />"
-            "  <ECEntityClass typeName='Model' >"
-            "    <ECProperty propertyName='Name' typeName='string' />"
-            "  </ECEntityClass>"
-            "  <ECEntityClass typeName='Element' >"
-            "    <ECProperty propertyName='Code' typeName='string' />"
-            "    <ECNavigationProperty propertyName='Model' relationshipName='ModelHasElements' direction='Backward'/>"
-            "  </ECEntityClass>"
-            "  <ECRelationshipClass typeName='ModelHasElements' modifier='Abstract' strength='embedding'>"
-            "    <ECCustomAttributes>"
-            "        <ClassMap xmlns='ECDbMap.02.00'>"
-            "            <MapStrategy>OwnTable</MapStrategy>"
-            "        </ClassMap>"
-            "    </ECCustomAttributes>"
-            "    <Source multiplicity='(0..1)' polymorphic='True' roleLabel='Model Has Elements'>"
-            "      <Class class='Model' />"
-            "    </Source>"
-            "    <Target multiplicity='(0..*)' polymorphic='True' roleLabel='Model Has Elements (Reversed)'>"
-            "      <Class class='Element' />"
-            "    </Target>"
-            "  </ECRelationshipClass>"
-            "</ECSchema>"))) << "ForeignKey mapping can only have a CA when the mapping strategy is set to NotMapped.";
-    }
-
-
-//---------------------------------------------------------------------------------------
-// @bsimethod                                   Krischan.Eberle                     10/15
-//+---------------+---------------+---------------+---------------+---------------+------
-TEST_F(RelationshipMappingTestFixture, IndexCreationForRelationships)
-    {
-    ASSERT_EQ(SUCCESS, SetupECDb("indexcreationforrelationships1.ecdb", SchemaItem(
-        R"xml(<?xml version="1.0" encoding="utf-8"?>
-                <ECSchema schemaName="TestSchema" alias="ts1" version="1.0" xmlns="http://www.bentley.com/schemas/Bentley.ECXML.3.1">
-                    <ECSchemaReference name="ECDbMap" version="02.00" alias="ecdbmap" />
-                    <ECEntityClass typeName="A" modifier="None" >
-                        <ECProperty propertyName="AId" typeName="string" />
-                        <ECNavigationProperty propertyName="PartnerB" relationshipName="Rel11Backwards" direction="Forward">
-                            <ECCustomAttributes>
-                                <ForeignKeyConstraint xmlns="ECDbMap.02.00"/>
-                            </ECCustomAttributes>
-                        </ECNavigationProperty>
-                    </ECEntityClass>
-                    <ECEntityClass typeName="B" modifier="None">
-                        <ECCustomAttributes>
-                            <ClassMap xmlns="ECDbMap.02.00">
-                                <MapStrategy>TablePerHierarchy</MapStrategy>
-                            </ClassMap>
-                        </ECCustomAttributes>
-                        <ECNavigationProperty propertyName="AId" relationshipName="Rel" direction="Backward">
-                            <ECCustomAttributes>
-                                <ForeignKeyConstraint xmlns="ECDbMap.02.00"/>
-                            </ECCustomAttributes>
-                        </ECNavigationProperty>
-                        <ECNavigationProperty propertyName="PartnerA" relationshipName="Rel11" direction="Backward">
-                            <ECCustomAttributes>
-                                <ForeignKeyConstraint xmlns="ECDbMap.02.00"/>
-                            </ECCustomAttributes>
-                        </ECNavigationProperty>
-                        <ECProperty propertyName="BId" typeName="long" />
-                    </ECEntityClass>
-                    <ECEntityClass typeName="BB" modifier="None">
-                        <BaseClass>B</BaseClass>
-                        <ECProperty propertyName="BBId" typeName="long" />
-                    </ECEntityClass>
-                   <ECRelationshipClass typeName="Rel" strength="embedding" modifier="Sealed">
-                    <Source multiplicity="(1..1)" polymorphic="True" roleLabel="owns">
-                      <Class class="A" />
-                    </Source>
-                    <Target multiplicity="(0..*)" polymorphic="True" roleLabel="is owned by">
-                      <Class class="B" />
-                    </Target>
-                  </ECRelationshipClass>
-                   <ECRelationshipClass typeName="Rel11" strength="embedding" modifier="Sealed">
-                    <Source multiplicity="(1..1)" polymorphic="True" roleLabel="relates">
-                      <Class class="A" />
-                    </Source>
-                    <Target multiplicity="(1..1)" polymorphic="True" roleLabel="relates">
-                      <Class class="B" />
-                    </Target>
-                  </ECRelationshipClass>
-                   <ECRelationshipClass typeName="Rel11Backwards" strength="embedding" strengthDirection="Backward" modifier="Sealed">
-                    <Source multiplicity="(1..1)" polymorphic="True" roleLabel="relates">
-                      <Class class="A" />
-                    </Source>
-                    <Target multiplicity="(1..1)" polymorphic="True" roleLabel="relates">
-                      <Class class="B" />
-                    </Target>
-                  </ECRelationshipClass>
-                   <ECRelationshipClass typeName="RelNN" strength="referencing" modifier="Sealed">
-                    <Source multiplicity="(1..*)" polymorphic="True" roleLabel="references">
-                      <Class class="A" />
-                    </Source>
-                    <Target multiplicity="(1..*)" polymorphic="True" roleLabel="references">
-                      <Class class="B" />
-                    </Target>
-                  </ECRelationshipClass>
-                </ECSchema>)xml")));
-
-    AssertIndex(m_ecdb, "ix_ts1_B_fk_ts1_Rel_target", false, "ts1_B", {"AId"});
-    AssertIndex(m_ecdb, "uix_ts1_B_fk_ts1_Rel11_target", true, "ts1_B", {"PartnerAId"});
-    AssertIndex(m_ecdb, "uix_ts1_A_fk_ts1_Rel11Backwards_source", true, "ts1_A", {"PartnerBId"});
-
-    AssertIndex(m_ecdb, "ix_ts1_RelNN_source", false, "ts1_RelNN", {"SourceId"});
-    AssertIndex(m_ecdb, "ix_ts1_RelNN_target", false, "ts1_RelNN", {"TargetId"});
-    AssertIndex(m_ecdb, "uix_ts1_RelNN_sourcetarget", true, "ts1_RelNN", {"SourceId", "TargetId"});
-
-
-    ASSERT_EQ(SUCCESS, SetupECDb("indexcreationforrelationships2.ecdb", SchemaItem(
-        R"xml(<?xml version="1.0" encoding="utf-8"?>
-                <ECSchema schemaName="TestSchema" alias="ts2" version="1.0" xmlns="http://www.bentley.com/schemas/Bentley.ECXML.3.1">
-                    <ECSchemaReference name="ECDbMap" version="02.00" alias="ecdbmap" />
-                    <ECEntityClass typeName="A" modifier="None" >
-                        <ECProperty propertyName="AId" typeName="string" />
-                    </ECEntityClass>
-                    <ECEntityClass typeName="B" modifier="None">
-                        <ECCustomAttributes>
-                            <ClassMap xmlns="ECDbMap.02.00">
-                                <MapStrategy>TablePerHierarchy</MapStrategy>
-                            </ClassMap>
-                            <ShareColumns xmlns="ECDbMap.02.00"/>
-                        </ECCustomAttributes>
-                        <ECProperty propertyName="AId" typeName="long" />
-                        <ECNavigationProperty propertyName="A" relationshipName="Rel" direction="Backward">
-                            <ECCustomAttributes>
-                                <ForeignKeyConstraint xmlns="ECDbMap.02.00"/>
-                            </ECCustomAttributes>
-                        </ECNavigationProperty>
-                        <ECProperty propertyName="BId" typeName="long" />
-                    </ECEntityClass>
-                    <ECEntityClass typeName="BB" modifier="None">
-                        <BaseClass>B</BaseClass>
-                        <ECProperty propertyName="BBId" typeName="long" />
-                    </ECEntityClass>
-                   <ECRelationshipClass typeName="Rel" modifier="Sealed" strength="embedding">
-                    <Source multiplicity="(0..1)" polymorphic="True" roleLabel="has">
-                      <Class class="A" />
-                    </Source>
-                    <Target multiplicity="(0..*)" polymorphic="True" roleLabel="is owned by">
-                      <Class class="B" />
-                    </Target>
-                  </ECRelationshipClass>
-                </ECSchema>)xml")));
-
-    AssertIndex(m_ecdb, "ix_ts2_B_fk_ts2_Rel_target", false, "ts2_B", {"AId"}, "([AId] IS NOT NULL)");
-
-    ASSERT_PROPERTYMAPPING_MULTICOL(m_ecdb, PropertyAccessString("TestSchema", "B", "A"),
-                                    ColumnInfo::List({{"A.Id", "ts2_b","AId"}, {"A.RelECClassId", "ts2_b","ARelECClassId", true}}));
-
-
-
-    ASSERT_EQ(SUCCESS, SetupECDb("indexcreationforrelationships3.ecdb", SchemaItem(
-        "<?xml version='1.0' encoding='utf-8'?>"
-        "<ECSchema schemaName='TestSchema' nameSpacePrefix='ts3' version='1.0' xmlns='http://www.bentley.com/schemas/Bentley.ECXML.3.0'>"
-        "    <ECSchemaReference name='ECDbMap' version='02.00' prefix='ecdbmap' />"
-        "    <ECEntityClass typeName='A' modifier='None' >"
-        "        <ECProperty propertyName='Code' typeName='string' />"
-        "    </ECEntityClass>"
-        "    <ECEntityClass typeName='B' modifier='None'>"
-        "        <ECCustomAttributes>"
-        "            <ClassMap xmlns='ECDbMap.02.00'>"
-        "                <MapStrategy>TablePerHierarchy</MapStrategy>"
-        "            </ClassMap>"
-        "            <ShareColumns xmlns='ECDbMap.02.00'/>"
-        "        </ECCustomAttributes>"
-        "        <ECProperty propertyName='BId' typeName='long' />"
-        "    </ECEntityClass>"
-        "    <ECEntityClass typeName='BB' modifier='None'>"
-        "        <BaseClass>B</BaseClass>"
-        "        <ECProperty propertyName='BBId' typeName='long' />"
-        "        <ECNavigationProperty propertyName='AId' relationshipName='Rel' direction='Backward' >"
-        "           <ECCustomAttributes>"
-        "               <ForeignKeyConstraint xmlns='ECDbMap.02.00' />"
-        "           </ECCustomAttributes>"
-        "        </ECNavigationProperty>"
-        "    </ECEntityClass>"
-        "   <ECRelationshipClass typeName='Rel' modifier='Sealed' strength='embedding'>"
-        "    <Source cardinality='(0,1)' polymorphic='True'>"
-        "      <Class class='A' />"
-        "    </Source>"
-        "    <Target cardinality='(0,N)' polymorphic='True'>"
-        "      <Class class='BB'/>"
-        "    </Target>"
-        "  </ECRelationshipClass>"
-        "</ECSchema>")));
-
-    AssertIndex(m_ecdb, "ix_ts3_B_fk_ts3_Rel_target", false, "ts3_B", {"AId"}, "([AId] IS NOT NULL)");
-
-
-    ASSERT_EQ(SUCCESS, SetupECDb("indexcreationforrelationships4.ecdb", SchemaItem(
-        "<?xml version='1.0' encoding='utf-8'?>"
-        "<ECSchema schemaName='TestSchema' nameSpacePrefix='ts4' version='1.0' xmlns='http://www.bentley.com/schemas/Bentley.ECXML.3.0'>"
-        "    <ECSchemaReference name='ECDbMap' version='02.00' prefix='ecdbmap' />"
-        "    <ECEntityClass typeName='A' modifier='None' >"
-        "        <ECProperty propertyName='Code' typeName='string' />"
-        "    </ECEntityClass>"
-        "    <ECEntityClass typeName='B' modifier='None'>"
-        "        <ECCustomAttributes>"
-        "            <ClassMap xmlns='ECDbMap.02.00'>"
-        "                <MapStrategy>TablePerHierarchy</MapStrategy>"
-        "            </ClassMap>"
-        "            <ShareColumns xmlns='ECDbMap.02.00'/>"
-        "        </ECCustomAttributes>"
-        "        <ECNavigationProperty propertyName='AId' relationshipName='Rel11' direction='Backward' >"
-        "           <ECCustomAttributes>"
-        "               <ForeignKeyConstraint xmlns='ECDbMap.02.00' />"
-        "           </ECCustomAttributes>"
-        "        </ECNavigationProperty>"
-        "        <ECProperty propertyName='BId' typeName='long' />"
-        "    </ECEntityClass>"
-        "    <ECEntityClass typeName='BB' modifier='None'>"
-        "        <BaseClass>B</BaseClass>"
-        "        <ECProperty propertyName='BBId' typeName='long' />"
-        "    </ECEntityClass>"
-        "   <ECRelationshipClass typeName='Rel11' modifier='Sealed' >"
-        "    <Source cardinality='(0,1)' polymorphic='True'>"
-        "      <Class class='A' />"
-        "    </Source>"
-        "    <Target cardinality='(0,1)' polymorphic='True'>"
-        "      <Class class='B'/>"
-        "    </Target>"
-        "  </ECRelationshipClass>"
-        "</ECSchema>")));
-
-    AssertIndex(m_ecdb, "uix_ts4_B_fk_ts4_Rel11_target", true, "ts4_B", {"AId"}, "([AId] IS NOT NULL)");
-
-
-    ASSERT_EQ(SUCCESS, SetupECDb("indexcreationforrelationships50.ecdb", SchemaItem(
-        R"xml(<?xml version="1.0" encoding="utf-8"?>
-                <ECSchema schemaName="TestSchema" alias="ts50" version="1.0" xmlns="http://www.bentley.com/schemas/Bentley.ECXML.3.1">
-                    <ECSchemaReference name="ECDbMap" version="02.00" alias="ecdbmap" />
-                    <ECEntityClass typeName="A" modifier="None">
-                        <ECProperty propertyName="Code" typeName="string" />
-                    </ECEntityClass>
-                    <ECEntityClass typeName="B" modifier="None">
-                        <ECCustomAttributes>
-                            <ClassMap xmlns="ECDbMap.02.00">
-                                <MapStrategy>TablePerHierarchy</MapStrategy>
-                             </ClassMap>
-                        </ECCustomAttributes>
-                        <ECNavigationProperty propertyName="A" relationshipName="RelBase" direction="Backward">
-                           <ECCustomAttributes>
-                               <ForeignKeyConstraint xmlns="ECDbMap.02.00" />
-                           </ECCustomAttributes>
-                        </ECNavigationProperty>
-                    </ECEntityClass>
-                    <ECEntityClass typeName="B1" modifier="None">
-                        <BaseClass>B</BaseClass>
-                        <ECProperty propertyName="B1Id" typeName="long" />
-                    </ECEntityClass>
-                   <ECRelationshipClass typeName="RelBase" modifier="Abstract" strength="referencing">
-                    <Source multiplicity="(0..1)" polymorphic="True" roleLabel="has">
-                      <Class class="A"/>
-                    </Source>
-                    <Target multiplicity="(1..*)" polymorphic="True" roleLabel="is referenced by">
-                      <Class class="B"/>
-                    </Target>
-                  </ECRelationshipClass>
-                   <ECRelationshipClass typeName="RelSub1" modifier="Sealed" strength="referencing">
-                    <BaseClass>RelBase</BaseClass>
-                    <Source multiplicity="(0..1)" polymorphic="True" roleLabel="has">
-                      <Class class="A" />
-                    </Source>
-                    <Target multiplicity="(1..1)" polymorphic="True" roleLabel="is referenced by">
-                      <Class class="B1"/>
-                    </Target>
-                  </ECRelationshipClass>
-                </ECSchema>)xml")));
-
-    ASSERT_EQ(3, (int) RetrieveIndicesForTable(m_ecdb, "ts50_B").size()) << "Expected indices: class id index, user defined index; no indexes for the relationship constraints";
-
-    AssertIndex(m_ecdb, "ix_ts50_B_fk_ts50_RelBase_target", false, "ts50_B", {"AId"}, "([AId] IS NOT NULL)");
-    AssertIndex(m_ecdb, "ix_ts50_B_ARelECClassId", false, "ts50_B", {"ARelECClassId"}, "([ARelECClassId] IS NOT NULL)");
-    AssertIndexExists(m_ecdb, "uix_ts50_B_fk_ts50_RelSub1_target", false);
-
-
-    ASSERT_EQ(SUCCESS, SetupECDb("indexcreationforrelationships5.ecdb", SchemaItem(
-        "<?xml version='1.0' encoding='utf-8'?>"
-        "<ECSchema schemaName='TestSchema' nameSpacePrefix='ts5' version='1.0' xmlns='http://www.bentley.com/schemas/Bentley.ECXML.3.0'>"
-        "    <ECSchemaReference name='ECDbMap' version='02.00' prefix='ecdbmap' />"
-        "    <ECEntityClass typeName='A' modifier='None'>"
-        "        <ECProperty propertyName='Code' typeName='string' />"
-        "    </ECEntityClass>"
-        "    <ECEntityClass typeName='B' modifier='None'>"
-        "        <ECCustomAttributes>"
-        "            <ClassMap xmlns='ECDbMap.02.00'>"
-        "                <MapStrategy>TablePerHierarchy</MapStrategy>"
-        "             </ClassMap>"
-        "        </ECCustomAttributes>"
-        "        <ECNavigationProperty propertyName='AId' relationshipName='RelBase' direction='Backward'>"
-        "           <ECCustomAttributes>"
-        "               <ForeignKeyConstraint xmlns='ECDbMap.02.00' />"
-        "           </ECCustomAttributes>"
-        "        </ECNavigationProperty>"
-        "    </ECEntityClass>"
-        "    <ECEntityClass typeName='B1' modifier='None'>"
-        "        <BaseClass>B</BaseClass>"
-        "        <ECProperty propertyName='B1Id' typeName='long' />"
-        "    </ECEntityClass>"
-        "   <ECRelationshipClass typeName='RelBase' modifier='Abstract' strength='referencing'>"
-        "    <Source cardinality='(0,1)' polymorphic='True'>"
-        "      <Class class='A'/>"
-        "    </Source>"
-        "    <Target cardinality='(1,N)' polymorphic='True'>"
-        "      <Class class='B'/>"
-        "    </Target>"
-        "  </ECRelationshipClass>"
-        "   <ECRelationshipClass typeName='RelSub1' modifier='Sealed' strength='referencing'>"
-        "    <BaseClass>RelBase</BaseClass>"
-        "    <Source cardinality='(0,1)' polymorphic='True'>"
-        "      <Class class='A' />"
-        "    </Source>"
-        "    <Target cardinality='(1,1)' polymorphic='True'>"
-        "      <Class class='B1'/>"
-        "    </Target>"
-        "  </ECRelationshipClass>"
-        "</ECSchema>")));
-
-    ASSERT_EQ(3, (int) RetrieveIndicesForTable(m_ecdb, "ts5_B").size()) << "Expected indices: class id index, user defined index; no indexes for the relationship constraints";
-
-    AssertIndex(m_ecdb, "ix_ts5_B_fk_ts5_RelBase_target", false, "ts5_B", {"AId"}, "([AId] IS NOT NULL)");
-    AssertIndex(m_ecdb, "ix_ts5_B_ARelECClassId", false, "ts5_B", {"ARelECClassId"}, "([ARelECClassId] IS NOT NULL)");
-    AssertIndexExists(m_ecdb, "uix_ts5_B_fk_ts5_RelSub1_target", false);
-
-
-
-
-    ASSERT_EQ(SUCCESS, SetupECDb("indexcreationforrelationships6.ecdb", SchemaItem(
-        "<?xml version='1.0' encoding='utf-8'?>"
-        "<ECSchema schemaName='TestSchema' nameSpacePrefix='ts6' version='1.0' xmlns='http://www.bentley.com/schemas/Bentley.ECXML.3.0'>"
-        "    <ECSchemaReference name='ECDbMap' version='02.00' prefix='ecdbmap' />"
-        "    <ECEntityClass typeName='A' modifier='None'>"
-        "        <ECProperty propertyName='Code' typeName='string' />"
-        "    </ECEntityClass>"
-        "    <ECEntityClass typeName='B' modifier='None'>"
-        "        <ECCustomAttributes>"
-        "            <ClassMap xmlns='ECDbMap.02.00'>"
-        "                <MapStrategy>TablePerHierarchy</MapStrategy>"
-        "             </ClassMap>"
-        "        </ECCustomAttributes>"
-        "        <ECNavigationProperty propertyName='AInstance' relationshipName='RelBase' direction='Backward' >"
-        "           <ECCustomAttributes>"
-        "               <ForeignKeyConstraint xmlns='ECDbMap.02.00' />"
-        "           </ECCustomAttributes>"
-        "        </ECNavigationProperty>"
-        "    </ECEntityClass>"
-        "    <ECEntityClass typeName='B1' modifier='None'>"
-        "        <BaseClass>B</BaseClass>"
-        "        <ECProperty propertyName='B1Id' typeName='long' />"
-        "    </ECEntityClass>"
-        "   <ECRelationshipClass typeName='RelBase' modifier='Abstract' strength='referencing'>"
-        "    <Source cardinality='(1,1)' polymorphic='True'>"
-        "      <Class class='A'/>"
-        "    </Source>"
-        "    <Target cardinality='(1,N)' polymorphic='True'>"
-        "      <Class class='B'/>"
-        "    </Target>"
-        "  </ECRelationshipClass>"
-        "   <ECRelationshipClass typeName='RelSub1' modifier='Sealed' strength='referencing'>"
-        "    <BaseClass>RelBase</BaseClass>"
-        "    <Source cardinality='(1,1)' polymorphic='True'>"
-        "      <Class class='A' />"
-        "    </Source>"
-        "    <Target cardinality='(1,1)' polymorphic='True'>"
-        "      <Class class='B1'/>"
-        "    </Target>"
-        "  </ECRelationshipClass>"
-        "</ECSchema>")));
-
-    ASSERT_EQ(3, (int) RetrieveIndicesForTable(m_ecdb, "ts6_B").size()) << "Expected indices: class id index, user defined index; no indexes for the relationship constraints";
-
-    AssertIndex(m_ecdb, "ix_ts6_B_AInstanceRelECClassId", false, "ts6_B", {"AInstanceRelECClassId"});
-    AssertIndex(m_ecdb, "ix_ts6_B_fk_ts6_RelBase_target", false, "ts6_B", {"AInstanceId"});
-    AssertIndexExists(m_ecdb, "uix_ts6_B_fk_ts6_RelSub1_target", false);
-
-
-
-
-    ASSERT_EQ(SUCCESS, SetupECDb("indexcreationforrelationships7.ecdb", SchemaItem(
-        "<?xml version='1.0' encoding='utf-8'?>"
-        "<ECSchema schemaName='TestSchema' nameSpacePrefix='ts7' version='1.0' xmlns='http://www.bentley.com/schemas/Bentley.ECXML.3.0'>"
-        "    <ECSchemaReference name='ECDbMap' version='02.00' prefix='ecdbmap' />"
-        "    <ECEntityClass typeName='B' modifier='None'>"
-        "        <ECCustomAttributes>"
-        "            <ClassMap xmlns='ECDbMap.02.00'>"
-        "                <MapStrategy>TablePerHierarchy</MapStrategy>"
-        "             </ClassMap>"
-        "        </ECCustomAttributes>"
-        "        <ECProperty propertyName='Code' typeName='long' />"
-        "    </ECEntityClass>"
-        "    <ECEntityClass typeName='B1' modifier='None'>"
-        "        <BaseClass>B</BaseClass>"
-        "        <ECProperty propertyName='B1Id' typeName='long' />"
-        "    </ECEntityClass>"
-        "   <ECRelationshipClass typeName='RelBase' modifier='Abstract' strength='referencing'>"
-        "        <ECCustomAttributes>"
-        "            <ClassMap xmlns='ECDbMap.02.00'>"
-        "                <MapStrategy>TablePerHierarchy</MapStrategy>"
-        "             </ClassMap>"
-        "            <ShareColumns xmlns='ECDbMap.02.00'/>"
-        "        </ECCustomAttributes>"
-        "    <Source cardinality='(0,N)' polymorphic='True'>"
-        "      <Class class='B'/>"
-        "    </Source>"
-        "    <Target cardinality='(1,N)' polymorphic='True'>"
-        "      <Class class='B' />"
-        "    </Target>"
-        "  </ECRelationshipClass>"
-        "   <ECRelationshipClass typeName='RelSub11' modifier='Sealed' strength='referencing'>"
-        "    <BaseClass>RelBase</BaseClass>"
-        "    <Source cardinality='(0,1)' polymorphic='True'>"
-        "      <Class class='B' />"
-        "    </Source>"
-        "    <Target cardinality='(0,1)' polymorphic='True'>"
-        "      <Class class='B1' />"
-        "    </Target>"
-        "  </ECRelationshipClass>"
-        "   <ECRelationshipClass typeName='RelSub1N' modifier='Sealed' strength='referencing'>"
-        "    <BaseClass>RelBase</BaseClass>"
-        "    <Source cardinality='(0,1)' polymorphic='True'>"
-        "      <Class class='B1' />"
-        "    </Source>"
-        "    <Target cardinality='(1,N)' polymorphic='True'>"
-        "      <Class class='B1' />"
-        "    </Target>"
-        "  </ECRelationshipClass>"
-        "</ECSchema>")));
-
-    ASSERT_EQ(9, (int) RetrieveIndicesForTable(m_ecdb, "ts7_RelBase").size());
-
-
-
-    ASSERT_EQ(SUCCESS, SetupECDb("indexcreationforrelationships8.ecdb", SchemaItem(
-        R"xml(<?xml version="1.0" encoding="utf-8"?>
-                <ECSchema schemaName="TestSchema" alias="ts8" version="1.0" xmlns="http://www.bentley.com/schemas/Bentley.ECXML.3.1">
-                    <ECSchemaReference name="ECDbMap" version="02.00" alias="ecdbmap" />
-                    <ECEntityClass typeName="A" modifier="None">
-                        <ECProperty propertyName="AId" typeName="long" />
-                    </ECEntityClass>
-                    <ECEntityClass typeName="B" modifier="None">
-                        <ECCustomAttributes>
-                            <ClassMap xmlns="ECDbMap.02.00">
-                                <MapStrategy>TablePerHierarchy</MapStrategy>
-                             </ClassMap>
-                        </ECCustomAttributes>
-                        <ECProperty propertyName="Code" typeName="long" />
-                    </ECEntityClass>
-                    <ECEntityClass typeName="B1" modifier="None">
-                        <BaseClass>B</BaseClass>
-                        <ECProperty propertyName="B1Code" typeName="long" />
-                        <ECNavigationProperty propertyName="A1" relationshipName="RelPoly" direction="Backward" >
-                           <ECCustomAttributes>
-                               <ForeignKeyConstraint xmlns="ECDbMap.02.00" />
-                           </ECCustomAttributes>
-                        </ECNavigationProperty>
-                        <ECNavigationProperty propertyName="A2" relationshipName="RelNonPoly" direction="Backward" >
-                           <ECCustomAttributes>
-                               <ForeignKeyConstraint xmlns="ECDbMap.02.00" />
-                           </ECCustomAttributes>
-                        </ECNavigationProperty>
-                    </ECEntityClass>
-                    <ECEntityClass typeName="B11" modifier="None">
-                        <BaseClass>B1</BaseClass>
-                        <ECProperty propertyName="B11Code" typeName="long" />
-                    </ECEntityClass>
-                    <ECEntityClass typeName="B2" modifier="None">
-                        <BaseClass>B</BaseClass>
-                        <ECProperty propertyName="B2Code" typeName="long" />
-                    </ECEntityClass>
-                   <ECRelationshipClass typeName="RelNonPoly" modifier="Sealed" strength="referencing">
-                    <Source multiplicity="(0..1)" polymorphic="True" roleLabel="references">
-                      <Class class="A" />
-                    </Source>
-                    <Target multiplicity="(0..1)" polymorphic="False" roleLabel="references">
-                      <Class class="B1" />
-                    </Target>
-                  </ECRelationshipClass>
-                   <ECRelationshipClass typeName="RelPoly" modifier="Sealed" strength="referencing">
-                    <Source multiplicity="(0..1)" polymorphic="True" roleLabel="references">
-                      <Class class="A" />
-                    </Source>
-                    <Target multiplicity="(0..1)" polymorphic="True" roleLabel="references">
-                      <Class class="B1" />
-                    </Target>
-                  </ECRelationshipClass>
-                </ECSchema>)xml")));
-
-    ASSERT_EQ(3, (int) RetrieveIndicesForTable(m_ecdb, "ts8_B").size());
-
-    ECClassId b1ClassId = m_ecdb.Schemas().GetClassId("TestSchema", "B1");
-    ECClassId b11ClassId = m_ecdb.Schemas().GetClassId("TestSchema", "B11");
-
-    //RelNonPoly must exclude index on B11 as the constraint is non-polymorphic
-    Utf8String indexWhereClause;
-    indexWhereClause.Sprintf("([A2Id] IS NOT NULL) AND (ECClassId=%s)", b1ClassId.ToString().c_str());
-
-    AssertIndex(m_ecdb, "uix_ts8_B_fk_ts8_RelNonPoly_target", true, "ts8_B", {"A2Id"}, indexWhereClause.c_str());
-
-    //RelPoly must include index on B11 as the constraint is polymorphic
-    indexWhereClause.Sprintf("([A1Id] IS NOT NULL) AND (ECClassId=%s OR ECClassId=%s)", b1ClassId.ToString().c_str(), b11ClassId.ToString().c_str());
-    AssertIndex(m_ecdb, "uix_ts8_B_fk_ts8_RelPoly_target", true, "ts8_B", {"A1Id"}, indexWhereClause.c_str());
-
-
-
-    //Tests that AllowDuplicateRelationships Flag from LinkTableRelationshipMap CA is applied to subclasses
-    ASSERT_EQ(SUCCESS, SetupECDb("indexcreationforrelationships´9.ecdb", SchemaItem("<ECSchema schemaName=\"TestSchema\" nameSpacePrefix=\"ts9\" version=\"1.0\" xmlns=\"http://www.bentley.com/schemas/Bentley.ECXML.3.0\">"
-                                                                                    "  <ECSchemaReference name = 'ECDbMap' version='02.00' prefix = 'ecdbmap' />"
-                                                                                    "  <ECEntityClass typeName='A' modifier='None'>"
-                                                                                    "    <ECProperty propertyName='Name' typeName='string' />"
-                                                                                    "  </ECEntityClass>"
-                                                                                    "  <ECEntityClass typeName='B' modifier='None'>"
-                                                                                    "    <ECCustomAttributes>"
-                                                                                    "        <ClassMap xmlns='ECDbMap.02.00'>"
-                                                                                    "                <MapStrategy>TablePerHierarchy</MapStrategy>"
-                                                                                    "        </ClassMap>"
-                                                                                    "    </ECCustomAttributes>"
-                                                                                    "    <ECProperty propertyName='BName' typeName='string' />"
-                                                                                    "  </ECEntityClass>"
-                                                                                    "  <ECEntityClass typeName='C' modifier='None'>"
-                                                                                    "    <BaseClass>B</BaseClass>"
-                                                                                    "    <ECProperty propertyName='CName' typeName='string' />"
-                                                                                    "  </ECEntityClass>"
-                                                                                    "  <ECRelationshipClass typeName='ARelB' modifier='Abstract' strength='referencing'>"
-                                                                                    "    <ECCustomAttributes>"
-                                                                                    "        <ClassMap xmlns='ECDbMap.02.00'>"
-                                                                                    "                <MapStrategy>TablePerHierarchy</MapStrategy>"
-                                                                                    "        </ClassMap>"
-                                                                                    "        <LinkTableRelationshipMap xmlns='ECDbMap.02.00'>"
-                                                                                    "             <AllowDuplicateRelationships>True</AllowDuplicateRelationships>"
-                                                                                    "        </LinkTableRelationshipMap>"
-                                                                                    "    </ECCustomAttributes>"
-                                                                                    "    <Source cardinality='(0,N)' polymorphic='True'>"
-                                                                                    "      <Class class = 'A' />"
-                                                                                    "    </Source>"
-                                                                                    "    <Target cardinality='(0,N)' polymorphic='True'>"
-                                                                                    "      <Class class = 'B' />"
-                                                                                    "    </Target>"
-                                                                                    "  </ECRelationshipClass>"
-                                                                                    "  <ECRelationshipClass typeName='ARelC' modifier='Sealed' strength='referencing'>"
-                                                                                    "    <BaseClass>ARelB</BaseClass>"
-                                                                                    "    <Source cardinality='(0,1)' polymorphic='True'>"
-                                                                                    "      <Class class = 'A' />"
-                                                                                    "    </Source>"
-                                                                                    "    <Target cardinality='(0,N)' polymorphic='True'>"
-                                                                                    "      <Class class = 'C' />"
-                                                                                    "    </Target>"
-                                                                                    "  </ECRelationshipClass>"
-                                                                                    "</ECSchema>")));
-
-    ASSERT_TRUE(m_ecdb.TableExists("ts9_ARelB"));
-    ASSERT_FALSE(m_ecdb.TableExists("ts9_ARelC")) << "ARelC is expected to be persisted in ts9_ARelB as well (SharedTable strategy)";
-
-    //ARelB must not have a unique index on source and target as it as AllowDuplicateRelationship set to true.
-    //ARelC must not have the unique index either, as AllowDuplicateRelationship is applied to subclasses
-    std::vector<IndexInfo> indexes = RetrieveIndicesForTable(m_ecdb, "ts9_ARelB");
-    ASSERT_EQ(3, (int) indexes.size()) << "Indexes on ts9_ARelB";
-    ASSERT_STREQ("ix_ts9_ARelB_ecclassid", indexes[0].m_name.c_str());
-    ASSERT_STREQ("ix_ts9_ARelB_source", indexes[1].m_name.c_str());
-    ASSERT_STREQ("ix_ts9_ARelB_target", indexes[2].m_name.c_str());
-    }
-
-
-//---------------------------------------------------------------------------------------
-// @bsimethod                                   Maha Nasir                     10/15
-//+---------------+---------------+---------------+---------------+---------------+------
-TEST_F(RelationshipMappingTestFixture, CascadeDeletion)
-    {
-    ASSERT_EQ(SUCCESS, SetupECDb("CascadeDeletion.ecdb", SchemaItem("<?xml version='1.0' encoding='utf-8'?>"
-                        "<ECSchema schemaName='TestSchema' alias='ts' version='1.0' xmlns='http://www.bentley.com/schemas/Bentley.ECXML.3.1'>"
-                        "    <ECSchemaReference name='ECDbMap' version='02.00' alias='ecdbmap' />"
-                        "    <ECEntityClass typeName='ClassA' modifier='None'>"
-                        "        <ECProperty propertyName='AA' typeName='string' />"
-                        "    </ECEntityClass>"
-                        "    <ECEntityClass typeName='ClassB' modifier='None'>"
-                        "        <ECProperty propertyName='BB' typeName='string' />"
-                        "        <ECNavigationProperty propertyName='A' relationshipName='AHasB' direction='Backward'>"
-                        "          <ECCustomAttributes>"
-                        "            <ForeignKeyConstraint xmlns='ECDbMap.02.00'>"
-                        "               <OnDeleteAction>Cascade</OnDeleteAction>"
-                        "            </ForeignKeyConstraint>"
-                        "          </ECCustomAttributes>"
-                        "        </ECNavigationProperty>"
-                        "    </ECEntityClass>"
-                        "    <ECRelationshipClass typeName='AHasB' modifier='Sealed' strength='embedding'>"
-                        "       <Source multiplicity='(0..1)' polymorphic='True' roleLabel='Source'>"
-                        "           <Class class='ClassA' />"
-                        "       </Source>"
-                        "       <Target multiplicity='(0..*)' polymorphic='True' roleLabel='Target'>"
-                        "           <Class class='ClassB' />"
-                        "       </Target>"
-                        "     </ECRelationshipClass>"
-                        "    <ECEntityClass typeName='ClassC' modifier='None'>"
-                        "        <ECProperty propertyName='CC' typeName='string' />"
-                        "        <ECNavigationProperty propertyName='B' relationshipName='BHasC' direction='Backward'>"
-                        "          <ECCustomAttributes>"
-                        "            <ForeignKeyConstraint xmlns='ECDbMap.02.00'>"
-                        "               <OnDeleteAction>Cascade</OnDeleteAction>"
-                        "            </ForeignKeyConstraint>"
-                        "          </ECCustomAttributes>"
-                        "        </ECNavigationProperty>"
-                        "    </ECEntityClass>"
-                        "  <ECRelationshipClass typeName='BHasC' modifier='Sealed' strength='embedding'>"
-                        "    <Source multiplicity='(0..1)' polymorphic='True' roleLabel='Source'>"
-                        "      <Class class = 'ClassB' />"
-                        "    </Source>"
-                        "    <Target multiplicity='(0..*)' polymorphic='True' roleLabel='Target'>"
-                        "      <Class class = 'ClassC' />"
-                        "    </Target>"
-                        "  </ECRelationshipClass>"
-                        "</ECSchema>")));
-
-    ECSchemaCP schema = m_ecdb.Schemas().GetSchema("TestSchema");
-    EXPECT_TRUE(schema != nullptr);
-
-    ECClassCP ClassA = schema->GetClassCP("ClassA");
-    EXPECT_TRUE(ClassA != nullptr);
-
-    ECClassCP ClassB = schema->GetClassCP("ClassB");
-    EXPECT_TRUE(ClassB != nullptr);
-
-    ECClassCP ClassC = schema->GetClassCP("ClassC");
-    EXPECT_TRUE(ClassC != nullptr);
-
-    //Instance of ClassA
-    ECInstanceKey aKey, bKey, cKey;
-    ECSqlStatement stmt;
-    ASSERT_EQ(ECSqlStatus::Success, stmt.Prepare(m_ecdb, "INSERT INTO ts.ClassA(AA) VALUES('val1')"));
-    ASSERT_EQ(BE_SQLITE_DONE, stmt.Step(aKey));
-    stmt.Finalize();
-
-    ASSERT_EQ(ECSqlStatus::Success, stmt.Prepare(m_ecdb, "INSERT INTO ts.ClassB(BB, A.Id) VALUES('val3',?)"));
-    ASSERT_EQ(ECSqlStatus::Success, stmt.BindId(1, aKey.GetInstanceId()));
-    ASSERT_EQ(BE_SQLITE_DONE, stmt.Step(bKey));
-    stmt.Finalize();
-
-    ASSERT_EQ(ECSqlStatus::Success, stmt.Prepare(m_ecdb, "INSERT INTO ts.ClassC(CC, B.Id) VALUES('val5',?)"));
-    ASSERT_EQ(ECSqlStatus::Success, stmt.BindId(1, bKey.GetInstanceId()));
-    ASSERT_EQ(BE_SQLITE_DONE, stmt.Step(cKey));
-    stmt.Finalize();
-
-    //Deletes instance of ClassA. Instances of ClassB and ClassC are also deleted.
-    ASSERT_EQ(ECSqlStatus::Success, stmt.Prepare(m_ecdb, "DELETE FROM ts.ClassA WHERE ECInstanceId=1"));
-    ASSERT_EQ(DbResult::BE_SQLITE_DONE, stmt.Step());
-    stmt.Finalize();
-
-    ASSERT_EQ(ECSqlStatus::Success, stmt.Prepare(m_ecdb, "SELECT AA FROM ts.ClassA"));
-    ASSERT_EQ(DbResult::BE_SQLITE_DONE, stmt.Step());
-    ASSERT_EQ(NULL, stmt.GetValueText(0));
-    stmt.Finalize();
-
-    ASSERT_EQ(ECSqlStatus::Success, stmt.Prepare(m_ecdb, "SELECT BB FROM ts.ClassB"));
-    ASSERT_EQ(DbResult::BE_SQLITE_DONE, stmt.Step());
-    ASSERT_EQ(NULL, stmt.GetValueText(0));
-    stmt.Finalize();
-
-    ASSERT_EQ(ECSqlStatus::Success, stmt.Prepare(m_ecdb, "SELECT CC FROM ts.ClassC"));
-    ASSERT_EQ(DbResult::BE_SQLITE_DONE, stmt.Step());
-    ASSERT_EQ(NULL, stmt.GetValueText(0));
-    stmt.Finalize();
-    }
-
-//---------------------------------------------------------------------------------------
-// @bsimethod                                   Krischan.Eberle                     03/17
-//+---------------+---------------+---------------+---------------+---------------+------
-TEST_F(RelationshipMappingTestFixture, MultipleFkEndTables)
-    {
-    ASSERT_EQ(SUCCESS, SetupECDb("multiplefkendtables.ecdb", SchemaItem(R"xml(<?xml version="1.0" encoding="utf-8"?>
-                        <ECSchema schemaName="TestSchema" alias="ts" version="1.0" xmlns="http://www.bentley.com/schemas/Bentley.ECXML.3.1">
-                            <ECSchemaReference name="ECDbMap" version="02.00" alias="ecdbmap" />
-                            <ECEntityClass typeName="Parent">
-                              <ECProperty propertyName="Code" typeName="int" />
-                            </ECEntityClass>
-                            <ECEntityClass typeName="Child">
-                              <ECProperty propertyName="Name" typeName="string" />
-                              <ECNavigationProperty propertyName="MyParent" relationshipName="Rel" direction="Backward">
-                                <ECCustomAttributes>
-                                    <ForeignKeyConstraint xmlns="ECDbMap.02.00"/>
-                                </ECCustomAttributes>
-                              </ECNavigationProperty>
-                            </ECEntityClass>
-                            <ECEntityClass typeName="SpecialChild">
-                              <BaseClass>Child</BaseClass>
-                              <ECProperty propertyName="SpecialName" typeName="string" />
-                            </ECEntityClass>
-                            <ECRelationshipClass typeName="Rel" strength="Referencing" modifier="Sealed">
-                                <Source multiplicity="(0..1)" polymorphic="False" roleLabel="Parent">
-                                   <Class class ="Parent" />
-                                </Source>
-                                <Target multiplicity="(0..*)" polymorphic="True" roleLabel="Children">
-                                   <Class class ="Child" />
-                                </Target>
-                            </ECRelationshipClass>
-                        </ECSchema>)xml")));
-
-    ECInstanceKey parentKey, childKey, specialChildKey;
-    ECSqlStatement stmt;
-    ASSERT_EQ(ECSqlStatus::Success, stmt.Prepare(m_ecdb, "INSERT INTO ts.Parent(Code) VALUES(1)"));
-    ASSERT_EQ(BE_SQLITE_DONE, stmt.Step(parentKey)) << stmt.GetECSql();
-    stmt.Finalize();
-    ASSERT_EQ(ECSqlStatus::Success, stmt.Prepare(m_ecdb, "INSERT INTO ts.Child(Name) VALUES('Child1')"));
-    ASSERT_EQ(BE_SQLITE_DONE, stmt.Step(childKey)) << stmt.GetECSql();
-    stmt.Finalize();
-    ASSERT_EQ(ECSqlStatus::Success, stmt.Prepare(m_ecdb, "INSERT INTO ts.SpecialChild(Name,SpecialName) VALUES('Child2','I am special')"));
-    ASSERT_EQ(BE_SQLITE_DONE, stmt.Step(specialChildKey)) << stmt.GetECSql();
-    stmt.Finalize();
-    
-    ASSERT_EQ(ECSqlStatus::InvalidECSql, stmt.Prepare(m_ecdb, "INSERT INTO ts.Rel(SourceECInstanceId, TargetECInstanceId) VALUES(?,?)"));
-    stmt.Finalize();
-
-    ASSERT_EQ(ECSqlStatus::Success, stmt.Prepare(m_ecdb, "UPDATE ts.Child SET MyParent.Id=?"));
-    ASSERT_EQ(ECSqlStatus::Success, stmt.BindId(1, parentKey.GetInstanceId()));
-    ASSERT_EQ(BE_SQLITE_DONE, stmt.Step()) << stmt.GetECSql();
-    stmt.Finalize();
-
-    ASSERT_EQ(ECSqlStatus::Success, stmt.Prepare(m_ecdb, "SELECT ECInstanceId, ECClassId, Name FROM ts.Child ORDER BY ECInstanceId"));
-    int rowCount = 0;
-    while (BE_SQLITE_ROW == stmt.Step())
-        {
-        rowCount++;
-        switch (rowCount)
-            {
-                case 1:
-                {
-                ASSERT_EQ(childKey.GetInstanceId().GetValue(), stmt.GetValueId<ECInstanceId>(0).GetValue()) << "Child 1";
-                ASSERT_EQ(childKey.GetClassId().GetValue(), stmt.GetValueId<ECClassId>(1).GetValue()) << "Child 1";
-                ASSERT_STREQ("Child1", stmt.GetValueText(2)) << "Child 1";
-                break;
-                }
-                case 2:
-                {
-                ASSERT_EQ(specialChildKey.GetInstanceId().GetValue(), stmt.GetValueId<ECInstanceId>(0).GetValue()) << "Child 2, SpecialChild";
-                ASSERT_EQ(specialChildKey.GetClassId().GetValue(), stmt.GetValueId<ECClassId>(1).GetValue()) << "Child 2, SpecialChild";
-                ASSERT_STREQ("Child2", stmt.GetValueText(2)) << "Child 2, SpecialChild";
-                break;
-                }
-
-                default:
-                    FAIL();
-                    return;
-            }
-        }
-    ASSERT_EQ(2, rowCount);
-    stmt.Finalize();
-    m_ecdb.SaveChanges();
-    ASSERT_EQ(ECSqlStatus::Success, stmt.Prepare(m_ecdb, "SELECT SourceECInstanceId, TargetECInstanceId, TargetECClassId FROM ts.Rel ORDER BY TargetECClassId"));
-    rowCount = 0;
-    while (BE_SQLITE_ROW == stmt.Step())
-        {
-        rowCount++;
-        ASSERT_EQ(parentKey.GetInstanceId().GetValue(), stmt.GetValueId<ECInstanceId>(0).GetValue()) << stmt.GetECSql();
-        ECInstanceKey const* expectedChildKey = rowCount == 1 ? &childKey : &specialChildKey;
-        ASSERT_EQ(expectedChildKey->GetInstanceId().GetValue(), stmt.GetValueId<ECInstanceId>(1).GetValue()) << stmt.GetECSql();
-        ASSERT_EQ(expectedChildKey->GetClassId().GetValue(), stmt.GetValueId<ECClassId>(2).GetValue()) << stmt.GetECSql();
-        }
-    ASSERT_EQ(2, rowCount);
-    }
-
-//---------------------------------------------------------------------------------------
-// @bsimethod                                   Krischan.Eberle                     05/17
-//+---------------+---------------+---------------+---------------+---------------+------
-TEST_F(RelationshipMappingTestFixture, MultipleConstraintClasses)
-    {
-    ASSERT_EQ(SUCCESS, SetupECDb("multipleconstraintclasses.ecdb",
-                        SchemaItem(R"xml(<?xml version="1.0" encoding="utf-8"?>
-                        <ECSchema schemaName="TestSchema" alias="ts" version="1.0" xmlns="http://www.bentley.com/schemas/Bentley.ECXML.3.1">
-                            <ECSchemaReference name="ECDbMap" version="02.00" alias="ecdbmap" />
-                            <ECEntityClass typeName="Parent">
-                              <ECProperty propertyName="Code" typeName="int" />
-                            </ECEntityClass>
-                            <ECEntityClass typeName="Child">
-                                <ECCustomAttributes>
-                                    <ClassMap xmlns="ECDbMap.02.00">
-                                        <MapStrategy>TablePerHierarchy</MapStrategy>
-                                    </ClassMap>
-                                    <JoinedTablePerDirectSubclass xmlns="ECDbMap.02.00"/>
-                                </ECCustomAttributes>
-                                <ECProperty propertyName="ChildProp" typeName="int" />
-                             </ECEntityClass>
-                             <ECEntityClass typeName="GrandchildA" >
-                                <BaseClass>Child</BaseClass>
-                                <ECProperty propertyName="GrandchildAProp" typeName="int" />
-                                <ECNavigationProperty propertyName="Parent" relationshipName="Rel" direction="Backward"/>
-                             </ECEntityClass>
-                             <ECEntityClass typeName="GrandchildB" >
-                                <BaseClass>Child</BaseClass>
-                                <ECProperty propertyName="GrandchildBProp" typeName="int" />
-                                <ECNavigationProperty propertyName="Parent" relationshipName="Rel" direction="Backward"/>
-                            </ECEntityClass>
-                            <ECRelationshipClass typeName="Rel" strength="referencing" modifier="Sealed">
-                                <Source multiplicity="(0..1)" polymorphic="True" roleLabel="Parent Has Grandchildren">
-                                    <Class class="Parent" />
-                                </Source>
-                                <Target multiplicity="(0..*)" polymorphic="True" roleLabel="Parent Has Grandchildren (Reversed)" abstractConstraint="Child">
-                                    <Class class="GrandchildA" />
-                                    <Class class="GrandchildB" />
-                                </Target>
-                             </ECRelationshipClass>
-                        </ECSchema>)xml")));
-    }
-
-//---------------------------------------------------------------------------------------
-// @bsimethod                                   Affan.Khan                         01/17
-//+---------------+---------------+---------------+---------------+---------------+------
-TEST_F(RelationshipMappingTestFixture, LogicalForeignKeyRelationship)
-    {
-    ASSERT_EQ(SUCCESS, SetupECDb("LogicalForeignKeyRelationship.ecdb",
-              SchemaItem("<ECSchema schemaName='TestSchema' nameSpacePrefix='ts' version='1.0' xmlns='http://www.bentley.com/schemas/Bentley.ECXML.3.0'>"
-                         "  <ECSchemaReference name='ECDbMap' version='02.00' prefix='ecdbmap' />"
-                         "  <ECCustomAttributeClass typeName='Interface' appliesTo='EntityClass' modifier='Sealed' />"
-                         "  <ECEntityClass typeName='PrimaryClassA'>"
-                         "      <ECCustomAttributes>"
-                         "          <ClassMap xmlns='ECDbMap.02.00'>"
-                         "              <MapStrategy>TablePerHierarchy</MapStrategy>"
-                         "          </ClassMap>"
-                         "          <ShareColumns xmlns='ECDbMap.02.00'>"
-                         "              <MaxSharedColumnsBeforeOverflow>5</MaxSharedColumnsBeforeOverflow>" //
-                         "              <ApplyToSubclassesOnly>False</ApplyToSubclassesOnly>"
-                         "          </ShareColumns>"
-                         "      </ECCustomAttributes>"
-                         "      <ECProperty propertyName='P1' typeName='long' />"
-                         "  </ECEntityClass>"
-                         "  <ECEntityClass typeName='SecondaryClassA'>"
-                         "      <ECCustomAttributes>"
-                         "          <ClassMap xmlns='ECDbMap.02.00'>"
-                         "              <MapStrategy>TablePerHierarchy</MapStrategy>"
-                         "          </ClassMap>"
-                         "          <ShareColumns xmlns='ECDbMap.02.00'>"
-                         "              <MaxSharedColumnsBeforeOverflow>2</MaxSharedColumnsBeforeOverflow>" //
-                         "              <ApplyToSubclassesOnly>False</ApplyToSubclassesOnly>"
-                         "          </ShareColumns>"
-                         "      </ECCustomAttributes>"
-                         "      <ECProperty propertyName='T1' typeName='long' />"
-                         "      <ECNavigationProperty propertyName='PrimaryClassA' relationshipName='PrimaryClassAHasSecondaryClassA' direction='Backward' />"
-                         "  </ECEntityClass>"
-                         "   <ECRelationshipClass typeName='PrimaryClassAHasSecondaryClassA' strength='Referencing' modifier='Abstract'>"
-                         "      <Source cardinality='(0,1)' polymorphic='False'>"
-                         "          <Class class ='PrimaryClassA' />"
-                         "      </Source>"
-                         "      <Target cardinality='(0,N)' polymorphic='False'>"
-                         "          <Class class ='SecondaryClassA' />"
-                         "      </Target>"
-                         "   </ECRelationshipClass>"
-                         "   <ECRelationshipClass typeName='PrimaryClassAHasSecondaryClassB' strength='Referencing' modifier='Sealed'>"
-                         "       <BaseClass>PrimaryClassAHasSecondaryClassA</BaseClass> "
-                         "      <Source cardinality='(0,1)' polymorphic='False'>"
-                         "          <Class class ='PrimaryClassA' />"
-                         "      </Source>"
-                         "      <Target cardinality='(0,N)' polymorphic='False'>"
-                         "          <Class class ='SecondaryClassA' />"
-                         "      </Target>"
-                         "   </ECRelationshipClass>"
-                         "</ECSchema>")));
-    m_ecdb.Schemas().CreateClassViewsInDb();
-    m_ecdb.SaveChanges();
-    ECClassId primaryClassAHasSecondaryClassAId = m_ecdb.Schemas().GetClassId("TestSchema", "PrimaryClassAHasSecondaryClassA");
-    ECClassId primaryClassAHasSecondaryClassBId = m_ecdb.Schemas().GetClassId("TestSchema", "PrimaryClassAHasSecondaryClassB");
-
-    ASSERT_EQ(BE_SQLITE_DONE, TestHelper::ExecuteNonSelectECSql(m_ecdb, "INSERT INTO ts.PrimaryClassA(ECInstanceId, P1) VALUES(101, 10000)"));
-    ASSERT_EQ(BE_SQLITE_DONE, TestHelper::ExecuteNonSelectECSql(m_ecdb, "INSERT INTO ts.PrimaryClassA(ECInstanceId, P1) VALUES(102, 20000)"));
-    ASSERT_EQ(BE_SQLITE_DONE, TestHelper::ExecuteNonSelectECSql(m_ecdb, "INSERT INTO ts.PrimaryClassA(ECInstanceId, P1) VALUES(103, 30000)"));
-    ASSERT_EQ(BE_SQLITE_DONE, TestHelper::ExecuteNonSelectECSql(m_ecdb, "INSERT INTO ts.PrimaryClassA(ECInstanceId, P1) VALUES(104, 40000)"));
-
-    ASSERT_EQ(BE_SQLITE_DONE, TestHelper::ExecuteNonSelectECSql(m_ecdb, Utf8PrintfString("INSERT INTO ts.SecondaryClassA(ECInstanceId, T1, PrimaryClassA.Id, PrimaryClassA.RelECClassId) VALUES(201, 10000, 101, %ld)", primaryClassAHasSecondaryClassBId.GetValue()).c_str()));
-    ASSERT_EQ(BE_SQLITE_DONE, TestHelper::ExecuteNonSelectECSql(m_ecdb, "INSERT INTO ts.SecondaryClassA(ECInstanceId, T1, PrimaryClassA.Id) VALUES(202, 20000, 102)"));
-    ASSERT_EQ(BE_SQLITE_DONE, TestHelper::ExecuteNonSelectECSql(m_ecdb, "INSERT INTO ts.SecondaryClassA(ECInstanceId, T1) VALUES(203, 30000)"));
-    ASSERT_EQ(BE_SQLITE_DONE, TestHelper::ExecuteNonSelectECSql(m_ecdb, "INSERT INTO ts.SecondaryClassA(ECInstanceId, T1) VALUES(204, 40000)"));
-    ASSERT_EQ(BE_SQLITE_DONE, TestHelper::ExecuteNonSelectECSql(m_ecdb, Utf8PrintfString("UPDATE ts.SecondaryClassA SET PrimaryClassA.Id = 103, T1=300002, PrimaryClassA.RelECClassId = %ld  WHERE ECInstanceId = 203", primaryClassAHasSecondaryClassBId.GetValue()).c_str()));
-    ASSERT_EQ(ECSqlStatus::InvalidECSql, TestHelper::PrepareECSql(m_ecdb, "INSERT INTO ts.PrimaryClassAHasSecondaryClassB(SourceECInstanceId, TargetECInstanceId) VALUES(104, 204)"));
-    m_ecdb.SaveChanges();
-    }
-
-//---------------------------------------------------------------------------------------
-// @bsimethod                                   Affan.Khan                         01/17
-//+---------------+---------------+---------------+---------------+---------------+------
-TEST_F(RelationshipMappingTestFixture, LogicalForeignKeyRelationshipMappedToSharedColumnWithMixin)
-    {
-    ASSERT_EQ(SUCCESS, SetupECDb("logicalfk_sharedcol.ecdb",
-              SchemaItem("<ECSchema schemaName='TestSchema' alias='ts' version='1.0.0' xmlns='http://www.bentley.com/schemas/Bentley.ECXML.3.1'>"
-                         "  <ECSchemaReference name='ECDbMap' version='02.00.00' alias='ecdbmap' />"
-                         "  <ECSchemaReference name='CoreCustomAttributes' version='01.00.00' alias='CoreCA'/>"
-                         "  <ECEntityClass typeName='Equipment'  modifier='Abstract'>"
-                         "      <ECCustomAttributes>"
-                         "          <ClassMap xmlns='ECDbMap.02.00'>"
-                         "              <MapStrategy>TablePerHierarchy</MapStrategy>"
-                         "          </ClassMap>"
-                         "          <ShareColumns xmlns='ECDbMap.02.00'>"
-                         "              <MaxSharedColumnsBeforeOverflow>10</MaxSharedColumnsBeforeOverflow>"
-                         "              <ApplyToSubclassesOnly>True</ApplyToSubclassesOnly>"
-                         "          </ShareColumns>"
-                         "      </ECCustomAttributes>"
-                         "      <ECProperty propertyName='Code' typeName='string' />"
-                         "  </ECEntityClass>"
-                         "  <ECEntityClass typeName='IP2' modifier='Abstract'>"
-                         "      <ECCustomAttributes>"
-                         "          <IsMixin xmlns='CoreCustomAttributes.01.00'>"
-                         "              <AppliesToEntityClass>Equipment</AppliesToEntityClass>"
-                         "          </IsMixin>"
-                         "      </ECCustomAttributes>"
-                         "      <ECProperty propertyName='Wip' typeName='long' />"
-                         "  </ECEntityClass>"
-                         "  <ECEntityClass typeName='IEndPoint' modifier='Abstract'>"
-                         "      <ECCustomAttributes>"
-                         "          <IsMixin xmlns='CoreCustomAttributes.01.00'>"
-                         "              <AppliesToEntityClass>Equipment</AppliesToEntityClass>"
-                         "          </IsMixin>"
-                         "      </ECCustomAttributes>"
-                         "      <ECProperty propertyName='www' typeName='long' />"
-                         "      <ECNavigationProperty propertyName='Car' relationshipName='BaseRelationship' direction='Backward' />"
-                         "  </ECEntityClass>"
-                         "  <ECRelationshipClass typeName='BaseRelationship' strength='holding' strengthDirection='Forward' modifier='Abstract'>"
-                         "      <Source multiplicity='(0..1)' polymorphic='False' roleLabel='A'>"
-                         "         <Class class='Car' />"
-                         "     </Source>"
-                         "      <Target multiplicity='(0..*)' polymorphic='True' roleLabel='B'>"
-                         "        <Class class='IEndPoint' />"
-                         "     </Target>"
-                         "  </ECRelationshipClass>"
-                         "  <ECRelationshipClass typeName='CarHasEndPoint' strength='holding' strengthDirection='Forward' modifier='Sealed'>"
-                         "      <BaseClass>BaseRelationship</BaseClass>"
-                         "      <Source multiplicity='(0..1)' polymorphic='False' roleLabel='A'>"
-                         "         <Class class='Car' />"
-                         "     </Source>"
-                         "      <Target multiplicity='(0..*)' polymorphic='True' roleLabel='B'>"
-                         "        <Class class='IEndPoint' />"
-                         "     </Target>"
-                         "  </ECRelationshipClass>"
-                         "  <ECEntityClass typeName='Car'>"
-                         "      <ECProperty propertyName='Name' typeName='string' />"
-                         "  </ECEntityClass>"
-                         "  <ECEntityClass typeName='Engine'>"
-                         "      <BaseClass>Equipment</BaseClass>"
-                         "      <BaseClass>IP2</BaseClass>"
-                         "      <BaseClass>IEndPoint</BaseClass>"
-                         "      <ECProperty propertyName='Volumn1' typeName='double' />"
-                         "      <ECProperty propertyName='Volumn' typeName='double' />"
-                         "  </ECEntityClass>"
-                         "  <ECEntityClass typeName='Sterring'>"
-                         "      <BaseClass>Equipment</BaseClass>"
-                         "      <BaseClass>IEndPoint</BaseClass>"
-                         "      <ECProperty propertyName='Type' typeName='string' />"
-                         "  </ECEntityClass>"
-                         "  <ECEntityClass typeName='Tire'>"
-                         "      <BaseClass>Equipment</BaseClass>"
-                         "      <ECProperty propertyName='Diameter' typeName='double' />"
-                         "  </ECEntityClass>"
-                         "</ECSchema>")));
-    ECClassId relId = m_ecdb.Schemas().GetClassId("TestSchema", "CarHasEndPoint");
-    ECClassId carId = m_ecdb.Schemas().GetClassId("TestSchema", "Car");
-    ECClassId engineId = m_ecdb.Schemas().GetClassId("TestSchema", "Engine");
-    ECClassId sterringId = m_ecdb.Schemas().GetClassId("TestSchema", "Sterring");
-
-    ASSERT_EQ(BE_SQLITE_DONE, TestHelper::ExecuteNonSelectECSql(m_ecdb, "INSERT INTO ts.Car            (Name                                      ) VALUES ('BMW-S')"));
-    ASSERT_EQ(BE_SQLITE_DONE, TestHelper::ExecuteNonSelectECSql(m_ecdb, SqlPrintfString("INSERT INTO ts.Engine         (Code, www, Volumn,Car.Id,Car.RelECClassId ) VALUES ('CODE-1','www1', 2000.0,1,%d )", relId.GetValue())));
-    ASSERT_EQ(BE_SQLITE_DONE, TestHelper::ExecuteNonSelectECSql(m_ecdb, SqlPrintfString("INSERT INTO ts.Sterring       (Code, www, Type,Car.Id,Car.RelECClassId   ) VALUES ('CODE-2','www2', 'S-Type',1,%d)", relId.GetValue())));
-    ASSERT_EQ(BE_SQLITE_DONE, TestHelper::ExecuteNonSelectECSql(m_ecdb, "INSERT INTO ts.Tire           (Code, Diameter                            ) VALUES ('CODE-3', 15.0)"));
-
-
-    m_ecdb.Schemas().CreateClassViewsInDb();
-    m_ecdb.SaveChanges();
-    ECSqlStatement stmt;
-    ASSERT_EQ(ECSqlStatus::Success, stmt.Prepare(m_ecdb, "SELECT ECInstanceId, ECClassId, SourceECInstanceId, SourceECClassId, TargetECInstanceId, TargetECClassId FROM ts.CarHasEndPoint"));
-    ASSERT_EQ(BE_SQLITE_ROW, stmt.Step());
-    ASSERT_EQ(2, stmt.GetValueInt64(0));
-    ASSERT_EQ(relId.GetValue(), stmt.GetValueInt64(1));
-    ASSERT_EQ(1, stmt.GetValueInt64(2));
-    ASSERT_EQ(carId.GetValue(), stmt.GetValueInt64(3));
-    ASSERT_EQ(2, stmt.GetValueInt64(4));
-    ASSERT_EQ(engineId.GetValue(), stmt.GetValueInt64(5));
-    ASSERT_EQ(BE_SQLITE_ROW, stmt.Step());
-
-    ASSERT_EQ(3, stmt.GetValueInt64(0));
-    ASSERT_EQ(relId.GetValue(), stmt.GetValueInt64(1));
-    ASSERT_EQ(1, stmt.GetValueInt64(2));
-    ASSERT_EQ(carId.GetValue(), stmt.GetValueInt64(3));
-    ASSERT_EQ(3, stmt.GetValueInt64(4));
-    ASSERT_EQ(sterringId.GetValue(), stmt.GetValueInt64(5));
-    ASSERT_EQ(BE_SQLITE_DONE, stmt.Step());
-    stmt.Finalize();
-    ASSERT_EQ(ECSqlStatus::Success, stmt.Prepare(m_ecdb, "SELECT Car.Id,Car.RelECClassId FROM ts.Engine"));
-    stmt.Finalize();
-    ASSERT_EQ(ECSqlStatus::Success, stmt.Prepare(m_ecdb, "SELECT Car.Id,Car.RelECClassId FROM ts.Sterring"));
-    }
-
-//---------------------------------------------------------------------------------------
-// @bsimethod                                   Affan.Khan                         01/17
-//+---------------+---------------+---------------+---------------+---------------+------
-TEST_F(RelationshipMappingTestFixture, LogicalForeignKeyRelationshipMappedToSharedColumn)
-    {
-    ASSERT_EQ(SUCCESS, SetupECDb("logicalfk_sharedcol.ecdb",
-              SchemaItem(
-                         "<ECSchema schemaName='TestSchema' alias='ts' version='1.0.0' xmlns='http://www.bentley.com/schemas/Bentley.ECXML.3.1'>"
-                         "  <ECSchemaReference name='ECDbMap' version='02.00.00' alias='ecdbmap' />"
-                         "  <ECSchemaReference name='CoreCustomAttributes' version='01.00.00' alias='CoreCA'/>"
-                         "  <ECEntityClass typeName='Equipment'  modifier='Abstract'>"
-                         "      <ECCustomAttributes>"
-                         "          <ClassMap xmlns='ECDbMap.02.00'>"
-                         "              <MapStrategy>TablePerHierarchy</MapStrategy>"
-                         "          </ClassMap>"
-                         "          <JoinedTablePerDirectSubclass xmlns='ECDbMap.02.00'/>"
-                         "          <ShareColumns xmlns='ECDbMap.02.00'>"
-                         "              <MaxSharedColumnsBeforeOverflow>10</MaxSharedColumnsBeforeOverflow>"
-                         "              <ApplyToSubclassesOnly>True</ApplyToSubclassesOnly>"
-                         "          </ShareColumns>"
-                         "      </ECCustomAttributes>"
-                         "      <ECProperty propertyName='Code' typeName='string' />"
-                         "  </ECEntityClass>"
-                         "  <ECEntityClass typeName='IEndPoint' modifier='Abstract'>"
-                         "      <ECCustomAttributes>"
-                         "          <IsMixin xmlns='CoreCustomAttributes.01.00'>"
-                         "              <AppliesToEntityClass>Equipment</AppliesToEntityClass>"
-                         "          </IsMixin>"
-                         "      </ECCustomAttributes>"
-                         "      <ECProperty propertyName='www' typeName='long' />"
-                         "      <ECNavigationProperty propertyName='Car' relationshipName='BaseRelationship' direction='Backward' />"
-                         "  </ECEntityClass>"
-                         "  <ECRelationshipClass typeName='BaseRelationship' strength='holding' strengthDirection='Forward' modifier='Abstract'>"
-                         "      <Source multiplicity='(0..1)' polymorphic='False' roleLabel='A'>"
-                         "         <Class class='Car' />"
-                         "     </Source>"
-                         "      <Target multiplicity='(0..*)' polymorphic='True' roleLabel='B'>"
-                         "        <Class class='IEndPoint' />"
-                         "     </Target>"
-                         "  </ECRelationshipClass>"
-                         "  <ECRelationshipClass typeName='CarHasEndPoint' strength='holding' strengthDirection='Forward' modifier='Sealed'>"
-                         "      <BaseClass>BaseRelationship</BaseClass>"
-                         "      <Source multiplicity='(0..1)' polymorphic='False' roleLabel='A'>"
-                         "         <Class class='Car' />"
-                         "     </Source>"
-                         "      <Target multiplicity='(0..*)' polymorphic='True' roleLabel='B'>"
-                         "        <Class class='IEndPoint' />"
-                         "     </Target>"
-                         "  </ECRelationshipClass>"
-                         "  <ECEntityClass typeName='Car'>"
-                         "      <ECProperty propertyName='Name' typeName='string' />"
-                         "  </ECEntityClass>"
-                         "  <ECEntityClass typeName='Engine'>"
-                         "      <BaseClass>Equipment</BaseClass>"
-                         "      <BaseClass>IEndPoint</BaseClass>"
-                         "      <ECProperty propertyName='Volumn' typeName='double' />"
-                         "  </ECEntityClass>"
-                         "  <ECEntityClass typeName='Sterring'>"
-                         "      <BaseClass>Equipment</BaseClass>"
-                         "      <BaseClass>IEndPoint</BaseClass>"
-                         "      <ECProperty propertyName='Type' typeName='string' />"
-                         "  </ECEntityClass>"
-                         "  <ECEntityClass typeName='Tire'>"
-                         "      <BaseClass>Equipment</BaseClass>"
-                         "      <ECProperty propertyName='Diameter' typeName='double' />"
-                         "  </ECEntityClass>"
-                         "</ECSchema>")));
-    ECClassId relId = m_ecdb.Schemas().GetClassId("TestSchema", "CarHasEndPoint");
-    ECClassId carId = m_ecdb.Schemas().GetClassId("TestSchema", "Car");
-    ECClassId engineId = m_ecdb.Schemas().GetClassId("TestSchema", "Engine");
-    ECClassId sterringId = m_ecdb.Schemas().GetClassId("TestSchema", "Sterring");
-
-    ASSERT_EQ(BE_SQLITE_DONE, TestHelper::ExecuteNonSelectECSql(m_ecdb,                 "INSERT INTO ts.Car            (Name                                      ) VALUES ('BMW-S')"));
-    ASSERT_EQ(BE_SQLITE_DONE, TestHelper::ExecuteNonSelectECSql(m_ecdb, SqlPrintfString("INSERT INTO ts.Engine         (Code, www, Volumn,Car.Id,Car.RelECClassId ) VALUES ('CODE-1','www1', 2000.0,1,%d )", relId.GetValue())));
-    ASSERT_EQ(BE_SQLITE_DONE, TestHelper::ExecuteNonSelectECSql(m_ecdb, SqlPrintfString("INSERT INTO ts.Sterring       (Code, www, Type,Car.Id,Car.RelECClassId   ) VALUES ('CODE-2','www2', 'S-Type',1,%d)", relId.GetValue())));
-    ASSERT_EQ(BE_SQLITE_DONE, TestHelper::ExecuteNonSelectECSql(m_ecdb,                 "INSERT INTO ts.Tire           (Code, Diameter                            ) VALUES ('CODE-3', 15.0)"));
-
-
-    m_ecdb.Schemas().CreateClassViewsInDb();
-    m_ecdb.SaveChanges();
-    ECSqlStatement stmt;
-    ASSERT_EQ(ECSqlStatus::Success, stmt.Prepare(m_ecdb, "SELECT ECInstanceId, ECClassId, SourceECInstanceId, SourceECClassId, TargetECInstanceId, TargetECClassId FROM ts.CarHasEndPoint ORDER BY ECInstanceId"));
-    ASSERT_EQ(BE_SQLITE_ROW, stmt.Step());
-    ASSERT_EQ(2, stmt.GetValueInt64(0));
-    ASSERT_EQ(relId, stmt.GetValueId<ECClassId>(1));
-    ASSERT_EQ(1, stmt.GetValueInt64(2));
-    ASSERT_EQ(carId, stmt.GetValueId<ECClassId>(3));
-    ASSERT_EQ(2, stmt.GetValueInt64(4));
-    ASSERT_EQ(engineId, stmt.GetValueId<ECClassId>(5));
-    ASSERT_EQ(BE_SQLITE_ROW, stmt.Step());
-
-    ASSERT_EQ(3, stmt.GetValueInt64(0));
-    ASSERT_EQ(relId, stmt.GetValueId<ECClassId>(1));
-    ASSERT_EQ(1, stmt.GetValueInt64(2));
-    ASSERT_EQ(carId, stmt.GetValueId<ECClassId>(3));
-    ASSERT_EQ(3, stmt.GetValueInt64(4));
-    ASSERT_EQ(sterringId, stmt.GetValueId<ECClassId>(5));
-    ASSERT_EQ(BE_SQLITE_DONE, stmt.Step());
-    stmt.Finalize();
-
-    ASSERT_EQ(ECSqlStatus::Success, TestHelper::PrepareECSql(m_ecdb, "SELECT Car.Id,Car.RelECClassId FROM ts.Engine"));
-    ASSERT_EQ(ECSqlStatus::Success, TestHelper::PrepareECSql(m_ecdb, "SELECT Car.Id,Car.RelECClassId FROM ts.Sterring"));
-    }
-
-
-//---------------------------------------------------------------------------------------
-// @bsimethod                                   Krischan.Eberle                     03/17
-//+---------------+---------------+---------------+---------------+---------------+------
-TEST_F(RelationshipMappingTestFixture, LogicalForeignKeyRelationshipMappedToUnsharedColumn)
-    {
-    ASSERT_EQ(SUCCESS, SetupECDb("logicalfk_unsharedcol.ecdb",
-              SchemaItem(
-                         "<ECSchema schemaName='TestSchema' alias='ts' version='1.0.0' xmlns='http://www.bentley.com/schemas/Bentley.ECXML.3.1'>"
-                         "  <ECSchemaReference name='ECDbMap' version='02.00.00' alias='ecdbmap' />"
-                         "  <ECEntityClass typeName='Model' modifier='None'>"
-                         "      <ECProperty propertyName='Name' typeName='string' />"
-                         "  </ECEntityClass>"
-                         "  <ECEntityClass typeName='Element'  modifier='None'>"
-                         "      <ECCustomAttributes>"
-                         "          <ClassMap xmlns='ECDbMap.02.00'>"
-                         "              <MapStrategy>TablePerHierarchy</MapStrategy>"
-                         "          </ClassMap>"
-                         "      </ECCustomAttributes>"
-                         "      <ECProperty propertyName='Code' typeName='string' />"
-                         "      <ECNavigationProperty propertyName='Model' relationshipName='Rel' direction='Backward' />"
-                         "  </ECEntityClass>"
-                         "  <ECRelationshipClass typeName='Rel' strength='referencing' strengthDirection='Forward' modifier='Abstract'>"
-                         "      <Source multiplicity='(1..1)' polymorphic='False' roleLabel='Model'>"
-                         "         <Class class='Model' />"
-                         "     </Source>"
-                         "      <Target multiplicity='(0..*)' polymorphic='True' roleLabel='Element'>"
-                         "        <Class class='Element' />"
-                         "     </Target>"
-                         "  </ECRelationshipClass>"
-                         "</ECSchema>")));
-
-    m_ecdb.Schemas().CreateClassViewsInDb();
-    m_ecdb.SaveChanges();
-
-    ECClassCP elementClass = m_ecdb.Schemas().GetClass("TestSchema", "Element");
-    ASSERT_TRUE(elementClass != nullptr);
-
-    AssertForeignKey(false, m_ecdb, "ts_Element", "ModelId");
-    AssertIndexExists(m_ecdb, "x_ts_Element_fk_ts_Rel_target", false);
-    }
-
-//---------------------------------------------------------------------------------------
-// @bsimethod                                   Affan.Khan                         01/17
-//+---------------+---------------+---------------+---------------+---------------+------
-TEST_F(RelationshipMappingTestFixture, MixinAsRelationshipEnd)
-    {
-    ASSERT_EQ(SUCCESS, SetupECDb("diamond_problem3.ecdb",
-              SchemaItem(
-                         "<ECSchema schemaName='TestSchema' alias='ts' version='1.0.0' xmlns='http://www.bentley.com/schemas/Bentley.ECXML.3.1'>"
-                         "  <ECSchemaReference name='ECDbMap' version='02.00.00' alias='ecdbmap' />"
-                         "  <ECSchemaReference name='CoreCustomAttributes' version='01.00.00' alias='CoreCA'/>"
-                         "  <ECEntityClass typeName='Equipment'  modifier='Abstract'>"
-                         "      <ECCustomAttributes>"
-                         "          <ClassMap xmlns='ECDbMap.02.00'>"
-                         "              <MapStrategy>TablePerHierarchy</MapStrategy>"
-                         "          </ClassMap>"
-                         "          <JoinedTablePerDirectSubclass xmlns='ECDbMap.02.00'/>"
-                         "          <ShareColumns xmlns='ECDbMap.02.00'>"
-                         "              <MaxSharedColumnsBeforeOverflow>10</MaxSharedColumnsBeforeOverflow>"
-                         "              <ApplyToSubclassesOnly>True</ApplyToSubclassesOnly>"
-                         "          </ShareColumns>"
-                         "      </ECCustomAttributes>"
-                         "      <ECProperty propertyName='Code' typeName='string' />"
-                         "  </ECEntityClass>"
-                         "  <ECEntityClass typeName='IEndPoint' modifier='Abstract'>"
-                         "      <ECCustomAttributes>"
-                         "          <IsMixin xmlns='CoreCustomAttributes.01.00'>"
-                         "              <AppliesToEntityClass>Equipment</AppliesToEntityClass>"
-                         "          </IsMixin>"
-                         "      </ECCustomAttributes>"
-                         "      <ECProperty propertyName='www' typeName='long' />"
-                         "      <ECNavigationProperty propertyName='Car' relationshipName='CarHasEndPoint' direction='Backward'>"
-                        "          <ECCustomAttributes>"
-                        "            <ForeignKeyConstraint xmlns='ECDbMap.02.00'/>"
-                        "          </ECCustomAttributes>"
-                        "        </ECNavigationProperty>"
-                         "  </ECEntityClass>"
-                         "  <ECRelationshipClass typeName='CarHasEndPoint' strength='holding' strengthDirection='Forward' modifier='Sealed'>"
-                         "      <Source multiplicity='(0..1)' polymorphic='False' roleLabel='A'>"
-                         "         <Class class='Car' />"
-                         "     </Source>"
-                         "      <Target multiplicity='(0..N)' polymorphic='True' roleLabel='B'>"
-                         "        <Class class='IEndPoint' />"
-                         "     </Target>"
-                         "  </ECRelationshipClass>"
-                         "  <ECEntityClass typeName='Car'>"
-                         "      <ECProperty propertyName='Name' typeName='string' />"
-                         "  </ECEntityClass>"
-                         "  <ECEntityClass typeName='Engine'>"
-                         "      <BaseClass>Equipment</BaseClass>"
-                         "      <BaseClass>IEndPoint</BaseClass>"
-                         "      <ECProperty propertyName='Volumn' typeName='double' />"
-                         "  </ECEntityClass>"
-                         "  <ECEntityClass typeName='Sterring'>"
-                         "      <BaseClass>Equipment</BaseClass>"
-                         "      <BaseClass>IEndPoint</BaseClass>"
-                         "      <ECProperty propertyName='Type' typeName='string' />"
-                         "  </ECEntityClass>"
-                         "  <ECEntityClass typeName='Tire'>"
-                         "      <BaseClass>Equipment</BaseClass>"
-                         "      <ECProperty propertyName='Diameter' typeName='double' />"
-                         "  </ECEntityClass>"
-                         "</ECSchema>")));
-
-    ASSERT_EQ(BE_SQLITE_DONE, TestHelper::ExecuteNonSelectECSql(m_ecdb, "INSERT INTO ts.Car(Name) VALUES ('BMW-S')"));
-    ASSERT_EQ(BE_SQLITE_DONE, TestHelper::ExecuteNonSelectECSql(m_ecdb, "INSERT INTO ts.Engine(Code, www, Volumn,Car.Id) VALUES ('CODE-1','www1', 2000.0,1 )"));
-    ASSERT_EQ(BE_SQLITE_DONE, TestHelper::ExecuteNonSelectECSql(m_ecdb, "INSERT INTO ts.Sterring(Code, www, Type,Car.Id) VALUES ('CODE-2','www2', 'S-Type',1)"));
-    ASSERT_EQ(BE_SQLITE_DONE, TestHelper::ExecuteNonSelectECSql(m_ecdb, "INSERT INTO ts.Tire(Code, Diameter) VALUES ('CODE-3', 15.0)"));
-
-
-    m_ecdb.Schemas().CreateClassViewsInDb();
-    m_ecdb.SaveChanges();
-    ECSqlStatement stmt;
-    ASSERT_EQ(ECSqlStatus::Success, stmt.Prepare(m_ecdb, "SELECT SourceECInstanceId, SourceECClassId, TargetECInstanceId, TargetECClassId FROM ts.CarHasEndPoint ORDER BY TargetECInstanceId"));
-    ASSERT_EQ(BE_SQLITE_ROW, stmt.Step());
-    ASSERT_EQ(ECInstanceId(UINT64_C(1)), stmt.GetValueId<ECInstanceId>(0));
-    ASSERT_EQ(m_ecdb.Schemas().GetClassId("TestSchema","Car"), stmt.GetValueId<ECClassId>(1));
-
-    ASSERT_EQ(ECInstanceId(UINT64_C(2)), stmt.GetValueId<ECInstanceId>(2));
-    ASSERT_EQ(m_ecdb.Schemas().GetClassId("TestSchema", "Engine"), stmt.GetValueId<ECClassId>(3));
-    ASSERT_EQ(BE_SQLITE_ROW, stmt.Step());
-
-    ASSERT_EQ(ECInstanceId(UINT64_C(1)), stmt.GetValueId<ECInstanceId>(0));
-    ASSERT_EQ(m_ecdb.Schemas().GetClassId("TestSchema", "Car"), stmt.GetValueId<ECClassId>(1));
-    ASSERT_EQ(ECInstanceId(UINT64_C(3)), stmt.GetValueId<ECInstanceId>(2));
-    ASSERT_EQ(m_ecdb.Schemas().GetClassId("TestSchema", "Sterring"), stmt.GetValueId<ECClassId>(3));
-    ASSERT_EQ(BE_SQLITE_DONE, stmt.Step());
-    }
-
-//---------------------------------------------------------------------------------------
-// @bsimethod                                   Affan.Khan                         01/17
-//+---------------+---------------+---------------+---------------+---------------+------
-TEST_F(RelationshipMappingTestFixture, MixinAsRelationshipEnd2)
-    {
-    ASSERT_EQ(SUCCESS, SetupECDb("diamond_problem3.ecdb",
-              SchemaItem(
-                         "<ECSchema schemaName='TestSchema' alias='ts' version='1.0.0' xmlns='http://www.bentley.com/schemas/Bentley.ECXML.3.1'>"
-                         "  <ECSchemaReference name='ECDbMap' version='02.00.00' alias='ecdbmap' />"
-                         "  <ECSchemaReference name='CoreCustomAttributes' version='01.00.00' alias='CoreCA'/>"
-                         "  <ECEntityClass typeName='Equipment'  modifier='Abstract'>"
-                         "      <ECCustomAttributes>"
-                         "          <ClassMap xmlns='ECDbMap.02.00'>"
-                         "              <MapStrategy>TablePerHierarchy</MapStrategy>"
-                         "          </ClassMap>"
-                         "          <JoinedTablePerDirectSubclass xmlns='ECDbMap.02.00'/>"
-                         "          <ShareColumns xmlns='ECDbMap.02.00'>"
-                         "              <MaxSharedColumnsBeforeOverflow>10</MaxSharedColumnsBeforeOverflow>"
-                         "              <ApplyToSubclassesOnly>True</ApplyToSubclassesOnly>"
-                         "          </ShareColumns>"
-                         "      </ECCustomAttributes>"
-                         "      <ECProperty propertyName='Code' typeName='string' />"
-                         "  </ECEntityClass>"
-                         "  <ECEntityClass typeName='IEndPoint' modifier='Abstract'>"
-                         "      <ECCustomAttributes>"
-                         "          <IsMixin xmlns='CoreCustomAttributes.01.00'>"
-                         "              <AppliesToEntityClass>Equipment</AppliesToEntityClass>"
-                         "          </IsMixin>"
-                         "      </ECCustomAttributes>"
-                         "      <ECProperty propertyName='www' typeName='string' />"
-                         "  </ECEntityClass>"
-                         "  <ECRelationshipClass typeName='CarHasEndPoint' strength='holding' strengthDirection='Forward' modifier='Abstract'>"
-                         "      <LinkTableRelationshipMap xmlns='ECDbMap.02.00'/>"
-                         "      <Source multiplicity='(0..1)' polymorphic='False' roleLabel='A'>"
-                         "         <Class class='Car' />"
-                         "     </Source>"
-                         "      <Target multiplicity='(0..N)' polymorphic='True' roleLabel='B'>"
-                         "        <Class class='IEndPoint' />"
-                         "     </Target>"
-                         "      <ECProperty propertyName='Tag' typeName='string' />"
-                         "  </ECRelationshipClass>"
-                         "  <ECRelationshipClass typeName='CarHasEndPoint2' strength='holding' strengthDirection='Forward' modifier='Sealed'>"
-                         "      <BaseClass>CarHasEndPoint</BaseClass>"
-                         "      <Source multiplicity='(0..1)' polymorphic='False' roleLabel='A'>"
-                         "         <Class class='Car' />"
-                         "     </Source>"
-                         "      <Target multiplicity='(0..N)' polymorphic='True' roleLabel='B'>"
-                         "        <Class class='IEndPoint' />"
-                         "     </Target>"
-                         "      <ECProperty propertyName='Rule' typeName='string' />"
-                         "  </ECRelationshipClass>"
-                         "  <ECEntityClass typeName='Car'>"
-                         "      <ECProperty propertyName='Name' typeName='string' />"
-                         "  </ECEntityClass>"
-                         "  <ECEntityClass typeName='Engine'>"
-                         "      <BaseClass>Equipment</BaseClass>"
-                         "      <BaseClass>IEndPoint</BaseClass>"
-                         "      <ECProperty propertyName='Volumn' typeName='double' />"
-                         "  </ECEntityClass>"
-                         "  <ECEntityClass typeName='Sterring'>"
-                         "      <BaseClass>Equipment</BaseClass>"
-                         "      <BaseClass>IEndPoint</BaseClass>"
-                         "      <ECProperty propertyName='Type' typeName='string' />"
-                         "  </ECEntityClass>"
-                         "  <ECEntityClass typeName='Tire'>"
-                         "      <BaseClass>Equipment</BaseClass>"
-                         "      <ECProperty propertyName='Diameter' typeName='double' />"
-                         "  </ECEntityClass>"
-                         "</ECSchema>")));
-
-    ECSqlStatement stmt;
-    ASSERT_EQ(ECSqlStatus::Success, stmt.Prepare(m_ecdb, "INSERT INTO ts.Car            (Name              ) VALUES ('BMW-S')")) << m_ecdb.GetLastError().c_str();
-    ASSERT_EQ(BE_SQLITE_DONE, stmt.Step()) << stmt.GetECSql() << ": " << m_ecdb.GetLastError().c_str();
-    stmt.Finalize();
-    ASSERT_EQ(ECSqlStatus::Success, stmt.Prepare(m_ecdb, "INSERT INTO ts.Engine         (Code, www, Volumn ) VALUES ('CODE-1','www1', 2000.0 )")) << m_ecdb.GetLastError().c_str();
-    ASSERT_EQ(BE_SQLITE_DONE, stmt.Step()) << stmt.GetECSql() << ": " << m_ecdb.GetLastError().c_str();
-    stmt.Finalize();
-    ASSERT_EQ(ECSqlStatus::Success, stmt.Prepare(m_ecdb, "INSERT INTO ts.Sterring       (Code, www, Type   ) VALUES ('CODE-2','www2', 'S-Type')")) << m_ecdb.GetLastError().c_str();
-    ASSERT_EQ(BE_SQLITE_DONE, stmt.Step()) << stmt.GetECSql() << ": " << m_ecdb.GetLastError().c_str();
-    stmt.Finalize();
-    ASSERT_EQ(ECSqlStatus::Success, stmt.Prepare(m_ecdb, "INSERT INTO ts.Tire           (Code, Diameter    ) VALUES ('CODE-3', 15.0)")) << m_ecdb.GetLastError().c_str();
-    ASSERT_EQ(BE_SQLITE_DONE, stmt.Step()) << stmt.GetECSql() << ": " << m_ecdb.GetLastError().c_str();
-    stmt.Finalize();
-    ASSERT_EQ(ECSqlStatus::Success, stmt.Prepare(m_ecdb, "INSERT INTO ts.CarHasEndPoint2 (SourceECInstanceId, TargetECInstanceId, TargetECClassId, Tag, Rule) VALUES (1,2,54,'tag1','Rule1')")) << m_ecdb.GetLastError().c_str();
-    ASSERT_EQ(BE_SQLITE_DONE, stmt.Step()) << stmt.GetECSql() << ": " << m_ecdb.GetLastError().c_str();
-    stmt.Finalize();
-    m_ecdb.SaveChanges();
-    ASSERT_EQ(ECSqlStatus::Success, stmt.Prepare(m_ecdb, "INSERT INTO ts.CarHasEndPoint2 (SourceECInstanceId, TargetECInstanceId, TargetECClassId, Tag, Rule) VALUES (1,3,56,'tag2','Rule2')")) << m_ecdb.GetLastError().c_str();
-    ASSERT_EQ(BE_SQLITE_DONE, stmt.Step()) << stmt.GetECSql() << ": " << m_ecdb.GetLastError().c_str();
-    stmt.Finalize();
-    m_ecdb.Schemas().CreateClassViewsInDb();
-    m_ecdb.SaveChanges();
-    }
-
-//---------------------------------------------------------------------------------------
-// @bsimethod                                   Affan.Khan                         01/17
-//+---------------+---------------+---------------+---------------+---------------+------
-TEST_F(RelationshipMappingTestFixture, MixinAsRelationshipEnd3)
-    {
-    ASSERT_EQ(SUCCESS, SetupECDb("diamond_problem3.ecdb",
-              SchemaItem(
-                         "<ECSchema schemaName='TestSchema' alias='ts' version='1.0.0' xmlns='http://www.bentley.com/schemas/Bentley.ECXML.3.1'>"
-                         "  <ECSchemaReference name='ECDbMap' version='02.00.00' alias='ecdbmap' />"
-                         "  <ECSchemaReference name='CoreCustomAttributes' version='01.00.00' alias='CoreCA'/>"
-                         "  <ECEntityClass typeName='Equipment'  modifier='Abstract'>"
-                         "      <ECCustomAttributes>"
-                         "          <ClassMap xmlns='ECDbMap.02.00'>"
-                         "              <MapStrategy>TablePerHierarchy</MapStrategy>"
-                         "          </ClassMap>"
-                         "          <JoinedTablePerDirectSubclass xmlns='ECDbMap.02.00'/>"
-                         "          <ShareColumns xmlns='ECDbMap.02.00'>"
-                         "              <MaxSharedColumnsBeforeOverflow>10</MaxSharedColumnsBeforeOverflow>"
-                         "              <ApplyToSubclassesOnly>True</ApplyToSubclassesOnly>"
-                         "          </ShareColumns>"
-                         "      </ECCustomAttributes>"
-                         "      <ECProperty propertyName='Code' typeName='string' />"
-                         "  </ECEntityClass>"
-                         "  <ECEntityClass typeName='IEndPoint' modifier='Abstract'>"
-                         "      <ECCustomAttributes>"
-                         "          <IsMixin xmlns='CoreCustomAttributes.01.00'>"
-                         "              <AppliesToEntityClass>Equipment</AppliesToEntityClass>"
-                         "          </IsMixin>"
-                         "      </ECCustomAttributes>"
-                         "      <ECProperty propertyName='www' typeName='string' />"
-                         "  </ECEntityClass>"
-                         "  <ECRelationshipClass typeName='CarHasEndPoint' strength='holding' strengthDirection='Forward' modifier='Abstract'>"
-                         "      <LinkTableRelationshipMap xmlns='ECDbMap.02.00'/>"
-                         "      <Source multiplicity='(0..1)' polymorphic='False' roleLabel='A'>"
-                         "         <Class class='Car' />"
-                         "     </Source>"
-                         "      <Target multiplicity='(0..N)' polymorphic='True' roleLabel='B'>"
-                         "        <Class class='IEndPoint' />"
-                         "     </Target>"
-                         "      <ECProperty propertyName='Tag' typeName='string' />"
-                         "  </ECRelationshipClass>"
-                         "  <ECEntityClass typeName='Car'>"
-                         "      <ECProperty propertyName='Name' typeName='string' />"
-                         "  </ECEntityClass>"
-                         "  <ECEntityClass typeName='Engine'>"
-                         "      <BaseClass>Equipment</BaseClass>"
-                         "      <BaseClass>IEndPoint</BaseClass>"
-                         "      <ECProperty propertyName='Volumn' typeName='double' />"
-                         "  </ECEntityClass>"
-                         "  <ECEntityClass typeName='Sterring'>"
-                         "      <BaseClass>Equipment</BaseClass>"
-                         "      <BaseClass>IEndPoint</BaseClass>"
-                         "      <ECProperty propertyName='Type' typeName='string' />"
-                         "  </ECEntityClass>"
-                         "  <ECEntityClass typeName='Tire'>"
-                         "      <BaseClass>Equipment</BaseClass>"
-                         "      <ECProperty propertyName='Diameter' typeName='double' />"
-                         "  </ECEntityClass>"
-                         "</ECSchema>")));
-    m_ecdb.Schemas().CreateClassViewsInDb();
-    m_ecdb.SaveChanges();
-
-    ReopenECDb();
-
-    ASSERT_EQ(BE_SQLITE_DONE, TestHelper::ExecuteNonSelectECSql(m_ecdb, "INSERT INTO ts.Car            (Name              ) VALUES ('BMW-S')"));
-    ASSERT_EQ(BE_SQLITE_DONE, TestHelper::ExecuteNonSelectECSql(m_ecdb, "INSERT INTO ts.Engine         (Code, www, Volumn ) VALUES ('CODE-1','www1', 2000.0 )"));
-    ASSERT_EQ(BE_SQLITE_DONE, TestHelper::ExecuteNonSelectECSql(m_ecdb, "INSERT INTO ts.Sterring       (Code, www, Type   ) VALUES ('CODE-2','www2', 'S-Type')"));
-    ASSERT_EQ(BE_SQLITE_DONE, TestHelper::ExecuteNonSelectECSql(m_ecdb, "INSERT INTO ts.Tire           (Code, Diameter    ) VALUES ('CODE-3', 15.0)"));
-
-    ASSERT_EQ(SUCCESS, ImportSchema(SchemaItem("<ECSchema schemaName='TestSchema' alias='ts' version='1.0.1' xmlns='http://www.bentley.com/schemas/Bentley.ECXML.3.1'>"
-                                                       "  <ECSchemaReference name='ECDbMap' version='02.00.00' alias='ecdbmap' />"
-                                                       "  <ECSchemaReference name='CoreCustomAttributes' version='01.00.00' alias='CoreCA'/>"
-                                                       "  <ECEntityClass typeName='Equipment'  modifier='Abstract'>"
-                                                       "      <ECCustomAttributes>"
-                                                       "          <ClassMap xmlns='ECDbMap.02.00'>"
-                                                       "              <MapStrategy>TablePerHierarchy</MapStrategy>"
-                                                       "          </ClassMap>"
-                                                       "          <JoinedTablePerDirectSubclass xmlns='ECDbMap.02.00'/>"
-                                                       "          <ShareColumns xmlns='ECDbMap.02.00'>"
-                                                       "              <MaxSharedColumnsBeforeOverflow>10</MaxSharedColumnsBeforeOverflow>"
-                                                       "              <ApplyToSubclassesOnly>True</ApplyToSubclassesOnly>"
-                                                       "          </ShareColumns>"
-                                                       "      </ECCustomAttributes>"
-                                                       "      <ECProperty propertyName='Code' typeName='string' />"
-                                                       "  </ECEntityClass>"
-                                                       "  <ECEntityClass typeName='IEndPoint' modifier='Abstract'>"
-                                                       "      <ECCustomAttributes>"
-                                                       "          <IsMixin xmlns='CoreCustomAttributes.01.00'>"
-                                                       "              <AppliesToEntityClass>Equipment</AppliesToEntityClass>"
-                                                       "          </IsMixin>"
-                                                       "      </ECCustomAttributes>"
-                                                       "      <ECProperty propertyName='www' typeName='string' />"
-                                                       "  </ECEntityClass>"
-                                                       "  <ECRelationshipClass typeName='CarHasEndPoint' strength='holding' strengthDirection='Forward' modifier='Abstract'>"
-                                                       "      <LinkTableRelationshipMap xmlns='ECDbMap.02.00'/>"
-                                                       "      <Source multiplicity='(0..1)' polymorphic='False' roleLabel='A'>"
-                                                       "         <Class class='Car' />"
-                                                       "     </Source>"
-                                                       "      <Target multiplicity='(0..N)' polymorphic='True' roleLabel='B'>"
-                                                       "        <Class class='IEndPoint' />"
-                                                       "     </Target>"
-                                                       "      <ECProperty propertyName='Tag' typeName='string' />"
-                                                       "  </ECRelationshipClass>"
-                                                       "  <ECRelationshipClass typeName='CarHasEndPoint2' strength='holding' strengthDirection='Forward' modifier='Sealed'>"
-                                                       "      <BaseClass>CarHasEndPoint</BaseClass>"
-                                                       "      <Source multiplicity='(0..1)' polymorphic='False' roleLabel='A'>"
-                                                       "         <Class class='Car' />"
-                                                       "     </Source>"
-                                                       "      <Target multiplicity='(0..N)' polymorphic='True' roleLabel='B'>"
-                                                       "        <Class class='IEndPoint' />"
-                                                       "     </Target>"
-                                                       "      <ECProperty propertyName='Rule' typeName='string' />"
-                                                       "  </ECRelationshipClass>"
-                                                       "  <ECEntityClass typeName='Car'>"
-                                                       "      <ECProperty propertyName='Name' typeName='string' />"
-                                                       "  </ECEntityClass>"
-                                                       "  <ECEntityClass typeName='Engine'>"
-                                                       "      <BaseClass>Equipment</BaseClass>"
-                                                       "      <BaseClass>IEndPoint</BaseClass>"
-                                                       "      <ECProperty propertyName='Volumn' typeName='double' />"
-                                                       "  </ECEntityClass>"
-                                                       "  <ECEntityClass typeName='Sterring'>"
-                                                       "      <BaseClass>Equipment</BaseClass>"
-                                                       "      <BaseClass>IEndPoint</BaseClass>"
-                                                       "      <ECProperty propertyName='Type' typeName='string' />"
-                                                       "  </ECEntityClass>"
-                                                       "  <ECEntityClass typeName='Tire'>"
-                                                       "      <BaseClass>Equipment</BaseClass>"
-                                                       "      <ECProperty propertyName='Diameter' typeName='double' />"
-                                                       "  </ECEntityClass>"
-                                                       "</ECSchema>"))) << "Diamond Problem2";
-    m_ecdb.Schemas().CreateClassViewsInDb();
-    m_ecdb.SaveChanges();
-
-    ASSERT_EQ(BE_SQLITE_DONE, TestHelper::ExecuteNonSelectECSql(m_ecdb, "INSERT INTO ts.CarHasEndPoint2 (SourceECInstanceId, TargetECInstanceId, TargetECClassId, Tag, Rule) VALUES (1,2,54,'tag1','Rule1')"));
-    m_ecdb.SaveChanges();
-    ASSERT_EQ(BE_SQLITE_DONE, TestHelper::ExecuteNonSelectECSql(m_ecdb, "INSERT INTO ts.CarHasEndPoint2 (SourceECInstanceId, TargetECInstanceId, TargetECClassId, Tag, Rule) VALUES (1,3,56,'tag2','Rule2')"));
-    }
-
-//---------------------------------------------------------------------------------------
-// @bsiclass                                     Krischan.Eberle                 03/17
-//+---------------+---------------+---------------+---------------+---------------+------
-TEST_F(RelationshipMappingTestFixture, MixinsMappedToMultipleJoinedTablesOnReferencedEnd)
-    {
-    ASSERT_EQ(SUCCESS, SetupECDb("multijoinedtablemixinonreferencedend.ecdb",
-                            SchemaItem(R"xml(<?xml version="1.0" encoding="utf-8"?>
-                                          <ECSchema schemaName="TestSchema" alias="ts" version="1.0" xmlns="http://www.bentley.com/schemas/Bentley.ECXML.3.1">
-                                          <ECSchemaReference name="CoreCustomAttributes" version="01.00" alias="CoreCA" />
-                                          <ECSchemaReference name="ECDbMap" version="02.00" alias="ecdbmap" />
-                                              <ECEntityClass typeName="Model">
-                                                 <ECCustomAttributes>
-                                                   <ClassMap xmlns="ECDbMap.02.00">
-                                                          <MapStrategy>TablePerHierarchy</MapStrategy>
-                                                   </ClassMap>
-                                                   <JoinedTablePerDirectSubclass xmlns="ECDbMap.02.00"/>
-                                                 </ECCustomAttributes>
-                                                  <ECProperty propertyName="Name" typeName="string" />
-                                              </ECEntityClass>
-                                              <ECEntityClass typeName="IIsGeometricModel" modifier="Abstract">
-                                                 <ECCustomAttributes>
-                                                    <IsMixin xmlns="CoreCustomAttributes.01.00">
-                                                        <AppliesToEntityClass>Model</AppliesToEntityClass>
-                                                    </IsMixin>"
-                                                 </ECCustomAttributes>
-                                                  <ECProperty propertyName="Is2d" typeName="boolean"/>
-                                                  <ECProperty propertyName="SupportedGeometryType" typeName="string" />
-                                              </ECEntityClass>
-                                              <ECEntityClass typeName="Model2d">
-                                                    <BaseClass>Model</BaseClass>
-                                                    <BaseClass>IIsGeometricModel</BaseClass>
-                                                  <ECProperty propertyName="Origin2d" typeName="Point2d" />
-                                              </ECEntityClass>
-                                              <ECEntityClass typeName="Model3d">
-                                                    <BaseClass>Model</BaseClass>
-                                                    <BaseClass>IIsGeometricModel</BaseClass>
-                                                  <ECProperty propertyName="Origin3d" typeName="Point3d" />
-                                              </ECEntityClass>
-                                              <ECEntityClass typeName="Element">
-                                                 <ECCustomAttributes>
-                                                   <ClassMap xmlns="ECDbMap.02.00">
-                                                          <MapStrategy>TablePerHierarchy</MapStrategy>
-                                                   </ClassMap>
-                                                 </ECCustomAttributes>
-                                                <ECProperty propertyName="Code" typeName="string" />
-                                                <ECNavigationProperty propertyName="Model" relationshipName="GeometricModelHasElements" direction="Backward"/>
-                                              </ECEntityClass>
-                                             <ECRelationshipClass typeName="GeometricModelHasElements" strength="Referencing" modifier="Sealed">
-                                                <Source multiplicity="(0..1)" polymorphic="True" roleLabel="GeometricModel">
-                                                    <Class class ="IIsGeometricModel" />
-                                                </Source>
-                                                <Target multiplicity="(0..*)" polymorphic="True" roleLabel="Element">
-                                                    <Class class ="Element" />
-                                                </Target>
-                                             </ECRelationshipClass>
-                                          </ECSchema>)xml")));
-    ASSERT_EQ(SUCCESS, m_ecdb.Schemas().CreateClassViewsInDb());
-    m_ecdb.SaveChanges();
-
-    std::vector<ECInstanceKey> model2dKeys, model3dKeys, element2dKeys, element3dKeys;
-    //INSERT
-    {
-    ECInstanceKey key;
-    ECSqlStatement stmt;
-    ASSERT_EQ(ECSqlStatus::Success, stmt.Prepare(m_ecdb, "INSERT INTO ts.Model2d(Name,Is2d,SupportedGeometryType,Origin2d) VALUES(?,true,'Line',?)"));
-    ASSERT_EQ(ECSqlStatus::Success, stmt.BindText(1, "Main2d", IECSqlBinder::MakeCopy::No));
-    ASSERT_EQ(ECSqlStatus::Success, stmt.BindPoint2d(2, DPoint2d::From(1.0, 1.0)));
-    ASSERT_EQ(BE_SQLITE_DONE, stmt.Step(key));
-    ASSERT_TRUE(key.IsValid());
-    model2dKeys.push_back(key);
-    stmt.Reset();
-    stmt.ClearBindings();
-    ASSERT_EQ(ECSqlStatus::Success, stmt.BindText(1, "Detail2d", IECSqlBinder::MakeCopy::No));
-    ASSERT_EQ(ECSqlStatus::Success, stmt.BindPoint2d(2, DPoint2d::From(1.5, 1.5)));
-    ASSERT_EQ(BE_SQLITE_DONE, stmt.Step(key));
-    ASSERT_TRUE(key.IsValid());
-    model2dKeys.push_back(key);
-    stmt.Finalize();
-
-    ASSERT_EQ(ECSqlStatus::Success, stmt.Prepare(m_ecdb, "INSERT INTO ts.Model3d(Name,Is2d,SupportedGeometryType,Origin3d) VALUES(?,false,'Solid',?)"));
-    ASSERT_EQ(ECSqlStatus::Success, stmt.BindText(1, "Main3d", IECSqlBinder::MakeCopy::No));
-    ASSERT_EQ(ECSqlStatus::Success, stmt.BindPoint3d(2, DPoint3d::From(2.0, 2.0, 2.0)));
-    ASSERT_EQ(BE_SQLITE_DONE, stmt.Step(key));
-    ASSERT_TRUE(key.IsValid());
-    model3dKeys.push_back(key);
-    stmt.Reset();
-    stmt.ClearBindings();
-    ASSERT_EQ(ECSqlStatus::Success, stmt.BindText(1, "Detail3d", IECSqlBinder::MakeCopy::No));
-    ASSERT_EQ(ECSqlStatus::Success, stmt.BindPoint3d(2, DPoint3d::From(2.5, 2.5, 2.5)));
-    ASSERT_EQ(BE_SQLITE_DONE, stmt.Step(key));
-    ASSERT_TRUE(key.IsValid());
-    model3dKeys.push_back(key);
-    stmt.Finalize();
-
-    ASSERT_EQ(ECSqlStatus::Success, stmt.Prepare(m_ecdb, "INSERT INTO ts.Element(Code, Model.Id) VALUES(?,?)"));
-    ASSERT_EQ(ECSqlStatus::Success, stmt.BindText(1, "E-1", IECSqlBinder::MakeCopy::No));
-    ASSERT_EQ(ECSqlStatus::Success, stmt.BindId(2, model2dKeys[0].GetInstanceId()));
-    ASSERT_EQ(BE_SQLITE_DONE, stmt.Step(key));
-    ASSERT_TRUE(key.IsValid());
-    element2dKeys.push_back(key);
-    stmt.Reset();
-    stmt.ClearBindings();
-    ASSERT_EQ(ECSqlStatus::Success, stmt.BindText(1, "E-2", IECSqlBinder::MakeCopy::No));
-    ASSERT_EQ(ECSqlStatus::Success, stmt.BindId(2, model2dKeys[0].GetInstanceId()));
-    ASSERT_EQ(BE_SQLITE_DONE, stmt.Step(key));
-    ASSERT_TRUE(key.IsValid());
-    element2dKeys.push_back(key);
-    stmt.Reset();
-    stmt.ClearBindings();
-    ASSERT_EQ(ECSqlStatus::Success, stmt.BindText(1, "E-3", IECSqlBinder::MakeCopy::No));
-    ASSERT_EQ(ECSqlStatus::Success, stmt.BindId(2, model3dKeys[0].GetInstanceId()));
-    ASSERT_EQ(BE_SQLITE_DONE, stmt.Step(key));
-    ASSERT_TRUE(key.IsValid());
-    element3dKeys.push_back(key);
-    stmt.Reset();
-    stmt.ClearBindings();
-    ASSERT_EQ(ECSqlStatus::Success, stmt.BindText(1, "E-4", IECSqlBinder::MakeCopy::No));
-    ASSERT_EQ(ECSqlStatus::Success, stmt.BindId(2, model3dKeys[0].GetInstanceId()));
-    ASSERT_EQ(BE_SQLITE_DONE, stmt.Step(key));
-    ASSERT_TRUE(key.IsValid());
-    element3dKeys.push_back(key);
-    }
-
-    //SELECT Elements
-    {
-    ECSqlStatement stmt;
-    ASSERT_EQ(ECSqlStatus::Success, stmt.Prepare(m_ecdb, "SELECT ECInstanceId, Code, Model.Id FROM ts.Element"));
-    int rowCount = 0;
-    while (stmt.Step() == BE_SQLITE_ROW)
-        {
-        rowCount++;
-
-        ECInstanceId currentId = stmt.GetValueId<ECInstanceId>(0);
-        if (currentId == element2dKeys[0].GetInstanceId() || currentId == element2dKeys[1].GetInstanceId())
-            ASSERT_EQ(model2dKeys[0].GetInstanceId().GetValue(), stmt.GetValueId<ECInstanceId>(2).GetValue()) << stmt.GetECSql();
-        else if (currentId == element3dKeys[0].GetInstanceId() || currentId == element3dKeys[1].GetInstanceId())
-            ASSERT_EQ(model3dKeys[0].GetInstanceId().GetValue(), stmt.GetValueId<ECInstanceId>(2).GetValue()) << stmt.GetECSql();
-        }
-
-    ASSERT_EQ(4, rowCount) << stmt.GetECSql();
-    stmt.Finalize();
-
-    //Select models via mixin
-    ASSERT_EQ(ECSqlStatus::Success, stmt.Prepare(m_ecdb, "SELECT ECInstanceId, ECClassId, Is2d, SupportedGeometryType FROM ts.IIsGeometricModel"));
-    int rowCount2d = 0;
-    int rowCount3d = 0;
-    while (stmt.Step() == BE_SQLITE_ROW)
-        {
-        ECClassId actualClassId = stmt.GetValueId<ECClassId>(1);
-        if (actualClassId == model2dKeys[0].GetClassId())
-            {
-            rowCount2d++;
-            ASSERT_TRUE(stmt.GetValueBoolean(2)) << stmt.GetECSql();
-            ASSERT_STREQ("Line", stmt.GetValueText(3)) << stmt.GetECSql();
-            }
-        else if (actualClassId == model3dKeys[0].GetClassId())
-            {
-            rowCount3d++;
-            ASSERT_FALSE(stmt.GetValueBoolean(2)) << stmt.GetECSql();
-            ASSERT_STREQ("Solid", stmt.GetValueText(3)) << stmt.GetECSql();
-            }
-        }
-
-    ASSERT_EQ(2, rowCount2d) << stmt.GetECSql();
-    ASSERT_EQ(2, rowCount3d) << stmt.GetECSql();
-    stmt.Finalize();
-
-    //Select concrete models
-    ASSERT_EQ(ECSqlStatus::Success, stmt.Prepare(m_ecdb, "SELECT ECInstanceId, Name, SupportedGeometryType, Origin2d FROM ts.Model2d"));
-    rowCount = 0;
-    while (stmt.Step() == BE_SQLITE_ROW)
-        {
-        rowCount++;
-        ASSERT_STREQ("Line", stmt.GetValueText(2));
-
-        const ECInstanceId actualModelId = stmt.GetValueId<ECInstanceId>(0);
-        Utf8CP actualModelName = stmt.GetValueText(1);
-        if (actualModelId == model2dKeys[0].GetInstanceId())
-            ASSERT_STREQ("Main2d", actualModelName) << stmt.GetECSql();
-        else if (actualModelId == model2dKeys[1].GetInstanceId())
-            ASSERT_STREQ("Detail2d", actualModelName) << stmt.GetECSql();
-        }
-
-    ASSERT_EQ(2, rowCount) << stmt.GetECSql();
-
-    stmt.Finalize();
-    ASSERT_EQ(ECSqlStatus::Success, stmt.Prepare(m_ecdb, "SELECT ECInstanceId, Name, SupportedGeometryType, Origin3d FROM ts.Model3d"));
-    rowCount = 0;
-    while (stmt.Step() == BE_SQLITE_ROW)
-        {
-        rowCount++;
-        ASSERT_STREQ("Solid", stmt.GetValueText(2));
-
-        const ECInstanceId actualModelId = stmt.GetValueId<ECInstanceId>(0);
-        Utf8CP actualModelName = stmt.GetValueText(1);
-        if (actualModelId == model3dKeys[0].GetInstanceId())
-            ASSERT_STREQ("Main3d", actualModelName) << stmt.GetECSql();
-        else if (actualModelId == model3dKeys[1].GetInstanceId())
-            ASSERT_STREQ("Detail3d", actualModelName) << stmt.GetECSql();
-        }
-
-    ASSERT_EQ(2, rowCount) << stmt.GetECSql();
-    }
-
-    //UPDATE NavProp
-    {
-    ECSqlStatement stmt;
-    ASSERT_EQ(ECSqlStatus::Success, stmt.Prepare(m_ecdb, "UPDATE ts.Element SET Model.Id=? WHERE ECInstanceId=?"));
-    ASSERT_EQ(ECSqlStatus::Success, stmt.BindId(1, model2dKeys[1].GetInstanceId()));
-    ASSERT_EQ(ECSqlStatus::Success, stmt.BindId(2, element2dKeys[0].GetInstanceId()));
-    ASSERT_EQ(BE_SQLITE_DONE, stmt.Step()) << stmt.GetECSql();
-    ASSERT_EQ(1, m_ecdb.GetModifiedRowCount()) << stmt.GetECSql();
-    stmt.ClearBindings();
-    stmt.Reset();
-    ASSERT_EQ(ECSqlStatus::Success, stmt.BindId(1, model3dKeys[1].GetInstanceId()));
-    ASSERT_EQ(ECSqlStatus::Success, stmt.BindId(2, element3dKeys[0].GetInstanceId()));
-    ASSERT_EQ(BE_SQLITE_DONE, stmt.Step()) << stmt.GetECSql();
-    ASSERT_EQ(1, m_ecdb.GetModifiedRowCount()) << stmt.GetECSql();
-    stmt.Finalize();
-    }
-
-    {
-    ECSqlStatement stmt;
-    ASSERT_EQ(ECSqlStatus::Success, stmt.Prepare(m_ecdb, "SELECT e.ECInstanceId, m.ECInstanceId, m.ECClassId, m.Is2d, m.SupportedGeometryType FROM ts.Element e JOIN ts.IIsGeometricModel m USING ts.GeometricModelHasElements ORDER BY m.ECInstanceId"));
-    int rowCount = 0;
-    while (stmt.Step() == BE_SQLITE_ROW)
-        {
-        rowCount++;
-        const ECInstanceId actualElementId = stmt.GetValueId<ECInstanceId>(0);
-        if (actualElementId == element2dKeys[0].GetInstanceId())
-            {
-            ASSERT_EQ(model2dKeys[1].GetInstanceId().GetValue(), stmt.GetValueUInt64(1)) << stmt.GetECSql();
-            ASSERT_EQ(model2dKeys[1].GetClassId().GetValue(), stmt.GetValueUInt64(2)) << stmt.GetECSql();
-            ASSERT_TRUE(stmt.GetValueBoolean(3)) << stmt.GetECSql();
-            ASSERT_STREQ("Line", stmt.GetValueText(4)) << stmt.GetECSql();
-            }
-        else if (actualElementId == element2dKeys[1].GetInstanceId())
-            {
-            ASSERT_EQ(model2dKeys[0].GetInstanceId().GetValue(), stmt.GetValueUInt64(1)) << stmt.GetECSql();
-            ASSERT_EQ(model2dKeys[0].GetClassId().GetValue(), stmt.GetValueUInt64(2)) << stmt.GetECSql();
-            ASSERT_TRUE(stmt.GetValueBoolean(3)) << stmt.GetECSql();
-            ASSERT_STREQ("Line", stmt.GetValueText(4)) << stmt.GetECSql();
-            }
-        else if (actualElementId == element3dKeys[0].GetInstanceId())
-            {
-            ASSERT_EQ(model3dKeys[1].GetInstanceId().GetValue(), stmt.GetValueUInt64(1)) << stmt.GetECSql();
-            ASSERT_EQ(model3dKeys[1].GetClassId().GetValue(), stmt.GetValueUInt64(2)) << stmt.GetECSql();
-            ASSERT_FALSE(stmt.GetValueBoolean(3)) << stmt.GetECSql();
-            ASSERT_STREQ("Solid", stmt.GetValueText(4)) << stmt.GetECSql();
-            }
-        else if (actualElementId == element3dKeys[1].GetInstanceId())
-            {
-            ASSERT_EQ(model3dKeys[0].GetInstanceId().GetValue(), stmt.GetValueUInt64(1)) << stmt.GetECSql();
-            ASSERT_EQ(model3dKeys[0].GetClassId().GetValue(), stmt.GetValueUInt64(2)) << stmt.GetECSql();
-            ASSERT_FALSE(stmt.GetValueBoolean(3)) << stmt.GetECSql();
-            ASSERT_STREQ("Solid", stmt.GetValueText(4)) << stmt.GetECSql();
-            }
-        else
-            FAIL() << "Unexpected row returned from " << stmt.GetECSql();
-        }
-    ASSERT_EQ(4, rowCount);
-    }
-    }
-
-
-//---------------------------------------------------------------------------------------
-// @bsimethod                                   Krischan.Eberle                     07/15
-//+---------------+---------------+---------------+---------------+---------------+------
-TEST_F(RelationshipMappingTestFixture, EnforceLinkTableMapping)
-    {
-    ASSERT_EQ(SUCCESS, SetupECDb("enforcelinktablemapping.ecdb", SchemaItem(
-        "<?xml version='1.0' encoding='utf-8'?>"
-        "<ECSchema schemaName='Test' nameSpacePrefix='ts' version='1.0' xmlns='http://www.bentley.com/schemas/Bentley.ECXML.3.0'>"
-        "    <ECSchemaReference name='ECDbMap' version='02.00' prefix='ecdbmap' />"
-        "    <ECEntityClass typeName='A' modifier='None'>"
-        "        <ECProperty propertyName='P0' typeName='int' />"
-        "    </ECEntityClass>"
-        "    <ECEntityClass typeName='B' modifier='None'>"
-        "        <ECProperty propertyName='P1' typeName='int' />"
-        "    </ECEntityClass>"
-        "    <ECRelationshipClass typeName='AHasB' modifier='Sealed' strength='referencing'>"
-        "        <ECCustomAttributes>"
-        "            <LinkTableRelationshipMap xmlns='ECDbMap.02.00' />"
-        "        </ECCustomAttributes>"
-        "       <Source cardinality='(0, 1)' polymorphic='True'>"
-        "        <Class class = 'A' />"
-        "       </Source>"
-        "       <Target cardinality='(0, 1)' polymorphic='True'>"
-        "         <Class class='B' />"
-        "       </Target>"
-        "     </ECRelationshipClass>"
-        "</ECSchema>")));
-
-    //verify tables
-    ASSERT_TRUE(m_ecdb.TableExists("ts_AHasB"));
-    ASSERT_TRUE(m_ecdb.ColumnExists("ts_AHasB", "SourceId"));
-    ASSERT_TRUE(m_ecdb.ColumnExists("ts_AHasB", "TargetId"));
-    bvector<Utf8String> columns;
-    ASSERT_TRUE(m_ecdb.GetColumns(columns, "ts_AHasB"));
-    ASSERT_EQ(3, columns.size());
-
-    columns.clear();
-    ASSERT_TRUE(m_ecdb.GetColumns(columns, "ts_A"));
-    ASSERT_EQ(2, columns.size());
-
-    columns.clear();
-    ASSERT_TRUE(m_ecdb.GetColumns(columns, "ts_B"));
-    ASSERT_EQ(2, columns.size());
-    }
-
-//---------------------------------------------------------------------------------------
-// @bsimethod                                   Krischan.Eberle                     05/17
-//+---------------+---------------+---------------+---------------+---------------+------
-TEST_F(RelationshipMappingTestFixture, FKConstraintsOnLinkTables)
-    {
-    ASSERT_EQ(SUCCESS, SetupECDb("fkconstraintsonlinktables.ecdb", SchemaItem(
-            R"xml(<ECSchema schemaName="TestSchema" alias="ts" version="1.0" xmlns="http://www.bentley.com/schemas/Bentley.ECXML.3.1">
-                   <ECSchemaReference name="ECDbMap" version="02.00" alias="ecdbmap" />
-                      <ECEntityClass typeName="A" >
-                        <ECProperty propertyName="Prop1" typeName="string" />
-                      </ECEntityClass>
-                      <ECEntityClass typeName="B" >
-                        <ECProperty propertyName="Prop2" typeName="string" />
-                      </ECEntityClass>
-                      <ECRelationshipClass typeName="LinkTableWithFk1" modifier="Sealed">
-                            <Source multiplicity="(0..*)" polymorphic="True" roleLabel="has">
-                              <Class class="A"/>
-                            </Source>
-                            <Target multiplicity="(0..*)" polymorphic="True" roleLabel="has">
-                              <Class class="B"/>
-                            </Target>
-                      </ECRelationshipClass>
-                      <ECRelationshipClass typeName="LinkTableWithFk2" modifier="Sealed">
-                            <ECCustomAttributes>
-                                <LinkTableRelationshipMap xmlns="ECDbMap.02.00"/>
-                            </ECCustomAttributes>
-                            <Source multiplicity="(0..*)" polymorphic="True" roleLabel="has">
-                              <Class class="A"/>
-                            </Source>
-                            <Target multiplicity="(0..*)" polymorphic="True" roleLabel="has">
-                              <Class class="B"/>
-                            </Target>
-                      </ECRelationshipClass>
-                      <ECRelationshipClass typeName="LinkTableWithFk3" modifier="Sealed">
-                            <ECCustomAttributes>
-                                <LinkTableRelationshipMap xmlns="ECDbMap.02.00">
-                                    <CreateForeignKeyConstraints>True</CreateForeignKeyConstraints>
-                                </LinkTableRelationshipMap>
-                            </ECCustomAttributes>
-                            <Source multiplicity="(0..*)" polymorphic="True" roleLabel="has">
-                              <Class class="A"/>
-                            </Source>
-                            <Target multiplicity="(0..*)" polymorphic="True" roleLabel="has">
-                              <Class class="B"/>
-                            </Target>
-                        </ECRelationshipClass>
-                        <ECRelationshipClass typeName="LinkTableWithoutFk" modifier="Sealed">
-                           <ECCustomAttributes>
-                                <LinkTableRelationshipMap xmlns="ECDbMap.02.00">
-                                    <CreateForeignKeyConstraints>False</CreateForeignKeyConstraints>
-                                </LinkTableRelationshipMap>
-                            </ECCustomAttributes>
-                            <Source multiplicity="(0..*)" polymorphic="True" roleLabel="has">
-                              <Class class="A"/>
-                            </Source>
-                            <Target multiplicity="(0..*)" polymorphic="True" roleLabel="has">
-                              <Class class="B"/>
-                            </Target>
-                       </ECRelationshipClass>
-                 </ECSchema>)xml")));
-
-    AssertForeignKey(true, m_ecdb, "ts_LinkTableWithFk1", "SourceId");
-    AssertForeignKey(true, m_ecdb, "ts_LinkTableWithFk1", "TargetId");
-    AssertForeignKey(true, m_ecdb, "ts_LinkTableWithFk2", "SourceId");
-    AssertForeignKey(true, m_ecdb, "ts_LinkTableWithFk2", "TargetId");
-    AssertForeignKey(true, m_ecdb, "ts_LinkTableWithFk3", "SourceId");
-    AssertForeignKey(true, m_ecdb, "ts_LinkTableWithFk3", "TargetId");
-    AssertForeignKey(false, m_ecdb, "ts_LinkTableWithoutFk");
-    }
-
-//---------------------------------------------------------------------------------------
-// @bsimethod                                   Affan.Khan                         02/16
-//+---------------+---------------+---------------+---------------+---------------+------
-TEST_F(RelationshipMappingTestFixture, AmbigousRelationshipProperty)
-    {
-    ASSERT_EQ(SUCCESS, SetupECDb("ambigousRelationshipProperty.ecdb",
-                                 SchemaItem(
-                                     "<ECSchema schemaName='TestSchema' nameSpacePrefix='ts' version='1.0' xmlns='http://www.bentley.com/schemas/Bentley.ECXML.3.0'>"
-                                     "  <ECSchemaReference name='ECDbMap' version='02.00' prefix='ecdbmap' />"
-                                     "  <ECEntityClass typeName='Geometry' >"
-                                     "        <ECCustomAttributes>"
-                                     "            <ClassMap xmlns='ECDbMap.02.00'>"
-                                     "                <MapStrategy>TablePerHierarchy</MapStrategy>"
-                                     "            </ClassMap>"
-                                     "        </ECCustomAttributes>"
-                                     "    <ECProperty propertyName='P1' typeName='string' />"
-                                     "  </ECEntityClass>"
-                                     "  <ECEntityClass typeName='GeometryPart' >"
-                                     "        <ECCustomAttributes>"
-                                     "            <ClassMap xmlns='ECDbMap.02.00'>"
-                                     "                <MapStrategy>TablePerHierarchy</MapStrategy>"
-                                     "            </ClassMap>"
-                                     "        </ECCustomAttributes>"
-                                     "    <ECProperty propertyName='P1' typeName='string' />"
-                                     "  </ECEntityClass>"
-                                     "  <ECRelationshipClass typeName='GeometryHoldsParts' strength='referencing' strengthDirection='Forward' modifier='Sealed'>"
-                                     "     <Source cardinality='(0,N)' polymorphic='True'>"
-                                     "         <Class class='Geometry' />"
-                                     "     </Source>"
-                                     "    <Target cardinality='(0,N)' polymorphic='True'>"
-                                     "        <Class class='GeometryPart' />"
-                                     "     </Target>"
-                                     "    <ECProperty propertyName='P1' typeName='string' />"
-                                     "  </ECRelationshipClass>"
-                                     "</ECSchema>"))) << "N:N and holding";
-    ECInstanceKey geometryKey, geometryPartKey;
-    {//INSERT Geometry
-    ECSqlStatement stmt;
-    ASSERT_EQ(ECSqlStatus::Success, stmt.Prepare(m_ecdb, "INSERT INTO ts.Geometry(P1) VALUES('G1')"));
-    ASSERT_EQ(BE_SQLITE_DONE, stmt.Step(geometryKey));
-    m_ecdb.SaveChanges();
-    }//===============
-
-    {//INSERT GeometryPart
-    ECSqlStatement stmt;
-    ASSERT_EQ(ECSqlStatus::Success, stmt.Prepare(m_ecdb, "INSERT INTO ts.GeometryPart(P1) VALUES('GP1')"));
-    ASSERT_EQ(BE_SQLITE_DONE, stmt.Step(geometryPartKey));
-    m_ecdb.SaveChanges();
-    }//===============
-
-    {//INSERT GeometryHoldsParts
-    ECSqlStatement stmt;
-    ASSERT_EQ(ECSqlStatus::Success, stmt.Prepare(m_ecdb, "INSERT INTO ts.GeometryHoldsParts(SourceECInstanceId, SourceECClassId, TargetECInstanceId, TargetECClassId, P1) VALUES(?,?,?,?, 'GHP1')"));
-    stmt.BindId(1, geometryKey.GetInstanceId());
-    stmt.BindId(2, geometryKey.GetClassId());
-    stmt.BindId(3, geometryPartKey.GetInstanceId());
-    stmt.BindId(4, geometryPartKey.GetClassId());
-    ASSERT_EQ(BE_SQLITE_DONE, stmt.Step());
-    m_ecdb.SaveChanges();
-    }//===============
-
-    {//Verify
-    ECSqlStatement stmt;
-    ASSERT_EQ(ECSqlStatus::Success, stmt.Prepare(m_ecdb, "SELECT SourceECInstanceId, SourceECClassId, TargetECInstanceId, TargetECClassId, P1 FROM ts.GeometryHoldsParts WHERE P1 = 'GHP1'"));
-    ASSERT_EQ(BE_SQLITE_ROW, stmt.Step());
-    ASSERT_EQ(geometryKey.GetInstanceId(), stmt.GetValueId<ECInstanceId>(0));
-    ASSERT_EQ(geometryKey.GetClassId(), stmt.GetValueId<ECClassId>(1));
-    ASSERT_EQ(geometryPartKey.GetInstanceId(), stmt.GetValueId<ECInstanceId>(2));
-    ASSERT_EQ(geometryPartKey.GetClassId(), stmt.GetValueId<ECClassId>(3));
-    ASSERT_STREQ("GHP1", stmt.GetValueText(4));
-    }//===============
-    }
-
-//---------------------------------------------------------------------------------------
-// @bsimethod                                   Krischan.Eberle                     02/16
-//+---------------+---------------+---------------+---------------+---------------+------
-TEST_F(RelationshipMappingTestFixture, NotNullConstraintsOnFkColumns)
-    {
-    ASSERT_EQ(SUCCESS, SetupECDb("notnullconstraintsonfkcolumns.ecdb", SchemaItem("<?xml version='1.0' encoding='utf-8'?>"
-                                                                                  "<ECSchema schemaName='TestSchema' nameSpacePrefix='ts' version='1.0' xmlns='http://www.bentley.com/schemas/Bentley.ECXML.3.0'>"
-                                                                                  "   <ECSchemaReference name='ECDbMap' version='02.00' prefix='ecdbmap' />"
-                                                                                  "    <ECEntityClass typeName='A'>"
-                                                                                  "        <ECProperty propertyName='AName' typeName='string' />"
-                                                                                  "    </ECEntityClass>"
-                                                                                  "    <ECEntityClass typeName='B'>"
-                                                                                  "        <ECProperty propertyName='BName' typeName='string' />"
-                                                                                  "        <ECNavigationProperty propertyName='AId_Rel1N' relationshipName='Rel1N' direction='Backward' >"
-                                                                                  "          <ECCustomAttributes>"
-                                                                                  "            <ForeignKeyConstraint xmlns='ECDbMap.02.00'>"
-                                                                                  "               <OnDeleteAction>Cascade</OnDeleteAction>"
-                                                                                  "            </ForeignKeyConstraint>"
-                                                                                  "          </ECCustomAttributes>"
-                                                                                  "        </ECNavigationProperty>"
-                                                                                  "        <ECNavigationProperty propertyName='AId_Rel0N' relationshipName='Rel0N' direction='Backward' >"
-                                                                                  "          <ECCustomAttributes>"
-                                                                                  "            <ForeignKeyConstraint xmlns='ECDbMap.02.00'>"
-                                                                                  "               <OnDeleteAction>Cascade</OnDeleteAction>"
-                                                                                  "            </ForeignKeyConstraint>"
-                                                                                  "          </ECCustomAttributes>"
-                                                                                  "        </ECNavigationProperty>"
-                                                                                  "        <ECNavigationProperty propertyName='AId_RelN1' relationshipName='RelN1' direction='Forward' >"
-                                                                                  "          <ECCustomAttributes>"
-                                                                                  "            <ForeignKeyConstraint xmlns='ECDbMap.02.00'>"
-                                                                                  "               <OnDeleteAction>Cascade</OnDeleteAction>"
-                                                                                  "            </ForeignKeyConstraint>"
-                                                                                  "          </ECCustomAttributes>"
-                                                                                  "        </ECNavigationProperty>"
-                                                                                  "        <ECNavigationProperty propertyName='AId_RelN0' relationshipName='RelN0' direction='Forward' >"
-                                                                                  "          <ECCustomAttributes>"
-                                                                                  "            <ForeignKeyConstraint xmlns='ECDbMap.02.00'>"
-                                                                                  "               <OnDeleteAction>Cascade</OnDeleteAction>"
-                                                                                  "            </ForeignKeyConstraint>"
-                                                                                  "          </ECCustomAttributes>"
-                                                                                  "        </ECNavigationProperty>"
-                                                                                  "    </ECEntityClass>"
-                                                                                  "  <ECRelationshipClass typeName='Rel1N' strength='embedding' modifier='Sealed'>"
-                                                                                  "    <Source cardinality='(1,1)' polymorphic='True'>"
-                                                                                  "      <Class class = 'A' />"
-                                                                                  "    </Source>"
-                                                                                  "    <Target cardinality='(0,N)' polymorphic='True'>"
-                                                                                  "      <Class class = 'B' />"
-                                                                                  "    </Target>"
-                                                                                  "  </ECRelationshipClass>"
-                                                                                  "  <ECRelationshipClass typeName='RelN1' strength='embedding' strengthDirection='Backward' modifier='Sealed'>"
-                                                                                  "    <Source cardinality='(0,N)' polymorphic='True'>"
-                                                                                  "      <Class class = 'B' />"
-                                                                                  "    </Source>"
-                                                                                  "    <Target cardinality='(1,1)' polymorphic='True'>"
-                                                                                  "      <Class class = 'A' />"
-                                                                                  "    </Target>"
-                                                                                  "  </ECRelationshipClass>"
-                                                                                  "  <ECRelationshipClass typeName='Rel0N' strength='embedding' modifier='Sealed'>"
-                                                                                  "    <Source cardinality='(0,1)' polymorphic='True'>"
-                                                                                  "      <Class class = 'A' />"
-                                                                                  "    </Source>"
-                                                                                  "    <Target cardinality='(0,N)' polymorphic='True'>"
-                                                                                  "      <Class class = 'B' />"
-                                                                                  "    </Target>"
-                                                                                  "  </ECRelationshipClass>"
-                                                                                  "  <ECRelationshipClass typeName='RelN0' strength='embedding' strengthDirection='Backward' modifier='Sealed'>"
-                                                                                  "    <Source cardinality='(0,N)' polymorphic='True'>"
-                                                                                  "      <Class class = 'B' />"
-                                                                                  "    </Source>"
-                                                                                  "    <Target cardinality='(0,1)' polymorphic='True'>"
-                                                                                  "      <Class class = 'A' />"
-                                                                                  "    </Target>"
-                                                                                  "  </ECRelationshipClass>"
-                                                                                  "</ECSchema>"))) << "relationship classes with nav props";
-
-    Utf8String ddl = TestHelper::RetrieveDdl(m_ecdb, "ts_B");
-    ASSERT_FALSE(ddl.empty());
-
-    ASSERT_TRUE(ddl.ContainsI("[AId_Rel0NId] INTEGER,")) << "relationship classes with nav props> Actual DDL: " << ddl.c_str();
-    ASSERT_TRUE(ddl.ContainsI("[AId_Rel1NId] INTEGER NOT NULL,")) << "relationship classes with nav props> Actual DDL: " << ddl.c_str();
-    ASSERT_TRUE(ddl.ContainsI("[AId_RelN0Id] INTEGER,")) << "relationship classes with nav props> Actual DDL: " << ddl.c_str();
-    ASSERT_TRUE(ddl.ContainsI("[AId_RelN1Id] INTEGER NOT NULL,")) << "relationship classes with nav props> Actual DDL: " << ddl.c_str();
-
-
-    ASSERT_EQ(SUCCESS, SetupECDb("notnullconstraintsonfkcolumns.ecdb", SchemaItem(
-        "<?xml version='1.0' encoding='utf-8'?>"
-        "<ECSchema schemaName='TestSchema' nameSpacePrefix='ts' version='1.0' xmlns='http://www.bentley.com/schemas/Bentley.ECXML.3.0'>"
-        "  <ECSchemaReference name='ECDbMap' version='02.00' prefix='ecdbmap' />"
-        "    <ECEntityClass typeName='A'>"
-        "        <ECProperty propertyName='AName' typeName='string' />"
-        "    </ECEntityClass>"
-        "    <ECEntityClass typeName='B'>"
-        "        <ECProperty propertyName='BName' typeName='string' />"
-        "        <ECNavigationProperty propertyName='A1' relationshipName='Rel1N' direction='Backward' >"
-        "          <ECCustomAttributes>"
-        "            <ForeignKeyConstraint xmlns='ECDbMap.02.00'/>"
-        "          </ECCustomAttributes>"
-        "        </ECNavigationProperty>"
-        "        <ECNavigationProperty propertyName='A2' relationshipName='Rel0N' direction='Backward' >"
-        "          <ECCustomAttributes>"
-        "            <ForeignKeyConstraint xmlns='ECDbMap.02.00'/>"
-        "          </ECCustomAttributes>"
-        "        </ECNavigationProperty>"
-        "        <ECNavigationProperty propertyName='A3' relationshipName='RelN0' direction='Forward' >"
-        "          <ECCustomAttributes>"
-        "            <ForeignKeyConstraint xmlns='ECDbMap.02.00'/>"
-        "          </ECCustomAttributes>"
-        "        </ECNavigationProperty>"
-        "        <ECNavigationProperty propertyName='A4' relationshipName='RelN1' direction='Forward' >"
-        "          <ECCustomAttributes>"
-        "            <ForeignKeyConstraint xmlns='ECDbMap.02.00'/>"
-        "          </ECCustomAttributes>"
-        "        </ECNavigationProperty>"
-        "    </ECEntityClass>"
-        "  <ECRelationshipClass typeName='Rel1N' strength='embedding' modifier='Sealed'>"
-        "    <Source cardinality='(1,1)' polymorphic='True'>"
-        "      <Class class = 'A' />"
-        "    </Source>"
-        "    <Target cardinality='(0,N)' polymorphic='True'>"
-        "      <Class class = 'B' />"
-        "    </Target>"
-        "  </ECRelationshipClass>"
-        "  <ECRelationshipClass typeName='RelN1' strength='embedding' strengthDirection='Backward' modifier='Sealed'>"
-        "    <Source cardinality='(0,N)' polymorphic='True'>"
-        "      <Class class = 'B' />"
-        "    </Source>"
-        "    <Target cardinality='(1,1)' polymorphic='True'>"
-        "      <Class class = 'A' />"
-        "    </Target>"
-        "  </ECRelationshipClass>"
-        "  <ECRelationshipClass typeName='Rel0N' strength='embedding' modifier='Sealed'>"
-        "    <Source cardinality='(0,1)' polymorphic='True'>"
-        "      <Class class = 'A' />"
-        "    </Source>"
-        "    <Target cardinality='(0,N)' polymorphic='True'>"
-        "      <Class class = 'B' />"
-        "    </Target>"
-        "  </ECRelationshipClass>"
-        "  <ECRelationshipClass typeName='RelN0' strength='embedding' strengthDirection='Backward' modifier='Sealed'>"
-        "    <Source cardinality='(0,N)' polymorphic='True'>"
-        "      <Class class = 'B' />"
-        "    </Source>"
-        "    <Target cardinality='(0,1)' polymorphic='True'>"
-        "      <Class class = 'A' />"
-        "    </Target>"
-        "  </ECRelationshipClass>"
-        "</ECSchema>"))) << "relationship classes with custom fk names";
-
-    ddl = TestHelper::RetrieveDdl(m_ecdb, "ts_B");
-    ASSERT_FALSE(ddl.empty());
-
-    ASSERT_TRUE(ddl.ContainsI("[A1Id] INTEGER NOT NULL,")) << "relationship classes with custom fk names> Actual DDL: " << ddl.c_str();
-    ASSERT_TRUE(ddl.ContainsI("[A2Id] INTEGER,")) << "relationship classes with custom fk names> Actual DDL: " << ddl.c_str();
-    ASSERT_TRUE(ddl.ContainsI("[A3Id] INTEGER,")) << "relationship classes with custom fk names> Actual DDL: " << ddl.c_str();
-    ASSERT_TRUE(ddl.ContainsI("[A4Id] INTEGER NOT NULL,")) << "relationship classes with custom fk names> Actual DDL: " << ddl.c_str();
-
-
-
-    ASSERT_EQ(SUCCESS, SetupECDb("notnullconstraintsonfkcolumns.ecdb", SchemaItem("<?xml version='1.0' encoding='utf-8'?>"
-                                                                                  "<ECSchema schemaName='TestSchema' nameSpacePrefix='ts' version='1.0' xmlns='http://www.bentley.com/schemas/Bentley.ECXML.3.0'>"
-                                                                                  "  <ECSchemaReference name='ECDbMap' version='02.00' prefix='ecdbmap' />"
-                                                                                  "    <ECEntityClass typeName='A'>"
-                                                                                  "        <ECProperty propertyName='AName' typeName='string' />"
-                                                                                  "    </ECEntityClass>"
-                                                                                  "    <ECEntityClass typeName='B'>"
-                                                                                  "      <ECCustomAttributes>"
-                                                                                  "        <ClassMap xmlns='ECDbMap.02.00'>"
-                                                                                  "                <MapStrategy>TablePerHierarchy</MapStrategy>"
-                                                                                  "        </ClassMap>"
-                                                                                  "      </ECCustomAttributes>"
-                                                                                  "       <ECProperty propertyName='BName' typeName='string' />"
-                                                                                  "    </ECEntityClass>"
-                                                                                  "    <ECEntityClass typeName='BSub'>"
-                                                                                  "        <BaseClass>B</BaseClass>"
-                                                                                  "        <ECProperty propertyName='BSubName' typeName='string' />"
-                                                                                  "        <ECNavigationProperty propertyName='AId' relationshipName='Rel' direction='Backward' >"
-                                                                                  "          <ECCustomAttributes>"
-                                                                                  "            <ForeignKeyConstraint xmlns='ECDbMap.02.00'/>"
-                                                                                  "          </ECCustomAttributes>"
-                                                                                  "        </ECNavigationProperty>"
-                                                                                  "    </ECEntityClass>"
-                                                                                  "  <ECRelationshipClass typeName='Rel' strength='embedding' modifier='Sealed'>"
-                                                                                  "    <Source cardinality='(1,1)' polymorphic='True'>"
-                                                                                  "      <Class class = 'A' />"
-                                                                                  "    </Source>"
-                                                                                  "    <Target cardinality='(0,N)' polymorphic='True'>"
-                                                                                  "      <Class class = 'BSub'/>"
-                                                                                  "    </Target>"
-                                                                                  "  </ECRelationshipClass>"
-                                                                                  "</ECSchema>"))) << "(1,1) rel with dropped NOT NULL constraint";
-
-    ddl = TestHelper::RetrieveDdl(m_ecdb, "ts_B");
-    ASSERT_FALSE(ddl.empty());
-
-    ASSERT_TRUE(ddl.ContainsI("[AId] INTEGER,")) << "(1,1) rel with dropped NOT NULL constraint> Actual DDL: " << ddl.c_str();
-
-
-    ASSERT_EQ(SUCCESS, SetupECDb("notnullconstraintsonfkcolumns.ecdb", SchemaItem("<?xml version='1.0' encoding='utf-8'?>"
-                                                                                  "<ECSchema schemaName='TestSchema' nameSpacePrefix='ts' version='1.0' xmlns='http://www.bentley.com/schemas/Bentley.ECXML.3.0'>"
-                                                                                  "  <ECSchemaReference name='ECDbMap' version='02.00' prefix='ecdbmap' />"
-                                                                                  "    <ECEntityClass typeName='A'>"
-                                                                                  "        <ECProperty propertyName='AName' typeName='string' />"
-                                                                                  "    </ECEntityClass>"
-                                                                                  "    <ECEntityClass typeName='Base' modifier='Abstract'>"
-                                                                                  "      <ECCustomAttributes>"
-                                                                                  "            <ClassMap xmlns='ECDbMap.02.00'>"
-                                                                                  "                <MapStrategy>TablePerHierarchy</MapStrategy>"
-                                                                                  "        </ClassMap>"
-                                                                                  "      </ECCustomAttributes>"
-                                                                                  "       <ECProperty propertyName='BaseName' typeName='string' />"
-                                                                                  "        <ECNavigationProperty propertyName='AId' relationshipName='Rel' direction='Backward'/>"
-                                                                                  "    </ECEntityClass>"
-                                                                                  "    <ECEntityClass typeName='Sub' modifier='Abstract'>"
-                                                                                  "        <BaseClass>Base</BaseClass>"
-                                                                                  "        <ECProperty propertyName='SubName' typeName='string' />"
-                                                                                  "    </ECEntityClass>"
-                                                                                  "    <ECEntityClass typeName='SubSub'>"
-                                                                                  "        <BaseClass>Sub</BaseClass>"
-                                                                                  "        <ECProperty propertyName='SubSubName' typeName='string' />"
-                                                                                  "    </ECEntityClass>"
-                                                                                  "  <ECRelationshipClass typeName='Rel' strength='embedding' modifier='Sealed'>"
-                                                                                  "    <Source cardinality='(1,1)' polymorphic='True'>"
-                                                                                  "      <Class class = 'A' />"
-                                                                                  "    </Source>"
-                                                                                  "    <Target cardinality='(0,N)' polymorphic='True'>"
-                                                                                  "      <Class class = 'Base' />"
-                                                                                  "    </Target>"
-                                                                                  "  </ECRelationshipClass>"
-                                                                                  "</ECSchema>"))) << "Logical FK";
-
-    ddl = TestHelper::RetrieveDdl(m_ecdb, "ts_Base");
-    ASSERT_FALSE(ddl.empty());
-    ASSERT_TRUE(ddl.ContainsI("[AId] INTEGER NOT NULL,")) << "Logical FK> Actual DDL: " << ddl.c_str();
-
-
-    ASSERT_EQ(SUCCESS, SetupECDb("notnullconstraintsonfkcolumns.ecdb", SchemaItem("<?xml version='1.0' encoding='utf-8'?>"
-                                                                                 "<ECSchema schemaName='TestSchema' nameSpacePrefix='ts' version='1.0' xmlns='http://www.bentley.com/schemas/Bentley.ECXML.3.0'>"
-                                                                                 "  <ECSchemaReference name='ECDbMap' version='02.00' prefix='ecdbmap' />"
-                                                                                 "    <ECEntityClass typeName='A'>"
-                                                                                 "        <ECProperty propertyName='AName' typeName='string' />"
-                                                                                 "    </ECEntityClass>"
-                                                                                 "    <ECEntityClass typeName='Base' modifier='Abstract'>"
-                                                                                 "      <ECCustomAttributes>"
-                                                                                 "            <ClassMap xmlns='ECDbMap.02.00'>"
-                                                                                 "                <MapStrategy>TablePerHierarchy</MapStrategy>"
-                                                                                 "        </ClassMap>"
-                                                                                 "      </ECCustomAttributes>"
-                                                                                 "       <ECProperty propertyName='BaseName' typeName='string' />"
-                                                                                 "    </ECEntityClass>"
-                                                                                 "    <ECEntityClass typeName='Sub' modifier='Abstract'>"
-                                                                                 "        <BaseClass>Base</BaseClass>"
-                                                                                 "        <ECProperty propertyName='SubName' typeName='string' />"
-                                                                                 "        <ECNavigationProperty propertyName='AId' relationshipName='Rel' direction='Backward'/>"
-                                                                                 "    </ECEntityClass>"
-                                                                                 "    <ECEntityClass typeName='SubSub'>"
-                                                                                 "        <BaseClass>Sub</BaseClass>"
-                                                                                 "        <ECProperty propertyName='SubSubName' typeName='string' />"
-                                                                                 "    </ECEntityClass>"
-                                                                                 "  <ECRelationshipClass typeName='Rel' strength='embedding' modifier='Sealed'>"
-                                                                                 "    <Source cardinality='(1,1)' polymorphic='True'>"
-                                                                                 "      <Class class = 'A' />"
-                                                                                 "    </Source>"
-                                                                                 "    <Target cardinality='(0,N)' polymorphic='True'>"
-                                                                                 "      <Class class = 'Sub' />"
-                                                                                 "    </Target>"
-                                                                                 "  </ECRelationshipClass>"
-                                                                                 "</ECSchema>")));
-
-    ddl = TestHelper::RetrieveDdl(m_ecdb, "ts_Base");
-    ASSERT_FALSE(ddl.empty());
-    ASSERT_TRUE(ddl.ContainsI("[AId] INTEGER,")) << "Logical FK with dropped not null constraint> Actual DDL: " << ddl.c_str();
-    }
-
-
-//---------------------------------------------------------------------------------------
-// @bsimethod                                   Krischan.Eberle                  03/16
-//+---------------+---------------+---------------+---------------+---------------+------
-TEST_F(RelationshipMappingTestFixture, ForeignKeyColumnPosition)
-    {
-    auto assertColumnPosition = [] (ECDbCR ecdb, Utf8CP tableName, Utf8CP columnName, int expectedPosition, Utf8CP scenario)
-        {
-        bvector<Utf8String> colNames;
-        ASSERT_TRUE(ecdb.GetColumns(colNames, tableName)) << "Scenario: " << scenario << " Table: " << tableName << " Column: " << columnName << " Expected position: " << expectedPosition;
-
-        const int colCount = (int) colNames.size();
-        if (expectedPosition < 0)
-            expectedPosition = colCount - 1;
-        else
-            ASSERT_LE(expectedPosition, colCount - 1) << "Scenario: " << scenario << " Table: " << tableName << " Column: " << columnName << " Expected position: " << expectedPosition;
-
-        int actualPosition = 0;
-        for (Utf8StringCR colName : colNames)
-            {
-            if (colName.EqualsI(columnName))
-                break;
-
-            actualPosition++;
-            }
-
-        ASSERT_EQ(expectedPosition, actualPosition) << "Scenario: " << scenario << " Table: " << tableName << " Column: " << columnName << " Expected position: " << expectedPosition;
-        };
-
-
-    ASSERT_EQ(SUCCESS, SetupECDb("fkcolumnposition.ecdb", SchemaItem("<?xml version='1.0' encoding='utf-8'?>"
-                                                                     "<ECSchema schemaName='TestSchema' nameSpacePrefix='ts' version='1.0' xmlns='http://www.bentley.com/schemas/Bentley.ECXML.3.0'>"
-                                                                     "  <ECSchemaReference name='ECDbMap' version='02.00' prefix='ecdbmap' />"
-                                                                     "    <ECEntityClass typeName='Parent'>"
-                                                                     "        <ECProperty propertyName='ParentProp1' typeName='string' />"
-                                                                     "    </ECEntityClass>"
-                                                                     "    <ECEntityClass typeName='Base' modifier='Abstract'>"
-                                                                     "      <ECCustomAttributes>"
-                                                                     "         <ClassMap xmlns='ECDbMap.02.00'>"
-                                                                     "                <MapStrategy>TablePerHierarchy</MapStrategy>"
-                                                                     "        </ClassMap>"
-                                                                     "      </ECCustomAttributes>"
-                                                                     "    </ECEntityClass>"
-                                                                     "    <ECEntityClass typeName='A'>"
-                                                                     "        <BaseClass>Base</BaseClass>"
-                                                                     "        <ECProperty propertyName='AProp1' typeName='string' />"
-                                                                     "    </ECEntityClass>"
-                                                                     "    <ECEntityClass typeName='B'>"
-                                                                     "        <BaseClass>Base</BaseClass>"
-                                                                     "        <ECNavigationProperty propertyName='ParentId' relationshipName='Rel' direction='Backward' >"
-                                                                     "          <ECCustomAttributes>"
-                                                                     "            <ForeignKeyConstraint xmlns='ECDbMap.02.00'/>"
-                                                                     "          </ECCustomAttributes>"
-                                                                     "        </ECNavigationProperty>"
-                                                                     "        <ECProperty propertyName='BProp1' typeName='string' />"
-                                                                     "    </ECEntityClass>"
-                                                                     "    <ECEntityClass typeName='AA'>"
-                                                                     "        <BaseClass>A</BaseClass>"
-                                                                     "        <ECProperty propertyName='AAProp1' typeName='string' />"
-                                                                     "    </ECEntityClass>"
-                                                                     "    <ECEntityClass typeName='C'>"
-                                                                     "        <BaseClass>Base</BaseClass>"
-                                                                     "        <ECProperty propertyName='CProp1' typeName='string' />"
-                                                                     "    </ECEntityClass>"
-                                                                     "  <ECRelationshipClass typeName='Rel' strength='embedding' modifier='Sealed'>"
-                                                                     "    <Source cardinality='(0,1)' polymorphic='True'>"
-                                                                     "      <Class class = 'Parent' />"
-                                                                     "    </Source>"
-                                                                     "    <Target cardinality='(0,N)' polymorphic='True'>"
-                                                                     "      <Class class = 'B' />"
-                                                                     "    </Target>"
-                                                                     "  </ECRelationshipClass>"
-                                                                     "</ECSchema>"))) << "Nav Prop as first prop";
-
-    AssertForeignKey(true, m_ecdb, "ts_Base", "ParentId");
-    //Subsubclasses come before sibling classes, therefore parent id is after AAProp1
-    assertColumnPosition(m_ecdb, "ts_Base", "ParentId", 4, "Nav Prop as first prop");
-
-
-    ASSERT_EQ(SUCCESS, SetupECDb("fkcolumnposition.ecdb", SchemaItem("<?xml version='1.0' encoding='utf-8'?>"
-                                                                     "<ECSchema schemaName='TestSchema' nameSpacePrefix='ts' version='1.0' xmlns='http://www.bentley.com/schemas/Bentley.ECXML.3.0'>"
-                                                                     "  <ECSchemaReference name='ECDbMap' version='02.00' prefix='ecdbmap' />"
-                                                                     "    <ECEntityClass typeName='Parent'>"
-                                                                     "        <ECProperty propertyName='ParentProp1' typeName='string' />"
-                                                                     "    </ECEntityClass>"
-                                                                     "    <ECEntityClass typeName='Base' modifier='Abstract'>"
-                                                                     "      <ECCustomAttributes>"
-                                                                     "        <ClassMap xmlns='ECDbMap.02.00'>"
-                                                                     "                <MapStrategy>TablePerHierarchy</MapStrategy>"
-                                                                     "        </ClassMap>"
-                                                                     "      </ECCustomAttributes>"
-                                                                     "    </ECEntityClass>"
-                                                                     "    <ECEntityClass typeName='A'>"
-                                                                     "        <BaseClass>Base</BaseClass>"
-                                                                     "        <ECProperty propertyName='AProp1' typeName='string' />"
-                                                                     "    </ECEntityClass>"
-                                                                     "    <ECEntityClass typeName='AA'>"
-                                                                     "        <BaseClass>A</BaseClass>"
-                                                                     "        <ECProperty propertyName='AAProp1' typeName='string' />"
-                                                                     "    </ECEntityClass>"
-                                                                     "    <ECEntityClass typeName='B'>"
-                                                                     "        <BaseClass>Base</BaseClass>"
-                                                                     "        <ECProperty propertyName='BProp1' typeName='string' />"
-                                                                     "        <ECNavigationProperty propertyName='ParentId' relationshipName='Rel' direction='Backward'>"
-                                                                     "          <ECCustomAttributes>"
-                                                                     "            <ForeignKeyConstraint xmlns='ECDbMap.02.00'/>"
-                                                                     "          </ECCustomAttributes>"
-                                                                     "        </ECNavigationProperty>"
-                                                                     "    </ECEntityClass>"
-                                                                     "    <ECEntityClass typeName='C'>"
-                                                                     "        <BaseClass>Base</BaseClass>"
-                                                                     "        <ECProperty propertyName='CProp1' typeName='string' />"
-                                                                     "    </ECEntityClass>"
-                                                                     "  <ECRelationshipClass typeName='Rel' strength='embedding' modifier='Sealed'>"
-                                                                     "    <Source cardinality='(0,1)' polymorphic='True'>"
-                                                                     "      <Class class = 'Parent' />"
-                                                                     "    </Source>"
-                                                                     "    <Target cardinality='(0,N)' polymorphic='True'>"
-                                                                     "      <Class class = 'B' />"
-                                                                     "    </Target>"
-                                                                     "  </ECRelationshipClass>"
-                                                                     "</ECSchema>"))) << "Nav prop as last property";
-
-    AssertForeignKey(true, m_ecdb, "ts_Base", "ParentId");
-    assertColumnPosition(m_ecdb, "ts_Base", "ParentId", 5, "Nav prop as last property");
-
-
-    ASSERT_EQ(SUCCESS, SetupECDb("fkcolumnposition.ecdb", SchemaItem("<?xml version='1.0' encoding='utf-8'?>"
-                                                                     "<ECSchema schemaName='TestSchema' nameSpacePrefix='ts' version='1.0' xmlns='http://www.bentley.com/schemas/Bentley.ECXML.3.0'>"
-                                                                     "  <ECSchemaReference name='ECDbMap' version='02.00' prefix='ecdbmap' />"
-                                                                     "    <ECEntityClass typeName='Parent'>"
-                                                                     "        <ECProperty propertyName='ParentProp1' typeName='string' />"
-                                                                     "    </ECEntityClass>"
-                                                                     "    <ECEntityClass typeName='Base' modifier='Abstract'>"
-                                                                     "      <ECCustomAttributes>"
-                                                                     "        <ClassMap xmlns='ECDbMap.02.00'>"
-                                                                     "                <MapStrategy>TablePerHierarchy</MapStrategy>"
-                                                                     "        </ClassMap>"
-                                                                     "      </ECCustomAttributes>"
-                                                                     "    </ECEntityClass>"
-                                                                     "    <ECEntityClass typeName='A'>"
-                                                                     "        <BaseClass>Base</BaseClass>"
-                                                                     "        <ECProperty propertyName='AProp1' typeName='string' />"
-                                                                     "    </ECEntityClass>"
-                                                                     "    <ECEntityClass typeName='AA'>"
-                                                                     "        <BaseClass>A</BaseClass>"
-                                                                     "        <ECProperty propertyName='AAProp1' typeName='string' />"
-                                                                     "    </ECEntityClass>"
-                                                                     "    <ECEntityClass typeName='B'>"
-                                                                     "        <BaseClass>Base</BaseClass>"
-                                                                     "        <ECProperty propertyName='BProp1' typeName='string' />"
-                                                                     "        <ECNavigationProperty propertyName='Parent1' relationshipName='Rel1' direction='Backward' >"
-                                                                     "          <ECCustomAttributes>"
-                                                                     "            <ForeignKeyConstraint xmlns='ECDbMap.02.00'/>"
-                                                                     "          </ECCustomAttributes>"
-                                                                     "        </ECNavigationProperty>"
-                                                                     "        <ECNavigationProperty propertyName='Parent2' relationshipName='Rel2' direction='Backward' >"
-                                                                     "          <ECCustomAttributes>"
-                                                                     "            <ForeignKeyConstraint xmlns='ECDbMap.02.00'/>"
-                                                                     "          </ECCustomAttributes>"
-                                                                     "        </ECNavigationProperty>"
-                                                                     "    </ECEntityClass>"
-                                                                     "    <ECEntityClass typeName='C'>"
-                                                                     "        <BaseClass>Base</BaseClass>"
-                                                                     "        <ECProperty propertyName='CProp1' typeName='string' />"
-                                                                     "    </ECEntityClass>"
-                                                                     "  <ECRelationshipClass typeName='Rel1' strength='embedding' modifier='Sealed'>"
-                                                                     "    <Source cardinality='(0,1)' polymorphic='True'>"
-                                                                     "      <Class class = 'Parent' />"
-                                                                     "    </Source>"
-                                                                     "    <Target cardinality='(0,N)' polymorphic='True'>"
-                                                                     "      <Class class = 'B' />"
-                                                                     "    </Target>"
-                                                                     "  </ECRelationshipClass>"
-                                                                     "  <ECRelationshipClass typeName='Rel2' strength='embedding' modifier='Sealed'>"
-                                                                     "    <Source cardinality='(0,1)' polymorphic='True'>"
-                                                                     "      <Class class = 'Parent' />"
-                                                                     "    </Source>"
-                                                                     "    <Target cardinality='(0,N)' polymorphic='True'>"
-                                                                     "      <Class class = 'B' />"
-                                                                     "    </Target>"
-                                                                     "  </ECRelationshipClass>"
-                                                                     "</ECSchema>"))) << "Two Nav props in a row";
-
-    AssertForeignKey(true, m_ecdb, "ts_Base", "Parent1Id");
-    AssertForeignKey(true, m_ecdb, "ts_Base", "Parent2Id");
-    //WIP: Column order for two nav props in a row is not correct yet. Once fixed, flip positions in the below calls.
-    assertColumnPosition(m_ecdb, "ts_Base", "Parent1Id", 5, "Two Nav props in a row");
-    assertColumnPosition(m_ecdb, "ts_Base", "Parent2Id", 6, "Two Nav props in a row");
-
-
-    ASSERT_EQ(SUCCESS, SetupECDb("fkcolumnposition.ecdb", SchemaItem("<?xml version='1.0' encoding='utf-8'?>"
-                                                                     "<ECSchema schemaName='TestSchema' nameSpacePrefix='ts' version='1.0' xmlns='http://www.bentley.com/schemas/Bentley.ECXML.3.0'>"
-                                                                     "  <ECSchemaReference name='ECDbMap' version='02.00' prefix='ecdbmap' />"
-                                                                     "    <ECEntityClass typeName='Parent'>"
-                                                                     "        <ECProperty propertyName='ParentProp1' typeName='string' />"
-                                                                     "    </ECEntityClass>"
-                                                                     "    <ECEntityClass typeName='Base' modifier='Abstract'>"
-                                                                     "      <ECCustomAttributes>"
-                                                                     "            <ClassMap xmlns='ECDbMap.02.00'>"
-                                                                     "                <MapStrategy>TablePerHierarchy</MapStrategy>"
-                                                                     "        </ClassMap>"
-                                                                     "      </ECCustomAttributes>"
-                                                                     "    </ECEntityClass>"
-                                                                     "    <ECEntityClass typeName='A'>"
-                                                                     "        <BaseClass>Base</BaseClass>"
-                                                                     "        <ECProperty propertyName='AProp1' typeName='string' />"
-                                                                     "    </ECEntityClass>"
-                                                                     "    <ECEntityClass typeName='AA'>"
-                                                                     "        <BaseClass>A</BaseClass>"
-                                                                     "        <ECProperty propertyName='AAProp1' typeName='string' />"
-                                                                     "    </ECEntityClass>"
-                                                                     "    <ECEntityClass typeName='B'>"
-                                                                     "        <BaseClass>Base</BaseClass>"
-                                                                     "        <ECNavigationProperty propertyName='ParentId' relationshipName='Rel' direction='Backward' >"
-                                                                     "          <ECCustomAttributes>"
-                                                                     "            <ForeignKeyConstraint xmlns='ECDbMap.02.00'/>"
-                                                                     "          </ECCustomAttributes>"
-                                                                     "        </ECNavigationProperty>"
-                                                                     "    </ECEntityClass>"
-                                                                     "    <ECEntityClass typeName='C'>"
-                                                                     "        <BaseClass>Base</BaseClass>"
-                                                                     "        <ECProperty propertyName='CProp1' typeName='string' />"
-                                                                     "    </ECEntityClass>"
-                                                                     "  <ECRelationshipClass typeName='Rel' strength='embedding' modifier='Sealed'>"
-                                                                     "    <Source cardinality='(0,1)' polymorphic='True'>"
-                                                                     "      <Class class = 'Parent' />"
-                                                                     "    </Source>"
-                                                                     "    <Target cardinality='(0,N)' polymorphic='True'>"
-                                                                     "      <Class class = 'B' />"
-                                                                     "    </Target>"
-                                                                     "  </ECRelationshipClass>"
-                                                                     "</ECSchema>"))) << "Nav prop is only prop";
-
-    AssertForeignKey(true, m_ecdb, "ts_Base", "ParentId");
-    assertColumnPosition(m_ecdb, "ts_Base", "ParentId", 4, "Nav prop is only prop");
-
-
-    ASSERT_EQ(SUCCESS, SetupECDb("fkcolumnposition.ecdb", SchemaItem("<?xml version='1.0' encoding='utf-8'?>"
-                                                                     "<ECSchema schemaName='TestSchema' nameSpacePrefix='ts' version='1.0' xmlns='http://www.bentley.com/schemas/Bentley.ECXML.3.0'>"
-                                                                     "  <ECSchemaReference name='ECDbMap' version='02.00' prefix='ecdbmap' />"
-                                                                     "    <ECEntityClass typeName='Parent'>"
-                                                                     "        <ECProperty propertyName='ParentProp1' typeName='string' />"
-                                                                     "    </ECEntityClass>"
-                                                                     "    <ECEntityClass typeName='Base' modifier='Abstract'>"
-                                                                     "      <ECCustomAttributes>"
-                                                                     "            <ClassMap xmlns='ECDbMap.02.00'>"
-                                                                     "                <MapStrategy>TablePerHierarchy</MapStrategy>"
-                                                                     "        </ClassMap>"
-                                                                     "            <ShareColumns xmlns='ECDbMap.02.00'>"
-                                                                     "              <ApplyToSubclassesOnly>True</ApplyToSubclassesOnly>"
-                                                                     "            </ShareColumns>"
-                                                                     "      </ECCustomAttributes>"
-                                                                     "    </ECEntityClass>"
-                                                                     "    <ECEntityClass typeName='A'>"
-                                                                     "        <BaseClass>Base</BaseClass>"
-                                                                     "        <ECProperty propertyName='AProp1' typeName='string' />"
-                                                                     "    </ECEntityClass>"
-                                                                     "    <ECEntityClass typeName='AA'>"
-                                                                     "        <BaseClass>A</BaseClass>"
-                                                                     "        <ECProperty propertyName='AAProp1' typeName='string' />"
-                                                                     "    </ECEntityClass>"
-                                                                     "    <ECEntityClass typeName='B'>"
-                                                                     "        <BaseClass>Base</BaseClass>"
-                                                                     "        <ECNavigationProperty propertyName='ParentId' relationshipName='Rel' direction='Backward' >"
-                                                                     "          <ECCustomAttributes>"
-                                                                     "            <ForeignKeyConstraint xmlns='ECDbMap.02.00'/>"
-                                                                     "          </ECCustomAttributes>"
-                                                                     "        </ECNavigationProperty>"
-                                                                     "    </ECEntityClass>"
-                                                                     "    <ECEntityClass typeName='C'>"
-                                                                     "        <BaseClass>Base</BaseClass>"
-                                                                     "        <ECProperty propertyName='CProp1' typeName='string' />"
-                                                                     "    </ECEntityClass>"
-                                                                     "  <ECRelationshipClass typeName='Rel' strength='embedding' modifier='Sealed'>"
-                                                                     "    <Source cardinality='(0,1)' polymorphic='True'>"
-                                                                     "      <Class class = 'Parent' />"
-                                                                     "    </Source>"
-                                                                     "    <Target cardinality='(0,N)' polymorphic='True'>"
-                                                                     "      <Class class = 'B' />"
-                                                                     "    </Target>"
-                                                                     "  </ECRelationshipClass>"
-                                                                     "</ECSchema>"))) << "Nav Prop in class with shared columns";
-
-    AssertForeignKey(true, m_ecdb, "ts_Base", "ParentId");
-    assertColumnPosition(m_ecdb, "ts_Base", "ParentId", -1, "Nav Prop in class with shared columns");
-    }
-
-//---------------------------------------------------------------------------------------
-// @bsimethod                                   Krischan.Eberle                  02/16
-//+---------------+---------------+---------------+---------------+---------------+------
-TEST_F(RelationshipMappingTestFixture, OneToOneRelationshipMapping)
-    {
-    std::vector<SchemaItem> testSchemas;
-    testSchemas.push_back(SchemaItem("<?xml version='1.0' encoding='utf-8'?>"
-                                     "<ECSchema schemaName='TestSchema' nameSpacePrefix='ts' version='1.0' xmlns='http://www.bentley.com/schemas/Bentley.ECXML.3.0'>"
-                                     "  <ECSchemaReference name='ECDbMap' version='02.00' prefix='ecdbmap' />"
-                                     "    <ECEntityClass typeName='A'>"
-                                     "        <ECProperty propertyName='AName' typeName='string' />"
-                                     "        <ECNavigationProperty propertyName='B1' relationshipName='Rel11back' direction='Forward' >"
-                                     "          <ECCustomAttributes>"
-                                     "            <ForeignKeyConstraint xmlns='ECDbMap.02.00'/>"
-                                     "          </ECCustomAttributes>"
-                                     "        </ECNavigationProperty>"
-                                     "        <ECNavigationProperty propertyName='B2' relationshipName='Rel01back' direction='Forward' >"
-                                     "          <ECCustomAttributes>"
-                                     "            <ForeignKeyConstraint xmlns='ECDbMap.02.00'/>"
-                                     "          </ECCustomAttributes>"
-                                     "        </ECNavigationProperty>"
-                                     "        <ECNavigationProperty propertyName='B3' relationshipName='Rel10back' direction='Forward' >"
-                                     "          <ECCustomAttributes>"
-                                     "            <ForeignKeyConstraint xmlns='ECDbMap.02.00'/>"
-                                     "          </ECCustomAttributes>"
-                                     "        </ECNavigationProperty>"
-                                     "        <ECNavigationProperty propertyName='B4' relationshipName='Rel00back' direction='Forward' >"
-                                     "          <ECCustomAttributes>"
-                                     "            <ForeignKeyConstraint xmlns='ECDbMap.02.00'/>"
-                                     "          </ECCustomAttributes>"
-                                     "        </ECNavigationProperty>"
-                                     "    </ECEntityClass>"
-                                     "    <ECEntityClass typeName='B'>"
-                                     "        <ECProperty propertyName='BName' typeName='string' />"
-                                     "        <ECNavigationProperty propertyName='A1' relationshipName='Rel11' direction='Backward' >"
-                                     "          <ECCustomAttributes>"
-                                     "            <ForeignKeyConstraint xmlns='ECDbMap.02.00'/>"
-                                     "          </ECCustomAttributes>"
-                                     "        </ECNavigationProperty>"
-                                     "        <ECNavigationProperty propertyName='A2' relationshipName='Rel01' direction='Backward' >"
-                                     "          <ECCustomAttributes>"
-                                     "            <ForeignKeyConstraint xmlns='ECDbMap.02.00'/>"
-                                     "          </ECCustomAttributes>"
-                                     "        </ECNavigationProperty>"
-                                     "        <ECNavigationProperty propertyName='A3' relationshipName='Rel10' direction='Backward' >"
-                                     "          <ECCustomAttributes>"
-                                     "            <ForeignKeyConstraint xmlns='ECDbMap.02.00'/>"
-                                     "          </ECCustomAttributes>"
-                                     "        </ECNavigationProperty>"
-                                     "        <ECNavigationProperty propertyName='A4' relationshipName='Rel00' direction='Backward' >"
-                                     "          <ECCustomAttributes>"
-                                     "            <ForeignKeyConstraint xmlns='ECDbMap.02.00'/>"
-                                     "          </ECCustomAttributes>"
-                                     "        </ECNavigationProperty>"
-                                     "    </ECEntityClass>"
-                                     "  <ECRelationshipClass typeName='Rel11' strength='embedding' modifier='Sealed'>"
-                                     "    <Source cardinality='(1,1)' polymorphic='True'>"
-                                     "      <Class class = 'A' />"
-                                     "    </Source>"
-                                     "    <Target cardinality='(1,1)' polymorphic='True'>"
-                                     "      <Class class = 'B'/>"
-                                     "    </Target>"
-                                     "  </ECRelationshipClass>"
-                                     "  <ECRelationshipClass typeName='Rel01' strength='embedding' modifier='Sealed'>"
-                                     "    <Source cardinality='(0,1)' polymorphic='True'>"
-                                     "      <Class class = 'A' />"
-                                     "    </Source>"
-                                     "    <Target cardinality='(1,1)' polymorphic='True'>"
-                                     "      <Class class = 'B'/>"
-                                     "    </Target>"
-                                     "  </ECRelationshipClass>"
-                                     "  <ECRelationshipClass typeName='Rel10' strength='embedding' modifier='Sealed'>"
-                                     "    <Source cardinality='(1,1)' polymorphic='True'>"
-                                     "      <Class class = 'A' />"
-                                     "    </Source>"
-                                     "    <Target cardinality='(0,1)' polymorphic='True'>"
-                                     "      <Class class = 'B'/>"
-                                     "    </Target>"
-                                     "  </ECRelationshipClass>"
-                                     "  <ECRelationshipClass typeName='Rel00' strength='embedding' modifier='Sealed'>"
-                                     "    <Source cardinality='(0,1)' polymorphic='True'>"
-                                     "      <Class class = 'A' />"
-                                     "    </Source>"
-                                     "    <Target cardinality='(0,1)' polymorphic='True'>"
-                                     "      <Class class = 'B'/>"
-                                     "    </Target>"
-                                     "  </ECRelationshipClass>"
-                                     "  <ECRelationshipClass typeName='Rel11back' strength='embedding' strengthDirection='Backward' modifier='Sealed'>"
-                                     "    <Source cardinality='(1,1)' polymorphic='True'>"
-                                     "      <Class class = 'A' />"
-                                     "    </Source>"
-                                     "    <Target cardinality='(1,1)' polymorphic='True'>"
-                                     "      <Class class = 'B'/>"
-                                     "    </Target>"
-                                     "  </ECRelationshipClass>"
-                                     "  <ECRelationshipClass typeName='Rel01back' strength='embedding' strengthDirection='Backward' modifier='Sealed'>"
-                                     "    <Source cardinality='(0,1)' polymorphic='True'>"
-                                     "      <Class class = 'A' />"
-                                     "    </Source>"
-                                     "    <Target cardinality='(1,1)' polymorphic='True'>"
-                                     "      <Class class = 'B'/>"
-                                     "    </Target>"
-                                     "  </ECRelationshipClass>"
-                                     "  <ECRelationshipClass typeName='Rel10back' strength='embedding' strengthDirection='Backward' modifier='Sealed'>"
-                                     "    <Source cardinality='(1,1)' polymorphic='True'>"
-                                     "      <Class class = 'A' />"
-                                     "    </Source>"
-                                     "    <Target cardinality='(0,1)' polymorphic='True'>"
-                                     "      <Class class = 'B'/>"
-                                     "    </Target>"
-                                     "  </ECRelationshipClass>"
-                                     "  <ECRelationshipClass typeName='Rel00back' strength='embedding' strengthDirection='Backward' modifier='Sealed'>"
-                                     "    <Source cardinality='(0,1)' polymorphic='True'>"
-                                     "      <Class class = 'A' />"
-                                     "    </Source>"
-                                     "    <Target cardinality='(0,1)' polymorphic='True'>"
-                                     "      <Class class = 'B'/>"
-                                     "    </Target>"
-                                     "  </ECRelationshipClass>"
-                                     "</ECSchema>"));
-
-    testSchemas.push_back(SchemaItem("<?xml version='1.0' encoding='utf-8'?>"
-                                     "<ECSchema schemaName='TestSchema' nameSpacePrefix='ts' version='1.0' xmlns='http://www.bentley.com/schemas/Bentley.ECXML.3.0'>"
-                                     "  <ECSchemaReference name='ECDbMap' version='02.00' prefix='ecdbmap' />"
-                                     "    <ECEntityClass typeName='A'>"
-                                     "        <ECProperty propertyName='AName' typeName='string' />"
-                                     "        <ECNavigationProperty propertyName='B1' relationshipName='Rel11back' direction='Forward' >"
-                                     "          <ECCustomAttributes>"
-                                     "            <ForeignKeyConstraint xmlns='ECDbMap.02.00'/>"
-                                     "          </ECCustomAttributes>"
-                                     "        </ECNavigationProperty>"
-                                     "        <ECNavigationProperty propertyName='B2' relationshipName='Rel01back' direction='Forward' >"
-                                     "          <ECCustomAttributes>"
-                                     "            <ForeignKeyConstraint xmlns='ECDbMap.02.00'/>"
-                                     "          </ECCustomAttributes>"
-                                     "        </ECNavigationProperty>"
-                                     "        <ECNavigationProperty propertyName='B3' relationshipName='Rel10back' direction='Forward' >"
-                                     "          <ECCustomAttributes>"
-                                     "            <ForeignKeyConstraint xmlns='ECDbMap.02.00'/>"
-                                     "          </ECCustomAttributes>"
-                                     "        </ECNavigationProperty>"
-                                     "        <ECNavigationProperty propertyName='B4' relationshipName='Rel00back' direction='Forward' >"
-                                     "          <ECCustomAttributes>"
-                                     "            <ForeignKeyConstraint xmlns='ECDbMap.02.00'/>"
-                                     "          </ECCustomAttributes>"
-                                     "        </ECNavigationProperty>"
-                                     "    </ECEntityClass>"
-                                     "    <ECEntityClass typeName='B'>"
-                                     "        <ECProperty propertyName='BName' typeName='string' />"
-                                     "        <ECNavigationProperty propertyName='A1' relationshipName='Rel11' direction='Backward' >"
-                                     "          <ECCustomAttributes>"
-                                     "            <ForeignKeyConstraint xmlns='ECDbMap.02.00'/>"
-                                     "          </ECCustomAttributes>"
-                                     "        </ECNavigationProperty>"
-                                     "        <ECNavigationProperty propertyName='A2' relationshipName='Rel01' direction='Backward' >"
-                                     "          <ECCustomAttributes>"
-                                     "            <ForeignKeyConstraint xmlns='ECDbMap.02.00'/>"
-                                     "          </ECCustomAttributes>"
-                                     "        </ECNavigationProperty>"
-                                     "        <ECNavigationProperty propertyName='A3' relationshipName='Rel10' direction='Backward' >"
-                                     "          <ECCustomAttributes>"
-                                     "            <ForeignKeyConstraint xmlns='ECDbMap.02.00'/>"
-                                     "          </ECCustomAttributes>"
-                                     "        </ECNavigationProperty>"
-                                     "        <ECNavigationProperty propertyName='A4' relationshipName='Rel00' direction='Backward' >"
-                                     "          <ECCustomAttributes>"
-                                     "            <ForeignKeyConstraint xmlns='ECDbMap.02.00'/>"
-                                     "          </ECCustomAttributes>"
-                                     "        </ECNavigationProperty>"
-                                     "    </ECEntityClass>"
-                                     "  <ECRelationshipClass typeName='Rel11' strength='holding' modifier='Sealed'>"
-                                     "    <Source cardinality='(1,1)' polymorphic='True'>"
-                                     "      <Class class = 'A' />"
-                                     "    </Source>"
-                                     "    <Target cardinality='(1,1)' polymorphic='True'>"
-                                     "      <Class class = 'B'/>"
-                                     "    </Target>"
-                                     "  </ECRelationshipClass>"
-                                     "  <ECRelationshipClass typeName='Rel01' strength='holding' modifier='Sealed'>"
-                                     "    <Source cardinality='(0,1)' polymorphic='True'>"
-                                     "      <Class class = 'A' />"
-                                     "    </Source>"
-                                     "    <Target cardinality='(1,1)' polymorphic='True'>"
-                                     "      <Class class = 'B'/>"
-                                     "    </Target>"
-                                     "  </ECRelationshipClass>"
-                                     "  <ECRelationshipClass typeName='Rel10' strength='holding' modifier='Sealed'>"
-                                     "    <Source cardinality='(1,1)' polymorphic='True'>"
-                                     "      <Class class = 'A' />"
-                                     "    </Source>"
-                                     "    <Target cardinality='(0,1)' polymorphic='True'>"
-                                     "      <Class class = 'B'/>"
-                                     "    </Target>"
-                                     "  </ECRelationshipClass>"
-                                     "  <ECRelationshipClass typeName='Rel00' strength='holding' modifier='Sealed'>"
-                                     "    <Source cardinality='(0,1)' polymorphic='True'>"
-                                     "      <Class class = 'A' />"
-                                     "    </Source>"
-                                     "    <Target cardinality='(0,1)' polymorphic='True'>"
-                                     "      <Class class = 'B'/>"
-                                     "    </Target>"
-                                     "  </ECRelationshipClass>"
-                                     "  <ECRelationshipClass typeName='Rel11back' strength='holding' strengthDirection='Backward' modifier='Sealed'>"
-                                     "    <Source cardinality='(1,1)' polymorphic='True'>"
-                                     "      <Class class = 'A' />"
-                                     "    </Source>"
-                                     "    <Target cardinality='(1,1)' polymorphic='True'>"
-                                     "      <Class class = 'B'/>"
-                                     "    </Target>"
-                                     "  </ECRelationshipClass>"
-                                     "  <ECRelationshipClass typeName='Rel01back' strength='holding' strengthDirection='Backward' modifier='Sealed'>"
-                                     "    <Source cardinality='(0,1)' polymorphic='True'>"
-                                     "      <Class class = 'A' />"
-                                     "    </Source>"
-                                     "    <Target cardinality='(1,1)' polymorphic='True'>"
-                                     "      <Class class = 'B'/>"
-                                     "    </Target>"
-                                     "  </ECRelationshipClass>"
-                                     "  <ECRelationshipClass typeName='Rel10back' strength='holding' strengthDirection='Backward' modifier='Sealed'>"
-                                     "    <Source cardinality='(1,1)' polymorphic='True'>"
-                                     "      <Class class = 'A' />"
-                                     "    </Source>"
-                                     "    <Target cardinality='(0,1)' polymorphic='True'>"
-                                     "      <Class class = 'B'/>"
-                                     "    </Target>"
-                                     "  </ECRelationshipClass>"
-                                     "  <ECRelationshipClass typeName='Rel00back' strength='holding' strengthDirection='Backward' modifier='Sealed'>"
-                                     "    <Source cardinality='(0,1)' polymorphic='True'>"
-                                     "      <Class class = 'A' />"
-                                     "    </Source>"
-                                     "    <Target cardinality='(0,1)' polymorphic='True'>"
-                                     "      <Class class = 'B'/>"
-                                     "    </Target>"
-                                     "  </ECRelationshipClass>"
-                                     "</ECSchema>"));
-
-    testSchemas.push_back(SchemaItem("<?xml version='1.0' encoding='utf-8'?>"
-                                     "<ECSchema schemaName='TestSchema' nameSpacePrefix='ts' version='1.0' xmlns='http://www.bentley.com/schemas/Bentley.ECXML.3.0'>"
-                                     "  <ECSchemaReference name='ECDbMap' version='02.00' prefix='ecdbmap' />"
-                                     "    <ECEntityClass typeName='A'>"
-                                     "        <ECProperty propertyName='AName' typeName='string' />"
-                                     "        <ECNavigationProperty propertyName='B1' relationshipName='Rel11back' direction='Forward' >"
-                                     "          <ECCustomAttributes>"
-                                     "            <ForeignKeyConstraint xmlns='ECDbMap.02.00'/>"
-                                     "          </ECCustomAttributes>"
-                                     "        </ECNavigationProperty>"
-                                     "        <ECNavigationProperty propertyName='B2' relationshipName='Rel01back' direction='Forward' >"
-                                     "          <ECCustomAttributes>"
-                                     "            <ForeignKeyConstraint xmlns='ECDbMap.02.00'/>"
-                                     "          </ECCustomAttributes>"
-                                     "        </ECNavigationProperty>"
-                                     "        <ECNavigationProperty propertyName='B3' relationshipName='Rel10back' direction='Forward' >"
-                                     "          <ECCustomAttributes>"
-                                     "            <ForeignKeyConstraint xmlns='ECDbMap.02.00'/>"
-                                     "          </ECCustomAttributes>"
-                                     "        </ECNavigationProperty>"
-                                     "        <ECNavigationProperty propertyName='B4' relationshipName='Rel00back' direction='Forward' >"
-                                     "          <ECCustomAttributes>"
-                                     "            <ForeignKeyConstraint xmlns='ECDbMap.02.00'/>"
-                                     "          </ECCustomAttributes>"
-                                     "        </ECNavigationProperty>"
-                                     "    </ECEntityClass>"
-                                     "    <ECEntityClass typeName='B'>"
-                                     "        <ECProperty propertyName='BName' typeName='string' />"
-                                     "        <ECNavigationProperty propertyName='A1' relationshipName='Rel11' direction='Backward' >"
-                                     "          <ECCustomAttributes>"
-                                     "            <ForeignKeyConstraint xmlns='ECDbMap.02.00'/>"
-                                     "          </ECCustomAttributes>"
-                                     "        </ECNavigationProperty>"
-                                     "        <ECNavigationProperty propertyName='A2' relationshipName='Rel01' direction='Backward' >"
-                                     "          <ECCustomAttributes>"
-                                     "            <ForeignKeyConstraint xmlns='ECDbMap.02.00'/>"
-                                     "          </ECCustomAttributes>"
-                                     "        </ECNavigationProperty>"
-                                     "        <ECNavigationProperty propertyName='A3' relationshipName='Rel10' direction='Backward' >"
-                                     "          <ECCustomAttributes>"
-                                     "            <ForeignKeyConstraint xmlns='ECDbMap.02.00'/>"
-                                     "          </ECCustomAttributes>"
-                                     "        </ECNavigationProperty>"
-                                     "        <ECNavigationProperty propertyName='A4' relationshipName='Rel00' direction='Backward' >"
-                                     "          <ECCustomAttributes>"
-                                     "            <ForeignKeyConstraint xmlns='ECDbMap.02.00'/>"
-                                     "          </ECCustomAttributes>"
-                                     "        </ECNavigationProperty>"
-                                     "    </ECEntityClass>"
-                                     "  <ECRelationshipClass typeName='Rel11' strength='referencing' modifier='Sealed'>"
-                                     "    <Source cardinality='(1,1)' polymorphic='True'>"
-                                     "      <Class class = 'A' />"
-                                     "    </Source>"
-                                     "    <Target cardinality='(1,1)' polymorphic='True'>"
-                                     "      <Class class = 'B'/>"
-                                     "    </Target>"
-                                     "  </ECRelationshipClass>"
-                                     "  <ECRelationshipClass typeName='Rel01' strength='referencing' modifier='Sealed'>"
-                                     "    <Source cardinality='(0,1)' polymorphic='True'>"
-                                     "      <Class class = 'A' />"
-                                     "    </Source>"
-                                     "    <Target cardinality='(1,1)' polymorphic='True'>"
-                                     "      <Class class = 'B'/>"
-                                     "    </Target>"
-                                     "  </ECRelationshipClass>"
-                                     "  <ECRelationshipClass typeName='Rel10' strength='referencing' modifier='Sealed'>"
-                                     "    <Source cardinality='(1,1)' polymorphic='True'>"
-                                     "      <Class class = 'A' />"
-                                     "    </Source>"
-                                     "    <Target cardinality='(0,1)' polymorphic='True'>"
-                                     "      <Class class = 'B'/>"
-                                     "    </Target>"
-                                     "  </ECRelationshipClass>"
-                                     "  <ECRelationshipClass typeName='Rel00' strength='referencing' modifier='Sealed'>"
-                                     "    <Source cardinality='(0,1)' polymorphic='True'>"
-                                     "      <Class class = 'A' />"
-                                     "    </Source>"
-                                     "    <Target cardinality='(0,1)' polymorphic='True'>"
-                                     "      <Class class = 'B'/>"
-                                     "    </Target>"
-                                     "  </ECRelationshipClass>"
-                                     "  <ECRelationshipClass typeName='Rel11back' strength='referencing' strengthDirection='Backward' modifier='Sealed'>"
-                                     "    <Source cardinality='(1,1)' polymorphic='True'>"
-                                     "      <Class class = 'A' />"
-                                     "    </Source>"
-                                     "    <Target cardinality='(1,1)' polymorphic='True'>"
-                                     "      <Class class = 'B'/>"
-                                     "    </Target>"
-                                     "  </ECRelationshipClass>"
-                                     "  <ECRelationshipClass typeName='Rel01back' strength='referencing' strengthDirection='Backward' modifier='Sealed'>"
-                                     "    <Source cardinality='(0,1)' polymorphic='True'>"
-                                     "      <Class class = 'A' />"
-                                     "    </Source>"
-                                     "    <Target cardinality='(1,1)' polymorphic='True'>"
-                                     "      <Class class = 'B'/>"
-                                     "    </Target>"
-                                     "  </ECRelationshipClass>"
-                                     "  <ECRelationshipClass typeName='Rel10back' strength='referencing' strengthDirection='Backward' modifier='Sealed'>"
-                                     "    <Source cardinality='(1,1)' polymorphic='True'>"
-                                     "      <Class class = 'A' />"
-                                     "    </Source>"
-                                     "    <Target cardinality='(0,1)' polymorphic='True'>"
-                                     "      <Class class = 'B'/>"
-                                     "    </Target>"
-                                     "  </ECRelationshipClass>"
-                                     "  <ECRelationshipClass typeName='Rel00back' strength='referencing' strengthDirection='Backward' modifier='Sealed'>"
-                                     "    <Source cardinality='(0,1)' polymorphic='True'>"
-                                     "      <Class class = 'A' />"
-                                     "    </Source>"
-                                     "    <Target cardinality='(0,1)' polymorphic='True'>"
-                                     "      <Class class = 'B'/>"
-                                     "    </Target>"
-                                     "  </ECRelationshipClass>"
-                                     "</ECSchema>"));
-
-    for (SchemaItem const& testSchema : testSchemas)
-        {
-        ASSERT_EQ(SUCCESS, SetupECDb("onetoonerelationshipmappings.ecdb", testSchema));
-
-        AssertForeignKey(true, m_ecdb, "ts_b", "A1Id");
-        AssertForeignKey(true, m_ecdb, "ts_b", "A2Id");
-        AssertForeignKey(true, m_ecdb, "ts_b", "A3Id");
-        AssertForeignKey(true, m_ecdb, "ts_b", "A4Id");
-        AssertForeignKey(true, m_ecdb, "ts_a", "B1Id");
-        AssertForeignKey(true, m_ecdb, "ts_a", "B2Id");
-        AssertForeignKey(true, m_ecdb, "ts_a", "B3Id");
-        AssertForeignKey(true, m_ecdb, "ts_a", "B4Id");
-
-        AssertForeignKey(false, m_ecdb, "ts_a", "A1Id");
-        AssertForeignKey(false, m_ecdb, "ts_a", "A2Id");
-        AssertForeignKey(false, m_ecdb, "ts_a", "A3Id");
-        AssertForeignKey(false, m_ecdb, "ts_a", "A4Id");
-        AssertForeignKey(false, m_ecdb, "ts_b", "B1Id");
-        AssertForeignKey(false, m_ecdb, "ts_b", "B2Id");
-        AssertForeignKey(false, m_ecdb, "ts_b", "B3Id");
-        AssertForeignKey(false, m_ecdb, "ts_b", "B4Id");
-        }
-    }
-
-//---------------------------------------------------------------------------------------
-// @bsimethod                                   Krischan.Eberle                  02/16
-//+---------------+---------------+---------------+---------------+---------------+------
-TEST_F(RelationshipMappingTestFixture, DisallowCascadingDeleteOnJoinedTable)
-    {
-    ASSERT_EQ(SUCCESS, TestHelper::ImportSchema(SchemaItem("<?xml version='1.0' encoding='utf-8'?>"
-                                     "<ECSchema schemaName='TestSchema' nameSpacePrefix='ts' version='1.0' xmlns='http://www.bentley.com/schemas/Bentley.ECXML.3.0'>"
-                                     "  <ECSchemaReference name='ECDbMap' version='02.00' prefix='ecdbmap' />"
-                                     "    <ECEntityClass typeName='A'>"
-                                     "        <ECProperty propertyName='AName' typeName='string' />"
-                                     "    </ECEntityClass>"
-                                     "    <ECEntityClass typeName='B'>"
-                                     "      <ECCustomAttributes>"
-                                     "        <ClassMap xmlns='ECDbMap.02.00'>"
-                                     "            <MapStrategy>TablePerHierarchy</MapStrategy>"
-                                     "        </ClassMap>"
-                                     "        <JoinedTablePerDirectSubclass xmlns='ECDbMap.02.00'/>"
-                                     "     </ECCustomAttributes>"
-                                     "        <ECProperty propertyName='BName' typeName='string' />"
-                                     "        <ECNavigationProperty propertyName='A1' relationshipName='Rel1' direction='Backward' />"
-                                     "        <ECNavigationProperty propertyName='A2' relationshipName='Rel2' direction='Backward' >"
-                                     "          <ECCustomAttributes>"
-                                     "             <ForeignKeyConstraint xmlns='ECDbMap.02.00'>"
-                                     "               <OnDeleteAction>Cascade</OnDeleteAction>"
-                                     "             </ForeignKeyConstraint>"
-                                     "          </ECCustomAttributes>"
-                                     "        </ECNavigationProperty>"
-                                     "    </ECEntityClass>"
-                                     "    <ECEntityClass typeName='B1'>"
-                                     "        <BaseClass>B</BaseClass>"
-                                     "        <ECProperty propertyName='B1Name' typeName='string' />"
-                                     "        <ECNavigationProperty propertyName='A3' relationshipName='Rel3' direction='Backward' >"
-                                     "          <ECCustomAttributes>"
-                                     "             <ForeignKeyConstraint xmlns='ECDbMap.02.00'>"
-                                     "               <OnDeleteAction>Restrict</OnDeleteAction>"
-                                     "             </ForeignKeyConstraint>"
-                                     "          </ECCustomAttributes>"
-                                     "        </ECNavigationProperty>"
-                                     "    </ECEntityClass>"
-                                     "    <ECEntityClass typeName='B2'>"
-                                     "        <BaseClass>B</BaseClass>"
-                                     "        <ECProperty propertyName='B2Name' typeName='string' />"
-                                     "    </ECEntityClass>"
-                                     "  <ECRelationshipClass typeName='Rel1' strength='embedding' modifier='Sealed'>"
-                                     "    <Source cardinality='(0,1)' polymorphic='True'>"
-                                     "      <Class class = 'A' />"
-                                     "    </Source>"
-                                     "    <Target cardinality='(0,N)' polymorphic='True'>"
-                                     "      <Class class = 'B'/>"
-                                     "    </Target>"
-                                     "  </ECRelationshipClass>"
-                                     "  <ECRelationshipClass typeName='Rel2' strength='embedding' modifier='Sealed'>"
-                                     "    <Source cardinality='(0,1)' polymorphic='True'>"
-                                     "      <Class class = 'A' />"
-                                     "    </Source>"
-                                     "    <Target cardinality='(0,N)' polymorphic='True'>"
-                                     "      <Class class = 'B'/>"
-                                     "    </Target>"
-                                     "  </ECRelationshipClass>"
-                                     "  <ECRelationshipClass typeName='Rel3' strength='embedding' modifier='Sealed'>"
-                                     "    <Source cardinality='(0,1)' polymorphic='True'>"
-                                     "      <Class class = 'A' />"
-                                     "    </Source>"
-                                     "    <Target cardinality='(0,N)' polymorphic='True'>"
-                                     "      <Class class = 'B1'/>"
-                                     "    </Target>"
-                                     "  </ECRelationshipClass>"
-                                     "  </ECSchema>"))) << "Supported cases";
-
-    ASSERT_EQ(SUCCESS, TestHelper::ImportSchema(SchemaItem("<?xml version='1.0' encoding='utf-8'?>"
-                                     "<ECSchema schemaName='TestSchema' nameSpacePrefix='ts' version='1.0' xmlns='http://www.bentley.com/schemas/Bentley.ECXML.3.0'>"
-                                     "  <ECSchemaReference name='ECDbMap' version='02.00' prefix='ecdbmap' />"
-                                     "    <ECEntityClass typeName='A'>"
-                                     "        <ECProperty propertyName='AName' typeName='string' />"
-                                     "    </ECEntityClass>"
-                                     "    <ECEntityClass typeName='B'>"
-                                     "      <ECCustomAttributes>"
-                                     "            <ClassMap xmlns='ECDbMap.02.00'>"
-                                     "                <MapStrategy>TablePerHierarchy</MapStrategy>"
-                                     "            </ClassMap>"
-                                     "            <JoinedTablePerDirectSubclass xmlns='ECDbMap.02.00'/>"
-                                     "     </ECCustomAttributes>"
-                                     "        <ECProperty propertyName='BName' typeName='string' />"
-                                     "    </ECEntityClass>"
-                                     "    <ECEntityClass typeName='B1'>"
-                                     "        <BaseClass>B</BaseClass>"
-                                     "        <ECProperty propertyName='B1Name' typeName='string' />"
-                                     "        <ECNavigationProperty propertyName='A' relationshipName='Rel' direction='Backward' />"
-                                     "    </ECEntityClass>"
-                                     "    <ECEntityClass typeName='B2'>"
-                                     "        <BaseClass>B</BaseClass>"
-                                     "        <ECProperty propertyName='B2Name' typeName='string' />"
-                                     "    </ECEntityClass>"
-                                     "  <ECRelationshipClass typeName='Rel' strength='embedding' modifier='Sealed'>"
-                                     "    <Source cardinality='(0,1)' polymorphic='True'>"
-                                     "      <Class class = 'A' />"
-                                     "    </Source>"
-                                     "    <Target cardinality='(0,N)' polymorphic='True'>"
-                                     "      <Class class = 'B1'/>"
-                                     "    </Target>"
-                                     "  </ECRelationshipClass>"
-                                     "  </ECSchema>"))) << "Logical Foreign key supports embedding relationship against subclass (joined table)";
-
-
-    ASSERT_EQ(ERROR, TestHelper::ImportSchema(SchemaItem("<?xml version='1.0' encoding='utf-8'?>"
-                                     "<ECSchema schemaName='TestSchema' nameSpacePrefix='ts' version='1.0' xmlns='http://www.bentley.com/schemas/Bentley.ECXML.3.0'>"
-                                     "  <ECSchemaReference name='ECDbMap' version='02.00' prefix='ecdbmap' />"
-                                     "    <ECEntityClass typeName='A'>"
-                                     "        <ECProperty propertyName='AName' typeName='string' />"
-                                     "    </ECEntityClass>"
-                                     "    <ECEntityClass typeName='B'>"
-                                     "      <ECCustomAttributes>"
-                                     "            <ClassMap xmlns='ECDbMap.02.00'>"
-                                     "                <MapStrategy>TablePerHierarchy</MapStrategy>"
-                                     "            </ClassMap>"
-                                     "            <JoinedTablePerDirectSubclass xmlns='ECDbMap.02.00'/>"
-                                     "     </ECCustomAttributes>"
-                                     "        <ECProperty propertyName='BName' typeName='string' />"
-                                     "    </ECEntityClass>"
-                                     "    <ECEntityClass typeName='B1'>"
-                                     "        <BaseClass>B</BaseClass>"
-                                     "        <ECProperty propertyName='B1Name' typeName='string' />"
-                                     "        <ECNavigationProperty propertyName='A' relationshipName='Rel' direction='Backward' >"
-                                     "              <ECCustomAttributes>"
-                                     "                  <ForeignKeyConstraint xmlns='ECDbMap.02.00'/>"
-                                     "              </ECCustomAttributes>"
-                                     "        </ECNavigationProperty>"
-                                     "    </ECEntityClass>"
-                                     "    <ECEntityClass typeName='B2'>"
-                                     "        <BaseClass>B</BaseClass>"
-                                     "        <ECProperty propertyName='B2Name' typeName='string' />"
-                                     "    </ECEntityClass>"
-                                     "  <ECRelationshipClass typeName='Rel' strength='embedding' modifier='Sealed'>"
-                                     "    <Source cardinality='(0,1)' polymorphic='True'>"
-                                     "      <Class class = 'A' />"
-                                     "    </Source>"
-                                     "    <Target cardinality='(0,N)' polymorphic='True'>"
-                                     "      <Class class = 'B1'/>"
-                                     "    </Target>"
-                                     "  </ECRelationshipClass>"
-                                     "  </ECSchema>"))) << "Embedding relationship against subclass (joined table)";
-
-    ASSERT_EQ(ERROR, TestHelper::ImportSchema(SchemaItem("<?xml version='1.0' encoding='utf-8'?>"
-                                     "<ECSchema schemaName='TestSchema' nameSpacePrefix='ts' version='1.0' xmlns='http://www.bentley.com/schemas/Bentley.ECXML.3.0'>"
-                                     "  <ECSchemaReference name='ECDbMap' version='02.00' prefix='ecdbmap' />"
-                                     "    <ECEntityClass typeName='A'>"
-                                     "        <ECProperty propertyName='AName' typeName='string' />"
-                                     "    </ECEntityClass>"
-                                     "    <ECEntityClass typeName='B'>"
-                                     "      <ECCustomAttributes>"
-                                     "            <ClassMap xmlns='ECDbMap.02.00'>"
-                                     "                <MapStrategy>TablePerHierarchy</MapStrategy>"
-                                     "        </ClassMap>"
-                                     "            <JoinedTablePerDirectSubclass xmlns='ECDbMap.02.00'/>"
-                                     "     </ECCustomAttributes>"
-                                     "        <ECProperty propertyName='BName' typeName='string' />"
-                                     "    </ECEntityClass>"
-                                     "    <ECEntityClass typeName='B1'>"
-                                     "        <BaseClass>B</BaseClass>"
-                                     "        <ECProperty propertyName='B1Name' typeName='string' />"
-                                     "        <ECNavigationProperty propertyName='A' relationshipName='Rel' direction='Backward' >"
-                                     "          <ECCustomAttributes>"
-                                     "             <ForeignKeyConstraint xmlns='ECDbMap.02.00'>"
-                                     "               <OnDeleteAction>Cascade</OnDeleteAction>"
-                                     "             </ForeignKeyConstraint>"
-                                     "          </ECCustomAttributes>"
-                                     "        </ECNavigationProperty>"
-                                     "    </ECEntityClass>"
-                                     "    <ECEntityClass typeName='B2'>"
-                                     "        <BaseClass>B</BaseClass>"
-                                     "        <ECProperty propertyName='B2Name' typeName='string' />"
-                                     "    </ECEntityClass>"
-                                     "  <ECRelationshipClass typeName='Rel' strength='embedding' modifier='Sealed'>"
-                                     "    <Source cardinality='(0,1)' polymorphic='True'>"
-                                     "      <Class class = 'A' />"
-                                     "    </Source>"
-                                     "    <Target cardinality='(0,N)' polymorphic='True'>"
-                                     "      <Class class = 'B1'/>"
-                                     "    </Target>"
-                                     "  </ECRelationshipClass>"
-                                     "  </ECSchema>"))) << "relationship with Cascade Delete against subclass (joined table)";
-    }
-
-//---------------------------------------------------------------------------------------
-// @bsimethod                                   Krischan.Eberle                  02/16
-//+---------------+---------------+---------------+---------------+---------------+------
-TEST_F(RelationshipMappingTestFixture, RelationshipWithAbstractConstraintClassAndNoSubclasses)
-    {
-    ASSERT_EQ(SUCCESS, TestHelper::ImportSchema(SchemaItem(
-        R"xml(<ECSchema schemaName="TestSchema" nameSpacePrefix="ts" version="1.0" xmlns="http://www.bentley.com/schemas/Bentley.ECXML.3.0">
-          <ECSchemaReference name="ECDbMap" version="02.00" prefix="ecdbmap" />
-          <ECEntityClass typeName="Element" modifier="Abstract">
-            <ECCustomAttributes>
-                    <ClassMap xmlns="ECDbMap.02.00">
-                        <MapStrategy>TablePerHierarchy</MapStrategy>
-                </ClassMap>
-                    <ShareColumns xmlns="ECDbMap.02.00">
-                      <ApplyToSubclassesOnly>True</ApplyToSubclassesOnly>
-                    </ShareColumns>
-            </ECCustomAttributes>
-            <ECProperty propertyName="Code" typeName="string" />
-          </ECEntityClass>
-          <ECEntityClass typeName="GeometrySource" modifier="Abstract" />
-          <ECEntityClass typeName="ElementGeometry">
-            <ECProperty propertyName="Geom" typeName="binary" />
-            <ECNavigationProperty propertyName="Source" relationshipName="GeometrySourceHasGeometry" direction="Backward" />                 
-          </ECEntityClass>
-          <ECEntityClass typeName="ExtendedElement">
-            <BaseClass>Element</BaseClass>
-            <ECProperty propertyName="Name" typeName="string" />
-          </ECEntityClass>
-          <ECRelationshipClass typeName="GeometrySourceHasGeometry" strength="embedding" modifier="Sealed">
-            <Source cardinality="(0,1)" polymorphic="True">
-              <Class class="GeometrySource" />
-            </Source>
-            <Target cardinality="(0,N)" polymorphic="True">
-              <Class class="ElementGeometry" />
-            </Target>
-          </ECRelationshipClass>
-        </ECSchema>)xml")));
-
-    ASSERT_EQ(SUCCESS, TestHelper::ImportSchema(SchemaItem(
-        R"xml(<ECSchema schemaName="TestSchema" nameSpacePrefix="ts" version="1.0" xmlns="http://www.bentley.com/schemas/Bentley.ECXML.3.0">
-          <ECSchemaReference name="ECDbMap" version="02.00" prefix="ecdbmap" />
-          <ECEntityClass typeName="Element" modifier="Abstract">
-            <ECCustomAttributes>
-                    <ClassMap xmlns="ECDbMap.02.00">
-                        <MapStrategy>TablePerHierarchy</MapStrategy>
-                </ClassMap>
-                    <ShareColumns xmlns="ECDbMap.02.00">
-                      <ApplyToSubclassesOnly>True</ApplyToSubclassesOnly>
-                    </ShareColumns>
-            </ECCustomAttributes>
-            <ECProperty propertyName="Code" typeName="string" />
-          </ECEntityClass>
-          <ECEntityClass typeName="GeometrySource" modifier="Abstract" />
-          <ECEntityClass typeName="GeometrySource3d">
-            <BaseClass>GeometrySource</BaseClass>
-            <ECProperty propertyName="Name" typeName="string" />
-          </ECEntityClass>
-          <ECEntityClass typeName="ElementGeometry">
-            <ECProperty propertyName="Geom" typeName="binary" />
-            <ECNavigationProperty propertyName="Source" relationshipName="GeometrySourceHasGeometry" direction="Backward" />                 
-          </ECEntityClass>
-          <ECEntityClass typeName="ExtendedElement">
-            <BaseClass>Element</BaseClass>
-            <ECProperty propertyName="Name" typeName="string" />
-          </ECEntityClass>
-          <ECRelationshipClass typeName="GeometrySourceHasGeometry" strength="embedding" modifier="Sealed">
-            <Source cardinality="(0,1)" polymorphic="False">
-              <Class class="GeometrySource" />
-            </Source>
-            <Target cardinality="(0,N)" polymorphic="True">
-              <Class class="ElementGeometry" />
-            </Target>
-          </ECRelationshipClass>
-        </ECSchema>)xml")));
-    }
-
-//---------------------------------------------------------------------------------------
-// @bsimethod                                   Krischan.Eberle                  12/15
-//+---------------+---------------+---------------+---------------+---------------+------
-TEST_F(RelationshipMappingTestFixture, RelationshipWithAbstractConstraintClass)
-    {
-    
-    ASSERT_EQ(ERROR, TestHelper::ImportSchema(SchemaItem(
-        "<ECSchema schemaName='TestSchema' nameSpacePrefix='ts' version='1.0' xmlns='http://www.bentley.com/schemas/Bentley.ECXML.3.0'>"
-        "  <ECSchemaReference name='ECDbMap' version='02.00' prefix='ecdbmap' />"
-        "  <ECEntityClass typeName='Element' modifier='Abstract'>"
-        "    <ECCustomAttributes>"
-        "        <ClassMap xmlns='ECDbMap.02.00'>"
-        "                <MapStrategy>TablePerHierarchy</MapStrategy>"
-        "        </ClassMap>"
-        "            <ShareColumns xmlns='ECDbMap.02.00'>"
-        "              <ApplyToSubclassesOnly>True</ApplyToSubclassesOnly>"
-        "            </ShareColumns>"
-        "    </ECCustomAttributes>"
-        "    <ECProperty propertyName='Code' typeName='string' />"
-        "  </ECEntityClass>"
-        "  <ECEntityClass typeName='GeometrySource' modifier='Abstract' />"
-        "  <ECEntityClass typeName='ElementGeometry'>"
-        "    <ECProperty propertyName='Geom' typeName='binary' />"
-        "    <ECNavigationProperty propertyName='Source' relationshipName='GeometrySourceHasGeometry' direction='Backward' />"
-        "  </ECEntityClass>"
-        "  <ECEntityClass typeName='GeometricElement'>"
-        "    <BaseClass>Element</BaseClass>"
-        "    <BaseClass>GeometrySource</BaseClass>"
-        "    <ECProperty propertyName='Name' typeName='string' />"
-        "  </ECEntityClass>"
-        "  <ECEntityClass typeName='LooseGeometry'>"
-        "    <BaseClass>GeometrySource</BaseClass>"
-        "    <ECProperty propertyName='Name' typeName='string' />"
-        "  </ECEntityClass>"
-        "  <ECRelationshipClass typeName='GeometrySourceHasGeometry' strength='embedding' modifier='Sealed'>"
-        "    <Source cardinality='(0,1)' polymorphic='True'>"
-        "      <Class class='GeometrySource' />"
-        "    </Source>"
-        "    <Target cardinality='(0,N)' polymorphic='True'>"
-        "      <Class class='ElementGeometry' />"
-        "    </Target>"
-        "  </ECRelationshipClass>"
-        "</ECSchema>"))) << "Multiple Tables on either end of the relationship are not supported";
-
-    auto getGeometrySourceHasGeometryRowCount = [] (ECDbCR ecdb)
-        {
-        ECSqlStatement selectStmt;
-        if (ECSqlStatus::Success != selectStmt.Prepare(ecdb, "SELECT count(*) FROM ts.GeometrySourceHasGeometry"))
-            return -1;
-
-        if (BE_SQLITE_ROW != selectStmt.Step())
-            return -1;
-
-        return selectStmt.GetValueInt(0);
-        };
-
-    std::vector<SchemaItem> testSchemas;
-    testSchemas.push_back(SchemaItem(
-                                     "<ECSchema schemaName='TestSchema' nameSpacePrefix='ts' version='1.0' xmlns='http://www.bentley.com/schemas/Bentley.ECXML.3.0'>"
-                                     "  <ECSchemaReference name='ECDbMap' version='02.00' prefix='ecdbmap' />"
-                                     "  <ECEntityClass typeName='Element' modifier='Abstract' >"
-                                     "    <ECProperty propertyName='Code' typeName='string' />"
-                                     "  </ECEntityClass>"
-                                     "  <ECEntityClass typeName='GeometrySource' modifier='Abstract'>"
-                                     "    <ECCustomAttributes>"
-                                     "        <ClassMap xmlns='ECDbMap.02.00'>"
-                                     "                <MapStrategy>TablePerHierarchy</MapStrategy>"
-                                     "        </ClassMap>"
-                                     "            <ShareColumns xmlns='ECDbMap.02.00'>"
-                                     "              <ApplyToSubclassesOnly>True</ApplyToSubclassesOnly>"
-                                     "            </ShareColumns>"
-                                     "    </ECCustomAttributes>"
-                                     "    <BaseClass>Element</BaseClass>"
-                                     "  </ECEntityClass>"
-                                     "  <ECEntityClass typeName='ElementGeometry'>"
-                                     "    <ECProperty propertyName='Geom' typeName='binary' />"
-                                     "    <ECNavigationProperty propertyName='Source' relationshipName='GeometrySourceHasGeometry' direction='Backward' />"
-                                     "  </ECEntityClass>"
-                                     "  <ECEntityClass typeName='ExtendedElement'>"
-                                     "    <BaseClass>GeometrySource</BaseClass>"
-                                     "    <ECProperty propertyName='Name' typeName='string' />"
-                                     "  </ECEntityClass>"
-                                     "  <ECEntityClass typeName='GeometricElement'>"
-                                     "    <BaseClass>ExtendedElement</BaseClass>"
-                                     "  </ECEntityClass>"
-                                     "  <ECRelationshipClass typeName='GeometrySourceHasGeometry' strength='embedding' modifier='Sealed'>"
-                                     "    <Source cardinality='(0,1)' polymorphic='True'>"
-                                     "      <Class class='GeometrySource' />"
-                                     "    </Source>"
-                                     "    <Target cardinality='(0,N)' polymorphic='True'>"
-                                     "      <Class class='ElementGeometry' />"
-                                     "    </Target>"
-                                     "  </ECRelationshipClass>"
-                                     "</ECSchema>"));
-
-    testSchemas.push_back(SchemaItem("<ECSchema schemaName='TestSchema' nameSpacePrefix='ts' version='1.0' xmlns='http://www.bentley.com/schemas/Bentley.ECXML.3.0'>"
-                                     "  <ECSchemaReference name='ECDbMap' version='02.00' prefix='ecdbmap' />"
-                                     "  <ECEntityClass typeName='Element' modifier='Abstract'>"
-                                     "    <ECCustomAttributes>"
-                                     "        <ClassMap xmlns='ECDbMap.02.00'>"
-                                     "                <MapStrategy>TablePerHierarchy</MapStrategy>"
-                                     "        </ClassMap>"
-                                     "            <ShareColumns xmlns='ECDbMap.02.00'>"
-                                     "              <ApplyToSubclassesOnly>True</ApplyToSubclassesOnly>"
-                                     "            </ShareColumns>"
-                                     "            <JoinedTablePerDirectSubclass xmlns='ECDbMap.02.00'/>"
-                                     "    </ECCustomAttributes>"
-                                     "    <ECProperty propertyName='Code' typeName='string' />"
-                                     "  </ECEntityClass>"
-                                     "  <ECEntityClass typeName='GeometrySource' modifier='Abstract'>"
-                                     "   <BaseClass>Element</BaseClass>"
-                                     "  </ECEntityClass>"
-                                     "  <ECEntityClass typeName='ElementGeometry'>"
-                                     "    <ECProperty propertyName='Geom' typeName='binary' />"
-                                     "    <ECNavigationProperty propertyName='Source' relationshipName='GeometrySourceHasGeometry' direction='Backward' />"
-                                     "  </ECEntityClass>"
-                                     "  <ECEntityClass typeName='ExtendedElement'>"
-                                     "    <BaseClass>GeometrySource</BaseClass>"
-                                     "    <ECProperty propertyName='Name' typeName='string' />"
-                                     "  </ECEntityClass>"
-                                     "  <ECEntityClass typeName='GeometricElement'>"
-                                     "    <BaseClass>ExtendedElement</BaseClass>"
-                                     "  </ECEntityClass>"
-                                     "  <ECRelationshipClass typeName='GeometrySourceHasGeometry' strength='embedding' modifier='Sealed'>"
-                                     "    <Source cardinality='(0,1)' polymorphic='True'>"
-                                     "      <Class class='GeometrySource' />"
-                                     "    </Source>"
-                                     "    <Target cardinality='(0,N)' polymorphic='True'>"
-                                     "      <Class class='ElementGeometry' />"
-                                     "    </Target>"
-                                     "  </ECRelationshipClass>"
-                                     "</ECSchema>"));
-
-    for (SchemaItem const& testSchema : testSchemas)
-        {
-        ASSERT_EQ(SUCCESS, SetupECDb("RelationshipWithAbstractBaseClass.ecdb", testSchema));
-
-        ECInstanceKey elem1Key, elem2Key, geomElem1Key, geomElem2Key, geom1Key, geom2Key;
-        ECSqlStatement stmt;
-        ASSERT_EQ(ECSqlStatus::Success, stmt.Prepare(m_ecdb, "INSERT INTO ts.ExtendedElement(Code,Name) VALUES('0001','NonGeom1')"));
-        ASSERT_EQ(BE_SQLITE_DONE, stmt.Step(elem1Key));
-        stmt.Finalize();
-        ASSERT_EQ(ECSqlStatus::Success, stmt.Prepare(m_ecdb, "INSERT INTO ts.ExtendedElement(Code,Name) VALUES('0002','NonGeom2')"));
-        ASSERT_EQ(BE_SQLITE_DONE, stmt.Step(elem2Key));
-        stmt.Finalize();
-
-        ASSERT_EQ(ECSqlStatus::Success, stmt.Prepare(m_ecdb, "INSERT INTO ts.GeometricElement(Code,Name) VALUES('0003','Geom1')"));
-        ASSERT_EQ(BE_SQLITE_DONE, stmt.Step(geomElem1Key));
-        stmt.Finalize();
-
-        ASSERT_EQ(ECSqlStatus::Success, stmt.Prepare(m_ecdb, "INSERT INTO ts.GeometricElement(Code,Name) VALUES('0004','Geom2')"));
-        ASSERT_EQ(BE_SQLITE_DONE, stmt.Step(geomElem2Key));
-        stmt.Finalize();
-
-        //now do actual tests with relationship
-        ASSERT_EQ(0, getGeometrySourceHasGeometryRowCount(m_ecdb)) << "Before inserting nav prop";
-
-        ASSERT_EQ(ECSqlStatus::Success, stmt.Prepare(m_ecdb, "INSERT INTO ts.ElementGeometry(Source.Id) VALUES(?)"));
-        ASSERT_EQ(ECSqlStatus::Success, stmt.BindId(1, geomElem1Key.GetInstanceId()));
-        ASSERT_EQ(BE_SQLITE_DONE, stmt.Step(geom1Key));
-        stmt.Reset();
-        stmt.ClearBindings();
-
-        ASSERT_EQ(1, getGeometrySourceHasGeometryRowCount(m_ecdb)) << "After inserting one nav prop";
-
-        ASSERT_EQ(ECSqlStatus::Success, stmt.BindId(1, elem1Key.GetInstanceId()));
-        ASSERT_EQ(BE_SQLITE_DONE, stmt.Step(geom1Key));
-
-        ASSERT_EQ(2, getGeometrySourceHasGeometryRowCount(m_ecdb)) << "After inserting second nav prop";
-        }
-    }
-
-//---------------------------------------------------------------------------------------
-// @bsimethod                                   Krischan.Eberle                  12/15
-//+---------------+---------------+---------------+---------------+---------------+------
-TEST_F(RelationshipMappingTestFixture, RelationshipWithAbstractClassAsConstraintOnChildEnd)
-    {
-    ASSERT_EQ(SUCCESS, SetupECDb("RelationshipWithAbstractClassAsConstraintOnChildEnd.ecdb", SchemaItem(R"xml(<ECSchema schemaName="TestSchema" alias="ts" version="1.0" xmlns="http://www.bentley.com/schemas/Bentley.ECXML.3.1">
-                          <ECSchemaReference name="ECDbMap" version="02.00" alias="ecdbmap" />
-                          <ECEntityClass typeName="Solid">
-                            <ECProperty propertyName="Name" typeName="string" />
-                          </ECEntityClass>
-                          <ECEntityClass typeName="Face" modifier="Abstract">
-                            <ECProperty propertyName="FaceName" typeName="string" />
-                            <ECNavigationProperty propertyName="Solid" relationshipName="SolidHasFaces" direction="Backward" />
-                          </ECEntityClass>
-                          <ECRelationshipClass typeName="SolidHasFaces" strength="embedding" modifier="Sealed">
-                            <Source multiplicity="(0..1)" roleLabel="has" polymorphic="True">
-                              <Class class="Solid" />
-                            </Source>
-                            <Target multiplicity="(0..*)" roleLabel="belongs to" polymorphic="True">
-                              <Class class="Face" />
-                            </Target>
-                          </ECRelationshipClass>
-                        </ECSchema>)xml")));
-
-    ECClassId faceClassId = m_ecdb.Schemas().GetClassId("TestSchema", "Face");
-    ASSERT_TRUE(faceClassId.IsValid());
-    ECInstanceKey solidKey;
-    {
-    ECSqlStatement stmt;
-    ASSERT_EQ(ECSqlStatus::Success, stmt.Prepare(m_ecdb, "INSERT INTO ts.Solid(Name) VALUES('MySolid')"));
-    ASSERT_EQ(BE_SQLITE_DONE, stmt.Step(solidKey));
-    }
-
-    m_ecdb.SaveChanges();
-
-    {
-    ECSqlStatement selectStmt;
-    ASSERT_EQ(ECSqlStatus::Success, selectStmt.Prepare(m_ecdb, "SELECT count(*) FROM ts.SolidHasFaces"));
-    ASSERT_EQ(BE_SQLITE_ROW, selectStmt.Step());
-    ASSERT_EQ(0, selectStmt.GetValueInt(0)) << "SELECT count(*) FROM ts.SolidHasFaces";
-    }
-
-    {
-    ECSqlStatement stmt;
-    ASSERT_EQ(ECSqlStatus::InvalidECSql, stmt.Prepare(m_ecdb, "INSERT INTO ts.SolidHasFaces(SourceECInstanceId, SourceECClassId, TargetECInstanceId, TargetECClassId) VALUES(?,?,4444,?)"));
-    }
-    }
-
-//---------------------------------------------------------------------------------------
-// @bsimethod                                   Muhammad.Hassan                  06/16
-//+---------------+---------------+---------------+---------------+---------------+------
-TEST_F(RelationshipMappingTestFixture, RelationshipWithNotMappedClassAsConstraint)
-    {
-    ASSERT_EQ(ERROR, TestHelper::ImportSchema(SchemaItem(
-        R"xml(<ECSchema schemaName="TestSchema" alias="ts" version="1.0" xmlns="http://www.bentley.com/schemas/Bentley.ECXML.3.1">
-                  <ECSchemaReference name="ECDbMap" version="02.00" alias="ecdbmap" />
-                  <ECEntityClass typeName="Element" modifier="Sealed">
-                    <ECCustomAttributes>
-                        <ClassMap xmlns="ECDbMap.02.00">
-                            <MapStrategy>NotMapped</MapStrategy>
-                        </ClassMap>
-                    </ECCustomAttributes>
-                    <ECProperty propertyName="Code" typeName="string" />
-                  </ECEntityClass>
-                  <ECEntityClass typeName="ElementGeometry" modifier="Sealed">
-                    <ECCustomAttributes>
-                        <ClassMap xmlns="ECDbMap.02.00">
-                            <MapStrategy>NotMapped</MapStrategy>
-                        </ClassMap>
-                    </ECCustomAttributes>
-                    <ECProperty propertyName="Geom" typeName="binary" />
-                  </ECEntityClass>
-                  <ECRelationshipClass typeName="ElementHasGeometry" strength="embedding" modifier="Sealed">
-                    <Source multiplicity="(0..1)" polymorphic="True" roleLabel="owns">
-                      <Class class="Element" />
-                    </Source>
-                    <Target multiplicity="(0..*)" polymorphic="True" roleLabel="is owned by">
-                      <Class class="ElementGeometry" />
-                    </Target>
-                    <ECProperty propertyName="RelProp" typeName="string" />
-                  </ECRelationshipClass>
-                </ECSchema>)xml"))) << "1:N Relationship having NotMapped constraint class on both sides of relationship are not supported";
-
-    ASSERT_EQ(ERROR, TestHelper::ImportSchema(SchemaItem(
-        "<ECSchema schemaName='TestSchema' nameSpacePrefix='ts' version='1.0' xmlns='http://www.bentley.com/schemas/Bentley.ECXML.3.0'>"
-        "  <ECSchemaReference name='ECDbMap' version='02.00' prefix='ecdbmap' />"
-        "  <ECEntityClass typeName='Element' modifier='None'>"
-        "    <ECCustomAttributes>"
-        "        <ClassMap xmlns='ECDbMap.02.00'>"
-        "            <MapStrategy>NotMapped</MapStrategy>"
-        "        </ClassMap>"
-        "    </ECCustomAttributes>"
-        "    <ECProperty propertyName='Code' typeName='string' />"
-        "  </ECEntityClass>"
-        "  <ECEntityClass typeName='ElementGeometry'>"
-        "    <ECCustomAttributes>"
-        "        <ClassMap xmlns='ECDbMap.02.00'>"
-        "            <MapStrategy>NotMapped</MapStrategy>"
-        "        </ClassMap>"
-        "    </ECCustomAttributes>"
-        "    <ECProperty propertyName='Geom' typeName='binary' />"
-        "  </ECEntityClass>"
-        "  <ECRelationshipClass typeName='ElementHasGeometry' strength='referencing' modifier='Sealed'>"
-        "    <Source cardinality='(0,N)' polymorphic='True'>"
-        "      <Class class='Element' />"
-        "    </Source>"
-        "    <Target cardinality='(0,N)' polymorphic='True'>"
-        "      <Class class='ElementGeometry' />"
-        "    </Target>"
-        "    <ECProperty propertyName='RelProp' typeName='string' />"
-        "  </ECRelationshipClass>"
-        "</ECSchema>"))) << "N:N Relationship having not mapped constraint class on both sides of relationship are not supported";
-
-    ASSERT_EQ(ERROR, TestHelper::ImportSchema(SchemaItem(
-        "<ECSchema schemaName='TestSchema' nameSpacePrefix='ts' version='1.0' xmlns='http://www.bentley.com/schemas/Bentley.ECXML.3.0'>"
-        "  <ECSchemaReference name='ECDbMap' version='02.00' prefix='ecdbmap' />"
-        "  <ECEntityClass typeName='Element' modifier='None'>"
-        "    <ECProperty propertyName='Code' typeName='string' />"
-        "  </ECEntityClass>"
-        "  <ECEntityClass typeName='PhysicalElement' modifier='None'>"
-        "    <ECCustomAttributes>"
-        "        <ClassMap xmlns='ECDbMap.02.00'>"
-        "            <MapStrategy>NotMapped</MapStrategy>"
-        "        </ClassMap>"
-        "    </ECCustomAttributes>"
-        "    <BaseClass>Element</BaseClass>"
-        "    <ECProperty propertyName='NameSpace' typeName='string' />"
-        "  </ECEntityClass>"
-        "  <ECEntityClass typeName='ElementGeometry' modifier='None'>"
-        "    <ECProperty propertyName='Geom' typeName='binary' />"
-        "  </ECEntityClass>"
-        "  <ECEntityClass typeName='ElementGeometry3D'>"
-        "    <ECCustomAttributes>"
-        "        <ClassMap xmlns='ECDbMap.02.00'>"
-        "            <MapStrategy>NotMapped</MapStrategy>"
-        "        </ClassMap>"
-        "    </ECCustomAttributes>"
-        "    <BaseClass>ElementGeometry</BaseClass>"
-        "    <ECProperty propertyName='Category3D' typeName='binary' />"
-        "  </ECEntityClass>"
-        "  <ECRelationshipClass typeName='ElementHasGeometry' strength='referencing' modifier='Sealed'>"
-        "    <Source cardinality='(0,N)' polymorphic='True'>"
-        "      <Class class='Element' />"
-        "    </Source>"
-        "    <Target cardinality='(0,N)' polymorphic='True'>"
-        "      <Class class='ElementGeometry' />"
-        "    </Target>"
-        "    <ECProperty propertyName='RelProp' typeName='string' />"
-        "  </ECRelationshipClass>"
-        "</ECSchema>"))) << "N:N Relationship having at least one NotMapped constraint class on both sides of relationship are not supported";
-
-    ASSERT_EQ(ERROR, TestHelper::ImportSchema(SchemaItem(
-        "<ECSchema schemaName='TestSchema' nameSpacePrefix='ts' version='1.0' xmlns='http://www.bentley.com/schemas/Bentley.ECXML.3.0'>"
-        "  <ECSchemaReference name='ECDbMap' version='02.00' prefix='ecdbmap' />"
-        "  <ECEntityClass typeName='Element' modifier='None'>"
-        "    <ECProperty propertyName='Code' typeName='string' />"
-        "  </ECEntityClass>"
-        "  <ECEntityClass typeName='PhysicalElement' modifier='None'>"
-        "    <BaseClass>Element</BaseClass>"
-        "    <ECProperty propertyName='NameSpace' typeName='string' />"
-        "  </ECEntityClass>"
-        "  <ECEntityClass typeName='ElementGeometry' modifier='None'>"
-        "    <ECProperty propertyName='Geom' typeName='binary' />"
-        "  </ECEntityClass>"
-        "  <ECEntityClass typeName='ElementGeometry3D'>"
-        "    <ECCustomAttributes>"
-        "        <ClassMap xmlns='ECDbMap.02.00'>"
-        "            <MapStrategy>NotMapped</MapStrategy>"
-        "        </ClassMap>"
-        "    </ECCustomAttributes>"
-        "    <BaseClass>ElementGeometry</BaseClass>"
-        "    <ECProperty propertyName='Category3D' typeName='binary' />"
-        "  </ECEntityClass>"
-        "  <ECRelationshipClass typeName='ElementHasGeometry' strength='referencing' modifier='Sealed'>"
-        "    <Source cardinality='(0,N)' polymorphic='True'>"
-        "      <Class class='Element' />"
-        "    </Source>"
-        "    <Target cardinality='(0,N)' polymorphic='True'>"
-        "      <Class class='ElementGeometry' />"
-        "    </Target>"
-        "    <ECProperty propertyName='RelProp' typeName='string' />"
-        "  </ECRelationshipClass>"
-        "</ECSchema>"))) << "N:N Relationships having at least one NotMapped constraint class on one sides of relationship are not supported";
-    }
-
-
-//---------------------------------------------------------------------------------------
-// @bsimethod                                   Muhammad Hassan                     05/16
-//+---------------+---------------+---------------+---------------+---------------+------
-TEST_F(RelationshipMappingTestFixture, AddDerivedClassOfConstraintOnNsideOf1NRelationship)
-    {
-    ASSERT_EQ(SUCCESS, SetupECDb("addderivedclassonNsideof1Nrelationship.ecdb", SchemaItem(
-        "<?xml version = '1.0' encoding = 'utf-8'?>"
-        "<ECSchema schemaName='OpenPlant' nameSpacePrefix='op' version='1.0' xmlns='http://www.bentley.com/schemas/Bentley.ECXML.3.0'>"
-        "<ECSchemaReference name='ECDbMap' version='02.00' prefix='ecdbmap' />"
-        "  <ECEntityClass typeName='ITEM' >"
-        "    <ECProperty propertyName='op_ITEM_prop' typeName='string' />"
-        "  </ECEntityClass>"
-        "  <ECEntityClass typeName='UNIT' >"
-        "    <ECProperty propertyName='op_UNIT_prop' typeName='string' />"
-        "  </ECEntityClass>"
-        "  <ECRelationshipClass typeName='UNIT_HAS_ITEM' strength='referencing' strengthDirection='forward'>"
-        "    <Source cardinality='(0,1)' polymorphic='True'>"
-        "      <Class class='UNIT' />"
-        "    </Source>"
-        "    <Target cardinality='(0,N)' polymorphic='True'>"
-        "      <Class class='ITEM' />"
-        "    </Target>"
-        "  </ECRelationshipClass>"
-        "</ECSchema>")));
-
-    ECClassCP item = m_ecdb.Schemas().GetClass("OpenPlant", "ITEM");
-    ECClassCP unit = m_ecdb.Schemas().GetClass("OpenPlant", "UNIT");
-
-    Savepoint sp(m_ecdb, "CRUD Operations");
-    //Insert Statements
-    {
-    //relationship between UNIT and ITEM
-    ASSERT_EQ(BE_SQLITE_DONE, TestHelper::ExecuteNonSelectECSql(m_ecdb, "INSERT INTO op.UNIT(ECInstanceId, op_UNIT_prop) VALUES(201, 'unitString1')"));
-    ASSERT_EQ(BE_SQLITE_DONE, TestHelper::ExecuteNonSelectECSql(m_ecdb, "INSERT INTO op.ITEM(ECInstanceId, op_ITEM_prop) VALUES(101, 'itemString1')"));
-
-    Utf8String ecsql;
-    ecsql.Sprintf("INSERT INTO op.UNIT_HAS_ITEM(ECInstanceId, SourceECInstanceId, SourceECClassId, TargetECInstanceId, TargetECClassId) VALUES(401, 201, %llu, 101, %llu)", unit->GetId().GetValue(), item->GetId().GetValue());
-    ASSERT_EQ(BE_SQLITE_DONE, TestHelper::ExecuteNonSelectECSql(m_ecdb, ecsql.c_str()));
-    }
-
-    //Select statements
-    {
-    ASSERT_EQ(BE_SQLITE_ROW, TestHelper::ExecuteNonSelectECSql(m_ecdb, "SELECT * FROM op.UNIT_HAS_ITEM"));
-
-    Utf8String ecsql;
-    ecsql.Sprintf("SELECT * FROM op.UNIT_HAS_ITEM WHERE TargetECClassId=%s", item->GetId().ToString().c_str());
-    ASSERT_EQ(BE_SQLITE_ROW, TestHelper::ExecuteNonSelectECSql(m_ecdb, ecsql.c_str()));
-    }
-
-    //Delete Statements
-    {
-    Utf8String ecsql;
-    ecsql.Sprintf("DELETE FROM op.UNIT_HAS_ITEM WHERE TargetECClassId = %s", item->GetId().ToString().c_str());
-    ASSERT_EQ(BE_SQLITE_DONE, TestHelper::ExecuteNonSelectECSql(m_ecdb, ecsql.c_str()));
-    //Verify Deletion
-    ecsql.Sprintf("SELECT * FROM op.UNIT_HAS_ITEM WHERE TargetECClassId=%s", item->GetId().ToString().c_str());
-    ASSERT_EQ(BE_SQLITE_DONE, TestHelper::ExecuteNonSelectECSql(m_ecdb, ecsql.c_str()));
-    }
-    sp.Cancel();
-
-    m_ecdb.SaveChanges();
-    ASSERT_EQ(SUCCESS, ImportSchema(SchemaItem(
-        "<?xml version = '1.0' encoding = 'utf-8'?>"
-        "<ECSchema schemaName='OpenPlant_3D' nameSpacePrefix='op3d' version='1.0' xmlns='http://www.bentley.com/schemas/Bentley.ECXML.3.0'>"
-        "  <ECSchemaReference name='OpenPlant' version='01.00' prefix='op' />"
-        "  <ECEntityClass typeName='ITEM_3D' >"
-        "    <BaseClass>op:ITEM</BaseClass>"
-        "    <ECProperty propertyName='op3d_ITEM_prop' typeName='string' />"
-        "  </ECEntityClass>"
-        "</ECSchema>")));
-
-    item = m_ecdb.Schemas().GetClass("OpenPlant", "ITEM");
-    unit = m_ecdb.Schemas().GetClass("OpenPlant", "UNIT");
-    ECClassCP item_3D = m_ecdb.Schemas().GetClass("OpenPlant_3D", "ITEM_3D");
-
-    //Insert Statements
-    {
-    //relationship between UNIT and ITEM
-    ASSERT_EQ(BE_SQLITE_DONE, TestHelper::ExecuteNonSelectECSql(m_ecdb, "INSERT INTO op.UNIT(ECInstanceId, op_UNIT_prop) VALUES(201, 'unitString1')"));
-    ASSERT_EQ(BE_SQLITE_DONE, TestHelper::ExecuteNonSelectECSql(m_ecdb, "INSERT INTO op.ITEM(ECInstanceId, op_ITEM_prop) VALUES(101, 'itemString1')"));
-
-    Utf8String ecsql;
-    ecsql.Sprintf("INSERT INTO op.UNIT_HAS_ITEM(ECInstanceId, SourceECInstanceId, SourceECClassId, TargetECInstanceId, TargetECClassId) VALUES(401, 201, %llu, 101, %llu)", unit->GetId().GetValue(), item->GetId().GetValue());
-    ASSERT_EQ(BE_SQLITE_DONE, TestHelper::ExecuteNonSelectECSql(m_ecdb, ecsql.c_str()));
-
-    //relationship between UNIT and ITEM_3D(new derived Class)
-    ASSERT_EQ(BE_SQLITE_DONE, TestHelper::ExecuteNonSelectECSql(m_ecdb, "INSERT INTO op.UNIT(ECInstanceId, op_UNIT_prop) VALUES(202, 'unitString2')"));
-    ASSERT_EQ(BE_SQLITE_DONE, TestHelper::ExecuteNonSelectECSql(m_ecdb, "INSERT INTO op3d.ITEM_3D(ECInstanceId, op_ITEM_prop, op3d_ITEM_prop) VALUES(301, 'itemString1', 'item3dString1')"));
-
-    ecsql.Sprintf("INSERT INTO op.UNIT_HAS_ITEM(ECInstanceId, SourceECInstanceId, SourceECClassId, TargetECInstanceId, TargetECClassId) VALUES(402, 202, %llu, 301, %llu)", unit->GetId().GetValue(), item_3D->GetId().GetValue());
-    ASSERT_EQ(BE_SQLITE_DONE, TestHelper::ExecuteNonSelectECSql(m_ecdb, ecsql.c_str()));
-    }
-
-    //Select statements
-    {
-    ASSERT_EQ(BE_SQLITE_ROW, TestHelper::ExecuteNonSelectECSql(m_ecdb, "SELECT * FROM op.UNIT_HAS_ITEM"));
-
-    Utf8String ecsql;
-    ecsql.Sprintf("SELECT * FROM op.UNIT_HAS_ITEM WHERE TargetECClassId = %llu", item->GetId().GetValue());
-    ASSERT_EQ(BE_SQLITE_ROW, TestHelper::ExecuteNonSelectECSql(m_ecdb, ecsql.c_str()));
-
-    ecsql.Sprintf("SELECT * FROM op.UNIT_HAS_ITEM WHERE TargetECClassId = %llu", item_3D->GetId().GetValue());
-    ASSERT_EQ(BE_SQLITE_ROW, TestHelper::ExecuteNonSelectECSql(m_ecdb, ecsql.c_str()));
-    }
-
-    //Delete Statements
-    {
-    Utf8String ecsql;
-    ecsql.Sprintf("DELETE FROM op.UNIT_HAS_ITEM WHERE TargetECClassId = %llu", item->GetId().GetValue());
-    ASSERT_EQ(BE_SQLITE_DONE, TestHelper::ExecuteNonSelectECSql(m_ecdb, ecsql.c_str()));
-    //Verify Deletion
-    ecsql.Sprintf("SELECT * FROM op.UNIT_HAS_ITEM WHERE TargetECClassId = %llu", item->GetId().GetValue());
-    ASSERT_EQ(BE_SQLITE_DONE, TestHelper::ExecuteNonSelectECSql(m_ecdb, ecsql.c_str()));
-
-    ecsql.Sprintf("DELETE FROM op.UNIT_HAS_ITEM WHERE ECInstanceId = 402 AND TargetECClassId = %llu", item_3D->GetId().GetValue());
-    ASSERT_EQ(BE_SQLITE_DONE, TestHelper::ExecuteNonSelectECSql(m_ecdb, ecsql.c_str()));
-    //verify Deletion
-    ecsql.Sprintf("SELECT * FROM op.UNIT_HAS_ITEM WHERE TargetECClassId = %llu", item_3D->GetId().GetValue());
-    ASSERT_EQ(BE_SQLITE_DONE, TestHelper::ExecuteNonSelectECSql(m_ecdb, ecsql.c_str()));
-    }
-    }
-
-//---------------------------------------------------------------------------------------
-// @bsimethod                                   Muhammad Hassan                     05/16
-//+---------------+---------------+---------------+---------------+---------------+------
-TEST_F(RelationshipMappingTestFixture, AddDerivedClassOfConstraintOn1sideOf1NRelationship)
-    {
-    ASSERT_EQ(SUCCESS, SetupECDb("addderivedclasson1sideof1Nrelationship.ecdb", SchemaItem(
-        "<?xml version = '1.0' encoding = 'utf-8'?>"
-        "<ECSchema schemaName='OpenPlant' nameSpacePrefix='op' version='1.0' xmlns='http://www.bentley.com/schemas/Bentley.ECXML.3.0'>"
-        "<ECSchemaReference name='ECDbMap' version='02.00' prefix='ecdbmap' />"
-        "  <ECEntityClass typeName='ITEM' >"
-        "    <ECProperty propertyName='op_ITEM_prop' typeName='string' />"
-        "        <ECNavigationProperty propertyName='UNIT' relationshipName='UNIT_HAS_ITEM' direction='Backward' />"
-        "  </ECEntityClass>"
-        "  <ECEntityClass typeName='UNIT' >"
-        "    <ECProperty propertyName='op_UNIT_prop' typeName='string' />"
-        "  </ECEntityClass>"
-        "  <ECRelationshipClass typeName='UNIT_HAS_ITEM' strength='referencing' strengthDirection='forward'  modifier='Sealed'>"
-        "    <Source cardinality='(0,1)' polymorphic='True'>"
-        "      <Class class='UNIT' />"
-        "    </Source>"
-        "    <Target cardinality='(0,N)' polymorphic='True'>"
-        "      <Class class='ITEM' />"
-        "    </Target>"
-        "  </ECRelationshipClass>"
-        "</ECSchema>")));
-
-    ECClassCP unit = m_ecdb.Schemas().GetClass("OpenPlant", "UNIT");
-    ECClassCP item = m_ecdb.Schemas().GetClass("OpenPlant", "ITEM");
-    m_ecdb.SaveChanges();
-    Savepoint sp(m_ecdb, "CRUD operations");
-    //Insert Statements
-    {
-    //relationship between UNIT and ITEM
-    ASSERT_EQ(BE_SQLITE_DONE, TestHelper::ExecuteNonSelectECSql(m_ecdb, "INSERT INTO op.UNIT(ECInstanceId, op_UNIT_prop) VALUES(201, 'unitString1')"));
-    ASSERT_EQ(BE_SQLITE_DONE, TestHelper::ExecuteNonSelectECSql(m_ecdb, "INSERT INTO op.ITEM(ECInstanceId, op_ITEM_prop,UNIT.Id) VALUES(101, 'itemString1',201)"));
-    }
-
-    //Select Statements
-    {
-    Utf8String ecsql;
-    ASSERT_EQ(BE_SQLITE_ROW, TestHelper::ExecuteNonSelectECSql(m_ecdb, "SELECT * FROM op.UNIT_HAS_ITEM"));
-    ecsql.Sprintf("SELECT * FROM op.UNIT_HAS_ITEM WHERE SourceECClassId = %llu", unit->GetId().GetValue());
-    ASSERT_EQ(BE_SQLITE_ROW, TestHelper::ExecuteNonSelectECSql(m_ecdb, ecsql.c_str()));
-    }
-
-    //Delete Statements
-    {
-    ASSERT_EQ(BE_SQLITE_DONE, TestHelper::ExecuteNonSelectECSql(m_ecdb, "UPDATE op.ITEM SET UNIT.Id = NULL WHERE ECInstanceId = 101"));
-    //Verify Deletion
-
-    Utf8String ecsql;
-    ecsql.Sprintf("SELECT * FROM op.UNIT_HAS_ITEM WHERE SourceECClassId = %llu", unit->GetId().GetValue());
-    ASSERT_EQ(BE_SQLITE_DONE, TestHelper::ExecuteNonSelectECSql(m_ecdb, ecsql.c_str()));
-    }
-    sp.Cancel();
-
-<<<<<<< HEAD
-    ASSERT_EQ(SUCCESS, ImportSchema(m_ecdb, SchemaItem(
-=======
-    m_ecdb.SaveChanges();
-    ASSERT_EQ(SUCCESS, ImportSchema(SchemaItem(
->>>>>>> fb0456a7
-        "<?xml version = '1.0' encoding = 'utf-8'?>"
-        "<ECSchema schemaName='OpenPlant_3D' nameSpacePrefix='op3d' version='1.0' xmlns='http://www.bentley.com/schemas/Bentley.ECXML.3.0'>"
-        "  <ECSchemaReference name='OpenPlant' version='01.00' prefix='op' />"
-        "  <ECEntityClass typeName='UNIT_3D' >"
-        "    <BaseClass>op:UNIT</BaseClass>"
-        "    <ECProperty propertyName='op3d_UNIT_prop' typeName='string' />"
-        "  </ECEntityClass>"
-        "</ECSchema>")));
-
-    item = m_ecdb.Schemas().GetClass("OpenPlant", "ITEM");
-    unit = m_ecdb.Schemas().GetClass("OpenPlant", "UNIT");
-    ECClassCP unit_3D = m_ecdb.Schemas().GetClass("OpenPlant_3D", "UNIT_3D");
-    //Insert Statements
-    {
-    Utf8String ecsql;
-    //relationship between UNIT and ITEM
-    ASSERT_EQ(BE_SQLITE_DONE, TestHelper::ExecuteNonSelectECSql(m_ecdb, "INSERT INTO op.UNIT(ECInstanceId, op_UNIT_prop) VALUES(201, 'unitString1')"));
-    ASSERT_EQ(BE_SQLITE_DONE, TestHelper::ExecuteNonSelectECSql(m_ecdb, "INSERT INTO op.ITEM(ECInstanceId, op_ITEM_prop,UNIT.Id) VALUES(101, 'itemString1',201)"));
-
-    //relationship between UNIT_3D(new derived Class) and ITEM
-    ASSERT_EQ(BE_SQLITE_DONE, TestHelper::ExecuteNonSelectECSql(m_ecdb, "INSERT INTO op3d.UNIT_3D(ECInstanceId, op_UNIT_prop, op3d_UNIT_prop) VALUES(301, 'unitString2', 'unit3dString2')"));
-    ASSERT_EQ(BE_SQLITE_DONE, TestHelper::ExecuteNonSelectECSql(m_ecdb, "INSERT INTO op.ITEM(ECInstanceId, op_ITEM_prop,UNIT.Id) VALUES(102, 'itemString2',301)"));
-    }
-
-    //Select Statements
-    {
-    ASSERT_EQ(BE_SQLITE_ROW, TestHelper::ExecuteNonSelectECSql(m_ecdb, "SELECT * FROM op.UNIT_HAS_ITEM"));
-
-    Utf8String ecsql;
-    ecsql.Sprintf("SELECT * FROM op.UNIT_HAS_ITEM WHERE SourceECClassId = %llu", unit->GetId().GetValue());
-    ASSERT_EQ(BE_SQLITE_ROW, TestHelper::ExecuteNonSelectECSql(m_ecdb, ecsql.c_str()));
-
-    ecsql.Sprintf("SELECT * FROM op.UNIT_HAS_ITEM WHERE SourceECClassId = %llu", unit_3D->GetId().GetValue());
-    ASSERT_EQ(BE_SQLITE_ROW, TestHelper::ExecuteNonSelectECSql(m_ecdb, ecsql.c_str()));
-    }
-
-    //Delete Statements
-    {
-    Utf8String ecsql = "UPDATE op.ITEM SET UNIT.Id = NULL WHERE ECInstanceId = 101";
-    ASSERT_EQ(BE_SQLITE_DONE, TestHelper::ExecuteNonSelectECSql(m_ecdb, ecsql.c_str()));
-    //Verify Deletion
-    ecsql.Sprintf("SELECT * FROM op.UNIT_HAS_ITEM WHERE SourceECClassId = %llu", unit->GetId().GetValue());
-    ASSERT_EQ(BE_SQLITE_DONE, TestHelper::ExecuteNonSelectECSql(m_ecdb, ecsql.c_str()));
-
-    ecsql = "UPDATE op.ITEM SET UNIT.Id = NULL WHERE ECInstanceId = 102";
-    ASSERT_EQ(BE_SQLITE_DONE, TestHelper::ExecuteNonSelectECSql(m_ecdb, ecsql.c_str()));
-    //Verify Deletion
-    ecsql.Sprintf("SELECT * FROM op.UNIT_HAS_ITEM WHERE SourceECClassId = %llu", unit_3D->GetId().GetValue());
-    ASSERT_EQ(BE_SQLITE_DONE, TestHelper::ExecuteNonSelectECSql(m_ecdb, ecsql.c_str()));
-    }
-    }
-
-//---------------------------------------------------------------------------------------
-// @bsimethod                                   Muhammad Hassan                     05/16
-//+---------------+---------------+---------------+---------------+---------------+------
-TEST_F(RelationshipMappingTestFixture, AddDerivedClassOfConstraintsForNNRelationship)
-    {
-    ASSERT_EQ(SUCCESS, SetupECDb("addderivedclassofconstraintsforNNrelationship.ecdb", SchemaItem(
-        "<?xml version = '1.0' encoding = 'utf-8'?>"
-        "<ECSchema schemaName='OpenPlant' nameSpacePrefix='op' version='1.0' xmlns='http://www.bentley.com/schemas/Bentley.ECXML.3.0'>"
-        "<ECSchemaReference name='ECDbMap' version='02.00' prefix='ecdbmap' />"
-        "  <ECEntityClass typeName='ITEM' >"
-        "    <ECProperty propertyName='op_ITEM_prop' typeName='string' />"
-        "  </ECEntityClass>"
-        "  <ECEntityClass typeName='UNIT' >"
-        "    <ECProperty propertyName='op_UNIT_prop' typeName='string' />"
-        "  </ECEntityClass>"
-        "  <ECRelationshipClass typeName='UNIT_HAS_ITEM' strength='referencing' strengthDirection='forward'>"
-        "    <Source cardinality='(0,N)' polymorphic='True'>"
-        "      <Class class='UNIT' />"
-        "    </Source>"
-        "    <Target cardinality='(0,N)' polymorphic='True'>"
-        "      <Class class='ITEM' />"
-        "    </Target>"
-        "    <ECProperty propertyName='relProp' typeName='string' />"
-        "  </ECRelationshipClass>"
-        "</ECSchema>")));
-
-    ECClassCP item = m_ecdb.Schemas().GetClass("OpenPlant", "ITEM");
-    ECClassCP unit = m_ecdb.Schemas().GetClass("OpenPlant", "UNIT");
-
-    Savepoint sp(m_ecdb, "CRUD Operations");
-    //Insert Statements
-    {
-    //relationship between UNIT and ITEM
-    ASSERT_EQ(BE_SQLITE_DONE, TestHelper::ExecuteNonSelectECSql(m_ecdb, "INSERT INTO op.UNIT(ECInstanceId, op_UNIT_prop) VALUES(201, 'unitString1')"));
-    ASSERT_EQ(BE_SQLITE_DONE, TestHelper::ExecuteNonSelectECSql(m_ecdb, "INSERT INTO op.ITEM(ECInstanceId, op_ITEM_prop) VALUES(101, 'itemString1')"));
-
-    Utf8String ecsql;
-    ecsql.Sprintf("INSERT INTO op.UNIT_HAS_ITEM(ECInstanceId, SourceECInstanceId, SourceECClassId, TargetECInstanceId, TargetECClassId, relProp) VALUES(401, 201, %llu, 101, %llu, 'relPropString1')", unit->GetId().GetValue(), item->GetId().GetValue());
-    ASSERT_EQ(BE_SQLITE_DONE, TestHelper::ExecuteNonSelectECSql(m_ecdb, ecsql.c_str()));
-    }
-
-    //Select statements
-    {
-    ASSERT_EQ(BE_SQLITE_ROW, TestHelper::ExecuteNonSelectECSql(m_ecdb, "SELECT * FROM op.UNIT_HAS_ITEM"));
-
-    Utf8String ecsql;
-    ecsql.Sprintf("SELECT * FROM op.UNIT_HAS_ITEM WHERE SourceECClassId = %llu AND TargetECClassId = %llu", unit->GetId().GetValue(), item->GetId().GetValue());
-    ASSERT_EQ(BE_SQLITE_ROW, TestHelper::ExecuteNonSelectECSql(m_ecdb, ecsql.c_str()));
-    }
-
-    //update Statement
-    {
-    ASSERT_EQ(BE_SQLITE_DONE, TestHelper::ExecuteNonSelectECSql(m_ecdb, "UPDATE op.UNIT_HAS_ITEM SET relProp='relPropUpdatedString1' WHERE ECInstanceId=401"));
-    }
-
-    //Delete Statements
-    {
-    Utf8String ecsql;
-    ecsql.Sprintf("DELETE FROM op.UNIT_HAS_ITEM WHERE SourceECClassId = %s AND TargetECClassId = %s", unit->GetId().ToString().c_str(),
-                  item->GetId().ToString().c_str());
-    ASSERT_EQ(BE_SQLITE_DONE, TestHelper::ExecuteNonSelectECSql(m_ecdb, ecsql.c_str()));
-    //verify Deltion
-    ecsql.Sprintf("SELECT * FROM op.UNIT_HAS_ITEM WHERE SourceECClassId = %s AND TargetECClassId = %s", unit->GetId().ToString().c_str(), item->GetId().ToString().c_str());
-    ASSERT_EQ(BE_SQLITE_DONE, TestHelper::ExecuteNonSelectECSql(m_ecdb, ecsql.c_str()));
-    }
-    sp.Cancel();
-
-    m_ecdb.SaveChanges();
-    ASSERT_EQ(SUCCESS, ImportSchema(SchemaItem(
-        "<?xml version = '1.0' encoding = 'utf-8'?>"
-        "<ECSchema schemaName='OpenPlant_3D' nameSpacePrefix='op3d' version='1.0' xmlns='http://www.bentley.com/schemas/Bentley.ECXML.3.0'>"
-        "  <ECSchemaReference name='OpenPlant' version='01.00' prefix='op' />"
-        "  <ECEntityClass typeName='ITEM_3D' >"
-        "    <BaseClass>op:ITEM</BaseClass>"
-        "    <ECProperty propertyName='op3d_ITEM_prop' typeName='string' />"
-        "  </ECEntityClass>"
-        "  <ECEntityClass typeName='UNIT_3D' >"
-        "    <BaseClass>op:UNIT</BaseClass>"
-        "    <ECProperty propertyName='op3d_UNIT_prop' typeName='string' />"
-        "  </ECEntityClass>"
-        "</ECSchema>")));
-
-    item = m_ecdb.Schemas().GetClass("OpenPlant", "ITEM");
-    unit = m_ecdb.Schemas().GetClass("OpenPlant", "UNIT");
-    ECClassCP item_3D = m_ecdb.Schemas().GetClass("OpenPlant_3D", "ITEM_3D");
-    ECClassCP unit_3D = m_ecdb.Schemas().GetClass("OpenPlant_3D", "UNIT_3D");
-
-    //Insert Statements
-    {
-    //relationship between UNIT and ITEM
-    ASSERT_EQ(BE_SQLITE_DONE, TestHelper::ExecuteNonSelectECSql(m_ecdb, "INSERT INTO op.UNIT(ECInstanceId, op_UNIT_prop) VALUES(201, 'unitString1')"));
-    ASSERT_EQ(BE_SQLITE_DONE, TestHelper::ExecuteNonSelectECSql(m_ecdb, "INSERT INTO op.ITEM(ECInstanceId, op_ITEM_prop) VALUES(101, 'itemString1')"));
-
-    Utf8String ecsql;
-    ecsql.Sprintf("INSERT INTO op.UNIT_HAS_ITEM(ECInstanceId, SourceECInstanceId, SourceECClassId, TargetECInstanceId, TargetECClassId, relProp) VALUES(501, 201, %llu, 101, %llu, 'relPropString1')", unit->GetId().GetValue(), item->GetId().GetValue());
-    ASSERT_EQ(BE_SQLITE_DONE, TestHelper::ExecuteNonSelectECSql(m_ecdb, ecsql.c_str()));
-
-    //relationship between UNIT_3D and ITEM_3D newly added derived classes
-    ASSERT_EQ(BE_SQLITE_DONE, TestHelper::ExecuteNonSelectECSql(m_ecdb, "INSERT INTO op3d.UNIT_3D(ECInstanceId, op_UNIT_prop, op3d_UNIT_prop) VALUES(401, 'unitString2', 'unit3dString2')"));
-    ASSERT_EQ(BE_SQLITE_DONE, TestHelper::ExecuteNonSelectECSql(m_ecdb, "INSERT INTO op3d.ITEM_3D(ECInstanceId, op_ITEM_prop, op3d_ITEM_prop) VALUES(301, 'itemString2', 'item3dString2')"));
-
-    ecsql.Sprintf("INSERT INTO op.UNIT_HAS_ITEM(ECInstanceId, SourceECInstanceId, SourceECClassId, TargetECInstanceId, TargetECClassId, relProp) VALUES(502, 401, %llu, 301, %llu, 'relPropString2')", unit_3D->GetId().GetValue(), item_3D->GetId().GetValue());
-    ASSERT_EQ(BE_SQLITE_DONE, TestHelper::ExecuteNonSelectECSql(m_ecdb, ecsql.c_str()));
-    }
-
-    //Select statements
-    {
-    ASSERT_EQ(BE_SQLITE_ROW, TestHelper::ExecuteNonSelectECSql(m_ecdb, "SELECT * FROM op.UNIT_HAS_ITEM"));
-
-    Utf8String ecsql;
-    ecsql.Sprintf("SELECT * FROM op.UNIT_HAS_ITEM WHERE SourceECClassId = %llu AND TargetECClassId = %llu", unit->GetId().GetValue(), item->GetId().GetValue());
-    ASSERT_EQ(BE_SQLITE_ROW, TestHelper::ExecuteNonSelectECSql(m_ecdb, ecsql.c_str()));
-
-    ecsql.Sprintf("SELECT * FROM op.UNIT_HAS_ITEM WHERE SourceECClassId = %llu AND TargetECClassId = %llu", unit_3D->GetId().GetValue(), item_3D->GetId().GetValue());
-    ASSERT_EQ(BE_SQLITE_ROW, TestHelper::ExecuteNonSelectECSql(m_ecdb, ecsql.c_str()));
-    }
-
-    //update Statement
-    {
-    ASSERT_EQ(BE_SQLITE_DONE, TestHelper::ExecuteNonSelectECSql(m_ecdb, "UPDATE op.UNIT_HAS_ITEM SET relProp='relPropUpdatedString1' WHERE ECInstanceId=501"));
-
-    //update relationship between newly added derived classes
-    ASSERT_EQ(BE_SQLITE_DONE, TestHelper::ExecuteNonSelectECSql(m_ecdb, "UPDATE op.UNIT_HAS_ITEM SET relProp='relPropUpdatedString2' WHERE ECInstanceId=502"));
-    }
-
-    //Delete Statements
-    {
-    Utf8String ecsql;
-    ecsql.Sprintf("DELETE FROM op.UNIT_HAS_ITEM WHERE SourceECClassId = %s AND TargetECClassId = %s", unit->GetId().ToString().c_str(), item->GetId().ToString().c_str());
-    ASSERT_EQ(BE_SQLITE_DONE, TestHelper::ExecuteNonSelectECSql(m_ecdb, ecsql.c_str()));
-    //Verify Deletion
-    ecsql.Sprintf("SELECT * FROM op.UNIT_HAS_ITEM WHERE SourceECClassId = %s AND TargetECClassId = %s", unit->GetId().ToString().c_str(), item->GetId().ToString().c_str());
-    ASSERT_EQ(BE_SQLITE_DONE, TestHelper::ExecuteNonSelectECSql(m_ecdb, ecsql.c_str()));
-
-    ecsql.Sprintf("DELETE FROM op.UNIT_HAS_ITEM WHERE SourceECClassId = %s AND TargetECClassId = %s", unit_3D->GetId().ToString().c_str(), item_3D->GetId().ToString().c_str());
-    ASSERT_EQ(BE_SQLITE_DONE, TestHelper::ExecuteNonSelectECSql(m_ecdb, ecsql.c_str()));
-    //Verify Deletion
-    ecsql.Sprintf("SELECT * FROM op.UNIT_HAS_ITEM WHERE SourceECClassId = %s AND TargetECClassId = %s", unit->GetId().ToString().c_str(), item->GetId().ToString().c_str());
-    ASSERT_EQ(BE_SQLITE_DONE, TestHelper::ExecuteNonSelectECSql(m_ecdb, ecsql.c_str()));
-    }
-    }
-
-//---------------------------------------------------------------------------------------
-// @bsimethod                                   Maha Nasir                  02/17
-//+---------------+---------------+---------------+---------------+---------------+------
-TEST_F(RelationshipMappingTestFixture, StrengthDirectionValidityOnEndTableRelationship)
-    {
-    ASSERT_EQ(ERROR, TestHelper::ImportSchema(SchemaItem(
-            R"xml(<ECSchema schemaName="TestSchema" alias="ts" version="1.0" xmlns="http://www.bentley.com/schemas/Bentley.ECXML.3.1">
-              <ECSchemaReference name="ECDbMap" version="02.00" alias="ecdbmap" />
-              <ECEntityClass typeName="Model" >
-                <ECProperty propertyName="Name" typeName="string" />
-              </ECEntityClass>
-              <ECEntityClass typeName="Element" >
-                <ECProperty propertyName="Code" typeName="string" />
-                <ECNavigationProperty propertyName="Model" relationshipName="ModelHasElements" direction="Backward" />
-              </ECEntityClass>
-              <ECRelationshipClass typeName="ModelHasElements" modifier="None" strength="embedding" strengthDirection="Backward">
-                <Source multiplicity="(0..1)" polymorphic="True" roleLabel="Model Has Elements">
-                  <Class class="Model" />
-                </Source>
-                <Target multiplicity="(0..*)" polymorphic="True" roleLabel="Model Has Elements (Reversed)">
-                  <Class class="Element" />
-                </Target>
-              </ECRelationshipClass>
-            </ECSchema>)xml"))) << "For a FKRelationship class with strength 'embedding', the cardinality 1-N requires the direction to be 'forward'.";
-
-    ASSERT_EQ(SUCCESS, TestHelper::ImportSchema(SchemaItem(
-            R"xml(<ECSchema schemaName="TestSchema" alias="ts" version="1.0" xmlns="http://www.bentley.com/schemas/Bentley.ECXML.3.1">
-              <ECSchemaReference name="ECDbMap" version="02.00" alias="ecdbmap" />
-              <ECEntityClass typeName="Model" >
-                <ECProperty propertyName="Name" typeName="string" />
-              </ECEntityClass>
-              <ECEntityClass typeName="Element" >
-                <ECProperty propertyName="Code" typeName="string" />
-                <ECNavigationProperty propertyName="Model" relationshipName="ModelHasElements" direction="Backward" />
-              </ECEntityClass>
-              <ECRelationshipClass typeName="ModelHasElements" modifier="None" strength="embedding" strengthDirection="Forward">
-                <Source multiplicity="(0..1)" polymorphic="True" roleLabel="Model Has Elements">
-                  <Class class="Model" />
-                </Source>
-                <Target multiplicity="(0..*)" polymorphic="True" roleLabel="Model Has Elements (Reversed)">
-                  <Class class="Element" />
-                </Target>
-              </ECRelationshipClass>
-            </ECSchema>)xml"))) << "Mapping of FKRelationshipClass with strength 'embedding' and direction 'forward' for a 1-N cardinality, is expected to succeed.";
-
-    ASSERT_EQ(SUCCESS, TestHelper::ImportSchema(SchemaItem(
-            R"xml(<ECSchema schemaName="TestSchema" alias="ts" version="1.0" xmlns="http://www.bentley.com/schemas/Bentley.ECXML.3.1">
-              <ECSchemaReference name="ECDbMap" version="02.00" alias="ecdbmap" />
-              <ECEntityClass typeName="Model" >
-                <ECProperty propertyName="Name" typeName="string" />
-                <ECNavigationProperty propertyName="Element" relationshipName="ModelHasElements" direction="Forward" />
-              </ECEntityClass>
-              <ECEntityClass typeName="Element" >
-                <ECProperty propertyName="Code" typeName="string" />
-              </ECEntityClass>
-              <ECRelationshipClass typeName="ModelHasElements" modifier="None" strength="embedding" strengthDirection="Backward">
-                <Source multiplicity="(0..*)" polymorphic="True" roleLabel="Model Has Elements">
-                  <Class class="Model" />
-                </Source>
-                <Target multiplicity="(0..1)" polymorphic="True" roleLabel="Model Has Elements (Reversed)">
-                  <Class class="Element" />
-                </Target>
-              </ECRelationshipClass>
-            </ECSchema>)xml"))) << "Mapping of FKRelationshipClass with strength 'embedding' and direction 'Backward' for a N-1 cardinality, is expected to succeed.";
-
-    ASSERT_EQ(ERROR, TestHelper::ImportSchema(SchemaItem(
-            "<ECSchema schemaName='TestSchema' alias='ts' version='1.0' xmlns='http://www.bentley.com/schemas/Bentley.ECXML.3.1'>"
-            "  <ECSchemaReference name='ECDbMap' version='02.00' alias='ecdbmap' />"
-            "  <ECEntityClass typeName='Model' >"
-            "    <ECProperty propertyName='Name' typeName='string' />"
-            "    <ECNavigationProperty propertyName='Element' relationshipName='ModelHasElements' direction='Backward' />"
-            "  </ECEntityClass>"
-            "  <ECEntityClass typeName='Element' >"
-            "    <ECProperty propertyName='Code' typeName='string' />"
-            "  </ECEntityClass>"
-            "  <ECRelationshipClass typeName='ModelHasElements' modifier='None' strength='embedding' strengthDirection='Forward'>"
-            "    <Source multiplicity='(0..*)' polymorphic='True' roleLabel='Model Has Elements'>"
-            "      <Class class='Model' />"
-            "    </Source>"
-            "    <Target multiplicity='(0..1)' polymorphic='True' roleLabel='Model Has Elements (Reversed)'>"
-            "      <Class class='Element' />"
-            "    </Target>"
-            "  </ECRelationshipClass>"
-            "</ECSchema>"))) << "For a FKRelationship class with strength 'embedding', the cardinality N-1 requires the direction to be 'Backward'.";
-
-    ASSERT_EQ(SUCCESS, TestHelper::ImportSchema(SchemaItem(
-            "<ECSchema schemaName='TestSchema' alias='ts' version='1.0' xmlns='http://www.bentley.com/schemas/Bentley.ECXML.3.1'>"
-            "  <ECSchemaReference name='ECDbMap' version='02.00' alias='ecdbmap' />"
-            "  <ECEntityClass typeName='Model' >"
-            "    <ECProperty propertyName='Name' typeName='string' />"
-            "  </ECEntityClass>"
-            "  <ECEntityClass typeName='Element' >"
-            "    <ECProperty propertyName='Code' typeName='string' />"
-            "    <ECNavigationProperty propertyName='Model' relationshipName='ModelHasElements' direction='Backward' />"
-            "  </ECEntityClass>"
-            "  <ECRelationshipClass typeName='ModelHasElements' modifier='None' strength='embedding' strengthDirection='Forward'>"
-            "    <Source multiplicity='(0..1)' polymorphic='True' roleLabel='Model Has Elements'>"
-            "      <Class class='Model' />"
-            "    </Source>"
-            "    <Target multiplicity='(0..1)' polymorphic='True' roleLabel='Model Has Elements (Reversed)'>"
-            "      <Class class='Element' />"
-            "    </Target>"
-            "  </ECRelationshipClass>"
-            "</ECSchema>"))) << "Mapping of FKRelationshipClass with strength 'embedding' and direction 'Backward' for a 1-1 cardinality, is expected to succeed.";
-    }
-
-
-//---------------------------------------------------------------------------------------
-// @bsimethod                                   Affan.Khan                       08/14
-//+---------------+---------------+---------------+---------------+---------------+------
-TEST_F(RelationshipMappingTestFixture, DiegoRelationshipTest)
-    {
-    ASSERT_EQ(SUCCESS, SetupECDb("diegorelationshiptest.ecdb", SchemaItem(R"xml(
-            <ECSchema schemaName="DiegoSchema1" alias="ds1" version="01.00" xmlns="http://www.bentley.com/schemas/Bentley.ECXML.3.1">
-                <ECSchemaReference name="ECDbMap" version="02.00" alias="ecdbmap"/>
-                <ECEntityClass typeName="CivilModel">
-                    <ECProperty propertyName="CMId" typeName="string"/>
-                </ECEntityClass>
-                <ECEntityClass typeName="DataSetModel">
-                    <ECCustomAttributes>
-                        <ClassMap xmlns="ECDbMap.02.00">
-                            <MapStrategy>TablePerHierarchy</MapStrategy>
-                        </ClassMap>
-                    </ECCustomAttributes>
-                    <ECProperty propertyName="MSMId" typeName="string"/>
-                    <ECNavigationProperty propertyName="CivilModel" relationshipName="CivilModelHasDataSetModel" direction="Backward" />
-                </ECEntityClass>
-                <ECRelationshipClass typeName="CivilModelHasDataSetModel" modifier="Sealed" strength="referencing" strengthDirection="forward">
-                    <Source multiplicity="(0..1)" polymorphic="true" roleLabel="holds">
-                        <Class class="CivilModel"/>
-                    </Source>
-                    <Target multiplicity="(0..*)" polymorphic="true" roleLabel="is held by">
-                        <Class class="DataSetModel"/>
-                    </Target>
-                </ECRelationshipClass>
-            </ECSchema>)xml")));
-
-    ASSERT_EQ(SUCCESS, ImportSchema(SchemaItem(R"xml(
-            <ECSchema schemaName="DiegoSchema2" alias="ds2" version="01.00" xmlns="http://www.bentley.com/schemas/Bentley.ECXML.3.1">
-                <ECSchemaReference name="DiegoSchema1" version="01.00" alias="ds1"/>
-                <ECEntityClass typeName="GeometricModel">
-                    <BaseClass>ds1:DataSetModel</BaseClass>
-                    <ECProperty propertyName="Name" typeName="string"/>
-                 </ECEntityClass>
-            </ECSchema>
-            )xml")));
-
-    ECClassCP civilModelClass = m_ecdb.Schemas().GetClass("DiegoSchema1", "CivilModel");
-    ASSERT_TRUE(civilModelClass != nullptr);
-    ECClassCP datasetModelClass = m_ecdb.Schemas().GetClass("DiegoSchema1", "DataSetModel");
-    ASSERT_TRUE(datasetModelClass != nullptr);
-    ECClassCP relClass = m_ecdb.Schemas().GetClass("DiegoSchema1", "CivilModelHasDataSetModel");
-    ASSERT_TRUE(relClass != nullptr);
-    ECClassCP geometricModelClass = m_ecdb.Schemas().GetClass("DiegoSchema2", "GeometricModel");
-    ASSERT_TRUE(geometricModelClass != nullptr);
-
-    IECInstancePtr civilModel1 = ECDbTestUtility::CreateArbitraryECInstance(*civilModelClass);
-    IECInstancePtr civilModel2 = ECDbTestUtility::CreateArbitraryECInstance(*civilModelClass);
-
-    ECInstanceInserter civilModelInserter(m_ecdb, *civilModelClass, nullptr);
-    ASSERT_TRUE(civilModelInserter.IsValid());
-    ASSERT_EQ(BE_SQLITE_OK, civilModelInserter.Insert(*civilModel1));
-    ECInstanceKey civilModel2Key;
-    ASSERT_EQ(BE_SQLITE_OK, civilModelInserter.Insert(civilModel2Key, *civilModel2));
-
-    IECInstancePtr geometricModel = ECDbTestUtility::CreateArbitraryECInstance(*geometricModelClass);
-    ECValue navPropValue(civilModel2Key.GetInstanceId());
-    ASSERT_EQ(ECObjectsStatus::Success, geometricModel->SetValue("CivilModel", navPropValue));
-
-    ECInstanceInserter geometricModelInserter(m_ecdb, *geometricModelClass, nullptr);
-    ASSERT_TRUE(geometricModelInserter.IsValid());
-    ASSERT_EQ(BE_SQLITE_OK, geometricModelInserter.Insert(*geometricModel));
-    }
-
-//---------------------------------------------------------------------------------------
-// @bsimethod                                   Muhammad.Zaighum                  02/16
-//+---------------+---------------+---------------+---------------+---------------+------
-struct ECDbHoldingRelationshipStrengthTestFixture : DbMappingTestFixture
-    {
-    protected:
-        bool InstanceExists(Utf8CP classExp, ECInstanceKey const& key) const
-            {
-            Utf8String ecsql;
-            ecsql.Sprintf("SELECT NULL FROM %s WHERE ECInstanceId=?", classExp);
-            ECSqlStatement stmt;
-            EXPECT_EQ(ECSqlStatus::Success, stmt.Prepare(m_ecdb, ecsql.c_str())) << ecsql.c_str();
-            EXPECT_EQ(ECSqlStatus::Success, stmt.BindId(1, key.GetInstanceId()));
-
-            DbResult stat = stmt.Step();
-            EXPECT_TRUE(stat == BE_SQLITE_ROW || stat == BE_SQLITE_DONE);
-            return stat == BE_SQLITE_ROW;
-            };
-
-        bool RelationshipExists(Utf8CP relClassExp, ECInstanceKey const& sourceKey, ECInstanceKey const& targetKey) const
-            {
-            Utf8String ecsql;
-            ecsql.Sprintf("SELECT NULL FROM %s WHERE SourceECInstanceId=? AND SourceECClassId=? AND TargetECInstanceId=? AND TargetECClassId=?", relClassExp);
-            ECSqlStatement stmt;
-            EXPECT_EQ(ECSqlStatus::Success, stmt.Prepare(m_ecdb, ecsql.c_str())) << ecsql.c_str();
-            EXPECT_EQ(ECSqlStatus::Success, stmt.BindId(1, sourceKey.GetInstanceId()));
-            EXPECT_EQ(ECSqlStatus::Success, stmt.BindId(2, sourceKey.GetClassId()));
-            EXPECT_EQ(ECSqlStatus::Success, stmt.BindId(3, targetKey.GetInstanceId()));
-            EXPECT_EQ(ECSqlStatus::Success, stmt.BindId(4, targetKey.GetClassId()));
-
-            DbResult stat = stmt.Step();
-            EXPECT_TRUE(stat == BE_SQLITE_ROW || stat == BE_SQLITE_DONE);
-            return stat == BE_SQLITE_ROW;
-            };
-    };
-
-//---------------------------------------------------------------------------------------
-// @bsimethod                                   Muhammad.Zaighum                  02/16
-//+---------------+---------------+---------------+---------------+---------------+------
-TEST_F(ECDbHoldingRelationshipStrengthTestFixture, OneToOneForward)
-    {
-    ASSERT_EQ(SUCCESS, SetupECDb("ecdbrelationshipmappingrules_onetomanyandholding.ecdb",
-                                 SchemaItem(
-                                     R"xml(<ECSchema schemaName="TestSchema" nameSpacePrefix="ts" version="1.0" xmlns="http://www.bentley.com/schemas/Bentley.ECXML.3.0">
-                         <ECSchemaReference name="ECDbMap" version="02.00" prefix="ecdbmap" />
-                           <ECEntityClass typeName="Geometry" >
-                             <ECProperty propertyName="Type" typeName="string" />
-                           </ECEntityClass>
-                           <ECEntityClass typeName="GeometryPart" >
-                             <ECProperty propertyName="Stream" typeName="binary" />
-                             <ECNavigationProperty propertyName="Geometry" relationshipName="GeometryHoldsParts" direction="Backward"/>
-                           </ECEntityClass>
-                           <ECRelationshipClass typeName="GeometryHoldsParts" strength="holding" strengthDirection="Forward" modifier="Sealed">
-                              <Source cardinality="(0,1)" polymorphic="True">
-                                  <Class class="Geometry" />
-                              </Source>
-                             <Target cardinality="(0,1)" polymorphic="True">
-                                 <Class class="GeometryPart" />
-                              </Target>
-                           </ECRelationshipClass>
-                         </ECSchema>)xml"))) << "1:N and holding";
-
-    ECInstanceKey geomKey1;
-    ECInstanceKey geomKey2;
-    {
-    ECSqlStatement stmt;
-    ASSERT_EQ(ECSqlStatus::Success, stmt.Prepare(m_ecdb, "INSERT INTO ts.Geometry(Type) VALUES(?)"));
-    ASSERT_EQ(ECSqlStatus::Success, stmt.BindText(1, "Polygon", IECSqlBinder::MakeCopy::Yes));
-    ASSERT_EQ(BE_SQLITE_DONE, stmt.Step(geomKey1));
-    stmt.Reset();
-    stmt.ClearBindings();
-    ASSERT_EQ(ECSqlStatus::Success, stmt.BindText(1, "Solid", IECSqlBinder::MakeCopy::Yes));
-    ASSERT_EQ(BE_SQLITE_DONE, stmt.Step(geomKey2));
-    }
-
-    ECInstanceKey partKey1;
-    ECInstanceKey partKey2;
-    {
-    ECSqlStatement stmt;
-    ASSERT_EQ(ECSqlStatus::Success, stmt.Prepare(m_ecdb, "INSERT INTO ts.GeometryPart(Stream) VALUES(randomblob(4))"));
-    ASSERT_EQ(BE_SQLITE_DONE, stmt.Step(partKey1));
-    stmt.Reset();
-    ASSERT_EQ(BE_SQLITE_DONE, stmt.Step(partKey2));
-    }
-
-    {
-    //Create relationships:
-    //Geom-Part
-    //1-1
-    ECSqlStatement stmt;
-    ASSERT_EQ(ECSqlStatus::Success, stmt.Prepare(m_ecdb, "UPDATE TestSchema.GeometryPart SET Geometry.Id=? WHERE ECInstanceId=?"));
-    ASSERT_EQ(ECSqlStatus::Success, stmt.BindId(1, geomKey1.GetInstanceId()));
-    ASSERT_EQ(ECSqlStatus::Success, stmt.BindId(2, partKey1.GetInstanceId()));
-    ASSERT_EQ(BE_SQLITE_DONE, stmt.Step());
-    stmt.Reset();
-    stmt.ClearBindings();
-    }
-
-    m_ecdb.SaveChanges();
-
-    //Delete Geom1
-    ECSqlStatement delGeomStmt;
-    ASSERT_EQ(ECSqlStatus::Success, delGeomStmt.Prepare(m_ecdb, "DELETE FROM ts.Geometry WHERE ECInstanceId=?"));
-    ASSERT_EQ(ECSqlStatus::Success, delGeomStmt.BindId(1, geomKey1.GetInstanceId()));
-    ASSERT_EQ(BE_SQLITE_DONE, delGeomStmt.Step());
-    delGeomStmt.Reset();
-    delGeomStmt.ClearBindings();
-
-    ASSERT_FALSE(InstanceExists("ts.Geometry", geomKey1));
-    ASSERT_TRUE(InstanceExists("ts.Geometry", geomKey2));
-    ASSERT_TRUE(InstanceExists("ts.GeometryPart", partKey1));
-    ASSERT_TRUE(InstanceExists("ts.GeometryPart", partKey2));
-    ASSERT_TRUE(RelationshipExists("ts.GeometryHoldsParts", geomKey1, partKey1)) << "ForeignKeyConstraint is missing, therefore ECSQL DELETE doesn't delete affected relationships";
-    }
-
-//---------------------------------------------------------------------------------------
-// @bsimethod                                   Muhammad.Zaighum                  02/16
-//+---------------+---------------+---------------+---------------+---------------+------
-TEST_F(ECDbHoldingRelationshipStrengthTestFixture, OneToOneBackward)
-    {
-    ASSERT_EQ(SUCCESS, SetupECDb("ecdbrelationshipmappingrules_onetomanyandholding.ecdb",
-                                 SchemaItem(
-                                     R"xml(<ECSchema schemaName="TestSchema" nameSpacePrefix="ts" version="1.0" xmlns="http://www.bentley.com/schemas/Bentley.ECXML.3.0">
-                           <ECSchemaReference name="ECDbMap" version="02.00" prefix="ecdbmap" />
-                           <ECEntityClass typeName="Geometry" >
-                             <ECProperty propertyName="Type" typeName="string" />
-                           </ECEntityClass>
-                           <ECEntityClass typeName="GeometryPart" >
-                             <ECProperty propertyName="Stream" typeName="binary" />
-                            <ECNavigationProperty propertyName="Geometry" relationshipName="PartHeldByGeometry" direction="Forward"/>
-                           </ECEntityClass>
-                           <ECRelationshipClass typeName="PartHeldByGeometry" strength="holding" strengthDirection="Backward" modifier="Sealed">
-                             <Source cardinality="(0,1)" polymorphic="True">
-                                 <Class class="GeometryPart" />
-                              </Source>
-                              <Target cardinality="(0,1)" polymorphic="True">
-                                  <Class class="Geometry" />
-                              </Target>
-                           </ECRelationshipClass>
-                         </ECSchema>)xml"))) << "1:N and holding";
-
-    ECInstanceKey geomKey1;
-    ECInstanceKey geomKey2;
-    {
-    ECSqlStatement stmt;
-    ASSERT_EQ(ECSqlStatus::Success, stmt.Prepare(m_ecdb, "INSERT INTO ts.Geometry(Type) VALUES(?)"));
-    ASSERT_EQ(ECSqlStatus::Success, stmt.BindText(1, "Polygon", IECSqlBinder::MakeCopy::Yes));
-    ASSERT_EQ(BE_SQLITE_DONE, stmt.Step(geomKey1));
-    stmt.Reset();
-    stmt.ClearBindings();
-    ASSERT_EQ(ECSqlStatus::Success, stmt.BindText(1, "Solid", IECSqlBinder::MakeCopy::Yes));
-    ASSERT_EQ(BE_SQLITE_DONE, stmt.Step(geomKey2));
-    }
-
-    ECInstanceKey partKey1;
-    ECInstanceKey partKey2;
-    {
-    ECSqlStatement stmt;
-    ASSERT_EQ(ECSqlStatus::Success, stmt.Prepare(m_ecdb, "INSERT INTO ts.GeometryPart(Stream) VALUES(randomblob(4))"));
-    ASSERT_EQ(BE_SQLITE_DONE, stmt.Step(partKey1));
-    stmt.Reset();
-    ASSERT_EQ(BE_SQLITE_DONE, stmt.Step(partKey2));
-    }
-    {
-    //Create relationships:
-    //Geom-Part
-    //1-1
-    m_ecdb.SaveChanges();
-
-    ECSqlStatement stmt;
-    ASSERT_EQ(ECSqlStatus::Success, stmt.Prepare(m_ecdb, "UPDATE TestSchema.GeometryPart SET Geometry.Id =? WHERE ECInstanceId=?"));
-    ASSERT_EQ(ECSqlStatus::Success, stmt.BindId(2, partKey1.GetInstanceId()));
-    ASSERT_EQ(ECSqlStatus::Success, stmt.BindId(1, geomKey1.GetInstanceId()));
-    ASSERT_EQ(BE_SQLITE_DONE, stmt.Step());
-    stmt.Reset();
-    stmt.ClearBindings();
-    }
-
-    m_ecdb.SaveChanges();
-
-    //Delete Geom1
-    ECSqlStatement delGeomStmt;
-    ASSERT_EQ(ECSqlStatus::Success, delGeomStmt.Prepare(m_ecdb, "DELETE FROM ts.Geometry WHERE ECInstanceId=?"));
-    ASSERT_EQ(ECSqlStatus::Success, delGeomStmt.BindId(1, geomKey1.GetInstanceId()));
-    ASSERT_EQ(BE_SQLITE_DONE, delGeomStmt.Step());
-    delGeomStmt.Reset();
-    delGeomStmt.ClearBindings();
-
-    ASSERT_FALSE(InstanceExists("ts.Geometry", geomKey1));
-    ASSERT_TRUE(InstanceExists("ts.Geometry", geomKey2));
-    ASSERT_TRUE(InstanceExists("ts.GeometryPart", partKey1));
-    ASSERT_TRUE(InstanceExists("ts.GeometryPart", partKey2));
-    ASSERT_TRUE(RelationshipExists("ts.PartHeldByGeometry", partKey1, geomKey1)) << "ForeignKeyConstraint is missing, therefore ECSQL DELETE doesn't delete affected relationships";
-    }
-
-//---------------------------------------------------------------------------------------
-// @bsimethod                                   Muhammad.Zaighum                  02/16
-//+---------------+---------------+---------------+---------------+---------------+------
-TEST_F(ECDbHoldingRelationshipStrengthTestFixture, OneToManyForward)
-    {
-    ASSERT_EQ(SUCCESS, SetupECDb("ecdbrelationshipmappingrules_onetomanyandholding.ecdb",
-                                 SchemaItem(
-                                     R"xml(<ECSchema schemaName="TestSchema" nameSpacePrefix="ts" version="1.0" xmlns="http://www.bentley.com/schemas/Bentley.ECXML.3.0">
-                           <ECEntityClass typeName="Geometry" >
-                             <ECProperty propertyName="Type" typeName="string" />
-                             <ECNavigationProperty propertyName="Part" relationshipName="GeometryHoldsParts" direction="Backward"/>
-                           </ECEntityClass>
-                           <ECEntityClass typeName="GeometryPart" >
-                             <ECProperty propertyName="Stream" typeName="binary" />
-                           </ECEntityClass>
-                           <ECRelationshipClass typeName="GeometryHoldsParts" strength="holding" strengthDirection="Forward" modifier="Sealed">
-                             <Source cardinality="(0,1)" polymorphic="True">
-                                 <Class class="GeometryPart" />
-                              </Source>
-                              <Target cardinality="(0,N)" polymorphic="True">
-                                  <Class class="Geometry" />
-                              </Target>
-                           </ECRelationshipClass>
-                         </ECSchema>)xml"))) << "1:N and holding";
-
-    ECInstanceKey geomKey1;
-    ECInstanceKey geomKey2;
-    {
-    ECSqlStatement stmt;
-    ASSERT_EQ(ECSqlStatus::Success, stmt.Prepare(m_ecdb, "INSERT INTO ts.Geometry(Type) VALUES(?)"));
-    ASSERT_EQ(ECSqlStatus::Success, stmt.BindText(1, "Polygon", IECSqlBinder::MakeCopy::Yes));
-    ASSERT_EQ(BE_SQLITE_DONE, stmt.Step(geomKey1));
-    stmt.Reset();
-    stmt.ClearBindings();
-    ASSERT_EQ(ECSqlStatus::Success, stmt.BindText(1, "Solid", IECSqlBinder::MakeCopy::Yes));
-    ASSERT_EQ(BE_SQLITE_DONE, stmt.Step(geomKey2));
-    }
-
-    ECInstanceKey partKey1;
-    ECInstanceKey partKey2;
-    {
-    ECSqlStatement stmt;
-    ASSERT_EQ(ECSqlStatus::Success, stmt.Prepare(m_ecdb, "INSERT INTO ts.GeometryPart(Stream) VALUES(randomblob(4))"));
-    ASSERT_EQ(BE_SQLITE_DONE, stmt.Step(partKey1));
-    stmt.Reset();
-    ASSERT_EQ(BE_SQLITE_DONE, stmt.Step(partKey2));
-    }
-
-    {
-
-    //Create relationships:
-    //Geom-Part
-    //1-1
-    //2-1
-    ECSqlStatement stmt;
-    ASSERT_EQ(ECSqlStatus::Success, stmt.Prepare(m_ecdb, "UPDATE TestSchema.Geometry SET Part.Id=? WHERE ECInstanceId=?"));
-    ASSERT_EQ(ECSqlStatus::Success, stmt.BindId(1, partKey1.GetInstanceId()));
-    ASSERT_EQ(ECSqlStatus::Success, stmt.BindId(2, geomKey1.GetInstanceId()));
-    ASSERT_EQ(BE_SQLITE_DONE, stmt.Step());
-    stmt.Reset();
-    stmt.ClearBindings();
-
-    ASSERT_EQ(ECSqlStatus::Success, stmt.BindId(1, partKey1.GetInstanceId()));
-    ASSERT_EQ(ECSqlStatus::Success, stmt.BindId(2, geomKey2.GetInstanceId()));
-    ASSERT_EQ(BE_SQLITE_DONE, stmt.Step());
-    }
-
-    m_ecdb.SaveChanges();
-
-    //Delete Geom1
-    ECSqlStatement delGeomStmt;
-    ASSERT_EQ(ECSqlStatus::Success, delGeomStmt.Prepare(m_ecdb, "DELETE FROM ts.Geometry WHERE ECInstanceId=?"));
-    ASSERT_EQ(ECSqlStatus::Success, delGeomStmt.BindId(1, geomKey1.GetInstanceId()));
-    ASSERT_EQ(BE_SQLITE_DONE, delGeomStmt.Step());
-    delGeomStmt.Reset();
-    delGeomStmt.ClearBindings();
-
-    ASSERT_FALSE(InstanceExists("ts.Geometry", geomKey1));
-    ASSERT_TRUE(InstanceExists("ts.Geometry", geomKey2));
-    ASSERT_TRUE(InstanceExists("ts.GeometryPart", partKey1));
-    ASSERT_TRUE(InstanceExists("ts.GeometryPart", partKey2));
-    ASSERT_FALSE(RelationshipExists("ts.GeometryHoldsParts", partKey1, geomKey1)) << "ECSQL DELETE deletes affected relationships";
-    ASSERT_TRUE(RelationshipExists("ts.GeometryHoldsParts", partKey1, geomKey2));
-
-    //delete Geom2
-    ASSERT_EQ(ECSqlStatus::Success, delGeomStmt.BindId(1, geomKey2.GetInstanceId()));
-    ASSERT_EQ(BE_SQLITE_DONE, delGeomStmt.Step());
-
-    ASSERT_FALSE(InstanceExists("ts.Geometry", geomKey2));
-    ASSERT_TRUE(InstanceExists("ts.GeometryPart", partKey1)) << "Part 1 is not held anymore, but will only be deleted by Purge";
-    ASSERT_FALSE(RelationshipExists("ts.GeometryHoldsParts", partKey1, geomKey2));
-    }
-
-//---------------------------------------------------------------------------------------
-// @bsimethod                                   Muhammad.Zaighum                  02/16
-//+---------------+---------------+---------------+---------------+---------------+------
-TEST_F(ECDbHoldingRelationshipStrengthTestFixture, OneToManyBackward)
-    {
-    ASSERT_EQ(SUCCESS, SetupECDb("ecdbrelationshipmappingrules_onetomanyandholding.ecdb",
-                                 SchemaItem(
-                                     R"xml(<ECSchema schemaName="TestSchema" nameSpacePrefix="ts" version="1.0" xmlns="http://www.bentley.com/schemas/Bentley.ECXML.3.0">
-                           <ECEntityClass typeName="Geometry" >
-                             <ECProperty propertyName="Type" typeName="string" />
-                             <ECNavigationProperty propertyName="Part" relationshipName="PartIsHeldByGeometry" direction="Forward"/>
-                           </ECEntityClass>
-                           <ECEntityClass typeName="GeometryPart" >
-                             <ECProperty propertyName="Stream" typeName="binary" />
-                           </ECEntityClass>
-                           <ECRelationshipClass typeName="PartIsHeldByGeometry" strength="holding" strengthDirection="Backward" modifier="Sealed">
-                              <Source cardinality="(0,N)" polymorphic="True">
-                                  <Class class="Geometry" />
-                              </Source>
-                             <Target cardinality="(0,1)" polymorphic="True">
-                                 <Class class="GeometryPart" />
-                              </Target>
-                           </ECRelationshipClass>
-                         </ECSchema>)xml"))) << "1:N and holding";
-
-    ECInstanceKey geomKey1;
-    ECInstanceKey geomKey2;
-    {
-    ECSqlStatement stmt;
-    ASSERT_EQ(ECSqlStatus::Success, stmt.Prepare(m_ecdb, "INSERT INTO ts.Geometry(Type) VALUES(?)"));
-    ASSERT_EQ(ECSqlStatus::Success, stmt.BindText(1, "Polygon", IECSqlBinder::MakeCopy::Yes));
-    ASSERT_EQ(BE_SQLITE_DONE, stmt.Step(geomKey1));
-    stmt.Reset();
-    stmt.ClearBindings();
-    ASSERT_EQ(ECSqlStatus::Success, stmt.BindText(1, "Solid", IECSqlBinder::MakeCopy::Yes));
-    ASSERT_EQ(BE_SQLITE_DONE, stmt.Step(geomKey2));
-    }
-
-    ECInstanceKey partKey1;
-    ECInstanceKey partKey2;
-    {
-    ECSqlStatement stmt;
-    ASSERT_EQ(ECSqlStatus::Success, stmt.Prepare(m_ecdb, "INSERT INTO ts.GeometryPart(Stream) VALUES(randomblob(4))"));
-    ASSERT_EQ(BE_SQLITE_DONE, stmt.Step(partKey1));
-    stmt.Reset();
-    ASSERT_EQ(BE_SQLITE_DONE, stmt.Step(partKey2));
-    }
-
-    {
-    //Create relationships:
-    //Part-Geom
-    //1-1
-    //1-2
-    ECSqlStatement stmt;
-    ASSERT_EQ(ECSqlStatus::Success, stmt.Prepare(m_ecdb, "UPDATE TestSchema.Geometry SET Part.Id=? WHERE ECInstanceId=?"));
-    ASSERT_EQ(ECSqlStatus::Success, stmt.BindId(2, geomKey1.GetInstanceId()));
-    ASSERT_EQ(ECSqlStatus::Success, stmt.BindId(1, partKey1.GetInstanceId()));
-    ASSERT_EQ(BE_SQLITE_DONE, stmt.Step());
-    stmt.Reset();
-    stmt.ClearBindings();
-
-    ASSERT_EQ(ECSqlStatus::Success, stmt.BindId(2, geomKey2.GetInstanceId()));
-    ASSERT_EQ(ECSqlStatus::Success, stmt.BindId(1, partKey1.GetInstanceId()));
-    ASSERT_EQ(BE_SQLITE_DONE, stmt.Step());
-    }
-
-    m_ecdb.SaveChanges();
-
-    //Delete Geom1
-    ECSqlStatement delGeomStmt;
-    ASSERT_EQ(ECSqlStatus::Success, delGeomStmt.Prepare(m_ecdb, "DELETE FROM ts.Geometry WHERE ECInstanceId=?"));
-    ASSERT_EQ(ECSqlStatus::Success, delGeomStmt.BindId(1, geomKey1.GetInstanceId()));
-    ASSERT_EQ(BE_SQLITE_DONE, delGeomStmt.Step());
-    delGeomStmt.Reset();
-    delGeomStmt.ClearBindings();
-
-    ASSERT_FALSE(InstanceExists("ts.Geometry", geomKey1));
-    ASSERT_TRUE(InstanceExists("ts.Geometry", geomKey2));
-    ASSERT_TRUE(InstanceExists("ts.GeometryPart", partKey1));
-    ASSERT_TRUE(InstanceExists("ts.GeometryPart", partKey2));
-    ASSERT_FALSE(RelationshipExists("ts.PartIsHeldByGeometry", geomKey1, partKey1)) << "ECSQL DELETE deletes affected relationships";
-    ASSERT_TRUE(RelationshipExists("ts.PartIsHeldByGeometry", geomKey2, partKey1));
-
-    //delete Geom2
-    ASSERT_EQ(ECSqlStatus::Success, delGeomStmt.BindId(1, geomKey2.GetInstanceId()));
-    ASSERT_EQ(BE_SQLITE_DONE, delGeomStmt.Step());
-
-    ASSERT_FALSE(InstanceExists("ts.Geometry", geomKey2));
-    ASSERT_TRUE(InstanceExists("ts.GeometryPart", partKey1)) << "Part 1 is not held anymore, but will only be deleted by Purge";
-    ASSERT_FALSE(RelationshipExists("ts.PartIsHeldByGeometry", geomKey2, partKey1));
-    }
-
-//---------------------------------------------------------------------------------------
-// @bsimethod                                   Krischan.Eberle                  02/16
-//+---------------+---------------+---------------+---------------+---------------+------
-TEST_F(ECDbHoldingRelationshipStrengthTestFixture, ManyToManyForward)
-    {
-    ASSERT_EQ(SUCCESS, SetupECDb("ecdbrelationshipmappingrules_manytomanyandholding.ecdb",
-                                 SchemaItem(
-                                     R"xml(<ECSchema schemaName="TestSchema" nameSpacePrefix="ts" version="1.0" xmlns="http://www.bentley.com/schemas/Bentley.ECXML.3.0">
-                           <ECEntityClass typeName="Geometry" >
-                             <ECProperty propertyName="Type" typeName="string" />
-                           </ECEntityClass>
-                           <ECEntityClass typeName="GeometryPart" >
-                             <ECProperty propertyName="Stream" typeName="binary" />
-                           </ECEntityClass>
-                           <ECRelationshipClass typeName="GeometryHasParts" strength="holding" strengthDirection="Forward" modifier="Sealed">
-                              <Source cardinality="(0,N)" polymorphic="True">
-                                  <Class class="Geometry" />
-                              </Source>
-                             <Target cardinality="(0,N)" polymorphic="True">
-                                 <Class class="GeometryPart" />
-                              </Target>
-                           </ECRelationshipClass>
-                         </ECSchema>)xml"))) << "N:N and holding";
-
-    ECInstanceKey geomKey1;
-    ECInstanceKey geomKey2;
-    {
-    ECSqlStatement stmt;
-    ASSERT_EQ(ECSqlStatus::Success, stmt.Prepare(m_ecdb, "INSERT INTO ts.Geometry(Type) VALUES(?)"));
-    ASSERT_EQ(ECSqlStatus::Success, stmt.BindText(1, "Polygon", IECSqlBinder::MakeCopy::Yes));
-    ASSERT_EQ(BE_SQLITE_DONE, stmt.Step(geomKey1));
-    stmt.Reset();
-    stmt.ClearBindings();
-    ASSERT_EQ(ECSqlStatus::Success, stmt.BindText(1, "Solid", IECSqlBinder::MakeCopy::Yes));
-    ASSERT_EQ(BE_SQLITE_DONE, stmt.Step(geomKey2));
-    }
-
-    ECInstanceKey partKey1;
-    ECInstanceKey partKey2;
-    {
-    ECSqlStatement stmt;
-    ASSERT_EQ(ECSqlStatus::Success, stmt.Prepare(m_ecdb, "INSERT INTO ts.GeometryPart(Stream) VALUES(randomblob(4))"));
-    ASSERT_EQ(BE_SQLITE_DONE, stmt.Step(partKey1));
-    stmt.Reset();
-    ASSERT_EQ(BE_SQLITE_DONE, stmt.Step(partKey2));
-    }
-
-    {
-    //Create relationships:
-    //Geom-Part
-    //1-1
-    //1-2
-    //2-2
-    ECSqlStatement stmt;
-    ASSERT_EQ(ECSqlStatus::Success, stmt.Prepare(m_ecdb, "INSERT INTO ts.GeometryHasParts(SourceECInstanceId,SourceECClassId,TargetECInstanceId,TargetECClassId) VALUES(?,?,?,?)"));
-    ASSERT_EQ(ECSqlStatus::Success, stmt.BindId(1, geomKey1.GetInstanceId()));
-    ASSERT_EQ(ECSqlStatus::Success, stmt.BindId(2, geomKey1.GetClassId()));
-    ASSERT_EQ(ECSqlStatus::Success, stmt.BindId(3, partKey1.GetInstanceId()));
-    ASSERT_EQ(ECSqlStatus::Success, stmt.BindId(4, partKey1.GetClassId()));
-    ASSERT_EQ(BE_SQLITE_DONE, stmt.Step());
-    stmt.Reset();
-    stmt.ClearBindings();
-
-    ASSERT_EQ(ECSqlStatus::Success, stmt.BindId(1, geomKey1.GetInstanceId()));
-    ASSERT_EQ(ECSqlStatus::Success, stmt.BindId(2, geomKey1.GetClassId()));
-    ASSERT_EQ(ECSqlStatus::Success, stmt.BindId(3, partKey2.GetInstanceId()));
-    ASSERT_EQ(ECSqlStatus::Success, stmt.BindId(4, partKey2.GetClassId()));
-    ASSERT_EQ(BE_SQLITE_DONE, stmt.Step());
-
-    stmt.Reset();
-    stmt.ClearBindings();
-
-    ASSERT_EQ(ECSqlStatus::Success, stmt.BindId(1, geomKey2.GetInstanceId()));
-    ASSERT_EQ(ECSqlStatus::Success, stmt.BindId(2, geomKey2.GetClassId()));
-    ASSERT_EQ(ECSqlStatus::Success, stmt.BindId(3, partKey2.GetInstanceId()));
-    ASSERT_EQ(ECSqlStatus::Success, stmt.BindId(4, partKey2.GetClassId()));
-    ASSERT_EQ(BE_SQLITE_DONE, stmt.Step());
-    }
-
-    m_ecdb.SaveChanges();
-
-    //Delete Geom1
-    ECSqlStatement delGeomStmt;
-    ASSERT_EQ(ECSqlStatus::Success, delGeomStmt.Prepare(m_ecdb, "DELETE FROM ts.Geometry WHERE ECInstanceId=?"));
-    ASSERT_EQ(ECSqlStatus::Success, delGeomStmt.BindId(1, geomKey1.GetInstanceId()));
-    ASSERT_EQ(BE_SQLITE_DONE, delGeomStmt.Step());
-
-    ASSERT_FALSE(InstanceExists("ts.Geometry", geomKey1));
-    ASSERT_TRUE(InstanceExists("ts.Geometry", geomKey2));
-    ASSERT_TRUE(InstanceExists("ts.GeometryPart", partKey1));
-    ASSERT_TRUE(InstanceExists("ts.GeometryPart", partKey2));
-    ASSERT_FALSE(RelationshipExists("ts.GeometryHasParts", geomKey1, partKey1));
-    ASSERT_FALSE(RelationshipExists("ts.GeometryHasParts", geomKey1, partKey2));
-    ASSERT_TRUE(RelationshipExists("ts.GeometryHasParts", geomKey2, partKey2));
-    }
-
-//---------------------------------------------------------------------------------------
-// @bsimethod                                   Krischan.Eberle                  02/16
-//+---------------+---------------+---------------+---------------+---------------+------
-TEST_F(ECDbHoldingRelationshipStrengthTestFixture, ManyToManyBackward)
-    {
-    ASSERT_EQ(SUCCESS, SetupECDb("ecdbrelationshipmappingrules_manytomanyandholding.ecdb",
-                                 SchemaItem(
-                                     R"xml(<ECSchema schemaName="TestSchema" nameSpacePrefix="ts" version="1.0" xmlns="http://www.bentley.com/schemas/Bentley.ECXML.3.0">
-                           <ECEntityClass typeName="Geometry" >
-                             <ECProperty propertyName="Type" typeName="string" />
-                           </ECEntityClass>
-                           <ECEntityClass typeName="GeometryPart" >
-                             <ECProperty propertyName="Stream" typeName="binary" />
-                           </ECEntityClass>
-                           <ECRelationshipClass typeName="PartsHeldByGeometry" strength="holding" strengthDirection="Backward" modifier="Sealed">
-                             <Source cardinality="(0,N)" polymorphic="True">
-                                 <Class class="GeometryPart" />
-                              </Source>
-                              <Target cardinality="(0,N)" polymorphic="True">
-                                  <Class class="Geometry" />
-                              </Target>
-                           </ECRelationshipClass>
-                         </ECSchema>)xml"))) << "N:N and holding";
-
-    ECInstanceKey geomKey1;
-    ECInstanceKey geomKey2;
-    {
-    ECSqlStatement stmt;
-    ASSERT_EQ(ECSqlStatus::Success, stmt.Prepare(m_ecdb, "INSERT INTO ts.Geometry(Type) VALUES(?)"));
-    ASSERT_EQ(ECSqlStatus::Success, stmt.BindText(1, "Polygon", IECSqlBinder::MakeCopy::Yes));
-    ASSERT_EQ(BE_SQLITE_DONE, stmt.Step(geomKey1));
-    stmt.Reset();
-    stmt.ClearBindings();
-    ASSERT_EQ(ECSqlStatus::Success, stmt.BindText(1, "Solid", IECSqlBinder::MakeCopy::Yes));
-    ASSERT_EQ(BE_SQLITE_DONE, stmt.Step(geomKey2));
-    }
-
-    ECInstanceKey partKey1;
-    ECInstanceKey partKey2;
-    {
-    ECSqlStatement stmt;
-    ASSERT_EQ(ECSqlStatus::Success, stmt.Prepare(m_ecdb, "INSERT INTO ts.GeometryPart(Stream) VALUES(randomblob(4))"));
-    ASSERT_EQ(BE_SQLITE_DONE, stmt.Step(partKey1));
-    stmt.Reset();
-    ASSERT_EQ(BE_SQLITE_DONE, stmt.Step(partKey2));
-    }
-
-    {
-    //Create relationships:
-    //Geom-Part
-    //1-1
-    //1-2
-    //2-2
-    ECSqlStatement stmt;
-    ASSERT_EQ(ECSqlStatus::Success, stmt.Prepare(m_ecdb, "INSERT INTO ts.PartsHeldByGeometry(SourceECInstanceId,SourceECClassId,TargetECInstanceId,TargetECClassId) VALUES(?,?,?,?)"));
-    ASSERT_EQ(ECSqlStatus::Success, stmt.BindId(1, partKey1.GetInstanceId()));
-    ASSERT_EQ(ECSqlStatus::Success, stmt.BindId(2, partKey1.GetClassId()));
-    ASSERT_EQ(ECSqlStatus::Success, stmt.BindId(3, geomKey1.GetInstanceId()));
-    ASSERT_EQ(ECSqlStatus::Success, stmt.BindId(4, geomKey1.GetClassId()));
-    ASSERT_EQ(BE_SQLITE_DONE, stmt.Step());
-    stmt.Reset();
-    stmt.ClearBindings();
-
-    ASSERT_EQ(ECSqlStatus::Success, stmt.BindId(1, partKey2.GetInstanceId()));
-    ASSERT_EQ(ECSqlStatus::Success, stmt.BindId(2, partKey2.GetClassId()));
-    ASSERT_EQ(ECSqlStatus::Success, stmt.BindId(3, geomKey1.GetInstanceId()));
-    ASSERT_EQ(ECSqlStatus::Success, stmt.BindId(4, geomKey1.GetClassId()));
-    ASSERT_EQ(BE_SQLITE_DONE, stmt.Step());
-
-    stmt.Reset();
-    stmt.ClearBindings();
-
-    ASSERT_EQ(ECSqlStatus::Success, stmt.BindId(1, partKey2.GetInstanceId()));
-    ASSERT_EQ(ECSqlStatus::Success, stmt.BindId(2, partKey2.GetClassId()));
-    ASSERT_EQ(ECSqlStatus::Success, stmt.BindId(3, geomKey2.GetInstanceId()));
-    ASSERT_EQ(ECSqlStatus::Success, stmt.BindId(4, geomKey2.GetClassId()));
-    ASSERT_EQ(BE_SQLITE_DONE, stmt.Step());
-    }
-
-    m_ecdb.SaveChanges();
-
-    //Delete Geom1
-    ECSqlStatement delGeomStmt;
-    ASSERT_EQ(ECSqlStatus::Success, delGeomStmt.Prepare(m_ecdb, "DELETE FROM ts.Geometry WHERE ECInstanceId=?"));
-    ASSERT_EQ(ECSqlStatus::Success, delGeomStmt.BindId(1, geomKey1.GetInstanceId()));
-    ASSERT_EQ(BE_SQLITE_DONE, delGeomStmt.Step());
-
-    ASSERT_FALSE(InstanceExists("ts.Geometry", geomKey1));
-    ASSERT_TRUE(InstanceExists("ts.Geometry", geomKey2));
-    ASSERT_TRUE(InstanceExists("ts.GeometryPart", partKey1));
-    ASSERT_TRUE(InstanceExists("ts.GeometryPart", partKey2));
-    ASSERT_FALSE(RelationshipExists("ts.PartsHeldByGeometry", partKey1, geomKey1));
-    ASSERT_FALSE(RelationshipExists("ts.PartsHeldByGeometry", partKey2, geomKey1));
-    ASSERT_TRUE(RelationshipExists("ts.PartsHeldByGeometry", partKey2, geomKey2));
-    }
-
-//=======================================================================================    
-// @bsiclass                                   Muhammad Hassan                     05/15
-//=======================================================================================    
-struct RelationshipsAndSharedTablesTestFixture : DbMappingTestFixture
-    {
-    protected:
-        static Utf8CP const SCHEMA_XML;
-    };
-
-//---------------------------------------------------------------------------------------
-// @bsimethod                                   Muhammad Hassan                     05/15
-//+---------------+---------------+---------------+---------------+---------------+------
-//static
-Utf8CP const RelationshipsAndSharedTablesTestFixture::SCHEMA_XML =
-R"xml(<?xml version="1.0" encoding="utf-8"?>
-<ECSchema schemaName="test" nameSpacePrefix="t" version="1.0" description="Schema covers all the cases in which base class is OwnTable(Polymorphic)" displayLabel="Table Per Hierarchy" xmlns="http://www.bentley.com/schemas/Bentley.ECXML.3.0">
-    <ECSchemaReference name="ECDbMap" version="02.00" prefix="ecdbmap" />
-    <ECEntityClass typeName="Base">
-        <ECCustomAttributes>
-            <ClassMap xmlns="ECDbMap.02.00">
-                <MapStrategy>TablePerHierarchy</MapStrategy>
-            </ClassMap>
-        </ECCustomAttributes>
-        <ECProperty propertyName="P0" typeName="string" />
-    </ECEntityClass>
-    <ECEntityClass typeName="ClassA" >
-        <BaseClass>Base</BaseClass>
-        <ECProperty propertyName="P1" typeName="string" />
-    </ECEntityClass>
-    <ECEntityClass typeName="ClassB" >
-        <BaseClass>ClassA</BaseClass>
-        <ECProperty propertyName="P2" typeName="string" />
-    </ECEntityClass>
-    <ECRelationshipClass typeName="BaseOwnsBase" strength="referencing" strengthDirection="forward" modifier="Abstract">
-        <ECCustomAttributes>
-            <ClassMap xmlns="ECDbMap.02.00">
-                <MapStrategy>TablePerHierarchy</MapStrategy>
-            </ClassMap>
-        </ECCustomAttributes>
-        <Source cardinality="(0,N)" polymorphic="True">
-            <Class class="Base" />
-        </Source>
-        <Target cardinality="(0,N)" polymorphic="True">
-            <Class class="Base" />
-        </Target>
-    </ECRelationshipClass>
-    <ECRelationshipClass typeName="BaseHasClassA" strength="referencing" strengthDirection="forward" modifier="Sealed">
-        <BaseClass>BaseOwnsBase</BaseClass>
-        <Source cardinality="(0,1)" polymorphic="True">
-            <Class class="Base" />
-        </Source>
-        <Target cardinality="(0,1)" polymorphic="True">
-            <Class class="ClassA" />
-        </Target>
-    </ECRelationshipClass>
-    <ECRelationshipClass typeName="BaseHasClassB" strength="referencing" strengthDirection="forward" modifier="Sealed">
-        <BaseClass>BaseOwnsBase</BaseClass>
-        <Source cardinality="(0,1)" polymorphic="True">
-            <Class class="Base" />
-        </Source>
-        <Target cardinality="(0,1)" polymorphic="True">
-            <Class class="ClassB" />
-        </Target>
-    </ECRelationshipClass>
-</ECSchema>)xml";
-
-//---------------------------------------------------------------------------------------
-// @bsimethod                                   Muhammad Hassan                     05/15
-//+---------------+---------------+---------------+---------------+---------------+------
-TEST_F(RelationshipsAndSharedTablesTestFixture, UniqueIndexesSupportFor1to1Relationship)
-    {
-    ASSERT_EQ(SUCCESS, SetupECDb("RelationshipsAndTPH.ecdb", SchemaItem(SCHEMA_XML)));
-
-    BeSQLite::Statement stmt;
-    ASSERT_EQ(DbResult::BE_SQLITE_OK, stmt.Prepare(m_ecdb, "SELECT Id from ec_Class where ec_Class.Name = 'BaseHasClassA'"));
-    ASSERT_EQ(DbResult::BE_SQLITE_ROW, stmt.Step());
-    ECClassId classId = stmt.GetValueId<ECClassId>(0);
-    stmt.Finalize();
-
-    //verify that entry in the ec_Index table exists for relationship table BaseHasClassA
-    ASSERT_EQ(DbResult::BE_SQLITE_OK, stmt.Prepare(m_ecdb, "SELECT Name, IsUnique from ec_Index where ClassId = ?"));
-    ASSERT_EQ(DbResult::BE_SQLITE_OK, stmt.BindId(1, classId));
-    while (DbResult::BE_SQLITE_ROW == stmt.Step())
-        {
-        ASSERT_EQ(1, stmt.GetValueInt(1)) << "Index value for 1:1 Relationship is not Unique";
-        Utf8String indexName = stmt.GetValueText(0);
-        ASSERT_TRUE(indexName == "idx_ECRel_Source_Unique_t_BaseOwnsBase" || "idx_ECRel_Target_Unique_t_BaseOwnsBase");
-        }
-    stmt.Finalize();
-
-    ASSERT_EQ(DbResult::BE_SQLITE_OK, stmt.Prepare(m_ecdb, "SELECT Id from ec_Class where ec_Class.Name = 'BaseHasClassB'"));
-    ASSERT_EQ(DbResult::BE_SQLITE_ROW, stmt.Step());
-    classId = stmt.GetValueId<ECClassId>(0);
-    stmt.Finalize();
-
-    //verify that entry in ec_Index table also exists for relationship table BaseHasClassB
-    ASSERT_EQ(DbResult::BE_SQLITE_OK, stmt.Prepare(m_ecdb, "SELECT Name, IsUnique from ec_Index where ClassId = ?"));
-    ASSERT_EQ(DbResult::BE_SQLITE_OK, stmt.BindId(1, classId));
-    while (DbResult::BE_SQLITE_ROW == stmt.Step())
-        {
-        ASSERT_EQ(1, stmt.GetValueInt(1)) << "Index value for 1:1 Relationship is not Unique";
-        Utf8String indexName = stmt.GetValueText(0);
-        ASSERT_TRUE(indexName == "uix_unique_t_BaseHasClassB_Source" || "uix_unique_t_BaseHasClassB_Target");
-        }
-    }
-
-//---------------------------------------------------------------------------------------
-// @bsimethod                                   Muhammad Hassan                     05/15
-//+---------------+---------------+---------------+---------------+---------------+------
-TEST_F(RelationshipsAndSharedTablesTestFixture, InstanceDeletionFromPolymorphicRelationships)
-    {
-    ASSERT_EQ(SUCCESS, SetupECDb("RelationshipsAndTPH.ecdb", SchemaItem(SCHEMA_XML)));
-
-    ASSERT_TRUE(m_ecdb.TableExists("t_BaseOwnsBase"));
-    ASSERT_FALSE(m_ecdb.TableExists("t_BaseHasClassA"));
-    ASSERT_FALSE(m_ecdb.TableExists("t_BaseHasClassB"));
-
-    ECSchemaCP schema = m_ecdb.Schemas().GetSchema("test", true);
-    ASSERT_TRUE(schema != nullptr) << "Couldn't locate test schema";
-
-    ECClassCP baseClass = schema->GetClassCP("Base");
-    ASSERT_TRUE(baseClass != nullptr) << "Couldn't locate class Base from schema";
-    ECClassCP classA = schema->GetClassCP("ClassA");
-    ASSERT_TRUE(classA != nullptr) << "Couldn't locate classA from Schema";
-    ECClassCP classB = schema->GetClassCP("ClassB");
-    ASSERT_TRUE(classB != nullptr) << "Couldn't locate classB from Schema";
-
-    //Insert Instances for class Base
-    ECN::StandaloneECInstancePtr baseInstance1 = baseClass->GetDefaultStandaloneEnabler()->CreateInstance();
-    ECN::StandaloneECInstancePtr baseInstance2 = baseClass->GetDefaultStandaloneEnabler()->CreateInstance();
-
-    baseInstance1->SetValue("P0", ECValue("string1"));
-    baseInstance2->SetValue("P0", ECValue("string2"));
-
-    ECInstanceInserter inserter(m_ecdb, *baseClass, nullptr);
-    ASSERT_TRUE(inserter.IsValid());
-
-    ASSERT_EQ(BE_SQLITE_OK, inserter.Insert(*baseInstance1, true));
-    ASSERT_EQ(BE_SQLITE_OK, inserter.Insert(*baseInstance2, true));
-
-    //Insert Instances for ClassA
-    ECN::StandaloneECInstancePtr classAInstance1 = classA->GetDefaultStandaloneEnabler()->CreateInstance();
-    ECN::StandaloneECInstancePtr classAInstance2 = classA->GetDefaultStandaloneEnabler()->CreateInstance();
-
-    classAInstance1->SetValue("P1", ECValue("string1"));
-    classAInstance2->SetValue("P1", ECValue("string2"));
-
-    ECInstanceInserter classAinserter(m_ecdb, *classA, nullptr);
-    ASSERT_TRUE(classAinserter.IsValid());
-
-    ASSERT_EQ(BE_SQLITE_OK, classAinserter.Insert(*classAInstance1, true));
-    ASSERT_EQ(BE_SQLITE_OK, classAinserter.Insert(*classAInstance2, true));
-
-    //Insert Instances for ClassB
-    ECN::StandaloneECInstancePtr classBInstance1 = classB->GetDefaultStandaloneEnabler()->CreateInstance();
-    ECN::StandaloneECInstancePtr classBInstance2 = classB->GetDefaultStandaloneEnabler()->CreateInstance();
-
-    classBInstance1->SetValue("P2", ECValue("string1"));
-    classBInstance2->SetValue("P2", ECValue("string2"));
-
-    ECInstanceInserter classBinserter(m_ecdb, *classB, nullptr);
-    ASSERT_TRUE(classBinserter.IsValid());
-
-    ASSERT_EQ(BE_SQLITE_OK, classBinserter.Insert(*classBInstance1, true));
-    ASSERT_EQ(BE_SQLITE_OK, classBinserter.Insert(*classBInstance2, true));
-
-    //Get Relationship Classes
-    ECRelationshipClassCP baseHasClassAClass = schema->GetClassCP("BaseHasClassA")->GetRelationshipClassCP();
-    ASSERT_TRUE(baseHasClassAClass != nullptr);
-    ECRelationshipClassCP baseHasClassBClass = schema->GetClassCP("BaseHasClassB")->GetRelationshipClassCP();
-    ASSERT_TRUE(baseHasClassBClass != nullptr);
-
-    {//Insert Instances for Relationship TPHhasClassA
-    ECN::StandaloneECRelationshipInstancePtr relationshipInstance = StandaloneECRelationshipEnabler::CreateStandaloneRelationshipEnabler(*baseHasClassAClass)->CreateRelationshipInstance();
-    ECInstanceInserter relationshipinserter(m_ecdb, *baseHasClassAClass, nullptr);
-    ASSERT_TRUE(relationshipinserter.IsValid());
-
-    {//Inserting 1st Instance
-    relationshipInstance->SetSource(baseInstance1.get());
-    relationshipInstance->SetTarget(classAInstance1.get());
-    relationshipInstance->SetInstanceId("source->target");
-    ASSERT_EQ(BE_SQLITE_OK, relationshipinserter.Insert(*relationshipInstance));
-    }
-    {//Inserting 2nd Instance
-    relationshipInstance->SetSource(baseInstance2.get());
-    relationshipInstance->SetTarget(classAInstance2.get());
-    relationshipInstance->SetInstanceId("source->target");
-    ASSERT_EQ(BE_SQLITE_OK, relationshipinserter.Insert(*relationshipInstance));
-    }
-    }
-
-    {//Insert Instances for Relationship TPHhasClassB
-    ECN::StandaloneECRelationshipInstancePtr relationshipInstance = StandaloneECRelationshipEnabler::CreateStandaloneRelationshipEnabler(*baseHasClassBClass)->CreateRelationshipInstance();
-    ECInstanceInserter relationshipinserter(m_ecdb, *baseHasClassBClass, nullptr);
-    ASSERT_TRUE(relationshipinserter.IsValid());
-
-    {//Inserting 1st Instance
-    relationshipInstance->SetSource(baseInstance1.get());
-    relationshipInstance->SetTarget(classBInstance1.get());
-    relationshipInstance->SetInstanceId("source->target");
-    ASSERT_EQ(BE_SQLITE_OK, relationshipinserter.Insert(*relationshipInstance));
-    }
-    {//Inserting 2nd Instance
-    relationshipInstance->SetSource(baseInstance2.get());
-    relationshipInstance->SetTarget(classBInstance2.get());
-    relationshipInstance->SetInstanceId("source->target");
-    ASSERT_EQ(BE_SQLITE_OK, relationshipinserter.Insert(*relationshipInstance));
-    }
-    }
-    ECSqlStatement stmt;
-    ASSERT_EQ(ECSqlStatus::Success, stmt.Prepare(m_ecdb, "SELECT COUNT(*) FROM t.Base"));
-    ASSERT_TRUE(BE_SQLITE_ROW == stmt.Step());
-    EXPECT_EQ(6, stmt.GetValueInt(0));
-    stmt.Finalize();
-
-    ASSERT_EQ(ECSqlStatus::Success, stmt.Prepare(m_ecdb, "SELECT COUNT(*) FROM t.BaseOwnsBase"));
-    ASSERT_TRUE(BE_SQLITE_ROW == stmt.Step());
-    EXPECT_EQ(4, stmt.GetValueInt(0));
-    stmt.Finalize();
-
-    //Deletes the instances of BaseOwnsBase class..
-    ASSERT_EQ(ECSqlStatus::Success, stmt.Prepare(m_ecdb, "DELETE FROM ONLY t.BaseOwnsBase"));
-    ASSERT_TRUE(BE_SQLITE_DONE == stmt.Step());
-    stmt.Finalize();
-
-    ASSERT_EQ(ECSqlStatus::Success, stmt.Prepare(m_ecdb, "SELECT COUNT(*) FROM t.BaseOwnsBase"));
-    ASSERT_TRUE(BE_SQLITE_ROW == stmt.Step());
-    EXPECT_EQ(4, stmt.GetValueInt(0));
-    stmt.Finalize();
-
-    //Deletes the instances of BaseHasClassA class..
-    ASSERT_EQ(ECSqlStatus::Success, stmt.Prepare(m_ecdb, "DELETE FROM ONLY t.BaseHasClassA"));
-    ASSERT_TRUE(BE_SQLITE_DONE == stmt.Step());
-    stmt.Finalize();
-
-    ASSERT_EQ(ECSqlStatus::Success, stmt.Prepare(m_ecdb, "SELECT COUNT(*) FROM t.BaseOwnsBase"));
-    ASSERT_TRUE(BE_SQLITE_ROW == stmt.Step());
-    EXPECT_EQ(2, stmt.GetValueInt(0));
-    stmt.Finalize();
-
-    //Deletes the instances of BaseHasClassB class..
-    ASSERT_EQ(ECSqlStatus::Success, stmt.Prepare(m_ecdb, "DELETE FROM ONLY t.BaseHasClassB"));
-    ASSERT_TRUE(BE_SQLITE_DONE == stmt.Step());
-    stmt.Finalize();
-
-    ASSERT_EQ(ECSqlStatus::Success, stmt.Prepare(m_ecdb, "SELECT COUNT(*) FROM t.BaseOwnsBase"));
-    ASSERT_TRUE(BE_SQLITE_ROW == stmt.Step());
-    EXPECT_EQ(0, stmt.GetValueInt(0));
-    stmt.Finalize();
-    }
-
-//---------------------------------------------------------------------------------------
-// @bsiclass                                     Muhammad Hassan                  07/15
-//+---------------+---------------+---------------+---------------+---------------+------
-TEST_F(RelationshipsAndSharedTablesTestFixture, RetrieveConstraintClassInstanceBeforeAfterInsertingRelationshipInstance)
-    {
-    ASSERT_EQ(SUCCESS, SetupECDb("RelationshipsAndTPH.ecdb", SchemaItem(SCHEMA_XML)));
-
-    ASSERT_TRUE(m_ecdb.TableExists("t_BaseOwnsBase"));
-    ASSERT_FALSE(m_ecdb.TableExists("t_BaseHasClassA"));
-    ASSERT_FALSE(m_ecdb.TableExists("t_BaseHasClassB"));
-
-    ECSqlStatement insertStatement;
-    ECInstanceKey TPHKey1;
-    ECInstanceKey TPHKey2;
-    ASSERT_EQ(ECSqlStatus::Success, insertStatement.Prepare(m_ecdb, "INSERT INTO t.Base (P0) VALUES ('string1')"));
-    ASSERT_EQ(BE_SQLITE_DONE, insertStatement.Step(TPHKey1));
-    ASSERT_TRUE(TPHKey1.IsValid());
-    insertStatement.Finalize();
-
-    ASSERT_EQ(ECSqlStatus::Success, insertStatement.Prepare(m_ecdb, "INSERT INTO t.Base (P0) VALUES ('string2')"));
-    ASSERT_EQ(BE_SQLITE_DONE, insertStatement.Step(TPHKey2));
-    ASSERT_TRUE(TPHKey2.IsValid());
-    insertStatement.Finalize();
-
-    ECInstanceKey classAKey1;
-    ECInstanceKey classAKey2;
-    ASSERT_EQ(ECSqlStatus::Success, insertStatement.Prepare(m_ecdb, "INSERT INTO t.ClassA (P1) VALUES ('string1')"));
-    ASSERT_EQ(BE_SQLITE_DONE, insertStatement.Step(classAKey1));
-    ASSERT_TRUE(classAKey1.IsValid());
-    insertStatement.Finalize();
-
-    ASSERT_EQ(ECSqlStatus::Success, insertStatement.Prepare(m_ecdb, "INSERT INTO t.ClassA (P1) VALUES ('string2')"));
-    ASSERT_EQ(BE_SQLITE_DONE, insertStatement.Step(classAKey2));
-    ASSERT_TRUE(classAKey2.IsValid());
-    insertStatement.Finalize();
-
-    //retrieve ECInstance from Db before inserting Relationship Instance, based on ECInstanceId, verify ECInstance is valid
-    ECSqlStatement selectStmt;
-    ASSERT_EQ(ECSqlStatus::Success, selectStmt.Prepare(m_ecdb, "SELECT * FROM t.Base WHERE ECInstanceId = ?"));
-    selectStmt.BindId(1, TPHKey1.GetInstanceId());
-    ASSERT_EQ(BE_SQLITE_ROW, selectStmt.Step());
-    ECInstanceECSqlSelectAdapter TPHadapter(selectStmt);
-    IECInstancePtr readInstance = TPHadapter.GetInstance();
-    ASSERT_TRUE(readInstance.IsValid());
-    selectStmt.Finalize();
-
-    ECSqlStatement relationStmt;
-    ASSERT_EQ(relationStmt.Prepare(m_ecdb, "INSERT INTO t.BaseHasClassA (SourceECInstanceId, SourceECClassId, TargetECInstanceId, TargetECClassId) VALUES (?, ?, ?, ?)"), ECSqlStatus::Success);
-    relationStmt.BindId(1, TPHKey1.GetInstanceId());
-    relationStmt.BindId(2, TPHKey1.GetClassId());
-    relationStmt.BindId(3, classAKey1.GetInstanceId());
-    relationStmt.BindId(4, classAKey1.GetClassId());
-    ASSERT_EQ(BE_SQLITE_DONE, relationStmt.Step());
-    relationStmt.Finalize();
-
-    //try to insert Duplicate relationship step() should return error
-    ASSERT_EQ(relationStmt.Prepare(m_ecdb, "INSERT INTO t.BaseHasClassA (SourceECInstanceId, SourceECClassId, TargetECInstanceId, TargetECClassId) VALUES (?, ?, ?, ?)"), ECSqlStatus::Success);
-    relationStmt.BindId(1, TPHKey1.GetInstanceId());
-    relationStmt.BindId(2, TPHKey1.GetClassId());
-    relationStmt.BindId(3, classAKey1.GetInstanceId());
-    relationStmt.BindId(4, classAKey1.GetClassId());
-    ASSERT_TRUE((BE_SQLITE_CONSTRAINT_BASE & relationStmt.Step()) == BE_SQLITE_CONSTRAINT_BASE);
-    relationStmt.Finalize();
-
-    //retrieve ECInstance from Db After Inserting Relationship Instance, based on ECInstanceId, verify ECInstance is valid
-    ASSERT_EQ(ECSqlStatus::Success, selectStmt.Prepare(m_ecdb, "SELECT * FROM t.ClassA WHERE ECInstanceId = ?"));
-    selectStmt.BindId(1, classAKey1.GetInstanceId());
-    ASSERT_EQ(BE_SQLITE_ROW, selectStmt.Step());
-    ECInstanceECSqlSelectAdapter ClassAadapter(selectStmt);
-    readInstance = ClassAadapter.GetInstance();
-    ASSERT_TRUE(readInstance.IsValid());
-    }
-
-//---------------------------------------------------------------------------------------
-//                                               Muhammad Hassan                  10/2014
-//+---------------+---------------+---------------+---------------+---------------+------
-struct RelationshipStrengthTestFixture : ECDbTestFixture
-    {
-    protected:
-        static Utf8CP GetTestSchemaXml() {  return R"xml(<?xml version="1.0" encoding="UTF-8"?>
-        <ECSchema schemaName="RelationshipStrengthTest" alias="rst" version="01.00" xmlns="http://www.bentley.com/schemas/Bentley.ECXML.3.1">
-	        <ECSchemaReference name="ECDbMap" version="02.00" alias="ecdbmap" />
-            <ECEntityClass typeName="Person" modifier="None">
-                <ECProperty propertyName="FirstName" typeName="string" displayLabel="First Name" readOnly="false"/>
-                <ECProperty propertyName="LastName" typeName="string" displayLabel="Last Name" readOnly="false"/>
-                <ECNavigationProperty propertyName="Parent1" relationshipName="SingleParentHasChildren" direction="Backward" >
-                    <ECCustomAttributes>
-                        <ForeignKeyConstraint xmlns="ECDbMap.02.00"/>
-                    </ECCustomAttributes>
-                </ECNavigationProperty>
-                <ECNavigationProperty propertyName="Parent2" relationshipName="SingleParentHasChildren_backward" direction="Forward" >
-                    <ECCustomAttributes>
-                        <ForeignKeyConstraint xmlns="ECDbMap.02.00"/>
-                    </ECCustomAttributes>
-                </ECNavigationProperty>
-                <ECNavigationProperty propertyName="Spouse1" relationshipName="ParentHasSpouse" direction="Backward" >
-                    <ECCustomAttributes>
-                        <ForeignKeyConstraint xmlns="ECDbMap.02.00"/>
-                    </ECCustomAttributes>
-                </ECNavigationProperty>
-                <ECNavigationProperty propertyName="Spouse2" relationshipName="ParentHasSpouse_backward" direction="Forward" >
-                    <ECCustomAttributes>
-                        <ForeignKeyConstraint xmlns="ECDbMap.02.00"/>
-                    </ECCustomAttributes>
-                </ECNavigationProperty>
-            </ECEntityClass>
-            <ECRelationshipClass typeName="SingleParentHasChildren" modifier="Sealed" strength="embedding" strengthDirection="forward">
-                <Source multiplicity="(0..1)" roleLabel="Parent" polymorphic="true">
-                    <Class class="Person"/>
-                </Source>
-                <Target multiplicity="(0..*)" roleLabel="Children" polymorphic="true">
-                    <Class class="Person"/>
-                </Target>
-            </ECRelationshipClass>
-            <ECRelationshipClass typeName="SingleParentHasChildren_backward" modifier="Sealed" strength="embedding" strengthDirection="backward">
-                <Source multiplicity="(0..*)" roleLabel="Children" polymorphic="true">
-                    <Class class="Person"/>
-                </Source>
-                <Target multiplicity="(0..1)" roleLabel="Single parent" polymorphic="true">
-                    <Class class="Person"/>
-                </Target>
-            </ECRelationshipClass>
-            <ECRelationshipClass typeName="ChildrenHaveManyParents" modifier="Sealed" strength="referencing" strengthDirection="backward">
-                <Source multiplicity="(0..*)" roleLabel="Children" polymorphic="true">
-                    <Class class="Person"/>
-                </Source>
-                <Target multiplicity="(1..*)" roleLabel="Parents" polymorphic="true">
-                    <Class class="Person"/>
-                </Target>
-            </ECRelationshipClass>
-            <ECRelationshipClass typeName="ManyParentsHaveChildren" modifier="Sealed" strength="referencing" strengthDirection="forward">
-                <Source multiplicity="(1..*)" roleLabel="Parents" polymorphic="true">
-                    <Class class="Person"/>
-                </Source>
-                <Target multiplicity="(0..*)" roleLabel="Children" polymorphic="true">
-                    <Class class="Person"/>
-                </Target>
-            </ECRelationshipClass>
-            <ECRelationshipClass typeName="ParentHasSpouse" modifier="Sealed" strength="referencing" strengthDirection="forward">
-                <Source multiplicity="(0..1)" roleLabel="Parent" polymorphic="true">
-                    <Class class="Person"/>
-                </Source>
-                <Target multiplicity="(0..1)" roleLabel="Spouse" polymorphic="true">
-                    <Class class="Person"/>
-                </Target>
-            </ECRelationshipClass>
-            <ECRelationshipClass typeName="ParentHasSpouse_backward" modifier="Sealed" strength="referencing" strengthDirection="backward">
-                <Source multiplicity="(0..1)" roleLabel="Parent" polymorphic="true">
-                    <Class class="Person"/>
-                </Source>
-                <Target multiplicity="(0..1)" roleLabel="Spouse" polymorphic="true">
-                    <Class class="Person"/>
-                </Target>
-            </ECRelationshipClass>
-        </ECSchema>
-                )xml";
-        }
-
-    //---------------------------------------------------------------------------------------
-    //                                               Muhammad Hassan                  10/2014
-    //+---------------+---------------+---------------+---------------+---------------+------
-    ECInstanceKey InsertPerson(Utf8CP firstName, Utf8CP lastName, ECInstanceId parent1Id = ECInstanceId(), ECInstanceId parent2Id = ECInstanceId(), ECInstanceId spouse1Id = ECInstanceId(), ECInstanceId spouse2Id = ECInstanceId())
-        {
-        Utf8String ecsql;
-        ecsql.Sprintf("INSERT INTO RelationshipStrengthTest.Person(FirstName,LastName,Parent1.Id,Parent2.Id,Spouse1.Id,Spouse2.Id) VALUES('%s','%s',?,?,?,?)", firstName, lastName);
-        ECSqlStatement stmt;
-        if (stmt.Prepare(m_ecdb, ecsql.c_str()) != ECSqlStatus::Success)
-            return ECInstanceKey();
-
-        if (parent1Id.IsValid())
-            stmt.BindId(1, parent1Id);
-
-        if (parent2Id.IsValid())
-            stmt.BindId(2, parent2Id);
-
-        if (spouse1Id.IsValid())
-            stmt.BindId(3, spouse1Id);
-
-        if (spouse2Id.IsValid())
-            stmt.BindId(4, spouse2Id);
-
-        ECInstanceKey key;
-        stmt.Step(key);
-        return key;
-        }
-
-    //---------------------------------------------------------------------------------------
-    //                                               Muhammad Hassan                  10/2014
-    //+---------------+---------------+---------------+---------------+---------------+------
-    ECInstanceKey InsertLinkTableRelationship(Utf8CP relationshipClassECSqlName, ECInstanceKey const& source, ECInstanceKey const& target)
-        {
-        Utf8String ecsql;
-        ecsql.Sprintf("INSERT INTO %s(SourceECInstanceId, TargetECInstanceId) VALUES(%s,%s)", relationshipClassECSqlName, source.GetInstanceId().ToString().c_str(),
-                      target.GetInstanceId().ToString().c_str());
-        ECSqlStatement stmt;
-        if (stmt.Prepare(m_ecdb, ecsql.c_str()) != ECSqlStatus::Success)
-            return ECInstanceKey();
-
-        ECInstanceKey key;
-        stmt.Step(key);
-        return key;
-        }
-
-    //---------------------------------------------------------------------------------------
-    //                                               Muhammad Hassan                  10/2014
-    //+---------------+---------------+---------------+---------------+---------------+------
-    BentleyStatus DeleteInstance(ECInstanceKey const& key)
-        {
-        ECClassCP ecClass = m_ecdb.Schemas().GetClass(key.GetClassId());
-        if (ecClass == nullptr)
-            return ERROR;
-
-        Utf8String ecsql;
-        ecsql.Sprintf("DELETE FROM %s WHERE ECInstanceId=%s", ecClass->GetECSqlName().c_str(), key.GetInstanceId().ToString().c_str());
-        ECSqlStatement stmt;
-        if (stmt.Prepare(m_ecdb, ecsql.c_str()) != ECSqlStatus::Success)
-            return ERROR;
-
-        return BE_SQLITE_DONE == stmt.Step() ? SUCCESS : ERROR;
-        }
-
-    //---------------------------------------------------------------------------------------
-    //                                               Muhammad Hassan                  10/2014
-    //+---------------+---------------+---------------+---------------+---------------+------
-    bool HasInstance(ECInstanceKey const& key)
-        {
-        ECClassCP ecClass = m_ecdb.Schemas().GetClass(key.GetClassId());
-        if (ecClass == nullptr)
-            return false;
-
-        Utf8String ecsql;
-        ecsql.Sprintf("SELECT NULL FROM ONLY %s WHERE ECInstanceId=%s",
-                      ecClass->GetECSqlName().c_str(), key.GetInstanceId().ToString().c_str());
-
-        ECSqlStatement statement;
-        if (ECSqlStatus::Success != statement.Prepare(m_ecdb, ecsql.c_str()))
-            return false;
-
-        return statement.Step() == BE_SQLITE_ROW;
-        }
-
-    //---------------------------------------------------------------------------------------
-    //                                               Muhammad Hassan                  10/2014
-    //+---------------+---------------+---------------+---------------+---------------+------
-    bool IsNavigationPropertySet(ECInstanceKey const& key, Utf8CP navPropName)
-        {
-        ECClassCP ecClass = m_ecdb.Schemas().GetClass(key.GetClassId());
-        if (ecClass == nullptr)
-            return false;
-
-        Utf8String ecsql;
-        ecsql.Sprintf("SELECT NULL FROM ONLY %s WHERE ECInstanceId=%s AND %s.Id IS NOT NULL",
-                      ecClass->GetECSqlName().c_str(), key.GetInstanceId().ToString().c_str(), navPropName);
-
-        ECSqlStatement statement;
-        if (ECSqlStatus::Success != statement.Prepare(m_ecdb, ecsql.c_str()))
-            return false;
-
-        return statement.Step() == BE_SQLITE_ROW;
-        }
-
-    };
-
-
-
-//---------------------------------------------------------------------------------------
-//                                               Muhammad Hassan                  10/2014
-//+---------------+---------------+---------------+---------------+---------------+------
-TEST_F(RelationshipStrengthTestFixture, BackwardEmbedding)
-    {
-    ASSERT_EQ(SUCCESS, SetupECDb("BackwardRelationshipStrengthTest.ecdb", SchemaItem(GetTestSchemaXml())));
-    /*
-    *                                           SingleParent
-    *                                                 |
-    *                                                 | NavProp Parent2 (SingleParentHasChildren_backward (Backward EMBEDDING))
-    *         ________________________________________|______________________________________
-    *        |                                        |                                      |
-    *      Child1                                   Child2                                 Child3
-    */
-    ECInstanceKey singleParent = InsertPerson("Only", "singleParent");
-
-    ECInstanceKey child1 = InsertPerson("First", "Child", ECInstanceId(), singleParent.GetInstanceId());
-    ECInstanceKey child2 = InsertPerson("Second", "Child" , ECInstanceId(), singleParent.GetInstanceId());
-    ECInstanceKey child3 = InsertPerson("Third", "Child", ECInstanceId(), singleParent.GetInstanceId());
-
-
-    /*
-    * Test 1: Delete Child1
-    * Validate child1HasSingleParent,  child1 have been deleted
-    * Validate singleParent, child2HasSingleParent, child3HasSingleParent, child2, child3 are still there
-    */
-    DeleteInstance(child1);
-    m_ecdb.SaveChanges();
-
-    ASSERT_FALSE(HasInstance(child1));
-
-    ASSERT_TRUE(HasInstance(singleParent));
-    ASSERT_TRUE(HasInstance(child2));
-    ASSERT_FALSE(IsNavigationPropertySet(child2, "Parent1"));
-    ASSERT_TRUE(IsNavigationPropertySet(child2, "Parent2"));
-    ASSERT_TRUE(HasInstance(child3));
-    ASSERT_FALSE(IsNavigationPropertySet(child3, "Parent1"));
-    ASSERT_TRUE(IsNavigationPropertySet(child3, "Parent2"));
-    }
-
-/*---------------------------------------------------------------------------------**//**
-* @bsimethod                                   Ramanujam.Raman                   08/13
-+---------------+---------------+---------------+---------------+---------------+------*/
-TEST_F(RelationshipStrengthTestFixture, RelationshipTest)
-    {
-    ASSERT_EQ(SUCCESS, SetupECDb("BackwardRelationshipStrengthTest.ecdb", SchemaItem(GetTestSchemaXml())));
-
-    /*
-     *          Create the following relationship hierarchy
-     *
-     * GrandParent1  <- ParentHasSpouse (REFERENCING) -> GrandParent2
-     *     |__________________________________________________|
-     *                             |
-     *                             | ManyParentsHaveChildren (REFERENCING)
-     *                             |
-     *                         SingleParent
-     *                             |
-     *                             | SingleParentHasChildren (EMBEDDING)
-     *      _______________________|__________________________
-     *     |                                                  |
-     *   Child1                                             Child2
-     *
-     */
-
-    ECInstanceKey grandParent1 = InsertPerson("First", "GrandParent");
-    ECInstanceKey grandParent2 = InsertPerson("Second", "GrandParent", ECInstanceId(), ECInstanceId(), grandParent1.GetInstanceId());
-    ECInstanceKey singleParent = InsertPerson("Only", "SingleParent");
-    ECInstanceKey child1 = InsertPerson("First", "Child", singleParent.GetInstanceId());
-    ECInstanceKey child2 = InsertPerson("Second", "Child", singleParent.GetInstanceId());
-
-    // Referencing relationship (GrandParent1, GrandParent2 -> SingleParent)
-    ECInstanceKey grandParent1HasSingleParent = InsertLinkTableRelationship("RelationshipStrengthTest.ManyParentsHaveChildren", grandParent1, singleParent);
-    ECInstanceKey grandParent2HasSingleParent = InsertLinkTableRelationship("RelationshipStrengthTest.ManyParentsHaveChildren", grandParent2, singleParent);
-
-    m_ecdb.SaveChanges();
-
-    //Verify instances before deletion
-    ASSERT_TRUE(IsNavigationPropertySet(grandParent2, "Spouse1"));
-    ASSERT_FALSE(IsNavigationPropertySet(grandParent2, "Spouse2"));
-
-    /*
-    * Test 1: Delete GrandParent1
-    * Validate grandParent1HasSpouse, grandParent2HasSpouse, grandParent1HasSingleParent have been deleted (orphaned relationships)
-    * Validate singleParent is still around (referencing relationship with one parent remaining)
-    */
-    DeleteInstance(grandParent1);
-    m_ecdb.SaveChanges();
-
-    ASSERT_FALSE(HasInstance(grandParent1));
-    ASSERT_FALSE(IsNavigationPropertySet(grandParent2, "Spouse1"));
-    ASSERT_FALSE(IsNavigationPropertySet(grandParent2, "Spouse2"));
-    ASSERT_FALSE(HasInstance(grandParent1HasSingleParent));
-
-    ASSERT_TRUE(HasInstance(singleParent));
-
-    /*
-    * Test 2: Delete GrandParent2
-    * Validate grandParent2HasSingleParent has been deleted (orphaned relationship), *Validate singeParent has been deleted (held instance with no parents remaining)
-    */
-    DeleteInstance(grandParent2);
-    m_ecdb.SaveChanges();
-
-    ASSERT_FALSE(HasInstance(grandParent2));
-    ASSERT_FALSE(HasInstance(grandParent2HasSingleParent));
-
-    ASSERT_TRUE(HasInstance(singleParent));
-    ASSERT_TRUE(HasInstance(child1));
-    ASSERT_TRUE(IsNavigationPropertySet(child1, "Parent1"));
-    ASSERT_TRUE(HasInstance(child2));
-    ASSERT_TRUE(IsNavigationPropertySet(child2, "Parent1"));
-    }
-
-//---------------------------------------------------------------------------------------
-//                                               Muhammad Hassan                  10/2014
-//+---------------+---------------+---------------+---------------+---------------+------
-TEST_F(RelationshipStrengthTestFixture, BackwardHoldingForwardEmbedding)
-    {
-    ASSERT_EQ(SUCCESS, SetupECDb("BackwardRelationshipStrengthTest.ecdb", SchemaItem(GetTestSchemaXml())));
-
-    /*
-    *          Create the following relationship hierarchy
-    *
-    * GrandParent1  <- ParentHasSpouse (REFERENCING) -> GrandParent2
-    *     |__________________________________________________|
-    *                             |
-    *                             | ChildrenHaveManyParents.( Backward REFERENCING)
-    *                             |
-    *                         SingleParent
-    *                             |
-    *                             | SingleParentHasChildren.( Forward EMBEDDING)
-    *      _______________________|__________________________
-    *     |                                                  |
-    *   Child1                                             Child2
-    *
-    */
-    ECInstanceKey grandParent1 = InsertPerson("First", "GrandParent");
-    ECInstanceKey grandParent2 = InsertPerson("Second", "GrandParent", ECInstanceId(), ECInstanceId(), ECInstanceId(), grandParent1.GetInstanceId());
-    ECInstanceKey singleParent = InsertPerson("Only", "singleParent");
-    ECInstanceKey child1 = InsertPerson("First", "Child", singleParent.GetInstanceId());
-    ECInstanceKey child2 = InsertPerson("Second", "Child", singleParent.GetInstanceId());
-
-    // Backward referencing relationship (GrandParent1, GrandParent2 <- SingleParent)
-    ECInstanceKey singleParentHasGrandParent1 = InsertLinkTableRelationship("RelationshipStrengthTest.ChildrenHaveManyParents", singleParent, grandParent1);
-    ECInstanceKey singleParentHasGrandParent2 = InsertLinkTableRelationship("RelationshipStrengthTest.ChildrenHaveManyParents", singleParent, grandParent2);
-
-    m_ecdb.SaveChanges();
-
-    //Validate Instance exists before deletion
-    ASSERT_TRUE(IsNavigationPropertySet(child1, "Parent1"));
-
-    /*
-    * Test 1: Delete Child1
-    * Validate Child1 and singleParentHasChild1 have been deleted
-    * Validate Child2 is Still there
-    */
-    DeleteInstance(child1);
-    m_ecdb.SaveChanges();
-
-    ASSERT_FALSE(HasInstance(child1));
-    ASSERT_FALSE(IsNavigationPropertySet(child1, "Parent1"));
-
-    ASSERT_TRUE(HasInstance(child2));
-    ASSERT_TRUE(IsNavigationPropertySet(child2, "Parent1"));
-
-    /*
-    * Test 2: Delete Child2
-    * Validate Child2 and singleParentHasChild2 have been deleted
-    * Validate singleParent is still around (relationship grand parents remaining)
-    */
-    DeleteInstance(child2);
-    m_ecdb.SaveChanges();
-
-    ASSERT_FALSE(HasInstance(child2));
-    ASSERT_FALSE(IsNavigationPropertySet(child2, "Parent1"));
-
-    ASSERT_TRUE(HasInstance(singleParent));
-
-    /*
-    * Test 3: Delete GrandParent1
-    * Validate GrandParent1, grandParent1HasSpouse, grandParent2HasSpouse, singleParentHasGrandParent1 have been deleted
-    * Validate singleParent is still around (referencing relationship with one parent remaining)
-    */
-    DeleteInstance(grandParent1);
-    m_ecdb.SaveChanges();
-
-    ASSERT_FALSE(HasInstance(grandParent1));
-    ASSERT_FALSE(IsNavigationPropertySet(grandParent2, "Spouse1"));
-    ASSERT_FALSE(IsNavigationPropertySet(grandParent2, "Spouse2"));
-
-    ASSERT_FALSE(HasInstance(singleParentHasGrandParent1));
-    ASSERT_TRUE(HasInstance(singleParent));
-
-    /*
-    * Test 4: Delete GrandParent2
-    * Validate GrandParent2, singleParentHasGrandParent2 have been deleted, * Single parent has been deleted too as no parent exists anymore
-    */
-    DeleteInstance(grandParent2);
-    m_ecdb.SaveChanges();
-
-    ASSERT_FALSE(HasInstance(grandParent2));
-    ASSERT_FALSE(HasInstance(singleParentHasGrandParent2));
-    ASSERT_TRUE(HasInstance(singleParent));
-    }
-
-END_ECDBUNITTESTS_NAMESPACE
+﻿/*--------------------------------------------------------------------------------------+
+|
+|  $Source: Tests/Published/RelationshipTests.cpp $
+|
+|  $Copyright: (c) 2017 Bentley Systems, Incorporated. All rights reserved. $
+|
++--------------------------------------------------------------------------------------*/
+#include "ECDbPublishedTests.h"
+#include "../BackDoor/PublicAPI/BackDoor/ECDb/BackDoor.h"
+
+USING_NAMESPACE_BENTLEY_EC
+
+BEGIN_ECDBUNITTESTS_NAMESPACE
+struct RelationshipMappingTestFixture : DbMappingTestFixture
+    {};
+
+//---------------------------------------------------------------------------------------
+// @bsimethod                                   Maha Nasir                  02/17
+//+---------------+---------------+---------------+---------------+---------------+------
+TEST_F(RelationshipMappingTestFixture, RelationshipMapping_FailingScenarios)
+    {
+    ASSERT_EQ(ERROR, TestHelper::ImportSchema(SchemaItem(
+            "<ECSchema schemaName='TestSchema' alias='ts' version='1.0' xmlns='http://www.bentley.com/schemas/Bentley.ECXML.3.1'>"
+            "  <ECSchemaReference name='ECDbMap' version='02.00' alias='ecdbmap' />"
+            "  <ECEntityClass typeName='Model' >"
+            "    <ECProperty propertyName='Name' typeName='string' />"
+            "  </ECEntityClass>"
+            "  <ECEntityClass typeName='Element' >"
+            "    <ECProperty propertyName='Code' typeName='string' />"
+            "    <ECNavigationProperty propertyName='Model' relationshipName='ModelHasElements' direction='Backward'/>"
+            "  </ECEntityClass>"
+            "  <ECRelationshipClass typeName='ModelHasElements' modifier='Abstract' strength='embedding'>"
+            "    <ECCustomAttributes>"
+            "        <LinkTableRelationshipMap xmlns='ECDbMap.02.00'/>"
+            "    </ECCustomAttributes>"
+            "    <Source multiplicity='(0..1)' polymorphic='True' roleLabel='Model Has Elements'>"
+            "      <Class class='Model' />"
+            "    </Source>"
+            "    <Target multiplicity='(0..*)' polymorphic='True' roleLabel='Model Has Elements (Reversed)'>"
+            "      <Class class='Element' />"
+            "    </Target>"
+            "  </ECRelationshipClass>"
+            "</ECSchema>"))) << "Cannot define a nav prop for a link table relationship class";
+
+    ASSERT_EQ(ERROR, TestHelper::ImportSchema(SchemaItem(
+            "<ECSchema schemaName='TestSchema' alias='ts' version='1.0' xmlns='http://www.bentley.com/schemas/Bentley.ECXML.3.1'>"
+            "  <ECSchemaReference name='ECDbMap' version='02.00' alias='ecdbmap' />"
+            "  <ECEntityClass typeName='Model' >"
+            "    <ECProperty propertyName='Name' typeName='string' />"
+            "  </ECEntityClass>"
+            "  <ECEntityClass typeName='Element' >"
+            "    <ECProperty propertyName='Code' typeName='string' />"
+            "    <ECNavigationProperty propertyName='Model' relationshipName='ModelHasElements' direction='Backward'>"
+            "       <ECCustomAttributes>"
+            "         <ForeignKeyConstraint xmlns='ECDbMap.02.00'/>"
+            "       </ECCustomAttributes>"
+            "    </ECNavigationProperty>"
+            "  </ECEntityClass>"
+            "  <ECRelationshipClass typeName='ModelHasElements' modifier='Abstract' strength='embedding'>"
+            "    <ECCustomAttributes>"
+            "        <LinkTableRelationshipMap xmlns='ECDbMap.02.00'/>"
+            "    </ECCustomAttributes>"
+            "    <Source multiplicity='(0..1)' polymorphic='True' roleLabel='Model Has Elements'>"
+            "      <Class class='Model' />"
+            "    </Source>"
+            "    <Target multiplicity='(0..*)' polymorphic='True' roleLabel='Model Has Elements (Reversed)'>"
+            "      <Class class='Element' />"
+            "    </Target>"
+            "  </ECRelationshipClass>"
+            "</ECSchema>"))) << "Cannot define a nav prop (with a ForeignKeyConstraint) for a link table relationship";
+
+    ASSERT_EQ(ERROR, TestHelper::ImportSchema(SchemaItem(
+            "<ECSchema schemaName=\"TestSchema\" nameSpacePrefix=\"ts\" version=\"1.0\" xmlns=\"http://www.bentley.com/schemas/Bentley.ECXML.3.0\">"
+            "  <ECSchemaReference name = 'ECDbMap' version='02.00' prefix = 'ecdbmap' />"
+            "  <ECEntityClass typeName='Parent' >"
+            "    <ECProperty propertyName='Name' typeName='string' />"
+            "  </ECEntityClass>"
+            "  <ECEntityClass typeName='Child' >"
+            "    <ECProperty propertyName='ParentId' typeName='long' />"
+            "    <ECProperty propertyName='ChildName' typeName='string' />"
+            "    <ECNavigationProperty propertyName='Parent' relationshipName='ParentHasChildren' direction='Backward'/>"
+            "  </ECEntityClass>"
+            "  <ECEntityClass typeName='Child2' >"
+            "    <ECProperty propertyName='ParentId' typeName='long' />"
+            "    <ECProperty propertyName='ChildName' typeName='string' />"
+            "  </ECEntityClass>"
+            "  <ECRelationshipClass typeName='ParentHasChildren' strength='referencing' modifier='Sealed'>"
+            "    <Source cardinality='(0,N)' polymorphic='True'>"
+            "      <Class class = 'Parent' />"
+            "    </Source>"
+            "    <Target cardinality='(0,N)' polymorphic='True'>"
+            "      <Class class = 'Child' />"
+            "    </Target>"
+            "  </ECRelationshipClass>"
+            "</ECSchema>"))) << "Cannot define a nav prop when a link table (implied by cardinality) is required.";
+
+    ASSERT_EQ(ERROR, TestHelper::ImportSchema(SchemaItem(
+            "<ECSchema schemaName=\"TestSchema\" nameSpacePrefix=\"ts\" version=\"1.0\" xmlns=\"http://www.bentley.com/schemas/Bentley.ECXML.3.0\">"
+            "  <ECSchemaReference name = 'ECDbMap' version='02.00' prefix = 'ecdbmap' />"
+            "  <ECEntityClass typeName='Parent' >"
+            "    <ECProperty propertyName='Name' typeName='string' />"
+            "  </ECEntityClass>"
+            "  <ECEntityClass typeName='Child' >"
+            "    <ECProperty propertyName='ParentId' typeName='long' />"
+            "    <ECProperty propertyName='ChildName' typeName='string' />"
+            "    <ECNavigationProperty propertyName='Parent' relationshipName='ParentHasChildren' direction='Backward'>"
+            "      <ECCustomAttributes>"
+            "        <ForeignKeyConstraint xmlns='ECDbMap.02.00'/>"
+            "      </ECCustomAttributes>"
+            "    </ECNavigationProperty>"
+            "  </ECEntityClass>"
+            "  <ECEntityClass typeName='Child2' >"
+            "    <ECProperty propertyName='ParentId' typeName='long' />"
+            "    <ECProperty propertyName='ChildName' typeName='string' />"
+            "  </ECEntityClass>"
+            "  <ECRelationshipClass typeName='ParentHasChildren' strength='referencing' modifier='Sealed'>"
+            "    <Source cardinality='(0,N)' polymorphic='True'>"
+            "      <Class class = 'Parent' />"
+            "    </Source>"
+            "    <Target cardinality='(0,N)' polymorphic='True'>"
+            "      <Class class = 'Child' />"
+            "    </Target>"
+            "  </ECRelationshipClass>"
+            "</ECSchema>"))) << "Cannot define a nav prop (with ForeignKeyConstraint) when a link table (implied by cardinality) is required";
+
+    ASSERT_EQ(ERROR, TestHelper::ImportSchema(SchemaItem(
+            "<ECSchema schemaName=\"TestSchema\" nameSpacePrefix=\"ts\" version=\"1.0\" xmlns=\"http://www.bentley.com/schemas/Bentley.ECXML.3.0\">"
+            "  <ECSchemaReference name = 'ECDbMap' version='02.00' prefix = 'ecdbmap' />"
+            "  <ECEntityClass typeName='Parent' >"
+            "    <ECProperty propertyName='Name' typeName='string' />"
+            "  </ECEntityClass>"
+            "  <ECEntityClass typeName='Child' >"
+            "    <ECProperty propertyName='ParentId' typeName='long' />"
+            "    <ECProperty propertyName='ChildName' typeName='string' />"
+            "    <ECNavigationProperty propertyName='Parent' relationshipName='ParentHasChildren' direction='Backward'/>"
+            "  </ECEntityClass>"
+            "  <ECEntityClass typeName='Child2' >"
+            "    <ECProperty propertyName='ParentId' typeName='long' />"
+            "    <ECProperty propertyName='ChildName' typeName='string' />"
+            "  </ECEntityClass>"
+            "  <ECRelationshipClass typeName='ParentHasChildren' strength='referencing' modifier='Sealed'>"
+            "    <Source cardinality='(0,1)' polymorphic='True'>"
+            "      <Class class = 'Parent' />"
+            "    </Source>"
+            "    <Target cardinality='(0,N)' polymorphic='True'>"
+            "      <Class class = 'Child' />"
+            "    </Target>"
+            "    <ECProperty propertyName='ForcingToLinkTable' typeName='string' />"
+            "  </ECRelationshipClass>"
+            "</ECSchema>"))) << "Cannot define a nav prop when a link table (implied by additional prop.) is required.";
+
+    ASSERT_EQ(ERROR, TestHelper::ImportSchema(SchemaItem(
+            "<ECSchema schemaName=\"TestSchema\" nameSpacePrefix=\"ts\" version=\"1.0\" xmlns=\"http://www.bentley.com/schemas/Bentley.ECXML.3.0\">"
+            "  <ECSchemaReference name = 'ECDbMap' version='02.00' prefix = 'ecdbmap' />"
+            "  <ECEntityClass typeName='Parent' >"
+            "    <ECProperty propertyName='Name' typeName='string' />"
+            "  </ECEntityClass>"
+            "  <ECEntityClass typeName='Child' >"
+            "    <ECProperty propertyName='ParentId' typeName='long' />"
+            "    <ECProperty propertyName='ChildName' typeName='string' />"
+            "    <ECNavigationProperty propertyName='Parent' relationshipName='ParentHasChildren' direction='Backward'>"
+            "      <ECCustomAttributes>"
+            "        <ForeignKeyConstraint xmlns='ECDbMap.02.00'/>"
+            "      </ECCustomAttributes>"
+            "    </ECNavigationProperty>"
+            "  </ECEntityClass>"
+            "  <ECEntityClass typeName='Child2' >"
+            "    <ECProperty propertyName='ParentId' typeName='long' />"
+            "    <ECProperty propertyName='ChildName' typeName='string' />"
+            "  </ECEntityClass>"
+            "  <ECRelationshipClass typeName='ParentHasChildren' strength='referencing' modifier='Sealed'>"
+            "    <Source cardinality='(0,1)' polymorphic='True'>"
+            "      <Class class = 'Parent' />"
+            "    </Source>"
+            "    <Target cardinality='(0,N)' polymorphic='True'>"
+            "      <Class class = 'Child' />"
+            "    </Target>"
+            "    <ECProperty propertyName='ForcingToLinkTable' typeName='string' />"
+            "  </ECRelationshipClass>"
+            "</ECSchema>"))) << "Cannot define a nav prop (with ForeignKeyConstraint) when a link table (implied by additional prop.) is required.";
+    
+    ASSERT_EQ(ERROR, TestHelper::ImportSchema(SchemaItem(
+            "<ECSchema schemaName='TestSchema' alias='ts' version='1.0' xmlns='http://www.bentley.com/schemas/Bentley.ECXML.3.1'>"
+            "  <ECSchemaReference name='ECDbMap' version='02.00' alias='ecdbmap' />"
+            "  <ECEntityClass typeName='Model' >"
+            "    <ECProperty propertyName='Name' typeName='string' />"
+            "  </ECEntityClass>"
+            "  <ECEntityClass typeName='Element' >"
+            "    <ECProperty propertyName='Code' typeName='string' />"
+            "    <ECNavigationProperty propertyName='Model' relationshipName='ModelHasElements' direction='Backward'/>"
+            "  </ECEntityClass>"
+            "  <ECRelationshipClass typeName='ModelHasElements' modifier='Abstract' strength='embedding'>"
+            "    <ECCustomAttributes>"
+            "        <ClassMap xmlns='ECDbMap.02.00'>"
+            "            <MapStrategy>OwnTable</MapStrategy>"
+            "        </ClassMap>"
+            "    </ECCustomAttributes>"
+            "    <Source multiplicity='(0..1)' polymorphic='True' roleLabel='Model Has Elements'>"
+            "      <Class class='Model' />"
+            "    </Source>"
+            "    <Target multiplicity='(0..*)' polymorphic='True' roleLabel='Model Has Elements (Reversed)'>"
+            "      <Class class='Element' />"
+            "    </Target>"
+            "  </ECRelationshipClass>"
+            "</ECSchema>"))) << "ForeignKey mapping can only have a CA when the mapping strategy is set to NotMapped.";
+    }
+
+
+//---------------------------------------------------------------------------------------
+// @bsimethod                                   Krischan.Eberle                     10/15
+//+---------------+---------------+---------------+---------------+---------------+------
+TEST_F(RelationshipMappingTestFixture, IndexCreationForRelationships)
+    {
+    ASSERT_EQ(SUCCESS, SetupECDb("indexcreationforrelationships1.ecdb", SchemaItem(
+        R"xml(<?xml version="1.0" encoding="utf-8"?>
+                <ECSchema schemaName="TestSchema" alias="ts1" version="1.0" xmlns="http://www.bentley.com/schemas/Bentley.ECXML.3.1">
+                    <ECSchemaReference name="ECDbMap" version="02.00" alias="ecdbmap" />
+                    <ECEntityClass typeName="A" modifier="None" >
+                        <ECProperty propertyName="AId" typeName="string" />
+                        <ECNavigationProperty propertyName="PartnerB" relationshipName="Rel11Backwards" direction="Forward">
+                            <ECCustomAttributes>
+                                <ForeignKeyConstraint xmlns="ECDbMap.02.00"/>
+                            </ECCustomAttributes>
+                        </ECNavigationProperty>
+                    </ECEntityClass>
+                    <ECEntityClass typeName="B" modifier="None">
+                        <ECCustomAttributes>
+                            <ClassMap xmlns="ECDbMap.02.00">
+                                <MapStrategy>TablePerHierarchy</MapStrategy>
+                            </ClassMap>
+                        </ECCustomAttributes>
+                        <ECNavigationProperty propertyName="AId" relationshipName="Rel" direction="Backward">
+                            <ECCustomAttributes>
+                                <ForeignKeyConstraint xmlns="ECDbMap.02.00"/>
+                            </ECCustomAttributes>
+                        </ECNavigationProperty>
+                        <ECNavigationProperty propertyName="PartnerA" relationshipName="Rel11" direction="Backward">
+                            <ECCustomAttributes>
+                                <ForeignKeyConstraint xmlns="ECDbMap.02.00"/>
+                            </ECCustomAttributes>
+                        </ECNavigationProperty>
+                        <ECProperty propertyName="BId" typeName="long" />
+                    </ECEntityClass>
+                    <ECEntityClass typeName="BB" modifier="None">
+                        <BaseClass>B</BaseClass>
+                        <ECProperty propertyName="BBId" typeName="long" />
+                    </ECEntityClass>
+                   <ECRelationshipClass typeName="Rel" strength="embedding" modifier="Sealed">
+                    <Source multiplicity="(1..1)" polymorphic="True" roleLabel="owns">
+                      <Class class="A" />
+                    </Source>
+                    <Target multiplicity="(0..*)" polymorphic="True" roleLabel="is owned by">
+                      <Class class="B" />
+                    </Target>
+                  </ECRelationshipClass>
+                   <ECRelationshipClass typeName="Rel11" strength="embedding" modifier="Sealed">
+                    <Source multiplicity="(1..1)" polymorphic="True" roleLabel="relates">
+                      <Class class="A" />
+                    </Source>
+                    <Target multiplicity="(1..1)" polymorphic="True" roleLabel="relates">
+                      <Class class="B" />
+                    </Target>
+                  </ECRelationshipClass>
+                   <ECRelationshipClass typeName="Rel11Backwards" strength="embedding" strengthDirection="Backward" modifier="Sealed">
+                    <Source multiplicity="(1..1)" polymorphic="True" roleLabel="relates">
+                      <Class class="A" />
+                    </Source>
+                    <Target multiplicity="(1..1)" polymorphic="True" roleLabel="relates">
+                      <Class class="B" />
+                    </Target>
+                  </ECRelationshipClass>
+                   <ECRelationshipClass typeName="RelNN" strength="referencing" modifier="Sealed">
+                    <Source multiplicity="(1..*)" polymorphic="True" roleLabel="references">
+                      <Class class="A" />
+                    </Source>
+                    <Target multiplicity="(1..*)" polymorphic="True" roleLabel="references">
+                      <Class class="B" />
+                    </Target>
+                  </ECRelationshipClass>
+                </ECSchema>)xml")));
+
+    AssertIndex(m_ecdb, "ix_ts1_B_fk_ts1_Rel_target", false, "ts1_B", {"AId"});
+    AssertIndex(m_ecdb, "uix_ts1_B_fk_ts1_Rel11_target", true, "ts1_B", {"PartnerAId"});
+    AssertIndex(m_ecdb, "uix_ts1_A_fk_ts1_Rel11Backwards_source", true, "ts1_A", {"PartnerBId"});
+
+    AssertIndex(m_ecdb, "ix_ts1_RelNN_source", false, "ts1_RelNN", {"SourceId"});
+    AssertIndex(m_ecdb, "ix_ts1_RelNN_target", false, "ts1_RelNN", {"TargetId"});
+    AssertIndex(m_ecdb, "uix_ts1_RelNN_sourcetarget", true, "ts1_RelNN", {"SourceId", "TargetId"});
+
+
+    ASSERT_EQ(SUCCESS, SetupECDb("indexcreationforrelationships2.ecdb", SchemaItem(
+        R"xml(<?xml version="1.0" encoding="utf-8"?>
+                <ECSchema schemaName="TestSchema" alias="ts2" version="1.0" xmlns="http://www.bentley.com/schemas/Bentley.ECXML.3.1">
+                    <ECSchemaReference name="ECDbMap" version="02.00" alias="ecdbmap" />
+                    <ECEntityClass typeName="A" modifier="None" >
+                        <ECProperty propertyName="AId" typeName="string" />
+                    </ECEntityClass>
+                    <ECEntityClass typeName="B" modifier="None">
+                        <ECCustomAttributes>
+                            <ClassMap xmlns="ECDbMap.02.00">
+                                <MapStrategy>TablePerHierarchy</MapStrategy>
+                            </ClassMap>
+                            <ShareColumns xmlns="ECDbMap.02.00"/>
+                        </ECCustomAttributes>
+                        <ECProperty propertyName="AId" typeName="long" />
+                        <ECNavigationProperty propertyName="A" relationshipName="Rel" direction="Backward">
+                            <ECCustomAttributes>
+                                <ForeignKeyConstraint xmlns="ECDbMap.02.00"/>
+                            </ECCustomAttributes>
+                        </ECNavigationProperty>
+                        <ECProperty propertyName="BId" typeName="long" />
+                    </ECEntityClass>
+                    <ECEntityClass typeName="BB" modifier="None">
+                        <BaseClass>B</BaseClass>
+                        <ECProperty propertyName="BBId" typeName="long" />
+                    </ECEntityClass>
+                   <ECRelationshipClass typeName="Rel" modifier="Sealed" strength="embedding">
+                    <Source multiplicity="(0..1)" polymorphic="True" roleLabel="has">
+                      <Class class="A" />
+                    </Source>
+                    <Target multiplicity="(0..*)" polymorphic="True" roleLabel="is owned by">
+                      <Class class="B" />
+                    </Target>
+                  </ECRelationshipClass>
+                </ECSchema>)xml")));
+
+    AssertIndex(m_ecdb, "ix_ts2_B_fk_ts2_Rel_target", false, "ts2_B", {"AId"}, "([AId] IS NOT NULL)");
+
+    ASSERT_PROPERTYMAPPING_MULTICOL(m_ecdb, PropertyAccessString("TestSchema", "B", "A"),
+                                    ColumnInfo::List({{"A.Id", "ts2_b","AId"}, {"A.RelECClassId", "ts2_b","ARelECClassId", true}}));
+
+
+
+    ASSERT_EQ(SUCCESS, SetupECDb("indexcreationforrelationships3.ecdb", SchemaItem(
+        "<?xml version='1.0' encoding='utf-8'?>"
+        "<ECSchema schemaName='TestSchema' nameSpacePrefix='ts3' version='1.0' xmlns='http://www.bentley.com/schemas/Bentley.ECXML.3.0'>"
+        "    <ECSchemaReference name='ECDbMap' version='02.00' prefix='ecdbmap' />"
+        "    <ECEntityClass typeName='A' modifier='None' >"
+        "        <ECProperty propertyName='Code' typeName='string' />"
+        "    </ECEntityClass>"
+        "    <ECEntityClass typeName='B' modifier='None'>"
+        "        <ECCustomAttributes>"
+        "            <ClassMap xmlns='ECDbMap.02.00'>"
+        "                <MapStrategy>TablePerHierarchy</MapStrategy>"
+        "            </ClassMap>"
+        "            <ShareColumns xmlns='ECDbMap.02.00'/>"
+        "        </ECCustomAttributes>"
+        "        <ECProperty propertyName='BId' typeName='long' />"
+        "    </ECEntityClass>"
+        "    <ECEntityClass typeName='BB' modifier='None'>"
+        "        <BaseClass>B</BaseClass>"
+        "        <ECProperty propertyName='BBId' typeName='long' />"
+        "        <ECNavigationProperty propertyName='AId' relationshipName='Rel' direction='Backward' >"
+        "           <ECCustomAttributes>"
+        "               <ForeignKeyConstraint xmlns='ECDbMap.02.00' />"
+        "           </ECCustomAttributes>"
+        "        </ECNavigationProperty>"
+        "    </ECEntityClass>"
+        "   <ECRelationshipClass typeName='Rel' modifier='Sealed' strength='embedding'>"
+        "    <Source cardinality='(0,1)' polymorphic='True'>"
+        "      <Class class='A' />"
+        "    </Source>"
+        "    <Target cardinality='(0,N)' polymorphic='True'>"
+        "      <Class class='BB'/>"
+        "    </Target>"
+        "  </ECRelationshipClass>"
+        "</ECSchema>")));
+
+    AssertIndex(m_ecdb, "ix_ts3_B_fk_ts3_Rel_target", false, "ts3_B", {"AId"}, "([AId] IS NOT NULL)");
+
+
+    ASSERT_EQ(SUCCESS, SetupECDb("indexcreationforrelationships4.ecdb", SchemaItem(
+        "<?xml version='1.0' encoding='utf-8'?>"
+        "<ECSchema schemaName='TestSchema' nameSpacePrefix='ts4' version='1.0' xmlns='http://www.bentley.com/schemas/Bentley.ECXML.3.0'>"
+        "    <ECSchemaReference name='ECDbMap' version='02.00' prefix='ecdbmap' />"
+        "    <ECEntityClass typeName='A' modifier='None' >"
+        "        <ECProperty propertyName='Code' typeName='string' />"
+        "    </ECEntityClass>"
+        "    <ECEntityClass typeName='B' modifier='None'>"
+        "        <ECCustomAttributes>"
+        "            <ClassMap xmlns='ECDbMap.02.00'>"
+        "                <MapStrategy>TablePerHierarchy</MapStrategy>"
+        "            </ClassMap>"
+        "            <ShareColumns xmlns='ECDbMap.02.00'/>"
+        "        </ECCustomAttributes>"
+        "        <ECNavigationProperty propertyName='AId' relationshipName='Rel11' direction='Backward' >"
+        "           <ECCustomAttributes>"
+        "               <ForeignKeyConstraint xmlns='ECDbMap.02.00' />"
+        "           </ECCustomAttributes>"
+        "        </ECNavigationProperty>"
+        "        <ECProperty propertyName='BId' typeName='long' />"
+        "    </ECEntityClass>"
+        "    <ECEntityClass typeName='BB' modifier='None'>"
+        "        <BaseClass>B</BaseClass>"
+        "        <ECProperty propertyName='BBId' typeName='long' />"
+        "    </ECEntityClass>"
+        "   <ECRelationshipClass typeName='Rel11' modifier='Sealed' >"
+        "    <Source cardinality='(0,1)' polymorphic='True'>"
+        "      <Class class='A' />"
+        "    </Source>"
+        "    <Target cardinality='(0,1)' polymorphic='True'>"
+        "      <Class class='B'/>"
+        "    </Target>"
+        "  </ECRelationshipClass>"
+        "</ECSchema>")));
+
+    AssertIndex(m_ecdb, "uix_ts4_B_fk_ts4_Rel11_target", true, "ts4_B", {"AId"}, "([AId] IS NOT NULL)");
+
+
+    ASSERT_EQ(SUCCESS, SetupECDb("indexcreationforrelationships50.ecdb", SchemaItem(
+        R"xml(<?xml version="1.0" encoding="utf-8"?>
+                <ECSchema schemaName="TestSchema" alias="ts50" version="1.0" xmlns="http://www.bentley.com/schemas/Bentley.ECXML.3.1">
+                    <ECSchemaReference name="ECDbMap" version="02.00" alias="ecdbmap" />
+                    <ECEntityClass typeName="A" modifier="None">
+                        <ECProperty propertyName="Code" typeName="string" />
+                    </ECEntityClass>
+                    <ECEntityClass typeName="B" modifier="None">
+                        <ECCustomAttributes>
+                            <ClassMap xmlns="ECDbMap.02.00">
+                                <MapStrategy>TablePerHierarchy</MapStrategy>
+                             </ClassMap>
+                        </ECCustomAttributes>
+                        <ECNavigationProperty propertyName="A" relationshipName="RelBase" direction="Backward">
+                           <ECCustomAttributes>
+                               <ForeignKeyConstraint xmlns="ECDbMap.02.00" />
+                           </ECCustomAttributes>
+                        </ECNavigationProperty>
+                    </ECEntityClass>
+                    <ECEntityClass typeName="B1" modifier="None">
+                        <BaseClass>B</BaseClass>
+                        <ECProperty propertyName="B1Id" typeName="long" />
+                    </ECEntityClass>
+                   <ECRelationshipClass typeName="RelBase" modifier="Abstract" strength="referencing">
+                    <Source multiplicity="(0..1)" polymorphic="True" roleLabel="has">
+                      <Class class="A"/>
+                    </Source>
+                    <Target multiplicity="(1..*)" polymorphic="True" roleLabel="is referenced by">
+                      <Class class="B"/>
+                    </Target>
+                  </ECRelationshipClass>
+                   <ECRelationshipClass typeName="RelSub1" modifier="Sealed" strength="referencing">
+                    <BaseClass>RelBase</BaseClass>
+                    <Source multiplicity="(0..1)" polymorphic="True" roleLabel="has">
+                      <Class class="A" />
+                    </Source>
+                    <Target multiplicity="(1..1)" polymorphic="True" roleLabel="is referenced by">
+                      <Class class="B1"/>
+                    </Target>
+                  </ECRelationshipClass>
+                </ECSchema>)xml")));
+
+    ASSERT_EQ(3, (int) RetrieveIndicesForTable(m_ecdb, "ts50_B").size()) << "Expected indices: class id index, user defined index; no indexes for the relationship constraints";
+
+    AssertIndex(m_ecdb, "ix_ts50_B_fk_ts50_RelBase_target", false, "ts50_B", {"AId"}, "([AId] IS NOT NULL)");
+    AssertIndex(m_ecdb, "ix_ts50_B_ARelECClassId", false, "ts50_B", {"ARelECClassId"}, "([ARelECClassId] IS NOT NULL)");
+    AssertIndexExists(m_ecdb, "uix_ts50_B_fk_ts50_RelSub1_target", false);
+
+
+    ASSERT_EQ(SUCCESS, SetupECDb("indexcreationforrelationships5.ecdb", SchemaItem(
+        "<?xml version='1.0' encoding='utf-8'?>"
+        "<ECSchema schemaName='TestSchema' nameSpacePrefix='ts5' version='1.0' xmlns='http://www.bentley.com/schemas/Bentley.ECXML.3.0'>"
+        "    <ECSchemaReference name='ECDbMap' version='02.00' prefix='ecdbmap' />"
+        "    <ECEntityClass typeName='A' modifier='None'>"
+        "        <ECProperty propertyName='Code' typeName='string' />"
+        "    </ECEntityClass>"
+        "    <ECEntityClass typeName='B' modifier='None'>"
+        "        <ECCustomAttributes>"
+        "            <ClassMap xmlns='ECDbMap.02.00'>"
+        "                <MapStrategy>TablePerHierarchy</MapStrategy>"
+        "             </ClassMap>"
+        "        </ECCustomAttributes>"
+        "        <ECNavigationProperty propertyName='AId' relationshipName='RelBase' direction='Backward'>"
+        "           <ECCustomAttributes>"
+        "               <ForeignKeyConstraint xmlns='ECDbMap.02.00' />"
+        "           </ECCustomAttributes>"
+        "        </ECNavigationProperty>"
+        "    </ECEntityClass>"
+        "    <ECEntityClass typeName='B1' modifier='None'>"
+        "        <BaseClass>B</BaseClass>"
+        "        <ECProperty propertyName='B1Id' typeName='long' />"
+        "    </ECEntityClass>"
+        "   <ECRelationshipClass typeName='RelBase' modifier='Abstract' strength='referencing'>"
+        "    <Source cardinality='(0,1)' polymorphic='True'>"
+        "      <Class class='A'/>"
+        "    </Source>"
+        "    <Target cardinality='(1,N)' polymorphic='True'>"
+        "      <Class class='B'/>"
+        "    </Target>"
+        "  </ECRelationshipClass>"
+        "   <ECRelationshipClass typeName='RelSub1' modifier='Sealed' strength='referencing'>"
+        "    <BaseClass>RelBase</BaseClass>"
+        "    <Source cardinality='(0,1)' polymorphic='True'>"
+        "      <Class class='A' />"
+        "    </Source>"
+        "    <Target cardinality='(1,1)' polymorphic='True'>"
+        "      <Class class='B1'/>"
+        "    </Target>"
+        "  </ECRelationshipClass>"
+        "</ECSchema>")));
+
+    ASSERT_EQ(3, (int) RetrieveIndicesForTable(m_ecdb, "ts5_B").size()) << "Expected indices: class id index, user defined index; no indexes for the relationship constraints";
+
+    AssertIndex(m_ecdb, "ix_ts5_B_fk_ts5_RelBase_target", false, "ts5_B", {"AId"}, "([AId] IS NOT NULL)");
+    AssertIndex(m_ecdb, "ix_ts5_B_ARelECClassId", false, "ts5_B", {"ARelECClassId"}, "([ARelECClassId] IS NOT NULL)");
+    AssertIndexExists(m_ecdb, "uix_ts5_B_fk_ts5_RelSub1_target", false);
+
+
+
+
+    ASSERT_EQ(SUCCESS, SetupECDb("indexcreationforrelationships6.ecdb", SchemaItem(
+        "<?xml version='1.0' encoding='utf-8'?>"
+        "<ECSchema schemaName='TestSchema' nameSpacePrefix='ts6' version='1.0' xmlns='http://www.bentley.com/schemas/Bentley.ECXML.3.0'>"
+        "    <ECSchemaReference name='ECDbMap' version='02.00' prefix='ecdbmap' />"
+        "    <ECEntityClass typeName='A' modifier='None'>"
+        "        <ECProperty propertyName='Code' typeName='string' />"
+        "    </ECEntityClass>"
+        "    <ECEntityClass typeName='B' modifier='None'>"
+        "        <ECCustomAttributes>"
+        "            <ClassMap xmlns='ECDbMap.02.00'>"
+        "                <MapStrategy>TablePerHierarchy</MapStrategy>"
+        "             </ClassMap>"
+        "        </ECCustomAttributes>"
+        "        <ECNavigationProperty propertyName='AInstance' relationshipName='RelBase' direction='Backward' >"
+        "           <ECCustomAttributes>"
+        "               <ForeignKeyConstraint xmlns='ECDbMap.02.00' />"
+        "           </ECCustomAttributes>"
+        "        </ECNavigationProperty>"
+        "    </ECEntityClass>"
+        "    <ECEntityClass typeName='B1' modifier='None'>"
+        "        <BaseClass>B</BaseClass>"
+        "        <ECProperty propertyName='B1Id' typeName='long' />"
+        "    </ECEntityClass>"
+        "   <ECRelationshipClass typeName='RelBase' modifier='Abstract' strength='referencing'>"
+        "    <Source cardinality='(1,1)' polymorphic='True'>"
+        "      <Class class='A'/>"
+        "    </Source>"
+        "    <Target cardinality='(1,N)' polymorphic='True'>"
+        "      <Class class='B'/>"
+        "    </Target>"
+        "  </ECRelationshipClass>"
+        "   <ECRelationshipClass typeName='RelSub1' modifier='Sealed' strength='referencing'>"
+        "    <BaseClass>RelBase</BaseClass>"
+        "    <Source cardinality='(1,1)' polymorphic='True'>"
+        "      <Class class='A' />"
+        "    </Source>"
+        "    <Target cardinality='(1,1)' polymorphic='True'>"
+        "      <Class class='B1'/>"
+        "    </Target>"
+        "  </ECRelationshipClass>"
+        "</ECSchema>")));
+
+    ASSERT_EQ(3, (int) RetrieveIndicesForTable(m_ecdb, "ts6_B").size()) << "Expected indices: class id index, user defined index; no indexes for the relationship constraints";
+
+    AssertIndex(m_ecdb, "ix_ts6_B_AInstanceRelECClassId", false, "ts6_B", {"AInstanceRelECClassId"});
+    AssertIndex(m_ecdb, "ix_ts6_B_fk_ts6_RelBase_target", false, "ts6_B", {"AInstanceId"});
+    AssertIndexExists(m_ecdb, "uix_ts6_B_fk_ts6_RelSub1_target", false);
+
+
+
+
+    ASSERT_EQ(SUCCESS, SetupECDb("indexcreationforrelationships7.ecdb", SchemaItem(
+        "<?xml version='1.0' encoding='utf-8'?>"
+        "<ECSchema schemaName='TestSchema' nameSpacePrefix='ts7' version='1.0' xmlns='http://www.bentley.com/schemas/Bentley.ECXML.3.0'>"
+        "    <ECSchemaReference name='ECDbMap' version='02.00' prefix='ecdbmap' />"
+        "    <ECEntityClass typeName='B' modifier='None'>"
+        "        <ECCustomAttributes>"
+        "            <ClassMap xmlns='ECDbMap.02.00'>"
+        "                <MapStrategy>TablePerHierarchy</MapStrategy>"
+        "             </ClassMap>"
+        "        </ECCustomAttributes>"
+        "        <ECProperty propertyName='Code' typeName='long' />"
+        "    </ECEntityClass>"
+        "    <ECEntityClass typeName='B1' modifier='None'>"
+        "        <BaseClass>B</BaseClass>"
+        "        <ECProperty propertyName='B1Id' typeName='long' />"
+        "    </ECEntityClass>"
+        "   <ECRelationshipClass typeName='RelBase' modifier='Abstract' strength='referencing'>"
+        "        <ECCustomAttributes>"
+        "            <ClassMap xmlns='ECDbMap.02.00'>"
+        "                <MapStrategy>TablePerHierarchy</MapStrategy>"
+        "             </ClassMap>"
+        "            <ShareColumns xmlns='ECDbMap.02.00'/>"
+        "        </ECCustomAttributes>"
+        "    <Source cardinality='(0,N)' polymorphic='True'>"
+        "      <Class class='B'/>"
+        "    </Source>"
+        "    <Target cardinality='(1,N)' polymorphic='True'>"
+        "      <Class class='B' />"
+        "    </Target>"
+        "  </ECRelationshipClass>"
+        "   <ECRelationshipClass typeName='RelSub11' modifier='Sealed' strength='referencing'>"
+        "    <BaseClass>RelBase</BaseClass>"
+        "    <Source cardinality='(0,1)' polymorphic='True'>"
+        "      <Class class='B' />"
+        "    </Source>"
+        "    <Target cardinality='(0,1)' polymorphic='True'>"
+        "      <Class class='B1' />"
+        "    </Target>"
+        "  </ECRelationshipClass>"
+        "   <ECRelationshipClass typeName='RelSub1N' modifier='Sealed' strength='referencing'>"
+        "    <BaseClass>RelBase</BaseClass>"
+        "    <Source cardinality='(0,1)' polymorphic='True'>"
+        "      <Class class='B1' />"
+        "    </Source>"
+        "    <Target cardinality='(1,N)' polymorphic='True'>"
+        "      <Class class='B1' />"
+        "    </Target>"
+        "  </ECRelationshipClass>"
+        "</ECSchema>")));
+
+    ASSERT_EQ(9, (int) RetrieveIndicesForTable(m_ecdb, "ts7_RelBase").size());
+
+
+
+    ASSERT_EQ(SUCCESS, SetupECDb("indexcreationforrelationships8.ecdb", SchemaItem(
+        R"xml(<?xml version="1.0" encoding="utf-8"?>
+                <ECSchema schemaName="TestSchema" alias="ts8" version="1.0" xmlns="http://www.bentley.com/schemas/Bentley.ECXML.3.1">
+                    <ECSchemaReference name="ECDbMap" version="02.00" alias="ecdbmap" />
+                    <ECEntityClass typeName="A" modifier="None">
+                        <ECProperty propertyName="AId" typeName="long" />
+                    </ECEntityClass>
+                    <ECEntityClass typeName="B" modifier="None">
+                        <ECCustomAttributes>
+                            <ClassMap xmlns="ECDbMap.02.00">
+                                <MapStrategy>TablePerHierarchy</MapStrategy>
+                             </ClassMap>
+                        </ECCustomAttributes>
+                        <ECProperty propertyName="Code" typeName="long" />
+                    </ECEntityClass>
+                    <ECEntityClass typeName="B1" modifier="None">
+                        <BaseClass>B</BaseClass>
+                        <ECProperty propertyName="B1Code" typeName="long" />
+                        <ECNavigationProperty propertyName="A1" relationshipName="RelPoly" direction="Backward" >
+                           <ECCustomAttributes>
+                               <ForeignKeyConstraint xmlns="ECDbMap.02.00" />
+                           </ECCustomAttributes>
+                        </ECNavigationProperty>
+                        <ECNavigationProperty propertyName="A2" relationshipName="RelNonPoly" direction="Backward" >
+                           <ECCustomAttributes>
+                               <ForeignKeyConstraint xmlns="ECDbMap.02.00" />
+                           </ECCustomAttributes>
+                        </ECNavigationProperty>
+                    </ECEntityClass>
+                    <ECEntityClass typeName="B11" modifier="None">
+                        <BaseClass>B1</BaseClass>
+                        <ECProperty propertyName="B11Code" typeName="long" />
+                    </ECEntityClass>
+                    <ECEntityClass typeName="B2" modifier="None">
+                        <BaseClass>B</BaseClass>
+                        <ECProperty propertyName="B2Code" typeName="long" />
+                    </ECEntityClass>
+                   <ECRelationshipClass typeName="RelNonPoly" modifier="Sealed" strength="referencing">
+                    <Source multiplicity="(0..1)" polymorphic="True" roleLabel="references">
+                      <Class class="A" />
+                    </Source>
+                    <Target multiplicity="(0..1)" polymorphic="False" roleLabel="references">
+                      <Class class="B1" />
+                    </Target>
+                  </ECRelationshipClass>
+                   <ECRelationshipClass typeName="RelPoly" modifier="Sealed" strength="referencing">
+                    <Source multiplicity="(0..1)" polymorphic="True" roleLabel="references">
+                      <Class class="A" />
+                    </Source>
+                    <Target multiplicity="(0..1)" polymorphic="True" roleLabel="references">
+                      <Class class="B1" />
+                    </Target>
+                  </ECRelationshipClass>
+                </ECSchema>)xml")));
+
+    ASSERT_EQ(3, (int) RetrieveIndicesForTable(m_ecdb, "ts8_B").size());
+
+    ECClassId b1ClassId = m_ecdb.Schemas().GetClassId("TestSchema", "B1");
+    ECClassId b11ClassId = m_ecdb.Schemas().GetClassId("TestSchema", "B11");
+
+    //RelNonPoly must exclude index on B11 as the constraint is non-polymorphic
+    Utf8String indexWhereClause;
+    indexWhereClause.Sprintf("([A2Id] IS NOT NULL) AND (ECClassId=%s)", b1ClassId.ToString().c_str());
+
+    AssertIndex(m_ecdb, "uix_ts8_B_fk_ts8_RelNonPoly_target", true, "ts8_B", {"A2Id"}, indexWhereClause.c_str());
+
+    //RelPoly must include index on B11 as the constraint is polymorphic
+    indexWhereClause.Sprintf("([A1Id] IS NOT NULL) AND (ECClassId=%s OR ECClassId=%s)", b1ClassId.ToString().c_str(), b11ClassId.ToString().c_str());
+    AssertIndex(m_ecdb, "uix_ts8_B_fk_ts8_RelPoly_target", true, "ts8_B", {"A1Id"}, indexWhereClause.c_str());
+
+
+
+    //Tests that AllowDuplicateRelationships Flag from LinkTableRelationshipMap CA is applied to subclasses
+    ASSERT_EQ(SUCCESS, SetupECDb("indexcreationforrelationships´9.ecdb", SchemaItem("<ECSchema schemaName=\"TestSchema\" nameSpacePrefix=\"ts9\" version=\"1.0\" xmlns=\"http://www.bentley.com/schemas/Bentley.ECXML.3.0\">"
+                                                                                    "  <ECSchemaReference name = 'ECDbMap' version='02.00' prefix = 'ecdbmap' />"
+                                                                                    "  <ECEntityClass typeName='A' modifier='None'>"
+                                                                                    "    <ECProperty propertyName='Name' typeName='string' />"
+                                                                                    "  </ECEntityClass>"
+                                                                                    "  <ECEntityClass typeName='B' modifier='None'>"
+                                                                                    "    <ECCustomAttributes>"
+                                                                                    "        <ClassMap xmlns='ECDbMap.02.00'>"
+                                                                                    "                <MapStrategy>TablePerHierarchy</MapStrategy>"
+                                                                                    "        </ClassMap>"
+                                                                                    "    </ECCustomAttributes>"
+                                                                                    "    <ECProperty propertyName='BName' typeName='string' />"
+                                                                                    "  </ECEntityClass>"
+                                                                                    "  <ECEntityClass typeName='C' modifier='None'>"
+                                                                                    "    <BaseClass>B</BaseClass>"
+                                                                                    "    <ECProperty propertyName='CName' typeName='string' />"
+                                                                                    "  </ECEntityClass>"
+                                                                                    "  <ECRelationshipClass typeName='ARelB' modifier='Abstract' strength='referencing'>"
+                                                                                    "    <ECCustomAttributes>"
+                                                                                    "        <ClassMap xmlns='ECDbMap.02.00'>"
+                                                                                    "                <MapStrategy>TablePerHierarchy</MapStrategy>"
+                                                                                    "        </ClassMap>"
+                                                                                    "        <LinkTableRelationshipMap xmlns='ECDbMap.02.00'>"
+                                                                                    "             <AllowDuplicateRelationships>True</AllowDuplicateRelationships>"
+                                                                                    "        </LinkTableRelationshipMap>"
+                                                                                    "    </ECCustomAttributes>"
+                                                                                    "    <Source cardinality='(0,N)' polymorphic='True'>"
+                                                                                    "      <Class class = 'A' />"
+                                                                                    "    </Source>"
+                                                                                    "    <Target cardinality='(0,N)' polymorphic='True'>"
+                                                                                    "      <Class class = 'B' />"
+                                                                                    "    </Target>"
+                                                                                    "  </ECRelationshipClass>"
+                                                                                    "  <ECRelationshipClass typeName='ARelC' modifier='Sealed' strength='referencing'>"
+                                                                                    "    <BaseClass>ARelB</BaseClass>"
+                                                                                    "    <Source cardinality='(0,1)' polymorphic='True'>"
+                                                                                    "      <Class class = 'A' />"
+                                                                                    "    </Source>"
+                                                                                    "    <Target cardinality='(0,N)' polymorphic='True'>"
+                                                                                    "      <Class class = 'C' />"
+                                                                                    "    </Target>"
+                                                                                    "  </ECRelationshipClass>"
+                                                                                    "</ECSchema>")));
+
+    ASSERT_TRUE(m_ecdb.TableExists("ts9_ARelB"));
+    ASSERT_FALSE(m_ecdb.TableExists("ts9_ARelC")) << "ARelC is expected to be persisted in ts9_ARelB as well (SharedTable strategy)";
+
+    //ARelB must not have a unique index on source and target as it as AllowDuplicateRelationship set to true.
+    //ARelC must not have the unique index either, as AllowDuplicateRelationship is applied to subclasses
+    std::vector<IndexInfo> indexes = RetrieveIndicesForTable(m_ecdb, "ts9_ARelB");
+    ASSERT_EQ(3, (int) indexes.size()) << "Indexes on ts9_ARelB";
+    ASSERT_STREQ("ix_ts9_ARelB_ecclassid", indexes[0].m_name.c_str());
+    ASSERT_STREQ("ix_ts9_ARelB_source", indexes[1].m_name.c_str());
+    ASSERT_STREQ("ix_ts9_ARelB_target", indexes[2].m_name.c_str());
+    }
+
+
+//---------------------------------------------------------------------------------------
+// @bsimethod                                   Maha Nasir                     10/15
+//+---------------+---------------+---------------+---------------+---------------+------
+TEST_F(RelationshipMappingTestFixture, CascadeDeletion)
+    {
+    ASSERT_EQ(SUCCESS, SetupECDb("CascadeDeletion.ecdb", SchemaItem("<?xml version='1.0' encoding='utf-8'?>"
+                        "<ECSchema schemaName='TestSchema' alias='ts' version='1.0' xmlns='http://www.bentley.com/schemas/Bentley.ECXML.3.1'>"
+                        "    <ECSchemaReference name='ECDbMap' version='02.00' alias='ecdbmap' />"
+                        "    <ECEntityClass typeName='ClassA' modifier='None'>"
+                        "        <ECProperty propertyName='AA' typeName='string' />"
+                        "    </ECEntityClass>"
+                        "    <ECEntityClass typeName='ClassB' modifier='None'>"
+                        "        <ECProperty propertyName='BB' typeName='string' />"
+                        "        <ECNavigationProperty propertyName='A' relationshipName='AHasB' direction='Backward'>"
+                        "          <ECCustomAttributes>"
+                        "            <ForeignKeyConstraint xmlns='ECDbMap.02.00'>"
+                        "               <OnDeleteAction>Cascade</OnDeleteAction>"
+                        "            </ForeignKeyConstraint>"
+                        "          </ECCustomAttributes>"
+                        "        </ECNavigationProperty>"
+                        "    </ECEntityClass>"
+                        "    <ECRelationshipClass typeName='AHasB' modifier='Sealed' strength='embedding'>"
+                        "       <Source multiplicity='(0..1)' polymorphic='True' roleLabel='Source'>"
+                        "           <Class class='ClassA' />"
+                        "       </Source>"
+                        "       <Target multiplicity='(0..*)' polymorphic='True' roleLabel='Target'>"
+                        "           <Class class='ClassB' />"
+                        "       </Target>"
+                        "     </ECRelationshipClass>"
+                        "    <ECEntityClass typeName='ClassC' modifier='None'>"
+                        "        <ECProperty propertyName='CC' typeName='string' />"
+                        "        <ECNavigationProperty propertyName='B' relationshipName='BHasC' direction='Backward'>"
+                        "          <ECCustomAttributes>"
+                        "            <ForeignKeyConstraint xmlns='ECDbMap.02.00'>"
+                        "               <OnDeleteAction>Cascade</OnDeleteAction>"
+                        "            </ForeignKeyConstraint>"
+                        "          </ECCustomAttributes>"
+                        "        </ECNavigationProperty>"
+                        "    </ECEntityClass>"
+                        "  <ECRelationshipClass typeName='BHasC' modifier='Sealed' strength='embedding'>"
+                        "    <Source multiplicity='(0..1)' polymorphic='True' roleLabel='Source'>"
+                        "      <Class class = 'ClassB' />"
+                        "    </Source>"
+                        "    <Target multiplicity='(0..*)' polymorphic='True' roleLabel='Target'>"
+                        "      <Class class = 'ClassC' />"
+                        "    </Target>"
+                        "  </ECRelationshipClass>"
+                        "</ECSchema>")));
+
+    ECSchemaCP schema = m_ecdb.Schemas().GetSchema("TestSchema");
+    EXPECT_TRUE(schema != nullptr);
+
+    ECClassCP ClassA = schema->GetClassCP("ClassA");
+    EXPECT_TRUE(ClassA != nullptr);
+
+    ECClassCP ClassB = schema->GetClassCP("ClassB");
+    EXPECT_TRUE(ClassB != nullptr);
+
+    ECClassCP ClassC = schema->GetClassCP("ClassC");
+    EXPECT_TRUE(ClassC != nullptr);
+
+    //Instance of ClassA
+    ECInstanceKey aKey, bKey, cKey;
+    ECSqlStatement stmt;
+    ASSERT_EQ(ECSqlStatus::Success, stmt.Prepare(m_ecdb, "INSERT INTO ts.ClassA(AA) VALUES('val1')"));
+    ASSERT_EQ(BE_SQLITE_DONE, stmt.Step(aKey));
+    stmt.Finalize();
+
+    ASSERT_EQ(ECSqlStatus::Success, stmt.Prepare(m_ecdb, "INSERT INTO ts.ClassB(BB, A.Id) VALUES('val3',?)"));
+    ASSERT_EQ(ECSqlStatus::Success, stmt.BindId(1, aKey.GetInstanceId()));
+    ASSERT_EQ(BE_SQLITE_DONE, stmt.Step(bKey));
+    stmt.Finalize();
+
+    ASSERT_EQ(ECSqlStatus::Success, stmt.Prepare(m_ecdb, "INSERT INTO ts.ClassC(CC, B.Id) VALUES('val5',?)"));
+    ASSERT_EQ(ECSqlStatus::Success, stmt.BindId(1, bKey.GetInstanceId()));
+    ASSERT_EQ(BE_SQLITE_DONE, stmt.Step(cKey));
+    stmt.Finalize();
+
+    //Deletes instance of ClassA. Instances of ClassB and ClassC are also deleted.
+    ASSERT_EQ(ECSqlStatus::Success, stmt.Prepare(m_ecdb, "DELETE FROM ts.ClassA WHERE ECInstanceId=1"));
+    ASSERT_EQ(DbResult::BE_SQLITE_DONE, stmt.Step());
+    stmt.Finalize();
+
+    ASSERT_EQ(ECSqlStatus::Success, stmt.Prepare(m_ecdb, "SELECT AA FROM ts.ClassA"));
+    ASSERT_EQ(DbResult::BE_SQLITE_DONE, stmt.Step());
+    ASSERT_EQ(NULL, stmt.GetValueText(0));
+    stmt.Finalize();
+
+    ASSERT_EQ(ECSqlStatus::Success, stmt.Prepare(m_ecdb, "SELECT BB FROM ts.ClassB"));
+    ASSERT_EQ(DbResult::BE_SQLITE_DONE, stmt.Step());
+    ASSERT_EQ(NULL, stmt.GetValueText(0));
+    stmt.Finalize();
+
+    ASSERT_EQ(ECSqlStatus::Success, stmt.Prepare(m_ecdb, "SELECT CC FROM ts.ClassC"));
+    ASSERT_EQ(DbResult::BE_SQLITE_DONE, stmt.Step());
+    ASSERT_EQ(NULL, stmt.GetValueText(0));
+    stmt.Finalize();
+    }
+
+//---------------------------------------------------------------------------------------
+// @bsimethod                                   Krischan.Eberle                     03/17
+//+---------------+---------------+---------------+---------------+---------------+------
+TEST_F(RelationshipMappingTestFixture, MultipleFkEndTables)
+    {
+    ASSERT_EQ(SUCCESS, SetupECDb("multiplefkendtables.ecdb", SchemaItem(R"xml(<?xml version="1.0" encoding="utf-8"?>
+                        <ECSchema schemaName="TestSchema" alias="ts" version="1.0" xmlns="http://www.bentley.com/schemas/Bentley.ECXML.3.1">
+                            <ECSchemaReference name="ECDbMap" version="02.00" alias="ecdbmap" />
+                            <ECEntityClass typeName="Parent">
+                              <ECProperty propertyName="Code" typeName="int" />
+                            </ECEntityClass>
+                            <ECEntityClass typeName="Child">
+                              <ECProperty propertyName="Name" typeName="string" />
+                              <ECNavigationProperty propertyName="MyParent" relationshipName="Rel" direction="Backward">
+                                <ECCustomAttributes>
+                                    <ForeignKeyConstraint xmlns="ECDbMap.02.00"/>
+                                </ECCustomAttributes>
+                              </ECNavigationProperty>
+                            </ECEntityClass>
+                            <ECEntityClass typeName="SpecialChild">
+                              <BaseClass>Child</BaseClass>
+                              <ECProperty propertyName="SpecialName" typeName="string" />
+                            </ECEntityClass>
+                            <ECRelationshipClass typeName="Rel" strength="Referencing" modifier="Sealed">
+                                <Source multiplicity="(0..1)" polymorphic="False" roleLabel="Parent">
+                                   <Class class ="Parent" />
+                                </Source>
+                                <Target multiplicity="(0..*)" polymorphic="True" roleLabel="Children">
+                                   <Class class ="Child" />
+                                </Target>
+                            </ECRelationshipClass>
+                        </ECSchema>)xml")));
+
+    ECInstanceKey parentKey, childKey, specialChildKey;
+    ECSqlStatement stmt;
+    ASSERT_EQ(ECSqlStatus::Success, stmt.Prepare(m_ecdb, "INSERT INTO ts.Parent(Code) VALUES(1)"));
+    ASSERT_EQ(BE_SQLITE_DONE, stmt.Step(parentKey)) << stmt.GetECSql();
+    stmt.Finalize();
+    ASSERT_EQ(ECSqlStatus::Success, stmt.Prepare(m_ecdb, "INSERT INTO ts.Child(Name) VALUES('Child1')"));
+    ASSERT_EQ(BE_SQLITE_DONE, stmt.Step(childKey)) << stmt.GetECSql();
+    stmt.Finalize();
+    ASSERT_EQ(ECSqlStatus::Success, stmt.Prepare(m_ecdb, "INSERT INTO ts.SpecialChild(Name,SpecialName) VALUES('Child2','I am special')"));
+    ASSERT_EQ(BE_SQLITE_DONE, stmt.Step(specialChildKey)) << stmt.GetECSql();
+    stmt.Finalize();
+    
+    ASSERT_EQ(ECSqlStatus::InvalidECSql, stmt.Prepare(m_ecdb, "INSERT INTO ts.Rel(SourceECInstanceId, TargetECInstanceId) VALUES(?,?)"));
+    stmt.Finalize();
+
+    ASSERT_EQ(ECSqlStatus::Success, stmt.Prepare(m_ecdb, "UPDATE ts.Child SET MyParent.Id=?"));
+    ASSERT_EQ(ECSqlStatus::Success, stmt.BindId(1, parentKey.GetInstanceId()));
+    ASSERT_EQ(BE_SQLITE_DONE, stmt.Step()) << stmt.GetECSql();
+    stmt.Finalize();
+
+    ASSERT_EQ(ECSqlStatus::Success, stmt.Prepare(m_ecdb, "SELECT ECInstanceId, ECClassId, Name FROM ts.Child ORDER BY ECInstanceId"));
+    int rowCount = 0;
+    while (BE_SQLITE_ROW == stmt.Step())
+        {
+        rowCount++;
+        switch (rowCount)
+            {
+                case 1:
+                {
+                ASSERT_EQ(childKey.GetInstanceId().GetValue(), stmt.GetValueId<ECInstanceId>(0).GetValue()) << "Child 1";
+                ASSERT_EQ(childKey.GetClassId().GetValue(), stmt.GetValueId<ECClassId>(1).GetValue()) << "Child 1";
+                ASSERT_STREQ("Child1", stmt.GetValueText(2)) << "Child 1";
+                break;
+                }
+                case 2:
+                {
+                ASSERT_EQ(specialChildKey.GetInstanceId().GetValue(), stmt.GetValueId<ECInstanceId>(0).GetValue()) << "Child 2, SpecialChild";
+                ASSERT_EQ(specialChildKey.GetClassId().GetValue(), stmt.GetValueId<ECClassId>(1).GetValue()) << "Child 2, SpecialChild";
+                ASSERT_STREQ("Child2", stmt.GetValueText(2)) << "Child 2, SpecialChild";
+                break;
+                }
+
+                default:
+                    FAIL();
+                    return;
+            }
+        }
+    ASSERT_EQ(2, rowCount);
+    stmt.Finalize();
+    m_ecdb.SaveChanges();
+    ASSERT_EQ(ECSqlStatus::Success, stmt.Prepare(m_ecdb, "SELECT SourceECInstanceId, TargetECInstanceId, TargetECClassId FROM ts.Rel ORDER BY TargetECClassId"));
+    rowCount = 0;
+    while (BE_SQLITE_ROW == stmt.Step())
+        {
+        rowCount++;
+        ASSERT_EQ(parentKey.GetInstanceId().GetValue(), stmt.GetValueId<ECInstanceId>(0).GetValue()) << stmt.GetECSql();
+        ECInstanceKey const* expectedChildKey = rowCount == 1 ? &childKey : &specialChildKey;
+        ASSERT_EQ(expectedChildKey->GetInstanceId().GetValue(), stmt.GetValueId<ECInstanceId>(1).GetValue()) << stmt.GetECSql();
+        ASSERT_EQ(expectedChildKey->GetClassId().GetValue(), stmt.GetValueId<ECClassId>(2).GetValue()) << stmt.GetECSql();
+        }
+    ASSERT_EQ(2, rowCount);
+    }
+
+//---------------------------------------------------------------------------------------
+// @bsimethod                                   Krischan.Eberle                     05/17
+//+---------------+---------------+---------------+---------------+---------------+------
+TEST_F(RelationshipMappingTestFixture, MultipleConstraintClasses)
+    {
+    ASSERT_EQ(SUCCESS, SetupECDb("multipleconstraintclasses.ecdb",
+                        SchemaItem(R"xml(<?xml version="1.0" encoding="utf-8"?>
+                        <ECSchema schemaName="TestSchema" alias="ts" version="1.0" xmlns="http://www.bentley.com/schemas/Bentley.ECXML.3.1">
+                            <ECSchemaReference name="ECDbMap" version="02.00" alias="ecdbmap" />
+                            <ECEntityClass typeName="Parent">
+                              <ECProperty propertyName="Code" typeName="int" />
+                            </ECEntityClass>
+                            <ECEntityClass typeName="Child">
+                                <ECCustomAttributes>
+                                    <ClassMap xmlns="ECDbMap.02.00">
+                                        <MapStrategy>TablePerHierarchy</MapStrategy>
+                                    </ClassMap>
+                                    <JoinedTablePerDirectSubclass xmlns="ECDbMap.02.00"/>
+                                </ECCustomAttributes>
+                                <ECProperty propertyName="ChildProp" typeName="int" />
+                             </ECEntityClass>
+                             <ECEntityClass typeName="GrandchildA" >
+                                <BaseClass>Child</BaseClass>
+                                <ECProperty propertyName="GrandchildAProp" typeName="int" />
+                                <ECNavigationProperty propertyName="Parent" relationshipName="Rel" direction="Backward"/>
+                             </ECEntityClass>
+                             <ECEntityClass typeName="GrandchildB" >
+                                <BaseClass>Child</BaseClass>
+                                <ECProperty propertyName="GrandchildBProp" typeName="int" />
+                                <ECNavigationProperty propertyName="Parent" relationshipName="Rel" direction="Backward"/>
+                            </ECEntityClass>
+                            <ECRelationshipClass typeName="Rel" strength="referencing" modifier="Sealed">
+                                <Source multiplicity="(0..1)" polymorphic="True" roleLabel="Parent Has Grandchildren">
+                                    <Class class="Parent" />
+                                </Source>
+                                <Target multiplicity="(0..*)" polymorphic="True" roleLabel="Parent Has Grandchildren (Reversed)" abstractConstraint="Child">
+                                    <Class class="GrandchildA" />
+                                    <Class class="GrandchildB" />
+                                </Target>
+                             </ECRelationshipClass>
+                        </ECSchema>)xml")));
+    }
+
+//---------------------------------------------------------------------------------------
+// @bsimethod                                   Affan.Khan                         01/17
+//+---------------+---------------+---------------+---------------+---------------+------
+TEST_F(RelationshipMappingTestFixture, LogicalForeignKeyRelationship)
+    {
+    ASSERT_EQ(SUCCESS, SetupECDb("LogicalForeignKeyRelationship.ecdb",
+              SchemaItem("<ECSchema schemaName='TestSchema' nameSpacePrefix='ts' version='1.0' xmlns='http://www.bentley.com/schemas/Bentley.ECXML.3.0'>"
+                         "  <ECSchemaReference name='ECDbMap' version='02.00' prefix='ecdbmap' />"
+                         "  <ECCustomAttributeClass typeName='Interface' appliesTo='EntityClass' modifier='Sealed' />"
+                         "  <ECEntityClass typeName='PrimaryClassA'>"
+                         "      <ECCustomAttributes>"
+                         "          <ClassMap xmlns='ECDbMap.02.00'>"
+                         "              <MapStrategy>TablePerHierarchy</MapStrategy>"
+                         "          </ClassMap>"
+                         "          <ShareColumns xmlns='ECDbMap.02.00'>"
+                         "              <MaxSharedColumnsBeforeOverflow>5</MaxSharedColumnsBeforeOverflow>" //
+                         "              <ApplyToSubclassesOnly>False</ApplyToSubclassesOnly>"
+                         "          </ShareColumns>"
+                         "      </ECCustomAttributes>"
+                         "      <ECProperty propertyName='P1' typeName='long' />"
+                         "  </ECEntityClass>"
+                         "  <ECEntityClass typeName='SecondaryClassA'>"
+                         "      <ECCustomAttributes>"
+                         "          <ClassMap xmlns='ECDbMap.02.00'>"
+                         "              <MapStrategy>TablePerHierarchy</MapStrategy>"
+                         "          </ClassMap>"
+                         "          <ShareColumns xmlns='ECDbMap.02.00'>"
+                         "              <MaxSharedColumnsBeforeOverflow>2</MaxSharedColumnsBeforeOverflow>" //
+                         "              <ApplyToSubclassesOnly>False</ApplyToSubclassesOnly>"
+                         "          </ShareColumns>"
+                         "      </ECCustomAttributes>"
+                         "      <ECProperty propertyName='T1' typeName='long' />"
+                         "      <ECNavigationProperty propertyName='PrimaryClassA' relationshipName='PrimaryClassAHasSecondaryClassA' direction='Backward' />"
+                         "  </ECEntityClass>"
+                         "   <ECRelationshipClass typeName='PrimaryClassAHasSecondaryClassA' strength='Referencing' modifier='Abstract'>"
+                         "      <Source cardinality='(0,1)' polymorphic='False'>"
+                         "          <Class class ='PrimaryClassA' />"
+                         "      </Source>"
+                         "      <Target cardinality='(0,N)' polymorphic='False'>"
+                         "          <Class class ='SecondaryClassA' />"
+                         "      </Target>"
+                         "   </ECRelationshipClass>"
+                         "   <ECRelationshipClass typeName='PrimaryClassAHasSecondaryClassB' strength='Referencing' modifier='Sealed'>"
+                         "       <BaseClass>PrimaryClassAHasSecondaryClassA</BaseClass> "
+                         "      <Source cardinality='(0,1)' polymorphic='False'>"
+                         "          <Class class ='PrimaryClassA' />"
+                         "      </Source>"
+                         "      <Target cardinality='(0,N)' polymorphic='False'>"
+                         "          <Class class ='SecondaryClassA' />"
+                         "      </Target>"
+                         "   </ECRelationshipClass>"
+                         "</ECSchema>")));
+    m_ecdb.Schemas().CreateClassViewsInDb();
+    m_ecdb.SaveChanges();
+    ECClassId primaryClassAHasSecondaryClassAId = m_ecdb.Schemas().GetClassId("TestSchema", "PrimaryClassAHasSecondaryClassA");
+    ECClassId primaryClassAHasSecondaryClassBId = m_ecdb.Schemas().GetClassId("TestSchema", "PrimaryClassAHasSecondaryClassB");
+
+    ASSERT_EQ(BE_SQLITE_DONE, TestHelper::ExecuteNonSelectECSql(m_ecdb, "INSERT INTO ts.PrimaryClassA(ECInstanceId, P1) VALUES(101, 10000)"));
+    ASSERT_EQ(BE_SQLITE_DONE, TestHelper::ExecuteNonSelectECSql(m_ecdb, "INSERT INTO ts.PrimaryClassA(ECInstanceId, P1) VALUES(102, 20000)"));
+    ASSERT_EQ(BE_SQLITE_DONE, TestHelper::ExecuteNonSelectECSql(m_ecdb, "INSERT INTO ts.PrimaryClassA(ECInstanceId, P1) VALUES(103, 30000)"));
+    ASSERT_EQ(BE_SQLITE_DONE, TestHelper::ExecuteNonSelectECSql(m_ecdb, "INSERT INTO ts.PrimaryClassA(ECInstanceId, P1) VALUES(104, 40000)"));
+
+    ASSERT_EQ(BE_SQLITE_DONE, TestHelper::ExecuteNonSelectECSql(m_ecdb, Utf8PrintfString("INSERT INTO ts.SecondaryClassA(ECInstanceId, T1, PrimaryClassA.Id, PrimaryClassA.RelECClassId) VALUES(201, 10000, 101, %ld)", primaryClassAHasSecondaryClassBId.GetValue()).c_str()));
+    ASSERT_EQ(BE_SQLITE_DONE, TestHelper::ExecuteNonSelectECSql(m_ecdb, "INSERT INTO ts.SecondaryClassA(ECInstanceId, T1, PrimaryClassA.Id) VALUES(202, 20000, 102)"));
+    ASSERT_EQ(BE_SQLITE_DONE, TestHelper::ExecuteNonSelectECSql(m_ecdb, "INSERT INTO ts.SecondaryClassA(ECInstanceId, T1) VALUES(203, 30000)"));
+    ASSERT_EQ(BE_SQLITE_DONE, TestHelper::ExecuteNonSelectECSql(m_ecdb, "INSERT INTO ts.SecondaryClassA(ECInstanceId, T1) VALUES(204, 40000)"));
+    ASSERT_EQ(BE_SQLITE_DONE, TestHelper::ExecuteNonSelectECSql(m_ecdb, Utf8PrintfString("UPDATE ts.SecondaryClassA SET PrimaryClassA.Id = 103, T1=300002, PrimaryClassA.RelECClassId = %ld  WHERE ECInstanceId = 203", primaryClassAHasSecondaryClassBId.GetValue()).c_str()));
+    ASSERT_EQ(ECSqlStatus::InvalidECSql, TestHelper::PrepareECSql(m_ecdb, "INSERT INTO ts.PrimaryClassAHasSecondaryClassB(SourceECInstanceId, TargetECInstanceId) VALUES(104, 204)"));
+    m_ecdb.SaveChanges();
+    }
+
+//---------------------------------------------------------------------------------------
+// @bsimethod                                   Affan.Khan                         01/17
+//+---------------+---------------+---------------+---------------+---------------+------
+TEST_F(RelationshipMappingTestFixture, LogicalForeignKeyRelationshipMappedToSharedColumnWithMixin)
+    {
+    ASSERT_EQ(SUCCESS, SetupECDb("logicalfk_sharedcol.ecdb",
+              SchemaItem("<ECSchema schemaName='TestSchema' alias='ts' version='1.0.0' xmlns='http://www.bentley.com/schemas/Bentley.ECXML.3.1'>"
+                         "  <ECSchemaReference name='ECDbMap' version='02.00.00' alias='ecdbmap' />"
+                         "  <ECSchemaReference name='CoreCustomAttributes' version='01.00.00' alias='CoreCA'/>"
+                         "  <ECEntityClass typeName='Equipment'  modifier='Abstract'>"
+                         "      <ECCustomAttributes>"
+                         "          <ClassMap xmlns='ECDbMap.02.00'>"
+                         "              <MapStrategy>TablePerHierarchy</MapStrategy>"
+                         "          </ClassMap>"
+                         "          <ShareColumns xmlns='ECDbMap.02.00'>"
+                         "              <MaxSharedColumnsBeforeOverflow>10</MaxSharedColumnsBeforeOverflow>"
+                         "              <ApplyToSubclassesOnly>True</ApplyToSubclassesOnly>"
+                         "          </ShareColumns>"
+                         "      </ECCustomAttributes>"
+                         "      <ECProperty propertyName='Code' typeName='string' />"
+                         "  </ECEntityClass>"
+                         "  <ECEntityClass typeName='IP2' modifier='Abstract'>"
+                         "      <ECCustomAttributes>"
+                         "          <IsMixin xmlns='CoreCustomAttributes.01.00'>"
+                         "              <AppliesToEntityClass>Equipment</AppliesToEntityClass>"
+                         "          </IsMixin>"
+                         "      </ECCustomAttributes>"
+                         "      <ECProperty propertyName='Wip' typeName='long' />"
+                         "  </ECEntityClass>"
+                         "  <ECEntityClass typeName='IEndPoint' modifier='Abstract'>"
+                         "      <ECCustomAttributes>"
+                         "          <IsMixin xmlns='CoreCustomAttributes.01.00'>"
+                         "              <AppliesToEntityClass>Equipment</AppliesToEntityClass>"
+                         "          </IsMixin>"
+                         "      </ECCustomAttributes>"
+                         "      <ECProperty propertyName='www' typeName='long' />"
+                         "      <ECNavigationProperty propertyName='Car' relationshipName='BaseRelationship' direction='Backward' />"
+                         "  </ECEntityClass>"
+                         "  <ECRelationshipClass typeName='BaseRelationship' strength='holding' strengthDirection='Forward' modifier='Abstract'>"
+                         "      <Source multiplicity='(0..1)' polymorphic='False' roleLabel='A'>"
+                         "         <Class class='Car' />"
+                         "     </Source>"
+                         "      <Target multiplicity='(0..*)' polymorphic='True' roleLabel='B'>"
+                         "        <Class class='IEndPoint' />"
+                         "     </Target>"
+                         "  </ECRelationshipClass>"
+                         "  <ECRelationshipClass typeName='CarHasEndPoint' strength='holding' strengthDirection='Forward' modifier='Sealed'>"
+                         "      <BaseClass>BaseRelationship</BaseClass>"
+                         "      <Source multiplicity='(0..1)' polymorphic='False' roleLabel='A'>"
+                         "         <Class class='Car' />"
+                         "     </Source>"
+                         "      <Target multiplicity='(0..*)' polymorphic='True' roleLabel='B'>"
+                         "        <Class class='IEndPoint' />"
+                         "     </Target>"
+                         "  </ECRelationshipClass>"
+                         "  <ECEntityClass typeName='Car'>"
+                         "      <ECProperty propertyName='Name' typeName='string' />"
+                         "  </ECEntityClass>"
+                         "  <ECEntityClass typeName='Engine'>"
+                         "      <BaseClass>Equipment</BaseClass>"
+                         "      <BaseClass>IP2</BaseClass>"
+                         "      <BaseClass>IEndPoint</BaseClass>"
+                         "      <ECProperty propertyName='Volumn1' typeName='double' />"
+                         "      <ECProperty propertyName='Volumn' typeName='double' />"
+                         "  </ECEntityClass>"
+                         "  <ECEntityClass typeName='Sterring'>"
+                         "      <BaseClass>Equipment</BaseClass>"
+                         "      <BaseClass>IEndPoint</BaseClass>"
+                         "      <ECProperty propertyName='Type' typeName='string' />"
+                         "  </ECEntityClass>"
+                         "  <ECEntityClass typeName='Tire'>"
+                         "      <BaseClass>Equipment</BaseClass>"
+                         "      <ECProperty propertyName='Diameter' typeName='double' />"
+                         "  </ECEntityClass>"
+                         "</ECSchema>")));
+    ECClassId relId = m_ecdb.Schemas().GetClassId("TestSchema", "CarHasEndPoint");
+    ECClassId carId = m_ecdb.Schemas().GetClassId("TestSchema", "Car");
+    ECClassId engineId = m_ecdb.Schemas().GetClassId("TestSchema", "Engine");
+    ECClassId sterringId = m_ecdb.Schemas().GetClassId("TestSchema", "Sterring");
+
+    ASSERT_EQ(BE_SQLITE_DONE, TestHelper::ExecuteNonSelectECSql(m_ecdb, "INSERT INTO ts.Car            (Name                                      ) VALUES ('BMW-S')"));
+    ASSERT_EQ(BE_SQLITE_DONE, TestHelper::ExecuteNonSelectECSql(m_ecdb, SqlPrintfString("INSERT INTO ts.Engine         (Code, www, Volumn,Car.Id,Car.RelECClassId ) VALUES ('CODE-1','www1', 2000.0,1,%d )", relId.GetValue())));
+    ASSERT_EQ(BE_SQLITE_DONE, TestHelper::ExecuteNonSelectECSql(m_ecdb, SqlPrintfString("INSERT INTO ts.Sterring       (Code, www, Type,Car.Id,Car.RelECClassId   ) VALUES ('CODE-2','www2', 'S-Type',1,%d)", relId.GetValue())));
+    ASSERT_EQ(BE_SQLITE_DONE, TestHelper::ExecuteNonSelectECSql(m_ecdb, "INSERT INTO ts.Tire           (Code, Diameter                            ) VALUES ('CODE-3', 15.0)"));
+
+
+    m_ecdb.Schemas().CreateClassViewsInDb();
+    m_ecdb.SaveChanges();
+    ECSqlStatement stmt;
+    ASSERT_EQ(ECSqlStatus::Success, stmt.Prepare(m_ecdb, "SELECT ECInstanceId, ECClassId, SourceECInstanceId, SourceECClassId, TargetECInstanceId, TargetECClassId FROM ts.CarHasEndPoint"));
+    ASSERT_EQ(BE_SQLITE_ROW, stmt.Step());
+    ASSERT_EQ(2, stmt.GetValueInt64(0));
+    ASSERT_EQ(relId.GetValue(), stmt.GetValueInt64(1));
+    ASSERT_EQ(1, stmt.GetValueInt64(2));
+    ASSERT_EQ(carId.GetValue(), stmt.GetValueInt64(3));
+    ASSERT_EQ(2, stmt.GetValueInt64(4));
+    ASSERT_EQ(engineId.GetValue(), stmt.GetValueInt64(5));
+    ASSERT_EQ(BE_SQLITE_ROW, stmt.Step());
+
+    ASSERT_EQ(3, stmt.GetValueInt64(0));
+    ASSERT_EQ(relId.GetValue(), stmt.GetValueInt64(1));
+    ASSERT_EQ(1, stmt.GetValueInt64(2));
+    ASSERT_EQ(carId.GetValue(), stmt.GetValueInt64(3));
+    ASSERT_EQ(3, stmt.GetValueInt64(4));
+    ASSERT_EQ(sterringId.GetValue(), stmt.GetValueInt64(5));
+    ASSERT_EQ(BE_SQLITE_DONE, stmt.Step());
+    stmt.Finalize();
+    ASSERT_EQ(ECSqlStatus::Success, stmt.Prepare(m_ecdb, "SELECT Car.Id,Car.RelECClassId FROM ts.Engine"));
+    stmt.Finalize();
+    ASSERT_EQ(ECSqlStatus::Success, stmt.Prepare(m_ecdb, "SELECT Car.Id,Car.RelECClassId FROM ts.Sterring"));
+    }
+
+//---------------------------------------------------------------------------------------
+// @bsimethod                                   Affan.Khan                         01/17
+//+---------------+---------------+---------------+---------------+---------------+------
+TEST_F(RelationshipMappingTestFixture, LogicalForeignKeyRelationshipMappedToSharedColumn)
+    {
+    ASSERT_EQ(SUCCESS, SetupECDb("logicalfk_sharedcol.ecdb",
+              SchemaItem(
+                         "<ECSchema schemaName='TestSchema' alias='ts' version='1.0.0' xmlns='http://www.bentley.com/schemas/Bentley.ECXML.3.1'>"
+                         "  <ECSchemaReference name='ECDbMap' version='02.00.00' alias='ecdbmap' />"
+                         "  <ECSchemaReference name='CoreCustomAttributes' version='01.00.00' alias='CoreCA'/>"
+                         "  <ECEntityClass typeName='Equipment'  modifier='Abstract'>"
+                         "      <ECCustomAttributes>"
+                         "          <ClassMap xmlns='ECDbMap.02.00'>"
+                         "              <MapStrategy>TablePerHierarchy</MapStrategy>"
+                         "          </ClassMap>"
+                         "          <JoinedTablePerDirectSubclass xmlns='ECDbMap.02.00'/>"
+                         "          <ShareColumns xmlns='ECDbMap.02.00'>"
+                         "              <MaxSharedColumnsBeforeOverflow>10</MaxSharedColumnsBeforeOverflow>"
+                         "              <ApplyToSubclassesOnly>True</ApplyToSubclassesOnly>"
+                         "          </ShareColumns>"
+                         "      </ECCustomAttributes>"
+                         "      <ECProperty propertyName='Code' typeName='string' />"
+                         "  </ECEntityClass>"
+                         "  <ECEntityClass typeName='IEndPoint' modifier='Abstract'>"
+                         "      <ECCustomAttributes>"
+                         "          <IsMixin xmlns='CoreCustomAttributes.01.00'>"
+                         "              <AppliesToEntityClass>Equipment</AppliesToEntityClass>"
+                         "          </IsMixin>"
+                         "      </ECCustomAttributes>"
+                         "      <ECProperty propertyName='www' typeName='long' />"
+                         "      <ECNavigationProperty propertyName='Car' relationshipName='BaseRelationship' direction='Backward' />"
+                         "  </ECEntityClass>"
+                         "  <ECRelationshipClass typeName='BaseRelationship' strength='holding' strengthDirection='Forward' modifier='Abstract'>"
+                         "      <Source multiplicity='(0..1)' polymorphic='False' roleLabel='A'>"
+                         "         <Class class='Car' />"
+                         "     </Source>"
+                         "      <Target multiplicity='(0..*)' polymorphic='True' roleLabel='B'>"
+                         "        <Class class='IEndPoint' />"
+                         "     </Target>"
+                         "  </ECRelationshipClass>"
+                         "  <ECRelationshipClass typeName='CarHasEndPoint' strength='holding' strengthDirection='Forward' modifier='Sealed'>"
+                         "      <BaseClass>BaseRelationship</BaseClass>"
+                         "      <Source multiplicity='(0..1)' polymorphic='False' roleLabel='A'>"
+                         "         <Class class='Car' />"
+                         "     </Source>"
+                         "      <Target multiplicity='(0..*)' polymorphic='True' roleLabel='B'>"
+                         "        <Class class='IEndPoint' />"
+                         "     </Target>"
+                         "  </ECRelationshipClass>"
+                         "  <ECEntityClass typeName='Car'>"
+                         "      <ECProperty propertyName='Name' typeName='string' />"
+                         "  </ECEntityClass>"
+                         "  <ECEntityClass typeName='Engine'>"
+                         "      <BaseClass>Equipment</BaseClass>"
+                         "      <BaseClass>IEndPoint</BaseClass>"
+                         "      <ECProperty propertyName='Volumn' typeName='double' />"
+                         "  </ECEntityClass>"
+                         "  <ECEntityClass typeName='Sterring'>"
+                         "      <BaseClass>Equipment</BaseClass>"
+                         "      <BaseClass>IEndPoint</BaseClass>"
+                         "      <ECProperty propertyName='Type' typeName='string' />"
+                         "  </ECEntityClass>"
+                         "  <ECEntityClass typeName='Tire'>"
+                         "      <BaseClass>Equipment</BaseClass>"
+                         "      <ECProperty propertyName='Diameter' typeName='double' />"
+                         "  </ECEntityClass>"
+                         "</ECSchema>")));
+    ECClassId relId = m_ecdb.Schemas().GetClassId("TestSchema", "CarHasEndPoint");
+    ECClassId carId = m_ecdb.Schemas().GetClassId("TestSchema", "Car");
+    ECClassId engineId = m_ecdb.Schemas().GetClassId("TestSchema", "Engine");
+    ECClassId sterringId = m_ecdb.Schemas().GetClassId("TestSchema", "Sterring");
+
+    ASSERT_EQ(BE_SQLITE_DONE, TestHelper::ExecuteNonSelectECSql(m_ecdb,                 "INSERT INTO ts.Car            (Name                                      ) VALUES ('BMW-S')"));
+    ASSERT_EQ(BE_SQLITE_DONE, TestHelper::ExecuteNonSelectECSql(m_ecdb, SqlPrintfString("INSERT INTO ts.Engine         (Code, www, Volumn,Car.Id,Car.RelECClassId ) VALUES ('CODE-1','www1', 2000.0,1,%d )", relId.GetValue())));
+    ASSERT_EQ(BE_SQLITE_DONE, TestHelper::ExecuteNonSelectECSql(m_ecdb, SqlPrintfString("INSERT INTO ts.Sterring       (Code, www, Type,Car.Id,Car.RelECClassId   ) VALUES ('CODE-2','www2', 'S-Type',1,%d)", relId.GetValue())));
+    ASSERT_EQ(BE_SQLITE_DONE, TestHelper::ExecuteNonSelectECSql(m_ecdb,                 "INSERT INTO ts.Tire           (Code, Diameter                            ) VALUES ('CODE-3', 15.0)"));
+
+
+    m_ecdb.Schemas().CreateClassViewsInDb();
+    m_ecdb.SaveChanges();
+    ECSqlStatement stmt;
+    ASSERT_EQ(ECSqlStatus::Success, stmt.Prepare(m_ecdb, "SELECT ECInstanceId, ECClassId, SourceECInstanceId, SourceECClassId, TargetECInstanceId, TargetECClassId FROM ts.CarHasEndPoint ORDER BY ECInstanceId"));
+    ASSERT_EQ(BE_SQLITE_ROW, stmt.Step());
+    ASSERT_EQ(2, stmt.GetValueInt64(0));
+    ASSERT_EQ(relId, stmt.GetValueId<ECClassId>(1));
+    ASSERT_EQ(1, stmt.GetValueInt64(2));
+    ASSERT_EQ(carId, stmt.GetValueId<ECClassId>(3));
+    ASSERT_EQ(2, stmt.GetValueInt64(4));
+    ASSERT_EQ(engineId, stmt.GetValueId<ECClassId>(5));
+    ASSERT_EQ(BE_SQLITE_ROW, stmt.Step());
+
+    ASSERT_EQ(3, stmt.GetValueInt64(0));
+    ASSERT_EQ(relId, stmt.GetValueId<ECClassId>(1));
+    ASSERT_EQ(1, stmt.GetValueInt64(2));
+    ASSERT_EQ(carId, stmt.GetValueId<ECClassId>(3));
+    ASSERT_EQ(3, stmt.GetValueInt64(4));
+    ASSERT_EQ(sterringId, stmt.GetValueId<ECClassId>(5));
+    ASSERT_EQ(BE_SQLITE_DONE, stmt.Step());
+    stmt.Finalize();
+
+    ASSERT_EQ(ECSqlStatus::Success, TestHelper::PrepareECSql(m_ecdb, "SELECT Car.Id,Car.RelECClassId FROM ts.Engine"));
+    ASSERT_EQ(ECSqlStatus::Success, TestHelper::PrepareECSql(m_ecdb, "SELECT Car.Id,Car.RelECClassId FROM ts.Sterring"));
+    }
+
+
+//---------------------------------------------------------------------------------------
+// @bsimethod                                   Krischan.Eberle                     03/17
+//+---------------+---------------+---------------+---------------+---------------+------
+TEST_F(RelationshipMappingTestFixture, LogicalForeignKeyRelationshipMappedToUnsharedColumn)
+    {
+    ASSERT_EQ(SUCCESS, SetupECDb("logicalfk_unsharedcol.ecdb",
+              SchemaItem(
+                         "<ECSchema schemaName='TestSchema' alias='ts' version='1.0.0' xmlns='http://www.bentley.com/schemas/Bentley.ECXML.3.1'>"
+                         "  <ECSchemaReference name='ECDbMap' version='02.00.00' alias='ecdbmap' />"
+                         "  <ECEntityClass typeName='Model' modifier='None'>"
+                         "      <ECProperty propertyName='Name' typeName='string' />"
+                         "  </ECEntityClass>"
+                         "  <ECEntityClass typeName='Element'  modifier='None'>"
+                         "      <ECCustomAttributes>"
+                         "          <ClassMap xmlns='ECDbMap.02.00'>"
+                         "              <MapStrategy>TablePerHierarchy</MapStrategy>"
+                         "          </ClassMap>"
+                         "      </ECCustomAttributes>"
+                         "      <ECProperty propertyName='Code' typeName='string' />"
+                         "      <ECNavigationProperty propertyName='Model' relationshipName='Rel' direction='Backward' />"
+                         "  </ECEntityClass>"
+                         "  <ECRelationshipClass typeName='Rel' strength='referencing' strengthDirection='Forward' modifier='Abstract'>"
+                         "      <Source multiplicity='(1..1)' polymorphic='False' roleLabel='Model'>"
+                         "         <Class class='Model' />"
+                         "     </Source>"
+                         "      <Target multiplicity='(0..*)' polymorphic='True' roleLabel='Element'>"
+                         "        <Class class='Element' />"
+                         "     </Target>"
+                         "  </ECRelationshipClass>"
+                         "</ECSchema>")));
+
+    m_ecdb.Schemas().CreateClassViewsInDb();
+    m_ecdb.SaveChanges();
+
+    ECClassCP elementClass = m_ecdb.Schemas().GetClass("TestSchema", "Element");
+    ASSERT_TRUE(elementClass != nullptr);
+
+    AssertForeignKey(false, m_ecdb, "ts_Element", "ModelId");
+    AssertIndexExists(m_ecdb, "x_ts_Element_fk_ts_Rel_target", false);
+    }
+
+//---------------------------------------------------------------------------------------
+// @bsimethod                                   Affan.Khan                         01/17
+//+---------------+---------------+---------------+---------------+---------------+------
+TEST_F(RelationshipMappingTestFixture, MixinAsRelationshipEnd)
+    {
+    ASSERT_EQ(SUCCESS, SetupECDb("diamond_problem3.ecdb",
+              SchemaItem(
+                         "<ECSchema schemaName='TestSchema' alias='ts' version='1.0.0' xmlns='http://www.bentley.com/schemas/Bentley.ECXML.3.1'>"
+                         "  <ECSchemaReference name='ECDbMap' version='02.00.00' alias='ecdbmap' />"
+                         "  <ECSchemaReference name='CoreCustomAttributes' version='01.00.00' alias='CoreCA'/>"
+                         "  <ECEntityClass typeName='Equipment'  modifier='Abstract'>"
+                         "      <ECCustomAttributes>"
+                         "          <ClassMap xmlns='ECDbMap.02.00'>"
+                         "              <MapStrategy>TablePerHierarchy</MapStrategy>"
+                         "          </ClassMap>"
+                         "          <JoinedTablePerDirectSubclass xmlns='ECDbMap.02.00'/>"
+                         "          <ShareColumns xmlns='ECDbMap.02.00'>"
+                         "              <MaxSharedColumnsBeforeOverflow>10</MaxSharedColumnsBeforeOverflow>"
+                         "              <ApplyToSubclassesOnly>True</ApplyToSubclassesOnly>"
+                         "          </ShareColumns>"
+                         "      </ECCustomAttributes>"
+                         "      <ECProperty propertyName='Code' typeName='string' />"
+                         "  </ECEntityClass>"
+                         "  <ECEntityClass typeName='IEndPoint' modifier='Abstract'>"
+                         "      <ECCustomAttributes>"
+                         "          <IsMixin xmlns='CoreCustomAttributes.01.00'>"
+                         "              <AppliesToEntityClass>Equipment</AppliesToEntityClass>"
+                         "          </IsMixin>"
+                         "      </ECCustomAttributes>"
+                         "      <ECProperty propertyName='www' typeName='long' />"
+                         "      <ECNavigationProperty propertyName='Car' relationshipName='CarHasEndPoint' direction='Backward'>"
+                        "          <ECCustomAttributes>"
+                        "            <ForeignKeyConstraint xmlns='ECDbMap.02.00'/>"
+                        "          </ECCustomAttributes>"
+                        "        </ECNavigationProperty>"
+                         "  </ECEntityClass>"
+                         "  <ECRelationshipClass typeName='CarHasEndPoint' strength='holding' strengthDirection='Forward' modifier='Sealed'>"
+                         "      <Source multiplicity='(0..1)' polymorphic='False' roleLabel='A'>"
+                         "         <Class class='Car' />"
+                         "     </Source>"
+                         "      <Target multiplicity='(0..N)' polymorphic='True' roleLabel='B'>"
+                         "        <Class class='IEndPoint' />"
+                         "     </Target>"
+                         "  </ECRelationshipClass>"
+                         "  <ECEntityClass typeName='Car'>"
+                         "      <ECProperty propertyName='Name' typeName='string' />"
+                         "  </ECEntityClass>"
+                         "  <ECEntityClass typeName='Engine'>"
+                         "      <BaseClass>Equipment</BaseClass>"
+                         "      <BaseClass>IEndPoint</BaseClass>"
+                         "      <ECProperty propertyName='Volumn' typeName='double' />"
+                         "  </ECEntityClass>"
+                         "  <ECEntityClass typeName='Sterring'>"
+                         "      <BaseClass>Equipment</BaseClass>"
+                         "      <BaseClass>IEndPoint</BaseClass>"
+                         "      <ECProperty propertyName='Type' typeName='string' />"
+                         "  </ECEntityClass>"
+                         "  <ECEntityClass typeName='Tire'>"
+                         "      <BaseClass>Equipment</BaseClass>"
+                         "      <ECProperty propertyName='Diameter' typeName='double' />"
+                         "  </ECEntityClass>"
+                         "</ECSchema>")));
+
+    ASSERT_EQ(BE_SQLITE_DONE, TestHelper::ExecuteNonSelectECSql(m_ecdb, "INSERT INTO ts.Car(Name) VALUES ('BMW-S')"));
+    ASSERT_EQ(BE_SQLITE_DONE, TestHelper::ExecuteNonSelectECSql(m_ecdb, "INSERT INTO ts.Engine(Code, www, Volumn,Car.Id) VALUES ('CODE-1','www1', 2000.0,1 )"));
+    ASSERT_EQ(BE_SQLITE_DONE, TestHelper::ExecuteNonSelectECSql(m_ecdb, "INSERT INTO ts.Sterring(Code, www, Type,Car.Id) VALUES ('CODE-2','www2', 'S-Type',1)"));
+    ASSERT_EQ(BE_SQLITE_DONE, TestHelper::ExecuteNonSelectECSql(m_ecdb, "INSERT INTO ts.Tire(Code, Diameter) VALUES ('CODE-3', 15.0)"));
+
+
+    m_ecdb.Schemas().CreateClassViewsInDb();
+    m_ecdb.SaveChanges();
+    ECSqlStatement stmt;
+    ASSERT_EQ(ECSqlStatus::Success, stmt.Prepare(m_ecdb, "SELECT SourceECInstanceId, SourceECClassId, TargetECInstanceId, TargetECClassId FROM ts.CarHasEndPoint ORDER BY TargetECInstanceId"));
+    ASSERT_EQ(BE_SQLITE_ROW, stmt.Step());
+    ASSERT_EQ(ECInstanceId(UINT64_C(1)), stmt.GetValueId<ECInstanceId>(0));
+    ASSERT_EQ(m_ecdb.Schemas().GetClassId("TestSchema","Car"), stmt.GetValueId<ECClassId>(1));
+
+    ASSERT_EQ(ECInstanceId(UINT64_C(2)), stmt.GetValueId<ECInstanceId>(2));
+    ASSERT_EQ(m_ecdb.Schemas().GetClassId("TestSchema", "Engine"), stmt.GetValueId<ECClassId>(3));
+    ASSERT_EQ(BE_SQLITE_ROW, stmt.Step());
+
+    ASSERT_EQ(ECInstanceId(UINT64_C(1)), stmt.GetValueId<ECInstanceId>(0));
+    ASSERT_EQ(m_ecdb.Schemas().GetClassId("TestSchema", "Car"), stmt.GetValueId<ECClassId>(1));
+    ASSERT_EQ(ECInstanceId(UINT64_C(3)), stmt.GetValueId<ECInstanceId>(2));
+    ASSERT_EQ(m_ecdb.Schemas().GetClassId("TestSchema", "Sterring"), stmt.GetValueId<ECClassId>(3));
+    ASSERT_EQ(BE_SQLITE_DONE, stmt.Step());
+    }
+
+//---------------------------------------------------------------------------------------
+// @bsimethod                                   Affan.Khan                         01/17
+//+---------------+---------------+---------------+---------------+---------------+------
+TEST_F(RelationshipMappingTestFixture, MixinAsRelationshipEnd2)
+    {
+    ASSERT_EQ(SUCCESS, SetupECDb("diamond_problem3.ecdb",
+              SchemaItem(
+                         "<ECSchema schemaName='TestSchema' alias='ts' version='1.0.0' xmlns='http://www.bentley.com/schemas/Bentley.ECXML.3.1'>"
+                         "  <ECSchemaReference name='ECDbMap' version='02.00.00' alias='ecdbmap' />"
+                         "  <ECSchemaReference name='CoreCustomAttributes' version='01.00.00' alias='CoreCA'/>"
+                         "  <ECEntityClass typeName='Equipment'  modifier='Abstract'>"
+                         "      <ECCustomAttributes>"
+                         "          <ClassMap xmlns='ECDbMap.02.00'>"
+                         "              <MapStrategy>TablePerHierarchy</MapStrategy>"
+                         "          </ClassMap>"
+                         "          <JoinedTablePerDirectSubclass xmlns='ECDbMap.02.00'/>"
+                         "          <ShareColumns xmlns='ECDbMap.02.00'>"
+                         "              <MaxSharedColumnsBeforeOverflow>10</MaxSharedColumnsBeforeOverflow>"
+                         "              <ApplyToSubclassesOnly>True</ApplyToSubclassesOnly>"
+                         "          </ShareColumns>"
+                         "      </ECCustomAttributes>"
+                         "      <ECProperty propertyName='Code' typeName='string' />"
+                         "  </ECEntityClass>"
+                         "  <ECEntityClass typeName='IEndPoint' modifier='Abstract'>"
+                         "      <ECCustomAttributes>"
+                         "          <IsMixin xmlns='CoreCustomAttributes.01.00'>"
+                         "              <AppliesToEntityClass>Equipment</AppliesToEntityClass>"
+                         "          </IsMixin>"
+                         "      </ECCustomAttributes>"
+                         "      <ECProperty propertyName='www' typeName='string' />"
+                         "  </ECEntityClass>"
+                         "  <ECRelationshipClass typeName='CarHasEndPoint' strength='holding' strengthDirection='Forward' modifier='Abstract'>"
+                         "      <LinkTableRelationshipMap xmlns='ECDbMap.02.00'/>"
+                         "      <Source multiplicity='(0..1)' polymorphic='False' roleLabel='A'>"
+                         "         <Class class='Car' />"
+                         "     </Source>"
+                         "      <Target multiplicity='(0..N)' polymorphic='True' roleLabel='B'>"
+                         "        <Class class='IEndPoint' />"
+                         "     </Target>"
+                         "      <ECProperty propertyName='Tag' typeName='string' />"
+                         "  </ECRelationshipClass>"
+                         "  <ECRelationshipClass typeName='CarHasEndPoint2' strength='holding' strengthDirection='Forward' modifier='Sealed'>"
+                         "      <BaseClass>CarHasEndPoint</BaseClass>"
+                         "      <Source multiplicity='(0..1)' polymorphic='False' roleLabel='A'>"
+                         "         <Class class='Car' />"
+                         "     </Source>"
+                         "      <Target multiplicity='(0..N)' polymorphic='True' roleLabel='B'>"
+                         "        <Class class='IEndPoint' />"
+                         "     </Target>"
+                         "      <ECProperty propertyName='Rule' typeName='string' />"
+                         "  </ECRelationshipClass>"
+                         "  <ECEntityClass typeName='Car'>"
+                         "      <ECProperty propertyName='Name' typeName='string' />"
+                         "  </ECEntityClass>"
+                         "  <ECEntityClass typeName='Engine'>"
+                         "      <BaseClass>Equipment</BaseClass>"
+                         "      <BaseClass>IEndPoint</BaseClass>"
+                         "      <ECProperty propertyName='Volumn' typeName='double' />"
+                         "  </ECEntityClass>"
+                         "  <ECEntityClass typeName='Sterring'>"
+                         "      <BaseClass>Equipment</BaseClass>"
+                         "      <BaseClass>IEndPoint</BaseClass>"
+                         "      <ECProperty propertyName='Type' typeName='string' />"
+                         "  </ECEntityClass>"
+                         "  <ECEntityClass typeName='Tire'>"
+                         "      <BaseClass>Equipment</BaseClass>"
+                         "      <ECProperty propertyName='Diameter' typeName='double' />"
+                         "  </ECEntityClass>"
+                         "</ECSchema>")));
+
+    ECSqlStatement stmt;
+    ASSERT_EQ(ECSqlStatus::Success, stmt.Prepare(m_ecdb, "INSERT INTO ts.Car            (Name              ) VALUES ('BMW-S')")) << m_ecdb.GetLastError().c_str();
+    ASSERT_EQ(BE_SQLITE_DONE, stmt.Step()) << stmt.GetECSql() << ": " << m_ecdb.GetLastError().c_str();
+    stmt.Finalize();
+    ASSERT_EQ(ECSqlStatus::Success, stmt.Prepare(m_ecdb, "INSERT INTO ts.Engine         (Code, www, Volumn ) VALUES ('CODE-1','www1', 2000.0 )")) << m_ecdb.GetLastError().c_str();
+    ASSERT_EQ(BE_SQLITE_DONE, stmt.Step()) << stmt.GetECSql() << ": " << m_ecdb.GetLastError().c_str();
+    stmt.Finalize();
+    ASSERT_EQ(ECSqlStatus::Success, stmt.Prepare(m_ecdb, "INSERT INTO ts.Sterring       (Code, www, Type   ) VALUES ('CODE-2','www2', 'S-Type')")) << m_ecdb.GetLastError().c_str();
+    ASSERT_EQ(BE_SQLITE_DONE, stmt.Step()) << stmt.GetECSql() << ": " << m_ecdb.GetLastError().c_str();
+    stmt.Finalize();
+    ASSERT_EQ(ECSqlStatus::Success, stmt.Prepare(m_ecdb, "INSERT INTO ts.Tire           (Code, Diameter    ) VALUES ('CODE-3', 15.0)")) << m_ecdb.GetLastError().c_str();
+    ASSERT_EQ(BE_SQLITE_DONE, stmt.Step()) << stmt.GetECSql() << ": " << m_ecdb.GetLastError().c_str();
+    stmt.Finalize();
+    ASSERT_EQ(ECSqlStatus::Success, stmt.Prepare(m_ecdb, "INSERT INTO ts.CarHasEndPoint2 (SourceECInstanceId, TargetECInstanceId, TargetECClassId, Tag, Rule) VALUES (1,2,54,'tag1','Rule1')")) << m_ecdb.GetLastError().c_str();
+    ASSERT_EQ(BE_SQLITE_DONE, stmt.Step()) << stmt.GetECSql() << ": " << m_ecdb.GetLastError().c_str();
+    stmt.Finalize();
+    m_ecdb.SaveChanges();
+    ASSERT_EQ(ECSqlStatus::Success, stmt.Prepare(m_ecdb, "INSERT INTO ts.CarHasEndPoint2 (SourceECInstanceId, TargetECInstanceId, TargetECClassId, Tag, Rule) VALUES (1,3,56,'tag2','Rule2')")) << m_ecdb.GetLastError().c_str();
+    ASSERT_EQ(BE_SQLITE_DONE, stmt.Step()) << stmt.GetECSql() << ": " << m_ecdb.GetLastError().c_str();
+    stmt.Finalize();
+    m_ecdb.Schemas().CreateClassViewsInDb();
+    m_ecdb.SaveChanges();
+    }
+
+//---------------------------------------------------------------------------------------
+// @bsimethod                                   Affan.Khan                         01/17
+//+---------------+---------------+---------------+---------------+---------------+------
+TEST_F(RelationshipMappingTestFixture, MixinAsRelationshipEnd3)
+    {
+    ASSERT_EQ(SUCCESS, SetupECDb("diamond_problem3.ecdb",
+              SchemaItem(
+                         "<ECSchema schemaName='TestSchema' alias='ts' version='1.0.0' xmlns='http://www.bentley.com/schemas/Bentley.ECXML.3.1'>"
+                         "  <ECSchemaReference name='ECDbMap' version='02.00.00' alias='ecdbmap' />"
+                         "  <ECSchemaReference name='CoreCustomAttributes' version='01.00.00' alias='CoreCA'/>"
+                         "  <ECEntityClass typeName='Equipment'  modifier='Abstract'>"
+                         "      <ECCustomAttributes>"
+                         "          <ClassMap xmlns='ECDbMap.02.00'>"
+                         "              <MapStrategy>TablePerHierarchy</MapStrategy>"
+                         "          </ClassMap>"
+                         "          <JoinedTablePerDirectSubclass xmlns='ECDbMap.02.00'/>"
+                         "          <ShareColumns xmlns='ECDbMap.02.00'>"
+                         "              <MaxSharedColumnsBeforeOverflow>10</MaxSharedColumnsBeforeOverflow>"
+                         "              <ApplyToSubclassesOnly>True</ApplyToSubclassesOnly>"
+                         "          </ShareColumns>"
+                         "      </ECCustomAttributes>"
+                         "      <ECProperty propertyName='Code' typeName='string' />"
+                         "  </ECEntityClass>"
+                         "  <ECEntityClass typeName='IEndPoint' modifier='Abstract'>"
+                         "      <ECCustomAttributes>"
+                         "          <IsMixin xmlns='CoreCustomAttributes.01.00'>"
+                         "              <AppliesToEntityClass>Equipment</AppliesToEntityClass>"
+                         "          </IsMixin>"
+                         "      </ECCustomAttributes>"
+                         "      <ECProperty propertyName='www' typeName='string' />"
+                         "  </ECEntityClass>"
+                         "  <ECRelationshipClass typeName='CarHasEndPoint' strength='holding' strengthDirection='Forward' modifier='Abstract'>"
+                         "      <LinkTableRelationshipMap xmlns='ECDbMap.02.00'/>"
+                         "      <Source multiplicity='(0..1)' polymorphic='False' roleLabel='A'>"
+                         "         <Class class='Car' />"
+                         "     </Source>"
+                         "      <Target multiplicity='(0..N)' polymorphic='True' roleLabel='B'>"
+                         "        <Class class='IEndPoint' />"
+                         "     </Target>"
+                         "      <ECProperty propertyName='Tag' typeName='string' />"
+                         "  </ECRelationshipClass>"
+                         "  <ECEntityClass typeName='Car'>"
+                         "      <ECProperty propertyName='Name' typeName='string' />"
+                         "  </ECEntityClass>"
+                         "  <ECEntityClass typeName='Engine'>"
+                         "      <BaseClass>Equipment</BaseClass>"
+                         "      <BaseClass>IEndPoint</BaseClass>"
+                         "      <ECProperty propertyName='Volumn' typeName='double' />"
+                         "  </ECEntityClass>"
+                         "  <ECEntityClass typeName='Sterring'>"
+                         "      <BaseClass>Equipment</BaseClass>"
+                         "      <BaseClass>IEndPoint</BaseClass>"
+                         "      <ECProperty propertyName='Type' typeName='string' />"
+                         "  </ECEntityClass>"
+                         "  <ECEntityClass typeName='Tire'>"
+                         "      <BaseClass>Equipment</BaseClass>"
+                         "      <ECProperty propertyName='Diameter' typeName='double' />"
+                         "  </ECEntityClass>"
+                         "</ECSchema>")));
+    m_ecdb.Schemas().CreateClassViewsInDb();
+    m_ecdb.SaveChanges();
+
+    ReopenECDb();
+
+    ASSERT_EQ(BE_SQLITE_DONE, TestHelper::ExecuteNonSelectECSql(m_ecdb, "INSERT INTO ts.Car            (Name              ) VALUES ('BMW-S')"));
+    ASSERT_EQ(BE_SQLITE_DONE, TestHelper::ExecuteNonSelectECSql(m_ecdb, "INSERT INTO ts.Engine         (Code, www, Volumn ) VALUES ('CODE-1','www1', 2000.0 )"));
+    ASSERT_EQ(BE_SQLITE_DONE, TestHelper::ExecuteNonSelectECSql(m_ecdb, "INSERT INTO ts.Sterring       (Code, www, Type   ) VALUES ('CODE-2','www2', 'S-Type')"));
+    ASSERT_EQ(BE_SQLITE_DONE, TestHelper::ExecuteNonSelectECSql(m_ecdb, "INSERT INTO ts.Tire           (Code, Diameter    ) VALUES ('CODE-3', 15.0)"));
+
+    ASSERT_EQ(SUCCESS, ImportSchema(SchemaItem("<ECSchema schemaName='TestSchema' alias='ts' version='1.0.1' xmlns='http://www.bentley.com/schemas/Bentley.ECXML.3.1'>"
+                                                       "  <ECSchemaReference name='ECDbMap' version='02.00.00' alias='ecdbmap' />"
+                                                       "  <ECSchemaReference name='CoreCustomAttributes' version='01.00.00' alias='CoreCA'/>"
+                                                       "  <ECEntityClass typeName='Equipment'  modifier='Abstract'>"
+                                                       "      <ECCustomAttributes>"
+                                                       "          <ClassMap xmlns='ECDbMap.02.00'>"
+                                                       "              <MapStrategy>TablePerHierarchy</MapStrategy>"
+                                                       "          </ClassMap>"
+                                                       "          <JoinedTablePerDirectSubclass xmlns='ECDbMap.02.00'/>"
+                                                       "          <ShareColumns xmlns='ECDbMap.02.00'>"
+                                                       "              <MaxSharedColumnsBeforeOverflow>10</MaxSharedColumnsBeforeOverflow>"
+                                                       "              <ApplyToSubclassesOnly>True</ApplyToSubclassesOnly>"
+                                                       "          </ShareColumns>"
+                                                       "      </ECCustomAttributes>"
+                                                       "      <ECProperty propertyName='Code' typeName='string' />"
+                                                       "  </ECEntityClass>"
+                                                       "  <ECEntityClass typeName='IEndPoint' modifier='Abstract'>"
+                                                       "      <ECCustomAttributes>"
+                                                       "          <IsMixin xmlns='CoreCustomAttributes.01.00'>"
+                                                       "              <AppliesToEntityClass>Equipment</AppliesToEntityClass>"
+                                                       "          </IsMixin>"
+                                                       "      </ECCustomAttributes>"
+                                                       "      <ECProperty propertyName='www' typeName='string' />"
+                                                       "  </ECEntityClass>"
+                                                       "  <ECRelationshipClass typeName='CarHasEndPoint' strength='holding' strengthDirection='Forward' modifier='Abstract'>"
+                                                       "      <LinkTableRelationshipMap xmlns='ECDbMap.02.00'/>"
+                                                       "      <Source multiplicity='(0..1)' polymorphic='False' roleLabel='A'>"
+                                                       "         <Class class='Car' />"
+                                                       "     </Source>"
+                                                       "      <Target multiplicity='(0..N)' polymorphic='True' roleLabel='B'>"
+                                                       "        <Class class='IEndPoint' />"
+                                                       "     </Target>"
+                                                       "      <ECProperty propertyName='Tag' typeName='string' />"
+                                                       "  </ECRelationshipClass>"
+                                                       "  <ECRelationshipClass typeName='CarHasEndPoint2' strength='holding' strengthDirection='Forward' modifier='Sealed'>"
+                                                       "      <BaseClass>CarHasEndPoint</BaseClass>"
+                                                       "      <Source multiplicity='(0..1)' polymorphic='False' roleLabel='A'>"
+                                                       "         <Class class='Car' />"
+                                                       "     </Source>"
+                                                       "      <Target multiplicity='(0..N)' polymorphic='True' roleLabel='B'>"
+                                                       "        <Class class='IEndPoint' />"
+                                                       "     </Target>"
+                                                       "      <ECProperty propertyName='Rule' typeName='string' />"
+                                                       "  </ECRelationshipClass>"
+                                                       "  <ECEntityClass typeName='Car'>"
+                                                       "      <ECProperty propertyName='Name' typeName='string' />"
+                                                       "  </ECEntityClass>"
+                                                       "  <ECEntityClass typeName='Engine'>"
+                                                       "      <BaseClass>Equipment</BaseClass>"
+                                                       "      <BaseClass>IEndPoint</BaseClass>"
+                                                       "      <ECProperty propertyName='Volumn' typeName='double' />"
+                                                       "  </ECEntityClass>"
+                                                       "  <ECEntityClass typeName='Sterring'>"
+                                                       "      <BaseClass>Equipment</BaseClass>"
+                                                       "      <BaseClass>IEndPoint</BaseClass>"
+                                                       "      <ECProperty propertyName='Type' typeName='string' />"
+                                                       "  </ECEntityClass>"
+                                                       "  <ECEntityClass typeName='Tire'>"
+                                                       "      <BaseClass>Equipment</BaseClass>"
+                                                       "      <ECProperty propertyName='Diameter' typeName='double' />"
+                                                       "  </ECEntityClass>"
+                                                       "</ECSchema>"))) << "Diamond Problem2";
+    m_ecdb.Schemas().CreateClassViewsInDb();
+    m_ecdb.SaveChanges();
+
+    ASSERT_EQ(BE_SQLITE_DONE, TestHelper::ExecuteNonSelectECSql(m_ecdb, "INSERT INTO ts.CarHasEndPoint2 (SourceECInstanceId, TargetECInstanceId, TargetECClassId, Tag, Rule) VALUES (1,2,54,'tag1','Rule1')"));
+    m_ecdb.SaveChanges();
+    ASSERT_EQ(BE_SQLITE_DONE, TestHelper::ExecuteNonSelectECSql(m_ecdb, "INSERT INTO ts.CarHasEndPoint2 (SourceECInstanceId, TargetECInstanceId, TargetECClassId, Tag, Rule) VALUES (1,3,56,'tag2','Rule2')"));
+    }
+
+//---------------------------------------------------------------------------------------
+// @bsiclass                                     Krischan.Eberle                 03/17
+//+---------------+---------------+---------------+---------------+---------------+------
+TEST_F(RelationshipMappingTestFixture, MixinsMappedToMultipleJoinedTablesOnReferencedEnd)
+    {
+    ASSERT_EQ(SUCCESS, SetupECDb("multijoinedtablemixinonreferencedend.ecdb",
+                            SchemaItem(R"xml(<?xml version="1.0" encoding="utf-8"?>
+                                          <ECSchema schemaName="TestSchema" alias="ts" version="1.0" xmlns="http://www.bentley.com/schemas/Bentley.ECXML.3.1">
+                                          <ECSchemaReference name="CoreCustomAttributes" version="01.00" alias="CoreCA" />
+                                          <ECSchemaReference name="ECDbMap" version="02.00" alias="ecdbmap" />
+                                              <ECEntityClass typeName="Model">
+                                                 <ECCustomAttributes>
+                                                   <ClassMap xmlns="ECDbMap.02.00">
+                                                          <MapStrategy>TablePerHierarchy</MapStrategy>
+                                                   </ClassMap>
+                                                   <JoinedTablePerDirectSubclass xmlns="ECDbMap.02.00"/>
+                                                 </ECCustomAttributes>
+                                                  <ECProperty propertyName="Name" typeName="string" />
+                                              </ECEntityClass>
+                                              <ECEntityClass typeName="IIsGeometricModel" modifier="Abstract">
+                                                 <ECCustomAttributes>
+                                                    <IsMixin xmlns="CoreCustomAttributes.01.00">
+                                                        <AppliesToEntityClass>Model</AppliesToEntityClass>
+                                                    </IsMixin>"
+                                                 </ECCustomAttributes>
+                                                  <ECProperty propertyName="Is2d" typeName="boolean"/>
+                                                  <ECProperty propertyName="SupportedGeometryType" typeName="string" />
+                                              </ECEntityClass>
+                                              <ECEntityClass typeName="Model2d">
+                                                    <BaseClass>Model</BaseClass>
+                                                    <BaseClass>IIsGeometricModel</BaseClass>
+                                                  <ECProperty propertyName="Origin2d" typeName="Point2d" />
+                                              </ECEntityClass>
+                                              <ECEntityClass typeName="Model3d">
+                                                    <BaseClass>Model</BaseClass>
+                                                    <BaseClass>IIsGeometricModel</BaseClass>
+                                                  <ECProperty propertyName="Origin3d" typeName="Point3d" />
+                                              </ECEntityClass>
+                                              <ECEntityClass typeName="Element">
+                                                 <ECCustomAttributes>
+                                                   <ClassMap xmlns="ECDbMap.02.00">
+                                                          <MapStrategy>TablePerHierarchy</MapStrategy>
+                                                   </ClassMap>
+                                                 </ECCustomAttributes>
+                                                <ECProperty propertyName="Code" typeName="string" />
+                                                <ECNavigationProperty propertyName="Model" relationshipName="GeometricModelHasElements" direction="Backward"/>
+                                              </ECEntityClass>
+                                             <ECRelationshipClass typeName="GeometricModelHasElements" strength="Referencing" modifier="Sealed">
+                                                <Source multiplicity="(0..1)" polymorphic="True" roleLabel="GeometricModel">
+                                                    <Class class ="IIsGeometricModel" />
+                                                </Source>
+                                                <Target multiplicity="(0..*)" polymorphic="True" roleLabel="Element">
+                                                    <Class class ="Element" />
+                                                </Target>
+                                             </ECRelationshipClass>
+                                          </ECSchema>)xml")));
+    ASSERT_EQ(SUCCESS, m_ecdb.Schemas().CreateClassViewsInDb());
+    m_ecdb.SaveChanges();
+
+    std::vector<ECInstanceKey> model2dKeys, model3dKeys, element2dKeys, element3dKeys;
+    //INSERT
+    {
+    ECInstanceKey key;
+    ECSqlStatement stmt;
+    ASSERT_EQ(ECSqlStatus::Success, stmt.Prepare(m_ecdb, "INSERT INTO ts.Model2d(Name,Is2d,SupportedGeometryType,Origin2d) VALUES(?,true,'Line',?)"));
+    ASSERT_EQ(ECSqlStatus::Success, stmt.BindText(1, "Main2d", IECSqlBinder::MakeCopy::No));
+    ASSERT_EQ(ECSqlStatus::Success, stmt.BindPoint2d(2, DPoint2d::From(1.0, 1.0)));
+    ASSERT_EQ(BE_SQLITE_DONE, stmt.Step(key));
+    ASSERT_TRUE(key.IsValid());
+    model2dKeys.push_back(key);
+    stmt.Reset();
+    stmt.ClearBindings();
+    ASSERT_EQ(ECSqlStatus::Success, stmt.BindText(1, "Detail2d", IECSqlBinder::MakeCopy::No));
+    ASSERT_EQ(ECSqlStatus::Success, stmt.BindPoint2d(2, DPoint2d::From(1.5, 1.5)));
+    ASSERT_EQ(BE_SQLITE_DONE, stmt.Step(key));
+    ASSERT_TRUE(key.IsValid());
+    model2dKeys.push_back(key);
+    stmt.Finalize();
+
+    ASSERT_EQ(ECSqlStatus::Success, stmt.Prepare(m_ecdb, "INSERT INTO ts.Model3d(Name,Is2d,SupportedGeometryType,Origin3d) VALUES(?,false,'Solid',?)"));
+    ASSERT_EQ(ECSqlStatus::Success, stmt.BindText(1, "Main3d", IECSqlBinder::MakeCopy::No));
+    ASSERT_EQ(ECSqlStatus::Success, stmt.BindPoint3d(2, DPoint3d::From(2.0, 2.0, 2.0)));
+    ASSERT_EQ(BE_SQLITE_DONE, stmt.Step(key));
+    ASSERT_TRUE(key.IsValid());
+    model3dKeys.push_back(key);
+    stmt.Reset();
+    stmt.ClearBindings();
+    ASSERT_EQ(ECSqlStatus::Success, stmt.BindText(1, "Detail3d", IECSqlBinder::MakeCopy::No));
+    ASSERT_EQ(ECSqlStatus::Success, stmt.BindPoint3d(2, DPoint3d::From(2.5, 2.5, 2.5)));
+    ASSERT_EQ(BE_SQLITE_DONE, stmt.Step(key));
+    ASSERT_TRUE(key.IsValid());
+    model3dKeys.push_back(key);
+    stmt.Finalize();
+
+    ASSERT_EQ(ECSqlStatus::Success, stmt.Prepare(m_ecdb, "INSERT INTO ts.Element(Code, Model.Id) VALUES(?,?)"));
+    ASSERT_EQ(ECSqlStatus::Success, stmt.BindText(1, "E-1", IECSqlBinder::MakeCopy::No));
+    ASSERT_EQ(ECSqlStatus::Success, stmt.BindId(2, model2dKeys[0].GetInstanceId()));
+    ASSERT_EQ(BE_SQLITE_DONE, stmt.Step(key));
+    ASSERT_TRUE(key.IsValid());
+    element2dKeys.push_back(key);
+    stmt.Reset();
+    stmt.ClearBindings();
+    ASSERT_EQ(ECSqlStatus::Success, stmt.BindText(1, "E-2", IECSqlBinder::MakeCopy::No));
+    ASSERT_EQ(ECSqlStatus::Success, stmt.BindId(2, model2dKeys[0].GetInstanceId()));
+    ASSERT_EQ(BE_SQLITE_DONE, stmt.Step(key));
+    ASSERT_TRUE(key.IsValid());
+    element2dKeys.push_back(key);
+    stmt.Reset();
+    stmt.ClearBindings();
+    ASSERT_EQ(ECSqlStatus::Success, stmt.BindText(1, "E-3", IECSqlBinder::MakeCopy::No));
+    ASSERT_EQ(ECSqlStatus::Success, stmt.BindId(2, model3dKeys[0].GetInstanceId()));
+    ASSERT_EQ(BE_SQLITE_DONE, stmt.Step(key));
+    ASSERT_TRUE(key.IsValid());
+    element3dKeys.push_back(key);
+    stmt.Reset();
+    stmt.ClearBindings();
+    ASSERT_EQ(ECSqlStatus::Success, stmt.BindText(1, "E-4", IECSqlBinder::MakeCopy::No));
+    ASSERT_EQ(ECSqlStatus::Success, stmt.BindId(2, model3dKeys[0].GetInstanceId()));
+    ASSERT_EQ(BE_SQLITE_DONE, stmt.Step(key));
+    ASSERT_TRUE(key.IsValid());
+    element3dKeys.push_back(key);
+    }
+
+    //SELECT Elements
+    {
+    ECSqlStatement stmt;
+    ASSERT_EQ(ECSqlStatus::Success, stmt.Prepare(m_ecdb, "SELECT ECInstanceId, Code, Model.Id FROM ts.Element"));
+    int rowCount = 0;
+    while (stmt.Step() == BE_SQLITE_ROW)
+        {
+        rowCount++;
+
+        ECInstanceId currentId = stmt.GetValueId<ECInstanceId>(0);
+        if (currentId == element2dKeys[0].GetInstanceId() || currentId == element2dKeys[1].GetInstanceId())
+            ASSERT_EQ(model2dKeys[0].GetInstanceId().GetValue(), stmt.GetValueId<ECInstanceId>(2).GetValue()) << stmt.GetECSql();
+        else if (currentId == element3dKeys[0].GetInstanceId() || currentId == element3dKeys[1].GetInstanceId())
+            ASSERT_EQ(model3dKeys[0].GetInstanceId().GetValue(), stmt.GetValueId<ECInstanceId>(2).GetValue()) << stmt.GetECSql();
+        }
+
+    ASSERT_EQ(4, rowCount) << stmt.GetECSql();
+    stmt.Finalize();
+
+    //Select models via mixin
+    ASSERT_EQ(ECSqlStatus::Success, stmt.Prepare(m_ecdb, "SELECT ECInstanceId, ECClassId, Is2d, SupportedGeometryType FROM ts.IIsGeometricModel"));
+    int rowCount2d = 0;
+    int rowCount3d = 0;
+    while (stmt.Step() == BE_SQLITE_ROW)
+        {
+        ECClassId actualClassId = stmt.GetValueId<ECClassId>(1);
+        if (actualClassId == model2dKeys[0].GetClassId())
+            {
+            rowCount2d++;
+            ASSERT_TRUE(stmt.GetValueBoolean(2)) << stmt.GetECSql();
+            ASSERT_STREQ("Line", stmt.GetValueText(3)) << stmt.GetECSql();
+            }
+        else if (actualClassId == model3dKeys[0].GetClassId())
+            {
+            rowCount3d++;
+            ASSERT_FALSE(stmt.GetValueBoolean(2)) << stmt.GetECSql();
+            ASSERT_STREQ("Solid", stmt.GetValueText(3)) << stmt.GetECSql();
+            }
+        }
+
+    ASSERT_EQ(2, rowCount2d) << stmt.GetECSql();
+    ASSERT_EQ(2, rowCount3d) << stmt.GetECSql();
+    stmt.Finalize();
+
+    //Select concrete models
+    ASSERT_EQ(ECSqlStatus::Success, stmt.Prepare(m_ecdb, "SELECT ECInstanceId, Name, SupportedGeometryType, Origin2d FROM ts.Model2d"));
+    rowCount = 0;
+    while (stmt.Step() == BE_SQLITE_ROW)
+        {
+        rowCount++;
+        ASSERT_STREQ("Line", stmt.GetValueText(2));
+
+        const ECInstanceId actualModelId = stmt.GetValueId<ECInstanceId>(0);
+        Utf8CP actualModelName = stmt.GetValueText(1);
+        if (actualModelId == model2dKeys[0].GetInstanceId())
+            ASSERT_STREQ("Main2d", actualModelName) << stmt.GetECSql();
+        else if (actualModelId == model2dKeys[1].GetInstanceId())
+            ASSERT_STREQ("Detail2d", actualModelName) << stmt.GetECSql();
+        }
+
+    ASSERT_EQ(2, rowCount) << stmt.GetECSql();
+
+    stmt.Finalize();
+    ASSERT_EQ(ECSqlStatus::Success, stmt.Prepare(m_ecdb, "SELECT ECInstanceId, Name, SupportedGeometryType, Origin3d FROM ts.Model3d"));
+    rowCount = 0;
+    while (stmt.Step() == BE_SQLITE_ROW)
+        {
+        rowCount++;
+        ASSERT_STREQ("Solid", stmt.GetValueText(2));
+
+        const ECInstanceId actualModelId = stmt.GetValueId<ECInstanceId>(0);
+        Utf8CP actualModelName = stmt.GetValueText(1);
+        if (actualModelId == model3dKeys[0].GetInstanceId())
+            ASSERT_STREQ("Main3d", actualModelName) << stmt.GetECSql();
+        else if (actualModelId == model3dKeys[1].GetInstanceId())
+            ASSERT_STREQ("Detail3d", actualModelName) << stmt.GetECSql();
+        }
+
+    ASSERT_EQ(2, rowCount) << stmt.GetECSql();
+    }
+
+    //UPDATE NavProp
+    {
+    ECSqlStatement stmt;
+    ASSERT_EQ(ECSqlStatus::Success, stmt.Prepare(m_ecdb, "UPDATE ts.Element SET Model.Id=? WHERE ECInstanceId=?"));
+    ASSERT_EQ(ECSqlStatus::Success, stmt.BindId(1, model2dKeys[1].GetInstanceId()));
+    ASSERT_EQ(ECSqlStatus::Success, stmt.BindId(2, element2dKeys[0].GetInstanceId()));
+    ASSERT_EQ(BE_SQLITE_DONE, stmt.Step()) << stmt.GetECSql();
+    ASSERT_EQ(1, m_ecdb.GetModifiedRowCount()) << stmt.GetECSql();
+    stmt.ClearBindings();
+    stmt.Reset();
+    ASSERT_EQ(ECSqlStatus::Success, stmt.BindId(1, model3dKeys[1].GetInstanceId()));
+    ASSERT_EQ(ECSqlStatus::Success, stmt.BindId(2, element3dKeys[0].GetInstanceId()));
+    ASSERT_EQ(BE_SQLITE_DONE, stmt.Step()) << stmt.GetECSql();
+    ASSERT_EQ(1, m_ecdb.GetModifiedRowCount()) << stmt.GetECSql();
+    stmt.Finalize();
+    }
+
+    {
+    ECSqlStatement stmt;
+    ASSERT_EQ(ECSqlStatus::Success, stmt.Prepare(m_ecdb, "SELECT e.ECInstanceId, m.ECInstanceId, m.ECClassId, m.Is2d, m.SupportedGeometryType FROM ts.Element e JOIN ts.IIsGeometricModel m USING ts.GeometricModelHasElements ORDER BY m.ECInstanceId"));
+    int rowCount = 0;
+    while (stmt.Step() == BE_SQLITE_ROW)
+        {
+        rowCount++;
+        const ECInstanceId actualElementId = stmt.GetValueId<ECInstanceId>(0);
+        if (actualElementId == element2dKeys[0].GetInstanceId())
+            {
+            ASSERT_EQ(model2dKeys[1].GetInstanceId().GetValue(), stmt.GetValueUInt64(1)) << stmt.GetECSql();
+            ASSERT_EQ(model2dKeys[1].GetClassId().GetValue(), stmt.GetValueUInt64(2)) << stmt.GetECSql();
+            ASSERT_TRUE(stmt.GetValueBoolean(3)) << stmt.GetECSql();
+            ASSERT_STREQ("Line", stmt.GetValueText(4)) << stmt.GetECSql();
+            }
+        else if (actualElementId == element2dKeys[1].GetInstanceId())
+            {
+            ASSERT_EQ(model2dKeys[0].GetInstanceId().GetValue(), stmt.GetValueUInt64(1)) << stmt.GetECSql();
+            ASSERT_EQ(model2dKeys[0].GetClassId().GetValue(), stmt.GetValueUInt64(2)) << stmt.GetECSql();
+            ASSERT_TRUE(stmt.GetValueBoolean(3)) << stmt.GetECSql();
+            ASSERT_STREQ("Line", stmt.GetValueText(4)) << stmt.GetECSql();
+            }
+        else if (actualElementId == element3dKeys[0].GetInstanceId())
+            {
+            ASSERT_EQ(model3dKeys[1].GetInstanceId().GetValue(), stmt.GetValueUInt64(1)) << stmt.GetECSql();
+            ASSERT_EQ(model3dKeys[1].GetClassId().GetValue(), stmt.GetValueUInt64(2)) << stmt.GetECSql();
+            ASSERT_FALSE(stmt.GetValueBoolean(3)) << stmt.GetECSql();
+            ASSERT_STREQ("Solid", stmt.GetValueText(4)) << stmt.GetECSql();
+            }
+        else if (actualElementId == element3dKeys[1].GetInstanceId())
+            {
+            ASSERT_EQ(model3dKeys[0].GetInstanceId().GetValue(), stmt.GetValueUInt64(1)) << stmt.GetECSql();
+            ASSERT_EQ(model3dKeys[0].GetClassId().GetValue(), stmt.GetValueUInt64(2)) << stmt.GetECSql();
+            ASSERT_FALSE(stmt.GetValueBoolean(3)) << stmt.GetECSql();
+            ASSERT_STREQ("Solid", stmt.GetValueText(4)) << stmt.GetECSql();
+            }
+        else
+            FAIL() << "Unexpected row returned from " << stmt.GetECSql();
+        }
+    ASSERT_EQ(4, rowCount);
+    }
+    }
+
+
+//---------------------------------------------------------------------------------------
+// @bsimethod                                   Krischan.Eberle                     07/15
+//+---------------+---------------+---------------+---------------+---------------+------
+TEST_F(RelationshipMappingTestFixture, EnforceLinkTableMapping)
+    {
+    ASSERT_EQ(SUCCESS, SetupECDb("enforcelinktablemapping.ecdb", SchemaItem(
+        "<?xml version='1.0' encoding='utf-8'?>"
+        "<ECSchema schemaName='Test' nameSpacePrefix='ts' version='1.0' xmlns='http://www.bentley.com/schemas/Bentley.ECXML.3.0'>"
+        "    <ECSchemaReference name='ECDbMap' version='02.00' prefix='ecdbmap' />"
+        "    <ECEntityClass typeName='A' modifier='None'>"
+        "        <ECProperty propertyName='P0' typeName='int' />"
+        "    </ECEntityClass>"
+        "    <ECEntityClass typeName='B' modifier='None'>"
+        "        <ECProperty propertyName='P1' typeName='int' />"
+        "    </ECEntityClass>"
+        "    <ECRelationshipClass typeName='AHasB' modifier='Sealed' strength='referencing'>"
+        "        <ECCustomAttributes>"
+        "            <LinkTableRelationshipMap xmlns='ECDbMap.02.00' />"
+        "        </ECCustomAttributes>"
+        "       <Source cardinality='(0, 1)' polymorphic='True'>"
+        "        <Class class = 'A' />"
+        "       </Source>"
+        "       <Target cardinality='(0, 1)' polymorphic='True'>"
+        "         <Class class='B' />"
+        "       </Target>"
+        "     </ECRelationshipClass>"
+        "</ECSchema>")));
+
+    //verify tables
+    ASSERT_TRUE(m_ecdb.TableExists("ts_AHasB"));
+    ASSERT_TRUE(m_ecdb.ColumnExists("ts_AHasB", "SourceId"));
+    ASSERT_TRUE(m_ecdb.ColumnExists("ts_AHasB", "TargetId"));
+    bvector<Utf8String> columns;
+    ASSERT_TRUE(m_ecdb.GetColumns(columns, "ts_AHasB"));
+    ASSERT_EQ(3, columns.size());
+
+    columns.clear();
+    ASSERT_TRUE(m_ecdb.GetColumns(columns, "ts_A"));
+    ASSERT_EQ(2, columns.size());
+
+    columns.clear();
+    ASSERT_TRUE(m_ecdb.GetColumns(columns, "ts_B"));
+    ASSERT_EQ(2, columns.size());
+    }
+
+//---------------------------------------------------------------------------------------
+// @bsimethod                                   Krischan.Eberle                     05/17
+//+---------------+---------------+---------------+---------------+---------------+------
+TEST_F(RelationshipMappingTestFixture, FKConstraintsOnLinkTables)
+    {
+    ASSERT_EQ(SUCCESS, SetupECDb("fkconstraintsonlinktables.ecdb", SchemaItem(
+            R"xml(<ECSchema schemaName="TestSchema" alias="ts" version="1.0" xmlns="http://www.bentley.com/schemas/Bentley.ECXML.3.1">
+                   <ECSchemaReference name="ECDbMap" version="02.00" alias="ecdbmap" />
+                      <ECEntityClass typeName="A" >
+                        <ECProperty propertyName="Prop1" typeName="string" />
+                      </ECEntityClass>
+                      <ECEntityClass typeName="B" >
+                        <ECProperty propertyName="Prop2" typeName="string" />
+                      </ECEntityClass>
+                      <ECRelationshipClass typeName="LinkTableWithFk1" modifier="Sealed">
+                            <Source multiplicity="(0..*)" polymorphic="True" roleLabel="has">
+                              <Class class="A"/>
+                            </Source>
+                            <Target multiplicity="(0..*)" polymorphic="True" roleLabel="has">
+                              <Class class="B"/>
+                            </Target>
+                      </ECRelationshipClass>
+                      <ECRelationshipClass typeName="LinkTableWithFk2" modifier="Sealed">
+                            <ECCustomAttributes>
+                                <LinkTableRelationshipMap xmlns="ECDbMap.02.00"/>
+                            </ECCustomAttributes>
+                            <Source multiplicity="(0..*)" polymorphic="True" roleLabel="has">
+                              <Class class="A"/>
+                            </Source>
+                            <Target multiplicity="(0..*)" polymorphic="True" roleLabel="has">
+                              <Class class="B"/>
+                            </Target>
+                      </ECRelationshipClass>
+                      <ECRelationshipClass typeName="LinkTableWithFk3" modifier="Sealed">
+                            <ECCustomAttributes>
+                                <LinkTableRelationshipMap xmlns="ECDbMap.02.00">
+                                    <CreateForeignKeyConstraints>True</CreateForeignKeyConstraints>
+                                </LinkTableRelationshipMap>
+                            </ECCustomAttributes>
+                            <Source multiplicity="(0..*)" polymorphic="True" roleLabel="has">
+                              <Class class="A"/>
+                            </Source>
+                            <Target multiplicity="(0..*)" polymorphic="True" roleLabel="has">
+                              <Class class="B"/>
+                            </Target>
+                        </ECRelationshipClass>
+                        <ECRelationshipClass typeName="LinkTableWithoutFk" modifier="Sealed">
+                           <ECCustomAttributes>
+                                <LinkTableRelationshipMap xmlns="ECDbMap.02.00">
+                                    <CreateForeignKeyConstraints>False</CreateForeignKeyConstraints>
+                                </LinkTableRelationshipMap>
+                            </ECCustomAttributes>
+                            <Source multiplicity="(0..*)" polymorphic="True" roleLabel="has">
+                              <Class class="A"/>
+                            </Source>
+                            <Target multiplicity="(0..*)" polymorphic="True" roleLabel="has">
+                              <Class class="B"/>
+                            </Target>
+                       </ECRelationshipClass>
+                 </ECSchema>)xml")));
+
+    AssertForeignKey(true, m_ecdb, "ts_LinkTableWithFk1", "SourceId");
+    AssertForeignKey(true, m_ecdb, "ts_LinkTableWithFk1", "TargetId");
+    AssertForeignKey(true, m_ecdb, "ts_LinkTableWithFk2", "SourceId");
+    AssertForeignKey(true, m_ecdb, "ts_LinkTableWithFk2", "TargetId");
+    AssertForeignKey(true, m_ecdb, "ts_LinkTableWithFk3", "SourceId");
+    AssertForeignKey(true, m_ecdb, "ts_LinkTableWithFk3", "TargetId");
+    AssertForeignKey(false, m_ecdb, "ts_LinkTableWithoutFk");
+    }
+
+//---------------------------------------------------------------------------------------
+// @bsimethod                                   Affan.Khan                         02/16
+//+---------------+---------------+---------------+---------------+---------------+------
+TEST_F(RelationshipMappingTestFixture, AmbigousRelationshipProperty)
+    {
+    ASSERT_EQ(SUCCESS, SetupECDb("ambigousRelationshipProperty.ecdb",
+                                 SchemaItem(
+                                     "<ECSchema schemaName='TestSchema' nameSpacePrefix='ts' version='1.0' xmlns='http://www.bentley.com/schemas/Bentley.ECXML.3.0'>"
+                                     "  <ECSchemaReference name='ECDbMap' version='02.00' prefix='ecdbmap' />"
+                                     "  <ECEntityClass typeName='Geometry' >"
+                                     "        <ECCustomAttributes>"
+                                     "            <ClassMap xmlns='ECDbMap.02.00'>"
+                                     "                <MapStrategy>TablePerHierarchy</MapStrategy>"
+                                     "            </ClassMap>"
+                                     "        </ECCustomAttributes>"
+                                     "    <ECProperty propertyName='P1' typeName='string' />"
+                                     "  </ECEntityClass>"
+                                     "  <ECEntityClass typeName='GeometryPart' >"
+                                     "        <ECCustomAttributes>"
+                                     "            <ClassMap xmlns='ECDbMap.02.00'>"
+                                     "                <MapStrategy>TablePerHierarchy</MapStrategy>"
+                                     "            </ClassMap>"
+                                     "        </ECCustomAttributes>"
+                                     "    <ECProperty propertyName='P1' typeName='string' />"
+                                     "  </ECEntityClass>"
+                                     "  <ECRelationshipClass typeName='GeometryHoldsParts' strength='referencing' strengthDirection='Forward' modifier='Sealed'>"
+                                     "     <Source cardinality='(0,N)' polymorphic='True'>"
+                                     "         <Class class='Geometry' />"
+                                     "     </Source>"
+                                     "    <Target cardinality='(0,N)' polymorphic='True'>"
+                                     "        <Class class='GeometryPart' />"
+                                     "     </Target>"
+                                     "    <ECProperty propertyName='P1' typeName='string' />"
+                                     "  </ECRelationshipClass>"
+                                     "</ECSchema>"))) << "N:N and holding";
+    ECInstanceKey geometryKey, geometryPartKey;
+    {//INSERT Geometry
+    ECSqlStatement stmt;
+    ASSERT_EQ(ECSqlStatus::Success, stmt.Prepare(m_ecdb, "INSERT INTO ts.Geometry(P1) VALUES('G1')"));
+    ASSERT_EQ(BE_SQLITE_DONE, stmt.Step(geometryKey));
+    m_ecdb.SaveChanges();
+    }//===============
+
+    {//INSERT GeometryPart
+    ECSqlStatement stmt;
+    ASSERT_EQ(ECSqlStatus::Success, stmt.Prepare(m_ecdb, "INSERT INTO ts.GeometryPart(P1) VALUES('GP1')"));
+    ASSERT_EQ(BE_SQLITE_DONE, stmt.Step(geometryPartKey));
+    m_ecdb.SaveChanges();
+    }//===============
+
+    {//INSERT GeometryHoldsParts
+    ECSqlStatement stmt;
+    ASSERT_EQ(ECSqlStatus::Success, stmt.Prepare(m_ecdb, "INSERT INTO ts.GeometryHoldsParts(SourceECInstanceId, SourceECClassId, TargetECInstanceId, TargetECClassId, P1) VALUES(?,?,?,?, 'GHP1')"));
+    stmt.BindId(1, geometryKey.GetInstanceId());
+    stmt.BindId(2, geometryKey.GetClassId());
+    stmt.BindId(3, geometryPartKey.GetInstanceId());
+    stmt.BindId(4, geometryPartKey.GetClassId());
+    ASSERT_EQ(BE_SQLITE_DONE, stmt.Step());
+    m_ecdb.SaveChanges();
+    }//===============
+
+    {//Verify
+    ECSqlStatement stmt;
+    ASSERT_EQ(ECSqlStatus::Success, stmt.Prepare(m_ecdb, "SELECT SourceECInstanceId, SourceECClassId, TargetECInstanceId, TargetECClassId, P1 FROM ts.GeometryHoldsParts WHERE P1 = 'GHP1'"));
+    ASSERT_EQ(BE_SQLITE_ROW, stmt.Step());
+    ASSERT_EQ(geometryKey.GetInstanceId(), stmt.GetValueId<ECInstanceId>(0));
+    ASSERT_EQ(geometryKey.GetClassId(), stmt.GetValueId<ECClassId>(1));
+    ASSERT_EQ(geometryPartKey.GetInstanceId(), stmt.GetValueId<ECInstanceId>(2));
+    ASSERT_EQ(geometryPartKey.GetClassId(), stmt.GetValueId<ECClassId>(3));
+    ASSERT_STREQ("GHP1", stmt.GetValueText(4));
+    }//===============
+    }
+
+//---------------------------------------------------------------------------------------
+// @bsimethod                                   Krischan.Eberle                     02/16
+//+---------------+---------------+---------------+---------------+---------------+------
+TEST_F(RelationshipMappingTestFixture, NotNullConstraintsOnFkColumns)
+    {
+    ASSERT_EQ(SUCCESS, SetupECDb("notnullconstraintsonfkcolumns.ecdb", SchemaItem("<?xml version='1.0' encoding='utf-8'?>"
+                                                                                  "<ECSchema schemaName='TestSchema' nameSpacePrefix='ts' version='1.0' xmlns='http://www.bentley.com/schemas/Bentley.ECXML.3.0'>"
+                                                                                  "   <ECSchemaReference name='ECDbMap' version='02.00' prefix='ecdbmap' />"
+                                                                                  "    <ECEntityClass typeName='A'>"
+                                                                                  "        <ECProperty propertyName='AName' typeName='string' />"
+                                                                                  "    </ECEntityClass>"
+                                                                                  "    <ECEntityClass typeName='B'>"
+                                                                                  "        <ECProperty propertyName='BName' typeName='string' />"
+                                                                                  "        <ECNavigationProperty propertyName='AId_Rel1N' relationshipName='Rel1N' direction='Backward' >"
+                                                                                  "          <ECCustomAttributes>"
+                                                                                  "            <ForeignKeyConstraint xmlns='ECDbMap.02.00'>"
+                                                                                  "               <OnDeleteAction>Cascade</OnDeleteAction>"
+                                                                                  "            </ForeignKeyConstraint>"
+                                                                                  "          </ECCustomAttributes>"
+                                                                                  "        </ECNavigationProperty>"
+                                                                                  "        <ECNavigationProperty propertyName='AId_Rel0N' relationshipName='Rel0N' direction='Backward' >"
+                                                                                  "          <ECCustomAttributes>"
+                                                                                  "            <ForeignKeyConstraint xmlns='ECDbMap.02.00'>"
+                                                                                  "               <OnDeleteAction>Cascade</OnDeleteAction>"
+                                                                                  "            </ForeignKeyConstraint>"
+                                                                                  "          </ECCustomAttributes>"
+                                                                                  "        </ECNavigationProperty>"
+                                                                                  "        <ECNavigationProperty propertyName='AId_RelN1' relationshipName='RelN1' direction='Forward' >"
+                                                                                  "          <ECCustomAttributes>"
+                                                                                  "            <ForeignKeyConstraint xmlns='ECDbMap.02.00'>"
+                                                                                  "               <OnDeleteAction>Cascade</OnDeleteAction>"
+                                                                                  "            </ForeignKeyConstraint>"
+                                                                                  "          </ECCustomAttributes>"
+                                                                                  "        </ECNavigationProperty>"
+                                                                                  "        <ECNavigationProperty propertyName='AId_RelN0' relationshipName='RelN0' direction='Forward' >"
+                                                                                  "          <ECCustomAttributes>"
+                                                                                  "            <ForeignKeyConstraint xmlns='ECDbMap.02.00'>"
+                                                                                  "               <OnDeleteAction>Cascade</OnDeleteAction>"
+                                                                                  "            </ForeignKeyConstraint>"
+                                                                                  "          </ECCustomAttributes>"
+                                                                                  "        </ECNavigationProperty>"
+                                                                                  "    </ECEntityClass>"
+                                                                                  "  <ECRelationshipClass typeName='Rel1N' strength='embedding' modifier='Sealed'>"
+                                                                                  "    <Source cardinality='(1,1)' polymorphic='True'>"
+                                                                                  "      <Class class = 'A' />"
+                                                                                  "    </Source>"
+                                                                                  "    <Target cardinality='(0,N)' polymorphic='True'>"
+                                                                                  "      <Class class = 'B' />"
+                                                                                  "    </Target>"
+                                                                                  "  </ECRelationshipClass>"
+                                                                                  "  <ECRelationshipClass typeName='RelN1' strength='embedding' strengthDirection='Backward' modifier='Sealed'>"
+                                                                                  "    <Source cardinality='(0,N)' polymorphic='True'>"
+                                                                                  "      <Class class = 'B' />"
+                                                                                  "    </Source>"
+                                                                                  "    <Target cardinality='(1,1)' polymorphic='True'>"
+                                                                                  "      <Class class = 'A' />"
+                                                                                  "    </Target>"
+                                                                                  "  </ECRelationshipClass>"
+                                                                                  "  <ECRelationshipClass typeName='Rel0N' strength='embedding' modifier='Sealed'>"
+                                                                                  "    <Source cardinality='(0,1)' polymorphic='True'>"
+                                                                                  "      <Class class = 'A' />"
+                                                                                  "    </Source>"
+                                                                                  "    <Target cardinality='(0,N)' polymorphic='True'>"
+                                                                                  "      <Class class = 'B' />"
+                                                                                  "    </Target>"
+                                                                                  "  </ECRelationshipClass>"
+                                                                                  "  <ECRelationshipClass typeName='RelN0' strength='embedding' strengthDirection='Backward' modifier='Sealed'>"
+                                                                                  "    <Source cardinality='(0,N)' polymorphic='True'>"
+                                                                                  "      <Class class = 'B' />"
+                                                                                  "    </Source>"
+                                                                                  "    <Target cardinality='(0,1)' polymorphic='True'>"
+                                                                                  "      <Class class = 'A' />"
+                                                                                  "    </Target>"
+                                                                                  "  </ECRelationshipClass>"
+                                                                                  "</ECSchema>"))) << "relationship classes with nav props";
+
+    Utf8String ddl = TestHelper::RetrieveDdl(m_ecdb, "ts_B");
+    ASSERT_FALSE(ddl.empty());
+
+    ASSERT_TRUE(ddl.ContainsI("[AId_Rel0NId] INTEGER,")) << "relationship classes with nav props> Actual DDL: " << ddl.c_str();
+    ASSERT_TRUE(ddl.ContainsI("[AId_Rel1NId] INTEGER NOT NULL,")) << "relationship classes with nav props> Actual DDL: " << ddl.c_str();
+    ASSERT_TRUE(ddl.ContainsI("[AId_RelN0Id] INTEGER,")) << "relationship classes with nav props> Actual DDL: " << ddl.c_str();
+    ASSERT_TRUE(ddl.ContainsI("[AId_RelN1Id] INTEGER NOT NULL,")) << "relationship classes with nav props> Actual DDL: " << ddl.c_str();
+
+
+    ASSERT_EQ(SUCCESS, SetupECDb("notnullconstraintsonfkcolumns.ecdb", SchemaItem(
+        "<?xml version='1.0' encoding='utf-8'?>"
+        "<ECSchema schemaName='TestSchema' nameSpacePrefix='ts' version='1.0' xmlns='http://www.bentley.com/schemas/Bentley.ECXML.3.0'>"
+        "  <ECSchemaReference name='ECDbMap' version='02.00' prefix='ecdbmap' />"
+        "    <ECEntityClass typeName='A'>"
+        "        <ECProperty propertyName='AName' typeName='string' />"
+        "    </ECEntityClass>"
+        "    <ECEntityClass typeName='B'>"
+        "        <ECProperty propertyName='BName' typeName='string' />"
+        "        <ECNavigationProperty propertyName='A1' relationshipName='Rel1N' direction='Backward' >"
+        "          <ECCustomAttributes>"
+        "            <ForeignKeyConstraint xmlns='ECDbMap.02.00'/>"
+        "          </ECCustomAttributes>"
+        "        </ECNavigationProperty>"
+        "        <ECNavigationProperty propertyName='A2' relationshipName='Rel0N' direction='Backward' >"
+        "          <ECCustomAttributes>"
+        "            <ForeignKeyConstraint xmlns='ECDbMap.02.00'/>"
+        "          </ECCustomAttributes>"
+        "        </ECNavigationProperty>"
+        "        <ECNavigationProperty propertyName='A3' relationshipName='RelN0' direction='Forward' >"
+        "          <ECCustomAttributes>"
+        "            <ForeignKeyConstraint xmlns='ECDbMap.02.00'/>"
+        "          </ECCustomAttributes>"
+        "        </ECNavigationProperty>"
+        "        <ECNavigationProperty propertyName='A4' relationshipName='RelN1' direction='Forward' >"
+        "          <ECCustomAttributes>"
+        "            <ForeignKeyConstraint xmlns='ECDbMap.02.00'/>"
+        "          </ECCustomAttributes>"
+        "        </ECNavigationProperty>"
+        "    </ECEntityClass>"
+        "  <ECRelationshipClass typeName='Rel1N' strength='embedding' modifier='Sealed'>"
+        "    <Source cardinality='(1,1)' polymorphic='True'>"
+        "      <Class class = 'A' />"
+        "    </Source>"
+        "    <Target cardinality='(0,N)' polymorphic='True'>"
+        "      <Class class = 'B' />"
+        "    </Target>"
+        "  </ECRelationshipClass>"
+        "  <ECRelationshipClass typeName='RelN1' strength='embedding' strengthDirection='Backward' modifier='Sealed'>"
+        "    <Source cardinality='(0,N)' polymorphic='True'>"
+        "      <Class class = 'B' />"
+        "    </Source>"
+        "    <Target cardinality='(1,1)' polymorphic='True'>"
+        "      <Class class = 'A' />"
+        "    </Target>"
+        "  </ECRelationshipClass>"
+        "  <ECRelationshipClass typeName='Rel0N' strength='embedding' modifier='Sealed'>"
+        "    <Source cardinality='(0,1)' polymorphic='True'>"
+        "      <Class class = 'A' />"
+        "    </Source>"
+        "    <Target cardinality='(0,N)' polymorphic='True'>"
+        "      <Class class = 'B' />"
+        "    </Target>"
+        "  </ECRelationshipClass>"
+        "  <ECRelationshipClass typeName='RelN0' strength='embedding' strengthDirection='Backward' modifier='Sealed'>"
+        "    <Source cardinality='(0,N)' polymorphic='True'>"
+        "      <Class class = 'B' />"
+        "    </Source>"
+        "    <Target cardinality='(0,1)' polymorphic='True'>"
+        "      <Class class = 'A' />"
+        "    </Target>"
+        "  </ECRelationshipClass>"
+        "</ECSchema>"))) << "relationship classes with custom fk names";
+
+    ddl = TestHelper::RetrieveDdl(m_ecdb, "ts_B");
+    ASSERT_FALSE(ddl.empty());
+
+    ASSERT_TRUE(ddl.ContainsI("[A1Id] INTEGER NOT NULL,")) << "relationship classes with custom fk names> Actual DDL: " << ddl.c_str();
+    ASSERT_TRUE(ddl.ContainsI("[A2Id] INTEGER,")) << "relationship classes with custom fk names> Actual DDL: " << ddl.c_str();
+    ASSERT_TRUE(ddl.ContainsI("[A3Id] INTEGER,")) << "relationship classes with custom fk names> Actual DDL: " << ddl.c_str();
+    ASSERT_TRUE(ddl.ContainsI("[A4Id] INTEGER NOT NULL,")) << "relationship classes with custom fk names> Actual DDL: " << ddl.c_str();
+
+
+
+    ASSERT_EQ(SUCCESS, SetupECDb("notnullconstraintsonfkcolumns.ecdb", SchemaItem("<?xml version='1.0' encoding='utf-8'?>"
+                                                                                  "<ECSchema schemaName='TestSchema' nameSpacePrefix='ts' version='1.0' xmlns='http://www.bentley.com/schemas/Bentley.ECXML.3.0'>"
+                                                                                  "  <ECSchemaReference name='ECDbMap' version='02.00' prefix='ecdbmap' />"
+                                                                                  "    <ECEntityClass typeName='A'>"
+                                                                                  "        <ECProperty propertyName='AName' typeName='string' />"
+                                                                                  "    </ECEntityClass>"
+                                                                                  "    <ECEntityClass typeName='B'>"
+                                                                                  "      <ECCustomAttributes>"
+                                                                                  "        <ClassMap xmlns='ECDbMap.02.00'>"
+                                                                                  "                <MapStrategy>TablePerHierarchy</MapStrategy>"
+                                                                                  "        </ClassMap>"
+                                                                                  "      </ECCustomAttributes>"
+                                                                                  "       <ECProperty propertyName='BName' typeName='string' />"
+                                                                                  "    </ECEntityClass>"
+                                                                                  "    <ECEntityClass typeName='BSub'>"
+                                                                                  "        <BaseClass>B</BaseClass>"
+                                                                                  "        <ECProperty propertyName='BSubName' typeName='string' />"
+                                                                                  "        <ECNavigationProperty propertyName='AId' relationshipName='Rel' direction='Backward' >"
+                                                                                  "          <ECCustomAttributes>"
+                                                                                  "            <ForeignKeyConstraint xmlns='ECDbMap.02.00'/>"
+                                                                                  "          </ECCustomAttributes>"
+                                                                                  "        </ECNavigationProperty>"
+                                                                                  "    </ECEntityClass>"
+                                                                                  "  <ECRelationshipClass typeName='Rel' strength='embedding' modifier='Sealed'>"
+                                                                                  "    <Source cardinality='(1,1)' polymorphic='True'>"
+                                                                                  "      <Class class = 'A' />"
+                                                                                  "    </Source>"
+                                                                                  "    <Target cardinality='(0,N)' polymorphic='True'>"
+                                                                                  "      <Class class = 'BSub'/>"
+                                                                                  "    </Target>"
+                                                                                  "  </ECRelationshipClass>"
+                                                                                  "</ECSchema>"))) << "(1,1) rel with dropped NOT NULL constraint";
+
+    ddl = TestHelper::RetrieveDdl(m_ecdb, "ts_B");
+    ASSERT_FALSE(ddl.empty());
+
+    ASSERT_TRUE(ddl.ContainsI("[AId] INTEGER,")) << "(1,1) rel with dropped NOT NULL constraint> Actual DDL: " << ddl.c_str();
+
+
+    ASSERT_EQ(SUCCESS, SetupECDb("notnullconstraintsonfkcolumns.ecdb", SchemaItem("<?xml version='1.0' encoding='utf-8'?>"
+                                                                                  "<ECSchema schemaName='TestSchema' nameSpacePrefix='ts' version='1.0' xmlns='http://www.bentley.com/schemas/Bentley.ECXML.3.0'>"
+                                                                                  "  <ECSchemaReference name='ECDbMap' version='02.00' prefix='ecdbmap' />"
+                                                                                  "    <ECEntityClass typeName='A'>"
+                                                                                  "        <ECProperty propertyName='AName' typeName='string' />"
+                                                                                  "    </ECEntityClass>"
+                                                                                  "    <ECEntityClass typeName='Base' modifier='Abstract'>"
+                                                                                  "      <ECCustomAttributes>"
+                                                                                  "            <ClassMap xmlns='ECDbMap.02.00'>"
+                                                                                  "                <MapStrategy>TablePerHierarchy</MapStrategy>"
+                                                                                  "        </ClassMap>"
+                                                                                  "      </ECCustomAttributes>"
+                                                                                  "       <ECProperty propertyName='BaseName' typeName='string' />"
+                                                                                  "        <ECNavigationProperty propertyName='AId' relationshipName='Rel' direction='Backward'/>"
+                                                                                  "    </ECEntityClass>"
+                                                                                  "    <ECEntityClass typeName='Sub' modifier='Abstract'>"
+                                                                                  "        <BaseClass>Base</BaseClass>"
+                                                                                  "        <ECProperty propertyName='SubName' typeName='string' />"
+                                                                                  "    </ECEntityClass>"
+                                                                                  "    <ECEntityClass typeName='SubSub'>"
+                                                                                  "        <BaseClass>Sub</BaseClass>"
+                                                                                  "        <ECProperty propertyName='SubSubName' typeName='string' />"
+                                                                                  "    </ECEntityClass>"
+                                                                                  "  <ECRelationshipClass typeName='Rel' strength='embedding' modifier='Sealed'>"
+                                                                                  "    <Source cardinality='(1,1)' polymorphic='True'>"
+                                                                                  "      <Class class = 'A' />"
+                                                                                  "    </Source>"
+                                                                                  "    <Target cardinality='(0,N)' polymorphic='True'>"
+                                                                                  "      <Class class = 'Base' />"
+                                                                                  "    </Target>"
+                                                                                  "  </ECRelationshipClass>"
+                                                                                  "</ECSchema>"))) << "Logical FK";
+
+    ddl = TestHelper::RetrieveDdl(m_ecdb, "ts_Base");
+    ASSERT_FALSE(ddl.empty());
+    ASSERT_TRUE(ddl.ContainsI("[AId] INTEGER NOT NULL,")) << "Logical FK> Actual DDL: " << ddl.c_str();
+
+
+    ASSERT_EQ(SUCCESS, SetupECDb("notnullconstraintsonfkcolumns.ecdb", SchemaItem("<?xml version='1.0' encoding='utf-8'?>"
+                                                                                 "<ECSchema schemaName='TestSchema' nameSpacePrefix='ts' version='1.0' xmlns='http://www.bentley.com/schemas/Bentley.ECXML.3.0'>"
+                                                                                 "  <ECSchemaReference name='ECDbMap' version='02.00' prefix='ecdbmap' />"
+                                                                                 "    <ECEntityClass typeName='A'>"
+                                                                                 "        <ECProperty propertyName='AName' typeName='string' />"
+                                                                                 "    </ECEntityClass>"
+                                                                                 "    <ECEntityClass typeName='Base' modifier='Abstract'>"
+                                                                                 "      <ECCustomAttributes>"
+                                                                                 "            <ClassMap xmlns='ECDbMap.02.00'>"
+                                                                                 "                <MapStrategy>TablePerHierarchy</MapStrategy>"
+                                                                                 "        </ClassMap>"
+                                                                                 "      </ECCustomAttributes>"
+                                                                                 "       <ECProperty propertyName='BaseName' typeName='string' />"
+                                                                                 "    </ECEntityClass>"
+                                                                                 "    <ECEntityClass typeName='Sub' modifier='Abstract'>"
+                                                                                 "        <BaseClass>Base</BaseClass>"
+                                                                                 "        <ECProperty propertyName='SubName' typeName='string' />"
+                                                                                 "        <ECNavigationProperty propertyName='AId' relationshipName='Rel' direction='Backward'/>"
+                                                                                 "    </ECEntityClass>"
+                                                                                 "    <ECEntityClass typeName='SubSub'>"
+                                                                                 "        <BaseClass>Sub</BaseClass>"
+                                                                                 "        <ECProperty propertyName='SubSubName' typeName='string' />"
+                                                                                 "    </ECEntityClass>"
+                                                                                 "  <ECRelationshipClass typeName='Rel' strength='embedding' modifier='Sealed'>"
+                                                                                 "    <Source cardinality='(1,1)' polymorphic='True'>"
+                                                                                 "      <Class class = 'A' />"
+                                                                                 "    </Source>"
+                                                                                 "    <Target cardinality='(0,N)' polymorphic='True'>"
+                                                                                 "      <Class class = 'Sub' />"
+                                                                                 "    </Target>"
+                                                                                 "  </ECRelationshipClass>"
+                                                                                 "</ECSchema>")));
+
+    ddl = TestHelper::RetrieveDdl(m_ecdb, "ts_Base");
+    ASSERT_FALSE(ddl.empty());
+    ASSERT_TRUE(ddl.ContainsI("[AId] INTEGER,")) << "Logical FK with dropped not null constraint> Actual DDL: " << ddl.c_str();
+    }
+
+
+//---------------------------------------------------------------------------------------
+// @bsimethod                                   Krischan.Eberle                  03/16
+//+---------------+---------------+---------------+---------------+---------------+------
+TEST_F(RelationshipMappingTestFixture, ForeignKeyColumnPosition)
+    {
+    auto assertColumnPosition = [] (ECDbCR ecdb, Utf8CP tableName, Utf8CP columnName, int expectedPosition, Utf8CP scenario)
+        {
+        bvector<Utf8String> colNames;
+        ASSERT_TRUE(ecdb.GetColumns(colNames, tableName)) << "Scenario: " << scenario << " Table: " << tableName << " Column: " << columnName << " Expected position: " << expectedPosition;
+
+        const int colCount = (int) colNames.size();
+        if (expectedPosition < 0)
+            expectedPosition = colCount - 1;
+        else
+            ASSERT_LE(expectedPosition, colCount - 1) << "Scenario: " << scenario << " Table: " << tableName << " Column: " << columnName << " Expected position: " << expectedPosition;
+
+        int actualPosition = 0;
+        for (Utf8StringCR colName : colNames)
+            {
+            if (colName.EqualsI(columnName))
+                break;
+
+            actualPosition++;
+            }
+
+        ASSERT_EQ(expectedPosition, actualPosition) << "Scenario: " << scenario << " Table: " << tableName << " Column: " << columnName << " Expected position: " << expectedPosition;
+        };
+
+
+    ASSERT_EQ(SUCCESS, SetupECDb("fkcolumnposition.ecdb", SchemaItem("<?xml version='1.0' encoding='utf-8'?>"
+                                                                     "<ECSchema schemaName='TestSchema' nameSpacePrefix='ts' version='1.0' xmlns='http://www.bentley.com/schemas/Bentley.ECXML.3.0'>"
+                                                                     "  <ECSchemaReference name='ECDbMap' version='02.00' prefix='ecdbmap' />"
+                                                                     "    <ECEntityClass typeName='Parent'>"
+                                                                     "        <ECProperty propertyName='ParentProp1' typeName='string' />"
+                                                                     "    </ECEntityClass>"
+                                                                     "    <ECEntityClass typeName='Base' modifier='Abstract'>"
+                                                                     "      <ECCustomAttributes>"
+                                                                     "         <ClassMap xmlns='ECDbMap.02.00'>"
+                                                                     "                <MapStrategy>TablePerHierarchy</MapStrategy>"
+                                                                     "        </ClassMap>"
+                                                                     "      </ECCustomAttributes>"
+                                                                     "    </ECEntityClass>"
+                                                                     "    <ECEntityClass typeName='A'>"
+                                                                     "        <BaseClass>Base</BaseClass>"
+                                                                     "        <ECProperty propertyName='AProp1' typeName='string' />"
+                                                                     "    </ECEntityClass>"
+                                                                     "    <ECEntityClass typeName='B'>"
+                                                                     "        <BaseClass>Base</BaseClass>"
+                                                                     "        <ECNavigationProperty propertyName='ParentId' relationshipName='Rel' direction='Backward' >"
+                                                                     "          <ECCustomAttributes>"
+                                                                     "            <ForeignKeyConstraint xmlns='ECDbMap.02.00'/>"
+                                                                     "          </ECCustomAttributes>"
+                                                                     "        </ECNavigationProperty>"
+                                                                     "        <ECProperty propertyName='BProp1' typeName='string' />"
+                                                                     "    </ECEntityClass>"
+                                                                     "    <ECEntityClass typeName='AA'>"
+                                                                     "        <BaseClass>A</BaseClass>"
+                                                                     "        <ECProperty propertyName='AAProp1' typeName='string' />"
+                                                                     "    </ECEntityClass>"
+                                                                     "    <ECEntityClass typeName='C'>"
+                                                                     "        <BaseClass>Base</BaseClass>"
+                                                                     "        <ECProperty propertyName='CProp1' typeName='string' />"
+                                                                     "    </ECEntityClass>"
+                                                                     "  <ECRelationshipClass typeName='Rel' strength='embedding' modifier='Sealed'>"
+                                                                     "    <Source cardinality='(0,1)' polymorphic='True'>"
+                                                                     "      <Class class = 'Parent' />"
+                                                                     "    </Source>"
+                                                                     "    <Target cardinality='(0,N)' polymorphic='True'>"
+                                                                     "      <Class class = 'B' />"
+                                                                     "    </Target>"
+                                                                     "  </ECRelationshipClass>"
+                                                                     "</ECSchema>"))) << "Nav Prop as first prop";
+
+    AssertForeignKey(true, m_ecdb, "ts_Base", "ParentId");
+    //Subsubclasses come before sibling classes, therefore parent id is after AAProp1
+    assertColumnPosition(m_ecdb, "ts_Base", "ParentId", 4, "Nav Prop as first prop");
+
+
+    ASSERT_EQ(SUCCESS, SetupECDb("fkcolumnposition.ecdb", SchemaItem("<?xml version='1.0' encoding='utf-8'?>"
+                                                                     "<ECSchema schemaName='TestSchema' nameSpacePrefix='ts' version='1.0' xmlns='http://www.bentley.com/schemas/Bentley.ECXML.3.0'>"
+                                                                     "  <ECSchemaReference name='ECDbMap' version='02.00' prefix='ecdbmap' />"
+                                                                     "    <ECEntityClass typeName='Parent'>"
+                                                                     "        <ECProperty propertyName='ParentProp1' typeName='string' />"
+                                                                     "    </ECEntityClass>"
+                                                                     "    <ECEntityClass typeName='Base' modifier='Abstract'>"
+                                                                     "      <ECCustomAttributes>"
+                                                                     "        <ClassMap xmlns='ECDbMap.02.00'>"
+                                                                     "                <MapStrategy>TablePerHierarchy</MapStrategy>"
+                                                                     "        </ClassMap>"
+                                                                     "      </ECCustomAttributes>"
+                                                                     "    </ECEntityClass>"
+                                                                     "    <ECEntityClass typeName='A'>"
+                                                                     "        <BaseClass>Base</BaseClass>"
+                                                                     "        <ECProperty propertyName='AProp1' typeName='string' />"
+                                                                     "    </ECEntityClass>"
+                                                                     "    <ECEntityClass typeName='AA'>"
+                                                                     "        <BaseClass>A</BaseClass>"
+                                                                     "        <ECProperty propertyName='AAProp1' typeName='string' />"
+                                                                     "    </ECEntityClass>"
+                                                                     "    <ECEntityClass typeName='B'>"
+                                                                     "        <BaseClass>Base</BaseClass>"
+                                                                     "        <ECProperty propertyName='BProp1' typeName='string' />"
+                                                                     "        <ECNavigationProperty propertyName='ParentId' relationshipName='Rel' direction='Backward'>"
+                                                                     "          <ECCustomAttributes>"
+                                                                     "            <ForeignKeyConstraint xmlns='ECDbMap.02.00'/>"
+                                                                     "          </ECCustomAttributes>"
+                                                                     "        </ECNavigationProperty>"
+                                                                     "    </ECEntityClass>"
+                                                                     "    <ECEntityClass typeName='C'>"
+                                                                     "        <BaseClass>Base</BaseClass>"
+                                                                     "        <ECProperty propertyName='CProp1' typeName='string' />"
+                                                                     "    </ECEntityClass>"
+                                                                     "  <ECRelationshipClass typeName='Rel' strength='embedding' modifier='Sealed'>"
+                                                                     "    <Source cardinality='(0,1)' polymorphic='True'>"
+                                                                     "      <Class class = 'Parent' />"
+                                                                     "    </Source>"
+                                                                     "    <Target cardinality='(0,N)' polymorphic='True'>"
+                                                                     "      <Class class = 'B' />"
+                                                                     "    </Target>"
+                                                                     "  </ECRelationshipClass>"
+                                                                     "</ECSchema>"))) << "Nav prop as last property";
+
+    AssertForeignKey(true, m_ecdb, "ts_Base", "ParentId");
+    assertColumnPosition(m_ecdb, "ts_Base", "ParentId", 5, "Nav prop as last property");
+
+
+    ASSERT_EQ(SUCCESS, SetupECDb("fkcolumnposition.ecdb", SchemaItem("<?xml version='1.0' encoding='utf-8'?>"
+                                                                     "<ECSchema schemaName='TestSchema' nameSpacePrefix='ts' version='1.0' xmlns='http://www.bentley.com/schemas/Bentley.ECXML.3.0'>"
+                                                                     "  <ECSchemaReference name='ECDbMap' version='02.00' prefix='ecdbmap' />"
+                                                                     "    <ECEntityClass typeName='Parent'>"
+                                                                     "        <ECProperty propertyName='ParentProp1' typeName='string' />"
+                                                                     "    </ECEntityClass>"
+                                                                     "    <ECEntityClass typeName='Base' modifier='Abstract'>"
+                                                                     "      <ECCustomAttributes>"
+                                                                     "        <ClassMap xmlns='ECDbMap.02.00'>"
+                                                                     "                <MapStrategy>TablePerHierarchy</MapStrategy>"
+                                                                     "        </ClassMap>"
+                                                                     "      </ECCustomAttributes>"
+                                                                     "    </ECEntityClass>"
+                                                                     "    <ECEntityClass typeName='A'>"
+                                                                     "        <BaseClass>Base</BaseClass>"
+                                                                     "        <ECProperty propertyName='AProp1' typeName='string' />"
+                                                                     "    </ECEntityClass>"
+                                                                     "    <ECEntityClass typeName='AA'>"
+                                                                     "        <BaseClass>A</BaseClass>"
+                                                                     "        <ECProperty propertyName='AAProp1' typeName='string' />"
+                                                                     "    </ECEntityClass>"
+                                                                     "    <ECEntityClass typeName='B'>"
+                                                                     "        <BaseClass>Base</BaseClass>"
+                                                                     "        <ECProperty propertyName='BProp1' typeName='string' />"
+                                                                     "        <ECNavigationProperty propertyName='Parent1' relationshipName='Rel1' direction='Backward' >"
+                                                                     "          <ECCustomAttributes>"
+                                                                     "            <ForeignKeyConstraint xmlns='ECDbMap.02.00'/>"
+                                                                     "          </ECCustomAttributes>"
+                                                                     "        </ECNavigationProperty>"
+                                                                     "        <ECNavigationProperty propertyName='Parent2' relationshipName='Rel2' direction='Backward' >"
+                                                                     "          <ECCustomAttributes>"
+                                                                     "            <ForeignKeyConstraint xmlns='ECDbMap.02.00'/>"
+                                                                     "          </ECCustomAttributes>"
+                                                                     "        </ECNavigationProperty>"
+                                                                     "    </ECEntityClass>"
+                                                                     "    <ECEntityClass typeName='C'>"
+                                                                     "        <BaseClass>Base</BaseClass>"
+                                                                     "        <ECProperty propertyName='CProp1' typeName='string' />"
+                                                                     "    </ECEntityClass>"
+                                                                     "  <ECRelationshipClass typeName='Rel1' strength='embedding' modifier='Sealed'>"
+                                                                     "    <Source cardinality='(0,1)' polymorphic='True'>"
+                                                                     "      <Class class = 'Parent' />"
+                                                                     "    </Source>"
+                                                                     "    <Target cardinality='(0,N)' polymorphic='True'>"
+                                                                     "      <Class class = 'B' />"
+                                                                     "    </Target>"
+                                                                     "  </ECRelationshipClass>"
+                                                                     "  <ECRelationshipClass typeName='Rel2' strength='embedding' modifier='Sealed'>"
+                                                                     "    <Source cardinality='(0,1)' polymorphic='True'>"
+                                                                     "      <Class class = 'Parent' />"
+                                                                     "    </Source>"
+                                                                     "    <Target cardinality='(0,N)' polymorphic='True'>"
+                                                                     "      <Class class = 'B' />"
+                                                                     "    </Target>"
+                                                                     "  </ECRelationshipClass>"
+                                                                     "</ECSchema>"))) << "Two Nav props in a row";
+
+    AssertForeignKey(true, m_ecdb, "ts_Base", "Parent1Id");
+    AssertForeignKey(true, m_ecdb, "ts_Base", "Parent2Id");
+    //WIP: Column order for two nav props in a row is not correct yet. Once fixed, flip positions in the below calls.
+    assertColumnPosition(m_ecdb, "ts_Base", "Parent1Id", 5, "Two Nav props in a row");
+    assertColumnPosition(m_ecdb, "ts_Base", "Parent2Id", 6, "Two Nav props in a row");
+
+
+    ASSERT_EQ(SUCCESS, SetupECDb("fkcolumnposition.ecdb", SchemaItem("<?xml version='1.0' encoding='utf-8'?>"
+                                                                     "<ECSchema schemaName='TestSchema' nameSpacePrefix='ts' version='1.0' xmlns='http://www.bentley.com/schemas/Bentley.ECXML.3.0'>"
+                                                                     "  <ECSchemaReference name='ECDbMap' version='02.00' prefix='ecdbmap' />"
+                                                                     "    <ECEntityClass typeName='Parent'>"
+                                                                     "        <ECProperty propertyName='ParentProp1' typeName='string' />"
+                                                                     "    </ECEntityClass>"
+                                                                     "    <ECEntityClass typeName='Base' modifier='Abstract'>"
+                                                                     "      <ECCustomAttributes>"
+                                                                     "            <ClassMap xmlns='ECDbMap.02.00'>"
+                                                                     "                <MapStrategy>TablePerHierarchy</MapStrategy>"
+                                                                     "        </ClassMap>"
+                                                                     "      </ECCustomAttributes>"
+                                                                     "    </ECEntityClass>"
+                                                                     "    <ECEntityClass typeName='A'>"
+                                                                     "        <BaseClass>Base</BaseClass>"
+                                                                     "        <ECProperty propertyName='AProp1' typeName='string' />"
+                                                                     "    </ECEntityClass>"
+                                                                     "    <ECEntityClass typeName='AA'>"
+                                                                     "        <BaseClass>A</BaseClass>"
+                                                                     "        <ECProperty propertyName='AAProp1' typeName='string' />"
+                                                                     "    </ECEntityClass>"
+                                                                     "    <ECEntityClass typeName='B'>"
+                                                                     "        <BaseClass>Base</BaseClass>"
+                                                                     "        <ECNavigationProperty propertyName='ParentId' relationshipName='Rel' direction='Backward' >"
+                                                                     "          <ECCustomAttributes>"
+                                                                     "            <ForeignKeyConstraint xmlns='ECDbMap.02.00'/>"
+                                                                     "          </ECCustomAttributes>"
+                                                                     "        </ECNavigationProperty>"
+                                                                     "    </ECEntityClass>"
+                                                                     "    <ECEntityClass typeName='C'>"
+                                                                     "        <BaseClass>Base</BaseClass>"
+                                                                     "        <ECProperty propertyName='CProp1' typeName='string' />"
+                                                                     "    </ECEntityClass>"
+                                                                     "  <ECRelationshipClass typeName='Rel' strength='embedding' modifier='Sealed'>"
+                                                                     "    <Source cardinality='(0,1)' polymorphic='True'>"
+                                                                     "      <Class class = 'Parent' />"
+                                                                     "    </Source>"
+                                                                     "    <Target cardinality='(0,N)' polymorphic='True'>"
+                                                                     "      <Class class = 'B' />"
+                                                                     "    </Target>"
+                                                                     "  </ECRelationshipClass>"
+                                                                     "</ECSchema>"))) << "Nav prop is only prop";
+
+    AssertForeignKey(true, m_ecdb, "ts_Base", "ParentId");
+    assertColumnPosition(m_ecdb, "ts_Base", "ParentId", 4, "Nav prop is only prop");
+
+
+    ASSERT_EQ(SUCCESS, SetupECDb("fkcolumnposition.ecdb", SchemaItem("<?xml version='1.0' encoding='utf-8'?>"
+                                                                     "<ECSchema schemaName='TestSchema' nameSpacePrefix='ts' version='1.0' xmlns='http://www.bentley.com/schemas/Bentley.ECXML.3.0'>"
+                                                                     "  <ECSchemaReference name='ECDbMap' version='02.00' prefix='ecdbmap' />"
+                                                                     "    <ECEntityClass typeName='Parent'>"
+                                                                     "        <ECProperty propertyName='ParentProp1' typeName='string' />"
+                                                                     "    </ECEntityClass>"
+                                                                     "    <ECEntityClass typeName='Base' modifier='Abstract'>"
+                                                                     "      <ECCustomAttributes>"
+                                                                     "            <ClassMap xmlns='ECDbMap.02.00'>"
+                                                                     "                <MapStrategy>TablePerHierarchy</MapStrategy>"
+                                                                     "        </ClassMap>"
+                                                                     "            <ShareColumns xmlns='ECDbMap.02.00'>"
+                                                                     "              <ApplyToSubclassesOnly>True</ApplyToSubclassesOnly>"
+                                                                     "            </ShareColumns>"
+                                                                     "      </ECCustomAttributes>"
+                                                                     "    </ECEntityClass>"
+                                                                     "    <ECEntityClass typeName='A'>"
+                                                                     "        <BaseClass>Base</BaseClass>"
+                                                                     "        <ECProperty propertyName='AProp1' typeName='string' />"
+                                                                     "    </ECEntityClass>"
+                                                                     "    <ECEntityClass typeName='AA'>"
+                                                                     "        <BaseClass>A</BaseClass>"
+                                                                     "        <ECProperty propertyName='AAProp1' typeName='string' />"
+                                                                     "    </ECEntityClass>"
+                                                                     "    <ECEntityClass typeName='B'>"
+                                                                     "        <BaseClass>Base</BaseClass>"
+                                                                     "        <ECNavigationProperty propertyName='ParentId' relationshipName='Rel' direction='Backward' >"
+                                                                     "          <ECCustomAttributes>"
+                                                                     "            <ForeignKeyConstraint xmlns='ECDbMap.02.00'/>"
+                                                                     "          </ECCustomAttributes>"
+                                                                     "        </ECNavigationProperty>"
+                                                                     "    </ECEntityClass>"
+                                                                     "    <ECEntityClass typeName='C'>"
+                                                                     "        <BaseClass>Base</BaseClass>"
+                                                                     "        <ECProperty propertyName='CProp1' typeName='string' />"
+                                                                     "    </ECEntityClass>"
+                                                                     "  <ECRelationshipClass typeName='Rel' strength='embedding' modifier='Sealed'>"
+                                                                     "    <Source cardinality='(0,1)' polymorphic='True'>"
+                                                                     "      <Class class = 'Parent' />"
+                                                                     "    </Source>"
+                                                                     "    <Target cardinality='(0,N)' polymorphic='True'>"
+                                                                     "      <Class class = 'B' />"
+                                                                     "    </Target>"
+                                                                     "  </ECRelationshipClass>"
+                                                                     "</ECSchema>"))) << "Nav Prop in class with shared columns";
+
+    AssertForeignKey(true, m_ecdb, "ts_Base", "ParentId");
+    assertColumnPosition(m_ecdb, "ts_Base", "ParentId", -1, "Nav Prop in class with shared columns");
+    }
+
+//---------------------------------------------------------------------------------------
+// @bsimethod                                   Krischan.Eberle                  02/16
+//+---------------+---------------+---------------+---------------+---------------+------
+TEST_F(RelationshipMappingTestFixture, OneToOneRelationshipMapping)
+    {
+    std::vector<SchemaItem> testSchemas;
+    testSchemas.push_back(SchemaItem("<?xml version='1.0' encoding='utf-8'?>"
+                                     "<ECSchema schemaName='TestSchema' nameSpacePrefix='ts' version='1.0' xmlns='http://www.bentley.com/schemas/Bentley.ECXML.3.0'>"
+                                     "  <ECSchemaReference name='ECDbMap' version='02.00' prefix='ecdbmap' />"
+                                     "    <ECEntityClass typeName='A'>"
+                                     "        <ECProperty propertyName='AName' typeName='string' />"
+                                     "        <ECNavigationProperty propertyName='B1' relationshipName='Rel11back' direction='Forward' >"
+                                     "          <ECCustomAttributes>"
+                                     "            <ForeignKeyConstraint xmlns='ECDbMap.02.00'/>"
+                                     "          </ECCustomAttributes>"
+                                     "        </ECNavigationProperty>"
+                                     "        <ECNavigationProperty propertyName='B2' relationshipName='Rel01back' direction='Forward' >"
+                                     "          <ECCustomAttributes>"
+                                     "            <ForeignKeyConstraint xmlns='ECDbMap.02.00'/>"
+                                     "          </ECCustomAttributes>"
+                                     "        </ECNavigationProperty>"
+                                     "        <ECNavigationProperty propertyName='B3' relationshipName='Rel10back' direction='Forward' >"
+                                     "          <ECCustomAttributes>"
+                                     "            <ForeignKeyConstraint xmlns='ECDbMap.02.00'/>"
+                                     "          </ECCustomAttributes>"
+                                     "        </ECNavigationProperty>"
+                                     "        <ECNavigationProperty propertyName='B4' relationshipName='Rel00back' direction='Forward' >"
+                                     "          <ECCustomAttributes>"
+                                     "            <ForeignKeyConstraint xmlns='ECDbMap.02.00'/>"
+                                     "          </ECCustomAttributes>"
+                                     "        </ECNavigationProperty>"
+                                     "    </ECEntityClass>"
+                                     "    <ECEntityClass typeName='B'>"
+                                     "        <ECProperty propertyName='BName' typeName='string' />"
+                                     "        <ECNavigationProperty propertyName='A1' relationshipName='Rel11' direction='Backward' >"
+                                     "          <ECCustomAttributes>"
+                                     "            <ForeignKeyConstraint xmlns='ECDbMap.02.00'/>"
+                                     "          </ECCustomAttributes>"
+                                     "        </ECNavigationProperty>"
+                                     "        <ECNavigationProperty propertyName='A2' relationshipName='Rel01' direction='Backward' >"
+                                     "          <ECCustomAttributes>"
+                                     "            <ForeignKeyConstraint xmlns='ECDbMap.02.00'/>"
+                                     "          </ECCustomAttributes>"
+                                     "        </ECNavigationProperty>"
+                                     "        <ECNavigationProperty propertyName='A3' relationshipName='Rel10' direction='Backward' >"
+                                     "          <ECCustomAttributes>"
+                                     "            <ForeignKeyConstraint xmlns='ECDbMap.02.00'/>"
+                                     "          </ECCustomAttributes>"
+                                     "        </ECNavigationProperty>"
+                                     "        <ECNavigationProperty propertyName='A4' relationshipName='Rel00' direction='Backward' >"
+                                     "          <ECCustomAttributes>"
+                                     "            <ForeignKeyConstraint xmlns='ECDbMap.02.00'/>"
+                                     "          </ECCustomAttributes>"
+                                     "        </ECNavigationProperty>"
+                                     "    </ECEntityClass>"
+                                     "  <ECRelationshipClass typeName='Rel11' strength='embedding' modifier='Sealed'>"
+                                     "    <Source cardinality='(1,1)' polymorphic='True'>"
+                                     "      <Class class = 'A' />"
+                                     "    </Source>"
+                                     "    <Target cardinality='(1,1)' polymorphic='True'>"
+                                     "      <Class class = 'B'/>"
+                                     "    </Target>"
+                                     "  </ECRelationshipClass>"
+                                     "  <ECRelationshipClass typeName='Rel01' strength='embedding' modifier='Sealed'>"
+                                     "    <Source cardinality='(0,1)' polymorphic='True'>"
+                                     "      <Class class = 'A' />"
+                                     "    </Source>"
+                                     "    <Target cardinality='(1,1)' polymorphic='True'>"
+                                     "      <Class class = 'B'/>"
+                                     "    </Target>"
+                                     "  </ECRelationshipClass>"
+                                     "  <ECRelationshipClass typeName='Rel10' strength='embedding' modifier='Sealed'>"
+                                     "    <Source cardinality='(1,1)' polymorphic='True'>"
+                                     "      <Class class = 'A' />"
+                                     "    </Source>"
+                                     "    <Target cardinality='(0,1)' polymorphic='True'>"
+                                     "      <Class class = 'B'/>"
+                                     "    </Target>"
+                                     "  </ECRelationshipClass>"
+                                     "  <ECRelationshipClass typeName='Rel00' strength='embedding' modifier='Sealed'>"
+                                     "    <Source cardinality='(0,1)' polymorphic='True'>"
+                                     "      <Class class = 'A' />"
+                                     "    </Source>"
+                                     "    <Target cardinality='(0,1)' polymorphic='True'>"
+                                     "      <Class class = 'B'/>"
+                                     "    </Target>"
+                                     "  </ECRelationshipClass>"
+                                     "  <ECRelationshipClass typeName='Rel11back' strength='embedding' strengthDirection='Backward' modifier='Sealed'>"
+                                     "    <Source cardinality='(1,1)' polymorphic='True'>"
+                                     "      <Class class = 'A' />"
+                                     "    </Source>"
+                                     "    <Target cardinality='(1,1)' polymorphic='True'>"
+                                     "      <Class class = 'B'/>"
+                                     "    </Target>"
+                                     "  </ECRelationshipClass>"
+                                     "  <ECRelationshipClass typeName='Rel01back' strength='embedding' strengthDirection='Backward' modifier='Sealed'>"
+                                     "    <Source cardinality='(0,1)' polymorphic='True'>"
+                                     "      <Class class = 'A' />"
+                                     "    </Source>"
+                                     "    <Target cardinality='(1,1)' polymorphic='True'>"
+                                     "      <Class class = 'B'/>"
+                                     "    </Target>"
+                                     "  </ECRelationshipClass>"
+                                     "  <ECRelationshipClass typeName='Rel10back' strength='embedding' strengthDirection='Backward' modifier='Sealed'>"
+                                     "    <Source cardinality='(1,1)' polymorphic='True'>"
+                                     "      <Class class = 'A' />"
+                                     "    </Source>"
+                                     "    <Target cardinality='(0,1)' polymorphic='True'>"
+                                     "      <Class class = 'B'/>"
+                                     "    </Target>"
+                                     "  </ECRelationshipClass>"
+                                     "  <ECRelationshipClass typeName='Rel00back' strength='embedding' strengthDirection='Backward' modifier='Sealed'>"
+                                     "    <Source cardinality='(0,1)' polymorphic='True'>"
+                                     "      <Class class = 'A' />"
+                                     "    </Source>"
+                                     "    <Target cardinality='(0,1)' polymorphic='True'>"
+                                     "      <Class class = 'B'/>"
+                                     "    </Target>"
+                                     "  </ECRelationshipClass>"
+                                     "</ECSchema>"));
+
+    testSchemas.push_back(SchemaItem("<?xml version='1.0' encoding='utf-8'?>"
+                                     "<ECSchema schemaName='TestSchema' nameSpacePrefix='ts' version='1.0' xmlns='http://www.bentley.com/schemas/Bentley.ECXML.3.0'>"
+                                     "  <ECSchemaReference name='ECDbMap' version='02.00' prefix='ecdbmap' />"
+                                     "    <ECEntityClass typeName='A'>"
+                                     "        <ECProperty propertyName='AName' typeName='string' />"
+                                     "        <ECNavigationProperty propertyName='B1' relationshipName='Rel11back' direction='Forward' >"
+                                     "          <ECCustomAttributes>"
+                                     "            <ForeignKeyConstraint xmlns='ECDbMap.02.00'/>"
+                                     "          </ECCustomAttributes>"
+                                     "        </ECNavigationProperty>"
+                                     "        <ECNavigationProperty propertyName='B2' relationshipName='Rel01back' direction='Forward' >"
+                                     "          <ECCustomAttributes>"
+                                     "            <ForeignKeyConstraint xmlns='ECDbMap.02.00'/>"
+                                     "          </ECCustomAttributes>"
+                                     "        </ECNavigationProperty>"
+                                     "        <ECNavigationProperty propertyName='B3' relationshipName='Rel10back' direction='Forward' >"
+                                     "          <ECCustomAttributes>"
+                                     "            <ForeignKeyConstraint xmlns='ECDbMap.02.00'/>"
+                                     "          </ECCustomAttributes>"
+                                     "        </ECNavigationProperty>"
+                                     "        <ECNavigationProperty propertyName='B4' relationshipName='Rel00back' direction='Forward' >"
+                                     "          <ECCustomAttributes>"
+                                     "            <ForeignKeyConstraint xmlns='ECDbMap.02.00'/>"
+                                     "          </ECCustomAttributes>"
+                                     "        </ECNavigationProperty>"
+                                     "    </ECEntityClass>"
+                                     "    <ECEntityClass typeName='B'>"
+                                     "        <ECProperty propertyName='BName' typeName='string' />"
+                                     "        <ECNavigationProperty propertyName='A1' relationshipName='Rel11' direction='Backward' >"
+                                     "          <ECCustomAttributes>"
+                                     "            <ForeignKeyConstraint xmlns='ECDbMap.02.00'/>"
+                                     "          </ECCustomAttributes>"
+                                     "        </ECNavigationProperty>"
+                                     "        <ECNavigationProperty propertyName='A2' relationshipName='Rel01' direction='Backward' >"
+                                     "          <ECCustomAttributes>"
+                                     "            <ForeignKeyConstraint xmlns='ECDbMap.02.00'/>"
+                                     "          </ECCustomAttributes>"
+                                     "        </ECNavigationProperty>"
+                                     "        <ECNavigationProperty propertyName='A3' relationshipName='Rel10' direction='Backward' >"
+                                     "          <ECCustomAttributes>"
+                                     "            <ForeignKeyConstraint xmlns='ECDbMap.02.00'/>"
+                                     "          </ECCustomAttributes>"
+                                     "        </ECNavigationProperty>"
+                                     "        <ECNavigationProperty propertyName='A4' relationshipName='Rel00' direction='Backward' >"
+                                     "          <ECCustomAttributes>"
+                                     "            <ForeignKeyConstraint xmlns='ECDbMap.02.00'/>"
+                                     "          </ECCustomAttributes>"
+                                     "        </ECNavigationProperty>"
+                                     "    </ECEntityClass>"
+                                     "  <ECRelationshipClass typeName='Rel11' strength='holding' modifier='Sealed'>"
+                                     "    <Source cardinality='(1,1)' polymorphic='True'>"
+                                     "      <Class class = 'A' />"
+                                     "    </Source>"
+                                     "    <Target cardinality='(1,1)' polymorphic='True'>"
+                                     "      <Class class = 'B'/>"
+                                     "    </Target>"
+                                     "  </ECRelationshipClass>"
+                                     "  <ECRelationshipClass typeName='Rel01' strength='holding' modifier='Sealed'>"
+                                     "    <Source cardinality='(0,1)' polymorphic='True'>"
+                                     "      <Class class = 'A' />"
+                                     "    </Source>"
+                                     "    <Target cardinality='(1,1)' polymorphic='True'>"
+                                     "      <Class class = 'B'/>"
+                                     "    </Target>"
+                                     "  </ECRelationshipClass>"
+                                     "  <ECRelationshipClass typeName='Rel10' strength='holding' modifier='Sealed'>"
+                                     "    <Source cardinality='(1,1)' polymorphic='True'>"
+                                     "      <Class class = 'A' />"
+                                     "    </Source>"
+                                     "    <Target cardinality='(0,1)' polymorphic='True'>"
+                                     "      <Class class = 'B'/>"
+                                     "    </Target>"
+                                     "  </ECRelationshipClass>"
+                                     "  <ECRelationshipClass typeName='Rel00' strength='holding' modifier='Sealed'>"
+                                     "    <Source cardinality='(0,1)' polymorphic='True'>"
+                                     "      <Class class = 'A' />"
+                                     "    </Source>"
+                                     "    <Target cardinality='(0,1)' polymorphic='True'>"
+                                     "      <Class class = 'B'/>"
+                                     "    </Target>"
+                                     "  </ECRelationshipClass>"
+                                     "  <ECRelationshipClass typeName='Rel11back' strength='holding' strengthDirection='Backward' modifier='Sealed'>"
+                                     "    <Source cardinality='(1,1)' polymorphic='True'>"
+                                     "      <Class class = 'A' />"
+                                     "    </Source>"
+                                     "    <Target cardinality='(1,1)' polymorphic='True'>"
+                                     "      <Class class = 'B'/>"
+                                     "    </Target>"
+                                     "  </ECRelationshipClass>"
+                                     "  <ECRelationshipClass typeName='Rel01back' strength='holding' strengthDirection='Backward' modifier='Sealed'>"
+                                     "    <Source cardinality='(0,1)' polymorphic='True'>"
+                                     "      <Class class = 'A' />"
+                                     "    </Source>"
+                                     "    <Target cardinality='(1,1)' polymorphic='True'>"
+                                     "      <Class class = 'B'/>"
+                                     "    </Target>"
+                                     "  </ECRelationshipClass>"
+                                     "  <ECRelationshipClass typeName='Rel10back' strength='holding' strengthDirection='Backward' modifier='Sealed'>"
+                                     "    <Source cardinality='(1,1)' polymorphic='True'>"
+                                     "      <Class class = 'A' />"
+                                     "    </Source>"
+                                     "    <Target cardinality='(0,1)' polymorphic='True'>"
+                                     "      <Class class = 'B'/>"
+                                     "    </Target>"
+                                     "  </ECRelationshipClass>"
+                                     "  <ECRelationshipClass typeName='Rel00back' strength='holding' strengthDirection='Backward' modifier='Sealed'>"
+                                     "    <Source cardinality='(0,1)' polymorphic='True'>"
+                                     "      <Class class = 'A' />"
+                                     "    </Source>"
+                                     "    <Target cardinality='(0,1)' polymorphic='True'>"
+                                     "      <Class class = 'B'/>"
+                                     "    </Target>"
+                                     "  </ECRelationshipClass>"
+                                     "</ECSchema>"));
+
+    testSchemas.push_back(SchemaItem("<?xml version='1.0' encoding='utf-8'?>"
+                                     "<ECSchema schemaName='TestSchema' nameSpacePrefix='ts' version='1.0' xmlns='http://www.bentley.com/schemas/Bentley.ECXML.3.0'>"
+                                     "  <ECSchemaReference name='ECDbMap' version='02.00' prefix='ecdbmap' />"
+                                     "    <ECEntityClass typeName='A'>"
+                                     "        <ECProperty propertyName='AName' typeName='string' />"
+                                     "        <ECNavigationProperty propertyName='B1' relationshipName='Rel11back' direction='Forward' >"
+                                     "          <ECCustomAttributes>"
+                                     "            <ForeignKeyConstraint xmlns='ECDbMap.02.00'/>"
+                                     "          </ECCustomAttributes>"
+                                     "        </ECNavigationProperty>"
+                                     "        <ECNavigationProperty propertyName='B2' relationshipName='Rel01back' direction='Forward' >"
+                                     "          <ECCustomAttributes>"
+                                     "            <ForeignKeyConstraint xmlns='ECDbMap.02.00'/>"
+                                     "          </ECCustomAttributes>"
+                                     "        </ECNavigationProperty>"
+                                     "        <ECNavigationProperty propertyName='B3' relationshipName='Rel10back' direction='Forward' >"
+                                     "          <ECCustomAttributes>"
+                                     "            <ForeignKeyConstraint xmlns='ECDbMap.02.00'/>"
+                                     "          </ECCustomAttributes>"
+                                     "        </ECNavigationProperty>"
+                                     "        <ECNavigationProperty propertyName='B4' relationshipName='Rel00back' direction='Forward' >"
+                                     "          <ECCustomAttributes>"
+                                     "            <ForeignKeyConstraint xmlns='ECDbMap.02.00'/>"
+                                     "          </ECCustomAttributes>"
+                                     "        </ECNavigationProperty>"
+                                     "    </ECEntityClass>"
+                                     "    <ECEntityClass typeName='B'>"
+                                     "        <ECProperty propertyName='BName' typeName='string' />"
+                                     "        <ECNavigationProperty propertyName='A1' relationshipName='Rel11' direction='Backward' >"
+                                     "          <ECCustomAttributes>"
+                                     "            <ForeignKeyConstraint xmlns='ECDbMap.02.00'/>"
+                                     "          </ECCustomAttributes>"
+                                     "        </ECNavigationProperty>"
+                                     "        <ECNavigationProperty propertyName='A2' relationshipName='Rel01' direction='Backward' >"
+                                     "          <ECCustomAttributes>"
+                                     "            <ForeignKeyConstraint xmlns='ECDbMap.02.00'/>"
+                                     "          </ECCustomAttributes>"
+                                     "        </ECNavigationProperty>"
+                                     "        <ECNavigationProperty propertyName='A3' relationshipName='Rel10' direction='Backward' >"
+                                     "          <ECCustomAttributes>"
+                                     "            <ForeignKeyConstraint xmlns='ECDbMap.02.00'/>"
+                                     "          </ECCustomAttributes>"
+                                     "        </ECNavigationProperty>"
+                                     "        <ECNavigationProperty propertyName='A4' relationshipName='Rel00' direction='Backward' >"
+                                     "          <ECCustomAttributes>"
+                                     "            <ForeignKeyConstraint xmlns='ECDbMap.02.00'/>"
+                                     "          </ECCustomAttributes>"
+                                     "        </ECNavigationProperty>"
+                                     "    </ECEntityClass>"
+                                     "  <ECRelationshipClass typeName='Rel11' strength='referencing' modifier='Sealed'>"
+                                     "    <Source cardinality='(1,1)' polymorphic='True'>"
+                                     "      <Class class = 'A' />"
+                                     "    </Source>"
+                                     "    <Target cardinality='(1,1)' polymorphic='True'>"
+                                     "      <Class class = 'B'/>"
+                                     "    </Target>"
+                                     "  </ECRelationshipClass>"
+                                     "  <ECRelationshipClass typeName='Rel01' strength='referencing' modifier='Sealed'>"
+                                     "    <Source cardinality='(0,1)' polymorphic='True'>"
+                                     "      <Class class = 'A' />"
+                                     "    </Source>"
+                                     "    <Target cardinality='(1,1)' polymorphic='True'>"
+                                     "      <Class class = 'B'/>"
+                                     "    </Target>"
+                                     "  </ECRelationshipClass>"
+                                     "  <ECRelationshipClass typeName='Rel10' strength='referencing' modifier='Sealed'>"
+                                     "    <Source cardinality='(1,1)' polymorphic='True'>"
+                                     "      <Class class = 'A' />"
+                                     "    </Source>"
+                                     "    <Target cardinality='(0,1)' polymorphic='True'>"
+                                     "      <Class class = 'B'/>"
+                                     "    </Target>"
+                                     "  </ECRelationshipClass>"
+                                     "  <ECRelationshipClass typeName='Rel00' strength='referencing' modifier='Sealed'>"
+                                     "    <Source cardinality='(0,1)' polymorphic='True'>"
+                                     "      <Class class = 'A' />"
+                                     "    </Source>"
+                                     "    <Target cardinality='(0,1)' polymorphic='True'>"
+                                     "      <Class class = 'B'/>"
+                                     "    </Target>"
+                                     "  </ECRelationshipClass>"
+                                     "  <ECRelationshipClass typeName='Rel11back' strength='referencing' strengthDirection='Backward' modifier='Sealed'>"
+                                     "    <Source cardinality='(1,1)' polymorphic='True'>"
+                                     "      <Class class = 'A' />"
+                                     "    </Source>"
+                                     "    <Target cardinality='(1,1)' polymorphic='True'>"
+                                     "      <Class class = 'B'/>"
+                                     "    </Target>"
+                                     "  </ECRelationshipClass>"
+                                     "  <ECRelationshipClass typeName='Rel01back' strength='referencing' strengthDirection='Backward' modifier='Sealed'>"
+                                     "    <Source cardinality='(0,1)' polymorphic='True'>"
+                                     "      <Class class = 'A' />"
+                                     "    </Source>"
+                                     "    <Target cardinality='(1,1)' polymorphic='True'>"
+                                     "      <Class class = 'B'/>"
+                                     "    </Target>"
+                                     "  </ECRelationshipClass>"
+                                     "  <ECRelationshipClass typeName='Rel10back' strength='referencing' strengthDirection='Backward' modifier='Sealed'>"
+                                     "    <Source cardinality='(1,1)' polymorphic='True'>"
+                                     "      <Class class = 'A' />"
+                                     "    </Source>"
+                                     "    <Target cardinality='(0,1)' polymorphic='True'>"
+                                     "      <Class class = 'B'/>"
+                                     "    </Target>"
+                                     "  </ECRelationshipClass>"
+                                     "  <ECRelationshipClass typeName='Rel00back' strength='referencing' strengthDirection='Backward' modifier='Sealed'>"
+                                     "    <Source cardinality='(0,1)' polymorphic='True'>"
+                                     "      <Class class = 'A' />"
+                                     "    </Source>"
+                                     "    <Target cardinality='(0,1)' polymorphic='True'>"
+                                     "      <Class class = 'B'/>"
+                                     "    </Target>"
+                                     "  </ECRelationshipClass>"
+                                     "</ECSchema>"));
+
+    for (SchemaItem const& testSchema : testSchemas)
+        {
+        ASSERT_EQ(SUCCESS, SetupECDb("onetoonerelationshipmappings.ecdb", testSchema));
+
+        AssertForeignKey(true, m_ecdb, "ts_b", "A1Id");
+        AssertForeignKey(true, m_ecdb, "ts_b", "A2Id");
+        AssertForeignKey(true, m_ecdb, "ts_b", "A3Id");
+        AssertForeignKey(true, m_ecdb, "ts_b", "A4Id");
+        AssertForeignKey(true, m_ecdb, "ts_a", "B1Id");
+        AssertForeignKey(true, m_ecdb, "ts_a", "B2Id");
+        AssertForeignKey(true, m_ecdb, "ts_a", "B3Id");
+        AssertForeignKey(true, m_ecdb, "ts_a", "B4Id");
+
+        AssertForeignKey(false, m_ecdb, "ts_a", "A1Id");
+        AssertForeignKey(false, m_ecdb, "ts_a", "A2Id");
+        AssertForeignKey(false, m_ecdb, "ts_a", "A3Id");
+        AssertForeignKey(false, m_ecdb, "ts_a", "A4Id");
+        AssertForeignKey(false, m_ecdb, "ts_b", "B1Id");
+        AssertForeignKey(false, m_ecdb, "ts_b", "B2Id");
+        AssertForeignKey(false, m_ecdb, "ts_b", "B3Id");
+        AssertForeignKey(false, m_ecdb, "ts_b", "B4Id");
+        }
+    }
+
+//---------------------------------------------------------------------------------------
+// @bsimethod                                   Krischan.Eberle                  02/16
+//+---------------+---------------+---------------+---------------+---------------+------
+TEST_F(RelationshipMappingTestFixture, DisallowCascadingDeleteOnJoinedTable)
+    {
+    ASSERT_EQ(SUCCESS, TestHelper::ImportSchema(SchemaItem("<?xml version='1.0' encoding='utf-8'?>"
+                                     "<ECSchema schemaName='TestSchema' nameSpacePrefix='ts' version='1.0' xmlns='http://www.bentley.com/schemas/Bentley.ECXML.3.0'>"
+                                     "  <ECSchemaReference name='ECDbMap' version='02.00' prefix='ecdbmap' />"
+                                     "    <ECEntityClass typeName='A'>"
+                                     "        <ECProperty propertyName='AName' typeName='string' />"
+                                     "    </ECEntityClass>"
+                                     "    <ECEntityClass typeName='B'>"
+                                     "      <ECCustomAttributes>"
+                                     "        <ClassMap xmlns='ECDbMap.02.00'>"
+                                     "            <MapStrategy>TablePerHierarchy</MapStrategy>"
+                                     "        </ClassMap>"
+                                     "        <JoinedTablePerDirectSubclass xmlns='ECDbMap.02.00'/>"
+                                     "     </ECCustomAttributes>"
+                                     "        <ECProperty propertyName='BName' typeName='string' />"
+                                     "        <ECNavigationProperty propertyName='A1' relationshipName='Rel1' direction='Backward' />"
+                                     "        <ECNavigationProperty propertyName='A2' relationshipName='Rel2' direction='Backward' >"
+                                     "          <ECCustomAttributes>"
+                                     "             <ForeignKeyConstraint xmlns='ECDbMap.02.00'>"
+                                     "               <OnDeleteAction>Cascade</OnDeleteAction>"
+                                     "             </ForeignKeyConstraint>"
+                                     "          </ECCustomAttributes>"
+                                     "        </ECNavigationProperty>"
+                                     "    </ECEntityClass>"
+                                     "    <ECEntityClass typeName='B1'>"
+                                     "        <BaseClass>B</BaseClass>"
+                                     "        <ECProperty propertyName='B1Name' typeName='string' />"
+                                     "        <ECNavigationProperty propertyName='A3' relationshipName='Rel3' direction='Backward' >"
+                                     "          <ECCustomAttributes>"
+                                     "             <ForeignKeyConstraint xmlns='ECDbMap.02.00'>"
+                                     "               <OnDeleteAction>Restrict</OnDeleteAction>"
+                                     "             </ForeignKeyConstraint>"
+                                     "          </ECCustomAttributes>"
+                                     "        </ECNavigationProperty>"
+                                     "    </ECEntityClass>"
+                                     "    <ECEntityClass typeName='B2'>"
+                                     "        <BaseClass>B</BaseClass>"
+                                     "        <ECProperty propertyName='B2Name' typeName='string' />"
+                                     "    </ECEntityClass>"
+                                     "  <ECRelationshipClass typeName='Rel1' strength='embedding' modifier='Sealed'>"
+                                     "    <Source cardinality='(0,1)' polymorphic='True'>"
+                                     "      <Class class = 'A' />"
+                                     "    </Source>"
+                                     "    <Target cardinality='(0,N)' polymorphic='True'>"
+                                     "      <Class class = 'B'/>"
+                                     "    </Target>"
+                                     "  </ECRelationshipClass>"
+                                     "  <ECRelationshipClass typeName='Rel2' strength='embedding' modifier='Sealed'>"
+                                     "    <Source cardinality='(0,1)' polymorphic='True'>"
+                                     "      <Class class = 'A' />"
+                                     "    </Source>"
+                                     "    <Target cardinality='(0,N)' polymorphic='True'>"
+                                     "      <Class class = 'B'/>"
+                                     "    </Target>"
+                                     "  </ECRelationshipClass>"
+                                     "  <ECRelationshipClass typeName='Rel3' strength='embedding' modifier='Sealed'>"
+                                     "    <Source cardinality='(0,1)' polymorphic='True'>"
+                                     "      <Class class = 'A' />"
+                                     "    </Source>"
+                                     "    <Target cardinality='(0,N)' polymorphic='True'>"
+                                     "      <Class class = 'B1'/>"
+                                     "    </Target>"
+                                     "  </ECRelationshipClass>"
+                                     "  </ECSchema>"))) << "Supported cases";
+
+    ASSERT_EQ(SUCCESS, TestHelper::ImportSchema(SchemaItem("<?xml version='1.0' encoding='utf-8'?>"
+                                     "<ECSchema schemaName='TestSchema' nameSpacePrefix='ts' version='1.0' xmlns='http://www.bentley.com/schemas/Bentley.ECXML.3.0'>"
+                                     "  <ECSchemaReference name='ECDbMap' version='02.00' prefix='ecdbmap' />"
+                                     "    <ECEntityClass typeName='A'>"
+                                     "        <ECProperty propertyName='AName' typeName='string' />"
+                                     "    </ECEntityClass>"
+                                     "    <ECEntityClass typeName='B'>"
+                                     "      <ECCustomAttributes>"
+                                     "            <ClassMap xmlns='ECDbMap.02.00'>"
+                                     "                <MapStrategy>TablePerHierarchy</MapStrategy>"
+                                     "            </ClassMap>"
+                                     "            <JoinedTablePerDirectSubclass xmlns='ECDbMap.02.00'/>"
+                                     "     </ECCustomAttributes>"
+                                     "        <ECProperty propertyName='BName' typeName='string' />"
+                                     "    </ECEntityClass>"
+                                     "    <ECEntityClass typeName='B1'>"
+                                     "        <BaseClass>B</BaseClass>"
+                                     "        <ECProperty propertyName='B1Name' typeName='string' />"
+                                     "        <ECNavigationProperty propertyName='A' relationshipName='Rel' direction='Backward' />"
+                                     "    </ECEntityClass>"
+                                     "    <ECEntityClass typeName='B2'>"
+                                     "        <BaseClass>B</BaseClass>"
+                                     "        <ECProperty propertyName='B2Name' typeName='string' />"
+                                     "    </ECEntityClass>"
+                                     "  <ECRelationshipClass typeName='Rel' strength='embedding' modifier='Sealed'>"
+                                     "    <Source cardinality='(0,1)' polymorphic='True'>"
+                                     "      <Class class = 'A' />"
+                                     "    </Source>"
+                                     "    <Target cardinality='(0,N)' polymorphic='True'>"
+                                     "      <Class class = 'B1'/>"
+                                     "    </Target>"
+                                     "  </ECRelationshipClass>"
+                                     "  </ECSchema>"))) << "Logical Foreign key supports embedding relationship against subclass (joined table)";
+
+
+    ASSERT_EQ(ERROR, TestHelper::ImportSchema(SchemaItem("<?xml version='1.0' encoding='utf-8'?>"
+                                     "<ECSchema schemaName='TestSchema' nameSpacePrefix='ts' version='1.0' xmlns='http://www.bentley.com/schemas/Bentley.ECXML.3.0'>"
+                                     "  <ECSchemaReference name='ECDbMap' version='02.00' prefix='ecdbmap' />"
+                                     "    <ECEntityClass typeName='A'>"
+                                     "        <ECProperty propertyName='AName' typeName='string' />"
+                                     "    </ECEntityClass>"
+                                     "    <ECEntityClass typeName='B'>"
+                                     "      <ECCustomAttributes>"
+                                     "            <ClassMap xmlns='ECDbMap.02.00'>"
+                                     "                <MapStrategy>TablePerHierarchy</MapStrategy>"
+                                     "            </ClassMap>"
+                                     "            <JoinedTablePerDirectSubclass xmlns='ECDbMap.02.00'/>"
+                                     "     </ECCustomAttributes>"
+                                     "        <ECProperty propertyName='BName' typeName='string' />"
+                                     "    </ECEntityClass>"
+                                     "    <ECEntityClass typeName='B1'>"
+                                     "        <BaseClass>B</BaseClass>"
+                                     "        <ECProperty propertyName='B1Name' typeName='string' />"
+                                     "        <ECNavigationProperty propertyName='A' relationshipName='Rel' direction='Backward' >"
+                                     "              <ECCustomAttributes>"
+                                     "                  <ForeignKeyConstraint xmlns='ECDbMap.02.00'/>"
+                                     "              </ECCustomAttributes>"
+                                     "        </ECNavigationProperty>"
+                                     "    </ECEntityClass>"
+                                     "    <ECEntityClass typeName='B2'>"
+                                     "        <BaseClass>B</BaseClass>"
+                                     "        <ECProperty propertyName='B2Name' typeName='string' />"
+                                     "    </ECEntityClass>"
+                                     "  <ECRelationshipClass typeName='Rel' strength='embedding' modifier='Sealed'>"
+                                     "    <Source cardinality='(0,1)' polymorphic='True'>"
+                                     "      <Class class = 'A' />"
+                                     "    </Source>"
+                                     "    <Target cardinality='(0,N)' polymorphic='True'>"
+                                     "      <Class class = 'B1'/>"
+                                     "    </Target>"
+                                     "  </ECRelationshipClass>"
+                                     "  </ECSchema>"))) << "Embedding relationship against subclass (joined table)";
+
+    ASSERT_EQ(ERROR, TestHelper::ImportSchema(SchemaItem("<?xml version='1.0' encoding='utf-8'?>"
+                                     "<ECSchema schemaName='TestSchema' nameSpacePrefix='ts' version='1.0' xmlns='http://www.bentley.com/schemas/Bentley.ECXML.3.0'>"
+                                     "  <ECSchemaReference name='ECDbMap' version='02.00' prefix='ecdbmap' />"
+                                     "    <ECEntityClass typeName='A'>"
+                                     "        <ECProperty propertyName='AName' typeName='string' />"
+                                     "    </ECEntityClass>"
+                                     "    <ECEntityClass typeName='B'>"
+                                     "      <ECCustomAttributes>"
+                                     "            <ClassMap xmlns='ECDbMap.02.00'>"
+                                     "                <MapStrategy>TablePerHierarchy</MapStrategy>"
+                                     "        </ClassMap>"
+                                     "            <JoinedTablePerDirectSubclass xmlns='ECDbMap.02.00'/>"
+                                     "     </ECCustomAttributes>"
+                                     "        <ECProperty propertyName='BName' typeName='string' />"
+                                     "    </ECEntityClass>"
+                                     "    <ECEntityClass typeName='B1'>"
+                                     "        <BaseClass>B</BaseClass>"
+                                     "        <ECProperty propertyName='B1Name' typeName='string' />"
+                                     "        <ECNavigationProperty propertyName='A' relationshipName='Rel' direction='Backward' >"
+                                     "          <ECCustomAttributes>"
+                                     "             <ForeignKeyConstraint xmlns='ECDbMap.02.00'>"
+                                     "               <OnDeleteAction>Cascade</OnDeleteAction>"
+                                     "             </ForeignKeyConstraint>"
+                                     "          </ECCustomAttributes>"
+                                     "        </ECNavigationProperty>"
+                                     "    </ECEntityClass>"
+                                     "    <ECEntityClass typeName='B2'>"
+                                     "        <BaseClass>B</BaseClass>"
+                                     "        <ECProperty propertyName='B2Name' typeName='string' />"
+                                     "    </ECEntityClass>"
+                                     "  <ECRelationshipClass typeName='Rel' strength='embedding' modifier='Sealed'>"
+                                     "    <Source cardinality='(0,1)' polymorphic='True'>"
+                                     "      <Class class = 'A' />"
+                                     "    </Source>"
+                                     "    <Target cardinality='(0,N)' polymorphic='True'>"
+                                     "      <Class class = 'B1'/>"
+                                     "    </Target>"
+                                     "  </ECRelationshipClass>"
+                                     "  </ECSchema>"))) << "relationship with Cascade Delete against subclass (joined table)";
+    }
+
+//---------------------------------------------------------------------------------------
+// @bsimethod                                   Krischan.Eberle                  02/16
+//+---------------+---------------+---------------+---------------+---------------+------
+TEST_F(RelationshipMappingTestFixture, RelationshipWithAbstractConstraintClassAndNoSubclasses)
+    {
+    ASSERT_EQ(SUCCESS, TestHelper::ImportSchema(SchemaItem(
+        R"xml(<ECSchema schemaName="TestSchema" nameSpacePrefix="ts" version="1.0" xmlns="http://www.bentley.com/schemas/Bentley.ECXML.3.0">
+          <ECSchemaReference name="ECDbMap" version="02.00" prefix="ecdbmap" />
+          <ECEntityClass typeName="Element" modifier="Abstract">
+            <ECCustomAttributes>
+                    <ClassMap xmlns="ECDbMap.02.00">
+                        <MapStrategy>TablePerHierarchy</MapStrategy>
+                </ClassMap>
+                    <ShareColumns xmlns="ECDbMap.02.00">
+                      <ApplyToSubclassesOnly>True</ApplyToSubclassesOnly>
+                    </ShareColumns>
+            </ECCustomAttributes>
+            <ECProperty propertyName="Code" typeName="string" />
+          </ECEntityClass>
+          <ECEntityClass typeName="GeometrySource" modifier="Abstract" />
+          <ECEntityClass typeName="ElementGeometry">
+            <ECProperty propertyName="Geom" typeName="binary" />
+            <ECNavigationProperty propertyName="Source" relationshipName="GeometrySourceHasGeometry" direction="Backward" />                 
+          </ECEntityClass>
+          <ECEntityClass typeName="ExtendedElement">
+            <BaseClass>Element</BaseClass>
+            <ECProperty propertyName="Name" typeName="string" />
+          </ECEntityClass>
+          <ECRelationshipClass typeName="GeometrySourceHasGeometry" strength="embedding" modifier="Sealed">
+            <Source cardinality="(0,1)" polymorphic="True">
+              <Class class="GeometrySource" />
+            </Source>
+            <Target cardinality="(0,N)" polymorphic="True">
+              <Class class="ElementGeometry" />
+            </Target>
+          </ECRelationshipClass>
+        </ECSchema>)xml")));
+
+    ASSERT_EQ(SUCCESS, TestHelper::ImportSchema(SchemaItem(
+        R"xml(<ECSchema schemaName="TestSchema" nameSpacePrefix="ts" version="1.0" xmlns="http://www.bentley.com/schemas/Bentley.ECXML.3.0">
+          <ECSchemaReference name="ECDbMap" version="02.00" prefix="ecdbmap" />
+          <ECEntityClass typeName="Element" modifier="Abstract">
+            <ECCustomAttributes>
+                    <ClassMap xmlns="ECDbMap.02.00">
+                        <MapStrategy>TablePerHierarchy</MapStrategy>
+                </ClassMap>
+                    <ShareColumns xmlns="ECDbMap.02.00">
+                      <ApplyToSubclassesOnly>True</ApplyToSubclassesOnly>
+                    </ShareColumns>
+            </ECCustomAttributes>
+            <ECProperty propertyName="Code" typeName="string" />
+          </ECEntityClass>
+          <ECEntityClass typeName="GeometrySource" modifier="Abstract" />
+          <ECEntityClass typeName="GeometrySource3d">
+            <BaseClass>GeometrySource</BaseClass>
+            <ECProperty propertyName="Name" typeName="string" />
+          </ECEntityClass>
+          <ECEntityClass typeName="ElementGeometry">
+            <ECProperty propertyName="Geom" typeName="binary" />
+            <ECNavigationProperty propertyName="Source" relationshipName="GeometrySourceHasGeometry" direction="Backward" />                 
+          </ECEntityClass>
+          <ECEntityClass typeName="ExtendedElement">
+            <BaseClass>Element</BaseClass>
+            <ECProperty propertyName="Name" typeName="string" />
+          </ECEntityClass>
+          <ECRelationshipClass typeName="GeometrySourceHasGeometry" strength="embedding" modifier="Sealed">
+            <Source cardinality="(0,1)" polymorphic="False">
+              <Class class="GeometrySource" />
+            </Source>
+            <Target cardinality="(0,N)" polymorphic="True">
+              <Class class="ElementGeometry" />
+            </Target>
+          </ECRelationshipClass>
+        </ECSchema>)xml")));
+    }
+
+//---------------------------------------------------------------------------------------
+// @bsimethod                                   Krischan.Eberle                  12/15
+//+---------------+---------------+---------------+---------------+---------------+------
+TEST_F(RelationshipMappingTestFixture, RelationshipWithAbstractConstraintClass)
+    {
+    
+    ASSERT_EQ(ERROR, TestHelper::ImportSchema(SchemaItem(
+        "<ECSchema schemaName='TestSchema' nameSpacePrefix='ts' version='1.0' xmlns='http://www.bentley.com/schemas/Bentley.ECXML.3.0'>"
+        "  <ECSchemaReference name='ECDbMap' version='02.00' prefix='ecdbmap' />"
+        "  <ECEntityClass typeName='Element' modifier='Abstract'>"
+        "    <ECCustomAttributes>"
+        "        <ClassMap xmlns='ECDbMap.02.00'>"
+        "                <MapStrategy>TablePerHierarchy</MapStrategy>"
+        "        </ClassMap>"
+        "            <ShareColumns xmlns='ECDbMap.02.00'>"
+        "              <ApplyToSubclassesOnly>True</ApplyToSubclassesOnly>"
+        "            </ShareColumns>"
+        "    </ECCustomAttributes>"
+        "    <ECProperty propertyName='Code' typeName='string' />"
+        "  </ECEntityClass>"
+        "  <ECEntityClass typeName='GeometrySource' modifier='Abstract' />"
+        "  <ECEntityClass typeName='ElementGeometry'>"
+        "    <ECProperty propertyName='Geom' typeName='binary' />"
+        "    <ECNavigationProperty propertyName='Source' relationshipName='GeometrySourceHasGeometry' direction='Backward' />"
+        "  </ECEntityClass>"
+        "  <ECEntityClass typeName='GeometricElement'>"
+        "    <BaseClass>Element</BaseClass>"
+        "    <BaseClass>GeometrySource</BaseClass>"
+        "    <ECProperty propertyName='Name' typeName='string' />"
+        "  </ECEntityClass>"
+        "  <ECEntityClass typeName='LooseGeometry'>"
+        "    <BaseClass>GeometrySource</BaseClass>"
+        "    <ECProperty propertyName='Name' typeName='string' />"
+        "  </ECEntityClass>"
+        "  <ECRelationshipClass typeName='GeometrySourceHasGeometry' strength='embedding' modifier='Sealed'>"
+        "    <Source cardinality='(0,1)' polymorphic='True'>"
+        "      <Class class='GeometrySource' />"
+        "    </Source>"
+        "    <Target cardinality='(0,N)' polymorphic='True'>"
+        "      <Class class='ElementGeometry' />"
+        "    </Target>"
+        "  </ECRelationshipClass>"
+        "</ECSchema>"))) << "Multiple Tables on either end of the relationship are not supported";
+
+    auto getGeometrySourceHasGeometryRowCount = [] (ECDbCR ecdb)
+        {
+        ECSqlStatement selectStmt;
+        if (ECSqlStatus::Success != selectStmt.Prepare(ecdb, "SELECT count(*) FROM ts.GeometrySourceHasGeometry"))
+            return -1;
+
+        if (BE_SQLITE_ROW != selectStmt.Step())
+            return -1;
+
+        return selectStmt.GetValueInt(0);
+        };
+
+    std::vector<SchemaItem> testSchemas;
+    testSchemas.push_back(SchemaItem(
+                                     "<ECSchema schemaName='TestSchema' nameSpacePrefix='ts' version='1.0' xmlns='http://www.bentley.com/schemas/Bentley.ECXML.3.0'>"
+                                     "  <ECSchemaReference name='ECDbMap' version='02.00' prefix='ecdbmap' />"
+                                     "  <ECEntityClass typeName='Element' modifier='Abstract' >"
+                                     "    <ECProperty propertyName='Code' typeName='string' />"
+                                     "  </ECEntityClass>"
+                                     "  <ECEntityClass typeName='GeometrySource' modifier='Abstract'>"
+                                     "    <ECCustomAttributes>"
+                                     "        <ClassMap xmlns='ECDbMap.02.00'>"
+                                     "                <MapStrategy>TablePerHierarchy</MapStrategy>"
+                                     "        </ClassMap>"
+                                     "            <ShareColumns xmlns='ECDbMap.02.00'>"
+                                     "              <ApplyToSubclassesOnly>True</ApplyToSubclassesOnly>"
+                                     "            </ShareColumns>"
+                                     "    </ECCustomAttributes>"
+                                     "    <BaseClass>Element</BaseClass>"
+                                     "  </ECEntityClass>"
+                                     "  <ECEntityClass typeName='ElementGeometry'>"
+                                     "    <ECProperty propertyName='Geom' typeName='binary' />"
+                                     "    <ECNavigationProperty propertyName='Source' relationshipName='GeometrySourceHasGeometry' direction='Backward' />"
+                                     "  </ECEntityClass>"
+                                     "  <ECEntityClass typeName='ExtendedElement'>"
+                                     "    <BaseClass>GeometrySource</BaseClass>"
+                                     "    <ECProperty propertyName='Name' typeName='string' />"
+                                     "  </ECEntityClass>"
+                                     "  <ECEntityClass typeName='GeometricElement'>"
+                                     "    <BaseClass>ExtendedElement</BaseClass>"
+                                     "  </ECEntityClass>"
+                                     "  <ECRelationshipClass typeName='GeometrySourceHasGeometry' strength='embedding' modifier='Sealed'>"
+                                     "    <Source cardinality='(0,1)' polymorphic='True'>"
+                                     "      <Class class='GeometrySource' />"
+                                     "    </Source>"
+                                     "    <Target cardinality='(0,N)' polymorphic='True'>"
+                                     "      <Class class='ElementGeometry' />"
+                                     "    </Target>"
+                                     "  </ECRelationshipClass>"
+                                     "</ECSchema>"));
+
+    testSchemas.push_back(SchemaItem("<ECSchema schemaName='TestSchema' nameSpacePrefix='ts' version='1.0' xmlns='http://www.bentley.com/schemas/Bentley.ECXML.3.0'>"
+                                     "  <ECSchemaReference name='ECDbMap' version='02.00' prefix='ecdbmap' />"
+                                     "  <ECEntityClass typeName='Element' modifier='Abstract'>"
+                                     "    <ECCustomAttributes>"
+                                     "        <ClassMap xmlns='ECDbMap.02.00'>"
+                                     "                <MapStrategy>TablePerHierarchy</MapStrategy>"
+                                     "        </ClassMap>"
+                                     "            <ShareColumns xmlns='ECDbMap.02.00'>"
+                                     "              <ApplyToSubclassesOnly>True</ApplyToSubclassesOnly>"
+                                     "            </ShareColumns>"
+                                     "            <JoinedTablePerDirectSubclass xmlns='ECDbMap.02.00'/>"
+                                     "    </ECCustomAttributes>"
+                                     "    <ECProperty propertyName='Code' typeName='string' />"
+                                     "  </ECEntityClass>"
+                                     "  <ECEntityClass typeName='GeometrySource' modifier='Abstract'>"
+                                     "   <BaseClass>Element</BaseClass>"
+                                     "  </ECEntityClass>"
+                                     "  <ECEntityClass typeName='ElementGeometry'>"
+                                     "    <ECProperty propertyName='Geom' typeName='binary' />"
+                                     "    <ECNavigationProperty propertyName='Source' relationshipName='GeometrySourceHasGeometry' direction='Backward' />"
+                                     "  </ECEntityClass>"
+                                     "  <ECEntityClass typeName='ExtendedElement'>"
+                                     "    <BaseClass>GeometrySource</BaseClass>"
+                                     "    <ECProperty propertyName='Name' typeName='string' />"
+                                     "  </ECEntityClass>"
+                                     "  <ECEntityClass typeName='GeometricElement'>"
+                                     "    <BaseClass>ExtendedElement</BaseClass>"
+                                     "  </ECEntityClass>"
+                                     "  <ECRelationshipClass typeName='GeometrySourceHasGeometry' strength='embedding' modifier='Sealed'>"
+                                     "    <Source cardinality='(0,1)' polymorphic='True'>"
+                                     "      <Class class='GeometrySource' />"
+                                     "    </Source>"
+                                     "    <Target cardinality='(0,N)' polymorphic='True'>"
+                                     "      <Class class='ElementGeometry' />"
+                                     "    </Target>"
+                                     "  </ECRelationshipClass>"
+                                     "</ECSchema>"));
+
+    for (SchemaItem const& testSchema : testSchemas)
+        {
+        ASSERT_EQ(SUCCESS, SetupECDb("RelationshipWithAbstractBaseClass.ecdb", testSchema));
+
+        ECInstanceKey elem1Key, elem2Key, geomElem1Key, geomElem2Key, geom1Key, geom2Key;
+        ECSqlStatement stmt;
+        ASSERT_EQ(ECSqlStatus::Success, stmt.Prepare(m_ecdb, "INSERT INTO ts.ExtendedElement(Code,Name) VALUES('0001','NonGeom1')"));
+        ASSERT_EQ(BE_SQLITE_DONE, stmt.Step(elem1Key));
+        stmt.Finalize();
+        ASSERT_EQ(ECSqlStatus::Success, stmt.Prepare(m_ecdb, "INSERT INTO ts.ExtendedElement(Code,Name) VALUES('0002','NonGeom2')"));
+        ASSERT_EQ(BE_SQLITE_DONE, stmt.Step(elem2Key));
+        stmt.Finalize();
+
+        ASSERT_EQ(ECSqlStatus::Success, stmt.Prepare(m_ecdb, "INSERT INTO ts.GeometricElement(Code,Name) VALUES('0003','Geom1')"));
+        ASSERT_EQ(BE_SQLITE_DONE, stmt.Step(geomElem1Key));
+        stmt.Finalize();
+
+        ASSERT_EQ(ECSqlStatus::Success, stmt.Prepare(m_ecdb, "INSERT INTO ts.GeometricElement(Code,Name) VALUES('0004','Geom2')"));
+        ASSERT_EQ(BE_SQLITE_DONE, stmt.Step(geomElem2Key));
+        stmt.Finalize();
+
+        //now do actual tests with relationship
+        ASSERT_EQ(0, getGeometrySourceHasGeometryRowCount(m_ecdb)) << "Before inserting nav prop";
+
+        ASSERT_EQ(ECSqlStatus::Success, stmt.Prepare(m_ecdb, "INSERT INTO ts.ElementGeometry(Source.Id) VALUES(?)"));
+        ASSERT_EQ(ECSqlStatus::Success, stmt.BindId(1, geomElem1Key.GetInstanceId()));
+        ASSERT_EQ(BE_SQLITE_DONE, stmt.Step(geom1Key));
+        stmt.Reset();
+        stmt.ClearBindings();
+
+        ASSERT_EQ(1, getGeometrySourceHasGeometryRowCount(m_ecdb)) << "After inserting one nav prop";
+
+        ASSERT_EQ(ECSqlStatus::Success, stmt.BindId(1, elem1Key.GetInstanceId()));
+        ASSERT_EQ(BE_SQLITE_DONE, stmt.Step(geom1Key));
+
+        ASSERT_EQ(2, getGeometrySourceHasGeometryRowCount(m_ecdb)) << "After inserting second nav prop";
+        }
+    }
+
+//---------------------------------------------------------------------------------------
+// @bsimethod                                   Krischan.Eberle                  12/15
+//+---------------+---------------+---------------+---------------+---------------+------
+TEST_F(RelationshipMappingTestFixture, RelationshipWithAbstractClassAsConstraintOnChildEnd)
+    {
+    ASSERT_EQ(SUCCESS, SetupECDb("RelationshipWithAbstractClassAsConstraintOnChildEnd.ecdb", SchemaItem(R"xml(<ECSchema schemaName="TestSchema" alias="ts" version="1.0" xmlns="http://www.bentley.com/schemas/Bentley.ECXML.3.1">
+                          <ECSchemaReference name="ECDbMap" version="02.00" alias="ecdbmap" />
+                          <ECEntityClass typeName="Solid">
+                            <ECProperty propertyName="Name" typeName="string" />
+                          </ECEntityClass>
+                          <ECEntityClass typeName="Face" modifier="Abstract">
+                            <ECProperty propertyName="FaceName" typeName="string" />
+                            <ECNavigationProperty propertyName="Solid" relationshipName="SolidHasFaces" direction="Backward" />
+                          </ECEntityClass>
+                          <ECRelationshipClass typeName="SolidHasFaces" strength="embedding" modifier="Sealed">
+                            <Source multiplicity="(0..1)" roleLabel="has" polymorphic="True">
+                              <Class class="Solid" />
+                            </Source>
+                            <Target multiplicity="(0..*)" roleLabel="belongs to" polymorphic="True">
+                              <Class class="Face" />
+                            </Target>
+                          </ECRelationshipClass>
+                        </ECSchema>)xml")));
+
+    ECClassId faceClassId = m_ecdb.Schemas().GetClassId("TestSchema", "Face");
+    ASSERT_TRUE(faceClassId.IsValid());
+    ECInstanceKey solidKey;
+    {
+    ECSqlStatement stmt;
+    ASSERT_EQ(ECSqlStatus::Success, stmt.Prepare(m_ecdb, "INSERT INTO ts.Solid(Name) VALUES('MySolid')"));
+    ASSERT_EQ(BE_SQLITE_DONE, stmt.Step(solidKey));
+    }
+
+    m_ecdb.SaveChanges();
+
+    {
+    ECSqlStatement selectStmt;
+    ASSERT_EQ(ECSqlStatus::Success, selectStmt.Prepare(m_ecdb, "SELECT count(*) FROM ts.SolidHasFaces"));
+    ASSERT_EQ(BE_SQLITE_ROW, selectStmt.Step());
+    ASSERT_EQ(0, selectStmt.GetValueInt(0)) << "SELECT count(*) FROM ts.SolidHasFaces";
+    }
+
+    {
+    ECSqlStatement stmt;
+    ASSERT_EQ(ECSqlStatus::InvalidECSql, stmt.Prepare(m_ecdb, "INSERT INTO ts.SolidHasFaces(SourceECInstanceId, SourceECClassId, TargetECInstanceId, TargetECClassId) VALUES(?,?,4444,?)"));
+    }
+    }
+
+//---------------------------------------------------------------------------------------
+// @bsimethod                                   Muhammad.Hassan                  06/16
+//+---------------+---------------+---------------+---------------+---------------+------
+TEST_F(RelationshipMappingTestFixture, RelationshipWithNotMappedClassAsConstraint)
+    {
+    ASSERT_EQ(ERROR, TestHelper::ImportSchema(SchemaItem(
+        R"xml(<ECSchema schemaName="TestSchema" alias="ts" version="1.0" xmlns="http://www.bentley.com/schemas/Bentley.ECXML.3.1">
+                  <ECSchemaReference name="ECDbMap" version="02.00" alias="ecdbmap" />
+                  <ECEntityClass typeName="Element" modifier="Sealed">
+                    <ECCustomAttributes>
+                        <ClassMap xmlns="ECDbMap.02.00">
+                            <MapStrategy>NotMapped</MapStrategy>
+                        </ClassMap>
+                    </ECCustomAttributes>
+                    <ECProperty propertyName="Code" typeName="string" />
+                  </ECEntityClass>
+                  <ECEntityClass typeName="ElementGeometry" modifier="Sealed">
+                    <ECCustomAttributes>
+                        <ClassMap xmlns="ECDbMap.02.00">
+                            <MapStrategy>NotMapped</MapStrategy>
+                        </ClassMap>
+                    </ECCustomAttributes>
+                    <ECProperty propertyName="Geom" typeName="binary" />
+                  </ECEntityClass>
+                  <ECRelationshipClass typeName="ElementHasGeometry" strength="embedding" modifier="Sealed">
+                    <Source multiplicity="(0..1)" polymorphic="True" roleLabel="owns">
+                      <Class class="Element" />
+                    </Source>
+                    <Target multiplicity="(0..*)" polymorphic="True" roleLabel="is owned by">
+                      <Class class="ElementGeometry" />
+                    </Target>
+                    <ECProperty propertyName="RelProp" typeName="string" />
+                  </ECRelationshipClass>
+                </ECSchema>)xml"))) << "1:N Relationship having NotMapped constraint class on both sides of relationship are not supported";
+
+    ASSERT_EQ(ERROR, TestHelper::ImportSchema(SchemaItem(
+        "<ECSchema schemaName='TestSchema' nameSpacePrefix='ts' version='1.0' xmlns='http://www.bentley.com/schemas/Bentley.ECXML.3.0'>"
+        "  <ECSchemaReference name='ECDbMap' version='02.00' prefix='ecdbmap' />"
+        "  <ECEntityClass typeName='Element' modifier='None'>"
+        "    <ECCustomAttributes>"
+        "        <ClassMap xmlns='ECDbMap.02.00'>"
+        "            <MapStrategy>NotMapped</MapStrategy>"
+        "        </ClassMap>"
+        "    </ECCustomAttributes>"
+        "    <ECProperty propertyName='Code' typeName='string' />"
+        "  </ECEntityClass>"
+        "  <ECEntityClass typeName='ElementGeometry'>"
+        "    <ECCustomAttributes>"
+        "        <ClassMap xmlns='ECDbMap.02.00'>"
+        "            <MapStrategy>NotMapped</MapStrategy>"
+        "        </ClassMap>"
+        "    </ECCustomAttributes>"
+        "    <ECProperty propertyName='Geom' typeName='binary' />"
+        "  </ECEntityClass>"
+        "  <ECRelationshipClass typeName='ElementHasGeometry' strength='referencing' modifier='Sealed'>"
+        "    <Source cardinality='(0,N)' polymorphic='True'>"
+        "      <Class class='Element' />"
+        "    </Source>"
+        "    <Target cardinality='(0,N)' polymorphic='True'>"
+        "      <Class class='ElementGeometry' />"
+        "    </Target>"
+        "    <ECProperty propertyName='RelProp' typeName='string' />"
+        "  </ECRelationshipClass>"
+        "</ECSchema>"))) << "N:N Relationship having not mapped constraint class on both sides of relationship are not supported";
+
+    ASSERT_EQ(ERROR, TestHelper::ImportSchema(SchemaItem(
+        "<ECSchema schemaName='TestSchema' nameSpacePrefix='ts' version='1.0' xmlns='http://www.bentley.com/schemas/Bentley.ECXML.3.0'>"
+        "  <ECSchemaReference name='ECDbMap' version='02.00' prefix='ecdbmap' />"
+        "  <ECEntityClass typeName='Element' modifier='None'>"
+        "    <ECProperty propertyName='Code' typeName='string' />"
+        "  </ECEntityClass>"
+        "  <ECEntityClass typeName='PhysicalElement' modifier='None'>"
+        "    <ECCustomAttributes>"
+        "        <ClassMap xmlns='ECDbMap.02.00'>"
+        "            <MapStrategy>NotMapped</MapStrategy>"
+        "        </ClassMap>"
+        "    </ECCustomAttributes>"
+        "    <BaseClass>Element</BaseClass>"
+        "    <ECProperty propertyName='NameSpace' typeName='string' />"
+        "  </ECEntityClass>"
+        "  <ECEntityClass typeName='ElementGeometry' modifier='None'>"
+        "    <ECProperty propertyName='Geom' typeName='binary' />"
+        "  </ECEntityClass>"
+        "  <ECEntityClass typeName='ElementGeometry3D'>"
+        "    <ECCustomAttributes>"
+        "        <ClassMap xmlns='ECDbMap.02.00'>"
+        "            <MapStrategy>NotMapped</MapStrategy>"
+        "        </ClassMap>"
+        "    </ECCustomAttributes>"
+        "    <BaseClass>ElementGeometry</BaseClass>"
+        "    <ECProperty propertyName='Category3D' typeName='binary' />"
+        "  </ECEntityClass>"
+        "  <ECRelationshipClass typeName='ElementHasGeometry' strength='referencing' modifier='Sealed'>"
+        "    <Source cardinality='(0,N)' polymorphic='True'>"
+        "      <Class class='Element' />"
+        "    </Source>"
+        "    <Target cardinality='(0,N)' polymorphic='True'>"
+        "      <Class class='ElementGeometry' />"
+        "    </Target>"
+        "    <ECProperty propertyName='RelProp' typeName='string' />"
+        "  </ECRelationshipClass>"
+        "</ECSchema>"))) << "N:N Relationship having at least one NotMapped constraint class on both sides of relationship are not supported";
+
+    ASSERT_EQ(ERROR, TestHelper::ImportSchema(SchemaItem(
+        "<ECSchema schemaName='TestSchema' nameSpacePrefix='ts' version='1.0' xmlns='http://www.bentley.com/schemas/Bentley.ECXML.3.0'>"
+        "  <ECSchemaReference name='ECDbMap' version='02.00' prefix='ecdbmap' />"
+        "  <ECEntityClass typeName='Element' modifier='None'>"
+        "    <ECProperty propertyName='Code' typeName='string' />"
+        "  </ECEntityClass>"
+        "  <ECEntityClass typeName='PhysicalElement' modifier='None'>"
+        "    <BaseClass>Element</BaseClass>"
+        "    <ECProperty propertyName='NameSpace' typeName='string' />"
+        "  </ECEntityClass>"
+        "  <ECEntityClass typeName='ElementGeometry' modifier='None'>"
+        "    <ECProperty propertyName='Geom' typeName='binary' />"
+        "  </ECEntityClass>"
+        "  <ECEntityClass typeName='ElementGeometry3D'>"
+        "    <ECCustomAttributes>"
+        "        <ClassMap xmlns='ECDbMap.02.00'>"
+        "            <MapStrategy>NotMapped</MapStrategy>"
+        "        </ClassMap>"
+        "    </ECCustomAttributes>"
+        "    <BaseClass>ElementGeometry</BaseClass>"
+        "    <ECProperty propertyName='Category3D' typeName='binary' />"
+        "  </ECEntityClass>"
+        "  <ECRelationshipClass typeName='ElementHasGeometry' strength='referencing' modifier='Sealed'>"
+        "    <Source cardinality='(0,N)' polymorphic='True'>"
+        "      <Class class='Element' />"
+        "    </Source>"
+        "    <Target cardinality='(0,N)' polymorphic='True'>"
+        "      <Class class='ElementGeometry' />"
+        "    </Target>"
+        "    <ECProperty propertyName='RelProp' typeName='string' />"
+        "  </ECRelationshipClass>"
+        "</ECSchema>"))) << "N:N Relationships having at least one NotMapped constraint class on one sides of relationship are not supported";
+    }
+
+
+//---------------------------------------------------------------------------------------
+// @bsimethod                                   Muhammad Hassan                     05/16
+//+---------------+---------------+---------------+---------------+---------------+------
+TEST_F(RelationshipMappingTestFixture, AddDerivedClassOfConstraintOnNsideOf1NRelationship)
+    {
+    ASSERT_EQ(SUCCESS, SetupECDb("addderivedclassonNsideof1Nrelationship.ecdb", SchemaItem(
+        "<?xml version = '1.0' encoding = 'utf-8'?>"
+        "<ECSchema schemaName='OpenPlant' nameSpacePrefix='op' version='1.0' xmlns='http://www.bentley.com/schemas/Bentley.ECXML.3.0'>"
+        "<ECSchemaReference name='ECDbMap' version='02.00' prefix='ecdbmap' />"
+        "  <ECEntityClass typeName='ITEM' >"
+        "    <ECProperty propertyName='op_ITEM_prop' typeName='string' />"
+        "  </ECEntityClass>"
+        "  <ECEntityClass typeName='UNIT' >"
+        "    <ECProperty propertyName='op_UNIT_prop' typeName='string' />"
+        "  </ECEntityClass>"
+        "  <ECRelationshipClass typeName='UNIT_HAS_ITEM' strength='referencing' strengthDirection='forward'>"
+        "    <Source cardinality='(0,1)' polymorphic='True'>"
+        "      <Class class='UNIT' />"
+        "    </Source>"
+        "    <Target cardinality='(0,N)' polymorphic='True'>"
+        "      <Class class='ITEM' />"
+        "    </Target>"
+        "  </ECRelationshipClass>"
+        "</ECSchema>")));
+
+    ECClassCP item = m_ecdb.Schemas().GetClass("OpenPlant", "ITEM");
+    ECClassCP unit = m_ecdb.Schemas().GetClass("OpenPlant", "UNIT");
+
+    Savepoint sp(m_ecdb, "CRUD Operations");
+    //Insert Statements
+    {
+    //relationship between UNIT and ITEM
+    ASSERT_EQ(BE_SQLITE_DONE, TestHelper::ExecuteNonSelectECSql(m_ecdb, "INSERT INTO op.UNIT(ECInstanceId, op_UNIT_prop) VALUES(201, 'unitString1')"));
+    ASSERT_EQ(BE_SQLITE_DONE, TestHelper::ExecuteNonSelectECSql(m_ecdb, "INSERT INTO op.ITEM(ECInstanceId, op_ITEM_prop) VALUES(101, 'itemString1')"));
+
+    Utf8String ecsql;
+    ecsql.Sprintf("INSERT INTO op.UNIT_HAS_ITEM(ECInstanceId, SourceECInstanceId, SourceECClassId, TargetECInstanceId, TargetECClassId) VALUES(401, 201, %llu, 101, %llu)", unit->GetId().GetValue(), item->GetId().GetValue());
+    ASSERT_EQ(BE_SQLITE_DONE, TestHelper::ExecuteNonSelectECSql(m_ecdb, ecsql.c_str()));
+    }
+
+    //Select statements
+    {
+    ASSERT_EQ(BE_SQLITE_ROW, TestHelper::ExecuteNonSelectECSql(m_ecdb, "SELECT * FROM op.UNIT_HAS_ITEM"));
+
+    Utf8String ecsql;
+    ecsql.Sprintf("SELECT * FROM op.UNIT_HAS_ITEM WHERE TargetECClassId=%s", item->GetId().ToString().c_str());
+    ASSERT_EQ(BE_SQLITE_ROW, TestHelper::ExecuteNonSelectECSql(m_ecdb, ecsql.c_str()));
+    }
+
+    //Delete Statements
+    {
+    Utf8String ecsql;
+    ecsql.Sprintf("DELETE FROM op.UNIT_HAS_ITEM WHERE TargetECClassId = %s", item->GetId().ToString().c_str());
+    ASSERT_EQ(BE_SQLITE_DONE, TestHelper::ExecuteNonSelectECSql(m_ecdb, ecsql.c_str()));
+    //Verify Deletion
+    ecsql.Sprintf("SELECT * FROM op.UNIT_HAS_ITEM WHERE TargetECClassId=%s", item->GetId().ToString().c_str());
+    ASSERT_EQ(BE_SQLITE_DONE, TestHelper::ExecuteNonSelectECSql(m_ecdb, ecsql.c_str()));
+    }
+    sp.Cancel();
+
+    m_ecdb.SaveChanges();
+    ASSERT_EQ(SUCCESS, ImportSchema(SchemaItem(
+        "<?xml version = '1.0' encoding = 'utf-8'?>"
+        "<ECSchema schemaName='OpenPlant_3D' nameSpacePrefix='op3d' version='1.0' xmlns='http://www.bentley.com/schemas/Bentley.ECXML.3.0'>"
+        "  <ECSchemaReference name='OpenPlant' version='01.00' prefix='op' />"
+        "  <ECEntityClass typeName='ITEM_3D' >"
+        "    <BaseClass>op:ITEM</BaseClass>"
+        "    <ECProperty propertyName='op3d_ITEM_prop' typeName='string' />"
+        "  </ECEntityClass>"
+        "</ECSchema>")));
+
+    item = m_ecdb.Schemas().GetClass("OpenPlant", "ITEM");
+    unit = m_ecdb.Schemas().GetClass("OpenPlant", "UNIT");
+    ECClassCP item_3D = m_ecdb.Schemas().GetClass("OpenPlant_3D", "ITEM_3D");
+
+    //Insert Statements
+    {
+    //relationship between UNIT and ITEM
+    ASSERT_EQ(BE_SQLITE_DONE, TestHelper::ExecuteNonSelectECSql(m_ecdb, "INSERT INTO op.UNIT(ECInstanceId, op_UNIT_prop) VALUES(201, 'unitString1')"));
+    ASSERT_EQ(BE_SQLITE_DONE, TestHelper::ExecuteNonSelectECSql(m_ecdb, "INSERT INTO op.ITEM(ECInstanceId, op_ITEM_prop) VALUES(101, 'itemString1')"));
+
+    Utf8String ecsql;
+    ecsql.Sprintf("INSERT INTO op.UNIT_HAS_ITEM(ECInstanceId, SourceECInstanceId, SourceECClassId, TargetECInstanceId, TargetECClassId) VALUES(401, 201, %llu, 101, %llu)", unit->GetId().GetValue(), item->GetId().GetValue());
+    ASSERT_EQ(BE_SQLITE_DONE, TestHelper::ExecuteNonSelectECSql(m_ecdb, ecsql.c_str()));
+
+    //relationship between UNIT and ITEM_3D(new derived Class)
+    ASSERT_EQ(BE_SQLITE_DONE, TestHelper::ExecuteNonSelectECSql(m_ecdb, "INSERT INTO op.UNIT(ECInstanceId, op_UNIT_prop) VALUES(202, 'unitString2')"));
+    ASSERT_EQ(BE_SQLITE_DONE, TestHelper::ExecuteNonSelectECSql(m_ecdb, "INSERT INTO op3d.ITEM_3D(ECInstanceId, op_ITEM_prop, op3d_ITEM_prop) VALUES(301, 'itemString1', 'item3dString1')"));
+
+    ecsql.Sprintf("INSERT INTO op.UNIT_HAS_ITEM(ECInstanceId, SourceECInstanceId, SourceECClassId, TargetECInstanceId, TargetECClassId) VALUES(402, 202, %llu, 301, %llu)", unit->GetId().GetValue(), item_3D->GetId().GetValue());
+    ASSERT_EQ(BE_SQLITE_DONE, TestHelper::ExecuteNonSelectECSql(m_ecdb, ecsql.c_str()));
+    }
+
+    //Select statements
+    {
+    ASSERT_EQ(BE_SQLITE_ROW, TestHelper::ExecuteNonSelectECSql(m_ecdb, "SELECT * FROM op.UNIT_HAS_ITEM"));
+
+    Utf8String ecsql;
+    ecsql.Sprintf("SELECT * FROM op.UNIT_HAS_ITEM WHERE TargetECClassId = %llu", item->GetId().GetValue());
+    ASSERT_EQ(BE_SQLITE_ROW, TestHelper::ExecuteNonSelectECSql(m_ecdb, ecsql.c_str()));
+
+    ecsql.Sprintf("SELECT * FROM op.UNIT_HAS_ITEM WHERE TargetECClassId = %llu", item_3D->GetId().GetValue());
+    ASSERT_EQ(BE_SQLITE_ROW, TestHelper::ExecuteNonSelectECSql(m_ecdb, ecsql.c_str()));
+    }
+
+    //Delete Statements
+    {
+    Utf8String ecsql;
+    ecsql.Sprintf("DELETE FROM op.UNIT_HAS_ITEM WHERE TargetECClassId = %llu", item->GetId().GetValue());
+    ASSERT_EQ(BE_SQLITE_DONE, TestHelper::ExecuteNonSelectECSql(m_ecdb, ecsql.c_str()));
+    //Verify Deletion
+    ecsql.Sprintf("SELECT * FROM op.UNIT_HAS_ITEM WHERE TargetECClassId = %llu", item->GetId().GetValue());
+    ASSERT_EQ(BE_SQLITE_DONE, TestHelper::ExecuteNonSelectECSql(m_ecdb, ecsql.c_str()));
+
+    ecsql.Sprintf("DELETE FROM op.UNIT_HAS_ITEM WHERE ECInstanceId = 402 AND TargetECClassId = %llu", item_3D->GetId().GetValue());
+    ASSERT_EQ(BE_SQLITE_DONE, TestHelper::ExecuteNonSelectECSql(m_ecdb, ecsql.c_str()));
+    //verify Deletion
+    ecsql.Sprintf("SELECT * FROM op.UNIT_HAS_ITEM WHERE TargetECClassId = %llu", item_3D->GetId().GetValue());
+    ASSERT_EQ(BE_SQLITE_DONE, TestHelper::ExecuteNonSelectECSql(m_ecdb, ecsql.c_str()));
+    }
+    }
+
+//---------------------------------------------------------------------------------------
+// @bsimethod                                   Muhammad Hassan                     05/16
+//+---------------+---------------+---------------+---------------+---------------+------
+TEST_F(RelationshipMappingTestFixture, AddDerivedClassOfConstraintOn1sideOf1NRelationship)
+    {
+    ASSERT_EQ(SUCCESS, SetupECDb("addderivedclasson1sideof1Nrelationship.ecdb", SchemaItem(
+        "<?xml version = '1.0' encoding = 'utf-8'?>"
+        "<ECSchema schemaName='OpenPlant' nameSpacePrefix='op' version='1.0' xmlns='http://www.bentley.com/schemas/Bentley.ECXML.3.0'>"
+        "<ECSchemaReference name='ECDbMap' version='02.00' prefix='ecdbmap' />"
+        "  <ECEntityClass typeName='ITEM' >"
+        "    <ECProperty propertyName='op_ITEM_prop' typeName='string' />"
+        "        <ECNavigationProperty propertyName='UNIT' relationshipName='UNIT_HAS_ITEM' direction='Backward' />"
+        "  </ECEntityClass>"
+        "  <ECEntityClass typeName='UNIT' >"
+        "    <ECProperty propertyName='op_UNIT_prop' typeName='string' />"
+        "  </ECEntityClass>"
+        "  <ECRelationshipClass typeName='UNIT_HAS_ITEM' strength='referencing' strengthDirection='forward'  modifier='Sealed'>"
+        "    <Source cardinality='(0,1)' polymorphic='True'>"
+        "      <Class class='UNIT' />"
+        "    </Source>"
+        "    <Target cardinality='(0,N)' polymorphic='True'>"
+        "      <Class class='ITEM' />"
+        "    </Target>"
+        "  </ECRelationshipClass>"
+        "</ECSchema>")));
+
+    ECClassCP unit = m_ecdb.Schemas().GetClass("OpenPlant", "UNIT");
+    ECClassCP item = m_ecdb.Schemas().GetClass("OpenPlant", "ITEM");
+    m_ecdb.SaveChanges();
+    Savepoint sp(m_ecdb, "CRUD operations");
+    //Insert Statements
+    {
+    //relationship between UNIT and ITEM
+    ASSERT_EQ(BE_SQLITE_DONE, TestHelper::ExecuteNonSelectECSql(m_ecdb, "INSERT INTO op.UNIT(ECInstanceId, op_UNIT_prop) VALUES(201, 'unitString1')"));
+    ASSERT_EQ(BE_SQLITE_DONE, TestHelper::ExecuteNonSelectECSql(m_ecdb, "INSERT INTO op.ITEM(ECInstanceId, op_ITEM_prop,UNIT.Id) VALUES(101, 'itemString1',201)"));
+    }
+
+    //Select Statements
+    {
+    Utf8String ecsql;
+    ASSERT_EQ(BE_SQLITE_ROW, TestHelper::ExecuteNonSelectECSql(m_ecdb, "SELECT * FROM op.UNIT_HAS_ITEM"));
+    ecsql.Sprintf("SELECT * FROM op.UNIT_HAS_ITEM WHERE SourceECClassId = %llu", unit->GetId().GetValue());
+    ASSERT_EQ(BE_SQLITE_ROW, TestHelper::ExecuteNonSelectECSql(m_ecdb, ecsql.c_str()));
+    }
+
+    //Delete Statements
+    {
+    ASSERT_EQ(BE_SQLITE_DONE, TestHelper::ExecuteNonSelectECSql(m_ecdb, "UPDATE op.ITEM SET UNIT.Id = NULL WHERE ECInstanceId = 101"));
+    //Verify Deletion
+
+    Utf8String ecsql;
+    ecsql.Sprintf("SELECT * FROM op.UNIT_HAS_ITEM WHERE SourceECClassId = %llu", unit->GetId().GetValue());
+    ASSERT_EQ(BE_SQLITE_DONE, TestHelper::ExecuteNonSelectECSql(m_ecdb, ecsql.c_str()));
+    }
+    sp.Cancel();
+
+    ASSERT_EQ(SUCCESS, ImportSchema(SchemaItem(
+        "<?xml version = '1.0' encoding = 'utf-8'?>"
+        "<ECSchema schemaName='OpenPlant_3D' nameSpacePrefix='op3d' version='1.0' xmlns='http://www.bentley.com/schemas/Bentley.ECXML.3.0'>"
+        "  <ECSchemaReference name='OpenPlant' version='01.00' prefix='op' />"
+        "  <ECEntityClass typeName='UNIT_3D' >"
+        "    <BaseClass>op:UNIT</BaseClass>"
+        "    <ECProperty propertyName='op3d_UNIT_prop' typeName='string' />"
+        "  </ECEntityClass>"
+        "</ECSchema>")));
+
+    item = m_ecdb.Schemas().GetClass("OpenPlant", "ITEM");
+    unit = m_ecdb.Schemas().GetClass("OpenPlant", "UNIT");
+    ECClassCP unit_3D = m_ecdb.Schemas().GetClass("OpenPlant_3D", "UNIT_3D");
+    //Insert Statements
+    {
+    Utf8String ecsql;
+    //relationship between UNIT and ITEM
+    ASSERT_EQ(BE_SQLITE_DONE, TestHelper::ExecuteNonSelectECSql(m_ecdb, "INSERT INTO op.UNIT(ECInstanceId, op_UNIT_prop) VALUES(201, 'unitString1')"));
+    ASSERT_EQ(BE_SQLITE_DONE, TestHelper::ExecuteNonSelectECSql(m_ecdb, "INSERT INTO op.ITEM(ECInstanceId, op_ITEM_prop,UNIT.Id) VALUES(101, 'itemString1',201)"));
+
+    //relationship between UNIT_3D(new derived Class) and ITEM
+    ASSERT_EQ(BE_SQLITE_DONE, TestHelper::ExecuteNonSelectECSql(m_ecdb, "INSERT INTO op3d.UNIT_3D(ECInstanceId, op_UNIT_prop, op3d_UNIT_prop) VALUES(301, 'unitString2', 'unit3dString2')"));
+    ASSERT_EQ(BE_SQLITE_DONE, TestHelper::ExecuteNonSelectECSql(m_ecdb, "INSERT INTO op.ITEM(ECInstanceId, op_ITEM_prop,UNIT.Id) VALUES(102, 'itemString2',301)"));
+    }
+
+    //Select Statements
+    {
+    ASSERT_EQ(BE_SQLITE_ROW, TestHelper::ExecuteNonSelectECSql(m_ecdb, "SELECT * FROM op.UNIT_HAS_ITEM"));
+
+    Utf8String ecsql;
+    ecsql.Sprintf("SELECT * FROM op.UNIT_HAS_ITEM WHERE SourceECClassId = %llu", unit->GetId().GetValue());
+    ASSERT_EQ(BE_SQLITE_ROW, TestHelper::ExecuteNonSelectECSql(m_ecdb, ecsql.c_str()));
+
+    ecsql.Sprintf("SELECT * FROM op.UNIT_HAS_ITEM WHERE SourceECClassId = %llu", unit_3D->GetId().GetValue());
+    ASSERT_EQ(BE_SQLITE_ROW, TestHelper::ExecuteNonSelectECSql(m_ecdb, ecsql.c_str()));
+    }
+
+    //Delete Statements
+    {
+    Utf8String ecsql = "UPDATE op.ITEM SET UNIT.Id = NULL WHERE ECInstanceId = 101";
+    ASSERT_EQ(BE_SQLITE_DONE, TestHelper::ExecuteNonSelectECSql(m_ecdb, ecsql.c_str()));
+    //Verify Deletion
+    ecsql.Sprintf("SELECT * FROM op.UNIT_HAS_ITEM WHERE SourceECClassId = %llu", unit->GetId().GetValue());
+    ASSERT_EQ(BE_SQLITE_DONE, TestHelper::ExecuteNonSelectECSql(m_ecdb, ecsql.c_str()));
+
+    ecsql = "UPDATE op.ITEM SET UNIT.Id = NULL WHERE ECInstanceId = 102";
+    ASSERT_EQ(BE_SQLITE_DONE, TestHelper::ExecuteNonSelectECSql(m_ecdb, ecsql.c_str()));
+    //Verify Deletion
+    ecsql.Sprintf("SELECT * FROM op.UNIT_HAS_ITEM WHERE SourceECClassId = %llu", unit_3D->GetId().GetValue());
+    ASSERT_EQ(BE_SQLITE_DONE, TestHelper::ExecuteNonSelectECSql(m_ecdb, ecsql.c_str()));
+    }
+    }
+
+//---------------------------------------------------------------------------------------
+// @bsimethod                                   Muhammad Hassan                     05/16
+//+---------------+---------------+---------------+---------------+---------------+------
+TEST_F(RelationshipMappingTestFixture, AddDerivedClassOfConstraintsForNNRelationship)
+    {
+    ASSERT_EQ(SUCCESS, SetupECDb("addderivedclassofconstraintsforNNrelationship.ecdb", SchemaItem(
+        "<?xml version = '1.0' encoding = 'utf-8'?>"
+        "<ECSchema schemaName='OpenPlant' nameSpacePrefix='op' version='1.0' xmlns='http://www.bentley.com/schemas/Bentley.ECXML.3.0'>"
+        "<ECSchemaReference name='ECDbMap' version='02.00' prefix='ecdbmap' />"
+        "  <ECEntityClass typeName='ITEM' >"
+        "    <ECProperty propertyName='op_ITEM_prop' typeName='string' />"
+        "  </ECEntityClass>"
+        "  <ECEntityClass typeName='UNIT' >"
+        "    <ECProperty propertyName='op_UNIT_prop' typeName='string' />"
+        "  </ECEntityClass>"
+        "  <ECRelationshipClass typeName='UNIT_HAS_ITEM' strength='referencing' strengthDirection='forward'>"
+        "    <Source cardinality='(0,N)' polymorphic='True'>"
+        "      <Class class='UNIT' />"
+        "    </Source>"
+        "    <Target cardinality='(0,N)' polymorphic='True'>"
+        "      <Class class='ITEM' />"
+        "    </Target>"
+        "    <ECProperty propertyName='relProp' typeName='string' />"
+        "  </ECRelationshipClass>"
+        "</ECSchema>")));
+
+    ECClassCP item = m_ecdb.Schemas().GetClass("OpenPlant", "ITEM");
+    ECClassCP unit = m_ecdb.Schemas().GetClass("OpenPlant", "UNIT");
+
+    Savepoint sp(m_ecdb, "CRUD Operations");
+    //Insert Statements
+    {
+    //relationship between UNIT and ITEM
+    ASSERT_EQ(BE_SQLITE_DONE, TestHelper::ExecuteNonSelectECSql(m_ecdb, "INSERT INTO op.UNIT(ECInstanceId, op_UNIT_prop) VALUES(201, 'unitString1')"));
+    ASSERT_EQ(BE_SQLITE_DONE, TestHelper::ExecuteNonSelectECSql(m_ecdb, "INSERT INTO op.ITEM(ECInstanceId, op_ITEM_prop) VALUES(101, 'itemString1')"));
+
+    Utf8String ecsql;
+    ecsql.Sprintf("INSERT INTO op.UNIT_HAS_ITEM(ECInstanceId, SourceECInstanceId, SourceECClassId, TargetECInstanceId, TargetECClassId, relProp) VALUES(401, 201, %llu, 101, %llu, 'relPropString1')", unit->GetId().GetValue(), item->GetId().GetValue());
+    ASSERT_EQ(BE_SQLITE_DONE, TestHelper::ExecuteNonSelectECSql(m_ecdb, ecsql.c_str()));
+    }
+
+    //Select statements
+    {
+    ASSERT_EQ(BE_SQLITE_ROW, TestHelper::ExecuteNonSelectECSql(m_ecdb, "SELECT * FROM op.UNIT_HAS_ITEM"));
+
+    Utf8String ecsql;
+    ecsql.Sprintf("SELECT * FROM op.UNIT_HAS_ITEM WHERE SourceECClassId = %llu AND TargetECClassId = %llu", unit->GetId().GetValue(), item->GetId().GetValue());
+    ASSERT_EQ(BE_SQLITE_ROW, TestHelper::ExecuteNonSelectECSql(m_ecdb, ecsql.c_str()));
+    }
+
+    //update Statement
+    {
+    ASSERT_EQ(BE_SQLITE_DONE, TestHelper::ExecuteNonSelectECSql(m_ecdb, "UPDATE op.UNIT_HAS_ITEM SET relProp='relPropUpdatedString1' WHERE ECInstanceId=401"));
+    }
+
+    //Delete Statements
+    {
+    Utf8String ecsql;
+    ecsql.Sprintf("DELETE FROM op.UNIT_HAS_ITEM WHERE SourceECClassId = %s AND TargetECClassId = %s", unit->GetId().ToString().c_str(),
+                  item->GetId().ToString().c_str());
+    ASSERT_EQ(BE_SQLITE_DONE, TestHelper::ExecuteNonSelectECSql(m_ecdb, ecsql.c_str()));
+    //verify Deltion
+    ecsql.Sprintf("SELECT * FROM op.UNIT_HAS_ITEM WHERE SourceECClassId = %s AND TargetECClassId = %s", unit->GetId().ToString().c_str(), item->GetId().ToString().c_str());
+    ASSERT_EQ(BE_SQLITE_DONE, TestHelper::ExecuteNonSelectECSql(m_ecdb, ecsql.c_str()));
+    }
+    sp.Cancel();
+
+    m_ecdb.SaveChanges();
+    ASSERT_EQ(SUCCESS, ImportSchema(SchemaItem(
+        "<?xml version = '1.0' encoding = 'utf-8'?>"
+        "<ECSchema schemaName='OpenPlant_3D' nameSpacePrefix='op3d' version='1.0' xmlns='http://www.bentley.com/schemas/Bentley.ECXML.3.0'>"
+        "  <ECSchemaReference name='OpenPlant' version='01.00' prefix='op' />"
+        "  <ECEntityClass typeName='ITEM_3D' >"
+        "    <BaseClass>op:ITEM</BaseClass>"
+        "    <ECProperty propertyName='op3d_ITEM_prop' typeName='string' />"
+        "  </ECEntityClass>"
+        "  <ECEntityClass typeName='UNIT_3D' >"
+        "    <BaseClass>op:UNIT</BaseClass>"
+        "    <ECProperty propertyName='op3d_UNIT_prop' typeName='string' />"
+        "  </ECEntityClass>"
+        "</ECSchema>")));
+
+    item = m_ecdb.Schemas().GetClass("OpenPlant", "ITEM");
+    unit = m_ecdb.Schemas().GetClass("OpenPlant", "UNIT");
+    ECClassCP item_3D = m_ecdb.Schemas().GetClass("OpenPlant_3D", "ITEM_3D");
+    ECClassCP unit_3D = m_ecdb.Schemas().GetClass("OpenPlant_3D", "UNIT_3D");
+
+    //Insert Statements
+    {
+    //relationship between UNIT and ITEM
+    ASSERT_EQ(BE_SQLITE_DONE, TestHelper::ExecuteNonSelectECSql(m_ecdb, "INSERT INTO op.UNIT(ECInstanceId, op_UNIT_prop) VALUES(201, 'unitString1')"));
+    ASSERT_EQ(BE_SQLITE_DONE, TestHelper::ExecuteNonSelectECSql(m_ecdb, "INSERT INTO op.ITEM(ECInstanceId, op_ITEM_prop) VALUES(101, 'itemString1')"));
+
+    Utf8String ecsql;
+    ecsql.Sprintf("INSERT INTO op.UNIT_HAS_ITEM(ECInstanceId, SourceECInstanceId, SourceECClassId, TargetECInstanceId, TargetECClassId, relProp) VALUES(501, 201, %llu, 101, %llu, 'relPropString1')", unit->GetId().GetValue(), item->GetId().GetValue());
+    ASSERT_EQ(BE_SQLITE_DONE, TestHelper::ExecuteNonSelectECSql(m_ecdb, ecsql.c_str()));
+
+    //relationship between UNIT_3D and ITEM_3D newly added derived classes
+    ASSERT_EQ(BE_SQLITE_DONE, TestHelper::ExecuteNonSelectECSql(m_ecdb, "INSERT INTO op3d.UNIT_3D(ECInstanceId, op_UNIT_prop, op3d_UNIT_prop) VALUES(401, 'unitString2', 'unit3dString2')"));
+    ASSERT_EQ(BE_SQLITE_DONE, TestHelper::ExecuteNonSelectECSql(m_ecdb, "INSERT INTO op3d.ITEM_3D(ECInstanceId, op_ITEM_prop, op3d_ITEM_prop) VALUES(301, 'itemString2', 'item3dString2')"));
+
+    ecsql.Sprintf("INSERT INTO op.UNIT_HAS_ITEM(ECInstanceId, SourceECInstanceId, SourceECClassId, TargetECInstanceId, TargetECClassId, relProp) VALUES(502, 401, %llu, 301, %llu, 'relPropString2')", unit_3D->GetId().GetValue(), item_3D->GetId().GetValue());
+    ASSERT_EQ(BE_SQLITE_DONE, TestHelper::ExecuteNonSelectECSql(m_ecdb, ecsql.c_str()));
+    }
+
+    //Select statements
+    {
+    ASSERT_EQ(BE_SQLITE_ROW, TestHelper::ExecuteNonSelectECSql(m_ecdb, "SELECT * FROM op.UNIT_HAS_ITEM"));
+
+    Utf8String ecsql;
+    ecsql.Sprintf("SELECT * FROM op.UNIT_HAS_ITEM WHERE SourceECClassId = %llu AND TargetECClassId = %llu", unit->GetId().GetValue(), item->GetId().GetValue());
+    ASSERT_EQ(BE_SQLITE_ROW, TestHelper::ExecuteNonSelectECSql(m_ecdb, ecsql.c_str()));
+
+    ecsql.Sprintf("SELECT * FROM op.UNIT_HAS_ITEM WHERE SourceECClassId = %llu AND TargetECClassId = %llu", unit_3D->GetId().GetValue(), item_3D->GetId().GetValue());
+    ASSERT_EQ(BE_SQLITE_ROW, TestHelper::ExecuteNonSelectECSql(m_ecdb, ecsql.c_str()));
+    }
+
+    //update Statement
+    {
+    ASSERT_EQ(BE_SQLITE_DONE, TestHelper::ExecuteNonSelectECSql(m_ecdb, "UPDATE op.UNIT_HAS_ITEM SET relProp='relPropUpdatedString1' WHERE ECInstanceId=501"));
+
+    //update relationship between newly added derived classes
+    ASSERT_EQ(BE_SQLITE_DONE, TestHelper::ExecuteNonSelectECSql(m_ecdb, "UPDATE op.UNIT_HAS_ITEM SET relProp='relPropUpdatedString2' WHERE ECInstanceId=502"));
+    }
+
+    //Delete Statements
+    {
+    Utf8String ecsql;
+    ecsql.Sprintf("DELETE FROM op.UNIT_HAS_ITEM WHERE SourceECClassId = %s AND TargetECClassId = %s", unit->GetId().ToString().c_str(), item->GetId().ToString().c_str());
+    ASSERT_EQ(BE_SQLITE_DONE, TestHelper::ExecuteNonSelectECSql(m_ecdb, ecsql.c_str()));
+    //Verify Deletion
+    ecsql.Sprintf("SELECT * FROM op.UNIT_HAS_ITEM WHERE SourceECClassId = %s AND TargetECClassId = %s", unit->GetId().ToString().c_str(), item->GetId().ToString().c_str());
+    ASSERT_EQ(BE_SQLITE_DONE, TestHelper::ExecuteNonSelectECSql(m_ecdb, ecsql.c_str()));
+
+    ecsql.Sprintf("DELETE FROM op.UNIT_HAS_ITEM WHERE SourceECClassId = %s AND TargetECClassId = %s", unit_3D->GetId().ToString().c_str(), item_3D->GetId().ToString().c_str());
+    ASSERT_EQ(BE_SQLITE_DONE, TestHelper::ExecuteNonSelectECSql(m_ecdb, ecsql.c_str()));
+    //Verify Deletion
+    ecsql.Sprintf("SELECT * FROM op.UNIT_HAS_ITEM WHERE SourceECClassId = %s AND TargetECClassId = %s", unit->GetId().ToString().c_str(), item->GetId().ToString().c_str());
+    ASSERT_EQ(BE_SQLITE_DONE, TestHelper::ExecuteNonSelectECSql(m_ecdb, ecsql.c_str()));
+    }
+    }
+
+//---------------------------------------------------------------------------------------
+// @bsimethod                                   Maha Nasir                  02/17
+//+---------------+---------------+---------------+---------------+---------------+------
+TEST_F(RelationshipMappingTestFixture, StrengthDirectionValidityOnEndTableRelationship)
+    {
+    ASSERT_EQ(ERROR, TestHelper::ImportSchema(SchemaItem(
+            R"xml(<ECSchema schemaName="TestSchema" alias="ts" version="1.0" xmlns="http://www.bentley.com/schemas/Bentley.ECXML.3.1">
+              <ECSchemaReference name="ECDbMap" version="02.00" alias="ecdbmap" />
+              <ECEntityClass typeName="Model" >
+                <ECProperty propertyName="Name" typeName="string" />
+              </ECEntityClass>
+              <ECEntityClass typeName="Element" >
+                <ECProperty propertyName="Code" typeName="string" />
+                <ECNavigationProperty propertyName="Model" relationshipName="ModelHasElements" direction="Backward" />
+              </ECEntityClass>
+              <ECRelationshipClass typeName="ModelHasElements" modifier="None" strength="embedding" strengthDirection="Backward">
+                <Source multiplicity="(0..1)" polymorphic="True" roleLabel="Model Has Elements">
+                  <Class class="Model" />
+                </Source>
+                <Target multiplicity="(0..*)" polymorphic="True" roleLabel="Model Has Elements (Reversed)">
+                  <Class class="Element" />
+                </Target>
+              </ECRelationshipClass>
+            </ECSchema>)xml"))) << "For a FKRelationship class with strength 'embedding', the cardinality 1-N requires the direction to be 'forward'.";
+
+    ASSERT_EQ(SUCCESS, TestHelper::ImportSchema(SchemaItem(
+            R"xml(<ECSchema schemaName="TestSchema" alias="ts" version="1.0" xmlns="http://www.bentley.com/schemas/Bentley.ECXML.3.1">
+              <ECSchemaReference name="ECDbMap" version="02.00" alias="ecdbmap" />
+              <ECEntityClass typeName="Model" >
+                <ECProperty propertyName="Name" typeName="string" />
+              </ECEntityClass>
+              <ECEntityClass typeName="Element" >
+                <ECProperty propertyName="Code" typeName="string" />
+                <ECNavigationProperty propertyName="Model" relationshipName="ModelHasElements" direction="Backward" />
+              </ECEntityClass>
+              <ECRelationshipClass typeName="ModelHasElements" modifier="None" strength="embedding" strengthDirection="Forward">
+                <Source multiplicity="(0..1)" polymorphic="True" roleLabel="Model Has Elements">
+                  <Class class="Model" />
+                </Source>
+                <Target multiplicity="(0..*)" polymorphic="True" roleLabel="Model Has Elements (Reversed)">
+                  <Class class="Element" />
+                </Target>
+              </ECRelationshipClass>
+            </ECSchema>)xml"))) << "Mapping of FKRelationshipClass with strength 'embedding' and direction 'forward' for a 1-N cardinality, is expected to succeed.";
+
+    ASSERT_EQ(SUCCESS, TestHelper::ImportSchema(SchemaItem(
+            R"xml(<ECSchema schemaName="TestSchema" alias="ts" version="1.0" xmlns="http://www.bentley.com/schemas/Bentley.ECXML.3.1">
+              <ECSchemaReference name="ECDbMap" version="02.00" alias="ecdbmap" />
+              <ECEntityClass typeName="Model" >
+                <ECProperty propertyName="Name" typeName="string" />
+                <ECNavigationProperty propertyName="Element" relationshipName="ModelHasElements" direction="Forward" />
+              </ECEntityClass>
+              <ECEntityClass typeName="Element" >
+                <ECProperty propertyName="Code" typeName="string" />
+              </ECEntityClass>
+              <ECRelationshipClass typeName="ModelHasElements" modifier="None" strength="embedding" strengthDirection="Backward">
+                <Source multiplicity="(0..*)" polymorphic="True" roleLabel="Model Has Elements">
+                  <Class class="Model" />
+                </Source>
+                <Target multiplicity="(0..1)" polymorphic="True" roleLabel="Model Has Elements (Reversed)">
+                  <Class class="Element" />
+                </Target>
+              </ECRelationshipClass>
+            </ECSchema>)xml"))) << "Mapping of FKRelationshipClass with strength 'embedding' and direction 'Backward' for a N-1 cardinality, is expected to succeed.";
+
+    ASSERT_EQ(ERROR, TestHelper::ImportSchema(SchemaItem(
+            "<ECSchema schemaName='TestSchema' alias='ts' version='1.0' xmlns='http://www.bentley.com/schemas/Bentley.ECXML.3.1'>"
+            "  <ECSchemaReference name='ECDbMap' version='02.00' alias='ecdbmap' />"
+            "  <ECEntityClass typeName='Model' >"
+            "    <ECProperty propertyName='Name' typeName='string' />"
+            "    <ECNavigationProperty propertyName='Element' relationshipName='ModelHasElements' direction='Backward' />"
+            "  </ECEntityClass>"
+            "  <ECEntityClass typeName='Element' >"
+            "    <ECProperty propertyName='Code' typeName='string' />"
+            "  </ECEntityClass>"
+            "  <ECRelationshipClass typeName='ModelHasElements' modifier='None' strength='embedding' strengthDirection='Forward'>"
+            "    <Source multiplicity='(0..*)' polymorphic='True' roleLabel='Model Has Elements'>"
+            "      <Class class='Model' />"
+            "    </Source>"
+            "    <Target multiplicity='(0..1)' polymorphic='True' roleLabel='Model Has Elements (Reversed)'>"
+            "      <Class class='Element' />"
+            "    </Target>"
+            "  </ECRelationshipClass>"
+            "</ECSchema>"))) << "For a FKRelationship class with strength 'embedding', the cardinality N-1 requires the direction to be 'Backward'.";
+
+    ASSERT_EQ(SUCCESS, TestHelper::ImportSchema(SchemaItem(
+            "<ECSchema schemaName='TestSchema' alias='ts' version='1.0' xmlns='http://www.bentley.com/schemas/Bentley.ECXML.3.1'>"
+            "  <ECSchemaReference name='ECDbMap' version='02.00' alias='ecdbmap' />"
+            "  <ECEntityClass typeName='Model' >"
+            "    <ECProperty propertyName='Name' typeName='string' />"
+            "  </ECEntityClass>"
+            "  <ECEntityClass typeName='Element' >"
+            "    <ECProperty propertyName='Code' typeName='string' />"
+            "    <ECNavigationProperty propertyName='Model' relationshipName='ModelHasElements' direction='Backward' />"
+            "  </ECEntityClass>"
+            "  <ECRelationshipClass typeName='ModelHasElements' modifier='None' strength='embedding' strengthDirection='Forward'>"
+            "    <Source multiplicity='(0..1)' polymorphic='True' roleLabel='Model Has Elements'>"
+            "      <Class class='Model' />"
+            "    </Source>"
+            "    <Target multiplicity='(0..1)' polymorphic='True' roleLabel='Model Has Elements (Reversed)'>"
+            "      <Class class='Element' />"
+            "    </Target>"
+            "  </ECRelationshipClass>"
+            "</ECSchema>"))) << "Mapping of FKRelationshipClass with strength 'embedding' and direction 'Backward' for a 1-1 cardinality, is expected to succeed.";
+    }
+
+
+//---------------------------------------------------------------------------------------
+// @bsimethod                                   Affan.Khan                       08/14
+//+---------------+---------------+---------------+---------------+---------------+------
+TEST_F(RelationshipMappingTestFixture, DiegoRelationshipTest)
+    {
+    ASSERT_EQ(SUCCESS, SetupECDb("diegorelationshiptest.ecdb", SchemaItem(R"xml(
+            <ECSchema schemaName="DiegoSchema1" alias="ds1" version="01.00" xmlns="http://www.bentley.com/schemas/Bentley.ECXML.3.1">
+                <ECSchemaReference name="ECDbMap" version="02.00" alias="ecdbmap"/>
+                <ECEntityClass typeName="CivilModel">
+                    <ECProperty propertyName="CMId" typeName="string"/>
+                </ECEntityClass>
+                <ECEntityClass typeName="DataSetModel">
+                    <ECCustomAttributes>
+                        <ClassMap xmlns="ECDbMap.02.00">
+                            <MapStrategy>TablePerHierarchy</MapStrategy>
+                        </ClassMap>
+                    </ECCustomAttributes>
+                    <ECProperty propertyName="MSMId" typeName="string"/>
+                    <ECNavigationProperty propertyName="CivilModel" relationshipName="CivilModelHasDataSetModel" direction="Backward" />
+                </ECEntityClass>
+                <ECRelationshipClass typeName="CivilModelHasDataSetModel" modifier="Sealed" strength="referencing" strengthDirection="forward">
+                    <Source multiplicity="(0..1)" polymorphic="true" roleLabel="holds">
+                        <Class class="CivilModel"/>
+                    </Source>
+                    <Target multiplicity="(0..*)" polymorphic="true" roleLabel="is held by">
+                        <Class class="DataSetModel"/>
+                    </Target>
+                </ECRelationshipClass>
+            </ECSchema>)xml")));
+
+    ASSERT_EQ(SUCCESS, ImportSchema(SchemaItem(R"xml(
+            <ECSchema schemaName="DiegoSchema2" alias="ds2" version="01.00" xmlns="http://www.bentley.com/schemas/Bentley.ECXML.3.1">
+                <ECSchemaReference name="DiegoSchema1" version="01.00" alias="ds1"/>
+                <ECEntityClass typeName="GeometricModel">
+                    <BaseClass>ds1:DataSetModel</BaseClass>
+                    <ECProperty propertyName="Name" typeName="string"/>
+                 </ECEntityClass>
+            </ECSchema>
+            )xml")));
+
+    ECClassCP civilModelClass = m_ecdb.Schemas().GetClass("DiegoSchema1", "CivilModel");
+    ASSERT_TRUE(civilModelClass != nullptr);
+    ECClassCP datasetModelClass = m_ecdb.Schemas().GetClass("DiegoSchema1", "DataSetModel");
+    ASSERT_TRUE(datasetModelClass != nullptr);
+    ECClassCP relClass = m_ecdb.Schemas().GetClass("DiegoSchema1", "CivilModelHasDataSetModel");
+    ASSERT_TRUE(relClass != nullptr);
+    ECClassCP geometricModelClass = m_ecdb.Schemas().GetClass("DiegoSchema2", "GeometricModel");
+    ASSERT_TRUE(geometricModelClass != nullptr);
+
+    IECInstancePtr civilModel1 = ECDbTestUtility::CreateArbitraryECInstance(*civilModelClass);
+    IECInstancePtr civilModel2 = ECDbTestUtility::CreateArbitraryECInstance(*civilModelClass);
+
+    ECInstanceInserter civilModelInserter(m_ecdb, *civilModelClass, nullptr);
+    ASSERT_TRUE(civilModelInserter.IsValid());
+    ASSERT_EQ(BE_SQLITE_OK, civilModelInserter.Insert(*civilModel1));
+    ECInstanceKey civilModel2Key;
+    ASSERT_EQ(BE_SQLITE_OK, civilModelInserter.Insert(civilModel2Key, *civilModel2));
+
+    IECInstancePtr geometricModel = ECDbTestUtility::CreateArbitraryECInstance(*geometricModelClass);
+    ECValue navPropValue(civilModel2Key.GetInstanceId());
+    ASSERT_EQ(ECObjectsStatus::Success, geometricModel->SetValue("CivilModel", navPropValue));
+
+    ECInstanceInserter geometricModelInserter(m_ecdb, *geometricModelClass, nullptr);
+    ASSERT_TRUE(geometricModelInserter.IsValid());
+    ASSERT_EQ(BE_SQLITE_OK, geometricModelInserter.Insert(*geometricModel));
+    }
+
+//---------------------------------------------------------------------------------------
+// @bsimethod                                   Muhammad.Zaighum                  02/16
+//+---------------+---------------+---------------+---------------+---------------+------
+struct ECDbHoldingRelationshipStrengthTestFixture : DbMappingTestFixture
+    {
+    protected:
+        bool InstanceExists(Utf8CP classExp, ECInstanceKey const& key) const
+            {
+            Utf8String ecsql;
+            ecsql.Sprintf("SELECT NULL FROM %s WHERE ECInstanceId=?", classExp);
+            ECSqlStatement stmt;
+            EXPECT_EQ(ECSqlStatus::Success, stmt.Prepare(m_ecdb, ecsql.c_str())) << ecsql.c_str();
+            EXPECT_EQ(ECSqlStatus::Success, stmt.BindId(1, key.GetInstanceId()));
+
+            DbResult stat = stmt.Step();
+            EXPECT_TRUE(stat == BE_SQLITE_ROW || stat == BE_SQLITE_DONE);
+            return stat == BE_SQLITE_ROW;
+            };
+
+        bool RelationshipExists(Utf8CP relClassExp, ECInstanceKey const& sourceKey, ECInstanceKey const& targetKey) const
+            {
+            Utf8String ecsql;
+            ecsql.Sprintf("SELECT NULL FROM %s WHERE SourceECInstanceId=? AND SourceECClassId=? AND TargetECInstanceId=? AND TargetECClassId=?", relClassExp);
+            ECSqlStatement stmt;
+            EXPECT_EQ(ECSqlStatus::Success, stmt.Prepare(m_ecdb, ecsql.c_str())) << ecsql.c_str();
+            EXPECT_EQ(ECSqlStatus::Success, stmt.BindId(1, sourceKey.GetInstanceId()));
+            EXPECT_EQ(ECSqlStatus::Success, stmt.BindId(2, sourceKey.GetClassId()));
+            EXPECT_EQ(ECSqlStatus::Success, stmt.BindId(3, targetKey.GetInstanceId()));
+            EXPECT_EQ(ECSqlStatus::Success, stmt.BindId(4, targetKey.GetClassId()));
+
+            DbResult stat = stmt.Step();
+            EXPECT_TRUE(stat == BE_SQLITE_ROW || stat == BE_SQLITE_DONE);
+            return stat == BE_SQLITE_ROW;
+            };
+    };
+
+//---------------------------------------------------------------------------------------
+// @bsimethod                                   Muhammad.Zaighum                  02/16
+//+---------------+---------------+---------------+---------------+---------------+------
+TEST_F(ECDbHoldingRelationshipStrengthTestFixture, OneToOneForward)
+    {
+    ASSERT_EQ(SUCCESS, SetupECDb("ecdbrelationshipmappingrules_onetomanyandholding.ecdb",
+                                 SchemaItem(
+                                     R"xml(<ECSchema schemaName="TestSchema" nameSpacePrefix="ts" version="1.0" xmlns="http://www.bentley.com/schemas/Bentley.ECXML.3.0">
+                         <ECSchemaReference name="ECDbMap" version="02.00" prefix="ecdbmap" />
+                           <ECEntityClass typeName="Geometry" >
+                             <ECProperty propertyName="Type" typeName="string" />
+                           </ECEntityClass>
+                           <ECEntityClass typeName="GeometryPart" >
+                             <ECProperty propertyName="Stream" typeName="binary" />
+                             <ECNavigationProperty propertyName="Geometry" relationshipName="GeometryHoldsParts" direction="Backward"/>
+                           </ECEntityClass>
+                           <ECRelationshipClass typeName="GeometryHoldsParts" strength="holding" strengthDirection="Forward" modifier="Sealed">
+                              <Source cardinality="(0,1)" polymorphic="True">
+                                  <Class class="Geometry" />
+                              </Source>
+                             <Target cardinality="(0,1)" polymorphic="True">
+                                 <Class class="GeometryPart" />
+                              </Target>
+                           </ECRelationshipClass>
+                         </ECSchema>)xml"))) << "1:N and holding";
+
+    ECInstanceKey geomKey1;
+    ECInstanceKey geomKey2;
+    {
+    ECSqlStatement stmt;
+    ASSERT_EQ(ECSqlStatus::Success, stmt.Prepare(m_ecdb, "INSERT INTO ts.Geometry(Type) VALUES(?)"));
+    ASSERT_EQ(ECSqlStatus::Success, stmt.BindText(1, "Polygon", IECSqlBinder::MakeCopy::Yes));
+    ASSERT_EQ(BE_SQLITE_DONE, stmt.Step(geomKey1));
+    stmt.Reset();
+    stmt.ClearBindings();
+    ASSERT_EQ(ECSqlStatus::Success, stmt.BindText(1, "Solid", IECSqlBinder::MakeCopy::Yes));
+    ASSERT_EQ(BE_SQLITE_DONE, stmt.Step(geomKey2));
+    }
+
+    ECInstanceKey partKey1;
+    ECInstanceKey partKey2;
+    {
+    ECSqlStatement stmt;
+    ASSERT_EQ(ECSqlStatus::Success, stmt.Prepare(m_ecdb, "INSERT INTO ts.GeometryPart(Stream) VALUES(randomblob(4))"));
+    ASSERT_EQ(BE_SQLITE_DONE, stmt.Step(partKey1));
+    stmt.Reset();
+    ASSERT_EQ(BE_SQLITE_DONE, stmt.Step(partKey2));
+    }
+
+    {
+    //Create relationships:
+    //Geom-Part
+    //1-1
+    ECSqlStatement stmt;
+    ASSERT_EQ(ECSqlStatus::Success, stmt.Prepare(m_ecdb, "UPDATE TestSchema.GeometryPart SET Geometry.Id=? WHERE ECInstanceId=?"));
+    ASSERT_EQ(ECSqlStatus::Success, stmt.BindId(1, geomKey1.GetInstanceId()));
+    ASSERT_EQ(ECSqlStatus::Success, stmt.BindId(2, partKey1.GetInstanceId()));
+    ASSERT_EQ(BE_SQLITE_DONE, stmt.Step());
+    stmt.Reset();
+    stmt.ClearBindings();
+    }
+
+    m_ecdb.SaveChanges();
+
+    //Delete Geom1
+    ECSqlStatement delGeomStmt;
+    ASSERT_EQ(ECSqlStatus::Success, delGeomStmt.Prepare(m_ecdb, "DELETE FROM ts.Geometry WHERE ECInstanceId=?"));
+    ASSERT_EQ(ECSqlStatus::Success, delGeomStmt.BindId(1, geomKey1.GetInstanceId()));
+    ASSERT_EQ(BE_SQLITE_DONE, delGeomStmt.Step());
+    delGeomStmt.Reset();
+    delGeomStmt.ClearBindings();
+
+    ASSERT_FALSE(InstanceExists("ts.Geometry", geomKey1));
+    ASSERT_TRUE(InstanceExists("ts.Geometry", geomKey2));
+    ASSERT_TRUE(InstanceExists("ts.GeometryPart", partKey1));
+    ASSERT_TRUE(InstanceExists("ts.GeometryPart", partKey2));
+    ASSERT_TRUE(RelationshipExists("ts.GeometryHoldsParts", geomKey1, partKey1)) << "ForeignKeyConstraint is missing, therefore ECSQL DELETE doesn't delete affected relationships";
+    }
+
+//---------------------------------------------------------------------------------------
+// @bsimethod                                   Muhammad.Zaighum                  02/16
+//+---------------+---------------+---------------+---------------+---------------+------
+TEST_F(ECDbHoldingRelationshipStrengthTestFixture, OneToOneBackward)
+    {
+    ASSERT_EQ(SUCCESS, SetupECDb("ecdbrelationshipmappingrules_onetomanyandholding.ecdb",
+                                 SchemaItem(
+                                     R"xml(<ECSchema schemaName="TestSchema" nameSpacePrefix="ts" version="1.0" xmlns="http://www.bentley.com/schemas/Bentley.ECXML.3.0">
+                           <ECSchemaReference name="ECDbMap" version="02.00" prefix="ecdbmap" />
+                           <ECEntityClass typeName="Geometry" >
+                             <ECProperty propertyName="Type" typeName="string" />
+                           </ECEntityClass>
+                           <ECEntityClass typeName="GeometryPart" >
+                             <ECProperty propertyName="Stream" typeName="binary" />
+                            <ECNavigationProperty propertyName="Geometry" relationshipName="PartHeldByGeometry" direction="Forward"/>
+                           </ECEntityClass>
+                           <ECRelationshipClass typeName="PartHeldByGeometry" strength="holding" strengthDirection="Backward" modifier="Sealed">
+                             <Source cardinality="(0,1)" polymorphic="True">
+                                 <Class class="GeometryPart" />
+                              </Source>
+                              <Target cardinality="(0,1)" polymorphic="True">
+                                  <Class class="Geometry" />
+                              </Target>
+                           </ECRelationshipClass>
+                         </ECSchema>)xml"))) << "1:N and holding";
+
+    ECInstanceKey geomKey1;
+    ECInstanceKey geomKey2;
+    {
+    ECSqlStatement stmt;
+    ASSERT_EQ(ECSqlStatus::Success, stmt.Prepare(m_ecdb, "INSERT INTO ts.Geometry(Type) VALUES(?)"));
+    ASSERT_EQ(ECSqlStatus::Success, stmt.BindText(1, "Polygon", IECSqlBinder::MakeCopy::Yes));
+    ASSERT_EQ(BE_SQLITE_DONE, stmt.Step(geomKey1));
+    stmt.Reset();
+    stmt.ClearBindings();
+    ASSERT_EQ(ECSqlStatus::Success, stmt.BindText(1, "Solid", IECSqlBinder::MakeCopy::Yes));
+    ASSERT_EQ(BE_SQLITE_DONE, stmt.Step(geomKey2));
+    }
+
+    ECInstanceKey partKey1;
+    ECInstanceKey partKey2;
+    {
+    ECSqlStatement stmt;
+    ASSERT_EQ(ECSqlStatus::Success, stmt.Prepare(m_ecdb, "INSERT INTO ts.GeometryPart(Stream) VALUES(randomblob(4))"));
+    ASSERT_EQ(BE_SQLITE_DONE, stmt.Step(partKey1));
+    stmt.Reset();
+    ASSERT_EQ(BE_SQLITE_DONE, stmt.Step(partKey2));
+    }
+    {
+    //Create relationships:
+    //Geom-Part
+    //1-1
+    m_ecdb.SaveChanges();
+
+    ECSqlStatement stmt;
+    ASSERT_EQ(ECSqlStatus::Success, stmt.Prepare(m_ecdb, "UPDATE TestSchema.GeometryPart SET Geometry.Id =? WHERE ECInstanceId=?"));
+    ASSERT_EQ(ECSqlStatus::Success, stmt.BindId(2, partKey1.GetInstanceId()));
+    ASSERT_EQ(ECSqlStatus::Success, stmt.BindId(1, geomKey1.GetInstanceId()));
+    ASSERT_EQ(BE_SQLITE_DONE, stmt.Step());
+    stmt.Reset();
+    stmt.ClearBindings();
+    }
+
+    m_ecdb.SaveChanges();
+
+    //Delete Geom1
+    ECSqlStatement delGeomStmt;
+    ASSERT_EQ(ECSqlStatus::Success, delGeomStmt.Prepare(m_ecdb, "DELETE FROM ts.Geometry WHERE ECInstanceId=?"));
+    ASSERT_EQ(ECSqlStatus::Success, delGeomStmt.BindId(1, geomKey1.GetInstanceId()));
+    ASSERT_EQ(BE_SQLITE_DONE, delGeomStmt.Step());
+    delGeomStmt.Reset();
+    delGeomStmt.ClearBindings();
+
+    ASSERT_FALSE(InstanceExists("ts.Geometry", geomKey1));
+    ASSERT_TRUE(InstanceExists("ts.Geometry", geomKey2));
+    ASSERT_TRUE(InstanceExists("ts.GeometryPart", partKey1));
+    ASSERT_TRUE(InstanceExists("ts.GeometryPart", partKey2));
+    ASSERT_TRUE(RelationshipExists("ts.PartHeldByGeometry", partKey1, geomKey1)) << "ForeignKeyConstraint is missing, therefore ECSQL DELETE doesn't delete affected relationships";
+    }
+
+//---------------------------------------------------------------------------------------
+// @bsimethod                                   Muhammad.Zaighum                  02/16
+//+---------------+---------------+---------------+---------------+---------------+------
+TEST_F(ECDbHoldingRelationshipStrengthTestFixture, OneToManyForward)
+    {
+    ASSERT_EQ(SUCCESS, SetupECDb("ecdbrelationshipmappingrules_onetomanyandholding.ecdb",
+                                 SchemaItem(
+                                     R"xml(<ECSchema schemaName="TestSchema" nameSpacePrefix="ts" version="1.0" xmlns="http://www.bentley.com/schemas/Bentley.ECXML.3.0">
+                           <ECEntityClass typeName="Geometry" >
+                             <ECProperty propertyName="Type" typeName="string" />
+                             <ECNavigationProperty propertyName="Part" relationshipName="GeometryHoldsParts" direction="Backward"/>
+                           </ECEntityClass>
+                           <ECEntityClass typeName="GeometryPart" >
+                             <ECProperty propertyName="Stream" typeName="binary" />
+                           </ECEntityClass>
+                           <ECRelationshipClass typeName="GeometryHoldsParts" strength="holding" strengthDirection="Forward" modifier="Sealed">
+                             <Source cardinality="(0,1)" polymorphic="True">
+                                 <Class class="GeometryPart" />
+                              </Source>
+                              <Target cardinality="(0,N)" polymorphic="True">
+                                  <Class class="Geometry" />
+                              </Target>
+                           </ECRelationshipClass>
+                         </ECSchema>)xml"))) << "1:N and holding";
+
+    ECInstanceKey geomKey1;
+    ECInstanceKey geomKey2;
+    {
+    ECSqlStatement stmt;
+    ASSERT_EQ(ECSqlStatus::Success, stmt.Prepare(m_ecdb, "INSERT INTO ts.Geometry(Type) VALUES(?)"));
+    ASSERT_EQ(ECSqlStatus::Success, stmt.BindText(1, "Polygon", IECSqlBinder::MakeCopy::Yes));
+    ASSERT_EQ(BE_SQLITE_DONE, stmt.Step(geomKey1));
+    stmt.Reset();
+    stmt.ClearBindings();
+    ASSERT_EQ(ECSqlStatus::Success, stmt.BindText(1, "Solid", IECSqlBinder::MakeCopy::Yes));
+    ASSERT_EQ(BE_SQLITE_DONE, stmt.Step(geomKey2));
+    }
+
+    ECInstanceKey partKey1;
+    ECInstanceKey partKey2;
+    {
+    ECSqlStatement stmt;
+    ASSERT_EQ(ECSqlStatus::Success, stmt.Prepare(m_ecdb, "INSERT INTO ts.GeometryPart(Stream) VALUES(randomblob(4))"));
+    ASSERT_EQ(BE_SQLITE_DONE, stmt.Step(partKey1));
+    stmt.Reset();
+    ASSERT_EQ(BE_SQLITE_DONE, stmt.Step(partKey2));
+    }
+
+    {
+
+    //Create relationships:
+    //Geom-Part
+    //1-1
+    //2-1
+    ECSqlStatement stmt;
+    ASSERT_EQ(ECSqlStatus::Success, stmt.Prepare(m_ecdb, "UPDATE TestSchema.Geometry SET Part.Id=? WHERE ECInstanceId=?"));
+    ASSERT_EQ(ECSqlStatus::Success, stmt.BindId(1, partKey1.GetInstanceId()));
+    ASSERT_EQ(ECSqlStatus::Success, stmt.BindId(2, geomKey1.GetInstanceId()));
+    ASSERT_EQ(BE_SQLITE_DONE, stmt.Step());
+    stmt.Reset();
+    stmt.ClearBindings();
+
+    ASSERT_EQ(ECSqlStatus::Success, stmt.BindId(1, partKey1.GetInstanceId()));
+    ASSERT_EQ(ECSqlStatus::Success, stmt.BindId(2, geomKey2.GetInstanceId()));
+    ASSERT_EQ(BE_SQLITE_DONE, stmt.Step());
+    }
+
+    m_ecdb.SaveChanges();
+
+    //Delete Geom1
+    ECSqlStatement delGeomStmt;
+    ASSERT_EQ(ECSqlStatus::Success, delGeomStmt.Prepare(m_ecdb, "DELETE FROM ts.Geometry WHERE ECInstanceId=?"));
+    ASSERT_EQ(ECSqlStatus::Success, delGeomStmt.BindId(1, geomKey1.GetInstanceId()));
+    ASSERT_EQ(BE_SQLITE_DONE, delGeomStmt.Step());
+    delGeomStmt.Reset();
+    delGeomStmt.ClearBindings();
+
+    ASSERT_FALSE(InstanceExists("ts.Geometry", geomKey1));
+    ASSERT_TRUE(InstanceExists("ts.Geometry", geomKey2));
+    ASSERT_TRUE(InstanceExists("ts.GeometryPart", partKey1));
+    ASSERT_TRUE(InstanceExists("ts.GeometryPart", partKey2));
+    ASSERT_FALSE(RelationshipExists("ts.GeometryHoldsParts", partKey1, geomKey1)) << "ECSQL DELETE deletes affected relationships";
+    ASSERT_TRUE(RelationshipExists("ts.GeometryHoldsParts", partKey1, geomKey2));
+
+    //delete Geom2
+    ASSERT_EQ(ECSqlStatus::Success, delGeomStmt.BindId(1, geomKey2.GetInstanceId()));
+    ASSERT_EQ(BE_SQLITE_DONE, delGeomStmt.Step());
+
+    ASSERT_FALSE(InstanceExists("ts.Geometry", geomKey2));
+    ASSERT_TRUE(InstanceExists("ts.GeometryPart", partKey1)) << "Part 1 is not held anymore, but will only be deleted by Purge";
+    ASSERT_FALSE(RelationshipExists("ts.GeometryHoldsParts", partKey1, geomKey2));
+    }
+
+//---------------------------------------------------------------------------------------
+// @bsimethod                                   Muhammad.Zaighum                  02/16
+//+---------------+---------------+---------------+---------------+---------------+------
+TEST_F(ECDbHoldingRelationshipStrengthTestFixture, OneToManyBackward)
+    {
+    ASSERT_EQ(SUCCESS, SetupECDb("ecdbrelationshipmappingrules_onetomanyandholding.ecdb",
+                                 SchemaItem(
+                                     R"xml(<ECSchema schemaName="TestSchema" nameSpacePrefix="ts" version="1.0" xmlns="http://www.bentley.com/schemas/Bentley.ECXML.3.0">
+                           <ECEntityClass typeName="Geometry" >
+                             <ECProperty propertyName="Type" typeName="string" />
+                             <ECNavigationProperty propertyName="Part" relationshipName="PartIsHeldByGeometry" direction="Forward"/>
+                           </ECEntityClass>
+                           <ECEntityClass typeName="GeometryPart" >
+                             <ECProperty propertyName="Stream" typeName="binary" />
+                           </ECEntityClass>
+                           <ECRelationshipClass typeName="PartIsHeldByGeometry" strength="holding" strengthDirection="Backward" modifier="Sealed">
+                              <Source cardinality="(0,N)" polymorphic="True">
+                                  <Class class="Geometry" />
+                              </Source>
+                             <Target cardinality="(0,1)" polymorphic="True">
+                                 <Class class="GeometryPart" />
+                              </Target>
+                           </ECRelationshipClass>
+                         </ECSchema>)xml"))) << "1:N and holding";
+
+    ECInstanceKey geomKey1;
+    ECInstanceKey geomKey2;
+    {
+    ECSqlStatement stmt;
+    ASSERT_EQ(ECSqlStatus::Success, stmt.Prepare(m_ecdb, "INSERT INTO ts.Geometry(Type) VALUES(?)"));
+    ASSERT_EQ(ECSqlStatus::Success, stmt.BindText(1, "Polygon", IECSqlBinder::MakeCopy::Yes));
+    ASSERT_EQ(BE_SQLITE_DONE, stmt.Step(geomKey1));
+    stmt.Reset();
+    stmt.ClearBindings();
+    ASSERT_EQ(ECSqlStatus::Success, stmt.BindText(1, "Solid", IECSqlBinder::MakeCopy::Yes));
+    ASSERT_EQ(BE_SQLITE_DONE, stmt.Step(geomKey2));
+    }
+
+    ECInstanceKey partKey1;
+    ECInstanceKey partKey2;
+    {
+    ECSqlStatement stmt;
+    ASSERT_EQ(ECSqlStatus::Success, stmt.Prepare(m_ecdb, "INSERT INTO ts.GeometryPart(Stream) VALUES(randomblob(4))"));
+    ASSERT_EQ(BE_SQLITE_DONE, stmt.Step(partKey1));
+    stmt.Reset();
+    ASSERT_EQ(BE_SQLITE_DONE, stmt.Step(partKey2));
+    }
+
+    {
+    //Create relationships:
+    //Part-Geom
+    //1-1
+    //1-2
+    ECSqlStatement stmt;
+    ASSERT_EQ(ECSqlStatus::Success, stmt.Prepare(m_ecdb, "UPDATE TestSchema.Geometry SET Part.Id=? WHERE ECInstanceId=?"));
+    ASSERT_EQ(ECSqlStatus::Success, stmt.BindId(2, geomKey1.GetInstanceId()));
+    ASSERT_EQ(ECSqlStatus::Success, stmt.BindId(1, partKey1.GetInstanceId()));
+    ASSERT_EQ(BE_SQLITE_DONE, stmt.Step());
+    stmt.Reset();
+    stmt.ClearBindings();
+
+    ASSERT_EQ(ECSqlStatus::Success, stmt.BindId(2, geomKey2.GetInstanceId()));
+    ASSERT_EQ(ECSqlStatus::Success, stmt.BindId(1, partKey1.GetInstanceId()));
+    ASSERT_EQ(BE_SQLITE_DONE, stmt.Step());
+    }
+
+    m_ecdb.SaveChanges();
+
+    //Delete Geom1
+    ECSqlStatement delGeomStmt;
+    ASSERT_EQ(ECSqlStatus::Success, delGeomStmt.Prepare(m_ecdb, "DELETE FROM ts.Geometry WHERE ECInstanceId=?"));
+    ASSERT_EQ(ECSqlStatus::Success, delGeomStmt.BindId(1, geomKey1.GetInstanceId()));
+    ASSERT_EQ(BE_SQLITE_DONE, delGeomStmt.Step());
+    delGeomStmt.Reset();
+    delGeomStmt.ClearBindings();
+
+    ASSERT_FALSE(InstanceExists("ts.Geometry", geomKey1));
+    ASSERT_TRUE(InstanceExists("ts.Geometry", geomKey2));
+    ASSERT_TRUE(InstanceExists("ts.GeometryPart", partKey1));
+    ASSERT_TRUE(InstanceExists("ts.GeometryPart", partKey2));
+    ASSERT_FALSE(RelationshipExists("ts.PartIsHeldByGeometry", geomKey1, partKey1)) << "ECSQL DELETE deletes affected relationships";
+    ASSERT_TRUE(RelationshipExists("ts.PartIsHeldByGeometry", geomKey2, partKey1));
+
+    //delete Geom2
+    ASSERT_EQ(ECSqlStatus::Success, delGeomStmt.BindId(1, geomKey2.GetInstanceId()));
+    ASSERT_EQ(BE_SQLITE_DONE, delGeomStmt.Step());
+
+    ASSERT_FALSE(InstanceExists("ts.Geometry", geomKey2));
+    ASSERT_TRUE(InstanceExists("ts.GeometryPart", partKey1)) << "Part 1 is not held anymore, but will only be deleted by Purge";
+    ASSERT_FALSE(RelationshipExists("ts.PartIsHeldByGeometry", geomKey2, partKey1));
+    }
+
+//---------------------------------------------------------------------------------------
+// @bsimethod                                   Krischan.Eberle                  02/16
+//+---------------+---------------+---------------+---------------+---------------+------
+TEST_F(ECDbHoldingRelationshipStrengthTestFixture, ManyToManyForward)
+    {
+    ASSERT_EQ(SUCCESS, SetupECDb("ecdbrelationshipmappingrules_manytomanyandholding.ecdb",
+                                 SchemaItem(
+                                     R"xml(<ECSchema schemaName="TestSchema" nameSpacePrefix="ts" version="1.0" xmlns="http://www.bentley.com/schemas/Bentley.ECXML.3.0">
+                           <ECEntityClass typeName="Geometry" >
+                             <ECProperty propertyName="Type" typeName="string" />
+                           </ECEntityClass>
+                           <ECEntityClass typeName="GeometryPart" >
+                             <ECProperty propertyName="Stream" typeName="binary" />
+                           </ECEntityClass>
+                           <ECRelationshipClass typeName="GeometryHasParts" strength="holding" strengthDirection="Forward" modifier="Sealed">
+                              <Source cardinality="(0,N)" polymorphic="True">
+                                  <Class class="Geometry" />
+                              </Source>
+                             <Target cardinality="(0,N)" polymorphic="True">
+                                 <Class class="GeometryPart" />
+                              </Target>
+                           </ECRelationshipClass>
+                         </ECSchema>)xml"))) << "N:N and holding";
+
+    ECInstanceKey geomKey1;
+    ECInstanceKey geomKey2;
+    {
+    ECSqlStatement stmt;
+    ASSERT_EQ(ECSqlStatus::Success, stmt.Prepare(m_ecdb, "INSERT INTO ts.Geometry(Type) VALUES(?)"));
+    ASSERT_EQ(ECSqlStatus::Success, stmt.BindText(1, "Polygon", IECSqlBinder::MakeCopy::Yes));
+    ASSERT_EQ(BE_SQLITE_DONE, stmt.Step(geomKey1));
+    stmt.Reset();
+    stmt.ClearBindings();
+    ASSERT_EQ(ECSqlStatus::Success, stmt.BindText(1, "Solid", IECSqlBinder::MakeCopy::Yes));
+    ASSERT_EQ(BE_SQLITE_DONE, stmt.Step(geomKey2));
+    }
+
+    ECInstanceKey partKey1;
+    ECInstanceKey partKey2;
+    {
+    ECSqlStatement stmt;
+    ASSERT_EQ(ECSqlStatus::Success, stmt.Prepare(m_ecdb, "INSERT INTO ts.GeometryPart(Stream) VALUES(randomblob(4))"));
+    ASSERT_EQ(BE_SQLITE_DONE, stmt.Step(partKey1));
+    stmt.Reset();
+    ASSERT_EQ(BE_SQLITE_DONE, stmt.Step(partKey2));
+    }
+
+    {
+    //Create relationships:
+    //Geom-Part
+    //1-1
+    //1-2
+    //2-2
+    ECSqlStatement stmt;
+    ASSERT_EQ(ECSqlStatus::Success, stmt.Prepare(m_ecdb, "INSERT INTO ts.GeometryHasParts(SourceECInstanceId,SourceECClassId,TargetECInstanceId,TargetECClassId) VALUES(?,?,?,?)"));
+    ASSERT_EQ(ECSqlStatus::Success, stmt.BindId(1, geomKey1.GetInstanceId()));
+    ASSERT_EQ(ECSqlStatus::Success, stmt.BindId(2, geomKey1.GetClassId()));
+    ASSERT_EQ(ECSqlStatus::Success, stmt.BindId(3, partKey1.GetInstanceId()));
+    ASSERT_EQ(ECSqlStatus::Success, stmt.BindId(4, partKey1.GetClassId()));
+    ASSERT_EQ(BE_SQLITE_DONE, stmt.Step());
+    stmt.Reset();
+    stmt.ClearBindings();
+
+    ASSERT_EQ(ECSqlStatus::Success, stmt.BindId(1, geomKey1.GetInstanceId()));
+    ASSERT_EQ(ECSqlStatus::Success, stmt.BindId(2, geomKey1.GetClassId()));
+    ASSERT_EQ(ECSqlStatus::Success, stmt.BindId(3, partKey2.GetInstanceId()));
+    ASSERT_EQ(ECSqlStatus::Success, stmt.BindId(4, partKey2.GetClassId()));
+    ASSERT_EQ(BE_SQLITE_DONE, stmt.Step());
+
+    stmt.Reset();
+    stmt.ClearBindings();
+
+    ASSERT_EQ(ECSqlStatus::Success, stmt.BindId(1, geomKey2.GetInstanceId()));
+    ASSERT_EQ(ECSqlStatus::Success, stmt.BindId(2, geomKey2.GetClassId()));
+    ASSERT_EQ(ECSqlStatus::Success, stmt.BindId(3, partKey2.GetInstanceId()));
+    ASSERT_EQ(ECSqlStatus::Success, stmt.BindId(4, partKey2.GetClassId()));
+    ASSERT_EQ(BE_SQLITE_DONE, stmt.Step());
+    }
+
+    m_ecdb.SaveChanges();
+
+    //Delete Geom1
+    ECSqlStatement delGeomStmt;
+    ASSERT_EQ(ECSqlStatus::Success, delGeomStmt.Prepare(m_ecdb, "DELETE FROM ts.Geometry WHERE ECInstanceId=?"));
+    ASSERT_EQ(ECSqlStatus::Success, delGeomStmt.BindId(1, geomKey1.GetInstanceId()));
+    ASSERT_EQ(BE_SQLITE_DONE, delGeomStmt.Step());
+
+    ASSERT_FALSE(InstanceExists("ts.Geometry", geomKey1));
+    ASSERT_TRUE(InstanceExists("ts.Geometry", geomKey2));
+    ASSERT_TRUE(InstanceExists("ts.GeometryPart", partKey1));
+    ASSERT_TRUE(InstanceExists("ts.GeometryPart", partKey2));
+    ASSERT_FALSE(RelationshipExists("ts.GeometryHasParts", geomKey1, partKey1));
+    ASSERT_FALSE(RelationshipExists("ts.GeometryHasParts", geomKey1, partKey2));
+    ASSERT_TRUE(RelationshipExists("ts.GeometryHasParts", geomKey2, partKey2));
+    }
+
+//---------------------------------------------------------------------------------------
+// @bsimethod                                   Krischan.Eberle                  02/16
+//+---------------+---------------+---------------+---------------+---------------+------
+TEST_F(ECDbHoldingRelationshipStrengthTestFixture, ManyToManyBackward)
+    {
+    ASSERT_EQ(SUCCESS, SetupECDb("ecdbrelationshipmappingrules_manytomanyandholding.ecdb",
+                                 SchemaItem(
+                                     R"xml(<ECSchema schemaName="TestSchema" nameSpacePrefix="ts" version="1.0" xmlns="http://www.bentley.com/schemas/Bentley.ECXML.3.0">
+                           <ECEntityClass typeName="Geometry" >
+                             <ECProperty propertyName="Type" typeName="string" />
+                           </ECEntityClass>
+                           <ECEntityClass typeName="GeometryPart" >
+                             <ECProperty propertyName="Stream" typeName="binary" />
+                           </ECEntityClass>
+                           <ECRelationshipClass typeName="PartsHeldByGeometry" strength="holding" strengthDirection="Backward" modifier="Sealed">
+                             <Source cardinality="(0,N)" polymorphic="True">
+                                 <Class class="GeometryPart" />
+                              </Source>
+                              <Target cardinality="(0,N)" polymorphic="True">
+                                  <Class class="Geometry" />
+                              </Target>
+                           </ECRelationshipClass>
+                         </ECSchema>)xml"))) << "N:N and holding";
+
+    ECInstanceKey geomKey1;
+    ECInstanceKey geomKey2;
+    {
+    ECSqlStatement stmt;
+    ASSERT_EQ(ECSqlStatus::Success, stmt.Prepare(m_ecdb, "INSERT INTO ts.Geometry(Type) VALUES(?)"));
+    ASSERT_EQ(ECSqlStatus::Success, stmt.BindText(1, "Polygon", IECSqlBinder::MakeCopy::Yes));
+    ASSERT_EQ(BE_SQLITE_DONE, stmt.Step(geomKey1));
+    stmt.Reset();
+    stmt.ClearBindings();
+    ASSERT_EQ(ECSqlStatus::Success, stmt.BindText(1, "Solid", IECSqlBinder::MakeCopy::Yes));
+    ASSERT_EQ(BE_SQLITE_DONE, stmt.Step(geomKey2));
+    }
+
+    ECInstanceKey partKey1;
+    ECInstanceKey partKey2;
+    {
+    ECSqlStatement stmt;
+    ASSERT_EQ(ECSqlStatus::Success, stmt.Prepare(m_ecdb, "INSERT INTO ts.GeometryPart(Stream) VALUES(randomblob(4))"));
+    ASSERT_EQ(BE_SQLITE_DONE, stmt.Step(partKey1));
+    stmt.Reset();
+    ASSERT_EQ(BE_SQLITE_DONE, stmt.Step(partKey2));
+    }
+
+    {
+    //Create relationships:
+    //Geom-Part
+    //1-1
+    //1-2
+    //2-2
+    ECSqlStatement stmt;
+    ASSERT_EQ(ECSqlStatus::Success, stmt.Prepare(m_ecdb, "INSERT INTO ts.PartsHeldByGeometry(SourceECInstanceId,SourceECClassId,TargetECInstanceId,TargetECClassId) VALUES(?,?,?,?)"));
+    ASSERT_EQ(ECSqlStatus::Success, stmt.BindId(1, partKey1.GetInstanceId()));
+    ASSERT_EQ(ECSqlStatus::Success, stmt.BindId(2, partKey1.GetClassId()));
+    ASSERT_EQ(ECSqlStatus::Success, stmt.BindId(3, geomKey1.GetInstanceId()));
+    ASSERT_EQ(ECSqlStatus::Success, stmt.BindId(4, geomKey1.GetClassId()));
+    ASSERT_EQ(BE_SQLITE_DONE, stmt.Step());
+    stmt.Reset();
+    stmt.ClearBindings();
+
+    ASSERT_EQ(ECSqlStatus::Success, stmt.BindId(1, partKey2.GetInstanceId()));
+    ASSERT_EQ(ECSqlStatus::Success, stmt.BindId(2, partKey2.GetClassId()));
+    ASSERT_EQ(ECSqlStatus::Success, stmt.BindId(3, geomKey1.GetInstanceId()));
+    ASSERT_EQ(ECSqlStatus::Success, stmt.BindId(4, geomKey1.GetClassId()));
+    ASSERT_EQ(BE_SQLITE_DONE, stmt.Step());
+
+    stmt.Reset();
+    stmt.ClearBindings();
+
+    ASSERT_EQ(ECSqlStatus::Success, stmt.BindId(1, partKey2.GetInstanceId()));
+    ASSERT_EQ(ECSqlStatus::Success, stmt.BindId(2, partKey2.GetClassId()));
+    ASSERT_EQ(ECSqlStatus::Success, stmt.BindId(3, geomKey2.GetInstanceId()));
+    ASSERT_EQ(ECSqlStatus::Success, stmt.BindId(4, geomKey2.GetClassId()));
+    ASSERT_EQ(BE_SQLITE_DONE, stmt.Step());
+    }
+
+    m_ecdb.SaveChanges();
+
+    //Delete Geom1
+    ECSqlStatement delGeomStmt;
+    ASSERT_EQ(ECSqlStatus::Success, delGeomStmt.Prepare(m_ecdb, "DELETE FROM ts.Geometry WHERE ECInstanceId=?"));
+    ASSERT_EQ(ECSqlStatus::Success, delGeomStmt.BindId(1, geomKey1.GetInstanceId()));
+    ASSERT_EQ(BE_SQLITE_DONE, delGeomStmt.Step());
+
+    ASSERT_FALSE(InstanceExists("ts.Geometry", geomKey1));
+    ASSERT_TRUE(InstanceExists("ts.Geometry", geomKey2));
+    ASSERT_TRUE(InstanceExists("ts.GeometryPart", partKey1));
+    ASSERT_TRUE(InstanceExists("ts.GeometryPart", partKey2));
+    ASSERT_FALSE(RelationshipExists("ts.PartsHeldByGeometry", partKey1, geomKey1));
+    ASSERT_FALSE(RelationshipExists("ts.PartsHeldByGeometry", partKey2, geomKey1));
+    ASSERT_TRUE(RelationshipExists("ts.PartsHeldByGeometry", partKey2, geomKey2));
+    }
+
+//=======================================================================================    
+// @bsiclass                                   Muhammad Hassan                     05/15
+//=======================================================================================    
+struct RelationshipsAndSharedTablesTestFixture : DbMappingTestFixture
+    {
+    protected:
+        static Utf8CP const SCHEMA_XML;
+    };
+
+//---------------------------------------------------------------------------------------
+// @bsimethod                                   Muhammad Hassan                     05/15
+//+---------------+---------------+---------------+---------------+---------------+------
+//static
+Utf8CP const RelationshipsAndSharedTablesTestFixture::SCHEMA_XML =
+R"xml(<?xml version="1.0" encoding="utf-8"?>
+<ECSchema schemaName="test" nameSpacePrefix="t" version="1.0" description="Schema covers all the cases in which base class is OwnTable(Polymorphic)" displayLabel="Table Per Hierarchy" xmlns="http://www.bentley.com/schemas/Bentley.ECXML.3.0">
+    <ECSchemaReference name="ECDbMap" version="02.00" prefix="ecdbmap" />
+    <ECEntityClass typeName="Base">
+        <ECCustomAttributes>
+            <ClassMap xmlns="ECDbMap.02.00">
+                <MapStrategy>TablePerHierarchy</MapStrategy>
+            </ClassMap>
+        </ECCustomAttributes>
+        <ECProperty propertyName="P0" typeName="string" />
+    </ECEntityClass>
+    <ECEntityClass typeName="ClassA" >
+        <BaseClass>Base</BaseClass>
+        <ECProperty propertyName="P1" typeName="string" />
+    </ECEntityClass>
+    <ECEntityClass typeName="ClassB" >
+        <BaseClass>ClassA</BaseClass>
+        <ECProperty propertyName="P2" typeName="string" />
+    </ECEntityClass>
+    <ECRelationshipClass typeName="BaseOwnsBase" strength="referencing" strengthDirection="forward" modifier="Abstract">
+        <ECCustomAttributes>
+            <ClassMap xmlns="ECDbMap.02.00">
+                <MapStrategy>TablePerHierarchy</MapStrategy>
+            </ClassMap>
+        </ECCustomAttributes>
+        <Source cardinality="(0,N)" polymorphic="True">
+            <Class class="Base" />
+        </Source>
+        <Target cardinality="(0,N)" polymorphic="True">
+            <Class class="Base" />
+        </Target>
+    </ECRelationshipClass>
+    <ECRelationshipClass typeName="BaseHasClassA" strength="referencing" strengthDirection="forward" modifier="Sealed">
+        <BaseClass>BaseOwnsBase</BaseClass>
+        <Source cardinality="(0,1)" polymorphic="True">
+            <Class class="Base" />
+        </Source>
+        <Target cardinality="(0,1)" polymorphic="True">
+            <Class class="ClassA" />
+        </Target>
+    </ECRelationshipClass>
+    <ECRelationshipClass typeName="BaseHasClassB" strength="referencing" strengthDirection="forward" modifier="Sealed">
+        <BaseClass>BaseOwnsBase</BaseClass>
+        <Source cardinality="(0,1)" polymorphic="True">
+            <Class class="Base" />
+        </Source>
+        <Target cardinality="(0,1)" polymorphic="True">
+            <Class class="ClassB" />
+        </Target>
+    </ECRelationshipClass>
+</ECSchema>)xml";
+
+//---------------------------------------------------------------------------------------
+// @bsimethod                                   Muhammad Hassan                     05/15
+//+---------------+---------------+---------------+---------------+---------------+------
+TEST_F(RelationshipsAndSharedTablesTestFixture, UniqueIndexesSupportFor1to1Relationship)
+    {
+    ASSERT_EQ(SUCCESS, SetupECDb("RelationshipsAndTPH.ecdb", SchemaItem(SCHEMA_XML)));
+
+    BeSQLite::Statement stmt;
+    ASSERT_EQ(DbResult::BE_SQLITE_OK, stmt.Prepare(m_ecdb, "SELECT Id from ec_Class where ec_Class.Name = 'BaseHasClassA'"));
+    ASSERT_EQ(DbResult::BE_SQLITE_ROW, stmt.Step());
+    ECClassId classId = stmt.GetValueId<ECClassId>(0);
+    stmt.Finalize();
+
+    //verify that entry in the ec_Index table exists for relationship table BaseHasClassA
+    ASSERT_EQ(DbResult::BE_SQLITE_OK, stmt.Prepare(m_ecdb, "SELECT Name, IsUnique from ec_Index where ClassId = ?"));
+    ASSERT_EQ(DbResult::BE_SQLITE_OK, stmt.BindId(1, classId));
+    while (DbResult::BE_SQLITE_ROW == stmt.Step())
+        {
+        ASSERT_EQ(1, stmt.GetValueInt(1)) << "Index value for 1:1 Relationship is not Unique";
+        Utf8String indexName = stmt.GetValueText(0);
+        ASSERT_TRUE(indexName == "idx_ECRel_Source_Unique_t_BaseOwnsBase" || "idx_ECRel_Target_Unique_t_BaseOwnsBase");
+        }
+    stmt.Finalize();
+
+    ASSERT_EQ(DbResult::BE_SQLITE_OK, stmt.Prepare(m_ecdb, "SELECT Id from ec_Class where ec_Class.Name = 'BaseHasClassB'"));
+    ASSERT_EQ(DbResult::BE_SQLITE_ROW, stmt.Step());
+    classId = stmt.GetValueId<ECClassId>(0);
+    stmt.Finalize();
+
+    //verify that entry in ec_Index table also exists for relationship table BaseHasClassB
+    ASSERT_EQ(DbResult::BE_SQLITE_OK, stmt.Prepare(m_ecdb, "SELECT Name, IsUnique from ec_Index where ClassId = ?"));
+    ASSERT_EQ(DbResult::BE_SQLITE_OK, stmt.BindId(1, classId));
+    while (DbResult::BE_SQLITE_ROW == stmt.Step())
+        {
+        ASSERT_EQ(1, stmt.GetValueInt(1)) << "Index value for 1:1 Relationship is not Unique";
+        Utf8String indexName = stmt.GetValueText(0);
+        ASSERT_TRUE(indexName == "uix_unique_t_BaseHasClassB_Source" || "uix_unique_t_BaseHasClassB_Target");
+        }
+    }
+
+//---------------------------------------------------------------------------------------
+// @bsimethod                                   Muhammad Hassan                     05/15
+//+---------------+---------------+---------------+---------------+---------------+------
+TEST_F(RelationshipsAndSharedTablesTestFixture, InstanceDeletionFromPolymorphicRelationships)
+    {
+    ASSERT_EQ(SUCCESS, SetupECDb("RelationshipsAndTPH.ecdb", SchemaItem(SCHEMA_XML)));
+
+    ASSERT_TRUE(m_ecdb.TableExists("t_BaseOwnsBase"));
+    ASSERT_FALSE(m_ecdb.TableExists("t_BaseHasClassA"));
+    ASSERT_FALSE(m_ecdb.TableExists("t_BaseHasClassB"));
+
+    ECSchemaCP schema = m_ecdb.Schemas().GetSchema("test", true);
+    ASSERT_TRUE(schema != nullptr) << "Couldn't locate test schema";
+
+    ECClassCP baseClass = schema->GetClassCP("Base");
+    ASSERT_TRUE(baseClass != nullptr) << "Couldn't locate class Base from schema";
+    ECClassCP classA = schema->GetClassCP("ClassA");
+    ASSERT_TRUE(classA != nullptr) << "Couldn't locate classA from Schema";
+    ECClassCP classB = schema->GetClassCP("ClassB");
+    ASSERT_TRUE(classB != nullptr) << "Couldn't locate classB from Schema";
+
+    //Insert Instances for class Base
+    ECN::StandaloneECInstancePtr baseInstance1 = baseClass->GetDefaultStandaloneEnabler()->CreateInstance();
+    ECN::StandaloneECInstancePtr baseInstance2 = baseClass->GetDefaultStandaloneEnabler()->CreateInstance();
+
+    baseInstance1->SetValue("P0", ECValue("string1"));
+    baseInstance2->SetValue("P0", ECValue("string2"));
+
+    ECInstanceInserter inserter(m_ecdb, *baseClass, nullptr);
+    ASSERT_TRUE(inserter.IsValid());
+
+    ASSERT_EQ(BE_SQLITE_OK, inserter.Insert(*baseInstance1, true));
+    ASSERT_EQ(BE_SQLITE_OK, inserter.Insert(*baseInstance2, true));
+
+    //Insert Instances for ClassA
+    ECN::StandaloneECInstancePtr classAInstance1 = classA->GetDefaultStandaloneEnabler()->CreateInstance();
+    ECN::StandaloneECInstancePtr classAInstance2 = classA->GetDefaultStandaloneEnabler()->CreateInstance();
+
+    classAInstance1->SetValue("P1", ECValue("string1"));
+    classAInstance2->SetValue("P1", ECValue("string2"));
+
+    ECInstanceInserter classAinserter(m_ecdb, *classA, nullptr);
+    ASSERT_TRUE(classAinserter.IsValid());
+
+    ASSERT_EQ(BE_SQLITE_OK, classAinserter.Insert(*classAInstance1, true));
+    ASSERT_EQ(BE_SQLITE_OK, classAinserter.Insert(*classAInstance2, true));
+
+    //Insert Instances for ClassB
+    ECN::StandaloneECInstancePtr classBInstance1 = classB->GetDefaultStandaloneEnabler()->CreateInstance();
+    ECN::StandaloneECInstancePtr classBInstance2 = classB->GetDefaultStandaloneEnabler()->CreateInstance();
+
+    classBInstance1->SetValue("P2", ECValue("string1"));
+    classBInstance2->SetValue("P2", ECValue("string2"));
+
+    ECInstanceInserter classBinserter(m_ecdb, *classB, nullptr);
+    ASSERT_TRUE(classBinserter.IsValid());
+
+    ASSERT_EQ(BE_SQLITE_OK, classBinserter.Insert(*classBInstance1, true));
+    ASSERT_EQ(BE_SQLITE_OK, classBinserter.Insert(*classBInstance2, true));
+
+    //Get Relationship Classes
+    ECRelationshipClassCP baseHasClassAClass = schema->GetClassCP("BaseHasClassA")->GetRelationshipClassCP();
+    ASSERT_TRUE(baseHasClassAClass != nullptr);
+    ECRelationshipClassCP baseHasClassBClass = schema->GetClassCP("BaseHasClassB")->GetRelationshipClassCP();
+    ASSERT_TRUE(baseHasClassBClass != nullptr);
+
+    {//Insert Instances for Relationship TPHhasClassA
+    ECN::StandaloneECRelationshipInstancePtr relationshipInstance = StandaloneECRelationshipEnabler::CreateStandaloneRelationshipEnabler(*baseHasClassAClass)->CreateRelationshipInstance();
+    ECInstanceInserter relationshipinserter(m_ecdb, *baseHasClassAClass, nullptr);
+    ASSERT_TRUE(relationshipinserter.IsValid());
+
+    {//Inserting 1st Instance
+    relationshipInstance->SetSource(baseInstance1.get());
+    relationshipInstance->SetTarget(classAInstance1.get());
+    relationshipInstance->SetInstanceId("source->target");
+    ASSERT_EQ(BE_SQLITE_OK, relationshipinserter.Insert(*relationshipInstance));
+    }
+    {//Inserting 2nd Instance
+    relationshipInstance->SetSource(baseInstance2.get());
+    relationshipInstance->SetTarget(classAInstance2.get());
+    relationshipInstance->SetInstanceId("source->target");
+    ASSERT_EQ(BE_SQLITE_OK, relationshipinserter.Insert(*relationshipInstance));
+    }
+    }
+
+    {//Insert Instances for Relationship TPHhasClassB
+    ECN::StandaloneECRelationshipInstancePtr relationshipInstance = StandaloneECRelationshipEnabler::CreateStandaloneRelationshipEnabler(*baseHasClassBClass)->CreateRelationshipInstance();
+    ECInstanceInserter relationshipinserter(m_ecdb, *baseHasClassBClass, nullptr);
+    ASSERT_TRUE(relationshipinserter.IsValid());
+
+    {//Inserting 1st Instance
+    relationshipInstance->SetSource(baseInstance1.get());
+    relationshipInstance->SetTarget(classBInstance1.get());
+    relationshipInstance->SetInstanceId("source->target");
+    ASSERT_EQ(BE_SQLITE_OK, relationshipinserter.Insert(*relationshipInstance));
+    }
+    {//Inserting 2nd Instance
+    relationshipInstance->SetSource(baseInstance2.get());
+    relationshipInstance->SetTarget(classBInstance2.get());
+    relationshipInstance->SetInstanceId("source->target");
+    ASSERT_EQ(BE_SQLITE_OK, relationshipinserter.Insert(*relationshipInstance));
+    }
+    }
+    ECSqlStatement stmt;
+    ASSERT_EQ(ECSqlStatus::Success, stmt.Prepare(m_ecdb, "SELECT COUNT(*) FROM t.Base"));
+    ASSERT_TRUE(BE_SQLITE_ROW == stmt.Step());
+    EXPECT_EQ(6, stmt.GetValueInt(0));
+    stmt.Finalize();
+
+    ASSERT_EQ(ECSqlStatus::Success, stmt.Prepare(m_ecdb, "SELECT COUNT(*) FROM t.BaseOwnsBase"));
+    ASSERT_TRUE(BE_SQLITE_ROW == stmt.Step());
+    EXPECT_EQ(4, stmt.GetValueInt(0));
+    stmt.Finalize();
+
+    //Deletes the instances of BaseOwnsBase class..
+    ASSERT_EQ(ECSqlStatus::Success, stmt.Prepare(m_ecdb, "DELETE FROM ONLY t.BaseOwnsBase"));
+    ASSERT_TRUE(BE_SQLITE_DONE == stmt.Step());
+    stmt.Finalize();
+
+    ASSERT_EQ(ECSqlStatus::Success, stmt.Prepare(m_ecdb, "SELECT COUNT(*) FROM t.BaseOwnsBase"));
+    ASSERT_TRUE(BE_SQLITE_ROW == stmt.Step());
+    EXPECT_EQ(4, stmt.GetValueInt(0));
+    stmt.Finalize();
+
+    //Deletes the instances of BaseHasClassA class..
+    ASSERT_EQ(ECSqlStatus::Success, stmt.Prepare(m_ecdb, "DELETE FROM ONLY t.BaseHasClassA"));
+    ASSERT_TRUE(BE_SQLITE_DONE == stmt.Step());
+    stmt.Finalize();
+
+    ASSERT_EQ(ECSqlStatus::Success, stmt.Prepare(m_ecdb, "SELECT COUNT(*) FROM t.BaseOwnsBase"));
+    ASSERT_TRUE(BE_SQLITE_ROW == stmt.Step());
+    EXPECT_EQ(2, stmt.GetValueInt(0));
+    stmt.Finalize();
+
+    //Deletes the instances of BaseHasClassB class..
+    ASSERT_EQ(ECSqlStatus::Success, stmt.Prepare(m_ecdb, "DELETE FROM ONLY t.BaseHasClassB"));
+    ASSERT_TRUE(BE_SQLITE_DONE == stmt.Step());
+    stmt.Finalize();
+
+    ASSERT_EQ(ECSqlStatus::Success, stmt.Prepare(m_ecdb, "SELECT COUNT(*) FROM t.BaseOwnsBase"));
+    ASSERT_TRUE(BE_SQLITE_ROW == stmt.Step());
+    EXPECT_EQ(0, stmt.GetValueInt(0));
+    stmt.Finalize();
+    }
+
+//---------------------------------------------------------------------------------------
+// @bsiclass                                     Muhammad Hassan                  07/15
+//+---------------+---------------+---------------+---------------+---------------+------
+TEST_F(RelationshipsAndSharedTablesTestFixture, RetrieveConstraintClassInstanceBeforeAfterInsertingRelationshipInstance)
+    {
+    ASSERT_EQ(SUCCESS, SetupECDb("RelationshipsAndTPH.ecdb", SchemaItem(SCHEMA_XML)));
+
+    ASSERT_TRUE(m_ecdb.TableExists("t_BaseOwnsBase"));
+    ASSERT_FALSE(m_ecdb.TableExists("t_BaseHasClassA"));
+    ASSERT_FALSE(m_ecdb.TableExists("t_BaseHasClassB"));
+
+    ECSqlStatement insertStatement;
+    ECInstanceKey TPHKey1;
+    ECInstanceKey TPHKey2;
+    ASSERT_EQ(ECSqlStatus::Success, insertStatement.Prepare(m_ecdb, "INSERT INTO t.Base (P0) VALUES ('string1')"));
+    ASSERT_EQ(BE_SQLITE_DONE, insertStatement.Step(TPHKey1));
+    ASSERT_TRUE(TPHKey1.IsValid());
+    insertStatement.Finalize();
+
+    ASSERT_EQ(ECSqlStatus::Success, insertStatement.Prepare(m_ecdb, "INSERT INTO t.Base (P0) VALUES ('string2')"));
+    ASSERT_EQ(BE_SQLITE_DONE, insertStatement.Step(TPHKey2));
+    ASSERT_TRUE(TPHKey2.IsValid());
+    insertStatement.Finalize();
+
+    ECInstanceKey classAKey1;
+    ECInstanceKey classAKey2;
+    ASSERT_EQ(ECSqlStatus::Success, insertStatement.Prepare(m_ecdb, "INSERT INTO t.ClassA (P1) VALUES ('string1')"));
+    ASSERT_EQ(BE_SQLITE_DONE, insertStatement.Step(classAKey1));
+    ASSERT_TRUE(classAKey1.IsValid());
+    insertStatement.Finalize();
+
+    ASSERT_EQ(ECSqlStatus::Success, insertStatement.Prepare(m_ecdb, "INSERT INTO t.ClassA (P1) VALUES ('string2')"));
+    ASSERT_EQ(BE_SQLITE_DONE, insertStatement.Step(classAKey2));
+    ASSERT_TRUE(classAKey2.IsValid());
+    insertStatement.Finalize();
+
+    //retrieve ECInstance from Db before inserting Relationship Instance, based on ECInstanceId, verify ECInstance is valid
+    ECSqlStatement selectStmt;
+    ASSERT_EQ(ECSqlStatus::Success, selectStmt.Prepare(m_ecdb, "SELECT * FROM t.Base WHERE ECInstanceId = ?"));
+    selectStmt.BindId(1, TPHKey1.GetInstanceId());
+    ASSERT_EQ(BE_SQLITE_ROW, selectStmt.Step());
+    ECInstanceECSqlSelectAdapter TPHadapter(selectStmt);
+    IECInstancePtr readInstance = TPHadapter.GetInstance();
+    ASSERT_TRUE(readInstance.IsValid());
+    selectStmt.Finalize();
+
+    ECSqlStatement relationStmt;
+    ASSERT_EQ(relationStmt.Prepare(m_ecdb, "INSERT INTO t.BaseHasClassA (SourceECInstanceId, SourceECClassId, TargetECInstanceId, TargetECClassId) VALUES (?, ?, ?, ?)"), ECSqlStatus::Success);
+    relationStmt.BindId(1, TPHKey1.GetInstanceId());
+    relationStmt.BindId(2, TPHKey1.GetClassId());
+    relationStmt.BindId(3, classAKey1.GetInstanceId());
+    relationStmt.BindId(4, classAKey1.GetClassId());
+    ASSERT_EQ(BE_SQLITE_DONE, relationStmt.Step());
+    relationStmt.Finalize();
+
+    //try to insert Duplicate relationship step() should return error
+    ASSERT_EQ(relationStmt.Prepare(m_ecdb, "INSERT INTO t.BaseHasClassA (SourceECInstanceId, SourceECClassId, TargetECInstanceId, TargetECClassId) VALUES (?, ?, ?, ?)"), ECSqlStatus::Success);
+    relationStmt.BindId(1, TPHKey1.GetInstanceId());
+    relationStmt.BindId(2, TPHKey1.GetClassId());
+    relationStmt.BindId(3, classAKey1.GetInstanceId());
+    relationStmt.BindId(4, classAKey1.GetClassId());
+    ASSERT_TRUE((BE_SQLITE_CONSTRAINT_BASE & relationStmt.Step()) == BE_SQLITE_CONSTRAINT_BASE);
+    relationStmt.Finalize();
+
+    //retrieve ECInstance from Db After Inserting Relationship Instance, based on ECInstanceId, verify ECInstance is valid
+    ASSERT_EQ(ECSqlStatus::Success, selectStmt.Prepare(m_ecdb, "SELECT * FROM t.ClassA WHERE ECInstanceId = ?"));
+    selectStmt.BindId(1, classAKey1.GetInstanceId());
+    ASSERT_EQ(BE_SQLITE_ROW, selectStmt.Step());
+    ECInstanceECSqlSelectAdapter ClassAadapter(selectStmt);
+    readInstance = ClassAadapter.GetInstance();
+    ASSERT_TRUE(readInstance.IsValid());
+    }
+
+//---------------------------------------------------------------------------------------
+//                                               Muhammad Hassan                  10/2014
+//+---------------+---------------+---------------+---------------+---------------+------
+struct RelationshipStrengthTestFixture : ECDbTestFixture
+    {
+    protected:
+        static Utf8CP GetTestSchemaXml() {  return R"xml(<?xml version="1.0" encoding="UTF-8"?>
+        <ECSchema schemaName="RelationshipStrengthTest" alias="rst" version="01.00" xmlns="http://www.bentley.com/schemas/Bentley.ECXML.3.1">
+	        <ECSchemaReference name="ECDbMap" version="02.00" alias="ecdbmap" />
+            <ECEntityClass typeName="Person" modifier="None">
+                <ECProperty propertyName="FirstName" typeName="string" displayLabel="First Name" readOnly="false"/>
+                <ECProperty propertyName="LastName" typeName="string" displayLabel="Last Name" readOnly="false"/>
+                <ECNavigationProperty propertyName="Parent1" relationshipName="SingleParentHasChildren" direction="Backward" >
+                    <ECCustomAttributes>
+                        <ForeignKeyConstraint xmlns="ECDbMap.02.00"/>
+                    </ECCustomAttributes>
+                </ECNavigationProperty>
+                <ECNavigationProperty propertyName="Parent2" relationshipName="SingleParentHasChildren_backward" direction="Forward" >
+                    <ECCustomAttributes>
+                        <ForeignKeyConstraint xmlns="ECDbMap.02.00"/>
+                    </ECCustomAttributes>
+                </ECNavigationProperty>
+                <ECNavigationProperty propertyName="Spouse1" relationshipName="ParentHasSpouse" direction="Backward" >
+                    <ECCustomAttributes>
+                        <ForeignKeyConstraint xmlns="ECDbMap.02.00"/>
+                    </ECCustomAttributes>
+                </ECNavigationProperty>
+                <ECNavigationProperty propertyName="Spouse2" relationshipName="ParentHasSpouse_backward" direction="Forward" >
+                    <ECCustomAttributes>
+                        <ForeignKeyConstraint xmlns="ECDbMap.02.00"/>
+                    </ECCustomAttributes>
+                </ECNavigationProperty>
+            </ECEntityClass>
+            <ECRelationshipClass typeName="SingleParentHasChildren" modifier="Sealed" strength="embedding" strengthDirection="forward">
+                <Source multiplicity="(0..1)" roleLabel="Parent" polymorphic="true">
+                    <Class class="Person"/>
+                </Source>
+                <Target multiplicity="(0..*)" roleLabel="Children" polymorphic="true">
+                    <Class class="Person"/>
+                </Target>
+            </ECRelationshipClass>
+            <ECRelationshipClass typeName="SingleParentHasChildren_backward" modifier="Sealed" strength="embedding" strengthDirection="backward">
+                <Source multiplicity="(0..*)" roleLabel="Children" polymorphic="true">
+                    <Class class="Person"/>
+                </Source>
+                <Target multiplicity="(0..1)" roleLabel="Single parent" polymorphic="true">
+                    <Class class="Person"/>
+                </Target>
+            </ECRelationshipClass>
+            <ECRelationshipClass typeName="ChildrenHaveManyParents" modifier="Sealed" strength="referencing" strengthDirection="backward">
+                <Source multiplicity="(0..*)" roleLabel="Children" polymorphic="true">
+                    <Class class="Person"/>
+                </Source>
+                <Target multiplicity="(1..*)" roleLabel="Parents" polymorphic="true">
+                    <Class class="Person"/>
+                </Target>
+            </ECRelationshipClass>
+            <ECRelationshipClass typeName="ManyParentsHaveChildren" modifier="Sealed" strength="referencing" strengthDirection="forward">
+                <Source multiplicity="(1..*)" roleLabel="Parents" polymorphic="true">
+                    <Class class="Person"/>
+                </Source>
+                <Target multiplicity="(0..*)" roleLabel="Children" polymorphic="true">
+                    <Class class="Person"/>
+                </Target>
+            </ECRelationshipClass>
+            <ECRelationshipClass typeName="ParentHasSpouse" modifier="Sealed" strength="referencing" strengthDirection="forward">
+                <Source multiplicity="(0..1)" roleLabel="Parent" polymorphic="true">
+                    <Class class="Person"/>
+                </Source>
+                <Target multiplicity="(0..1)" roleLabel="Spouse" polymorphic="true">
+                    <Class class="Person"/>
+                </Target>
+            </ECRelationshipClass>
+            <ECRelationshipClass typeName="ParentHasSpouse_backward" modifier="Sealed" strength="referencing" strengthDirection="backward">
+                <Source multiplicity="(0..1)" roleLabel="Parent" polymorphic="true">
+                    <Class class="Person"/>
+                </Source>
+                <Target multiplicity="(0..1)" roleLabel="Spouse" polymorphic="true">
+                    <Class class="Person"/>
+                </Target>
+            </ECRelationshipClass>
+        </ECSchema>
+                )xml";
+        }
+
+    //---------------------------------------------------------------------------------------
+    //                                               Muhammad Hassan                  10/2014
+    //+---------------+---------------+---------------+---------------+---------------+------
+    ECInstanceKey InsertPerson(Utf8CP firstName, Utf8CP lastName, ECInstanceId parent1Id = ECInstanceId(), ECInstanceId parent2Id = ECInstanceId(), ECInstanceId spouse1Id = ECInstanceId(), ECInstanceId spouse2Id = ECInstanceId())
+        {
+        Utf8String ecsql;
+        ecsql.Sprintf("INSERT INTO RelationshipStrengthTest.Person(FirstName,LastName,Parent1.Id,Parent2.Id,Spouse1.Id,Spouse2.Id) VALUES('%s','%s',?,?,?,?)", firstName, lastName);
+        ECSqlStatement stmt;
+        if (stmt.Prepare(m_ecdb, ecsql.c_str()) != ECSqlStatus::Success)
+            return ECInstanceKey();
+
+        if (parent1Id.IsValid())
+            stmt.BindId(1, parent1Id);
+
+        if (parent2Id.IsValid())
+            stmt.BindId(2, parent2Id);
+
+        if (spouse1Id.IsValid())
+            stmt.BindId(3, spouse1Id);
+
+        if (spouse2Id.IsValid())
+            stmt.BindId(4, spouse2Id);
+
+        ECInstanceKey key;
+        stmt.Step(key);
+        return key;
+        }
+
+    //---------------------------------------------------------------------------------------
+    //                                               Muhammad Hassan                  10/2014
+    //+---------------+---------------+---------------+---------------+---------------+------
+    ECInstanceKey InsertLinkTableRelationship(Utf8CP relationshipClassECSqlName, ECInstanceKey const& source, ECInstanceKey const& target)
+        {
+        Utf8String ecsql;
+        ecsql.Sprintf("INSERT INTO %s(SourceECInstanceId, TargetECInstanceId) VALUES(%s,%s)", relationshipClassECSqlName, source.GetInstanceId().ToString().c_str(),
+                      target.GetInstanceId().ToString().c_str());
+        ECSqlStatement stmt;
+        if (stmt.Prepare(m_ecdb, ecsql.c_str()) != ECSqlStatus::Success)
+            return ECInstanceKey();
+
+        ECInstanceKey key;
+        stmt.Step(key);
+        return key;
+        }
+
+    //---------------------------------------------------------------------------------------
+    //                                               Muhammad Hassan                  10/2014
+    //+---------------+---------------+---------------+---------------+---------------+------
+    BentleyStatus DeleteInstance(ECInstanceKey const& key)
+        {
+        ECClassCP ecClass = m_ecdb.Schemas().GetClass(key.GetClassId());
+        if (ecClass == nullptr)
+            return ERROR;
+
+        Utf8String ecsql;
+        ecsql.Sprintf("DELETE FROM %s WHERE ECInstanceId=%s", ecClass->GetECSqlName().c_str(), key.GetInstanceId().ToString().c_str());
+        ECSqlStatement stmt;
+        if (stmt.Prepare(m_ecdb, ecsql.c_str()) != ECSqlStatus::Success)
+            return ERROR;
+
+        return BE_SQLITE_DONE == stmt.Step() ? SUCCESS : ERROR;
+        }
+
+    //---------------------------------------------------------------------------------------
+    //                                               Muhammad Hassan                  10/2014
+    //+---------------+---------------+---------------+---------------+---------------+------
+    bool HasInstance(ECInstanceKey const& key)
+        {
+        ECClassCP ecClass = m_ecdb.Schemas().GetClass(key.GetClassId());
+        if (ecClass == nullptr)
+            return false;
+
+        Utf8String ecsql;
+        ecsql.Sprintf("SELECT NULL FROM ONLY %s WHERE ECInstanceId=%s",
+                      ecClass->GetECSqlName().c_str(), key.GetInstanceId().ToString().c_str());
+
+        ECSqlStatement statement;
+        if (ECSqlStatus::Success != statement.Prepare(m_ecdb, ecsql.c_str()))
+            return false;
+
+        return statement.Step() == BE_SQLITE_ROW;
+        }
+
+    //---------------------------------------------------------------------------------------
+    //                                               Muhammad Hassan                  10/2014
+    //+---------------+---------------+---------------+---------------+---------------+------
+    bool IsNavigationPropertySet(ECInstanceKey const& key, Utf8CP navPropName)
+        {
+        ECClassCP ecClass = m_ecdb.Schemas().GetClass(key.GetClassId());
+        if (ecClass == nullptr)
+            return false;
+
+        Utf8String ecsql;
+        ecsql.Sprintf("SELECT NULL FROM ONLY %s WHERE ECInstanceId=%s AND %s.Id IS NOT NULL",
+                      ecClass->GetECSqlName().c_str(), key.GetInstanceId().ToString().c_str(), navPropName);
+
+        ECSqlStatement statement;
+        if (ECSqlStatus::Success != statement.Prepare(m_ecdb, ecsql.c_str()))
+            return false;
+
+        return statement.Step() == BE_SQLITE_ROW;
+        }
+
+    };
+
+
+
+//---------------------------------------------------------------------------------------
+//                                               Muhammad Hassan                  10/2014
+//+---------------+---------------+---------------+---------------+---------------+------
+TEST_F(RelationshipStrengthTestFixture, BackwardEmbedding)
+    {
+    ASSERT_EQ(SUCCESS, SetupECDb("BackwardRelationshipStrengthTest.ecdb", SchemaItem(GetTestSchemaXml())));
+    /*
+    *                                           SingleParent
+    *                                                 |
+    *                                                 | NavProp Parent2 (SingleParentHasChildren_backward (Backward EMBEDDING))
+    *         ________________________________________|______________________________________
+    *        |                                        |                                      |
+    *      Child1                                   Child2                                 Child3
+    */
+    ECInstanceKey singleParent = InsertPerson("Only", "singleParent");
+
+    ECInstanceKey child1 = InsertPerson("First", "Child", ECInstanceId(), singleParent.GetInstanceId());
+    ECInstanceKey child2 = InsertPerson("Second", "Child" , ECInstanceId(), singleParent.GetInstanceId());
+    ECInstanceKey child3 = InsertPerson("Third", "Child", ECInstanceId(), singleParent.GetInstanceId());
+
+
+    /*
+    * Test 1: Delete Child1
+    * Validate child1HasSingleParent,  child1 have been deleted
+    * Validate singleParent, child2HasSingleParent, child3HasSingleParent, child2, child3 are still there
+    */
+    DeleteInstance(child1);
+    m_ecdb.SaveChanges();
+
+    ASSERT_FALSE(HasInstance(child1));
+
+    ASSERT_TRUE(HasInstance(singleParent));
+    ASSERT_TRUE(HasInstance(child2));
+    ASSERT_FALSE(IsNavigationPropertySet(child2, "Parent1"));
+    ASSERT_TRUE(IsNavigationPropertySet(child2, "Parent2"));
+    ASSERT_TRUE(HasInstance(child3));
+    ASSERT_FALSE(IsNavigationPropertySet(child3, "Parent1"));
+    ASSERT_TRUE(IsNavigationPropertySet(child3, "Parent2"));
+    }
+
+/*---------------------------------------------------------------------------------**//**
+* @bsimethod                                   Ramanujam.Raman                   08/13
++---------------+---------------+---------------+---------------+---------------+------*/
+TEST_F(RelationshipStrengthTestFixture, RelationshipTest)
+    {
+    ASSERT_EQ(SUCCESS, SetupECDb("BackwardRelationshipStrengthTest.ecdb", SchemaItem(GetTestSchemaXml())));
+
+    /*
+     *          Create the following relationship hierarchy
+     *
+     * GrandParent1  <- ParentHasSpouse (REFERENCING) -> GrandParent2
+     *     |__________________________________________________|
+     *                             |
+     *                             | ManyParentsHaveChildren (REFERENCING)
+     *                             |
+     *                         SingleParent
+     *                             |
+     *                             | SingleParentHasChildren (EMBEDDING)
+     *      _______________________|__________________________
+     *     |                                                  |
+     *   Child1                                             Child2
+     *
+     */
+
+    ECInstanceKey grandParent1 = InsertPerson("First", "GrandParent");
+    ECInstanceKey grandParent2 = InsertPerson("Second", "GrandParent", ECInstanceId(), ECInstanceId(), grandParent1.GetInstanceId());
+    ECInstanceKey singleParent = InsertPerson("Only", "SingleParent");
+    ECInstanceKey child1 = InsertPerson("First", "Child", singleParent.GetInstanceId());
+    ECInstanceKey child2 = InsertPerson("Second", "Child", singleParent.GetInstanceId());
+
+    // Referencing relationship (GrandParent1, GrandParent2 -> SingleParent)
+    ECInstanceKey grandParent1HasSingleParent = InsertLinkTableRelationship("RelationshipStrengthTest.ManyParentsHaveChildren", grandParent1, singleParent);
+    ECInstanceKey grandParent2HasSingleParent = InsertLinkTableRelationship("RelationshipStrengthTest.ManyParentsHaveChildren", grandParent2, singleParent);
+
+    m_ecdb.SaveChanges();
+
+    //Verify instances before deletion
+    ASSERT_TRUE(IsNavigationPropertySet(grandParent2, "Spouse1"));
+    ASSERT_FALSE(IsNavigationPropertySet(grandParent2, "Spouse2"));
+
+    /*
+    * Test 1: Delete GrandParent1
+    * Validate grandParent1HasSpouse, grandParent2HasSpouse, grandParent1HasSingleParent have been deleted (orphaned relationships)
+    * Validate singleParent is still around (referencing relationship with one parent remaining)
+    */
+    DeleteInstance(grandParent1);
+    m_ecdb.SaveChanges();
+
+    ASSERT_FALSE(HasInstance(grandParent1));
+    ASSERT_FALSE(IsNavigationPropertySet(grandParent2, "Spouse1"));
+    ASSERT_FALSE(IsNavigationPropertySet(grandParent2, "Spouse2"));
+    ASSERT_FALSE(HasInstance(grandParent1HasSingleParent));
+
+    ASSERT_TRUE(HasInstance(singleParent));
+
+    /*
+    * Test 2: Delete GrandParent2
+    * Validate grandParent2HasSingleParent has been deleted (orphaned relationship), *Validate singeParent has been deleted (held instance with no parents remaining)
+    */
+    DeleteInstance(grandParent2);
+    m_ecdb.SaveChanges();
+
+    ASSERT_FALSE(HasInstance(grandParent2));
+    ASSERT_FALSE(HasInstance(grandParent2HasSingleParent));
+
+    ASSERT_TRUE(HasInstance(singleParent));
+    ASSERT_TRUE(HasInstance(child1));
+    ASSERT_TRUE(IsNavigationPropertySet(child1, "Parent1"));
+    ASSERT_TRUE(HasInstance(child2));
+    ASSERT_TRUE(IsNavigationPropertySet(child2, "Parent1"));
+    }
+
+//---------------------------------------------------------------------------------------
+//                                               Muhammad Hassan                  10/2014
+//+---------------+---------------+---------------+---------------+---------------+------
+TEST_F(RelationshipStrengthTestFixture, BackwardHoldingForwardEmbedding)
+    {
+    ASSERT_EQ(SUCCESS, SetupECDb("BackwardRelationshipStrengthTest.ecdb", SchemaItem(GetTestSchemaXml())));
+
+    /*
+    *          Create the following relationship hierarchy
+    *
+    * GrandParent1  <- ParentHasSpouse (REFERENCING) -> GrandParent2
+    *     |__________________________________________________|
+    *                             |
+    *                             | ChildrenHaveManyParents.( Backward REFERENCING)
+    *                             |
+    *                         SingleParent
+    *                             |
+    *                             | SingleParentHasChildren.( Forward EMBEDDING)
+    *      _______________________|__________________________
+    *     |                                                  |
+    *   Child1                                             Child2
+    *
+    */
+    ECInstanceKey grandParent1 = InsertPerson("First", "GrandParent");
+    ECInstanceKey grandParent2 = InsertPerson("Second", "GrandParent", ECInstanceId(), ECInstanceId(), ECInstanceId(), grandParent1.GetInstanceId());
+    ECInstanceKey singleParent = InsertPerson("Only", "singleParent");
+    ECInstanceKey child1 = InsertPerson("First", "Child", singleParent.GetInstanceId());
+    ECInstanceKey child2 = InsertPerson("Second", "Child", singleParent.GetInstanceId());
+
+    // Backward referencing relationship (GrandParent1, GrandParent2 <- SingleParent)
+    ECInstanceKey singleParentHasGrandParent1 = InsertLinkTableRelationship("RelationshipStrengthTest.ChildrenHaveManyParents", singleParent, grandParent1);
+    ECInstanceKey singleParentHasGrandParent2 = InsertLinkTableRelationship("RelationshipStrengthTest.ChildrenHaveManyParents", singleParent, grandParent2);
+
+    m_ecdb.SaveChanges();
+
+    //Validate Instance exists before deletion
+    ASSERT_TRUE(IsNavigationPropertySet(child1, "Parent1"));
+
+    /*
+    * Test 1: Delete Child1
+    * Validate Child1 and singleParentHasChild1 have been deleted
+    * Validate Child2 is Still there
+    */
+    DeleteInstance(child1);
+    m_ecdb.SaveChanges();
+
+    ASSERT_FALSE(HasInstance(child1));
+    ASSERT_FALSE(IsNavigationPropertySet(child1, "Parent1"));
+
+    ASSERT_TRUE(HasInstance(child2));
+    ASSERT_TRUE(IsNavigationPropertySet(child2, "Parent1"));
+
+    /*
+    * Test 2: Delete Child2
+    * Validate Child2 and singleParentHasChild2 have been deleted
+    * Validate singleParent is still around (relationship grand parents remaining)
+    */
+    DeleteInstance(child2);
+    m_ecdb.SaveChanges();
+
+    ASSERT_FALSE(HasInstance(child2));
+    ASSERT_FALSE(IsNavigationPropertySet(child2, "Parent1"));
+
+    ASSERT_TRUE(HasInstance(singleParent));
+
+    /*
+    * Test 3: Delete GrandParent1
+    * Validate GrandParent1, grandParent1HasSpouse, grandParent2HasSpouse, singleParentHasGrandParent1 have been deleted
+    * Validate singleParent is still around (referencing relationship with one parent remaining)
+    */
+    DeleteInstance(grandParent1);
+    m_ecdb.SaveChanges();
+
+    ASSERT_FALSE(HasInstance(grandParent1));
+    ASSERT_FALSE(IsNavigationPropertySet(grandParent2, "Spouse1"));
+    ASSERT_FALSE(IsNavigationPropertySet(grandParent2, "Spouse2"));
+
+    ASSERT_FALSE(HasInstance(singleParentHasGrandParent1));
+    ASSERT_TRUE(HasInstance(singleParent));
+
+    /*
+    * Test 4: Delete GrandParent2
+    * Validate GrandParent2, singleParentHasGrandParent2 have been deleted, * Single parent has been deleted too as no parent exists anymore
+    */
+    DeleteInstance(grandParent2);
+    m_ecdb.SaveChanges();
+
+    ASSERT_FALSE(HasInstance(grandParent2));
+    ASSERT_FALSE(HasInstance(singleParentHasGrandParent2));
+    ASSERT_TRUE(HasInstance(singleParent));
+    }
+
+END_ECDBUNITTESTS_NAMESPACE