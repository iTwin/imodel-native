--- conflicted
+++ resolved
@@ -1,1177 +1,1125 @@
-/*--------------------------------------------------------------------------------------+
-|
-|     $Source: ECDb/ViewGenerator.cpp $
-|
-|  $Copyright: (c) 2016 Bentley Systems, Incorporated. All rights reserved. $
-|
-+--------------------------------------------------------------------------------------*/
-#include "ECDbPch.h"
-#include <set>
-#include "SqlNames.h"
-
-USING_NAMESPACE_BENTLEY_EC
-
-BEGIN_BENTLEY_SQLITE_EC_NAMESPACE
-
-//************************** ViewGenerator ***************************************************
-
-//-----------------------------------------------------------------------------------------
-// @bsimethod                                    Affan.Khan                      05/2016
-//+---------------+---------------+---------------+---------------+---------------+--------
-//static 
-BentleyStatus ViewGenerator::GenerateSelectViewSql(NativeSqlBuilder& viewSql, ECDb const& ecdb, ClassMap const& classMap, bool isPolymorphicQuery, ECSqlPrepareContext const& prepareContext)
-    {
-    ViewGenerator viewGenerator(ecdb);
-    return viewGenerator.GenerateViewSql(viewSql, classMap, isPolymorphicQuery, &prepareContext);
-    }
-
-//-----------------------------------------------------------------------------------------
-// @bsimethod                                    Affan.Khan                      05/2016
-//+---------------+---------------+---------------+---------------+---------------+--------
-//static 
-BentleyStatus ViewGenerator::CreateUpdatableViews(ECDbCR ecdb)
-    {
-    if (ecdb.IsReadonly())
-        {
-        ecdb.GetECDbImplR().GetIssueReporter().Report(ECDbIssueSeverity::Error, "Can only call ECDb::CreateECClassViewsInDb() on an ECDb file with read-write access.");
-        return ERROR;
-        }
-
-    Statement stmt;
-    if (BE_SQLITE_OK != stmt.Prepare(ecdb,
-                                     "SELECT c.Id FROM ec_Class c, ec_ClassMap cm, ec_ClassHasBaseClasses cc "
-                                     "WHERE c.Id = cm.ClassId AND c.Id = cc.BaseClassId AND c.Type = " SQLVAL_ECClassType_Entity " AND cm.MapStrategy<> " SQLVAL_MapStrategy_NotMapped
-                                     " GROUP BY c.Id"))
-        return ERROR;
-
-    std::vector<ClassMapCP> classMaps;
-    ECDbMap const& map = ecdb.Schemas().GetDbMap();
-    while (stmt.Step() == BE_SQLITE_ROW)
-        {
-        ECClassId classId = stmt.GetValueId<ECClassId>(0);
-        ECClassCP ecClass = ecdb.Schemas().GetECClass(classId);
-        if (ecClass == nullptr)
-            return ERROR;
-
-        ClassMapCP classMap = map.GetClassMap(*ecClass);
-        if (classMap == nullptr)
-            {
-            BeAssert(classMap != nullptr);
-            return ERROR;
-            }
-
-        BeAssert(classMap->GetClass().IsEntityClass() && classMap->GetType() != ClassMap::Type::NotMapped);
-        if (CreateUpdatableViewIfRequired(ecdb, *classMap) != SUCCESS)
-            return ERROR;
-        }
-
-    return SUCCESS;
-    }
-//-----------------------------------------------------------------------------------------
-// @bsimethod                                    Affan.Khan                      05/2016
-//+---------------+---------------+---------------+---------------+---------------+--------
-//static 
-BentleyStatus ViewGenerator::DropUpdatableViews(ECDbCR ecdb)
-    {
-    Statement stmt;
-    stmt.Prepare(ecdb,
-                 "SELECT ('DROP VIEW IF EXISTS _' || ec_Schema.Alias || '_' || ec_Class.Name) "
-                 "FROM ec_Class INNER JOIN ec_Schema ON ec_Schema.Id = ec_Class.SchemaId");
-
-    while (stmt.Step() == BE_SQLITE_ROW)
-        {
-        Utf8CP updatableViewSQL = stmt.GetValueText(0);
-        if (ecdb.ExecuteSql(updatableViewSQL) != BE_SQLITE_OK)
-            {
-            BeAssert(false && "Failed to drop updatable view");
-            return ERROR;
-            }
-        }
-
-    return SUCCESS;
-    }
-
-//-----------------------------------------------------------------------------------------
-// @bsimethod                                    Affan.Khan                      05/2016
-//+---------------+---------------+---------------+---------------+---------------+--------
-//static 
-BentleyStatus ViewGenerator::CreateECClassViews(ECDbCR ecdb)
-    {
-    if (ecdb.IsReadonly())
-        {
-        ecdb.GetECDbImplR().GetIssueReporter().Report(ECDbIssueSeverity::Error, "Can only call ECDb::CreateECClassViewsInDb() on an ECDb file with read-write access.");
-        return ERROR;
-        }
-
-    if (DropECClassViews(ecdb) != SUCCESS)
-        return ERROR;
-
-    Statement stmt;
-    if (BE_SQLITE_OK != stmt.Prepare(ecdb, 
-                                     "SELECT c.Id FROM ec_Class c, ec_ClassMap cm WHERE c.Id = cm.ClassId AND "
-                                     "c.Type IN (" SQLVAL_ECClassType_Entity "," SQLVAL_ECClassType_Relationship ") AND "
-                                     "cm.MapStrategy<>" SQLVAL_MapStrategy_NotMapped))
-        return ERROR;
-
-    std::vector<ClassMapCP> classMaps;
-    while (stmt.Step() == BE_SQLITE_ROW)
-        {
-        ECClassId classId = stmt.GetValueId<ECClassId>(0);
-        ECClassCP ecClass = ecdb.Schemas().GetECClass(classId);
-        if (ecClass == nullptr)
-            {
-            BeAssert(false);
-            return ERROR;
-            }
-
-        ClassMapCP classMap = ecdb.Schemas().GetDbMap().GetClassMap(*ecClass);
-        if (classMap == nullptr)
-            {
-            BeAssert(classMap != nullptr);
-            return ERROR;
-            }
-
-        BeAssert((classMap->GetClass().IsEntityClass() || classMap->GetClass().IsRelationshipClass()) && classMap->GetType() != ClassMap::Type::NotMapped);
-        if (CreateECClassView(ecdb, *classMap) != SUCCESS)
-            return ERROR;
-        }
-
-    return SUCCESS;
-    }
-//-----------------------------------------------------------------------------------------
-// @bsimethod                                    Affan.Khan                      05/2016
-//+---------------+---------------+---------------+---------------+---------------+--------
-//static 
-BentleyStatus ViewGenerator::CreateECClassView(ECDbCR ecdb, ClassMapCR classMap)
-    {
-    Utf8String viewName;
-    viewName.Sprintf("[%s.%s]", classMap.GetClass().GetSchema().GetAlias().c_str(), classMap.GetClass().GetName().c_str());
-
-    ViewGenerator viewGenerator(ecdb, true, false);
-    NativeSqlBuilder viewSql;
-    if (viewGenerator.GenerateViewSql(viewSql, classMap, true, nullptr) != SUCCESS)
-        return ERROR;
-
-    Utf8String columns;
-    bool bFirst = true;
-    std::vector<Utf8String> const& accessStringList = *viewGenerator.m_viewAccessStringList;
-    for (Utf8StringCR column : accessStringList)
-        {
-        if (bFirst)
-            bFirst = false;
-        else
-            columns.append(", ");
-
-        columns.append("[").append(column).append("]");
-        }
-
-    Utf8String createViewSql;
-    createViewSql.Sprintf("CREATE VIEW %s (%s)\n\t--### ECCLASS VIEW is for debugging purpose only!.\n\tAS %s;", viewName.c_str(), columns.c_str(), viewSql.ToString());
-    if (ecdb.ExecuteSql(createViewSql.c_str()) != BE_SQLITE_OK)
-        return ERROR;
-
-    return SUCCESS;
-    }
-
-//-----------------------------------------------------------------------------------------
-// @bsimethod                                    Affan.Khan                      05/2016
-//+---------------+---------------+---------------+---------------+---------------+--------
-//static 
-BentleyStatus ViewGenerator::DropECClassViews(ECDbCR ecdb)
-    {
-    Statement stmt;
-    stmt.Prepare(ecdb,
-                 "SELECT ('DROP VIEW IF EXISTS [' || ec_Schema.Alias || '.' || ec_Class.Name || '];') FROM ec_Class "
-                 "INNER JOIN ec_Schema ON ec_Schema.Id = ec_Class.SchemaId");
-
-    while (stmt.Step() == BE_SQLITE_ROW)
-        {
-        Utf8CP classViewSQL = stmt.GetValueText(0);
-        if (ecdb.ExecuteSql(classViewSQL) != BE_SQLITE_OK)
-            {
-            BeAssert(false && "Failed to drop ECClass view");
-            return ERROR;
-            }
-        }
-
-    return SUCCESS;
-    }
-
-//-----------------------------------------------------------------------------------------
-// @bsimethod                                    Affan.Khan                      05/2016
-//+---------------+---------------+---------------+---------------+---------------+--------
-BentleyStatus ViewGenerator::GenerateUpdateTriggerSetClause(NativeSqlBuilder& sql, ClassMap const& baseClassMap, ClassMap const& derivedClassMap)
-    {
-    sql.Reset();
-    std::vector<Utf8String> values;
-    SearchPropertyMapVisitor typeVisitor(PropertyMap::Type::Data); //Only inlcude none-system properties
-    baseClassMap.GetPropertyMaps().AcceptVisitor(typeVisitor);
-    for (PropertyMap const* result: typeVisitor.ResultSet())
-        {
- 
-        DataPropertyMap const* derivedPropertyMap = static_cast<DataPropertyMap const*> (derivedClassMap.GetPropertyMaps().Find(result->GetAccessString().c_str()));
-        if (derivedPropertyMap == nullptr)
-            {
-            BeAssert(false);
-            return ERROR;
-            }
-
-        std::vector<DbColumn const*> derivedColumnList, baseColumnList;
-        GetColumnsPropertyMapVisitor baseColumnVisitor, derivedColumnVisitor;
-        result->AcceptVisitor(baseColumnVisitor);
-        derivedPropertyMap->AcceptVisitor(derivedColumnVisitor);
-        if (baseColumnVisitor.GetColumns().size() != derivedColumnVisitor.GetColumns().size())
-            {
-            BeAssert(false);
-            return ERROR;
-            }
-
-        for (auto deriveColumnItor = derivedColumnVisitor.GetColumns().begin(), baseColumnItor = baseColumnVisitor.GetColumns().begin(); deriveColumnItor != derivedColumnVisitor.GetColumns().end() && baseColumnItor != baseColumnVisitor.GetColumns().end(); ++deriveColumnItor, ++baseColumnItor)
-            {
-            Utf8String str;
-            str.Sprintf("[%s] = NEW.[%s]", (*deriveColumnItor)->GetName().c_str(), (*baseColumnItor)->GetName().c_str());
-            values.push_back(str);
-            }
-        }
-    
-
-    if (values.empty())
-        return ERROR;
-
-    for (auto itor = values.begin(); itor != values.end(); ++itor)
-        {
-        if (itor != values.begin())
-            sql.AppendComma();
-
-        sql.Append((*itor).c_str());
-        }
-
-    return SUCCESS;
-    }
-
-//-----------------------------------------------------------------------------------------
-// @bsimethod                                    Affan.Khan                      05/2016
-//+---------------+---------------+---------------+---------------+---------------+-------
-BentleyStatus ViewGenerator::CreateUpdatableViewIfRequired(ECDbCR ecdb, ClassMap const& classMap)
-    {
-    if (classMap.GetMapStrategy().GetStrategy() == MapStrategy::NotMapped || classMap.IsRelationshipClassMap())
-        return ERROR;
-
-    ECDbMap const& ecdbMap = ecdb.Schemas().GetDbMap();
-    StorageDescription const& descr = classMap.GetStorageDescription();
-    std::vector<Partition> const& partitions = descr.GetHorizontalPartitions();
-    Partition const& rootPartition = classMap.GetStorageDescription().GetRootHorizontalPartition();
-    DbColumn const* rootPartitionIdColumn = rootPartition.GetTable().GetFilteredColumnFirst(DbColumn::Kind::ECInstanceId);
-
-    Utf8String updatableViewName;
-    updatableViewName.Sprintf("[%s]", classMap.GetUpdatableViewName().c_str());
-
-    std::vector<Utf8String> triggerDdlList;
-
-    std::set<DbTable const*> updateTables;
-    std::set<DbTable const*> deleteTables;
-    std::vector<DbTable const*> joinedTables;
-    std::vector<DbTable const*> primaryTables;
-
-    for (Partition const& partition : partitions)
-        {
-        if (partition.GetTable().GetPersistenceType() == PersistenceType::Virtual)
-            continue;
-
-        updateTables.insert(&partition.GetTable());
-        deleteTables.insert(&partition.GetTable());
-        if (partition.GetTable().GetType() == DbTable::Type::Joined)
-            {
-            joinedTables.push_back(&partition.GetTable());
-            }
-
-        if (partition.GetTable().GetType() == DbTable::Type::Primary)
-            {
-            primaryTables.push_back(&partition.GetTable());
-            }
-        }
-    //Remove any primary table
-    for (DbTable const* joinedTable : joinedTables)
-        {
-        updateTables.erase(joinedTable->GetParentOfJoinedTable());
-        }
-
-    for (DbTable const* joinedTable : joinedTables)
-        {
-        deleteTables.insert(joinedTable->GetParentOfJoinedTable());
-        deleteTables.erase(joinedTable);
-        }
-
-    int tableCount = 0;
-    for (Partition const& partition : partitions)
-        {
-        if (partition.GetTable().GetPersistenceType() == PersistenceType::Virtual)
-            continue;
-
-        tableCount++;
-        DbColumn const* partitionIdColumn = partition.GetTable().GetFilteredColumnFirst(DbColumn::Kind::ECInstanceId);
-        Utf8String triggerNamePrefix;
-        triggerNamePrefix.Sprintf("%s_%s", rootPartition.GetTable().GetName().c_str(), partition.GetTable().GetName().c_str());
-
-        Utf8String whenClause;
-        if (partition.NeedsECClassIdFilter())
-            partition.AppendECClassIdFilterSql(whenClause, "OLD.ECClassId");
-        else
-            whenClause.append("OLD.ECClassId=").append(partition.GetRootClassId().ToString());
-
-        if (deleteTables.find(&partition.GetTable()) != deleteTables.end())
-            {//<----------DELETE trigger----------
-            Utf8String ddl("CREATE TRIGGER [");
-            ddl.append(triggerNamePrefix).append("_delete]");
-            ddl.append(" INSTEAD OF DELETE ON ").append(updatableViewName).append(" WHEN ").append(whenClause);
-
-            Utf8String body;
-            body.Sprintf(" BEGIN DELETE FROM [%s] WHERE [%s] = OLD.[%s]; END", partition.GetTable().GetName().c_str(), partitionIdColumn->GetName().c_str(), rootPartitionIdColumn->GetName().c_str());
-            ddl.append(body);
-            triggerDdlList.push_back(ddl);
-            }
-
-        if (updateTables.find(&partition.GetTable()) != updateTables.end())
-            {//<----------UPDATE trigger----------
-            ECClassCP rootClass = ecdb.Schemas().GetECClass(partition.GetRootClassId());
-            if (rootClass == nullptr)
-                {
-                BeAssert(false);
-                return ERROR;
-                }
-
-            ClassMapCP derviedClassMap = ecdbMap.GetClassMap(*rootClass);
-            if (derviedClassMap == nullptr)
-                {
-                BeAssert(false && "ClassMap not found");
-                return ERROR;
-                }
-
-            Utf8String ddl("CREATE TRIGGER [");
-            ddl.append(triggerNamePrefix).append("_update]");
-
-            ddl.append(" INSTEAD OF UPDATE ON ").append(updatableViewName).append(" WHEN ").append(whenClause);
-
-            NativeSqlBuilder setClause;
-            if (SUCCESS != GenerateUpdateTriggerSetClause(setClause, classMap, *derviedClassMap))
-                continue; //nothing to update.
-
-            Utf8String body;
-            body.Sprintf(" BEGIN UPDATE [%s] SET %s WHERE [%s] = OLD.[%s]; END", partition.GetTable().GetName().c_str(), setClause.ToString(), partitionIdColumn->GetName().c_str(), rootPartitionIdColumn->GetName().c_str());
-            ddl.append(body);
-
-            triggerDdlList.push_back(ddl);
-            }
-        }
-
-    if (tableCount < 2)
-        return SUCCESS;
-
-    ViewGenerator generator(ecdb, false, false);
-    NativeSqlBuilder viewBodySql;
-    if (generator.GenerateViewSql(viewBodySql, classMap, true, nullptr) != SUCCESS)
-        return ERROR;
-    
-    Utf8String updatableViewDdl;
-    updatableViewDdl.Sprintf("CREATE VIEW %s AS %s", updatableViewName.c_str(), viewBodySql.ToString());
-
-    if (ecdb.ExecuteSql(updatableViewDdl.c_str()) != BE_SQLITE_OK)
-        return ERROR;
-
-    for (Utf8StringCR triggerDdl : triggerDdlList)
-        {
-        if (ecdb.ExecuteSql(triggerDdl.c_str()) != BE_SQLITE_OK)
-            return ERROR;
-        }
-
-    return SUCCESS;
-    }
-
-//-----------------------------------------------------------------------------------------
-// @bsimethod                                    Affan.Khan                      07/2013
-//+---------------+---------------+---------------+---------------+---------------+--------
-BentleyStatus ViewGenerator::GenerateViewSql(NativeSqlBuilder& viewSql, ClassMap const& classMap, bool isPolymorphicQuery, ECSqlPrepareContext const* prepareContext)
-    {
-    m_isPolymorphic = isPolymorphicQuery;
-    m_prepareContext = prepareContext;
-    m_captureViewAccessStringList = true;
-    if (classMap.GetMapStrategy().GetStrategy() == MapStrategy::NotMapped)
-        {
-        BeAssert(false && "ViewGenerator::CreateView must not be called on unmapped class");
-        return ERROR;
-        }
-
-    if (classMap.IsRelationshipClassMap())
-        {
-        if (classMap.GetType() == ClassMap::Type::RelationshipEndTable)
-            return RenderRelationshipClassEndTableMap(viewSql, static_cast<RelationshipClassEndTableMap const&>(classMap));
-
-        return RenderRelationshipClassLinkTableMap(viewSql, static_cast<RelationshipClassLinkTableMap const&>(classMap));
-        }
-
-    return RenderEntityClassMap(viewSql, classMap);
-    }
-
-//---------------------------------------------------------------------------------------
-// @bsimethod                                 Affan.Khan                          11/2016
-//---------------------------------------------------------------------------------------
-bool ViewGenerator::IsECClassIdFilterEnabled() const
-    {
-    if (m_prepareContext)
-        {
-        if (OptionsExp const* options = m_prepareContext->GetCurrentScope().GetOptions())
-            return !options->HasOption(OptionsExp::NOECCLASSIDFILTER_OPTION);
-        }
-    return true;
-    }
-//---------------------------------------------------------------------------------------
-// @bsimethod                                 Affan.Khan                          11/2016
-//---------------------------------------------------------------------------------------
-BentleyStatus ViewGenerator::RenderEntityClassMap(NativeSqlBuilder& viewSql, ClassMap const& classMap)
-    {
-    NativeSqlBuilder::List unionList;
-    StorageDescription const& storageDesc = classMap.GetStorageDescription();
-    bool isVertical = storageDesc.GetVerticalPartitions().size() > 1;
-    std::vector<Partition> const& partitionOfInterest = isVertical ? storageDesc.GetVerticalPartitions() : storageDesc.GetHorizontalPartitions();
-    for (Partition const& partition : partitionOfInterest)
-        {
-        if (partition.GetTable().GetPersistenceType() == PersistenceType::Virtual)
-            continue;
-
-        //For vertical partition we like to skip the first primary partition table.
-        if (isVertical)
-            {
-            if (&partition.GetTable() == &storageDesc.GetRootHorizontalPartition().GetTable())
-                continue;
-            }
-
-        NativeSqlBuilder view;
-        ECClass const* entityClassMap = m_ecdb.Schemas().GetECClass(partition.GetRootClassId());
-        if (entityClassMap == nullptr || entityClassMap->GetClassType() != ECClassType::Entity)
-            {
-            BeAssert(false);
-            return ERROR;
-            }
-
-        ClassMap const* contextClassMap = m_ecdb.Schemas().GetDbMap().GetClassMap(*entityClassMap);
-        if (contextClassMap == nullptr || contextClassMap->GetType() != ClassMap::Type::Class)
-            {
-            BeAssert(false);
-            return ERROR;
-            }
-
-        ClassMap const* castInto = contextClassMap == &classMap ? nullptr : &classMap;
-        if (RenderEntityClassMap(view, *contextClassMap, partition.GetTable(), castInto) != SUCCESS)
-            return ERROR;
-
-
-        if (PrimitivePropertyMap const* classIdPropertyMap = contextClassMap->GetECClassIdPropertyMap()->FindDataPropertyMap(partition.GetTable()))
-            {
-            if (classIdPropertyMap->GetColumn().GetPersistenceType() == PersistenceType::Persisted && IsECClassIdFilterEnabled())
-                {
-                Utf8String whereClause;
-                if (SUCCESS != storageDesc.GenerateECClassIdFilter(whereClause, partition.GetTable(), classIdPropertyMap->GetColumn(), m_isPolymorphic, true))
-                    return ERROR;
-
-                if (!whereClause.empty())
-                    view.Append(" WHERE ").Append(whereClause.c_str());
-                }
-            }
-
-        unionList.push_back(view);
-        }
-
-    if (unionList.empty())
-        {
-        if (RenderNullView(viewSql, classMap) != SUCCESS)
-            return ERROR;
-        }
-    else
-        {
-        if (m_asSubQuery)
-            viewSql.AppendParenLeft();
-
-        viewSql.Append(NativeSqlBuilder::Union(unionList));
-
-        if (m_asSubQuery)
-            viewSql.AppendParenRight();
-        }
-
-    if (m_captureViewAccessStringList)
-        m_captureViewAccessStringList = false;
-
-    return SUCCESS;
-    }
-
-//---------------------------------------------------------------------------------------
-// @bsimethod                                 Affan.Khan                          11/2016
-//---------------------------------------------------------------------------------------
-BentleyStatus ViewGenerator::RenderEntityClassMap(NativeSqlBuilder& viewSql, ClassMap const& classMap, DbTable const& contextTable, ClassMapCP castAs)
-    {
-    viewSql.Append("SELECT ");
-    DbTable const* requireJoinTo = nullptr;
-    if (RenderPropertyMaps(viewSql, requireJoinTo, classMap, contextTable, castAs, PropertyMap::Kind::Entity) != SUCCESS)
-        return ERROR;
-
-    viewSql.Append(" FROM ").AppendEscaped(contextTable.GetName().c_str());
-    //Join necessary table for table 
-    if (requireJoinTo != nullptr)
-        {
-        auto primaryKey = contextTable.GetFilteredColumnFirst(DbColumn::Kind::ECInstanceId);
-        auto fkKey = requireJoinTo->GetFilteredColumnFirst(DbColumn::Kind::ECInstanceId);
-        viewSql.Append(" INNER JOIN ").AppendEscaped(requireJoinTo->GetName().c_str());
-        viewSql.Append(" ON ").AppendEscaped(contextTable.GetName().c_str()).AppendDot().AppendEscaped(primaryKey->GetName().c_str());
-        viewSql.Append(" = ").AppendEscaped(requireJoinTo->GetName().c_str()).AppendDot().AppendEscaped(fkKey->GetName().c_str());
-        }
-
-    return SUCCESS;
-    }
-
-//---------------------------------------------------------------------------------------
-// @bsimethod                                 Affan.Khan                          11/2016
-//---------------------------------------------------------------------------------------
-BentleyStatus ViewGenerator::RenderNullView(NativeSqlBuilder& viewSql, ClassMap const& classMap)
-    {
-    SearchPropertyMapVisitor visitor(PropertyMap::Kind::All, true);
-    classMap.GetPropertyMaps().AcceptVisitor(visitor);
-    if (m_asSubQuery)
-        viewSql.AppendParenLeft();
-
-    viewSql.Append("SELECT ");
-    bool first = true;
-    for (PropertyMap const* propertyMap : visitor.ResultSet())
-        {
-        if (first)
-            first = false;
-        else
-            viewSql.AppendComma();
-
-        if (propertyMap->IsSystem())
-            {
-            viewSql.Append("NULL").AppendSpace().AppendEscaped(propertyMap->GetAccessString().c_str());
-            }
-        else
-            {
-            PrimitivePropertyMap const* primitiveMap = static_cast<PrimitivePropertyMap const*>(propertyMap);
-            viewSql.Append("NULL").AppendSpace().AppendEscaped(primitiveMap->GetColumn().GetName().c_str());
-            }
-
-        RecordPropertyMapIfRequried(*propertyMap);
-        }
-
-<<<<<<< HEAD
-    return SUCCESS;
-    }
-
-
-//-----------------------------------------------------------------------------------------
-// @bsimethod                                    Affan.Khan                      09/2013
-//+---------------+---------------+---------------+---------------+---------------+-------
-BentleyStatus ViewGenerator::GetPropertyMapsOfDerivedClassCastAsBaseClass(std::vector<std::pair<PropertyMap const*, PropertyMap const*>>& propMaps, ClassMap const& baseClassMap, ClassMap const& childClassMap, bool skipSystemProperties)
-    {
-    propMaps.clear();
-    SearchPropertyMapVisitor typeVisitor(PropertyMap::Type::All, true /*traverse compound properties but compound properties themself is not included*/);
-    baseClassMap.GetPropertyMaps().AcceptVisitor(typeVisitor);
-
-    for (PropertyMap const* baseClassPropertyMap : typeVisitor.ResultSet())
-        {
-        if (skipSystemProperties && baseClassPropertyMap->IsSystem())
-            continue;
-
-        if(m_prepareContext && !m_prepareContext->GetSelectionOptions().IsSelected(baseClassPropertyMap->GetAccessString().c_str()))
-            continue;
-
-        PropertyMap const* childClassCounterpartPropMap = childClassMap.GetPropertyMaps().Find(baseClassPropertyMap->GetAccessString().c_str());
-        if (childClassCounterpartPropMap == nullptr)
-            return ERROR;
-
-        propMaps.push_back({baseClassPropertyMap, childClassCounterpartPropMap});
-        }
-=======
-    viewSql.Append(" LIMIT 0");
->>>>>>> 3b23725e
-
-    if (m_asSubQuery)
-        viewSql.AppendParenRight();
-    return SUCCESS;
-    }
-
-//---------------------------------------------------------------------------------------
-// @bsimethod                                 Affan.Khan                          11/2016
-//---------------------------------------------------------------------------------------
-BentleyStatus ViewGenerator::RenderRelationshipClassLinkTableMap(NativeSqlBuilder& viewSql, RelationshipClassLinkTableMap const& relationMap)
-    {
-    NativeSqlBuilder::List unionList;
-    StorageDescription const& storageDesc = relationMap.GetStorageDescription();
-    for (Partition const& partition : storageDesc.GetHorizontalPartitions())
-        {
-        if (partition.GetTable().GetPersistenceType() == PersistenceType::Virtual)
-            continue;
-
-        NativeSqlBuilder view;
-        ECClass const* relationshipECClass = m_ecdb.Schemas().GetECClass(partition.GetRootClassId());
-        if (relationshipECClass == nullptr || !relationshipECClass->IsRelationshipClass())
-            {
-            BeAssert(false);
-            return ERROR;
-            }
-
-        ClassMap const* classMap = m_ecdb.Schemas().GetDbMap().GetClassMap(*relationshipECClass);
-        if (classMap == nullptr || classMap->GetType() == ClassMap::Type::RelationshipLinkTable)
-            {
-            BeAssert(false);
-            return ERROR;
-            }
-
-        RelationshipClassLinkTableMap const& contextRelationship = static_cast<RelationshipClassLinkTableMap const&>(*classMap);
-        RelationshipClassLinkTableMap const* castInto = &contextRelationship == &relationMap ? nullptr : &relationMap;
-        ConstraintECClassIdJoinInfo::Ptr sourceECClassIdJoinInfo = ConstraintECClassIdJoinInfo::Create(*relationMap.GetSourceECClassIdPropMap(), partition.GetTable());
-        ConstraintECClassIdJoinInfo::Ptr targetECClassIdJoinInfo = ConstraintECClassIdJoinInfo::Create(*relationMap.GetTargetECClassIdPropMap(), partition.GetTable());
-        if (RenderRelationshipClassMap(view, contextRelationship, partition.GetTable(), sourceECClassIdJoinInfo.get(), targetECClassIdJoinInfo.get(), castInto) != SUCCESS)
-            return ERROR;
-
-        if (sourceECClassIdJoinInfo != nullptr)
-            {
-            view.Append(sourceECClassIdJoinInfo->GetNativeJoinSQL());
-            }
-
-        if (targetECClassIdJoinInfo != nullptr)
-            {
-            view.Append(targetECClassIdJoinInfo->GetNativeJoinSQL());
-            }
-
-        if (PrimitivePropertyMap const* classIdPropertyMap = relationMap.GetECClassIdPropertyMap()->FindDataPropertyMap(partition.GetTable()))
-            {
-            if (classIdPropertyMap->GetColumn().GetPersistenceType() == PersistenceType::Persisted && IsECClassIdFilterEnabled())
-                {
-                Utf8String whereClause;
-                if (SUCCESS != storageDesc.GenerateECClassIdFilter(whereClause, partition.GetTable(), classIdPropertyMap->GetColumn(), m_isPolymorphic, true))
-                    return ERROR;
-
-<<<<<<< HEAD
-            if (!actualResult.GetPropertyMap().IsKindOf(PropertyMap::Type::System))
-                {
-                if (actualResult.GetColumn().GetName() != baseResult.GetColumn().GetName()) //do not add alias if column name is same as alias.
-                    viewSql.AppendSpace().Append(aliasSqlSnippet);
-=======
-                if (!whereClause.empty())
-                    view.Append(" WHERE ").Append(whereClause.c_str());
->>>>>>> 3b23725e
-                }
-            }
-
-        unionList.push_back(view);
-        }
-
-    if (unionList.empty())
-        {
-        if (RenderNullView(viewSql, relationMap) != SUCCESS)
-            return ERROR;
-        }
-    else
-        {
-        if (m_asSubQuery)
-            viewSql.AppendParenLeft();
-
-        viewSql.Append(NativeSqlBuilder::Union(unionList));
-
-        if (m_asSubQuery)
-            viewSql.AppendParenRight();
-        }
-
-    if (m_captureViewAccessStringList)
-        m_captureViewAccessStringList = false;
-
-    return SUCCESS;
-    }
-//---------------------------------------------------------------------------------------
-// @bsimethod                                 Affan.Khan                          11/2016
-//---------------------------------------------------------------------------------------
-BentleyStatus ViewGenerator::RenderRelationshipClassEndTableMap(NativeSqlBuilder& viewSql, RelationshipClassEndTableMap const& relationMap) 
-    {
-    NativeSqlBuilder::List unionList;
-    for (DbTable const* table : relationMap.GetTables())
-        {
-        if (table->GetPersistenceType() == PersistenceType::Virtual)
-            continue;
-
-        NativeSqlBuilder view;
-        ConstraintECClassIdJoinInfo::Ptr sourceECClassIdJoinInfo = ConstraintECClassIdJoinInfo::Create(*relationMap.GetSourceECClassIdPropMap(), *table);
-        ConstraintECClassIdJoinInfo::Ptr targetECClassIdJoinInfo = ConstraintECClassIdJoinInfo::Create(*relationMap.GetTargetECClassIdPropMap(), *table);
-
-        if (RenderRelationshipClassMap(view, relationMap, *table, sourceECClassIdJoinInfo.get(), targetECClassIdJoinInfo.get()) != SUCCESS)
-            return ERROR;
-
-        if (sourceECClassIdJoinInfo != nullptr)
-            {
-            view.Append(sourceECClassIdJoinInfo->GetNativeJoinSQL());
-            }
-
-        if (targetECClassIdJoinInfo != nullptr)
-            {
-            view.Append(targetECClassIdJoinInfo->GetNativeJoinSQL());
-            }
-
-        view.Append(" WHERE ").AppendEscaped(relationMap.GetReferencedEndECInstanceIdPropMap()->GetAccessString().c_str()).Append(" IS NOT NULL");
-        //! Add Polymorphic Filter if required
-        if (PrimitivePropertyMap const* classIdPropertyMap = relationMap.GetECClassIdPropertyMap()->FindDataPropertyMap(*table))
-            {
-            if (classIdPropertyMap->GetColumn().GetPersistenceType() == PersistenceType::Persisted && IsECClassIdFilterEnabled())
-                {    
-                NativeSqlBuilder classIdFilter;
-                Utf8Char classIdStr[ECClassId::ID_STRINGBUFFER_LENGTH];
-                relationMap.GetClass().GetId().ToString(classIdStr);
-                classIdFilter.AppendEscaped(table->GetName().c_str()).AppendDot().AppendEscaped(classIdPropertyMap->GetColumn().GetName().c_str());
-                if (m_isPolymorphic)
-                    classIdFilter.Append(" IN (SELECT ClassId FROM " TABLE_ClassHierarchyCache " WHERE BaseClassId=").Append(classIdStr).Append(")");
-                else
-                    classIdFilter.Append(BooleanSqlOperator::EqualTo).Append(classIdStr);
-
-                //We always have a WHERE so always add AND operator
-                view.AppendSpace().Append(BooleanSqlOperator::And).AppendSpace().Append(classIdFilter);
-                }
-            }
-        unionList.push_back(view);
-        }
-
-    if (unionList.empty())
-        {
-        if (RenderNullView(viewSql, relationMap) != SUCCESS)
-            return ERROR;
-        }
-    else
-        {
-        if (m_asSubQuery)
-            viewSql.AppendParenLeft();
-
-        viewSql.Append(NativeSqlBuilder::Union(unionList));
-
-        if (m_asSubQuery)
-            viewSql.AppendParenRight();
-        }
-
-    if (m_captureViewAccessStringList)
-        m_captureViewAccessStringList = false;
-
-    return SUCCESS;
-    }
-
-//---------------------------------------------------------------------------------------
-// @bsimethod                                 Affan.Khan                          11/2016
-//---------------------------------------------------------------------------------------
-void ViewGenerator::RecordPropertyMapIfRequried(PropertyMap const& propertyMap) 
-    {
-    if (m_viewAccessStringList && m_captureViewAccessStringList)
-        m_viewAccessStringList->push_back(propertyMap.GetAccessString());
-    }
-
-//---------------------------------------------------------------------------------------
-// @bsimethod                                 Affan.Khan                          11/2016
-//---------------------------------------------------------------------------------------
-BentleyStatus ViewGenerator::RenderRelationshipClassMap(NativeSqlBuilder& viewSql, RelationshipClassMap const& relationMap, DbTable const& contextTable, ConstraintECClassIdJoinInfo const* sourceJoinInfo, ConstraintECClassIdJoinInfo const* targetJoinInfo, RelationshipClassLinkTableMap const* castInto)
-    {
-    ToSqlPropertyMapVisitor sqlVisitor(contextTable, ToSqlPropertyMapVisitor::SqlTarget::Table, contextTable.GetName().c_str(),false, true);
-    viewSql.Append("SELECT ");
-
-    //ECInstanceId
-    sqlVisitor.Reset();
-    RecordPropertyMapIfRequried(*relationMap.GetECInstanceIdPropertyMap());
-    relationMap.GetECInstanceIdPropertyMap()->AcceptVisitor(sqlVisitor);
-    viewSql.Append(sqlVisitor.GetResultSet().front().GetSqlBuilder());
-
-    //ECClassId
-    sqlVisitor.Reset();
-    RecordPropertyMapIfRequried(*relationMap.GetECClassIdPropertyMap());
-    relationMap.GetECClassIdPropertyMap()->AcceptVisitor(sqlVisitor);
-    viewSql.AppendComma().Append(sqlVisitor.GetResultSet().front().GetSqlBuilder());
-
-    //SourceECInstanceId
-    sqlVisitor.Reset();
-    RecordPropertyMapIfRequried(*relationMap.GetSourceECInstanceIdPropMap());
-    relationMap.GetSourceECInstanceIdPropMap()->AcceptVisitor(sqlVisitor);
-    viewSql.AppendComma().Append(sqlVisitor.GetResultSet().front().GetSqlBuilder());
-
-    //SourceECClassId
-    RecordPropertyMapIfRequried(*relationMap.GetSourceECClassIdPropMap());
-    if (sourceJoinInfo != nullptr)
-        {
-        viewSql.AppendComma().Append(sourceJoinInfo->GetNativeConstraintECClassIdSQL(true));
-        }
-    else
-        {
-        sqlVisitor.Reset();
-        relationMap.GetSourceECClassIdPropMap()->AcceptVisitor(sqlVisitor);
-        viewSql.AppendComma().Append(sqlVisitor.GetResultSet().front().GetSqlBuilder());
-        }
-
-    //TargetECInstanceid
-    sqlVisitor.Reset();
-    RecordPropertyMapIfRequried(*relationMap.GetTargetECInstanceIdPropMap());
-    relationMap.GetTargetECInstanceIdPropMap()->AcceptVisitor(sqlVisitor);
-    viewSql.AppendComma().Append(sqlVisitor.GetResultSet().front().GetSqlBuilder());
-
-    //TargetECClassId
-    RecordPropertyMapIfRequried(*relationMap.GetTargetECClassIdPropMap());
-    if (targetJoinInfo != nullptr)
-        {
-        viewSql.AppendComma().Append(targetJoinInfo->GetNativeConstraintECClassIdSQL(true));
-        }
-    else
-        {
-        sqlVisitor.Reset();
-        relationMap.GetTargetECClassIdPropMap()->AcceptVisitor(sqlVisitor);
-        viewSql.AppendComma().Append(sqlVisitor.GetResultSet().front().GetSqlBuilder());
-        }
-
-    DbTable const* requireJoinTo;
-    NativeSqlBuilder dataPropertySql;
-    if (RenderPropertyMaps(dataPropertySql, requireJoinTo, relationMap, contextTable, nullptr, PropertyMap::Kind::Data) != SUCCESS)
-        return ERROR;
-
-    if (requireJoinTo != nullptr)
-        {
-        BeAssert(false && "Relationship does not support joined table so this is a error");
-        return ERROR;
-        }
-
-    if (!dataPropertySql.IsEmpty())
-        {
-        BeAssert(relationMap.GetType() == ClassMap::Type::RelationshipLinkTable && "Only LinkTable can have property");
-        viewSql.AppendComma().Append(dataPropertySql);
-        }
-
-    viewSql.Append(" FROM ").AppendEscaped(contextTable.GetName().c_str());
-    return SUCCESS;
-    }
-
-
-//---------------------------------------------------------------------------------------
-// @bsimethod                                 Affan.Khan                          11/2016
-//---------------------------------------------------------------------------------------
-BentleyStatus ViewGenerator::RenderPropertyMaps(NativeSqlBuilder& sqlView, DbTable const*& requireJoinTo, ClassMapCR classMap, DbTable const&  contextTable, ClassMapCP baseClass, PropertyMap::Kind filter)
-    {
-    requireJoinTo = nullptr;
-    const bool generateECClassView = m_viewAccessStringList && m_captureViewAccessStringList;
-    if (Enum::Contains(filter, PropertyMap::Kind::ConstraintECClassId) || Enum::Contains(filter, PropertyMap::Kind::ConstraintECInstanceId))
-        {
-        BeAssert(false && "This funtion cannot render ConstraintECClassId and ConstraintECInstanceId propertymaps");
-        return ERROR;
-        }
-
-    std::vector < std::pair<PropertyMap const*, PropertyMap const*>> propertyMaps;
-    if (!classMap.IsMappedTo(contextTable))
-        {
-        BeAssert(false);
-        return ERROR;
-        }
-
-    DbTable const* requireJoinToTableForDataProperties = nullptr;
-    if (baseClass)
-        {
-        SearchPropertyMapVisitor propertyVisitor(PropertyMap::Kind::All, true /*traverse compound properties but compound properties themself is not included*/);
-        baseClass->GetPropertyMaps().AcceptVisitor(propertyVisitor);
-        for (PropertyMap const* basePropertyMap : propertyVisitor.ResultSet())
-            {
-            if (!Enum::Contains(filter, basePropertyMap->GetKind()))
-                continue;
-
-            if (m_prepareContext && !m_prepareContext->GetSelectionOptions().IsSelected(basePropertyMap->GetAccessString().c_str()))
-                continue;
-
-            PropertyMap const* propertyMap = classMap.GetPropertyMaps().Find(basePropertyMap->GetAccessString().c_str());
-            if (propertyMap == nullptr)
-                {
-                BeAssert(false && "classMap is not subclass of baseClass");
-                return ERROR;
-                }
-            if (propertyMap->GetKind() != basePropertyMap->GetKind())
-                {
-                BeAssert(propertyMap->GetKind() == basePropertyMap->GetKind());
-                return ERROR;
-                }
-            //!We assum that in case of joinedTable we can only have exactly one table to joint to.
-            //!Therefore not using a set/vector to store joinTable list
-            if (requireJoinToTableForDataProperties == nullptr)
-                {
-                if (propertyMap->IsData())
-                    {
-                    DataPropertyMap const* dataPropertyMap = static_cast<DataPropertyMap const*> (propertyMap);
-                    if (&dataPropertyMap->GetTable() != &contextTable)
-                        requireJoinToTableForDataProperties = &dataPropertyMap->GetTable();
-                    }
-                }
-
-            propertyMaps.push_back(std::make_pair(propertyMap, basePropertyMap));
-            }
-        }
-    else
-        {
-        SearchPropertyMapVisitor propertyVisitor(PropertyMap::Kind::All, true /*traverse compound properties but compound properties themself is not included*/);
-        classMap.GetPropertyMaps().AcceptVisitor(propertyVisitor);
-        for (PropertyMap const* propertyMap : propertyVisitor.ResultSet())
-            {
-            if (Enum::Contains(filter, propertyMap->GetKind()))
-                {
-                if (m_prepareContext && !m_prepareContext->GetSelectionOptions().IsSelected(propertyMap->GetAccessString().c_str()))
-                    continue;
-
-                //!We assum that in case of joinedTable we can only have exactly one table to joint to.
-                //!Therefore not using a set/vector to store joinTable list
-                if (requireJoinToTableForDataProperties == nullptr)
-                    {
-                    if (propertyMap->IsData())
-                        {
-                        DataPropertyMap const* dataPropertyMap = static_cast<DataPropertyMap const*> (propertyMap);
-                        if (&dataPropertyMap->GetTable() != &contextTable)
-                            requireJoinToTableForDataProperties = &dataPropertyMap->GetTable();
-                        }
-                    }
-                propertyMaps.push_back(std::make_pair(propertyMap, nullptr));
-                }
-            }
-        }
-
-    if (propertyMaps.empty())
-        return SUCCESS;
-
-    Utf8CP systemContextTableAlias = requireJoinToTableForDataProperties ? contextTable.GetName().c_str() : nullptr;
-    NativeSqlBuilder::List propertySqlList;
-    for (auto const& kvp : propertyMaps)
-        {
-        PropertyMap const* basePropertyMap = kvp.second;
-        PropertyMap const* propertyMap = kvp.first;
-        if (basePropertyMap != nullptr)
-            {
-            BeAssert(dynamic_cast<CompoundDataPropertyMap const*>(basePropertyMap) == nullptr);
-            }
-
-        BeAssert(dynamic_cast<CompoundDataPropertyMap const*>(propertyMap) == nullptr);
-        RecordPropertyMapIfRequried(*propertyMap);
-
-        NativeSqlBuilder propertySql;
-        // We only need table qualifer if there is atleast one data property selected that require joining to another table
-        // In this case all data properties are table qualified name to ensure no conflict between two tables columns.
-        // System property never require a join but therefor requireJoinToTableForDataProperties = nullptr if no data property was choosen
-        if (propertyMap->IsSystem())
-            {
-            ToSqlPropertyMapVisitor toSqlVisitor(contextTable, ToSqlPropertyMapVisitor::SqlTarget::Table, systemContextTableAlias, false, true);
-            propertyMap->AcceptVisitor(toSqlVisitor);
-            if (toSqlVisitor.GetStatus() == ERROR || toSqlVisitor.GetResultSet().empty())
-                {
-                BeAssert(false);
-                return ERROR;
-                }
-
-            ToSqlPropertyMapVisitor::Result const& r = toSqlVisitor.GetResultSet().front();
-            propertySql = r.GetSqlBuilder();
-            }
-        else //Data Property
-            {
-            BeAssert(propertyMap->IsData());
-            BeAssert(dynamic_cast<SingleColumnDataPropertyMap const*>(propertyMap) != nullptr);
-            SingleColumnDataPropertyMap const* dataProperty = static_cast<SingleColumnDataPropertyMap const*>(propertyMap);
-            //! Join table does not require casting as we only split table into exactly two possiable tables and only if shared table is enabled.
-            if (&dataProperty->GetTable() == requireJoinToTableForDataProperties)
-                {
-                ToSqlPropertyMapVisitor toSqlVisitor(*requireJoinToTableForDataProperties, ToSqlPropertyMapVisitor::SqlTarget::Table, requireJoinToTableForDataProperties->GetName().c_str(), false, false);
-                dataProperty->AcceptVisitor(toSqlVisitor);
-                if (toSqlVisitor.GetStatus() == ERROR || toSqlVisitor.GetResultSet().empty())
-                    {
-                    BeAssert(false);
-                    return ERROR;
-                    }
-
-                ToSqlPropertyMapVisitor::Result const& r = toSqlVisitor.GetResultSet().front();
-                //! This is where we generate strong type column for shared column for debug view
-                if (generateECClassView && r.GetColumn().IsShared())
-                    {
-                    const DbColumn::Type colType = DbColumn::PrimitiveTypeToColumnType(r.GetPropertyMap().GetProperty().GetAsPrimitiveProperty()->GetType());
-                    propertySql.Append("CAST (").Append(r.GetSql()).Append(" AS ").Append(DbColumn::TypeToSql(colType)).Append(")");
-                    }
-                else
-                    propertySql = r.GetSqlBuilder();
-                }
-            else
-                {
-                ToSqlPropertyMapVisitor toSqlVisitor(contextTable, ToSqlPropertyMapVisitor::SqlTarget::Table, systemContextTableAlias, false, false);
-                dataProperty->AcceptVisitor(toSqlVisitor);
-                if (toSqlVisitor.GetStatus() == ERROR || toSqlVisitor.GetResultSet().empty())
-                    {
-                    BeAssert(false);
-                    return ERROR;
-                    }
-
-                ToSqlPropertyMapVisitor::Result const& r = toSqlVisitor.GetResultSet().front();
-                if (generateECClassView && r.GetColumn().IsShared())
-                    {
-                    const DbColumn::Type colType = DbColumn::PrimitiveTypeToColumnType(r.GetPropertyMap().GetProperty().GetAsPrimitiveProperty()->GetType());
-                    propertySql.Append("CAST (").Append(r.GetSql()).Append(" AS ").Append(DbColumn::TypeToSql(colType)).Append(")");
-                    }
-                else
-                    {
-                    propertySql = r.GetSqlBuilder();
-                    //! Here we want rename or add column alias so it appear to be a basePropertyMap
-                    //! But we only do that if column name differ
-                    if (basePropertyMap != nullptr)
-                        {
-                        SingleColumnDataPropertyMap const* baseDataProperty = static_cast<SingleColumnDataPropertyMap const*>(basePropertyMap);
-                        if (!r.GetColumn().GetName().EqualsI(baseDataProperty->GetColumn().GetName()))
-                            {
-                            propertySql.AppendSpace().AppendEscaped(baseDataProperty->GetColumn().GetName().c_str());
-                            }
-                        }
-                    }
-                }
-            }
-
-        propertySqlList.push_back(propertySql);
-        }
-
-    requireJoinTo = requireJoinToTableForDataProperties;
-    sqlView.Append(NativeSqlBuilder::GenerateSelectList(propertySqlList));
-    return SUCCESS;
-    }
-
-/////////////////////////////////////////////////////////////////////////////////////////////////
-//---------------------------------------------------------------------------------------
-// @bsimethod                                 Affan.Khan                          11/2016
-//---------------------------------------------------------------------------------------
-Utf8CP ConstraintECClassIdJoinInfo::GetSqlTableAlias()const
-    {
-<<<<<<< HEAD
-    //We only want to render propertyMap w.r.t contextTable. A endRelationship can now have more then one columns in each different table for ECInstanceId, SourceECInstanceId, TargetECInstanceId ...
-    //There for we only need to render in term of context table that is chosen before this function is called. Resulting select are UNIONed.
-    ToSqlPropertyMapVisitor sqlVisitor(contextTable, ToSqlPropertyMapVisitor::SqlTarget::View, contextTable.GetName().c_str());
-    GetColumnsPropertyMapVisitor sourceECClassIdVisitor(PropertyMap::Type::ConstraintECClassId, /*doNotSkipHorizontalPropertyMaps = */ true);
-    GetColumnsPropertyMapVisitor targetECClassIdVisitor(PropertyMap::Type::ConstraintECClassId, /*doNotSkipHorizontalPropertyMaps = */ true);
-
-    relationMap.GetECInstanceIdPropertyMap()->AcceptVisitor(sqlVisitor);
-    relationMap.GetECClassIdPropertyMap()->AcceptVisitor(sqlVisitor);
-    relationMap.GetSourceECInstanceIdPropMap()->AcceptVisitor(sqlVisitor);
-    relationMap.GetTargetECInstanceIdPropMap()->AcceptVisitor(sqlVisitor);
-    relationMap.GetSourceECClassIdPropMap()->AcceptVisitor(sourceECClassIdVisitor);
-    relationMap.GetTargetECClassIdPropMap()->AcceptVisitor(targetECClassIdVisitor);
-=======
-    return m_propertyMap.GetEnd() == ECN::ECRelationshipEnd::ECRelationshipEnd_Source ? "SourceECClassPrimaryTable" : "TargetECClassPrimaryTable";
-    }
->>>>>>> 3b23725e
-
-//---------------------------------------------------------------------------------------
-// @bsimethod                                 Affan.Khan                          11/2016
-//---------------------------------------------------------------------------------------
-Utf8CP ConstraintECClassIdJoinInfo::GetSqlECClassIdColumnAlias()const
-    {
-    return   m_propertyMap.GetEnd() == ECN::ECRelationshipEnd::ECRelationshipEnd_Source ? ECDbSystemSchemaHelper::SOURCEECCLASSID_PROPNAME : ECDbSystemSchemaHelper::TARGETECCLASSID_PROPNAME;
-    }
-
-//---------------------------------------------------------------------------------------
-// @bsimethod                                 Affan.Khan                          11/2016
-//---------------------------------------------------------------------------------------
-NativeSqlBuilder ConstraintECClassIdJoinInfo::GetNativeConstraintECClassIdSQL(bool appendAlias) const
-    {
-    NativeSqlBuilder sql;
-    sql.AppendEscaped(GetSqlTableAlias()).AppendDot().AppendEscaped(m_primaryECClassId.GetName().c_str());
-    if (appendAlias)
-        sql.AppendSpace().Append(GetSqlECClassIdColumnAlias());
-    return sql;
-    }
-
-//---------------------------------------------------------------------------------------
-// @bsimethod                                 Affan.Khan                          11/2016
-//---------------------------------------------------------------------------------------
-NativeSqlBuilder ConstraintECClassIdJoinInfo::GetNativeJoinSQL() const
-    {
-    NativeSqlBuilder sql;
-    sql.Append(" INNER JOIN ")
-        .AppendEscaped(m_primaryECInstanceId.GetTable().GetName().c_str())
-        .AppendSpace()
-        .AppendEscaped(GetSqlTableAlias())
-        .Append(" ON ")
-        .AppendEscaped(GetSqlTableAlias())
-        .AppendDot()
-        .AppendEscaped(m_primaryECInstanceId.GetName().c_str())
-        .Append(BooleanSqlOperator::EqualTo)
-        .AppendEscaped(m_forignECInstanceId.GetTable().GetName().c_str()).AppendDot().AppendEscaped(m_forignECInstanceId.GetName().c_str());
-
-    return sql;
-    }
-
-//---------------------------------------------------------------------------------------
-// @bsimethod                                 Affan.Khan                          11/2016
-//---------------------------------------------------------------------------------------
-DbTable const* ConstraintECClassIdJoinInfo::RequiresJoinTo(ConstraintECClassIdPropertyMap const& propertyMap)
-    {
-    if (!propertyMap.IsMappedToSingleTable())
-        return nullptr;
-
-    DbTable const* table = propertyMap.GetTables().front();
-    if (table->GetPersistenceType() == PersistenceType::Virtual)
-        return nullptr;
-
-    PrimitivePropertyMap const* c = propertyMap.FindDataPropertyMap(*table);
-    if (c->GetColumn().GetPersistenceType() == PersistenceType::Virtual)
-        return nullptr;
-
-    if (propertyMap.GetClassMap().GetType() == ClassMap::Type::RelationshipEndTable)
-        {
-        RelationshipClassEndTableMap const& map = static_cast<RelationshipClassEndTableMap const&>(propertyMap.GetClassMap());
-        if (map.GetConstraintMap(map.GetReferencedEnd()).GetECClassIdPropMap() == &propertyMap)
-            {
-            if (Enum::Contains(c->GetColumn().GetKind(), DbColumn::Kind::ECClassId))
-                {
-                return table;
-                }
-            }
-        }
-    else
-        {
-        if (!propertyMap.IsMappedToClassMapTables())
-            return table;
-        }
-
-    return nullptr;
-    }
-
-//---------------------------------------------------------------------------------------
-// @bsimethod                                 Affan.Khan                          11/2016
-//---------------------------------------------------------------------------------------
-ConstraintECClassIdJoinInfo::Ptr ConstraintECClassIdJoinInfo::Create(ConstraintECClassIdPropertyMap const& propertyMap, DbTable const& contextTable)
-    {
-    DbTable const* primaryTable = RequiresJoinTo(propertyMap);
-    if (primaryTable == nullptr)
-        return nullptr;
-
-    DbColumn const* primaryECInstanceIdColumn = primaryTable->GetFilteredColumnFirst(DbColumn::Kind::ECInstanceId);
-    DbColumn const* primaryECClassIdColumn = primaryTable->GetFilteredColumnFirst(DbColumn::Kind::ECClassId);
-    DbColumn const* forignECInstanceIdColumn = nullptr;
-    bool isSource = propertyMap.GetEnd() == ECN::ECRelationshipEnd::ECRelationshipEnd_Source;
-
-
-    RelationshipClassMap const& relationshipMap = static_cast<RelationshipClassMap const&>(propertyMap.GetClassMap());
-    if (!relationshipMap.IsMappedTo(contextTable))
-        {
-        BeAssert(false && "Relationship is not mapped to the context table. It must be one of Relationship.GetTables()");
-        return nullptr;
-        }
-
-    ConstraintECInstanceIdPropertyMap const*  constraintId = isSource ? relationshipMap.GetSourceECInstanceIdPropMap() : relationshipMap.GetTargetECInstanceIdPropMap();
-    BeAssert(constraintId != nullptr);
-    PrimitivePropertyMap const* relaventECClassIdPropertyMap = constraintId->FindDataPropertyMap(contextTable);
-    if (relaventECClassIdPropertyMap == nullptr)
-        {
-        BeAssert(false && "Expecting a property map for given context table");
-        return nullptr;
-        }
-
-    forignECInstanceIdColumn = &relaventECClassIdPropertyMap->GetColumn();
-    if (primaryECInstanceIdColumn == nullptr || primaryECClassIdColumn == nullptr || forignECInstanceIdColumn == nullptr)
-        {
-        BeAssert(false);
-        return nullptr;
-        }
-
-
-    return Ptr(new ConstraintECClassIdJoinInfo(propertyMap, *primaryECInstanceIdColumn, *primaryECClassIdColumn, *forignECInstanceIdColumn));
-    }
-
-END_BENTLEY_SQLITE_EC_NAMESPACE
+/*--------------------------------------------------------------------------------------+
+|
+|     $Source: ECDb/ViewGenerator.cpp $
+|
+|  $Copyright: (c) 2016 Bentley Systems, Incorporated. All rights reserved. $
+|
++--------------------------------------------------------------------------------------*/
+#include "ECDbPch.h"
+#include <set>
+#include "SqlNames.h"
+
+USING_NAMESPACE_BENTLEY_EC
+
+BEGIN_BENTLEY_SQLITE_EC_NAMESPACE
+
+//************************** ViewGenerator ***************************************************
+
+//-----------------------------------------------------------------------------------------
+// @bsimethod                                    Affan.Khan                      05/2016
+//+---------------+---------------+---------------+---------------+---------------+--------
+//static 
+BentleyStatus ViewGenerator::GenerateSelectViewSql(NativeSqlBuilder& viewSql, ECDb const& ecdb, ClassMap const& classMap, bool isPolymorphicQuery, ECSqlPrepareContext const& prepareContext)
+    {
+    ViewGenerator viewGenerator(ecdb);
+    return viewGenerator.GenerateViewSql(viewSql, classMap, isPolymorphicQuery, &prepareContext);
+    }
+
+//-----------------------------------------------------------------------------------------
+// @bsimethod                                    Affan.Khan                      05/2016
+//+---------------+---------------+---------------+---------------+---------------+--------
+//static 
+BentleyStatus ViewGenerator::CreateUpdatableViews(ECDbCR ecdb)
+    {
+    if (ecdb.IsReadonly())
+        {
+        ecdb.GetECDbImplR().GetIssueReporter().Report(ECDbIssueSeverity::Error, "Can only call ECDb::CreateECClassViewsInDb() on an ECDb file with read-write access.");
+        return ERROR;
+        }
+
+    Statement stmt;
+    if (BE_SQLITE_OK != stmt.Prepare(ecdb,
+                                     "SELECT c.Id FROM ec_Class c, ec_ClassMap cm, ec_ClassHasBaseClasses cc "
+                                     "WHERE c.Id = cm.ClassId AND c.Id = cc.BaseClassId AND c.Type = " SQLVAL_ECClassType_Entity " AND cm.MapStrategy<> " SQLVAL_MapStrategy_NotMapped
+                                     " GROUP BY c.Id"))
+        return ERROR;
+
+    std::vector<ClassMapCP> classMaps;
+    ECDbMap const& map = ecdb.Schemas().GetDbMap();
+    while (stmt.Step() == BE_SQLITE_ROW)
+        {
+        ECClassId classId = stmt.GetValueId<ECClassId>(0);
+        ECClassCP ecClass = ecdb.Schemas().GetECClass(classId);
+        if (ecClass == nullptr)
+            return ERROR;
+
+        ClassMapCP classMap = map.GetClassMap(*ecClass);
+        if (classMap == nullptr)
+            {
+            BeAssert(classMap != nullptr);
+            return ERROR;
+            }
+
+        BeAssert(classMap->GetClass().IsEntityClass() && classMap->GetType() != ClassMap::Type::NotMapped);
+        if (CreateUpdatableViewIfRequired(ecdb, *classMap) != SUCCESS)
+            return ERROR;
+        }
+
+    return SUCCESS;
+    }
+//-----------------------------------------------------------------------------------------
+// @bsimethod                                    Affan.Khan                      05/2016
+//+---------------+---------------+---------------+---------------+---------------+--------
+//static 
+BentleyStatus ViewGenerator::DropUpdatableViews(ECDbCR ecdb)
+    {
+    Statement stmt;
+    stmt.Prepare(ecdb,
+                 "SELECT ('DROP VIEW IF EXISTS _' || ec_Schema.Alias || '_' || ec_Class.Name) "
+                 "FROM ec_Class INNER JOIN ec_Schema ON ec_Schema.Id = ec_Class.SchemaId");
+
+    while (stmt.Step() == BE_SQLITE_ROW)
+        {
+        Utf8CP updatableViewSQL = stmt.GetValueText(0);
+        if (ecdb.ExecuteSql(updatableViewSQL) != BE_SQLITE_OK)
+            {
+            BeAssert(false && "Failed to drop updatable view");
+            return ERROR;
+            }
+        }
+
+    return SUCCESS;
+    }
+
+//-----------------------------------------------------------------------------------------
+// @bsimethod                                    Affan.Khan                      05/2016
+//+---------------+---------------+---------------+---------------+---------------+--------
+//static 
+BentleyStatus ViewGenerator::CreateECClassViews(ECDbCR ecdb)
+    {
+    if (ecdb.IsReadonly())
+        {
+        ecdb.GetECDbImplR().GetIssueReporter().Report(ECDbIssueSeverity::Error, "Can only call ECDb::CreateECClassViewsInDb() on an ECDb file with read-write access.");
+        return ERROR;
+        }
+
+    if (DropECClassViews(ecdb) != SUCCESS)
+        return ERROR;
+
+    Statement stmt;
+    if (BE_SQLITE_OK != stmt.Prepare(ecdb, 
+                                     "SELECT c.Id FROM ec_Class c, ec_ClassMap cm WHERE c.Id = cm.ClassId AND "
+                                     "c.Type IN (" SQLVAL_ECClassType_Entity "," SQLVAL_ECClassType_Relationship ") AND "
+                                     "cm.MapStrategy<>" SQLVAL_MapStrategy_NotMapped))
+        return ERROR;
+
+    std::vector<ClassMapCP> classMaps;
+    while (stmt.Step() == BE_SQLITE_ROW)
+        {
+        ECClassId classId = stmt.GetValueId<ECClassId>(0);
+        ECClassCP ecClass = ecdb.Schemas().GetECClass(classId);
+        if (ecClass == nullptr)
+            {
+            BeAssert(false);
+            return ERROR;
+            }
+
+        ClassMapCP classMap = ecdb.Schemas().GetDbMap().GetClassMap(*ecClass);
+        if (classMap == nullptr)
+            {
+            BeAssert(classMap != nullptr);
+            return ERROR;
+            }
+
+        BeAssert((classMap->GetClass().IsEntityClass() || classMap->GetClass().IsRelationshipClass()) && classMap->GetType() != ClassMap::Type::NotMapped);
+        if (CreateECClassView(ecdb, *classMap) != SUCCESS)
+            return ERROR;
+        }
+
+    return SUCCESS;
+    }
+//-----------------------------------------------------------------------------------------
+// @bsimethod                                    Affan.Khan                      05/2016
+//+---------------+---------------+---------------+---------------+---------------+--------
+//static 
+BentleyStatus ViewGenerator::CreateECClassView(ECDbCR ecdb, ClassMapCR classMap)
+    {
+    Utf8String viewName;
+    viewName.Sprintf("[%s.%s]", classMap.GetClass().GetSchema().GetAlias().c_str(), classMap.GetClass().GetName().c_str());
+
+    ViewGenerator viewGenerator(ecdb, true, false);
+    NativeSqlBuilder viewSql;
+    if (viewGenerator.GenerateViewSql(viewSql, classMap, true, nullptr) != SUCCESS)
+        return ERROR;
+
+    Utf8String columns;
+    bool bFirst = true;
+    std::vector<Utf8String> const& accessStringList = *viewGenerator.m_viewAccessStringList;
+    for (Utf8StringCR column : accessStringList)
+        {
+        if (bFirst)
+            bFirst = false;
+        else
+            columns.append(", ");
+
+        columns.append("[").append(column).append("]");
+        }
+
+    Utf8String createViewSql;
+    createViewSql.Sprintf("CREATE VIEW %s (%s)\n\t--### ECCLASS VIEW is for debugging purpose only!.\n\tAS %s;", viewName.c_str(), columns.c_str(), viewSql.ToString());
+    if (ecdb.ExecuteSql(createViewSql.c_str()) != BE_SQLITE_OK)
+        return ERROR;
+
+    return SUCCESS;
+    }
+
+//-----------------------------------------------------------------------------------------
+// @bsimethod                                    Affan.Khan                      05/2016
+//+---------------+---------------+---------------+---------------+---------------+--------
+//static 
+BentleyStatus ViewGenerator::DropECClassViews(ECDbCR ecdb)
+    {
+    Statement stmt;
+    stmt.Prepare(ecdb,
+                 "SELECT ('DROP VIEW IF EXISTS [' || ec_Schema.Alias || '.' || ec_Class.Name || '];') FROM ec_Class "
+                 "INNER JOIN ec_Schema ON ec_Schema.Id = ec_Class.SchemaId");
+
+    while (stmt.Step() == BE_SQLITE_ROW)
+        {
+        Utf8CP classViewSQL = stmt.GetValueText(0);
+        if (ecdb.ExecuteSql(classViewSQL) != BE_SQLITE_OK)
+            {
+            BeAssert(false && "Failed to drop ECClass view");
+            return ERROR;
+            }
+        }
+
+    return SUCCESS;
+    }
+
+//-----------------------------------------------------------------------------------------
+// @bsimethod                                    Affan.Khan                      05/2016
+//+---------------+---------------+---------------+---------------+---------------+--------
+BentleyStatus ViewGenerator::GenerateUpdateTriggerSetClause(NativeSqlBuilder& sql, ClassMap const& baseClassMap, ClassMap const& derivedClassMap)
+    {
+    sql.Reset();
+    std::vector<Utf8String> values;
+    SearchPropertyMapVisitor typeVisitor(PropertyMap::Type::Data); //Only inlcude none-system properties
+    baseClassMap.GetPropertyMaps().AcceptVisitor(typeVisitor);
+    for (PropertyMap const* result: typeVisitor.ResultSet())
+        {
+ 
+        DataPropertyMap const* derivedPropertyMap = static_cast<DataPropertyMap const*> (derivedClassMap.GetPropertyMaps().Find(result->GetAccessString().c_str()));
+        if (derivedPropertyMap == nullptr)
+            {
+            BeAssert(false);
+            return ERROR;
+            }
+
+        std::vector<DbColumn const*> derivedColumnList, baseColumnList;
+        GetColumnsPropertyMapVisitor baseColumnVisitor, derivedColumnVisitor;
+        result->AcceptVisitor(baseColumnVisitor);
+        derivedPropertyMap->AcceptVisitor(derivedColumnVisitor);
+        if (baseColumnVisitor.GetColumns().size() != derivedColumnVisitor.GetColumns().size())
+            {
+            BeAssert(false);
+            return ERROR;
+            }
+
+        for (auto deriveColumnItor = derivedColumnVisitor.GetColumns().begin(), baseColumnItor = baseColumnVisitor.GetColumns().begin(); deriveColumnItor != derivedColumnVisitor.GetColumns().end() && baseColumnItor != baseColumnVisitor.GetColumns().end(); ++deriveColumnItor, ++baseColumnItor)
+            {
+            Utf8String str;
+            str.Sprintf("[%s] = NEW.[%s]", (*deriveColumnItor)->GetName().c_str(), (*baseColumnItor)->GetName().c_str());
+            values.push_back(str);
+            }
+        }
+    
+
+    if (values.empty())
+        return ERROR;
+
+    for (auto itor = values.begin(); itor != values.end(); ++itor)
+        {
+        if (itor != values.begin())
+            sql.AppendComma();
+
+        sql.Append((*itor).c_str());
+        }
+
+    return SUCCESS;
+    }
+
+//-----------------------------------------------------------------------------------------
+// @bsimethod                                    Affan.Khan                      05/2016
+//+---------------+---------------+---------------+---------------+---------------+-------
+BentleyStatus ViewGenerator::CreateUpdatableViewIfRequired(ECDbCR ecdb, ClassMap const& classMap)
+    {
+    if (classMap.GetMapStrategy().GetStrategy() == MapStrategy::NotMapped || classMap.IsRelationshipClassMap())
+        return ERROR;
+
+    ECDbMap const& ecdbMap = ecdb.Schemas().GetDbMap();
+    StorageDescription const& descr = classMap.GetStorageDescription();
+    std::vector<Partition> const& partitions = descr.GetHorizontalPartitions();
+    Partition const& rootPartition = classMap.GetStorageDescription().GetRootHorizontalPartition();
+    DbColumn const* rootPartitionIdColumn = rootPartition.GetTable().GetFilteredColumnFirst(DbColumn::Kind::ECInstanceId);
+
+    Utf8String updatableViewName;
+    updatableViewName.Sprintf("[%s]", classMap.GetUpdatableViewName().c_str());
+
+    std::vector<Utf8String> triggerDdlList;
+
+    std::set<DbTable const*> updateTables;
+    std::set<DbTable const*> deleteTables;
+    std::vector<DbTable const*> joinedTables;
+    std::vector<DbTable const*> primaryTables;
+
+    for (Partition const& partition : partitions)
+        {
+        if (partition.GetTable().GetPersistenceType() == PersistenceType::Virtual)
+            continue;
+
+        updateTables.insert(&partition.GetTable());
+        deleteTables.insert(&partition.GetTable());
+        if (partition.GetTable().GetType() == DbTable::Type::Joined)
+            {
+            joinedTables.push_back(&partition.GetTable());
+            }
+
+        if (partition.GetTable().GetType() == DbTable::Type::Primary)
+            {
+            primaryTables.push_back(&partition.GetTable());
+            }
+        }
+    //Remove any primary table
+    for (DbTable const* joinedTable : joinedTables)
+        {
+        updateTables.erase(joinedTable->GetParentOfJoinedTable());
+        }
+
+    for (DbTable const* joinedTable : joinedTables)
+        {
+        deleteTables.insert(joinedTable->GetParentOfJoinedTable());
+        deleteTables.erase(joinedTable);
+        }
+
+    int tableCount = 0;
+    for (Partition const& partition : partitions)
+        {
+        if (partition.GetTable().GetPersistenceType() == PersistenceType::Virtual)
+            continue;
+
+        tableCount++;
+        DbColumn const* partitionIdColumn = partition.GetTable().GetFilteredColumnFirst(DbColumn::Kind::ECInstanceId);
+        Utf8String triggerNamePrefix;
+        triggerNamePrefix.Sprintf("%s_%s", rootPartition.GetTable().GetName().c_str(), partition.GetTable().GetName().c_str());
+
+        Utf8String whenClause;
+        if (partition.NeedsECClassIdFilter())
+            partition.AppendECClassIdFilterSql(whenClause, "OLD.ECClassId");
+        else
+            whenClause.append("OLD.ECClassId=").append(partition.GetRootClassId().ToString());
+
+        if (deleteTables.find(&partition.GetTable()) != deleteTables.end())
+            {//<----------DELETE trigger----------
+            Utf8String ddl("CREATE TRIGGER [");
+            ddl.append(triggerNamePrefix).append("_delete]");
+            ddl.append(" INSTEAD OF DELETE ON ").append(updatableViewName).append(" WHEN ").append(whenClause);
+
+            Utf8String body;
+            body.Sprintf(" BEGIN DELETE FROM [%s] WHERE [%s] = OLD.[%s]; END", partition.GetTable().GetName().c_str(), partitionIdColumn->GetName().c_str(), rootPartitionIdColumn->GetName().c_str());
+            ddl.append(body);
+            triggerDdlList.push_back(ddl);
+            }
+
+        if (updateTables.find(&partition.GetTable()) != updateTables.end())
+            {//<----------UPDATE trigger----------
+            ECClassCP rootClass = ecdb.Schemas().GetECClass(partition.GetRootClassId());
+            if (rootClass == nullptr)
+                {
+                BeAssert(false);
+                return ERROR;
+                }
+
+            ClassMapCP derviedClassMap = ecdbMap.GetClassMap(*rootClass);
+            if (derviedClassMap == nullptr)
+                {
+                BeAssert(false && "ClassMap not found");
+                return ERROR;
+                }
+
+            Utf8String ddl("CREATE TRIGGER [");
+            ddl.append(triggerNamePrefix).append("_update]");
+
+            ddl.append(" INSTEAD OF UPDATE ON ").append(updatableViewName).append(" WHEN ").append(whenClause);
+
+            NativeSqlBuilder setClause;
+            if (SUCCESS != GenerateUpdateTriggerSetClause(setClause, classMap, *derviedClassMap))
+                continue; //nothing to update.
+
+            Utf8String body;
+            body.Sprintf(" BEGIN UPDATE [%s] SET %s WHERE [%s] = OLD.[%s]; END", partition.GetTable().GetName().c_str(), setClause.ToString(), partitionIdColumn->GetName().c_str(), rootPartitionIdColumn->GetName().c_str());
+            ddl.append(body);
+
+            triggerDdlList.push_back(ddl);
+            }
+        }
+
+    if (tableCount < 2)
+        return SUCCESS;
+
+    ViewGenerator generator(ecdb, false, false);
+    NativeSqlBuilder viewBodySql;
+    if (generator.GenerateViewSql(viewBodySql, classMap, true, nullptr) != SUCCESS)
+        return ERROR;
+    
+    Utf8String updatableViewDdl;
+    updatableViewDdl.Sprintf("CREATE VIEW %s AS %s", updatableViewName.c_str(), viewBodySql.ToString());
+
+    if (ecdb.ExecuteSql(updatableViewDdl.c_str()) != BE_SQLITE_OK)
+        return ERROR;
+
+    for (Utf8StringCR triggerDdl : triggerDdlList)
+        {
+        if (ecdb.ExecuteSql(triggerDdl.c_str()) != BE_SQLITE_OK)
+            return ERROR;
+        }
+
+    return SUCCESS;
+    }
+
+//-----------------------------------------------------------------------------------------
+// @bsimethod                                    Affan.Khan                      07/2013
+//+---------------+---------------+---------------+---------------+---------------+--------
+BentleyStatus ViewGenerator::GenerateViewSql(NativeSqlBuilder& viewSql, ClassMap const& classMap, bool isPolymorphicQuery, ECSqlPrepareContext const* prepareContext)
+    {
+    m_isPolymorphic = isPolymorphicQuery;
+    m_prepareContext = prepareContext;
+    m_captureViewAccessStringList = true;
+    if (classMap.GetMapStrategy().GetStrategy() == MapStrategy::NotMapped)
+        {
+        BeAssert(false && "ViewGenerator::CreateView must not be called on unmapped class");
+        return ERROR;
+        }
+
+    if (classMap.IsRelationshipClassMap())
+        {
+        if (classMap.GetType() == ClassMap::Type::RelationshipEndTable)
+            return RenderRelationshipClassEndTableMap(viewSql, static_cast<RelationshipClassEndTableMap const&>(classMap));
+
+        return RenderRelationshipClassLinkTableMap(viewSql, static_cast<RelationshipClassLinkTableMap const&>(classMap));
+        }
+
+    return RenderEntityClassMap(viewSql, classMap);
+    }
+
+//---------------------------------------------------------------------------------------
+// @bsimethod                                 Affan.Khan                          11/2016
+//---------------------------------------------------------------------------------------
+bool ViewGenerator::IsECClassIdFilterEnabled() const
+    {
+    if (m_prepareContext)
+        {
+        if (OptionsExp const* options = m_prepareContext->GetCurrentScope().GetOptions())
+            return !options->HasOption(OptionsExp::NOECCLASSIDFILTER_OPTION);
+        }
+    return true;
+    }
+//---------------------------------------------------------------------------------------
+// @bsimethod                                 Affan.Khan                          11/2016
+//---------------------------------------------------------------------------------------
+BentleyStatus ViewGenerator::RenderEntityClassMap(NativeSqlBuilder& viewSql, ClassMap const& classMap)
+    {
+    NativeSqlBuilder::List unionList;
+    StorageDescription const& storageDesc = classMap.GetStorageDescription();
+    bool isVertical = storageDesc.GetVerticalPartitions().size() > 1;
+    std::vector<Partition> const& partitionOfInterest = isVertical ? storageDesc.GetVerticalPartitions() : storageDesc.GetHorizontalPartitions();
+    for (Partition const& partition : partitionOfInterest)
+        {
+        if (partition.GetTable().GetPersistenceType() == PersistenceType::Virtual)
+            continue;
+
+        //For vertical partition we like to skip the first primary partition table.
+        if (isVertical)
+            {
+            if (&partition.GetTable() == &storageDesc.GetRootHorizontalPartition().GetTable())
+                continue;
+            }
+
+        NativeSqlBuilder view;
+        ECClass const* entityClassMap = m_ecdb.Schemas().GetECClass(partition.GetRootClassId());
+        if (entityClassMap == nullptr || entityClassMap->GetClassType() != ECClassType::Entity)
+            {
+            BeAssert(false);
+            return ERROR;
+            }
+
+        ClassMap const* contextClassMap = m_ecdb.Schemas().GetDbMap().GetClassMap(*entityClassMap);
+        if (contextClassMap == nullptr || contextClassMap->GetType() != ClassMap::Type::Class)
+            {
+            BeAssert(false);
+            return ERROR;
+            }
+
+        ClassMap const* castInto = contextClassMap == &classMap ? nullptr : &classMap;
+        if (RenderEntityClassMap(view, *contextClassMap, partition.GetTable(), castInto) != SUCCESS)
+            return ERROR;
+
+
+        if (PrimitivePropertyMap const* classIdPropertyMap = contextClassMap->GetECClassIdPropertyMap()->FindDataPropertyMap(partition.GetTable()))
+            {
+            if (classIdPropertyMap->GetColumn().GetPersistenceType() == PersistenceType::Persisted && IsECClassIdFilterEnabled())
+                {
+                Utf8String whereClause;
+                if (SUCCESS != storageDesc.GenerateECClassIdFilter(whereClause, partition.GetTable(), classIdPropertyMap->GetColumn(), m_isPolymorphic, true))
+                    return ERROR;
+
+                if (!whereClause.empty())
+                    view.Append(" WHERE ").Append(whereClause.c_str());
+                }
+            }
+
+        unionList.push_back(view);
+        }
+
+    if (unionList.empty())
+        {
+        if (RenderNullView(viewSql, classMap) != SUCCESS)
+            return ERROR;
+        }
+    else
+        {
+        if (m_asSubQuery)
+            viewSql.AppendParenLeft();
+
+        viewSql.Append(NativeSqlBuilder::Union(unionList));
+
+        if (m_asSubQuery)
+            viewSql.AppendParenRight();
+        }
+
+    if (m_captureViewAccessStringList)
+        m_captureViewAccessStringList = false;
+
+    return SUCCESS;
+    }
+
+//---------------------------------------------------------------------------------------
+// @bsimethod                                 Affan.Khan                          11/2016
+//---------------------------------------------------------------------------------------
+BentleyStatus ViewGenerator::RenderEntityClassMap(NativeSqlBuilder& viewSql, ClassMap const& classMap, DbTable const& contextTable, ClassMapCP castAs)
+    {
+    viewSql.Append("SELECT ");
+    DbTable const* requireJoinTo = nullptr;
+    if (RenderPropertyMaps(viewSql, requireJoinTo, classMap, contextTable, castAs, PropertyMap::Type::Entity) != SUCCESS)
+        return ERROR;
+
+    viewSql.Append(" FROM ").AppendEscaped(contextTable.GetName().c_str());
+    //Join necessary table for table 
+    if (requireJoinTo != nullptr)
+        {
+        auto primaryKey = contextTable.GetFilteredColumnFirst(DbColumn::Kind::ECInstanceId);
+        auto fkKey = requireJoinTo->GetFilteredColumnFirst(DbColumn::Kind::ECInstanceId);
+        viewSql.Append(" INNER JOIN ").AppendEscaped(requireJoinTo->GetName().c_str());
+        viewSql.Append(" ON ").AppendEscaped(contextTable.GetName().c_str()).AppendDot().AppendEscaped(primaryKey->GetName().c_str());
+        viewSql.Append(" = ").AppendEscaped(requireJoinTo->GetName().c_str()).AppendDot().AppendEscaped(fkKey->GetName().c_str());
+        }
+
+    return SUCCESS;
+    }
+
+//---------------------------------------------------------------------------------------
+// @bsimethod                                 Affan.Khan                          11/2016
+//---------------------------------------------------------------------------------------
+BentleyStatus ViewGenerator::RenderNullView(NativeSqlBuilder& viewSql, ClassMap const& classMap)
+    {
+    SearchPropertyMapVisitor visitor(PropertyMap::Type::All, true);
+    classMap.GetPropertyMaps().AcceptVisitor(visitor);
+    if (m_asSubQuery)
+        viewSql.AppendParenLeft();
+
+    viewSql.Append("SELECT ");
+    bool first = true;
+    for (PropertyMap const* propertyMap : visitor.ResultSet())
+        {
+        if (first)
+            first = false;
+        else
+            viewSql.AppendComma();
+
+        if (propertyMap->IsSystem())
+            {
+            viewSql.Append("NULL").AppendSpace().AppendEscaped(propertyMap->GetAccessString().c_str());
+            }
+        else
+            {
+            PrimitivePropertyMap const* primitiveMap = static_cast<PrimitivePropertyMap const*>(propertyMap);
+            viewSql.Append("NULL").AppendSpace().AppendEscaped(primitiveMap->GetColumn().GetName().c_str());
+            }
+
+        RecordPropertyMapIfRequried(*propertyMap);
+        }
+
+    viewSql.Append(" LIMIT 0");
+
+    if (m_asSubQuery)
+        viewSql.AppendParenRight();
+    return SUCCESS;
+    }
+
+//---------------------------------------------------------------------------------------
+// @bsimethod                                 Affan.Khan                          11/2016
+//---------------------------------------------------------------------------------------
+BentleyStatus ViewGenerator::RenderRelationshipClassLinkTableMap(NativeSqlBuilder& viewSql, RelationshipClassLinkTableMap const& relationMap)
+    {
+    NativeSqlBuilder::List unionList;
+    StorageDescription const& storageDesc = relationMap.GetStorageDescription();
+    for (Partition const& partition : storageDesc.GetHorizontalPartitions())
+        {
+        if (partition.GetTable().GetPersistenceType() == PersistenceType::Virtual)
+            continue;
+
+        NativeSqlBuilder view;
+        ECClass const* relationshipECClass = m_ecdb.Schemas().GetECClass(partition.GetRootClassId());
+        if (relationshipECClass == nullptr || !relationshipECClass->IsRelationshipClass())
+            {
+            BeAssert(false);
+            return ERROR;
+            }
+
+        ClassMap const* classMap = m_ecdb.Schemas().GetDbMap().GetClassMap(*relationshipECClass);
+        if (classMap == nullptr || classMap->GetType() == ClassMap::Type::RelationshipLinkTable)
+            {
+            BeAssert(false);
+            return ERROR;
+            }
+
+        RelationshipClassLinkTableMap const& contextRelationship = static_cast<RelationshipClassLinkTableMap const&>(*classMap);
+        RelationshipClassLinkTableMap const* castInto = &contextRelationship == &relationMap ? nullptr : &relationMap;
+        ConstraintECClassIdJoinInfo::Ptr sourceECClassIdJoinInfo = ConstraintECClassIdJoinInfo::Create(*relationMap.GetSourceECClassIdPropMap(), partition.GetTable());
+        ConstraintECClassIdJoinInfo::Ptr targetECClassIdJoinInfo = ConstraintECClassIdJoinInfo::Create(*relationMap.GetTargetECClassIdPropMap(), partition.GetTable());
+        if (RenderRelationshipClassMap(view, contextRelationship, partition.GetTable(), sourceECClassIdJoinInfo.get(), targetECClassIdJoinInfo.get(), castInto) != SUCCESS)
+            return ERROR;
+
+        if (sourceECClassIdJoinInfo != nullptr)
+            {
+            view.Append(sourceECClassIdJoinInfo->GetNativeJoinSQL());
+            }
+
+        if (targetECClassIdJoinInfo != nullptr)
+            {
+            view.Append(targetECClassIdJoinInfo->GetNativeJoinSQL());
+            }
+
+        if (PrimitivePropertyMap const* classIdPropertyMap = relationMap.GetECClassIdPropertyMap()->FindDataPropertyMap(partition.GetTable()))
+            {
+            if (classIdPropertyMap->GetColumn().GetPersistenceType() == PersistenceType::Persisted && IsECClassIdFilterEnabled())
+                {
+                Utf8String whereClause;
+                if (SUCCESS != storageDesc.GenerateECClassIdFilter(whereClause, partition.GetTable(), classIdPropertyMap->GetColumn(), m_isPolymorphic, true))
+                    return ERROR;
+
+                if (!whereClause.empty())
+                    view.Append(" WHERE ").Append(whereClause.c_str());
+                }
+            }
+
+        unionList.push_back(view);
+        }
+
+    if (unionList.empty())
+        {
+        if (RenderNullView(viewSql, relationMap) != SUCCESS)
+            return ERROR;
+        }
+    else
+        {
+        if (m_asSubQuery)
+            viewSql.AppendParenLeft();
+
+        viewSql.Append(NativeSqlBuilder::Union(unionList));
+
+        if (m_asSubQuery)
+            viewSql.AppendParenRight();
+        }
+
+    if (m_captureViewAccessStringList)
+        m_captureViewAccessStringList = false;
+
+    return SUCCESS;
+    }
+//---------------------------------------------------------------------------------------
+// @bsimethod                                 Affan.Khan                          11/2016
+//---------------------------------------------------------------------------------------
+BentleyStatus ViewGenerator::RenderRelationshipClassEndTableMap(NativeSqlBuilder& viewSql, RelationshipClassEndTableMap const& relationMap) 
+    {
+    NativeSqlBuilder::List unionList;
+    for (DbTable const* table : relationMap.GetTables())
+        {
+        if (table->GetPersistenceType() == PersistenceType::Virtual)
+            continue;
+
+        NativeSqlBuilder view;
+        ConstraintECClassIdJoinInfo::Ptr sourceECClassIdJoinInfo = ConstraintECClassIdJoinInfo::Create(*relationMap.GetSourceECClassIdPropMap(), *table);
+        ConstraintECClassIdJoinInfo::Ptr targetECClassIdJoinInfo = ConstraintECClassIdJoinInfo::Create(*relationMap.GetTargetECClassIdPropMap(), *table);
+
+        if (RenderRelationshipClassMap(view, relationMap, *table, sourceECClassIdJoinInfo.get(), targetECClassIdJoinInfo.get()) != SUCCESS)
+            return ERROR;
+
+        if (sourceECClassIdJoinInfo != nullptr)
+            {
+            view.Append(sourceECClassIdJoinInfo->GetNativeJoinSQL());
+            }
+
+        if (targetECClassIdJoinInfo != nullptr)
+            {
+            view.Append(targetECClassIdJoinInfo->GetNativeJoinSQL());
+            }
+
+        view.Append(" WHERE ").AppendEscaped(relationMap.GetReferencedEndECInstanceIdPropMap()->GetAccessString().c_str()).Append(" IS NOT NULL");
+        //! Add Polymorphic Filter if required
+        if (PrimitivePropertyMap const* classIdPropertyMap = relationMap.GetECClassIdPropertyMap()->FindDataPropertyMap(*table))
+            {
+            if (classIdPropertyMap->GetColumn().GetPersistenceType() == PersistenceType::Persisted && IsECClassIdFilterEnabled())
+                {    
+                NativeSqlBuilder classIdFilter;
+                Utf8Char classIdStr[ECClassId::ID_STRINGBUFFER_LENGTH];
+                relationMap.GetClass().GetId().ToString(classIdStr);
+                classIdFilter.AppendEscaped(table->GetName().c_str()).AppendDot().AppendEscaped(classIdPropertyMap->GetColumn().GetName().c_str());
+                if (m_isPolymorphic)
+                    classIdFilter.Append(" IN (SELECT ClassId FROM " TABLE_ClassHierarchyCache " WHERE BaseClassId=").Append(classIdStr).Append(")");
+                else
+                    classIdFilter.Append(BooleanSqlOperator::EqualTo).Append(classIdStr);
+
+                //We always have a WHERE so always add AND operator
+                view.AppendSpace().Append(BooleanSqlOperator::And).AppendSpace().Append(classIdFilter);
+                }
+            }
+        unionList.push_back(view);
+        }
+
+    if (unionList.empty())
+        {
+        if (RenderNullView(viewSql, relationMap) != SUCCESS)
+            return ERROR;
+        }
+    else
+        {
+        if (m_asSubQuery)
+            viewSql.AppendParenLeft();
+
+        viewSql.Append(NativeSqlBuilder::Union(unionList));
+
+        if (m_asSubQuery)
+            viewSql.AppendParenRight();
+        }
+
+    if (m_captureViewAccessStringList)
+        m_captureViewAccessStringList = false;
+
+    return SUCCESS;
+    }
+
+//---------------------------------------------------------------------------------------
+// @bsimethod                                 Affan.Khan                          11/2016
+//---------------------------------------------------------------------------------------
+void ViewGenerator::RecordPropertyMapIfRequried(PropertyMap const& propertyMap) 
+    {
+    if (m_viewAccessStringList && m_captureViewAccessStringList)
+        m_viewAccessStringList->push_back(propertyMap.GetAccessString());
+    }
+
+//---------------------------------------------------------------------------------------
+// @bsimethod                                 Affan.Khan                          11/2016
+//---------------------------------------------------------------------------------------
+BentleyStatus ViewGenerator::RenderRelationshipClassMap(NativeSqlBuilder& viewSql, RelationshipClassMap const& relationMap, DbTable const& contextTable, ConstraintECClassIdJoinInfo const* sourceJoinInfo, ConstraintECClassIdJoinInfo const* targetJoinInfo, RelationshipClassLinkTableMap const* castInto)
+    {
+    ToSqlPropertyMapVisitor sqlVisitor(contextTable, ToSqlPropertyMapVisitor::SqlTarget::Table, contextTable.GetName().c_str(),false, true);
+    viewSql.Append("SELECT ");
+
+    //ECInstanceId
+    sqlVisitor.Reset();
+    RecordPropertyMapIfRequried(*relationMap.GetECInstanceIdPropertyMap());
+    relationMap.GetECInstanceIdPropertyMap()->AcceptVisitor(sqlVisitor);
+    viewSql.Append(sqlVisitor.GetResultSet().front().GetSqlBuilder());
+
+    //ECClassId
+    sqlVisitor.Reset();
+    RecordPropertyMapIfRequried(*relationMap.GetECClassIdPropertyMap());
+    relationMap.GetECClassIdPropertyMap()->AcceptVisitor(sqlVisitor);
+    viewSql.AppendComma().Append(sqlVisitor.GetResultSet().front().GetSqlBuilder());
+
+    //SourceECInstanceId
+    sqlVisitor.Reset();
+    RecordPropertyMapIfRequried(*relationMap.GetSourceECInstanceIdPropMap());
+    relationMap.GetSourceECInstanceIdPropMap()->AcceptVisitor(sqlVisitor);
+    viewSql.AppendComma().Append(sqlVisitor.GetResultSet().front().GetSqlBuilder());
+
+    //SourceECClassId
+    RecordPropertyMapIfRequried(*relationMap.GetSourceECClassIdPropMap());
+    if (sourceJoinInfo != nullptr)
+        {
+        viewSql.AppendComma().Append(sourceJoinInfo->GetNativeConstraintECClassIdSQL(true));
+        }
+    else
+        {
+        sqlVisitor.Reset();
+        relationMap.GetSourceECClassIdPropMap()->AcceptVisitor(sqlVisitor);
+        viewSql.AppendComma().Append(sqlVisitor.GetResultSet().front().GetSqlBuilder());
+        }
+
+    //TargetECInstanceid
+    sqlVisitor.Reset();
+    RecordPropertyMapIfRequried(*relationMap.GetTargetECInstanceIdPropMap());
+    relationMap.GetTargetECInstanceIdPropMap()->AcceptVisitor(sqlVisitor);
+    viewSql.AppendComma().Append(sqlVisitor.GetResultSet().front().GetSqlBuilder());
+
+    //TargetECClassId
+    RecordPropertyMapIfRequried(*relationMap.GetTargetECClassIdPropMap());
+    if (targetJoinInfo != nullptr)
+        {
+        viewSql.AppendComma().Append(targetJoinInfo->GetNativeConstraintECClassIdSQL(true));
+        }
+    else
+        {
+        sqlVisitor.Reset();
+        relationMap.GetTargetECClassIdPropMap()->AcceptVisitor(sqlVisitor);
+        viewSql.AppendComma().Append(sqlVisitor.GetResultSet().front().GetSqlBuilder());
+        }
+
+    DbTable const* requireJoinTo;
+    NativeSqlBuilder dataPropertySql;
+    if (RenderPropertyMaps(dataPropertySql, requireJoinTo, relationMap, contextTable, nullptr, PropertyMap::Type::Data) != SUCCESS)
+        return ERROR;
+
+    if (requireJoinTo != nullptr)
+        {
+        BeAssert(false && "Relationship does not support joined table so this is a error");
+        return ERROR;
+        }
+
+    if (!dataPropertySql.IsEmpty())
+        {
+        BeAssert(relationMap.GetType() == ClassMap::Type::RelationshipLinkTable && "Only LinkTable can have property");
+        viewSql.AppendComma().Append(dataPropertySql);
+        }
+
+    viewSql.Append(" FROM ").AppendEscaped(contextTable.GetName().c_str());
+    return SUCCESS;
+    }
+
+
+//---------------------------------------------------------------------------------------
+// @bsimethod                                 Affan.Khan                          11/2016
+//---------------------------------------------------------------------------------------
+BentleyStatus ViewGenerator::RenderPropertyMaps(NativeSqlBuilder& sqlView, DbTable const*& requireJoinTo, ClassMapCR classMap, DbTable const&  contextTable, ClassMapCP baseClass, PropertyMap::Type filter)
+    {
+    requireJoinTo = nullptr;
+    const bool generateECClassView = m_viewAccessStringList && m_captureViewAccessStringList;
+    if (Enum::Contains(filter, PropertyMap::Type::ConstraintECClassId) || Enum::Contains(filter, PropertyMap::Type::ConstraintECInstanceId))
+        {
+        BeAssert(false && "This funtion cannot render ConstraintECClassId and ConstraintECInstanceId propertymaps");
+        return ERROR;
+        }
+
+    std::vector<std::pair<PropertyMap const*, PropertyMap const*>> propertyMaps;
+    if (!classMap.IsMappedTo(contextTable))
+        {
+        BeAssert(false);
+        return ERROR;
+        }
+
+    DbTable const* requireJoinToTableForDataProperties = nullptr;
+    if (baseClass)
+        {
+        SearchPropertyMapVisitor propertyVisitor(PropertyMap::Type::All, true /*traverse compound properties but compound properties themself is not included*/);
+        baseClass->GetPropertyMaps().AcceptVisitor(propertyVisitor);
+        for (PropertyMap const* basePropertyMap : propertyVisitor.ResultSet())
+            {
+            if (!Enum::Contains(filter, basePropertyMap->GetType()))
+                continue;
+
+            if (m_prepareContext && !m_prepareContext->GetSelectionOptions().IsSelected(basePropertyMap->GetAccessString().c_str()))
+                continue;
+
+            PropertyMap const* propertyMap = classMap.GetPropertyMaps().Find(basePropertyMap->GetAccessString().c_str());
+            if (propertyMap == nullptr)
+                {
+                BeAssert(false && "classMap is not subclass of baseClass");
+                return ERROR;
+                }
+            if (propertyMap->GetType() != basePropertyMap->GetType())
+                {
+                BeAssert(propertyMap->GetType() == basePropertyMap->GetType());
+                return ERROR;
+                }
+            //!We assum that in case of joinedTable we can only have exactly one table to joint to.
+            //!Therefore not using a set/vector to store joinTable list
+            if (requireJoinToTableForDataProperties == nullptr)
+                {
+                if (propertyMap->IsData())
+                    {
+                    DataPropertyMap const* dataPropertyMap = static_cast<DataPropertyMap const*> (propertyMap);
+                    if (&dataPropertyMap->GetTable() != &contextTable)
+                        requireJoinToTableForDataProperties = &dataPropertyMap->GetTable();
+                    }
+                }
+
+            propertyMaps.push_back(std::make_pair(propertyMap, basePropertyMap));
+            }
+        }
+    else
+        {
+        SearchPropertyMapVisitor propertyVisitor(PropertyMap::Type::All, true /*traverse compound properties but compound properties themself is not included*/);
+        classMap.GetPropertyMaps().AcceptVisitor(propertyVisitor);
+        for (PropertyMap const* propertyMap : propertyVisitor.ResultSet())
+            {
+            if (Enum::Contains(filter, propertyMap->GetType()))
+                {
+                if (m_prepareContext && !m_prepareContext->GetSelectionOptions().IsSelected(propertyMap->GetAccessString().c_str()))
+                    continue;
+
+                //!We assum that in case of joinedTable we can only have exactly one table to joint to.
+                //!Therefore not using a set/vector to store joinTable list
+                if (requireJoinToTableForDataProperties == nullptr)
+                    {
+                    if (propertyMap->IsData())
+                        {
+                        DataPropertyMap const* dataPropertyMap = static_cast<DataPropertyMap const*> (propertyMap);
+                        if (&dataPropertyMap->GetTable() != &contextTable)
+                            requireJoinToTableForDataProperties = &dataPropertyMap->GetTable();
+                        }
+                    }
+                propertyMaps.push_back(std::make_pair(propertyMap, nullptr));
+                }
+            }
+        }
+
+    if (propertyMaps.empty())
+        return SUCCESS;
+
+    Utf8CP systemContextTableAlias = requireJoinToTableForDataProperties ? contextTable.GetName().c_str() : nullptr;
+    NativeSqlBuilder::List propertySqlList;
+    for (auto const& kvp : propertyMaps)
+        {
+        PropertyMap const* basePropertyMap = kvp.second;
+        PropertyMap const* propertyMap = kvp.first;
+        if (basePropertyMap != nullptr)
+            {
+            BeAssert(dynamic_cast<CompoundDataPropertyMap const*>(basePropertyMap) == nullptr);
+            }
+
+        BeAssert(dynamic_cast<CompoundDataPropertyMap const*>(propertyMap) == nullptr);
+        RecordPropertyMapIfRequried(*propertyMap);
+
+        NativeSqlBuilder propertySql;
+        // We only need table qualifer if there is atleast one data property selected that require joining to another table
+        // In this case all data properties are table qualified name to ensure no conflict between two tables columns.
+        // System property never require a join but therefor requireJoinToTableForDataProperties = nullptr if no data property was choosen
+        if (propertyMap->IsSystem())
+            {
+            ToSqlPropertyMapVisitor toSqlVisitor(contextTable, ToSqlPropertyMapVisitor::SqlTarget::Table, systemContextTableAlias, false, true);
+            propertyMap->AcceptVisitor(toSqlVisitor);
+            if (toSqlVisitor.GetStatus() == ERROR || toSqlVisitor.GetResultSet().empty())
+                {
+                BeAssert(false);
+                return ERROR;
+                }
+
+            ToSqlPropertyMapVisitor::Result const& r = toSqlVisitor.GetResultSet().front();
+            propertySql = r.GetSqlBuilder();
+            }
+        else //Data Property
+            {
+            BeAssert(propertyMap->IsData());
+            BeAssert(dynamic_cast<SingleColumnDataPropertyMap const*>(propertyMap) != nullptr);
+            SingleColumnDataPropertyMap const* dataProperty = static_cast<SingleColumnDataPropertyMap const*>(propertyMap);
+            //! Join table does not require casting as we only split table into exactly two possiable tables and only if shared table is enabled.
+            if (&dataProperty->GetTable() == requireJoinToTableForDataProperties)
+                {
+                ToSqlPropertyMapVisitor toSqlVisitor(*requireJoinToTableForDataProperties, ToSqlPropertyMapVisitor::SqlTarget::Table, requireJoinToTableForDataProperties->GetName().c_str(), false, false);
+                dataProperty->AcceptVisitor(toSqlVisitor);
+                if (toSqlVisitor.GetStatus() == ERROR || toSqlVisitor.GetResultSet().empty())
+                    {
+                    BeAssert(false);
+                    return ERROR;
+                    }
+
+                ToSqlPropertyMapVisitor::Result const& r = toSqlVisitor.GetResultSet().front();
+                //! This is where we generate strong type column for shared column for debug view
+                if (generateECClassView && r.GetColumn().IsShared())
+                    {
+                    const DbColumn::Type colType = DbColumn::PrimitiveTypeToColumnType(r.GetPropertyMap().GetProperty().GetAsPrimitiveProperty()->GetType());
+                    propertySql.Append("CAST (").Append(r.GetSql()).Append(" AS ").Append(DbColumn::TypeToSql(colType)).Append(")");
+                    }
+                else
+                    propertySql = r.GetSqlBuilder();
+                }
+            else
+                {
+                ToSqlPropertyMapVisitor toSqlVisitor(contextTable, ToSqlPropertyMapVisitor::SqlTarget::Table, systemContextTableAlias, false, false);
+                dataProperty->AcceptVisitor(toSqlVisitor);
+                if (toSqlVisitor.GetStatus() == ERROR || toSqlVisitor.GetResultSet().empty())
+                    {
+                    BeAssert(false);
+                    return ERROR;
+                    }
+
+                ToSqlPropertyMapVisitor::Result const& r = toSqlVisitor.GetResultSet().front();
+                if (generateECClassView && r.GetColumn().IsShared())
+                    {
+                    const DbColumn::Type colType = DbColumn::PrimitiveTypeToColumnType(r.GetPropertyMap().GetProperty().GetAsPrimitiveProperty()->GetType());
+                    propertySql.Append("CAST (").Append(r.GetSql()).Append(" AS ").Append(DbColumn::TypeToSql(colType)).Append(")");
+                    }
+                else
+                    {
+                    propertySql = r.GetSqlBuilder();
+                    //! Here we want rename or add column alias so it appear to be a basePropertyMap
+                    //! But we only do that if column name differ
+                    if (basePropertyMap != nullptr)
+                        {
+                        SingleColumnDataPropertyMap const* baseDataProperty = static_cast<SingleColumnDataPropertyMap const*>(basePropertyMap);
+                        if (!r.GetColumn().GetName().EqualsI(baseDataProperty->GetColumn().GetName()))
+                            {
+                            propertySql.AppendSpace().AppendEscaped(baseDataProperty->GetColumn().GetName().c_str());
+                            }
+                        }
+                    }
+                }
+            }
+
+        propertySqlList.push_back(propertySql);
+        }
+
+    requireJoinTo = requireJoinToTableForDataProperties;
+    sqlView.Append(NativeSqlBuilder::GenerateSelectList(propertySqlList));
+    return SUCCESS;
+    }
+
+/////////////////////////////////////////////////////////////////////////////////////////////////
+//---------------------------------------------------------------------------------------
+// @bsimethod                                 Affan.Khan                          11/2016
+//---------------------------------------------------------------------------------------
+Utf8CP ConstraintECClassIdJoinInfo::GetSqlTableAlias()const
+    {
+    return m_propertyMap.GetEnd() == ECN::ECRelationshipEnd::ECRelationshipEnd_Source ? "SourceECClassPrimaryTable" : "TargetECClassPrimaryTable";
+    }
+
+//---------------------------------------------------------------------------------------
+// @bsimethod                                 Affan.Khan                          11/2016
+//---------------------------------------------------------------------------------------
+Utf8CP ConstraintECClassIdJoinInfo::GetSqlECClassIdColumnAlias()const
+    {
+    return   m_propertyMap.GetEnd() == ECN::ECRelationshipEnd::ECRelationshipEnd_Source ? ECDbSystemSchemaHelper::SOURCEECCLASSID_PROPNAME : ECDbSystemSchemaHelper::TARGETECCLASSID_PROPNAME;
+    }
+
+//---------------------------------------------------------------------------------------
+// @bsimethod                                 Affan.Khan                          11/2016
+//---------------------------------------------------------------------------------------
+NativeSqlBuilder ConstraintECClassIdJoinInfo::GetNativeConstraintECClassIdSQL(bool appendAlias) const
+    {
+    NativeSqlBuilder sql;
+    sql.AppendEscaped(GetSqlTableAlias()).AppendDot().AppendEscaped(m_primaryECClassId.GetName().c_str());
+    if (appendAlias)
+        sql.AppendSpace().Append(GetSqlECClassIdColumnAlias());
+    return sql;
+    }
+
+//---------------------------------------------------------------------------------------
+// @bsimethod                                 Affan.Khan                          11/2016
+//---------------------------------------------------------------------------------------
+NativeSqlBuilder ConstraintECClassIdJoinInfo::GetNativeJoinSQL() const
+    {
+    NativeSqlBuilder sql;
+    sql.Append(" INNER JOIN ")
+        .AppendEscaped(m_primaryECInstanceId.GetTable().GetName().c_str())
+        .AppendSpace()
+        .AppendEscaped(GetSqlTableAlias())
+        .Append(" ON ")
+        .AppendEscaped(GetSqlTableAlias())
+        .AppendDot()
+        .AppendEscaped(m_primaryECInstanceId.GetName().c_str())
+        .Append(BooleanSqlOperator::EqualTo)
+        .AppendEscaped(m_forignECInstanceId.GetTable().GetName().c_str()).AppendDot().AppendEscaped(m_forignECInstanceId.GetName().c_str());
+
+    return sql;
+    }
+
+//---------------------------------------------------------------------------------------
+// @bsimethod                                 Affan.Khan                          11/2016
+//---------------------------------------------------------------------------------------
+DbTable const* ConstraintECClassIdJoinInfo::RequiresJoinTo(ConstraintECClassIdPropertyMap const& propertyMap)
+    {
+    if (!propertyMap.IsMappedToSingleTable())
+        return nullptr;
+
+    DbTable const* table = propertyMap.GetTables().front();
+    if (table->GetPersistenceType() == PersistenceType::Virtual)
+        return nullptr;
+
+    PrimitivePropertyMap const* c = propertyMap.FindDataPropertyMap(*table);
+    if (c->GetColumn().GetPersistenceType() == PersistenceType::Virtual)
+        return nullptr;
+
+    if (propertyMap.GetClassMap().GetType() == ClassMap::Type::RelationshipEndTable)
+        {
+        RelationshipClassEndTableMap const& map = static_cast<RelationshipClassEndTableMap const&>(propertyMap.GetClassMap());
+        if (map.GetConstraintMap(map.GetReferencedEnd()).GetECClassIdPropMap() == &propertyMap)
+            {
+            if (Enum::Contains(c->GetColumn().GetKind(), DbColumn::Kind::ECClassId))
+                {
+                return table;
+                }
+            }
+        }
+    else
+        {
+        if (!propertyMap.IsMappedToClassMapTables())
+            return table;
+        }
+
+    return nullptr;
+    }
+
+//---------------------------------------------------------------------------------------
+// @bsimethod                                 Affan.Khan                          11/2016
+//---------------------------------------------------------------------------------------
+ConstraintECClassIdJoinInfo::Ptr ConstraintECClassIdJoinInfo::Create(ConstraintECClassIdPropertyMap const& propertyMap, DbTable const& contextTable)
+    {
+    DbTable const* primaryTable = RequiresJoinTo(propertyMap);
+    if (primaryTable == nullptr)
+        return nullptr;
+
+    DbColumn const* primaryECInstanceIdColumn = primaryTable->GetFilteredColumnFirst(DbColumn::Kind::ECInstanceId);
+    DbColumn const* primaryECClassIdColumn = primaryTable->GetFilteredColumnFirst(DbColumn::Kind::ECClassId);
+    DbColumn const* forignECInstanceIdColumn = nullptr;
+    bool isSource = propertyMap.GetEnd() == ECN::ECRelationshipEnd::ECRelationshipEnd_Source;
+
+
+    RelationshipClassMap const& relationshipMap = static_cast<RelationshipClassMap const&>(propertyMap.GetClassMap());
+    if (!relationshipMap.IsMappedTo(contextTable))
+        {
+        BeAssert(false && "Relationship is not mapped to the context table. It must be one of Relationship.GetTables()");
+        return nullptr;
+        }
+
+    ConstraintECInstanceIdPropertyMap const*  constraintId = isSource ? relationshipMap.GetSourceECInstanceIdPropMap() : relationshipMap.GetTargetECInstanceIdPropMap();
+    BeAssert(constraintId != nullptr);
+    PrimitivePropertyMap const* relaventECClassIdPropertyMap = constraintId->FindDataPropertyMap(contextTable);
+    if (relaventECClassIdPropertyMap == nullptr)
+        {
+        BeAssert(false && "Expecting a property map for given context table");
+        return nullptr;
+        }
+
+    forignECInstanceIdColumn = &relaventECClassIdPropertyMap->GetColumn();
+    if (primaryECInstanceIdColumn == nullptr || primaryECClassIdColumn == nullptr || forignECInstanceIdColumn == nullptr)
+        {
+        BeAssert(false);
+        return nullptr;
+        }
+
+
+    return Ptr(new ConstraintECClassIdJoinInfo(propertyMap, *primaryECInstanceIdColumn, *primaryECClassIdColumn, *forignECInstanceIdColumn));
+    }
+
+END_BENTLEY_SQLITE_EC_NAMESPACE