--- conflicted
+++ resolved
@@ -1,1488 +1,1483 @@
-/*--------------------------------------------------------------------------------------+
-|
-|     $Source: ECDb/ViewGenerator.cpp $
-|
-|  $Copyright: (c) 2016 Bentley Systems, Incorporated. All rights reserved. $
-|
-+--------------------------------------------------------------------------------------*/
-#include "ECDbPch.h"
-#include <set>
-#include "SqlNames.h"
-
-USING_NAMESPACE_BENTLEY_EC
-
-BEGIN_BENTLEY_SQLITE_EC_NAMESPACE
-
-//************************** ViewGenerator ***************************************************
-
-//-----------------------------------------------------------------------------------------
-// @bsimethod                                    Affan.Khan                      05/2016
-//+---------------+---------------+---------------+---------------+---------------+--------
-//static 
-BentleyStatus ViewGenerator::GenerateSelectViewSql(NativeSqlBuilder& viewSql, ECDb const& ecdb, ClassMap const& classMap, bool isPolymorphicQuery, ECSqlPrepareContext const& prepareContext)
-    {
-    ViewGenerator viewGenerator(ecdb);
-    return viewGenerator.GenerateViewSql(viewSql, classMap, isPolymorphicQuery, &prepareContext);
-    }
-
-//-----------------------------------------------------------------------------------------
-// @bsimethod                                    Affan.Khan                      05/2016
-//+---------------+---------------+---------------+---------------+---------------+--------
-//static 
-BentleyStatus ViewGenerator::CreateUpdatableViews(ECDbCR ecdb)
-    {
-    if (ecdb.IsReadonly())
-        {
-        ecdb.GetECDbImplR().GetIssueReporter().Report(ECDbIssueSeverity::Error, "Can only call ECDb::CreateECClassViewsInDb() on an ECDb file with read-write access.");
-        return ERROR;
-        }
-
-    Statement stmt;
-    if (BE_SQLITE_OK != stmt.Prepare(ecdb,
-                                     "SELECT c.Id FROM ec_Class c, ec_ClassMap cm, ec_ClassHasBaseClasses cc "
-                                     "WHERE c.Id = cm.ClassId AND c.Id = cc.BaseClassId AND c.Type = " SQLVAL_ECClassType_Entity " AND cm.MapStrategy<> " SQLVAL_MapStrategy_NotMapped
-                                     " GROUP BY c.Id"))
-        return ERROR;
-
-    std::vector<ClassMapCP> classMaps;
-    ECDbMap const& map = ecdb.Schemas().GetDbMap();
-    while (stmt.Step() == BE_SQLITE_ROW)
-        {
-        ECClassId classId = stmt.GetValueId<ECClassId>(0);
-        ECClassCP ecClass = ecdb.Schemas().GetECClass(classId);
-        if (ecClass == nullptr)
-            return ERROR;
-
-        ClassMapCP classMap = map.GetClassMap(*ecClass);
-        if (classMap == nullptr)
-            {
-            BeAssert(classMap != nullptr);
-            return ERROR;
-            }
-
-        BeAssert(classMap->GetClass().IsEntityClass() && classMap->GetType() != ClassMap::Type::NotMapped);
-        if (CreateUpdatableViewIfRequired(ecdb, *classMap) != SUCCESS)
-            return ERROR;
-        }
-
-    return SUCCESS;
-    }
-//-----------------------------------------------------------------------------------------
-// @bsimethod                                    Affan.Khan                      05/2016
-//+---------------+---------------+---------------+---------------+---------------+--------
-//static 
-BentleyStatus ViewGenerator::DropUpdatableViews(ECDbCR ecdb)
-    {
-    Statement stmt;
-    stmt.Prepare(ecdb,
-                 "SELECT ('DROP VIEW IF EXISTS _' || ec_Schema.Alias || '_' || ec_Class.Name) "
-                 "FROM ec_Class INNER JOIN ec_Schema ON ec_Schema.Id = ec_Class.SchemaId");
-
-    while (stmt.Step() == BE_SQLITE_ROW)
-        {
-        Utf8CP updatableViewSQL = stmt.GetValueText(0);
-        if (ecdb.ExecuteSql(updatableViewSQL) != BE_SQLITE_OK)
-            {
-            BeAssert(false && "Failed to drop updatable view");
-            return ERROR;
-            }
-        }
-
-    return SUCCESS;
-    }
-
-//-----------------------------------------------------------------------------------------
-// @bsimethod                                    Affan.Khan                      05/2016
-//+---------------+---------------+---------------+---------------+---------------+--------
-//static 
-BentleyStatus ViewGenerator::CreateECClassViews(ECDbCR ecdb)
-    {
-    if (ecdb.IsReadonly())
-        {
-        ecdb.GetECDbImplR().GetIssueReporter().Report(ECDbIssueSeverity::Error, "Can only call ECDb::CreateECClassViewsInDb() on an ECDb file with read-write access.");
-        return ERROR;
-        }
-
-    if (DropECClassViews(ecdb) != SUCCESS)
-        return ERROR;
-
-    Statement stmt;
-    if (BE_SQLITE_OK != stmt.Prepare(ecdb, 
-                                     "SELECT c.Id FROM ec_Class c, ec_ClassMap cm WHERE c.Id = cm.ClassId AND "
-                                     "c.Type IN (" SQLVAL_ECClassType_Entity "," SQLVAL_ECClassType_Relationship ") AND "
-                                     "cm.MapStrategy<>" SQLVAL_MapStrategy_NotMapped))
-        return ERROR;
-
-    std::vector<ClassMapCP> classMaps;
-    while (stmt.Step() == BE_SQLITE_ROW)
-        {
-        ECClassId classId = stmt.GetValueId<ECClassId>(0);
-        ECClassCP ecClass = ecdb.Schemas().GetECClass(classId);
-        if (ecClass == nullptr)
-            {
-            BeAssert(false);
-            return ERROR;
-            }
-
-        ClassMapCP classMap = ecdb.Schemas().GetDbMap().GetClassMap(*ecClass);
-        if (classMap == nullptr)
-            {
-            BeAssert(classMap != nullptr);
-            return ERROR;
-            }
-
-        BeAssert((classMap->GetClass().IsEntityClass() || classMap->GetClass().IsRelationshipClass()) && classMap->GetType() != ClassMap::Type::NotMapped);
-        if (CreateECClassView(ecdb, *classMap) != SUCCESS)
-            return ERROR;
-        }
-
-    return SUCCESS;
-    }
-//-----------------------------------------------------------------------------------------
-// @bsimethod                                    Affan.Khan                      05/2016
-//+---------------+---------------+---------------+---------------+---------------+--------
-//static 
-BentleyStatus ViewGenerator::CreateECClassView(ECDbCR ecdb, ClassMapCR classMap)
-    {
-    Utf8String viewName;
-    viewName.Sprintf("[%s.%s]", classMap.GetClass().GetSchema().GetAlias().c_str(), classMap.GetClass().GetName().c_str());
-
-    ViewGenerator viewGenerator(ecdb, true, false);
-    NativeSqlBuilder viewSql;
-    if (viewGenerator.GenerateViewSql(viewSql, classMap, true, nullptr) != SUCCESS)
-        return ERROR;
-
-    Utf8String columns;
-    bool bFirst = true;
-    std::vector<Utf8String> const& accessStringList = *viewGenerator.m_viewAccessStringList;
-    for (Utf8StringCR column : accessStringList)
-        {
-        if (bFirst)
-            bFirst = false;
-        else
-            columns.append(", ");
-
-        columns.append("[").append(column).append("]");
-        }
-
-    Utf8String createViewSql;
-    createViewSql.Sprintf("CREATE VIEW %s (%s)\n\t--### ECCLASS VIEW is for debugging purpose only!.\n\tAS %s;", viewName.c_str(), columns.c_str(), viewSql.ToString());
-    if (ecdb.ExecuteSql(createViewSql.c_str()) != BE_SQLITE_OK)
-        return ERROR;
-
-    return SUCCESS;
-    }
-
-//-----------------------------------------------------------------------------------------
-// @bsimethod                                    Affan.Khan                      05/2016
-//+---------------+---------------+---------------+---------------+---------------+--------
-//static 
-BentleyStatus ViewGenerator::DropECClassViews(ECDbCR ecdb)
-    {
-    Statement stmt;
-    stmt.Prepare(ecdb,
-                 "SELECT ('DROP VIEW IF EXISTS [' || ec_Schema.Alias || '.' || ec_Class.Name || '];') FROM ec_Class "
-                 "INNER JOIN ec_Schema ON ec_Schema.Id = ec_Class.SchemaId");
-
-    while (stmt.Step() == BE_SQLITE_ROW)
-        {
-        Utf8CP classViewSQL = stmt.GetValueText(0);
-        if (ecdb.ExecuteSql(classViewSQL) != BE_SQLITE_OK)
-            {
-            BeAssert(false && "Failed to drop ECClass view");
-            return ERROR;
-            }
-        }
-
-    return SUCCESS;
-    }
-
-//-----------------------------------------------------------------------------------------
-// @bsimethod                                    Affan.Khan                      05/2016
-//+---------------+---------------+---------------+---------------+---------------+--------
-BentleyStatus ViewGenerator::GenerateUpdateTriggerSetClause(NativeSqlBuilder& sql, ClassMap const& baseClassMap, ClassMap const& derivedClassMap)
-    {
-    sql.Reset();
-    std::vector<Utf8String> values;
-    SearchPropertyMapVisitor typeDispatcher(PropertyMap::Kind::Data); //Only inlcude none-system properties
-    baseClassMap.GetPropertyMaps().AcceptVisitor(typeDispatcher);
-    for (PropertyMap const* result: typeDispatcher.ResultSet())
-        {
- 
-        DataPropertyMap const* derivedPropertyMap = static_cast<DataPropertyMap const*> (derivedClassMap.GetPropertyMaps().Find(result->GetAccessString().c_str()));
-        if (derivedPropertyMap == nullptr)
-            {
-            BeAssert(false);
-            return ERROR;
-            }
-
-        std::vector<DbColumn const*> derivedColumnList, baseColumnList;
-        GetColumnsPropertyMapVisitor baseColumnDispatcher, derivedColumnDispatcher;
-        result->AcceptVisitor(baseColumnDispatcher);
-        derivedPropertyMap->AcceptVisitor(derivedColumnDispatcher);
-        if (baseColumnDispatcher.GetColumns().size() != derivedColumnDispatcher.GetColumns().size())
-            {
-            BeAssert(false);
-            return ERROR;
-            }
-
-        for (auto deriveColumnItor = derivedColumnDispatcher.GetColumns().begin(), baseColumnItor = baseColumnDispatcher.GetColumns().begin(); deriveColumnItor != derivedColumnDispatcher.GetColumns().end() && baseColumnItor != baseColumnDispatcher.GetColumns().end(); ++deriveColumnItor, ++baseColumnItor)
-            {
-            Utf8String str;
-            str.Sprintf("[%s] = NEW.[%s]", (*deriveColumnItor)->GetName().c_str(), (*baseColumnItor)->GetName().c_str());
-            values.push_back(str);
-            }
-        }
-    
-
-    if (values.empty())
-        return ERROR;
-
-    for (auto itor = values.begin(); itor != values.end(); ++itor)
-        {
-        if (itor != values.begin())
-            sql.AppendComma();
-
-        sql.Append((*itor).c_str());
-        }
-
-    return SUCCESS;
-    }
-
-//-----------------------------------------------------------------------------------------
-// @bsimethod                                    Affan.Khan                      05/2016
-//+---------------+---------------+---------------+---------------+---------------+-------
-BentleyStatus ViewGenerator::CreateUpdatableViewIfRequired(ECDbCR ecdb, ClassMap const& classMap)
-    {
-    if (classMap.GetMapStrategy().GetStrategy() == MapStrategy::NotMapped || classMap.IsRelationshipClassMap())
-        return ERROR;
-
-    ECDbMap const& ecdbMap = ecdb.Schemas().GetDbMap();
-    StorageDescription const& descr = classMap.GetStorageDescription();
-    std::vector<Partition> const& partitions = descr.GetHorizontalPartitions();
-    Partition const& rootPartition = classMap.GetStorageDescription().GetRootHorizontalPartition();
-    DbColumn const* rootPartitionIdColumn = rootPartition.GetTable().GetFilteredColumnFirst(DbColumn::Kind::ECInstanceId);
-
-    Utf8String updatableViewName;
-    updatableViewName.Sprintf("[%s]", classMap.GetUpdatableViewName().c_str());
-
-    std::vector<Utf8String> triggerDdlList;
-
-    std::set<DbTable const*> updateTables;
-    std::set<DbTable const*> deleteTables;
-    std::vector<DbTable const*> joinedTables;
-    std::vector<DbTable const*> primaryTables;
-
-    for (Partition const& partition : partitions)
-        {
-        if (partition.GetTable().GetPersistenceType() == PersistenceType::Virtual)
-            continue;
-
-        updateTables.insert(&partition.GetTable());
-        deleteTables.insert(&partition.GetTable());
-        if (partition.GetTable().GetType() == DbTable::Type::Joined)
-            {
-            joinedTables.push_back(&partition.GetTable());
-            }
-
-        if (partition.GetTable().GetType() == DbTable::Type::Primary)
-            {
-            primaryTables.push_back(&partition.GetTable());
-            }
-        }
-    //Remove any primary table
-    for (DbTable const* joinedTable : joinedTables)
-        {
-        updateTables.erase(joinedTable->GetParentOfJoinedTable());
-        }
-
-    for (DbTable const* joinedTable : joinedTables)
-        {
-        deleteTables.insert(joinedTable->GetParentOfJoinedTable());
-        deleteTables.erase(joinedTable);
-        }
-
-    int tableCount = 0;
-    for (Partition const& partition : partitions)
-        {
-        if (partition.GetTable().GetPersistenceType() == PersistenceType::Virtual)
-            continue;
-
-        tableCount++;
-        DbColumn const* partitionIdColumn = partition.GetTable().GetFilteredColumnFirst(DbColumn::Kind::ECInstanceId);
-        Utf8String triggerNamePrefix;
-        triggerNamePrefix.Sprintf("%s_%s", rootPartition.GetTable().GetName().c_str(), partition.GetTable().GetName().c_str());
-
-        Utf8String whenClause;
-        if (partition.NeedsECClassIdFilter())
-            partition.AppendECClassIdFilterSql(whenClause, "OLD.ECClassId");
-        else
-            whenClause.append("OLD.ECClassId=").append(partition.GetRootClassId().ToString());
-
-        if (deleteTables.find(&partition.GetTable()) != deleteTables.end())
-            {//<----------DELETE trigger----------
-            Utf8String ddl("CREATE TRIGGER [");
-            ddl.append(triggerNamePrefix).append("_delete]");
-            ddl.append(" INSTEAD OF DELETE ON ").append(updatableViewName).append(" WHEN ").append(whenClause);
-
-            Utf8String body;
-            body.Sprintf(" BEGIN DELETE FROM [%s] WHERE [%s] = OLD.[%s]; END", partition.GetTable().GetName().c_str(), partitionIdColumn->GetName().c_str(), rootPartitionIdColumn->GetName().c_str());
-            ddl.append(body);
-            triggerDdlList.push_back(ddl);
-            }
-
-        if (updateTables.find(&partition.GetTable()) != updateTables.end())
-            {//<----------UPDATE trigger----------
-            ECClassCP rootClass = ecdb.Schemas().GetECClass(partition.GetRootClassId());
-            if (rootClass == nullptr)
-                {
-                BeAssert(false);
-                return ERROR;
-                }
-
-            ClassMapCP derviedClassMap = ecdbMap.GetClassMap(*rootClass);
-            if (derviedClassMap == nullptr)
-                {
-                BeAssert(false && "ClassMap not found");
-                return ERROR;
-                }
-
-            Utf8String ddl("CREATE TRIGGER [");
-            ddl.append(triggerNamePrefix).append("_update]");
-
-            ddl.append(" INSTEAD OF UPDATE ON ").append(updatableViewName).append(" WHEN ").append(whenClause);
-
-            NativeSqlBuilder setClause;
-            if (SUCCESS != GenerateUpdateTriggerSetClause(setClause, classMap, *derviedClassMap))
-                continue; //nothing to update.
-
-            Utf8String body;
-            body.Sprintf(" BEGIN UPDATE [%s] SET %s WHERE [%s] = OLD.[%s]; END", partition.GetTable().GetName().c_str(), setClause.ToString(), partitionIdColumn->GetName().c_str(), rootPartitionIdColumn->GetName().c_str());
-            ddl.append(body);
-
-            triggerDdlList.push_back(ddl);
-            }
-        }
-
-    if (tableCount < 2)
-        return SUCCESS;
-
-    ViewGenerator generator(ecdb, false, false);
-    NativeSqlBuilder viewBodySql;
-    if (generator.GenerateViewSql(viewBodySql, classMap, true, nullptr) != SUCCESS)
-        return ERROR;
-    
-    Utf8String updatableViewDdl;
-    updatableViewDdl.Sprintf("CREATE VIEW %s AS %s", updatableViewName.c_str(), viewBodySql.ToString());
-
-    if (ecdb.ExecuteSql(updatableViewDdl.c_str()) != BE_SQLITE_OK)
-        return ERROR;
-
-    for (Utf8StringCR triggerDdl : triggerDdlList)
-        {
-        if (ecdb.ExecuteSql(triggerDdl.c_str()) != BE_SQLITE_OK)
-            return ERROR;
-        }
-
-    return SUCCESS;
-    }
-
-//-----------------------------------------------------------------------------------------
-// @bsimethod                                    Affan.Khan                      07/2013
-//+---------------+---------------+---------------+---------------+---------------+--------
-BentleyStatus ViewGenerator::GenerateViewSql(NativeSqlBuilder& viewSql, ClassMap const& classMap, bool isPolymorphicQuery, ECSqlPrepareContext const* prepareContext)
-    {
-    m_isPolymorphic = isPolymorphicQuery;
-    m_prepareContext = prepareContext;
-    m_captureViewAccessStringList = true;
-    if (classMap.GetMapStrategy().GetStrategy() == MapStrategy::NotMapped)
-        {
-        BeAssert(false && "ViewGenerator::CreateView must not be called on unmapped class");
-        return ERROR;
-        }
-
-    //isPolymorphic is not implemented. By default all query are polymorphic
-    if (classMap.IsRelationshipClassMap())
-        return CreateViewForRelationship(viewSql, classMap);
-
-    if (m_asSubQuery)
-        viewSql.AppendParenLeft();
-
-    DbSchema::EntityType entityType = DbSchema::GetEntityType(m_ecdb, classMap.GetPrimaryTable().GetName().c_str());
-    if (entityType == DbSchema::EntityType::None && !isPolymorphicQuery)
-        {
-        if (SUCCESS != CreateNullView(viewSql, classMap))
-            return ERROR;
-
-        if (m_asSubQuery)
-            viewSql.AppendParenRight();
-
-        return SUCCESS;
-        }
-
-    ViewMemberByTable viewMembers;
-    if (ClassMap::IsAnyClass(classMap.GetClass()))
-        {
-        if (!isPolymorphicQuery)
-            {
-            BeAssert(false && "This operation require require polymorphic query to be enabled");
-            return ERROR;
-            }
-
-        std::vector<ClassMap const*> rootClassMaps;
-        if (SUCCESS != GetRootClasses(rootClassMaps))
-            return ERROR;
-
-        for (ClassMap const* classMap : rootClassMaps)
-            {
-            if (SUCCESS != ComputeViewMembers(viewMembers, classMap->GetClass(), /*ensureDerivedClassesAreLoaded=*/ false))
-                return ERROR;
-            }
-        }
-    else
-        {
-        if (SUCCESS != ComputeViewMembers(viewMembers, classMap.GetClass(), /*ensureDerivedClassesAreLoaded=*/ true))
-            return ERROR;
-        }
-
-    int queriesAddedToUnion = 0;
-    for (auto& pvm : viewMembers)
-        {
-        if (m_optimizeByIncludingOnlyRealTables && pvm.second.GetStorageType() == DbSchema::EntityType::None)
-            continue;
-
-        if (queriesAddedToUnion > 0)
-            viewSql.Append(" UNION ");
-
-        if (SUCCESS != GetViewQueryForChild(viewSql, *pvm.first, pvm.second.GetClassMaps(), classMap))
-            return ERROR;
-
-        queriesAddedToUnion++;
-        }
-
-    if (queriesAddedToUnion == 0)
-        {
-        if (SUCCESS != CreateNullView(viewSql, classMap))
-            return ERROR;
-
-        if (m_asSubQuery)
-            viewSql.AppendParenRight();
-
-        return SUCCESS;
-        }
-    else
-        {
-        if (m_asSubQuery)
-            viewSql.AppendParenRight();
-        }
-    return SUCCESS;
-    }
-
-//-----------------------------------------------------------------------------------------
-// @bsimethod                                    Affan.Khan                      12/2013
-//+---------------+---------------+---------------+---------------+---------------+--------
-BentleyStatus ViewGenerator::CreateNullView(NativeSqlBuilder& viewSql, ClassMap const& classMap)
-    {
-    viewSql.Append("SELECT ");
-
-    std::vector<std::pair<PropertyMap const*, PropertyMap const*>> viewPropMaps;
-    if (SUCCESS != GetPropertyMapsOfDerivedClassCastAsBaseClass(viewPropMaps, classMap, classMap, false))
-        return ERROR;
-
-    AppendViewPropMapsToQuery(viewSql, classMap.GetJoinedTable(), viewPropMaps, true /*forNullView*/);
-    viewSql.Append(" LIMIT 0");
-    return SUCCESS;
-    }
-
-//-----------------------------------------------------------------------------------------
-// @bsimethod                                    Affan.Khan                      07/2013
-//+---------------+---------------+---------------+---------------+---------------+--------
-BentleyStatus ViewGenerator::GetRootClasses(std::vector<ClassMap const*>& rootClasses) const
-    {
-    bvector<ECN::ECSchemaCP> schemas = m_ecdb.Schemas().GetECSchemas(true);
-    if (schemas.empty())
-        return ERROR;
-
-    std::vector<ClassMap const*> rootClassMaps;
-    for (ECSchemaCP schema : schemas)
-        {
-        if (schema->IsStandardSchema())
-            continue;
-
-        for (ECClassCP ecClass : schema->GetClasses())
-            {
-            if (ecClass->GetDerivedClasses().empty())
-                {
-                ClassMap const* classMap = m_ecdb.Schemas().GetDbMap().GetClassMap(*ecClass);
-                if (classMap == nullptr)
-                    {
-                    BeAssert(classMap != nullptr);
-                    return ERROR;
-                    }
-
-                if (classMap->GetType() == ClassMap::Type::NotMapped)
-                    continue;
-
-                rootClassMaps.push_back(classMap);
-                }
-            }
-        }
-
-    return SUCCESS;
-    }
-
-//-----------------------------------------------------------------------------------------
-// @bsimethod                                    Affan.Khan                      07/2013
-//+---------------+---------------+---------------+---------------+---------------+--------
-BentleyStatus ViewGenerator::ComputeViewMembers(ViewMemberByTable& viewMembers, ECClassCR ecClass, bool ensureDerivedClassesAreLoaded)
-    {
-    ClassMap const* classMap = m_ecdb.Schemas().GetDbMap().GetClassMap(ecClass);
-    if (classMap == nullptr || classMap->GetType() == ClassMap::Type::NotMapped)
-        return SUCCESS;
-
-    if (classMap->GetJoinedTable().GetColumns().empty())
-        return SUCCESS;
-
-    auto itor = viewMembers.find(&classMap->GetJoinedTable());
-    if (itor == viewMembers.end())
-        {
-        DbSchema::EntityType storageType = DbSchema::EntityType::Table;
-        if (m_optimizeByIncludingOnlyRealTables)
-            {
-            //This is a db query so optimization comes at a cost
-            storageType = DbSchema::GetEntityType(m_ecdb, classMap->GetJoinedTable().GetName().c_str());
-            }
-
-        if (storageType == DbSchema::EntityType::Table)
-            viewMembers.insert(ViewMemberByTable::value_type(&classMap->GetJoinedTable(), ViewMember(storageType, *classMap)));
-        }
-    else
-        {
-        if (m_optimizeByIncludingOnlyRealTables)
-            {
-            if (itor->second.GetStorageType() == DbSchema::EntityType::Table)
-                itor->second.AddClassMap(*classMap);
-            }
-        else
-            itor->second.AddClassMap(*classMap);
-        }
-
-    if (!m_isPolymorphic ||
-        (classMap->GetMapStrategy().IsTablePerHierarchy() && classMap->GetTphHelper()->IsParentOfJoinedTable()) ||
-        (!classMap->IsRelationshipClassMap() && classMap->GetMapStrategy().IsTablePerHierarchy()))
-        return SUCCESS;
-
-    ECDerivedClassesList const& derivedClasses = ensureDerivedClassesAreLoaded ? m_ecdb.Schemas().GetDerivedECClasses(ecClass) : ecClass.GetDerivedClasses();
-    for (ECClassCP derivedClass : derivedClasses)
-        {
-        if (SUCCESS != ComputeViewMembers(viewMembers, *derivedClass, ensureDerivedClassesAreLoaded))
-            return ERROR;
-        }
-
-    return SUCCESS;
-    }
-
-
-//-----------------------------------------------------------------------------------------
-// @bsimethod                                    Affan.Khan                      09/2013
-//+---------------+---------------+---------------+---------------+---------------+-------
-BentleyStatus ViewGenerator::GetPropertyMapsOfDerivedClassCastAsBaseClass(std::vector<std::pair<PropertyMap const*, PropertyMap const*>>& propMaps, ClassMap const& baseClassMap, ClassMap const& childClassMap, bool skipSystemProperties)
-    {
-    propMaps.clear();
-    SearchPropertyMapVisitor typeDispatcher(PropertyMap::Kind::All, true /*traverse compound properties but compound properties themself is not included*/);
-    baseClassMap.GetPropertyMaps().AcceptVisitor(typeDispatcher);
-
-    for (PropertyMap const* baseClassPropertyMap : typeDispatcher.ResultSet())
-        {
-        if (skipSystemProperties && baseClassPropertyMap->IsSystem())
-            continue;
-
-        if(m_prepareContext && !m_prepareContext->GetSelectionOptions().IsSelected(baseClassPropertyMap->GetAccessString().c_str()))
-            continue;
-
-        PropertyMap const* childClassCounterpartPropMap = childClassMap.GetPropertyMaps().Find(baseClassPropertyMap->GetAccessString().c_str());
-        if (childClassCounterpartPropMap == nullptr)
-            return ERROR;
-
-        propMaps.push_back({baseClassPropertyMap, childClassCounterpartPropMap});
-        }
-
-    return SUCCESS;
-    }
-
-//-----------------------------------------------------------------------------------------
-// @bsimethod                                    Affan.Khan                      09/2013
-//+---------------+---------------+---------------+---------------+---------------+-------
-BentleyStatus ViewGenerator::AppendViewPropMapsToQuery(NativeSqlBuilder& viewSql, DbTable const& table, std::vector<std::pair<PropertyMap const*, PropertyMap const*>> const& viewPropMaps, bool forNullView)
-    {
-    bool second = false; 
-    for (auto const& propMapPair : viewPropMaps)
-        {
-        PropertyMap const* basePropMap = propMapPair.first;
-        PropertyMap const* actualPropMap = propMapPair.second;
-
-        //We are not expecting 
-        BeAssert(dynamic_cast<CompoundDataPropertyMap const*>(basePropMap) == nullptr);
-        BeAssert(dynamic_cast<CompoundDataPropertyMap const*>(actualPropMap) == nullptr);
-
-
-        if (m_prepareContext && !m_prepareContext->GetSelectionOptions().IsSelected(actualPropMap->GetAccessString().c_str()))
-            continue;
-
-        DbTable const& basePropMapTable = basePropMap->GetClassMap().GetJoinedTable();
-        DbTable const& actualPropMapTable = actualPropMap->GetClassMap().GetJoinedTable();
-        ToSqlPropertyMapVisitor baseSqlDispatcher(basePropMapTable, ToSqlPropertyMapVisitor::SqlTarget::Table, nullptr,false, false);
-        ToSqlPropertyMapVisitor actualSqlDispatcher(actualPropMapTable, ToSqlPropertyMapVisitor::SqlTarget::Table, actualPropMapTable.GetName().c_str(), false, true);
-
-        basePropMap->AcceptVisitor(baseSqlDispatcher);
-        actualPropMap->AcceptVisitor(actualSqlDispatcher);
-
-        const bool generateECClassView = m_viewAccessStringList && m_captureViewAccessStringList;
-        const size_t snippetCount = actualSqlDispatcher.GetResultSet().size();
-        if (baseSqlDispatcher.GetResultSet().size() != snippetCount && snippetCount == 1LL)
-            {
-            BeAssert(false && "Number of alias SQL snippets is expected to be the same as number of column SQL snippets.");
-            return ERROR;
-            }
-
-        const ToSqlPropertyMapVisitor::Result& baseResult = baseSqlDispatcher.GetResultSet().front();
-        const ToSqlPropertyMapVisitor::Result& actualResult = actualSqlDispatcher.GetResultSet().front();
-
-        if (second)
-            viewSql.AppendComma();
-        else
-            second = true;
-
-        Utf8CP aliasSqlSnippet = baseResult.GetSql();
-        if (forNullView)
-            viewSql.Append("NULL ").AppendSpace().Append(aliasSqlSnippet);
-        else
-            {
-            if (generateECClassView)
-                {
-                if (!actualResult.GetPropertyMap().GetColumn().IsShared())
-                    viewSql.Append(actualResult.GetSql());
-                else
-                    {
-                    const DbColumn::Type colType = DbColumn::PrimitiveTypeToColumnType(actualResult.GetPropertyMap().GetProperty().GetAsPrimitiveProperty()->GetType());
-                    viewSql.Append("CAST (");
-                    viewSql.Append(actualResult.GetSql());
-                    viewSql.Append(" AS ").Append(DbColumn::TypeToSql(colType));
-                    viewSql.Append(")");
-
-                    }
-
-                m_viewAccessStringList->push_back(baseResult.GetPropertyMap().GetAccessString());
-                }
-            else
-                {
-                viewSql.Append(actualResult.GetSql());
-                }
-
-            if (!actualResult.GetPropertyMap().IsKindOf(PropertyMap::Kind::System))
-                {
-                if (actualResult.GetColumn().GetName() != baseResult.GetColumn().GetName()) //do not add alias if column name is same as alias.
-                    viewSql.AppendSpace().Append(aliasSqlSnippet);
-                }
-            }
-        }
-
-    return SUCCESS;
-    }
-
-//-----------------------------------------------------------------------------------------
-// @bsimethod                                    Affan.Khan                      07/2013
-//+---------------+---------------+---------------+---------------+---------------+-------
-BentleyStatus ViewGenerator::GetViewQueryForChild(NativeSqlBuilder& viewSql, DbTable const& table, const std::vector<ClassMap const*>& childClassMap, ClassMap const& baseClassMap)
-    {
-    if (childClassMap.empty() || table.GetColumns().empty())
-        {
-        BeAssert(false);
-        return ERROR;
-        }
-
-    ClassMap const* firstChildClassMap = childClassMap.front();
-    //Generate Select statement
-    viewSql.Append("SELECT ");
-    std::vector<std::pair<PropertyMap const*, PropertyMap const*>> viewPropMaps;
-    auto status = GetPropertyMapsOfDerivedClassCastAsBaseClass(viewPropMaps, baseClassMap, *firstChildClassMap, false);
-    if (status != BentleyStatus::SUCCESS)
-        return status;
-
-    //Append prop m_map columns to query [col1],[col2], ...
-    AppendViewPropMapsToQuery(viewSql, table, viewPropMaps);
-
-    //Determine which table to join for split table case
-    std::set<DbTable const*> tableToJoinOn;
-    for (auto const& propMapPair : viewPropMaps)
-        {
-        auto actualPropMap = propMapPair.second;
-        if (m_prepareContext && !m_prepareContext->GetSelectionOptions().IsSelected(actualPropMap->GetAccessString().c_str()))
-            continue;
-        
-        if (actualPropMap->IsSystem())
-            continue;
-
-        if (DataPropertyMap const* v = dynamic_cast<SingleColumnDataPropertyMap const*>(actualPropMap))
-            {
-            tableToJoinOn.insert(&v->GetTable());
-            }
-        else
-            {
-            BeAssert(false && "Programmer Error");
-            }
-        }
-
-    viewSql.Append(" FROM ").AppendEscaped(table.GetName().c_str());
-    //Join necessary table for table
-    auto primaryKey = table.GetFilteredColumnFirst(DbColumn::Kind::ECInstanceId);
-    for (auto const& vpart : firstChildClassMap->GetStorageDescription().GetVerticalPartitions())
-        {
-        bool tableReferencedInQuery = tableToJoinOn.find(&vpart.GetTable()) != tableToJoinOn.end();
-        bool notYetReferenced = &vpart.GetTable() != &table;
-        if (tableReferencedInQuery && notYetReferenced)
-            {
-            auto fkKey = vpart.GetTable().GetFilteredColumnFirst(DbColumn::Kind::ECInstanceId);
-            viewSql.Append(" INNER JOIN ").AppendEscaped(vpart.GetTable().GetName().c_str());
-            viewSql.Append(" ON ").AppendEscaped(table.GetName().c_str()).AppendDot().AppendEscaped(primaryKey->GetName().c_str());
-            viewSql.Append(" = ").AppendEscaped(vpart.GetTable().GetName().c_str()).AppendDot().AppendEscaped(fkKey->GetName().c_str());
-            }
-        }
-
-
-    Utf8String where;
-    SingleColumnDataPropertyMap const* ecClassIdPropertyMap = firstChildClassMap->GetECClassIdPropertyMap()->FindVerticalPropertyMap(table);
-    if (ecClassIdPropertyMap == nullptr)
-        {
-        BeAssert(ecClassIdPropertyMap != nullptr);
-        return ERROR;
-        }
-
-    if (ecClassIdPropertyMap->GetColumn().GetPersistenceType() == PersistenceType::Persisted)
-        {
-        auto tableP = &firstChildClassMap->GetJoinedTable();
-        bool noClassIdFilterOption = false;
-        if (m_prepareContext)
-            {
-            if (OptionsExp const* options = m_prepareContext->GetCurrentScope().GetOptions())
-                noClassIdFilterOption = options->HasOption(OptionsExp::NOECCLASSIDFILTER_OPTION);
-            }
-
-        if (!noClassIdFilterOption)
-            {
-            if (SUCCESS != baseClassMap.GetStorageDescription().GenerateECClassIdFilter(where, *tableP, ecClassIdPropertyMap->GetColumn(), m_isPolymorphic, true, tableP->GetName().c_str()))
-                return ERROR;
-            }
-        }
-
-    if (!where.empty())
-        viewSql.Append(" WHERE ").Append(where.c_str());
-
-    if (m_viewAccessStringList)
-        m_captureViewAccessStringList = false; //stop viewAccessString capture;
-
-    return SUCCESS;
-    }
-
-//-----------------------------------------------------------------------------------------
-// @bsimethod                                    Affan.Khan                      09/2013
-//+---------------+---------------+---------------+---------------+---------------+-------
-BentleyStatus ViewGenerator::CreateNullViewForRelationshipClassEndTableMap(NativeSqlBuilder& viewSql, RelationshipClassMapCR relationMap, ClassMap const& baseClassMap)
-    {
-    viewSql.AppendParenLeft();
-    AppendSystemPropMapsToNullView(viewSql, relationMap, false /*endWithComma*/);
-    viewSql.Append(" LIMIT 0").AppendParenRight();
-    return SUCCESS;
-    }
-
-//-----------------------------------------------------------------------------------------
-// @bsimethod                                    Affan.Khan                      09/2013
-//+---------------+---------------+---------------+---------------+---------------+-------
-BentleyStatus ViewGenerator::CreateNullViewForRelationshipClassLinkTableMap(NativeSqlBuilder& viewSql, RelationshipClassMapCR relationMap, ClassMap const& baseClassMap)
-    {
-    viewSql.AppendParenLeft();
-    AppendSystemPropMapsToNullView(viewSql, relationMap, false /*endWithComma*/);
-
-    //! Only link table mapped relationship properties are persisted
-    std::vector<std::pair<PropertyMap const*, PropertyMap const*>> viewPropMaps;
-    if (SUCCESS != GetPropertyMapsOfDerivedClassCastAsBaseClass(viewPropMaps, baseClassMap, relationMap, true))
-        return ERROR;
-
-    //Append columns to query [col1],[col2], ...
-    AppendViewPropMapsToQuery(viewSql, relationMap.GetJoinedTable(), viewPropMaps, true);
-    viewSql.AppendParenRight();
-    return SUCCESS;
-    }
-
-//-----------------------------------------------------------------------------------------
-// @bsimethod                                    Affan.Khan                      09/2013
-//+---------------+---------------+---------------+---------------+---------------+-------
-BentleyStatus ViewGenerator::CreateViewForRelationshipClassLinkTableMap(NativeSqlBuilder& viewSql, RelationshipClassMapCR relationMap, ClassMap const& baseClassMap)
-    {
-    viewSql.Append("SELECT ");
-    AppendSystemPropMaps(viewSql, relationMap, relationMap.GetPrimaryTable());
-
-    //! Only link table mapped relationship properties are persisted
-    std::vector<std::pair<PropertyMap const*, PropertyMap const*>> viewPropMaps;
-    if (SUCCESS != GetPropertyMapsOfDerivedClassCastAsBaseClass(viewPropMaps, baseClassMap, relationMap, true))
-        return ERROR;
-
-    if (!viewPropMaps.empty())
-        {
-        viewSql.AppendComma();
-        //Append prop maps' columns to query [col1],[col2], ...
-        AppendViewPropMapsToQuery(viewSql, relationMap.GetJoinedTable(), viewPropMaps);
-        }
-    viewSql.Append(" FROM ").AppendEscaped(relationMap.GetJoinedTable().GetName().c_str());
-
-    //Append secondary table JOIN
-    if (SUCCESS != BuildRelationshipJoinIfAny(viewSql, relationMap, ECN::ECRelationshipEnd::ECRelationshipEnd_Source, relationMap.GetPrimaryTable()))
-        return ERROR;
-
-    if (m_viewAccessStringList)
-        m_captureViewAccessStringList = false; //stop viewAccessString capture;
-
-    return BuildRelationshipJoinIfAny(viewSql, relationMap, ECN::ECRelationshipEnd::ECRelationshipEnd_Target, relationMap.GetPrimaryTable());
-    }
-
-//-----------------------------------------------------------------------------------------
-// @bsimethod                                    Affan.Khan                      09/2013
-//+---------------+---------------+---------------+---------------+---------------+-------
-BentleyStatus ViewGenerator::CreateViewForRelationshipClassEndTableMap(NativeSqlBuilder& viewSql, RelationshipClassEndTableMap const& relationMap, ClassMap const& baseClassMap)
-    {
-    //ECInstanceId, ECClassId of the relationship instance
-    
-    NativeSqlBuilder::List builders;
-    bool first = true;
-    for (DbTable const* table : relationMap.GetECInstanceIdPropertyMap()->GetTables())
-        {
-        if (table->GetPersistenceType() == PersistenceType::Virtual)
-            continue;
-
-        NativeSqlBuilder selectSQL;
-        selectSQL.Append("SELECT ");
-        AppendSystemPropMaps(selectSQL, relationMap, *table);
-        selectSQL.Append(" FROM ").AppendEscaped(table->GetName().c_str());
-
-        //Append secondary table JOIN
-        if (SUCCESS != BuildRelationshipJoinIfAny(selectSQL, relationMap, ECN::ECRelationshipEnd::ECRelationshipEnd_Source, *table))
-            return ERROR;
-
-        if (SUCCESS != BuildRelationshipJoinIfAny(selectSQL, relationMap, ECN::ECRelationshipEnd::ECRelationshipEnd_Target, *table))
-            return ERROR;
-
-        ToSqlPropertyMapVisitor sqlDispatcher(*table, ToSqlPropertyMapVisitor::SqlTarget::Table, nullptr);
-        relationMap.GetReferencedEndECInstanceIdPropMap()->AcceptVisitor(sqlDispatcher);
-        
-        selectSQL.Append(" WHERE ").Append(sqlDispatcher.GetResultSet().front().GetSql()).Append(" IS NOT NULL");
-        if (first)
-            first = false;
-        else
-            {
-            viewSql.Append(" UNION ");
-            }
-
-        viewSql.Append(selectSQL);
-        }
-
-
-    if (m_viewAccessStringList)
-        m_captureViewAccessStringList = false; //stop viewAccessString capture;
-
-    return SUCCESS;
-    }
-
-//-----------------------------------------------------------------------------------------
-// @bsimethod                                    Affan.Khan                      07/2015
-//+---------------+---------------+---------------+---------------+---------------+-------
-BentleyStatus ViewGenerator::BuildRelationshipJoinIfAny(NativeSqlBuilder& sqlBuilder, RelationshipClassMapCR classMap, ECN::ECRelationshipEnd endPoint, DbTable const& contextTable)
-    {
-    if (classMap._RequiresJoin(endPoint))
-        {
-        ConstraintECClassIdPropertyMap const* ecclassIdPropertyMap = endPoint == ECRelationshipEnd::ECRelationshipEnd_Source ? classMap.GetSourceECClassIdPropMap() : classMap.GetTargetECClassIdPropMap();
-        ConstraintECInstanceIdPropertyMap const* ecInstanceIdPropertyMap = endPoint == ECRelationshipEnd::ECRelationshipEnd_Source ? classMap.GetSourceECInstanceIdPropMap() : classMap.GetTargetECInstanceIdPropMap();
-        size_t tableCount = m_ecdb.Schemas().GetDbMap().GetTableCountOnRelationshipEnd(endPoint == ECRelationshipEnd::ECRelationshipEnd_Source ? classMap.GetRelationshipClass().GetSource() : classMap.GetRelationshipClass().GetTarget());
-
-        if (ecclassIdPropertyMap->GetTables().size() != 1LL)
-            {
-            BeAssert(ecclassIdPropertyMap->GetTables().size() == 1LL);
-            return ERROR;
-            }
-
-        DbTable const* targetTable = ecclassIdPropertyMap->GetTables().front();
-        if (tableCount > 1
-            /*In this case we expecting we have relationship with one end abstract we only support it in case joinedTable*/)
-            {
-            BeAssert(targetTable->GetType() == DbTable::Type::Joined && targetTable->GetParentOfJoinedTable() != nullptr);
-            if (targetTable->GetType() != DbTable::Type::Joined)
-                return ERROR;
-            }
-
-        sqlBuilder.Append(" INNER JOIN ");
-        sqlBuilder.AppendEscaped(targetTable->GetName().c_str());
-        sqlBuilder.AppendSpace();
-        sqlBuilder.Append(GetECClassIdPrimaryTableAlias(endPoint));
-        sqlBuilder.Append(" ON ");
-        sqlBuilder.Append(GetECClassIdPrimaryTableAlias(endPoint));
-        sqlBuilder.AppendDot();
-        DbColumn const* targetECInstanceIdColumn = targetTable->GetFilteredColumnFirst(DbColumn::Kind::ECInstanceId);
-        if (targetECInstanceIdColumn == nullptr)
-            {
-            BeAssert(false && "Failed to find ECInstanceId column in target table");
-            return ERROR;
-            }
-
-        sqlBuilder.AppendEscaped(targetECInstanceIdColumn->GetName().c_str());
-        sqlBuilder.Append(BooleanSqlOperator::EqualTo);   
-        if (ecInstanceIdPropertyMap->GetTables().size() != 1LL)
-            {
-            BeAssert(ecInstanceIdPropertyMap->GetTables().size() == 1LL);
-            return ERROR;
-            }
-        DbTable const* primaryTable = ecInstanceIdPropertyMap->GetTables().front();
-
-        SingleColumnDataPropertyMap const* vMap = ecInstanceIdPropertyMap->FindVerticalPropertyMap(*primaryTable);
-        sqlBuilder.Append(primaryTable->GetName().c_str(), vMap->GetColumn().GetName().c_str());
-        sqlBuilder.AppendSpace();
-        }
-
-    return SUCCESS;
-    }
-
-//-----------------------------------------------------------------------------------------
-// @bsimethod                                    Affan.Khan                      09/2013
-//+---------------+---------------+---------------+---------------+---------------+-------
-BentleyStatus ViewGenerator::CreateViewForRelationship(NativeSqlBuilder& viewSql, ClassMap const& relationMap, ClassMap const& baseClassMap)
-    {
-    switch (relationMap.GetType())
-        {
-            case ClassMap::Type::RelationshipEndTable:
-                return CreateViewForRelationshipClassEndTableMap(viewSql, static_cast<RelationshipClassEndTableMap const&>(relationMap), baseClassMap);
-            case ClassMap::Type::RelationshipLinkTable:
-                return CreateViewForRelationshipClassLinkTableMap(viewSql, static_cast<RelationshipClassMapCR>(relationMap), baseClassMap);
-            default:
-                BeAssert(false);
-                return ERROR;
-        }
-    }
-
-//-----------------------------------------------------------------------------------------
-// @bsimethod                                    Affan.Khan                      09/2013
-//+---------------+---------------+---------------+---------------+---------------+-------
-BentleyStatus ViewGenerator::CreateNullViewForRelationship(NativeSqlBuilder& viewSql, ClassMap const& relationMap, ClassMap const& baseClassMap)
-    {
-    switch (relationMap.GetType())
-        {
-            case ClassMap::Type::RelationshipEndTable:
-                return CreateNullViewForRelationshipClassEndTableMap(viewSql, static_cast<RelationshipClassMapCR>(relationMap), baseClassMap);
-            case ClassMap::Type::RelationshipLinkTable:
-                return CreateNullViewForRelationshipClassLinkTableMap(viewSql, static_cast<RelationshipClassMapCR>(relationMap), baseClassMap);
-            default:
-                BeAssert(false);
-                return ERROR;
-        }
-    }
-
-//-----------------------------------------------------------------------------------------
-// @bsimethod                                    Affan.Khan                      09/2015
-//+---------------+---------------+---------------+---------------+---------------+-------
-BentleyStatus ViewGenerator::CreateViewForRelationship(NativeSqlBuilder& viewSql, ClassMap const& relationMap)
-    {
-    BeAssert(relationMap.IsRelationshipClassMap());
-    if (relationMap.GetMapStrategy().GetStrategy() == MapStrategy::NotMapped)
-        return ERROR;
-
-    ViewMemberByTable vmt;
-    if (SUCCESS != ComputeViewMembers(vmt, relationMap.GetClass(), true))
-        return ERROR;
-
-    if (vmt.empty())
-        return CreateNullViewForRelationship(viewSql, relationMap, relationMap);
-
-    NativeSqlBuilder unionQuery;
-
-    ViewMember const& viewMemberOfPrimaryTable = vmt[&relationMap.GetJoinedTable()];
-    for (ClassMap const* cm : viewMemberOfPrimaryTable.GetClassMaps())
-        {
-        switch (cm->GetType())
-            {
-                case ClassMap::Type::RelationshipEndTable:
-                {
-                if (!unionQuery.IsEmpty())
-                    unionQuery.Append(" UNION ");
-
-                    if (SUCCESS != CreateViewForRelationshipClassEndTableMap(unionQuery, *static_cast<RelationshipClassEndTableMap const*>(cm), relationMap))
-                    return ERROR;
-
-                break;
-                }
-                case ClassMap::Type::RelationshipLinkTable:
-                {
-                if (!unionQuery.IsEmpty())
-                    unionQuery.Append(" UNION ");
-
-                if (SUCCESS != CreateViewForRelationshipClassLinkTableMap(unionQuery, *static_cast<RelationshipClassLinkTableMap const*>(cm), relationMap))
-                    return ERROR;
-
-                DbTable const& table = relationMap.GetJoinedTable();
-                DbColumn const* classIdColumn = nullptr;
-                if (table.TryGetECClassIdColumn(classIdColumn))
-                    {
-                    bool noClassIdFilterOption = false;
-                    if (m_prepareContext)
-                        {
-                        if (OptionsExp const* options = m_prepareContext->GetCurrentScope().GetOptions())
-                            noClassIdFilterOption = options->HasOption(OptionsExp::NOECCLASSIDFILTER_OPTION);
-                        }
-                    if (!noClassIdFilterOption)
-                        {
-                        Utf8String whereClause;
-                        if (SUCCESS != cm->GetStorageDescription().GenerateECClassIdFilter(whereClause, table,
-                                                                                           *classIdColumn, false, true))
-                            return ERROR;
-
-                        if (!whereClause.empty())
-                            unionQuery.Append(" WHERE ").Append(whereClause.c_str());
-                        }
-                    }
-                }
-            }
-        }
-
-    vmt.erase(&relationMap.GetJoinedTable());
-
-    //now process view members of other tables
-    for (bpair<DbTable const*, ViewMember> const& vm : vmt)
-        {
-        DbTable const* table = vm.first;
-        if (vm.second.GetStorageType() != DbSchema::EntityType::Table)
-            continue;
-
-        std::vector<RelationshipClassEndTableMap const*> etm;
-        std::vector<RelationshipClassLinkTableMap const*> ltm;
-        for (ClassMap const* cm : vm.second.GetClassMaps())
-            {
-            switch (cm->GetType())
-                {
-                    case ClassMap::Type::RelationshipEndTable:
-                        etm.push_back(static_cast<RelationshipClassEndTableMap const*>(cm)); break;
-                    case ClassMap::Type::RelationshipLinkTable:
-                        ltm.push_back(static_cast<RelationshipClassLinkTableMap const*>(cm)); break;
-                    default:
-                        BeAssert(false);
-                        break;
-                }
-            }
-
-        if (!ltm.empty())
-            {
-            if (!unionQuery.IsEmpty())
-                unionQuery.Append(" UNION ");
-
-            RelationshipClassLinkTableMap const& firstClassMap = *ltm.front();
-            if (SUCCESS != CreateViewForRelationshipClassLinkTableMap(unionQuery, firstClassMap, relationMap))
-                return ERROR;
-
-            DbColumn const* classIdColumn = nullptr;
-            if (table->TryGetECClassIdColumn(classIdColumn))
-                {
-                bool noClassIdFilterOption = false;
-                if (m_prepareContext)
-                    {
-                    if (OptionsExp const* options = m_prepareContext->GetCurrentScope().GetOptions())
-                        noClassIdFilterOption = options->HasOption(OptionsExp::NOECCLASSIDFILTER_OPTION);
-                    }
-
-                if (!noClassIdFilterOption)
-                    {
-                    Utf8String whereClause;
-                    if (SUCCESS != firstClassMap.GetStorageDescription().GenerateECClassIdFilter(whereClause, *table,
-                                                                                                 *classIdColumn, true))
-                        return ERROR;
-
-                    if (!whereClause.empty())
-                        unionQuery.Append(" WHERE ").Append(whereClause.c_str());
-                    }
-                }
-            }
-
-        for (RelationshipClassEndTableMap const* et : etm)
-            {
-            if (!unionQuery.IsEmpty())
-                unionQuery.Append(" UNION ");
-
-            if (SUCCESS != CreateViewForRelationshipClassEndTableMap(unionQuery, *et, relationMap))
-                return ERROR;
-            }
-        }
-    
-    if (m_asSubQuery)
-        viewSql.AppendParenLeft();
-
-    viewSql.Append(unionQuery.ToString());
-
-    if (m_asSubQuery)
-        viewSql.AppendParenRight();
-
-    return SUCCESS;
-    }
-
-//---------------------------------------------------------------------------------------
-// @bsimethod                                 Krischan.Eberle                    12/2013
-//---------------------------------------------------------------------------------------
-//static
-BentleyStatus ViewGenerator::AppendSystemPropMaps(NativeSqlBuilder& viewSql, RelationshipClassMapCR relationMap, DbTable const& contextTable)
-    {
-    //We only want to render propertyMap w.r.t contextTable. A endRelationship can now have more then one columns in each different table for ECInstanceId, SourceECInstanceId, TargetECInstanceId ...
-    //There for we only need to render in term of context table that is chosen before this function is called. Resulting select are UNIONed.
-    ToSqlPropertyMapVisitor sqlDispatcher(contextTable, ToSqlPropertyMapVisitor::SqlTarget::View, contextTable.GetName().c_str());
-    GetColumnsPropertyMapVisitor sourceECClassIdDispatcher(PropertyMap::Kind::ConstraintECClassId, /*doNotSkipHorizontalPropertyMaps = */ true);
-    GetColumnsPropertyMapVisitor targetECClassIdDispatcher(PropertyMap::Kind::ConstraintECClassId, /*doNotSkipHorizontalPropertyMaps = */ true);
-
-    relationMap.GetECInstanceIdPropertyMap()->AcceptVisitor(sqlDispatcher);
-    relationMap.GetECClassIdPropertyMap()->AcceptVisitor(sqlDispatcher);
-    relationMap.GetSourceECInstanceIdPropMap()->AcceptVisitor(sqlDispatcher);
-    relationMap.GetTargetECInstanceIdPropMap()->AcceptVisitor(sqlDispatcher);
-    relationMap.GetSourceECClassIdPropMap()->AcceptVisitor(sourceECClassIdDispatcher);
-    relationMap.GetTargetECClassIdPropMap()->AcceptVisitor(targetECClassIdDispatcher);
-
-    if (sqlDispatcher.GetResultSet().size() != 4)
-        {
-        BeAssert(false);
-        return ERROR;
-        }
-
-    ToSqlPropertyMapVisitor::Result const& rECInstanceId = sqlDispatcher.GetResultSet().at(0);
-    ToSqlPropertyMapVisitor::Result const& rECClassId = sqlDispatcher.GetResultSet().at(1);
-    ToSqlPropertyMapVisitor::Result const& rSourceECInstanceId = sqlDispatcher.GetResultSet().at(2);
-    ToSqlPropertyMapVisitor::Result const& rTargetECInstanceId = sqlDispatcher.GetResultSet().at(3);
-
-
-    //ECInstanceId-----------------------------------------
-    viewSql.Append(rECInstanceId.GetSql()).AppendComma();
-    if (m_viewAccessStringList && m_captureViewAccessStringList)
-        m_viewAccessStringList->push_back(rECInstanceId.GetAccessString());
-
-    //ECClassId-----------------------------------
-    viewSql.Append(rECClassId.GetSql()).AppendComma();
-    if (m_viewAccessStringList && m_captureViewAccessStringList)
-        m_viewAccessStringList->push_back(rECClassId.GetAccessString());
-    viewSql.AppendComma();
-
-    //SourceECInstanceId-----------------------------------
-    viewSql.Append(rSourceECInstanceId.GetSql()).AppendComma();
-    if (m_viewAccessStringList && m_captureViewAccessStringList)
-        m_viewAccessStringList->push_back(rSourceECInstanceId.GetAccessString());
-    viewSql.AppendComma();
-
-    //SourceECClassId--------------------------------------
-    ConstraintECClassIdPropertyMap const* classIdPropMap = relationMap.GetSourceECClassIdPropMap();
-    if (!sourceECClassIdDispatcher.AreResultingColumnsAreVirtual())
-        {
-        
-        if (relationMap._RequiresJoin(ECRelationshipEnd::ECRelationshipEnd_Source))
-            viewSql.AppendEscaped(GetECClassIdPrimaryTableAlias(ECRelationshipEnd::ECRelationshipEnd_Source)).AppendDot();
-        else
-            viewSql.AppendEscaped(sourceECClassIdDispatcher.GetSingleColumn()->GetTable().GetName().c_str()).AppendDot();
-        }
-
-    AppendConstraintClassIdPropMap(viewSql, *classIdPropMap, relationMap, relationMap.GetRelationshipClass().GetSource(), contextTable);
-    if (m_viewAccessStringList && m_captureViewAccessStringList)
-        m_viewAccessStringList->push_back(classIdPropMap->GetAccessString());
-
-    viewSql.AppendComma();
-
-    //TargetECInstanceId-----------------------------------
-    viewSql.Append(rTargetECInstanceId.GetSql()).AppendComma();
-    if (m_viewAccessStringList && m_captureViewAccessStringList)
-        m_viewAccessStringList->push_back(rTargetECInstanceId.GetAccessString());
-    viewSql.AppendComma();
-    //single table/ not virtual/ different table or same table
-    //TargetECClassId--------------------------------------
-    classIdPropMap = relationMap.GetTargetECClassIdPropMap();
-    if (!targetECClassIdDispatcher.AreResultingColumnsAreVirtual())
-        {
-        if (relationMap._RequiresJoin(ECRelationshipEnd::ECRelationshipEnd_Target))
-            viewSql.AppendEscaped(GetECClassIdPrimaryTableAlias(ECRelationshipEnd::ECRelationshipEnd_Target)).AppendDot();
-        else
-            viewSql.AppendEscaped(targetECClassIdDispatcher.GetSingleColumn()->GetTable().GetName().c_str()).AppendDot();
-        }
-
-    AppendConstraintClassIdPropMap(viewSql, *classIdPropMap, relationMap, relationMap.GetRelationshipClass().GetTarget(), contextTable);
-    if (m_viewAccessStringList && m_captureViewAccessStringList)
-        m_viewAccessStringList->push_back(classIdPropMap->GetAccessString());
-
-    return SUCCESS;
-    }
-
-//---------------------------------------------------------------------------------------
-// @bsimethod                                 Krischan.Eberle                    12/2013
-//---------------------------------------------------------------------------------------
-//static
-BentleyStatus ViewGenerator::AppendSystemPropMapsToNullView(NativeSqlBuilder& viewSql, RelationshipClassMapCR relationMap, bool endWithComma)
-    {
-    ToSqlPropertyMapVisitor sqlDispatcher(relationMap.GetJoinedTable(), ToSqlPropertyMapVisitor::SqlTarget::View, relationMap.GetJoinedTable().GetName().c_str());
-
-    relationMap.GetECInstanceIdPropertyMap()->AcceptVisitor(sqlDispatcher);
-    relationMap.GetECClassIdPropertyMap()->AcceptVisitor(sqlDispatcher);
-    relationMap.GetSourceECInstanceIdPropMap()->AcceptVisitor(sqlDispatcher);
-    relationMap.GetSourceECClassIdPropMap()->AcceptVisitor(sqlDispatcher);
-    relationMap.GetTargetECInstanceIdPropMap()->AcceptVisitor(sqlDispatcher);
-    relationMap.GetTargetECClassIdPropMap()->AcceptVisitor(sqlDispatcher);
-
-    if (sqlDispatcher.GetResultSet().size() != 6)
-        {
-        BeAssert(false);
-        return ERROR;
-        }
-
-    ToSqlPropertyMapVisitor::Result const& rECInstanceId = sqlDispatcher.GetResultSet().at(0);
-    ToSqlPropertyMapVisitor::Result const& rECClassId = sqlDispatcher.GetResultSet().at(1);
-    ToSqlPropertyMapVisitor::Result const& rSourceECInstanceId = sqlDispatcher.GetResultSet().at(2);
-    ToSqlPropertyMapVisitor::Result const& rSourceECClassId = sqlDispatcher.GetResultSet().at(3);
-    ToSqlPropertyMapVisitor::Result const& rTargetECInstanceId = sqlDispatcher.GetResultSet().at(4);
-    ToSqlPropertyMapVisitor::Result const& rTargetECClassId = sqlDispatcher.GetResultSet().at(5);
-
-
-    viewSql.Append("SELECT NULL ").Append(rECInstanceId.GetColumn().GetName().c_str()).AppendComma();
-    if (m_viewAccessStringList && m_captureViewAccessStringList)
-        m_viewAccessStringList->push_back(rECInstanceId.GetAccessString());
-
-    viewSql.Append("NULL ").Append(rECClassId.GetColumn().GetName().c_str()).AppendComma();
-    if (m_viewAccessStringList && m_captureViewAccessStringList)
-        m_viewAccessStringList->push_back(rECClassId.GetAccessString());
-
-    viewSql.Append("NULL ").Append(rSourceECInstanceId.GetColumn().GetName().c_str()).AppendComma();
-    if (m_viewAccessStringList && m_captureViewAccessStringList)
-        m_viewAccessStringList->push_back(rSourceECInstanceId.GetAccessString());
-
-    viewSql.Append("NULL ").Append(rSourceECClassId.GetColumn().GetName().c_str()).AppendComma();
-    if (m_viewAccessStringList && m_captureViewAccessStringList)
-        m_viewAccessStringList->push_back(rSourceECClassId.GetAccessString());
-    
-    viewSql.Append("NULL ").Append(rTargetECInstanceId.GetColumn().GetName().c_str()).AppendComma();
-    if (m_viewAccessStringList && m_captureViewAccessStringList)
-        m_viewAccessStringList->push_back(rTargetECInstanceId.GetAccessString());
-    
-    viewSql.Append("NULL ").Append(rTargetECClassId.GetColumn().GetName().c_str());
-    if (m_viewAccessStringList && m_captureViewAccessStringList)
-        m_viewAccessStringList->push_back(rTargetECClassId.GetAccessString());
-    
-    if (endWithComma)
-        viewSql.AppendComma();
-
-    return SUCCESS;
-    }
-
-//struct ConstraintECClassIdJoinInfo : NonCopyableClass
-//    {
-//    typedef std::unique_ptr<ConstraintECClassIdJoinInfo> Ptr;
-//    private:
-//        DbColumn const& m_primaryECInstanceId;
-//        DbColumn const& m_primaryECClassId;
-//        DbColumn const& m_forignECInstanceId;
-//        WipConstraintECClassIdPropertyMap const& m_propertyMap;
-//
-//        ConstraintECClassIdJoinInfo(WipConstraintECClassIdPropertyMap const& propertyMap, DbColumn const& primaryECInstanceId, DbColumn const& primaryECClassId, DbColumn const& forignECClassId)
-//            : m_primaryECInstanceId(primaryECInstanceId), m_primaryECClassId(primaryECClassId), m_forignECInstanceId(forignECClassId), m_propertyMap(propertyMap)
-//            {}
-//        ~ConstraintECClassIdJoinInfo() {}
-//   
-//    public:
-//
-//        WipConstraintECClassIdPropertyMap const& GetConstraintECClassId() const { return m_propertyMap; }
-//        DbColumn const& GetPrimaryECInstanceIdColumn() const { return m_primaryECClassId; }
-//        DbColumn const& GetPrimaryECClassIdColumn() const { return m_primaryECClassId; }
-//        DbColumn const& GetForignECInstanceIdColumn() const { return m_forignECInstanceId; }
-//        Utf8CP GetSqlTableAlias()const
-//            {
-//            return m_propertyMap.IsSource() ? "SourceECClassPrimaryTable" : "TargetECClassPrimaryTable";
-//            }
-//        Utf8CP GetSqlECClassIdColumnAlias()const
-//            {
-//            return  m_propertyMap.IsSource() ? ECDbSystemSchemaHelper::SOURCEECCLASSID_PROPNAME : ECDbSystemSchemaHelper::TARGETECCLASSID_PROPNAME;
-//            }
-//        NativeSqlBuilder GetNativeConstraintECClassIdSQL(bool appendAlias) const
-//            {
-//            NativeSqlBuilder sql;
-//            sql.AppendEscaped(GetSqlTableAlias()).AppendDot().AppendEscaped(m_primaryECClassId.GetName().c_str());
-//            if (appendAlias)
-//                sql.AppendSpace().Append(GetSqlECClassIdColumnAlias());
-//            return sql;
-//            }
-//        NativeSqlBuilder GetNativeJoinSQL() const
-//            {
-//            NativeSqlBuilder sql;
-//            sql.Append(" INNER JOIN ")
-//                .AppendEscaped(m_primaryECInstanceId.GetTable().GetName().c_str())
-//                .AppendSpace()
-//                .AppendEscaped(GetSqlTableAlias())
-//                .Append(" ON ")
-//                .AppendEscaped(GetSqlTableAlias())
-//                .AppendDot()
-//                .AppendEscaped(m_primaryECInstanceId.GetName().c_str())
-//                .Append(BooleanSqlOperator::EqualTo)
-//                .AppendEscaped(m_forignECInstanceId.GetTable().GetName().c_str());
-//            }
-//        static DbTable const* RequiresJoinTo(WipConstraintECClassIdPropertyMap const& propertyMap)
-//            {
-//            if (!propertyMap.IsMappedToSingleTable())
-//                return nullptr;
-//
-//            DbTable const* table = propertyMap.GetTables().front();
-//            if (table->GetPersistenceType() == PersistenceType::Virtual)
-//                return nullptr;
-//
-//            WipColumnVerticalPropertyMap const* c = propertyMap.FindVerticalPropertyMap(*table);
-//            if (c->GetColumn().GetPersistenceType() == PersistenceType::Virtual)
-//                return nullptr;
-//
-//            if (propertyMap.GetClassMap().GetType() == ClassMap::Type::RelationshipEndTable)
-//                {
-//                RelationshipClassEndTableMap const& map = static_cast<RelationshipClassEndTableMap const&>(propertyMap.GetClassMap());
-//                if (map.GetConstraintMap(map.GetReferencedEnd()).GetECClassIdPropMap() == &propertyMap)
-//                    {
-//                    if (Enum::Contains(c->GetColumn().GetKind(), DbColumn::Kind::ECClassId))
-//                        {
-//                        return table;
-//                        }
-//                    }
-//                }
-//            else
-//                {
-//                if (!propertyMap.IsMappedToClassMapTables())
-//                    return table;
-//                }
-//
-//            return nullptr;
-//            }
-//        static Ptr Create(WipConstraintECClassIdPropertyMap const& propertyMap, DbTable const& contextTable)
-//            {
-//            DbTable const* primaryTable = RequiresJoinTo(propertyMap);
-//            if (primaryTable == nullptr)
-//                return nullptr;
-//
-//            DbColumn const* primaryECInstanceIdColumn = primaryTable->GetFilteredColumnFirst(DbColumn::Kind::ECInstanceId);
-//            DbColumn const* primaryECClassIdColumn = primaryTable->GetFilteredColumnFirst(DbColumn::Kind::ECClassId);
-//            DbColumn const* forignECInstanceIdColumn = nullptr;
-//            bool isSource = propertyMap.IsSource();
-//
-//
-//            RelationshipClassMap const& relationshipMap = static_cast<RelationshipClassMap const&>(propertyMap.GetClassMap());
-//            if (!relationshipMap.IsMappedTo(contextTable))
-//                {
-//                BeAssert(false && "Relationship is not mapped to the context table. It must be one of Relationship.GetTables()");
-//                return nullptr;
-//                }
-//
-//            WipConstraintECInstanceIdPropertyMap const*  constraintId = isSource ? relationshipMap.GetSourceECInstanceIdPropMap() : relationshipMap.GetTargetECInstanceIdPropMap();
-//            BeAssert(constraintId != nullptr);
-//            WipColumnVerticalPropertyMap const* relaventECClassIdPropertyMap = constraintId->FindVerticalPropertyMap(contextTable);
-//            if (relaventECClassIdPropertyMap == nullptr)
-//                {
-//                BeAssert(false && "Expecting a property map for given context table");
-//                return nullptr;
-//                }
-//
-//            forignECInstanceIdColumn = &relaventECClassIdPropertyMap->GetColumn();
-//            if (primaryECInstanceIdColumn == nullptr || primaryECClassIdColumn == nullptr || forignECInstanceIdColumn == nullptr)
-//                {
-//                BeAssert(false);
-//                return nullptr;
-//                }
-//
-//
-//            return Ptr(new ConstraintECClassIdJoinInfo(propertyMap, *primaryECInstanceIdColumn, *primaryECClassIdColumn, *forignECInstanceIdColumn));
-//            }
-//
-//    };
-
-//BentleyStatus ViewGenerator::RenderRelationshipClassEndTableMap(RelationshipClassEndTableMap const& rel)
-//    {
-//    NativeSqlBuilder sql;
-//    sql.Append("SELECT ");
-//   
-//    std::vector<std::pair<PropertyMap const*, PropertyMap const*>> viewPropMaps;
-//    auto status = GetPropertyMapsOfDerivedClassCastAsBaseClass(viewPropMaps, rel, rel, false);
-//    if (status != BentleyStatus::SUCCESS)
-//        return status;
-//
-//    for (DbTable const* endTable : rel.GetTables())
-//        {
-//        if (endTable->GetPersistenceType() == PersistenceType::Virtual)
-//            continue;
-//
-//        if (AppendViewPropMapsToQuery(sql, *endTable, viewPropMaps, false) != SUCCESS)
-//            return ERROR;   
-//
-//        sql.Append(" FROM ").AppendEscaped(endTable->GetName().c_str());
-//        ConstraintECClassIdJoinInfo::Ptr sourceInfo = ConstraintECClassIdJoinInfo::Create(*rel.GetSourceECClassIdPropMap(), *endTable);
-//        ConstraintECClassIdJoinInfo::Ptr targetInfo = ConstraintECClassIdJoinInfo::Create(*rel.GetTargetECClassIdPropMap(), *endTable);
-//
-//
-//        //INNER JOIN {PrimaryTable} ON {PrimaryTable}.ECInstanceId = {SecondaryTable}.Source/TargetECInstanceId
-//        //JOIN
-//        }
-//
-//    }
-//---------------------------------------------------------------------------------------
-// @bsimethod                                 Krischan.Eberle                    12/2013
-//---------------------------------------------------------------------------------------
-//static
-BentleyStatus ViewGenerator::AppendConstraintClassIdPropMap(NativeSqlBuilder& viewSql, ConstraintECClassIdPropertyMap const& propMap, RelationshipClassMapCR relationMap, ECRelationshipConstraintCR constraint, DbTable const& contextTable)
-    {
-<<<<<<< HEAD
-    ToSqlPropertyMapVisitor sqlDispatherTable(contextTable, ToSqlPropertyMapVisitor::SqlTarget::Table, nullptr);
-=======
-    //propMap.GetTables().
-    WipPropertyMapSqlDispatcher sqlDispatherTable(contextTable, WipPropertyMapSqlDispatcher::SqlTarget::Table, nullptr);
->>>>>>> 04ce7dd3
-    propMap.AcceptVisitor(sqlDispatherTable);
-    if (sqlDispatherTable.GetStatus() == ERROR || sqlDispatherTable.GetResultSet().empty())
-        {
-        BeAssert(false);
-        return ERROR;
-        }
-
-    ToSqlPropertyMapVisitor::Result const& r = sqlDispatherTable.GetResultSet().front();
-    if (!r.IsColumnPersisted())
-        {
-        bool hasAnyClass = false;
-        std::set<ClassMap const*> classMaps = m_ecdb.Schemas().GetDbMap().GetClassMapsFromRelationshipEnd(constraint, &hasAnyClass);
-        BeAssert(!hasAnyClass);
-        std::vector<ClassMap const*> relaventClassMaps;
-        if (classMaps.size() > 1)
-            {
-            for (ClassMap const* classMap : classMaps)
-                {
-                if (classMap->IsMappedTo(contextTable))
-                    relaventClassMaps.push_back(classMap);
-                }
-
-            if (relaventClassMaps.size() != 1)
-                {
-                BeAssert(false && "Expecting exactly one ClassMap at end");
-                return BentleyStatus::ERROR;
-                }
-            }
-        else
-            relaventClassMaps.push_back(*classMaps.begin());
-
-        ClassMap const* classMap = relaventClassMaps.front();
-        BeAssert(classMap != nullptr);
-        const ECClassId endClassId = classMap->GetClass().GetId();
-        Utf8Char endClassIdStr[ECClassId::ID_STRINGBUFFER_LENGTH];
-        endClassId.ToString(endClassIdStr);
-        viewSql.Append(endClassIdStr).AppendSpace();
-        viewSql.Append(r.GetSql());
-        }
-    else
-        {
-        ToSqlPropertyMapVisitor sqlDispatherView(contextTable, ToSqlPropertyMapVisitor::SqlTarget::View, nullptr);
-        viewSql.Append(sqlDispatherView.GetResultSet().front().GetSql());
-        }
-
-    return SUCCESS;
-    }
-
-END_BENTLEY_SQLITE_EC_NAMESPACE
+/*--------------------------------------------------------------------------------------+
+|
+|     $Source: ECDb/ViewGenerator.cpp $
+|
+|  $Copyright: (c) 2016 Bentley Systems, Incorporated. All rights reserved. $
+|
++--------------------------------------------------------------------------------------*/
+#include "ECDbPch.h"
+#include <set>
+#include "SqlNames.h"
+
+USING_NAMESPACE_BENTLEY_EC
+
+BEGIN_BENTLEY_SQLITE_EC_NAMESPACE
+
+//************************** ViewGenerator ***************************************************
+
+//-----------------------------------------------------------------------------------------
+// @bsimethod                                    Affan.Khan                      05/2016
+//+---------------+---------------+---------------+---------------+---------------+--------
+//static 
+BentleyStatus ViewGenerator::GenerateSelectViewSql(NativeSqlBuilder& viewSql, ECDb const& ecdb, ClassMap const& classMap, bool isPolymorphicQuery, ECSqlPrepareContext const& prepareContext)
+    {
+    ViewGenerator viewGenerator(ecdb);
+    return viewGenerator.GenerateViewSql(viewSql, classMap, isPolymorphicQuery, &prepareContext);
+    }
+
+//-----------------------------------------------------------------------------------------
+// @bsimethod                                    Affan.Khan                      05/2016
+//+---------------+---------------+---------------+---------------+---------------+--------
+//static 
+BentleyStatus ViewGenerator::CreateUpdatableViews(ECDbCR ecdb)
+    {
+    if (ecdb.IsReadonly())
+        {
+        ecdb.GetECDbImplR().GetIssueReporter().Report(ECDbIssueSeverity::Error, "Can only call ECDb::CreateECClassViewsInDb() on an ECDb file with read-write access.");
+        return ERROR;
+        }
+
+    Statement stmt;
+    if (BE_SQLITE_OK != stmt.Prepare(ecdb,
+                                     "SELECT c.Id FROM ec_Class c, ec_ClassMap cm, ec_ClassHasBaseClasses cc "
+                                     "WHERE c.Id = cm.ClassId AND c.Id = cc.BaseClassId AND c.Type = " SQLVAL_ECClassType_Entity " AND cm.MapStrategy<> " SQLVAL_MapStrategy_NotMapped
+                                     " GROUP BY c.Id"))
+        return ERROR;
+
+    std::vector<ClassMapCP> classMaps;
+    ECDbMap const& map = ecdb.Schemas().GetDbMap();
+    while (stmt.Step() == BE_SQLITE_ROW)
+        {
+        ECClassId classId = stmt.GetValueId<ECClassId>(0);
+        ECClassCP ecClass = ecdb.Schemas().GetECClass(classId);
+        if (ecClass == nullptr)
+            return ERROR;
+
+        ClassMapCP classMap = map.GetClassMap(*ecClass);
+        if (classMap == nullptr)
+            {
+            BeAssert(classMap != nullptr);
+            return ERROR;
+            }
+
+        BeAssert(classMap->GetClass().IsEntityClass() && classMap->GetType() != ClassMap::Type::NotMapped);
+        if (CreateUpdatableViewIfRequired(ecdb, *classMap) != SUCCESS)
+            return ERROR;
+        }
+
+    return SUCCESS;
+    }
+//-----------------------------------------------------------------------------------------
+// @bsimethod                                    Affan.Khan                      05/2016
+//+---------------+---------------+---------------+---------------+---------------+--------
+//static 
+BentleyStatus ViewGenerator::DropUpdatableViews(ECDbCR ecdb)
+    {
+    Statement stmt;
+    stmt.Prepare(ecdb,
+                 "SELECT ('DROP VIEW IF EXISTS _' || ec_Schema.Alias || '_' || ec_Class.Name) "
+                 "FROM ec_Class INNER JOIN ec_Schema ON ec_Schema.Id = ec_Class.SchemaId");
+
+    while (stmt.Step() == BE_SQLITE_ROW)
+        {
+        Utf8CP updatableViewSQL = stmt.GetValueText(0);
+        if (ecdb.ExecuteSql(updatableViewSQL) != BE_SQLITE_OK)
+            {
+            BeAssert(false && "Failed to drop updatable view");
+            return ERROR;
+            }
+        }
+
+    return SUCCESS;
+    }
+
+//-----------------------------------------------------------------------------------------
+// @bsimethod                                    Affan.Khan                      05/2016
+//+---------------+---------------+---------------+---------------+---------------+--------
+//static 
+BentleyStatus ViewGenerator::CreateECClassViews(ECDbCR ecdb)
+    {
+    if (ecdb.IsReadonly())
+        {
+        ecdb.GetECDbImplR().GetIssueReporter().Report(ECDbIssueSeverity::Error, "Can only call ECDb::CreateECClassViewsInDb() on an ECDb file with read-write access.");
+        return ERROR;
+        }
+
+    if (DropECClassViews(ecdb) != SUCCESS)
+        return ERROR;
+
+    Statement stmt;
+    if (BE_SQLITE_OK != stmt.Prepare(ecdb, 
+                                     "SELECT c.Id FROM ec_Class c, ec_ClassMap cm WHERE c.Id = cm.ClassId AND "
+                                     "c.Type IN (" SQLVAL_ECClassType_Entity "," SQLVAL_ECClassType_Relationship ") AND "
+                                     "cm.MapStrategy<>" SQLVAL_MapStrategy_NotMapped))
+        return ERROR;
+
+    std::vector<ClassMapCP> classMaps;
+    while (stmt.Step() == BE_SQLITE_ROW)
+        {
+        ECClassId classId = stmt.GetValueId<ECClassId>(0);
+        ECClassCP ecClass = ecdb.Schemas().GetECClass(classId);
+        if (ecClass == nullptr)
+            {
+            BeAssert(false);
+            return ERROR;
+            }
+
+        ClassMapCP classMap = ecdb.Schemas().GetDbMap().GetClassMap(*ecClass);
+        if (classMap == nullptr)
+            {
+            BeAssert(classMap != nullptr);
+            return ERROR;
+            }
+
+        BeAssert((classMap->GetClass().IsEntityClass() || classMap->GetClass().IsRelationshipClass()) && classMap->GetType() != ClassMap::Type::NotMapped);
+        if (CreateECClassView(ecdb, *classMap) != SUCCESS)
+            return ERROR;
+        }
+
+    return SUCCESS;
+    }
+//-----------------------------------------------------------------------------------------
+// @bsimethod                                    Affan.Khan                      05/2016
+//+---------------+---------------+---------------+---------------+---------------+--------
+//static 
+BentleyStatus ViewGenerator::CreateECClassView(ECDbCR ecdb, ClassMapCR classMap)
+    {
+    Utf8String viewName;
+    viewName.Sprintf("[%s.%s]", classMap.GetClass().GetSchema().GetAlias().c_str(), classMap.GetClass().GetName().c_str());
+
+    ViewGenerator viewGenerator(ecdb, true, false);
+    NativeSqlBuilder viewSql;
+    if (viewGenerator.GenerateViewSql(viewSql, classMap, true, nullptr) != SUCCESS)
+        return ERROR;
+
+    Utf8String columns;
+    bool bFirst = true;
+    std::vector<Utf8String> const& accessStringList = *viewGenerator.m_viewAccessStringList;
+    for (Utf8StringCR column : accessStringList)
+        {
+        if (bFirst)
+            bFirst = false;
+        else
+            columns.append(", ");
+
+        columns.append("[").append(column).append("]");
+        }
+
+    Utf8String createViewSql;
+    createViewSql.Sprintf("CREATE VIEW %s (%s)\n\t--### ECCLASS VIEW is for debugging purpose only!.\n\tAS %s;", viewName.c_str(), columns.c_str(), viewSql.ToString());
+    if (ecdb.ExecuteSql(createViewSql.c_str()) != BE_SQLITE_OK)
+        return ERROR;
+
+    return SUCCESS;
+    }
+
+//-----------------------------------------------------------------------------------------
+// @bsimethod                                    Affan.Khan                      05/2016
+//+---------------+---------------+---------------+---------------+---------------+--------
+//static 
+BentleyStatus ViewGenerator::DropECClassViews(ECDbCR ecdb)
+    {
+    Statement stmt;
+    stmt.Prepare(ecdb,
+                 "SELECT ('DROP VIEW IF EXISTS [' || ec_Schema.Alias || '.' || ec_Class.Name || '];') FROM ec_Class "
+                 "INNER JOIN ec_Schema ON ec_Schema.Id = ec_Class.SchemaId");
+
+    while (stmt.Step() == BE_SQLITE_ROW)
+        {
+        Utf8CP classViewSQL = stmt.GetValueText(0);
+        if (ecdb.ExecuteSql(classViewSQL) != BE_SQLITE_OK)
+            {
+            BeAssert(false && "Failed to drop ECClass view");
+            return ERROR;
+            }
+        }
+
+    return SUCCESS;
+    }
+
+//-----------------------------------------------------------------------------------------
+// @bsimethod                                    Affan.Khan                      05/2016
+//+---------------+---------------+---------------+---------------+---------------+--------
+BentleyStatus ViewGenerator::GenerateUpdateTriggerSetClause(NativeSqlBuilder& sql, ClassMap const& baseClassMap, ClassMap const& derivedClassMap)
+    {
+    sql.Reset();
+    std::vector<Utf8String> values;
+    SearchPropertyMapVisitor typeDispatcher(PropertyMap::Kind::Data); //Only inlcude none-system properties
+    baseClassMap.GetPropertyMaps().AcceptVisitor(typeDispatcher);
+    for (PropertyMap const* result: typeDispatcher.ResultSet())
+        {
+ 
+        DataPropertyMap const* derivedPropertyMap = static_cast<DataPropertyMap const*> (derivedClassMap.GetPropertyMaps().Find(result->GetAccessString().c_str()));
+        if (derivedPropertyMap == nullptr)
+            {
+            BeAssert(false);
+            return ERROR;
+            }
+
+        std::vector<DbColumn const*> derivedColumnList, baseColumnList;
+        GetColumnsPropertyMapVisitor baseColumnDispatcher, derivedColumnDispatcher;
+        result->AcceptVisitor(baseColumnDispatcher);
+        derivedPropertyMap->AcceptVisitor(derivedColumnDispatcher);
+        if (baseColumnDispatcher.GetColumns().size() != derivedColumnDispatcher.GetColumns().size())
+            {
+            BeAssert(false);
+            return ERROR;
+            }
+
+        for (auto deriveColumnItor = derivedColumnDispatcher.GetColumns().begin(), baseColumnItor = baseColumnDispatcher.GetColumns().begin(); deriveColumnItor != derivedColumnDispatcher.GetColumns().end() && baseColumnItor != baseColumnDispatcher.GetColumns().end(); ++deriveColumnItor, ++baseColumnItor)
+            {
+            Utf8String str;
+            str.Sprintf("[%s] = NEW.[%s]", (*deriveColumnItor)->GetName().c_str(), (*baseColumnItor)->GetName().c_str());
+            values.push_back(str);
+            }
+        }
+    
+
+    if (values.empty())
+        return ERROR;
+
+    for (auto itor = values.begin(); itor != values.end(); ++itor)
+        {
+        if (itor != values.begin())
+            sql.AppendComma();
+
+        sql.Append((*itor).c_str());
+        }
+
+    return SUCCESS;
+    }
+
+//-----------------------------------------------------------------------------------------
+// @bsimethod                                    Affan.Khan                      05/2016
+//+---------------+---------------+---------------+---------------+---------------+-------
+BentleyStatus ViewGenerator::CreateUpdatableViewIfRequired(ECDbCR ecdb, ClassMap const& classMap)
+    {
+    if (classMap.GetMapStrategy().GetStrategy() == MapStrategy::NotMapped || classMap.IsRelationshipClassMap())
+        return ERROR;
+
+    ECDbMap const& ecdbMap = ecdb.Schemas().GetDbMap();
+    StorageDescription const& descr = classMap.GetStorageDescription();
+    std::vector<Partition> const& partitions = descr.GetHorizontalPartitions();
+    Partition const& rootPartition = classMap.GetStorageDescription().GetRootHorizontalPartition();
+    DbColumn const* rootPartitionIdColumn = rootPartition.GetTable().GetFilteredColumnFirst(DbColumn::Kind::ECInstanceId);
+
+    Utf8String updatableViewName;
+    updatableViewName.Sprintf("[%s]", classMap.GetUpdatableViewName().c_str());
+
+    std::vector<Utf8String> triggerDdlList;
+
+    std::set<DbTable const*> updateTables;
+    std::set<DbTable const*> deleteTables;
+    std::vector<DbTable const*> joinedTables;
+    std::vector<DbTable const*> primaryTables;
+
+    for (Partition const& partition : partitions)
+        {
+        if (partition.GetTable().GetPersistenceType() == PersistenceType::Virtual)
+            continue;
+
+        updateTables.insert(&partition.GetTable());
+        deleteTables.insert(&partition.GetTable());
+        if (partition.GetTable().GetType() == DbTable::Type::Joined)
+            {
+            joinedTables.push_back(&partition.GetTable());
+            }
+
+        if (partition.GetTable().GetType() == DbTable::Type::Primary)
+            {
+            primaryTables.push_back(&partition.GetTable());
+            }
+        }
+    //Remove any primary table
+    for (DbTable const* joinedTable : joinedTables)
+        {
+        updateTables.erase(joinedTable->GetParentOfJoinedTable());
+        }
+
+    for (DbTable const* joinedTable : joinedTables)
+        {
+        deleteTables.insert(joinedTable->GetParentOfJoinedTable());
+        deleteTables.erase(joinedTable);
+        }
+
+    int tableCount = 0;
+    for (Partition const& partition : partitions)
+        {
+        if (partition.GetTable().GetPersistenceType() == PersistenceType::Virtual)
+            continue;
+
+        tableCount++;
+        DbColumn const* partitionIdColumn = partition.GetTable().GetFilteredColumnFirst(DbColumn::Kind::ECInstanceId);
+        Utf8String triggerNamePrefix;
+        triggerNamePrefix.Sprintf("%s_%s", rootPartition.GetTable().GetName().c_str(), partition.GetTable().GetName().c_str());
+
+        Utf8String whenClause;
+        if (partition.NeedsECClassIdFilter())
+            partition.AppendECClassIdFilterSql(whenClause, "OLD.ECClassId");
+        else
+            whenClause.append("OLD.ECClassId=").append(partition.GetRootClassId().ToString());
+
+        if (deleteTables.find(&partition.GetTable()) != deleteTables.end())
+            {//<----------DELETE trigger----------
+            Utf8String ddl("CREATE TRIGGER [");
+            ddl.append(triggerNamePrefix).append("_delete]");
+            ddl.append(" INSTEAD OF DELETE ON ").append(updatableViewName).append(" WHEN ").append(whenClause);
+
+            Utf8String body;
+            body.Sprintf(" BEGIN DELETE FROM [%s] WHERE [%s] = OLD.[%s]; END", partition.GetTable().GetName().c_str(), partitionIdColumn->GetName().c_str(), rootPartitionIdColumn->GetName().c_str());
+            ddl.append(body);
+            triggerDdlList.push_back(ddl);
+            }
+
+        if (updateTables.find(&partition.GetTable()) != updateTables.end())
+            {//<----------UPDATE trigger----------
+            ECClassCP rootClass = ecdb.Schemas().GetECClass(partition.GetRootClassId());
+            if (rootClass == nullptr)
+                {
+                BeAssert(false);
+                return ERROR;
+                }
+
+            ClassMapCP derviedClassMap = ecdbMap.GetClassMap(*rootClass);
+            if (derviedClassMap == nullptr)
+                {
+                BeAssert(false && "ClassMap not found");
+                return ERROR;
+                }
+
+            Utf8String ddl("CREATE TRIGGER [");
+            ddl.append(triggerNamePrefix).append("_update]");
+
+            ddl.append(" INSTEAD OF UPDATE ON ").append(updatableViewName).append(" WHEN ").append(whenClause);
+
+            NativeSqlBuilder setClause;
+            if (SUCCESS != GenerateUpdateTriggerSetClause(setClause, classMap, *derviedClassMap))
+                continue; //nothing to update.
+
+            Utf8String body;
+            body.Sprintf(" BEGIN UPDATE [%s] SET %s WHERE [%s] = OLD.[%s]; END", partition.GetTable().GetName().c_str(), setClause.ToString(), partitionIdColumn->GetName().c_str(), rootPartitionIdColumn->GetName().c_str());
+            ddl.append(body);
+
+            triggerDdlList.push_back(ddl);
+            }
+        }
+
+    if (tableCount < 2)
+        return SUCCESS;
+
+    ViewGenerator generator(ecdb, false, false);
+    NativeSqlBuilder viewBodySql;
+    if (generator.GenerateViewSql(viewBodySql, classMap, true, nullptr) != SUCCESS)
+        return ERROR;
+    
+    Utf8String updatableViewDdl;
+    updatableViewDdl.Sprintf("CREATE VIEW %s AS %s", updatableViewName.c_str(), viewBodySql.ToString());
+
+    if (ecdb.ExecuteSql(updatableViewDdl.c_str()) != BE_SQLITE_OK)
+        return ERROR;
+
+    for (Utf8StringCR triggerDdl : triggerDdlList)
+        {
+        if (ecdb.ExecuteSql(triggerDdl.c_str()) != BE_SQLITE_OK)
+            return ERROR;
+        }
+
+    return SUCCESS;
+    }
+
+//-----------------------------------------------------------------------------------------
+// @bsimethod                                    Affan.Khan                      07/2013
+//+---------------+---------------+---------------+---------------+---------------+--------
+BentleyStatus ViewGenerator::GenerateViewSql(NativeSqlBuilder& viewSql, ClassMap const& classMap, bool isPolymorphicQuery, ECSqlPrepareContext const* prepareContext)
+    {
+    m_isPolymorphic = isPolymorphicQuery;
+    m_prepareContext = prepareContext;
+    m_captureViewAccessStringList = true;
+    if (classMap.GetMapStrategy().GetStrategy() == MapStrategy::NotMapped)
+        {
+        BeAssert(false && "ViewGenerator::CreateView must not be called on unmapped class");
+        return ERROR;
+        }
+
+    //isPolymorphic is not implemented. By default all query are polymorphic
+    if (classMap.IsRelationshipClassMap())
+        return CreateViewForRelationship(viewSql, classMap);
+
+    if (m_asSubQuery)
+        viewSql.AppendParenLeft();
+
+    DbSchema::EntityType entityType = DbSchema::GetEntityType(m_ecdb, classMap.GetPrimaryTable().GetName().c_str());
+    if (entityType == DbSchema::EntityType::None && !isPolymorphicQuery)
+        {
+        if (SUCCESS != CreateNullView(viewSql, classMap))
+            return ERROR;
+
+        if (m_asSubQuery)
+            viewSql.AppendParenRight();
+
+        return SUCCESS;
+        }
+
+    ViewMemberByTable viewMembers;
+    if (ClassMap::IsAnyClass(classMap.GetClass()))
+        {
+        if (!isPolymorphicQuery)
+            {
+            BeAssert(false && "This operation require require polymorphic query to be enabled");
+            return ERROR;
+            }
+
+        std::vector<ClassMap const*> rootClassMaps;
+        if (SUCCESS != GetRootClasses(rootClassMaps))
+            return ERROR;
+
+        for (ClassMap const* classMap : rootClassMaps)
+            {
+            if (SUCCESS != ComputeViewMembers(viewMembers, classMap->GetClass(), /*ensureDerivedClassesAreLoaded=*/ false))
+                return ERROR;
+            }
+        }
+    else
+        {
+        if (SUCCESS != ComputeViewMembers(viewMembers, classMap.GetClass(), /*ensureDerivedClassesAreLoaded=*/ true))
+            return ERROR;
+        }
+
+    int queriesAddedToUnion = 0;
+    for (auto& pvm : viewMembers)
+        {
+        if (m_optimizeByIncludingOnlyRealTables && pvm.second.GetStorageType() == DbSchema::EntityType::None)
+            continue;
+
+        if (queriesAddedToUnion > 0)
+            viewSql.Append(" UNION ");
+
+        if (SUCCESS != GetViewQueryForChild(viewSql, *pvm.first, pvm.second.GetClassMaps(), classMap))
+            return ERROR;
+
+        queriesAddedToUnion++;
+        }
+
+    if (queriesAddedToUnion == 0)
+        {
+        if (SUCCESS != CreateNullView(viewSql, classMap))
+            return ERROR;
+
+        if (m_asSubQuery)
+            viewSql.AppendParenRight();
+
+        return SUCCESS;
+        }
+    else
+        {
+        if (m_asSubQuery)
+            viewSql.AppendParenRight();
+        }
+    return SUCCESS;
+    }
+
+//-----------------------------------------------------------------------------------------
+// @bsimethod                                    Affan.Khan                      12/2013
+//+---------------+---------------+---------------+---------------+---------------+--------
+BentleyStatus ViewGenerator::CreateNullView(NativeSqlBuilder& viewSql, ClassMap const& classMap)
+    {
+    viewSql.Append("SELECT ");
+
+    std::vector<std::pair<PropertyMap const*, PropertyMap const*>> viewPropMaps;
+    if (SUCCESS != GetPropertyMapsOfDerivedClassCastAsBaseClass(viewPropMaps, classMap, classMap, false))
+        return ERROR;
+
+    AppendViewPropMapsToQuery(viewSql, classMap.GetJoinedTable(), viewPropMaps, true /*forNullView*/);
+    viewSql.Append(" LIMIT 0");
+    return SUCCESS;
+    }
+
+//-----------------------------------------------------------------------------------------
+// @bsimethod                                    Affan.Khan                      07/2013
+//+---------------+---------------+---------------+---------------+---------------+--------
+BentleyStatus ViewGenerator::GetRootClasses(std::vector<ClassMap const*>& rootClasses) const
+    {
+    bvector<ECN::ECSchemaCP> schemas = m_ecdb.Schemas().GetECSchemas(true);
+    if (schemas.empty())
+        return ERROR;
+
+    std::vector<ClassMap const*> rootClassMaps;
+    for (ECSchemaCP schema : schemas)
+        {
+        if (schema->IsStandardSchema())
+            continue;
+
+        for (ECClassCP ecClass : schema->GetClasses())
+            {
+            if (ecClass->GetDerivedClasses().empty())
+                {
+                ClassMap const* classMap = m_ecdb.Schemas().GetDbMap().GetClassMap(*ecClass);
+                if (classMap == nullptr)
+                    {
+                    BeAssert(classMap != nullptr);
+                    return ERROR;
+                    }
+
+                if (classMap->GetType() == ClassMap::Type::NotMapped)
+                    continue;
+
+                rootClassMaps.push_back(classMap);
+                }
+            }
+        }
+
+    return SUCCESS;
+    }
+
+//-----------------------------------------------------------------------------------------
+// @bsimethod                                    Affan.Khan                      07/2013
+//+---------------+---------------+---------------+---------------+---------------+--------
+BentleyStatus ViewGenerator::ComputeViewMembers(ViewMemberByTable& viewMembers, ECClassCR ecClass, bool ensureDerivedClassesAreLoaded)
+    {
+    ClassMap const* classMap = m_ecdb.Schemas().GetDbMap().GetClassMap(ecClass);
+    if (classMap == nullptr || classMap->GetType() == ClassMap::Type::NotMapped)
+        return SUCCESS;
+
+    if (classMap->GetJoinedTable().GetColumns().empty())
+        return SUCCESS;
+
+    auto itor = viewMembers.find(&classMap->GetJoinedTable());
+    if (itor == viewMembers.end())
+        {
+        DbSchema::EntityType storageType = DbSchema::EntityType::Table;
+        if (m_optimizeByIncludingOnlyRealTables)
+            {
+            //This is a db query so optimization comes at a cost
+            storageType = DbSchema::GetEntityType(m_ecdb, classMap->GetJoinedTable().GetName().c_str());
+            }
+
+        if (storageType == DbSchema::EntityType::Table)
+            viewMembers.insert(ViewMemberByTable::value_type(&classMap->GetJoinedTable(), ViewMember(storageType, *classMap)));
+        }
+    else
+        {
+        if (m_optimizeByIncludingOnlyRealTables)
+            {
+            if (itor->second.GetStorageType() == DbSchema::EntityType::Table)
+                itor->second.AddClassMap(*classMap);
+            }
+        else
+            itor->second.AddClassMap(*classMap);
+        }
+
+    if (!m_isPolymorphic ||
+        (classMap->GetMapStrategy().IsTablePerHierarchy() && classMap->GetTphHelper()->IsParentOfJoinedTable()) ||
+        (!classMap->IsRelationshipClassMap() && classMap->GetMapStrategy().IsTablePerHierarchy()))
+        return SUCCESS;
+
+    ECDerivedClassesList const& derivedClasses = ensureDerivedClassesAreLoaded ? m_ecdb.Schemas().GetDerivedECClasses(ecClass) : ecClass.GetDerivedClasses();
+    for (ECClassCP derivedClass : derivedClasses)
+        {
+        if (SUCCESS != ComputeViewMembers(viewMembers, *derivedClass, ensureDerivedClassesAreLoaded))
+            return ERROR;
+        }
+
+    return SUCCESS;
+    }
+
+
+//-----------------------------------------------------------------------------------------
+// @bsimethod                                    Affan.Khan                      09/2013
+//+---------------+---------------+---------------+---------------+---------------+-------
+BentleyStatus ViewGenerator::GetPropertyMapsOfDerivedClassCastAsBaseClass(std::vector<std::pair<PropertyMap const*, PropertyMap const*>>& propMaps, ClassMap const& baseClassMap, ClassMap const& childClassMap, bool skipSystemProperties)
+    {
+    propMaps.clear();
+    SearchPropertyMapVisitor typeDispatcher(PropertyMap::Kind::All, true /*traverse compound properties but compound properties themself is not included*/);
+    baseClassMap.GetPropertyMaps().AcceptVisitor(typeDispatcher);
+
+    for (PropertyMap const* baseClassPropertyMap : typeDispatcher.ResultSet())
+        {
+        if (skipSystemProperties && baseClassPropertyMap->IsSystem())
+            continue;
+
+        if(m_prepareContext && !m_prepareContext->GetSelectionOptions().IsSelected(baseClassPropertyMap->GetAccessString().c_str()))
+            continue;
+
+        PropertyMap const* childClassCounterpartPropMap = childClassMap.GetPropertyMaps().Find(baseClassPropertyMap->GetAccessString().c_str());
+        if (childClassCounterpartPropMap == nullptr)
+            return ERROR;
+
+        propMaps.push_back({baseClassPropertyMap, childClassCounterpartPropMap});
+        }
+
+    return SUCCESS;
+    }
+
+//-----------------------------------------------------------------------------------------
+// @bsimethod                                    Affan.Khan                      09/2013
+//+---------------+---------------+---------------+---------------+---------------+-------
+BentleyStatus ViewGenerator::AppendViewPropMapsToQuery(NativeSqlBuilder& viewSql, DbTable const& table, std::vector<std::pair<PropertyMap const*, PropertyMap const*>> const& viewPropMaps, bool forNullView)
+    {
+    bool second = false; 
+    for (auto const& propMapPair : viewPropMaps)
+        {
+        PropertyMap const* basePropMap = propMapPair.first;
+        PropertyMap const* actualPropMap = propMapPair.second;
+
+        //We are not expecting 
+        BeAssert(dynamic_cast<CompoundDataPropertyMap const*>(basePropMap) == nullptr);
+        BeAssert(dynamic_cast<CompoundDataPropertyMap const*>(actualPropMap) == nullptr);
+
+
+        if (m_prepareContext && !m_prepareContext->GetSelectionOptions().IsSelected(actualPropMap->GetAccessString().c_str()))
+            continue;
+
+        DbTable const& basePropMapTable = basePropMap->GetClassMap().GetJoinedTable();
+        DbTable const& actualPropMapTable = actualPropMap->GetClassMap().GetJoinedTable();
+        ToSqlPropertyMapVisitor baseSqlDispatcher(basePropMapTable, ToSqlPropertyMapVisitor::SqlTarget::Table, nullptr,false, false);
+        ToSqlPropertyMapVisitor actualSqlDispatcher(actualPropMapTable, ToSqlPropertyMapVisitor::SqlTarget::Table, actualPropMapTable.GetName().c_str(), false, true);
+
+        basePropMap->AcceptVisitor(baseSqlDispatcher);
+        actualPropMap->AcceptVisitor(actualSqlDispatcher);
+
+        const bool generateECClassView = m_viewAccessStringList && m_captureViewAccessStringList;
+        const size_t snippetCount = actualSqlDispatcher.GetResultSet().size();
+        if (baseSqlDispatcher.GetResultSet().size() != snippetCount && snippetCount == 1LL)
+            {
+            BeAssert(false && "Number of alias SQL snippets is expected to be the same as number of column SQL snippets.");
+            return ERROR;
+            }
+
+        const ToSqlPropertyMapVisitor::Result& baseResult = baseSqlDispatcher.GetResultSet().front();
+        const ToSqlPropertyMapVisitor::Result& actualResult = actualSqlDispatcher.GetResultSet().front();
+
+        if (second)
+            viewSql.AppendComma();
+        else
+            second = true;
+
+        Utf8CP aliasSqlSnippet = baseResult.GetSql();
+        if (forNullView)
+            viewSql.Append("NULL ").AppendSpace().Append(aliasSqlSnippet);
+        else
+            {
+            if (generateECClassView)
+                {
+                if (!actualResult.GetPropertyMap().GetColumn().IsShared())
+                    viewSql.Append(actualResult.GetSql());
+                else
+                    {
+                    const DbColumn::Type colType = DbColumn::PrimitiveTypeToColumnType(actualResult.GetPropertyMap().GetProperty().GetAsPrimitiveProperty()->GetType());
+                    viewSql.Append("CAST (");
+                    viewSql.Append(actualResult.GetSql());
+                    viewSql.Append(" AS ").Append(DbColumn::TypeToSql(colType));
+                    viewSql.Append(")");
+
+                    }
+
+                m_viewAccessStringList->push_back(baseResult.GetPropertyMap().GetAccessString());
+                }
+            else
+                {
+                viewSql.Append(actualResult.GetSql());
+                }
+
+            if (!actualResult.GetPropertyMap().IsKindOf(PropertyMap::Kind::System))
+                {
+                if (actualResult.GetColumn().GetName() != baseResult.GetColumn().GetName()) //do not add alias if column name is same as alias.
+                    viewSql.AppendSpace().Append(aliasSqlSnippet);
+                }
+            }
+        }
+
+    return SUCCESS;
+    }
+
+//-----------------------------------------------------------------------------------------
+// @bsimethod                                    Affan.Khan                      07/2013
+//+---------------+---------------+---------------+---------------+---------------+-------
+BentleyStatus ViewGenerator::GetViewQueryForChild(NativeSqlBuilder& viewSql, DbTable const& table, const std::vector<ClassMap const*>& childClassMap, ClassMap const& baseClassMap)
+    {
+    if (childClassMap.empty() || table.GetColumns().empty())
+        {
+        BeAssert(false);
+        return ERROR;
+        }
+
+    ClassMap const* firstChildClassMap = childClassMap.front();
+    //Generate Select statement
+    viewSql.Append("SELECT ");
+    std::vector<std::pair<PropertyMap const*, PropertyMap const*>> viewPropMaps;
+    auto status = GetPropertyMapsOfDerivedClassCastAsBaseClass(viewPropMaps, baseClassMap, *firstChildClassMap, false);
+    if (status != BentleyStatus::SUCCESS)
+        return status;
+
+    //Append prop m_map columns to query [col1],[col2], ...
+    AppendViewPropMapsToQuery(viewSql, table, viewPropMaps);
+
+    //Determine which table to join for split table case
+    std::set<DbTable const*> tableToJoinOn;
+    for (auto const& propMapPair : viewPropMaps)
+        {
+        auto actualPropMap = propMapPair.second;
+        if (m_prepareContext && !m_prepareContext->GetSelectionOptions().IsSelected(actualPropMap->GetAccessString().c_str()))
+            continue;
+        
+        if (actualPropMap->IsSystem())
+            continue;
+
+        if (DataPropertyMap const* v = dynamic_cast<SingleColumnDataPropertyMap const*>(actualPropMap))
+            {
+            tableToJoinOn.insert(&v->GetTable());
+            }
+        else
+            {
+            BeAssert(false && "Programmer Error");
+            }
+        }
+
+    viewSql.Append(" FROM ").AppendEscaped(table.GetName().c_str());
+    //Join necessary table for table
+    auto primaryKey = table.GetFilteredColumnFirst(DbColumn::Kind::ECInstanceId);
+    for (auto const& vpart : firstChildClassMap->GetStorageDescription().GetVerticalPartitions())
+        {
+        bool tableReferencedInQuery = tableToJoinOn.find(&vpart.GetTable()) != tableToJoinOn.end();
+        bool notYetReferenced = &vpart.GetTable() != &table;
+        if (tableReferencedInQuery && notYetReferenced)
+            {
+            auto fkKey = vpart.GetTable().GetFilteredColumnFirst(DbColumn::Kind::ECInstanceId);
+            viewSql.Append(" INNER JOIN ").AppendEscaped(vpart.GetTable().GetName().c_str());
+            viewSql.Append(" ON ").AppendEscaped(table.GetName().c_str()).AppendDot().AppendEscaped(primaryKey->GetName().c_str());
+            viewSql.Append(" = ").AppendEscaped(vpart.GetTable().GetName().c_str()).AppendDot().AppendEscaped(fkKey->GetName().c_str());
+            }
+        }
+
+
+    Utf8String where;
+    SingleColumnDataPropertyMap const* ecClassIdPropertyMap = firstChildClassMap->GetECClassIdPropertyMap()->FindVerticalPropertyMap(table);
+    if (ecClassIdPropertyMap == nullptr)
+        {
+        BeAssert(ecClassIdPropertyMap != nullptr);
+        return ERROR;
+        }
+
+    if (ecClassIdPropertyMap->GetColumn().GetPersistenceType() == PersistenceType::Persisted)
+        {
+        auto tableP = &firstChildClassMap->GetJoinedTable();
+        bool noClassIdFilterOption = false;
+        if (m_prepareContext)
+            {
+            if (OptionsExp const* options = m_prepareContext->GetCurrentScope().GetOptions())
+                noClassIdFilterOption = options->HasOption(OptionsExp::NOECCLASSIDFILTER_OPTION);
+            }
+
+        if (!noClassIdFilterOption)
+            {
+            if (SUCCESS != baseClassMap.GetStorageDescription().GenerateECClassIdFilter(where, *tableP, ecClassIdPropertyMap->GetColumn(), m_isPolymorphic, true, tableP->GetName().c_str()))
+                return ERROR;
+            }
+        }
+
+    if (!where.empty())
+        viewSql.Append(" WHERE ").Append(where.c_str());
+
+    if (m_viewAccessStringList)
+        m_captureViewAccessStringList = false; //stop viewAccessString capture;
+
+    return SUCCESS;
+    }
+
+//-----------------------------------------------------------------------------------------
+// @bsimethod                                    Affan.Khan                      09/2013
+//+---------------+---------------+---------------+---------------+---------------+-------
+BentleyStatus ViewGenerator::CreateNullViewForRelationshipClassEndTableMap(NativeSqlBuilder& viewSql, RelationshipClassMapCR relationMap, ClassMap const& baseClassMap)
+    {
+    viewSql.AppendParenLeft();
+    AppendSystemPropMapsToNullView(viewSql, relationMap, false /*endWithComma*/);
+    viewSql.Append(" LIMIT 0").AppendParenRight();
+    return SUCCESS;
+    }
+
+//-----------------------------------------------------------------------------------------
+// @bsimethod                                    Affan.Khan                      09/2013
+//+---------------+---------------+---------------+---------------+---------------+-------
+BentleyStatus ViewGenerator::CreateNullViewForRelationshipClassLinkTableMap(NativeSqlBuilder& viewSql, RelationshipClassMapCR relationMap, ClassMap const& baseClassMap)
+    {
+    viewSql.AppendParenLeft();
+    AppendSystemPropMapsToNullView(viewSql, relationMap, false /*endWithComma*/);
+
+    //! Only link table mapped relationship properties are persisted
+    std::vector<std::pair<PropertyMap const*, PropertyMap const*>> viewPropMaps;
+    if (SUCCESS != GetPropertyMapsOfDerivedClassCastAsBaseClass(viewPropMaps, baseClassMap, relationMap, true))
+        return ERROR;
+
+    //Append columns to query [col1],[col2], ...
+    AppendViewPropMapsToQuery(viewSql, relationMap.GetJoinedTable(), viewPropMaps, true);
+    viewSql.AppendParenRight();
+    return SUCCESS;
+    }
+
+//-----------------------------------------------------------------------------------------
+// @bsimethod                                    Affan.Khan                      09/2013
+//+---------------+---------------+---------------+---------------+---------------+-------
+BentleyStatus ViewGenerator::CreateViewForRelationshipClassLinkTableMap(NativeSqlBuilder& viewSql, RelationshipClassMapCR relationMap, ClassMap const& baseClassMap)
+    {
+    viewSql.Append("SELECT ");
+    AppendSystemPropMaps(viewSql, relationMap, relationMap.GetPrimaryTable());
+
+    //! Only link table mapped relationship properties are persisted
+    std::vector<std::pair<PropertyMap const*, PropertyMap const*>> viewPropMaps;
+    if (SUCCESS != GetPropertyMapsOfDerivedClassCastAsBaseClass(viewPropMaps, baseClassMap, relationMap, true))
+        return ERROR;
+
+    if (!viewPropMaps.empty())
+        {
+        viewSql.AppendComma();
+        //Append prop maps' columns to query [col1],[col2], ...
+        AppendViewPropMapsToQuery(viewSql, relationMap.GetJoinedTable(), viewPropMaps);
+        }
+    viewSql.Append(" FROM ").AppendEscaped(relationMap.GetJoinedTable().GetName().c_str());
+
+    //Append secondary table JOIN
+    if (SUCCESS != BuildRelationshipJoinIfAny(viewSql, relationMap, ECN::ECRelationshipEnd::ECRelationshipEnd_Source, relationMap.GetPrimaryTable()))
+        return ERROR;
+
+    if (m_viewAccessStringList)
+        m_captureViewAccessStringList = false; //stop viewAccessString capture;
+
+    return BuildRelationshipJoinIfAny(viewSql, relationMap, ECN::ECRelationshipEnd::ECRelationshipEnd_Target, relationMap.GetPrimaryTable());
+    }
+
+//-----------------------------------------------------------------------------------------
+// @bsimethod                                    Affan.Khan                      09/2013
+//+---------------+---------------+---------------+---------------+---------------+-------
+BentleyStatus ViewGenerator::CreateViewForRelationshipClassEndTableMap(NativeSqlBuilder& viewSql, RelationshipClassEndTableMap const& relationMap, ClassMap const& baseClassMap)
+    {
+    //ECInstanceId, ECClassId of the relationship instance
+    
+    NativeSqlBuilder::List builders;
+    bool first = true;
+    for (DbTable const* table : relationMap.GetECInstanceIdPropertyMap()->GetTables())
+        {
+        if (table->GetPersistenceType() == PersistenceType::Virtual)
+            continue;
+
+        NativeSqlBuilder selectSQL;
+        selectSQL.Append("SELECT ");
+        AppendSystemPropMaps(selectSQL, relationMap, *table);
+        selectSQL.Append(" FROM ").AppendEscaped(table->GetName().c_str());
+
+        //Append secondary table JOIN
+        if (SUCCESS != BuildRelationshipJoinIfAny(selectSQL, relationMap, ECN::ECRelationshipEnd::ECRelationshipEnd_Source, *table))
+            return ERROR;
+
+        if (SUCCESS != BuildRelationshipJoinIfAny(selectSQL, relationMap, ECN::ECRelationshipEnd::ECRelationshipEnd_Target, *table))
+            return ERROR;
+
+        ToSqlPropertyMapVisitor sqlDispatcher(*table, ToSqlPropertyMapVisitor::SqlTarget::Table, nullptr);
+        relationMap.GetReferencedEndECInstanceIdPropMap()->AcceptVisitor(sqlDispatcher);
+        
+        selectSQL.Append(" WHERE ").Append(sqlDispatcher.GetResultSet().front().GetSql()).Append(" IS NOT NULL");
+        if (first)
+            first = false;
+        else
+            {
+            viewSql.Append(" UNION ");
+            }
+
+        viewSql.Append(selectSQL);
+        }
+
+
+    if (m_viewAccessStringList)
+        m_captureViewAccessStringList = false; //stop viewAccessString capture;
+
+    return SUCCESS;
+    }
+
+//-----------------------------------------------------------------------------------------
+// @bsimethod                                    Affan.Khan                      07/2015
+//+---------------+---------------+---------------+---------------+---------------+-------
+BentleyStatus ViewGenerator::BuildRelationshipJoinIfAny(NativeSqlBuilder& sqlBuilder, RelationshipClassMapCR classMap, ECN::ECRelationshipEnd endPoint, DbTable const& contextTable)
+    {
+    if (classMap._RequiresJoin(endPoint))
+        {
+        ConstraintECClassIdPropertyMap const* ecclassIdPropertyMap = endPoint == ECRelationshipEnd::ECRelationshipEnd_Source ? classMap.GetSourceECClassIdPropMap() : classMap.GetTargetECClassIdPropMap();
+        ConstraintECInstanceIdPropertyMap const* ecInstanceIdPropertyMap = endPoint == ECRelationshipEnd::ECRelationshipEnd_Source ? classMap.GetSourceECInstanceIdPropMap() : classMap.GetTargetECInstanceIdPropMap();
+        size_t tableCount = m_ecdb.Schemas().GetDbMap().GetTableCountOnRelationshipEnd(endPoint == ECRelationshipEnd::ECRelationshipEnd_Source ? classMap.GetRelationshipClass().GetSource() : classMap.GetRelationshipClass().GetTarget());
+
+        if (ecclassIdPropertyMap->GetTables().size() != 1LL)
+            {
+            BeAssert(ecclassIdPropertyMap->GetTables().size() == 1LL);
+            return ERROR;
+            }
+
+        DbTable const* targetTable = ecclassIdPropertyMap->GetTables().front();
+        if (tableCount > 1
+            /*In this case we expecting we have relationship with one end abstract we only support it in case joinedTable*/)
+            {
+            BeAssert(targetTable->GetType() == DbTable::Type::Joined && targetTable->GetParentOfJoinedTable() != nullptr);
+            if (targetTable->GetType() != DbTable::Type::Joined)
+                return ERROR;
+            }
+
+        sqlBuilder.Append(" INNER JOIN ");
+        sqlBuilder.AppendEscaped(targetTable->GetName().c_str());
+        sqlBuilder.AppendSpace();
+        sqlBuilder.Append(GetECClassIdPrimaryTableAlias(endPoint));
+        sqlBuilder.Append(" ON ");
+        sqlBuilder.Append(GetECClassIdPrimaryTableAlias(endPoint));
+        sqlBuilder.AppendDot();
+        DbColumn const* targetECInstanceIdColumn = targetTable->GetFilteredColumnFirst(DbColumn::Kind::ECInstanceId);
+        if (targetECInstanceIdColumn == nullptr)
+            {
+            BeAssert(false && "Failed to find ECInstanceId column in target table");
+            return ERROR;
+            }
+
+        sqlBuilder.AppendEscaped(targetECInstanceIdColumn->GetName().c_str());
+        sqlBuilder.Append(BooleanSqlOperator::EqualTo);   
+        if (ecInstanceIdPropertyMap->GetTables().size() != 1LL)
+            {
+            BeAssert(ecInstanceIdPropertyMap->GetTables().size() == 1LL);
+            return ERROR;
+            }
+        DbTable const* primaryTable = ecInstanceIdPropertyMap->GetTables().front();
+
+        SingleColumnDataPropertyMap const* vMap = ecInstanceIdPropertyMap->FindVerticalPropertyMap(*primaryTable);
+        sqlBuilder.Append(primaryTable->GetName().c_str(), vMap->GetColumn().GetName().c_str());
+        sqlBuilder.AppendSpace();
+        }
+
+    return SUCCESS;
+    }
+
+//-----------------------------------------------------------------------------------------
+// @bsimethod                                    Affan.Khan                      09/2013
+//+---------------+---------------+---------------+---------------+---------------+-------
+BentleyStatus ViewGenerator::CreateViewForRelationship(NativeSqlBuilder& viewSql, ClassMap const& relationMap, ClassMap const& baseClassMap)
+    {
+    switch (relationMap.GetType())
+        {
+            case ClassMap::Type::RelationshipEndTable:
+                return CreateViewForRelationshipClassEndTableMap(viewSql, static_cast<RelationshipClassEndTableMap const&>(relationMap), baseClassMap);
+            case ClassMap::Type::RelationshipLinkTable:
+                return CreateViewForRelationshipClassLinkTableMap(viewSql, static_cast<RelationshipClassMapCR>(relationMap), baseClassMap);
+            default:
+                BeAssert(false);
+                return ERROR;
+        }
+    }
+
+//-----------------------------------------------------------------------------------------
+// @bsimethod                                    Affan.Khan                      09/2013
+//+---------------+---------------+---------------+---------------+---------------+-------
+BentleyStatus ViewGenerator::CreateNullViewForRelationship(NativeSqlBuilder& viewSql, ClassMap const& relationMap, ClassMap const& baseClassMap)
+    {
+    switch (relationMap.GetType())
+        {
+            case ClassMap::Type::RelationshipEndTable:
+                return CreateNullViewForRelationshipClassEndTableMap(viewSql, static_cast<RelationshipClassMapCR>(relationMap), baseClassMap);
+            case ClassMap::Type::RelationshipLinkTable:
+                return CreateNullViewForRelationshipClassLinkTableMap(viewSql, static_cast<RelationshipClassMapCR>(relationMap), baseClassMap);
+            default:
+                BeAssert(false);
+                return ERROR;
+        }
+    }
+
+//-----------------------------------------------------------------------------------------
+// @bsimethod                                    Affan.Khan                      09/2015
+//+---------------+---------------+---------------+---------------+---------------+-------
+BentleyStatus ViewGenerator::CreateViewForRelationship(NativeSqlBuilder& viewSql, ClassMap const& relationMap)
+    {
+    BeAssert(relationMap.IsRelationshipClassMap());
+    if (relationMap.GetMapStrategy().GetStrategy() == MapStrategy::NotMapped)
+        return ERROR;
+
+    ViewMemberByTable vmt;
+    if (SUCCESS != ComputeViewMembers(vmt, relationMap.GetClass(), true))
+        return ERROR;
+
+    if (vmt.empty())
+        return CreateNullViewForRelationship(viewSql, relationMap, relationMap);
+
+    NativeSqlBuilder unionQuery;
+
+    ViewMember const& viewMemberOfPrimaryTable = vmt[&relationMap.GetJoinedTable()];
+    for (ClassMap const* cm : viewMemberOfPrimaryTable.GetClassMaps())
+        {
+        switch (cm->GetType())
+            {
+                case ClassMap::Type::RelationshipEndTable:
+                {
+                if (!unionQuery.IsEmpty())
+                    unionQuery.Append(" UNION ");
+
+                    if (SUCCESS != CreateViewForRelationshipClassEndTableMap(unionQuery, *static_cast<RelationshipClassEndTableMap const*>(cm), relationMap))
+                    return ERROR;
+
+                break;
+                }
+                case ClassMap::Type::RelationshipLinkTable:
+                {
+                if (!unionQuery.IsEmpty())
+                    unionQuery.Append(" UNION ");
+
+                if (SUCCESS != CreateViewForRelationshipClassLinkTableMap(unionQuery, *static_cast<RelationshipClassLinkTableMap const*>(cm), relationMap))
+                    return ERROR;
+
+                DbTable const& table = relationMap.GetJoinedTable();
+                DbColumn const* classIdColumn = nullptr;
+                if (table.TryGetECClassIdColumn(classIdColumn))
+                    {
+                    bool noClassIdFilterOption = false;
+                    if (m_prepareContext)
+                        {
+                        if (OptionsExp const* options = m_prepareContext->GetCurrentScope().GetOptions())
+                            noClassIdFilterOption = options->HasOption(OptionsExp::NOECCLASSIDFILTER_OPTION);
+                        }
+                    if (!noClassIdFilterOption)
+                        {
+                        Utf8String whereClause;
+                        if (SUCCESS != cm->GetStorageDescription().GenerateECClassIdFilter(whereClause, table,
+                                                                                           *classIdColumn, false, true))
+                            return ERROR;
+
+                        if (!whereClause.empty())
+                            unionQuery.Append(" WHERE ").Append(whereClause.c_str());
+                        }
+                    }
+                }
+            }
+        }
+
+    vmt.erase(&relationMap.GetJoinedTable());
+
+    //now process view members of other tables
+    for (bpair<DbTable const*, ViewMember> const& vm : vmt)
+        {
+        DbTable const* table = vm.first;
+        if (vm.second.GetStorageType() != DbSchema::EntityType::Table)
+            continue;
+
+        std::vector<RelationshipClassEndTableMap const*> etm;
+        std::vector<RelationshipClassLinkTableMap const*> ltm;
+        for (ClassMap const* cm : vm.second.GetClassMaps())
+            {
+            switch (cm->GetType())
+                {
+                    case ClassMap::Type::RelationshipEndTable:
+                        etm.push_back(static_cast<RelationshipClassEndTableMap const*>(cm)); break;
+                    case ClassMap::Type::RelationshipLinkTable:
+                        ltm.push_back(static_cast<RelationshipClassLinkTableMap const*>(cm)); break;
+                    default:
+                        BeAssert(false);
+                        break;
+                }
+            }
+
+        if (!ltm.empty())
+            {
+            if (!unionQuery.IsEmpty())
+                unionQuery.Append(" UNION ");
+
+            RelationshipClassLinkTableMap const& firstClassMap = *ltm.front();
+            if (SUCCESS != CreateViewForRelationshipClassLinkTableMap(unionQuery, firstClassMap, relationMap))
+                return ERROR;
+
+            DbColumn const* classIdColumn = nullptr;
+            if (table->TryGetECClassIdColumn(classIdColumn))
+                {
+                bool noClassIdFilterOption = false;
+                if (m_prepareContext)
+                    {
+                    if (OptionsExp const* options = m_prepareContext->GetCurrentScope().GetOptions())
+                        noClassIdFilterOption = options->HasOption(OptionsExp::NOECCLASSIDFILTER_OPTION);
+                    }
+
+                if (!noClassIdFilterOption)
+                    {
+                    Utf8String whereClause;
+                    if (SUCCESS != firstClassMap.GetStorageDescription().GenerateECClassIdFilter(whereClause, *table,
+                                                                                                 *classIdColumn, true))
+                        return ERROR;
+
+                    if (!whereClause.empty())
+                        unionQuery.Append(" WHERE ").Append(whereClause.c_str());
+                    }
+                }
+            }
+
+        for (RelationshipClassEndTableMap const* et : etm)
+            {
+            if (!unionQuery.IsEmpty())
+                unionQuery.Append(" UNION ");
+
+            if (SUCCESS != CreateViewForRelationshipClassEndTableMap(unionQuery, *et, relationMap))
+                return ERROR;
+            }
+        }
+    
+    if (m_asSubQuery)
+        viewSql.AppendParenLeft();
+
+    viewSql.Append(unionQuery.ToString());
+
+    if (m_asSubQuery)
+        viewSql.AppendParenRight();
+
+    return SUCCESS;
+    }
+
+//---------------------------------------------------------------------------------------
+// @bsimethod                                 Krischan.Eberle                    12/2013
+//---------------------------------------------------------------------------------------
+//static
+BentleyStatus ViewGenerator::AppendSystemPropMaps(NativeSqlBuilder& viewSql, RelationshipClassMapCR relationMap, DbTable const& contextTable)
+    {
+    //We only want to render propertyMap w.r.t contextTable. A endRelationship can now have more then one columns in each different table for ECInstanceId, SourceECInstanceId, TargetECInstanceId ...
+    //There for we only need to render in term of context table that is chosen before this function is called. Resulting select are UNIONed.
+    ToSqlPropertyMapVisitor sqlDispatcher(contextTable, ToSqlPropertyMapVisitor::SqlTarget::View, contextTable.GetName().c_str());
+    GetColumnsPropertyMapVisitor sourceECClassIdDispatcher(PropertyMap::Kind::ConstraintECClassId, /*doNotSkipHorizontalPropertyMaps = */ true);
+    GetColumnsPropertyMapVisitor targetECClassIdDispatcher(PropertyMap::Kind::ConstraintECClassId, /*doNotSkipHorizontalPropertyMaps = */ true);
+
+    relationMap.GetECInstanceIdPropertyMap()->AcceptVisitor(sqlDispatcher);
+    relationMap.GetECClassIdPropertyMap()->AcceptVisitor(sqlDispatcher);
+    relationMap.GetSourceECInstanceIdPropMap()->AcceptVisitor(sqlDispatcher);
+    relationMap.GetTargetECInstanceIdPropMap()->AcceptVisitor(sqlDispatcher);
+    relationMap.GetSourceECClassIdPropMap()->AcceptVisitor(sourceECClassIdDispatcher);
+    relationMap.GetTargetECClassIdPropMap()->AcceptVisitor(targetECClassIdDispatcher);
+
+    if (sqlDispatcher.GetResultSet().size() != 4)
+        {
+        BeAssert(false);
+        return ERROR;
+        }
+
+    ToSqlPropertyMapVisitor::Result const& rECInstanceId = sqlDispatcher.GetResultSet().at(0);
+    ToSqlPropertyMapVisitor::Result const& rECClassId = sqlDispatcher.GetResultSet().at(1);
+    ToSqlPropertyMapVisitor::Result const& rSourceECInstanceId = sqlDispatcher.GetResultSet().at(2);
+    ToSqlPropertyMapVisitor::Result const& rTargetECInstanceId = sqlDispatcher.GetResultSet().at(3);
+
+
+    //ECInstanceId-----------------------------------------
+    viewSql.Append(rECInstanceId.GetSql()).AppendComma();
+    if (m_viewAccessStringList && m_captureViewAccessStringList)
+        m_viewAccessStringList->push_back(rECInstanceId.GetAccessString());
+
+    //ECClassId-----------------------------------
+    viewSql.Append(rECClassId.GetSql()).AppendComma();
+    if (m_viewAccessStringList && m_captureViewAccessStringList)
+        m_viewAccessStringList->push_back(rECClassId.GetAccessString());
+    viewSql.AppendComma();
+
+    //SourceECInstanceId-----------------------------------
+    viewSql.Append(rSourceECInstanceId.GetSql()).AppendComma();
+    if (m_viewAccessStringList && m_captureViewAccessStringList)
+        m_viewAccessStringList->push_back(rSourceECInstanceId.GetAccessString());
+    viewSql.AppendComma();
+
+    //SourceECClassId--------------------------------------
+    ConstraintECClassIdPropertyMap const* classIdPropMap = relationMap.GetSourceECClassIdPropMap();
+    if (!sourceECClassIdDispatcher.AreResultingColumnsAreVirtual())
+        {
+        
+        if (relationMap._RequiresJoin(ECRelationshipEnd::ECRelationshipEnd_Source))
+            viewSql.AppendEscaped(GetECClassIdPrimaryTableAlias(ECRelationshipEnd::ECRelationshipEnd_Source)).AppendDot();
+        else
+            viewSql.AppendEscaped(sourceECClassIdDispatcher.GetSingleColumn()->GetTable().GetName().c_str()).AppendDot();
+        }
+
+    AppendConstraintClassIdPropMap(viewSql, *classIdPropMap, relationMap, relationMap.GetRelationshipClass().GetSource(), contextTable);
+    if (m_viewAccessStringList && m_captureViewAccessStringList)
+        m_viewAccessStringList->push_back(classIdPropMap->GetAccessString());
+
+    viewSql.AppendComma();
+
+    //TargetECInstanceId-----------------------------------
+    viewSql.Append(rTargetECInstanceId.GetSql()).AppendComma();
+    if (m_viewAccessStringList && m_captureViewAccessStringList)
+        m_viewAccessStringList->push_back(rTargetECInstanceId.GetAccessString());
+    viewSql.AppendComma();
+    //single table/ not virtual/ different table or same table
+    //TargetECClassId--------------------------------------
+    classIdPropMap = relationMap.GetTargetECClassIdPropMap();
+    if (!targetECClassIdDispatcher.AreResultingColumnsAreVirtual())
+        {
+        if (relationMap._RequiresJoin(ECRelationshipEnd::ECRelationshipEnd_Target))
+            viewSql.AppendEscaped(GetECClassIdPrimaryTableAlias(ECRelationshipEnd::ECRelationshipEnd_Target)).AppendDot();
+        else
+            viewSql.AppendEscaped(targetECClassIdDispatcher.GetSingleColumn()->GetTable().GetName().c_str()).AppendDot();
+        }
+
+    AppendConstraintClassIdPropMap(viewSql, *classIdPropMap, relationMap, relationMap.GetRelationshipClass().GetTarget(), contextTable);
+    if (m_viewAccessStringList && m_captureViewAccessStringList)
+        m_viewAccessStringList->push_back(classIdPropMap->GetAccessString());
+
+    return SUCCESS;
+    }
+
+//---------------------------------------------------------------------------------------
+// @bsimethod                                 Krischan.Eberle                    12/2013
+//---------------------------------------------------------------------------------------
+//static
+BentleyStatus ViewGenerator::AppendSystemPropMapsToNullView(NativeSqlBuilder& viewSql, RelationshipClassMapCR relationMap, bool endWithComma)
+    {
+    ToSqlPropertyMapVisitor sqlDispatcher(relationMap.GetJoinedTable(), ToSqlPropertyMapVisitor::SqlTarget::View, relationMap.GetJoinedTable().GetName().c_str());
+
+    relationMap.GetECInstanceIdPropertyMap()->AcceptVisitor(sqlDispatcher);
+    relationMap.GetECClassIdPropertyMap()->AcceptVisitor(sqlDispatcher);
+    relationMap.GetSourceECInstanceIdPropMap()->AcceptVisitor(sqlDispatcher);
+    relationMap.GetSourceECClassIdPropMap()->AcceptVisitor(sqlDispatcher);
+    relationMap.GetTargetECInstanceIdPropMap()->AcceptVisitor(sqlDispatcher);
+    relationMap.GetTargetECClassIdPropMap()->AcceptVisitor(sqlDispatcher);
+
+    if (sqlDispatcher.GetResultSet().size() != 6)
+        {
+        BeAssert(false);
+        return ERROR;
+        }
+
+    ToSqlPropertyMapVisitor::Result const& rECInstanceId = sqlDispatcher.GetResultSet().at(0);
+    ToSqlPropertyMapVisitor::Result const& rECClassId = sqlDispatcher.GetResultSet().at(1);
+    ToSqlPropertyMapVisitor::Result const& rSourceECInstanceId = sqlDispatcher.GetResultSet().at(2);
+    ToSqlPropertyMapVisitor::Result const& rSourceECClassId = sqlDispatcher.GetResultSet().at(3);
+    ToSqlPropertyMapVisitor::Result const& rTargetECInstanceId = sqlDispatcher.GetResultSet().at(4);
+    ToSqlPropertyMapVisitor::Result const& rTargetECClassId = sqlDispatcher.GetResultSet().at(5);
+
+
+    viewSql.Append("SELECT NULL ").Append(rECInstanceId.GetColumn().GetName().c_str()).AppendComma();
+    if (m_viewAccessStringList && m_captureViewAccessStringList)
+        m_viewAccessStringList->push_back(rECInstanceId.GetAccessString());
+
+    viewSql.Append("NULL ").Append(rECClassId.GetColumn().GetName().c_str()).AppendComma();
+    if (m_viewAccessStringList && m_captureViewAccessStringList)
+        m_viewAccessStringList->push_back(rECClassId.GetAccessString());
+
+    viewSql.Append("NULL ").Append(rSourceECInstanceId.GetColumn().GetName().c_str()).AppendComma();
+    if (m_viewAccessStringList && m_captureViewAccessStringList)
+        m_viewAccessStringList->push_back(rSourceECInstanceId.GetAccessString());
+
+    viewSql.Append("NULL ").Append(rSourceECClassId.GetColumn().GetName().c_str()).AppendComma();
+    if (m_viewAccessStringList && m_captureViewAccessStringList)
+        m_viewAccessStringList->push_back(rSourceECClassId.GetAccessString());
+    
+    viewSql.Append("NULL ").Append(rTargetECInstanceId.GetColumn().GetName().c_str()).AppendComma();
+    if (m_viewAccessStringList && m_captureViewAccessStringList)
+        m_viewAccessStringList->push_back(rTargetECInstanceId.GetAccessString());
+    
+    viewSql.Append("NULL ").Append(rTargetECClassId.GetColumn().GetName().c_str());
+    if (m_viewAccessStringList && m_captureViewAccessStringList)
+        m_viewAccessStringList->push_back(rTargetECClassId.GetAccessString());
+    
+    if (endWithComma)
+        viewSql.AppendComma();
+
+    return SUCCESS;
+    }
+
+//struct ConstraintECClassIdJoinInfo : NonCopyableClass
+//    {
+//    typedef std::unique_ptr<ConstraintECClassIdJoinInfo> Ptr;
+//    private:
+//        DbColumn const& m_primaryECInstanceId;
+//        DbColumn const& m_primaryECClassId;
+//        DbColumn const& m_forignECInstanceId;
+//        WipConstraintECClassIdPropertyMap const& m_propertyMap;
+//
+//        ConstraintECClassIdJoinInfo(WipConstraintECClassIdPropertyMap const& propertyMap, DbColumn const& primaryECInstanceId, DbColumn const& primaryECClassId, DbColumn const& forignECClassId)
+//            : m_primaryECInstanceId(primaryECInstanceId), m_primaryECClassId(primaryECClassId), m_forignECInstanceId(forignECClassId), m_propertyMap(propertyMap)
+//            {}
+//        ~ConstraintECClassIdJoinInfo() {}
+//   
+//    public:
+//
+//        WipConstraintECClassIdPropertyMap const& GetConstraintECClassId() const { return m_propertyMap; }
+//        DbColumn const& GetPrimaryECInstanceIdColumn() const { return m_primaryECClassId; }
+//        DbColumn const& GetPrimaryECClassIdColumn() const { return m_primaryECClassId; }
+//        DbColumn const& GetForignECInstanceIdColumn() const { return m_forignECInstanceId; }
+//        Utf8CP GetSqlTableAlias()const
+//            {
+//            return m_propertyMap.IsSource() ? "SourceECClassPrimaryTable" : "TargetECClassPrimaryTable";
+//            }
+//        Utf8CP GetSqlECClassIdColumnAlias()const
+//            {
+//            return  m_propertyMap.IsSource() ? ECDbSystemSchemaHelper::SOURCEECCLASSID_PROPNAME : ECDbSystemSchemaHelper::TARGETECCLASSID_PROPNAME;
+//            }
+//        NativeSqlBuilder GetNativeConstraintECClassIdSQL(bool appendAlias) const
+//            {
+//            NativeSqlBuilder sql;
+//            sql.AppendEscaped(GetSqlTableAlias()).AppendDot().AppendEscaped(m_primaryECClassId.GetName().c_str());
+//            if (appendAlias)
+//                sql.AppendSpace().Append(GetSqlECClassIdColumnAlias());
+//            return sql;
+//            }
+//        NativeSqlBuilder GetNativeJoinSQL() const
+//            {
+//            NativeSqlBuilder sql;
+//            sql.Append(" INNER JOIN ")
+//                .AppendEscaped(m_primaryECInstanceId.GetTable().GetName().c_str())
+//                .AppendSpace()
+//                .AppendEscaped(GetSqlTableAlias())
+//                .Append(" ON ")
+//                .AppendEscaped(GetSqlTableAlias())
+//                .AppendDot()
+//                .AppendEscaped(m_primaryECInstanceId.GetName().c_str())
+//                .Append(BooleanSqlOperator::EqualTo)
+//                .AppendEscaped(m_forignECInstanceId.GetTable().GetName().c_str());
+//            }
+//        static DbTable const* RequiresJoinTo(WipConstraintECClassIdPropertyMap const& propertyMap)
+//            {
+//            if (!propertyMap.IsMappedToSingleTable())
+//                return nullptr;
+//
+//            DbTable const* table = propertyMap.GetTables().front();
+//            if (table->GetPersistenceType() == PersistenceType::Virtual)
+//                return nullptr;
+//
+//            WipColumnVerticalPropertyMap const* c = propertyMap.FindVerticalPropertyMap(*table);
+//            if (c->GetColumn().GetPersistenceType() == PersistenceType::Virtual)
+//                return nullptr;
+//
+//            if (propertyMap.GetClassMap().GetType() == ClassMap::Type::RelationshipEndTable)
+//                {
+//                RelationshipClassEndTableMap const& map = static_cast<RelationshipClassEndTableMap const&>(propertyMap.GetClassMap());
+//                if (map.GetConstraintMap(map.GetReferencedEnd()).GetECClassIdPropMap() == &propertyMap)
+//                    {
+//                    if (Enum::Contains(c->GetColumn().GetKind(), DbColumn::Kind::ECClassId))
+//                        {
+//                        return table;
+//                        }
+//                    }
+//                }
+//            else
+//                {
+//                if (!propertyMap.IsMappedToClassMapTables())
+//                    return table;
+//                }
+//
+//            return nullptr;
+//            }
+//        static Ptr Create(WipConstraintECClassIdPropertyMap const& propertyMap, DbTable const& contextTable)
+//            {
+//            DbTable const* primaryTable = RequiresJoinTo(propertyMap);
+//            if (primaryTable == nullptr)
+//                return nullptr;
+//
+//            DbColumn const* primaryECInstanceIdColumn = primaryTable->GetFilteredColumnFirst(DbColumn::Kind::ECInstanceId);
+//            DbColumn const* primaryECClassIdColumn = primaryTable->GetFilteredColumnFirst(DbColumn::Kind::ECClassId);
+//            DbColumn const* forignECInstanceIdColumn = nullptr;
+//            bool isSource = propertyMap.IsSource();
+//
+//
+//            RelationshipClassMap const& relationshipMap = static_cast<RelationshipClassMap const&>(propertyMap.GetClassMap());
+//            if (!relationshipMap.IsMappedTo(contextTable))
+//                {
+//                BeAssert(false && "Relationship is not mapped to the context table. It must be one of Relationship.GetTables()");
+//                return nullptr;
+//                }
+//
+//            WipConstraintECInstanceIdPropertyMap const*  constraintId = isSource ? relationshipMap.GetSourceECInstanceIdPropMap() : relationshipMap.GetTargetECInstanceIdPropMap();
+//            BeAssert(constraintId != nullptr);
+//            WipColumnVerticalPropertyMap const* relaventECClassIdPropertyMap = constraintId->FindVerticalPropertyMap(contextTable);
+//            if (relaventECClassIdPropertyMap == nullptr)
+//                {
+//                BeAssert(false && "Expecting a property map for given context table");
+//                return nullptr;
+//                }
+//
+//            forignECInstanceIdColumn = &relaventECClassIdPropertyMap->GetColumn();
+//            if (primaryECInstanceIdColumn == nullptr || primaryECClassIdColumn == nullptr || forignECInstanceIdColumn == nullptr)
+//                {
+//                BeAssert(false);
+//                return nullptr;
+//                }
+//
+//
+//            return Ptr(new ConstraintECClassIdJoinInfo(propertyMap, *primaryECInstanceIdColumn, *primaryECClassIdColumn, *forignECInstanceIdColumn));
+//            }
+//
+//    };
+
+//BentleyStatus ViewGenerator::RenderRelationshipClassEndTableMap(RelationshipClassEndTableMap const& rel)
+//    {
+//    NativeSqlBuilder sql;
+//    sql.Append("SELECT ");
+//   
+//    std::vector<std::pair<PropertyMap const*, PropertyMap const*>> viewPropMaps;
+//    auto status = GetPropertyMapsOfDerivedClassCastAsBaseClass(viewPropMaps, rel, rel, false);
+//    if (status != BentleyStatus::SUCCESS)
+//        return status;
+//
+//    for (DbTable const* endTable : rel.GetTables())
+//        {
+//        if (endTable->GetPersistenceType() == PersistenceType::Virtual)
+//            continue;
+//
+//        if (AppendViewPropMapsToQuery(sql, *endTable, viewPropMaps, false) != SUCCESS)
+//            return ERROR;   
+//
+//        sql.Append(" FROM ").AppendEscaped(endTable->GetName().c_str());
+//        ConstraintECClassIdJoinInfo::Ptr sourceInfo = ConstraintECClassIdJoinInfo::Create(*rel.GetSourceECClassIdPropMap(), *endTable);
+//        ConstraintECClassIdJoinInfo::Ptr targetInfo = ConstraintECClassIdJoinInfo::Create(*rel.GetTargetECClassIdPropMap(), *endTable);
+//
+//
+//        //INNER JOIN {PrimaryTable} ON {PrimaryTable}.ECInstanceId = {SecondaryTable}.Source/TargetECInstanceId
+//        //JOIN
+//        }
+//
+//    }
+//---------------------------------------------------------------------------------------
+// @bsimethod                                 Krischan.Eberle                    12/2013
+//---------------------------------------------------------------------------------------
+//static
+BentleyStatus ViewGenerator::AppendConstraintClassIdPropMap(NativeSqlBuilder& viewSql, ConstraintECClassIdPropertyMap const& propMap, RelationshipClassMapCR relationMap, ECRelationshipConstraintCR constraint, DbTable const& contextTable)
+    {
+    ToSqlPropertyMapVisitor sqlDispatherTable(contextTable, ToSqlPropertyMapVisitor::SqlTarget::Table, nullptr);
+    propMap.AcceptVisitor(sqlDispatherTable);
+    if (sqlDispatherTable.GetStatus() == ERROR || sqlDispatherTable.GetResultSet().empty())
+        {
+        BeAssert(false);
+        return ERROR;
+        }
+
+    ToSqlPropertyMapVisitor::Result const& r = sqlDispatherTable.GetResultSet().front();
+    if (!r.IsColumnPersisted())
+        {
+        bool hasAnyClass = false;
+        std::set<ClassMap const*> classMaps = m_ecdb.Schemas().GetDbMap().GetClassMapsFromRelationshipEnd(constraint, &hasAnyClass);
+        BeAssert(!hasAnyClass);
+        std::vector<ClassMap const*> relaventClassMaps;
+        if (classMaps.size() > 1)
+            {
+            for (ClassMap const* classMap : classMaps)
+                {
+                if (classMap->IsMappedTo(contextTable))
+                    relaventClassMaps.push_back(classMap);
+                }
+
+            if (relaventClassMaps.size() != 1)
+                {
+                BeAssert(false && "Expecting exactly one ClassMap at end");
+                return BentleyStatus::ERROR;
+                }
+            }
+        else
+            relaventClassMaps.push_back(*classMaps.begin());
+
+        ClassMap const* classMap = relaventClassMaps.front();
+        BeAssert(classMap != nullptr);
+        const ECClassId endClassId = classMap->GetClass().GetId();
+        Utf8Char endClassIdStr[ECClassId::ID_STRINGBUFFER_LENGTH];
+        endClassId.ToString(endClassIdStr);
+        viewSql.Append(endClassIdStr).AppendSpace();
+        viewSql.Append(r.GetSql());
+        }
+    else
+        {
+        ToSqlPropertyMapVisitor sqlDispatherView(contextTable, ToSqlPropertyMapVisitor::SqlTarget::View, nullptr);
+        viewSql.Append(sqlDispatherView.GetResultSet().front().GetSql());
+        }
+
+    return SUCCESS;
+    }
+
+END_BENTLEY_SQLITE_EC_NAMESPACE