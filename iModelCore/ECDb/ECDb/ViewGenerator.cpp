/*--------------------------------------------------------------------------------------+
|
|     $Source: ECDb/ViewGenerator.cpp $
|
|  $Copyright: (c) 2015 Bentley Systems, Incorporated. All rights reserved. $
|
+--------------------------------------------------------------------------------------*/
#include "ECDbPch.h"
#include "ECDbPolicyManager.h"
#include <set>
#include "ECSql/ECSqlPrepareContext.h"
BEGIN_BENTLEY_SQLITE_EC_NAMESPACE
#define ECDB_HOLDING_VIEW "ec_RelationshipHoldingStatistics"
        
//************************** ViewGenerator ***************************************************
//---------------------------------------------------------------------------------------
// @bsimethod                                 Krischan.Eberle                    10/2013
//---------------------------------------------------------------------------------------
//static
Utf8CP const ViewGenerator::ECCLASSID_COLUMNNAME = "ECClassId";

//-----------------------------------------------------------------------------------------
// @bsimethod                                    Affan.Khan                      07/2013
//+---------------+---------------+---------------+---------------+---------------+--------
BentleyStatus ViewGenerator::CreateView (NativeSqlBuilder& viewSql, ECDbMapCR map, IClassMap const& classMap, bool isPolymorphicQuery,  ECSqlPrepareContext const& prepareContext, bool optimizeByIncludingOnlyRealTables)
    {
    //isPolymorphic is not implemented. By default all query are polymorphic
    if (classMap.IsRelationshipClassMap ())
        return CreateViewForRelationship (viewSql, map, prepareContext, classMap, isPolymorphicQuery, optimizeByIncludingOnlyRealTables);

    viewSql.AppendParenLeft ();
    auto& db = map.GetECDbR();
    auto objectType = DbMetaDataHelper::GetObjectType(db, classMap.GetTable().GetName().c_str());   
    if (objectType == DbMetaDataHelper::ObjectType::None && !isPolymorphicQuery)
        {
        auto status = CreateNullView (viewSql, prepareContext, classMap);
        if (status != BentleyStatus::SUCCESS)
            return status;

        viewSql.AppendParenRight ();
        return BentleyStatus::SUCCESS;
        }

    ViewMemberByTable viewMembers;
    BentleyStatus status;
    if (ClassMap::IsAnyClass (classMap.GetClass ()))
        {
        PRECONDITION (isPolymorphicQuery && "This operation require require polymorphic query to be enabled", BentleyStatus::ERROR);

        std::vector<IClassMap const*> rootClassMaps;
        status = GetRootClasses(rootClassMaps, map.GetECDbR());
        if (status != BentleyStatus::SUCCESS)
            return status;

        for (auto classMap : rootClassMaps)
            {
            status = ComputeViewMembers (viewMembers, map, classMap->GetClass (), isPolymorphicQuery, optimizeByIncludingOnlyRealTables, /*ensureDerivedClassesAreLoaded=*/ false);
            if (status != BentleyStatus::SUCCESS)
                return status;
            }//a.Add(ecClassId, tables, 
        }
    else
        {
        status = ComputeViewMembers (viewMembers,  map, classMap.GetClass(), isPolymorphicQuery, optimizeByIncludingOnlyRealTables, /*ensureDerivedClassesAreLoaded=*/ true);
        }

    if (status == BentleyStatus::SUCCESS)
        {
        int queriesAddedToUnion = 0;
        for (auto& pvm : viewMembers)
            {
            if (optimizeByIncludingOnlyRealTables)
                if (pvm.second.GetStorageType () == DbMetaDataHelper::ObjectType::None)
                    continue;

            if (queriesAddedToUnion > 0)
                viewSql.Append (" UNION ");

            status = GetViewQueryForChild (viewSql, map, prepareContext, *pvm.first, pvm.second.GetClassMaps (), classMap, isPolymorphicQuery);
            if (status != BentleyStatus::SUCCESS)
                return status;

            queriesAddedToUnion++;
            }

        if (queriesAddedToUnion == 0)
            {
            auto status = CreateNullView (viewSql, prepareContext, classMap);
            if (status != BentleyStatus::SUCCESS)
                return status;

            viewSql.AppendParenRight ();
            return BentleyStatus::SUCCESS;
            }
        else
            viewSql.AppendParenRight ();
        }

    return status;
    }

//-----------------------------------------------------------------------------------------
// @bsimethod                                    Affan.Khan                      12/2013
//+---------------+---------------+---------------+---------------+---------------+--------
BentleyStatus ViewGenerator::CreateNullView (NativeSqlBuilder& viewSql, ECSqlPrepareContext const& prepareContext, IClassMap const& classMap)
    {
    if (classMap.IsMappedToSecondaryTable ())
        viewSql.Append ("SELECT NULL ECClassId, NULL " ECDB_COL_ECInstanceId ", NULL ParentECInstanceId, NULL ECPropertyPathId, NULL ECArrayIndex");
    else
        viewSql.Append ("SELECT NULL ECClassId, NULL " ECDB_COL_ECInstanceId);

    std::vector<std::pair<PropertyMapCP, PropertyMapCP>> viewPropMaps;
    auto status = GetPropertyMapsOfDerivedClassCastAsBaseClass (viewPropMaps, prepareContext, classMap, classMap, false, false);
    if (status != SUCCESS)
        return status;

 
    AppendViewPropMapsToQuery (viewSql, classMap.GetECDbMap ().GetECDbR (), prepareContext, classMap.GetTable (), viewPropMaps, true /*forNullView*/);
 
    viewSql.Append (" LIMIT 0");
    return SUCCESS;
    }

//-----------------------------------------------------------------------------------------
// @bsimethod                                    Affan.Khan                      07/2013
//+---------------+---------------+---------------+---------------+---------------+--------
BentleyStatus ViewGenerator::GetRootClasses (std::vector<IClassMap const*>& rootClasses, ECDbR db)
    {
    ECSchemaList schemas;
    if (db.Schemas ().GetECSchemas (schemas, true) != SUCCESS)
        return ERROR;
        
    std::vector<IClassMap const*> rootClassMaps;
    for (auto schema : schemas)
        {
        if (schema->IsStandardSchema())
            continue;

        for(auto ecClass : schema->GetClasses())
            {
            if (ecClass->GetDerivedClasses().empty())
                {
                auto classMap = db.GetECDbImplR().GetECDbMap ().GetClassMap (*ecClass);
                BeAssert (classMap != nullptr);
                if (!ECDbPolicyManager::GetClassPolicy (*classMap, IsValidInECSqlPolicyAssertion::Get ()).IsSupported ())
                    continue;

                rootClassMaps.push_back(classMap);
                }
            }
        }
    return BentleyStatus::SUCCESS;
    }

//-----------------------------------------------------------------------------------------
// @bsimethod                                    Affan.Khan                      07/2013
//+---------------+---------------+---------------+---------------+---------------+--------
BentleyStatus  ViewGenerator::ComputeViewMembers 
(
ViewMemberByTable& viewMembers, 
ECDbMapCR map,
ECClassCR ecClass, 
bool isPolymorphic, 
bool optimizeByIncludingOnlyRealTables, 
bool ensureDerivedClassesAreLoaded
)
    {
    auto classMap = map.GetClassMap (ecClass);
    if (classMap == nullptr)
        return SUCCESS;

    if (!classMap->IsRelationshipClassMap ())
        {
        if (!ECDbPolicyManager::GetClassPolicy (*classMap, IsValidInECSqlPolicyAssertion::Get ()).IsSupported ())
            //ECSQL_WIP Not supported yet
            return BentleyStatus::SUCCESS;
        }
        
    if (!classMap->GetMapStrategy ().IsNotMapped ())
        {
        if (classMap->GetTable ().GetColumns ().empty ())
            return BentleyStatus::SUCCESS;

        auto itor = viewMembers.find (&classMap->GetTable ());
        if (itor == viewMembers.end ())
            {
            DbMetaDataHelper::ObjectType storageType = DbMetaDataHelper::ObjectType::Table;
            if (optimizeByIncludingOnlyRealTables)
                {
                //This is a db query so optimization comes at a cost
                storageType = DbMetaDataHelper::GetObjectType (map.GetECDbR (), classMap->GetTable ().GetName ().c_str ());
                }
            viewMembers.insert (
                ViewMemberByTable::value_type (&classMap->GetTable (), ViewMember (storageType, *classMap)));
            }
        else
            {
            if (optimizeByIncludingOnlyRealTables)
                {
                if (itor->second.GetStorageType () == DbMetaDataHelper::ObjectType::Table)
                    itor->second.GetClassMaps ().push_back (classMap);
                }
            else
                itor->second.GetClassMaps ().push_back (classMap);
            }
        }

    if (isPolymorphic)
        {
        //if (!classMap->IsParentOfJoinedTable())
        //    {
            auto const& derivedClasses = ensureDerivedClassesAreLoaded ? map.GetECDbR().Schemas().GetDerivedECClasses(ecClass) : ecClass.GetDerivedClasses();
            for (auto derivedClass : derivedClasses)
                {
                auto status = ComputeViewMembers(viewMembers, map, *derivedClass, isPolymorphic, optimizeByIncludingOnlyRealTables, ensureDerivedClassesAreLoaded);
                if (status != BentleyStatus::SUCCESS)
                    return status;
                }
            //}
        }
    return BentleyStatus::SUCCESS;
    }


//-----------------------------------------------------------------------------------------
// @bsimethod                                    Affan.Khan                      09/2013
//+---------------+---------------+---------------+---------------+---------------+-------
BentleyStatus ViewGenerator::GetPropertyMapsOfDerivedClassCastAsBaseClass (std::vector<std::pair<PropertyMapCP, PropertyMapCP>>& propMaps, ECSqlPrepareContext const& prepareContext, IClassMap const& baseClassMap, IClassMap const& childClassMap, bool skipSystemProperties, bool embededStatement)
    {
    propMaps.clear ();    
   
    auto& parentMap = embededStatement ? baseClassMap.GetView (IClassMap::View::EmbeddedType)
        : baseClassMap;


    auto& childMap = embededStatement ? childClassMap.GetView (IClassMap::View::EmbeddedType)
        : childClassMap;



for (auto baseClassPropertyMap : parentMap.GetPropertyMaps())
    {
    if ((skipSystemProperties && baseClassPropertyMap->IsSystemPropertyMap()) ||
        baseClassPropertyMap->GetAsPropertyMapToTable())
        continue;

    auto accessString = baseClassPropertyMap->GetPropertyAccessString();
    auto childClassCounterpartPropMap = childMap.GetPropertyMap(accessString);
    if (childClassCounterpartPropMap == nullptr)
        return ERROR;

    std::vector<ECDbSqlColumn const*> baseClassPropMapColumns;
    std::vector<ECDbSqlColumn const*> childClassPropMapColumns;
    baseClassPropertyMap->GetColumns(baseClassPropMapColumns);
    childClassCounterpartPropMap->GetColumns(childClassPropMapColumns);
    if (baseClassPropMapColumns.size() != childClassPropMapColumns.size())
        return ERROR;

    propMaps.push_back({baseClassPropertyMap, childClassCounterpartPropMap});
    }

return SUCCESS;
    }

    //-----------------------------------------------------------------------------------------
    // @bsimethod                                    Affan.Khan                      09/2013
    //+---------------+---------------+---------------+---------------+---------------+-------
    BentleyStatus ViewGenerator::AppendViewPropMapsToQuery(NativeSqlBuilder& viewQuery, ECDbR ecdb, ECSqlPrepareContext const& prepareContext, ECDbSqlTable const& table, std::vector<std::pair<PropertyMapCP, PropertyMapCP>> const& viewPropMaps, bool forNullView)
        {
        for (auto const& propMapPair : viewPropMaps)
            {
            auto basePropMap = propMapPair.first;
            auto actualPropMap = propMapPair.second;
            if (!prepareContext.GetSelectionOptions().IsSelected(actualPropMap->GetPropertyAccessString()))
                continue;

<<<<<<< HEAD
        auto aliasSqlSnippets = basePropMap->ToNativeSql(nullptr, ECSqlType::Select, false);
        bool isInstanceId = actualPropMap->GetFirstColumn()->GetKnownColumnId() == ECDbKnownColumns::ECInstanceId;
        auto colSqlSnippets = actualPropMap->ToNativeSql(isInstanceId? table.GetName().c_str() : nullptr, ECSqlType::Select, false);
=======
            auto aliasSqlSnippets = basePropMap->ToNativeSql(nullptr, ECSqlType::Select, false);
            auto colSqlSnippets = actualPropMap->ToNativeSql(nullptr, ECSqlType::Select, false);
>>>>>>> 4d2fbfc6

            const size_t snippetCount = colSqlSnippets.size();
            if (aliasSqlSnippets.size() != snippetCount)
                {
                BeAssert(false && "Number of alias SQL snippets is expected to be the same as number of column SQL snippets.");
                return ERROR;
                }

            for (size_t i = 0; i < snippetCount; i++)
                {
                viewQuery.AppendComma(true);
                auto const& aliasSqlSnippet = aliasSqlSnippets[i];
                if (forNullView)
                    viewQuery.Append("NULL ");
                else
                    viewQuery.Append(colSqlSnippets[i]).AppendSpace();

                viewQuery.Append(aliasSqlSnippet);
                }
            }

        return SUCCESS;
        }

    //-----------------------------------------------------------------------------------------
    // @bsimethod                                    Affan.Khan                      07/2013
    //+---------------+---------------+---------------+---------------+---------------+-------
    BentleyStatus ViewGenerator::GetViewQueryForChild(NativeSqlBuilder& viewSql, ECDbMapCR map, ECSqlPrepareContext const& prepareContext, ECDbSqlTable const& table, const std::vector<IClassMap const*>& childClassMap, IClassMap const& baseClassMap, bool isPolymorphic)
        {
        if (childClassMap.empty() || table.GetColumns().empty())
            {
            BeAssert(false);
            return ERROR;
            }

        IClassMap const* firstChildClassMap = *childClassMap.begin();
        //Generate Select statement
        viewSql.Append("SELECT ");

        ECDbSqlColumn const* classIdColumn = nullptr;
        if (table.TryGetECClassIdColumn(classIdColumn))
            viewSql.Append(classIdColumn->GetName().c_str());
        else
            viewSql.Append(firstChildClassMap->GetClass().GetId()).AppendSpace().Append(ECCLASSID_COLUMNNAME);

<<<<<<< HEAD
    auto classIdColumn = table.FindColumnCP (ECDB_COL_ECClassId);
    if (classIdColumn != nullptr)
        {
        viewSql.AppendEscaped(table.GetName().c_str()).AppendDot().Append(classIdColumn->GetName().c_str());
        }
    else
        viewSql.Append (firstChildClassMap->GetClass ().GetId ()).AppendSpace ().Append (ECCLASSID_COLUMNNAME);
=======
>>>>>>> 4d2fbfc6

        std::vector<std::pair<PropertyMapCP, PropertyMapCP>> viewPropMaps;
        auto isEmbeded = prepareContext.GetParentArrayProperty() != nullptr;
        auto status = GetPropertyMapsOfDerivedClassCastAsBaseClass(viewPropMaps, prepareContext, baseClassMap, *firstChildClassMap, false, isEmbeded);
        if (status != BentleyStatus::SUCCESS)
            return status;

<<<<<<< HEAD
    //Append prop map columns to query [col1],[col2], ...
    AppendViewPropMapsToQuery (viewSql, map.GetECDbR (), prepareContext, table, viewPropMaps);
    
    //Determine which table to join for split table case
    std::set<ECDbSqlTable const*> tableToJoinOn;
    for (auto const& propMapPair : viewPropMaps)
        {
        auto actualPropMap = propMapPair.second;
        if (!prepareContext.GetSelectionOptions().IsSelected(actualPropMap->GetPropertyAccessString()))
            continue
            ;
        tableToJoinOn.insert(actualPropMap->GetTable());
        }

    viewSql.Append (" FROM ").AppendEscaped (table.GetName().c_str());
    //Join necessary table for table
    auto primaryKey = table.GetFilteredColumnFirst(ECDbKnownColumns::ECInstanceId);
    for (auto const& vpart : firstChildClassMap->GetStorageDescription().GetVerticalPartitions())
        {
        bool tableReferencedInQuery = tableToJoinOn.find(&vpart.GetTable()) != tableToJoinOn.end();
        bool notYetReferenced = &vpart.GetTable() != &table;
        if (tableReferencedInQuery && notYetReferenced)
            {
            auto fkKey = vpart.GetTable().GetFilteredColumnFirst(ECDbKnownColumns::ECInstanceId);
            viewSql.Append(" INNER JOIN ").AppendEscaped(vpart.GetTable().GetName().c_str());
            viewSql.Append(" ON ").AppendEscaped(table.GetName().c_str()).AppendDot().AppendEscaped(primaryKey->GetName().c_str());
            viewSql.Append(" = ").AppendEscaped(vpart.GetTable().GetName().c_str()).AppendDot().AppendEscaped(fkKey->GetName().c_str());
            }
        }

=======
        //Append prop map columns to query [col1],[col2], ...
        AppendViewPropMapsToQuery(viewSql, map.GetECDbR(), prepareContext, table, viewPropMaps);

        viewSql.Append(" FROM ").AppendEscaped(table.GetName().c_str());
>>>>>>> 4d2fbfc6

        NativeSqlBuilder where;
        if (classIdColumn != nullptr)
            {
            OptionsExp const* options = prepareContext.GetCurrentScope().GetOptions();
            if (options == nullptr || !options->HasOption(OptionsExp::NOECCLASSIDFILTER_OPTION))
                {
                if (SUCCESS != baseClassMap.GetStorageDescription().GenerateECClassIdFilter(where, table, *classIdColumn, isPolymorphic))
                    return ERROR;
                }
            }

    //We allow query of struct classes.
    if (firstChildClassMap->IsMappedToSecondaryTable())
        {
        if (!where.IsEmpty())
        where.Append(" AND ");

        if (prepareContext.GetParentArrayProperty() == nullptr)
        where.Append("(ECPropertyPathId IS NULL AND ECArrayIndex IS NULL)");
        }

    if (!where.IsEmpty())
        viewSql.Append(" WHERE ").Append(where);

    return SUCCESS;
    }

//-----------------------------------------------------------------------------------------
// @bsimethod                                    Affan.Khan                      09/2013
//+---------------+---------------+---------------+---------------+---------------+-------
    BentleyStatus ViewGenerator::CreateNullViewForRelationshipClassEndTableMap (NativeSqlBuilder& viewSql, ECSqlPrepareContext const& prepareContext, RelationshipClassMapCR relationMap, IClassMap const& baseClassMap)
    {
    AppendSystemPropMapsToNullView (viewSql, prepareContext, relationMap, false /*endWithComma*/);

    viewSql.Append (" LIMIT 0");

    return BentleyStatus::SUCCESS;
    }
//-----------------------------------------------------------------------------------------
// @bsimethod                                    Affan.Khan                      09/2013
//+---------------+---------------+---------------+---------------+---------------+-------
BentleyStatus ViewGenerator::CreateNullViewForRelationshipClassLinkTableMap (NativeSqlBuilder& viewSql, ECSqlPrepareContext const& prepareContext, RelationshipClassMapCR relationMap, IClassMap const& baseClassMap)
    {
    AppendSystemPropMapsToNullView (viewSql, prepareContext, relationMap, false /*endWithComma*/);

    //! Only link table mapped relationship properties are persisted
    std::vector<std::pair<PropertyMapCP, PropertyMapCP>> viewPropMaps;
    auto status = GetPropertyMapsOfDerivedClassCastAsBaseClass (viewPropMaps, prepareContext, baseClassMap, relationMap, true, false);
    if (status != BentleyStatus::SUCCESS)
        return status;

    //Append columns to query [col1],[col2], ...
    AppendViewPropMapsToQuery (viewSql, relationMap.GetECDbMap ().GetECDbR (), prepareContext, relationMap.GetTable (), viewPropMaps, true);
    return SUCCESS;
    }

//-----------------------------------------------------------------------------------------
// @bsimethod                                    Affan.Khan                      09/2013
//+---------------+---------------+---------------+---------------+---------------+-------
    BentleyStatus ViewGenerator::GetAllChildRelationships (std::vector<RelationshipClassMapCP>& relationshipMaps, ECDbMapCR map, ECSqlPrepareContext const& prepareContext, IClassMap const& baseRelationMap)
    {
    auto& baseClass = baseRelationMap.GetClass();
    for (auto childClass : map.GetECDbR ().Schemas ().GetDerivedECClasses (const_cast<ECClassR>(baseClass)))
        {
        auto childClassMap = map.GetClassMap (*childClass);
        if (childClassMap == nullptr)
            continue;

        auto policy = ECDbPolicyManager::GetClassPolicy (*childClassMap, IsValidInECSqlPolicyAssertion::Get ());
        if (policy.IsSupported ())
            {
            if (!childClassMap->IsRelationshipClassMap ())
                {
                LOG.errorv ("ECDb does not support relationships that have derived non-relationship classes.");
                BeAssert (childClassMap->IsRelationshipClassMap ());
                return ERROR;
                }

            relationshipMaps.push_back (static_cast<RelationshipClassMapCP>(childClassMap));
            }

        auto status = GetAllChildRelationships (relationshipMaps, map, prepareContext, *childClassMap);
        if (status != BentleyStatus::SUCCESS)
            return status;
        }

    return BentleyStatus::SUCCESS;  
    }

//-----------------------------------------------------------------------------------------
// @bsimethod                                    Affan.Khan                      09/2013
//+---------------+---------------+---------------+---------------+---------------+-------
BentleyStatus ViewGenerator::CreateViewForRelationshipClassLinkTableMap (NativeSqlBuilder& viewSql, ECDbMapCR ecdbMap, ECSqlPrepareContext const& prepareContext, RelationshipClassMapCR relationMap, IClassMap const& baseClassMap)
    {
    viewSql.Append ("SELECT ");
    AppendSystemPropMaps (viewSql, ecdbMap, prepareContext, relationMap);

    //! Only link table mapped relationship properties are persisted
    std::vector<std::pair<PropertyMapCP, PropertyMapCP>> viewPropMaps;
    auto status = GetPropertyMapsOfDerivedClassCastAsBaseClass (viewPropMaps, prepareContext, baseClassMap, relationMap, true, false);
    if (status != SUCCESS)
        return status;

    //Append prop maps' columns to query [col1],[col2], ...
    AppendViewPropMapsToQuery (viewSql, ecdbMap.GetECDbR (), prepareContext, relationMap.GetTable (), viewPropMaps);

    viewSql.Append (" FROM ").AppendEscaped (relationMap.GetTable ().GetName ().c_str ());
   
    //Append secondary table JOIN
    auto const secondaryTables = relationMap.GetJoinedTables ();
    auto primaryTable = &relationMap.GetTable ();
    auto primaryECInstanceIdColumn = primaryTable->GetFilteredColumnFirst (ColumnKind::ECInstanceId);
    BeAssert (primaryECInstanceIdColumn != nullptr);
    if (BuildRelationshipJoinIfAny (viewSql, relationMap, ECN::ECRelationshipEnd::ECRelationshipEnd_Source) != BentleyStatus::SUCCESS)
        return BentleyStatus::ERROR;

    if (BuildRelationshipJoinIfAny (viewSql, relationMap, ECN::ECRelationshipEnd::ECRelationshipEnd_Target) != BentleyStatus::SUCCESS)
        return BentleyStatus::ERROR;

    return BentleyStatus::SUCCESS;
    }

//-----------------------------------------------------------------------------------------
// @bsimethod                                    Affan.Khan                      09/2013
//+---------------+---------------+---------------+---------------+---------------+-------
BentleyStatus ViewGenerator::CreateViewForRelationshipClassEndTableMap (NativeSqlBuilder& viewSql, ECDbMapCR ecdbMap, ECSqlPrepareContext const& prepareContext, RelationshipClassEndTableMapCR relationMap, IClassMap const& baseClassMap)
    {
    //ECInstanceId, ECClassId of the relationship instance
    viewSql.Append ("SELECT ");
    AppendSystemPropMaps (viewSql, ecdbMap, prepareContext,  relationMap);
    viewSql.Append (" FROM ").AppendEscaped (relationMap.GetTable ().GetName ().c_str ());

    //Append secondary table JOIN
    auto const secondaryTables = relationMap.GetJoinedTables ();
    auto primaryTable = &relationMap.GetTable ();
    auto primaryECInstanceIdColumn = primaryTable->GetFilteredColumnFirst (ColumnKind::ECInstanceId);
    BeAssert (primaryECInstanceIdColumn != nullptr);

    if (BuildRelationshipJoinIfAny (viewSql, relationMap, ECN::ECRelationshipEnd::ECRelationshipEnd_Source) != BentleyStatus::SUCCESS)
        return BentleyStatus::ERROR;

    if (BuildRelationshipJoinIfAny (viewSql, relationMap, ECN::ECRelationshipEnd::ECRelationshipEnd_Target) != BentleyStatus::SUCCESS)
    return BentleyStatus::ERROR;


    viewSql.Append (" WHERE ").Append (relationMap.GetOtherEndECInstanceIdPropMap ()->ToNativeSql (nullptr, ECSqlType::Select, false)).Append (" IS NOT NULL");
    return SUCCESS;
    }

//-----------------------------------------------------------------------------------------
// @bsimethod                                    Affan.Khan                      07/2015
//+---------------+---------------+---------------+---------------+---------------+-------
BentleyStatus ViewGenerator::BuildRelationshipJoinIfAny (NativeSqlBuilder& sqlBuilder, RelationshipClassMapCR classMap, ECN::ECRelationshipEnd endPoint)
    {
    auto ecclassIdPropertyMap = static_cast<PropertyMapRelationshipConstraintClassId const*>(endPoint == ECRelationshipEnd::ECRelationshipEnd_Source ? classMap.GetSourceECClassIdPropMap () : classMap.GetTargetECClassIdPropMap ());
    if (!ecclassIdPropertyMap->IsMappedToPrimaryTable ())
        {
        auto ecInstanceIdPropertyMap = static_cast<PropertyMapRelationshipConstraintECInstanceId const*>(endPoint == ECRelationshipEnd::ECRelationshipEnd_Source ? classMap.GetSourceECInstanceIdPropMap () : classMap.GetTargetECInstanceIdPropMap ());
        auto const& targetTable = ecclassIdPropertyMap->GetFirstColumn ()->GetTable ();

        sqlBuilder.Append (" INNER JOIN ");
        sqlBuilder.AppendEscaped (targetTable.GetName ().c_str ());
        sqlBuilder.AppendSpace ();
        sqlBuilder.Append (GetECClassIdPrimaryTableAlias (endPoint));
        sqlBuilder.Append (" ON ");
        sqlBuilder.Append (GetECClassIdPrimaryTableAlias (endPoint));
        sqlBuilder.AppendDot ();
        auto targetECInstanceIdColumn = targetTable.GetFilteredColumnFirst (ColumnKind::ECInstanceId);
        if (targetECInstanceIdColumn == nullptr)
            {
            BeAssert (false && "Failed to find ECInstanceId column in target table");
            return BentleyStatus::ERROR;
            }
        sqlBuilder.AppendEscaped (targetECInstanceIdColumn->GetName ().c_str ());
        sqlBuilder.Append (" = ");
        sqlBuilder.AppendEscaped (ecInstanceIdPropertyMap->GetFirstColumn ()->GetTable ().GetName ().c_str ());

        sqlBuilder.AppendDot ();
        sqlBuilder.Append (ecInstanceIdPropertyMap->GetFirstColumn ()->GetName ().c_str ());
        sqlBuilder.AppendSpace ();
        }

    return BentleyStatus::SUCCESS;
    }
//-----------------------------------------------------------------------------------------
// @bsimethod                                    Affan.Khan                      09/2013
//+---------------+---------------+---------------+---------------+---------------+-------
    BentleyStatus ViewGenerator::CreateViewForRelationship (NativeSqlBuilder& viewSql, ECDbMapCR map, ECSqlPrepareContext const& prepareContext, IClassMap const& relationMap, IClassMap const& baseClassMap)
    {
    switch(relationMap.GetClassMapType())
        {
        case ClassMap::Type::RelationshipEndTable:
            return CreateViewForRelationshipClassEndTableMap (viewSql, map, prepareContext, static_cast<RelationshipClassEndTableMapCR>(relationMap), baseClassMap);
        case ClassMap::Type::RelationshipLinkTable:
            return CreateViewForRelationshipClassLinkTableMap (viewSql, map, prepareContext, static_cast<RelationshipClassMapCR>(relationMap), baseClassMap);
        }

    return ERROR;
    }
//-----------------------------------------------------------------------------------------
// @bsimethod                                    Affan.Khan                      09/2013
//+---------------+---------------+---------------+---------------+---------------+-------
    BentleyStatus ViewGenerator::CreateNullViewForRelationship (NativeSqlBuilder& viewSql, ECDbMapCR map, ECSqlPrepareContext const& prepareContext, IClassMap const& relationMap, IClassMap const& baseClassMap)
    {
    switch (relationMap.GetClassMapType ())
        {
        case ClassMap::Type::RelationshipEndTable:
            return CreateNullViewForRelationshipClassEndTableMap (viewSql, prepareContext, static_cast<RelationshipClassMapCR>(relationMap), baseClassMap);
        case ClassMap::Type::RelationshipLinkTable:
            return CreateNullViewForRelationshipClassLinkTableMap (viewSql, prepareContext, static_cast<RelationshipClassMapCR>(relationMap), baseClassMap);
        default:
            return ERROR;
        }
    }

//-----------------------------------------------------------------------------------------
// @bsimethod                                    Affan.Khan                      09/2015
//+---------------+---------------+---------------+---------------+---------------+-------
    BentleyStatus ViewGenerator::CreateViewForRelationship(NativeSqlBuilder& viewSql, ECDbMapCR map, ECSqlPrepareContext const& prepareContext, IClassMap const& relationMap, bool isPolymorphic, bool optimizeByIncludingOnlyRealTables)
        {
        BeAssert(relationMap.IsRelationshipClassMap());
        BentleyStatus status = BentleyStatus::SUCCESS;

        if (relationMap.GetMapStrategy().IsNotMapped())
            return BentleyStatus::ERROR;

        ViewMemberByTable vmt;
        status = ComputeViewMembers(vmt, map, relationMap.GetClass(), isPolymorphic, optimizeByIncludingOnlyRealTables, true);
        if (status != BentleyStatus::SUCCESS)
            return status;
        if (vmt.empty())
            {
            return CreateNullViewForRelationship(viewSql, map, prepareContext, relationMap, relationMap);
            }
        ViewMember viewMember = vmt[&relationMap.GetTable()];
        NativeSqlBuilder unionQuery;

        for (auto cm : viewMember.GetClassMaps())
            {
            switch (cm->GetClassMapType())
                {
                    case ClassMap::Type::RelationshipEndTable:
                        if (!unionQuery.IsEmpty())
                            unionQuery.Append(" UNION ");
                        status = CreateViewForRelationshipClassEndTableMap(unionQuery, map, prepareContext, *static_cast<RelationshipClassEndTableMapCP>(cm), relationMap);
                        if (status != BentleyStatus::SUCCESS)
                            return status;
                        break;

                    case ClassMap::Type::RelationshipLinkTable:
                    {
                    if (!unionQuery.IsEmpty())
                        unionQuery.Append(" UNION ");

                    status = CreateViewForRelationshipClassLinkTableMap(unionQuery, map, prepareContext, *static_cast<RelationshipClassLinkTableMapCP>(cm), relationMap);
                    if (status != BentleyStatus::SUCCESS)
                        return status;

                    ECDbSqlTable const& table = relationMap.GetTable();
                    ECDbSqlColumn const* classIdColumn = nullptr;
                    if (table.TryGetECClassIdColumn(classIdColumn))
                        {
                        OptionsExp const* options = prepareContext.GetCurrentScope().GetOptions();
                        if (options == nullptr || !options->HasOption(OptionsExp::NOECCLASSIDFILTER_OPTION))
                            {
                            NativeSqlBuilder whereClause;
                            if (SUCCESS != cm->GetStorageDescription().GenerateECClassIdFilter(whereClause, table,
                                                                                                  *classIdColumn, false, true))
                                return ERROR;

                            if (!whereClause.IsEmpty())
                                unionQuery.Append(" WHERE ").Append(whereClause);
                            }
                        }
                    }
                }
            }

        vmt.erase(&relationMap.GetTable());
        for (auto& vm : vmt)
            {
            auto table = vm.first;
            if (vm.second.GetStorageType() != DbMetaDataHelper::ObjectType::Table)
                continue;

            std::vector<RelationshipClassEndTableMapCP> etm;
            std::vector<RelationshipClassLinkTableMapCP> ltm;
            for (auto cm : vm.second.GetClassMaps())
                {
                switch (cm->GetClassMapType())
                    {
                        case ClassMap::Type::RelationshipEndTable:
                            etm.push_back(static_cast<RelationshipClassEndTableMapCP>(cm)); break;
                        case ClassMap::Type::RelationshipLinkTable:
                            ltm.push_back(static_cast<RelationshipClassLinkTableMapCP>(cm)); break;
                    }
                }

            if (!ltm.empty())
                {
                if (!unionQuery.IsEmpty())
                    unionQuery.Append(" UNION ");

                status = CreateViewForRelationshipClassLinkTableMap(unionQuery, map, prepareContext, *ltm.front(), relationMap);
                if (status != SUCCESS)
                    return status;

                ECDbSqlColumn const* classIdColumn = nullptr;
                if (relationMap.GetTable().TryGetECClassIdColumn(classIdColumn))
                    {

                    std::vector<ECClassId> classesMappedToTable;
                    if (ECDbSchemaPersistence::GetClassesMappedToTable(classesMappedToTable, *table, false, map.GetECDbR()) != SUCCESS)
                        return ERROR;

                    if (classesMappedToTable.size() != ltm.size())
                        {
                        unionQuery.Append(" WHERE ");
                        unionQuery.AppendEscaped(table->GetName().c_str()).AppendDot().AppendEscaped(classIdColumn->GetName().c_str()).Append(" IN ");
                        unionQuery.AppendParenLeft();
                        for (auto lt : ltm)
                            {
                            unionQuery.Append(lt->GetClass().GetId());
                            if (ltm.back() != lt)
                                {
                                unionQuery.AppendComma();
                                }
                            }
                        unionQuery.AppendParenRight();
                        }
                    }
                }

            for (auto et : etm)
                {
                if (!unionQuery.IsEmpty())
                    unionQuery.Append(" UNION ");

                status = CreateViewForRelationshipClassEndTableMap(unionQuery, map, prepareContext, *et, relationMap);
                if (status != BentleyStatus::SUCCESS)
                    return status;
                }
            }

        viewSql.AppendParenLeft().Append(unionQuery.ToString()).AppendParenRight();
        return status;
        }

//---------------------------------------------------------------------------------------
// @bsimethod                                 Krischan.Eberle                    12/2013
//---------------------------------------------------------------------------------------
//static
BentleyStatus ViewGenerator::AppendSystemPropMaps (NativeSqlBuilder& viewSql, ECDbMapCR ecdbMap, ECSqlPrepareContext const& prepareContext, RelationshipClassMapCR relationMap)
    {
    auto ecId = relationMap.GetECInstanceIdPropertyMap ();
    if (!ecId->IsVirtual ())
        {
        viewSql.AppendEscaped (ecId->GetFirstColumn ()->GetTable ().GetName ().c_str ()).AppendDot ();
        }

    viewSql.Append (relationMap.GetECInstanceIdPropertyMap ()->ToNativeSql ( nullptr, ECSqlType::Select, false)).AppendComma (true);
    viewSql.Append (relationMap.GetClass ().GetId ()).AppendSpace ().Append (ECCLASSID_COLUMNNAME).AppendComma (true);

    //Source
    BeAssert (dynamic_cast<PropertyMapRelationshipConstraint const*> (relationMap.GetSourceECInstanceIdPropMap ()) != nullptr);
    auto propMap = static_cast<PropertyMapRelationshipConstraint const*> (relationMap.GetSourceECInstanceIdPropMap ());
    if (!propMap->IsVirtual ())
        {
        viewSql.AppendEscaped (propMap->GetFirstColumn ()->GetTable ().GetName ().c_str ()).AppendDot ();
        }

    propMap->AppendSelectClauseSqlSnippetForView (viewSql);
    viewSql.AppendComma (true);

    BeAssert (dynamic_cast<PropertyMapRelationshipConstraint const*> (relationMap.GetSourceECClassIdPropMap ()) != nullptr);
    propMap = static_cast<PropertyMapRelationshipConstraint const*> (relationMap.GetSourceECClassIdPropMap ());
    if (!propMap->IsVirtual ())
        {
        if (!propMap->IsMappedToPrimaryTable ())
            viewSql.AppendEscaped (GetECClassIdPrimaryTableAlias (ECRelationshipEnd::ECRelationshipEnd_Source)).AppendDot ();
        else
            viewSql.AppendEscaped (propMap->GetFirstColumn ()->GetTable ().GetName ().c_str ()).AppendDot ();
        }

    AppendConstraintClassIdPropMap (viewSql, prepareContext, *propMap, ecdbMap, relationMap, relationMap.GetRelationshipClass ().GetSource ());
    viewSql.AppendComma (true);

    //Target
    BeAssert (dynamic_cast<PropertyMapRelationshipConstraint const*> (relationMap.GetTargetECInstanceIdPropMap ()) != nullptr);
    propMap = static_cast<PropertyMapRelationshipConstraint const*> (relationMap.GetTargetECInstanceIdPropMap ());
    if (!propMap->IsVirtual ())
        {
        viewSql.AppendEscaped (propMap->GetFirstColumn ()->GetTable ().GetName ().c_str ()).AppendDot ();
        }

    propMap->AppendSelectClauseSqlSnippetForView (viewSql);
    viewSql.AppendComma (true);

    BeAssert (dynamic_cast<PropertyMapRelationshipConstraint const*> (relationMap.GetTargetECClassIdPropMap ()) != nullptr);
    propMap = static_cast<PropertyMapRelationshipConstraint const*> (relationMap.GetTargetECClassIdPropMap ());
    if (!propMap->IsVirtual ())
        {
        if (!propMap->IsMappedToPrimaryTable ())
            viewSql.AppendEscaped (GetECClassIdPrimaryTableAlias (ECRelationshipEnd::ECRelationshipEnd_Target)).AppendDot ();
        else
            viewSql.AppendEscaped (propMap->GetFirstColumn ()->GetTable ().GetName ().c_str ()).AppendDot ();
        }

    AppendConstraintClassIdPropMap (viewSql, prepareContext, *propMap, ecdbMap, relationMap, relationMap.GetRelationshipClass ().GetTarget ());

    return SUCCESS;
    }

//---------------------------------------------------------------------------------------
// @bsimethod                                 Krischan.Eberle                    12/2013
//---------------------------------------------------------------------------------------
//static
    BentleyStatus ViewGenerator::AppendSystemPropMapsToNullView (NativeSqlBuilder& viewSql, ECSqlPrepareContext const& prepareContext, RelationshipClassMapCR relationMap, bool endWithComma)
    {
    //ECInstanceId and ECClassId
    auto sqlSnippets = relationMap.GetECInstanceIdPropertyMap ()->ToNativeSql (nullptr, ECSqlType::Select, false);
    if (sqlSnippets.size () != 1)
        return ERROR;
    viewSql.Append ("SELECT NULL ").Append (sqlSnippets).AppendComma (true);
    viewSql.Append ("NULL ").Append (ECCLASSID_COLUMNNAME).AppendComma (true);

    //Source constraint
    sqlSnippets = relationMap.GetSourceECInstanceIdPropMap ()->ToNativeSql (nullptr, ECSqlType::Select, false);
    if (sqlSnippets.size () != 1)
        return ERROR;
    viewSql.Append ("NULL ").Append (sqlSnippets).AppendComma (true);

    sqlSnippets = relationMap.GetSourceECClassIdPropMap ()->ToNativeSql (nullptr, ECSqlType::Select, false);
    if (sqlSnippets.size () != 1)
        return ERROR;
    viewSql.Append ("NULL ").Append (sqlSnippets).AppendComma (true);

    //Target constraint
    sqlSnippets = relationMap.GetTargetECInstanceIdPropMap ()->ToNativeSql (nullptr, ECSqlType::Select, false);
    if (sqlSnippets.size () != 1)
        return ERROR;
    viewSql.Append ("NULL ").Append (sqlSnippets).AppendComma (true);

    sqlSnippets = relationMap.GetTargetECClassIdPropMap ()->ToNativeSql (nullptr, ECSqlType::Select, false);
    if (sqlSnippets.size () != 1)
        return ERROR;
    viewSql.Append ("NULL ").Append (sqlSnippets);

    if (endWithComma)
        viewSql.AppendComma (true);

    return SUCCESS;
    }

//---------------------------------------------------------------------------------------
// @bsimethod                                 Krischan.Eberle                    12/2013
//---------------------------------------------------------------------------------------
//static
BentleyStatus ViewGenerator::AppendConstraintClassIdPropMap (NativeSqlBuilder& viewSql, ECSqlPrepareContext const& prepareContext, PropertyMapRelationshipConstraint const& propMap, ECDbMapCR ecdbMap, RelationshipClassMapCR relationMap, ECRelationshipConstraintCR constraint)
    {
    if (propMap.IsVirtual ())
        {
        bset<IClassMap const*> classMaps;
        ecdbMap.GetClassMapsFromRelationshipEnd (classMaps, constraint, true);
        if (classMaps.size () != 1)
            {
            BeAssert (false && "Expecting exactly one ClassMap at end");
            return BentleyStatus::ERROR;
            }
        auto classMap = *classMaps.begin ();
        BeAssert (classMap != nullptr);
        const auto endClassId = classMap->GetClass ().GetId ();

        viewSql.Append (endClassId).AppendSpace ();
        viewSql.Append (propMap.ToNativeSql ( nullptr, ECSqlType::Select, false));
        }
    else
        propMap.AppendSelectClauseSqlSnippetForView (viewSql);

    return SUCCESS;
    }


//static 
void ViewGenerator::LoadDerivedClassMaps (std::map<ECClassId, IClassMap const *>& viewClasses, ECDbMapCR map, IClassMap const* classMap)
    {
    if (viewClasses.find (classMap->GetClass().GetId ()) != viewClasses.end ())
        return;

    ECDbSchemaManagerCR schemaManager = map.GetECDbR ().Schemas ();
    
    for (ECClassCP ecClass : schemaManager.GetDerivedECClasses (classMap->GetClass ()))
        {
        if (viewClasses.find (ecClass->GetId ()) == viewClasses.end ())
            continue;

        IClassMap const* classMap = map.GetClassMap (*ecClass);
        if (classMap == nullptr || classMap->GetMapStrategy ().IsNotMapped ())
            {
            continue;
            }

        viewClasses.insert (std::map<ECClassId, IClassMap const*>::value_type (ecClass->GetId (), classMap));

        if (!ecClass->GetDerivedClasses ().empty ())
            {
            LoadDerivedClassMaps (viewClasses, map, classMap);
            }
        }
    }

//static
void ViewGenerator::CreateSystemClassView (NativeSqlBuilder &viewSql, std::map<ECDbSqlTable const*, std::vector<IClassMap const*>> &tableMap, std::set<ECDbSqlTable const*> &tableToIncludeEntirly, bool forStructArray, ECSqlPrepareContext const& prepareContext)
    {
    bool first = true;
    for (auto& pair : tableMap)
        {

        std::vector<IClassMap const*>& classMaps = pair.second;
        ECDbSqlTable const* tableP = pair.first;

        bool includeEntireTable = tableToIncludeEntirly.find (tableP) != tableToIncludeEntirly.end ();
        IClassMap const* classMap = classMaps[0];
        ECDbSqlColumn const* ecInstanceIdColumn = classMap->GetPropertyMap ("ECInstanceId")->GetFirstColumn ();
        ECDbSqlColumn const* ecClassIdColumn = tableP->FindColumnCP ("ECClassId");

        if (tableP->GetPersistenceType() == PersistenceType::Virtual)
            continue;

        DbMetaDataHelper::ObjectType objectType = DbMetaDataHelper::GetObjectType (classMap->GetECDbMap ().GetECDbR (), tableP->GetName ().c_str ());
        if (objectType == DbMetaDataHelper::ObjectType::None)
            continue;

        if (!first)
            {
            viewSql.Append ("\r\nUNION", true);
            }

        viewSql.Append ("SELECT", true);
        viewSql.Append (ecInstanceIdColumn->GetName ().c_str (), true);
        if (first)
            {
            viewSql.Append (ECDB_COL_ECInstanceId, true);
            }

        viewSql.AppendComma (true);

        if (ecClassIdColumn)
            viewSql.Append (ecClassIdColumn->GetName ().c_str (), true);
        else
            viewSql.Append (classMap->GetClass ().GetId ()).AppendSpace();
        
        if (first)
            {
            viewSql.Append ("ECClassId", true);
            }

        if (forStructArray)
            {
            viewSql.AppendComma (true).Append (ECDbSystemSchemaHelper::ECPROPERTYPATHID_PROPNAME).AppendComma (true).Append (ECDbSystemSchemaHelper::ECARRAYINDEX_PROPNAME);
            }

        viewSql.AppendSpace ().Append ("FROM", true).AppendEscaped (tableP->GetName ().c_str ()).AppendSpace ();

        bool wherePreset = false;
        if (!includeEntireTable && classMaps.size () > 1)
            {
            if (classMaps.size () == 1)
                viewSql.Append ("WHERE ECClassID = ").Append (classMap->GetClass ().GetId ());
            else
                {
                viewSql.Append ("WHERE ECClassID IN (");
                for (auto itor = classMaps.begin (); itor != classMaps.end (); ++itor)
                    {
                    viewSql.Append ((*itor)->GetClass ().GetId ());
                    if (itor != (classMaps.end () - 1))
                        viewSql.AppendComma (true);
                    }

                viewSql.AppendParenRight ();
                }

            wherePreset = true;
            }

        if (classMap->IsMappedToSecondaryTable ())
            {
            viewSql.AppendSpace ();
            if (!wherePreset)
                viewSql.Append ("WHERE", true);
            else
                viewSql.Append ("AND", true);

            if (forStructArray)
                viewSql.Append ("(ECPropertyPathId IS NOT NULL AND ECArrayIndex IS NOT NULL)");
            else
                viewSql.Append ("(ECPropertyPathId IS NULL AND ECArrayIndex IS NULL)");
            }
        first = false;
        }
    }
END_BENTLEY_SQLITE_EC_NAMESPACE
<|MERGE_RESOLUTION|>--- conflicted
+++ resolved
@@ -1,986 +1,966 @@
-/*--------------------------------------------------------------------------------------+
-|
-|     $Source: ECDb/ViewGenerator.cpp $
-|
-|  $Copyright: (c) 2015 Bentley Systems, Incorporated. All rights reserved. $
-|
-+--------------------------------------------------------------------------------------*/
-#include "ECDbPch.h"
-#include "ECDbPolicyManager.h"
-#include <set>
-#include "ECSql/ECSqlPrepareContext.h"
-BEGIN_BENTLEY_SQLITE_EC_NAMESPACE
-#define ECDB_HOLDING_VIEW "ec_RelationshipHoldingStatistics"
-        
-//************************** ViewGenerator ***************************************************
-//---------------------------------------------------------------------------------------
-// @bsimethod                                 Krischan.Eberle                    10/2013
-//---------------------------------------------------------------------------------------
-//static
-Utf8CP const ViewGenerator::ECCLASSID_COLUMNNAME = "ECClassId";
-
-//-----------------------------------------------------------------------------------------
-// @bsimethod                                    Affan.Khan                      07/2013
-//+---------------+---------------+---------------+---------------+---------------+--------
-BentleyStatus ViewGenerator::CreateView (NativeSqlBuilder& viewSql, ECDbMapCR map, IClassMap const& classMap, bool isPolymorphicQuery,  ECSqlPrepareContext const& prepareContext, bool optimizeByIncludingOnlyRealTables)
-    {
-    //isPolymorphic is not implemented. By default all query are polymorphic
-    if (classMap.IsRelationshipClassMap ())
-        return CreateViewForRelationship (viewSql, map, prepareContext, classMap, isPolymorphicQuery, optimizeByIncludingOnlyRealTables);
-
-    viewSql.AppendParenLeft ();
-    auto& db = map.GetECDbR();
-    auto objectType = DbMetaDataHelper::GetObjectType(db, classMap.GetTable().GetName().c_str());   
-    if (objectType == DbMetaDataHelper::ObjectType::None && !isPolymorphicQuery)
-        {
-        auto status = CreateNullView (viewSql, prepareContext, classMap);
-        if (status != BentleyStatus::SUCCESS)
-            return status;
-
-        viewSql.AppendParenRight ();
-        return BentleyStatus::SUCCESS;
-        }
-
-    ViewMemberByTable viewMembers;
-    BentleyStatus status;
-    if (ClassMap::IsAnyClass (classMap.GetClass ()))
-        {
-        PRECONDITION (isPolymorphicQuery && "This operation require require polymorphic query to be enabled", BentleyStatus::ERROR);
-
-        std::vector<IClassMap const*> rootClassMaps;
-        status = GetRootClasses(rootClassMaps, map.GetECDbR());
-        if (status != BentleyStatus::SUCCESS)
-            return status;
-
-        for (auto classMap : rootClassMaps)
-            {
-            status = ComputeViewMembers (viewMembers, map, classMap->GetClass (), isPolymorphicQuery, optimizeByIncludingOnlyRealTables, /*ensureDerivedClassesAreLoaded=*/ false);
-            if (status != BentleyStatus::SUCCESS)
-                return status;
-            }//a.Add(ecClassId, tables, 
-        }
-    else
-        {
-        status = ComputeViewMembers (viewMembers,  map, classMap.GetClass(), isPolymorphicQuery, optimizeByIncludingOnlyRealTables, /*ensureDerivedClassesAreLoaded=*/ true);
-        }
-
-    if (status == BentleyStatus::SUCCESS)
-        {
-        int queriesAddedToUnion = 0;
-        for (auto& pvm : viewMembers)
-            {
-            if (optimizeByIncludingOnlyRealTables)
-                if (pvm.second.GetStorageType () == DbMetaDataHelper::ObjectType::None)
-                    continue;
-
-            if (queriesAddedToUnion > 0)
-                viewSql.Append (" UNION ");
-
-            status = GetViewQueryForChild (viewSql, map, prepareContext, *pvm.first, pvm.second.GetClassMaps (), classMap, isPolymorphicQuery);
-            if (status != BentleyStatus::SUCCESS)
-                return status;
-
-            queriesAddedToUnion++;
-            }
-
-        if (queriesAddedToUnion == 0)
-            {
-            auto status = CreateNullView (viewSql, prepareContext, classMap);
-            if (status != BentleyStatus::SUCCESS)
-                return status;
-
-            viewSql.AppendParenRight ();
-            return BentleyStatus::SUCCESS;
-            }
-        else
-            viewSql.AppendParenRight ();
-        }
-
-    return status;
-    }
-
-//-----------------------------------------------------------------------------------------
-// @bsimethod                                    Affan.Khan                      12/2013
-//+---------------+---------------+---------------+---------------+---------------+--------
-BentleyStatus ViewGenerator::CreateNullView (NativeSqlBuilder& viewSql, ECSqlPrepareContext const& prepareContext, IClassMap const& classMap)
-    {
-    if (classMap.IsMappedToSecondaryTable ())
-        viewSql.Append ("SELECT NULL ECClassId, NULL " ECDB_COL_ECInstanceId ", NULL ParentECInstanceId, NULL ECPropertyPathId, NULL ECArrayIndex");
-    else
-        viewSql.Append ("SELECT NULL ECClassId, NULL " ECDB_COL_ECInstanceId);
-
-    std::vector<std::pair<PropertyMapCP, PropertyMapCP>> viewPropMaps;
-    auto status = GetPropertyMapsOfDerivedClassCastAsBaseClass (viewPropMaps, prepareContext, classMap, classMap, false, false);
-    if (status != SUCCESS)
-        return status;
-
- 
-    AppendViewPropMapsToQuery (viewSql, classMap.GetECDbMap ().GetECDbR (), prepareContext, classMap.GetTable (), viewPropMaps, true /*forNullView*/);
- 
-    viewSql.Append (" LIMIT 0");
-    return SUCCESS;
-    }
-
-//-----------------------------------------------------------------------------------------
-// @bsimethod                                    Affan.Khan                      07/2013
-//+---------------+---------------+---------------+---------------+---------------+--------
-BentleyStatus ViewGenerator::GetRootClasses (std::vector<IClassMap const*>& rootClasses, ECDbR db)
-    {
-    ECSchemaList schemas;
-    if (db.Schemas ().GetECSchemas (schemas, true) != SUCCESS)
-        return ERROR;
-        
-    std::vector<IClassMap const*> rootClassMaps;
-    for (auto schema : schemas)
-        {
-        if (schema->IsStandardSchema())
-            continue;
-
-        for(auto ecClass : schema->GetClasses())
-            {
-            if (ecClass->GetDerivedClasses().empty())
-                {
-                auto classMap = db.GetECDbImplR().GetECDbMap ().GetClassMap (*ecClass);
-                BeAssert (classMap != nullptr);
-                if (!ECDbPolicyManager::GetClassPolicy (*classMap, IsValidInECSqlPolicyAssertion::Get ()).IsSupported ())
-                    continue;
-
-                rootClassMaps.push_back(classMap);
-                }
-            }
-        }
-    return BentleyStatus::SUCCESS;
-    }
-
-//-----------------------------------------------------------------------------------------
-// @bsimethod                                    Affan.Khan                      07/2013
-//+---------------+---------------+---------------+---------------+---------------+--------
-BentleyStatus  ViewGenerator::ComputeViewMembers 
-(
-ViewMemberByTable& viewMembers, 
-ECDbMapCR map,
-ECClassCR ecClass, 
-bool isPolymorphic, 
-bool optimizeByIncludingOnlyRealTables, 
-bool ensureDerivedClassesAreLoaded
-)
-    {
-    auto classMap = map.GetClassMap (ecClass);
-    if (classMap == nullptr)
-        return SUCCESS;
-
-    if (!classMap->IsRelationshipClassMap ())
-        {
-        if (!ECDbPolicyManager::GetClassPolicy (*classMap, IsValidInECSqlPolicyAssertion::Get ()).IsSupported ())
-            //ECSQL_WIP Not supported yet
-            return BentleyStatus::SUCCESS;
-        }
-        
-    if (!classMap->GetMapStrategy ().IsNotMapped ())
-        {
-        if (classMap->GetTable ().GetColumns ().empty ())
-            return BentleyStatus::SUCCESS;
-
-        auto itor = viewMembers.find (&classMap->GetTable ());
-        if (itor == viewMembers.end ())
-            {
-            DbMetaDataHelper::ObjectType storageType = DbMetaDataHelper::ObjectType::Table;
-            if (optimizeByIncludingOnlyRealTables)
-                {
-                //This is a db query so optimization comes at a cost
-                storageType = DbMetaDataHelper::GetObjectType (map.GetECDbR (), classMap->GetTable ().GetName ().c_str ());
-                }
-            viewMembers.insert (
-                ViewMemberByTable::value_type (&classMap->GetTable (), ViewMember (storageType, *classMap)));
-            }
-        else
-            {
-            if (optimizeByIncludingOnlyRealTables)
-                {
-                if (itor->second.GetStorageType () == DbMetaDataHelper::ObjectType::Table)
-                    itor->second.GetClassMaps ().push_back (classMap);
-                }
-            else
-                itor->second.GetClassMaps ().push_back (classMap);
-            }
-        }
-
-    if (isPolymorphic)
-        {
-        //if (!classMap->IsParentOfJoinedTable())
-        //    {
-            auto const& derivedClasses = ensureDerivedClassesAreLoaded ? map.GetECDbR().Schemas().GetDerivedECClasses(ecClass) : ecClass.GetDerivedClasses();
-            for (auto derivedClass : derivedClasses)
-                {
-                auto status = ComputeViewMembers(viewMembers, map, *derivedClass, isPolymorphic, optimizeByIncludingOnlyRealTables, ensureDerivedClassesAreLoaded);
-                if (status != BentleyStatus::SUCCESS)
-                    return status;
-                }
-            //}
-        }
-    return BentleyStatus::SUCCESS;
-    }
-
-
-//-----------------------------------------------------------------------------------------
-// @bsimethod                                    Affan.Khan                      09/2013
-//+---------------+---------------+---------------+---------------+---------------+-------
-BentleyStatus ViewGenerator::GetPropertyMapsOfDerivedClassCastAsBaseClass (std::vector<std::pair<PropertyMapCP, PropertyMapCP>>& propMaps, ECSqlPrepareContext const& prepareContext, IClassMap const& baseClassMap, IClassMap const& childClassMap, bool skipSystemProperties, bool embededStatement)
-    {
-    propMaps.clear ();    
-   
-    auto& parentMap = embededStatement ? baseClassMap.GetView (IClassMap::View::EmbeddedType)
-        : baseClassMap;
-
-
-    auto& childMap = embededStatement ? childClassMap.GetView (IClassMap::View::EmbeddedType)
-        : childClassMap;
-
-
-
-for (auto baseClassPropertyMap : parentMap.GetPropertyMaps())
-    {
-    if ((skipSystemProperties && baseClassPropertyMap->IsSystemPropertyMap()) ||
-        baseClassPropertyMap->GetAsPropertyMapToTable())
-        continue;
-
-    auto accessString = baseClassPropertyMap->GetPropertyAccessString();
-    auto childClassCounterpartPropMap = childMap.GetPropertyMap(accessString);
-    if (childClassCounterpartPropMap == nullptr)
-        return ERROR;
-
-    std::vector<ECDbSqlColumn const*> baseClassPropMapColumns;
-    std::vector<ECDbSqlColumn const*> childClassPropMapColumns;
-    baseClassPropertyMap->GetColumns(baseClassPropMapColumns);
-    childClassCounterpartPropMap->GetColumns(childClassPropMapColumns);
-    if (baseClassPropMapColumns.size() != childClassPropMapColumns.size())
-        return ERROR;
-
-    propMaps.push_back({baseClassPropertyMap, childClassCounterpartPropMap});
-    }
-
-return SUCCESS;
-    }
-
-    //-----------------------------------------------------------------------------------------
-    // @bsimethod                                    Affan.Khan                      09/2013
-    //+---------------+---------------+---------------+---------------+---------------+-------
-    BentleyStatus ViewGenerator::AppendViewPropMapsToQuery(NativeSqlBuilder& viewQuery, ECDbR ecdb, ECSqlPrepareContext const& prepareContext, ECDbSqlTable const& table, std::vector<std::pair<PropertyMapCP, PropertyMapCP>> const& viewPropMaps, bool forNullView)
-        {
-        for (auto const& propMapPair : viewPropMaps)
-            {
-            auto basePropMap = propMapPair.first;
-            auto actualPropMap = propMapPair.second;
-            if (!prepareContext.GetSelectionOptions().IsSelected(actualPropMap->GetPropertyAccessString()))
-                continue;
-
-<<<<<<< HEAD
-        auto aliasSqlSnippets = basePropMap->ToNativeSql(nullptr, ECSqlType::Select, false);
-        bool isInstanceId = actualPropMap->GetFirstColumn()->GetKnownColumnId() == ECDbKnownColumns::ECInstanceId;
-        auto colSqlSnippets = actualPropMap->ToNativeSql(isInstanceId? table.GetName().c_str() : nullptr, ECSqlType::Select, false);
-=======
-            auto aliasSqlSnippets = basePropMap->ToNativeSql(nullptr, ECSqlType::Select, false);
-            auto colSqlSnippets = actualPropMap->ToNativeSql(nullptr, ECSqlType::Select, false);
->>>>>>> 4d2fbfc6
-
-            const size_t snippetCount = colSqlSnippets.size();
-            if (aliasSqlSnippets.size() != snippetCount)
-                {
-                BeAssert(false && "Number of alias SQL snippets is expected to be the same as number of column SQL snippets.");
-                return ERROR;
-                }
-
-            for (size_t i = 0; i < snippetCount; i++)
-                {
-                viewQuery.AppendComma(true);
-                auto const& aliasSqlSnippet = aliasSqlSnippets[i];
-                if (forNullView)
-                    viewQuery.Append("NULL ");
-                else
-                    viewQuery.Append(colSqlSnippets[i]).AppendSpace();
-
-                viewQuery.Append(aliasSqlSnippet);
-                }
-            }
-
-        return SUCCESS;
-        }
-
-    //-----------------------------------------------------------------------------------------
-    // @bsimethod                                    Affan.Khan                      07/2013
-    //+---------------+---------------+---------------+---------------+---------------+-------
-    BentleyStatus ViewGenerator::GetViewQueryForChild(NativeSqlBuilder& viewSql, ECDbMapCR map, ECSqlPrepareContext const& prepareContext, ECDbSqlTable const& table, const std::vector<IClassMap const*>& childClassMap, IClassMap const& baseClassMap, bool isPolymorphic)
-        {
-        if (childClassMap.empty() || table.GetColumns().empty())
-            {
-            BeAssert(false);
-            return ERROR;
-            }
-
-        IClassMap const* firstChildClassMap = *childClassMap.begin();
-        //Generate Select statement
-        viewSql.Append("SELECT ");
-
-        ECDbSqlColumn const* classIdColumn = nullptr;
-        if (table.TryGetECClassIdColumn(classIdColumn))
-            viewSql.Append(classIdColumn->GetName().c_str());
-        else
-            viewSql.Append(firstChildClassMap->GetClass().GetId()).AppendSpace().Append(ECCLASSID_COLUMNNAME);
-
-<<<<<<< HEAD
-    auto classIdColumn = table.FindColumnCP (ECDB_COL_ECClassId);
-    if (classIdColumn != nullptr)
-        {
-        viewSql.AppendEscaped(table.GetName().c_str()).AppendDot().Append(classIdColumn->GetName().c_str());
-        }
-    else
-        viewSql.Append (firstChildClassMap->GetClass ().GetId ()).AppendSpace ().Append (ECCLASSID_COLUMNNAME);
-=======
->>>>>>> 4d2fbfc6
-
-        std::vector<std::pair<PropertyMapCP, PropertyMapCP>> viewPropMaps;
-        auto isEmbeded = prepareContext.GetParentArrayProperty() != nullptr;
-        auto status = GetPropertyMapsOfDerivedClassCastAsBaseClass(viewPropMaps, prepareContext, baseClassMap, *firstChildClassMap, false, isEmbeded);
-        if (status != BentleyStatus::SUCCESS)
-            return status;
-
-<<<<<<< HEAD
-    //Append prop map columns to query [col1],[col2], ...
-    AppendViewPropMapsToQuery (viewSql, map.GetECDbR (), prepareContext, table, viewPropMaps);
-    
-    //Determine which table to join for split table case
-    std::set<ECDbSqlTable const*> tableToJoinOn;
-    for (auto const& propMapPair : viewPropMaps)
-        {
-        auto actualPropMap = propMapPair.second;
-        if (!prepareContext.GetSelectionOptions().IsSelected(actualPropMap->GetPropertyAccessString()))
-            continue
-            ;
-        tableToJoinOn.insert(actualPropMap->GetTable());
-        }
-
-    viewSql.Append (" FROM ").AppendEscaped (table.GetName().c_str());
-    //Join necessary table for table
-    auto primaryKey = table.GetFilteredColumnFirst(ECDbKnownColumns::ECInstanceId);
-    for (auto const& vpart : firstChildClassMap->GetStorageDescription().GetVerticalPartitions())
-        {
-        bool tableReferencedInQuery = tableToJoinOn.find(&vpart.GetTable()) != tableToJoinOn.end();
-        bool notYetReferenced = &vpart.GetTable() != &table;
-        if (tableReferencedInQuery && notYetReferenced)
-            {
-            auto fkKey = vpart.GetTable().GetFilteredColumnFirst(ECDbKnownColumns::ECInstanceId);
-            viewSql.Append(" INNER JOIN ").AppendEscaped(vpart.GetTable().GetName().c_str());
-            viewSql.Append(" ON ").AppendEscaped(table.GetName().c_str()).AppendDot().AppendEscaped(primaryKey->GetName().c_str());
-            viewSql.Append(" = ").AppendEscaped(vpart.GetTable().GetName().c_str()).AppendDot().AppendEscaped(fkKey->GetName().c_str());
-            }
-        }
-
-=======
-        //Append prop map columns to query [col1],[col2], ...
-        AppendViewPropMapsToQuery(viewSql, map.GetECDbR(), prepareContext, table, viewPropMaps);
-
-        viewSql.Append(" FROM ").AppendEscaped(table.GetName().c_str());
->>>>>>> 4d2fbfc6
-
-        NativeSqlBuilder where;
-        if (classIdColumn != nullptr)
-            {
-            OptionsExp const* options = prepareContext.GetCurrentScope().GetOptions();
-            if (options == nullptr || !options->HasOption(OptionsExp::NOECCLASSIDFILTER_OPTION))
-                {
-                if (SUCCESS != baseClassMap.GetStorageDescription().GenerateECClassIdFilter(where, table, *classIdColumn, isPolymorphic))
-                    return ERROR;
-                }
-            }
-
-    //We allow query of struct classes.
-    if (firstChildClassMap->IsMappedToSecondaryTable())
-        {
-        if (!where.IsEmpty())
-        where.Append(" AND ");
-
-        if (prepareContext.GetParentArrayProperty() == nullptr)
-        where.Append("(ECPropertyPathId IS NULL AND ECArrayIndex IS NULL)");
-        }
-
-    if (!where.IsEmpty())
-        viewSql.Append(" WHERE ").Append(where);
-
-    return SUCCESS;
-    }
-
-//-----------------------------------------------------------------------------------------
-// @bsimethod                                    Affan.Khan                      09/2013
-//+---------------+---------------+---------------+---------------+---------------+-------
-    BentleyStatus ViewGenerator::CreateNullViewForRelationshipClassEndTableMap (NativeSqlBuilder& viewSql, ECSqlPrepareContext const& prepareContext, RelationshipClassMapCR relationMap, IClassMap const& baseClassMap)
-    {
-    AppendSystemPropMapsToNullView (viewSql, prepareContext, relationMap, false /*endWithComma*/);
-
-    viewSql.Append (" LIMIT 0");
-
-    return BentleyStatus::SUCCESS;
-    }
-//-----------------------------------------------------------------------------------------
-// @bsimethod                                    Affan.Khan                      09/2013
-//+---------------+---------------+---------------+---------------+---------------+-------
-BentleyStatus ViewGenerator::CreateNullViewForRelationshipClassLinkTableMap (NativeSqlBuilder& viewSql, ECSqlPrepareContext const& prepareContext, RelationshipClassMapCR relationMap, IClassMap const& baseClassMap)
-    {
-    AppendSystemPropMapsToNullView (viewSql, prepareContext, relationMap, false /*endWithComma*/);
-
-    //! Only link table mapped relationship properties are persisted
-    std::vector<std::pair<PropertyMapCP, PropertyMapCP>> viewPropMaps;
-    auto status = GetPropertyMapsOfDerivedClassCastAsBaseClass (viewPropMaps, prepareContext, baseClassMap, relationMap, true, false);
-    if (status != BentleyStatus::SUCCESS)
-        return status;
-
-    //Append columns to query [col1],[col2], ...
-    AppendViewPropMapsToQuery (viewSql, relationMap.GetECDbMap ().GetECDbR (), prepareContext, relationMap.GetTable (), viewPropMaps, true);
-    return SUCCESS;
-    }
-
-//-----------------------------------------------------------------------------------------
-// @bsimethod                                    Affan.Khan                      09/2013
-//+---------------+---------------+---------------+---------------+---------------+-------
-    BentleyStatus ViewGenerator::GetAllChildRelationships (std::vector<RelationshipClassMapCP>& relationshipMaps, ECDbMapCR map, ECSqlPrepareContext const& prepareContext, IClassMap const& baseRelationMap)
-    {
-    auto& baseClass = baseRelationMap.GetClass();
-    for (auto childClass : map.GetECDbR ().Schemas ().GetDerivedECClasses (const_cast<ECClassR>(baseClass)))
-        {
-        auto childClassMap = map.GetClassMap (*childClass);
-        if (childClassMap == nullptr)
-            continue;
-
-        auto policy = ECDbPolicyManager::GetClassPolicy (*childClassMap, IsValidInECSqlPolicyAssertion::Get ());
-        if (policy.IsSupported ())
-            {
-            if (!childClassMap->IsRelationshipClassMap ())
-                {
-                LOG.errorv ("ECDb does not support relationships that have derived non-relationship classes.");
-                BeAssert (childClassMap->IsRelationshipClassMap ());
-                return ERROR;
-                }
-
-            relationshipMaps.push_back (static_cast<RelationshipClassMapCP>(childClassMap));
-            }
-
-        auto status = GetAllChildRelationships (relationshipMaps, map, prepareContext, *childClassMap);
-        if (status != BentleyStatus::SUCCESS)
-            return status;
-        }
-
-    return BentleyStatus::SUCCESS;  
-    }
-
-//-----------------------------------------------------------------------------------------
-// @bsimethod                                    Affan.Khan                      09/2013
-//+---------------+---------------+---------------+---------------+---------------+-------
-BentleyStatus ViewGenerator::CreateViewForRelationshipClassLinkTableMap (NativeSqlBuilder& viewSql, ECDbMapCR ecdbMap, ECSqlPrepareContext const& prepareContext, RelationshipClassMapCR relationMap, IClassMap const& baseClassMap)
-    {
-    viewSql.Append ("SELECT ");
-    AppendSystemPropMaps (viewSql, ecdbMap, prepareContext, relationMap);
-
-    //! Only link table mapped relationship properties are persisted
-    std::vector<std::pair<PropertyMapCP, PropertyMapCP>> viewPropMaps;
-    auto status = GetPropertyMapsOfDerivedClassCastAsBaseClass (viewPropMaps, prepareContext, baseClassMap, relationMap, true, false);
-    if (status != SUCCESS)
-        return status;
-
-    //Append prop maps' columns to query [col1],[col2], ...
-    AppendViewPropMapsToQuery (viewSql, ecdbMap.GetECDbR (), prepareContext, relationMap.GetTable (), viewPropMaps);
-
-    viewSql.Append (" FROM ").AppendEscaped (relationMap.GetTable ().GetName ().c_str ());
-   
-    //Append secondary table JOIN
-    auto const secondaryTables = relationMap.GetJoinedTables ();
-    auto primaryTable = &relationMap.GetTable ();
-    auto primaryECInstanceIdColumn = primaryTable->GetFilteredColumnFirst (ColumnKind::ECInstanceId);
-    BeAssert (primaryECInstanceIdColumn != nullptr);
-    if (BuildRelationshipJoinIfAny (viewSql, relationMap, ECN::ECRelationshipEnd::ECRelationshipEnd_Source) != BentleyStatus::SUCCESS)
-        return BentleyStatus::ERROR;
-
-    if (BuildRelationshipJoinIfAny (viewSql, relationMap, ECN::ECRelationshipEnd::ECRelationshipEnd_Target) != BentleyStatus::SUCCESS)
-        return BentleyStatus::ERROR;
-
-    return BentleyStatus::SUCCESS;
-    }
-
-//-----------------------------------------------------------------------------------------
-// @bsimethod                                    Affan.Khan                      09/2013
-//+---------------+---------------+---------------+---------------+---------------+-------
-BentleyStatus ViewGenerator::CreateViewForRelationshipClassEndTableMap (NativeSqlBuilder& viewSql, ECDbMapCR ecdbMap, ECSqlPrepareContext const& prepareContext, RelationshipClassEndTableMapCR relationMap, IClassMap const& baseClassMap)
-    {
-    //ECInstanceId, ECClassId of the relationship instance
-    viewSql.Append ("SELECT ");
-    AppendSystemPropMaps (viewSql, ecdbMap, prepareContext,  relationMap);
-    viewSql.Append (" FROM ").AppendEscaped (relationMap.GetTable ().GetName ().c_str ());
-
-    //Append secondary table JOIN
-    auto const secondaryTables = relationMap.GetJoinedTables ();
-    auto primaryTable = &relationMap.GetTable ();
-    auto primaryECInstanceIdColumn = primaryTable->GetFilteredColumnFirst (ColumnKind::ECInstanceId);
-    BeAssert (primaryECInstanceIdColumn != nullptr);
-
-    if (BuildRelationshipJoinIfAny (viewSql, relationMap, ECN::ECRelationshipEnd::ECRelationshipEnd_Source) != BentleyStatus::SUCCESS)
-        return BentleyStatus::ERROR;
-
-    if (BuildRelationshipJoinIfAny (viewSql, relationMap, ECN::ECRelationshipEnd::ECRelationshipEnd_Target) != BentleyStatus::SUCCESS)
-    return BentleyStatus::ERROR;
-
-
-    viewSql.Append (" WHERE ").Append (relationMap.GetOtherEndECInstanceIdPropMap ()->ToNativeSql (nullptr, ECSqlType::Select, false)).Append (" IS NOT NULL");
-    return SUCCESS;
-    }
-
-//-----------------------------------------------------------------------------------------
-// @bsimethod                                    Affan.Khan                      07/2015
-//+---------------+---------------+---------------+---------------+---------------+-------
-BentleyStatus ViewGenerator::BuildRelationshipJoinIfAny (NativeSqlBuilder& sqlBuilder, RelationshipClassMapCR classMap, ECN::ECRelationshipEnd endPoint)
-    {
-    auto ecclassIdPropertyMap = static_cast<PropertyMapRelationshipConstraintClassId const*>(endPoint == ECRelationshipEnd::ECRelationshipEnd_Source ? classMap.GetSourceECClassIdPropMap () : classMap.GetTargetECClassIdPropMap ());
-    if (!ecclassIdPropertyMap->IsMappedToPrimaryTable ())
-        {
-        auto ecInstanceIdPropertyMap = static_cast<PropertyMapRelationshipConstraintECInstanceId const*>(endPoint == ECRelationshipEnd::ECRelationshipEnd_Source ? classMap.GetSourceECInstanceIdPropMap () : classMap.GetTargetECInstanceIdPropMap ());
-        auto const& targetTable = ecclassIdPropertyMap->GetFirstColumn ()->GetTable ();
-
-        sqlBuilder.Append (" INNER JOIN ");
-        sqlBuilder.AppendEscaped (targetTable.GetName ().c_str ());
-        sqlBuilder.AppendSpace ();
-        sqlBuilder.Append (GetECClassIdPrimaryTableAlias (endPoint));
-        sqlBuilder.Append (" ON ");
-        sqlBuilder.Append (GetECClassIdPrimaryTableAlias (endPoint));
-        sqlBuilder.AppendDot ();
-        auto targetECInstanceIdColumn = targetTable.GetFilteredColumnFirst (ColumnKind::ECInstanceId);
-        if (targetECInstanceIdColumn == nullptr)
-            {
-            BeAssert (false && "Failed to find ECInstanceId column in target table");
-            return BentleyStatus::ERROR;
-            }
-        sqlBuilder.AppendEscaped (targetECInstanceIdColumn->GetName ().c_str ());
-        sqlBuilder.Append (" = ");
-        sqlBuilder.AppendEscaped (ecInstanceIdPropertyMap->GetFirstColumn ()->GetTable ().GetName ().c_str ());
-
-        sqlBuilder.AppendDot ();
-        sqlBuilder.Append (ecInstanceIdPropertyMap->GetFirstColumn ()->GetName ().c_str ());
-        sqlBuilder.AppendSpace ();
-        }
-
-    return BentleyStatus::SUCCESS;
-    }
-//-----------------------------------------------------------------------------------------
-// @bsimethod                                    Affan.Khan                      09/2013
-//+---------------+---------------+---------------+---------------+---------------+-------
-    BentleyStatus ViewGenerator::CreateViewForRelationship (NativeSqlBuilder& viewSql, ECDbMapCR map, ECSqlPrepareContext const& prepareContext, IClassMap const& relationMap, IClassMap const& baseClassMap)
-    {
-    switch(relationMap.GetClassMapType())
-        {
-        case ClassMap::Type::RelationshipEndTable:
-            return CreateViewForRelationshipClassEndTableMap (viewSql, map, prepareContext, static_cast<RelationshipClassEndTableMapCR>(relationMap), baseClassMap);
-        case ClassMap::Type::RelationshipLinkTable:
-            return CreateViewForRelationshipClassLinkTableMap (viewSql, map, prepareContext, static_cast<RelationshipClassMapCR>(relationMap), baseClassMap);
-        }
-
-    return ERROR;
-    }
-//-----------------------------------------------------------------------------------------
-// @bsimethod                                    Affan.Khan                      09/2013
-//+---------------+---------------+---------------+---------------+---------------+-------
-    BentleyStatus ViewGenerator::CreateNullViewForRelationship (NativeSqlBuilder& viewSql, ECDbMapCR map, ECSqlPrepareContext const& prepareContext, IClassMap const& relationMap, IClassMap const& baseClassMap)
-    {
-    switch (relationMap.GetClassMapType ())
-        {
-        case ClassMap::Type::RelationshipEndTable:
-            return CreateNullViewForRelationshipClassEndTableMap (viewSql, prepareContext, static_cast<RelationshipClassMapCR>(relationMap), baseClassMap);
-        case ClassMap::Type::RelationshipLinkTable:
-            return CreateNullViewForRelationshipClassLinkTableMap (viewSql, prepareContext, static_cast<RelationshipClassMapCR>(relationMap), baseClassMap);
-        default:
-            return ERROR;
-        }
-    }
-
-//-----------------------------------------------------------------------------------------
-// @bsimethod                                    Affan.Khan                      09/2015
-//+---------------+---------------+---------------+---------------+---------------+-------
-    BentleyStatus ViewGenerator::CreateViewForRelationship(NativeSqlBuilder& viewSql, ECDbMapCR map, ECSqlPrepareContext const& prepareContext, IClassMap const& relationMap, bool isPolymorphic, bool optimizeByIncludingOnlyRealTables)
-        {
-        BeAssert(relationMap.IsRelationshipClassMap());
-        BentleyStatus status = BentleyStatus::SUCCESS;
-
-        if (relationMap.GetMapStrategy().IsNotMapped())
-            return BentleyStatus::ERROR;
-
-        ViewMemberByTable vmt;
-        status = ComputeViewMembers(vmt, map, relationMap.GetClass(), isPolymorphic, optimizeByIncludingOnlyRealTables, true);
-        if (status != BentleyStatus::SUCCESS)
-            return status;
-        if (vmt.empty())
-            {
-            return CreateNullViewForRelationship(viewSql, map, prepareContext, relationMap, relationMap);
-            }
-        ViewMember viewMember = vmt[&relationMap.GetTable()];
-        NativeSqlBuilder unionQuery;
-
-        for (auto cm : viewMember.GetClassMaps())
-            {
-            switch (cm->GetClassMapType())
-                {
-                    case ClassMap::Type::RelationshipEndTable:
-                        if (!unionQuery.IsEmpty())
-                            unionQuery.Append(" UNION ");
-                        status = CreateViewForRelationshipClassEndTableMap(unionQuery, map, prepareContext, *static_cast<RelationshipClassEndTableMapCP>(cm), relationMap);
-                        if (status != BentleyStatus::SUCCESS)
-                            return status;
-                        break;
-
-                    case ClassMap::Type::RelationshipLinkTable:
-                    {
-                    if (!unionQuery.IsEmpty())
-                        unionQuery.Append(" UNION ");
-
-                    status = CreateViewForRelationshipClassLinkTableMap(unionQuery, map, prepareContext, *static_cast<RelationshipClassLinkTableMapCP>(cm), relationMap);
-                    if (status != BentleyStatus::SUCCESS)
-                        return status;
-
-                    ECDbSqlTable const& table = relationMap.GetTable();
-                    ECDbSqlColumn const* classIdColumn = nullptr;
-                    if (table.TryGetECClassIdColumn(classIdColumn))
-                        {
-                        OptionsExp const* options = prepareContext.GetCurrentScope().GetOptions();
-                        if (options == nullptr || !options->HasOption(OptionsExp::NOECCLASSIDFILTER_OPTION))
-                            {
-                            NativeSqlBuilder whereClause;
-                            if (SUCCESS != cm->GetStorageDescription().GenerateECClassIdFilter(whereClause, table,
-                                                                                                  *classIdColumn, false, true))
-                                return ERROR;
-
-                            if (!whereClause.IsEmpty())
-                                unionQuery.Append(" WHERE ").Append(whereClause);
-                            }
-                        }
-                    }
-                }
-            }
-
-        vmt.erase(&relationMap.GetTable());
-        for (auto& vm : vmt)
-            {
-            auto table = vm.first;
-            if (vm.second.GetStorageType() != DbMetaDataHelper::ObjectType::Table)
-                continue;
-
-            std::vector<RelationshipClassEndTableMapCP> etm;
-            std::vector<RelationshipClassLinkTableMapCP> ltm;
-            for (auto cm : vm.second.GetClassMaps())
-                {
-                switch (cm->GetClassMapType())
-                    {
-                        case ClassMap::Type::RelationshipEndTable:
-                            etm.push_back(static_cast<RelationshipClassEndTableMapCP>(cm)); break;
-                        case ClassMap::Type::RelationshipLinkTable:
-                            ltm.push_back(static_cast<RelationshipClassLinkTableMapCP>(cm)); break;
-                    }
-                }
-
-            if (!ltm.empty())
-                {
-                if (!unionQuery.IsEmpty())
-                    unionQuery.Append(" UNION ");
-
-                status = CreateViewForRelationshipClassLinkTableMap(unionQuery, map, prepareContext, *ltm.front(), relationMap);
-                if (status != SUCCESS)
-                    return status;
-
-                ECDbSqlColumn const* classIdColumn = nullptr;
-                if (relationMap.GetTable().TryGetECClassIdColumn(classIdColumn))
-                    {
-
-                    std::vector<ECClassId> classesMappedToTable;
-                    if (ECDbSchemaPersistence::GetClassesMappedToTable(classesMappedToTable, *table, false, map.GetECDbR()) != SUCCESS)
-                        return ERROR;
-
-                    if (classesMappedToTable.size() != ltm.size())
-                        {
-                        unionQuery.Append(" WHERE ");
-                        unionQuery.AppendEscaped(table->GetName().c_str()).AppendDot().AppendEscaped(classIdColumn->GetName().c_str()).Append(" IN ");
-                        unionQuery.AppendParenLeft();
-                        for (auto lt : ltm)
-                            {
-                            unionQuery.Append(lt->GetClass().GetId());
-                            if (ltm.back() != lt)
-                                {
-                                unionQuery.AppendComma();
-                                }
-                            }
-                        unionQuery.AppendParenRight();
-                        }
-                    }
-                }
-
-            for (auto et : etm)
-                {
-                if (!unionQuery.IsEmpty())
-                    unionQuery.Append(" UNION ");
-
-                status = CreateViewForRelationshipClassEndTableMap(unionQuery, map, prepareContext, *et, relationMap);
-                if (status != BentleyStatus::SUCCESS)
-                    return status;
-                }
-            }
-
-        viewSql.AppendParenLeft().Append(unionQuery.ToString()).AppendParenRight();
-        return status;
-        }
-
-//---------------------------------------------------------------------------------------
-// @bsimethod                                 Krischan.Eberle                    12/2013
-//---------------------------------------------------------------------------------------
-//static
-BentleyStatus ViewGenerator::AppendSystemPropMaps (NativeSqlBuilder& viewSql, ECDbMapCR ecdbMap, ECSqlPrepareContext const& prepareContext, RelationshipClassMapCR relationMap)
-    {
-    auto ecId = relationMap.GetECInstanceIdPropertyMap ();
-    if (!ecId->IsVirtual ())
-        {
-        viewSql.AppendEscaped (ecId->GetFirstColumn ()->GetTable ().GetName ().c_str ()).AppendDot ();
-        }
-
-    viewSql.Append (relationMap.GetECInstanceIdPropertyMap ()->ToNativeSql ( nullptr, ECSqlType::Select, false)).AppendComma (true);
-    viewSql.Append (relationMap.GetClass ().GetId ()).AppendSpace ().Append (ECCLASSID_COLUMNNAME).AppendComma (true);
-
-    //Source
-    BeAssert (dynamic_cast<PropertyMapRelationshipConstraint const*> (relationMap.GetSourceECInstanceIdPropMap ()) != nullptr);
-    auto propMap = static_cast<PropertyMapRelationshipConstraint const*> (relationMap.GetSourceECInstanceIdPropMap ());
-    if (!propMap->IsVirtual ())
-        {
-        viewSql.AppendEscaped (propMap->GetFirstColumn ()->GetTable ().GetName ().c_str ()).AppendDot ();
-        }
-
-    propMap->AppendSelectClauseSqlSnippetForView (viewSql);
-    viewSql.AppendComma (true);
-
-    BeAssert (dynamic_cast<PropertyMapRelationshipConstraint const*> (relationMap.GetSourceECClassIdPropMap ()) != nullptr);
-    propMap = static_cast<PropertyMapRelationshipConstraint const*> (relationMap.GetSourceECClassIdPropMap ());
-    if (!propMap->IsVirtual ())
-        {
-        if (!propMap->IsMappedToPrimaryTable ())
-            viewSql.AppendEscaped (GetECClassIdPrimaryTableAlias (ECRelationshipEnd::ECRelationshipEnd_Source)).AppendDot ();
-        else
-            viewSql.AppendEscaped (propMap->GetFirstColumn ()->GetTable ().GetName ().c_str ()).AppendDot ();
-        }
-
-    AppendConstraintClassIdPropMap (viewSql, prepareContext, *propMap, ecdbMap, relationMap, relationMap.GetRelationshipClass ().GetSource ());
-    viewSql.AppendComma (true);
-
-    //Target
-    BeAssert (dynamic_cast<PropertyMapRelationshipConstraint const*> (relationMap.GetTargetECInstanceIdPropMap ()) != nullptr);
-    propMap = static_cast<PropertyMapRelationshipConstraint const*> (relationMap.GetTargetECInstanceIdPropMap ());
-    if (!propMap->IsVirtual ())
-        {
-        viewSql.AppendEscaped (propMap->GetFirstColumn ()->GetTable ().GetName ().c_str ()).AppendDot ();
-        }
-
-    propMap->AppendSelectClauseSqlSnippetForView (viewSql);
-    viewSql.AppendComma (true);
-
-    BeAssert (dynamic_cast<PropertyMapRelationshipConstraint const*> (relationMap.GetTargetECClassIdPropMap ()) != nullptr);
-    propMap = static_cast<PropertyMapRelationshipConstraint const*> (relationMap.GetTargetECClassIdPropMap ());
-    if (!propMap->IsVirtual ())
-        {
-        if (!propMap->IsMappedToPrimaryTable ())
-            viewSql.AppendEscaped (GetECClassIdPrimaryTableAlias (ECRelationshipEnd::ECRelationshipEnd_Target)).AppendDot ();
-        else
-            viewSql.AppendEscaped (propMap->GetFirstColumn ()->GetTable ().GetName ().c_str ()).AppendDot ();
-        }
-
-    AppendConstraintClassIdPropMap (viewSql, prepareContext, *propMap, ecdbMap, relationMap, relationMap.GetRelationshipClass ().GetTarget ());
-
-    return SUCCESS;
-    }
-
-//---------------------------------------------------------------------------------------
-// @bsimethod                                 Krischan.Eberle                    12/2013
-//---------------------------------------------------------------------------------------
-//static
-    BentleyStatus ViewGenerator::AppendSystemPropMapsToNullView (NativeSqlBuilder& viewSql, ECSqlPrepareContext const& prepareContext, RelationshipClassMapCR relationMap, bool endWithComma)
-    {
-    //ECInstanceId and ECClassId
-    auto sqlSnippets = relationMap.GetECInstanceIdPropertyMap ()->ToNativeSql (nullptr, ECSqlType::Select, false);
-    if (sqlSnippets.size () != 1)
-        return ERROR;
-    viewSql.Append ("SELECT NULL ").Append (sqlSnippets).AppendComma (true);
-    viewSql.Append ("NULL ").Append (ECCLASSID_COLUMNNAME).AppendComma (true);
-
-    //Source constraint
-    sqlSnippets = relationMap.GetSourceECInstanceIdPropMap ()->ToNativeSql (nullptr, ECSqlType::Select, false);
-    if (sqlSnippets.size () != 1)
-        return ERROR;
-    viewSql.Append ("NULL ").Append (sqlSnippets).AppendComma (true);
-
-    sqlSnippets = relationMap.GetSourceECClassIdPropMap ()->ToNativeSql (nullptr, ECSqlType::Select, false);
-    if (sqlSnippets.size () != 1)
-        return ERROR;
-    viewSql.Append ("NULL ").Append (sqlSnippets).AppendComma (true);
-
-    //Target constraint
-    sqlSnippets = relationMap.GetTargetECInstanceIdPropMap ()->ToNativeSql (nullptr, ECSqlType::Select, false);
-    if (sqlSnippets.size () != 1)
-        return ERROR;
-    viewSql.Append ("NULL ").Append (sqlSnippets).AppendComma (true);
-
-    sqlSnippets = relationMap.GetTargetECClassIdPropMap ()->ToNativeSql (nullptr, ECSqlType::Select, false);
-    if (sqlSnippets.size () != 1)
-        return ERROR;
-    viewSql.Append ("NULL ").Append (sqlSnippets);
-
-    if (endWithComma)
-        viewSql.AppendComma (true);
-
-    return SUCCESS;
-    }
-
-//---------------------------------------------------------------------------------------
-// @bsimethod                                 Krischan.Eberle                    12/2013
-//---------------------------------------------------------------------------------------
-//static
-BentleyStatus ViewGenerator::AppendConstraintClassIdPropMap (NativeSqlBuilder& viewSql, ECSqlPrepareContext const& prepareContext, PropertyMapRelationshipConstraint const& propMap, ECDbMapCR ecdbMap, RelationshipClassMapCR relationMap, ECRelationshipConstraintCR constraint)
-    {
-    if (propMap.IsVirtual ())
-        {
-        bset<IClassMap const*> classMaps;
-        ecdbMap.GetClassMapsFromRelationshipEnd (classMaps, constraint, true);
-        if (classMaps.size () != 1)
-            {
-            BeAssert (false && "Expecting exactly one ClassMap at end");
-            return BentleyStatus::ERROR;
-            }
-        auto classMap = *classMaps.begin ();
-        BeAssert (classMap != nullptr);
-        const auto endClassId = classMap->GetClass ().GetId ();
-
-        viewSql.Append (endClassId).AppendSpace ();
-        viewSql.Append (propMap.ToNativeSql ( nullptr, ECSqlType::Select, false));
-        }
-    else
-        propMap.AppendSelectClauseSqlSnippetForView (viewSql);
-
-    return SUCCESS;
-    }
-
-
-//static 
-void ViewGenerator::LoadDerivedClassMaps (std::map<ECClassId, IClassMap const *>& viewClasses, ECDbMapCR map, IClassMap const* classMap)
-    {
-    if (viewClasses.find (classMap->GetClass().GetId ()) != viewClasses.end ())
-        return;
-
-    ECDbSchemaManagerCR schemaManager = map.GetECDbR ().Schemas ();
-    
-    for (ECClassCP ecClass : schemaManager.GetDerivedECClasses (classMap->GetClass ()))
-        {
-        if (viewClasses.find (ecClass->GetId ()) == viewClasses.end ())
-            continue;
-
-        IClassMap const* classMap = map.GetClassMap (*ecClass);
-        if (classMap == nullptr || classMap->GetMapStrategy ().IsNotMapped ())
-            {
-            continue;
-            }
-
-        viewClasses.insert (std::map<ECClassId, IClassMap const*>::value_type (ecClass->GetId (), classMap));
-
-        if (!ecClass->GetDerivedClasses ().empty ())
-            {
-            LoadDerivedClassMaps (viewClasses, map, classMap);
-            }
-        }
-    }
-
-//static
-void ViewGenerator::CreateSystemClassView (NativeSqlBuilder &viewSql, std::map<ECDbSqlTable const*, std::vector<IClassMap const*>> &tableMap, std::set<ECDbSqlTable const*> &tableToIncludeEntirly, bool forStructArray, ECSqlPrepareContext const& prepareContext)
-    {
-    bool first = true;
-    for (auto& pair : tableMap)
-        {
-
-        std::vector<IClassMap const*>& classMaps = pair.second;
-        ECDbSqlTable const* tableP = pair.first;
-
-        bool includeEntireTable = tableToIncludeEntirly.find (tableP) != tableToIncludeEntirly.end ();
-        IClassMap const* classMap = classMaps[0];
-        ECDbSqlColumn const* ecInstanceIdColumn = classMap->GetPropertyMap ("ECInstanceId")->GetFirstColumn ();
-        ECDbSqlColumn const* ecClassIdColumn = tableP->FindColumnCP ("ECClassId");
-
-        if (tableP->GetPersistenceType() == PersistenceType::Virtual)
-            continue;
-
-        DbMetaDataHelper::ObjectType objectType = DbMetaDataHelper::GetObjectType (classMap->GetECDbMap ().GetECDbR (), tableP->GetName ().c_str ());
-        if (objectType == DbMetaDataHelper::ObjectType::None)
-            continue;
-
-        if (!first)
-            {
-            viewSql.Append ("\r\nUNION", true);
-            }
-
-        viewSql.Append ("SELECT", true);
-        viewSql.Append (ecInstanceIdColumn->GetName ().c_str (), true);
-        if (first)
-            {
-            viewSql.Append (ECDB_COL_ECInstanceId, true);
-            }
-
-        viewSql.AppendComma (true);
-
-        if (ecClassIdColumn)
-            viewSql.Append (ecClassIdColumn->GetName ().c_str (), true);
-        else
-            viewSql.Append (classMap->GetClass ().GetId ()).AppendSpace();
-        
-        if (first)
-            {
-            viewSql.Append ("ECClassId", true);
-            }
-
-        if (forStructArray)
-            {
-            viewSql.AppendComma (true).Append (ECDbSystemSchemaHelper::ECPROPERTYPATHID_PROPNAME).AppendComma (true).Append (ECDbSystemSchemaHelper::ECARRAYINDEX_PROPNAME);
-            }
-
-        viewSql.AppendSpace ().Append ("FROM", true).AppendEscaped (tableP->GetName ().c_str ()).AppendSpace ();
-
-        bool wherePreset = false;
-        if (!includeEntireTable && classMaps.size () > 1)
-            {
-            if (classMaps.size () == 1)
-                viewSql.Append ("WHERE ECClassID = ").Append (classMap->GetClass ().GetId ());
-            else
-                {
-                viewSql.Append ("WHERE ECClassID IN (");
-                for (auto itor = classMaps.begin (); itor != classMaps.end (); ++itor)
-                    {
-                    viewSql.Append ((*itor)->GetClass ().GetId ());
-                    if (itor != (classMaps.end () - 1))
-                        viewSql.AppendComma (true);
-                    }
-
-                viewSql.AppendParenRight ();
-                }
-
-            wherePreset = true;
-            }
-
-        if (classMap->IsMappedToSecondaryTable ())
-            {
-            viewSql.AppendSpace ();
-            if (!wherePreset)
-                viewSql.Append ("WHERE", true);
-            else
-                viewSql.Append ("AND", true);
-
-            if (forStructArray)
-                viewSql.Append ("(ECPropertyPathId IS NOT NULL AND ECArrayIndex IS NOT NULL)");
-            else
-                viewSql.Append ("(ECPropertyPathId IS NULL AND ECArrayIndex IS NULL)");
-            }
-        first = false;
-        }
-    }
-END_BENTLEY_SQLITE_EC_NAMESPACE
+/*--------------------------------------------------------------------------------------+
+|
+|     $Source: ECDb/ViewGenerator.cpp $
+|
+|  $Copyright: (c) 2015 Bentley Systems, Incorporated. All rights reserved. $
+|
++--------------------------------------------------------------------------------------*/
+#include "ECDbPch.h"
+#include "ECDbPolicyManager.h"
+#include <set>
+#include "ECSql/ECSqlPrepareContext.h"
+BEGIN_BENTLEY_SQLITE_EC_NAMESPACE
+#define ECDB_HOLDING_VIEW "ec_RelationshipHoldingStatistics"
+        
+//************************** ViewGenerator ***************************************************
+//---------------------------------------------------------------------------------------
+// @bsimethod                                 Krischan.Eberle                    10/2013
+//---------------------------------------------------------------------------------------
+//static
+Utf8CP const ViewGenerator::ECCLASSID_COLUMNNAME = "ECClassId";
+
+//-----------------------------------------------------------------------------------------
+// @bsimethod                                    Affan.Khan                      07/2013
+//+---------------+---------------+---------------+---------------+---------------+--------
+BentleyStatus ViewGenerator::CreateView (NativeSqlBuilder& viewSql, ECDbMapCR map, IClassMap const& classMap, bool isPolymorphicQuery,  ECSqlPrepareContext const& prepareContext, bool optimizeByIncludingOnlyRealTables)
+    {
+    //isPolymorphic is not implemented. By default all query are polymorphic
+    if (classMap.IsRelationshipClassMap ())
+        return CreateViewForRelationship (viewSql, map, prepareContext, classMap, isPolymorphicQuery, optimizeByIncludingOnlyRealTables);
+
+    viewSql.AppendParenLeft ();
+    auto& db = map.GetECDbR();
+    auto objectType = DbMetaDataHelper::GetObjectType(db, classMap.GetTable().GetName().c_str());   
+    if (objectType == DbMetaDataHelper::ObjectType::None && !isPolymorphicQuery)
+        {
+        auto status = CreateNullView (viewSql, prepareContext, classMap);
+        if (status != BentleyStatus::SUCCESS)
+            return status;
+
+        viewSql.AppendParenRight ();
+        return BentleyStatus::SUCCESS;
+        }
+
+    ViewMemberByTable viewMembers;
+    BentleyStatus status;
+    if (ClassMap::IsAnyClass (classMap.GetClass ()))
+        {
+        PRECONDITION (isPolymorphicQuery && "This operation require require polymorphic query to be enabled", BentleyStatus::ERROR);
+
+        std::vector<IClassMap const*> rootClassMaps;
+        status = GetRootClasses(rootClassMaps, map.GetECDbR());
+        if (status != BentleyStatus::SUCCESS)
+            return status;
+
+        for (auto classMap : rootClassMaps)
+            {
+            status = ComputeViewMembers (viewMembers, map, classMap->GetClass (), isPolymorphicQuery, optimizeByIncludingOnlyRealTables, /*ensureDerivedClassesAreLoaded=*/ false);
+            if (status != BentleyStatus::SUCCESS)
+                return status;
+            }//a.Add(ecClassId, tables, 
+        }
+    else
+        {
+        status = ComputeViewMembers (viewMembers,  map, classMap.GetClass(), isPolymorphicQuery, optimizeByIncludingOnlyRealTables, /*ensureDerivedClassesAreLoaded=*/ true);
+        }
+
+    if (status == BentleyStatus::SUCCESS)
+        {
+        int queriesAddedToUnion = 0;
+        for (auto& pvm : viewMembers)
+            {
+            if (optimizeByIncludingOnlyRealTables)
+                if (pvm.second.GetStorageType () == DbMetaDataHelper::ObjectType::None)
+                    continue;
+
+            if (queriesAddedToUnion > 0)
+                viewSql.Append (" UNION ");
+
+            status = GetViewQueryForChild (viewSql, map, prepareContext, *pvm.first, pvm.second.GetClassMaps (), classMap, isPolymorphicQuery);
+            if (status != BentleyStatus::SUCCESS)
+                return status;
+
+            queriesAddedToUnion++;
+            }
+
+        if (queriesAddedToUnion == 0)
+            {
+            auto status = CreateNullView (viewSql, prepareContext, classMap);
+            if (status != BentleyStatus::SUCCESS)
+                return status;
+
+            viewSql.AppendParenRight ();
+            return BentleyStatus::SUCCESS;
+            }
+        else
+            viewSql.AppendParenRight ();
+        }
+
+    return status;
+    }
+
+//-----------------------------------------------------------------------------------------
+// @bsimethod                                    Affan.Khan                      12/2013
+//+---------------+---------------+---------------+---------------+---------------+--------
+BentleyStatus ViewGenerator::CreateNullView (NativeSqlBuilder& viewSql, ECSqlPrepareContext const& prepareContext, IClassMap const& classMap)
+    {
+    if (classMap.IsMappedToSecondaryTable ())
+        viewSql.Append ("SELECT NULL ECClassId, NULL " ECDB_COL_ECInstanceId ", NULL ParentECInstanceId, NULL ECPropertyPathId, NULL ECArrayIndex");
+    else
+        viewSql.Append ("SELECT NULL ECClassId, NULL " ECDB_COL_ECInstanceId);
+
+    std::vector<std::pair<PropertyMapCP, PropertyMapCP>> viewPropMaps;
+    auto status = GetPropertyMapsOfDerivedClassCastAsBaseClass (viewPropMaps, prepareContext, classMap, classMap, false, false);
+    if (status != SUCCESS)
+        return status;
+
+ 
+    AppendViewPropMapsToQuery (viewSql, classMap.GetECDbMap ().GetECDbR (), prepareContext, classMap.GetTable (), viewPropMaps, true /*forNullView*/);
+ 
+    viewSql.Append (" LIMIT 0");
+    return SUCCESS;
+    }
+
+//-----------------------------------------------------------------------------------------
+// @bsimethod                                    Affan.Khan                      07/2013
+//+---------------+---------------+---------------+---------------+---------------+--------
+BentleyStatus ViewGenerator::GetRootClasses (std::vector<IClassMap const*>& rootClasses, ECDbR db)
+    {
+    ECSchemaList schemas;
+    if (db.Schemas ().GetECSchemas (schemas, true) != SUCCESS)
+        return ERROR;
+        
+    std::vector<IClassMap const*> rootClassMaps;
+    for (auto schema : schemas)
+        {
+        if (schema->IsStandardSchema())
+            continue;
+
+        for(auto ecClass : schema->GetClasses())
+            {
+            if (ecClass->GetDerivedClasses().empty())
+                {
+                auto classMap = db.GetECDbImplR().GetECDbMap ().GetClassMap (*ecClass);
+                BeAssert (classMap != nullptr);
+                if (!ECDbPolicyManager::GetClassPolicy (*classMap, IsValidInECSqlPolicyAssertion::Get ()).IsSupported ())
+                    continue;
+
+                rootClassMaps.push_back(classMap);
+                }
+            }
+        }
+    return BentleyStatus::SUCCESS;
+    }
+
+//-----------------------------------------------------------------------------------------
+// @bsimethod                                    Affan.Khan                      07/2013
+//+---------------+---------------+---------------+---------------+---------------+--------
+BentleyStatus  ViewGenerator::ComputeViewMembers 
+(
+ViewMemberByTable& viewMembers, 
+ECDbMapCR map,
+ECClassCR ecClass, 
+bool isPolymorphic, 
+bool optimizeByIncludingOnlyRealTables, 
+bool ensureDerivedClassesAreLoaded
+)
+    {
+    auto classMap = map.GetClassMap (ecClass);
+    if (classMap == nullptr)
+        return SUCCESS;
+
+    if (!classMap->IsRelationshipClassMap ())
+        {
+        if (!ECDbPolicyManager::GetClassPolicy (*classMap, IsValidInECSqlPolicyAssertion::Get ()).IsSupported ())
+            //ECSQL_WIP Not supported yet
+            return BentleyStatus::SUCCESS;
+        }
+        
+    if (!classMap->GetMapStrategy ().IsNotMapped ())
+        {
+        if (classMap->GetTable ().GetColumns ().empty ())
+            return BentleyStatus::SUCCESS;
+
+        auto itor = viewMembers.find (&classMap->GetTable ());
+        if (itor == viewMembers.end ())
+            {
+            DbMetaDataHelper::ObjectType storageType = DbMetaDataHelper::ObjectType::Table;
+            if (optimizeByIncludingOnlyRealTables)
+                {
+                //This is a db query so optimization comes at a cost
+                storageType = DbMetaDataHelper::GetObjectType (map.GetECDbR (), classMap->GetTable ().GetName ().c_str ());
+                }
+            viewMembers.insert (
+                ViewMemberByTable::value_type (&classMap->GetTable (), ViewMember (storageType, *classMap)));
+            }
+        else
+            {
+            if (optimizeByIncludingOnlyRealTables)
+                {
+                if (itor->second.GetStorageType () == DbMetaDataHelper::ObjectType::Table)
+                    itor->second.GetClassMaps ().push_back (classMap);
+                }
+            else
+                itor->second.GetClassMaps ().push_back (classMap);
+            }
+        }
+
+    if (isPolymorphic)
+        {
+        //if (!classMap->IsParentOfJoinedTable())
+        //    {
+            auto const& derivedClasses = ensureDerivedClassesAreLoaded ? map.GetECDbR().Schemas().GetDerivedECClasses(ecClass) : ecClass.GetDerivedClasses();
+            for (auto derivedClass : derivedClasses)
+                {
+                auto status = ComputeViewMembers(viewMembers, map, *derivedClass, isPolymorphic, optimizeByIncludingOnlyRealTables, ensureDerivedClassesAreLoaded);
+                if (status != BentleyStatus::SUCCESS)
+                    return status;
+                }
+            //}
+        }
+    return BentleyStatus::SUCCESS;
+    }
+
+
+//-----------------------------------------------------------------------------------------
+// @bsimethod                                    Affan.Khan                      09/2013
+//+---------------+---------------+---------------+---------------+---------------+-------
+BentleyStatus ViewGenerator::GetPropertyMapsOfDerivedClassCastAsBaseClass (std::vector<std::pair<PropertyMapCP, PropertyMapCP>>& propMaps, ECSqlPrepareContext const& prepareContext, IClassMap const& baseClassMap, IClassMap const& childClassMap, bool skipSystemProperties, bool embededStatement)
+    {
+    propMaps.clear ();    
+   
+    auto& parentMap = embededStatement ? baseClassMap.GetView (IClassMap::View::EmbeddedType)
+        : baseClassMap;
+
+
+    auto& childMap = embededStatement ? childClassMap.GetView (IClassMap::View::EmbeddedType)
+        : childClassMap;
+
+
+
+for (auto baseClassPropertyMap : parentMap.GetPropertyMaps())
+    {
+    if ((skipSystemProperties && baseClassPropertyMap->IsSystemPropertyMap()) ||
+        baseClassPropertyMap->GetAsPropertyMapToTable())
+        continue;
+
+    auto accessString = baseClassPropertyMap->GetPropertyAccessString();
+    auto childClassCounterpartPropMap = childMap.GetPropertyMap(accessString);
+    if (childClassCounterpartPropMap == nullptr)
+        return ERROR;
+
+    std::vector<ECDbSqlColumn const*> baseClassPropMapColumns;
+    std::vector<ECDbSqlColumn const*> childClassPropMapColumns;
+    baseClassPropertyMap->GetColumns(baseClassPropMapColumns);
+    childClassCounterpartPropMap->GetColumns(childClassPropMapColumns);
+    if (baseClassPropMapColumns.size() != childClassPropMapColumns.size())
+        return ERROR;
+
+    propMaps.push_back({baseClassPropertyMap, childClassCounterpartPropMap});
+    }
+
+return SUCCESS;
+    }
+
+    //-----------------------------------------------------------------------------------------
+    // @bsimethod                                    Affan.Khan                      09/2013
+    //+---------------+---------------+---------------+---------------+---------------+-------
+    BentleyStatus ViewGenerator::AppendViewPropMapsToQuery(NativeSqlBuilder& viewQuery, ECDbR ecdb, ECSqlPrepareContext const& prepareContext, ECDbSqlTable const& table, std::vector<std::pair<PropertyMapCP, PropertyMapCP>> const& viewPropMaps, bool forNullView)
+        {
+        for (auto const& propMapPair : viewPropMaps)
+            {
+            auto basePropMap = propMapPair.first;
+            auto actualPropMap = propMapPair.second;
+            if (!prepareContext.GetSelectionOptions().IsSelected(actualPropMap->GetPropertyAccessString()))
+                continue;
+
+            auto aliasSqlSnippets = basePropMap->ToNativeSql(nullptr, ECSqlType::Select, false);
+        bool isInstanceId = actualPropMap->GetFirstColumn()->GetKnownColumnId() == ECDbKnownColumns::ECInstanceId;
+        auto colSqlSnippets = actualPropMap->ToNativeSql(isInstanceId? table.GetName().c_str() : nullptr, ECSqlType::Select, false);
+
+            const size_t snippetCount = colSqlSnippets.size();
+            if (aliasSqlSnippets.size() != snippetCount)
+                {
+                BeAssert(false && "Number of alias SQL snippets is expected to be the same as number of column SQL snippets.");
+                return ERROR;
+                }
+
+            for (size_t i = 0; i < snippetCount; i++)
+                {
+                viewQuery.AppendComma(true);
+                auto const& aliasSqlSnippet = aliasSqlSnippets[i];
+                if (forNullView)
+                    viewQuery.Append("NULL ");
+                else
+                    viewQuery.Append(colSqlSnippets[i]).AppendSpace();
+
+                viewQuery.Append(aliasSqlSnippet);
+                }
+            }
+
+        return SUCCESS;
+        }
+
+    //-----------------------------------------------------------------------------------------
+    // @bsimethod                                    Affan.Khan                      07/2013
+    //+---------------+---------------+---------------+---------------+---------------+-------
+    BentleyStatus ViewGenerator::GetViewQueryForChild(NativeSqlBuilder& viewSql, ECDbMapCR map, ECSqlPrepareContext const& prepareContext, ECDbSqlTable const& table, const std::vector<IClassMap const*>& childClassMap, IClassMap const& baseClassMap, bool isPolymorphic)
+        {
+        if (childClassMap.empty() || table.GetColumns().empty())
+            {
+            BeAssert(false);
+            return ERROR;
+            }
+
+        IClassMap const* firstChildClassMap = *childClassMap.begin();
+        //Generate Select statement
+        viewSql.Append("SELECT ");
+
+        ECDbSqlColumn const* classIdColumn = nullptr;
+        if (table.TryGetECClassIdColumn(classIdColumn))
+        {
+        viewSql.AppendEscaped(table.GetName().c_str()).AppendDot().Append(classIdColumn->GetName().c_str());
+        }
+        else
+            viewSql.Append(firstChildClassMap->GetClass().GetId()).AppendSpace().Append(ECCLASSID_COLUMNNAME);
+
+
+        std::vector<std::pair<PropertyMapCP, PropertyMapCP>> viewPropMaps;
+        auto isEmbeded = prepareContext.GetParentArrayProperty() != nullptr;
+        auto status = GetPropertyMapsOfDerivedClassCastAsBaseClass(viewPropMaps, prepareContext, baseClassMap, *firstChildClassMap, false, isEmbeded);
+        if (status != BentleyStatus::SUCCESS)
+            return status;
+
+        //Append prop map columns to query [col1],[col2], ...
+        AppendViewPropMapsToQuery(viewSql, map.GetECDbR(), prepareContext, table, viewPropMaps);
+    
+    //Determine which table to join for split table case
+    std::set<ECDbSqlTable const*> tableToJoinOn;
+    for (auto const& propMapPair : viewPropMaps)
+        {
+        auto actualPropMap = propMapPair.second;
+        if (!prepareContext.GetSelectionOptions().IsSelected(actualPropMap->GetPropertyAccessString()))
+            continue
+            ;
+        tableToJoinOn.insert(actualPropMap->GetTable());
+        }
+
+        viewSql.Append(" FROM ").AppendEscaped(table.GetName().c_str());
+    //Join necessary table for table
+    auto primaryKey = table.GetFilteredColumnFirst(ECDbKnownColumns::ECInstanceId);
+    for (auto const& vpart : firstChildClassMap->GetStorageDescription().GetVerticalPartitions())
+        {
+        bool tableReferencedInQuery = tableToJoinOn.find(&vpart.GetTable()) != tableToJoinOn.end();
+        bool notYetReferenced = &vpart.GetTable() != &table;
+        if (tableReferencedInQuery && notYetReferenced)
+            {
+            auto fkKey = vpart.GetTable().GetFilteredColumnFirst(ECDbKnownColumns::ECInstanceId);
+            viewSql.Append(" INNER JOIN ").AppendEscaped(vpart.GetTable().GetName().c_str());
+            viewSql.Append(" ON ").AppendEscaped(table.GetName().c_str()).AppendDot().AppendEscaped(primaryKey->GetName().c_str());
+            viewSql.Append(" = ").AppendEscaped(vpart.GetTable().GetName().c_str()).AppendDot().AppendEscaped(fkKey->GetName().c_str());
+            }
+        }
+
+
+        NativeSqlBuilder where;
+        if (classIdColumn != nullptr)
+            {
+            OptionsExp const* options = prepareContext.GetCurrentScope().GetOptions();
+            if (options == nullptr || !options->HasOption(OptionsExp::NOECCLASSIDFILTER_OPTION))
+                {
+                if (SUCCESS != baseClassMap.GetStorageDescription().GenerateECClassIdFilter(where, table, *classIdColumn, isPolymorphic))
+                    return ERROR;
+                }
+            }
+
+    //We allow query of struct classes.
+    if (firstChildClassMap->IsMappedToSecondaryTable())
+        {
+        if (!where.IsEmpty())
+        where.Append(" AND ");
+
+        if (prepareContext.GetParentArrayProperty() == nullptr)
+        where.Append("(ECPropertyPathId IS NULL AND ECArrayIndex IS NULL)");
+        }
+
+    if (!where.IsEmpty())
+        viewSql.Append(" WHERE ").Append(where);
+
+    return SUCCESS;
+    }
+
+//-----------------------------------------------------------------------------------------
+// @bsimethod                                    Affan.Khan                      09/2013
+//+---------------+---------------+---------------+---------------+---------------+-------
+    BentleyStatus ViewGenerator::CreateNullViewForRelationshipClassEndTableMap (NativeSqlBuilder& viewSql, ECSqlPrepareContext const& prepareContext, RelationshipClassMapCR relationMap, IClassMap const& baseClassMap)
+    {
+    AppendSystemPropMapsToNullView (viewSql, prepareContext, relationMap, false /*endWithComma*/);
+
+    viewSql.Append (" LIMIT 0");
+
+    return BentleyStatus::SUCCESS;
+    }
+//-----------------------------------------------------------------------------------------
+// @bsimethod                                    Affan.Khan                      09/2013
+//+---------------+---------------+---------------+---------------+---------------+-------
+BentleyStatus ViewGenerator::CreateNullViewForRelationshipClassLinkTableMap (NativeSqlBuilder& viewSql, ECSqlPrepareContext const& prepareContext, RelationshipClassMapCR relationMap, IClassMap const& baseClassMap)
+    {
+    AppendSystemPropMapsToNullView (viewSql, prepareContext, relationMap, false /*endWithComma*/);
+
+    //! Only link table mapped relationship properties are persisted
+    std::vector<std::pair<PropertyMapCP, PropertyMapCP>> viewPropMaps;
+    auto status = GetPropertyMapsOfDerivedClassCastAsBaseClass (viewPropMaps, prepareContext, baseClassMap, relationMap, true, false);
+    if (status != BentleyStatus::SUCCESS)
+        return status;
+
+    //Append columns to query [col1],[col2], ...
+    AppendViewPropMapsToQuery (viewSql, relationMap.GetECDbMap ().GetECDbR (), prepareContext, relationMap.GetTable (), viewPropMaps, true);
+    return SUCCESS;
+    }
+
+//-----------------------------------------------------------------------------------------
+// @bsimethod                                    Affan.Khan                      09/2013
+//+---------------+---------------+---------------+---------------+---------------+-------
+    BentleyStatus ViewGenerator::GetAllChildRelationships (std::vector<RelationshipClassMapCP>& relationshipMaps, ECDbMapCR map, ECSqlPrepareContext const& prepareContext, IClassMap const& baseRelationMap)
+    {
+    auto& baseClass = baseRelationMap.GetClass();
+    for (auto childClass : map.GetECDbR ().Schemas ().GetDerivedECClasses (const_cast<ECClassR>(baseClass)))
+        {
+        auto childClassMap = map.GetClassMap (*childClass);
+        if (childClassMap == nullptr)
+            continue;
+
+        auto policy = ECDbPolicyManager::GetClassPolicy (*childClassMap, IsValidInECSqlPolicyAssertion::Get ());
+        if (policy.IsSupported ())
+            {
+            if (!childClassMap->IsRelationshipClassMap ())
+                {
+                LOG.errorv ("ECDb does not support relationships that have derived non-relationship classes.");
+                BeAssert (childClassMap->IsRelationshipClassMap ());
+                return ERROR;
+                }
+
+            relationshipMaps.push_back (static_cast<RelationshipClassMapCP>(childClassMap));
+            }
+
+        auto status = GetAllChildRelationships (relationshipMaps, map, prepareContext, *childClassMap);
+        if (status != BentleyStatus::SUCCESS)
+            return status;
+        }
+
+    return BentleyStatus::SUCCESS;  
+    }
+
+//-----------------------------------------------------------------------------------------
+// @bsimethod                                    Affan.Khan                      09/2013
+//+---------------+---------------+---------------+---------------+---------------+-------
+BentleyStatus ViewGenerator::CreateViewForRelationshipClassLinkTableMap (NativeSqlBuilder& viewSql, ECDbMapCR ecdbMap, ECSqlPrepareContext const& prepareContext, RelationshipClassMapCR relationMap, IClassMap const& baseClassMap)
+    {
+    viewSql.Append ("SELECT ");
+    AppendSystemPropMaps (viewSql, ecdbMap, prepareContext, relationMap);
+
+    //! Only link table mapped relationship properties are persisted
+    std::vector<std::pair<PropertyMapCP, PropertyMapCP>> viewPropMaps;
+    auto status = GetPropertyMapsOfDerivedClassCastAsBaseClass (viewPropMaps, prepareContext, baseClassMap, relationMap, true, false);
+    if (status != SUCCESS)
+        return status;
+
+    //Append prop maps' columns to query [col1],[col2], ...
+    AppendViewPropMapsToQuery (viewSql, ecdbMap.GetECDbR (), prepareContext, relationMap.GetTable (), viewPropMaps);
+
+    viewSql.Append (" FROM ").AppendEscaped (relationMap.GetTable ().GetName ().c_str ());
+   
+    //Append secondary table JOIN
+    auto const secondaryTables = relationMap.GetJoinedTables ();
+    auto primaryTable = &relationMap.GetTable ();
+    auto primaryECInstanceIdColumn = primaryTable->GetFilteredColumnFirst (ColumnKind::ECInstanceId);
+    BeAssert (primaryECInstanceIdColumn != nullptr);
+    if (BuildRelationshipJoinIfAny (viewSql, relationMap, ECN::ECRelationshipEnd::ECRelationshipEnd_Source) != BentleyStatus::SUCCESS)
+        return BentleyStatus::ERROR;
+
+    if (BuildRelationshipJoinIfAny (viewSql, relationMap, ECN::ECRelationshipEnd::ECRelationshipEnd_Target) != BentleyStatus::SUCCESS)
+        return BentleyStatus::ERROR;
+
+    return BentleyStatus::SUCCESS;
+    }
+
+//-----------------------------------------------------------------------------------------
+// @bsimethod                                    Affan.Khan                      09/2013
+//+---------------+---------------+---------------+---------------+---------------+-------
+BentleyStatus ViewGenerator::CreateViewForRelationshipClassEndTableMap (NativeSqlBuilder& viewSql, ECDbMapCR ecdbMap, ECSqlPrepareContext const& prepareContext, RelationshipClassEndTableMapCR relationMap, IClassMap const& baseClassMap)
+    {
+    //ECInstanceId, ECClassId of the relationship instance
+    viewSql.Append ("SELECT ");
+    AppendSystemPropMaps (viewSql, ecdbMap, prepareContext,  relationMap);
+    viewSql.Append (" FROM ").AppendEscaped (relationMap.GetTable ().GetName ().c_str ());
+
+    //Append secondary table JOIN
+    auto const secondaryTables = relationMap.GetJoinedTables ();
+    auto primaryTable = &relationMap.GetTable ();
+    auto primaryECInstanceIdColumn = primaryTable->GetFilteredColumnFirst (ColumnKind::ECInstanceId);
+    BeAssert (primaryECInstanceIdColumn != nullptr);
+
+    if (BuildRelationshipJoinIfAny (viewSql, relationMap, ECN::ECRelationshipEnd::ECRelationshipEnd_Source) != BentleyStatus::SUCCESS)
+        return BentleyStatus::ERROR;
+
+    if (BuildRelationshipJoinIfAny (viewSql, relationMap, ECN::ECRelationshipEnd::ECRelationshipEnd_Target) != BentleyStatus::SUCCESS)
+    return BentleyStatus::ERROR;
+
+
+    viewSql.Append (" WHERE ").Append (relationMap.GetOtherEndECInstanceIdPropMap ()->ToNativeSql (nullptr, ECSqlType::Select, false)).Append (" IS NOT NULL");
+    return SUCCESS;
+    }
+
+//-----------------------------------------------------------------------------------------
+// @bsimethod                                    Affan.Khan                      07/2015
+//+---------------+---------------+---------------+---------------+---------------+-------
+BentleyStatus ViewGenerator::BuildRelationshipJoinIfAny (NativeSqlBuilder& sqlBuilder, RelationshipClassMapCR classMap, ECN::ECRelationshipEnd endPoint)
+    {
+    auto ecclassIdPropertyMap = static_cast<PropertyMapRelationshipConstraintClassId const*>(endPoint == ECRelationshipEnd::ECRelationshipEnd_Source ? classMap.GetSourceECClassIdPropMap () : classMap.GetTargetECClassIdPropMap ());
+    if (!ecclassIdPropertyMap->IsMappedToPrimaryTable ())
+        {
+        auto ecInstanceIdPropertyMap = static_cast<PropertyMapRelationshipConstraintECInstanceId const*>(endPoint == ECRelationshipEnd::ECRelationshipEnd_Source ? classMap.GetSourceECInstanceIdPropMap () : classMap.GetTargetECInstanceIdPropMap ());
+        auto const& targetTable = ecclassIdPropertyMap->GetFirstColumn ()->GetTable ();
+
+        sqlBuilder.Append (" INNER JOIN ");
+        sqlBuilder.AppendEscaped (targetTable.GetName ().c_str ());
+        sqlBuilder.AppendSpace ();
+        sqlBuilder.Append (GetECClassIdPrimaryTableAlias (endPoint));
+        sqlBuilder.Append (" ON ");
+        sqlBuilder.Append (GetECClassIdPrimaryTableAlias (endPoint));
+        sqlBuilder.AppendDot ();
+        auto targetECInstanceIdColumn = targetTable.GetFilteredColumnFirst (ColumnKind::ECInstanceId);
+        if (targetECInstanceIdColumn == nullptr)
+            {
+            BeAssert (false && "Failed to find ECInstanceId column in target table");
+            return BentleyStatus::ERROR;
+            }
+        sqlBuilder.AppendEscaped (targetECInstanceIdColumn->GetName ().c_str ());
+        sqlBuilder.Append (" = ");
+        sqlBuilder.AppendEscaped (ecInstanceIdPropertyMap->GetFirstColumn ()->GetTable ().GetName ().c_str ());
+
+        sqlBuilder.AppendDot ();
+        sqlBuilder.Append (ecInstanceIdPropertyMap->GetFirstColumn ()->GetName ().c_str ());
+        sqlBuilder.AppendSpace ();
+        }
+
+    return BentleyStatus::SUCCESS;
+    }
+//-----------------------------------------------------------------------------------------
+// @bsimethod                                    Affan.Khan                      09/2013
+//+---------------+---------------+---------------+---------------+---------------+-------
+    BentleyStatus ViewGenerator::CreateViewForRelationship (NativeSqlBuilder& viewSql, ECDbMapCR map, ECSqlPrepareContext const& prepareContext, IClassMap const& relationMap, IClassMap const& baseClassMap)
+    {
+    switch(relationMap.GetClassMapType())
+        {
+        case ClassMap::Type::RelationshipEndTable:
+            return CreateViewForRelationshipClassEndTableMap (viewSql, map, prepareContext, static_cast<RelationshipClassEndTableMapCR>(relationMap), baseClassMap);
+        case ClassMap::Type::RelationshipLinkTable:
+            return CreateViewForRelationshipClassLinkTableMap (viewSql, map, prepareContext, static_cast<RelationshipClassMapCR>(relationMap), baseClassMap);
+        }
+
+    return ERROR;
+    }
+//-----------------------------------------------------------------------------------------
+// @bsimethod                                    Affan.Khan                      09/2013
+//+---------------+---------------+---------------+---------------+---------------+-------
+    BentleyStatus ViewGenerator::CreateNullViewForRelationship (NativeSqlBuilder& viewSql, ECDbMapCR map, ECSqlPrepareContext const& prepareContext, IClassMap const& relationMap, IClassMap const& baseClassMap)
+    {
+    switch (relationMap.GetClassMapType ())
+        {
+        case ClassMap::Type::RelationshipEndTable:
+            return CreateNullViewForRelationshipClassEndTableMap (viewSql, prepareContext, static_cast<RelationshipClassMapCR>(relationMap), baseClassMap);
+        case ClassMap::Type::RelationshipLinkTable:
+            return CreateNullViewForRelationshipClassLinkTableMap (viewSql, prepareContext, static_cast<RelationshipClassMapCR>(relationMap), baseClassMap);
+        default:
+            return ERROR;
+        }
+    }
+
+//-----------------------------------------------------------------------------------------
+// @bsimethod                                    Affan.Khan                      09/2015
+//+---------------+---------------+---------------+---------------+---------------+-------
+    BentleyStatus ViewGenerator::CreateViewForRelationship(NativeSqlBuilder& viewSql, ECDbMapCR map, ECSqlPrepareContext const& prepareContext, IClassMap const& relationMap, bool isPolymorphic, bool optimizeByIncludingOnlyRealTables)
+        {
+        BeAssert(relationMap.IsRelationshipClassMap());
+        BentleyStatus status = BentleyStatus::SUCCESS;
+
+        if (relationMap.GetMapStrategy().IsNotMapped())
+            return BentleyStatus::ERROR;
+
+        ViewMemberByTable vmt;
+        status = ComputeViewMembers(vmt, map, relationMap.GetClass(), isPolymorphic, optimizeByIncludingOnlyRealTables, true);
+        if (status != BentleyStatus::SUCCESS)
+            return status;
+        if (vmt.empty())
+            {
+            return CreateNullViewForRelationship(viewSql, map, prepareContext, relationMap, relationMap);
+            }
+        ViewMember viewMember = vmt[&relationMap.GetTable()];
+        NativeSqlBuilder unionQuery;
+
+        for (auto cm : viewMember.GetClassMaps())
+            {
+            switch (cm->GetClassMapType())
+                {
+                    case ClassMap::Type::RelationshipEndTable:
+                        if (!unionQuery.IsEmpty())
+                            unionQuery.Append(" UNION ");
+                        status = CreateViewForRelationshipClassEndTableMap(unionQuery, map, prepareContext, *static_cast<RelationshipClassEndTableMapCP>(cm), relationMap);
+                        if (status != BentleyStatus::SUCCESS)
+                            return status;
+                        break;
+
+                    case ClassMap::Type::RelationshipLinkTable:
+                    {
+                    if (!unionQuery.IsEmpty())
+                        unionQuery.Append(" UNION ");
+
+                    status = CreateViewForRelationshipClassLinkTableMap(unionQuery, map, prepareContext, *static_cast<RelationshipClassLinkTableMapCP>(cm), relationMap);
+                    if (status != BentleyStatus::SUCCESS)
+                        return status;
+
+                    ECDbSqlTable const& table = relationMap.GetTable();
+                    ECDbSqlColumn const* classIdColumn = nullptr;
+                    if (table.TryGetECClassIdColumn(classIdColumn))
+                        {
+                        OptionsExp const* options = prepareContext.GetCurrentScope().GetOptions();
+                        if (options == nullptr || !options->HasOption(OptionsExp::NOECCLASSIDFILTER_OPTION))
+                            {
+                            NativeSqlBuilder whereClause;
+                            if (SUCCESS != cm->GetStorageDescription().GenerateECClassIdFilter(whereClause, table,
+                                                                                                  *classIdColumn, false, true))
+                                return ERROR;
+
+                            if (!whereClause.IsEmpty())
+                                unionQuery.Append(" WHERE ").Append(whereClause);
+                            }
+                        }
+                    }
+                }
+            }
+
+        vmt.erase(&relationMap.GetTable());
+        for (auto& vm : vmt)
+            {
+            auto table = vm.first;
+            if (vm.second.GetStorageType() != DbMetaDataHelper::ObjectType::Table)
+                continue;
+
+            std::vector<RelationshipClassEndTableMapCP> etm;
+            std::vector<RelationshipClassLinkTableMapCP> ltm;
+            for (auto cm : vm.second.GetClassMaps())
+                {
+                switch (cm->GetClassMapType())
+                    {
+                        case ClassMap::Type::RelationshipEndTable:
+                            etm.push_back(static_cast<RelationshipClassEndTableMapCP>(cm)); break;
+                        case ClassMap::Type::RelationshipLinkTable:
+                            ltm.push_back(static_cast<RelationshipClassLinkTableMapCP>(cm)); break;
+                    }
+                }
+
+            if (!ltm.empty())
+                {
+                if (!unionQuery.IsEmpty())
+                    unionQuery.Append(" UNION ");
+
+                status = CreateViewForRelationshipClassLinkTableMap(unionQuery, map, prepareContext, *ltm.front(), relationMap);
+                if (status != SUCCESS)
+                    return status;
+
+                ECDbSqlColumn const* classIdColumn = nullptr;
+                if (relationMap.GetTable().TryGetECClassIdColumn(classIdColumn))
+                    {
+
+                    std::vector<ECClassId> classesMappedToTable;
+                    if (ECDbSchemaPersistence::GetClassesMappedToTable(classesMappedToTable, *table, false, map.GetECDbR()) != SUCCESS)
+                        return ERROR;
+
+                    if (classesMappedToTable.size() != ltm.size())
+                        {
+                        unionQuery.Append(" WHERE ");
+                        unionQuery.AppendEscaped(table->GetName().c_str()).AppendDot().AppendEscaped(classIdColumn->GetName().c_str()).Append(" IN ");
+                        unionQuery.AppendParenLeft();
+                        for (auto lt : ltm)
+                            {
+                            unionQuery.Append(lt->GetClass().GetId());
+                            if (ltm.back() != lt)
+                                {
+                                unionQuery.AppendComma();
+                                }
+                            }
+                        unionQuery.AppendParenRight();
+                        }
+                    }
+                }
+
+            for (auto et : etm)
+                {
+                if (!unionQuery.IsEmpty())
+                    unionQuery.Append(" UNION ");
+
+                status = CreateViewForRelationshipClassEndTableMap(unionQuery, map, prepareContext, *et, relationMap);
+                if (status != BentleyStatus::SUCCESS)
+                    return status;
+                }
+            }
+
+        viewSql.AppendParenLeft().Append(unionQuery.ToString()).AppendParenRight();
+        return status;
+        }
+
+//---------------------------------------------------------------------------------------
+// @bsimethod                                 Krischan.Eberle                    12/2013
+//---------------------------------------------------------------------------------------
+//static
+BentleyStatus ViewGenerator::AppendSystemPropMaps (NativeSqlBuilder& viewSql, ECDbMapCR ecdbMap, ECSqlPrepareContext const& prepareContext, RelationshipClassMapCR relationMap)
+    {
+    auto ecId = relationMap.GetECInstanceIdPropertyMap ();
+    if (!ecId->IsVirtual ())
+        {
+        viewSql.AppendEscaped (ecId->GetFirstColumn ()->GetTable ().GetName ().c_str ()).AppendDot ();
+        }
+
+    viewSql.Append (relationMap.GetECInstanceIdPropertyMap ()->ToNativeSql ( nullptr, ECSqlType::Select, false)).AppendComma (true);
+    viewSql.Append (relationMap.GetClass ().GetId ()).AppendSpace ().Append (ECCLASSID_COLUMNNAME).AppendComma (true);
+
+    //Source
+    BeAssert (dynamic_cast<PropertyMapRelationshipConstraint const*> (relationMap.GetSourceECInstanceIdPropMap ()) != nullptr);
+    auto propMap = static_cast<PropertyMapRelationshipConstraint const*> (relationMap.GetSourceECInstanceIdPropMap ());
+    if (!propMap->IsVirtual ())
+        {
+        viewSql.AppendEscaped (propMap->GetFirstColumn ()->GetTable ().GetName ().c_str ()).AppendDot ();
+        }
+
+    propMap->AppendSelectClauseSqlSnippetForView (viewSql);
+    viewSql.AppendComma (true);
+
+    BeAssert (dynamic_cast<PropertyMapRelationshipConstraint const*> (relationMap.GetSourceECClassIdPropMap ()) != nullptr);
+    propMap = static_cast<PropertyMapRelationshipConstraint const*> (relationMap.GetSourceECClassIdPropMap ());
+    if (!propMap->IsVirtual ())
+        {
+        if (!propMap->IsMappedToPrimaryTable ())
+            viewSql.AppendEscaped (GetECClassIdPrimaryTableAlias (ECRelationshipEnd::ECRelationshipEnd_Source)).AppendDot ();
+        else
+            viewSql.AppendEscaped (propMap->GetFirstColumn ()->GetTable ().GetName ().c_str ()).AppendDot ();
+        }
+
+    AppendConstraintClassIdPropMap (viewSql, prepareContext, *propMap, ecdbMap, relationMap, relationMap.GetRelationshipClass ().GetSource ());
+    viewSql.AppendComma (true);
+
+    //Target
+    BeAssert (dynamic_cast<PropertyMapRelationshipConstraint const*> (relationMap.GetTargetECInstanceIdPropMap ()) != nullptr);
+    propMap = static_cast<PropertyMapRelationshipConstraint const*> (relationMap.GetTargetECInstanceIdPropMap ());
+    if (!propMap->IsVirtual ())
+        {
+        viewSql.AppendEscaped (propMap->GetFirstColumn ()->GetTable ().GetName ().c_str ()).AppendDot ();
+        }
+
+    propMap->AppendSelectClauseSqlSnippetForView (viewSql);
+    viewSql.AppendComma (true);
+
+    BeAssert (dynamic_cast<PropertyMapRelationshipConstraint const*> (relationMap.GetTargetECClassIdPropMap ()) != nullptr);
+    propMap = static_cast<PropertyMapRelationshipConstraint const*> (relationMap.GetTargetECClassIdPropMap ());
+    if (!propMap->IsVirtual ())
+        {
+        if (!propMap->IsMappedToPrimaryTable ())
+            viewSql.AppendEscaped (GetECClassIdPrimaryTableAlias (ECRelationshipEnd::ECRelationshipEnd_Target)).AppendDot ();
+        else
+            viewSql.AppendEscaped (propMap->GetFirstColumn ()->GetTable ().GetName ().c_str ()).AppendDot ();
+        }
+
+    AppendConstraintClassIdPropMap (viewSql, prepareContext, *propMap, ecdbMap, relationMap, relationMap.GetRelationshipClass ().GetTarget ());
+
+    return SUCCESS;
+    }
+
+//---------------------------------------------------------------------------------------
+// @bsimethod                                 Krischan.Eberle                    12/2013
+//---------------------------------------------------------------------------------------
+//static
+    BentleyStatus ViewGenerator::AppendSystemPropMapsToNullView (NativeSqlBuilder& viewSql, ECSqlPrepareContext const& prepareContext, RelationshipClassMapCR relationMap, bool endWithComma)
+    {
+    //ECInstanceId and ECClassId
+    auto sqlSnippets = relationMap.GetECInstanceIdPropertyMap ()->ToNativeSql (nullptr, ECSqlType::Select, false);
+    if (sqlSnippets.size () != 1)
+        return ERROR;
+    viewSql.Append ("SELECT NULL ").Append (sqlSnippets).AppendComma (true);
+    viewSql.Append ("NULL ").Append (ECCLASSID_COLUMNNAME).AppendComma (true);
+
+    //Source constraint
+    sqlSnippets = relationMap.GetSourceECInstanceIdPropMap ()->ToNativeSql (nullptr, ECSqlType::Select, false);
+    if (sqlSnippets.size () != 1)
+        return ERROR;
+    viewSql.Append ("NULL ").Append (sqlSnippets).AppendComma (true);
+
+    sqlSnippets = relationMap.GetSourceECClassIdPropMap ()->ToNativeSql (nullptr, ECSqlType::Select, false);
+    if (sqlSnippets.size () != 1)
+        return ERROR;
+    viewSql.Append ("NULL ").Append (sqlSnippets).AppendComma (true);
+
+    //Target constraint
+    sqlSnippets = relationMap.GetTargetECInstanceIdPropMap ()->ToNativeSql (nullptr, ECSqlType::Select, false);
+    if (sqlSnippets.size () != 1)
+        return ERROR;
+    viewSql.Append ("NULL ").Append (sqlSnippets).AppendComma (true);
+
+    sqlSnippets = relationMap.GetTargetECClassIdPropMap ()->ToNativeSql (nullptr, ECSqlType::Select, false);
+    if (sqlSnippets.size () != 1)
+        return ERROR;
+    viewSql.Append ("NULL ").Append (sqlSnippets);
+
+    if (endWithComma)
+        viewSql.AppendComma (true);
+
+    return SUCCESS;
+    }
+
+//---------------------------------------------------------------------------------------
+// @bsimethod                                 Krischan.Eberle                    12/2013
+//---------------------------------------------------------------------------------------
+//static
+BentleyStatus ViewGenerator::AppendConstraintClassIdPropMap (NativeSqlBuilder& viewSql, ECSqlPrepareContext const& prepareContext, PropertyMapRelationshipConstraint const& propMap, ECDbMapCR ecdbMap, RelationshipClassMapCR relationMap, ECRelationshipConstraintCR constraint)
+    {
+    if (propMap.IsVirtual ())
+        {
+        bset<IClassMap const*> classMaps;
+        ecdbMap.GetClassMapsFromRelationshipEnd (classMaps, constraint, true);
+        if (classMaps.size () != 1)
+            {
+            BeAssert (false && "Expecting exactly one ClassMap at end");
+            return BentleyStatus::ERROR;
+            }
+        auto classMap = *classMaps.begin ();
+        BeAssert (classMap != nullptr);
+        const auto endClassId = classMap->GetClass ().GetId ();
+
+        viewSql.Append (endClassId).AppendSpace ();
+        viewSql.Append (propMap.ToNativeSql ( nullptr, ECSqlType::Select, false));
+        }
+    else
+        propMap.AppendSelectClauseSqlSnippetForView (viewSql);
+
+    return SUCCESS;
+    }
+
+
+//static 
+void ViewGenerator::LoadDerivedClassMaps (std::map<ECClassId, IClassMap const *>& viewClasses, ECDbMapCR map, IClassMap const* classMap)
+    {
+    if (viewClasses.find (classMap->GetClass().GetId ()) != viewClasses.end ())
+        return;
+
+    ECDbSchemaManagerCR schemaManager = map.GetECDbR ().Schemas ();
+    
+    for (ECClassCP ecClass : schemaManager.GetDerivedECClasses (classMap->GetClass ()))
+        {
+        if (viewClasses.find (ecClass->GetId ()) == viewClasses.end ())
+            continue;
+
+        IClassMap const* classMap = map.GetClassMap (*ecClass);
+        if (classMap == nullptr || classMap->GetMapStrategy ().IsNotMapped ())
+            {
+            continue;
+            }
+
+        viewClasses.insert (std::map<ECClassId, IClassMap const*>::value_type (ecClass->GetId (), classMap));
+
+        if (!ecClass->GetDerivedClasses ().empty ())
+            {
+            LoadDerivedClassMaps (viewClasses, map, classMap);
+            }
+        }
+    }
+
+//static
+void ViewGenerator::CreateSystemClassView (NativeSqlBuilder &viewSql, std::map<ECDbSqlTable const*, std::vector<IClassMap const*>> &tableMap, std::set<ECDbSqlTable const*> &tableToIncludeEntirly, bool forStructArray, ECSqlPrepareContext const& prepareContext)
+    {
+    bool first = true;
+    for (auto& pair : tableMap)
+        {
+
+        std::vector<IClassMap const*>& classMaps = pair.second;
+        ECDbSqlTable const* tableP = pair.first;
+
+        bool includeEntireTable = tableToIncludeEntirly.find (tableP) != tableToIncludeEntirly.end ();
+        IClassMap const* classMap = classMaps[0];
+        ECDbSqlColumn const* ecInstanceIdColumn = classMap->GetPropertyMap ("ECInstanceId")->GetFirstColumn ();
+        ECDbSqlColumn const* ecClassIdColumn = tableP->FindColumnCP ("ECClassId");
+
+        if (tableP->GetPersistenceType() == PersistenceType::Virtual)
+            continue;
+
+        DbMetaDataHelper::ObjectType objectType = DbMetaDataHelper::GetObjectType (classMap->GetECDbMap ().GetECDbR (), tableP->GetName ().c_str ());
+        if (objectType == DbMetaDataHelper::ObjectType::None)
+            continue;
+
+        if (!first)
+            {
+            viewSql.Append ("\r\nUNION", true);
+            }
+
+        viewSql.Append ("SELECT", true);
+        viewSql.Append (ecInstanceIdColumn->GetName ().c_str (), true);
+        if (first)
+            {
+            viewSql.Append (ECDB_COL_ECInstanceId, true);
+            }
+
+        viewSql.AppendComma (true);
+
+        if (ecClassIdColumn)
+            viewSql.Append (ecClassIdColumn->GetName ().c_str (), true);
+        else
+            viewSql.Append (classMap->GetClass ().GetId ()).AppendSpace();
+        
+        if (first)
+            {
+            viewSql.Append ("ECClassId", true);
+            }
+
+        if (forStructArray)
+            {
+            viewSql.AppendComma (true).Append (ECDbSystemSchemaHelper::ECPROPERTYPATHID_PROPNAME).AppendComma (true).Append (ECDbSystemSchemaHelper::ECARRAYINDEX_PROPNAME);
+            }
+
+        viewSql.AppendSpace ().Append ("FROM", true).AppendEscaped (tableP->GetName ().c_str ()).AppendSpace ();
+
+        bool wherePreset = false;
+        if (!includeEntireTable && classMaps.size () > 1)
+            {
+            if (classMaps.size () == 1)
+                viewSql.Append ("WHERE ECClassID = ").Append (classMap->GetClass ().GetId ());
+            else
+                {
+                viewSql.Append ("WHERE ECClassID IN (");
+                for (auto itor = classMaps.begin (); itor != classMaps.end (); ++itor)
+                    {
+                    viewSql.Append ((*itor)->GetClass ().GetId ());
+                    if (itor != (classMaps.end () - 1))
+                        viewSql.AppendComma (true);
+                    }
+
+                viewSql.AppendParenRight ();
+                }
+
+            wherePreset = true;
+            }
+
+        if (classMap->IsMappedToSecondaryTable ())
+            {
+            viewSql.AppendSpace ();
+            if (!wherePreset)
+                viewSql.Append ("WHERE", true);
+            else
+                viewSql.Append ("AND", true);
+
+            if (forStructArray)
+                viewSql.Append ("(ECPropertyPathId IS NOT NULL AND ECArrayIndex IS NOT NULL)");
+            else
+                viewSql.Append ("(ECPropertyPathId IS NULL AND ECArrayIndex IS NULL)");
+            }
+        first = false;
+        }
+    }
+END_BENTLEY_SQLITE_EC_NAMESPACE