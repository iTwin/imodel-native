--- conflicted
+++ resolved
@@ -1,1189 +1,1174 @@
-/*--------------------------------------------------------------------------------------+
-|
-|     $Source: ECDb/DbMapValidator.cpp $
-|
-|  $Copyright: (c) 2017 Bentley Systems, Incorporated. All rights reserved. $
-|
-+--------------------------------------------------------------------------------------*/
-#include "ECDbPch.h"
-#include <vector>
-
-USING_NAMESPACE_BENTLEY_EC
-
-BEGIN_BENTLEY_SQLITE_EC_NAMESPACE
-
-
-//---------------------------------------------------------------------------------------
-// @bsimethod                                Krischan.Eberle                07/2017                
-//+---------------+---------------+---------------+---------------+---------------+------
-BentleyStatus DbMapValidator::Initialize() const
-    {
-    //cache indexes by their columns for later validation
-    for (std::unique_ptr<DbIndex> const& index : m_dbMap.GetDbSchema().GetIndexes())
-        {
-        for (DbColumn const* col : index->GetColumns())
-            {
-            m_indexesByColumnCache[col->GetId()].insert(index.get());
-            }
-        }
-
-    if (m_mode == Mode::All)
-        {
-        CachedStatementPtr stmt = GetECDb().GetCachedStatement("SELECT Id FROM ec_Table");
-        if (stmt == nullptr)
-            return ERROR;
-
-        while (stmt->Step() == BE_SQLITE_ROW)
-            {
-            DbTable const* table = GetDbSchema().FindTable(stmt->GetValueId<DbTableId>(0));
-            if (table == nullptr)
-                {
-                BeAssert(false);
-                return ERROR;
-                }
-            }
-
-        stmt = GetECDb().GetCachedStatement("SELECT Id FROM ec_Class");
-        if (stmt == nullptr)
-            {
-            BeAssert(false);
-            return ERROR;
-            }
-
-        while (stmt->Step() == BE_SQLITE_ROW)
-            {
-            const ECClassId classId = stmt->GetValueId<ECClassId>(0);
-            ECClassCP ecClass = GetECDb().Schemas().GetClass(classId);
-            if (ecClass == nullptr)
-                {
-                Issues().Report("Could not load ECClass for ECClassId %s from the file.", classId.ToString().c_str());
-                return ERROR;
-                }
-
-            ClassMap const* classMap = m_dbMap.GetClassMap(*ecClass);
-            if (classMap == nullptr)
-                {
-                Issues().Report("Could not load class map for ECClass %s from the file.", ecClass->GetFullName());
-                return ERROR;
-                }
-            }
-
-        return SUCCESS;
-        }
-
-
-    Statement relStmt;
-    if (BE_SQLITE_OK != relStmt.Prepare(GetECDb(), "SELECT DISTINCT RelationshipClassId FROM ec_RelationshipConstraint"))
-        {
-        BeAssert(false);
-        return ERROR;
-        }
-
-    while (relStmt.Step() == BE_SQLITE_ROW)
-        {
-        const ECClassId relClassId = relStmt.GetValueId<ECClassId>(0);
-        ECClassCP ecClass = GetECDb().Schemas().GetClass(relClassId);
-        if (ecClass == nullptr)
-            {
-            Issues().Report("Could not load RelationshipECClass for ECClassId %s from the file.", relClassId.ToString().c_str());
-            return ERROR;
-            }
-
-        ClassMap const* classMap = m_dbMap.GetClassMap(*ecClass);
-        if (classMap == nullptr)
-            {
-            Issues().Report("Could not load class map for RelationshipECClass %s from the file.", ecClass->GetFullName());
-            return ERROR;
-            }
-        }
-
-    return SUCCESS;
-    }
-
-//---------------------------------------------------------------------------------------
-// @bsimethod                                Affan.Khan                           06/2017
-//+---------------+---------------+---------------+---------------+---------------+------
-BentleyStatus DbMapValidator::Validate() const
-    {
-    if (SUCCESS != Initialize())
-        return ERROR;
-
-    if (SUCCESS != ValidateDbSchema())
-        return ERROR;
-
-    return ValidateDbMap();
-    }
-
-//---------------------------------------------------------------------------------------
-// @bsimethod                                Affan.Khan                           06/2017
-//+---------------+---------------+---------------+---------------+---------------+------
-BentleyStatus DbMapValidator::ValidateDbSchema() const
-    {
-    for (DbTable const* table : GetDbSchema().GetCachedTables())
-        {
-        if (SUCCESS != ValidateDbTable(*table))
-            return ERROR;
-        }
-
-    for (std::unique_ptr<DbIndex> const& index : GetDbSchema().GetIndexes())
-        {
-        if (SUCCESS != ValidateDbIndex(*index))
-            return ERROR;
-        }
-
-    return SUCCESS;
-    }
-
-//---------------------------------------------------------------------------------------
-// @bsimethod                                Affan.Khan                           06/2017
-//+---------------+---------------+---------------+---------------+---------------+------
-BentleyStatus DbMapValidator::ValidateDbTable(DbTable const& table) const
-    {
-    if (table.GetName().EqualsIAscii(DBSCHEMA_NULLTABLENAME))
-        {
-        if (!table.GetColumns().empty() || table.GetType() != DbTable::Type::Virtual)
-            {
-            BeAssert(false && "Programmer error: Null table " DBSCHEMA_NULLTABLENAME " should never have columns and must be virtual");
-            Issues().Report("DbTable ' " DBSCHEMA_NULLTABLENAME "' should have no column and must be virtual.");
-            return ERROR;
-            }
-
-        return SUCCESS;
-        }
-
-    if (table.GetColumns().size() == 0)
-        {
-        Issues().Report("DbTable '%s' has no columns.", table.GetName().c_str());
-        return ERROR;
-        }
-
-    bvector<Utf8String> physicalColumns;
-    GetECDb().GetColumns(physicalColumns, table.GetName().c_str());
-    bset<Utf8String, CompareIUtf8Ascii> physicalColumnsSet(physicalColumns.begin(), physicalColumns.end());
-    int nonVirtualColumnCount = 0;
-    for (DbColumn const* column : table.GetColumns())
-        {
-        if (SUCCESS != ValidateDbColumn(*column, physicalColumnsSet))
-            return ERROR;
-
-        if (!column->IsVirtual())
-            nonVirtualColumnCount++;
-        }
-
-    if (table.FindFirst(DbColumn::Kind::ECInstanceId) == nullptr)
-        {
-        Issues().Report("DbTable '%s' does not have a column of kind 'ECInstanceId'", table.GetName().c_str());
-        return ERROR;
-        }
-
-    if (table.FindFirst(DbColumn::Kind::ECClassId) == nullptr)
-        {
-        Issues().Report("DbTable '%s' does not have a column of kind 'ECClassId'", table.GetName().c_str());
-        return ERROR;
-        }
-
-    switch (table.GetType())
-        {
-            case DbTable::Type::Existing:
-            {
-            if (!GetECDb().TableExists(table.GetName().c_str()))
-                {
-                Issues().Report("DbTable '%s' is if type 'Existing' and therefore must exist in the file.", table.GetName().c_str());
-                return ERROR;
-                }
-
-            if (table.GetLinkNode().GetParent() != nullptr)
-                {
-                Issues().Report("DbTable '%s' is of type 'Existing' and therefore it must not have parent table.", table.GetName().c_str());
-                return ERROR;
-                }
-
-            break;
-            }
-
-            case DbTable::Type::Joined:
-            {
-            if (!GetECDb().TableExists(table.GetName().c_str()))
-                {
-                Issues().Report("DbTable '%s' is if type 'Joined' and therefore must exist in the file.", table.GetName().c_str());
-                return ERROR;
-                }
-
-            if (table.GetLinkNode().GetParent() == nullptr)
-                {
-                Issues().Report("DbTable '%s' is of type 'Joined' and therefore it must have parent table.", table.GetName().c_str());
-                return ERROR;
-                }
-
-            if (table.GetLinkNode().GetChildren().size() > 1)
-                {
-                Issues().Report("DbTable '%s' is of type 'Joined' and therefore it must not have more than one child table.", table.GetName().c_str());
-                return ERROR;
-                }
-
-            if (nonVirtualColumnCount != (int) physicalColumns.size())
-                {
-                Issues().Report("DbTable '%s' has %d non-virtual columns, but the physical table has %d columns.", table.GetName().c_str(),
-                                nonVirtualColumnCount, (int) physicalColumns.size());
-                return ERROR;
-                }
-
-            break;
-            }
-
-            case DbTable::Type::Overflow:
-            {
-            if (!GetECDb().TableExists(table.GetName().c_str()))
-                {
-                Issues().Report("DbTable '%s' is if type 'Overflow' and therefore must exist in the file.", table.GetName().c_str());
-                return ERROR;
-                }
-
-
-            if (table.GetLinkNode().GetParent() == nullptr)
-                {
-                Issues().Report("DbTable '%s' is of type 'Overflow' and therefore must have a parent table.", table.GetName().c_str());
-                return ERROR;
-                }
-
-            if (!table.GetLinkNode().GetChildren().empty())
-                {
-                Issues().Report("DbTable '%s' is of type 'Overflow' and therefore must not have any child tables.", table.GetName().c_str());
-                return ERROR;
-                }
-
-            if (nonVirtualColumnCount != (int) physicalColumns.size())
-                {
-                Issues().Report("DbTable '%s' has %d non-virtual columns, but the physical table has %d columns.", table.GetName().c_str(),
-                                nonVirtualColumnCount, (int) physicalColumns.size());
-                return ERROR;
-                }
-
-            break;
-            }
-
-            case DbTable::Type::Primary:
-            {
-            if (!GetECDb().TableExists(table.GetName().c_str()))
-                {
-                Issues().Report("DbTable '%s' is if type 'Primary' and therefore must exist in the file.", table.GetName().c_str());
-                return ERROR;
-                }
-
-            if (table.GetLinkNode().GetParent() != nullptr)
-                {
-                Issues().Report("DbTable '%s' is of type 'Primary' and therefore must not have parent table.", table.GetName().c_str());
-                return ERROR;
-                }
-
-            if (nonVirtualColumnCount != (int) physicalColumns.size())
-                {
-                Issues().Report("DbTable '%s' has %d non-virtual columns, but the physical table has %d columns.", table.GetName().c_str(),
-                                nonVirtualColumnCount, (int) physicalColumns.size());
-                return ERROR;
-                }
-
-            break;
-            }
-
-            case DbTable::Type::Virtual:
-            {
-            if (table.GetLinkNode().GetParent() != nullptr && !table.GetLinkNode().GetChildren().empty())
-                {
-                Issues().Report("DbTable '%s' is of type 'Virtual' and therefore must neither have a parent table nor a child table.", table.GetName().c_str());
-                return ERROR;
-                }
-
-            break;
-            }
-
-            default:
-            {
-            Issues().Report("DbTable '%s' has unsupported DbTable::Type: %d.", table.GetName().c_str(), Enum::ToInt(table.GetType()));
-            return ERROR;
-            }
-        }
-
-
-    for (DbConstraint const* constraint : table.GetConstraints())
-        {
-        if (SUCCESS != ValidateDbConstraint(*constraint))
-            return ERROR;
-        }
-
-    for (DbTrigger const* trigger : table.GetTriggers())
-        {
-        if (SUCCESS != ValidateDbTrigger(*trigger))
-            return ERROR;
-        }
-
-    return SUCCESS;
-    }
-
-//---------------------------------------------------------------------------------------
-// @bsimethod                                Affan.Khan                           06/2017
-//+---------------+---------------+---------------+---------------+---------------+------
-BentleyStatus DbMapValidator::ValidateDbColumn(DbColumn const& column, bset<Utf8String, CompareIUtf8Ascii> const& physicalColumns) const
-    {
-    DbTable::Type const tableType = column.GetTable().GetType();
-    if (!column.IsVirtual() && tableType != DbTable::Type::Virtual)
-        {
-        if (physicalColumns.find(column.GetName()) == physicalColumns.end())
-            {
-            Issues().Report("Non-virtual DbTable '%s' has non-virtual column '%s' which does not exist in the file.", column.GetTable().GetName().c_str(), column.GetName().c_str());
-            return ERROR;
-            }
-        }
-
-    if (column.IsShared())
-        {
-        if (tableType == DbTable::Type::Existing || tableType == DbTable::Type::Virtual)
-            {
-            Issues().Report("The table '%s' is of type 'Existing' or 'Virtual', but its column '%s' is a shared column. This is invalid.", column.GetTable().GetName().c_str(), column.GetName().c_str());
-            return ERROR;
-            }
-
-        if (column.GetConstraints().HasNotNullConstraint())
-            {
-            Issues().Report("Column '%s.%s' is a shared column and has the 'NOT NULL' constraint. This is not valid for shared columns.", column.GetTable().GetName().c_str(), column.GetName().c_str());
-            return ERROR;
-            }
-
-        if (column.GetConstraints().HasUniqueConstraint())
-            {
-            Issues().Report("Column '%s.%s' is a shared column and has the 'UNIQUE' constraint. This is not valid for shared columns.", column.GetTable().GetName().c_str(), column.GetName().c_str());
-            return ERROR;
-            }
-        }
-
-    if (column.GetType() != DbColumn::Type::Any &&
-        column.GetType() != DbColumn::Type::Blob &&
-        column.GetType() != DbColumn::Type::Boolean &&
-        column.GetType() != DbColumn::Type::Integer &&
-        column.GetType() != DbColumn::Type::Real &&
-        column.GetType() != DbColumn::Type::Text &&
-        column.GetType() != DbColumn::Type::TimeStamp)
-        {
-        Issues().Report("DbColumn '%s.%s' has unsupported DbColumn::Type %d.", column.GetTable().GetName().c_str(), column.GetName().c_str(),
-                        Enum::ToInt(column.GetType()));
-        return ERROR;
-        }
-
-    if (column.GetConstraints().GetCollation() != DbColumn::Constraints::Collation::Binary &&
-        column.GetConstraints().GetCollation() != DbColumn::Constraints::Collation::NoCase &&
-        column.GetConstraints().GetCollation() != DbColumn::Constraints::Collation::RTrim &&
-        column.GetConstraints().GetCollation() != DbColumn::Constraints::Collation::Unset)
-        {
-        Issues().Report("DbColumn '%s.%s' has unsupported DbColumn::Constraints::Collation %d.", column.GetTable().GetName().c_str(), column.GetName().c_str(),
-                        Enum::ToInt(column.GetConstraints().GetCollation()));
-        return ERROR;
-        }
-
-    if (Enum::Contains(column.GetKind(), DbColumn::Kind::ECInstanceId) ||
-        Enum::Contains(column.GetKind(), DbColumn::Kind::ECClassId))
-        {
-        if (column.IsShared())
-            {
-            Issues().Report("DbColumn '%s.%s' has invalid DbColumn::Kinds. A column cannot have DbColumn::Kind::ECInstanceId or DbColumn::Kind::ECClassId and at the same time DbColumn::Kind::SharedDataColumn.",
-                            column.GetTable().GetName().c_str(), column.GetName().c_str());
-            return ERROR;
-            }
-        }
-
-    return SUCCESS;
-    }
-
-//---------------------------------------------------------------------------------------
-// @bsimethod                                Affan.Khan                           06/2017
-//+---------------+---------------+---------------+---------------+---------------+------
-BentleyStatus DbMapValidator::ValidateDbConstraint(DbConstraint const& constraint) const
-    {
-    switch (constraint.GetType())
-        {
-            case DbConstraint::Type::ForeignKey:
-                return ValidateForeignKeyDbConstraint(static_cast<ForeignKeyDbConstraint const&> (constraint));
-
-            case DbConstraint::Type::PrimaryKey:
-                return ValidatePrimaryKeyDbConstraint(static_cast<PrimaryKeyDbConstraint const&> (constraint));
-
-            default:
-                Issues().Report("DbTable '%s' has unsupported DbColumn::Constraint %d.", constraint.GetTable().GetName().c_str(), Enum::ToInt(constraint.GetType()));
-                return ERROR;
-        }
-    }
-
-
-//---------------------------------------------------------------------------------------
-// @bsimethod                                Affan.Khan                           06/2017
-//+---------------+---------------+---------------+---------------+---------------+------
-BentleyStatus DbMapValidator::ValidateForeignKeyDbConstraint(ForeignKeyDbConstraint const& constraint) const
-    {
-    if (constraint.GetFkColumns().empty())
-        {
-        Issues().Report("DbTable '%s' has a foreign key constraint without any columns.", constraint.GetTable().GetName().c_str());
-        return ERROR;
-        }
-
-    if (constraint.GetFkColumns().size() != constraint.GetReferencedTableColumns().size())
-        {
-        Issues().Report("DbTable '%s' has a foreign key constraint with %d foreign key columns, but %d referenced columns in the referenced table.", constraint.GetTable().GetName().c_str(),
-            (int) constraint.GetFkColumns().size(), (int) constraint.GetReferencedTableColumns().size());
-        return ERROR;
-        }
-
-    return SUCCESS;
-    }
-
-//---------------------------------------------------------------------------------------
-// @bsimethod                                Affan.Khan                           06/2017
-//+---------------+---------------+---------------+---------------+---------------+------
-BentleyStatus DbMapValidator::ValidatePrimaryKeyDbConstraint(PrimaryKeyDbConstraint const& constraint) const
-    {
-    if (constraint.GetColumns().empty())
-        {
-        Issues().Report("DbTable '%s' has a primary key constraint without any columns.", constraint.GetTable().GetName().c_str());
-        return ERROR;
-        }
-
-    if (constraint.GetColumns().size() != 1)
-        {
-        Issues().Report("DbTable '%s' has a primary key constraint with more than one column. This is not yet supported by ECDb.", constraint.GetTable().GetName().c_str());
-        return ERROR;
-        }
-
-    if (constraint.GetColumns().front()->GetType() != DbColumn::Type::Integer)
-        {
-        Issues().Report("DbTable '%s' has a primary key which is not of type Integer. This is not yet supported by ECDb.", constraint.GetTable().GetName().c_str());
-        return ERROR;
-        }
-
-    if (constraint.GetColumns().front() != constraint.GetTable().FindFirst(DbColumn::Kind::ECInstanceId))
-        {
-        Issues().Report("DbTable '%s' has a primary key which is not of kind 'ECInstanceId'.", constraint.GetTable().GetName().c_str());
-        return ERROR;
-        }
-
-    return SUCCESS;
-    }
-
-//---------------------------------------------------------------------------------------
-// @bsimethod                                Affan.Khan                           06/2017
-//+---------------+---------------+---------------+---------------+---------------+------
-BentleyStatus DbMapValidator::ValidateDbIndex(DbIndex const& index) const
-    {
-    if (index.GetColumns().empty())
-        {
-        Issues().Report("Index '%s' must at least specify one column.", index.GetName().c_str());
-        return ERROR;
-        }
-
-    return SUCCESS;
-    }
-
-//---------------------------------------------------------------------------------------
-// @bsimethod                                Affan.Khan                           06/2017
-//+---------------+---------------+---------------+---------------+---------------+------
-BentleyStatus DbMapValidator::ValidateDbMap() const
-    {
-    Statement stmt;
-    if (BE_SQLITE_OK != stmt.Prepare(GetECDb(), "SELECT count(*) FROM " TABLE_Class))
-        {
-        BeAssert(false);
-        return ERROR;
-        }
-    if (BE_SQLITE_ROW != stmt.Step())
-        {
-        BeAssert(false);
-        return ERROR;
-        }
-    const int classCount = stmt.GetValueInt(0);
-    stmt.Finalize();
-    if (BE_SQLITE_OK != stmt.Prepare(GetECDb(), "SELECT count(*) FROM " TABLE_ClassMap))
-        {
-        BeAssert(false);
-        return ERROR;
-        }
-    if (BE_SQLITE_ROW != stmt.Step())
-        {
-        BeAssert(false);
-        return ERROR;
-        }
-    const int classMapCount = stmt.GetValueInt(0);
-    stmt.Finalize();
-
-    if (classCount != classMapCount)
-        {
-        Issues().Report("The system tables " TABLE_Class " and " TABLE_ClassMap " must have the same number of rows, but they don't: "
-                        TABLE_Class ": %d rows, " TABLE_ClassMap ": %d rows.", classCount, classMapCount);
-        return ERROR;
-        }
-
-    std::vector<ClassMap const*> classMaps;
-    for (bpair<ECClassId, ClassMapPtr> const& entry : m_dbMap.GetClassMapCache())
-        {
-        classMaps.push_back(entry.second.get());
-        }
-
-    for (ClassMap const* classMap : classMaps)
-
-    if (SUCCESS != ValidateClassMap(*classMap))
-        return ERROR;
-
-    return SUCCESS;
-    }
-
-//---------------------------------------------------------------------------------------
-// @bsimethod                                Affan.Khan                           06/2017
-//+---------------+---------------+---------------+---------------+---------------+------
-BentleyStatus DbMapValidator::ValidateClassMap(ClassMap const& classMap) const
-    {
-    if (classMap.GetType() == ClassMap::Type::NotMapped)
-        {
-        if (classMap.GetPropertyMaps().Size() != 0)
-            {
-            Issues().Report("Class '%s' is not mapped and therefore must not have property maps.", classMap.GetClass().GetFullName());
-            return ERROR;
-            }
-
-        return SUCCESS;
-        }
-
-    int dataPropertyMapCount = 0;
-    int systemPropertyMapCount = 0;
-    for (PropertyMap const* propertyMap : classMap.GetPropertyMaps())
-        {
-        if (propertyMap->IsData())
-            dataPropertyMapCount++;
-        else if (propertyMap->IsSystem())
-            systemPropertyMapCount++;
-        else
-            BeAssert(false);
-        }
-
-
-    switch (classMap.GetType())
-        {
-            case ClassMap::Type::Class:
-            {
-            const int expectedSystemPropertyMapCount = 2;
-            if (expectedSystemPropertyMapCount != systemPropertyMapCount)
-                {
-                Issues().Report("The class map for '%s' must have %d system properties, but has %d.", classMap.GetClass().GetFullName(),
-                                expectedSystemPropertyMapCount, systemPropertyMapCount);
-                return ERROR;
-                }
-
-            //WIP ECObjects bug in GetPropertyCount 
-            //const int propCount = (int) classMap.GetClass().GetPropertyCount(true);
-            const int propCount = (int) std::distance(classMap.GetClass().GetProperties(true).begin(), classMap.GetClass().GetProperties(true).end());
-
-            if (dataPropertyMapCount != propCount)
-                {
-                Issues().Report("The number of property maps for ECClass '%s' does not match the number of properties. Property maps: %d, properties: %d.", classMap.GetClass().GetFullName(),
-                                dataPropertyMapCount, propCount);
-                return ERROR;
-                }
-
-            if (classMap.GetECInstanceIdPropertyMap() == nullptr)
-                {
-                Issues().Report("The class map of '%s' does not have an " ECDBSYS_PROP_ECInstanceId " property map.", classMap.GetClass().GetFullName());
-                return ERROR;
-                }
-
-            if (classMap.GetECClassIdPropertyMap() == nullptr)
-                {
-                Issues().Report("The class map of '%s' does not have an " ECDBSYS_PROP_ECClassId " property map.", classMap.GetClass().GetFullName());
-                return ERROR;
-                }
-            break;
-            }
-            case ClassMap::Type::RelationshipEndTable:
-            {
-            const int expectedSystemPropertyMapCount = 6;
-
-            if (expectedSystemPropertyMapCount != systemPropertyMapCount)
-                {
-                Issues().Report("The class map for the ECRelationshipClass '%s' must have %d system property maps, but has %d.", classMap.GetClass().GetFullName(),
-                                expectedSystemPropertyMapCount, systemPropertyMapCount);
-                return ERROR;
-                }
-
-            if (dataPropertyMapCount != 0)
-                {
-                Issues().Report("The class map for the foreign key type ECRelationshipClass '%s' must not have data property maps, but has %d.", classMap.GetClass().GetFullName(),
-                                dataPropertyMapCount);
-                return ERROR;
-                }
-
-            if (SUCCESS != ValidateRelationshipClassEndTableMap(classMap.GetAs<RelationshipClassEndTableMap>()))
-                return ERROR;
-
-            break;
-            }
-            case ClassMap::Type::RelationshipLinkTable:
-            {
-            const int expectedSystemPropertyMapCount = 6;
-
-            if (expectedSystemPropertyMapCount != systemPropertyMapCount)
-                {
-                Issues().Report("The class map for the ECRelationshipClass '%s' must have %d system property maps, but has %d.", classMap.GetClass().GetFullName(),
-                                expectedSystemPropertyMapCount, systemPropertyMapCount);
-                return ERROR;
-                }
-
-            if (dataPropertyMapCount != classMap.GetClass().GetPropertyCount(true))
-                {
-                Issues().Report("ECClass '%s' has at least one property for which no property map exists.", classMap.GetClass().GetFullName());
-                return ERROR;
-                }
-
-            if (SUCCESS != ValidateRelationshipClassLinkTableMap(classMap.GetAs<RelationshipClassLinkTableMap>()))
-                return ERROR;
-
-            break;
-            }
-
-            default:
-                Issues().Report("The class map of '%s' has the unknown ClassMap::Type::%d.", classMap.GetClass().GetFullName(), Enum::ToInt(classMap.GetType()));
-                return ERROR;
-        }
-
-    bmap<DbColumn const*, SingleColumnDataPropertyMap const*> duplicateColumnMappings;
-    ECClassCR ecClass = classMap.GetClass();
-    for (PropertyMap const* propMap : classMap.GetPropertyMaps())
-        {
-        //ignore inherited properties as they were validated on their base classes
-        if (&propMap->GetProperty().GetClass() != &ecClass)
-            continue;
-
-        if (SUCCESS != ValidatePropertyMap(*propMap, duplicateColumnMappings))
-            return ERROR;
-        }
-
-    return SUCCESS;
-    }
-
-//---------------------------------------------------------------------------------------
-// @bsimethod                                Affan.Khan                           06/2017
-//+---------------+---------------+---------------+---------------+---------------+------
-BentleyStatus DbMapValidator::ValidateRelationshipClassEndTableMap(RelationshipClassEndTableMap const& relMap) const
-    {
-    if (relMap.GetECInstanceIdPropertyMap() == nullptr)
-        {
-        Issues().Report("The class map of '%s' does not have an " ECDBSYS_PROP_ECInstanceId " property map.", relMap.GetClass().GetFullName());
-        return ERROR;
-        }
-
-    if (relMap.GetECClassIdPropertyMap() == nullptr)
-        {
-        Issues().Report("The class map of '%s' does not have an " ECDBSYS_PROP_ECClassId " property map.", relMap.GetClass().GetFullName());
-        return ERROR;
-        }
-
-
-    if (relMap.GetPropertyMaps().Find(ECDBSYS_PROP_SourceECInstanceId) == nullptr)
-        {
-        Issues().Report("The class map of the ECRelationshipClass '%s' does not have a " ECDBSYS_PROP_SourceECInstanceId " property map.", relMap.GetClass().GetFullName());
-        return ERROR;
-        }
-
-    if (relMap.GetPropertyMaps().Find(ECDBSYS_PROP_SourceECClassId) == nullptr)
-        {
-        Issues().Report("The class map of ECRelationshipClass '%s' does not have a " ECDBSYS_PROP_SourceECClassId " property map.", relMap.GetClass().GetFullName());
-        return ERROR;
-        }
-
-    if (relMap.GetPropertyMaps().Find(ECDBSYS_PROP_TargetECInstanceId) == nullptr)
-        {
-        Issues().Report("The class map of ECRelationshipClass '%s' does not have a " ECDBSYS_PROP_TargetECInstanceId " property map.", relMap.GetClass().GetFullName());
-        return ERROR;
-        }
-
-    if (relMap.GetPropertyMaps().Find(ECDBSYS_PROP_TargetECClassId) == nullptr)
-        {
-        Issues().Report("The class map of ECRelationshipClass '%s' does not have a " ECDBSYS_PROP_TargetECClassId " property map.", relMap.GetClass().GetFullName());
-        return ERROR;
-        }
-
-
-
-
-    const std::vector<DbTable const*> otherEndTables = RelationshipClassEndTableMap::PartitionView::GetOtherEndTables(relMap);
-    if (otherEndTables.size() > 1)
-        {
-        Utf8String tableStr;
-        bool isFirstTable = true;
-        for (DbTable const* table : otherEndTables)
-            {
-            if (!isFirstTable)
-                tableStr.append(",");
-
-            tableStr.append(table->GetName().c_str());
-            isFirstTable = false;
-            }
-
-        Issues().Report("The class map for the foreign key type ECRelationshipClass '%s' maps to more than one table on the %s constraint: %s.",
-                        relMap.GetClass().GetFullName(), relMap.GetReferencedEnd() == ECRelationshipEnd_Source ? "source" : "target",
-                        tableStr.c_str());
-        return ERROR;
-        }
-
-    if (relMap.GetTables().size() != 1 || relMap.GetTables().front()->GetType() != DbTable::Type::Virtual)
-        {
-        Issues().Report("The foreign key type ECRelationshipClass '%s' does not map to a single virtual table: %s.", relMap.GetClass().GetFullName());
-        return ERROR;
-        }
-
-    return SUCCESS;
-    }
-
-//---------------------------------------------------------------------------------------
-// @bsimethod                                Affan.Khan                           06/2017
-//+---------------+---------------+---------------+---------------+---------------+------
-BentleyStatus DbMapValidator::ValidateRelationshipClassLinkTableMap(RelationshipClassLinkTableMap const& relMap) const
-    {
-    if (relMap.GetECInstanceIdPropertyMap() == nullptr)
-        {
-        Issues().Report("The class map of '%s' does not have an " ECDBSYS_PROP_ECInstanceId " property map.", relMap.GetClass().GetFullName());
-        return ERROR;
-        }
-
-    if (relMap.GetECClassIdPropertyMap() == nullptr)
-        {
-        Issues().Report("The class map of '%s' does not have an " ECDBSYS_PROP_ECClassId " property map.", relMap.GetClass().GetFullName());
-        return ERROR;
-        }
-
-
-    if (relMap.GetPropertyMaps().Find(ECDBSYS_PROP_SourceECInstanceId) == nullptr)
-        {
-        Issues().Report("The class map of the ECRelationshipClass '%s' does not have a " ECDBSYS_PROP_SourceECInstanceId " property map.", relMap.GetClass().GetFullName());
-        return ERROR;
-        }
-
-    if (relMap.GetPropertyMaps().Find(ECDBSYS_PROP_SourceECClassId) == nullptr)
-        {
-        Issues().Report("The class map of ECRelationshipClass '%s' does not have a " ECDBSYS_PROP_SourceECClassId " property map.", relMap.GetClass().GetFullName());
-        return ERROR;
-        }
-
-    if (relMap.GetPropertyMaps().Find(ECDBSYS_PROP_TargetECInstanceId) == nullptr)
-        {
-        Issues().Report("The class map of ECRelationshipClass '%s' does not have a " ECDBSYS_PROP_TargetECInstanceId " property map.", relMap.GetClass().GetFullName());
-        return ERROR;
-        }
-
-    if (relMap.GetPropertyMaps().Find(ECDBSYS_PROP_TargetECClassId) == nullptr)
-        {
-        Issues().Report("The class map of ECRelationshipClass '%s' does not have a " ECDBSYS_PROP_TargetECClassId " property map.", relMap.GetClass().GetFullName());
-        return ERROR;
-        }
-
-
-    const std::set<DbTable const*> sourceTables = RelationshipMappingInfo::GetTablesFromRelationshipEnd(relMap.GetDbMap(), m_schemaImportContext, relMap.GetRelationshipClass().GetSource(), true);
-    if (sourceTables.size() > 1)
-        {
-        Utf8String tableStr;
-        bool isFirstTable = true;
-        for (DbTable const* table : sourceTables)
-            {
-            if (!isFirstTable)
-                tableStr.append(",");
-
-            tableStr.append(table->GetName().c_str());
-            isFirstTable = false;
-            }
-
-        Issues().Report("The class map for the link table ECRelationshipClass '%s' maps to more than one table on the source constraint: %s.",
-                        relMap.GetClass().GetFullName(), tableStr.c_str());
-        return ERROR;
-        }
-
-    const std::set<DbTable const*> targetTables = RelationshipMappingInfo::GetTablesFromRelationshipEnd(relMap.GetDbMap(), m_schemaImportContext, relMap.GetRelationshipClass().GetTarget(), true);
-    if (targetTables.size() > 1)
-        {
-        Utf8String tableStr;
-        bool isFirstTable = true;
-        for (DbTable const* table : targetTables)
-            {
-            if (!isFirstTable)
-                tableStr.append(",");
-
-            tableStr.append(table->GetName().c_str());
-            isFirstTable = false;
-            }
-
-        Issues().Report("The class map for the link table ECRelationshipClass '%s' maps to more than one table on the target constraint: %s.",
-                        relMap.GetClass().GetFullName(), tableStr.c_str());
-        return ERROR;
-        }
-
-    return SUCCESS;
-    }
-
-//---------------------------------------------------------------------------------------
-// @bsimethod                                Affan.Khan                           06/2017
-//+---------------+---------------+---------------+---------------+---------------+------
-BentleyStatus DbMapValidator::ValidatePropertyMap(PropertyMap const& propertyMap, bmap<DbColumn const*, SingleColumnDataPropertyMap const*>& duplicateColumnMappings) const
-    {
-    if (propertyMap.IsSystem())
-        {
-        if (propertyMap.GetAs<SystemPropertyMap>().GetDataPropertyMaps().empty())
-            {
-            Issues().Report("Invalid system property map '%s.%s'. It is not mapped to any column.",
-                            propertyMap.GetClassMap().GetClass().GetFullName(), propertyMap.GetAccessString().c_str());
-            return ERROR;
-            }
-        }
-
-    switch (propertyMap.GetType())
-        {
-            case PropertyMap::Type::ConstraintECInstanceId:
-            case PropertyMap::Type::ConstraintECClassId:
-            case PropertyMap::Type::NavigationId:
-            case PropertyMap::Type::NavigationRelECClassId:
-            case PropertyMap::Type::Primitive:
-            case PropertyMap::Type::PrimitiveArray:
-            case PropertyMap::Type::StructArray:
-                break;
-
-            case PropertyMap::Type::ECInstanceId:
-            {
-            ECInstanceIdPropertyMap const& prop = propertyMap.GetAs<ECInstanceIdPropertyMap>();
-            for (SystemPropertyMap::PerTableIdPropertyMap const* perTablePropMap : prop.GetDataPropertyMaps())
-                {
-                if (!Enum::Contains(perTablePropMap->GetColumn().GetKind(), DbColumn::Kind::ECInstanceId))
-                    {
-                    Issues().Report("The ECInstanceId property map '%s.%s' must map to columns of Kind 'DbColumn::Kind::ECInstanceId'. Violating column: %s.%s ", propertyMap.GetClassMap().GetClass().GetFullName(),
-                                    propertyMap.GetAccessString().c_str(), perTablePropMap->GetColumn().GetTable().GetName().c_str(), perTablePropMap->GetColumn().GetName().c_str());
-                    return ERROR;
-                    }
-
-                if (SUCCESS != ValidatePropertyMap(*perTablePropMap, duplicateColumnMappings))
-                    return ERROR;
-                }
-
-            break;
-            }
-
-
-            case PropertyMap::Type::ECClassId:
-            {
-            ECClassIdPropertyMap const& prop = propertyMap.GetAs<ECClassIdPropertyMap>();
-            for (SystemPropertyMap::PerTableIdPropertyMap const* perTablePropMap : prop.GetDataPropertyMaps())
-                {
-                if (!Enum::Contains(perTablePropMap->GetColumn().GetKind(), DbColumn::Kind::ECClassId))
-                    {
-                    Issues().Report("The ECClassId property map '%s.%s' must map to columns of Kind 'DbColumn::Kind::ECClassId'. Violating column: %s.%s ", propertyMap.GetClassMap().GetClass().GetFullName(),
-                                    propertyMap.GetAccessString().c_str(), perTablePropMap->GetColumn().GetTable().GetName().c_str(), perTablePropMap->GetColumn().GetName().c_str());
-                    return ERROR;
-                    }
-
-                if (SUCCESS != ValidatePropertyMap(*perTablePropMap, duplicateColumnMappings))
-                    return ERROR;
-                }
-
-            break;
-            }
-
-            case PropertyMap::Type::Navigation:
-            {
-            if (SUCCESS != ValidateNavigationPropertyMap(propertyMap.GetAs<NavigationPropertyMap>()))
-                return ERROR;
-
-            break;
-            }
-
-            case PropertyMap::Type::Point2d:
-            {
-            Point2dPropertyMap const& propMap = propertyMap.GetAs<Point2dPropertyMap>();
-            if (propMap.Find(ECDBSYS_PROP_PointX) == nullptr || propMap.Find(ECDBSYS_PROP_PointY) == nullptr)
-                {
-                Issues().Report("The Point2d property map '%s.%s' does not have 'X' and 'Y' member property maps.", propertyMap.GetClassMap().GetClass().GetFullName(), propertyMap.GetAccessString().c_str());
-                return ERROR;
-                }
-
-            break;
-            }
-
-            case PropertyMap::Type::Point3d:
-            {
-            Point3dPropertyMap const& propMap = propertyMap.GetAs<Point3dPropertyMap>();
-            if (propMap.Find(ECDBSYS_PROP_PointX) == nullptr || propMap.Find(ECDBSYS_PROP_PointY) == nullptr || propMap.Find(ECDBSYS_PROP_PointY) == nullptr)
-                {
-                Issues().Report("The Point3d property map '%s.%s' does not have'X', 'Y' and 'Z' member property maps.", propertyMap.GetClassMap().GetClass().GetFullName(), propertyMap.GetAccessString().c_str());
-                return ERROR;
-                }
-
-            break;
-            }
-
-            case PropertyMap::Type::Struct:
-            {
-            StructPropertyMap const& propMap = propertyMap.GetAs<StructPropertyMap>();
-            const size_t expectedPropertyCount = propMap.GetProperty().GetAsStructProperty()->GetType().GetPropertyCount();
-            if (propMap.Size() != expectedPropertyCount)
-                {
-                Issues().Report("The struct property map '%s.%s' has %d member property maps, although the corresponding struct has %d properties.",
-                                propertyMap.GetClassMap().GetClass().GetFullName(), propertyMap.GetAccessString().c_str(),
-                                (int) propMap.Size(), (int) expectedPropertyCount);
-                return ERROR;
-                }
-
-            break;
-            }
-
-            case PropertyMap::Type::SystemPerTableId:
-            case PropertyMap::Type::SystemPerTableClassId:
-            {
-            DbColumn const& col = propertyMap.GetAs<SystemPropertyMap::PerTableIdPropertyMap>().GetColumn();
-            if (col.IsShared())
-                {
-                Issues().Report("The system property map '%s.%s' maps to the shared column '%s.%s' which is invalid.",
-                                propertyMap.GetClassMap().GetClass().GetFullName(), propertyMap.GetAccessString().c_str(),
-                                col.GetTable().GetName().c_str(), col.GetName().c_str());
-                return ERROR;
-                }
-
-            //for existing tables, the DbColumn type cannot always be determined
-            if (col.GetTable().GetType() != DbTable::Type::Existing && col.GetType() != DbColumn::Type::Integer)
-                {
-                Issues().Report("The system property map '%s.%s' maps to a column which is not of type 'Integer'. Violating column '%s.%s'.",
-                                propertyMap.GetClassMap().GetClass().GetFullName(), propertyMap.GetAccessString().c_str(),
-                                col.GetTable().GetName().c_str(), col.GetName().c_str());
-                return ERROR;
-                }
-            break;
-            }
-
-            default:
-                Issues().Report("The PropertyMap '%s.%s' has the unknown PropertyMap::Type::%d.", propertyMap.GetClassMap().GetClass().GetFullName(), propertyMap.GetAccessString().c_str(), Enum::ToInt(propertyMap.GetType()));
-                return ERROR;
-        }
-
-
-    if (Enum::Contains(PropertyMap::Type::SingleColumnData, propertyMap.GetType()))
-        {
-        SingleColumnDataPropertyMap const& propMap = propertyMap.GetAs<SingleColumnDataPropertyMap>();
-        DbColumn const& column = propMap.GetColumn();
-        auto it = duplicateColumnMappings.find(&column);
-        if (it == duplicateColumnMappings.end())
-            duplicateColumnMappings[&column] = &propMap;
-        else
-            {
-            PropertyMap const* duplicatePropMap = it->second;
-            Issues().Report("Invalid property mapping. Multiple properties map to the column '%s.%s'. Violating properties: %s.%s and %s.%s",
-                            column.GetTable().GetName().c_str(), column.GetName().c_str(),
-                            propertyMap.GetClassMap().GetClass().GetFullName(), propertyMap.GetAccessString().c_str(),
-                            duplicatePropMap->GetClassMap().GetClass().GetFullName(), duplicatePropMap->GetAccessString().c_str());
-            return ERROR;
-            }
-        }
-    else if (Enum::Contains(PropertyMap::Type::CompoundData, propertyMap.GetType()))
-        {
-        for (PropertyMap const* memberPropMap : propertyMap.GetAs<CompoundDataPropertyMap>())
-            {
-            if (SUCCESS != ValidatePropertyMap(*memberPropMap, duplicateColumnMappings))
-                return ERROR;
-            }
-        }
-
-    return SUCCESS;
-    }
-
-//---------------------------------------------------------------------------------------
-// @bsimethod                               Krischan.Eberle                       07/2017
-//+---------------+---------------+---------------+---------------+---------------+------
-BentleyStatus DbMapValidator::ValidateNavigationPropertyMap(NavigationPropertyMap const& propMap) const
-    {
-    if (propMap.Find(ECDBSYS_PROP_NavPropId) == nullptr || propMap.Find(ECDBSYS_PROP_NavPropRelECClassId) == nullptr)
-        {
-        Issues().Report("The navigation property map '%s.%s' does not have 'Id' and 'RelECClassId' member property maps.", propMap.GetClassMap().GetClass().GetFullName(), propMap.GetAccessString().c_str());
-        return ERROR;
-        }
-
-    //for existing tables we don't create constraints and such, so don't validate them in that case
-    if (propMap.GetTable().GetType() == DbTable::Type::Existing)
-        return SUCCESS;
-
-    const bool isPhysicalFk = propMap.HasForeignKeyConstraint();
-    NavigationPropertyMap::IdPropertyMap const& idPropMap = propMap.GetIdPropertyMap();
-    DbColumn const& idCol = idPropMap.GetColumn();
-    NavigationPropertyMap::RelECClassIdPropertyMap const& relClassIdPropMap = propMap.GetRelECClassIdPropertyMap();
-    DbColumn const& relClassIdCol = relClassIdPropMap.GetColumn();
-
-<<<<<<< HEAD
-    if (propMap.GetProperty().GetAsNavigationProperty()->GetRelationshipClass()->GetClassModifier() == ECClassModifier::Sealed)
-        {
-        if (relClassIdCol.GetPersistenceType() == PersistenceType::Physical)
-            {
-            Issues().Report("The navigation property '%s.%s' has the RelECClassId column '%s.%s' which should not exist because the navigation property's relationship is sealed.",
-                            propMap.GetClassMap().GetClass().GetFullName(), propMap.GetAccessString().c_str(), relClassIdCol.GetTable().GetName().c_str(), relClassIdCol.GetName().c_str());
-            return ERROR;
-            }
-        }
-    else
-        {
-        //if the table per se is virtual (because it is a mixin or abstract class), then we must not do the check
-        if (relClassIdCol.GetTable().GetType() != DbTable::Type::Virtual && relClassIdCol.GetPersistenceType() == PersistenceType::Virtual)
-            {
-            Issues().Report("The navigation property '%s.%s' has the RelECClassId column '%s.%s' which is virtual, but should exist in the table because the navigation property's relationship is not sealed.",
-                            propMap.GetClassMap().GetClass().GetFullName(), propMap.GetAccessString().c_str(), relClassIdCol.GetTable().GetName().c_str(), relClassIdCol.GetName().c_str());
-            return ERROR;
-            }
-        }
-
-    if (!relClassIdCol.IsShared())
-=======
-    //for existing tables we don't create constraints and such, so don't validate them in that case
-    if (propMap.GetTable().GetType() == DbTable::Type::Existing)
-        return SUCCESS;
-
-    if (idCol.IsUnique() || relClassIdCol.IsUnique())
->>>>>>> d905e67d
-        {
-        if (!Enum::Contains(relClassIdCol.GetKind(), DbColumn::Kind::RelECClassId))
-            {
-            Issues().Report("The navigation property '%s.%s' maps to the RelECClassId column '%s.%s' which is not of Kind 'DbColumn::Kind::RelECClassId' although it is not a shared column.", 
-                            propMap.GetClassMap().GetClass().GetFullName(), propMap.GetAccessString().c_str(), relClassIdCol.GetTable().GetName().c_str(), relClassIdCol.GetName().c_str());
-            return ERROR;
-            }
-        }
-
-    if (isPhysicalFk)
-        {
-        if (idCol.IsShared() || relClassIdCol.IsShared())
-            {
-            Issues().Report("The navigation property '%s.%s' maps to a physical foreign key. But its foreign key column '%s.%s' or its RelECClassId column '%s.%s' is a shared column which is invalid.",
-                            propMap.GetClassMap().GetClass().GetFullName(), propMap.GetAccessString().c_str(),
-                            idCol.GetTable().GetName().c_str(), idCol.GetName().c_str(), relClassIdCol.GetTable().GetName().c_str(), relClassIdCol.GetName().c_str());
-            return ERROR;
-            }
-        }
-
-    if (SUCCESS != ValidateNavigationPropertyMapNotNull(propMap, idCol, relClassIdCol, isPhysicalFk))
-        return ERROR;
-
-    return ValidateNavigationPropertyMapUniqueness(propMap, idCol, relClassIdCol, isPhysicalFk);
-    }
-
-//---------------------------------------------------------------------------------------
-// @bsimethod                               Krischan.Eberle                       07/2017
-//+---------------+---------------+---------------+---------------+---------------+------
-BentleyStatus DbMapValidator::ValidateNavigationPropertyMapNotNull(NavigationPropertyMap const& propMap, DbColumn const& idCol, DbColumn const& relClassIdCol, bool isPhysicalFk) const
-    {
-    if (!isPhysicalFk)
-        {
-        if (idCol.DoNotAllowDbNull())
-            {
-            Issues().Report("The navigation property '%s.%s' maps to a logical foreign key. But its foreign column '%s.%s' has a NOT NULL constraint which is invalid for logical foreign keys.",
-                            propMap.GetClassMap().GetClass().GetFullName(), propMap.GetAccessString().c_str(),
-                            idCol.GetTable().GetName().c_str(), idCol.GetName().c_str());
-            return ERROR;
-            }
-
-        return SUCCESS;
-        }
-
-    BeAssert(isPhysicalFk);
-    //The FK and RelECClassId can be made NOT NULL if the multiplicity on the referenced end is (1..X) AND
-    //if the nav prop's class is the exclusive root of the table. If it wasn't base classes would face NOT NULL constraint violations
-    //because they will leave the FK column empty
-    const bool isNavPropClassExclusiveRootClass = idCol.GetTable().HasExclusiveRootECClass() && idCol.GetTable().GetExclusiveRootECClassId() == propMap.GetClassMap().GetClass().GetId();
-    const bool fkExpectedNotNull = propMap.CardinalityImpliesNotNull() && isNavPropClassExclusiveRootClass;
-    if (fkExpectedNotNull)
-        {
-        if (!idCol.DoNotAllowDbNull())
-            {
-            Issues().Report("The navigation property '%s.%s' implies a NOT NULL constraint on the foreign key column '%s.%s'. But the column doesn't have one.",
-                            propMap.GetClassMap().GetClass().GetFullName(), propMap.GetAccessString().c_str(),
-                            idCol.GetTable().GetName().c_str(), idCol.GetName().c_str());
-            return ERROR;
-            }
-
-        if (!relClassIdCol.DoNotAllowDbNull())
-            {
-            Issues().Report("The navigation property '%s.%s' implies a NOT NULL constraint on the RelECClassId column '%s.%s'. But the column doesn't have one.",
-                            propMap.GetClassMap().GetClass().GetFullName(), propMap.GetAccessString().c_str(),
-                            relClassIdCol.GetTable().GetName().c_str(), relClassIdCol.GetName().c_str());
-            return ERROR;
-            }
-
-        return SUCCESS;
-        }
-
-    //FK expected to be nullable
-    if (idCol.DoNotAllowDbNull())
-        {
-        Issues().Report("The navigation property '%s.%s' implies that the foreign key column is nullable. But the column has a NOT NULL constraint.",
-                        propMap.GetClassMap().GetClass().GetFullName(), propMap.GetAccessString().c_str(),
-                        idCol.GetTable().GetName().c_str(), idCol.GetName().c_str());
-        return ERROR;
-        }
-
-    if (relClassIdCol.DoNotAllowDbNull())
-        {
-        Issues().Report("The navigation property '%s.%s' implies that the RelECClassId column is nullable. But the column has a NOT NULL constraint.",
-                        propMap.GetClassMap().GetClass().GetFullName(), propMap.GetAccessString().c_str(),
-                        relClassIdCol.GetTable().GetName().c_str(), relClassIdCol.GetName().c_str());
-        return ERROR;
-        }
-
-    return SUCCESS;
-    }
-
-//---------------------------------------------------------------------------------------
-// @bsimethod                               Krischan.Eberle                       07/2017
-//+---------------+---------------+---------------+---------------+---------------+------
-BentleyStatus DbMapValidator::ValidateNavigationPropertyMapUniqueness(NavigationPropertyMap const& propMap, DbColumn const& idCol, DbColumn const& relClassIdCol, bool isPhysicalFk) const
-    {
-    DbTable const& table = idCol.GetTable();
-
-    if (idCol.IsUnique() || relClassIdCol.IsUnique())
-        {
-        Issues().Report("The navigation property '%s.%s' maps to the foreign key column '%s.%s' and the RelECClassId column '%s.%s'. At least one of them has a UNIQUE constraint. This should never be the case as uniqueness is enforced via a unique index where necessary.",
-                        propMap.GetClassMap().GetClass().GetFullName(), propMap.GetAccessString().c_str(),
-                        table.GetName().c_str(), idCol.GetName().c_str(), table.GetName().c_str(), relClassIdCol.GetName().c_str());
-        return ERROR;
-        }
-
-
-    const bool uniqueIndexExpected = isPhysicalFk && propMap.CardinalityImpliesUnique();
-    auto it = m_indexesByColumnCache.find(idCol.GetId());
-
-    int systemIndexCount = 0;
-
-    if (it != m_indexesByColumnCache.end())
-        {
-        for (DbIndex const* index : it->second)
-            {
-            //user defined indexes and multi-col indexes are ignored as they are not cardinality driven indexes
-            if (!index->IsAutoGenerated() || index->GetColumns().size() > 1)
-                continue;
-
-            if (!uniqueIndexExpected && index->GetIsUnique())
-                {
-                Issues().Report("The navigation property '%s.%s' implies that the foreign key column '%s.%s' must not be unique. But there is the unique index '%s' on the column.",
-                                propMap.GetClassMap().GetClass().GetFullName(), propMap.GetAccessString().c_str(),
-                                table.GetName().c_str(), idCol.GetName().c_str(), index->GetName().c_str());
-                return ERROR;
-                }
-
-            systemIndexCount++;
-            }
-        }
-
-
-    if (uniqueIndexExpected && systemIndexCount == 0)
-        {
-        Issues().Report("The navigation property '%s.%s' implies that the foreign key column '%s.%s' is unique. But there is no unique index to enforce it.",
-                        propMap.GetClassMap().GetClass().GetFullName(), propMap.GetAccessString().c_str(),
-                        table.GetName().c_str(), idCol.GetName().c_str());
-        return ERROR;
-        }
-
-    return SUCCESS;
-    }
-
-END_BENTLEY_SQLITE_EC_NAMESPACE
-
+/*--------------------------------------------------------------------------------------+
+|
+|     $Source: ECDb/DbMapValidator.cpp $
+|
+|  $Copyright: (c) 2017 Bentley Systems, Incorporated. All rights reserved. $
+|
++--------------------------------------------------------------------------------------*/
+#include "ECDbPch.h"
+#include <vector>
+
+USING_NAMESPACE_BENTLEY_EC
+
+BEGIN_BENTLEY_SQLITE_EC_NAMESPACE
+
+
+//---------------------------------------------------------------------------------------
+// @bsimethod                                Krischan.Eberle                07/2017                
+//+---------------+---------------+---------------+---------------+---------------+------
+BentleyStatus DbMapValidator::Initialize() const
+    {
+    //cache indexes by their columns for later validation
+    for (std::unique_ptr<DbIndex> const& index : m_dbMap.GetDbSchema().GetIndexes())
+        {
+        for (DbColumn const* col : index->GetColumns())
+            {
+            m_indexesByColumnCache[col->GetId()].insert(index.get());
+            }
+        }
+
+    if (m_mode == Mode::All)
+        {
+        CachedStatementPtr stmt = GetECDb().GetCachedStatement("SELECT Id FROM ec_Table");
+        if (stmt == nullptr)
+            return ERROR;
+
+        while (stmt->Step() == BE_SQLITE_ROW)
+            {
+            DbTable const* table = GetDbSchema().FindTable(stmt->GetValueId<DbTableId>(0));
+            if (table == nullptr)
+                {
+                BeAssert(false);
+                return ERROR;
+                }
+            }
+
+        stmt = GetECDb().GetCachedStatement("SELECT Id FROM ec_Class");
+        if (stmt == nullptr)
+            {
+            BeAssert(false);
+            return ERROR;
+            }
+
+        while (stmt->Step() == BE_SQLITE_ROW)
+            {
+            const ECClassId classId = stmt->GetValueId<ECClassId>(0);
+            ECClassCP ecClass = GetECDb().Schemas().GetClass(classId);
+            if (ecClass == nullptr)
+                {
+                Issues().Report("Could not load ECClass for ECClassId %s from the file.", classId.ToString().c_str());
+                return ERROR;
+                }
+
+            ClassMap const* classMap = m_dbMap.GetClassMap(*ecClass);
+            if (classMap == nullptr)
+                {
+                Issues().Report("Could not load class map for ECClass %s from the file.", ecClass->GetFullName());
+                return ERROR;
+                }
+            }
+
+        return SUCCESS;
+        }
+
+
+    Statement relStmt;
+    if (BE_SQLITE_OK != relStmt.Prepare(GetECDb(), "SELECT DISTINCT RelationshipClassId FROM ec_RelationshipConstraint"))
+        {
+        BeAssert(false);
+        return ERROR;
+        }
+
+    while (relStmt.Step() == BE_SQLITE_ROW)
+        {
+        const ECClassId relClassId = relStmt.GetValueId<ECClassId>(0);
+        ECClassCP ecClass = GetECDb().Schemas().GetClass(relClassId);
+        if (ecClass == nullptr)
+            {
+            Issues().Report("Could not load RelationshipECClass for ECClassId %s from the file.", relClassId.ToString().c_str());
+            return ERROR;
+            }
+
+        ClassMap const* classMap = m_dbMap.GetClassMap(*ecClass);
+        if (classMap == nullptr)
+            {
+            Issues().Report("Could not load class map for RelationshipECClass %s from the file.", ecClass->GetFullName());
+            return ERROR;
+            }
+        }
+
+    return SUCCESS;
+    }
+
+//---------------------------------------------------------------------------------------
+// @bsimethod                                Affan.Khan                           06/2017
+//+---------------+---------------+---------------+---------------+---------------+------
+BentleyStatus DbMapValidator::Validate() const
+    {
+    if (SUCCESS != Initialize())
+        return ERROR;
+
+    if (SUCCESS != ValidateDbSchema())
+        return ERROR;
+
+    return ValidateDbMap();
+    }
+
+//---------------------------------------------------------------------------------------
+// @bsimethod                                Affan.Khan                           06/2017
+//+---------------+---------------+---------------+---------------+---------------+------
+BentleyStatus DbMapValidator::ValidateDbSchema() const
+    {
+    for (DbTable const* table : GetDbSchema().GetCachedTables())
+        {
+        if (SUCCESS != ValidateDbTable(*table))
+            return ERROR;
+        }
+
+    for (std::unique_ptr<DbIndex> const& index : GetDbSchema().GetIndexes())
+        {
+        if (SUCCESS != ValidateDbIndex(*index))
+            return ERROR;
+        }
+
+    return SUCCESS;
+    }
+
+//---------------------------------------------------------------------------------------
+// @bsimethod                                Affan.Khan                           06/2017
+//+---------------+---------------+---------------+---------------+---------------+------
+BentleyStatus DbMapValidator::ValidateDbTable(DbTable const& table) const
+    {
+    if (table.GetName().EqualsIAscii(DBSCHEMA_NULLTABLENAME))
+        {
+        if (!table.GetColumns().empty() || table.GetType() != DbTable::Type::Virtual)
+            {
+            BeAssert(false && "Programmer error: Null table " DBSCHEMA_NULLTABLENAME " should never have columns and must be virtual");
+            Issues().Report("DbTable ' " DBSCHEMA_NULLTABLENAME "' should have no column and must be virtual.");
+            return ERROR;
+            }
+
+        return SUCCESS;
+        }
+
+    if (table.GetColumns().size() == 0)
+        {
+        Issues().Report("DbTable '%s' has no columns.", table.GetName().c_str());
+        return ERROR;
+        }
+
+    bvector<Utf8String> physicalColumns;
+    GetECDb().GetColumns(physicalColumns, table.GetName().c_str());
+    bset<Utf8String, CompareIUtf8Ascii> physicalColumnsSet(physicalColumns.begin(), physicalColumns.end());
+    int nonVirtualColumnCount = 0;
+    for (DbColumn const* column : table.GetColumns())
+        {
+        if (SUCCESS != ValidateDbColumn(*column, physicalColumnsSet))
+            return ERROR;
+
+        if (!column->IsVirtual())
+            nonVirtualColumnCount++;
+        }
+
+    if (table.FindFirst(DbColumn::Kind::ECInstanceId) == nullptr)
+        {
+        Issues().Report("DbTable '%s' does not have a column of kind 'ECInstanceId'", table.GetName().c_str());
+        return ERROR;
+        }
+
+    if (table.FindFirst(DbColumn::Kind::ECClassId) == nullptr)
+        {
+        Issues().Report("DbTable '%s' does not have a column of kind 'ECClassId'", table.GetName().c_str());
+        return ERROR;
+        }
+
+    switch (table.GetType())
+        {
+            case DbTable::Type::Existing:
+            {
+            if (!GetECDb().TableExists(table.GetName().c_str()))
+                {
+                Issues().Report("DbTable '%s' is if type 'Existing' and therefore must exist in the file.", table.GetName().c_str());
+                return ERROR;
+                }
+
+            if (table.GetLinkNode().GetParent() != nullptr)
+                {
+                Issues().Report("DbTable '%s' is of type 'Existing' and therefore it must not have parent table.", table.GetName().c_str());
+                return ERROR;
+                }
+
+            break;
+            }
+
+            case DbTable::Type::Joined:
+            {
+            if (!GetECDb().TableExists(table.GetName().c_str()))
+                {
+                Issues().Report("DbTable '%s' is if type 'Joined' and therefore must exist in the file.", table.GetName().c_str());
+                return ERROR;
+                }
+
+            if (table.GetLinkNode().GetParent() == nullptr)
+                {
+                Issues().Report("DbTable '%s' is of type 'Joined' and therefore it must have parent table.", table.GetName().c_str());
+                return ERROR;
+                }
+
+            if (table.GetLinkNode().GetChildren().size() > 1)
+                {
+                Issues().Report("DbTable '%s' is of type 'Joined' and therefore it must not have more than one child table.", table.GetName().c_str());
+                return ERROR;
+                }
+
+            if (nonVirtualColumnCount != (int) physicalColumns.size())
+                {
+                Issues().Report("DbTable '%s' has %d non-virtual columns, but the physical table has %d columns.", table.GetName().c_str(),
+                                nonVirtualColumnCount, (int) physicalColumns.size());
+                return ERROR;
+                }
+
+            break;
+            }
+
+            case DbTable::Type::Overflow:
+            {
+            if (!GetECDb().TableExists(table.GetName().c_str()))
+                {
+                Issues().Report("DbTable '%s' is if type 'Overflow' and therefore must exist in the file.", table.GetName().c_str());
+                return ERROR;
+                }
+
+
+            if (table.GetLinkNode().GetParent() == nullptr)
+                {
+                Issues().Report("DbTable '%s' is of type 'Overflow' and therefore must have a parent table.", table.GetName().c_str());
+                return ERROR;
+                }
+
+            if (!table.GetLinkNode().GetChildren().empty())
+                {
+                Issues().Report("DbTable '%s' is of type 'Overflow' and therefore must not have any child tables.", table.GetName().c_str());
+                return ERROR;
+                }
+
+            if (nonVirtualColumnCount != (int) physicalColumns.size())
+                {
+                Issues().Report("DbTable '%s' has %d non-virtual columns, but the physical table has %d columns.", table.GetName().c_str(),
+                                nonVirtualColumnCount, (int) physicalColumns.size());
+                return ERROR;
+                }
+
+            break;
+            }
+
+            case DbTable::Type::Primary:
+            {
+            if (!GetECDb().TableExists(table.GetName().c_str()))
+                {
+                Issues().Report("DbTable '%s' is if type 'Primary' and therefore must exist in the file.", table.GetName().c_str());
+                return ERROR;
+                }
+
+            if (table.GetLinkNode().GetParent() != nullptr)
+                {
+                Issues().Report("DbTable '%s' is of type 'Primary' and therefore must not have parent table.", table.GetName().c_str());
+                return ERROR;
+                }
+
+            if (nonVirtualColumnCount != (int) physicalColumns.size())
+                {
+                Issues().Report("DbTable '%s' has %d non-virtual columns, but the physical table has %d columns.", table.GetName().c_str(),
+                                nonVirtualColumnCount, (int) physicalColumns.size());
+                return ERROR;
+                }
+
+            break;
+            }
+
+            case DbTable::Type::Virtual:
+            {
+            if (table.GetLinkNode().GetParent() != nullptr && !table.GetLinkNode().GetChildren().empty())
+                {
+                Issues().Report("DbTable '%s' is of type 'Virtual' and therefore must neither have a parent table nor a child table.", table.GetName().c_str());
+                return ERROR;
+                }
+
+            break;
+            }
+
+            default:
+            {
+            Issues().Report("DbTable '%s' has unsupported DbTable::Type: %d.", table.GetName().c_str(), Enum::ToInt(table.GetType()));
+            return ERROR;
+            }
+        }
+
+
+    for (DbConstraint const* constraint : table.GetConstraints())
+        {
+        if (SUCCESS != ValidateDbConstraint(*constraint))
+            return ERROR;
+        }
+
+    for (DbTrigger const* trigger : table.GetTriggers())
+        {
+        if (SUCCESS != ValidateDbTrigger(*trigger))
+            return ERROR;
+        }
+
+    return SUCCESS;
+    }
+
+//---------------------------------------------------------------------------------------
+// @bsimethod                                Affan.Khan                           06/2017
+//+---------------+---------------+---------------+---------------+---------------+------
+BentleyStatus DbMapValidator::ValidateDbColumn(DbColumn const& column, bset<Utf8String, CompareIUtf8Ascii> const& physicalColumns) const
+    {
+    DbTable::Type const tableType = column.GetTable().GetType();
+    if (!column.IsVirtual() && tableType != DbTable::Type::Virtual)
+        {
+        if (physicalColumns.find(column.GetName()) == physicalColumns.end())
+            {
+            Issues().Report("Non-virtual DbTable '%s' has non-virtual column '%s' which does not exist in the file.", column.GetTable().GetName().c_str(), column.GetName().c_str());
+            return ERROR;
+            }
+        }
+
+    if (column.IsShared())
+        {
+        if (tableType == DbTable::Type::Existing || tableType == DbTable::Type::Virtual)
+            {
+            Issues().Report("The table '%s' is of type 'Existing' or 'Virtual', but its column '%s' is a shared column. This is invalid.", column.GetTable().GetName().c_str(), column.GetName().c_str());
+            return ERROR;
+            }
+
+        if (column.GetConstraints().HasNotNullConstraint())
+            {
+            Issues().Report("Column '%s.%s' is a shared column and has the 'NOT NULL' constraint. This is not valid for shared columns.", column.GetTable().GetName().c_str(), column.GetName().c_str());
+            return ERROR;
+            }
+
+        if (column.GetConstraints().HasUniqueConstraint())
+            {
+            Issues().Report("Column '%s.%s' is a shared column and has the 'UNIQUE' constraint. This is not valid for shared columns.", column.GetTable().GetName().c_str(), column.GetName().c_str());
+            return ERROR;
+            }
+        }
+
+    if (column.GetType() != DbColumn::Type::Any &&
+        column.GetType() != DbColumn::Type::Blob &&
+        column.GetType() != DbColumn::Type::Boolean &&
+        column.GetType() != DbColumn::Type::Integer &&
+        column.GetType() != DbColumn::Type::Real &&
+        column.GetType() != DbColumn::Type::Text &&
+        column.GetType() != DbColumn::Type::TimeStamp)
+        {
+        Issues().Report("DbColumn '%s.%s' has unsupported DbColumn::Type %d.", column.GetTable().GetName().c_str(), column.GetName().c_str(),
+                        Enum::ToInt(column.GetType()));
+        return ERROR;
+        }
+
+    if (column.GetConstraints().GetCollation() != DbColumn::Constraints::Collation::Binary &&
+        column.GetConstraints().GetCollation() != DbColumn::Constraints::Collation::NoCase &&
+        column.GetConstraints().GetCollation() != DbColumn::Constraints::Collation::RTrim &&
+        column.GetConstraints().GetCollation() != DbColumn::Constraints::Collation::Unset)
+        {
+        Issues().Report("DbColumn '%s.%s' has unsupported DbColumn::Constraints::Collation %d.", column.GetTable().GetName().c_str(), column.GetName().c_str(),
+                        Enum::ToInt(column.GetConstraints().GetCollation()));
+        return ERROR;
+        }
+
+    if (Enum::Contains(column.GetKind(), DbColumn::Kind::ECInstanceId) ||
+        Enum::Contains(column.GetKind(), DbColumn::Kind::ECClassId))
+        {
+        if (column.IsShared())
+            {
+            Issues().Report("DbColumn '%s.%s' has invalid DbColumn::Kinds. A column cannot have DbColumn::Kind::ECInstanceId or DbColumn::Kind::ECClassId and at the same time DbColumn::Kind::SharedDataColumn.",
+                            column.GetTable().GetName().c_str(), column.GetName().c_str());
+            return ERROR;
+            }
+        }
+
+    return SUCCESS;
+    }
+
+//---------------------------------------------------------------------------------------
+// @bsimethod                                Affan.Khan                           06/2017
+//+---------------+---------------+---------------+---------------+---------------+------
+BentleyStatus DbMapValidator::ValidateDbConstraint(DbConstraint const& constraint) const
+    {
+    switch (constraint.GetType())
+        {
+            case DbConstraint::Type::ForeignKey:
+                return ValidateForeignKeyDbConstraint(static_cast<ForeignKeyDbConstraint const&> (constraint));
+
+            case DbConstraint::Type::PrimaryKey:
+                return ValidatePrimaryKeyDbConstraint(static_cast<PrimaryKeyDbConstraint const&> (constraint));
+
+            default:
+                Issues().Report("DbTable '%s' has unsupported DbColumn::Constraint %d.", constraint.GetTable().GetName().c_str(), Enum::ToInt(constraint.GetType()));
+                return ERROR;
+        }
+    }
+
+
+//---------------------------------------------------------------------------------------
+// @bsimethod                                Affan.Khan                           06/2017
+//+---------------+---------------+---------------+---------------+---------------+------
+BentleyStatus DbMapValidator::ValidateForeignKeyDbConstraint(ForeignKeyDbConstraint const& constraint) const
+    {
+    if (constraint.GetFkColumns().empty())
+        {
+        Issues().Report("DbTable '%s' has a foreign key constraint without any columns.", constraint.GetTable().GetName().c_str());
+        return ERROR;
+        }
+
+    if (constraint.GetFkColumns().size() != constraint.GetReferencedTableColumns().size())
+        {
+        Issues().Report("DbTable '%s' has a foreign key constraint with %d foreign key columns, but %d referenced columns in the referenced table.", constraint.GetTable().GetName().c_str(),
+            (int) constraint.GetFkColumns().size(), (int) constraint.GetReferencedTableColumns().size());
+        return ERROR;
+        }
+
+    return SUCCESS;
+    }
+
+//---------------------------------------------------------------------------------------
+// @bsimethod                                Affan.Khan                           06/2017
+//+---------------+---------------+---------------+---------------+---------------+------
+BentleyStatus DbMapValidator::ValidatePrimaryKeyDbConstraint(PrimaryKeyDbConstraint const& constraint) const
+    {
+    if (constraint.GetColumns().empty())
+        {
+        Issues().Report("DbTable '%s' has a primary key constraint without any columns.", constraint.GetTable().GetName().c_str());
+        return ERROR;
+        }
+
+    if (constraint.GetColumns().size() != 1)
+        {
+        Issues().Report("DbTable '%s' has a primary key constraint with more than one column. This is not yet supported by ECDb.", constraint.GetTable().GetName().c_str());
+        return ERROR;
+        }
+
+    if (constraint.GetColumns().front()->GetType() != DbColumn::Type::Integer)
+        {
+        Issues().Report("DbTable '%s' has a primary key which is not of type Integer. This is not yet supported by ECDb.", constraint.GetTable().GetName().c_str());
+        return ERROR;
+        }
+
+    if (constraint.GetColumns().front() != constraint.GetTable().FindFirst(DbColumn::Kind::ECInstanceId))
+        {
+        Issues().Report("DbTable '%s' has a primary key which is not of kind 'ECInstanceId'.", constraint.GetTable().GetName().c_str());
+        return ERROR;
+        }
+
+    return SUCCESS;
+    }
+
+//---------------------------------------------------------------------------------------
+// @bsimethod                                Affan.Khan                           06/2017
+//+---------------+---------------+---------------+---------------+---------------+------
+BentleyStatus DbMapValidator::ValidateDbIndex(DbIndex const& index) const
+    {
+    if (index.GetColumns().empty())
+        {
+        Issues().Report("Index '%s' must at least specify one column.", index.GetName().c_str());
+        return ERROR;
+        }
+
+    return SUCCESS;
+    }
+
+//---------------------------------------------------------------------------------------
+// @bsimethod                                Affan.Khan                           06/2017
+//+---------------+---------------+---------------+---------------+---------------+------
+BentleyStatus DbMapValidator::ValidateDbMap() const
+    {
+    Statement stmt;
+    if (BE_SQLITE_OK != stmt.Prepare(GetECDb(), "SELECT count(*) FROM " TABLE_Class))
+        {
+        BeAssert(false);
+        return ERROR;
+        }
+    if (BE_SQLITE_ROW != stmt.Step())
+        {
+        BeAssert(false);
+        return ERROR;
+        }
+    const int classCount = stmt.GetValueInt(0);
+    stmt.Finalize();
+    if (BE_SQLITE_OK != stmt.Prepare(GetECDb(), "SELECT count(*) FROM " TABLE_ClassMap))
+        {
+        BeAssert(false);
+        return ERROR;
+        }
+    if (BE_SQLITE_ROW != stmt.Step())
+        {
+        BeAssert(false);
+        return ERROR;
+        }
+    const int classMapCount = stmt.GetValueInt(0);
+    stmt.Finalize();
+
+    if (classCount != classMapCount)
+        {
+        Issues().Report("The system tables " TABLE_Class " and " TABLE_ClassMap " must have the same number of rows, but they don't: "
+                        TABLE_Class ": %d rows, " TABLE_ClassMap ": %d rows.", classCount, classMapCount);
+        return ERROR;
+        }
+
+    std::vector<ClassMap const*> classMaps;
+    for (bpair<ECClassId, ClassMapPtr> const& entry : m_dbMap.GetClassMapCache())
+        {
+        classMaps.push_back(entry.second.get());
+        }
+
+    for (ClassMap const* classMap : classMaps)
+
+    if (SUCCESS != ValidateClassMap(*classMap))
+        return ERROR;
+
+    return SUCCESS;
+    }
+
+//---------------------------------------------------------------------------------------
+// @bsimethod                                Affan.Khan                           06/2017
+//+---------------+---------------+---------------+---------------+---------------+------
+BentleyStatus DbMapValidator::ValidateClassMap(ClassMap const& classMap) const
+    {
+    if (classMap.GetType() == ClassMap::Type::NotMapped)
+        {
+        if (classMap.GetPropertyMaps().Size() != 0)
+            {
+            Issues().Report("Class '%s' is not mapped and therefore must not have property maps.", classMap.GetClass().GetFullName());
+            return ERROR;
+            }
+
+        return SUCCESS;
+        }
+
+    int dataPropertyMapCount = 0;
+    int systemPropertyMapCount = 0;
+    for (PropertyMap const* propertyMap : classMap.GetPropertyMaps())
+        {
+        if (propertyMap->IsData())
+            dataPropertyMapCount++;
+        else if (propertyMap->IsSystem())
+            systemPropertyMapCount++;
+        else
+            BeAssert(false);
+        }
+
+
+    switch (classMap.GetType())
+        {
+            case ClassMap::Type::Class:
+            {
+            const int expectedSystemPropertyMapCount = 2;
+            if (expectedSystemPropertyMapCount != systemPropertyMapCount)
+                {
+                Issues().Report("The class map for '%s' must have %d system properties, but has %d.", classMap.GetClass().GetFullName(),
+                                expectedSystemPropertyMapCount, systemPropertyMapCount);
+                return ERROR;
+                }
+
+            //WIP ECObjects bug in GetPropertyCount 
+            //const int propCount = (int) classMap.GetClass().GetPropertyCount(true);
+            const int propCount = (int) std::distance(classMap.GetClass().GetProperties(true).begin(), classMap.GetClass().GetProperties(true).end());
+
+            if (dataPropertyMapCount != propCount)
+                {
+                Issues().Report("The number of property maps for ECClass '%s' does not match the number of properties. Property maps: %d, properties: %d.", classMap.GetClass().GetFullName(),
+                                dataPropertyMapCount, propCount);
+                return ERROR;
+                }
+
+            if (classMap.GetECInstanceIdPropertyMap() == nullptr)
+                {
+                Issues().Report("The class map of '%s' does not have an " ECDBSYS_PROP_ECInstanceId " property map.", classMap.GetClass().GetFullName());
+                return ERROR;
+                }
+
+            if (classMap.GetECClassIdPropertyMap() == nullptr)
+                {
+                Issues().Report("The class map of '%s' does not have an " ECDBSYS_PROP_ECClassId " property map.", classMap.GetClass().GetFullName());
+                return ERROR;
+                }
+            break;
+            }
+            case ClassMap::Type::RelationshipEndTable:
+            {
+            const int expectedSystemPropertyMapCount = 6;
+
+            if (expectedSystemPropertyMapCount != systemPropertyMapCount)
+                {
+                Issues().Report("The class map for the ECRelationshipClass '%s' must have %d system property maps, but has %d.", classMap.GetClass().GetFullName(),
+                                expectedSystemPropertyMapCount, systemPropertyMapCount);
+                return ERROR;
+                }
+
+            if (dataPropertyMapCount != 0)
+                {
+                Issues().Report("The class map for the foreign key type ECRelationshipClass '%s' must not have data property maps, but has %d.", classMap.GetClass().GetFullName(),
+                                dataPropertyMapCount);
+                return ERROR;
+                }
+
+            if (SUCCESS != ValidateRelationshipClassEndTableMap(classMap.GetAs<RelationshipClassEndTableMap>()))
+                return ERROR;
+
+            break;
+            }
+            case ClassMap::Type::RelationshipLinkTable:
+            {
+            const int expectedSystemPropertyMapCount = 6;
+
+            if (expectedSystemPropertyMapCount != systemPropertyMapCount)
+                {
+                Issues().Report("The class map for the ECRelationshipClass '%s' must have %d system property maps, but has %d.", classMap.GetClass().GetFullName(),
+                                expectedSystemPropertyMapCount, systemPropertyMapCount);
+                return ERROR;
+                }
+
+            if (dataPropertyMapCount != classMap.GetClass().GetPropertyCount(true))
+                {
+                Issues().Report("ECClass '%s' has at least one property for which no property map exists.", classMap.GetClass().GetFullName());
+                return ERROR;
+                }
+
+            if (SUCCESS != ValidateRelationshipClassLinkTableMap(classMap.GetAs<RelationshipClassLinkTableMap>()))
+                return ERROR;
+
+            break;
+            }
+
+            default:
+                Issues().Report("The class map of '%s' has the unknown ClassMap::Type::%d.", classMap.GetClass().GetFullName(), Enum::ToInt(classMap.GetType()));
+                return ERROR;
+        }
+
+    bmap<DbColumn const*, SingleColumnDataPropertyMap const*> duplicateColumnMappings;
+    ECClassCR ecClass = classMap.GetClass();
+    for (PropertyMap const* propMap : classMap.GetPropertyMaps())
+        {
+        //ignore inherited properties as they were validated on their base classes
+        if (&propMap->GetProperty().GetClass() != &ecClass)
+            continue;
+
+        if (SUCCESS != ValidatePropertyMap(*propMap, duplicateColumnMappings))
+            return ERROR;
+        }
+
+    return SUCCESS;
+    }
+
+//---------------------------------------------------------------------------------------
+// @bsimethod                                Affan.Khan                           06/2017
+//+---------------+---------------+---------------+---------------+---------------+------
+BentleyStatus DbMapValidator::ValidateRelationshipClassEndTableMap(RelationshipClassEndTableMap const& relMap) const
+    {
+    if (relMap.GetECInstanceIdPropertyMap() == nullptr)
+        {
+        Issues().Report("The class map of '%s' does not have an " ECDBSYS_PROP_ECInstanceId " property map.", relMap.GetClass().GetFullName());
+        return ERROR;
+        }
+
+    if (relMap.GetECClassIdPropertyMap() == nullptr)
+        {
+        Issues().Report("The class map of '%s' does not have an " ECDBSYS_PROP_ECClassId " property map.", relMap.GetClass().GetFullName());
+        return ERROR;
+        }
+
+
+    if (relMap.GetPropertyMaps().Find(ECDBSYS_PROP_SourceECInstanceId) == nullptr)
+        {
+        Issues().Report("The class map of the ECRelationshipClass '%s' does not have a " ECDBSYS_PROP_SourceECInstanceId " property map.", relMap.GetClass().GetFullName());
+        return ERROR;
+        }
+
+    if (relMap.GetPropertyMaps().Find(ECDBSYS_PROP_SourceECClassId) == nullptr)
+        {
+        Issues().Report("The class map of ECRelationshipClass '%s' does not have a " ECDBSYS_PROP_SourceECClassId " property map.", relMap.GetClass().GetFullName());
+        return ERROR;
+        }
+
+    if (relMap.GetPropertyMaps().Find(ECDBSYS_PROP_TargetECInstanceId) == nullptr)
+        {
+        Issues().Report("The class map of ECRelationshipClass '%s' does not have a " ECDBSYS_PROP_TargetECInstanceId " property map.", relMap.GetClass().GetFullName());
+        return ERROR;
+        }
+
+    if (relMap.GetPropertyMaps().Find(ECDBSYS_PROP_TargetECClassId) == nullptr)
+        {
+        Issues().Report("The class map of ECRelationshipClass '%s' does not have a " ECDBSYS_PROP_TargetECClassId " property map.", relMap.GetClass().GetFullName());
+        return ERROR;
+        }
+
+
+
+
+    const std::vector<DbTable const*> otherEndTables = RelationshipClassEndTableMap::PartitionView::GetOtherEndTables(relMap);
+    if (otherEndTables.size() > 1)
+        {
+        Utf8String tableStr;
+        bool isFirstTable = true;
+        for (DbTable const* table : otherEndTables)
+            {
+            if (!isFirstTable)
+                tableStr.append(",");
+
+            tableStr.append(table->GetName().c_str());
+            isFirstTable = false;
+            }
+
+        Issues().Report("The class map for the foreign key type ECRelationshipClass '%s' maps to more than one table on the %s constraint: %s.",
+                        relMap.GetClass().GetFullName(), relMap.GetReferencedEnd() == ECRelationshipEnd_Source ? "source" : "target",
+                        tableStr.c_str());
+        return ERROR;
+        }
+
+    if (relMap.GetTables().size() != 1 || relMap.GetTables().front()->GetType() != DbTable::Type::Virtual)
+        {
+        Issues().Report("The foreign key type ECRelationshipClass '%s' does not map to a single virtual table: %s.", relMap.GetClass().GetFullName());
+        return ERROR;
+        }
+
+    return SUCCESS;
+    }
+
+//---------------------------------------------------------------------------------------
+// @bsimethod                                Affan.Khan                           06/2017
+//+---------------+---------------+---------------+---------------+---------------+------
+BentleyStatus DbMapValidator::ValidateRelationshipClassLinkTableMap(RelationshipClassLinkTableMap const& relMap) const
+    {
+    if (relMap.GetECInstanceIdPropertyMap() == nullptr)
+        {
+        Issues().Report("The class map of '%s' does not have an " ECDBSYS_PROP_ECInstanceId " property map.", relMap.GetClass().GetFullName());
+        return ERROR;
+        }
+
+    if (relMap.GetECClassIdPropertyMap() == nullptr)
+        {
+        Issues().Report("The class map of '%s' does not have an " ECDBSYS_PROP_ECClassId " property map.", relMap.GetClass().GetFullName());
+        return ERROR;
+        }
+
+
+    if (relMap.GetPropertyMaps().Find(ECDBSYS_PROP_SourceECInstanceId) == nullptr)
+        {
+        Issues().Report("The class map of the ECRelationshipClass '%s' does not have a " ECDBSYS_PROP_SourceECInstanceId " property map.", relMap.GetClass().GetFullName());
+        return ERROR;
+        }
+
+    if (relMap.GetPropertyMaps().Find(ECDBSYS_PROP_SourceECClassId) == nullptr)
+        {
+        Issues().Report("The class map of ECRelationshipClass '%s' does not have a " ECDBSYS_PROP_SourceECClassId " property map.", relMap.GetClass().GetFullName());
+        return ERROR;
+        }
+
+    if (relMap.GetPropertyMaps().Find(ECDBSYS_PROP_TargetECInstanceId) == nullptr)
+        {
+        Issues().Report("The class map of ECRelationshipClass '%s' does not have a " ECDBSYS_PROP_TargetECInstanceId " property map.", relMap.GetClass().GetFullName());
+        return ERROR;
+        }
+
+    if (relMap.GetPropertyMaps().Find(ECDBSYS_PROP_TargetECClassId) == nullptr)
+        {
+        Issues().Report("The class map of ECRelationshipClass '%s' does not have a " ECDBSYS_PROP_TargetECClassId " property map.", relMap.GetClass().GetFullName());
+        return ERROR;
+        }
+
+
+    const std::set<DbTable const*> sourceTables = RelationshipMappingInfo::GetTablesFromRelationshipEnd(relMap.GetDbMap(), m_schemaImportContext, relMap.GetRelationshipClass().GetSource(), true);
+    if (sourceTables.size() > 1)
+        {
+        Utf8String tableStr;
+        bool isFirstTable = true;
+        for (DbTable const* table : sourceTables)
+            {
+            if (!isFirstTable)
+                tableStr.append(",");
+
+            tableStr.append(table->GetName().c_str());
+            isFirstTable = false;
+            }
+
+        Issues().Report("The class map for the link table ECRelationshipClass '%s' maps to more than one table on the source constraint: %s.",
+                        relMap.GetClass().GetFullName(), tableStr.c_str());
+        return ERROR;
+        }
+
+    const std::set<DbTable const*> targetTables = RelationshipMappingInfo::GetTablesFromRelationshipEnd(relMap.GetDbMap(), m_schemaImportContext, relMap.GetRelationshipClass().GetTarget(), true);
+    if (targetTables.size() > 1)
+        {
+        Utf8String tableStr;
+        bool isFirstTable = true;
+        for (DbTable const* table : targetTables)
+            {
+            if (!isFirstTable)
+                tableStr.append(",");
+
+            tableStr.append(table->GetName().c_str());
+            isFirstTable = false;
+            }
+
+        Issues().Report("The class map for the link table ECRelationshipClass '%s' maps to more than one table on the target constraint: %s.",
+                        relMap.GetClass().GetFullName(), tableStr.c_str());
+        return ERROR;
+        }
+
+    return SUCCESS;
+    }
+
+//---------------------------------------------------------------------------------------
+// @bsimethod                                Affan.Khan                           06/2017
+//+---------------+---------------+---------------+---------------+---------------+------
+BentleyStatus DbMapValidator::ValidatePropertyMap(PropertyMap const& propertyMap, bmap<DbColumn const*, SingleColumnDataPropertyMap const*>& duplicateColumnMappings) const
+    {
+    if (propertyMap.IsSystem())
+        {
+        if (propertyMap.GetAs<SystemPropertyMap>().GetDataPropertyMaps().empty())
+            {
+            Issues().Report("Invalid system property map '%s.%s'. It is not mapped to any column.",
+                            propertyMap.GetClassMap().GetClass().GetFullName(), propertyMap.GetAccessString().c_str());
+            return ERROR;
+            }
+        }
+
+    switch (propertyMap.GetType())
+        {
+            case PropertyMap::Type::ConstraintECInstanceId:
+            case PropertyMap::Type::ConstraintECClassId:
+            case PropertyMap::Type::NavigationId:
+            case PropertyMap::Type::NavigationRelECClassId:
+            case PropertyMap::Type::Primitive:
+            case PropertyMap::Type::PrimitiveArray:
+            case PropertyMap::Type::StructArray:
+                break;
+
+            case PropertyMap::Type::ECInstanceId:
+            {
+            ECInstanceIdPropertyMap const& prop = propertyMap.GetAs<ECInstanceIdPropertyMap>();
+            for (SystemPropertyMap::PerTableIdPropertyMap const* perTablePropMap : prop.GetDataPropertyMaps())
+                {
+                if (!Enum::Contains(perTablePropMap->GetColumn().GetKind(), DbColumn::Kind::ECInstanceId))
+                    {
+                    Issues().Report("The ECInstanceId property map '%s.%s' must map to columns of Kind 'DbColumn::Kind::ECInstanceId'. Violating column: %s.%s ", propertyMap.GetClassMap().GetClass().GetFullName(),
+                                    propertyMap.GetAccessString().c_str(), perTablePropMap->GetColumn().GetTable().GetName().c_str(), perTablePropMap->GetColumn().GetName().c_str());
+                    return ERROR;
+                    }
+
+                if (SUCCESS != ValidatePropertyMap(*perTablePropMap, duplicateColumnMappings))
+                    return ERROR;
+                }
+
+            break;
+            }
+
+
+            case PropertyMap::Type::ECClassId:
+            {
+            ECClassIdPropertyMap const& prop = propertyMap.GetAs<ECClassIdPropertyMap>();
+            for (SystemPropertyMap::PerTableIdPropertyMap const* perTablePropMap : prop.GetDataPropertyMaps())
+                {
+                if (!Enum::Contains(perTablePropMap->GetColumn().GetKind(), DbColumn::Kind::ECClassId))
+                    {
+                    Issues().Report("The ECClassId property map '%s.%s' must map to columns of Kind 'DbColumn::Kind::ECClassId'. Violating column: %s.%s ", propertyMap.GetClassMap().GetClass().GetFullName(),
+                                    propertyMap.GetAccessString().c_str(), perTablePropMap->GetColumn().GetTable().GetName().c_str(), perTablePropMap->GetColumn().GetName().c_str());
+                    return ERROR;
+                    }
+
+                if (SUCCESS != ValidatePropertyMap(*perTablePropMap, duplicateColumnMappings))
+                    return ERROR;
+                }
+
+            break;
+            }
+
+            case PropertyMap::Type::Navigation:
+            {
+            if (SUCCESS != ValidateNavigationPropertyMap(propertyMap.GetAs<NavigationPropertyMap>()))
+                return ERROR;
+
+            break;
+            }
+
+            case PropertyMap::Type::Point2d:
+            {
+            Point2dPropertyMap const& propMap = propertyMap.GetAs<Point2dPropertyMap>();
+            if (propMap.Find(ECDBSYS_PROP_PointX) == nullptr || propMap.Find(ECDBSYS_PROP_PointY) == nullptr)
+                {
+                Issues().Report("The Point2d property map '%s.%s' does not have 'X' and 'Y' member property maps.", propertyMap.GetClassMap().GetClass().GetFullName(), propertyMap.GetAccessString().c_str());
+                return ERROR;
+                }
+
+            break;
+            }
+
+            case PropertyMap::Type::Point3d:
+            {
+            Point3dPropertyMap const& propMap = propertyMap.GetAs<Point3dPropertyMap>();
+            if (propMap.Find(ECDBSYS_PROP_PointX) == nullptr || propMap.Find(ECDBSYS_PROP_PointY) == nullptr || propMap.Find(ECDBSYS_PROP_PointY) == nullptr)
+                {
+                Issues().Report("The Point3d property map '%s.%s' does not have'X', 'Y' and 'Z' member property maps.", propertyMap.GetClassMap().GetClass().GetFullName(), propertyMap.GetAccessString().c_str());
+                return ERROR;
+                }
+
+            break;
+            }
+
+            case PropertyMap::Type::Struct:
+            {
+            StructPropertyMap const& propMap = propertyMap.GetAs<StructPropertyMap>();
+            const size_t expectedPropertyCount = propMap.GetProperty().GetAsStructProperty()->GetType().GetPropertyCount();
+            if (propMap.Size() != expectedPropertyCount)
+                {
+                Issues().Report("The struct property map '%s.%s' has %d member property maps, although the corresponding struct has %d properties.",
+                                propertyMap.GetClassMap().GetClass().GetFullName(), propertyMap.GetAccessString().c_str(),
+                                (int) propMap.Size(), (int) expectedPropertyCount);
+                return ERROR;
+                }
+
+            break;
+            }
+
+            case PropertyMap::Type::SystemPerTableId:
+            case PropertyMap::Type::SystemPerTableClassId:
+            {
+            DbColumn const& col = propertyMap.GetAs<SystemPropertyMap::PerTableIdPropertyMap>().GetColumn();
+            if (col.IsShared())
+                {
+                Issues().Report("The system property map '%s.%s' maps to the shared column '%s.%s' which is invalid.",
+                                propertyMap.GetClassMap().GetClass().GetFullName(), propertyMap.GetAccessString().c_str(),
+                                col.GetTable().GetName().c_str(), col.GetName().c_str());
+                return ERROR;
+                }
+
+            //for existing tables, the DbColumn type cannot always be determined
+            if (col.GetTable().GetType() != DbTable::Type::Existing && col.GetType() != DbColumn::Type::Integer)
+                {
+                Issues().Report("The system property map '%s.%s' maps to a column which is not of type 'Integer'. Violating column '%s.%s'.",
+                                propertyMap.GetClassMap().GetClass().GetFullName(), propertyMap.GetAccessString().c_str(),
+                                col.GetTable().GetName().c_str(), col.GetName().c_str());
+                return ERROR;
+                }
+            break;
+            }
+
+            default:
+                Issues().Report("The PropertyMap '%s.%s' has the unknown PropertyMap::Type::%d.", propertyMap.GetClassMap().GetClass().GetFullName(), propertyMap.GetAccessString().c_str(), Enum::ToInt(propertyMap.GetType()));
+                return ERROR;
+        }
+
+
+    if (Enum::Contains(PropertyMap::Type::SingleColumnData, propertyMap.GetType()))
+        {
+        SingleColumnDataPropertyMap const& propMap = propertyMap.GetAs<SingleColumnDataPropertyMap>();
+        DbColumn const& column = propMap.GetColumn();
+        auto it = duplicateColumnMappings.find(&column);
+        if (it == duplicateColumnMappings.end())
+            duplicateColumnMappings[&column] = &propMap;
+        else
+            {
+            PropertyMap const* duplicatePropMap = it->second;
+            Issues().Report("Invalid property mapping. Multiple properties map to the column '%s.%s'. Violating properties: %s.%s and %s.%s",
+                            column.GetTable().GetName().c_str(), column.GetName().c_str(),
+                            propertyMap.GetClassMap().GetClass().GetFullName(), propertyMap.GetAccessString().c_str(),
+                            duplicatePropMap->GetClassMap().GetClass().GetFullName(), duplicatePropMap->GetAccessString().c_str());
+            return ERROR;
+            }
+        }
+    else if (Enum::Contains(PropertyMap::Type::CompoundData, propertyMap.GetType()))
+        {
+        for (PropertyMap const* memberPropMap : propertyMap.GetAs<CompoundDataPropertyMap>())
+            {
+            if (SUCCESS != ValidatePropertyMap(*memberPropMap, duplicateColumnMappings))
+                return ERROR;
+            }
+        }
+
+    return SUCCESS;
+    }
+
+//---------------------------------------------------------------------------------------
+// @bsimethod                               Krischan.Eberle                       07/2017
+//+---------------+---------------+---------------+---------------+---------------+------
+BentleyStatus DbMapValidator::ValidateNavigationPropertyMap(NavigationPropertyMap const& propMap) const
+    {
+    if (propMap.Find(ECDBSYS_PROP_NavPropId) == nullptr || propMap.Find(ECDBSYS_PROP_NavPropRelECClassId) == nullptr)
+        {
+        Issues().Report("The navigation property map '%s.%s' does not have 'Id' and 'RelECClassId' member property maps.", propMap.GetClassMap().GetClass().GetFullName(), propMap.GetAccessString().c_str());
+        return ERROR;
+        }
+
+    //for existing tables we don't create constraints and such, so don't validate them in that case
+    if (propMap.GetTable().GetType() == DbTable::Type::Existing)
+        return SUCCESS;
+
+    const bool isPhysicalFk = propMap.HasForeignKeyConstraint();
+    NavigationPropertyMap::IdPropertyMap const& idPropMap = propMap.GetIdPropertyMap();
+    DbColumn const& idCol = idPropMap.GetColumn();
+
+    NavigationPropertyMap::RelECClassIdPropertyMap const& relClassIdPropMap = propMap.GetRelECClassIdPropertyMap();
+    DbColumn const& relClassIdCol = relClassIdPropMap.GetColumn();
+
+    if (propMap.GetProperty().GetAsNavigationProperty()->GetRelationshipClass()->GetClassModifier() == ECClassModifier::Sealed)
+        {
+        if (relClassIdCol.GetPersistenceType() == PersistenceType::Physical)
+            {
+            Issues().Report("The navigation property '%s.%s' has the RelECClassId column '%s.%s' which should not exist because the navigation property's relationship is sealed.",
+                            propMap.GetClassMap().GetClass().GetFullName(), propMap.GetAccessString().c_str(), relClassIdCol.GetTable().GetName().c_str(), relClassIdCol.GetName().c_str());
+            return ERROR;
+            }
+        }
+    else
+        {
+        //if the table per se is virtual (because it is a mixin or abstract class), then we must not do the check
+        if (relClassIdCol.GetTable().GetType() != DbTable::Type::Virtual && relClassIdCol.GetPersistenceType() == PersistenceType::Virtual)
+            {
+            Issues().Report("The navigation property '%s.%s' has the RelECClassId column '%s.%s' which is virtual, but should exist in the table because the navigation property's relationship is not sealed.",
+                            propMap.GetClassMap().GetClass().GetFullName(), propMap.GetAccessString().c_str(), relClassIdCol.GetTable().GetName().c_str(), relClassIdCol.GetName().c_str());
+            return ERROR;
+            }
+        }
+
+        }
+
+    if (isPhysicalFk)
+        {
+        if (idCol.IsShared() || relClassIdCol.IsShared())
+            {
+            Issues().Report("The navigation property '%s.%s' maps to a physical foreign key. But its foreign key column '%s.%s' or its RelECClassId column '%s.%s' is a shared column which is invalid.",
+                            propMap.GetClassMap().GetClass().GetFullName(), propMap.GetAccessString().c_str(),
+                            idCol.GetTable().GetName().c_str(), idCol.GetName().c_str(), relClassIdCol.GetTable().GetName().c_str(), relClassIdCol.GetName().c_str());
+            return ERROR;
+            }
+        }
+
+    if (SUCCESS != ValidateNavigationPropertyMapNotNull(propMap, idCol, relClassIdCol, isPhysicalFk))
+        return ERROR;
+
+    return ValidateNavigationPropertyMapUniqueness(propMap, idCol, relClassIdCol, isPhysicalFk);
+    }
+
+//---------------------------------------------------------------------------------------
+// @bsimethod                               Krischan.Eberle                       07/2017
+//+---------------+---------------+---------------+---------------+---------------+------
+BentleyStatus DbMapValidator::ValidateNavigationPropertyMapNotNull(NavigationPropertyMap const& propMap, DbColumn const& idCol, DbColumn const& relClassIdCol, bool isPhysicalFk) const
+    {
+    if (!isPhysicalFk)
+        {
+        if (idCol.DoNotAllowDbNull())
+            {
+            Issues().Report("The navigation property '%s.%s' maps to a logical foreign key. But its foreign column '%s.%s' has a NOT NULL constraint which is invalid for logical foreign keys.",
+                            propMap.GetClassMap().GetClass().GetFullName(), propMap.GetAccessString().c_str(),
+                            idCol.GetTable().GetName().c_str(), idCol.GetName().c_str());
+            return ERROR;
+            }
+
+        return SUCCESS;
+        }
+
+    BeAssert(isPhysicalFk);
+    //The FK and RelECClassId can be made NOT NULL if the multiplicity on the referenced end is (1..X) AND
+    //if the nav prop's class is the exclusive root of the table. If it wasn't base classes would face NOT NULL constraint violations
+    //because they will leave the FK column empty
+    const bool isNavPropClassExclusiveRootClass = idCol.GetTable().HasExclusiveRootECClass() && idCol.GetTable().GetExclusiveRootECClassId() == propMap.GetClassMap().GetClass().GetId();
+    const bool fkExpectedNotNull = propMap.CardinalityImpliesNotNull() && isNavPropClassExclusiveRootClass;
+    if (fkExpectedNotNull)
+        {
+        if (!idCol.DoNotAllowDbNull())
+            {
+            Issues().Report("The navigation property '%s.%s' implies a NOT NULL constraint on the foreign key column '%s.%s'. But the column doesn't have one.",
+                            propMap.GetClassMap().GetClass().GetFullName(), propMap.GetAccessString().c_str(),
+                            idCol.GetTable().GetName().c_str(), idCol.GetName().c_str());
+            return ERROR;
+            }
+
+        if (!relClassIdCol.DoNotAllowDbNull())
+            {
+            Issues().Report("The navigation property '%s.%s' implies a NOT NULL constraint on the RelECClassId column '%s.%s'. But the column doesn't have one.",
+                            propMap.GetClassMap().GetClass().GetFullName(), propMap.GetAccessString().c_str(),
+                            relClassIdCol.GetTable().GetName().c_str(), relClassIdCol.GetName().c_str());
+            return ERROR;
+            }
+
+        return SUCCESS;
+        }
+
+    //FK expected to be nullable
+    if (idCol.DoNotAllowDbNull())
+        {
+        Issues().Report("The navigation property '%s.%s' implies that the foreign key column is nullable. But the column has a NOT NULL constraint.",
+                        propMap.GetClassMap().GetClass().GetFullName(), propMap.GetAccessString().c_str(),
+                        idCol.GetTable().GetName().c_str(), idCol.GetName().c_str());
+        return ERROR;
+        }
+
+    if (relClassIdCol.DoNotAllowDbNull())
+        {
+        Issues().Report("The navigation property '%s.%s' implies that the RelECClassId column is nullable. But the column has a NOT NULL constraint.",
+                        propMap.GetClassMap().GetClass().GetFullName(), propMap.GetAccessString().c_str(),
+                        relClassIdCol.GetTable().GetName().c_str(), relClassIdCol.GetName().c_str());
+        return ERROR;
+        }
+
+    return SUCCESS;
+    }
+
+//---------------------------------------------------------------------------------------
+// @bsimethod                               Krischan.Eberle                       07/2017
+//+---------------+---------------+---------------+---------------+---------------+------
+BentleyStatus DbMapValidator::ValidateNavigationPropertyMapUniqueness(NavigationPropertyMap const& propMap, DbColumn const& idCol, DbColumn const& relClassIdCol, bool isPhysicalFk) const
+    {
+    DbTable const& table = idCol.GetTable();
+
+    if (idCol.IsUnique() || relClassIdCol.IsUnique())
+        {
+        Issues().Report("The navigation property '%s.%s' maps to the foreign key column '%s.%s' and the RelECClassId column '%s.%s'. At least one of them has a UNIQUE constraint. This should never be the case as uniqueness is enforced via a unique index where necessary.",
+                        propMap.GetClassMap().GetClass().GetFullName(), propMap.GetAccessString().c_str(),
+                        table.GetName().c_str(), idCol.GetName().c_str(), table.GetName().c_str(), relClassIdCol.GetName().c_str());
+        return ERROR;
+        }
+
+
+    const bool uniqueIndexExpected = isPhysicalFk && propMap.CardinalityImpliesUnique();
+    auto it = m_indexesByColumnCache.find(idCol.GetId());
+
+    int systemIndexCount = 0;
+
+    if (it != m_indexesByColumnCache.end())
+        {
+        for (DbIndex const* index : it->second)
+            {
+            //user defined indexes and multi-col indexes are ignored as they are not cardinality driven indexes
+            if (!index->IsAutoGenerated() || index->GetColumns().size() > 1)
+                continue;
+
+            if (!uniqueIndexExpected && index->GetIsUnique())
+                {
+                Issues().Report("The navigation property '%s.%s' implies that the foreign key column '%s.%s' must not be unique. But there is the unique index '%s' on the column.",
+                                propMap.GetClassMap().GetClass().GetFullName(), propMap.GetAccessString().c_str(),
+                                table.GetName().c_str(), idCol.GetName().c_str(), index->GetName().c_str());
+                return ERROR;
+                }
+
+            systemIndexCount++;
+            }
+        }
+
+
+    if (uniqueIndexExpected && systemIndexCount == 0)
+        {
+        Issues().Report("The navigation property '%s.%s' implies that the foreign key column '%s.%s' is unique. But there is no unique index to enforce it.",
+                        propMap.GetClassMap().GetClass().GetFullName(), propMap.GetAccessString().c_str(),
+                        table.GetName().c_str(), idCol.GetName().c_str());
+        return ERROR;
+        }
+
+    return SUCCESS;
+    }
+
+END_BENTLEY_SQLITE_EC_NAMESPACE
+