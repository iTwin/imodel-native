/*---------------------------------------------------------------------------------------------
* Copyright (c) Bentley Systems, Incorporated. All rights reserved.
* See LICENSE.md in the repository root for full copyright notice.
*--------------------------------------------------------------------------------------------*/
#include "ECDbPch.h"

USING_NAMESPACE_BENTLEY_EC

BEGIN_BENTLEY_SQLITE_EC_NAMESPACE

Utf8String ECSchemaOwnershipClaimAppData::s_key = "ecdb.owned_by";

//*****************************************************************
//VirtualSchemaManager
//*****************************************************************
/*---------------------------------------------------------------------------------------
* @bsimethod
+---------------+---------------+---------------+---------------+---------------+------*/
ECSchemaPtr VirtualSchemaManager::_LocateSchema(SchemaKeyR key, SchemaMatchType matchType, ECSchemaReadContextR schemaContext) {
    return m_cache->LocateSchema(key, matchType, schemaContext);
}

/*---------------------------------------------------------------------------------------
* @bsimethod
+---------------+---------------+---------------+---------------+---------------+------*/
BentleyStatus VirtualSchemaManager::AddAndValidateVirtualSchema(Utf8StringCR schemaXml, bool validate) const{
   // BeMutexHolder lock(m_ecdb.GetImpl().GetMutex());
    auto readerContext = ECSchemaReadContext::CreateContext();
    readerContext->AddSchemaLocater(const_cast<VirtualSchemaManager&>(*this));
    ECSchemaPtr schema;
    if (ECN::ECSchema::ReadFromXmlString(schema, schemaXml.c_str(), *readerContext) != SchemaReadStatus::Success) {
        return ERROR;
    }
    if (validate) {
        Utf8String err;
        if (IsValidVirtualSchema(*schema, err)) {
            // log err
            return ERROR;
        }
    }
    SetVirtualTypeIds(*schema);
    // schema.SetImmutable(true);
    m_cache->AddSchema(*schema);
    m_schemas[schema->GetName()] = schema.get();
    return SUCCESS;
}

/*---------------------------------------------------------------------------------------
* @bsimethod
+---------------+---------------+---------------+---------------+---------------+------*/
uint64_t VirtualSchemaManager::GetNextId() const{
    return m_idSeq++;
}

/*---------------------------------------------------------------------------------------
* @bsimethod
+---------------+---------------+---------------+---------------+---------------+------*/
void VirtualSchemaManager::SetVirtualTypeIds (ECN::ECSchemaR schema) const{
    schema.SetId(ECSchemaId(GetNextId()));
    for (auto& schemaClass : schema.GetClasses()) {
        const_cast<ECN::ECClassP>(schemaClass)->SetId(ECClassId(GetNextId()));
        for(auto& classProp : schemaClass->GetProperties(false)) {
            const_cast<ECN::ECPropertyP>(classProp)->SetId(ECPropertyId(GetNextId()));
        }
    }
}

/*---------------------------------------------------------------------------------------
* @bsimethod
+---------------+---------------+---------------+---------------+---------------+------*/
void VirtualSchemaManager::AddECDbVirtualSchema() const{
    auto schemaXml = R"xml(<?xml version="1.0" encoding="utf-8" ?>
        <ECSchema
                schemaName="ECDbVirtual"
                alias="ecdbvir"
                version="1.0.0"
                xmlns="http://www.bentley.com/schemas/Bentley.ECXML.3.2">
            <ECCustomAttributeClass typeName="VirtualType" modifier="Sealed" appliesTo="EntityClass"/>
            <ECCustomAttributeClass typeName="VirtualSchema" modifier="Sealed" appliesTo="Schema"/>
            <ECCustomAttributeClass typeName="AnyPrimitiveType" modifier="Sealed" appliesTo="PrimitiveProperty"/>
        </ECSchema>)xml";
    if (AddAndValidateVirtualSchema(schemaXml, false) != SUCCESS) {
        throw std::runtime_error("unable to load ECDbVirtual schema");
    }
}

/*---------------------------------------------------------------------------------------
* @bsimethod
+---------------+---------------+---------------+---------------+---------------+------*/
void VirtualSchemaManager::AddSystemVirtualSchemas() const{
    auto schemaXml = R"xml(<?xml version="1.0" encoding="utf-8" ?>
        <ECSchema
                schemaName="json1"
                alias="json1"
                version="1.0.0"
                xmlns="http://www.bentley.com/schemas/Bentley.ECXML.3.2">
            <ECSchemaReference name="ECDbVirtual" version="01.00.00" alias="ecdbvir" />
            <ECCustomAttributes>
                <VirtualSchema xmlns="ECDbVirtual.01.00.00"/>
            </ECCustomAttributes>
            <ECEntityClass typeName="json_tree" modifier="Abstract">
                <ECCustomAttributes>
                    <VirtualType xmlns="ECDbVirtual.01.00.00"/>
                </ECCustomAttributes>
                <ECProperty propertyName="key"  typeName="string"/>
                <ECProperty propertyName="value" typeName="string"/>
                <ECProperty propertyName="type" typeName="string"/>
                <ECProperty propertyName="atom" typeName="string"/>
                <ECProperty propertyName="parent" typeName="int"/>
                <ECProperty propertyName="fullkey" typeName="string"/>
                <ECProperty propertyName="path" typeName="string"/>
            </ECEntityClass>
            <ECEntityClass typeName="json_each" modifier="Abstract">
                <ECCustomAttributes>
                    <VirtualType xmlns="ECDbVirtual.01.00.00"/>
                </ECCustomAttributes>
                <ECProperty propertyName="key"  typeName="string"/>
                <ECProperty propertyName="value" typeName="string"/>
                <ECProperty propertyName="type" typeName="string"/>
                <ECProperty propertyName="atom" typeName="string"/>
                <ECProperty propertyName="parent" typeName="int"/>
                <ECProperty propertyName="fullkey" typeName="string"/>
                <ECProperty propertyName="path" typeName="string"/>
            </ECEntityClass>
        </ECSchema>)xml";
    if (Add(schemaXml) != SUCCESS) {
        throw std::runtime_error("unable to load json1 schema");
    }
}

/*---------------------------------------------------------------------------------------
* @bsimethod
+---------------+---------------+---------------+---------------+---------------+------*/
VirtualSchemaManager::VirtualSchemaManager(ECDbCR ecdb): m_cache(ECSchemaCache::Create()),m_idSeq(0xde0b6b3a7640000),m_ecdb(ecdb){
    AddECDbVirtualSchema();
    AddSystemVirtualSchemas();
}

/*---------------------------------------------------------------------------------------
* @bsimethod
+---------------+---------------+---------------+---------------+---------------+------*/
bool VirtualSchemaManager::IsValidVirtualSchema(ECN::ECSchemaR schema, Utf8StringR err) const {
    if (!schema.IsDefined("ECDbVirtual", "VirtualSchema")) {
        err = "schema does not have 'ECDbVirtual::VirtualSchema' customattribute";
        return false;
    }
    for(auto& schemaRef : schema.GetReferencedSchemas()) {
        if (!schemaRef.first.GetName().EqualsIAscii("ECDbVirtual")) {
            err = "only 'ECDbVirtual' schema is allowed as reference schema";
            return false;
        }
    }
    for (auto& schemaClass : schema.GetClasses()) {
        if (!schemaClass->IsEntityClass()) {
            err = "only entity classes are allowed in virtual schema";
            return false;
        }
        if (schemaClass->GetClassModifier() != ECClassModifier::Abstract) {
            err = "only abstract entity classes are allowed in virtual schema";
            return false;
        }
        if (schemaClass->IsDefinedLocal("ECDbVirtual", "VirtualType")) {
            err = "entity classes must have ECDbVirtual::VirtualType customattribute";
            return false;
        }
        if (schemaClass->HasBaseClasses()) {
            err = "virtual attributed class should not have any base classes";
            return false;
        }
    }
    err.clear();
    return true;
}

/*---------------------------------------------------------------------------------------
* @bsimethod
+---------------+---------------+---------------+---------------+---------------+------*/
ECSchemaCP VirtualSchemaManager::GetSchema(Utf8StringCR schemaName) const{
    BeMutexHolder lock(m_ecdb.GetImpl().GetMutex());
    auto it = m_schemas.find(schemaName);
    if (it != m_schemas.end()) {
        return it->second;
    }
    return nullptr;
}

/*---------------------------------------------------------------------------------------
* @bsimethod
+---------------+---------------+---------------+---------------+---------------+------*/
ECClassCP VirtualSchemaManager::GetClass(Utf8StringCR schemaName, Utf8StringCR className) const{
    BeMutexHolder lock(m_ecdb.GetImpl().GetMutex());
    auto schema = GetSchema(schemaName.c_str());
    if (schema == nullptr) {
        return nullptr;
    }
    return schema->GetClassCP(className.c_str());
}

/*---------------------------------------------------------------------------------------
* @bsimethod
+---------------+---------------+---------------+---------------+---------------+------*/
BentleyStatus VirtualSchemaManager::Add(Utf8StringCR schemaXml) const{
    return AddAndValidateVirtualSchema(schemaXml, true);
}
///////////////////////////////////////////////////////////////////////////////////////////////////

//*****************************************************************
//SchemaManager::Dispatcher
//*****************************************************************

//---------------------------------------------------------------------------------------
//@bsimethod
//+---------------+---------------+---------------+---------------+---------------+------
TableSpaceSchemaManager const* SchemaManager::Dispatcher::GetManager(Utf8CP tableSpaceName) const
    {
    BeMutexHolder lock(m_mutex);
    if (DbTableSpace::IsAny(tableSpaceName))
        {
        BeAssert(false && "tableSpaceName must not be empty for this call");
        return nullptr;
        }

    if (DbTableSpace::IsMain(tableSpaceName))
        return &Main();

    auto it = m_managers.find(tableSpaceName);
    if (it == m_managers.end())
        return nullptr;

    return it->second.get();
    }

//---------------------------------------------------------------------------------------
//@bsimethod
//+---------------+---------------+---------------+---------------+---------------+------
bool SchemaManager::Dispatcher::OwnsSchema(ECSchemaCR schema) const {
    return ECSchemaOwnershipClaimAppData::IsOwnedBy(m_ecdb, schema);
}

//---------------------------------------------------------------------------------------
//@bsimethod
//+---------------+---------------+---------------+---------------+---------------+------
SchemaManager::Dispatcher::Iterable SchemaManager::Dispatcher::GetIterable(Utf8CP tableSpaceName) const
    {
    BeMutexHolder lock(m_mutex);
    if (DbTableSpace::IsAny(tableSpaceName))
        return Iterable(*this);

    TableSpaceSchemaManager const* manager = GetManager(tableSpaceName);
    if (manager == nullptr)
        return Iterable();

    return Iterable(*manager);
    }
//---------------------------------------------------------------------------------------
//@bsimethod
//+---------------+---------------+---------------+---------------+---------------+------
BentleyStatus SchemaManager::Dispatcher::AddManager(DbTableSpace const& tableSpace) const
    {
    BeMutexHolder lock(m_mutex);
    if (!tableSpace.IsAttached())
        {
        BeAssert(tableSpace.IsValid() && "Should have been caught before as this method is expected to be called during attaching the db");
        BeAssert(!tableSpace.IsMain() && "Must not be called for the main table space");
        BeAssert(!tableSpace.IsTemp() && "Must not be called for the temp table space as schemas cannot be persisted in the temp table space");
        return ERROR;
        }

    BeAssert(m_managers.find(tableSpace.GetName()) == m_managers.end());
    BeAssert(DbTableSpace::Exists(m_ecdb, tableSpace.GetName().c_str()));

    std::unique_ptr<TableSpaceSchemaManager> manager = std::make_unique<TableSpaceSchemaManager>(m_ecdb, tableSpace);
    TableSpaceSchemaManager const* managerP = manager.get();
    m_managers[managerP->GetTableSpace().GetName()] = std::move(manager);
    m_orderedManagers.push_back(managerP);
    BeAssert(m_managers.size() == m_orderedManagers.size());
    return SUCCESS;
    }

//---------------------------------------------------------------------------------------
//@bsimethod
//+---------------+---------------+---------------+---------------+---------------+------
BentleyStatus SchemaManager::Dispatcher::RemoveManager(DbTableSpace const& tableSpace) const
    {
    BeMutexHolder lock(m_mutex);
    if (!tableSpace.IsAttached())
        {
        BeAssert(tableSpace.IsAttached());
        return ERROR;
        }

    auto itManager = m_managers.find(tableSpace.GetName());
    if (itManager == m_managers.end())
        return SUCCESS;

    TableSpaceSchemaManager const& manager = *itManager->second;
    for (auto itOrder = m_orderedManagers.begin(); itOrder != m_orderedManagers.end(); ++itOrder)
        {
        if (&manager == *itOrder)
            {
            m_orderedManagers.erase(itOrder);
            break;
            }
        }

    m_managers.erase(itManager);

    BeAssert(m_managers.size() == m_orderedManagers.size());
    return SUCCESS;
    }


//---------------------------------------------------------------------------------------
//@bsimethod
//+---------------+---------------+---------------+---------------+---------------+------
void SchemaManager::Dispatcher::InitMain()
    {
    std::unique_ptr<MainSchemaManager> main = std::make_unique<MainSchemaManager>(m_ecdb, m_mutex);
    MainSchemaManager* mainP = main.get();
    m_managers[mainP->GetTableSpace().GetName()] = std::move(main);
    m_orderedManagers.push_back(mainP);
    m_main = mainP;
    BeAssert(m_managers.size() == m_orderedManagers.size());
    }


//---------------------------------------------------------------------------------------
//@bsimethod
//+---------------+---------------+---------------+---------------+---------------+------
ECSchemaPtr SchemaManager::Dispatcher::LocateSchema(ECN::SchemaKeyR key, ECN::SchemaMatchType matchType, ECN::ECSchemaReadContextR ctx, Utf8CP tableSpace) const
    {
    Iterable iterable = GetIterable(tableSpace);
    if (!iterable.IsValid())
        return nullptr;

    for (TableSpaceSchemaManager const* manager : iterable)
        {
        ECSchemaPtr schema = manager->LocateSchema(key, matchType, ctx);
        if (schema != nullptr)
            {
            LOG.debugv("SchemaManager::Dispatcher::LocateSchema - Found schema %s (%s)", schema->GetName().c_str(), schema->GetId().IsValid() ? schema->GetId().ToString().c_str() : "0");
            return schema;
            }
        }

    return nullptr;
    }

/*---------------------------------------------------------------------------------------
* @bsimethod
+---------------+---------------+---------------+---------------+---------------+------*/
bvector<ECSchemaCP> SchemaManager::Dispatcher::GetSchemas(bool loadSchemaEntities, Utf8CP tableSpace) const
    {
    Iterable iterable = GetIterable(tableSpace);
    if (!iterable.IsValid())
        return bvector<ECSchemaCP>();

    bvector<ECSchemaCP> schemas;
    for (TableSpaceSchemaManager const* manager : iterable)
        {
        if (SUCCESS != manager->GetSchemas(schemas, loadSchemaEntities))
            return bvector<ECSchemaCP>();
        }

    return schemas;
    }

//---------------------------------------------------------------------------------------
//@bsimethod
//+---------------+---------------+---------------+---------------+---------------+------
bool SchemaManager::Dispatcher::ContainsSchema(Utf8StringCR schemaNameOrAlias, SchemaLookupMode mode, Utf8CP tableSpace) const
    {
    if (schemaNameOrAlias.empty())
        {
        BeAssert(false && "schemaNameOrAlias argument to ContainsSchema must not be null or empty string.");
        return false;
        }

    Iterable iterable = GetIterable(tableSpace);
    if (!iterable.IsValid())
        return false;

    for (TableSpaceSchemaManager const* manager : iterable)
        {
        if (manager->ContainsSchema(schemaNameOrAlias, mode))
            return true;
        }

    return false;
    }


//---------------------------------------------------------------------------------------
//@bsimethod
//+---------------+---------------+---------------+---------------+---------------+------
ECSchemaCP SchemaManager::Dispatcher::GetSchema(Utf8StringCR schemaNameOrAlias, bool loadSchemaEntities, SchemaLookupMode mode, Utf8CP tableSpace) const
    {
    Iterable iterable = GetIterable(tableSpace);
    if (!iterable.IsValid())
        return nullptr;

    for (TableSpaceSchemaManager const* manager : iterable)
        {
        ECSchemaCP schema = manager->GetSchema(schemaNameOrAlias, loadSchemaEntities, mode);
        if (schema != nullptr)
            return schema;
        }

    return nullptr;
    }

//---------------------------------------------------------------------------------------
//@bsimethod
//+---------------+---------------+---------------+---------------+---------------+------
ClassMapStrategy SchemaManager::Dispatcher::GetClassMapStrategy(Utf8StringCR schemaNameOrAlias, Utf8StringCR className, SchemaLookupMode mode, Utf8CP tableSpace) const {
    ClassMap const *classMap = GetClassMap(schemaNameOrAlias, className, mode, tableSpace);
    if (classMap == nullptr)
        return ClassMapStrategy();

    return ClassMapStrategy(static_cast<ClassMapStrategy::MapStrategy>(classMap->GetMapStrategy().GetStrategy()), classMap->GetClass());
}
//---------------------------------------------------------------------------------------
//@bsimethod
//+---------------+---------------+---------------+---------------+---------------+------
ECClassCP SchemaManager::Dispatcher::GetClass(Utf8StringCR schemaNameOrAlias, Utf8StringCR className, SchemaLookupMode mode, Utf8CP tableSpace) const
    {
    Iterable iterable = GetIterable(tableSpace);
    if (!iterable.IsValid())
        return nullptr;

    for (TableSpaceSchemaManager const* manager : iterable)
        {
        ECClassCP ecClass = manager->GetClass(schemaNameOrAlias, className, mode);
        if (ecClass != nullptr)
            return ecClass;
        }

    return nullptr;
    }

//---------------------------------------------------------------------------------------
//@bsimethod
//+---------------+---------------+---------------+---------------+---------------+------
ECClassCP SchemaManager::Dispatcher::GetClass(ECN::ECClassId classId, Utf8CP tableSpace) const
    {
    Iterable iterable = GetIterable(tableSpace);
    if (!iterable.IsValid())
        return nullptr;

    for (TableSpaceSchemaManager const* manager : iterable)
        {
        ECClassCP ecClass = manager->GetClass(classId);
        if (ecClass != nullptr)
            return ecClass;
        }

    return nullptr;
    }

//---------------------------------------------------------------------------------------
//@bsimethod
//+---------------+---------------+---------------+---------------+---------------+------
ECN::ECClassCP SchemaManager::Dispatcher::FindClass(Utf8StringCR className, Utf8CP tableSpace) const {

    Utf8String schemaToken;
    Utf8String classToken;
    for(auto i=0;i<className.length(); ++i) {
        if (className[i]=='.' || className[i]==':') {
            schemaToken = className.substr(0, i);
            classToken = className.substr(i + 1);
            break;
        }
    }
    if (schemaToken.empty() || classToken.empty()) {
        return nullptr;
    }
    return GetClass(schemaToken, classToken, SchemaLookupMode::AutoDetect, tableSpace);
}
//---------------------------------------------------------------------------------------
//@bsimethod
//+---------------+---------------+---------------+---------------+---------------+------
ECClassId SchemaManager::Dispatcher::GetClassId(Utf8StringCR schemaNameOrAlias, Utf8StringCR className, SchemaLookupMode mode, Utf8CP tableSpace) const
    {
    Iterable iterable = GetIterable(tableSpace);
    if (!iterable.IsValid())
        return ECClassId();

    for (TableSpaceSchemaManager const* manager : iterable)
        {
        ECClassId id = manager->GetClassId(schemaNameOrAlias, className, mode);
        if (id.IsValid())
            return id;
        }

    return ECClassId();
    }

//---------------------------------------------------------------------------------------
//@bsimethod
//+---------------+---------------+---------------+---------------+---------------+------
ClassMap const* SchemaManager::Dispatcher::GetClassMap(Utf8StringCR schemaNameOrAlias, Utf8StringCR className, SchemaLookupMode mode, Utf8CP tableSpace) const
    {
    Iterable iterable = GetIterable(tableSpace);
    if (!iterable.IsValid())
        return nullptr;

    for (TableSpaceSchemaManager const* manager : iterable)
        {
        ECClassCP ecClass = manager->GetClass(schemaNameOrAlias, className, mode);
        if (ecClass != nullptr)
            return manager->GetClassMap(*ecClass);
        }

    return nullptr;
    }

//---------------------------------------------------------------------------------------
//@bsimethod
//+---------------+---------------+---------------+---------------+---------------+------
ClassMap const* SchemaManager::Dispatcher::GetClassMap(ECClassCR ecClass, Utf8CP tableSpace) const
    {
    Iterable iterable = GetIterable(tableSpace);
    if (!iterable.IsValid())
        return nullptr;

    for (TableSpaceSchemaManager const* manager : iterable)
        {
        ClassMap const* classMap = manager->GetClassMap(ecClass);
        if (classMap != nullptr)
            return classMap;
        }

    return nullptr;
    }
//---------------------------------------------------------------------------------------
//@bsimethod
//+---------------+---------------+---------------+---------------+---------------+------
ECDerivedClassesList const* SchemaManager::Dispatcher::GetDerivedClasses(ECN::ECClassCR baseClass, Utf8CP tableSpace) const
    {
    Iterable iterable = GetIterable(tableSpace);
    if (!iterable.IsValid())
        return nullptr;

    for (TableSpaceSchemaManager const* manager : iterable)
        {
        ECDerivedClassesList const* subClasses = manager->GetDerivedClasses(baseClass);
        if (subClasses != nullptr)
            return subClasses;
        }

    return nullptr;
    }

//---------------------------------------------------------------------------------------
//@bsimethod
//+---------------+---------------+---------------+---------------+---------------+------
ECEnumerationCP SchemaManager::Dispatcher::GetEnumeration(Utf8StringCR schemaNameOrAlias, Utf8StringCR enumName, SchemaLookupMode mode, Utf8CP tableSpace) const
    {
    Iterable iterable = GetIterable(tableSpace);
    if (!iterable.IsValid())
        return nullptr;

    for (TableSpaceSchemaManager const* manager : iterable)
        {
        ECEnumerationCP ecenum = manager->GetEnumeration(schemaNameOrAlias, enumName, mode);
        if (ecenum != nullptr)
            return ecenum;
        }

    return nullptr;
    }

//---------------------------------------------------------------------------------------
//@bsimethod
//+---------------+---------------+---------------+---------------+---------------+------
KindOfQuantityCP SchemaManager::Dispatcher::GetKindOfQuantity(Utf8StringCR schemaNameOrAlias, Utf8StringCR koqName, SchemaLookupMode mode, Utf8CP tableSpace) const
    {
    Iterable iterable = GetIterable(tableSpace);
    if (!iterable.IsValid())
        return nullptr;

    for (TableSpaceSchemaManager const* manager : iterable)
        {
        KindOfQuantityCP koq = manager->GetKindOfQuantity(schemaNameOrAlias, koqName, mode);
        if (koq != nullptr)
            return koq;
        }

    return nullptr;
    }

//---------------------------------------------------------------------------------------
//@bsimethod
//+---------------+---------------+---------------+---------------+---------------+------
ECUnitCP SchemaManager::Dispatcher::GetUnit(Utf8StringCR schemaNameOrAlias, Utf8StringCR unitName, SchemaLookupMode mode, Utf8CP tableSpace) const
    {
    Iterable iterable = GetIterable(tableSpace);
    if (!iterable.IsValid())
        return nullptr;

    for (TableSpaceSchemaManager const* manager : iterable)
        {
        ECUnitCP unit = manager->GetUnit(schemaNameOrAlias, unitName, mode);
        if (unit != nullptr)
            return unit;
        }

    return nullptr;
    }

//---------------------------------------------------------------------------------------
//@bsimethod
//+---------------+---------------+---------------+---------------+---------------+------
ECFormatCP SchemaManager::Dispatcher::GetFormat(Utf8StringCR schemaNameOrAlias, Utf8StringCR formatName, SchemaLookupMode mode, Utf8CP tableSpace) const
    {
    Iterable iterable = GetIterable(tableSpace);
    if (!iterable.IsValid())
        return nullptr;

    for (TableSpaceSchemaManager const* manager : iterable)
        {
        ECFormatCP format = manager->GetFormat(schemaNameOrAlias, formatName, mode);
        if (format != nullptr)
            return format;
        }

    return nullptr;
    }

//---------------------------------------------------------------------------------------
//@bsimethod
//+---------------+---------------+---------------+---------------+---------------+------
UnitSystemCP SchemaManager::Dispatcher::GetUnitSystem(Utf8StringCR schemaNameOrAlias, Utf8StringCR systemName, SchemaLookupMode mode, Utf8CP tableSpace) const
    {
    Iterable iterable = GetIterable(tableSpace);
    if (!iterable.IsValid())
        return nullptr;

    for (TableSpaceSchemaManager const* manager : iterable)
        {
        UnitSystemCP system = manager->GetUnitSystem(schemaNameOrAlias, systemName, mode);
        if (system != nullptr)
            return system;
        }

    return nullptr;
    }

//---------------------------------------------------------------------------------------
//@bsimethod
//+---------------+---------------+---------------+---------------+---------------+------
PhenomenonCP SchemaManager::Dispatcher::GetPhenomenon(Utf8StringCR schemaNameOrAlias, Utf8StringCR phenName, SchemaLookupMode mode, Utf8CP tableSpace) const
    {
    Iterable iterable = GetIterable(tableSpace);
    if (!iterable.IsValid())
        return nullptr;

    for (TableSpaceSchemaManager const* manager : iterable)
        {
        PhenomenonCP phen = manager->GetPhenomenon(schemaNameOrAlias, phenName, mode);
        if (phen != nullptr)
            return phen;
        }

    return nullptr;
    }

//---------------------------------------------------------------------------------------
//@bsimethod
//+---------------+---------------+---------------+---------------+---------------+------
PropertyCategoryCP SchemaManager::Dispatcher::GetPropertyCategory(Utf8StringCR schemaNameOrAlias, Utf8StringCR catName, SchemaLookupMode mode, Utf8CP tableSpace) const
    {
    Iterable iterable = GetIterable(tableSpace);
    if (!iterable.IsValid())
        return nullptr;

    for (TableSpaceSchemaManager const* manager : iterable)
        {
        PropertyCategoryCP cat = manager->GetPropertyCategory(schemaNameOrAlias, catName, mode);
        if (cat != nullptr)
            return cat;
        }

    return nullptr;
    }


//---------------------------------------------------------------------------------------
//@bsimethod
//+---------------+---------------+---------------+---------------+---------------+------
void SchemaManager::Dispatcher::ClearCache() const
    {
    Iterable iterable = GetIterable(nullptr);
    if (!iterable.IsValid())
        return;

    for (TableSpaceSchemaManager const* manager : iterable)
        {
        manager->ClearCache();
        }
    }

//*****************************************************************
//TableSpaceSchemaManager
//*****************************************************************

//---------------------------------------------------------------------------------------
//@bsimethod
//+---------------+---------------+---------------+---------------+---------------+------
ECSchemaPtr TableSpaceSchemaManager::LocateSchema(ECN::SchemaKeyR key, ECN::SchemaMatchType matchType, ECN::ECSchemaReadContextR ctx) const
    {
    CachedStatementPtr stmt = nullptr;
    if (m_tableSpace.IsMain())
        stmt = m_ecdb.GetImpl().GetCachedSqliteStatement("SELECT Name,VersionDigit1,VersionDigit2,VersionDigit3,Id FROM main." TABLE_Schema " WHERE Name=?");
    else
        stmt = m_ecdb.GetImpl().GetCachedSqliteStatement(Utf8PrintfString("SELECT Name,VersionDigit1,VersionDigit2,VersionDigit3,Id FROM [%s]." TABLE_Schema " WHERE Name=?", m_tableSpace.GetName().c_str()).c_str());

    if (stmt == nullptr)
        return nullptr;

    if (BE_SQLITE_OK != stmt->BindText(1, key.GetName(), Statement::MakeCopy::No))
        return nullptr;

    if (stmt->Step() != BE_SQLITE_ROW)
        return nullptr;

    SchemaKey foundKey(stmt->GetValueText(0), stmt->GetValueInt(1), stmt->GetValueInt(2), stmt->GetValueInt(3));
    ECSchemaId foundSchemaId = stmt->GetValueId<ECSchemaId>(4);
    if (!foundKey.Matches(key, matchType))
        return nullptr;

    ECSchemaCP schema = m_reader.GetSchema(foundSchemaId, true);
    if (schema == nullptr)
        return nullptr;

    ECSchemaP schemaP = const_cast<ECSchemaP> (schema);
    ctx.GetCache().AddSchema(*schemaP);
    return schemaP;
    }

//---------------------------------------------------------------------------------------
//@bsimethod
//+---------------+---------------+---------------+---------------+---------------+------
ECDerivedClassesList const* TableSpaceSchemaManager::GetDerivedClasses(ECN::ECClassCR baseClass) const
    {
    ECClassId id = m_reader.GetClassId(baseClass);
    if (!id.IsValid())
        {
        LOG.errorv("SchemaManager::GetDerivedClasses failed for ECClass %s. The ECClass does not exist.", baseClass.GetFullName());
        return nullptr;
        }

    if (SUCCESS != m_reader.EnsureDerivedClassesExist(id))
        {
        LOG.errorv("SchemaManager::GetDerivedClasses failed for ECClass %s. Its subclasses could not be loaded.", baseClass.GetFullName());
        return nullptr;
        }

    return &baseClass.GetDerivedClasses();
    }

//---------------------------------------------------------------------------------------
// @bsimethod
//+---------------+---------------+---------------+---------------+---------------+------
ClassMap const* TableSpaceSchemaManager::GetClassMap(ECN::ECClassCR ecClass) const
    {
    ClassMapLoadContext ctx;
    ClassMap const* classMap = nullptr;
    if (SUCCESS != TryGetClassMap(classMap, ctx, ecClass) || classMap == nullptr)
        return nullptr;

    return classMap;
    }

//---------------------------------------------------------------------------------------
// @bsimethod
//+---------------+---------------+---------------+---------------+---------------+------
BentleyStatus TableSpaceSchemaManager::TryGetClassMap(ClassMap const*& classMap, ClassMapLoadContext& ctx, ECN::ECClassCR ecClass) const
    {
    ClassMap* classMapP = nullptr;
    if (SUCCESS != TryGetClassMap(classMapP, ctx, ecClass))
        return ERROR;

    classMap = classMapP;
    return SUCCESS;
    }

//---------------------------------------------------------------------------------------
// @bsimethod
//+---------------+---------------+---------------+---------------+---------------+------
BentleyStatus TableSpaceSchemaManager::TryGetClassMap(ClassMap*& classMap, ClassMapLoadContext& ctx, ECN::ECClassCR ecClass) const
    {
    //we must use this method here and cannot just see whether ecClass has already an id
    //because the ecClass object can come from an ECSchema deserialized from disk, hence
    //not having the id set, and already imported in the ECSchema. In that case
    //ECDb does not set the ids on the ECClass objects
    if (!m_reader.GetClassId(ecClass).IsValid())
        {
        BeAssert(false && "ECClass must have an ECClassId when mapping to the ECDb.");
        return ERROR;
        }

    BeMutexHolder ecdbMutex(GetECDb().GetImpl().GetMutex());
    classMap = nullptr;
    auto it = m_classMapDictionary.find(ecClass.GetId());
    if (m_classMapDictionary.end() != it)
        {
        classMap = it->second.get();
        return SUCCESS;
        }

    //lazy loading the class map implemented with const-casting the actual loading so that the
    //get method itself can remain const (logically const)
    return TryLoadClassMap(classMap, ctx, ecClass);
    }

//---------------------------------------------------------------------------------------
//* @bsimethod
//---------------------------------------------------------------------------------------
BentleyStatus TableSpaceSchemaManager::TryLoadClassMap(ClassMap*& classMap, ClassMapLoadContext& ctx, ECN::ECClassCR ecClass) const
    {
    classMap = nullptr;
    DbClassMapLoadContext classMapLoadContext;
    if (SUCCESS != DbClassMapLoadContext::Load(classMapLoadContext, ctx, m_ecdb, *this, ecClass))
        return ERROR;

    if (!classMapLoadContext.ClassMapExists())
        return SUCCESS; //Class was not yet mapped in a previous import

    MapStrategyExtendedInfo const& mapStrategy = classMapLoadContext.GetMapStrategy();
    std::unique_ptr<ClassMap> classMapPtr;
    if (mapStrategy.GetStrategy() == MapStrategy::NotMapped)
        classMapPtr = ClassMap::Create<NotMappedClassMap>(m_ecdb, *this, ecClass, mapStrategy);
    else
        {
        ECRelationshipClassCP ecRelationshipClass = ecClass.GetRelationshipClassCP();
        if (ecRelationshipClass != nullptr)
            {
            if (MapStrategyExtendedInfo::IsForeignKeyMapping(mapStrategy))
                classMapPtr = ClassMap::Create<RelationshipClassEndTableMap>(m_ecdb, *this, *ecRelationshipClass, mapStrategy);
            else
                classMapPtr = ClassMap::Create<RelationshipClassLinkTableMap>(m_ecdb, *this, *ecRelationshipClass, mapStrategy);
            }
        else
            classMapPtr = ClassMap::Create<ClassMap>(m_ecdb, *this, ecClass, mapStrategy);
        }

    ClassMap* classMapP = AddClassMap(std::move(classMapPtr));
    if (classMapP == nullptr)
        return ERROR;

    if (SUCCESS != classMapP->Load(ctx, classMapLoadContext))
        return ERROR;

    classMap = classMapP;
    return SUCCESS;
    }

/*---------------------------------------------------------------------------------------
* @bsimethod
+---------------+---------------+---------------+---------------+---------------+------*/
ClassMap* TableSpaceSchemaManager::AddClassMap(std::unique_ptr<ClassMap> classMap) const
    {
    ECClassId id = classMap->GetClass().GetId();
    auto it = m_classMapDictionary.find(id);
    if (m_classMapDictionary.end() != it)
        {
        BeAssert(false && "Attempted to add a second ClassMap for the same ECClass");
        return nullptr;
        }

    ClassMap* mapP = classMap.get();
    m_classMapDictionary[id] = std::move(classMap);
    return mapP;
    }

//*****************************************************************
//MainSchemaManager
//*****************************************************************
DropSchemaResult MainSchemaManager::DropSchema(Utf8StringCR name, SchemaImportToken const* schemaImportToken, bool logIssue) const {
    ECDB_PERF_LOG_SCOPE("Drop schema");
    STATEMENT_DIAGNOSTICS_LOGCOMMENT("Begin SchemaManager::DropSchema");
    OnBeforeSchemaChanges().RaiseEvent(m_ecdb, SchemaChangeType::SchemaImport);
    SchemaImportContext ctx(m_ecdb, SchemaManager::SchemaImportOptions());
    Policy policy = PolicyManager::GetPolicy(SchemaImportPermissionPolicyAssertion(m_ecdb, schemaImportToken));
    if (!policy.IsSupported()) {
        LOG.error("Failed to drop ECSchema: Caller has not provided a SchemaImportToken.");
        return DropSchemaResult(DropSchemaResult::Status::Error);
    }

    if (m_ecdb.IsReadonly()) {
        m_ecdb.GetImpl().Issues().Report(IssueSeverity::Error, IssueCategory::BusinessProperties, IssueType::ECDbIssue, "Failed to drop ECSchema. ECDb file is read-only.");
        return DropSchemaResult(DropSchemaResult::Status::Error);
    }

    if (m_ecdb.Schemas().GetSchema(name) == nullptr) {
        m_ecdb.GetImpl().Issues().Report(IssueSeverity::Error, IssueCategory::BusinessProperties, IssueType::ECDbIssue, "Failed to drop ECSchema. Schema provided does not exist");
        return DropSchemaResult(DropSchemaResult::Status::ErrorSchemaNotFound);
    }

    const int majorMinorSub1Comp = m_ecdb.GetECDbProfileVersion().CompareTo(ECDb::CurrentECDbProfileVersion(), ProfileVersion::VERSION_MajorMinorSub1);
    if (majorMinorSub1Comp > 0) {
        m_ecdb.GetImpl().Issues().ReportV(IssueSeverity::Error, IssueCategory::BusinessProperties, IssueType::ECDbIssue, "Failed to drop ECSchema. Cannot drop schema from a file which was created with a higher version of this softwares. The file's version, however, is %s.",
                                          ECDb::CurrentECDbProfileVersion().ToString().c_str(), m_ecdb.GetECDbProfileVersion().ToString().c_str());
        return DropSchemaResult(DropSchemaResult::Status::Error);
    }

    BeMutexHolder lock(m_mutex);
    auto rc =  SchemaWriter::DropSchema(name, ctx, logIssue);
    if (rc.IsError()) {
        return rc;
    }

    if (SUCCESS != ViewGenerator::DropECClassViews(m_ecdb))
        return DropSchemaResult(DropSchemaResult::Status::Error);

    if (SUCCESS != CreateOrUpdateIndexesInDb(ctx))
        {
        ClearCache();
        return DropSchemaResult(DropSchemaResult::Status::Error);
        }

    if (SUCCESS != PurgeOrphanTables(ctx))
        {
        ClearCache();
        return DropSchemaResult(DropSchemaResult::Status::Error);
        }

    m_ecdb.ClearECDbCache();
    if (SUCCESS != DbMapValidator(ctx).Validate()) {
        ClearCache();
        return DropSchemaResult(DropSchemaResult::Status::Error);
    }

    m_ecdb.ClearECDbCache();
    OnAfterSchemaChanges().RaiseEvent(m_ecdb, SchemaChangeType::SchemaImport);
    STATEMENT_DIAGNOSTICS_LOGCOMMENT("End SchemaManager::DropSchema");
    return rc;
}
//---------------------------------------------------------------------------------------
//@bsimethod
//+---------------+---------------+---------------+---------------+---------------+------
SchemaImportResult MainSchemaManager::ImportSchemas(bvector<ECN::ECSchemaCP> const& schemas, SchemaManager::SchemaImportOptions options, SchemaImportToken const* token) const
    {
    ECDB_PERF_LOG_SCOPE("Schema import");
    STATEMENT_DIAGNOSTICS_LOGCOMMENT("Begin SchemaManager::ImportSchemas");
    OnBeforeSchemaChanges().RaiseEvent(m_ecdb, SchemaChangeType::SchemaImport);
    SchemaImportContext ctx(m_ecdb, options);
    const SchemaImportResult stat = ImportSchemas(ctx, schemas, token);
    ResetIds(schemas);
    m_ecdb.ClearECDbCache();
    OnAfterSchemaChanges().RaiseEvent(m_ecdb, SchemaChangeType::SchemaImport);
    STATEMENT_DIAGNOSTICS_LOGCOMMENT("End SchemaManager::ImportSchemas");
    return stat;
    }

//---------------------------------------------------------------------------------------
// @bsimethod
//+---------------+---------------+---------------+---------------+---------------+------
void MainSchemaManager::ResetIds(bvector<ECN::ECSchemaCP> const& schemas) const {
    // We remove temprory information required by ecdb on schema
    auto cache = ECN::ECSchemaCache::Create();
    for (auto schema: schemas)
        cache->AddSchema(*const_cast<ECN::ECSchemaP>(schema));

    for (auto schema: cache->GetSchemas()) {
        if (ECSchemaOwnershipClaimAppData::HasOwnershipClaim(*schema) && !ECSchemaOwnershipClaimAppData::IsOwnedBy(GetECDb(), *schema))
            continue;
        const_cast<ECSchemaP>(schema)->ResetId();
    }
}

//---------------------------------------------------------------------------------------
// @bsimethod
//+---------------+---------------+---------------+---------------+---------------+------
VirtualSchemaManager const& MainSchemaManager::GetVirtualSchemaManager() const {
    return m_vsm;
}

<<<<<<< HEAD
#if !defined(NDEBUG) && !defined(ANDROID)
=======
//#define ALLOW_ECDB_SCHEMAIMPORT_DUMP
#if defined(ALLOW_ECDB_SCHEMAIMPORT_DUMP)
>>>>>>> df3340dc
void DumpSchemasToFile(BeFileName const& parentDirectory, bvector<ECSchemaCP> const& schemas, Utf8CP suffix)
    {
    BeFileName directory(parentDirectory);
    uint64_t ticks = BeTimeUtilities::QueryMillisecondsCounter();
    directory.AppendUtf8(Utf8PrintfString("%" PRIu64 "_%s\\", ticks, suffix).c_str());
	BeFileName::CreateNewDirectory(directory.c_str()); // create the directory
    BeFileName::EmptyDirectory(directory.c_str()); // clear the directory
    for (auto schema: schemas)
        {
        if(schema == nullptr)
            continue;
        BeFileName fileName(directory);
        fileName.AppendUtf8(schema->GetName().c_str());
        fileName.append(L".ecschema.xml");
        schema->WriteToXmlFile(fileName.c_str());
        }
    };
#endif

//---------------------------------------------------------------------------------------
// @bsimethod
//+---------------+---------------+---------------+---------------+---------------+------
SchemaImportResult MainSchemaManager::ImportSchemas(SchemaImportContext& ctx, bvector<ECSchemaCP> const& schemas, SchemaImportToken const* schemaImportToken) const
    {
<<<<<<< HEAD
    #if !defined(NDEBUG) && !defined(ANDROID)
=======
    #if defined(ALLOW_ECDB_SCHEMAIMPORT_DUMP)
>>>>>>> df3340dc
    /*
    In Debug builds, the environment variable can be set to a directory path to
    dump existing and incoming schemas to for every ImportSchemas call.
    */
    Utf8CP envVarName = "ECDB_SCHEMAIMPORT_DUMP_TO";
    size_t requiredSize;
    if (getenv_s(&requiredSize, NULL, 0, envVarName) == 0 && requiredSize != 0)
        {
        BeFileName dumpSchemaDir;
        std::vector<char> chars(requiredSize);
        if (getenv_s(&requiredSize, chars.data(), requiredSize, envVarName) == 0)
            {
            dumpSchemaDir.AssignUtf8(chars.data());
            DumpSchemasToFile(dumpSchemaDir, m_ecdb.Schemas().GetSchemas(true), "existing");
            DumpSchemasToFile(dumpSchemaDir, schemas, "incoming");
            }
        }
    #endif

    if (!GetECDb().GetImpl().GetIdFactory().Reset())
        {
        LOG.error("Failed to import ECSchemas: Failed to create id factory.");
        return SchemaImportResult::ERROR;
        }

    Policy policy = PolicyManager::GetPolicy(SchemaImportPermissionPolicyAssertion(m_ecdb, schemaImportToken));
    if (!policy.IsSupported())
        {
        LOG.error("Failed to import ECSchemas: Caller has not provided a SchemaImportToken.");
        return SchemaImportResult::ERROR;
        }

    if (m_ecdb.IsReadonly())
        {
        m_ecdb.GetImpl().Issues().Report(IssueSeverity::Error, IssueCategory::BusinessProperties, IssueType::ECDbIssue, "Failed to import ECSchemas. ECDb file is read-only.");
        return SchemaImportResult::ERROR;
        }

    if (schemas.empty())
        {
        m_ecdb.GetImpl().Issues().Report(IssueSeverity::Error, IssueCategory::BusinessProperties, IssueType::ECDbIssue, "Failed to import ECSchemas. List of ECSchemas to import is empty.");
        return SchemaImportResult::ERROR;
        }

    for (auto schema: schemas) {
        if (ECSchemaOwnershipClaimAppData::HasOwnershipClaim(*schema) && !ECSchemaOwnershipClaimAppData::IsOwnedBy(GetECDb(), *schema)) {
            m_ecdb.GetImpl().Issues().Report(IssueSeverity::Error, IssueCategory::BusinessProperties, IssueType::ECDbIssue, "Failed to import ECSchemas. Cannot import schema owned by another ECDb connection");
            return SchemaImportResult::ERROR;
        }
    }
    // Import into new files is not supported unless it only differs in version sub2. Import into older files is only supported
    // if the schemas to import are EC3.1 schemas. This will be checked downstream.
    const int majorMinorSub1Comp = m_ecdb.GetECDbProfileVersion().CompareTo(ECDb::CurrentECDbProfileVersion(), ProfileVersion::VERSION_MajorMinorSub1);
    if (majorMinorSub1Comp > 0)
        {
        m_ecdb.GetImpl().Issues().ReportV(IssueSeverity::Error, IssueCategory::BusinessProperties, IssueType::ECDbIssue, "Failed to import ECSchemas. Cannot import schemas into a file which was created with a higher version of this softwares. The file's version, however, is %s.",
                                          ECDb::CurrentECDbProfileVersion().ToString().c_str(), m_ecdb.GetECDbProfileVersion().ToString().c_str());
        return SchemaImportResult::ERROR;
        }

    BeMutexHolder lock(m_mutex);
    ECDbExpressionSymbolContext symbolsContext(m_ecdb);
    bvector<ECSchemaCP> schemasToMap;

    auto rc = SchemaWriter::ImportSchemas(schemasToMap, ctx, schemas);
    if (SchemaImportResult::OK != rc)
        {
        LOG.debug("MainSchemaManager::ImportSchemas - failed in SchemaWriter::ImportSchemas");
        return rc;
        }

    if (schemasToMap.empty())
        return SchemaImportResult::OK;

    if (SUCCESS != ctx.GetSchemaPoliciesR().ReadPolicies(m_ecdb))
        {
        LOG.debug("MainSchemaManager::ImportSchemas - failed to ReadPolicies");
        return SchemaImportResult::ERROR;
        }

    if (SUCCESS != ViewGenerator::DropECClassViews(m_ecdb))
        {
        LOG.debug("MainSchemaManager::ImportSchemas - failed to DropECClassViews");
        return SchemaImportResult::ERROR;
        }

    rc = MapSchemas(ctx, schemasToMap);
    if (!rc.IsOk())
        {
        LOG.debug("MainSchemaManager::ImportSchemas - failed to MapSchemas");
        return rc;
        }
    return SchemaImportResult::OK;
    }

//---------------------------------------------------------------------------------------
// @bsimethod
//+---------------+---------------+---------------+---------------+---------------+------
SchemaImportResult MainSchemaManager::MapSchemas(SchemaImportContext& ctx, bvector<ECN::ECSchemaCP> const& schemas) const {
    if (schemas.empty()) {
        return  SchemaImportResult::OK;
    }

    auto failedToMap = [&]() {
        ClearCache();
        return  SchemaImportResult::ERROR;
    };

#ifndef NDEBUG
    // Record any DML sql against data tables for validation purpose.
    // No changes should be made to data tables.
    DataChangeSqlListener dataChangeListener(ctx.GetECDb());
#endif

    if (SUCCESS != ctx.RemapManager().CleanModifiedMappings()) {
        return failedToMap();
    }

    m_lightweightCache.Clear();

    //necessary so .DerivedClasses() knows all leaf nodes that need mapping, even if they are not inside "schemas"
    if(SUCCESS != ctx.RemapManager().EnsureInvolvedSchemasAreLoaded(schemas)) {
        return failedToMap();
    }

    if (SUCCESS != DoMapSchemas(ctx, schemas)) {
        return failedToMap();
    }

    if (SUCCESS != SaveDbSchema(ctx) || SUCCESS != ctx.RemapManager().RestoreAndProcessCleanedPropertyMaps(ctx)) {
        return failedToMap();
    }

    if (SUCCESS != SaveDbSchema(ctx)) {
        return failedToMap();
    }

    if (SUCCESS != CreateOrUpdateRequiredTables()) {
        return failedToMap();
    }

    if (SUCCESS != CreateOrUpdateIndexesInDb(ctx)) {
        return failedToMap();;
    }

    if (SUCCESS != PurgeOrphanTables(ctx)) {
        return failedToMap();
    }

    if (SUCCESS != DbMapValidator(ctx).Validate()) {
        return failedToMap();
    }

    if (BE_SQLITE_OK != UpgradeExistingECInstancesWithNewPropertiesMapToOverflowTable(m_ecdb, &ctx)){
        return failedToMap();
    }

    if (SUCCESS != ctx.RemapManager().UpgradeExistingECInstancesWithRemappedProperties(ctx)) {
        return failedToMap();
    }

#ifndef NDEBUG
    dataChangeListener.Stop();
    if (!dataChangeListener.GetDataChangeSqlList().empty()) {
        ctx.Issues().ReportV(
            IssueSeverity::Error,
            IssueCategory::BusinessProperties,
            IssueType::ECDbIssue,
            "Detected data changes during schema mapping which should be deferred and recorded by sql transform api.");

        for(auto& sql : dataChangeListener.GetDataChangeSqlList()) {
            ctx.Issues().ReportV(
                IssueSeverity::Error,
                IssueCategory::BusinessProperties,
                IssueType::ECDbIssue,
                "Data change sql executed is '%s'. ", sql.c_str());
        }
        return failedToMap();
    }
#endif

    if (!ctx.GetDataTransform().IsEmpty()) {
        if (!ctx.GetDataTransform().Validate(m_ecdb)) {
            return failedToMap();
        }

        if (!ctx.AllowDataTransform()) {
            ctx.Issues().ReportV(IssueSeverity::Error, IssueCategory::BusinessProperties, IssueType::ECDbIssue, "Import ECSchema failed. Data transform is required which is rejected by default unless explicitly allowed.");
            ctx.GetDataTransform().ForEach([&](TransformData::Task const& task) {
                ctx.Issues().ReportV(IssueSeverity::Error, IssueCategory::BusinessProperties, IssueType::ECDbIssue, "Transform SQL (%s): %s", task.GetDescription().c_str(), task.GetSql().c_str());
                return true;
            });

            return SchemaImportResult::ERROR_DATA_TRANSFORM_REQUIRED;
        }
        if (BE_SQLITE_OK != ctx.GetDataTransform().Execute(m_ecdb)) {
            return failedToMap();
        }
    }
    ClearCache();
    return  SchemaImportResult::OK;
}

//---------------------------------------------------------------------------------------
// @bsimethod
//+---------------+---------------+---------------+---------------+---------------+------
DbResult MainSchemaManager::UpgradeExistingECInstancesWithNewPropertiesMapToOverflowTable(ECDbCR ecdb, SchemaImportContext* ctx)
    {
    ECDB_PERF_LOG_SCOPE("Schema import> Upgrading existing ECInstances with new property map to overflow tables");
    Statement stmt;
    DbResult st = stmt.Prepare(ecdb, "SELECT PRI.Id, OVR.Id FROM ec_Table PRI INNER JOIN ec_Table OVR ON OVR.ParentTableId = PRI.Id WHERE OVR.Type = " SQLVAL_DbTable_Type_Overflow );
    if (st != BE_SQLITE_OK)
        return st;

    // We need to go over all the overflow table and ensure that if a existing class is
    // mapped to overflow it must have a corresponding row.
    while (stmt.Step() == BE_SQLITE_ROW)
        {
        const DbTable* primaryTable = ecdb.Schemas().Main().GetDbSchema().FindTable(stmt.GetValueId<DbTableId>(0));
        const DbTable* overflowTable = ecdb.Schemas().Main().GetDbSchema().FindTable(stmt.GetValueId<DbTableId>(1));
        if (primaryTable == nullptr || overflowTable == nullptr)
            {
            BeAssert(primaryTable != nullptr && overflowTable != nullptr);
            return BE_SQLITE_ERROR;
            }

        //Overflow table
        Utf8CP overflowTableName = overflowTable->GetName().c_str();
        Utf8CP overflowId = overflowTable->FindFirst(DbColumn::Kind::ECInstanceId)->GetName().c_str();
        Utf8CP overflowClassId = overflowTable->FindFirst(DbColumn::Kind::ECClassId)->GetName().c_str();

        //Primary table
        Utf8CP primaryTableName = primaryTable->GetName().c_str();
        Utf8CP primaryId = primaryTable->FindFirst(DbColumn::Kind::ECInstanceId)->GetName().c_str();
        Utf8CP primaryClassId = primaryTable->FindFirst(DbColumn::Kind::ECClassId)->GetName().c_str();



        //Generated query for a given overflow
        Utf8String transformSql;

        //Replace template with current overflow/primary table column a table name
        transformSql.Sprintf(R"sql(
            INSERT INTO [%s] ([%s], [%s])
              SELECT P.[%s], P.[%s]
              FROM [%s] P
                   LEFT JOIN [%s] O ON O.[%s] = P.[%s]
              WHERE O.[%s] IS NULL AND
                P.[%s] IN (
                SELECT M.ClassId
                FROM ec_PropertyMap M
                       INNER JOIN ec_Column C ON C.Id = M.ColumnId
                       INNER JOIN ec_Table O  ON O.Id = C.TableId AND O.Type = %s
                GROUP BY M.ClassId ))sql",
                             overflowTableName, overflowId, overflowClassId,
                             primaryId, primaryClassId,
                             primaryTableName,
                             overflowTableName, overflowId, primaryId,
                             overflowId,
                             primaryClassId, SQLVAL_DbTable_Type_Overflow);

        if (ctx != nullptr )
            {
            const Utf8String description = SqlPrintfString("upgrade instances in '%s' by inserting a corresponding row in '%s'.", primaryTableName, overflowTableName).GetUtf8CP();
            ctx->GetDataTransform().Append(description, transformSql);
            }
        else
            {
            st = ecdb.TryExecuteSql(transformSql.c_str());
            if (st != BE_SQLITE_OK)
                return st;

            const int modifiedCount = ecdb.GetModifiedRowCount();
            if (modifiedCount > 0)
                {
                LOG.infov("Schema Import/Upgrade inserted '%d' empty rows in '%s' overflow table corresponding to rows in '%s'", modifiedCount, overflowTableName, primaryTableName);
                }
            }
    }
    return BE_SQLITE_OK;
    }


//---------------------------------------------------------------------------------------
// @bsimethod
//---------------------------------------------------------------------------------------
BentleyStatus MainSchemaManager::DoMapSchemas(SchemaImportContext& ctx, bvector<ECN::ECSchemaCP> const& schemas) const
    {
    ECDB_PERF_LOG_SCOPE("Schema import> Persist mappings");
    // Identify root classes/relationship-classes
    std::set<ECClassCP> doneList;
    std::set<ECClassCP> rootClassSet;
    std::vector<ECClassCP> rootClassList;
    std::vector<ECN::ECEntityClassCP> rootMixins;
    std::vector<ECRelationshipClassCP> rootRelationshipList;

    for (ECSchemaCP schema : schemas)
        {
        if (schema->IsSupplementalSchema())
            continue; // Don't map any supplemental schemas

        for (ECClassCP ecClass : schema->GetClasses())
            GatherRootClasses(*ecClass, doneList, rootClassSet, rootClassList, rootRelationshipList, rootMixins);
        }

    if (GetDbSchemaR().SynchronizeExistingTables() != SUCCESS)
        {
        m_ecdb.GetImpl().Issues().Report(IssueSeverity::Error, IssueCategory::BusinessProperties, IssueType::ECDbIssue, "Synchronizing existing table to which classes are mapped failed.");
        return ERROR;
        }

    // Map mixin hierarchy before everything else. It does not map primary hierarchy and all classes map to virtual tables.
    ECDB_PERF_LOG_SCOPE_BEGIN(mapMixins, "Schema import> Map mixins");
    for (ECEntityClassCP mixin : rootMixins)
        {
        if (ClassMappingStatus::Error == MapClass(ctx, *mixin))
            return ERROR;
        }
    ECDB_PERF_LOG_SCOPE_END(mapMixins);

    // Starting with the root, recursively map the entire class hierarchy.
    ECDB_PERF_LOG_SCOPE_BEGIN(logRootClasses, "Schema import> Map entity classes");
    for (ECClassCP rootClass : rootClassList)
        {
        if (ClassMappingStatus::Error == MapClass(ctx, *rootClass))
            return ERROR;
        }
    ECDB_PERF_LOG_SCOPE_END(logRootClasses);

    ECDB_PERF_LOG_SCOPE_BEGIN(logRootRels, "Schema import> Map relationships");
    for (ECRelationshipClassCP rootRelationshipClass : rootRelationshipList)
        {
        if (ClassMappingStatus::Error == MapClass(ctx, *rootRelationshipClass))
            return ERROR;
        }

    ECDB_PERF_LOG_SCOPE_END(logRootRels);
    if (SUCCESS != DbMappingManager::FkRelationships::FinishMapping(ctx))
        return ERROR;

    return SUCCESS;
    }


//---------------------------------------------------------------------------------------
// @bsimethod
//+---------------+---------------+---------------+---------------+---------------+------
ClassMappingStatus MainSchemaManager::MapClass(SchemaImportContext& ctx, ECClassCR ecClass) const
    {
    ClassMap* existingClassMap = nullptr;
    if (SUCCESS != TryGetClassMap(existingClassMap, ctx.GetClassMapLoadContext(), ecClass))
        return ClassMappingStatus::Error;

    if (existingClassMap == nullptr)
        {
        ClassMappingInfo mappingInfo(ctx, ecClass);
        ClassMappingStatus status = mappingInfo.Initialize();
        if (status == ClassMappingStatus::BaseClassesNotMapped || status == ClassMappingStatus::Error)
            return status;

        return MapClass(ctx, mappingInfo);
        }

    if (SUCCESS != existingClassMap->Update(ctx))
        return ClassMappingStatus::Error;

    return MapDerivedClasses(ctx, ecClass);
    }

//---------------------------------------------------------------------------------------
// @bsimethod
//+---------------+---------------+---------------+---------------+---------------+------
ClassMappingStatus MainSchemaManager::MapClass(SchemaImportContext& ctx, ClassMappingInfo const& mappingInfo) const
    {
    MapStrategyExtendedInfo const& mapStrategy = mappingInfo.GetMapStrategy();
    std::unique_ptr<ClassMap> classMap;
    if (mapStrategy.GetStrategy() == MapStrategy::NotMapped)
        classMap = ClassMap::Create<NotMappedClassMap>(m_ecdb, *this, mappingInfo.GetClass(), mapStrategy);
    else
        {
        ECRelationshipClassCP ecRelationshipClass = mappingInfo.GetClass().GetRelationshipClassCP();
        if (ecRelationshipClass != nullptr)
            {
            if (MapStrategyExtendedInfo::IsForeignKeyMapping(mapStrategy))
                classMap = ClassMap::Create<RelationshipClassEndTableMap>(m_ecdb, *this, *ecRelationshipClass, mapStrategy);
            else
                classMap = ClassMap::Create<RelationshipClassLinkTableMap>(m_ecdb, *this, *ecRelationshipClass, mapStrategy);
            }
        else
            classMap = ClassMap::Create<ClassMap>(m_ecdb, *this, mappingInfo.GetClass(), mapStrategy);
        }

    ClassMap* classMapP = AddClassMap(std::move(classMap));
    if (classMapP == nullptr)
        return ClassMappingStatus::Error;

    ctx.AddClassMapForSaving(mappingInfo.GetClass().GetId());
    ClassMappingStatus status = classMapP->Map(ctx, mappingInfo);
    if (status == ClassMappingStatus::BaseClassesNotMapped || status == ClassMappingStatus::Error)
        return status;

    if (SUCCESS != DbMappingManager::Classes::MapUserDefinedIndexes(ctx, *classMapP))
        return ClassMappingStatus::Error;

    return MapDerivedClasses(ctx, mappingInfo.GetClass());
    }

//---------------------------------------------------------------------------------------
// @bsimethod
//+---------------+---------------+---------------+---------------+---------------+------
ClassMappingStatus MainSchemaManager::MapDerivedClasses(SchemaImportContext& ctx, ECN::ECClassCR baseClass) const
    {
    const bool baseClassIsMixin = baseClass.IsEntityClass() && baseClass.GetEntityClassCP()->IsMixin();

    for (ECClassCP derivedClass : baseClass.GetDerivedClasses())
        {
        const bool derivedIsMixin = derivedClass->IsEntityClass() && derivedClass->GetEntityClassCP()->IsMixin();
        //Only map mixin hierarchy but stop if you find a non-mixin class.
        if (baseClassIsMixin && !derivedIsMixin)
            continue;

        if (ClassMappingStatus::Error == MapClass(ctx, *derivedClass))
            return ClassMappingStatus::Error;
        }

    return ClassMappingStatus::Success;
    }

//---------------------------------------------------------------------------------------
// @bsimethod
//+---------------+---------------+---------------+---------------+---------------+------
BentleyStatus MainSchemaManager::CanCreateOrUpdateRequiredTables() const
    {
    ECDB_PERF_LOG_SCOPE("Schema import> Can create or update tables");
    const int maxColumns = m_ecdb.GetLimit(DbLimits::Column);

    Utf8String ecsql;
    ecsql.Sprintf(R"sql(
        SELECT
            [sc].[Name] [SchemaName],
            [cl].[Name] [ClassName],
            tb.name [Table],
            COUNT (*) [PersistedColumns]
        FROM
            [ec_PropertyMap] [pm]
            JOIN [ec_Column] [co] ON [co].[Id] = [pm].[ColumnId]
            JOIN [ec_Table] [tb] ON [tb].[Id] = [co].[TableId]
            JOIN [ec_Class] [cl] ON [cl].[Id] = [pm].[ClassId]
            JOIN [ec_Schema] [sc] ON [sc].[Id] = [cl].[SchemaId]
            JOIN [ec_ClassMap] [cm] ON [cm].[ClassId] = [cl].[id]
        WHERE
            [co].[IsVirtual] = 0
            AND [cm].[MapStrategy] <> 3
        GROUP BY [cl].[Id], tb.Id
        HAVING COUNT (*) >= %d;)sql", maxColumns);

    Statement stmt;
    stmt.Prepare(m_ecdb, ecsql.c_str());
    if (stmt.Step() == BE_SQLITE_ROW)
        {
        m_ecdb.GetImpl().Issues().ReportV(IssueSeverity::Error, IssueCategory::BusinessProperties, IssueType::ECDbIssue,
            "Schema Import> Error importing %s:%s class. Could not create or update %s table as there are %d persisted columns, but a maximum of %d columns is allowed for a table.",
            stmt.GetValueText(0), stmt.GetValueText(1), stmt.GetValueText(2), stmt.GetValueInt64(3), maxColumns);
        return ERROR;
        }
    return SUCCESS;
    }

//---------------------------------------------------------------------------------------
// @bsimethod
//+---------------+---------------+---------------+---------------+---------------+------
BentleyStatus MainSchemaManager::CreateOrUpdateRequiredTables() const
    {
    ECDB_PERF_LOG_SCOPE("Schema import> Create or update tables");
    m_ecdb.GetStatementCache().Empty();

    int nCreated = 0;
    int nUpdated = 0;
    int nWasUpToDate = 0;

    if (SUCCESS != CanCreateOrUpdateRequiredTables())
        return ERROR;

    for (DbTable const* table : GetDbSchema().Tables().GetTablesInDependencyOrder())
        {
        const DbSchemaPersistenceManager::CreateOrUpdateTableResult result = DbSchemaPersistenceManager::CreateOrUpdateTable(m_ecdb, *table);
        switch (result)
            {
                case DbSchemaPersistenceManager::CreateOrUpdateTableResult::Created:
                    nCreated++;
                    break;

                case DbSchemaPersistenceManager::CreateOrUpdateTableResult::Updated:
                    nUpdated++;
                    break;

                case DbSchemaPersistenceManager::CreateOrUpdateTableResult::WasUpToDate:
                    nWasUpToDate++;
                    break;

                case DbSchemaPersistenceManager::CreateOrUpdateTableResult::Error:
                    return ERROR;

                default:
                case DbSchemaPersistenceManager::CreateOrUpdateTableResult::Skipped:
                    continue;
            }
        }

    LOG.debugv("Schema Import> Created %d tables, updated %d tables, and %d tables were up-to-date.", nCreated, nUpdated, nWasUpToDate);
    return SUCCESS;
    }

//---------------------------------------------------------------------------------------
// @bsimethod
//---------------------------------------------------------------------------------------
 BentleyStatus MainSchemaManager::FindIndexes(std::vector<DbIndex const*>& indexes) const
    {
     for (DbTable const* table : m_dbSchema.Tables())
     {
         for (std::unique_ptr<DbIndex> const& indexPtr : table->GetIndexes())
         {
             if (indexPtr->GetColumns().empty())
             {
                 BeAssert(false && "Index definition is not valid");
                 return ERROR;
             }

             indexes.push_back(indexPtr.get());
         }
     }
     return SUCCESS;
    }

 //---------------------------------------------------------------------------------------
// @bsimethod
//---------------------------------------------------------------------------------------
 BentleyStatus MainSchemaManager::LoadIndexesSQL(std::map<Utf8String, Utf8String, CompareIUtf8Ascii>& sqliteIndexes) const
    {
     Statement stmt;
     stmt.Prepare(m_ecdb, "SELECT sqlite_master.name, sqlite_master.sql FROM main.ec_index LEFT JOIN main.sqlite_master ON sqlite_master.name=ec_index.name where sqlite_master.type='index'");
     while (stmt.Step() == BE_SQLITE_ROW)
        {
        sqliteIndexes.insert(std::make_pair(stmt.GetValueText(0), stmt.GetValueText(1)));
        }
     return SUCCESS;
     }

//---------------------------------------------------------------------------------------
// @bsimethod
//---------------------------------------------------------------------------------------
BentleyStatus MainSchemaManager::CreateOrUpdateIndexesInDb(SchemaImportContext& ctx) const
    {
    ECDB_PERF_LOG_SCOPE("Schema import> Create or update indexes");
    if (SUCCESS != m_dbSchema.LoadIndexDefs())
        return ERROR;

    std::vector<DbIndex const*> indexes;
    if (FindIndexes(indexes) != SUCCESS)
        return ERROR;

    std::map<Utf8String, Utf8String, CompareIUtf8Ascii> sqliteIndexes;
    if (LoadIndexesSQL(sqliteIndexes) != SUCCESS)
        return ERROR;

    bmap<Utf8String, DbIndex const*, CompareIUtf8Ascii> comparableIndexDefs;
    bset<Utf8CP, CompareIUtf8Ascii> usedIndexNames;
    for (DbIndex const* indexCP : indexes)
        {
        DbIndex const& index = *indexCP;
        if (!index.IsAutoGenerated() && index.HasClassId())
            {
            ECClassCP ecClass = m_ecdb.Schemas().GetClass(index.GetClassId());
            if (ecClass == nullptr)
                {
                BeAssert(false);
                return ERROR;
                }

            ClassMap const* classMap = nullptr;
            if (SUCCESS != TryGetClassMap(classMap, ctx.GetClassMapLoadContext(), *ecClass))
                {
                BeAssert(false);
                return ERROR;
                }

            StorageDescription const& storageDesc = classMap->GetStorageDescription();
            if (storageDesc.HasMultipleNonVirtualHorizontalPartitions())
                {
                Issues().ReportV(IssueSeverity::Error, IssueCategory::BusinessProperties, IssueType::ECDbIssue, "Failed to map ECClass '%s'. The index '%s' defined on it spans multiple tables which is not supported. Consider applying the 'TablePerHierarchy' strategy to the ECClass.",
                                ecClass->GetFullName(), index.GetName().c_str());
                return ERROR;
                }
            }

        if (usedIndexNames.find(index.GetName().c_str()) != usedIndexNames.end())
            {
            Issues().ReportV(IssueSeverity::Error, IssueCategory::BusinessProperties, IssueType::ECDbIssue, "Failed to create index %s on table %s. An index with the same name already exists.", index.GetName().c_str(), index.GetTable().GetName().c_str());
            return ERROR;
            }
        else
            usedIndexNames.insert(index.GetName().c_str());

        //indexes on virtual tables are ignored
        if (index.GetTable().GetType() != DbTable::Type::Virtual)
            {
            Utf8String ddl, comparableIndexDef;
            if (SUCCESS != DbSchemaPersistenceManager::BuildCreateIndexDdl(ddl, comparableIndexDef, m_ecdb, index))
                return ERROR;

            auto it = comparableIndexDefs.find(comparableIndexDef);
            if (it != comparableIndexDefs.end())
                {
                Utf8CP errorMessage = "Index '%s'%s on table '%s' has the same definition as the already existing index '%s'%s. ECDb does not create this index.";

                Utf8String provenanceStr;
                if (index.HasClassId())
                    {
                    ECClassCP provenanceClass = m_ecdb.Schemas().GetClass(index.GetClassId());
                    if (provenanceClass == nullptr)
                        {
                        BeAssert(false);
                        return ERROR;
                        }
                    provenanceStr.Sprintf(" [Created for ECClass %s]", provenanceClass->GetFullName());
                    }

                DbIndex const* existingIndex = it->second;
                Utf8String existingIndexProvenanceStr;
                if (existingIndex->HasClassId())
                    {
                    ECClassCP provenanceClass = m_ecdb.Schemas().GetClass(existingIndex->GetClassId());
                    if (provenanceClass == nullptr)
                        {
                        BeAssert(false);
                        return ERROR;
                        }
                    existingIndexProvenanceStr.Sprintf(" [Created for ECClass %s]", provenanceClass->GetFullName());
                    }

                if (!index.IsAutoGenerated())
                    LOG.warningv(errorMessage, index.GetName().c_str(), provenanceStr.c_str(), index.GetTable().GetName().c_str(),
                                 existingIndex->GetName().c_str(), existingIndexProvenanceStr.c_str());
                else
                    {
                    if (LOG.isSeverityEnabled(NativeLogging::LOG_DEBUG))
                        LOG.debugv(errorMessage,
                                   index.GetName().c_str(), provenanceStr.c_str(), index.GetTable().GetName().c_str(),
                                   existingIndex->GetName().c_str(), existingIndexProvenanceStr.c_str());
                    }

                continue;
                }

            comparableIndexDefs[comparableIndexDef] = &index;
            // Here we check if we need to recreate the index.
            auto sqliteIndexItor = sqliteIndexes.find(index.GetName());
            if (sqliteIndexItor != sqliteIndexes.end() && !sqliteIndexItor->second.empty())
                {
                if (!sqliteIndexItor->second.EqualsIAscii(ddl))
                    {
                    LOG.debugv("Schema Import> Recreating index '%s'. The index definition has changed.", index.GetName().c_str());
                    // Delete its entry from ec_index table
                    if (BE_SQLITE_OK != m_ecdb.ExecuteSql(SqlPrintfString("DELETE FROM main." TABLE_Index " WHERE Name = '%s'", index.GetName().c_str())))
                        return ERROR;

                    // Drop the existing index as its defintion has modified and need to be recreated.
                    if (BE_SQLITE_OK != m_ecdb.ExecuteDdl(SqlPrintfString("DROP INDEX IF EXISTS [%s]", index.GetName().c_str())))
                        return ERROR;

                    if (SUCCESS != DbSchemaPersistenceManager::CreateIndex(m_ecdb, index, ddl))
                        return ERROR;

                    if (SUCCESS != m_dbSchema.PersistIndexDef(index))
                        return ERROR;
                    }
                else
                    {
                    LOG.debugv("Schema Import> Skipping index '%s'. Not changed", index.GetName().c_str());
                    }
                }
            else
                {
                // This is for safety.
                if (BE_SQLITE_OK != m_ecdb.ExecuteDdl(SqlPrintfString("DROP INDEX IF EXISTS [%s]", index.GetName().c_str())))
                    return ERROR;

                LOG.debugv("Schema Import> Creating Index '%s'.", index.GetName().c_str());
                if (SUCCESS != DbSchemaPersistenceManager::CreateIndex(m_ecdb, index, ddl))
                    return ERROR;

                // Delete its entry from ec_index table
                if (BE_SQLITE_OK != m_ecdb.ExecuteSql(SqlPrintfString("DELETE FROM main." TABLE_Index " WHERE Name = '%s'", index.GetName().c_str())))
                    return ERROR;

                if (SUCCESS != m_dbSchema.PersistIndexDef(index))
                    return ERROR;

                }
            }
        else
            {
            //populates the ec_Index table (even for indexes on virtual tables, as they might be necessary
            //if further schema imports introduce subclasses of abstract classes (which map to virtual tables))
                              // Delete its entry from ec_index table
            if (BE_SQLITE_OK != m_ecdb.ExecuteSql(SqlPrintfString("DELETE FROM main." TABLE_Index " WHERE Name = '%s'", index.GetName().c_str())))
                return ERROR;

            LOG.debugv("Schema Import> Virtual index '%s'. NOP SQLite Index", index.GetName().c_str());
            if (SUCCESS != m_dbSchema.PersistIndexDef(index))
                return ERROR;
            }
        }

    return SUCCESS;
    }

//----------------------------------------------------------------------------------------
// @bsimethod
//---------------+---------------+---------------+---------------+---------------+--------
BentleyStatus MainSchemaManager::PurgeOrphanTables(SchemaImportContext& ctx) const
    {
    ECDB_PERF_LOG_SCOPE("Schema import> Purge orphan tables");
    //skip ExistingTable and NotMapped
    Statement stmt;
    if (BE_SQLITE_OK != stmt.Prepare(m_ecdb, "SELECT t.Id, t.Name, t.Type FROM main.ec_Table t "
                                     "WHERE t.Type NOT IN (" SQLVAL_DbTable_Type_Existing ") AND t.Name<>'" DBSCHEMA_NULLTABLENAME "' AND t.Id NOT IN ("
                                     "SELECT DISTINCT ec_Table.Id FROM main.ec_PropertyMap "
                                     "INNER JOIN main.ec_PropertyPath ON ec_PropertyPath.Id = ec_PropertyMap.PropertyPathId "
                                     "INNER JOIN main.ec_Property ON ec_PropertyPath.RootPropertyId = ec_Property.Id "
                                     "INNER JOIN main.ec_Column ON ec_PropertyMap.ColumnId = ec_Column.Id "
                                     "INNER JOIN main.ec_Table ON ec_Column.TableId = ec_Table.Id)"))
        {
        BeAssert(false && "ECDb profile changed");
        return ERROR;
        }
     /*
        RULE for purge
        1. Skip overflow tables.
        2. Traverse table to be deleted to leaf node and add those to table to be deleted.
        3. Delete entries from ec_table including virtual.
        4. Drop non-virtual table
     */
    struct TableInfo {
        DbTableId id;
        DbTable::Type type;
        Utf8String tableName;
    };

    auto appendChildTablesIfAny = [&](TableInfo const& parentTableInfo) {
        auto stmt= m_ecdb.GetCachedStatement(R"sql(
            with child_tables(root_id, parent_id, id) as (
                select id,id,id from ec_table where parentTableId is null
                union select c.root_id, t.parentTableId, t.id from ec_table t, child_tables c where c.id=t.parentTableId
            ) select t.id,t.name,t.type from child_tables c join ec_table t on t.id=c.id where c.parent_id!=c.id and c.root_id=?)sql");
        stmt->BindId(1, parentTableInfo.id);
        bvector<TableInfo> childTables;
        while(stmt->Step() == BE_SQLITE_ROW) {
            TableInfo info;
            info.id = stmt->GetValueId<DbTableId>(0);
            info.tableName = stmt->GetValueText(1);
            info.type = Enum::FromInt<DbTable::Type>(stmt->GetValueInt(2));
            childTables.emplace_back(std::move(info));
        }
        childTables.push_back(parentTableInfo);
        return childTables;
    };

    IdSet<DbTableId> orphanTables;
    std::set<Utf8String,CompareIUtf8Ascii> tablesToDrop;
    while (stmt.Step() == BE_SQLITE_ROW) {
        TableInfo tableInfo;
        tableInfo.id = stmt.GetValueId<DbTableId>(0);
        tableInfo.tableName = stmt.GetValueText(1);
        tableInfo.type = Enum::FromInt<DbTable::Type>(stmt.GetValueInt(2));
        if (tableInfo.type == DbTable::Type::Overflow) {
            continue;
        }
        const auto infos = appendChildTablesIfAny(tableInfo);
        for(auto& info: infos) {
            orphanTables.insert(info.id);
            if (info.type != DbTable::Type::Virtual) {
                tablesToDrop.insert(info.tableName);
            }
        }
    }
    stmt.Finalize();

    if (orphanTables.empty())
        return SUCCESS;

    if (BE_SQLITE_OK != stmt.Prepare(m_ecdb, "DELETE FROM main.ec_Table WHERE InVirtualSet(?,Id)") ||
        BE_SQLITE_OK != stmt.BindVirtualSet(1, orphanTables) ||
        BE_SQLITE_DONE != stmt.Step())
        {
        BeAssert(false);
        return ERROR;
        }

    for (Utf8StringCR tableName : tablesToDrop)
        {
        GetDbSchema().Tables().Remove(tableName);
        }

    stmt.Finalize();

    if (tablesToDrop.empty())
        return SUCCESS;

    if (Enum::Contains(ctx.GetOptions(), SchemaManager::SchemaImportOptions::DisallowMajorSchemaUpgrade))
        {
        Utf8String tableNames;
        bool isFirstTable = true;
        for (Utf8StringCR tableName : tablesToDrop)
            {
            if (!isFirstTable)
                tableNames.append(",");

            tableNames.append(tableName);
            isFirstTable = false;
            }

        m_ecdb.GetImpl().Issues().ReportV(IssueSeverity::Error, IssueCategory::BusinessProperties, IssueType::ECDbIssue, "Failed to import schemas: it would change the database schema in a backwards incompatible way, so that older versions of the software could not work with the file anymore. ECDb would have to delete these tables: %s", tableNames.c_str());
        return ERROR;
        }

    for (Utf8StringCR name : tablesToDrop)
        {
        if (m_ecdb.DropTable(name.c_str()) != BE_SQLITE_OK)
            {
            BeAssert(false && "failed to drop a table");
            return ERROR;
            }

        }

    return SUCCESS;
    }

//---------------------------------------------------------------------------------------
// Gets the count of tables at the specified end of a relationship class.
// @param  relationshpEnd [in] Constraint at the end of the relationship
// @return Number of tables at the specified end of the relationship.
// @bsimethod
//---------------------------------------------------------------------------------------
size_t MainSchemaManager::GetRelationshipConstraintTableCount(SchemaImportContext& ctx, ECRelationshipConstraintCR constraint) const
    {
    std::set<ClassMap const*> classMaps = GetRelationshipConstraintClassMaps(ctx, constraint);
    const bool abstractEndPoint = constraint.GetConstraintClasses().size() == 1 && constraint.GetConstraintClasses().front()->GetClassModifier() == ECClassModifier::Abstract;

    std::set<DbTable const*> nonVirtualTables;
    bool hasAtLeastOneVirtualTable = false;
    for (ClassMap const* classMap : classMaps)
        {
        DbTable const* table = abstractEndPoint ? &classMap->GetJoinedOrPrimaryTable() : &classMap->GetPrimaryTable();
        if (classMap->GetPrimaryTable().GetType() == DbTable::Type::Virtual)
            hasAtLeastOneVirtualTable = true;
        else
            nonVirtualTables.insert(table);
        }

    if (!nonVirtualTables.empty())
        return nonVirtualTables.size();

    return hasAtLeastOneVirtualTable ? 1 : 0;
    }

//---------------------------------------------------------------------------------------
// @bsimethod
//+---------------+---------------+---------------+---------------+---------------+------
std::set<DbTable const*> MainSchemaManager::GetRelationshipConstraintPrimaryTables(SchemaImportContext& ctx, ECRelationshipConstraintCR constraint) const
    {
    //WIP_CLEANUP This looks over-complicated. Doing 3 loops to get the final result. E.g. why can't virtual tables be ignored right away?
    std::set<ClassMap const*> classMaps = GetRelationshipConstraintClassMaps(ctx, constraint);

    std::map<DbTable const*, std::set<DbTable const*>> joinedTablesPerPrimaryTable;
    std::set<DbTable const*> tables;
    for (ClassMap const* classMap : classMaps)
        {
        std::vector<DbTable const*> nonOverflowClassMapTables;
        for (DbTable const* table : classMap->GetTables())
            {
            if (table->GetType() != DbTable::Type::Overflow)
                nonOverflowClassMapTables.push_back(table);
            }

        if (nonOverflowClassMapTables.size() == 1)
            {
            tables.insert(nonOverflowClassMapTables[0]);
            continue;
            }

        for (DbTable const* table : nonOverflowClassMapTables)
            {
            if (table->GetType() == DbTable::Type::Joined)
                {
                DbTable::LinkNode const* primaryTable = table->GetLinkNode().GetParent();
                BeAssert(primaryTable != nullptr);

                joinedTablesPerPrimaryTable[&primaryTable->GetTable()].insert(table);
                tables.insert(table);
                }
            }
        }

    for (auto const& pair : joinedTablesPerPrimaryTable)
        {
        DbTable const* primaryTable = pair.first;
        for (DbTable::LinkNode const* nextTableNode : primaryTable->GetLinkNode().GetChildren())
            tables.erase(&nextTableNode->GetTable());

        tables.insert(primaryTable);
        continue;
        }

    std::set<DbTable const*> finalSetOfTables;
    for (DbTable const* table : tables)
        {
        if (table->GetType() != DbTable::Type::Virtual)
            finalSetOfTables.insert(table);
        }

    return finalSetOfTables;
    }

//---------------------------------------------------------------------------------------
// @bsimethod
//+---------------+---------------+---------------+---------------+---------------+------
std::set<ClassMap const*> MainSchemaManager::GetRelationshipConstraintClassMaps(SchemaImportContext& ctx, ECRelationshipConstraintCR constraint) const
    {
    std::set<ClassMap const*> classMaps;
    for (ECClassCP ecClass : constraint.GetConstraintClasses())
        {
        ClassMap const* classMap = nullptr;
        if (SUCCESS != TryGetClassMap(classMap, ctx.GetClassMapLoadContext(), *ecClass))
            {
            BeAssert(false);
            classMaps.clear();
            return classMaps;
            }

        if (classMap == nullptr) // Class has not been mapped, yet, so do it now.
          {
          ClassMappingInfo mappingInfo(ctx, *ecClass);
          ClassMappingStatus status = mappingInfo.Initialize();
          if (status == ClassMappingStatus::BaseClassesNotMapped || status == ClassMappingStatus::Error)
            {
            BeAssert(false);
            classMaps.clear();
            return classMaps;
            }

          status = MapClass(ctx, mappingInfo);
          if (status == ClassMappingStatus::BaseClassesNotMapped || status == ClassMappingStatus::Error)
            {
            BeAssert(false);
            classMaps.clear();
            return classMaps;
            }

          classMap = GetClassMap(*ecClass);
          if (classMap == nullptr)
             {
             BeAssert(false);
             classMaps.clear();
             return classMaps;
             }
          }

        const bool recursive = !classMap->GetMapStrategy().IsTablePerHierarchy() && constraint.GetIsPolymorphic();
        if (SUCCESS != GetRelationshipConstraintClassMaps(ctx, classMaps, *ecClass, recursive))
            {
            BeAssert(false);
            classMaps.clear();
            return classMaps;
            }
        }

    return classMaps;
    }

//---------------------------------------------------------------------------------------
// @bsimethod
//+---------------+---------------+---------------+---------------+---------------+------
BentleyStatus MainSchemaManager::GetRelationshipConstraintClassMaps(SchemaImportContext& ctx, std::set<ClassMap const*>& classMaps, ECClassCR ecClass, bool recursive) const
    {
    ClassMap const* classMap = nullptr;
    if (SUCCESS != TryGetClassMap(classMap, ctx.GetClassMapLoadContext(), ecClass) || classMap == nullptr)
        {
        BeAssert(classMap != nullptr && "ClassMap should not be null");
        return ERROR;
        }

    if (classMap->GetMapStrategy().GetStrategy() == MapStrategy::NotMapped)
        return SUCCESS;

    classMaps.insert(classMap);

    if (!recursive)
        return SUCCESS;

    ECDerivedClassesList const* subclasses = m_ecdb.Schemas().GetDerivedClassesInternal(ecClass);
    if (subclasses == nullptr)
        return ERROR;

    for (ECClassCP subclass : *subclasses)
        {
        if (SUCCESS != GetRelationshipConstraintClassMaps(ctx, classMaps, *subclass, recursive))
            return ERROR;
        }

    return SUCCESS;
    }


//---------------------------------------------------------------------------------------
// @bsimethod
//+---------------+---------------+---------------+---------------+---------------+------
BentleyStatus MainSchemaManager::SaveDbSchema(SchemaImportContext& ctx) const
    {
    ECDB_PERF_LOG_SCOPE("Schema import> Persist mappings");
    if (m_dbSchema.SaveOrUpdateTables() != SUCCESS)
        {
        BeAssert(false);
        return ERROR;
        }

    DbMapSaveContext saveCtx(m_ecdb);
    for (auto& kvPair : m_classMapDictionary)
        {
        ClassMap& classMap = *kvPair.second;
        if (classMap.GetState() == ObjectState::Persisted)
            continue;

        if (SUCCESS != classMap.Save(ctx, saveCtx))
            {
            Issues().ReportV(IssueSeverity::Error, IssueCategory::BusinessProperties, IssueType::ECDbIssue, "Failed to save mapping for ECClass %s: %s", classMap.GetClass().GetFullName(), m_ecdb.GetLastError().c_str());
            return ERROR;
            }
        }

    if (SUCCESS != DbSchemaPersistenceManager::RepopulateClassHasTableCacheTable(m_ecdb))
        return ERROR;

    m_lightweightCache.Clear();
    return SUCCESS;
    }

//---------------------------------------------------------------------------------------
// @bsimethod
//---------------------------------------------------------------------------------------
BentleyStatus MainSchemaManager::CreateClassViews() const
    {
    BeMutexHolder lock(m_mutex);
    return ViewGenerator::CreateECClassViews(m_ecdb);
    }

//---------------------------------------------------------------------------------------
// @bsimethod
//---------------------------------------------------------------------------------------
BentleyStatus MainSchemaManager::CreateClassViews(bvector<ECN::ECClassId> const& ecclassids) const
    {
    BeMutexHolder lock(m_mutex);
    return ViewGenerator::CreateECClassViews(m_ecdb, ecclassids);
    }

//---------------------------------------------------------------------------------------
// @bsimethod
//---------------------------------------------------------------------------------------
BentleyStatus MainSchemaManager::RepopulateCacheTables() const
    {
    BeMutexHolder lock(m_mutex);
    if (SUCCESS != DbSchemaPersistenceManager::RepopulateClassHierarchyCacheTable(m_ecdb))
        {
        LOG.error("Failed to repopulate ECDb's cache table '" TABLE_ClassHierarchyCache "'.");
        return ERROR;
        }

    if (SUCCESS != DbSchemaPersistenceManager::RepopulateClassHasTableCacheTable(m_ecdb))
        {
        LOG.error("Failed to repopulate ECDb's cache table '" TABLE_ClassHasTablesCache "'.");
        return ERROR;
        }

    return SUCCESS;
    }

//---------------------------------------------------------------------------------------
// @bsimethod
//---------------------------------------------------------------------------------------
//static
void MainSchemaManager::GatherRootClasses(
    ECClassCR ecclass,
    std::set<ECClassCP>& doneList,
    std::set<ECClassCP>& rootClassSet,
    std::vector<ECClassCP>& rootClassList,
    std::vector<ECRelationshipClassCP>& rootRelationshipList,
    std::vector<ECN::ECEntityClassCP>& rootMixins
) {
    if (doneList.find(&ecclass) != doneList.end())
        return;

    doneList.insert(&ecclass);

    const auto insertRootClass = [&](ECClassCR ecClass)
        {
        rootClassSet.insert(&ecClass);
        if (ecClass.IsRelationshipClass())
            rootRelationshipList.push_back(ecClass.GetRelationshipClassCP());
        else if (ecclass.IsMixin())
            rootMixins.push_back(ecclass.GetEntityClassCP());
        else
            rootClassList.push_back(&ecclass);
        };

    if (!ecclass.HasBaseClasses() && rootClassSet.find(&ecclass) == rootClassSet.end())
        {
        insertRootClass(ecclass);
        return;
        }

    const bool allBaseClassesAreMixins = std::all_of(ecclass.GetBaseClasses().begin(), ecclass.GetBaseClasses().end(),
                                                     [](auto const& b){ return b->IsMixin(); });
    if (allBaseClassesAreMixins)
        {
        insertRootClass(ecclass);
        return;
        }

    for (ECClassCP baseClass : ecclass.GetBaseClasses())
        {
        if (baseClass == nullptr)
            continue;
        if (doneList.find(baseClass) != doneList.end())
            return;
        GatherRootClasses(*baseClass, doneList, rootClassSet, rootClassList, rootRelationshipList, rootMixins);
        }
    }



END_BENTLEY_SQLITE_EC_NAMESPACE<|MERGE_RESOLUTION|>--- conflicted
+++ resolved
@@ -1,2156 +1,2148 @@
-/*---------------------------------------------------------------------------------------------
-* Copyright (c) Bentley Systems, Incorporated. All rights reserved.
-* See LICENSE.md in the repository root for full copyright notice.
-*--------------------------------------------------------------------------------------------*/
-#include "ECDbPch.h"
-
-USING_NAMESPACE_BENTLEY_EC
-
-BEGIN_BENTLEY_SQLITE_EC_NAMESPACE
-
-Utf8String ECSchemaOwnershipClaimAppData::s_key = "ecdb.owned_by";
-
-//*****************************************************************
-//VirtualSchemaManager
-//*****************************************************************
-/*---------------------------------------------------------------------------------------
-* @bsimethod
-+---------------+---------------+---------------+---------------+---------------+------*/
-ECSchemaPtr VirtualSchemaManager::_LocateSchema(SchemaKeyR key, SchemaMatchType matchType, ECSchemaReadContextR schemaContext) {
-    return m_cache->LocateSchema(key, matchType, schemaContext);
-}
-
-/*---------------------------------------------------------------------------------------
-* @bsimethod
-+---------------+---------------+---------------+---------------+---------------+------*/
-BentleyStatus VirtualSchemaManager::AddAndValidateVirtualSchema(Utf8StringCR schemaXml, bool validate) const{
-   // BeMutexHolder lock(m_ecdb.GetImpl().GetMutex());
-    auto readerContext = ECSchemaReadContext::CreateContext();
-    readerContext->AddSchemaLocater(const_cast<VirtualSchemaManager&>(*this));
-    ECSchemaPtr schema;
-    if (ECN::ECSchema::ReadFromXmlString(schema, schemaXml.c_str(), *readerContext) != SchemaReadStatus::Success) {
-        return ERROR;
-    }
-    if (validate) {
-        Utf8String err;
-        if (IsValidVirtualSchema(*schema, err)) {
-            // log err
-            return ERROR;
-        }
-    }
-    SetVirtualTypeIds(*schema);
-    // schema.SetImmutable(true);
-    m_cache->AddSchema(*schema);
-    m_schemas[schema->GetName()] = schema.get();
-    return SUCCESS;
-}
-
-/*---------------------------------------------------------------------------------------
-* @bsimethod
-+---------------+---------------+---------------+---------------+---------------+------*/
-uint64_t VirtualSchemaManager::GetNextId() const{
-    return m_idSeq++;
-}
-
-/*---------------------------------------------------------------------------------------
-* @bsimethod
-+---------------+---------------+---------------+---------------+---------------+------*/
-void VirtualSchemaManager::SetVirtualTypeIds (ECN::ECSchemaR schema) const{
-    schema.SetId(ECSchemaId(GetNextId()));
-    for (auto& schemaClass : schema.GetClasses()) {
-        const_cast<ECN::ECClassP>(schemaClass)->SetId(ECClassId(GetNextId()));
-        for(auto& classProp : schemaClass->GetProperties(false)) {
-            const_cast<ECN::ECPropertyP>(classProp)->SetId(ECPropertyId(GetNextId()));
-        }
-    }
-}
-
-/*---------------------------------------------------------------------------------------
-* @bsimethod
-+---------------+---------------+---------------+---------------+---------------+------*/
-void VirtualSchemaManager::AddECDbVirtualSchema() const{
-    auto schemaXml = R"xml(<?xml version="1.0" encoding="utf-8" ?>
-        <ECSchema
-                schemaName="ECDbVirtual"
-                alias="ecdbvir"
-                version="1.0.0"
-                xmlns="http://www.bentley.com/schemas/Bentley.ECXML.3.2">
-            <ECCustomAttributeClass typeName="VirtualType" modifier="Sealed" appliesTo="EntityClass"/>
-            <ECCustomAttributeClass typeName="VirtualSchema" modifier="Sealed" appliesTo="Schema"/>
-            <ECCustomAttributeClass typeName="AnyPrimitiveType" modifier="Sealed" appliesTo="PrimitiveProperty"/>
-        </ECSchema>)xml";
-    if (AddAndValidateVirtualSchema(schemaXml, false) != SUCCESS) {
-        throw std::runtime_error("unable to load ECDbVirtual schema");
-    }
-}
-
-/*---------------------------------------------------------------------------------------
-* @bsimethod
-+---------------+---------------+---------------+---------------+---------------+------*/
-void VirtualSchemaManager::AddSystemVirtualSchemas() const{
-    auto schemaXml = R"xml(<?xml version="1.0" encoding="utf-8" ?>
-        <ECSchema
-                schemaName="json1"
-                alias="json1"
-                version="1.0.0"
-                xmlns="http://www.bentley.com/schemas/Bentley.ECXML.3.2">
-            <ECSchemaReference name="ECDbVirtual" version="01.00.00" alias="ecdbvir" />
-            <ECCustomAttributes>
-                <VirtualSchema xmlns="ECDbVirtual.01.00.00"/>
-            </ECCustomAttributes>
-            <ECEntityClass typeName="json_tree" modifier="Abstract">
-                <ECCustomAttributes>
-                    <VirtualType xmlns="ECDbVirtual.01.00.00"/>
-                </ECCustomAttributes>
-                <ECProperty propertyName="key"  typeName="string"/>
-                <ECProperty propertyName="value" typeName="string"/>
-                <ECProperty propertyName="type" typeName="string"/>
-                <ECProperty propertyName="atom" typeName="string"/>
-                <ECProperty propertyName="parent" typeName="int"/>
-                <ECProperty propertyName="fullkey" typeName="string"/>
-                <ECProperty propertyName="path" typeName="string"/>
-            </ECEntityClass>
-            <ECEntityClass typeName="json_each" modifier="Abstract">
-                <ECCustomAttributes>
-                    <VirtualType xmlns="ECDbVirtual.01.00.00"/>
-                </ECCustomAttributes>
-                <ECProperty propertyName="key"  typeName="string"/>
-                <ECProperty propertyName="value" typeName="string"/>
-                <ECProperty propertyName="type" typeName="string"/>
-                <ECProperty propertyName="atom" typeName="string"/>
-                <ECProperty propertyName="parent" typeName="int"/>
-                <ECProperty propertyName="fullkey" typeName="string"/>
-                <ECProperty propertyName="path" typeName="string"/>
-            </ECEntityClass>
-        </ECSchema>)xml";
-    if (Add(schemaXml) != SUCCESS) {
-        throw std::runtime_error("unable to load json1 schema");
-    }
-}
-
-/*---------------------------------------------------------------------------------------
-* @bsimethod
-+---------------+---------------+---------------+---------------+---------------+------*/
-VirtualSchemaManager::VirtualSchemaManager(ECDbCR ecdb): m_cache(ECSchemaCache::Create()),m_idSeq(0xde0b6b3a7640000),m_ecdb(ecdb){
-    AddECDbVirtualSchema();
-    AddSystemVirtualSchemas();
-}
-
-/*---------------------------------------------------------------------------------------
-* @bsimethod
-+---------------+---------------+---------------+---------------+---------------+------*/
-bool VirtualSchemaManager::IsValidVirtualSchema(ECN::ECSchemaR schema, Utf8StringR err) const {
-    if (!schema.IsDefined("ECDbVirtual", "VirtualSchema")) {
-        err = "schema does not have 'ECDbVirtual::VirtualSchema' customattribute";
-        return false;
-    }
-    for(auto& schemaRef : schema.GetReferencedSchemas()) {
-        if (!schemaRef.first.GetName().EqualsIAscii("ECDbVirtual")) {
-            err = "only 'ECDbVirtual' schema is allowed as reference schema";
-            return false;
-        }
-    }
-    for (auto& schemaClass : schema.GetClasses()) {
-        if (!schemaClass->IsEntityClass()) {
-            err = "only entity classes are allowed in virtual schema";
-            return false;
-        }
-        if (schemaClass->GetClassModifier() != ECClassModifier::Abstract) {
-            err = "only abstract entity classes are allowed in virtual schema";
-            return false;
-        }
-        if (schemaClass->IsDefinedLocal("ECDbVirtual", "VirtualType")) {
-            err = "entity classes must have ECDbVirtual::VirtualType customattribute";
-            return false;
-        }
-        if (schemaClass->HasBaseClasses()) {
-            err = "virtual attributed class should not have any base classes";
-            return false;
-        }
-    }
-    err.clear();
-    return true;
-}
-
-/*---------------------------------------------------------------------------------------
-* @bsimethod
-+---------------+---------------+---------------+---------------+---------------+------*/
-ECSchemaCP VirtualSchemaManager::GetSchema(Utf8StringCR schemaName) const{
-    BeMutexHolder lock(m_ecdb.GetImpl().GetMutex());
-    auto it = m_schemas.find(schemaName);
-    if (it != m_schemas.end()) {
-        return it->second;
-    }
-    return nullptr;
-}
-
-/*---------------------------------------------------------------------------------------
-* @bsimethod
-+---------------+---------------+---------------+---------------+---------------+------*/
-ECClassCP VirtualSchemaManager::GetClass(Utf8StringCR schemaName, Utf8StringCR className) const{
-    BeMutexHolder lock(m_ecdb.GetImpl().GetMutex());
-    auto schema = GetSchema(schemaName.c_str());
-    if (schema == nullptr) {
-        return nullptr;
-    }
-    return schema->GetClassCP(className.c_str());
-}
-
-/*---------------------------------------------------------------------------------------
-* @bsimethod
-+---------------+---------------+---------------+---------------+---------------+------*/
-BentleyStatus VirtualSchemaManager::Add(Utf8StringCR schemaXml) const{
-    return AddAndValidateVirtualSchema(schemaXml, true);
-}
-///////////////////////////////////////////////////////////////////////////////////////////////////
-
-//*****************************************************************
-//SchemaManager::Dispatcher
-//*****************************************************************
-
-//---------------------------------------------------------------------------------------
-//@bsimethod
-//+---------------+---------------+---------------+---------------+---------------+------
-TableSpaceSchemaManager const* SchemaManager::Dispatcher::GetManager(Utf8CP tableSpaceName) const
-    {
-    BeMutexHolder lock(m_mutex);
-    if (DbTableSpace::IsAny(tableSpaceName))
-        {
-        BeAssert(false && "tableSpaceName must not be empty for this call");
-        return nullptr;
-        }
-
-    if (DbTableSpace::IsMain(tableSpaceName))
-        return &Main();
-
-    auto it = m_managers.find(tableSpaceName);
-    if (it == m_managers.end())
-        return nullptr;
-
-    return it->second.get();
-    }
-
-//---------------------------------------------------------------------------------------
-//@bsimethod
-//+---------------+---------------+---------------+---------------+---------------+------
-bool SchemaManager::Dispatcher::OwnsSchema(ECSchemaCR schema) const {
-    return ECSchemaOwnershipClaimAppData::IsOwnedBy(m_ecdb, schema);
-}
-
-//---------------------------------------------------------------------------------------
-//@bsimethod
-//+---------------+---------------+---------------+---------------+---------------+------
-SchemaManager::Dispatcher::Iterable SchemaManager::Dispatcher::GetIterable(Utf8CP tableSpaceName) const
-    {
-    BeMutexHolder lock(m_mutex);
-    if (DbTableSpace::IsAny(tableSpaceName))
-        return Iterable(*this);
-
-    TableSpaceSchemaManager const* manager = GetManager(tableSpaceName);
-    if (manager == nullptr)
-        return Iterable();
-
-    return Iterable(*manager);
-    }
-//---------------------------------------------------------------------------------------
-//@bsimethod
-//+---------------+---------------+---------------+---------------+---------------+------
-BentleyStatus SchemaManager::Dispatcher::AddManager(DbTableSpace const& tableSpace) const
-    {
-    BeMutexHolder lock(m_mutex);
-    if (!tableSpace.IsAttached())
-        {
-        BeAssert(tableSpace.IsValid() && "Should have been caught before as this method is expected to be called during attaching the db");
-        BeAssert(!tableSpace.IsMain() && "Must not be called for the main table space");
-        BeAssert(!tableSpace.IsTemp() && "Must not be called for the temp table space as schemas cannot be persisted in the temp table space");
-        return ERROR;
-        }
-
-    BeAssert(m_managers.find(tableSpace.GetName()) == m_managers.end());
-    BeAssert(DbTableSpace::Exists(m_ecdb, tableSpace.GetName().c_str()));
-
-    std::unique_ptr<TableSpaceSchemaManager> manager = std::make_unique<TableSpaceSchemaManager>(m_ecdb, tableSpace);
-    TableSpaceSchemaManager const* managerP = manager.get();
-    m_managers[managerP->GetTableSpace().GetName()] = std::move(manager);
-    m_orderedManagers.push_back(managerP);
-    BeAssert(m_managers.size() == m_orderedManagers.size());
-    return SUCCESS;
-    }
-
-//---------------------------------------------------------------------------------------
-//@bsimethod
-//+---------------+---------------+---------------+---------------+---------------+------
-BentleyStatus SchemaManager::Dispatcher::RemoveManager(DbTableSpace const& tableSpace) const
-    {
-    BeMutexHolder lock(m_mutex);
-    if (!tableSpace.IsAttached())
-        {
-        BeAssert(tableSpace.IsAttached());
-        return ERROR;
-        }
-
-    auto itManager = m_managers.find(tableSpace.GetName());
-    if (itManager == m_managers.end())
-        return SUCCESS;
-
-    TableSpaceSchemaManager const& manager = *itManager->second;
-    for (auto itOrder = m_orderedManagers.begin(); itOrder != m_orderedManagers.end(); ++itOrder)
-        {
-        if (&manager == *itOrder)
-            {
-            m_orderedManagers.erase(itOrder);
-            break;
-            }
-        }
-
-    m_managers.erase(itManager);
-
-    BeAssert(m_managers.size() == m_orderedManagers.size());
-    return SUCCESS;
-    }
-
-
-//---------------------------------------------------------------------------------------
-//@bsimethod
-//+---------------+---------------+---------------+---------------+---------------+------
-void SchemaManager::Dispatcher::InitMain()
-    {
-    std::unique_ptr<MainSchemaManager> main = std::make_unique<MainSchemaManager>(m_ecdb, m_mutex);
-    MainSchemaManager* mainP = main.get();
-    m_managers[mainP->GetTableSpace().GetName()] = std::move(main);
-    m_orderedManagers.push_back(mainP);
-    m_main = mainP;
-    BeAssert(m_managers.size() == m_orderedManagers.size());
-    }
-
-
-//---------------------------------------------------------------------------------------
-//@bsimethod
-//+---------------+---------------+---------------+---------------+---------------+------
-ECSchemaPtr SchemaManager::Dispatcher::LocateSchema(ECN::SchemaKeyR key, ECN::SchemaMatchType matchType, ECN::ECSchemaReadContextR ctx, Utf8CP tableSpace) const
-    {
-    Iterable iterable = GetIterable(tableSpace);
-    if (!iterable.IsValid())
-        return nullptr;
-
-    for (TableSpaceSchemaManager const* manager : iterable)
-        {
-        ECSchemaPtr schema = manager->LocateSchema(key, matchType, ctx);
-        if (schema != nullptr)
-            {
-            LOG.debugv("SchemaManager::Dispatcher::LocateSchema - Found schema %s (%s)", schema->GetName().c_str(), schema->GetId().IsValid() ? schema->GetId().ToString().c_str() : "0");
-            return schema;
-            }
-        }
-
-    return nullptr;
-    }
-
-/*---------------------------------------------------------------------------------------
-* @bsimethod
-+---------------+---------------+---------------+---------------+---------------+------*/
-bvector<ECSchemaCP> SchemaManager::Dispatcher::GetSchemas(bool loadSchemaEntities, Utf8CP tableSpace) const
-    {
-    Iterable iterable = GetIterable(tableSpace);
-    if (!iterable.IsValid())
-        return bvector<ECSchemaCP>();
-
-    bvector<ECSchemaCP> schemas;
-    for (TableSpaceSchemaManager const* manager : iterable)
-        {
-        if (SUCCESS != manager->GetSchemas(schemas, loadSchemaEntities))
-            return bvector<ECSchemaCP>();
-        }
-
-    return schemas;
-    }
-
-//---------------------------------------------------------------------------------------
-//@bsimethod
-//+---------------+---------------+---------------+---------------+---------------+------
-bool SchemaManager::Dispatcher::ContainsSchema(Utf8StringCR schemaNameOrAlias, SchemaLookupMode mode, Utf8CP tableSpace) const
-    {
-    if (schemaNameOrAlias.empty())
-        {
-        BeAssert(false && "schemaNameOrAlias argument to ContainsSchema must not be null or empty string.");
-        return false;
-        }
-
-    Iterable iterable = GetIterable(tableSpace);
-    if (!iterable.IsValid())
-        return false;
-
-    for (TableSpaceSchemaManager const* manager : iterable)
-        {
-        if (manager->ContainsSchema(schemaNameOrAlias, mode))
-            return true;
-        }
-
-    return false;
-    }
-
-
-//---------------------------------------------------------------------------------------
-//@bsimethod
-//+---------------+---------------+---------------+---------------+---------------+------
-ECSchemaCP SchemaManager::Dispatcher::GetSchema(Utf8StringCR schemaNameOrAlias, bool loadSchemaEntities, SchemaLookupMode mode, Utf8CP tableSpace) const
-    {
-    Iterable iterable = GetIterable(tableSpace);
-    if (!iterable.IsValid())
-        return nullptr;
-
-    for (TableSpaceSchemaManager const* manager : iterable)
-        {
-        ECSchemaCP schema = manager->GetSchema(schemaNameOrAlias, loadSchemaEntities, mode);
-        if (schema != nullptr)
-            return schema;
-        }
-
-    return nullptr;
-    }
-
-//---------------------------------------------------------------------------------------
-//@bsimethod
-//+---------------+---------------+---------------+---------------+---------------+------
-ClassMapStrategy SchemaManager::Dispatcher::GetClassMapStrategy(Utf8StringCR schemaNameOrAlias, Utf8StringCR className, SchemaLookupMode mode, Utf8CP tableSpace) const {
-    ClassMap const *classMap = GetClassMap(schemaNameOrAlias, className, mode, tableSpace);
-    if (classMap == nullptr)
-        return ClassMapStrategy();
-
-    return ClassMapStrategy(static_cast<ClassMapStrategy::MapStrategy>(classMap->GetMapStrategy().GetStrategy()), classMap->GetClass());
-}
-//---------------------------------------------------------------------------------------
-//@bsimethod
-//+---------------+---------------+---------------+---------------+---------------+------
-ECClassCP SchemaManager::Dispatcher::GetClass(Utf8StringCR schemaNameOrAlias, Utf8StringCR className, SchemaLookupMode mode, Utf8CP tableSpace) const
-    {
-    Iterable iterable = GetIterable(tableSpace);
-    if (!iterable.IsValid())
-        return nullptr;
-
-    for (TableSpaceSchemaManager const* manager : iterable)
-        {
-        ECClassCP ecClass = manager->GetClass(schemaNameOrAlias, className, mode);
-        if (ecClass != nullptr)
-            return ecClass;
-        }
-
-    return nullptr;
-    }
-
-//---------------------------------------------------------------------------------------
-//@bsimethod
-//+---------------+---------------+---------------+---------------+---------------+------
-ECClassCP SchemaManager::Dispatcher::GetClass(ECN::ECClassId classId, Utf8CP tableSpace) const
-    {
-    Iterable iterable = GetIterable(tableSpace);
-    if (!iterable.IsValid())
-        return nullptr;
-
-    for (TableSpaceSchemaManager const* manager : iterable)
-        {
-        ECClassCP ecClass = manager->GetClass(classId);
-        if (ecClass != nullptr)
-            return ecClass;
-        }
-
-    return nullptr;
-    }
-
-//---------------------------------------------------------------------------------------
-//@bsimethod
-//+---------------+---------------+---------------+---------------+---------------+------
-ECN::ECClassCP SchemaManager::Dispatcher::FindClass(Utf8StringCR className, Utf8CP tableSpace) const {
-
-    Utf8String schemaToken;
-    Utf8String classToken;
-    for(auto i=0;i<className.length(); ++i) {
-        if (className[i]=='.' || className[i]==':') {
-            schemaToken = className.substr(0, i);
-            classToken = className.substr(i + 1);
-            break;
-        }
-    }
-    if (schemaToken.empty() || classToken.empty()) {
-        return nullptr;
-    }
-    return GetClass(schemaToken, classToken, SchemaLookupMode::AutoDetect, tableSpace);
-}
-//---------------------------------------------------------------------------------------
-//@bsimethod
-//+---------------+---------------+---------------+---------------+---------------+------
-ECClassId SchemaManager::Dispatcher::GetClassId(Utf8StringCR schemaNameOrAlias, Utf8StringCR className, SchemaLookupMode mode, Utf8CP tableSpace) const
-    {
-    Iterable iterable = GetIterable(tableSpace);
-    if (!iterable.IsValid())
-        return ECClassId();
-
-    for (TableSpaceSchemaManager const* manager : iterable)
-        {
-        ECClassId id = manager->GetClassId(schemaNameOrAlias, className, mode);
-        if (id.IsValid())
-            return id;
-        }
-
-    return ECClassId();
-    }
-
-//---------------------------------------------------------------------------------------
-//@bsimethod
-//+---------------+---------------+---------------+---------------+---------------+------
-ClassMap const* SchemaManager::Dispatcher::GetClassMap(Utf8StringCR schemaNameOrAlias, Utf8StringCR className, SchemaLookupMode mode, Utf8CP tableSpace) const
-    {
-    Iterable iterable = GetIterable(tableSpace);
-    if (!iterable.IsValid())
-        return nullptr;
-
-    for (TableSpaceSchemaManager const* manager : iterable)
-        {
-        ECClassCP ecClass = manager->GetClass(schemaNameOrAlias, className, mode);
-        if (ecClass != nullptr)
-            return manager->GetClassMap(*ecClass);
-        }
-
-    return nullptr;
-    }
-
-//---------------------------------------------------------------------------------------
-//@bsimethod
-//+---------------+---------------+---------------+---------------+---------------+------
-ClassMap const* SchemaManager::Dispatcher::GetClassMap(ECClassCR ecClass, Utf8CP tableSpace) const
-    {
-    Iterable iterable = GetIterable(tableSpace);
-    if (!iterable.IsValid())
-        return nullptr;
-
-    for (TableSpaceSchemaManager const* manager : iterable)
-        {
-        ClassMap const* classMap = manager->GetClassMap(ecClass);
-        if (classMap != nullptr)
-            return classMap;
-        }
-
-    return nullptr;
-    }
-//---------------------------------------------------------------------------------------
-//@bsimethod
-//+---------------+---------------+---------------+---------------+---------------+------
-ECDerivedClassesList const* SchemaManager::Dispatcher::GetDerivedClasses(ECN::ECClassCR baseClass, Utf8CP tableSpace) const
-    {
-    Iterable iterable = GetIterable(tableSpace);
-    if (!iterable.IsValid())
-        return nullptr;
-
-    for (TableSpaceSchemaManager const* manager : iterable)
-        {
-        ECDerivedClassesList const* subClasses = manager->GetDerivedClasses(baseClass);
-        if (subClasses != nullptr)
-            return subClasses;
-        }
-
-    return nullptr;
-    }
-
-//---------------------------------------------------------------------------------------
-//@bsimethod
-//+---------------+---------------+---------------+---------------+---------------+------
-ECEnumerationCP SchemaManager::Dispatcher::GetEnumeration(Utf8StringCR schemaNameOrAlias, Utf8StringCR enumName, SchemaLookupMode mode, Utf8CP tableSpace) const
-    {
-    Iterable iterable = GetIterable(tableSpace);
-    if (!iterable.IsValid())
-        return nullptr;
-
-    for (TableSpaceSchemaManager const* manager : iterable)
-        {
-        ECEnumerationCP ecenum = manager->GetEnumeration(schemaNameOrAlias, enumName, mode);
-        if (ecenum != nullptr)
-            return ecenum;
-        }
-
-    return nullptr;
-    }
-
-//---------------------------------------------------------------------------------------
-//@bsimethod
-//+---------------+---------------+---------------+---------------+---------------+------
-KindOfQuantityCP SchemaManager::Dispatcher::GetKindOfQuantity(Utf8StringCR schemaNameOrAlias, Utf8StringCR koqName, SchemaLookupMode mode, Utf8CP tableSpace) const
-    {
-    Iterable iterable = GetIterable(tableSpace);
-    if (!iterable.IsValid())
-        return nullptr;
-
-    for (TableSpaceSchemaManager const* manager : iterable)
-        {
-        KindOfQuantityCP koq = manager->GetKindOfQuantity(schemaNameOrAlias, koqName, mode);
-        if (koq != nullptr)
-            return koq;
-        }
-
-    return nullptr;
-    }
-
-//---------------------------------------------------------------------------------------
-//@bsimethod
-//+---------------+---------------+---------------+---------------+---------------+------
-ECUnitCP SchemaManager::Dispatcher::GetUnit(Utf8StringCR schemaNameOrAlias, Utf8StringCR unitName, SchemaLookupMode mode, Utf8CP tableSpace) const
-    {
-    Iterable iterable = GetIterable(tableSpace);
-    if (!iterable.IsValid())
-        return nullptr;
-
-    for (TableSpaceSchemaManager const* manager : iterable)
-        {
-        ECUnitCP unit = manager->GetUnit(schemaNameOrAlias, unitName, mode);
-        if (unit != nullptr)
-            return unit;
-        }
-
-    return nullptr;
-    }
-
-//---------------------------------------------------------------------------------------
-//@bsimethod
-//+---------------+---------------+---------------+---------------+---------------+------
-ECFormatCP SchemaManager::Dispatcher::GetFormat(Utf8StringCR schemaNameOrAlias, Utf8StringCR formatName, SchemaLookupMode mode, Utf8CP tableSpace) const
-    {
-    Iterable iterable = GetIterable(tableSpace);
-    if (!iterable.IsValid())
-        return nullptr;
-
-    for (TableSpaceSchemaManager const* manager : iterable)
-        {
-        ECFormatCP format = manager->GetFormat(schemaNameOrAlias, formatName, mode);
-        if (format != nullptr)
-            return format;
-        }
-
-    return nullptr;
-    }
-
-//---------------------------------------------------------------------------------------
-//@bsimethod
-//+---------------+---------------+---------------+---------------+---------------+------
-UnitSystemCP SchemaManager::Dispatcher::GetUnitSystem(Utf8StringCR schemaNameOrAlias, Utf8StringCR systemName, SchemaLookupMode mode, Utf8CP tableSpace) const
-    {
-    Iterable iterable = GetIterable(tableSpace);
-    if (!iterable.IsValid())
-        return nullptr;
-
-    for (TableSpaceSchemaManager const* manager : iterable)
-        {
-        UnitSystemCP system = manager->GetUnitSystem(schemaNameOrAlias, systemName, mode);
-        if (system != nullptr)
-            return system;
-        }
-
-    return nullptr;
-    }
-
-//---------------------------------------------------------------------------------------
-//@bsimethod
-//+---------------+---------------+---------------+---------------+---------------+------
-PhenomenonCP SchemaManager::Dispatcher::GetPhenomenon(Utf8StringCR schemaNameOrAlias, Utf8StringCR phenName, SchemaLookupMode mode, Utf8CP tableSpace) const
-    {
-    Iterable iterable = GetIterable(tableSpace);
-    if (!iterable.IsValid())
-        return nullptr;
-
-    for (TableSpaceSchemaManager const* manager : iterable)
-        {
-        PhenomenonCP phen = manager->GetPhenomenon(schemaNameOrAlias, phenName, mode);
-        if (phen != nullptr)
-            return phen;
-        }
-
-    return nullptr;
-    }
-
-//---------------------------------------------------------------------------------------
-//@bsimethod
-//+---------------+---------------+---------------+---------------+---------------+------
-PropertyCategoryCP SchemaManager::Dispatcher::GetPropertyCategory(Utf8StringCR schemaNameOrAlias, Utf8StringCR catName, SchemaLookupMode mode, Utf8CP tableSpace) const
-    {
-    Iterable iterable = GetIterable(tableSpace);
-    if (!iterable.IsValid())
-        return nullptr;
-
-    for (TableSpaceSchemaManager const* manager : iterable)
-        {
-        PropertyCategoryCP cat = manager->GetPropertyCategory(schemaNameOrAlias, catName, mode);
-        if (cat != nullptr)
-            return cat;
-        }
-
-    return nullptr;
-    }
-
-
-//---------------------------------------------------------------------------------------
-//@bsimethod
-//+---------------+---------------+---------------+---------------+---------------+------
-void SchemaManager::Dispatcher::ClearCache() const
-    {
-    Iterable iterable = GetIterable(nullptr);
-    if (!iterable.IsValid())
-        return;
-
-    for (TableSpaceSchemaManager const* manager : iterable)
-        {
-        manager->ClearCache();
-        }
-    }
-
-//*****************************************************************
-//TableSpaceSchemaManager
-//*****************************************************************
-
-//---------------------------------------------------------------------------------------
-//@bsimethod
-//+---------------+---------------+---------------+---------------+---------------+------
-ECSchemaPtr TableSpaceSchemaManager::LocateSchema(ECN::SchemaKeyR key, ECN::SchemaMatchType matchType, ECN::ECSchemaReadContextR ctx) const
-    {
-    CachedStatementPtr stmt = nullptr;
-    if (m_tableSpace.IsMain())
-        stmt = m_ecdb.GetImpl().GetCachedSqliteStatement("SELECT Name,VersionDigit1,VersionDigit2,VersionDigit3,Id FROM main." TABLE_Schema " WHERE Name=?");
-    else
-        stmt = m_ecdb.GetImpl().GetCachedSqliteStatement(Utf8PrintfString("SELECT Name,VersionDigit1,VersionDigit2,VersionDigit3,Id FROM [%s]." TABLE_Schema " WHERE Name=?", m_tableSpace.GetName().c_str()).c_str());
-
-    if (stmt == nullptr)
-        return nullptr;
-
-    if (BE_SQLITE_OK != stmt->BindText(1, key.GetName(), Statement::MakeCopy::No))
-        return nullptr;
-
-    if (stmt->Step() != BE_SQLITE_ROW)
-        return nullptr;
-
-    SchemaKey foundKey(stmt->GetValueText(0), stmt->GetValueInt(1), stmt->GetValueInt(2), stmt->GetValueInt(3));
-    ECSchemaId foundSchemaId = stmt->GetValueId<ECSchemaId>(4);
-    if (!foundKey.Matches(key, matchType))
-        return nullptr;
-
-    ECSchemaCP schema = m_reader.GetSchema(foundSchemaId, true);
-    if (schema == nullptr)
-        return nullptr;
-
-    ECSchemaP schemaP = const_cast<ECSchemaP> (schema);
-    ctx.GetCache().AddSchema(*schemaP);
-    return schemaP;
-    }
-
-//---------------------------------------------------------------------------------------
-//@bsimethod
-//+---------------+---------------+---------------+---------------+---------------+------
-ECDerivedClassesList const* TableSpaceSchemaManager::GetDerivedClasses(ECN::ECClassCR baseClass) const
-    {
-    ECClassId id = m_reader.GetClassId(baseClass);
-    if (!id.IsValid())
-        {
-        LOG.errorv("SchemaManager::GetDerivedClasses failed for ECClass %s. The ECClass does not exist.", baseClass.GetFullName());
-        return nullptr;
-        }
-
-    if (SUCCESS != m_reader.EnsureDerivedClassesExist(id))
-        {
-        LOG.errorv("SchemaManager::GetDerivedClasses failed for ECClass %s. Its subclasses could not be loaded.", baseClass.GetFullName());
-        return nullptr;
-        }
-
-    return &baseClass.GetDerivedClasses();
-    }
-
-//---------------------------------------------------------------------------------------
-// @bsimethod
-//+---------------+---------------+---------------+---------------+---------------+------
-ClassMap const* TableSpaceSchemaManager::GetClassMap(ECN::ECClassCR ecClass) const
-    {
-    ClassMapLoadContext ctx;
-    ClassMap const* classMap = nullptr;
-    if (SUCCESS != TryGetClassMap(classMap, ctx, ecClass) || classMap == nullptr)
-        return nullptr;
-
-    return classMap;
-    }
-
-//---------------------------------------------------------------------------------------
-// @bsimethod
-//+---------------+---------------+---------------+---------------+---------------+------
-BentleyStatus TableSpaceSchemaManager::TryGetClassMap(ClassMap const*& classMap, ClassMapLoadContext& ctx, ECN::ECClassCR ecClass) const
-    {
-    ClassMap* classMapP = nullptr;
-    if (SUCCESS != TryGetClassMap(classMapP, ctx, ecClass))
-        return ERROR;
-
-    classMap = classMapP;
-    return SUCCESS;
-    }
-
-//---------------------------------------------------------------------------------------
-// @bsimethod
-//+---------------+---------------+---------------+---------------+---------------+------
-BentleyStatus TableSpaceSchemaManager::TryGetClassMap(ClassMap*& classMap, ClassMapLoadContext& ctx, ECN::ECClassCR ecClass) const
-    {
-    //we must use this method here and cannot just see whether ecClass has already an id
-    //because the ecClass object can come from an ECSchema deserialized from disk, hence
-    //not having the id set, and already imported in the ECSchema. In that case
-    //ECDb does not set the ids on the ECClass objects
-    if (!m_reader.GetClassId(ecClass).IsValid())
-        {
-        BeAssert(false && "ECClass must have an ECClassId when mapping to the ECDb.");
-        return ERROR;
-        }
-
-    BeMutexHolder ecdbMutex(GetECDb().GetImpl().GetMutex());
-    classMap = nullptr;
-    auto it = m_classMapDictionary.find(ecClass.GetId());
-    if (m_classMapDictionary.end() != it)
-        {
-        classMap = it->second.get();
-        return SUCCESS;
-        }
-
-    //lazy loading the class map implemented with const-casting the actual loading so that the
-    //get method itself can remain const (logically const)
-    return TryLoadClassMap(classMap, ctx, ecClass);
-    }
-
-//---------------------------------------------------------------------------------------
-//* @bsimethod
-//---------------------------------------------------------------------------------------
-BentleyStatus TableSpaceSchemaManager::TryLoadClassMap(ClassMap*& classMap, ClassMapLoadContext& ctx, ECN::ECClassCR ecClass) const
-    {
-    classMap = nullptr;
-    DbClassMapLoadContext classMapLoadContext;
-    if (SUCCESS != DbClassMapLoadContext::Load(classMapLoadContext, ctx, m_ecdb, *this, ecClass))
-        return ERROR;
-
-    if (!classMapLoadContext.ClassMapExists())
-        return SUCCESS; //Class was not yet mapped in a previous import
-
-    MapStrategyExtendedInfo const& mapStrategy = classMapLoadContext.GetMapStrategy();
-    std::unique_ptr<ClassMap> classMapPtr;
-    if (mapStrategy.GetStrategy() == MapStrategy::NotMapped)
-        classMapPtr = ClassMap::Create<NotMappedClassMap>(m_ecdb, *this, ecClass, mapStrategy);
-    else
-        {
-        ECRelationshipClassCP ecRelationshipClass = ecClass.GetRelationshipClassCP();
-        if (ecRelationshipClass != nullptr)
-            {
-            if (MapStrategyExtendedInfo::IsForeignKeyMapping(mapStrategy))
-                classMapPtr = ClassMap::Create<RelationshipClassEndTableMap>(m_ecdb, *this, *ecRelationshipClass, mapStrategy);
-            else
-                classMapPtr = ClassMap::Create<RelationshipClassLinkTableMap>(m_ecdb, *this, *ecRelationshipClass, mapStrategy);
-            }
-        else
-            classMapPtr = ClassMap::Create<ClassMap>(m_ecdb, *this, ecClass, mapStrategy);
-        }
-
-    ClassMap* classMapP = AddClassMap(std::move(classMapPtr));
-    if (classMapP == nullptr)
-        return ERROR;
-
-    if (SUCCESS != classMapP->Load(ctx, classMapLoadContext))
-        return ERROR;
-
-    classMap = classMapP;
-    return SUCCESS;
-    }
-
-/*---------------------------------------------------------------------------------------
-* @bsimethod
-+---------------+---------------+---------------+---------------+---------------+------*/
-ClassMap* TableSpaceSchemaManager::AddClassMap(std::unique_ptr<ClassMap> classMap) const
-    {
-    ECClassId id = classMap->GetClass().GetId();
-    auto it = m_classMapDictionary.find(id);
-    if (m_classMapDictionary.end() != it)
-        {
-        BeAssert(false && "Attempted to add a second ClassMap for the same ECClass");
-        return nullptr;
-        }
-
-    ClassMap* mapP = classMap.get();
-    m_classMapDictionary[id] = std::move(classMap);
-    return mapP;
-    }
-
-//*****************************************************************
-//MainSchemaManager
-//*****************************************************************
-DropSchemaResult MainSchemaManager::DropSchema(Utf8StringCR name, SchemaImportToken const* schemaImportToken, bool logIssue) const {
-    ECDB_PERF_LOG_SCOPE("Drop schema");
-    STATEMENT_DIAGNOSTICS_LOGCOMMENT("Begin SchemaManager::DropSchema");
-    OnBeforeSchemaChanges().RaiseEvent(m_ecdb, SchemaChangeType::SchemaImport);
-    SchemaImportContext ctx(m_ecdb, SchemaManager::SchemaImportOptions());
-    Policy policy = PolicyManager::GetPolicy(SchemaImportPermissionPolicyAssertion(m_ecdb, schemaImportToken));
-    if (!policy.IsSupported()) {
-        LOG.error("Failed to drop ECSchema: Caller has not provided a SchemaImportToken.");
-        return DropSchemaResult(DropSchemaResult::Status::Error);
-    }
-
-    if (m_ecdb.IsReadonly()) {
-        m_ecdb.GetImpl().Issues().Report(IssueSeverity::Error, IssueCategory::BusinessProperties, IssueType::ECDbIssue, "Failed to drop ECSchema. ECDb file is read-only.");
-        return DropSchemaResult(DropSchemaResult::Status::Error);
-    }
-
-    if (m_ecdb.Schemas().GetSchema(name) == nullptr) {
-        m_ecdb.GetImpl().Issues().Report(IssueSeverity::Error, IssueCategory::BusinessProperties, IssueType::ECDbIssue, "Failed to drop ECSchema. Schema provided does not exist");
-        return DropSchemaResult(DropSchemaResult::Status::ErrorSchemaNotFound);
-    }
-
-    const int majorMinorSub1Comp = m_ecdb.GetECDbProfileVersion().CompareTo(ECDb::CurrentECDbProfileVersion(), ProfileVersion::VERSION_MajorMinorSub1);
-    if (majorMinorSub1Comp > 0) {
-        m_ecdb.GetImpl().Issues().ReportV(IssueSeverity::Error, IssueCategory::BusinessProperties, IssueType::ECDbIssue, "Failed to drop ECSchema. Cannot drop schema from a file which was created with a higher version of this softwares. The file's version, however, is %s.",
-                                          ECDb::CurrentECDbProfileVersion().ToString().c_str(), m_ecdb.GetECDbProfileVersion().ToString().c_str());
-        return DropSchemaResult(DropSchemaResult::Status::Error);
-    }
-
-    BeMutexHolder lock(m_mutex);
-    auto rc =  SchemaWriter::DropSchema(name, ctx, logIssue);
-    if (rc.IsError()) {
-        return rc;
-    }
-
-    if (SUCCESS != ViewGenerator::DropECClassViews(m_ecdb))
-        return DropSchemaResult(DropSchemaResult::Status::Error);
-
-    if (SUCCESS != CreateOrUpdateIndexesInDb(ctx))
-        {
-        ClearCache();
-        return DropSchemaResult(DropSchemaResult::Status::Error);
-        }
-
-    if (SUCCESS != PurgeOrphanTables(ctx))
-        {
-        ClearCache();
-        return DropSchemaResult(DropSchemaResult::Status::Error);
-        }
-
-    m_ecdb.ClearECDbCache();
-    if (SUCCESS != DbMapValidator(ctx).Validate()) {
-        ClearCache();
-        return DropSchemaResult(DropSchemaResult::Status::Error);
-    }
-
-    m_ecdb.ClearECDbCache();
-    OnAfterSchemaChanges().RaiseEvent(m_ecdb, SchemaChangeType::SchemaImport);
-    STATEMENT_DIAGNOSTICS_LOGCOMMENT("End SchemaManager::DropSchema");
-    return rc;
-}
-//---------------------------------------------------------------------------------------
-//@bsimethod
-//+---------------+---------------+---------------+---------------+---------------+------
-SchemaImportResult MainSchemaManager::ImportSchemas(bvector<ECN::ECSchemaCP> const& schemas, SchemaManager::SchemaImportOptions options, SchemaImportToken const* token) const
-    {
-    ECDB_PERF_LOG_SCOPE("Schema import");
-    STATEMENT_DIAGNOSTICS_LOGCOMMENT("Begin SchemaManager::ImportSchemas");
-    OnBeforeSchemaChanges().RaiseEvent(m_ecdb, SchemaChangeType::SchemaImport);
-    SchemaImportContext ctx(m_ecdb, options);
-    const SchemaImportResult stat = ImportSchemas(ctx, schemas, token);
-    ResetIds(schemas);
-    m_ecdb.ClearECDbCache();
-    OnAfterSchemaChanges().RaiseEvent(m_ecdb, SchemaChangeType::SchemaImport);
-    STATEMENT_DIAGNOSTICS_LOGCOMMENT("End SchemaManager::ImportSchemas");
-    return stat;
-    }
-
-//---------------------------------------------------------------------------------------
-// @bsimethod
-//+---------------+---------------+---------------+---------------+---------------+------
-void MainSchemaManager::ResetIds(bvector<ECN::ECSchemaCP> const& schemas) const {
-    // We remove temprory information required by ecdb on schema
-    auto cache = ECN::ECSchemaCache::Create();
-    for (auto schema: schemas)
-        cache->AddSchema(*const_cast<ECN::ECSchemaP>(schema));
-
-    for (auto schema: cache->GetSchemas()) {
-        if (ECSchemaOwnershipClaimAppData::HasOwnershipClaim(*schema) && !ECSchemaOwnershipClaimAppData::IsOwnedBy(GetECDb(), *schema))
-            continue;
-        const_cast<ECSchemaP>(schema)->ResetId();
-    }
-}
-
-//---------------------------------------------------------------------------------------
-// @bsimethod
-//+---------------+---------------+---------------+---------------+---------------+------
-VirtualSchemaManager const& MainSchemaManager::GetVirtualSchemaManager() const {
-    return m_vsm;
-}
-
-<<<<<<< HEAD
-#if !defined(NDEBUG) && !defined(ANDROID)
-=======
-//#define ALLOW_ECDB_SCHEMAIMPORT_DUMP
-#if defined(ALLOW_ECDB_SCHEMAIMPORT_DUMP)
->>>>>>> df3340dc
-void DumpSchemasToFile(BeFileName const& parentDirectory, bvector<ECSchemaCP> const& schemas, Utf8CP suffix)
-    {
-    BeFileName directory(parentDirectory);
-    uint64_t ticks = BeTimeUtilities::QueryMillisecondsCounter();
-    directory.AppendUtf8(Utf8PrintfString("%" PRIu64 "_%s\\", ticks, suffix).c_str());
-	BeFileName::CreateNewDirectory(directory.c_str()); // create the directory
-    BeFileName::EmptyDirectory(directory.c_str()); // clear the directory
-    for (auto schema: schemas)
-        {
-        if(schema == nullptr)
-            continue;
-        BeFileName fileName(directory);
-        fileName.AppendUtf8(schema->GetName().c_str());
-        fileName.append(L".ecschema.xml");
-        schema->WriteToXmlFile(fileName.c_str());
-        }
-    };
-#endif
-
-//---------------------------------------------------------------------------------------
-// @bsimethod
-//+---------------+---------------+---------------+---------------+---------------+------
-SchemaImportResult MainSchemaManager::ImportSchemas(SchemaImportContext& ctx, bvector<ECSchemaCP> const& schemas, SchemaImportToken const* schemaImportToken) const
-    {
-<<<<<<< HEAD
-    #if !defined(NDEBUG) && !defined(ANDROID)
-=======
-    #if defined(ALLOW_ECDB_SCHEMAIMPORT_DUMP)
->>>>>>> df3340dc
-    /*
-    In Debug builds, the environment variable can be set to a directory path to
-    dump existing and incoming schemas to for every ImportSchemas call.
-    */
-    Utf8CP envVarName = "ECDB_SCHEMAIMPORT_DUMP_TO";
-    size_t requiredSize;
-    if (getenv_s(&requiredSize, NULL, 0, envVarName) == 0 && requiredSize != 0)
-        {
-        BeFileName dumpSchemaDir;
-        std::vector<char> chars(requiredSize);
-        if (getenv_s(&requiredSize, chars.data(), requiredSize, envVarName) == 0)
-            {
-            dumpSchemaDir.AssignUtf8(chars.data());
-            DumpSchemasToFile(dumpSchemaDir, m_ecdb.Schemas().GetSchemas(true), "existing");
-            DumpSchemasToFile(dumpSchemaDir, schemas, "incoming");
-            }
-        }
-    #endif
-
-    if (!GetECDb().GetImpl().GetIdFactory().Reset())
-        {
-        LOG.error("Failed to import ECSchemas: Failed to create id factory.");
-        return SchemaImportResult::ERROR;
-        }
-
-    Policy policy = PolicyManager::GetPolicy(SchemaImportPermissionPolicyAssertion(m_ecdb, schemaImportToken));
-    if (!policy.IsSupported())
-        {
-        LOG.error("Failed to import ECSchemas: Caller has not provided a SchemaImportToken.");
-        return SchemaImportResult::ERROR;
-        }
-
-    if (m_ecdb.IsReadonly())
-        {
-        m_ecdb.GetImpl().Issues().Report(IssueSeverity::Error, IssueCategory::BusinessProperties, IssueType::ECDbIssue, "Failed to import ECSchemas. ECDb file is read-only.");
-        return SchemaImportResult::ERROR;
-        }
-
-    if (schemas.empty())
-        {
-        m_ecdb.GetImpl().Issues().Report(IssueSeverity::Error, IssueCategory::BusinessProperties, IssueType::ECDbIssue, "Failed to import ECSchemas. List of ECSchemas to import is empty.");
-        return SchemaImportResult::ERROR;
-        }
-
-    for (auto schema: schemas) {
-        if (ECSchemaOwnershipClaimAppData::HasOwnershipClaim(*schema) && !ECSchemaOwnershipClaimAppData::IsOwnedBy(GetECDb(), *schema)) {
-            m_ecdb.GetImpl().Issues().Report(IssueSeverity::Error, IssueCategory::BusinessProperties, IssueType::ECDbIssue, "Failed to import ECSchemas. Cannot import schema owned by another ECDb connection");
-            return SchemaImportResult::ERROR;
-        }
-    }
-    // Import into new files is not supported unless it only differs in version sub2. Import into older files is only supported
-    // if the schemas to import are EC3.1 schemas. This will be checked downstream.
-    const int majorMinorSub1Comp = m_ecdb.GetECDbProfileVersion().CompareTo(ECDb::CurrentECDbProfileVersion(), ProfileVersion::VERSION_MajorMinorSub1);
-    if (majorMinorSub1Comp > 0)
-        {
-        m_ecdb.GetImpl().Issues().ReportV(IssueSeverity::Error, IssueCategory::BusinessProperties, IssueType::ECDbIssue, "Failed to import ECSchemas. Cannot import schemas into a file which was created with a higher version of this softwares. The file's version, however, is %s.",
-                                          ECDb::CurrentECDbProfileVersion().ToString().c_str(), m_ecdb.GetECDbProfileVersion().ToString().c_str());
-        return SchemaImportResult::ERROR;
-        }
-
-    BeMutexHolder lock(m_mutex);
-    ECDbExpressionSymbolContext symbolsContext(m_ecdb);
-    bvector<ECSchemaCP> schemasToMap;
-
-    auto rc = SchemaWriter::ImportSchemas(schemasToMap, ctx, schemas);
-    if (SchemaImportResult::OK != rc)
-        {
-        LOG.debug("MainSchemaManager::ImportSchemas - failed in SchemaWriter::ImportSchemas");
-        return rc;
-        }
-
-    if (schemasToMap.empty())
-        return SchemaImportResult::OK;
-
-    if (SUCCESS != ctx.GetSchemaPoliciesR().ReadPolicies(m_ecdb))
-        {
-        LOG.debug("MainSchemaManager::ImportSchemas - failed to ReadPolicies");
-        return SchemaImportResult::ERROR;
-        }
-
-    if (SUCCESS != ViewGenerator::DropECClassViews(m_ecdb))
-        {
-        LOG.debug("MainSchemaManager::ImportSchemas - failed to DropECClassViews");
-        return SchemaImportResult::ERROR;
-        }
-
-    rc = MapSchemas(ctx, schemasToMap);
-    if (!rc.IsOk())
-        {
-        LOG.debug("MainSchemaManager::ImportSchemas - failed to MapSchemas");
-        return rc;
-        }
-    return SchemaImportResult::OK;
-    }
-
-//---------------------------------------------------------------------------------------
-// @bsimethod
-//+---------------+---------------+---------------+---------------+---------------+------
-SchemaImportResult MainSchemaManager::MapSchemas(SchemaImportContext& ctx, bvector<ECN::ECSchemaCP> const& schemas) const {
-    if (schemas.empty()) {
-        return  SchemaImportResult::OK;
-    }
-
-    auto failedToMap = [&]() {
-        ClearCache();
-        return  SchemaImportResult::ERROR;
-    };
-
-#ifndef NDEBUG
-    // Record any DML sql against data tables for validation purpose.
-    // No changes should be made to data tables.
-    DataChangeSqlListener dataChangeListener(ctx.GetECDb());
-#endif
-
-    if (SUCCESS != ctx.RemapManager().CleanModifiedMappings()) {
-        return failedToMap();
-    }
-
-    m_lightweightCache.Clear();
-
-    //necessary so .DerivedClasses() knows all leaf nodes that need mapping, even if they are not inside "schemas"
-    if(SUCCESS != ctx.RemapManager().EnsureInvolvedSchemasAreLoaded(schemas)) {
-        return failedToMap();
-    }
-
-    if (SUCCESS != DoMapSchemas(ctx, schemas)) {
-        return failedToMap();
-    }
-
-    if (SUCCESS != SaveDbSchema(ctx) || SUCCESS != ctx.RemapManager().RestoreAndProcessCleanedPropertyMaps(ctx)) {
-        return failedToMap();
-    }
-
-    if (SUCCESS != SaveDbSchema(ctx)) {
-        return failedToMap();
-    }
-
-    if (SUCCESS != CreateOrUpdateRequiredTables()) {
-        return failedToMap();
-    }
-
-    if (SUCCESS != CreateOrUpdateIndexesInDb(ctx)) {
-        return failedToMap();;
-    }
-
-    if (SUCCESS != PurgeOrphanTables(ctx)) {
-        return failedToMap();
-    }
-
-    if (SUCCESS != DbMapValidator(ctx).Validate()) {
-        return failedToMap();
-    }
-
-    if (BE_SQLITE_OK != UpgradeExistingECInstancesWithNewPropertiesMapToOverflowTable(m_ecdb, &ctx)){
-        return failedToMap();
-    }
-
-    if (SUCCESS != ctx.RemapManager().UpgradeExistingECInstancesWithRemappedProperties(ctx)) {
-        return failedToMap();
-    }
-
-#ifndef NDEBUG
-    dataChangeListener.Stop();
-    if (!dataChangeListener.GetDataChangeSqlList().empty()) {
-        ctx.Issues().ReportV(
-            IssueSeverity::Error,
-            IssueCategory::BusinessProperties,
-            IssueType::ECDbIssue,
-            "Detected data changes during schema mapping which should be deferred and recorded by sql transform api.");
-
-        for(auto& sql : dataChangeListener.GetDataChangeSqlList()) {
-            ctx.Issues().ReportV(
-                IssueSeverity::Error,
-                IssueCategory::BusinessProperties,
-                IssueType::ECDbIssue,
-                "Data change sql executed is '%s'. ", sql.c_str());
-        }
-        return failedToMap();
-    }
-#endif
-
-    if (!ctx.GetDataTransform().IsEmpty()) {
-        if (!ctx.GetDataTransform().Validate(m_ecdb)) {
-            return failedToMap();
-        }
-
-        if (!ctx.AllowDataTransform()) {
-            ctx.Issues().ReportV(IssueSeverity::Error, IssueCategory::BusinessProperties, IssueType::ECDbIssue, "Import ECSchema failed. Data transform is required which is rejected by default unless explicitly allowed.");
-            ctx.GetDataTransform().ForEach([&](TransformData::Task const& task) {
-                ctx.Issues().ReportV(IssueSeverity::Error, IssueCategory::BusinessProperties, IssueType::ECDbIssue, "Transform SQL (%s): %s", task.GetDescription().c_str(), task.GetSql().c_str());
-                return true;
-            });
-
-            return SchemaImportResult::ERROR_DATA_TRANSFORM_REQUIRED;
-        }
-        if (BE_SQLITE_OK != ctx.GetDataTransform().Execute(m_ecdb)) {
-            return failedToMap();
-        }
-    }
-    ClearCache();
-    return  SchemaImportResult::OK;
-}
-
-//---------------------------------------------------------------------------------------
-// @bsimethod
-//+---------------+---------------+---------------+---------------+---------------+------
-DbResult MainSchemaManager::UpgradeExistingECInstancesWithNewPropertiesMapToOverflowTable(ECDbCR ecdb, SchemaImportContext* ctx)
-    {
-    ECDB_PERF_LOG_SCOPE("Schema import> Upgrading existing ECInstances with new property map to overflow tables");
-    Statement stmt;
-    DbResult st = stmt.Prepare(ecdb, "SELECT PRI.Id, OVR.Id FROM ec_Table PRI INNER JOIN ec_Table OVR ON OVR.ParentTableId = PRI.Id WHERE OVR.Type = " SQLVAL_DbTable_Type_Overflow );
-    if (st != BE_SQLITE_OK)
-        return st;
-
-    // We need to go over all the overflow table and ensure that if a existing class is
-    // mapped to overflow it must have a corresponding row.
-    while (stmt.Step() == BE_SQLITE_ROW)
-        {
-        const DbTable* primaryTable = ecdb.Schemas().Main().GetDbSchema().FindTable(stmt.GetValueId<DbTableId>(0));
-        const DbTable* overflowTable = ecdb.Schemas().Main().GetDbSchema().FindTable(stmt.GetValueId<DbTableId>(1));
-        if (primaryTable == nullptr || overflowTable == nullptr)
-            {
-            BeAssert(primaryTable != nullptr && overflowTable != nullptr);
-            return BE_SQLITE_ERROR;
-            }
-
-        //Overflow table
-        Utf8CP overflowTableName = overflowTable->GetName().c_str();
-        Utf8CP overflowId = overflowTable->FindFirst(DbColumn::Kind::ECInstanceId)->GetName().c_str();
-        Utf8CP overflowClassId = overflowTable->FindFirst(DbColumn::Kind::ECClassId)->GetName().c_str();
-
-        //Primary table
-        Utf8CP primaryTableName = primaryTable->GetName().c_str();
-        Utf8CP primaryId = primaryTable->FindFirst(DbColumn::Kind::ECInstanceId)->GetName().c_str();
-        Utf8CP primaryClassId = primaryTable->FindFirst(DbColumn::Kind::ECClassId)->GetName().c_str();
-
-
-
-        //Generated query for a given overflow
-        Utf8String transformSql;
-
-        //Replace template with current overflow/primary table column a table name
-        transformSql.Sprintf(R"sql(
-            INSERT INTO [%s] ([%s], [%s])
-              SELECT P.[%s], P.[%s]
-              FROM [%s] P
-                   LEFT JOIN [%s] O ON O.[%s] = P.[%s]
-              WHERE O.[%s] IS NULL AND
-                P.[%s] IN (
-                SELECT M.ClassId
-                FROM ec_PropertyMap M
-                       INNER JOIN ec_Column C ON C.Id = M.ColumnId
-                       INNER JOIN ec_Table O  ON O.Id = C.TableId AND O.Type = %s
-                GROUP BY M.ClassId ))sql",
-                             overflowTableName, overflowId, overflowClassId,
-                             primaryId, primaryClassId,
-                             primaryTableName,
-                             overflowTableName, overflowId, primaryId,
-                             overflowId,
-                             primaryClassId, SQLVAL_DbTable_Type_Overflow);
-
-        if (ctx != nullptr )
-            {
-            const Utf8String description = SqlPrintfString("upgrade instances in '%s' by inserting a corresponding row in '%s'.", primaryTableName, overflowTableName).GetUtf8CP();
-            ctx->GetDataTransform().Append(description, transformSql);
-            }
-        else
-            {
-            st = ecdb.TryExecuteSql(transformSql.c_str());
-            if (st != BE_SQLITE_OK)
-                return st;
-
-            const int modifiedCount = ecdb.GetModifiedRowCount();
-            if (modifiedCount > 0)
-                {
-                LOG.infov("Schema Import/Upgrade inserted '%d' empty rows in '%s' overflow table corresponding to rows in '%s'", modifiedCount, overflowTableName, primaryTableName);
-                }
-            }
-    }
-    return BE_SQLITE_OK;
-    }
-
-
-//---------------------------------------------------------------------------------------
-// @bsimethod
-//---------------------------------------------------------------------------------------
-BentleyStatus MainSchemaManager::DoMapSchemas(SchemaImportContext& ctx, bvector<ECN::ECSchemaCP> const& schemas) const
-    {
-    ECDB_PERF_LOG_SCOPE("Schema import> Persist mappings");
-    // Identify root classes/relationship-classes
-    std::set<ECClassCP> doneList;
-    std::set<ECClassCP> rootClassSet;
-    std::vector<ECClassCP> rootClassList;
-    std::vector<ECN::ECEntityClassCP> rootMixins;
-    std::vector<ECRelationshipClassCP> rootRelationshipList;
-
-    for (ECSchemaCP schema : schemas)
-        {
-        if (schema->IsSupplementalSchema())
-            continue; // Don't map any supplemental schemas
-
-        for (ECClassCP ecClass : schema->GetClasses())
-            GatherRootClasses(*ecClass, doneList, rootClassSet, rootClassList, rootRelationshipList, rootMixins);
-        }
-
-    if (GetDbSchemaR().SynchronizeExistingTables() != SUCCESS)
-        {
-        m_ecdb.GetImpl().Issues().Report(IssueSeverity::Error, IssueCategory::BusinessProperties, IssueType::ECDbIssue, "Synchronizing existing table to which classes are mapped failed.");
-        return ERROR;
-        }
-
-    // Map mixin hierarchy before everything else. It does not map primary hierarchy and all classes map to virtual tables.
-    ECDB_PERF_LOG_SCOPE_BEGIN(mapMixins, "Schema import> Map mixins");
-    for (ECEntityClassCP mixin : rootMixins)
-        {
-        if (ClassMappingStatus::Error == MapClass(ctx, *mixin))
-            return ERROR;
-        }
-    ECDB_PERF_LOG_SCOPE_END(mapMixins);
-
-    // Starting with the root, recursively map the entire class hierarchy.
-    ECDB_PERF_LOG_SCOPE_BEGIN(logRootClasses, "Schema import> Map entity classes");
-    for (ECClassCP rootClass : rootClassList)
-        {
-        if (ClassMappingStatus::Error == MapClass(ctx, *rootClass))
-            return ERROR;
-        }
-    ECDB_PERF_LOG_SCOPE_END(logRootClasses);
-
-    ECDB_PERF_LOG_SCOPE_BEGIN(logRootRels, "Schema import> Map relationships");
-    for (ECRelationshipClassCP rootRelationshipClass : rootRelationshipList)
-        {
-        if (ClassMappingStatus::Error == MapClass(ctx, *rootRelationshipClass))
-            return ERROR;
-        }
-
-    ECDB_PERF_LOG_SCOPE_END(logRootRels);
-    if (SUCCESS != DbMappingManager::FkRelationships::FinishMapping(ctx))
-        return ERROR;
-
-    return SUCCESS;
-    }
-
-
-//---------------------------------------------------------------------------------------
-// @bsimethod
-//+---------------+---------------+---------------+---------------+---------------+------
-ClassMappingStatus MainSchemaManager::MapClass(SchemaImportContext& ctx, ECClassCR ecClass) const
-    {
-    ClassMap* existingClassMap = nullptr;
-    if (SUCCESS != TryGetClassMap(existingClassMap, ctx.GetClassMapLoadContext(), ecClass))
-        return ClassMappingStatus::Error;
-
-    if (existingClassMap == nullptr)
-        {
-        ClassMappingInfo mappingInfo(ctx, ecClass);
-        ClassMappingStatus status = mappingInfo.Initialize();
-        if (status == ClassMappingStatus::BaseClassesNotMapped || status == ClassMappingStatus::Error)
-            return status;
-
-        return MapClass(ctx, mappingInfo);
-        }
-
-    if (SUCCESS != existingClassMap->Update(ctx))
-        return ClassMappingStatus::Error;
-
-    return MapDerivedClasses(ctx, ecClass);
-    }
-
-//---------------------------------------------------------------------------------------
-// @bsimethod
-//+---------------+---------------+---------------+---------------+---------------+------
-ClassMappingStatus MainSchemaManager::MapClass(SchemaImportContext& ctx, ClassMappingInfo const& mappingInfo) const
-    {
-    MapStrategyExtendedInfo const& mapStrategy = mappingInfo.GetMapStrategy();
-    std::unique_ptr<ClassMap> classMap;
-    if (mapStrategy.GetStrategy() == MapStrategy::NotMapped)
-        classMap = ClassMap::Create<NotMappedClassMap>(m_ecdb, *this, mappingInfo.GetClass(), mapStrategy);
-    else
-        {
-        ECRelationshipClassCP ecRelationshipClass = mappingInfo.GetClass().GetRelationshipClassCP();
-        if (ecRelationshipClass != nullptr)
-            {
-            if (MapStrategyExtendedInfo::IsForeignKeyMapping(mapStrategy))
-                classMap = ClassMap::Create<RelationshipClassEndTableMap>(m_ecdb, *this, *ecRelationshipClass, mapStrategy);
-            else
-                classMap = ClassMap::Create<RelationshipClassLinkTableMap>(m_ecdb, *this, *ecRelationshipClass, mapStrategy);
-            }
-        else
-            classMap = ClassMap::Create<ClassMap>(m_ecdb, *this, mappingInfo.GetClass(), mapStrategy);
-        }
-
-    ClassMap* classMapP = AddClassMap(std::move(classMap));
-    if (classMapP == nullptr)
-        return ClassMappingStatus::Error;
-
-    ctx.AddClassMapForSaving(mappingInfo.GetClass().GetId());
-    ClassMappingStatus status = classMapP->Map(ctx, mappingInfo);
-    if (status == ClassMappingStatus::BaseClassesNotMapped || status == ClassMappingStatus::Error)
-        return status;
-
-    if (SUCCESS != DbMappingManager::Classes::MapUserDefinedIndexes(ctx, *classMapP))
-        return ClassMappingStatus::Error;
-
-    return MapDerivedClasses(ctx, mappingInfo.GetClass());
-    }
-
-//---------------------------------------------------------------------------------------
-// @bsimethod
-//+---------------+---------------+---------------+---------------+---------------+------
-ClassMappingStatus MainSchemaManager::MapDerivedClasses(SchemaImportContext& ctx, ECN::ECClassCR baseClass) const
-    {
-    const bool baseClassIsMixin = baseClass.IsEntityClass() && baseClass.GetEntityClassCP()->IsMixin();
-
-    for (ECClassCP derivedClass : baseClass.GetDerivedClasses())
-        {
-        const bool derivedIsMixin = derivedClass->IsEntityClass() && derivedClass->GetEntityClassCP()->IsMixin();
-        //Only map mixin hierarchy but stop if you find a non-mixin class.
-        if (baseClassIsMixin && !derivedIsMixin)
-            continue;
-
-        if (ClassMappingStatus::Error == MapClass(ctx, *derivedClass))
-            return ClassMappingStatus::Error;
-        }
-
-    return ClassMappingStatus::Success;
-    }
-
-//---------------------------------------------------------------------------------------
-// @bsimethod
-//+---------------+---------------+---------------+---------------+---------------+------
-BentleyStatus MainSchemaManager::CanCreateOrUpdateRequiredTables() const
-    {
-    ECDB_PERF_LOG_SCOPE("Schema import> Can create or update tables");
-    const int maxColumns = m_ecdb.GetLimit(DbLimits::Column);
-
-    Utf8String ecsql;
-    ecsql.Sprintf(R"sql(
-        SELECT
-            [sc].[Name] [SchemaName],
-            [cl].[Name] [ClassName],
-            tb.name [Table],
-            COUNT (*) [PersistedColumns]
-        FROM
-            [ec_PropertyMap] [pm]
-            JOIN [ec_Column] [co] ON [co].[Id] = [pm].[ColumnId]
-            JOIN [ec_Table] [tb] ON [tb].[Id] = [co].[TableId]
-            JOIN [ec_Class] [cl] ON [cl].[Id] = [pm].[ClassId]
-            JOIN [ec_Schema] [sc] ON [sc].[Id] = [cl].[SchemaId]
-            JOIN [ec_ClassMap] [cm] ON [cm].[ClassId] = [cl].[id]
-        WHERE
-            [co].[IsVirtual] = 0
-            AND [cm].[MapStrategy] <> 3
-        GROUP BY [cl].[Id], tb.Id
-        HAVING COUNT (*) >= %d;)sql", maxColumns);
-
-    Statement stmt;
-    stmt.Prepare(m_ecdb, ecsql.c_str());
-    if (stmt.Step() == BE_SQLITE_ROW)
-        {
-        m_ecdb.GetImpl().Issues().ReportV(IssueSeverity::Error, IssueCategory::BusinessProperties, IssueType::ECDbIssue,
-            "Schema Import> Error importing %s:%s class. Could not create or update %s table as there are %d persisted columns, but a maximum of %d columns is allowed for a table.",
-            stmt.GetValueText(0), stmt.GetValueText(1), stmt.GetValueText(2), stmt.GetValueInt64(3), maxColumns);
-        return ERROR;
-        }
-    return SUCCESS;
-    }
-
-//---------------------------------------------------------------------------------------
-// @bsimethod
-//+---------------+---------------+---------------+---------------+---------------+------
-BentleyStatus MainSchemaManager::CreateOrUpdateRequiredTables() const
-    {
-    ECDB_PERF_LOG_SCOPE("Schema import> Create or update tables");
-    m_ecdb.GetStatementCache().Empty();
-
-    int nCreated = 0;
-    int nUpdated = 0;
-    int nWasUpToDate = 0;
-
-    if (SUCCESS != CanCreateOrUpdateRequiredTables())
-        return ERROR;
-
-    for (DbTable const* table : GetDbSchema().Tables().GetTablesInDependencyOrder())
-        {
-        const DbSchemaPersistenceManager::CreateOrUpdateTableResult result = DbSchemaPersistenceManager::CreateOrUpdateTable(m_ecdb, *table);
-        switch (result)
-            {
-                case DbSchemaPersistenceManager::CreateOrUpdateTableResult::Created:
-                    nCreated++;
-                    break;
-
-                case DbSchemaPersistenceManager::CreateOrUpdateTableResult::Updated:
-                    nUpdated++;
-                    break;
-
-                case DbSchemaPersistenceManager::CreateOrUpdateTableResult::WasUpToDate:
-                    nWasUpToDate++;
-                    break;
-
-                case DbSchemaPersistenceManager::CreateOrUpdateTableResult::Error:
-                    return ERROR;
-
-                default:
-                case DbSchemaPersistenceManager::CreateOrUpdateTableResult::Skipped:
-                    continue;
-            }
-        }
-
-    LOG.debugv("Schema Import> Created %d tables, updated %d tables, and %d tables were up-to-date.", nCreated, nUpdated, nWasUpToDate);
-    return SUCCESS;
-    }
-
-//---------------------------------------------------------------------------------------
-// @bsimethod
-//---------------------------------------------------------------------------------------
- BentleyStatus MainSchemaManager::FindIndexes(std::vector<DbIndex const*>& indexes) const
-    {
-     for (DbTable const* table : m_dbSchema.Tables())
-     {
-         for (std::unique_ptr<DbIndex> const& indexPtr : table->GetIndexes())
-         {
-             if (indexPtr->GetColumns().empty())
-             {
-                 BeAssert(false && "Index definition is not valid");
-                 return ERROR;
-             }
-
-             indexes.push_back(indexPtr.get());
-         }
-     }
-     return SUCCESS;
-    }
-
- //---------------------------------------------------------------------------------------
-// @bsimethod
-//---------------------------------------------------------------------------------------
- BentleyStatus MainSchemaManager::LoadIndexesSQL(std::map<Utf8String, Utf8String, CompareIUtf8Ascii>& sqliteIndexes) const
-    {
-     Statement stmt;
-     stmt.Prepare(m_ecdb, "SELECT sqlite_master.name, sqlite_master.sql FROM main.ec_index LEFT JOIN main.sqlite_master ON sqlite_master.name=ec_index.name where sqlite_master.type='index'");
-     while (stmt.Step() == BE_SQLITE_ROW)
-        {
-        sqliteIndexes.insert(std::make_pair(stmt.GetValueText(0), stmt.GetValueText(1)));
-        }
-     return SUCCESS;
-     }
-
-//---------------------------------------------------------------------------------------
-// @bsimethod
-//---------------------------------------------------------------------------------------
-BentleyStatus MainSchemaManager::CreateOrUpdateIndexesInDb(SchemaImportContext& ctx) const
-    {
-    ECDB_PERF_LOG_SCOPE("Schema import> Create or update indexes");
-    if (SUCCESS != m_dbSchema.LoadIndexDefs())
-        return ERROR;
-
-    std::vector<DbIndex const*> indexes;
-    if (FindIndexes(indexes) != SUCCESS)
-        return ERROR;
-
-    std::map<Utf8String, Utf8String, CompareIUtf8Ascii> sqliteIndexes;
-    if (LoadIndexesSQL(sqliteIndexes) != SUCCESS)
-        return ERROR;
-
-    bmap<Utf8String, DbIndex const*, CompareIUtf8Ascii> comparableIndexDefs;
-    bset<Utf8CP, CompareIUtf8Ascii> usedIndexNames;
-    for (DbIndex const* indexCP : indexes)
-        {
-        DbIndex const& index = *indexCP;
-        if (!index.IsAutoGenerated() && index.HasClassId())
-            {
-            ECClassCP ecClass = m_ecdb.Schemas().GetClass(index.GetClassId());
-            if (ecClass == nullptr)
-                {
-                BeAssert(false);
-                return ERROR;
-                }
-
-            ClassMap const* classMap = nullptr;
-            if (SUCCESS != TryGetClassMap(classMap, ctx.GetClassMapLoadContext(), *ecClass))
-                {
-                BeAssert(false);
-                return ERROR;
-                }
-
-            StorageDescription const& storageDesc = classMap->GetStorageDescription();
-            if (storageDesc.HasMultipleNonVirtualHorizontalPartitions())
-                {
-                Issues().ReportV(IssueSeverity::Error, IssueCategory::BusinessProperties, IssueType::ECDbIssue, "Failed to map ECClass '%s'. The index '%s' defined on it spans multiple tables which is not supported. Consider applying the 'TablePerHierarchy' strategy to the ECClass.",
-                                ecClass->GetFullName(), index.GetName().c_str());
-                return ERROR;
-                }
-            }
-
-        if (usedIndexNames.find(index.GetName().c_str()) != usedIndexNames.end())
-            {
-            Issues().ReportV(IssueSeverity::Error, IssueCategory::BusinessProperties, IssueType::ECDbIssue, "Failed to create index %s on table %s. An index with the same name already exists.", index.GetName().c_str(), index.GetTable().GetName().c_str());
-            return ERROR;
-            }
-        else
-            usedIndexNames.insert(index.GetName().c_str());
-
-        //indexes on virtual tables are ignored
-        if (index.GetTable().GetType() != DbTable::Type::Virtual)
-            {
-            Utf8String ddl, comparableIndexDef;
-            if (SUCCESS != DbSchemaPersistenceManager::BuildCreateIndexDdl(ddl, comparableIndexDef, m_ecdb, index))
-                return ERROR;
-
-            auto it = comparableIndexDefs.find(comparableIndexDef);
-            if (it != comparableIndexDefs.end())
-                {
-                Utf8CP errorMessage = "Index '%s'%s on table '%s' has the same definition as the already existing index '%s'%s. ECDb does not create this index.";
-
-                Utf8String provenanceStr;
-                if (index.HasClassId())
-                    {
-                    ECClassCP provenanceClass = m_ecdb.Schemas().GetClass(index.GetClassId());
-                    if (provenanceClass == nullptr)
-                        {
-                        BeAssert(false);
-                        return ERROR;
-                        }
-                    provenanceStr.Sprintf(" [Created for ECClass %s]", provenanceClass->GetFullName());
-                    }
-
-                DbIndex const* existingIndex = it->second;
-                Utf8String existingIndexProvenanceStr;
-                if (existingIndex->HasClassId())
-                    {
-                    ECClassCP provenanceClass = m_ecdb.Schemas().GetClass(existingIndex->GetClassId());
-                    if (provenanceClass == nullptr)
-                        {
-                        BeAssert(false);
-                        return ERROR;
-                        }
-                    existingIndexProvenanceStr.Sprintf(" [Created for ECClass %s]", provenanceClass->GetFullName());
-                    }
-
-                if (!index.IsAutoGenerated())
-                    LOG.warningv(errorMessage, index.GetName().c_str(), provenanceStr.c_str(), index.GetTable().GetName().c_str(),
-                                 existingIndex->GetName().c_str(), existingIndexProvenanceStr.c_str());
-                else
-                    {
-                    if (LOG.isSeverityEnabled(NativeLogging::LOG_DEBUG))
-                        LOG.debugv(errorMessage,
-                                   index.GetName().c_str(), provenanceStr.c_str(), index.GetTable().GetName().c_str(),
-                                   existingIndex->GetName().c_str(), existingIndexProvenanceStr.c_str());
-                    }
-
-                continue;
-                }
-
-            comparableIndexDefs[comparableIndexDef] = &index;
-            // Here we check if we need to recreate the index.
-            auto sqliteIndexItor = sqliteIndexes.find(index.GetName());
-            if (sqliteIndexItor != sqliteIndexes.end() && !sqliteIndexItor->second.empty())
-                {
-                if (!sqliteIndexItor->second.EqualsIAscii(ddl))
-                    {
-                    LOG.debugv("Schema Import> Recreating index '%s'. The index definition has changed.", index.GetName().c_str());
-                    // Delete its entry from ec_index table
-                    if (BE_SQLITE_OK != m_ecdb.ExecuteSql(SqlPrintfString("DELETE FROM main." TABLE_Index " WHERE Name = '%s'", index.GetName().c_str())))
-                        return ERROR;
-
-                    // Drop the existing index as its defintion has modified and need to be recreated.
-                    if (BE_SQLITE_OK != m_ecdb.ExecuteDdl(SqlPrintfString("DROP INDEX IF EXISTS [%s]", index.GetName().c_str())))
-                        return ERROR;
-
-                    if (SUCCESS != DbSchemaPersistenceManager::CreateIndex(m_ecdb, index, ddl))
-                        return ERROR;
-
-                    if (SUCCESS != m_dbSchema.PersistIndexDef(index))
-                        return ERROR;
-                    }
-                else
-                    {
-                    LOG.debugv("Schema Import> Skipping index '%s'. Not changed", index.GetName().c_str());
-                    }
-                }
-            else
-                {
-                // This is for safety.
-                if (BE_SQLITE_OK != m_ecdb.ExecuteDdl(SqlPrintfString("DROP INDEX IF EXISTS [%s]", index.GetName().c_str())))
-                    return ERROR;
-
-                LOG.debugv("Schema Import> Creating Index '%s'.", index.GetName().c_str());
-                if (SUCCESS != DbSchemaPersistenceManager::CreateIndex(m_ecdb, index, ddl))
-                    return ERROR;
-
-                // Delete its entry from ec_index table
-                if (BE_SQLITE_OK != m_ecdb.ExecuteSql(SqlPrintfString("DELETE FROM main." TABLE_Index " WHERE Name = '%s'", index.GetName().c_str())))
-                    return ERROR;
-
-                if (SUCCESS != m_dbSchema.PersistIndexDef(index))
-                    return ERROR;
-
-                }
-            }
-        else
-            {
-            //populates the ec_Index table (even for indexes on virtual tables, as they might be necessary
-            //if further schema imports introduce subclasses of abstract classes (which map to virtual tables))
-                              // Delete its entry from ec_index table
-            if (BE_SQLITE_OK != m_ecdb.ExecuteSql(SqlPrintfString("DELETE FROM main." TABLE_Index " WHERE Name = '%s'", index.GetName().c_str())))
-                return ERROR;
-
-            LOG.debugv("Schema Import> Virtual index '%s'. NOP SQLite Index", index.GetName().c_str());
-            if (SUCCESS != m_dbSchema.PersistIndexDef(index))
-                return ERROR;
-            }
-        }
-
-    return SUCCESS;
-    }
-
-//----------------------------------------------------------------------------------------
-// @bsimethod
-//---------------+---------------+---------------+---------------+---------------+--------
-BentleyStatus MainSchemaManager::PurgeOrphanTables(SchemaImportContext& ctx) const
-    {
-    ECDB_PERF_LOG_SCOPE("Schema import> Purge orphan tables");
-    //skip ExistingTable and NotMapped
-    Statement stmt;
-    if (BE_SQLITE_OK != stmt.Prepare(m_ecdb, "SELECT t.Id, t.Name, t.Type FROM main.ec_Table t "
-                                     "WHERE t.Type NOT IN (" SQLVAL_DbTable_Type_Existing ") AND t.Name<>'" DBSCHEMA_NULLTABLENAME "' AND t.Id NOT IN ("
-                                     "SELECT DISTINCT ec_Table.Id FROM main.ec_PropertyMap "
-                                     "INNER JOIN main.ec_PropertyPath ON ec_PropertyPath.Id = ec_PropertyMap.PropertyPathId "
-                                     "INNER JOIN main.ec_Property ON ec_PropertyPath.RootPropertyId = ec_Property.Id "
-                                     "INNER JOIN main.ec_Column ON ec_PropertyMap.ColumnId = ec_Column.Id "
-                                     "INNER JOIN main.ec_Table ON ec_Column.TableId = ec_Table.Id)"))
-        {
-        BeAssert(false && "ECDb profile changed");
-        return ERROR;
-        }
-     /*
-        RULE for purge
-        1. Skip overflow tables.
-        2. Traverse table to be deleted to leaf node and add those to table to be deleted.
-        3. Delete entries from ec_table including virtual.
-        4. Drop non-virtual table
-     */
-    struct TableInfo {
-        DbTableId id;
-        DbTable::Type type;
-        Utf8String tableName;
-    };
-
-    auto appendChildTablesIfAny = [&](TableInfo const& parentTableInfo) {
-        auto stmt= m_ecdb.GetCachedStatement(R"sql(
-            with child_tables(root_id, parent_id, id) as (
-                select id,id,id from ec_table where parentTableId is null
-                union select c.root_id, t.parentTableId, t.id from ec_table t, child_tables c where c.id=t.parentTableId
-            ) select t.id,t.name,t.type from child_tables c join ec_table t on t.id=c.id where c.parent_id!=c.id and c.root_id=?)sql");
-        stmt->BindId(1, parentTableInfo.id);
-        bvector<TableInfo> childTables;
-        while(stmt->Step() == BE_SQLITE_ROW) {
-            TableInfo info;
-            info.id = stmt->GetValueId<DbTableId>(0);
-            info.tableName = stmt->GetValueText(1);
-            info.type = Enum::FromInt<DbTable::Type>(stmt->GetValueInt(2));
-            childTables.emplace_back(std::move(info));
-        }
-        childTables.push_back(parentTableInfo);
-        return childTables;
-    };
-
-    IdSet<DbTableId> orphanTables;
-    std::set<Utf8String,CompareIUtf8Ascii> tablesToDrop;
-    while (stmt.Step() == BE_SQLITE_ROW) {
-        TableInfo tableInfo;
-        tableInfo.id = stmt.GetValueId<DbTableId>(0);
-        tableInfo.tableName = stmt.GetValueText(1);
-        tableInfo.type = Enum::FromInt<DbTable::Type>(stmt.GetValueInt(2));
-        if (tableInfo.type == DbTable::Type::Overflow) {
-            continue;
-        }
-        const auto infos = appendChildTablesIfAny(tableInfo);
-        for(auto& info: infos) {
-            orphanTables.insert(info.id);
-            if (info.type != DbTable::Type::Virtual) {
-                tablesToDrop.insert(info.tableName);
-            }
-        }
-    }
-    stmt.Finalize();
-
-    if (orphanTables.empty())
-        return SUCCESS;
-
-    if (BE_SQLITE_OK != stmt.Prepare(m_ecdb, "DELETE FROM main.ec_Table WHERE InVirtualSet(?,Id)") ||
-        BE_SQLITE_OK != stmt.BindVirtualSet(1, orphanTables) ||
-        BE_SQLITE_DONE != stmt.Step())
-        {
-        BeAssert(false);
-        return ERROR;
-        }
-
-    for (Utf8StringCR tableName : tablesToDrop)
-        {
-        GetDbSchema().Tables().Remove(tableName);
-        }
-
-    stmt.Finalize();
-
-    if (tablesToDrop.empty())
-        return SUCCESS;
-
-    if (Enum::Contains(ctx.GetOptions(), SchemaManager::SchemaImportOptions::DisallowMajorSchemaUpgrade))
-        {
-        Utf8String tableNames;
-        bool isFirstTable = true;
-        for (Utf8StringCR tableName : tablesToDrop)
-            {
-            if (!isFirstTable)
-                tableNames.append(",");
-
-            tableNames.append(tableName);
-            isFirstTable = false;
-            }
-
-        m_ecdb.GetImpl().Issues().ReportV(IssueSeverity::Error, IssueCategory::BusinessProperties, IssueType::ECDbIssue, "Failed to import schemas: it would change the database schema in a backwards incompatible way, so that older versions of the software could not work with the file anymore. ECDb would have to delete these tables: %s", tableNames.c_str());
-        return ERROR;
-        }
-
-    for (Utf8StringCR name : tablesToDrop)
-        {
-        if (m_ecdb.DropTable(name.c_str()) != BE_SQLITE_OK)
-            {
-            BeAssert(false && "failed to drop a table");
-            return ERROR;
-            }
-
-        }
-
-    return SUCCESS;
-    }
-
-//---------------------------------------------------------------------------------------
-// Gets the count of tables at the specified end of a relationship class.
-// @param  relationshpEnd [in] Constraint at the end of the relationship
-// @return Number of tables at the specified end of the relationship.
-// @bsimethod
-//---------------------------------------------------------------------------------------
-size_t MainSchemaManager::GetRelationshipConstraintTableCount(SchemaImportContext& ctx, ECRelationshipConstraintCR constraint) const
-    {
-    std::set<ClassMap const*> classMaps = GetRelationshipConstraintClassMaps(ctx, constraint);
-    const bool abstractEndPoint = constraint.GetConstraintClasses().size() == 1 && constraint.GetConstraintClasses().front()->GetClassModifier() == ECClassModifier::Abstract;
-
-    std::set<DbTable const*> nonVirtualTables;
-    bool hasAtLeastOneVirtualTable = false;
-    for (ClassMap const* classMap : classMaps)
-        {
-        DbTable const* table = abstractEndPoint ? &classMap->GetJoinedOrPrimaryTable() : &classMap->GetPrimaryTable();
-        if (classMap->GetPrimaryTable().GetType() == DbTable::Type::Virtual)
-            hasAtLeastOneVirtualTable = true;
-        else
-            nonVirtualTables.insert(table);
-        }
-
-    if (!nonVirtualTables.empty())
-        return nonVirtualTables.size();
-
-    return hasAtLeastOneVirtualTable ? 1 : 0;
-    }
-
-//---------------------------------------------------------------------------------------
-// @bsimethod
-//+---------------+---------------+---------------+---------------+---------------+------
-std::set<DbTable const*> MainSchemaManager::GetRelationshipConstraintPrimaryTables(SchemaImportContext& ctx, ECRelationshipConstraintCR constraint) const
-    {
-    //WIP_CLEANUP This looks over-complicated. Doing 3 loops to get the final result. E.g. why can't virtual tables be ignored right away?
-    std::set<ClassMap const*> classMaps = GetRelationshipConstraintClassMaps(ctx, constraint);
-
-    std::map<DbTable const*, std::set<DbTable const*>> joinedTablesPerPrimaryTable;
-    std::set<DbTable const*> tables;
-    for (ClassMap const* classMap : classMaps)
-        {
-        std::vector<DbTable const*> nonOverflowClassMapTables;
-        for (DbTable const* table : classMap->GetTables())
-            {
-            if (table->GetType() != DbTable::Type::Overflow)
-                nonOverflowClassMapTables.push_back(table);
-            }
-
-        if (nonOverflowClassMapTables.size() == 1)
-            {
-            tables.insert(nonOverflowClassMapTables[0]);
-            continue;
-            }
-
-        for (DbTable const* table : nonOverflowClassMapTables)
-            {
-            if (table->GetType() == DbTable::Type::Joined)
-                {
-                DbTable::LinkNode const* primaryTable = table->GetLinkNode().GetParent();
-                BeAssert(primaryTable != nullptr);
-
-                joinedTablesPerPrimaryTable[&primaryTable->GetTable()].insert(table);
-                tables.insert(table);
-                }
-            }
-        }
-
-    for (auto const& pair : joinedTablesPerPrimaryTable)
-        {
-        DbTable const* primaryTable = pair.first;
-        for (DbTable::LinkNode const* nextTableNode : primaryTable->GetLinkNode().GetChildren())
-            tables.erase(&nextTableNode->GetTable());
-
-        tables.insert(primaryTable);
-        continue;
-        }
-
-    std::set<DbTable const*> finalSetOfTables;
-    for (DbTable const* table : tables)
-        {
-        if (table->GetType() != DbTable::Type::Virtual)
-            finalSetOfTables.insert(table);
-        }
-
-    return finalSetOfTables;
-    }
-
-//---------------------------------------------------------------------------------------
-// @bsimethod
-//+---------------+---------------+---------------+---------------+---------------+------
-std::set<ClassMap const*> MainSchemaManager::GetRelationshipConstraintClassMaps(SchemaImportContext& ctx, ECRelationshipConstraintCR constraint) const
-    {
-    std::set<ClassMap const*> classMaps;
-    for (ECClassCP ecClass : constraint.GetConstraintClasses())
-        {
-        ClassMap const* classMap = nullptr;
-        if (SUCCESS != TryGetClassMap(classMap, ctx.GetClassMapLoadContext(), *ecClass))
-            {
-            BeAssert(false);
-            classMaps.clear();
-            return classMaps;
-            }
-
-        if (classMap == nullptr) // Class has not been mapped, yet, so do it now.
-          {
-          ClassMappingInfo mappingInfo(ctx, *ecClass);
-          ClassMappingStatus status = mappingInfo.Initialize();
-          if (status == ClassMappingStatus::BaseClassesNotMapped || status == ClassMappingStatus::Error)
-            {
-            BeAssert(false);
-            classMaps.clear();
-            return classMaps;
-            }
-
-          status = MapClass(ctx, mappingInfo);
-          if (status == ClassMappingStatus::BaseClassesNotMapped || status == ClassMappingStatus::Error)
-            {
-            BeAssert(false);
-            classMaps.clear();
-            return classMaps;
-            }
-
-          classMap = GetClassMap(*ecClass);
-          if (classMap == nullptr)
-             {
-             BeAssert(false);
-             classMaps.clear();
-             return classMaps;
-             }
-          }
-
-        const bool recursive = !classMap->GetMapStrategy().IsTablePerHierarchy() && constraint.GetIsPolymorphic();
-        if (SUCCESS != GetRelationshipConstraintClassMaps(ctx, classMaps, *ecClass, recursive))
-            {
-            BeAssert(false);
-            classMaps.clear();
-            return classMaps;
-            }
-        }
-
-    return classMaps;
-    }
-
-//---------------------------------------------------------------------------------------
-// @bsimethod
-//+---------------+---------------+---------------+---------------+---------------+------
-BentleyStatus MainSchemaManager::GetRelationshipConstraintClassMaps(SchemaImportContext& ctx, std::set<ClassMap const*>& classMaps, ECClassCR ecClass, bool recursive) const
-    {
-    ClassMap const* classMap = nullptr;
-    if (SUCCESS != TryGetClassMap(classMap, ctx.GetClassMapLoadContext(), ecClass) || classMap == nullptr)
-        {
-        BeAssert(classMap != nullptr && "ClassMap should not be null");
-        return ERROR;
-        }
-
-    if (classMap->GetMapStrategy().GetStrategy() == MapStrategy::NotMapped)
-        return SUCCESS;
-
-    classMaps.insert(classMap);
-
-    if (!recursive)
-        return SUCCESS;
-
-    ECDerivedClassesList const* subclasses = m_ecdb.Schemas().GetDerivedClassesInternal(ecClass);
-    if (subclasses == nullptr)
-        return ERROR;
-
-    for (ECClassCP subclass : *subclasses)
-        {
-        if (SUCCESS != GetRelationshipConstraintClassMaps(ctx, classMaps, *subclass, recursive))
-            return ERROR;
-        }
-
-    return SUCCESS;
-    }
-
-
-//---------------------------------------------------------------------------------------
-// @bsimethod
-//+---------------+---------------+---------------+---------------+---------------+------
-BentleyStatus MainSchemaManager::SaveDbSchema(SchemaImportContext& ctx) const
-    {
-    ECDB_PERF_LOG_SCOPE("Schema import> Persist mappings");
-    if (m_dbSchema.SaveOrUpdateTables() != SUCCESS)
-        {
-        BeAssert(false);
-        return ERROR;
-        }
-
-    DbMapSaveContext saveCtx(m_ecdb);
-    for (auto& kvPair : m_classMapDictionary)
-        {
-        ClassMap& classMap = *kvPair.second;
-        if (classMap.GetState() == ObjectState::Persisted)
-            continue;
-
-        if (SUCCESS != classMap.Save(ctx, saveCtx))
-            {
-            Issues().ReportV(IssueSeverity::Error, IssueCategory::BusinessProperties, IssueType::ECDbIssue, "Failed to save mapping for ECClass %s: %s", classMap.GetClass().GetFullName(), m_ecdb.GetLastError().c_str());
-            return ERROR;
-            }
-        }
-
-    if (SUCCESS != DbSchemaPersistenceManager::RepopulateClassHasTableCacheTable(m_ecdb))
-        return ERROR;
-
-    m_lightweightCache.Clear();
-    return SUCCESS;
-    }
-
-//---------------------------------------------------------------------------------------
-// @bsimethod
-//---------------------------------------------------------------------------------------
-BentleyStatus MainSchemaManager::CreateClassViews() const
-    {
-    BeMutexHolder lock(m_mutex);
-    return ViewGenerator::CreateECClassViews(m_ecdb);
-    }
-
-//---------------------------------------------------------------------------------------
-// @bsimethod
-//---------------------------------------------------------------------------------------
-BentleyStatus MainSchemaManager::CreateClassViews(bvector<ECN::ECClassId> const& ecclassids) const
-    {
-    BeMutexHolder lock(m_mutex);
-    return ViewGenerator::CreateECClassViews(m_ecdb, ecclassids);
-    }
-
-//---------------------------------------------------------------------------------------
-// @bsimethod
-//---------------------------------------------------------------------------------------
-BentleyStatus MainSchemaManager::RepopulateCacheTables() const
-    {
-    BeMutexHolder lock(m_mutex);
-    if (SUCCESS != DbSchemaPersistenceManager::RepopulateClassHierarchyCacheTable(m_ecdb))
-        {
-        LOG.error("Failed to repopulate ECDb's cache table '" TABLE_ClassHierarchyCache "'.");
-        return ERROR;
-        }
-
-    if (SUCCESS != DbSchemaPersistenceManager::RepopulateClassHasTableCacheTable(m_ecdb))
-        {
-        LOG.error("Failed to repopulate ECDb's cache table '" TABLE_ClassHasTablesCache "'.");
-        return ERROR;
-        }
-
-    return SUCCESS;
-    }
-
-//---------------------------------------------------------------------------------------
-// @bsimethod
-//---------------------------------------------------------------------------------------
-//static
-void MainSchemaManager::GatherRootClasses(
-    ECClassCR ecclass,
-    std::set<ECClassCP>& doneList,
-    std::set<ECClassCP>& rootClassSet,
-    std::vector<ECClassCP>& rootClassList,
-    std::vector<ECRelationshipClassCP>& rootRelationshipList,
-    std::vector<ECN::ECEntityClassCP>& rootMixins
-) {
-    if (doneList.find(&ecclass) != doneList.end())
-        return;
-
-    doneList.insert(&ecclass);
-
-    const auto insertRootClass = [&](ECClassCR ecClass)
-        {
-        rootClassSet.insert(&ecClass);
-        if (ecClass.IsRelationshipClass())
-            rootRelationshipList.push_back(ecClass.GetRelationshipClassCP());
-        else if (ecclass.IsMixin())
-            rootMixins.push_back(ecclass.GetEntityClassCP());
-        else
-            rootClassList.push_back(&ecclass);
-        };
-
-    if (!ecclass.HasBaseClasses() && rootClassSet.find(&ecclass) == rootClassSet.end())
-        {
-        insertRootClass(ecclass);
-        return;
-        }
-
-    const bool allBaseClassesAreMixins = std::all_of(ecclass.GetBaseClasses().begin(), ecclass.GetBaseClasses().end(),
-                                                     [](auto const& b){ return b->IsMixin(); });
-    if (allBaseClassesAreMixins)
-        {
-        insertRootClass(ecclass);
-        return;
-        }
-
-    for (ECClassCP baseClass : ecclass.GetBaseClasses())
-        {
-        if (baseClass == nullptr)
-            continue;
-        if (doneList.find(baseClass) != doneList.end())
-            return;
-        GatherRootClasses(*baseClass, doneList, rootClassSet, rootClassList, rootRelationshipList, rootMixins);
-        }
-    }
-
-
-
+/*---------------------------------------------------------------------------------------------
+* Copyright (c) Bentley Systems, Incorporated. All rights reserved.
+* See LICENSE.md in the repository root for full copyright notice.
+*--------------------------------------------------------------------------------------------*/
+#include "ECDbPch.h"
+
+USING_NAMESPACE_BENTLEY_EC
+
+BEGIN_BENTLEY_SQLITE_EC_NAMESPACE
+
+Utf8String ECSchemaOwnershipClaimAppData::s_key = "ecdb.owned_by";
+
+//*****************************************************************
+//VirtualSchemaManager
+//*****************************************************************
+/*---------------------------------------------------------------------------------------
+* @bsimethod
++---------------+---------------+---------------+---------------+---------------+------*/
+ECSchemaPtr VirtualSchemaManager::_LocateSchema(SchemaKeyR key, SchemaMatchType matchType, ECSchemaReadContextR schemaContext) {
+    return m_cache->LocateSchema(key, matchType, schemaContext);
+}
+
+/*---------------------------------------------------------------------------------------
+* @bsimethod
++---------------+---------------+---------------+---------------+---------------+------*/
+BentleyStatus VirtualSchemaManager::AddAndValidateVirtualSchema(Utf8StringCR schemaXml, bool validate) const{
+   // BeMutexHolder lock(m_ecdb.GetImpl().GetMutex());
+    auto readerContext = ECSchemaReadContext::CreateContext();
+    readerContext->AddSchemaLocater(const_cast<VirtualSchemaManager&>(*this));
+    ECSchemaPtr schema;
+    if (ECN::ECSchema::ReadFromXmlString(schema, schemaXml.c_str(), *readerContext) != SchemaReadStatus::Success) {
+        return ERROR;
+    }
+    if (validate) {
+        Utf8String err;
+        if (IsValidVirtualSchema(*schema, err)) {
+            // log err
+            return ERROR;
+        }
+    }
+    SetVirtualTypeIds(*schema);
+    // schema.SetImmutable(true);
+    m_cache->AddSchema(*schema);
+    m_schemas[schema->GetName()] = schema.get();
+    return SUCCESS;
+}
+
+/*---------------------------------------------------------------------------------------
+* @bsimethod
++---------------+---------------+---------------+---------------+---------------+------*/
+uint64_t VirtualSchemaManager::GetNextId() const{
+    return m_idSeq++;
+}
+
+/*---------------------------------------------------------------------------------------
+* @bsimethod
++---------------+---------------+---------------+---------------+---------------+------*/
+void VirtualSchemaManager::SetVirtualTypeIds (ECN::ECSchemaR schema) const{
+    schema.SetId(ECSchemaId(GetNextId()));
+    for (auto& schemaClass : schema.GetClasses()) {
+        const_cast<ECN::ECClassP>(schemaClass)->SetId(ECClassId(GetNextId()));
+        for(auto& classProp : schemaClass->GetProperties(false)) {
+            const_cast<ECN::ECPropertyP>(classProp)->SetId(ECPropertyId(GetNextId()));
+        }
+    }
+}
+
+/*---------------------------------------------------------------------------------------
+* @bsimethod
++---------------+---------------+---------------+---------------+---------------+------*/
+void VirtualSchemaManager::AddECDbVirtualSchema() const{
+    auto schemaXml = R"xml(<?xml version="1.0" encoding="utf-8" ?>
+        <ECSchema
+                schemaName="ECDbVirtual"
+                alias="ecdbvir"
+                version="1.0.0"
+                xmlns="http://www.bentley.com/schemas/Bentley.ECXML.3.2">
+            <ECCustomAttributeClass typeName="VirtualType" modifier="Sealed" appliesTo="EntityClass"/>
+            <ECCustomAttributeClass typeName="VirtualSchema" modifier="Sealed" appliesTo="Schema"/>
+            <ECCustomAttributeClass typeName="AnyPrimitiveType" modifier="Sealed" appliesTo="PrimitiveProperty"/>
+        </ECSchema>)xml";
+    if (AddAndValidateVirtualSchema(schemaXml, false) != SUCCESS) {
+        throw std::runtime_error("unable to load ECDbVirtual schema");
+    }
+}
+
+/*---------------------------------------------------------------------------------------
+* @bsimethod
++---------------+---------------+---------------+---------------+---------------+------*/
+void VirtualSchemaManager::AddSystemVirtualSchemas() const{
+    auto schemaXml = R"xml(<?xml version="1.0" encoding="utf-8" ?>
+        <ECSchema
+                schemaName="json1"
+                alias="json1"
+                version="1.0.0"
+                xmlns="http://www.bentley.com/schemas/Bentley.ECXML.3.2">
+            <ECSchemaReference name="ECDbVirtual" version="01.00.00" alias="ecdbvir" />
+            <ECCustomAttributes>
+                <VirtualSchema xmlns="ECDbVirtual.01.00.00"/>
+            </ECCustomAttributes>
+            <ECEntityClass typeName="json_tree" modifier="Abstract">
+                <ECCustomAttributes>
+                    <VirtualType xmlns="ECDbVirtual.01.00.00"/>
+                </ECCustomAttributes>
+                <ECProperty propertyName="key"  typeName="string"/>
+                <ECProperty propertyName="value" typeName="string"/>
+                <ECProperty propertyName="type" typeName="string"/>
+                <ECProperty propertyName="atom" typeName="string"/>
+                <ECProperty propertyName="parent" typeName="int"/>
+                <ECProperty propertyName="fullkey" typeName="string"/>
+                <ECProperty propertyName="path" typeName="string"/>
+            </ECEntityClass>
+            <ECEntityClass typeName="json_each" modifier="Abstract">
+                <ECCustomAttributes>
+                    <VirtualType xmlns="ECDbVirtual.01.00.00"/>
+                </ECCustomAttributes>
+                <ECProperty propertyName="key"  typeName="string"/>
+                <ECProperty propertyName="value" typeName="string"/>
+                <ECProperty propertyName="type" typeName="string"/>
+                <ECProperty propertyName="atom" typeName="string"/>
+                <ECProperty propertyName="parent" typeName="int"/>
+                <ECProperty propertyName="fullkey" typeName="string"/>
+                <ECProperty propertyName="path" typeName="string"/>
+            </ECEntityClass>
+        </ECSchema>)xml";
+    if (Add(schemaXml) != SUCCESS) {
+        throw std::runtime_error("unable to load json1 schema");
+    }
+}
+
+/*---------------------------------------------------------------------------------------
+* @bsimethod
++---------------+---------------+---------------+---------------+---------------+------*/
+VirtualSchemaManager::VirtualSchemaManager(ECDbCR ecdb): m_cache(ECSchemaCache::Create()),m_idSeq(0xde0b6b3a7640000),m_ecdb(ecdb){
+    AddECDbVirtualSchema();
+    AddSystemVirtualSchemas();
+}
+
+/*---------------------------------------------------------------------------------------
+* @bsimethod
++---------------+---------------+---------------+---------------+---------------+------*/
+bool VirtualSchemaManager::IsValidVirtualSchema(ECN::ECSchemaR schema, Utf8StringR err) const {
+    if (!schema.IsDefined("ECDbVirtual", "VirtualSchema")) {
+        err = "schema does not have 'ECDbVirtual::VirtualSchema' customattribute";
+        return false;
+    }
+    for(auto& schemaRef : schema.GetReferencedSchemas()) {
+        if (!schemaRef.first.GetName().EqualsIAscii("ECDbVirtual")) {
+            err = "only 'ECDbVirtual' schema is allowed as reference schema";
+            return false;
+        }
+    }
+    for (auto& schemaClass : schema.GetClasses()) {
+        if (!schemaClass->IsEntityClass()) {
+            err = "only entity classes are allowed in virtual schema";
+            return false;
+        }
+        if (schemaClass->GetClassModifier() != ECClassModifier::Abstract) {
+            err = "only abstract entity classes are allowed in virtual schema";
+            return false;
+        }
+        if (schemaClass->IsDefinedLocal("ECDbVirtual", "VirtualType")) {
+            err = "entity classes must have ECDbVirtual::VirtualType customattribute";
+            return false;
+        }
+        if (schemaClass->HasBaseClasses()) {
+            err = "virtual attributed class should not have any base classes";
+            return false;
+        }
+    }
+    err.clear();
+    return true;
+}
+
+/*---------------------------------------------------------------------------------------
+* @bsimethod
++---------------+---------------+---------------+---------------+---------------+------*/
+ECSchemaCP VirtualSchemaManager::GetSchema(Utf8StringCR schemaName) const{
+    BeMutexHolder lock(m_ecdb.GetImpl().GetMutex());
+    auto it = m_schemas.find(schemaName);
+    if (it != m_schemas.end()) {
+        return it->second;
+    }
+    return nullptr;
+}
+
+/*---------------------------------------------------------------------------------------
+* @bsimethod
++---------------+---------------+---------------+---------------+---------------+------*/
+ECClassCP VirtualSchemaManager::GetClass(Utf8StringCR schemaName, Utf8StringCR className) const{
+    BeMutexHolder lock(m_ecdb.GetImpl().GetMutex());
+    auto schema = GetSchema(schemaName.c_str());
+    if (schema == nullptr) {
+        return nullptr;
+    }
+    return schema->GetClassCP(className.c_str());
+}
+
+/*---------------------------------------------------------------------------------------
+* @bsimethod
++---------------+---------------+---------------+---------------+---------------+------*/
+BentleyStatus VirtualSchemaManager::Add(Utf8StringCR schemaXml) const{
+    return AddAndValidateVirtualSchema(schemaXml, true);
+}
+///////////////////////////////////////////////////////////////////////////////////////////////////
+
+//*****************************************************************
+//SchemaManager::Dispatcher
+//*****************************************************************
+
+//---------------------------------------------------------------------------------------
+//@bsimethod
+//+---------------+---------------+---------------+---------------+---------------+------
+TableSpaceSchemaManager const* SchemaManager::Dispatcher::GetManager(Utf8CP tableSpaceName) const
+    {
+    BeMutexHolder lock(m_mutex);
+    if (DbTableSpace::IsAny(tableSpaceName))
+        {
+        BeAssert(false && "tableSpaceName must not be empty for this call");
+        return nullptr;
+        }
+
+    if (DbTableSpace::IsMain(tableSpaceName))
+        return &Main();
+
+    auto it = m_managers.find(tableSpaceName);
+    if (it == m_managers.end())
+        return nullptr;
+
+    return it->second.get();
+    }
+
+//---------------------------------------------------------------------------------------
+//@bsimethod
+//+---------------+---------------+---------------+---------------+---------------+------
+bool SchemaManager::Dispatcher::OwnsSchema(ECSchemaCR schema) const {
+    return ECSchemaOwnershipClaimAppData::IsOwnedBy(m_ecdb, schema);
+}
+
+//---------------------------------------------------------------------------------------
+//@bsimethod
+//+---------------+---------------+---------------+---------------+---------------+------
+SchemaManager::Dispatcher::Iterable SchemaManager::Dispatcher::GetIterable(Utf8CP tableSpaceName) const
+    {
+    BeMutexHolder lock(m_mutex);
+    if (DbTableSpace::IsAny(tableSpaceName))
+        return Iterable(*this);
+
+    TableSpaceSchemaManager const* manager = GetManager(tableSpaceName);
+    if (manager == nullptr)
+        return Iterable();
+
+    return Iterable(*manager);
+    }
+//---------------------------------------------------------------------------------------
+//@bsimethod
+//+---------------+---------------+---------------+---------------+---------------+------
+BentleyStatus SchemaManager::Dispatcher::AddManager(DbTableSpace const& tableSpace) const
+    {
+    BeMutexHolder lock(m_mutex);
+    if (!tableSpace.IsAttached())
+        {
+        BeAssert(tableSpace.IsValid() && "Should have been caught before as this method is expected to be called during attaching the db");
+        BeAssert(!tableSpace.IsMain() && "Must not be called for the main table space");
+        BeAssert(!tableSpace.IsTemp() && "Must not be called for the temp table space as schemas cannot be persisted in the temp table space");
+        return ERROR;
+        }
+
+    BeAssert(m_managers.find(tableSpace.GetName()) == m_managers.end());
+    BeAssert(DbTableSpace::Exists(m_ecdb, tableSpace.GetName().c_str()));
+
+    std::unique_ptr<TableSpaceSchemaManager> manager = std::make_unique<TableSpaceSchemaManager>(m_ecdb, tableSpace);
+    TableSpaceSchemaManager const* managerP = manager.get();
+    m_managers[managerP->GetTableSpace().GetName()] = std::move(manager);
+    m_orderedManagers.push_back(managerP);
+    BeAssert(m_managers.size() == m_orderedManagers.size());
+    return SUCCESS;
+    }
+
+//---------------------------------------------------------------------------------------
+//@bsimethod
+//+---------------+---------------+---------------+---------------+---------------+------
+BentleyStatus SchemaManager::Dispatcher::RemoveManager(DbTableSpace const& tableSpace) const
+    {
+    BeMutexHolder lock(m_mutex);
+    if (!tableSpace.IsAttached())
+        {
+        BeAssert(tableSpace.IsAttached());
+        return ERROR;
+        }
+
+    auto itManager = m_managers.find(tableSpace.GetName());
+    if (itManager == m_managers.end())
+        return SUCCESS;
+
+    TableSpaceSchemaManager const& manager = *itManager->second;
+    for (auto itOrder = m_orderedManagers.begin(); itOrder != m_orderedManagers.end(); ++itOrder)
+        {
+        if (&manager == *itOrder)
+            {
+            m_orderedManagers.erase(itOrder);
+            break;
+            }
+        }
+
+    m_managers.erase(itManager);
+
+    BeAssert(m_managers.size() == m_orderedManagers.size());
+    return SUCCESS;
+    }
+
+
+//---------------------------------------------------------------------------------------
+//@bsimethod
+//+---------------+---------------+---------------+---------------+---------------+------
+void SchemaManager::Dispatcher::InitMain()
+    {
+    std::unique_ptr<MainSchemaManager> main = std::make_unique<MainSchemaManager>(m_ecdb, m_mutex);
+    MainSchemaManager* mainP = main.get();
+    m_managers[mainP->GetTableSpace().GetName()] = std::move(main);
+    m_orderedManagers.push_back(mainP);
+    m_main = mainP;
+    BeAssert(m_managers.size() == m_orderedManagers.size());
+    }
+
+
+//---------------------------------------------------------------------------------------
+//@bsimethod
+//+---------------+---------------+---------------+---------------+---------------+------
+ECSchemaPtr SchemaManager::Dispatcher::LocateSchema(ECN::SchemaKeyR key, ECN::SchemaMatchType matchType, ECN::ECSchemaReadContextR ctx, Utf8CP tableSpace) const
+    {
+    Iterable iterable = GetIterable(tableSpace);
+    if (!iterable.IsValid())
+        return nullptr;
+
+    for (TableSpaceSchemaManager const* manager : iterable)
+        {
+        ECSchemaPtr schema = manager->LocateSchema(key, matchType, ctx);
+        if (schema != nullptr)
+            {
+            LOG.debugv("SchemaManager::Dispatcher::LocateSchema - Found schema %s (%s)", schema->GetName().c_str(), schema->GetId().IsValid() ? schema->GetId().ToString().c_str() : "0");
+            return schema;
+            }
+        }
+
+    return nullptr;
+    }
+
+/*---------------------------------------------------------------------------------------
+* @bsimethod
++---------------+---------------+---------------+---------------+---------------+------*/
+bvector<ECSchemaCP> SchemaManager::Dispatcher::GetSchemas(bool loadSchemaEntities, Utf8CP tableSpace) const
+    {
+    Iterable iterable = GetIterable(tableSpace);
+    if (!iterable.IsValid())
+        return bvector<ECSchemaCP>();
+
+    bvector<ECSchemaCP> schemas;
+    for (TableSpaceSchemaManager const* manager : iterable)
+        {
+        if (SUCCESS != manager->GetSchemas(schemas, loadSchemaEntities))
+            return bvector<ECSchemaCP>();
+        }
+
+    return schemas;
+    }
+
+//---------------------------------------------------------------------------------------
+//@bsimethod
+//+---------------+---------------+---------------+---------------+---------------+------
+bool SchemaManager::Dispatcher::ContainsSchema(Utf8StringCR schemaNameOrAlias, SchemaLookupMode mode, Utf8CP tableSpace) const
+    {
+    if (schemaNameOrAlias.empty())
+        {
+        BeAssert(false && "schemaNameOrAlias argument to ContainsSchema must not be null or empty string.");
+        return false;
+        }
+
+    Iterable iterable = GetIterable(tableSpace);
+    if (!iterable.IsValid())
+        return false;
+
+    for (TableSpaceSchemaManager const* manager : iterable)
+        {
+        if (manager->ContainsSchema(schemaNameOrAlias, mode))
+            return true;
+        }
+
+    return false;
+    }
+
+
+//---------------------------------------------------------------------------------------
+//@bsimethod
+//+---------------+---------------+---------------+---------------+---------------+------
+ECSchemaCP SchemaManager::Dispatcher::GetSchema(Utf8StringCR schemaNameOrAlias, bool loadSchemaEntities, SchemaLookupMode mode, Utf8CP tableSpace) const
+    {
+    Iterable iterable = GetIterable(tableSpace);
+    if (!iterable.IsValid())
+        return nullptr;
+
+    for (TableSpaceSchemaManager const* manager : iterable)
+        {
+        ECSchemaCP schema = manager->GetSchema(schemaNameOrAlias, loadSchemaEntities, mode);
+        if (schema != nullptr)
+            return schema;
+        }
+
+    return nullptr;
+    }
+
+//---------------------------------------------------------------------------------------
+//@bsimethod
+//+---------------+---------------+---------------+---------------+---------------+------
+ClassMapStrategy SchemaManager::Dispatcher::GetClassMapStrategy(Utf8StringCR schemaNameOrAlias, Utf8StringCR className, SchemaLookupMode mode, Utf8CP tableSpace) const {
+    ClassMap const *classMap = GetClassMap(schemaNameOrAlias, className, mode, tableSpace);
+    if (classMap == nullptr)
+        return ClassMapStrategy();
+
+    return ClassMapStrategy(static_cast<ClassMapStrategy::MapStrategy>(classMap->GetMapStrategy().GetStrategy()), classMap->GetClass());
+}
+//---------------------------------------------------------------------------------------
+//@bsimethod
+//+---------------+---------------+---------------+---------------+---------------+------
+ECClassCP SchemaManager::Dispatcher::GetClass(Utf8StringCR schemaNameOrAlias, Utf8StringCR className, SchemaLookupMode mode, Utf8CP tableSpace) const
+    {
+    Iterable iterable = GetIterable(tableSpace);
+    if (!iterable.IsValid())
+        return nullptr;
+
+    for (TableSpaceSchemaManager const* manager : iterable)
+        {
+        ECClassCP ecClass = manager->GetClass(schemaNameOrAlias, className, mode);
+        if (ecClass != nullptr)
+            return ecClass;
+        }
+
+    return nullptr;
+    }
+
+//---------------------------------------------------------------------------------------
+//@bsimethod
+//+---------------+---------------+---------------+---------------+---------------+------
+ECClassCP SchemaManager::Dispatcher::GetClass(ECN::ECClassId classId, Utf8CP tableSpace) const
+    {
+    Iterable iterable = GetIterable(tableSpace);
+    if (!iterable.IsValid())
+        return nullptr;
+
+    for (TableSpaceSchemaManager const* manager : iterable)
+        {
+        ECClassCP ecClass = manager->GetClass(classId);
+        if (ecClass != nullptr)
+            return ecClass;
+        }
+
+    return nullptr;
+    }
+
+//---------------------------------------------------------------------------------------
+//@bsimethod
+//+---------------+---------------+---------------+---------------+---------------+------
+ECN::ECClassCP SchemaManager::Dispatcher::FindClass(Utf8StringCR className, Utf8CP tableSpace) const {
+
+    Utf8String schemaToken;
+    Utf8String classToken;
+    for(auto i=0;i<className.length(); ++i) {
+        if (className[i]=='.' || className[i]==':') {
+            schemaToken = className.substr(0, i);
+            classToken = className.substr(i + 1);
+            break;
+        }
+    }
+    if (schemaToken.empty() || classToken.empty()) {
+        return nullptr;
+    }
+    return GetClass(schemaToken, classToken, SchemaLookupMode::AutoDetect, tableSpace);
+}
+//---------------------------------------------------------------------------------------
+//@bsimethod
+//+---------------+---------------+---------------+---------------+---------------+------
+ECClassId SchemaManager::Dispatcher::GetClassId(Utf8StringCR schemaNameOrAlias, Utf8StringCR className, SchemaLookupMode mode, Utf8CP tableSpace) const
+    {
+    Iterable iterable = GetIterable(tableSpace);
+    if (!iterable.IsValid())
+        return ECClassId();
+
+    for (TableSpaceSchemaManager const* manager : iterable)
+        {
+        ECClassId id = manager->GetClassId(schemaNameOrAlias, className, mode);
+        if (id.IsValid())
+            return id;
+        }
+
+    return ECClassId();
+    }
+
+//---------------------------------------------------------------------------------------
+//@bsimethod
+//+---------------+---------------+---------------+---------------+---------------+------
+ClassMap const* SchemaManager::Dispatcher::GetClassMap(Utf8StringCR schemaNameOrAlias, Utf8StringCR className, SchemaLookupMode mode, Utf8CP tableSpace) const
+    {
+    Iterable iterable = GetIterable(tableSpace);
+    if (!iterable.IsValid())
+        return nullptr;
+
+    for (TableSpaceSchemaManager const* manager : iterable)
+        {
+        ECClassCP ecClass = manager->GetClass(schemaNameOrAlias, className, mode);
+        if (ecClass != nullptr)
+            return manager->GetClassMap(*ecClass);
+        }
+
+    return nullptr;
+    }
+
+//---------------------------------------------------------------------------------------
+//@bsimethod
+//+---------------+---------------+---------------+---------------+---------------+------
+ClassMap const* SchemaManager::Dispatcher::GetClassMap(ECClassCR ecClass, Utf8CP tableSpace) const
+    {
+    Iterable iterable = GetIterable(tableSpace);
+    if (!iterable.IsValid())
+        return nullptr;
+
+    for (TableSpaceSchemaManager const* manager : iterable)
+        {
+        ClassMap const* classMap = manager->GetClassMap(ecClass);
+        if (classMap != nullptr)
+            return classMap;
+        }
+
+    return nullptr;
+    }
+//---------------------------------------------------------------------------------------
+//@bsimethod
+//+---------------+---------------+---------------+---------------+---------------+------
+ECDerivedClassesList const* SchemaManager::Dispatcher::GetDerivedClasses(ECN::ECClassCR baseClass, Utf8CP tableSpace) const
+    {
+    Iterable iterable = GetIterable(tableSpace);
+    if (!iterable.IsValid())
+        return nullptr;
+
+    for (TableSpaceSchemaManager const* manager : iterable)
+        {
+        ECDerivedClassesList const* subClasses = manager->GetDerivedClasses(baseClass);
+        if (subClasses != nullptr)
+            return subClasses;
+        }
+
+    return nullptr;
+    }
+
+//---------------------------------------------------------------------------------------
+//@bsimethod
+//+---------------+---------------+---------------+---------------+---------------+------
+ECEnumerationCP SchemaManager::Dispatcher::GetEnumeration(Utf8StringCR schemaNameOrAlias, Utf8StringCR enumName, SchemaLookupMode mode, Utf8CP tableSpace) const
+    {
+    Iterable iterable = GetIterable(tableSpace);
+    if (!iterable.IsValid())
+        return nullptr;
+
+    for (TableSpaceSchemaManager const* manager : iterable)
+        {
+        ECEnumerationCP ecenum = manager->GetEnumeration(schemaNameOrAlias, enumName, mode);
+        if (ecenum != nullptr)
+            return ecenum;
+        }
+
+    return nullptr;
+    }
+
+//---------------------------------------------------------------------------------------
+//@bsimethod
+//+---------------+---------------+---------------+---------------+---------------+------
+KindOfQuantityCP SchemaManager::Dispatcher::GetKindOfQuantity(Utf8StringCR schemaNameOrAlias, Utf8StringCR koqName, SchemaLookupMode mode, Utf8CP tableSpace) const
+    {
+    Iterable iterable = GetIterable(tableSpace);
+    if (!iterable.IsValid())
+        return nullptr;
+
+    for (TableSpaceSchemaManager const* manager : iterable)
+        {
+        KindOfQuantityCP koq = manager->GetKindOfQuantity(schemaNameOrAlias, koqName, mode);
+        if (koq != nullptr)
+            return koq;
+        }
+
+    return nullptr;
+    }
+
+//---------------------------------------------------------------------------------------
+//@bsimethod
+//+---------------+---------------+---------------+---------------+---------------+------
+ECUnitCP SchemaManager::Dispatcher::GetUnit(Utf8StringCR schemaNameOrAlias, Utf8StringCR unitName, SchemaLookupMode mode, Utf8CP tableSpace) const
+    {
+    Iterable iterable = GetIterable(tableSpace);
+    if (!iterable.IsValid())
+        return nullptr;
+
+    for (TableSpaceSchemaManager const* manager : iterable)
+        {
+        ECUnitCP unit = manager->GetUnit(schemaNameOrAlias, unitName, mode);
+        if (unit != nullptr)
+            return unit;
+        }
+
+    return nullptr;
+    }
+
+//---------------------------------------------------------------------------------------
+//@bsimethod
+//+---------------+---------------+---------------+---------------+---------------+------
+ECFormatCP SchemaManager::Dispatcher::GetFormat(Utf8StringCR schemaNameOrAlias, Utf8StringCR formatName, SchemaLookupMode mode, Utf8CP tableSpace) const
+    {
+    Iterable iterable = GetIterable(tableSpace);
+    if (!iterable.IsValid())
+        return nullptr;
+
+    for (TableSpaceSchemaManager const* manager : iterable)
+        {
+        ECFormatCP format = manager->GetFormat(schemaNameOrAlias, formatName, mode);
+        if (format != nullptr)
+            return format;
+        }
+
+    return nullptr;
+    }
+
+//---------------------------------------------------------------------------------------
+//@bsimethod
+//+---------------+---------------+---------------+---------------+---------------+------
+UnitSystemCP SchemaManager::Dispatcher::GetUnitSystem(Utf8StringCR schemaNameOrAlias, Utf8StringCR systemName, SchemaLookupMode mode, Utf8CP tableSpace) const
+    {
+    Iterable iterable = GetIterable(tableSpace);
+    if (!iterable.IsValid())
+        return nullptr;
+
+    for (TableSpaceSchemaManager const* manager : iterable)
+        {
+        UnitSystemCP system = manager->GetUnitSystem(schemaNameOrAlias, systemName, mode);
+        if (system != nullptr)
+            return system;
+        }
+
+    return nullptr;
+    }
+
+//---------------------------------------------------------------------------------------
+//@bsimethod
+//+---------------+---------------+---------------+---------------+---------------+------
+PhenomenonCP SchemaManager::Dispatcher::GetPhenomenon(Utf8StringCR schemaNameOrAlias, Utf8StringCR phenName, SchemaLookupMode mode, Utf8CP tableSpace) const
+    {
+    Iterable iterable = GetIterable(tableSpace);
+    if (!iterable.IsValid())
+        return nullptr;
+
+    for (TableSpaceSchemaManager const* manager : iterable)
+        {
+        PhenomenonCP phen = manager->GetPhenomenon(schemaNameOrAlias, phenName, mode);
+        if (phen != nullptr)
+            return phen;
+        }
+
+    return nullptr;
+    }
+
+//---------------------------------------------------------------------------------------
+//@bsimethod
+//+---------------+---------------+---------------+---------------+---------------+------
+PropertyCategoryCP SchemaManager::Dispatcher::GetPropertyCategory(Utf8StringCR schemaNameOrAlias, Utf8StringCR catName, SchemaLookupMode mode, Utf8CP tableSpace) const
+    {
+    Iterable iterable = GetIterable(tableSpace);
+    if (!iterable.IsValid())
+        return nullptr;
+
+    for (TableSpaceSchemaManager const* manager : iterable)
+        {
+        PropertyCategoryCP cat = manager->GetPropertyCategory(schemaNameOrAlias, catName, mode);
+        if (cat != nullptr)
+            return cat;
+        }
+
+    return nullptr;
+    }
+
+
+//---------------------------------------------------------------------------------------
+//@bsimethod
+//+---------------+---------------+---------------+---------------+---------------+------
+void SchemaManager::Dispatcher::ClearCache() const
+    {
+    Iterable iterable = GetIterable(nullptr);
+    if (!iterable.IsValid())
+        return;
+
+    for (TableSpaceSchemaManager const* manager : iterable)
+        {
+        manager->ClearCache();
+        }
+    }
+
+//*****************************************************************
+//TableSpaceSchemaManager
+//*****************************************************************
+
+//---------------------------------------------------------------------------------------
+//@bsimethod
+//+---------------+---------------+---------------+---------------+---------------+------
+ECSchemaPtr TableSpaceSchemaManager::LocateSchema(ECN::SchemaKeyR key, ECN::SchemaMatchType matchType, ECN::ECSchemaReadContextR ctx) const
+    {
+    CachedStatementPtr stmt = nullptr;
+    if (m_tableSpace.IsMain())
+        stmt = m_ecdb.GetImpl().GetCachedSqliteStatement("SELECT Name,VersionDigit1,VersionDigit2,VersionDigit3,Id FROM main." TABLE_Schema " WHERE Name=?");
+    else
+        stmt = m_ecdb.GetImpl().GetCachedSqliteStatement(Utf8PrintfString("SELECT Name,VersionDigit1,VersionDigit2,VersionDigit3,Id FROM [%s]." TABLE_Schema " WHERE Name=?", m_tableSpace.GetName().c_str()).c_str());
+
+    if (stmt == nullptr)
+        return nullptr;
+
+    if (BE_SQLITE_OK != stmt->BindText(1, key.GetName(), Statement::MakeCopy::No))
+        return nullptr;
+
+    if (stmt->Step() != BE_SQLITE_ROW)
+        return nullptr;
+
+    SchemaKey foundKey(stmt->GetValueText(0), stmt->GetValueInt(1), stmt->GetValueInt(2), stmt->GetValueInt(3));
+    ECSchemaId foundSchemaId = stmt->GetValueId<ECSchemaId>(4);
+    if (!foundKey.Matches(key, matchType))
+        return nullptr;
+
+    ECSchemaCP schema = m_reader.GetSchema(foundSchemaId, true);
+    if (schema == nullptr)
+        return nullptr;
+
+    ECSchemaP schemaP = const_cast<ECSchemaP> (schema);
+    ctx.GetCache().AddSchema(*schemaP);
+    return schemaP;
+    }
+
+//---------------------------------------------------------------------------------------
+//@bsimethod
+//+---------------+---------------+---------------+---------------+---------------+------
+ECDerivedClassesList const* TableSpaceSchemaManager::GetDerivedClasses(ECN::ECClassCR baseClass) const
+    {
+    ECClassId id = m_reader.GetClassId(baseClass);
+    if (!id.IsValid())
+        {
+        LOG.errorv("SchemaManager::GetDerivedClasses failed for ECClass %s. The ECClass does not exist.", baseClass.GetFullName());
+        return nullptr;
+        }
+
+    if (SUCCESS != m_reader.EnsureDerivedClassesExist(id))
+        {
+        LOG.errorv("SchemaManager::GetDerivedClasses failed for ECClass %s. Its subclasses could not be loaded.", baseClass.GetFullName());
+        return nullptr;
+        }
+
+    return &baseClass.GetDerivedClasses();
+    }
+
+//---------------------------------------------------------------------------------------
+// @bsimethod
+//+---------------+---------------+---------------+---------------+---------------+------
+ClassMap const* TableSpaceSchemaManager::GetClassMap(ECN::ECClassCR ecClass) const
+    {
+    ClassMapLoadContext ctx;
+    ClassMap const* classMap = nullptr;
+    if (SUCCESS != TryGetClassMap(classMap, ctx, ecClass) || classMap == nullptr)
+        return nullptr;
+
+    return classMap;
+    }
+
+//---------------------------------------------------------------------------------------
+// @bsimethod
+//+---------------+---------------+---------------+---------------+---------------+------
+BentleyStatus TableSpaceSchemaManager::TryGetClassMap(ClassMap const*& classMap, ClassMapLoadContext& ctx, ECN::ECClassCR ecClass) const
+    {
+    ClassMap* classMapP = nullptr;
+    if (SUCCESS != TryGetClassMap(classMapP, ctx, ecClass))
+        return ERROR;
+
+    classMap = classMapP;
+    return SUCCESS;
+    }
+
+//---------------------------------------------------------------------------------------
+// @bsimethod
+//+---------------+---------------+---------------+---------------+---------------+------
+BentleyStatus TableSpaceSchemaManager::TryGetClassMap(ClassMap*& classMap, ClassMapLoadContext& ctx, ECN::ECClassCR ecClass) const
+    {
+    //we must use this method here and cannot just see whether ecClass has already an id
+    //because the ecClass object can come from an ECSchema deserialized from disk, hence
+    //not having the id set, and already imported in the ECSchema. In that case
+    //ECDb does not set the ids on the ECClass objects
+    if (!m_reader.GetClassId(ecClass).IsValid())
+        {
+        BeAssert(false && "ECClass must have an ECClassId when mapping to the ECDb.");
+        return ERROR;
+        }
+
+    BeMutexHolder ecdbMutex(GetECDb().GetImpl().GetMutex());
+    classMap = nullptr;
+    auto it = m_classMapDictionary.find(ecClass.GetId());
+    if (m_classMapDictionary.end() != it)
+        {
+        classMap = it->second.get();
+        return SUCCESS;
+        }
+
+    //lazy loading the class map implemented with const-casting the actual loading so that the
+    //get method itself can remain const (logically const)
+    return TryLoadClassMap(classMap, ctx, ecClass);
+    }
+
+//---------------------------------------------------------------------------------------
+//* @bsimethod
+//---------------------------------------------------------------------------------------
+BentleyStatus TableSpaceSchemaManager::TryLoadClassMap(ClassMap*& classMap, ClassMapLoadContext& ctx, ECN::ECClassCR ecClass) const
+    {
+    classMap = nullptr;
+    DbClassMapLoadContext classMapLoadContext;
+    if (SUCCESS != DbClassMapLoadContext::Load(classMapLoadContext, ctx, m_ecdb, *this, ecClass))
+        return ERROR;
+
+    if (!classMapLoadContext.ClassMapExists())
+        return SUCCESS; //Class was not yet mapped in a previous import
+
+    MapStrategyExtendedInfo const& mapStrategy = classMapLoadContext.GetMapStrategy();
+    std::unique_ptr<ClassMap> classMapPtr;
+    if (mapStrategy.GetStrategy() == MapStrategy::NotMapped)
+        classMapPtr = ClassMap::Create<NotMappedClassMap>(m_ecdb, *this, ecClass, mapStrategy);
+    else
+        {
+        ECRelationshipClassCP ecRelationshipClass = ecClass.GetRelationshipClassCP();
+        if (ecRelationshipClass != nullptr)
+            {
+            if (MapStrategyExtendedInfo::IsForeignKeyMapping(mapStrategy))
+                classMapPtr = ClassMap::Create<RelationshipClassEndTableMap>(m_ecdb, *this, *ecRelationshipClass, mapStrategy);
+            else
+                classMapPtr = ClassMap::Create<RelationshipClassLinkTableMap>(m_ecdb, *this, *ecRelationshipClass, mapStrategy);
+            }
+        else
+            classMapPtr = ClassMap::Create<ClassMap>(m_ecdb, *this, ecClass, mapStrategy);
+        }
+
+    ClassMap* classMapP = AddClassMap(std::move(classMapPtr));
+    if (classMapP == nullptr)
+        return ERROR;
+
+    if (SUCCESS != classMapP->Load(ctx, classMapLoadContext))
+        return ERROR;
+
+    classMap = classMapP;
+    return SUCCESS;
+    }
+
+/*---------------------------------------------------------------------------------------
+* @bsimethod
++---------------+---------------+---------------+---------------+---------------+------*/
+ClassMap* TableSpaceSchemaManager::AddClassMap(std::unique_ptr<ClassMap> classMap) const
+    {
+    ECClassId id = classMap->GetClass().GetId();
+    auto it = m_classMapDictionary.find(id);
+    if (m_classMapDictionary.end() != it)
+        {
+        BeAssert(false && "Attempted to add a second ClassMap for the same ECClass");
+        return nullptr;
+        }
+
+    ClassMap* mapP = classMap.get();
+    m_classMapDictionary[id] = std::move(classMap);
+    return mapP;
+    }
+
+//*****************************************************************
+//MainSchemaManager
+//*****************************************************************
+DropSchemaResult MainSchemaManager::DropSchema(Utf8StringCR name, SchemaImportToken const* schemaImportToken, bool logIssue) const {
+    ECDB_PERF_LOG_SCOPE("Drop schema");
+    STATEMENT_DIAGNOSTICS_LOGCOMMENT("Begin SchemaManager::DropSchema");
+    OnBeforeSchemaChanges().RaiseEvent(m_ecdb, SchemaChangeType::SchemaImport);
+    SchemaImportContext ctx(m_ecdb, SchemaManager::SchemaImportOptions());
+    Policy policy = PolicyManager::GetPolicy(SchemaImportPermissionPolicyAssertion(m_ecdb, schemaImportToken));
+    if (!policy.IsSupported()) {
+        LOG.error("Failed to drop ECSchema: Caller has not provided a SchemaImportToken.");
+        return DropSchemaResult(DropSchemaResult::Status::Error);
+    }
+
+    if (m_ecdb.IsReadonly()) {
+        m_ecdb.GetImpl().Issues().Report(IssueSeverity::Error, IssueCategory::BusinessProperties, IssueType::ECDbIssue, "Failed to drop ECSchema. ECDb file is read-only.");
+        return DropSchemaResult(DropSchemaResult::Status::Error);
+    }
+
+    if (m_ecdb.Schemas().GetSchema(name) == nullptr) {
+        m_ecdb.GetImpl().Issues().Report(IssueSeverity::Error, IssueCategory::BusinessProperties, IssueType::ECDbIssue, "Failed to drop ECSchema. Schema provided does not exist");
+        return DropSchemaResult(DropSchemaResult::Status::ErrorSchemaNotFound);
+    }
+
+    const int majorMinorSub1Comp = m_ecdb.GetECDbProfileVersion().CompareTo(ECDb::CurrentECDbProfileVersion(), ProfileVersion::VERSION_MajorMinorSub1);
+    if (majorMinorSub1Comp > 0) {
+        m_ecdb.GetImpl().Issues().ReportV(IssueSeverity::Error, IssueCategory::BusinessProperties, IssueType::ECDbIssue, "Failed to drop ECSchema. Cannot drop schema from a file which was created with a higher version of this softwares. The file's version, however, is %s.",
+                                          ECDb::CurrentECDbProfileVersion().ToString().c_str(), m_ecdb.GetECDbProfileVersion().ToString().c_str());
+        return DropSchemaResult(DropSchemaResult::Status::Error);
+    }
+
+    BeMutexHolder lock(m_mutex);
+    auto rc =  SchemaWriter::DropSchema(name, ctx, logIssue);
+    if (rc.IsError()) {
+        return rc;
+    }
+
+    if (SUCCESS != ViewGenerator::DropECClassViews(m_ecdb))
+        return DropSchemaResult(DropSchemaResult::Status::Error);
+
+    if (SUCCESS != CreateOrUpdateIndexesInDb(ctx))
+        {
+        ClearCache();
+        return DropSchemaResult(DropSchemaResult::Status::Error);
+        }
+
+    if (SUCCESS != PurgeOrphanTables(ctx))
+        {
+        ClearCache();
+        return DropSchemaResult(DropSchemaResult::Status::Error);
+        }
+
+    m_ecdb.ClearECDbCache();
+    if (SUCCESS != DbMapValidator(ctx).Validate()) {
+        ClearCache();
+        return DropSchemaResult(DropSchemaResult::Status::Error);
+    }
+
+    m_ecdb.ClearECDbCache();
+    OnAfterSchemaChanges().RaiseEvent(m_ecdb, SchemaChangeType::SchemaImport);
+    STATEMENT_DIAGNOSTICS_LOGCOMMENT("End SchemaManager::DropSchema");
+    return rc;
+}
+//---------------------------------------------------------------------------------------
+//@bsimethod
+//+---------------+---------------+---------------+---------------+---------------+------
+SchemaImportResult MainSchemaManager::ImportSchemas(bvector<ECN::ECSchemaCP> const& schemas, SchemaManager::SchemaImportOptions options, SchemaImportToken const* token) const
+    {
+    ECDB_PERF_LOG_SCOPE("Schema import");
+    STATEMENT_DIAGNOSTICS_LOGCOMMENT("Begin SchemaManager::ImportSchemas");
+    OnBeforeSchemaChanges().RaiseEvent(m_ecdb, SchemaChangeType::SchemaImport);
+    SchemaImportContext ctx(m_ecdb, options);
+    const SchemaImportResult stat = ImportSchemas(ctx, schemas, token);
+    ResetIds(schemas);
+    m_ecdb.ClearECDbCache();
+    OnAfterSchemaChanges().RaiseEvent(m_ecdb, SchemaChangeType::SchemaImport);
+    STATEMENT_DIAGNOSTICS_LOGCOMMENT("End SchemaManager::ImportSchemas");
+    return stat;
+    }
+
+//---------------------------------------------------------------------------------------
+// @bsimethod
+//+---------------+---------------+---------------+---------------+---------------+------
+void MainSchemaManager::ResetIds(bvector<ECN::ECSchemaCP> const& schemas) const {
+    // We remove temprory information required by ecdb on schema
+    auto cache = ECN::ECSchemaCache::Create();
+    for (auto schema: schemas)
+        cache->AddSchema(*const_cast<ECN::ECSchemaP>(schema));
+
+    for (auto schema: cache->GetSchemas()) {
+        if (ECSchemaOwnershipClaimAppData::HasOwnershipClaim(*schema) && !ECSchemaOwnershipClaimAppData::IsOwnedBy(GetECDb(), *schema))
+            continue;
+        const_cast<ECSchemaP>(schema)->ResetId();
+    }
+}
+
+//---------------------------------------------------------------------------------------
+// @bsimethod
+//+---------------+---------------+---------------+---------------+---------------+------
+VirtualSchemaManager const& MainSchemaManager::GetVirtualSchemaManager() const {
+    return m_vsm;
+}
+
+//#define ALLOW_ECDB_SCHEMAIMPORT_DUMP
+#if defined(ALLOW_ECDB_SCHEMAIMPORT_DUMP)
+void DumpSchemasToFile(BeFileName const& parentDirectory, bvector<ECSchemaCP> const& schemas, Utf8CP suffix)
+    {
+    BeFileName directory(parentDirectory);
+    uint64_t ticks = BeTimeUtilities::QueryMillisecondsCounter();
+    directory.AppendUtf8(Utf8PrintfString("%" PRIu64 "_%s\\", ticks, suffix).c_str());
+	BeFileName::CreateNewDirectory(directory.c_str()); // create the directory
+    BeFileName::EmptyDirectory(directory.c_str()); // clear the directory
+    for (auto schema: schemas)
+        {
+        if(schema == nullptr)
+            continue;
+        BeFileName fileName(directory);
+        fileName.AppendUtf8(schema->GetName().c_str());
+        fileName.append(L".ecschema.xml");
+        schema->WriteToXmlFile(fileName.c_str());
+        }
+    };
+#endif
+
+//---------------------------------------------------------------------------------------
+// @bsimethod
+//+---------------+---------------+---------------+---------------+---------------+------
+SchemaImportResult MainSchemaManager::ImportSchemas(SchemaImportContext& ctx, bvector<ECSchemaCP> const& schemas, SchemaImportToken const* schemaImportToken) const
+    {
+    #if defined(ALLOW_ECDB_SCHEMAIMPORT_DUMP)
+    /*
+    In Debug builds, the environment variable can be set to a directory path to
+    dump existing and incoming schemas to for every ImportSchemas call.
+    */
+    Utf8CP envVarName = "ECDB_SCHEMAIMPORT_DUMP_TO";
+    size_t requiredSize;
+    if (getenv_s(&requiredSize, NULL, 0, envVarName) == 0 && requiredSize != 0)
+        {
+        BeFileName dumpSchemaDir;
+        std::vector<char> chars(requiredSize);
+        if (getenv_s(&requiredSize, chars.data(), requiredSize, envVarName) == 0)
+            {
+            dumpSchemaDir.AssignUtf8(chars.data());
+            DumpSchemasToFile(dumpSchemaDir, m_ecdb.Schemas().GetSchemas(true), "existing");
+            DumpSchemasToFile(dumpSchemaDir, schemas, "incoming");
+            }
+        }
+    #endif
+
+    if (!GetECDb().GetImpl().GetIdFactory().Reset())
+        {
+        LOG.error("Failed to import ECSchemas: Failed to create id factory.");
+        return SchemaImportResult::ERROR;
+        }
+
+    Policy policy = PolicyManager::GetPolicy(SchemaImportPermissionPolicyAssertion(m_ecdb, schemaImportToken));
+    if (!policy.IsSupported())
+        {
+        LOG.error("Failed to import ECSchemas: Caller has not provided a SchemaImportToken.");
+        return SchemaImportResult::ERROR;
+        }
+
+    if (m_ecdb.IsReadonly())
+        {
+        m_ecdb.GetImpl().Issues().Report(IssueSeverity::Error, IssueCategory::BusinessProperties, IssueType::ECDbIssue, "Failed to import ECSchemas. ECDb file is read-only.");
+        return SchemaImportResult::ERROR;
+        }
+
+    if (schemas.empty())
+        {
+        m_ecdb.GetImpl().Issues().Report(IssueSeverity::Error, IssueCategory::BusinessProperties, IssueType::ECDbIssue, "Failed to import ECSchemas. List of ECSchemas to import is empty.");
+        return SchemaImportResult::ERROR;
+        }
+
+    for (auto schema: schemas) {
+        if (ECSchemaOwnershipClaimAppData::HasOwnershipClaim(*schema) && !ECSchemaOwnershipClaimAppData::IsOwnedBy(GetECDb(), *schema)) {
+            m_ecdb.GetImpl().Issues().Report(IssueSeverity::Error, IssueCategory::BusinessProperties, IssueType::ECDbIssue, "Failed to import ECSchemas. Cannot import schema owned by another ECDb connection");
+            return SchemaImportResult::ERROR;
+        }
+    }
+    // Import into new files is not supported unless it only differs in version sub2. Import into older files is only supported
+    // if the schemas to import are EC3.1 schemas. This will be checked downstream.
+    const int majorMinorSub1Comp = m_ecdb.GetECDbProfileVersion().CompareTo(ECDb::CurrentECDbProfileVersion(), ProfileVersion::VERSION_MajorMinorSub1);
+    if (majorMinorSub1Comp > 0)
+        {
+        m_ecdb.GetImpl().Issues().ReportV(IssueSeverity::Error, IssueCategory::BusinessProperties, IssueType::ECDbIssue, "Failed to import ECSchemas. Cannot import schemas into a file which was created with a higher version of this softwares. The file's version, however, is %s.",
+                                          ECDb::CurrentECDbProfileVersion().ToString().c_str(), m_ecdb.GetECDbProfileVersion().ToString().c_str());
+        return SchemaImportResult::ERROR;
+        }
+
+    BeMutexHolder lock(m_mutex);
+    ECDbExpressionSymbolContext symbolsContext(m_ecdb);
+    bvector<ECSchemaCP> schemasToMap;
+
+    auto rc = SchemaWriter::ImportSchemas(schemasToMap, ctx, schemas);
+    if (SchemaImportResult::OK != rc)
+        {
+        LOG.debug("MainSchemaManager::ImportSchemas - failed in SchemaWriter::ImportSchemas");
+        return rc;
+        }
+
+    if (schemasToMap.empty())
+        return SchemaImportResult::OK;
+
+    if (SUCCESS != ctx.GetSchemaPoliciesR().ReadPolicies(m_ecdb))
+        {
+        LOG.debug("MainSchemaManager::ImportSchemas - failed to ReadPolicies");
+        return SchemaImportResult::ERROR;
+        }
+
+    if (SUCCESS != ViewGenerator::DropECClassViews(m_ecdb))
+        {
+        LOG.debug("MainSchemaManager::ImportSchemas - failed to DropECClassViews");
+        return SchemaImportResult::ERROR;
+        }
+
+    rc = MapSchemas(ctx, schemasToMap);
+    if (!rc.IsOk())
+        {
+        LOG.debug("MainSchemaManager::ImportSchemas - failed to MapSchemas");
+        return rc;
+        }
+    return SchemaImportResult::OK;
+    }
+
+//---------------------------------------------------------------------------------------
+// @bsimethod
+//+---------------+---------------+---------------+---------------+---------------+------
+SchemaImportResult MainSchemaManager::MapSchemas(SchemaImportContext& ctx, bvector<ECN::ECSchemaCP> const& schemas) const {
+    if (schemas.empty()) {
+        return  SchemaImportResult::OK;
+    }
+
+    auto failedToMap = [&]() {
+        ClearCache();
+        return  SchemaImportResult::ERROR;
+    };
+
+#ifndef NDEBUG
+    // Record any DML sql against data tables for validation purpose.
+    // No changes should be made to data tables.
+    DataChangeSqlListener dataChangeListener(ctx.GetECDb());
+#endif
+
+    if (SUCCESS != ctx.RemapManager().CleanModifiedMappings()) {
+        return failedToMap();
+    }
+
+    m_lightweightCache.Clear();
+
+    //necessary so .DerivedClasses() knows all leaf nodes that need mapping, even if they are not inside "schemas"
+    if(SUCCESS != ctx.RemapManager().EnsureInvolvedSchemasAreLoaded(schemas)) {
+        return failedToMap();
+    }
+
+    if (SUCCESS != DoMapSchemas(ctx, schemas)) {
+        return failedToMap();
+    }
+
+    if (SUCCESS != SaveDbSchema(ctx) || SUCCESS != ctx.RemapManager().RestoreAndProcessCleanedPropertyMaps(ctx)) {
+        return failedToMap();
+    }
+
+    if (SUCCESS != SaveDbSchema(ctx)) {
+        return failedToMap();
+    }
+
+    if (SUCCESS != CreateOrUpdateRequiredTables()) {
+        return failedToMap();
+    }
+
+    if (SUCCESS != CreateOrUpdateIndexesInDb(ctx)) {
+        return failedToMap();;
+    }
+
+    if (SUCCESS != PurgeOrphanTables(ctx)) {
+        return failedToMap();
+    }
+
+    if (SUCCESS != DbMapValidator(ctx).Validate()) {
+        return failedToMap();
+    }
+
+    if (BE_SQLITE_OK != UpgradeExistingECInstancesWithNewPropertiesMapToOverflowTable(m_ecdb, &ctx)){
+        return failedToMap();
+    }
+
+    if (SUCCESS != ctx.RemapManager().UpgradeExistingECInstancesWithRemappedProperties(ctx)) {
+        return failedToMap();
+    }
+
+#ifndef NDEBUG
+    dataChangeListener.Stop();
+    if (!dataChangeListener.GetDataChangeSqlList().empty()) {
+        ctx.Issues().ReportV(
+            IssueSeverity::Error,
+            IssueCategory::BusinessProperties,
+            IssueType::ECDbIssue,
+            "Detected data changes during schema mapping which should be deferred and recorded by sql transform api.");
+
+        for(auto& sql : dataChangeListener.GetDataChangeSqlList()) {
+            ctx.Issues().ReportV(
+                IssueSeverity::Error,
+                IssueCategory::BusinessProperties,
+                IssueType::ECDbIssue,
+                "Data change sql executed is '%s'. ", sql.c_str());
+        }
+        return failedToMap();
+    }
+#endif
+
+    if (!ctx.GetDataTransform().IsEmpty()) {
+        if (!ctx.GetDataTransform().Validate(m_ecdb)) {
+            return failedToMap();
+        }
+
+        if (!ctx.AllowDataTransform()) {
+            ctx.Issues().ReportV(IssueSeverity::Error, IssueCategory::BusinessProperties, IssueType::ECDbIssue, "Import ECSchema failed. Data transform is required which is rejected by default unless explicitly allowed.");
+            ctx.GetDataTransform().ForEach([&](TransformData::Task const& task) {
+                ctx.Issues().ReportV(IssueSeverity::Error, IssueCategory::BusinessProperties, IssueType::ECDbIssue, "Transform SQL (%s): %s", task.GetDescription().c_str(), task.GetSql().c_str());
+                return true;
+            });
+
+            return SchemaImportResult::ERROR_DATA_TRANSFORM_REQUIRED;
+        }
+        if (BE_SQLITE_OK != ctx.GetDataTransform().Execute(m_ecdb)) {
+            return failedToMap();
+        }
+    }
+    ClearCache();
+    return  SchemaImportResult::OK;
+}
+
+//---------------------------------------------------------------------------------------
+// @bsimethod
+//+---------------+---------------+---------------+---------------+---------------+------
+DbResult MainSchemaManager::UpgradeExistingECInstancesWithNewPropertiesMapToOverflowTable(ECDbCR ecdb, SchemaImportContext* ctx)
+    {
+    ECDB_PERF_LOG_SCOPE("Schema import> Upgrading existing ECInstances with new property map to overflow tables");
+    Statement stmt;
+    DbResult st = stmt.Prepare(ecdb, "SELECT PRI.Id, OVR.Id FROM ec_Table PRI INNER JOIN ec_Table OVR ON OVR.ParentTableId = PRI.Id WHERE OVR.Type = " SQLVAL_DbTable_Type_Overflow );
+    if (st != BE_SQLITE_OK)
+        return st;
+
+    // We need to go over all the overflow table and ensure that if a existing class is
+    // mapped to overflow it must have a corresponding row.
+    while (stmt.Step() == BE_SQLITE_ROW)
+        {
+        const DbTable* primaryTable = ecdb.Schemas().Main().GetDbSchema().FindTable(stmt.GetValueId<DbTableId>(0));
+        const DbTable* overflowTable = ecdb.Schemas().Main().GetDbSchema().FindTable(stmt.GetValueId<DbTableId>(1));
+        if (primaryTable == nullptr || overflowTable == nullptr)
+            {
+            BeAssert(primaryTable != nullptr && overflowTable != nullptr);
+            return BE_SQLITE_ERROR;
+            }
+
+        //Overflow table
+        Utf8CP overflowTableName = overflowTable->GetName().c_str();
+        Utf8CP overflowId = overflowTable->FindFirst(DbColumn::Kind::ECInstanceId)->GetName().c_str();
+        Utf8CP overflowClassId = overflowTable->FindFirst(DbColumn::Kind::ECClassId)->GetName().c_str();
+
+        //Primary table
+        Utf8CP primaryTableName = primaryTable->GetName().c_str();
+        Utf8CP primaryId = primaryTable->FindFirst(DbColumn::Kind::ECInstanceId)->GetName().c_str();
+        Utf8CP primaryClassId = primaryTable->FindFirst(DbColumn::Kind::ECClassId)->GetName().c_str();
+
+
+
+        //Generated query for a given overflow
+        Utf8String transformSql;
+
+        //Replace template with current overflow/primary table column a table name
+        transformSql.Sprintf(R"sql(
+            INSERT INTO [%s] ([%s], [%s])
+              SELECT P.[%s], P.[%s]
+              FROM [%s] P
+                   LEFT JOIN [%s] O ON O.[%s] = P.[%s]
+              WHERE O.[%s] IS NULL AND
+                P.[%s] IN (
+                SELECT M.ClassId
+                FROM ec_PropertyMap M
+                       INNER JOIN ec_Column C ON C.Id = M.ColumnId
+                       INNER JOIN ec_Table O  ON O.Id = C.TableId AND O.Type = %s
+                GROUP BY M.ClassId ))sql",
+                             overflowTableName, overflowId, overflowClassId,
+                             primaryId, primaryClassId,
+                             primaryTableName,
+                             overflowTableName, overflowId, primaryId,
+                             overflowId,
+                             primaryClassId, SQLVAL_DbTable_Type_Overflow);
+
+        if (ctx != nullptr )
+            {
+            const Utf8String description = SqlPrintfString("upgrade instances in '%s' by inserting a corresponding row in '%s'.", primaryTableName, overflowTableName).GetUtf8CP();
+            ctx->GetDataTransform().Append(description, transformSql);
+            }
+        else
+            {
+            st = ecdb.TryExecuteSql(transformSql.c_str());
+            if (st != BE_SQLITE_OK)
+                return st;
+
+            const int modifiedCount = ecdb.GetModifiedRowCount();
+            if (modifiedCount > 0)
+                {
+                LOG.infov("Schema Import/Upgrade inserted '%d' empty rows in '%s' overflow table corresponding to rows in '%s'", modifiedCount, overflowTableName, primaryTableName);
+                }
+            }
+    }
+    return BE_SQLITE_OK;
+    }
+
+
+//---------------------------------------------------------------------------------------
+// @bsimethod
+//---------------------------------------------------------------------------------------
+BentleyStatus MainSchemaManager::DoMapSchemas(SchemaImportContext& ctx, bvector<ECN::ECSchemaCP> const& schemas) const
+    {
+    ECDB_PERF_LOG_SCOPE("Schema import> Persist mappings");
+    // Identify root classes/relationship-classes
+    std::set<ECClassCP> doneList;
+    std::set<ECClassCP> rootClassSet;
+    std::vector<ECClassCP> rootClassList;
+    std::vector<ECN::ECEntityClassCP> rootMixins;
+    std::vector<ECRelationshipClassCP> rootRelationshipList;
+
+    for (ECSchemaCP schema : schemas)
+        {
+        if (schema->IsSupplementalSchema())
+            continue; // Don't map any supplemental schemas
+
+        for (ECClassCP ecClass : schema->GetClasses())
+            GatherRootClasses(*ecClass, doneList, rootClassSet, rootClassList, rootRelationshipList, rootMixins);
+        }
+
+    if (GetDbSchemaR().SynchronizeExistingTables() != SUCCESS)
+        {
+        m_ecdb.GetImpl().Issues().Report(IssueSeverity::Error, IssueCategory::BusinessProperties, IssueType::ECDbIssue, "Synchronizing existing table to which classes are mapped failed.");
+        return ERROR;
+        }
+
+    // Map mixin hierarchy before everything else. It does not map primary hierarchy and all classes map to virtual tables.
+    ECDB_PERF_LOG_SCOPE_BEGIN(mapMixins, "Schema import> Map mixins");
+    for (ECEntityClassCP mixin : rootMixins)
+        {
+        if (ClassMappingStatus::Error == MapClass(ctx, *mixin))
+            return ERROR;
+        }
+    ECDB_PERF_LOG_SCOPE_END(mapMixins);
+
+    // Starting with the root, recursively map the entire class hierarchy.
+    ECDB_PERF_LOG_SCOPE_BEGIN(logRootClasses, "Schema import> Map entity classes");
+    for (ECClassCP rootClass : rootClassList)
+        {
+        if (ClassMappingStatus::Error == MapClass(ctx, *rootClass))
+            return ERROR;
+        }
+    ECDB_PERF_LOG_SCOPE_END(logRootClasses);
+
+    ECDB_PERF_LOG_SCOPE_BEGIN(logRootRels, "Schema import> Map relationships");
+    for (ECRelationshipClassCP rootRelationshipClass : rootRelationshipList)
+        {
+        if (ClassMappingStatus::Error == MapClass(ctx, *rootRelationshipClass))
+            return ERROR;
+        }
+
+    ECDB_PERF_LOG_SCOPE_END(logRootRels);
+    if (SUCCESS != DbMappingManager::FkRelationships::FinishMapping(ctx))
+        return ERROR;
+
+    return SUCCESS;
+    }
+
+
+//---------------------------------------------------------------------------------------
+// @bsimethod
+//+---------------+---------------+---------------+---------------+---------------+------
+ClassMappingStatus MainSchemaManager::MapClass(SchemaImportContext& ctx, ECClassCR ecClass) const
+    {
+    ClassMap* existingClassMap = nullptr;
+    if (SUCCESS != TryGetClassMap(existingClassMap, ctx.GetClassMapLoadContext(), ecClass))
+        return ClassMappingStatus::Error;
+
+    if (existingClassMap == nullptr)
+        {
+        ClassMappingInfo mappingInfo(ctx, ecClass);
+        ClassMappingStatus status = mappingInfo.Initialize();
+        if (status == ClassMappingStatus::BaseClassesNotMapped || status == ClassMappingStatus::Error)
+            return status;
+
+        return MapClass(ctx, mappingInfo);
+        }
+
+    if (SUCCESS != existingClassMap->Update(ctx))
+        return ClassMappingStatus::Error;
+
+    return MapDerivedClasses(ctx, ecClass);
+    }
+
+//---------------------------------------------------------------------------------------
+// @bsimethod
+//+---------------+---------------+---------------+---------------+---------------+------
+ClassMappingStatus MainSchemaManager::MapClass(SchemaImportContext& ctx, ClassMappingInfo const& mappingInfo) const
+    {
+    MapStrategyExtendedInfo const& mapStrategy = mappingInfo.GetMapStrategy();
+    std::unique_ptr<ClassMap> classMap;
+    if (mapStrategy.GetStrategy() == MapStrategy::NotMapped)
+        classMap = ClassMap::Create<NotMappedClassMap>(m_ecdb, *this, mappingInfo.GetClass(), mapStrategy);
+    else
+        {
+        ECRelationshipClassCP ecRelationshipClass = mappingInfo.GetClass().GetRelationshipClassCP();
+        if (ecRelationshipClass != nullptr)
+            {
+            if (MapStrategyExtendedInfo::IsForeignKeyMapping(mapStrategy))
+                classMap = ClassMap::Create<RelationshipClassEndTableMap>(m_ecdb, *this, *ecRelationshipClass, mapStrategy);
+            else
+                classMap = ClassMap::Create<RelationshipClassLinkTableMap>(m_ecdb, *this, *ecRelationshipClass, mapStrategy);
+            }
+        else
+            classMap = ClassMap::Create<ClassMap>(m_ecdb, *this, mappingInfo.GetClass(), mapStrategy);
+        }
+
+    ClassMap* classMapP = AddClassMap(std::move(classMap));
+    if (classMapP == nullptr)
+        return ClassMappingStatus::Error;
+
+    ctx.AddClassMapForSaving(mappingInfo.GetClass().GetId());
+    ClassMappingStatus status = classMapP->Map(ctx, mappingInfo);
+    if (status == ClassMappingStatus::BaseClassesNotMapped || status == ClassMappingStatus::Error)
+        return status;
+
+    if (SUCCESS != DbMappingManager::Classes::MapUserDefinedIndexes(ctx, *classMapP))
+        return ClassMappingStatus::Error;
+
+    return MapDerivedClasses(ctx, mappingInfo.GetClass());
+    }
+
+//---------------------------------------------------------------------------------------
+// @bsimethod
+//+---------------+---------------+---------------+---------------+---------------+------
+ClassMappingStatus MainSchemaManager::MapDerivedClasses(SchemaImportContext& ctx, ECN::ECClassCR baseClass) const
+    {
+    const bool baseClassIsMixin = baseClass.IsEntityClass() && baseClass.GetEntityClassCP()->IsMixin();
+
+    for (ECClassCP derivedClass : baseClass.GetDerivedClasses())
+        {
+        const bool derivedIsMixin = derivedClass->IsEntityClass() && derivedClass->GetEntityClassCP()->IsMixin();
+        //Only map mixin hierarchy but stop if you find a non-mixin class.
+        if (baseClassIsMixin && !derivedIsMixin)
+            continue;
+
+        if (ClassMappingStatus::Error == MapClass(ctx, *derivedClass))
+            return ClassMappingStatus::Error;
+        }
+
+    return ClassMappingStatus::Success;
+    }
+
+//---------------------------------------------------------------------------------------
+// @bsimethod
+//+---------------+---------------+---------------+---------------+---------------+------
+BentleyStatus MainSchemaManager::CanCreateOrUpdateRequiredTables() const
+    {
+    ECDB_PERF_LOG_SCOPE("Schema import> Can create or update tables");
+    const int maxColumns = m_ecdb.GetLimit(DbLimits::Column);
+
+    Utf8String ecsql;
+    ecsql.Sprintf(R"sql(
+        SELECT
+            [sc].[Name] [SchemaName],
+            [cl].[Name] [ClassName],
+            tb.name [Table],
+            COUNT (*) [PersistedColumns]
+        FROM
+            [ec_PropertyMap] [pm]
+            JOIN [ec_Column] [co] ON [co].[Id] = [pm].[ColumnId]
+            JOIN [ec_Table] [tb] ON [tb].[Id] = [co].[TableId]
+            JOIN [ec_Class] [cl] ON [cl].[Id] = [pm].[ClassId]
+            JOIN [ec_Schema] [sc] ON [sc].[Id] = [cl].[SchemaId]
+            JOIN [ec_ClassMap] [cm] ON [cm].[ClassId] = [cl].[id]
+        WHERE
+            [co].[IsVirtual] = 0
+            AND [cm].[MapStrategy] <> 3
+        GROUP BY [cl].[Id], tb.Id
+        HAVING COUNT (*) >= %d;)sql", maxColumns);
+
+    Statement stmt;
+    stmt.Prepare(m_ecdb, ecsql.c_str());
+    if (stmt.Step() == BE_SQLITE_ROW)
+        {
+        m_ecdb.GetImpl().Issues().ReportV(IssueSeverity::Error, IssueCategory::BusinessProperties, IssueType::ECDbIssue,
+            "Schema Import> Error importing %s:%s class. Could not create or update %s table as there are %d persisted columns, but a maximum of %d columns is allowed for a table.",
+            stmt.GetValueText(0), stmt.GetValueText(1), stmt.GetValueText(2), stmt.GetValueInt64(3), maxColumns);
+        return ERROR;
+        }
+    return SUCCESS;
+    }
+
+//---------------------------------------------------------------------------------------
+// @bsimethod
+//+---------------+---------------+---------------+---------------+---------------+------
+BentleyStatus MainSchemaManager::CreateOrUpdateRequiredTables() const
+    {
+    ECDB_PERF_LOG_SCOPE("Schema import> Create or update tables");
+    m_ecdb.GetStatementCache().Empty();
+
+    int nCreated = 0;
+    int nUpdated = 0;
+    int nWasUpToDate = 0;
+
+    if (SUCCESS != CanCreateOrUpdateRequiredTables())
+        return ERROR;
+
+    for (DbTable const* table : GetDbSchema().Tables().GetTablesInDependencyOrder())
+        {
+        const DbSchemaPersistenceManager::CreateOrUpdateTableResult result = DbSchemaPersistenceManager::CreateOrUpdateTable(m_ecdb, *table);
+        switch (result)
+            {
+                case DbSchemaPersistenceManager::CreateOrUpdateTableResult::Created:
+                    nCreated++;
+                    break;
+
+                case DbSchemaPersistenceManager::CreateOrUpdateTableResult::Updated:
+                    nUpdated++;
+                    break;
+
+                case DbSchemaPersistenceManager::CreateOrUpdateTableResult::WasUpToDate:
+                    nWasUpToDate++;
+                    break;
+
+                case DbSchemaPersistenceManager::CreateOrUpdateTableResult::Error:
+                    return ERROR;
+
+                default:
+                case DbSchemaPersistenceManager::CreateOrUpdateTableResult::Skipped:
+                    continue;
+            }
+        }
+
+    LOG.debugv("Schema Import> Created %d tables, updated %d tables, and %d tables were up-to-date.", nCreated, nUpdated, nWasUpToDate);
+    return SUCCESS;
+    }
+
+//---------------------------------------------------------------------------------------
+// @bsimethod
+//---------------------------------------------------------------------------------------
+ BentleyStatus MainSchemaManager::FindIndexes(std::vector<DbIndex const*>& indexes) const
+    {
+     for (DbTable const* table : m_dbSchema.Tables())
+     {
+         for (std::unique_ptr<DbIndex> const& indexPtr : table->GetIndexes())
+         {
+             if (indexPtr->GetColumns().empty())
+             {
+                 BeAssert(false && "Index definition is not valid");
+                 return ERROR;
+             }
+
+             indexes.push_back(indexPtr.get());
+         }
+     }
+     return SUCCESS;
+    }
+
+ //---------------------------------------------------------------------------------------
+// @bsimethod
+//---------------------------------------------------------------------------------------
+ BentleyStatus MainSchemaManager::LoadIndexesSQL(std::map<Utf8String, Utf8String, CompareIUtf8Ascii>& sqliteIndexes) const
+    {
+     Statement stmt;
+     stmt.Prepare(m_ecdb, "SELECT sqlite_master.name, sqlite_master.sql FROM main.ec_index LEFT JOIN main.sqlite_master ON sqlite_master.name=ec_index.name where sqlite_master.type='index'");
+     while (stmt.Step() == BE_SQLITE_ROW)
+        {
+        sqliteIndexes.insert(std::make_pair(stmt.GetValueText(0), stmt.GetValueText(1)));
+        }
+     return SUCCESS;
+     }
+
+//---------------------------------------------------------------------------------------
+// @bsimethod
+//---------------------------------------------------------------------------------------
+BentleyStatus MainSchemaManager::CreateOrUpdateIndexesInDb(SchemaImportContext& ctx) const
+    {
+    ECDB_PERF_LOG_SCOPE("Schema import> Create or update indexes");
+    if (SUCCESS != m_dbSchema.LoadIndexDefs())
+        return ERROR;
+
+    std::vector<DbIndex const*> indexes;
+    if (FindIndexes(indexes) != SUCCESS)
+        return ERROR;
+
+    std::map<Utf8String, Utf8String, CompareIUtf8Ascii> sqliteIndexes;
+    if (LoadIndexesSQL(sqliteIndexes) != SUCCESS)
+        return ERROR;
+
+    bmap<Utf8String, DbIndex const*, CompareIUtf8Ascii> comparableIndexDefs;
+    bset<Utf8CP, CompareIUtf8Ascii> usedIndexNames;
+    for (DbIndex const* indexCP : indexes)
+        {
+        DbIndex const& index = *indexCP;
+        if (!index.IsAutoGenerated() && index.HasClassId())
+            {
+            ECClassCP ecClass = m_ecdb.Schemas().GetClass(index.GetClassId());
+            if (ecClass == nullptr)
+                {
+                BeAssert(false);
+                return ERROR;
+                }
+
+            ClassMap const* classMap = nullptr;
+            if (SUCCESS != TryGetClassMap(classMap, ctx.GetClassMapLoadContext(), *ecClass))
+                {
+                BeAssert(false);
+                return ERROR;
+                }
+
+            StorageDescription const& storageDesc = classMap->GetStorageDescription();
+            if (storageDesc.HasMultipleNonVirtualHorizontalPartitions())
+                {
+                Issues().ReportV(IssueSeverity::Error, IssueCategory::BusinessProperties, IssueType::ECDbIssue, "Failed to map ECClass '%s'. The index '%s' defined on it spans multiple tables which is not supported. Consider applying the 'TablePerHierarchy' strategy to the ECClass.",
+                                ecClass->GetFullName(), index.GetName().c_str());
+                return ERROR;
+                }
+            }
+
+        if (usedIndexNames.find(index.GetName().c_str()) != usedIndexNames.end())
+            {
+            Issues().ReportV(IssueSeverity::Error, IssueCategory::BusinessProperties, IssueType::ECDbIssue, "Failed to create index %s on table %s. An index with the same name already exists.", index.GetName().c_str(), index.GetTable().GetName().c_str());
+            return ERROR;
+            }
+        else
+            usedIndexNames.insert(index.GetName().c_str());
+
+        //indexes on virtual tables are ignored
+        if (index.GetTable().GetType() != DbTable::Type::Virtual)
+            {
+            Utf8String ddl, comparableIndexDef;
+            if (SUCCESS != DbSchemaPersistenceManager::BuildCreateIndexDdl(ddl, comparableIndexDef, m_ecdb, index))
+                return ERROR;
+
+            auto it = comparableIndexDefs.find(comparableIndexDef);
+            if (it != comparableIndexDefs.end())
+                {
+                Utf8CP errorMessage = "Index '%s'%s on table '%s' has the same definition as the already existing index '%s'%s. ECDb does not create this index.";
+
+                Utf8String provenanceStr;
+                if (index.HasClassId())
+                    {
+                    ECClassCP provenanceClass = m_ecdb.Schemas().GetClass(index.GetClassId());
+                    if (provenanceClass == nullptr)
+                        {
+                        BeAssert(false);
+                        return ERROR;
+                        }
+                    provenanceStr.Sprintf(" [Created for ECClass %s]", provenanceClass->GetFullName());
+                    }
+
+                DbIndex const* existingIndex = it->second;
+                Utf8String existingIndexProvenanceStr;
+                if (existingIndex->HasClassId())
+                    {
+                    ECClassCP provenanceClass = m_ecdb.Schemas().GetClass(existingIndex->GetClassId());
+                    if (provenanceClass == nullptr)
+                        {
+                        BeAssert(false);
+                        return ERROR;
+                        }
+                    existingIndexProvenanceStr.Sprintf(" [Created for ECClass %s]", provenanceClass->GetFullName());
+                    }
+
+                if (!index.IsAutoGenerated())
+                    LOG.warningv(errorMessage, index.GetName().c_str(), provenanceStr.c_str(), index.GetTable().GetName().c_str(),
+                                 existingIndex->GetName().c_str(), existingIndexProvenanceStr.c_str());
+                else
+                    {
+                    if (LOG.isSeverityEnabled(NativeLogging::LOG_DEBUG))
+                        LOG.debugv(errorMessage,
+                                   index.GetName().c_str(), provenanceStr.c_str(), index.GetTable().GetName().c_str(),
+                                   existingIndex->GetName().c_str(), existingIndexProvenanceStr.c_str());
+                    }
+
+                continue;
+                }
+
+            comparableIndexDefs[comparableIndexDef] = &index;
+            // Here we check if we need to recreate the index.
+            auto sqliteIndexItor = sqliteIndexes.find(index.GetName());
+            if (sqliteIndexItor != sqliteIndexes.end() && !sqliteIndexItor->second.empty())
+                {
+                if (!sqliteIndexItor->second.EqualsIAscii(ddl))
+                    {
+                    LOG.debugv("Schema Import> Recreating index '%s'. The index definition has changed.", index.GetName().c_str());
+                    // Delete its entry from ec_index table
+                    if (BE_SQLITE_OK != m_ecdb.ExecuteSql(SqlPrintfString("DELETE FROM main." TABLE_Index " WHERE Name = '%s'", index.GetName().c_str())))
+                        return ERROR;
+
+                    // Drop the existing index as its defintion has modified and need to be recreated.
+                    if (BE_SQLITE_OK != m_ecdb.ExecuteDdl(SqlPrintfString("DROP INDEX IF EXISTS [%s]", index.GetName().c_str())))
+                        return ERROR;
+
+                    if (SUCCESS != DbSchemaPersistenceManager::CreateIndex(m_ecdb, index, ddl))
+                        return ERROR;
+
+                    if (SUCCESS != m_dbSchema.PersistIndexDef(index))
+                        return ERROR;
+                    }
+                else
+                    {
+                    LOG.debugv("Schema Import> Skipping index '%s'. Not changed", index.GetName().c_str());
+                    }
+                }
+            else
+                {
+                // This is for safety.
+                if (BE_SQLITE_OK != m_ecdb.ExecuteDdl(SqlPrintfString("DROP INDEX IF EXISTS [%s]", index.GetName().c_str())))
+                    return ERROR;
+
+                LOG.debugv("Schema Import> Creating Index '%s'.", index.GetName().c_str());
+                if (SUCCESS != DbSchemaPersistenceManager::CreateIndex(m_ecdb, index, ddl))
+                    return ERROR;
+
+                // Delete its entry from ec_index table
+                if (BE_SQLITE_OK != m_ecdb.ExecuteSql(SqlPrintfString("DELETE FROM main." TABLE_Index " WHERE Name = '%s'", index.GetName().c_str())))
+                    return ERROR;
+
+                if (SUCCESS != m_dbSchema.PersistIndexDef(index))
+                    return ERROR;
+
+                }
+            }
+        else
+            {
+            //populates the ec_Index table (even for indexes on virtual tables, as they might be necessary
+            //if further schema imports introduce subclasses of abstract classes (which map to virtual tables))
+                              // Delete its entry from ec_index table
+            if (BE_SQLITE_OK != m_ecdb.ExecuteSql(SqlPrintfString("DELETE FROM main." TABLE_Index " WHERE Name = '%s'", index.GetName().c_str())))
+                return ERROR;
+
+            LOG.debugv("Schema Import> Virtual index '%s'. NOP SQLite Index", index.GetName().c_str());
+            if (SUCCESS != m_dbSchema.PersistIndexDef(index))
+                return ERROR;
+            }
+        }
+
+    return SUCCESS;
+    }
+
+//----------------------------------------------------------------------------------------
+// @bsimethod
+//---------------+---------------+---------------+---------------+---------------+--------
+BentleyStatus MainSchemaManager::PurgeOrphanTables(SchemaImportContext& ctx) const
+    {
+    ECDB_PERF_LOG_SCOPE("Schema import> Purge orphan tables");
+    //skip ExistingTable and NotMapped
+    Statement stmt;
+    if (BE_SQLITE_OK != stmt.Prepare(m_ecdb, "SELECT t.Id, t.Name, t.Type FROM main.ec_Table t "
+                                     "WHERE t.Type NOT IN (" SQLVAL_DbTable_Type_Existing ") AND t.Name<>'" DBSCHEMA_NULLTABLENAME "' AND t.Id NOT IN ("
+                                     "SELECT DISTINCT ec_Table.Id FROM main.ec_PropertyMap "
+                                     "INNER JOIN main.ec_PropertyPath ON ec_PropertyPath.Id = ec_PropertyMap.PropertyPathId "
+                                     "INNER JOIN main.ec_Property ON ec_PropertyPath.RootPropertyId = ec_Property.Id "
+                                     "INNER JOIN main.ec_Column ON ec_PropertyMap.ColumnId = ec_Column.Id "
+                                     "INNER JOIN main.ec_Table ON ec_Column.TableId = ec_Table.Id)"))
+        {
+        BeAssert(false && "ECDb profile changed");
+        return ERROR;
+        }
+     /*
+        RULE for purge
+        1. Skip overflow tables.
+        2. Traverse table to be deleted to leaf node and add those to table to be deleted.
+        3. Delete entries from ec_table including virtual.
+        4. Drop non-virtual table
+     */
+    struct TableInfo {
+        DbTableId id;
+        DbTable::Type type;
+        Utf8String tableName;
+    };
+
+    auto appendChildTablesIfAny = [&](TableInfo const& parentTableInfo) {
+        auto stmt= m_ecdb.GetCachedStatement(R"sql(
+            with child_tables(root_id, parent_id, id) as (
+                select id,id,id from ec_table where parentTableId is null
+                union select c.root_id, t.parentTableId, t.id from ec_table t, child_tables c where c.id=t.parentTableId
+            ) select t.id,t.name,t.type from child_tables c join ec_table t on t.id=c.id where c.parent_id!=c.id and c.root_id=?)sql");
+        stmt->BindId(1, parentTableInfo.id);
+        bvector<TableInfo> childTables;
+        while(stmt->Step() == BE_SQLITE_ROW) {
+            TableInfo info;
+            info.id = stmt->GetValueId<DbTableId>(0);
+            info.tableName = stmt->GetValueText(1);
+            info.type = Enum::FromInt<DbTable::Type>(stmt->GetValueInt(2));
+            childTables.emplace_back(std::move(info));
+        }
+        childTables.push_back(parentTableInfo);
+        return childTables;
+    };
+
+    IdSet<DbTableId> orphanTables;
+    std::set<Utf8String,CompareIUtf8Ascii> tablesToDrop;
+    while (stmt.Step() == BE_SQLITE_ROW) {
+        TableInfo tableInfo;
+        tableInfo.id = stmt.GetValueId<DbTableId>(0);
+        tableInfo.tableName = stmt.GetValueText(1);
+        tableInfo.type = Enum::FromInt<DbTable::Type>(stmt.GetValueInt(2));
+        if (tableInfo.type == DbTable::Type::Overflow) {
+            continue;
+        }
+        const auto infos = appendChildTablesIfAny(tableInfo);
+        for(auto& info: infos) {
+            orphanTables.insert(info.id);
+            if (info.type != DbTable::Type::Virtual) {
+                tablesToDrop.insert(info.tableName);
+            }
+        }
+    }
+    stmt.Finalize();
+
+    if (orphanTables.empty())
+        return SUCCESS;
+
+    if (BE_SQLITE_OK != stmt.Prepare(m_ecdb, "DELETE FROM main.ec_Table WHERE InVirtualSet(?,Id)") ||
+        BE_SQLITE_OK != stmt.BindVirtualSet(1, orphanTables) ||
+        BE_SQLITE_DONE != stmt.Step())
+        {
+        BeAssert(false);
+        return ERROR;
+        }
+
+    for (Utf8StringCR tableName : tablesToDrop)
+        {
+        GetDbSchema().Tables().Remove(tableName);
+        }
+
+    stmt.Finalize();
+
+    if (tablesToDrop.empty())
+        return SUCCESS;
+
+    if (Enum::Contains(ctx.GetOptions(), SchemaManager::SchemaImportOptions::DisallowMajorSchemaUpgrade))
+        {
+        Utf8String tableNames;
+        bool isFirstTable = true;
+        for (Utf8StringCR tableName : tablesToDrop)
+            {
+            if (!isFirstTable)
+                tableNames.append(",");
+
+            tableNames.append(tableName);
+            isFirstTable = false;
+            }
+
+        m_ecdb.GetImpl().Issues().ReportV(IssueSeverity::Error, IssueCategory::BusinessProperties, IssueType::ECDbIssue, "Failed to import schemas: it would change the database schema in a backwards incompatible way, so that older versions of the software could not work with the file anymore. ECDb would have to delete these tables: %s", tableNames.c_str());
+        return ERROR;
+        }
+
+    for (Utf8StringCR name : tablesToDrop)
+        {
+        if (m_ecdb.DropTable(name.c_str()) != BE_SQLITE_OK)
+            {
+            BeAssert(false && "failed to drop a table");
+            return ERROR;
+            }
+
+        }
+
+    return SUCCESS;
+    }
+
+//---------------------------------------------------------------------------------------
+// Gets the count of tables at the specified end of a relationship class.
+// @param  relationshpEnd [in] Constraint at the end of the relationship
+// @return Number of tables at the specified end of the relationship.
+// @bsimethod
+//---------------------------------------------------------------------------------------
+size_t MainSchemaManager::GetRelationshipConstraintTableCount(SchemaImportContext& ctx, ECRelationshipConstraintCR constraint) const
+    {
+    std::set<ClassMap const*> classMaps = GetRelationshipConstraintClassMaps(ctx, constraint);
+    const bool abstractEndPoint = constraint.GetConstraintClasses().size() == 1 && constraint.GetConstraintClasses().front()->GetClassModifier() == ECClassModifier::Abstract;
+
+    std::set<DbTable const*> nonVirtualTables;
+    bool hasAtLeastOneVirtualTable = false;
+    for (ClassMap const* classMap : classMaps)
+        {
+        DbTable const* table = abstractEndPoint ? &classMap->GetJoinedOrPrimaryTable() : &classMap->GetPrimaryTable();
+        if (classMap->GetPrimaryTable().GetType() == DbTable::Type::Virtual)
+            hasAtLeastOneVirtualTable = true;
+        else
+            nonVirtualTables.insert(table);
+        }
+
+    if (!nonVirtualTables.empty())
+        return nonVirtualTables.size();
+
+    return hasAtLeastOneVirtualTable ? 1 : 0;
+    }
+
+//---------------------------------------------------------------------------------------
+// @bsimethod
+//+---------------+---------------+---------------+---------------+---------------+------
+std::set<DbTable const*> MainSchemaManager::GetRelationshipConstraintPrimaryTables(SchemaImportContext& ctx, ECRelationshipConstraintCR constraint) const
+    {
+    //WIP_CLEANUP This looks over-complicated. Doing 3 loops to get the final result. E.g. why can't virtual tables be ignored right away?
+    std::set<ClassMap const*> classMaps = GetRelationshipConstraintClassMaps(ctx, constraint);
+
+    std::map<DbTable const*, std::set<DbTable const*>> joinedTablesPerPrimaryTable;
+    std::set<DbTable const*> tables;
+    for (ClassMap const* classMap : classMaps)
+        {
+        std::vector<DbTable const*> nonOverflowClassMapTables;
+        for (DbTable const* table : classMap->GetTables())
+            {
+            if (table->GetType() != DbTable::Type::Overflow)
+                nonOverflowClassMapTables.push_back(table);
+            }
+
+        if (nonOverflowClassMapTables.size() == 1)
+            {
+            tables.insert(nonOverflowClassMapTables[0]);
+            continue;
+            }
+
+        for (DbTable const* table : nonOverflowClassMapTables)
+            {
+            if (table->GetType() == DbTable::Type::Joined)
+                {
+                DbTable::LinkNode const* primaryTable = table->GetLinkNode().GetParent();
+                BeAssert(primaryTable != nullptr);
+
+                joinedTablesPerPrimaryTable[&primaryTable->GetTable()].insert(table);
+                tables.insert(table);
+                }
+            }
+        }
+
+    for (auto const& pair : joinedTablesPerPrimaryTable)
+        {
+        DbTable const* primaryTable = pair.first;
+        for (DbTable::LinkNode const* nextTableNode : primaryTable->GetLinkNode().GetChildren())
+            tables.erase(&nextTableNode->GetTable());
+
+        tables.insert(primaryTable);
+        continue;
+        }
+
+    std::set<DbTable const*> finalSetOfTables;
+    for (DbTable const* table : tables)
+        {
+        if (table->GetType() != DbTable::Type::Virtual)
+            finalSetOfTables.insert(table);
+        }
+
+    return finalSetOfTables;
+    }
+
+//---------------------------------------------------------------------------------------
+// @bsimethod
+//+---------------+---------------+---------------+---------------+---------------+------
+std::set<ClassMap const*> MainSchemaManager::GetRelationshipConstraintClassMaps(SchemaImportContext& ctx, ECRelationshipConstraintCR constraint) const
+    {
+    std::set<ClassMap const*> classMaps;
+    for (ECClassCP ecClass : constraint.GetConstraintClasses())
+        {
+        ClassMap const* classMap = nullptr;
+        if (SUCCESS != TryGetClassMap(classMap, ctx.GetClassMapLoadContext(), *ecClass))
+            {
+            BeAssert(false);
+            classMaps.clear();
+            return classMaps;
+            }
+
+        if (classMap == nullptr) // Class has not been mapped, yet, so do it now.
+          {
+          ClassMappingInfo mappingInfo(ctx, *ecClass);
+          ClassMappingStatus status = mappingInfo.Initialize();
+          if (status == ClassMappingStatus::BaseClassesNotMapped || status == ClassMappingStatus::Error)
+            {
+            BeAssert(false);
+            classMaps.clear();
+            return classMaps;
+            }
+
+          status = MapClass(ctx, mappingInfo);
+          if (status == ClassMappingStatus::BaseClassesNotMapped || status == ClassMappingStatus::Error)
+            {
+            BeAssert(false);
+            classMaps.clear();
+            return classMaps;
+            }
+
+          classMap = GetClassMap(*ecClass);
+          if (classMap == nullptr)
+             {
+             BeAssert(false);
+             classMaps.clear();
+             return classMaps;
+             }
+          }
+
+        const bool recursive = !classMap->GetMapStrategy().IsTablePerHierarchy() && constraint.GetIsPolymorphic();
+        if (SUCCESS != GetRelationshipConstraintClassMaps(ctx, classMaps, *ecClass, recursive))
+            {
+            BeAssert(false);
+            classMaps.clear();
+            return classMaps;
+            }
+        }
+
+    return classMaps;
+    }
+
+//---------------------------------------------------------------------------------------
+// @bsimethod
+//+---------------+---------------+---------------+---------------+---------------+------
+BentleyStatus MainSchemaManager::GetRelationshipConstraintClassMaps(SchemaImportContext& ctx, std::set<ClassMap const*>& classMaps, ECClassCR ecClass, bool recursive) const
+    {
+    ClassMap const* classMap = nullptr;
+    if (SUCCESS != TryGetClassMap(classMap, ctx.GetClassMapLoadContext(), ecClass) || classMap == nullptr)
+        {
+        BeAssert(classMap != nullptr && "ClassMap should not be null");
+        return ERROR;
+        }
+
+    if (classMap->GetMapStrategy().GetStrategy() == MapStrategy::NotMapped)
+        return SUCCESS;
+
+    classMaps.insert(classMap);
+
+    if (!recursive)
+        return SUCCESS;
+
+    ECDerivedClassesList const* subclasses = m_ecdb.Schemas().GetDerivedClassesInternal(ecClass);
+    if (subclasses == nullptr)
+        return ERROR;
+
+    for (ECClassCP subclass : *subclasses)
+        {
+        if (SUCCESS != GetRelationshipConstraintClassMaps(ctx, classMaps, *subclass, recursive))
+            return ERROR;
+        }
+
+    return SUCCESS;
+    }
+
+
+//---------------------------------------------------------------------------------------
+// @bsimethod
+//+---------------+---------------+---------------+---------------+---------------+------
+BentleyStatus MainSchemaManager::SaveDbSchema(SchemaImportContext& ctx) const
+    {
+    ECDB_PERF_LOG_SCOPE("Schema import> Persist mappings");
+    if (m_dbSchema.SaveOrUpdateTables() != SUCCESS)
+        {
+        BeAssert(false);
+        return ERROR;
+        }
+
+    DbMapSaveContext saveCtx(m_ecdb);
+    for (auto& kvPair : m_classMapDictionary)
+        {
+        ClassMap& classMap = *kvPair.second;
+        if (classMap.GetState() == ObjectState::Persisted)
+            continue;
+
+        if (SUCCESS != classMap.Save(ctx, saveCtx))
+            {
+            Issues().ReportV(IssueSeverity::Error, IssueCategory::BusinessProperties, IssueType::ECDbIssue, "Failed to save mapping for ECClass %s: %s", classMap.GetClass().GetFullName(), m_ecdb.GetLastError().c_str());
+            return ERROR;
+            }
+        }
+
+    if (SUCCESS != DbSchemaPersistenceManager::RepopulateClassHasTableCacheTable(m_ecdb))
+        return ERROR;
+
+    m_lightweightCache.Clear();
+    return SUCCESS;
+    }
+
+//---------------------------------------------------------------------------------------
+// @bsimethod
+//---------------------------------------------------------------------------------------
+BentleyStatus MainSchemaManager::CreateClassViews() const
+    {
+    BeMutexHolder lock(m_mutex);
+    return ViewGenerator::CreateECClassViews(m_ecdb);
+    }
+
+//---------------------------------------------------------------------------------------
+// @bsimethod
+//---------------------------------------------------------------------------------------
+BentleyStatus MainSchemaManager::CreateClassViews(bvector<ECN::ECClassId> const& ecclassids) const
+    {
+    BeMutexHolder lock(m_mutex);
+    return ViewGenerator::CreateECClassViews(m_ecdb, ecclassids);
+    }
+
+//---------------------------------------------------------------------------------------
+// @bsimethod
+//---------------------------------------------------------------------------------------
+BentleyStatus MainSchemaManager::RepopulateCacheTables() const
+    {
+    BeMutexHolder lock(m_mutex);
+    if (SUCCESS != DbSchemaPersistenceManager::RepopulateClassHierarchyCacheTable(m_ecdb))
+        {
+        LOG.error("Failed to repopulate ECDb's cache table '" TABLE_ClassHierarchyCache "'.");
+        return ERROR;
+        }
+
+    if (SUCCESS != DbSchemaPersistenceManager::RepopulateClassHasTableCacheTable(m_ecdb))
+        {
+        LOG.error("Failed to repopulate ECDb's cache table '" TABLE_ClassHasTablesCache "'.");
+        return ERROR;
+        }
+
+    return SUCCESS;
+    }
+
+//---------------------------------------------------------------------------------------
+// @bsimethod
+//---------------------------------------------------------------------------------------
+//static
+void MainSchemaManager::GatherRootClasses(
+    ECClassCR ecclass,
+    std::set<ECClassCP>& doneList,
+    std::set<ECClassCP>& rootClassSet,
+    std::vector<ECClassCP>& rootClassList,
+    std::vector<ECRelationshipClassCP>& rootRelationshipList,
+    std::vector<ECN::ECEntityClassCP>& rootMixins
+) {
+    if (doneList.find(&ecclass) != doneList.end())
+        return;
+
+    doneList.insert(&ecclass);
+
+    const auto insertRootClass = [&](ECClassCR ecClass)
+        {
+        rootClassSet.insert(&ecClass);
+        if (ecClass.IsRelationshipClass())
+            rootRelationshipList.push_back(ecClass.GetRelationshipClassCP());
+        else if (ecclass.IsMixin())
+            rootMixins.push_back(ecclass.GetEntityClassCP());
+        else
+            rootClassList.push_back(&ecclass);
+        };
+
+    if (!ecclass.HasBaseClasses() && rootClassSet.find(&ecclass) == rootClassSet.end())
+        {
+        insertRootClass(ecclass);
+        return;
+        }
+
+    const bool allBaseClassesAreMixins = std::all_of(ecclass.GetBaseClasses().begin(), ecclass.GetBaseClasses().end(),
+                                                     [](auto const& b){ return b->IsMixin(); });
+    if (allBaseClassesAreMixins)
+        {
+        insertRootClass(ecclass);
+        return;
+        }
+
+    for (ECClassCP baseClass : ecclass.GetBaseClasses())
+        {
+        if (baseClass == nullptr)
+            continue;
+        if (doneList.find(baseClass) != doneList.end())
+            return;
+        GatherRootClasses(*baseClass, doneList, rootClassSet, rootClassList, rootRelationshipList, rootMixins);
+        }
+    }
+
+
+
 END_BENTLEY_SQLITE_EC_NAMESPACE