--- conflicted
+++ resolved
@@ -1,411 +1,407 @@
-/*--------------------------------------------------------------------------------------+
-|
-|     $Source: ECDb/ClassMap.h $
-|
-|  $Copyright: (c) 2016 Bentley Systems, Incorporated. All rights reserved. $
-|
-+--------------------------------------------------------------------------------------*/
-#pragma once
-//__BENTLEY_INTERNAL_ONLY__
-
-#include "PropertyMap.h"
-#include "ClassMapInfo.h"
-#include <Bentley/NonCopyableClass.h>
-
-BEGIN_BENTLEY_SQLITE_EC_NAMESPACE
-
-//=======================================================================================
-// @bsiclass                                                Krischan.Eberle      01/2016
-//+===============+===============+===============+===============+===============+======
-struct ClassMapLoadContext : NonCopyableClass
-    {
-private:
-    std::vector<NavigationPropertyMap*> m_navPropMaps;
-
-public:
-    ClassMapLoadContext() {}
-
-    void AddNavigationPropertyMap(NavigationPropertyMap& propMap) 
-        { 
-        LOG.debugv("ClassMapLoadContext> Added NavPropMap '%s.%s' to context %p.",propMap.GetProperty().GetClass().GetFullName(), propMap.GetProperty().GetName().c_str(), this);
-        m_navPropMaps.push_back(&propMap); 
-        }
-
-    std::vector<NavigationPropertyMap*> const& GetNavigationPropertyMaps() const { return m_navPropMaps; }
-
-    BentleyStatus Postprocess(ECDbMapCR ecdbMap) const
-        {
-        for (NavigationPropertyMap* propMap : m_navPropMaps)
-            {
-            if (SUCCESS != propMap->Postprocess(ecdbMap))
-                {
-                LOG.errorv("Finishing creation of NavigationPropertyMap for NavigationProperty '%s.%s' failed.",
-<<<<<<< HEAD
-                          propMap->GetProperty().GetClass().GetFullName(), propMap->GetProperty().GetName().c_str());
-=======
-                           propMap->GetProperty().GetClass().GetFullName(),  propMap->GetProperty().GetName().c_str());
->>>>>>> a8b8fa93
-                return ERROR;
-                }
-            }
-
-        return SUCCESS;
-        }
-    };
-
-
-struct NativeSqlBuilder;
-struct StorageDescription;
-//=======================================================================================
-//! Represents the SQLite view to which an ECClass is mapped by a ClassMap
-//! ECDb does not create a persistent database view, but just generates SQLite SELECT
-//! statements on demand.
-// @bsiclass                                                Krischan.Eberle      10/2013
-//+===============+===============+===============+===============+===============+======
-struct ECSqlPrepareContext;
-struct ClassDbView : NonCopyableClass
-    {
-private:
-    ClassMap const* m_classMap;
-
-public:
-    explicit ClassDbView (ClassMap const& classMap) : m_classMap (&classMap) 
-        {}
-    virtual ~ClassDbView () {}
-
-    BentleyStatus Generate (NativeSqlBuilder& viewSql, bool isPolymorphic, ECSqlPrepareContext const& preparedContext) const;
-    };
-
-//=======================================================================================
-//! A helper class to help generate view/trigger in standard way
-// @bsiclass                                               Affan.Khan          08/2015
-//+===============+===============+===============+===============+===============+======
-struct PropertyMapSet : NonCopyableClass
-    {
-    typedef std::unique_ptr<PropertyMapSet> Ptr;
-    struct EndPoint : NonCopyableClass
-        {
-        private:
-            ECDbSqlColumn const* m_column;
-            Utf8String m_accessString;
-            ECN::ECValue m_value;
-            ColumnKind m_columnKind;
-        public:
-            EndPoint (Utf8CP accessString, ColumnKind columnKin, ECN::ECValueCR value)
-                : m_accessString (accessString), m_column (nullptr), m_value (value), m_columnKind (columnKin)
-                {
-                }
-            EndPoint (Utf8CP accessString, ECDbSqlColumn const& column, ECN::ECValueCR value)
-                : m_accessString (accessString), m_column (&column), m_value (value), m_columnKind (column.GetKind ())
-                {
-                }
-            ECDbSqlColumn const* GetColumn () const { return m_column; }
-            Utf8StringCR GetAccessString () const { return m_accessString; }
-            ECN::ECValueCR GetValue () const { return m_value; }
-            ColumnKind GetColumnKind () const { return m_columnKind; }
-        };
-
-
-    typedef std::vector<EndPoint const*> EndPoints;
-    private:
-        std::vector<std::unique_ptr<EndPoint>> m_orderedEndPoints;
-        std::map<Utf8CP,EndPoint const*, CompareUtf8> m_endPointByAccessString;
-        IClassMap const& m_classMap;
-
-        PropertyMapSet (IClassMap const& classMap)
-            :m_classMap (classMap)
-            {
-            }
-    public:
-        IClassMap const& GetClassMap () const;
-        const EndPoints GetEndPoints () const;
-        const EndPoints FindEndPoints (ColumnKind filter) const;
-        const EndPoint* GetEndPointByAccessString (Utf8CP accessString) const
-            {
-            auto itor = m_endPointByAccessString.find (accessString);
-            if (itor == m_endPointByAccessString.end ())
-                return nullptr;
-
-            return itor->second;
-            }
-        static BentleyStatus AddSystemEndPoint (PropertyMapSet& propertySet, IClassMap const& classMap, ColumnKind, ECN::ECValueCR value, ECDbSqlColumn const* column = nullptr);
-        static PropertyMapSet::Ptr Create (IClassMap const& classMap);
-    };
-
-//=======================================================================================
-//! Maps an ECClass to a DbTable
-//! @remarks This is the base interface for querying information for a class mapping.
-//! Populating a class map is not part of this, as that is limited to initialization code 
-//! whereas the majority of code flows just needs to read out information from the class mapping.
-// @bsiclass                                               Krischan.Eberle    02/2014
-//+===============+===============+===============+===============+===============+======
-struct IClassMap : NonCopyableClass
-    {
-    typedef std::vector<ECDbSqlTable*>& TableListR;
-public:
-    //! Class map type. Used to avoid dynamic_cast when casting to sub classes of ClassMap.
-    enum class Type
-        {
-        Class,
-        SecondaryTable,
-        EmbeddedType,
-        RelationshipEndTable,
-        RelationshipLinkTable,
-        Unmapped
-        };
-
-    //! Class map view. Depending on the view, a class map exposes different property maps.
-    //! @remarks The view only differs for ECClasses which are domain classes and structs at the same time
-    //! Furthermore, the view EmbeddedType is only used internally for executing secondary ECSqlStatements.
-    enum class View
-        {
-        DomainClass, //!<Class of the mapping is viewed as domain class
-        EmbeddedType //!<Class of the mapping is viewed as struct type embedded into another class
-        };
-  
-private:
-    virtual IClassMap const& _GetView (View classView) const = 0;
-    virtual Type _GetClassMapType () const = 0;
-    virtual ECN::ECClassCR _GetClass () const = 0;
-    virtual ECN::ECClassId _GetParentMapClassId () const = 0;
-    virtual PropertyMapCollection const& _GetPropertyMaps () const = 0;
-    virtual TableListR _GetTables () const = 0;
-    virtual ECDbMapStrategy const& _GetMapStrategy () const = 0;
-    virtual ECDbMapCR _GetECDbMap () const = 0;
-    virtual ClassDbView const& _GetDbView () const = 0;
-
-protected:
-    bool m_isECInstanceIdAutogenerationDisabled;
-
-    IClassMap() : m_isECInstanceIdAutogenerationDisabled(false) {}
-
-public:
-    virtual ~IClassMap () {}
-
-    IClassMap const& GetView (View classView) const;
-
-    TableListR GetTables() const { return _GetTables(); }
-    ECDbSqlTable& GetPrimaryTable() const { BeAssert(!GetTables().empty()); return *GetTables().front(); }
-    ECDbSqlTable& GetJoinedTable() const { BeAssert(!GetTables().empty()); return *GetTables().back(); }
-    bool IsMappedTo(ECDbSqlTable const& table) const
-        {
-        TableListR tables = GetTables();
-        return std::find(tables.begin(), tables.end(), &table) != tables.end();
-        }
-    bool IsMappedToSingleTable() const { return GetTables().size() == 1; }
-    IClassMap const* FindClassMapOfParentOfJoinedTable() const;
-    BentleyStatus GetPathToParentOfJoinedTable(std::vector<IClassMap const*>& path) const;
-
-    PropertyMapCP GetPropertyMap (Utf8CP propertyName) const;
-
-    //! Returns a collection of this class map's property maps.
-    //! @return Collection of property maps of this class map
-    PropertyMapCollection const& GetPropertyMaps () const;
-
-    //! Returns the class maps of the classes derived from this class map's class.
-    //! @eturn Derived classes class maps
-    std::vector<IClassMap const*> GetDerivedClassMaps () const;
-
-    //! Checks whether this class map contains a property map of type PropertyMapToTable.
-    //! @return true, if the class map contains a PropertyMapToTable map. false otherwise.
-    bool ContainsPropertyMapToTable () const;
-
-    ECN::ECClassCR GetClass () const;
-    ECN::ECClassId GetParentMapClassId () const;
-
-    ECDbMapStrategy const& GetMapStrategy () const;
-    ECDbMapCR GetECDbMap () const;
-    ClassDbView const& GetDbView () const;
-    Type GetClassMapType () const;
-    bool IsECInstanceIdAutogenerationDisabled() const { return m_isECInstanceIdAutogenerationDisabled; }
-
-    StorageDescription const& GetStorageDescription() const;
-    bool IsRelationshipClassMap() const;
-    bool HasJoinedTable() const;
-    bool IsParentOfJoinedTable() const;
-    bool MapsToStructArrayTable () const;
-    static bool MapsToStructArrayTable(ECN::ECClassCR);
-    Utf8String ToString () const;
-    const Utf8String GetPersistedViewName() const;
-    bool HasPersistedView() const;
-
-    static BentleyStatus DetermineTableName(Utf8StringR tableName, ECN::ECClassCR, Utf8CP tablePrefix = nullptr);
-    static BentleyStatus DetermineTablePrefix(Utf8StringR tablePrefix, ECN::ECClassCR);
-    static bool IsAnyClass (ECN::ECClassCR);
-    virtual bool SupportECSql(ECSqlType ecsqlType, Utf8StringP reason = nullptr) const { BeAssert(false); return false;}
-    };
-
-//======================================================================================
-// @bsiclass                                                     Affan.Khan      01/2015
-//===============+===============+===============+===============+===============+======
-struct ColumnFactory : NonCopyableClass
-    {
-    struct Specification
-        {
-        enum class Strategy
-            {
-            Create,
-            CreateOrReuse,
-            CreateOrReuseSharedColumn, //! If no column avaliable will use NameBasedOnLetterFollowedByIntegerSequence to generate new name
-            };
-        enum class GenerateColumnNameOptions
-            {
-            NameBasedOnClassAndPropertyName,
-            NameBasedOnPropertyNameAndPropertyId,
-            NameBasedOnClassIdAndCaseSaveAccessString,
-            NameBasedOnLetterFollowedByIntegerSequence, //! always default when CreateOrReuseSharedColumn is used
-            NeverGenerate
-            };
-
-        private:
-            PropertyMapR m_propertyMap;
-            ECDbSqlColumn::Type m_columnType;
-            ECDbSqlColumn::Constraint::Collation m_collation;
-            GenerateColumnNameOptions m_generateColumnNameOptions;
-            PersistenceType m_persistenceType;
-            Utf8String m_accessString;
-            Utf8String m_requestedColumnName;
-            Strategy m_strategy;
-            ColumnKind m_columnKind;
-            bool m_isNotNull;
-            bool m_isUnique;
-
-        public:
-            Specification (
-                PropertyMapR propertyMap,
-                Strategy stratgy = Strategy::CreateOrReuseSharedColumn,
-                GenerateColumnNameOptions generateColumnNameOptions = GenerateColumnNameOptions::NameBasedOnLetterFollowedByIntegerSequence,
-                Utf8CP columnName = nullptr,
-                ECDbSqlColumn::Type columnType = ECDbSqlColumn::Type::Any,
-                ColumnKind columnUserData = ColumnKind::DataColumn,
-                PersistenceType persistenceType = PersistenceType::Persisted,
-                Utf8CP accessStringPrefix = nullptr,
-                bool isNotNull = false,
-                bool isUnique = false,
-                ECDbSqlColumn::Constraint::Collation collation = ECDbSqlColumn::Constraint::Collation::Default);
-
-            PropertyMapCR GetPropertyMap () const { return m_propertyMap; }
-            Utf8StringCR GetColumnName () const { return m_requestedColumnName; }
-            Utf8StringCR GetAccessString () const { return m_accessString; }
-            ECDbSqlColumn::Type GetColumnType () const { return m_columnType; }
-            bool IsNotNull () const { return m_isNotNull; }
-            bool IsUnique () const { return m_isUnique; }
-            GenerateColumnNameOptions GetGenerateColumnNameOptions () const { return m_generateColumnNameOptions; }
-            Strategy GetStrategy () const { return m_strategy; }
-            ColumnKind GetColumnKind () const { return m_columnKind; }
-            PersistenceType GetColumnPersistenceType () const { return m_persistenceType; }
-            ECDbSqlColumn::Constraint::Collation GetCollation () const { return m_collation; }
-        };
-
-    private:
-        ClassMapCR m_classMap;
-        std::set<Utf8String, CompareIUtf8> columnsInUseSet;
-
-        BentleyStatus ResolveColumnName (Utf8StringR resolvedColumName, Specification const&, ECDbSqlTable& targetTable, ECN::ECClassId propertyLocalToClassId, int retryCount) const;
-        ECDbSqlColumn* ApplyCreateStrategy (Specification const&, ECDbSqlTable& targetTable, ECN::ECClassId propertyLocalToClassId);
-        ECDbSqlColumn* ApplyCreateOrReuseStrategy (Specification const&, ECDbSqlTable& targetTable, ECN::ECClassId propertyLocalToClassId);
-        ECDbSqlColumn* ApplyCreateOrReuseSharedColumnStrategy (Specification const&, ECDbSqlTable& targetTable, ECN::ECClassId propertyLocalToClassId);
-        ECN::ECClassId GetPersistenceClassId (Specification const&) const;
-        bool TryFindReusableSharedDataColumn (ECDbSqlColumn const*& reusableColumn, ECDbSqlTable const& table, ECDbSqlColumn::Constraint::Collation collation = ECDbSqlColumn::Constraint::Collation::Default) const;
-        bool IsColumnInUse (Utf8CP columnFullName) const;
-        bool IsColumnInUse (Utf8CP tableName, Utf8CP columnName) const;
-        bool IsColumnInUse (ECDbSqlColumn const&) const;
-        const Utf8String Encode (Utf8StringCR acessString) const;
-
-    public:
-        ColumnFactory (ClassMapCR);
-        ~ColumnFactory (){}
-        ECDbSqlTable & GetTable();
-        void RegisterColumnInUse (ECDbSqlColumn const&);
-        void Reset ();
-        void Update ();
-        ECDbSqlColumn* Configure (Specification const&, ECDbSqlTable&);
-        ECDbSqlColumn* Configure (Specification const& specs);
-    };
-//=======================================================================================
-//!Maps an ECClass to a DbTable
-// @bsiclass                                                     Casey.Mullen      11/2011
-//+===============+===============+===============+===============+===============+======
-struct ClassMap : public IClassMap, RefCountedBase
-    {
-    private:
-        ECDbMapCR                   m_ecDbMap;
-        PropertyMapCollection       m_propertyMaps;
-        mutable std::vector<ECDbSqlTable*> m_tables;
-        ECDbMapStrategy             m_mapStrategy;
-        bool                        m_isDirty;
-        ECDbClassMapId              m_id;
-
-    protected:
-        ECN::ECClassCR              m_ecClass;
-        ECN::ECClassId              m_parentMapClassId;
-        std::unique_ptr<ClassDbView> m_dbView;
-        ColumnFactory               m_columnFactory;
-
-    private:
-        BentleyStatus ProcessStandardKeySpecifications(SchemaImportContext&, ClassMapInfo const&);
-        BentleyStatus InitializeDisableECInstanceIdAutogeneration();
-
-        //! Used to find an ECProperty from a propertyAccessString
-        //! @param propertyAccessString (as used here) does not support access "inside" arrays, e.g. you can access a struct member inside an array of structs
-        ECN::ECPropertyCP GetECProperty(ECN::ECClassCR ecClass, Utf8CP propertyAccessString);
-
-        virtual MapStatus _OnInitialized();
-        virtual Type _GetClassMapType() const override;
-
-    protected:
-        ClassMap(ECN::ECClassCR ecClass, ECDbMapCR ecDbMap, ECDbMapStrategy mapStrategy, bool setIsDirty);
-
-        virtual MapStatus _MapPart1(SchemaImportContext&, ClassMapInfo const& classMapInfo, IClassMap const* parentClassMap);
-        virtual MapStatus _MapPart2(SchemaImportContext&, ClassMapInfo const& classMapInfo, IClassMap const* parentClassMap);
-        virtual BentleyStatus _Load(std::set<ClassMap const*>& loadGraph, ClassMapLoadContext&, ECDbClassMapInfo const& mapInfo, IClassMap const* parentClassMap);
-        virtual BentleyStatus _Save(std::set<ClassMap const*>& savedGraph); 
-        
-
-        MapStatus AddPropertyMaps(ClassMapLoadContext&, IClassMap const* parentClassMap, ECDbClassMapInfo const* loadInfo, ClassMapInfo const* classMapInfo);
-        void SetTable(ECDbSqlTable& newTable, bool append = false)
-            {
-            if (!append)
-                m_tables.clear();
-
-            m_tables.push_back(&newTable);
-            }
-        virtual PropertyMapCollection const& _GetPropertyMaps() const;
-        virtual TableListR _GetTables() const override { return m_tables; }
-        virtual ECN::ECClassCR _GetClass() const override { return m_ecClass; }
-        virtual ECDbMapStrategy const& _GetMapStrategy() const override { return m_mapStrategy; }
-        virtual ECDbMapCR _GetECDbMap() const override { return m_ecDbMap; }
-        virtual ECN::ECClassId _GetParentMapClassId() const override { return m_parentMapClassId; }
-        virtual IClassMap const& _GetView(View classView) const override { return *this; };
-        virtual ClassDbView const& _GetDbView() const override { return *m_dbView; }
-        PropertyMapCollection& GetPropertyMapsR();
-
-        ECDbSchemaManagerCR Schemas() const;
-    public:
-        static ClassMapPtr Create(ECN::ECClassCR ecClass, ECDbMapCR ecdbMap, ECDbMapStrategy mapStrategy, bool setIsDirty) { return new ClassMap(ecClass, ecdbMap, mapStrategy, setIsDirty); }
-        
-        //! Called when loading an existing class map from the ECDb file 
-        BentleyStatus Load(std::set<ClassMap const*>& loadGraph, ClassMapLoadContext& ctx, ECDbClassMapInfo const& mapInfo, IClassMap const* parentClassMap) { return _Load(loadGraph, ctx, mapInfo, parentClassMap); }
-
-        //! Called during schema import when creating the class map from the imported ECClass 
-        MapStatus Map(SchemaImportContext&, ClassMapInfo const& classMapInfo);
-
-        ECDbSqlColumn* FindOrCreateColumnForProperty(ClassMapCR, ClassMapInfo const*, PropertyMapR,
-                                                     Utf8CP requestedColumnName, ECN::PrimitiveType, bool nullable, bool unique, ECDbSqlColumn::Constraint::Collation, Utf8CP accessStringPrefix);
-
-        PropertyMapCP GetECInstanceIdPropertyMap() const;
-        bool TryGetECInstanceIdPropertyMap(PropertyMapPtr& ecIstanceIdPropertyMap) const;
-
-        BentleyStatus CreateUserProvidedIndices(SchemaImportContext&, ClassMapInfo const&) const;
-
-        bool IsDirty() const { return m_isDirty; }
-        ECDbClassMapId GetId() const { return m_id; }
-        void SetId(ECDbClassMapId id) { m_id = id; }
-        BentleyStatus Save(std::set<ClassMap const*>& savedGraph) { return _Save(savedGraph); }
-
-        ColumnFactory const& GetColumnFactory() const { return m_columnFactory; }
-        ColumnFactory& GetColumnFactoryR() { return m_columnFactory; }
-
-    };
-
+/*--------------------------------------------------------------------------------------+
+|
+|     $Source: ECDb/ClassMap.h $
+|
+|  $Copyright: (c) 2016 Bentley Systems, Incorporated. All rights reserved. $
+|
++--------------------------------------------------------------------------------------*/
+#pragma once
+//__BENTLEY_INTERNAL_ONLY__
+
+#include "PropertyMap.h"
+#include "ClassMapInfo.h"
+#include <Bentley/NonCopyableClass.h>
+
+BEGIN_BENTLEY_SQLITE_EC_NAMESPACE
+
+//=======================================================================================
+// @bsiclass                                                Krischan.Eberle      01/2016
+//+===============+===============+===============+===============+===============+======
+struct ClassMapLoadContext : NonCopyableClass
+    {
+private:
+    std::vector<NavigationPropertyMap*> m_navPropMaps;
+
+public:
+    ClassMapLoadContext() {}
+
+    void AddNavigationPropertyMap(NavigationPropertyMap& propMap) 
+        { 
+        LOG.debugv("ClassMapLoadContext> Added NavPropMap '%s.%s' to context %p.",propMap.GetProperty().GetClass().GetFullName(), propMap.GetProperty().GetName().c_str(), this);
+        m_navPropMaps.push_back(&propMap); 
+        }
+
+    std::vector<NavigationPropertyMap*> const& GetNavigationPropertyMaps() const { return m_navPropMaps; }
+
+    BentleyStatus Postprocess(ECDbMapCR ecdbMap) const
+        {
+        for (NavigationPropertyMap* propMap : m_navPropMaps)
+            {
+            if (SUCCESS != propMap->Postprocess(ecdbMap))
+                {
+                LOG.errorv("Finishing creation of NavigationPropertyMap for NavigationProperty '%s.%s' failed.",
+                           propMap->GetProperty().GetClass().GetFullName(), propMap->GetProperty().GetName().c_str());
+                return ERROR;
+                }
+            }
+
+        return SUCCESS;
+        }
+    };
+
+
+struct NativeSqlBuilder;
+struct StorageDescription;
+//=======================================================================================
+//! Represents the SQLite view to which an ECClass is mapped by a ClassMap
+//! ECDb does not create a persistent database view, but just generates SQLite SELECT
+//! statements on demand.
+// @bsiclass                                                Krischan.Eberle      10/2013
+//+===============+===============+===============+===============+===============+======
+struct ECSqlPrepareContext;
+struct ClassDbView : NonCopyableClass
+    {
+private:
+    ClassMap const* m_classMap;
+
+public:
+    explicit ClassDbView (ClassMap const& classMap) : m_classMap (&classMap) 
+        {}
+    virtual ~ClassDbView () {}
+
+    BentleyStatus Generate (NativeSqlBuilder& viewSql, bool isPolymorphic, ECSqlPrepareContext const& preparedContext) const;
+    };
+
+//=======================================================================================
+//! A helper class to help generate view/trigger in standard way
+// @bsiclass                                               Affan.Khan          08/2015
+//+===============+===============+===============+===============+===============+======
+struct PropertyMapSet : NonCopyableClass
+    {
+    typedef std::unique_ptr<PropertyMapSet> Ptr;
+    struct EndPoint : NonCopyableClass
+        {
+        private:
+            ECDbSqlColumn const* m_column;
+            Utf8String m_accessString;
+            ECN::ECValue m_value;
+            ColumnKind m_columnKind;
+        public:
+            EndPoint (Utf8CP accessString, ColumnKind columnKin, ECN::ECValueCR value)
+                : m_accessString (accessString), m_column (nullptr), m_value (value), m_columnKind (columnKin)
+                {
+                }
+            EndPoint (Utf8CP accessString, ECDbSqlColumn const& column, ECN::ECValueCR value)
+                : m_accessString (accessString), m_column (&column), m_value (value), m_columnKind (column.GetKind ())
+                {
+                }
+            ECDbSqlColumn const* GetColumn () const { return m_column; }
+            Utf8StringCR GetAccessString () const { return m_accessString; }
+            ECN::ECValueCR GetValue () const { return m_value; }
+            ColumnKind GetColumnKind () const { return m_columnKind; }
+        };
+
+
+    typedef std::vector<EndPoint const*> EndPoints;
+    private:
+        std::vector<std::unique_ptr<EndPoint>> m_orderedEndPoints;
+        std::map<Utf8CP,EndPoint const*, CompareUtf8> m_endPointByAccessString;
+        IClassMap const& m_classMap;
+
+        PropertyMapSet (IClassMap const& classMap)
+            :m_classMap (classMap)
+            {
+            }
+    public:
+        IClassMap const& GetClassMap () const;
+        const EndPoints GetEndPoints () const;
+        const EndPoints FindEndPoints (ColumnKind filter) const;
+        const EndPoint* GetEndPointByAccessString (Utf8CP accessString) const
+            {
+            auto itor = m_endPointByAccessString.find (accessString);
+            if (itor == m_endPointByAccessString.end ())
+                return nullptr;
+
+            return itor->second;
+            }
+        static BentleyStatus AddSystemEndPoint (PropertyMapSet& propertySet, IClassMap const& classMap, ColumnKind, ECN::ECValueCR value, ECDbSqlColumn const* column = nullptr);
+        static PropertyMapSet::Ptr Create (IClassMap const& classMap);
+    };
+
+//=======================================================================================
+//! Maps an ECClass to a DbTable
+//! @remarks This is the base interface for querying information for a class mapping.
+//! Populating a class map is not part of this, as that is limited to initialization code 
+//! whereas the majority of code flows just needs to read out information from the class mapping.
+// @bsiclass                                               Krischan.Eberle    02/2014
+//+===============+===============+===============+===============+===============+======
+struct IClassMap : NonCopyableClass
+    {
+    typedef std::vector<ECDbSqlTable*>& TableListR;
+public:
+    //! Class map type. Used to avoid dynamic_cast when casting to sub classes of ClassMap.
+    enum class Type
+        {
+        Class,
+        SecondaryTable,
+        EmbeddedType,
+        RelationshipEndTable,
+        RelationshipLinkTable,
+        Unmapped
+        };
+
+    //! Class map view. Depending on the view, a class map exposes different property maps.
+    //! @remarks The view only differs for ECClasses which are domain classes and structs at the same time
+    //! Furthermore, the view EmbeddedType is only used internally for executing secondary ECSqlStatements.
+    enum class View
+        {
+        DomainClass, //!<Class of the mapping is viewed as domain class
+        EmbeddedType //!<Class of the mapping is viewed as struct type embedded into another class
+        };
+  
+private:
+    virtual IClassMap const& _GetView (View classView) const = 0;
+    virtual Type _GetClassMapType () const = 0;
+    virtual ECN::ECClassCR _GetClass () const = 0;
+    virtual ECN::ECClassId _GetParentMapClassId () const = 0;
+    virtual PropertyMapCollection const& _GetPropertyMaps () const = 0;
+    virtual TableListR _GetTables () const = 0;
+    virtual ECDbMapStrategy const& _GetMapStrategy () const = 0;
+    virtual ECDbMapCR _GetECDbMap () const = 0;
+    virtual ClassDbView const& _GetDbView () const = 0;
+
+protected:
+    bool m_isECInstanceIdAutogenerationDisabled;
+
+    IClassMap() : m_isECInstanceIdAutogenerationDisabled(false) {}
+
+public:
+    virtual ~IClassMap () {}
+
+    IClassMap const& GetView (View classView) const;
+
+    TableListR GetTables() const { return _GetTables(); }
+    ECDbSqlTable& GetPrimaryTable() const { BeAssert(!GetTables().empty()); return *GetTables().front(); }
+    ECDbSqlTable& GetJoinedTable() const { BeAssert(!GetTables().empty()); return *GetTables().back(); }
+    bool IsMappedTo(ECDbSqlTable const& table) const
+        {
+        TableListR tables = GetTables();
+        return std::find(tables.begin(), tables.end(), &table) != tables.end();
+        }
+    bool IsMappedToSingleTable() const { return GetTables().size() == 1; }
+    IClassMap const* FindClassMapOfParentOfJoinedTable() const;
+    BentleyStatus GetPathToParentOfJoinedTable(std::vector<IClassMap const*>& path) const;
+
+    PropertyMapCP GetPropertyMap (Utf8CP propertyName) const;
+
+    //! Returns a collection of this class map's property maps.
+    //! @return Collection of property maps of this class map
+    PropertyMapCollection const& GetPropertyMaps () const;
+
+    //! Returns the class maps of the classes derived from this class map's class.
+    //! @eturn Derived classes class maps
+    std::vector<IClassMap const*> GetDerivedClassMaps () const;
+
+    //! Checks whether this class map contains a property map of type PropertyMapToTable.
+    //! @return true, if the class map contains a PropertyMapToTable map. false otherwise.
+    bool ContainsPropertyMapToTable () const;
+
+    ECN::ECClassCR GetClass () const;
+    ECN::ECClassId GetParentMapClassId () const;
+
+    ECDbMapStrategy const& GetMapStrategy () const;
+    ECDbMapCR GetECDbMap () const;
+    ClassDbView const& GetDbView () const;
+    Type GetClassMapType () const;
+    bool IsECInstanceIdAutogenerationDisabled() const { return m_isECInstanceIdAutogenerationDisabled; }
+
+    StorageDescription const& GetStorageDescription() const;
+    bool IsRelationshipClassMap() const;
+    bool HasJoinedTable() const;
+    bool IsParentOfJoinedTable() const;
+    bool MapsToStructArrayTable () const;
+    static bool MapsToStructArrayTable(ECN::ECClassCR);
+    Utf8String ToString () const;
+    const Utf8String GetPersistedViewName() const;
+    bool HasPersistedView() const;
+
+    static BentleyStatus DetermineTableName(Utf8StringR tableName, ECN::ECClassCR, Utf8CP tablePrefix = nullptr);
+    static BentleyStatus DetermineTablePrefix(Utf8StringR tablePrefix, ECN::ECClassCR);
+    static bool IsAnyClass (ECN::ECClassCR);
+    virtual bool SupportECSql(ECSqlType ecsqlType, Utf8StringP reason = nullptr) const { BeAssert(false); return false;}
+    };
+
+//======================================================================================
+// @bsiclass                                                     Affan.Khan      01/2015
+//===============+===============+===============+===============+===============+======
+struct ColumnFactory : NonCopyableClass
+    {
+    struct Specification
+        {
+        enum class Strategy
+            {
+            Create,
+            CreateOrReuse,
+            CreateOrReuseSharedColumn, //! If no column avaliable will use NameBasedOnLetterFollowedByIntegerSequence to generate new name
+            };
+        enum class GenerateColumnNameOptions
+            {
+            NameBasedOnClassAndPropertyName,
+            NameBasedOnPropertyNameAndPropertyId,
+            NameBasedOnClassIdAndCaseSaveAccessString,
+            NameBasedOnLetterFollowedByIntegerSequence, //! always default when CreateOrReuseSharedColumn is used
+            NeverGenerate
+            };
+
+        private:
+            PropertyMapR m_propertyMap;
+            ECDbSqlColumn::Type m_columnType;
+            ECDbSqlColumn::Constraint::Collation m_collation;
+            GenerateColumnNameOptions m_generateColumnNameOptions;
+            PersistenceType m_persistenceType;
+            Utf8String m_accessString;
+            Utf8String m_requestedColumnName;
+            Strategy m_strategy;
+            ColumnKind m_columnKind;
+            bool m_isNotNull;
+            bool m_isUnique;
+
+        public:
+            Specification (
+                PropertyMapR propertyMap,
+                Strategy stratgy = Strategy::CreateOrReuseSharedColumn,
+                GenerateColumnNameOptions generateColumnNameOptions = GenerateColumnNameOptions::NameBasedOnLetterFollowedByIntegerSequence,
+                Utf8CP columnName = nullptr,
+                ECDbSqlColumn::Type columnType = ECDbSqlColumn::Type::Any,
+                ColumnKind columnUserData = ColumnKind::DataColumn,
+                PersistenceType persistenceType = PersistenceType::Persisted,
+                Utf8CP accessStringPrefix = nullptr,
+                bool isNotNull = false,
+                bool isUnique = false,
+                ECDbSqlColumn::Constraint::Collation collation = ECDbSqlColumn::Constraint::Collation::Default);
+
+            PropertyMapCR GetPropertyMap () const { return m_propertyMap; }
+            Utf8StringCR GetColumnName () const { return m_requestedColumnName; }
+            Utf8StringCR GetAccessString () const { return m_accessString; }
+            ECDbSqlColumn::Type GetColumnType () const { return m_columnType; }
+            bool IsNotNull () const { return m_isNotNull; }
+            bool IsUnique () const { return m_isUnique; }
+            GenerateColumnNameOptions GetGenerateColumnNameOptions () const { return m_generateColumnNameOptions; }
+            Strategy GetStrategy () const { return m_strategy; }
+            ColumnKind GetColumnKind () const { return m_columnKind; }
+            PersistenceType GetColumnPersistenceType () const { return m_persistenceType; }
+            ECDbSqlColumn::Constraint::Collation GetCollation () const { return m_collation; }
+        };
+
+    private:
+        ClassMapCR m_classMap;
+        std::set<Utf8String, CompareIUtf8> columnsInUseSet;
+
+        BentleyStatus ResolveColumnName (Utf8StringR resolvedColumName, Specification const&, ECDbSqlTable& targetTable, ECN::ECClassId propertyLocalToClassId, int retryCount) const;
+        ECDbSqlColumn* ApplyCreateStrategy (Specification const&, ECDbSqlTable& targetTable, ECN::ECClassId propertyLocalToClassId);
+        ECDbSqlColumn* ApplyCreateOrReuseStrategy (Specification const&, ECDbSqlTable& targetTable, ECN::ECClassId propertyLocalToClassId);
+        ECDbSqlColumn* ApplyCreateOrReuseSharedColumnStrategy (Specification const&, ECDbSqlTable& targetTable, ECN::ECClassId propertyLocalToClassId);
+        ECN::ECClassId GetPersistenceClassId (Specification const&) const;
+        bool TryFindReusableSharedDataColumn (ECDbSqlColumn const*& reusableColumn, ECDbSqlTable const& table, ECDbSqlColumn::Constraint::Collation collation = ECDbSqlColumn::Constraint::Collation::Default) const;
+        bool IsColumnInUse (Utf8CP columnFullName) const;
+        bool IsColumnInUse (Utf8CP tableName, Utf8CP columnName) const;
+        bool IsColumnInUse (ECDbSqlColumn const&) const;
+        const Utf8String Encode (Utf8StringCR acessString) const;
+
+    public:
+        ColumnFactory (ClassMapCR);
+        ~ColumnFactory (){}
+        ECDbSqlTable & GetTable();
+        void RegisterColumnInUse (ECDbSqlColumn const&);
+        void Reset ();
+        void Update ();
+        ECDbSqlColumn* Configure (Specification const&, ECDbSqlTable&);
+        ECDbSqlColumn* Configure (Specification const& specs);
+    };
+//=======================================================================================
+//!Maps an ECClass to a DbTable
+// @bsiclass                                                     Casey.Mullen      11/2011
+//+===============+===============+===============+===============+===============+======
+struct ClassMap : public IClassMap, RefCountedBase
+    {
+    private:
+        ECDbMapCR                   m_ecDbMap;
+        PropertyMapCollection       m_propertyMaps;
+        mutable std::vector<ECDbSqlTable*> m_tables;
+        ECDbMapStrategy             m_mapStrategy;
+        bool                        m_isDirty;
+        ECDbClassMapId              m_id;
+
+    protected:
+        ECN::ECClassCR              m_ecClass;
+        ECN::ECClassId              m_parentMapClassId;
+        std::unique_ptr<ClassDbView> m_dbView;
+        ColumnFactory               m_columnFactory;
+
+    private:
+        BentleyStatus ProcessStandardKeySpecifications(SchemaImportContext&, ClassMapInfo const&);
+        BentleyStatus InitializeDisableECInstanceIdAutogeneration();
+
+        //! Used to find an ECProperty from a propertyAccessString
+        //! @param propertyAccessString (as used here) does not support access "inside" arrays, e.g. you can access a struct member inside an array of structs
+        ECN::ECPropertyCP GetECProperty(ECN::ECClassCR ecClass, Utf8CP propertyAccessString);
+
+        virtual MapStatus _OnInitialized();
+        virtual Type _GetClassMapType() const override;
+
+    protected:
+        ClassMap(ECN::ECClassCR ecClass, ECDbMapCR ecDbMap, ECDbMapStrategy mapStrategy, bool setIsDirty);
+
+        virtual MapStatus _MapPart1(SchemaImportContext&, ClassMapInfo const& classMapInfo, IClassMap const* parentClassMap);
+        virtual MapStatus _MapPart2(SchemaImportContext&, ClassMapInfo const& classMapInfo, IClassMap const* parentClassMap);
+        virtual BentleyStatus _Load(std::set<ClassMap const*>& loadGraph, ClassMapLoadContext&, ECDbClassMapInfo const& mapInfo, IClassMap const* parentClassMap);
+        virtual BentleyStatus _Save(std::set<ClassMap const*>& savedGraph); 
+        
+
+        MapStatus AddPropertyMaps(ClassMapLoadContext&, IClassMap const* parentClassMap, ECDbClassMapInfo const* loadInfo, ClassMapInfo const* classMapInfo);
+        void SetTable(ECDbSqlTable& newTable, bool append = false)
+            {
+            if (!append)
+                m_tables.clear();
+
+            m_tables.push_back(&newTable);
+            }
+        virtual PropertyMapCollection const& _GetPropertyMaps() const;
+        virtual TableListR _GetTables() const override { return m_tables; }
+        virtual ECN::ECClassCR _GetClass() const override { return m_ecClass; }
+        virtual ECDbMapStrategy const& _GetMapStrategy() const override { return m_mapStrategy; }
+        virtual ECDbMapCR _GetECDbMap() const override { return m_ecDbMap; }
+        virtual ECN::ECClassId _GetParentMapClassId() const override { return m_parentMapClassId; }
+        virtual IClassMap const& _GetView(View classView) const override { return *this; };
+        virtual ClassDbView const& _GetDbView() const override { return *m_dbView; }
+        PropertyMapCollection& GetPropertyMapsR();
+
+        ECDbSchemaManagerCR Schemas() const;
+    public:
+        static ClassMapPtr Create(ECN::ECClassCR ecClass, ECDbMapCR ecdbMap, ECDbMapStrategy mapStrategy, bool setIsDirty) { return new ClassMap(ecClass, ecdbMap, mapStrategy, setIsDirty); }
+        
+        //! Called when loading an existing class map from the ECDb file 
+        BentleyStatus Load(std::set<ClassMap const*>& loadGraph, ClassMapLoadContext& ctx, ECDbClassMapInfo const& mapInfo, IClassMap const* parentClassMap) { return _Load(loadGraph, ctx, mapInfo, parentClassMap); }
+
+        //! Called during schema import when creating the class map from the imported ECClass 
+        MapStatus Map(SchemaImportContext&, ClassMapInfo const& classMapInfo);
+
+        ECDbSqlColumn* FindOrCreateColumnForProperty(ClassMapCR, ClassMapInfo const*, PropertyMapR,
+                                                     Utf8CP requestedColumnName, ECN::PrimitiveType, bool nullable, bool unique, ECDbSqlColumn::Constraint::Collation, Utf8CP accessStringPrefix);
+
+        PropertyMapCP GetECInstanceIdPropertyMap() const;
+        bool TryGetECInstanceIdPropertyMap(PropertyMapPtr& ecIstanceIdPropertyMap) const;
+
+        BentleyStatus CreateUserProvidedIndices(SchemaImportContext&, ClassMapInfo const&) const;
+
+        bool IsDirty() const { return m_isDirty; }
+        ECDbClassMapId GetId() const { return m_id; }
+        void SetId(ECDbClassMapId id) { m_id = id; }
+        BentleyStatus Save(std::set<ClassMap const*>& savedGraph) { return _Save(savedGraph); }
+
+        ColumnFactory const& GetColumnFactory() const { return m_columnFactory; }
+        ColumnFactory& GetColumnFactoryR() { return m_columnFactory; }
+
+    };
+
 END_BENTLEY_SQLITE_EC_NAMESPACE