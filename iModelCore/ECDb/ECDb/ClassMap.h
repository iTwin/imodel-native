--- conflicted
+++ resolved
@@ -1,371 +1,267 @@
-/*--------------------------------------------------------------------------------------+
-|
-|     $Source: ECDb/ClassMap.h $
-|
-|  $Copyright: (c) 2016 Bentley Systems, Incorporated. All rights reserved. $
-|
-+--------------------------------------------------------------------------------------*/
-#pragma once
-//__BENTLEY_INTERNAL_ONLY__
-
-#include "PropertyMap.h"
-#include "ClassMapInfo.h"
-#include <Bentley/NonCopyableClass.h>
-
-BEGIN_BENTLEY_SQLITE_EC_NAMESPACE
-
-//=======================================================================================
-// @bsiclass                                                Krischan.Eberle      01/2016
-//+===============+===============+===============+===============+===============+======
-struct ClassMapLoadContext : NonCopyableClass
-    {
-private:
-    std::set<ECN::ECClassCP> m_constraintClasses;
-    std::vector<NavigationPropertyMap*> m_navPropMaps;
-    
-public:
-    ClassMapLoadContext() {}
-
-    void AddConstraintClass(ECN::ECClassCR ecClass) 
-        { 
-        //LOG.debugv("ClassMapLoadContext> Added ECRelationshipConstraint ECClass '%s' to context %p.", ecClass.GetFullName(), this);
-        m_constraintClasses.insert(&ecClass);
-        }
-    void AddNavigationPropertyMap(NavigationPropertyMap& propMap) 
-        { 
-        //LOG.debugv("ClassMapLoadContext> Added NavPropMap '%s.%s' to context %p.",propMap.GetProperty().GetClass().GetFullName(), propMap.GetProperty().GetName().c_str(), this);
-        m_navPropMaps.push_back(&propMap); 
-        }
-
-    BentleyStatus Postprocess(ECDbMapCR) const;
-    };
-
-
-struct NativeSqlBuilder;
-struct StorageDescription;
-
-//=======================================================================================
-//! A helper class to help generate view/trigger in standard way
-// @bsiclass                                               Affan.Khan          08/2015
-//+===============+===============+===============+===============+===============+======
-struct PropertyMapSet : NonCopyableClass
-    {
-    typedef std::unique_ptr<PropertyMapSet> Ptr;
-    struct EndPoint : NonCopyableClass
-        {
-        private:
-            ECDbSqlColumn const* m_column;
-            Utf8String m_accessString;
-            ECN::ECValue m_value;
-            ColumnKind m_columnKind;
-        public:
-            EndPoint(Utf8CP accessString, ColumnKind columnKin, ECN::ECValueCR value)
-                : m_accessString(accessString), m_column(nullptr), m_value(value), m_columnKind(columnKin)
-                {}
-            EndPoint(Utf8CP accessString, ECDbSqlColumn const& column, ECN::ECValueCR value)
-                : m_accessString(accessString), m_column(&column), m_value(value), m_columnKind(column.GetKind())
-                {}
-            ECDbSqlColumn const* GetColumn() const { return m_column; }
-            Utf8StringCR GetAccessString() const { return m_accessString; }
-            ECN::ECValueCR GetValue() const { return m_value; }
-            ColumnKind GetColumnKind() const { return m_columnKind; }
-        };
-
-
-    typedef std::vector<EndPoint const*> EndPoints;
-    private:
-        std::vector<std::unique_ptr<EndPoint>> m_orderedEndPoints;
-        std::map<Utf8CP, EndPoint const*, CompareUtf8> m_endPointByAccessString;
-        ClassMap const& m_classMap;
-
-        PropertyMapSet(ClassMap const& classMap) :m_classMap(classMap) {}
-
-    public:
-<<<<<<< HEAD
-        ClassMap const& GetClassMap() const;
-        const EndPoints GetEndPoints() const;
-        const EndPoints FindEndPoints(ColumnKind filter) const;
-        const EndPoint* GetEndPointByAccessString(Utf8CP accessString) const
-=======
-        const EndPoints GetEndPoints () const;
-        const EndPoint* GetEndPointByAccessString (Utf8CP accessString) const
->>>>>>> 74b1bc83
-            {
-            auto itor = m_endPointByAccessString.find(accessString);
-            if (itor == m_endPointByAccessString.end())
-                return nullptr;
-
-            return itor->second;
-            }
-<<<<<<< HEAD
-=======
-        static BentleyStatus AddSystemEndPoint (PropertyMapSet& propertySet, IClassMap const& classMap, ColumnKind, ECN::ECValueCR value, ECDbSqlColumn const* column = nullptr);
-        static PropertyMapSet::Ptr Create (IClassMap const& classMap);
-    };
-
-//=======================================================================================
-//! Maps an ECClass to a DbTable
-//! @remarks This is the base interface for querying information for a class mapping.
-//! Populating a class map is not part of this, as that is limited to initialization code 
-//! whereas the majority of code flows just needs to read out information from the class mapping.
-// @bsiclass                                               Krischan.Eberle    02/2014
-//+===============+===============+===============+===============+===============+======
-struct IClassMap : NonCopyableClass
-    {
-    typedef std::vector<ECDbSqlTable*>& TableListR;
-    public:
-        //! Class map type. Used to avoid dynamic_cast when casting to sub classes of ClassMap.
-        enum class Type
-            {
-            Class,
-            SecondaryTable,
-            EmbeddedType,
-            RelationshipEndTable,
-            RelationshipLinkTable,
-            Unmapped
-            };
-
-        //! Class map view. Depending on the view, a class map exposes different property maps.
-        //! @remarks The view only differs for ECClasses which are domain classes and structs at the same time
-        //! Furthermore, the view EmbeddedType is only used internally for executing secondary ECSqlStatements.
-        enum class View
-            {
-            DomainClass, //!<Class of the mapping is viewed as domain class
-            EmbeddedType //!<Class of the mapping is viewed as struct type embedded into another class
-            };
-
-    private:
-        virtual IClassMap const& _GetView(View classView) const = 0;
-        virtual Type _GetClassMapType() const = 0;
-        virtual ECN::ECClassCR _GetClass() const = 0;
-        virtual ECN::ECClassId _GetParentMapClassId() const = 0;
-        virtual PropertyMapCollection const& _GetPropertyMaps() const = 0;
-        virtual TableListR _GetTables() const = 0;
-        virtual ECDbMapStrategy const& _GetMapStrategy() const = 0;
-        virtual ECDbMapCR _GetECDbMap() const = 0;
-        virtual ClassDbView const& _GetDbView() const = 0;
-
-    protected:
-        bool m_isECInstanceIdAutogenerationDisabled;
-
-        IClassMap() : m_isECInstanceIdAutogenerationDisabled(false) {}
-
-    public:
-        virtual ~IClassMap() {}
-
-        IClassMap const& GetView(View classView) const;
-
-        TableListR GetTables() const { return _GetTables(); }
-        ECDbSqlTable& GetPrimaryTable() const { BeAssert(!GetTables().empty()); return *GetTables().front(); }
-        ECDbSqlTable& GetJoinedTable() const { BeAssert(!GetTables().empty()); return *GetTables().back(); }
-        bool IsMappedTo(ECDbSqlTable const& table) const { TableListR tables = GetTables(); return std::find(tables.begin(), tables.end(), &table) != tables.end(); }
-        bool IsMappedToSingleTable() const { return GetTables().size() == 1; }
-
-        IClassMap const* FindSharedTableRootClassMap() const;
-        IClassMap const* FindClassMapOfParentOfJoinedTable() const;
-        BentleyStatus GetPathToParentOfJoinedTable(std::vector<IClassMap const*>& path) const;
-        IClassMap const* GetParentOfJoinedTable() const;
-        PropertyMapCP GetPropertyMap(Utf8CP propertyName) const;
-
-        //! Returns a collection of this class map's property maps.
-        //! @return Collection of property maps of this class map
-        PropertyMapCollection const& GetPropertyMaps() const;
-
-        //! Returns the class maps of the classes derived from this class map's class.
-        //! @return Derived classes class maps
-        std::vector<IClassMap const*> GetDerivedClassMaps() const;
-
-        ECN::ECClassCR GetClass() const;
-        ECN::ECClassId GetParentMapClassId() const;
-
-        ECDbMapStrategy const& GetMapStrategy() const;
-        ECDbMapCR GetECDbMap() const;
-        ClassDbView const& GetDbView() const;
-        Type GetClassMapType() const;
-        bool IsECInstanceIdAutogenerationDisabled() const { return m_isECInstanceIdAutogenerationDisabled; }
-
-        StorageDescription const& GetStorageDescription() const;
-        bool IsRelationshipClassMap() const;
-        bool HasJoinedTable() const;
-        bool IsParentOfJoinedTable() const;
-        bool MapsToStructArrayTable() const;
-        static bool MapsToStructArrayTable(ECN::ECClassCR);
-        //Utf8String ToString() const;
-        Utf8String GetPersistedViewName() const;
-        bool HasPersistedView() const;
->>>>>>> 74b1bc83
-
-        static BentleyStatus AddSystemEndPoint(PropertyMapSet& propertySet, ClassMap const&, ColumnKind, ECN::ECValueCR, ECDbSqlColumn const* column = nullptr);
-        static PropertyMapSet::Ptr Create(ClassMap const&);
-    };
-
-//======================================================================================
-// @bsiclass                                                     Affan.Khan      01/2015
-//===============+===============+===============+===============+===============+======
-struct ColumnFactory : NonCopyableClass
-    {
-    private:
-        ClassMapCR m_classMap;
-        bool m_usesSharedColumnStrategy;
-        mutable std::set<Utf8String, CompareIUtf8> m_columnsInUse;
-
-        BentleyStatus ResolveColumnName(Utf8StringR resolvedColumName, Utf8CP requestedColumnName, ECN::ECClassId, int retryCount) const;
-
-        ECDbSqlColumn* ApplyDefaultStrategy(Utf8CP requestedColumnName, PropertyMapCR, ECDbSqlColumn::Type, bool addNotNullConstraint, bool addUniqueConstraint, ECDbSqlColumn::Constraint::Collation) const;
-        ECDbSqlColumn* ApplySharedColumnStrategy() const;
-
-        ECN::ECClassId GetPersistenceClassId(PropertyMapCR) const;
-        bool TryFindReusableSharedDataColumn(ECDbSqlColumn const*& reusableColumn) const;
-        bool IsColumnInUse(ECDbSqlColumn const&) const;
-        void CacheUsedColumn(ECDbSqlColumn const&) const;
-
-        ECDbSqlTable& GetTable() const;
-
-    public:
-        explicit ColumnFactory(ClassMapCR classMap);
-        ~ColumnFactory() {}
-
-        ECDbSqlColumn* CreateColumn(PropertyMapCR, Utf8CP requestedColumnName, ECDbSqlColumn::Type, bool addNotNullConstraint, bool addUniqueConstraint, ECDbSqlColumn::Constraint::Collation) const;
-        void Update();
-
-        bool UsesSharedColumnStrategy() const { return m_usesSharedColumnStrategy; }
-    };
-
-struct ECSqlPrepareContext;
-
-//=======================================================================================
-// @bsiclass                                                     Casey.Mullen      11/2011
-//+===============+===============+===============+===============+===============+======
-struct ClassMap : RefCountedBase
-    {
-    public:
-        typedef std::vector<ECDbSqlTable*>& TableListR;
-
-        enum class Type
-            {
-            Class,
-            RelationshipEndTable,
-            RelationshipLinkTable,
-            Unmapped
-            };
-
-    private:
-        ECDbMapCR m_ecDbMap;
-        ECDbClassMapId m_id;
-        Type m_type;
-        ECDbMapStrategy m_mapStrategy;
-        PropertyMapCollection m_propertyMaps;
-        mutable std::vector<ECDbSqlTable*> m_tables;
-        bool m_isDirty;
-        bool m_isECInstanceIdAutogenerationDisabled;
-        ECN::ECClassCR m_ecClass;
-        ColumnFactory m_columnFactory;
-
-    protected:
-        ECN::ECClassId m_parentMapClassId;
-
-    private:
-        BentleyStatus InitializeDisableECInstanceIdAutogeneration();
-        BentleyStatus CreateCurrentTimeStampTrigger(ECN::ECPropertyCR);
-
-        virtual MapStatus _OnInitialized() { return MapStatus::Success; }
-
-    protected:
-        ClassMap(Type, ECN::ECClassCR, ECDbMapCR, ECDbMapStrategy, bool setIsDirty);
-
-        virtual MapStatus _MapPart1(SchemaImportContext&, ClassMapInfo const&, ClassMap const* parentClassMap);
-        virtual MapStatus _MapPart2(SchemaImportContext&, ClassMapInfo const&, ClassMap const* parentClassMap);
-        virtual BentleyStatus _Load(std::set<ClassMap const*>& loadGraph, ClassMapLoadContext&, ECDbClassMapInfo const&, ClassMap const* parentClassMap);
-        virtual BentleyStatus _Save(std::set<ClassMap const*>& savedGraph);
-
-
-        MapStatus AddPropertyMaps(ClassMapLoadContext&, ClassMap const* parentClassMap, ECDbClassMapInfo const* loadInfo, ClassMapInfo const* classMapInfo);
-        void SetTable(ECDbSqlTable& newTable, bool append = false);
-        PropertyMapCollection& GetPropertyMapsR() { return m_propertyMaps; }
-        ECDbSchemaManagerCR Schemas() const;
-
-    public:
-        static ClassMapPtr Create(ECN::ECClassCR ecClass, ECDbMapCR ecdbMap, ECDbMapStrategy mapStrategy, bool setIsDirty) { return new ClassMap(Type::Class, ecClass, ecdbMap, mapStrategy, setIsDirty); }
-
-        //! Called when loading an existing class map from the ECDb file 
-        BentleyStatus Load(std::set<ClassMap const*>& loadGraph, ClassMapLoadContext& ctx, ECDbClassMapInfo const& mapInfo, ClassMap const* parentClassMap) { return _Load(loadGraph, ctx, mapInfo, parentClassMap); }
-
-        //! Called during schema import when creating the class map from the imported ECClass 
-        MapStatus Map(SchemaImportContext&, ClassMapInfo const& classMapInfo);
-
-        PropertyMapCollection const& GetPropertyMaps() const { return m_propertyMaps; }
-        PropertyMapCP GetPropertyMap(Utf8CP propertyName) const;
-        PropertyMapCP GetECInstanceIdPropertyMap() const;
-        bool TryGetECInstanceIdPropertyMap(PropertyMapPtr& ecIstanceIdPropertyMap) const;
-
-        BentleyStatus CreateUserProvidedIndexes(SchemaImportContext&, bvector<ClassIndexInfoPtr> const&) const;
-
-        Type GetType() const { return m_type; }
-        bool IsDirty() const { return m_isDirty; }
-        ECDbClassMapId GetId() const { return m_id; }
-        void SetId(ECDbClassMapId id) { m_id = id; }
-        BentleyStatus Save(std::set<ClassMap const*>& savedGraph) { return _Save(savedGraph); }
-
-        ColumnFactory const& GetColumnFactory() const { return m_columnFactory; }
-        ColumnFactory& GetColumnFactoryR() { return m_columnFactory; }
-
-        TableListR GetTables() const { return m_tables; }
-        ECDbSqlTable& GetPrimaryTable() const { BeAssert(!GetTables().empty()); return *GetTables().front(); }
-        ECDbSqlTable& GetJoinedTable() const { BeAssert(!GetTables().empty()); return *GetTables().back(); }
-        bool IsMappedTo(ECDbSqlTable const& table) const { TableListR tables = GetTables(); return std::find(tables.begin(), tables.end(), &table) != tables.end(); }
-        bool IsMappedToSingleTable() const { return GetTables().size() == 1; }
-
-        ClassMap const* FindSharedTableRootClassMap() const;
-        ClassMap const* FindClassMapOfParentOfJoinedTable() const;
-        BentleyStatus GetPathToParentOfJoinedTable(std::vector<ClassMap const*>& path) const;
-        ClassMap const* GetParentOfJoinedTable() const;
-
-        //! Returns the class maps of the classes derived from this class map's class.
-        //! @return Derived classes class maps
-        std::vector<ClassMap const*> GetDerivedClassMaps() const;
-
-        ECN::ECClassCR GetClass() const { return m_ecClass; }
-        ECN::ECClassId GetParentMapClassId() const { return m_parentMapClassId; }
-
-        ECDbMapStrategy const& GetMapStrategy() const { return m_mapStrategy; }
-        ECDbMapCR GetECDbMap() const { return m_ecDbMap; }
-        bool IsECInstanceIdAutogenerationDisabled() const { return m_isECInstanceIdAutogenerationDisabled; }
-
-        StorageDescription const& GetStorageDescription() const;
-        bool IsRelationshipClassMap() const;
-        bool HasJoinedTable() const;
-        bool IsParentOfJoinedTable() const;
-
-        Utf8String GetPersistedViewName() const;
-        bool HasPersistedView() const;
-
-        BentleyStatus GenerateSelectView(NativeSqlBuilder& viewSql, bool isPolymorphic, ECSqlPrepareContext const& prepareContext) const;
-
-        Utf8String ToString() const;
-
-        static BentleyStatus DetermineTableName(Utf8StringR tableName, ECN::ECClassCR, Utf8CP tablePrefix = nullptr);
-        static BentleyStatus DetermineTablePrefix(Utf8StringR tablePrefix, ECN::ECClassCR);
-        static bool IsAnyClass(ECN::ECClassCR);
-    };
-
-
-//=======================================================================================
-//! A class map indicating that the respective ECClass was @b not mapped to a DbTable
-// @bsiclass                                                Krischan.Eberle      02/2014
-//+===============+===============+===============+===============+===============+======
-struct UnmappedClassMap : public ClassMap
-    {
-private:
-    UnmappedClassMap(ECN::ECClassCR ecClass, ECDbMapCR ecdbMap, ECDbMapStrategy mapStrategy, bool setIsDirty) : ClassMap(Type::Unmapped, ecClass, ecdbMap, mapStrategy, setIsDirty) {}
-
-    virtual MapStatus _MapPart1(SchemaImportContext&, ClassMapInfo const& classMapInfo, ClassMap const* parentClassMap) override;
-    virtual MapStatus _MapPart2(SchemaImportContext&, ClassMapInfo const& classMapInfo, ClassMap const* parentClassMap) override { return MapStatus::Success; }
-    virtual BentleyStatus _Load(std::set<ClassMap const*>& loadGraph, ClassMapLoadContext& ctx, ECDbClassMapInfo const& mapInfo, ClassMap const* parentClassMap) override;
-
-public:
-    ~UnmappedClassMap() {}
-
-    static ClassMapPtr Create(ECN::ECClassCR ecClass, ECDbMapCR ecdbMap, ECDbMapStrategy mapStrategy, bool setIsDirty) { return new UnmappedClassMap(ecClass, ecdbMap, mapStrategy, setIsDirty); }
-    };
-
+/*--------------------------------------------------------------------------------------+
+|
+|     $Source: ECDb/ClassMap.h $
+|
+|  $Copyright: (c) 2016 Bentley Systems, Incorporated. All rights reserved. $
+|
++--------------------------------------------------------------------------------------*/
+#pragma once
+//__BENTLEY_INTERNAL_ONLY__
+
+#include "PropertyMap.h"
+#include "ClassMapInfo.h"
+#include <Bentley/NonCopyableClass.h>
+
+BEGIN_BENTLEY_SQLITE_EC_NAMESPACE
+
+//=======================================================================================
+// @bsiclass                                                Krischan.Eberle      01/2016
+//+===============+===============+===============+===============+===============+======
+struct ClassMapLoadContext : NonCopyableClass
+    {
+private:
+    std::set<ECN::ECClassCP> m_constraintClasses;
+    std::vector<NavigationPropertyMap*> m_navPropMaps;
+    
+public:
+    ClassMapLoadContext() {}
+
+    void AddConstraintClass(ECN::ECClassCR ecClass) 
+        { 
+        //LOG.debugv("ClassMapLoadContext> Added ECRelationshipConstraint ECClass '%s' to context %p.", ecClass.GetFullName(), this);
+        m_constraintClasses.insert(&ecClass);
+        }
+    void AddNavigationPropertyMap(NavigationPropertyMap& propMap) 
+        { 
+        //LOG.debugv("ClassMapLoadContext> Added NavPropMap '%s.%s' to context %p.",propMap.GetProperty().GetClass().GetFullName(), propMap.GetProperty().GetName().c_str(), this);
+        m_navPropMaps.push_back(&propMap); 
+        }
+
+    BentleyStatus Postprocess(ECDbMapCR) const;
+    };
+
+
+struct NativeSqlBuilder;
+struct StorageDescription;
+
+//=======================================================================================
+//! A helper class to help generate view/trigger in standard way
+// @bsiclass                                               Affan.Khan          08/2015
+//+===============+===============+===============+===============+===============+======
+struct PropertyMapSet : NonCopyableClass
+    {
+    typedef std::unique_ptr<PropertyMapSet> Ptr;
+    struct EndPoint : NonCopyableClass
+        {
+        private:
+            ECDbSqlColumn const* m_column;
+            Utf8String m_accessString;
+            ECN::ECValue m_value;
+            ColumnKind m_columnKind;
+        public:
+            EndPoint(Utf8CP accessString, ColumnKind columnKin, ECN::ECValueCR value)
+                : m_accessString(accessString), m_column(nullptr), m_value(value), m_columnKind(columnKin)
+                {}
+            EndPoint(Utf8CP accessString, ECDbSqlColumn const& column, ECN::ECValueCR value)
+                : m_accessString(accessString), m_column(&column), m_value(value), m_columnKind(column.GetKind())
+                {}
+            ECDbSqlColumn const* GetColumn() const { return m_column; }
+            Utf8StringCR GetAccessString() const { return m_accessString; }
+            ECN::ECValueCR GetValue() const { return m_value; }
+            ColumnKind GetColumnKind() const { return m_columnKind; }
+        };
+
+
+    typedef std::vector<EndPoint const*> EndPoints;
+    private:
+        std::vector<std::unique_ptr<EndPoint>> m_orderedEndPoints;
+        std::map<Utf8CP, EndPoint const*, CompareUtf8> m_endPointByAccessString;
+        ClassMap const& m_classMap;
+
+        PropertyMapSet(ClassMap const& classMap) :m_classMap(classMap) {}
+
+    public:
+        const EndPoints GetEndPoints() const;
+        const EndPoint* GetEndPointByAccessString(Utf8CP accessString) const
+            {
+            auto itor = m_endPointByAccessString.find(accessString);
+            if (itor == m_endPointByAccessString.end())
+                return nullptr;
+
+            return itor->second;
+            }
+
+        static BentleyStatus AddSystemEndPoint(PropertyMapSet& propertySet, ClassMap const&, ColumnKind, ECN::ECValueCR, ECDbSqlColumn const* column = nullptr);
+        static PropertyMapSet::Ptr Create(ClassMap const&);
+    };
+
+//======================================================================================
+// @bsiclass                                                     Affan.Khan      01/2015
+//===============+===============+===============+===============+===============+======
+struct ColumnFactory : NonCopyableClass
+    {
+    private:
+        ClassMapCR m_classMap;
+        bool m_usesSharedColumnStrategy;
+        mutable std::set<Utf8String, CompareIUtf8> m_columnsInUse;
+
+        BentleyStatus ResolveColumnName(Utf8StringR resolvedColumName, Utf8CP requestedColumnName, ECN::ECClassId, int retryCount) const;
+
+        ECDbSqlColumn* ApplyDefaultStrategy(Utf8CP requestedColumnName, PropertyMapCR, ECDbSqlColumn::Type, bool addNotNullConstraint, bool addUniqueConstraint, ECDbSqlColumn::Constraint::Collation) const;
+        ECDbSqlColumn* ApplySharedColumnStrategy() const;
+
+        ECN::ECClassId GetPersistenceClassId(PropertyMapCR) const;
+        bool TryFindReusableSharedDataColumn(ECDbSqlColumn const*& reusableColumn) const;
+        bool IsColumnInUse(ECDbSqlColumn const&) const;
+        void CacheUsedColumn(ECDbSqlColumn const&) const;
+
+        ECDbSqlTable& GetTable() const;
+
+    public:
+        explicit ColumnFactory(ClassMapCR classMap);
+        ~ColumnFactory() {}
+
+        ECDbSqlColumn* CreateColumn(PropertyMapCR, Utf8CP requestedColumnName, ECDbSqlColumn::Type, bool addNotNullConstraint, bool addUniqueConstraint, ECDbSqlColumn::Constraint::Collation) const;
+        void Update();
+
+        bool UsesSharedColumnStrategy() const { return m_usesSharedColumnStrategy; }
+    };
+
+struct ECSqlPrepareContext;
+
+//=======================================================================================
+// @bsiclass                                                     Casey.Mullen      11/2011
+//+===============+===============+===============+===============+===============+======
+struct ClassMap : RefCountedBase
+    {
+    public:
+        typedef std::vector<ECDbSqlTable*>& TableListR;
+
+        enum class Type
+            {
+            Class,
+            RelationshipEndTable,
+            RelationshipLinkTable,
+            Unmapped
+            };
+
+    private:
+        ECDbMapCR m_ecDbMap;
+        ECDbClassMapId m_id;
+        Type m_type;
+        ECDbMapStrategy m_mapStrategy;
+        PropertyMapCollection m_propertyMaps;
+        mutable std::vector<ECDbSqlTable*> m_tables;
+        bool m_isDirty;
+        bool m_isECInstanceIdAutogenerationDisabled;
+        ECN::ECClassCR m_ecClass;
+        ColumnFactory m_columnFactory;
+
+    protected:
+        ECN::ECClassId m_parentMapClassId;
+
+    private:
+        BentleyStatus InitializeDisableECInstanceIdAutogeneration();
+        BentleyStatus CreateCurrentTimeStampTrigger(ECN::ECPropertyCR);
+
+        virtual MapStatus _OnInitialized() { return MapStatus::Success; }
+
+    protected:
+        ClassMap(Type, ECN::ECClassCR, ECDbMapCR, ECDbMapStrategy, bool setIsDirty);
+
+        virtual MapStatus _MapPart1(SchemaImportContext&, ClassMapInfo const&, ClassMap const* parentClassMap);
+        virtual MapStatus _MapPart2(SchemaImportContext&, ClassMapInfo const&, ClassMap const* parentClassMap);
+        virtual BentleyStatus _Load(std::set<ClassMap const*>& loadGraph, ClassMapLoadContext&, ECDbClassMapInfo const&, ClassMap const* parentClassMap);
+        virtual BentleyStatus _Save(std::set<ClassMap const*>& savedGraph);
+
+
+        MapStatus AddPropertyMaps(ClassMapLoadContext&, ClassMap const* parentClassMap, ECDbClassMapInfo const* loadInfo, ClassMapInfo const* classMapInfo);
+        void SetTable(ECDbSqlTable& newTable, bool append = false);
+        PropertyMapCollection& GetPropertyMapsR() { return m_propertyMaps; }
+        ECDbSchemaManagerCR Schemas() const;
+
+    public:
+        static ClassMapPtr Create(ECN::ECClassCR ecClass, ECDbMapCR ecdbMap, ECDbMapStrategy mapStrategy, bool setIsDirty) { return new ClassMap(Type::Class, ecClass, ecdbMap, mapStrategy, setIsDirty); }
+
+        //! Called when loading an existing class map from the ECDb file 
+        BentleyStatus Load(std::set<ClassMap const*>& loadGraph, ClassMapLoadContext& ctx, ECDbClassMapInfo const& mapInfo, ClassMap const* parentClassMap) { return _Load(loadGraph, ctx, mapInfo, parentClassMap); }
+
+        //! Called during schema import when creating the class map from the imported ECClass 
+        MapStatus Map(SchemaImportContext&, ClassMapInfo const& classMapInfo);
+
+        PropertyMapCollection const& GetPropertyMaps() const { return m_propertyMaps; }
+        PropertyMapCP GetPropertyMap(Utf8CP propertyName) const;
+        PropertyMapCP GetECInstanceIdPropertyMap() const;
+        bool TryGetECInstanceIdPropertyMap(PropertyMapPtr& ecIstanceIdPropertyMap) const;
+
+        BentleyStatus CreateUserProvidedIndexes(SchemaImportContext&, bvector<ClassIndexInfoPtr> const&) const;
+
+        Type GetType() const { return m_type; }
+        bool IsDirty() const { return m_isDirty; }
+        ECDbClassMapId GetId() const { return m_id; }
+        void SetId(ECDbClassMapId id) { m_id = id; }
+        BentleyStatus Save(std::set<ClassMap const*>& savedGraph) { return _Save(savedGraph); }
+
+        ColumnFactory const& GetColumnFactory() const { return m_columnFactory; }
+        ColumnFactory& GetColumnFactoryR() { return m_columnFactory; }
+
+        TableListR GetTables() const { return m_tables; }
+        ECDbSqlTable& GetPrimaryTable() const { BeAssert(!GetTables().empty()); return *GetTables().front(); }
+        ECDbSqlTable& GetJoinedTable() const { BeAssert(!GetTables().empty()); return *GetTables().back(); }
+        bool IsMappedTo(ECDbSqlTable const& table) const { TableListR tables = GetTables(); return std::find(tables.begin(), tables.end(), &table) != tables.end(); }
+        bool IsMappedToSingleTable() const { return GetTables().size() == 1; }
+
+        ClassMap const* FindSharedTableRootClassMap() const;
+        ClassMap const* FindClassMapOfParentOfJoinedTable() const;
+        BentleyStatus GetPathToParentOfJoinedTable(std::vector<ClassMap const*>& path) const;
+        ClassMap const* GetParentOfJoinedTable() const;
+
+        //! Returns the class maps of the classes derived from this class map's class.
+        //! @return Derived classes class maps
+        std::vector<ClassMap const*> GetDerivedClassMaps() const;
+
+        ECN::ECClassCR GetClass() const { return m_ecClass; }
+        ECN::ECClassId GetParentMapClassId() const { return m_parentMapClassId; }
+
+        ECDbMapStrategy const& GetMapStrategy() const { return m_mapStrategy; }
+        ECDbMapCR GetECDbMap() const { return m_ecDbMap; }
+        bool IsECInstanceIdAutogenerationDisabled() const { return m_isECInstanceIdAutogenerationDisabled; }
+
+        StorageDescription const& GetStorageDescription() const;
+        bool IsRelationshipClassMap() const;
+        bool HasJoinedTable() const;
+        bool IsParentOfJoinedTable() const;
+
+        Utf8String GetPersistedViewName() const;
+        bool HasPersistedView() const;
+
+        BentleyStatus GenerateSelectView(NativeSqlBuilder& viewSql, bool isPolymorphic, ECSqlPrepareContext const& prepareContext) const;
+
+        Utf8String ToString() const;
+
+        static BentleyStatus DetermineTableName(Utf8StringR tableName, ECN::ECClassCR, Utf8CP tablePrefix = nullptr);
+        static BentleyStatus DetermineTablePrefix(Utf8StringR tablePrefix, ECN::ECClassCR);
+        static bool IsAnyClass(ECN::ECClassCR);
+    };
+
+
+//=======================================================================================
+//! A class map indicating that the respective ECClass was @b not mapped to a DbTable
+// @bsiclass                                                Krischan.Eberle      02/2014
+//+===============+===============+===============+===============+===============+======
+struct UnmappedClassMap : public ClassMap
+    {
+private:
+    UnmappedClassMap(ECN::ECClassCR ecClass, ECDbMapCR ecdbMap, ECDbMapStrategy mapStrategy, bool setIsDirty) : ClassMap(Type::Unmapped, ecClass, ecdbMap, mapStrategy, setIsDirty) {}
+
+    virtual MapStatus _MapPart1(SchemaImportContext&, ClassMapInfo const& classMapInfo, ClassMap const* parentClassMap) override;
+    virtual MapStatus _MapPart2(SchemaImportContext&, ClassMapInfo const& classMapInfo, ClassMap const* parentClassMap) override { return MapStatus::Success; }
+    virtual BentleyStatus _Load(std::set<ClassMap const*>& loadGraph, ClassMapLoadContext& ctx, ECDbClassMapInfo const& mapInfo, ClassMap const* parentClassMap) override;
+
+public:
+    ~UnmappedClassMap() {}
+
+    static ClassMapPtr Create(ECN::ECClassCR ecClass, ECDbMapCR ecdbMap, ECDbMapStrategy mapStrategy, bool setIsDirty) { return new UnmappedClassMap(ecClass, ecdbMap, mapStrategy, setIsDirty); }
+    };
+
 END_BENTLEY_SQLITE_EC_NAMESPACE