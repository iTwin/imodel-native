--- conflicted
+++ resolved
@@ -1,2393 +1,2359 @@
-/*--------------------------------------------------------------------------------------+
-|
-|     $Source: ECDb/SchemaWriter.cpp $
-|
-|  $Copyright: (c) 2017 Bentley Systems, Incorporated. All rights reserved. $
-|
-+--------------------------------------------------------------------------------------*/
-#include "ECDbPch.h"
-USING_NAMESPACE_BENTLEY_EC
-
-BEGIN_BENTLEY_SQLITE_EC_NAMESPACE
-/*---------------------------------------------------------------------------------------
-* @bsimethod                                                    Affan.Khan        05/2012
-+---------------+---------------+---------------+---------------+---------------+------*/
-BentleyStatus SchemaWriter::Import(SchemaCompareContext& ctx, ECN::ECSchemaCR ecSchema)
-    {
-    m_majorChangesAllowedForSchemas.clear();
-    if (SchemaChange* schemaChange = ctx.GetChanges().Find(ecSchema.GetName().c_str()))
-        {
-        if (schemaChange->GetState() == ChangeState::Modified)
-            {
-            if (schemaChange->GetStatus() == ECChange::Status::Done)
-                return SUCCESS;
-
-            ECSchemaCP existingSchema = ctx.FindExistingSchema(schemaChange->GetId());
-            BeAssert(existingSchema != nullptr);
-            if (existingSchema == nullptr)
-                return ERROR;
-
-            return UpdateSchema(*schemaChange, *existingSchema, ecSchema);
-            }
-        else if (schemaChange->GetState() == ChangeState::Deleted)
-            {
-            if (schemaChange->GetStatus() == ECChange::Status::Done)
-                return SUCCESS;
-
-            schemaChange->SetStatus(ECChange::Status::Done);
-            Issues().Report("ECSchema Update failed. ECSchema %s: Deleting an ECSchema is not supported.",
-                            ecSchema.GetFullSchemaName().c_str());
-            return ERROR;
-            }
-        else
-            {
-            if (schemaChange->GetStatus() == ECChange::Status::Done)
-                return SUCCESS;
-            }
-        }
-
-    if (m_ecdb.Schemas().ContainsSchema(ecSchema.GetName().c_str()))
-        return SUCCESS;
-
-    // GenerateId
-    ECSchemaId schemaId;
-    if (BE_SQLITE_OK != m_ecdb.GetECDbImplR().GetSequence(IdSequences::Key::SchemaId).GetNextValue(schemaId))
-        {
-        BeAssert(false && "Could not generate new ECSchemaId");
-        return ERROR;
-        }
-
-    const_cast<ECSchemaR>(ecSchema).SetId(schemaId);
-
-    if (SUCCESS != InsertSchemaEntry(ecSchema))
-        {
-        DbResult lastErrorCode;
-        m_ecdb.GetLastError(&lastErrorCode);
-        if (BE_SQLITE_CONSTRAINT_UNIQUE == lastErrorCode)
-            Issues().Report("Failed to import ECSchema '%s'. Alias '%s' is already used by an existing ECSchema.",
-                            ecSchema.GetFullSchemaName().c_str(), ecSchema.GetAlias().c_str());
-        return ERROR;
-        }
-
-    if (SUCCESS != InsertSchemaReferenceEntries(ecSchema))
-        {
-        Issues().Report("Failed to import ECSchema references for ECSchema '%s'.", ecSchema.GetFullSchemaName().c_str());
-        return ERROR;
-        }
-
-    //enums must be imported before ECClasses as properties reference enums
-    for (ECEnumerationCP ecEnum : ecSchema.GetEnumerations())
-        {
-        if (SUCCESS != ImportEnumeration(*ecEnum))
-            {
-            Issues().Report("Failed to import ECEnumeration '%s'.", ecEnum->GetFullName().c_str());
-            return ERROR;
-            }
-        }
-
-    //KOQs must be imported before ECClasses as properties reference KOQs
-    for (KindOfQuantityCP koq : ecSchema.GetKindOfQuantities())
-        {
-        if (SUCCESS != ImportKindOfQuantity(*koq))
-            {
-            Issues().Report("Failed to import KindOfQuantity '%s'.", koq->GetFullName().c_str());
-            return ERROR;
-            }
-        }
-
-    for (ECClassCP ecClass : ecSchema.GetClasses())
-        {
-        if (SUCCESS != ImportClass(*ecClass))
-            {
-            Issues().Report("Failed to import ECClass '%s'.", ecClass->GetFullName());
-            return ERROR;
-            }
-        }
-
-    if (SUCCESS != ImportCustomAttributes(ecSchema, ECContainerId(schemaId), SchemaPersistenceHelper::GeneralizedCustomAttributeContainerType::Schema))
-        {
-        Issues().Report("Failed to import custom attributes of ECSchema '%s'.", ecSchema.GetFullSchemaName().c_str());
-        return ERROR;
-        }
-
-    return SUCCESS;
-    }
-
-/*---------------------------------------------------------------------------------------
-* @bsimethod                                                    Affan.Khan        05/2012
-+---------------+---------------+---------------+---------------+---------------+------*/
-BentleyStatus SchemaWriter::InsertSchemaReferenceEntries(ECSchemaCR schema)
-    {
-    ECSchemaReferenceListCR references = schema.GetReferencedSchemas();
-    if (references.empty())
-        return SUCCESS;
-
-    Statement stmt;
-    if (BE_SQLITE_OK != stmt.Prepare(m_ecdb, "INSERT INTO ec_SchemaReference(Id,SchemaId,ReferencedSchemaId) VALUES(?,?,?)"))
-        return ERROR;
-
-    for (bpair<SchemaKey, ECSchemaPtr> const& kvPair : references)
-        {
-        ECSchemaCP reference = kvPair.second.get();
-        ECSchemaId referenceId = SchemaPersistenceHelper::GetSchemaId(m_ecdb, reference->GetName().c_str());
-        if (!referenceId.IsValid())
-            {
-            BeAssert(false && "BuildDependencyOrderedSchemaList used by caller should have ensured that all references are already imported");
-            return ERROR;
-            }
-
-        if (!reference->HasId())
-            {
-            // We apparently have a second copy of an ECSchema that has already been imported. Ideally, we would have used the SchemaManager
-            // as an IECSchemaLocater when we loaded the ECSchemas that we are imported, but since we did not, we simply *hope* that 
-            // the duplicated loaded from disk matches the one stored in the db.
-            // The duplicate copy does not have its Ids set... and so we will have to look them up, here and elsewhere, and set them into 
-            // the in-memory duplicate copy. In Graphite02, we might risk cleaning this up to force use of the already-persisted ECSchema
-            // or else to do a one-shot validation of the ECSchema and updating of its ids. 
-            // Grep for GetClassIdForECClassFromDuplicateECSchema and GetPropertyIdForECPropertyFromDuplicateECSchema for other ramifications of this.
-            const_cast<ECSchema*>(reference)->SetId(referenceId);
-            }
-
-        BeInt64Id id;
-        if (m_ecdb.GetECDbImplR().GetSequence(IdSequences::Key::SchemaReferenceId).GetNextValue(id) != BE_SQLITE_OK)
-            {
-            BeAssert(false);
-            return ERROR;
-            }
-
-        if (BE_SQLITE_OK != stmt.BindId(1, id))
-            return ERROR;
-
-        if (BE_SQLITE_OK != stmt.BindId(2, schema.GetId()))
-            return ERROR;
-
-        if (BE_SQLITE_OK != stmt.BindId(3, referenceId))
-            return ERROR;
-
-        if (BE_SQLITE_DONE != stmt.Step())
-            return ERROR;
-
-        stmt.Reset();
-        stmt.ClearBindings();
-        }
-
-    return SUCCESS;
-    }
-
-/*---------------------------------------------------------------------------------------
-* @bsimethod                                                    Affan.Khan        05/2012
-+---------------+---------------+---------------+---------------+---------------+------*/
-BentleyStatus SchemaWriter::ImportClass(ECN::ECClassCR ecClass)
-    {
-    if (m_ecdb.Schemas().GetReader().GetClassId(ecClass).IsValid())
-        return SUCCESS;
-
-    if (!m_ecdb.Schemas().GetReader().GetSchemaId(ecClass.GetSchema()).IsValid())
-        {
-        Issues().Report("Failed to import ECClass '%s'. Its ECSchema '%s' hasn't been imported yet. Check the list of ECSchemas passed to ImportSchema for missing schema references.", ecClass.GetName().c_str(), ecClass.GetSchema().GetFullSchemaName().c_str());
-        BeAssert(false && "Failed to import ECClass because its ECSchema hasn't been imported yet. The schema references of the ECSchema objects passed to ImportSchema might be corrupted.");
-        return ERROR;
-        }
-
-    // GenerateId
-    ECClassId ecClassId;
-    if (BE_SQLITE_OK != m_ecdb.GetECDbImplR().GetSequence(IdSequences::Key::ClassId).GetNextValue(ecClassId))
-        return ERROR;
-
-    const_cast<ECClassR>(ecClass).SetId(ecClassId);
-
-    //now import actual ECClass
-    BeSQLite::CachedStatementPtr stmt = nullptr;
-    if (BE_SQLITE_OK != m_ecdb.GetCachedStatement(stmt, "INSERT INTO ec_Class(Id,SchemaId,Name,DisplayLabel,Description,Type,Modifier,RelationshipStrength,RelationshipStrengthDirection,CustomAttributeContainerType) "
-                                                  "VALUES(?,?,?,?,?,?,?,?,?,?)"))
-        return ERROR;
-
-    if (BE_SQLITE_OK != stmt->BindId(1, ecClassId))
-        return ERROR;
-
-    if (BE_SQLITE_OK != stmt->BindId(2, ecClass.GetSchema().GetId()))
-        return ERROR;
-
-    if (BE_SQLITE_OK != stmt->BindText(3, ecClass.GetName().c_str(), Statement::MakeCopy::No))
-        return ERROR;
-
-    if (ecClass.GetIsDisplayLabelDefined())
-        {
-        if (BE_SQLITE_OK != stmt->BindText(4, ecClass.GetInvariantDisplayLabel().c_str(), Statement::MakeCopy::No))
-            return ERROR;
-        }
-
-    if (!ecClass.GetInvariantDescription().empty())
-        {
-        if (BE_SQLITE_OK != stmt->BindText(5, ecClass.GetInvariantDescription().c_str(), Statement::MakeCopy::No))
-            return ERROR;
-        }
-
-    if (BE_SQLITE_OK != stmt->BindInt(6, Enum::ToInt(ecClass.GetClassType())))
-        return ERROR;
-
-    if (BE_SQLITE_OK != stmt->BindInt(7, Enum::ToInt(ecClass.GetClassModifier())))
-        return ERROR;
-
-    ECRelationshipClassCP relClass = ecClass.GetRelationshipClassCP();
-    if (relClass != nullptr)
-        {
-        if (BE_SQLITE_OK != stmt->BindInt(8, Enum::ToInt(relClass->GetStrength())))
-            return ERROR;
-
-        if (BE_SQLITE_OK != stmt->BindInt(9, Enum::ToInt(relClass->GetStrengthDirection())))
-            return ERROR;
-        }
-
-    ECCustomAttributeClassCP caClass = ecClass.GetCustomAttributeClassCP();
-    if (caClass != nullptr && caClass->GetContainerType() != CustomAttributeContainerType::Any)
-        {
-        if (BE_SQLITE_OK != stmt->BindInt(10, Enum::ToInt(caClass->GetContainerType())))
-            return ERROR;
-        }
-
-    if (BE_SQLITE_DONE != stmt->Step())
-        return ERROR;
-
-    //release stmt so that it can be reused to insert base classes
-    stmt = nullptr;
-
-    //Import All baseCases
-    int baseClassIndex = 0;
-    for (ECClassCP baseClass : ecClass.GetBaseClasses())
-        {
-        if (SUCCESS != ImportClass(*baseClass))
-            return ERROR;
-
-        if (SUCCESS != InsertBaseClassEntry(ecClassId, *baseClass, baseClassIndex++))
-            return ERROR;
-        }
-
-    int propertyIndex = 0;
-    for (ECPropertyCP ecProperty : ecClass.GetProperties(false))
-        {
-        if (SUCCESS != ImportProperty(*ecProperty, propertyIndex++))
-            {
-            LOG.errorv("Failed to import ECProperty '%s' of ECClass '%s'.", ecProperty->GetName().c_str(), ecClass.GetFullName());
-            return ERROR;
-            }
-        }
-
-    ECN::ECRelationshipClassCP relationship = ecClass.GetRelationshipClassCP();
-    if (relationship != nullptr)
-        {
-        if (SUCCESS != ImportRelationshipClass(relationship))
-            return ERROR;
-        }
-
-    return ImportCustomAttributes(ecClass, ECContainerId(ecClassId), SchemaPersistenceHelper::GeneralizedCustomAttributeContainerType::Class);
-    }
-
-//---------------------------------------------------------------------------------------
-// @bsimethod                                                    Krischan.Eberle  12/2015
-//+---------------+---------------+---------------+---------------+---------------+------
-BentleyStatus SchemaWriter::ImportEnumeration(ECEnumerationCR ecEnum)
-    {
-    if (m_ecdb.Schemas().GetReader().GetEnumerationId(ecEnum).IsValid())
-        return SUCCESS;
-
-    if (!m_ecdb.Schemas().GetReader().GetSchemaId(ecEnum.GetSchema()).IsValid())
-        {
-        Issues().Report("Failed to import ECEnumeration '%s'. Its ECSchema '%s' hasn't been imported yet. Check the list of ECSchemas passed to ImportSchema for missing schema references.", ecEnum.GetName().c_str(), ecEnum.GetSchema().GetFullSchemaName().c_str());
-        BeAssert(false && "Failed to import ECEnumeration because its ECSchema hasn't been imported yet. The schema references of the ECSchema objects passed to ImportSchema might be corrupted.");
-        return ERROR;
-        }
-
-    CachedStatementPtr stmt = m_ecdb.GetCachedStatement("INSERT INTO ec_Enumeration(Id, SchemaId, Name, DisplayLabel, Description, UnderlyingPrimitiveType, IsStrict, EnumValues) VALUES(?,?,?,?,?,?,?,?)");
-    if (stmt == nullptr)
-        return ERROR;
-
-    ECEnumerationId enumId;
-    if (m_ecdb.GetECDbImplR().GetSequence(IdSequences::Key::EnumId).GetNextValue(enumId))
-        return ERROR;
-
-    const_cast<ECEnumerationR>(ecEnum).SetId(enumId);
-    if (BE_SQLITE_OK != stmt->BindId(1, enumId))
-        return ERROR;
-
-    if (BE_SQLITE_OK != stmt->BindId(2, ecEnum.GetSchema().GetId()))
-        return ERROR;
-
-    if (BE_SQLITE_OK != stmt->BindText(3, ecEnum.GetName().c_str(), Statement::MakeCopy::No))
-        return ERROR;
-
-    if (ecEnum.GetIsDisplayLabelDefined())
-        {
-        if (BE_SQLITE_OK != stmt->BindText(4, ecEnum.GetInvariantDisplayLabel().c_str(), Statement::MakeCopy::No))
-            return ERROR;
-        }
-
-    if (!ecEnum.GetInvariantDescription().empty())
-        {
-        if (BE_SQLITE_OK != stmt->BindText(5, ecEnum.GetInvariantDescription().c_str(), Statement::MakeCopy::No))
-            return ERROR;
-        }
-
-    if (BE_SQLITE_OK != stmt->BindInt(6, (int) ecEnum.GetType()))
-        return ERROR;
-
-    if (BE_SQLITE_OK != stmt->BindBoolean(7, ecEnum.GetIsStrict()))
-        return ERROR;
-
-    Utf8String enumValueJson;
-    if (SUCCESS != SchemaPersistenceHelper::SerializeEnumerationValues(enumValueJson, ecEnum))
-        return ERROR;
-
-    if (BE_SQLITE_OK != stmt->BindText(8, enumValueJson.c_str(), Statement::MakeCopy::No))
-        return ERROR;
-
-    if (BE_SQLITE_DONE != stmt->Step())
-        return ERROR;
-
-    return SUCCESS;
-    }
-
-//---------------------------------------------------------------------------------------
-// @bsimethod                                                    Krischan.Eberle  06/2016
-//+---------------+---------------+---------------+---------------+---------------+------
-BentleyStatus SchemaWriter::ImportKindOfQuantity(KindOfQuantityCR koq)
-    {
-    if (m_ecdb.Schemas().GetReader().GetKindOfQuantityId(koq).IsValid())
-        return SUCCESS;
-
-    if (!m_ecdb.Schemas().GetReader().GetSchemaId(koq.GetSchema()).IsValid())
-        {
-        Issues().Report("Failed to import KindOfQuantity '%s'. Its ECSchema '%s' hasn't been imported yet. Check the list of ECSchemas passed to ImportSchema for missing schema references.", koq.GetName().c_str(), koq.GetSchema().GetFullSchemaName().c_str());
-        BeAssert(false && "Failed to import KindOfQuantity because its ECSchema hasn't been imported yet. The schema references of the ECSchema objects passed to ImportSchema might be corrupted.");
-        return ERROR;
-        }
-
-    CachedStatementPtr stmt = m_ecdb.GetCachedStatement("INSERT INTO ec_KindOfQuantity(Id,SchemaId,Name,DisplayLabel,Description,PersistenceUnit,RelativeError,PresentationUnits) VALUES(?,?,?,?,?,?,?,?)");
-    if (stmt == nullptr)
-        return ERROR;
-
-    KindOfQuantityId koqId;
-    if (m_ecdb.GetECDbImplR().GetSequence(IdSequences::Key::KoqId).GetNextValue(koqId))
-        return ERROR;
-
-    const_cast<KindOfQuantityR>(koq).SetId(koqId);
-    if (BE_SQLITE_OK != stmt->BindId(1, koqId))
-        return ERROR;
-
-    if (BE_SQLITE_OK != stmt->BindId(2, koq.GetSchema().GetId()))
-        return ERROR;
-
-    if (BE_SQLITE_OK != stmt->BindText(3, koq.GetName().c_str(), Statement::MakeCopy::No))
-        return ERROR;
-   
-    if (koq.GetIsDisplayLabelDefined())
-        {
-        if (BE_SQLITE_OK != stmt->BindText(4, koq.GetInvariantDisplayLabel().c_str(), Statement::MakeCopy::No))
-            return ERROR;
-        }
-   
-    if (!koq.GetInvariantDescription().empty())
-        {
-        if (BE_SQLITE_OK != stmt->BindText(5, koq.GetInvariantDescription().c_str(), Statement::MakeCopy::No))
-            return ERROR;
-        }
-
-    if (koq.GetPersistenceUnit().HasProblem())
-        {
-        Issues().Report("Failed to import KindOfQuantity '%s'. Its persistence unit is invalid: %s.", koq.GetFullName().c_str(), koq.GetPersistenceUnit().GetProblemDescription().c_str());
-        return ERROR;
-        }
-
-    Utf8String persistenceUnitStr = koq.GetPersistenceUnit().ToText(false);
-    BeAssert(!persistenceUnitStr.empty());
-    if (BE_SQLITE_OK != stmt->BindText(6, persistenceUnitStr.c_str(), Statement::MakeCopy::No))
-        return ERROR;
-
-    if (BE_SQLITE_OK != stmt->BindDouble(7, koq.GetRelativeError()))
-        return ERROR;
-
-
-    Utf8String presUnitsJsonStr;
-    if (!koq.GetPresentationUnitList().empty())
-        {
-        if (SUCCESS != SchemaPersistenceHelper::SerializeKoqPresentationUnits(presUnitsJsonStr, m_ecdb, koq))
-            return ERROR;
-
-        if (BE_SQLITE_OK != stmt->BindText(8, presUnitsJsonStr.c_str(), Statement::MakeCopy::No))
-            return ERROR;
-        }
-
-    if (BE_SQLITE_DONE != stmt->Step())
-        return ERROR;
-
-    return SUCCESS;
-    }
-
-/*---------------------------------------------------------------------------------------
-* @bsimethod                                                    Affan.Khan        05/2012
-+---------------+---------------+---------------+---------------+---------------+------*/
-BentleyStatus SchemaWriter::ImportRelationshipClass(ECN::ECRelationshipClassCP relationship)
-    {
-    const ECClassId relClassId = relationship->GetId();
-    if (SUCCESS != ImportRelationshipConstraint(relClassId, relationship->GetSource(), ECRelationshipEnd_Source))
-        return ERROR;
-
-    return ImportRelationshipConstraint(relClassId, relationship->GetTarget(), ECRelationshipEnd_Target);
-    }
-
-/*---------------------------------------------------------------------------------------
-* @bsimethod                                                    Affan.Khan        05/2012
-+---------------+---------------+---------------+---------------+---------------+------*/
-BentleyStatus SchemaWriter::ImportRelationshipConstraint(ECClassId relClassId, ECN::ECRelationshipConstraintR relationshipConstraint, ECRelationshipEnd end)
-    {
-    BeAssert(relClassId.IsValid());
-
-    ECRelationshipConstraintId constraintId;
-    if (SUCCESS != InsertRelationshipConstraintEntry(constraintId, relClassId, relationshipConstraint, end))
-        return ERROR;
-
-    BeAssert(constraintId.IsValid());
-    CachedStatementPtr stmt = m_ecdb.GetCachedStatement("INSERT INTO ec_RelationshipConstraintClass(Id,ConstraintId,ClassId) VALUES(?,?,?)");
-    if (stmt == nullptr)
-        return ERROR;
-
-    for (ECClassCP constraintClass : relationshipConstraint.GetConstraintClasses())
-        {
-        if (SUCCESS != ImportClass(*constraintClass))
-            return ERROR;
-
-        BeAssert(constraintClass->GetId().IsValid());
-
-        BeInt64Id id;
-        if (m_ecdb.GetECDbImplR().GetSequence(IdSequences::Key::RelationshipConstraintClassId).GetNextValue(id))
-            return ERROR;
-
-        if (BE_SQLITE_OK != stmt->BindId(1, id))
-            return ERROR;
-
-        if (BE_SQLITE_OK != stmt->BindId(2, constraintId))
-            return ERROR;
-
-        if (BE_SQLITE_OK != stmt->BindId(3, constraintClass->GetId()))
-            return ERROR;
-
-        if (BE_SQLITE_DONE != stmt->Step())
-            return ERROR;
-
-        stmt->Reset();
-        stmt->ClearBindings();
-        }
-
-    stmt = nullptr;
-    SchemaPersistenceHelper::GeneralizedCustomAttributeContainerType containerType = end == ECRelationshipEnd_Source ? SchemaPersistenceHelper::GeneralizedCustomAttributeContainerType::SourceRelationshipConstraint : SchemaPersistenceHelper::GeneralizedCustomAttributeContainerType::TargetRelationshipConstraint;
-    return ImportCustomAttributes(relationshipConstraint, ECContainerId(constraintId), containerType);
-    }
-
-/*---------------------------------------------------------------------------------------
-* @bsimethod                                                    Affan.Khan        05/2012
-+---------------+---------------+---------------+---------------+---------------+------*/
-BentleyStatus SchemaWriter::ImportProperty(ECN::ECPropertyCR ecProperty, int32_t ordinal)
-    {
-    //Local properties are expected to not be imported at this point as they get imported along with their class.
-    BeAssert(!m_ecdb.Schemas().GetReader().GetPropertyId(ecProperty).IsValid());
-
-    // GenerateId
-    ECPropertyId ecPropertyId;
-    if (BE_SQLITE_OK != m_ecdb.GetECDbImplR().GetSequence(IdSequences::Key::PropertyId).GetNextValue(ecPropertyId))
-        return ERROR;
-
-    const_cast<ECPropertyR>(ecProperty).SetId(ecPropertyId);
-
-    if (ecProperty.GetIsStruct())
-        {
-        if (SUCCESS != ImportClass(ecProperty.GetAsStructProperty()->GetType()))
-            return ERROR;
-        }
-    else if (ecProperty.GetIsArray())
-        {
-        StructArrayECPropertyCP structArrayProperty = ecProperty.GetAsStructArrayProperty();
-        if (nullptr != structArrayProperty)
-            {
-            if (SUCCESS != ImportClass(structArrayProperty->GetStructElementType()))
-                return ERROR;
-            }
-        }
-    else if (ecProperty.GetIsNavigation())
-        {
-        if (SUCCESS != ImportClass(*ecProperty.GetAsNavigationProperty()->GetRelationshipClass()))
-            return ERROR;
-        }
-
-    //now insert the actual property
-    CachedStatementPtr stmt = m_ecdb.GetCachedStatement("INSERT INTO ec_Property(Id,ClassId,Name,DisplayLabel,Description,IsReadonly,Ordinal,Kind,PrimitiveType,EnumerationId,StructClassId,ExtendedTypeName,KindOfQuantityId,ArrayMinOccurs,ArrayMaxOccurs,NavigationRelationshipClassId,NavigationDirection) VALUES(?,?,?,?,?,?,?,?,?,?,?,?,?,?,?,?,?)");
-    if (stmt == nullptr)
-        return ERROR;
-
-    if (BE_SQLITE_OK != stmt->BindId(1, ecProperty.GetId()))
-        return ERROR;
-
-    if (BE_SQLITE_OK != stmt->BindId(2, ecProperty.GetClass().GetId()))
-        return ERROR;
-
-    if (BE_SQLITE_OK != stmt->BindText(3, ecProperty.GetName(), Statement::MakeCopy::No))
-        return ERROR;
-
-    if (ecProperty.GetIsDisplayLabelDefined())
-        {
-        if (BE_SQLITE_OK != stmt->BindText(4, ecProperty.GetInvariantDisplayLabel().c_str(), Statement::MakeCopy::No))
-            return ERROR;
-        }
-    
-    if (!ecProperty.GetInvariantDescription().empty())
-        {
-        if (BE_SQLITE_OK != stmt->BindText(5, ecProperty.GetInvariantDescription().c_str(), Statement::MakeCopy::No))
-            return ERROR;
-        }
-
-    if (BE_SQLITE_OK != stmt->BindBoolean(6, ecProperty.GetIsReadOnly()))
-        return ERROR;
-
-    if (BE_SQLITE_OK != stmt->BindInt(7, ordinal))
-        return ERROR;
-
-    const int kindIndex = 8;
-    const int primitiveTypeIndex = 9;
-    const int enumIdIndex = 10;
-    const int structClassIdIndex = 11;
-    const int extendedTypeIndex = 12;
-    const int koqIdIndex = 13;
-    const int arrayMinIndex = 14;
-    const int arrayMaxIndex = 15;
-    const int navRelClassIdIndex = 16;
-    const int navDirIndex = 17;
-
-    if (ecProperty.GetIsPrimitive())
-        {
-        PrimitiveECPropertyCP primProp = ecProperty.GetAsPrimitiveProperty();
-        if (BE_SQLITE_OK != stmt->BindInt(kindIndex, Enum::ToInt(PropertyKind::Primitive)))
-            return ERROR;
-
-        ECEnumerationCP ecenum = primProp->GetEnumeration();
-        if (ecenum == nullptr)
-            {
-            if (BE_SQLITE_OK != stmt->BindInt(primitiveTypeIndex, (int) primProp->GetType()))
-                return ERROR;
-            }
-        else
-            {
-            if (SUCCESS != ImportEnumeration(*ecenum))
-                return ERROR;
-
-            BeAssert(ecenum->HasId());
-            if (BE_SQLITE_OK != stmt->BindId(enumIdIndex, ecenum->GetId()))
-                return ERROR;
-            }
-
-        if (SUCCESS != BindPropertyExtendedTypeName(*stmt, extendedTypeIndex, *primProp))
-            return ERROR;
-        }
-    else if (ecProperty.GetIsStruct())
-        {
-        if (BE_SQLITE_OK != stmt->BindInt(kindIndex, Enum::ToInt(PropertyKind::Struct)))
-            return ERROR;
-
-        if (BE_SQLITE_OK != stmt->BindId(structClassIdIndex, ecProperty.GetAsStructProperty()->GetType().GetId()))
-            return ERROR;
-        }
-    else if (ecProperty.GetIsArray())
-        {
-        ArrayECPropertyCP arrayProp = ecProperty.GetAsArrayProperty();
-        if (arrayProp->GetKind() == ARRAYKIND_Primitive)
-            {
-            if (BE_SQLITE_OK != stmt->BindInt(kindIndex, Enum::ToInt(PropertyKind::PrimitiveArray)))
-                return ERROR;
-
-            if (BE_SQLITE_OK != stmt->BindInt(primitiveTypeIndex, (int) arrayProp->GetAsPrimitiveArrayProperty()->GetPrimitiveElementType()))
-                return ERROR;
-
-            if (SUCCESS != BindPropertyExtendedTypeName(*stmt, extendedTypeIndex, *arrayProp->GetAsPrimitiveArrayProperty()))
-                return ERROR;
-            }
-        else
-            {
-            if (BE_SQLITE_OK != stmt->BindInt(kindIndex, Enum::ToInt(PropertyKind::StructArray)))
-                return ERROR;
-
-            if (BE_SQLITE_OK != stmt->BindId(structClassIdIndex, arrayProp->GetAsStructArrayProperty()->GetStructElementType().GetId()))
-                return ERROR;
-            }
-
-        if (BE_SQLITE_OK != stmt->BindInt(arrayMinIndex, (int) arrayProp->GetMinOccurs()))
-            return ERROR;
-
-        //until the max occurs bug in ECObjects (where GetMaxOccurs always returns "unbounded")
-        //has been fixed, we need to call GetStoredMaxOccurs to retrieve the proper max occurs
-        if (BE_SQLITE_OK != stmt->BindInt(arrayMaxIndex, (int) arrayProp->GetStoredMaxOccurs()))
-            return ERROR;
-
-        }
-    else if (ecProperty.GetIsNavigation())
-        {
-        if (BE_SQLITE_OK != stmt->BindInt(kindIndex, Enum::ToInt(PropertyKind::Navigation)))
-            return ERROR;
-
-        NavigationECPropertyCP navProp = ecProperty.GetAsNavigationProperty();
-        if (BE_SQLITE_OK != stmt->BindId(navRelClassIdIndex, navProp->GetRelationshipClass()->GetId()))
-            return ERROR;
-
-        if (BE_SQLITE_OK != stmt->BindInt(navDirIndex, Enum::ToInt(navProp->GetDirection())))
-            return ERROR;
-        }
-
-    //KOQs are allowed for all property kinds except for nav props (this will be caught be ECObjects already
-    //and is checked again within this method)
-    if (SUCCESS != BindPropertyKindOfQuantityId(*stmt, koqIdIndex, ecProperty))
-        return ERROR;
-
-    DbResult stat = stmt->Step();
-    if (BE_SQLITE_DONE != stat)
-        {
-        LOG.fatal(m_ecdb.GetLastError().c_str());
-        return ERROR;
-        }
-
-    return ImportCustomAttributes(ecProperty, ECContainerId(ecPropertyId), SchemaPersistenceHelper::GeneralizedCustomAttributeContainerType::Property);
-    }
-
-/*---------------------------------------------------------------------------------------
-* @bsimethod                                                    Affan.Khan        05/2012
-+---------------+---------------+---------------+---------------+---------------+------*/
-BentleyStatus SchemaWriter::ImportCustomAttributes(IECCustomAttributeContainerCR sourceContainer, ECContainerId sourceContainerId, SchemaPersistenceHelper::GeneralizedCustomAttributeContainerType containerType)
-    {
-    bmap<ECClassCP, bvector<IECInstanceP> > customAttributeMap;
-    //import CA classes first
-    for (IECInstancePtr ca : sourceContainer.GetCustomAttributes(false))
-        {
-        ECClassCR caClass = ca->GetClass();
-        if (SUCCESS != ImportClass(caClass))
-            return ERROR;
-
-        customAttributeMap[&caClass].push_back(ca.get());
-        }
-
-    int index = 0; // Its useless if we enumerate map since it doesn't ensure order in which we added it
-    bmap<ECClassCP, bvector<IECInstanceP> >::const_iterator itor = customAttributeMap.begin();
-
-    //Here we consider consolidated attribute a primary. This is lossy operation some overridden primary custom attributes would be lost
-    for (; itor != customAttributeMap.end(); ++itor)
-        {
-        bvector<IECInstanceP> const& customAttributes = itor->second;
-        IECInstanceP ca = customAttributes.size() == 1 ? customAttributes[0] : customAttributes[1];
-        ECClassCP caClass = itor->first;
-        BeAssert(caClass->HasId());
-        if (SUCCESS != InsertCAEntry(ca, caClass->GetId(), sourceContainerId, containerType, index++))
-            return ERROR;
-        }
-
-    return SUCCESS;
-    }
-
-/*---------------------------------------------------------------------------------------
-* @bsimethod                                                    Affan.Khan        05/2012
-+---------------+---------------+---------------+---------------+---------------+------*/
-BentleyStatus SchemaWriter::InsertRelationshipConstraintEntry(ECRelationshipConstraintId& constraintId, ECClassId relationshipClassId, ECN::ECRelationshipConstraintR relationshipConstraint, ECRelationshipEnd endpoint)
-    {
-    CachedStatementPtr stmt = nullptr;
-    if (BE_SQLITE_OK != m_ecdb.GetCachedStatement(stmt, "INSERT INTO ec_RelationshipConstraint(Id,RelationshipClassId,RelationshipEnd,MultiplicityLowerLimit,MultiplicityUpperLimit,IsPolymorphic,RoleLabel,AbstractConstraintClassId) VALUES(?,?,?,?,?,?,?,?)"))
-        return ERROR;
-
-    if (m_ecdb.GetECDbImplR().GetSequence(IdSequences::Key::RelationshipConstraintId).GetNextValue(constraintId))
-        return ERROR;
-
-    if (BE_SQLITE_OK != stmt->BindId(1, constraintId))
-        return ERROR;
-
-    if (BE_SQLITE_OK != stmt->BindId(2, relationshipClassId))
-        return ERROR;
-
-    if (BE_SQLITE_OK != stmt->BindInt(3, (int) endpoint))
-        return ERROR;
-
-    if (BE_SQLITE_OK != stmt->BindInt(4, relationshipConstraint.GetMultiplicity().GetLowerLimit()))
-        return ERROR;
-
-    if (BE_SQLITE_OK != stmt->BindInt(5, relationshipConstraint.GetMultiplicity().GetUpperLimit()))
-        return ERROR;
-
-    if (BE_SQLITE_OK != stmt->BindBoolean(6, relationshipConstraint.GetIsPolymorphic()))
-        return ERROR;
-
-    if (relationshipConstraint.IsRoleLabelDefinedLocally())
-        {
-        if (BE_SQLITE_OK != stmt->BindText(7, relationshipConstraint.GetRoleLabel().c_str(), Statement::MakeCopy::No))
-            return ERROR;
-        }
-
-    if (relationshipConstraint.IsAbstractConstraintDefinedLocally())
-        {
-        ECClassCR abstractConstraintClass = *relationshipConstraint.GetAbstractConstraint();
-        if (SUCCESS != ImportClass(abstractConstraintClass))
-            return ERROR;
-
-        if (BE_SQLITE_OK != stmt->BindId(8, abstractConstraintClass.GetId()))
-            return ERROR;
-        }
-
-    if (BE_SQLITE_DONE != stmt->Step())
-        return ERROR;
-
-    return SUCCESS;
-    }
-
-/*---------------------------------------------------------------------------------------
-* @bsimethod                                                    Affan.Khan        05/2012
-+---------------+---------------+---------------+---------------+---------------+------*/
-BentleyStatus SchemaWriter::InsertSchemaEntry(ECSchemaCR ecSchema)
-    {
-    
-    CachedStatementPtr stmt = nullptr;
-    if (BE_SQLITE_OK != m_ecdb.GetCachedStatement(stmt, "INSERT INTO ec_Schema(Id,Name,DisplayLabel,Description,Alias,VersionDigit1,VersionDigit2,VersionDigit3) VALUES(?,?,?,?,?,?,?,?)"))
-        return ERROR;
-
-    if (BE_SQLITE_OK != stmt->BindId(1, ecSchema.GetId()))
-        return ERROR;
-
-    if (BE_SQLITE_OK != stmt->BindText(2, ecSchema.GetName().c_str(), Statement::MakeCopy::No))
-        return ERROR;
-
-    if (ecSchema.GetIsDisplayLabelDefined())
-        {
-        if (BE_SQLITE_OK != stmt->BindText(3, ecSchema.GetInvariantDisplayLabel().c_str(), Statement::MakeCopy::No))
-            return ERROR;
-        }
-
-    if (!ecSchema.GetInvariantDescription().empty())
-        {
-        if (BE_SQLITE_OK != stmt->BindText(4, ecSchema.GetInvariantDescription().c_str(), Statement::MakeCopy::No))
-            return ERROR;
-        }
-
-    if (BE_SQLITE_OK != stmt->BindText(5, ecSchema.GetAlias().c_str(), Statement::MakeCopy::No))
-        return ERROR;
-
-    if (BE_SQLITE_OK != stmt->BindInt(6, ecSchema.GetVersionRead()))
-        return ERROR;
-
-    if (BE_SQLITE_OK != stmt->BindInt(7, ecSchema.GetVersionWrite()))
-        return ERROR;
-
-    if (BE_SQLITE_OK != stmt->BindInt(8, ecSchema.GetVersionMinor()))
-        return ERROR;
-
-    return BE_SQLITE_DONE == stmt->Step() ? SUCCESS : ERROR;
-    }
-
-/*---------------------------------------------------------------------------------------
-* @bsimethod                                                    Affan.Khan        05/2012
-+---------------+---------------+---------------+---------------+---------------+------*/
-BentleyStatus SchemaWriter::InsertBaseClassEntry(ECClassId ecClassId, ECClassCR baseClass, int ordinal)
-    {
-    CachedStatementPtr stmt = nullptr;
-    if (BE_SQLITE_OK != m_ecdb.GetCachedStatement(stmt, "INSERT INTO ec_ClassHasBaseClasses(Id,ClassId,BaseClassId,Ordinal) VALUES(?,?,?,?)"))
-        return ERROR;
-
-    BeInt64Id id;
-    if (m_ecdb.GetECDbImplR().GetSequence(IdSequences::Key::ClassHasBaseClassesId).GetNextValue(id))
-        return ERROR;
-
-    if (BE_SQLITE_OK != stmt->BindId(1, id))
-        return ERROR;
-
-    if (BE_SQLITE_OK != stmt->BindId(2, ecClassId))
-        return ERROR;
-
-    if (BE_SQLITE_OK != stmt->BindId(3, baseClass.GetId()))
-        return ERROR;
-
-    if (BE_SQLITE_OK != stmt->BindInt(4, ordinal))
-        return ERROR;
-
-    return BE_SQLITE_DONE == stmt->Step() ? SUCCESS : ERROR;
-    }
-
-//---------------------------------------------------------------------------------------
-// @bsimethod                                                   Krischan.Eberle    06/2016
-//+---------------+---------------+---------------+---------------+---------------+------
-BentleyStatus SchemaWriter::BindPropertyExtendedTypeName(Statement& stmt, int paramIndex, PrimitiveECPropertyCR prop)
-    {
-    if (!prop.HasExtendedType() || prop.GetExtendedTypeName().empty())
-        return SUCCESS;
-
-    return stmt.BindText(paramIndex, prop.GetExtendedTypeName().c_str(), Statement::MakeCopy::No) == BE_SQLITE_OK ? SUCCESS : ERROR;
-    }
-
-//---------------------------------------------------------------------------------------
-// @bsimethod                                                   Krischan.Eberle    06/2016
-//+---------------+---------------+---------------+---------------+---------------+------
-BentleyStatus SchemaWriter::BindPropertyExtendedTypeName(Statement& stmt, int paramIndex, PrimitiveArrayECPropertyCR prop)
-    {
-    if (!prop.HasExtendedType() || prop.GetExtendedTypeName().empty())
-        return SUCCESS;
-
-    return stmt.BindText(paramIndex, prop.GetExtendedTypeName().c_str(), Statement::MakeCopy::No) == BE_SQLITE_OK ? SUCCESS : ERROR;
-    }
-
-//---------------------------------------------------------------------------------------
-// @bsimethod                                                   Krischan.Eberle    06/2016
-//+---------------+---------------+---------------+---------------+---------------+------
-BentleyStatus SchemaWriter::BindPropertyKindOfQuantityId(Statement& stmt, int paramIndex, ECPropertyCR prop)
-    {
-    if (!prop.IsKindOfQuantityDefinedLocally() || prop.GetKindOfQuantity() == nullptr)
-        return SUCCESS;
-
-    if (prop.GetIsNavigation())
-        {
-        Issues().Report("Failed to import Navigation ECProperty '%s.%s' because a KindOfQuantity is assigned to it which is not valid.", prop.GetClass().GetFullName(), prop.GetName().c_str());
-        return ERROR;
-        }
-
-    KindOfQuantityCP koq = prop.GetKindOfQuantity();
-    if (SUCCESS != ImportKindOfQuantity(*koq))
-        return ERROR;
-
-    BeAssert(koq->HasId());
-    return stmt.BindId(paramIndex, koq->GetId()) == BE_SQLITE_OK ? SUCCESS : ERROR;
-    }
-
-//---------------------------------------------------------------------------------------
-// @bsimethod                                                    Krischan.Eberle  11/2012
-//+---------------+---------------+---------------+---------------+---------------+------
-BentleyStatus SchemaWriter::InsertCAEntry(IECInstanceP customAttribute, ECClassId ecClassId, ECContainerId containerId, SchemaPersistenceHelper::GeneralizedCustomAttributeContainerType containerType, int ordinal)
-    {
-    CachedStatementPtr stmt = nullptr;
-    if (BE_SQLITE_OK != m_ecdb.GetCachedStatement(stmt, "INSERT INTO ec_CustomAttribute(Id,ContainerId,ContainerType,ClassId,Ordinal,Instance) VALUES(?,?,?,?,?,?)"))
-        return ERROR;
-
-    BeInt64Id id;
-    if (m_ecdb.GetECDbImplR().GetSequence(IdSequences::Key::CustomAttributeId).GetNextValue(id))
-        return ERROR;
-
-    if (BE_SQLITE_OK != stmt->BindId(1, id))
-        return ERROR;
-
-    if (BE_SQLITE_OK != stmt->BindId(2, containerId))
-        return ERROR;
-
-    if (BE_SQLITE_OK != stmt->BindInt(3, Enum::ToInt(containerType)))
-        return ERROR;
-
-    if (BE_SQLITE_OK != stmt->BindId(4, ecClassId))
-        return ERROR;
-
-    if (BE_SQLITE_OK != stmt->BindInt(5, ordinal))
-        return ERROR;
-
-    Utf8String caXml;
-    if (InstanceWriteStatus::Success != customAttribute->WriteToXmlString(caXml, false, //don't write XML description header as we only store an XML fragment
-                                                                          true)) //store instance id for the rare cases where the client specified one.
-        return ERROR;
-
-    if (BE_SQLITE_OK != stmt->BindText(6, caXml.c_str(), Statement::MakeCopy::No))
-        return ERROR;
-
-    return BE_SQLITE_DONE == stmt->Step() ? SUCCESS : ERROR;
-    }
-
-//---------------------------------------------------------------------------------------
-// @bsimethod                                                    Affan.Khan  04/2016
-//+---------------+---------------+---------------+---------------+---------------+------
-BentleyStatus SchemaWriter::DeleteCAEntry(int& ordinal, ECClassId ecClassId, ECContainerId containerId, SchemaPersistenceHelper::GeneralizedCustomAttributeContainerType containerType)
-    {
-    CachedStatementPtr stmt = nullptr;
-    if (BE_SQLITE_OK != m_ecdb.GetCachedStatement(stmt, "SELECT Ordinal FROM ec_CustomAttribute WHERE ContainerId = ? AND ContainerType = ? AND ClassId = ?"))
-        return ERROR;
-
-    if (BE_SQLITE_OK != stmt->BindInt64(1, containerId.GetValue()))
-        return ERROR;
-
-    if (BE_SQLITE_OK != stmt->BindInt(2, Enum::ToInt(containerType)))
-        return ERROR;
-
-    if (BE_SQLITE_OK != stmt->BindInt64(3, ecClassId.GetValue()))
-        return ERROR;
-
-    if (stmt->Step() != BE_SQLITE_ROW)
-        return ERROR;
-
-    ordinal = stmt->GetValueInt(0);
-
-    stmt = nullptr;
-    if (BE_SQLITE_OK != m_ecdb.GetCachedStatement(stmt, "DELETE FROM ec_CustomAttribute WHERE ContainerId = ? AND ContainerType = ? AND ClassId = ?"))
-        return ERROR;
-
-    if (BE_SQLITE_OK != stmt->BindInt64(1, containerId.GetValue()))
-        return ERROR;
-
-    if (BE_SQLITE_OK != stmt->BindInt(2, Enum::ToInt(containerType)))
-        return ERROR;
-
-    if (BE_SQLITE_OK != stmt->BindInt64(3, ecClassId.GetValue()))
-        return ERROR;
-
-    if (stmt->Step() != BE_SQLITE_DONE)
-        return ERROR;
-    
-    BeAssert(m_ecdb.GetModifiedRowCount() > 0);
-    return SUCCESS;
-    }
-
-//---------------------------------------------------------------------------------------
-// @bsimethod                                                    Affan.Khan  04/2016
-//+---------------+---------------+---------------+---------------+---------------+------
-BentleyStatus SchemaWriter::ReplaceCAEntry(IECInstanceP customAttribute, ECClassId ecClassId, ECContainerId containerId, SchemaPersistenceHelper::GeneralizedCustomAttributeContainerType containerType, int ordinal)
-    {
-    if (DeleteCAEntry(ordinal, ecClassId, containerId, containerType) != SUCCESS)
-        return ERROR;
-
-    return InsertCAEntry(customAttribute, ecClassId, containerId, containerType, ordinal);
-    }
-
-//---------------------------------------------------------------------------------------
-// @bsimethod                                                    Affan.Khan  03/2016
-//+---------------+---------------+---------------+---------------+---------------+------
-bool SchemaWriter::IsPropertyTypeChangeSupported(Utf8StringR error, StringChange& typeChange, ECPropertyCR oldProperty, ECPropertyCR newProperty) const
-    {
-    //changing from primitive to enum and enum to primitve is supported with same type and enum is unstrict
-    if (oldProperty.GetIsPrimitive() && newProperty.GetIsPrimitive())
-        {
-        PrimitiveECPropertyCP a = oldProperty.GetAsPrimitiveProperty();
-        PrimitiveECPropertyCP b = newProperty.GetAsPrimitiveProperty();
-        ECEnumerationCP aEnum = a->GetEnumeration();
-        ECEnumerationCP bEnum = b->GetEnumeration();
-        if (!aEnum && !bEnum)
-            {
-            error.Sprintf("ECSchema Update failed. ECProperty %s.%s: Changing the type of a Primitive ECProperty is not supported. Cannot convert from '%s' to '%s'",
-                          oldProperty.GetClass().GetFullName(), oldProperty.GetName().c_str(), typeChange.GetOld().Value().c_str(), typeChange.GetNew().Value().c_str());
-            return false;
-            }
-
-        if (aEnum && !bEnum)
-            {
-            if (aEnum->GetType() != b->GetType())
-                {
-                error.Sprintf("ECSchema Update failed. ECProperty %s.%s: ECEnumeration specified for property must have same primitive type as new primitive property type",
-                              oldProperty.GetClass().GetFullName(), oldProperty.GetName().c_str());
-
-                return false;
-                }
-
-            return true;
-            }
-        if (!aEnum && bEnum)
-            {
-            if (a->GetType() != bEnum->GetType())
-                {
-                error.Sprintf("ECSchema Update failed. ECProperty %s.%s: Primitive type change to ECEnumeration which as different type then existing primitive property",
-                              oldProperty.GetClass().GetFullName(), oldProperty.GetName().c_str());
-
-                return false;
-                }
-
-            if (bEnum->GetIsStrict())
-                {
-                error.Sprintf("ECSchema Update failed. ECProperty %s.%s: Type change to a Strict ECEnumeration is not supported.",
-                              oldProperty.GetClass().GetFullName(), oldProperty.GetName().c_str());
-
-                return false;
-                }
-
-            return true;
-            }
-
-        if (aEnum && bEnum)
-            {
-            if (aEnum->GetType() != bEnum->GetType())
-                {
-                error.Sprintf("ECSchema Update failed. ECProperty %s.%s: Exisitng ECEnumeration has different primitive type from the new ECEnumeration specified",
-                              oldProperty.GetClass().GetFullName(), oldProperty.GetName().c_str());
-
-                return false;
-                }
-            if (bEnum->GetIsStrict())
-                {
-                error.Sprintf("ECSchema Update failed. ECProperty %s.%s: Type change to a Strict ECEnumeration is not supported.",
-                              oldProperty.GetClass().GetFullName(), oldProperty.GetName().c_str());
-                }
-            return true;
-            }
-        }
-
-    error.Sprintf("ECSchema Update failed. ECProperty %s.%s: Changing the type of an ECProperty is not supported. Cannot convert from '%s' to '%s'",
-                  oldProperty.GetClass().GetFullName(), oldProperty.GetName().c_str(), typeChange.GetOld().Value().c_str(), typeChange.GetNew().Value().c_str());
-
-    return false;
-    }
-//---------------------------------------------------------------------------------------
-// @bsimethod                                                    Affan.Khan  03/2016
-//+---------------+---------------+---------------+---------------+---------------+------
-BentleyStatus SchemaWriter::UpdateProperty(ECPropertyChange& propertyChange, ECPropertyCR oldProperty, ECPropertyCR newProperty)
-    {
-    if (propertyChange.GetStatus() == ECChange::Status::Done)
-        return SUCCESS;
-
-    ECPropertyId propertyId = m_ecdb.Schemas().GetReader().GetPropertyId(newProperty);
-    if (!propertyId.IsValid())
-        {
-        BeAssert(false && "Failed to resolve ecclass id");
-        return ERROR;
-        }
-
-    if (propertyChange.GetTypeName().IsValid())
-        {
-        Utf8String error;
-        if (!IsPropertyTypeChangeSupported(error, propertyChange.GetTypeName(), oldProperty, newProperty))
-            {
-            Issues().Report(error.c_str());
-            return ERROR;
-            }
-        }
-
-    if (propertyChange.IsStruct().IsValid() || propertyChange.IsStructArray().IsValid() || propertyChange.IsPrimitive().IsValid() ||
-        propertyChange.IsPrimitiveArray().IsValid() || propertyChange.IsNavigation().IsValid())
-        {
-        Issues().Report("ECSchema Update failed. ECProperty %s.%s: Changing the kind of the ECProperty is not supported.",
-                                  oldProperty.GetClass().GetFullName(), oldProperty.GetName().c_str());
-        return ERROR;
-        }
-
-    if (propertyChange.GetArray().IsValid())
-        {
-        ArrayChange& arrayChange = propertyChange.GetArray();
-        if (arrayChange.MaxOccurs().IsValid() || arrayChange.MinOccurs().IsValid())
-            {
-            Issues().Report("ECSchema Update failed. ECProperty %s.%s: Changing the 'MinOccurs' or 'MaxOccurs' for an Array ECProperty is not supported.",
-                                      oldProperty.GetClass().GetFullName(), oldProperty.GetName().c_str());
-            return ERROR;
-            }
-        }
-
-    if (propertyChange.GetNavigation().IsValid())
-        {
-        NavigationChange& navigationChange = propertyChange.GetNavigation();
-        if (navigationChange.GetRelationshipClassName().IsValid())
-            {
-            Issues().Report("ECSchema Update failed. ECProperty %s.%s: Changing the 'RelationshipClassName' for a Navigation ECProperty is not supported.",
-                                      oldProperty.GetClass().GetFullName(), oldProperty.GetName().c_str());
-            return ERROR;
-            }
-
-        if (navigationChange.Direction().IsValid())
-            {
-            Issues().Report("ECSchema Update failed. ECProperty %s.%s: Changing the 'Direction' for a Navigation ECProperty is not supported.",
-                                      oldProperty.GetClass().GetFullName(), oldProperty.GetName().c_str());
-            return ERROR;
-            }
-        }
-
-    SqlUpdateBuilder sqlUpdateBuilder("ec_Property");
-
-    if (propertyChange.GetName().IsValid())
-        {
-        if (propertyChange.GetName().GetNew().IsNull())
-            {
-            Issues().Report("ECSchema Update failed. ECProperty %s.%s: 'Name' must always be set for an ECProperty is not supported.",
-                                      oldProperty.GetClass().GetFullName(), oldProperty.GetName().c_str());
-            return ERROR;
-            }
-
-        sqlUpdateBuilder.AddSetExp("Name", propertyChange.GetName().GetNew().Value().c_str());
-        }
-
-    if (propertyChange.GetExtendedTypeName().IsValid())
-        {
-        if (propertyChange.GetExtendedTypeName().GetNew().IsNull())
-            sqlUpdateBuilder.AddSetToNull("ExtendedTypeName");
-        else
-            sqlUpdateBuilder.AddSetExp("ExtendedTypeName", propertyChange.GetExtendedTypeName().GetNew().Value().c_str());
-        }
-
-    if (propertyChange.GetDisplayLabel().IsValid())
-        {
-        if (propertyChange.GetDisplayLabel().GetNew().IsNull())
-            sqlUpdateBuilder.AddSetToNull("DisplayLabel");
-        else
-            sqlUpdateBuilder.AddSetExp("DisplayLabel", propertyChange.GetDisplayLabel().GetNew().Value().c_str());
-        }
-
-    if (propertyChange.GetDescription().IsValid())
-        {
-        if (propertyChange.GetDescription().GetNew().IsNull())
-            sqlUpdateBuilder.AddSetToNull("Description");
-        else
-            sqlUpdateBuilder.AddSetExp("Description", propertyChange.GetDescription().GetNew().Value().c_str());
-        }
-
-    if (propertyChange.IsReadonly().IsValid())
-        {
-        sqlUpdateBuilder.AddSetExp("IsReadonly", propertyChange.IsReadonly().GetNew().Value());
-        }
-
-    if (propertyChange.GetEnumeration().IsValid())
-        {
-        auto newPrimitiveProperty = newProperty.GetAsPrimitiveProperty();
-        if (newPrimitiveProperty == nullptr)
-            {
-            BeAssert(newPrimitiveProperty != nullptr);
-            return ERROR;
-            }
-
-        if (propertyChange.GetEnumeration().GetNew().IsNull())
-            { 
-            sqlUpdateBuilder.AddSetExp("PrimitiveType", (int)newPrimitiveProperty->GetType()); //set to null;
-            sqlUpdateBuilder.AddSetToNull("EnumerationId"); //set to null;
-            }
-        else
-            {
-            auto oldPrimitiveProperty = oldProperty.GetAsPrimitiveProperty();
-            if (oldPrimitiveProperty == nullptr)
-                {
-                Issues().Report("ECSchema Update failed. ECProperty %s.%s: Only Primitive property can be coverted to ECEnumeration",
-                                oldProperty.GetClass().GetFullName(), oldProperty.GetName().c_str());
-                return ERROR;
-                }
-
-            ECEnumerationCP enumCP = newPrimitiveProperty->GetEnumeration();
-            ECEnumerationId id = m_ecdb.Schemas().GetReader().GetEnumerationId(*enumCP);
-            if (!id.IsValid())
-                return ERROR;
-
-            sqlUpdateBuilder.AddSetToNull("PrimitiveType"); //SET TO NULL
-            sqlUpdateBuilder.AddSetExp("EnumerationId", id.GetValue());
-            }
-        }
-
-    if (propertyChange.GetKindOfQuantity().IsValid())
-        {
-        if (propertyChange.GetKindOfQuantity().GetState() == ChangeState::Deleted)
-            {
-            sqlUpdateBuilder.AddSetToNull("KindOfQuantityId"); //set to null;
-            }
-        else
-            {
-            KindOfQuantityCP koqCP = nullptr;
-            if (auto newPrimitiveProperty = newProperty.GetAsPrimitiveProperty())
-                {
-                koqCP = newPrimitiveProperty->GetKindOfQuantity();
-                }
-            else if (auto newPrimitivePropertyArray = newProperty.GetAsPrimitiveArrayProperty())
-                {
-                koqCP = newPrimitivePropertyArray->GetKindOfQuantity();
-                }
-
-            if (koqCP == nullptr)
-                {
-                BeAssert(koqCP != nullptr);
-                return ERROR;
-                }
-
-            KindOfQuantityId id = m_ecdb.Schemas().GetReader().GetKindOfQuantityId(*koqCP);
-            if (!id.IsValid())
-                return ERROR;
-
-            sqlUpdateBuilder.AddSetExp("KindOfQuantityId", id.GetValue());
-            }
-        }
-
-
-    sqlUpdateBuilder.AddWhereExp("Id", propertyId.GetValue());
-    if (sqlUpdateBuilder.IsValid())
-        {
-        if (sqlUpdateBuilder.ExecuteSql(m_ecdb) != SUCCESS)
-            return ERROR;
-        }
-
-    return UpdateCustomAttributes(SchemaPersistenceHelper::GeneralizedCustomAttributeContainerType::Property, propertyId, propertyChange.CustomAttributes(), oldProperty, newProperty);;
-    }
-
-//---------------------------------------------------------------------------------------
-// @bsimethod                                                    Affan.Khan  03/2016
-//+---------------+---------------+---------------+---------------+---------------+------
-BentleyStatus SchemaWriter::UpdateRelationshipConstraint(ECContainerId containerId, ECRelationshipConstraintChange& constraintChange, ECRelationshipConstraintCR oldConstraint, ECRelationshipConstraintCR newConstraint, bool isSource, Utf8CP relationshipName)
-    {
-    Utf8CP constraintEndStr = isSource ? "Source" : "Target";
-    SqlUpdateBuilder updater("ec_RelationshipConstraint");
- 
-    if (constraintChange.GetStatus() == ECChange::Status::Done)
-        return SUCCESS;
-
-    if (constraintChange.GetMultiplicity().IsValid())
-        {
-        Issues().Report("ECSchema Update failed. ECRelationshipClass %s - Constraint: %s: Changing 'Multiplicity' of an ECRelationshipConstraint is not supported.",
-                                  relationshipName, constraintEndStr);
-        return ERROR;
-        }
-
-    if (constraintChange.IsPolymorphic().IsValid())
-        {
-        Issues().Report("ECSchema Update failed. ECRelationshipClass %s - Constraint: %s: Changing flag 'IsPolymorphic' of an ECRelationshipConstraint is not supported.",
-                                  relationshipName, constraintEndStr);
-        return ERROR;
-        }
-
-    if (constraintChange.ConstraintClasses().IsValid())
-        {
-        Issues().Report("ECSchema Update failed. ECRelationshipClass %s - Constraint: %s: Changing the constraint classes is not supported.",
-                                  relationshipName, constraintEndStr);
-        return ERROR;
-        }
-
-    if (constraintChange.GetRoleLabel().IsValid())
-        {
-        updater.AddSetExp("RoleLabel", constraintChange.GetRoleLabel().GetNew().Value().c_str());
-        }
-
-    updater.AddWhereExp("RelationshipEnd", isSource ? ECRelationshipEnd_Source : ECRelationshipEnd_Target);
-    updater.AddWhereExp("RelationshipClassId", containerId.GetValue());
-    if (updater.ExecuteSql(m_ecdb) != SUCCESS)
-        return ERROR;
-
-    const SchemaPersistenceHelper::GeneralizedCustomAttributeContainerType containerType = isSource ? SchemaPersistenceHelper::GeneralizedCustomAttributeContainerType::SourceRelationshipConstraint : SchemaPersistenceHelper::GeneralizedCustomAttributeContainerType::TargetRelationshipConstraint;
-    return UpdateCustomAttributes(containerType, containerId, constraintChange.CustomAttributes(), oldConstraint, newConstraint);
-    }
-
-//---------------------------------------------------------------------------------------
-// @bsimethod                                                    Affan.Khan  03/2016
-//+---------------+---------------+---------------+---------------+---------------+------
-BentleyStatus SchemaWriter::TryParseId(Utf8StringR schemaName, Utf8StringR className, Utf8StringCR id) const
-    {
-    auto n = id.find(':');
-    BeAssert(n != Utf8String::npos);
-    if (n == Utf8String::npos)
-        {
-        return ERROR;
-        }
-    schemaName = id.substr(0, n);
-    className = id.substr(n + 1);
-    return SUCCESS;
-    }
-
-//---------------------------------------------------------------------------------------
-// @bsimethod                                                    Affan.Khan  03/2016
-//+---------------+---------------+---------------+---------------+---------------+------
-BentleyStatus SchemaWriter::UpdateCustomAttributes(SchemaPersistenceHelper::GeneralizedCustomAttributeContainerType containerType, ECContainerId containerId, ECInstanceChanges& instanceChanges, IECCustomAttributeContainerCR oldContainer, IECCustomAttributeContainerCR newContainer)
-    {
-    int customAttributeIndex = 0;
-    ECCustomAttributeInstanceIterable customAttributes = oldContainer.GetCustomAttributes(false);
-    auto itor = customAttributes.begin();
-    while (itor != customAttributes.end())
-        {
-        customAttributeIndex++;
-        ++itor;
-        }
-
-    if (instanceChanges.Empty() || instanceChanges.GetStatus() == ECChange::Status::Done)
-        return SUCCESS;
-
-    for (size_t i = 0; i < instanceChanges.Count(); i++)
-        {
-        ECPropertyValueChange& change = instanceChanges.At(i);
-        if (change.GetStatus() == ECChange::Status::Done)
-            continue;
-
-        Utf8String schemaName;
-        Utf8String className;
-        if (TryParseId(schemaName, className, change.GetId()) == ERROR)
-            return ERROR;
-
-        if (change.GetParent()->GetState() != ChangeState::New)
-            {
-            if (m_customAttributeValidator.HasAnyRuleForSchema(schemaName.c_str()))
-                {
-                if (m_customAttributeValidator.Validate(change) == CustomAttributeValidator::Policy::Reject)
-                    {
-                    Issues().Report("ECSchema Update failed. Adding or modifying %s CustomAttributes is not supported.", schemaName.c_str());
-                    return ERROR;
-                    }
-                }
-            }
-
-        if (change.GetState() == ChangeState::New)
-            {           
-            IECInstancePtr ca = newContainer.GetCustomAttribute(schemaName, className);
-            BeAssert(ca.IsValid());
-            if (ca.IsNull())
-                return ERROR;
-
-            if (ImportClass(ca->GetClass()) != SUCCESS)
-                return ERROR;
-
-            if (InsertCAEntry(ca.get(), ca->GetClass().GetId(), containerId, containerType, ++customAttributeIndex) != SUCCESS)
-                return ERROR;
-            }
-        else if (change.GetState() == ChangeState::Deleted)
-            {
-            IECInstancePtr ca = oldContainer.GetCustomAttribute(schemaName, className);
-            if (ca == nullptr)
-                {
-                BeAssert(false);
-                return ERROR;
-                }
-
-            BeAssert(ca->GetClass().HasId());
-            int ordinal;
-            if (DeleteCAEntry(ordinal, ca->GetClass().GetId(), containerId, containerType) != SUCCESS)
-                return ERROR;
-            }
-        else if (change.GetState() == ChangeState::Modified)
-            {
-            IECInstancePtr ca = newContainer.GetCustomAttribute(schemaName, className);
-            BeAssert(ca.IsValid());
-            if (ca.IsNull())
-                return ERROR;
-
-            if (ImportClass(ca->GetClass()) != SUCCESS)
-                return ERROR;
-
-            if (ReplaceCAEntry(ca.get(), ca->GetClass().GetId(), containerId, containerType, 0) != SUCCESS)
-                return ERROR;
-            }
-
-        change.SetStatus(ECChange::Status::Done);
-        }
-
-    instanceChanges.SetStatus(ECChange::Status::Done);
-    return SUCCESS;
-    }
-
-//---------------------------------------------------------------------------------------
-// @bsimethod                                                    Affan.Khan  03/2016
-//+---------------+---------------+---------------+---------------+---------------+------
-BentleyStatus SchemaWriter::UpdateClass(ClassChange& classChange, ECClassCR oldClass, ECClassCR newClass)
-    {
-    if (classChange.GetStatus() == ECChange::Status::Done)
-        return SUCCESS;
-
-    ECClassId classId = m_ecdb.Schemas().GetReader().GetClassId(newClass);
-    if (!classId.IsValid())
-        {
-        BeAssert(false && "Failed to resolve ecclass id");
-        return ERROR;
-        }
-
-    SqlUpdateBuilder updateBuilder("ec_Class");
-
-    if (classChange.GetClassModifier().IsValid())
-        {
-        Nullable<ECClassModifier> oldValue = classChange.GetClassModifier().GetOld();
-        ECClassModifier newValue = classChange.GetClassModifier().GetNew().Value();
-        if (oldValue == ECClassModifier::Abstract)
-            {
-            Issues().Report("ECSchema Update failed. ECClass %s: Changing the ECClassModifier from 'Abstract' to another value is not supported",
-                            oldClass.GetFullName());
-
-            return ERROR;
-            }
-
-        if (newValue == ECClassModifier::Sealed)
-            {
-            if (!newClass.GetDerivedClasses().empty())
-                {
-                Issues().Report("ECSchema Update failed. ECClass %s: Changing the ECClassModifier to 'Sealed' is only valid if the class does not have derived classes.",
-                                          oldClass.GetFullName());
-
-                return ERROR;
-                }
-            }
-        else if (newValue == ECClassModifier::Abstract)
-            {
-            Issues().Report("ECSchema Update failed. ECClass %s: Changing the ECClassModifier to 'Abstract' is not supported.",
-                                      oldClass.GetFullName());
-
-            return ERROR;
-            }
-
-        updateBuilder.AddSetExp("Modifier", Enum::ToInt(classChange.GetClassModifier().GetNew().Value()));
-        }
-
-    if (classChange.ClassType().IsValid())
-        {
-        Issues().Report("ECSchema Update failed. ECClass %s: Changing the ECClassType of an ECClass is not supported.",
-                                  oldClass.GetFullName());
-        return ERROR;
-        }
-
-    if (classChange.GetName().IsValid())
-        {
-        if (classChange.GetName().GetNew().IsNull())
-            {
-            Issues().Report("ECSchema Update failed. ECClass %s: Name must always be set for an ECClass.",
-                                      oldClass.GetFullName());
-            return ERROR;
-            }
-
-        updateBuilder.AddSetExp("Name", classChange.GetName().GetNew().Value().c_str());
-        }
-
-    if (classChange.GetDisplayLabel().IsValid())
-        {
-        if (classChange.GetDisplayLabel().GetNew().IsNull())
-            updateBuilder.AddSetToNull("DisplayLabel");
-        else
-            updateBuilder.AddSetExp("DisplayLabel", classChange.GetDisplayLabel().GetNew().Value().c_str());
-        }
-
-    if (classChange.GetDescription().IsValid())
-        {
-        if (classChange.GetDescription().GetNew().IsNull())
-            updateBuilder.AddSetToNull("Description");
-        else
-            updateBuilder.AddSetExp("Description", classChange.GetDescription().GetNew().Value().c_str());
-        }
-
-    if (classChange.GetRelationship().IsValid())
-        {
-        auto& relationshipChange = classChange.GetRelationship();
-        if (relationshipChange.GetStrength().IsValid())
-            {
-            Issues().Report("ECSchema Update failed. ECRelationshipClass %s: Changing the 'Strength' of an ECRelationshipClass is not supported.",
-                                      oldClass.GetFullName());
-            return ERROR;
-            }
-
-        if (relationshipChange.GetStrengthDirection().IsValid())
-            {
-            Issues().Report("ECSchema Update failed. ECRelationshipClass %s: Changing the 'StrengthDirection' of an ECRelationshipClass is not supported.",
-                                      oldClass.GetFullName());
-            return ERROR;
-            }
-
-        ECRelationshipClassCP oldRel = oldClass.GetRelationshipClassCP();
-        ECRelationshipClassCP newRel = newClass.GetRelationshipClassCP();
-        BeAssert(oldRel != nullptr && newRel != nullptr);
-        if (oldRel == nullptr && newRel == nullptr)
-            return ERROR;
-
-        if (relationshipChange.GetSource().IsValid())
-            if (UpdateRelationshipConstraint(classId, relationshipChange.GetSource(), newRel->GetSource(), oldRel->GetSource(), true, oldRel->GetFullName()) == ERROR)
-                return ERROR;
-
-        if (relationshipChange.GetTarget().IsValid())
-            if (UpdateRelationshipConstraint(classId,  relationshipChange.GetTarget(), newRel->GetSource(), oldRel->GetTarget(), false, oldRel->GetFullName()) == ERROR)
-                return ERROR;
-        }
-
-    updateBuilder.AddWhereExp("Id", classId.GetValue());
-    if (updateBuilder.IsValid())
-        {
-        if (updateBuilder.ExecuteSql(m_ecdb) != SUCCESS)
-            return ERROR;
-        }
-
-    if (classChange.BaseClasses().IsValid())
-        {
-        for (size_t i = 0; i < classChange.BaseClasses().Count(); i++)
-            {
-            auto& change = classChange.BaseClasses().At(i);
-            if (change.GetState() == ChangeState::Deleted)
-                {
-                Issues().Report("ECSchema Update failed. ECClass %s: Removing a base class from an ECClass is not supported.",
-                                          oldClass.GetFullName());
-                return ERROR;
-                }
-            else if (change.GetState() == ChangeState::New)
-                {
-                Issues().Report("ECSchema Update failed. ECClass %s: Adding a new base class to an ECClass is not supported.",
-                                          oldClass.GetFullName());
-                return ERROR;
-                }
-            else if (change.GetState() == ChangeState::Modified)
-                {
-                Issues().Report("ECSchema Update failed. ECClass %s: Modifying the position of a base class in the list of base classes of an ECClass is not supported.",
-                                          oldClass.GetFullName());
-                return ERROR;
-                }
-            }
-        }
-
-    if (classChange.Properties().IsValid())
-        {
-        if (UpdateProperties(classChange.Properties(), oldClass, newClass) != SUCCESS)
-            return ERROR;
-        }
-
-    return UpdateCustomAttributes(SchemaPersistenceHelper::GeneralizedCustomAttributeContainerType::Class, classId, classChange.CustomAttributes(), oldClass, newClass);
-    }
-
-//---------------------------------------------------------------------------------------
-// @bsimethod                                                    Affan.Khan  05/2016
-//+---------------+---------------+---------------+---------------+---------------+------
-BentleyStatus SchemaWriter::UpdateProperties(ECPropertyChanges& propertyChanges, ECClassCR oldClass, ECClassCR newClass)
-    {
-    int ordinal = (int) oldClass.GetPropertyCount(false);
-    for (size_t i = 0; i < propertyChanges.Count(); i++)
-        {
-        auto& change = propertyChanges.At(i);
-        if (change.GetState() == ChangeState::Deleted)
-            {
-            ECPropertyCP oldProperty = oldClass.GetPropertyP(change.GetId(), false);
-            if (oldProperty == nullptr)
-                {
-                BeAssert(false && "Failed to find property");
-                return ERROR;
-                }
-
-            if (SUCCESS != DeleteProperty(change, *oldProperty))
-                return ERROR;
-
-            }
-        else if (change.GetState() == ChangeState::New)
-            {
-            ECPropertyCP newProperty = newClass.GetPropertyP(change.GetName().GetNew().Value().c_str(), false);
-            if (newProperty == nullptr)
-                {
-                BeAssert(false && "Failed to find the class");
-                return ERROR;
-                }
-
-            if (SUCCESS != ImportProperty(*newProperty, ordinal))
-                return ERROR;
-
-            ordinal++;
-            }
-        else if (change.GetState() == ChangeState::Modified)
-            {
-            ECPropertyCP oldProperty = oldClass.GetPropertyP(change.GetId(), false);
-            ECPropertyCP newProperty = newClass.GetPropertyP(change.GetId(), false);
-            if (oldProperty == nullptr)
-                {
-                BeAssert(false && "Failed to find property");
-                return ERROR;
-                }
-            if (newProperty == nullptr)
-                {
-                BeAssert(false && "Failed to find property");
-                return ERROR;
-                }
-
-            if (UpdateProperty(change, *oldProperty, *newProperty) != SUCCESS)
-                return ERROR;
-            }
-        }
-
-    return SUCCESS;
-    }
-//---------------------------------------------------------------------------------------
-// @bsimethod                                                    Affan.Khan  03/2016
-//+---------------+---------------+---------------+---------------+---------------+------
-BentleyStatus SchemaWriter::UpdateSchemaReferences(ReferenceChanges& referenceChanges, ECSchemaCR oldSchema, ECSchemaCR newSchema)
-    {
-    if (!referenceChanges.IsValid())
-        return SUCCESS;
-
-    for (size_t i = 0; i < referenceChanges.Count(); i++)
-        {
-        auto& change = referenceChanges.At(i);
-        if (change.GetState() == ChangeState::Deleted)
-            {
-            SchemaKey oldRef;
-            if (SchemaKey::ParseSchemaFullName(oldRef, change.GetOld().Value().c_str()) != ECObjectsStatus::Success)
-                {
-                Issues().Report("ECSchema Update failed. ECSchema %s: Failed to parse previous ECSchema reference name.",
-                                          oldSchema.GetFullSchemaName().c_str());
-                return ERROR;
-                }
-
-            ECSchemaId referenceSchemaId = SchemaPersistenceHelper::GetSchemaId(m_ecdb, oldRef.GetName().c_str());
-            Statement stmt;
-            if (stmt.Prepare(m_ecdb, "DELETE FROM ec_SchemaReference WHERE SchemaId=? AND ReferencedSchemaId=?") != BE_SQLITE_OK)
-                return ERROR;
-
-            stmt.BindId(1, oldSchema.GetId());
-            stmt.BindId(2, referenceSchemaId);
-
-            if (stmt.Step() != BE_SQLITE_DONE)
-                {
-                Issues().Report("ECSchema Update failed. ECSchema %s: Failed to remove ECSchema reference %s.",
-                                          oldSchema.GetFullSchemaName().c_str(), oldRef.GetFullSchemaName().c_str());
-                return ERROR;
-                }
-            }
-        else if (change.GetState() == ChangeState::New)
-            {
-            SchemaKey newRef, existingRef;
-            if (SchemaKey::ParseSchemaFullName(newRef, change.GetNew().Value().c_str()) != ECObjectsStatus::Success)
-                {
-                Issues().Report("ECSchema Update failed. ECSchema %s: Failed to parse new ECSchema reference.",
-                                          oldSchema.GetFullSchemaName().c_str());
-                return ERROR;
-                }
-
-            //Ensure schema exist
-            if (!SchemaPersistenceHelper::TryGetSchemaKey(existingRef, m_ecdb, newRef.GetName().c_str()))
-                {
-                Issues().Report("ECSchema Update failed. ECSchema %s: Referenced ECSchema %s does not exist in the file.",
-                                          oldSchema.GetFullSchemaName().c_str(), newRef.GetFullSchemaName().c_str());
-                return ERROR;
-                }
-
-            //Schema must exist with that or greater version
-            if (!existingRef.Matches(newRef, SchemaMatchType::LatestWriteCompatible))
-                {
-                Issues().Report("ECSchema Update failed. ECSchema %s: Could not locate compatible referenced ECSchema %s.",
-                                          oldSchema.GetFullSchemaName().c_str(), newRef.GetFullSchemaName().c_str());
-                return ERROR;
-                }
-
-            ECSchemaId referenceSchemaId = SchemaPersistenceHelper::GetSchemaId(m_ecdb, newRef.GetName().c_str());
-            Statement stmt;
-            if (stmt.Prepare(m_ecdb, "INSERT INTO ec_SchemaReference(SchemaId, ReferencedSchemaId) VALUES (?,?)") != BE_SQLITE_OK)
-                return ERROR;
-
-            stmt.BindId(1, oldSchema.GetId());
-            stmt.BindId(2, referenceSchemaId);
-
-            if (stmt.Step() != BE_SQLITE_DONE)
-                {
-                Issues().Report("ECSchema Update failed. ECSchema %s: Failed to add new reference to ECSchema %s.",
-                                          oldSchema.GetFullSchemaName().c_str(), newRef.GetFullSchemaName().c_str());
-                return ERROR;
-                }
-            }
-        else if (change.GetState() == ChangeState::Modified)
-            {
-            SchemaKey oldRef, newRef, existingRef;
-            if (SchemaKey::ParseSchemaFullName(oldRef, change.GetOld().Value().c_str()) != ECObjectsStatus::Success)
-                {
-                Issues().Report("ECSchema Update failed. ECSchema %s: Failed to parse previous ECSchema reference.",
-                                          oldSchema.GetFullSchemaName().c_str());
-                return ERROR;
-                }
-
-            if (SchemaKey::ParseSchemaFullName(newRef, change.GetNew().Value().c_str()) != ECObjectsStatus::Success)
-                {
-                Issues().Report("ECSchema Update failed. ECSchema %s: Failed to parse new ECSchema reference.",
-                                          oldSchema.GetFullSchemaName().c_str());
-                return ERROR;
-                }
-
-            //Ensure schema exist and also get updated version number.
-            if (!SchemaPersistenceHelper::TryGetSchemaKey(existingRef, m_ecdb, oldRef.GetName().c_str()))
-                {
-                Issues().Report("ECSchema Update failed. ECSchema %s: Referenced ECSchema %s does not exist in the file.",
-                                          oldSchema.GetFullSchemaName().c_str(), oldRef.GetFullSchemaName().c_str());
-                return ERROR;
-                }
-
-            //Schema must exist with that or greater version
-            if (!existingRef.Matches(newRef, SchemaMatchType::LatestWriteCompatible))
-                {
-                Issues().Report("ECSchema Update failed. ECSchema %s: Could not locate compatible referenced ECSchema %s.",
-                                          oldSchema.GetFullSchemaName().c_str(), newRef.GetFullSchemaName().c_str());
-                return ERROR;
-                }
-            }
-
-        change.SetStatus(ECChange::Status::Done);
-        }
-
-    return SUCCESS;
-    }
-
-//---------------------------------------------------------------------------------------
-// @bsimethod                                                    Affan.Khan  03/2016
-//+---------------+---------------+---------------+---------------+---------------+------
-bool SchemaWriter::IsSpecifiedInRelationshipConstraint(ECClassCR deletedClass) const
-    {
-    CachedStatementPtr stmt = m_ecdb.GetCachedStatement("SELECT NULL FROM ec_RelationshipConstraintClass WHERE ClassId=? LIMIT 1");
-    if (stmt == nullptr)
-        {
-        BeAssert(false && "SQL_SCHEMA_CHANGED");
-        return true;
-        }
-
-    stmt->BindId(1, deletedClass.GetId());
-    return BE_SQLITE_ROW == stmt->Step();
-    }
-
-//---------------------------------------------------------------------------------------
-// @bsimethod                                                    Affan.Khan  03/2016
-//+---------------+---------------+---------------+---------------+---------------+------
-BentleyStatus SchemaWriter::DeleteClass(ClassChange& classChange, ECClassCR deletedClass)
-    {
-    if (!IsMajorChangeAllowedForSchema(deletedClass.GetSchema().GetId()) && m_importOptions != SchemaManager::SchemaImportOptions::Poisoning)
-        {
-        Issues().Report("ECSchema Update failed. ECSchema %s: Cannot delete ECClass '%s'. This is a major ECSchema change which requires the 'Read' version number of the ECSchema to be incremented.",
-                                  deletedClass.GetSchema().GetFullSchemaName().c_str(), deletedClass.GetName().c_str());
-        return ERROR;
-        }
-    
-    if (!m_ecdb.Schemas().GetDerivedClasses(deletedClass).empty())
-        {
-        Issues().Report("ECSchema Update failed. ECSchema %s: Deleting ECClass '%s' is not supported because it has subclasses.",
-                                  deletedClass.GetSchema().GetFullSchemaName().c_str(), deletedClass.GetName().c_str());
-        return ERROR;
-        }
-
-    if (deletedClass.IsStructClass())
-        {
-        Issues().Report("ECSchema Update failed. ECSchema %s: Deleting ECClass '%s' failed. ECStructClass cannot be deleted",
-                                  deletedClass.GetSchema().GetFullSchemaName().c_str(), deletedClass.GetName().c_str());
-        return ERROR;
-        }
-
-    if (deletedClass.IsCustomAttributeClass())
-        {
-        Issues().Report("ECSchema Update failed. ECSchema %s: Deleting ECClass '%s' failed. ECCustomAttributeClass cannot be deleted",
-                                  deletedClass.GetSchema().GetFullSchemaName().c_str(), deletedClass.GetName().c_str());
-        return ERROR;
-        }
-
-    if (IsSpecifiedInRelationshipConstraint(deletedClass))
-        {
-        Issues().Report("ECSchema Update failed. ECSchema %s: Deleting ECClass '%s' failed. A class which is specified in a relationship constraint cannot be deleted",
-                                  deletedClass.GetSchema().GetFullSchemaName().c_str(), deletedClass.GetName().c_str());
-        return ERROR;
-        }
-
-    ClassMapCP deletedClassMap = m_ecdb.Schemas().GetDbMap().GetClassMap(deletedClass);
-    if (deletedClassMap == nullptr)
-        {
-        BeAssert(false && "Failed to find classMap");
-        return ERROR;
-        }
-
-    if (MapStrategyExtendedInfo::IsForeignKeyMapping(deletedClassMap->GetMapStrategy()))
-        {
-        Issues().Report("ECSchema Update failed. ECSchema %s: Deleting ECClass '%s' failed. Deleting ECRelationshipClass with ForeignKey mapping is not supported.",
-                                  deletedClass.GetSchema().GetFullSchemaName().c_str(), deletedClass.GetName().c_str());
-        return ERROR;
-        }
-
-    //Delete all instances
-    bool purgeECInstances = deletedClassMap->GetMapStrategy().GetStrategy() == MapStrategy::TablePerHierarchy;
-    if (purgeECInstances)
-        {
-        if (DeleteInstances(deletedClass) != SUCCESS)
-            return ERROR;
-        }
-
-    CachedStatementPtr stmt = m_ecdb.GetCachedStatement("DELETE FROM ec_Class WHERE Id=?");
-    stmt->BindId(1, deletedClass.GetId());
-    if (stmt->Step() != BE_SQLITE_DONE)
-        {
-        BeAssert(false && "Failed to delete the class");
-        return ERROR;
-        }
-
-    for (ECPropertyCP localProperty : deletedClass.GetProperties(false))
-        {
-        if (DeleteCustomAttributes(localProperty->GetId(), SchemaPersistenceHelper::GeneralizedCustomAttributeContainerType::Property) != SUCCESS)
-            {
-            BeAssert(false && "Failed to delete property customAttribute ");
-            return ERROR;
-            }
-        }
-
-    if (auto relationshipClass = deletedClass.GetRelationshipClassCP())
-        {
-        if (DeleteCustomAttributes(relationshipClass->GetId(), SchemaPersistenceHelper::GeneralizedCustomAttributeContainerType::SourceRelationshipConstraint) != SUCCESS)
-            {
-            BeAssert(false && "Failed to delete property customAttribute ");
-            return ERROR;
-            }
-        if (DeleteCustomAttributes(relationshipClass->GetId(), SchemaPersistenceHelper::GeneralizedCustomAttributeContainerType::TargetRelationshipConstraint) != SUCCESS)
-            {
-            BeAssert(false && "Failed to delete property customAttribute ");
-            return ERROR;
-            }
-        }
-
-    return DeleteCustomAttributes(deletedClass.GetId(), SchemaPersistenceHelper::GeneralizedCustomAttributeContainerType::Class);
-    }
-
-//---------------------------------------------------------------------------------------
-// @bsimethod                                                         Affan.Khan  05/2016
-//+---------------+---------------+---------------+---------------+---------------+------
-BentleyStatus SchemaWriter::DeleteInstances(ECClassCR deletedClass)
-    {
-    Utf8String ecsql("DELETE FROM ");
-    ecsql.append(deletedClass.GetECSqlName());
-    ECSqlStatement stmt;
-<<<<<<< HEAD
-    ECCrudWriteToken const* writeToken = m_ecdb.GetECDbImplR().GetSettings().GetCrudWriteToken();
-    if (stmt.Prepare(m_ecdb, SqlPrintfString("DELETE FROM %s", deletedClass.GetECSqlName().c_str()).GetUtf8CP(), writeToken) != ECSqlStatus::Success)
-=======
-    if (ECSqlStatus::Success != stmt.Prepare(m_ecdb, ecsql.c_str(), m_ecdb.GetECDbImplR().GetSettings().GetCrudWriteToken()))
->>>>>>> fb7d8f07
-        {
-        Issues().Report("ECSchema Update failed. ECSchema %s: Deleting ECClass '%s' failed. Failed to delete existing instances for the class.",
-                                  deletedClass.GetSchema().GetFullSchemaName().c_str(), deletedClass.GetName().c_str());
-        return ERROR;
-        }
-
-    if (BE_SQLITE_DONE != stmt.Step())
-        {
-        Issues().Report("ECSchema Update failed. ECSchema %s: Deleting ECClass '%s' failed. Failed to delete existing instances for the class.",
-                                  deletedClass.GetSchema().GetFullSchemaName().c_str(), deletedClass.GetName().c_str());
-        return ERROR;
-        }
-
-    return SUCCESS;
-    }
-
-//---------------------------------------------------------------------------------------
-// @bsimethod                                                    Affan.Khan  03/2016
-//+---------------+---------------+---------------+---------------+---------------+------
-BentleyStatus SchemaWriter::DeleteCustomAttributes(ECContainerId id, SchemaPersistenceHelper::GeneralizedCustomAttributeContainerType type)
-    {
-    CachedStatementPtr stmt = m_ecdb.GetCachedStatement("DELETE FROM ec_CustomAttribute WHERE ContainerId=? AND ContainerType=?");
-    if (stmt == nullptr ||
-        BE_SQLITE_OK != stmt->BindId(1, id) ||
-        BE_SQLITE_OK != stmt->BindInt(2, Enum::ToInt(type)) ||
-        BE_SQLITE_DONE != stmt->Step())
-        return ERROR;
-
-    return SUCCESS;
-    }
-
-//---------------------------------------------------------------------------------------
-// @bsimethod                                                    Affan.Khan  03/2016
-//+---------------+---------------+---------------+---------------+---------------+------
-BentleyStatus SchemaWriter::DeleteProperty(ECPropertyChange& propertyChange, ECPropertyCR deletedProperty)
-    {
-<<<<<<< HEAD
-    if (!IsMajorChangeAllowedForSchema(deletedProperty.GetClass().GetSchema().GetId()) && m_importOptions != SchemaManager::SchemaImportOptions::Poisoning)
-=======
-    ECClassCR ecClass = deletedProperty.GetClass();
-
-    if (!IsMajorChangeAllowedForSchema(deletedProperty.GetClass().GetSchema().GetId()))
->>>>>>> fb7d8f07
-        {
-        Issues().Report("ECSchema Update failed. ECSchema %s: Deleting ECProperty '%s.%s' means a major schema change, but the schema's MajorVersion is not incremented. Bump up the major version and try again.",
-                        ecClass.GetSchema().GetFullSchemaName().c_str(), ecClass.GetName().c_str(), deletedProperty.GetName().c_str());
-        return ERROR;
-        }
-
-    ClassMapCP classMap = m_ecdb.Schemas().GetDbMap().GetClassMap(ecClass);
-    if (classMap == nullptr)
-        {
-        BeAssert(false && "Failed to find classMap");
-        return ERROR;
-        }
-
-<<<<<<< HEAD
-    auto setPropertyToNull = [&] ()
-        {
-        ECSqlStatement setToNullStmt;
-        const Utf8CP msg = "ECSchema Update failed. ECClass %s: Deleting an ECProperty '%s' from an ECClass failed due error while setting property to null";
-        ECCrudWriteToken const* writeToken = m_ecdb.GetECDbImplR().GetSettings().GetCrudWriteToken();
-        if (setToNullStmt.Prepare(m_ecdb, SqlPrintfString("UPDATE %s SET [%s] = ?", classMap->GetClass().GetECSqlName().c_str(), deletedProperty.GetName().c_str()).GetUtf8CP(), writeToken) != ECSqlStatus::Success)
-            {
-            Issues().Report(msg, deletedProperty.GetClass().GetFullName(), deletedProperty.GetName().c_str());
-            return ERROR;
-            }
-
-        setToNullStmt.BindNull(1);
-        if (setToNullStmt.Step() != BE_SQLITE_DONE)
-            {
-            Issues().Report(msg, deletedProperty.GetClass().GetFullName(), deletedProperty.GetName().c_str());
-            return ERROR;
-            }
-
-        return SUCCESS;
-        };
-
-
-=======
->>>>>>> fb7d8f07
-    bool sharedColumnFound = false;
-    for (Partition const& partition : classMap->GetStorageDescription().GetHorizontalPartitions())
-        {
-        ECClassCP rootClass = m_ecdb.Schemas().GetClass(partition.GetRootClassId());
-        if (rootClass == nullptr)
-            {
-            BeAssert(false);
-            return ERROR;
-            }
-        ClassMapCP partitionRootClassMap = m_ecdb.Schemas().GetDbMap().GetClassMap(*rootClass);
-        if (partitionRootClassMap == nullptr)
-            {
-            BeAssert(false && "Failed to find class map");
-            return ERROR;
-            }
-
-        PropertyMap const* propertyMap = partitionRootClassMap->GetPropertyMaps().Find(deletedProperty.GetName().c_str());
-        if (propertyMap == nullptr)
-            {
-            BeAssert(false && "Failed to find property map");
-            return ERROR;
-            }
-
-        //Reject overridden property
-        if (propertyMap->GetProperty().GetBaseProperty() != nullptr)
-            {
-            //Fail we do not want to delete a sql column right now
-            Issues().Report("ECSchema Update failed. ECClass %s: Deleting an overridden ECProperty '%s' from an ECClass is not supported.",
-                                      ecClass.GetFullName(), deletedProperty.GetName().c_str());
-            return ERROR;
-            }
-
-        //Delete DbTable entries
-
-        GetColumnsPropertyMapVisitor columnVisitor(PropertyMap::Type::Data);
-        propertyMap->AcceptVisitor(columnVisitor);
-        for (DbColumn const* column : columnVisitor.GetColumns())
-            {
-            //For shared column do not delete column itself.
-            if (column->IsShared())
-                {
-                if (!sharedColumnFound) 
-                    sharedColumnFound = true;
-
-                continue;
-                }
-
-            //For virtual column delete column from ec_Column.
-            if (column->GetPersistenceType() == PersistenceType::Virtual || column->GetTable().GetPersistenceType() == PersistenceType::Virtual)
-                {
-                CachedStatementPtr stmt = m_ecdb.GetCachedStatement("DELETE FROM ec_Column WHERE Id=?");
-                if (stmt == nullptr ||
-                    BE_SQLITE_OK != stmt->BindId(1, column->GetId()) ||
-                    BE_SQLITE_DONE != stmt->Step())
-                    {
-                    BeAssert(false && "Failed to delete row from ec_Column");
-                    return ERROR;
-                    }
-                }
-            else
-                {
-                //Fail we do not want to delete a sql column right now
-                Issues().Report("ECSchema Update failed. ECClass %s: Deleting ECProperty '%s' from an ECClass which is not mapped to a shared column is not supported.",
-                                ecClass.GetFullName(), deletedProperty.GetName().c_str());
-                return ERROR;
-                }
-            }
-        }
-    
-    if (sharedColumnFound)
-        {
-        Utf8String ecsql;
-        ecsql.Sprintf("UPDATE %s SET [%s]=NULL", ecClass.GetECSqlName().c_str(), deletedProperty.GetName().c_str());
-        ECSqlStatement stmt;
-        if (ECSqlStatus::Success != stmt.Prepare(m_ecdb, ecsql.c_str(), m_ecdb.GetECDbImplR().GetSettings().GetCrudWriteToken()) ||
-            BE_SQLITE_DONE != stmt.Step())
-            {
-            Issues().Report("ECSchema Update failed. ECClass %s: Deleting an ECProperty '%s' from an ECClass failed due error while setting property to null", ecClass.GetFullName(), deletedProperty.GetName().c_str());
-            return ERROR;
-            }
-        }
-
-    //Delete ECProperty entry make sure ec_Column is already deleted or set to null
-    CachedStatementPtr stmt = m_ecdb.GetCachedStatement("DELETE FROM ec_Property WHERE Id=?");
-    if (stmt == nullptr ||
-        BE_SQLITE_OK != stmt->BindId(1, deletedProperty.GetId()) ||
-        BE_SQLITE_DONE != stmt->Step())
-        {
-        BeAssert(false && "Failed to delete ecproperty");
-        return ERROR;
-        }
-
-    return DeleteCustomAttributes(deletedProperty.GetId(), SchemaPersistenceHelper::GeneralizedCustomAttributeContainerType::Property);
-    }
-
-//---------------------------------------------------------------------------------------
-// @bsimethod                                                    Affan.Khan  03/2016
-//+---------------+---------------+---------------+---------------+---------------+------
-BentleyStatus SchemaWriter::UpdateClasses(ClassChanges& classChanges, ECSchemaCR oldSchema, ECSchemaCR newSchema)
-    {
-    if (!classChanges.IsValid())
-        return SUCCESS;
-
-    for (size_t i = 0; i < classChanges.Count(); i++)
-        {
-        auto& change = classChanges.At(i);
-        if (change.GetState() == ChangeState::Deleted)
-            {
-            ECClassCP oldClass = oldSchema.GetClassCP(change.GetId());
-            if (oldClass == nullptr)
-                {
-                BeAssert(false && "Failed to find class");
-                return ERROR;
-                }
-
-            if (DeleteClass(change, *oldClass) == ERROR)
-                return ERROR;
-            }
-        else if (change.GetState() == ChangeState::New)
-            {
-            ECClassCP newClass = newSchema.GetClassCP(change.GetName().GetNew().Value().c_str());
-            if (newClass == nullptr)
-                {
-                BeAssert(false && "Failed to find the class");
-                return ERROR;
-                }
-
-            if (ImportClass(*newClass) == ERROR)
-                return ERROR;
-            }
-        else if (change.GetState() == ChangeState::Modified)
-            {
-            ECClassCP oldClass = oldSchema.GetClassCP(change.GetId());
-            ECClassCP newClass = newSchema.GetClassCP(change.GetId());
-            if (oldClass == nullptr)
-                {
-                BeAssert(false && "Failed to find class");
-                return ERROR;
-                }
-            if (newClass == nullptr)
-                {
-                BeAssert(false && "Failed to find class");
-                return ERROR;
-                }
-
-            if (UpdateClass(change, *oldClass, *newClass) != SUCCESS)
-                return ERROR;
-            }
-        }
-
-    return SUCCESS;
-    }
-
-//---------------------------------------------------------------------------------------
-// @bsimethod                                                    Affan.Khan  03/2016
-//+---------------+---------------+---------------+---------------+---------------+------
-BentleyStatus SchemaWriter::UpdateKindOfQuantities(KindOfQuantityChanges& koqChanges, ECN::ECSchemaCR oldSchema, ECN::ECSchemaCR newSchema)
-    {
-    if (!koqChanges.IsValid())
-        return SUCCESS;
-
-    for (size_t i = 0; i < koqChanges.Count(); i++)
-        {
-        KindOfQuantityChange& change = koqChanges.At(i);
-        if (change.GetState() == ChangeState::Deleted)
-            {
-            Issues().Report("ECSchema Update failed. ECSchema %s: Deleting KindOfQuantity from an ECSchema is not supported.",
-                            oldSchema.GetFullSchemaName().c_str());
-            return ERROR;
-            }
-        else if (change.GetState() == ChangeState::New)
-            {
-            KindOfQuantityCP koq = newSchema.GetKindOfQuantityCP(change.GetId());
-            if (koq == nullptr)
-                {
-                BeAssert(false && "Failed to find kind of quantity");
-                return ERROR;
-                }
-
-            return ImportKindOfQuantity(*koq);
-            }
-        else if (change.GetState() == ChangeState::Modified)
-            {
-            Issues().Report("ECSchema Update failed. KindOfQuantity %s in ECSchema %s: Changing KindOfQuantity is not supported.",
-                            change.GetId(), oldSchema.GetFullSchemaName().c_str());
-            return ERROR;
-            }
-        }
-
-    return SUCCESS;
-    }
-//---------------------------------------------------------------------------------------
-// @bsimethod                                                    Affan.Khan  01/2017
-//+---------------+---------------+---------------+---------------+---------------+------
-BentleyStatus SchemaWriter::UpdateEnumeration(ECEnumerationChange& enumChange, ECN::ECEnumerationCR oldEnum, ECN::ECEnumerationCR newEnum)
-    {
-    if (enumChange.GetStatus() == ECChange::Status::Done)
-        return SUCCESS;
-
-    //CREATE TABLE ec_Enumeration(Id INTEGER PRIMARY KEY,SchemaId INTEGER NOT NULL REFERENCES ec_Schema(Id) ON DELETE CASCADE,Name TEXT NOT NULL COLLATE NOCASE,DisplayLabel TEXT,Description TEXT,UnderlyingPrimitiveType INTEGER NOT NULL,IsStrict BOOLEAN NOT NULL CHECK(IsStrict IN (0,1)),EnumValues TEXT NOT NULL);
-    SqlUpdateBuilder sqlUpdateBuilder("ec_Enumeration");
-    
-    if (enumChange.GetName().IsValid())
-        {
-        if (enumChange.GetName().GetNew().IsNull())
-            {
-            Issues().Report("ECSchema Update failed. ECEnumeration %s: 'Name' must always be set for an ECEnumeration.",
-                oldEnum.GetFullName().c_str());
-
-            return ERROR;
-            }
-
-        sqlUpdateBuilder.AddSetExp("Name", enumChange.GetName().GetNew().Value().c_str());
-        }
-
-    if (enumChange.GetTypeName().IsValid())
-        {
-        Issues().Report("ECSchema Update failed. ECEnumeration %s: 'Type' change is not supported.",
-            oldEnum.GetFullName().c_str());
-
-        return ERROR;
-        }
-
-    bool allowDisruptiveChanges = !newEnum.GetIsStrict();
-    if (enumChange.IsStrict().IsValid())
-        {
-        if (enumChange.IsStrict().GetNew().IsNull())
-            {
-            Issues().Report("ECSchema Update failed. ECEnumeration %s: 'IsStrict' must always be set for an ECEnumeration.",
-                oldEnum.GetFullName().c_str());
-
-            return ERROR;
-            }
-
-        //Allow transition from "strict" to "non-strict" but not the other way around.
-        if (enumChange.IsStrict().GetOld().Value() == true &&
-            enumChange.IsStrict().GetNew().Value() == false)
-            {
-            allowDisruptiveChanges = true;
-            sqlUpdateBuilder.AddSetExp("IsStrict", enumChange.IsStrict().GetNew().Value());
-            }
-        else
-            {
-            Issues().Report("ECSchema Update failed. ECEnumeration %s: 'IsStrict' changed. 'None-strict' cannot be change to 'strict'. The other way around is allowed.",
-                oldEnum.GetFullName().c_str());
-
-            return ERROR;
-            }
-        }
-
-    if (enumChange.GetDisplayLabel().IsValid())
-        {
-        if (enumChange.GetDisplayLabel().GetNew().IsNull())
-            sqlUpdateBuilder.AddSetToNull("DisplayLabel");
-        else
-            sqlUpdateBuilder.AddSetExp("DisplayLabel", enumChange.GetDisplayLabel().GetNew().Value().c_str());
-        }
-
-    if (enumChange.GetDescription().IsValid())
-        {
-        if (enumChange.GetDescription().GetNew().IsNull())
-            sqlUpdateBuilder.AddSetToNull("Description");
-        else
-            sqlUpdateBuilder.AddSetExp("Description", enumChange.GetDescription().GetNew().Value().c_str());
-        }
-
-
-
-    ECEnumeratorChanges enumeratorChanges = enumChange.Enumerators();
-    if (enumeratorChanges.IsValid())
-        {
-        if (allowDisruptiveChanges)
-            {
-            Utf8String enumValueJson;
-            if (SUCCESS != SchemaPersistenceHelper::SerializeEnumerationValues(enumValueJson, newEnum))
-                return ERROR;
-
-            sqlUpdateBuilder.AddSetExp("EnumValues", enumValueJson.c_str());
-            }
-        else
-            {
-            size_t newEnumerators = 0;
-            for (size_t i = 0; i < enumeratorChanges.Count(); i++)
-                {
-                ECEnumeratorChange& change = enumeratorChanges.At(i);
-                if (change.GetState() == ChangeState::Deleted)
-                    {
-                    Issues().Report("ECSchema Update failed. Enumerator %s was deleted from Enumeration %s which is not supported.",
-                        change.GetId(), oldEnum.GetFullName().c_str());
-
-                    return ERROR;
-                    }
-                else if (change.GetState() == ChangeState::New)
-                    {
-                    newEnumerators++;
-                    }
-                else if (change.GetState() == ChangeState::Modified)
-                    {
-                    Issues().Report("ECSchema Update failed. Enumerator %s was updated from Enumeration %s which is not supported.",
-                        change.GetId(), oldEnum.GetFullName().c_str());
-
-                    return ERROR;
-                    }
-                }
-
-            if (newEnumerators > 0)
-                {
-                Utf8String enumValueJson;
-                if (SUCCESS != SchemaPersistenceHelper::SerializeEnumerationValues(enumValueJson, newEnum))
-                    return ERROR;
-
-                sqlUpdateBuilder.AddSetExp("EnumValues", enumValueJson.c_str());
-                }
-            }
-        }
-
-    sqlUpdateBuilder.AddWhereExp("Id", oldEnum.GetId().GetValue());
-    if (sqlUpdateBuilder.IsValid())
-        {
-        if (sqlUpdateBuilder.ExecuteSql(m_ecdb) != SUCCESS)
-            return ERROR;
-        }
-
-    return SUCCESS;
-    }
-//---------------------------------------------------------------------------------------
-// @bsimethod                                                    Affan.Khan  03/2016
-//+---------------+---------------+---------------+---------------+---------------+------
-BentleyStatus SchemaWriter::UpdateEnumerations(ECEnumerationChanges& enumChanges, ECSchemaCR oldSchema, ECSchemaCR newSchema)
-    {
-    if (!enumChanges.IsValid())
-        return SUCCESS;
-
-    for (size_t i = 0; i < enumChanges.Count(); i++)
-        {
-        ECEnumerationChange& change = enumChanges.At(i);
-        if (change.GetState() == ChangeState::Deleted)
-            {
-            Issues().Report("ECSchema Update failed. ECSchema %s: Deleting ECEnumerations from an ECSchema is not supported.",
-                                      oldSchema.GetFullSchemaName().c_str());
-            return ERROR;
-            }
-        else if (change.GetState() == ChangeState::New)
-            {
-            ECEnumerationCP ecEnum = newSchema.GetEnumerationCP(change.GetId());
-            if (ecEnum == nullptr)
-                {
-                BeAssert(false && "Failed to find enum");
-                return ERROR;
-                }
-
-            return ImportEnumeration(*ecEnum);
-            }
-        else if (change.GetState() == ChangeState::Modified)
-            {
-            ECEnumerationCP oldEnum = oldSchema.GetEnumerationCP(change.GetId());
-            ECEnumerationCP newEnum = newSchema.GetEnumerationCP(change.GetId());
-            BeAssert(oldEnum != nullptr && newEnum != nullptr);
-            if (oldEnum == nullptr || newEnum == nullptr)
-                {
-                return ERROR;
-                }
-
-            if (UpdateEnumeration(change, *oldEnum, *newEnum) != SUCCESS)
-                return ERROR;
-            }
-        }
-
-    return SUCCESS;
-    }
-
-//---------------------------------------------------------------------------------------
-// @bsimethod                                                    Affan.Khan  03/2016
-//+---------------+---------------+---------------+---------------+---------------+------
-BentleyStatus SchemaWriter::UpdateSchema(SchemaChange& schemaChange, ECSchemaCR oldSchema, ECSchemaCR newSchema)
-    {
-    if (schemaChange.GetStatus() == ECChange::Status::Done)
-        return SUCCESS;
-   
-    ECSchemaId schemaId = m_ecdb.Schemas().GetReader().GetSchemaId(newSchema);
-    if (!schemaId.IsValid())
-        {
-        BeAssert(false && "Failed to resolve ecschema id");
-        return ERROR;
-        }
-
-    SqlUpdateBuilder updateBuilder("ec_Schema");
-    if (schemaChange.GetName().IsValid())
-        {
-        if (schemaChange.GetName().GetNew().IsNull())
-            {
-            Issues().Report("ECSchema Update failed. ECSchema %s: Name must always be set.",
-                                      oldSchema.GetFullSchemaName().c_str());
-            return ERROR;
-            }
-
-        updateBuilder.AddSetExp("Name", schemaChange.GetName().GetNew().Value().c_str());
-        }
-    
-    if (schemaChange.GetDisplayLabel().IsValid())
-        {
-        if (schemaChange.GetDisplayLabel().GetNew().IsNull())
-            updateBuilder.AddSetToNull("DisplayLabel");
-        else
-            updateBuilder.AddSetExp("DisplayLabel", schemaChange.GetDisplayLabel().GetNew().Value().c_str());
-        }
-
-    if (schemaChange.GetDescription().IsValid())
-        {
-        if (schemaChange.GetDescription().GetNew().IsNull())
-            updateBuilder.AddSetToNull("Description");
-        else
-            updateBuilder.AddSetExp("Description", schemaChange.GetDescription().GetNew().Value().c_str());
-        }
-
-    if (schemaChange.GetVersionRead().IsValid())
-        {
-        if (schemaChange.GetVersionRead().GetValue(ValueId::Deleted).Value() > schemaChange.GetVersionRead().GetValue(ValueId::New).Value())
-            {
-            Issues().Report("ECSchema Update failed. ECSchema %s: Decreasing 'VersionRead' of an ECSchema is not supported.",
-                                      oldSchema.GetFullSchemaName().c_str());
-            return ERROR;
-            }
-
-        m_majorChangesAllowedForSchemas.insert(oldSchema.GetId());
-        updateBuilder.AddSetExp("VersionDigit1", schemaChange.GetVersionRead().GetNew().Value());
-        }
-
-    if (schemaChange.GetVersionWrite().IsValid())
-        {
-        if (schemaChange.GetVersionWrite().GetValue(ValueId::Deleted).Value() > schemaChange.GetVersionWrite().GetValue(ValueId::New).Value())
-            {
-            Issues().Report("ECSchema Update failed. ECSchema %s: Decreasing 'VersionWrite' of an ECSchema is not supported.",
-                                      oldSchema.GetFullSchemaName().c_str());
-            return ERROR;
-            }
-
-        updateBuilder.AddSetExp("VersionDigit2", schemaChange.GetVersionWrite().GetNew().Value());
-        }
-
-    if (schemaChange.GetVersionMinor().IsValid())
-        {
-        if (schemaChange.GetVersionMinor().GetValue(ValueId::Deleted).Value() > schemaChange.GetVersionMinor().GetValue(ValueId::New).Value())
-            {
-            Issues().Report("ECSchema Update failed. ECSchema %s: Decreasing 'VersionMinor' of an ECSchema is not supported.",
-                                      oldSchema.GetFullSchemaName().c_str());
-            return ERROR;
-            }
-
-        updateBuilder.AddSetExp("VersionDigit3", schemaChange.GetVersionMinor().GetNew().Value());
-        }
-
-    if (schemaChange.GetAlias().IsValid())
-        {
-        if (schemaChange.GetAlias().GetNew().IsNull())
-            {
-            Issues().Report("ECSchema Update failed. ECSchema %s: Alias must always be set.",
-                                      oldSchema.GetFullSchemaName().c_str());
-            return ERROR;
-            }
-        
-        if (SchemaPersistenceHelper::ContainsSchemaWithAlias(m_ecdb, schemaChange.GetAlias().GetNew().Value().c_str()))
-            {
-            Issues().Report("ECSchema Update failed. ECSchema %s: Alias is already used by another existing ECSchema.",
-                                      oldSchema.GetFullSchemaName().c_str());
-            return ERROR;
-            }
-
-        updateBuilder.AddSetExp("Alias", schemaChange.GetAlias().GetNew().Value().c_str());
-        }
-
-    updateBuilder.AddWhereExp("Id", schemaId.GetValue());//this could even be on name
-    if (updateBuilder.IsValid())
-        {
-        if (updateBuilder.ExecuteSql(m_ecdb) != SUCCESS)
-            return ERROR;
-        }
-
-    schemaChange.SetStatus(ECChange::Status::Done);
-
-    if (UpdateSchemaReferences(schemaChange.References(), oldSchema, newSchema) == ERROR)
-        return ERROR;
-
-    if (UpdateEnumerations(schemaChange.Enumerations(), oldSchema, newSchema) == ERROR)
-        return ERROR;
-
-    if (UpdateKindOfQuantities(schemaChange.KindOfQuantities(), oldSchema, newSchema) == ERROR)
-        return ERROR;
-
-    if (UpdateClasses(schemaChange.Classes(), oldSchema, newSchema) == ERROR)
-        return ERROR;
-
-    return UpdateCustomAttributes(SchemaPersistenceHelper::GeneralizedCustomAttributeContainerType::Schema, schemaId, schemaChange.CustomAttributes(), oldSchema, newSchema);
-    }
-
-END_BENTLEY_SQLITE_EC_NAMESPACE
+/*--------------------------------------------------------------------------------------+
+|
+|     $Source: ECDb/SchemaWriter.cpp $
+|
+|  $Copyright: (c) 2017 Bentley Systems, Incorporated. All rights reserved. $
+|
++--------------------------------------------------------------------------------------*/
+#include "ECDbPch.h"
+USING_NAMESPACE_BENTLEY_EC
+
+BEGIN_BENTLEY_SQLITE_EC_NAMESPACE
+/*---------------------------------------------------------------------------------------
+* @bsimethod                                                    Affan.Khan        05/2012
++---------------+---------------+---------------+---------------+---------------+------*/
+BentleyStatus SchemaWriter::Import(SchemaCompareContext& ctx, ECN::ECSchemaCR ecSchema)
+    {
+    m_majorChangesAllowedForSchemas.clear();
+    if (SchemaChange* schemaChange = ctx.GetChanges().Find(ecSchema.GetName().c_str()))
+        {
+        if (schemaChange->GetState() == ChangeState::Modified)
+            {
+            if (schemaChange->GetStatus() == ECChange::Status::Done)
+                return SUCCESS;
+
+            ECSchemaCP existingSchema = ctx.FindExistingSchema(schemaChange->GetId());
+            BeAssert(existingSchema != nullptr);
+            if (existingSchema == nullptr)
+                return ERROR;
+
+            return UpdateSchema(*schemaChange, *existingSchema, ecSchema);
+            }
+        else if (schemaChange->GetState() == ChangeState::Deleted)
+            {
+            if (schemaChange->GetStatus() == ECChange::Status::Done)
+                return SUCCESS;
+
+            schemaChange->SetStatus(ECChange::Status::Done);
+            Issues().Report("ECSchema Update failed. ECSchema %s: Deleting an ECSchema is not supported.",
+                            ecSchema.GetFullSchemaName().c_str());
+            return ERROR;
+            }
+        else
+            {
+            if (schemaChange->GetStatus() == ECChange::Status::Done)
+                return SUCCESS;
+            }
+        }
+
+    if (m_ecdb.Schemas().ContainsSchema(ecSchema.GetName().c_str()))
+        return SUCCESS;
+
+    // GenerateId
+    ECSchemaId schemaId;
+    if (BE_SQLITE_OK != m_ecdb.GetECDbImplR().GetSequence(IdSequences::Key::SchemaId).GetNextValue(schemaId))
+        {
+        BeAssert(false && "Could not generate new ECSchemaId");
+        return ERROR;
+        }
+
+    const_cast<ECSchemaR>(ecSchema).SetId(schemaId);
+
+    if (SUCCESS != InsertSchemaEntry(ecSchema))
+        {
+        DbResult lastErrorCode;
+        m_ecdb.GetLastError(&lastErrorCode);
+        if (BE_SQLITE_CONSTRAINT_UNIQUE == lastErrorCode)
+            Issues().Report("Failed to import ECSchema '%s'. Alias '%s' is already used by an existing ECSchema.",
+                            ecSchema.GetFullSchemaName().c_str(), ecSchema.GetAlias().c_str());
+        return ERROR;
+        }
+
+    if (SUCCESS != InsertSchemaReferenceEntries(ecSchema))
+        {
+        Issues().Report("Failed to import ECSchema references for ECSchema '%s'.", ecSchema.GetFullSchemaName().c_str());
+        return ERROR;
+        }
+
+    //enums must be imported before ECClasses as properties reference enums
+    for (ECEnumerationCP ecEnum : ecSchema.GetEnumerations())
+        {
+        if (SUCCESS != ImportEnumeration(*ecEnum))
+            {
+            Issues().Report("Failed to import ECEnumeration '%s'.", ecEnum->GetFullName().c_str());
+            return ERROR;
+            }
+        }
+
+    //KOQs must be imported before ECClasses as properties reference KOQs
+    for (KindOfQuantityCP koq : ecSchema.GetKindOfQuantities())
+        {
+        if (SUCCESS != ImportKindOfQuantity(*koq))
+            {
+            Issues().Report("Failed to import KindOfQuantity '%s'.", koq->GetFullName().c_str());
+            return ERROR;
+            }
+        }
+
+    for (ECClassCP ecClass : ecSchema.GetClasses())
+        {
+        if (SUCCESS != ImportClass(*ecClass))
+            {
+            Issues().Report("Failed to import ECClass '%s'.", ecClass->GetFullName());
+            return ERROR;
+            }
+        }
+
+    if (SUCCESS != ImportCustomAttributes(ecSchema, ECContainerId(schemaId), SchemaPersistenceHelper::GeneralizedCustomAttributeContainerType::Schema))
+        {
+        Issues().Report("Failed to import custom attributes of ECSchema '%s'.", ecSchema.GetFullSchemaName().c_str());
+        return ERROR;
+        }
+
+    return SUCCESS;
+    }
+
+/*---------------------------------------------------------------------------------------
+* @bsimethod                                                    Affan.Khan        05/2012
++---------------+---------------+---------------+---------------+---------------+------*/
+BentleyStatus SchemaWriter::InsertSchemaReferenceEntries(ECSchemaCR schema)
+    {
+    ECSchemaReferenceListCR references = schema.GetReferencedSchemas();
+    if (references.empty())
+        return SUCCESS;
+
+    Statement stmt;
+    if (BE_SQLITE_OK != stmt.Prepare(m_ecdb, "INSERT INTO ec_SchemaReference(Id,SchemaId,ReferencedSchemaId) VALUES(?,?,?)"))
+        return ERROR;
+
+    for (bpair<SchemaKey, ECSchemaPtr> const& kvPair : references)
+        {
+        ECSchemaCP reference = kvPair.second.get();
+        ECSchemaId referenceId = SchemaPersistenceHelper::GetSchemaId(m_ecdb, reference->GetName().c_str());
+        if (!referenceId.IsValid())
+            {
+            BeAssert(false && "BuildDependencyOrderedSchemaList used by caller should have ensured that all references are already imported");
+            return ERROR;
+            }
+
+        if (!reference->HasId())
+            {
+            // We apparently have a second copy of an ECSchema that has already been imported. Ideally, we would have used the SchemaManager
+            // as an IECSchemaLocater when we loaded the ECSchemas that we are imported, but since we did not, we simply *hope* that 
+            // the duplicated loaded from disk matches the one stored in the db.
+            // The duplicate copy does not have its Ids set... and so we will have to look them up, here and elsewhere, and set them into 
+            // the in-memory duplicate copy. In Graphite02, we might risk cleaning this up to force use of the already-persisted ECSchema
+            // or else to do a one-shot validation of the ECSchema and updating of its ids. 
+            // Grep for GetClassIdForECClassFromDuplicateECSchema and GetPropertyIdForECPropertyFromDuplicateECSchema for other ramifications of this.
+            const_cast<ECSchema*>(reference)->SetId(referenceId);
+            }
+
+        BeInt64Id id;
+        if (m_ecdb.GetECDbImplR().GetSequence(IdSequences::Key::SchemaReferenceId).GetNextValue(id) != BE_SQLITE_OK)
+            {
+            BeAssert(false);
+            return ERROR;
+            }
+
+        if (BE_SQLITE_OK != stmt.BindId(1, id))
+            return ERROR;
+
+        if (BE_SQLITE_OK != stmt.BindId(2, schema.GetId()))
+            return ERROR;
+
+        if (BE_SQLITE_OK != stmt.BindId(3, referenceId))
+            return ERROR;
+
+        if (BE_SQLITE_DONE != stmt.Step())
+            return ERROR;
+
+        stmt.Reset();
+        stmt.ClearBindings();
+        }
+
+    return SUCCESS;
+    }
+
+/*---------------------------------------------------------------------------------------
+* @bsimethod                                                    Affan.Khan        05/2012
++---------------+---------------+---------------+---------------+---------------+------*/
+BentleyStatus SchemaWriter::ImportClass(ECN::ECClassCR ecClass)
+    {
+    if (m_ecdb.Schemas().GetReader().GetClassId(ecClass).IsValid())
+        return SUCCESS;
+
+    if (!m_ecdb.Schemas().GetReader().GetSchemaId(ecClass.GetSchema()).IsValid())
+        {
+        Issues().Report("Failed to import ECClass '%s'. Its ECSchema '%s' hasn't been imported yet. Check the list of ECSchemas passed to ImportSchema for missing schema references.", ecClass.GetName().c_str(), ecClass.GetSchema().GetFullSchemaName().c_str());
+        BeAssert(false && "Failed to import ECClass because its ECSchema hasn't been imported yet. The schema references of the ECSchema objects passed to ImportSchema might be corrupted.");
+        return ERROR;
+        }
+
+    // GenerateId
+    ECClassId ecClassId;
+    if (BE_SQLITE_OK != m_ecdb.GetECDbImplR().GetSequence(IdSequences::Key::ClassId).GetNextValue(ecClassId))
+        return ERROR;
+
+    const_cast<ECClassR>(ecClass).SetId(ecClassId);
+
+    //now import actual ECClass
+    BeSQLite::CachedStatementPtr stmt = nullptr;
+    if (BE_SQLITE_OK != m_ecdb.GetCachedStatement(stmt, "INSERT INTO ec_Class(Id,SchemaId,Name,DisplayLabel,Description,Type,Modifier,RelationshipStrength,RelationshipStrengthDirection,CustomAttributeContainerType) "
+                                                  "VALUES(?,?,?,?,?,?,?,?,?,?)"))
+        return ERROR;
+
+    if (BE_SQLITE_OK != stmt->BindId(1, ecClassId))
+        return ERROR;
+
+    if (BE_SQLITE_OK != stmt->BindId(2, ecClass.GetSchema().GetId()))
+        return ERROR;
+
+    if (BE_SQLITE_OK != stmt->BindText(3, ecClass.GetName().c_str(), Statement::MakeCopy::No))
+        return ERROR;
+
+    if (ecClass.GetIsDisplayLabelDefined())
+        {
+        if (BE_SQLITE_OK != stmt->BindText(4, ecClass.GetInvariantDisplayLabel().c_str(), Statement::MakeCopy::No))
+            return ERROR;
+        }
+
+    if (!ecClass.GetInvariantDescription().empty())
+        {
+        if (BE_SQLITE_OK != stmt->BindText(5, ecClass.GetInvariantDescription().c_str(), Statement::MakeCopy::No))
+            return ERROR;
+        }
+
+    if (BE_SQLITE_OK != stmt->BindInt(6, Enum::ToInt(ecClass.GetClassType())))
+        return ERROR;
+
+    if (BE_SQLITE_OK != stmt->BindInt(7, Enum::ToInt(ecClass.GetClassModifier())))
+        return ERROR;
+
+    ECRelationshipClassCP relClass = ecClass.GetRelationshipClassCP();
+    if (relClass != nullptr)
+        {
+        if (BE_SQLITE_OK != stmt->BindInt(8, Enum::ToInt(relClass->GetStrength())))
+            return ERROR;
+
+        if (BE_SQLITE_OK != stmt->BindInt(9, Enum::ToInt(relClass->GetStrengthDirection())))
+            return ERROR;
+        }
+
+    ECCustomAttributeClassCP caClass = ecClass.GetCustomAttributeClassCP();
+    if (caClass != nullptr && caClass->GetContainerType() != CustomAttributeContainerType::Any)
+        {
+        if (BE_SQLITE_OK != stmt->BindInt(10, Enum::ToInt(caClass->GetContainerType())))
+            return ERROR;
+        }
+
+    if (BE_SQLITE_DONE != stmt->Step())
+        return ERROR;
+
+    //release stmt so that it can be reused to insert base classes
+    stmt = nullptr;
+
+    //Import All baseCases
+    int baseClassIndex = 0;
+    for (ECClassCP baseClass : ecClass.GetBaseClasses())
+        {
+        if (SUCCESS != ImportClass(*baseClass))
+            return ERROR;
+
+        if (SUCCESS != InsertBaseClassEntry(ecClassId, *baseClass, baseClassIndex++))
+            return ERROR;
+        }
+
+    int propertyIndex = 0;
+    for (ECPropertyCP ecProperty : ecClass.GetProperties(false))
+        {
+        if (SUCCESS != ImportProperty(*ecProperty, propertyIndex++))
+            {
+            LOG.errorv("Failed to import ECProperty '%s' of ECClass '%s'.", ecProperty->GetName().c_str(), ecClass.GetFullName());
+            return ERROR;
+            }
+        }
+
+    ECN::ECRelationshipClassCP relationship = ecClass.GetRelationshipClassCP();
+    if (relationship != nullptr)
+        {
+        if (SUCCESS != ImportRelationshipClass(relationship))
+            return ERROR;
+        }
+
+    return ImportCustomAttributes(ecClass, ECContainerId(ecClassId), SchemaPersistenceHelper::GeneralizedCustomAttributeContainerType::Class);
+    }
+
+//---------------------------------------------------------------------------------------
+// @bsimethod                                                    Krischan.Eberle  12/2015
+//+---------------+---------------+---------------+---------------+---------------+------
+BentleyStatus SchemaWriter::ImportEnumeration(ECEnumerationCR ecEnum)
+    {
+    if (m_ecdb.Schemas().GetReader().GetEnumerationId(ecEnum).IsValid())
+        return SUCCESS;
+
+    if (!m_ecdb.Schemas().GetReader().GetSchemaId(ecEnum.GetSchema()).IsValid())
+        {
+        Issues().Report("Failed to import ECEnumeration '%s'. Its ECSchema '%s' hasn't been imported yet. Check the list of ECSchemas passed to ImportSchema for missing schema references.", ecEnum.GetName().c_str(), ecEnum.GetSchema().GetFullSchemaName().c_str());
+        BeAssert(false && "Failed to import ECEnumeration because its ECSchema hasn't been imported yet. The schema references of the ECSchema objects passed to ImportSchema might be corrupted.");
+        return ERROR;
+        }
+
+    CachedStatementPtr stmt = m_ecdb.GetCachedStatement("INSERT INTO ec_Enumeration(Id, SchemaId, Name, DisplayLabel, Description, UnderlyingPrimitiveType, IsStrict, EnumValues) VALUES(?,?,?,?,?,?,?,?)");
+    if (stmt == nullptr)
+        return ERROR;
+
+    ECEnumerationId enumId;
+    if (m_ecdb.GetECDbImplR().GetSequence(IdSequences::Key::EnumId).GetNextValue(enumId))
+        return ERROR;
+
+    const_cast<ECEnumerationR>(ecEnum).SetId(enumId);
+    if (BE_SQLITE_OK != stmt->BindId(1, enumId))
+        return ERROR;
+
+    if (BE_SQLITE_OK != stmt->BindId(2, ecEnum.GetSchema().GetId()))
+        return ERROR;
+
+    if (BE_SQLITE_OK != stmt->BindText(3, ecEnum.GetName().c_str(), Statement::MakeCopy::No))
+        return ERROR;
+
+    if (ecEnum.GetIsDisplayLabelDefined())
+        {
+        if (BE_SQLITE_OK != stmt->BindText(4, ecEnum.GetInvariantDisplayLabel().c_str(), Statement::MakeCopy::No))
+            return ERROR;
+        }
+
+    if (!ecEnum.GetInvariantDescription().empty())
+        {
+        if (BE_SQLITE_OK != stmt->BindText(5, ecEnum.GetInvariantDescription().c_str(), Statement::MakeCopy::No))
+            return ERROR;
+        }
+
+    if (BE_SQLITE_OK != stmt->BindInt(6, (int) ecEnum.GetType()))
+        return ERROR;
+
+    if (BE_SQLITE_OK != stmt->BindBoolean(7, ecEnum.GetIsStrict()))
+        return ERROR;
+
+    Utf8String enumValueJson;
+    if (SUCCESS != SchemaPersistenceHelper::SerializeEnumerationValues(enumValueJson, ecEnum))
+        return ERROR;
+
+    if (BE_SQLITE_OK != stmt->BindText(8, enumValueJson.c_str(), Statement::MakeCopy::No))
+        return ERROR;
+
+    if (BE_SQLITE_DONE != stmt->Step())
+        return ERROR;
+
+    return SUCCESS;
+    }
+
+//---------------------------------------------------------------------------------------
+// @bsimethod                                                    Krischan.Eberle  06/2016
+//+---------------+---------------+---------------+---------------+---------------+------
+BentleyStatus SchemaWriter::ImportKindOfQuantity(KindOfQuantityCR koq)
+    {
+    if (m_ecdb.Schemas().GetReader().GetKindOfQuantityId(koq).IsValid())
+        return SUCCESS;
+
+    if (!m_ecdb.Schemas().GetReader().GetSchemaId(koq.GetSchema()).IsValid())
+        {
+        Issues().Report("Failed to import KindOfQuantity '%s'. Its ECSchema '%s' hasn't been imported yet. Check the list of ECSchemas passed to ImportSchema for missing schema references.", koq.GetName().c_str(), koq.GetSchema().GetFullSchemaName().c_str());
+        BeAssert(false && "Failed to import KindOfQuantity because its ECSchema hasn't been imported yet. The schema references of the ECSchema objects passed to ImportSchema might be corrupted.");
+        return ERROR;
+        }
+
+    CachedStatementPtr stmt = m_ecdb.GetCachedStatement("INSERT INTO ec_KindOfQuantity(Id,SchemaId,Name,DisplayLabel,Description,PersistenceUnit,RelativeError,PresentationUnits) VALUES(?,?,?,?,?,?,?,?)");
+    if (stmt == nullptr)
+        return ERROR;
+
+    KindOfQuantityId koqId;
+    if (m_ecdb.GetECDbImplR().GetSequence(IdSequences::Key::KoqId).GetNextValue(koqId))
+        return ERROR;
+
+    const_cast<KindOfQuantityR>(koq).SetId(koqId);
+    if (BE_SQLITE_OK != stmt->BindId(1, koqId))
+        return ERROR;
+
+    if (BE_SQLITE_OK != stmt->BindId(2, koq.GetSchema().GetId()))
+        return ERROR;
+
+    if (BE_SQLITE_OK != stmt->BindText(3, koq.GetName().c_str(), Statement::MakeCopy::No))
+        return ERROR;
+   
+    if (koq.GetIsDisplayLabelDefined())
+        {
+        if (BE_SQLITE_OK != stmt->BindText(4, koq.GetInvariantDisplayLabel().c_str(), Statement::MakeCopy::No))
+            return ERROR;
+        }
+   
+    if (!koq.GetInvariantDescription().empty())
+        {
+        if (BE_SQLITE_OK != stmt->BindText(5, koq.GetInvariantDescription().c_str(), Statement::MakeCopy::No))
+            return ERROR;
+        }
+
+    if (koq.GetPersistenceUnit().HasProblem())
+        {
+        Issues().Report("Failed to import KindOfQuantity '%s'. Its persistence unit is invalid: %s.", koq.GetFullName().c_str(), koq.GetPersistenceUnit().GetProblemDescription().c_str());
+        return ERROR;
+        }
+
+    Utf8String persistenceUnitStr = koq.GetPersistenceUnit().ToText(false);
+    BeAssert(!persistenceUnitStr.empty());
+    if (BE_SQLITE_OK != stmt->BindText(6, persistenceUnitStr.c_str(), Statement::MakeCopy::No))
+        return ERROR;
+
+    if (BE_SQLITE_OK != stmt->BindDouble(7, koq.GetRelativeError()))
+        return ERROR;
+
+
+    Utf8String presUnitsJsonStr;
+    if (!koq.GetPresentationUnitList().empty())
+        {
+        if (SUCCESS != SchemaPersistenceHelper::SerializeKoqPresentationUnits(presUnitsJsonStr, m_ecdb, koq))
+            return ERROR;
+
+        if (BE_SQLITE_OK != stmt->BindText(8, presUnitsJsonStr.c_str(), Statement::MakeCopy::No))
+            return ERROR;
+        }
+
+    if (BE_SQLITE_DONE != stmt->Step())
+        return ERROR;
+
+    return SUCCESS;
+    }
+
+/*---------------------------------------------------------------------------------------
+* @bsimethod                                                    Affan.Khan        05/2012
++---------------+---------------+---------------+---------------+---------------+------*/
+BentleyStatus SchemaWriter::ImportRelationshipClass(ECN::ECRelationshipClassCP relationship)
+    {
+    const ECClassId relClassId = relationship->GetId();
+    if (SUCCESS != ImportRelationshipConstraint(relClassId, relationship->GetSource(), ECRelationshipEnd_Source))
+        return ERROR;
+
+    return ImportRelationshipConstraint(relClassId, relationship->GetTarget(), ECRelationshipEnd_Target);
+    }
+
+/*---------------------------------------------------------------------------------------
+* @bsimethod                                                    Affan.Khan        05/2012
++---------------+---------------+---------------+---------------+---------------+------*/
+BentleyStatus SchemaWriter::ImportRelationshipConstraint(ECClassId relClassId, ECN::ECRelationshipConstraintR relationshipConstraint, ECRelationshipEnd end)
+    {
+    BeAssert(relClassId.IsValid());
+
+    ECRelationshipConstraintId constraintId;
+    if (SUCCESS != InsertRelationshipConstraintEntry(constraintId, relClassId, relationshipConstraint, end))
+        return ERROR;
+
+    BeAssert(constraintId.IsValid());
+    CachedStatementPtr stmt = m_ecdb.GetCachedStatement("INSERT INTO ec_RelationshipConstraintClass(Id,ConstraintId,ClassId) VALUES(?,?,?)");
+    if (stmt == nullptr)
+        return ERROR;
+
+    for (ECClassCP constraintClass : relationshipConstraint.GetConstraintClasses())
+        {
+        if (SUCCESS != ImportClass(*constraintClass))
+            return ERROR;
+
+        BeAssert(constraintClass->GetId().IsValid());
+
+        BeInt64Id id;
+        if (m_ecdb.GetECDbImplR().GetSequence(IdSequences::Key::RelationshipConstraintClassId).GetNextValue(id))
+            return ERROR;
+
+        if (BE_SQLITE_OK != stmt->BindId(1, id))
+            return ERROR;
+
+        if (BE_SQLITE_OK != stmt->BindId(2, constraintId))
+            return ERROR;
+
+        if (BE_SQLITE_OK != stmt->BindId(3, constraintClass->GetId()))
+            return ERROR;
+
+        if (BE_SQLITE_DONE != stmt->Step())
+            return ERROR;
+
+        stmt->Reset();
+        stmt->ClearBindings();
+        }
+
+    stmt = nullptr;
+    SchemaPersistenceHelper::GeneralizedCustomAttributeContainerType containerType = end == ECRelationshipEnd_Source ? SchemaPersistenceHelper::GeneralizedCustomAttributeContainerType::SourceRelationshipConstraint : SchemaPersistenceHelper::GeneralizedCustomAttributeContainerType::TargetRelationshipConstraint;
+    return ImportCustomAttributes(relationshipConstraint, ECContainerId(constraintId), containerType);
+    }
+
+/*---------------------------------------------------------------------------------------
+* @bsimethod                                                    Affan.Khan        05/2012
++---------------+---------------+---------------+---------------+---------------+------*/
+BentleyStatus SchemaWriter::ImportProperty(ECN::ECPropertyCR ecProperty, int32_t ordinal)
+    {
+    //Local properties are expected to not be imported at this point as they get imported along with their class.
+    BeAssert(!m_ecdb.Schemas().GetReader().GetPropertyId(ecProperty).IsValid());
+
+    // GenerateId
+    ECPropertyId ecPropertyId;
+    if (BE_SQLITE_OK != m_ecdb.GetECDbImplR().GetSequence(IdSequences::Key::PropertyId).GetNextValue(ecPropertyId))
+        return ERROR;
+
+    const_cast<ECPropertyR>(ecProperty).SetId(ecPropertyId);
+
+    if (ecProperty.GetIsStruct())
+        {
+        if (SUCCESS != ImportClass(ecProperty.GetAsStructProperty()->GetType()))
+            return ERROR;
+        }
+    else if (ecProperty.GetIsArray())
+        {
+        StructArrayECPropertyCP structArrayProperty = ecProperty.GetAsStructArrayProperty();
+        if (nullptr != structArrayProperty)
+            {
+            if (SUCCESS != ImportClass(structArrayProperty->GetStructElementType()))
+                return ERROR;
+            }
+        }
+    else if (ecProperty.GetIsNavigation())
+        {
+        if (SUCCESS != ImportClass(*ecProperty.GetAsNavigationProperty()->GetRelationshipClass()))
+            return ERROR;
+        }
+
+    //now insert the actual property
+    CachedStatementPtr stmt = m_ecdb.GetCachedStatement("INSERT INTO ec_Property(Id,ClassId,Name,DisplayLabel,Description,IsReadonly,Ordinal,Kind,PrimitiveType,EnumerationId,StructClassId,ExtendedTypeName,KindOfQuantityId,ArrayMinOccurs,ArrayMaxOccurs,NavigationRelationshipClassId,NavigationDirection) VALUES(?,?,?,?,?,?,?,?,?,?,?,?,?,?,?,?,?)");
+    if (stmt == nullptr)
+        return ERROR;
+
+    if (BE_SQLITE_OK != stmt->BindId(1, ecProperty.GetId()))
+        return ERROR;
+
+    if (BE_SQLITE_OK != stmt->BindId(2, ecProperty.GetClass().GetId()))
+        return ERROR;
+
+    if (BE_SQLITE_OK != stmt->BindText(3, ecProperty.GetName(), Statement::MakeCopy::No))
+        return ERROR;
+
+    if (ecProperty.GetIsDisplayLabelDefined())
+        {
+        if (BE_SQLITE_OK != stmt->BindText(4, ecProperty.GetInvariantDisplayLabel().c_str(), Statement::MakeCopy::No))
+            return ERROR;
+        }
+    
+    if (!ecProperty.GetInvariantDescription().empty())
+        {
+        if (BE_SQLITE_OK != stmt->BindText(5, ecProperty.GetInvariantDescription().c_str(), Statement::MakeCopy::No))
+            return ERROR;
+        }
+
+    if (BE_SQLITE_OK != stmt->BindBoolean(6, ecProperty.GetIsReadOnly()))
+        return ERROR;
+
+    if (BE_SQLITE_OK != stmt->BindInt(7, ordinal))
+        return ERROR;
+
+    const int kindIndex = 8;
+    const int primitiveTypeIndex = 9;
+    const int enumIdIndex = 10;
+    const int structClassIdIndex = 11;
+    const int extendedTypeIndex = 12;
+    const int koqIdIndex = 13;
+    const int arrayMinIndex = 14;
+    const int arrayMaxIndex = 15;
+    const int navRelClassIdIndex = 16;
+    const int navDirIndex = 17;
+
+    if (ecProperty.GetIsPrimitive())
+        {
+        PrimitiveECPropertyCP primProp = ecProperty.GetAsPrimitiveProperty();
+        if (BE_SQLITE_OK != stmt->BindInt(kindIndex, Enum::ToInt(PropertyKind::Primitive)))
+            return ERROR;
+
+        ECEnumerationCP ecenum = primProp->GetEnumeration();
+        if (ecenum == nullptr)
+            {
+            if (BE_SQLITE_OK != stmt->BindInt(primitiveTypeIndex, (int) primProp->GetType()))
+                return ERROR;
+            }
+        else
+            {
+            if (SUCCESS != ImportEnumeration(*ecenum))
+                return ERROR;
+
+            BeAssert(ecenum->HasId());
+            if (BE_SQLITE_OK != stmt->BindId(enumIdIndex, ecenum->GetId()))
+                return ERROR;
+            }
+
+        if (SUCCESS != BindPropertyExtendedTypeName(*stmt, extendedTypeIndex, *primProp))
+            return ERROR;
+        }
+    else if (ecProperty.GetIsStruct())
+        {
+        if (BE_SQLITE_OK != stmt->BindInt(kindIndex, Enum::ToInt(PropertyKind::Struct)))
+            return ERROR;
+
+        if (BE_SQLITE_OK != stmt->BindId(structClassIdIndex, ecProperty.GetAsStructProperty()->GetType().GetId()))
+            return ERROR;
+        }
+    else if (ecProperty.GetIsArray())
+        {
+        ArrayECPropertyCP arrayProp = ecProperty.GetAsArrayProperty();
+        if (arrayProp->GetKind() == ARRAYKIND_Primitive)
+            {
+            if (BE_SQLITE_OK != stmt->BindInt(kindIndex, Enum::ToInt(PropertyKind::PrimitiveArray)))
+                return ERROR;
+
+            if (BE_SQLITE_OK != stmt->BindInt(primitiveTypeIndex, (int) arrayProp->GetAsPrimitiveArrayProperty()->GetPrimitiveElementType()))
+                return ERROR;
+
+            if (SUCCESS != BindPropertyExtendedTypeName(*stmt, extendedTypeIndex, *arrayProp->GetAsPrimitiveArrayProperty()))
+                return ERROR;
+            }
+        else
+            {
+            if (BE_SQLITE_OK != stmt->BindInt(kindIndex, Enum::ToInt(PropertyKind::StructArray)))
+                return ERROR;
+
+            if (BE_SQLITE_OK != stmt->BindId(structClassIdIndex, arrayProp->GetAsStructArrayProperty()->GetStructElementType().GetId()))
+                return ERROR;
+            }
+
+        if (BE_SQLITE_OK != stmt->BindInt(arrayMinIndex, (int) arrayProp->GetMinOccurs()))
+            return ERROR;
+
+        //until the max occurs bug in ECObjects (where GetMaxOccurs always returns "unbounded")
+        //has been fixed, we need to call GetStoredMaxOccurs to retrieve the proper max occurs
+        if (BE_SQLITE_OK != stmt->BindInt(arrayMaxIndex, (int) arrayProp->GetStoredMaxOccurs()))
+            return ERROR;
+
+        }
+    else if (ecProperty.GetIsNavigation())
+        {
+        if (BE_SQLITE_OK != stmt->BindInt(kindIndex, Enum::ToInt(PropertyKind::Navigation)))
+            return ERROR;
+
+        NavigationECPropertyCP navProp = ecProperty.GetAsNavigationProperty();
+        if (BE_SQLITE_OK != stmt->BindId(navRelClassIdIndex, navProp->GetRelationshipClass()->GetId()))
+            return ERROR;
+
+        if (BE_SQLITE_OK != stmt->BindInt(navDirIndex, Enum::ToInt(navProp->GetDirection())))
+            return ERROR;
+        }
+
+    //KOQs are allowed for all property kinds except for nav props (this will be caught be ECObjects already
+    //and is checked again within this method)
+    if (SUCCESS != BindPropertyKindOfQuantityId(*stmt, koqIdIndex, ecProperty))
+        return ERROR;
+
+    DbResult stat = stmt->Step();
+    if (BE_SQLITE_DONE != stat)
+        {
+        LOG.fatal(m_ecdb.GetLastError().c_str());
+        return ERROR;
+        }
+
+    return ImportCustomAttributes(ecProperty, ECContainerId(ecPropertyId), SchemaPersistenceHelper::GeneralizedCustomAttributeContainerType::Property);
+    }
+
+/*---------------------------------------------------------------------------------------
+* @bsimethod                                                    Affan.Khan        05/2012
++---------------+---------------+---------------+---------------+---------------+------*/
+BentleyStatus SchemaWriter::ImportCustomAttributes(IECCustomAttributeContainerCR sourceContainer, ECContainerId sourceContainerId, SchemaPersistenceHelper::GeneralizedCustomAttributeContainerType containerType)
+    {
+    bmap<ECClassCP, bvector<IECInstanceP> > customAttributeMap;
+    //import CA classes first
+    for (IECInstancePtr ca : sourceContainer.GetCustomAttributes(false))
+        {
+        ECClassCR caClass = ca->GetClass();
+        if (SUCCESS != ImportClass(caClass))
+            return ERROR;
+
+        customAttributeMap[&caClass].push_back(ca.get());
+        }
+
+    int index = 0; // Its useless if we enumerate map since it doesn't ensure order in which we added it
+    bmap<ECClassCP, bvector<IECInstanceP> >::const_iterator itor = customAttributeMap.begin();
+
+    //Here we consider consolidated attribute a primary. This is lossy operation some overridden primary custom attributes would be lost
+    for (; itor != customAttributeMap.end(); ++itor)
+        {
+        bvector<IECInstanceP> const& customAttributes = itor->second;
+        IECInstanceP ca = customAttributes.size() == 1 ? customAttributes[0] : customAttributes[1];
+        ECClassCP caClass = itor->first;
+        BeAssert(caClass->HasId());
+        if (SUCCESS != InsertCAEntry(ca, caClass->GetId(), sourceContainerId, containerType, index++))
+            return ERROR;
+        }
+
+    return SUCCESS;
+    }
+
+/*---------------------------------------------------------------------------------------
+* @bsimethod                                                    Affan.Khan        05/2012
++---------------+---------------+---------------+---------------+---------------+------*/
+BentleyStatus SchemaWriter::InsertRelationshipConstraintEntry(ECRelationshipConstraintId& constraintId, ECClassId relationshipClassId, ECN::ECRelationshipConstraintR relationshipConstraint, ECRelationshipEnd endpoint)
+    {
+    CachedStatementPtr stmt = nullptr;
+    if (BE_SQLITE_OK != m_ecdb.GetCachedStatement(stmt, "INSERT INTO ec_RelationshipConstraint(Id,RelationshipClassId,RelationshipEnd,MultiplicityLowerLimit,MultiplicityUpperLimit,IsPolymorphic,RoleLabel,AbstractConstraintClassId) VALUES(?,?,?,?,?,?,?,?)"))
+        return ERROR;
+
+    if (m_ecdb.GetECDbImplR().GetSequence(IdSequences::Key::RelationshipConstraintId).GetNextValue(constraintId))
+        return ERROR;
+
+    if (BE_SQLITE_OK != stmt->BindId(1, constraintId))
+        return ERROR;
+
+    if (BE_SQLITE_OK != stmt->BindId(2, relationshipClassId))
+        return ERROR;
+
+    if (BE_SQLITE_OK != stmt->BindInt(3, (int) endpoint))
+        return ERROR;
+
+    if (BE_SQLITE_OK != stmt->BindInt(4, relationshipConstraint.GetMultiplicity().GetLowerLimit()))
+        return ERROR;
+
+    if (BE_SQLITE_OK != stmt->BindInt(5, relationshipConstraint.GetMultiplicity().GetUpperLimit()))
+        return ERROR;
+
+    if (BE_SQLITE_OK != stmt->BindBoolean(6, relationshipConstraint.GetIsPolymorphic()))
+        return ERROR;
+
+    if (relationshipConstraint.IsRoleLabelDefinedLocally())
+        {
+        if (BE_SQLITE_OK != stmt->BindText(7, relationshipConstraint.GetRoleLabel().c_str(), Statement::MakeCopy::No))
+            return ERROR;
+        }
+
+    if (relationshipConstraint.IsAbstractConstraintDefinedLocally())
+        {
+        ECClassCR abstractConstraintClass = *relationshipConstraint.GetAbstractConstraint();
+        if (SUCCESS != ImportClass(abstractConstraintClass))
+            return ERROR;
+
+        if (BE_SQLITE_OK != stmt->BindId(8, abstractConstraintClass.GetId()))
+            return ERROR;
+        }
+
+    if (BE_SQLITE_DONE != stmt->Step())
+        return ERROR;
+
+    return SUCCESS;
+    }
+
+/*---------------------------------------------------------------------------------------
+* @bsimethod                                                    Affan.Khan        05/2012
++---------------+---------------+---------------+---------------+---------------+------*/
+BentleyStatus SchemaWriter::InsertSchemaEntry(ECSchemaCR ecSchema)
+    {
+    
+    CachedStatementPtr stmt = nullptr;
+    if (BE_SQLITE_OK != m_ecdb.GetCachedStatement(stmt, "INSERT INTO ec_Schema(Id,Name,DisplayLabel,Description,Alias,VersionDigit1,VersionDigit2,VersionDigit3) VALUES(?,?,?,?,?,?,?,?)"))
+        return ERROR;
+
+    if (BE_SQLITE_OK != stmt->BindId(1, ecSchema.GetId()))
+        return ERROR;
+
+    if (BE_SQLITE_OK != stmt->BindText(2, ecSchema.GetName().c_str(), Statement::MakeCopy::No))
+        return ERROR;
+
+    if (ecSchema.GetIsDisplayLabelDefined())
+        {
+        if (BE_SQLITE_OK != stmt->BindText(3, ecSchema.GetInvariantDisplayLabel().c_str(), Statement::MakeCopy::No))
+            return ERROR;
+        }
+
+    if (!ecSchema.GetInvariantDescription().empty())
+        {
+        if (BE_SQLITE_OK != stmt->BindText(4, ecSchema.GetInvariantDescription().c_str(), Statement::MakeCopy::No))
+            return ERROR;
+        }
+
+    if (BE_SQLITE_OK != stmt->BindText(5, ecSchema.GetAlias().c_str(), Statement::MakeCopy::No))
+        return ERROR;
+
+    if (BE_SQLITE_OK != stmt->BindInt(6, ecSchema.GetVersionRead()))
+        return ERROR;
+
+    if (BE_SQLITE_OK != stmt->BindInt(7, ecSchema.GetVersionWrite()))
+        return ERROR;
+
+    if (BE_SQLITE_OK != stmt->BindInt(8, ecSchema.GetVersionMinor()))
+        return ERROR;
+
+    return BE_SQLITE_DONE == stmt->Step() ? SUCCESS : ERROR;
+    }
+
+/*---------------------------------------------------------------------------------------
+* @bsimethod                                                    Affan.Khan        05/2012
++---------------+---------------+---------------+---------------+---------------+------*/
+BentleyStatus SchemaWriter::InsertBaseClassEntry(ECClassId ecClassId, ECClassCR baseClass, int ordinal)
+    {
+    CachedStatementPtr stmt = nullptr;
+    if (BE_SQLITE_OK != m_ecdb.GetCachedStatement(stmt, "INSERT INTO ec_ClassHasBaseClasses(Id,ClassId,BaseClassId,Ordinal) VALUES(?,?,?,?)"))
+        return ERROR;
+
+    BeInt64Id id;
+    if (m_ecdb.GetECDbImplR().GetSequence(IdSequences::Key::ClassHasBaseClassesId).GetNextValue(id))
+        return ERROR;
+
+    if (BE_SQLITE_OK != stmt->BindId(1, id))
+        return ERROR;
+
+    if (BE_SQLITE_OK != stmt->BindId(2, ecClassId))
+        return ERROR;
+
+    if (BE_SQLITE_OK != stmt->BindId(3, baseClass.GetId()))
+        return ERROR;
+
+    if (BE_SQLITE_OK != stmt->BindInt(4, ordinal))
+        return ERROR;
+
+    return BE_SQLITE_DONE == stmt->Step() ? SUCCESS : ERROR;
+    }
+
+//---------------------------------------------------------------------------------------
+// @bsimethod                                                   Krischan.Eberle    06/2016
+//+---------------+---------------+---------------+---------------+---------------+------
+BentleyStatus SchemaWriter::BindPropertyExtendedTypeName(Statement& stmt, int paramIndex, PrimitiveECPropertyCR prop)
+    {
+    if (!prop.HasExtendedType() || prop.GetExtendedTypeName().empty())
+        return SUCCESS;
+
+    return stmt.BindText(paramIndex, prop.GetExtendedTypeName().c_str(), Statement::MakeCopy::No) == BE_SQLITE_OK ? SUCCESS : ERROR;
+    }
+
+//---------------------------------------------------------------------------------------
+// @bsimethod                                                   Krischan.Eberle    06/2016
+//+---------------+---------------+---------------+---------------+---------------+------
+BentleyStatus SchemaWriter::BindPropertyExtendedTypeName(Statement& stmt, int paramIndex, PrimitiveArrayECPropertyCR prop)
+    {
+    if (!prop.HasExtendedType() || prop.GetExtendedTypeName().empty())
+        return SUCCESS;
+
+    return stmt.BindText(paramIndex, prop.GetExtendedTypeName().c_str(), Statement::MakeCopy::No) == BE_SQLITE_OK ? SUCCESS : ERROR;
+    }
+
+//---------------------------------------------------------------------------------------
+// @bsimethod                                                   Krischan.Eberle    06/2016
+//+---------------+---------------+---------------+---------------+---------------+------
+BentleyStatus SchemaWriter::BindPropertyKindOfQuantityId(Statement& stmt, int paramIndex, ECPropertyCR prop)
+    {
+    if (!prop.IsKindOfQuantityDefinedLocally() || prop.GetKindOfQuantity() == nullptr)
+        return SUCCESS;
+
+    if (prop.GetIsNavigation())
+        {
+        Issues().Report("Failed to import Navigation ECProperty '%s.%s' because a KindOfQuantity is assigned to it which is not valid.", prop.GetClass().GetFullName(), prop.GetName().c_str());
+        return ERROR;
+        }
+
+    KindOfQuantityCP koq = prop.GetKindOfQuantity();
+    if (SUCCESS != ImportKindOfQuantity(*koq))
+        return ERROR;
+
+    BeAssert(koq->HasId());
+    return stmt.BindId(paramIndex, koq->GetId()) == BE_SQLITE_OK ? SUCCESS : ERROR;
+    }
+
+//---------------------------------------------------------------------------------------
+// @bsimethod                                                    Krischan.Eberle  11/2012
+//+---------------+---------------+---------------+---------------+---------------+------
+BentleyStatus SchemaWriter::InsertCAEntry(IECInstanceP customAttribute, ECClassId ecClassId, ECContainerId containerId, SchemaPersistenceHelper::GeneralizedCustomAttributeContainerType containerType, int ordinal)
+    {
+    CachedStatementPtr stmt = nullptr;
+    if (BE_SQLITE_OK != m_ecdb.GetCachedStatement(stmt, "INSERT INTO ec_CustomAttribute(Id,ContainerId,ContainerType,ClassId,Ordinal,Instance) VALUES(?,?,?,?,?,?)"))
+        return ERROR;
+
+    BeInt64Id id;
+    if (m_ecdb.GetECDbImplR().GetSequence(IdSequences::Key::CustomAttributeId).GetNextValue(id))
+        return ERROR;
+
+    if (BE_SQLITE_OK != stmt->BindId(1, id))
+        return ERROR;
+
+    if (BE_SQLITE_OK != stmt->BindId(2, containerId))
+        return ERROR;
+
+    if (BE_SQLITE_OK != stmt->BindInt(3, Enum::ToInt(containerType)))
+        return ERROR;
+
+    if (BE_SQLITE_OK != stmt->BindId(4, ecClassId))
+        return ERROR;
+
+    if (BE_SQLITE_OK != stmt->BindInt(5, ordinal))
+        return ERROR;
+
+    Utf8String caXml;
+    if (InstanceWriteStatus::Success != customAttribute->WriteToXmlString(caXml, false, //don't write XML description header as we only store an XML fragment
+                                                                          true)) //store instance id for the rare cases where the client specified one.
+        return ERROR;
+
+    if (BE_SQLITE_OK != stmt->BindText(6, caXml.c_str(), Statement::MakeCopy::No))
+        return ERROR;
+
+    return BE_SQLITE_DONE == stmt->Step() ? SUCCESS : ERROR;
+    }
+
+//---------------------------------------------------------------------------------------
+// @bsimethod                                                    Affan.Khan  04/2016
+//+---------------+---------------+---------------+---------------+---------------+------
+BentleyStatus SchemaWriter::DeleteCAEntry(int& ordinal, ECClassId ecClassId, ECContainerId containerId, SchemaPersistenceHelper::GeneralizedCustomAttributeContainerType containerType)
+    {
+    CachedStatementPtr stmt = nullptr;
+    if (BE_SQLITE_OK != m_ecdb.GetCachedStatement(stmt, "SELECT Ordinal FROM ec_CustomAttribute WHERE ContainerId = ? AND ContainerType = ? AND ClassId = ?"))
+        return ERROR;
+
+    if (BE_SQLITE_OK != stmt->BindInt64(1, containerId.GetValue()))
+        return ERROR;
+
+    if (BE_SQLITE_OK != stmt->BindInt(2, Enum::ToInt(containerType)))
+        return ERROR;
+
+    if (BE_SQLITE_OK != stmt->BindInt64(3, ecClassId.GetValue()))
+        return ERROR;
+
+    if (stmt->Step() != BE_SQLITE_ROW)
+        return ERROR;
+
+    ordinal = stmt->GetValueInt(0);
+
+    stmt = nullptr;
+    if (BE_SQLITE_OK != m_ecdb.GetCachedStatement(stmt, "DELETE FROM ec_CustomAttribute WHERE ContainerId = ? AND ContainerType = ? AND ClassId = ?"))
+        return ERROR;
+
+    if (BE_SQLITE_OK != stmt->BindInt64(1, containerId.GetValue()))
+        return ERROR;
+
+    if (BE_SQLITE_OK != stmt->BindInt(2, Enum::ToInt(containerType)))
+        return ERROR;
+
+    if (BE_SQLITE_OK != stmt->BindInt64(3, ecClassId.GetValue()))
+        return ERROR;
+
+    if (stmt->Step() != BE_SQLITE_DONE)
+        return ERROR;
+    
+    BeAssert(m_ecdb.GetModifiedRowCount() > 0);
+    return SUCCESS;
+    }
+
+//---------------------------------------------------------------------------------------
+// @bsimethod                                                    Affan.Khan  04/2016
+//+---------------+---------------+---------------+---------------+---------------+------
+BentleyStatus SchemaWriter::ReplaceCAEntry(IECInstanceP customAttribute, ECClassId ecClassId, ECContainerId containerId, SchemaPersistenceHelper::GeneralizedCustomAttributeContainerType containerType, int ordinal)
+    {
+    if (DeleteCAEntry(ordinal, ecClassId, containerId, containerType) != SUCCESS)
+        return ERROR;
+
+    return InsertCAEntry(customAttribute, ecClassId, containerId, containerType, ordinal);
+    }
+
+//---------------------------------------------------------------------------------------
+// @bsimethod                                                    Affan.Khan  03/2016
+//+---------------+---------------+---------------+---------------+---------------+------
+bool SchemaWriter::IsPropertyTypeChangeSupported(Utf8StringR error, StringChange& typeChange, ECPropertyCR oldProperty, ECPropertyCR newProperty) const
+    {
+    //changing from primitive to enum and enum to primitve is supported with same type and enum is unstrict
+    if (oldProperty.GetIsPrimitive() && newProperty.GetIsPrimitive())
+        {
+        PrimitiveECPropertyCP a = oldProperty.GetAsPrimitiveProperty();
+        PrimitiveECPropertyCP b = newProperty.GetAsPrimitiveProperty();
+        ECEnumerationCP aEnum = a->GetEnumeration();
+        ECEnumerationCP bEnum = b->GetEnumeration();
+        if (!aEnum && !bEnum)
+            {
+            error.Sprintf("ECSchema Update failed. ECProperty %s.%s: Changing the type of a Primitive ECProperty is not supported. Cannot convert from '%s' to '%s'",
+                          oldProperty.GetClass().GetFullName(), oldProperty.GetName().c_str(), typeChange.GetOld().Value().c_str(), typeChange.GetNew().Value().c_str());
+            return false;
+            }
+
+        if (aEnum && !bEnum)
+            {
+            if (aEnum->GetType() != b->GetType())
+                {
+                error.Sprintf("ECSchema Update failed. ECProperty %s.%s: ECEnumeration specified for property must have same primitive type as new primitive property type",
+                              oldProperty.GetClass().GetFullName(), oldProperty.GetName().c_str());
+
+                return false;
+                }
+
+            return true;
+            }
+        if (!aEnum && bEnum)
+            {
+            if (a->GetType() != bEnum->GetType())
+                {
+                error.Sprintf("ECSchema Update failed. ECProperty %s.%s: Primitive type change to ECEnumeration which as different type then existing primitive property",
+                              oldProperty.GetClass().GetFullName(), oldProperty.GetName().c_str());
+
+                return false;
+                }
+
+            if (bEnum->GetIsStrict())
+                {
+                error.Sprintf("ECSchema Update failed. ECProperty %s.%s: Type change to a Strict ECEnumeration is not supported.",
+                              oldProperty.GetClass().GetFullName(), oldProperty.GetName().c_str());
+
+                return false;
+                }
+
+            return true;
+            }
+
+        if (aEnum && bEnum)
+            {
+            if (aEnum->GetType() != bEnum->GetType())
+                {
+                error.Sprintf("ECSchema Update failed. ECProperty %s.%s: Exisitng ECEnumeration has different primitive type from the new ECEnumeration specified",
+                              oldProperty.GetClass().GetFullName(), oldProperty.GetName().c_str());
+
+                return false;
+                }
+            if (bEnum->GetIsStrict())
+                {
+                error.Sprintf("ECSchema Update failed. ECProperty %s.%s: Type change to a Strict ECEnumeration is not supported.",
+                              oldProperty.GetClass().GetFullName(), oldProperty.GetName().c_str());
+                }
+            return true;
+            }
+        }
+
+    error.Sprintf("ECSchema Update failed. ECProperty %s.%s: Changing the type of an ECProperty is not supported. Cannot convert from '%s' to '%s'",
+                  oldProperty.GetClass().GetFullName(), oldProperty.GetName().c_str(), typeChange.GetOld().Value().c_str(), typeChange.GetNew().Value().c_str());
+
+    return false;
+    }
+//---------------------------------------------------------------------------------------
+// @bsimethod                                                    Affan.Khan  03/2016
+//+---------------+---------------+---------------+---------------+---------------+------
+BentleyStatus SchemaWriter::UpdateProperty(ECPropertyChange& propertyChange, ECPropertyCR oldProperty, ECPropertyCR newProperty)
+    {
+    if (propertyChange.GetStatus() == ECChange::Status::Done)
+        return SUCCESS;
+
+    ECPropertyId propertyId = m_ecdb.Schemas().GetReader().GetPropertyId(newProperty);
+    if (!propertyId.IsValid())
+        {
+        BeAssert(false && "Failed to resolve ecclass id");
+        return ERROR;
+        }
+
+    if (propertyChange.GetTypeName().IsValid())
+        {
+        Utf8String error;
+        if (!IsPropertyTypeChangeSupported(error, propertyChange.GetTypeName(), oldProperty, newProperty))
+            {
+            Issues().Report(error.c_str());
+            return ERROR;
+            }
+        }
+
+    if (propertyChange.IsStruct().IsValid() || propertyChange.IsStructArray().IsValid() || propertyChange.IsPrimitive().IsValid() ||
+        propertyChange.IsPrimitiveArray().IsValid() || propertyChange.IsNavigation().IsValid())
+        {
+        Issues().Report("ECSchema Update failed. ECProperty %s.%s: Changing the kind of the ECProperty is not supported.",
+                                  oldProperty.GetClass().GetFullName(), oldProperty.GetName().c_str());
+        return ERROR;
+        }
+
+    if (propertyChange.GetArray().IsValid())
+        {
+        ArrayChange& arrayChange = propertyChange.GetArray();
+        if (arrayChange.MaxOccurs().IsValid() || arrayChange.MinOccurs().IsValid())
+            {
+            Issues().Report("ECSchema Update failed. ECProperty %s.%s: Changing the 'MinOccurs' or 'MaxOccurs' for an Array ECProperty is not supported.",
+                                      oldProperty.GetClass().GetFullName(), oldProperty.GetName().c_str());
+            return ERROR;
+            }
+        }
+
+    if (propertyChange.GetNavigation().IsValid())
+        {
+        NavigationChange& navigationChange = propertyChange.GetNavigation();
+        if (navigationChange.GetRelationshipClassName().IsValid())
+            {
+            Issues().Report("ECSchema Update failed. ECProperty %s.%s: Changing the 'RelationshipClassName' for a Navigation ECProperty is not supported.",
+                                      oldProperty.GetClass().GetFullName(), oldProperty.GetName().c_str());
+            return ERROR;
+            }
+
+        if (navigationChange.Direction().IsValid())
+            {
+            Issues().Report("ECSchema Update failed. ECProperty %s.%s: Changing the 'Direction' for a Navigation ECProperty is not supported.",
+                                      oldProperty.GetClass().GetFullName(), oldProperty.GetName().c_str());
+            return ERROR;
+            }
+        }
+
+    SqlUpdateBuilder sqlUpdateBuilder("ec_Property");
+
+    if (propertyChange.GetName().IsValid())
+        {
+        if (propertyChange.GetName().GetNew().IsNull())
+            {
+            Issues().Report("ECSchema Update failed. ECProperty %s.%s: 'Name' must always be set for an ECProperty is not supported.",
+                                      oldProperty.GetClass().GetFullName(), oldProperty.GetName().c_str());
+            return ERROR;
+            }
+
+        sqlUpdateBuilder.AddSetExp("Name", propertyChange.GetName().GetNew().Value().c_str());
+        }
+
+    if (propertyChange.GetExtendedTypeName().IsValid())
+        {
+        if (propertyChange.GetExtendedTypeName().GetNew().IsNull())
+            sqlUpdateBuilder.AddSetToNull("ExtendedTypeName");
+        else
+            sqlUpdateBuilder.AddSetExp("ExtendedTypeName", propertyChange.GetExtendedTypeName().GetNew().Value().c_str());
+        }
+
+    if (propertyChange.GetDisplayLabel().IsValid())
+        {
+        if (propertyChange.GetDisplayLabel().GetNew().IsNull())
+            sqlUpdateBuilder.AddSetToNull("DisplayLabel");
+        else
+            sqlUpdateBuilder.AddSetExp("DisplayLabel", propertyChange.GetDisplayLabel().GetNew().Value().c_str());
+        }
+
+    if (propertyChange.GetDescription().IsValid())
+        {
+        if (propertyChange.GetDescription().GetNew().IsNull())
+            sqlUpdateBuilder.AddSetToNull("Description");
+        else
+            sqlUpdateBuilder.AddSetExp("Description", propertyChange.GetDescription().GetNew().Value().c_str());
+        }
+
+    if (propertyChange.IsReadonly().IsValid())
+        {
+        sqlUpdateBuilder.AddSetExp("IsReadonly", propertyChange.IsReadonly().GetNew().Value());
+        }
+
+    if (propertyChange.GetEnumeration().IsValid())
+        {
+        auto newPrimitiveProperty = newProperty.GetAsPrimitiveProperty();
+        if (newPrimitiveProperty == nullptr)
+            {
+            BeAssert(newPrimitiveProperty != nullptr);
+            return ERROR;
+            }
+
+        if (propertyChange.GetEnumeration().GetNew().IsNull())
+            { 
+            sqlUpdateBuilder.AddSetExp("PrimitiveType", (int)newPrimitiveProperty->GetType()); //set to null;
+            sqlUpdateBuilder.AddSetToNull("EnumerationId"); //set to null;
+            }
+        else
+            {
+            auto oldPrimitiveProperty = oldProperty.GetAsPrimitiveProperty();
+            if (oldPrimitiveProperty == nullptr)
+                {
+                Issues().Report("ECSchema Update failed. ECProperty %s.%s: Only Primitive property can be coverted to ECEnumeration",
+                                oldProperty.GetClass().GetFullName(), oldProperty.GetName().c_str());
+                return ERROR;
+                }
+
+            ECEnumerationCP enumCP = newPrimitiveProperty->GetEnumeration();
+            ECEnumerationId id = m_ecdb.Schemas().GetReader().GetEnumerationId(*enumCP);
+            if (!id.IsValid())
+                return ERROR;
+
+            sqlUpdateBuilder.AddSetToNull("PrimitiveType"); //SET TO NULL
+            sqlUpdateBuilder.AddSetExp("EnumerationId", id.GetValue());
+            }
+        }
+
+    if (propertyChange.GetKindOfQuantity().IsValid())
+        {
+        if (propertyChange.GetKindOfQuantity().GetState() == ChangeState::Deleted)
+            {
+            sqlUpdateBuilder.AddSetToNull("KindOfQuantityId"); //set to null;
+            }
+        else
+            {
+            KindOfQuantityCP koqCP = nullptr;
+            if (auto newPrimitiveProperty = newProperty.GetAsPrimitiveProperty())
+                {
+                koqCP = newPrimitiveProperty->GetKindOfQuantity();
+                }
+            else if (auto newPrimitivePropertyArray = newProperty.GetAsPrimitiveArrayProperty())
+                {
+                koqCP = newPrimitivePropertyArray->GetKindOfQuantity();
+                }
+
+            if (koqCP == nullptr)
+                {
+                BeAssert(koqCP != nullptr);
+                return ERROR;
+                }
+
+            KindOfQuantityId id = m_ecdb.Schemas().GetReader().GetKindOfQuantityId(*koqCP);
+            if (!id.IsValid())
+                return ERROR;
+
+            sqlUpdateBuilder.AddSetExp("KindOfQuantityId", id.GetValue());
+            }
+        }
+
+
+    sqlUpdateBuilder.AddWhereExp("Id", propertyId.GetValue());
+    if (sqlUpdateBuilder.IsValid())
+        {
+        if (sqlUpdateBuilder.ExecuteSql(m_ecdb) != SUCCESS)
+            return ERROR;
+        }
+
+    return UpdateCustomAttributes(SchemaPersistenceHelper::GeneralizedCustomAttributeContainerType::Property, propertyId, propertyChange.CustomAttributes(), oldProperty, newProperty);;
+    }
+
+//---------------------------------------------------------------------------------------
+// @bsimethod                                                    Affan.Khan  03/2016
+//+---------------+---------------+---------------+---------------+---------------+------
+BentleyStatus SchemaWriter::UpdateRelationshipConstraint(ECContainerId containerId, ECRelationshipConstraintChange& constraintChange, ECRelationshipConstraintCR oldConstraint, ECRelationshipConstraintCR newConstraint, bool isSource, Utf8CP relationshipName)
+    {
+    Utf8CP constraintEndStr = isSource ? "Source" : "Target";
+    SqlUpdateBuilder updater("ec_RelationshipConstraint");
+ 
+    if (constraintChange.GetStatus() == ECChange::Status::Done)
+        return SUCCESS;
+
+    if (constraintChange.GetMultiplicity().IsValid())
+        {
+        Issues().Report("ECSchema Update failed. ECRelationshipClass %s - Constraint: %s: Changing 'Multiplicity' of an ECRelationshipConstraint is not supported.",
+                                  relationshipName, constraintEndStr);
+        return ERROR;
+        }
+
+    if (constraintChange.IsPolymorphic().IsValid())
+        {
+        Issues().Report("ECSchema Update failed. ECRelationshipClass %s - Constraint: %s: Changing flag 'IsPolymorphic' of an ECRelationshipConstraint is not supported.",
+                                  relationshipName, constraintEndStr);
+        return ERROR;
+        }
+
+    if (constraintChange.ConstraintClasses().IsValid())
+        {
+        Issues().Report("ECSchema Update failed. ECRelationshipClass %s - Constraint: %s: Changing the constraint classes is not supported.",
+                                  relationshipName, constraintEndStr);
+        return ERROR;
+        }
+
+    if (constraintChange.GetRoleLabel().IsValid())
+        {
+        updater.AddSetExp("RoleLabel", constraintChange.GetRoleLabel().GetNew().Value().c_str());
+        }
+
+    updater.AddWhereExp("RelationshipEnd", isSource ? ECRelationshipEnd_Source : ECRelationshipEnd_Target);
+    updater.AddWhereExp("RelationshipClassId", containerId.GetValue());
+    if (updater.ExecuteSql(m_ecdb) != SUCCESS)
+        return ERROR;
+
+    const SchemaPersistenceHelper::GeneralizedCustomAttributeContainerType containerType = isSource ? SchemaPersistenceHelper::GeneralizedCustomAttributeContainerType::SourceRelationshipConstraint : SchemaPersistenceHelper::GeneralizedCustomAttributeContainerType::TargetRelationshipConstraint;
+    return UpdateCustomAttributes(containerType, containerId, constraintChange.CustomAttributes(), oldConstraint, newConstraint);
+    }
+
+//---------------------------------------------------------------------------------------
+// @bsimethod                                                    Affan.Khan  03/2016
+//+---------------+---------------+---------------+---------------+---------------+------
+BentleyStatus SchemaWriter::TryParseId(Utf8StringR schemaName, Utf8StringR className, Utf8StringCR id) const
+    {
+    auto n = id.find(':');
+    BeAssert(n != Utf8String::npos);
+    if (n == Utf8String::npos)
+        {
+        return ERROR;
+        }
+    schemaName = id.substr(0, n);
+    className = id.substr(n + 1);
+    return SUCCESS;
+    }
+
+//---------------------------------------------------------------------------------------
+// @bsimethod                                                    Affan.Khan  03/2016
+//+---------------+---------------+---------------+---------------+---------------+------
+BentleyStatus SchemaWriter::UpdateCustomAttributes(SchemaPersistenceHelper::GeneralizedCustomAttributeContainerType containerType, ECContainerId containerId, ECInstanceChanges& instanceChanges, IECCustomAttributeContainerCR oldContainer, IECCustomAttributeContainerCR newContainer)
+    {
+    int customAttributeIndex = 0;
+    ECCustomAttributeInstanceIterable customAttributes = oldContainer.GetCustomAttributes(false);
+    auto itor = customAttributes.begin();
+    while (itor != customAttributes.end())
+        {
+        customAttributeIndex++;
+        ++itor;
+        }
+
+    if (instanceChanges.Empty() || instanceChanges.GetStatus() == ECChange::Status::Done)
+        return SUCCESS;
+
+    for (size_t i = 0; i < instanceChanges.Count(); i++)
+        {
+        ECPropertyValueChange& change = instanceChanges.At(i);
+        if (change.GetStatus() == ECChange::Status::Done)
+            continue;
+
+        Utf8String schemaName;
+        Utf8String className;
+        if (TryParseId(schemaName, className, change.GetId()) == ERROR)
+            return ERROR;
+
+        if (change.GetParent()->GetState() != ChangeState::New)
+            {
+            if (m_customAttributeValidator.HasAnyRuleForSchema(schemaName.c_str()))
+                {
+                if (m_customAttributeValidator.Validate(change) == CustomAttributeValidator::Policy::Reject)
+                    {
+                    Issues().Report("ECSchema Update failed. Adding or modifying %s CustomAttributes is not supported.", schemaName.c_str());
+                    return ERROR;
+                    }
+                }
+            }
+
+        if (change.GetState() == ChangeState::New)
+            {           
+            IECInstancePtr ca = newContainer.GetCustomAttribute(schemaName, className);
+            BeAssert(ca.IsValid());
+            if (ca.IsNull())
+                return ERROR;
+
+            if (ImportClass(ca->GetClass()) != SUCCESS)
+                return ERROR;
+
+            if (InsertCAEntry(ca.get(), ca->GetClass().GetId(), containerId, containerType, ++customAttributeIndex) != SUCCESS)
+                return ERROR;
+            }
+        else if (change.GetState() == ChangeState::Deleted)
+            {
+            IECInstancePtr ca = oldContainer.GetCustomAttribute(schemaName, className);
+            if (ca == nullptr)
+                {
+                BeAssert(false);
+                return ERROR;
+                }
+
+            BeAssert(ca->GetClass().HasId());
+            int ordinal;
+            if (DeleteCAEntry(ordinal, ca->GetClass().GetId(), containerId, containerType) != SUCCESS)
+                return ERROR;
+            }
+        else if (change.GetState() == ChangeState::Modified)
+            {
+            IECInstancePtr ca = newContainer.GetCustomAttribute(schemaName, className);
+            BeAssert(ca.IsValid());
+            if (ca.IsNull())
+                return ERROR;
+
+            if (ImportClass(ca->GetClass()) != SUCCESS)
+                return ERROR;
+
+            if (ReplaceCAEntry(ca.get(), ca->GetClass().GetId(), containerId, containerType, 0) != SUCCESS)
+                return ERROR;
+            }
+
+        change.SetStatus(ECChange::Status::Done);
+        }
+
+    instanceChanges.SetStatus(ECChange::Status::Done);
+    return SUCCESS;
+    }
+
+//---------------------------------------------------------------------------------------
+// @bsimethod                                                    Affan.Khan  03/2016
+//+---------------+---------------+---------------+---------------+---------------+------
+BentleyStatus SchemaWriter::UpdateClass(ClassChange& classChange, ECClassCR oldClass, ECClassCR newClass)
+    {
+    if (classChange.GetStatus() == ECChange::Status::Done)
+        return SUCCESS;
+
+    ECClassId classId = m_ecdb.Schemas().GetReader().GetClassId(newClass);
+    if (!classId.IsValid())
+        {
+        BeAssert(false && "Failed to resolve ecclass id");
+        return ERROR;
+        }
+
+    SqlUpdateBuilder updateBuilder("ec_Class");
+
+    if (classChange.GetClassModifier().IsValid())
+        {
+        Nullable<ECClassModifier> oldValue = classChange.GetClassModifier().GetOld();
+        ECClassModifier newValue = classChange.GetClassModifier().GetNew().Value();
+        if (oldValue == ECClassModifier::Abstract)
+            {
+            Issues().Report("ECSchema Update failed. ECClass %s: Changing the ECClassModifier from 'Abstract' to another value is not supported",
+                            oldClass.GetFullName());
+
+            return ERROR;
+            }
+
+        if (newValue == ECClassModifier::Sealed)
+            {
+            if (!newClass.GetDerivedClasses().empty())
+                {
+                Issues().Report("ECSchema Update failed. ECClass %s: Changing the ECClassModifier to 'Sealed' is only valid if the class does not have derived classes.",
+                                          oldClass.GetFullName());
+
+                return ERROR;
+                }
+            }
+        else if (newValue == ECClassModifier::Abstract)
+            {
+            Issues().Report("ECSchema Update failed. ECClass %s: Changing the ECClassModifier to 'Abstract' is not supported.",
+                                      oldClass.GetFullName());
+
+            return ERROR;
+            }
+
+        updateBuilder.AddSetExp("Modifier", Enum::ToInt(classChange.GetClassModifier().GetNew().Value()));
+        }
+
+    if (classChange.ClassType().IsValid())
+        {
+        Issues().Report("ECSchema Update failed. ECClass %s: Changing the ECClassType of an ECClass is not supported.",
+                                  oldClass.GetFullName());
+        return ERROR;
+        }
+
+    if (classChange.GetName().IsValid())
+        {
+        if (classChange.GetName().GetNew().IsNull())
+            {
+            Issues().Report("ECSchema Update failed. ECClass %s: Name must always be set for an ECClass.",
+                                      oldClass.GetFullName());
+            return ERROR;
+            }
+
+        updateBuilder.AddSetExp("Name", classChange.GetName().GetNew().Value().c_str());
+        }
+
+    if (classChange.GetDisplayLabel().IsValid())
+        {
+        if (classChange.GetDisplayLabel().GetNew().IsNull())
+            updateBuilder.AddSetToNull("DisplayLabel");
+        else
+            updateBuilder.AddSetExp("DisplayLabel", classChange.GetDisplayLabel().GetNew().Value().c_str());
+        }
+
+    if (classChange.GetDescription().IsValid())
+        {
+        if (classChange.GetDescription().GetNew().IsNull())
+            updateBuilder.AddSetToNull("Description");
+        else
+            updateBuilder.AddSetExp("Description", classChange.GetDescription().GetNew().Value().c_str());
+        }
+
+    if (classChange.GetRelationship().IsValid())
+        {
+        auto& relationshipChange = classChange.GetRelationship();
+        if (relationshipChange.GetStrength().IsValid())
+            {
+            Issues().Report("ECSchema Update failed. ECRelationshipClass %s: Changing the 'Strength' of an ECRelationshipClass is not supported.",
+                                      oldClass.GetFullName());
+            return ERROR;
+            }
+
+        if (relationshipChange.GetStrengthDirection().IsValid())
+            {
+            Issues().Report("ECSchema Update failed. ECRelationshipClass %s: Changing the 'StrengthDirection' of an ECRelationshipClass is not supported.",
+                                      oldClass.GetFullName());
+            return ERROR;
+            }
+
+        ECRelationshipClassCP oldRel = oldClass.GetRelationshipClassCP();
+        ECRelationshipClassCP newRel = newClass.GetRelationshipClassCP();
+        BeAssert(oldRel != nullptr && newRel != nullptr);
+        if (oldRel == nullptr && newRel == nullptr)
+            return ERROR;
+
+        if (relationshipChange.GetSource().IsValid())
+            if (UpdateRelationshipConstraint(classId, relationshipChange.GetSource(), newRel->GetSource(), oldRel->GetSource(), true, oldRel->GetFullName()) == ERROR)
+                return ERROR;
+
+        if (relationshipChange.GetTarget().IsValid())
+            if (UpdateRelationshipConstraint(classId,  relationshipChange.GetTarget(), newRel->GetSource(), oldRel->GetTarget(), false, oldRel->GetFullName()) == ERROR)
+                return ERROR;
+        }
+
+    updateBuilder.AddWhereExp("Id", classId.GetValue());
+    if (updateBuilder.IsValid())
+        {
+        if (updateBuilder.ExecuteSql(m_ecdb) != SUCCESS)
+            return ERROR;
+        }
+
+    if (classChange.BaseClasses().IsValid())
+        {
+        for (size_t i = 0; i < classChange.BaseClasses().Count(); i++)
+            {
+            auto& change = classChange.BaseClasses().At(i);
+            if (change.GetState() == ChangeState::Deleted)
+                {
+                Issues().Report("ECSchema Update failed. ECClass %s: Removing a base class from an ECClass is not supported.",
+                                          oldClass.GetFullName());
+                return ERROR;
+                }
+            else if (change.GetState() == ChangeState::New)
+                {
+                Issues().Report("ECSchema Update failed. ECClass %s: Adding a new base class to an ECClass is not supported.",
+                                          oldClass.GetFullName());
+                return ERROR;
+                }
+            else if (change.GetState() == ChangeState::Modified)
+                {
+                Issues().Report("ECSchema Update failed. ECClass %s: Modifying the position of a base class in the list of base classes of an ECClass is not supported.",
+                                          oldClass.GetFullName());
+                return ERROR;
+                }
+            }
+        }
+
+    if (classChange.Properties().IsValid())
+        {
+        if (UpdateProperties(classChange.Properties(), oldClass, newClass) != SUCCESS)
+            return ERROR;
+        }
+
+    return UpdateCustomAttributes(SchemaPersistenceHelper::GeneralizedCustomAttributeContainerType::Class, classId, classChange.CustomAttributes(), oldClass, newClass);
+    }
+
+//---------------------------------------------------------------------------------------
+// @bsimethod                                                    Affan.Khan  05/2016
+//+---------------+---------------+---------------+---------------+---------------+------
+BentleyStatus SchemaWriter::UpdateProperties(ECPropertyChanges& propertyChanges, ECClassCR oldClass, ECClassCR newClass)
+    {
+    int ordinal = (int) oldClass.GetPropertyCount(false);
+    for (size_t i = 0; i < propertyChanges.Count(); i++)
+        {
+        auto& change = propertyChanges.At(i);
+        if (change.GetState() == ChangeState::Deleted)
+            {
+            ECPropertyCP oldProperty = oldClass.GetPropertyP(change.GetId(), false);
+            if (oldProperty == nullptr)
+                {
+                BeAssert(false && "Failed to find property");
+                return ERROR;
+                }
+
+            if (SUCCESS != DeleteProperty(change, *oldProperty))
+                return ERROR;
+
+            }
+        else if (change.GetState() == ChangeState::New)
+            {
+            ECPropertyCP newProperty = newClass.GetPropertyP(change.GetName().GetNew().Value().c_str(), false);
+            if (newProperty == nullptr)
+                {
+                BeAssert(false && "Failed to find the class");
+                return ERROR;
+                }
+
+            if (SUCCESS != ImportProperty(*newProperty, ordinal))
+                return ERROR;
+
+            ordinal++;
+            }
+        else if (change.GetState() == ChangeState::Modified)
+            {
+            ECPropertyCP oldProperty = oldClass.GetPropertyP(change.GetId(), false);
+            ECPropertyCP newProperty = newClass.GetPropertyP(change.GetId(), false);
+            if (oldProperty == nullptr)
+                {
+                BeAssert(false && "Failed to find property");
+                return ERROR;
+                }
+            if (newProperty == nullptr)
+                {
+                BeAssert(false && "Failed to find property");
+                return ERROR;
+                }
+
+            if (UpdateProperty(change, *oldProperty, *newProperty) != SUCCESS)
+                return ERROR;
+            }
+        }
+
+    return SUCCESS;
+    }
+//---------------------------------------------------------------------------------------
+// @bsimethod                                                    Affan.Khan  03/2016
+//+---------------+---------------+---------------+---------------+---------------+------
+BentleyStatus SchemaWriter::UpdateSchemaReferences(ReferenceChanges& referenceChanges, ECSchemaCR oldSchema, ECSchemaCR newSchema)
+    {
+    if (!referenceChanges.IsValid())
+        return SUCCESS;
+
+    for (size_t i = 0; i < referenceChanges.Count(); i++)
+        {
+        auto& change = referenceChanges.At(i);
+        if (change.GetState() == ChangeState::Deleted)
+            {
+            SchemaKey oldRef;
+            if (SchemaKey::ParseSchemaFullName(oldRef, change.GetOld().Value().c_str()) != ECObjectsStatus::Success)
+                {
+                Issues().Report("ECSchema Update failed. ECSchema %s: Failed to parse previous ECSchema reference name.",
+                                          oldSchema.GetFullSchemaName().c_str());
+                return ERROR;
+                }
+
+            ECSchemaId referenceSchemaId = SchemaPersistenceHelper::GetSchemaId(m_ecdb, oldRef.GetName().c_str());
+            Statement stmt;
+            if (stmt.Prepare(m_ecdb, "DELETE FROM ec_SchemaReference WHERE SchemaId=? AND ReferencedSchemaId=?") != BE_SQLITE_OK)
+                return ERROR;
+
+            stmt.BindId(1, oldSchema.GetId());
+            stmt.BindId(2, referenceSchemaId);
+
+            if (stmt.Step() != BE_SQLITE_DONE)
+                {
+                Issues().Report("ECSchema Update failed. ECSchema %s: Failed to remove ECSchema reference %s.",
+                                          oldSchema.GetFullSchemaName().c_str(), oldRef.GetFullSchemaName().c_str());
+                return ERROR;
+                }
+            }
+        else if (change.GetState() == ChangeState::New)
+            {
+            SchemaKey newRef, existingRef;
+            if (SchemaKey::ParseSchemaFullName(newRef, change.GetNew().Value().c_str()) != ECObjectsStatus::Success)
+                {
+                Issues().Report("ECSchema Update failed. ECSchema %s: Failed to parse new ECSchema reference.",
+                                          oldSchema.GetFullSchemaName().c_str());
+                return ERROR;
+                }
+
+            //Ensure schema exist
+            if (!SchemaPersistenceHelper::TryGetSchemaKey(existingRef, m_ecdb, newRef.GetName().c_str()))
+                {
+                Issues().Report("ECSchema Update failed. ECSchema %s: Referenced ECSchema %s does not exist in the file.",
+                                          oldSchema.GetFullSchemaName().c_str(), newRef.GetFullSchemaName().c_str());
+                return ERROR;
+                }
+
+            //Schema must exist with that or greater version
+            if (!existingRef.Matches(newRef, SchemaMatchType::LatestWriteCompatible))
+                {
+                Issues().Report("ECSchema Update failed. ECSchema %s: Could not locate compatible referenced ECSchema %s.",
+                                          oldSchema.GetFullSchemaName().c_str(), newRef.GetFullSchemaName().c_str());
+                return ERROR;
+                }
+
+            ECSchemaId referenceSchemaId = SchemaPersistenceHelper::GetSchemaId(m_ecdb, newRef.GetName().c_str());
+            Statement stmt;
+            if (stmt.Prepare(m_ecdb, "INSERT INTO ec_SchemaReference(SchemaId, ReferencedSchemaId) VALUES (?,?)") != BE_SQLITE_OK)
+                return ERROR;
+
+            stmt.BindId(1, oldSchema.GetId());
+            stmt.BindId(2, referenceSchemaId);
+
+            if (stmt.Step() != BE_SQLITE_DONE)
+                {
+                Issues().Report("ECSchema Update failed. ECSchema %s: Failed to add new reference to ECSchema %s.",
+                                          oldSchema.GetFullSchemaName().c_str(), newRef.GetFullSchemaName().c_str());
+                return ERROR;
+                }
+            }
+        else if (change.GetState() == ChangeState::Modified)
+            {
+            SchemaKey oldRef, newRef, existingRef;
+            if (SchemaKey::ParseSchemaFullName(oldRef, change.GetOld().Value().c_str()) != ECObjectsStatus::Success)
+                {
+                Issues().Report("ECSchema Update failed. ECSchema %s: Failed to parse previous ECSchema reference.",
+                                          oldSchema.GetFullSchemaName().c_str());
+                return ERROR;
+                }
+
+            if (SchemaKey::ParseSchemaFullName(newRef, change.GetNew().Value().c_str()) != ECObjectsStatus::Success)
+                {
+                Issues().Report("ECSchema Update failed. ECSchema %s: Failed to parse new ECSchema reference.",
+                                          oldSchema.GetFullSchemaName().c_str());
+                return ERROR;
+                }
+
+            //Ensure schema exist and also get updated version number.
+            if (!SchemaPersistenceHelper::TryGetSchemaKey(existingRef, m_ecdb, oldRef.GetName().c_str()))
+                {
+                Issues().Report("ECSchema Update failed. ECSchema %s: Referenced ECSchema %s does not exist in the file.",
+                                          oldSchema.GetFullSchemaName().c_str(), oldRef.GetFullSchemaName().c_str());
+                return ERROR;
+                }
+
+            //Schema must exist with that or greater version
+            if (!existingRef.Matches(newRef, SchemaMatchType::LatestWriteCompatible))
+                {
+                Issues().Report("ECSchema Update failed. ECSchema %s: Could not locate compatible referenced ECSchema %s.",
+                                          oldSchema.GetFullSchemaName().c_str(), newRef.GetFullSchemaName().c_str());
+                return ERROR;
+                }
+            }
+
+        change.SetStatus(ECChange::Status::Done);
+        }
+
+    return SUCCESS;
+    }
+
+//---------------------------------------------------------------------------------------
+// @bsimethod                                                    Affan.Khan  03/2016
+//+---------------+---------------+---------------+---------------+---------------+------
+bool SchemaWriter::IsSpecifiedInRelationshipConstraint(ECClassCR deletedClass) const
+    {
+    CachedStatementPtr stmt = m_ecdb.GetCachedStatement("SELECT NULL FROM ec_RelationshipConstraintClass WHERE ClassId=? LIMIT 1");
+    if (stmt == nullptr)
+        {
+        BeAssert(false && "SQL_SCHEMA_CHANGED");
+        return true;
+        }
+
+    stmt->BindId(1, deletedClass.GetId());
+    return BE_SQLITE_ROW == stmt->Step();
+    }
+
+//---------------------------------------------------------------------------------------
+// @bsimethod                                                    Affan.Khan  03/2016
+//+---------------+---------------+---------------+---------------+---------------+------
+BentleyStatus SchemaWriter::DeleteClass(ClassChange& classChange, ECClassCR deletedClass)
+    {
+    if (!IsMajorChangeAllowedForSchema(deletedClass.GetSchema().GetId()) && m_importOptions != SchemaManager::SchemaImportOptions::Poisoning)
+        {
+        Issues().Report("ECSchema Update failed. ECSchema %s: Cannot delete ECClass '%s'. This is a major ECSchema change which requires the 'Read' version number of the ECSchema to be incremented.",
+                                  deletedClass.GetSchema().GetFullSchemaName().c_str(), deletedClass.GetName().c_str());
+        return ERROR;
+        }
+    
+    if (!m_ecdb.Schemas().GetDerivedClasses(deletedClass).empty())
+        {
+        Issues().Report("ECSchema Update failed. ECSchema %s: Deleting ECClass '%s' is not supported because it has subclasses.",
+                                  deletedClass.GetSchema().GetFullSchemaName().c_str(), deletedClass.GetName().c_str());
+        return ERROR;
+        }
+
+    if (deletedClass.IsStructClass())
+        {
+        Issues().Report("ECSchema Update failed. ECSchema %s: Deleting ECClass '%s' failed. ECStructClass cannot be deleted",
+                                  deletedClass.GetSchema().GetFullSchemaName().c_str(), deletedClass.GetName().c_str());
+        return ERROR;
+        }
+
+    if (deletedClass.IsCustomAttributeClass())
+        {
+        Issues().Report("ECSchema Update failed. ECSchema %s: Deleting ECClass '%s' failed. ECCustomAttributeClass cannot be deleted",
+                                  deletedClass.GetSchema().GetFullSchemaName().c_str(), deletedClass.GetName().c_str());
+        return ERROR;
+        }
+
+    if (IsSpecifiedInRelationshipConstraint(deletedClass))
+        {
+        Issues().Report("ECSchema Update failed. ECSchema %s: Deleting ECClass '%s' failed. A class which is specified in a relationship constraint cannot be deleted",
+                                  deletedClass.GetSchema().GetFullSchemaName().c_str(), deletedClass.GetName().c_str());
+        return ERROR;
+        }
+
+    ClassMapCP deletedClassMap = m_ecdb.Schemas().GetDbMap().GetClassMap(deletedClass);
+    if (deletedClassMap == nullptr)
+        {
+        BeAssert(false && "Failed to find classMap");
+        return ERROR;
+        }
+
+    if (MapStrategyExtendedInfo::IsForeignKeyMapping(deletedClassMap->GetMapStrategy()))
+        {
+        Issues().Report("ECSchema Update failed. ECSchema %s: Deleting ECClass '%s' failed. Deleting ECRelationshipClass with ForeignKey mapping is not supported.",
+                                  deletedClass.GetSchema().GetFullSchemaName().c_str(), deletedClass.GetName().c_str());
+        return ERROR;
+        }
+
+    //Delete all instances
+    bool purgeECInstances = deletedClassMap->GetMapStrategy().GetStrategy() == MapStrategy::TablePerHierarchy;
+    if (purgeECInstances)
+        {
+        if (DeleteInstances(deletedClass) != SUCCESS)
+            return ERROR;
+        }
+
+    CachedStatementPtr stmt = m_ecdb.GetCachedStatement("DELETE FROM ec_Class WHERE Id=?");
+    stmt->BindId(1, deletedClass.GetId());
+    if (stmt->Step() != BE_SQLITE_DONE)
+        {
+        BeAssert(false && "Failed to delete the class");
+        return ERROR;
+        }
+
+    for (ECPropertyCP localProperty : deletedClass.GetProperties(false))
+        {
+        if (DeleteCustomAttributes(localProperty->GetId(), SchemaPersistenceHelper::GeneralizedCustomAttributeContainerType::Property) != SUCCESS)
+            {
+            BeAssert(false && "Failed to delete property customAttribute ");
+            return ERROR;
+            }
+        }
+
+    if (auto relationshipClass = deletedClass.GetRelationshipClassCP())
+        {
+        if (DeleteCustomAttributes(relationshipClass->GetId(), SchemaPersistenceHelper::GeneralizedCustomAttributeContainerType::SourceRelationshipConstraint) != SUCCESS)
+            {
+            BeAssert(false && "Failed to delete property customAttribute ");
+            return ERROR;
+            }
+        if (DeleteCustomAttributes(relationshipClass->GetId(), SchemaPersistenceHelper::GeneralizedCustomAttributeContainerType::TargetRelationshipConstraint) != SUCCESS)
+            {
+            BeAssert(false && "Failed to delete property customAttribute ");
+            return ERROR;
+            }
+        }
+
+    return DeleteCustomAttributes(deletedClass.GetId(), SchemaPersistenceHelper::GeneralizedCustomAttributeContainerType::Class);
+    }
+
+//---------------------------------------------------------------------------------------
+// @bsimethod                                                         Affan.Khan  05/2016
+//+---------------+---------------+---------------+---------------+---------------+------
+BentleyStatus SchemaWriter::DeleteInstances(ECClassCR deletedClass)
+    {
+    Utf8String ecsql("DELETE FROM ");
+    ecsql.append(deletedClass.GetECSqlName());
+    ECSqlStatement stmt;
+    if (ECSqlStatus::Success != stmt.Prepare(m_ecdb, ecsql.c_str(), m_ecdb.GetECDbImplR().GetSettings().GetCrudWriteToken()))
+        {
+        Issues().Report("ECSchema Update failed. ECSchema %s: Deleting ECClass '%s' failed. Failed to delete existing instances for the class.",
+                                  deletedClass.GetSchema().GetFullSchemaName().c_str(), deletedClass.GetName().c_str());
+        return ERROR;
+        }
+
+    if (BE_SQLITE_DONE != stmt.Step())
+        {
+        Issues().Report("ECSchema Update failed. ECSchema %s: Deleting ECClass '%s' failed. Failed to delete existing instances for the class.",
+                                  deletedClass.GetSchema().GetFullSchemaName().c_str(), deletedClass.GetName().c_str());
+        return ERROR;
+        }
+
+    return SUCCESS;
+    }
+
+//---------------------------------------------------------------------------------------
+// @bsimethod                                                    Affan.Khan  03/2016
+//+---------------+---------------+---------------+---------------+---------------+------
+BentleyStatus SchemaWriter::DeleteCustomAttributes(ECContainerId id, SchemaPersistenceHelper::GeneralizedCustomAttributeContainerType type)
+    {
+    CachedStatementPtr stmt = m_ecdb.GetCachedStatement("DELETE FROM ec_CustomAttribute WHERE ContainerId=? AND ContainerType=?");
+    if (stmt == nullptr ||
+        BE_SQLITE_OK != stmt->BindId(1, id) ||
+        BE_SQLITE_OK != stmt->BindInt(2, Enum::ToInt(type)) ||
+        BE_SQLITE_DONE != stmt->Step())
+        return ERROR;
+
+    return SUCCESS;
+    }
+
+//---------------------------------------------------------------------------------------
+// @bsimethod                                                    Affan.Khan  03/2016
+//+---------------+---------------+---------------+---------------+---------------+------
+BentleyStatus SchemaWriter::DeleteProperty(ECPropertyChange& propertyChange, ECPropertyCR deletedProperty)
+    {
+    ECClassCR ecClass = deletedProperty.GetClass();
+
+    if (!IsMajorChangeAllowedForSchema(deletedProperty.GetClass().GetSchema().GetId()) && m_importOptions != SchemaManager::SchemaImportOptions::Poisoning)
+        {
+        Issues().Report("ECSchema Update failed. ECSchema %s: Deleting ECProperty '%s.%s' means a major schema change, but the schema's MajorVersion is not incremented. Bump up the major version and try again.",
+                        ecClass.GetSchema().GetFullSchemaName().c_str(), ecClass.GetName().c_str(), deletedProperty.GetName().c_str());
+        return ERROR;
+        }
+
+    ClassMapCP classMap = m_ecdb.Schemas().GetDbMap().GetClassMap(ecClass);
+    if (classMap == nullptr)
+        {
+        BeAssert(false && "Failed to find classMap");
+        return ERROR;
+        }
+
+    bool sharedColumnFound = false;
+    for (Partition const& partition : classMap->GetStorageDescription().GetHorizontalPartitions())
+        {
+        ECClassCP rootClass = m_ecdb.Schemas().GetClass(partition.GetRootClassId());
+        if (rootClass == nullptr)
+            {
+            BeAssert(false);
+            return ERROR;
+            }
+        ClassMapCP partitionRootClassMap = m_ecdb.Schemas().GetDbMap().GetClassMap(*rootClass);
+        if (partitionRootClassMap == nullptr)
+            {
+            BeAssert(false && "Failed to find class map");
+            return ERROR;
+            }
+
+        PropertyMap const* propertyMap = partitionRootClassMap->GetPropertyMaps().Find(deletedProperty.GetName().c_str());
+        if (propertyMap == nullptr)
+            {
+            BeAssert(false && "Failed to find property map");
+            return ERROR;
+            }
+
+        //Reject overridden property
+        if (propertyMap->GetProperty().GetBaseProperty() != nullptr)
+            {
+            //Fail we do not want to delete a sql column right now
+            Issues().Report("ECSchema Update failed. ECClass %s: Deleting an overridden ECProperty '%s' from an ECClass is not supported.",
+                                      ecClass.GetFullName(), deletedProperty.GetName().c_str());
+            return ERROR;
+            }
+
+        //Delete DbTable entries
+
+        GetColumnsPropertyMapVisitor columnVisitor(PropertyMap::Type::Data);
+        propertyMap->AcceptVisitor(columnVisitor);
+        for (DbColumn const* column : columnVisitor.GetColumns())
+            {
+            //For shared column do not delete column itself.
+            if (column->IsShared())
+                {
+                if (!sharedColumnFound) 
+                    sharedColumnFound = true;
+
+                continue;
+                }
+
+            //For virtual column delete column from ec_Column.
+            if (column->GetPersistenceType() == PersistenceType::Virtual || column->GetTable().GetPersistenceType() == PersistenceType::Virtual)
+                {
+                CachedStatementPtr stmt = m_ecdb.GetCachedStatement("DELETE FROM ec_Column WHERE Id=?");
+                if (stmt == nullptr ||
+                    BE_SQLITE_OK != stmt->BindId(1, column->GetId()) ||
+                    BE_SQLITE_DONE != stmt->Step())
+                    {
+                    BeAssert(false && "Failed to delete row from ec_Column");
+                    return ERROR;
+                    }
+                }
+            else
+                {
+                //Fail we do not want to delete a sql column right now
+                Issues().Report("ECSchema Update failed. ECClass %s: Deleting ECProperty '%s' from an ECClass which is not mapped to a shared column is not supported.",
+                                ecClass.GetFullName(), deletedProperty.GetName().c_str());
+                return ERROR;
+                }
+            }
+        }
+    
+    if (sharedColumnFound)
+        {
+        Utf8String ecsql;
+        ecsql.Sprintf("UPDATE %s SET [%s]=NULL", ecClass.GetECSqlName().c_str(), deletedProperty.GetName().c_str());
+        ECSqlStatement stmt;
+        if (ECSqlStatus::Success != stmt.Prepare(m_ecdb, ecsql.c_str(), m_ecdb.GetECDbImplR().GetSettings().GetCrudWriteToken()) ||
+            BE_SQLITE_DONE != stmt.Step())
+            {
+            Issues().Report("ECSchema Update failed. ECClass %s: Deleting an ECProperty '%s' from an ECClass failed due error while setting property to null", ecClass.GetFullName(), deletedProperty.GetName().c_str());
+            return ERROR;
+            }
+        }
+
+    //Delete ECProperty entry make sure ec_Column is already deleted or set to null
+    CachedStatementPtr stmt = m_ecdb.GetCachedStatement("DELETE FROM ec_Property WHERE Id=?");
+    if (stmt == nullptr ||
+        BE_SQLITE_OK != stmt->BindId(1, deletedProperty.GetId()) ||
+        BE_SQLITE_DONE != stmt->Step())
+        {
+        BeAssert(false && "Failed to delete ecproperty");
+        return ERROR;
+        }
+
+    return DeleteCustomAttributes(deletedProperty.GetId(), SchemaPersistenceHelper::GeneralizedCustomAttributeContainerType::Property);
+    }
+
+//---------------------------------------------------------------------------------------
+// @bsimethod                                                    Affan.Khan  03/2016
+//+---------------+---------------+---------------+---------------+---------------+------
+BentleyStatus SchemaWriter::UpdateClasses(ClassChanges& classChanges, ECSchemaCR oldSchema, ECSchemaCR newSchema)
+    {
+    if (!classChanges.IsValid())
+        return SUCCESS;
+
+    for (size_t i = 0; i < classChanges.Count(); i++)
+        {
+        auto& change = classChanges.At(i);
+        if (change.GetState() == ChangeState::Deleted)
+            {
+            ECClassCP oldClass = oldSchema.GetClassCP(change.GetId());
+            if (oldClass == nullptr)
+                {
+                BeAssert(false && "Failed to find class");
+                return ERROR;
+                }
+
+            if (DeleteClass(change, *oldClass) == ERROR)
+                return ERROR;
+            }
+        else if (change.GetState() == ChangeState::New)
+            {
+            ECClassCP newClass = newSchema.GetClassCP(change.GetName().GetNew().Value().c_str());
+            if (newClass == nullptr)
+                {
+                BeAssert(false && "Failed to find the class");
+                return ERROR;
+                }
+
+            if (ImportClass(*newClass) == ERROR)
+                return ERROR;
+            }
+        else if (change.GetState() == ChangeState::Modified)
+            {
+            ECClassCP oldClass = oldSchema.GetClassCP(change.GetId());
+            ECClassCP newClass = newSchema.GetClassCP(change.GetId());
+            if (oldClass == nullptr)
+                {
+                BeAssert(false && "Failed to find class");
+                return ERROR;
+                }
+            if (newClass == nullptr)
+                {
+                BeAssert(false && "Failed to find class");
+                return ERROR;
+                }
+
+            if (UpdateClass(change, *oldClass, *newClass) != SUCCESS)
+                return ERROR;
+            }
+        }
+
+    return SUCCESS;
+    }
+
+//---------------------------------------------------------------------------------------
+// @bsimethod                                                    Affan.Khan  03/2016
+//+---------------+---------------+---------------+---------------+---------------+------
+BentleyStatus SchemaWriter::UpdateKindOfQuantities(KindOfQuantityChanges& koqChanges, ECN::ECSchemaCR oldSchema, ECN::ECSchemaCR newSchema)
+    {
+    if (!koqChanges.IsValid())
+        return SUCCESS;
+
+    for (size_t i = 0; i < koqChanges.Count(); i++)
+        {
+        KindOfQuantityChange& change = koqChanges.At(i);
+        if (change.GetState() == ChangeState::Deleted)
+            {
+            Issues().Report("ECSchema Update failed. ECSchema %s: Deleting KindOfQuantity from an ECSchema is not supported.",
+                            oldSchema.GetFullSchemaName().c_str());
+            return ERROR;
+            }
+        else if (change.GetState() == ChangeState::New)
+            {
+            KindOfQuantityCP koq = newSchema.GetKindOfQuantityCP(change.GetId());
+            if (koq == nullptr)
+                {
+                BeAssert(false && "Failed to find kind of quantity");
+                return ERROR;
+                }
+
+            return ImportKindOfQuantity(*koq);
+            }
+        else if (change.GetState() == ChangeState::Modified)
+            {
+            Issues().Report("ECSchema Update failed. KindOfQuantity %s in ECSchema %s: Changing KindOfQuantity is not supported.",
+                            change.GetId(), oldSchema.GetFullSchemaName().c_str());
+            return ERROR;
+            }
+        }
+
+    return SUCCESS;
+    }
+//---------------------------------------------------------------------------------------
+// @bsimethod                                                    Affan.Khan  01/2017
+//+---------------+---------------+---------------+---------------+---------------+------
+BentleyStatus SchemaWriter::UpdateEnumeration(ECEnumerationChange& enumChange, ECN::ECEnumerationCR oldEnum, ECN::ECEnumerationCR newEnum)
+    {
+    if (enumChange.GetStatus() == ECChange::Status::Done)
+        return SUCCESS;
+
+    //CREATE TABLE ec_Enumeration(Id INTEGER PRIMARY KEY,SchemaId INTEGER NOT NULL REFERENCES ec_Schema(Id) ON DELETE CASCADE,Name TEXT NOT NULL COLLATE NOCASE,DisplayLabel TEXT,Description TEXT,UnderlyingPrimitiveType INTEGER NOT NULL,IsStrict BOOLEAN NOT NULL CHECK(IsStrict IN (0,1)),EnumValues TEXT NOT NULL);
+    SqlUpdateBuilder sqlUpdateBuilder("ec_Enumeration");
+    
+    if (enumChange.GetName().IsValid())
+        {
+        if (enumChange.GetName().GetNew().IsNull())
+            {
+            Issues().Report("ECSchema Update failed. ECEnumeration %s: 'Name' must always be set for an ECEnumeration.",
+                oldEnum.GetFullName().c_str());
+
+            return ERROR;
+            }
+
+        sqlUpdateBuilder.AddSetExp("Name", enumChange.GetName().GetNew().Value().c_str());
+        }
+
+    if (enumChange.GetTypeName().IsValid())
+        {
+        Issues().Report("ECSchema Update failed. ECEnumeration %s: 'Type' change is not supported.",
+            oldEnum.GetFullName().c_str());
+
+        return ERROR;
+        }
+
+    bool allowDisruptiveChanges = !newEnum.GetIsStrict();
+    if (enumChange.IsStrict().IsValid())
+        {
+        if (enumChange.IsStrict().GetNew().IsNull())
+            {
+            Issues().Report("ECSchema Update failed. ECEnumeration %s: 'IsStrict' must always be set for an ECEnumeration.",
+                oldEnum.GetFullName().c_str());
+
+            return ERROR;
+            }
+
+        //Allow transition from "strict" to "non-strict" but not the other way around.
+        if (enumChange.IsStrict().GetOld().Value() == true &&
+            enumChange.IsStrict().GetNew().Value() == false)
+            {
+            allowDisruptiveChanges = true;
+            sqlUpdateBuilder.AddSetExp("IsStrict", enumChange.IsStrict().GetNew().Value());
+            }
+        else
+            {
+            Issues().Report("ECSchema Update failed. ECEnumeration %s: 'IsStrict' changed. 'None-strict' cannot be change to 'strict'. The other way around is allowed.",
+                oldEnum.GetFullName().c_str());
+
+            return ERROR;
+            }
+        }
+
+    if (enumChange.GetDisplayLabel().IsValid())
+        {
+        if (enumChange.GetDisplayLabel().GetNew().IsNull())
+            sqlUpdateBuilder.AddSetToNull("DisplayLabel");
+        else
+            sqlUpdateBuilder.AddSetExp("DisplayLabel", enumChange.GetDisplayLabel().GetNew().Value().c_str());
+        }
+
+    if (enumChange.GetDescription().IsValid())
+        {
+        if (enumChange.GetDescription().GetNew().IsNull())
+            sqlUpdateBuilder.AddSetToNull("Description");
+        else
+            sqlUpdateBuilder.AddSetExp("Description", enumChange.GetDescription().GetNew().Value().c_str());
+        }
+
+
+
+    ECEnumeratorChanges enumeratorChanges = enumChange.Enumerators();
+    if (enumeratorChanges.IsValid())
+        {
+        if (allowDisruptiveChanges)
+            {
+            Utf8String enumValueJson;
+            if (SUCCESS != SchemaPersistenceHelper::SerializeEnumerationValues(enumValueJson, newEnum))
+                return ERROR;
+
+            sqlUpdateBuilder.AddSetExp("EnumValues", enumValueJson.c_str());
+            }
+        else
+            {
+            size_t newEnumerators = 0;
+            for (size_t i = 0; i < enumeratorChanges.Count(); i++)
+                {
+                ECEnumeratorChange& change = enumeratorChanges.At(i);
+                if (change.GetState() == ChangeState::Deleted)
+                    {
+                    Issues().Report("ECSchema Update failed. Enumerator %s was deleted from Enumeration %s which is not supported.",
+                        change.GetId(), oldEnum.GetFullName().c_str());
+
+                    return ERROR;
+                    }
+                else if (change.GetState() == ChangeState::New)
+                    {
+                    newEnumerators++;
+                    }
+                else if (change.GetState() == ChangeState::Modified)
+                    {
+                    Issues().Report("ECSchema Update failed. Enumerator %s was updated from Enumeration %s which is not supported.",
+                        change.GetId(), oldEnum.GetFullName().c_str());
+
+                    return ERROR;
+                    }
+                }
+
+            if (newEnumerators > 0)
+                {
+                Utf8String enumValueJson;
+                if (SUCCESS != SchemaPersistenceHelper::SerializeEnumerationValues(enumValueJson, newEnum))
+                    return ERROR;
+
+                sqlUpdateBuilder.AddSetExp("EnumValues", enumValueJson.c_str());
+                }
+            }
+        }
+
+    sqlUpdateBuilder.AddWhereExp("Id", oldEnum.GetId().GetValue());
+    if (sqlUpdateBuilder.IsValid())
+        {
+        if (sqlUpdateBuilder.ExecuteSql(m_ecdb) != SUCCESS)
+            return ERROR;
+        }
+
+    return SUCCESS;
+    }
+//---------------------------------------------------------------------------------------
+// @bsimethod                                                    Affan.Khan  03/2016
+//+---------------+---------------+---------------+---------------+---------------+------
+BentleyStatus SchemaWriter::UpdateEnumerations(ECEnumerationChanges& enumChanges, ECSchemaCR oldSchema, ECSchemaCR newSchema)
+    {
+    if (!enumChanges.IsValid())
+        return SUCCESS;
+
+    for (size_t i = 0; i < enumChanges.Count(); i++)
+        {
+        ECEnumerationChange& change = enumChanges.At(i);
+        if (change.GetState() == ChangeState::Deleted)
+            {
+            Issues().Report("ECSchema Update failed. ECSchema %s: Deleting ECEnumerations from an ECSchema is not supported.",
+                                      oldSchema.GetFullSchemaName().c_str());
+            return ERROR;
+            }
+        else if (change.GetState() == ChangeState::New)
+            {
+            ECEnumerationCP ecEnum = newSchema.GetEnumerationCP(change.GetId());
+            if (ecEnum == nullptr)
+                {
+                BeAssert(false && "Failed to find enum");
+                return ERROR;
+                }
+
+            return ImportEnumeration(*ecEnum);
+            }
+        else if (change.GetState() == ChangeState::Modified)
+            {
+            ECEnumerationCP oldEnum = oldSchema.GetEnumerationCP(change.GetId());
+            ECEnumerationCP newEnum = newSchema.GetEnumerationCP(change.GetId());
+            BeAssert(oldEnum != nullptr && newEnum != nullptr);
+            if (oldEnum == nullptr || newEnum == nullptr)
+                {
+                return ERROR;
+                }
+
+            if (UpdateEnumeration(change, *oldEnum, *newEnum) != SUCCESS)
+                return ERROR;
+            }
+        }
+
+    return SUCCESS;
+    }
+
+//---------------------------------------------------------------------------------------
+// @bsimethod                                                    Affan.Khan  03/2016
+//+---------------+---------------+---------------+---------------+---------------+------
+BentleyStatus SchemaWriter::UpdateSchema(SchemaChange& schemaChange, ECSchemaCR oldSchema, ECSchemaCR newSchema)
+    {
+    if (schemaChange.GetStatus() == ECChange::Status::Done)
+        return SUCCESS;
+   
+    ECSchemaId schemaId = m_ecdb.Schemas().GetReader().GetSchemaId(newSchema);
+    if (!schemaId.IsValid())
+        {
+        BeAssert(false && "Failed to resolve ecschema id");
+        return ERROR;
+        }
+
+    SqlUpdateBuilder updateBuilder("ec_Schema");
+    if (schemaChange.GetName().IsValid())
+        {
+        if (schemaChange.GetName().GetNew().IsNull())
+            {
+            Issues().Report("ECSchema Update failed. ECSchema %s: Name must always be set.",
+                                      oldSchema.GetFullSchemaName().c_str());
+            return ERROR;
+            }
+
+        updateBuilder.AddSetExp("Name", schemaChange.GetName().GetNew().Value().c_str());
+        }
+    
+    if (schemaChange.GetDisplayLabel().IsValid())
+        {
+        if (schemaChange.GetDisplayLabel().GetNew().IsNull())
+            updateBuilder.AddSetToNull("DisplayLabel");
+        else
+            updateBuilder.AddSetExp("DisplayLabel", schemaChange.GetDisplayLabel().GetNew().Value().c_str());
+        }
+
+    if (schemaChange.GetDescription().IsValid())
+        {
+        if (schemaChange.GetDescription().GetNew().IsNull())
+            updateBuilder.AddSetToNull("Description");
+        else
+            updateBuilder.AddSetExp("Description", schemaChange.GetDescription().GetNew().Value().c_str());
+        }
+
+    if (schemaChange.GetVersionRead().IsValid())
+        {
+        if (schemaChange.GetVersionRead().GetValue(ValueId::Deleted).Value() > schemaChange.GetVersionRead().GetValue(ValueId::New).Value())
+            {
+            Issues().Report("ECSchema Update failed. ECSchema %s: Decreasing 'VersionRead' of an ECSchema is not supported.",
+                                      oldSchema.GetFullSchemaName().c_str());
+            return ERROR;
+            }
+
+        m_majorChangesAllowedForSchemas.insert(oldSchema.GetId());
+        updateBuilder.AddSetExp("VersionDigit1", schemaChange.GetVersionRead().GetNew().Value());
+        }
+
+    if (schemaChange.GetVersionWrite().IsValid())
+        {
+        if (schemaChange.GetVersionWrite().GetValue(ValueId::Deleted).Value() > schemaChange.GetVersionWrite().GetValue(ValueId::New).Value())
+            {
+            Issues().Report("ECSchema Update failed. ECSchema %s: Decreasing 'VersionWrite' of an ECSchema is not supported.",
+                                      oldSchema.GetFullSchemaName().c_str());
+            return ERROR;
+            }
+
+        updateBuilder.AddSetExp("VersionDigit2", schemaChange.GetVersionWrite().GetNew().Value());
+        }
+
+    if (schemaChange.GetVersionMinor().IsValid())
+        {
+        if (schemaChange.GetVersionMinor().GetValue(ValueId::Deleted).Value() > schemaChange.GetVersionMinor().GetValue(ValueId::New).Value())
+            {
+            Issues().Report("ECSchema Update failed. ECSchema %s: Decreasing 'VersionMinor' of an ECSchema is not supported.",
+                                      oldSchema.GetFullSchemaName().c_str());
+            return ERROR;
+            }
+
+        updateBuilder.AddSetExp("VersionDigit3", schemaChange.GetVersionMinor().GetNew().Value());
+        }
+
+    if (schemaChange.GetAlias().IsValid())
+        {
+        if (schemaChange.GetAlias().GetNew().IsNull())
+            {
+            Issues().Report("ECSchema Update failed. ECSchema %s: Alias must always be set.",
+                                      oldSchema.GetFullSchemaName().c_str());
+            return ERROR;
+            }
+        
+        if (SchemaPersistenceHelper::ContainsSchemaWithAlias(m_ecdb, schemaChange.GetAlias().GetNew().Value().c_str()))
+            {
+            Issues().Report("ECSchema Update failed. ECSchema %s: Alias is already used by another existing ECSchema.",
+                                      oldSchema.GetFullSchemaName().c_str());
+            return ERROR;
+            }
+
+        updateBuilder.AddSetExp("Alias", schemaChange.GetAlias().GetNew().Value().c_str());
+        }
+
+    updateBuilder.AddWhereExp("Id", schemaId.GetValue());//this could even be on name
+    if (updateBuilder.IsValid())
+        {
+        if (updateBuilder.ExecuteSql(m_ecdb) != SUCCESS)
+            return ERROR;
+        }
+
+    schemaChange.SetStatus(ECChange::Status::Done);
+
+    if (UpdateSchemaReferences(schemaChange.References(), oldSchema, newSchema) == ERROR)
+        return ERROR;
+
+    if (UpdateEnumerations(schemaChange.Enumerations(), oldSchema, newSchema) == ERROR)
+        return ERROR;
+
+    if (UpdateKindOfQuantities(schemaChange.KindOfQuantities(), oldSchema, newSchema) == ERROR)
+        return ERROR;
+
+    if (UpdateClasses(schemaChange.Classes(), oldSchema, newSchema) == ERROR)
+        return ERROR;
+
+    return UpdateCustomAttributes(SchemaPersistenceHelper::GeneralizedCustomAttributeContainerType::Schema, schemaId, schemaChange.CustomAttributes(), oldSchema, newSchema);
+    }
+
+END_BENTLEY_SQLITE_EC_NAMESPACE