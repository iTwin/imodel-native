/*---------------------------------------------------------------------------------------------
* Copyright (c) Bentley Systems, Incorporated. All rights reserved.
* See LICENSE.md in the repository root for full copyright notice.
*--------------------------------------------------------------------------------------------*/
#include "ECDbPch.h"

USING_NAMESPACE_BENTLEY_EC

BEGIN_BENTLEY_SQLITE_EC_NAMESPACE
#define RESERVED_PROPERTY_SchemaName "BisCore"
#define RESERVED_PROPERTY_ClassName "ReservedPropertyNames"
#define RESERVED_PROPERTY_Name "PropertyNames"
/*---------------------------------------------------------------------------------------
* @bsimethod
+---------------+---------------+---------------+---------------+---------------+------*/
DropSchemaResult SchemaWriter::DropSchema(Utf8StringCR schemaName, SchemaImportContext& ctx, bool logIssue) {
    auto getReferencedBySchemas = [&] (ECSchemaId id) {
        bvector<Utf8String> schemas;
        auto stmt = ctx.GetECDb().GetCachedStatement(R"(
            SELECT [ss].[Name]
            FROM   [ec_SchemaReference] [rc]
                JOIN [ec_Schema] [ss] ON [ss].[Id] = [rc].[SchemaId]
            WHERE  [rc].[ReferencedSchemaId] = ?;)");
        stmt->BindId(1, id);
        while(stmt->Step() == BE_SQLITE_ROW) {
            schemas.push_back(stmt->GetValueText(0));
        }
        return schemas;
    };
    // CustomAttribute has no forign key to container id, following method 
    // gather all customattributes for a given schema and delete them before 
    // schema or its mapping is deleted. 
    auto dropCustomAttributeInstanceAppliedToSchema =[&](ECSchemaId id) {
        auto stmt = ctx.GetECDb().GetCachedStatement(R"sql(
            with [all_schema_custom_attributes]([schema_id], [custom_attribute_id]) as(
                select 
                    [p].[schemaid], 
                    [ca].[id] [caid]
                from   (select 
                            [s].[Id] [schemaId], 
                            [s].[id] [container_id], 
                            1 [container_type]
                        from   [ec_schema] [s]
                        union
                        select 
                            [c].[schemaId], 
                            [c].[id] [container_id], 
                            30 [container_type]
                        from   [ec_class] [c]
                        union
                        select 
                            [c].[schemaid], 
                            [p].[id] [container_id], 
                            992 [container_type]
                        from   [ec_property] [p]
                            join [ec_class] [c] on [c].[Id] = [p].[classid]
                        union
                        select 
                            [c].[schemaid], 
                            [r].[id] [container_id], 
                            1024 [container_type]
                        from   [ec_RelationshipConstraint] [r]
                            join [ec_class] [c] on [c].[Id] = [r].[relationshipclassid]
                        where  [r].[RelationshipEnd] = 0
                        union
                        select 
                            [c].[schemaid], 
                            [r].[id] [container_id], 
                            2048 [container_type]
                        from   [ec_RelationshipConstraint] [r]
                            join [ec_class] [c] on [c].[Id] = [r].[relationshipclassid]
                        where  [r].[RelationshipEnd] = 1) p
                    join [ec_CustomAttribute] [ca] on [ca].[containerid] = [p].[container_id]
                            and [ca].[containertype] = [p].[container_type]
            )
            delete from [ec_customAttribute] where [id] in (select [custom_attribute_id] from   [all_schema_custom_attributes] where  [schema_id] = ?);
        )sql");
        stmt->BindId(1, id);
        return stmt->Step();
    };
    auto dropSchemaAndItsMapping = [&] (ECSchemaId id) {
        auto rc = dropCustomAttributeInstanceAppliedToSchema(id);
        if (rc != BE_SQLITE_DONE)
            return rc;

        auto stmt = ctx.GetECDb().GetCachedStatement("DELETE FROM ec_Schema WHERE Id = ?");
        stmt->BindId(1, id);
        return stmt->Step();
    };
    // make sure the schema exist
    auto schemaCP = ctx.GetECDb().Schemas().GetSchema(schemaName);
    if (schemaCP == nullptr) {
        ctx.Issues().ReportV(IssueSeverity::Error, IssueCategory::BusinessProperties, IssueType::ECDbIssue, "Drop ECSchema failed. ECSchema: Schema %s not found.", schemaName.c_str());        
        return DropSchemaResult(DropSchemaResult::Status::Error);
    }
    const auto schemaId =  schemaCP->GetId();
    // check if the schema is referenced by another schema.
    auto referencedBy = getReferencedBySchemas(schemaId);
    if (!referencedBy.empty()) {
        if (logIssue)
            {
            ctx.Issues().ReportV(IssueSeverity::Error, IssueCategory::BusinessProperties, IssueType::ECDbIssue, "Drop ECSchema failed. ECSchema: Schema %s is referenced by other schemas (%s).",
                                 schemaName.c_str(), BeStringUtilities::Join(referencedBy, ",").c_str());
            }
        return DropSchemaResult(DropSchemaResult::Status::ErrorDeletedSchemaIsReferencedByAnotherSchema, std::move(referencedBy));
    }

    // find if there are any instances belong to schema that is about to be deleted.
    auto results = InstanceFinder::FindInstances(ctx.GetECDb(), schemaId, false);
    if (!results.IsEmpty()) {
        if (logIssue)
            {
            ctx.Issues().ReportV(IssueSeverity::Error, IssueCategory::BusinessProperties, IssueType::ECDbIssue, "Drop ECSchema failed. ECSchema: Schema %s has instances. Make sure to delete them before dropping scheam.", schemaName.c_str());
            }
        return DropSchemaResult(DropSchemaResult::Status::ErrorDeleteSchemaHasClassesWithInstances, std::move(results));
    }

    // drop schema should cascade delete all property maps
    auto rc = dropSchemaAndItsMapping(schemaId);
    if (rc != BE_SQLITE_DONE) {
        if (logIssue)
            {
            ctx.Issues().ReportV(IssueSeverity::Error, IssueCategory::BusinessProperties, IssueType::ECDbIssue, "Drop ECSchema failed. ECSchema: Schema %s fail to drop due to sqlite error %s.",
                                 schemaName.c_str(), BeSQLiteLib::GetLogError(rc).c_str());
            }
        return DropSchemaResult(DropSchemaResult::Status::Error);
    }

    // repopulate cache tables
    if (SUCCESS != DbSchemaPersistenceManager::RepopulateClassHierarchyCacheTable(ctx.GetECDb())) {
        return DropSchemaResult(DropSchemaResult::Status::Error);
    }
    return DropSchemaResult(DropSchemaResult::Status::Success);
}
/*---------------------------------------------------------------------------------------
* @bsimethod
+---------------+---------------+---------------+---------------+---------------+------*/
//static
BentleyStatus SchemaWriter::ImportSchemas(bvector<ECN::ECSchemaCP>& schemasToMap, SchemaImportContext& schemaImportCtx, bvector<ECSchemaCP> const& schemasRaw)
    {
    PERFLOG_START("ECDb", "Schema import> Persist schemas");

    Context ctx(schemaImportCtx);
    bvector<ECSchemaCP> schemas;
    if (SUCCESS != ctx.PreprocessSchemas(schemas, schemasRaw))
        {
        LOG.debug("SchemaWriter::ImportSchemas - failed to PreprocessSchemas");
        return ERROR;
        }

    if (SUCCESS != CompareSchemas(ctx, schemas))
        {
        LOG.debug("SchemaWriter::ImportSchemas - failed to CompareSchemas");
        return ERROR;
        }

    if (ctx.GetSchemasToImport().empty())
        return SUCCESS;

    for (ECSchemaCP schema : ctx.GetSchemasToImport())
        {
        if (FeatureManager::SchemaRequiresProfileUpgrade(ctx.GetECDb(), *schema))
            {
            ctx.Issues().ReportV(IssueSeverity::Error, IssueCategory::BusinessProperties, IssueType::ECDbIssue, "Failed to import schema '%s'. Current ECDb profile version (%s) only support schemas with EC version < 3.2. ECDb profile version upgrade is required to import schemas with EC Version >= 3.2.",
                                    schema->GetFullSchemaName().c_str(), ctx.GetECDb().GetECDbProfileVersion().ToString().c_str());
            return ERROR;
            }

        if (SUCCESS != ImportSchema(ctx, *schema))
            {
            LOG.debugv("SchemaWriter::ImportSchemas - failed to Import Schema %s", schema->GetFullSchemaName().c_str());
            return ERROR;
            }
        }

    if (SUCCESS != ctx.PostprocessSchemas(schemas, schemasRaw))
        {
        LOG.debug("SchemaWriter::ImportSchemas - failed to PostprocessSchemas");
        return ERROR;
        }

    if (SUCCESS != DbSchemaPersistenceManager::RepopulateClassHierarchyCacheTable(ctx.GetECDb()))
        {
        LOG.debug("SchemaWriter::ImportSchemas - Failed to RepopulateClassHierarchyCacheTable");
        return ERROR;
        }

    if (SUCCESS != ReloadSchemas(ctx))
        {
        LOG.debug("SchemaWriter::ImportSchemas - Failed to ReloadSchemas");
        return ERROR;
        }

    schemasToMap.insert(schemasToMap.begin(), ctx.GetSchemasToImport().begin(), ctx.GetSchemasToImport().end());
    PERFLOG_FINISH("ECDb", "Schema import> Persist schemas");
    return SUCCESS;
    }

/*---------------------------------------------------------------------------------------
* @bsimethod
+---------------+---------------+---------------+---------------+---------------+------*/
BentleyStatus SchemaWriter::ImportSchema(Context& ctx, ECN::ECSchemaCR ecSchema)
    {
    SchemaChange* schemaChange = ctx.GetDiff().GetSchemaChange(ecSchema.GetName());
    if (schemaChange != nullptr)
        {
        if (schemaChange->GetStatus() == ECChange::Status::Done)
            return SUCCESS;

        if (schemaChange->GetOpCode() == ECChange::OpCode::Modified)
            {
            ECSchemaCP existingSchema = nullptr;
            for (ECSchemaCP schema : ctx.GetExistingSchemas())
                {
                if (schema->GetName().Equals(schemaChange->GetChangeName()))
                    {
                    existingSchema = schema;
                    break;
                    }
                }

            BeAssert(existingSchema != nullptr);
            if (existingSchema == nullptr)
                return ERROR;

            return UpdateSchema(ctx, *schemaChange, *existingSchema, ecSchema);
            }

        if (schemaChange->GetOpCode() == ECChange::OpCode::Deleted)
            {
            schemaChange->SetStatus(ECChange::Status::Done);
            ctx.Issues().ReportV(IssueSeverity::Error, IssueCategory::BusinessProperties, IssueType::ECDbIssue, "ECSchema Upgrade failed. ECSchema %s: Deleting an ECSchema is not supported.",
                                 ecSchema.GetName().c_str());
            return ERROR;
            }
        }

    if (ctx.GetSchemaManager().ContainsSchema(ecSchema.GetName()))
        return SUCCESS;

    if (SUCCESS != InsertSchemaEntry(ctx.GetECDb(), ecSchema))
        {
        DbResult lastErrorCode;
        ctx.GetECDb().GetLastError(&lastErrorCode);
        if (BE_SQLITE_CONSTRAINT_UNIQUE == lastErrorCode)
            ctx.Issues().ReportV(IssueSeverity::Error, IssueCategory::BusinessProperties, IssueType::ECDbIssue, "Failed to import ECSchema '%s'. Alias '%s' is already used by an existing ECSchema.",
                                 ecSchema.GetFullSchemaName().c_str(), ecSchema.GetAlias().c_str());
        return ERROR;
        }

    if (SUCCESS != InsertSchemaReferenceEntries(ctx, ecSchema))
        {
        ctx.Issues().ReportV(IssueSeverity::Error, IssueCategory::BusinessProperties, IssueType::ECDbIssue, "Failed to import ECSchema references for ECSchema '%s'.", ecSchema.GetFullSchemaName().c_str());
        return ERROR;
        }

    //enums must be imported before ECClasses as properties reference enums
    for (ECEnumerationCP ecEnum : ecSchema.GetEnumerations())
        {
        if (SUCCESS != ImportEnumeration(ctx, *ecEnum))
            {
            ctx.Issues().ReportV(IssueSeverity::Error, IssueCategory::BusinessProperties, IssueType::ECDbIssue, "Failed to import ECEnumeration '%s'.", ecEnum->GetFullName().c_str());
            return ERROR;
            }
        }

    //Unit stuff must be imported before KOQs as KOQ reference them
    for (UnitSystemCP us : ecSchema.GetUnitSystems())
        {
        if (SUCCESS != ImportUnitSystem(ctx, *us))
            {
            ctx.Issues().ReportV(IssueSeverity::Error, IssueCategory::BusinessProperties, IssueType::ECDbIssue, "Failed to import UnitSystem '%s'.", us->GetFullName().c_str());
            return ERROR;
            }
        }

    for (PhenomenonCP ph : ecSchema.GetPhenomena())
        {
        if (SUCCESS != ImportPhenomenon(ctx, *ph))
            {
            ctx.Issues().ReportV(IssueSeverity::Error, IssueCategory::BusinessProperties, IssueType::ECDbIssue, "Failed to import Phenomenon '%s'.", ph->GetFullName().c_str());
            return ERROR;
            }
        }

    for (ECUnitCP unit : ecSchema.GetUnits())
        {
        if (SUCCESS != ImportUnit(ctx, *unit))
            {
            ctx.Issues().ReportV(IssueSeverity::Error, IssueCategory::BusinessProperties, IssueType::ECDbIssue, "Failed to import Unit '%s'.", unit->GetFullName().c_str());
            return ERROR;
            }
        }

    for (ECFormatCP format : ecSchema.GetFormats())
        {
        if (SUCCESS != ImportFormat(ctx, *format))
            {
            ctx.Issues().ReportV(IssueSeverity::Error, IssueCategory::BusinessProperties, IssueType::ECDbIssue, "Failed to import Format '%s'.", format->GetFullName().c_str());
            return ERROR;
            }
        }

    //KOQs must be imported before ECClasses as properties reference KOQs
    for (KindOfQuantityCP koq : ecSchema.GetKindOfQuantities())
        {
        if (SUCCESS != ImportKindOfQuantity(ctx, *koq))
            {
            ctx.Issues().ReportV(IssueSeverity::Error, IssueCategory::BusinessProperties, IssueType::ECDbIssue, "Failed to import KindOfQuantity '%s'.", koq->GetFullName().c_str());
            return ERROR;
            }
        }

    //PropertyCategories must be imported before ECClasses as properties reference PropertyCategories
    for (PropertyCategoryCP cat : ecSchema.GetPropertyCategories())
        {
        if (SUCCESS != ImportPropertyCategory(ctx, *cat))
            {
            ctx.Issues().ReportV(IssueSeverity::Error, IssueCategory::BusinessProperties, IssueType::ECDbIssue, "Failed to import PropertyCategory '%s'.", cat->GetFullName().c_str());
            return ERROR;
            }
        }

    for (ECClassCP ecClass : ecSchema.GetClasses())
        {
        if (SUCCESS != ImportClass(ctx, *ecClass))
            {
            ctx.Issues().ReportV(IssueSeverity::Error, IssueCategory::BusinessProperties, IssueType::ECDbIssue, "Failed to import ECClass '%s'.", ecClass->GetFullName());
            return ERROR;
            }
        }

    if (SUCCESS != ImportCustomAttributes(ctx, ecSchema, ECContainerId(ecSchema.GetId()), SchemaPersistenceHelper::GeneralizedCustomAttributeContainerType::Schema))
        {
        ctx.Issues().ReportV(IssueSeverity::Error, IssueCategory::BusinessProperties, IssueType::ECDbIssue, "Failed to import custom attributes of ECSchema '%s'.", ecSchema.GetFullSchemaName().c_str());
        return ERROR;
        }

    return SUCCESS;
    }

/*---------------------------------------------------------------------------------------
* @bsimethod
+---------------+---------------+---------------+---------------+---------------+------*/
BentleyStatus SchemaWriter::InsertSchemaReferenceEntries(Context& ctx, ECSchemaCR schema)
    {
    ECSchemaReferenceListCR references = schema.GetReferencedSchemas();
    if (references.empty())
        return SUCCESS;

    CachedStatementPtr stmt = ctx.GetCachedStatement("INSERT INTO main." TABLE_SchemaReference "(SchemaId,ReferencedSchemaId,Id) VALUES(?,?,?)");
    if (stmt == nullptr)
        return ERROR;

    for (auto const& kvPair : references)
        {
        ECSchemaCP reference = kvPair.second.get();
        if (!ctx.IsEC32AvailableInFile())
            {
            Context::LegacySchemaImportHelper::Action importAction = ctx.LegacySchemaImportHelper().GetImportAction(reference->GetSchemaKey());
            if (importAction == Context::LegacySchemaImportHelper::Action::Ignore)
                continue;
            }

        ECSchemaId referenceId = SchemaPersistenceHelper::GetSchemaId(ctx.GetECDb(), DbTableSpace::Main(), reference->GetName().c_str(), SchemaLookupMode::ByName);
        if (!referenceId.IsValid())
            {
            BeAssert(false && "All referenced schemas are expected to be imported before.");
            return ERROR;
            }

        if (!reference->HasId())
            {
            // We apparently have a second copy of an ECSchema that has already been imported. Ideally, we would have used the SchemaManager
            // as an IECSchemaLocater when we loaded the ECSchemas that we are imported, but since we did not, we simply *hope* that
            // the duplicated loaded from disk matches the one stored in the db.
            // The duplicate copy does not have its Ids set... and so we will have to look them up, here and elsewhere, and set them into
            // the in-memory duplicate copy. In Graphite02, we might risk cleaning this up to force use of the already-persisted ECSchema
            // or else to do a one-shot validation of the ECSchema and updating of its ids.
            // Grep for GetClassIdForECClassFromDuplicateECSchema and GetPropertyIdForECPropertyFromDuplicateECSchema for other ramifications of this.
            const_cast<ECSchema*>(reference)->SetId(referenceId);
            }

        if (BE_SQLITE_OK != stmt->BindId(1, schema.GetId()))
            return ERROR;

        if (BE_SQLITE_OK != stmt->BindId(2, referenceId))
            return ERROR;

        if (BE_SQLITE_OK != stmt->BindId(3, ctx.GetECDb().GetImpl().GetIdFactory().SchemaReference().NextId()))
            return ERROR;   

        if (BE_SQLITE_DONE != stmt->Step())
            return ERROR;

        stmt->Reset();
        stmt->ClearBindings();
        }

    return SUCCESS;
    }

/*---------------------------------------------------------------------------------------
* @bsimethod
+---------------+---------------+---------------+---------------+---------------+------*/
BentleyStatus SchemaWriter::ImportClass(Context& ctx, ECN::ECClassCR ecClass)
    {
    if (ctx.GetSchemaManager().GetClassId(ecClass).IsValid())
        return SUCCESS;

    if (!ctx.GetSchemaManager().GetSchemaId(ecClass.GetSchema()).IsValid())
        {
        ctx.Issues().ReportV(IssueSeverity::Error, IssueCategory::BusinessProperties, IssueType::ECDbIssue, "Failed to import ECClass '%s'. Its ECSchema '%s' hasn't been imported yet. Check the list of ECSchemas passed to ImportSchema for missing schema references.", ecClass.GetName().c_str(), ecClass.GetSchema().GetFullSchemaName().c_str());
        BeAssert(false && "Failed to import ECClass because its ECSchema hasn't been imported yet. The schema references of the ECSchema objects passed to ImportSchema might be corrupted.");
        return ERROR;
        }

    if (ctx.AssertReservedPropertyPolicy(ecClass))
        {
        // BeAssert(false && "Reserved property policy failed");
        return ERROR;
        }

    //now import actual ECClass
    CachedStatementPtr stmt = ctx.GetCachedStatement("INSERT INTO main." TABLE_Class "(SchemaId,Name,DisplayLabel,Description,Type,Modifier,RelationshipStrength,RelationshipStrengthDirection,CustomAttributeContainerType,Id) VALUES(?,?,?,?,?,?,?,?,?,?)");
    if (stmt == nullptr)
        return ERROR;

    if (BE_SQLITE_OK != stmt->BindId(1, ecClass.GetSchema().GetId()))
        return ERROR;

    if (BE_SQLITE_OK != stmt->BindText(2, ecClass.GetName(), Statement::MakeCopy::No))
        return ERROR;

    if (ecClass.GetIsDisplayLabelDefined())
        {
        if (BE_SQLITE_OK != stmt->BindText(3, ecClass.GetInvariantDisplayLabel(), Statement::MakeCopy::No))
            return ERROR;
        }

    if (!ecClass.GetInvariantDescription().empty())
        {
        if (BE_SQLITE_OK != stmt->BindText(4, ecClass.GetInvariantDescription(), Statement::MakeCopy::No))
            return ERROR;
        }

    if (BE_SQLITE_OK != stmt->BindInt(5, Enum::ToInt(ecClass.GetClassType())))
        return ERROR;

    if (BE_SQLITE_OK != stmt->BindInt(6, Enum::ToInt(ecClass.GetClassModifier())))
        return ERROR;

    ECRelationshipClassCP relClass = ecClass.GetRelationshipClassCP();
    if (relClass != nullptr)
        {
        if (BE_SQLITE_OK != stmt->BindInt(7, Enum::ToInt(relClass->GetStrength())))
            return ERROR;

        if (BE_SQLITE_OK != stmt->BindInt(8, Enum::ToInt(relClass->GetStrengthDirection())))
            return ERROR;
        }

    ECCustomAttributeClassCP caClass = ecClass.GetCustomAttributeClassCP();
    if (caClass != nullptr && caClass->GetContainerType() != CustomAttributeContainerType::Any)
        {
        if (BE_SQLITE_OK != stmt->BindInt(9, Enum::ToInt(caClass->GetContainerType())))
            return ERROR;
        }

    if (BE_SQLITE_OK != stmt->BindId(10, ctx.GetECDb().GetImpl().GetIdFactory().Class().NextId()))
        return ERROR;

    if (BE_SQLITE_DONE != stmt->Step())
        return ERROR;

    const ECClassId classId = DbUtilities::GetLastInsertedId<ECClassId>(ctx.GetECDb());
    if (!classId.IsValid())
        return ERROR;

    const_cast<ECClassR>(ecClass).SetId(classId);

    //release stmt so that it can be reused to insert base classes
    stmt = nullptr;

    //Import All baseCases
    int baseClassIndex = 0;
    for (ECClassCP baseClass : ecClass.GetBaseClasses())
        {
        if (SUCCESS != ImportClass(ctx, *baseClass))
            return ERROR;

        if (SUCCESS != InsertBaseClassEntry(ctx, classId, *baseClass, baseClassIndex++))
            return ERROR;
        }

    for (ECPropertyCP ecProperty : ecClass.GetProperties(false))
        {
        const int propertyIndex = ctx.GetNextPropertyOrdinal(classId);
        if (SUCCESS != ImportProperty(ctx, *ecProperty, propertyIndex))
            {
            ctx.Issues().ReportV(IssueSeverity::Error, IssueCategory::BusinessProperties, IssueType::ECDbIssue, "Failed to import ECProperty '%s' of ECClass '%s'.", ecProperty->GetName().c_str(), ecClass.GetFullName());
            return ERROR;
            }
        }

    ECN::ECRelationshipClassCP relationship = ecClass.GetRelationshipClassCP();
    if (relationship != nullptr)
        {
        if (SUCCESS != ImportRelationshipClass(ctx, relationship))
            return ERROR;
        }

    return ImportCustomAttributes(ctx, ecClass, ECContainerId(classId), SchemaPersistenceHelper::GeneralizedCustomAttributeContainerType::Class);
    }

//---------------------------------------------------------------------------------------
// @bsimethod
//+---------------+---------------+---------------+---------------+---------------+------
BentleyStatus SchemaWriter::ImportEnumeration(Context& ctx, ECEnumerationCR ecEnum)
    {
    if (ctx.GetSchemaManager().GetEnumerationId(ecEnum).IsValid())
        return SUCCESS;

    if (!ctx.GetSchemaManager().GetSchemaId(ecEnum.GetSchema()).IsValid())
        {
        ctx.Issues().ReportV(IssueSeverity::Error, IssueCategory::BusinessProperties, IssueType::ECDbIssue, "Failed to import ECEnumeration '%s'. Its ECSchema '%s' hasn't been imported yet. Check the list of ECSchemas passed to ImportSchema for missing schema references.", ecEnum.GetName().c_str(), ecEnum.GetSchema().GetFullSchemaName().c_str());
        BeAssert(false && "Failed to import ECEnumeration because its ECSchema hasn't been imported yet. The schema references of the ECSchema objects passed to ImportSchema might be corrupted.");
        return ERROR;
        }

    CachedStatementPtr stmt = ctx.GetCachedStatement("INSERT INTO main." TABLE_Enumeration "(SchemaId,Name,DisplayLabel,Description,UnderlyingPrimitiveType,IsStrict,EnumValues,Id) VALUES(?,?,?,?,?,?,?,?)");
    if (stmt == nullptr)
        return ERROR;

    if (BE_SQLITE_OK != stmt->BindId(1, ecEnum.GetSchema().GetId()))
        return ERROR;

    if (BE_SQLITE_OK != stmt->BindText(2, ecEnum.GetName(), Statement::MakeCopy::No))
        return ERROR;

    if (ecEnum.GetIsDisplayLabelDefined())
        {
        if (BE_SQLITE_OK != stmt->BindText(3, ecEnum.GetInvariantDisplayLabel(), Statement::MakeCopy::No))
            return ERROR;
        }

    if (!ecEnum.GetInvariantDescription().empty())
        {
        if (BE_SQLITE_OK != stmt->BindText(4, ecEnum.GetInvariantDescription(), Statement::MakeCopy::No))
            return ERROR;
        }

    if (BE_SQLITE_OK != stmt->BindInt(5, (int) ecEnum.GetType()))
        return ERROR;

    if (BE_SQLITE_OK != stmt->BindBoolean(6, ecEnum.GetIsStrict()))
        return ERROR;

    Utf8String enumValueJson;
    if (SUCCESS != SchemaPersistenceHelper::SerializeEnumerationValues(enumValueJson, ecEnum, ctx.IsEC32AvailableInFile()))
        return ERROR;

    if (BE_SQLITE_OK != stmt->BindText(7, enumValueJson, Statement::MakeCopy::Yes))
        return ERROR;

    if (BE_SQLITE_OK != stmt->BindId(8, ctx.GetECDb().GetImpl().GetIdFactory().Enumeration().NextId()))
        return ERROR;

    if (BE_SQLITE_DONE != stmt->Step())
        return ERROR;

    const ECEnumerationId enumId = DbUtilities::GetLastInsertedId<ECEnumerationId>(ctx.GetECDb());
    if (!enumId.IsValid())
        return ERROR;

    const_cast<ECEnumerationR>(ecEnum).SetId(enumId);
    return SUCCESS;
    }

//---------------------------------------------------------------------------------------
// @bsimethod
//+---------------+---------------+---------------+---------------+---------------+------
BentleyStatus SchemaWriter::ImportUnitSystem(Context& ctx, UnitSystemCR us)
    {
    if (!ctx.IsEC32AvailableInFile())
        {
        ctx.Issues().ReportV(IssueSeverity::Error, IssueCategory::BusinessProperties, IssueType::ECDbIssue, "Failed to import UnitSystem '%s'. UnitSystems cannot be imported in a file that does not support EC3.2 yet.", us.GetFullName().c_str());
        return ERROR;
        }

    if (ctx.GetSchemaManager().GetUnitSystemId(us).IsValid())
        return SUCCESS;

    if (!ctx.GetSchemaManager().GetSchemaId(us.GetSchema()).IsValid())
        {
        ctx.Issues().ReportV(IssueSeverity::Error, IssueCategory::BusinessProperties, IssueType::ECDbIssue, "Failed to import UnitSystem '%s'. Its ECSchema '%s' hasn't been imported yet. Check the list of ECSchemas passed to ImportSchema for missing schema references.", us.GetName().c_str(), us.GetSchema().GetFullSchemaName().c_str());
        BeAssert(false && "Failed to import UnitSystem because its ECSchema hasn't been imported yet. The schema references of the ECSchema objects passed to ImportSchema might be corrupted.");
        return ERROR;
        }

    CachedStatementPtr stmt = ctx.GetCachedStatement("INSERT INTO main." TABLE_UnitSystem "(SchemaId,Name,DisplayLabel,Description,Id) VALUES(?,?,?,?,?)");
    if (stmt == nullptr)
        return ERROR;

    if (BE_SQLITE_OK != stmt->BindId(1, us.GetSchema().GetId()))
        return ERROR;

    if (BE_SQLITE_OK != stmt->BindText(2, us.GetName(), Statement::MakeCopy::No))
        return ERROR;

    if (us.GetIsDisplayLabelDefined())
        {
        if (BE_SQLITE_OK != stmt->BindText(3, us.GetInvariantDisplayLabel(), Statement::MakeCopy::No))
            return ERROR;
        }

    if (us.GetIsDescriptionDefined())
        {
        if (BE_SQLITE_OK != stmt->BindText(4, us.GetInvariantDescription(), Statement::MakeCopy::No))
            return ERROR;
        }

    if (BE_SQLITE_OK != stmt->BindId(5, ctx.GetECDb().GetImpl().GetIdFactory().UnitSystem().NextId()))
        return ERROR;

    if (BE_SQLITE_DONE != stmt->Step())
        return ERROR;

    const UnitSystemId usId = DbUtilities::GetLastInsertedId<UnitSystemId>(ctx.GetECDb());
    if (!usId.IsValid())
        return ERROR;

    const_cast<UnitSystemR>(us).SetId(usId);
    return SUCCESS;
    }

//---------------------------------------------------------------------------------------
// @bsimethod
//+---------------+---------------+---------------+---------------+---------------+------
BentleyStatus SchemaWriter::ImportPhenomenon(Context& ctx, PhenomenonCR ph)
    {
    if (!ctx.IsEC32AvailableInFile())
        {
        ctx.Issues().ReportV(IssueSeverity::Error, IssueCategory::BusinessProperties, IssueType::ECDbIssue, "Failed to import Phenomenon '%s'. Phenomena cannot be imported in a file that does not support EC3.2 yet.", ph.GetFullName().c_str());
        return ERROR;
        }

    if (ctx.GetSchemaManager().GetPhenomenonId(ph).IsValid())
        return SUCCESS;

    if (!ctx.GetSchemaManager().GetSchemaId(ph.GetSchema()).IsValid())
        {
        ctx.Issues().ReportV(IssueSeverity::Error, IssueCategory::BusinessProperties, IssueType::ECDbIssue, "Failed to import Phenomenon '%s'. Its ECSchema '%s' hasn't been imported yet. Check the list of ECSchemas passed to ImportSchema for missing schema references.", ph.GetName().c_str(), ph.GetSchema().GetFullSchemaName().c_str());
        BeAssert(false && "Failed to import Phenomenon because its ECSchema hasn't been imported yet. The schema references of the ECSchema objects passed to ImportSchema might be corrupted.");
        return ERROR;
        }

    CachedStatementPtr stmt = ctx.GetCachedStatement("INSERT INTO main." TABLE_Phenomenon "(SchemaId,Name,DisplayLabel,Description,Definition,Id) VALUES(?,?,?,?,?,?)");
    if (stmt == nullptr)
        return ERROR;

    if (BE_SQLITE_OK != stmt->BindId(1, ph.GetSchema().GetId()))
        return ERROR;

    if (BE_SQLITE_OK != stmt->BindText(2, ph.GetName(), Statement::MakeCopy::No))
        return ERROR;

    if (ph.GetIsDisplayLabelDefined())
        {
        if (BE_SQLITE_OK != stmt->BindText(3, ph.GetInvariantDisplayLabel(), Statement::MakeCopy::No))
            return ERROR;
        }

    if (ph.GetIsDescriptionDefined())
        {
        if (BE_SQLITE_OK != stmt->BindText(4, ph.GetInvariantDescription(), Statement::MakeCopy::No))
            return ERROR;
        }

    if (BE_SQLITE_OK != stmt->BindText(5, ph.GetDefinition(), Statement::MakeCopy::No))
        return ERROR;

    if (BE_SQLITE_OK != stmt->BindId(6, ctx.GetECDb().GetImpl().GetIdFactory().Phenomenon().NextId()))
        return ERROR;

    if (BE_SQLITE_DONE != stmt->Step())
        return ERROR;

    const PhenomenonId phId = DbUtilities::GetLastInsertedId<PhenomenonId>(ctx.GetECDb());
    if (!phId.IsValid())
        return ERROR;

    const_cast<PhenomenonR>(ph).SetId(phId);
    return SUCCESS;
    }

//---------------------------------------------------------------------------------------
// @bsimethod
//+---------------+---------------+---------------+---------------+---------------+------
BentleyStatus SchemaWriter::ImportUnit(Context& ctx, ECUnitCR unit)
    {
    if (!ctx.IsEC32AvailableInFile())
        {
        ctx.Issues().ReportV(IssueSeverity::Error, IssueCategory::BusinessProperties, IssueType::ECDbIssue, "Failed to import Unit '%s'. Units cannot be imported in a file that does not support EC3.2 yet.", unit.GetFullName().c_str());
        return ERROR;
        }

    if (ctx.GetSchemaManager().GetUnitId(unit).IsValid())
        return SUCCESS;

    if (!ctx.GetSchemaManager().GetSchemaId(unit.GetSchema()).IsValid())
        {
        ctx.Issues().ReportV(IssueSeverity::Error, IssueCategory::BusinessProperties, IssueType::ECDbIssue, "Failed to import Unit '%s'. Its ECSchema '%s' hasn't been imported yet. Check the list of ECSchemas passed to ImportSchema for missing schema references.", unit.GetName().c_str(), unit.GetSchema().GetFullSchemaName().c_str());
        BeAssert(false && "Failed to import Unit because its ECSchema hasn't been imported yet. The schema references of the ECSchema objects passed to ImportSchema might be corrupted.");
        return ERROR;
        }

    PhenomenonCP phen = unit.GetPhenomenon();
    if (SUCCESS != ImportPhenomenon(ctx, *phen))
        return ERROR;

    if (unit.HasUnitSystem())
        {
        UnitSystemCP system = unit.GetUnitSystem();
        if (SUCCESS != ImportUnitSystem(ctx, *system))
            return ERROR;
        }

    ECUnitCP invertingUnit = nullptr;
    if (unit.IsInvertedUnit())
        {
        invertingUnit = unit.GetInvertingUnit();
        BeAssert(invertingUnit != nullptr);
        if (SUCCESS != ImportUnit(ctx, *invertingUnit))
            return ERROR;
        }


    CachedStatementPtr stmt = ctx.GetCachedStatement("INSERT INTO main." TABLE_Unit "(SchemaId,Name,DisplayLabel,Description,PhenomenonId,UnitSystemId,Definition,Numerator,Denominator,Offset,IsConstant,InvertingUnitId,Id) VALUES(?,?,?,?,?,?,?,?,?,?,?,?,?)");
    if (stmt == nullptr)
        return ERROR;

    const int schemaIdParamIx = 1;
    const int nameParamIx = 2;
    const int labelParamIx = 3;
    const int descParamIx = 4;
    const int phIdParamIx = 5;
    const int usIdParamIx = 6;
    const int defParamIx = 7;
    const int numeratorParamIx = 8;
    const int denominatorParamIx = 9;
    const int offsetParamIx = 10;
    const int isConstantParamIx = 11;
    const int invertingUnitIdParamIx = 12;
    const int idIx = 13;

    if (BE_SQLITE_OK != stmt->BindId(schemaIdParamIx, unit.GetSchema().GetId()))
        return ERROR;

    if (BE_SQLITE_OK != stmt->BindText(nameParamIx, unit.GetName(), Statement::MakeCopy::No))
        return ERROR;

    if (unit.GetIsDisplayLabelDefined())
        {
        if (BE_SQLITE_OK != stmt->BindText(labelParamIx, unit.GetInvariantDisplayLabel(), Statement::MakeCopy::No))
            return ERROR;
        }

    if (unit.GetIsDescriptionDefined())
        {
        if (BE_SQLITE_OK != stmt->BindText(descParamIx, unit.GetInvariantDescription(), Statement::MakeCopy::No))
            return ERROR;
        }

    if (BE_SQLITE_OK != stmt->BindId(phIdParamIx, phen->GetId()))
        return ERROR;

    if (unit.HasUnitSystem())
        {
        if (BE_SQLITE_OK != stmt->BindId(usIdParamIx, unit.GetUnitSystem()->GetId()))
            return ERROR;
        }

    if (unit.HasDefinition())
        {
        if (BE_SQLITE_OK != stmt->BindText(defParamIx, unit.GetDefinition(), Statement::MakeCopy::No))
            return ERROR;
        }

    if (unit.HasNumerator())
        {
        if (BE_SQLITE_OK != stmt->BindDouble(numeratorParamIx, unit.GetNumerator()))
            return ERROR;
        }

    if (unit.HasDenominator())
        {
        if (BE_SQLITE_OK != stmt->BindDouble(denominatorParamIx, unit.GetDenominator()))
            return ERROR;
        }

    if (unit.HasOffset())
        {
        if (BE_SQLITE_OK != stmt->BindDouble(offsetParamIx, unit.GetOffset()))
            return ERROR;
        }

    if (BE_SQLITE_OK != stmt->BindBoolean(isConstantParamIx, unit.IsConstant()))
        return ERROR;

    if (invertingUnit != nullptr)
        {
        if (BE_SQLITE_OK != stmt->BindId(invertingUnitIdParamIx, invertingUnit->GetId()))
            return ERROR;
        }
    
    if (BE_SQLITE_OK != stmt->BindId(idIx, ctx.GetECDb().GetImpl().GetIdFactory().Unit().NextId()))
        return ERROR;

    DbResult stat = stmt->Step();
    if (BE_SQLITE_DONE != stat)
        return ERROR;

    const UnitId unitId = DbUtilities::GetLastInsertedId<UnitId>(ctx.GetECDb());
    if (!unitId.IsValid())
        return ERROR;

    const_cast<ECUnitR>(unit).SetId(unitId);
    return SUCCESS;
    }

//---------------------------------------------------------------------------------------
// @bsimethod
//+---------------+---------------+---------------+---------------+---------------+------
BentleyStatus SchemaWriter::ImportFormat(Context& ctx, ECFormatCR format)
    {
    if (!ctx.IsEC32AvailableInFile())
        {
        ctx.Issues().ReportV(IssueSeverity::Error, IssueCategory::BusinessProperties, IssueType::ECDbIssue, "Failed to import Format '%s'. Formats cannot be imported in a file that does not support EC3.2 yet.", format.GetFullName().c_str());
        return ERROR;
        }

    if (ctx.GetSchemaManager().GetFormatId(format).IsValid())
        return SUCCESS;

    if (!ctx.GetSchemaManager().GetSchemaId(format.GetSchema()).IsValid())
        {
        ctx.Issues().ReportV(IssueSeverity::Error, IssueCategory::BusinessProperties, IssueType::ECDbIssue, "Failed to import Format '%s'. Its ECSchema '%s' hasn't been imported yet. Check the list of ECSchemas passed to ImportSchema for missing schema references.", format.GetName().c_str(), format.GetSchema().GetFullSchemaName().c_str());
        BeAssert(false && "Failed to import Format because its ECSchema hasn't been imported yet. The schema references of the ECSchema objects passed to ImportSchema might be corrupted.");
        return ERROR;
        }

    CachedStatementPtr stmt = ctx.GetCachedStatement("INSERT INTO main." TABLE_Format "(SchemaId,Name,DisplayLabel,Description,NumericSpec,CompositeSpec,Id) VALUES(?,?,?,?,?,?,?)");
    if (stmt == nullptr)
        return ERROR;

    const int schemaIdParamIx = 1;
    const int nameParamIx = 2;
    const int labelParamIx = 3;
    const int descParamIx = 4;
    const int numericSpecParamIx = 5;
    const int compositeSpecParamIx = 6;
    const int idx = 7;

    if (BE_SQLITE_OK != stmt->BindId(schemaIdParamIx, format.GetSchema().GetId()))
        return ERROR;

    if (BE_SQLITE_OK != stmt->BindText(nameParamIx, format.GetName(), Statement::MakeCopy::No))
        return ERROR;

    if (format.GetIsDisplayLabelDefined())
        {
        if (BE_SQLITE_OK != stmt->BindText(labelParamIx, format.GetInvariantDisplayLabel(), Statement::MakeCopy::No))
            return ERROR;
        }

    if (format.GetIsDescriptionDefined())
        {
        if (BE_SQLITE_OK != stmt->BindText(descParamIx, format.GetInvariantDescription(), Statement::MakeCopy::No))
            return ERROR;
        }

    if (format.HasNumeric())
        {
        if (BE_SQLITE_OK != stmt->BindText(numericSpecParamIx, SchemaPersistenceHelper::SerializeNumericSpec(*format.GetNumericSpec()), Statement::MakeCopy::Yes))
            return ERROR;
        }

    if (format.HasComposite())
        {
        //Composite Spec Units are persisted in its own table to leverage FKs to the Units table
        Utf8String specStr = SchemaPersistenceHelper::SerializeCompositeSpecWithoutUnits(*format.GetCompositeSpec());
        if (!specStr.empty())
            {
            if (BE_SQLITE_OK != stmt->BindText(compositeSpecParamIx, specStr, Statement::MakeCopy::Yes))
                return ERROR;
            }
        }
    
    if (BE_SQLITE_OK != stmt->BindId(idx, ctx.GetECDb().GetImpl().GetIdFactory().Format().NextId()))
        return ERROR;

    if (BE_SQLITE_DONE != stmt->Step())
        return ERROR;

    stmt = nullptr;

    const FormatId formatId = DbUtilities::GetLastInsertedId<FormatId>(ctx.GetECDb());
    if (!formatId.IsValid())
        return ERROR;

    const_cast<ECFormatR>(format).SetId(formatId);

    if (format.HasComposite())
        return ImportFormatComposite(ctx, format, formatId);

    return SUCCESS;
    }

//---------------------------------------------------------------------------------------
// @bsimethod
//+---------------+---------------+---------------+---------------+---------------+------
BentleyStatus SchemaWriter::ImportFormatComposite(Context& ctx, ECFormatCR format, FormatId formatId)
    {
    BeAssert(ctx.IsEC32AvailableInFile());
    if (!format.HasComposite())
        return SUCCESS;

    CachedStatementPtr stmt = ctx.GetCachedStatement("INSERT INTO main." TABLE_FormatCompositeUnit "(FormatId,Label,UnitId,Ordinal,Id) VALUES(?,?,?,?,?)");
    if (stmt == nullptr)
        return ERROR;

    Formatting::CompositeValueSpecCR spec = *format.GetCompositeSpec();

    auto insertUnit = [&ctx] (CachedStatement& stmt, FormatId formatId, Nullable<Utf8String> label, ECUnitCR unit, int ordinal)
        {
        if (BE_SQLITE_OK != stmt.BindId(1, formatId))
            return ERROR;

        if (!label.IsNull())
            {
            if (BE_SQLITE_OK != stmt.BindText(2, label.Value(), Statement::MakeCopy::Yes))
                return ERROR;
            }

        if (BE_SQLITE_OK != stmt.BindId(3, unit.GetId()))
            return ERROR;

        if (BE_SQLITE_OK != stmt.BindInt(4, ordinal))
            return ERROR;

        if (BE_SQLITE_OK != stmt.BindId(5, ctx.GetECDb().GetImpl().GetIdFactory().FormatCompositeUnit().NextId()))
            return ERROR;

        if (BE_SQLITE_DONE != stmt.Step())
            return ERROR;

        stmt.Reset();
        stmt.ClearBindings();
        return SUCCESS;
        };

    int ordinal = 0;
    if (spec.HasMajorUnit())
        {
        ECUnitCP unit = (ECUnitCP) spec.GetMajorUnit();
        if (SUCCESS != ImportUnit(ctx, *unit))
            return ERROR;

        Nullable<Utf8String> label = spec.HasMajorLabel() ? spec.GetMajorLabel() : nullptr;
        if (SUCCESS != insertUnit(*stmt, formatId, label, *unit, ordinal))
            return ERROR;
        }
    ordinal++;
    if (spec.HasMiddleUnit())
        {
        ECUnitCP unit = (ECUnitCP) spec.GetMiddleUnit();
        if (SUCCESS != ImportUnit(ctx, *unit))
            return ERROR;

        Nullable<Utf8String> label = spec.HasMiddleLabel() ? spec.GetMiddleLabel() : nullptr;
        if (SUCCESS != insertUnit(*stmt, formatId, label, *unit, ordinal))
            return ERROR;
        }

    ordinal++;
    if (spec.HasMinorUnit())
        {
        ECUnitCP unit = (ECUnitCP) spec.GetMinorUnit();
        if (SUCCESS != ImportUnit(ctx, *unit))
            return ERROR;

        Nullable<Utf8String> label = spec.HasMinorLabel() ? spec.GetMinorLabel() : nullptr;
        if (SUCCESS != insertUnit(*stmt, formatId, label, *unit, ordinal))
            return ERROR;
        }

    ordinal++;
    if (spec.HasSubUnit())
        {
        ECUnitCP unit = (ECUnitCP) spec.GetSubUnit();
        if (SUCCESS != ImportUnit(ctx, *unit))
            return ERROR;

        Nullable<Utf8String> label = spec.HasSubLabel() ? spec.GetSubLabel() : nullptr;
        if (SUCCESS != insertUnit(*stmt, formatId, label, *unit, ordinal))
            return ERROR;
        }

    BeAssert(ordinal != 0);
    return SUCCESS;
    }

//---------------------------------------------------------------------------------------
// @bsimethod
//+---------------+---------------+---------------+---------------+---------------+------
BentleyStatus SchemaWriter::ImportKindOfQuantity(Context& ctx, KindOfQuantityCR koq)
    {
    if (ctx.GetSchemaManager().GetKindOfQuantityId(koq).IsValid())
        return SUCCESS;

    if (!ctx.GetSchemaManager().GetSchemaId(koq.GetSchema()).IsValid())
        {
        ctx.Issues().ReportV(IssueSeverity::Error, IssueCategory::BusinessProperties, IssueType::ECDbIssue, "Failed to import KindOfQuantity '%s'. Its ECSchema '%s' hasn't been imported yet. Check the list of ECSchemas passed to ImportSchema for missing schema references.", koq.GetName().c_str(), koq.GetSchema().GetFullSchemaName().c_str());
        BeAssert(false && "Failed to import KindOfQuantity because its ECSchema hasn't been imported yet. The schema references of the ECSchema objects passed to ImportSchema might be corrupted.");
        return ERROR;
        }

    CachedStatementPtr stmt = ctx.GetCachedStatement("INSERT INTO main.ec_KindOfQuantity(SchemaId,Name,DisplayLabel,Description,RelativeError,PersistenceUnit,PresentationUnits,Id) VALUES(?,?,?,?,?,?,?,?)");
    if (stmt == nullptr)
        return ERROR;

    if (BE_SQLITE_OK != stmt->BindId(1, koq.GetSchema().GetId()))
        return ERROR;

    if (BE_SQLITE_OK != stmt->BindText(2, koq.GetName(), Statement::MakeCopy::No))
        return ERROR;

    if (koq.GetIsDisplayLabelDefined())
        {
        if (BE_SQLITE_OK != stmt->BindText(3, koq.GetInvariantDisplayLabel(), Statement::MakeCopy::No))
            return ERROR;
        }

    if (!koq.GetInvariantDescription().empty())
        {
        if (BE_SQLITE_OK != stmt->BindText(4, koq.GetInvariantDescription(), Statement::MakeCopy::No))
            return ERROR;
        }

    if (BE_SQLITE_OK != stmt->BindDouble(5, koq.GetRelativeError()))
        return ERROR;

    if (koq.GetPersistenceUnit() == nullptr)
        {
        ctx.Issues().ReportV(IssueSeverity::Error, IssueCategory::BusinessProperties, IssueType::ECDbIssue, "Failed to import KindOfQuantity '%s'. It must have a persistence unit.", koq.GetFullName().c_str());
        return ERROR;
        }

    Utf8String persistenceUnitStr;
    if (ctx.IsEC32AvailableInFile())
        persistenceUnitStr = koq.GetPersistenceUnit()->GetQualifiedName(koq.GetSchema());
    else
        persistenceUnitStr = koq.GetDescriptorCache().first;

    BeAssert(!persistenceUnitStr.empty());
    if (BE_SQLITE_OK != stmt->BindText(6, persistenceUnitStr, Statement::MakeCopy::Yes))
        return ERROR;

    Utf8String presUnitsJsonStr;
    if (!koq.GetPresentationFormats().empty())
        {
        if (SUCCESS != SchemaPersistenceHelper::SerializeKoqPresentationFormats(presUnitsJsonStr, ctx.GetECDb(), koq, ctx.IsEC32AvailableInFile()))
            return ERROR;

        if (BE_SQLITE_OK != stmt->BindText(7, presUnitsJsonStr, Statement::MakeCopy::Yes))
            return ERROR;
        }
    
    if (BE_SQLITE_OK != stmt->BindId(8, ctx.GetECDb().GetImpl().GetIdFactory().KindOfQuantity().NextId()))
        return ERROR;

    if (BE_SQLITE_DONE != stmt->Step())
        return ERROR;

    const KindOfQuantityId koqId = DbUtilities::GetLastInsertedId<KindOfQuantityId>(ctx.GetECDb());
    if (!koqId.IsValid())
        return ERROR;

    const_cast<KindOfQuantityR>(koq).SetId(koqId);
    return SUCCESS;
    }

//---------------------------------------------------------------------------------------
// @bsimethod
//+---------------+---------------+---------------+---------------+---------------+------
BentleyStatus SchemaWriter::ImportPropertyCategory(Context& ctx, PropertyCategoryCR cat)
    {
    if (ctx.GetSchemaManager().GetPropertyCategoryId(cat).IsValid())
        return SUCCESS;

    if (!ctx.GetSchemaManager().GetSchemaId(cat.GetSchema()).IsValid())
        {
        ctx.Issues().ReportV(IssueSeverity::Error, IssueCategory::BusinessProperties, IssueType::ECDbIssue, "Failed to import PropertyCategory '%s'. Its ECSchema '%s' hasn't been imported yet. Check the list of ECSchemas passed to ImportSchema for missing schema references.", cat.GetName().c_str(), cat.GetSchema().GetFullSchemaName().c_str());
        BeAssert(false && "Failed to import PropertyCategory because its ECSchema hasn't been imported yet. The schema references of the ECSchema objects passed to ImportSchema might be corrupted.");
        return ERROR;
        }

    CachedStatementPtr stmt = ctx.GetCachedStatement("INSERT INTO main.ec_PropertyCategory(SchemaId,Name,DisplayLabel,Description,Priority,Id) VALUES(?,?,?,?,?,?)");
    if (stmt == nullptr)
        return ERROR;

    if (BE_SQLITE_OK != stmt->BindId(1, cat.GetSchema().GetId()))
        return ERROR;

    if (BE_SQLITE_OK != stmt->BindText(2, cat.GetName(), Statement::MakeCopy::No))
        return ERROR;

    if (cat.GetIsDisplayLabelDefined())
        {
        if (BE_SQLITE_OK != stmt->BindText(3, cat.GetInvariantDisplayLabel(), Statement::MakeCopy::No))
            return ERROR;
        }

    if (!cat.GetInvariantDescription().empty())
        {
        if (BE_SQLITE_OK != stmt->BindText(4, cat.GetInvariantDescription(), Statement::MakeCopy::No))
            return ERROR;
        }

    //uint32_t persisted as int64 to not lose unsignedness
    if (BE_SQLITE_OK != stmt->BindInt64(5, (int64_t) cat.GetPriority()))
        return ERROR;

    if (BE_SQLITE_OK != stmt->BindId(6, ctx.GetECDb().GetImpl().GetIdFactory().PropertyCategory().NextId()))
        return ERROR;

    if (BE_SQLITE_DONE != stmt->Step())
        return ERROR;

    PropertyCategoryId catId = DbUtilities::GetLastInsertedId<PropertyCategoryId>(ctx.GetECDb());
    if (!catId.IsValid())
        return ERROR;

    const_cast<PropertyCategoryR>(cat).SetId(catId);
    return SUCCESS;
    }

/*---------------------------------------------------------------------------------------
* @bsimethod
+---------------+---------------+---------------+---------------+---------------+------*/
BentleyStatus SchemaWriter::ImportRelationshipClass(Context& ctx, ECN::ECRelationshipClassCP relationship)
    {
    const ECClassId relClassId = relationship->GetId();
    if (SUCCESS != ImportRelationshipConstraint(ctx, relClassId, relationship->GetSource(), ECRelationshipEnd_Source))
        return ERROR;

    return ImportRelationshipConstraint(ctx, relClassId, relationship->GetTarget(), ECRelationshipEnd_Target);
    }

/*---------------------------------------------------------------------------------------
* @bsimethod
+---------------+---------------+---------------+---------------+---------------+------*/
BentleyStatus SchemaWriter::ImportRelationshipConstraint(Context& ctx, ECClassId relClassId, ECN::ECRelationshipConstraintR relationshipConstraint, ECRelationshipEnd end)
    {
    BeAssert(relClassId.IsValid());

    ECRelationshipConstraintId constraintId;
    if (SUCCESS != InsertRelationshipConstraintEntry(ctx, constraintId, relClassId, relationshipConstraint, end))
        return ERROR;

    BeAssert(constraintId.IsValid());
    CachedStatementPtr stmt = ctx.GetCachedStatement("INSERT INTO main.ec_RelationshipConstraintClass(ConstraintId,ClassId,Id) VALUES(?,?,?)");
    if (stmt == nullptr)
        return ERROR;

    for (ECClassCP constraintClass : relationshipConstraint.GetConstraintClasses())
        {
        if (SUCCESS != ImportClass(ctx, *constraintClass))
            return ERROR;

        BeAssert(constraintClass->GetId().IsValid());

        if (BE_SQLITE_OK != stmt->BindId(1, constraintId))
            return ERROR;

        if (BE_SQLITE_OK != stmt->BindId(2, constraintClass->GetId()))
            return ERROR;

        if (BE_SQLITE_OK != stmt->BindId(3, ctx.GetECDb().GetImpl().GetIdFactory().RelationshipConstraintClass().NextId()))
            return ERROR;

        if (BE_SQLITE_DONE != stmt->Step())
            return ERROR;

        stmt->Reset();
        stmt->ClearBindings();
        }

    stmt = nullptr;
    SchemaPersistenceHelper::GeneralizedCustomAttributeContainerType containerType = end == ECRelationshipEnd_Source ? SchemaPersistenceHelper::GeneralizedCustomAttributeContainerType::SourceRelationshipConstraint : SchemaPersistenceHelper::GeneralizedCustomAttributeContainerType::TargetRelationshipConstraint;
    return ImportCustomAttributes(ctx, relationshipConstraint, ECContainerId(constraintId), containerType);
    }

/*---------------------------------------------------------------------------------------
* @bsimethod
+---------------+---------------+---------------+---------------+---------------+------*/
BentleyStatus SchemaWriter::InsertRelationshipConstraintEntry(Context& ctx, ECRelationshipConstraintId& constraintId, ECClassId relationshipClassId, ECN::ECRelationshipConstraintR relationshipConstraint, ECRelationshipEnd endpoint)
    {
    CachedStatementPtr stmt = ctx.GetCachedStatement("INSERT INTO main.ec_RelationshipConstraint(RelationshipClassId,RelationshipEnd,MultiplicityLowerLimit,MultiplicityUpperLimit,IsPolymorphic,RoleLabel,AbstractConstraintClassId,Id) VALUES(?,?,?,?,?,?,?,?)");
    if (stmt == nullptr)
        return ERROR;

    if (BE_SQLITE_OK != stmt->BindId(1, relationshipClassId))
        return ERROR;

    if (BE_SQLITE_OK != stmt->BindInt(2, (int) endpoint))
        return ERROR;

    //uint32_t are persisted as int64 to not lose the unsigned-ness.
    if (BE_SQLITE_OK != stmt->BindInt64(3, (int64_t) relationshipConstraint.GetMultiplicity().GetLowerLimit()))
        return ERROR;

    //If unbounded, we persist DB NULL
    if (!relationshipConstraint.GetMultiplicity().IsUpperLimitUnbounded())
        {
        //uint32_t are persisted as int64 to not lose the unsigned-ness.
        if (BE_SQLITE_OK != stmt->BindInt64(4, (int64_t) relationshipConstraint.GetMultiplicity().GetUpperLimit()))
            return ERROR;
        }

    if (BE_SQLITE_OK != stmt->BindBoolean(5, relationshipConstraint.GetIsPolymorphic()))
        return ERROR;


    if (!relationshipConstraint.GetRoleLabel().empty())
        {
        if (BE_SQLITE_OK != stmt->BindText(6, relationshipConstraint.GetRoleLabel(), Statement::MakeCopy::Yes))
            return ERROR;
        }

    if (relationshipConstraint.IsAbstractConstraintDefined())
        {
        ECClassCR abstractConstraintClass = *relationshipConstraint.GetAbstractConstraint();
        if (SUCCESS != ImportClass(ctx, abstractConstraintClass))
            return ERROR;

        if (BE_SQLITE_OK != stmt->BindId(7, abstractConstraintClass.GetId()))
            return ERROR;
        }

    if (BE_SQLITE_OK != stmt->BindId(8, ctx.GetECDb().GetImpl().GetIdFactory().RelationshipConstraint().NextId()))
        return ERROR;

    if (BE_SQLITE_DONE != stmt->Step())
        return ERROR;

    constraintId = DbUtilities::GetLastInsertedId<ECRelationshipConstraintId>(ctx.GetECDb());
    BeAssert(constraintId.IsValid());
    return SUCCESS;
    }

/*---------------------------------------------------------------------------------------
* @bsimethod
+---------------+---------------+---------------+---------------+---------------+------*/
BentleyStatus SchemaWriter::ImportProperty(Context& ctx, ECN::ECPropertyCR ecProperty, int ordinal)
    {
    //Local properties are expected to not be imported at this point as they get imported along with their class.
    BeAssert(!ctx.GetSchemaManager().GetPropertyId(ecProperty).IsValid());

    if (ecProperty.GetIsStruct())
        {
        if (SUCCESS != ImportClass(ctx, ecProperty.GetAsStructProperty()->GetType()))
            {
            LOG.errorv("Failed to import struct property '%s' from class '%s' because its struct type '%s' could not be imported",
                ecProperty.GetName().c_str(), ecProperty.GetClass().GetFullName(), ecProperty.GetAsStructProperty()->GetType().GetFullName());
            return ERROR;
            }
        }
    else if (ecProperty.GetIsStructArray())
        {
        if (SUCCESS != ImportClass(ctx, ecProperty.GetAsStructArrayProperty()->GetStructElementType()))
            {
            LOG.errorv("Failed to import struct array property '%s' from class '%s' because its struct type '%s' could not be imported",
                ecProperty.GetName().c_str(), ecProperty.GetClass().GetFullName(), ecProperty.GetAsStructArrayProperty()->GetStructElementType().GetFullName());
            return ERROR;
            }
        }
    else if (ecProperty.GetIsNavigation())
        {
        if (SUCCESS != ImportClass(ctx, *ecProperty.GetAsNavigationProperty()->GetRelationshipClass()))
            {
            LOG.errorv("Failed to import navigation property '%s' from class '%s' because its relationship'%s' could not be imported",
                ecProperty.GetName().c_str(), ecProperty.GetClass().GetFullName(), ecProperty.GetAsNavigationProperty()->GetRelationshipClass()->GetFullName());
            return ERROR;
            }
        }

    //now insert the actual property
    CachedStatementPtr stmt = ctx.GetCachedStatement("INSERT INTO main.ec_Property(ClassId,Name,DisplayLabel,Description,IsReadonly,Priority,Ordinal,Kind,"
                                                        "PrimitiveType,PrimitiveTypeMinLength,PrimitiveTypeMaxLength,PrimitiveTypeMinValue,PrimitiveTypeMaxValue,"
                                                        "EnumerationId,StructClassId,ExtendedTypeName,KindOfQuantityId,CategoryId,ArrayMinOccurs,ArrayMaxOccurs,NavigationRelationshipClassId,NavigationDirection,Id) VALUES(?,?,?,?,?,?,?,?,?,?,?,?,?,?,?,?,?,?,?,?,?,?,?)");
    if (stmt == nullptr)
        return ERROR;

    if (BE_SQLITE_OK != stmt->BindId(1, ecProperty.GetClass().GetId()))
        return ERROR;

    if (BE_SQLITE_OK != stmt->BindText(2, ecProperty.GetName(), Statement::MakeCopy::No))
        return ERROR;

    if (ecProperty.GetIsDisplayLabelDefined())
        {
        if (BE_SQLITE_OK != stmt->BindText(3, ecProperty.GetInvariantDisplayLabel(), Statement::MakeCopy::No))
            return ERROR;
        }

    if (!ecProperty.GetInvariantDescription().empty())
        {
        if (BE_SQLITE_OK != stmt->BindText(4, ecProperty.GetInvariantDescription(), Statement::MakeCopy::No))
            return ERROR;
        }

    if (BE_SQLITE_OK != stmt->BindBoolean(5, ecProperty.GetIsReadOnly()))
        return ERROR;

    if (ecProperty.IsPriorityLocallyDefined())
        {
        //priority is persisted as int64 to not lose unsignedness
        if (BE_SQLITE_OK != stmt->BindInt64(6, (int64_t) ecProperty.GetPriority()))
            return ERROR;
        }

    if (BE_SQLITE_OK != stmt->BindInt(7, ordinal))
        return ERROR;

    const int kindIndex = 8;
    const int primitiveTypeIndex = 9;
    const int primitiveTypeMinLengthIndex = 10;
    const int primitiveTypeMaxLengthIndex = 11;
    const int primitiveTypeMinValueIndex = 12;
    const int primitiveTypeMaxValueIndex = 13;
    const int enumIdIndex = 14;
    const int structClassIdIndex = 15;
    const int extendedTypeIndex = 16;
    const int koqIdIndex = 17;
    const int catIdIndex = 18;
    const int arrayMinIndex = 19;
    const int arrayMaxIndex = 20;
    const int navRelClassIdIndex = 21;
    const int navDirIndex = 22;
    const int idIndex = 23;
    if (ecProperty.IsMinimumLengthDefined())
        {
        //min length is persisted as int64 to not lose unsignedness
        if (BE_SQLITE_OK != stmt->BindInt64(primitiveTypeMinLengthIndex, (int64_t) ecProperty.GetMinimumLength()))
            return ERROR;
        }

    if (ecProperty.IsMaximumLengthDefined())
        {
        //max length is persisted as int64 to not lose unsignedness
        if (BE_SQLITE_OK != stmt->BindInt64(primitiveTypeMaxLengthIndex, (int64_t) ecProperty.GetMaximumLength()))
            return ERROR;
        }

    if (ecProperty.IsMinimumValueDefined())
        {
        ECValue v;
        if (ECObjectsStatus::Success != ecProperty.GetMinimumValue(v))
            {
            BeAssert(false && "Failed to read MinimumValue from ECProperty");
            return ERROR;
            }

        if (SUCCESS != BindPropertyMinMaxValue(ctx, *stmt, primitiveTypeMinValueIndex, ecProperty, v))
            return ERROR;
        }

    if (ecProperty.IsMaximumValueDefined())
        {
        ECValue v;
        if (ECObjectsStatus::Success != ecProperty.GetMaximumValue(v))
            {
            BeAssert(false && "Failed to read MaximumValue from ECProperty");
            return ERROR;
            }

        if (SUCCESS != BindPropertyMinMaxValue(ctx, *stmt, primitiveTypeMaxValueIndex, ecProperty, v))
            return ERROR;
        }

    if (ecProperty.HasExtendedType())
        {
        if (SUCCESS != BindPropertyExtendedTypeName(*stmt, extendedTypeIndex, ecProperty))
            return ERROR;
        }

    if (SUCCESS != BindPropertyKindOfQuantity(ctx, *stmt, koqIdIndex, ecProperty))
        return ERROR;

    if (SUCCESS != BindPropertyCategory(ctx, *stmt, catIdIndex, ecProperty))
        return ERROR;

    if (ecProperty.GetIsPrimitive())
        {
        if (BE_SQLITE_OK != stmt->BindInt(kindIndex, Enum::ToInt(PropertyKind::Primitive)))
            return ERROR;

        if (SUCCESS != BindPropertyPrimTypeOrEnumeration(ctx, *stmt, primitiveTypeIndex, enumIdIndex, ecProperty))
            return ERROR;
        }
    else if (ecProperty.GetIsStruct())
        {
        if (BE_SQLITE_OK != stmt->BindInt(kindIndex, Enum::ToInt(PropertyKind::Struct)))
            return ERROR;

        if (BE_SQLITE_OK != stmt->BindId(structClassIdIndex, ecProperty.GetAsStructProperty()->GetType().GetId()))
            {
            LOG.errorv("Failed to insert struct property '%s' from class '%s' because its struct type '%s' does not have an id.\n\n Insert statement: '%s'",
                ecProperty.GetName().c_str(), ecProperty.GetClass().GetFullName(), ecProperty.GetAsStructProperty()->GetType().GetFullName(), stmt->GetSQL());
            return ERROR;
            }
        }
    else if (ecProperty.GetIsArray())
        {
        ArrayECPropertyCP arrayProp = ecProperty.GetAsArrayProperty();
        if (arrayProp->GetKind() == ARRAYKIND_Primitive)
            {
            if (BE_SQLITE_OK != stmt->BindInt(kindIndex, Enum::ToInt(PropertyKind::PrimitiveArray)))
                return ERROR;

            if (SUCCESS != BindPropertyPrimTypeOrEnumeration(ctx, *stmt, primitiveTypeIndex, enumIdIndex, ecProperty))
                return ERROR;
            }
        else
            {
            if (BE_SQLITE_OK != stmt->BindInt(kindIndex, Enum::ToInt(PropertyKind::StructArray)))
                return ERROR;

            if (BE_SQLITE_OK != stmt->BindId(structClassIdIndex, arrayProp->GetAsStructArrayProperty()->GetStructElementType().GetId()))
                return ERROR;
            }

        //uint32_t are persisted as int64 to not lose the unsigned-ness.
        if (BE_SQLITE_OK != stmt->BindInt64(arrayMinIndex, (int64_t) arrayProp->GetMinOccurs()))
            return ERROR;

        //If maxoccurs is unbounded, we persist DB NULL
        if (!arrayProp->IsStoredMaxOccursUnbounded())
            {
            //until the max occurs bug in ECObjects (where GetMaxOccurs always returns "unbounded")
            //has been fixed, we need to call GetStoredMaxOccurs to retrieve the proper max occurs
            if (BE_SQLITE_OK != stmt->BindInt64(arrayMaxIndex, (int64_t) arrayProp->GetStoredMaxOccurs()))
                return ERROR;
            }
        }
    else if (ecProperty.GetIsNavigation())
        {
        if (BE_SQLITE_OK != stmt->BindInt(kindIndex, Enum::ToInt(PropertyKind::Navigation)))
            return ERROR;

        NavigationECPropertyCP navProp = ecProperty.GetAsNavigationProperty();
        if (BE_SQLITE_OK != stmt->BindId(navRelClassIdIndex, navProp->GetRelationshipClass()->GetId()))
            return ERROR;

        if (BE_SQLITE_OK != stmt->BindInt(navDirIndex, Enum::ToInt(navProp->GetDirection())))
            return ERROR;
        }

    if (BE_SQLITE_OK != stmt->BindId(idIndex, ctx.GetECDb().GetImpl().GetIdFactory().Property().NextId()))
        return ERROR;

    DbResult stat = stmt->Step();
    if (BE_SQLITE_DONE != stat)
        {
        LOG.fatalv("Failed to insert property '%s' for class '%s' due to error: '%s'.  \n\nFailed Insert statement: '%s'",
            ecProperty.GetName().c_str(), ecProperty.GetClass().GetFullName(), ctx.GetECDb().GetLastError().c_str(), stmt->GetSQL());
        return ERROR;
        }

    const ECPropertyId propId = DbUtilities::GetLastInsertedId<ECPropertyId>(ctx.GetECDb());
    if (!propId.IsValid())
        return ERROR;

    const_cast<ECPropertyR>(ecProperty).SetId(propId);

    auto result = ImportCustomAttributes(ctx, ecProperty, ECContainerId(propId), SchemaPersistenceHelper::GeneralizedCustomAttributeContainerType::Property);
    if(result != SUCCESS)
      {
      return result;
      }

    ctx.ImportCtx().RemapManager().CollectRemapInfosFromNewProperty(ecProperty.GetClass(), ecProperty.GetName(), ecProperty.GetId());
    return result;
    }

/*---------------------------------------------------------------------------------------
* @bsimethod
+---------------+---------------+---------------+---------------+---------------+------*/
BentleyStatus SchemaWriter::ImportCustomAttributes(Context& ctx, IECCustomAttributeContainerCR sourceContainer, ECContainerId sourceContainerId, SchemaPersistenceHelper::GeneralizedCustomAttributeContainerType containerType)
    {
    int ordinal = 0;
    for (IECInstancePtr ca : sourceContainer.GetCustomAttributes(false))
        {
        //import CA classes first
        ECClassCR caClass = ca->GetClass();
        if (SUCCESS != ImportClass(ctx, caClass))
            return ERROR;

        if (SUCCESS != InsertCAEntry(ctx, *ca, caClass.GetId(), sourceContainerId, containerType, ordinal))
            return ERROR;

        ordinal++;
        }

    return SUCCESS;
    }

/*---------------------------------------------------------------------------------------
* @bsimethod
+---------------+---------------+---------------+---------------+---------------+------*/
BentleyStatus SchemaWriter::InsertSchemaEntry(ECDbCR ecdb, ECSchemaCR schema)
    {
    BeAssert(!schema.HasId());

    const bool supportsECVersion = FeatureManager::IsAvailable(ecdb, Feature::ECVersions);
    BeAssert(supportsECVersion || schema.OriginalECXmlVersionLessThan(ECVersion::V3_2) && "Only EC 3.1 schemas can be imported into a file not supporting EC 3.2 yet");
    Utf8CP sql = supportsECVersion ? "INSERT INTO main.ec_Schema(Name,DisplayLabel,Description,Alias,VersionDigit1,VersionDigit2,VersionDigit3,OriginalECXmlVersionMajor,OriginalECXmlVersionMinor,Id) VALUES(?,?,?,?,?,?,?,?,?,?)" :
        "INSERT INTO main.ec_Schema(Name,DisplayLabel,Description,Alias,VersionDigit1,VersionDigit2,VersionDigit3,Id) VALUES(?,?,?,?,?,?,?,?)";

    CachedStatementPtr stmt = ecdb.GetImpl().GetCachedSqliteStatement(sql);
    if (stmt == nullptr)
        return ERROR;

    if (BE_SQLITE_OK != stmt->BindText(1, schema.GetName(), Statement::MakeCopy::No))
        return ERROR;

    if (schema.GetIsDisplayLabelDefined())
        {
        if (BE_SQLITE_OK != stmt->BindText(2, schema.GetInvariantDisplayLabel(), Statement::MakeCopy::No))
            return ERROR;
        }

    if (!schema.GetInvariantDescription().empty())
        {
        if (BE_SQLITE_OK != stmt->BindText(3, schema.GetInvariantDescription(), Statement::MakeCopy::No))
            return ERROR;
        }

    if (BE_SQLITE_OK != stmt->BindText(4, schema.GetAlias(), Statement::MakeCopy::No))
        return ERROR;

    //Persist uint32_t as int64 to not lose unsigned-ness
    if (BE_SQLITE_OK != stmt->BindInt64(5, (int64_t) schema.GetVersionRead()))
        return ERROR;

    //Persist uint32_t as int64 to not lose unsigned-ness
    if (BE_SQLITE_OK != stmt->BindInt64(6, (int64_t) schema.GetVersionWrite()))
        return ERROR;

    //Persist uint32_t as int64 to not lose unsigned-ness
    if (BE_SQLITE_OK != stmt->BindInt64(7, (int64_t) schema.GetVersionMinor()))
        return ERROR;

    if (supportsECVersion)
        {
        //original version of 0.0 is considered an unset version
        if (schema.GetOriginalECXmlVersionMajor() > 0 || schema.GetOriginalECXmlVersionMinor() > 0)
            {
            //Persist uint32_t as int64 to not lose unsigned-ness
            if (BE_SQLITE_OK != stmt->BindInt64(8, (int64_t) schema.GetOriginalECXmlVersionMajor()))
                return ERROR;

            //Persist uint32_t as int64 to not lose unsigned-ness
            if (BE_SQLITE_OK != stmt->BindInt64(9, (int64_t) schema.GetOriginalECXmlVersionMinor()))
                return ERROR;
            }
        
        
        if (BE_SQLITE_OK != stmt->BindId(10, ecdb.GetImpl().GetIdFactory().Schema().NextId()))
            return ERROR;
        }
    else
        {
        if (BE_SQLITE_OK != stmt->BindId(8, ecdb.GetImpl().GetIdFactory().Schema().NextId()))
            return ERROR;
        }

    if (BE_SQLITE_DONE != stmt->Step())
        return ERROR;

    const ECSchemaId id = DbUtilities::GetLastInsertedId<ECSchemaId>(ecdb);
    if (!id.IsValid())
        return ERROR;

    const_cast<ECSchemaR>(schema).SetId(id);
    return SUCCESS;
    }

/*---------------------------------------------------------------------------------------
* @bsimethod
+---------------+---------------+---------------+---------------+---------------+------*/
BentleyStatus SchemaWriter::InsertBaseClassEntry(Context& ctx, ECClassId ecClassId, ECClassCR baseClass, int ordinal)
    {
    CachedStatementPtr stmt = ctx.GetCachedStatement("INSERT INTO main.ec_ClassHasBaseClasses(ClassId,BaseClassId,Ordinal,Id) VALUES(?,?,?,?)");
    if (stmt == nullptr)
        return ERROR;

    if (BE_SQLITE_OK != stmt->BindId(1, ecClassId))
        return ERROR;

    if (BE_SQLITE_OK != stmt->BindId(2, baseClass.GetId()))
        return ERROR;

    if (BE_SQLITE_OK != stmt->BindInt(3, ordinal))
        return ERROR;

    if (BE_SQLITE_OK != stmt->BindId(4, ctx.GetECDb().GetImpl().GetIdFactory().ClassHasBaseClasses().NextId()))
        return ERROR;

    return BE_SQLITE_DONE == stmt->Step() ? SUCCESS : ERROR;
    }


//---------------------------------------------------------------------------------------
// @bsimethod
//+---------------+---------------+---------------+---------------+---------------+------
BentleyStatus SchemaWriter::BindPropertyMinMaxValue(Context& ctx, Statement& stmt, int paramIndex, ECN::ECPropertyCR prop, ECN::ECValueCR val)
    {
    if (!val.IsPrimitive())
        {
        BeAssert(false && "Min/MaxValue ECValue is expected to always be a primitive value");
        return ERROR;
        }

    Nullable<PrimitiveType> propPrimType;
    PrimitiveECPropertyCP primProp = prop.GetAsPrimitiveProperty();
    if (primProp != nullptr)
        propPrimType = primProp->GetType();
    else
        {
        PrimitiveArrayECPropertyCP primArrayProp = prop.GetAsPrimitiveArrayProperty();
        propPrimType = primArrayProp->GetPrimitiveElementType();
        }

    if (propPrimType.IsNull())
        {
        BeAssert(false && "Min/MaxValue ECValue is expected to only be defined for primitive and primitive array properties");
        return ERROR;
        }

    switch (propPrimType.Value())
        {
            case PRIMITIVETYPE_DateTime:
            {
            if (val.IsDateTime())
                {
                const uint64_t jdMsec = DateTime::CommonEraMillisecondsToJulianDay(val.GetDateTimeTicks());
                return BE_SQLITE_OK == stmt.BindDouble(paramIndex, DateTime::MsecToRationalDay(jdMsec)) ? SUCCESS : ERROR;
                }

            break;
            }

            case PRIMITIVETYPE_Double:
                if (val.IsDouble())
                    return BE_SQLITE_OK == stmt.BindDouble(paramIndex, val.GetDouble()) ? SUCCESS : ERROR;
                else if (val.IsInteger())
                    return BE_SQLITE_OK == stmt.BindInt(paramIndex, val.GetInteger()) ? SUCCESS : ERROR;
                else if (val.IsLong())
                    return BE_SQLITE_OK == stmt.BindInt64(paramIndex, val.GetLong()) ? SUCCESS : ERROR;
                break;

            case PRIMITIVETYPE_Integer:
                if (val.IsInteger())
                    return BE_SQLITE_OK == stmt.BindInt(paramIndex, val.GetInteger()) ? SUCCESS : ERROR;

                break;

            case PRIMITIVETYPE_Long:
                if (val.IsLong())
                    return BE_SQLITE_OK == stmt.BindInt64(paramIndex, val.GetLong()) ? SUCCESS : ERROR;
                else if (val.IsInteger())
                    return BE_SQLITE_OK == stmt.BindInt(paramIndex, val.GetInteger()) ? SUCCESS : ERROR;

                break;

            case PRIMITIVETYPE_String:
                if (val.IsString())
                    return BE_SQLITE_OK == stmt.BindText(paramIndex, val.GetUtf8CP(), Statement::MakeCopy::Yes) ? SUCCESS : ERROR;

                break;

            default:
                break;
        }

    ctx.Issues().ReportV(IssueSeverity::Error, IssueCategory::BusinessProperties, IssueType::ECDbIssue, "Failed to import schema. The ECProperty '%s.%s' has a minimum/maximum value of an unsupported type.",
                                                    prop.GetClass().GetFullName(), prop.GetName().c_str());
    return ERROR;
    }

//---------------------------------------------------------------------------------------
// @bsimethod
//+---------------+---------------+---------------+---------------+---------------+------
BentleyStatus SchemaWriter::BindPropertyExtendedTypeName(Statement& stmt, int paramIndex, ECPropertyCR prop)
    {
    if (!prop.HasExtendedType())
        return SUCCESS;

    Utf8StringCP extendedTypeName = nullptr;
    if (prop.GetIsPrimitive())
        extendedTypeName = &prop.GetAsPrimitiveProperty()->GetExtendedTypeName();
    else if (prop.GetIsPrimitiveArray())
        extendedTypeName = &prop.GetAsPrimitiveArrayProperty()->GetExtendedTypeName();
    else
        {
        BeAssert(false && "Property which is not expected to support extended type names");
        return ERROR;
        }

    if (extendedTypeName->empty())
        return SUCCESS;

    return stmt.BindText(paramIndex, *extendedTypeName, Statement::MakeCopy::No) == BE_SQLITE_OK ? SUCCESS : ERROR;
    }


//---------------------------------------------------------------------------------------
// @bsimethod
//+---------------+---------------+---------------+---------------+---------------+------
BentleyStatus SchemaWriter::BindPropertyPrimTypeOrEnumeration(Context& ctx, Statement& stmt, int primTypeParamIndex, int enumParamIndex, ECPropertyCR prop)
    {
    ECEnumerationCP ecenum = nullptr;
    Nullable<PrimitiveType> primType;
    if (prop.GetIsPrimitive())
        {
        PrimitiveECPropertyCR primProp = *prop.GetAsPrimitiveProperty();
        ecenum = primProp.GetEnumeration();
        if (ecenum == nullptr)
            primType = primProp.GetType();
        }
    else if (prop.GetIsPrimitiveArray())
        {
        PrimitiveArrayECPropertyCR arrayProp = *prop.GetAsPrimitiveArrayProperty();
        ecenum = arrayProp.GetEnumeration();
        if (ecenum == nullptr)
            primType = arrayProp.GetPrimitiveElementType();
        }
    else
        {
        BeAssert(false && "Property which is not expected to support enumerations");
        return ERROR;
        }

    if (ecenum == nullptr)
        {
        BeAssert(!primType.IsNull());
        return BE_SQLITE_OK == stmt.BindInt(primTypeParamIndex, primType.Value()) ? SUCCESS : ERROR;
        }

    if (SUCCESS != ImportEnumeration(ctx, *ecenum))
        return ERROR;

    BeAssert(ecenum->HasId());
    return stmt.BindId(enumParamIndex, ecenum->GetId()) == BE_SQLITE_OK ? SUCCESS : ERROR;
    }


//---------------------------------------------------------------------------------------
// @bsimethod
//+---------------+---------------+---------------+---------------+---------------+------
BentleyStatus SchemaWriter::BindPropertyKindOfQuantity(Context& ctx, Statement& stmt, int paramIndex, ECPropertyCR prop)
    {
    if (!prop.IsKindOfQuantityDefinedLocally() || prop.GetKindOfQuantity() == nullptr)
        return SUCCESS;

    if (prop.GetIsNavigation())
        {
        ctx.Issues().ReportV(IssueSeverity::Error, IssueCategory::BusinessProperties, IssueType::ECDbIssue, "Failed to import Navigation ECProperty '%s.%s' because a KindOfQuantity is assigned to it.", prop.GetClass().GetFullName(), prop.GetName().c_str());
        return ERROR;
        }

    KindOfQuantityCP koq = prop.GetKindOfQuantity();
    if (SUCCESS != ImportKindOfQuantity(ctx, *koq))
        return ERROR;

    BeAssert(koq->HasId());
    return stmt.BindId(paramIndex, koq->GetId()) == BE_SQLITE_OK ? SUCCESS : ERROR;
    }

//---------------------------------------------------------------------------------------
// @bsimethod
//+---------------+---------------+---------------+---------------+---------------+------
BentleyStatus SchemaWriter::BindPropertyCategory(Context& ctx, Statement& stmt, int paramIndex, ECPropertyCR prop)
    {
    if (!prop.IsCategoryDefinedLocally() || prop.GetCategory() == nullptr)
        return SUCCESS;

    PropertyCategoryCP cat = prop.GetCategory();
    if (SUCCESS != ImportPropertyCategory(ctx, *cat))
        return ERROR;

    BeAssert(cat->HasId());
    return stmt.BindId(paramIndex, cat->GetId()) == BE_SQLITE_OK ? SUCCESS : ERROR;
    }

//---------------------------------------------------------------------------------------
// @bsimethod
//+---------------+---------------+---------------+---------------+---------------+------
BentleyStatus SchemaWriter::InsertCAEntry(Context& ctx, IECInstanceR customAttribute, ECClassId ecClassId, ECContainerId containerId, SchemaPersistenceHelper::GeneralizedCustomAttributeContainerType containerType, int ordinal)
    {
    CachedStatementPtr stmt = ctx.GetCachedStatement("INSERT INTO main.ec_CustomAttribute(ContainerId,ContainerType,ClassId,Ordinal,Instance,Id) VALUES(?,?,?,?,?,?)");
    if (stmt == nullptr)
        {
        LOG.error("SchemaWriter::InsertCAEntry - failed to get CachedStatementPtr");
        return ERROR;
        }

    if (BE_SQLITE_OK != stmt->BindId(1, containerId))
        {
        LOG.errorv("SchemaWriter::InsertCAEntry - failed to BindId for containerId %s", containerId.IsValid() ? containerId.ToString().c_str() : "\"invalid\"");
        return ERROR;
        }

    if (BE_SQLITE_OK != stmt->BindInt(2, Enum::ToInt(containerType)))
        {
        LOG.errorv("SchemaWriter::InsertCAEntry - failed to BindInt for containerType %d", Enum::ToInt(containerType));
        return ERROR;
        }

    if (BE_SQLITE_OK != stmt->BindId(3, ecClassId))
        {
        LOG.errorv("SchemaWriter::InsertCAEntry - failed to BindId for classId %s", ecClassId.IsValid() ? ecClassId.ToString().c_str() : "\"invalid\"");
        return ERROR;
        }

    if (BE_SQLITE_OK != stmt->BindInt(4, ordinal))
        {
        LOG.errorv("SchemaWriter::InsertCAEntry - failed to BindInt for ordinal %d", ordinal);
        return ERROR;
        }

    Utf8String caXml;
    if (InstanceWriteStatus::Success != customAttribute.WriteToXmlString(caXml, false, //don't write XML description header as we only store an XML fragment
                                                                          true)) //store instance id for the rare cases where the client specified one.
        {
        LOG.errorv("SchemaWriter::InsertCAEntry - failed to write custom attribute to Xml for %s", customAttribute.GetClass().GetFullName());
        return ERROR;
        }


    if (BE_SQLITE_OK != stmt->BindText(5, caXml, Statement::MakeCopy::No))
        {
        LOG.errorv("SchemaWriter::InsertCAEntry - failed to BindText for CA Xml %s", caXml.c_str());
        return ERROR;
        }

    auto id = ctx.GetECDb().GetImpl().GetIdFactory().CustomAttribute().NextId();
    if (BE_SQLITE_OK != stmt->BindId(6, id))
        {
        LOG.errorv("SchemaWriter::InsertCAEntry - failed to BindId for custom attribute %s", id.IsValid() ? id.ToString().c_str() : "\"invalid\"");
        return ERROR;
        }

    DbResult status = stmt->Step();
    if (BE_SQLITE_DONE != status)
        {
        LOG.errorv("SchemaWriter::InsertCAEntry - Failed to execute statement. Return code: %d", (int) status);
        return ERROR;
        }
    return SUCCESS;
    }

//---------------------------------------------------------------------------------------
// @bsimethod
//+---------------+---------------+---------------+---------------+---------------+------
BentleyStatus SchemaWriter::DeleteCAEntry(int& ordinal, Context& ctx, ECClassId ecClassId, ECContainerId containerId, SchemaPersistenceHelper::GeneralizedCustomAttributeContainerType containerType)
    {
    CachedStatementPtr stmt = ctx.GetCachedStatement("SELECT Ordinal FROM main.ec_CustomAttribute WHERE ContainerId = ? AND ContainerType = ? AND ClassId = ?");
    if (stmt == nullptr)
        return ERROR;

    if (BE_SQLITE_OK != stmt->BindId(1, containerId))
        return ERROR;

    if (BE_SQLITE_OK != stmt->BindInt(2, Enum::ToInt(containerType)))
        return ERROR;

    if (BE_SQLITE_OK != stmt->BindId(3, ecClassId))
        return ERROR;

    if (stmt->Step() != BE_SQLITE_ROW)
        {
        //If this does not return a row then ECCustomAttributeClass is already deleted and it has caused cascade delete which have deleted all the associated customAttributes
        return SUCCESS;
        }

    ordinal = stmt->GetValueInt(0);

    stmt = ctx.GetCachedStatement("DELETE FROM main.ec_CustomAttribute WHERE ContainerId = ? AND ContainerType = ? AND ClassId = ?");
    if (stmt == nullptr)
        return ERROR;

    if (BE_SQLITE_OK != stmt->BindId(1, containerId))
        return ERROR;

    if (BE_SQLITE_OK != stmt->BindInt(2, Enum::ToInt(containerType)))
        return ERROR;

    if (BE_SQLITE_OK != stmt->BindId(3, ecClassId))
        return ERROR;

    if (stmt->Step() != BE_SQLITE_DONE)
        return ERROR;

    BeAssert(ctx.GetECDb().GetModifiedRowCount() > 0);
    return SUCCESS;
    }

//---------------------------------------------------------------------------------------
// @bsimethod
//+---------------+---------------+---------------+---------------+---------------+------
BentleyStatus SchemaWriter::ReplaceCAEntry(Context& ctx, IECInstanceR customAttribute, ECClassId ecClassId, ECContainerId containerId, SchemaPersistenceHelper::GeneralizedCustomAttributeContainerType containerType, int ordinal)
    {
    if (DeleteCAEntry(ordinal, ctx, ecClassId, containerId, containerType) != SUCCESS)
        return ERROR;

    return InsertCAEntry(ctx, customAttribute, ecClassId, containerId, containerType, ordinal);
    }

//---------------------------------------------------------------------------------------
// @bsimethod
//+---------------+---------------+---------------+---------------+---------------+------
bool SchemaWriter::IsPropertyTypeChangeSupported(Utf8StringR error, StringChange& typeChange, ECPropertyCR oldProperty, ECPropertyCR newProperty)
    {
    //changing from primitive to enum and enum to primitive is supported with same type and enum is unstrict
    if (oldProperty.GetIsPrimitive() && newProperty.GetIsPrimitive())
        {
        PrimitiveECPropertyCP a = oldProperty.GetAsPrimitiveProperty();
        PrimitiveECPropertyCP b = newProperty.GetAsPrimitiveProperty();
        ECEnumerationCP aEnum = a->GetEnumeration();
        ECEnumerationCP bEnum = b->GetEnumeration();
        if (!aEnum && !bEnum)
            {
            error.Sprintf("ECSchema Upgrade failed. ECProperty %s.%s: Changing the type of a Primitive ECProperty is not supported. Cannot convert from '%s' to '%s'",
                          oldProperty.GetClass().GetFullName(), oldProperty.GetName().c_str(), typeChange.GetOld().Value().c_str(), typeChange.GetNew().Value().c_str());
            return false;
            }

        if (aEnum && !bEnum)
            {
            if (aEnum->GetType() != b->GetType())
                {
                error.Sprintf("ECSchema Upgrade failed. ECProperty %s.%s: ECEnumeration specified for property must have same primitive type as new primitive property type",
                              oldProperty.GetClass().GetFullName(), oldProperty.GetName().c_str());

                return false;
                }

            return true;
            }
        if (!aEnum && bEnum)
            {
            if (a->GetType() != bEnum->GetType())
                {
                error.Sprintf("ECSchema Upgrade failed. ECProperty %s.%s: Primitive type change to ECEnumeration which as different type then existing primitive property",
                              oldProperty.GetClass().GetFullName(), oldProperty.GetName().c_str());

                return false;
                }

            if (bEnum->GetIsStrict())
                {
                error.Sprintf("ECSchema Upgrade failed. ECProperty %s.%s: Type change to a Strict ECEnumeration is not supported.",
                              oldProperty.GetClass().GetFullName(), oldProperty.GetName().c_str());

                return false;
                }

            return true;
            }

        if (aEnum && bEnum)
            {
            if (aEnum->GetType() != bEnum->GetType())
                {
                error.Sprintf("ECSchema Upgrade failed. ECProperty %s.%s: Exisitng ECEnumeration has different primitive type from the new ECEnumeration specified",
                              oldProperty.GetClass().GetFullName(), oldProperty.GetName().c_str());

                return false;
                }
            if (bEnum->GetIsStrict())
                {
                error.Sprintf("ECSchema Upgrade failed. ECProperty %s.%s: Type change to a Strict ECEnumeration is not supported.",
                              oldProperty.GetClass().GetFullName(), oldProperty.GetName().c_str());
                }
            return true;
            }
        }

    error.Sprintf("ECSchema Upgrade failed. ECProperty %s.%s: Changing the type of an ECProperty is not supported. Cannot convert from '%s' to '%s'",
                  oldProperty.GetClass().GetFullName(), oldProperty.GetName().c_str(), typeChange.GetOld().Value().c_str(), typeChange.GetNew().Value().c_str());

    return false;
    }

bool persistenceUnitsMatch (KindOfQuantityCP koqA, KindOfQuantityCP koqB)
    {
    return koqA->GetPersistenceUnit()->GetFullName().EqualsIAscii(koqB->GetPersistenceUnit()->GetFullName());
    }

bool persistenceUnitMatches (KindOfQuantityCP koq, Utf8StringCR unitName)
    {
    return koq->GetPersistenceUnit()->GetQualifiedName(koq->GetSchema()).EqualsIAscii(unitName.c_str());
    }

bool SchemaWriter::UnitChangeAllowed (Context& ctx, ECPropertyCR oldProperty, ECPropertyCR newProperty)
    {
    KindOfQuantityCP oldKoq = oldProperty.GetKindOfQuantity();
    if (nullptr == oldKoq)
        return true;

    KindOfQuantityCP newKoq = newProperty.GetKindOfQuantity();
    if (nullptr != newKoq && persistenceUnitsMatch (oldKoq, newKoq))
        return true;

    IECInstancePtr ca = newProperty.GetCustomAttribute("SchemaUpgradeCustomAttributes", "AllowUnitChange");
    if (!ca.IsValid())
        return false;
    
    ECValue from, to;
    ca->GetValue(from, "From");
    ca->GetValue(to, "To");
    if (from.IsNull() || to.IsNull())
        {
        ctx.Issues().ReportV(IssueSeverity::Info, IssueCategory::BusinessProperties, IssueType::ECDbIssue, 
            "AllowUnitChange custom attribute applied to %s.%s malformed, it must have both 'From' and 'To' properties set.",
            oldProperty.GetClass().GetFullName(), oldProperty.GetName().c_str());
        return false;
        }
    
    if (!persistenceUnitMatches(oldKoq, from.ToString()))
        {
        ctx.Issues().ReportV(IssueSeverity::Info, IssueCategory::BusinessProperties, IssueType::ECDbIssue, 
            "AllowUnitChange custom attribute applied to %s.%s malformed, the 'From' value must match the persistence unit from the old KindOfQuantity.",
            oldProperty.GetClass().GetFullName(), oldProperty.GetName().c_str());
        return false;
        }
    
    if (nullptr == newKoq && to.ToString().Equals(""))
        return true;

    return persistenceUnitMatches(newKoq, to.ToString());
    }

//---------------------------------------------------------------------------------------
// @bsimethod
//+---------------+---------------+---------------+---------------+---------------+------
BentleyStatus SchemaWriter::UpdateProperty(Context& ctx, PropertyChange& propertyChange, ECPropertyCR oldProperty, ECPropertyCR newProperty)
    {
    if (propertyChange.GetStatus() == ECChange::Status::Done)
        return SUCCESS;

    if (propertyChange.Name().IsChanged())
        {
        if (ctx.IgnoreIllegalDeletionsAndModifications())
            {
            LOG.infov("Ignoring upgrade error: ECSchema Upgrade failed. ECProperty: '%s.%s'. Changing the name of an ECProperty is not supported.",
                        oldProperty.GetClass().GetFullName(), oldProperty.GetName().c_str());
            return SUCCESS;
            }
        ctx.Issues().ReportV(IssueSeverity::Error, IssueCategory::BusinessProperties, IssueType::ECDbIssue, "ECSchema Upgrade failed. ECProperty: '%s.%s'. Changing the name of an ECProperty is not supported.",
                                oldProperty.GetClass().GetFullName(), oldProperty.GetName().c_str());
        return ERROR;
        }

    ECPropertyId propertyId = ctx.GetSchemaManager().GetPropertyId(newProperty);
    if (!propertyId.IsValid())
        {
        BeAssert(false && "Failed to resolve ECPropertyId");
        return ERROR;
        }

    if (propertyChange.TypeName().IsChanged())
        {
        Utf8String error;
        if (!IsPropertyTypeChangeSupported(error, propertyChange.TypeName(), oldProperty, newProperty))
            {
            if (ctx.IgnoreIllegalDeletionsAndModifications())
                {
                LOG.infov("Ignoring upgrade error: %s", error.c_str());
                return SUCCESS;
                }
            ctx.Issues().ReportV(IssueSeverity::Error, IssueCategory::BusinessProperties, IssueType::ECDbIssue, error.c_str());
            return ERROR;
            }
        }

    if (propertyChange.IsStruct().IsChanged() || propertyChange.IsStructArray().IsChanged() || propertyChange.IsPrimitive().IsChanged() ||
        propertyChange.IsPrimitiveArray().IsChanged() || propertyChange.IsNavigation().IsChanged())
        {
        ctx.Issues().ReportV(IssueSeverity::Error, IssueCategory::BusinessProperties, IssueType::ECDbIssue, "ECSchema Upgrade failed. ECProperty %s.%s: Changing the kind of the ECProperty is not supported.",
                                  oldProperty.GetClass().GetFullName(), oldProperty.GetName().c_str());
        return ERROR;
        }

    if (propertyChange.ArrayMaxOccurs().IsChanged() || propertyChange.ArrayMinOccurs().IsChanged())
            {
            ctx.Issues().ReportV(IssueSeverity::Error, IssueCategory::BusinessProperties, IssueType::ECDbIssue, "ECSchema Upgrade failed. ECProperty %s.%s: Changing 'MinOccurs' or 'MaxOccurs' for an Array ECProperty is not supported.",
                                      oldProperty.GetClass().GetFullName(), oldProperty.GetName().c_str());
            return ERROR;
            }

    if (propertyChange.NavigationRelationship().IsChanged())
            {
            ctx.Issues().ReportV(IssueSeverity::Error, IssueCategory::BusinessProperties, IssueType::ECDbIssue, "ECSchema Upgrade failed. ECProperty %s.%s: Changing the 'Relationship' for a Navigation ECProperty is not supported.",
                                      oldProperty.GetClass().GetFullName(), oldProperty.GetName().c_str());
            return ERROR;
            }

    if (propertyChange.NavigationDirection().IsChanged())
        {
        ctx.Issues().ReportV(IssueSeverity::Error, IssueCategory::BusinessProperties, IssueType::ECDbIssue, "ECSchema Upgrade failed. ECProperty %s.%s: Changing the 'Direction' for a Navigation ECProperty is not supported.",
                             oldProperty.GetClass().GetFullName(), oldProperty.GetName().c_str());
        return ERROR;
        }

    SqlUpdateBuilder sqlUpdateBuilder("ec_Property");

    if (propertyChange.MinimumLength().IsChanged())
        {
        constexpr Utf8CP kPrimitiveTypeMinLength = "PrimitiveTypeMinLength";
        if (propertyChange.MinimumLength().GetNew().IsNull())
            sqlUpdateBuilder.AddSetToNull(kPrimitiveTypeMinLength);
        else
            sqlUpdateBuilder.AddSetExp(kPrimitiveTypeMinLength, propertyChange.MinimumLength().GetNew().Value());
        }

    if (propertyChange.MaximumLength().IsChanged())
        {
        constexpr Utf8CP kPrimitiveTypeMaxLength = "PrimitiveTypeMaxLength";
        if (propertyChange.MaximumLength().GetNew().IsNull())
            sqlUpdateBuilder.AddSetToNull(kPrimitiveTypeMaxLength);
        else
            sqlUpdateBuilder.AddSetExp(kPrimitiveTypeMaxLength, propertyChange.MaximumLength().GetNew().Value());
        }

    if (propertyChange.MinimumValue().IsChanged())
        {
        constexpr Utf8CP kPrimitiveTypeMinValue = "PrimitiveTypeMinValue";
        if (propertyChange.MinimumValue().GetNew().IsNull() || propertyChange.MinimumValue().GetNew().Value().IsNull())
            sqlUpdateBuilder.AddSetToNull(kPrimitiveTypeMinValue);
        else
            {
            ECValueCR value = propertyChange.MinimumValue().GetNew().Value();
            if (value.IsInteger())
                sqlUpdateBuilder.AddSetExp(kPrimitiveTypeMinValue, value.GetInteger());
            else if (value.IsLong())
                sqlUpdateBuilder.AddSetExp(kPrimitiveTypeMinValue, value.GetLong());
            else if (value.IsDouble())
                sqlUpdateBuilder.AddSetExp(kPrimitiveTypeMinValue, value.GetDouble());
            else if (value.IsString())
                sqlUpdateBuilder.AddSetExp(kPrimitiveTypeMinValue, value.GetUtf8CP());
            else
                {
                ctx.Issues().ReportV(IssueSeverity::Error, IssueCategory::BusinessProperties, IssueType::ECDbIssue, "ECSchema Upgrade failed. ECProperty %s.%s: Changing the 'MinimumValue' to an unsupported type.",
                                oldProperty.GetClass().GetFullName(), oldProperty.GetName().c_str());
                return ERROR;
                }
            }
        }

    if (propertyChange.MaximumValue().IsChanged())
        {
        constexpr Utf8CP kPrimitiveTypeMaxValue = "PrimitiveTypeMaxValue";
        if (propertyChange.MaximumValue().GetNew().IsNull() || propertyChange.MaximumValue().GetNew().Value().IsNull())
            sqlUpdateBuilder.AddSetToNull(kPrimitiveTypeMaxValue);
        else
            {
            ECValueCR value = propertyChange.MaximumValue().GetNew().Value();
            if (value.IsInteger())
                sqlUpdateBuilder.AddSetExp(kPrimitiveTypeMaxValue, value.GetInteger());
            else if (value.IsLong())
                sqlUpdateBuilder.AddSetExp(kPrimitiveTypeMaxValue, value.GetLong());
            else if (value.IsDouble())
                sqlUpdateBuilder.AddSetExp(kPrimitiveTypeMaxValue, value.GetDouble());
            else if (value.IsString())
                sqlUpdateBuilder.AddSetExp(kPrimitiveTypeMaxValue, value.GetUtf8CP());
            else
                {
                ctx.Issues().ReportV(IssueSeverity::Error, IssueCategory::BusinessProperties, IssueType::ECDbIssue, "ECSchema Upgrade failed. ECProperty %s.%s: Changing the 'MaximumValue' to an unsupported type.",
                                oldProperty.GetClass().GetFullName(), oldProperty.GetName().c_str());
                return ERROR;
                }
            }
        }

    if (propertyChange.ExtendedTypeName().IsChanged())
        {
        constexpr Utf8CP kExtendedTypeName = "ExtendedTypeName";
        if (propertyChange.ExtendedTypeName().GetNew().IsNull())
            sqlUpdateBuilder.AddSetToNull(kExtendedTypeName);
        else
            sqlUpdateBuilder.AddSetExp(kExtendedTypeName, propertyChange.ExtendedTypeName().GetNew().Value().c_str());
        }

    if (propertyChange.DisplayLabel().IsChanged())
        {
        constexpr Utf8CP kDisplayLabel = "DisplayLabel";
        if (propertyChange.DisplayLabel().GetNew().IsNull())
            sqlUpdateBuilder.AddSetToNull(kDisplayLabel);
        else
            sqlUpdateBuilder.AddSetExp(kDisplayLabel, propertyChange.DisplayLabel().GetNew().Value().c_str());
        }

    if (propertyChange.Description().IsChanged())
        {
        constexpr Utf8CP kDescription = "Description";
        if (propertyChange.Description().GetNew().IsNull())
            sqlUpdateBuilder.AddSetToNull(kDescription);
        else
            sqlUpdateBuilder.AddSetExp(kDescription, propertyChange.Description().GetNew().Value().c_str());
        }

    if (propertyChange.IsReadonly().IsChanged())
        sqlUpdateBuilder.AddSetExp("IsReadonly", propertyChange.IsReadonly().GetNew().Value());

    if (propertyChange.Priority().IsChanged())
        sqlUpdateBuilder.AddSetExp("Priority", propertyChange.Priority().GetNew().Value());

    if (propertyChange.Enumeration().IsChanged())
        {
        if (!newProperty.GetIsPrimitive() && !newProperty.GetIsPrimitiveArray())
            {
            BeAssert(false);
            return ERROR;
            }

        if (propertyChange.Enumeration().GetNew().IsNull())
            {
            PrimitiveType newPrimType = newProperty.GetIsPrimitive() ? newProperty.GetAsPrimitiveProperty()->GetType() : newProperty.GetAsPrimitiveArrayProperty()->GetPrimitiveElementType();
            sqlUpdateBuilder.AddSetExp("PrimitiveType", (int) newPrimType);
            sqlUpdateBuilder.AddSetToNull("EnumerationId");
            }
        else
            {
            ECEnumerationCP enumCP = newProperty.GetIsPrimitive() ? newProperty.GetAsPrimitiveProperty()->GetEnumeration() : newProperty.GetAsPrimitiveArrayProperty()->GetEnumeration();
            if (enumCP == nullptr)
                {
                BeAssert(false);
                return ERROR;
                }

            ECEnumerationId id = ctx.GetSchemaManager().GetEnumerationId(*enumCP);
            if (!id.IsValid())
                {
                if (ImportEnumeration(ctx, *enumCP) != SUCCESS)
                    {
                    LOG.debugv("SchemaWriter::UpdateProperty - Failed to ImportEnumeration %s", enumCP->GetFullName().c_str());
                    return ERROR;
                    }

                id = enumCP->GetId();
                }

            sqlUpdateBuilder.AddSetToNull("PrimitiveType");
            sqlUpdateBuilder.AddSetExp("EnumerationId", id.GetValue());
            }
        }

    if (propertyChange.KindOfQuantity().IsChanged())
        {
        StringChange& change = propertyChange.KindOfQuantity();

        if (!UnitChangeAllowed(ctx, oldProperty, newProperty))
            {
            if (ctx.IgnoreIllegalDeletionsAndModifications())
                {
                ctx.Issues().ReportV(IssueSeverity::Info, IssueCategory::BusinessProperties, IssueType::ECDbIssue, 
                    "Changes to ECProperty %s.%s skipped because %s a property is not supported without an appropriate 'AllowUnitChange' custom attribute applied the property.",
                        oldProperty.GetClass().GetFullName(), oldProperty.GetName().c_str(), change.GetNew().IsNull() ? "removing a KindOfQuantity from" : "changing the persistence unit of");
                return SUCCESS;
                }
            ctx.Issues().ReportV(IssueSeverity::Error, IssueCategory::BusinessProperties, IssueType::ECDbIssue, 
                "ECSchema Upgrade failed. ECProperty %s.%s: %s a property is not supported without an appropriate 'AllowUnitChange' custom attribute applied the property.",
                        oldProperty.GetClass().GetFullName(), oldProperty.GetName().c_str(), change.GetNew().IsNull() ? "Removing a KindOfQuantity from" : "Changing the persistence unit of");
            return ERROR;
            }

        if (change.GetNew().IsNull())
            {
            sqlUpdateBuilder.AddSetToNull("KindOfQuantityId");
            }
        else
            {
            KindOfQuantityCP newKoq = newProperty.GetKindOfQuantity();
            if (newKoq == nullptr)
                {
                BeAssert(false);
                return ERROR;
                }

            KindOfQuantityId id = ctx.GetSchemaManager().GetKindOfQuantityId(*newKoq);
            if (!id.IsValid())
                {
                if (ImportKindOfQuantity(ctx, *newKoq) != SUCCESS)
                    {
                    LOG.debugv("SchemaWriter::UpdateProperty - Failed to ImportKindOfQuantity %s", newKoq->GetFullName().c_str());
                    return ERROR;
                    }

                id = newKoq->GetId();
                }

            sqlUpdateBuilder.AddSetExp("KindOfQuantityId", id.GetValue());
            }
        }

    if (propertyChange.Category().IsChanged())
        {
        StringChange& change = propertyChange.Category();
        if (change.GetNew().IsNull())
            sqlUpdateBuilder.AddSetToNull("CategoryId");
        else
            {
            PropertyCategoryCP cat = newProperty.GetCategory();

            if (cat == nullptr)
                {
                BeAssert(false);
                return ERROR;
                }

            PropertyCategoryId id = ctx.GetSchemaManager().GetPropertyCategoryId(*cat);
            if (!id.IsValid())
                {
                if (ImportPropertyCategory(ctx, *cat) != SUCCESS)
                    {
                    LOG.debugv("SchemaWriter::UpdateProperty - Failed to ImportPropertyCategory %s", cat->GetFullName().c_str());
                    return ERROR;
                    }

                id = cat->GetId();
                }

            sqlUpdateBuilder.AddSetExp("CategoryId", id.GetValue());
            }
        }

    sqlUpdateBuilder.AddWhereExp("Id", propertyId.GetValue());
    if (sqlUpdateBuilder.IsValid())
        {
        if (sqlUpdateBuilder.ExecuteSql(ctx.GetECDb()) != SUCCESS)
            {
            LOG.debug("SchemaWriter::UpdateProperty - Failed to ExecuteSql");
            return ERROR;
            }
        }

    if (SUCCESS != UpdateCustomAttributes(ctx, SchemaPersistenceHelper::GeneralizedCustomAttributeContainerType::Property, propertyId, propertyChange.CustomAttributes(), oldProperty, newProperty))
        {
        LOG.debug("SchemaWriter::UpdateProperty - Failed to UpdateCustomAttributes");
        return ERROR;
        }
    return SUCCESS;
    }

//---------------------------------------------------------------------------------------
// @bsimethod
//+---------------+---------------+---------------+---------------+---------------+------
BentleyStatus SchemaWriter::UpdateRelationshipConstraint(Context& ctx, ECContainerId containerId, RelationshipConstraintChange& constraintChange, ECRelationshipConstraintCR oldConstraint, ECRelationshipConstraintCR newConstraint, bool isSource, Utf8CP relationshipName)
    {
    Utf8CP constraintEndStr = isSource ? "Source" : "Target";

    if (constraintChange.GetStatus() == ECChange::Status::Done)
        return SUCCESS;

    if (constraintChange.Multiplicity().IsChanged())
        {
        /*  SCHEMA_EVOLUTION_RULE: Allow 'ECRelationshipConstraint' to change property 'Multiplicity' such that upper limit can be increased but not decreased.
            Notes: In case of FK we donot allow multiplicity to change in way that can effect mapping.
            Rules:
                1. Lower limit of multiplicity cannot be changed.
                2. Upper limit of multiplicity can be chanegd as long as the new value is greater then current value.
                3. FK relationship is only allowed to change Upper limit of multiplicity for source/target constraint as long as that is the side where FK is persisted.
        */

        // Rule 1: Lower limit of multiplicity cannot be changed.
        if (oldConstraint.GetMultiplicity().GetLowerLimit() != newConstraint.GetMultiplicity().GetLowerLimit())
            {
            ctx.Issues().ReportV(IssueSeverity::Error, IssueCategory::BusinessProperties, IssueType::ECDbIssue, "ECSchema Upgrade failed. ECRelationshipClass %s - Constraint: %s: Changing 'Multiplicity' lower limit of an ECRelationshipConstraint is not supported",
                relationshipName, constraintEndStr);
            return ERROR;

            }
        // Rule 2: Upper limit of multiplicity can be chanegd as long as the new value is greater then current value.
        if (oldConstraint.GetMultiplicity().GetUpperLimit() > newConstraint.GetMultiplicity().GetUpperLimit())
            {
            ctx.Issues().ReportV(IssueSeverity::Error, IssueCategory::BusinessProperties, IssueType::ECDbIssue, "ECSchema Upgrade failed. ECRelationshipClass %s - Constraint: %s: Changing 'Multiplicity' upper limit to be less than its current value is not supported.",
                relationshipName, constraintEndStr);
            return ERROR;
            }
        const auto relMap = ctx.GetSchemaManager().GetClassMap(oldConstraint.GetRelationshipClass());
        if (relMap == nullptr)
            {
            BeDataAssert(relMap != nullptr && "ClassMap for existing relationship must exist");
            return ERROR;
            }            
        // Rule 3: FK relationship is only allowed to change Upper limit of multiplicity for source/target constraint as long as that is the side where FK is persisted.
        if (relMap->GetType() == ClassMap::Type::RelationshipEndTable)
            {
            if (isSource && relMap->GetMapStrategy().GetStrategy() == MapStrategy::ForeignKeyRelationshipInTargetTable)
                {
                ctx.Issues().ReportV(IssueSeverity::Error, IssueCategory::BusinessProperties, IssueType::ECDbIssue, "ECSchema Upgrade failed. ECRelationshipClass %s - Constraint: %s: Changing 'Multiplicity' of an Source ECRelationshipConstraint is not supported if relationship is mapped as 'ForeignKeyRelationshipInTargetTable'",
                    relationshipName, constraintEndStr);
                return ERROR;
                }
            if (!isSource && relMap->GetMapStrategy().GetStrategy() == MapStrategy::ForeignKeyRelationshipInSourceTable)
                {
                ctx.Issues().ReportV(IssueSeverity::Error, IssueCategory::BusinessProperties, IssueType::ECDbIssue, "ECSchema Upgrade failed. ECRelationshipClass %s - Constraint: %s: Changing 'Multiplicity' of an Target ECRelationshipConstraint is not supported if relationship is mapped as 'ForeignKeyRelationshipInSourceTable'",
                    relationshipName, constraintEndStr);
                return ERROR;
                }
            }

        //Just in case if someone change above rules
        BeAssert(newConstraint.GetMultiplicity().GetUpperLimit() > oldConstraint.GetMultiplicity().GetUpperLimit() &&
            newConstraint.GetMultiplicity().GetLowerLimit() == oldConstraint.GetMultiplicity().GetLowerLimit());

        // Action: Update upper bound for multiplicity for the constraint.
        SqlUpdateBuilder updater(TABLE_RelationshipConstraint);
        updater.AddSetExp("MultiplicityUpperLimit", newConstraint.GetMultiplicity().GetUpperLimit());
        updater.AddWhereExp("RelationshipEnd", isSource ? ECRelationshipEnd_Source : ECRelationshipEnd_Target);
        updater.AddWhereExp("RelationshipClassId", containerId.GetValue());
        if (updater.ExecuteSql(ctx.GetECDb()) != SUCCESS)
            return ERROR;

        return SUCCESS;
        }

    if (constraintChange.IsPolymorphic().IsChanged())
        {
        /*  SCHEMA_EVOLUTION_RULE: Allow 'ECRelationshipConstraint' to change property 'IsPolymorphic' from false -> true.
            Notes: This rule would be applied to relationship that is mapped using LinkTable or EndTable map strategy.
        */
        if (!constraintChange.IsPolymorphic().GetOld().Value() && constraintChange.IsPolymorphic().GetNew().Value())
            {
            SqlUpdateBuilder updater(TABLE_RelationshipConstraint);
            updater.AddSetExp("IsPolymorphic", constraintChange.IsPolymorphic().GetNew().Value());
            updater.AddWhereExp("RelationshipEnd", isSource ? ECRelationshipEnd_Source : ECRelationshipEnd_Target);
            updater.AddWhereExp("RelationshipClassId", containerId.GetValue());
            if (updater.ExecuteSql(ctx.GetECDb()) != SUCCESS)
                return ERROR;
            }
        else
            {
            ctx.Issues().ReportV(IssueSeverity::Error, IssueCategory::BusinessProperties, IssueType::ECDbIssue, "ECSchema Upgrade failed. ECRelationshipClass %s - Constraint: %s: Changing flag 'IsPolymorphic' of  from 'true' to 'false' is not supported.", relationshipName, constraintEndStr);
            return ERROR;
            }
        }
    if (constraintChange.ConstraintClasses().IsChanged())
        {
        /*  SCHEMA_EVOLUTION_RULE: Allow 'ECRelationshipConstraintClass' to change from child to parent.
            Notes: This rule would be applied to relationship that is mapped using LinkTable or EndTable map strategy.
        */
        const ECClassCP newConstraintClass = newConstraint.GetConstraintClasses().front();
        ECClassCP resolvedNewConstraintClass = ctx.GetSchemaManager().GetClass(newConstraintClass->GetSchema().GetName(), newConstraintClass->GetName(), SchemaLookupMode::ByName);
        if (resolvedNewConstraintClass == nullptr)
            {
            ctx.Issues().ReportV(IssueSeverity::Error, IssueCategory::BusinessProperties, IssueType::ECDbIssue, "ECSchema Upgrade failed. ECRelationshipClass %s - Constraint: %s: New constraint class '%s' must be already present in ECDb.",
                                 relationshipName, constraintEndStr, newConstraintClass->GetFullName());
            return ERROR;
            }
        ECSchemaCR newSchema = newConstraintClass->GetSchema();
        for (auto oldConstraintClass : oldConstraint.GetConstraintClasses())
            {
            ECClassCP resolvedOldConstraintClass = nullptr;
            // old constraint in different schema than new constraint
            if (!oldConstraintClass->GetSchema().GetName().EqualsIAscii(newSchema.GetName()))
                {
                auto const schemas = ctx.GetSchemasToImport();
                for (auto const importedSchema : schemas)
                    if (oldConstraintClass->GetSchema().GetName().EqualsIAscii(importedSchema->GetName()))
                        resolvedOldConstraintClass = importedSchema->LookupClass(oldConstraintClass->GetFullName(), true);

                if (resolvedOldConstraintClass == nullptr)
                    {
                    resolvedOldConstraintClass = ctx.GetSchemaManager().GetClass(oldConstraintClass->GetId());
                    }
                }
            else
                resolvedOldConstraintClass = newSchema.GetClassCP(oldConstraintClass->GetName().c_str());
            
            if (resolvedOldConstraintClass == nullptr)
                {
                ctx.Issues().ReportV(IssueSeverity::Error, IssueCategory::BusinessProperties, IssueType::ECDbIssue, "ECSchema Upgrade failed. ECRelationshipClass %s - Constraint: %s: Old constraint class '%s' not found in updated schema.",
                                     relationshipName, constraintEndStr, oldConstraintClass->GetFullName());
                return ERROR;
                }
            if (!newConstraint.SupportsClass(*resolvedOldConstraintClass))
                {
                ctx.Issues().ReportV(IssueSeverity::Error, IssueCategory::BusinessProperties, IssueType::ECDbIssue, "ECSchema Upgrade failed. ECRelationshipClass %s - Constraint: %s: New constraints must support Old constraint class '%s'.",
                                     relationshipName, constraintEndStr, oldConstraintClass->GetFullName());
                return ERROR;
                }
            }

        auto stmt = ctx.GetECDb().GetCachedStatement("SELECT Id FROM " TABLE_RelationshipConstraint " WHERE RelationshipEnd=? AND RelationshipClassId=?");
        stmt->BindInt(1, isSource ? ECRelationshipEnd_Source : ECRelationshipEnd_Target);
        stmt->BindId(2, containerId);
        if (stmt->Step() != BE_SQLITE_ROW)
            {
            BeAssert(false);
            return ERROR;
            }

        auto constraintId = stmt->GetValueUInt64(0);
        SqlUpdateBuilder updater(TABLE_RelationshipConstraintClass);
        updater.AddSetExp("ClassId", resolvedNewConstraintClass->GetId().GetValue());
        updater.AddWhereExp("ConstraintId", constraintId);
        if (updater.ExecuteSql(ctx.GetECDb()) != SUCCESS)
            return ERROR;
        }

    if (constraintChange.RoleLabel().IsChanged())
        {
        SqlUpdateBuilder updater(TABLE_RelationshipConstraint);
        updater.AddSetExp("RoleLabel", constraintChange.RoleLabel().GetNew().Value().c_str());
        updater.AddWhereExp("RelationshipEnd", isSource ? ECRelationshipEnd_Source : ECRelationshipEnd_Target);
        updater.AddWhereExp("RelationshipClassId", containerId.GetValue());
        if (updater.ExecuteSql(ctx.GetECDb()) != SUCCESS)
            return ERROR;
        }

    const SchemaPersistenceHelper::GeneralizedCustomAttributeContainerType containerType = isSource ? SchemaPersistenceHelper::GeneralizedCustomAttributeContainerType::SourceRelationshipConstraint : SchemaPersistenceHelper::GeneralizedCustomAttributeContainerType::TargetRelationshipConstraint;

    // containerId is the ECRelationshipClass - we need the id of the constraint
    CachedStatementPtr stmt = ctx.GetCachedStatement("SELECT Id FROM main." TABLE_RelationshipConstraint " WHERE RelationshipClassId = ? AND RelationshipEnd = ?");
    if (stmt == nullptr)
        return ERROR;

    stmt->BindId(1, containerId);
    stmt->BindInt(2, isSource ? 0 : 1);

    if (stmt->Step() != BE_SQLITE_ROW)
        {
        return ERROR;
        }
    ECContainerId constraintId = stmt->GetValueId<ECContainerId>(0);

    return UpdateCustomAttributes(ctx, containerType, constraintId, constraintChange.CustomAttributes(), oldConstraint, newConstraint);
    }

//---------------------------------------------------------------------------------------
// @bsimethod
//+---------------+---------------+---------------+---------------+---------------+------
BentleyStatus SchemaWriter::UpdateCustomAttributes(Context& ctx, SchemaPersistenceHelper::GeneralizedCustomAttributeContainerType containerType, ECContainerId containerId, CustomAttributeChanges& caChanges, IECCustomAttributeContainerCR oldContainer, IECCustomAttributeContainerCR newContainer)
    {
    int customAttributeIndex = 0;
    ECCustomAttributeInstanceIterable customAttributes = oldContainer.GetCustomAttributes(false);
    auto itor = customAttributes.begin();
    while (itor != customAttributes.end())
        {
        customAttributeIndex++;
        ++itor;
        }

    if (caChanges.IsEmpty() || caChanges.GetStatus() == ECChange::Status::Done)
        return SUCCESS;

    BeAssert(caChanges.GetParent() != nullptr);
    const bool caContainerIsNew = caChanges.GetParent()->GetOpCode() == ECChange::OpCode::New;

    for (size_t i = 0; i < caChanges.Count(); i++)
        {
        CustomAttributeChange& change = caChanges[i];
        if (change.GetStatus() == ECChange::Status::Done)
            continue;

        Utf8String schemaName, className;
        if (ECObjectsStatus::Success != ECClass::ParseClassName(schemaName, className, change.GetChangeName()))
            {
            ctx.Issues().ReportV(IssueSeverity::Error, IssueCategory::BusinessProperties, IssueType::ECDbIssue, "ECSchema Upgrade failed. CustomAttribute change on container '%s' must have fully qualified class name, but was '%s'",
                                    oldContainer.GetContainerName().c_str(), newContainer.GetContainerName().c_str());
            return ERROR;
            }

        if (!caContainerIsNew)
            {
            //only validate CA rules, if the container has not just been added with this schema import/update
            if (ctx.GetSchemaUpgradeCustomAttributeValidator().Validate(change) == CustomAttributeValidator::Policy::Reject)
                {
                Utf8String changeString = change.ToString();
                ctx.Issues().ReportV(IssueSeverity::Error, IssueCategory::BusinessProperties, IssueType::ECDbIssue, "ECSchema Upgrade failed. Adding or modifying custom attribute '%s' is not supported. \nContainer: %s.  \n Changes: %s",
                                        change.GetChangeName(), oldContainer.GetContainerName().c_str(), changeString.c_str());
                return ERROR;
                }
            }

        if (change.GetOpCode() == ECChange::OpCode::New)
            {
            IECInstancePtr ca = newContainer.GetCustomAttribute(schemaName, className);
            BeAssert(ca.IsValid());
            if (ca.IsNull())
                {
                // Not sure why the SchemaComparer found the new CA but it isn't here now; however, we can't fail the import because of this.
                if (ctx.IgnoreIllegalDeletionsAndModifications())
                    continue;
                return ERROR;
                }
            if (ImportClass(ctx, ca->GetClass()) != SUCCESS)
                {
                LOG.debugv("SchemaWriter::UpdateCustomAttributes - Failed to ImportClass %s", ca->GetClass().GetFullName());
                return ERROR;
                }

            if (InsertCAEntry(ctx, *ca, ca->GetClass().GetId(), containerId, containerType, ++customAttributeIndex) != SUCCESS)
                {
                LOG.debugv("SchemaWriter::UpdateCustomAttributes - Failed to InsertCAEntry for %s on %s", ca->GetClass().GetFullName(), newContainer.GetContainerName().c_str());
                return ERROR;
                }
            }
        else if (change.GetOpCode() == ECChange::OpCode::Deleted)
            {
            IECInstancePtr ca = oldContainer.GetCustomAttribute(schemaName, className);
            if (ca == nullptr)
                {
                if (ctx.IgnoreIllegalDeletionsAndModifications())
                    continue;

                BeAssert(false);
                return ERROR;
                }

            BeAssert(ca->GetClass().HasId());
            int ordinal;
            if (DeleteCAEntry(ordinal, ctx, ca->GetClass().GetId(), containerId, containerType) != SUCCESS)
                {
                LOG.debugv("SchemaWriter::UpdateCustomAttributes - Failed to DeleteCAEntry for %s", ca->GetClass().GetFullName());
                return ERROR;
                }
            }
        else if (change.GetOpCode() == ECChange::OpCode::Modified)
            {
            IECInstancePtr newCA = newContainer.GetCustomAttribute(schemaName, className);
            if (containerType == SchemaPersistenceHelper::GeneralizedCustomAttributeContainerType::Class && 
                    className.EqualsIAscii("IsMixin") && schemaName.EqualsIAscii("CoreCustomAttributes"))
                {
                /* SCHEMA_EVOLUTION_RULE AppliesToEntityClass can modified only if old value is dervied from new value
                    * Both old and new class specified in 'AppliesToEntityClass' is read from ECDb so they must exist by the this CA is processed.
                    * Old  value should be derived class of new class assigned.
                */
                ECClassCR ctxClass = reinterpret_cast<ECClassCR>(newContainer);
                if (containerType == SchemaPersistenceHelper::GeneralizedCustomAttributeContainerType::Class)
                ECValue oldAppliesToValue, newAppliesToValue;
                auto resolveClass = [&](IECCustomAttributeContainerCR container) {
                    ECValue appliesToValue;
                    IECInstancePtr ca = container.GetCustomAttribute(schemaName, className);
                    ca->GetValue(appliesToValue, "AppliesToEntityClass");
                    if (appliesToValue.IsNull() || !appliesToValue.IsString())
                        return (ECClassCP)nullptr;

                    Utf8String targetAlias, targetClassName;
                    if (ECClass::ParseClassName(targetAlias, targetClassName, appliesToValue.GetUtf8CP()) != ECObjectsStatus::Success)
                        return (ECClassCP)nullptr;

                    if (targetAlias.empty())
                        targetAlias = ctxClass.GetSchema().GetName();

                    return ctx.GetSchemaManager().GetClass(targetAlias, targetClassName, SchemaLookupMode::AutoDetect);
                };

                // RULE: Old and new class must already exist in ECDb.
                ECClassCP oldApplyToClass = resolveClass(oldContainer);
                ECClassCP newApplyToClass = resolveClass(newContainer);
                if (!oldApplyToClass)
                    {
                    BeAssert(oldApplyToClass != nullptr);
                    return ERROR;
                    }
                if (newApplyToClass == nullptr)
                    {
                    ctx.Issues().ReportV(IssueSeverity::Error, IssueCategory::BusinessProperties, IssueType::ECDbIssue, "ECSchema Upgrade failed. MixIn %s: Modifing 'AppliesToEntityClass' from %s to new value failed because new class assigned to 'AppliesToEntityClass' must already exist.",
                                            ctxClass.GetFullName(), oldApplyToClass->GetFullName());
                    return ERROR;
                    }
                if (!oldApplyToClass->Is(newApplyToClass))
                    {
                    ctx.Issues().ReportV(IssueSeverity::Error, IssueCategory::BusinessProperties, IssueType::ECDbIssue, "ECSchema Upgrade failed. MixIn %s: Modifing 'AppliesToEntityClass' from %s to %s is only supported %s derived from %s.",
                                            ctxClass.GetFullName(), oldApplyToClass->GetFullName(), newApplyToClass->GetFullName(), oldApplyToClass->GetFullName(), newApplyToClass->GetFullName());
                    return ERROR;
                    }
                }
            
            BeAssert(newCA.IsValid());
            if (newCA.IsNull())
                return ERROR;

            if (ImportClass(ctx, newCA->GetClass()) != SUCCESS)
                {
                LOG.debugv("SchemaWriter::UpdateCustomAttributes - Failed to ImportClass %s", newCA->GetClass().GetFullName());
                return ERROR;
                }

            if (ReplaceCAEntry(ctx, *newCA, newCA->GetClass().GetId(), containerId, containerType, 0) != SUCCESS)
                {
                LOG.debugv("SchemaWriter::UpdateCustomAttributes - Failed to ReplaceCAEntry %s", newCA->GetClass().GetFullName());
                return ERROR;
                }
            }

        change.SetStatus(ECChange::Status::Done);
        }

    caChanges.SetStatus(ECChange::Status::Done);
    return SUCCESS;
    }

//---------------------------------------------------------------------------------------
// @bsimethod
//+---------------+---------------+---------------+---------------+---------------+------
bool SchemaWriter::IsChangeToBaseClassIsSupported(ECClassCR baseClass)
    {
    if (ECEntityClassCP entityClass = baseClass.GetEntityClassCP())
        {
        if (entityClass->IsMixin())
            {
            return true;
            }
        }

    return false;
    }

//---------------------------------------------------------------------------------------
// @bsimethod
//+---------------+---------------+---------------+---------------+---------------+------
BentleyStatus SchemaWriter::UpdateBaseClasses(Context& ctx, BaseClassChanges& baseClassChanges, ECN::ECClassCR oldClass, ECN::ECClassCR newClass)
    {
    std::function<ECClassCP(ECClassCR, Utf8StringCR)> findBaseClass = [] (ECClassCR ecClass, Utf8StringCR qualifiedName)
        {
        ECClassCP baseClass = nullptr;
        for (ECClassCP bc : ecClass.GetBaseClasses())
            {
            if (qualifiedName == bc->GetFullName())
                {
                baseClass = bc;
                break;
                }
            }

        return baseClass;
        };

    bool overrideAllBaseClasses = false;
    for (size_t i = 0; i < baseClassChanges.Count(); i++)
        {
        StringChange& change = baseClassChanges[i];
        if (!change.IsChanged())
            continue;

        if (change.GetOpCode() == ECChange::OpCode::Deleted)
            {
            ECClassCP oldBaseClass = findBaseClass(oldClass, change.GetOld().Value());
            if (oldBaseClass == nullptr)
                return ERROR;

            if (IsChangeToBaseClassIsSupported(*oldBaseClass))
                overrideAllBaseClasses = true;
            else
                {
                if (!ctx.IgnoreIllegalDeletionsAndModifications())
                    {
                    ctx.Issues().ReportV(IssueSeverity::Error, IssueCategory::BusinessProperties, IssueType::ECDbIssue, "ECSchema Upgrade failed. ECClass %s, BaseClass %s: Removing a base class from an ECClass is not supported.",
                                         oldClass.GetFullName(), oldBaseClass->GetFullName());
                    return ERROR;
                    }
                LOG.infov("Ignoring upgrade error: ECSchema Upgrade failed. ECClass %s, BaseClass %s: Removing a base class from an ECClass is not supported.",
                                     oldClass.GetFullName(), oldBaseClass->GetFullName());
                }
            }
        else if (change.GetOpCode() == ECChange::OpCode::New)
            {
            ECClassCP newBaseClass = findBaseClass(newClass, change.GetNew().Value());
            if (newBaseClass == nullptr)
                return ERROR;

            if (IsChangeToBaseClassIsSupported(*newBaseClass))
                overrideAllBaseClasses = true;
            else
                {
                if (!ctx.IgnoreIllegalDeletionsAndModifications())
                    {
                    ctx.Issues().ReportV(IssueSeverity::Error, IssueCategory::BusinessProperties, IssueType::ECDbIssue, "ECSchema Upgrade failed. ECClass %s, BaseClass %s: Adding a new base class to an ECClass is not supported.",
                                         oldClass.GetFullName(), newBaseClass->GetFullName());
                    return ERROR;
                    }
                LOG.infov("Ignoring upgrade error: ECSchema Upgrade failed. ECClass %s, BaseClass %s: Adding a new base class to an ECClass is not supported.",
                                     oldClass.GetFullName(), newBaseClass->GetFullName());
                }
            }
        else if (change.GetOpCode() == ECChange::OpCode::Modified)
            {
            /* SCHEMA_EVOLUTION_RULE We only allow modifying an existing base class, if the new base class *IS of* the old base class.
            Currently, this check has been implemented in the SchemaComparer, so it will only use the OpCode "Modified" here, for base classes
            that are of the previous base class, and additionaly are not mixins.
            All other base class changes will be reflected using the Op codes "new" or "deleted"
            */

            ECClassCP newBaseClass = findBaseClass(newClass, change.GetNew().Value());
            if (newBaseClass == nullptr)
                return ERROR;

            ECClassCP oldBaseClass = findBaseClass(oldClass, change.GetOld().Value());
            if (oldBaseClass == nullptr)
                return ERROR;

            overrideAllBaseClasses = true;

            for(auto newBaseProperty : newBaseClass->GetProperties(true))
              { // new base properties have to be remapped throughout all existing derived classes
              Utf8CP propertyName = newBaseProperty->GetName().c_str();
              if(oldBaseClass->GetPropertyP(propertyName, true) == nullptr)
                { //only need to do this, if the property does not exist on the oldBaseClass
                ctx.ImportCtx().RemapManager().CollectRemapInfosFromModifiedBaseClass(newClass, *newBaseClass);
                }
              }
            }
        }

    if (overrideAllBaseClasses)
        {
        Statement stmt;
        if (stmt.Prepare(ctx.GetECDb(), "DELETE FROM main." TABLE_ClassHasBaseClasses " WHERE ClassId=?") != BE_SQLITE_OK)
            return ERROR;

        stmt.BindId(1, newClass.GetId());
        if (stmt.Step() != BE_SQLITE_DONE)
            return ERROR;

        int baseClassIndex = 0;
        for (ECClassCP baseClass : newClass.GetBaseClasses())
            {
            if (SUCCESS != ImportClass(ctx, *baseClass))
                return ERROR;

            if (SUCCESS != InsertBaseClassEntry(ctx, newClass.GetId(), *baseClass, baseClassIndex++))
                return ERROR;
            }
        }

    return SUCCESS;
    }

//---------------------------------------------------------------------------------------
// @bsimethod
//+---------------+---------------+---------------+---------------+---------------+------
BentleyStatus SchemaWriter::UpdateClass(Context& ctx, ClassChange& classChange, ECClassCR oldClass, ECClassCR newClass)
    {
    if (classChange.GetStatus() == ECChange::Status::Done || !classChange.IsChanged())
        return SUCCESS;

    if (classChange.Name().IsChanged())
        {
        if (!ctx.IgnoreIllegalDeletionsAndModifications())
            {
            ctx.Issues().ReportV(IssueSeverity::Error, IssueCategory::BusinessProperties, IssueType::ECDbIssue, "ECSchema Upgrade failed. ECClass %s: Changing the name of an ECClass is not supported.",
                                    oldClass.GetFullName());
            return ERROR;
            }
        LOG.infov("Ignoring update error: ECSchema Upgrade failed: ECClass %s: Changing name of an ECClass is not supported.",
                    oldClass.GetFullName());
        }

    ECClassId classId = ctx.GetSchemaManager().GetClassId(newClass);
    if (!classId.IsValid())
        {
        LOG.debugv("SchemaWriter::UpdateClass - Failed to resolve ecclass id for class %s", newClass.GetFullName());
        return ERROR;
        }

    if (ctx.AssertReservedPropertyPolicy(newClass))
        {
        LOG.debugv("SchemaWriter::UpdateClass - Reserved property policy failed for class %s", newClass.GetFullName());
        return ERROR;
        }

    SqlUpdateBuilder updateBuilder(TABLE_Class);

    if (classChange.ClassModifier().IsChanged())
        {
        Nullable<ECClassModifier> oldValue = classChange.ClassModifier().GetOld();
        ECClassModifier newValue = classChange.ClassModifier().GetNew().Value();
        if (oldValue == ECClassModifier::Abstract)
            {
            auto& derivedClasses = newClass.GetDerivedClasses();
            for (ECClassP derivedClass : derivedClasses)
                {
                if(derivedClass->GetClassModifier() == ECClassModifier::Abstract)
                    {
                    ctx.Issues().ReportV(IssueSeverity::Error, IssueCategory::BusinessProperties, IssueType::ECDbIssue, "ECSchema Upgrade failed. ECClass %s: Changing the ECClassModifier from 'Abstract' requires the class to not have any abstract derived classes.",
                                oldClass.GetFullName());

                    return ERROR;
                    }
                }
            
            auto classMap = ctx.GetSchemaManager().GetClassMap(oldClass);
            bool isTablePerHierarchy = classMap != nullptr && classMap->GetMapStrategy().IsTablePerHierarchy();
            if(!isTablePerHierarchy)
                {
                ctx.Issues().ReportV(IssueSeverity::Error, IssueCategory::BusinessProperties, IssueType::ECDbIssue, "ECSchema Upgrade failed. ECClass %s: Changing the ECClassModifier from 'Abstract' to another value is requires the map strategy to be 'TablePerHierarchy'.",
                               oldClass.GetFullName());

                return ERROR;
                }
            }

        if (newValue == ECClassModifier::Sealed)
            {
            if (!newClass.GetDerivedClasses().empty())
                {
                ctx.Issues().ReportV(IssueSeverity::Error, IssueCategory::BusinessProperties, IssueType::ECDbIssue, "ECSchema Upgrade failed. ECClass %s: Changing the ECClassModifier to 'Sealed' is only valid if the class does not have derived classes.",
                                     oldClass.GetFullName());

                return ERROR;
                }
            }
        else if (newValue == ECClassModifier::Abstract)
            {
            ctx.Issues().ReportV(IssueSeverity::Error, IssueCategory::BusinessProperties, IssueType::ECDbIssue, "ECSchema Upgrade failed. ECClass %s: Changing the ECClassModifier to 'Abstract' is not supported.",
                                 oldClass.GetFullName());

            return ERROR;
            }

        updateBuilder.AddSetExp("Modifier", Enum::ToInt(classChange.ClassModifier().GetNew().Value()));
        }

    if (classChange.ClassType().IsChanged())
        {
        ctx.Issues().ReportV(IssueSeverity::Error, IssueCategory::BusinessProperties, IssueType::ECDbIssue, "ECSchema Upgrade failed. ECClass %s: Changing the ECClassType of an ECClass is not supported.",
                             oldClass.GetFullName());
        return ERROR;
        }

    if (classChange.DisplayLabel().IsChanged())
        {
        if (classChange.DisplayLabel().GetNew().IsNull())
            updateBuilder.AddSetToNull("DisplayLabel");
        else
            updateBuilder.AddSetExp("DisplayLabel", classChange.DisplayLabel().GetNew().Value().c_str());
        }

    if (classChange.Description().IsChanged())
        {
        if (classChange.Description().GetNew().IsNull())
            updateBuilder.AddSetToNull("Description");
        else
            updateBuilder.AddSetExp("Description", classChange.Description().GetNew().Value().c_str());
        }

    if (oldClass.IsRelationshipClass())
        {
        if (classChange.Strength().IsChanged())
            {
            ctx.Issues().ReportV(IssueSeverity::Error, IssueCategory::BusinessProperties, IssueType::ECDbIssue, "ECSchema Upgrade failed. ECRelationshipClass %s: Changing the 'Strength' of an ECRelationshipClass is not supported.",
                                 oldClass.GetFullName());
            return ERROR;
            }

        if (classChange.StrengthDirection().IsChanged())
            {
            ctx.Issues().ReportV(IssueSeverity::Error, IssueCategory::BusinessProperties, IssueType::ECDbIssue, "ECSchema Upgrade failed. ECRelationshipClass %s: Changing the 'StrengthDirection' of an ECRelationshipClass is not supported.",
                                 oldClass.GetFullName());
            return ERROR;
            }

        ECRelationshipClassCP oldRel = oldClass.GetRelationshipClassCP();
        ECRelationshipClassCP newRel = newClass.GetRelationshipClassCP();
        BeAssert(oldRel != nullptr && newRel != nullptr);
        if (oldRel == nullptr || newRel == nullptr)
            return ERROR;

        if (classChange.Source().IsChanged())
            if (UpdateRelationshipConstraint(ctx, classId, classChange.Source(), oldRel->GetSource(), newRel->GetSource(), true, oldRel->GetFullName()) == ERROR)
                {
                LOG.debugv("SchemaWriter::UpdateClass - failed to UpdateRelationshipConstraint (Source) on %s", oldRel->GetFullName());
                return ERROR;
                }

        if (classChange.Target().IsChanged())
            if (UpdateRelationshipConstraint(ctx, classId, classChange.Target(), oldRel->GetTarget(), newRel->GetTarget(), false, oldRel->GetFullName()) == ERROR)
                {
                LOG.debugv("SchemaWriter::UpdateClass - failed to UpdateRelationshipConstraint (Target) on %s", oldRel->GetFullName());
                return ERROR;
                }
        }

    updateBuilder.AddWhereExp("Id", classId.GetValue());
    if (updateBuilder.IsValid())
        {
        if (updateBuilder.ExecuteSql(ctx.GetECDb()) != SUCCESS)
            {
            LOG.debugv("SchemaWriter::UpdateClass - failed to ExecuteSql for %s", newClass.GetFullName());
            return ERROR;
            }
        }


    if (classChange.BaseClasses().IsChanged())
        {
        if (UpdateBaseClasses(ctx, classChange.BaseClasses(), oldClass, newClass) != SUCCESS)
            {
            LOG.debugv("SchemaWriter::UpdateClass - failed to UpdateBaseClasses for %s", newClass.GetFullName());
            return ERROR;
            }
        }

    if (classChange.Properties().IsChanged())
        {
        if (UpdateProperties(ctx, classChange.Properties(), oldClass, newClass) != SUCCESS)
            {
            LOG.debugv("SchemaWriter::UpdateClass - failed to UpdateProperties for %s", newClass.GetFullName());
            return ERROR;
            }
        }

    if (SUCCESS != UpdateCustomAttributes(ctx, SchemaPersistenceHelper::GeneralizedCustomAttributeContainerType::Class, classId, classChange.CustomAttributes(), oldClass, newClass))
        {
        LOG.debugv("SchemaWriter::UpdateClass - failed to UpdateCustomAttributes for %s", newClass.GetFullName());
        return ERROR;
        }
    return SUCCESS;
    }

//---------------------------------------------------------------------------------------
// @bsimethod
//+---------------+---------------+---------------+---------------+---------------+------
BentleyStatus SchemaWriter::UpdateProperties(Context& ctx, PropertyChanges& propertyChanges, ECClassCR oldClass, ECClassCR newClass)
    {
    for (size_t i = 0; i < propertyChanges.Count(); i++)
        {
        PropertyChange& change = propertyChanges[i];
        if (!change.IsChanged())
            continue;

        if (change.GetOpCode() == ECChange::OpCode::Deleted)
            {
            ECPropertyCP oldProperty = oldClass.GetPropertyP(change.GetChangeName(), false);
            if (oldProperty == nullptr)
                {
                BeAssert(false && "Failed to find property");
                return ERROR;
                }

            ECPropertyCP newProperty = newClass.GetPropertyP(change.GetChangeName(), true);
            if (SUCCESS != DeleteProperty(ctx, change, *oldProperty, newProperty))
                {
                LOG.debugv("SchemaWriter::UpdateProperties - Failed to DeleteProperty %s:%s", oldClass.GetFullName(), oldProperty->GetName().c_str());
                return ERROR;
                }

            }
        else if (change.GetOpCode() == ECChange::OpCode::New)
            {
            const int propertyIndex = ctx.GetNextPropertyOrdinal(oldClass.GetId());
            ECPropertyCP newProperty = newClass.GetPropertyP(change.Name().GetNew().Value().c_str(), false);
            if (newProperty == nullptr)
                {
                BeAssert(false && "Failed to find the class");
                return ERROR;
                }

            if (SUCCESS != ImportProperty(ctx, *newProperty, propertyIndex))
                {
                LOG.debugv("SchemaWriter::UpdateProperties - Failed to ImportProperty %s:%s", newClass.GetFullName(), newProperty->GetName().c_str());
                return ERROR;
                }
            }
        else if (change.GetOpCode() == ECChange::OpCode::Modified)
            {
            ECPropertyCP oldProperty = oldClass.GetPropertyP(change.GetChangeName(), false);
            ECPropertyCP newProperty = newClass.GetPropertyP(change.GetChangeName(), false);
            if (oldProperty == nullptr)
                {
                BeAssert(false && "Failed to find property");
                return ERROR;
                }
            if (newProperty == nullptr)
                {
                BeAssert(false && "Failed to find property");
                return ERROR;
                }

            if (UpdateProperty(ctx, change, *oldProperty, *newProperty) != SUCCESS)
                {
                LOG.debugv("SchemaWriter::UpdateProperties - Failed to UpdateProperty %s:%s", newClass.GetFullName(), newProperty->GetName().c_str());
                return ERROR;
                }
            }
        }

    return SUCCESS;
    }
//---------------------------------------------------------------------------------------
// @bsimethod
//+---------------+---------------+---------------+---------------+---------------+------
BentleyStatus SchemaWriter::UpdateSchemaReferences(Context& ctx, SchemaReferenceChanges& referenceChanges, ECSchemaCR oldSchema, ECSchemaCR newSchema)
    {
    for (size_t i = 0; i < referenceChanges.Count(); i++)
        {
        StringChange& change = referenceChanges[i];
        if (change.GetOpCode() == ECChange::OpCode::Deleted)
            {
            SchemaKey oldRef;
            if (SchemaKey::ParseSchemaFullName(oldRef, change.GetOld().Value().c_str()) != ECObjectsStatus::Success)
                {
                ctx.Issues().ReportV(IssueSeverity::Error, IssueCategory::BusinessProperties, IssueType::ECDbIssue, "ECSchema Upgrade failed. ECSchema %s: Schema Reference %s: Failed to parse previous ECSchema reference name.",
                                        oldSchema.GetFullSchemaName().c_str(), change.GetOld().Value().c_str());
                return ERROR;
                }

            ECSchemaId referenceSchemaId = SchemaPersistenceHelper::GetSchemaId(ctx.GetECDb(), DbTableSpace::Main(), oldRef.GetName().c_str(), SchemaLookupMode::ByName);
            Statement stmt;
            if (stmt.Prepare(ctx.GetECDb(), "DELETE FROM main." TABLE_SchemaReference " WHERE SchemaId=? AND ReferencedSchemaId=?") != BE_SQLITE_OK)
                {
                LOG.debugv("SchemaWriter::UpdateSchemaReferences - failed to prepare delete statement");
                return ERROR;
                }

            stmt.BindId(1, oldSchema.GetId());
            stmt.BindId(2, referenceSchemaId);

            if (stmt.Step() != BE_SQLITE_DONE)
                {
                ctx.Issues().ReportV(IssueSeverity::Error, IssueCategory::BusinessProperties, IssueType::ECDbIssue, "ECSchema Upgrade failed. ECSchema %s: Schema Reference %s: Failed to remove ECSchema reference.",
                                        oldSchema.GetFullSchemaName().c_str(), oldRef.GetFullSchemaName().c_str());
                return ERROR;
                }
            }
        else if (change.GetOpCode() == ECChange::OpCode::Modified)
            {
            SchemaKey newRef, existingRef;
            if (SchemaKey::ParseSchemaFullName(newRef, change.GetNew().Value().c_str()) != ECObjectsStatus::Success)
                {
                ctx.Issues().ReportV(IssueSeverity::Error, IssueCategory::BusinessProperties, IssueType::ECDbIssue, "ECSchema Upgrade failed. ECSchema %s: Schema Reference %s: Failed to parse new ECSchema reference.",
                                        oldSchema.GetFullSchemaName().c_str(), change.GetNew().Value().c_str());
                return ERROR;
                }

            if (!SchemaPersistenceHelper::TryGetSchemaKey(existingRef, ctx.GetECDb(), DbTableSpace::Main(), newRef.GetName().c_str()))
                {
                ctx.Issues().ReportV(IssueSeverity::Error, IssueCategory::BusinessProperties, IssueType::ECDbIssue, "ECSchema Upgrade failed. ECSchema %s: Referenced ECSchema %s does not exist in the file.",
                                        oldSchema.GetFullSchemaName().c_str(), newRef.GetFullSchemaName().c_str());
                return ERROR;
                }


            if (existingRef.LessThan(newRef, SchemaMatchType::Exact))
                {
                ctx.Issues().ReportV(IssueSeverity::Error, IssueCategory::BusinessProperties, IssueType::ECDbIssue, "ECSchema Upgrade failed. ECSchema %s: New Referenced ECSchema %s has version greater than the one present in ECDb.  Existing Referenced Schema %s",
                                     oldSchema.GetFullSchemaName().c_str(), newRef.GetFullSchemaName().c_str(), existingRef.GetFullSchemaName().c_str());
                return ERROR;
                }

            // no action is taken.
            }
        else if (change.GetOpCode() == ECChange::OpCode::New)
            {
            SchemaKey newRef, existingRef;
            if (SchemaKey::ParseSchemaFullName(newRef, change.GetNew().Value().c_str()) != ECObjectsStatus::Success)
                {
                ctx.Issues().ReportV(IssueSeverity::Error, IssueCategory::BusinessProperties, IssueType::ECDbIssue, "ECSchema Upgrade failed. ECSchema %s: Schema Reference %s: Failed to parse new ECSchema reference.",
                                          oldSchema.GetFullSchemaName().c_str(), change.GetNew().Value().c_str());
                return ERROR;
                }

            Nullable<Context::LegacySchemaImportHelper::Action> legacyImportAction;
            if (!ctx.IsEC32AvailableInFile())
                legacyImportAction = ctx.LegacySchemaImportHelper().GetImportAction(newRef);

            if (legacyImportAction == Context::LegacySchemaImportHelper::Action::Ignore)
                continue;

            //Ensure schema exist
            if (!SchemaPersistenceHelper::TryGetSchemaKey(existingRef, ctx.GetECDb(), DbTableSpace::Main(), newRef.GetName().c_str()))
                {
                ctx.Issues().ReportV(IssueSeverity::Error, IssueCategory::BusinessProperties, IssueType::ECDbIssue, "ECSchema Upgrade failed. ECSchema %s: Schema Reference %s: does not exist in the file.",
                                          oldSchema.GetFullSchemaName().c_str(), newRef.GetFullSchemaName().c_str());
                return ERROR;
                }
            
            ECSchemaId referenceSchemaId = SchemaPersistenceHelper::GetSchemaId(ctx.GetECDb(), DbTableSpace::Main(), newRef.GetName().c_str(), SchemaLookupMode::ByName);
            CachedStatementPtr stmt = ctx.GetCachedStatement("INSERT INTO main." TABLE_SchemaReference "(SchemaId, ReferencedSchemaId,Id) VALUES (?,?,?)");
            if (stmt == nullptr)
                return ERROR;

            stmt->BindId(1, oldSchema.GetId());
            stmt->BindId(2, referenceSchemaId);
            stmt->BindId(3, ctx.GetECDb().GetImpl().GetIdFactory().SchemaReference().NextId());
            if (stmt->Step() != BE_SQLITE_DONE)
                {
                ctx.Issues().ReportV(IssueSeverity::Error, IssueCategory::BusinessProperties, IssueType::ECDbIssue, "ECSchema Upgrade failed. ECSchema %s: Schema Reference %s: Failed to add new reference to ECSchema.",
                                          oldSchema.GetFullSchemaName().c_str(), newRef.GetFullSchemaName().c_str());
                return ERROR;
                }
            }
        else if (change.GetOpCode() == ECChange::OpCode::Modified)
            {
            BeAssert(false && "Should never end up here, as schema references cannot be modified, they can only be added or deleted.");
            return ERROR;
            }

        change.SetStatus(ECChange::Status::Done);
        }

    return SUCCESS;
    }

//---------------------------------------------------------------------------------------
// @bsimethod
//+---------------+---------------+---------------+---------------+---------------+------
bool SchemaWriter::IsSpecifiedInRelationshipConstraint(Context& ctx, ECClassCR deletedClass)
    {
    CachedStatementPtr stmt = ctx.GetCachedStatement("SELECT NULL FROM main.ec_RelationshipConstraintClass WHERE ClassId=? LIMIT 1");
    if (stmt == nullptr)
        {
        BeAssert(false && "SQL_SCHEMA_CHANGED");
        return true;
        }

    stmt->BindId(1, deletedClass.GetId());
    return BE_SQLITE_ROW == stmt->Step();
    }

//---------------------------------------------------------------------------------------
// @bsimethod
//+---------------+---------------+---------------+---------------+---------------+------
BentleyStatus SchemaWriter::DeleteCustomAttributeClass(Context& ctx, ECCustomAttributeClassCR deletedClass)
    {
    BeAssert(ctx.AreMajorSchemaVersionChangesAllowed() && ctx.IsMajorSchemaVersionChange(deletedClass.GetSchema().GetId()) && "Should have been checked before");

    Utf8StringCR schemaName = deletedClass.GetSchema().GetName();
    if (schemaName.EqualsI("ECDbMap") || schemaName.EqualsI("ECDbSchemaPolicies"))
        {
        ctx.Issues().ReportV(IssueSeverity::Error, IssueCategory::BusinessProperties, IssueType::ECDbIssue, "ECSchema Upgrade failed. ECSchema %s: Deleting ECCustomAttributeClass '%s' failed. Deleting ECCustomAttributeClass from system schemas are not supported.",
                        deletedClass.GetSchema().GetFullSchemaName().c_str(), deletedClass.GetName().c_str());
        return ERROR;
        }

    //Add Type file to ensure we are deleting customattribute class.
    CachedStatementPtr stmt = ctx.GetCachedStatement("DELETE FROM main." TABLE_Class " WHERE Type=" SQLVAL_ECClassType_CustomAttribute " AND Id=?");
    stmt->BindId(1, deletedClass.GetId());
    if (stmt->Step() != BE_SQLITE_DONE)
        return ERROR;

    return SUCCESS;
    }

//---------------------------------------------------------------------------------------
// @bsimethod
//+---------------+---------------+---------------+---------------+---------------+------
BentleyStatus SchemaWriter::DeleteClass(Context& ctx, ClassChange& classChange, ECClassCR deletedClass)
    {
    if (!ctx.AreMajorSchemaVersionChangesAllowed() || !ctx.IsMajorSchemaVersionChange(deletedClass.GetSchema().GetId()))
        {
        if (ctx.IgnoreIllegalDeletionsAndModifications())
            {
            LOG.infov("Ignoring upgrade error:  ECSchema Upgrade failed. ECSchema %s: Cannot delete ECClass '%s'. This is a major ECSchema change. Either major schema version changes are disabled "
                                 "or the 'Read' version number of the ECSchema was not incremented.",
                                 deletedClass.GetSchema().GetFullSchemaName().c_str(), deletedClass.GetName().c_str());
            return SUCCESS;
            }

        ctx.Issues().ReportV(IssueSeverity::Error, IssueCategory::BusinessProperties, IssueType::ECDbIssue, "ECSchema Upgrade failed. ECSchema %s: Cannot delete ECClass '%s'. This is a major ECSchema change. Either major schema version changes are disabled "
                         "or the 'Read' version number of the ECSchema was not incremented.",
                                  deletedClass.GetSchema().GetFullSchemaName().c_str(), deletedClass.GetName().c_str());
        return ERROR;
        }

    ECDerivedClassesList const* subClasses = ctx.GetECDb().Schemas().GetDerivedClassesInternal(deletedClass, "main");
    if (subClasses == nullptr)
        {
        ctx.Issues().ReportV(IssueSeverity::Error, IssueCategory::BusinessProperties, IssueType::ECDbIssue, "ECSchema Upgrade failed. ECSchema %s: Could not delete ECClass '%s' because its subclasses failed to load.",
                         deletedClass.GetSchema().GetFullSchemaName().c_str(), deletedClass.GetName().c_str());
        return ERROR;
        }

    if (!subClasses->empty())
        {
        ctx.Issues().ReportV(IssueSeverity::Error, IssueCategory::BusinessProperties, IssueType::ECDbIssue, "ECSchema Upgrade failed. ECSchema %s: Deleting ECClass '%s' is not supported because it has subclasses.",
                                  deletedClass.GetSchema().GetFullSchemaName().c_str(), deletedClass.GetName().c_str());
        return ERROR;
        }

    if (deletedClass.IsStructClass())
        {
        ctx.Issues().ReportV(IssueSeverity::Error, IssueCategory::BusinessProperties, IssueType::ECDbIssue, "ECSchema Upgrade failed. ECSchema %s: Deleting ECClass '%s' failed. ECStructClass cannot be deleted",
                                  deletedClass.GetSchema().GetFullSchemaName().c_str(), deletedClass.GetName().c_str());
        return ERROR;
        }

    if (IsSpecifiedInRelationshipConstraint(ctx, deletedClass))
        {
        ctx.Issues().ReportV(IssueSeverity::Error, IssueCategory::BusinessProperties, IssueType::ECDbIssue, "ECSchema Upgrade failed. ECSchema %s: Deleting ECClass '%s' failed. A class which is specified in a relationship constraint cannot be deleted",
                                  deletedClass.GetSchema().GetFullSchemaName().c_str(), deletedClass.GetName().c_str());
        return ERROR;
        }

    if (deletedClass.IsCustomAttributeClass())
        return DeleteCustomAttributeClass(ctx, *deletedClass.GetCustomAttributeClassCP());

    ClassMap const* deletedClassMap = ctx.GetSchemaManager().GetClassMap(deletedClass);
    if (deletedClassMap == nullptr)
        {
        BeAssert(false && "Failed to find classMap");
        return ERROR;
        }

    if (MapStrategyExtendedInfo::IsForeignKeyMapping(deletedClassMap->GetMapStrategy()))
        {
        ctx.Issues().ReportV(IssueSeverity::Error, IssueCategory::BusinessProperties, IssueType::ECDbIssue, "ECSchema Upgrade failed. ECSchema %s: Deleting ECClass '%s' failed. Deleting ECRelationshipClass with ForeignKey mapping is not supported.",
                                  deletedClass.GetSchema().GetFullSchemaName().c_str(), deletedClass.GetName().c_str());
        return ERROR;
        }

    //Delete all instances
    bool purgeECInstances = deletedClassMap->GetMapStrategy().IsTablePerHierarchy();
    if (purgeECInstances)
        {
        if (DeleteInstances(ctx, deletedClass) != SUCCESS)
            return ERROR;
        }

    CachedStatementPtr stmt = ctx.GetCachedStatement("DELETE FROM main.ec_Class WHERE Id=?");
    stmt->BindId(1, deletedClass.GetId());
    if (stmt->Step() != BE_SQLITE_DONE)
        {
        BeAssert(false && "Failed to delete the class");
        return ERROR;
        }

    for (ECPropertyCP localProperty : deletedClass.GetProperties(false))
        {
        if (DeleteCustomAttributes(ctx, localProperty->GetId(), SchemaPersistenceHelper::GeneralizedCustomAttributeContainerType::Property) != SUCCESS)
            {
            BeAssert(false && "Failed to delete property customAttribute ");
            return ERROR;
            }
        }

    if (auto relationshipClass = deletedClass.GetRelationshipClassCP())
        {
        if (DeleteCustomAttributes(ctx, relationshipClass->GetId(), SchemaPersistenceHelper::GeneralizedCustomAttributeContainerType::SourceRelationshipConstraint) != SUCCESS)
            {
            BeAssert(false && "Failed to delete property customAttribute ");
            return ERROR;
            }
        if (DeleteCustomAttributes(ctx, relationshipClass->GetId(), SchemaPersistenceHelper::GeneralizedCustomAttributeContainerType::TargetRelationshipConstraint) != SUCCESS)
            {
            BeAssert(false && "Failed to delete property customAttribute ");
            return ERROR;
            }
        }

    return DeleteCustomAttributes(ctx, deletedClass.GetId(), SchemaPersistenceHelper::GeneralizedCustomAttributeContainerType::Class);
    }

//---------------------------------------------------------------------------------------
// @bsimethod
//+---------------+---------------+---------------+---------------+---------------+------
BentleyStatus SchemaWriter::DeleteInstances(Context& ctx, ECClassCR deletedClass)
    {
    Utf8String ecsql("DELETE FROM ");
    ecsql.append(deletedClass.GetECSqlName());
    ECSqlStatement stmt;
    if (ECSqlStatus::Success != stmt.Prepare(ctx.GetECDb(), ecsql.c_str(), ctx.GetECDb().GetImpl().GetSettingsManager().GetCrudWriteToken()))
        {
        ctx.Issues().ReportV(IssueSeverity::Error, IssueCategory::BusinessProperties, IssueType::ECDbIssue, "ECSchema Upgrade failed. ECSchema %s: Deleting ECClass '%s' failed. Failed to delete existing instances for the class.",
                                  deletedClass.GetSchema().GetFullSchemaName().c_str(), deletedClass.GetName().c_str());
        return ERROR;
        }

    if (BE_SQLITE_DONE != stmt.Step())
        {
        ctx.Issues().ReportV(IssueSeverity::Error, IssueCategory::BusinessProperties, IssueType::ECDbIssue, "ECSchema Upgrade failed. ECSchema %s: Deleting ECClass '%s' failed. Failed to delete existing instances for the class.",
                                  deletedClass.GetSchema().GetFullSchemaName().c_str(), deletedClass.GetName().c_str());
        return ERROR;
        }

    return SUCCESS;
    }

//---------------------------------------------------------------------------------------
// @bsimethod
//+---------------+---------------+---------------+---------------+---------------+------
BentleyStatus SchemaWriter::DeleteCustomAttributes(Context& ctx, ECContainerId id, SchemaPersistenceHelper::GeneralizedCustomAttributeContainerType type)
    {
    CachedStatementPtr stmt = ctx.GetCachedStatement("DELETE FROM main.ec_CustomAttribute WHERE ContainerId=? AND ContainerType=?");
    if (stmt == nullptr ||
        BE_SQLITE_OK != stmt->BindId(1, id) ||
        BE_SQLITE_OK != stmt->BindInt(2, Enum::ToInt(type)) ||
        BE_SQLITE_DONE != stmt->Step())
        return ERROR;

    return SUCCESS;
    }

//---------------------------------------------------------------------------------------
// @bsimethod
//+---------------+---------------+---------------+---------------+---------------+------
BentleyStatus SchemaWriter::DeleteProperty(Context& ctx, PropertyChange& propertyChange, ECPropertyCR deletedProperty, ECPropertyCP newBaseProperty)
    {
    ECClassCR ecClass = deletedProperty.GetClass();
    bool isOverriddenProperty = newBaseProperty != nullptr;

    // fail if major version changes are not allowed or major version has not been incremented, but continue if newBaseProperty is available, meaning we are merely removing an overridden property 
    if ((!ctx.AreMajorSchemaVersionChangesAllowed() || !ctx.IsMajorSchemaVersionChange(deletedProperty.GetClass().GetSchema().GetId())) && !isOverriddenProperty)
        {
        if (ctx.IgnoreIllegalDeletionsAndModifications())
            {
            LOG.infov("Ignoring update error: ECSchema Upgrade failed. ECSchema %s: Cannot delete ECProperty '%s.%s'. This is a major ECSchema change. Either major schema version changes are disabled "
                                 "or the 'Read' version number of the ECSchema was not incremented.",
                                 ecClass.GetSchema().GetFullSchemaName().c_str(), ecClass.GetName().c_str(), deletedProperty.GetName().c_str());
            return SUCCESS;
            }

        ctx.Issues().ReportV(IssueSeverity::Error, IssueCategory::BusinessProperties, IssueType::ECDbIssue, "ECSchema Upgrade failed. ECSchema %s: Cannot delete ECProperty '%s.%s'. This is a major ECSchema change. Either major schema version changes are disabled "
                             "or the 'Read' version number of the ECSchema was not incremented.",
                             ecClass.GetSchema().GetFullSchemaName().c_str(), ecClass.GetName().c_str(), deletedProperty.GetName().c_str());
        return ERROR;
        }

    if (deletedProperty.GetIsNavigation())
        {
        //Blanket error. We do not check if relationship was also deleted. In that case we would allo nav deletion for shared column/ logical relationships
        //Fail we do not want to delete a sql column right now
        ctx.Issues().ReportV(IssueSeverity::Error, IssueCategory::BusinessProperties, IssueType::ECDbIssue, "ECSchema Upgrade failed. ECClass %s: Deleting Navigation ECProperty '%s' from an ECClass is not supported.",
                        ecClass.GetFullName(), deletedProperty.GetName().c_str());
        return ERROR;
        }

    ClassMap const* classMap = ctx.GetSchemaManager().GetClassMap(ecClass);
    if (classMap == nullptr)
        {
        BeAssert(false && "Failed to find classMap");
        return ERROR;
        }

    
    for (Partition const& partition : classMap->GetStorageDescription().GetHorizontalPartitions())
        {
        ECClassCP rootClass = ctx.GetSchemaManager().GetClass(partition.GetRootClassId());
        if (rootClass == nullptr)
            {
            BeAssert(false);
            return ERROR;
            }
        ClassMap const* partitionRootClassMap = ctx.GetSchemaManager().GetClassMap(*rootClass);
        if (partitionRootClassMap == nullptr)
            {
            BeAssert(false && "Failed to find class map");
            return ERROR;
            }

        PropertyMap const* propertyMap = partitionRootClassMap->GetPropertyMaps().Find(deletedProperty.GetName().c_str());
        if (propertyMap == nullptr)
            {
            BeAssert(false && "Failed to find property map");
            return ERROR;
            }

        if (!isOverriddenProperty)
          { // possibly delete DbTable entries
          bool sharedColumnFound = false;
          GetColumnsPropertyMapVisitor columnVisitor(PropertyMap::Type::Data);
          propertyMap->AcceptVisitor(columnVisitor);
          for (DbColumn const* column : columnVisitor.GetColumns())
              {
              //For shared column do not delete column itself.
              if (column->IsShared())
                  {
                  if (!sharedColumnFound)
                      sharedColumnFound = true;

                  continue;
                  }

              //For virtual column delete column from ec_Column.
              if (column->GetPersistenceType() == PersistenceType::Virtual || column->GetTable().GetType() == DbTable::Type::Virtual)
                  {
                  CachedStatementPtr stmt = ctx.GetCachedStatement("DELETE FROM main.ec_Column WHERE Id=?");
                  if (stmt == nullptr ||
                      BE_SQLITE_OK != stmt->BindId(1, column->GetId()) ||
                      BE_SQLITE_DONE != stmt->Step())
                      {
                      BeAssert(false && "Failed to delete row from ec_Column");
                      return ERROR;
                      }
                  }
              else
                  {
                  //Fail we do not want to delete a sql column right now
                  ctx.Issues().ReportV(IssueSeverity::Error, IssueCategory::BusinessProperties, IssueType::ECDbIssue, "ECSchema Upgrade failed. ECClass %s: Deleting ECProperty '%s' from an ECClass which is not mapped to a shared column is not supported.",
                                  ecClass.GetFullName(), deletedProperty.GetName().c_str());
                  return ERROR;
                  }
              }

            if(sharedColumnFound)
                {
                Utf8String ecsql;
                ecsql.Sprintf("UPDATE %s SET [%s]=NULL", ecClass.GetECSqlName().c_str(), deletedProperty.GetName().c_str());
                ECSqlStatement stmt;
                if (ECSqlStatus::Success != stmt.Prepare(ctx.GetECDb(), ecsql.c_str(), ctx.GetECDb().GetImpl().GetSettingsManager().GetCrudWriteToken()) ||
                    BE_SQLITE_DONE != stmt.Step())
                    {
                    ctx.Issues().ReportV(IssueSeverity::Error, IssueCategory::BusinessProperties, IssueType::ECDbIssue, "ECSchema Upgrade failed. ECClass %s: Deleting an ECProperty '%s' from an ECClass failed due error while setting property to null", ecClass.GetFullName(), deletedProperty.GetName().c_str());
                    return ERROR;
                    }
                }
            }
        }

    if(isOverriddenProperty)
        ctx.ImportCtx().RemapManager().CollectRemapInfosFromDeletedPropertyOverride(deletedProperty.GetId());
    //Delete ECProperty entry make sure ec_Column is already deleted or set to null
    auto res = ctx.GetECDb().ExecuteSql(SqlPrintfString("DELETE FROM main.ec_Property WHERE Id=%s",
        deletedProperty.GetId().ToString(BeInt64Id::UseHex::Yes).c_str()));
    if (res != BE_SQLITE_DONE && res != BE_SQLITE_OK)
        {
        BeAssert(false && "Failed to delete ecproperty");
        return ERROR;
        }

    return DeleteCustomAttributes(ctx, deletedProperty.GetId(), SchemaPersistenceHelper::GeneralizedCustomAttributeContainerType::Property);
    }

//---------------------------------------------------------------------------------------
// @bsimethod
//+---------------+---------------+---------------+---------------+---------------+------
static BentleyStatus DeletePropertyCategoryById(SchemaWriter::Context& ctx, PropertyCategoryId propertyCategoryToDeleteId)
    {
    // if we did only delete, cascading delete would drop properties that are referenced, so we drop all references first
    CachedStatementPtr dropCategoryRefsStmt = ctx.GetCachedStatement("UPDATE main." TABLE_Property " SET CategoryId=NULL WHERE CategoryId=?");

    if (dropCategoryRefsStmt == nullptr ||
        dropCategoryRefsStmt->BindId(1, propertyCategoryToDeleteId) != BE_SQLITE_OK ||
        dropCategoryRefsStmt->Step() != BE_SQLITE_DONE)
        {
        BeAssert(false && "failed to drop references to PropertyCategory before deletion");
        return ERROR;
        }

    CachedStatementPtr deleteCategoryStmt = ctx.GetCachedStatement("DELETE FROM main." TABLE_PropertyCategory " WHERE Id=?");

    if (deleteCategoryStmt == nullptr ||
        deleteCategoryStmt->BindId(1, propertyCategoryToDeleteId) != BE_SQLITE_OK ||
        deleteCategoryStmt->Step() != BE_SQLITE_DONE)
        {
        BeAssert(false && "failed to delete PropertyCategory");
        return ERROR;
        }

    return SUCCESS;
    }

//---------------------------------------------------------------------------------------
// @bsimethod
//+---------------+---------------+---------------+---------------+---------------+------
BentleyStatus SchemaWriter::DeletePropertyCategory(Context& ctx, PropertyCategoryCR propertyCategoryToDelete)
    {
    if (!propertyCategoryToDelete.HasId())
        {
        BeAssert(false && "PropertyCategory had no Id");
        return ERROR;
        }
    return DeletePropertyCategoryById(ctx, propertyCategoryToDelete.GetId());
    }

//---------------------------------------------------------------------------------------
// @bsimethod
//+---------------+---------------+---------------+---------------+---------------+------
BentleyStatus SchemaWriter::UpdateClasses(Context& ctx, ClassChanges& classChanges, ECSchemaCR oldSchema, ECSchemaCR newSchema)
    {
    for (size_t i = 0; i < classChanges.Count(); i++)
        {
        ClassChange& change = classChanges[i];
        if (!change.IsChanged())
            continue;

        if (change.GetOpCode() == ECChange::OpCode::Deleted)
            {
            ECClassCP oldClass = oldSchema.GetClassCP(change.GetChangeName());
            if (oldClass == nullptr)
                {
                BeAssert(false && "Failed to find class");
                return ERROR;
                }

            if (SUCCESS != DeleteClass(ctx, change, *oldClass))
                {
                LOG.debugv("SchemaWriter::UpdateClasses - failed to DeleteClass %s", oldClass->GetFullName());
                return ERROR;
                }
            }
        else if (change.GetOpCode() == ECChange::OpCode::New)
            {
            ECClassCP newClass = newSchema.GetClassCP(change.Name().GetNew().Value().c_str());
            if (newClass == nullptr)
                {
                BeAssert(false && "Failed to find the class");
                return ERROR;
                }

            if (ImportClass(ctx, *newClass) == ERROR)
                {
                LOG.debugv("SchemaWriter::UpdateClasses - failed to ImportClass %s", newClass->GetFullName());
                return ERROR;
                }
            }
        else if (change.GetOpCode() == ECChange::OpCode::Modified)
            {
            ECClassCP oldClass = oldSchema.GetClassCP(change.GetChangeName());
            ECClassCP newClass = newSchema.GetClassCP(change.GetChangeName());
            if (oldClass == nullptr)
                {
                BeAssert(false && "Failed to find class");
                return ERROR;
                }
            if (newClass == nullptr)
                {
                BeAssert(false && "Failed to find class");
                return ERROR;
                }

            if (UpdateClass(ctx, change, *oldClass, *newClass) != SUCCESS)
                {
                LOG.debugv("SchemaWriter::UpdateClasses - failed to UpdateClass %s", newClass->GetFullName());
                return ERROR;
                }
            }
        }

    return SUCCESS;
    }

//---------------------------------------------------------------------------------------
// @bsimethod
//+---------------+---------------+---------------+---------------+---------------+------
BentleyStatus SchemaWriter::UpdateKindOfQuantities(Context& ctx, KindOfQuantityChanges& koqChanges, ECN::ECSchemaCR oldSchema, ECN::ECSchemaCR newSchema)
    {
    for (size_t i = 0; i < koqChanges.Count(); i++)
        {
        KindOfQuantityChange& change = koqChanges[i];
        if (!change.IsChanged())
            continue;

        KindOfQuantityCP oldKoq = oldSchema.GetKindOfQuantityCP(change.GetChangeName());
        KindOfQuantityCP newKoq = newSchema.GetKindOfQuantityCP(change.GetChangeName());

        if (change.GetOpCode() == ECChange::OpCode::Deleted)
            {
            if (ctx.IgnoreIllegalDeletionsAndModifications())
                {
                LOG.infov("Ignoring update error: ECSchema Upgrade failed. ECSchema %s: KindOfQuantity %s: Deleting KindOfQuantity from an ECSchema is not supported.",
                                oldSchema.GetFullSchemaName().c_str(), oldKoq->GetFullName().c_str());
                continue;
                }

            ctx.Issues().ReportV(IssueSeverity::Error, IssueCategory::BusinessProperties, IssueType::ECDbIssue, "ECSchema Upgrade failed. ECSchema %s: KindOfQuantity %s: Deleting KindOfQuantity from an ECSchema is not supported.",
                                    oldSchema.GetFullSchemaName().c_str(), oldKoq->GetFullName().c_str());
            return ERROR;
            }

        if (change.GetOpCode() == ECChange::OpCode::New)
            {
            if (newKoq == nullptr)
                {
                BeAssert(false && "Failed to find kind of quantity");
                return ERROR;
                }

            if (SUCCESS != ImportKindOfQuantity(ctx, *newKoq))
                return ERROR;

            continue;
            }

        if (change.GetOpCode() == ECChange::OpCode::Modified)
            {
            if (ctx.IgnoreIllegalDeletionsAndModifications())
                {
                LOG.infov("Ignoring update error: ECSchema Upgrade failed. ECSchema %s: KindOfQuantity %s: Modifying KindOfQuantity is not supported.",
                                oldSchema.GetFullSchemaName().c_str(), oldKoq->GetFullName().c_str());
                continue;
                }

            if (oldKoq == nullptr || newKoq == nullptr)
                {
                BeAssert(oldKoq != nullptr && newKoq != nullptr);
                return ERROR;
                }

            if (SUCCESS != UpdateKindOfQuantity(ctx, change, oldSchema, *oldKoq, *newKoq))
                return ERROR;
            }
        }

    return SUCCESS;
    }

//---------------------------------------------------------------------------------------
// @bsimethod
//+---------------+---------------+---------------+---------------+---------------+------
BentleyStatus SchemaWriter::UpdateKindOfQuantity(Context& ctx, KindOfQuantityChange& change, ECN::ECSchemaCR oldSchema, ECN::KindOfQuantityCR oldKoq, ECN::KindOfQuantityCR newKoq)
    {
    if (change.GetStatus() == ECChange::Status::Done)
        return SUCCESS;

    if (change.Name().IsChanged())
        {
        ctx.Issues().ReportV(IssueSeverity::Error, IssueCategory::BusinessProperties, IssueType::ECDbIssue, "ECSchema Upgrade failed. ECShema %s: KindOfQuantity %s: Changing the name of a KindOfQuantity is not supported. Modified '%s' to '%s'",
                                oldSchema.GetFullSchemaName().c_str(),
                                oldKoq.GetFullName().c_str(),
                                oldKoq.GetFullName().c_str(),
                                newKoq.GetFullName().c_str());
        return ERROR;
        }

    size_t actualChanges = 0;
    SqlUpdateBuilder sqlUpdateBuilder(TABLE_KindOfQuantity);
    if (change.DisplayLabel().IsChanged())
        {
        actualChanges++;
        if (change.DisplayLabel().GetNew().IsNull())
            sqlUpdateBuilder.AddSetToNull("DisplayLabel");
        else
            sqlUpdateBuilder.AddSetExp("DisplayLabel", change.DisplayLabel().GetNew().Value().c_str());
        }

    if (change.Description().IsChanged())
        {
        actualChanges++;
        if (change.Description().GetNew().IsNull())
            sqlUpdateBuilder.AddSetToNull("Description");
        else
            sqlUpdateBuilder.AddSetExp("Description", change.Description().GetNew().Value().c_str());
        }

    if (change.RelativeError().IsChanged())
        {
        if (change.RelativeError().GetNew().IsNull())
            {
            ctx.Issues().ReportV(IssueSeverity::Error, IssueCategory::BusinessProperties, IssueType::ECDbIssue, "ECSchema Upgrade failed. ECShema %s: KindOfQuantity %s: Removing the RelativeError of a KindOfQuantity is not valid. A KindOfQuantity must always have a RelativeError. RelativeError removed: %f",
                                    oldSchema.GetFullSchemaName().c_str(), newKoq.GetFullName().c_str(), change.RelativeError().GetOld().Value());
            return ERROR;
            }

        actualChanges++;
        sqlUpdateBuilder.AddSetExp("RelativeError", change.RelativeError().GetNew().Value());
        }

    if (change.PresentationFormats().IsChanged())
        {
        actualChanges++;

        if (newKoq.GetPresentationFormats().empty())
            sqlUpdateBuilder.AddSetToNull("PresentationUnits");
        else
            {
            Utf8String presFormatsJson;
            if (SUCCESS != SchemaPersistenceHelper::SerializeKoqPresentationFormats(presFormatsJson, ctx.GetECDb(), newKoq, ctx.IsEC32AvailableInFile()))
                return ERROR;

            sqlUpdateBuilder.AddSetExp("PresentationUnits", presFormatsJson.c_str());
            }
        }

    if (change.MemberChangesCount() > actualChanges)
        {
        ctx.Issues().ReportV(IssueSeverity::Error, IssueCategory::BusinessProperties, IssueType::ECDbIssue, "ECSchema Upgrade failed. ECShema %s: KindOfQuantity %s: Changing properties of KindOfQuantity is not supported except for RelativeError, PresentationFormats, DisplayLabel and Description.",
                                oldSchema.GetFullSchemaName().c_str(), oldKoq.GetFullName().c_str());
        return ERROR;
        }

    sqlUpdateBuilder.AddWhereExp("Id", oldKoq.GetId().GetValue());
    return sqlUpdateBuilder.ExecuteSql(ctx.GetECDb());
    }


static bool IsPropertyCategoryDeletionValid(SchemaWriter::Context& ctx, PropertyCategoryChange& deletingChange, ECN::ECSchemaCR oldSchema, ECN::ECSchemaCR newSchema)
    {
    const auto& toDeleteCategoryName = deletingChange.Name().GetOld();
    BeAssert(toDeleteCategoryName.IsValid());
    if (!toDeleteCategoryName.IsValid())
        {
        ctx.Issues().ReportV(IssueSeverity::Error, IssueCategory::BusinessProperties, IssueType::ECDbIssue, "ECSchema Upgrade failed. ECSchema %s: PropertyCategory %s: Old name of PropertyCategory to delete did not exist",
                                oldSchema.GetFullSchemaName().c_str(), toDeleteCategoryName.Value().c_str());
        return false;
        }

    const auto SchemaHasPropertyCategoryReferences = [&](ECN::ECSchemaCR schema) -> bool
        {
        for (const auto* ecClass : schema.GetClasses())
            for (const auto* property : ecClass->GetProperties(false))
                {
                if (property->GetCategory() != nullptr &&
                    property->GetCategory()->GetName() == toDeleteCategoryName.Value())
                    {
                    ctx.Issues().ReportV(IssueSeverity::Error, IssueCategory::BusinessProperties, IssueType::ECDbIssue, 
                        "ECSchema Upgrade failed. ECSchema %s: PropertyCategory %s: Cannot delete PropertyCategory which is still referenced by a property, %s.%s.",
                            oldSchema.GetFullSchemaName().c_str(),
                            toDeleteCategoryName.Value().c_str(),
                            property->GetClass().GetFullName(), property->GetName().c_str());
                    return true;
                    }
                }
        return false;
        };

    const auto& schemasToImportList = ctx.GetSchemasToImportR();
    std::set<std::string> schemaNamesToImportSet{};
        {
        for (const auto& schema : schemasToImportList)
            schemaNamesToImportSet.insert(schema->GetName());
        }

    for (const auto* schemaToImport : schemasToImportList)
        if (ECN::ECSchema::IsSchemaReferenced(*schemaToImport, newSchema, ECN::SchemaMatchType::Latest) &&
            SchemaHasPropertyCategoryReferences(*schemaToImport))
            return false;

    bvector<ECN::ECSchemaCP> allExistingSchemas;
    ctx.GetSchemaManager().GetSchemas(allExistingSchemas);
    for (const auto* schema : allExistingSchemas)
        {
        const bool thisSchemaIsBeingImported = schemaNamesToImportSet.find(schema->GetName()) != schemaNamesToImportSet.end();
        if (!thisSchemaIsBeingImported &&
            ECN::ECSchema::IsSchemaReferenced(*schema, newSchema, ECN::SchemaMatchType::Latest) &&
            SchemaHasPropertyCategoryReferences(*schema))
            return false;
        }

    return true;
    }

//---------------------------------------------------------------------------------------
// @bsimethod
//+---------------+---------------+---------------+---------------+---------------+------
BentleyStatus SchemaWriter::UpdatePropertyCategories(Context& ctx, PropertyCategoryChanges& changes, ECN::ECSchemaCR oldSchema, ECN::ECSchemaCR newSchema)
    {
    for (size_t i = 0; i < changes.Count(); i++)
        {
        PropertyCategoryChange& change = changes[i];
        if (!change.IsChanged())
            continue;

        if (change.GetOpCode() == ECChange::OpCode::Deleted)
            {
            if (ctx.IgnoreIllegalDeletionsAndModifications())
                {
                LOG.infov("Ignoring update error: ECSchema Upgrade failed. ECSchema %s: PropertyCategory %s: Deleting PropertyCategory from an ECSchema is not supported.",
                            oldSchema.GetFullSchemaName().c_str(), change.Name().GetOld().Value().c_str());
                continue;
                }

            if (!IsPropertyCategoryDeletionValid(ctx, change, oldSchema, newSchema))
                return ERROR;

            if (!change.Name().GetOld().IsValid())
                {
<<<<<<< HEAD
                ctx.Issues().ReportV(IssueSeverity::Error, IssueCategory::BusinessProperties, IssueType::ECDbIssue, "ECSchema Upgrade failed. ECSchema %s: Old PropertyCategory name was unexpectedly invalid",
                                        oldSchema.GetFullSchemaName().c_str());
=======
                LOG.errorv("ECSchema Upgrade failed. ECSchema %s: A PropertyCategory was identified as deleted but it's name was not a valid string",
                    oldSchema.GetFullSchemaName().c_str());
>>>>>>> 5c974144
                return ERROR;
                }

            PropertyCategoryCP propertyCategoryToDelete = oldSchema.GetPropertyCategoryCP(change.Name().GetOld().Value().c_str());
            if (propertyCategoryToDelete == nullptr)
                {
                BeAssert(false && "Failed to find PropertyCategory");
                return ERROR;
                }

            DeletePropertyCategory(ctx, *propertyCategoryToDelete);
            }

        if (change.GetOpCode() == ECChange::OpCode::New)
            {
            PropertyCategoryCP cat = newSchema.GetPropertyCategoryCP(change.GetChangeName());
            if (cat == nullptr)
                {
                BeAssert(false && "Failed to find property category");
                return ERROR;
                }

            if (ImportPropertyCategory(ctx, *cat) != SUCCESS)
                return ERROR;

            continue;
            }

        if (change.GetOpCode() == ECChange::OpCode::Modified)
            {
            if (ctx.IgnoreIllegalDeletionsAndModifications())
                {
                LOG.infov("Ignoring update error: ECSchema Upgrade failed. ECSchema %s: PropertyCategory %s: Modifying PropertyCategory from an ECSchema is not supported.",
                            oldSchema.GetFullSchemaName().c_str(), change.Name().GetOld().Value().c_str());
                continue;
                }

            PropertyCategoryCP oldCat = oldSchema.GetPropertyCategoryCP(change.GetChangeName());
            PropertyCategoryCP newCat = newSchema.GetPropertyCategoryCP(change.GetChangeName());
            if (oldCat == nullptr || newCat == nullptr)
                {
                BeAssert(oldCat != nullptr && newCat != nullptr);
                return ERROR;
                }

            if (SUCCESS != UpdatePropertyCategory(ctx, change, oldSchema, *oldCat, *newCat))
                return ERROR;
            }
        }

    return SUCCESS;
    }


//---------------------------------------------------------------------------------------
// @bsimethod
//+---------------+---------------+---------------+---------------+---------------+------
BentleyStatus SchemaWriter::UpdatePropertyCategory(Context& ctx, PropertyCategoryChange& change, ECN::ECSchemaCR oldSchema, ECN::PropertyCategoryCR oldCat, ECN::PropertyCategoryCR newCat)
    {
    if (change.GetStatus() == ECChange::Status::Done)
        return SUCCESS;

    if (change.Name().IsChanged())
        {
        ctx.Issues().ReportV(IssueSeverity::Error, IssueCategory::BusinessProperties, IssueType::ECDbIssue, "ECSchema Upgrade failed. ECSchema %s: PropertyCategory %s:  Changing the name of a PropertyCategory is not supported. Modified '%s' to '%s'",
                                oldSchema.GetFullSchemaName().c_str(),
                                oldCat.GetFullName().c_str(),
                                oldCat.GetFullName().c_str(),
                                newCat.GetFullName().c_str());
        return ERROR;
        }

    size_t actualChanges = 0;

    SqlUpdateBuilder sqlUpdateBuilder(TABLE_PropertyCategory);
    if (change.DisplayLabel().IsChanged())
        {
        actualChanges++;
        if (change.DisplayLabel().GetNew().IsNull())
            sqlUpdateBuilder.AddSetToNull("DisplayLabel");
        else
            sqlUpdateBuilder.AddSetExp("DisplayLabel", change.DisplayLabel().GetNew().Value().c_str());
        }

    if (change.Description().IsChanged())
        {
        actualChanges++;
        if (change.Description().GetNew().IsNull())
            sqlUpdateBuilder.AddSetToNull("Description");
        else
            sqlUpdateBuilder.AddSetExp("Description", change.Description().GetNew().Value().c_str());
        }

    if (change.Priority().IsChanged())
        {
        actualChanges++;
        if (change.Priority().GetNew().IsNull())
            sqlUpdateBuilder.AddSetToNull("Priority");
        else
            sqlUpdateBuilder.AddSetExp("Priority", change.Priority().GetNew().Value());
        }

    if (change.MemberChangesCount() > actualChanges)
        {
        ctx.Issues().ReportV(IssueSeverity::Error, IssueCategory::BusinessProperties, IssueType::ECDbIssue, "ECSchema Upgrade failed. ECSchema %s: PropertyCategory %s: Changing properties of PropertyCategory is not supported except for Priority, DisplayLabel and Description.",
                                oldSchema.GetFullSchemaName().c_str(), oldCat.GetFullName().c_str());
        return ERROR;
        }

    sqlUpdateBuilder.AddWhereExp("Id", oldCat.GetId().GetValue());
    return sqlUpdateBuilder.ExecuteSql(ctx.GetECDb());
    }

//---------------------------------------------------------------------------------------
// @bsimethod
//+---------------+---------------+---------------+---------------+---------------+------
BentleyStatus SchemaWriter::UpdateEnumeration(Context& ctx, EnumerationChange& enumChange, ECSchemaCR oldSchema, ECN::ECEnumerationCR oldEnum, ECN::ECEnumerationCR newEnum)
    {
    if (enumChange.GetStatus() == ECChange::Status::Done)
        return SUCCESS;

    if (enumChange.Name().IsChanged())
        {
        ctx.Issues().ReportV(IssueSeverity::Error, IssueCategory::BusinessProperties, IssueType::ECDbIssue, "ECSchema Upgrade failed. ECSchema %s: ECEnumeration %s: Changing the name of a ECEnumeration is not supported. Modified '%s' to '%s'",
                                oldSchema.GetFullSchemaName().c_str(),
                                oldEnum.GetFullName().c_str(),
                                oldEnum.GetFullName().c_str(),
                                newEnum.GetFullName().c_str());
        return ERROR;
        }

    SqlUpdateBuilder sqlUpdateBuilder(TABLE_Enumeration);

    if (enumChange.TypeName().IsChanged())
        {
        ctx.Issues().ReportV(IssueSeverity::Error, IssueCategory::BusinessProperties, IssueType::ECDbIssue, "ECSchema Upgrade failed. ECSchema %s: ECEnumeration %s: 'Type' change is not supported.",
                                oldSchema.GetFullSchemaName().c_str(), oldEnum.GetFullName().c_str());

        return ERROR;
        }

    if (enumChange.IsStrict().IsChanged())
        {
        if (enumChange.IsStrict().GetNew().IsNull())
            {
            ctx.Issues().ReportV(IssueSeverity::Error, IssueCategory::BusinessProperties, IssueType::ECDbIssue, "ECSchema Upgrade failed. ECSchema %s: ECEnumeration %s: 'IsStrict' must always be set for an ECEnumeration.",
                                    oldSchema.GetFullSchemaName().c_str(), oldEnum.GetFullName().c_str());

            return ERROR;
            }

        //Allow transition from "strict" to "non-strict" but not the other way around.
        if (enumChange.IsStrict().GetOld().Value() == true &&
            enumChange.IsStrict().GetNew().Value() == false)
            sqlUpdateBuilder.AddSetExp("IsStrict", enumChange.IsStrict().GetNew().Value());
        else
            {
            ctx.Issues().ReportV(IssueSeverity::Error, IssueCategory::BusinessProperties, IssueType::ECDbIssue, "ECSchema Upgrade failed. ECSchema %s: ECEnumeration %s: 'IsStrict' changed. 'Unstrict' cannot be change to 'strict'. The other way around is allowed.",
                                    oldSchema.GetFullSchemaName().c_str(), oldEnum.GetFullName().c_str());

            return ERROR;
            }
        }

    if (enumChange.DisplayLabel().IsChanged())
        {
        if (enumChange.DisplayLabel().GetNew().IsNull())
            sqlUpdateBuilder.AddSetToNull("DisplayLabel");
        else
            sqlUpdateBuilder.AddSetExp("DisplayLabel", enumChange.DisplayLabel().GetNew().Value().c_str());
        }

    if (enumChange.Description().IsChanged())
        {
        if (enumChange.Description().GetNew().IsNull())
            sqlUpdateBuilder.AddSetToNull("Description");
        else
            sqlUpdateBuilder.AddSetExp("Description", enumChange.Description().GetNew().Value().c_str());
        }

    EnumeratorChanges& enumeratorChanges = enumChange.Enumerators();
    if (enumeratorChanges.IsChanged())
        {
        if (SUCCESS != VerifyEnumeratorChanges(ctx, oldSchema, oldEnum, enumeratorChanges))
            return ERROR;

        Utf8String enumValueJson;
        if (SUCCESS != SchemaPersistenceHelper::SerializeEnumerationValues(enumValueJson, newEnum, ctx.IsEC32AvailableInFile()))
            return ERROR;

        sqlUpdateBuilder.AddSetExp("EnumValues", enumValueJson.c_str());
        }

    sqlUpdateBuilder.AddWhereExp("Id", oldEnum.GetId().GetValue());
    if (sqlUpdateBuilder.IsValid())
        {
        if (sqlUpdateBuilder.ExecuteSql(ctx.GetECDb()) != SUCCESS)
            return ERROR;
        }

    return SUCCESS;
    }

//---------------------------------------------------------------------------------------
// Enumerator name changes are only allowed for int enums when it has been changed from the meaningless auto-generated name that was applied during the conversion of the schema
// to EC3.2. This is a one-way opportunity to modify the auto-generated, meaningless names.
// @bsimethod
//+---------------+---------------+---------------+---------------+---------------+------
BentleyStatus SchemaWriter::VerifyEnumeratorChanges(Context& ctx, ECSchemaCR oldSchema, ECEnumerationCR oldEnum, EnumeratorChanges& enumeratorChanges)
    {
    //The schema comparer compares enumerators by their name. So it cannot detect a name change directly.
    //this algorithm is based on the assumption that a "deleted" enumerator in the old enum, and a "new" enumerator in the new enum
    //are the same if their integer value is the same.
    //this is only done for int enums. For string enums, enumerator name changes are not allowed at all.
    //Once the enumerator name changes are detected, any regular deleted enumerators are invalid, any regular new enumerators are fine.
    const bool isIntEnum = oldEnum.GetType() == PRIMITIVETYPE_Integer;
    bmap<int, EnumeratorChange*> deletedIntEnumerators, newIntEnumerators;
    bmap<Utf8CP, EnumeratorChange*, CompareUtf8> deletedStringEnumerators, newStringEnumerators;
    for (size_t i = 0; i < enumeratorChanges.Count(); i++)
        {
        EnumeratorChange& change = enumeratorChanges[i];
        switch (change.GetOpCode())
            {
                case ECChange::OpCode::New:
                    if (isIntEnum)
                        newIntEnumerators[change.Integer().GetNew().Value()] = &change;
                    else
                        newStringEnumerators[change.String().GetNew().Value().c_str()] = &change;

                    continue;
                case ECChange::OpCode::Deleted:
                    if (isIntEnum)
                        deletedIntEnumerators[change.Integer().GetOld().Value()] = &change;
                    else
                        deletedStringEnumerators[change.String().GetOld().Value().c_str()] = &change;

                    break;
                case ECChange::OpCode::Modified:
                    if (change.Integer().IsChanged())
                        {
                        ctx.Issues().ReportV(IssueSeverity::Error, IssueCategory::BusinessProperties, IssueType::ECDbIssue, "ECSchema Upgrade failed. ECSchema %s: Enumeration %s: The value of one or more enumerators of Enumeration was modified which is not supported. Modified from '%d' to '%d'",
                                                oldSchema.GetFullSchemaName().c_str(), oldEnum.GetFullName().c_str(), change.Integer().GetOld().Value(), change.Integer().GetNew().Value());
                        return ERROR;
                        }
                    if (change.String().IsChanged())
                        {
                        ctx.Issues().ReportV(IssueSeverity::Error, IssueCategory::BusinessProperties, IssueType::ECDbIssue, "ECSchema Upgrade failed. ECSchema %s: Enumeration %s: The value of one or more enumerators of Enumeration was modified which is not supported. Modified from '%s' to '%s'",
                                                oldSchema.GetFullSchemaName().c_str(), oldEnum.GetFullName().c_str(), change.String().GetOld().Value().c_str(), change.String().GetNew().Value().c_str());
                        return ERROR;
                        }

                    break;

                default:
                    BeAssert(false);
                    return ERROR;
            }
        }

    const uint32_t oldSchemaOriginalVersionMajor = oldEnum.GetSchema().GetOriginalECXmlVersionMajor();
    const uint32_t oldSchemaOriginalVersionMinor = oldEnum.GetSchema().GetOriginalECXmlVersionMinor();
    const bool enumeratorNameChangeAllowed = oldSchemaOriginalVersionMajor < 3 || (oldSchemaOriginalVersionMajor == 3 && oldSchemaOriginalVersionMinor < 2);

    //only need to iterate over deleted enumerators. Any new Enumerators which this might miss, is fine, as they are always supported
    if (isIntEnum)
        {
        for (auto const& kvPair : deletedIntEnumerators)
            {
            const int val = kvPair.first;
            //We consider this a name change as the int values are equal.
            if (enumeratorNameChangeAllowed && newIntEnumerators.find(val) != newIntEnumerators.end())
                continue;

            if (!ctx.IgnoreIllegalDeletionsAndModifications())
                {
                //no counterpart with matching value found or old name is not the auto-generated EC3.2 conversion default name
                ctx.Issues().ReportV(IssueSeverity::Error, IssueCategory::BusinessProperties, IssueType::ECDbIssue, "ECSchema Upgrade failed. ECSchema %s: Enumeration %s: An enumerator was deleted from Enumeration which is not supported.",
                                        oldSchema.GetFullSchemaName().c_str(), oldEnum.GetFullName().c_str());
                return ERROR;
                }
            }
        }
    else
        {
        for (auto const& kvPair : deletedStringEnumerators)
            {
            Utf8CP val = kvPair.first;
            //We consider this a name change as the int values are equal.
            if (enumeratorNameChangeAllowed && newStringEnumerators.find(val) != newStringEnumerators.end())
                continue;

            if (!ctx.IgnoreIllegalDeletionsAndModifications())
                {
                //no counterpart with matching value found or old name is not the auto-generated EC3.2 conversion default name
                ctx.Issues().ReportV(IssueSeverity::Error, IssueCategory::BusinessProperties, IssueType::ECDbIssue, "ECSchema Upgrade failed. ECSchema %s: Enumeration %s: An enumerator was deleted from Enumeration which is not supported.",
                                        oldSchema.GetFullSchemaName().c_str(), oldEnum.GetFullName().c_str());
                return ERROR;
                }
            }
        }

    return SUCCESS;
    }

//---------------------------------------------------------------------------------------
// @bsimethod
//+---------------+---------------+---------------+---------------+---------------+------
BentleyStatus SchemaWriter::UpdateEnumerations(Context& ctx, EnumerationChanges& enumChanges, ECSchemaCR oldSchema, ECSchemaCR newSchema)
    {
    for (size_t i = 0; i < enumChanges.Count(); i++)
        {
        EnumerationChange& change = enumChanges[i];
        if (!change.IsChanged())
            continue;

        if (change.GetOpCode() == ECChange::OpCode::Deleted)
            {
            ECEnumerationCP ecEnum = oldSchema.GetEnumerationCP(change.GetChangeName());
            if (ctx.IgnoreIllegalDeletionsAndModifications())
                {
                LOG.infov("Ignoring upgrade error: ECSchema Upgrade failed. ECSchema %s: ECEnumeration %s: Deleting ECEnumerations from an ECSchema is not supported.",
                            oldSchema.GetFullSchemaName().c_str(), ecEnum->GetFullName().c_str());
                continue;
                }
            ctx.Issues().ReportV(IssueSeverity::Error, IssueCategory::BusinessProperties, IssueType::ECDbIssue, "ECSchema Upgrade failed. ECSchema %s: ECEnumeration %s: Deleting ECEnumerations from an ECSchema is not supported.",
                                    oldSchema.GetFullSchemaName().c_str(), ecEnum->GetFullName().c_str());
            return ERROR;
            }

        if (change.GetOpCode() == ECChange::OpCode::New)
            {
            ECEnumerationCP ecEnum = newSchema.GetEnumerationCP(change.GetChangeName());
            if (ecEnum == nullptr)
                {
                BeAssert(false && "Failed to find enum");
                return ERROR;
                }

            if (SUCCESS != ImportEnumeration(ctx, *ecEnum))
                {
                LOG.debugv("SchemaWriter::UpdateEnumerations - failed to ImportEnumeration %s", ecEnum->GetFullName().c_str());
                return ERROR;
                }

            continue;
            }

        if (change.GetOpCode() == ECChange::OpCode::Modified)
            {
            ECEnumerationCP oldEnum = oldSchema.GetEnumerationCP(change.GetChangeName());
            ECEnumerationCP newEnum = newSchema.GetEnumerationCP(change.GetChangeName());
            BeAssert(oldEnum != nullptr && newEnum != nullptr);
            if (oldEnum == nullptr || newEnum == nullptr)
                {
                return ERROR;
                }

            if (UpdateEnumeration(ctx, change, oldSchema, *oldEnum, *newEnum) != SUCCESS)
                {
                LOG.debugv("SchemaWriter::UpdateEnumerations - failed to UpdateEnumeration %s", newEnum->GetFullName().c_str());
                return ERROR;
                }
            }
        }

    return SUCCESS;
    }

//---------------------------------------------------------------------------------------
// @bsimethod
//+---------------+---------------+---------------+---------------+---------------+------
BentleyStatus SchemaWriter::UpdatePhenomena(Context& ctx, PhenomenonChanges& changes, ECSchemaCR oldSchema, ECSchemaCR newSchema)
    {
    for (size_t i = 0; i < changes.Count(); i++)
        {
        PhenomenonChange& change = changes[i];
        if (!change.IsChanged())
            continue;

        if (!ctx.IsEC32AvailableInFile())
            {
            ctx.Issues().ReportV(IssueSeverity::Error, IssueCategory::BusinessProperties, IssueType::ECDbIssue, "ECSchema Upgrade failed. ECSchema %s: Modifying phenomena is not supported in a file that does not support EC3.2 yet.",
                                    oldSchema.GetFullSchemaName().c_str());
            return ERROR;
            }

        if (change.GetOpCode() == ECChange::OpCode::Deleted)
            {
            PhenomenonCP phen = oldSchema.GetPhenomenonCP(change.GetChangeName());
            ctx.Issues().ReportV(IssueSeverity::Error, IssueCategory::BusinessProperties, IssueType::ECDbIssue, "ECSchema Upgrade failed. ECSchema %s: Deleting Phenomena '%s' from an ECSchema is not supported.",
                                    oldSchema.GetFullSchemaName().c_str(), phen->GetFullName().c_str());
            return ERROR;
            }

        if (change.GetOpCode() == ECChange::OpCode::New)
            {
            PhenomenonCP phen = newSchema.GetPhenomenonCP(change.GetChangeName());
            if (phen == nullptr)
                {
                BeAssert(false && "Failed to find phenomenon");
                return ERROR;
                }

            if (SUCCESS != ImportPhenomenon(ctx, *phen))
                {
                LOG.debugv("SchemaWriter::UpdatePhenomena - failed to ImportPhenomena %s", phen->GetFullName().c_str());
                return ERROR;
                }
            }

        if (change.GetOpCode() == ECChange::OpCode::Modified)
            {
            PhenomenonCP oldVal = oldSchema.GetPhenomenonCP(change.GetChangeName());
            PhenomenonCP newVal = newSchema.GetPhenomenonCP(change.GetChangeName());
            if (oldVal == nullptr)
                {
                BeAssert(false && "Failed to find Phenomenon");
                return ERROR;
                }
            if (newVal == nullptr)
                {
                BeAssert(false && "Failed to find Phenomenon");
                return ERROR;
                }

            if (UpdatePhenomenon(ctx, change, oldSchema, *oldVal, *newVal) != SUCCESS)
                {
                LOG.debugv("SchemaWriter::UpdatePhenomena - failed to UpdatePhenomenon %s", newVal->GetFullName().c_str());
                return ERROR;
                }

            continue;
            }
        }

    return SUCCESS;
    }

//---------------------------------------------------------------------------------------
// @bsimethod
//+---------------+---------------+---------------+---------------+---------------+------
BentleyStatus SchemaWriter::UpdatePhenomenon(Context& ctx, PhenomenonChange& change, ECSchemaCR oldSchema, ECN::PhenomenonCR oldVal, ECN::PhenomenonCR newVal)
    {
    if (!ctx.IsEC32AvailableInFile())
        {
        ctx.Issues().ReportV(IssueSeverity::Error, IssueCategory::BusinessProperties, IssueType::ECDbIssue, "ECSchema %s: Failed to upgrade Phenomenon '%s'. Phenomena are not supported in a file that does not support EC3.2 yet.",
                                oldSchema.GetFullSchemaName().c_str(), oldVal.GetFullName().c_str());
        return ERROR;
        }

    if (change.GetStatus() == ECChange::Status::Done)
        return SUCCESS;

    if (change.Name().IsChanged())
        {
        ctx.Issues().ReportV(IssueSeverity::Error, IssueCategory::BusinessProperties, IssueType::ECDbIssue, "ECSchema Upgrade failed. ECSchema %s: Phenomenon %s: Changing the name of a Phenomenon is not supported. Modified '%s' to '%s'.",
                                oldSchema.GetFullSchemaName().c_str(),
                                oldVal.GetFullName().c_str(),
                                oldVal.GetFullName().c_str(),
                                newVal.GetFullName().c_str());
        return ERROR;
        }

    size_t actualChanges = 0;
    SqlUpdateBuilder sqlUpdateBuilder(TABLE_Phenomenon);
    if (change.DisplayLabel().IsChanged())
        {
        actualChanges++;
        if (change.DisplayLabel().GetNew().IsNull())
            sqlUpdateBuilder.AddSetToNull("DisplayLabel");
        else
            sqlUpdateBuilder.AddSetExp("DisplayLabel", change.DisplayLabel().GetNew().Value().c_str());
        }

    if (change.Description().IsChanged())
        {
        actualChanges++;
        if (change.Description().GetNew().IsNull())
            sqlUpdateBuilder.AddSetToNull("Description");
        else
            sqlUpdateBuilder.AddSetExp("Description", change.Description().GetNew().Value().c_str());
        }

    if (change.MemberChangesCount() > actualChanges)
        {
        ctx.Issues().ReportV(IssueSeverity::Error, IssueCategory::BusinessProperties, IssueType::ECDbIssue, "ECSchema Upgrade failed. ECSchema %s: Phenomenon %s: Changing properties of Phenomenon is not supported except for DisplayLabel and Description.",
                                oldSchema.GetFullSchemaName().c_str(), oldVal.GetFullName().c_str());
        return ERROR;
        }

    sqlUpdateBuilder.AddWhereExp("Id", oldVal.GetId().GetValue());
    return sqlUpdateBuilder.ExecuteSql(ctx.GetECDb());
    }

//---------------------------------------------------------------------------------------
// @bsimethod
//+---------------+---------------+---------------+---------------+---------------+------
BentleyStatus SchemaWriter::UpdateUnitSystems(Context& ctx, UnitSystemChanges& changes, ECSchemaCR oldSchema, ECSchemaCR newSchema)
    {
    for (size_t i = 0; i < changes.Count(); i++)
        {
        UnitSystemChange& change = changes[i];
        if (!change.IsChanged())
            continue;

        UnitSystemCP system = oldSchema.GetUnitSystemCP(change.GetChangeName());

        if (!ctx.IsEC32AvailableInFile())
            {
            ctx.Issues().ReportV(IssueSeverity::Error, IssueCategory::BusinessProperties, IssueType::ECDbIssue, "ECSchema Upgrade failed. ECSchema %s: UnitSystem %s: Modifying unit systems is not supported in a file that does not support EC3.2 yet.",
                                    oldSchema.GetFullSchemaName().c_str(), system->GetFullName().c_str());
            return ERROR;
            }

        if (change.GetOpCode() == ECChange::OpCode::Deleted)
            {
            ctx.Issues().ReportV(IssueSeverity::Error, IssueCategory::BusinessProperties, IssueType::ECDbIssue, "ECSchema Upgrade failed. ECSchema %s: UnitSystem %s: Deleting UnitSystems from an ECSchema is not supported.",
                                    oldSchema.GetFullSchemaName().c_str(), system->GetFullName().c_str());
            return ERROR;
            }

        if (change.GetOpCode() == ECChange::OpCode::New)
            {
            if (system == nullptr)
                {
                BeAssert(false && "Failed to find unit system");
                return ERROR;
                }

            if (SUCCESS != ImportUnitSystem(ctx, *system))
                return ERROR;
            }

        if (change.GetOpCode() == ECChange::OpCode::Modified)
            {
            UnitSystemCP oldVal = oldSchema.GetUnitSystemCP(change.GetChangeName());
            UnitSystemCP newVal = newSchema.GetUnitSystemCP(change.GetChangeName());
            if (oldVal == nullptr)
                {
                BeAssert(false && "Failed to find UnitSystem");
                return ERROR;
                }
            if (newVal == nullptr)
                {
                BeAssert(false && "Failed to find UnitSystem");
                return ERROR;
                }

            if (UpdateUnitSystem(ctx, change, oldSchema, *oldVal, *newVal) != SUCCESS)
                return ERROR;

            continue;
            }
        }

    return SUCCESS;
    }

//---------------------------------------------------------------------------------------
// @bsimethod
//+---------------+---------------+---------------+---------------+---------------+------
BentleyStatus SchemaWriter::UpdateUnitSystem(Context& ctx, UnitSystemChange& change, ECSchemaCR oldSchema, ECN::UnitSystemCR oldVal, ECN::UnitSystemCR newVal)
    {
    if (!ctx.IsEC32AvailableInFile())
        {
        ctx.Issues().ReportV(IssueSeverity::Error, IssueCategory::BusinessProperties, IssueType::ECDbIssue, "ECSchema %s: Failed to upgrade UnitSystem '%s'. UnitSystems are not supported in a file that does not support EC3.2 yet.",
                                oldVal.GetFullName().c_str());
        return ERROR;
        }

    if (change.GetStatus() == ECChange::Status::Done)
        return SUCCESS;

    if (change.Name().IsChanged())
        {
        ctx.Issues().ReportV(IssueSeverity::Error, IssueCategory::BusinessProperties, IssueType::ECDbIssue, "ECSchema Upgrade failed. ECSchema %s: UnitSystem %s: Changing the name of a UnitSystem is not supported. Modified '%s' to '%s'.",
                                oldSchema.GetFullSchemaName().c_str(),
                                oldVal.GetFullName().c_str(),
                                oldVal.GetFullName().c_str(),
                                newVal.GetFullName().c_str());
        return ERROR;
        }

    size_t actualChanges = 0;
    SqlUpdateBuilder sqlUpdateBuilder(TABLE_UnitSystem);
    if (change.DisplayLabel().IsChanged())
        {
        actualChanges++;
        if (change.DisplayLabel().GetNew().IsNull())
            sqlUpdateBuilder.AddSetToNull("DisplayLabel");
        else
            sqlUpdateBuilder.AddSetExp("DisplayLabel", change.DisplayLabel().GetNew().Value().c_str());
        }

    if (change.Description().IsChanged())
        {
        actualChanges++;
        if (change.Description().GetNew().IsNull())
            sqlUpdateBuilder.AddSetToNull("Description");
        else
            sqlUpdateBuilder.AddSetExp("Description", change.Description().GetNew().Value().c_str());
        }

    if (change.MemberChangesCount() > actualChanges)
        {
        ctx.Issues().ReportV(IssueSeverity::Error, IssueCategory::BusinessProperties, IssueType::ECDbIssue, "ECSchema Upgrade failed. ECSchema %s: UnitSystem %s: Changing properties of UnitSystem is not supported except for DisplayLabel and Description.",
                                oldSchema.GetFullSchemaName().c_str(), oldVal.GetFullName().c_str());
        return ERROR;
        }

    sqlUpdateBuilder.AddWhereExp("Id", oldVal.GetId().GetValue());
    return sqlUpdateBuilder.ExecuteSql(ctx.GetECDb());
    }

//---------------------------------------------------------------------------------------
// @bsimethod
//+---------------+---------------+---------------+---------------+---------------+------
BentleyStatus SchemaWriter::UpdateUnits(Context& ctx, UnitChanges& changes, ECSchemaCR oldSchema, ECSchemaCR newSchema)
    {
    for (size_t i = 0; i < changes.Count(); i++)
        {
        UnitChange& change = changes[i];
        if (!change.IsChanged())
            continue;

        if (!ctx.IsEC32AvailableInFile())
            {
            ctx.Issues().ReportV(IssueSeverity::Error, IssueCategory::BusinessProperties, IssueType::ECDbIssue, "ECSchema Upgrade failed. ECSchema %s: Unit %s: Modifying units is not supported in a file that does not support EC3.2 yet.",
                                    oldSchema.GetFullSchemaName().c_str(), change.Name().GetOld().Value().c_str());
            return ERROR;
            }

        if (change.GetOpCode() == ECChange::OpCode::Deleted)
            {
            ctx.Issues().ReportV(IssueSeverity::Error, IssueCategory::BusinessProperties, IssueType::ECDbIssue, "ECSchema Upgrade failed. ECSchema %s: Unit %s: Deleting Units from an ECSchema is not supported.",
                                    oldSchema.GetFullSchemaName().c_str(), change.Name().GetOld().Value().c_str());
            return ERROR;
            }

        if (change.GetOpCode() == ECChange::OpCode::New)
            {
            ECUnitCP unit = newSchema.GetUnitCP(change.GetChangeName());
            if (unit == nullptr)
                {
                BeAssert(false && "Failed to find unit");
                return ERROR;
                }

            if (SUCCESS != ImportUnit(ctx, *unit))
                return ERROR;
            }

        if (change.GetOpCode() == ECChange::OpCode::Modified)
            {
            ECUnitCP oldVal = oldSchema.GetUnitCP(change.GetChangeName());
            ECUnitCP newVal = newSchema.GetUnitCP(change.GetChangeName());
            if (oldVal == nullptr)
                {
                BeAssert(false && "Failed to find Unit");
                return ERROR;
                }
            if (newVal == nullptr)
                {
                BeAssert(false && "Failed to find Unit");
                return ERROR;
                }

            if (UpdateUnit(ctx, change, oldSchema, *oldVal, *newVal) != SUCCESS)
                return ERROR;

            continue;
            }
        }

    return SUCCESS;
    }

//---------------------------------------------------------------------------------------
// @bsimethod
//+---------------+---------------+---------------+---------------+---------------+------
BentleyStatus SchemaWriter::UpdateUnit(Context& ctx, UnitChange& change, ECSchemaCR oldSchema, ECN::ECUnitCR oldVal, ECN::ECUnitCR newVal)
    {
    if (!ctx.IsEC32AvailableInFile())
        {
        ctx.Issues().ReportV(IssueSeverity::Error, IssueCategory::BusinessProperties, IssueType::ECDbIssue, "ECSchema %s: Failed to upgrade Unit '%s'. Units are not supported in a file that does not support EC3.2 yet.",
                                oldSchema.GetFullSchemaName().c_str(), oldVal.GetFullName().c_str());
        return ERROR;
        }

    if (change.GetStatus() == ECChange::Status::Done)
        return SUCCESS;

    if (change.Name().IsChanged())
        {
        ctx.Issues().ReportV(IssueSeverity::Error, IssueCategory::BusinessProperties, IssueType::ECDbIssue, "ECSchema Upgrade failed. ECSchema %s: Unit %s: Changing the name of a Unit is not supported. Modified '%s' to '%s'.",
                                oldSchema.GetFullSchemaName().c_str(),
                                oldVal.GetFullName().c_str(),
                                oldVal.GetFullName().c_str(),
                                newVal.GetFullName().c_str());
        return ERROR;
        }

    size_t actualChanges = 0;
    SqlUpdateBuilder sqlUpdateBuilder(TABLE_Unit);
    if (change.DisplayLabel().IsChanged())
        {
        actualChanges++;
        if (change.DisplayLabel().GetNew().IsNull())
            sqlUpdateBuilder.AddSetToNull("DisplayLabel");
        else
            sqlUpdateBuilder.AddSetExp("DisplayLabel", change.DisplayLabel().GetNew().Value().c_str());
        }

    if (change.Description().IsChanged())
        {
        actualChanges++;
        if (change.Description().GetNew().IsNull())
            sqlUpdateBuilder.AddSetToNull("Description");
        else
            sqlUpdateBuilder.AddSetExp("Description", change.Description().GetNew().Value().c_str());
        }

    if (change.Numerator().IsChanged())
        {
        if (oldVal.HasNumerator() == false && newVal.GetNumerator() == 1.0)
            {
            sqlUpdateBuilder.AddSetExp("numerator", change.Numerator().GetNew().Value());
            actualChanges++;
            }
        }

    if (change.Denominator().IsChanged())
        {
        if (oldVal.HasDenominator() == false && newVal.GetDenominator() == 1.0)
            {
            sqlUpdateBuilder.AddSetExp("denominator", change.Denominator().GetNew().Value());
            actualChanges++;
            }
        }

    if (change.Offset().IsChanged())
        {
        if (oldVal.HasOffset() == false && newVal.GetOffset() == 0.0)
            {
            sqlUpdateBuilder.AddSetExp("offset", change.Offset().GetNew().Value());
            actualChanges++;
            }
        }

    if (change.MemberChangesCount() > actualChanges)
        {
        ctx.Issues().ReportV(IssueSeverity::Error, IssueCategory::BusinessProperties, IssueType::ECDbIssue, "ECSchema Upgrade failed. ECSchema %s: Unit %s: Changing properties of Unit is not supported except for DisplayLabel and Description.",
                                oldSchema.GetFullSchemaName().c_str(), oldVal.GetFullName().c_str());
        return ERROR;
        }

    sqlUpdateBuilder.AddWhereExp("Id", oldVal.GetId().GetValue());
    return sqlUpdateBuilder.ExecuteSql(ctx.GetECDb());
    }

//---------------------------------------------------------------------------------------
// @bsimethod
//+---------------+---------------+---------------+---------------+---------------+------
BentleyStatus SchemaWriter::UpdateFormats(Context& ctx, FormatChanges& changes, ECSchemaCR oldSchema, ECSchemaCR newSchema)
    {
    for (size_t i = 0; i < changes.Count(); i++)
        {
        FormatChange& change = changes[i];
        if (!change.IsChanged())
            continue;

        if (!ctx.IsEC32AvailableInFile())
            {
            ctx.Issues().ReportV(IssueSeverity::Error, IssueCategory::BusinessProperties, IssueType::ECDbIssue, "ECSchema Upgrade failed. ECSchema %s: Format %s: Modifying formats is not supported in a file that does not support EC3.2 yet.",
                                    oldSchema.GetFullSchemaName().c_str(),
                                    change.Name().GetOld().Value().c_str());
            return ERROR;
            }

        if (change.GetOpCode() == ECChange::OpCode::Deleted)
            {
            ctx.Issues().ReportV(IssueSeverity::Error, IssueCategory::BusinessProperties, IssueType::ECDbIssue, "ECSchema Upgrade failed. ECSchema %s: Format %s: Deleting Formats from an ECSchema is not supported.",
                                    oldSchema.GetFullSchemaName().c_str(),
                                    change.Name().GetOld().Value().c_str());
            return ERROR;
            }

        if (change.GetOpCode() == ECChange::OpCode::New)
            {
            ECFormatCP format = newSchema.GetFormatCP(change.GetChangeName());
            if (format == nullptr)
                {
                BeAssert(false && "Failed to find format");
                return ERROR;
                }

            if (SUCCESS != ImportFormat(ctx, *format))
                return ERROR;
            }

        if (change.GetOpCode() == ECChange::OpCode::Modified)
            {
            ECFormatCP oldVal = oldSchema.GetFormatCP(change.GetChangeName());
            ECFormatCP newVal = newSchema.GetFormatCP(change.GetChangeName());
            if (oldVal == nullptr)
                {
                BeAssert(false && "Failed to find format");
                return ERROR;
                }
            if (newVal == nullptr)
                {
                BeAssert(false && "Failed to find format");
                return ERROR;
                }

            if (UpdateFormat(ctx, change, oldSchema, *oldVal, *newVal) != SUCCESS)
                return ERROR;

            continue;
            }
        }

    return SUCCESS;
    }

//---------------------------------------------------------------------------------------
// @bsimethod
//+---------------+---------------+---------------+---------------+---------------+------
BentleyStatus SchemaWriter::UpdateFormat(Context& ctx, FormatChange& change, ECSchemaCR oldSchema, ECN::ECFormatCR oldVal, ECN::ECFormatCR newVal)
    {
    if (!ctx.IsEC32AvailableInFile())
        {
        ctx.Issues().ReportV(IssueSeverity::Error, IssueCategory::BusinessProperties, IssueType::ECDbIssue, "ECSchema %s: Failed to upgrade Unit '%s'. Formats are not supported in a file that does not support EC3.2 yet.",
                                oldVal.GetFullName().c_str());
        return ERROR;
        }

    if (change.GetStatus() == ECChange::Status::Done)
        return SUCCESS;

    if (change.Name().IsChanged())
        {
        ctx.Issues().ReportV(IssueSeverity::Error, IssueCategory::BusinessProperties, IssueType::ECDbIssue, "ECSchema Upgrade failed. ECSchema %s: Unit %s: Changing the name of a Format is not supported. Modified '%s' to '%s'",
                                oldSchema.GetFullSchemaName().c_str(),
                                oldVal.GetFullName().c_str(),
                                oldVal.GetFullName().c_str(),
                                change.Name().GetNew().IsNull() ? "Name not available" : newVal.GetFullName().c_str());
        return ERROR;
        }

    SqlUpdateBuilder sqlUpdateBuilder(TABLE_Format);
    if (change.DisplayLabel().IsChanged())
        {
        if (change.DisplayLabel().GetNew().IsNull())
            sqlUpdateBuilder.AddSetToNull("DisplayLabel");
        else
            sqlUpdateBuilder.AddSetExp("DisplayLabel", change.DisplayLabel().GetNew().Value().c_str());
        }

    if (change.Description().IsChanged())
        {
        if (change.Description().GetNew().IsNull())
            sqlUpdateBuilder.AddSetToNull("Description");
        else
            sqlUpdateBuilder.AddSetExp("Description", change.Description().GetNew().Value().c_str());
        }

    NumericFormatSpecChange& numSpecChange = change.NumericSpec();
    if (numSpecChange.IsChanged())
        {
        if (numSpecChange.GetOpCode() == ECN::ECChange::OpCode::Deleted)
            sqlUpdateBuilder.AddSetToNull("NumericSpec");
        else
            {
            BeAssert(newVal.HasNumeric());
            sqlUpdateBuilder.AddSetExp("NumericSpec", SchemaPersistenceHelper::SerializeNumericSpec(*newVal.GetNumericSpec()).c_str());
            }
        }

    CompositeValueSpecChange& compSpecChange = change.CompositeSpec();
    if (compSpecChange.IsChanged())
        {
        if (compSpecChange.MajorUnit().IsChanged() || compSpecChange.MiddleUnit().IsChanged() || compSpecChange.MinorUnit().IsChanged() ||
            compSpecChange.SubUnit().IsChanged())
            {
            ctx.Issues().ReportV(IssueSeverity::Error, IssueCategory::BusinessProperties, IssueType::ECDbIssue, "ECSchema Upgrade failed. ECSchema %s: Format %s:  Changing the composite units of Format is not supported.",
                                    oldSchema.GetFullSchemaName().c_str(),
                                    change.Name().GetOld().IsNull() ? "Name not available" : oldVal.GetFullName().c_str());
            return ERROR;
            }

        if (compSpecChange.Spacer().IsChanged() || compSpecChange.IncludeZero().IsChanged())
            sqlUpdateBuilder.AddSetExp("CompositeSpec", SchemaPersistenceHelper::SerializeCompositeSpecWithoutUnits(*newVal.GetCompositeSpec()).c_str());
        }

    FormatId formatId = oldVal.GetId();
    sqlUpdateBuilder.AddWhereExp("Id", formatId.GetValue());
    if (SUCCESS != sqlUpdateBuilder.ExecuteSql(ctx.GetECDb()))
        return ERROR;

    if (SUCCESS != UpdateFormatCompositeUnitLabel(ctx, formatId, compSpecChange.MajorLabel(), 0))
        return ERROR;

    if (SUCCESS != UpdateFormatCompositeUnitLabel(ctx, formatId, compSpecChange.MiddleLabel(), 1))
        return ERROR;

    if (SUCCESS != UpdateFormatCompositeUnitLabel(ctx, formatId, compSpecChange.MinorLabel(), 2))
        return ERROR;

    return UpdateFormatCompositeUnitLabel(ctx, formatId, compSpecChange.SubLabel(), 3);
    }

//---------------------------------------------------------------------------------------
// @bsimethod
//+---------------+---------------+---------------+---------------+---------------+------
BentleyStatus SchemaWriter::UpdateFormatCompositeUnitLabel(Context& ctx, FormatId formatId, StringChange& unitLabelChange, int ordinal)
    {
    BeAssert(ctx.IsEC32AvailableInFile());
    if (!unitLabelChange.IsChanged())
        return SUCCESS;

    SqlUpdateBuilder sqlUpdateBuilder(TABLE_FormatCompositeUnit);
    if (unitLabelChange.GetNew().IsNull())
        sqlUpdateBuilder.AddSetToNull("Label");
    else
        sqlUpdateBuilder.AddSetExp("Label", unitLabelChange.GetNew().Value().c_str());

    sqlUpdateBuilder.AddWhereExp("FormatId", formatId.GetValue());
    sqlUpdateBuilder.AddWhereExp("Ordinal", ordinal);
    return sqlUpdateBuilder.ExecuteSql(ctx.GetECDb());
    }

//---------------------------------------------------------------------------------------
// @bsimethod
//+---------------+---------------+---------------+---------------+---------------+------
BentleyStatus SchemaWriter::UpdateSchema(Context& ctx, SchemaChange& schemaChange, ECSchemaCR oldSchema, ECSchemaCR newSchema)
    {
    if (schemaChange.GetStatus() == ECChange::Status::Done)
        return SUCCESS;

    if (schemaChange.Name().IsChanged())
        {
        ctx.Issues().ReportV(IssueSeverity::Error, IssueCategory::BusinessProperties, IssueType::ECDbIssue, "ECSchema Upgrade failed. ECSchema %s: Changing the name of an ECSchema is not supported. Modified '%s' to '%s'.",
                                oldSchema.GetFullSchemaName().c_str(),
                                oldSchema.GetFullSchemaName().c_str(),
                                newSchema.GetFullSchemaName().c_str());
        return ERROR;
        }

    ECSchemaId schemaId = ctx.GetSchemaManager().GetSchemaId(newSchema);
    if (!schemaId.IsValid())
        {
        BeAssert(false && "Failed to resolve ecschema id");
        return ERROR;
        }

    SqlUpdateBuilder updateBuilder(TABLE_Schema);

    if (schemaChange.DisplayLabel().IsChanged())
        {
        if (schemaChange.DisplayLabel().GetNew().IsNull())
            updateBuilder.AddSetToNull("DisplayLabel");
        else
            updateBuilder.AddSetExp("DisplayLabel", schemaChange.DisplayLabel().GetNew().Value().c_str());
        }

    if (schemaChange.Description().IsChanged())
        {
        if (schemaChange.Description().GetNew().IsNull())
            updateBuilder.AddSetToNull("Description");
        else
            updateBuilder.AddSetExp("Description", schemaChange.Description().GetNew().Value().c_str());
        }

    const bool readVersionHasChanged = schemaChange.VersionRead().IsChanged();
    if (readVersionHasChanged)
        {
        if (schemaChange.VersionRead().GetOld().Value() > schemaChange.VersionRead().GetNew().Value())
            {
            ctx.Issues().ReportV(IssueSeverity::Error, IssueCategory::BusinessProperties, IssueType::ECDbIssue, "ECSchema Upgrade failed. ECSchema %s: Decreasing 'VersionRead' of an ECSchema is not supported. New Schema %s",
                                    oldSchema.GetFullSchemaName().c_str(), newSchema.GetFullSchemaName().c_str());
            return ERROR;
            }

        if (!ctx.AreMajorSchemaVersionChangesAllowed())
            {
            ctx.Issues().ReportV(IssueSeverity::Error, IssueCategory::BusinessProperties, IssueType::ECDbIssue, "ECSchema Upgrade failed. ECSchema %s: Major schema version changes are disabled.  New Schema %s",
                                    oldSchema.GetFullSchemaName().c_str(), newSchema.GetFullSchemaName().c_str());
            return ERROR;
            }

        ctx.AddSchemaWithMajorVersionChange(oldSchema.GetId());
        updateBuilder.AddSetExp("VersionDigit1", schemaChange.VersionRead().GetNew().Value());
        }

    const bool writeVersionHasChanged = schemaChange.VersionWrite().IsChanged();
    if (writeVersionHasChanged)
        {
        if (!readVersionHasChanged && schemaChange.VersionWrite().GetOld().Value() > schemaChange.VersionWrite().GetNew().Value())
            {
            ctx.Issues().ReportV(IssueSeverity::Error, IssueCategory::BusinessProperties, IssueType::ECDbIssue, "ECSchema Upgrade failed. ECSchema %s: Decreasing 'VersionWrite' of an ECSchema is not supported. New Schema %s",
                                    oldSchema.GetFullSchemaName().c_str(), newSchema.GetFullSchemaName().c_str());
            return ERROR;
            }

        updateBuilder.AddSetExp("VersionDigit2", schemaChange.VersionWrite().GetNew().Value());
        }

    if (schemaChange.VersionMinor().IsChanged())
        {
        if (!readVersionHasChanged && !writeVersionHasChanged && schemaChange.VersionMinor().GetOld().Value() > schemaChange.VersionMinor().GetNew().Value())
            {
            ctx.Issues().ReportV(IssueSeverity::Error, IssueCategory::BusinessProperties, IssueType::ECDbIssue, "ECSchema Upgrade failed. ECSchema %s: Decreasing 'VersionMinor' of an ECSchema is not supported.  New Schema %s",
                                    oldSchema.GetFullSchemaName().c_str(), newSchema.GetFullSchemaName().c_str());
            return ERROR;
            }

        updateBuilder.AddSetExp("VersionDigit3", schemaChange.VersionMinor().GetNew().Value());
        }

    if (schemaChange.Alias().IsChanged())
        {
        if (!ctx.IgnoreIllegalDeletionsAndModifications())
            {
            ctx.Issues().ReportV(IssueSeverity::Error, IssueCategory::BusinessProperties, IssueType::ECDbIssue, "ECSchema Upgrade failed. ECSchema %s: Modifying the Alias is not supported.  Old '%s', New '%s",
                                 oldSchema.GetFullSchemaName().c_str(), oldSchema.GetAlias().c_str(), newSchema.GetAlias().c_str());
            return ERROR;
            }
        LOG.infov("Ignoring upgrade error: ECSchema Upgrade failed. ECSchema %s: Modifying the Alias is not supported.  Old '%s', New '%s",
                oldSchema.GetFullSchemaName().c_str(), oldSchema.GetAlias().c_str(), newSchema.GetAlias().c_str());
        }

    if (schemaChange.ECVersion().IsChanged())
        {
        if (schemaChange.ECVersion().GetOld().Value() > schemaChange.ECVersion().GetNew().Value())
            {
            ctx.Issues().ReportV(IssueSeverity::Error, IssueCategory::BusinessProperties, IssueType::ECDbIssue, "ECSchema Upgrade failed. ECSchema %s: Decreasing 'ECVersion' of an ECSchema is not supported.  Old '%s', New '%s'",
                                    oldSchema.GetFullSchemaName().c_str(), ECSchema::GetECVersionString(oldSchema.GetECVersion()), ECSchema::GetECVersionString(newSchema.GetECVersion()));
            return ERROR;
            }
        }

    if (FeatureManager::IsAvailable(ctx.GetECDb(), Feature::ECVersions))
        {
        const bool originalVersionMajorHasChanged = schemaChange.OriginalECXmlVersionMajor().IsChanged();
        if (originalVersionMajorHasChanged)
            {
            uint32_t newVal = schemaChange.OriginalECXmlVersionMajor().GetNew().Value();
            if (schemaChange.OriginalECXmlVersionMajor().GetOld().Value() > newVal)
                {
                ctx.Issues().ReportV(IssueSeverity::Error, IssueCategory::BusinessProperties, IssueType::ECDbIssue, "ECSchema Upgrade failed. ECSchema %s: Decreasing 'OriginalECXmlVersionMajor' of an ECSchema is not supported.  New %s",
                                        oldSchema.GetFullSchemaName().c_str(), newSchema.GetFullSchemaName().c_str());
                return ERROR;
                }

            updateBuilder.AddSetExp("OriginalECXmlVersionMajor", newVal);
            }

        if (schemaChange.OriginalECXmlVersionMinor().IsChanged())
            {
            uint32_t newVal = schemaChange.OriginalECXmlVersionMinor().GetNew().Value();
            //if the higher digits have changed, minor version may be decremented
            if (!originalVersionMajorHasChanged && schemaChange.OriginalECXmlVersionMinor().GetOld().Value() > newVal)
                {
                ctx.Issues().ReportV(IssueSeverity::Error, IssueCategory::BusinessProperties, IssueType::ECDbIssue, "ECSchema Upgrade failed. ECSchema %s: Decreasing 'OriginalECXmlVersionMinor' of an ECSchema is not supported. New %s",
                                        oldSchema.GetFullSchemaName().c_str(), newSchema.GetFullSchemaName().c_str());
                return ERROR;
                }
            updateBuilder.AddSetExp("OriginalECXmlVersionMinor", newVal);
            }
        }
    else
        {
        BeAssert(newSchema.OriginalECXmlVersionLessThan(ECVersion::V3_2) && "Only EC 3.1 schemas can be imported into a file not supporting EC 3.2 yet");
        }

    updateBuilder.AddWhereExp("Id", schemaId.GetValue());//this could even be on name
    if (updateBuilder.IsValid())
        {
        if (updateBuilder.ExecuteSql(ctx.GetECDb()) != SUCCESS)
            {
            LOG.debugv("SchemaWriter::UpdateSchema - failed to ExecuteSql for %s", newSchema.GetFullSchemaName().c_str());
            return ERROR;
            }
        }

    schemaChange.SetStatus(ECChange::Status::Done);

    if (SUCCESS != UpdateSchemaReferences(ctx, schemaChange.References(), oldSchema, newSchema))
        {
        LOG.debugv("SchemaWriter::UpdateSchema - failed to UpdateSchemaReferences for %s", newSchema.GetFullSchemaName().c_str());
        return ERROR;
        }

    if (SUCCESS != UpdateEnumerations(ctx, schemaChange.Enumerations(), oldSchema, newSchema))
        {
        LOG.debugv("SchemaWriter::UpdateSchema - failed to UpdateEnumerations for %s", newSchema.GetFullSchemaName().c_str());
        return ERROR;
        }

    if (SUCCESS != UpdatePhenomena(ctx, schemaChange.Phenomena(), oldSchema, newSchema))
        {
        LOG.debugv("SchemaWriter::UpdateSchema - failed to UpdatePhenomena for %s", newSchema.GetFullSchemaName().c_str());
        return ERROR;
        }

    if (SUCCESS != UpdateUnitSystems(ctx, schemaChange.UnitSystems(), oldSchema, newSchema))
        {
        LOG.debugv("SchemaWriter::UpdateSchema - failed to UpdateUnitSystems for %s", newSchema.GetFullSchemaName().c_str());
        return ERROR;
        }

    if (SUCCESS != UpdateUnits(ctx, schemaChange.Units(), oldSchema, newSchema))
        {
        LOG.debugv("SchemaWriter::UpdateSchema - failed to UpdateUnits for %s", newSchema.GetFullSchemaName().c_str());
        return ERROR;
        }

    if (SUCCESS != UpdateFormats(ctx, schemaChange.Formats(), oldSchema, newSchema))
        {
        LOG.debugv("SchemaWriter::UpdateSchema - failed to UpdateFormats for %s", newSchema.GetFullSchemaName().c_str());
        return ERROR;
        }

    if (SUCCESS != UpdateKindOfQuantities(ctx, schemaChange.KindOfQuantities(), oldSchema, newSchema))
        {
        LOG.debugv("SchemaWriter::UpdateSchema - failed to UpdateKindOfQuantities for %s", newSchema.GetFullSchemaName().c_str());
        return ERROR;
        }

    if (SUCCESS != UpdatePropertyCategories(ctx, schemaChange.PropertyCategories(), oldSchema, newSchema))
        {
        LOG.debugv("SchemaWriter::UpdateSchema - failed to UpdatePropertyCategories for %s", newSchema.GetFullSchemaName().c_str());
        return ERROR;
        }

    if (SUCCESS != UpdateClasses(ctx, schemaChange.Classes(), oldSchema, newSchema))
        {
        LOG.debugv("SchemaWriter::UpdateSchema - failed to UpdateClasses for %s", newSchema.GetFullSchemaName().c_str());
        return ERROR;
        }

    if (SUCCESS != UpdateCustomAttributes(ctx, SchemaPersistenceHelper::GeneralizedCustomAttributeContainerType::Schema, schemaId, schemaChange.CustomAttributes(), oldSchema, newSchema))
        {
        LOG.debugv("SchemaWriter::UpdateSchema - failed to UpdateCustomAttributes for %s", newSchema.GetFullSchemaName().c_str());
        }

    return SUCCESS;
    }


//---------------------------------------------------------------------------------------
// @bsimethod
//+---------------+---------------+---------------+---------------+---------------+------
bool NumericChangeIsDecrease(UInt32Change const& change)
    {
    if (!change.IsChanged())
        return false;

    Nullable<uint32_t> oldV = change.GetOld();
    Nullable<uint32_t> newV = change.GetNew();
    return oldV != nullptr && newV != nullptr && newV.Value() < oldV.Value();
    }

//---------------------------------------------------------------------------------------
// @bsimethod
//+---------------+---------------+---------------+---------------+---------------+------
bool IsSupportedSchemaDowngradeChange(SchemaChange& change)
    {
    // only minor version may be decreased so that the older version is fully compatible with the new one
    if (change.VersionRead().IsChanged() || change.VersionWrite().IsChanged())
        return false;

    return NumericChangeIsDecrease(change.VersionMinor());
    }

/*---------------------------------------------------------------------------------------
* @bsimethod
+---------------+---------------+---------------+---------------+---------------+------*/
BentleyStatus SchemaWriter::CompareSchemas(Context& ctx, bvector<ECSchemaCP> const& schemas)
    {
    if (schemas.empty())
        {
        BeAssert(false);
        return ERROR;
        }

    BeAssert(ctx.GetExistingSchemas().empty() && ctx.GetSchemasToImport().empty());

    std::set<Utf8String> doneList;
    for (ECSchemaCP schema : schemas)
        {
        Utf8String schemaFullName = schema->GetFullSchemaName();
        if (doneList.find(schemaFullName) != doneList.end())
            continue;

        doneList.insert(schemaFullName);

        if (ECSchemaCP existingSchema = ctx.GetSchemaManager().GetSchema(schema->GetName()))
            {
            if (existingSchema == schema)
                continue;

            ctx.AddExistingSchema(*existingSchema);
            }

        ctx.AddSchemaToImport(*schema);
        }

    if (!ctx.GetExistingSchemas().empty())
        {
        SchemaComparer comparer;
        //We do not require detail if schema is added or deleted. the name and version suffices.
        SchemaComparer::Options options = SchemaComparer::Options(SchemaComparer::DetailLevel::NoSchemaElements, SchemaComparer::DetailLevel::NoSchemaElements);
        if (SUCCESS != comparer.Compare(ctx.GetDiff(), ctx.GetExistingSchemas(), ctx.GetSchemasToImport(), options))
            return ERROR;

        std::set<Utf8CP, CompareIUtf8Ascii> schemaOfInterest;
        if (ctx.GetDiff().Changes().IsChanged())
            {
            for (size_t i = 0; i < ctx.GetDiff().Changes().Count(); i++)
                {
                SchemaChange& schemaChange = ctx.GetDiff().Changes()[i];
                if (IsSupportedSchemaDowngradeChange(schemaChange))
                    {
                    LOG.infov("Schema %s is skipped for the schema upgrade because a newer compatible version of it already exists in the file.", schemaChange.GetChangeName());
                    continue;
                    }

                schemaOfInterest.insert(schemaChange.GetChangeName());
                }
            }
        //Remove any irrelevant schemas
        auto importItor = ctx.GetSchemasToImportR().begin();
        while (importItor != ctx.GetSchemasToImportR().end())
            {
            if (schemaOfInterest.find((*importItor)->GetName().c_str()) == schemaOfInterest.end())
                importItor = ctx.GetSchemasToImportR().erase(importItor);
            else
                ++importItor;
            }

        //Remove any irrelevant schemas
        auto existingItor = ctx.GetExistingSchemasR().begin();
        while (existingItor != ctx.GetExistingSchemasR().end())
            {
            if (schemaOfInterest.find((*existingItor)->GetName().c_str()) == schemaOfInterest.end())
                existingItor = ctx.GetExistingSchemasR().erase(existingItor);
            else
                ++existingItor;
            }
        }

    return SUCCESS;
    }

//---------------------------------------------------------------------------------------
//! WIP Only needed until ECObjects' ECSchema::Validate has become a const operation
// @bsimethod
//+---------------+---------------+---------------+---------------+---------------+------
bool ValidateSchema(ECN::ECSchemaCR schema)
    {
    for (ECClassCP ecclass : schema.GetClasses())
        {
        if (!ecclass->Validate())
            return false;
        }

    return true;
    }

/*---------------------------------------------------------------------------------------
* @bsimethod
+---------------+---------------+---------------+---------------+---------------+------*/
BentleyStatus SchemaWriter::ReloadSchemas(Context& ctx)
    {
    //cache names
    std::vector<Utf8String> existingSchemaNames, importingSchemaNames;
    for (ECSchemaCP schema : ctx.GetExistingSchemas())
        existingSchemaNames.push_back(schema->GetName());

    for (ECSchemaCP schema : ctx.GetSchemasToImport())
        importingSchemaNames.push_back(schema->GetName());

    ctx.ClearCache();

    for (Utf8StringCR name : existingSchemaNames)
        {
        ECSchemaCP schema = ctx.GetSchemaManager().GetSchema(name);
        if (schema == nullptr)
            {
            ctx.Issues().ReportV(IssueSeverity::Error, IssueCategory::BusinessProperties, IssueType::ECDbIssue, "Schema import failed. Failed to read schema '%s' from ECDb.", name.c_str());
            return ERROR;
            }

        if (!ValidateSchema(*schema))
            {
            ctx.Issues().ReportV(IssueSeverity::Error, IssueCategory::BusinessProperties, IssueType::ECDbIssue, "Schema import failed. Failed to validate previously imported schema '%s'.", name.c_str());
            return ERROR;
            }

        ctx.AddExistingSchema(*schema);
        }

    for (Utf8StringCR name : importingSchemaNames)
        {
        ECSchemaCP schema = ctx.GetSchemaManager().GetSchema(name);
        if (schema == nullptr)
            {
            ctx.Issues().ReportV(IssueSeverity::Error, IssueCategory::BusinessProperties, IssueType::ECDbIssue, "Schema import failed. Failed to read imported schema '%s' from ECDb.", name.c_str());
            return ERROR;
            }

        if (!ValidateSchema(*schema))
            {
            ctx.Issues().ReportV(IssueSeverity::Error, IssueCategory::BusinessProperties, IssueType::ECDbIssue, "Schema import failed. Failed to validate imported schema '%s'.", name.c_str());
            return ERROR;
            }

        ctx.AddSchemaToImport(*schema);
        }

    return SUCCESS;
    }

/*---------------------------------------------------------------------------------------
* @bsimethod
+---------------+---------------+---------------+---------------+---------------+------*/
BentleyStatus SchemaWriter::Context::PreprocessSchemas(bvector<ECN::ECSchemaCP>& out, bvector<ECN::ECSchemaCP> const& in)
    {
    bvector<ECSchemaCP> schemasToImport = FindAllSchemasInGraph(in);
    for (ECSchemaCP schema : schemasToImport)
        {
        if (schema == nullptr)
            {
            BeAssert(false);
            return ERROR;
            }

        //this is the in-memory version of ECSchemas. ECDb only supports the latest in-memory version.
        //Deserializing into older versions is not needed in ECDb and therefore not supported.
        if (schema->GetECVersion() != ECVersion::Latest)
            {
            Issues().ReportV(IssueSeverity::Error, IssueCategory::BusinessProperties, IssueType::ECDbIssue, "Failed to import ECSchemas. The in-memory version of the ECSchema '%s' must be %s, but is %s.", schema->GetFullSchemaName().c_str(), ECSchema::GetECVersionString(ECVersion::Latest), ECSchema::GetECVersionString(schema->GetECVersion()));
            return ERROR;
            }

        if (schema->HasId())
            {
            ECSchemaId id = SchemaPersistenceHelper::GetSchemaId(GetECDb(), DbTableSpace::Main(), schema->GetName().c_str(), SchemaLookupMode::ByName);
            if (!id.IsValid() || id != schema->GetId())
                {
                Issues().ReportV(IssueSeverity::Error, IssueCategory::BusinessProperties, IssueType::ECDbIssue, "Failed to import ECSchemas. ECSchema %s is owned by some other ECDb file. (Incoming schemaId %s != existing schemaId %s", schema->GetFullSchemaName().c_str(), 
                                 schema->GetId().ToString().c_str(), id.IsValid() ? id.ToString().c_str() : "(0)");
                return ERROR;
                }
            }
        }

    bvector<ECSchemaCP> primarySchemas;
    bvector<ECSchemaP> suppSchemas;
    for (ECSchemaCP schema : schemasToImport)
        {
        if (schema->IsSupplementalSchema())
            {
            suppSchemas.push_back(const_cast<ECSchemaP> (schema));
            }
        else
            primarySchemas.push_back(schema);
        }

    schemasToImport.clear();

    if (!suppSchemas.empty())
        {
        for (ECSchemaCP primarySchema : primarySchemas)
            {
            if (primarySchema->IsSupplemented())
                continue;

            ECSchemaP primarySchemaP = const_cast<ECSchemaP> (primarySchema);
            SupplementedSchemaBuilder builder;
            SupplementedSchemaStatus status = builder.UpdateSchema(*primarySchemaP, suppSchemas, false /*dont create ca copy while supplementing*/);
            if (SupplementedSchemaStatus::Success != status)
                {
                Issues().ReportV(IssueSeverity::Error, IssueCategory::BusinessProperties, IssueType::ECDbIssue, "Failed to import ECSchemas. Failed to supplement ECSchema %s. See log file for details.", primarySchema->GetFullSchemaName().c_str());
                return ERROR;
                }

            //All consolidated custom attribute must be reference. But Supplemental Provenance in BSCA is not
            //This bug could also be fixed in SupplementSchema builder but its much safer to do it here for now.
            if (primarySchema->GetSupplementalInfo().IsValid())
                {
                IECInstancePtr provenance = primarySchema->GetCustomAttribute("SupplementalProvenance");
                if (provenance.IsValid())
                    {
                    auto& bsca = provenance->GetClass().GetSchema();
                    if (!ECSchema::IsSchemaReferenced(*primarySchema, bsca))
                        {
                        primarySchemaP->AddReferencedSchema(const_cast<ECSchemaR>(bsca));
                        }
                    }
                }
            }
        }

    // The dependency order may have *changed* due to supplementation adding new ECSchema references! Re-sort them.
    bvector<ECN::ECSchemaCP> sortedSchemas = Sort(primarySchemas);

    //If we import into pre-EC3.2 files, we must not import the units and formats schema
    //as they are only deserialized temporarily by ECObjects
    if (IsEC32AvailableInFile())
        out.insert(out.begin(), sortedSchemas.begin(), sortedSchemas.end());
    else
        m_legacyHelper.RemoveSchemasToSkip(out, sortedSchemas);

    return SchemaValidator::ValidateSchemas(ImportCtx(), Issues(), out) ? SUCCESS : ERROR;
    }

/*---------------------------------------------------------------------------------------
* @bsimethod
+---------------+---------------+---------------+---------------+---------------+------*/
static BentleyStatus PruneNamelessPropertyCategories(SchemaWriter::Context& ctx)
    {
    CachedStatementPtr namelessCategoriesStmt = ctx.GetCachedStatement("SELECT id FROM main." TABLE_PropertyCategory " WHERE Name=''");
    auto stmtStatus = BE_SQLITE_OK;

    while (namelessCategoriesStmt != nullptr && (stmtStatus = namelessCategoriesStmt->Step()) == BE_SQLITE_ROW)
        {
        const PropertyCategoryId namelessCategoryId = namelessCategoriesStmt->GetValueId<PropertyCategoryId>(0);
        BentleyStatus status = DeletePropertyCategoryById(ctx, namelessCategoryId);
        if (status != SUCCESS)
            return status;
        }

    if (namelessCategoriesStmt == nullptr || stmtStatus != BE_SQLITE_DONE)
        {
        BeAssert(false && "failed to find nameless categories");
        return ERROR;
        }

    return SUCCESS;
    }


/*---------------------------------------------------------------------------------------
* @bsimethod
+---------------+---------------+---------------+---------------+---------------+------*/
BentleyStatus SchemaWriter::Context::PostprocessSchemas(bvector<ECN::ECSchemaCP>& out, bvector<ECN::ECSchemaCP> const& in)
    {
    if (SUCCESS != PruneNamelessPropertyCategories(*this))
        {
        BeAssert(false);
        return ERROR;
        }
    return SUCCESS;
    }

/*---------------------------------------------------------------------------------------
* @bsimethod
+---------------+---------------+---------------+---------------+---------------+------*/
//static
bvector<ECN::ECSchemaCP> SchemaWriter::Context::Sort(bvector<ECN::ECSchemaCP> const& in)
    {
    bvector<ECN::ECSchemaCP> sortedList;
    bvector<ECN::ECSchemaCP> layer;

    do
        {
        layer = GetNextLayer(in, layer);
        for (auto schemaItor = layer.rbegin(); schemaItor != layer.rend(); ++schemaItor)
            sortedList.push_back(*schemaItor);
        } while (!layer.empty());

    std::reverse(sortedList.begin(), sortedList.end());
    return sortedList;
    }

/*---------------------------------------------------------------------------------------
* @bsimethod
+---------------+---------------+---------------+---------------+---------------+------*/
//static
bvector<ECN::ECSchemaCP> SchemaWriter::Context::GetNextLayer(bvector<ECN::ECSchemaCP> const& schemas, bvector<ECN::ECSchemaCP> const& referencedBy)
    {
    bvector<ECN::ECSchemaCP> list;
    bmap<ECN::SchemaKey, ECN::ECSchemaCP, SchemaKeyLessThan<SchemaMatchType::Exact>> map;

    const auto RemoveReachableInSet = [&](const bvector<ECN::ECSchemaCP>& inSchemas)
        {
        for (auto schema : inSchemas)
            for (const auto& ref : FindAllSchemasInGraph(*schema, false))
                {
                auto itor = map.find(ref.first);
                if (map.end() != itor)
                    map.erase(itor);
                }
        };

    if (referencedBy.empty())
        {
        for (auto schema : schemas)
            if (map.find(schema->GetSchemaKey()) == map.end())
                map[schema->GetSchemaKey()] = schema;

        RemoveReachableInSet(schemas);
        }
    else
        {
        for (auto schema : referencedBy)
            for (const auto& ref : schema->GetReferencedSchemas())
                if (map.end() == map.find(ref.first))
                    map[ref.first] = ref.second.get();

        // a map value iterator would remove the need for this copy
        bvector<ECN::ECSchemaCP> schemasInMap;
        std::transform(map.begin(), map.end(), std::back_inserter(schemasInMap), [](const auto& s) { return s.second; });
        RemoveReachableInSet(schemasInMap);
        }

    for (const auto& ref : map)
        list.push_back(ref.second);

    return list;
    }

/*---------------------------------------------------------------------------------------
* @bsimethod
+---------------+---------------+---------------+---------------+---------------+------*/
//static
bvector<ECN::ECSchemaCP> SchemaWriter::Context::FindAllSchemasInGraph(bvector<ECN::ECSchemaCP> const& schemas)
    {
    bmap<ECN::SchemaKey, ECN::ECSchemaCP, SchemaKeyLessThan<SchemaMatchType::Exact>> map;
    for (ECN::ECSchemaCP schema : schemas)
        for (const auto& entry : FindAllSchemasInGraph(*schema, true))
            if (map.find(entry.first) == map.end())
                map[entry.first] = entry.second;

    bvector<ECN::ECSchemaCP> temp;
    for (const auto& entry : map)
        temp.push_back(entry.second);

    return temp;
    }

/*---------------------------------------------------------------------------------------
* @bsimethod
+---------------+---------------+---------------+---------------+---------------+------*/
//static
bmap<ECN::SchemaKey, ECN::ECSchemaCP, SchemaKeyLessThan<SchemaMatchType::Exact>> SchemaWriter::Context::FindAllSchemasInGraph(ECN::ECSchemaCR schema, bool includeThisSchema)
    {
    bmap<ECN::SchemaKey, ECN::ECSchemaCP, SchemaKeyLessThan<SchemaMatchType::Exact>> schemaMap;
    if (includeThisSchema)
        schemaMap[schema.GetSchemaKey()] = &schema;

    for (const auto& entry : schema.GetReferencedSchemas())
        FindAllSchemasInGraph(schemaMap, entry.second.get());

    return schemaMap;
    }

/*---------------------------------------------------------------------------------------
* @bsimethod
+---------------+---------------+---------------+---------------+---------------+------*/
//static
void SchemaWriter::Context::FindAllSchemasInGraph(bmap<ECN::SchemaKey, ECN::ECSchemaCP, SchemaKeyLessThan<SchemaMatchType::Exact>>& schemaMap, ECN::ECSchemaCP schema)
    {
    if (schemaMap.find(schema->GetSchemaKey()) != schemaMap.end())
        return;

    schemaMap[schema->GetSchemaKey()] = schema;
    for (const auto& entry : schema->GetReferencedSchemas())
        FindAllSchemasInGraph(schemaMap, entry.second.get());
    }
/*---------------------------------------------------------------------------------------
* @bsimethod
+---------------+---------------+---------------+---------------+---------------+------*/
//static
ECClassCP SchemaWriter::Context::ReservedPropertyNamesPolicy::FindCustomAttributeOwner(ECN::ECClassCP entityClass, IECInstanceCP ca)
    {
    if (entityClass->GetCustomAttributeLocal(ca->GetClass().GetName()).get() == ca)
        return entityClass;

    // ignore mixin. Only traverse base class hierarchy
    if (entityClass->HasBaseClasses())
        {
        if (ECClassCP baseClass = entityClass->GetBaseClasses()[0])
            {
            if (ECClassCP result = FindCustomAttributeOwner(baseClass, ca))
                return result;
            }
        }

    return nullptr;
    }

/*---------------------------------------------------------------------------------------
* @bsimethod
+---------------+---------------+---------------+---------------+---------------+------*/
//static
void SchemaWriter::Context::ReservedPropertyNamesPolicy::FindInhertiedPolicyCustomAttribute(std::vector<std::pair<ECN::ECClassCP, ECN::IECInstanceCP>>& policyAttributes,  ECN::ECClassCP entityClass)
    {
    IECInstancePtr ca = entityClass->GetCustomAttribute(RESERVED_PROPERTY_SchemaName, RESERVED_PROPERTY_ClassName);
    if (ca.IsValid())
        {
        if (ECN::ECClassCP owner = FindCustomAttributeOwner(entityClass, ca.get()))
            {
            policyAttributes.push_back(std::make_pair(owner, ca.get()));
            if (owner->HasBaseClasses())
                {
                if (ECClassCP baseClass = owner->GetBaseClasses()[0])
                    FindInhertiedPolicyCustomAttribute(policyAttributes, baseClass);
                }
            }
        }
    }
/*---------------------------------------------------------------------------------------
* @bsimethod
+---------------+---------------+---------------+---------------+---------------+------*/
SchemaWriter::Context::ReservedPropertyNamesPolicy::PolicyCacheMap::iterator SchemaWriter::Context::ReservedPropertyNamesPolicy::RegisterPolicy(IssueDataSource const& issues, ECN::ECClassCR entityClass) const
    {
    std::vector<std::pair<ECN::ECClassCP, ECN::IECInstanceCP>> policyAttributes;
    FindInhertiedPolicyCustomAttribute(policyAttributes, &entityClass);
    if (policyAttributes.empty())
        return m_reservedProperties.end();

    ECN::IECInstanceCP ownerPolicyCA = policyAttributes[0].second;
    auto it = m_reservedProperties.insert(std::make_pair(ownerPolicyCA, PolicyCacheEntry())).first;
    PolicyCacheEntry& reservedProps = it->second;

    for (auto const& entry : policyAttributes)
        {
        ECN::IECInstanceCP ca = entry.second;
        ECClassCP ownerClass = entry.first;
        uint32_t propertyNamesIdx = 0;
        if (ca->GetEnablerR().GetPropertyIndex(propertyNamesIdx, RESERVED_PROPERTY_Name) != ECObjectsStatus::Success)
            {
            BeAssert(false && "Expecting property 'PropertyNames'");
            }

        ECValue propertyNamesVal;
        uint32_t arrayCount = 0;
        if (ca->GetValue(propertyNamesVal, propertyNamesIdx) == ECObjectsStatus::Success && !propertyNamesVal.IsNull())
            arrayCount = propertyNamesVal.GetArrayInfo().GetCount();

        if (arrayCount == 0)
            {
            issues.ReportV(IssueSeverity::Error, IssueCategory::BusinessProperties, IssueType::ECDbIssue, "ECDbSchemaPolicies:ReservedPropertyNames customAttribute defined on ECClass '%s' is invalid. It must have atleast one reserved property name declared."
                           , ownerClass->GetFullName());
            return m_reservedProperties.end();
            }

        ECValue propertyNameVal;
        for (uint32_t i = 0; i < arrayCount; ++i)
            {
            if (ECObjectsStatus::Success != ca->GetValue(propertyNameVal, propertyNamesIdx, i) && propertyNameVal.IsNull())
                continue;

            if (!ECNameValidation::IsValidName(propertyNameVal.GetUtf8CP()))
                continue;

            reservedProps.insert(std::make_pair(propertyNameVal.GetUtf8CP(), ownerClass));
            }
        }
    return it;
    }

/*---------------------------------------------------------------------------------------
* @bsimethod
+---------------+---------------+---------------+---------------+---------------+------*/
int SchemaWriter::Context::GetNextPropertyOrdinal(ECClassId classId) {
    auto it = m_propertyOrdinal.find(classId);
    if (it == m_propertyOrdinal.end()) {
        auto stmt = GetECDb().GetCachedStatement("select max(ordinal) from " TABLE_Property " where classId=?");
        stmt->BindId(1, classId);
        int ordinal = -1;
        if (stmt->Step() == BE_SQLITE_ROW && !stmt->IsColumnNull(0)) {
            ordinal = stmt->GetValueInt(0);
        } 
        it = m_propertyOrdinal.insert(make_bpair(classId, ordinal)).first;
    }
    it->second = it->second + 1;
    return it->second;
}

/*---------------------------------------------------------------------------------------
* @bsimethod
+---------------+---------------+---------------+---------------+---------------+------*/
bool SchemaWriter::Context::AssertReservedPropertyPolicy(ECN::ECClassCR entityClass, ECN::ECPropertyCP property) const
    {
    return m_reservedPropertyNamePolicy.Evaluate(GetECDb().GetImpl().Issues(), entityClass, property);
    }

/*---------------------------------------------------------------------------------------
* @bsimethod
+---------------+---------------+---------------+---------------+---------------+------*/
bool SchemaWriter::Context::ReservedPropertyNamesPolicy::Evaluate(IssueDataSource const& issues, ECN::ECClassCR entityClass, ECN::ECPropertyCP property) const
    {
    IECInstancePtr ca = entityClass.GetCustomAttribute(RESERVED_PROPERTY_SchemaName, RESERVED_PROPERTY_ClassName);
    if (ca.IsValid())
        {
        auto it = m_reservedProperties.find(ca.get());
        if (it == m_reservedProperties.end())
            {
            it = RegisterPolicy(issues, entityClass);
            if (it == m_reservedProperties.end())
                return true;
            }

        PolicyCacheEntry& reservedProps = it->second;
        if (property)
            {
            auto itor = reservedProps.find(property->GetName());
            if (itor != reservedProps.end())
                {
                ECClassCP ownerClass = itor->second;
                issues.ReportV(IssueSeverity::Error, IssueCategory::BusinessProperties, IssueType::ECDbIssue, "ECDbSchemaPolicies:ReservedPropertyNames policy defined on '%s' class prohibit use of property with name '%s' (origin: %s) in its dervied hierarchy. Reserved property policy failed for class %s. The property could have been inherited.",
                               ownerClass->GetFullName(), property->GetName().c_str(), property->GetClass().GetFullName());
                return true;
                }
            return false;
            }

        bool reservedPropFound = false;
        for (auto const prop : entityClass.GetProperties(true))
            {
            auto itor = reservedProps.find(prop->GetName());
            if (itor != reservedProps.end())
                {
                ECClassCP ownerClass = itor->second;
                issues.ReportV(IssueSeverity::Error, IssueCategory::BusinessProperties, IssueType::ECDbIssue, "ECDbSchemaPolicies:ReservedPropertyNames policy defined on '%s' class prohibit use of property with name '%s' (origin: %s) in its dervied hierarchy. Reserved property policy failed for class %s. The property could have been inherited.",
                               ownerClass->GetFullName(), prop->GetName().c_str(), prop->GetClass().GetFullName(), entityClass.GetFullName());
                reservedPropFound = true;
                }
            }
        return reservedPropFound;
        }
    return false;
    }
END_BENTLEY_SQLITE_EC_NAMESPACE
<|MERGE_RESOLUTION|>--- conflicted
+++ resolved
@@ -1,5621 +1,5616 @@
-/*---------------------------------------------------------------------------------------------
-* Copyright (c) Bentley Systems, Incorporated. All rights reserved.
-* See LICENSE.md in the repository root for full copyright notice.
-*--------------------------------------------------------------------------------------------*/
-#include "ECDbPch.h"
-
-USING_NAMESPACE_BENTLEY_EC
-
-BEGIN_BENTLEY_SQLITE_EC_NAMESPACE
-#define RESERVED_PROPERTY_SchemaName "BisCore"
-#define RESERVED_PROPERTY_ClassName "ReservedPropertyNames"
-#define RESERVED_PROPERTY_Name "PropertyNames"
-/*---------------------------------------------------------------------------------------
-* @bsimethod
-+---------------+---------------+---------------+---------------+---------------+------*/
-DropSchemaResult SchemaWriter::DropSchema(Utf8StringCR schemaName, SchemaImportContext& ctx, bool logIssue) {
-    auto getReferencedBySchemas = [&] (ECSchemaId id) {
-        bvector<Utf8String> schemas;
-        auto stmt = ctx.GetECDb().GetCachedStatement(R"(
-            SELECT [ss].[Name]
-            FROM   [ec_SchemaReference] [rc]
-                JOIN [ec_Schema] [ss] ON [ss].[Id] = [rc].[SchemaId]
-            WHERE  [rc].[ReferencedSchemaId] = ?;)");
-        stmt->BindId(1, id);
-        while(stmt->Step() == BE_SQLITE_ROW) {
-            schemas.push_back(stmt->GetValueText(0));
-        }
-        return schemas;
-    };
-    // CustomAttribute has no forign key to container id, following method 
-    // gather all customattributes for a given schema and delete them before 
-    // schema or its mapping is deleted. 
-    auto dropCustomAttributeInstanceAppliedToSchema =[&](ECSchemaId id) {
-        auto stmt = ctx.GetECDb().GetCachedStatement(R"sql(
-            with [all_schema_custom_attributes]([schema_id], [custom_attribute_id]) as(
-                select 
-                    [p].[schemaid], 
-                    [ca].[id] [caid]
-                from   (select 
-                            [s].[Id] [schemaId], 
-                            [s].[id] [container_id], 
-                            1 [container_type]
-                        from   [ec_schema] [s]
-                        union
-                        select 
-                            [c].[schemaId], 
-                            [c].[id] [container_id], 
-                            30 [container_type]
-                        from   [ec_class] [c]
-                        union
-                        select 
-                            [c].[schemaid], 
-                            [p].[id] [container_id], 
-                            992 [container_type]
-                        from   [ec_property] [p]
-                            join [ec_class] [c] on [c].[Id] = [p].[classid]
-                        union
-                        select 
-                            [c].[schemaid], 
-                            [r].[id] [container_id], 
-                            1024 [container_type]
-                        from   [ec_RelationshipConstraint] [r]
-                            join [ec_class] [c] on [c].[Id] = [r].[relationshipclassid]
-                        where  [r].[RelationshipEnd] = 0
-                        union
-                        select 
-                            [c].[schemaid], 
-                            [r].[id] [container_id], 
-                            2048 [container_type]
-                        from   [ec_RelationshipConstraint] [r]
-                            join [ec_class] [c] on [c].[Id] = [r].[relationshipclassid]
-                        where  [r].[RelationshipEnd] = 1) p
-                    join [ec_CustomAttribute] [ca] on [ca].[containerid] = [p].[container_id]
-                            and [ca].[containertype] = [p].[container_type]
-            )
-            delete from [ec_customAttribute] where [id] in (select [custom_attribute_id] from   [all_schema_custom_attributes] where  [schema_id] = ?);
-        )sql");
-        stmt->BindId(1, id);
-        return stmt->Step();
-    };
-    auto dropSchemaAndItsMapping = [&] (ECSchemaId id) {
-        auto rc = dropCustomAttributeInstanceAppliedToSchema(id);
-        if (rc != BE_SQLITE_DONE)
-            return rc;
-
-        auto stmt = ctx.GetECDb().GetCachedStatement("DELETE FROM ec_Schema WHERE Id = ?");
-        stmt->BindId(1, id);
-        return stmt->Step();
-    };
-    // make sure the schema exist
-    auto schemaCP = ctx.GetECDb().Schemas().GetSchema(schemaName);
-    if (schemaCP == nullptr) {
-        ctx.Issues().ReportV(IssueSeverity::Error, IssueCategory::BusinessProperties, IssueType::ECDbIssue, "Drop ECSchema failed. ECSchema: Schema %s not found.", schemaName.c_str());        
-        return DropSchemaResult(DropSchemaResult::Status::Error);
-    }
-    const auto schemaId =  schemaCP->GetId();
-    // check if the schema is referenced by another schema.
-    auto referencedBy = getReferencedBySchemas(schemaId);
-    if (!referencedBy.empty()) {
-        if (logIssue)
-            {
-            ctx.Issues().ReportV(IssueSeverity::Error, IssueCategory::BusinessProperties, IssueType::ECDbIssue, "Drop ECSchema failed. ECSchema: Schema %s is referenced by other schemas (%s).",
-                                 schemaName.c_str(), BeStringUtilities::Join(referencedBy, ",").c_str());
-            }
-        return DropSchemaResult(DropSchemaResult::Status::ErrorDeletedSchemaIsReferencedByAnotherSchema, std::move(referencedBy));
-    }
-
-    // find if there are any instances belong to schema that is about to be deleted.
-    auto results = InstanceFinder::FindInstances(ctx.GetECDb(), schemaId, false);
-    if (!results.IsEmpty()) {
-        if (logIssue)
-            {
-            ctx.Issues().ReportV(IssueSeverity::Error, IssueCategory::BusinessProperties, IssueType::ECDbIssue, "Drop ECSchema failed. ECSchema: Schema %s has instances. Make sure to delete them before dropping scheam.", schemaName.c_str());
-            }
-        return DropSchemaResult(DropSchemaResult::Status::ErrorDeleteSchemaHasClassesWithInstances, std::move(results));
-    }
-
-    // drop schema should cascade delete all property maps
-    auto rc = dropSchemaAndItsMapping(schemaId);
-    if (rc != BE_SQLITE_DONE) {
-        if (logIssue)
-            {
-            ctx.Issues().ReportV(IssueSeverity::Error, IssueCategory::BusinessProperties, IssueType::ECDbIssue, "Drop ECSchema failed. ECSchema: Schema %s fail to drop due to sqlite error %s.",
-                                 schemaName.c_str(), BeSQLiteLib::GetLogError(rc).c_str());
-            }
-        return DropSchemaResult(DropSchemaResult::Status::Error);
-    }
-
-    // repopulate cache tables
-    if (SUCCESS != DbSchemaPersistenceManager::RepopulateClassHierarchyCacheTable(ctx.GetECDb())) {
-        return DropSchemaResult(DropSchemaResult::Status::Error);
-    }
-    return DropSchemaResult(DropSchemaResult::Status::Success);
-}
-/*---------------------------------------------------------------------------------------
-* @bsimethod
-+---------------+---------------+---------------+---------------+---------------+------*/
-//static
-BentleyStatus SchemaWriter::ImportSchemas(bvector<ECN::ECSchemaCP>& schemasToMap, SchemaImportContext& schemaImportCtx, bvector<ECSchemaCP> const& schemasRaw)
-    {
-    PERFLOG_START("ECDb", "Schema import> Persist schemas");
-
-    Context ctx(schemaImportCtx);
-    bvector<ECSchemaCP> schemas;
-    if (SUCCESS != ctx.PreprocessSchemas(schemas, schemasRaw))
-        {
-        LOG.debug("SchemaWriter::ImportSchemas - failed to PreprocessSchemas");
-        return ERROR;
-        }
-
-    if (SUCCESS != CompareSchemas(ctx, schemas))
-        {
-        LOG.debug("SchemaWriter::ImportSchemas - failed to CompareSchemas");
-        return ERROR;
-        }
-
-    if (ctx.GetSchemasToImport().empty())
-        return SUCCESS;
-
-    for (ECSchemaCP schema : ctx.GetSchemasToImport())
-        {
-        if (FeatureManager::SchemaRequiresProfileUpgrade(ctx.GetECDb(), *schema))
-            {
-            ctx.Issues().ReportV(IssueSeverity::Error, IssueCategory::BusinessProperties, IssueType::ECDbIssue, "Failed to import schema '%s'. Current ECDb profile version (%s) only support schemas with EC version < 3.2. ECDb profile version upgrade is required to import schemas with EC Version >= 3.2.",
-                                    schema->GetFullSchemaName().c_str(), ctx.GetECDb().GetECDbProfileVersion().ToString().c_str());
-            return ERROR;
-            }
-
-        if (SUCCESS != ImportSchema(ctx, *schema))
-            {
-            LOG.debugv("SchemaWriter::ImportSchemas - failed to Import Schema %s", schema->GetFullSchemaName().c_str());
-            return ERROR;
-            }
-        }
-
-    if (SUCCESS != ctx.PostprocessSchemas(schemas, schemasRaw))
-        {
-        LOG.debug("SchemaWriter::ImportSchemas - failed to PostprocessSchemas");
-        return ERROR;
-        }
-
-    if (SUCCESS != DbSchemaPersistenceManager::RepopulateClassHierarchyCacheTable(ctx.GetECDb()))
-        {
-        LOG.debug("SchemaWriter::ImportSchemas - Failed to RepopulateClassHierarchyCacheTable");
-        return ERROR;
-        }
-
-    if (SUCCESS != ReloadSchemas(ctx))
-        {
-        LOG.debug("SchemaWriter::ImportSchemas - Failed to ReloadSchemas");
-        return ERROR;
-        }
-
-    schemasToMap.insert(schemasToMap.begin(), ctx.GetSchemasToImport().begin(), ctx.GetSchemasToImport().end());
-    PERFLOG_FINISH("ECDb", "Schema import> Persist schemas");
-    return SUCCESS;
-    }
-
-/*---------------------------------------------------------------------------------------
-* @bsimethod
-+---------------+---------------+---------------+---------------+---------------+------*/
-BentleyStatus SchemaWriter::ImportSchema(Context& ctx, ECN::ECSchemaCR ecSchema)
-    {
-    SchemaChange* schemaChange = ctx.GetDiff().GetSchemaChange(ecSchema.GetName());
-    if (schemaChange != nullptr)
-        {
-        if (schemaChange->GetStatus() == ECChange::Status::Done)
-            return SUCCESS;
-
-        if (schemaChange->GetOpCode() == ECChange::OpCode::Modified)
-            {
-            ECSchemaCP existingSchema = nullptr;
-            for (ECSchemaCP schema : ctx.GetExistingSchemas())
-                {
-                if (schema->GetName().Equals(schemaChange->GetChangeName()))
-                    {
-                    existingSchema = schema;
-                    break;
-                    }
-                }
-
-            BeAssert(existingSchema != nullptr);
-            if (existingSchema == nullptr)
-                return ERROR;
-
-            return UpdateSchema(ctx, *schemaChange, *existingSchema, ecSchema);
-            }
-
-        if (schemaChange->GetOpCode() == ECChange::OpCode::Deleted)
-            {
-            schemaChange->SetStatus(ECChange::Status::Done);
-            ctx.Issues().ReportV(IssueSeverity::Error, IssueCategory::BusinessProperties, IssueType::ECDbIssue, "ECSchema Upgrade failed. ECSchema %s: Deleting an ECSchema is not supported.",
-                                 ecSchema.GetName().c_str());
-            return ERROR;
-            }
-        }
-
-    if (ctx.GetSchemaManager().ContainsSchema(ecSchema.GetName()))
-        return SUCCESS;
-
-    if (SUCCESS != InsertSchemaEntry(ctx.GetECDb(), ecSchema))
-        {
-        DbResult lastErrorCode;
-        ctx.GetECDb().GetLastError(&lastErrorCode);
-        if (BE_SQLITE_CONSTRAINT_UNIQUE == lastErrorCode)
-            ctx.Issues().ReportV(IssueSeverity::Error, IssueCategory::BusinessProperties, IssueType::ECDbIssue, "Failed to import ECSchema '%s'. Alias '%s' is already used by an existing ECSchema.",
-                                 ecSchema.GetFullSchemaName().c_str(), ecSchema.GetAlias().c_str());
-        return ERROR;
-        }
-
-    if (SUCCESS != InsertSchemaReferenceEntries(ctx, ecSchema))
-        {
-        ctx.Issues().ReportV(IssueSeverity::Error, IssueCategory::BusinessProperties, IssueType::ECDbIssue, "Failed to import ECSchema references for ECSchema '%s'.", ecSchema.GetFullSchemaName().c_str());
-        return ERROR;
-        }
-
-    //enums must be imported before ECClasses as properties reference enums
-    for (ECEnumerationCP ecEnum : ecSchema.GetEnumerations())
-        {
-        if (SUCCESS != ImportEnumeration(ctx, *ecEnum))
-            {
-            ctx.Issues().ReportV(IssueSeverity::Error, IssueCategory::BusinessProperties, IssueType::ECDbIssue, "Failed to import ECEnumeration '%s'.", ecEnum->GetFullName().c_str());
-            return ERROR;
-            }
-        }
-
-    //Unit stuff must be imported before KOQs as KOQ reference them
-    for (UnitSystemCP us : ecSchema.GetUnitSystems())
-        {
-        if (SUCCESS != ImportUnitSystem(ctx, *us))
-            {
-            ctx.Issues().ReportV(IssueSeverity::Error, IssueCategory::BusinessProperties, IssueType::ECDbIssue, "Failed to import UnitSystem '%s'.", us->GetFullName().c_str());
-            return ERROR;
-            }
-        }
-
-    for (PhenomenonCP ph : ecSchema.GetPhenomena())
-        {
-        if (SUCCESS != ImportPhenomenon(ctx, *ph))
-            {
-            ctx.Issues().ReportV(IssueSeverity::Error, IssueCategory::BusinessProperties, IssueType::ECDbIssue, "Failed to import Phenomenon '%s'.", ph->GetFullName().c_str());
-            return ERROR;
-            }
-        }
-
-    for (ECUnitCP unit : ecSchema.GetUnits())
-        {
-        if (SUCCESS != ImportUnit(ctx, *unit))
-            {
-            ctx.Issues().ReportV(IssueSeverity::Error, IssueCategory::BusinessProperties, IssueType::ECDbIssue, "Failed to import Unit '%s'.", unit->GetFullName().c_str());
-            return ERROR;
-            }
-        }
-
-    for (ECFormatCP format : ecSchema.GetFormats())
-        {
-        if (SUCCESS != ImportFormat(ctx, *format))
-            {
-            ctx.Issues().ReportV(IssueSeverity::Error, IssueCategory::BusinessProperties, IssueType::ECDbIssue, "Failed to import Format '%s'.", format->GetFullName().c_str());
-            return ERROR;
-            }
-        }
-
-    //KOQs must be imported before ECClasses as properties reference KOQs
-    for (KindOfQuantityCP koq : ecSchema.GetKindOfQuantities())
-        {
-        if (SUCCESS != ImportKindOfQuantity(ctx, *koq))
-            {
-            ctx.Issues().ReportV(IssueSeverity::Error, IssueCategory::BusinessProperties, IssueType::ECDbIssue, "Failed to import KindOfQuantity '%s'.", koq->GetFullName().c_str());
-            return ERROR;
-            }
-        }
-
-    //PropertyCategories must be imported before ECClasses as properties reference PropertyCategories
-    for (PropertyCategoryCP cat : ecSchema.GetPropertyCategories())
-        {
-        if (SUCCESS != ImportPropertyCategory(ctx, *cat))
-            {
-            ctx.Issues().ReportV(IssueSeverity::Error, IssueCategory::BusinessProperties, IssueType::ECDbIssue, "Failed to import PropertyCategory '%s'.", cat->GetFullName().c_str());
-            return ERROR;
-            }
-        }
-
-    for (ECClassCP ecClass : ecSchema.GetClasses())
-        {
-        if (SUCCESS != ImportClass(ctx, *ecClass))
-            {
-            ctx.Issues().ReportV(IssueSeverity::Error, IssueCategory::BusinessProperties, IssueType::ECDbIssue, "Failed to import ECClass '%s'.", ecClass->GetFullName());
-            return ERROR;
-            }
-        }
-
-    if (SUCCESS != ImportCustomAttributes(ctx, ecSchema, ECContainerId(ecSchema.GetId()), SchemaPersistenceHelper::GeneralizedCustomAttributeContainerType::Schema))
-        {
-        ctx.Issues().ReportV(IssueSeverity::Error, IssueCategory::BusinessProperties, IssueType::ECDbIssue, "Failed to import custom attributes of ECSchema '%s'.", ecSchema.GetFullSchemaName().c_str());
-        return ERROR;
-        }
-
-    return SUCCESS;
-    }
-
-/*---------------------------------------------------------------------------------------
-* @bsimethod
-+---------------+---------------+---------------+---------------+---------------+------*/
-BentleyStatus SchemaWriter::InsertSchemaReferenceEntries(Context& ctx, ECSchemaCR schema)
-    {
-    ECSchemaReferenceListCR references = schema.GetReferencedSchemas();
-    if (references.empty())
-        return SUCCESS;
-
-    CachedStatementPtr stmt = ctx.GetCachedStatement("INSERT INTO main." TABLE_SchemaReference "(SchemaId,ReferencedSchemaId,Id) VALUES(?,?,?)");
-    if (stmt == nullptr)
-        return ERROR;
-
-    for (auto const& kvPair : references)
-        {
-        ECSchemaCP reference = kvPair.second.get();
-        if (!ctx.IsEC32AvailableInFile())
-            {
-            Context::LegacySchemaImportHelper::Action importAction = ctx.LegacySchemaImportHelper().GetImportAction(reference->GetSchemaKey());
-            if (importAction == Context::LegacySchemaImportHelper::Action::Ignore)
-                continue;
-            }
-
-        ECSchemaId referenceId = SchemaPersistenceHelper::GetSchemaId(ctx.GetECDb(), DbTableSpace::Main(), reference->GetName().c_str(), SchemaLookupMode::ByName);
-        if (!referenceId.IsValid())
-            {
-            BeAssert(false && "All referenced schemas are expected to be imported before.");
-            return ERROR;
-            }
-
-        if (!reference->HasId())
-            {
-            // We apparently have a second copy of an ECSchema that has already been imported. Ideally, we would have used the SchemaManager
-            // as an IECSchemaLocater when we loaded the ECSchemas that we are imported, but since we did not, we simply *hope* that
-            // the duplicated loaded from disk matches the one stored in the db.
-            // The duplicate copy does not have its Ids set... and so we will have to look them up, here and elsewhere, and set them into
-            // the in-memory duplicate copy. In Graphite02, we might risk cleaning this up to force use of the already-persisted ECSchema
-            // or else to do a one-shot validation of the ECSchema and updating of its ids.
-            // Grep for GetClassIdForECClassFromDuplicateECSchema and GetPropertyIdForECPropertyFromDuplicateECSchema for other ramifications of this.
-            const_cast<ECSchema*>(reference)->SetId(referenceId);
-            }
-
-        if (BE_SQLITE_OK != stmt->BindId(1, schema.GetId()))
-            return ERROR;
-
-        if (BE_SQLITE_OK != stmt->BindId(2, referenceId))
-            return ERROR;
-
-        if (BE_SQLITE_OK != stmt->BindId(3, ctx.GetECDb().GetImpl().GetIdFactory().SchemaReference().NextId()))
-            return ERROR;   
-
-        if (BE_SQLITE_DONE != stmt->Step())
-            return ERROR;
-
-        stmt->Reset();
-        stmt->ClearBindings();
-        }
-
-    return SUCCESS;
-    }
-
-/*---------------------------------------------------------------------------------------
-* @bsimethod
-+---------------+---------------+---------------+---------------+---------------+------*/
-BentleyStatus SchemaWriter::ImportClass(Context& ctx, ECN::ECClassCR ecClass)
-    {
-    if (ctx.GetSchemaManager().GetClassId(ecClass).IsValid())
-        return SUCCESS;
-
-    if (!ctx.GetSchemaManager().GetSchemaId(ecClass.GetSchema()).IsValid())
-        {
-        ctx.Issues().ReportV(IssueSeverity::Error, IssueCategory::BusinessProperties, IssueType::ECDbIssue, "Failed to import ECClass '%s'. Its ECSchema '%s' hasn't been imported yet. Check the list of ECSchemas passed to ImportSchema for missing schema references.", ecClass.GetName().c_str(), ecClass.GetSchema().GetFullSchemaName().c_str());
-        BeAssert(false && "Failed to import ECClass because its ECSchema hasn't been imported yet. The schema references of the ECSchema objects passed to ImportSchema might be corrupted.");
-        return ERROR;
-        }
-
-    if (ctx.AssertReservedPropertyPolicy(ecClass))
-        {
-        // BeAssert(false && "Reserved property policy failed");
-        return ERROR;
-        }
-
-    //now import actual ECClass
-    CachedStatementPtr stmt = ctx.GetCachedStatement("INSERT INTO main." TABLE_Class "(SchemaId,Name,DisplayLabel,Description,Type,Modifier,RelationshipStrength,RelationshipStrengthDirection,CustomAttributeContainerType,Id) VALUES(?,?,?,?,?,?,?,?,?,?)");
-    if (stmt == nullptr)
-        return ERROR;
-
-    if (BE_SQLITE_OK != stmt->BindId(1, ecClass.GetSchema().GetId()))
-        return ERROR;
-
-    if (BE_SQLITE_OK != stmt->BindText(2, ecClass.GetName(), Statement::MakeCopy::No))
-        return ERROR;
-
-    if (ecClass.GetIsDisplayLabelDefined())
-        {
-        if (BE_SQLITE_OK != stmt->BindText(3, ecClass.GetInvariantDisplayLabel(), Statement::MakeCopy::No))
-            return ERROR;
-        }
-
-    if (!ecClass.GetInvariantDescription().empty())
-        {
-        if (BE_SQLITE_OK != stmt->BindText(4, ecClass.GetInvariantDescription(), Statement::MakeCopy::No))
-            return ERROR;
-        }
-
-    if (BE_SQLITE_OK != stmt->BindInt(5, Enum::ToInt(ecClass.GetClassType())))
-        return ERROR;
-
-    if (BE_SQLITE_OK != stmt->BindInt(6, Enum::ToInt(ecClass.GetClassModifier())))
-        return ERROR;
-
-    ECRelationshipClassCP relClass = ecClass.GetRelationshipClassCP();
-    if (relClass != nullptr)
-        {
-        if (BE_SQLITE_OK != stmt->BindInt(7, Enum::ToInt(relClass->GetStrength())))
-            return ERROR;
-
-        if (BE_SQLITE_OK != stmt->BindInt(8, Enum::ToInt(relClass->GetStrengthDirection())))
-            return ERROR;
-        }
-
-    ECCustomAttributeClassCP caClass = ecClass.GetCustomAttributeClassCP();
-    if (caClass != nullptr && caClass->GetContainerType() != CustomAttributeContainerType::Any)
-        {
-        if (BE_SQLITE_OK != stmt->BindInt(9, Enum::ToInt(caClass->GetContainerType())))
-            return ERROR;
-        }
-
-    if (BE_SQLITE_OK != stmt->BindId(10, ctx.GetECDb().GetImpl().GetIdFactory().Class().NextId()))
-        return ERROR;
-
-    if (BE_SQLITE_DONE != stmt->Step())
-        return ERROR;
-
-    const ECClassId classId = DbUtilities::GetLastInsertedId<ECClassId>(ctx.GetECDb());
-    if (!classId.IsValid())
-        return ERROR;
-
-    const_cast<ECClassR>(ecClass).SetId(classId);
-
-    //release stmt so that it can be reused to insert base classes
-    stmt = nullptr;
-
-    //Import All baseCases
-    int baseClassIndex = 0;
-    for (ECClassCP baseClass : ecClass.GetBaseClasses())
-        {
-        if (SUCCESS != ImportClass(ctx, *baseClass))
-            return ERROR;
-
-        if (SUCCESS != InsertBaseClassEntry(ctx, classId, *baseClass, baseClassIndex++))
-            return ERROR;
-        }
-
-    for (ECPropertyCP ecProperty : ecClass.GetProperties(false))
-        {
-        const int propertyIndex = ctx.GetNextPropertyOrdinal(classId);
-        if (SUCCESS != ImportProperty(ctx, *ecProperty, propertyIndex))
-            {
-            ctx.Issues().ReportV(IssueSeverity::Error, IssueCategory::BusinessProperties, IssueType::ECDbIssue, "Failed to import ECProperty '%s' of ECClass '%s'.", ecProperty->GetName().c_str(), ecClass.GetFullName());
-            return ERROR;
-            }
-        }
-
-    ECN::ECRelationshipClassCP relationship = ecClass.GetRelationshipClassCP();
-    if (relationship != nullptr)
-        {
-        if (SUCCESS != ImportRelationshipClass(ctx, relationship))
-            return ERROR;
-        }
-
-    return ImportCustomAttributes(ctx, ecClass, ECContainerId(classId), SchemaPersistenceHelper::GeneralizedCustomAttributeContainerType::Class);
-    }
-
-//---------------------------------------------------------------------------------------
-// @bsimethod
-//+---------------+---------------+---------------+---------------+---------------+------
-BentleyStatus SchemaWriter::ImportEnumeration(Context& ctx, ECEnumerationCR ecEnum)
-    {
-    if (ctx.GetSchemaManager().GetEnumerationId(ecEnum).IsValid())
-        return SUCCESS;
-
-    if (!ctx.GetSchemaManager().GetSchemaId(ecEnum.GetSchema()).IsValid())
-        {
-        ctx.Issues().ReportV(IssueSeverity::Error, IssueCategory::BusinessProperties, IssueType::ECDbIssue, "Failed to import ECEnumeration '%s'. Its ECSchema '%s' hasn't been imported yet. Check the list of ECSchemas passed to ImportSchema for missing schema references.", ecEnum.GetName().c_str(), ecEnum.GetSchema().GetFullSchemaName().c_str());
-        BeAssert(false && "Failed to import ECEnumeration because its ECSchema hasn't been imported yet. The schema references of the ECSchema objects passed to ImportSchema might be corrupted.");
-        return ERROR;
-        }
-
-    CachedStatementPtr stmt = ctx.GetCachedStatement("INSERT INTO main." TABLE_Enumeration "(SchemaId,Name,DisplayLabel,Description,UnderlyingPrimitiveType,IsStrict,EnumValues,Id) VALUES(?,?,?,?,?,?,?,?)");
-    if (stmt == nullptr)
-        return ERROR;
-
-    if (BE_SQLITE_OK != stmt->BindId(1, ecEnum.GetSchema().GetId()))
-        return ERROR;
-
-    if (BE_SQLITE_OK != stmt->BindText(2, ecEnum.GetName(), Statement::MakeCopy::No))
-        return ERROR;
-
-    if (ecEnum.GetIsDisplayLabelDefined())
-        {
-        if (BE_SQLITE_OK != stmt->BindText(3, ecEnum.GetInvariantDisplayLabel(), Statement::MakeCopy::No))
-            return ERROR;
-        }
-
-    if (!ecEnum.GetInvariantDescription().empty())
-        {
-        if (BE_SQLITE_OK != stmt->BindText(4, ecEnum.GetInvariantDescription(), Statement::MakeCopy::No))
-            return ERROR;
-        }
-
-    if (BE_SQLITE_OK != stmt->BindInt(5, (int) ecEnum.GetType()))
-        return ERROR;
-
-    if (BE_SQLITE_OK != stmt->BindBoolean(6, ecEnum.GetIsStrict()))
-        return ERROR;
-
-    Utf8String enumValueJson;
-    if (SUCCESS != SchemaPersistenceHelper::SerializeEnumerationValues(enumValueJson, ecEnum, ctx.IsEC32AvailableInFile()))
-        return ERROR;
-
-    if (BE_SQLITE_OK != stmt->BindText(7, enumValueJson, Statement::MakeCopy::Yes))
-        return ERROR;
-
-    if (BE_SQLITE_OK != stmt->BindId(8, ctx.GetECDb().GetImpl().GetIdFactory().Enumeration().NextId()))
-        return ERROR;
-
-    if (BE_SQLITE_DONE != stmt->Step())
-        return ERROR;
-
-    const ECEnumerationId enumId = DbUtilities::GetLastInsertedId<ECEnumerationId>(ctx.GetECDb());
-    if (!enumId.IsValid())
-        return ERROR;
-
-    const_cast<ECEnumerationR>(ecEnum).SetId(enumId);
-    return SUCCESS;
-    }
-
-//---------------------------------------------------------------------------------------
-// @bsimethod
-//+---------------+---------------+---------------+---------------+---------------+------
-BentleyStatus SchemaWriter::ImportUnitSystem(Context& ctx, UnitSystemCR us)
-    {
-    if (!ctx.IsEC32AvailableInFile())
-        {
-        ctx.Issues().ReportV(IssueSeverity::Error, IssueCategory::BusinessProperties, IssueType::ECDbIssue, "Failed to import UnitSystem '%s'. UnitSystems cannot be imported in a file that does not support EC3.2 yet.", us.GetFullName().c_str());
-        return ERROR;
-        }
-
-    if (ctx.GetSchemaManager().GetUnitSystemId(us).IsValid())
-        return SUCCESS;
-
-    if (!ctx.GetSchemaManager().GetSchemaId(us.GetSchema()).IsValid())
-        {
-        ctx.Issues().ReportV(IssueSeverity::Error, IssueCategory::BusinessProperties, IssueType::ECDbIssue, "Failed to import UnitSystem '%s'. Its ECSchema '%s' hasn't been imported yet. Check the list of ECSchemas passed to ImportSchema for missing schema references.", us.GetName().c_str(), us.GetSchema().GetFullSchemaName().c_str());
-        BeAssert(false && "Failed to import UnitSystem because its ECSchema hasn't been imported yet. The schema references of the ECSchema objects passed to ImportSchema might be corrupted.");
-        return ERROR;
-        }
-
-    CachedStatementPtr stmt = ctx.GetCachedStatement("INSERT INTO main." TABLE_UnitSystem "(SchemaId,Name,DisplayLabel,Description,Id) VALUES(?,?,?,?,?)");
-    if (stmt == nullptr)
-        return ERROR;
-
-    if (BE_SQLITE_OK != stmt->BindId(1, us.GetSchema().GetId()))
-        return ERROR;
-
-    if (BE_SQLITE_OK != stmt->BindText(2, us.GetName(), Statement::MakeCopy::No))
-        return ERROR;
-
-    if (us.GetIsDisplayLabelDefined())
-        {
-        if (BE_SQLITE_OK != stmt->BindText(3, us.GetInvariantDisplayLabel(), Statement::MakeCopy::No))
-            return ERROR;
-        }
-
-    if (us.GetIsDescriptionDefined())
-        {
-        if (BE_SQLITE_OK != stmt->BindText(4, us.GetInvariantDescription(), Statement::MakeCopy::No))
-            return ERROR;
-        }
-
-    if (BE_SQLITE_OK != stmt->BindId(5, ctx.GetECDb().GetImpl().GetIdFactory().UnitSystem().NextId()))
-        return ERROR;
-
-    if (BE_SQLITE_DONE != stmt->Step())
-        return ERROR;
-
-    const UnitSystemId usId = DbUtilities::GetLastInsertedId<UnitSystemId>(ctx.GetECDb());
-    if (!usId.IsValid())
-        return ERROR;
-
-    const_cast<UnitSystemR>(us).SetId(usId);
-    return SUCCESS;
-    }
-
-//---------------------------------------------------------------------------------------
-// @bsimethod
-//+---------------+---------------+---------------+---------------+---------------+------
-BentleyStatus SchemaWriter::ImportPhenomenon(Context& ctx, PhenomenonCR ph)
-    {
-    if (!ctx.IsEC32AvailableInFile())
-        {
-        ctx.Issues().ReportV(IssueSeverity::Error, IssueCategory::BusinessProperties, IssueType::ECDbIssue, "Failed to import Phenomenon '%s'. Phenomena cannot be imported in a file that does not support EC3.2 yet.", ph.GetFullName().c_str());
-        return ERROR;
-        }
-
-    if (ctx.GetSchemaManager().GetPhenomenonId(ph).IsValid())
-        return SUCCESS;
-
-    if (!ctx.GetSchemaManager().GetSchemaId(ph.GetSchema()).IsValid())
-        {
-        ctx.Issues().ReportV(IssueSeverity::Error, IssueCategory::BusinessProperties, IssueType::ECDbIssue, "Failed to import Phenomenon '%s'. Its ECSchema '%s' hasn't been imported yet. Check the list of ECSchemas passed to ImportSchema for missing schema references.", ph.GetName().c_str(), ph.GetSchema().GetFullSchemaName().c_str());
-        BeAssert(false && "Failed to import Phenomenon because its ECSchema hasn't been imported yet. The schema references of the ECSchema objects passed to ImportSchema might be corrupted.");
-        return ERROR;
-        }
-
-    CachedStatementPtr stmt = ctx.GetCachedStatement("INSERT INTO main." TABLE_Phenomenon "(SchemaId,Name,DisplayLabel,Description,Definition,Id) VALUES(?,?,?,?,?,?)");
-    if (stmt == nullptr)
-        return ERROR;
-
-    if (BE_SQLITE_OK != stmt->BindId(1, ph.GetSchema().GetId()))
-        return ERROR;
-
-    if (BE_SQLITE_OK != stmt->BindText(2, ph.GetName(), Statement::MakeCopy::No))
-        return ERROR;
-
-    if (ph.GetIsDisplayLabelDefined())
-        {
-        if (BE_SQLITE_OK != stmt->BindText(3, ph.GetInvariantDisplayLabel(), Statement::MakeCopy::No))
-            return ERROR;
-        }
-
-    if (ph.GetIsDescriptionDefined())
-        {
-        if (BE_SQLITE_OK != stmt->BindText(4, ph.GetInvariantDescription(), Statement::MakeCopy::No))
-            return ERROR;
-        }
-
-    if (BE_SQLITE_OK != stmt->BindText(5, ph.GetDefinition(), Statement::MakeCopy::No))
-        return ERROR;
-
-    if (BE_SQLITE_OK != stmt->BindId(6, ctx.GetECDb().GetImpl().GetIdFactory().Phenomenon().NextId()))
-        return ERROR;
-
-    if (BE_SQLITE_DONE != stmt->Step())
-        return ERROR;
-
-    const PhenomenonId phId = DbUtilities::GetLastInsertedId<PhenomenonId>(ctx.GetECDb());
-    if (!phId.IsValid())
-        return ERROR;
-
-    const_cast<PhenomenonR>(ph).SetId(phId);
-    return SUCCESS;
-    }
-
-//---------------------------------------------------------------------------------------
-// @bsimethod
-//+---------------+---------------+---------------+---------------+---------------+------
-BentleyStatus SchemaWriter::ImportUnit(Context& ctx, ECUnitCR unit)
-    {
-    if (!ctx.IsEC32AvailableInFile())
-        {
-        ctx.Issues().ReportV(IssueSeverity::Error, IssueCategory::BusinessProperties, IssueType::ECDbIssue, "Failed to import Unit '%s'. Units cannot be imported in a file that does not support EC3.2 yet.", unit.GetFullName().c_str());
-        return ERROR;
-        }
-
-    if (ctx.GetSchemaManager().GetUnitId(unit).IsValid())
-        return SUCCESS;
-
-    if (!ctx.GetSchemaManager().GetSchemaId(unit.GetSchema()).IsValid())
-        {
-        ctx.Issues().ReportV(IssueSeverity::Error, IssueCategory::BusinessProperties, IssueType::ECDbIssue, "Failed to import Unit '%s'. Its ECSchema '%s' hasn't been imported yet. Check the list of ECSchemas passed to ImportSchema for missing schema references.", unit.GetName().c_str(), unit.GetSchema().GetFullSchemaName().c_str());
-        BeAssert(false && "Failed to import Unit because its ECSchema hasn't been imported yet. The schema references of the ECSchema objects passed to ImportSchema might be corrupted.");
-        return ERROR;
-        }
-
-    PhenomenonCP phen = unit.GetPhenomenon();
-    if (SUCCESS != ImportPhenomenon(ctx, *phen))
-        return ERROR;
-
-    if (unit.HasUnitSystem())
-        {
-        UnitSystemCP system = unit.GetUnitSystem();
-        if (SUCCESS != ImportUnitSystem(ctx, *system))
-            return ERROR;
-        }
-
-    ECUnitCP invertingUnit = nullptr;
-    if (unit.IsInvertedUnit())
-        {
-        invertingUnit = unit.GetInvertingUnit();
-        BeAssert(invertingUnit != nullptr);
-        if (SUCCESS != ImportUnit(ctx, *invertingUnit))
-            return ERROR;
-        }
-
-
-    CachedStatementPtr stmt = ctx.GetCachedStatement("INSERT INTO main." TABLE_Unit "(SchemaId,Name,DisplayLabel,Description,PhenomenonId,UnitSystemId,Definition,Numerator,Denominator,Offset,IsConstant,InvertingUnitId,Id) VALUES(?,?,?,?,?,?,?,?,?,?,?,?,?)");
-    if (stmt == nullptr)
-        return ERROR;
-
-    const int schemaIdParamIx = 1;
-    const int nameParamIx = 2;
-    const int labelParamIx = 3;
-    const int descParamIx = 4;
-    const int phIdParamIx = 5;
-    const int usIdParamIx = 6;
-    const int defParamIx = 7;
-    const int numeratorParamIx = 8;
-    const int denominatorParamIx = 9;
-    const int offsetParamIx = 10;
-    const int isConstantParamIx = 11;
-    const int invertingUnitIdParamIx = 12;
-    const int idIx = 13;
-
-    if (BE_SQLITE_OK != stmt->BindId(schemaIdParamIx, unit.GetSchema().GetId()))
-        return ERROR;
-
-    if (BE_SQLITE_OK != stmt->BindText(nameParamIx, unit.GetName(), Statement::MakeCopy::No))
-        return ERROR;
-
-    if (unit.GetIsDisplayLabelDefined())
-        {
-        if (BE_SQLITE_OK != stmt->BindText(labelParamIx, unit.GetInvariantDisplayLabel(), Statement::MakeCopy::No))
-            return ERROR;
-        }
-
-    if (unit.GetIsDescriptionDefined())
-        {
-        if (BE_SQLITE_OK != stmt->BindText(descParamIx, unit.GetInvariantDescription(), Statement::MakeCopy::No))
-            return ERROR;
-        }
-
-    if (BE_SQLITE_OK != stmt->BindId(phIdParamIx, phen->GetId()))
-        return ERROR;
-
-    if (unit.HasUnitSystem())
-        {
-        if (BE_SQLITE_OK != stmt->BindId(usIdParamIx, unit.GetUnitSystem()->GetId()))
-            return ERROR;
-        }
-
-    if (unit.HasDefinition())
-        {
-        if (BE_SQLITE_OK != stmt->BindText(defParamIx, unit.GetDefinition(), Statement::MakeCopy::No))
-            return ERROR;
-        }
-
-    if (unit.HasNumerator())
-        {
-        if (BE_SQLITE_OK != stmt->BindDouble(numeratorParamIx, unit.GetNumerator()))
-            return ERROR;
-        }
-
-    if (unit.HasDenominator())
-        {
-        if (BE_SQLITE_OK != stmt->BindDouble(denominatorParamIx, unit.GetDenominator()))
-            return ERROR;
-        }
-
-    if (unit.HasOffset())
-        {
-        if (BE_SQLITE_OK != stmt->BindDouble(offsetParamIx, unit.GetOffset()))
-            return ERROR;
-        }
-
-    if (BE_SQLITE_OK != stmt->BindBoolean(isConstantParamIx, unit.IsConstant()))
-        return ERROR;
-
-    if (invertingUnit != nullptr)
-        {
-        if (BE_SQLITE_OK != stmt->BindId(invertingUnitIdParamIx, invertingUnit->GetId()))
-            return ERROR;
-        }
-    
-    if (BE_SQLITE_OK != stmt->BindId(idIx, ctx.GetECDb().GetImpl().GetIdFactory().Unit().NextId()))
-        return ERROR;
-
-    DbResult stat = stmt->Step();
-    if (BE_SQLITE_DONE != stat)
-        return ERROR;
-
-    const UnitId unitId = DbUtilities::GetLastInsertedId<UnitId>(ctx.GetECDb());
-    if (!unitId.IsValid())
-        return ERROR;
-
-    const_cast<ECUnitR>(unit).SetId(unitId);
-    return SUCCESS;
-    }
-
-//---------------------------------------------------------------------------------------
-// @bsimethod
-//+---------------+---------------+---------------+---------------+---------------+------
-BentleyStatus SchemaWriter::ImportFormat(Context& ctx, ECFormatCR format)
-    {
-    if (!ctx.IsEC32AvailableInFile())
-        {
-        ctx.Issues().ReportV(IssueSeverity::Error, IssueCategory::BusinessProperties, IssueType::ECDbIssue, "Failed to import Format '%s'. Formats cannot be imported in a file that does not support EC3.2 yet.", format.GetFullName().c_str());
-        return ERROR;
-        }
-
-    if (ctx.GetSchemaManager().GetFormatId(format).IsValid())
-        return SUCCESS;
-
-    if (!ctx.GetSchemaManager().GetSchemaId(format.GetSchema()).IsValid())
-        {
-        ctx.Issues().ReportV(IssueSeverity::Error, IssueCategory::BusinessProperties, IssueType::ECDbIssue, "Failed to import Format '%s'. Its ECSchema '%s' hasn't been imported yet. Check the list of ECSchemas passed to ImportSchema for missing schema references.", format.GetName().c_str(), format.GetSchema().GetFullSchemaName().c_str());
-        BeAssert(false && "Failed to import Format because its ECSchema hasn't been imported yet. The schema references of the ECSchema objects passed to ImportSchema might be corrupted.");
-        return ERROR;
-        }
-
-    CachedStatementPtr stmt = ctx.GetCachedStatement("INSERT INTO main." TABLE_Format "(SchemaId,Name,DisplayLabel,Description,NumericSpec,CompositeSpec,Id) VALUES(?,?,?,?,?,?,?)");
-    if (stmt == nullptr)
-        return ERROR;
-
-    const int schemaIdParamIx = 1;
-    const int nameParamIx = 2;
-    const int labelParamIx = 3;
-    const int descParamIx = 4;
-    const int numericSpecParamIx = 5;
-    const int compositeSpecParamIx = 6;
-    const int idx = 7;
-
-    if (BE_SQLITE_OK != stmt->BindId(schemaIdParamIx, format.GetSchema().GetId()))
-        return ERROR;
-
-    if (BE_SQLITE_OK != stmt->BindText(nameParamIx, format.GetName(), Statement::MakeCopy::No))
-        return ERROR;
-
-    if (format.GetIsDisplayLabelDefined())
-        {
-        if (BE_SQLITE_OK != stmt->BindText(labelParamIx, format.GetInvariantDisplayLabel(), Statement::MakeCopy::No))
-            return ERROR;
-        }
-
-    if (format.GetIsDescriptionDefined())
-        {
-        if (BE_SQLITE_OK != stmt->BindText(descParamIx, format.GetInvariantDescription(), Statement::MakeCopy::No))
-            return ERROR;
-        }
-
-    if (format.HasNumeric())
-        {
-        if (BE_SQLITE_OK != stmt->BindText(numericSpecParamIx, SchemaPersistenceHelper::SerializeNumericSpec(*format.GetNumericSpec()), Statement::MakeCopy::Yes))
-            return ERROR;
-        }
-
-    if (format.HasComposite())
-        {
-        //Composite Spec Units are persisted in its own table to leverage FKs to the Units table
-        Utf8String specStr = SchemaPersistenceHelper::SerializeCompositeSpecWithoutUnits(*format.GetCompositeSpec());
-        if (!specStr.empty())
-            {
-            if (BE_SQLITE_OK != stmt->BindText(compositeSpecParamIx, specStr, Statement::MakeCopy::Yes))
-                return ERROR;
-            }
-        }
-    
-    if (BE_SQLITE_OK != stmt->BindId(idx, ctx.GetECDb().GetImpl().GetIdFactory().Format().NextId()))
-        return ERROR;
-
-    if (BE_SQLITE_DONE != stmt->Step())
-        return ERROR;
-
-    stmt = nullptr;
-
-    const FormatId formatId = DbUtilities::GetLastInsertedId<FormatId>(ctx.GetECDb());
-    if (!formatId.IsValid())
-        return ERROR;
-
-    const_cast<ECFormatR>(format).SetId(formatId);
-
-    if (format.HasComposite())
-        return ImportFormatComposite(ctx, format, formatId);
-
-    return SUCCESS;
-    }
-
-//---------------------------------------------------------------------------------------
-// @bsimethod
-//+---------------+---------------+---------------+---------------+---------------+------
-BentleyStatus SchemaWriter::ImportFormatComposite(Context& ctx, ECFormatCR format, FormatId formatId)
-    {
-    BeAssert(ctx.IsEC32AvailableInFile());
-    if (!format.HasComposite())
-        return SUCCESS;
-
-    CachedStatementPtr stmt = ctx.GetCachedStatement("INSERT INTO main." TABLE_FormatCompositeUnit "(FormatId,Label,UnitId,Ordinal,Id) VALUES(?,?,?,?,?)");
-    if (stmt == nullptr)
-        return ERROR;
-
-    Formatting::CompositeValueSpecCR spec = *format.GetCompositeSpec();
-
-    auto insertUnit = [&ctx] (CachedStatement& stmt, FormatId formatId, Nullable<Utf8String> label, ECUnitCR unit, int ordinal)
-        {
-        if (BE_SQLITE_OK != stmt.BindId(1, formatId))
-            return ERROR;
-
-        if (!label.IsNull())
-            {
-            if (BE_SQLITE_OK != stmt.BindText(2, label.Value(), Statement::MakeCopy::Yes))
-                return ERROR;
-            }
-
-        if (BE_SQLITE_OK != stmt.BindId(3, unit.GetId()))
-            return ERROR;
-
-        if (BE_SQLITE_OK != stmt.BindInt(4, ordinal))
-            return ERROR;
-
-        if (BE_SQLITE_OK != stmt.BindId(5, ctx.GetECDb().GetImpl().GetIdFactory().FormatCompositeUnit().NextId()))
-            return ERROR;
-
-        if (BE_SQLITE_DONE != stmt.Step())
-            return ERROR;
-
-        stmt.Reset();
-        stmt.ClearBindings();
-        return SUCCESS;
-        };
-
-    int ordinal = 0;
-    if (spec.HasMajorUnit())
-        {
-        ECUnitCP unit = (ECUnitCP) spec.GetMajorUnit();
-        if (SUCCESS != ImportUnit(ctx, *unit))
-            return ERROR;
-
-        Nullable<Utf8String> label = spec.HasMajorLabel() ? spec.GetMajorLabel() : nullptr;
-        if (SUCCESS != insertUnit(*stmt, formatId, label, *unit, ordinal))
-            return ERROR;
-        }
-    ordinal++;
-    if (spec.HasMiddleUnit())
-        {
-        ECUnitCP unit = (ECUnitCP) spec.GetMiddleUnit();
-        if (SUCCESS != ImportUnit(ctx, *unit))
-            return ERROR;
-
-        Nullable<Utf8String> label = spec.HasMiddleLabel() ? spec.GetMiddleLabel() : nullptr;
-        if (SUCCESS != insertUnit(*stmt, formatId, label, *unit, ordinal))
-            return ERROR;
-        }
-
-    ordinal++;
-    if (spec.HasMinorUnit())
-        {
-        ECUnitCP unit = (ECUnitCP) spec.GetMinorUnit();
-        if (SUCCESS != ImportUnit(ctx, *unit))
-            return ERROR;
-
-        Nullable<Utf8String> label = spec.HasMinorLabel() ? spec.GetMinorLabel() : nullptr;
-        if (SUCCESS != insertUnit(*stmt, formatId, label, *unit, ordinal))
-            return ERROR;
-        }
-
-    ordinal++;
-    if (spec.HasSubUnit())
-        {
-        ECUnitCP unit = (ECUnitCP) spec.GetSubUnit();
-        if (SUCCESS != ImportUnit(ctx, *unit))
-            return ERROR;
-
-        Nullable<Utf8String> label = spec.HasSubLabel() ? spec.GetSubLabel() : nullptr;
-        if (SUCCESS != insertUnit(*stmt, formatId, label, *unit, ordinal))
-            return ERROR;
-        }
-
-    BeAssert(ordinal != 0);
-    return SUCCESS;
-    }
-
-//---------------------------------------------------------------------------------------
-// @bsimethod
-//+---------------+---------------+---------------+---------------+---------------+------
-BentleyStatus SchemaWriter::ImportKindOfQuantity(Context& ctx, KindOfQuantityCR koq)
-    {
-    if (ctx.GetSchemaManager().GetKindOfQuantityId(koq).IsValid())
-        return SUCCESS;
-
-    if (!ctx.GetSchemaManager().GetSchemaId(koq.GetSchema()).IsValid())
-        {
-        ctx.Issues().ReportV(IssueSeverity::Error, IssueCategory::BusinessProperties, IssueType::ECDbIssue, "Failed to import KindOfQuantity '%s'. Its ECSchema '%s' hasn't been imported yet. Check the list of ECSchemas passed to ImportSchema for missing schema references.", koq.GetName().c_str(), koq.GetSchema().GetFullSchemaName().c_str());
-        BeAssert(false && "Failed to import KindOfQuantity because its ECSchema hasn't been imported yet. The schema references of the ECSchema objects passed to ImportSchema might be corrupted.");
-        return ERROR;
-        }
-
-    CachedStatementPtr stmt = ctx.GetCachedStatement("INSERT INTO main.ec_KindOfQuantity(SchemaId,Name,DisplayLabel,Description,RelativeError,PersistenceUnit,PresentationUnits,Id) VALUES(?,?,?,?,?,?,?,?)");
-    if (stmt == nullptr)
-        return ERROR;
-
-    if (BE_SQLITE_OK != stmt->BindId(1, koq.GetSchema().GetId()))
-        return ERROR;
-
-    if (BE_SQLITE_OK != stmt->BindText(2, koq.GetName(), Statement::MakeCopy::No))
-        return ERROR;
-
-    if (koq.GetIsDisplayLabelDefined())
-        {
-        if (BE_SQLITE_OK != stmt->BindText(3, koq.GetInvariantDisplayLabel(), Statement::MakeCopy::No))
-            return ERROR;
-        }
-
-    if (!koq.GetInvariantDescription().empty())
-        {
-        if (BE_SQLITE_OK != stmt->BindText(4, koq.GetInvariantDescription(), Statement::MakeCopy::No))
-            return ERROR;
-        }
-
-    if (BE_SQLITE_OK != stmt->BindDouble(5, koq.GetRelativeError()))
-        return ERROR;
-
-    if (koq.GetPersistenceUnit() == nullptr)
-        {
-        ctx.Issues().ReportV(IssueSeverity::Error, IssueCategory::BusinessProperties, IssueType::ECDbIssue, "Failed to import KindOfQuantity '%s'. It must have a persistence unit.", koq.GetFullName().c_str());
-        return ERROR;
-        }
-
-    Utf8String persistenceUnitStr;
-    if (ctx.IsEC32AvailableInFile())
-        persistenceUnitStr = koq.GetPersistenceUnit()->GetQualifiedName(koq.GetSchema());
-    else
-        persistenceUnitStr = koq.GetDescriptorCache().first;
-
-    BeAssert(!persistenceUnitStr.empty());
-    if (BE_SQLITE_OK != stmt->BindText(6, persistenceUnitStr, Statement::MakeCopy::Yes))
-        return ERROR;
-
-    Utf8String presUnitsJsonStr;
-    if (!koq.GetPresentationFormats().empty())
-        {
-        if (SUCCESS != SchemaPersistenceHelper::SerializeKoqPresentationFormats(presUnitsJsonStr, ctx.GetECDb(), koq, ctx.IsEC32AvailableInFile()))
-            return ERROR;
-
-        if (BE_SQLITE_OK != stmt->BindText(7, presUnitsJsonStr, Statement::MakeCopy::Yes))
-            return ERROR;
-        }
-    
-    if (BE_SQLITE_OK != stmt->BindId(8, ctx.GetECDb().GetImpl().GetIdFactory().KindOfQuantity().NextId()))
-        return ERROR;
-
-    if (BE_SQLITE_DONE != stmt->Step())
-        return ERROR;
-
-    const KindOfQuantityId koqId = DbUtilities::GetLastInsertedId<KindOfQuantityId>(ctx.GetECDb());
-    if (!koqId.IsValid())
-        return ERROR;
-
-    const_cast<KindOfQuantityR>(koq).SetId(koqId);
-    return SUCCESS;
-    }
-
-//---------------------------------------------------------------------------------------
-// @bsimethod
-//+---------------+---------------+---------------+---------------+---------------+------
-BentleyStatus SchemaWriter::ImportPropertyCategory(Context& ctx, PropertyCategoryCR cat)
-    {
-    if (ctx.GetSchemaManager().GetPropertyCategoryId(cat).IsValid())
-        return SUCCESS;
-
-    if (!ctx.GetSchemaManager().GetSchemaId(cat.GetSchema()).IsValid())
-        {
-        ctx.Issues().ReportV(IssueSeverity::Error, IssueCategory::BusinessProperties, IssueType::ECDbIssue, "Failed to import PropertyCategory '%s'. Its ECSchema '%s' hasn't been imported yet. Check the list of ECSchemas passed to ImportSchema for missing schema references.", cat.GetName().c_str(), cat.GetSchema().GetFullSchemaName().c_str());
-        BeAssert(false && "Failed to import PropertyCategory because its ECSchema hasn't been imported yet. The schema references of the ECSchema objects passed to ImportSchema might be corrupted.");
-        return ERROR;
-        }
-
-    CachedStatementPtr stmt = ctx.GetCachedStatement("INSERT INTO main.ec_PropertyCategory(SchemaId,Name,DisplayLabel,Description,Priority,Id) VALUES(?,?,?,?,?,?)");
-    if (stmt == nullptr)
-        return ERROR;
-
-    if (BE_SQLITE_OK != stmt->BindId(1, cat.GetSchema().GetId()))
-        return ERROR;
-
-    if (BE_SQLITE_OK != stmt->BindText(2, cat.GetName(), Statement::MakeCopy::No))
-        return ERROR;
-
-    if (cat.GetIsDisplayLabelDefined())
-        {
-        if (BE_SQLITE_OK != stmt->BindText(3, cat.GetInvariantDisplayLabel(), Statement::MakeCopy::No))
-            return ERROR;
-        }
-
-    if (!cat.GetInvariantDescription().empty())
-        {
-        if (BE_SQLITE_OK != stmt->BindText(4, cat.GetInvariantDescription(), Statement::MakeCopy::No))
-            return ERROR;
-        }
-
-    //uint32_t persisted as int64 to not lose unsignedness
-    if (BE_SQLITE_OK != stmt->BindInt64(5, (int64_t) cat.GetPriority()))
-        return ERROR;
-
-    if (BE_SQLITE_OK != stmt->BindId(6, ctx.GetECDb().GetImpl().GetIdFactory().PropertyCategory().NextId()))
-        return ERROR;
-
-    if (BE_SQLITE_DONE != stmt->Step())
-        return ERROR;
-
-    PropertyCategoryId catId = DbUtilities::GetLastInsertedId<PropertyCategoryId>(ctx.GetECDb());
-    if (!catId.IsValid())
-        return ERROR;
-
-    const_cast<PropertyCategoryR>(cat).SetId(catId);
-    return SUCCESS;
-    }
-
-/*---------------------------------------------------------------------------------------
-* @bsimethod
-+---------------+---------------+---------------+---------------+---------------+------*/
-BentleyStatus SchemaWriter::ImportRelationshipClass(Context& ctx, ECN::ECRelationshipClassCP relationship)
-    {
-    const ECClassId relClassId = relationship->GetId();
-    if (SUCCESS != ImportRelationshipConstraint(ctx, relClassId, relationship->GetSource(), ECRelationshipEnd_Source))
-        return ERROR;
-
-    return ImportRelationshipConstraint(ctx, relClassId, relationship->GetTarget(), ECRelationshipEnd_Target);
-    }
-
-/*---------------------------------------------------------------------------------------
-* @bsimethod
-+---------------+---------------+---------------+---------------+---------------+------*/
-BentleyStatus SchemaWriter::ImportRelationshipConstraint(Context& ctx, ECClassId relClassId, ECN::ECRelationshipConstraintR relationshipConstraint, ECRelationshipEnd end)
-    {
-    BeAssert(relClassId.IsValid());
-
-    ECRelationshipConstraintId constraintId;
-    if (SUCCESS != InsertRelationshipConstraintEntry(ctx, constraintId, relClassId, relationshipConstraint, end))
-        return ERROR;
-
-    BeAssert(constraintId.IsValid());
-    CachedStatementPtr stmt = ctx.GetCachedStatement("INSERT INTO main.ec_RelationshipConstraintClass(ConstraintId,ClassId,Id) VALUES(?,?,?)");
-    if (stmt == nullptr)
-        return ERROR;
-
-    for (ECClassCP constraintClass : relationshipConstraint.GetConstraintClasses())
-        {
-        if (SUCCESS != ImportClass(ctx, *constraintClass))
-            return ERROR;
-
-        BeAssert(constraintClass->GetId().IsValid());
-
-        if (BE_SQLITE_OK != stmt->BindId(1, constraintId))
-            return ERROR;
-
-        if (BE_SQLITE_OK != stmt->BindId(2, constraintClass->GetId()))
-            return ERROR;
-
-        if (BE_SQLITE_OK != stmt->BindId(3, ctx.GetECDb().GetImpl().GetIdFactory().RelationshipConstraintClass().NextId()))
-            return ERROR;
-
-        if (BE_SQLITE_DONE != stmt->Step())
-            return ERROR;
-
-        stmt->Reset();
-        stmt->ClearBindings();
-        }
-
-    stmt = nullptr;
-    SchemaPersistenceHelper::GeneralizedCustomAttributeContainerType containerType = end == ECRelationshipEnd_Source ? SchemaPersistenceHelper::GeneralizedCustomAttributeContainerType::SourceRelationshipConstraint : SchemaPersistenceHelper::GeneralizedCustomAttributeContainerType::TargetRelationshipConstraint;
-    return ImportCustomAttributes(ctx, relationshipConstraint, ECContainerId(constraintId), containerType);
-    }
-
-/*---------------------------------------------------------------------------------------
-* @bsimethod
-+---------------+---------------+---------------+---------------+---------------+------*/
-BentleyStatus SchemaWriter::InsertRelationshipConstraintEntry(Context& ctx, ECRelationshipConstraintId& constraintId, ECClassId relationshipClassId, ECN::ECRelationshipConstraintR relationshipConstraint, ECRelationshipEnd endpoint)
-    {
-    CachedStatementPtr stmt = ctx.GetCachedStatement("INSERT INTO main.ec_RelationshipConstraint(RelationshipClassId,RelationshipEnd,MultiplicityLowerLimit,MultiplicityUpperLimit,IsPolymorphic,RoleLabel,AbstractConstraintClassId,Id) VALUES(?,?,?,?,?,?,?,?)");
-    if (stmt == nullptr)
-        return ERROR;
-
-    if (BE_SQLITE_OK != stmt->BindId(1, relationshipClassId))
-        return ERROR;
-
-    if (BE_SQLITE_OK != stmt->BindInt(2, (int) endpoint))
-        return ERROR;
-
-    //uint32_t are persisted as int64 to not lose the unsigned-ness.
-    if (BE_SQLITE_OK != stmt->BindInt64(3, (int64_t) relationshipConstraint.GetMultiplicity().GetLowerLimit()))
-        return ERROR;
-
-    //If unbounded, we persist DB NULL
-    if (!relationshipConstraint.GetMultiplicity().IsUpperLimitUnbounded())
-        {
-        //uint32_t are persisted as int64 to not lose the unsigned-ness.
-        if (BE_SQLITE_OK != stmt->BindInt64(4, (int64_t) relationshipConstraint.GetMultiplicity().GetUpperLimit()))
-            return ERROR;
-        }
-
-    if (BE_SQLITE_OK != stmt->BindBoolean(5, relationshipConstraint.GetIsPolymorphic()))
-        return ERROR;
-
-
-    if (!relationshipConstraint.GetRoleLabel().empty())
-        {
-        if (BE_SQLITE_OK != stmt->BindText(6, relationshipConstraint.GetRoleLabel(), Statement::MakeCopy::Yes))
-            return ERROR;
-        }
-
-    if (relationshipConstraint.IsAbstractConstraintDefined())
-        {
-        ECClassCR abstractConstraintClass = *relationshipConstraint.GetAbstractConstraint();
-        if (SUCCESS != ImportClass(ctx, abstractConstraintClass))
-            return ERROR;
-
-        if (BE_SQLITE_OK != stmt->BindId(7, abstractConstraintClass.GetId()))
-            return ERROR;
-        }
-
-    if (BE_SQLITE_OK != stmt->BindId(8, ctx.GetECDb().GetImpl().GetIdFactory().RelationshipConstraint().NextId()))
-        return ERROR;
-
-    if (BE_SQLITE_DONE != stmt->Step())
-        return ERROR;
-
-    constraintId = DbUtilities::GetLastInsertedId<ECRelationshipConstraintId>(ctx.GetECDb());
-    BeAssert(constraintId.IsValid());
-    return SUCCESS;
-    }
-
-/*---------------------------------------------------------------------------------------
-* @bsimethod
-+---------------+---------------+---------------+---------------+---------------+------*/
-BentleyStatus SchemaWriter::ImportProperty(Context& ctx, ECN::ECPropertyCR ecProperty, int ordinal)
-    {
-    //Local properties are expected to not be imported at this point as they get imported along with their class.
-    BeAssert(!ctx.GetSchemaManager().GetPropertyId(ecProperty).IsValid());
-
-    if (ecProperty.GetIsStruct())
-        {
-        if (SUCCESS != ImportClass(ctx, ecProperty.GetAsStructProperty()->GetType()))
-            {
-            LOG.errorv("Failed to import struct property '%s' from class '%s' because its struct type '%s' could not be imported",
-                ecProperty.GetName().c_str(), ecProperty.GetClass().GetFullName(), ecProperty.GetAsStructProperty()->GetType().GetFullName());
-            return ERROR;
-            }
-        }
-    else if (ecProperty.GetIsStructArray())
-        {
-        if (SUCCESS != ImportClass(ctx, ecProperty.GetAsStructArrayProperty()->GetStructElementType()))
-            {
-            LOG.errorv("Failed to import struct array property '%s' from class '%s' because its struct type '%s' could not be imported",
-                ecProperty.GetName().c_str(), ecProperty.GetClass().GetFullName(), ecProperty.GetAsStructArrayProperty()->GetStructElementType().GetFullName());
-            return ERROR;
-            }
-        }
-    else if (ecProperty.GetIsNavigation())
-        {
-        if (SUCCESS != ImportClass(ctx, *ecProperty.GetAsNavigationProperty()->GetRelationshipClass()))
-            {
-            LOG.errorv("Failed to import navigation property '%s' from class '%s' because its relationship'%s' could not be imported",
-                ecProperty.GetName().c_str(), ecProperty.GetClass().GetFullName(), ecProperty.GetAsNavigationProperty()->GetRelationshipClass()->GetFullName());
-            return ERROR;
-            }
-        }
-
-    //now insert the actual property
-    CachedStatementPtr stmt = ctx.GetCachedStatement("INSERT INTO main.ec_Property(ClassId,Name,DisplayLabel,Description,IsReadonly,Priority,Ordinal,Kind,"
-                                                        "PrimitiveType,PrimitiveTypeMinLength,PrimitiveTypeMaxLength,PrimitiveTypeMinValue,PrimitiveTypeMaxValue,"
-                                                        "EnumerationId,StructClassId,ExtendedTypeName,KindOfQuantityId,CategoryId,ArrayMinOccurs,ArrayMaxOccurs,NavigationRelationshipClassId,NavigationDirection,Id) VALUES(?,?,?,?,?,?,?,?,?,?,?,?,?,?,?,?,?,?,?,?,?,?,?)");
-    if (stmt == nullptr)
-        return ERROR;
-
-    if (BE_SQLITE_OK != stmt->BindId(1, ecProperty.GetClass().GetId()))
-        return ERROR;
-
-    if (BE_SQLITE_OK != stmt->BindText(2, ecProperty.GetName(), Statement::MakeCopy::No))
-        return ERROR;
-
-    if (ecProperty.GetIsDisplayLabelDefined())
-        {
-        if (BE_SQLITE_OK != stmt->BindText(3, ecProperty.GetInvariantDisplayLabel(), Statement::MakeCopy::No))
-            return ERROR;
-        }
-
-    if (!ecProperty.GetInvariantDescription().empty())
-        {
-        if (BE_SQLITE_OK != stmt->BindText(4, ecProperty.GetInvariantDescription(), Statement::MakeCopy::No))
-            return ERROR;
-        }
-
-    if (BE_SQLITE_OK != stmt->BindBoolean(5, ecProperty.GetIsReadOnly()))
-        return ERROR;
-
-    if (ecProperty.IsPriorityLocallyDefined())
-        {
-        //priority is persisted as int64 to not lose unsignedness
-        if (BE_SQLITE_OK != stmt->BindInt64(6, (int64_t) ecProperty.GetPriority()))
-            return ERROR;
-        }
-
-    if (BE_SQLITE_OK != stmt->BindInt(7, ordinal))
-        return ERROR;
-
-    const int kindIndex = 8;
-    const int primitiveTypeIndex = 9;
-    const int primitiveTypeMinLengthIndex = 10;
-    const int primitiveTypeMaxLengthIndex = 11;
-    const int primitiveTypeMinValueIndex = 12;
-    const int primitiveTypeMaxValueIndex = 13;
-    const int enumIdIndex = 14;
-    const int structClassIdIndex = 15;
-    const int extendedTypeIndex = 16;
-    const int koqIdIndex = 17;
-    const int catIdIndex = 18;
-    const int arrayMinIndex = 19;
-    const int arrayMaxIndex = 20;
-    const int navRelClassIdIndex = 21;
-    const int navDirIndex = 22;
-    const int idIndex = 23;
-    if (ecProperty.IsMinimumLengthDefined())
-        {
-        //min length is persisted as int64 to not lose unsignedness
-        if (BE_SQLITE_OK != stmt->BindInt64(primitiveTypeMinLengthIndex, (int64_t) ecProperty.GetMinimumLength()))
-            return ERROR;
-        }
-
-    if (ecProperty.IsMaximumLengthDefined())
-        {
-        //max length is persisted as int64 to not lose unsignedness
-        if (BE_SQLITE_OK != stmt->BindInt64(primitiveTypeMaxLengthIndex, (int64_t) ecProperty.GetMaximumLength()))
-            return ERROR;
-        }
-
-    if (ecProperty.IsMinimumValueDefined())
-        {
-        ECValue v;
-        if (ECObjectsStatus::Success != ecProperty.GetMinimumValue(v))
-            {
-            BeAssert(false && "Failed to read MinimumValue from ECProperty");
-            return ERROR;
-            }
-
-        if (SUCCESS != BindPropertyMinMaxValue(ctx, *stmt, primitiveTypeMinValueIndex, ecProperty, v))
-            return ERROR;
-        }
-
-    if (ecProperty.IsMaximumValueDefined())
-        {
-        ECValue v;
-        if (ECObjectsStatus::Success != ecProperty.GetMaximumValue(v))
-            {
-            BeAssert(false && "Failed to read MaximumValue from ECProperty");
-            return ERROR;
-            }
-
-        if (SUCCESS != BindPropertyMinMaxValue(ctx, *stmt, primitiveTypeMaxValueIndex, ecProperty, v))
-            return ERROR;
-        }
-
-    if (ecProperty.HasExtendedType())
-        {
-        if (SUCCESS != BindPropertyExtendedTypeName(*stmt, extendedTypeIndex, ecProperty))
-            return ERROR;
-        }
-
-    if (SUCCESS != BindPropertyKindOfQuantity(ctx, *stmt, koqIdIndex, ecProperty))
-        return ERROR;
-
-    if (SUCCESS != BindPropertyCategory(ctx, *stmt, catIdIndex, ecProperty))
-        return ERROR;
-
-    if (ecProperty.GetIsPrimitive())
-        {
-        if (BE_SQLITE_OK != stmt->BindInt(kindIndex, Enum::ToInt(PropertyKind::Primitive)))
-            return ERROR;
-
-        if (SUCCESS != BindPropertyPrimTypeOrEnumeration(ctx, *stmt, primitiveTypeIndex, enumIdIndex, ecProperty))
-            return ERROR;
-        }
-    else if (ecProperty.GetIsStruct())
-        {
-        if (BE_SQLITE_OK != stmt->BindInt(kindIndex, Enum::ToInt(PropertyKind::Struct)))
-            return ERROR;
-
-        if (BE_SQLITE_OK != stmt->BindId(structClassIdIndex, ecProperty.GetAsStructProperty()->GetType().GetId()))
-            {
-            LOG.errorv("Failed to insert struct property '%s' from class '%s' because its struct type '%s' does not have an id.\n\n Insert statement: '%s'",
-                ecProperty.GetName().c_str(), ecProperty.GetClass().GetFullName(), ecProperty.GetAsStructProperty()->GetType().GetFullName(), stmt->GetSQL());
-            return ERROR;
-            }
-        }
-    else if (ecProperty.GetIsArray())
-        {
-        ArrayECPropertyCP arrayProp = ecProperty.GetAsArrayProperty();
-        if (arrayProp->GetKind() == ARRAYKIND_Primitive)
-            {
-            if (BE_SQLITE_OK != stmt->BindInt(kindIndex, Enum::ToInt(PropertyKind::PrimitiveArray)))
-                return ERROR;
-
-            if (SUCCESS != BindPropertyPrimTypeOrEnumeration(ctx, *stmt, primitiveTypeIndex, enumIdIndex, ecProperty))
-                return ERROR;
-            }
-        else
-            {
-            if (BE_SQLITE_OK != stmt->BindInt(kindIndex, Enum::ToInt(PropertyKind::StructArray)))
-                return ERROR;
-
-            if (BE_SQLITE_OK != stmt->BindId(structClassIdIndex, arrayProp->GetAsStructArrayProperty()->GetStructElementType().GetId()))
-                return ERROR;
-            }
-
-        //uint32_t are persisted as int64 to not lose the unsigned-ness.
-        if (BE_SQLITE_OK != stmt->BindInt64(arrayMinIndex, (int64_t) arrayProp->GetMinOccurs()))
-            return ERROR;
-
-        //If maxoccurs is unbounded, we persist DB NULL
-        if (!arrayProp->IsStoredMaxOccursUnbounded())
-            {
-            //until the max occurs bug in ECObjects (where GetMaxOccurs always returns "unbounded")
-            //has been fixed, we need to call GetStoredMaxOccurs to retrieve the proper max occurs
-            if (BE_SQLITE_OK != stmt->BindInt64(arrayMaxIndex, (int64_t) arrayProp->GetStoredMaxOccurs()))
-                return ERROR;
-            }
-        }
-    else if (ecProperty.GetIsNavigation())
-        {
-        if (BE_SQLITE_OK != stmt->BindInt(kindIndex, Enum::ToInt(PropertyKind::Navigation)))
-            return ERROR;
-
-        NavigationECPropertyCP navProp = ecProperty.GetAsNavigationProperty();
-        if (BE_SQLITE_OK != stmt->BindId(navRelClassIdIndex, navProp->GetRelationshipClass()->GetId()))
-            return ERROR;
-
-        if (BE_SQLITE_OK != stmt->BindInt(navDirIndex, Enum::ToInt(navProp->GetDirection())))
-            return ERROR;
-        }
-
-    if (BE_SQLITE_OK != stmt->BindId(idIndex, ctx.GetECDb().GetImpl().GetIdFactory().Property().NextId()))
-        return ERROR;
-
-    DbResult stat = stmt->Step();
-    if (BE_SQLITE_DONE != stat)
-        {
-        LOG.fatalv("Failed to insert property '%s' for class '%s' due to error: '%s'.  \n\nFailed Insert statement: '%s'",
-            ecProperty.GetName().c_str(), ecProperty.GetClass().GetFullName(), ctx.GetECDb().GetLastError().c_str(), stmt->GetSQL());
-        return ERROR;
-        }
-
-    const ECPropertyId propId = DbUtilities::GetLastInsertedId<ECPropertyId>(ctx.GetECDb());
-    if (!propId.IsValid())
-        return ERROR;
-
-    const_cast<ECPropertyR>(ecProperty).SetId(propId);
-
-    auto result = ImportCustomAttributes(ctx, ecProperty, ECContainerId(propId), SchemaPersistenceHelper::GeneralizedCustomAttributeContainerType::Property);
-    if(result != SUCCESS)
-      {
-      return result;
-      }
-
-    ctx.ImportCtx().RemapManager().CollectRemapInfosFromNewProperty(ecProperty.GetClass(), ecProperty.GetName(), ecProperty.GetId());
-    return result;
-    }
-
-/*---------------------------------------------------------------------------------------
-* @bsimethod
-+---------------+---------------+---------------+---------------+---------------+------*/
-BentleyStatus SchemaWriter::ImportCustomAttributes(Context& ctx, IECCustomAttributeContainerCR sourceContainer, ECContainerId sourceContainerId, SchemaPersistenceHelper::GeneralizedCustomAttributeContainerType containerType)
-    {
-    int ordinal = 0;
-    for (IECInstancePtr ca : sourceContainer.GetCustomAttributes(false))
-        {
-        //import CA classes first
-        ECClassCR caClass = ca->GetClass();
-        if (SUCCESS != ImportClass(ctx, caClass))
-            return ERROR;
-
-        if (SUCCESS != InsertCAEntry(ctx, *ca, caClass.GetId(), sourceContainerId, containerType, ordinal))
-            return ERROR;
-
-        ordinal++;
-        }
-
-    return SUCCESS;
-    }
-
-/*---------------------------------------------------------------------------------------
-* @bsimethod
-+---------------+---------------+---------------+---------------+---------------+------*/
-BentleyStatus SchemaWriter::InsertSchemaEntry(ECDbCR ecdb, ECSchemaCR schema)
-    {
-    BeAssert(!schema.HasId());
-
-    const bool supportsECVersion = FeatureManager::IsAvailable(ecdb, Feature::ECVersions);
-    BeAssert(supportsECVersion || schema.OriginalECXmlVersionLessThan(ECVersion::V3_2) && "Only EC 3.1 schemas can be imported into a file not supporting EC 3.2 yet");
-    Utf8CP sql = supportsECVersion ? "INSERT INTO main.ec_Schema(Name,DisplayLabel,Description,Alias,VersionDigit1,VersionDigit2,VersionDigit3,OriginalECXmlVersionMajor,OriginalECXmlVersionMinor,Id) VALUES(?,?,?,?,?,?,?,?,?,?)" :
-        "INSERT INTO main.ec_Schema(Name,DisplayLabel,Description,Alias,VersionDigit1,VersionDigit2,VersionDigit3,Id) VALUES(?,?,?,?,?,?,?,?)";
-
-    CachedStatementPtr stmt = ecdb.GetImpl().GetCachedSqliteStatement(sql);
-    if (stmt == nullptr)
-        return ERROR;
-
-    if (BE_SQLITE_OK != stmt->BindText(1, schema.GetName(), Statement::MakeCopy::No))
-        return ERROR;
-
-    if (schema.GetIsDisplayLabelDefined())
-        {
-        if (BE_SQLITE_OK != stmt->BindText(2, schema.GetInvariantDisplayLabel(), Statement::MakeCopy::No))
-            return ERROR;
-        }
-
-    if (!schema.GetInvariantDescription().empty())
-        {
-        if (BE_SQLITE_OK != stmt->BindText(3, schema.GetInvariantDescription(), Statement::MakeCopy::No))
-            return ERROR;
-        }
-
-    if (BE_SQLITE_OK != stmt->BindText(4, schema.GetAlias(), Statement::MakeCopy::No))
-        return ERROR;
-
-    //Persist uint32_t as int64 to not lose unsigned-ness
-    if (BE_SQLITE_OK != stmt->BindInt64(5, (int64_t) schema.GetVersionRead()))
-        return ERROR;
-
-    //Persist uint32_t as int64 to not lose unsigned-ness
-    if (BE_SQLITE_OK != stmt->BindInt64(6, (int64_t) schema.GetVersionWrite()))
-        return ERROR;
-
-    //Persist uint32_t as int64 to not lose unsigned-ness
-    if (BE_SQLITE_OK != stmt->BindInt64(7, (int64_t) schema.GetVersionMinor()))
-        return ERROR;
-
-    if (supportsECVersion)
-        {
-        //original version of 0.0 is considered an unset version
-        if (schema.GetOriginalECXmlVersionMajor() > 0 || schema.GetOriginalECXmlVersionMinor() > 0)
-            {
-            //Persist uint32_t as int64 to not lose unsigned-ness
-            if (BE_SQLITE_OK != stmt->BindInt64(8, (int64_t) schema.GetOriginalECXmlVersionMajor()))
-                return ERROR;
-
-            //Persist uint32_t as int64 to not lose unsigned-ness
-            if (BE_SQLITE_OK != stmt->BindInt64(9, (int64_t) schema.GetOriginalECXmlVersionMinor()))
-                return ERROR;
-            }
-        
-        
-        if (BE_SQLITE_OK != stmt->BindId(10, ecdb.GetImpl().GetIdFactory().Schema().NextId()))
-            return ERROR;
-        }
-    else
-        {
-        if (BE_SQLITE_OK != stmt->BindId(8, ecdb.GetImpl().GetIdFactory().Schema().NextId()))
-            return ERROR;
-        }
-
-    if (BE_SQLITE_DONE != stmt->Step())
-        return ERROR;
-
-    const ECSchemaId id = DbUtilities::GetLastInsertedId<ECSchemaId>(ecdb);
-    if (!id.IsValid())
-        return ERROR;
-
-    const_cast<ECSchemaR>(schema).SetId(id);
-    return SUCCESS;
-    }
-
-/*---------------------------------------------------------------------------------------
-* @bsimethod
-+---------------+---------------+---------------+---------------+---------------+------*/
-BentleyStatus SchemaWriter::InsertBaseClassEntry(Context& ctx, ECClassId ecClassId, ECClassCR baseClass, int ordinal)
-    {
-    CachedStatementPtr stmt = ctx.GetCachedStatement("INSERT INTO main.ec_ClassHasBaseClasses(ClassId,BaseClassId,Ordinal,Id) VALUES(?,?,?,?)");
-    if (stmt == nullptr)
-        return ERROR;
-
-    if (BE_SQLITE_OK != stmt->BindId(1, ecClassId))
-        return ERROR;
-
-    if (BE_SQLITE_OK != stmt->BindId(2, baseClass.GetId()))
-        return ERROR;
-
-    if (BE_SQLITE_OK != stmt->BindInt(3, ordinal))
-        return ERROR;
-
-    if (BE_SQLITE_OK != stmt->BindId(4, ctx.GetECDb().GetImpl().GetIdFactory().ClassHasBaseClasses().NextId()))
-        return ERROR;
-
-    return BE_SQLITE_DONE == stmt->Step() ? SUCCESS : ERROR;
-    }
-
-
-//---------------------------------------------------------------------------------------
-// @bsimethod
-//+---------------+---------------+---------------+---------------+---------------+------
-BentleyStatus SchemaWriter::BindPropertyMinMaxValue(Context& ctx, Statement& stmt, int paramIndex, ECN::ECPropertyCR prop, ECN::ECValueCR val)
-    {
-    if (!val.IsPrimitive())
-        {
-        BeAssert(false && "Min/MaxValue ECValue is expected to always be a primitive value");
-        return ERROR;
-        }
-
-    Nullable<PrimitiveType> propPrimType;
-    PrimitiveECPropertyCP primProp = prop.GetAsPrimitiveProperty();
-    if (primProp != nullptr)
-        propPrimType = primProp->GetType();
-    else
-        {
-        PrimitiveArrayECPropertyCP primArrayProp = prop.GetAsPrimitiveArrayProperty();
-        propPrimType = primArrayProp->GetPrimitiveElementType();
-        }
-
-    if (propPrimType.IsNull())
-        {
-        BeAssert(false && "Min/MaxValue ECValue is expected to only be defined for primitive and primitive array properties");
-        return ERROR;
-        }
-
-    switch (propPrimType.Value())
-        {
-            case PRIMITIVETYPE_DateTime:
-            {
-            if (val.IsDateTime())
-                {
-                const uint64_t jdMsec = DateTime::CommonEraMillisecondsToJulianDay(val.GetDateTimeTicks());
-                return BE_SQLITE_OK == stmt.BindDouble(paramIndex, DateTime::MsecToRationalDay(jdMsec)) ? SUCCESS : ERROR;
-                }
-
-            break;
-            }
-
-            case PRIMITIVETYPE_Double:
-                if (val.IsDouble())
-                    return BE_SQLITE_OK == stmt.BindDouble(paramIndex, val.GetDouble()) ? SUCCESS : ERROR;
-                else if (val.IsInteger())
-                    return BE_SQLITE_OK == stmt.BindInt(paramIndex, val.GetInteger()) ? SUCCESS : ERROR;
-                else if (val.IsLong())
-                    return BE_SQLITE_OK == stmt.BindInt64(paramIndex, val.GetLong()) ? SUCCESS : ERROR;
-                break;
-
-            case PRIMITIVETYPE_Integer:
-                if (val.IsInteger())
-                    return BE_SQLITE_OK == stmt.BindInt(paramIndex, val.GetInteger()) ? SUCCESS : ERROR;
-
-                break;
-
-            case PRIMITIVETYPE_Long:
-                if (val.IsLong())
-                    return BE_SQLITE_OK == stmt.BindInt64(paramIndex, val.GetLong()) ? SUCCESS : ERROR;
-                else if (val.IsInteger())
-                    return BE_SQLITE_OK == stmt.BindInt(paramIndex, val.GetInteger()) ? SUCCESS : ERROR;
-
-                break;
-
-            case PRIMITIVETYPE_String:
-                if (val.IsString())
-                    return BE_SQLITE_OK == stmt.BindText(paramIndex, val.GetUtf8CP(), Statement::MakeCopy::Yes) ? SUCCESS : ERROR;
-
-                break;
-
-            default:
-                break;
-        }
-
-    ctx.Issues().ReportV(IssueSeverity::Error, IssueCategory::BusinessProperties, IssueType::ECDbIssue, "Failed to import schema. The ECProperty '%s.%s' has a minimum/maximum value of an unsupported type.",
-                                                    prop.GetClass().GetFullName(), prop.GetName().c_str());
-    return ERROR;
-    }
-
-//---------------------------------------------------------------------------------------
-// @bsimethod
-//+---------------+---------------+---------------+---------------+---------------+------
-BentleyStatus SchemaWriter::BindPropertyExtendedTypeName(Statement& stmt, int paramIndex, ECPropertyCR prop)
-    {
-    if (!prop.HasExtendedType())
-        return SUCCESS;
-
-    Utf8StringCP extendedTypeName = nullptr;
-    if (prop.GetIsPrimitive())
-        extendedTypeName = &prop.GetAsPrimitiveProperty()->GetExtendedTypeName();
-    else if (prop.GetIsPrimitiveArray())
-        extendedTypeName = &prop.GetAsPrimitiveArrayProperty()->GetExtendedTypeName();
-    else
-        {
-        BeAssert(false && "Property which is not expected to support extended type names");
-        return ERROR;
-        }
-
-    if (extendedTypeName->empty())
-        return SUCCESS;
-
-    return stmt.BindText(paramIndex, *extendedTypeName, Statement::MakeCopy::No) == BE_SQLITE_OK ? SUCCESS : ERROR;
-    }
-
-
-//---------------------------------------------------------------------------------------
-// @bsimethod
-//+---------------+---------------+---------------+---------------+---------------+------
-BentleyStatus SchemaWriter::BindPropertyPrimTypeOrEnumeration(Context& ctx, Statement& stmt, int primTypeParamIndex, int enumParamIndex, ECPropertyCR prop)
-    {
-    ECEnumerationCP ecenum = nullptr;
-    Nullable<PrimitiveType> primType;
-    if (prop.GetIsPrimitive())
-        {
-        PrimitiveECPropertyCR primProp = *prop.GetAsPrimitiveProperty();
-        ecenum = primProp.GetEnumeration();
-        if (ecenum == nullptr)
-            primType = primProp.GetType();
-        }
-    else if (prop.GetIsPrimitiveArray())
-        {
-        PrimitiveArrayECPropertyCR arrayProp = *prop.GetAsPrimitiveArrayProperty();
-        ecenum = arrayProp.GetEnumeration();
-        if (ecenum == nullptr)
-            primType = arrayProp.GetPrimitiveElementType();
-        }
-    else
-        {
-        BeAssert(false && "Property which is not expected to support enumerations");
-        return ERROR;
-        }
-
-    if (ecenum == nullptr)
-        {
-        BeAssert(!primType.IsNull());
-        return BE_SQLITE_OK == stmt.BindInt(primTypeParamIndex, primType.Value()) ? SUCCESS : ERROR;
-        }
-
-    if (SUCCESS != ImportEnumeration(ctx, *ecenum))
-        return ERROR;
-
-    BeAssert(ecenum->HasId());
-    return stmt.BindId(enumParamIndex, ecenum->GetId()) == BE_SQLITE_OK ? SUCCESS : ERROR;
-    }
-
-
-//---------------------------------------------------------------------------------------
-// @bsimethod
-//+---------------+---------------+---------------+---------------+---------------+------
-BentleyStatus SchemaWriter::BindPropertyKindOfQuantity(Context& ctx, Statement& stmt, int paramIndex, ECPropertyCR prop)
-    {
-    if (!prop.IsKindOfQuantityDefinedLocally() || prop.GetKindOfQuantity() == nullptr)
-        return SUCCESS;
-
-    if (prop.GetIsNavigation())
-        {
-        ctx.Issues().ReportV(IssueSeverity::Error, IssueCategory::BusinessProperties, IssueType::ECDbIssue, "Failed to import Navigation ECProperty '%s.%s' because a KindOfQuantity is assigned to it.", prop.GetClass().GetFullName(), prop.GetName().c_str());
-        return ERROR;
-        }
-
-    KindOfQuantityCP koq = prop.GetKindOfQuantity();
-    if (SUCCESS != ImportKindOfQuantity(ctx, *koq))
-        return ERROR;
-
-    BeAssert(koq->HasId());
-    return stmt.BindId(paramIndex, koq->GetId()) == BE_SQLITE_OK ? SUCCESS : ERROR;
-    }
-
-//---------------------------------------------------------------------------------------
-// @bsimethod
-//+---------------+---------------+---------------+---------------+---------------+------
-BentleyStatus SchemaWriter::BindPropertyCategory(Context& ctx, Statement& stmt, int paramIndex, ECPropertyCR prop)
-    {
-    if (!prop.IsCategoryDefinedLocally() || prop.GetCategory() == nullptr)
-        return SUCCESS;
-
-    PropertyCategoryCP cat = prop.GetCategory();
-    if (SUCCESS != ImportPropertyCategory(ctx, *cat))
-        return ERROR;
-
-    BeAssert(cat->HasId());
-    return stmt.BindId(paramIndex, cat->GetId()) == BE_SQLITE_OK ? SUCCESS : ERROR;
-    }
-
-//---------------------------------------------------------------------------------------
-// @bsimethod
-//+---------------+---------------+---------------+---------------+---------------+------
-BentleyStatus SchemaWriter::InsertCAEntry(Context& ctx, IECInstanceR customAttribute, ECClassId ecClassId, ECContainerId containerId, SchemaPersistenceHelper::GeneralizedCustomAttributeContainerType containerType, int ordinal)
-    {
-    CachedStatementPtr stmt = ctx.GetCachedStatement("INSERT INTO main.ec_CustomAttribute(ContainerId,ContainerType,ClassId,Ordinal,Instance,Id) VALUES(?,?,?,?,?,?)");
-    if (stmt == nullptr)
-        {
-        LOG.error("SchemaWriter::InsertCAEntry - failed to get CachedStatementPtr");
-        return ERROR;
-        }
-
-    if (BE_SQLITE_OK != stmt->BindId(1, containerId))
-        {
-        LOG.errorv("SchemaWriter::InsertCAEntry - failed to BindId for containerId %s", containerId.IsValid() ? containerId.ToString().c_str() : "\"invalid\"");
-        return ERROR;
-        }
-
-    if (BE_SQLITE_OK != stmt->BindInt(2, Enum::ToInt(containerType)))
-        {
-        LOG.errorv("SchemaWriter::InsertCAEntry - failed to BindInt for containerType %d", Enum::ToInt(containerType));
-        return ERROR;
-        }
-
-    if (BE_SQLITE_OK != stmt->BindId(3, ecClassId))
-        {
-        LOG.errorv("SchemaWriter::InsertCAEntry - failed to BindId for classId %s", ecClassId.IsValid() ? ecClassId.ToString().c_str() : "\"invalid\"");
-        return ERROR;
-        }
-
-    if (BE_SQLITE_OK != stmt->BindInt(4, ordinal))
-        {
-        LOG.errorv("SchemaWriter::InsertCAEntry - failed to BindInt for ordinal %d", ordinal);
-        return ERROR;
-        }
-
-    Utf8String caXml;
-    if (InstanceWriteStatus::Success != customAttribute.WriteToXmlString(caXml, false, //don't write XML description header as we only store an XML fragment
-                                                                          true)) //store instance id for the rare cases where the client specified one.
-        {
-        LOG.errorv("SchemaWriter::InsertCAEntry - failed to write custom attribute to Xml for %s", customAttribute.GetClass().GetFullName());
-        return ERROR;
-        }
-
-
-    if (BE_SQLITE_OK != stmt->BindText(5, caXml, Statement::MakeCopy::No))
-        {
-        LOG.errorv("SchemaWriter::InsertCAEntry - failed to BindText for CA Xml %s", caXml.c_str());
-        return ERROR;
-        }
-
-    auto id = ctx.GetECDb().GetImpl().GetIdFactory().CustomAttribute().NextId();
-    if (BE_SQLITE_OK != stmt->BindId(6, id))
-        {
-        LOG.errorv("SchemaWriter::InsertCAEntry - failed to BindId for custom attribute %s", id.IsValid() ? id.ToString().c_str() : "\"invalid\"");
-        return ERROR;
-        }
-
-    DbResult status = stmt->Step();
-    if (BE_SQLITE_DONE != status)
-        {
-        LOG.errorv("SchemaWriter::InsertCAEntry - Failed to execute statement. Return code: %d", (int) status);
-        return ERROR;
-        }
-    return SUCCESS;
-    }
-
-//---------------------------------------------------------------------------------------
-// @bsimethod
-//+---------------+---------------+---------------+---------------+---------------+------
-BentleyStatus SchemaWriter::DeleteCAEntry(int& ordinal, Context& ctx, ECClassId ecClassId, ECContainerId containerId, SchemaPersistenceHelper::GeneralizedCustomAttributeContainerType containerType)
-    {
-    CachedStatementPtr stmt = ctx.GetCachedStatement("SELECT Ordinal FROM main.ec_CustomAttribute WHERE ContainerId = ? AND ContainerType = ? AND ClassId = ?");
-    if (stmt == nullptr)
-        return ERROR;
-
-    if (BE_SQLITE_OK != stmt->BindId(1, containerId))
-        return ERROR;
-
-    if (BE_SQLITE_OK != stmt->BindInt(2, Enum::ToInt(containerType)))
-        return ERROR;
-
-    if (BE_SQLITE_OK != stmt->BindId(3, ecClassId))
-        return ERROR;
-
-    if (stmt->Step() != BE_SQLITE_ROW)
-        {
-        //If this does not return a row then ECCustomAttributeClass is already deleted and it has caused cascade delete which have deleted all the associated customAttributes
-        return SUCCESS;
-        }
-
-    ordinal = stmt->GetValueInt(0);
-
-    stmt = ctx.GetCachedStatement("DELETE FROM main.ec_CustomAttribute WHERE ContainerId = ? AND ContainerType = ? AND ClassId = ?");
-    if (stmt == nullptr)
-        return ERROR;
-
-    if (BE_SQLITE_OK != stmt->BindId(1, containerId))
-        return ERROR;
-
-    if (BE_SQLITE_OK != stmt->BindInt(2, Enum::ToInt(containerType)))
-        return ERROR;
-
-    if (BE_SQLITE_OK != stmt->BindId(3, ecClassId))
-        return ERROR;
-
-    if (stmt->Step() != BE_SQLITE_DONE)
-        return ERROR;
-
-    BeAssert(ctx.GetECDb().GetModifiedRowCount() > 0);
-    return SUCCESS;
-    }
-
-//---------------------------------------------------------------------------------------
-// @bsimethod
-//+---------------+---------------+---------------+---------------+---------------+------
-BentleyStatus SchemaWriter::ReplaceCAEntry(Context& ctx, IECInstanceR customAttribute, ECClassId ecClassId, ECContainerId containerId, SchemaPersistenceHelper::GeneralizedCustomAttributeContainerType containerType, int ordinal)
-    {
-    if (DeleteCAEntry(ordinal, ctx, ecClassId, containerId, containerType) != SUCCESS)
-        return ERROR;
-
-    return InsertCAEntry(ctx, customAttribute, ecClassId, containerId, containerType, ordinal);
-    }
-
-//---------------------------------------------------------------------------------------
-// @bsimethod
-//+---------------+---------------+---------------+---------------+---------------+------
-bool SchemaWriter::IsPropertyTypeChangeSupported(Utf8StringR error, StringChange& typeChange, ECPropertyCR oldProperty, ECPropertyCR newProperty)
-    {
-    //changing from primitive to enum and enum to primitive is supported with same type and enum is unstrict
-    if (oldProperty.GetIsPrimitive() && newProperty.GetIsPrimitive())
-        {
-        PrimitiveECPropertyCP a = oldProperty.GetAsPrimitiveProperty();
-        PrimitiveECPropertyCP b = newProperty.GetAsPrimitiveProperty();
-        ECEnumerationCP aEnum = a->GetEnumeration();
-        ECEnumerationCP bEnum = b->GetEnumeration();
-        if (!aEnum && !bEnum)
-            {
-            error.Sprintf("ECSchema Upgrade failed. ECProperty %s.%s: Changing the type of a Primitive ECProperty is not supported. Cannot convert from '%s' to '%s'",
-                          oldProperty.GetClass().GetFullName(), oldProperty.GetName().c_str(), typeChange.GetOld().Value().c_str(), typeChange.GetNew().Value().c_str());
-            return false;
-            }
-
-        if (aEnum && !bEnum)
-            {
-            if (aEnum->GetType() != b->GetType())
-                {
-                error.Sprintf("ECSchema Upgrade failed. ECProperty %s.%s: ECEnumeration specified for property must have same primitive type as new primitive property type",
-                              oldProperty.GetClass().GetFullName(), oldProperty.GetName().c_str());
-
-                return false;
-                }
-
-            return true;
-            }
-        if (!aEnum && bEnum)
-            {
-            if (a->GetType() != bEnum->GetType())
-                {
-                error.Sprintf("ECSchema Upgrade failed. ECProperty %s.%s: Primitive type change to ECEnumeration which as different type then existing primitive property",
-                              oldProperty.GetClass().GetFullName(), oldProperty.GetName().c_str());
-
-                return false;
-                }
-
-            if (bEnum->GetIsStrict())
-                {
-                error.Sprintf("ECSchema Upgrade failed. ECProperty %s.%s: Type change to a Strict ECEnumeration is not supported.",
-                              oldProperty.GetClass().GetFullName(), oldProperty.GetName().c_str());
-
-                return false;
-                }
-
-            return true;
-            }
-
-        if (aEnum && bEnum)
-            {
-            if (aEnum->GetType() != bEnum->GetType())
-                {
-                error.Sprintf("ECSchema Upgrade failed. ECProperty %s.%s: Exisitng ECEnumeration has different primitive type from the new ECEnumeration specified",
-                              oldProperty.GetClass().GetFullName(), oldProperty.GetName().c_str());
-
-                return false;
-                }
-            if (bEnum->GetIsStrict())
-                {
-                error.Sprintf("ECSchema Upgrade failed. ECProperty %s.%s: Type change to a Strict ECEnumeration is not supported.",
-                              oldProperty.GetClass().GetFullName(), oldProperty.GetName().c_str());
-                }
-            return true;
-            }
-        }
-
-    error.Sprintf("ECSchema Upgrade failed. ECProperty %s.%s: Changing the type of an ECProperty is not supported. Cannot convert from '%s' to '%s'",
-                  oldProperty.GetClass().GetFullName(), oldProperty.GetName().c_str(), typeChange.GetOld().Value().c_str(), typeChange.GetNew().Value().c_str());
-
-    return false;
-    }
-
-bool persistenceUnitsMatch (KindOfQuantityCP koqA, KindOfQuantityCP koqB)
-    {
-    return koqA->GetPersistenceUnit()->GetFullName().EqualsIAscii(koqB->GetPersistenceUnit()->GetFullName());
-    }
-
-bool persistenceUnitMatches (KindOfQuantityCP koq, Utf8StringCR unitName)
-    {
-    return koq->GetPersistenceUnit()->GetQualifiedName(koq->GetSchema()).EqualsIAscii(unitName.c_str());
-    }
-
-bool SchemaWriter::UnitChangeAllowed (Context& ctx, ECPropertyCR oldProperty, ECPropertyCR newProperty)
-    {
-    KindOfQuantityCP oldKoq = oldProperty.GetKindOfQuantity();
-    if (nullptr == oldKoq)
-        return true;
-
-    KindOfQuantityCP newKoq = newProperty.GetKindOfQuantity();
-    if (nullptr != newKoq && persistenceUnitsMatch (oldKoq, newKoq))
-        return true;
-
-    IECInstancePtr ca = newProperty.GetCustomAttribute("SchemaUpgradeCustomAttributes", "AllowUnitChange");
-    if (!ca.IsValid())
-        return false;
-    
-    ECValue from, to;
-    ca->GetValue(from, "From");
-    ca->GetValue(to, "To");
-    if (from.IsNull() || to.IsNull())
-        {
-        ctx.Issues().ReportV(IssueSeverity::Info, IssueCategory::BusinessProperties, IssueType::ECDbIssue, 
-            "AllowUnitChange custom attribute applied to %s.%s malformed, it must have both 'From' and 'To' properties set.",
-            oldProperty.GetClass().GetFullName(), oldProperty.GetName().c_str());
-        return false;
-        }
-    
-    if (!persistenceUnitMatches(oldKoq, from.ToString()))
-        {
-        ctx.Issues().ReportV(IssueSeverity::Info, IssueCategory::BusinessProperties, IssueType::ECDbIssue, 
-            "AllowUnitChange custom attribute applied to %s.%s malformed, the 'From' value must match the persistence unit from the old KindOfQuantity.",
-            oldProperty.GetClass().GetFullName(), oldProperty.GetName().c_str());
-        return false;
-        }
-    
-    if (nullptr == newKoq && to.ToString().Equals(""))
-        return true;
-
-    return persistenceUnitMatches(newKoq, to.ToString());
-    }
-
-//---------------------------------------------------------------------------------------
-// @bsimethod
-//+---------------+---------------+---------------+---------------+---------------+------
-BentleyStatus SchemaWriter::UpdateProperty(Context& ctx, PropertyChange& propertyChange, ECPropertyCR oldProperty, ECPropertyCR newProperty)
-    {
-    if (propertyChange.GetStatus() == ECChange::Status::Done)
-        return SUCCESS;
-
-    if (propertyChange.Name().IsChanged())
-        {
-        if (ctx.IgnoreIllegalDeletionsAndModifications())
-            {
-            LOG.infov("Ignoring upgrade error: ECSchema Upgrade failed. ECProperty: '%s.%s'. Changing the name of an ECProperty is not supported.",
-                        oldProperty.GetClass().GetFullName(), oldProperty.GetName().c_str());
-            return SUCCESS;
-            }
-        ctx.Issues().ReportV(IssueSeverity::Error, IssueCategory::BusinessProperties, IssueType::ECDbIssue, "ECSchema Upgrade failed. ECProperty: '%s.%s'. Changing the name of an ECProperty is not supported.",
-                                oldProperty.GetClass().GetFullName(), oldProperty.GetName().c_str());
-        return ERROR;
-        }
-
-    ECPropertyId propertyId = ctx.GetSchemaManager().GetPropertyId(newProperty);
-    if (!propertyId.IsValid())
-        {
-        BeAssert(false && "Failed to resolve ECPropertyId");
-        return ERROR;
-        }
-
-    if (propertyChange.TypeName().IsChanged())
-        {
-        Utf8String error;
-        if (!IsPropertyTypeChangeSupported(error, propertyChange.TypeName(), oldProperty, newProperty))
-            {
-            if (ctx.IgnoreIllegalDeletionsAndModifications())
-                {
-                LOG.infov("Ignoring upgrade error: %s", error.c_str());
-                return SUCCESS;
-                }
-            ctx.Issues().ReportV(IssueSeverity::Error, IssueCategory::BusinessProperties, IssueType::ECDbIssue, error.c_str());
-            return ERROR;
-            }
-        }
-
-    if (propertyChange.IsStruct().IsChanged() || propertyChange.IsStructArray().IsChanged() || propertyChange.IsPrimitive().IsChanged() ||
-        propertyChange.IsPrimitiveArray().IsChanged() || propertyChange.IsNavigation().IsChanged())
-        {
-        ctx.Issues().ReportV(IssueSeverity::Error, IssueCategory::BusinessProperties, IssueType::ECDbIssue, "ECSchema Upgrade failed. ECProperty %s.%s: Changing the kind of the ECProperty is not supported.",
-                                  oldProperty.GetClass().GetFullName(), oldProperty.GetName().c_str());
-        return ERROR;
-        }
-
-    if (propertyChange.ArrayMaxOccurs().IsChanged() || propertyChange.ArrayMinOccurs().IsChanged())
-            {
-            ctx.Issues().ReportV(IssueSeverity::Error, IssueCategory::BusinessProperties, IssueType::ECDbIssue, "ECSchema Upgrade failed. ECProperty %s.%s: Changing 'MinOccurs' or 'MaxOccurs' for an Array ECProperty is not supported.",
-                                      oldProperty.GetClass().GetFullName(), oldProperty.GetName().c_str());
-            return ERROR;
-            }
-
-    if (propertyChange.NavigationRelationship().IsChanged())
-            {
-            ctx.Issues().ReportV(IssueSeverity::Error, IssueCategory::BusinessProperties, IssueType::ECDbIssue, "ECSchema Upgrade failed. ECProperty %s.%s: Changing the 'Relationship' for a Navigation ECProperty is not supported.",
-                                      oldProperty.GetClass().GetFullName(), oldProperty.GetName().c_str());
-            return ERROR;
-            }
-
-    if (propertyChange.NavigationDirection().IsChanged())
-        {
-        ctx.Issues().ReportV(IssueSeverity::Error, IssueCategory::BusinessProperties, IssueType::ECDbIssue, "ECSchema Upgrade failed. ECProperty %s.%s: Changing the 'Direction' for a Navigation ECProperty is not supported.",
-                             oldProperty.GetClass().GetFullName(), oldProperty.GetName().c_str());
-        return ERROR;
-        }
-
-    SqlUpdateBuilder sqlUpdateBuilder("ec_Property");
-
-    if (propertyChange.MinimumLength().IsChanged())
-        {
-        constexpr Utf8CP kPrimitiveTypeMinLength = "PrimitiveTypeMinLength";
-        if (propertyChange.MinimumLength().GetNew().IsNull())
-            sqlUpdateBuilder.AddSetToNull(kPrimitiveTypeMinLength);
-        else
-            sqlUpdateBuilder.AddSetExp(kPrimitiveTypeMinLength, propertyChange.MinimumLength().GetNew().Value());
-        }
-
-    if (propertyChange.MaximumLength().IsChanged())
-        {
-        constexpr Utf8CP kPrimitiveTypeMaxLength = "PrimitiveTypeMaxLength";
-        if (propertyChange.MaximumLength().GetNew().IsNull())
-            sqlUpdateBuilder.AddSetToNull(kPrimitiveTypeMaxLength);
-        else
-            sqlUpdateBuilder.AddSetExp(kPrimitiveTypeMaxLength, propertyChange.MaximumLength().GetNew().Value());
-        }
-
-    if (propertyChange.MinimumValue().IsChanged())
-        {
-        constexpr Utf8CP kPrimitiveTypeMinValue = "PrimitiveTypeMinValue";
-        if (propertyChange.MinimumValue().GetNew().IsNull() || propertyChange.MinimumValue().GetNew().Value().IsNull())
-            sqlUpdateBuilder.AddSetToNull(kPrimitiveTypeMinValue);
-        else
-            {
-            ECValueCR value = propertyChange.MinimumValue().GetNew().Value();
-            if (value.IsInteger())
-                sqlUpdateBuilder.AddSetExp(kPrimitiveTypeMinValue, value.GetInteger());
-            else if (value.IsLong())
-                sqlUpdateBuilder.AddSetExp(kPrimitiveTypeMinValue, value.GetLong());
-            else if (value.IsDouble())
-                sqlUpdateBuilder.AddSetExp(kPrimitiveTypeMinValue, value.GetDouble());
-            else if (value.IsString())
-                sqlUpdateBuilder.AddSetExp(kPrimitiveTypeMinValue, value.GetUtf8CP());
-            else
-                {
-                ctx.Issues().ReportV(IssueSeverity::Error, IssueCategory::BusinessProperties, IssueType::ECDbIssue, "ECSchema Upgrade failed. ECProperty %s.%s: Changing the 'MinimumValue' to an unsupported type.",
-                                oldProperty.GetClass().GetFullName(), oldProperty.GetName().c_str());
-                return ERROR;
-                }
-            }
-        }
-
-    if (propertyChange.MaximumValue().IsChanged())
-        {
-        constexpr Utf8CP kPrimitiveTypeMaxValue = "PrimitiveTypeMaxValue";
-        if (propertyChange.MaximumValue().GetNew().IsNull() || propertyChange.MaximumValue().GetNew().Value().IsNull())
-            sqlUpdateBuilder.AddSetToNull(kPrimitiveTypeMaxValue);
-        else
-            {
-            ECValueCR value = propertyChange.MaximumValue().GetNew().Value();
-            if (value.IsInteger())
-                sqlUpdateBuilder.AddSetExp(kPrimitiveTypeMaxValue, value.GetInteger());
-            else if (value.IsLong())
-                sqlUpdateBuilder.AddSetExp(kPrimitiveTypeMaxValue, value.GetLong());
-            else if (value.IsDouble())
-                sqlUpdateBuilder.AddSetExp(kPrimitiveTypeMaxValue, value.GetDouble());
-            else if (value.IsString())
-                sqlUpdateBuilder.AddSetExp(kPrimitiveTypeMaxValue, value.GetUtf8CP());
-            else
-                {
-                ctx.Issues().ReportV(IssueSeverity::Error, IssueCategory::BusinessProperties, IssueType::ECDbIssue, "ECSchema Upgrade failed. ECProperty %s.%s: Changing the 'MaximumValue' to an unsupported type.",
-                                oldProperty.GetClass().GetFullName(), oldProperty.GetName().c_str());
-                return ERROR;
-                }
-            }
-        }
-
-    if (propertyChange.ExtendedTypeName().IsChanged())
-        {
-        constexpr Utf8CP kExtendedTypeName = "ExtendedTypeName";
-        if (propertyChange.ExtendedTypeName().GetNew().IsNull())
-            sqlUpdateBuilder.AddSetToNull(kExtendedTypeName);
-        else
-            sqlUpdateBuilder.AddSetExp(kExtendedTypeName, propertyChange.ExtendedTypeName().GetNew().Value().c_str());
-        }
-
-    if (propertyChange.DisplayLabel().IsChanged())
-        {
-        constexpr Utf8CP kDisplayLabel = "DisplayLabel";
-        if (propertyChange.DisplayLabel().GetNew().IsNull())
-            sqlUpdateBuilder.AddSetToNull(kDisplayLabel);
-        else
-            sqlUpdateBuilder.AddSetExp(kDisplayLabel, propertyChange.DisplayLabel().GetNew().Value().c_str());
-        }
-
-    if (propertyChange.Description().IsChanged())
-        {
-        constexpr Utf8CP kDescription = "Description";
-        if (propertyChange.Description().GetNew().IsNull())
-            sqlUpdateBuilder.AddSetToNull(kDescription);
-        else
-            sqlUpdateBuilder.AddSetExp(kDescription, propertyChange.Description().GetNew().Value().c_str());
-        }
-
-    if (propertyChange.IsReadonly().IsChanged())
-        sqlUpdateBuilder.AddSetExp("IsReadonly", propertyChange.IsReadonly().GetNew().Value());
-
-    if (propertyChange.Priority().IsChanged())
-        sqlUpdateBuilder.AddSetExp("Priority", propertyChange.Priority().GetNew().Value());
-
-    if (propertyChange.Enumeration().IsChanged())
-        {
-        if (!newProperty.GetIsPrimitive() && !newProperty.GetIsPrimitiveArray())
-            {
-            BeAssert(false);
-            return ERROR;
-            }
-
-        if (propertyChange.Enumeration().GetNew().IsNull())
-            {
-            PrimitiveType newPrimType = newProperty.GetIsPrimitive() ? newProperty.GetAsPrimitiveProperty()->GetType() : newProperty.GetAsPrimitiveArrayProperty()->GetPrimitiveElementType();
-            sqlUpdateBuilder.AddSetExp("PrimitiveType", (int) newPrimType);
-            sqlUpdateBuilder.AddSetToNull("EnumerationId");
-            }
-        else
-            {
-            ECEnumerationCP enumCP = newProperty.GetIsPrimitive() ? newProperty.GetAsPrimitiveProperty()->GetEnumeration() : newProperty.GetAsPrimitiveArrayProperty()->GetEnumeration();
-            if (enumCP == nullptr)
-                {
-                BeAssert(false);
-                return ERROR;
-                }
-
-            ECEnumerationId id = ctx.GetSchemaManager().GetEnumerationId(*enumCP);
-            if (!id.IsValid())
-                {
-                if (ImportEnumeration(ctx, *enumCP) != SUCCESS)
-                    {
-                    LOG.debugv("SchemaWriter::UpdateProperty - Failed to ImportEnumeration %s", enumCP->GetFullName().c_str());
-                    return ERROR;
-                    }
-
-                id = enumCP->GetId();
-                }
-
-            sqlUpdateBuilder.AddSetToNull("PrimitiveType");
-            sqlUpdateBuilder.AddSetExp("EnumerationId", id.GetValue());
-            }
-        }
-
-    if (propertyChange.KindOfQuantity().IsChanged())
-        {
-        StringChange& change = propertyChange.KindOfQuantity();
-
-        if (!UnitChangeAllowed(ctx, oldProperty, newProperty))
-            {
-            if (ctx.IgnoreIllegalDeletionsAndModifications())
-                {
-                ctx.Issues().ReportV(IssueSeverity::Info, IssueCategory::BusinessProperties, IssueType::ECDbIssue, 
-                    "Changes to ECProperty %s.%s skipped because %s a property is not supported without an appropriate 'AllowUnitChange' custom attribute applied the property.",
-                        oldProperty.GetClass().GetFullName(), oldProperty.GetName().c_str(), change.GetNew().IsNull() ? "removing a KindOfQuantity from" : "changing the persistence unit of");
-                return SUCCESS;
-                }
-            ctx.Issues().ReportV(IssueSeverity::Error, IssueCategory::BusinessProperties, IssueType::ECDbIssue, 
-                "ECSchema Upgrade failed. ECProperty %s.%s: %s a property is not supported without an appropriate 'AllowUnitChange' custom attribute applied the property.",
-                        oldProperty.GetClass().GetFullName(), oldProperty.GetName().c_str(), change.GetNew().IsNull() ? "Removing a KindOfQuantity from" : "Changing the persistence unit of");
-            return ERROR;
-            }
-
-        if (change.GetNew().IsNull())
-            {
-            sqlUpdateBuilder.AddSetToNull("KindOfQuantityId");
-            }
-        else
-            {
-            KindOfQuantityCP newKoq = newProperty.GetKindOfQuantity();
-            if (newKoq == nullptr)
-                {
-                BeAssert(false);
-                return ERROR;
-                }
-
-            KindOfQuantityId id = ctx.GetSchemaManager().GetKindOfQuantityId(*newKoq);
-            if (!id.IsValid())
-                {
-                if (ImportKindOfQuantity(ctx, *newKoq) != SUCCESS)
-                    {
-                    LOG.debugv("SchemaWriter::UpdateProperty - Failed to ImportKindOfQuantity %s", newKoq->GetFullName().c_str());
-                    return ERROR;
-                    }
-
-                id = newKoq->GetId();
-                }
-
-            sqlUpdateBuilder.AddSetExp("KindOfQuantityId", id.GetValue());
-            }
-        }
-
-    if (propertyChange.Category().IsChanged())
-        {
-        StringChange& change = propertyChange.Category();
-        if (change.GetNew().IsNull())
-            sqlUpdateBuilder.AddSetToNull("CategoryId");
-        else
-            {
-            PropertyCategoryCP cat = newProperty.GetCategory();
-
-            if (cat == nullptr)
-                {
-                BeAssert(false);
-                return ERROR;
-                }
-
-            PropertyCategoryId id = ctx.GetSchemaManager().GetPropertyCategoryId(*cat);
-            if (!id.IsValid())
-                {
-                if (ImportPropertyCategory(ctx, *cat) != SUCCESS)
-                    {
-                    LOG.debugv("SchemaWriter::UpdateProperty - Failed to ImportPropertyCategory %s", cat->GetFullName().c_str());
-                    return ERROR;
-                    }
-
-                id = cat->GetId();
-                }
-
-            sqlUpdateBuilder.AddSetExp("CategoryId", id.GetValue());
-            }
-        }
-
-    sqlUpdateBuilder.AddWhereExp("Id", propertyId.GetValue());
-    if (sqlUpdateBuilder.IsValid())
-        {
-        if (sqlUpdateBuilder.ExecuteSql(ctx.GetECDb()) != SUCCESS)
-            {
-            LOG.debug("SchemaWriter::UpdateProperty - Failed to ExecuteSql");
-            return ERROR;
-            }
-        }
-
-    if (SUCCESS != UpdateCustomAttributes(ctx, SchemaPersistenceHelper::GeneralizedCustomAttributeContainerType::Property, propertyId, propertyChange.CustomAttributes(), oldProperty, newProperty))
-        {
-        LOG.debug("SchemaWriter::UpdateProperty - Failed to UpdateCustomAttributes");
-        return ERROR;
-        }
-    return SUCCESS;
-    }
-
-//---------------------------------------------------------------------------------------
-// @bsimethod
-//+---------------+---------------+---------------+---------------+---------------+------
-BentleyStatus SchemaWriter::UpdateRelationshipConstraint(Context& ctx, ECContainerId containerId, RelationshipConstraintChange& constraintChange, ECRelationshipConstraintCR oldConstraint, ECRelationshipConstraintCR newConstraint, bool isSource, Utf8CP relationshipName)
-    {
-    Utf8CP constraintEndStr = isSource ? "Source" : "Target";
-
-    if (constraintChange.GetStatus() == ECChange::Status::Done)
-        return SUCCESS;
-
-    if (constraintChange.Multiplicity().IsChanged())
-        {
-        /*  SCHEMA_EVOLUTION_RULE: Allow 'ECRelationshipConstraint' to change property 'Multiplicity' such that upper limit can be increased but not decreased.
-            Notes: In case of FK we donot allow multiplicity to change in way that can effect mapping.
-            Rules:
-                1. Lower limit of multiplicity cannot be changed.
-                2. Upper limit of multiplicity can be chanegd as long as the new value is greater then current value.
-                3. FK relationship is only allowed to change Upper limit of multiplicity for source/target constraint as long as that is the side where FK is persisted.
-        */
-
-        // Rule 1: Lower limit of multiplicity cannot be changed.
-        if (oldConstraint.GetMultiplicity().GetLowerLimit() != newConstraint.GetMultiplicity().GetLowerLimit())
-            {
-            ctx.Issues().ReportV(IssueSeverity::Error, IssueCategory::BusinessProperties, IssueType::ECDbIssue, "ECSchema Upgrade failed. ECRelationshipClass %s - Constraint: %s: Changing 'Multiplicity' lower limit of an ECRelationshipConstraint is not supported",
-                relationshipName, constraintEndStr);
-            return ERROR;
-
-            }
-        // Rule 2: Upper limit of multiplicity can be chanegd as long as the new value is greater then current value.
-        if (oldConstraint.GetMultiplicity().GetUpperLimit() > newConstraint.GetMultiplicity().GetUpperLimit())
-            {
-            ctx.Issues().ReportV(IssueSeverity::Error, IssueCategory::BusinessProperties, IssueType::ECDbIssue, "ECSchema Upgrade failed. ECRelationshipClass %s - Constraint: %s: Changing 'Multiplicity' upper limit to be less than its current value is not supported.",
-                relationshipName, constraintEndStr);
-            return ERROR;
-            }
-        const auto relMap = ctx.GetSchemaManager().GetClassMap(oldConstraint.GetRelationshipClass());
-        if (relMap == nullptr)
-            {
-            BeDataAssert(relMap != nullptr && "ClassMap for existing relationship must exist");
-            return ERROR;
-            }            
-        // Rule 3: FK relationship is only allowed to change Upper limit of multiplicity for source/target constraint as long as that is the side where FK is persisted.
-        if (relMap->GetType() == ClassMap::Type::RelationshipEndTable)
-            {
-            if (isSource && relMap->GetMapStrategy().GetStrategy() == MapStrategy::ForeignKeyRelationshipInTargetTable)
-                {
-                ctx.Issues().ReportV(IssueSeverity::Error, IssueCategory::BusinessProperties, IssueType::ECDbIssue, "ECSchema Upgrade failed. ECRelationshipClass %s - Constraint: %s: Changing 'Multiplicity' of an Source ECRelationshipConstraint is not supported if relationship is mapped as 'ForeignKeyRelationshipInTargetTable'",
-                    relationshipName, constraintEndStr);
-                return ERROR;
-                }
-            if (!isSource && relMap->GetMapStrategy().GetStrategy() == MapStrategy::ForeignKeyRelationshipInSourceTable)
-                {
-                ctx.Issues().ReportV(IssueSeverity::Error, IssueCategory::BusinessProperties, IssueType::ECDbIssue, "ECSchema Upgrade failed. ECRelationshipClass %s - Constraint: %s: Changing 'Multiplicity' of an Target ECRelationshipConstraint is not supported if relationship is mapped as 'ForeignKeyRelationshipInSourceTable'",
-                    relationshipName, constraintEndStr);
-                return ERROR;
-                }
-            }
-
-        //Just in case if someone change above rules
-        BeAssert(newConstraint.GetMultiplicity().GetUpperLimit() > oldConstraint.GetMultiplicity().GetUpperLimit() &&
-            newConstraint.GetMultiplicity().GetLowerLimit() == oldConstraint.GetMultiplicity().GetLowerLimit());
-
-        // Action: Update upper bound for multiplicity for the constraint.
-        SqlUpdateBuilder updater(TABLE_RelationshipConstraint);
-        updater.AddSetExp("MultiplicityUpperLimit", newConstraint.GetMultiplicity().GetUpperLimit());
-        updater.AddWhereExp("RelationshipEnd", isSource ? ECRelationshipEnd_Source : ECRelationshipEnd_Target);
-        updater.AddWhereExp("RelationshipClassId", containerId.GetValue());
-        if (updater.ExecuteSql(ctx.GetECDb()) != SUCCESS)
-            return ERROR;
-
-        return SUCCESS;
-        }
-
-    if (constraintChange.IsPolymorphic().IsChanged())
-        {
-        /*  SCHEMA_EVOLUTION_RULE: Allow 'ECRelationshipConstraint' to change property 'IsPolymorphic' from false -> true.
-            Notes: This rule would be applied to relationship that is mapped using LinkTable or EndTable map strategy.
-        */
-        if (!constraintChange.IsPolymorphic().GetOld().Value() && constraintChange.IsPolymorphic().GetNew().Value())
-            {
-            SqlUpdateBuilder updater(TABLE_RelationshipConstraint);
-            updater.AddSetExp("IsPolymorphic", constraintChange.IsPolymorphic().GetNew().Value());
-            updater.AddWhereExp("RelationshipEnd", isSource ? ECRelationshipEnd_Source : ECRelationshipEnd_Target);
-            updater.AddWhereExp("RelationshipClassId", containerId.GetValue());
-            if (updater.ExecuteSql(ctx.GetECDb()) != SUCCESS)
-                return ERROR;
-            }
-        else
-            {
-            ctx.Issues().ReportV(IssueSeverity::Error, IssueCategory::BusinessProperties, IssueType::ECDbIssue, "ECSchema Upgrade failed. ECRelationshipClass %s - Constraint: %s: Changing flag 'IsPolymorphic' of  from 'true' to 'false' is not supported.", relationshipName, constraintEndStr);
-            return ERROR;
-            }
-        }
-    if (constraintChange.ConstraintClasses().IsChanged())
-        {
-        /*  SCHEMA_EVOLUTION_RULE: Allow 'ECRelationshipConstraintClass' to change from child to parent.
-            Notes: This rule would be applied to relationship that is mapped using LinkTable or EndTable map strategy.
-        */
-        const ECClassCP newConstraintClass = newConstraint.GetConstraintClasses().front();
-        ECClassCP resolvedNewConstraintClass = ctx.GetSchemaManager().GetClass(newConstraintClass->GetSchema().GetName(), newConstraintClass->GetName(), SchemaLookupMode::ByName);
-        if (resolvedNewConstraintClass == nullptr)
-            {
-            ctx.Issues().ReportV(IssueSeverity::Error, IssueCategory::BusinessProperties, IssueType::ECDbIssue, "ECSchema Upgrade failed. ECRelationshipClass %s - Constraint: %s: New constraint class '%s' must be already present in ECDb.",
-                                 relationshipName, constraintEndStr, newConstraintClass->GetFullName());
-            return ERROR;
-            }
-        ECSchemaCR newSchema = newConstraintClass->GetSchema();
-        for (auto oldConstraintClass : oldConstraint.GetConstraintClasses())
-            {
-            ECClassCP resolvedOldConstraintClass = nullptr;
-            // old constraint in different schema than new constraint
-            if (!oldConstraintClass->GetSchema().GetName().EqualsIAscii(newSchema.GetName()))
-                {
-                auto const schemas = ctx.GetSchemasToImport();
-                for (auto const importedSchema : schemas)
-                    if (oldConstraintClass->GetSchema().GetName().EqualsIAscii(importedSchema->GetName()))
-                        resolvedOldConstraintClass = importedSchema->LookupClass(oldConstraintClass->GetFullName(), true);
-
-                if (resolvedOldConstraintClass == nullptr)
-                    {
-                    resolvedOldConstraintClass = ctx.GetSchemaManager().GetClass(oldConstraintClass->GetId());
-                    }
-                }
-            else
-                resolvedOldConstraintClass = newSchema.GetClassCP(oldConstraintClass->GetName().c_str());
-            
-            if (resolvedOldConstraintClass == nullptr)
-                {
-                ctx.Issues().ReportV(IssueSeverity::Error, IssueCategory::BusinessProperties, IssueType::ECDbIssue, "ECSchema Upgrade failed. ECRelationshipClass %s - Constraint: %s: Old constraint class '%s' not found in updated schema.",
-                                     relationshipName, constraintEndStr, oldConstraintClass->GetFullName());
-                return ERROR;
-                }
-            if (!newConstraint.SupportsClass(*resolvedOldConstraintClass))
-                {
-                ctx.Issues().ReportV(IssueSeverity::Error, IssueCategory::BusinessProperties, IssueType::ECDbIssue, "ECSchema Upgrade failed. ECRelationshipClass %s - Constraint: %s: New constraints must support Old constraint class '%s'.",
-                                     relationshipName, constraintEndStr, oldConstraintClass->GetFullName());
-                return ERROR;
-                }
-            }
-
-        auto stmt = ctx.GetECDb().GetCachedStatement("SELECT Id FROM " TABLE_RelationshipConstraint " WHERE RelationshipEnd=? AND RelationshipClassId=?");
-        stmt->BindInt(1, isSource ? ECRelationshipEnd_Source : ECRelationshipEnd_Target);
-        stmt->BindId(2, containerId);
-        if (stmt->Step() != BE_SQLITE_ROW)
-            {
-            BeAssert(false);
-            return ERROR;
-            }
-
-        auto constraintId = stmt->GetValueUInt64(0);
-        SqlUpdateBuilder updater(TABLE_RelationshipConstraintClass);
-        updater.AddSetExp("ClassId", resolvedNewConstraintClass->GetId().GetValue());
-        updater.AddWhereExp("ConstraintId", constraintId);
-        if (updater.ExecuteSql(ctx.GetECDb()) != SUCCESS)
-            return ERROR;
-        }
-
-    if (constraintChange.RoleLabel().IsChanged())
-        {
-        SqlUpdateBuilder updater(TABLE_RelationshipConstraint);
-        updater.AddSetExp("RoleLabel", constraintChange.RoleLabel().GetNew().Value().c_str());
-        updater.AddWhereExp("RelationshipEnd", isSource ? ECRelationshipEnd_Source : ECRelationshipEnd_Target);
-        updater.AddWhereExp("RelationshipClassId", containerId.GetValue());
-        if (updater.ExecuteSql(ctx.GetECDb()) != SUCCESS)
-            return ERROR;
-        }
-
-    const SchemaPersistenceHelper::GeneralizedCustomAttributeContainerType containerType = isSource ? SchemaPersistenceHelper::GeneralizedCustomAttributeContainerType::SourceRelationshipConstraint : SchemaPersistenceHelper::GeneralizedCustomAttributeContainerType::TargetRelationshipConstraint;
-
-    // containerId is the ECRelationshipClass - we need the id of the constraint
-    CachedStatementPtr stmt = ctx.GetCachedStatement("SELECT Id FROM main." TABLE_RelationshipConstraint " WHERE RelationshipClassId = ? AND RelationshipEnd = ?");
-    if (stmt == nullptr)
-        return ERROR;
-
-    stmt->BindId(1, containerId);
-    stmt->BindInt(2, isSource ? 0 : 1);
-
-    if (stmt->Step() != BE_SQLITE_ROW)
-        {
-        return ERROR;
-        }
-    ECContainerId constraintId = stmt->GetValueId<ECContainerId>(0);
-
-    return UpdateCustomAttributes(ctx, containerType, constraintId, constraintChange.CustomAttributes(), oldConstraint, newConstraint);
-    }
-
-//---------------------------------------------------------------------------------------
-// @bsimethod
-//+---------------+---------------+---------------+---------------+---------------+------
-BentleyStatus SchemaWriter::UpdateCustomAttributes(Context& ctx, SchemaPersistenceHelper::GeneralizedCustomAttributeContainerType containerType, ECContainerId containerId, CustomAttributeChanges& caChanges, IECCustomAttributeContainerCR oldContainer, IECCustomAttributeContainerCR newContainer)
-    {
-    int customAttributeIndex = 0;
-    ECCustomAttributeInstanceIterable customAttributes = oldContainer.GetCustomAttributes(false);
-    auto itor = customAttributes.begin();
-    while (itor != customAttributes.end())
-        {
-        customAttributeIndex++;
-        ++itor;
-        }
-
-    if (caChanges.IsEmpty() || caChanges.GetStatus() == ECChange::Status::Done)
-        return SUCCESS;
-
-    BeAssert(caChanges.GetParent() != nullptr);
-    const bool caContainerIsNew = caChanges.GetParent()->GetOpCode() == ECChange::OpCode::New;
-
-    for (size_t i = 0; i < caChanges.Count(); i++)
-        {
-        CustomAttributeChange& change = caChanges[i];
-        if (change.GetStatus() == ECChange::Status::Done)
-            continue;
-
-        Utf8String schemaName, className;
-        if (ECObjectsStatus::Success != ECClass::ParseClassName(schemaName, className, change.GetChangeName()))
-            {
-            ctx.Issues().ReportV(IssueSeverity::Error, IssueCategory::BusinessProperties, IssueType::ECDbIssue, "ECSchema Upgrade failed. CustomAttribute change on container '%s' must have fully qualified class name, but was '%s'",
-                                    oldContainer.GetContainerName().c_str(), newContainer.GetContainerName().c_str());
-            return ERROR;
-            }
-
-        if (!caContainerIsNew)
-            {
-            //only validate CA rules, if the container has not just been added with this schema import/update
-            if (ctx.GetSchemaUpgradeCustomAttributeValidator().Validate(change) == CustomAttributeValidator::Policy::Reject)
-                {
-                Utf8String changeString = change.ToString();
-                ctx.Issues().ReportV(IssueSeverity::Error, IssueCategory::BusinessProperties, IssueType::ECDbIssue, "ECSchema Upgrade failed. Adding or modifying custom attribute '%s' is not supported. \nContainer: %s.  \n Changes: %s",
-                                        change.GetChangeName(), oldContainer.GetContainerName().c_str(), changeString.c_str());
-                return ERROR;
-                }
-            }
-
-        if (change.GetOpCode() == ECChange::OpCode::New)
-            {
-            IECInstancePtr ca = newContainer.GetCustomAttribute(schemaName, className);
-            BeAssert(ca.IsValid());
-            if (ca.IsNull())
-                {
-                // Not sure why the SchemaComparer found the new CA but it isn't here now; however, we can't fail the import because of this.
-                if (ctx.IgnoreIllegalDeletionsAndModifications())
-                    continue;
-                return ERROR;
-                }
-            if (ImportClass(ctx, ca->GetClass()) != SUCCESS)
-                {
-                LOG.debugv("SchemaWriter::UpdateCustomAttributes - Failed to ImportClass %s", ca->GetClass().GetFullName());
-                return ERROR;
-                }
-
-            if (InsertCAEntry(ctx, *ca, ca->GetClass().GetId(), containerId, containerType, ++customAttributeIndex) != SUCCESS)
-                {
-                LOG.debugv("SchemaWriter::UpdateCustomAttributes - Failed to InsertCAEntry for %s on %s", ca->GetClass().GetFullName(), newContainer.GetContainerName().c_str());
-                return ERROR;
-                }
-            }
-        else if (change.GetOpCode() == ECChange::OpCode::Deleted)
-            {
-            IECInstancePtr ca = oldContainer.GetCustomAttribute(schemaName, className);
-            if (ca == nullptr)
-                {
-                if (ctx.IgnoreIllegalDeletionsAndModifications())
-                    continue;
-
-                BeAssert(false);
-                return ERROR;
-                }
-
-            BeAssert(ca->GetClass().HasId());
-            int ordinal;
-            if (DeleteCAEntry(ordinal, ctx, ca->GetClass().GetId(), containerId, containerType) != SUCCESS)
-                {
-                LOG.debugv("SchemaWriter::UpdateCustomAttributes - Failed to DeleteCAEntry for %s", ca->GetClass().GetFullName());
-                return ERROR;
-                }
-            }
-        else if (change.GetOpCode() == ECChange::OpCode::Modified)
-            {
-            IECInstancePtr newCA = newContainer.GetCustomAttribute(schemaName, className);
-            if (containerType == SchemaPersistenceHelper::GeneralizedCustomAttributeContainerType::Class && 
-                    className.EqualsIAscii("IsMixin") && schemaName.EqualsIAscii("CoreCustomAttributes"))
-                {
-                /* SCHEMA_EVOLUTION_RULE AppliesToEntityClass can modified only if old value is dervied from new value
-                    * Both old and new class specified in 'AppliesToEntityClass' is read from ECDb so they must exist by the this CA is processed.
-                    * Old  value should be derived class of new class assigned.
-                */
-                ECClassCR ctxClass = reinterpret_cast<ECClassCR>(newContainer);
-                if (containerType == SchemaPersistenceHelper::GeneralizedCustomAttributeContainerType::Class)
-                ECValue oldAppliesToValue, newAppliesToValue;
-                auto resolveClass = [&](IECCustomAttributeContainerCR container) {
-                    ECValue appliesToValue;
-                    IECInstancePtr ca = container.GetCustomAttribute(schemaName, className);
-                    ca->GetValue(appliesToValue, "AppliesToEntityClass");
-                    if (appliesToValue.IsNull() || !appliesToValue.IsString())
-                        return (ECClassCP)nullptr;
-
-                    Utf8String targetAlias, targetClassName;
-                    if (ECClass::ParseClassName(targetAlias, targetClassName, appliesToValue.GetUtf8CP()) != ECObjectsStatus::Success)
-                        return (ECClassCP)nullptr;
-
-                    if (targetAlias.empty())
-                        targetAlias = ctxClass.GetSchema().GetName();
-
-                    return ctx.GetSchemaManager().GetClass(targetAlias, targetClassName, SchemaLookupMode::AutoDetect);
-                };
-
-                // RULE: Old and new class must already exist in ECDb.
-                ECClassCP oldApplyToClass = resolveClass(oldContainer);
-                ECClassCP newApplyToClass = resolveClass(newContainer);
-                if (!oldApplyToClass)
-                    {
-                    BeAssert(oldApplyToClass != nullptr);
-                    return ERROR;
-                    }
-                if (newApplyToClass == nullptr)
-                    {
-                    ctx.Issues().ReportV(IssueSeverity::Error, IssueCategory::BusinessProperties, IssueType::ECDbIssue, "ECSchema Upgrade failed. MixIn %s: Modifing 'AppliesToEntityClass' from %s to new value failed because new class assigned to 'AppliesToEntityClass' must already exist.",
-                                            ctxClass.GetFullName(), oldApplyToClass->GetFullName());
-                    return ERROR;
-                    }
-                if (!oldApplyToClass->Is(newApplyToClass))
-                    {
-                    ctx.Issues().ReportV(IssueSeverity::Error, IssueCategory::BusinessProperties, IssueType::ECDbIssue, "ECSchema Upgrade failed. MixIn %s: Modifing 'AppliesToEntityClass' from %s to %s is only supported %s derived from %s.",
-                                            ctxClass.GetFullName(), oldApplyToClass->GetFullName(), newApplyToClass->GetFullName(), oldApplyToClass->GetFullName(), newApplyToClass->GetFullName());
-                    return ERROR;
-                    }
-                }
-            
-            BeAssert(newCA.IsValid());
-            if (newCA.IsNull())
-                return ERROR;
-
-            if (ImportClass(ctx, newCA->GetClass()) != SUCCESS)
-                {
-                LOG.debugv("SchemaWriter::UpdateCustomAttributes - Failed to ImportClass %s", newCA->GetClass().GetFullName());
-                return ERROR;
-                }
-
-            if (ReplaceCAEntry(ctx, *newCA, newCA->GetClass().GetId(), containerId, containerType, 0) != SUCCESS)
-                {
-                LOG.debugv("SchemaWriter::UpdateCustomAttributes - Failed to ReplaceCAEntry %s", newCA->GetClass().GetFullName());
-                return ERROR;
-                }
-            }
-
-        change.SetStatus(ECChange::Status::Done);
-        }
-
-    caChanges.SetStatus(ECChange::Status::Done);
-    return SUCCESS;
-    }
-
-//---------------------------------------------------------------------------------------
-// @bsimethod
-//+---------------+---------------+---------------+---------------+---------------+------
-bool SchemaWriter::IsChangeToBaseClassIsSupported(ECClassCR baseClass)
-    {
-    if (ECEntityClassCP entityClass = baseClass.GetEntityClassCP())
-        {
-        if (entityClass->IsMixin())
-            {
-            return true;
-            }
-        }
-
-    return false;
-    }
-
-//---------------------------------------------------------------------------------------
-// @bsimethod
-//+---------------+---------------+---------------+---------------+---------------+------
-BentleyStatus SchemaWriter::UpdateBaseClasses(Context& ctx, BaseClassChanges& baseClassChanges, ECN::ECClassCR oldClass, ECN::ECClassCR newClass)
-    {
-    std::function<ECClassCP(ECClassCR, Utf8StringCR)> findBaseClass = [] (ECClassCR ecClass, Utf8StringCR qualifiedName)
-        {
-        ECClassCP baseClass = nullptr;
-        for (ECClassCP bc : ecClass.GetBaseClasses())
-            {
-            if (qualifiedName == bc->GetFullName())
-                {
-                baseClass = bc;
-                break;
-                }
-            }
-
-        return baseClass;
-        };
-
-    bool overrideAllBaseClasses = false;
-    for (size_t i = 0; i < baseClassChanges.Count(); i++)
-        {
-        StringChange& change = baseClassChanges[i];
-        if (!change.IsChanged())
-            continue;
-
-        if (change.GetOpCode() == ECChange::OpCode::Deleted)
-            {
-            ECClassCP oldBaseClass = findBaseClass(oldClass, change.GetOld().Value());
-            if (oldBaseClass == nullptr)
-                return ERROR;
-
-            if (IsChangeToBaseClassIsSupported(*oldBaseClass))
-                overrideAllBaseClasses = true;
-            else
-                {
-                if (!ctx.IgnoreIllegalDeletionsAndModifications())
-                    {
-                    ctx.Issues().ReportV(IssueSeverity::Error, IssueCategory::BusinessProperties, IssueType::ECDbIssue, "ECSchema Upgrade failed. ECClass %s, BaseClass %s: Removing a base class from an ECClass is not supported.",
-                                         oldClass.GetFullName(), oldBaseClass->GetFullName());
-                    return ERROR;
-                    }
-                LOG.infov("Ignoring upgrade error: ECSchema Upgrade failed. ECClass %s, BaseClass %s: Removing a base class from an ECClass is not supported.",
-                                     oldClass.GetFullName(), oldBaseClass->GetFullName());
-                }
-            }
-        else if (change.GetOpCode() == ECChange::OpCode::New)
-            {
-            ECClassCP newBaseClass = findBaseClass(newClass, change.GetNew().Value());
-            if (newBaseClass == nullptr)
-                return ERROR;
-
-            if (IsChangeToBaseClassIsSupported(*newBaseClass))
-                overrideAllBaseClasses = true;
-            else
-                {
-                if (!ctx.IgnoreIllegalDeletionsAndModifications())
-                    {
-                    ctx.Issues().ReportV(IssueSeverity::Error, IssueCategory::BusinessProperties, IssueType::ECDbIssue, "ECSchema Upgrade failed. ECClass %s, BaseClass %s: Adding a new base class to an ECClass is not supported.",
-                                         oldClass.GetFullName(), newBaseClass->GetFullName());
-                    return ERROR;
-                    }
-                LOG.infov("Ignoring upgrade error: ECSchema Upgrade failed. ECClass %s, BaseClass %s: Adding a new base class to an ECClass is not supported.",
-                                     oldClass.GetFullName(), newBaseClass->GetFullName());
-                }
-            }
-        else if (change.GetOpCode() == ECChange::OpCode::Modified)
-            {
-            /* SCHEMA_EVOLUTION_RULE We only allow modifying an existing base class, if the new base class *IS of* the old base class.
-            Currently, this check has been implemented in the SchemaComparer, so it will only use the OpCode "Modified" here, for base classes
-            that are of the previous base class, and additionaly are not mixins.
-            All other base class changes will be reflected using the Op codes "new" or "deleted"
-            */
-
-            ECClassCP newBaseClass = findBaseClass(newClass, change.GetNew().Value());
-            if (newBaseClass == nullptr)
-                return ERROR;
-
-            ECClassCP oldBaseClass = findBaseClass(oldClass, change.GetOld().Value());
-            if (oldBaseClass == nullptr)
-                return ERROR;
-
-            overrideAllBaseClasses = true;
-
-            for(auto newBaseProperty : newBaseClass->GetProperties(true))
-              { // new base properties have to be remapped throughout all existing derived classes
-              Utf8CP propertyName = newBaseProperty->GetName().c_str();
-              if(oldBaseClass->GetPropertyP(propertyName, true) == nullptr)
-                { //only need to do this, if the property does not exist on the oldBaseClass
-                ctx.ImportCtx().RemapManager().CollectRemapInfosFromModifiedBaseClass(newClass, *newBaseClass);
-                }
-              }
-            }
-        }
-
-    if (overrideAllBaseClasses)
-        {
-        Statement stmt;
-        if (stmt.Prepare(ctx.GetECDb(), "DELETE FROM main." TABLE_ClassHasBaseClasses " WHERE ClassId=?") != BE_SQLITE_OK)
-            return ERROR;
-
-        stmt.BindId(1, newClass.GetId());
-        if (stmt.Step() != BE_SQLITE_DONE)
-            return ERROR;
-
-        int baseClassIndex = 0;
-        for (ECClassCP baseClass : newClass.GetBaseClasses())
-            {
-            if (SUCCESS != ImportClass(ctx, *baseClass))
-                return ERROR;
-
-            if (SUCCESS != InsertBaseClassEntry(ctx, newClass.GetId(), *baseClass, baseClassIndex++))
-                return ERROR;
-            }
-        }
-
-    return SUCCESS;
-    }
-
-//---------------------------------------------------------------------------------------
-// @bsimethod
-//+---------------+---------------+---------------+---------------+---------------+------
-BentleyStatus SchemaWriter::UpdateClass(Context& ctx, ClassChange& classChange, ECClassCR oldClass, ECClassCR newClass)
-    {
-    if (classChange.GetStatus() == ECChange::Status::Done || !classChange.IsChanged())
-        return SUCCESS;
-
-    if (classChange.Name().IsChanged())
-        {
-        if (!ctx.IgnoreIllegalDeletionsAndModifications())
-            {
-            ctx.Issues().ReportV(IssueSeverity::Error, IssueCategory::BusinessProperties, IssueType::ECDbIssue, "ECSchema Upgrade failed. ECClass %s: Changing the name of an ECClass is not supported.",
-                                    oldClass.GetFullName());
-            return ERROR;
-            }
-        LOG.infov("Ignoring update error: ECSchema Upgrade failed: ECClass %s: Changing name of an ECClass is not supported.",
-                    oldClass.GetFullName());
-        }
-
-    ECClassId classId = ctx.GetSchemaManager().GetClassId(newClass);
-    if (!classId.IsValid())
-        {
-        LOG.debugv("SchemaWriter::UpdateClass - Failed to resolve ecclass id for class %s", newClass.GetFullName());
-        return ERROR;
-        }
-
-    if (ctx.AssertReservedPropertyPolicy(newClass))
-        {
-        LOG.debugv("SchemaWriter::UpdateClass - Reserved property policy failed for class %s", newClass.GetFullName());
-        return ERROR;
-        }
-
-    SqlUpdateBuilder updateBuilder(TABLE_Class);
-
-    if (classChange.ClassModifier().IsChanged())
-        {
-        Nullable<ECClassModifier> oldValue = classChange.ClassModifier().GetOld();
-        ECClassModifier newValue = classChange.ClassModifier().GetNew().Value();
-        if (oldValue == ECClassModifier::Abstract)
-            {
-            auto& derivedClasses = newClass.GetDerivedClasses();
-            for (ECClassP derivedClass : derivedClasses)
-                {
-                if(derivedClass->GetClassModifier() == ECClassModifier::Abstract)
-                    {
-                    ctx.Issues().ReportV(IssueSeverity::Error, IssueCategory::BusinessProperties, IssueType::ECDbIssue, "ECSchema Upgrade failed. ECClass %s: Changing the ECClassModifier from 'Abstract' requires the class to not have any abstract derived classes.",
-                                oldClass.GetFullName());
-
-                    return ERROR;
-                    }
-                }
-            
-            auto classMap = ctx.GetSchemaManager().GetClassMap(oldClass);
-            bool isTablePerHierarchy = classMap != nullptr && classMap->GetMapStrategy().IsTablePerHierarchy();
-            if(!isTablePerHierarchy)
-                {
-                ctx.Issues().ReportV(IssueSeverity::Error, IssueCategory::BusinessProperties, IssueType::ECDbIssue, "ECSchema Upgrade failed. ECClass %s: Changing the ECClassModifier from 'Abstract' to another value is requires the map strategy to be 'TablePerHierarchy'.",
-                               oldClass.GetFullName());
-
-                return ERROR;
-                }
-            }
-
-        if (newValue == ECClassModifier::Sealed)
-            {
-            if (!newClass.GetDerivedClasses().empty())
-                {
-                ctx.Issues().ReportV(IssueSeverity::Error, IssueCategory::BusinessProperties, IssueType::ECDbIssue, "ECSchema Upgrade failed. ECClass %s: Changing the ECClassModifier to 'Sealed' is only valid if the class does not have derived classes.",
-                                     oldClass.GetFullName());
-
-                return ERROR;
-                }
-            }
-        else if (newValue == ECClassModifier::Abstract)
-            {
-            ctx.Issues().ReportV(IssueSeverity::Error, IssueCategory::BusinessProperties, IssueType::ECDbIssue, "ECSchema Upgrade failed. ECClass %s: Changing the ECClassModifier to 'Abstract' is not supported.",
-                                 oldClass.GetFullName());
-
-            return ERROR;
-            }
-
-        updateBuilder.AddSetExp("Modifier", Enum::ToInt(classChange.ClassModifier().GetNew().Value()));
-        }
-
-    if (classChange.ClassType().IsChanged())
-        {
-        ctx.Issues().ReportV(IssueSeverity::Error, IssueCategory::BusinessProperties, IssueType::ECDbIssue, "ECSchema Upgrade failed. ECClass %s: Changing the ECClassType of an ECClass is not supported.",
-                             oldClass.GetFullName());
-        return ERROR;
-        }
-
-    if (classChange.DisplayLabel().IsChanged())
-        {
-        if (classChange.DisplayLabel().GetNew().IsNull())
-            updateBuilder.AddSetToNull("DisplayLabel");
-        else
-            updateBuilder.AddSetExp("DisplayLabel", classChange.DisplayLabel().GetNew().Value().c_str());
-        }
-
-    if (classChange.Description().IsChanged())
-        {
-        if (classChange.Description().GetNew().IsNull())
-            updateBuilder.AddSetToNull("Description");
-        else
-            updateBuilder.AddSetExp("Description", classChange.Description().GetNew().Value().c_str());
-        }
-
-    if (oldClass.IsRelationshipClass())
-        {
-        if (classChange.Strength().IsChanged())
-            {
-            ctx.Issues().ReportV(IssueSeverity::Error, IssueCategory::BusinessProperties, IssueType::ECDbIssue, "ECSchema Upgrade failed. ECRelationshipClass %s: Changing the 'Strength' of an ECRelationshipClass is not supported.",
-                                 oldClass.GetFullName());
-            return ERROR;
-            }
-
-        if (classChange.StrengthDirection().IsChanged())
-            {
-            ctx.Issues().ReportV(IssueSeverity::Error, IssueCategory::BusinessProperties, IssueType::ECDbIssue, "ECSchema Upgrade failed. ECRelationshipClass %s: Changing the 'StrengthDirection' of an ECRelationshipClass is not supported.",
-                                 oldClass.GetFullName());
-            return ERROR;
-            }
-
-        ECRelationshipClassCP oldRel = oldClass.GetRelationshipClassCP();
-        ECRelationshipClassCP newRel = newClass.GetRelationshipClassCP();
-        BeAssert(oldRel != nullptr && newRel != nullptr);
-        if (oldRel == nullptr || newRel == nullptr)
-            return ERROR;
-
-        if (classChange.Source().IsChanged())
-            if (UpdateRelationshipConstraint(ctx, classId, classChange.Source(), oldRel->GetSource(), newRel->GetSource(), true, oldRel->GetFullName()) == ERROR)
-                {
-                LOG.debugv("SchemaWriter::UpdateClass - failed to UpdateRelationshipConstraint (Source) on %s", oldRel->GetFullName());
-                return ERROR;
-                }
-
-        if (classChange.Target().IsChanged())
-            if (UpdateRelationshipConstraint(ctx, classId, classChange.Target(), oldRel->GetTarget(), newRel->GetTarget(), false, oldRel->GetFullName()) == ERROR)
-                {
-                LOG.debugv("SchemaWriter::UpdateClass - failed to UpdateRelationshipConstraint (Target) on %s", oldRel->GetFullName());
-                return ERROR;
-                }
-        }
-
-    updateBuilder.AddWhereExp("Id", classId.GetValue());
-    if (updateBuilder.IsValid())
-        {
-        if (updateBuilder.ExecuteSql(ctx.GetECDb()) != SUCCESS)
-            {
-            LOG.debugv("SchemaWriter::UpdateClass - failed to ExecuteSql for %s", newClass.GetFullName());
-            return ERROR;
-            }
-        }
-
-
-    if (classChange.BaseClasses().IsChanged())
-        {
-        if (UpdateBaseClasses(ctx, classChange.BaseClasses(), oldClass, newClass) != SUCCESS)
-            {
-            LOG.debugv("SchemaWriter::UpdateClass - failed to UpdateBaseClasses for %s", newClass.GetFullName());
-            return ERROR;
-            }
-        }
-
-    if (classChange.Properties().IsChanged())
-        {
-        if (UpdateProperties(ctx, classChange.Properties(), oldClass, newClass) != SUCCESS)
-            {
-            LOG.debugv("SchemaWriter::UpdateClass - failed to UpdateProperties for %s", newClass.GetFullName());
-            return ERROR;
-            }
-        }
-
-    if (SUCCESS != UpdateCustomAttributes(ctx, SchemaPersistenceHelper::GeneralizedCustomAttributeContainerType::Class, classId, classChange.CustomAttributes(), oldClass, newClass))
-        {
-        LOG.debugv("SchemaWriter::UpdateClass - failed to UpdateCustomAttributes for %s", newClass.GetFullName());
-        return ERROR;
-        }
-    return SUCCESS;
-    }
-
-//---------------------------------------------------------------------------------------
-// @bsimethod
-//+---------------+---------------+---------------+---------------+---------------+------
-BentleyStatus SchemaWriter::UpdateProperties(Context& ctx, PropertyChanges& propertyChanges, ECClassCR oldClass, ECClassCR newClass)
-    {
-    for (size_t i = 0; i < propertyChanges.Count(); i++)
-        {
-        PropertyChange& change = propertyChanges[i];
-        if (!change.IsChanged())
-            continue;
-
-        if (change.GetOpCode() == ECChange::OpCode::Deleted)
-            {
-            ECPropertyCP oldProperty = oldClass.GetPropertyP(change.GetChangeName(), false);
-            if (oldProperty == nullptr)
-                {
-                BeAssert(false && "Failed to find property");
-                return ERROR;
-                }
-
-            ECPropertyCP newProperty = newClass.GetPropertyP(change.GetChangeName(), true);
-            if (SUCCESS != DeleteProperty(ctx, change, *oldProperty, newProperty))
-                {
-                LOG.debugv("SchemaWriter::UpdateProperties - Failed to DeleteProperty %s:%s", oldClass.GetFullName(), oldProperty->GetName().c_str());
-                return ERROR;
-                }
-
-            }
-        else if (change.GetOpCode() == ECChange::OpCode::New)
-            {
-            const int propertyIndex = ctx.GetNextPropertyOrdinal(oldClass.GetId());
-            ECPropertyCP newProperty = newClass.GetPropertyP(change.Name().GetNew().Value().c_str(), false);
-            if (newProperty == nullptr)
-                {
-                BeAssert(false && "Failed to find the class");
-                return ERROR;
-                }
-
-            if (SUCCESS != ImportProperty(ctx, *newProperty, propertyIndex))
-                {
-                LOG.debugv("SchemaWriter::UpdateProperties - Failed to ImportProperty %s:%s", newClass.GetFullName(), newProperty->GetName().c_str());
-                return ERROR;
-                }
-            }
-        else if (change.GetOpCode() == ECChange::OpCode::Modified)
-            {
-            ECPropertyCP oldProperty = oldClass.GetPropertyP(change.GetChangeName(), false);
-            ECPropertyCP newProperty = newClass.GetPropertyP(change.GetChangeName(), false);
-            if (oldProperty == nullptr)
-                {
-                BeAssert(false && "Failed to find property");
-                return ERROR;
-                }
-            if (newProperty == nullptr)
-                {
-                BeAssert(false && "Failed to find property");
-                return ERROR;
-                }
-
-            if (UpdateProperty(ctx, change, *oldProperty, *newProperty) != SUCCESS)
-                {
-                LOG.debugv("SchemaWriter::UpdateProperties - Failed to UpdateProperty %s:%s", newClass.GetFullName(), newProperty->GetName().c_str());
-                return ERROR;
-                }
-            }
-        }
-
-    return SUCCESS;
-    }
-//---------------------------------------------------------------------------------------
-// @bsimethod
-//+---------------+---------------+---------------+---------------+---------------+------
-BentleyStatus SchemaWriter::UpdateSchemaReferences(Context& ctx, SchemaReferenceChanges& referenceChanges, ECSchemaCR oldSchema, ECSchemaCR newSchema)
-    {
-    for (size_t i = 0; i < referenceChanges.Count(); i++)
-        {
-        StringChange& change = referenceChanges[i];
-        if (change.GetOpCode() == ECChange::OpCode::Deleted)
-            {
-            SchemaKey oldRef;
-            if (SchemaKey::ParseSchemaFullName(oldRef, change.GetOld().Value().c_str()) != ECObjectsStatus::Success)
-                {
-                ctx.Issues().ReportV(IssueSeverity::Error, IssueCategory::BusinessProperties, IssueType::ECDbIssue, "ECSchema Upgrade failed. ECSchema %s: Schema Reference %s: Failed to parse previous ECSchema reference name.",
-                                        oldSchema.GetFullSchemaName().c_str(), change.GetOld().Value().c_str());
-                return ERROR;
-                }
-
-            ECSchemaId referenceSchemaId = SchemaPersistenceHelper::GetSchemaId(ctx.GetECDb(), DbTableSpace::Main(), oldRef.GetName().c_str(), SchemaLookupMode::ByName);
-            Statement stmt;
-            if (stmt.Prepare(ctx.GetECDb(), "DELETE FROM main." TABLE_SchemaReference " WHERE SchemaId=? AND ReferencedSchemaId=?") != BE_SQLITE_OK)
-                {
-                LOG.debugv("SchemaWriter::UpdateSchemaReferences - failed to prepare delete statement");
-                return ERROR;
-                }
-
-            stmt.BindId(1, oldSchema.GetId());
-            stmt.BindId(2, referenceSchemaId);
-
-            if (stmt.Step() != BE_SQLITE_DONE)
-                {
-                ctx.Issues().ReportV(IssueSeverity::Error, IssueCategory::BusinessProperties, IssueType::ECDbIssue, "ECSchema Upgrade failed. ECSchema %s: Schema Reference %s: Failed to remove ECSchema reference.",
-                                        oldSchema.GetFullSchemaName().c_str(), oldRef.GetFullSchemaName().c_str());
-                return ERROR;
-                }
-            }
-        else if (change.GetOpCode() == ECChange::OpCode::Modified)
-            {
-            SchemaKey newRef, existingRef;
-            if (SchemaKey::ParseSchemaFullName(newRef, change.GetNew().Value().c_str()) != ECObjectsStatus::Success)
-                {
-                ctx.Issues().ReportV(IssueSeverity::Error, IssueCategory::BusinessProperties, IssueType::ECDbIssue, "ECSchema Upgrade failed. ECSchema %s: Schema Reference %s: Failed to parse new ECSchema reference.",
-                                        oldSchema.GetFullSchemaName().c_str(), change.GetNew().Value().c_str());
-                return ERROR;
-                }
-
-            if (!SchemaPersistenceHelper::TryGetSchemaKey(existingRef, ctx.GetECDb(), DbTableSpace::Main(), newRef.GetName().c_str()))
-                {
-                ctx.Issues().ReportV(IssueSeverity::Error, IssueCategory::BusinessProperties, IssueType::ECDbIssue, "ECSchema Upgrade failed. ECSchema %s: Referenced ECSchema %s does not exist in the file.",
-                                        oldSchema.GetFullSchemaName().c_str(), newRef.GetFullSchemaName().c_str());
-                return ERROR;
-                }
-
-
-            if (existingRef.LessThan(newRef, SchemaMatchType::Exact))
-                {
-                ctx.Issues().ReportV(IssueSeverity::Error, IssueCategory::BusinessProperties, IssueType::ECDbIssue, "ECSchema Upgrade failed. ECSchema %s: New Referenced ECSchema %s has version greater than the one present in ECDb.  Existing Referenced Schema %s",
-                                     oldSchema.GetFullSchemaName().c_str(), newRef.GetFullSchemaName().c_str(), existingRef.GetFullSchemaName().c_str());
-                return ERROR;
-                }
-
-            // no action is taken.
-            }
-        else if (change.GetOpCode() == ECChange::OpCode::New)
-            {
-            SchemaKey newRef, existingRef;
-            if (SchemaKey::ParseSchemaFullName(newRef, change.GetNew().Value().c_str()) != ECObjectsStatus::Success)
-                {
-                ctx.Issues().ReportV(IssueSeverity::Error, IssueCategory::BusinessProperties, IssueType::ECDbIssue, "ECSchema Upgrade failed. ECSchema %s: Schema Reference %s: Failed to parse new ECSchema reference.",
-                                          oldSchema.GetFullSchemaName().c_str(), change.GetNew().Value().c_str());
-                return ERROR;
-                }
-
-            Nullable<Context::LegacySchemaImportHelper::Action> legacyImportAction;
-            if (!ctx.IsEC32AvailableInFile())
-                legacyImportAction = ctx.LegacySchemaImportHelper().GetImportAction(newRef);
-
-            if (legacyImportAction == Context::LegacySchemaImportHelper::Action::Ignore)
-                continue;
-
-            //Ensure schema exist
-            if (!SchemaPersistenceHelper::TryGetSchemaKey(existingRef, ctx.GetECDb(), DbTableSpace::Main(), newRef.GetName().c_str()))
-                {
-                ctx.Issues().ReportV(IssueSeverity::Error, IssueCategory::BusinessProperties, IssueType::ECDbIssue, "ECSchema Upgrade failed. ECSchema %s: Schema Reference %s: does not exist in the file.",
-                                          oldSchema.GetFullSchemaName().c_str(), newRef.GetFullSchemaName().c_str());
-                return ERROR;
-                }
-            
-            ECSchemaId referenceSchemaId = SchemaPersistenceHelper::GetSchemaId(ctx.GetECDb(), DbTableSpace::Main(), newRef.GetName().c_str(), SchemaLookupMode::ByName);
-            CachedStatementPtr stmt = ctx.GetCachedStatement("INSERT INTO main." TABLE_SchemaReference "(SchemaId, ReferencedSchemaId,Id) VALUES (?,?,?)");
-            if (stmt == nullptr)
-                return ERROR;
-
-            stmt->BindId(1, oldSchema.GetId());
-            stmt->BindId(2, referenceSchemaId);
-            stmt->BindId(3, ctx.GetECDb().GetImpl().GetIdFactory().SchemaReference().NextId());
-            if (stmt->Step() != BE_SQLITE_DONE)
-                {
-                ctx.Issues().ReportV(IssueSeverity::Error, IssueCategory::BusinessProperties, IssueType::ECDbIssue, "ECSchema Upgrade failed. ECSchema %s: Schema Reference %s: Failed to add new reference to ECSchema.",
-                                          oldSchema.GetFullSchemaName().c_str(), newRef.GetFullSchemaName().c_str());
-                return ERROR;
-                }
-            }
-        else if (change.GetOpCode() == ECChange::OpCode::Modified)
-            {
-            BeAssert(false && "Should never end up here, as schema references cannot be modified, they can only be added or deleted.");
-            return ERROR;
-            }
-
-        change.SetStatus(ECChange::Status::Done);
-        }
-
-    return SUCCESS;
-    }
-
-//---------------------------------------------------------------------------------------
-// @bsimethod
-//+---------------+---------------+---------------+---------------+---------------+------
-bool SchemaWriter::IsSpecifiedInRelationshipConstraint(Context& ctx, ECClassCR deletedClass)
-    {
-    CachedStatementPtr stmt = ctx.GetCachedStatement("SELECT NULL FROM main.ec_RelationshipConstraintClass WHERE ClassId=? LIMIT 1");
-    if (stmt == nullptr)
-        {
-        BeAssert(false && "SQL_SCHEMA_CHANGED");
-        return true;
-        }
-
-    stmt->BindId(1, deletedClass.GetId());
-    return BE_SQLITE_ROW == stmt->Step();
-    }
-
-//---------------------------------------------------------------------------------------
-// @bsimethod
-//+---------------+---------------+---------------+---------------+---------------+------
-BentleyStatus SchemaWriter::DeleteCustomAttributeClass(Context& ctx, ECCustomAttributeClassCR deletedClass)
-    {
-    BeAssert(ctx.AreMajorSchemaVersionChangesAllowed() && ctx.IsMajorSchemaVersionChange(deletedClass.GetSchema().GetId()) && "Should have been checked before");
-
-    Utf8StringCR schemaName = deletedClass.GetSchema().GetName();
-    if (schemaName.EqualsI("ECDbMap") || schemaName.EqualsI("ECDbSchemaPolicies"))
-        {
-        ctx.Issues().ReportV(IssueSeverity::Error, IssueCategory::BusinessProperties, IssueType::ECDbIssue, "ECSchema Upgrade failed. ECSchema %s: Deleting ECCustomAttributeClass '%s' failed. Deleting ECCustomAttributeClass from system schemas are not supported.",
-                        deletedClass.GetSchema().GetFullSchemaName().c_str(), deletedClass.GetName().c_str());
-        return ERROR;
-        }
-
-    //Add Type file to ensure we are deleting customattribute class.
-    CachedStatementPtr stmt = ctx.GetCachedStatement("DELETE FROM main." TABLE_Class " WHERE Type=" SQLVAL_ECClassType_CustomAttribute " AND Id=?");
-    stmt->BindId(1, deletedClass.GetId());
-    if (stmt->Step() != BE_SQLITE_DONE)
-        return ERROR;
-
-    return SUCCESS;
-    }
-
-//---------------------------------------------------------------------------------------
-// @bsimethod
-//+---------------+---------------+---------------+---------------+---------------+------
-BentleyStatus SchemaWriter::DeleteClass(Context& ctx, ClassChange& classChange, ECClassCR deletedClass)
-    {
-    if (!ctx.AreMajorSchemaVersionChangesAllowed() || !ctx.IsMajorSchemaVersionChange(deletedClass.GetSchema().GetId()))
-        {
-        if (ctx.IgnoreIllegalDeletionsAndModifications())
-            {
-            LOG.infov("Ignoring upgrade error:  ECSchema Upgrade failed. ECSchema %s: Cannot delete ECClass '%s'. This is a major ECSchema change. Either major schema version changes are disabled "
-                                 "or the 'Read' version number of the ECSchema was not incremented.",
-                                 deletedClass.GetSchema().GetFullSchemaName().c_str(), deletedClass.GetName().c_str());
-            return SUCCESS;
-            }
-
-        ctx.Issues().ReportV(IssueSeverity::Error, IssueCategory::BusinessProperties, IssueType::ECDbIssue, "ECSchema Upgrade failed. ECSchema %s: Cannot delete ECClass '%s'. This is a major ECSchema change. Either major schema version changes are disabled "
-                         "or the 'Read' version number of the ECSchema was not incremented.",
-                                  deletedClass.GetSchema().GetFullSchemaName().c_str(), deletedClass.GetName().c_str());
-        return ERROR;
-        }
-
-    ECDerivedClassesList const* subClasses = ctx.GetECDb().Schemas().GetDerivedClassesInternal(deletedClass, "main");
-    if (subClasses == nullptr)
-        {
-        ctx.Issues().ReportV(IssueSeverity::Error, IssueCategory::BusinessProperties, IssueType::ECDbIssue, "ECSchema Upgrade failed. ECSchema %s: Could not delete ECClass '%s' because its subclasses failed to load.",
-                         deletedClass.GetSchema().GetFullSchemaName().c_str(), deletedClass.GetName().c_str());
-        return ERROR;
-        }
-
-    if (!subClasses->empty())
-        {
-        ctx.Issues().ReportV(IssueSeverity::Error, IssueCategory::BusinessProperties, IssueType::ECDbIssue, "ECSchema Upgrade failed. ECSchema %s: Deleting ECClass '%s' is not supported because it has subclasses.",
-                                  deletedClass.GetSchema().GetFullSchemaName().c_str(), deletedClass.GetName().c_str());
-        return ERROR;
-        }
-
-    if (deletedClass.IsStructClass())
-        {
-        ctx.Issues().ReportV(IssueSeverity::Error, IssueCategory::BusinessProperties, IssueType::ECDbIssue, "ECSchema Upgrade failed. ECSchema %s: Deleting ECClass '%s' failed. ECStructClass cannot be deleted",
-                                  deletedClass.GetSchema().GetFullSchemaName().c_str(), deletedClass.GetName().c_str());
-        return ERROR;
-        }
-
-    if (IsSpecifiedInRelationshipConstraint(ctx, deletedClass))
-        {
-        ctx.Issues().ReportV(IssueSeverity::Error, IssueCategory::BusinessProperties, IssueType::ECDbIssue, "ECSchema Upgrade failed. ECSchema %s: Deleting ECClass '%s' failed. A class which is specified in a relationship constraint cannot be deleted",
-                                  deletedClass.GetSchema().GetFullSchemaName().c_str(), deletedClass.GetName().c_str());
-        return ERROR;
-        }
-
-    if (deletedClass.IsCustomAttributeClass())
-        return DeleteCustomAttributeClass(ctx, *deletedClass.GetCustomAttributeClassCP());
-
-    ClassMap const* deletedClassMap = ctx.GetSchemaManager().GetClassMap(deletedClass);
-    if (deletedClassMap == nullptr)
-        {
-        BeAssert(false && "Failed to find classMap");
-        return ERROR;
-        }
-
-    if (MapStrategyExtendedInfo::IsForeignKeyMapping(deletedClassMap->GetMapStrategy()))
-        {
-        ctx.Issues().ReportV(IssueSeverity::Error, IssueCategory::BusinessProperties, IssueType::ECDbIssue, "ECSchema Upgrade failed. ECSchema %s: Deleting ECClass '%s' failed. Deleting ECRelationshipClass with ForeignKey mapping is not supported.",
-                                  deletedClass.GetSchema().GetFullSchemaName().c_str(), deletedClass.GetName().c_str());
-        return ERROR;
-        }
-
-    //Delete all instances
-    bool purgeECInstances = deletedClassMap->GetMapStrategy().IsTablePerHierarchy();
-    if (purgeECInstances)
-        {
-        if (DeleteInstances(ctx, deletedClass) != SUCCESS)
-            return ERROR;
-        }
-
-    CachedStatementPtr stmt = ctx.GetCachedStatement("DELETE FROM main.ec_Class WHERE Id=?");
-    stmt->BindId(1, deletedClass.GetId());
-    if (stmt->Step() != BE_SQLITE_DONE)
-        {
-        BeAssert(false && "Failed to delete the class");
-        return ERROR;
-        }
-
-    for (ECPropertyCP localProperty : deletedClass.GetProperties(false))
-        {
-        if (DeleteCustomAttributes(ctx, localProperty->GetId(), SchemaPersistenceHelper::GeneralizedCustomAttributeContainerType::Property) != SUCCESS)
-            {
-            BeAssert(false && "Failed to delete property customAttribute ");
-            return ERROR;
-            }
-        }
-
-    if (auto relationshipClass = deletedClass.GetRelationshipClassCP())
-        {
-        if (DeleteCustomAttributes(ctx, relationshipClass->GetId(), SchemaPersistenceHelper::GeneralizedCustomAttributeContainerType::SourceRelationshipConstraint) != SUCCESS)
-            {
-            BeAssert(false && "Failed to delete property customAttribute ");
-            return ERROR;
-            }
-        if (DeleteCustomAttributes(ctx, relationshipClass->GetId(), SchemaPersistenceHelper::GeneralizedCustomAttributeContainerType::TargetRelationshipConstraint) != SUCCESS)
-            {
-            BeAssert(false && "Failed to delete property customAttribute ");
-            return ERROR;
-            }
-        }
-
-    return DeleteCustomAttributes(ctx, deletedClass.GetId(), SchemaPersistenceHelper::GeneralizedCustomAttributeContainerType::Class);
-    }
-
-//---------------------------------------------------------------------------------------
-// @bsimethod
-//+---------------+---------------+---------------+---------------+---------------+------
-BentleyStatus SchemaWriter::DeleteInstances(Context& ctx, ECClassCR deletedClass)
-    {
-    Utf8String ecsql("DELETE FROM ");
-    ecsql.append(deletedClass.GetECSqlName());
-    ECSqlStatement stmt;
-    if (ECSqlStatus::Success != stmt.Prepare(ctx.GetECDb(), ecsql.c_str(), ctx.GetECDb().GetImpl().GetSettingsManager().GetCrudWriteToken()))
-        {
-        ctx.Issues().ReportV(IssueSeverity::Error, IssueCategory::BusinessProperties, IssueType::ECDbIssue, "ECSchema Upgrade failed. ECSchema %s: Deleting ECClass '%s' failed. Failed to delete existing instances for the class.",
-                                  deletedClass.GetSchema().GetFullSchemaName().c_str(), deletedClass.GetName().c_str());
-        return ERROR;
-        }
-
-    if (BE_SQLITE_DONE != stmt.Step())
-        {
-        ctx.Issues().ReportV(IssueSeverity::Error, IssueCategory::BusinessProperties, IssueType::ECDbIssue, "ECSchema Upgrade failed. ECSchema %s: Deleting ECClass '%s' failed. Failed to delete existing instances for the class.",
-                                  deletedClass.GetSchema().GetFullSchemaName().c_str(), deletedClass.GetName().c_str());
-        return ERROR;
-        }
-
-    return SUCCESS;
-    }
-
-//---------------------------------------------------------------------------------------
-// @bsimethod
-//+---------------+---------------+---------------+---------------+---------------+------
-BentleyStatus SchemaWriter::DeleteCustomAttributes(Context& ctx, ECContainerId id, SchemaPersistenceHelper::GeneralizedCustomAttributeContainerType type)
-    {
-    CachedStatementPtr stmt = ctx.GetCachedStatement("DELETE FROM main.ec_CustomAttribute WHERE ContainerId=? AND ContainerType=?");
-    if (stmt == nullptr ||
-        BE_SQLITE_OK != stmt->BindId(1, id) ||
-        BE_SQLITE_OK != stmt->BindInt(2, Enum::ToInt(type)) ||
-        BE_SQLITE_DONE != stmt->Step())
-        return ERROR;
-
-    return SUCCESS;
-    }
-
-//---------------------------------------------------------------------------------------
-// @bsimethod
-//+---------------+---------------+---------------+---------------+---------------+------
-BentleyStatus SchemaWriter::DeleteProperty(Context& ctx, PropertyChange& propertyChange, ECPropertyCR deletedProperty, ECPropertyCP newBaseProperty)
-    {
-    ECClassCR ecClass = deletedProperty.GetClass();
-    bool isOverriddenProperty = newBaseProperty != nullptr;
-
-    // fail if major version changes are not allowed or major version has not been incremented, but continue if newBaseProperty is available, meaning we are merely removing an overridden property 
-    if ((!ctx.AreMajorSchemaVersionChangesAllowed() || !ctx.IsMajorSchemaVersionChange(deletedProperty.GetClass().GetSchema().GetId())) && !isOverriddenProperty)
-        {
-        if (ctx.IgnoreIllegalDeletionsAndModifications())
-            {
-            LOG.infov("Ignoring update error: ECSchema Upgrade failed. ECSchema %s: Cannot delete ECProperty '%s.%s'. This is a major ECSchema change. Either major schema version changes are disabled "
-                                 "or the 'Read' version number of the ECSchema was not incremented.",
-                                 ecClass.GetSchema().GetFullSchemaName().c_str(), ecClass.GetName().c_str(), deletedProperty.GetName().c_str());
-            return SUCCESS;
-            }
-
-        ctx.Issues().ReportV(IssueSeverity::Error, IssueCategory::BusinessProperties, IssueType::ECDbIssue, "ECSchema Upgrade failed. ECSchema %s: Cannot delete ECProperty '%s.%s'. This is a major ECSchema change. Either major schema version changes are disabled "
-                             "or the 'Read' version number of the ECSchema was not incremented.",
-                             ecClass.GetSchema().GetFullSchemaName().c_str(), ecClass.GetName().c_str(), deletedProperty.GetName().c_str());
-        return ERROR;
-        }
-
-    if (deletedProperty.GetIsNavigation())
-        {
-        //Blanket error. We do not check if relationship was also deleted. In that case we would allo nav deletion for shared column/ logical relationships
-        //Fail we do not want to delete a sql column right now
-        ctx.Issues().ReportV(IssueSeverity::Error, IssueCategory::BusinessProperties, IssueType::ECDbIssue, "ECSchema Upgrade failed. ECClass %s: Deleting Navigation ECProperty '%s' from an ECClass is not supported.",
-                        ecClass.GetFullName(), deletedProperty.GetName().c_str());
-        return ERROR;
-        }
-
-    ClassMap const* classMap = ctx.GetSchemaManager().GetClassMap(ecClass);
-    if (classMap == nullptr)
-        {
-        BeAssert(false && "Failed to find classMap");
-        return ERROR;
-        }
-
-    
-    for (Partition const& partition : classMap->GetStorageDescription().GetHorizontalPartitions())
-        {
-        ECClassCP rootClass = ctx.GetSchemaManager().GetClass(partition.GetRootClassId());
-        if (rootClass == nullptr)
-            {
-            BeAssert(false);
-            return ERROR;
-            }
-        ClassMap const* partitionRootClassMap = ctx.GetSchemaManager().GetClassMap(*rootClass);
-        if (partitionRootClassMap == nullptr)
-            {
-            BeAssert(false && "Failed to find class map");
-            return ERROR;
-            }
-
-        PropertyMap const* propertyMap = partitionRootClassMap->GetPropertyMaps().Find(deletedProperty.GetName().c_str());
-        if (propertyMap == nullptr)
-            {
-            BeAssert(false && "Failed to find property map");
-            return ERROR;
-            }
-
-        if (!isOverriddenProperty)
-          { // possibly delete DbTable entries
-          bool sharedColumnFound = false;
-          GetColumnsPropertyMapVisitor columnVisitor(PropertyMap::Type::Data);
-          propertyMap->AcceptVisitor(columnVisitor);
-          for (DbColumn const* column : columnVisitor.GetColumns())
-              {
-              //For shared column do not delete column itself.
-              if (column->IsShared())
-                  {
-                  if (!sharedColumnFound)
-                      sharedColumnFound = true;
-
-                  continue;
-                  }
-
-              //For virtual column delete column from ec_Column.
-              if (column->GetPersistenceType() == PersistenceType::Virtual || column->GetTable().GetType() == DbTable::Type::Virtual)
-                  {
-                  CachedStatementPtr stmt = ctx.GetCachedStatement("DELETE FROM main.ec_Column WHERE Id=?");
-                  if (stmt == nullptr ||
-                      BE_SQLITE_OK != stmt->BindId(1, column->GetId()) ||
-                      BE_SQLITE_DONE != stmt->Step())
-                      {
-                      BeAssert(false && "Failed to delete row from ec_Column");
-                      return ERROR;
-                      }
-                  }
-              else
-                  {
-                  //Fail we do not want to delete a sql column right now
-                  ctx.Issues().ReportV(IssueSeverity::Error, IssueCategory::BusinessProperties, IssueType::ECDbIssue, "ECSchema Upgrade failed. ECClass %s: Deleting ECProperty '%s' from an ECClass which is not mapped to a shared column is not supported.",
-                                  ecClass.GetFullName(), deletedProperty.GetName().c_str());
-                  return ERROR;
-                  }
-              }
-
-            if(sharedColumnFound)
-                {
-                Utf8String ecsql;
-                ecsql.Sprintf("UPDATE %s SET [%s]=NULL", ecClass.GetECSqlName().c_str(), deletedProperty.GetName().c_str());
-                ECSqlStatement stmt;
-                if (ECSqlStatus::Success != stmt.Prepare(ctx.GetECDb(), ecsql.c_str(), ctx.GetECDb().GetImpl().GetSettingsManager().GetCrudWriteToken()) ||
-                    BE_SQLITE_DONE != stmt.Step())
-                    {
-                    ctx.Issues().ReportV(IssueSeverity::Error, IssueCategory::BusinessProperties, IssueType::ECDbIssue, "ECSchema Upgrade failed. ECClass %s: Deleting an ECProperty '%s' from an ECClass failed due error while setting property to null", ecClass.GetFullName(), deletedProperty.GetName().c_str());
-                    return ERROR;
-                    }
-                }
-            }
-        }
-
-    if(isOverriddenProperty)
-        ctx.ImportCtx().RemapManager().CollectRemapInfosFromDeletedPropertyOverride(deletedProperty.GetId());
-    //Delete ECProperty entry make sure ec_Column is already deleted or set to null
-    auto res = ctx.GetECDb().ExecuteSql(SqlPrintfString("DELETE FROM main.ec_Property WHERE Id=%s",
-        deletedProperty.GetId().ToString(BeInt64Id::UseHex::Yes).c_str()));
-    if (res != BE_SQLITE_DONE && res != BE_SQLITE_OK)
-        {
-        BeAssert(false && "Failed to delete ecproperty");
-        return ERROR;
-        }
-
-    return DeleteCustomAttributes(ctx, deletedProperty.GetId(), SchemaPersistenceHelper::GeneralizedCustomAttributeContainerType::Property);
-    }
-
-//---------------------------------------------------------------------------------------
-// @bsimethod
-//+---------------+---------------+---------------+---------------+---------------+------
-static BentleyStatus DeletePropertyCategoryById(SchemaWriter::Context& ctx, PropertyCategoryId propertyCategoryToDeleteId)
-    {
-    // if we did only delete, cascading delete would drop properties that are referenced, so we drop all references first
-    CachedStatementPtr dropCategoryRefsStmt = ctx.GetCachedStatement("UPDATE main." TABLE_Property " SET CategoryId=NULL WHERE CategoryId=?");
-
-    if (dropCategoryRefsStmt == nullptr ||
-        dropCategoryRefsStmt->BindId(1, propertyCategoryToDeleteId) != BE_SQLITE_OK ||
-        dropCategoryRefsStmt->Step() != BE_SQLITE_DONE)
-        {
-        BeAssert(false && "failed to drop references to PropertyCategory before deletion");
-        return ERROR;
-        }
-
-    CachedStatementPtr deleteCategoryStmt = ctx.GetCachedStatement("DELETE FROM main." TABLE_PropertyCategory " WHERE Id=?");
-
-    if (deleteCategoryStmt == nullptr ||
-        deleteCategoryStmt->BindId(1, propertyCategoryToDeleteId) != BE_SQLITE_OK ||
-        deleteCategoryStmt->Step() != BE_SQLITE_DONE)
-        {
-        BeAssert(false && "failed to delete PropertyCategory");
-        return ERROR;
-        }
-
-    return SUCCESS;
-    }
-
-//---------------------------------------------------------------------------------------
-// @bsimethod
-//+---------------+---------------+---------------+---------------+---------------+------
-BentleyStatus SchemaWriter::DeletePropertyCategory(Context& ctx, PropertyCategoryCR propertyCategoryToDelete)
-    {
-    if (!propertyCategoryToDelete.HasId())
-        {
-        BeAssert(false && "PropertyCategory had no Id");
-        return ERROR;
-        }
-    return DeletePropertyCategoryById(ctx, propertyCategoryToDelete.GetId());
-    }
-
-//---------------------------------------------------------------------------------------
-// @bsimethod
-//+---------------+---------------+---------------+---------------+---------------+------
-BentleyStatus SchemaWriter::UpdateClasses(Context& ctx, ClassChanges& classChanges, ECSchemaCR oldSchema, ECSchemaCR newSchema)
-    {
-    for (size_t i = 0; i < classChanges.Count(); i++)
-        {
-        ClassChange& change = classChanges[i];
-        if (!change.IsChanged())
-            continue;
-
-        if (change.GetOpCode() == ECChange::OpCode::Deleted)
-            {
-            ECClassCP oldClass = oldSchema.GetClassCP(change.GetChangeName());
-            if (oldClass == nullptr)
-                {
-                BeAssert(false && "Failed to find class");
-                return ERROR;
-                }
-
-            if (SUCCESS != DeleteClass(ctx, change, *oldClass))
-                {
-                LOG.debugv("SchemaWriter::UpdateClasses - failed to DeleteClass %s", oldClass->GetFullName());
-                return ERROR;
-                }
-            }
-        else if (change.GetOpCode() == ECChange::OpCode::New)
-            {
-            ECClassCP newClass = newSchema.GetClassCP(change.Name().GetNew().Value().c_str());
-            if (newClass == nullptr)
-                {
-                BeAssert(false && "Failed to find the class");
-                return ERROR;
-                }
-
-            if (ImportClass(ctx, *newClass) == ERROR)
-                {
-                LOG.debugv("SchemaWriter::UpdateClasses - failed to ImportClass %s", newClass->GetFullName());
-                return ERROR;
-                }
-            }
-        else if (change.GetOpCode() == ECChange::OpCode::Modified)
-            {
-            ECClassCP oldClass = oldSchema.GetClassCP(change.GetChangeName());
-            ECClassCP newClass = newSchema.GetClassCP(change.GetChangeName());
-            if (oldClass == nullptr)
-                {
-                BeAssert(false && "Failed to find class");
-                return ERROR;
-                }
-            if (newClass == nullptr)
-                {
-                BeAssert(false && "Failed to find class");
-                return ERROR;
-                }
-
-            if (UpdateClass(ctx, change, *oldClass, *newClass) != SUCCESS)
-                {
-                LOG.debugv("SchemaWriter::UpdateClasses - failed to UpdateClass %s", newClass->GetFullName());
-                return ERROR;
-                }
-            }
-        }
-
-    return SUCCESS;
-    }
-
-//---------------------------------------------------------------------------------------
-// @bsimethod
-//+---------------+---------------+---------------+---------------+---------------+------
-BentleyStatus SchemaWriter::UpdateKindOfQuantities(Context& ctx, KindOfQuantityChanges& koqChanges, ECN::ECSchemaCR oldSchema, ECN::ECSchemaCR newSchema)
-    {
-    for (size_t i = 0; i < koqChanges.Count(); i++)
-        {
-        KindOfQuantityChange& change = koqChanges[i];
-        if (!change.IsChanged())
-            continue;
-
-        KindOfQuantityCP oldKoq = oldSchema.GetKindOfQuantityCP(change.GetChangeName());
-        KindOfQuantityCP newKoq = newSchema.GetKindOfQuantityCP(change.GetChangeName());
-
-        if (change.GetOpCode() == ECChange::OpCode::Deleted)
-            {
-            if (ctx.IgnoreIllegalDeletionsAndModifications())
-                {
-                LOG.infov("Ignoring update error: ECSchema Upgrade failed. ECSchema %s: KindOfQuantity %s: Deleting KindOfQuantity from an ECSchema is not supported.",
-                                oldSchema.GetFullSchemaName().c_str(), oldKoq->GetFullName().c_str());
-                continue;
-                }
-
-            ctx.Issues().ReportV(IssueSeverity::Error, IssueCategory::BusinessProperties, IssueType::ECDbIssue, "ECSchema Upgrade failed. ECSchema %s: KindOfQuantity %s: Deleting KindOfQuantity from an ECSchema is not supported.",
-                                    oldSchema.GetFullSchemaName().c_str(), oldKoq->GetFullName().c_str());
-            return ERROR;
-            }
-
-        if (change.GetOpCode() == ECChange::OpCode::New)
-            {
-            if (newKoq == nullptr)
-                {
-                BeAssert(false && "Failed to find kind of quantity");
-                return ERROR;
-                }
-
-            if (SUCCESS != ImportKindOfQuantity(ctx, *newKoq))
-                return ERROR;
-
-            continue;
-            }
-
-        if (change.GetOpCode() == ECChange::OpCode::Modified)
-            {
-            if (ctx.IgnoreIllegalDeletionsAndModifications())
-                {
-                LOG.infov("Ignoring update error: ECSchema Upgrade failed. ECSchema %s: KindOfQuantity %s: Modifying KindOfQuantity is not supported.",
-                                oldSchema.GetFullSchemaName().c_str(), oldKoq->GetFullName().c_str());
-                continue;
-                }
-
-            if (oldKoq == nullptr || newKoq == nullptr)
-                {
-                BeAssert(oldKoq != nullptr && newKoq != nullptr);
-                return ERROR;
-                }
-
-            if (SUCCESS != UpdateKindOfQuantity(ctx, change, oldSchema, *oldKoq, *newKoq))
-                return ERROR;
-            }
-        }
-
-    return SUCCESS;
-    }
-
-//---------------------------------------------------------------------------------------
-// @bsimethod
-//+---------------+---------------+---------------+---------------+---------------+------
-BentleyStatus SchemaWriter::UpdateKindOfQuantity(Context& ctx, KindOfQuantityChange& change, ECN::ECSchemaCR oldSchema, ECN::KindOfQuantityCR oldKoq, ECN::KindOfQuantityCR newKoq)
-    {
-    if (change.GetStatus() == ECChange::Status::Done)
-        return SUCCESS;
-
-    if (change.Name().IsChanged())
-        {
-        ctx.Issues().ReportV(IssueSeverity::Error, IssueCategory::BusinessProperties, IssueType::ECDbIssue, "ECSchema Upgrade failed. ECShema %s: KindOfQuantity %s: Changing the name of a KindOfQuantity is not supported. Modified '%s' to '%s'",
-                                oldSchema.GetFullSchemaName().c_str(),
-                                oldKoq.GetFullName().c_str(),
-                                oldKoq.GetFullName().c_str(),
-                                newKoq.GetFullName().c_str());
-        return ERROR;
-        }
-
-    size_t actualChanges = 0;
-    SqlUpdateBuilder sqlUpdateBuilder(TABLE_KindOfQuantity);
-    if (change.DisplayLabel().IsChanged())
-        {
-        actualChanges++;
-        if (change.DisplayLabel().GetNew().IsNull())
-            sqlUpdateBuilder.AddSetToNull("DisplayLabel");
-        else
-            sqlUpdateBuilder.AddSetExp("DisplayLabel", change.DisplayLabel().GetNew().Value().c_str());
-        }
-
-    if (change.Description().IsChanged())
-        {
-        actualChanges++;
-        if (change.Description().GetNew().IsNull())
-            sqlUpdateBuilder.AddSetToNull("Description");
-        else
-            sqlUpdateBuilder.AddSetExp("Description", change.Description().GetNew().Value().c_str());
-        }
-
-    if (change.RelativeError().IsChanged())
-        {
-        if (change.RelativeError().GetNew().IsNull())
-            {
-            ctx.Issues().ReportV(IssueSeverity::Error, IssueCategory::BusinessProperties, IssueType::ECDbIssue, "ECSchema Upgrade failed. ECShema %s: KindOfQuantity %s: Removing the RelativeError of a KindOfQuantity is not valid. A KindOfQuantity must always have a RelativeError. RelativeError removed: %f",
-                                    oldSchema.GetFullSchemaName().c_str(), newKoq.GetFullName().c_str(), change.RelativeError().GetOld().Value());
-            return ERROR;
-            }
-
-        actualChanges++;
-        sqlUpdateBuilder.AddSetExp("RelativeError", change.RelativeError().GetNew().Value());
-        }
-
-    if (change.PresentationFormats().IsChanged())
-        {
-        actualChanges++;
-
-        if (newKoq.GetPresentationFormats().empty())
-            sqlUpdateBuilder.AddSetToNull("PresentationUnits");
-        else
-            {
-            Utf8String presFormatsJson;
-            if (SUCCESS != SchemaPersistenceHelper::SerializeKoqPresentationFormats(presFormatsJson, ctx.GetECDb(), newKoq, ctx.IsEC32AvailableInFile()))
-                return ERROR;
-
-            sqlUpdateBuilder.AddSetExp("PresentationUnits", presFormatsJson.c_str());
-            }
-        }
-
-    if (change.MemberChangesCount() > actualChanges)
-        {
-        ctx.Issues().ReportV(IssueSeverity::Error, IssueCategory::BusinessProperties, IssueType::ECDbIssue, "ECSchema Upgrade failed. ECShema %s: KindOfQuantity %s: Changing properties of KindOfQuantity is not supported except for RelativeError, PresentationFormats, DisplayLabel and Description.",
-                                oldSchema.GetFullSchemaName().c_str(), oldKoq.GetFullName().c_str());
-        return ERROR;
-        }
-
-    sqlUpdateBuilder.AddWhereExp("Id", oldKoq.GetId().GetValue());
-    return sqlUpdateBuilder.ExecuteSql(ctx.GetECDb());
-    }
-
-
-static bool IsPropertyCategoryDeletionValid(SchemaWriter::Context& ctx, PropertyCategoryChange& deletingChange, ECN::ECSchemaCR oldSchema, ECN::ECSchemaCR newSchema)
-    {
-    const auto& toDeleteCategoryName = deletingChange.Name().GetOld();
-    BeAssert(toDeleteCategoryName.IsValid());
-    if (!toDeleteCategoryName.IsValid())
-        {
-        ctx.Issues().ReportV(IssueSeverity::Error, IssueCategory::BusinessProperties, IssueType::ECDbIssue, "ECSchema Upgrade failed. ECSchema %s: PropertyCategory %s: Old name of PropertyCategory to delete did not exist",
-                                oldSchema.GetFullSchemaName().c_str(), toDeleteCategoryName.Value().c_str());
-        return false;
-        }
-
-    const auto SchemaHasPropertyCategoryReferences = [&](ECN::ECSchemaCR schema) -> bool
-        {
-        for (const auto* ecClass : schema.GetClasses())
-            for (const auto* property : ecClass->GetProperties(false))
-                {
-                if (property->GetCategory() != nullptr &&
-                    property->GetCategory()->GetName() == toDeleteCategoryName.Value())
-                    {
-                    ctx.Issues().ReportV(IssueSeverity::Error, IssueCategory::BusinessProperties, IssueType::ECDbIssue, 
-                        "ECSchema Upgrade failed. ECSchema %s: PropertyCategory %s: Cannot delete PropertyCategory which is still referenced by a property, %s.%s.",
-                            oldSchema.GetFullSchemaName().c_str(),
-                            toDeleteCategoryName.Value().c_str(),
-                            property->GetClass().GetFullName(), property->GetName().c_str());
-                    return true;
-                    }
-                }
-        return false;
-        };
-
-    const auto& schemasToImportList = ctx.GetSchemasToImportR();
-    std::set<std::string> schemaNamesToImportSet{};
-        {
-        for (const auto& schema : schemasToImportList)
-            schemaNamesToImportSet.insert(schema->GetName());
-        }
-
-    for (const auto* schemaToImport : schemasToImportList)
-        if (ECN::ECSchema::IsSchemaReferenced(*schemaToImport, newSchema, ECN::SchemaMatchType::Latest) &&
-            SchemaHasPropertyCategoryReferences(*schemaToImport))
-            return false;
-
-    bvector<ECN::ECSchemaCP> allExistingSchemas;
-    ctx.GetSchemaManager().GetSchemas(allExistingSchemas);
-    for (const auto* schema : allExistingSchemas)
-        {
-        const bool thisSchemaIsBeingImported = schemaNamesToImportSet.find(schema->GetName()) != schemaNamesToImportSet.end();
-        if (!thisSchemaIsBeingImported &&
-            ECN::ECSchema::IsSchemaReferenced(*schema, newSchema, ECN::SchemaMatchType::Latest) &&
-            SchemaHasPropertyCategoryReferences(*schema))
-            return false;
-        }
-
-    return true;
-    }
-
-//---------------------------------------------------------------------------------------
-// @bsimethod
-//+---------------+---------------+---------------+---------------+---------------+------
-BentleyStatus SchemaWriter::UpdatePropertyCategories(Context& ctx, PropertyCategoryChanges& changes, ECN::ECSchemaCR oldSchema, ECN::ECSchemaCR newSchema)
-    {
-    for (size_t i = 0; i < changes.Count(); i++)
-        {
-        PropertyCategoryChange& change = changes[i];
-        if (!change.IsChanged())
-            continue;
-
-        if (change.GetOpCode() == ECChange::OpCode::Deleted)
-            {
-            if (ctx.IgnoreIllegalDeletionsAndModifications())
-                {
-                LOG.infov("Ignoring update error: ECSchema Upgrade failed. ECSchema %s: PropertyCategory %s: Deleting PropertyCategory from an ECSchema is not supported.",
-                            oldSchema.GetFullSchemaName().c_str(), change.Name().GetOld().Value().c_str());
-                continue;
-                }
-
-            if (!IsPropertyCategoryDeletionValid(ctx, change, oldSchema, newSchema))
-                return ERROR;
-
-            if (!change.Name().GetOld().IsValid())
-                {
-<<<<<<< HEAD
-                ctx.Issues().ReportV(IssueSeverity::Error, IssueCategory::BusinessProperties, IssueType::ECDbIssue, "ECSchema Upgrade failed. ECSchema %s: Old PropertyCategory name was unexpectedly invalid",
-                                        oldSchema.GetFullSchemaName().c_str());
-=======
-                LOG.errorv("ECSchema Upgrade failed. ECSchema %s: A PropertyCategory was identified as deleted but it's name was not a valid string",
-                    oldSchema.GetFullSchemaName().c_str());
->>>>>>> 5c974144
-                return ERROR;
-                }
-
-            PropertyCategoryCP propertyCategoryToDelete = oldSchema.GetPropertyCategoryCP(change.Name().GetOld().Value().c_str());
-            if (propertyCategoryToDelete == nullptr)
-                {
-                BeAssert(false && "Failed to find PropertyCategory");
-                return ERROR;
-                }
-
-            DeletePropertyCategory(ctx, *propertyCategoryToDelete);
-            }
-
-        if (change.GetOpCode() == ECChange::OpCode::New)
-            {
-            PropertyCategoryCP cat = newSchema.GetPropertyCategoryCP(change.GetChangeName());
-            if (cat == nullptr)
-                {
-                BeAssert(false && "Failed to find property category");
-                return ERROR;
-                }
-
-            if (ImportPropertyCategory(ctx, *cat) != SUCCESS)
-                return ERROR;
-
-            continue;
-            }
-
-        if (change.GetOpCode() == ECChange::OpCode::Modified)
-            {
-            if (ctx.IgnoreIllegalDeletionsAndModifications())
-                {
-                LOG.infov("Ignoring update error: ECSchema Upgrade failed. ECSchema %s: PropertyCategory %s: Modifying PropertyCategory from an ECSchema is not supported.",
-                            oldSchema.GetFullSchemaName().c_str(), change.Name().GetOld().Value().c_str());
-                continue;
-                }
-
-            PropertyCategoryCP oldCat = oldSchema.GetPropertyCategoryCP(change.GetChangeName());
-            PropertyCategoryCP newCat = newSchema.GetPropertyCategoryCP(change.GetChangeName());
-            if (oldCat == nullptr || newCat == nullptr)
-                {
-                BeAssert(oldCat != nullptr && newCat != nullptr);
-                return ERROR;
-                }
-
-            if (SUCCESS != UpdatePropertyCategory(ctx, change, oldSchema, *oldCat, *newCat))
-                return ERROR;
-            }
-        }
-
-    return SUCCESS;
-    }
-
-
-//---------------------------------------------------------------------------------------
-// @bsimethod
-//+---------------+---------------+---------------+---------------+---------------+------
-BentleyStatus SchemaWriter::UpdatePropertyCategory(Context& ctx, PropertyCategoryChange& change, ECN::ECSchemaCR oldSchema, ECN::PropertyCategoryCR oldCat, ECN::PropertyCategoryCR newCat)
-    {
-    if (change.GetStatus() == ECChange::Status::Done)
-        return SUCCESS;
-
-    if (change.Name().IsChanged())
-        {
-        ctx.Issues().ReportV(IssueSeverity::Error, IssueCategory::BusinessProperties, IssueType::ECDbIssue, "ECSchema Upgrade failed. ECSchema %s: PropertyCategory %s:  Changing the name of a PropertyCategory is not supported. Modified '%s' to '%s'",
-                                oldSchema.GetFullSchemaName().c_str(),
-                                oldCat.GetFullName().c_str(),
-                                oldCat.GetFullName().c_str(),
-                                newCat.GetFullName().c_str());
-        return ERROR;
-        }
-
-    size_t actualChanges = 0;
-
-    SqlUpdateBuilder sqlUpdateBuilder(TABLE_PropertyCategory);
-    if (change.DisplayLabel().IsChanged())
-        {
-        actualChanges++;
-        if (change.DisplayLabel().GetNew().IsNull())
-            sqlUpdateBuilder.AddSetToNull("DisplayLabel");
-        else
-            sqlUpdateBuilder.AddSetExp("DisplayLabel", change.DisplayLabel().GetNew().Value().c_str());
-        }
-
-    if (change.Description().IsChanged())
-        {
-        actualChanges++;
-        if (change.Description().GetNew().IsNull())
-            sqlUpdateBuilder.AddSetToNull("Description");
-        else
-            sqlUpdateBuilder.AddSetExp("Description", change.Description().GetNew().Value().c_str());
-        }
-
-    if (change.Priority().IsChanged())
-        {
-        actualChanges++;
-        if (change.Priority().GetNew().IsNull())
-            sqlUpdateBuilder.AddSetToNull("Priority");
-        else
-            sqlUpdateBuilder.AddSetExp("Priority", change.Priority().GetNew().Value());
-        }
-
-    if (change.MemberChangesCount() > actualChanges)
-        {
-        ctx.Issues().ReportV(IssueSeverity::Error, IssueCategory::BusinessProperties, IssueType::ECDbIssue, "ECSchema Upgrade failed. ECSchema %s: PropertyCategory %s: Changing properties of PropertyCategory is not supported except for Priority, DisplayLabel and Description.",
-                                oldSchema.GetFullSchemaName().c_str(), oldCat.GetFullName().c_str());
-        return ERROR;
-        }
-
-    sqlUpdateBuilder.AddWhereExp("Id", oldCat.GetId().GetValue());
-    return sqlUpdateBuilder.ExecuteSql(ctx.GetECDb());
-    }
-
-//---------------------------------------------------------------------------------------
-// @bsimethod
-//+---------------+---------------+---------------+---------------+---------------+------
-BentleyStatus SchemaWriter::UpdateEnumeration(Context& ctx, EnumerationChange& enumChange, ECSchemaCR oldSchema, ECN::ECEnumerationCR oldEnum, ECN::ECEnumerationCR newEnum)
-    {
-    if (enumChange.GetStatus() == ECChange::Status::Done)
-        return SUCCESS;
-
-    if (enumChange.Name().IsChanged())
-        {
-        ctx.Issues().ReportV(IssueSeverity::Error, IssueCategory::BusinessProperties, IssueType::ECDbIssue, "ECSchema Upgrade failed. ECSchema %s: ECEnumeration %s: Changing the name of a ECEnumeration is not supported. Modified '%s' to '%s'",
-                                oldSchema.GetFullSchemaName().c_str(),
-                                oldEnum.GetFullName().c_str(),
-                                oldEnum.GetFullName().c_str(),
-                                newEnum.GetFullName().c_str());
-        return ERROR;
-        }
-
-    SqlUpdateBuilder sqlUpdateBuilder(TABLE_Enumeration);
-
-    if (enumChange.TypeName().IsChanged())
-        {
-        ctx.Issues().ReportV(IssueSeverity::Error, IssueCategory::BusinessProperties, IssueType::ECDbIssue, "ECSchema Upgrade failed. ECSchema %s: ECEnumeration %s: 'Type' change is not supported.",
-                                oldSchema.GetFullSchemaName().c_str(), oldEnum.GetFullName().c_str());
-
-        return ERROR;
-        }
-
-    if (enumChange.IsStrict().IsChanged())
-        {
-        if (enumChange.IsStrict().GetNew().IsNull())
-            {
-            ctx.Issues().ReportV(IssueSeverity::Error, IssueCategory::BusinessProperties, IssueType::ECDbIssue, "ECSchema Upgrade failed. ECSchema %s: ECEnumeration %s: 'IsStrict' must always be set for an ECEnumeration.",
-                                    oldSchema.GetFullSchemaName().c_str(), oldEnum.GetFullName().c_str());
-
-            return ERROR;
-            }
-
-        //Allow transition from "strict" to "non-strict" but not the other way around.
-        if (enumChange.IsStrict().GetOld().Value() == true &&
-            enumChange.IsStrict().GetNew().Value() == false)
-            sqlUpdateBuilder.AddSetExp("IsStrict", enumChange.IsStrict().GetNew().Value());
-        else
-            {
-            ctx.Issues().ReportV(IssueSeverity::Error, IssueCategory::BusinessProperties, IssueType::ECDbIssue, "ECSchema Upgrade failed. ECSchema %s: ECEnumeration %s: 'IsStrict' changed. 'Unstrict' cannot be change to 'strict'. The other way around is allowed.",
-                                    oldSchema.GetFullSchemaName().c_str(), oldEnum.GetFullName().c_str());
-
-            return ERROR;
-            }
-        }
-
-    if (enumChange.DisplayLabel().IsChanged())
-        {
-        if (enumChange.DisplayLabel().GetNew().IsNull())
-            sqlUpdateBuilder.AddSetToNull("DisplayLabel");
-        else
-            sqlUpdateBuilder.AddSetExp("DisplayLabel", enumChange.DisplayLabel().GetNew().Value().c_str());
-        }
-
-    if (enumChange.Description().IsChanged())
-        {
-        if (enumChange.Description().GetNew().IsNull())
-            sqlUpdateBuilder.AddSetToNull("Description");
-        else
-            sqlUpdateBuilder.AddSetExp("Description", enumChange.Description().GetNew().Value().c_str());
-        }
-
-    EnumeratorChanges& enumeratorChanges = enumChange.Enumerators();
-    if (enumeratorChanges.IsChanged())
-        {
-        if (SUCCESS != VerifyEnumeratorChanges(ctx, oldSchema, oldEnum, enumeratorChanges))
-            return ERROR;
-
-        Utf8String enumValueJson;
-        if (SUCCESS != SchemaPersistenceHelper::SerializeEnumerationValues(enumValueJson, newEnum, ctx.IsEC32AvailableInFile()))
-            return ERROR;
-
-        sqlUpdateBuilder.AddSetExp("EnumValues", enumValueJson.c_str());
-        }
-
-    sqlUpdateBuilder.AddWhereExp("Id", oldEnum.GetId().GetValue());
-    if (sqlUpdateBuilder.IsValid())
-        {
-        if (sqlUpdateBuilder.ExecuteSql(ctx.GetECDb()) != SUCCESS)
-            return ERROR;
-        }
-
-    return SUCCESS;
-    }
-
-//---------------------------------------------------------------------------------------
-// Enumerator name changes are only allowed for int enums when it has been changed from the meaningless auto-generated name that was applied during the conversion of the schema
-// to EC3.2. This is a one-way opportunity to modify the auto-generated, meaningless names.
-// @bsimethod
-//+---------------+---------------+---------------+---------------+---------------+------
-BentleyStatus SchemaWriter::VerifyEnumeratorChanges(Context& ctx, ECSchemaCR oldSchema, ECEnumerationCR oldEnum, EnumeratorChanges& enumeratorChanges)
-    {
-    //The schema comparer compares enumerators by their name. So it cannot detect a name change directly.
-    //this algorithm is based on the assumption that a "deleted" enumerator in the old enum, and a "new" enumerator in the new enum
-    //are the same if their integer value is the same.
-    //this is only done for int enums. For string enums, enumerator name changes are not allowed at all.
-    //Once the enumerator name changes are detected, any regular deleted enumerators are invalid, any regular new enumerators are fine.
-    const bool isIntEnum = oldEnum.GetType() == PRIMITIVETYPE_Integer;
-    bmap<int, EnumeratorChange*> deletedIntEnumerators, newIntEnumerators;
-    bmap<Utf8CP, EnumeratorChange*, CompareUtf8> deletedStringEnumerators, newStringEnumerators;
-    for (size_t i = 0; i < enumeratorChanges.Count(); i++)
-        {
-        EnumeratorChange& change = enumeratorChanges[i];
-        switch (change.GetOpCode())
-            {
-                case ECChange::OpCode::New:
-                    if (isIntEnum)
-                        newIntEnumerators[change.Integer().GetNew().Value()] = &change;
-                    else
-                        newStringEnumerators[change.String().GetNew().Value().c_str()] = &change;
-
-                    continue;
-                case ECChange::OpCode::Deleted:
-                    if (isIntEnum)
-                        deletedIntEnumerators[change.Integer().GetOld().Value()] = &change;
-                    else
-                        deletedStringEnumerators[change.String().GetOld().Value().c_str()] = &change;
-
-                    break;
-                case ECChange::OpCode::Modified:
-                    if (change.Integer().IsChanged())
-                        {
-                        ctx.Issues().ReportV(IssueSeverity::Error, IssueCategory::BusinessProperties, IssueType::ECDbIssue, "ECSchema Upgrade failed. ECSchema %s: Enumeration %s: The value of one or more enumerators of Enumeration was modified which is not supported. Modified from '%d' to '%d'",
-                                                oldSchema.GetFullSchemaName().c_str(), oldEnum.GetFullName().c_str(), change.Integer().GetOld().Value(), change.Integer().GetNew().Value());
-                        return ERROR;
-                        }
-                    if (change.String().IsChanged())
-                        {
-                        ctx.Issues().ReportV(IssueSeverity::Error, IssueCategory::BusinessProperties, IssueType::ECDbIssue, "ECSchema Upgrade failed. ECSchema %s: Enumeration %s: The value of one or more enumerators of Enumeration was modified which is not supported. Modified from '%s' to '%s'",
-                                                oldSchema.GetFullSchemaName().c_str(), oldEnum.GetFullName().c_str(), change.String().GetOld().Value().c_str(), change.String().GetNew().Value().c_str());
-                        return ERROR;
-                        }
-
-                    break;
-
-                default:
-                    BeAssert(false);
-                    return ERROR;
-            }
-        }
-
-    const uint32_t oldSchemaOriginalVersionMajor = oldEnum.GetSchema().GetOriginalECXmlVersionMajor();
-    const uint32_t oldSchemaOriginalVersionMinor = oldEnum.GetSchema().GetOriginalECXmlVersionMinor();
-    const bool enumeratorNameChangeAllowed = oldSchemaOriginalVersionMajor < 3 || (oldSchemaOriginalVersionMajor == 3 && oldSchemaOriginalVersionMinor < 2);
-
-    //only need to iterate over deleted enumerators. Any new Enumerators which this might miss, is fine, as they are always supported
-    if (isIntEnum)
-        {
-        for (auto const& kvPair : deletedIntEnumerators)
-            {
-            const int val = kvPair.first;
-            //We consider this a name change as the int values are equal.
-            if (enumeratorNameChangeAllowed && newIntEnumerators.find(val) != newIntEnumerators.end())
-                continue;
-
-            if (!ctx.IgnoreIllegalDeletionsAndModifications())
-                {
-                //no counterpart with matching value found or old name is not the auto-generated EC3.2 conversion default name
-                ctx.Issues().ReportV(IssueSeverity::Error, IssueCategory::BusinessProperties, IssueType::ECDbIssue, "ECSchema Upgrade failed. ECSchema %s: Enumeration %s: An enumerator was deleted from Enumeration which is not supported.",
-                                        oldSchema.GetFullSchemaName().c_str(), oldEnum.GetFullName().c_str());
-                return ERROR;
-                }
-            }
-        }
-    else
-        {
-        for (auto const& kvPair : deletedStringEnumerators)
-            {
-            Utf8CP val = kvPair.first;
-            //We consider this a name change as the int values are equal.
-            if (enumeratorNameChangeAllowed && newStringEnumerators.find(val) != newStringEnumerators.end())
-                continue;
-
-            if (!ctx.IgnoreIllegalDeletionsAndModifications())
-                {
-                //no counterpart with matching value found or old name is not the auto-generated EC3.2 conversion default name
-                ctx.Issues().ReportV(IssueSeverity::Error, IssueCategory::BusinessProperties, IssueType::ECDbIssue, "ECSchema Upgrade failed. ECSchema %s: Enumeration %s: An enumerator was deleted from Enumeration which is not supported.",
-                                        oldSchema.GetFullSchemaName().c_str(), oldEnum.GetFullName().c_str());
-                return ERROR;
-                }
-            }
-        }
-
-    return SUCCESS;
-    }
-
-//---------------------------------------------------------------------------------------
-// @bsimethod
-//+---------------+---------------+---------------+---------------+---------------+------
-BentleyStatus SchemaWriter::UpdateEnumerations(Context& ctx, EnumerationChanges& enumChanges, ECSchemaCR oldSchema, ECSchemaCR newSchema)
-    {
-    for (size_t i = 0; i < enumChanges.Count(); i++)
-        {
-        EnumerationChange& change = enumChanges[i];
-        if (!change.IsChanged())
-            continue;
-
-        if (change.GetOpCode() == ECChange::OpCode::Deleted)
-            {
-            ECEnumerationCP ecEnum = oldSchema.GetEnumerationCP(change.GetChangeName());
-            if (ctx.IgnoreIllegalDeletionsAndModifications())
-                {
-                LOG.infov("Ignoring upgrade error: ECSchema Upgrade failed. ECSchema %s: ECEnumeration %s: Deleting ECEnumerations from an ECSchema is not supported.",
-                            oldSchema.GetFullSchemaName().c_str(), ecEnum->GetFullName().c_str());
-                continue;
-                }
-            ctx.Issues().ReportV(IssueSeverity::Error, IssueCategory::BusinessProperties, IssueType::ECDbIssue, "ECSchema Upgrade failed. ECSchema %s: ECEnumeration %s: Deleting ECEnumerations from an ECSchema is not supported.",
-                                    oldSchema.GetFullSchemaName().c_str(), ecEnum->GetFullName().c_str());
-            return ERROR;
-            }
-
-        if (change.GetOpCode() == ECChange::OpCode::New)
-            {
-            ECEnumerationCP ecEnum = newSchema.GetEnumerationCP(change.GetChangeName());
-            if (ecEnum == nullptr)
-                {
-                BeAssert(false && "Failed to find enum");
-                return ERROR;
-                }
-
-            if (SUCCESS != ImportEnumeration(ctx, *ecEnum))
-                {
-                LOG.debugv("SchemaWriter::UpdateEnumerations - failed to ImportEnumeration %s", ecEnum->GetFullName().c_str());
-                return ERROR;
-                }
-
-            continue;
-            }
-
-        if (change.GetOpCode() == ECChange::OpCode::Modified)
-            {
-            ECEnumerationCP oldEnum = oldSchema.GetEnumerationCP(change.GetChangeName());
-            ECEnumerationCP newEnum = newSchema.GetEnumerationCP(change.GetChangeName());
-            BeAssert(oldEnum != nullptr && newEnum != nullptr);
-            if (oldEnum == nullptr || newEnum == nullptr)
-                {
-                return ERROR;
-                }
-
-            if (UpdateEnumeration(ctx, change, oldSchema, *oldEnum, *newEnum) != SUCCESS)
-                {
-                LOG.debugv("SchemaWriter::UpdateEnumerations - failed to UpdateEnumeration %s", newEnum->GetFullName().c_str());
-                return ERROR;
-                }
-            }
-        }
-
-    return SUCCESS;
-    }
-
-//---------------------------------------------------------------------------------------
-// @bsimethod
-//+---------------+---------------+---------------+---------------+---------------+------
-BentleyStatus SchemaWriter::UpdatePhenomena(Context& ctx, PhenomenonChanges& changes, ECSchemaCR oldSchema, ECSchemaCR newSchema)
-    {
-    for (size_t i = 0; i < changes.Count(); i++)
-        {
-        PhenomenonChange& change = changes[i];
-        if (!change.IsChanged())
-            continue;
-
-        if (!ctx.IsEC32AvailableInFile())
-            {
-            ctx.Issues().ReportV(IssueSeverity::Error, IssueCategory::BusinessProperties, IssueType::ECDbIssue, "ECSchema Upgrade failed. ECSchema %s: Modifying phenomena is not supported in a file that does not support EC3.2 yet.",
-                                    oldSchema.GetFullSchemaName().c_str());
-            return ERROR;
-            }
-
-        if (change.GetOpCode() == ECChange::OpCode::Deleted)
-            {
-            PhenomenonCP phen = oldSchema.GetPhenomenonCP(change.GetChangeName());
-            ctx.Issues().ReportV(IssueSeverity::Error, IssueCategory::BusinessProperties, IssueType::ECDbIssue, "ECSchema Upgrade failed. ECSchema %s: Deleting Phenomena '%s' from an ECSchema is not supported.",
-                                    oldSchema.GetFullSchemaName().c_str(), phen->GetFullName().c_str());
-            return ERROR;
-            }
-
-        if (change.GetOpCode() == ECChange::OpCode::New)
-            {
-            PhenomenonCP phen = newSchema.GetPhenomenonCP(change.GetChangeName());
-            if (phen == nullptr)
-                {
-                BeAssert(false && "Failed to find phenomenon");
-                return ERROR;
-                }
-
-            if (SUCCESS != ImportPhenomenon(ctx, *phen))
-                {
-                LOG.debugv("SchemaWriter::UpdatePhenomena - failed to ImportPhenomena %s", phen->GetFullName().c_str());
-                return ERROR;
-                }
-            }
-
-        if (change.GetOpCode() == ECChange::OpCode::Modified)
-            {
-            PhenomenonCP oldVal = oldSchema.GetPhenomenonCP(change.GetChangeName());
-            PhenomenonCP newVal = newSchema.GetPhenomenonCP(change.GetChangeName());
-            if (oldVal == nullptr)
-                {
-                BeAssert(false && "Failed to find Phenomenon");
-                return ERROR;
-                }
-            if (newVal == nullptr)
-                {
-                BeAssert(false && "Failed to find Phenomenon");
-                return ERROR;
-                }
-
-            if (UpdatePhenomenon(ctx, change, oldSchema, *oldVal, *newVal) != SUCCESS)
-                {
-                LOG.debugv("SchemaWriter::UpdatePhenomena - failed to UpdatePhenomenon %s", newVal->GetFullName().c_str());
-                return ERROR;
-                }
-
-            continue;
-            }
-        }
-
-    return SUCCESS;
-    }
-
-//---------------------------------------------------------------------------------------
-// @bsimethod
-//+---------------+---------------+---------------+---------------+---------------+------
-BentleyStatus SchemaWriter::UpdatePhenomenon(Context& ctx, PhenomenonChange& change, ECSchemaCR oldSchema, ECN::PhenomenonCR oldVal, ECN::PhenomenonCR newVal)
-    {
-    if (!ctx.IsEC32AvailableInFile())
-        {
-        ctx.Issues().ReportV(IssueSeverity::Error, IssueCategory::BusinessProperties, IssueType::ECDbIssue, "ECSchema %s: Failed to upgrade Phenomenon '%s'. Phenomena are not supported in a file that does not support EC3.2 yet.",
-                                oldSchema.GetFullSchemaName().c_str(), oldVal.GetFullName().c_str());
-        return ERROR;
-        }
-
-    if (change.GetStatus() == ECChange::Status::Done)
-        return SUCCESS;
-
-    if (change.Name().IsChanged())
-        {
-        ctx.Issues().ReportV(IssueSeverity::Error, IssueCategory::BusinessProperties, IssueType::ECDbIssue, "ECSchema Upgrade failed. ECSchema %s: Phenomenon %s: Changing the name of a Phenomenon is not supported. Modified '%s' to '%s'.",
-                                oldSchema.GetFullSchemaName().c_str(),
-                                oldVal.GetFullName().c_str(),
-                                oldVal.GetFullName().c_str(),
-                                newVal.GetFullName().c_str());
-        return ERROR;
-        }
-
-    size_t actualChanges = 0;
-    SqlUpdateBuilder sqlUpdateBuilder(TABLE_Phenomenon);
-    if (change.DisplayLabel().IsChanged())
-        {
-        actualChanges++;
-        if (change.DisplayLabel().GetNew().IsNull())
-            sqlUpdateBuilder.AddSetToNull("DisplayLabel");
-        else
-            sqlUpdateBuilder.AddSetExp("DisplayLabel", change.DisplayLabel().GetNew().Value().c_str());
-        }
-
-    if (change.Description().IsChanged())
-        {
-        actualChanges++;
-        if (change.Description().GetNew().IsNull())
-            sqlUpdateBuilder.AddSetToNull("Description");
-        else
-            sqlUpdateBuilder.AddSetExp("Description", change.Description().GetNew().Value().c_str());
-        }
-
-    if (change.MemberChangesCount() > actualChanges)
-        {
-        ctx.Issues().ReportV(IssueSeverity::Error, IssueCategory::BusinessProperties, IssueType::ECDbIssue, "ECSchema Upgrade failed. ECSchema %s: Phenomenon %s: Changing properties of Phenomenon is not supported except for DisplayLabel and Description.",
-                                oldSchema.GetFullSchemaName().c_str(), oldVal.GetFullName().c_str());
-        return ERROR;
-        }
-
-    sqlUpdateBuilder.AddWhereExp("Id", oldVal.GetId().GetValue());
-    return sqlUpdateBuilder.ExecuteSql(ctx.GetECDb());
-    }
-
-//---------------------------------------------------------------------------------------
-// @bsimethod
-//+---------------+---------------+---------------+---------------+---------------+------
-BentleyStatus SchemaWriter::UpdateUnitSystems(Context& ctx, UnitSystemChanges& changes, ECSchemaCR oldSchema, ECSchemaCR newSchema)
-    {
-    for (size_t i = 0; i < changes.Count(); i++)
-        {
-        UnitSystemChange& change = changes[i];
-        if (!change.IsChanged())
-            continue;
-
-        UnitSystemCP system = oldSchema.GetUnitSystemCP(change.GetChangeName());
-
-        if (!ctx.IsEC32AvailableInFile())
-            {
-            ctx.Issues().ReportV(IssueSeverity::Error, IssueCategory::BusinessProperties, IssueType::ECDbIssue, "ECSchema Upgrade failed. ECSchema %s: UnitSystem %s: Modifying unit systems is not supported in a file that does not support EC3.2 yet.",
-                                    oldSchema.GetFullSchemaName().c_str(), system->GetFullName().c_str());
-            return ERROR;
-            }
-
-        if (change.GetOpCode() == ECChange::OpCode::Deleted)
-            {
-            ctx.Issues().ReportV(IssueSeverity::Error, IssueCategory::BusinessProperties, IssueType::ECDbIssue, "ECSchema Upgrade failed. ECSchema %s: UnitSystem %s: Deleting UnitSystems from an ECSchema is not supported.",
-                                    oldSchema.GetFullSchemaName().c_str(), system->GetFullName().c_str());
-            return ERROR;
-            }
-
-        if (change.GetOpCode() == ECChange::OpCode::New)
-            {
-            if (system == nullptr)
-                {
-                BeAssert(false && "Failed to find unit system");
-                return ERROR;
-                }
-
-            if (SUCCESS != ImportUnitSystem(ctx, *system))
-                return ERROR;
-            }
-
-        if (change.GetOpCode() == ECChange::OpCode::Modified)
-            {
-            UnitSystemCP oldVal = oldSchema.GetUnitSystemCP(change.GetChangeName());
-            UnitSystemCP newVal = newSchema.GetUnitSystemCP(change.GetChangeName());
-            if (oldVal == nullptr)
-                {
-                BeAssert(false && "Failed to find UnitSystem");
-                return ERROR;
-                }
-            if (newVal == nullptr)
-                {
-                BeAssert(false && "Failed to find UnitSystem");
-                return ERROR;
-                }
-
-            if (UpdateUnitSystem(ctx, change, oldSchema, *oldVal, *newVal) != SUCCESS)
-                return ERROR;
-
-            continue;
-            }
-        }
-
-    return SUCCESS;
-    }
-
-//---------------------------------------------------------------------------------------
-// @bsimethod
-//+---------------+---------------+---------------+---------------+---------------+------
-BentleyStatus SchemaWriter::UpdateUnitSystem(Context& ctx, UnitSystemChange& change, ECSchemaCR oldSchema, ECN::UnitSystemCR oldVal, ECN::UnitSystemCR newVal)
-    {
-    if (!ctx.IsEC32AvailableInFile())
-        {
-        ctx.Issues().ReportV(IssueSeverity::Error, IssueCategory::BusinessProperties, IssueType::ECDbIssue, "ECSchema %s: Failed to upgrade UnitSystem '%s'. UnitSystems are not supported in a file that does not support EC3.2 yet.",
-                                oldVal.GetFullName().c_str());
-        return ERROR;
-        }
-
-    if (change.GetStatus() == ECChange::Status::Done)
-        return SUCCESS;
-
-    if (change.Name().IsChanged())
-        {
-        ctx.Issues().ReportV(IssueSeverity::Error, IssueCategory::BusinessProperties, IssueType::ECDbIssue, "ECSchema Upgrade failed. ECSchema %s: UnitSystem %s: Changing the name of a UnitSystem is not supported. Modified '%s' to '%s'.",
-                                oldSchema.GetFullSchemaName().c_str(),
-                                oldVal.GetFullName().c_str(),
-                                oldVal.GetFullName().c_str(),
-                                newVal.GetFullName().c_str());
-        return ERROR;
-        }
-
-    size_t actualChanges = 0;
-    SqlUpdateBuilder sqlUpdateBuilder(TABLE_UnitSystem);
-    if (change.DisplayLabel().IsChanged())
-        {
-        actualChanges++;
-        if (change.DisplayLabel().GetNew().IsNull())
-            sqlUpdateBuilder.AddSetToNull("DisplayLabel");
-        else
-            sqlUpdateBuilder.AddSetExp("DisplayLabel", change.DisplayLabel().GetNew().Value().c_str());
-        }
-
-    if (change.Description().IsChanged())
-        {
-        actualChanges++;
-        if (change.Description().GetNew().IsNull())
-            sqlUpdateBuilder.AddSetToNull("Description");
-        else
-            sqlUpdateBuilder.AddSetExp("Description", change.Description().GetNew().Value().c_str());
-        }
-
-    if (change.MemberChangesCount() > actualChanges)
-        {
-        ctx.Issues().ReportV(IssueSeverity::Error, IssueCategory::BusinessProperties, IssueType::ECDbIssue, "ECSchema Upgrade failed. ECSchema %s: UnitSystem %s: Changing properties of UnitSystem is not supported except for DisplayLabel and Description.",
-                                oldSchema.GetFullSchemaName().c_str(), oldVal.GetFullName().c_str());
-        return ERROR;
-        }
-
-    sqlUpdateBuilder.AddWhereExp("Id", oldVal.GetId().GetValue());
-    return sqlUpdateBuilder.ExecuteSql(ctx.GetECDb());
-    }
-
-//---------------------------------------------------------------------------------------
-// @bsimethod
-//+---------------+---------------+---------------+---------------+---------------+------
-BentleyStatus SchemaWriter::UpdateUnits(Context& ctx, UnitChanges& changes, ECSchemaCR oldSchema, ECSchemaCR newSchema)
-    {
-    for (size_t i = 0; i < changes.Count(); i++)
-        {
-        UnitChange& change = changes[i];
-        if (!change.IsChanged())
-            continue;
-
-        if (!ctx.IsEC32AvailableInFile())
-            {
-            ctx.Issues().ReportV(IssueSeverity::Error, IssueCategory::BusinessProperties, IssueType::ECDbIssue, "ECSchema Upgrade failed. ECSchema %s: Unit %s: Modifying units is not supported in a file that does not support EC3.2 yet.",
-                                    oldSchema.GetFullSchemaName().c_str(), change.Name().GetOld().Value().c_str());
-            return ERROR;
-            }
-
-        if (change.GetOpCode() == ECChange::OpCode::Deleted)
-            {
-            ctx.Issues().ReportV(IssueSeverity::Error, IssueCategory::BusinessProperties, IssueType::ECDbIssue, "ECSchema Upgrade failed. ECSchema %s: Unit %s: Deleting Units from an ECSchema is not supported.",
-                                    oldSchema.GetFullSchemaName().c_str(), change.Name().GetOld().Value().c_str());
-            return ERROR;
-            }
-
-        if (change.GetOpCode() == ECChange::OpCode::New)
-            {
-            ECUnitCP unit = newSchema.GetUnitCP(change.GetChangeName());
-            if (unit == nullptr)
-                {
-                BeAssert(false && "Failed to find unit");
-                return ERROR;
-                }
-
-            if (SUCCESS != ImportUnit(ctx, *unit))
-                return ERROR;
-            }
-
-        if (change.GetOpCode() == ECChange::OpCode::Modified)
-            {
-            ECUnitCP oldVal = oldSchema.GetUnitCP(change.GetChangeName());
-            ECUnitCP newVal = newSchema.GetUnitCP(change.GetChangeName());
-            if (oldVal == nullptr)
-                {
-                BeAssert(false && "Failed to find Unit");
-                return ERROR;
-                }
-            if (newVal == nullptr)
-                {
-                BeAssert(false && "Failed to find Unit");
-                return ERROR;
-                }
-
-            if (UpdateUnit(ctx, change, oldSchema, *oldVal, *newVal) != SUCCESS)
-                return ERROR;
-
-            continue;
-            }
-        }
-
-    return SUCCESS;
-    }
-
-//---------------------------------------------------------------------------------------
-// @bsimethod
-//+---------------+---------------+---------------+---------------+---------------+------
-BentleyStatus SchemaWriter::UpdateUnit(Context& ctx, UnitChange& change, ECSchemaCR oldSchema, ECN::ECUnitCR oldVal, ECN::ECUnitCR newVal)
-    {
-    if (!ctx.IsEC32AvailableInFile())
-        {
-        ctx.Issues().ReportV(IssueSeverity::Error, IssueCategory::BusinessProperties, IssueType::ECDbIssue, "ECSchema %s: Failed to upgrade Unit '%s'. Units are not supported in a file that does not support EC3.2 yet.",
-                                oldSchema.GetFullSchemaName().c_str(), oldVal.GetFullName().c_str());
-        return ERROR;
-        }
-
-    if (change.GetStatus() == ECChange::Status::Done)
-        return SUCCESS;
-
-    if (change.Name().IsChanged())
-        {
-        ctx.Issues().ReportV(IssueSeverity::Error, IssueCategory::BusinessProperties, IssueType::ECDbIssue, "ECSchema Upgrade failed. ECSchema %s: Unit %s: Changing the name of a Unit is not supported. Modified '%s' to '%s'.",
-                                oldSchema.GetFullSchemaName().c_str(),
-                                oldVal.GetFullName().c_str(),
-                                oldVal.GetFullName().c_str(),
-                                newVal.GetFullName().c_str());
-        return ERROR;
-        }
-
-    size_t actualChanges = 0;
-    SqlUpdateBuilder sqlUpdateBuilder(TABLE_Unit);
-    if (change.DisplayLabel().IsChanged())
-        {
-        actualChanges++;
-        if (change.DisplayLabel().GetNew().IsNull())
-            sqlUpdateBuilder.AddSetToNull("DisplayLabel");
-        else
-            sqlUpdateBuilder.AddSetExp("DisplayLabel", change.DisplayLabel().GetNew().Value().c_str());
-        }
-
-    if (change.Description().IsChanged())
-        {
-        actualChanges++;
-        if (change.Description().GetNew().IsNull())
-            sqlUpdateBuilder.AddSetToNull("Description");
-        else
-            sqlUpdateBuilder.AddSetExp("Description", change.Description().GetNew().Value().c_str());
-        }
-
-    if (change.Numerator().IsChanged())
-        {
-        if (oldVal.HasNumerator() == false && newVal.GetNumerator() == 1.0)
-            {
-            sqlUpdateBuilder.AddSetExp("numerator", change.Numerator().GetNew().Value());
-            actualChanges++;
-            }
-        }
-
-    if (change.Denominator().IsChanged())
-        {
-        if (oldVal.HasDenominator() == false && newVal.GetDenominator() == 1.0)
-            {
-            sqlUpdateBuilder.AddSetExp("denominator", change.Denominator().GetNew().Value());
-            actualChanges++;
-            }
-        }
-
-    if (change.Offset().IsChanged())
-        {
-        if (oldVal.HasOffset() == false && newVal.GetOffset() == 0.0)
-            {
-            sqlUpdateBuilder.AddSetExp("offset", change.Offset().GetNew().Value());
-            actualChanges++;
-            }
-        }
-
-    if (change.MemberChangesCount() > actualChanges)
-        {
-        ctx.Issues().ReportV(IssueSeverity::Error, IssueCategory::BusinessProperties, IssueType::ECDbIssue, "ECSchema Upgrade failed. ECSchema %s: Unit %s: Changing properties of Unit is not supported except for DisplayLabel and Description.",
-                                oldSchema.GetFullSchemaName().c_str(), oldVal.GetFullName().c_str());
-        return ERROR;
-        }
-
-    sqlUpdateBuilder.AddWhereExp("Id", oldVal.GetId().GetValue());
-    return sqlUpdateBuilder.ExecuteSql(ctx.GetECDb());
-    }
-
-//---------------------------------------------------------------------------------------
-// @bsimethod
-//+---------------+---------------+---------------+---------------+---------------+------
-BentleyStatus SchemaWriter::UpdateFormats(Context& ctx, FormatChanges& changes, ECSchemaCR oldSchema, ECSchemaCR newSchema)
-    {
-    for (size_t i = 0; i < changes.Count(); i++)
-        {
-        FormatChange& change = changes[i];
-        if (!change.IsChanged())
-            continue;
-
-        if (!ctx.IsEC32AvailableInFile())
-            {
-            ctx.Issues().ReportV(IssueSeverity::Error, IssueCategory::BusinessProperties, IssueType::ECDbIssue, "ECSchema Upgrade failed. ECSchema %s: Format %s: Modifying formats is not supported in a file that does not support EC3.2 yet.",
-                                    oldSchema.GetFullSchemaName().c_str(),
-                                    change.Name().GetOld().Value().c_str());
-            return ERROR;
-            }
-
-        if (change.GetOpCode() == ECChange::OpCode::Deleted)
-            {
-            ctx.Issues().ReportV(IssueSeverity::Error, IssueCategory::BusinessProperties, IssueType::ECDbIssue, "ECSchema Upgrade failed. ECSchema %s: Format %s: Deleting Formats from an ECSchema is not supported.",
-                                    oldSchema.GetFullSchemaName().c_str(),
-                                    change.Name().GetOld().Value().c_str());
-            return ERROR;
-            }
-
-        if (change.GetOpCode() == ECChange::OpCode::New)
-            {
-            ECFormatCP format = newSchema.GetFormatCP(change.GetChangeName());
-            if (format == nullptr)
-                {
-                BeAssert(false && "Failed to find format");
-                return ERROR;
-                }
-
-            if (SUCCESS != ImportFormat(ctx, *format))
-                return ERROR;
-            }
-
-        if (change.GetOpCode() == ECChange::OpCode::Modified)
-            {
-            ECFormatCP oldVal = oldSchema.GetFormatCP(change.GetChangeName());
-            ECFormatCP newVal = newSchema.GetFormatCP(change.GetChangeName());
-            if (oldVal == nullptr)
-                {
-                BeAssert(false && "Failed to find format");
-                return ERROR;
-                }
-            if (newVal == nullptr)
-                {
-                BeAssert(false && "Failed to find format");
-                return ERROR;
-                }
-
-            if (UpdateFormat(ctx, change, oldSchema, *oldVal, *newVal) != SUCCESS)
-                return ERROR;
-
-            continue;
-            }
-        }
-
-    return SUCCESS;
-    }
-
-//---------------------------------------------------------------------------------------
-// @bsimethod
-//+---------------+---------------+---------------+---------------+---------------+------
-BentleyStatus SchemaWriter::UpdateFormat(Context& ctx, FormatChange& change, ECSchemaCR oldSchema, ECN::ECFormatCR oldVal, ECN::ECFormatCR newVal)
-    {
-    if (!ctx.IsEC32AvailableInFile())
-        {
-        ctx.Issues().ReportV(IssueSeverity::Error, IssueCategory::BusinessProperties, IssueType::ECDbIssue, "ECSchema %s: Failed to upgrade Unit '%s'. Formats are not supported in a file that does not support EC3.2 yet.",
-                                oldVal.GetFullName().c_str());
-        return ERROR;
-        }
-
-    if (change.GetStatus() == ECChange::Status::Done)
-        return SUCCESS;
-
-    if (change.Name().IsChanged())
-        {
-        ctx.Issues().ReportV(IssueSeverity::Error, IssueCategory::BusinessProperties, IssueType::ECDbIssue, "ECSchema Upgrade failed. ECSchema %s: Unit %s: Changing the name of a Format is not supported. Modified '%s' to '%s'",
-                                oldSchema.GetFullSchemaName().c_str(),
-                                oldVal.GetFullName().c_str(),
-                                oldVal.GetFullName().c_str(),
-                                change.Name().GetNew().IsNull() ? "Name not available" : newVal.GetFullName().c_str());
-        return ERROR;
-        }
-
-    SqlUpdateBuilder sqlUpdateBuilder(TABLE_Format);
-    if (change.DisplayLabel().IsChanged())
-        {
-        if (change.DisplayLabel().GetNew().IsNull())
-            sqlUpdateBuilder.AddSetToNull("DisplayLabel");
-        else
-            sqlUpdateBuilder.AddSetExp("DisplayLabel", change.DisplayLabel().GetNew().Value().c_str());
-        }
-
-    if (change.Description().IsChanged())
-        {
-        if (change.Description().GetNew().IsNull())
-            sqlUpdateBuilder.AddSetToNull("Description");
-        else
-            sqlUpdateBuilder.AddSetExp("Description", change.Description().GetNew().Value().c_str());
-        }
-
-    NumericFormatSpecChange& numSpecChange = change.NumericSpec();
-    if (numSpecChange.IsChanged())
-        {
-        if (numSpecChange.GetOpCode() == ECN::ECChange::OpCode::Deleted)
-            sqlUpdateBuilder.AddSetToNull("NumericSpec");
-        else
-            {
-            BeAssert(newVal.HasNumeric());
-            sqlUpdateBuilder.AddSetExp("NumericSpec", SchemaPersistenceHelper::SerializeNumericSpec(*newVal.GetNumericSpec()).c_str());
-            }
-        }
-
-    CompositeValueSpecChange& compSpecChange = change.CompositeSpec();
-    if (compSpecChange.IsChanged())
-        {
-        if (compSpecChange.MajorUnit().IsChanged() || compSpecChange.MiddleUnit().IsChanged() || compSpecChange.MinorUnit().IsChanged() ||
-            compSpecChange.SubUnit().IsChanged())
-            {
-            ctx.Issues().ReportV(IssueSeverity::Error, IssueCategory::BusinessProperties, IssueType::ECDbIssue, "ECSchema Upgrade failed. ECSchema %s: Format %s:  Changing the composite units of Format is not supported.",
-                                    oldSchema.GetFullSchemaName().c_str(),
-                                    change.Name().GetOld().IsNull() ? "Name not available" : oldVal.GetFullName().c_str());
-            return ERROR;
-            }
-
-        if (compSpecChange.Spacer().IsChanged() || compSpecChange.IncludeZero().IsChanged())
-            sqlUpdateBuilder.AddSetExp("CompositeSpec", SchemaPersistenceHelper::SerializeCompositeSpecWithoutUnits(*newVal.GetCompositeSpec()).c_str());
-        }
-
-    FormatId formatId = oldVal.GetId();
-    sqlUpdateBuilder.AddWhereExp("Id", formatId.GetValue());
-    if (SUCCESS != sqlUpdateBuilder.ExecuteSql(ctx.GetECDb()))
-        return ERROR;
-
-    if (SUCCESS != UpdateFormatCompositeUnitLabel(ctx, formatId, compSpecChange.MajorLabel(), 0))
-        return ERROR;
-
-    if (SUCCESS != UpdateFormatCompositeUnitLabel(ctx, formatId, compSpecChange.MiddleLabel(), 1))
-        return ERROR;
-
-    if (SUCCESS != UpdateFormatCompositeUnitLabel(ctx, formatId, compSpecChange.MinorLabel(), 2))
-        return ERROR;
-
-    return UpdateFormatCompositeUnitLabel(ctx, formatId, compSpecChange.SubLabel(), 3);
-    }
-
-//---------------------------------------------------------------------------------------
-// @bsimethod
-//+---------------+---------------+---------------+---------------+---------------+------
-BentleyStatus SchemaWriter::UpdateFormatCompositeUnitLabel(Context& ctx, FormatId formatId, StringChange& unitLabelChange, int ordinal)
-    {
-    BeAssert(ctx.IsEC32AvailableInFile());
-    if (!unitLabelChange.IsChanged())
-        return SUCCESS;
-
-    SqlUpdateBuilder sqlUpdateBuilder(TABLE_FormatCompositeUnit);
-    if (unitLabelChange.GetNew().IsNull())
-        sqlUpdateBuilder.AddSetToNull("Label");
-    else
-        sqlUpdateBuilder.AddSetExp("Label", unitLabelChange.GetNew().Value().c_str());
-
-    sqlUpdateBuilder.AddWhereExp("FormatId", formatId.GetValue());
-    sqlUpdateBuilder.AddWhereExp("Ordinal", ordinal);
-    return sqlUpdateBuilder.ExecuteSql(ctx.GetECDb());
-    }
-
-//---------------------------------------------------------------------------------------
-// @bsimethod
-//+---------------+---------------+---------------+---------------+---------------+------
-BentleyStatus SchemaWriter::UpdateSchema(Context& ctx, SchemaChange& schemaChange, ECSchemaCR oldSchema, ECSchemaCR newSchema)
-    {
-    if (schemaChange.GetStatus() == ECChange::Status::Done)
-        return SUCCESS;
-
-    if (schemaChange.Name().IsChanged())
-        {
-        ctx.Issues().ReportV(IssueSeverity::Error, IssueCategory::BusinessProperties, IssueType::ECDbIssue, "ECSchema Upgrade failed. ECSchema %s: Changing the name of an ECSchema is not supported. Modified '%s' to '%s'.",
-                                oldSchema.GetFullSchemaName().c_str(),
-                                oldSchema.GetFullSchemaName().c_str(),
-                                newSchema.GetFullSchemaName().c_str());
-        return ERROR;
-        }
-
-    ECSchemaId schemaId = ctx.GetSchemaManager().GetSchemaId(newSchema);
-    if (!schemaId.IsValid())
-        {
-        BeAssert(false && "Failed to resolve ecschema id");
-        return ERROR;
-        }
-
-    SqlUpdateBuilder updateBuilder(TABLE_Schema);
-
-    if (schemaChange.DisplayLabel().IsChanged())
-        {
-        if (schemaChange.DisplayLabel().GetNew().IsNull())
-            updateBuilder.AddSetToNull("DisplayLabel");
-        else
-            updateBuilder.AddSetExp("DisplayLabel", schemaChange.DisplayLabel().GetNew().Value().c_str());
-        }
-
-    if (schemaChange.Description().IsChanged())
-        {
-        if (schemaChange.Description().GetNew().IsNull())
-            updateBuilder.AddSetToNull("Description");
-        else
-            updateBuilder.AddSetExp("Description", schemaChange.Description().GetNew().Value().c_str());
-        }
-
-    const bool readVersionHasChanged = schemaChange.VersionRead().IsChanged();
-    if (readVersionHasChanged)
-        {
-        if (schemaChange.VersionRead().GetOld().Value() > schemaChange.VersionRead().GetNew().Value())
-            {
-            ctx.Issues().ReportV(IssueSeverity::Error, IssueCategory::BusinessProperties, IssueType::ECDbIssue, "ECSchema Upgrade failed. ECSchema %s: Decreasing 'VersionRead' of an ECSchema is not supported. New Schema %s",
-                                    oldSchema.GetFullSchemaName().c_str(), newSchema.GetFullSchemaName().c_str());
-            return ERROR;
-            }
-
-        if (!ctx.AreMajorSchemaVersionChangesAllowed())
-            {
-            ctx.Issues().ReportV(IssueSeverity::Error, IssueCategory::BusinessProperties, IssueType::ECDbIssue, "ECSchema Upgrade failed. ECSchema %s: Major schema version changes are disabled.  New Schema %s",
-                                    oldSchema.GetFullSchemaName().c_str(), newSchema.GetFullSchemaName().c_str());
-            return ERROR;
-            }
-
-        ctx.AddSchemaWithMajorVersionChange(oldSchema.GetId());
-        updateBuilder.AddSetExp("VersionDigit1", schemaChange.VersionRead().GetNew().Value());
-        }
-
-    const bool writeVersionHasChanged = schemaChange.VersionWrite().IsChanged();
-    if (writeVersionHasChanged)
-        {
-        if (!readVersionHasChanged && schemaChange.VersionWrite().GetOld().Value() > schemaChange.VersionWrite().GetNew().Value())
-            {
-            ctx.Issues().ReportV(IssueSeverity::Error, IssueCategory::BusinessProperties, IssueType::ECDbIssue, "ECSchema Upgrade failed. ECSchema %s: Decreasing 'VersionWrite' of an ECSchema is not supported. New Schema %s",
-                                    oldSchema.GetFullSchemaName().c_str(), newSchema.GetFullSchemaName().c_str());
-            return ERROR;
-            }
-
-        updateBuilder.AddSetExp("VersionDigit2", schemaChange.VersionWrite().GetNew().Value());
-        }
-
-    if (schemaChange.VersionMinor().IsChanged())
-        {
-        if (!readVersionHasChanged && !writeVersionHasChanged && schemaChange.VersionMinor().GetOld().Value() > schemaChange.VersionMinor().GetNew().Value())
-            {
-            ctx.Issues().ReportV(IssueSeverity::Error, IssueCategory::BusinessProperties, IssueType::ECDbIssue, "ECSchema Upgrade failed. ECSchema %s: Decreasing 'VersionMinor' of an ECSchema is not supported.  New Schema %s",
-                                    oldSchema.GetFullSchemaName().c_str(), newSchema.GetFullSchemaName().c_str());
-            return ERROR;
-            }
-
-        updateBuilder.AddSetExp("VersionDigit3", schemaChange.VersionMinor().GetNew().Value());
-        }
-
-    if (schemaChange.Alias().IsChanged())
-        {
-        if (!ctx.IgnoreIllegalDeletionsAndModifications())
-            {
-            ctx.Issues().ReportV(IssueSeverity::Error, IssueCategory::BusinessProperties, IssueType::ECDbIssue, "ECSchema Upgrade failed. ECSchema %s: Modifying the Alias is not supported.  Old '%s', New '%s",
-                                 oldSchema.GetFullSchemaName().c_str(), oldSchema.GetAlias().c_str(), newSchema.GetAlias().c_str());
-            return ERROR;
-            }
-        LOG.infov("Ignoring upgrade error: ECSchema Upgrade failed. ECSchema %s: Modifying the Alias is not supported.  Old '%s', New '%s",
-                oldSchema.GetFullSchemaName().c_str(), oldSchema.GetAlias().c_str(), newSchema.GetAlias().c_str());
-        }
-
-    if (schemaChange.ECVersion().IsChanged())
-        {
-        if (schemaChange.ECVersion().GetOld().Value() > schemaChange.ECVersion().GetNew().Value())
-            {
-            ctx.Issues().ReportV(IssueSeverity::Error, IssueCategory::BusinessProperties, IssueType::ECDbIssue, "ECSchema Upgrade failed. ECSchema %s: Decreasing 'ECVersion' of an ECSchema is not supported.  Old '%s', New '%s'",
-                                    oldSchema.GetFullSchemaName().c_str(), ECSchema::GetECVersionString(oldSchema.GetECVersion()), ECSchema::GetECVersionString(newSchema.GetECVersion()));
-            return ERROR;
-            }
-        }
-
-    if (FeatureManager::IsAvailable(ctx.GetECDb(), Feature::ECVersions))
-        {
-        const bool originalVersionMajorHasChanged = schemaChange.OriginalECXmlVersionMajor().IsChanged();
-        if (originalVersionMajorHasChanged)
-            {
-            uint32_t newVal = schemaChange.OriginalECXmlVersionMajor().GetNew().Value();
-            if (schemaChange.OriginalECXmlVersionMajor().GetOld().Value() > newVal)
-                {
-                ctx.Issues().ReportV(IssueSeverity::Error, IssueCategory::BusinessProperties, IssueType::ECDbIssue, "ECSchema Upgrade failed. ECSchema %s: Decreasing 'OriginalECXmlVersionMajor' of an ECSchema is not supported.  New %s",
-                                        oldSchema.GetFullSchemaName().c_str(), newSchema.GetFullSchemaName().c_str());
-                return ERROR;
-                }
-
-            updateBuilder.AddSetExp("OriginalECXmlVersionMajor", newVal);
-            }
-
-        if (schemaChange.OriginalECXmlVersionMinor().IsChanged())
-            {
-            uint32_t newVal = schemaChange.OriginalECXmlVersionMinor().GetNew().Value();
-            //if the higher digits have changed, minor version may be decremented
-            if (!originalVersionMajorHasChanged && schemaChange.OriginalECXmlVersionMinor().GetOld().Value() > newVal)
-                {
-                ctx.Issues().ReportV(IssueSeverity::Error, IssueCategory::BusinessProperties, IssueType::ECDbIssue, "ECSchema Upgrade failed. ECSchema %s: Decreasing 'OriginalECXmlVersionMinor' of an ECSchema is not supported. New %s",
-                                        oldSchema.GetFullSchemaName().c_str(), newSchema.GetFullSchemaName().c_str());
-                return ERROR;
-                }
-            updateBuilder.AddSetExp("OriginalECXmlVersionMinor", newVal);
-            }
-        }
-    else
-        {
-        BeAssert(newSchema.OriginalECXmlVersionLessThan(ECVersion::V3_2) && "Only EC 3.1 schemas can be imported into a file not supporting EC 3.2 yet");
-        }
-
-    updateBuilder.AddWhereExp("Id", schemaId.GetValue());//this could even be on name
-    if (updateBuilder.IsValid())
-        {
-        if (updateBuilder.ExecuteSql(ctx.GetECDb()) != SUCCESS)
-            {
-            LOG.debugv("SchemaWriter::UpdateSchema - failed to ExecuteSql for %s", newSchema.GetFullSchemaName().c_str());
-            return ERROR;
-            }
-        }
-
-    schemaChange.SetStatus(ECChange::Status::Done);
-
-    if (SUCCESS != UpdateSchemaReferences(ctx, schemaChange.References(), oldSchema, newSchema))
-        {
-        LOG.debugv("SchemaWriter::UpdateSchema - failed to UpdateSchemaReferences for %s", newSchema.GetFullSchemaName().c_str());
-        return ERROR;
-        }
-
-    if (SUCCESS != UpdateEnumerations(ctx, schemaChange.Enumerations(), oldSchema, newSchema))
-        {
-        LOG.debugv("SchemaWriter::UpdateSchema - failed to UpdateEnumerations for %s", newSchema.GetFullSchemaName().c_str());
-        return ERROR;
-        }
-
-    if (SUCCESS != UpdatePhenomena(ctx, schemaChange.Phenomena(), oldSchema, newSchema))
-        {
-        LOG.debugv("SchemaWriter::UpdateSchema - failed to UpdatePhenomena for %s", newSchema.GetFullSchemaName().c_str());
-        return ERROR;
-        }
-
-    if (SUCCESS != UpdateUnitSystems(ctx, schemaChange.UnitSystems(), oldSchema, newSchema))
-        {
-        LOG.debugv("SchemaWriter::UpdateSchema - failed to UpdateUnitSystems for %s", newSchema.GetFullSchemaName().c_str());
-        return ERROR;
-        }
-
-    if (SUCCESS != UpdateUnits(ctx, schemaChange.Units(), oldSchema, newSchema))
-        {
-        LOG.debugv("SchemaWriter::UpdateSchema - failed to UpdateUnits for %s", newSchema.GetFullSchemaName().c_str());
-        return ERROR;
-        }
-
-    if (SUCCESS != UpdateFormats(ctx, schemaChange.Formats(), oldSchema, newSchema))
-        {
-        LOG.debugv("SchemaWriter::UpdateSchema - failed to UpdateFormats for %s", newSchema.GetFullSchemaName().c_str());
-        return ERROR;
-        }
-
-    if (SUCCESS != UpdateKindOfQuantities(ctx, schemaChange.KindOfQuantities(), oldSchema, newSchema))
-        {
-        LOG.debugv("SchemaWriter::UpdateSchema - failed to UpdateKindOfQuantities for %s", newSchema.GetFullSchemaName().c_str());
-        return ERROR;
-        }
-
-    if (SUCCESS != UpdatePropertyCategories(ctx, schemaChange.PropertyCategories(), oldSchema, newSchema))
-        {
-        LOG.debugv("SchemaWriter::UpdateSchema - failed to UpdatePropertyCategories for %s", newSchema.GetFullSchemaName().c_str());
-        return ERROR;
-        }
-
-    if (SUCCESS != UpdateClasses(ctx, schemaChange.Classes(), oldSchema, newSchema))
-        {
-        LOG.debugv("SchemaWriter::UpdateSchema - failed to UpdateClasses for %s", newSchema.GetFullSchemaName().c_str());
-        return ERROR;
-        }
-
-    if (SUCCESS != UpdateCustomAttributes(ctx, SchemaPersistenceHelper::GeneralizedCustomAttributeContainerType::Schema, schemaId, schemaChange.CustomAttributes(), oldSchema, newSchema))
-        {
-        LOG.debugv("SchemaWriter::UpdateSchema - failed to UpdateCustomAttributes for %s", newSchema.GetFullSchemaName().c_str());
-        }
-
-    return SUCCESS;
-    }
-
-
-//---------------------------------------------------------------------------------------
-// @bsimethod
-//+---------------+---------------+---------------+---------------+---------------+------
-bool NumericChangeIsDecrease(UInt32Change const& change)
-    {
-    if (!change.IsChanged())
-        return false;
-
-    Nullable<uint32_t> oldV = change.GetOld();
-    Nullable<uint32_t> newV = change.GetNew();
-    return oldV != nullptr && newV != nullptr && newV.Value() < oldV.Value();
-    }
-
-//---------------------------------------------------------------------------------------
-// @bsimethod
-//+---------------+---------------+---------------+---------------+---------------+------
-bool IsSupportedSchemaDowngradeChange(SchemaChange& change)
-    {
-    // only minor version may be decreased so that the older version is fully compatible with the new one
-    if (change.VersionRead().IsChanged() || change.VersionWrite().IsChanged())
-        return false;
-
-    return NumericChangeIsDecrease(change.VersionMinor());
-    }
-
-/*---------------------------------------------------------------------------------------
-* @bsimethod
-+---------------+---------------+---------------+---------------+---------------+------*/
-BentleyStatus SchemaWriter::CompareSchemas(Context& ctx, bvector<ECSchemaCP> const& schemas)
-    {
-    if (schemas.empty())
-        {
-        BeAssert(false);
-        return ERROR;
-        }
-
-    BeAssert(ctx.GetExistingSchemas().empty() && ctx.GetSchemasToImport().empty());
-
-    std::set<Utf8String> doneList;
-    for (ECSchemaCP schema : schemas)
-        {
-        Utf8String schemaFullName = schema->GetFullSchemaName();
-        if (doneList.find(schemaFullName) != doneList.end())
-            continue;
-
-        doneList.insert(schemaFullName);
-
-        if (ECSchemaCP existingSchema = ctx.GetSchemaManager().GetSchema(schema->GetName()))
-            {
-            if (existingSchema == schema)
-                continue;
-
-            ctx.AddExistingSchema(*existingSchema);
-            }
-
-        ctx.AddSchemaToImport(*schema);
-        }
-
-    if (!ctx.GetExistingSchemas().empty())
-        {
-        SchemaComparer comparer;
-        //We do not require detail if schema is added or deleted. the name and version suffices.
-        SchemaComparer::Options options = SchemaComparer::Options(SchemaComparer::DetailLevel::NoSchemaElements, SchemaComparer::DetailLevel::NoSchemaElements);
-        if (SUCCESS != comparer.Compare(ctx.GetDiff(), ctx.GetExistingSchemas(), ctx.GetSchemasToImport(), options))
-            return ERROR;
-
-        std::set<Utf8CP, CompareIUtf8Ascii> schemaOfInterest;
-        if (ctx.GetDiff().Changes().IsChanged())
-            {
-            for (size_t i = 0; i < ctx.GetDiff().Changes().Count(); i++)
-                {
-                SchemaChange& schemaChange = ctx.GetDiff().Changes()[i];
-                if (IsSupportedSchemaDowngradeChange(schemaChange))
-                    {
-                    LOG.infov("Schema %s is skipped for the schema upgrade because a newer compatible version of it already exists in the file.", schemaChange.GetChangeName());
-                    continue;
-                    }
-
-                schemaOfInterest.insert(schemaChange.GetChangeName());
-                }
-            }
-        //Remove any irrelevant schemas
-        auto importItor = ctx.GetSchemasToImportR().begin();
-        while (importItor != ctx.GetSchemasToImportR().end())
-            {
-            if (schemaOfInterest.find((*importItor)->GetName().c_str()) == schemaOfInterest.end())
-                importItor = ctx.GetSchemasToImportR().erase(importItor);
-            else
-                ++importItor;
-            }
-
-        //Remove any irrelevant schemas
-        auto existingItor = ctx.GetExistingSchemasR().begin();
-        while (existingItor != ctx.GetExistingSchemasR().end())
-            {
-            if (schemaOfInterest.find((*existingItor)->GetName().c_str()) == schemaOfInterest.end())
-                existingItor = ctx.GetExistingSchemasR().erase(existingItor);
-            else
-                ++existingItor;
-            }
-        }
-
-    return SUCCESS;
-    }
-
-//---------------------------------------------------------------------------------------
-//! WIP Only needed until ECObjects' ECSchema::Validate has become a const operation
-// @bsimethod
-//+---------------+---------------+---------------+---------------+---------------+------
-bool ValidateSchema(ECN::ECSchemaCR schema)
-    {
-    for (ECClassCP ecclass : schema.GetClasses())
-        {
-        if (!ecclass->Validate())
-            return false;
-        }
-
-    return true;
-    }
-
-/*---------------------------------------------------------------------------------------
-* @bsimethod
-+---------------+---------------+---------------+---------------+---------------+------*/
-BentleyStatus SchemaWriter::ReloadSchemas(Context& ctx)
-    {
-    //cache names
-    std::vector<Utf8String> existingSchemaNames, importingSchemaNames;
-    for (ECSchemaCP schema : ctx.GetExistingSchemas())
-        existingSchemaNames.push_back(schema->GetName());
-
-    for (ECSchemaCP schema : ctx.GetSchemasToImport())
-        importingSchemaNames.push_back(schema->GetName());
-
-    ctx.ClearCache();
-
-    for (Utf8StringCR name : existingSchemaNames)
-        {
-        ECSchemaCP schema = ctx.GetSchemaManager().GetSchema(name);
-        if (schema == nullptr)
-            {
-            ctx.Issues().ReportV(IssueSeverity::Error, IssueCategory::BusinessProperties, IssueType::ECDbIssue, "Schema import failed. Failed to read schema '%s' from ECDb.", name.c_str());
-            return ERROR;
-            }
-
-        if (!ValidateSchema(*schema))
-            {
-            ctx.Issues().ReportV(IssueSeverity::Error, IssueCategory::BusinessProperties, IssueType::ECDbIssue, "Schema import failed. Failed to validate previously imported schema '%s'.", name.c_str());
-            return ERROR;
-            }
-
-        ctx.AddExistingSchema(*schema);
-        }
-
-    for (Utf8StringCR name : importingSchemaNames)
-        {
-        ECSchemaCP schema = ctx.GetSchemaManager().GetSchema(name);
-        if (schema == nullptr)
-            {
-            ctx.Issues().ReportV(IssueSeverity::Error, IssueCategory::BusinessProperties, IssueType::ECDbIssue, "Schema import failed. Failed to read imported schema '%s' from ECDb.", name.c_str());
-            return ERROR;
-            }
-
-        if (!ValidateSchema(*schema))
-            {
-            ctx.Issues().ReportV(IssueSeverity::Error, IssueCategory::BusinessProperties, IssueType::ECDbIssue, "Schema import failed. Failed to validate imported schema '%s'.", name.c_str());
-            return ERROR;
-            }
-
-        ctx.AddSchemaToImport(*schema);
-        }
-
-    return SUCCESS;
-    }
-
-/*---------------------------------------------------------------------------------------
-* @bsimethod
-+---------------+---------------+---------------+---------------+---------------+------*/
-BentleyStatus SchemaWriter::Context::PreprocessSchemas(bvector<ECN::ECSchemaCP>& out, bvector<ECN::ECSchemaCP> const& in)
-    {
-    bvector<ECSchemaCP> schemasToImport = FindAllSchemasInGraph(in);
-    for (ECSchemaCP schema : schemasToImport)
-        {
-        if (schema == nullptr)
-            {
-            BeAssert(false);
-            return ERROR;
-            }
-
-        //this is the in-memory version of ECSchemas. ECDb only supports the latest in-memory version.
-        //Deserializing into older versions is not needed in ECDb and therefore not supported.
-        if (schema->GetECVersion() != ECVersion::Latest)
-            {
-            Issues().ReportV(IssueSeverity::Error, IssueCategory::BusinessProperties, IssueType::ECDbIssue, "Failed to import ECSchemas. The in-memory version of the ECSchema '%s' must be %s, but is %s.", schema->GetFullSchemaName().c_str(), ECSchema::GetECVersionString(ECVersion::Latest), ECSchema::GetECVersionString(schema->GetECVersion()));
-            return ERROR;
-            }
-
-        if (schema->HasId())
-            {
-            ECSchemaId id = SchemaPersistenceHelper::GetSchemaId(GetECDb(), DbTableSpace::Main(), schema->GetName().c_str(), SchemaLookupMode::ByName);
-            if (!id.IsValid() || id != schema->GetId())
-                {
-                Issues().ReportV(IssueSeverity::Error, IssueCategory::BusinessProperties, IssueType::ECDbIssue, "Failed to import ECSchemas. ECSchema %s is owned by some other ECDb file. (Incoming schemaId %s != existing schemaId %s", schema->GetFullSchemaName().c_str(), 
-                                 schema->GetId().ToString().c_str(), id.IsValid() ? id.ToString().c_str() : "(0)");
-                return ERROR;
-                }
-            }
-        }
-
-    bvector<ECSchemaCP> primarySchemas;
-    bvector<ECSchemaP> suppSchemas;
-    for (ECSchemaCP schema : schemasToImport)
-        {
-        if (schema->IsSupplementalSchema())
-            {
-            suppSchemas.push_back(const_cast<ECSchemaP> (schema));
-            }
-        else
-            primarySchemas.push_back(schema);
-        }
-
-    schemasToImport.clear();
-
-    if (!suppSchemas.empty())
-        {
-        for (ECSchemaCP primarySchema : primarySchemas)
-            {
-            if (primarySchema->IsSupplemented())
-                continue;
-
-            ECSchemaP primarySchemaP = const_cast<ECSchemaP> (primarySchema);
-            SupplementedSchemaBuilder builder;
-            SupplementedSchemaStatus status = builder.UpdateSchema(*primarySchemaP, suppSchemas, false /*dont create ca copy while supplementing*/);
-            if (SupplementedSchemaStatus::Success != status)
-                {
-                Issues().ReportV(IssueSeverity::Error, IssueCategory::BusinessProperties, IssueType::ECDbIssue, "Failed to import ECSchemas. Failed to supplement ECSchema %s. See log file for details.", primarySchema->GetFullSchemaName().c_str());
-                return ERROR;
-                }
-
-            //All consolidated custom attribute must be reference. But Supplemental Provenance in BSCA is not
-            //This bug could also be fixed in SupplementSchema builder but its much safer to do it here for now.
-            if (primarySchema->GetSupplementalInfo().IsValid())
-                {
-                IECInstancePtr provenance = primarySchema->GetCustomAttribute("SupplementalProvenance");
-                if (provenance.IsValid())
-                    {
-                    auto& bsca = provenance->GetClass().GetSchema();
-                    if (!ECSchema::IsSchemaReferenced(*primarySchema, bsca))
-                        {
-                        primarySchemaP->AddReferencedSchema(const_cast<ECSchemaR>(bsca));
-                        }
-                    }
-                }
-            }
-        }
-
-    // The dependency order may have *changed* due to supplementation adding new ECSchema references! Re-sort them.
-    bvector<ECN::ECSchemaCP> sortedSchemas = Sort(primarySchemas);
-
-    //If we import into pre-EC3.2 files, we must not import the units and formats schema
-    //as they are only deserialized temporarily by ECObjects
-    if (IsEC32AvailableInFile())
-        out.insert(out.begin(), sortedSchemas.begin(), sortedSchemas.end());
-    else
-        m_legacyHelper.RemoveSchemasToSkip(out, sortedSchemas);
-
-    return SchemaValidator::ValidateSchemas(ImportCtx(), Issues(), out) ? SUCCESS : ERROR;
-    }
-
-/*---------------------------------------------------------------------------------------
-* @bsimethod
-+---------------+---------------+---------------+---------------+---------------+------*/
-static BentleyStatus PruneNamelessPropertyCategories(SchemaWriter::Context& ctx)
-    {
-    CachedStatementPtr namelessCategoriesStmt = ctx.GetCachedStatement("SELECT id FROM main." TABLE_PropertyCategory " WHERE Name=''");
-    auto stmtStatus = BE_SQLITE_OK;
-
-    while (namelessCategoriesStmt != nullptr && (stmtStatus = namelessCategoriesStmt->Step()) == BE_SQLITE_ROW)
-        {
-        const PropertyCategoryId namelessCategoryId = namelessCategoriesStmt->GetValueId<PropertyCategoryId>(0);
-        BentleyStatus status = DeletePropertyCategoryById(ctx, namelessCategoryId);
-        if (status != SUCCESS)
-            return status;
-        }
-
-    if (namelessCategoriesStmt == nullptr || stmtStatus != BE_SQLITE_DONE)
-        {
-        BeAssert(false && "failed to find nameless categories");
-        return ERROR;
-        }
-
-    return SUCCESS;
-    }
-
-
-/*---------------------------------------------------------------------------------------
-* @bsimethod
-+---------------+---------------+---------------+---------------+---------------+------*/
-BentleyStatus SchemaWriter::Context::PostprocessSchemas(bvector<ECN::ECSchemaCP>& out, bvector<ECN::ECSchemaCP> const& in)
-    {
-    if (SUCCESS != PruneNamelessPropertyCategories(*this))
-        {
-        BeAssert(false);
-        return ERROR;
-        }
-    return SUCCESS;
-    }
-
-/*---------------------------------------------------------------------------------------
-* @bsimethod
-+---------------+---------------+---------------+---------------+---------------+------*/
-//static
-bvector<ECN::ECSchemaCP> SchemaWriter::Context::Sort(bvector<ECN::ECSchemaCP> const& in)
-    {
-    bvector<ECN::ECSchemaCP> sortedList;
-    bvector<ECN::ECSchemaCP> layer;
-
-    do
-        {
-        layer = GetNextLayer(in, layer);
-        for (auto schemaItor = layer.rbegin(); schemaItor != layer.rend(); ++schemaItor)
-            sortedList.push_back(*schemaItor);
-        } while (!layer.empty());
-
-    std::reverse(sortedList.begin(), sortedList.end());
-    return sortedList;
-    }
-
-/*---------------------------------------------------------------------------------------
-* @bsimethod
-+---------------+---------------+---------------+---------------+---------------+------*/
-//static
-bvector<ECN::ECSchemaCP> SchemaWriter::Context::GetNextLayer(bvector<ECN::ECSchemaCP> const& schemas, bvector<ECN::ECSchemaCP> const& referencedBy)
-    {
-    bvector<ECN::ECSchemaCP> list;
-    bmap<ECN::SchemaKey, ECN::ECSchemaCP, SchemaKeyLessThan<SchemaMatchType::Exact>> map;
-
-    const auto RemoveReachableInSet = [&](const bvector<ECN::ECSchemaCP>& inSchemas)
-        {
-        for (auto schema : inSchemas)
-            for (const auto& ref : FindAllSchemasInGraph(*schema, false))
-                {
-                auto itor = map.find(ref.first);
-                if (map.end() != itor)
-                    map.erase(itor);
-                }
-        };
-
-    if (referencedBy.empty())
-        {
-        for (auto schema : schemas)
-            if (map.find(schema->GetSchemaKey()) == map.end())
-                map[schema->GetSchemaKey()] = schema;
-
-        RemoveReachableInSet(schemas);
-        }
-    else
-        {
-        for (auto schema : referencedBy)
-            for (const auto& ref : schema->GetReferencedSchemas())
-                if (map.end() == map.find(ref.first))
-                    map[ref.first] = ref.second.get();
-
-        // a map value iterator would remove the need for this copy
-        bvector<ECN::ECSchemaCP> schemasInMap;
-        std::transform(map.begin(), map.end(), std::back_inserter(schemasInMap), [](const auto& s) { return s.second; });
-        RemoveReachableInSet(schemasInMap);
-        }
-
-    for (const auto& ref : map)
-        list.push_back(ref.second);
-
-    return list;
-    }
-
-/*---------------------------------------------------------------------------------------
-* @bsimethod
-+---------------+---------------+---------------+---------------+---------------+------*/
-//static
-bvector<ECN::ECSchemaCP> SchemaWriter::Context::FindAllSchemasInGraph(bvector<ECN::ECSchemaCP> const& schemas)
-    {
-    bmap<ECN::SchemaKey, ECN::ECSchemaCP, SchemaKeyLessThan<SchemaMatchType::Exact>> map;
-    for (ECN::ECSchemaCP schema : schemas)
-        for (const auto& entry : FindAllSchemasInGraph(*schema, true))
-            if (map.find(entry.first) == map.end())
-                map[entry.first] = entry.second;
-
-    bvector<ECN::ECSchemaCP> temp;
-    for (const auto& entry : map)
-        temp.push_back(entry.second);
-
-    return temp;
-    }
-
-/*---------------------------------------------------------------------------------------
-* @bsimethod
-+---------------+---------------+---------------+---------------+---------------+------*/
-//static
-bmap<ECN::SchemaKey, ECN::ECSchemaCP, SchemaKeyLessThan<SchemaMatchType::Exact>> SchemaWriter::Context::FindAllSchemasInGraph(ECN::ECSchemaCR schema, bool includeThisSchema)
-    {
-    bmap<ECN::SchemaKey, ECN::ECSchemaCP, SchemaKeyLessThan<SchemaMatchType::Exact>> schemaMap;
-    if (includeThisSchema)
-        schemaMap[schema.GetSchemaKey()] = &schema;
-
-    for (const auto& entry : schema.GetReferencedSchemas())
-        FindAllSchemasInGraph(schemaMap, entry.second.get());
-
-    return schemaMap;
-    }
-
-/*---------------------------------------------------------------------------------------
-* @bsimethod
-+---------------+---------------+---------------+---------------+---------------+------*/
-//static
-void SchemaWriter::Context::FindAllSchemasInGraph(bmap<ECN::SchemaKey, ECN::ECSchemaCP, SchemaKeyLessThan<SchemaMatchType::Exact>>& schemaMap, ECN::ECSchemaCP schema)
-    {
-    if (schemaMap.find(schema->GetSchemaKey()) != schemaMap.end())
-        return;
-
-    schemaMap[schema->GetSchemaKey()] = schema;
-    for (const auto& entry : schema->GetReferencedSchemas())
-        FindAllSchemasInGraph(schemaMap, entry.second.get());
-    }
-/*---------------------------------------------------------------------------------------
-* @bsimethod
-+---------------+---------------+---------------+---------------+---------------+------*/
-//static
-ECClassCP SchemaWriter::Context::ReservedPropertyNamesPolicy::FindCustomAttributeOwner(ECN::ECClassCP entityClass, IECInstanceCP ca)
-    {
-    if (entityClass->GetCustomAttributeLocal(ca->GetClass().GetName()).get() == ca)
-        return entityClass;
-
-    // ignore mixin. Only traverse base class hierarchy
-    if (entityClass->HasBaseClasses())
-        {
-        if (ECClassCP baseClass = entityClass->GetBaseClasses()[0])
-            {
-            if (ECClassCP result = FindCustomAttributeOwner(baseClass, ca))
-                return result;
-            }
-        }
-
-    return nullptr;
-    }
-
-/*---------------------------------------------------------------------------------------
-* @bsimethod
-+---------------+---------------+---------------+---------------+---------------+------*/
-//static
-void SchemaWriter::Context::ReservedPropertyNamesPolicy::FindInhertiedPolicyCustomAttribute(std::vector<std::pair<ECN::ECClassCP, ECN::IECInstanceCP>>& policyAttributes,  ECN::ECClassCP entityClass)
-    {
-    IECInstancePtr ca = entityClass->GetCustomAttribute(RESERVED_PROPERTY_SchemaName, RESERVED_PROPERTY_ClassName);
-    if (ca.IsValid())
-        {
-        if (ECN::ECClassCP owner = FindCustomAttributeOwner(entityClass, ca.get()))
-            {
-            policyAttributes.push_back(std::make_pair(owner, ca.get()));
-            if (owner->HasBaseClasses())
-                {
-                if (ECClassCP baseClass = owner->GetBaseClasses()[0])
-                    FindInhertiedPolicyCustomAttribute(policyAttributes, baseClass);
-                }
-            }
-        }
-    }
-/*---------------------------------------------------------------------------------------
-* @bsimethod
-+---------------+---------------+---------------+---------------+---------------+------*/
-SchemaWriter::Context::ReservedPropertyNamesPolicy::PolicyCacheMap::iterator SchemaWriter::Context::ReservedPropertyNamesPolicy::RegisterPolicy(IssueDataSource const& issues, ECN::ECClassCR entityClass) const
-    {
-    std::vector<std::pair<ECN::ECClassCP, ECN::IECInstanceCP>> policyAttributes;
-    FindInhertiedPolicyCustomAttribute(policyAttributes, &entityClass);
-    if (policyAttributes.empty())
-        return m_reservedProperties.end();
-
-    ECN::IECInstanceCP ownerPolicyCA = policyAttributes[0].second;
-    auto it = m_reservedProperties.insert(std::make_pair(ownerPolicyCA, PolicyCacheEntry())).first;
-    PolicyCacheEntry& reservedProps = it->second;
-
-    for (auto const& entry : policyAttributes)
-        {
-        ECN::IECInstanceCP ca = entry.second;
-        ECClassCP ownerClass = entry.first;
-        uint32_t propertyNamesIdx = 0;
-        if (ca->GetEnablerR().GetPropertyIndex(propertyNamesIdx, RESERVED_PROPERTY_Name) != ECObjectsStatus::Success)
-            {
-            BeAssert(false && "Expecting property 'PropertyNames'");
-            }
-
-        ECValue propertyNamesVal;
-        uint32_t arrayCount = 0;
-        if (ca->GetValue(propertyNamesVal, propertyNamesIdx) == ECObjectsStatus::Success && !propertyNamesVal.IsNull())
-            arrayCount = propertyNamesVal.GetArrayInfo().GetCount();
-
-        if (arrayCount == 0)
-            {
-            issues.ReportV(IssueSeverity::Error, IssueCategory::BusinessProperties, IssueType::ECDbIssue, "ECDbSchemaPolicies:ReservedPropertyNames customAttribute defined on ECClass '%s' is invalid. It must have atleast one reserved property name declared."
-                           , ownerClass->GetFullName());
-            return m_reservedProperties.end();
-            }
-
-        ECValue propertyNameVal;
-        for (uint32_t i = 0; i < arrayCount; ++i)
-            {
-            if (ECObjectsStatus::Success != ca->GetValue(propertyNameVal, propertyNamesIdx, i) && propertyNameVal.IsNull())
-                continue;
-
-            if (!ECNameValidation::IsValidName(propertyNameVal.GetUtf8CP()))
-                continue;
-
-            reservedProps.insert(std::make_pair(propertyNameVal.GetUtf8CP(), ownerClass));
-            }
-        }
-    return it;
-    }
-
-/*---------------------------------------------------------------------------------------
-* @bsimethod
-+---------------+---------------+---------------+---------------+---------------+------*/
-int SchemaWriter::Context::GetNextPropertyOrdinal(ECClassId classId) {
-    auto it = m_propertyOrdinal.find(classId);
-    if (it == m_propertyOrdinal.end()) {
-        auto stmt = GetECDb().GetCachedStatement("select max(ordinal) from " TABLE_Property " where classId=?");
-        stmt->BindId(1, classId);
-        int ordinal = -1;
-        if (stmt->Step() == BE_SQLITE_ROW && !stmt->IsColumnNull(0)) {
-            ordinal = stmt->GetValueInt(0);
-        } 
-        it = m_propertyOrdinal.insert(make_bpair(classId, ordinal)).first;
-    }
-    it->second = it->second + 1;
-    return it->second;
-}
-
-/*---------------------------------------------------------------------------------------
-* @bsimethod
-+---------------+---------------+---------------+---------------+---------------+------*/
-bool SchemaWriter::Context::AssertReservedPropertyPolicy(ECN::ECClassCR entityClass, ECN::ECPropertyCP property) const
-    {
-    return m_reservedPropertyNamePolicy.Evaluate(GetECDb().GetImpl().Issues(), entityClass, property);
-    }
-
-/*---------------------------------------------------------------------------------------
-* @bsimethod
-+---------------+---------------+---------------+---------------+---------------+------*/
-bool SchemaWriter::Context::ReservedPropertyNamesPolicy::Evaluate(IssueDataSource const& issues, ECN::ECClassCR entityClass, ECN::ECPropertyCP property) const
-    {
-    IECInstancePtr ca = entityClass.GetCustomAttribute(RESERVED_PROPERTY_SchemaName, RESERVED_PROPERTY_ClassName);
-    if (ca.IsValid())
-        {
-        auto it = m_reservedProperties.find(ca.get());
-        if (it == m_reservedProperties.end())
-            {
-            it = RegisterPolicy(issues, entityClass);
-            if (it == m_reservedProperties.end())
-                return true;
-            }
-
-        PolicyCacheEntry& reservedProps = it->second;
-        if (property)
-            {
-            auto itor = reservedProps.find(property->GetName());
-            if (itor != reservedProps.end())
-                {
-                ECClassCP ownerClass = itor->second;
-                issues.ReportV(IssueSeverity::Error, IssueCategory::BusinessProperties, IssueType::ECDbIssue, "ECDbSchemaPolicies:ReservedPropertyNames policy defined on '%s' class prohibit use of property with name '%s' (origin: %s) in its dervied hierarchy. Reserved property policy failed for class %s. The property could have been inherited.",
-                               ownerClass->GetFullName(), property->GetName().c_str(), property->GetClass().GetFullName());
-                return true;
-                }
-            return false;
-            }
-
-        bool reservedPropFound = false;
-        for (auto const prop : entityClass.GetProperties(true))
-            {
-            auto itor = reservedProps.find(prop->GetName());
-            if (itor != reservedProps.end())
-                {
-                ECClassCP ownerClass = itor->second;
-                issues.ReportV(IssueSeverity::Error, IssueCategory::BusinessProperties, IssueType::ECDbIssue, "ECDbSchemaPolicies:ReservedPropertyNames policy defined on '%s' class prohibit use of property with name '%s' (origin: %s) in its dervied hierarchy. Reserved property policy failed for class %s. The property could have been inherited.",
-                               ownerClass->GetFullName(), prop->GetName().c_str(), prop->GetClass().GetFullName(), entityClass.GetFullName());
-                reservedPropFound = true;
-                }
-            }
-        return reservedPropFound;
-        }
-    return false;
-    }
-END_BENTLEY_SQLITE_EC_NAMESPACE
+/*---------------------------------------------------------------------------------------------
+* Copyright (c) Bentley Systems, Incorporated. All rights reserved.
+* See LICENSE.md in the repository root for full copyright notice.
+*--------------------------------------------------------------------------------------------*/
+#include "ECDbPch.h"
+
+USING_NAMESPACE_BENTLEY_EC
+
+BEGIN_BENTLEY_SQLITE_EC_NAMESPACE
+#define RESERVED_PROPERTY_SchemaName "BisCore"
+#define RESERVED_PROPERTY_ClassName "ReservedPropertyNames"
+#define RESERVED_PROPERTY_Name "PropertyNames"
+/*---------------------------------------------------------------------------------------
+* @bsimethod
++---------------+---------------+---------------+---------------+---------------+------*/
+DropSchemaResult SchemaWriter::DropSchema(Utf8StringCR schemaName, SchemaImportContext& ctx, bool logIssue) {
+    auto getReferencedBySchemas = [&] (ECSchemaId id) {
+        bvector<Utf8String> schemas;
+        auto stmt = ctx.GetECDb().GetCachedStatement(R"(
+            SELECT [ss].[Name]
+            FROM   [ec_SchemaReference] [rc]
+                JOIN [ec_Schema] [ss] ON [ss].[Id] = [rc].[SchemaId]
+            WHERE  [rc].[ReferencedSchemaId] = ?;)");
+        stmt->BindId(1, id);
+        while(stmt->Step() == BE_SQLITE_ROW) {
+            schemas.push_back(stmt->GetValueText(0));
+        }
+        return schemas;
+    };
+    // CustomAttribute has no forign key to container id, following method 
+    // gather all customattributes for a given schema and delete them before 
+    // schema or its mapping is deleted. 
+    auto dropCustomAttributeInstanceAppliedToSchema =[&](ECSchemaId id) {
+        auto stmt = ctx.GetECDb().GetCachedStatement(R"sql(
+            with [all_schema_custom_attributes]([schema_id], [custom_attribute_id]) as(
+                select 
+                    [p].[schemaid], 
+                    [ca].[id] [caid]
+                from   (select 
+                            [s].[Id] [schemaId], 
+                            [s].[id] [container_id], 
+                            1 [container_type]
+                        from   [ec_schema] [s]
+                        union
+                        select 
+                            [c].[schemaId], 
+                            [c].[id] [container_id], 
+                            30 [container_type]
+                        from   [ec_class] [c]
+                        union
+                        select 
+                            [c].[schemaid], 
+                            [p].[id] [container_id], 
+                            992 [container_type]
+                        from   [ec_property] [p]
+                            join [ec_class] [c] on [c].[Id] = [p].[classid]
+                        union
+                        select 
+                            [c].[schemaid], 
+                            [r].[id] [container_id], 
+                            1024 [container_type]
+                        from   [ec_RelationshipConstraint] [r]
+                            join [ec_class] [c] on [c].[Id] = [r].[relationshipclassid]
+                        where  [r].[RelationshipEnd] = 0
+                        union
+                        select 
+                            [c].[schemaid], 
+                            [r].[id] [container_id], 
+                            2048 [container_type]
+                        from   [ec_RelationshipConstraint] [r]
+                            join [ec_class] [c] on [c].[Id] = [r].[relationshipclassid]
+                        where  [r].[RelationshipEnd] = 1) p
+                    join [ec_CustomAttribute] [ca] on [ca].[containerid] = [p].[container_id]
+                            and [ca].[containertype] = [p].[container_type]
+            )
+            delete from [ec_customAttribute] where [id] in (select [custom_attribute_id] from   [all_schema_custom_attributes] where  [schema_id] = ?);
+        )sql");
+        stmt->BindId(1, id);
+        return stmt->Step();
+    };
+    auto dropSchemaAndItsMapping = [&] (ECSchemaId id) {
+        auto rc = dropCustomAttributeInstanceAppliedToSchema(id);
+        if (rc != BE_SQLITE_DONE)
+            return rc;
+
+        auto stmt = ctx.GetECDb().GetCachedStatement("DELETE FROM ec_Schema WHERE Id = ?");
+        stmt->BindId(1, id);
+        return stmt->Step();
+    };
+    // make sure the schema exist
+    auto schemaCP = ctx.GetECDb().Schemas().GetSchema(schemaName);
+    if (schemaCP == nullptr) {
+        ctx.Issues().ReportV(IssueSeverity::Error, IssueCategory::BusinessProperties, IssueType::ECDbIssue, "Drop ECSchema failed. ECSchema: Schema %s not found.", schemaName.c_str());        
+        return DropSchemaResult(DropSchemaResult::Status::Error);
+    }
+    const auto schemaId =  schemaCP->GetId();
+    // check if the schema is referenced by another schema.
+    auto referencedBy = getReferencedBySchemas(schemaId);
+    if (!referencedBy.empty()) {
+        if (logIssue)
+            {
+            ctx.Issues().ReportV(IssueSeverity::Error, IssueCategory::BusinessProperties, IssueType::ECDbIssue, "Drop ECSchema failed. ECSchema: Schema %s is referenced by other schemas (%s).",
+                                 schemaName.c_str(), BeStringUtilities::Join(referencedBy, ",").c_str());
+            }
+        return DropSchemaResult(DropSchemaResult::Status::ErrorDeletedSchemaIsReferencedByAnotherSchema, std::move(referencedBy));
+    }
+
+    // find if there are any instances belong to schema that is about to be deleted.
+    auto results = InstanceFinder::FindInstances(ctx.GetECDb(), schemaId, false);
+    if (!results.IsEmpty()) {
+        if (logIssue)
+            {
+            ctx.Issues().ReportV(IssueSeverity::Error, IssueCategory::BusinessProperties, IssueType::ECDbIssue, "Drop ECSchema failed. ECSchema: Schema %s has instances. Make sure to delete them before dropping scheam.", schemaName.c_str());
+            }
+        return DropSchemaResult(DropSchemaResult::Status::ErrorDeleteSchemaHasClassesWithInstances, std::move(results));
+    }
+
+    // drop schema should cascade delete all property maps
+    auto rc = dropSchemaAndItsMapping(schemaId);
+    if (rc != BE_SQLITE_DONE) {
+        if (logIssue)
+            {
+            ctx.Issues().ReportV(IssueSeverity::Error, IssueCategory::BusinessProperties, IssueType::ECDbIssue, "Drop ECSchema failed. ECSchema: Schema %s fail to drop due to sqlite error %s.",
+                                 schemaName.c_str(), BeSQLiteLib::GetLogError(rc).c_str());
+            }
+        return DropSchemaResult(DropSchemaResult::Status::Error);
+    }
+
+    // repopulate cache tables
+    if (SUCCESS != DbSchemaPersistenceManager::RepopulateClassHierarchyCacheTable(ctx.GetECDb())) {
+        return DropSchemaResult(DropSchemaResult::Status::Error);
+    }
+    return DropSchemaResult(DropSchemaResult::Status::Success);
+}
+/*---------------------------------------------------------------------------------------
+* @bsimethod
++---------------+---------------+---------------+---------------+---------------+------*/
+//static
+BentleyStatus SchemaWriter::ImportSchemas(bvector<ECN::ECSchemaCP>& schemasToMap, SchemaImportContext& schemaImportCtx, bvector<ECSchemaCP> const& schemasRaw)
+    {
+    PERFLOG_START("ECDb", "Schema import> Persist schemas");
+
+    Context ctx(schemaImportCtx);
+    bvector<ECSchemaCP> schemas;
+    if (SUCCESS != ctx.PreprocessSchemas(schemas, schemasRaw))
+        {
+        LOG.debug("SchemaWriter::ImportSchemas - failed to PreprocessSchemas");
+        return ERROR;
+        }
+
+    if (SUCCESS != CompareSchemas(ctx, schemas))
+        {
+        LOG.debug("SchemaWriter::ImportSchemas - failed to CompareSchemas");
+        return ERROR;
+        }
+
+    if (ctx.GetSchemasToImport().empty())
+        return SUCCESS;
+
+    for (ECSchemaCP schema : ctx.GetSchemasToImport())
+        {
+        if (FeatureManager::SchemaRequiresProfileUpgrade(ctx.GetECDb(), *schema))
+            {
+            ctx.Issues().ReportV(IssueSeverity::Error, IssueCategory::BusinessProperties, IssueType::ECDbIssue, "Failed to import schema '%s'. Current ECDb profile version (%s) only support schemas with EC version < 3.2. ECDb profile version upgrade is required to import schemas with EC Version >= 3.2.",
+                                    schema->GetFullSchemaName().c_str(), ctx.GetECDb().GetECDbProfileVersion().ToString().c_str());
+            return ERROR;
+            }
+
+        if (SUCCESS != ImportSchema(ctx, *schema))
+            {
+            LOG.debugv("SchemaWriter::ImportSchemas - failed to Import Schema %s", schema->GetFullSchemaName().c_str());
+            return ERROR;
+            }
+        }
+
+    if (SUCCESS != ctx.PostprocessSchemas(schemas, schemasRaw))
+        {
+        LOG.debug("SchemaWriter::ImportSchemas - failed to PostprocessSchemas");
+        return ERROR;
+        }
+
+    if (SUCCESS != DbSchemaPersistenceManager::RepopulateClassHierarchyCacheTable(ctx.GetECDb()))
+        {
+        LOG.debug("SchemaWriter::ImportSchemas - Failed to RepopulateClassHierarchyCacheTable");
+        return ERROR;
+        }
+
+    if (SUCCESS != ReloadSchemas(ctx))
+        {
+        LOG.debug("SchemaWriter::ImportSchemas - Failed to ReloadSchemas");
+        return ERROR;
+        }
+
+    schemasToMap.insert(schemasToMap.begin(), ctx.GetSchemasToImport().begin(), ctx.GetSchemasToImport().end());
+    PERFLOG_FINISH("ECDb", "Schema import> Persist schemas");
+    return SUCCESS;
+    }
+
+/*---------------------------------------------------------------------------------------
+* @bsimethod
++---------------+---------------+---------------+---------------+---------------+------*/
+BentleyStatus SchemaWriter::ImportSchema(Context& ctx, ECN::ECSchemaCR ecSchema)
+    {
+    SchemaChange* schemaChange = ctx.GetDiff().GetSchemaChange(ecSchema.GetName());
+    if (schemaChange != nullptr)
+        {
+        if (schemaChange->GetStatus() == ECChange::Status::Done)
+            return SUCCESS;
+
+        if (schemaChange->GetOpCode() == ECChange::OpCode::Modified)
+            {
+            ECSchemaCP existingSchema = nullptr;
+            for (ECSchemaCP schema : ctx.GetExistingSchemas())
+                {
+                if (schema->GetName().Equals(schemaChange->GetChangeName()))
+                    {
+                    existingSchema = schema;
+                    break;
+                    }
+                }
+
+            BeAssert(existingSchema != nullptr);
+            if (existingSchema == nullptr)
+                return ERROR;
+
+            return UpdateSchema(ctx, *schemaChange, *existingSchema, ecSchema);
+            }
+
+        if (schemaChange->GetOpCode() == ECChange::OpCode::Deleted)
+            {
+            schemaChange->SetStatus(ECChange::Status::Done);
+            ctx.Issues().ReportV(IssueSeverity::Error, IssueCategory::BusinessProperties, IssueType::ECDbIssue, "ECSchema Upgrade failed. ECSchema %s: Deleting an ECSchema is not supported.",
+                                 ecSchema.GetName().c_str());
+            return ERROR;
+            }
+        }
+
+    if (ctx.GetSchemaManager().ContainsSchema(ecSchema.GetName()))
+        return SUCCESS;
+
+    if (SUCCESS != InsertSchemaEntry(ctx.GetECDb(), ecSchema))
+        {
+        DbResult lastErrorCode;
+        ctx.GetECDb().GetLastError(&lastErrorCode);
+        if (BE_SQLITE_CONSTRAINT_UNIQUE == lastErrorCode)
+            ctx.Issues().ReportV(IssueSeverity::Error, IssueCategory::BusinessProperties, IssueType::ECDbIssue, "Failed to import ECSchema '%s'. Alias '%s' is already used by an existing ECSchema.",
+                                 ecSchema.GetFullSchemaName().c_str(), ecSchema.GetAlias().c_str());
+        return ERROR;
+        }
+
+    if (SUCCESS != InsertSchemaReferenceEntries(ctx, ecSchema))
+        {
+        ctx.Issues().ReportV(IssueSeverity::Error, IssueCategory::BusinessProperties, IssueType::ECDbIssue, "Failed to import ECSchema references for ECSchema '%s'.", ecSchema.GetFullSchemaName().c_str());
+        return ERROR;
+        }
+
+    //enums must be imported before ECClasses as properties reference enums
+    for (ECEnumerationCP ecEnum : ecSchema.GetEnumerations())
+        {
+        if (SUCCESS != ImportEnumeration(ctx, *ecEnum))
+            {
+            ctx.Issues().ReportV(IssueSeverity::Error, IssueCategory::BusinessProperties, IssueType::ECDbIssue, "Failed to import ECEnumeration '%s'.", ecEnum->GetFullName().c_str());
+            return ERROR;
+            }
+        }
+
+    //Unit stuff must be imported before KOQs as KOQ reference them
+    for (UnitSystemCP us : ecSchema.GetUnitSystems())
+        {
+        if (SUCCESS != ImportUnitSystem(ctx, *us))
+            {
+            ctx.Issues().ReportV(IssueSeverity::Error, IssueCategory::BusinessProperties, IssueType::ECDbIssue, "Failed to import UnitSystem '%s'.", us->GetFullName().c_str());
+            return ERROR;
+            }
+        }
+
+    for (PhenomenonCP ph : ecSchema.GetPhenomena())
+        {
+        if (SUCCESS != ImportPhenomenon(ctx, *ph))
+            {
+            ctx.Issues().ReportV(IssueSeverity::Error, IssueCategory::BusinessProperties, IssueType::ECDbIssue, "Failed to import Phenomenon '%s'.", ph->GetFullName().c_str());
+            return ERROR;
+            }
+        }
+
+    for (ECUnitCP unit : ecSchema.GetUnits())
+        {
+        if (SUCCESS != ImportUnit(ctx, *unit))
+            {
+            ctx.Issues().ReportV(IssueSeverity::Error, IssueCategory::BusinessProperties, IssueType::ECDbIssue, "Failed to import Unit '%s'.", unit->GetFullName().c_str());
+            return ERROR;
+            }
+        }
+
+    for (ECFormatCP format : ecSchema.GetFormats())
+        {
+        if (SUCCESS != ImportFormat(ctx, *format))
+            {
+            ctx.Issues().ReportV(IssueSeverity::Error, IssueCategory::BusinessProperties, IssueType::ECDbIssue, "Failed to import Format '%s'.", format->GetFullName().c_str());
+            return ERROR;
+            }
+        }
+
+    //KOQs must be imported before ECClasses as properties reference KOQs
+    for (KindOfQuantityCP koq : ecSchema.GetKindOfQuantities())
+        {
+        if (SUCCESS != ImportKindOfQuantity(ctx, *koq))
+            {
+            ctx.Issues().ReportV(IssueSeverity::Error, IssueCategory::BusinessProperties, IssueType::ECDbIssue, "Failed to import KindOfQuantity '%s'.", koq->GetFullName().c_str());
+            return ERROR;
+            }
+        }
+
+    //PropertyCategories must be imported before ECClasses as properties reference PropertyCategories
+    for (PropertyCategoryCP cat : ecSchema.GetPropertyCategories())
+        {
+        if (SUCCESS != ImportPropertyCategory(ctx, *cat))
+            {
+            ctx.Issues().ReportV(IssueSeverity::Error, IssueCategory::BusinessProperties, IssueType::ECDbIssue, "Failed to import PropertyCategory '%s'.", cat->GetFullName().c_str());
+            return ERROR;
+            }
+        }
+
+    for (ECClassCP ecClass : ecSchema.GetClasses())
+        {
+        if (SUCCESS != ImportClass(ctx, *ecClass))
+            {
+            ctx.Issues().ReportV(IssueSeverity::Error, IssueCategory::BusinessProperties, IssueType::ECDbIssue, "Failed to import ECClass '%s'.", ecClass->GetFullName());
+            return ERROR;
+            }
+        }
+
+    if (SUCCESS != ImportCustomAttributes(ctx, ecSchema, ECContainerId(ecSchema.GetId()), SchemaPersistenceHelper::GeneralizedCustomAttributeContainerType::Schema))
+        {
+        ctx.Issues().ReportV(IssueSeverity::Error, IssueCategory::BusinessProperties, IssueType::ECDbIssue, "Failed to import custom attributes of ECSchema '%s'.", ecSchema.GetFullSchemaName().c_str());
+        return ERROR;
+        }
+
+    return SUCCESS;
+    }
+
+/*---------------------------------------------------------------------------------------
+* @bsimethod
++---------------+---------------+---------------+---------------+---------------+------*/
+BentleyStatus SchemaWriter::InsertSchemaReferenceEntries(Context& ctx, ECSchemaCR schema)
+    {
+    ECSchemaReferenceListCR references = schema.GetReferencedSchemas();
+    if (references.empty())
+        return SUCCESS;
+
+    CachedStatementPtr stmt = ctx.GetCachedStatement("INSERT INTO main." TABLE_SchemaReference "(SchemaId,ReferencedSchemaId,Id) VALUES(?,?,?)");
+    if (stmt == nullptr)
+        return ERROR;
+
+    for (auto const& kvPair : references)
+        {
+        ECSchemaCP reference = kvPair.second.get();
+        if (!ctx.IsEC32AvailableInFile())
+            {
+            Context::LegacySchemaImportHelper::Action importAction = ctx.LegacySchemaImportHelper().GetImportAction(reference->GetSchemaKey());
+            if (importAction == Context::LegacySchemaImportHelper::Action::Ignore)
+                continue;
+            }
+
+        ECSchemaId referenceId = SchemaPersistenceHelper::GetSchemaId(ctx.GetECDb(), DbTableSpace::Main(), reference->GetName().c_str(), SchemaLookupMode::ByName);
+        if (!referenceId.IsValid())
+            {
+            BeAssert(false && "All referenced schemas are expected to be imported before.");
+            return ERROR;
+            }
+
+        if (!reference->HasId())
+            {
+            // We apparently have a second copy of an ECSchema that has already been imported. Ideally, we would have used the SchemaManager
+            // as an IECSchemaLocater when we loaded the ECSchemas that we are imported, but since we did not, we simply *hope* that
+            // the duplicated loaded from disk matches the one stored in the db.
+            // The duplicate copy does not have its Ids set... and so we will have to look them up, here and elsewhere, and set them into
+            // the in-memory duplicate copy. In Graphite02, we might risk cleaning this up to force use of the already-persisted ECSchema
+            // or else to do a one-shot validation of the ECSchema and updating of its ids.
+            // Grep for GetClassIdForECClassFromDuplicateECSchema and GetPropertyIdForECPropertyFromDuplicateECSchema for other ramifications of this.
+            const_cast<ECSchema*>(reference)->SetId(referenceId);
+            }
+
+        if (BE_SQLITE_OK != stmt->BindId(1, schema.GetId()))
+            return ERROR;
+
+        if (BE_SQLITE_OK != stmt->BindId(2, referenceId))
+            return ERROR;
+
+        if (BE_SQLITE_OK != stmt->BindId(3, ctx.GetECDb().GetImpl().GetIdFactory().SchemaReference().NextId()))
+            return ERROR;   
+
+        if (BE_SQLITE_DONE != stmt->Step())
+            return ERROR;
+
+        stmt->Reset();
+        stmt->ClearBindings();
+        }
+
+    return SUCCESS;
+    }
+
+/*---------------------------------------------------------------------------------------
+* @bsimethod
++---------------+---------------+---------------+---------------+---------------+------*/
+BentleyStatus SchemaWriter::ImportClass(Context& ctx, ECN::ECClassCR ecClass)
+    {
+    if (ctx.GetSchemaManager().GetClassId(ecClass).IsValid())
+        return SUCCESS;
+
+    if (!ctx.GetSchemaManager().GetSchemaId(ecClass.GetSchema()).IsValid())
+        {
+        ctx.Issues().ReportV(IssueSeverity::Error, IssueCategory::BusinessProperties, IssueType::ECDbIssue, "Failed to import ECClass '%s'. Its ECSchema '%s' hasn't been imported yet. Check the list of ECSchemas passed to ImportSchema for missing schema references.", ecClass.GetName().c_str(), ecClass.GetSchema().GetFullSchemaName().c_str());
+        BeAssert(false && "Failed to import ECClass because its ECSchema hasn't been imported yet. The schema references of the ECSchema objects passed to ImportSchema might be corrupted.");
+        return ERROR;
+        }
+
+    if (ctx.AssertReservedPropertyPolicy(ecClass))
+        {
+        // BeAssert(false && "Reserved property policy failed");
+        return ERROR;
+        }
+
+    //now import actual ECClass
+    CachedStatementPtr stmt = ctx.GetCachedStatement("INSERT INTO main." TABLE_Class "(SchemaId,Name,DisplayLabel,Description,Type,Modifier,RelationshipStrength,RelationshipStrengthDirection,CustomAttributeContainerType,Id) VALUES(?,?,?,?,?,?,?,?,?,?)");
+    if (stmt == nullptr)
+        return ERROR;
+
+    if (BE_SQLITE_OK != stmt->BindId(1, ecClass.GetSchema().GetId()))
+        return ERROR;
+
+    if (BE_SQLITE_OK != stmt->BindText(2, ecClass.GetName(), Statement::MakeCopy::No))
+        return ERROR;
+
+    if (ecClass.GetIsDisplayLabelDefined())
+        {
+        if (BE_SQLITE_OK != stmt->BindText(3, ecClass.GetInvariantDisplayLabel(), Statement::MakeCopy::No))
+            return ERROR;
+        }
+
+    if (!ecClass.GetInvariantDescription().empty())
+        {
+        if (BE_SQLITE_OK != stmt->BindText(4, ecClass.GetInvariantDescription(), Statement::MakeCopy::No))
+            return ERROR;
+        }
+
+    if (BE_SQLITE_OK != stmt->BindInt(5, Enum::ToInt(ecClass.GetClassType())))
+        return ERROR;
+
+    if (BE_SQLITE_OK != stmt->BindInt(6, Enum::ToInt(ecClass.GetClassModifier())))
+        return ERROR;
+
+    ECRelationshipClassCP relClass = ecClass.GetRelationshipClassCP();
+    if (relClass != nullptr)
+        {
+        if (BE_SQLITE_OK != stmt->BindInt(7, Enum::ToInt(relClass->GetStrength())))
+            return ERROR;
+
+        if (BE_SQLITE_OK != stmt->BindInt(8, Enum::ToInt(relClass->GetStrengthDirection())))
+            return ERROR;
+        }
+
+    ECCustomAttributeClassCP caClass = ecClass.GetCustomAttributeClassCP();
+    if (caClass != nullptr && caClass->GetContainerType() != CustomAttributeContainerType::Any)
+        {
+        if (BE_SQLITE_OK != stmt->BindInt(9, Enum::ToInt(caClass->GetContainerType())))
+            return ERROR;
+        }
+
+    if (BE_SQLITE_OK != stmt->BindId(10, ctx.GetECDb().GetImpl().GetIdFactory().Class().NextId()))
+        return ERROR;
+
+    if (BE_SQLITE_DONE != stmt->Step())
+        return ERROR;
+
+    const ECClassId classId = DbUtilities::GetLastInsertedId<ECClassId>(ctx.GetECDb());
+    if (!classId.IsValid())
+        return ERROR;
+
+    const_cast<ECClassR>(ecClass).SetId(classId);
+
+    //release stmt so that it can be reused to insert base classes
+    stmt = nullptr;
+
+    //Import All baseCases
+    int baseClassIndex = 0;
+    for (ECClassCP baseClass : ecClass.GetBaseClasses())
+        {
+        if (SUCCESS != ImportClass(ctx, *baseClass))
+            return ERROR;
+
+        if (SUCCESS != InsertBaseClassEntry(ctx, classId, *baseClass, baseClassIndex++))
+            return ERROR;
+        }
+
+    for (ECPropertyCP ecProperty : ecClass.GetProperties(false))
+        {
+        const int propertyIndex = ctx.GetNextPropertyOrdinal(classId);
+        if (SUCCESS != ImportProperty(ctx, *ecProperty, propertyIndex))
+            {
+            ctx.Issues().ReportV(IssueSeverity::Error, IssueCategory::BusinessProperties, IssueType::ECDbIssue, "Failed to import ECProperty '%s' of ECClass '%s'.", ecProperty->GetName().c_str(), ecClass.GetFullName());
+            return ERROR;
+            }
+        }
+
+    ECN::ECRelationshipClassCP relationship = ecClass.GetRelationshipClassCP();
+    if (relationship != nullptr)
+        {
+        if (SUCCESS != ImportRelationshipClass(ctx, relationship))
+            return ERROR;
+        }
+
+    return ImportCustomAttributes(ctx, ecClass, ECContainerId(classId), SchemaPersistenceHelper::GeneralizedCustomAttributeContainerType::Class);
+    }
+
+//---------------------------------------------------------------------------------------
+// @bsimethod
+//+---------------+---------------+---------------+---------------+---------------+------
+BentleyStatus SchemaWriter::ImportEnumeration(Context& ctx, ECEnumerationCR ecEnum)
+    {
+    if (ctx.GetSchemaManager().GetEnumerationId(ecEnum).IsValid())
+        return SUCCESS;
+
+    if (!ctx.GetSchemaManager().GetSchemaId(ecEnum.GetSchema()).IsValid())
+        {
+        ctx.Issues().ReportV(IssueSeverity::Error, IssueCategory::BusinessProperties, IssueType::ECDbIssue, "Failed to import ECEnumeration '%s'. Its ECSchema '%s' hasn't been imported yet. Check the list of ECSchemas passed to ImportSchema for missing schema references.", ecEnum.GetName().c_str(), ecEnum.GetSchema().GetFullSchemaName().c_str());
+        BeAssert(false && "Failed to import ECEnumeration because its ECSchema hasn't been imported yet. The schema references of the ECSchema objects passed to ImportSchema might be corrupted.");
+        return ERROR;
+        }
+
+    CachedStatementPtr stmt = ctx.GetCachedStatement("INSERT INTO main." TABLE_Enumeration "(SchemaId,Name,DisplayLabel,Description,UnderlyingPrimitiveType,IsStrict,EnumValues,Id) VALUES(?,?,?,?,?,?,?,?)");
+    if (stmt == nullptr)
+        return ERROR;
+
+    if (BE_SQLITE_OK != stmt->BindId(1, ecEnum.GetSchema().GetId()))
+        return ERROR;
+
+    if (BE_SQLITE_OK != stmt->BindText(2, ecEnum.GetName(), Statement::MakeCopy::No))
+        return ERROR;
+
+    if (ecEnum.GetIsDisplayLabelDefined())
+        {
+        if (BE_SQLITE_OK != stmt->BindText(3, ecEnum.GetInvariantDisplayLabel(), Statement::MakeCopy::No))
+            return ERROR;
+        }
+
+    if (!ecEnum.GetInvariantDescription().empty())
+        {
+        if (BE_SQLITE_OK != stmt->BindText(4, ecEnum.GetInvariantDescription(), Statement::MakeCopy::No))
+            return ERROR;
+        }
+
+    if (BE_SQLITE_OK != stmt->BindInt(5, (int) ecEnum.GetType()))
+        return ERROR;
+
+    if (BE_SQLITE_OK != stmt->BindBoolean(6, ecEnum.GetIsStrict()))
+        return ERROR;
+
+    Utf8String enumValueJson;
+    if (SUCCESS != SchemaPersistenceHelper::SerializeEnumerationValues(enumValueJson, ecEnum, ctx.IsEC32AvailableInFile()))
+        return ERROR;
+
+    if (BE_SQLITE_OK != stmt->BindText(7, enumValueJson, Statement::MakeCopy::Yes))
+        return ERROR;
+
+    if (BE_SQLITE_OK != stmt->BindId(8, ctx.GetECDb().GetImpl().GetIdFactory().Enumeration().NextId()))
+        return ERROR;
+
+    if (BE_SQLITE_DONE != stmt->Step())
+        return ERROR;
+
+    const ECEnumerationId enumId = DbUtilities::GetLastInsertedId<ECEnumerationId>(ctx.GetECDb());
+    if (!enumId.IsValid())
+        return ERROR;
+
+    const_cast<ECEnumerationR>(ecEnum).SetId(enumId);
+    return SUCCESS;
+    }
+
+//---------------------------------------------------------------------------------------
+// @bsimethod
+//+---------------+---------------+---------------+---------------+---------------+------
+BentleyStatus SchemaWriter::ImportUnitSystem(Context& ctx, UnitSystemCR us)
+    {
+    if (!ctx.IsEC32AvailableInFile())
+        {
+        ctx.Issues().ReportV(IssueSeverity::Error, IssueCategory::BusinessProperties, IssueType::ECDbIssue, "Failed to import UnitSystem '%s'. UnitSystems cannot be imported in a file that does not support EC3.2 yet.", us.GetFullName().c_str());
+        return ERROR;
+        }
+
+    if (ctx.GetSchemaManager().GetUnitSystemId(us).IsValid())
+        return SUCCESS;
+
+    if (!ctx.GetSchemaManager().GetSchemaId(us.GetSchema()).IsValid())
+        {
+        ctx.Issues().ReportV(IssueSeverity::Error, IssueCategory::BusinessProperties, IssueType::ECDbIssue, "Failed to import UnitSystem '%s'. Its ECSchema '%s' hasn't been imported yet. Check the list of ECSchemas passed to ImportSchema for missing schema references.", us.GetName().c_str(), us.GetSchema().GetFullSchemaName().c_str());
+        BeAssert(false && "Failed to import UnitSystem because its ECSchema hasn't been imported yet. The schema references of the ECSchema objects passed to ImportSchema might be corrupted.");
+        return ERROR;
+        }
+
+    CachedStatementPtr stmt = ctx.GetCachedStatement("INSERT INTO main." TABLE_UnitSystem "(SchemaId,Name,DisplayLabel,Description,Id) VALUES(?,?,?,?,?)");
+    if (stmt == nullptr)
+        return ERROR;
+
+    if (BE_SQLITE_OK != stmt->BindId(1, us.GetSchema().GetId()))
+        return ERROR;
+
+    if (BE_SQLITE_OK != stmt->BindText(2, us.GetName(), Statement::MakeCopy::No))
+        return ERROR;
+
+    if (us.GetIsDisplayLabelDefined())
+        {
+        if (BE_SQLITE_OK != stmt->BindText(3, us.GetInvariantDisplayLabel(), Statement::MakeCopy::No))
+            return ERROR;
+        }
+
+    if (us.GetIsDescriptionDefined())
+        {
+        if (BE_SQLITE_OK != stmt->BindText(4, us.GetInvariantDescription(), Statement::MakeCopy::No))
+            return ERROR;
+        }
+
+    if (BE_SQLITE_OK != stmt->BindId(5, ctx.GetECDb().GetImpl().GetIdFactory().UnitSystem().NextId()))
+        return ERROR;
+
+    if (BE_SQLITE_DONE != stmt->Step())
+        return ERROR;
+
+    const UnitSystemId usId = DbUtilities::GetLastInsertedId<UnitSystemId>(ctx.GetECDb());
+    if (!usId.IsValid())
+        return ERROR;
+
+    const_cast<UnitSystemR>(us).SetId(usId);
+    return SUCCESS;
+    }
+
+//---------------------------------------------------------------------------------------
+// @bsimethod
+//+---------------+---------------+---------------+---------------+---------------+------
+BentleyStatus SchemaWriter::ImportPhenomenon(Context& ctx, PhenomenonCR ph)
+    {
+    if (!ctx.IsEC32AvailableInFile())
+        {
+        ctx.Issues().ReportV(IssueSeverity::Error, IssueCategory::BusinessProperties, IssueType::ECDbIssue, "Failed to import Phenomenon '%s'. Phenomena cannot be imported in a file that does not support EC3.2 yet.", ph.GetFullName().c_str());
+        return ERROR;
+        }
+
+    if (ctx.GetSchemaManager().GetPhenomenonId(ph).IsValid())
+        return SUCCESS;
+
+    if (!ctx.GetSchemaManager().GetSchemaId(ph.GetSchema()).IsValid())
+        {
+        ctx.Issues().ReportV(IssueSeverity::Error, IssueCategory::BusinessProperties, IssueType::ECDbIssue, "Failed to import Phenomenon '%s'. Its ECSchema '%s' hasn't been imported yet. Check the list of ECSchemas passed to ImportSchema for missing schema references.", ph.GetName().c_str(), ph.GetSchema().GetFullSchemaName().c_str());
+        BeAssert(false && "Failed to import Phenomenon because its ECSchema hasn't been imported yet. The schema references of the ECSchema objects passed to ImportSchema might be corrupted.");
+        return ERROR;
+        }
+
+    CachedStatementPtr stmt = ctx.GetCachedStatement("INSERT INTO main." TABLE_Phenomenon "(SchemaId,Name,DisplayLabel,Description,Definition,Id) VALUES(?,?,?,?,?,?)");
+    if (stmt == nullptr)
+        return ERROR;
+
+    if (BE_SQLITE_OK != stmt->BindId(1, ph.GetSchema().GetId()))
+        return ERROR;
+
+    if (BE_SQLITE_OK != stmt->BindText(2, ph.GetName(), Statement::MakeCopy::No))
+        return ERROR;
+
+    if (ph.GetIsDisplayLabelDefined())
+        {
+        if (BE_SQLITE_OK != stmt->BindText(3, ph.GetInvariantDisplayLabel(), Statement::MakeCopy::No))
+            return ERROR;
+        }
+
+    if (ph.GetIsDescriptionDefined())
+        {
+        if (BE_SQLITE_OK != stmt->BindText(4, ph.GetInvariantDescription(), Statement::MakeCopy::No))
+            return ERROR;
+        }
+
+    if (BE_SQLITE_OK != stmt->BindText(5, ph.GetDefinition(), Statement::MakeCopy::No))
+        return ERROR;
+
+    if (BE_SQLITE_OK != stmt->BindId(6, ctx.GetECDb().GetImpl().GetIdFactory().Phenomenon().NextId()))
+        return ERROR;
+
+    if (BE_SQLITE_DONE != stmt->Step())
+        return ERROR;
+
+    const PhenomenonId phId = DbUtilities::GetLastInsertedId<PhenomenonId>(ctx.GetECDb());
+    if (!phId.IsValid())
+        return ERROR;
+
+    const_cast<PhenomenonR>(ph).SetId(phId);
+    return SUCCESS;
+    }
+
+//---------------------------------------------------------------------------------------
+// @bsimethod
+//+---------------+---------------+---------------+---------------+---------------+------
+BentleyStatus SchemaWriter::ImportUnit(Context& ctx, ECUnitCR unit)
+    {
+    if (!ctx.IsEC32AvailableInFile())
+        {
+        ctx.Issues().ReportV(IssueSeverity::Error, IssueCategory::BusinessProperties, IssueType::ECDbIssue, "Failed to import Unit '%s'. Units cannot be imported in a file that does not support EC3.2 yet.", unit.GetFullName().c_str());
+        return ERROR;
+        }
+
+    if (ctx.GetSchemaManager().GetUnitId(unit).IsValid())
+        return SUCCESS;
+
+    if (!ctx.GetSchemaManager().GetSchemaId(unit.GetSchema()).IsValid())
+        {
+        ctx.Issues().ReportV(IssueSeverity::Error, IssueCategory::BusinessProperties, IssueType::ECDbIssue, "Failed to import Unit '%s'. Its ECSchema '%s' hasn't been imported yet. Check the list of ECSchemas passed to ImportSchema for missing schema references.", unit.GetName().c_str(), unit.GetSchema().GetFullSchemaName().c_str());
+        BeAssert(false && "Failed to import Unit because its ECSchema hasn't been imported yet. The schema references of the ECSchema objects passed to ImportSchema might be corrupted.");
+        return ERROR;
+        }
+
+    PhenomenonCP phen = unit.GetPhenomenon();
+    if (SUCCESS != ImportPhenomenon(ctx, *phen))
+        return ERROR;
+
+    if (unit.HasUnitSystem())
+        {
+        UnitSystemCP system = unit.GetUnitSystem();
+        if (SUCCESS != ImportUnitSystem(ctx, *system))
+            return ERROR;
+        }
+
+    ECUnitCP invertingUnit = nullptr;
+    if (unit.IsInvertedUnit())
+        {
+        invertingUnit = unit.GetInvertingUnit();
+        BeAssert(invertingUnit != nullptr);
+        if (SUCCESS != ImportUnit(ctx, *invertingUnit))
+            return ERROR;
+        }
+
+
+    CachedStatementPtr stmt = ctx.GetCachedStatement("INSERT INTO main." TABLE_Unit "(SchemaId,Name,DisplayLabel,Description,PhenomenonId,UnitSystemId,Definition,Numerator,Denominator,Offset,IsConstant,InvertingUnitId,Id) VALUES(?,?,?,?,?,?,?,?,?,?,?,?,?)");
+    if (stmt == nullptr)
+        return ERROR;
+
+    const int schemaIdParamIx = 1;
+    const int nameParamIx = 2;
+    const int labelParamIx = 3;
+    const int descParamIx = 4;
+    const int phIdParamIx = 5;
+    const int usIdParamIx = 6;
+    const int defParamIx = 7;
+    const int numeratorParamIx = 8;
+    const int denominatorParamIx = 9;
+    const int offsetParamIx = 10;
+    const int isConstantParamIx = 11;
+    const int invertingUnitIdParamIx = 12;
+    const int idIx = 13;
+
+    if (BE_SQLITE_OK != stmt->BindId(schemaIdParamIx, unit.GetSchema().GetId()))
+        return ERROR;
+
+    if (BE_SQLITE_OK != stmt->BindText(nameParamIx, unit.GetName(), Statement::MakeCopy::No))
+        return ERROR;
+
+    if (unit.GetIsDisplayLabelDefined())
+        {
+        if (BE_SQLITE_OK != stmt->BindText(labelParamIx, unit.GetInvariantDisplayLabel(), Statement::MakeCopy::No))
+            return ERROR;
+        }
+
+    if (unit.GetIsDescriptionDefined())
+        {
+        if (BE_SQLITE_OK != stmt->BindText(descParamIx, unit.GetInvariantDescription(), Statement::MakeCopy::No))
+            return ERROR;
+        }
+
+    if (BE_SQLITE_OK != stmt->BindId(phIdParamIx, phen->GetId()))
+        return ERROR;
+
+    if (unit.HasUnitSystem())
+        {
+        if (BE_SQLITE_OK != stmt->BindId(usIdParamIx, unit.GetUnitSystem()->GetId()))
+            return ERROR;
+        }
+
+    if (unit.HasDefinition())
+        {
+        if (BE_SQLITE_OK != stmt->BindText(defParamIx, unit.GetDefinition(), Statement::MakeCopy::No))
+            return ERROR;
+        }
+
+    if (unit.HasNumerator())
+        {
+        if (BE_SQLITE_OK != stmt->BindDouble(numeratorParamIx, unit.GetNumerator()))
+            return ERROR;
+        }
+
+    if (unit.HasDenominator())
+        {
+        if (BE_SQLITE_OK != stmt->BindDouble(denominatorParamIx, unit.GetDenominator()))
+            return ERROR;
+        }
+
+    if (unit.HasOffset())
+        {
+        if (BE_SQLITE_OK != stmt->BindDouble(offsetParamIx, unit.GetOffset()))
+            return ERROR;
+        }
+
+    if (BE_SQLITE_OK != stmt->BindBoolean(isConstantParamIx, unit.IsConstant()))
+        return ERROR;
+
+    if (invertingUnit != nullptr)
+        {
+        if (BE_SQLITE_OK != stmt->BindId(invertingUnitIdParamIx, invertingUnit->GetId()))
+            return ERROR;
+        }
+    
+    if (BE_SQLITE_OK != stmt->BindId(idIx, ctx.GetECDb().GetImpl().GetIdFactory().Unit().NextId()))
+        return ERROR;
+
+    DbResult stat = stmt->Step();
+    if (BE_SQLITE_DONE != stat)
+        return ERROR;
+
+    const UnitId unitId = DbUtilities::GetLastInsertedId<UnitId>(ctx.GetECDb());
+    if (!unitId.IsValid())
+        return ERROR;
+
+    const_cast<ECUnitR>(unit).SetId(unitId);
+    return SUCCESS;
+    }
+
+//---------------------------------------------------------------------------------------
+// @bsimethod
+//+---------------+---------------+---------------+---------------+---------------+------
+BentleyStatus SchemaWriter::ImportFormat(Context& ctx, ECFormatCR format)
+    {
+    if (!ctx.IsEC32AvailableInFile())
+        {
+        ctx.Issues().ReportV(IssueSeverity::Error, IssueCategory::BusinessProperties, IssueType::ECDbIssue, "Failed to import Format '%s'. Formats cannot be imported in a file that does not support EC3.2 yet.", format.GetFullName().c_str());
+        return ERROR;
+        }
+
+    if (ctx.GetSchemaManager().GetFormatId(format).IsValid())
+        return SUCCESS;
+
+    if (!ctx.GetSchemaManager().GetSchemaId(format.GetSchema()).IsValid())
+        {
+        ctx.Issues().ReportV(IssueSeverity::Error, IssueCategory::BusinessProperties, IssueType::ECDbIssue, "Failed to import Format '%s'. Its ECSchema '%s' hasn't been imported yet. Check the list of ECSchemas passed to ImportSchema for missing schema references.", format.GetName().c_str(), format.GetSchema().GetFullSchemaName().c_str());
+        BeAssert(false && "Failed to import Format because its ECSchema hasn't been imported yet. The schema references of the ECSchema objects passed to ImportSchema might be corrupted.");
+        return ERROR;
+        }
+
+    CachedStatementPtr stmt = ctx.GetCachedStatement("INSERT INTO main." TABLE_Format "(SchemaId,Name,DisplayLabel,Description,NumericSpec,CompositeSpec,Id) VALUES(?,?,?,?,?,?,?)");
+    if (stmt == nullptr)
+        return ERROR;
+
+    const int schemaIdParamIx = 1;
+    const int nameParamIx = 2;
+    const int labelParamIx = 3;
+    const int descParamIx = 4;
+    const int numericSpecParamIx = 5;
+    const int compositeSpecParamIx = 6;
+    const int idx = 7;
+
+    if (BE_SQLITE_OK != stmt->BindId(schemaIdParamIx, format.GetSchema().GetId()))
+        return ERROR;
+
+    if (BE_SQLITE_OK != stmt->BindText(nameParamIx, format.GetName(), Statement::MakeCopy::No))
+        return ERROR;
+
+    if (format.GetIsDisplayLabelDefined())
+        {
+        if (BE_SQLITE_OK != stmt->BindText(labelParamIx, format.GetInvariantDisplayLabel(), Statement::MakeCopy::No))
+            return ERROR;
+        }
+
+    if (format.GetIsDescriptionDefined())
+        {
+        if (BE_SQLITE_OK != stmt->BindText(descParamIx, format.GetInvariantDescription(), Statement::MakeCopy::No))
+            return ERROR;
+        }
+
+    if (format.HasNumeric())
+        {
+        if (BE_SQLITE_OK != stmt->BindText(numericSpecParamIx, SchemaPersistenceHelper::SerializeNumericSpec(*format.GetNumericSpec()), Statement::MakeCopy::Yes))
+            return ERROR;
+        }
+
+    if (format.HasComposite())
+        {
+        //Composite Spec Units are persisted in its own table to leverage FKs to the Units table
+        Utf8String specStr = SchemaPersistenceHelper::SerializeCompositeSpecWithoutUnits(*format.GetCompositeSpec());
+        if (!specStr.empty())
+            {
+            if (BE_SQLITE_OK != stmt->BindText(compositeSpecParamIx, specStr, Statement::MakeCopy::Yes))
+                return ERROR;
+            }
+        }
+    
+    if (BE_SQLITE_OK != stmt->BindId(idx, ctx.GetECDb().GetImpl().GetIdFactory().Format().NextId()))
+        return ERROR;
+
+    if (BE_SQLITE_DONE != stmt->Step())
+        return ERROR;
+
+    stmt = nullptr;
+
+    const FormatId formatId = DbUtilities::GetLastInsertedId<FormatId>(ctx.GetECDb());
+    if (!formatId.IsValid())
+        return ERROR;
+
+    const_cast<ECFormatR>(format).SetId(formatId);
+
+    if (format.HasComposite())
+        return ImportFormatComposite(ctx, format, formatId);
+
+    return SUCCESS;
+    }
+
+//---------------------------------------------------------------------------------------
+// @bsimethod
+//+---------------+---------------+---------------+---------------+---------------+------
+BentleyStatus SchemaWriter::ImportFormatComposite(Context& ctx, ECFormatCR format, FormatId formatId)
+    {
+    BeAssert(ctx.IsEC32AvailableInFile());
+    if (!format.HasComposite())
+        return SUCCESS;
+
+    CachedStatementPtr stmt = ctx.GetCachedStatement("INSERT INTO main." TABLE_FormatCompositeUnit "(FormatId,Label,UnitId,Ordinal,Id) VALUES(?,?,?,?,?)");
+    if (stmt == nullptr)
+        return ERROR;
+
+    Formatting::CompositeValueSpecCR spec = *format.GetCompositeSpec();
+
+    auto insertUnit = [&ctx] (CachedStatement& stmt, FormatId formatId, Nullable<Utf8String> label, ECUnitCR unit, int ordinal)
+        {
+        if (BE_SQLITE_OK != stmt.BindId(1, formatId))
+            return ERROR;
+
+        if (!label.IsNull())
+            {
+            if (BE_SQLITE_OK != stmt.BindText(2, label.Value(), Statement::MakeCopy::Yes))
+                return ERROR;
+            }
+
+        if (BE_SQLITE_OK != stmt.BindId(3, unit.GetId()))
+            return ERROR;
+
+        if (BE_SQLITE_OK != stmt.BindInt(4, ordinal))
+            return ERROR;
+
+        if (BE_SQLITE_OK != stmt.BindId(5, ctx.GetECDb().GetImpl().GetIdFactory().FormatCompositeUnit().NextId()))
+            return ERROR;
+
+        if (BE_SQLITE_DONE != stmt.Step())
+            return ERROR;
+
+        stmt.Reset();
+        stmt.ClearBindings();
+        return SUCCESS;
+        };
+
+    int ordinal = 0;
+    if (spec.HasMajorUnit())
+        {
+        ECUnitCP unit = (ECUnitCP) spec.GetMajorUnit();
+        if (SUCCESS != ImportUnit(ctx, *unit))
+            return ERROR;
+
+        Nullable<Utf8String> label = spec.HasMajorLabel() ? spec.GetMajorLabel() : nullptr;
+        if (SUCCESS != insertUnit(*stmt, formatId, label, *unit, ordinal))
+            return ERROR;
+        }
+    ordinal++;
+    if (spec.HasMiddleUnit())
+        {
+        ECUnitCP unit = (ECUnitCP) spec.GetMiddleUnit();
+        if (SUCCESS != ImportUnit(ctx, *unit))
+            return ERROR;
+
+        Nullable<Utf8String> label = spec.HasMiddleLabel() ? spec.GetMiddleLabel() : nullptr;
+        if (SUCCESS != insertUnit(*stmt, formatId, label, *unit, ordinal))
+            return ERROR;
+        }
+
+    ordinal++;
+    if (spec.HasMinorUnit())
+        {
+        ECUnitCP unit = (ECUnitCP) spec.GetMinorUnit();
+        if (SUCCESS != ImportUnit(ctx, *unit))
+            return ERROR;
+
+        Nullable<Utf8String> label = spec.HasMinorLabel() ? spec.GetMinorLabel() : nullptr;
+        if (SUCCESS != insertUnit(*stmt, formatId, label, *unit, ordinal))
+            return ERROR;
+        }
+
+    ordinal++;
+    if (spec.HasSubUnit())
+        {
+        ECUnitCP unit = (ECUnitCP) spec.GetSubUnit();
+        if (SUCCESS != ImportUnit(ctx, *unit))
+            return ERROR;
+
+        Nullable<Utf8String> label = spec.HasSubLabel() ? spec.GetSubLabel() : nullptr;
+        if (SUCCESS != insertUnit(*stmt, formatId, label, *unit, ordinal))
+            return ERROR;
+        }
+
+    BeAssert(ordinal != 0);
+    return SUCCESS;
+    }
+
+//---------------------------------------------------------------------------------------
+// @bsimethod
+//+---------------+---------------+---------------+---------------+---------------+------
+BentleyStatus SchemaWriter::ImportKindOfQuantity(Context& ctx, KindOfQuantityCR koq)
+    {
+    if (ctx.GetSchemaManager().GetKindOfQuantityId(koq).IsValid())
+        return SUCCESS;
+
+    if (!ctx.GetSchemaManager().GetSchemaId(koq.GetSchema()).IsValid())
+        {
+        ctx.Issues().ReportV(IssueSeverity::Error, IssueCategory::BusinessProperties, IssueType::ECDbIssue, "Failed to import KindOfQuantity '%s'. Its ECSchema '%s' hasn't been imported yet. Check the list of ECSchemas passed to ImportSchema for missing schema references.", koq.GetName().c_str(), koq.GetSchema().GetFullSchemaName().c_str());
+        BeAssert(false && "Failed to import KindOfQuantity because its ECSchema hasn't been imported yet. The schema references of the ECSchema objects passed to ImportSchema might be corrupted.");
+        return ERROR;
+        }
+
+    CachedStatementPtr stmt = ctx.GetCachedStatement("INSERT INTO main.ec_KindOfQuantity(SchemaId,Name,DisplayLabel,Description,RelativeError,PersistenceUnit,PresentationUnits,Id) VALUES(?,?,?,?,?,?,?,?)");
+    if (stmt == nullptr)
+        return ERROR;
+
+    if (BE_SQLITE_OK != stmt->BindId(1, koq.GetSchema().GetId()))
+        return ERROR;
+
+    if (BE_SQLITE_OK != stmt->BindText(2, koq.GetName(), Statement::MakeCopy::No))
+        return ERROR;
+
+    if (koq.GetIsDisplayLabelDefined())
+        {
+        if (BE_SQLITE_OK != stmt->BindText(3, koq.GetInvariantDisplayLabel(), Statement::MakeCopy::No))
+            return ERROR;
+        }
+
+    if (!koq.GetInvariantDescription().empty())
+        {
+        if (BE_SQLITE_OK != stmt->BindText(4, koq.GetInvariantDescription(), Statement::MakeCopy::No))
+            return ERROR;
+        }
+
+    if (BE_SQLITE_OK != stmt->BindDouble(5, koq.GetRelativeError()))
+        return ERROR;
+
+    if (koq.GetPersistenceUnit() == nullptr)
+        {
+        ctx.Issues().ReportV(IssueSeverity::Error, IssueCategory::BusinessProperties, IssueType::ECDbIssue, "Failed to import KindOfQuantity '%s'. It must have a persistence unit.", koq.GetFullName().c_str());
+        return ERROR;
+        }
+
+    Utf8String persistenceUnitStr;
+    if (ctx.IsEC32AvailableInFile())
+        persistenceUnitStr = koq.GetPersistenceUnit()->GetQualifiedName(koq.GetSchema());
+    else
+        persistenceUnitStr = koq.GetDescriptorCache().first;
+
+    BeAssert(!persistenceUnitStr.empty());
+    if (BE_SQLITE_OK != stmt->BindText(6, persistenceUnitStr, Statement::MakeCopy::Yes))
+        return ERROR;
+
+    Utf8String presUnitsJsonStr;
+    if (!koq.GetPresentationFormats().empty())
+        {
+        if (SUCCESS != SchemaPersistenceHelper::SerializeKoqPresentationFormats(presUnitsJsonStr, ctx.GetECDb(), koq, ctx.IsEC32AvailableInFile()))
+            return ERROR;
+
+        if (BE_SQLITE_OK != stmt->BindText(7, presUnitsJsonStr, Statement::MakeCopy::Yes))
+            return ERROR;
+        }
+    
+    if (BE_SQLITE_OK != stmt->BindId(8, ctx.GetECDb().GetImpl().GetIdFactory().KindOfQuantity().NextId()))
+        return ERROR;
+
+    if (BE_SQLITE_DONE != stmt->Step())
+        return ERROR;
+
+    const KindOfQuantityId koqId = DbUtilities::GetLastInsertedId<KindOfQuantityId>(ctx.GetECDb());
+    if (!koqId.IsValid())
+        return ERROR;
+
+    const_cast<KindOfQuantityR>(koq).SetId(koqId);
+    return SUCCESS;
+    }
+
+//---------------------------------------------------------------------------------------
+// @bsimethod
+//+---------------+---------------+---------------+---------------+---------------+------
+BentleyStatus SchemaWriter::ImportPropertyCategory(Context& ctx, PropertyCategoryCR cat)
+    {
+    if (ctx.GetSchemaManager().GetPropertyCategoryId(cat).IsValid())
+        return SUCCESS;
+
+    if (!ctx.GetSchemaManager().GetSchemaId(cat.GetSchema()).IsValid())
+        {
+        ctx.Issues().ReportV(IssueSeverity::Error, IssueCategory::BusinessProperties, IssueType::ECDbIssue, "Failed to import PropertyCategory '%s'. Its ECSchema '%s' hasn't been imported yet. Check the list of ECSchemas passed to ImportSchema for missing schema references.", cat.GetName().c_str(), cat.GetSchema().GetFullSchemaName().c_str());
+        BeAssert(false && "Failed to import PropertyCategory because its ECSchema hasn't been imported yet. The schema references of the ECSchema objects passed to ImportSchema might be corrupted.");
+        return ERROR;
+        }
+
+    CachedStatementPtr stmt = ctx.GetCachedStatement("INSERT INTO main.ec_PropertyCategory(SchemaId,Name,DisplayLabel,Description,Priority,Id) VALUES(?,?,?,?,?,?)");
+    if (stmt == nullptr)
+        return ERROR;
+
+    if (BE_SQLITE_OK != stmt->BindId(1, cat.GetSchema().GetId()))
+        return ERROR;
+
+    if (BE_SQLITE_OK != stmt->BindText(2, cat.GetName(), Statement::MakeCopy::No))
+        return ERROR;
+
+    if (cat.GetIsDisplayLabelDefined())
+        {
+        if (BE_SQLITE_OK != stmt->BindText(3, cat.GetInvariantDisplayLabel(), Statement::MakeCopy::No))
+            return ERROR;
+        }
+
+    if (!cat.GetInvariantDescription().empty())
+        {
+        if (BE_SQLITE_OK != stmt->BindText(4, cat.GetInvariantDescription(), Statement::MakeCopy::No))
+            return ERROR;
+        }
+
+    //uint32_t persisted as int64 to not lose unsignedness
+    if (BE_SQLITE_OK != stmt->BindInt64(5, (int64_t) cat.GetPriority()))
+        return ERROR;
+
+    if (BE_SQLITE_OK != stmt->BindId(6, ctx.GetECDb().GetImpl().GetIdFactory().PropertyCategory().NextId()))
+        return ERROR;
+
+    if (BE_SQLITE_DONE != stmt->Step())
+        return ERROR;
+
+    PropertyCategoryId catId = DbUtilities::GetLastInsertedId<PropertyCategoryId>(ctx.GetECDb());
+    if (!catId.IsValid())
+        return ERROR;
+
+    const_cast<PropertyCategoryR>(cat).SetId(catId);
+    return SUCCESS;
+    }
+
+/*---------------------------------------------------------------------------------------
+* @bsimethod
++---------------+---------------+---------------+---------------+---------------+------*/
+BentleyStatus SchemaWriter::ImportRelationshipClass(Context& ctx, ECN::ECRelationshipClassCP relationship)
+    {
+    const ECClassId relClassId = relationship->GetId();
+    if (SUCCESS != ImportRelationshipConstraint(ctx, relClassId, relationship->GetSource(), ECRelationshipEnd_Source))
+        return ERROR;
+
+    return ImportRelationshipConstraint(ctx, relClassId, relationship->GetTarget(), ECRelationshipEnd_Target);
+    }
+
+/*---------------------------------------------------------------------------------------
+* @bsimethod
++---------------+---------------+---------------+---------------+---------------+------*/
+BentleyStatus SchemaWriter::ImportRelationshipConstraint(Context& ctx, ECClassId relClassId, ECN::ECRelationshipConstraintR relationshipConstraint, ECRelationshipEnd end)
+    {
+    BeAssert(relClassId.IsValid());
+
+    ECRelationshipConstraintId constraintId;
+    if (SUCCESS != InsertRelationshipConstraintEntry(ctx, constraintId, relClassId, relationshipConstraint, end))
+        return ERROR;
+
+    BeAssert(constraintId.IsValid());
+    CachedStatementPtr stmt = ctx.GetCachedStatement("INSERT INTO main.ec_RelationshipConstraintClass(ConstraintId,ClassId,Id) VALUES(?,?,?)");
+    if (stmt == nullptr)
+        return ERROR;
+
+    for (ECClassCP constraintClass : relationshipConstraint.GetConstraintClasses())
+        {
+        if (SUCCESS != ImportClass(ctx, *constraintClass))
+            return ERROR;
+
+        BeAssert(constraintClass->GetId().IsValid());
+
+        if (BE_SQLITE_OK != stmt->BindId(1, constraintId))
+            return ERROR;
+
+        if (BE_SQLITE_OK != stmt->BindId(2, constraintClass->GetId()))
+            return ERROR;
+
+        if (BE_SQLITE_OK != stmt->BindId(3, ctx.GetECDb().GetImpl().GetIdFactory().RelationshipConstraintClass().NextId()))
+            return ERROR;
+
+        if (BE_SQLITE_DONE != stmt->Step())
+            return ERROR;
+
+        stmt->Reset();
+        stmt->ClearBindings();
+        }
+
+    stmt = nullptr;
+    SchemaPersistenceHelper::GeneralizedCustomAttributeContainerType containerType = end == ECRelationshipEnd_Source ? SchemaPersistenceHelper::GeneralizedCustomAttributeContainerType::SourceRelationshipConstraint : SchemaPersistenceHelper::GeneralizedCustomAttributeContainerType::TargetRelationshipConstraint;
+    return ImportCustomAttributes(ctx, relationshipConstraint, ECContainerId(constraintId), containerType);
+    }
+
+/*---------------------------------------------------------------------------------------
+* @bsimethod
++---------------+---------------+---------------+---------------+---------------+------*/
+BentleyStatus SchemaWriter::InsertRelationshipConstraintEntry(Context& ctx, ECRelationshipConstraintId& constraintId, ECClassId relationshipClassId, ECN::ECRelationshipConstraintR relationshipConstraint, ECRelationshipEnd endpoint)
+    {
+    CachedStatementPtr stmt = ctx.GetCachedStatement("INSERT INTO main.ec_RelationshipConstraint(RelationshipClassId,RelationshipEnd,MultiplicityLowerLimit,MultiplicityUpperLimit,IsPolymorphic,RoleLabel,AbstractConstraintClassId,Id) VALUES(?,?,?,?,?,?,?,?)");
+    if (stmt == nullptr)
+        return ERROR;
+
+    if (BE_SQLITE_OK != stmt->BindId(1, relationshipClassId))
+        return ERROR;
+
+    if (BE_SQLITE_OK != stmt->BindInt(2, (int) endpoint))
+        return ERROR;
+
+    //uint32_t are persisted as int64 to not lose the unsigned-ness.
+    if (BE_SQLITE_OK != stmt->BindInt64(3, (int64_t) relationshipConstraint.GetMultiplicity().GetLowerLimit()))
+        return ERROR;
+
+    //If unbounded, we persist DB NULL
+    if (!relationshipConstraint.GetMultiplicity().IsUpperLimitUnbounded())
+        {
+        //uint32_t are persisted as int64 to not lose the unsigned-ness.
+        if (BE_SQLITE_OK != stmt->BindInt64(4, (int64_t) relationshipConstraint.GetMultiplicity().GetUpperLimit()))
+            return ERROR;
+        }
+
+    if (BE_SQLITE_OK != stmt->BindBoolean(5, relationshipConstraint.GetIsPolymorphic()))
+        return ERROR;
+
+
+    if (!relationshipConstraint.GetRoleLabel().empty())
+        {
+        if (BE_SQLITE_OK != stmt->BindText(6, relationshipConstraint.GetRoleLabel(), Statement::MakeCopy::Yes))
+            return ERROR;
+        }
+
+    if (relationshipConstraint.IsAbstractConstraintDefined())
+        {
+        ECClassCR abstractConstraintClass = *relationshipConstraint.GetAbstractConstraint();
+        if (SUCCESS != ImportClass(ctx, abstractConstraintClass))
+            return ERROR;
+
+        if (BE_SQLITE_OK != stmt->BindId(7, abstractConstraintClass.GetId()))
+            return ERROR;
+        }
+
+    if (BE_SQLITE_OK != stmt->BindId(8, ctx.GetECDb().GetImpl().GetIdFactory().RelationshipConstraint().NextId()))
+        return ERROR;
+
+    if (BE_SQLITE_DONE != stmt->Step())
+        return ERROR;
+
+    constraintId = DbUtilities::GetLastInsertedId<ECRelationshipConstraintId>(ctx.GetECDb());
+    BeAssert(constraintId.IsValid());
+    return SUCCESS;
+    }
+
+/*---------------------------------------------------------------------------------------
+* @bsimethod
++---------------+---------------+---------------+---------------+---------------+------*/
+BentleyStatus SchemaWriter::ImportProperty(Context& ctx, ECN::ECPropertyCR ecProperty, int ordinal)
+    {
+    //Local properties are expected to not be imported at this point as they get imported along with their class.
+    BeAssert(!ctx.GetSchemaManager().GetPropertyId(ecProperty).IsValid());
+
+    if (ecProperty.GetIsStruct())
+        {
+        if (SUCCESS != ImportClass(ctx, ecProperty.GetAsStructProperty()->GetType()))
+            {
+            LOG.errorv("Failed to import struct property '%s' from class '%s' because its struct type '%s' could not be imported",
+                ecProperty.GetName().c_str(), ecProperty.GetClass().GetFullName(), ecProperty.GetAsStructProperty()->GetType().GetFullName());
+            return ERROR;
+            }
+        }
+    else if (ecProperty.GetIsStructArray())
+        {
+        if (SUCCESS != ImportClass(ctx, ecProperty.GetAsStructArrayProperty()->GetStructElementType()))
+            {
+            LOG.errorv("Failed to import struct array property '%s' from class '%s' because its struct type '%s' could not be imported",
+                ecProperty.GetName().c_str(), ecProperty.GetClass().GetFullName(), ecProperty.GetAsStructArrayProperty()->GetStructElementType().GetFullName());
+            return ERROR;
+            }
+        }
+    else if (ecProperty.GetIsNavigation())
+        {
+        if (SUCCESS != ImportClass(ctx, *ecProperty.GetAsNavigationProperty()->GetRelationshipClass()))
+            {
+            LOG.errorv("Failed to import navigation property '%s' from class '%s' because its relationship'%s' could not be imported",
+                ecProperty.GetName().c_str(), ecProperty.GetClass().GetFullName(), ecProperty.GetAsNavigationProperty()->GetRelationshipClass()->GetFullName());
+            return ERROR;
+            }
+        }
+
+    //now insert the actual property
+    CachedStatementPtr stmt = ctx.GetCachedStatement("INSERT INTO main.ec_Property(ClassId,Name,DisplayLabel,Description,IsReadonly,Priority,Ordinal,Kind,"
+                                                        "PrimitiveType,PrimitiveTypeMinLength,PrimitiveTypeMaxLength,PrimitiveTypeMinValue,PrimitiveTypeMaxValue,"
+                                                        "EnumerationId,StructClassId,ExtendedTypeName,KindOfQuantityId,CategoryId,ArrayMinOccurs,ArrayMaxOccurs,NavigationRelationshipClassId,NavigationDirection,Id) VALUES(?,?,?,?,?,?,?,?,?,?,?,?,?,?,?,?,?,?,?,?,?,?,?)");
+    if (stmt == nullptr)
+        return ERROR;
+
+    if (BE_SQLITE_OK != stmt->BindId(1, ecProperty.GetClass().GetId()))
+        return ERROR;
+
+    if (BE_SQLITE_OK != stmt->BindText(2, ecProperty.GetName(), Statement::MakeCopy::No))
+        return ERROR;
+
+    if (ecProperty.GetIsDisplayLabelDefined())
+        {
+        if (BE_SQLITE_OK != stmt->BindText(3, ecProperty.GetInvariantDisplayLabel(), Statement::MakeCopy::No))
+            return ERROR;
+        }
+
+    if (!ecProperty.GetInvariantDescription().empty())
+        {
+        if (BE_SQLITE_OK != stmt->BindText(4, ecProperty.GetInvariantDescription(), Statement::MakeCopy::No))
+            return ERROR;
+        }
+
+    if (BE_SQLITE_OK != stmt->BindBoolean(5, ecProperty.GetIsReadOnly()))
+        return ERROR;
+
+    if (ecProperty.IsPriorityLocallyDefined())
+        {
+        //priority is persisted as int64 to not lose unsignedness
+        if (BE_SQLITE_OK != stmt->BindInt64(6, (int64_t) ecProperty.GetPriority()))
+            return ERROR;
+        }
+
+    if (BE_SQLITE_OK != stmt->BindInt(7, ordinal))
+        return ERROR;
+
+    const int kindIndex = 8;
+    const int primitiveTypeIndex = 9;
+    const int primitiveTypeMinLengthIndex = 10;
+    const int primitiveTypeMaxLengthIndex = 11;
+    const int primitiveTypeMinValueIndex = 12;
+    const int primitiveTypeMaxValueIndex = 13;
+    const int enumIdIndex = 14;
+    const int structClassIdIndex = 15;
+    const int extendedTypeIndex = 16;
+    const int koqIdIndex = 17;
+    const int catIdIndex = 18;
+    const int arrayMinIndex = 19;
+    const int arrayMaxIndex = 20;
+    const int navRelClassIdIndex = 21;
+    const int navDirIndex = 22;
+    const int idIndex = 23;
+    if (ecProperty.IsMinimumLengthDefined())
+        {
+        //min length is persisted as int64 to not lose unsignedness
+        if (BE_SQLITE_OK != stmt->BindInt64(primitiveTypeMinLengthIndex, (int64_t) ecProperty.GetMinimumLength()))
+            return ERROR;
+        }
+
+    if (ecProperty.IsMaximumLengthDefined())
+        {
+        //max length is persisted as int64 to not lose unsignedness
+        if (BE_SQLITE_OK != stmt->BindInt64(primitiveTypeMaxLengthIndex, (int64_t) ecProperty.GetMaximumLength()))
+            return ERROR;
+        }
+
+    if (ecProperty.IsMinimumValueDefined())
+        {
+        ECValue v;
+        if (ECObjectsStatus::Success != ecProperty.GetMinimumValue(v))
+            {
+            BeAssert(false && "Failed to read MinimumValue from ECProperty");
+            return ERROR;
+            }
+
+        if (SUCCESS != BindPropertyMinMaxValue(ctx, *stmt, primitiveTypeMinValueIndex, ecProperty, v))
+            return ERROR;
+        }
+
+    if (ecProperty.IsMaximumValueDefined())
+        {
+        ECValue v;
+        if (ECObjectsStatus::Success != ecProperty.GetMaximumValue(v))
+            {
+            BeAssert(false && "Failed to read MaximumValue from ECProperty");
+            return ERROR;
+            }
+
+        if (SUCCESS != BindPropertyMinMaxValue(ctx, *stmt, primitiveTypeMaxValueIndex, ecProperty, v))
+            return ERROR;
+        }
+
+    if (ecProperty.HasExtendedType())
+        {
+        if (SUCCESS != BindPropertyExtendedTypeName(*stmt, extendedTypeIndex, ecProperty))
+            return ERROR;
+        }
+
+    if (SUCCESS != BindPropertyKindOfQuantity(ctx, *stmt, koqIdIndex, ecProperty))
+        return ERROR;
+
+    if (SUCCESS != BindPropertyCategory(ctx, *stmt, catIdIndex, ecProperty))
+        return ERROR;
+
+    if (ecProperty.GetIsPrimitive())
+        {
+        if (BE_SQLITE_OK != stmt->BindInt(kindIndex, Enum::ToInt(PropertyKind::Primitive)))
+            return ERROR;
+
+        if (SUCCESS != BindPropertyPrimTypeOrEnumeration(ctx, *stmt, primitiveTypeIndex, enumIdIndex, ecProperty))
+            return ERROR;
+        }
+    else if (ecProperty.GetIsStruct())
+        {
+        if (BE_SQLITE_OK != stmt->BindInt(kindIndex, Enum::ToInt(PropertyKind::Struct)))
+            return ERROR;
+
+        if (BE_SQLITE_OK != stmt->BindId(structClassIdIndex, ecProperty.GetAsStructProperty()->GetType().GetId()))
+            {
+            LOG.errorv("Failed to insert struct property '%s' from class '%s' because its struct type '%s' does not have an id.\n\n Insert statement: '%s'",
+                ecProperty.GetName().c_str(), ecProperty.GetClass().GetFullName(), ecProperty.GetAsStructProperty()->GetType().GetFullName(), stmt->GetSQL());
+            return ERROR;
+            }
+        }
+    else if (ecProperty.GetIsArray())
+        {
+        ArrayECPropertyCP arrayProp = ecProperty.GetAsArrayProperty();
+        if (arrayProp->GetKind() == ARRAYKIND_Primitive)
+            {
+            if (BE_SQLITE_OK != stmt->BindInt(kindIndex, Enum::ToInt(PropertyKind::PrimitiveArray)))
+                return ERROR;
+
+            if (SUCCESS != BindPropertyPrimTypeOrEnumeration(ctx, *stmt, primitiveTypeIndex, enumIdIndex, ecProperty))
+                return ERROR;
+            }
+        else
+            {
+            if (BE_SQLITE_OK != stmt->BindInt(kindIndex, Enum::ToInt(PropertyKind::StructArray)))
+                return ERROR;
+
+            if (BE_SQLITE_OK != stmt->BindId(structClassIdIndex, arrayProp->GetAsStructArrayProperty()->GetStructElementType().GetId()))
+                return ERROR;
+            }
+
+        //uint32_t are persisted as int64 to not lose the unsigned-ness.
+        if (BE_SQLITE_OK != stmt->BindInt64(arrayMinIndex, (int64_t) arrayProp->GetMinOccurs()))
+            return ERROR;
+
+        //If maxoccurs is unbounded, we persist DB NULL
+        if (!arrayProp->IsStoredMaxOccursUnbounded())
+            {
+            //until the max occurs bug in ECObjects (where GetMaxOccurs always returns "unbounded")
+            //has been fixed, we need to call GetStoredMaxOccurs to retrieve the proper max occurs
+            if (BE_SQLITE_OK != stmt->BindInt64(arrayMaxIndex, (int64_t) arrayProp->GetStoredMaxOccurs()))
+                return ERROR;
+            }
+        }
+    else if (ecProperty.GetIsNavigation())
+        {
+        if (BE_SQLITE_OK != stmt->BindInt(kindIndex, Enum::ToInt(PropertyKind::Navigation)))
+            return ERROR;
+
+        NavigationECPropertyCP navProp = ecProperty.GetAsNavigationProperty();
+        if (BE_SQLITE_OK != stmt->BindId(navRelClassIdIndex, navProp->GetRelationshipClass()->GetId()))
+            return ERROR;
+
+        if (BE_SQLITE_OK != stmt->BindInt(navDirIndex, Enum::ToInt(navProp->GetDirection())))
+            return ERROR;
+        }
+
+    if (BE_SQLITE_OK != stmt->BindId(idIndex, ctx.GetECDb().GetImpl().GetIdFactory().Property().NextId()))
+        return ERROR;
+
+    DbResult stat = stmt->Step();
+    if (BE_SQLITE_DONE != stat)
+        {
+        LOG.fatalv("Failed to insert property '%s' for class '%s' due to error: '%s'.  \n\nFailed Insert statement: '%s'",
+            ecProperty.GetName().c_str(), ecProperty.GetClass().GetFullName(), ctx.GetECDb().GetLastError().c_str(), stmt->GetSQL());
+        return ERROR;
+        }
+
+    const ECPropertyId propId = DbUtilities::GetLastInsertedId<ECPropertyId>(ctx.GetECDb());
+    if (!propId.IsValid())
+        return ERROR;
+
+    const_cast<ECPropertyR>(ecProperty).SetId(propId);
+
+    auto result = ImportCustomAttributes(ctx, ecProperty, ECContainerId(propId), SchemaPersistenceHelper::GeneralizedCustomAttributeContainerType::Property);
+    if(result != SUCCESS)
+      {
+      return result;
+      }
+
+    ctx.ImportCtx().RemapManager().CollectRemapInfosFromNewProperty(ecProperty.GetClass(), ecProperty.GetName(), ecProperty.GetId());
+    return result;
+    }
+
+/*---------------------------------------------------------------------------------------
+* @bsimethod
++---------------+---------------+---------------+---------------+---------------+------*/
+BentleyStatus SchemaWriter::ImportCustomAttributes(Context& ctx, IECCustomAttributeContainerCR sourceContainer, ECContainerId sourceContainerId, SchemaPersistenceHelper::GeneralizedCustomAttributeContainerType containerType)
+    {
+    int ordinal = 0;
+    for (IECInstancePtr ca : sourceContainer.GetCustomAttributes(false))
+        {
+        //import CA classes first
+        ECClassCR caClass = ca->GetClass();
+        if (SUCCESS != ImportClass(ctx, caClass))
+            return ERROR;
+
+        if (SUCCESS != InsertCAEntry(ctx, *ca, caClass.GetId(), sourceContainerId, containerType, ordinal))
+            return ERROR;
+
+        ordinal++;
+        }
+
+    return SUCCESS;
+    }
+
+/*---------------------------------------------------------------------------------------
+* @bsimethod
++---------------+---------------+---------------+---------------+---------------+------*/
+BentleyStatus SchemaWriter::InsertSchemaEntry(ECDbCR ecdb, ECSchemaCR schema)
+    {
+    BeAssert(!schema.HasId());
+
+    const bool supportsECVersion = FeatureManager::IsAvailable(ecdb, Feature::ECVersions);
+    BeAssert(supportsECVersion || schema.OriginalECXmlVersionLessThan(ECVersion::V3_2) && "Only EC 3.1 schemas can be imported into a file not supporting EC 3.2 yet");
+    Utf8CP sql = supportsECVersion ? "INSERT INTO main.ec_Schema(Name,DisplayLabel,Description,Alias,VersionDigit1,VersionDigit2,VersionDigit3,OriginalECXmlVersionMajor,OriginalECXmlVersionMinor,Id) VALUES(?,?,?,?,?,?,?,?,?,?)" :
+        "INSERT INTO main.ec_Schema(Name,DisplayLabel,Description,Alias,VersionDigit1,VersionDigit2,VersionDigit3,Id) VALUES(?,?,?,?,?,?,?,?)";
+
+    CachedStatementPtr stmt = ecdb.GetImpl().GetCachedSqliteStatement(sql);
+    if (stmt == nullptr)
+        return ERROR;
+
+    if (BE_SQLITE_OK != stmt->BindText(1, schema.GetName(), Statement::MakeCopy::No))
+        return ERROR;
+
+    if (schema.GetIsDisplayLabelDefined())
+        {
+        if (BE_SQLITE_OK != stmt->BindText(2, schema.GetInvariantDisplayLabel(), Statement::MakeCopy::No))
+            return ERROR;
+        }
+
+    if (!schema.GetInvariantDescription().empty())
+        {
+        if (BE_SQLITE_OK != stmt->BindText(3, schema.GetInvariantDescription(), Statement::MakeCopy::No))
+            return ERROR;
+        }
+
+    if (BE_SQLITE_OK != stmt->BindText(4, schema.GetAlias(), Statement::MakeCopy::No))
+        return ERROR;
+
+    //Persist uint32_t as int64 to not lose unsigned-ness
+    if (BE_SQLITE_OK != stmt->BindInt64(5, (int64_t) schema.GetVersionRead()))
+        return ERROR;
+
+    //Persist uint32_t as int64 to not lose unsigned-ness
+    if (BE_SQLITE_OK != stmt->BindInt64(6, (int64_t) schema.GetVersionWrite()))
+        return ERROR;
+
+    //Persist uint32_t as int64 to not lose unsigned-ness
+    if (BE_SQLITE_OK != stmt->BindInt64(7, (int64_t) schema.GetVersionMinor()))
+        return ERROR;
+
+    if (supportsECVersion)
+        {
+        //original version of 0.0 is considered an unset version
+        if (schema.GetOriginalECXmlVersionMajor() > 0 || schema.GetOriginalECXmlVersionMinor() > 0)
+            {
+            //Persist uint32_t as int64 to not lose unsigned-ness
+            if (BE_SQLITE_OK != stmt->BindInt64(8, (int64_t) schema.GetOriginalECXmlVersionMajor()))
+                return ERROR;
+
+            //Persist uint32_t as int64 to not lose unsigned-ness
+            if (BE_SQLITE_OK != stmt->BindInt64(9, (int64_t) schema.GetOriginalECXmlVersionMinor()))
+                return ERROR;
+            }
+        
+        
+        if (BE_SQLITE_OK != stmt->BindId(10, ecdb.GetImpl().GetIdFactory().Schema().NextId()))
+            return ERROR;
+        }
+    else
+        {
+        if (BE_SQLITE_OK != stmt->BindId(8, ecdb.GetImpl().GetIdFactory().Schema().NextId()))
+            return ERROR;
+        }
+
+    if (BE_SQLITE_DONE != stmt->Step())
+        return ERROR;
+
+    const ECSchemaId id = DbUtilities::GetLastInsertedId<ECSchemaId>(ecdb);
+    if (!id.IsValid())
+        return ERROR;
+
+    const_cast<ECSchemaR>(schema).SetId(id);
+    return SUCCESS;
+    }
+
+/*---------------------------------------------------------------------------------------
+* @bsimethod
++---------------+---------------+---------------+---------------+---------------+------*/
+BentleyStatus SchemaWriter::InsertBaseClassEntry(Context& ctx, ECClassId ecClassId, ECClassCR baseClass, int ordinal)
+    {
+    CachedStatementPtr stmt = ctx.GetCachedStatement("INSERT INTO main.ec_ClassHasBaseClasses(ClassId,BaseClassId,Ordinal,Id) VALUES(?,?,?,?)");
+    if (stmt == nullptr)
+        return ERROR;
+
+    if (BE_SQLITE_OK != stmt->BindId(1, ecClassId))
+        return ERROR;
+
+    if (BE_SQLITE_OK != stmt->BindId(2, baseClass.GetId()))
+        return ERROR;
+
+    if (BE_SQLITE_OK != stmt->BindInt(3, ordinal))
+        return ERROR;
+
+    if (BE_SQLITE_OK != stmt->BindId(4, ctx.GetECDb().GetImpl().GetIdFactory().ClassHasBaseClasses().NextId()))
+        return ERROR;
+
+    return BE_SQLITE_DONE == stmt->Step() ? SUCCESS : ERROR;
+    }
+
+
+//---------------------------------------------------------------------------------------
+// @bsimethod
+//+---------------+---------------+---------------+---------------+---------------+------
+BentleyStatus SchemaWriter::BindPropertyMinMaxValue(Context& ctx, Statement& stmt, int paramIndex, ECN::ECPropertyCR prop, ECN::ECValueCR val)
+    {
+    if (!val.IsPrimitive())
+        {
+        BeAssert(false && "Min/MaxValue ECValue is expected to always be a primitive value");
+        return ERROR;
+        }
+
+    Nullable<PrimitiveType> propPrimType;
+    PrimitiveECPropertyCP primProp = prop.GetAsPrimitiveProperty();
+    if (primProp != nullptr)
+        propPrimType = primProp->GetType();
+    else
+        {
+        PrimitiveArrayECPropertyCP primArrayProp = prop.GetAsPrimitiveArrayProperty();
+        propPrimType = primArrayProp->GetPrimitiveElementType();
+        }
+
+    if (propPrimType.IsNull())
+        {
+        BeAssert(false && "Min/MaxValue ECValue is expected to only be defined for primitive and primitive array properties");
+        return ERROR;
+        }
+
+    switch (propPrimType.Value())
+        {
+            case PRIMITIVETYPE_DateTime:
+            {
+            if (val.IsDateTime())
+                {
+                const uint64_t jdMsec = DateTime::CommonEraMillisecondsToJulianDay(val.GetDateTimeTicks());
+                return BE_SQLITE_OK == stmt.BindDouble(paramIndex, DateTime::MsecToRationalDay(jdMsec)) ? SUCCESS : ERROR;
+                }
+
+            break;
+            }
+
+            case PRIMITIVETYPE_Double:
+                if (val.IsDouble())
+                    return BE_SQLITE_OK == stmt.BindDouble(paramIndex, val.GetDouble()) ? SUCCESS : ERROR;
+                else if (val.IsInteger())
+                    return BE_SQLITE_OK == stmt.BindInt(paramIndex, val.GetInteger()) ? SUCCESS : ERROR;
+                else if (val.IsLong())
+                    return BE_SQLITE_OK == stmt.BindInt64(paramIndex, val.GetLong()) ? SUCCESS : ERROR;
+                break;
+
+            case PRIMITIVETYPE_Integer:
+                if (val.IsInteger())
+                    return BE_SQLITE_OK == stmt.BindInt(paramIndex, val.GetInteger()) ? SUCCESS : ERROR;
+
+                break;
+
+            case PRIMITIVETYPE_Long:
+                if (val.IsLong())
+                    return BE_SQLITE_OK == stmt.BindInt64(paramIndex, val.GetLong()) ? SUCCESS : ERROR;
+                else if (val.IsInteger())
+                    return BE_SQLITE_OK == stmt.BindInt(paramIndex, val.GetInteger()) ? SUCCESS : ERROR;
+
+                break;
+
+            case PRIMITIVETYPE_String:
+                if (val.IsString())
+                    return BE_SQLITE_OK == stmt.BindText(paramIndex, val.GetUtf8CP(), Statement::MakeCopy::Yes) ? SUCCESS : ERROR;
+
+                break;
+
+            default:
+                break;
+        }
+
+    ctx.Issues().ReportV(IssueSeverity::Error, IssueCategory::BusinessProperties, IssueType::ECDbIssue, "Failed to import schema. The ECProperty '%s.%s' has a minimum/maximum value of an unsupported type.",
+                                                    prop.GetClass().GetFullName(), prop.GetName().c_str());
+    return ERROR;
+    }
+
+//---------------------------------------------------------------------------------------
+// @bsimethod
+//+---------------+---------------+---------------+---------------+---------------+------
+BentleyStatus SchemaWriter::BindPropertyExtendedTypeName(Statement& stmt, int paramIndex, ECPropertyCR prop)
+    {
+    if (!prop.HasExtendedType())
+        return SUCCESS;
+
+    Utf8StringCP extendedTypeName = nullptr;
+    if (prop.GetIsPrimitive())
+        extendedTypeName = &prop.GetAsPrimitiveProperty()->GetExtendedTypeName();
+    else if (prop.GetIsPrimitiveArray())
+        extendedTypeName = &prop.GetAsPrimitiveArrayProperty()->GetExtendedTypeName();
+    else
+        {
+        BeAssert(false && "Property which is not expected to support extended type names");
+        return ERROR;
+        }
+
+    if (extendedTypeName->empty())
+        return SUCCESS;
+
+    return stmt.BindText(paramIndex, *extendedTypeName, Statement::MakeCopy::No) == BE_SQLITE_OK ? SUCCESS : ERROR;
+    }
+
+
+//---------------------------------------------------------------------------------------
+// @bsimethod
+//+---------------+---------------+---------------+---------------+---------------+------
+BentleyStatus SchemaWriter::BindPropertyPrimTypeOrEnumeration(Context& ctx, Statement& stmt, int primTypeParamIndex, int enumParamIndex, ECPropertyCR prop)
+    {
+    ECEnumerationCP ecenum = nullptr;
+    Nullable<PrimitiveType> primType;
+    if (prop.GetIsPrimitive())
+        {
+        PrimitiveECPropertyCR primProp = *prop.GetAsPrimitiveProperty();
+        ecenum = primProp.GetEnumeration();
+        if (ecenum == nullptr)
+            primType = primProp.GetType();
+        }
+    else if (prop.GetIsPrimitiveArray())
+        {
+        PrimitiveArrayECPropertyCR arrayProp = *prop.GetAsPrimitiveArrayProperty();
+        ecenum = arrayProp.GetEnumeration();
+        if (ecenum == nullptr)
+            primType = arrayProp.GetPrimitiveElementType();
+        }
+    else
+        {
+        BeAssert(false && "Property which is not expected to support enumerations");
+        return ERROR;
+        }
+
+    if (ecenum == nullptr)
+        {
+        BeAssert(!primType.IsNull());
+        return BE_SQLITE_OK == stmt.BindInt(primTypeParamIndex, primType.Value()) ? SUCCESS : ERROR;
+        }
+
+    if (SUCCESS != ImportEnumeration(ctx, *ecenum))
+        return ERROR;
+
+    BeAssert(ecenum->HasId());
+    return stmt.BindId(enumParamIndex, ecenum->GetId()) == BE_SQLITE_OK ? SUCCESS : ERROR;
+    }
+
+
+//---------------------------------------------------------------------------------------
+// @bsimethod
+//+---------------+---------------+---------------+---------------+---------------+------
+BentleyStatus SchemaWriter::BindPropertyKindOfQuantity(Context& ctx, Statement& stmt, int paramIndex, ECPropertyCR prop)
+    {
+    if (!prop.IsKindOfQuantityDefinedLocally() || prop.GetKindOfQuantity() == nullptr)
+        return SUCCESS;
+
+    if (prop.GetIsNavigation())
+        {
+        ctx.Issues().ReportV(IssueSeverity::Error, IssueCategory::BusinessProperties, IssueType::ECDbIssue, "Failed to import Navigation ECProperty '%s.%s' because a KindOfQuantity is assigned to it.", prop.GetClass().GetFullName(), prop.GetName().c_str());
+        return ERROR;
+        }
+
+    KindOfQuantityCP koq = prop.GetKindOfQuantity();
+    if (SUCCESS != ImportKindOfQuantity(ctx, *koq))
+        return ERROR;
+
+    BeAssert(koq->HasId());
+    return stmt.BindId(paramIndex, koq->GetId()) == BE_SQLITE_OK ? SUCCESS : ERROR;
+    }
+
+//---------------------------------------------------------------------------------------
+// @bsimethod
+//+---------------+---------------+---------------+---------------+---------------+------
+BentleyStatus SchemaWriter::BindPropertyCategory(Context& ctx, Statement& stmt, int paramIndex, ECPropertyCR prop)
+    {
+    if (!prop.IsCategoryDefinedLocally() || prop.GetCategory() == nullptr)
+        return SUCCESS;
+
+    PropertyCategoryCP cat = prop.GetCategory();
+    if (SUCCESS != ImportPropertyCategory(ctx, *cat))
+        return ERROR;
+
+    BeAssert(cat->HasId());
+    return stmt.BindId(paramIndex, cat->GetId()) == BE_SQLITE_OK ? SUCCESS : ERROR;
+    }
+
+//---------------------------------------------------------------------------------------
+// @bsimethod
+//+---------------+---------------+---------------+---------------+---------------+------
+BentleyStatus SchemaWriter::InsertCAEntry(Context& ctx, IECInstanceR customAttribute, ECClassId ecClassId, ECContainerId containerId, SchemaPersistenceHelper::GeneralizedCustomAttributeContainerType containerType, int ordinal)
+    {
+    CachedStatementPtr stmt = ctx.GetCachedStatement("INSERT INTO main.ec_CustomAttribute(ContainerId,ContainerType,ClassId,Ordinal,Instance,Id) VALUES(?,?,?,?,?,?)");
+    if (stmt == nullptr)
+        {
+        LOG.error("SchemaWriter::InsertCAEntry - failed to get CachedStatementPtr");
+        return ERROR;
+        }
+
+    if (BE_SQLITE_OK != stmt->BindId(1, containerId))
+        {
+        LOG.errorv("SchemaWriter::InsertCAEntry - failed to BindId for containerId %s", containerId.IsValid() ? containerId.ToString().c_str() : "\"invalid\"");
+        return ERROR;
+        }
+
+    if (BE_SQLITE_OK != stmt->BindInt(2, Enum::ToInt(containerType)))
+        {
+        LOG.errorv("SchemaWriter::InsertCAEntry - failed to BindInt for containerType %d", Enum::ToInt(containerType));
+        return ERROR;
+        }
+
+    if (BE_SQLITE_OK != stmt->BindId(3, ecClassId))
+        {
+        LOG.errorv("SchemaWriter::InsertCAEntry - failed to BindId for classId %s", ecClassId.IsValid() ? ecClassId.ToString().c_str() : "\"invalid\"");
+        return ERROR;
+        }
+
+    if (BE_SQLITE_OK != stmt->BindInt(4, ordinal))
+        {
+        LOG.errorv("SchemaWriter::InsertCAEntry - failed to BindInt for ordinal %d", ordinal);
+        return ERROR;
+        }
+
+    Utf8String caXml;
+    if (InstanceWriteStatus::Success != customAttribute.WriteToXmlString(caXml, false, //don't write XML description header as we only store an XML fragment
+                                                                          true)) //store instance id for the rare cases where the client specified one.
+        {
+        LOG.errorv("SchemaWriter::InsertCAEntry - failed to write custom attribute to Xml for %s", customAttribute.GetClass().GetFullName());
+        return ERROR;
+        }
+
+
+    if (BE_SQLITE_OK != stmt->BindText(5, caXml, Statement::MakeCopy::No))
+        {
+        LOG.errorv("SchemaWriter::InsertCAEntry - failed to BindText for CA Xml %s", caXml.c_str());
+        return ERROR;
+        }
+
+    auto id = ctx.GetECDb().GetImpl().GetIdFactory().CustomAttribute().NextId();
+    if (BE_SQLITE_OK != stmt->BindId(6, id))
+        {
+        LOG.errorv("SchemaWriter::InsertCAEntry - failed to BindId for custom attribute %s", id.IsValid() ? id.ToString().c_str() : "\"invalid\"");
+        return ERROR;
+        }
+
+    DbResult status = stmt->Step();
+    if (BE_SQLITE_DONE != status)
+        {
+        LOG.errorv("SchemaWriter::InsertCAEntry - Failed to execute statement. Return code: %d", (int) status);
+        return ERROR;
+        }
+    return SUCCESS;
+    }
+
+//---------------------------------------------------------------------------------------
+// @bsimethod
+//+---------------+---------------+---------------+---------------+---------------+------
+BentleyStatus SchemaWriter::DeleteCAEntry(int& ordinal, Context& ctx, ECClassId ecClassId, ECContainerId containerId, SchemaPersistenceHelper::GeneralizedCustomAttributeContainerType containerType)
+    {
+    CachedStatementPtr stmt = ctx.GetCachedStatement("SELECT Ordinal FROM main.ec_CustomAttribute WHERE ContainerId = ? AND ContainerType = ? AND ClassId = ?");
+    if (stmt == nullptr)
+        return ERROR;
+
+    if (BE_SQLITE_OK != stmt->BindId(1, containerId))
+        return ERROR;
+
+    if (BE_SQLITE_OK != stmt->BindInt(2, Enum::ToInt(containerType)))
+        return ERROR;
+
+    if (BE_SQLITE_OK != stmt->BindId(3, ecClassId))
+        return ERROR;
+
+    if (stmt->Step() != BE_SQLITE_ROW)
+        {
+        //If this does not return a row then ECCustomAttributeClass is already deleted and it has caused cascade delete which have deleted all the associated customAttributes
+        return SUCCESS;
+        }
+
+    ordinal = stmt->GetValueInt(0);
+
+    stmt = ctx.GetCachedStatement("DELETE FROM main.ec_CustomAttribute WHERE ContainerId = ? AND ContainerType = ? AND ClassId = ?");
+    if (stmt == nullptr)
+        return ERROR;
+
+    if (BE_SQLITE_OK != stmt->BindId(1, containerId))
+        return ERROR;
+
+    if (BE_SQLITE_OK != stmt->BindInt(2, Enum::ToInt(containerType)))
+        return ERROR;
+
+    if (BE_SQLITE_OK != stmt->BindId(3, ecClassId))
+        return ERROR;
+
+    if (stmt->Step() != BE_SQLITE_DONE)
+        return ERROR;
+
+    BeAssert(ctx.GetECDb().GetModifiedRowCount() > 0);
+    return SUCCESS;
+    }
+
+//---------------------------------------------------------------------------------------
+// @bsimethod
+//+---------------+---------------+---------------+---------------+---------------+------
+BentleyStatus SchemaWriter::ReplaceCAEntry(Context& ctx, IECInstanceR customAttribute, ECClassId ecClassId, ECContainerId containerId, SchemaPersistenceHelper::GeneralizedCustomAttributeContainerType containerType, int ordinal)
+    {
+    if (DeleteCAEntry(ordinal, ctx, ecClassId, containerId, containerType) != SUCCESS)
+        return ERROR;
+
+    return InsertCAEntry(ctx, customAttribute, ecClassId, containerId, containerType, ordinal);
+    }
+
+//---------------------------------------------------------------------------------------
+// @bsimethod
+//+---------------+---------------+---------------+---------------+---------------+------
+bool SchemaWriter::IsPropertyTypeChangeSupported(Utf8StringR error, StringChange& typeChange, ECPropertyCR oldProperty, ECPropertyCR newProperty)
+    {
+    //changing from primitive to enum and enum to primitive is supported with same type and enum is unstrict
+    if (oldProperty.GetIsPrimitive() && newProperty.GetIsPrimitive())
+        {
+        PrimitiveECPropertyCP a = oldProperty.GetAsPrimitiveProperty();
+        PrimitiveECPropertyCP b = newProperty.GetAsPrimitiveProperty();
+        ECEnumerationCP aEnum = a->GetEnumeration();
+        ECEnumerationCP bEnum = b->GetEnumeration();
+        if (!aEnum && !bEnum)
+            {
+            error.Sprintf("ECSchema Upgrade failed. ECProperty %s.%s: Changing the type of a Primitive ECProperty is not supported. Cannot convert from '%s' to '%s'",
+                          oldProperty.GetClass().GetFullName(), oldProperty.GetName().c_str(), typeChange.GetOld().Value().c_str(), typeChange.GetNew().Value().c_str());
+            return false;
+            }
+
+        if (aEnum && !bEnum)
+            {
+            if (aEnum->GetType() != b->GetType())
+                {
+                error.Sprintf("ECSchema Upgrade failed. ECProperty %s.%s: ECEnumeration specified for property must have same primitive type as new primitive property type",
+                              oldProperty.GetClass().GetFullName(), oldProperty.GetName().c_str());
+
+                return false;
+                }
+
+            return true;
+            }
+        if (!aEnum && bEnum)
+            {
+            if (a->GetType() != bEnum->GetType())
+                {
+                error.Sprintf("ECSchema Upgrade failed. ECProperty %s.%s: Primitive type change to ECEnumeration which as different type then existing primitive property",
+                              oldProperty.GetClass().GetFullName(), oldProperty.GetName().c_str());
+
+                return false;
+                }
+
+            if (bEnum->GetIsStrict())
+                {
+                error.Sprintf("ECSchema Upgrade failed. ECProperty %s.%s: Type change to a Strict ECEnumeration is not supported.",
+                              oldProperty.GetClass().GetFullName(), oldProperty.GetName().c_str());
+
+                return false;
+                }
+
+            return true;
+            }
+
+        if (aEnum && bEnum)
+            {
+            if (aEnum->GetType() != bEnum->GetType())
+                {
+                error.Sprintf("ECSchema Upgrade failed. ECProperty %s.%s: Exisitng ECEnumeration has different primitive type from the new ECEnumeration specified",
+                              oldProperty.GetClass().GetFullName(), oldProperty.GetName().c_str());
+
+                return false;
+                }
+            if (bEnum->GetIsStrict())
+                {
+                error.Sprintf("ECSchema Upgrade failed. ECProperty %s.%s: Type change to a Strict ECEnumeration is not supported.",
+                              oldProperty.GetClass().GetFullName(), oldProperty.GetName().c_str());
+                }
+            return true;
+            }
+        }
+
+    error.Sprintf("ECSchema Upgrade failed. ECProperty %s.%s: Changing the type of an ECProperty is not supported. Cannot convert from '%s' to '%s'",
+                  oldProperty.GetClass().GetFullName(), oldProperty.GetName().c_str(), typeChange.GetOld().Value().c_str(), typeChange.GetNew().Value().c_str());
+
+    return false;
+    }
+
+bool persistenceUnitsMatch (KindOfQuantityCP koqA, KindOfQuantityCP koqB)
+    {
+    return koqA->GetPersistenceUnit()->GetFullName().EqualsIAscii(koqB->GetPersistenceUnit()->GetFullName());
+    }
+
+bool persistenceUnitMatches (KindOfQuantityCP koq, Utf8StringCR unitName)
+    {
+    return koq->GetPersistenceUnit()->GetQualifiedName(koq->GetSchema()).EqualsIAscii(unitName.c_str());
+    }
+
+bool SchemaWriter::UnitChangeAllowed (Context& ctx, ECPropertyCR oldProperty, ECPropertyCR newProperty)
+    {
+    KindOfQuantityCP oldKoq = oldProperty.GetKindOfQuantity();
+    if (nullptr == oldKoq)
+        return true;
+
+    KindOfQuantityCP newKoq = newProperty.GetKindOfQuantity();
+    if (nullptr != newKoq && persistenceUnitsMatch (oldKoq, newKoq))
+        return true;
+
+    IECInstancePtr ca = newProperty.GetCustomAttribute("SchemaUpgradeCustomAttributes", "AllowUnitChange");
+    if (!ca.IsValid())
+        return false;
+    
+    ECValue from, to;
+    ca->GetValue(from, "From");
+    ca->GetValue(to, "To");
+    if (from.IsNull() || to.IsNull())
+        {
+        ctx.Issues().ReportV(IssueSeverity::Info, IssueCategory::BusinessProperties, IssueType::ECDbIssue, 
+            "AllowUnitChange custom attribute applied to %s.%s malformed, it must have both 'From' and 'To' properties set.",
+            oldProperty.GetClass().GetFullName(), oldProperty.GetName().c_str());
+        return false;
+        }
+    
+    if (!persistenceUnitMatches(oldKoq, from.ToString()))
+        {
+        ctx.Issues().ReportV(IssueSeverity::Info, IssueCategory::BusinessProperties, IssueType::ECDbIssue, 
+            "AllowUnitChange custom attribute applied to %s.%s malformed, the 'From' value must match the persistence unit from the old KindOfQuantity.",
+            oldProperty.GetClass().GetFullName(), oldProperty.GetName().c_str());
+        return false;
+        }
+    
+    if (nullptr == newKoq && to.ToString().Equals(""))
+        return true;
+
+    return persistenceUnitMatches(newKoq, to.ToString());
+    }
+
+//---------------------------------------------------------------------------------------
+// @bsimethod
+//+---------------+---------------+---------------+---------------+---------------+------
+BentleyStatus SchemaWriter::UpdateProperty(Context& ctx, PropertyChange& propertyChange, ECPropertyCR oldProperty, ECPropertyCR newProperty)
+    {
+    if (propertyChange.GetStatus() == ECChange::Status::Done)
+        return SUCCESS;
+
+    if (propertyChange.Name().IsChanged())
+        {
+        if (ctx.IgnoreIllegalDeletionsAndModifications())
+            {
+            LOG.infov("Ignoring upgrade error: ECSchema Upgrade failed. ECProperty: '%s.%s'. Changing the name of an ECProperty is not supported.",
+                        oldProperty.GetClass().GetFullName(), oldProperty.GetName().c_str());
+            return SUCCESS;
+            }
+        ctx.Issues().ReportV(IssueSeverity::Error, IssueCategory::BusinessProperties, IssueType::ECDbIssue, "ECSchema Upgrade failed. ECProperty: '%s.%s'. Changing the name of an ECProperty is not supported.",
+                                oldProperty.GetClass().GetFullName(), oldProperty.GetName().c_str());
+        return ERROR;
+        }
+
+    ECPropertyId propertyId = ctx.GetSchemaManager().GetPropertyId(newProperty);
+    if (!propertyId.IsValid())
+        {
+        BeAssert(false && "Failed to resolve ECPropertyId");
+        return ERROR;
+        }
+
+    if (propertyChange.TypeName().IsChanged())
+        {
+        Utf8String error;
+        if (!IsPropertyTypeChangeSupported(error, propertyChange.TypeName(), oldProperty, newProperty))
+            {
+            if (ctx.IgnoreIllegalDeletionsAndModifications())
+                {
+                LOG.infov("Ignoring upgrade error: %s", error.c_str());
+                return SUCCESS;
+                }
+            ctx.Issues().ReportV(IssueSeverity::Error, IssueCategory::BusinessProperties, IssueType::ECDbIssue, error.c_str());
+            return ERROR;
+            }
+        }
+
+    if (propertyChange.IsStruct().IsChanged() || propertyChange.IsStructArray().IsChanged() || propertyChange.IsPrimitive().IsChanged() ||
+        propertyChange.IsPrimitiveArray().IsChanged() || propertyChange.IsNavigation().IsChanged())
+        {
+        ctx.Issues().ReportV(IssueSeverity::Error, IssueCategory::BusinessProperties, IssueType::ECDbIssue, "ECSchema Upgrade failed. ECProperty %s.%s: Changing the kind of the ECProperty is not supported.",
+                                  oldProperty.GetClass().GetFullName(), oldProperty.GetName().c_str());
+        return ERROR;
+        }
+
+    if (propertyChange.ArrayMaxOccurs().IsChanged() || propertyChange.ArrayMinOccurs().IsChanged())
+            {
+            ctx.Issues().ReportV(IssueSeverity::Error, IssueCategory::BusinessProperties, IssueType::ECDbIssue, "ECSchema Upgrade failed. ECProperty %s.%s: Changing 'MinOccurs' or 'MaxOccurs' for an Array ECProperty is not supported.",
+                                      oldProperty.GetClass().GetFullName(), oldProperty.GetName().c_str());
+            return ERROR;
+            }
+
+    if (propertyChange.NavigationRelationship().IsChanged())
+            {
+            ctx.Issues().ReportV(IssueSeverity::Error, IssueCategory::BusinessProperties, IssueType::ECDbIssue, "ECSchema Upgrade failed. ECProperty %s.%s: Changing the 'Relationship' for a Navigation ECProperty is not supported.",
+                                      oldProperty.GetClass().GetFullName(), oldProperty.GetName().c_str());
+            return ERROR;
+            }
+
+    if (propertyChange.NavigationDirection().IsChanged())
+        {
+        ctx.Issues().ReportV(IssueSeverity::Error, IssueCategory::BusinessProperties, IssueType::ECDbIssue, "ECSchema Upgrade failed. ECProperty %s.%s: Changing the 'Direction' for a Navigation ECProperty is not supported.",
+                             oldProperty.GetClass().GetFullName(), oldProperty.GetName().c_str());
+        return ERROR;
+        }
+
+    SqlUpdateBuilder sqlUpdateBuilder("ec_Property");
+
+    if (propertyChange.MinimumLength().IsChanged())
+        {
+        constexpr Utf8CP kPrimitiveTypeMinLength = "PrimitiveTypeMinLength";
+        if (propertyChange.MinimumLength().GetNew().IsNull())
+            sqlUpdateBuilder.AddSetToNull(kPrimitiveTypeMinLength);
+        else
+            sqlUpdateBuilder.AddSetExp(kPrimitiveTypeMinLength, propertyChange.MinimumLength().GetNew().Value());
+        }
+
+    if (propertyChange.MaximumLength().IsChanged())
+        {
+        constexpr Utf8CP kPrimitiveTypeMaxLength = "PrimitiveTypeMaxLength";
+        if (propertyChange.MaximumLength().GetNew().IsNull())
+            sqlUpdateBuilder.AddSetToNull(kPrimitiveTypeMaxLength);
+        else
+            sqlUpdateBuilder.AddSetExp(kPrimitiveTypeMaxLength, propertyChange.MaximumLength().GetNew().Value());
+        }
+
+    if (propertyChange.MinimumValue().IsChanged())
+        {
+        constexpr Utf8CP kPrimitiveTypeMinValue = "PrimitiveTypeMinValue";
+        if (propertyChange.MinimumValue().GetNew().IsNull() || propertyChange.MinimumValue().GetNew().Value().IsNull())
+            sqlUpdateBuilder.AddSetToNull(kPrimitiveTypeMinValue);
+        else
+            {
+            ECValueCR value = propertyChange.MinimumValue().GetNew().Value();
+            if (value.IsInteger())
+                sqlUpdateBuilder.AddSetExp(kPrimitiveTypeMinValue, value.GetInteger());
+            else if (value.IsLong())
+                sqlUpdateBuilder.AddSetExp(kPrimitiveTypeMinValue, value.GetLong());
+            else if (value.IsDouble())
+                sqlUpdateBuilder.AddSetExp(kPrimitiveTypeMinValue, value.GetDouble());
+            else if (value.IsString())
+                sqlUpdateBuilder.AddSetExp(kPrimitiveTypeMinValue, value.GetUtf8CP());
+            else
+                {
+                ctx.Issues().ReportV(IssueSeverity::Error, IssueCategory::BusinessProperties, IssueType::ECDbIssue, "ECSchema Upgrade failed. ECProperty %s.%s: Changing the 'MinimumValue' to an unsupported type.",
+                                oldProperty.GetClass().GetFullName(), oldProperty.GetName().c_str());
+                return ERROR;
+                }
+            }
+        }
+
+    if (propertyChange.MaximumValue().IsChanged())
+        {
+        constexpr Utf8CP kPrimitiveTypeMaxValue = "PrimitiveTypeMaxValue";
+        if (propertyChange.MaximumValue().GetNew().IsNull() || propertyChange.MaximumValue().GetNew().Value().IsNull())
+            sqlUpdateBuilder.AddSetToNull(kPrimitiveTypeMaxValue);
+        else
+            {
+            ECValueCR value = propertyChange.MaximumValue().GetNew().Value();
+            if (value.IsInteger())
+                sqlUpdateBuilder.AddSetExp(kPrimitiveTypeMaxValue, value.GetInteger());
+            else if (value.IsLong())
+                sqlUpdateBuilder.AddSetExp(kPrimitiveTypeMaxValue, value.GetLong());
+            else if (value.IsDouble())
+                sqlUpdateBuilder.AddSetExp(kPrimitiveTypeMaxValue, value.GetDouble());
+            else if (value.IsString())
+                sqlUpdateBuilder.AddSetExp(kPrimitiveTypeMaxValue, value.GetUtf8CP());
+            else
+                {
+                ctx.Issues().ReportV(IssueSeverity::Error, IssueCategory::BusinessProperties, IssueType::ECDbIssue, "ECSchema Upgrade failed. ECProperty %s.%s: Changing the 'MaximumValue' to an unsupported type.",
+                                oldProperty.GetClass().GetFullName(), oldProperty.GetName().c_str());
+                return ERROR;
+                }
+            }
+        }
+
+    if (propertyChange.ExtendedTypeName().IsChanged())
+        {
+        constexpr Utf8CP kExtendedTypeName = "ExtendedTypeName";
+        if (propertyChange.ExtendedTypeName().GetNew().IsNull())
+            sqlUpdateBuilder.AddSetToNull(kExtendedTypeName);
+        else
+            sqlUpdateBuilder.AddSetExp(kExtendedTypeName, propertyChange.ExtendedTypeName().GetNew().Value().c_str());
+        }
+
+    if (propertyChange.DisplayLabel().IsChanged())
+        {
+        constexpr Utf8CP kDisplayLabel = "DisplayLabel";
+        if (propertyChange.DisplayLabel().GetNew().IsNull())
+            sqlUpdateBuilder.AddSetToNull(kDisplayLabel);
+        else
+            sqlUpdateBuilder.AddSetExp(kDisplayLabel, propertyChange.DisplayLabel().GetNew().Value().c_str());
+        }
+
+    if (propertyChange.Description().IsChanged())
+        {
+        constexpr Utf8CP kDescription = "Description";
+        if (propertyChange.Description().GetNew().IsNull())
+            sqlUpdateBuilder.AddSetToNull(kDescription);
+        else
+            sqlUpdateBuilder.AddSetExp(kDescription, propertyChange.Description().GetNew().Value().c_str());
+        }
+
+    if (propertyChange.IsReadonly().IsChanged())
+        sqlUpdateBuilder.AddSetExp("IsReadonly", propertyChange.IsReadonly().GetNew().Value());
+
+    if (propertyChange.Priority().IsChanged())
+        sqlUpdateBuilder.AddSetExp("Priority", propertyChange.Priority().GetNew().Value());
+
+    if (propertyChange.Enumeration().IsChanged())
+        {
+        if (!newProperty.GetIsPrimitive() && !newProperty.GetIsPrimitiveArray())
+            {
+            BeAssert(false);
+            return ERROR;
+            }
+
+        if (propertyChange.Enumeration().GetNew().IsNull())
+            {
+            PrimitiveType newPrimType = newProperty.GetIsPrimitive() ? newProperty.GetAsPrimitiveProperty()->GetType() : newProperty.GetAsPrimitiveArrayProperty()->GetPrimitiveElementType();
+            sqlUpdateBuilder.AddSetExp("PrimitiveType", (int) newPrimType);
+            sqlUpdateBuilder.AddSetToNull("EnumerationId");
+            }
+        else
+            {
+            ECEnumerationCP enumCP = newProperty.GetIsPrimitive() ? newProperty.GetAsPrimitiveProperty()->GetEnumeration() : newProperty.GetAsPrimitiveArrayProperty()->GetEnumeration();
+            if (enumCP == nullptr)
+                {
+                BeAssert(false);
+                return ERROR;
+                }
+
+            ECEnumerationId id = ctx.GetSchemaManager().GetEnumerationId(*enumCP);
+            if (!id.IsValid())
+                {
+                if (ImportEnumeration(ctx, *enumCP) != SUCCESS)
+                    {
+                    LOG.debugv("SchemaWriter::UpdateProperty - Failed to ImportEnumeration %s", enumCP->GetFullName().c_str());
+                    return ERROR;
+                    }
+
+                id = enumCP->GetId();
+                }
+
+            sqlUpdateBuilder.AddSetToNull("PrimitiveType");
+            sqlUpdateBuilder.AddSetExp("EnumerationId", id.GetValue());
+            }
+        }
+
+    if (propertyChange.KindOfQuantity().IsChanged())
+        {
+        StringChange& change = propertyChange.KindOfQuantity();
+
+        if (!UnitChangeAllowed(ctx, oldProperty, newProperty))
+            {
+            if (ctx.IgnoreIllegalDeletionsAndModifications())
+                {
+                ctx.Issues().ReportV(IssueSeverity::Info, IssueCategory::BusinessProperties, IssueType::ECDbIssue, 
+                    "Changes to ECProperty %s.%s skipped because %s a property is not supported without an appropriate 'AllowUnitChange' custom attribute applied the property.",
+                        oldProperty.GetClass().GetFullName(), oldProperty.GetName().c_str(), change.GetNew().IsNull() ? "removing a KindOfQuantity from" : "changing the persistence unit of");
+                return SUCCESS;
+                }
+            ctx.Issues().ReportV(IssueSeverity::Error, IssueCategory::BusinessProperties, IssueType::ECDbIssue, 
+                "ECSchema Upgrade failed. ECProperty %s.%s: %s a property is not supported without an appropriate 'AllowUnitChange' custom attribute applied the property.",
+                        oldProperty.GetClass().GetFullName(), oldProperty.GetName().c_str(), change.GetNew().IsNull() ? "Removing a KindOfQuantity from" : "Changing the persistence unit of");
+            return ERROR;
+            }
+
+        if (change.GetNew().IsNull())
+            {
+            sqlUpdateBuilder.AddSetToNull("KindOfQuantityId");
+            }
+        else
+            {
+            KindOfQuantityCP newKoq = newProperty.GetKindOfQuantity();
+            if (newKoq == nullptr)
+                {
+                BeAssert(false);
+                return ERROR;
+                }
+
+            KindOfQuantityId id = ctx.GetSchemaManager().GetKindOfQuantityId(*newKoq);
+            if (!id.IsValid())
+                {
+                if (ImportKindOfQuantity(ctx, *newKoq) != SUCCESS)
+                    {
+                    LOG.debugv("SchemaWriter::UpdateProperty - Failed to ImportKindOfQuantity %s", newKoq->GetFullName().c_str());
+                    return ERROR;
+                    }
+
+                id = newKoq->GetId();
+                }
+
+            sqlUpdateBuilder.AddSetExp("KindOfQuantityId", id.GetValue());
+            }
+        }
+
+    if (propertyChange.Category().IsChanged())
+        {
+        StringChange& change = propertyChange.Category();
+        if (change.GetNew().IsNull())
+            sqlUpdateBuilder.AddSetToNull("CategoryId");
+        else
+            {
+            PropertyCategoryCP cat = newProperty.GetCategory();
+
+            if (cat == nullptr)
+                {
+                BeAssert(false);
+                return ERROR;
+                }
+
+            PropertyCategoryId id = ctx.GetSchemaManager().GetPropertyCategoryId(*cat);
+            if (!id.IsValid())
+                {
+                if (ImportPropertyCategory(ctx, *cat) != SUCCESS)
+                    {
+                    LOG.debugv("SchemaWriter::UpdateProperty - Failed to ImportPropertyCategory %s", cat->GetFullName().c_str());
+                    return ERROR;
+                    }
+
+                id = cat->GetId();
+                }
+
+            sqlUpdateBuilder.AddSetExp("CategoryId", id.GetValue());
+            }
+        }
+
+    sqlUpdateBuilder.AddWhereExp("Id", propertyId.GetValue());
+    if (sqlUpdateBuilder.IsValid())
+        {
+        if (sqlUpdateBuilder.ExecuteSql(ctx.GetECDb()) != SUCCESS)
+            {
+            LOG.debug("SchemaWriter::UpdateProperty - Failed to ExecuteSql");
+            return ERROR;
+            }
+        }
+
+    if (SUCCESS != UpdateCustomAttributes(ctx, SchemaPersistenceHelper::GeneralizedCustomAttributeContainerType::Property, propertyId, propertyChange.CustomAttributes(), oldProperty, newProperty))
+        {
+        LOG.debug("SchemaWriter::UpdateProperty - Failed to UpdateCustomAttributes");
+        return ERROR;
+        }
+    return SUCCESS;
+    }
+
+//---------------------------------------------------------------------------------------
+// @bsimethod
+//+---------------+---------------+---------------+---------------+---------------+------
+BentleyStatus SchemaWriter::UpdateRelationshipConstraint(Context& ctx, ECContainerId containerId, RelationshipConstraintChange& constraintChange, ECRelationshipConstraintCR oldConstraint, ECRelationshipConstraintCR newConstraint, bool isSource, Utf8CP relationshipName)
+    {
+    Utf8CP constraintEndStr = isSource ? "Source" : "Target";
+
+    if (constraintChange.GetStatus() == ECChange::Status::Done)
+        return SUCCESS;
+
+    if (constraintChange.Multiplicity().IsChanged())
+        {
+        /*  SCHEMA_EVOLUTION_RULE: Allow 'ECRelationshipConstraint' to change property 'Multiplicity' such that upper limit can be increased but not decreased.
+            Notes: In case of FK we donot allow multiplicity to change in way that can effect mapping.
+            Rules:
+                1. Lower limit of multiplicity cannot be changed.
+                2. Upper limit of multiplicity can be chanegd as long as the new value is greater then current value.
+                3. FK relationship is only allowed to change Upper limit of multiplicity for source/target constraint as long as that is the side where FK is persisted.
+        */
+
+        // Rule 1: Lower limit of multiplicity cannot be changed.
+        if (oldConstraint.GetMultiplicity().GetLowerLimit() != newConstraint.GetMultiplicity().GetLowerLimit())
+            {
+            ctx.Issues().ReportV(IssueSeverity::Error, IssueCategory::BusinessProperties, IssueType::ECDbIssue, "ECSchema Upgrade failed. ECRelationshipClass %s - Constraint: %s: Changing 'Multiplicity' lower limit of an ECRelationshipConstraint is not supported",
+                relationshipName, constraintEndStr);
+            return ERROR;
+
+            }
+        // Rule 2: Upper limit of multiplicity can be chanegd as long as the new value is greater then current value.
+        if (oldConstraint.GetMultiplicity().GetUpperLimit() > newConstraint.GetMultiplicity().GetUpperLimit())
+            {
+            ctx.Issues().ReportV(IssueSeverity::Error, IssueCategory::BusinessProperties, IssueType::ECDbIssue, "ECSchema Upgrade failed. ECRelationshipClass %s - Constraint: %s: Changing 'Multiplicity' upper limit to be less than its current value is not supported.",
+                relationshipName, constraintEndStr);
+            return ERROR;
+            }
+        const auto relMap = ctx.GetSchemaManager().GetClassMap(oldConstraint.GetRelationshipClass());
+        if (relMap == nullptr)
+            {
+            BeDataAssert(relMap != nullptr && "ClassMap for existing relationship must exist");
+            return ERROR;
+            }            
+        // Rule 3: FK relationship is only allowed to change Upper limit of multiplicity for source/target constraint as long as that is the side where FK is persisted.
+        if (relMap->GetType() == ClassMap::Type::RelationshipEndTable)
+            {
+            if (isSource && relMap->GetMapStrategy().GetStrategy() == MapStrategy::ForeignKeyRelationshipInTargetTable)
+                {
+                ctx.Issues().ReportV(IssueSeverity::Error, IssueCategory::BusinessProperties, IssueType::ECDbIssue, "ECSchema Upgrade failed. ECRelationshipClass %s - Constraint: %s: Changing 'Multiplicity' of an Source ECRelationshipConstraint is not supported if relationship is mapped as 'ForeignKeyRelationshipInTargetTable'",
+                    relationshipName, constraintEndStr);
+                return ERROR;
+                }
+            if (!isSource && relMap->GetMapStrategy().GetStrategy() == MapStrategy::ForeignKeyRelationshipInSourceTable)
+                {
+                ctx.Issues().ReportV(IssueSeverity::Error, IssueCategory::BusinessProperties, IssueType::ECDbIssue, "ECSchema Upgrade failed. ECRelationshipClass %s - Constraint: %s: Changing 'Multiplicity' of an Target ECRelationshipConstraint is not supported if relationship is mapped as 'ForeignKeyRelationshipInSourceTable'",
+                    relationshipName, constraintEndStr);
+                return ERROR;
+                }
+            }
+
+        //Just in case if someone change above rules
+        BeAssert(newConstraint.GetMultiplicity().GetUpperLimit() > oldConstraint.GetMultiplicity().GetUpperLimit() &&
+            newConstraint.GetMultiplicity().GetLowerLimit() == oldConstraint.GetMultiplicity().GetLowerLimit());
+
+        // Action: Update upper bound for multiplicity for the constraint.
+        SqlUpdateBuilder updater(TABLE_RelationshipConstraint);
+        updater.AddSetExp("MultiplicityUpperLimit", newConstraint.GetMultiplicity().GetUpperLimit());
+        updater.AddWhereExp("RelationshipEnd", isSource ? ECRelationshipEnd_Source : ECRelationshipEnd_Target);
+        updater.AddWhereExp("RelationshipClassId", containerId.GetValue());
+        if (updater.ExecuteSql(ctx.GetECDb()) != SUCCESS)
+            return ERROR;
+
+        return SUCCESS;
+        }
+
+    if (constraintChange.IsPolymorphic().IsChanged())
+        {
+        /*  SCHEMA_EVOLUTION_RULE: Allow 'ECRelationshipConstraint' to change property 'IsPolymorphic' from false -> true.
+            Notes: This rule would be applied to relationship that is mapped using LinkTable or EndTable map strategy.
+        */
+        if (!constraintChange.IsPolymorphic().GetOld().Value() && constraintChange.IsPolymorphic().GetNew().Value())
+            {
+            SqlUpdateBuilder updater(TABLE_RelationshipConstraint);
+            updater.AddSetExp("IsPolymorphic", constraintChange.IsPolymorphic().GetNew().Value());
+            updater.AddWhereExp("RelationshipEnd", isSource ? ECRelationshipEnd_Source : ECRelationshipEnd_Target);
+            updater.AddWhereExp("RelationshipClassId", containerId.GetValue());
+            if (updater.ExecuteSql(ctx.GetECDb()) != SUCCESS)
+                return ERROR;
+            }
+        else
+            {
+            ctx.Issues().ReportV(IssueSeverity::Error, IssueCategory::BusinessProperties, IssueType::ECDbIssue, "ECSchema Upgrade failed. ECRelationshipClass %s - Constraint: %s: Changing flag 'IsPolymorphic' of  from 'true' to 'false' is not supported.", relationshipName, constraintEndStr);
+            return ERROR;
+            }
+        }
+    if (constraintChange.ConstraintClasses().IsChanged())
+        {
+        /*  SCHEMA_EVOLUTION_RULE: Allow 'ECRelationshipConstraintClass' to change from child to parent.
+            Notes: This rule would be applied to relationship that is mapped using LinkTable or EndTable map strategy.
+        */
+        const ECClassCP newConstraintClass = newConstraint.GetConstraintClasses().front();
+        ECClassCP resolvedNewConstraintClass = ctx.GetSchemaManager().GetClass(newConstraintClass->GetSchema().GetName(), newConstraintClass->GetName(), SchemaLookupMode::ByName);
+        if (resolvedNewConstraintClass == nullptr)
+            {
+            ctx.Issues().ReportV(IssueSeverity::Error, IssueCategory::BusinessProperties, IssueType::ECDbIssue, "ECSchema Upgrade failed. ECRelationshipClass %s - Constraint: %s: New constraint class '%s' must be already present in ECDb.",
+                                 relationshipName, constraintEndStr, newConstraintClass->GetFullName());
+            return ERROR;
+            }
+        ECSchemaCR newSchema = newConstraintClass->GetSchema();
+        for (auto oldConstraintClass : oldConstraint.GetConstraintClasses())
+            {
+            ECClassCP resolvedOldConstraintClass = nullptr;
+            // old constraint in different schema than new constraint
+            if (!oldConstraintClass->GetSchema().GetName().EqualsIAscii(newSchema.GetName()))
+                {
+                auto const schemas = ctx.GetSchemasToImport();
+                for (auto const importedSchema : schemas)
+                    if (oldConstraintClass->GetSchema().GetName().EqualsIAscii(importedSchema->GetName()))
+                        resolvedOldConstraintClass = importedSchema->LookupClass(oldConstraintClass->GetFullName(), true);
+
+                if (resolvedOldConstraintClass == nullptr)
+                    {
+                    resolvedOldConstraintClass = ctx.GetSchemaManager().GetClass(oldConstraintClass->GetId());
+                    }
+                }
+            else
+                resolvedOldConstraintClass = newSchema.GetClassCP(oldConstraintClass->GetName().c_str());
+            
+            if (resolvedOldConstraintClass == nullptr)
+                {
+                ctx.Issues().ReportV(IssueSeverity::Error, IssueCategory::BusinessProperties, IssueType::ECDbIssue, "ECSchema Upgrade failed. ECRelationshipClass %s - Constraint: %s: Old constraint class '%s' not found in updated schema.",
+                                     relationshipName, constraintEndStr, oldConstraintClass->GetFullName());
+                return ERROR;
+                }
+            if (!newConstraint.SupportsClass(*resolvedOldConstraintClass))
+                {
+                ctx.Issues().ReportV(IssueSeverity::Error, IssueCategory::BusinessProperties, IssueType::ECDbIssue, "ECSchema Upgrade failed. ECRelationshipClass %s - Constraint: %s: New constraints must support Old constraint class '%s'.",
+                                     relationshipName, constraintEndStr, oldConstraintClass->GetFullName());
+                return ERROR;
+                }
+            }
+
+        auto stmt = ctx.GetECDb().GetCachedStatement("SELECT Id FROM " TABLE_RelationshipConstraint " WHERE RelationshipEnd=? AND RelationshipClassId=?");
+        stmt->BindInt(1, isSource ? ECRelationshipEnd_Source : ECRelationshipEnd_Target);
+        stmt->BindId(2, containerId);
+        if (stmt->Step() != BE_SQLITE_ROW)
+            {
+            BeAssert(false);
+            return ERROR;
+            }
+
+        auto constraintId = stmt->GetValueUInt64(0);
+        SqlUpdateBuilder updater(TABLE_RelationshipConstraintClass);
+        updater.AddSetExp("ClassId", resolvedNewConstraintClass->GetId().GetValue());
+        updater.AddWhereExp("ConstraintId", constraintId);
+        if (updater.ExecuteSql(ctx.GetECDb()) != SUCCESS)
+            return ERROR;
+        }
+
+    if (constraintChange.RoleLabel().IsChanged())
+        {
+        SqlUpdateBuilder updater(TABLE_RelationshipConstraint);
+        updater.AddSetExp("RoleLabel", constraintChange.RoleLabel().GetNew().Value().c_str());
+        updater.AddWhereExp("RelationshipEnd", isSource ? ECRelationshipEnd_Source : ECRelationshipEnd_Target);
+        updater.AddWhereExp("RelationshipClassId", containerId.GetValue());
+        if (updater.ExecuteSql(ctx.GetECDb()) != SUCCESS)
+            return ERROR;
+        }
+
+    const SchemaPersistenceHelper::GeneralizedCustomAttributeContainerType containerType = isSource ? SchemaPersistenceHelper::GeneralizedCustomAttributeContainerType::SourceRelationshipConstraint : SchemaPersistenceHelper::GeneralizedCustomAttributeContainerType::TargetRelationshipConstraint;
+
+    // containerId is the ECRelationshipClass - we need the id of the constraint
+    CachedStatementPtr stmt = ctx.GetCachedStatement("SELECT Id FROM main." TABLE_RelationshipConstraint " WHERE RelationshipClassId = ? AND RelationshipEnd = ?");
+    if (stmt == nullptr)
+        return ERROR;
+
+    stmt->BindId(1, containerId);
+    stmt->BindInt(2, isSource ? 0 : 1);
+
+    if (stmt->Step() != BE_SQLITE_ROW)
+        {
+        return ERROR;
+        }
+    ECContainerId constraintId = stmt->GetValueId<ECContainerId>(0);
+
+    return UpdateCustomAttributes(ctx, containerType, constraintId, constraintChange.CustomAttributes(), oldConstraint, newConstraint);
+    }
+
+//---------------------------------------------------------------------------------------
+// @bsimethod
+//+---------------+---------------+---------------+---------------+---------------+------
+BentleyStatus SchemaWriter::UpdateCustomAttributes(Context& ctx, SchemaPersistenceHelper::GeneralizedCustomAttributeContainerType containerType, ECContainerId containerId, CustomAttributeChanges& caChanges, IECCustomAttributeContainerCR oldContainer, IECCustomAttributeContainerCR newContainer)
+    {
+    int customAttributeIndex = 0;
+    ECCustomAttributeInstanceIterable customAttributes = oldContainer.GetCustomAttributes(false);
+    auto itor = customAttributes.begin();
+    while (itor != customAttributes.end())
+        {
+        customAttributeIndex++;
+        ++itor;
+        }
+
+    if (caChanges.IsEmpty() || caChanges.GetStatus() == ECChange::Status::Done)
+        return SUCCESS;
+
+    BeAssert(caChanges.GetParent() != nullptr);
+    const bool caContainerIsNew = caChanges.GetParent()->GetOpCode() == ECChange::OpCode::New;
+
+    for (size_t i = 0; i < caChanges.Count(); i++)
+        {
+        CustomAttributeChange& change = caChanges[i];
+        if (change.GetStatus() == ECChange::Status::Done)
+            continue;
+
+        Utf8String schemaName, className;
+        if (ECObjectsStatus::Success != ECClass::ParseClassName(schemaName, className, change.GetChangeName()))
+            {
+            ctx.Issues().ReportV(IssueSeverity::Error, IssueCategory::BusinessProperties, IssueType::ECDbIssue, "ECSchema Upgrade failed. CustomAttribute change on container '%s' must have fully qualified class name, but was '%s'",
+                                    oldContainer.GetContainerName().c_str(), newContainer.GetContainerName().c_str());
+            return ERROR;
+            }
+
+        if (!caContainerIsNew)
+            {
+            //only validate CA rules, if the container has not just been added with this schema import/update
+            if (ctx.GetSchemaUpgradeCustomAttributeValidator().Validate(change) == CustomAttributeValidator::Policy::Reject)
+                {
+                Utf8String changeString = change.ToString();
+                ctx.Issues().ReportV(IssueSeverity::Error, IssueCategory::BusinessProperties, IssueType::ECDbIssue, "ECSchema Upgrade failed. Adding or modifying custom attribute '%s' is not supported. \nContainer: %s.  \n Changes: %s",
+                                        change.GetChangeName(), oldContainer.GetContainerName().c_str(), changeString.c_str());
+                return ERROR;
+                }
+            }
+
+        if (change.GetOpCode() == ECChange::OpCode::New)
+            {
+            IECInstancePtr ca = newContainer.GetCustomAttribute(schemaName, className);
+            BeAssert(ca.IsValid());
+            if (ca.IsNull())
+                {
+                // Not sure why the SchemaComparer found the new CA but it isn't here now; however, we can't fail the import because of this.
+                if (ctx.IgnoreIllegalDeletionsAndModifications())
+                    continue;
+                return ERROR;
+                }
+            if (ImportClass(ctx, ca->GetClass()) != SUCCESS)
+                {
+                LOG.debugv("SchemaWriter::UpdateCustomAttributes - Failed to ImportClass %s", ca->GetClass().GetFullName());
+                return ERROR;
+                }
+
+            if (InsertCAEntry(ctx, *ca, ca->GetClass().GetId(), containerId, containerType, ++customAttributeIndex) != SUCCESS)
+                {
+                LOG.debugv("SchemaWriter::UpdateCustomAttributes - Failed to InsertCAEntry for %s on %s", ca->GetClass().GetFullName(), newContainer.GetContainerName().c_str());
+                return ERROR;
+                }
+            }
+        else if (change.GetOpCode() == ECChange::OpCode::Deleted)
+            {
+            IECInstancePtr ca = oldContainer.GetCustomAttribute(schemaName, className);
+            if (ca == nullptr)
+                {
+                if (ctx.IgnoreIllegalDeletionsAndModifications())
+                    continue;
+
+                BeAssert(false);
+                return ERROR;
+                }
+
+            BeAssert(ca->GetClass().HasId());
+            int ordinal;
+            if (DeleteCAEntry(ordinal, ctx, ca->GetClass().GetId(), containerId, containerType) != SUCCESS)
+                {
+                LOG.debugv("SchemaWriter::UpdateCustomAttributes - Failed to DeleteCAEntry for %s", ca->GetClass().GetFullName());
+                return ERROR;
+                }
+            }
+        else if (change.GetOpCode() == ECChange::OpCode::Modified)
+            {
+            IECInstancePtr newCA = newContainer.GetCustomAttribute(schemaName, className);
+            if (containerType == SchemaPersistenceHelper::GeneralizedCustomAttributeContainerType::Class && 
+                    className.EqualsIAscii("IsMixin") && schemaName.EqualsIAscii("CoreCustomAttributes"))
+                {
+                /* SCHEMA_EVOLUTION_RULE AppliesToEntityClass can modified only if old value is dervied from new value
+                    * Both old and new class specified in 'AppliesToEntityClass' is read from ECDb so they must exist by the this CA is processed.
+                    * Old  value should be derived class of new class assigned.
+                */
+                ECClassCR ctxClass = reinterpret_cast<ECClassCR>(newContainer);
+                if (containerType == SchemaPersistenceHelper::GeneralizedCustomAttributeContainerType::Class)
+                ECValue oldAppliesToValue, newAppliesToValue;
+                auto resolveClass = [&](IECCustomAttributeContainerCR container) {
+                    ECValue appliesToValue;
+                    IECInstancePtr ca = container.GetCustomAttribute(schemaName, className);
+                    ca->GetValue(appliesToValue, "AppliesToEntityClass");
+                    if (appliesToValue.IsNull() || !appliesToValue.IsString())
+                        return (ECClassCP)nullptr;
+
+                    Utf8String targetAlias, targetClassName;
+                    if (ECClass::ParseClassName(targetAlias, targetClassName, appliesToValue.GetUtf8CP()) != ECObjectsStatus::Success)
+                        return (ECClassCP)nullptr;
+
+                    if (targetAlias.empty())
+                        targetAlias = ctxClass.GetSchema().GetName();
+
+                    return ctx.GetSchemaManager().GetClass(targetAlias, targetClassName, SchemaLookupMode::AutoDetect);
+                };
+
+                // RULE: Old and new class must already exist in ECDb.
+                ECClassCP oldApplyToClass = resolveClass(oldContainer);
+                ECClassCP newApplyToClass = resolveClass(newContainer);
+                if (!oldApplyToClass)
+                    {
+                    BeAssert(oldApplyToClass != nullptr);
+                    return ERROR;
+                    }
+                if (newApplyToClass == nullptr)
+                    {
+                    ctx.Issues().ReportV(IssueSeverity::Error, IssueCategory::BusinessProperties, IssueType::ECDbIssue, "ECSchema Upgrade failed. MixIn %s: Modifing 'AppliesToEntityClass' from %s to new value failed because new class assigned to 'AppliesToEntityClass' must already exist.",
+                                            ctxClass.GetFullName(), oldApplyToClass->GetFullName());
+                    return ERROR;
+                    }
+                if (!oldApplyToClass->Is(newApplyToClass))
+                    {
+                    ctx.Issues().ReportV(IssueSeverity::Error, IssueCategory::BusinessProperties, IssueType::ECDbIssue, "ECSchema Upgrade failed. MixIn %s: Modifing 'AppliesToEntityClass' from %s to %s is only supported %s derived from %s.",
+                                            ctxClass.GetFullName(), oldApplyToClass->GetFullName(), newApplyToClass->GetFullName(), oldApplyToClass->GetFullName(), newApplyToClass->GetFullName());
+                    return ERROR;
+                    }
+                }
+            
+            BeAssert(newCA.IsValid());
+            if (newCA.IsNull())
+                return ERROR;
+
+            if (ImportClass(ctx, newCA->GetClass()) != SUCCESS)
+                {
+                LOG.debugv("SchemaWriter::UpdateCustomAttributes - Failed to ImportClass %s", newCA->GetClass().GetFullName());
+                return ERROR;
+                }
+
+            if (ReplaceCAEntry(ctx, *newCA, newCA->GetClass().GetId(), containerId, containerType, 0) != SUCCESS)
+                {
+                LOG.debugv("SchemaWriter::UpdateCustomAttributes - Failed to ReplaceCAEntry %s", newCA->GetClass().GetFullName());
+                return ERROR;
+                }
+            }
+
+        change.SetStatus(ECChange::Status::Done);
+        }
+
+    caChanges.SetStatus(ECChange::Status::Done);
+    return SUCCESS;
+    }
+
+//---------------------------------------------------------------------------------------
+// @bsimethod
+//+---------------+---------------+---------------+---------------+---------------+------
+bool SchemaWriter::IsChangeToBaseClassIsSupported(ECClassCR baseClass)
+    {
+    if (ECEntityClassCP entityClass = baseClass.GetEntityClassCP())
+        {
+        if (entityClass->IsMixin())
+            {
+            return true;
+            }
+        }
+
+    return false;
+    }
+
+//---------------------------------------------------------------------------------------
+// @bsimethod
+//+---------------+---------------+---------------+---------------+---------------+------
+BentleyStatus SchemaWriter::UpdateBaseClasses(Context& ctx, BaseClassChanges& baseClassChanges, ECN::ECClassCR oldClass, ECN::ECClassCR newClass)
+    {
+    std::function<ECClassCP(ECClassCR, Utf8StringCR)> findBaseClass = [] (ECClassCR ecClass, Utf8StringCR qualifiedName)
+        {
+        ECClassCP baseClass = nullptr;
+        for (ECClassCP bc : ecClass.GetBaseClasses())
+            {
+            if (qualifiedName == bc->GetFullName())
+                {
+                baseClass = bc;
+                break;
+                }
+            }
+
+        return baseClass;
+        };
+
+    bool overrideAllBaseClasses = false;
+    for (size_t i = 0; i < baseClassChanges.Count(); i++)
+        {
+        StringChange& change = baseClassChanges[i];
+        if (!change.IsChanged())
+            continue;
+
+        if (change.GetOpCode() == ECChange::OpCode::Deleted)
+            {
+            ECClassCP oldBaseClass = findBaseClass(oldClass, change.GetOld().Value());
+            if (oldBaseClass == nullptr)
+                return ERROR;
+
+            if (IsChangeToBaseClassIsSupported(*oldBaseClass))
+                overrideAllBaseClasses = true;
+            else
+                {
+                if (!ctx.IgnoreIllegalDeletionsAndModifications())
+                    {
+                    ctx.Issues().ReportV(IssueSeverity::Error, IssueCategory::BusinessProperties, IssueType::ECDbIssue, "ECSchema Upgrade failed. ECClass %s, BaseClass %s: Removing a base class from an ECClass is not supported.",
+                                         oldClass.GetFullName(), oldBaseClass->GetFullName());
+                    return ERROR;
+                    }
+                LOG.infov("Ignoring upgrade error: ECSchema Upgrade failed. ECClass %s, BaseClass %s: Removing a base class from an ECClass is not supported.",
+                                     oldClass.GetFullName(), oldBaseClass->GetFullName());
+                }
+            }
+        else if (change.GetOpCode() == ECChange::OpCode::New)
+            {
+            ECClassCP newBaseClass = findBaseClass(newClass, change.GetNew().Value());
+            if (newBaseClass == nullptr)
+                return ERROR;
+
+            if (IsChangeToBaseClassIsSupported(*newBaseClass))
+                overrideAllBaseClasses = true;
+            else
+                {
+                if (!ctx.IgnoreIllegalDeletionsAndModifications())
+                    {
+                    ctx.Issues().ReportV(IssueSeverity::Error, IssueCategory::BusinessProperties, IssueType::ECDbIssue, "ECSchema Upgrade failed. ECClass %s, BaseClass %s: Adding a new base class to an ECClass is not supported.",
+                                         oldClass.GetFullName(), newBaseClass->GetFullName());
+                    return ERROR;
+                    }
+                LOG.infov("Ignoring upgrade error: ECSchema Upgrade failed. ECClass %s, BaseClass %s: Adding a new base class to an ECClass is not supported.",
+                                     oldClass.GetFullName(), newBaseClass->GetFullName());
+                }
+            }
+        else if (change.GetOpCode() == ECChange::OpCode::Modified)
+            {
+            /* SCHEMA_EVOLUTION_RULE We only allow modifying an existing base class, if the new base class *IS of* the old base class.
+            Currently, this check has been implemented in the SchemaComparer, so it will only use the OpCode "Modified" here, for base classes
+            that are of the previous base class, and additionaly are not mixins.
+            All other base class changes will be reflected using the Op codes "new" or "deleted"
+            */
+
+            ECClassCP newBaseClass = findBaseClass(newClass, change.GetNew().Value());
+            if (newBaseClass == nullptr)
+                return ERROR;
+
+            ECClassCP oldBaseClass = findBaseClass(oldClass, change.GetOld().Value());
+            if (oldBaseClass == nullptr)
+                return ERROR;
+
+            overrideAllBaseClasses = true;
+
+            for(auto newBaseProperty : newBaseClass->GetProperties(true))
+              { // new base properties have to be remapped throughout all existing derived classes
+              Utf8CP propertyName = newBaseProperty->GetName().c_str();
+              if(oldBaseClass->GetPropertyP(propertyName, true) == nullptr)
+                { //only need to do this, if the property does not exist on the oldBaseClass
+                ctx.ImportCtx().RemapManager().CollectRemapInfosFromModifiedBaseClass(newClass, *newBaseClass);
+                }
+              }
+            }
+        }
+
+    if (overrideAllBaseClasses)
+        {
+        Statement stmt;
+        if (stmt.Prepare(ctx.GetECDb(), "DELETE FROM main." TABLE_ClassHasBaseClasses " WHERE ClassId=?") != BE_SQLITE_OK)
+            return ERROR;
+
+        stmt.BindId(1, newClass.GetId());
+        if (stmt.Step() != BE_SQLITE_DONE)
+            return ERROR;
+
+        int baseClassIndex = 0;
+        for (ECClassCP baseClass : newClass.GetBaseClasses())
+            {
+            if (SUCCESS != ImportClass(ctx, *baseClass))
+                return ERROR;
+
+            if (SUCCESS != InsertBaseClassEntry(ctx, newClass.GetId(), *baseClass, baseClassIndex++))
+                return ERROR;
+            }
+        }
+
+    return SUCCESS;
+    }
+
+//---------------------------------------------------------------------------------------
+// @bsimethod
+//+---------------+---------------+---------------+---------------+---------------+------
+BentleyStatus SchemaWriter::UpdateClass(Context& ctx, ClassChange& classChange, ECClassCR oldClass, ECClassCR newClass)
+    {
+    if (classChange.GetStatus() == ECChange::Status::Done || !classChange.IsChanged())
+        return SUCCESS;
+
+    if (classChange.Name().IsChanged())
+        {
+        if (!ctx.IgnoreIllegalDeletionsAndModifications())
+            {
+            ctx.Issues().ReportV(IssueSeverity::Error, IssueCategory::BusinessProperties, IssueType::ECDbIssue, "ECSchema Upgrade failed. ECClass %s: Changing the name of an ECClass is not supported.",
+                                    oldClass.GetFullName());
+            return ERROR;
+            }
+        LOG.infov("Ignoring update error: ECSchema Upgrade failed: ECClass %s: Changing name of an ECClass is not supported.",
+                    oldClass.GetFullName());
+        }
+
+    ECClassId classId = ctx.GetSchemaManager().GetClassId(newClass);
+    if (!classId.IsValid())
+        {
+        LOG.debugv("SchemaWriter::UpdateClass - Failed to resolve ecclass id for class %s", newClass.GetFullName());
+        return ERROR;
+        }
+
+    if (ctx.AssertReservedPropertyPolicy(newClass))
+        {
+        LOG.debugv("SchemaWriter::UpdateClass - Reserved property policy failed for class %s", newClass.GetFullName());
+        return ERROR;
+        }
+
+    SqlUpdateBuilder updateBuilder(TABLE_Class);
+
+    if (classChange.ClassModifier().IsChanged())
+        {
+        Nullable<ECClassModifier> oldValue = classChange.ClassModifier().GetOld();
+        ECClassModifier newValue = classChange.ClassModifier().GetNew().Value();
+        if (oldValue == ECClassModifier::Abstract)
+            {
+            auto& derivedClasses = newClass.GetDerivedClasses();
+            for (ECClassP derivedClass : derivedClasses)
+                {
+                if(derivedClass->GetClassModifier() == ECClassModifier::Abstract)
+                    {
+                    ctx.Issues().ReportV(IssueSeverity::Error, IssueCategory::BusinessProperties, IssueType::ECDbIssue, "ECSchema Upgrade failed. ECClass %s: Changing the ECClassModifier from 'Abstract' requires the class to not have any abstract derived classes.",
+                                oldClass.GetFullName());
+
+                    return ERROR;
+                    }
+                }
+            
+            auto classMap = ctx.GetSchemaManager().GetClassMap(oldClass);
+            bool isTablePerHierarchy = classMap != nullptr && classMap->GetMapStrategy().IsTablePerHierarchy();
+            if(!isTablePerHierarchy)
+                {
+                ctx.Issues().ReportV(IssueSeverity::Error, IssueCategory::BusinessProperties, IssueType::ECDbIssue, "ECSchema Upgrade failed. ECClass %s: Changing the ECClassModifier from 'Abstract' to another value is requires the map strategy to be 'TablePerHierarchy'.",
+                               oldClass.GetFullName());
+
+                return ERROR;
+                }
+            }
+
+        if (newValue == ECClassModifier::Sealed)
+            {
+            if (!newClass.GetDerivedClasses().empty())
+                {
+                ctx.Issues().ReportV(IssueSeverity::Error, IssueCategory::BusinessProperties, IssueType::ECDbIssue, "ECSchema Upgrade failed. ECClass %s: Changing the ECClassModifier to 'Sealed' is only valid if the class does not have derived classes.",
+                                     oldClass.GetFullName());
+
+                return ERROR;
+                }
+            }
+        else if (newValue == ECClassModifier::Abstract)
+            {
+            ctx.Issues().ReportV(IssueSeverity::Error, IssueCategory::BusinessProperties, IssueType::ECDbIssue, "ECSchema Upgrade failed. ECClass %s: Changing the ECClassModifier to 'Abstract' is not supported.",
+                                 oldClass.GetFullName());
+
+            return ERROR;
+            }
+
+        updateBuilder.AddSetExp("Modifier", Enum::ToInt(classChange.ClassModifier().GetNew().Value()));
+        }
+
+    if (classChange.ClassType().IsChanged())
+        {
+        ctx.Issues().ReportV(IssueSeverity::Error, IssueCategory::BusinessProperties, IssueType::ECDbIssue, "ECSchema Upgrade failed. ECClass %s: Changing the ECClassType of an ECClass is not supported.",
+                             oldClass.GetFullName());
+        return ERROR;
+        }
+
+    if (classChange.DisplayLabel().IsChanged())
+        {
+        if (classChange.DisplayLabel().GetNew().IsNull())
+            updateBuilder.AddSetToNull("DisplayLabel");
+        else
+            updateBuilder.AddSetExp("DisplayLabel", classChange.DisplayLabel().GetNew().Value().c_str());
+        }
+
+    if (classChange.Description().IsChanged())
+        {
+        if (classChange.Description().GetNew().IsNull())
+            updateBuilder.AddSetToNull("Description");
+        else
+            updateBuilder.AddSetExp("Description", classChange.Description().GetNew().Value().c_str());
+        }
+
+    if (oldClass.IsRelationshipClass())
+        {
+        if (classChange.Strength().IsChanged())
+            {
+            ctx.Issues().ReportV(IssueSeverity::Error, IssueCategory::BusinessProperties, IssueType::ECDbIssue, "ECSchema Upgrade failed. ECRelationshipClass %s: Changing the 'Strength' of an ECRelationshipClass is not supported.",
+                                 oldClass.GetFullName());
+            return ERROR;
+            }
+
+        if (classChange.StrengthDirection().IsChanged())
+            {
+            ctx.Issues().ReportV(IssueSeverity::Error, IssueCategory::BusinessProperties, IssueType::ECDbIssue, "ECSchema Upgrade failed. ECRelationshipClass %s: Changing the 'StrengthDirection' of an ECRelationshipClass is not supported.",
+                                 oldClass.GetFullName());
+            return ERROR;
+            }
+
+        ECRelationshipClassCP oldRel = oldClass.GetRelationshipClassCP();
+        ECRelationshipClassCP newRel = newClass.GetRelationshipClassCP();
+        BeAssert(oldRel != nullptr && newRel != nullptr);
+        if (oldRel == nullptr || newRel == nullptr)
+            return ERROR;
+
+        if (classChange.Source().IsChanged())
+            if (UpdateRelationshipConstraint(ctx, classId, classChange.Source(), oldRel->GetSource(), newRel->GetSource(), true, oldRel->GetFullName()) == ERROR)
+                {
+                LOG.debugv("SchemaWriter::UpdateClass - failed to UpdateRelationshipConstraint (Source) on %s", oldRel->GetFullName());
+                return ERROR;
+                }
+
+        if (classChange.Target().IsChanged())
+            if (UpdateRelationshipConstraint(ctx, classId, classChange.Target(), oldRel->GetTarget(), newRel->GetTarget(), false, oldRel->GetFullName()) == ERROR)
+                {
+                LOG.debugv("SchemaWriter::UpdateClass - failed to UpdateRelationshipConstraint (Target) on %s", oldRel->GetFullName());
+                return ERROR;
+                }
+        }
+
+    updateBuilder.AddWhereExp("Id", classId.GetValue());
+    if (updateBuilder.IsValid())
+        {
+        if (updateBuilder.ExecuteSql(ctx.GetECDb()) != SUCCESS)
+            {
+            LOG.debugv("SchemaWriter::UpdateClass - failed to ExecuteSql for %s", newClass.GetFullName());
+            return ERROR;
+            }
+        }
+
+
+    if (classChange.BaseClasses().IsChanged())
+        {
+        if (UpdateBaseClasses(ctx, classChange.BaseClasses(), oldClass, newClass) != SUCCESS)
+            {
+            LOG.debugv("SchemaWriter::UpdateClass - failed to UpdateBaseClasses for %s", newClass.GetFullName());
+            return ERROR;
+            }
+        }
+
+    if (classChange.Properties().IsChanged())
+        {
+        if (UpdateProperties(ctx, classChange.Properties(), oldClass, newClass) != SUCCESS)
+            {
+            LOG.debugv("SchemaWriter::UpdateClass - failed to UpdateProperties for %s", newClass.GetFullName());
+            return ERROR;
+            }
+        }
+
+    if (SUCCESS != UpdateCustomAttributes(ctx, SchemaPersistenceHelper::GeneralizedCustomAttributeContainerType::Class, classId, classChange.CustomAttributes(), oldClass, newClass))
+        {
+        LOG.debugv("SchemaWriter::UpdateClass - failed to UpdateCustomAttributes for %s", newClass.GetFullName());
+        return ERROR;
+        }
+    return SUCCESS;
+    }
+
+//---------------------------------------------------------------------------------------
+// @bsimethod
+//+---------------+---------------+---------------+---------------+---------------+------
+BentleyStatus SchemaWriter::UpdateProperties(Context& ctx, PropertyChanges& propertyChanges, ECClassCR oldClass, ECClassCR newClass)
+    {
+    for (size_t i = 0; i < propertyChanges.Count(); i++)
+        {
+        PropertyChange& change = propertyChanges[i];
+        if (!change.IsChanged())
+            continue;
+
+        if (change.GetOpCode() == ECChange::OpCode::Deleted)
+            {
+            ECPropertyCP oldProperty = oldClass.GetPropertyP(change.GetChangeName(), false);
+            if (oldProperty == nullptr)
+                {
+                BeAssert(false && "Failed to find property");
+                return ERROR;
+                }
+
+            ECPropertyCP newProperty = newClass.GetPropertyP(change.GetChangeName(), true);
+            if (SUCCESS != DeleteProperty(ctx, change, *oldProperty, newProperty))
+                {
+                LOG.debugv("SchemaWriter::UpdateProperties - Failed to DeleteProperty %s:%s", oldClass.GetFullName(), oldProperty->GetName().c_str());
+                return ERROR;
+                }
+
+            }
+        else if (change.GetOpCode() == ECChange::OpCode::New)
+            {
+            const int propertyIndex = ctx.GetNextPropertyOrdinal(oldClass.GetId());
+            ECPropertyCP newProperty = newClass.GetPropertyP(change.Name().GetNew().Value().c_str(), false);
+            if (newProperty == nullptr)
+                {
+                BeAssert(false && "Failed to find the class");
+                return ERROR;
+                }
+
+            if (SUCCESS != ImportProperty(ctx, *newProperty, propertyIndex))
+                {
+                LOG.debugv("SchemaWriter::UpdateProperties - Failed to ImportProperty %s:%s", newClass.GetFullName(), newProperty->GetName().c_str());
+                return ERROR;
+                }
+            }
+        else if (change.GetOpCode() == ECChange::OpCode::Modified)
+            {
+            ECPropertyCP oldProperty = oldClass.GetPropertyP(change.GetChangeName(), false);
+            ECPropertyCP newProperty = newClass.GetPropertyP(change.GetChangeName(), false);
+            if (oldProperty == nullptr)
+                {
+                BeAssert(false && "Failed to find property");
+                return ERROR;
+                }
+            if (newProperty == nullptr)
+                {
+                BeAssert(false && "Failed to find property");
+                return ERROR;
+                }
+
+            if (UpdateProperty(ctx, change, *oldProperty, *newProperty) != SUCCESS)
+                {
+                LOG.debugv("SchemaWriter::UpdateProperties - Failed to UpdateProperty %s:%s", newClass.GetFullName(), newProperty->GetName().c_str());
+                return ERROR;
+                }
+            }
+        }
+
+    return SUCCESS;
+    }
+//---------------------------------------------------------------------------------------
+// @bsimethod
+//+---------------+---------------+---------------+---------------+---------------+------
+BentleyStatus SchemaWriter::UpdateSchemaReferences(Context& ctx, SchemaReferenceChanges& referenceChanges, ECSchemaCR oldSchema, ECSchemaCR newSchema)
+    {
+    for (size_t i = 0; i < referenceChanges.Count(); i++)
+        {
+        StringChange& change = referenceChanges[i];
+        if (change.GetOpCode() == ECChange::OpCode::Deleted)
+            {
+            SchemaKey oldRef;
+            if (SchemaKey::ParseSchemaFullName(oldRef, change.GetOld().Value().c_str()) != ECObjectsStatus::Success)
+                {
+                ctx.Issues().ReportV(IssueSeverity::Error, IssueCategory::BusinessProperties, IssueType::ECDbIssue, "ECSchema Upgrade failed. ECSchema %s: Schema Reference %s: Failed to parse previous ECSchema reference name.",
+                                        oldSchema.GetFullSchemaName().c_str(), change.GetOld().Value().c_str());
+                return ERROR;
+                }
+
+            ECSchemaId referenceSchemaId = SchemaPersistenceHelper::GetSchemaId(ctx.GetECDb(), DbTableSpace::Main(), oldRef.GetName().c_str(), SchemaLookupMode::ByName);
+            Statement stmt;
+            if (stmt.Prepare(ctx.GetECDb(), "DELETE FROM main." TABLE_SchemaReference " WHERE SchemaId=? AND ReferencedSchemaId=?") != BE_SQLITE_OK)
+                {
+                LOG.debugv("SchemaWriter::UpdateSchemaReferences - failed to prepare delete statement");
+                return ERROR;
+                }
+
+            stmt.BindId(1, oldSchema.GetId());
+            stmt.BindId(2, referenceSchemaId);
+
+            if (stmt.Step() != BE_SQLITE_DONE)
+                {
+                ctx.Issues().ReportV(IssueSeverity::Error, IssueCategory::BusinessProperties, IssueType::ECDbIssue, "ECSchema Upgrade failed. ECSchema %s: Schema Reference %s: Failed to remove ECSchema reference.",
+                                        oldSchema.GetFullSchemaName().c_str(), oldRef.GetFullSchemaName().c_str());
+                return ERROR;
+                }
+            }
+        else if (change.GetOpCode() == ECChange::OpCode::Modified)
+            {
+            SchemaKey newRef, existingRef;
+            if (SchemaKey::ParseSchemaFullName(newRef, change.GetNew().Value().c_str()) != ECObjectsStatus::Success)
+                {
+                ctx.Issues().ReportV(IssueSeverity::Error, IssueCategory::BusinessProperties, IssueType::ECDbIssue, "ECSchema Upgrade failed. ECSchema %s: Schema Reference %s: Failed to parse new ECSchema reference.",
+                                        oldSchema.GetFullSchemaName().c_str(), change.GetNew().Value().c_str());
+                return ERROR;
+                }
+
+            if (!SchemaPersistenceHelper::TryGetSchemaKey(existingRef, ctx.GetECDb(), DbTableSpace::Main(), newRef.GetName().c_str()))
+                {
+                ctx.Issues().ReportV(IssueSeverity::Error, IssueCategory::BusinessProperties, IssueType::ECDbIssue, "ECSchema Upgrade failed. ECSchema %s: Referenced ECSchema %s does not exist in the file.",
+                                        oldSchema.GetFullSchemaName().c_str(), newRef.GetFullSchemaName().c_str());
+                return ERROR;
+                }
+
+
+            if (existingRef.LessThan(newRef, SchemaMatchType::Exact))
+                {
+                ctx.Issues().ReportV(IssueSeverity::Error, IssueCategory::BusinessProperties, IssueType::ECDbIssue, "ECSchema Upgrade failed. ECSchema %s: New Referenced ECSchema %s has version greater than the one present in ECDb.  Existing Referenced Schema %s",
+                                     oldSchema.GetFullSchemaName().c_str(), newRef.GetFullSchemaName().c_str(), existingRef.GetFullSchemaName().c_str());
+                return ERROR;
+                }
+
+            // no action is taken.
+            }
+        else if (change.GetOpCode() == ECChange::OpCode::New)
+            {
+            SchemaKey newRef, existingRef;
+            if (SchemaKey::ParseSchemaFullName(newRef, change.GetNew().Value().c_str()) != ECObjectsStatus::Success)
+                {
+                ctx.Issues().ReportV(IssueSeverity::Error, IssueCategory::BusinessProperties, IssueType::ECDbIssue, "ECSchema Upgrade failed. ECSchema %s: Schema Reference %s: Failed to parse new ECSchema reference.",
+                                          oldSchema.GetFullSchemaName().c_str(), change.GetNew().Value().c_str());
+                return ERROR;
+                }
+
+            Nullable<Context::LegacySchemaImportHelper::Action> legacyImportAction;
+            if (!ctx.IsEC32AvailableInFile())
+                legacyImportAction = ctx.LegacySchemaImportHelper().GetImportAction(newRef);
+
+            if (legacyImportAction == Context::LegacySchemaImportHelper::Action::Ignore)
+                continue;
+
+            //Ensure schema exist
+            if (!SchemaPersistenceHelper::TryGetSchemaKey(existingRef, ctx.GetECDb(), DbTableSpace::Main(), newRef.GetName().c_str()))
+                {
+                ctx.Issues().ReportV(IssueSeverity::Error, IssueCategory::BusinessProperties, IssueType::ECDbIssue, "ECSchema Upgrade failed. ECSchema %s: Schema Reference %s: does not exist in the file.",
+                                          oldSchema.GetFullSchemaName().c_str(), newRef.GetFullSchemaName().c_str());
+                return ERROR;
+                }
+            
+            ECSchemaId referenceSchemaId = SchemaPersistenceHelper::GetSchemaId(ctx.GetECDb(), DbTableSpace::Main(), newRef.GetName().c_str(), SchemaLookupMode::ByName);
+            CachedStatementPtr stmt = ctx.GetCachedStatement("INSERT INTO main." TABLE_SchemaReference "(SchemaId, ReferencedSchemaId,Id) VALUES (?,?,?)");
+            if (stmt == nullptr)
+                return ERROR;
+
+            stmt->BindId(1, oldSchema.GetId());
+            stmt->BindId(2, referenceSchemaId);
+            stmt->BindId(3, ctx.GetECDb().GetImpl().GetIdFactory().SchemaReference().NextId());
+            if (stmt->Step() != BE_SQLITE_DONE)
+                {
+                ctx.Issues().ReportV(IssueSeverity::Error, IssueCategory::BusinessProperties, IssueType::ECDbIssue, "ECSchema Upgrade failed. ECSchema %s: Schema Reference %s: Failed to add new reference to ECSchema.",
+                                          oldSchema.GetFullSchemaName().c_str(), newRef.GetFullSchemaName().c_str());
+                return ERROR;
+                }
+            }
+        else if (change.GetOpCode() == ECChange::OpCode::Modified)
+            {
+            BeAssert(false && "Should never end up here, as schema references cannot be modified, they can only be added or deleted.");
+            return ERROR;
+            }
+
+        change.SetStatus(ECChange::Status::Done);
+        }
+
+    return SUCCESS;
+    }
+
+//---------------------------------------------------------------------------------------
+// @bsimethod
+//+---------------+---------------+---------------+---------------+---------------+------
+bool SchemaWriter::IsSpecifiedInRelationshipConstraint(Context& ctx, ECClassCR deletedClass)
+    {
+    CachedStatementPtr stmt = ctx.GetCachedStatement("SELECT NULL FROM main.ec_RelationshipConstraintClass WHERE ClassId=? LIMIT 1");
+    if (stmt == nullptr)
+        {
+        BeAssert(false && "SQL_SCHEMA_CHANGED");
+        return true;
+        }
+
+    stmt->BindId(1, deletedClass.GetId());
+    return BE_SQLITE_ROW == stmt->Step();
+    }
+
+//---------------------------------------------------------------------------------------
+// @bsimethod
+//+---------------+---------------+---------------+---------------+---------------+------
+BentleyStatus SchemaWriter::DeleteCustomAttributeClass(Context& ctx, ECCustomAttributeClassCR deletedClass)
+    {
+    BeAssert(ctx.AreMajorSchemaVersionChangesAllowed() && ctx.IsMajorSchemaVersionChange(deletedClass.GetSchema().GetId()) && "Should have been checked before");
+
+    Utf8StringCR schemaName = deletedClass.GetSchema().GetName();
+    if (schemaName.EqualsI("ECDbMap") || schemaName.EqualsI("ECDbSchemaPolicies"))
+        {
+        ctx.Issues().ReportV(IssueSeverity::Error, IssueCategory::BusinessProperties, IssueType::ECDbIssue, "ECSchema Upgrade failed. ECSchema %s: Deleting ECCustomAttributeClass '%s' failed. Deleting ECCustomAttributeClass from system schemas are not supported.",
+                        deletedClass.GetSchema().GetFullSchemaName().c_str(), deletedClass.GetName().c_str());
+        return ERROR;
+        }
+
+    //Add Type file to ensure we are deleting customattribute class.
+    CachedStatementPtr stmt = ctx.GetCachedStatement("DELETE FROM main." TABLE_Class " WHERE Type=" SQLVAL_ECClassType_CustomAttribute " AND Id=?");
+    stmt->BindId(1, deletedClass.GetId());
+    if (stmt->Step() != BE_SQLITE_DONE)
+        return ERROR;
+
+    return SUCCESS;
+    }
+
+//---------------------------------------------------------------------------------------
+// @bsimethod
+//+---------------+---------------+---------------+---------------+---------------+------
+BentleyStatus SchemaWriter::DeleteClass(Context& ctx, ClassChange& classChange, ECClassCR deletedClass)
+    {
+    if (!ctx.AreMajorSchemaVersionChangesAllowed() || !ctx.IsMajorSchemaVersionChange(deletedClass.GetSchema().GetId()))
+        {
+        if (ctx.IgnoreIllegalDeletionsAndModifications())
+            {
+            LOG.infov("Ignoring upgrade error:  ECSchema Upgrade failed. ECSchema %s: Cannot delete ECClass '%s'. This is a major ECSchema change. Either major schema version changes are disabled "
+                                 "or the 'Read' version number of the ECSchema was not incremented.",
+                                 deletedClass.GetSchema().GetFullSchemaName().c_str(), deletedClass.GetName().c_str());
+            return SUCCESS;
+            }
+
+        ctx.Issues().ReportV(IssueSeverity::Error, IssueCategory::BusinessProperties, IssueType::ECDbIssue, "ECSchema Upgrade failed. ECSchema %s: Cannot delete ECClass '%s'. This is a major ECSchema change. Either major schema version changes are disabled "
+                         "or the 'Read' version number of the ECSchema was not incremented.",
+                                  deletedClass.GetSchema().GetFullSchemaName().c_str(), deletedClass.GetName().c_str());
+        return ERROR;
+        }
+
+    ECDerivedClassesList const* subClasses = ctx.GetECDb().Schemas().GetDerivedClassesInternal(deletedClass, "main");
+    if (subClasses == nullptr)
+        {
+        ctx.Issues().ReportV(IssueSeverity::Error, IssueCategory::BusinessProperties, IssueType::ECDbIssue, "ECSchema Upgrade failed. ECSchema %s: Could not delete ECClass '%s' because its subclasses failed to load.",
+                         deletedClass.GetSchema().GetFullSchemaName().c_str(), deletedClass.GetName().c_str());
+        return ERROR;
+        }
+
+    if (!subClasses->empty())
+        {
+        ctx.Issues().ReportV(IssueSeverity::Error, IssueCategory::BusinessProperties, IssueType::ECDbIssue, "ECSchema Upgrade failed. ECSchema %s: Deleting ECClass '%s' is not supported because it has subclasses.",
+                                  deletedClass.GetSchema().GetFullSchemaName().c_str(), deletedClass.GetName().c_str());
+        return ERROR;
+        }
+
+    if (deletedClass.IsStructClass())
+        {
+        ctx.Issues().ReportV(IssueSeverity::Error, IssueCategory::BusinessProperties, IssueType::ECDbIssue, "ECSchema Upgrade failed. ECSchema %s: Deleting ECClass '%s' failed. ECStructClass cannot be deleted",
+                                  deletedClass.GetSchema().GetFullSchemaName().c_str(), deletedClass.GetName().c_str());
+        return ERROR;
+        }
+
+    if (IsSpecifiedInRelationshipConstraint(ctx, deletedClass))
+        {
+        ctx.Issues().ReportV(IssueSeverity::Error, IssueCategory::BusinessProperties, IssueType::ECDbIssue, "ECSchema Upgrade failed. ECSchema %s: Deleting ECClass '%s' failed. A class which is specified in a relationship constraint cannot be deleted",
+                                  deletedClass.GetSchema().GetFullSchemaName().c_str(), deletedClass.GetName().c_str());
+        return ERROR;
+        }
+
+    if (deletedClass.IsCustomAttributeClass())
+        return DeleteCustomAttributeClass(ctx, *deletedClass.GetCustomAttributeClassCP());
+
+    ClassMap const* deletedClassMap = ctx.GetSchemaManager().GetClassMap(deletedClass);
+    if (deletedClassMap == nullptr)
+        {
+        BeAssert(false && "Failed to find classMap");
+        return ERROR;
+        }
+
+    if (MapStrategyExtendedInfo::IsForeignKeyMapping(deletedClassMap->GetMapStrategy()))
+        {
+        ctx.Issues().ReportV(IssueSeverity::Error, IssueCategory::BusinessProperties, IssueType::ECDbIssue, "ECSchema Upgrade failed. ECSchema %s: Deleting ECClass '%s' failed. Deleting ECRelationshipClass with ForeignKey mapping is not supported.",
+                                  deletedClass.GetSchema().GetFullSchemaName().c_str(), deletedClass.GetName().c_str());
+        return ERROR;
+        }
+
+    //Delete all instances
+    bool purgeECInstances = deletedClassMap->GetMapStrategy().IsTablePerHierarchy();
+    if (purgeECInstances)
+        {
+        if (DeleteInstances(ctx, deletedClass) != SUCCESS)
+            return ERROR;
+        }
+
+    CachedStatementPtr stmt = ctx.GetCachedStatement("DELETE FROM main.ec_Class WHERE Id=?");
+    stmt->BindId(1, deletedClass.GetId());
+    if (stmt->Step() != BE_SQLITE_DONE)
+        {
+        BeAssert(false && "Failed to delete the class");
+        return ERROR;
+        }
+
+    for (ECPropertyCP localProperty : deletedClass.GetProperties(false))
+        {
+        if (DeleteCustomAttributes(ctx, localProperty->GetId(), SchemaPersistenceHelper::GeneralizedCustomAttributeContainerType::Property) != SUCCESS)
+            {
+            BeAssert(false && "Failed to delete property customAttribute ");
+            return ERROR;
+            }
+        }
+
+    if (auto relationshipClass = deletedClass.GetRelationshipClassCP())
+        {
+        if (DeleteCustomAttributes(ctx, relationshipClass->GetId(), SchemaPersistenceHelper::GeneralizedCustomAttributeContainerType::SourceRelationshipConstraint) != SUCCESS)
+            {
+            BeAssert(false && "Failed to delete property customAttribute ");
+            return ERROR;
+            }
+        if (DeleteCustomAttributes(ctx, relationshipClass->GetId(), SchemaPersistenceHelper::GeneralizedCustomAttributeContainerType::TargetRelationshipConstraint) != SUCCESS)
+            {
+            BeAssert(false && "Failed to delete property customAttribute ");
+            return ERROR;
+            }
+        }
+
+    return DeleteCustomAttributes(ctx, deletedClass.GetId(), SchemaPersistenceHelper::GeneralizedCustomAttributeContainerType::Class);
+    }
+
+//---------------------------------------------------------------------------------------
+// @bsimethod
+//+---------------+---------------+---------------+---------------+---------------+------
+BentleyStatus SchemaWriter::DeleteInstances(Context& ctx, ECClassCR deletedClass)
+    {
+    Utf8String ecsql("DELETE FROM ");
+    ecsql.append(deletedClass.GetECSqlName());
+    ECSqlStatement stmt;
+    if (ECSqlStatus::Success != stmt.Prepare(ctx.GetECDb(), ecsql.c_str(), ctx.GetECDb().GetImpl().GetSettingsManager().GetCrudWriteToken()))
+        {
+        ctx.Issues().ReportV(IssueSeverity::Error, IssueCategory::BusinessProperties, IssueType::ECDbIssue, "ECSchema Upgrade failed. ECSchema %s: Deleting ECClass '%s' failed. Failed to delete existing instances for the class.",
+                                  deletedClass.GetSchema().GetFullSchemaName().c_str(), deletedClass.GetName().c_str());
+        return ERROR;
+        }
+
+    if (BE_SQLITE_DONE != stmt.Step())
+        {
+        ctx.Issues().ReportV(IssueSeverity::Error, IssueCategory::BusinessProperties, IssueType::ECDbIssue, "ECSchema Upgrade failed. ECSchema %s: Deleting ECClass '%s' failed. Failed to delete existing instances for the class.",
+                                  deletedClass.GetSchema().GetFullSchemaName().c_str(), deletedClass.GetName().c_str());
+        return ERROR;
+        }
+
+    return SUCCESS;
+    }
+
+//---------------------------------------------------------------------------------------
+// @bsimethod
+//+---------------+---------------+---------------+---------------+---------------+------
+BentleyStatus SchemaWriter::DeleteCustomAttributes(Context& ctx, ECContainerId id, SchemaPersistenceHelper::GeneralizedCustomAttributeContainerType type)
+    {
+    CachedStatementPtr stmt = ctx.GetCachedStatement("DELETE FROM main.ec_CustomAttribute WHERE ContainerId=? AND ContainerType=?");
+    if (stmt == nullptr ||
+        BE_SQLITE_OK != stmt->BindId(1, id) ||
+        BE_SQLITE_OK != stmt->BindInt(2, Enum::ToInt(type)) ||
+        BE_SQLITE_DONE != stmt->Step())
+        return ERROR;
+
+    return SUCCESS;
+    }
+
+//---------------------------------------------------------------------------------------
+// @bsimethod
+//+---------------+---------------+---------------+---------------+---------------+------
+BentleyStatus SchemaWriter::DeleteProperty(Context& ctx, PropertyChange& propertyChange, ECPropertyCR deletedProperty, ECPropertyCP newBaseProperty)
+    {
+    ECClassCR ecClass = deletedProperty.GetClass();
+    bool isOverriddenProperty = newBaseProperty != nullptr;
+
+    // fail if major version changes are not allowed or major version has not been incremented, but continue if newBaseProperty is available, meaning we are merely removing an overridden property 
+    if ((!ctx.AreMajorSchemaVersionChangesAllowed() || !ctx.IsMajorSchemaVersionChange(deletedProperty.GetClass().GetSchema().GetId())) && !isOverriddenProperty)
+        {
+        if (ctx.IgnoreIllegalDeletionsAndModifications())
+            {
+            LOG.infov("Ignoring update error: ECSchema Upgrade failed. ECSchema %s: Cannot delete ECProperty '%s.%s'. This is a major ECSchema change. Either major schema version changes are disabled "
+                                 "or the 'Read' version number of the ECSchema was not incremented.",
+                                 ecClass.GetSchema().GetFullSchemaName().c_str(), ecClass.GetName().c_str(), deletedProperty.GetName().c_str());
+            return SUCCESS;
+            }
+
+        ctx.Issues().ReportV(IssueSeverity::Error, IssueCategory::BusinessProperties, IssueType::ECDbIssue, "ECSchema Upgrade failed. ECSchema %s: Cannot delete ECProperty '%s.%s'. This is a major ECSchema change. Either major schema version changes are disabled "
+                             "or the 'Read' version number of the ECSchema was not incremented.",
+                             ecClass.GetSchema().GetFullSchemaName().c_str(), ecClass.GetName().c_str(), deletedProperty.GetName().c_str());
+        return ERROR;
+        }
+
+    if (deletedProperty.GetIsNavigation())
+        {
+        //Blanket error. We do not check if relationship was also deleted. In that case we would allo nav deletion for shared column/ logical relationships
+        //Fail we do not want to delete a sql column right now
+        ctx.Issues().ReportV(IssueSeverity::Error, IssueCategory::BusinessProperties, IssueType::ECDbIssue, "ECSchema Upgrade failed. ECClass %s: Deleting Navigation ECProperty '%s' from an ECClass is not supported.",
+                        ecClass.GetFullName(), deletedProperty.GetName().c_str());
+        return ERROR;
+        }
+
+    ClassMap const* classMap = ctx.GetSchemaManager().GetClassMap(ecClass);
+    if (classMap == nullptr)
+        {
+        BeAssert(false && "Failed to find classMap");
+        return ERROR;
+        }
+
+    
+    for (Partition const& partition : classMap->GetStorageDescription().GetHorizontalPartitions())
+        {
+        ECClassCP rootClass = ctx.GetSchemaManager().GetClass(partition.GetRootClassId());
+        if (rootClass == nullptr)
+            {
+            BeAssert(false);
+            return ERROR;
+            }
+        ClassMap const* partitionRootClassMap = ctx.GetSchemaManager().GetClassMap(*rootClass);
+        if (partitionRootClassMap == nullptr)
+            {
+            BeAssert(false && "Failed to find class map");
+            return ERROR;
+            }
+
+        PropertyMap const* propertyMap = partitionRootClassMap->GetPropertyMaps().Find(deletedProperty.GetName().c_str());
+        if (propertyMap == nullptr)
+            {
+            BeAssert(false && "Failed to find property map");
+            return ERROR;
+            }
+
+        if (!isOverriddenProperty)
+          { // possibly delete DbTable entries
+          bool sharedColumnFound = false;
+          GetColumnsPropertyMapVisitor columnVisitor(PropertyMap::Type::Data);
+          propertyMap->AcceptVisitor(columnVisitor);
+          for (DbColumn const* column : columnVisitor.GetColumns())
+              {
+              //For shared column do not delete column itself.
+              if (column->IsShared())
+                  {
+                  if (!sharedColumnFound)
+                      sharedColumnFound = true;
+
+                  continue;
+                  }
+
+              //For virtual column delete column from ec_Column.
+              if (column->GetPersistenceType() == PersistenceType::Virtual || column->GetTable().GetType() == DbTable::Type::Virtual)
+                  {
+                  CachedStatementPtr stmt = ctx.GetCachedStatement("DELETE FROM main.ec_Column WHERE Id=?");
+                  if (stmt == nullptr ||
+                      BE_SQLITE_OK != stmt->BindId(1, column->GetId()) ||
+                      BE_SQLITE_DONE != stmt->Step())
+                      {
+                      BeAssert(false && "Failed to delete row from ec_Column");
+                      return ERROR;
+                      }
+                  }
+              else
+                  {
+                  //Fail we do not want to delete a sql column right now
+                  ctx.Issues().ReportV(IssueSeverity::Error, IssueCategory::BusinessProperties, IssueType::ECDbIssue, "ECSchema Upgrade failed. ECClass %s: Deleting ECProperty '%s' from an ECClass which is not mapped to a shared column is not supported.",
+                                  ecClass.GetFullName(), deletedProperty.GetName().c_str());
+                  return ERROR;
+                  }
+              }
+
+            if(sharedColumnFound)
+                {
+                Utf8String ecsql;
+                ecsql.Sprintf("UPDATE %s SET [%s]=NULL", ecClass.GetECSqlName().c_str(), deletedProperty.GetName().c_str());
+                ECSqlStatement stmt;
+                if (ECSqlStatus::Success != stmt.Prepare(ctx.GetECDb(), ecsql.c_str(), ctx.GetECDb().GetImpl().GetSettingsManager().GetCrudWriteToken()) ||
+                    BE_SQLITE_DONE != stmt.Step())
+                    {
+                    ctx.Issues().ReportV(IssueSeverity::Error, IssueCategory::BusinessProperties, IssueType::ECDbIssue, "ECSchema Upgrade failed. ECClass %s: Deleting an ECProperty '%s' from an ECClass failed due error while setting property to null", ecClass.GetFullName(), deletedProperty.GetName().c_str());
+                    return ERROR;
+                    }
+                }
+            }
+        }
+
+    if(isOverriddenProperty)
+        ctx.ImportCtx().RemapManager().CollectRemapInfosFromDeletedPropertyOverride(deletedProperty.GetId());
+    //Delete ECProperty entry make sure ec_Column is already deleted or set to null
+    auto res = ctx.GetECDb().ExecuteSql(SqlPrintfString("DELETE FROM main.ec_Property WHERE Id=%s",
+        deletedProperty.GetId().ToString(BeInt64Id::UseHex::Yes).c_str()));
+    if (res != BE_SQLITE_DONE && res != BE_SQLITE_OK)
+        {
+        BeAssert(false && "Failed to delete ecproperty");
+        return ERROR;
+        }
+
+    return DeleteCustomAttributes(ctx, deletedProperty.GetId(), SchemaPersistenceHelper::GeneralizedCustomAttributeContainerType::Property);
+    }
+
+//---------------------------------------------------------------------------------------
+// @bsimethod
+//+---------------+---------------+---------------+---------------+---------------+------
+static BentleyStatus DeletePropertyCategoryById(SchemaWriter::Context& ctx, PropertyCategoryId propertyCategoryToDeleteId)
+    {
+    // if we did only delete, cascading delete would drop properties that are referenced, so we drop all references first
+    CachedStatementPtr dropCategoryRefsStmt = ctx.GetCachedStatement("UPDATE main." TABLE_Property " SET CategoryId=NULL WHERE CategoryId=?");
+
+    if (dropCategoryRefsStmt == nullptr ||
+        dropCategoryRefsStmt->BindId(1, propertyCategoryToDeleteId) != BE_SQLITE_OK ||
+        dropCategoryRefsStmt->Step() != BE_SQLITE_DONE)
+        {
+        BeAssert(false && "failed to drop references to PropertyCategory before deletion");
+        return ERROR;
+        }
+
+    CachedStatementPtr deleteCategoryStmt = ctx.GetCachedStatement("DELETE FROM main." TABLE_PropertyCategory " WHERE Id=?");
+
+    if (deleteCategoryStmt == nullptr ||
+        deleteCategoryStmt->BindId(1, propertyCategoryToDeleteId) != BE_SQLITE_OK ||
+        deleteCategoryStmt->Step() != BE_SQLITE_DONE)
+        {
+        BeAssert(false && "failed to delete PropertyCategory");
+        return ERROR;
+        }
+
+    return SUCCESS;
+    }
+
+//---------------------------------------------------------------------------------------
+// @bsimethod
+//+---------------+---------------+---------------+---------------+---------------+------
+BentleyStatus SchemaWriter::DeletePropertyCategory(Context& ctx, PropertyCategoryCR propertyCategoryToDelete)
+    {
+    if (!propertyCategoryToDelete.HasId())
+        {
+        BeAssert(false && "PropertyCategory had no Id");
+        return ERROR;
+        }
+    return DeletePropertyCategoryById(ctx, propertyCategoryToDelete.GetId());
+    }
+
+//---------------------------------------------------------------------------------------
+// @bsimethod
+//+---------------+---------------+---------------+---------------+---------------+------
+BentleyStatus SchemaWriter::UpdateClasses(Context& ctx, ClassChanges& classChanges, ECSchemaCR oldSchema, ECSchemaCR newSchema)
+    {
+    for (size_t i = 0; i < classChanges.Count(); i++)
+        {
+        ClassChange& change = classChanges[i];
+        if (!change.IsChanged())
+            continue;
+
+        if (change.GetOpCode() == ECChange::OpCode::Deleted)
+            {
+            ECClassCP oldClass = oldSchema.GetClassCP(change.GetChangeName());
+            if (oldClass == nullptr)
+                {
+                BeAssert(false && "Failed to find class");
+                return ERROR;
+                }
+
+            if (SUCCESS != DeleteClass(ctx, change, *oldClass))
+                {
+                LOG.debugv("SchemaWriter::UpdateClasses - failed to DeleteClass %s", oldClass->GetFullName());
+                return ERROR;
+                }
+            }
+        else if (change.GetOpCode() == ECChange::OpCode::New)
+            {
+            ECClassCP newClass = newSchema.GetClassCP(change.Name().GetNew().Value().c_str());
+            if (newClass == nullptr)
+                {
+                BeAssert(false && "Failed to find the class");
+                return ERROR;
+                }
+
+            if (ImportClass(ctx, *newClass) == ERROR)
+                {
+                LOG.debugv("SchemaWriter::UpdateClasses - failed to ImportClass %s", newClass->GetFullName());
+                return ERROR;
+                }
+            }
+        else if (change.GetOpCode() == ECChange::OpCode::Modified)
+            {
+            ECClassCP oldClass = oldSchema.GetClassCP(change.GetChangeName());
+            ECClassCP newClass = newSchema.GetClassCP(change.GetChangeName());
+            if (oldClass == nullptr)
+                {
+                BeAssert(false && "Failed to find class");
+                return ERROR;
+                }
+            if (newClass == nullptr)
+                {
+                BeAssert(false && "Failed to find class");
+                return ERROR;
+                }
+
+            if (UpdateClass(ctx, change, *oldClass, *newClass) != SUCCESS)
+                {
+                LOG.debugv("SchemaWriter::UpdateClasses - failed to UpdateClass %s", newClass->GetFullName());
+                return ERROR;
+                }
+            }
+        }
+
+    return SUCCESS;
+    }
+
+//---------------------------------------------------------------------------------------
+// @bsimethod
+//+---------------+---------------+---------------+---------------+---------------+------
+BentleyStatus SchemaWriter::UpdateKindOfQuantities(Context& ctx, KindOfQuantityChanges& koqChanges, ECN::ECSchemaCR oldSchema, ECN::ECSchemaCR newSchema)
+    {
+    for (size_t i = 0; i < koqChanges.Count(); i++)
+        {
+        KindOfQuantityChange& change = koqChanges[i];
+        if (!change.IsChanged())
+            continue;
+
+        KindOfQuantityCP oldKoq = oldSchema.GetKindOfQuantityCP(change.GetChangeName());
+        KindOfQuantityCP newKoq = newSchema.GetKindOfQuantityCP(change.GetChangeName());
+
+        if (change.GetOpCode() == ECChange::OpCode::Deleted)
+            {
+            if (ctx.IgnoreIllegalDeletionsAndModifications())
+                {
+                LOG.infov("Ignoring update error: ECSchema Upgrade failed. ECSchema %s: KindOfQuantity %s: Deleting KindOfQuantity from an ECSchema is not supported.",
+                                oldSchema.GetFullSchemaName().c_str(), oldKoq->GetFullName().c_str());
+                continue;
+                }
+
+            ctx.Issues().ReportV(IssueSeverity::Error, IssueCategory::BusinessProperties, IssueType::ECDbIssue, "ECSchema Upgrade failed. ECSchema %s: KindOfQuantity %s: Deleting KindOfQuantity from an ECSchema is not supported.",
+                                    oldSchema.GetFullSchemaName().c_str(), oldKoq->GetFullName().c_str());
+            return ERROR;
+            }
+
+        if (change.GetOpCode() == ECChange::OpCode::New)
+            {
+            if (newKoq == nullptr)
+                {
+                BeAssert(false && "Failed to find kind of quantity");
+                return ERROR;
+                }
+
+            if (SUCCESS != ImportKindOfQuantity(ctx, *newKoq))
+                return ERROR;
+
+            continue;
+            }
+
+        if (change.GetOpCode() == ECChange::OpCode::Modified)
+            {
+            if (ctx.IgnoreIllegalDeletionsAndModifications())
+                {
+                LOG.infov("Ignoring update error: ECSchema Upgrade failed. ECSchema %s: KindOfQuantity %s: Modifying KindOfQuantity is not supported.",
+                                oldSchema.GetFullSchemaName().c_str(), oldKoq->GetFullName().c_str());
+                continue;
+                }
+
+            if (oldKoq == nullptr || newKoq == nullptr)
+                {
+                BeAssert(oldKoq != nullptr && newKoq != nullptr);
+                return ERROR;
+                }
+
+            if (SUCCESS != UpdateKindOfQuantity(ctx, change, oldSchema, *oldKoq, *newKoq))
+                return ERROR;
+            }
+        }
+
+    return SUCCESS;
+    }
+
+//---------------------------------------------------------------------------------------
+// @bsimethod
+//+---------------+---------------+---------------+---------------+---------------+------
+BentleyStatus SchemaWriter::UpdateKindOfQuantity(Context& ctx, KindOfQuantityChange& change, ECN::ECSchemaCR oldSchema, ECN::KindOfQuantityCR oldKoq, ECN::KindOfQuantityCR newKoq)
+    {
+    if (change.GetStatus() == ECChange::Status::Done)
+        return SUCCESS;
+
+    if (change.Name().IsChanged())
+        {
+        ctx.Issues().ReportV(IssueSeverity::Error, IssueCategory::BusinessProperties, IssueType::ECDbIssue, "ECSchema Upgrade failed. ECShema %s: KindOfQuantity %s: Changing the name of a KindOfQuantity is not supported. Modified '%s' to '%s'",
+                                oldSchema.GetFullSchemaName().c_str(),
+                                oldKoq.GetFullName().c_str(),
+                                oldKoq.GetFullName().c_str(),
+                                newKoq.GetFullName().c_str());
+        return ERROR;
+        }
+
+    size_t actualChanges = 0;
+    SqlUpdateBuilder sqlUpdateBuilder(TABLE_KindOfQuantity);
+    if (change.DisplayLabel().IsChanged())
+        {
+        actualChanges++;
+        if (change.DisplayLabel().GetNew().IsNull())
+            sqlUpdateBuilder.AddSetToNull("DisplayLabel");
+        else
+            sqlUpdateBuilder.AddSetExp("DisplayLabel", change.DisplayLabel().GetNew().Value().c_str());
+        }
+
+    if (change.Description().IsChanged())
+        {
+        actualChanges++;
+        if (change.Description().GetNew().IsNull())
+            sqlUpdateBuilder.AddSetToNull("Description");
+        else
+            sqlUpdateBuilder.AddSetExp("Description", change.Description().GetNew().Value().c_str());
+        }
+
+    if (change.RelativeError().IsChanged())
+        {
+        if (change.RelativeError().GetNew().IsNull())
+            {
+            ctx.Issues().ReportV(IssueSeverity::Error, IssueCategory::BusinessProperties, IssueType::ECDbIssue, "ECSchema Upgrade failed. ECShema %s: KindOfQuantity %s: Removing the RelativeError of a KindOfQuantity is not valid. A KindOfQuantity must always have a RelativeError. RelativeError removed: %f",
+                                    oldSchema.GetFullSchemaName().c_str(), newKoq.GetFullName().c_str(), change.RelativeError().GetOld().Value());
+            return ERROR;
+            }
+
+        actualChanges++;
+        sqlUpdateBuilder.AddSetExp("RelativeError", change.RelativeError().GetNew().Value());
+        }
+
+    if (change.PresentationFormats().IsChanged())
+        {
+        actualChanges++;
+
+        if (newKoq.GetPresentationFormats().empty())
+            sqlUpdateBuilder.AddSetToNull("PresentationUnits");
+        else
+            {
+            Utf8String presFormatsJson;
+            if (SUCCESS != SchemaPersistenceHelper::SerializeKoqPresentationFormats(presFormatsJson, ctx.GetECDb(), newKoq, ctx.IsEC32AvailableInFile()))
+                return ERROR;
+
+            sqlUpdateBuilder.AddSetExp("PresentationUnits", presFormatsJson.c_str());
+            }
+        }
+
+    if (change.MemberChangesCount() > actualChanges)
+        {
+        ctx.Issues().ReportV(IssueSeverity::Error, IssueCategory::BusinessProperties, IssueType::ECDbIssue, "ECSchema Upgrade failed. ECShema %s: KindOfQuantity %s: Changing properties of KindOfQuantity is not supported except for RelativeError, PresentationFormats, DisplayLabel and Description.",
+                                oldSchema.GetFullSchemaName().c_str(), oldKoq.GetFullName().c_str());
+        return ERROR;
+        }
+
+    sqlUpdateBuilder.AddWhereExp("Id", oldKoq.GetId().GetValue());
+    return sqlUpdateBuilder.ExecuteSql(ctx.GetECDb());
+    }
+
+
+static bool IsPropertyCategoryDeletionValid(SchemaWriter::Context& ctx, PropertyCategoryChange& deletingChange, ECN::ECSchemaCR oldSchema, ECN::ECSchemaCR newSchema)
+    {
+    const auto& toDeleteCategoryName = deletingChange.Name().GetOld();
+    BeAssert(toDeleteCategoryName.IsValid());
+    if (!toDeleteCategoryName.IsValid())
+        {
+        ctx.Issues().ReportV(IssueSeverity::Error, IssueCategory::BusinessProperties, IssueType::ECDbIssue, "ECSchema Upgrade failed. ECSchema %s: PropertyCategory %s: Old name of PropertyCategory to delete did not exist",
+                                oldSchema.GetFullSchemaName().c_str(), toDeleteCategoryName.Value().c_str());
+        return false;
+        }
+
+    const auto SchemaHasPropertyCategoryReferences = [&](ECN::ECSchemaCR schema) -> bool
+        {
+        for (const auto* ecClass : schema.GetClasses())
+            for (const auto* property : ecClass->GetProperties(false))
+                {
+                if (property->GetCategory() != nullptr &&
+                    property->GetCategory()->GetName() == toDeleteCategoryName.Value())
+                    {
+                    ctx.Issues().ReportV(IssueSeverity::Error, IssueCategory::BusinessProperties, IssueType::ECDbIssue, 
+                        "ECSchema Upgrade failed. ECSchema %s: PropertyCategory %s: Cannot delete PropertyCategory which is still referenced by a property, %s.%s.",
+                            oldSchema.GetFullSchemaName().c_str(),
+                            toDeleteCategoryName.Value().c_str(),
+                            property->GetClass().GetFullName(), property->GetName().c_str());
+                    return true;
+                    }
+                }
+        return false;
+        };
+
+    const auto& schemasToImportList = ctx.GetSchemasToImportR();
+    std::set<std::string> schemaNamesToImportSet{};
+        {
+        for (const auto& schema : schemasToImportList)
+            schemaNamesToImportSet.insert(schema->GetName());
+        }
+
+    for (const auto* schemaToImport : schemasToImportList)
+        if (ECN::ECSchema::IsSchemaReferenced(*schemaToImport, newSchema, ECN::SchemaMatchType::Latest) &&
+            SchemaHasPropertyCategoryReferences(*schemaToImport))
+            return false;
+
+    bvector<ECN::ECSchemaCP> allExistingSchemas;
+    ctx.GetSchemaManager().GetSchemas(allExistingSchemas);
+    for (const auto* schema : allExistingSchemas)
+        {
+        const bool thisSchemaIsBeingImported = schemaNamesToImportSet.find(schema->GetName()) != schemaNamesToImportSet.end();
+        if (!thisSchemaIsBeingImported &&
+            ECN::ECSchema::IsSchemaReferenced(*schema, newSchema, ECN::SchemaMatchType::Latest) &&
+            SchemaHasPropertyCategoryReferences(*schema))
+            return false;
+        }
+
+    return true;
+    }
+
+//---------------------------------------------------------------------------------------
+// @bsimethod
+//+---------------+---------------+---------------+---------------+---------------+------
+BentleyStatus SchemaWriter::UpdatePropertyCategories(Context& ctx, PropertyCategoryChanges& changes, ECN::ECSchemaCR oldSchema, ECN::ECSchemaCR newSchema)
+    {
+    for (size_t i = 0; i < changes.Count(); i++)
+        {
+        PropertyCategoryChange& change = changes[i];
+        if (!change.IsChanged())
+            continue;
+
+        if (change.GetOpCode() == ECChange::OpCode::Deleted)
+            {
+            if (ctx.IgnoreIllegalDeletionsAndModifications())
+                {
+                LOG.infov("Ignoring update error: ECSchema Upgrade failed. ECSchema %s: PropertyCategory %s: Deleting PropertyCategory from an ECSchema is not supported.",
+                            oldSchema.GetFullSchemaName().c_str(), change.Name().GetOld().Value().c_str());
+                continue;
+                }
+
+            if (!IsPropertyCategoryDeletionValid(ctx, change, oldSchema, newSchema))
+                return ERROR;
+
+            if (!change.Name().GetOld().IsValid())
+                {
+                LOG.errorv("ECSchema Upgrade failed. ECSchema %s: A PropertyCategory was identified as deleted but it's name was not a valid string",
+                    oldSchema.GetFullSchemaName().c_str());
+                return ERROR;
+                }
+
+            PropertyCategoryCP propertyCategoryToDelete = oldSchema.GetPropertyCategoryCP(change.Name().GetOld().Value().c_str());
+            if (propertyCategoryToDelete == nullptr)
+                {
+                BeAssert(false && "Failed to find PropertyCategory");
+                return ERROR;
+                }
+
+            DeletePropertyCategory(ctx, *propertyCategoryToDelete);
+            }
+
+        if (change.GetOpCode() == ECChange::OpCode::New)
+            {
+            PropertyCategoryCP cat = newSchema.GetPropertyCategoryCP(change.GetChangeName());
+            if (cat == nullptr)
+                {
+                BeAssert(false && "Failed to find property category");
+                return ERROR;
+                }
+
+            if (ImportPropertyCategory(ctx, *cat) != SUCCESS)
+                return ERROR;
+
+            continue;
+            }
+
+        if (change.GetOpCode() == ECChange::OpCode::Modified)
+            {
+            if (ctx.IgnoreIllegalDeletionsAndModifications())
+                {
+                LOG.infov("Ignoring update error: ECSchema Upgrade failed. ECSchema %s: PropertyCategory %s: Modifying PropertyCategory from an ECSchema is not supported.",
+                            oldSchema.GetFullSchemaName().c_str(), change.Name().GetOld().Value().c_str());
+                continue;
+                }
+
+            PropertyCategoryCP oldCat = oldSchema.GetPropertyCategoryCP(change.GetChangeName());
+            PropertyCategoryCP newCat = newSchema.GetPropertyCategoryCP(change.GetChangeName());
+            if (oldCat == nullptr || newCat == nullptr)
+                {
+                BeAssert(oldCat != nullptr && newCat != nullptr);
+                return ERROR;
+                }
+
+            if (SUCCESS != UpdatePropertyCategory(ctx, change, oldSchema, *oldCat, *newCat))
+                return ERROR;
+            }
+        }
+
+    return SUCCESS;
+    }
+
+
+//---------------------------------------------------------------------------------------
+// @bsimethod
+//+---------------+---------------+---------------+---------------+---------------+------
+BentleyStatus SchemaWriter::UpdatePropertyCategory(Context& ctx, PropertyCategoryChange& change, ECN::ECSchemaCR oldSchema, ECN::PropertyCategoryCR oldCat, ECN::PropertyCategoryCR newCat)
+    {
+    if (change.GetStatus() == ECChange::Status::Done)
+        return SUCCESS;
+
+    if (change.Name().IsChanged())
+        {
+        ctx.Issues().ReportV(IssueSeverity::Error, IssueCategory::BusinessProperties, IssueType::ECDbIssue, "ECSchema Upgrade failed. ECSchema %s: PropertyCategory %s:  Changing the name of a PropertyCategory is not supported. Modified '%s' to '%s'",
+                                oldSchema.GetFullSchemaName().c_str(),
+                                oldCat.GetFullName().c_str(),
+                                oldCat.GetFullName().c_str(),
+                                newCat.GetFullName().c_str());
+        return ERROR;
+        }
+
+    size_t actualChanges = 0;
+
+    SqlUpdateBuilder sqlUpdateBuilder(TABLE_PropertyCategory);
+    if (change.DisplayLabel().IsChanged())
+        {
+        actualChanges++;
+        if (change.DisplayLabel().GetNew().IsNull())
+            sqlUpdateBuilder.AddSetToNull("DisplayLabel");
+        else
+            sqlUpdateBuilder.AddSetExp("DisplayLabel", change.DisplayLabel().GetNew().Value().c_str());
+        }
+
+    if (change.Description().IsChanged())
+        {
+        actualChanges++;
+        if (change.Description().GetNew().IsNull())
+            sqlUpdateBuilder.AddSetToNull("Description");
+        else
+            sqlUpdateBuilder.AddSetExp("Description", change.Description().GetNew().Value().c_str());
+        }
+
+    if (change.Priority().IsChanged())
+        {
+        actualChanges++;
+        if (change.Priority().GetNew().IsNull())
+            sqlUpdateBuilder.AddSetToNull("Priority");
+        else
+            sqlUpdateBuilder.AddSetExp("Priority", change.Priority().GetNew().Value());
+        }
+
+    if (change.MemberChangesCount() > actualChanges)
+        {
+        ctx.Issues().ReportV(IssueSeverity::Error, IssueCategory::BusinessProperties, IssueType::ECDbIssue, "ECSchema Upgrade failed. ECSchema %s: PropertyCategory %s: Changing properties of PropertyCategory is not supported except for Priority, DisplayLabel and Description.",
+                                oldSchema.GetFullSchemaName().c_str(), oldCat.GetFullName().c_str());
+        return ERROR;
+        }
+
+    sqlUpdateBuilder.AddWhereExp("Id", oldCat.GetId().GetValue());
+    return sqlUpdateBuilder.ExecuteSql(ctx.GetECDb());
+    }
+
+//---------------------------------------------------------------------------------------
+// @bsimethod
+//+---------------+---------------+---------------+---------------+---------------+------
+BentleyStatus SchemaWriter::UpdateEnumeration(Context& ctx, EnumerationChange& enumChange, ECSchemaCR oldSchema, ECN::ECEnumerationCR oldEnum, ECN::ECEnumerationCR newEnum)
+    {
+    if (enumChange.GetStatus() == ECChange::Status::Done)
+        return SUCCESS;
+
+    if (enumChange.Name().IsChanged())
+        {
+        ctx.Issues().ReportV(IssueSeverity::Error, IssueCategory::BusinessProperties, IssueType::ECDbIssue, "ECSchema Upgrade failed. ECSchema %s: ECEnumeration %s: Changing the name of a ECEnumeration is not supported. Modified '%s' to '%s'",
+                                oldSchema.GetFullSchemaName().c_str(),
+                                oldEnum.GetFullName().c_str(),
+                                oldEnum.GetFullName().c_str(),
+                                newEnum.GetFullName().c_str());
+        return ERROR;
+        }
+
+    SqlUpdateBuilder sqlUpdateBuilder(TABLE_Enumeration);
+
+    if (enumChange.TypeName().IsChanged())
+        {
+        ctx.Issues().ReportV(IssueSeverity::Error, IssueCategory::BusinessProperties, IssueType::ECDbIssue, "ECSchema Upgrade failed. ECSchema %s: ECEnumeration %s: 'Type' change is not supported.",
+                                oldSchema.GetFullSchemaName().c_str(), oldEnum.GetFullName().c_str());
+
+        return ERROR;
+        }
+
+    if (enumChange.IsStrict().IsChanged())
+        {
+        if (enumChange.IsStrict().GetNew().IsNull())
+            {
+            ctx.Issues().ReportV(IssueSeverity::Error, IssueCategory::BusinessProperties, IssueType::ECDbIssue, "ECSchema Upgrade failed. ECSchema %s: ECEnumeration %s: 'IsStrict' must always be set for an ECEnumeration.",
+                                    oldSchema.GetFullSchemaName().c_str(), oldEnum.GetFullName().c_str());
+
+            return ERROR;
+            }
+
+        //Allow transition from "strict" to "non-strict" but not the other way around.
+        if (enumChange.IsStrict().GetOld().Value() == true &&
+            enumChange.IsStrict().GetNew().Value() == false)
+            sqlUpdateBuilder.AddSetExp("IsStrict", enumChange.IsStrict().GetNew().Value());
+        else
+            {
+            ctx.Issues().ReportV(IssueSeverity::Error, IssueCategory::BusinessProperties, IssueType::ECDbIssue, "ECSchema Upgrade failed. ECSchema %s: ECEnumeration %s: 'IsStrict' changed. 'Unstrict' cannot be change to 'strict'. The other way around is allowed.",
+                                    oldSchema.GetFullSchemaName().c_str(), oldEnum.GetFullName().c_str());
+
+            return ERROR;
+            }
+        }
+
+    if (enumChange.DisplayLabel().IsChanged())
+        {
+        if (enumChange.DisplayLabel().GetNew().IsNull())
+            sqlUpdateBuilder.AddSetToNull("DisplayLabel");
+        else
+            sqlUpdateBuilder.AddSetExp("DisplayLabel", enumChange.DisplayLabel().GetNew().Value().c_str());
+        }
+
+    if (enumChange.Description().IsChanged())
+        {
+        if (enumChange.Description().GetNew().IsNull())
+            sqlUpdateBuilder.AddSetToNull("Description");
+        else
+            sqlUpdateBuilder.AddSetExp("Description", enumChange.Description().GetNew().Value().c_str());
+        }
+
+    EnumeratorChanges& enumeratorChanges = enumChange.Enumerators();
+    if (enumeratorChanges.IsChanged())
+        {
+        if (SUCCESS != VerifyEnumeratorChanges(ctx, oldSchema, oldEnum, enumeratorChanges))
+            return ERROR;
+
+        Utf8String enumValueJson;
+        if (SUCCESS != SchemaPersistenceHelper::SerializeEnumerationValues(enumValueJson, newEnum, ctx.IsEC32AvailableInFile()))
+            return ERROR;
+
+        sqlUpdateBuilder.AddSetExp("EnumValues", enumValueJson.c_str());
+        }
+
+    sqlUpdateBuilder.AddWhereExp("Id", oldEnum.GetId().GetValue());
+    if (sqlUpdateBuilder.IsValid())
+        {
+        if (sqlUpdateBuilder.ExecuteSql(ctx.GetECDb()) != SUCCESS)
+            return ERROR;
+        }
+
+    return SUCCESS;
+    }
+
+//---------------------------------------------------------------------------------------
+// Enumerator name changes are only allowed for int enums when it has been changed from the meaningless auto-generated name that was applied during the conversion of the schema
+// to EC3.2. This is a one-way opportunity to modify the auto-generated, meaningless names.
+// @bsimethod
+//+---------------+---------------+---------------+---------------+---------------+------
+BentleyStatus SchemaWriter::VerifyEnumeratorChanges(Context& ctx, ECSchemaCR oldSchema, ECEnumerationCR oldEnum, EnumeratorChanges& enumeratorChanges)
+    {
+    //The schema comparer compares enumerators by their name. So it cannot detect a name change directly.
+    //this algorithm is based on the assumption that a "deleted" enumerator in the old enum, and a "new" enumerator in the new enum
+    //are the same if their integer value is the same.
+    //this is only done for int enums. For string enums, enumerator name changes are not allowed at all.
+    //Once the enumerator name changes are detected, any regular deleted enumerators are invalid, any regular new enumerators are fine.
+    const bool isIntEnum = oldEnum.GetType() == PRIMITIVETYPE_Integer;
+    bmap<int, EnumeratorChange*> deletedIntEnumerators, newIntEnumerators;
+    bmap<Utf8CP, EnumeratorChange*, CompareUtf8> deletedStringEnumerators, newStringEnumerators;
+    for (size_t i = 0; i < enumeratorChanges.Count(); i++)
+        {
+        EnumeratorChange& change = enumeratorChanges[i];
+        switch (change.GetOpCode())
+            {
+                case ECChange::OpCode::New:
+                    if (isIntEnum)
+                        newIntEnumerators[change.Integer().GetNew().Value()] = &change;
+                    else
+                        newStringEnumerators[change.String().GetNew().Value().c_str()] = &change;
+
+                    continue;
+                case ECChange::OpCode::Deleted:
+                    if (isIntEnum)
+                        deletedIntEnumerators[change.Integer().GetOld().Value()] = &change;
+                    else
+                        deletedStringEnumerators[change.String().GetOld().Value().c_str()] = &change;
+
+                    break;
+                case ECChange::OpCode::Modified:
+                    if (change.Integer().IsChanged())
+                        {
+                        ctx.Issues().ReportV(IssueSeverity::Error, IssueCategory::BusinessProperties, IssueType::ECDbIssue, "ECSchema Upgrade failed. ECSchema %s: Enumeration %s: The value of one or more enumerators of Enumeration was modified which is not supported. Modified from '%d' to '%d'",
+                                                oldSchema.GetFullSchemaName().c_str(), oldEnum.GetFullName().c_str(), change.Integer().GetOld().Value(), change.Integer().GetNew().Value());
+                        return ERROR;
+                        }
+                    if (change.String().IsChanged())
+                        {
+                        ctx.Issues().ReportV(IssueSeverity::Error, IssueCategory::BusinessProperties, IssueType::ECDbIssue, "ECSchema Upgrade failed. ECSchema %s: Enumeration %s: The value of one or more enumerators of Enumeration was modified which is not supported. Modified from '%s' to '%s'",
+                                                oldSchema.GetFullSchemaName().c_str(), oldEnum.GetFullName().c_str(), change.String().GetOld().Value().c_str(), change.String().GetNew().Value().c_str());
+                        return ERROR;
+                        }
+
+                    break;
+
+                default:
+                    BeAssert(false);
+                    return ERROR;
+            }
+        }
+
+    const uint32_t oldSchemaOriginalVersionMajor = oldEnum.GetSchema().GetOriginalECXmlVersionMajor();
+    const uint32_t oldSchemaOriginalVersionMinor = oldEnum.GetSchema().GetOriginalECXmlVersionMinor();
+    const bool enumeratorNameChangeAllowed = oldSchemaOriginalVersionMajor < 3 || (oldSchemaOriginalVersionMajor == 3 && oldSchemaOriginalVersionMinor < 2);
+
+    //only need to iterate over deleted enumerators. Any new Enumerators which this might miss, is fine, as they are always supported
+    if (isIntEnum)
+        {
+        for (auto const& kvPair : deletedIntEnumerators)
+            {
+            const int val = kvPair.first;
+            //We consider this a name change as the int values are equal.
+            if (enumeratorNameChangeAllowed && newIntEnumerators.find(val) != newIntEnumerators.end())
+                continue;
+
+            if (!ctx.IgnoreIllegalDeletionsAndModifications())
+                {
+                //no counterpart with matching value found or old name is not the auto-generated EC3.2 conversion default name
+                ctx.Issues().ReportV(IssueSeverity::Error, IssueCategory::BusinessProperties, IssueType::ECDbIssue, "ECSchema Upgrade failed. ECSchema %s: Enumeration %s: An enumerator was deleted from Enumeration which is not supported.",
+                                        oldSchema.GetFullSchemaName().c_str(), oldEnum.GetFullName().c_str());
+                return ERROR;
+                }
+            }
+        }
+    else
+        {
+        for (auto const& kvPair : deletedStringEnumerators)
+            {
+            Utf8CP val = kvPair.first;
+            //We consider this a name change as the int values are equal.
+            if (enumeratorNameChangeAllowed && newStringEnumerators.find(val) != newStringEnumerators.end())
+                continue;
+
+            if (!ctx.IgnoreIllegalDeletionsAndModifications())
+                {
+                //no counterpart with matching value found or old name is not the auto-generated EC3.2 conversion default name
+                ctx.Issues().ReportV(IssueSeverity::Error, IssueCategory::BusinessProperties, IssueType::ECDbIssue, "ECSchema Upgrade failed. ECSchema %s: Enumeration %s: An enumerator was deleted from Enumeration which is not supported.",
+                                        oldSchema.GetFullSchemaName().c_str(), oldEnum.GetFullName().c_str());
+                return ERROR;
+                }
+            }
+        }
+
+    return SUCCESS;
+    }
+
+//---------------------------------------------------------------------------------------
+// @bsimethod
+//+---------------+---------------+---------------+---------------+---------------+------
+BentleyStatus SchemaWriter::UpdateEnumerations(Context& ctx, EnumerationChanges& enumChanges, ECSchemaCR oldSchema, ECSchemaCR newSchema)
+    {
+    for (size_t i = 0; i < enumChanges.Count(); i++)
+        {
+        EnumerationChange& change = enumChanges[i];
+        if (!change.IsChanged())
+            continue;
+
+        if (change.GetOpCode() == ECChange::OpCode::Deleted)
+            {
+            ECEnumerationCP ecEnum = oldSchema.GetEnumerationCP(change.GetChangeName());
+            if (ctx.IgnoreIllegalDeletionsAndModifications())
+                {
+                LOG.infov("Ignoring upgrade error: ECSchema Upgrade failed. ECSchema %s: ECEnumeration %s: Deleting ECEnumerations from an ECSchema is not supported.",
+                            oldSchema.GetFullSchemaName().c_str(), ecEnum->GetFullName().c_str());
+                continue;
+                }
+            ctx.Issues().ReportV(IssueSeverity::Error, IssueCategory::BusinessProperties, IssueType::ECDbIssue, "ECSchema Upgrade failed. ECSchema %s: ECEnumeration %s: Deleting ECEnumerations from an ECSchema is not supported.",
+                                    oldSchema.GetFullSchemaName().c_str(), ecEnum->GetFullName().c_str());
+            return ERROR;
+            }
+
+        if (change.GetOpCode() == ECChange::OpCode::New)
+            {
+            ECEnumerationCP ecEnum = newSchema.GetEnumerationCP(change.GetChangeName());
+            if (ecEnum == nullptr)
+                {
+                BeAssert(false && "Failed to find enum");
+                return ERROR;
+                }
+
+            if (SUCCESS != ImportEnumeration(ctx, *ecEnum))
+                {
+                LOG.debugv("SchemaWriter::UpdateEnumerations - failed to ImportEnumeration %s", ecEnum->GetFullName().c_str());
+                return ERROR;
+                }
+
+            continue;
+            }
+
+        if (change.GetOpCode() == ECChange::OpCode::Modified)
+            {
+            ECEnumerationCP oldEnum = oldSchema.GetEnumerationCP(change.GetChangeName());
+            ECEnumerationCP newEnum = newSchema.GetEnumerationCP(change.GetChangeName());
+            BeAssert(oldEnum != nullptr && newEnum != nullptr);
+            if (oldEnum == nullptr || newEnum == nullptr)
+                {
+                return ERROR;
+                }
+
+            if (UpdateEnumeration(ctx, change, oldSchema, *oldEnum, *newEnum) != SUCCESS)
+                {
+                LOG.debugv("SchemaWriter::UpdateEnumerations - failed to UpdateEnumeration %s", newEnum->GetFullName().c_str());
+                return ERROR;
+                }
+            }
+        }
+
+    return SUCCESS;
+    }
+
+//---------------------------------------------------------------------------------------
+// @bsimethod
+//+---------------+---------------+---------------+---------------+---------------+------
+BentleyStatus SchemaWriter::UpdatePhenomena(Context& ctx, PhenomenonChanges& changes, ECSchemaCR oldSchema, ECSchemaCR newSchema)
+    {
+    for (size_t i = 0; i < changes.Count(); i++)
+        {
+        PhenomenonChange& change = changes[i];
+        if (!change.IsChanged())
+            continue;
+
+        if (!ctx.IsEC32AvailableInFile())
+            {
+            ctx.Issues().ReportV(IssueSeverity::Error, IssueCategory::BusinessProperties, IssueType::ECDbIssue, "ECSchema Upgrade failed. ECSchema %s: Modifying phenomena is not supported in a file that does not support EC3.2 yet.",
+                                    oldSchema.GetFullSchemaName().c_str());
+            return ERROR;
+            }
+
+        if (change.GetOpCode() == ECChange::OpCode::Deleted)
+            {
+            PhenomenonCP phen = oldSchema.GetPhenomenonCP(change.GetChangeName());
+            ctx.Issues().ReportV(IssueSeverity::Error, IssueCategory::BusinessProperties, IssueType::ECDbIssue, "ECSchema Upgrade failed. ECSchema %s: Deleting Phenomena '%s' from an ECSchema is not supported.",
+                                    oldSchema.GetFullSchemaName().c_str(), phen->GetFullName().c_str());
+            return ERROR;
+            }
+
+        if (change.GetOpCode() == ECChange::OpCode::New)
+            {
+            PhenomenonCP phen = newSchema.GetPhenomenonCP(change.GetChangeName());
+            if (phen == nullptr)
+                {
+                BeAssert(false && "Failed to find phenomenon");
+                return ERROR;
+                }
+
+            if (SUCCESS != ImportPhenomenon(ctx, *phen))
+                {
+                LOG.debugv("SchemaWriter::UpdatePhenomena - failed to ImportPhenomena %s", phen->GetFullName().c_str());
+                return ERROR;
+                }
+            }
+
+        if (change.GetOpCode() == ECChange::OpCode::Modified)
+            {
+            PhenomenonCP oldVal = oldSchema.GetPhenomenonCP(change.GetChangeName());
+            PhenomenonCP newVal = newSchema.GetPhenomenonCP(change.GetChangeName());
+            if (oldVal == nullptr)
+                {
+                BeAssert(false && "Failed to find Phenomenon");
+                return ERROR;
+                }
+            if (newVal == nullptr)
+                {
+                BeAssert(false && "Failed to find Phenomenon");
+                return ERROR;
+                }
+
+            if (UpdatePhenomenon(ctx, change, oldSchema, *oldVal, *newVal) != SUCCESS)
+                {
+                LOG.debugv("SchemaWriter::UpdatePhenomena - failed to UpdatePhenomenon %s", newVal->GetFullName().c_str());
+                return ERROR;
+                }
+
+            continue;
+            }
+        }
+
+    return SUCCESS;
+    }
+
+//---------------------------------------------------------------------------------------
+// @bsimethod
+//+---------------+---------------+---------------+---------------+---------------+------
+BentleyStatus SchemaWriter::UpdatePhenomenon(Context& ctx, PhenomenonChange& change, ECSchemaCR oldSchema, ECN::PhenomenonCR oldVal, ECN::PhenomenonCR newVal)
+    {
+    if (!ctx.IsEC32AvailableInFile())
+        {
+        ctx.Issues().ReportV(IssueSeverity::Error, IssueCategory::BusinessProperties, IssueType::ECDbIssue, "ECSchema %s: Failed to upgrade Phenomenon '%s'. Phenomena are not supported in a file that does not support EC3.2 yet.",
+                                oldSchema.GetFullSchemaName().c_str(), oldVal.GetFullName().c_str());
+        return ERROR;
+        }
+
+    if (change.GetStatus() == ECChange::Status::Done)
+        return SUCCESS;
+
+    if (change.Name().IsChanged())
+        {
+        ctx.Issues().ReportV(IssueSeverity::Error, IssueCategory::BusinessProperties, IssueType::ECDbIssue, "ECSchema Upgrade failed. ECSchema %s: Phenomenon %s: Changing the name of a Phenomenon is not supported. Modified '%s' to '%s'.",
+                                oldSchema.GetFullSchemaName().c_str(),
+                                oldVal.GetFullName().c_str(),
+                                oldVal.GetFullName().c_str(),
+                                newVal.GetFullName().c_str());
+        return ERROR;
+        }
+
+    size_t actualChanges = 0;
+    SqlUpdateBuilder sqlUpdateBuilder(TABLE_Phenomenon);
+    if (change.DisplayLabel().IsChanged())
+        {
+        actualChanges++;
+        if (change.DisplayLabel().GetNew().IsNull())
+            sqlUpdateBuilder.AddSetToNull("DisplayLabel");
+        else
+            sqlUpdateBuilder.AddSetExp("DisplayLabel", change.DisplayLabel().GetNew().Value().c_str());
+        }
+
+    if (change.Description().IsChanged())
+        {
+        actualChanges++;
+        if (change.Description().GetNew().IsNull())
+            sqlUpdateBuilder.AddSetToNull("Description");
+        else
+            sqlUpdateBuilder.AddSetExp("Description", change.Description().GetNew().Value().c_str());
+        }
+
+    if (change.MemberChangesCount() > actualChanges)
+        {
+        ctx.Issues().ReportV(IssueSeverity::Error, IssueCategory::BusinessProperties, IssueType::ECDbIssue, "ECSchema Upgrade failed. ECSchema %s: Phenomenon %s: Changing properties of Phenomenon is not supported except for DisplayLabel and Description.",
+                                oldSchema.GetFullSchemaName().c_str(), oldVal.GetFullName().c_str());
+        return ERROR;
+        }
+
+    sqlUpdateBuilder.AddWhereExp("Id", oldVal.GetId().GetValue());
+    return sqlUpdateBuilder.ExecuteSql(ctx.GetECDb());
+    }
+
+//---------------------------------------------------------------------------------------
+// @bsimethod
+//+---------------+---------------+---------------+---------------+---------------+------
+BentleyStatus SchemaWriter::UpdateUnitSystems(Context& ctx, UnitSystemChanges& changes, ECSchemaCR oldSchema, ECSchemaCR newSchema)
+    {
+    for (size_t i = 0; i < changes.Count(); i++)
+        {
+        UnitSystemChange& change = changes[i];
+        if (!change.IsChanged())
+            continue;
+
+        UnitSystemCP system = oldSchema.GetUnitSystemCP(change.GetChangeName());
+
+        if (!ctx.IsEC32AvailableInFile())
+            {
+            ctx.Issues().ReportV(IssueSeverity::Error, IssueCategory::BusinessProperties, IssueType::ECDbIssue, "ECSchema Upgrade failed. ECSchema %s: UnitSystem %s: Modifying unit systems is not supported in a file that does not support EC3.2 yet.",
+                                    oldSchema.GetFullSchemaName().c_str(), system->GetFullName().c_str());
+            return ERROR;
+            }
+
+        if (change.GetOpCode() == ECChange::OpCode::Deleted)
+            {
+            ctx.Issues().ReportV(IssueSeverity::Error, IssueCategory::BusinessProperties, IssueType::ECDbIssue, "ECSchema Upgrade failed. ECSchema %s: UnitSystem %s: Deleting UnitSystems from an ECSchema is not supported.",
+                                    oldSchema.GetFullSchemaName().c_str(), system->GetFullName().c_str());
+            return ERROR;
+            }
+
+        if (change.GetOpCode() == ECChange::OpCode::New)
+            {
+            if (system == nullptr)
+                {
+                BeAssert(false && "Failed to find unit system");
+                return ERROR;
+                }
+
+            if (SUCCESS != ImportUnitSystem(ctx, *system))
+                return ERROR;
+            }
+
+        if (change.GetOpCode() == ECChange::OpCode::Modified)
+            {
+            UnitSystemCP oldVal = oldSchema.GetUnitSystemCP(change.GetChangeName());
+            UnitSystemCP newVal = newSchema.GetUnitSystemCP(change.GetChangeName());
+            if (oldVal == nullptr)
+                {
+                BeAssert(false && "Failed to find UnitSystem");
+                return ERROR;
+                }
+            if (newVal == nullptr)
+                {
+                BeAssert(false && "Failed to find UnitSystem");
+                return ERROR;
+                }
+
+            if (UpdateUnitSystem(ctx, change, oldSchema, *oldVal, *newVal) != SUCCESS)
+                return ERROR;
+
+            continue;
+            }
+        }
+
+    return SUCCESS;
+    }
+
+//---------------------------------------------------------------------------------------
+// @bsimethod
+//+---------------+---------------+---------------+---------------+---------------+------
+BentleyStatus SchemaWriter::UpdateUnitSystem(Context& ctx, UnitSystemChange& change, ECSchemaCR oldSchema, ECN::UnitSystemCR oldVal, ECN::UnitSystemCR newVal)
+    {
+    if (!ctx.IsEC32AvailableInFile())
+        {
+        ctx.Issues().ReportV(IssueSeverity::Error, IssueCategory::BusinessProperties, IssueType::ECDbIssue, "ECSchema %s: Failed to upgrade UnitSystem '%s'. UnitSystems are not supported in a file that does not support EC3.2 yet.",
+                                oldVal.GetFullName().c_str());
+        return ERROR;
+        }
+
+    if (change.GetStatus() == ECChange::Status::Done)
+        return SUCCESS;
+
+    if (change.Name().IsChanged())
+        {
+        ctx.Issues().ReportV(IssueSeverity::Error, IssueCategory::BusinessProperties, IssueType::ECDbIssue, "ECSchema Upgrade failed. ECSchema %s: UnitSystem %s: Changing the name of a UnitSystem is not supported. Modified '%s' to '%s'.",
+                                oldSchema.GetFullSchemaName().c_str(),
+                                oldVal.GetFullName().c_str(),
+                                oldVal.GetFullName().c_str(),
+                                newVal.GetFullName().c_str());
+        return ERROR;
+        }
+
+    size_t actualChanges = 0;
+    SqlUpdateBuilder sqlUpdateBuilder(TABLE_UnitSystem);
+    if (change.DisplayLabel().IsChanged())
+        {
+        actualChanges++;
+        if (change.DisplayLabel().GetNew().IsNull())
+            sqlUpdateBuilder.AddSetToNull("DisplayLabel");
+        else
+            sqlUpdateBuilder.AddSetExp("DisplayLabel", change.DisplayLabel().GetNew().Value().c_str());
+        }
+
+    if (change.Description().IsChanged())
+        {
+        actualChanges++;
+        if (change.Description().GetNew().IsNull())
+            sqlUpdateBuilder.AddSetToNull("Description");
+        else
+            sqlUpdateBuilder.AddSetExp("Description", change.Description().GetNew().Value().c_str());
+        }
+
+    if (change.MemberChangesCount() > actualChanges)
+        {
+        ctx.Issues().ReportV(IssueSeverity::Error, IssueCategory::BusinessProperties, IssueType::ECDbIssue, "ECSchema Upgrade failed. ECSchema %s: UnitSystem %s: Changing properties of UnitSystem is not supported except for DisplayLabel and Description.",
+                                oldSchema.GetFullSchemaName().c_str(), oldVal.GetFullName().c_str());
+        return ERROR;
+        }
+
+    sqlUpdateBuilder.AddWhereExp("Id", oldVal.GetId().GetValue());
+    return sqlUpdateBuilder.ExecuteSql(ctx.GetECDb());
+    }
+
+//---------------------------------------------------------------------------------------
+// @bsimethod
+//+---------------+---------------+---------------+---------------+---------------+------
+BentleyStatus SchemaWriter::UpdateUnits(Context& ctx, UnitChanges& changes, ECSchemaCR oldSchema, ECSchemaCR newSchema)
+    {
+    for (size_t i = 0; i < changes.Count(); i++)
+        {
+        UnitChange& change = changes[i];
+        if (!change.IsChanged())
+            continue;
+
+        if (!ctx.IsEC32AvailableInFile())
+            {
+            ctx.Issues().ReportV(IssueSeverity::Error, IssueCategory::BusinessProperties, IssueType::ECDbIssue, "ECSchema Upgrade failed. ECSchema %s: Unit %s: Modifying units is not supported in a file that does not support EC3.2 yet.",
+                                    oldSchema.GetFullSchemaName().c_str(), change.Name().GetOld().Value().c_str());
+            return ERROR;
+            }
+
+        if (change.GetOpCode() == ECChange::OpCode::Deleted)
+            {
+            ctx.Issues().ReportV(IssueSeverity::Error, IssueCategory::BusinessProperties, IssueType::ECDbIssue, "ECSchema Upgrade failed. ECSchema %s: Unit %s: Deleting Units from an ECSchema is not supported.",
+                                    oldSchema.GetFullSchemaName().c_str(), change.Name().GetOld().Value().c_str());
+            return ERROR;
+            }
+
+        if (change.GetOpCode() == ECChange::OpCode::New)
+            {
+            ECUnitCP unit = newSchema.GetUnitCP(change.GetChangeName());
+            if (unit == nullptr)
+                {
+                BeAssert(false && "Failed to find unit");
+                return ERROR;
+                }
+
+            if (SUCCESS != ImportUnit(ctx, *unit))
+                return ERROR;
+            }
+
+        if (change.GetOpCode() == ECChange::OpCode::Modified)
+            {
+            ECUnitCP oldVal = oldSchema.GetUnitCP(change.GetChangeName());
+            ECUnitCP newVal = newSchema.GetUnitCP(change.GetChangeName());
+            if (oldVal == nullptr)
+                {
+                BeAssert(false && "Failed to find Unit");
+                return ERROR;
+                }
+            if (newVal == nullptr)
+                {
+                BeAssert(false && "Failed to find Unit");
+                return ERROR;
+                }
+
+            if (UpdateUnit(ctx, change, oldSchema, *oldVal, *newVal) != SUCCESS)
+                return ERROR;
+
+            continue;
+            }
+        }
+
+    return SUCCESS;
+    }
+
+//---------------------------------------------------------------------------------------
+// @bsimethod
+//+---------------+---------------+---------------+---------------+---------------+------
+BentleyStatus SchemaWriter::UpdateUnit(Context& ctx, UnitChange& change, ECSchemaCR oldSchema, ECN::ECUnitCR oldVal, ECN::ECUnitCR newVal)
+    {
+    if (!ctx.IsEC32AvailableInFile())
+        {
+        ctx.Issues().ReportV(IssueSeverity::Error, IssueCategory::BusinessProperties, IssueType::ECDbIssue, "ECSchema %s: Failed to upgrade Unit '%s'. Units are not supported in a file that does not support EC3.2 yet.",
+                                oldSchema.GetFullSchemaName().c_str(), oldVal.GetFullName().c_str());
+        return ERROR;
+        }
+
+    if (change.GetStatus() == ECChange::Status::Done)
+        return SUCCESS;
+
+    if (change.Name().IsChanged())
+        {
+        ctx.Issues().ReportV(IssueSeverity::Error, IssueCategory::BusinessProperties, IssueType::ECDbIssue, "ECSchema Upgrade failed. ECSchema %s: Unit %s: Changing the name of a Unit is not supported. Modified '%s' to '%s'.",
+                                oldSchema.GetFullSchemaName().c_str(),
+                                oldVal.GetFullName().c_str(),
+                                oldVal.GetFullName().c_str(),
+                                newVal.GetFullName().c_str());
+        return ERROR;
+        }
+
+    size_t actualChanges = 0;
+    SqlUpdateBuilder sqlUpdateBuilder(TABLE_Unit);
+    if (change.DisplayLabel().IsChanged())
+        {
+        actualChanges++;
+        if (change.DisplayLabel().GetNew().IsNull())
+            sqlUpdateBuilder.AddSetToNull("DisplayLabel");
+        else
+            sqlUpdateBuilder.AddSetExp("DisplayLabel", change.DisplayLabel().GetNew().Value().c_str());
+        }
+
+    if (change.Description().IsChanged())
+        {
+        actualChanges++;
+        if (change.Description().GetNew().IsNull())
+            sqlUpdateBuilder.AddSetToNull("Description");
+        else
+            sqlUpdateBuilder.AddSetExp("Description", change.Description().GetNew().Value().c_str());
+        }
+
+    if (change.Numerator().IsChanged())
+        {
+        if (oldVal.HasNumerator() == false && newVal.GetNumerator() == 1.0)
+            {
+            sqlUpdateBuilder.AddSetExp("numerator", change.Numerator().GetNew().Value());
+            actualChanges++;
+            }
+        }
+
+    if (change.Denominator().IsChanged())
+        {
+        if (oldVal.HasDenominator() == false && newVal.GetDenominator() == 1.0)
+            {
+            sqlUpdateBuilder.AddSetExp("denominator", change.Denominator().GetNew().Value());
+            actualChanges++;
+            }
+        }
+
+    if (change.Offset().IsChanged())
+        {
+        if (oldVal.HasOffset() == false && newVal.GetOffset() == 0.0)
+            {
+            sqlUpdateBuilder.AddSetExp("offset", change.Offset().GetNew().Value());
+            actualChanges++;
+            }
+        }
+
+    if (change.MemberChangesCount() > actualChanges)
+        {
+        ctx.Issues().ReportV(IssueSeverity::Error, IssueCategory::BusinessProperties, IssueType::ECDbIssue, "ECSchema Upgrade failed. ECSchema %s: Unit %s: Changing properties of Unit is not supported except for DisplayLabel and Description.",
+                                oldSchema.GetFullSchemaName().c_str(), oldVal.GetFullName().c_str());
+        return ERROR;
+        }
+
+    sqlUpdateBuilder.AddWhereExp("Id", oldVal.GetId().GetValue());
+    return sqlUpdateBuilder.ExecuteSql(ctx.GetECDb());
+    }
+
+//---------------------------------------------------------------------------------------
+// @bsimethod
+//+---------------+---------------+---------------+---------------+---------------+------
+BentleyStatus SchemaWriter::UpdateFormats(Context& ctx, FormatChanges& changes, ECSchemaCR oldSchema, ECSchemaCR newSchema)
+    {
+    for (size_t i = 0; i < changes.Count(); i++)
+        {
+        FormatChange& change = changes[i];
+        if (!change.IsChanged())
+            continue;
+
+        if (!ctx.IsEC32AvailableInFile())
+            {
+            ctx.Issues().ReportV(IssueSeverity::Error, IssueCategory::BusinessProperties, IssueType::ECDbIssue, "ECSchema Upgrade failed. ECSchema %s: Format %s: Modifying formats is not supported in a file that does not support EC3.2 yet.",
+                                    oldSchema.GetFullSchemaName().c_str(),
+                                    change.Name().GetOld().Value().c_str());
+            return ERROR;
+            }
+
+        if (change.GetOpCode() == ECChange::OpCode::Deleted)
+            {
+            ctx.Issues().ReportV(IssueSeverity::Error, IssueCategory::BusinessProperties, IssueType::ECDbIssue, "ECSchema Upgrade failed. ECSchema %s: Format %s: Deleting Formats from an ECSchema is not supported.",
+                                    oldSchema.GetFullSchemaName().c_str(),
+                                    change.Name().GetOld().Value().c_str());
+            return ERROR;
+            }
+
+        if (change.GetOpCode() == ECChange::OpCode::New)
+            {
+            ECFormatCP format = newSchema.GetFormatCP(change.GetChangeName());
+            if (format == nullptr)
+                {
+                BeAssert(false && "Failed to find format");
+                return ERROR;
+                }
+
+            if (SUCCESS != ImportFormat(ctx, *format))
+                return ERROR;
+            }
+
+        if (change.GetOpCode() == ECChange::OpCode::Modified)
+            {
+            ECFormatCP oldVal = oldSchema.GetFormatCP(change.GetChangeName());
+            ECFormatCP newVal = newSchema.GetFormatCP(change.GetChangeName());
+            if (oldVal == nullptr)
+                {
+                BeAssert(false && "Failed to find format");
+                return ERROR;
+                }
+            if (newVal == nullptr)
+                {
+                BeAssert(false && "Failed to find format");
+                return ERROR;
+                }
+
+            if (UpdateFormat(ctx, change, oldSchema, *oldVal, *newVal) != SUCCESS)
+                return ERROR;
+
+            continue;
+            }
+        }
+
+    return SUCCESS;
+    }
+
+//---------------------------------------------------------------------------------------
+// @bsimethod
+//+---------------+---------------+---------------+---------------+---------------+------
+BentleyStatus SchemaWriter::UpdateFormat(Context& ctx, FormatChange& change, ECSchemaCR oldSchema, ECN::ECFormatCR oldVal, ECN::ECFormatCR newVal)
+    {
+    if (!ctx.IsEC32AvailableInFile())
+        {
+        ctx.Issues().ReportV(IssueSeverity::Error, IssueCategory::BusinessProperties, IssueType::ECDbIssue, "ECSchema %s: Failed to upgrade Unit '%s'. Formats are not supported in a file that does not support EC3.2 yet.",
+                                oldVal.GetFullName().c_str());
+        return ERROR;
+        }
+
+    if (change.GetStatus() == ECChange::Status::Done)
+        return SUCCESS;
+
+    if (change.Name().IsChanged())
+        {
+        ctx.Issues().ReportV(IssueSeverity::Error, IssueCategory::BusinessProperties, IssueType::ECDbIssue, "ECSchema Upgrade failed. ECSchema %s: Unit %s: Changing the name of a Format is not supported. Modified '%s' to '%s'",
+                                oldSchema.GetFullSchemaName().c_str(),
+                                oldVal.GetFullName().c_str(),
+                                oldVal.GetFullName().c_str(),
+                                change.Name().GetNew().IsNull() ? "Name not available" : newVal.GetFullName().c_str());
+        return ERROR;
+        }
+
+    SqlUpdateBuilder sqlUpdateBuilder(TABLE_Format);
+    if (change.DisplayLabel().IsChanged())
+        {
+        if (change.DisplayLabel().GetNew().IsNull())
+            sqlUpdateBuilder.AddSetToNull("DisplayLabel");
+        else
+            sqlUpdateBuilder.AddSetExp("DisplayLabel", change.DisplayLabel().GetNew().Value().c_str());
+        }
+
+    if (change.Description().IsChanged())
+        {
+        if (change.Description().GetNew().IsNull())
+            sqlUpdateBuilder.AddSetToNull("Description");
+        else
+            sqlUpdateBuilder.AddSetExp("Description", change.Description().GetNew().Value().c_str());
+        }
+
+    NumericFormatSpecChange& numSpecChange = change.NumericSpec();
+    if (numSpecChange.IsChanged())
+        {
+        if (numSpecChange.GetOpCode() == ECN::ECChange::OpCode::Deleted)
+            sqlUpdateBuilder.AddSetToNull("NumericSpec");
+        else
+            {
+            BeAssert(newVal.HasNumeric());
+            sqlUpdateBuilder.AddSetExp("NumericSpec", SchemaPersistenceHelper::SerializeNumericSpec(*newVal.GetNumericSpec()).c_str());
+            }
+        }
+
+    CompositeValueSpecChange& compSpecChange = change.CompositeSpec();
+    if (compSpecChange.IsChanged())
+        {
+        if (compSpecChange.MajorUnit().IsChanged() || compSpecChange.MiddleUnit().IsChanged() || compSpecChange.MinorUnit().IsChanged() ||
+            compSpecChange.SubUnit().IsChanged())
+            {
+            ctx.Issues().ReportV(IssueSeverity::Error, IssueCategory::BusinessProperties, IssueType::ECDbIssue, "ECSchema Upgrade failed. ECSchema %s: Format %s:  Changing the composite units of Format is not supported.",
+                                    oldSchema.GetFullSchemaName().c_str(),
+                                    change.Name().GetOld().IsNull() ? "Name not available" : oldVal.GetFullName().c_str());
+            return ERROR;
+            }
+
+        if (compSpecChange.Spacer().IsChanged() || compSpecChange.IncludeZero().IsChanged())
+            sqlUpdateBuilder.AddSetExp("CompositeSpec", SchemaPersistenceHelper::SerializeCompositeSpecWithoutUnits(*newVal.GetCompositeSpec()).c_str());
+        }
+
+    FormatId formatId = oldVal.GetId();
+    sqlUpdateBuilder.AddWhereExp("Id", formatId.GetValue());
+    if (SUCCESS != sqlUpdateBuilder.ExecuteSql(ctx.GetECDb()))
+        return ERROR;
+
+    if (SUCCESS != UpdateFormatCompositeUnitLabel(ctx, formatId, compSpecChange.MajorLabel(), 0))
+        return ERROR;
+
+    if (SUCCESS != UpdateFormatCompositeUnitLabel(ctx, formatId, compSpecChange.MiddleLabel(), 1))
+        return ERROR;
+
+    if (SUCCESS != UpdateFormatCompositeUnitLabel(ctx, formatId, compSpecChange.MinorLabel(), 2))
+        return ERROR;
+
+    return UpdateFormatCompositeUnitLabel(ctx, formatId, compSpecChange.SubLabel(), 3);
+    }
+
+//---------------------------------------------------------------------------------------
+// @bsimethod
+//+---------------+---------------+---------------+---------------+---------------+------
+BentleyStatus SchemaWriter::UpdateFormatCompositeUnitLabel(Context& ctx, FormatId formatId, StringChange& unitLabelChange, int ordinal)
+    {
+    BeAssert(ctx.IsEC32AvailableInFile());
+    if (!unitLabelChange.IsChanged())
+        return SUCCESS;
+
+    SqlUpdateBuilder sqlUpdateBuilder(TABLE_FormatCompositeUnit);
+    if (unitLabelChange.GetNew().IsNull())
+        sqlUpdateBuilder.AddSetToNull("Label");
+    else
+        sqlUpdateBuilder.AddSetExp("Label", unitLabelChange.GetNew().Value().c_str());
+
+    sqlUpdateBuilder.AddWhereExp("FormatId", formatId.GetValue());
+    sqlUpdateBuilder.AddWhereExp("Ordinal", ordinal);
+    return sqlUpdateBuilder.ExecuteSql(ctx.GetECDb());
+    }
+
+//---------------------------------------------------------------------------------------
+// @bsimethod
+//+---------------+---------------+---------------+---------------+---------------+------
+BentleyStatus SchemaWriter::UpdateSchema(Context& ctx, SchemaChange& schemaChange, ECSchemaCR oldSchema, ECSchemaCR newSchema)
+    {
+    if (schemaChange.GetStatus() == ECChange::Status::Done)
+        return SUCCESS;
+
+    if (schemaChange.Name().IsChanged())
+        {
+        ctx.Issues().ReportV(IssueSeverity::Error, IssueCategory::BusinessProperties, IssueType::ECDbIssue, "ECSchema Upgrade failed. ECSchema %s: Changing the name of an ECSchema is not supported. Modified '%s' to '%s'.",
+                                oldSchema.GetFullSchemaName().c_str(),
+                                oldSchema.GetFullSchemaName().c_str(),
+                                newSchema.GetFullSchemaName().c_str());
+        return ERROR;
+        }
+
+    ECSchemaId schemaId = ctx.GetSchemaManager().GetSchemaId(newSchema);
+    if (!schemaId.IsValid())
+        {
+        BeAssert(false && "Failed to resolve ecschema id");
+        return ERROR;
+        }
+
+    SqlUpdateBuilder updateBuilder(TABLE_Schema);
+
+    if (schemaChange.DisplayLabel().IsChanged())
+        {
+        if (schemaChange.DisplayLabel().GetNew().IsNull())
+            updateBuilder.AddSetToNull("DisplayLabel");
+        else
+            updateBuilder.AddSetExp("DisplayLabel", schemaChange.DisplayLabel().GetNew().Value().c_str());
+        }
+
+    if (schemaChange.Description().IsChanged())
+        {
+        if (schemaChange.Description().GetNew().IsNull())
+            updateBuilder.AddSetToNull("Description");
+        else
+            updateBuilder.AddSetExp("Description", schemaChange.Description().GetNew().Value().c_str());
+        }
+
+    const bool readVersionHasChanged = schemaChange.VersionRead().IsChanged();
+    if (readVersionHasChanged)
+        {
+        if (schemaChange.VersionRead().GetOld().Value() > schemaChange.VersionRead().GetNew().Value())
+            {
+            ctx.Issues().ReportV(IssueSeverity::Error, IssueCategory::BusinessProperties, IssueType::ECDbIssue, "ECSchema Upgrade failed. ECSchema %s: Decreasing 'VersionRead' of an ECSchema is not supported. New Schema %s",
+                                    oldSchema.GetFullSchemaName().c_str(), newSchema.GetFullSchemaName().c_str());
+            return ERROR;
+            }
+
+        if (!ctx.AreMajorSchemaVersionChangesAllowed())
+            {
+            ctx.Issues().ReportV(IssueSeverity::Error, IssueCategory::BusinessProperties, IssueType::ECDbIssue, "ECSchema Upgrade failed. ECSchema %s: Major schema version changes are disabled.  New Schema %s",
+                                    oldSchema.GetFullSchemaName().c_str(), newSchema.GetFullSchemaName().c_str());
+            return ERROR;
+            }
+
+        ctx.AddSchemaWithMajorVersionChange(oldSchema.GetId());
+        updateBuilder.AddSetExp("VersionDigit1", schemaChange.VersionRead().GetNew().Value());
+        }
+
+    const bool writeVersionHasChanged = schemaChange.VersionWrite().IsChanged();
+    if (writeVersionHasChanged)
+        {
+        if (!readVersionHasChanged && schemaChange.VersionWrite().GetOld().Value() > schemaChange.VersionWrite().GetNew().Value())
+            {
+            ctx.Issues().ReportV(IssueSeverity::Error, IssueCategory::BusinessProperties, IssueType::ECDbIssue, "ECSchema Upgrade failed. ECSchema %s: Decreasing 'VersionWrite' of an ECSchema is not supported. New Schema %s",
+                                    oldSchema.GetFullSchemaName().c_str(), newSchema.GetFullSchemaName().c_str());
+            return ERROR;
+            }
+
+        updateBuilder.AddSetExp("VersionDigit2", schemaChange.VersionWrite().GetNew().Value());
+        }
+
+    if (schemaChange.VersionMinor().IsChanged())
+        {
+        if (!readVersionHasChanged && !writeVersionHasChanged && schemaChange.VersionMinor().GetOld().Value() > schemaChange.VersionMinor().GetNew().Value())
+            {
+            ctx.Issues().ReportV(IssueSeverity::Error, IssueCategory::BusinessProperties, IssueType::ECDbIssue, "ECSchema Upgrade failed. ECSchema %s: Decreasing 'VersionMinor' of an ECSchema is not supported.  New Schema %s",
+                                    oldSchema.GetFullSchemaName().c_str(), newSchema.GetFullSchemaName().c_str());
+            return ERROR;
+            }
+
+        updateBuilder.AddSetExp("VersionDigit3", schemaChange.VersionMinor().GetNew().Value());
+        }
+
+    if (schemaChange.Alias().IsChanged())
+        {
+        if (!ctx.IgnoreIllegalDeletionsAndModifications())
+            {
+            ctx.Issues().ReportV(IssueSeverity::Error, IssueCategory::BusinessProperties, IssueType::ECDbIssue, "ECSchema Upgrade failed. ECSchema %s: Modifying the Alias is not supported.  Old '%s', New '%s",
+                                 oldSchema.GetFullSchemaName().c_str(), oldSchema.GetAlias().c_str(), newSchema.GetAlias().c_str());
+            return ERROR;
+            }
+        LOG.infov("Ignoring upgrade error: ECSchema Upgrade failed. ECSchema %s: Modifying the Alias is not supported.  Old '%s', New '%s",
+                oldSchema.GetFullSchemaName().c_str(), oldSchema.GetAlias().c_str(), newSchema.GetAlias().c_str());
+        }
+
+    if (schemaChange.ECVersion().IsChanged())
+        {
+        if (schemaChange.ECVersion().GetOld().Value() > schemaChange.ECVersion().GetNew().Value())
+            {
+            ctx.Issues().ReportV(IssueSeverity::Error, IssueCategory::BusinessProperties, IssueType::ECDbIssue, "ECSchema Upgrade failed. ECSchema %s: Decreasing 'ECVersion' of an ECSchema is not supported.  Old '%s', New '%s'",
+                                    oldSchema.GetFullSchemaName().c_str(), ECSchema::GetECVersionString(oldSchema.GetECVersion()), ECSchema::GetECVersionString(newSchema.GetECVersion()));
+            return ERROR;
+            }
+        }
+
+    if (FeatureManager::IsAvailable(ctx.GetECDb(), Feature::ECVersions))
+        {
+        const bool originalVersionMajorHasChanged = schemaChange.OriginalECXmlVersionMajor().IsChanged();
+        if (originalVersionMajorHasChanged)
+            {
+            uint32_t newVal = schemaChange.OriginalECXmlVersionMajor().GetNew().Value();
+            if (schemaChange.OriginalECXmlVersionMajor().GetOld().Value() > newVal)
+                {
+                ctx.Issues().ReportV(IssueSeverity::Error, IssueCategory::BusinessProperties, IssueType::ECDbIssue, "ECSchema Upgrade failed. ECSchema %s: Decreasing 'OriginalECXmlVersionMajor' of an ECSchema is not supported.  New %s",
+                                        oldSchema.GetFullSchemaName().c_str(), newSchema.GetFullSchemaName().c_str());
+                return ERROR;
+                }
+
+            updateBuilder.AddSetExp("OriginalECXmlVersionMajor", newVal);
+            }
+
+        if (schemaChange.OriginalECXmlVersionMinor().IsChanged())
+            {
+            uint32_t newVal = schemaChange.OriginalECXmlVersionMinor().GetNew().Value();
+            //if the higher digits have changed, minor version may be decremented
+            if (!originalVersionMajorHasChanged && schemaChange.OriginalECXmlVersionMinor().GetOld().Value() > newVal)
+                {
+                ctx.Issues().ReportV(IssueSeverity::Error, IssueCategory::BusinessProperties, IssueType::ECDbIssue, "ECSchema Upgrade failed. ECSchema %s: Decreasing 'OriginalECXmlVersionMinor' of an ECSchema is not supported. New %s",
+                                        oldSchema.GetFullSchemaName().c_str(), newSchema.GetFullSchemaName().c_str());
+                return ERROR;
+                }
+            updateBuilder.AddSetExp("OriginalECXmlVersionMinor", newVal);
+            }
+        }
+    else
+        {
+        BeAssert(newSchema.OriginalECXmlVersionLessThan(ECVersion::V3_2) && "Only EC 3.1 schemas can be imported into a file not supporting EC 3.2 yet");
+        }
+
+    updateBuilder.AddWhereExp("Id", schemaId.GetValue());//this could even be on name
+    if (updateBuilder.IsValid())
+        {
+        if (updateBuilder.ExecuteSql(ctx.GetECDb()) != SUCCESS)
+            {
+            LOG.debugv("SchemaWriter::UpdateSchema - failed to ExecuteSql for %s", newSchema.GetFullSchemaName().c_str());
+            return ERROR;
+            }
+        }
+
+    schemaChange.SetStatus(ECChange::Status::Done);
+
+    if (SUCCESS != UpdateSchemaReferences(ctx, schemaChange.References(), oldSchema, newSchema))
+        {
+        LOG.debugv("SchemaWriter::UpdateSchema - failed to UpdateSchemaReferences for %s", newSchema.GetFullSchemaName().c_str());
+        return ERROR;
+        }
+
+    if (SUCCESS != UpdateEnumerations(ctx, schemaChange.Enumerations(), oldSchema, newSchema))
+        {
+        LOG.debugv("SchemaWriter::UpdateSchema - failed to UpdateEnumerations for %s", newSchema.GetFullSchemaName().c_str());
+        return ERROR;
+        }
+
+    if (SUCCESS != UpdatePhenomena(ctx, schemaChange.Phenomena(), oldSchema, newSchema))
+        {
+        LOG.debugv("SchemaWriter::UpdateSchema - failed to UpdatePhenomena for %s", newSchema.GetFullSchemaName().c_str());
+        return ERROR;
+        }
+
+    if (SUCCESS != UpdateUnitSystems(ctx, schemaChange.UnitSystems(), oldSchema, newSchema))
+        {
+        LOG.debugv("SchemaWriter::UpdateSchema - failed to UpdateUnitSystems for %s", newSchema.GetFullSchemaName().c_str());
+        return ERROR;
+        }
+
+    if (SUCCESS != UpdateUnits(ctx, schemaChange.Units(), oldSchema, newSchema))
+        {
+        LOG.debugv("SchemaWriter::UpdateSchema - failed to UpdateUnits for %s", newSchema.GetFullSchemaName().c_str());
+        return ERROR;
+        }
+
+    if (SUCCESS != UpdateFormats(ctx, schemaChange.Formats(), oldSchema, newSchema))
+        {
+        LOG.debugv("SchemaWriter::UpdateSchema - failed to UpdateFormats for %s", newSchema.GetFullSchemaName().c_str());
+        return ERROR;
+        }
+
+    if (SUCCESS != UpdateKindOfQuantities(ctx, schemaChange.KindOfQuantities(), oldSchema, newSchema))
+        {
+        LOG.debugv("SchemaWriter::UpdateSchema - failed to UpdateKindOfQuantities for %s", newSchema.GetFullSchemaName().c_str());
+        return ERROR;
+        }
+
+    if (SUCCESS != UpdatePropertyCategories(ctx, schemaChange.PropertyCategories(), oldSchema, newSchema))
+        {
+        LOG.debugv("SchemaWriter::UpdateSchema - failed to UpdatePropertyCategories for %s", newSchema.GetFullSchemaName().c_str());
+        return ERROR;
+        }
+
+    if (SUCCESS != UpdateClasses(ctx, schemaChange.Classes(), oldSchema, newSchema))
+        {
+        LOG.debugv("SchemaWriter::UpdateSchema - failed to UpdateClasses for %s", newSchema.GetFullSchemaName().c_str());
+        return ERROR;
+        }
+
+    if (SUCCESS != UpdateCustomAttributes(ctx, SchemaPersistenceHelper::GeneralizedCustomAttributeContainerType::Schema, schemaId, schemaChange.CustomAttributes(), oldSchema, newSchema))
+        {
+        LOG.debugv("SchemaWriter::UpdateSchema - failed to UpdateCustomAttributes for %s", newSchema.GetFullSchemaName().c_str());
+        }
+
+    return SUCCESS;
+    }
+
+
+//---------------------------------------------------------------------------------------
+// @bsimethod
+//+---------------+---------------+---------------+---------------+---------------+------
+bool NumericChangeIsDecrease(UInt32Change const& change)
+    {
+    if (!change.IsChanged())
+        return false;
+
+    Nullable<uint32_t> oldV = change.GetOld();
+    Nullable<uint32_t> newV = change.GetNew();
+    return oldV != nullptr && newV != nullptr && newV.Value() < oldV.Value();
+    }
+
+//---------------------------------------------------------------------------------------
+// @bsimethod
+//+---------------+---------------+---------------+---------------+---------------+------
+bool IsSupportedSchemaDowngradeChange(SchemaChange& change)
+    {
+    // only minor version may be decreased so that the older version is fully compatible with the new one
+    if (change.VersionRead().IsChanged() || change.VersionWrite().IsChanged())
+        return false;
+
+    return NumericChangeIsDecrease(change.VersionMinor());
+    }
+
+/*---------------------------------------------------------------------------------------
+* @bsimethod
++---------------+---------------+---------------+---------------+---------------+------*/
+BentleyStatus SchemaWriter::CompareSchemas(Context& ctx, bvector<ECSchemaCP> const& schemas)
+    {
+    if (schemas.empty())
+        {
+        BeAssert(false);
+        return ERROR;
+        }
+
+    BeAssert(ctx.GetExistingSchemas().empty() && ctx.GetSchemasToImport().empty());
+
+    std::set<Utf8String> doneList;
+    for (ECSchemaCP schema : schemas)
+        {
+        Utf8String schemaFullName = schema->GetFullSchemaName();
+        if (doneList.find(schemaFullName) != doneList.end())
+            continue;
+
+        doneList.insert(schemaFullName);
+
+        if (ECSchemaCP existingSchema = ctx.GetSchemaManager().GetSchema(schema->GetName()))
+            {
+            if (existingSchema == schema)
+                continue;
+
+            ctx.AddExistingSchema(*existingSchema);
+            }
+
+        ctx.AddSchemaToImport(*schema);
+        }
+
+    if (!ctx.GetExistingSchemas().empty())
+        {
+        SchemaComparer comparer;
+        //We do not require detail if schema is added or deleted. the name and version suffices.
+        SchemaComparer::Options options = SchemaComparer::Options(SchemaComparer::DetailLevel::NoSchemaElements, SchemaComparer::DetailLevel::NoSchemaElements);
+        if (SUCCESS != comparer.Compare(ctx.GetDiff(), ctx.GetExistingSchemas(), ctx.GetSchemasToImport(), options))
+            return ERROR;
+
+        std::set<Utf8CP, CompareIUtf8Ascii> schemaOfInterest;
+        if (ctx.GetDiff().Changes().IsChanged())
+            {
+            for (size_t i = 0; i < ctx.GetDiff().Changes().Count(); i++)
+                {
+                SchemaChange& schemaChange = ctx.GetDiff().Changes()[i];
+                if (IsSupportedSchemaDowngradeChange(schemaChange))
+                    {
+                    LOG.infov("Schema %s is skipped for the schema upgrade because a newer compatible version of it already exists in the file.", schemaChange.GetChangeName());
+                    continue;
+                    }
+
+                schemaOfInterest.insert(schemaChange.GetChangeName());
+                }
+            }
+        //Remove any irrelevant schemas
+        auto importItor = ctx.GetSchemasToImportR().begin();
+        while (importItor != ctx.GetSchemasToImportR().end())
+            {
+            if (schemaOfInterest.find((*importItor)->GetName().c_str()) == schemaOfInterest.end())
+                importItor = ctx.GetSchemasToImportR().erase(importItor);
+            else
+                ++importItor;
+            }
+
+        //Remove any irrelevant schemas
+        auto existingItor = ctx.GetExistingSchemasR().begin();
+        while (existingItor != ctx.GetExistingSchemasR().end())
+            {
+            if (schemaOfInterest.find((*existingItor)->GetName().c_str()) == schemaOfInterest.end())
+                existingItor = ctx.GetExistingSchemasR().erase(existingItor);
+            else
+                ++existingItor;
+            }
+        }
+
+    return SUCCESS;
+    }
+
+//---------------------------------------------------------------------------------------
+//! WIP Only needed until ECObjects' ECSchema::Validate has become a const operation
+// @bsimethod
+//+---------------+---------------+---------------+---------------+---------------+------
+bool ValidateSchema(ECN::ECSchemaCR schema)
+    {
+    for (ECClassCP ecclass : schema.GetClasses())
+        {
+        if (!ecclass->Validate())
+            return false;
+        }
+
+    return true;
+    }
+
+/*---------------------------------------------------------------------------------------
+* @bsimethod
++---------------+---------------+---------------+---------------+---------------+------*/
+BentleyStatus SchemaWriter::ReloadSchemas(Context& ctx)
+    {
+    //cache names
+    std::vector<Utf8String> existingSchemaNames, importingSchemaNames;
+    for (ECSchemaCP schema : ctx.GetExistingSchemas())
+        existingSchemaNames.push_back(schema->GetName());
+
+    for (ECSchemaCP schema : ctx.GetSchemasToImport())
+        importingSchemaNames.push_back(schema->GetName());
+
+    ctx.ClearCache();
+
+    for (Utf8StringCR name : existingSchemaNames)
+        {
+        ECSchemaCP schema = ctx.GetSchemaManager().GetSchema(name);
+        if (schema == nullptr)
+            {
+            ctx.Issues().ReportV(IssueSeverity::Error, IssueCategory::BusinessProperties, IssueType::ECDbIssue, "Schema import failed. Failed to read schema '%s' from ECDb.", name.c_str());
+            return ERROR;
+            }
+
+        if (!ValidateSchema(*schema))
+            {
+            ctx.Issues().ReportV(IssueSeverity::Error, IssueCategory::BusinessProperties, IssueType::ECDbIssue, "Schema import failed. Failed to validate previously imported schema '%s'.", name.c_str());
+            return ERROR;
+            }
+
+        ctx.AddExistingSchema(*schema);
+        }
+
+    for (Utf8StringCR name : importingSchemaNames)
+        {
+        ECSchemaCP schema = ctx.GetSchemaManager().GetSchema(name);
+        if (schema == nullptr)
+            {
+            ctx.Issues().ReportV(IssueSeverity::Error, IssueCategory::BusinessProperties, IssueType::ECDbIssue, "Schema import failed. Failed to read imported schema '%s' from ECDb.", name.c_str());
+            return ERROR;
+            }
+
+        if (!ValidateSchema(*schema))
+            {
+            ctx.Issues().ReportV(IssueSeverity::Error, IssueCategory::BusinessProperties, IssueType::ECDbIssue, "Schema import failed. Failed to validate imported schema '%s'.", name.c_str());
+            return ERROR;
+            }
+
+        ctx.AddSchemaToImport(*schema);
+        }
+
+    return SUCCESS;
+    }
+
+/*---------------------------------------------------------------------------------------
+* @bsimethod
++---------------+---------------+---------------+---------------+---------------+------*/
+BentleyStatus SchemaWriter::Context::PreprocessSchemas(bvector<ECN::ECSchemaCP>& out, bvector<ECN::ECSchemaCP> const& in)
+    {
+    bvector<ECSchemaCP> schemasToImport = FindAllSchemasInGraph(in);
+    for (ECSchemaCP schema : schemasToImport)
+        {
+        if (schema == nullptr)
+            {
+            BeAssert(false);
+            return ERROR;
+            }
+
+        //this is the in-memory version of ECSchemas. ECDb only supports the latest in-memory version.
+        //Deserializing into older versions is not needed in ECDb and therefore not supported.
+        if (schema->GetECVersion() != ECVersion::Latest)
+            {
+            Issues().ReportV(IssueSeverity::Error, IssueCategory::BusinessProperties, IssueType::ECDbIssue, "Failed to import ECSchemas. The in-memory version of the ECSchema '%s' must be %s, but is %s.", schema->GetFullSchemaName().c_str(), ECSchema::GetECVersionString(ECVersion::Latest), ECSchema::GetECVersionString(schema->GetECVersion()));
+            return ERROR;
+            }
+
+        if (schema->HasId())
+            {
+            ECSchemaId id = SchemaPersistenceHelper::GetSchemaId(GetECDb(), DbTableSpace::Main(), schema->GetName().c_str(), SchemaLookupMode::ByName);
+            if (!id.IsValid() || id != schema->GetId())
+                {
+                Issues().ReportV(IssueSeverity::Error, IssueCategory::BusinessProperties, IssueType::ECDbIssue, "Failed to import ECSchemas. ECSchema %s is owned by some other ECDb file. (Incoming schemaId %s != existing schemaId %s", schema->GetFullSchemaName().c_str(), 
+                                 schema->GetId().ToString().c_str(), id.IsValid() ? id.ToString().c_str() : "(0)");
+                return ERROR;
+                }
+            }
+        }
+
+    bvector<ECSchemaCP> primarySchemas;
+    bvector<ECSchemaP> suppSchemas;
+    for (ECSchemaCP schema : schemasToImport)
+        {
+        if (schema->IsSupplementalSchema())
+            {
+            suppSchemas.push_back(const_cast<ECSchemaP> (schema));
+            }
+        else
+            primarySchemas.push_back(schema);
+        }
+
+    schemasToImport.clear();
+
+    if (!suppSchemas.empty())
+        {
+        for (ECSchemaCP primarySchema : primarySchemas)
+            {
+            if (primarySchema->IsSupplemented())
+                continue;
+
+            ECSchemaP primarySchemaP = const_cast<ECSchemaP> (primarySchema);
+            SupplementedSchemaBuilder builder;
+            SupplementedSchemaStatus status = builder.UpdateSchema(*primarySchemaP, suppSchemas, false /*dont create ca copy while supplementing*/);
+            if (SupplementedSchemaStatus::Success != status)
+                {
+                Issues().ReportV(IssueSeverity::Error, IssueCategory::BusinessProperties, IssueType::ECDbIssue, "Failed to import ECSchemas. Failed to supplement ECSchema %s. See log file for details.", primarySchema->GetFullSchemaName().c_str());
+                return ERROR;
+                }
+
+            //All consolidated custom attribute must be reference. But Supplemental Provenance in BSCA is not
+            //This bug could also be fixed in SupplementSchema builder but its much safer to do it here for now.
+            if (primarySchema->GetSupplementalInfo().IsValid())
+                {
+                IECInstancePtr provenance = primarySchema->GetCustomAttribute("SupplementalProvenance");
+                if (provenance.IsValid())
+                    {
+                    auto& bsca = provenance->GetClass().GetSchema();
+                    if (!ECSchema::IsSchemaReferenced(*primarySchema, bsca))
+                        {
+                        primarySchemaP->AddReferencedSchema(const_cast<ECSchemaR>(bsca));
+                        }
+                    }
+                }
+            }
+        }
+
+    // The dependency order may have *changed* due to supplementation adding new ECSchema references! Re-sort them.
+    bvector<ECN::ECSchemaCP> sortedSchemas = Sort(primarySchemas);
+
+    //If we import into pre-EC3.2 files, we must not import the units and formats schema
+    //as they are only deserialized temporarily by ECObjects
+    if (IsEC32AvailableInFile())
+        out.insert(out.begin(), sortedSchemas.begin(), sortedSchemas.end());
+    else
+        m_legacyHelper.RemoveSchemasToSkip(out, sortedSchemas);
+
+    return SchemaValidator::ValidateSchemas(ImportCtx(), Issues(), out) ? SUCCESS : ERROR;
+    }
+
+/*---------------------------------------------------------------------------------------
+* @bsimethod
++---------------+---------------+---------------+---------------+---------------+------*/
+static BentleyStatus PruneNamelessPropertyCategories(SchemaWriter::Context& ctx)
+    {
+    CachedStatementPtr namelessCategoriesStmt = ctx.GetCachedStatement("SELECT id FROM main." TABLE_PropertyCategory " WHERE Name=''");
+    auto stmtStatus = BE_SQLITE_OK;
+
+    while (namelessCategoriesStmt != nullptr && (stmtStatus = namelessCategoriesStmt->Step()) == BE_SQLITE_ROW)
+        {
+        const PropertyCategoryId namelessCategoryId = namelessCategoriesStmt->GetValueId<PropertyCategoryId>(0);
+        BentleyStatus status = DeletePropertyCategoryById(ctx, namelessCategoryId);
+        if (status != SUCCESS)
+            return status;
+        }
+
+    if (namelessCategoriesStmt == nullptr || stmtStatus != BE_SQLITE_DONE)
+        {
+        BeAssert(false && "failed to find nameless categories");
+        return ERROR;
+        }
+
+    return SUCCESS;
+    }
+
+
+/*---------------------------------------------------------------------------------------
+* @bsimethod
++---------------+---------------+---------------+---------------+---------------+------*/
+BentleyStatus SchemaWriter::Context::PostprocessSchemas(bvector<ECN::ECSchemaCP>& out, bvector<ECN::ECSchemaCP> const& in)
+    {
+    if (SUCCESS != PruneNamelessPropertyCategories(*this))
+        {
+        BeAssert(false);
+        return ERROR;
+        }
+    return SUCCESS;
+    }
+
+/*---------------------------------------------------------------------------------------
+* @bsimethod
++---------------+---------------+---------------+---------------+---------------+------*/
+//static
+bvector<ECN::ECSchemaCP> SchemaWriter::Context::Sort(bvector<ECN::ECSchemaCP> const& in)
+    {
+    bvector<ECN::ECSchemaCP> sortedList;
+    bvector<ECN::ECSchemaCP> layer;
+
+    do
+        {
+        layer = GetNextLayer(in, layer);
+        for (auto schemaItor = layer.rbegin(); schemaItor != layer.rend(); ++schemaItor)
+            sortedList.push_back(*schemaItor);
+        } while (!layer.empty());
+
+    std::reverse(sortedList.begin(), sortedList.end());
+    return sortedList;
+    }
+
+/*---------------------------------------------------------------------------------------
+* @bsimethod
++---------------+---------------+---------------+---------------+---------------+------*/
+//static
+bvector<ECN::ECSchemaCP> SchemaWriter::Context::GetNextLayer(bvector<ECN::ECSchemaCP> const& schemas, bvector<ECN::ECSchemaCP> const& referencedBy)
+    {
+    bvector<ECN::ECSchemaCP> list;
+    bmap<ECN::SchemaKey, ECN::ECSchemaCP, SchemaKeyLessThan<SchemaMatchType::Exact>> map;
+
+    const auto RemoveReachableInSet = [&](const bvector<ECN::ECSchemaCP>& inSchemas)
+        {
+        for (auto schema : inSchemas)
+            for (const auto& ref : FindAllSchemasInGraph(*schema, false))
+                {
+                auto itor = map.find(ref.first);
+                if (map.end() != itor)
+                    map.erase(itor);
+                }
+        };
+
+    if (referencedBy.empty())
+        {
+        for (auto schema : schemas)
+            if (map.find(schema->GetSchemaKey()) == map.end())
+                map[schema->GetSchemaKey()] = schema;
+
+        RemoveReachableInSet(schemas);
+        }
+    else
+        {
+        for (auto schema : referencedBy)
+            for (const auto& ref : schema->GetReferencedSchemas())
+                if (map.end() == map.find(ref.first))
+                    map[ref.first] = ref.second.get();
+
+        // a map value iterator would remove the need for this copy
+        bvector<ECN::ECSchemaCP> schemasInMap;
+        std::transform(map.begin(), map.end(), std::back_inserter(schemasInMap), [](const auto& s) { return s.second; });
+        RemoveReachableInSet(schemasInMap);
+        }
+
+    for (const auto& ref : map)
+        list.push_back(ref.second);
+
+    return list;
+    }
+
+/*---------------------------------------------------------------------------------------
+* @bsimethod
++---------------+---------------+---------------+---------------+---------------+------*/
+//static
+bvector<ECN::ECSchemaCP> SchemaWriter::Context::FindAllSchemasInGraph(bvector<ECN::ECSchemaCP> const& schemas)
+    {
+    bmap<ECN::SchemaKey, ECN::ECSchemaCP, SchemaKeyLessThan<SchemaMatchType::Exact>> map;
+    for (ECN::ECSchemaCP schema : schemas)
+        for (const auto& entry : FindAllSchemasInGraph(*schema, true))
+            if (map.find(entry.first) == map.end())
+                map[entry.first] = entry.second;
+
+    bvector<ECN::ECSchemaCP> temp;
+    for (const auto& entry : map)
+        temp.push_back(entry.second);
+
+    return temp;
+    }
+
+/*---------------------------------------------------------------------------------------
+* @bsimethod
++---------------+---------------+---------------+---------------+---------------+------*/
+//static
+bmap<ECN::SchemaKey, ECN::ECSchemaCP, SchemaKeyLessThan<SchemaMatchType::Exact>> SchemaWriter::Context::FindAllSchemasInGraph(ECN::ECSchemaCR schema, bool includeThisSchema)
+    {
+    bmap<ECN::SchemaKey, ECN::ECSchemaCP, SchemaKeyLessThan<SchemaMatchType::Exact>> schemaMap;
+    if (includeThisSchema)
+        schemaMap[schema.GetSchemaKey()] = &schema;
+
+    for (const auto& entry : schema.GetReferencedSchemas())
+        FindAllSchemasInGraph(schemaMap, entry.second.get());
+
+    return schemaMap;
+    }
+
+/*---------------------------------------------------------------------------------------
+* @bsimethod
++---------------+---------------+---------------+---------------+---------------+------*/
+//static
+void SchemaWriter::Context::FindAllSchemasInGraph(bmap<ECN::SchemaKey, ECN::ECSchemaCP, SchemaKeyLessThan<SchemaMatchType::Exact>>& schemaMap, ECN::ECSchemaCP schema)
+    {
+    if (schemaMap.find(schema->GetSchemaKey()) != schemaMap.end())
+        return;
+
+    schemaMap[schema->GetSchemaKey()] = schema;
+    for (const auto& entry : schema->GetReferencedSchemas())
+        FindAllSchemasInGraph(schemaMap, entry.second.get());
+    }
+/*---------------------------------------------------------------------------------------
+* @bsimethod
++---------------+---------------+---------------+---------------+---------------+------*/
+//static
+ECClassCP SchemaWriter::Context::ReservedPropertyNamesPolicy::FindCustomAttributeOwner(ECN::ECClassCP entityClass, IECInstanceCP ca)
+    {
+    if (entityClass->GetCustomAttributeLocal(ca->GetClass().GetName()).get() == ca)
+        return entityClass;
+
+    // ignore mixin. Only traverse base class hierarchy
+    if (entityClass->HasBaseClasses())
+        {
+        if (ECClassCP baseClass = entityClass->GetBaseClasses()[0])
+            {
+            if (ECClassCP result = FindCustomAttributeOwner(baseClass, ca))
+                return result;
+            }
+        }
+
+    return nullptr;
+    }
+
+/*---------------------------------------------------------------------------------------
+* @bsimethod
++---------------+---------------+---------------+---------------+---------------+------*/
+//static
+void SchemaWriter::Context::ReservedPropertyNamesPolicy::FindInhertiedPolicyCustomAttribute(std::vector<std::pair<ECN::ECClassCP, ECN::IECInstanceCP>>& policyAttributes,  ECN::ECClassCP entityClass)
+    {
+    IECInstancePtr ca = entityClass->GetCustomAttribute(RESERVED_PROPERTY_SchemaName, RESERVED_PROPERTY_ClassName);
+    if (ca.IsValid())
+        {
+        if (ECN::ECClassCP owner = FindCustomAttributeOwner(entityClass, ca.get()))
+            {
+            policyAttributes.push_back(std::make_pair(owner, ca.get()));
+            if (owner->HasBaseClasses())
+                {
+                if (ECClassCP baseClass = owner->GetBaseClasses()[0])
+                    FindInhertiedPolicyCustomAttribute(policyAttributes, baseClass);
+                }
+            }
+        }
+    }
+/*---------------------------------------------------------------------------------------
+* @bsimethod
++---------------+---------------+---------------+---------------+---------------+------*/
+SchemaWriter::Context::ReservedPropertyNamesPolicy::PolicyCacheMap::iterator SchemaWriter::Context::ReservedPropertyNamesPolicy::RegisterPolicy(IssueDataSource const& issues, ECN::ECClassCR entityClass) const
+    {
+    std::vector<std::pair<ECN::ECClassCP, ECN::IECInstanceCP>> policyAttributes;
+    FindInhertiedPolicyCustomAttribute(policyAttributes, &entityClass);
+    if (policyAttributes.empty())
+        return m_reservedProperties.end();
+
+    ECN::IECInstanceCP ownerPolicyCA = policyAttributes[0].second;
+    auto it = m_reservedProperties.insert(std::make_pair(ownerPolicyCA, PolicyCacheEntry())).first;
+    PolicyCacheEntry& reservedProps = it->second;
+
+    for (auto const& entry : policyAttributes)
+        {
+        ECN::IECInstanceCP ca = entry.second;
+        ECClassCP ownerClass = entry.first;
+        uint32_t propertyNamesIdx = 0;
+        if (ca->GetEnablerR().GetPropertyIndex(propertyNamesIdx, RESERVED_PROPERTY_Name) != ECObjectsStatus::Success)
+            {
+            BeAssert(false && "Expecting property 'PropertyNames'");
+            }
+
+        ECValue propertyNamesVal;
+        uint32_t arrayCount = 0;
+        if (ca->GetValue(propertyNamesVal, propertyNamesIdx) == ECObjectsStatus::Success && !propertyNamesVal.IsNull())
+            arrayCount = propertyNamesVal.GetArrayInfo().GetCount();
+
+        if (arrayCount == 0)
+            {
+            issues.ReportV(IssueSeverity::Error, IssueCategory::BusinessProperties, IssueType::ECDbIssue, "ECDbSchemaPolicies:ReservedPropertyNames customAttribute defined on ECClass '%s' is invalid. It must have atleast one reserved property name declared."
+                           , ownerClass->GetFullName());
+            return m_reservedProperties.end();
+            }
+
+        ECValue propertyNameVal;
+        for (uint32_t i = 0; i < arrayCount; ++i)
+            {
+            if (ECObjectsStatus::Success != ca->GetValue(propertyNameVal, propertyNamesIdx, i) && propertyNameVal.IsNull())
+                continue;
+
+            if (!ECNameValidation::IsValidName(propertyNameVal.GetUtf8CP()))
+                continue;
+
+            reservedProps.insert(std::make_pair(propertyNameVal.GetUtf8CP(), ownerClass));
+            }
+        }
+    return it;
+    }
+
+/*---------------------------------------------------------------------------------------
+* @bsimethod
++---------------+---------------+---------------+---------------+---------------+------*/
+int SchemaWriter::Context::GetNextPropertyOrdinal(ECClassId classId) {
+    auto it = m_propertyOrdinal.find(classId);
+    if (it == m_propertyOrdinal.end()) {
+        auto stmt = GetECDb().GetCachedStatement("select max(ordinal) from " TABLE_Property " where classId=?");
+        stmt->BindId(1, classId);
+        int ordinal = -1;
+        if (stmt->Step() == BE_SQLITE_ROW && !stmt->IsColumnNull(0)) {
+            ordinal = stmt->GetValueInt(0);
+        } 
+        it = m_propertyOrdinal.insert(make_bpair(classId, ordinal)).first;
+    }
+    it->second = it->second + 1;
+    return it->second;
+}
+
+/*---------------------------------------------------------------------------------------
+* @bsimethod
++---------------+---------------+---------------+---------------+---------------+------*/
+bool SchemaWriter::Context::AssertReservedPropertyPolicy(ECN::ECClassCR entityClass, ECN::ECPropertyCP property) const
+    {
+    return m_reservedPropertyNamePolicy.Evaluate(GetECDb().GetImpl().Issues(), entityClass, property);
+    }
+
+/*---------------------------------------------------------------------------------------
+* @bsimethod
++---------------+---------------+---------------+---------------+---------------+------*/
+bool SchemaWriter::Context::ReservedPropertyNamesPolicy::Evaluate(IssueDataSource const& issues, ECN::ECClassCR entityClass, ECN::ECPropertyCP property) const
+    {
+    IECInstancePtr ca = entityClass.GetCustomAttribute(RESERVED_PROPERTY_SchemaName, RESERVED_PROPERTY_ClassName);
+    if (ca.IsValid())
+        {
+        auto it = m_reservedProperties.find(ca.get());
+        if (it == m_reservedProperties.end())
+            {
+            it = RegisterPolicy(issues, entityClass);
+            if (it == m_reservedProperties.end())
+                return true;
+            }
+
+        PolicyCacheEntry& reservedProps = it->second;
+        if (property)
+            {
+            auto itor = reservedProps.find(property->GetName());
+            if (itor != reservedProps.end())
+                {
+                ECClassCP ownerClass = itor->second;
+                issues.ReportV(IssueSeverity::Error, IssueCategory::BusinessProperties, IssueType::ECDbIssue, "ECDbSchemaPolicies:ReservedPropertyNames policy defined on '%s' class prohibit use of property with name '%s' (origin: %s) in its dervied hierarchy. Reserved property policy failed for class %s. The property could have been inherited.",
+                               ownerClass->GetFullName(), property->GetName().c_str(), property->GetClass().GetFullName());
+                return true;
+                }
+            return false;
+            }
+
+        bool reservedPropFound = false;
+        for (auto const prop : entityClass.GetProperties(true))
+            {
+            auto itor = reservedProps.find(prop->GetName());
+            if (itor != reservedProps.end())
+                {
+                ECClassCP ownerClass = itor->second;
+                issues.ReportV(IssueSeverity::Error, IssueCategory::BusinessProperties, IssueType::ECDbIssue, "ECDbSchemaPolicies:ReservedPropertyNames policy defined on '%s' class prohibit use of property with name '%s' (origin: %s) in its dervied hierarchy. Reserved property policy failed for class %s. The property could have been inherited.",
+                               ownerClass->GetFullName(), prop->GetName().c_str(), prop->GetClass().GetFullName(), entityClass.GetFullName());
+                reservedPropFound = true;
+                }
+            }
+        return reservedPropFound;
+        }
+    return false;
+    }
+END_BENTLEY_SQLITE_EC_NAMESPACE