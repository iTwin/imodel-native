--- conflicted
+++ resolved
@@ -1,308 +1,273 @@
-/*---------------------------------------------------------------------------------------------
-* Copyright (c) Bentley Systems, Incorporated. All rights reserved.
-* See LICENSE.md in the repository root for full copyright notice.
-*--------------------------------------------------------------------------------------------*/
-#pragma once
-#include <ECDb/ECDb.h>
-#include <ECDb/SchemaManager.h>
-#include <BeSQLite/BeBriefcaseBasedIdSequence.h>
-#include "ChangeManager.h"
-#include "ProfileManager.h"
-#include "IssueReporter.h"
-#include <atomic>
-
-BEGIN_BENTLEY_SQLITE_EC_NAMESPACE
-//=======================================================================================
-// @bsiclass
-//+===============+===============+===============+===============+===============+======
-struct IdFactory final: NonCopyableClass {
-    struct IdSequence final: NonCopyableClass {
-        private:
-            mutable std::atomic<uint64_t> m_id;
-            bool m_isInitializedFromTable;
-        public:
-            explicit IdSequence(uint64_t id, bool isInitializedFromTable) :m_id(id), m_isInitializedFromTable(isInitializedFromTable){}
-            BeInt64Id NextId() const { BeAssert(m_isInitializedFromTable); return BeInt64Id(++m_id); }
-            bool IsInitializedFromTable() const { return m_isInitializedFromTable; }
-            static std::unique_ptr<IdSequence> Create(ECDbCR db, Utf8CP tableName, Utf8CP idColumnName);
-    };
-
-    private:
-        mutable std::unique_ptr<IdSequence> m_classIdSeq;
-        mutable std::unique_ptr<IdSequence> m_classHasBaseClassesIdSeq;
-        mutable std::unique_ptr<IdSequence> m_columnIdSeq;
-        mutable std::unique_ptr<IdSequence> m_customAttributeIdSeq;
-        mutable std::unique_ptr<IdSequence> m_enumerationIdSeq;
-        mutable std::unique_ptr<IdSequence> m_formatIdSeq;
-        mutable std::unique_ptr<IdSequence> m_formatCompositeUnitIdSeq;
-        mutable std::unique_ptr<IdSequence> m_indexIdSeq;
-        mutable std::unique_ptr<IdSequence> m_indexColumnIdSeq;
-        mutable std::unique_ptr<IdSequence> m_kindOfQuantityIdSeq;
-        mutable std::unique_ptr<IdSequence> m_phenomenonIdSeq;
-        mutable std::unique_ptr<IdSequence> m_propertyIdSeq;
-        mutable std::unique_ptr<IdSequence> m_propertyCategoryIdSeq;
-        mutable std::unique_ptr<IdSequence> m_propertyMapSeq;
-        mutable std::unique_ptr<IdSequence> m_propertyPathIdSeq;
-        mutable std::unique_ptr<IdSequence> m_relationshipConstraintIdSeq;
-        mutable std::unique_ptr<IdSequence> m_relationshipConstraintClassIdSeq;
-        mutable std::unique_ptr<IdSequence> m_schemaIdSeq;
-        mutable std::unique_ptr<IdSequence> m_schemaReferenceIdSeq;
-        mutable std::unique_ptr<IdSequence> m_tableIdSeq;
-        mutable std::unique_ptr<IdSequence> m_unitIdSeq;
-        mutable std::unique_ptr<IdSequence> m_unitSystemIdSeq;
-        ECDbCR m_ecdb;
-    public:
-        explicit IdFactory(ECDbCR);
-        IdSequence& Class() const { return *m_classIdSeq; }
-        IdSequence& ClassHasBaseClasses() const { return *m_classHasBaseClassesIdSeq; }
-        IdSequence& Column() const { return *m_columnIdSeq; }
-        IdSequence& CustomAttribute() const { return *m_customAttributeIdSeq; }
-        IdSequence& Enumeration() const { return *m_enumerationIdSeq; }
-        IdSequence& Format() const { return *m_formatIdSeq; }
-        IdSequence& FormatCompositeUnit() const { return *m_formatCompositeUnitIdSeq; }
-        IdSequence& Index() const { return *m_indexIdSeq; }
-        IdSequence& IndexColumn() const { return *m_indexColumnIdSeq; }
-        IdSequence& KindOfQuantity() const { return *m_kindOfQuantityIdSeq; }
-        IdSequence& Phenomenon() const { return *m_phenomenonIdSeq; }
-        IdSequence& Property() const { return *m_propertyIdSeq; }
-        IdSequence& PropertyCategory() const { return *m_propertyCategoryIdSeq; }
-        IdSequence& PropertyMap() const { return *m_propertyMapSeq; }
-        IdSequence& PropertyPath() const { return *m_propertyPathIdSeq; }
-        IdSequence& RelationshipConstraint() const { return *m_relationshipConstraintIdSeq; }
-        IdSequence& RelationshipConstraintClass() const { return *m_relationshipConstraintClassIdSeq; }
-        IdSequence& Schema() const { return *m_schemaIdSeq; }
-        IdSequence& SchemaReference() const { return *m_schemaReferenceIdSeq; }
-        IdSequence& Table() const { return *m_tableIdSeq; }
-        IdSequence& Unit() const { return *m_unitIdSeq; }
-        IdSequence& UnitSystem() const { return *m_unitSystemIdSeq; }
-        bool IsValid() const;
-        bool Reset() const;
-        static std::unique_ptr<IdFactory> Create(ECDbCR ecdb);
-};
-
-struct PragmaManager;
-//=======================================================================================
-//! ECDb::Impl is the private implementation of ECDb hidden from the public headers
-//! (PIMPL idiom)
-// @bsiclass
-//+===============+===============+===============+===============+===============+======
-struct ECDb::Impl final
-    {
-friend struct ECDb;
-friend struct DisableDDLTracking;
-
-public:
-    struct DisableDDLTracking {
-        private:
-            ECDbCR m_ecdb;
-        public:
-            DisableDDLTracking(ECDbCR ecdb): m_ecdb(ecdb) {m_ecdb.GetImpl().m_disableDDLTracking = true; }
-            ~DisableDDLTracking() { m_ecdb.GetImpl().m_disableDDLTracking = false; }
-    };
-    //=======================================================================================
-    //! The clear cache counter is incremented with every call to ClearECDbCache. This is used
-    //! by code that refers to objects held in the cache to invalidate itself.
-    //! E.g. Any existing ECSqlStatement would be invalid after ClearECDbCache and would return
-    //! an error from any of its methods.
-    // @bsiclass
-    //+===============+===============+===============+===============+===============+======
-    struct ClearCacheCounter final
-        {
-        private:
-            uint32_t m_value;
-
-        public:
-            ClearCacheCounter() : m_value(0) {}
-
-            bool operator==(ClearCacheCounter const& rhs) const { return m_value == rhs.m_value; }
-            bool operator!=(ClearCacheCounter const& rhs) const { return m_value != rhs.m_value; }
-
-            void Increment() { m_value++; }
-            uint32_t GetValue() const { return m_value; }
-        };
-
-private:
-    struct DbFunctionKey final
-        {
-        Utf8String m_functionName;
-        int m_argCount;
-
-        DbFunctionKey(): m_argCount(-1) {}
-        DbFunctionKey(Utf8CP functionName, int argCount) : m_functionName(functionName), m_argCount(argCount) {}
-        explicit DbFunctionKey(DbFunction& function) : m_functionName(function.GetName()), m_argCount(function.GetNumArgs()) {}
-
-        struct Comparer
-            {
-            bool operator() (DbFunctionKey const& lhs, DbFunctionKey const& rhs) const
-                {
-                int nameCompareResult = BeStringUtilities::StricmpAscii(lhs.m_functionName.c_str(), rhs.m_functionName.c_str());
-                return nameCompareResult < 0 || nameCompareResult == 0 && lhs.m_argCount < rhs.m_argCount;
-                }
-            };
-        };
-
-
-    static bool s_isInitialized;
-    mutable BeMutex m_mutex;
-    ECDbR m_ecdb;
-
-    mutable BeGuid m_id;
-    ProfileManager m_profileManager;
-    std::unique_ptr<SchemaManager> m_schemaManager;
-    ChangeManager m_changeManager;
-    SettingsManager m_settingsManager;
-    StatementCache m_sqliteStatementCache;
-    mutable std::unique_ptr<InstanceReader> m_instanceReader;
-<<<<<<< HEAD
-    mutable std::unique_ptr<RelatedInstanceFinder> m_relatedInstanceFinder;
-=======
-    mutable std::unique_ptr<InstanceWriter> m_instanceWriter;
-    mutable std::unique_ptr<InstanceRepository> m_instanceRepo;
->>>>>>> 4df88740
-    BeBriefcaseBasedIdSequenceManager m_idSequenceManager;
-    static const uint32_t s_instanceIdSequenceKey = 0;
-    mutable bmap<DbFunctionKey, DbFunction*, DbFunctionKey::Comparer> m_sqlFunctions;
-    mutable bset<AppData::Key const*, std::less<AppData::Key const*>> m_appDataToDeleteOnClearCache;
-    mutable ClearCacheCounter m_clearCacheCounter;
-    bvector<IECDbCacheClearListener*> m_ecdbCacheClearListeners;
-    IssueDataSource m_issueReporter;
-    mutable std::unique_ptr<ClassNameFunc> m_classNameFunc;
-    mutable std::unique_ptr<ClassIdFunc> m_classIdFunc;
-    mutable std::unique_ptr<InstanceOfFunc> m_instanceOfFunc;
-    mutable std::unique_ptr<XmlCAToJson> m_xmlCAToJsonFunc;
-    mutable std::unique_ptr<IdFactory> m_idFactory;
-    mutable std::unique_ptr<ExtractInstFunc> m_extractInstFunc;
-    mutable std::unique_ptr<ExtractPropFunc> m_extractPropFunc;
-    mutable EC::ECSqlConfig m_ecSqlConfig;
-    mutable bool m_disableDDLTracking;
-    mutable std::unique_ptr<PragmaManager> m_pragmaProcessor;
-    mutable SnappyFromMemory m_snappyReader;
-    mutable SnappyToBlob m_snappyWriter;
-    //Mirrored ECDb methods are only called by ECDb (friend), therefore private
-    explicit Impl(ECDbR ecdb);
-
-    //not copyable
-    Impl(Impl const&) = delete;
-    Impl& operator=(Impl const&) = delete;
-
-    ProfileManager const& GetProfileManager() const { return m_profileManager; }
-
-    SchemaManager const& Schemas() const { return *m_schemaManager; }
-    ECN::IECSchemaLocaterR GetSchemaLocater() const { return *m_schemaManager; }
-    ECN::IECClassLocaterR GetClassLocater() const { return *m_schemaManager; }
-
-    BentleyStatus OnAddFunction(DbFunction&) const;
-    void OnRemoveFunction(DbFunction&) const;
-
-    BentleyStatus Purge(ECDb::PurgeMode) const;
-    BentleyStatus PurgeFileInfos() const;
-
-    BentleyStatus AddIssueListener(ECN::IIssueListener const& issueListener) { m_issueReporter.SetOldStyleListener(&issueListener); return SUCCESS; }
-    void RemoveIssueListener() { m_issueReporter.SetOldStyleListener(nullptr); }
-
-    void AddECDbCacheClearListener(IECDbCacheClearListener& listener) { m_ecdbCacheClearListeners.push_back(&listener); }
-    void RemoveECDbCacheClearListener(IECDbCacheClearListener& listener) { m_ecdbCacheClearListeners.erase(std::find(m_ecdbCacheClearListeners.begin(), m_ecdbCacheClearListeners.end(), &listener), m_ecdbCacheClearListeners.end()); }
-
-    void AddAppData(ECDb::AppData::Key const& key, ECDb::AppData* appData, bool deleteOnClearCache) const;
-
-    BentleyStatus OpenBlobIO(BlobIO&, Utf8CP tableSpace, ECN::ECClassCR, Utf8CP propertyAccessString, BeInt64Id ecinstanceId, bool writable, ECCrudWriteToken const*) const;
-    bool IsChangeCacheAttached() const { return m_changeManager.IsChangeCacheAttached(); }
-    void ClearECDbCache() const;
-    DbResult OnDbOpening() const;
-    DbResult OnDbCreated() const;
-    DbResult OnDbOpened(OpenParams const& params) const;
-    void RegisterECSqlPragmas() const;
-    void OnInit() const;
-    DbResult OnDbAttached(Utf8CP dbFileName, Utf8CP tableSpaceName) const;
-    DbResult OnDbDetached(Utf8CP tableSpaceName) const;
-
-    DbResult OnBriefcaseIdAssigned(BeBriefcaseId newBriefcaseId);
-    void OnDbChangedByOtherConnection() const { ClearECDbCache(); }
-    BentleyStatus ResetInstanceIdSequence(BeBriefcaseId, IdSet<ECN::ECClassId> const* ecClassIgnoreList);
-
-    BentleyStatus DetermineMaxInstanceIdForBriefcase(ECInstanceId& maxId, BeBriefcaseId, IdSet<ECN::ECClassId> const* ecClassIgnoreList) const;
-    BentleyStatus DetermineMaxIdForBriefcase(BeBriefcaseBasedId& maxId, BeBriefcaseId, Utf8CP tableName, Utf8CP idColName) const;
-
-    void RegisterBuiltinFunctions() const;
-    void UnregisterBuiltinFunctions() const;
-
-    static DbResult InitializeLib(BeFileNameCR ecdbTempDir, BeFileNameCP hostAssetsDir, BeSQLiteLib::LogErrors logSqliteErrors);
-    static bool IsInitialized() { return s_isInitialized; }
-public:
-    ~Impl() { m_sqliteStatementCache.Empty(); }
-    EC::ECSqlConfig& GetECSqlConfig() const { return m_ecSqlConfig; }
-    bvector<DbFunction*> GetSqlFunctions() const;
-    bool TryGetSqlFunction(DbFunction*& function, Utf8CP name, int argCount) const;
-    ECDb::SettingsManager const& GetSettingsManager() const { return m_settingsManager; }
-    bool TryGetChangeCacheFileName(BeFileNameR changeCachePath) const;
-    CachedStatementPtr GetCachedSqliteStatement(Utf8CP sql) const;
-    BeBriefcaseBasedIdSequence const& GetInstanceIdSequence() const { return m_idSequenceManager.GetSequence(s_instanceIdSequenceKey); }
-    ChangeManager const& GetChangeManager() const { return m_changeManager; }
-    BeGuid GetId() const  {return m_id; }
-    IdFactory& GetIdFactory() const;
-    DbResult ExecuteDDL(Utf8CP) const;
-    PragmaManager& GetPragmaManager() const;
-
-    template<typename T>
-    T WithSnappyReader(std::function<T(SnappyFromMemory&)> func) const {
-        BeMutexHolder holder(m_mutex);
-        return func(m_snappyReader);
-    }
-    template<typename T>
-    T WithSnappyWriter(std::function<T(SnappyToBlob&)> func) const {
-        BeMutexHolder holder(m_mutex);
-        m_snappyWriter.Init();
-        return func(m_snappyWriter);
-    }
-    //! The clear cache counter is incremented with every call to ClearECDbCache. This is used
-    //! by code that refers to objects held in the cache to invalidate itself.
-    //! E.g. Any existing ECSqlStatement would be invalid after ClearECDbCache and would return
-    //! an error from any of its methods.
-    ClearCacheCounter const& GetClearCacheCounter() const { return m_clearCacheCounter; }
-    InstanceReader& GetInstanceReader() const {
-        if (m_instanceReader == nullptr) {
-            BeMutexHolder holder(m_mutex);
-            if (m_instanceReader == nullptr) {
-                m_instanceReader = std::make_unique<InstanceReader>(m_ecdb);
-            }
-        }
-        return *m_instanceReader;
-    }
-<<<<<<< HEAD
-    RelatedInstanceFinder const& GetRelatedInstanceFinder() const {
-        if (m_relatedInstanceFinder == nullptr) {
-            BeMutexHolder holder(m_mutex);
-            if (m_relatedInstanceFinder == nullptr) {
-                m_relatedInstanceFinder = std::make_unique<RelatedInstanceFinder>(m_ecdb);
-            }
-        }
-        return *m_relatedInstanceFinder;
-=======
-    InstanceWriter& GetInstanceWriter() const {
-        if (m_instanceWriter == nullptr) {
-            BeMutexHolder holder(m_mutex);
-            if (m_instanceWriter == nullptr) {
-                m_instanceWriter = std::make_unique<InstanceWriter>(m_ecdb);
-            }
-        }
-        return *m_instanceWriter;
-    }
-    InstanceRepository& GetInstanceRepository() const {
-        if (m_instanceRepo == nullptr) {
-            BeMutexHolder holder(m_mutex);
-            if (m_instanceRepo == nullptr) {
-                m_instanceRepo = std::make_unique<InstanceRepository>(m_ecdb);
-            }
-        }
-        return *m_instanceRepo;
->>>>>>> 4df88740
-    }
-    IssueDataSource const& Issues() const { return m_issueReporter; }
-    ProfileVersion const& RefreshProfileVersion() const {
-        m_profileManager.RefreshProfileVersion();
-        return m_profileManager.GetProfileVersion();
-    }
-    BeMutex& GetMutex() const { return m_mutex; }
-    };
-
-END_BENTLEY_SQLITE_EC_NAMESPACE
+/*---------------------------------------------------------------------------------------------
+* Copyright (c) Bentley Systems, Incorporated. All rights reserved.
+* See LICENSE.md in the repository root for full copyright notice.
+*--------------------------------------------------------------------------------------------*/
+#pragma once
+#include <ECDb/ECDb.h>
+#include <ECDb/SchemaManager.h>
+#include <BeSQLite/BeBriefcaseBasedIdSequence.h>
+#include "ChangeManager.h"
+#include "ProfileManager.h"
+#include "IssueReporter.h"
+#include <atomic>
+
+BEGIN_BENTLEY_SQLITE_EC_NAMESPACE
+//=======================================================================================
+// @bsiclass
+//+===============+===============+===============+===============+===============+======
+struct IdFactory final: NonCopyableClass {
+    struct IdSequence final: NonCopyableClass {
+        private:
+            mutable std::atomic<uint64_t> m_id;
+            bool m_isInitializedFromTable;
+        public:
+            explicit IdSequence(uint64_t id, bool isInitializedFromTable) :m_id(id), m_isInitializedFromTable(isInitializedFromTable){}
+            BeInt64Id NextId() const { BeAssert(m_isInitializedFromTable); return BeInt64Id(++m_id); }
+            bool IsInitializedFromTable() const { return m_isInitializedFromTable; }
+            static std::unique_ptr<IdSequence> Create(ECDbCR db, Utf8CP tableName, Utf8CP idColumnName);
+    };
+
+    private:
+        mutable std::unique_ptr<IdSequence> m_classIdSeq;
+        mutable std::unique_ptr<IdSequence> m_classHasBaseClassesIdSeq;
+        mutable std::unique_ptr<IdSequence> m_columnIdSeq;
+        mutable std::unique_ptr<IdSequence> m_customAttributeIdSeq;
+        mutable std::unique_ptr<IdSequence> m_enumerationIdSeq;
+        mutable std::unique_ptr<IdSequence> m_formatIdSeq;
+        mutable std::unique_ptr<IdSequence> m_formatCompositeUnitIdSeq;
+        mutable std::unique_ptr<IdSequence> m_indexIdSeq;
+        mutable std::unique_ptr<IdSequence> m_indexColumnIdSeq;
+        mutable std::unique_ptr<IdSequence> m_kindOfQuantityIdSeq;
+        mutable std::unique_ptr<IdSequence> m_phenomenonIdSeq;
+        mutable std::unique_ptr<IdSequence> m_propertyIdSeq;
+        mutable std::unique_ptr<IdSequence> m_propertyCategoryIdSeq;
+        mutable std::unique_ptr<IdSequence> m_propertyMapSeq;
+        mutable std::unique_ptr<IdSequence> m_propertyPathIdSeq;
+        mutable std::unique_ptr<IdSequence> m_relationshipConstraintIdSeq;
+        mutable std::unique_ptr<IdSequence> m_relationshipConstraintClassIdSeq;
+        mutable std::unique_ptr<IdSequence> m_schemaIdSeq;
+        mutable std::unique_ptr<IdSequence> m_schemaReferenceIdSeq;
+        mutable std::unique_ptr<IdSequence> m_tableIdSeq;
+        mutable std::unique_ptr<IdSequence> m_unitIdSeq;
+        mutable std::unique_ptr<IdSequence> m_unitSystemIdSeq;
+        ECDbCR m_ecdb;
+    public:
+        explicit IdFactory(ECDbCR);
+        IdSequence& Class() const { return *m_classIdSeq; }
+        IdSequence& ClassHasBaseClasses() const { return *m_classHasBaseClassesIdSeq; }
+        IdSequence& Column() const { return *m_columnIdSeq; }
+        IdSequence& CustomAttribute() const { return *m_customAttributeIdSeq; }
+        IdSequence& Enumeration() const { return *m_enumerationIdSeq; }
+        IdSequence& Format() const { return *m_formatIdSeq; }
+        IdSequence& FormatCompositeUnit() const { return *m_formatCompositeUnitIdSeq; }
+        IdSequence& Index() const { return *m_indexIdSeq; }
+        IdSequence& IndexColumn() const { return *m_indexColumnIdSeq; }
+        IdSequence& KindOfQuantity() const { return *m_kindOfQuantityIdSeq; }
+        IdSequence& Phenomenon() const { return *m_phenomenonIdSeq; }
+        IdSequence& Property() const { return *m_propertyIdSeq; }
+        IdSequence& PropertyCategory() const { return *m_propertyCategoryIdSeq; }
+        IdSequence& PropertyMap() const { return *m_propertyMapSeq; }
+        IdSequence& PropertyPath() const { return *m_propertyPathIdSeq; }
+        IdSequence& RelationshipConstraint() const { return *m_relationshipConstraintIdSeq; }
+        IdSequence& RelationshipConstraintClass() const { return *m_relationshipConstraintClassIdSeq; }
+        IdSequence& Schema() const { return *m_schemaIdSeq; }
+        IdSequence& SchemaReference() const { return *m_schemaReferenceIdSeq; }
+        IdSequence& Table() const { return *m_tableIdSeq; }
+        IdSequence& Unit() const { return *m_unitIdSeq; }
+        IdSequence& UnitSystem() const { return *m_unitSystemIdSeq; }
+        bool IsValid() const;
+        bool Reset() const;
+        static std::unique_ptr<IdFactory> Create(ECDbCR ecdb);
+};
+
+struct PragmaManager;
+//=======================================================================================
+//! ECDb::Impl is the private implementation of ECDb hidden from the public headers
+//! (PIMPL idiom)
+// @bsiclass
+//+===============+===============+===============+===============+===============+======
+struct ECDb::Impl final
+    {
+friend struct ECDb;
+friend struct DisableDDLTracking;
+
+public:
+    struct DisableDDLTracking {
+        private:
+            ECDbCR m_ecdb;
+        public:
+            DisableDDLTracking(ECDbCR ecdb): m_ecdb(ecdb) {m_ecdb.GetImpl().m_disableDDLTracking = true; }
+            ~DisableDDLTracking() { m_ecdb.GetImpl().m_disableDDLTracking = false; }
+    };
+    //=======================================================================================
+    //! The clear cache counter is incremented with every call to ClearECDbCache. This is used
+    //! by code that refers to objects held in the cache to invalidate itself.
+    //! E.g. Any existing ECSqlStatement would be invalid after ClearECDbCache and would return
+    //! an error from any of its methods.
+    // @bsiclass
+    //+===============+===============+===============+===============+===============+======
+    struct ClearCacheCounter final
+        {
+        private:
+            uint32_t m_value;
+
+        public:
+            ClearCacheCounter() : m_value(0) {}
+
+            bool operator==(ClearCacheCounter const& rhs) const { return m_value == rhs.m_value; }
+            bool operator!=(ClearCacheCounter const& rhs) const { return m_value != rhs.m_value; }
+
+            void Increment() { m_value++; }
+            uint32_t GetValue() const { return m_value; }
+        };
+
+private:
+    struct DbFunctionKey final
+        {
+        Utf8String m_functionName;
+        int m_argCount;
+
+        DbFunctionKey(): m_argCount(-1) {}
+        DbFunctionKey(Utf8CP functionName, int argCount) : m_functionName(functionName), m_argCount(argCount) {}
+        explicit DbFunctionKey(DbFunction& function) : m_functionName(function.GetName()), m_argCount(function.GetNumArgs()) {}
+
+        struct Comparer
+            {
+            bool operator() (DbFunctionKey const& lhs, DbFunctionKey const& rhs) const
+                {
+                int nameCompareResult = BeStringUtilities::StricmpAscii(lhs.m_functionName.c_str(), rhs.m_functionName.c_str());
+                return nameCompareResult < 0 || nameCompareResult == 0 && lhs.m_argCount < rhs.m_argCount;
+                }
+            };
+        };
+
+
+    static bool s_isInitialized;
+    mutable BeMutex m_mutex;
+    ECDbR m_ecdb;
+
+    mutable BeGuid m_id;
+    ProfileManager m_profileManager;
+    std::unique_ptr<SchemaManager> m_schemaManager;
+    ChangeManager m_changeManager;
+    SettingsManager m_settingsManager;
+    StatementCache m_sqliteStatementCache;
+    mutable std::unique_ptr<InstanceReader> m_instanceReader;
+    BeBriefcaseBasedIdSequenceManager m_idSequenceManager;
+    static const uint32_t s_instanceIdSequenceKey = 0;
+    mutable bmap<DbFunctionKey, DbFunction*, DbFunctionKey::Comparer> m_sqlFunctions;
+    mutable bset<AppData::Key const*, std::less<AppData::Key const*>> m_appDataToDeleteOnClearCache;
+    mutable ClearCacheCounter m_clearCacheCounter;
+    bvector<IECDbCacheClearListener*> m_ecdbCacheClearListeners;
+    IssueDataSource m_issueReporter;
+    mutable std::unique_ptr<ClassNameFunc> m_classNameFunc;
+    mutable std::unique_ptr<ClassIdFunc> m_classIdFunc;
+    mutable std::unique_ptr<InstanceOfFunc> m_instanceOfFunc;
+    mutable std::unique_ptr<XmlCAToJson> m_xmlCAToJsonFunc;
+    mutable std::unique_ptr<IdFactory> m_idFactory;
+    mutable std::unique_ptr<ExtractInstFunc> m_extractInstFunc;
+    mutable std::unique_ptr<ExtractPropFunc> m_extractPropFunc;
+    mutable EC::ECSqlConfig m_ecSqlConfig;
+    mutable bool m_disableDDLTracking;
+    mutable std::unique_ptr<PragmaManager> m_pragmaProcessor;
+    mutable SnappyFromMemory m_snappyReader;
+    mutable SnappyToBlob m_snappyWriter;
+    //Mirrored ECDb methods are only called by ECDb (friend), therefore private
+    explicit Impl(ECDbR ecdb);
+
+    //not copyable
+    Impl(Impl const&) = delete;
+    Impl& operator=(Impl const&) = delete;
+
+    ProfileManager const& GetProfileManager() const { return m_profileManager; }
+
+    SchemaManager const& Schemas() const { return *m_schemaManager; }
+    ECN::IECSchemaLocaterR GetSchemaLocater() const { return *m_schemaManager; }
+    ECN::IECClassLocaterR GetClassLocater() const { return *m_schemaManager; }
+
+    BentleyStatus OnAddFunction(DbFunction&) const;
+    void OnRemoveFunction(DbFunction&) const;
+
+    BentleyStatus Purge(ECDb::PurgeMode) const;
+    BentleyStatus PurgeFileInfos() const;
+
+    BentleyStatus AddIssueListener(ECN::IIssueListener const& issueListener) { m_issueReporter.SetOldStyleListener(&issueListener); return SUCCESS; }
+    void RemoveIssueListener() { m_issueReporter.SetOldStyleListener(nullptr); }
+
+    void AddECDbCacheClearListener(IECDbCacheClearListener& listener) { m_ecdbCacheClearListeners.push_back(&listener); }
+    void RemoveECDbCacheClearListener(IECDbCacheClearListener& listener) { m_ecdbCacheClearListeners.erase(std::find(m_ecdbCacheClearListeners.begin(), m_ecdbCacheClearListeners.end(), &listener), m_ecdbCacheClearListeners.end()); }
+
+    void AddAppData(ECDb::AppData::Key const& key, ECDb::AppData* appData, bool deleteOnClearCache) const;
+
+    BentleyStatus OpenBlobIO(BlobIO&, Utf8CP tableSpace, ECN::ECClassCR, Utf8CP propertyAccessString, BeInt64Id ecinstanceId, bool writable, ECCrudWriteToken const*) const;
+    bool IsChangeCacheAttached() const { return m_changeManager.IsChangeCacheAttached(); }
+    void ClearECDbCache() const;
+    DbResult OnDbOpening() const;
+    DbResult OnDbCreated() const;
+    DbResult OnDbOpened(OpenParams const& params) const;
+    void RegisterECSqlPragmas() const;
+    void OnInit() const;
+    DbResult OnDbAttached(Utf8CP dbFileName, Utf8CP tableSpaceName) const;
+    DbResult OnDbDetached(Utf8CP tableSpaceName) const;
+
+    DbResult OnBriefcaseIdAssigned(BeBriefcaseId newBriefcaseId);
+    void OnDbChangedByOtherConnection() const { ClearECDbCache(); }
+    BentleyStatus ResetInstanceIdSequence(BeBriefcaseId, IdSet<ECN::ECClassId> const* ecClassIgnoreList);
+
+    BentleyStatus DetermineMaxInstanceIdForBriefcase(ECInstanceId& maxId, BeBriefcaseId, IdSet<ECN::ECClassId> const* ecClassIgnoreList) const;
+    BentleyStatus DetermineMaxIdForBriefcase(BeBriefcaseBasedId& maxId, BeBriefcaseId, Utf8CP tableName, Utf8CP idColName) const;
+
+    void RegisterBuiltinFunctions() const;
+    void UnregisterBuiltinFunctions() const;
+
+    static DbResult InitializeLib(BeFileNameCR ecdbTempDir, BeFileNameCP hostAssetsDir, BeSQLiteLib::LogErrors logSqliteErrors);
+    static bool IsInitialized() { return s_isInitialized; }
+public:
+    ~Impl() { m_sqliteStatementCache.Empty(); }
+    EC::ECSqlConfig& GetECSqlConfig() const { return m_ecSqlConfig; }
+    bvector<DbFunction*> GetSqlFunctions() const;
+    bool TryGetSqlFunction(DbFunction*& function, Utf8CP name, int argCount) const;
+    ECDb::SettingsManager const& GetSettingsManager() const { return m_settingsManager; }
+    bool TryGetChangeCacheFileName(BeFileNameR changeCachePath) const;
+    CachedStatementPtr GetCachedSqliteStatement(Utf8CP sql) const;
+    BeBriefcaseBasedIdSequence const& GetInstanceIdSequence() const { return m_idSequenceManager.GetSequence(s_instanceIdSequenceKey); }
+    ChangeManager const& GetChangeManager() const { return m_changeManager; }
+    BeGuid GetId() const  {return m_id; }
+    IdFactory& GetIdFactory() const;
+    DbResult ExecuteDDL(Utf8CP) const;
+    PragmaManager& GetPragmaManager() const;
+
+    template<typename T>
+    T WithSnappyReader(std::function<T(SnappyFromMemory&)> func) const {
+        BeMutexHolder holder(m_mutex);
+        return func(m_snappyReader);
+    }
+    template<typename T>
+    T WithSnappyWriter(std::function<T(SnappyToBlob&)> func) const {
+        BeMutexHolder holder(m_mutex);
+        m_snappyWriter.Init();
+        return func(m_snappyWriter);
+    }
+    //! The clear cache counter is incremented with every call to ClearECDbCache. This is used
+    //! by code that refers to objects held in the cache to invalidate itself.
+    //! E.g. Any existing ECSqlStatement would be invalid after ClearECDbCache and would return
+    //! an error from any of its methods.
+    ClearCacheCounter const& GetClearCacheCounter() const { return m_clearCacheCounter; }
+    InstanceReader& GetInstanceReader() const {
+        if (m_instanceReader == nullptr) {
+            BeMutexHolder holder(m_mutex);
+            if (m_instanceReader == nullptr) {
+                m_instanceReader = std::make_unique<InstanceReader>(m_ecdb);
+            }
+        }
+        return *m_instanceReader;
+    }
+    IssueDataSource const& Issues() const { return m_issueReporter; }
+    ProfileVersion const& RefreshProfileVersion() const {
+        m_profileManager.RefreshProfileVersion();
+        return m_profileManager.GetProfileVersion();
+    }
+    BeMutex& GetMutex() const { return m_mutex; }
+    };
+
+END_BENTLEY_SQLITE_EC_NAMESPACE