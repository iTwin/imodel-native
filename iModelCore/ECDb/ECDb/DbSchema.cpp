/*--------------------------------------------------------------------------------------+
|
|     $Source: ECDb/DbSchema.cpp $
|
|  $Copyright: (c) 2016 Bentley Systems, Incorporated. All rights reserved. $
|
+--------------------------------------------------------------------------------------*/
#include "ECDbPch.h"

USING_NAMESPACE_BENTLEY_EC

BEGIN_BENTLEY_SQLITE_EC_NAMESPACE
#define EC_INDEX_TableName "ec_Index"
#define EC_INDEXCOLUMN_TableName "ec_IndexColumn"

//****************************************************************************************
//ExistingColumn
//****************************************************************************************
<<<<<<< HEAD
struct ExistingColumn
    {
    private:
        DbColumn::Type m_type;
        Utf8String m_name;
        int m_pkordinal;
        bool m_isnotnull;
        Utf8String m_defaultConstraint;
    public:
        ExistingColumn(Utf8CP name, DbColumn::Type type, int pkordinal, bool isnotnull, Utf8CP defaultConstraint)
            :m_type(type), m_name(name), m_pkordinal(pkordinal), m_defaultConstraint(defaultConstraint), m_isnotnull(isnotnull)
            {}
        ExistingColumn(ExistingColumn const&& rhs)
            :m_type(std::move(rhs.m_type)), m_name(std::move(rhs.m_name)), m_pkordinal(std::move(rhs.m_pkordinal)), m_defaultConstraint(std::move(rhs.m_defaultConstraint)), m_isnotnull(std::move(rhs.m_isnotnull))
            {}
        ExistingColumn(ExistingColumn const& rhs)
            :m_type(rhs.m_type), m_name(rhs.m_name), m_pkordinal(rhs.m_pkordinal), m_defaultConstraint(rhs.m_defaultConstraint), m_isnotnull(rhs.m_isnotnull)
            {}
        ExistingColumn& operator = (ExistingColumn const&& rhs)
            {
            if (this != &rhs)
                {
                m_type = std::move(rhs.m_type);
                m_name = std::move(rhs.m_name);
                m_pkordinal = std::move(rhs.m_pkordinal);
                m_defaultConstraint = std::move(rhs.m_defaultConstraint);
                m_isnotnull = std::move(rhs.m_isnotnull);
                }

            return *this;
            }
        ExistingColumn& operator = (ExistingColumn const& rhs)
            {
            if (this != &rhs)
                {
                m_type = rhs.m_type;
                m_name = rhs.m_name;
                m_pkordinal = rhs.m_pkordinal;
                m_defaultConstraint = rhs.m_defaultConstraint;
                m_isnotnull = rhs.m_isnotnull;
                }

            return *this;
            }
        DbColumn::Type GetType() const { return m_type; }
        Utf8StringCR GetName() const { return m_name; }
        int GetPrimaryKeyOrdinal() const { return m_pkordinal; }
        bool IsNotNull() const { return m_isnotnull; }
        Utf8StringCR GetDefault() const { return m_defaultConstraint; }
        static BentleyStatus GetColumns(std::vector<ExistingColumn>& columns, DbCR db, Utf8CP existingTableName)
            {
            columns.clear();
            Utf8String sql;
            sql.Sprintf("PRAGMA table_info('%s')", existingTableName);
            Statement stmt;
            if (stmt.Prepare(db, sql.c_str()) != BE_SQLITE_OK)
                return BentleyStatus::ERROR;

            while (stmt.Step() == BE_SQLITE_ROW)
                {
                BeAssert(BeStringUtilities::StricmpAscii(stmt.GetColumnName(1), "name") == 0);
                Utf8CP colName = stmt.GetValueText(1);

                BeAssert(BeStringUtilities::StricmpAscii(stmt.GetColumnName(2), "type") == 0);
                Utf8String colTypeName(stmt.GetValueText(2));
                colTypeName.ToLower();
                colTypeName.Trim();

                BeAssert(BeStringUtilities::StricmpAscii(stmt.GetColumnName(3), "notnull") == 0);
                const bool colIsNotNull = stmt.GetValueInt(3) == 1;

                BeAssert(BeStringUtilities::StricmpAscii(stmt.GetColumnName(4), "dflt_value") == 0);
                Utf8CP colDefaultValue = stmt.GetValueText(4);

                BeAssert(BeStringUtilities::StricmpAscii(stmt.GetColumnName(5), "pk") == 0);
                const int pkOrdinal = stmt.GetValueInt(5) ; //PK column ordinals returned by this pragma are 1-based as 0 indicates "not a PK col"

                DbColumn::Type colType = DbColumn::Type::Any;
                if (colTypeName.rfind("long") != Utf8String::npos ||
                    colTypeName.rfind("int") != Utf8String::npos)
                    colType = DbColumn::Type::Integer;
                else if (colTypeName.rfind("char") != Utf8String::npos ||
                         colTypeName.rfind("clob") != Utf8String::npos ||
                         colTypeName.rfind("text") != Utf8String::npos)
                    colType = DbColumn::Type::Text;
                else if (colTypeName.rfind("blob") != Utf8String::npos ||
                         colTypeName.rfind("binary") != Utf8String::npos)
                    colType = DbColumn::Type::Blob;
                else if (colTypeName.rfind("real") != Utf8String::npos ||
                         colTypeName.rfind("floa") != Utf8String::npos ||
                         colTypeName.rfind("doub") != Utf8String::npos)
                    colType = DbColumn::Type::Real;
                else if (colTypeName.rfind("date") != Utf8String::npos ||
                         colTypeName.rfind("timestamp") != Utf8String::npos)
                    colType = DbColumn::Type::TimeStamp;
                else if (colTypeName.rfind("bool") != Utf8String::npos)
                    colType = DbColumn::Type::Boolean;

                columns.push_back(ExistingColumn(colName, colType, pkOrdinal, colIsNotNull, colDefaultValue));
                }

            return SUCCESS;
            }
    };

//****************************************************************************************
//DbSchema
//****************************************************************************************
=======
bool DbSchema::IsTableNameInUse(Utf8CP tableName) const
    {
    SyncTableCache();
    return m_tables.find(tableName) != m_tables.end();
    }
>>>>>>> 96d0e200
//---------------------------------------------------------------------------------------
// @bsimethod                                                    Affan.Khan        09/2014
//---------------------------------------------------------------------------------------
DbTable* DbSchema::CreateTable(Utf8CP name, DbTable::Type tableType, PersistenceType persType, DbTable const* primaryTable)
    {
    if (tableType == DbTable::Type::Existing)
        {
        if (Utf8String::IsNullOrEmpty(name))
            {
            BeAssert(false && "Existing table name cannot be null or empty");
            return nullptr;
            }

        if (!m_ecdb.TableExists(name))
            {
            LOG.errorv("Table '%s' specified in ClassMap custom attribute must exist if MapStrategy is ExistingTable.", name);
            return nullptr;
            }
        }

    Utf8String finalName;
    if (!Utf8String::IsNullOrEmpty(name))
        {
        if (IsTableNameInUse(name))
            {
            BeAssert(false && "Table with same name already exists");
            return nullptr;
            }

        finalName.assign(name);
        }
    else
        {
        do
            {
            m_nameGenerator.Generate(finalName);
            } while (IsTableNameInUse(finalName.c_str()));
        }

    BeBriefcaseBasedId tableId;
    m_ecdb.GetECDbImplR().GetTableIdSequence().GetNextValue(tableId);
    return CreateTable(DbTableId(tableId.GetValue()), finalName.c_str(), tableType, persType, primaryTable);
    }

//---------------------------------------------------------------------------------------
// @bsimethod                                                    Affan.Khan        09/2014
//---------------------------------------------------------------------------------------
DbTable* DbSchema::CreateTable(DbTableId tableId, Utf8CP name, DbTable::Type tableType, PersistenceType persType, DbTable const* primaryTable)
    {
    if (Utf8String::IsNullOrEmpty(name) || !tableId.IsValid())
        {
        BeAssert(false && "Table name cannot be empty, table id must be valid");
        return nullptr;
        }

    std::unique_ptr<DbTable> table(std::unique_ptr<DbTable>(new DbTable(tableId, name, *this, persType, tableType, primaryTable)));
    if (tableType == DbTable::Type::Existing)
        table->GetEditHandleR().EndEdit(); //we do not want this table to be editable;

    DbTable* tableP = table.get();
    m_tables[tableP->GetName()] = std::move(table);
    return tableP;
    }

//---------------------------------------------------------------------------------------
// @bsimethod                                                    Affan.Khan        09/2014
//---------------------------------------------------------------------------------------
BentleyStatus DbSchema::SynchronizeExistingTables()
    {
    std::vector<DbTable*> tables;
    for (auto& tableKey : GetTables())
        {
        if (tableKey.second->IsOwnedByECDb())
            continue;

        DbTable* table = tableKey.second.get();
        std::set<Utf8CP, CompareIUtf8Ascii> oldColumnList;
        std::map<Utf8CP, ExistingColumn*, CompareIUtf8Ascii> newColumnList;
        std::vector<ExistingColumn> dbColumnList;
        if (ExistingColumn::GetColumns(dbColumnList, m_ecdb, tableKey.first) == ERROR)
            {
            BeAssert(false && "Failed to get column informations");
            return ERROR;
            }

        for (auto& dbColumn : dbColumnList)
            newColumnList[dbColumn.GetName().c_str()] = &dbColumn;

        for (auto dbColumn : table->GetColumns())
            {
            if (dbColumn->GetPersistenceType() == PersistenceType::Persisted)
                oldColumnList.insert(dbColumn->GetName().c_str());
            }

        //Compute how table have changed
        std::set<Utf8CP, CompareIUtf8Ascii> added;
        std::set<Utf8CP, CompareIUtf8Ascii> deleted;
        for (auto oldColumn : oldColumnList)
            {
            if (newColumnList.find(oldColumn) != newColumnList.end())
                continue;

            deleted.insert(oldColumn);
            }

        for (auto const& newColumnKey : newColumnList)
            {
            if (oldColumnList.find(newColumnKey.first) != oldColumnList.end())
                continue;

            added.insert(newColumnKey.first);
            }

        if (!deleted.empty())
            {
            BeAssert("Existing table changed without map knowing about it");
            return ERROR;
            }

        if (!table->GetEditHandle().CanEdit())
            table->GetEditHandleR().BeginEdit();

        for (Utf8CP addColumn : added)
            {
            auto itor = newColumnList.find(addColumn);
            if (table->CreateColumn(addColumn, itor->second->GetType(), DbColumn::Kind::DataColumn, PersistenceType::Persisted) == nullptr)
                {
                BeAssert("Failed to create column");
                return ERROR;
                }
            }
        table->GetEditHandleR().EndEdit();
        }

    return SUCCESS;
    }

//---------------------------------------------------------------------------------------
// @bsimethod                                                    Affan.Khan        09/2014
//---------------------------------------------------------------------------------------
DbTable* DbSchema::CreateTableAndColumnsForExistingTableMapStrategy(Utf8CP existingTableName)
    {
    DbTable* table = CreateTable(existingTableName, DbTable::Type::Existing, PersistenceType::Persisted, nullptr);
    if (table == nullptr)
        return nullptr;

    std::vector<ExistingColumn> existingColumns;
    if (ExistingColumn::GetColumns(existingColumns, m_ecdb, existingTableName) == ERROR)
        {
        BeAssert(false && "Failed to get column informations");
        return nullptr;
        }

    if (!table->GetEditHandle().CanEdit())
        table->GetEditHandleR().BeginEdit();

    std::vector<DbColumn*> pkColumns;
    std::vector<size_t> pkOrdinals;
    for (ExistingColumn const& col : existingColumns)
        {
        DbColumn* column = table->CreateColumn(col.GetName().c_str(), col.GetType(), DbColumn::Kind::DataColumn, PersistenceType::Persisted);
        if (column == nullptr)
            {
            BeAssert(false && "Failed to create column");
            return nullptr;
            }

        if (!col.GetDefault().empty())
            column->GetConstraintsR().SetDefaultValueExpression(col.GetDefault().c_str());

        if (col.IsNotNull())
            column->GetConstraintsR().SetNotNullConstraint();

        if (col.GetPrimaryKeyOrdinal() > 0)
            {
            pkColumns.push_back(column);
            pkOrdinals.push_back(static_cast<size_t>(col.GetPrimaryKeyOrdinal() - 1));
            }
        }

    if (!pkColumns.empty())
        {
        if (SUCCESS != table->CreatePrimaryKeyConstraint(pkColumns, &pkOrdinals))
            return nullptr;
        }

    table->GetEditHandleR().EndEdit(); //we do not want this table to be editable;
    return table;
    }

//---------------------------------------------------------------------------------------
// @bsimethod                                                    Affan.Khan        09/2014
//---------------------------------------------------------------------------------------
DbTable const* DbSchema::FindTable(Utf8CP name) const
    {
    SyncTableCache();
    auto itor = m_tables.find(name);
    if (itor != m_tables.end())
        {
        if (itor->second == nullptr)
            {
            //OnDemand loading
            DbTable* table;
            if (LoadTable(itor->first, table) == ERROR)
                return nullptr;

            return table;
            }

        return itor->second.get();
        }

    return nullptr;
    }

//---------------------------------------------------------------------------------------
// @bsimethod                                                    Affan.Khan        09/2014
//---------------------------------------------------------------------------------------
DbTable* DbSchema::FindTableP(Utf8CP name) const
    {
    SyncTableCache();
    auto itor = m_tables.find(name);
    if (itor != m_tables.end())
        {
        if (itor->second == nullptr)
            {
            //OnDemand loading
            DbTable* table;
            if (LoadTable(itor->first, table) == ERROR)
                return nullptr;

            return table;
            }

        return itor->second.get();
        }

    return nullptr;
    }

//---------------------------------------------------------------------------------------
// @bsimethod                                                    Affan.Khan        09/2014
//---------------------------------------------------------------------------------------
DbIndex* DbSchema::CreateIndex(DbTable& table, Utf8CP indexName, bool isUnique, std::vector<DbColumn const*> const& columns, bool addIsNotNullWhereExp, bool isAutoGenerated, ECN::ECClassId classId, bool applyToSubclassesIfPartial)
    {    
    if (columns.empty())
        {
        BeAssert(false && "Index must have at least one column defined.");
        return nullptr;
        }

    Utf8String generatedIndexName;
    if (Utf8String::IsNullOrEmpty(indexName))
        {
        do
            {
            m_nameGenerator.Generate(generatedIndexName);
            } while (m_usedIndexNames.find(generatedIndexName.c_str()) != m_usedIndexNames.end() || IsTableNameInUse(generatedIndexName.c_str()));

            indexName = generatedIndexName.c_str();
        }

    BeBriefcaseBasedId id;
    if (BE_SQLITE_OK != m_ecdb.GetECDbImplR().GetIndexIdSequence().GetNextValue(id))
        {
        BeAssert(false);
        return nullptr;
        }

    return CreateIndex(DbIndexId(id.GetValue()), table, indexName, isUnique, columns, addIsNotNullWhereExp, isAutoGenerated, classId, applyToSubclassesIfPartial);
    }

//---------------------------------------------------------------------------------------
// @bsimethod                                                    Affan.Khan        09/2014
//---------------------------------------------------------------------------------------
DbIndex* DbSchema::CreateIndex(DbTable& table, Utf8CP indexName, bool isUnique, std::vector<Utf8CP> const& columnNames, bool addIsNotNullWhereExp, bool isAutoGenerated, ECN::ECClassId classId, bool applyToSubclassesIfPartial)
    {
    if (columnNames.empty())
        return nullptr;

    std::vector<DbColumn const*> columns;
    for (Utf8CP colName : columnNames)
        {
        DbColumn const* col = table.FindColumn(colName);
        if (col == nullptr)
            {
            BeAssert(false && "Failed to find index column");
            return nullptr;
            }

        columns.push_back(col);
        }

    return CreateIndex(table, indexName, isUnique, columns, addIsNotNullWhereExp, isAutoGenerated, classId, applyToSubclassesIfPartial);
    }

//---------------------------------------------------------------------------------------
// @bsimethod                                                    Affan.Khan        09/2014
//--------------------------------------------------------------------------------------
BentleyStatus DbSchema::LoadIndexes() const
    {
    if (m_indexesLoaded)
        return SUCCESS;

    m_indexesLoaded = true;
    m_indexes.clear();
    m_usedIndexNames.clear();

    CachedStatementPtr stmt = m_ecdb.GetCachedStatement("SELECT I.Id, T.Name, I.Name, I.IsUnique, I.AddNotNullWhereExp, I.IsAutoGenerated, I.ClassId, I.AppliesToSubclassesIfPartial FROM " EC_INDEX_TableName " I INNER JOIN ec_Table T ON T.Id = I.TableId");
    if (stmt == nullptr)
        return ERROR;

    while (stmt->Step() == BE_SQLITE_ROW)
        {
        DbIndexId id = stmt->GetValueId<DbIndexId>(0);
        Utf8CP tableName = stmt->GetValueText(1);
        Utf8CP name = stmt->GetValueText(2);
        bool isUnique = stmt->GetValueInt(3) == 1;
        bool addNotNullWhereExp = stmt->GetValueInt(4) == 1;
        bool isAutoGenerated = stmt->GetValueInt(5) == 1;
        ECClassId classId = !stmt->IsColumnNull(6) ? stmt->GetValueId<ECClassId>(6) : ECClassId();
        bool appliesToSubclassesIfPartial = stmt->GetValueInt(7) == 1;

        DbTable* table = FindTableP(tableName);
        if (table == nullptr)
            {
            BeAssert(false && "Failed to find table");
            return ERROR;
            }

        CachedStatementPtr indexColStmt = m_ecdb.GetCachedStatement("SELECT C.Name FROM " EC_INDEXCOLUMN_TableName " I INNER JOIN ec_Column C ON C.Id = I.ColumnId WHERE I.IndexId = ? ORDER BY I.Ordinal");
        if (indexColStmt == nullptr)
            return ERROR;

        indexColStmt->BindId(1, id);
        std::vector<DbColumn const*> columns;
        while (indexColStmt->Step() == BE_SQLITE_ROW)
            {
            Utf8CP columnName = indexColStmt->GetValueText(0);
            DbColumn const* col = table->FindColumn(columnName);
            if (col == nullptr)
                return ERROR;

            columns.push_back(col);
            }

        if (nullptr ==  const_cast<DbSchema*>(this)->CreateIndex(id, *table, name, isUnique, columns, addNotNullWhereExp, isAutoGenerated, classId, appliesToSubclassesIfPartial))
            return ERROR;
        }

    return SUCCESS;
    }
//---------------------------------------------------------------------------------------
// @bsimethod                                                    Affan.Khan        09/2014
//---------------------------------------------------------------------------------------
std::vector<std::unique_ptr<DbIndex>> const& DbSchema::GetIndexes() const
    {
    if (!m_indexesLoaded && LoadIndexes() == ERROR) 
        { 
        BeAssert(false); 
        }  
    
    return m_indexes;
    }
//---------------------------------------------------------------------------------------
// @bsimethod                                                    Affan.Khan        09/2014
//---------------------------------------------------------------------------------------
DbIndex* DbSchema::CreateIndex(DbIndexId id, DbTable& table, Utf8CP indexName, bool isUnique, std::vector<DbColumn const*> const& columns, bool addIsNotNullWhereExp, bool isAutoGenerated, ECN::ECClassId classId, bool applyToSubclassesIfPartial)
    {
    BeAssert(!columns.empty());
    if (!m_indexesLoaded && LoadIndexes() == ERROR)
        return nullptr;

    auto it = m_usedIndexNames.find(indexName);
    if (it != m_usedIndexNames.end())
        {
        for (std::unique_ptr<DbIndex>& index : m_indexes)
            {
            if (index->GetName() == indexName)
                {
                if (&index->GetTable() == &table && index->GetIsUnique() == isUnique && index->IsAddColumnsAreNotNullWhereExp() == addIsNotNullWhereExp &&
                    index->IsAutoGenerated() == isAutoGenerated)
                    {
                    std::set<DbColumn const*> s1(index->GetColumns().begin(), index->GetColumns().end());
                    std::set<DbColumn const*> s2(columns.begin(), columns.end());
                    std::vector<DbColumn const*> v3;
                    std::set_intersection(s1.begin(), s1.end(), s2.begin(), s2.end(), std::back_inserter(v3));

                    if (v3.size() == s1.size() && v3.size() == s2.size())
                        return index.get();
                    }
                }
            }
        m_ecdb.GetECDbImplR().GetIssueReporter().Report(ECDbIssueSeverity::Error, "Index with name '%s' already defined in the ECDb file.", indexName);
        return nullptr;
        }

    std::unique_ptr<DbIndex> index(new DbIndex(id, table, indexName, isUnique, columns, addIsNotNullWhereExp, isAutoGenerated, classId, applyToSubclassesIfPartial));
    DbIndex* indexP = index.get();
    m_indexes.push_back(std::move(index));

    m_usedIndexNames.insert(indexP->GetName().c_str());
    return indexP;
    }


//---------------------------------------------------------------------------------------
// @bsimethod                                                    Affan.Khan        09/2014
//---------------------------------------------------------------------------------------
BentleyStatus DbSchema::SaveOrUpdateTables() const
    {
    //Following return the list of table and there id from db
    std::map<Utf8String, DbTableId, CompareIUtf8Ascii> persistedTableMap = GetPersistedTableMap();
    for (DbTable const* table : GetCachedTables())
        {
        // This would be null in case a table is not loaded yet and if its not loaded then we do not need to update it
        if (table != nullptr)
            {
            auto itor = persistedTableMap.find(table->GetName());
            if (itor == persistedTableMap.end())
                {
                if (InsertTable(*table) != SUCCESS)
                    return ERROR;
                }
            else
                {
                if (UpdateTable(*table) != SUCCESS)
                    return ERROR;
                }
            }
        }

    return SUCCESS;
    }

//---------------------------------------------------------------------------------------
// @bsimethod                                                    Affan.Khan        09/2014
//---------------------------------------------------------------------------------------
std::map<Utf8String, DbTableId, CompareIUtf8Ascii> DbSchema::GetPersistedTableMap() const
    {
    std::map<Utf8String, DbTableId, CompareIUtf8Ascii> persistedTableMap;
    CachedStatementPtr stmt = m_ecdb.GetCachedStatement("SELECT Name, Id FROM ec_Table");
    if (stmt == nullptr)
        {
        BeAssert(false);
        return persistedTableMap;
        }

    while (stmt->Step() == BE_SQLITE_ROW)
        {
        persistedTableMap[stmt->GetValueText(0)] = stmt->GetValueId<DbTableId>(1);
        }

    return persistedTableMap;
    }

//---------------------------------------------------------------------------------------
// @bsimethod                                                    Affan.Khan        09/2014
//---------------------------------------------------------------------------------------
std::map<Utf8String, DbColumnId, CompareIUtf8Ascii> DbSchema::GetPersistedColumnMap(DbTableId tableId) const
    {
    std::map<Utf8String, DbColumnId, CompareIUtf8Ascii> persistedColumnMap;
    CachedStatementPtr stmt = m_ecdb.GetCachedStatement("SELECT Name, Id FROM ec_Column WHERE TableId = ?");
    if (stmt == nullptr)
        {
        BeAssert(false);
        return persistedColumnMap;
        }

    stmt->BindId(1, tableId);
    while (stmt->Step() == BE_SQLITE_ROW)
        {
        persistedColumnMap[stmt->GetValueText(0)] = stmt->GetValueId<DbColumnId>(1);
        }

    return persistedColumnMap;
    }

//---------------------------------------------------------------------------------------
// @bsimethod                                                    Affan.Khan        09/2014
//---------------------------------------------------------------------------------------
void DbSchema::SyncTableCache() const
    {
    if (m_syncTableCacheNames)
        return;

    for (auto const& tableKey : GetPersistedTableMap())
        {
        if (m_tables.find(tableKey.first) == m_tables.end())
            m_tables.insert(std::make_pair(tableKey.first, std::unique_ptr<DbTable>()));
        }

    m_syncTableCacheNames = true;
    }
//---------------------------------------------------------------------------------------
// @bsimethod                                                    Affan.Khan        09/2014
//---------------------------------------------------------------------------------------
void DbSchema::Reset()
    {
    m_nullTable = nullptr;
    m_tables.clear();
    m_indexesLoaded = false;
    m_indexes.clear();
    m_usedIndexNames.clear();
    m_syncTableCacheNames = false;
    }

//---------------------------------------------------------------------------------------
// @bsimethod                                                    Affan.Khan        09/2014
//---------------------------------------------------------------------------------------
std::vector<DbTable const*> DbSchema::GetCachedTables() const
    {
    std::vector<DbTable const*> cachedTables;
    for (auto const& tableKey : m_tables)
        if (tableKey.second != nullptr)
            {
            if (tableKey.second->GetType() == DbTable::Type::Joined)
                cachedTables.push_back(tableKey.second.get());
            else
                cachedTables.insert(cachedTables.begin(), tableKey.second.get());
            }
    return cachedTables;
    }
//---------------------------------------------------------------------------------------
// @bsimethod                                                    Affan.Khan        09/2014
//---------------------------------------------------------------------------------------
BentleyStatus DbSchema::InsertTable(DbTable const& table) const
    {
    if (!table.IsNullTable() && !table.IsValid())
        {
        BeAssert(false && "Table to insert is not valid");
        return ERROR;
        }

    CachedStatementPtr stmt = m_ecdb.GetCachedStatement("INSERT INTO ec_Table(Id, Name, Type, IsVirtual, PrimaryTableId) VALUES (?, ?, ?, ?, ?)");
    if (stmt == nullptr)
        return ERROR;

    stmt->BindId(1, table.GetId());
    stmt->BindText(2, table.GetName().c_str(), Statement::MakeCopy::No);
    stmt->BindInt(3, Enum::ToInt(table.GetType()));
    stmt->BindInt(4, table.GetPersistenceType() == PersistenceType::Virtual ? 1 : 0);
    if (auto primaryTable = table.GetParentOfJoinedTable())
        stmt->BindId(5, primaryTable->GetId());
    else
        stmt->BindNull(5);

    DbResult stat = stmt->Step();
    if (stat != BE_SQLITE_DONE)
        return ERROR;

    bmap<DbColumn const*, int> primaryKeys;
    int i = 0;
    if (PrimaryKeyDbConstraint const* pkConstraint = table.GetPrimaryKeyConstraint())
        {
        for (DbColumn const* pkCol : pkConstraint->GetColumns())
            {
            primaryKeys[pkCol] = i++;
            }
        }

    int columnOrdinal = 0;
    for (DbColumn const* column : table.GetColumns())
        {
        auto it = primaryKeys.find(column);
        const int primaryKeyOrdinal = it == primaryKeys.end() ? -1 : it->second;
        if (InsertColumn(*column, columnOrdinal, primaryKeyOrdinal) == ERROR)
            return ERROR;

        columnOrdinal++;
        }

    return SUCCESS;
    }

//---------------------------------------------------------------------------------------
// @bsimethod                                                    Affan.Khan        09/2014
//---------------------------------------------------------------------------------------
BentleyStatus DbSchema::UpdateTable(DbTable const& table) const
    {
    if (!table.IsNullTable() && !table.IsValid())
        {
        BeAssert(false && "Table to insert is not valid");
        return ERROR;
        }

    std::map<Utf8String, DbColumnId, CompareIUtf8Ascii> persistedColumnMap = GetPersistedColumnMap(table.GetId());
    CachedStatementPtr stmt = m_ecdb.GetCachedStatement("UPDATE ec_Table SET Name =?, Type =?, IsVirtual=?, PrimaryTableId=? WHERE Id = ?");
    if (stmt == nullptr)
        return ERROR;

    stmt->BindId(5, table.GetId());
    stmt->BindText(1, table.GetName().c_str(), Statement::MakeCopy::No);
    stmt->BindInt(2, Enum::ToInt(table.GetType()));
    stmt->BindInt(3, table.GetPersistenceType() == PersistenceType::Virtual ? 1 : 0);
    if (auto primaryTable = table.GetParentOfJoinedTable())
        stmt->BindId(4, primaryTable->GetId());
    else
        stmt->BindNull(4);

    DbResult stat = stmt->Step();
    if (stat != BE_SQLITE_DONE)
        return ERROR;

    bmap<DbColumn const*, int> primaryKeys;
    int i = 0;
    if (PrimaryKeyDbConstraint const* pkConstraint = table.GetPrimaryKeyConstraint())
        {
        for (DbColumn const* pkCol : pkConstraint->GetColumns())
            {
            primaryKeys[pkCol] = i++;
            }
        }

    int columnOrdinal = 0;
    for (DbColumn const* column : table.GetColumns())
        {
        auto it = primaryKeys.find(column);
        const int primaryKeyOrdinal = it == primaryKeys.end() ? -1 : it->second;
        auto itor = persistedColumnMap.find(column->GetName());
        if (itor == persistedColumnMap.end())
            {
            if (InsertColumn(*column, columnOrdinal, primaryKeyOrdinal) == ERROR)
                return ERROR;
            }
        else
            {
            if (UpdateColumn(*column, columnOrdinal, primaryKeyOrdinal) == ERROR)
                return ERROR;

            }
        columnOrdinal++;
        }

    return SUCCESS;
    }


//---------------------------------------------------------------------------------------
// @bsimethod                                                    Krischan.Eberle  08/2015
//---------------------------------------------------------------------------------------
BentleyStatus DbSchema::CreateOrUpdateIndexes() const
    {
    CachedStatementPtr stmt = m_ecdb.GetCachedStatement("DELETE FROM ec_Index");
    if (stmt == nullptr)
        {
        BeAssert(false);
        return ERROR;
        }

    if (stmt->Step() != BE_SQLITE_DONE)
        return ERROR;

    stmt = nullptr;

    bmap<Utf8String, DbIndex const*, CompareIUtf8Ascii> comparableIndexDefs;
    for (std::unique_ptr<DbIndex> const& indexPtr : GetIndexes())
        {
        DbIndex& index = *indexPtr;
        if (index.GetColumns().empty())
            {
            BeAssert(false && "Index definition is not valid");
            return ERROR;
            }

        //drop index first if it exists, as we always have to recreate them to make sure the class id filter is up-to-date
        Utf8String dropIndexSql;
        dropIndexSql.Sprintf("DROP INDEX [%s]", index.GetName().c_str());
        m_ecdb.TryExecuteSql(dropIndexSql.c_str());

        //indexes on virtual tables are ignored
        if (index.GetTable().GetPersistenceType() == PersistenceType::Persisted)
            {
            Utf8String ddl, comparableIndexDef;
            if (SUCCESS != DbSchemaPersistenceManager::BuildCreateIndexDdl(ddl, comparableIndexDef, m_ecdb, index))
                return ERROR;

            auto it = comparableIndexDefs.find(comparableIndexDef);
            if (it != comparableIndexDefs.end())
                {
                Utf8CP errorMessage = "Index '%s'%s on table '%s' has the same definition as the already existing index '%s'%s. ECDb does not create this index.";

                Utf8String provenanceStr;
                if (index.HasClassId())
                    {
                    ECClassCP provenanceClass = m_ecdb.Schemas().GetECClass(index.GetClassId());
                    if (provenanceClass == nullptr)
                        {
                        BeAssert(false);
                        return ERROR;
                        }
                    provenanceStr.Sprintf(" [Created for ECClass %s]", provenanceClass->GetFullName());
                    }

                DbIndex const* existingIndex = it->second;
                Utf8String existingIndexProvenanceStr;
                if (existingIndex->HasClassId())
                    {
                    ECClassCP provenanceClass = m_ecdb.Schemas().GetECClass(existingIndex->GetClassId());
                    if (provenanceClass == nullptr)
                        {
                        BeAssert(false);
                        return ERROR;
                        }
                    existingIndexProvenanceStr.Sprintf(" [Created for ECClass %s]", provenanceClass->GetFullName());
                    }

                if (!index.IsAutoGenerated())
                    m_ecdb.GetECDbImplR().GetIssueReporter().Report(ECDbIssueSeverity::Warning, errorMessage,
                                                                    index.GetName().c_str(), provenanceStr.c_str(), index.GetTable().GetName().c_str(),
                                                                    existingIndex->GetName().c_str(), existingIndexProvenanceStr.c_str());
                else
                    {
                    if (LOG.isSeverityEnabled(NativeLogging::LOG_DEBUG))
                        LOG.debugv(errorMessage,
                                    index.GetName().c_str(), provenanceStr.c_str(), index.GetTable().GetName().c_str(),
                                    existingIndex->GetName().c_str(), existingIndexProvenanceStr.c_str());
                    }

                continue;
                }

            comparableIndexDefs[comparableIndexDef] = &index;

            if (BE_SQLITE_OK != m_ecdb.ExecuteSql(ddl.c_str()))
                {
                m_ecdb.GetECDbImplR().GetIssueReporter().Report(ECDbIssueSeverity::Error, "Failed to create index %s on table %s. Error: %s", index.GetName().c_str(), index.GetTable().GetName().c_str(),
                                                                m_ecdb.GetLastError().c_str());
                BeAssert(false && "Failed to create index");
                return ERROR;
                }
            }

        //populates the ec_Index table (even for indexes on virtual tables, as they might be necessary
        //if further schema imports introduce subclasses of abstract classes (which map to virtual tables))
        if (SUCCESS != InsertIndex(index))
            return ERROR;
        }

    return SUCCESS;
    }
//---------------------------------------------------------------------------------------
// @bsimethod                                                    Affan.Khan        09/2014
//---------------------------------------------------------------------------------------
BentleyStatus DbSchema::UpdateColumn(DbColumn const& column, int columnOrdinal, int primaryKeyOrdinal) const
    {
    CachedStatementPtr stmt = m_ecdb.GetCachedStatement("UPDATE ec_Column SET Name =?, Type =?, IsVirtual=?, Ordinal=?, NotNullConstraint=?, UniqueConstraint=?, CheckConstraint=?, DefaultConstraint=?, CollationConstraint=?, OrdinalInPrimaryKey=?, ColumnKind=? WHERE Id = ?");
    if (stmt == nullptr)
        return ERROR;

    stmt->BindId(12, column.GetId());
    stmt->BindText(1, column.GetName().c_str(), Statement::MakeCopy::No);
    stmt->BindInt(2, Enum::ToInt(column.GetType()));
    stmt->BindInt(3, column.GetPersistenceType() == PersistenceType::Virtual ? 1 : 0);
    stmt->BindInt64(4, columnOrdinal);
    stmt->BindInt(5, column.GetConstraint().IsNotNull() ? 1 : 0);
    stmt->BindInt(6, column.GetConstraint().IsUnique() ? 1 : 0);

    if (!column.GetConstraint().GetCheckExpression().empty())
        stmt->BindText(7, column.GetConstraint().GetCheckExpression().c_str(), Statement::MakeCopy::No);

    if (!column.GetConstraint().GetDefaultExpression().empty())
        stmt->BindText(8, column.GetConstraint().GetDefaultExpression().c_str(), Statement::MakeCopy::No);

    stmt->BindInt(9, Enum::ToInt(column.GetConstraint().GetCollation()));
    if (primaryKeyOrdinal > -1)
        stmt->BindInt(10, primaryKeyOrdinal);

    stmt->BindInt(11, Enum::ToInt(column.GetKind()));

    return stmt->Step() == BE_SQLITE_DONE ? SUCCESS : ERROR;
    }

//---------------------------------------------------------------------------------------
// @bsimethod                                                    Affan.Khan        09/2014
//---------------------------------------------------------------------------------------
BentleyStatus DbSchema::InsertColumn(DbColumn const& column, int columnOrdinal, int primaryKeyOrdinal) const
    {
    CachedStatementPtr stmt = m_ecdb.GetCachedStatement("INSERT INTO ec_Column (Id, TableId, Name, Type, IsVirtual, Ordinal, NotNullConstraint, UniqueConstraint, CheckConstraint, DefaultConstraint, CollationConstraint, OrdinalInPrimaryKey, ColumnKind) VALUES (?, ?, ?, ?, ?, ?, ?, ?, ?, ?, ?, ?, ?)");
    if (stmt == nullptr)
        return ERROR;

    stmt->BindId(1, column.GetId());
    stmt->BindId(2, column.GetTable().GetId());
    stmt->BindText(3, column.GetName().c_str(), Statement::MakeCopy::No);
    stmt->BindInt(4, Enum::ToInt(column.GetType()));
    stmt->BindInt(5, column.GetPersistenceType() == PersistenceType::Virtual ? 1 : 0);
    stmt->BindInt64(6, columnOrdinal);
    stmt->BindInt(7, column.GetConstraint().IsNotNull() ? 1 : 0);
    stmt->BindInt(8, column.GetConstraint().IsUnique() ? 1 : 0);

    if (!column.GetConstraint().GetCheckExpression().empty())
        stmt->BindText(9, column.GetConstraint().GetCheckExpression().c_str(), Statement::MakeCopy::No);

    if (!column.GetConstraint().GetDefaultExpression().empty())
        stmt->BindText(10, column.GetConstraint().GetDefaultExpression().c_str(), Statement::MakeCopy::No);

    stmt->BindInt(11, Enum::ToInt(column.GetConstraint().GetCollation()));
    if (primaryKeyOrdinal > -1)
        stmt->BindInt(12, primaryKeyOrdinal);

    stmt->BindInt(13, Enum::ToInt(column.GetKind()));

    return stmt->Step() == BE_SQLITE_DONE ? SUCCESS : ERROR;
    }

//---------------------------------------------------------------------------------------
// @bsimethod                                                    Affan.Khan        09/2014
//---------------------------------------------------------------------------------------
BentleyStatus DbSchema::InsertIndex(DbIndex const& index) const
    {
    CachedStatementPtr stmt = m_ecdb.GetCachedStatement("INSERT INTO " EC_INDEX_TableName "(Id,TableId,Name,IsUnique,AddNotNullWhereExp,IsAutoGenerated,ClassId,AppliesToSubclassesIfPartial) VALUES(?,?,?,?,?,?,?,?)");
    if (stmt == nullptr)
        return ERROR;

    stmt->BindId(1, index.GetId());
    stmt->BindId(2, index.GetTable().GetId());
    stmt->BindText(3, index.GetName().c_str(), Statement::MakeCopy::No);
    stmt->BindInt(4, index.GetIsUnique() ? 1 : 0);
    stmt->BindInt(5, index.IsAddColumnsAreNotNullWhereExp() ? 1 : 0);

    stmt->BindInt(6, index.IsAutoGenerated() ? 1 : 0);
    if (index.HasClassId())
        stmt->BindId(7, index.GetClassId());

    stmt->BindInt(8, index.AppliesToSubclassesIfPartial() ? 1 : 0);

    DbResult stat = stmt->Step();
    if (stat != BE_SQLITE_DONE)
        {
        LOG.errorv("Failed to insert index metadata into " EC_INDEX_TableName " for index %s (Id: %s): %s",
                   index.GetName().c_str(), index.GetId().ToString().c_str(), m_ecdb.GetLastError().c_str());
        return ERROR;
        }

    CachedStatementPtr indexColStmt = m_ecdb.GetCachedStatement("INSERT INTO " EC_INDEXCOLUMN_TableName "(IndexId,ColumnId,Ordinal) VALUES(?,?,?)");
    if (indexColStmt == nullptr)
        return ERROR;

    int i = 0;
    for (DbColumn const* col : index.GetColumns())
        {
        indexColStmt->BindId(1, index.GetId());
        indexColStmt->BindId(2, col->GetId());
        indexColStmt->BindInt(3, i);

        stat = indexColStmt->Step();
        if (stat != BE_SQLITE_DONE)
            {
            LOG.errorv("Failed to insert index column metadata into " EC_INDEXCOLUMN_TableName " for index %s (Id: %s) and column %s (Id: %s): %s",
                       index.GetName().c_str(), index.GetId().ToString().c_str(), col->GetName().c_str(), col->GetId().ToString().c_str(), m_ecdb.GetLastError().c_str());
            return ERROR;
            }

        indexColStmt->Reset();
        indexColStmt->ClearBindings();
        i++;
        }

    return SUCCESS;
    }
//---------------------------------------------------------------------------------------
// @bsimethod                                                    Affan.Khan        09/2014
//---------------------------------------------------------------------------------------
BentleyStatus DbSchema::LoadColumns(DbTable& table) const
    {
    CachedStatementPtr stmt = m_ecdb.GetCachedStatement("SELECT Id, Name, Type, IsVirtual, NotNullConstraint, UniqueConstraint, CheckConstraint, DefaultConstraint, CollationConstraint, OrdinalInPrimaryKey, ColumnKind FROM ec_Column WHERE TableId = ? ORDER BY Ordinal");
    if (stmt == nullptr)
        return ERROR;

    DbResult stat = stmt->BindId(1, table.GetId());
    if (stat != BE_SQLITE_OK)
        return ERROR;

    bmap<int, DbColumn const*> primaryKeyColumns;
    while (stmt->Step() == BE_SQLITE_ROW)
        {
        DbColumnId id = stmt->GetValueId<DbColumnId>(0);
        Utf8CP name = stmt->GetValueText(1);
        const DbColumn::Type type = Enum::FromInt<DbColumn::Type>(stmt->GetValueInt(2));
        const PersistenceType persistenceType = stmt->GetValueInt(3) == 1 ? PersistenceType::Virtual : PersistenceType::Persisted;
        const bool constraintNotNull = stmt->GetValueInt(4) == 1;
        const bool constraintUnique = stmt->GetValueInt(5) == 1;
        Utf8CP constraintCheck = !stmt->IsColumnNull(6) ? stmt->GetValueText(6) : nullptr;
        Utf8CP constraintDefault = !stmt->IsColumnNull(7) ? stmt->GetValueText(7) : nullptr;
        const DbColumn::Constraint::Collation constraintCollate = Enum::FromInt<DbColumn::Constraint::Collation>(stmt->GetValueInt(8));
        int primaryKeyOrdinal = stmt->IsColumnNull(9) ? -1 : stmt->GetValueInt(9);
        const DbColumn::Kind columnKind = Enum::FromInt<DbColumn::Kind>(stmt->GetValueInt(10));

        DbColumn* column = table.CreateColumn(id, name, type, columnKind, persistenceType);
        if (column == nullptr)
            {
            BeAssert(false);
            return ERROR;
            }

        column->GetConstraintR().SetIsNotNull(constraintNotNull);
        column->GetConstraintR().SetIsUnique(constraintUnique);
        column->GetConstraintR().SetCollation(constraintCollate);

        if (!Utf8String::IsNullOrEmpty(constraintCheck))
            column->GetConstraintR().SetCheckExpression(constraintCheck);

        if (!Utf8String::IsNullOrEmpty(constraintDefault))
            column->GetConstraintR().SetDefaultExpression(constraintDefault);

        if (primaryKeyOrdinal >= 0)
            primaryKeyColumns[primaryKeyOrdinal] = column;
        }

    if (!primaryKeyColumns.empty())
        {
        PrimaryKeyDbConstraint& pkConstraint = table.GetPrimaryKeyConstraintR();
        for (bpair<int, DbColumn const*> const& kvPair : primaryKeyColumns)
            {
            pkConstraint.Add(kvPair.second->GetName().c_str());
            }
        }

    return SUCCESS;
    }
//---------------------------------------------------------------------------------------
// @bsimethod                                                    Affan.Khan        09/2014
//---------------------------------------------------------------------------------------
BentleyStatus DbSchema::LoadTable(Utf8StringCR name, DbTable*& tableP) const
    {
    tableP = nullptr;
    CachedStatementPtr stmt = m_ecdb.GetCachedStatement("SELECT A.Id, A.Type, A.IsVirtual, B.Name BaseTableName FROM ec_Table A LEFT JOIN ec_Table B ON A.PrimaryTableId = B.Id WHERE A.Name = ?");
    if (stmt == nullptr)
        return ERROR;

    stmt->BindText(1, name.c_str(), Statement::MakeCopy::No);
    if (stmt->Step() != BE_SQLITE_ROW)
        return ERROR;

    DbTableId id = stmt->GetValueId<DbTableId>(0);
    DbTable::Type tableType = Enum::FromInt<DbTable::Type>(stmt->GetValueInt(1));
    PersistenceType persistenceType = stmt->GetValueInt(2) == 1 ? PersistenceType::Virtual : PersistenceType::Persisted;
    Utf8CP primaryTableName = stmt->GetValueText(3);

    DbTable const* primaryTable = nullptr;
    if (!Utf8String::IsNullOrEmpty(primaryTableName))
        {
        primaryTable = FindTable(primaryTableName);
        BeAssert(primaryTable != nullptr && "Failed to find primary table");
        BeAssert(DbTable::Type::Joined == tableType && "Expecting JoinedTable");
        }

    DbTable* table = const_cast<DbSchema*>(this)->CreateTable(id, name.c_str(), tableType, persistenceType, primaryTable);
    if (table == nullptr)
        {
        BeAssert(false && "Failed to create table definition");
        return ERROR;
        }

    const bool canEdit = table->GetEditHandle().CanEdit();
    if (!canEdit)
        table->GetEditHandleR().BeginEdit();

    table->SetId(id);
    if (LoadColumns(*table) != SUCCESS)
        return ERROR;

    if (!canEdit)
        table->GetEditHandleR().EndEdit();

    tableP = table;
    return SUCCESS;
    }
//---------------------------------------------------------------------------------------
// @bsimethod                                                    Affan.Khan        09/2014
//---------------------------------------------------------------------------------------
//static
DbSchema::EntityType DbSchema::GetEntityType(ECDbCR ecdb, Utf8CP name)
    {
    CachedStatementPtr stmt = ecdb.GetCachedStatement("SELECT type FROM sqlite_master WHERE name=?");
    BeAssert(stmt != nullptr);
    stmt->BindText(1, name, Statement::MakeCopy::No);
    if (stmt->Step() == BE_SQLITE_ROW)
        {
        if (BeStringUtilities::StricmpAscii(stmt->GetValueText(0), "table") == 0)
            return EntityType::Table;

        if (BeStringUtilities::StricmpAscii(stmt->GetValueText(0), "view") == 0)
            return EntityType::View;

        if (BeStringUtilities::StricmpAscii(stmt->GetValueText(0), "index") == 0)
            return EntityType::Index;

        if (BeStringUtilities::StricmpAscii(stmt->GetValueText(0), "trigger") == 0)
            return EntityType::Trigger;
        }

    return EntityType::None;
    }

//---------------------------------------------------------------------------------------
// @bsimethod                                                    Affan.Khan        10/2014
//--------------------------------------------------------------------------------------
DbTable const* DbSchema::GetNullTable() const
    {
    if (m_nullTable == nullptr)
        {
        m_nullTable = FindTableP(DBSCHEMA_NULLTABLENAME);
        if (m_nullTable == nullptr)
            m_nullTable = const_cast<DbSchema*>(this)->CreateTable(DBSCHEMA_NULLTABLENAME, DbTable::Type::Primary, PersistenceType::Virtual, nullptr);

        if (m_nullTable != nullptr && m_nullTable->GetEditHandleR().CanEdit())
            m_nullTable->GetEditHandleR().EndEdit();
        }

    BeAssert(m_nullTable != nullptr);
    return m_nullTable;
    }

//****************************************************************************************
//DbTable
//****************************************************************************************
//---------------------------------------------------------------------------------------
// @bsimethod                                                   Krischan.Eberle   05/2016
//---------------------------------------------------------------------------------------
BentleyStatus DbTable::CreatePrimaryKeyConstraint(std::vector<DbColumn*> const& pkColumns, std::vector<size_t> const* pkOrdinals)
    {
    if (GetEditHandleR().AssertNotInEditMode())
        return ERROR;

    //if ordinals are passed and PK consists of more than one column, order the columns first
    std::vector<DbColumn*> const* orderedPkColumnsP = &pkColumns;

    std::vector<DbColumn*> orderedPkColumns;
    if (pkColumns.size() > 1 && pkOrdinals != nullptr)
        {
        for (size_t pkOrdinal : *pkOrdinals)
            {
            orderedPkColumns.push_back(pkColumns[pkOrdinal]);
            }

        orderedPkColumnsP = &orderedPkColumns;
        }

    std::unique_ptr<PrimaryKeyDbConstraint> pkConstraint = PrimaryKeyDbConstraint::Create(*this, *orderedPkColumnsP);
    if (pkConstraint == nullptr)
        return ERROR;

    m_pkConstraint = std::move(pkConstraint);
    return SUCCESS;
    }

//---------------------------------------------------------------------------------------
// @bsimethod                                                    Affan.Khan        09/2014
//---------------------------------------------------------------------------------------
ForeignKeyDbConstraint const* DbTable::CreateForeignKeyConstraint(DbColumn const& fkColumn, DbColumn const& referencedColumn, ForeignKeyDbConstraint::ActionType onDeleteAction, ForeignKeyDbConstraint::ActionType onUpdateAction)
    {
    if (GetEditHandleR().AssertNotInEditMode())
        return nullptr;

    if (fkColumn.GetPersistenceType() == PersistenceType::Virtual || referencedColumn.GetPersistenceType() == PersistenceType::Virtual)
        {
        BeAssert(false && "Cannot create FK constraint on virtual columns");
        return nullptr;
        }

    std::unique_ptr<ForeignKeyDbConstraint> constraint (new ForeignKeyDbConstraint(*this, fkColumn, referencedColumn, onDeleteAction, onUpdateAction));
    ForeignKeyDbConstraint* constraintP = constraint.get();
    m_constraints.push_back(std::move(constraint));

    //! remove the fk constraint if already exist due to another relationship on same column
    constraintP->RemoveIfDuplicate();

    return constraintP;
    }

//---------------------------------------------------------------------------------------
// @bsimethod                                                    Affan.Khan        09/2014
//---------------------------------------------------------------------------------------
std::vector<DbConstraint const*> DbTable::GetConstraints() const
    {
    std::vector<DbConstraint const*> constraints;
    for (auto const& constraint : m_constraints)
        constraints.push_back(constraint.get());

    return constraints;
    }

//---------------------------------------------------------------------------------------
// @bsimethod                                               Krischan.Eberle 02/2016
//---------------------------------------------------------------------------------------
BentleyStatus DbTable::EnsureMinimumNumberOfSharedColumns()
    {
    if (m_minimumSharedColumnCount == ECDbClassMap::MapStrategy::UNSET_MINIMUMSHAREDCOLUMNCOUNT)
        return SUCCESS; // no min count specified -> nothing to do

    int existingSharedColCount = 0;
    for (DbColumn const* col : m_orderedColumns)
        {
        if (col->IsShared())
            existingSharedColCount++;
        }

    const int neededSharedColumns = m_minimumSharedColumnCount - existingSharedColCount;
    if (neededSharedColumns <= 0)
        return SUCCESS;

    for (int i = 0; i < neededSharedColumns; i++)
        {
        if (CreateSharedColumn() == nullptr)
            return ERROR;
        }

    return SUCCESS;
    }

//---------------------------------------------------------------------------------------
// @bsimethod                                               Krischan.Eberle 02/2016
//---------------------------------------------------------------------------------------
BentleyStatus DbTable::SetMinimumSharedColumnCount(int minimumSharedColumnCount)
    {
    //can only by one ECClass of this table
    if (minimumSharedColumnCount == ECDbClassMap::MapStrategy::UNSET_MINIMUMSHAREDCOLUMNCOUNT ||
        (m_minimumSharedColumnCount != ECDbClassMap::MapStrategy::UNSET_MINIMUMSHAREDCOLUMNCOUNT && minimumSharedColumnCount != m_minimumSharedColumnCount))
        {
        BeAssert(false && "Cannot modify MinimumSharedColumnCount on an DbTable if it has been set already.");
        return ERROR;
        }

    m_minimumSharedColumnCount = minimumSharedColumnCount;
    return SUCCESS;
    }

//---------------------------------------------------------------------------------------
// @bsimethod                          muhammad.zaighum                           01/2015
//---------------------------------------------------------------------------------------
BentleyStatus DbTable::CreateTrigger(Utf8CP triggerName, DbTrigger::Type type, Utf8CP condition, Utf8CP body)
    {
    if (m_triggers.find(triggerName) == m_triggers.end())
        {
        std::unique_ptr<DbTrigger> trigger = std::unique_ptr<DbTrigger>(new DbTrigger(triggerName, *this, type, condition, body));
        DbTrigger* triggerP = trigger.get();
        m_triggers[triggerP->GetName()] = std::move(trigger);
        return SUCCESS;
        }

    return ERROR;
    }

//---------------------------------------------------------------------------------------
// @bsimethod                                                    Affan.Khan        09/2014
//---------------------------------------------------------------------------------------
std::vector<DbTrigger const*> DbTable::GetTriggers()const
    {
    std::vector<DbTrigger const*> triggers;
    for (auto &trigger : m_triggers)
        {
        triggers.push_back(trigger.second.get());
        }
    return triggers;
    }

//---------------------------------------------------------------------------------------
// @bsimethod                                                    Affan.Khan        09/2014
//---------------------------------------------------------------------------------------
BentleyStatus DbTable::RemoveConstraint(DbConstraint const& constraint)
    {
    for (auto itor = m_constraints.begin(); itor != m_constraints.end(); ++itor)
        {
        if (itor->get() == &constraint)
            {
            m_constraints.erase(itor);
            return SUCCESS;
            }
        }

    return ERROR;
    }

//---------------------------------------------------------------------------------------
// @bsimethod                                                    Affan.Khan        09/2014
//---------------------------------------------------------------------------------------
DbColumn* DbTable::CreateColumn(DbColumnId id, Utf8CP name, DbColumn::Type type, int position, DbColumn::Kind kind, PersistenceType persistenceType)
    {
    if (!GetEditHandleR().CanEdit())
        {
        IssueReporter const& issues = m_dbSchema.GetECDb().GetECDbImplR().GetIssueReporter();
        if (m_type == Type::Existing)
            issues.Report(ECDbIssueSeverity::Error, "Cannot add columns to the existing table '%s' not owned by ECDb.", m_name.c_str());
        else
            {
            BeAssert(false && "Cannot add columns to read-only table.");
            issues.Report(ECDbIssueSeverity::Error, "Cannot add columns to the table '%s'. Table is not in edit mode.", m_name.c_str());
            }

        return nullptr;
        }

    PersistenceType resolvePersistenceType = persistenceType;
    if (GetPersistenceType() == PersistenceType::Virtual)
        resolvePersistenceType = PersistenceType::Virtual;

    if (!id.IsValid())
        {
        BeBriefcaseBasedId columnId;
        m_dbSchema.GetECDb().GetECDbImplR().GetColumnIdSequence().GetNextValue(columnId);
        id = DbColumnId(columnId.GetValue());
        }

    std::shared_ptr<DbColumn> newColumn = nullptr;
    if (!Utf8String::IsNullOrEmpty(name))
        {
        if (FindColumn(name))
            {
            BeAssert(false && "Column name already exist");
            return nullptr;
            }

        newColumn = std::make_shared<DbColumn>(id, *this, name, type, kind, resolvePersistenceType);
        }
    else
        {
        Utf8String generatedName;
        do
            {
            m_columnNameGenerator.Generate(generatedName);
            } while (FindColumn(generatedName.c_str()));

            newColumn = std::make_shared<DbColumn>(id, *this, generatedName.c_str(), type, kind, resolvePersistenceType);
        }

    if (position < 0)
        m_orderedColumns.push_back(newColumn.get());
    else
        m_orderedColumns.insert(m_orderedColumns.begin() + (size_t) position, newColumn.get());

    m_columns[newColumn->GetName().c_str()] = newColumn;

    for (auto& eh : m_columnEvents)
        eh(ColumnEvent::Created, *newColumn);

    return newColumn.get();
    }

//---------------------------------------------------------------------------------------
// @bsimethod                                                    Affan.Khan        09/2014
//---------------------------------------------------------------------------------------
BentleyStatus DbTable::DeleteColumn(DbColumn& col)
    {
    if (GetEditHandleR().AssertNotInEditMode())
        return ERROR;

    for (std::unique_ptr<DbConstraint>& constraint : m_constraints)
        {
        if (constraint->GetType() == DbConstraint::Type::ForeignKey)
            {
            ForeignKeyDbConstraint* fkc = static_cast<ForeignKeyDbConstraint*>(constraint.get());
            fkc->Remove(col.GetName().c_str(), nullptr);
            }
        else if (constraint->GetType() == DbConstraint::Type::PrimaryKey)
            {
            PrimaryKeyDbConstraint const* pkc = static_cast<PrimaryKeyDbConstraint const*>(constraint.get());
            if (pkc->Contains(col))
                {
                BeAssert(false && "Cannot delete a column from a PK constraint");
                return ERROR;
                }
            }
        }

    for (auto& eh : m_columnEvents)
        eh(ColumnEvent::Deleted, col);

    m_columns.erase(col.GetName().c_str());
    auto columnsAreEqual = [&col] (DbColumn const* column) { return column == &col; };
    m_orderedColumns.erase(std::find_if(m_orderedColumns.begin(), m_orderedColumns.end(), columnsAreEqual));
    return SUCCESS;
    }

//---------------------------------------------------------------------------------------
// @bsimethod                                                    Affan.Khan        09/2014
//---------------------------------------------------------------------------------------
std::weak_ptr<DbColumn> DbTable::FindColumnWeakPtr(Utf8CP name) const
    {
    auto itor = m_columns.find(name);
    if (itor != m_columns.end())
        {
        return itor->second;
        }

    return std::weak_ptr<DbColumn>();
    }

//---------------------------------------------------------------------------------------
// @bsimethod                                                    Affan.Khan        09/2014
//---------------------------------------------------------------------------------------
DbColumn const* DbTable::FindColumn(Utf8CP name) const
    {
    auto itor = m_columns.find(name);
    if (itor != m_columns.end())
        return itor->second.get();

    return nullptr;
    }

//---------------------------------------------------------------------------------------
// @bsimethod                                                    Affan.Khan        09/2014
//---------------------------------------------------------------------------------------
DbColumn* DbTable::FindColumnP(Utf8CP name) const
    {
    auto itor = m_columns.find(name);
    if (itor != m_columns.end())
        return itor->second.get();

    return nullptr;
    }

//---------------------------------------------------------------------------------------
// @bsimethod                                                    Affan.Khan        09/2014
//---------------------------------------------------------------------------------------
BentleyStatus DbTable::GetFilteredColumnList(std::vector<DbColumn const*>& columns, PersistenceType persistenceType) const
    {
    for (auto column : m_orderedColumns)
        {
        if (column->GetPersistenceType() == persistenceType)
            columns.push_back(column);
        }

    return columns.empty() ? ERROR : SUCCESS;
    }

//---------------------------------------------------------------------------------------
// @bsimethod                                                    Affan.Khan        09/2014
//---------------------------------------------------------------------------------------
BentleyStatus DbTable::GetFilteredColumnList(std::vector<DbColumn const*>& columns, DbColumn::Kind kind) const
    {
    for (auto column : m_orderedColumns)
        {
        if (Enum::Intersects(column->GetKind(), kind))
            columns.push_back(column);
        }

    return columns.empty() ? ERROR : SUCCESS;
    }

//---------------------------------------------------------------------------------------
// @bsimethod                                                    Affan.Khan        09/2014
//---------------------------------------------------------------------------------------
DbColumn const* DbTable::GetFilteredColumnFirst(DbColumn::Kind kind) const
    {
    for (DbColumn const* column : m_orderedColumns)
        {
        if (Enum::Intersects(column->GetKind(), kind))
            return column;
        }

    return nullptr;
    }

//---------------------------------------------------------------------------------------
// @bsimethod                                                    Affan.Khan        09/2014
//---------------------------------------------------------------------------------------
bool DbTable::TryGetECClassIdColumn(DbColumn const*& classIdCol) const
    {
    if (!m_isClassIdColumnCached)
        {
        m_classIdColumn = GetFilteredColumnFirst(DbColumn::Kind::ECClassId);
        m_isClassIdColumnCached = true;
        }

    classIdCol = m_classIdColumn;
    return m_classIdColumn != nullptr;
    }

//---------------------------------------------------------------------------------------
// @bsimethod                                                    Affan.Khan        09/2014
//---------------------------------------------------------------------------------------
bool DbTable::IsNullTable() const
    {
    return this == m_dbSchema.GetNullTable();
    }


//****************************************************************************************
//DbTable::EditHandle
//****************************************************************************************
//---------------------------------------------------------------------------------------
// @bsimethod                                                    Affan.Khan        11/2014
//---------------------------------------------------------------------------------------
bool DbTable::EditHandle::BeginEdit()
    {
    if (CanEdit())
        {
        BeAssert(false && "Already in edit mode");
        return false;
        }

    m_canEdit = true;
    return true;
    }

//---------------------------------------------------------------------------------------
// @bsimethod                                                    Affan.Khan        11/2014
//---------------------------------------------------------------------------------------
bool DbTable::EditHandle::EndEdit()
    {
    if (!CanEdit())
        {
        BeAssert(false && "Not in edit mode");
        return false;
        }

    m_canEdit = false;
    return true;
    }


//---------------------------------------------------------------------------------------
// @bsimethod                                                    Affan.Khan        11/2014
//---------------------------------------------------------------------------------------
bool DbTable::EditHandle::AssertNotInEditMode()
    {
    if (!CanEdit())
        {
        BeAssert(false && "Require object to be in edit mode. Call editHandle.BeginEdit() to enable it");
        return true;
        }

    return false;
    }


//****************************************************************************************
//DbColumn
//****************************************************************************************
//---------------------------------------------------------------------------------------
// @bsimethod                                                   Krischan.Eberle   05/2016
//---------------------------------------------------------------------------------------
bool DbColumn::IsUnique() const
    {
    return m_constraints.HasUniqueConstraint() || IsOnlyColumnOfPrimaryKeyConstraint();
    }

//---------------------------------------------------------------------------------------
// @bsimethod                                               Affan.Khan 02/2016
//---------------------------------------------------------------------------------------
//static
BentleyStatus DbColumn::MakePersisted(DbColumn& column)
    {
    if (column.GetTableR().GetEditHandleR().AssertNotInEditMode())
        return ERROR;

    if (column.GetPersistenceType() == PersistenceType::Persisted)
        return SUCCESS;

    if (column.GetTable().GetPersistenceType() == PersistenceType::Virtual)
        {
        BeAssert(false && "Virtual table cannot have persistence column");
        return ERROR;
        }

    column.m_persistenceType = PersistenceType::Persisted;
    return SUCCESS;
    }
//---------------------------------------------------------------------------------------
// @bsimethod                                                   Krischan.Eberle   05/2016
//---------------------------------------------------------------------------------------
bool DbColumn::IsOnlyColumnOfPrimaryKeyConstraint() const
    {
    return m_pkConstraint != nullptr && m_pkConstraint->GetColumns().size() == 1;
    }

//---------------------------------------------------------------------------------------
// @bsimethod                                                    Affan.Khan        10/2014
//---------------------------------------------------------------------------------------
BentleyStatus DbColumn::SetKind(Kind kind)
    {
    if (GetTableR().GetEditHandleR().AssertNotInEditMode())
        return BentleyStatus::ERROR;

    m_kind = kind;
    return SUCCESS;
    }

//---------------------------------------------------------------------------------------
// @bsimethod                                                    Affan.Khan        10/2014
//---------------------------------------------------------------------------------------
//static 
DbColumn::Type DbColumn::PrimitiveTypeToColumnType(ECN::PrimitiveType type)
    {
    switch (type)
        {
            case ECN::PrimitiveType::PRIMITIVETYPE_Binary:
            case ECN::PrimitiveType::PRIMITIVETYPE_IGeometry:;
                return DbColumn::Type::Blob;
            case ECN::PrimitiveType::PRIMITIVETYPE_Boolean:
                return DbColumn::Type::Boolean;
            case ECN::PrimitiveType::PRIMITIVETYPE_DateTime:
                return DbColumn::Type::TimeStamp;
            case ECN::PrimitiveType::PRIMITIVETYPE_Double:
                return DbColumn::Type::Real;

            case ECN::PrimitiveType::PRIMITIVETYPE_Integer:
            case ECN::PrimitiveType::PRIMITIVETYPE_Long:
                return DbColumn::Type::Integer;

            case ECN::PrimitiveType::PRIMITIVETYPE_String:
                return DbColumn::Type::Text;
        }

    BeAssert(false && "Type not supported");
    return DbColumn::Type::Any;
    }

//---------------------------------------------------------------------------------------
// @bsimethod                                                    Affan.Khan        10/2014
//--------------------------------------------------------------------------------------
//static 
bool DbColumn::IsCompatible(DbColumn::Type target, DbColumn::Type source)
    {
    switch (source)
        {
            case DbColumn::Type::Any:
                switch (target)
                    {
                        case DbColumn::Type::Any:
                            return true;
                    }
                break;
            case DbColumn::Type::Blob:
                switch (target)
                    {
                        case DbColumn::Type::Any:
                        case DbColumn::Type::Blob:
                            return true;
                    }
                break;
            case DbColumn::Type::Boolean:
                switch (target)
                    {
                        case DbColumn::Type::Any:
                        case DbColumn::Type::Boolean:
                            return true;
                    }
                break;
            case DbColumn::Type::TimeStamp:
                switch (target)
                    {
                        case DbColumn::Type::Any:
                        case DbColumn::Type::TimeStamp:
                            return true;
                    }
                break;
            case DbColumn::Type::Real:
                switch (target)
                    {
                        case DbColumn::Type::Any:
                        case DbColumn::Type::Real:
                            return true;
                    }
                break;
            case DbColumn::Type::Integer:
                switch (target)
                    {
                        case DbColumn::Type::Any:
                        case DbColumn::Type::Integer:
                            return true;
                    }
                break;
            case DbColumn::Type::Text:
                switch (target)
                    {
                        case DbColumn::Type::Any:
                        case DbColumn::Type::Text:
                            return true;
                    }
                break;
        }

    return false;
    }


//---------------------------------------------------------------------------------------
// @bsimethod                                                   Krischan.Eberle   02/2016
//---------------------------------------------------------------------------------------
//static 
Utf8CP DbColumn::TypeToSql(DbColumn::Type colType)
    {
    switch (colType)
        {
            case DbColumn::Type::Any:
            case DbColumn::Type::Blob:
                return "BLOB";
            case DbColumn::Type::Boolean:
                return "BOOLEAN";
            case DbColumn::Type::TimeStamp:
                return "TIMESTAMP";
            case DbColumn::Type::Real:
                return "REAL";
            case DbColumn::Type::Integer:
                return "INTEGER";
            case DbColumn::Type::Text:
                return "TEXT";

            default:
                BeAssert(false && "Adjust ColumnTypeToSql for new column type");
                return nullptr;
        }
    }


//---------------------------------------------------------------------------------------
// @bsimethod                                                    Affan.Khan        10/2014
//---------------------------------------------------------------------------------------
//static
Utf8CP DbColumn::KindToString(Kind columnKind)
    {
    switch (columnKind)
        {
            case Kind::ECInstanceId:
                return "ECInstanceId";
            case Kind::ECClassId:
                return "ECClassId";
            case Kind::SourceECInstanceId:
                return "SourceECInstanceId";
            case Kind::SourceECClassId:
                return "SourceECClassId";
            case Kind::TargetECInstanceId:
                return "TargetECInstanceId";
            case Kind::TargetECClassId:
                return "TargetECClassId";
            case Kind::DataColumn:
                return "DataColumn";
            case Kind::SharedDataColumn:
                return "SharedDataColumn";
            default:
                return nullptr;
        }
    }

//---------------------------------------------------------------------------------------
// @bsimethod                                                    Affan.Khan        10/2014
//---------------------------------------------------------------------------------------
//static 
Utf8CP DbColumn::Constraints::CollationToSql(DbColumn::Constraints::Collation collation)
    {
    switch (collation)
        {
        case Collation::Default:
            return "";

        case Collation::Binary:
            return "BINARY";

        case Collation::NoCase:
            return "NOCASE";

        case Collation::RTrim:
            return "RTRIM";

        default:
            BeAssert(false && "Unhandled value of Enum Collation");
            return "";
        }
    }

//---------------------------------------------------------------------------------------
// @bsimethod                                                    Affan.Khan        10/2014
//---------------------------------------------------------------------------------------
//static 
bool DbColumn::Constraints::TryParseCollationString(Collation& collation, Utf8CP str)
    {
    if (Utf8String::IsNullOrEmpty(str))
        {
        collation = Collation::Default;
        return true;
        }

    if (BeStringUtilities::StricmpAscii(str, "Binary") == 0)
        collation = Collation::Binary;
    else if (BeStringUtilities::StricmpAscii(str, "NoCase") == 0)
        collation = Collation::NoCase;
    else if (BeStringUtilities::StricmpAscii(str, "RTrim") == 0)
        collation = Collation::RTrim;
    else
        return false;

    return true;
    }

//****************************************************************************************
//PrimaryKeyDbConstraint
//****************************************************************************************

//---------------------------------------------------------------------------------------
// @bsimethod                                                    Krischan.Eberle  05/2016
//---------------------------------------------------------------------------------------
std::unique_ptr<PrimaryKeyDbConstraint> PrimaryKeyDbConstraint::Create(DbTable const& table, std::vector<DbColumn*> const& columns)
    {
    if (columns.empty())
        {
        BeAssert(false && "PK must at least have one column");
        return nullptr;
        }

    std::set<Utf8CP, CompareIUtf8Ascii> uniqueColNames;
    std::unique_ptr<PrimaryKeyDbConstraint> pkConstraint(new PrimaryKeyDbConstraint(table));
    for (DbColumn* col : columns)
        {
        if (uniqueColNames.find(col->GetName().c_str()) != uniqueColNames.end())
            {
            BeAssert(false && "Duplicate columns in PK constraint");
            return nullptr;
            }

        if (col->GetPersistenceType() == PersistenceType::Virtual)
            {
            BeAssert(false && "Virtual columns are not allowed in PK constraint");
            return nullptr;
            }

        pkConstraint->m_columns.push_back(col);
        col->SetIsPrimaryKeyColumn(*pkConstraint);
        }

    return pkConstraint;
    }


//****************************************************************************************
//ForeignKeyDbConstraint
//****************************************************************************************
//---------------------------------------------------------------------------------------
// @bsimethod                                                    Affan.Khan        09/2014
//---------------------------------------------------------------------------------------
ForeignKeyDbConstraint::ForeignKeyDbConstraint(DbTable const& fkTable, DbColumn const& fkColumn, DbColumn const& referencedColumn, ForeignKeyDbConstraint::ActionType onDeleteAction, ForeignKeyDbConstraint::ActionType onUpdateAction)
    : DbConstraint(Type::ForeignKey, fkTable), m_onDeleteAction(onDeleteAction), m_onUpdateAction(onUpdateAction)
    {
    m_fkColumns.push_back(&fkColumn);
    m_referencedTableColumns.push_back(&referencedColumn);
    }

/*---------------------------------------------------------------------------------------
* @bsimethod                                                    affan.khan      09/2014
+---------------+---------------+---------------+---------------+---------------+------*/
//static
Utf8CP ForeignKeyDbConstraint::ActionTypeToSql(ActionType actionType)
    {
    switch (actionType)
        {
            case ActionType::Cascade:
                return "CASCADE";
            case ActionType::NoAction:
                return "NO ACTION";
            case ActionType::Restrict:
                return "RESTRICT";
            case ActionType::SetDefault:
                return "SET DEFAULT";
            case ActionType::SetNull:
                return "SET NULL";
        }

    return nullptr;
    }

//---------------------------------------------------------------------------------------
// @bsimethod                                                    Affan.Khan        09/2014
//---------------------------------------------------------------------------------------
ForeignKeyDbConstraint::ActionType ForeignKeyDbConstraint::ToActionType(Utf8CP str)
    {
    if (BeStringUtilities::StricmpAscii(str, "Cascade") == 0)
        return ActionType::Cascade;

    if (BeStringUtilities::StricmpAscii(str, "SetNull") == 0 || BeStringUtilities::StricmpAscii(str, "SET NULL") == 0)
        return ActionType::SetNull;

    if (BeStringUtilities::StricmpAscii(str, "SetDefault") == 0 || BeStringUtilities::StricmpAscii(str, "SET DEAULT") == 0)
        return ActionType::SetDefault;

    if (BeStringUtilities::StricmpAscii(str, "Restrict") == 0)
        return ActionType::Restrict;

    if (BeStringUtilities::StricmpAscii(str, "NoAction") == 0 || BeStringUtilities::StricmpAscii(str, "NO ACTION") == 0)
        return ActionType::NoAction;

    return ActionType::NotSpecified;
    }

//---------------------------------------------------------------------------------------
// @bsimethod                                                    Affan.Khan        09/2014
//---------------------------------------------------------------------------------------
BentleyStatus ForeignKeyDbConstraint::Remove(Utf8CP fkColumnName, Utf8CP referencedTableColumnName)
    {
    bool cont;
    bool hasFkColumnName = !Utf8String::IsNullOrEmpty(fkColumnName);
    bool hasReferencedTableColumnName = !Utf8String::IsNullOrEmpty(referencedTableColumnName);
    size_t size = m_fkColumns.size();
    do
        {
        cont = false;
        for (size_t i = 0; i < m_fkColumns.size(); i++)
            {
            if (hasFkColumnName && !hasReferencedTableColumnName)
                {
                if (m_fkColumns[i]->GetName() == fkColumnName)
                    {
                    Remove(i);
                    cont = true;
                    break;
                    }
                }
            else if (!hasFkColumnName && hasReferencedTableColumnName)
                {
                if (m_referencedTableColumns[i]->GetName() == referencedTableColumnName)
                    {
                    Remove(i);
                    cont = true;
                    break;
                    }
                }
            else if (hasFkColumnName && hasReferencedTableColumnName)
                {
                if (m_fkColumns[i]->GetName() == fkColumnName && m_referencedTableColumns[i]->GetName() == referencedTableColumnName)
                    {
                    Remove(i);
                    cont = true;
                    break;
                    }
                }
            }
        } while (cont);

        return size != m_fkColumns.size() ? SUCCESS : ERROR;
    }

//---------------------------------------------------------------------------------------
// @bsimethod                                                    Affan.Khan        09/2014
//---------------------------------------------------------------------------------------
BentleyStatus ForeignKeyDbConstraint::Remove(size_t index)
    {
    if (index >= m_fkColumns.size())
        return ERROR;

    m_fkColumns.erase(m_fkColumns.begin() + index);
    m_referencedTableColumns.erase(m_referencedTableColumns.begin() + index);
    return SUCCESS;
    }

//---------------------------------------------------------------------------------------
// @bsimethod                                                    Affan.Khan        09/2014
//---------------------------------------------------------------------------------------
void ForeignKeyDbConstraint::RemoveIfDuplicate()
    {
    if (IsDuplicate())
        const_cast<DbTable&>(GetForeignKeyTable()).RemoveConstraint(*this);
    }

//---------------------------------------------------------------------------------------
// @bsimethod                                                    Krischan.Eberle   03/2016
//---------------------------------------------------------------------------------------
bool ForeignKeyDbConstraint::IsValid() const
    {
    return GetReferencedTable().IsValid() && !m_fkColumns.empty() && m_fkColumns.size() == m_referencedTableColumns.size();
    }

//---------------------------------------------------------------------------------------
// @bsimethod                                                    Affan.Khan        09/2014
//---------------------------------------------------------------------------------------
bool ForeignKeyDbConstraint::IsDuplicate() const
    {
    for (auto constraint : GetForeignKeyTable().GetConstraints())
        {
        if (constraint->GetType() == DbConstraint::Type::ForeignKey)
            {
            auto fkConstraint = static_cast<ForeignKeyDbConstraint const*>(constraint);
            if (fkConstraint == this)
                continue;

            if (Equals(*fkConstraint))
                return true;
            }
        }

    return false;
    }

//---------------------------------------------------------------------------------------
// @bsimethod                                                    Affan.Khan        09/2014
//---------------------------------------------------------------------------------------
bool ForeignKeyDbConstraint::Equals(ForeignKeyDbConstraint const& rhs) const
    {
    if (&rhs == this)
        return true;

    if (rhs.m_onDeleteAction != m_onDeleteAction)
        return false;

    if (rhs.m_onUpdateAction != m_onUpdateAction)
        return false;

    if (rhs.m_fkColumns.size() != m_fkColumns.size())
        return false;

    if (&this->GetForeignKeyTable() != &GetForeignKeyTable())
        return false;

    if (&this->GetReferencedTable() != &GetReferencedTable())
        return false;

    std::set<DbColumn const*> rhsFkColumns = std::set<DbColumn const*>(rhs.m_fkColumns.begin(), rhs.m_fkColumns.end());
    std::set<DbColumn const*> rhsReferencedTableColumns = std::set<DbColumn const*>(rhs.m_referencedTableColumns.begin(), rhs.m_referencedTableColumns.end());
    for (auto col : m_fkColumns)
        {
        if (rhsFkColumns.find(col) == rhsFkColumns.end())
            return false;
        }

    for (auto col : m_referencedTableColumns)
        {
        if (rhsReferencedTableColumns.find(col) == rhsReferencedTableColumns.end())
            return false;
        }

    return true;
    }

<<<<<<< HEAD
//****************************************************************************************
//DbMappings
//****************************************************************************************
//---------------------------------------------------------------------------------------
// @bsimethod                                                    Affan.Khan        01/2015
//---------------------------------------------------------------------------------------
PropertyDbMapping::Path const* DbMappings::FindPropertyPath(ECN::ECPropertyId rootPropertyId, Utf8CP accessString) const
    {
    auto it = m_propertyPathsByRootPropertyId.find(rootPropertyId);
    if (it == m_propertyPathsByRootPropertyId.end())
        return nullptr;

    auto it2 = it->second.find(accessString);
    if (it2 == it->second.end())
        return nullptr;

    return it2->second;
    }

//---------------------------------------------------------------------------------------
// @bsimethod                                                    Affan.Khan        01/2015
//---------------------------------------------------------------------------------------
PropertyDbMapping::Path const* DbMappings::FindPropertyPath(PropertyPathId propertyPathId) const
    {
    auto itor = m_propertyPaths.find(propertyPathId);
    if (itor == m_propertyPaths.end())
        return nullptr;

    return itor->second.get();
    }

//---------------------------------------------------------------------------------------
// @bsimethod                                                    Affan.Khan        01/2015
//---------------------------------------------------------------------------------------
ClassDbMapping const* DbMappings::FindClassMapping(ClassMapId id) const
    {
    auto itor = m_classMappings.find(id);
    if (itor == m_classMappings.end())
        return nullptr;

    return itor->second.get();
    }

//---------------------------------------------------------------------------------------
// @bsimethod                                                    Affan.Khan        01/2015
//---------------------------------------------------------------------------------------
std::vector<ClassDbMapping const*> const* DbMappings::FindClassMappings(ECN::ECClassId id) const
    {
    auto itor = m_classMappingsByClassId.find(id);
    if (itor != m_classMappingsByClassId.end())
        return &itor->second;

    return nullptr;
    }

//---------------------------------------------------------------------------------------
// @bsimethod                                                    Affan.Khan        01/2015
//---------------------------------------------------------------------------------------
PropertyDbMapping::Path* DbMappings::AddPropertyPath(PropertyPathId id, ECN::ECPropertyId rootPropertyId, Utf8CP accessString)
    {
    if (FindPropertyPath(rootPropertyId, accessString) != nullptr)
        {
        BeAssert(false && "PropertyPath already exist");
        return nullptr;
        }


    if (m_propertyPaths.find(id) != m_propertyPaths.end())
        {
        BeAssert(false && "PropertyPath with same id already exists");
        return nullptr;
        }

    std::unique_ptr<PropertyDbMapping::Path> pp(new PropertyDbMapping::Path(id, rootPropertyId, accessString));
    PropertyDbMapping::Path* ppP = pp.get();

    m_propertyPathsByRootPropertyId[pp->GetRootPropertyId()][pp->GetAccessString().c_str()] = ppP;
    m_propertyPaths[id] = std::move(pp);
    return ppP;
    }

//---------------------------------------------------------------------------------------
// @bsimethod                                                    Affan.Khan        01/2015
//---------------------------------------------------------------------------------------
PropertyDbMapping::Path* DbMappings::CreatePropertyPath(ECN::ECPropertyId rootPropertyId, Utf8CP accessString)
    {
    BeBriefcaseBasedId id;
    if (BE_SQLITE_OK != m_ecdb.GetECDbImplR().GetPropertyPathIdSequence().GetNextValue(id))
        {
        BeAssert(false);
        return nullptr;
        }

    return AddPropertyPath(PropertyPathId(id.GetValue()), rootPropertyId, accessString);
    }

//---------------------------------------------------------------------------------------
// @bsimethod                                                    Affan.Khan        01/2015
//---------------------------------------------------------------------------------------
ClassDbMapping* DbMappings::AddClassMapping(ClassMapId id, ECN::ECClassId classId, ECDbMapStrategy const& mapStrategy, ClassMapId baseClassMapId)
    {
    if (m_classMappings.find(id) != m_classMappings.end())
        {
        BeAssert(false && "ClassDbMapping with same id already exists");
        return nullptr;
        }

    std::unique_ptr<ClassDbMapping> cm(new ClassDbMapping(*this, id, classId, mapStrategy, baseClassMapId));
    ClassDbMapping* cmP = cm.get();

    std::vector<ClassDbMapping const*>& vect = m_classMappingsByClassId[classId];
    if (!cm->GetBaseClassMappingId().IsValid())
        vect.insert(vect.begin(), cmP);
    else
        vect.push_back(cmP);

    m_classMappings[id] = std::move(cm);
    return cmP;

    }
//---------------------------------------------------------------------------------------
// @bsimethod                                                    Affan.Khan        01/2015
//---------------------------------------------------------------------------------------
ClassDbMapping* DbMappings::CreateClassMapping(ECN::ECClassId classId, ECDbMapStrategy const& mapStrategy, ClassMapId baseClassMapId)
    {
    BeAssert(!baseClassMapId.IsValid()|| FindClassMapping(baseClassMapId) != nullptr);

    BeBriefcaseBasedId id;
    if (BE_SQLITE_OK != m_ecdb.GetECDbImplR().GetClassMapIdSequence().GetNextValue(id))
        {
        BeAssert(false);
        return nullptr;
        }

    return AddClassMapping(ClassMapId(id.GetValue()), classId, mapStrategy, baseClassMapId);
    }

//---------------------------------------------------------------------------------------
// @bsimethod                                                    Affan.Khan        01/2015
//---------------------------------------------------------------------------------------
void DbMappings::Reset()
    {
    m_propertyPaths.clear();
    m_propertyPathsByRootPropertyId.clear();
    m_classMappings.clear();
    m_classMappingsByClassId.clear();
    }


//****************************************************************************************
//ClassMapping
//****************************************************************************************

//---------------------------------------------------------------------------------------
// @bsimethod                                                    Affan.Khan        01/2015
//---------------------------------------------------------------------------------------
void ClassDbMapping::GetPropertyMappings(std::vector<PropertyDbMapping const*>& propertyMaps, bool includeBaseProperties) const
    {
    if (includeBaseProperties && m_baseClassMappingId.IsValid())
        {
        ClassDbMapping const* baseClassMapping = m_dbMappings.FindClassMapping(m_baseClassMappingId);
        BeAssert(baseClassMapping != nullptr);
        baseClassMapping->GetPropertyMappings(propertyMaps, includeBaseProperties);
        }

    propertyMaps.erase(
        std::remove_if(
            propertyMaps.begin(),
            propertyMaps.end(), [] (PropertyDbMapping const* minfo)
        {
        const DbColumn::Kind kind = minfo->ExpectingSingleColumn()->GetKind();
        return kind != DbColumn::Kind::DataColumn && kind != DbColumn::Kind::SharedDataColumn;
        }),
        propertyMaps.end());

    for (std::unique_ptr<PropertyDbMapping> const& localPropertyMap : m_localPropertyMaps)
        propertyMaps.push_back(localPropertyMap.get());
    }

//---------------------------------------------------------------------------------------
// @bsimethod                                                    Affan.Khan        01/2015
//---------------------------------------------------------------------------------------
PropertyDbMapping const* ClassDbMapping::FindPropertyMapping(ECN::ECPropertyId rootPropertyId, Utf8CP accessString) const
    {
    std::vector<PropertyDbMapping const*> propMappings;
    GetPropertyMappings(propMappings, true);
    for (PropertyDbMapping const* pm : propMappings)
        {
        if (pm->GetPropertyPath().GetRootPropertyId() == rootPropertyId && pm->GetPropertyPath().GetAccessString() == accessString)
            return pm;
        }

    return nullptr;
    }

//---------------------------------------------------------------------------------------
// @bsimethod                                                    Affan.Khan        01/2015
//---------------------------------------------------------------------------------------
PropertyDbMapping const* ClassDbMapping::FindPropertyMapping(Utf8CP accessString) const
    {
    std::vector<PropertyDbMapping const*> propMappings;
    GetPropertyMappings(propMappings, true);

    for (PropertyDbMapping const* pm : propMappings)
        {
        if (pm->GetPropertyPath().GetAccessString() == accessString)
            return pm;
        }

    return nullptr;
    }

//---------------------------------------------------------------------------------------
// @bsimethod                                                    Affan.Khan        01/2015
//---------------------------------------------------------------------------------------
PropertyDbMapping* ClassDbMapping::CreatePropertyMapping(PropertyDbMapping::Path const& propertyPath)
    {
    std::unique_ptr<PropertyDbMapping> pm(new PropertyDbMapping(*this, propertyPath));
    PropertyDbMapping* pmP = pm.get();
    m_localPropertyMaps.push_back(std::move(pm));
    return pmP;
    }

//---------------------------------------------------------------------------------------
// @bsimethod                                                    Affan.Khan        01/2015
//---------------------------------------------------------------------------------------
PropertyDbMapping* ClassDbMapping::CreatePropertyMapping(ECN::ECPropertyId rootPropertyId, Utf8CP accessString, std::vector<DbColumn const*> const& columns)
    {
    PropertyDbMapping::Path const* propertyPath = m_dbMappings.FindPropertyPath(rootPropertyId, accessString);
    if (propertyPath == nullptr)
        propertyPath = m_dbMappings.CreatePropertyPath(rootPropertyId, accessString);

    PropertyDbMapping* prop = CreatePropertyMapping(*propertyPath);
    BeAssert(prop != nullptr);
    for (DbColumn const* column : columns)
        prop->GetColumnsR().push_back(const_cast<DbColumn*>(column));

    return prop;
    }

//---------------------------------------------------------------------------------------
// @bsimethod                                                    Affan.Khan        01/2015
//---------------------------------------------------------------------------------------
ClassDbMapping const* ClassDbMapping::GetBaseClassMapping() const
    {
    if (!m_baseClassMappingId.IsValid())
        return nullptr;

    return m_dbMappings.FindClassMapping(m_baseClassMappingId);
    }


=======
>>>>>>> 96d0e200
END_BENTLEY_SQLITE_EC_NAMESPACE<|MERGE_RESOLUTION|>--- conflicted
+++ resolved
@@ -1,2313 +1,2111 @@
-/*--------------------------------------------------------------------------------------+
-|
-|     $Source: ECDb/DbSchema.cpp $
-|
-|  $Copyright: (c) 2016 Bentley Systems, Incorporated. All rights reserved. $
-|
-+--------------------------------------------------------------------------------------*/
-#include "ECDbPch.h"
-
-USING_NAMESPACE_BENTLEY_EC
-
-BEGIN_BENTLEY_SQLITE_EC_NAMESPACE
-#define EC_INDEX_TableName "ec_Index"
-#define EC_INDEXCOLUMN_TableName "ec_IndexColumn"
-
-//****************************************************************************************
-//ExistingColumn
-//****************************************************************************************
-<<<<<<< HEAD
-struct ExistingColumn
-    {
-    private:
-        DbColumn::Type m_type;
-        Utf8String m_name;
-        int m_pkordinal;
-        bool m_isnotnull;
-        Utf8String m_defaultConstraint;
-    public:
-        ExistingColumn(Utf8CP name, DbColumn::Type type, int pkordinal, bool isnotnull, Utf8CP defaultConstraint)
-            :m_type(type), m_name(name), m_pkordinal(pkordinal), m_defaultConstraint(defaultConstraint), m_isnotnull(isnotnull)
-            {}
-        ExistingColumn(ExistingColumn const&& rhs)
-            :m_type(std::move(rhs.m_type)), m_name(std::move(rhs.m_name)), m_pkordinal(std::move(rhs.m_pkordinal)), m_defaultConstraint(std::move(rhs.m_defaultConstraint)), m_isnotnull(std::move(rhs.m_isnotnull))
-            {}
-        ExistingColumn(ExistingColumn const& rhs)
-            :m_type(rhs.m_type), m_name(rhs.m_name), m_pkordinal(rhs.m_pkordinal), m_defaultConstraint(rhs.m_defaultConstraint), m_isnotnull(rhs.m_isnotnull)
-            {}
-        ExistingColumn& operator = (ExistingColumn const&& rhs)
-            {
-            if (this != &rhs)
-                {
-                m_type = std::move(rhs.m_type);
-                m_name = std::move(rhs.m_name);
-                m_pkordinal = std::move(rhs.m_pkordinal);
-                m_defaultConstraint = std::move(rhs.m_defaultConstraint);
-                m_isnotnull = std::move(rhs.m_isnotnull);
-                }
-
-            return *this;
-            }
-        ExistingColumn& operator = (ExistingColumn const& rhs)
-            {
-            if (this != &rhs)
-                {
-                m_type = rhs.m_type;
-                m_name = rhs.m_name;
-                m_pkordinal = rhs.m_pkordinal;
-                m_defaultConstraint = rhs.m_defaultConstraint;
-                m_isnotnull = rhs.m_isnotnull;
-                }
-
-            return *this;
-            }
-        DbColumn::Type GetType() const { return m_type; }
-        Utf8StringCR GetName() const { return m_name; }
-        int GetPrimaryKeyOrdinal() const { return m_pkordinal; }
-        bool IsNotNull() const { return m_isnotnull; }
-        Utf8StringCR GetDefault() const { return m_defaultConstraint; }
-        static BentleyStatus GetColumns(std::vector<ExistingColumn>& columns, DbCR db, Utf8CP existingTableName)
-            {
-            columns.clear();
-            Utf8String sql;
-            sql.Sprintf("PRAGMA table_info('%s')", existingTableName);
-            Statement stmt;
-            if (stmt.Prepare(db, sql.c_str()) != BE_SQLITE_OK)
-                return BentleyStatus::ERROR;
-
-            while (stmt.Step() == BE_SQLITE_ROW)
-                {
-                BeAssert(BeStringUtilities::StricmpAscii(stmt.GetColumnName(1), "name") == 0);
-                Utf8CP colName = stmt.GetValueText(1);
-
-                BeAssert(BeStringUtilities::StricmpAscii(stmt.GetColumnName(2), "type") == 0);
-                Utf8String colTypeName(stmt.GetValueText(2));
-                colTypeName.ToLower();
-                colTypeName.Trim();
-
-                BeAssert(BeStringUtilities::StricmpAscii(stmt.GetColumnName(3), "notnull") == 0);
-                const bool colIsNotNull = stmt.GetValueInt(3) == 1;
-
-                BeAssert(BeStringUtilities::StricmpAscii(stmt.GetColumnName(4), "dflt_value") == 0);
-                Utf8CP colDefaultValue = stmt.GetValueText(4);
-
-                BeAssert(BeStringUtilities::StricmpAscii(stmt.GetColumnName(5), "pk") == 0);
-                const int pkOrdinal = stmt.GetValueInt(5) ; //PK column ordinals returned by this pragma are 1-based as 0 indicates "not a PK col"
-
-                DbColumn::Type colType = DbColumn::Type::Any;
-                if (colTypeName.rfind("long") != Utf8String::npos ||
-                    colTypeName.rfind("int") != Utf8String::npos)
-                    colType = DbColumn::Type::Integer;
-                else if (colTypeName.rfind("char") != Utf8String::npos ||
-                         colTypeName.rfind("clob") != Utf8String::npos ||
-                         colTypeName.rfind("text") != Utf8String::npos)
-                    colType = DbColumn::Type::Text;
-                else if (colTypeName.rfind("blob") != Utf8String::npos ||
-                         colTypeName.rfind("binary") != Utf8String::npos)
-                    colType = DbColumn::Type::Blob;
-                else if (colTypeName.rfind("real") != Utf8String::npos ||
-                         colTypeName.rfind("floa") != Utf8String::npos ||
-                         colTypeName.rfind("doub") != Utf8String::npos)
-                    colType = DbColumn::Type::Real;
-                else if (colTypeName.rfind("date") != Utf8String::npos ||
-                         colTypeName.rfind("timestamp") != Utf8String::npos)
-                    colType = DbColumn::Type::TimeStamp;
-                else if (colTypeName.rfind("bool") != Utf8String::npos)
-                    colType = DbColumn::Type::Boolean;
-
-                columns.push_back(ExistingColumn(colName, colType, pkOrdinal, colIsNotNull, colDefaultValue));
-                }
-
-            return SUCCESS;
-            }
-    };
-
-//****************************************************************************************
-//DbSchema
-//****************************************************************************************
-=======
-bool DbSchema::IsTableNameInUse(Utf8CP tableName) const
-    {
-    SyncTableCache();
-    return m_tables.find(tableName) != m_tables.end();
-    }
->>>>>>> 96d0e200
-//---------------------------------------------------------------------------------------
-// @bsimethod                                                    Affan.Khan        09/2014
-//---------------------------------------------------------------------------------------
-DbTable* DbSchema::CreateTable(Utf8CP name, DbTable::Type tableType, PersistenceType persType, DbTable const* primaryTable)
-    {
-    if (tableType == DbTable::Type::Existing)
-        {
-        if (Utf8String::IsNullOrEmpty(name))
-            {
-            BeAssert(false && "Existing table name cannot be null or empty");
-            return nullptr;
-            }
-
-        if (!m_ecdb.TableExists(name))
-            {
-            LOG.errorv("Table '%s' specified in ClassMap custom attribute must exist if MapStrategy is ExistingTable.", name);
-            return nullptr;
-            }
-        }
-
-    Utf8String finalName;
-    if (!Utf8String::IsNullOrEmpty(name))
-        {
-        if (IsTableNameInUse(name))
-            {
-            BeAssert(false && "Table with same name already exists");
-            return nullptr;
-            }
-
-        finalName.assign(name);
-        }
-    else
-        {
-        do
-            {
-            m_nameGenerator.Generate(finalName);
-            } while (IsTableNameInUse(finalName.c_str()));
-        }
-
-    BeBriefcaseBasedId tableId;
-    m_ecdb.GetECDbImplR().GetTableIdSequence().GetNextValue(tableId);
-    return CreateTable(DbTableId(tableId.GetValue()), finalName.c_str(), tableType, persType, primaryTable);
-    }
-
-//---------------------------------------------------------------------------------------
-// @bsimethod                                                    Affan.Khan        09/2014
-//---------------------------------------------------------------------------------------
-DbTable* DbSchema::CreateTable(DbTableId tableId, Utf8CP name, DbTable::Type tableType, PersistenceType persType, DbTable const* primaryTable)
-    {
-    if (Utf8String::IsNullOrEmpty(name) || !tableId.IsValid())
-        {
-        BeAssert(false && "Table name cannot be empty, table id must be valid");
-        return nullptr;
-        }
-
-    std::unique_ptr<DbTable> table(std::unique_ptr<DbTable>(new DbTable(tableId, name, *this, persType, tableType, primaryTable)));
-    if (tableType == DbTable::Type::Existing)
-        table->GetEditHandleR().EndEdit(); //we do not want this table to be editable;
-
-    DbTable* tableP = table.get();
-    m_tables[tableP->GetName()] = std::move(table);
-    return tableP;
-    }
-
-//---------------------------------------------------------------------------------------
-// @bsimethod                                                    Affan.Khan        09/2014
-//---------------------------------------------------------------------------------------
-BentleyStatus DbSchema::SynchronizeExistingTables()
-    {
-    std::vector<DbTable*> tables;
-    for (auto& tableKey : GetTables())
-        {
-        if (tableKey.second->IsOwnedByECDb())
-            continue;
-
-        DbTable* table = tableKey.second.get();
-        std::set<Utf8CP, CompareIUtf8Ascii> oldColumnList;
-        std::map<Utf8CP, ExistingColumn*, CompareIUtf8Ascii> newColumnList;
-        std::vector<ExistingColumn> dbColumnList;
-        if (ExistingColumn::GetColumns(dbColumnList, m_ecdb, tableKey.first) == ERROR)
-            {
-            BeAssert(false && "Failed to get column informations");
-            return ERROR;
-            }
-
-        for (auto& dbColumn : dbColumnList)
-            newColumnList[dbColumn.GetName().c_str()] = &dbColumn;
-
-        for (auto dbColumn : table->GetColumns())
-            {
-            if (dbColumn->GetPersistenceType() == PersistenceType::Persisted)
-                oldColumnList.insert(dbColumn->GetName().c_str());
-            }
-
-        //Compute how table have changed
-        std::set<Utf8CP, CompareIUtf8Ascii> added;
-        std::set<Utf8CP, CompareIUtf8Ascii> deleted;
-        for (auto oldColumn : oldColumnList)
-            {
-            if (newColumnList.find(oldColumn) != newColumnList.end())
-                continue;
-
-            deleted.insert(oldColumn);
-            }
-
-        for (auto const& newColumnKey : newColumnList)
-            {
-            if (oldColumnList.find(newColumnKey.first) != oldColumnList.end())
-                continue;
-
-            added.insert(newColumnKey.first);
-            }
-
-        if (!deleted.empty())
-            {
-            BeAssert("Existing table changed without map knowing about it");
-            return ERROR;
-            }
-
-        if (!table->GetEditHandle().CanEdit())
-            table->GetEditHandleR().BeginEdit();
-
-        for (Utf8CP addColumn : added)
-            {
-            auto itor = newColumnList.find(addColumn);
-            if (table->CreateColumn(addColumn, itor->second->GetType(), DbColumn::Kind::DataColumn, PersistenceType::Persisted) == nullptr)
-                {
-                BeAssert("Failed to create column");
-                return ERROR;
-                }
-            }
-        table->GetEditHandleR().EndEdit();
-        }
-
-    return SUCCESS;
-    }
-
-//---------------------------------------------------------------------------------------
-// @bsimethod                                                    Affan.Khan        09/2014
-//---------------------------------------------------------------------------------------
-DbTable* DbSchema::CreateTableAndColumnsForExistingTableMapStrategy(Utf8CP existingTableName)
-    {
-    DbTable* table = CreateTable(existingTableName, DbTable::Type::Existing, PersistenceType::Persisted, nullptr);
-    if (table == nullptr)
-        return nullptr;
-
-    std::vector<ExistingColumn> existingColumns;
-    if (ExistingColumn::GetColumns(existingColumns, m_ecdb, existingTableName) == ERROR)
-        {
-        BeAssert(false && "Failed to get column informations");
-        return nullptr;
-        }
-
-    if (!table->GetEditHandle().CanEdit())
-        table->GetEditHandleR().BeginEdit();
-
-    std::vector<DbColumn*> pkColumns;
-    std::vector<size_t> pkOrdinals;
-    for (ExistingColumn const& col : existingColumns)
-        {
-        DbColumn* column = table->CreateColumn(col.GetName().c_str(), col.GetType(), DbColumn::Kind::DataColumn, PersistenceType::Persisted);
-        if (column == nullptr)
-            {
-            BeAssert(false && "Failed to create column");
-            return nullptr;
-            }
-
-        if (!col.GetDefault().empty())
-            column->GetConstraintsR().SetDefaultValueExpression(col.GetDefault().c_str());
-
-        if (col.IsNotNull())
-            column->GetConstraintsR().SetNotNullConstraint();
-
-        if (col.GetPrimaryKeyOrdinal() > 0)
-            {
-            pkColumns.push_back(column);
-            pkOrdinals.push_back(static_cast<size_t>(col.GetPrimaryKeyOrdinal() - 1));
-            }
-        }
-
-    if (!pkColumns.empty())
-        {
-        if (SUCCESS != table->CreatePrimaryKeyConstraint(pkColumns, &pkOrdinals))
-            return nullptr;
-        }
-
-    table->GetEditHandleR().EndEdit(); //we do not want this table to be editable;
-    return table;
-    }
-
-//---------------------------------------------------------------------------------------
-// @bsimethod                                                    Affan.Khan        09/2014
-//---------------------------------------------------------------------------------------
-DbTable const* DbSchema::FindTable(Utf8CP name) const
-    {
-    SyncTableCache();
-    auto itor = m_tables.find(name);
-    if (itor != m_tables.end())
-        {
-        if (itor->second == nullptr)
-            {
-            //OnDemand loading
-            DbTable* table;
-            if (LoadTable(itor->first, table) == ERROR)
-                return nullptr;
-
-            return table;
-            }
-
-        return itor->second.get();
-        }
-
-    return nullptr;
-    }
-
-//---------------------------------------------------------------------------------------
-// @bsimethod                                                    Affan.Khan        09/2014
-//---------------------------------------------------------------------------------------
-DbTable* DbSchema::FindTableP(Utf8CP name) const
-    {
-    SyncTableCache();
-    auto itor = m_tables.find(name);
-    if (itor != m_tables.end())
-        {
-        if (itor->second == nullptr)
-            {
-            //OnDemand loading
-            DbTable* table;
-            if (LoadTable(itor->first, table) == ERROR)
-                return nullptr;
-
-            return table;
-            }
-
-        return itor->second.get();
-        }
-
-    return nullptr;
-    }
-
-//---------------------------------------------------------------------------------------
-// @bsimethod                                                    Affan.Khan        09/2014
-//---------------------------------------------------------------------------------------
-DbIndex* DbSchema::CreateIndex(DbTable& table, Utf8CP indexName, bool isUnique, std::vector<DbColumn const*> const& columns, bool addIsNotNullWhereExp, bool isAutoGenerated, ECN::ECClassId classId, bool applyToSubclassesIfPartial)
-    {    
-    if (columns.empty())
-        {
-        BeAssert(false && "Index must have at least one column defined.");
-        return nullptr;
-        }
-
-    Utf8String generatedIndexName;
-    if (Utf8String::IsNullOrEmpty(indexName))
-        {
-        do
-            {
-            m_nameGenerator.Generate(generatedIndexName);
-            } while (m_usedIndexNames.find(generatedIndexName.c_str()) != m_usedIndexNames.end() || IsTableNameInUse(generatedIndexName.c_str()));
-
-            indexName = generatedIndexName.c_str();
-        }
-
-    BeBriefcaseBasedId id;
-    if (BE_SQLITE_OK != m_ecdb.GetECDbImplR().GetIndexIdSequence().GetNextValue(id))
-        {
-        BeAssert(false);
-        return nullptr;
-        }
-
-    return CreateIndex(DbIndexId(id.GetValue()), table, indexName, isUnique, columns, addIsNotNullWhereExp, isAutoGenerated, classId, applyToSubclassesIfPartial);
-    }
-
-//---------------------------------------------------------------------------------------
-// @bsimethod                                                    Affan.Khan        09/2014
-//---------------------------------------------------------------------------------------
-DbIndex* DbSchema::CreateIndex(DbTable& table, Utf8CP indexName, bool isUnique, std::vector<Utf8CP> const& columnNames, bool addIsNotNullWhereExp, bool isAutoGenerated, ECN::ECClassId classId, bool applyToSubclassesIfPartial)
-    {
-    if (columnNames.empty())
-        return nullptr;
-
-    std::vector<DbColumn const*> columns;
-    for (Utf8CP colName : columnNames)
-        {
-        DbColumn const* col = table.FindColumn(colName);
-        if (col == nullptr)
-            {
-            BeAssert(false && "Failed to find index column");
-            return nullptr;
-            }
-
-        columns.push_back(col);
-        }
-
-    return CreateIndex(table, indexName, isUnique, columns, addIsNotNullWhereExp, isAutoGenerated, classId, applyToSubclassesIfPartial);
-    }
-
-//---------------------------------------------------------------------------------------
-// @bsimethod                                                    Affan.Khan        09/2014
-//--------------------------------------------------------------------------------------
-BentleyStatus DbSchema::LoadIndexes() const
-    {
-    if (m_indexesLoaded)
-        return SUCCESS;
-
-    m_indexesLoaded = true;
-    m_indexes.clear();
-    m_usedIndexNames.clear();
-
-    CachedStatementPtr stmt = m_ecdb.GetCachedStatement("SELECT I.Id, T.Name, I.Name, I.IsUnique, I.AddNotNullWhereExp, I.IsAutoGenerated, I.ClassId, I.AppliesToSubclassesIfPartial FROM " EC_INDEX_TableName " I INNER JOIN ec_Table T ON T.Id = I.TableId");
-    if (stmt == nullptr)
-        return ERROR;
-
-    while (stmt->Step() == BE_SQLITE_ROW)
-        {
-        DbIndexId id = stmt->GetValueId<DbIndexId>(0);
-        Utf8CP tableName = stmt->GetValueText(1);
-        Utf8CP name = stmt->GetValueText(2);
-        bool isUnique = stmt->GetValueInt(3) == 1;
-        bool addNotNullWhereExp = stmt->GetValueInt(4) == 1;
-        bool isAutoGenerated = stmt->GetValueInt(5) == 1;
-        ECClassId classId = !stmt->IsColumnNull(6) ? stmt->GetValueId<ECClassId>(6) : ECClassId();
-        bool appliesToSubclassesIfPartial = stmt->GetValueInt(7) == 1;
-
-        DbTable* table = FindTableP(tableName);
-        if (table == nullptr)
-            {
-            BeAssert(false && "Failed to find table");
-            return ERROR;
-            }
-
-        CachedStatementPtr indexColStmt = m_ecdb.GetCachedStatement("SELECT C.Name FROM " EC_INDEXCOLUMN_TableName " I INNER JOIN ec_Column C ON C.Id = I.ColumnId WHERE I.IndexId = ? ORDER BY I.Ordinal");
-        if (indexColStmt == nullptr)
-            return ERROR;
-
-        indexColStmt->BindId(1, id);
-        std::vector<DbColumn const*> columns;
-        while (indexColStmt->Step() == BE_SQLITE_ROW)
-            {
-            Utf8CP columnName = indexColStmt->GetValueText(0);
-            DbColumn const* col = table->FindColumn(columnName);
-            if (col == nullptr)
-                return ERROR;
-
-            columns.push_back(col);
-            }
-
-        if (nullptr ==  const_cast<DbSchema*>(this)->CreateIndex(id, *table, name, isUnique, columns, addNotNullWhereExp, isAutoGenerated, classId, appliesToSubclassesIfPartial))
-            return ERROR;
-        }
-
-    return SUCCESS;
-    }
-//---------------------------------------------------------------------------------------
-// @bsimethod                                                    Affan.Khan        09/2014
-//---------------------------------------------------------------------------------------
-std::vector<std::unique_ptr<DbIndex>> const& DbSchema::GetIndexes() const
-    {
-    if (!m_indexesLoaded && LoadIndexes() == ERROR) 
-        { 
-        BeAssert(false); 
-        }  
-    
-    return m_indexes;
-    }
-//---------------------------------------------------------------------------------------
-// @bsimethod                                                    Affan.Khan        09/2014
-//---------------------------------------------------------------------------------------
-DbIndex* DbSchema::CreateIndex(DbIndexId id, DbTable& table, Utf8CP indexName, bool isUnique, std::vector<DbColumn const*> const& columns, bool addIsNotNullWhereExp, bool isAutoGenerated, ECN::ECClassId classId, bool applyToSubclassesIfPartial)
-    {
-    BeAssert(!columns.empty());
-    if (!m_indexesLoaded && LoadIndexes() == ERROR)
-        return nullptr;
-
-    auto it = m_usedIndexNames.find(indexName);
-    if (it != m_usedIndexNames.end())
-        {
-        for (std::unique_ptr<DbIndex>& index : m_indexes)
-            {
-            if (index->GetName() == indexName)
-                {
-                if (&index->GetTable() == &table && index->GetIsUnique() == isUnique && index->IsAddColumnsAreNotNullWhereExp() == addIsNotNullWhereExp &&
-                    index->IsAutoGenerated() == isAutoGenerated)
-                    {
-                    std::set<DbColumn const*> s1(index->GetColumns().begin(), index->GetColumns().end());
-                    std::set<DbColumn const*> s2(columns.begin(), columns.end());
-                    std::vector<DbColumn const*> v3;
-                    std::set_intersection(s1.begin(), s1.end(), s2.begin(), s2.end(), std::back_inserter(v3));
-
-                    if (v3.size() == s1.size() && v3.size() == s2.size())
-                        return index.get();
-                    }
-                }
-            }
-        m_ecdb.GetECDbImplR().GetIssueReporter().Report(ECDbIssueSeverity::Error, "Index with name '%s' already defined in the ECDb file.", indexName);
-        return nullptr;
-        }
-
-    std::unique_ptr<DbIndex> index(new DbIndex(id, table, indexName, isUnique, columns, addIsNotNullWhereExp, isAutoGenerated, classId, applyToSubclassesIfPartial));
-    DbIndex* indexP = index.get();
-    m_indexes.push_back(std::move(index));
-
-    m_usedIndexNames.insert(indexP->GetName().c_str());
-    return indexP;
-    }
-
-
-//---------------------------------------------------------------------------------------
-// @bsimethod                                                    Affan.Khan        09/2014
-//---------------------------------------------------------------------------------------
-BentleyStatus DbSchema::SaveOrUpdateTables() const
-    {
-    //Following return the list of table and there id from db
-    std::map<Utf8String, DbTableId, CompareIUtf8Ascii> persistedTableMap = GetPersistedTableMap();
-    for (DbTable const* table : GetCachedTables())
-        {
-        // This would be null in case a table is not loaded yet and if its not loaded then we do not need to update it
-        if (table != nullptr)
-            {
-            auto itor = persistedTableMap.find(table->GetName());
-            if (itor == persistedTableMap.end())
-                {
-                if (InsertTable(*table) != SUCCESS)
-                    return ERROR;
-                }
-            else
-                {
-                if (UpdateTable(*table) != SUCCESS)
-                    return ERROR;
-                }
-            }
-        }
-
-    return SUCCESS;
-    }
-
-//---------------------------------------------------------------------------------------
-// @bsimethod                                                    Affan.Khan        09/2014
-//---------------------------------------------------------------------------------------
-std::map<Utf8String, DbTableId, CompareIUtf8Ascii> DbSchema::GetPersistedTableMap() const
-    {
-    std::map<Utf8String, DbTableId, CompareIUtf8Ascii> persistedTableMap;
-    CachedStatementPtr stmt = m_ecdb.GetCachedStatement("SELECT Name, Id FROM ec_Table");
-    if (stmt == nullptr)
-        {
-        BeAssert(false);
-        return persistedTableMap;
-        }
-
-    while (stmt->Step() == BE_SQLITE_ROW)
-        {
-        persistedTableMap[stmt->GetValueText(0)] = stmt->GetValueId<DbTableId>(1);
-        }
-
-    return persistedTableMap;
-    }
-
-//---------------------------------------------------------------------------------------
-// @bsimethod                                                    Affan.Khan        09/2014
-//---------------------------------------------------------------------------------------
-std::map<Utf8String, DbColumnId, CompareIUtf8Ascii> DbSchema::GetPersistedColumnMap(DbTableId tableId) const
-    {
-    std::map<Utf8String, DbColumnId, CompareIUtf8Ascii> persistedColumnMap;
-    CachedStatementPtr stmt = m_ecdb.GetCachedStatement("SELECT Name, Id FROM ec_Column WHERE TableId = ?");
-    if (stmt == nullptr)
-        {
-        BeAssert(false);
-        return persistedColumnMap;
-        }
-
-    stmt->BindId(1, tableId);
-    while (stmt->Step() == BE_SQLITE_ROW)
-        {
-        persistedColumnMap[stmt->GetValueText(0)] = stmt->GetValueId<DbColumnId>(1);
-        }
-
-    return persistedColumnMap;
-    }
-
-//---------------------------------------------------------------------------------------
-// @bsimethod                                                    Affan.Khan        09/2014
-//---------------------------------------------------------------------------------------
-void DbSchema::SyncTableCache() const
-    {
-    if (m_syncTableCacheNames)
-        return;
-
-    for (auto const& tableKey : GetPersistedTableMap())
-        {
-        if (m_tables.find(tableKey.first) == m_tables.end())
-            m_tables.insert(std::make_pair(tableKey.first, std::unique_ptr<DbTable>()));
-        }
-
-    m_syncTableCacheNames = true;
-    }
-//---------------------------------------------------------------------------------------
-// @bsimethod                                                    Affan.Khan        09/2014
-//---------------------------------------------------------------------------------------
-void DbSchema::Reset()
-    {
-    m_nullTable = nullptr;
-    m_tables.clear();
-    m_indexesLoaded = false;
-    m_indexes.clear();
-    m_usedIndexNames.clear();
-    m_syncTableCacheNames = false;
-    }
-
-//---------------------------------------------------------------------------------------
-// @bsimethod                                                    Affan.Khan        09/2014
-//---------------------------------------------------------------------------------------
-std::vector<DbTable const*> DbSchema::GetCachedTables() const
-    {
-    std::vector<DbTable const*> cachedTables;
-    for (auto const& tableKey : m_tables)
-        if (tableKey.second != nullptr)
-            {
-            if (tableKey.second->GetType() == DbTable::Type::Joined)
-                cachedTables.push_back(tableKey.second.get());
-            else
-                cachedTables.insert(cachedTables.begin(), tableKey.second.get());
-            }
-    return cachedTables;
-    }
-//---------------------------------------------------------------------------------------
-// @bsimethod                                                    Affan.Khan        09/2014
-//---------------------------------------------------------------------------------------
-BentleyStatus DbSchema::InsertTable(DbTable const& table) const
-    {
-    if (!table.IsNullTable() && !table.IsValid())
-        {
-        BeAssert(false && "Table to insert is not valid");
-        return ERROR;
-        }
-
-    CachedStatementPtr stmt = m_ecdb.GetCachedStatement("INSERT INTO ec_Table(Id, Name, Type, IsVirtual, PrimaryTableId) VALUES (?, ?, ?, ?, ?)");
-    if (stmt == nullptr)
-        return ERROR;
-
-    stmt->BindId(1, table.GetId());
-    stmt->BindText(2, table.GetName().c_str(), Statement::MakeCopy::No);
-    stmt->BindInt(3, Enum::ToInt(table.GetType()));
-    stmt->BindInt(4, table.GetPersistenceType() == PersistenceType::Virtual ? 1 : 0);
-    if (auto primaryTable = table.GetParentOfJoinedTable())
-        stmt->BindId(5, primaryTable->GetId());
-    else
-        stmt->BindNull(5);
-
-    DbResult stat = stmt->Step();
-    if (stat != BE_SQLITE_DONE)
-        return ERROR;
-
-    bmap<DbColumn const*, int> primaryKeys;
-    int i = 0;
-    if (PrimaryKeyDbConstraint const* pkConstraint = table.GetPrimaryKeyConstraint())
-        {
-        for (DbColumn const* pkCol : pkConstraint->GetColumns())
-            {
-            primaryKeys[pkCol] = i++;
-            }
-        }
-
-    int columnOrdinal = 0;
-    for (DbColumn const* column : table.GetColumns())
-        {
-        auto it = primaryKeys.find(column);
-        const int primaryKeyOrdinal = it == primaryKeys.end() ? -1 : it->second;
-        if (InsertColumn(*column, columnOrdinal, primaryKeyOrdinal) == ERROR)
-            return ERROR;
-
-        columnOrdinal++;
-        }
-
-    return SUCCESS;
-    }
-
-//---------------------------------------------------------------------------------------
-// @bsimethod                                                    Affan.Khan        09/2014
-//---------------------------------------------------------------------------------------
-BentleyStatus DbSchema::UpdateTable(DbTable const& table) const
-    {
-    if (!table.IsNullTable() && !table.IsValid())
-        {
-        BeAssert(false && "Table to insert is not valid");
-        return ERROR;
-        }
-
-    std::map<Utf8String, DbColumnId, CompareIUtf8Ascii> persistedColumnMap = GetPersistedColumnMap(table.GetId());
-    CachedStatementPtr stmt = m_ecdb.GetCachedStatement("UPDATE ec_Table SET Name =?, Type =?, IsVirtual=?, PrimaryTableId=? WHERE Id = ?");
-    if (stmt == nullptr)
-        return ERROR;
-
-    stmt->BindId(5, table.GetId());
-    stmt->BindText(1, table.GetName().c_str(), Statement::MakeCopy::No);
-    stmt->BindInt(2, Enum::ToInt(table.GetType()));
-    stmt->BindInt(3, table.GetPersistenceType() == PersistenceType::Virtual ? 1 : 0);
-    if (auto primaryTable = table.GetParentOfJoinedTable())
-        stmt->BindId(4, primaryTable->GetId());
-    else
-        stmt->BindNull(4);
-
-    DbResult stat = stmt->Step();
-    if (stat != BE_SQLITE_DONE)
-        return ERROR;
-
-    bmap<DbColumn const*, int> primaryKeys;
-    int i = 0;
-    if (PrimaryKeyDbConstraint const* pkConstraint = table.GetPrimaryKeyConstraint())
-        {
-        for (DbColumn const* pkCol : pkConstraint->GetColumns())
-            {
-            primaryKeys[pkCol] = i++;
-            }
-        }
-
-    int columnOrdinal = 0;
-    for (DbColumn const* column : table.GetColumns())
-        {
-        auto it = primaryKeys.find(column);
-        const int primaryKeyOrdinal = it == primaryKeys.end() ? -1 : it->second;
-        auto itor = persistedColumnMap.find(column->GetName());
-        if (itor == persistedColumnMap.end())
-            {
-            if (InsertColumn(*column, columnOrdinal, primaryKeyOrdinal) == ERROR)
-                return ERROR;
-            }
-        else
-            {
-            if (UpdateColumn(*column, columnOrdinal, primaryKeyOrdinal) == ERROR)
-                return ERROR;
-
-            }
-        columnOrdinal++;
-        }
-
-    return SUCCESS;
-    }
-
-
-//---------------------------------------------------------------------------------------
-// @bsimethod                                                    Krischan.Eberle  08/2015
-//---------------------------------------------------------------------------------------
-BentleyStatus DbSchema::CreateOrUpdateIndexes() const
-    {
-    CachedStatementPtr stmt = m_ecdb.GetCachedStatement("DELETE FROM ec_Index");
-    if (stmt == nullptr)
-        {
-        BeAssert(false);
-        return ERROR;
-        }
-
-    if (stmt->Step() != BE_SQLITE_DONE)
-        return ERROR;
-
-    stmt = nullptr;
-
-    bmap<Utf8String, DbIndex const*, CompareIUtf8Ascii> comparableIndexDefs;
-    for (std::unique_ptr<DbIndex> const& indexPtr : GetIndexes())
-        {
-        DbIndex& index = *indexPtr;
-        if (index.GetColumns().empty())
-            {
-            BeAssert(false && "Index definition is not valid");
-            return ERROR;
-            }
-
-        //drop index first if it exists, as we always have to recreate them to make sure the class id filter is up-to-date
-        Utf8String dropIndexSql;
-        dropIndexSql.Sprintf("DROP INDEX [%s]", index.GetName().c_str());
-        m_ecdb.TryExecuteSql(dropIndexSql.c_str());
-
-        //indexes on virtual tables are ignored
-        if (index.GetTable().GetPersistenceType() == PersistenceType::Persisted)
-            {
-            Utf8String ddl, comparableIndexDef;
-            if (SUCCESS != DbSchemaPersistenceManager::BuildCreateIndexDdl(ddl, comparableIndexDef, m_ecdb, index))
-                return ERROR;
-
-            auto it = comparableIndexDefs.find(comparableIndexDef);
-            if (it != comparableIndexDefs.end())
-                {
-                Utf8CP errorMessage = "Index '%s'%s on table '%s' has the same definition as the already existing index '%s'%s. ECDb does not create this index.";
-
-                Utf8String provenanceStr;
-                if (index.HasClassId())
-                    {
-                    ECClassCP provenanceClass = m_ecdb.Schemas().GetECClass(index.GetClassId());
-                    if (provenanceClass == nullptr)
-                        {
-                        BeAssert(false);
-                        return ERROR;
-                        }
-                    provenanceStr.Sprintf(" [Created for ECClass %s]", provenanceClass->GetFullName());
-                    }
-
-                DbIndex const* existingIndex = it->second;
-                Utf8String existingIndexProvenanceStr;
-                if (existingIndex->HasClassId())
-                    {
-                    ECClassCP provenanceClass = m_ecdb.Schemas().GetECClass(existingIndex->GetClassId());
-                    if (provenanceClass == nullptr)
-                        {
-                        BeAssert(false);
-                        return ERROR;
-                        }
-                    existingIndexProvenanceStr.Sprintf(" [Created for ECClass %s]", provenanceClass->GetFullName());
-                    }
-
-                if (!index.IsAutoGenerated())
-                    m_ecdb.GetECDbImplR().GetIssueReporter().Report(ECDbIssueSeverity::Warning, errorMessage,
-                                                                    index.GetName().c_str(), provenanceStr.c_str(), index.GetTable().GetName().c_str(),
-                                                                    existingIndex->GetName().c_str(), existingIndexProvenanceStr.c_str());
-                else
-                    {
-                    if (LOG.isSeverityEnabled(NativeLogging::LOG_DEBUG))
-                        LOG.debugv(errorMessage,
-                                    index.GetName().c_str(), provenanceStr.c_str(), index.GetTable().GetName().c_str(),
-                                    existingIndex->GetName().c_str(), existingIndexProvenanceStr.c_str());
-                    }
-
-                continue;
-                }
-
-            comparableIndexDefs[comparableIndexDef] = &index;
-
-            if (BE_SQLITE_OK != m_ecdb.ExecuteSql(ddl.c_str()))
-                {
-                m_ecdb.GetECDbImplR().GetIssueReporter().Report(ECDbIssueSeverity::Error, "Failed to create index %s on table %s. Error: %s", index.GetName().c_str(), index.GetTable().GetName().c_str(),
-                                                                m_ecdb.GetLastError().c_str());
-                BeAssert(false && "Failed to create index");
-                return ERROR;
-                }
-            }
-
-        //populates the ec_Index table (even for indexes on virtual tables, as they might be necessary
-        //if further schema imports introduce subclasses of abstract classes (which map to virtual tables))
-        if (SUCCESS != InsertIndex(index))
-            return ERROR;
-        }
-
-    return SUCCESS;
-    }
-//---------------------------------------------------------------------------------------
-// @bsimethod                                                    Affan.Khan        09/2014
-//---------------------------------------------------------------------------------------
-BentleyStatus DbSchema::UpdateColumn(DbColumn const& column, int columnOrdinal, int primaryKeyOrdinal) const
-    {
-    CachedStatementPtr stmt = m_ecdb.GetCachedStatement("UPDATE ec_Column SET Name =?, Type =?, IsVirtual=?, Ordinal=?, NotNullConstraint=?, UniqueConstraint=?, CheckConstraint=?, DefaultConstraint=?, CollationConstraint=?, OrdinalInPrimaryKey=?, ColumnKind=? WHERE Id = ?");
-    if (stmt == nullptr)
-        return ERROR;
-
-    stmt->BindId(12, column.GetId());
-    stmt->BindText(1, column.GetName().c_str(), Statement::MakeCopy::No);
-    stmt->BindInt(2, Enum::ToInt(column.GetType()));
-    stmt->BindInt(3, column.GetPersistenceType() == PersistenceType::Virtual ? 1 : 0);
-    stmt->BindInt64(4, columnOrdinal);
-    stmt->BindInt(5, column.GetConstraint().IsNotNull() ? 1 : 0);
-    stmt->BindInt(6, column.GetConstraint().IsUnique() ? 1 : 0);
-
-    if (!column.GetConstraint().GetCheckExpression().empty())
-        stmt->BindText(7, column.GetConstraint().GetCheckExpression().c_str(), Statement::MakeCopy::No);
-
-    if (!column.GetConstraint().GetDefaultExpression().empty())
-        stmt->BindText(8, column.GetConstraint().GetDefaultExpression().c_str(), Statement::MakeCopy::No);
-
-    stmt->BindInt(9, Enum::ToInt(column.GetConstraint().GetCollation()));
-    if (primaryKeyOrdinal > -1)
-        stmt->BindInt(10, primaryKeyOrdinal);
-
-    stmt->BindInt(11, Enum::ToInt(column.GetKind()));
-
-    return stmt->Step() == BE_SQLITE_DONE ? SUCCESS : ERROR;
-    }
-
-//---------------------------------------------------------------------------------------
-// @bsimethod                                                    Affan.Khan        09/2014
-//---------------------------------------------------------------------------------------
-BentleyStatus DbSchema::InsertColumn(DbColumn const& column, int columnOrdinal, int primaryKeyOrdinal) const
-    {
-    CachedStatementPtr stmt = m_ecdb.GetCachedStatement("INSERT INTO ec_Column (Id, TableId, Name, Type, IsVirtual, Ordinal, NotNullConstraint, UniqueConstraint, CheckConstraint, DefaultConstraint, CollationConstraint, OrdinalInPrimaryKey, ColumnKind) VALUES (?, ?, ?, ?, ?, ?, ?, ?, ?, ?, ?, ?, ?)");
-    if (stmt == nullptr)
-        return ERROR;
-
-    stmt->BindId(1, column.GetId());
-    stmt->BindId(2, column.GetTable().GetId());
-    stmt->BindText(3, column.GetName().c_str(), Statement::MakeCopy::No);
-    stmt->BindInt(4, Enum::ToInt(column.GetType()));
-    stmt->BindInt(5, column.GetPersistenceType() == PersistenceType::Virtual ? 1 : 0);
-    stmt->BindInt64(6, columnOrdinal);
-    stmt->BindInt(7, column.GetConstraint().IsNotNull() ? 1 : 0);
-    stmt->BindInt(8, column.GetConstraint().IsUnique() ? 1 : 0);
-
-    if (!column.GetConstraint().GetCheckExpression().empty())
-        stmt->BindText(9, column.GetConstraint().GetCheckExpression().c_str(), Statement::MakeCopy::No);
-
-    if (!column.GetConstraint().GetDefaultExpression().empty())
-        stmt->BindText(10, column.GetConstraint().GetDefaultExpression().c_str(), Statement::MakeCopy::No);
-
-    stmt->BindInt(11, Enum::ToInt(column.GetConstraint().GetCollation()));
-    if (primaryKeyOrdinal > -1)
-        stmt->BindInt(12, primaryKeyOrdinal);
-
-    stmt->BindInt(13, Enum::ToInt(column.GetKind()));
-
-    return stmt->Step() == BE_SQLITE_DONE ? SUCCESS : ERROR;
-    }
-
-//---------------------------------------------------------------------------------------
-// @bsimethod                                                    Affan.Khan        09/2014
-//---------------------------------------------------------------------------------------
-BentleyStatus DbSchema::InsertIndex(DbIndex const& index) const
-    {
-    CachedStatementPtr stmt = m_ecdb.GetCachedStatement("INSERT INTO " EC_INDEX_TableName "(Id,TableId,Name,IsUnique,AddNotNullWhereExp,IsAutoGenerated,ClassId,AppliesToSubclassesIfPartial) VALUES(?,?,?,?,?,?,?,?)");
-    if (stmt == nullptr)
-        return ERROR;
-
-    stmt->BindId(1, index.GetId());
-    stmt->BindId(2, index.GetTable().GetId());
-    stmt->BindText(3, index.GetName().c_str(), Statement::MakeCopy::No);
-    stmt->BindInt(4, index.GetIsUnique() ? 1 : 0);
-    stmt->BindInt(5, index.IsAddColumnsAreNotNullWhereExp() ? 1 : 0);
-
-    stmt->BindInt(6, index.IsAutoGenerated() ? 1 : 0);
-    if (index.HasClassId())
-        stmt->BindId(7, index.GetClassId());
-
-    stmt->BindInt(8, index.AppliesToSubclassesIfPartial() ? 1 : 0);
-
-    DbResult stat = stmt->Step();
-    if (stat != BE_SQLITE_DONE)
-        {
-        LOG.errorv("Failed to insert index metadata into " EC_INDEX_TableName " for index %s (Id: %s): %s",
-                   index.GetName().c_str(), index.GetId().ToString().c_str(), m_ecdb.GetLastError().c_str());
-        return ERROR;
-        }
-
-    CachedStatementPtr indexColStmt = m_ecdb.GetCachedStatement("INSERT INTO " EC_INDEXCOLUMN_TableName "(IndexId,ColumnId,Ordinal) VALUES(?,?,?)");
-    if (indexColStmt == nullptr)
-        return ERROR;
-
-    int i = 0;
-    for (DbColumn const* col : index.GetColumns())
-        {
-        indexColStmt->BindId(1, index.GetId());
-        indexColStmt->BindId(2, col->GetId());
-        indexColStmt->BindInt(3, i);
-
-        stat = indexColStmt->Step();
-        if (stat != BE_SQLITE_DONE)
-            {
-            LOG.errorv("Failed to insert index column metadata into " EC_INDEXCOLUMN_TableName " for index %s (Id: %s) and column %s (Id: %s): %s",
-                       index.GetName().c_str(), index.GetId().ToString().c_str(), col->GetName().c_str(), col->GetId().ToString().c_str(), m_ecdb.GetLastError().c_str());
-            return ERROR;
-            }
-
-        indexColStmt->Reset();
-        indexColStmt->ClearBindings();
-        i++;
-        }
-
-    return SUCCESS;
-    }
-//---------------------------------------------------------------------------------------
-// @bsimethod                                                    Affan.Khan        09/2014
-//---------------------------------------------------------------------------------------
-BentleyStatus DbSchema::LoadColumns(DbTable& table) const
-    {
-    CachedStatementPtr stmt = m_ecdb.GetCachedStatement("SELECT Id, Name, Type, IsVirtual, NotNullConstraint, UniqueConstraint, CheckConstraint, DefaultConstraint, CollationConstraint, OrdinalInPrimaryKey, ColumnKind FROM ec_Column WHERE TableId = ? ORDER BY Ordinal");
-    if (stmt == nullptr)
-        return ERROR;
-
-    DbResult stat = stmt->BindId(1, table.GetId());
-    if (stat != BE_SQLITE_OK)
-        return ERROR;
-
-    bmap<int, DbColumn const*> primaryKeyColumns;
-    while (stmt->Step() == BE_SQLITE_ROW)
-        {
-        DbColumnId id = stmt->GetValueId<DbColumnId>(0);
-        Utf8CP name = stmt->GetValueText(1);
-        const DbColumn::Type type = Enum::FromInt<DbColumn::Type>(stmt->GetValueInt(2));
-        const PersistenceType persistenceType = stmt->GetValueInt(3) == 1 ? PersistenceType::Virtual : PersistenceType::Persisted;
-        const bool constraintNotNull = stmt->GetValueInt(4) == 1;
-        const bool constraintUnique = stmt->GetValueInt(5) == 1;
-        Utf8CP constraintCheck = !stmt->IsColumnNull(6) ? stmt->GetValueText(6) : nullptr;
-        Utf8CP constraintDefault = !stmt->IsColumnNull(7) ? stmt->GetValueText(7) : nullptr;
-        const DbColumn::Constraint::Collation constraintCollate = Enum::FromInt<DbColumn::Constraint::Collation>(stmt->GetValueInt(8));
-        int primaryKeyOrdinal = stmt->IsColumnNull(9) ? -1 : stmt->GetValueInt(9);
-        const DbColumn::Kind columnKind = Enum::FromInt<DbColumn::Kind>(stmt->GetValueInt(10));
-
-        DbColumn* column = table.CreateColumn(id, name, type, columnKind, persistenceType);
-        if (column == nullptr)
-            {
-            BeAssert(false);
-            return ERROR;
-            }
-
-        column->GetConstraintR().SetIsNotNull(constraintNotNull);
-        column->GetConstraintR().SetIsUnique(constraintUnique);
-        column->GetConstraintR().SetCollation(constraintCollate);
-
-        if (!Utf8String::IsNullOrEmpty(constraintCheck))
-            column->GetConstraintR().SetCheckExpression(constraintCheck);
-
-        if (!Utf8String::IsNullOrEmpty(constraintDefault))
-            column->GetConstraintR().SetDefaultExpression(constraintDefault);
-
-        if (primaryKeyOrdinal >= 0)
-            primaryKeyColumns[primaryKeyOrdinal] = column;
-        }
-
-    if (!primaryKeyColumns.empty())
-        {
-        PrimaryKeyDbConstraint& pkConstraint = table.GetPrimaryKeyConstraintR();
-        for (bpair<int, DbColumn const*> const& kvPair : primaryKeyColumns)
-            {
-            pkConstraint.Add(kvPair.second->GetName().c_str());
-            }
-        }
-
-    return SUCCESS;
-    }
-//---------------------------------------------------------------------------------------
-// @bsimethod                                                    Affan.Khan        09/2014
-//---------------------------------------------------------------------------------------
-BentleyStatus DbSchema::LoadTable(Utf8StringCR name, DbTable*& tableP) const
-    {
-    tableP = nullptr;
-    CachedStatementPtr stmt = m_ecdb.GetCachedStatement("SELECT A.Id, A.Type, A.IsVirtual, B.Name BaseTableName FROM ec_Table A LEFT JOIN ec_Table B ON A.PrimaryTableId = B.Id WHERE A.Name = ?");
-    if (stmt == nullptr)
-        return ERROR;
-
-    stmt->BindText(1, name.c_str(), Statement::MakeCopy::No);
-    if (stmt->Step() != BE_SQLITE_ROW)
-        return ERROR;
-
-    DbTableId id = stmt->GetValueId<DbTableId>(0);
-    DbTable::Type tableType = Enum::FromInt<DbTable::Type>(stmt->GetValueInt(1));
-    PersistenceType persistenceType = stmt->GetValueInt(2) == 1 ? PersistenceType::Virtual : PersistenceType::Persisted;
-    Utf8CP primaryTableName = stmt->GetValueText(3);
-
-    DbTable const* primaryTable = nullptr;
-    if (!Utf8String::IsNullOrEmpty(primaryTableName))
-        {
-        primaryTable = FindTable(primaryTableName);
-        BeAssert(primaryTable != nullptr && "Failed to find primary table");
-        BeAssert(DbTable::Type::Joined == tableType && "Expecting JoinedTable");
-        }
-
-    DbTable* table = const_cast<DbSchema*>(this)->CreateTable(id, name.c_str(), tableType, persistenceType, primaryTable);
-    if (table == nullptr)
-        {
-        BeAssert(false && "Failed to create table definition");
-        return ERROR;
-        }
-
-    const bool canEdit = table->GetEditHandle().CanEdit();
-    if (!canEdit)
-        table->GetEditHandleR().BeginEdit();
-
-    table->SetId(id);
-    if (LoadColumns(*table) != SUCCESS)
-        return ERROR;
-
-    if (!canEdit)
-        table->GetEditHandleR().EndEdit();
-
-    tableP = table;
-    return SUCCESS;
-    }
-//---------------------------------------------------------------------------------------
-// @bsimethod                                                    Affan.Khan        09/2014
-//---------------------------------------------------------------------------------------
-//static
-DbSchema::EntityType DbSchema::GetEntityType(ECDbCR ecdb, Utf8CP name)
-    {
-    CachedStatementPtr stmt = ecdb.GetCachedStatement("SELECT type FROM sqlite_master WHERE name=?");
-    BeAssert(stmt != nullptr);
-    stmt->BindText(1, name, Statement::MakeCopy::No);
-    if (stmt->Step() == BE_SQLITE_ROW)
-        {
-        if (BeStringUtilities::StricmpAscii(stmt->GetValueText(0), "table") == 0)
-            return EntityType::Table;
-
-        if (BeStringUtilities::StricmpAscii(stmt->GetValueText(0), "view") == 0)
-            return EntityType::View;
-
-        if (BeStringUtilities::StricmpAscii(stmt->GetValueText(0), "index") == 0)
-            return EntityType::Index;
-
-        if (BeStringUtilities::StricmpAscii(stmt->GetValueText(0), "trigger") == 0)
-            return EntityType::Trigger;
-        }
-
-    return EntityType::None;
-    }
-
-//---------------------------------------------------------------------------------------
-// @bsimethod                                                    Affan.Khan        10/2014
-//--------------------------------------------------------------------------------------
-DbTable const* DbSchema::GetNullTable() const
-    {
-    if (m_nullTable == nullptr)
-        {
-        m_nullTable = FindTableP(DBSCHEMA_NULLTABLENAME);
-        if (m_nullTable == nullptr)
-            m_nullTable = const_cast<DbSchema*>(this)->CreateTable(DBSCHEMA_NULLTABLENAME, DbTable::Type::Primary, PersistenceType::Virtual, nullptr);
-
-        if (m_nullTable != nullptr && m_nullTable->GetEditHandleR().CanEdit())
-            m_nullTable->GetEditHandleR().EndEdit();
-        }
-
-    BeAssert(m_nullTable != nullptr);
-    return m_nullTable;
-    }
-
-//****************************************************************************************
-//DbTable
-//****************************************************************************************
-//---------------------------------------------------------------------------------------
-// @bsimethod                                                   Krischan.Eberle   05/2016
-//---------------------------------------------------------------------------------------
-BentleyStatus DbTable::CreatePrimaryKeyConstraint(std::vector<DbColumn*> const& pkColumns, std::vector<size_t> const* pkOrdinals)
-    {
-    if (GetEditHandleR().AssertNotInEditMode())
-        return ERROR;
-
-    //if ordinals are passed and PK consists of more than one column, order the columns first
-    std::vector<DbColumn*> const* orderedPkColumnsP = &pkColumns;
-
-    std::vector<DbColumn*> orderedPkColumns;
-    if (pkColumns.size() > 1 && pkOrdinals != nullptr)
-        {
-        for (size_t pkOrdinal : *pkOrdinals)
-            {
-            orderedPkColumns.push_back(pkColumns[pkOrdinal]);
-            }
-
-        orderedPkColumnsP = &orderedPkColumns;
-        }
-
-    std::unique_ptr<PrimaryKeyDbConstraint> pkConstraint = PrimaryKeyDbConstraint::Create(*this, *orderedPkColumnsP);
-    if (pkConstraint == nullptr)
-        return ERROR;
-
-    m_pkConstraint = std::move(pkConstraint);
-    return SUCCESS;
-    }
-
-//---------------------------------------------------------------------------------------
-// @bsimethod                                                    Affan.Khan        09/2014
-//---------------------------------------------------------------------------------------
-ForeignKeyDbConstraint const* DbTable::CreateForeignKeyConstraint(DbColumn const& fkColumn, DbColumn const& referencedColumn, ForeignKeyDbConstraint::ActionType onDeleteAction, ForeignKeyDbConstraint::ActionType onUpdateAction)
-    {
-    if (GetEditHandleR().AssertNotInEditMode())
-        return nullptr;
-
-    if (fkColumn.GetPersistenceType() == PersistenceType::Virtual || referencedColumn.GetPersistenceType() == PersistenceType::Virtual)
-        {
-        BeAssert(false && "Cannot create FK constraint on virtual columns");
-        return nullptr;
-        }
-
-    std::unique_ptr<ForeignKeyDbConstraint> constraint (new ForeignKeyDbConstraint(*this, fkColumn, referencedColumn, onDeleteAction, onUpdateAction));
-    ForeignKeyDbConstraint* constraintP = constraint.get();
-    m_constraints.push_back(std::move(constraint));
-
-    //! remove the fk constraint if already exist due to another relationship on same column
-    constraintP->RemoveIfDuplicate();
-
-    return constraintP;
-    }
-
-//---------------------------------------------------------------------------------------
-// @bsimethod                                                    Affan.Khan        09/2014
-//---------------------------------------------------------------------------------------
-std::vector<DbConstraint const*> DbTable::GetConstraints() const
-    {
-    std::vector<DbConstraint const*> constraints;
-    for (auto const& constraint : m_constraints)
-        constraints.push_back(constraint.get());
-
-    return constraints;
-    }
-
-//---------------------------------------------------------------------------------------
-// @bsimethod                                               Krischan.Eberle 02/2016
-//---------------------------------------------------------------------------------------
-BentleyStatus DbTable::EnsureMinimumNumberOfSharedColumns()
-    {
-    if (m_minimumSharedColumnCount == ECDbClassMap::MapStrategy::UNSET_MINIMUMSHAREDCOLUMNCOUNT)
-        return SUCCESS; // no min count specified -> nothing to do
-
-    int existingSharedColCount = 0;
-    for (DbColumn const* col : m_orderedColumns)
-        {
-        if (col->IsShared())
-            existingSharedColCount++;
-        }
-
-    const int neededSharedColumns = m_minimumSharedColumnCount - existingSharedColCount;
-    if (neededSharedColumns <= 0)
-        return SUCCESS;
-
-    for (int i = 0; i < neededSharedColumns; i++)
-        {
-        if (CreateSharedColumn() == nullptr)
-            return ERROR;
-        }
-
-    return SUCCESS;
-    }
-
-//---------------------------------------------------------------------------------------
-// @bsimethod                                               Krischan.Eberle 02/2016
-//---------------------------------------------------------------------------------------
-BentleyStatus DbTable::SetMinimumSharedColumnCount(int minimumSharedColumnCount)
-    {
-    //can only by one ECClass of this table
-    if (minimumSharedColumnCount == ECDbClassMap::MapStrategy::UNSET_MINIMUMSHAREDCOLUMNCOUNT ||
-        (m_minimumSharedColumnCount != ECDbClassMap::MapStrategy::UNSET_MINIMUMSHAREDCOLUMNCOUNT && minimumSharedColumnCount != m_minimumSharedColumnCount))
-        {
-        BeAssert(false && "Cannot modify MinimumSharedColumnCount on an DbTable if it has been set already.");
-        return ERROR;
-        }
-
-    m_minimumSharedColumnCount = minimumSharedColumnCount;
-    return SUCCESS;
-    }
-
-//---------------------------------------------------------------------------------------
-// @bsimethod                          muhammad.zaighum                           01/2015
-//---------------------------------------------------------------------------------------
-BentleyStatus DbTable::CreateTrigger(Utf8CP triggerName, DbTrigger::Type type, Utf8CP condition, Utf8CP body)
-    {
-    if (m_triggers.find(triggerName) == m_triggers.end())
-        {
-        std::unique_ptr<DbTrigger> trigger = std::unique_ptr<DbTrigger>(new DbTrigger(triggerName, *this, type, condition, body));
-        DbTrigger* triggerP = trigger.get();
-        m_triggers[triggerP->GetName()] = std::move(trigger);
-        return SUCCESS;
-        }
-
-    return ERROR;
-    }
-
-//---------------------------------------------------------------------------------------
-// @bsimethod                                                    Affan.Khan        09/2014
-//---------------------------------------------------------------------------------------
-std::vector<DbTrigger const*> DbTable::GetTriggers()const
-    {
-    std::vector<DbTrigger const*> triggers;
-    for (auto &trigger : m_triggers)
-        {
-        triggers.push_back(trigger.second.get());
-        }
-    return triggers;
-    }
-
-//---------------------------------------------------------------------------------------
-// @bsimethod                                                    Affan.Khan        09/2014
-//---------------------------------------------------------------------------------------
-BentleyStatus DbTable::RemoveConstraint(DbConstraint const& constraint)
-    {
-    for (auto itor = m_constraints.begin(); itor != m_constraints.end(); ++itor)
-        {
-        if (itor->get() == &constraint)
-            {
-            m_constraints.erase(itor);
-            return SUCCESS;
-            }
-        }
-
-    return ERROR;
-    }
-
-//---------------------------------------------------------------------------------------
-// @bsimethod                                                    Affan.Khan        09/2014
-//---------------------------------------------------------------------------------------
-DbColumn* DbTable::CreateColumn(DbColumnId id, Utf8CP name, DbColumn::Type type, int position, DbColumn::Kind kind, PersistenceType persistenceType)
-    {
-    if (!GetEditHandleR().CanEdit())
-        {
-        IssueReporter const& issues = m_dbSchema.GetECDb().GetECDbImplR().GetIssueReporter();
-        if (m_type == Type::Existing)
-            issues.Report(ECDbIssueSeverity::Error, "Cannot add columns to the existing table '%s' not owned by ECDb.", m_name.c_str());
-        else
-            {
-            BeAssert(false && "Cannot add columns to read-only table.");
-            issues.Report(ECDbIssueSeverity::Error, "Cannot add columns to the table '%s'. Table is not in edit mode.", m_name.c_str());
-            }
-
-        return nullptr;
-        }
-
-    PersistenceType resolvePersistenceType = persistenceType;
-    if (GetPersistenceType() == PersistenceType::Virtual)
-        resolvePersistenceType = PersistenceType::Virtual;
-
-    if (!id.IsValid())
-        {
-        BeBriefcaseBasedId columnId;
-        m_dbSchema.GetECDb().GetECDbImplR().GetColumnIdSequence().GetNextValue(columnId);
-        id = DbColumnId(columnId.GetValue());
-        }
-
-    std::shared_ptr<DbColumn> newColumn = nullptr;
-    if (!Utf8String::IsNullOrEmpty(name))
-        {
-        if (FindColumn(name))
-            {
-            BeAssert(false && "Column name already exist");
-            return nullptr;
-            }
-
-        newColumn = std::make_shared<DbColumn>(id, *this, name, type, kind, resolvePersistenceType);
-        }
-    else
-        {
-        Utf8String generatedName;
-        do
-            {
-            m_columnNameGenerator.Generate(generatedName);
-            } while (FindColumn(generatedName.c_str()));
-
-            newColumn = std::make_shared<DbColumn>(id, *this, generatedName.c_str(), type, kind, resolvePersistenceType);
-        }
-
-    if (position < 0)
-        m_orderedColumns.push_back(newColumn.get());
-    else
-        m_orderedColumns.insert(m_orderedColumns.begin() + (size_t) position, newColumn.get());
-
-    m_columns[newColumn->GetName().c_str()] = newColumn;
-
-    for (auto& eh : m_columnEvents)
-        eh(ColumnEvent::Created, *newColumn);
-
-    return newColumn.get();
-    }
-
-//---------------------------------------------------------------------------------------
-// @bsimethod                                                    Affan.Khan        09/2014
-//---------------------------------------------------------------------------------------
-BentleyStatus DbTable::DeleteColumn(DbColumn& col)
-    {
-    if (GetEditHandleR().AssertNotInEditMode())
-        return ERROR;
-
-    for (std::unique_ptr<DbConstraint>& constraint : m_constraints)
-        {
-        if (constraint->GetType() == DbConstraint::Type::ForeignKey)
-            {
-            ForeignKeyDbConstraint* fkc = static_cast<ForeignKeyDbConstraint*>(constraint.get());
-            fkc->Remove(col.GetName().c_str(), nullptr);
-            }
-        else if (constraint->GetType() == DbConstraint::Type::PrimaryKey)
-            {
-            PrimaryKeyDbConstraint const* pkc = static_cast<PrimaryKeyDbConstraint const*>(constraint.get());
-            if (pkc->Contains(col))
-                {
-                BeAssert(false && "Cannot delete a column from a PK constraint");
-                return ERROR;
-                }
-            }
-        }
-
-    for (auto& eh : m_columnEvents)
-        eh(ColumnEvent::Deleted, col);
-
-    m_columns.erase(col.GetName().c_str());
-    auto columnsAreEqual = [&col] (DbColumn const* column) { return column == &col; };
-    m_orderedColumns.erase(std::find_if(m_orderedColumns.begin(), m_orderedColumns.end(), columnsAreEqual));
-    return SUCCESS;
-    }
-
-//---------------------------------------------------------------------------------------
-// @bsimethod                                                    Affan.Khan        09/2014
-//---------------------------------------------------------------------------------------
-std::weak_ptr<DbColumn> DbTable::FindColumnWeakPtr(Utf8CP name) const
-    {
-    auto itor = m_columns.find(name);
-    if (itor != m_columns.end())
-        {
-        return itor->second;
-        }
-
-    return std::weak_ptr<DbColumn>();
-    }
-
-//---------------------------------------------------------------------------------------
-// @bsimethod                                                    Affan.Khan        09/2014
-//---------------------------------------------------------------------------------------
-DbColumn const* DbTable::FindColumn(Utf8CP name) const
-    {
-    auto itor = m_columns.find(name);
-    if (itor != m_columns.end())
-        return itor->second.get();
-
-    return nullptr;
-    }
-
-//---------------------------------------------------------------------------------------
-// @bsimethod                                                    Affan.Khan        09/2014
-//---------------------------------------------------------------------------------------
-DbColumn* DbTable::FindColumnP(Utf8CP name) const
-    {
-    auto itor = m_columns.find(name);
-    if (itor != m_columns.end())
-        return itor->second.get();
-
-    return nullptr;
-    }
-
-//---------------------------------------------------------------------------------------
-// @bsimethod                                                    Affan.Khan        09/2014
-//---------------------------------------------------------------------------------------
-BentleyStatus DbTable::GetFilteredColumnList(std::vector<DbColumn const*>& columns, PersistenceType persistenceType) const
-    {
-    for (auto column : m_orderedColumns)
-        {
-        if (column->GetPersistenceType() == persistenceType)
-            columns.push_back(column);
-        }
-
-    return columns.empty() ? ERROR : SUCCESS;
-    }
-
-//---------------------------------------------------------------------------------------
-// @bsimethod                                                    Affan.Khan        09/2014
-//---------------------------------------------------------------------------------------
-BentleyStatus DbTable::GetFilteredColumnList(std::vector<DbColumn const*>& columns, DbColumn::Kind kind) const
-    {
-    for (auto column : m_orderedColumns)
-        {
-        if (Enum::Intersects(column->GetKind(), kind))
-            columns.push_back(column);
-        }
-
-    return columns.empty() ? ERROR : SUCCESS;
-    }
-
-//---------------------------------------------------------------------------------------
-// @bsimethod                                                    Affan.Khan        09/2014
-//---------------------------------------------------------------------------------------
-DbColumn const* DbTable::GetFilteredColumnFirst(DbColumn::Kind kind) const
-    {
-    for (DbColumn const* column : m_orderedColumns)
-        {
-        if (Enum::Intersects(column->GetKind(), kind))
-            return column;
-        }
-
-    return nullptr;
-    }
-
-//---------------------------------------------------------------------------------------
-// @bsimethod                                                    Affan.Khan        09/2014
-//---------------------------------------------------------------------------------------
-bool DbTable::TryGetECClassIdColumn(DbColumn const*& classIdCol) const
-    {
-    if (!m_isClassIdColumnCached)
-        {
-        m_classIdColumn = GetFilteredColumnFirst(DbColumn::Kind::ECClassId);
-        m_isClassIdColumnCached = true;
-        }
-
-    classIdCol = m_classIdColumn;
-    return m_classIdColumn != nullptr;
-    }
-
-//---------------------------------------------------------------------------------------
-// @bsimethod                                                    Affan.Khan        09/2014
-//---------------------------------------------------------------------------------------
-bool DbTable::IsNullTable() const
-    {
-    return this == m_dbSchema.GetNullTable();
-    }
-
-
-//****************************************************************************************
-//DbTable::EditHandle
-//****************************************************************************************
-//---------------------------------------------------------------------------------------
-// @bsimethod                                                    Affan.Khan        11/2014
-//---------------------------------------------------------------------------------------
-bool DbTable::EditHandle::BeginEdit()
-    {
-    if (CanEdit())
-        {
-        BeAssert(false && "Already in edit mode");
-        return false;
-        }
-
-    m_canEdit = true;
-    return true;
-    }
-
-//---------------------------------------------------------------------------------------
-// @bsimethod                                                    Affan.Khan        11/2014
-//---------------------------------------------------------------------------------------
-bool DbTable::EditHandle::EndEdit()
-    {
-    if (!CanEdit())
-        {
-        BeAssert(false && "Not in edit mode");
-        return false;
-        }
-
-    m_canEdit = false;
-    return true;
-    }
-
-
-//---------------------------------------------------------------------------------------
-// @bsimethod                                                    Affan.Khan        11/2014
-//---------------------------------------------------------------------------------------
-bool DbTable::EditHandle::AssertNotInEditMode()
-    {
-    if (!CanEdit())
-        {
-        BeAssert(false && "Require object to be in edit mode. Call editHandle.BeginEdit() to enable it");
-        return true;
-        }
-
-    return false;
-    }
-
-
-//****************************************************************************************
-//DbColumn
-//****************************************************************************************
-//---------------------------------------------------------------------------------------
-// @bsimethod                                                   Krischan.Eberle   05/2016
-//---------------------------------------------------------------------------------------
-bool DbColumn::IsUnique() const
-    {
-    return m_constraints.HasUniqueConstraint() || IsOnlyColumnOfPrimaryKeyConstraint();
-    }
-
-//---------------------------------------------------------------------------------------
-// @bsimethod                                               Affan.Khan 02/2016
-//---------------------------------------------------------------------------------------
-//static
-BentleyStatus DbColumn::MakePersisted(DbColumn& column)
-    {
-    if (column.GetTableR().GetEditHandleR().AssertNotInEditMode())
-        return ERROR;
-
-    if (column.GetPersistenceType() == PersistenceType::Persisted)
-        return SUCCESS;
-
-    if (column.GetTable().GetPersistenceType() == PersistenceType::Virtual)
-        {
-        BeAssert(false && "Virtual table cannot have persistence column");
-        return ERROR;
-        }
-
-    column.m_persistenceType = PersistenceType::Persisted;
-    return SUCCESS;
-    }
-//---------------------------------------------------------------------------------------
-// @bsimethod                                                   Krischan.Eberle   05/2016
-//---------------------------------------------------------------------------------------
-bool DbColumn::IsOnlyColumnOfPrimaryKeyConstraint() const
-    {
-    return m_pkConstraint != nullptr && m_pkConstraint->GetColumns().size() == 1;
-    }
-
-//---------------------------------------------------------------------------------------
-// @bsimethod                                                    Affan.Khan        10/2014
-//---------------------------------------------------------------------------------------
-BentleyStatus DbColumn::SetKind(Kind kind)
-    {
-    if (GetTableR().GetEditHandleR().AssertNotInEditMode())
-        return BentleyStatus::ERROR;
-
-    m_kind = kind;
-    return SUCCESS;
-    }
-
-//---------------------------------------------------------------------------------------
-// @bsimethod                                                    Affan.Khan        10/2014
-//---------------------------------------------------------------------------------------
-//static 
-DbColumn::Type DbColumn::PrimitiveTypeToColumnType(ECN::PrimitiveType type)
-    {
-    switch (type)
-        {
-            case ECN::PrimitiveType::PRIMITIVETYPE_Binary:
-            case ECN::PrimitiveType::PRIMITIVETYPE_IGeometry:;
-                return DbColumn::Type::Blob;
-            case ECN::PrimitiveType::PRIMITIVETYPE_Boolean:
-                return DbColumn::Type::Boolean;
-            case ECN::PrimitiveType::PRIMITIVETYPE_DateTime:
-                return DbColumn::Type::TimeStamp;
-            case ECN::PrimitiveType::PRIMITIVETYPE_Double:
-                return DbColumn::Type::Real;
-
-            case ECN::PrimitiveType::PRIMITIVETYPE_Integer:
-            case ECN::PrimitiveType::PRIMITIVETYPE_Long:
-                return DbColumn::Type::Integer;
-
-            case ECN::PrimitiveType::PRIMITIVETYPE_String:
-                return DbColumn::Type::Text;
-        }
-
-    BeAssert(false && "Type not supported");
-    return DbColumn::Type::Any;
-    }
-
-//---------------------------------------------------------------------------------------
-// @bsimethod                                                    Affan.Khan        10/2014
-//--------------------------------------------------------------------------------------
-//static 
-bool DbColumn::IsCompatible(DbColumn::Type target, DbColumn::Type source)
-    {
-    switch (source)
-        {
-            case DbColumn::Type::Any:
-                switch (target)
-                    {
-                        case DbColumn::Type::Any:
-                            return true;
-                    }
-                break;
-            case DbColumn::Type::Blob:
-                switch (target)
-                    {
-                        case DbColumn::Type::Any:
-                        case DbColumn::Type::Blob:
-                            return true;
-                    }
-                break;
-            case DbColumn::Type::Boolean:
-                switch (target)
-                    {
-                        case DbColumn::Type::Any:
-                        case DbColumn::Type::Boolean:
-                            return true;
-                    }
-                break;
-            case DbColumn::Type::TimeStamp:
-                switch (target)
-                    {
-                        case DbColumn::Type::Any:
-                        case DbColumn::Type::TimeStamp:
-                            return true;
-                    }
-                break;
-            case DbColumn::Type::Real:
-                switch (target)
-                    {
-                        case DbColumn::Type::Any:
-                        case DbColumn::Type::Real:
-                            return true;
-                    }
-                break;
-            case DbColumn::Type::Integer:
-                switch (target)
-                    {
-                        case DbColumn::Type::Any:
-                        case DbColumn::Type::Integer:
-                            return true;
-                    }
-                break;
-            case DbColumn::Type::Text:
-                switch (target)
-                    {
-                        case DbColumn::Type::Any:
-                        case DbColumn::Type::Text:
-                            return true;
-                    }
-                break;
-        }
-
-    return false;
-    }
-
-
-//---------------------------------------------------------------------------------------
-// @bsimethod                                                   Krischan.Eberle   02/2016
-//---------------------------------------------------------------------------------------
-//static 
-Utf8CP DbColumn::TypeToSql(DbColumn::Type colType)
-    {
-    switch (colType)
-        {
-            case DbColumn::Type::Any:
-            case DbColumn::Type::Blob:
-                return "BLOB";
-            case DbColumn::Type::Boolean:
-                return "BOOLEAN";
-            case DbColumn::Type::TimeStamp:
-                return "TIMESTAMP";
-            case DbColumn::Type::Real:
-                return "REAL";
-            case DbColumn::Type::Integer:
-                return "INTEGER";
-            case DbColumn::Type::Text:
-                return "TEXT";
-
-            default:
-                BeAssert(false && "Adjust ColumnTypeToSql for new column type");
-                return nullptr;
-        }
-    }
-
-
-//---------------------------------------------------------------------------------------
-// @bsimethod                                                    Affan.Khan        10/2014
-//---------------------------------------------------------------------------------------
-//static
-Utf8CP DbColumn::KindToString(Kind columnKind)
-    {
-    switch (columnKind)
-        {
-            case Kind::ECInstanceId:
-                return "ECInstanceId";
-            case Kind::ECClassId:
-                return "ECClassId";
-            case Kind::SourceECInstanceId:
-                return "SourceECInstanceId";
-            case Kind::SourceECClassId:
-                return "SourceECClassId";
-            case Kind::TargetECInstanceId:
-                return "TargetECInstanceId";
-            case Kind::TargetECClassId:
-                return "TargetECClassId";
-            case Kind::DataColumn:
-                return "DataColumn";
-            case Kind::SharedDataColumn:
-                return "SharedDataColumn";
-            default:
-                return nullptr;
-        }
-    }
-
-//---------------------------------------------------------------------------------------
-// @bsimethod                                                    Affan.Khan        10/2014
-//---------------------------------------------------------------------------------------
-//static 
-Utf8CP DbColumn::Constraints::CollationToSql(DbColumn::Constraints::Collation collation)
-    {
-    switch (collation)
-        {
-        case Collation::Default:
-            return "";
-
-        case Collation::Binary:
-            return "BINARY";
-
-        case Collation::NoCase:
-            return "NOCASE";
-
-        case Collation::RTrim:
-            return "RTRIM";
-
-        default:
-            BeAssert(false && "Unhandled value of Enum Collation");
-            return "";
-        }
-    }
-
-//---------------------------------------------------------------------------------------
-// @bsimethod                                                    Affan.Khan        10/2014
-//---------------------------------------------------------------------------------------
-//static 
-bool DbColumn::Constraints::TryParseCollationString(Collation& collation, Utf8CP str)
-    {
-    if (Utf8String::IsNullOrEmpty(str))
-        {
-        collation = Collation::Default;
-        return true;
-        }
-
-    if (BeStringUtilities::StricmpAscii(str, "Binary") == 0)
-        collation = Collation::Binary;
-    else if (BeStringUtilities::StricmpAscii(str, "NoCase") == 0)
-        collation = Collation::NoCase;
-    else if (BeStringUtilities::StricmpAscii(str, "RTrim") == 0)
-        collation = Collation::RTrim;
-    else
-        return false;
-
-    return true;
-    }
-
-//****************************************************************************************
-//PrimaryKeyDbConstraint
-//****************************************************************************************
-
-//---------------------------------------------------------------------------------------
-// @bsimethod                                                    Krischan.Eberle  05/2016
-//---------------------------------------------------------------------------------------
-std::unique_ptr<PrimaryKeyDbConstraint> PrimaryKeyDbConstraint::Create(DbTable const& table, std::vector<DbColumn*> const& columns)
-    {
-    if (columns.empty())
-        {
-        BeAssert(false && "PK must at least have one column");
-        return nullptr;
-        }
-
-    std::set<Utf8CP, CompareIUtf8Ascii> uniqueColNames;
-    std::unique_ptr<PrimaryKeyDbConstraint> pkConstraint(new PrimaryKeyDbConstraint(table));
-    for (DbColumn* col : columns)
-        {
-        if (uniqueColNames.find(col->GetName().c_str()) != uniqueColNames.end())
-            {
-            BeAssert(false && "Duplicate columns in PK constraint");
-            return nullptr;
-            }
-
-        if (col->GetPersistenceType() == PersistenceType::Virtual)
-            {
-            BeAssert(false && "Virtual columns are not allowed in PK constraint");
-            return nullptr;
-            }
-
-        pkConstraint->m_columns.push_back(col);
-        col->SetIsPrimaryKeyColumn(*pkConstraint);
-        }
-
-    return pkConstraint;
-    }
-
-
-//****************************************************************************************
-//ForeignKeyDbConstraint
-//****************************************************************************************
-//---------------------------------------------------------------------------------------
-// @bsimethod                                                    Affan.Khan        09/2014
-//---------------------------------------------------------------------------------------
-ForeignKeyDbConstraint::ForeignKeyDbConstraint(DbTable const& fkTable, DbColumn const& fkColumn, DbColumn const& referencedColumn, ForeignKeyDbConstraint::ActionType onDeleteAction, ForeignKeyDbConstraint::ActionType onUpdateAction)
-    : DbConstraint(Type::ForeignKey, fkTable), m_onDeleteAction(onDeleteAction), m_onUpdateAction(onUpdateAction)
-    {
-    m_fkColumns.push_back(&fkColumn);
-    m_referencedTableColumns.push_back(&referencedColumn);
-    }
-
-/*---------------------------------------------------------------------------------------
-* @bsimethod                                                    affan.khan      09/2014
-+---------------+---------------+---------------+---------------+---------------+------*/
-//static
-Utf8CP ForeignKeyDbConstraint::ActionTypeToSql(ActionType actionType)
-    {
-    switch (actionType)
-        {
-            case ActionType::Cascade:
-                return "CASCADE";
-            case ActionType::NoAction:
-                return "NO ACTION";
-            case ActionType::Restrict:
-                return "RESTRICT";
-            case ActionType::SetDefault:
-                return "SET DEFAULT";
-            case ActionType::SetNull:
-                return "SET NULL";
-        }
-
-    return nullptr;
-    }
-
-//---------------------------------------------------------------------------------------
-// @bsimethod                                                    Affan.Khan        09/2014
-//---------------------------------------------------------------------------------------
-ForeignKeyDbConstraint::ActionType ForeignKeyDbConstraint::ToActionType(Utf8CP str)
-    {
-    if (BeStringUtilities::StricmpAscii(str, "Cascade") == 0)
-        return ActionType::Cascade;
-
-    if (BeStringUtilities::StricmpAscii(str, "SetNull") == 0 || BeStringUtilities::StricmpAscii(str, "SET NULL") == 0)
-        return ActionType::SetNull;
-
-    if (BeStringUtilities::StricmpAscii(str, "SetDefault") == 0 || BeStringUtilities::StricmpAscii(str, "SET DEAULT") == 0)
-        return ActionType::SetDefault;
-
-    if (BeStringUtilities::StricmpAscii(str, "Restrict") == 0)
-        return ActionType::Restrict;
-
-    if (BeStringUtilities::StricmpAscii(str, "NoAction") == 0 || BeStringUtilities::StricmpAscii(str, "NO ACTION") == 0)
-        return ActionType::NoAction;
-
-    return ActionType::NotSpecified;
-    }
-
-//---------------------------------------------------------------------------------------
-// @bsimethod                                                    Affan.Khan        09/2014
-//---------------------------------------------------------------------------------------
-BentleyStatus ForeignKeyDbConstraint::Remove(Utf8CP fkColumnName, Utf8CP referencedTableColumnName)
-    {
-    bool cont;
-    bool hasFkColumnName = !Utf8String::IsNullOrEmpty(fkColumnName);
-    bool hasReferencedTableColumnName = !Utf8String::IsNullOrEmpty(referencedTableColumnName);
-    size_t size = m_fkColumns.size();
-    do
-        {
-        cont = false;
-        for (size_t i = 0; i < m_fkColumns.size(); i++)
-            {
-            if (hasFkColumnName && !hasReferencedTableColumnName)
-                {
-                if (m_fkColumns[i]->GetName() == fkColumnName)
-                    {
-                    Remove(i);
-                    cont = true;
-                    break;
-                    }
-                }
-            else if (!hasFkColumnName && hasReferencedTableColumnName)
-                {
-                if (m_referencedTableColumns[i]->GetName() == referencedTableColumnName)
-                    {
-                    Remove(i);
-                    cont = true;
-                    break;
-                    }
-                }
-            else if (hasFkColumnName && hasReferencedTableColumnName)
-                {
-                if (m_fkColumns[i]->GetName() == fkColumnName && m_referencedTableColumns[i]->GetName() == referencedTableColumnName)
-                    {
-                    Remove(i);
-                    cont = true;
-                    break;
-                    }
-                }
-            }
-        } while (cont);
-
-        return size != m_fkColumns.size() ? SUCCESS : ERROR;
-    }
-
-//---------------------------------------------------------------------------------------
-// @bsimethod                                                    Affan.Khan        09/2014
-//---------------------------------------------------------------------------------------
-BentleyStatus ForeignKeyDbConstraint::Remove(size_t index)
-    {
-    if (index >= m_fkColumns.size())
-        return ERROR;
-
-    m_fkColumns.erase(m_fkColumns.begin() + index);
-    m_referencedTableColumns.erase(m_referencedTableColumns.begin() + index);
-    return SUCCESS;
-    }
-
-//---------------------------------------------------------------------------------------
-// @bsimethod                                                    Affan.Khan        09/2014
-//---------------------------------------------------------------------------------------
-void ForeignKeyDbConstraint::RemoveIfDuplicate()
-    {
-    if (IsDuplicate())
-        const_cast<DbTable&>(GetForeignKeyTable()).RemoveConstraint(*this);
-    }
-
-//---------------------------------------------------------------------------------------
-// @bsimethod                                                    Krischan.Eberle   03/2016
-//---------------------------------------------------------------------------------------
-bool ForeignKeyDbConstraint::IsValid() const
-    {
-    return GetReferencedTable().IsValid() && !m_fkColumns.empty() && m_fkColumns.size() == m_referencedTableColumns.size();
-    }
-
-//---------------------------------------------------------------------------------------
-// @bsimethod                                                    Affan.Khan        09/2014
-//---------------------------------------------------------------------------------------
-bool ForeignKeyDbConstraint::IsDuplicate() const
-    {
-    for (auto constraint : GetForeignKeyTable().GetConstraints())
-        {
-        if (constraint->GetType() == DbConstraint::Type::ForeignKey)
-            {
-            auto fkConstraint = static_cast<ForeignKeyDbConstraint const*>(constraint);
-            if (fkConstraint == this)
-                continue;
-
-            if (Equals(*fkConstraint))
-                return true;
-            }
-        }
-
-    return false;
-    }
-
-//---------------------------------------------------------------------------------------
-// @bsimethod                                                    Affan.Khan        09/2014
-//---------------------------------------------------------------------------------------
-bool ForeignKeyDbConstraint::Equals(ForeignKeyDbConstraint const& rhs) const
-    {
-    if (&rhs == this)
-        return true;
-
-    if (rhs.m_onDeleteAction != m_onDeleteAction)
-        return false;
-
-    if (rhs.m_onUpdateAction != m_onUpdateAction)
-        return false;
-
-    if (rhs.m_fkColumns.size() != m_fkColumns.size())
-        return false;
-
-    if (&this->GetForeignKeyTable() != &GetForeignKeyTable())
-        return false;
-
-    if (&this->GetReferencedTable() != &GetReferencedTable())
-        return false;
-
-    std::set<DbColumn const*> rhsFkColumns = std::set<DbColumn const*>(rhs.m_fkColumns.begin(), rhs.m_fkColumns.end());
-    std::set<DbColumn const*> rhsReferencedTableColumns = std::set<DbColumn const*>(rhs.m_referencedTableColumns.begin(), rhs.m_referencedTableColumns.end());
-    for (auto col : m_fkColumns)
-        {
-        if (rhsFkColumns.find(col) == rhsFkColumns.end())
-            return false;
-        }
-
-    for (auto col : m_referencedTableColumns)
-        {
-        if (rhsReferencedTableColumns.find(col) == rhsReferencedTableColumns.end())
-            return false;
-        }
-
-    return true;
-    }
-
-<<<<<<< HEAD
-//****************************************************************************************
-//DbMappings
-//****************************************************************************************
-//---------------------------------------------------------------------------------------
-// @bsimethod                                                    Affan.Khan        01/2015
-//---------------------------------------------------------------------------------------
-PropertyDbMapping::Path const* DbMappings::FindPropertyPath(ECN::ECPropertyId rootPropertyId, Utf8CP accessString) const
-    {
-    auto it = m_propertyPathsByRootPropertyId.find(rootPropertyId);
-    if (it == m_propertyPathsByRootPropertyId.end())
-        return nullptr;
-
-    auto it2 = it->second.find(accessString);
-    if (it2 == it->second.end())
-        return nullptr;
-
-    return it2->second;
-    }
-
-//---------------------------------------------------------------------------------------
-// @bsimethod                                                    Affan.Khan        01/2015
-//---------------------------------------------------------------------------------------
-PropertyDbMapping::Path const* DbMappings::FindPropertyPath(PropertyPathId propertyPathId) const
-    {
-    auto itor = m_propertyPaths.find(propertyPathId);
-    if (itor == m_propertyPaths.end())
-        return nullptr;
-
-    return itor->second.get();
-    }
-
-//---------------------------------------------------------------------------------------
-// @bsimethod                                                    Affan.Khan        01/2015
-//---------------------------------------------------------------------------------------
-ClassDbMapping const* DbMappings::FindClassMapping(ClassMapId id) const
-    {
-    auto itor = m_classMappings.find(id);
-    if (itor == m_classMappings.end())
-        return nullptr;
-
-    return itor->second.get();
-    }
-
-//---------------------------------------------------------------------------------------
-// @bsimethod                                                    Affan.Khan        01/2015
-//---------------------------------------------------------------------------------------
-std::vector<ClassDbMapping const*> const* DbMappings::FindClassMappings(ECN::ECClassId id) const
-    {
-    auto itor = m_classMappingsByClassId.find(id);
-    if (itor != m_classMappingsByClassId.end())
-        return &itor->second;
-
-    return nullptr;
-    }
-
-//---------------------------------------------------------------------------------------
-// @bsimethod                                                    Affan.Khan        01/2015
-//---------------------------------------------------------------------------------------
-PropertyDbMapping::Path* DbMappings::AddPropertyPath(PropertyPathId id, ECN::ECPropertyId rootPropertyId, Utf8CP accessString)
-    {
-    if (FindPropertyPath(rootPropertyId, accessString) != nullptr)
-        {
-        BeAssert(false && "PropertyPath already exist");
-        return nullptr;
-        }
-
-
-    if (m_propertyPaths.find(id) != m_propertyPaths.end())
-        {
-        BeAssert(false && "PropertyPath with same id already exists");
-        return nullptr;
-        }
-
-    std::unique_ptr<PropertyDbMapping::Path> pp(new PropertyDbMapping::Path(id, rootPropertyId, accessString));
-    PropertyDbMapping::Path* ppP = pp.get();
-
-    m_propertyPathsByRootPropertyId[pp->GetRootPropertyId()][pp->GetAccessString().c_str()] = ppP;
-    m_propertyPaths[id] = std::move(pp);
-    return ppP;
-    }
-
-//---------------------------------------------------------------------------------------
-// @bsimethod                                                    Affan.Khan        01/2015
-//---------------------------------------------------------------------------------------
-PropertyDbMapping::Path* DbMappings::CreatePropertyPath(ECN::ECPropertyId rootPropertyId, Utf8CP accessString)
-    {
-    BeBriefcaseBasedId id;
-    if (BE_SQLITE_OK != m_ecdb.GetECDbImplR().GetPropertyPathIdSequence().GetNextValue(id))
-        {
-        BeAssert(false);
-        return nullptr;
-        }
-
-    return AddPropertyPath(PropertyPathId(id.GetValue()), rootPropertyId, accessString);
-    }
-
-//---------------------------------------------------------------------------------------
-// @bsimethod                                                    Affan.Khan        01/2015
-//---------------------------------------------------------------------------------------
-ClassDbMapping* DbMappings::AddClassMapping(ClassMapId id, ECN::ECClassId classId, ECDbMapStrategy const& mapStrategy, ClassMapId baseClassMapId)
-    {
-    if (m_classMappings.find(id) != m_classMappings.end())
-        {
-        BeAssert(false && "ClassDbMapping with same id already exists");
-        return nullptr;
-        }
-
-    std::unique_ptr<ClassDbMapping> cm(new ClassDbMapping(*this, id, classId, mapStrategy, baseClassMapId));
-    ClassDbMapping* cmP = cm.get();
-
-    std::vector<ClassDbMapping const*>& vect = m_classMappingsByClassId[classId];
-    if (!cm->GetBaseClassMappingId().IsValid())
-        vect.insert(vect.begin(), cmP);
-    else
-        vect.push_back(cmP);
-
-    m_classMappings[id] = std::move(cm);
-    return cmP;
-
-    }
-//---------------------------------------------------------------------------------------
-// @bsimethod                                                    Affan.Khan        01/2015
-//---------------------------------------------------------------------------------------
-ClassDbMapping* DbMappings::CreateClassMapping(ECN::ECClassId classId, ECDbMapStrategy const& mapStrategy, ClassMapId baseClassMapId)
-    {
-    BeAssert(!baseClassMapId.IsValid()|| FindClassMapping(baseClassMapId) != nullptr);
-
-    BeBriefcaseBasedId id;
-    if (BE_SQLITE_OK != m_ecdb.GetECDbImplR().GetClassMapIdSequence().GetNextValue(id))
-        {
-        BeAssert(false);
-        return nullptr;
-        }
-
-    return AddClassMapping(ClassMapId(id.GetValue()), classId, mapStrategy, baseClassMapId);
-    }
-
-//---------------------------------------------------------------------------------------
-// @bsimethod                                                    Affan.Khan        01/2015
-//---------------------------------------------------------------------------------------
-void DbMappings::Reset()
-    {
-    m_propertyPaths.clear();
-    m_propertyPathsByRootPropertyId.clear();
-    m_classMappings.clear();
-    m_classMappingsByClassId.clear();
-    }
-
-
-//****************************************************************************************
-//ClassMapping
-//****************************************************************************************
-
-//---------------------------------------------------------------------------------------
-// @bsimethod                                                    Affan.Khan        01/2015
-//---------------------------------------------------------------------------------------
-void ClassDbMapping::GetPropertyMappings(std::vector<PropertyDbMapping const*>& propertyMaps, bool includeBaseProperties) const
-    {
-    if (includeBaseProperties && m_baseClassMappingId.IsValid())
-        {
-        ClassDbMapping const* baseClassMapping = m_dbMappings.FindClassMapping(m_baseClassMappingId);
-        BeAssert(baseClassMapping != nullptr);
-        baseClassMapping->GetPropertyMappings(propertyMaps, includeBaseProperties);
-        }
-
-    propertyMaps.erase(
-        std::remove_if(
-            propertyMaps.begin(),
-            propertyMaps.end(), [] (PropertyDbMapping const* minfo)
-        {
-        const DbColumn::Kind kind = minfo->ExpectingSingleColumn()->GetKind();
-        return kind != DbColumn::Kind::DataColumn && kind != DbColumn::Kind::SharedDataColumn;
-        }),
-        propertyMaps.end());
-
-    for (std::unique_ptr<PropertyDbMapping> const& localPropertyMap : m_localPropertyMaps)
-        propertyMaps.push_back(localPropertyMap.get());
-    }
-
-//---------------------------------------------------------------------------------------
-// @bsimethod                                                    Affan.Khan        01/2015
-//---------------------------------------------------------------------------------------
-PropertyDbMapping const* ClassDbMapping::FindPropertyMapping(ECN::ECPropertyId rootPropertyId, Utf8CP accessString) const
-    {
-    std::vector<PropertyDbMapping const*> propMappings;
-    GetPropertyMappings(propMappings, true);
-    for (PropertyDbMapping const* pm : propMappings)
-        {
-        if (pm->GetPropertyPath().GetRootPropertyId() == rootPropertyId && pm->GetPropertyPath().GetAccessString() == accessString)
-            return pm;
-        }
-
-    return nullptr;
-    }
-
-//---------------------------------------------------------------------------------------
-// @bsimethod                                                    Affan.Khan        01/2015
-//---------------------------------------------------------------------------------------
-PropertyDbMapping const* ClassDbMapping::FindPropertyMapping(Utf8CP accessString) const
-    {
-    std::vector<PropertyDbMapping const*> propMappings;
-    GetPropertyMappings(propMappings, true);
-
-    for (PropertyDbMapping const* pm : propMappings)
-        {
-        if (pm->GetPropertyPath().GetAccessString() == accessString)
-            return pm;
-        }
-
-    return nullptr;
-    }
-
-//---------------------------------------------------------------------------------------
-// @bsimethod                                                    Affan.Khan        01/2015
-//---------------------------------------------------------------------------------------
-PropertyDbMapping* ClassDbMapping::CreatePropertyMapping(PropertyDbMapping::Path const& propertyPath)
-    {
-    std::unique_ptr<PropertyDbMapping> pm(new PropertyDbMapping(*this, propertyPath));
-    PropertyDbMapping* pmP = pm.get();
-    m_localPropertyMaps.push_back(std::move(pm));
-    return pmP;
-    }
-
-//---------------------------------------------------------------------------------------
-// @bsimethod                                                    Affan.Khan        01/2015
-//---------------------------------------------------------------------------------------
-PropertyDbMapping* ClassDbMapping::CreatePropertyMapping(ECN::ECPropertyId rootPropertyId, Utf8CP accessString, std::vector<DbColumn const*> const& columns)
-    {
-    PropertyDbMapping::Path const* propertyPath = m_dbMappings.FindPropertyPath(rootPropertyId, accessString);
-    if (propertyPath == nullptr)
-        propertyPath = m_dbMappings.CreatePropertyPath(rootPropertyId, accessString);
-
-    PropertyDbMapping* prop = CreatePropertyMapping(*propertyPath);
-    BeAssert(prop != nullptr);
-    for (DbColumn const* column : columns)
-        prop->GetColumnsR().push_back(const_cast<DbColumn*>(column));
-
-    return prop;
-    }
-
-//---------------------------------------------------------------------------------------
-// @bsimethod                                                    Affan.Khan        01/2015
-//---------------------------------------------------------------------------------------
-ClassDbMapping const* ClassDbMapping::GetBaseClassMapping() const
-    {
-    if (!m_baseClassMappingId.IsValid())
-        return nullptr;
-
-    return m_dbMappings.FindClassMapping(m_baseClassMappingId);
-    }
-
-
-=======
->>>>>>> 96d0e200
+/*--------------------------------------------------------------------------------------+
+|
+|     $Source: ECDb/DbSchema.cpp $
+|
+|  $Copyright: (c) 2016 Bentley Systems, Incorporated. All rights reserved. $
+|
++--------------------------------------------------------------------------------------*/
+#include "ECDbPch.h"
+
+USING_NAMESPACE_BENTLEY_EC
+
+BEGIN_BENTLEY_SQLITE_EC_NAMESPACE
+#define EC_INDEX_TableName "ec_Index"
+#define EC_INDEXCOLUMN_TableName "ec_IndexColumn"
+
+//****************************************************************************************
+//ExistingColumn
+//****************************************************************************************
+struct ExistingColumn
+    {
+    private:
+        DbColumn::Type m_type;
+        Utf8String m_name;
+        int m_pkordinal;
+        bool m_isnotnull;
+        Utf8String m_defaultConstraint;
+    public:
+        ExistingColumn(Utf8CP name, DbColumn::Type type, int pkordinal, bool isnotnull, Utf8CP defaultConstraint)
+            :m_type(type), m_name(name), m_pkordinal(pkordinal), m_defaultConstraint(defaultConstraint), m_isnotnull(isnotnull)
+            {}
+        ExistingColumn(ExistingColumn const&& rhs)
+            :m_type(std::move(rhs.m_type)), m_name(std::move(rhs.m_name)), m_pkordinal(std::move(rhs.m_pkordinal)), m_defaultConstraint(std::move(rhs.m_defaultConstraint)), m_isnotnull(std::move(rhs.m_isnotnull))
+            {}
+        ExistingColumn(ExistingColumn const& rhs)
+            :m_type(rhs.m_type), m_name(rhs.m_name), m_pkordinal(rhs.m_pkordinal), m_defaultConstraint(rhs.m_defaultConstraint), m_isnotnull(rhs.m_isnotnull)
+            {}
+        ExistingColumn& operator = (ExistingColumn const&& rhs)
+            {
+            if (this != &rhs)
+                {
+                m_type = std::move(rhs.m_type);
+                m_name = std::move(rhs.m_name);
+                m_pkordinal = std::move(rhs.m_pkordinal);
+                m_defaultConstraint = std::move(rhs.m_defaultConstraint);
+                m_isnotnull = std::move(rhs.m_isnotnull);
+                }
+
+            return *this;
+            }
+        ExistingColumn& operator = (ExistingColumn const& rhs)
+            {
+            if (this != &rhs)
+                {
+                m_type = rhs.m_type;
+                m_name = rhs.m_name;
+                m_pkordinal = rhs.m_pkordinal;
+                m_defaultConstraint = rhs.m_defaultConstraint;
+                m_isnotnull = rhs.m_isnotnull;
+                }
+
+            return *this;
+            }
+        DbColumn::Type GetType() const { return m_type; }
+        Utf8StringCR GetName() const { return m_name; }
+        int GetPrimaryKeyOrdinal() const { return m_pkordinal; }
+        bool IsNotNull() const { return m_isnotnull; }
+        Utf8StringCR GetDefault() const { return m_defaultConstraint; }
+        static BentleyStatus GetColumns(std::vector<ExistingColumn>& columns, DbCR db, Utf8CP existingTableName)
+            {
+            columns.clear();
+            Utf8String sql;
+            sql.Sprintf("PRAGMA table_info('%s')", existingTableName);
+            Statement stmt;
+            if (stmt.Prepare(db, sql.c_str()) != BE_SQLITE_OK)
+                return BentleyStatus::ERROR;
+
+            while (stmt.Step() == BE_SQLITE_ROW)
+                {
+                BeAssert(BeStringUtilities::StricmpAscii(stmt.GetColumnName(1), "name") == 0);
+                Utf8CP colName = stmt.GetValueText(1);
+
+                BeAssert(BeStringUtilities::StricmpAscii(stmt.GetColumnName(2), "type") == 0);
+                Utf8String colTypeName(stmt.GetValueText(2));
+                colTypeName.ToLower();
+                colTypeName.Trim();
+
+                BeAssert(BeStringUtilities::StricmpAscii(stmt.GetColumnName(3), "notnull") == 0);
+                const bool colIsNotNull = stmt.GetValueInt(3) == 1;
+
+                BeAssert(BeStringUtilities::StricmpAscii(stmt.GetColumnName(4), "dflt_value") == 0);
+                Utf8CP colDefaultValue = stmt.GetValueText(4);
+
+                BeAssert(BeStringUtilities::StricmpAscii(stmt.GetColumnName(5), "pk") == 0);
+                const int pkOrdinal = stmt.GetValueInt(5) ; //PK column ordinals returned by this pragma are 1-based as 0 indicates "not a PK col"
+
+                DbColumn::Type colType = DbColumn::Type::Any;
+                if (colTypeName.rfind("long") != Utf8String::npos ||
+                    colTypeName.rfind("int") != Utf8String::npos)
+                    colType = DbColumn::Type::Integer;
+                else if (colTypeName.rfind("char") != Utf8String::npos ||
+                         colTypeName.rfind("clob") != Utf8String::npos ||
+                         colTypeName.rfind("text") != Utf8String::npos)
+                    colType = DbColumn::Type::Text;
+                else if (colTypeName.rfind("blob") != Utf8String::npos ||
+                         colTypeName.rfind("binary") != Utf8String::npos)
+                    colType = DbColumn::Type::Blob;
+                else if (colTypeName.rfind("real") != Utf8String::npos ||
+                         colTypeName.rfind("floa") != Utf8String::npos ||
+                         colTypeName.rfind("doub") != Utf8String::npos)
+                    colType = DbColumn::Type::Real;
+                else if (colTypeName.rfind("date") != Utf8String::npos ||
+                         colTypeName.rfind("timestamp") != Utf8String::npos)
+                    colType = DbColumn::Type::TimeStamp;
+                else if (colTypeName.rfind("bool") != Utf8String::npos)
+                    colType = DbColumn::Type::Boolean;
+
+                columns.push_back(ExistingColumn(colName, colType, pkOrdinal, colIsNotNull, colDefaultValue));
+                }
+
+            return SUCCESS;
+            }
+    };
+
+//****************************************************************************************
+//DbSchema
+//****************************************************************************************
+bool DbSchema::IsTableNameInUse(Utf8CP tableName) const
+    {
+    SyncTableCache();
+    return m_tableMapByName.find(tableName) != m_tableMapByName.end();
+    }
+//---------------------------------------------------------------------------------------
+// @bsimethod                                                    Affan.Khan        09/2014
+//---------------------------------------------------------------------------------------
+DbTable* DbSchema::CreateTable(Utf8CP name, DbTable::Type tableType, PersistenceType persType, DbTable const* primaryTable)
+    {
+    if (tableType == DbTable::Type::Existing)
+        {
+        if (Utf8String::IsNullOrEmpty(name))
+            {
+            BeAssert(false && "Existing table name cannot be null or empty");
+            return nullptr;
+            }
+
+        if (!m_ecdb.TableExists(name))
+            {
+            LOG.errorv("Table '%s' specified in ClassMap custom attribute must exist if MapStrategy is ExistingTable.", name);
+            return nullptr;
+            }
+        }
+
+    Utf8String finalName;
+    if (!Utf8String::IsNullOrEmpty(name))
+        {
+        if (IsTableNameInUse(name))
+            {
+            BeAssert(false && "Table with same name already exists");
+            return nullptr;
+            }
+
+        finalName.assign(name);
+        }
+    else
+        {
+        do
+            {
+            m_nameGenerator.Generate(finalName);
+            } while (IsTableNameInUse(finalName.c_str()));
+        }
+
+    BeBriefcaseBasedId tableId;
+    m_ecdb.GetECDbImplR().GetTableIdSequence().GetNextValue(tableId);
+    return CreateTable(DbTableId(tableId.GetValue()), finalName.c_str(), tableType, persType, primaryTable);
+    }
+
+//---------------------------------------------------------------------------------------
+// @bsimethod                                                    Affan.Khan        09/2014
+//---------------------------------------------------------------------------------------
+DbTable* DbSchema::CreateTable(DbTableId tableId, Utf8CP name, DbTable::Type tableType, PersistenceType persType, DbTable const* primaryTable)
+    {
+    if (Utf8String::IsNullOrEmpty(name) || !tableId.IsValid())
+        {
+        BeAssert(false && "Table name cannot be empty, table id must be valid");
+        return nullptr;
+        }
+
+    std::unique_ptr<DbTable> table(std::unique_ptr<DbTable>(new DbTable(tableId, name, *this, persType, tableType, primaryTable)));
+    if (tableType == DbTable::Type::Existing)
+        table->GetEditHandleR().EndEdit(); //we do not want this table to be editable;
+
+    DbTable* tableP = table.get();
+    m_tableMapByName[tableP->GetName()] = std::move(table);
+    return tableP;
+    }
+
+//---------------------------------------------------------------------------------------
+// @bsimethod                                                    Affan.Khan        09/2014
+//---------------------------------------------------------------------------------------
+BentleyStatus DbSchema::SynchronizeExistingTables()
+    {
+    SyncTableCache();
+
+    std::vector<DbTable*> tables;
+    for (auto& tableKey : GetExistingTableMap())
+        {
+        Utf8CP tableName = tableKey.first.c_str();
+        DbTable* table = FindTableP(tableName);
+        std::set<Utf8CP, CompareIUtf8Ascii> oldColumnList;
+        std::map<Utf8CP, ExistingColumn*, CompareIUtf8Ascii> newColumnList;
+        std::vector<ExistingColumn> dbColumnList;
+        if (ExistingColumn::GetColumns(dbColumnList, m_ecdb, tableName) == ERROR)
+            {
+            BeAssert(false && "Failed to get column informations");
+            return ERROR;
+            }
+
+        for (auto& dbColumn : dbColumnList)
+            newColumnList[dbColumn.GetName().c_str()] = &dbColumn;
+
+        for (auto dbColumn : table->GetColumns())
+            {
+            if (dbColumn->GetPersistenceType() == PersistenceType::Persisted)
+                oldColumnList.insert(dbColumn->GetName().c_str());
+            }
+
+        //Compute how table have changed
+        std::set<Utf8CP, CompareIUtf8Ascii> added;
+        std::set<Utf8CP, CompareIUtf8Ascii> deleted;
+        for (auto oldColumn : oldColumnList)
+            {
+            if (newColumnList.find(oldColumn) != newColumnList.end())
+                continue;
+
+            deleted.insert(oldColumn);
+            }
+
+        for (auto const& newColumnKey : newColumnList)
+            {
+            if (oldColumnList.find(newColumnKey.first) != oldColumnList.end())
+                continue;
+
+            added.insert(newColumnKey.first);
+            }
+
+        if (!deleted.empty())
+            {
+            BeAssert("Existing table changed without map knowing about it");
+            return ERROR;
+            }
+
+        if (!table->GetEditHandle().CanEdit())
+            table->GetEditHandleR().BeginEdit();
+
+        for (Utf8CP addColumn : added)
+            {
+            auto itor = newColumnList.find(addColumn);
+            if (table->CreateColumn(addColumn, itor->second->GetType(), DbColumn::Kind::DataColumn, PersistenceType::Persisted) == nullptr)
+                {
+                BeAssert("Failed to create column");
+                return ERROR;
+                }
+            }
+
+        table->GetEditHandleR().EndEdit();
+        if (UpdateTable(*table) != SUCCESS)
+            return SUCCESS;
+        }
+
+   
+    return SUCCESS;
+    }
+
+//---------------------------------------------------------------------------------------
+// @bsimethod                                                    Affan.Khan        09/2014
+//---------------------------------------------------------------------------------------
+DbTable* DbSchema::CreateTableAndColumnsForExistingTableMapStrategy(Utf8CP existingTableName)
+    {
+    DbTable* table = CreateTable(existingTableName, DbTable::Type::Existing, PersistenceType::Persisted, nullptr);
+    if (table == nullptr)
+        return nullptr;
+
+    std::vector<ExistingColumn> existingColumns;
+    if (ExistingColumn::GetColumns(existingColumns, m_ecdb, existingTableName) == ERROR)
+        {
+        BeAssert(false && "Failed to get column informations");
+        return nullptr;
+        }
+
+    if (!table->GetEditHandle().CanEdit())
+        table->GetEditHandleR().BeginEdit();
+
+    std::vector<DbColumn*> pkColumns;
+    std::vector<size_t> pkOrdinals;
+    for (ExistingColumn const& col : existingColumns)
+        {
+        DbColumn* column = table->CreateColumn(col.GetName().c_str(), col.GetType(), DbColumn::Kind::DataColumn, PersistenceType::Persisted);
+        if (column == nullptr)
+            {
+            BeAssert(false && "Failed to create column");
+            return nullptr;
+            }
+
+        if (!col.GetDefault().empty())
+            column->GetConstraintsR().SetDefaultValueExpression(col.GetDefault().c_str());
+
+        if (col.IsNotNull())
+            column->GetConstraintsR().SetNotNullConstraint();
+
+        if (col.GetPrimaryKeyOrdinal() > 0)
+            {
+            pkColumns.push_back(column);
+            pkOrdinals.push_back(static_cast<size_t>(col.GetPrimaryKeyOrdinal() - 1));
+            }
+        }
+
+    if (!pkColumns.empty())
+        {
+        if (SUCCESS != table->CreatePrimaryKeyConstraint(pkColumns, &pkOrdinals))
+            return nullptr;
+        }
+
+    table->GetEditHandleR().EndEdit(); //we do not want this table to be editable;
+    return table;
+    }
+
+//---------------------------------------------------------------------------------------
+// @bsimethod                                                    Affan.Khan        09/2014
+//---------------------------------------------------------------------------------------
+DbTable const* DbSchema::FindTable(Utf8CP name) const
+    {
+    SyncTableCache();
+    auto itor = m_tableMapByName.find(name);
+    if (itor != m_tableMapByName.end())
+        {
+        if (itor->second == nullptr)
+            {
+            //OnDemand loading
+            DbTable* table;
+            if (LoadTable(itor->first, table) == ERROR)
+                return nullptr;
+
+            return table;
+            }
+
+        return itor->second.get();
+        }
+
+    return nullptr;
+    }
+//---------------------------------------------------------------------------------------
+// @bsimethod                                                    Affan.Khan        09/2014
+//---------------------------------------------------------------------------------------
+DbTable const* DbSchema::FindTable(DbTableId id) const
+    {
+    SyncTableCache();
+    auto itor = m_tableMapById.find(id);
+    if (itor != m_tableMapById.end())
+        {
+        return FindTable(itor->second.c_str());
+        }
+
+    return nullptr;
+    }
+//---------------------------------------------------------------------------------------
+// @bsimethod                                                    Affan.Khan        09/2014
+//---------------------------------------------------------------------------------------
+DbTable* DbSchema::FindTableP(Utf8CP name) const
+    {
+    SyncTableCache();
+    auto itor = m_tableMapByName.find(name);
+    if (itor != m_tableMapByName.end())
+        {
+        if (itor->second == nullptr)
+            {
+            //OnDemand loading
+            DbTable* table;
+            if (LoadTable(itor->first, table) == ERROR)
+                return nullptr;
+
+            return table;
+            }
+
+        return itor->second.get();
+        }
+
+    return nullptr;
+    }
+
+//---------------------------------------------------------------------------------------
+// @bsimethod                                                    Affan.Khan        09/2014
+//---------------------------------------------------------------------------------------
+DbIndex* DbSchema::CreateIndex(DbTable& table, Utf8CP indexName, bool isUnique, std::vector<DbColumn const*> const& columns, bool addIsNotNullWhereExp, bool isAutoGenerated, ECN::ECClassId classId, bool applyToSubclassesIfPartial)
+    {    
+    if (columns.empty())
+        {
+        BeAssert(false && "Index must have at least one column defined.");
+        return nullptr;
+        }
+
+    Utf8String generatedIndexName;
+    if (Utf8String::IsNullOrEmpty(indexName))
+        {
+        do
+            {
+            m_nameGenerator.Generate(generatedIndexName);
+            } while (m_usedIndexNames.find(generatedIndexName.c_str()) != m_usedIndexNames.end() || IsTableNameInUse(generatedIndexName.c_str()));
+
+            indexName = generatedIndexName.c_str();
+        }
+
+    BeBriefcaseBasedId id;
+    if (BE_SQLITE_OK != m_ecdb.GetECDbImplR().GetIndexIdSequence().GetNextValue(id))
+        {
+        BeAssert(false);
+        return nullptr;
+        }
+
+    return CreateIndex(DbIndexId(id.GetValue()), table, indexName, isUnique, columns, addIsNotNullWhereExp, isAutoGenerated, classId, applyToSubclassesIfPartial);
+    }
+
+//---------------------------------------------------------------------------------------
+// @bsimethod                                                    Affan.Khan        09/2014
+//---------------------------------------------------------------------------------------
+DbIndex* DbSchema::CreateIndex(DbTable& table, Utf8CP indexName, bool isUnique, std::vector<Utf8CP> const& columnNames, bool addIsNotNullWhereExp, bool isAutoGenerated, ECN::ECClassId classId, bool applyToSubclassesIfPartial)
+    {
+    if (columnNames.empty())
+        return nullptr;
+
+    std::vector<DbColumn const*> columns;
+    for (Utf8CP colName : columnNames)
+        {
+        DbColumn const* col = table.FindColumn(colName);
+        if (col == nullptr)
+            {
+            BeAssert(false && "Failed to find index column");
+            return nullptr;
+            }
+
+        columns.push_back(col);
+        }
+
+    return CreateIndex(table, indexName, isUnique, columns, addIsNotNullWhereExp, isAutoGenerated, classId, applyToSubclassesIfPartial);
+    }
+
+//---------------------------------------------------------------------------------------
+// @bsimethod                                                    Affan.Khan        09/2014
+//--------------------------------------------------------------------------------------
+BentleyStatus DbSchema::LoadIndexes() const
+    {
+    if (m_indexesLoaded)
+        return SUCCESS;
+
+    m_indexesLoaded = true;
+    m_indexes.clear();
+    m_usedIndexNames.clear();
+
+    CachedStatementPtr stmt = m_ecdb.GetCachedStatement("SELECT I.Id, T.Name, I.Name, I.IsUnique, I.AddNotNullWhereExp, I.IsAutoGenerated, I.ClassId, I.AppliesToSubclassesIfPartial FROM " EC_INDEX_TableName " I INNER JOIN ec_Table T ON T.Id = I.TableId");
+    if (stmt == nullptr)
+        return ERROR;
+
+    while (stmt->Step() == BE_SQLITE_ROW)
+        {
+        DbIndexId id = stmt->GetValueId<DbIndexId>(0);
+        Utf8CP tableName = stmt->GetValueText(1);
+        Utf8CP name = stmt->GetValueText(2);
+        bool isUnique = stmt->GetValueInt(3) == 1;
+        bool addNotNullWhereExp = stmt->GetValueInt(4) == 1;
+        bool isAutoGenerated = stmt->GetValueInt(5) == 1;
+        ECClassId classId = !stmt->IsColumnNull(6) ? stmt->GetValueId<ECClassId>(6) : ECClassId();
+        bool appliesToSubclassesIfPartial = stmt->GetValueInt(7) == 1;
+
+        DbTable* table = FindTableP(tableName);
+        if (table == nullptr)
+            {
+            BeAssert(false && "Failed to find table");
+            return ERROR;
+            }
+
+        CachedStatementPtr indexColStmt = m_ecdb.GetCachedStatement("SELECT C.Name FROM " EC_INDEXCOLUMN_TableName " I INNER JOIN ec_Column C ON C.Id = I.ColumnId WHERE I.IndexId = ? ORDER BY I.Ordinal");
+        if (indexColStmt == nullptr)
+            return ERROR;
+
+        indexColStmt->BindId(1, id);
+        std::vector<DbColumn const*> columns;
+        while (indexColStmt->Step() == BE_SQLITE_ROW)
+            {
+            Utf8CP columnName = indexColStmt->GetValueText(0);
+            DbColumn const* col = table->FindColumn(columnName);
+            if (col == nullptr)
+                return ERROR;
+
+            columns.push_back(col);
+            }
+
+        if (nullptr ==  const_cast<DbSchema*>(this)->CreateIndex(id, *table, name, isUnique, columns, addNotNullWhereExp, isAutoGenerated, classId, appliesToSubclassesIfPartial))
+            return ERROR;
+        }
+
+    return SUCCESS;
+    }
+//---------------------------------------------------------------------------------------
+// @bsimethod                                                    Affan.Khan        09/2014
+//---------------------------------------------------------------------------------------
+std::vector<std::unique_ptr<DbIndex>> const& DbSchema::GetIndexes() const
+    {
+    if (!m_indexesLoaded && LoadIndexes() == ERROR) 
+        { 
+        BeAssert(false); 
+        }  
+    
+    return m_indexes;
+    }
+//---------------------------------------------------------------------------------------
+// @bsimethod                                                    Affan.Khan        09/2014
+//---------------------------------------------------------------------------------------
+DbIndex* DbSchema::CreateIndex(DbIndexId id, DbTable& table, Utf8CP indexName, bool isUnique, std::vector<DbColumn const*> const& columns, bool addIsNotNullWhereExp, bool isAutoGenerated, ECN::ECClassId classId, bool applyToSubclassesIfPartial)
+    {
+    BeAssert(!columns.empty());
+    if (!m_indexesLoaded && LoadIndexes() == ERROR)
+        return nullptr;
+
+    auto it = m_usedIndexNames.find(indexName);
+    if (it != m_usedIndexNames.end())
+        {
+        for (std::unique_ptr<DbIndex>& index : m_indexes)
+            {
+            if (index->GetName() == indexName)
+                {
+                if (&index->GetTable() == &table && index->GetIsUnique() == isUnique && index->IsAddColumnsAreNotNullWhereExp() == addIsNotNullWhereExp &&
+                    index->IsAutoGenerated() == isAutoGenerated)
+                    {
+                    std::set<DbColumn const*> s1(index->GetColumns().begin(), index->GetColumns().end());
+                    std::set<DbColumn const*> s2(columns.begin(), columns.end());
+                    std::vector<DbColumn const*> v3;
+                    std::set_intersection(s1.begin(), s1.end(), s2.begin(), s2.end(), std::back_inserter(v3));
+
+                    if (v3.size() == s1.size() && v3.size() == s2.size())
+                        return index.get();
+                    }
+                }
+            }
+        m_ecdb.GetECDbImplR().GetIssueReporter().Report(ECDbIssueSeverity::Error, "Index with name '%s' already defined in the ECDb file.", indexName);
+        return nullptr;
+        }
+
+    std::unique_ptr<DbIndex> index(new DbIndex(id, table, indexName, isUnique, columns, addIsNotNullWhereExp, isAutoGenerated, classId, applyToSubclassesIfPartial));
+    DbIndex* indexP = index.get();
+    m_indexes.push_back(std::move(index));
+
+    m_usedIndexNames.insert(indexP->GetName().c_str());
+    return indexP;
+    }
+
+
+//---------------------------------------------------------------------------------------
+// @bsimethod                                                    Affan.Khan        09/2014
+//---------------------------------------------------------------------------------------
+BentleyStatus DbSchema::SaveOrUpdateTables() const
+    {
+    //Following return the list of table and there id from db
+    std::map<Utf8String, DbTableId, CompareIUtf8Ascii> persistedTableMap = GetPersistedTableMap();
+    for (DbTable const* table : GetCachedTables())
+        {
+        // This would be null in case a table is not loaded yet and if its not loaded then we do not need to update it
+        if (table != nullptr)
+            {
+            auto itor = persistedTableMap.find(table->GetName());
+            if (itor == persistedTableMap.end())
+                {
+                if (InsertTable(*table) != SUCCESS)
+                    return ERROR;
+                }
+            else
+                {
+                if (UpdateTable(*table) != SUCCESS)
+                    return ERROR;
+                }
+            }
+        }
+
+    return SUCCESS;
+    }
+
+//---------------------------------------------------------------------------------------
+// @bsimethod                                                    Affan.Khan        09/2014
+//---------------------------------------------------------------------------------------
+std::map<Utf8String, DbTableId, CompareIUtf8Ascii> DbSchema::GetPersistedTableMap() const
+    {
+    std::map<Utf8String, DbTableId, CompareIUtf8Ascii> persistedTableMap;
+    CachedStatementPtr stmt = m_ecdb.GetCachedStatement("SELECT Name, Id FROM ec_Table");
+    if (stmt == nullptr)
+        {
+        BeAssert(false);
+        return persistedTableMap;
+        }
+
+    while (stmt->Step() == BE_SQLITE_ROW)
+        {
+        persistedTableMap[stmt->GetValueText(0)] = stmt->GetValueId<DbTableId>(1);
+        }
+
+    return persistedTableMap;
+    }
+//---------------------------------------------------------------------------------------
+// @bsimethod                                                    Affan.Khan        09/2014
+//---------------------------------------------------------------------------------------
+std::map<Utf8String, DbTableId, CompareIUtf8Ascii> DbSchema::GetExistingTableMap() const
+    {
+    std::map<Utf8String, DbTableId, CompareIUtf8Ascii> persistedTableMap;
+    CachedStatementPtr stmt = m_ecdb.GetCachedStatement(SqlPrintfString("SELECT Name, Id FROM ec_Table WHERE Type = %d", Enum::ToInt(DbTable::Type::Existing)).GetUtf8CP());
+    
+    if (stmt == nullptr)
+        {
+        BeAssert(false);
+        return persistedTableMap;
+        }
+
+    while (stmt->Step() == BE_SQLITE_ROW)
+        {
+        persistedTableMap[stmt->GetValueText(0)] = stmt->GetValueId<DbTableId>(1);
+        }
+
+    return persistedTableMap;
+    }
+//---------------------------------------------------------------------------------------
+// @bsimethod                                                    Affan.Khan        09/2014
+//---------------------------------------------------------------------------------------
+std::map<Utf8String, DbColumnId, CompareIUtf8Ascii> DbSchema::GetPersistedColumnMap(DbTableId tableId) const
+    {
+    std::map<Utf8String, DbColumnId, CompareIUtf8Ascii> persistedColumnMap;
+    CachedStatementPtr stmt = m_ecdb.GetCachedStatement("SELECT Name, Id FROM ec_Column WHERE TableId = ?");
+    if (stmt == nullptr)
+        {
+        BeAssert(false);
+        return persistedColumnMap;
+        }
+
+    stmt->BindId(1, tableId);
+    while (stmt->Step() == BE_SQLITE_ROW)
+        {
+        persistedColumnMap[stmt->GetValueText(0)] = stmt->GetValueId<DbColumnId>(1);
+        }
+
+    return persistedColumnMap;
+    }
+
+//---------------------------------------------------------------------------------------
+// @bsimethod                                                    Affan.Khan        09/2014
+//---------------------------------------------------------------------------------------
+void DbSchema::SyncTableCache() const
+    {
+    if (m_syncTableCacheNames)
+        return;
+
+    for (auto const& tableKey : GetPersistedTableMap())
+        {
+        if (m_tableMapByName.find(tableKey.first) == m_tableMapByName.end())
+            {
+            m_tableMapByName.insert(std::make_pair(tableKey.first, std::unique_ptr<DbTable>()));
+            m_tableMapById.insert(std::make_pair(tableKey.second, tableKey.first));
+            }
+        }
+
+    m_syncTableCacheNames = true;
+    }
+//---------------------------------------------------------------------------------------
+// @bsimethod                                                    Affan.Khan        09/2014
+//---------------------------------------------------------------------------------------
+void DbSchema::Reset()
+    {
+    m_nullTable = nullptr;
+    m_tableMapByName.clear();
+    m_tableMapById.clear();
+    m_indexesLoaded = false;
+    m_indexes.clear();
+    m_usedIndexNames.clear();
+    m_syncTableCacheNames = false;
+    }
+
+//---------------------------------------------------------------------------------------
+// @bsimethod                                                    Affan.Khan        09/2014
+//---------------------------------------------------------------------------------------
+std::vector<DbTable const*> DbSchema::GetCachedTables() const
+    {
+    std::vector<DbTable const*> cachedTables;
+    for (auto const& tableKey : m_tableMapByName)
+        if (tableKey.second != nullptr)
+            {
+            if (tableKey.second->GetType() == DbTable::Type::Joined)
+                cachedTables.push_back(tableKey.second.get());
+            else
+                cachedTables.insert(cachedTables.begin(), tableKey.second.get());
+            }
+    return cachedTables;
+    }
+//---------------------------------------------------------------------------------------
+// @bsimethod                                                    Affan.Khan        09/2014
+//---------------------------------------------------------------------------------------
+BentleyStatus DbSchema::InsertTable(DbTable const& table) const
+    {
+    if (!table.IsNullTable() && !table.IsValid())
+        {
+        BeAssert(false && "Table to insert is not valid");
+        return ERROR;
+        }
+
+    CachedStatementPtr stmt = m_ecdb.GetCachedStatement("INSERT INTO ec_Table(Id, Name, Type, IsVirtual, PrimaryTableId) VALUES (?, ?, ?, ?, ?)");
+    if (stmt == nullptr)
+        return ERROR;
+
+    stmt->BindId(1, table.GetId());
+    stmt->BindText(2, table.GetName().c_str(), Statement::MakeCopy::No);
+    stmt->BindInt(3, Enum::ToInt(table.GetType()));
+    stmt->BindInt(4, table.GetPersistenceType() == PersistenceType::Virtual ? 1 : 0);
+    if (auto primaryTable = table.GetParentOfJoinedTable())
+        stmt->BindId(5, primaryTable->GetId());
+    else
+        stmt->BindNull(5);
+
+    DbResult stat = stmt->Step();
+    if (stat != BE_SQLITE_DONE)
+        return ERROR;
+
+    bmap<DbColumn const*, int> primaryKeys;
+    int i = 0;
+    if (PrimaryKeyDbConstraint const* pkConstraint = table.GetPrimaryKeyConstraint())
+        {
+        for (DbColumn const* pkCol : pkConstraint->GetColumns())
+            {
+            primaryKeys[pkCol] = i++;
+            }
+        }
+
+    int columnOrdinal = 0;
+    for (DbColumn const* column : table.GetColumns())
+        {
+        auto it = primaryKeys.find(column);
+        const int primaryKeyOrdinal = it == primaryKeys.end() ? -1 : it->second;
+        if (InsertColumn(*column, columnOrdinal, primaryKeyOrdinal) == ERROR)
+            return ERROR;
+
+        columnOrdinal++;
+        }
+
+    return SUCCESS;
+    }
+
+//---------------------------------------------------------------------------------------
+// @bsimethod                                                    Affan.Khan        09/2014
+//---------------------------------------------------------------------------------------
+BentleyStatus DbSchema::UpdateTable(DbTable const& table) const
+    {
+    if (!table.IsNullTable() && !table.IsValid())
+        {
+        BeAssert(false && "Table to insert is not valid");
+        return ERROR;
+        }
+
+    std::map<Utf8String, DbColumnId, CompareIUtf8Ascii> persistedColumnMap = GetPersistedColumnMap(table.GetId());
+    CachedStatementPtr stmt = m_ecdb.GetCachedStatement("UPDATE ec_Table SET Name =?, Type =?, IsVirtual=?, PrimaryTableId=? WHERE Id = ?");
+    if (stmt == nullptr)
+        return ERROR;
+
+    stmt->BindId(5, table.GetId());
+    stmt->BindText(1, table.GetName().c_str(), Statement::MakeCopy::No);
+    stmt->BindInt(2, Enum::ToInt(table.GetType()));
+    stmt->BindInt(3, table.GetPersistenceType() == PersistenceType::Virtual ? 1 : 0);
+    if (auto primaryTable = table.GetParentOfJoinedTable())
+        stmt->BindId(4, primaryTable->GetId());
+    else
+        stmt->BindNull(4);
+
+    DbResult stat = stmt->Step();
+    if (stat != BE_SQLITE_DONE)
+        return ERROR;
+
+    bmap<DbColumn const*, int> primaryKeys;
+    int i = 0;
+    if (PrimaryKeyDbConstraint const* pkConstraint = table.GetPrimaryKeyConstraint())
+        {
+        for (DbColumn const* pkCol : pkConstraint->GetColumns())
+            {
+            primaryKeys[pkCol] = i++;
+            }
+        }
+
+    int columnOrdinal = 0;
+    for (DbColumn const* column : table.GetColumns())
+        {
+        auto it = primaryKeys.find(column);
+        const int primaryKeyOrdinal = it == primaryKeys.end() ? -1 : it->second;
+        auto itor = persistedColumnMap.find(column->GetName());
+        if (itor == persistedColumnMap.end())
+            {
+            if (InsertColumn(*column, columnOrdinal, primaryKeyOrdinal) == ERROR)
+                return ERROR;
+            }
+        else
+            {
+            if (UpdateColumn(*column, columnOrdinal, primaryKeyOrdinal) == ERROR)
+                return ERROR;
+
+            }
+        columnOrdinal++;
+        }
+
+    return SUCCESS;
+    }
+
+
+//---------------------------------------------------------------------------------------
+// @bsimethod                                                    Krischan.Eberle  08/2015
+//---------------------------------------------------------------------------------------
+BentleyStatus DbSchema::CreateOrUpdateIndexes() const
+    {
+    CachedStatementPtr stmt = m_ecdb.GetCachedStatement("DELETE FROM ec_Index");
+    if (stmt == nullptr)
+        {
+        BeAssert(false);
+        return ERROR;
+        }
+
+    if (stmt->Step() != BE_SQLITE_DONE)
+        return ERROR;
+
+    stmt = nullptr;
+
+    bmap<Utf8String, DbIndex const*, CompareIUtf8Ascii> comparableIndexDefs;
+    for (std::unique_ptr<DbIndex> const& indexPtr : GetIndexes())
+        {
+        DbIndex& index = *indexPtr;
+        if (index.GetColumns().empty())
+            {
+            BeAssert(false && "Index definition is not valid");
+            return ERROR;
+            }
+
+        //drop index first if it exists, as we always have to recreate them to make sure the class id filter is up-to-date
+        Utf8String dropIndexSql;
+        dropIndexSql.Sprintf("DROP INDEX [%s]", index.GetName().c_str());
+        m_ecdb.TryExecuteSql(dropIndexSql.c_str());
+
+        //indexes on virtual tables are ignored
+        if (index.GetTable().GetPersistenceType() == PersistenceType::Persisted)
+            {
+            Utf8String ddl, comparableIndexDef;
+            if (SUCCESS != DbSchemaPersistenceManager::BuildCreateIndexDdl(ddl, comparableIndexDef, m_ecdb, index))
+                return ERROR;
+
+            auto it = comparableIndexDefs.find(comparableIndexDef);
+            if (it != comparableIndexDefs.end())
+                {
+                Utf8CP errorMessage = "Index '%s'%s on table '%s' has the same definition as the already existing index '%s'%s. ECDb does not create this index.";
+
+                Utf8String provenanceStr;
+                if (index.HasClassId())
+                    {
+                    ECClassCP provenanceClass = m_ecdb.Schemas().GetECClass(index.GetClassId());
+                    if (provenanceClass == nullptr)
+                        {
+                        BeAssert(false);
+                        return ERROR;
+                        }
+                    provenanceStr.Sprintf(" [Created for ECClass %s]", provenanceClass->GetFullName());
+                    }
+
+                DbIndex const* existingIndex = it->second;
+                Utf8String existingIndexProvenanceStr;
+                if (existingIndex->HasClassId())
+                    {
+                    ECClassCP provenanceClass = m_ecdb.Schemas().GetECClass(existingIndex->GetClassId());
+                    if (provenanceClass == nullptr)
+                        {
+                        BeAssert(false);
+                        return ERROR;
+                        }
+                    existingIndexProvenanceStr.Sprintf(" [Created for ECClass %s]", provenanceClass->GetFullName());
+                    }
+
+                if (!index.IsAutoGenerated())
+                    m_ecdb.GetECDbImplR().GetIssueReporter().Report(ECDbIssueSeverity::Warning, errorMessage,
+                                                                    index.GetName().c_str(), provenanceStr.c_str(), index.GetTable().GetName().c_str(),
+                                                                    existingIndex->GetName().c_str(), existingIndexProvenanceStr.c_str());
+                else
+                    {
+                    if (LOG.isSeverityEnabled(NativeLogging::LOG_DEBUG))
+                        LOG.debugv(errorMessage,
+                                    index.GetName().c_str(), provenanceStr.c_str(), index.GetTable().GetName().c_str(),
+                                    existingIndex->GetName().c_str(), existingIndexProvenanceStr.c_str());
+                    }
+
+                continue;
+                }
+
+            comparableIndexDefs[comparableIndexDef] = &index;
+
+            if (BE_SQLITE_OK != m_ecdb.ExecuteSql(ddl.c_str()))
+                {
+                m_ecdb.GetECDbImplR().GetIssueReporter().Report(ECDbIssueSeverity::Error, "Failed to create index %s on table %s. Error: %s", index.GetName().c_str(), index.GetTable().GetName().c_str(),
+                                                                m_ecdb.GetLastError().c_str());
+                BeAssert(false && "Failed to create index");
+                return ERROR;
+                }
+            }
+
+        //populates the ec_Index table (even for indexes on virtual tables, as they might be necessary
+        //if further schema imports introduce subclasses of abstract classes (which map to virtual tables))
+        if (SUCCESS != InsertIndex(index))
+            return ERROR;
+        }
+
+    return SUCCESS;
+    }
+//---------------------------------------------------------------------------------------
+// @bsimethod                                                    Affan.Khan        09/2014
+//---------------------------------------------------------------------------------------
+BentleyStatus DbSchema::UpdateColumn(DbColumn const& column, int columnOrdinal, int primaryKeyOrdinal) const
+    {
+    CachedStatementPtr stmt = m_ecdb.GetCachedStatement("UPDATE ec_Column SET Name =?, Type =?, IsVirtual=?, Ordinal=?, NotNullConstraint=?, UniqueConstraint=?, CheckConstraint=?, DefaultConstraint=?, CollationConstraint=?, OrdinalInPrimaryKey=?, ColumnKind=? WHERE Id = ?");
+    if (stmt == nullptr)
+        return ERROR;
+
+    stmt->BindId(12, column.GetId());
+    stmt->BindText(1, column.GetName().c_str(), Statement::MakeCopy::No);
+    stmt->BindInt(2, Enum::ToInt(column.GetType()));
+    stmt->BindInt(3, column.GetPersistenceType() == PersistenceType::Virtual ? 1 : 0);
+    stmt->BindInt64(4, columnOrdinal);
+    stmt->BindInt(5, column.GetConstraints().HasNotNullConstraint() ? 1 : 0);
+    stmt->BindInt(6, column.GetConstraints().HasUniqueConstraint() ? 1 : 0);
+
+    if (!column.GetConstraints().GetCheckConstraint().empty())
+        stmt->BindText(7, column.GetConstraints().GetCheckConstraint().c_str(), Statement::MakeCopy::No);
+
+    if (!column.GetConstraints().GetDefaultValueConstraint().empty())
+        stmt->BindText(8, column.GetConstraints().GetDefaultValueConstraint().c_str(), Statement::MakeCopy::No);
+
+    stmt->BindInt(9, Enum::ToInt(column.GetConstraints().GetCollation()));
+    if (primaryKeyOrdinal > -1)
+        stmt->BindInt(10, primaryKeyOrdinal);
+
+    stmt->BindInt(11, Enum::ToInt(column.GetKind()));
+
+    return stmt->Step() == BE_SQLITE_DONE ? SUCCESS : ERROR;
+    }
+
+//---------------------------------------------------------------------------------------
+// @bsimethod                                                    Affan.Khan        09/2014
+//---------------------------------------------------------------------------------------
+BentleyStatus DbSchema::InsertColumn(DbColumn const& column, int columnOrdinal, int primaryKeyOrdinal) const
+    {
+    CachedStatementPtr stmt = m_ecdb.GetCachedStatement("INSERT INTO ec_Column (Id, TableId, Name, Type, IsVirtual, Ordinal, NotNullConstraint, UniqueConstraint, CheckConstraint, DefaultConstraint, CollationConstraint, OrdinalInPrimaryKey, ColumnKind) VALUES (?, ?, ?, ?, ?, ?, ?, ?, ?, ?, ?, ?, ?)");
+    if (stmt == nullptr)
+        return ERROR;
+
+    stmt->BindId(1, column.GetId());
+    stmt->BindId(2, column.GetTable().GetId());
+    stmt->BindText(3, column.GetName().c_str(), Statement::MakeCopy::No);
+    stmt->BindInt(4, Enum::ToInt(column.GetType()));
+    stmt->BindInt(5, column.GetPersistenceType() == PersistenceType::Virtual ? 1 : 0);
+    stmt->BindInt64(6, columnOrdinal);
+    stmt->BindInt(7, column.GetConstraints().HasNotNullConstraint() ? 1 : 0);
+    stmt->BindInt(8, column.GetConstraints().HasUniqueConstraint() ? 1 : 0);
+
+    if (!column.GetConstraints().GetCheckConstraint().empty())
+        stmt->BindText(9, column.GetConstraints().GetCheckConstraint().c_str(), Statement::MakeCopy::No);
+
+    if (!column.GetConstraints().GetDefaultValueConstraint().empty())
+        stmt->BindText(10, column.GetConstraints().GetDefaultValueConstraint().c_str(), Statement::MakeCopy::No);
+
+    stmt->BindInt(11, Enum::ToInt(column.GetConstraints().GetCollation()));
+    if (primaryKeyOrdinal > -1)
+        stmt->BindInt(12, primaryKeyOrdinal);
+
+    stmt->BindInt(13, Enum::ToInt(column.GetKind()));
+
+    return stmt->Step() == BE_SQLITE_DONE ? SUCCESS : ERROR;
+    }
+
+//---------------------------------------------------------------------------------------
+// @bsimethod                                                    Affan.Khan        09/2014
+//---------------------------------------------------------------------------------------
+BentleyStatus DbSchema::InsertIndex(DbIndex const& index) const
+    {
+    CachedStatementPtr stmt = m_ecdb.GetCachedStatement("INSERT INTO " EC_INDEX_TableName "(Id,TableId,Name,IsUnique,AddNotNullWhereExp,IsAutoGenerated,ClassId,AppliesToSubclassesIfPartial) VALUES(?,?,?,?,?,?,?,?)");
+    if (stmt == nullptr)
+        return ERROR;
+
+    stmt->BindId(1, index.GetId());
+    stmt->BindId(2, index.GetTable().GetId());
+    stmt->BindText(3, index.GetName().c_str(), Statement::MakeCopy::No);
+    stmt->BindInt(4, index.GetIsUnique() ? 1 : 0);
+    stmt->BindInt(5, index.IsAddColumnsAreNotNullWhereExp() ? 1 : 0);
+
+    stmt->BindInt(6, index.IsAutoGenerated() ? 1 : 0);
+    if (index.HasClassId())
+        stmt->BindId(7, index.GetClassId());
+
+    stmt->BindInt(8, index.AppliesToSubclassesIfPartial() ? 1 : 0);
+
+    DbResult stat = stmt->Step();
+    if (stat != BE_SQLITE_DONE)
+        {
+        LOG.errorv("Failed to insert index metadata into " EC_INDEX_TableName " for index %s (Id: %s): %s",
+                   index.GetName().c_str(), index.GetId().ToString().c_str(), m_ecdb.GetLastError().c_str());
+        return ERROR;
+        }
+
+    CachedStatementPtr indexColStmt = m_ecdb.GetCachedStatement("INSERT INTO " EC_INDEXCOLUMN_TableName "(IndexId,ColumnId,Ordinal) VALUES(?,?,?)");
+    if (indexColStmt == nullptr)
+        return ERROR;
+
+    int i = 0;
+    for (DbColumn const* col : index.GetColumns())
+        {
+        indexColStmt->BindId(1, index.GetId());
+        indexColStmt->BindId(2, col->GetId());
+        indexColStmt->BindInt(3, i);
+
+        stat = indexColStmt->Step();
+        if (stat != BE_SQLITE_DONE)
+            {
+            LOG.errorv("Failed to insert index column metadata into " EC_INDEXCOLUMN_TableName " for index %s (Id: %s) and column %s (Id: %s): %s",
+                       index.GetName().c_str(), index.GetId().ToString().c_str(), col->GetName().c_str(), col->GetId().ToString().c_str(), m_ecdb.GetLastError().c_str());
+            return ERROR;
+            }
+
+        indexColStmt->Reset();
+        indexColStmt->ClearBindings();
+        i++;
+        }
+
+    return SUCCESS;
+    }
+//---------------------------------------------------------------------------------------
+// @bsimethod                                                    Affan.Khan        09/2014
+//---------------------------------------------------------------------------------------
+BentleyStatus DbSchema::LoadColumns(DbTable& table) const
+    {
+    CachedStatementPtr stmt = m_ecdb.GetCachedStatement("SELECT Id, Name, Type, IsVirtual, NotNullConstraint, UniqueConstraint, CheckConstraint, DefaultConstraint, CollationConstraint, OrdinalInPrimaryKey, ColumnKind FROM ec_Column WHERE TableId = ? ORDER BY Ordinal");
+    if (stmt == nullptr)
+        return ERROR;
+
+    DbResult stat = stmt->BindId(1, table.GetId());
+    if (stat != BE_SQLITE_OK)
+        return ERROR;
+
+    const int notNullColIx = 4;
+    const int uniqueColIx = 5;
+    const int checkColIx = 6;
+    const int defaultValueColIx = 7;
+    const int collationColIx = 8;
+    const int pkOrdinalColIx = 9;
+    const int kindColIx = 10;
+
+    std::vector<DbColumn*> pkColumns;
+    std::vector<size_t> pkOrdinals;
+    while (BE_SQLITE_ROW == stmt->Step())
+        {
+        DbColumnId id = stmt->GetValueId<DbColumnId>(0);
+        Utf8CP name = stmt->GetValueText(1);
+        const DbColumn::Type type = Enum::FromInt<DbColumn::Type>(stmt->GetValueInt(2));
+        const PersistenceType persistenceType = IsTrue(stmt->GetValueInt(3)) ? PersistenceType::Virtual : PersistenceType::Persisted;
+
+        const bool hasNotNullConstraint = IsTrue(stmt->GetValueInt(notNullColIx));
+        const bool hasUniqueConstraint = IsTrue(stmt->GetValueInt(uniqueColIx));
+        Utf8CP constraintCheck = !stmt->IsColumnNull(checkColIx) ? stmt->GetValueText(checkColIx) : nullptr;
+        Utf8CP constraintDefault = !stmt->IsColumnNull(defaultValueColIx) ? stmt->GetValueText(defaultValueColIx) : nullptr;
+        const DbColumn::Constraints::Collation collationConstraint = Enum::FromInt<DbColumn::Constraints::Collation>(stmt->GetValueInt(collationColIx));
+
+        int primaryKeyOrdinal = stmt->IsColumnNull(pkOrdinalColIx) ? -1 : stmt->GetValueInt(pkOrdinalColIx);
+        const DbColumn::Kind columnKind = Enum::FromInt<DbColumn::Kind>(stmt->GetValueInt(kindColIx));
+
+        DbColumn* column = table.CreateColumn(id, name, type, columnKind, persistenceType);
+        if (column == nullptr)
+            {
+            BeAssert(false);
+            return SUCCESS;
+            }
+
+        if (hasNotNullConstraint)
+            column->GetConstraintsR().SetNotNullConstraint();
+
+        if (hasUniqueConstraint)
+            column->GetConstraintsR().SetUniqueConstraint();
+
+        column->GetConstraintsR().SetCollation(collationConstraint);
+
+        if (!Utf8String::IsNullOrEmpty(constraintCheck))
+            column->GetConstraintsR().SetCheckConstraint(constraintCheck);
+
+        if (!Utf8String::IsNullOrEmpty(constraintDefault))
+            column->GetConstraintsR().SetDefaultValueExpression(constraintDefault);
+
+        if (primaryKeyOrdinal >= 0)
+            {
+            pkColumns.push_back(column);
+            pkOrdinals.push_back((size_t) primaryKeyOrdinal);
+            }
+        }
+
+    if (!pkColumns.empty())
+        {
+        if (SUCCESS != table.CreatePrimaryKeyConstraint(pkColumns, &pkOrdinals))
+            return SUCCESS;
+        }
+
+    return SUCCESS;
+    }
+//---------------------------------------------------------------------------------------
+// @bsimethod                                                    Affan.Khan        09/2014
+//---------------------------------------------------------------------------------------
+BentleyStatus DbSchema::LoadTable(Utf8StringCR name, DbTable*& tableP) const
+    {
+    tableP = nullptr;
+    CachedStatementPtr stmt = m_ecdb.GetCachedStatement("SELECT A.Id, A.Type, A.IsVirtual, B.Name BaseTableName FROM ec_Table A LEFT JOIN ec_Table B ON A.PrimaryTableId = B.Id WHERE A.Name = ?");
+    if (stmt == nullptr)
+        return ERROR;
+
+    stmt->BindText(1, name.c_str(), Statement::MakeCopy::No);
+    if (stmt->Step() != BE_SQLITE_ROW)
+        return ERROR;
+
+    DbTableId id = stmt->GetValueId<DbTableId>(0);
+    DbTable::Type tableType = Enum::FromInt<DbTable::Type>(stmt->GetValueInt(1));
+    PersistenceType persistenceType = stmt->GetValueInt(2) == 1 ? PersistenceType::Virtual : PersistenceType::Persisted;
+    Utf8CP primaryTableName = stmt->GetValueText(3);
+
+    DbTable const* primaryTable = nullptr;
+    if (!Utf8String::IsNullOrEmpty(primaryTableName))
+        {
+        primaryTable = FindTable(primaryTableName);
+        BeAssert(primaryTable != nullptr && "Failed to find primary table");
+        BeAssert(DbTable::Type::Joined == tableType && "Expecting JoinedTable");
+        }
+
+    DbTable* table = const_cast<DbSchema*>(this)->CreateTable(id, name.c_str(), tableType, persistenceType, primaryTable);
+    if (table == nullptr)
+        {
+        BeAssert(false && "Failed to create table definition");
+        return ERROR;
+        }
+
+    const bool canEdit = table->GetEditHandle().CanEdit();
+    if (!canEdit)
+        table->GetEditHandleR().BeginEdit();
+
+    table->SetId(id);
+    if (LoadColumns(*table) != SUCCESS)
+        return ERROR;
+
+    if (!canEdit)
+        table->GetEditHandleR().EndEdit();
+
+    tableP = table;
+    return SUCCESS;
+    }
+//---------------------------------------------------------------------------------------
+// @bsimethod                                                    Affan.Khan        09/2014
+//---------------------------------------------------------------------------------------
+//static
+DbSchema::EntityType DbSchema::GetEntityType(ECDbCR ecdb, Utf8CP name)
+    {
+    CachedStatementPtr stmt = ecdb.GetCachedStatement("SELECT type FROM sqlite_master WHERE name=?");
+    BeAssert(stmt != nullptr);
+    stmt->BindText(1, name, Statement::MakeCopy::No);
+    if (stmt->Step() == BE_SQLITE_ROW)
+        {
+        if (BeStringUtilities::StricmpAscii(stmt->GetValueText(0), "table") == 0)
+            return EntityType::Table;
+
+        if (BeStringUtilities::StricmpAscii(stmt->GetValueText(0), "view") == 0)
+            return EntityType::View;
+
+        if (BeStringUtilities::StricmpAscii(stmt->GetValueText(0), "index") == 0)
+            return EntityType::Index;
+
+        if (BeStringUtilities::StricmpAscii(stmt->GetValueText(0), "trigger") == 0)
+            return EntityType::Trigger;
+        }
+
+    return EntityType::None;
+    }
+
+//---------------------------------------------------------------------------------------
+// @bsimethod                                                    Affan.Khan        10/2014
+//--------------------------------------------------------------------------------------
+DbTable const* DbSchema::GetNullTable() const
+    {
+    if (m_nullTable == nullptr)
+        {
+        m_nullTable = FindTableP(DBSCHEMA_NULLTABLENAME);
+        if (m_nullTable == nullptr)
+            m_nullTable = const_cast<DbSchema*>(this)->CreateTable(DBSCHEMA_NULLTABLENAME, DbTable::Type::Primary, PersistenceType::Virtual, nullptr);
+
+        if (m_nullTable != nullptr && m_nullTable->GetEditHandleR().CanEdit())
+            m_nullTable->GetEditHandleR().EndEdit();
+        }
+
+    BeAssert(m_nullTable != nullptr);
+    return m_nullTable;
+    }
+
+//****************************************************************************************
+//DbTable
+//****************************************************************************************
+//---------------------------------------------------------------------------------------
+// @bsimethod                                                   Krischan.Eberle   05/2016
+//---------------------------------------------------------------------------------------
+BentleyStatus DbTable::CreatePrimaryKeyConstraint(std::vector<DbColumn*> const& pkColumns, std::vector<size_t> const* pkOrdinals)
+    {
+    if (GetEditHandleR().AssertNotInEditMode())
+        return ERROR;
+
+    //if ordinals are passed and PK consists of more than one column, order the columns first
+    std::vector<DbColumn*> const* orderedPkColumnsP = &pkColumns;
+
+    std::vector<DbColumn*> orderedPkColumns;
+    if (pkColumns.size() > 1 && pkOrdinals != nullptr)
+        {
+        for (size_t pkOrdinal : *pkOrdinals)
+            {
+            orderedPkColumns.push_back(pkColumns[pkOrdinal]);
+            }
+
+        orderedPkColumnsP = &orderedPkColumns;
+        }
+
+    std::unique_ptr<PrimaryKeyDbConstraint> pkConstraint = PrimaryKeyDbConstraint::Create(*this, *orderedPkColumnsP);
+    if (pkConstraint == nullptr)
+        return ERROR;
+
+    m_pkConstraint = std::move(pkConstraint);
+    return SUCCESS;
+    }
+
+//---------------------------------------------------------------------------------------
+// @bsimethod                                                    Affan.Khan        09/2014
+//---------------------------------------------------------------------------------------
+ForeignKeyDbConstraint const* DbTable::CreateForeignKeyConstraint(DbColumn const& fkColumn, DbColumn const& referencedColumn, ForeignKeyDbConstraint::ActionType onDeleteAction, ForeignKeyDbConstraint::ActionType onUpdateAction)
+    {
+    if (GetEditHandleR().AssertNotInEditMode())
+        return nullptr;
+
+    if (fkColumn.GetPersistenceType() == PersistenceType::Virtual || referencedColumn.GetPersistenceType() == PersistenceType::Virtual)
+        {
+        BeAssert(false && "Cannot create FK constraint on virtual columns");
+        return nullptr;
+        }
+
+    std::unique_ptr<ForeignKeyDbConstraint> constraint (new ForeignKeyDbConstraint(*this, fkColumn, referencedColumn, onDeleteAction, onUpdateAction));
+    ForeignKeyDbConstraint* constraintP = constraint.get();
+    m_constraints.push_back(std::move(constraint));
+
+    //! remove the fk constraint if already exist due to another relationship on same column
+    constraintP->RemoveIfDuplicate();
+
+    return constraintP;
+    }
+
+//---------------------------------------------------------------------------------------
+// @bsimethod                                                    Affan.Khan        09/2014
+//---------------------------------------------------------------------------------------
+std::vector<DbConstraint const*> DbTable::GetConstraints() const
+    {
+    std::vector<DbConstraint const*> constraints;
+    for (auto const& constraint : m_constraints)
+        constraints.push_back(constraint.get());
+
+    return constraints;
+    }
+
+//---------------------------------------------------------------------------------------
+// @bsimethod                                               Krischan.Eberle 02/2016
+//---------------------------------------------------------------------------------------
+BentleyStatus DbTable::EnsureMinimumNumberOfSharedColumns()
+    {
+    if (m_minimumSharedColumnCount == ECDbClassMap::MapStrategy::UNSET_MINIMUMSHAREDCOLUMNCOUNT)
+        return SUCCESS; // no min count specified -> nothing to do
+
+    int existingSharedColCount = 0;
+    for (DbColumn const* col : m_orderedColumns)
+        {
+        if (col->IsShared())
+            existingSharedColCount++;
+        }
+
+    const int neededSharedColumns = m_minimumSharedColumnCount - existingSharedColCount;
+    if (neededSharedColumns <= 0)
+        return SUCCESS;
+
+    for (int i = 0; i < neededSharedColumns; i++)
+        {
+        if (CreateSharedColumn() == nullptr)
+            return ERROR;
+        }
+
+    return SUCCESS;
+    }
+
+//---------------------------------------------------------------------------------------
+// @bsimethod                                               Krischan.Eberle 02/2016
+//---------------------------------------------------------------------------------------
+BentleyStatus DbTable::SetMinimumSharedColumnCount(int minimumSharedColumnCount)
+    {
+    //can only by one ECClass of this table
+    if (minimumSharedColumnCount == ECDbClassMap::MapStrategy::UNSET_MINIMUMSHAREDCOLUMNCOUNT ||
+        (m_minimumSharedColumnCount != ECDbClassMap::MapStrategy::UNSET_MINIMUMSHAREDCOLUMNCOUNT && minimumSharedColumnCount != m_minimumSharedColumnCount))
+        {
+        BeAssert(false && "Cannot modify MinimumSharedColumnCount on an DbTable if it has been set already.");
+        return ERROR;
+        }
+
+    m_minimumSharedColumnCount = minimumSharedColumnCount;
+    return SUCCESS;
+    }
+
+//---------------------------------------------------------------------------------------
+// @bsimethod                          muhammad.zaighum                           01/2015
+//---------------------------------------------------------------------------------------
+BentleyStatus DbTable::CreateTrigger(Utf8CP triggerName, DbTrigger::Type type, Utf8CP condition, Utf8CP body)
+    {
+    if (m_triggers.find(triggerName) == m_triggers.end())
+        {
+        std::unique_ptr<DbTrigger> trigger = std::unique_ptr<DbTrigger>(new DbTrigger(triggerName, *this, type, condition, body));
+        DbTrigger* triggerP = trigger.get();
+        m_triggers[triggerP->GetName()] = std::move(trigger);
+        return SUCCESS;
+        }
+
+    return ERROR;
+    }
+
+//---------------------------------------------------------------------------------------
+// @bsimethod                                                    Affan.Khan        09/2014
+//---------------------------------------------------------------------------------------
+std::vector<DbTrigger const*> DbTable::GetTriggers()const
+    {
+    std::vector<DbTrigger const*> triggers;
+    for (auto &trigger : m_triggers)
+        {
+        triggers.push_back(trigger.second.get());
+        }
+    return triggers;
+    }
+
+//---------------------------------------------------------------------------------------
+// @bsimethod                                                    Affan.Khan        09/2014
+//---------------------------------------------------------------------------------------
+BentleyStatus DbTable::RemoveConstraint(DbConstraint const& constraint)
+    {
+    for (auto itor = m_constraints.begin(); itor != m_constraints.end(); ++itor)
+        {
+        if (itor->get() == &constraint)
+            {
+            m_constraints.erase(itor);
+            return SUCCESS;
+            }
+        }
+
+    return ERROR;
+    }
+
+//---------------------------------------------------------------------------------------
+// @bsimethod                                                    Affan.Khan        09/2014
+//---------------------------------------------------------------------------------------
+DbColumn* DbTable::CreateColumn(DbColumnId id, Utf8CP name, DbColumn::Type type, int position, DbColumn::Kind kind, PersistenceType persistenceType)
+    {
+    if (!GetEditHandleR().CanEdit())
+        {
+        IssueReporter const& issues = m_dbSchema.GetECDb().GetECDbImplR().GetIssueReporter();
+        if (m_type == Type::Existing)
+            issues.Report(ECDbIssueSeverity::Error, "Cannot add columns to the existing table '%s' not owned by ECDb.", m_name.c_str());
+        else
+            {
+            BeAssert(false && "Cannot add columns to read-only table.");
+            issues.Report(ECDbIssueSeverity::Error, "Cannot add columns to the table '%s'. Table is not in edit mode.", m_name.c_str());
+            }
+
+        return nullptr;
+        }
+
+    PersistenceType resolvePersistenceType = persistenceType;
+    if (GetPersistenceType() == PersistenceType::Virtual)
+        resolvePersistenceType = PersistenceType::Virtual;
+
+    if (!id.IsValid())
+        {
+        BeBriefcaseBasedId columnId;
+        m_dbSchema.GetECDb().GetECDbImplR().GetColumnIdSequence().GetNextValue(columnId);
+        id = DbColumnId(columnId.GetValue());
+        }
+
+    std::shared_ptr<DbColumn> newColumn = nullptr;
+    if (!Utf8String::IsNullOrEmpty(name))
+        {
+        if (FindColumn(name))
+            {
+            BeAssert(false && "Column name already exist");
+            return nullptr;
+            }
+
+        newColumn = std::make_shared<DbColumn>(id, *this, name, type, kind, resolvePersistenceType);
+        }
+    else
+        {
+        Utf8String generatedName;
+        do
+            {
+            m_columnNameGenerator.Generate(generatedName);
+            } while (FindColumn(generatedName.c_str()));
+
+            newColumn = std::make_shared<DbColumn>(id, *this, generatedName.c_str(), type, kind, resolvePersistenceType);
+        }
+
+    if (position < 0)
+        m_orderedColumns.push_back(newColumn.get());
+    else
+        m_orderedColumns.insert(m_orderedColumns.begin() + (size_t) position, newColumn.get());
+
+    m_columns[newColumn->GetName().c_str()] = newColumn;
+
+    for (auto& eh : m_columnEvents)
+        eh(ColumnEvent::Created, *newColumn);
+
+    return newColumn.get();
+    }
+
+//---------------------------------------------------------------------------------------
+// @bsimethod                                                    Affan.Khan        09/2014
+//---------------------------------------------------------------------------------------
+BentleyStatus DbTable::DeleteColumn(DbColumn& col)
+    {
+    if (GetEditHandleR().AssertNotInEditMode())
+        return ERROR;
+
+    for (std::unique_ptr<DbConstraint>& constraint : m_constraints)
+        {
+        if (constraint->GetType() == DbConstraint::Type::ForeignKey)
+            {
+            ForeignKeyDbConstraint* fkc = static_cast<ForeignKeyDbConstraint*>(constraint.get());
+            fkc->Remove(col.GetName().c_str(), nullptr);
+            }
+        else if (constraint->GetType() == DbConstraint::Type::PrimaryKey)
+            {
+            PrimaryKeyDbConstraint const* pkc = static_cast<PrimaryKeyDbConstraint const*>(constraint.get());
+            if (pkc->Contains(col))
+                {
+                BeAssert(false && "Cannot delete a column from a PK constraint");
+                return ERROR;
+                }
+            }
+        }
+
+    for (auto& eh : m_columnEvents)
+        eh(ColumnEvent::Deleted, col);
+
+    m_columns.erase(col.GetName().c_str());
+    auto columnsAreEqual = [&col] (DbColumn const* column) { return column == &col; };
+    m_orderedColumns.erase(std::find_if(m_orderedColumns.begin(), m_orderedColumns.end(), columnsAreEqual));
+    return SUCCESS;
+    }
+
+//---------------------------------------------------------------------------------------
+// @bsimethod                                                    Affan.Khan        09/2014
+//---------------------------------------------------------------------------------------
+std::weak_ptr<DbColumn> DbTable::FindColumnWeakPtr(Utf8CP name) const
+    {
+    auto itor = m_columns.find(name);
+    if (itor != m_columns.end())
+        {
+        return itor->second;
+        }
+
+    return std::weak_ptr<DbColumn>();
+    }
+
+//---------------------------------------------------------------------------------------
+// @bsimethod                                                    Affan.Khan        09/2014
+//---------------------------------------------------------------------------------------
+DbColumn const* DbTable::FindColumn(Utf8CP name) const
+    {
+    auto itor = m_columns.find(name);
+    if (itor != m_columns.end())
+        return itor->second.get();
+
+    return nullptr;
+    }
+
+//---------------------------------------------------------------------------------------
+// @bsimethod                                                    Affan.Khan        09/2014
+//---------------------------------------------------------------------------------------
+DbColumn* DbTable::FindColumnP(Utf8CP name) const
+    {
+    auto itor = m_columns.find(name);
+    if (itor != m_columns.end())
+        return itor->second.get();
+
+    return nullptr;
+    }
+
+//---------------------------------------------------------------------------------------
+// @bsimethod                                                    Affan.Khan        09/2014
+//---------------------------------------------------------------------------------------
+BentleyStatus DbTable::GetFilteredColumnList(std::vector<DbColumn const*>& columns, PersistenceType persistenceType) const
+    {
+    for (auto column : m_orderedColumns)
+        {
+        if (column->GetPersistenceType() == persistenceType)
+            columns.push_back(column);
+        }
+
+    return columns.empty() ? ERROR : SUCCESS;
+    }
+
+//---------------------------------------------------------------------------------------
+// @bsimethod                                                    Affan.Khan        09/2014
+//---------------------------------------------------------------------------------------
+BentleyStatus DbTable::GetFilteredColumnList(std::vector<DbColumn const*>& columns, DbColumn::Kind kind) const
+    {
+    for (auto column : m_orderedColumns)
+        {
+        if (Enum::Intersects(column->GetKind(), kind))
+            columns.push_back(column);
+        }
+
+    return columns.empty() ? ERROR : SUCCESS;
+    }
+
+//---------------------------------------------------------------------------------------
+// @bsimethod                                                    Affan.Khan        09/2014
+//---------------------------------------------------------------------------------------
+DbColumn const* DbTable::GetFilteredColumnFirst(DbColumn::Kind kind) const
+    {
+    for (DbColumn const* column : m_orderedColumns)
+        {
+        if (Enum::Intersects(column->GetKind(), kind))
+            return column;
+        }
+
+    return nullptr;
+    }
+
+//---------------------------------------------------------------------------------------
+// @bsimethod                                                    Affan.Khan        09/2014
+//---------------------------------------------------------------------------------------
+bool DbTable::TryGetECClassIdColumn(DbColumn const*& classIdCol) const
+    {
+    if (!m_isClassIdColumnCached)
+        {
+        m_classIdColumn = GetFilteredColumnFirst(DbColumn::Kind::ECClassId);
+        m_isClassIdColumnCached = true;
+        }
+
+    classIdCol = m_classIdColumn;
+    return m_classIdColumn != nullptr;
+    }
+
+//---------------------------------------------------------------------------------------
+// @bsimethod                                                    Affan.Khan        09/2014
+//---------------------------------------------------------------------------------------
+bool DbTable::IsNullTable() const
+    {
+    return this == m_dbSchema.GetNullTable();
+    }
+
+
+//****************************************************************************************
+//DbTable::EditHandle
+//****************************************************************************************
+//---------------------------------------------------------------------------------------
+// @bsimethod                                                    Affan.Khan        11/2014
+//---------------------------------------------------------------------------------------
+bool DbTable::EditHandle::BeginEdit()
+    {
+    if (CanEdit())
+        {
+        BeAssert(false && "Already in edit mode");
+        return false;
+        }
+
+    m_canEdit = true;
+    return true;
+    }
+
+//---------------------------------------------------------------------------------------
+// @bsimethod                                                    Affan.Khan        11/2014
+//---------------------------------------------------------------------------------------
+bool DbTable::EditHandle::EndEdit()
+    {
+    if (!CanEdit())
+        {
+        BeAssert(false && "Not in edit mode");
+        return false;
+        }
+
+    m_canEdit = false;
+    return true;
+    }
+
+
+//---------------------------------------------------------------------------------------
+// @bsimethod                                                    Affan.Khan        11/2014
+//---------------------------------------------------------------------------------------
+bool DbTable::EditHandle::AssertNotInEditMode()
+    {
+    if (!CanEdit())
+        {
+        BeAssert(false && "Require object to be in edit mode. Call editHandle.BeginEdit() to enable it");
+        return true;
+        }
+
+    return false;
+    }
+
+
+//****************************************************************************************
+//DbColumn
+//****************************************************************************************
+//---------------------------------------------------------------------------------------
+// @bsimethod                                                   Krischan.Eberle   05/2016
+//---------------------------------------------------------------------------------------
+bool DbColumn::IsUnique() const
+    {
+    return m_constraints.HasUniqueConstraint() || IsOnlyColumnOfPrimaryKeyConstraint();
+    }
+
+//---------------------------------------------------------------------------------------
+// @bsimethod                                               Affan.Khan 02/2016
+//---------------------------------------------------------------------------------------
+//static
+BentleyStatus DbColumn::MakePersisted(DbColumn& column)
+    {
+    if (column.GetTableR().GetEditHandleR().AssertNotInEditMode())
+        return ERROR;
+
+    if (column.GetPersistenceType() == PersistenceType::Persisted)
+        return SUCCESS;
+
+    if (column.GetTable().GetPersistenceType() == PersistenceType::Virtual)
+        {
+        BeAssert(false && "Virtual table cannot have persistence column");
+        return ERROR;
+        }
+
+    column.m_persistenceType = PersistenceType::Persisted;
+    return SUCCESS;
+    }
+//---------------------------------------------------------------------------------------
+// @bsimethod                                                   Krischan.Eberle   05/2016
+//---------------------------------------------------------------------------------------
+bool DbColumn::IsOnlyColumnOfPrimaryKeyConstraint() const
+    {
+    return m_pkConstraint != nullptr && m_pkConstraint->GetColumns().size() == 1;
+    }
+
+//---------------------------------------------------------------------------------------
+// @bsimethod                                                    Affan.Khan        10/2014
+//---------------------------------------------------------------------------------------
+BentleyStatus DbColumn::SetKind(Kind kind)
+    {
+    if (GetTableR().GetEditHandleR().AssertNotInEditMode())
+        return BentleyStatus::ERROR;
+
+    m_kind = kind;
+    return SUCCESS;
+    }
+
+//---------------------------------------------------------------------------------------
+// @bsimethod                                                    Affan.Khan        10/2014
+//---------------------------------------------------------------------------------------
+//static 
+DbColumn::Type DbColumn::PrimitiveTypeToColumnType(ECN::PrimitiveType type)
+    {
+    switch (type)
+        {
+            case ECN::PrimitiveType::PRIMITIVETYPE_Binary:
+            case ECN::PrimitiveType::PRIMITIVETYPE_IGeometry:;
+                return DbColumn::Type::Blob;
+            case ECN::PrimitiveType::PRIMITIVETYPE_Boolean:
+                return DbColumn::Type::Boolean;
+            case ECN::PrimitiveType::PRIMITIVETYPE_DateTime:
+                return DbColumn::Type::TimeStamp;
+            case ECN::PrimitiveType::PRIMITIVETYPE_Double:
+                return DbColumn::Type::Real;
+
+            case ECN::PrimitiveType::PRIMITIVETYPE_Integer:
+            case ECN::PrimitiveType::PRIMITIVETYPE_Long:
+                return DbColumn::Type::Integer;
+
+            case ECN::PrimitiveType::PRIMITIVETYPE_String:
+                return DbColumn::Type::Text;
+        }
+
+    BeAssert(false && "Type not supported");
+    return DbColumn::Type::Any;
+    }
+
+//---------------------------------------------------------------------------------------
+// @bsimethod                                                    Affan.Khan        10/2014
+//--------------------------------------------------------------------------------------
+//static 
+bool DbColumn::IsCompatible(DbColumn::Type target, DbColumn::Type source)
+    {
+    switch (source)
+        {
+            case DbColumn::Type::Any:
+                switch (target)
+                    {
+                        case DbColumn::Type::Any:
+                            return true;
+                    }
+                break;
+            case DbColumn::Type::Blob:
+                switch (target)
+                    {
+                        case DbColumn::Type::Any:
+                        case DbColumn::Type::Blob:
+                            return true;
+                    }
+                break;
+            case DbColumn::Type::Boolean:
+                switch (target)
+                    {
+                        case DbColumn::Type::Any:
+                        case DbColumn::Type::Boolean:
+                            return true;
+                    }
+                break;
+            case DbColumn::Type::TimeStamp:
+                switch (target)
+                    {
+                        case DbColumn::Type::Any:
+                        case DbColumn::Type::TimeStamp:
+                            return true;
+                    }
+                break;
+            case DbColumn::Type::Real:
+                switch (target)
+                    {
+                        case DbColumn::Type::Any:
+                        case DbColumn::Type::Real:
+                            return true;
+                    }
+                break;
+            case DbColumn::Type::Integer:
+                switch (target)
+                    {
+                        case DbColumn::Type::Any:
+                        case DbColumn::Type::Integer:
+                            return true;
+                    }
+                break;
+            case DbColumn::Type::Text:
+                switch (target)
+                    {
+                        case DbColumn::Type::Any:
+                        case DbColumn::Type::Text:
+                            return true;
+                    }
+                break;
+        }
+
+    return false;
+    }
+
+
+//---------------------------------------------------------------------------------------
+// @bsimethod                                                   Krischan.Eberle   02/2016
+//---------------------------------------------------------------------------------------
+//static 
+Utf8CP DbColumn::TypeToSql(DbColumn::Type colType)
+    {
+    switch (colType)
+        {
+            case DbColumn::Type::Any:
+            case DbColumn::Type::Blob:
+                return "BLOB";
+            case DbColumn::Type::Boolean:
+                return "BOOLEAN";
+            case DbColumn::Type::TimeStamp:
+                return "TIMESTAMP";
+            case DbColumn::Type::Real:
+                return "REAL";
+            case DbColumn::Type::Integer:
+                return "INTEGER";
+            case DbColumn::Type::Text:
+                return "TEXT";
+
+            default:
+                BeAssert(false && "Adjust ColumnTypeToSql for new column type");
+                return nullptr;
+        }
+    }
+
+
+//---------------------------------------------------------------------------------------
+// @bsimethod                                                    Affan.Khan        10/2014
+//---------------------------------------------------------------------------------------
+//static
+Utf8CP DbColumn::KindToString(Kind columnKind)
+    {
+    switch (columnKind)
+        {
+            case Kind::ECInstanceId:
+                return "ECInstanceId";
+            case Kind::ECClassId:
+                return "ECClassId";
+            case Kind::SourceECInstanceId:
+                return "SourceECInstanceId";
+            case Kind::SourceECClassId:
+                return "SourceECClassId";
+            case Kind::TargetECInstanceId:
+                return "TargetECInstanceId";
+            case Kind::TargetECClassId:
+                return "TargetECClassId";
+            case Kind::DataColumn:
+                return "DataColumn";
+            case Kind::SharedDataColumn:
+                return "SharedDataColumn";
+            default:
+                return nullptr;
+        }
+    }
+
+//---------------------------------------------------------------------------------------
+// @bsimethod                                                    Affan.Khan        10/2014
+//---------------------------------------------------------------------------------------
+//static 
+Utf8CP DbColumn::Constraints::CollationToSql(DbColumn::Constraints::Collation collation)
+    {
+    switch (collation)
+        {
+        case Collation::Default:
+            return "";
+
+        case Collation::Binary:
+            return "BINARY";
+
+        case Collation::NoCase:
+            return "NOCASE";
+
+        case Collation::RTrim:
+            return "RTRIM";
+
+        default:
+            BeAssert(false && "Unhandled value of Enum Collation");
+            return "";
+        }
+    }
+
+//---------------------------------------------------------------------------------------
+// @bsimethod                                                    Affan.Khan        10/2014
+//---------------------------------------------------------------------------------------
+//static 
+bool DbColumn::Constraints::TryParseCollationString(Collation& collation, Utf8CP str)
+    {
+    if (Utf8String::IsNullOrEmpty(str))
+        {
+        collation = Collation::Default;
+        return true;
+        }
+
+    if (BeStringUtilities::StricmpAscii(str, "Binary") == 0)
+        collation = Collation::Binary;
+    else if (BeStringUtilities::StricmpAscii(str, "NoCase") == 0)
+        collation = Collation::NoCase;
+    else if (BeStringUtilities::StricmpAscii(str, "RTrim") == 0)
+        collation = Collation::RTrim;
+    else
+        return false;
+
+    return true;
+    }
+
+//****************************************************************************************
+//PrimaryKeyDbConstraint
+//****************************************************************************************
+
+//---------------------------------------------------------------------------------------
+// @bsimethod                                                    Krischan.Eberle  05/2016
+//---------------------------------------------------------------------------------------
+std::unique_ptr<PrimaryKeyDbConstraint> PrimaryKeyDbConstraint::Create(DbTable const& table, std::vector<DbColumn*> const& columns)
+    {
+    if (columns.empty())
+        {
+        BeAssert(false && "PK must at least have one column");
+        return nullptr;
+        }
+
+    std::set<Utf8CP, CompareIUtf8Ascii> uniqueColNames;
+    std::unique_ptr<PrimaryKeyDbConstraint> pkConstraint(new PrimaryKeyDbConstraint(table));
+    for (DbColumn* col : columns)
+        {
+        if (uniqueColNames.find(col->GetName().c_str()) != uniqueColNames.end())
+            {
+            BeAssert(false && "Duplicate columns in PK constraint");
+            return nullptr;
+            }
+
+        if (col->GetPersistenceType() == PersistenceType::Virtual)
+            {
+            BeAssert(false && "Virtual columns are not allowed in PK constraint");
+            return nullptr;
+            }
+
+        pkConstraint->m_columns.push_back(col);
+        col->SetIsPrimaryKeyColumn(*pkConstraint);
+        }
+
+    return pkConstraint;
+    }
+
+
+//****************************************************************************************
+//ForeignKeyDbConstraint
+//****************************************************************************************
+//---------------------------------------------------------------------------------------
+// @bsimethod                                                    Affan.Khan        09/2014
+//---------------------------------------------------------------------------------------
+ForeignKeyDbConstraint::ForeignKeyDbConstraint(DbTable const& fkTable, DbColumn const& fkColumn, DbColumn const& referencedColumn, ForeignKeyDbConstraint::ActionType onDeleteAction, ForeignKeyDbConstraint::ActionType onUpdateAction)
+    : DbConstraint(Type::ForeignKey, fkTable), m_onDeleteAction(onDeleteAction), m_onUpdateAction(onUpdateAction)
+    {
+    m_fkColumns.push_back(&fkColumn);
+    m_referencedTableColumns.push_back(&referencedColumn);
+    }
+
+/*---------------------------------------------------------------------------------------
+* @bsimethod                                                    affan.khan      09/2014
++---------------+---------------+---------------+---------------+---------------+------*/
+//static
+Utf8CP ForeignKeyDbConstraint::ActionTypeToSql(ActionType actionType)
+    {
+    switch (actionType)
+        {
+            case ActionType::Cascade:
+                return "CASCADE";
+            case ActionType::NoAction:
+                return "NO ACTION";
+            case ActionType::Restrict:
+                return "RESTRICT";
+            case ActionType::SetDefault:
+                return "SET DEFAULT";
+            case ActionType::SetNull:
+                return "SET NULL";
+        }
+
+    return nullptr;
+    }
+
+//---------------------------------------------------------------------------------------
+// @bsimethod                                                    Affan.Khan        09/2014
+//---------------------------------------------------------------------------------------
+ForeignKeyDbConstraint::ActionType ForeignKeyDbConstraint::ToActionType(Utf8CP str)
+    {
+    if (BeStringUtilities::StricmpAscii(str, "Cascade") == 0)
+        return ActionType::Cascade;
+
+    if (BeStringUtilities::StricmpAscii(str, "SetNull") == 0 || BeStringUtilities::StricmpAscii(str, "SET NULL") == 0)
+        return ActionType::SetNull;
+
+    if (BeStringUtilities::StricmpAscii(str, "SetDefault") == 0 || BeStringUtilities::StricmpAscii(str, "SET DEAULT") == 0)
+        return ActionType::SetDefault;
+
+    if (BeStringUtilities::StricmpAscii(str, "Restrict") == 0)
+        return ActionType::Restrict;
+
+    if (BeStringUtilities::StricmpAscii(str, "NoAction") == 0 || BeStringUtilities::StricmpAscii(str, "NO ACTION") == 0)
+        return ActionType::NoAction;
+
+    return ActionType::NotSpecified;
+    }
+
+//---------------------------------------------------------------------------------------
+// @bsimethod                                                    Affan.Khan        09/2014
+//---------------------------------------------------------------------------------------
+BentleyStatus ForeignKeyDbConstraint::Remove(Utf8CP fkColumnName, Utf8CP referencedTableColumnName)
+    {
+    bool cont;
+    bool hasFkColumnName = !Utf8String::IsNullOrEmpty(fkColumnName);
+    bool hasReferencedTableColumnName = !Utf8String::IsNullOrEmpty(referencedTableColumnName);
+    size_t size = m_fkColumns.size();
+    do
+        {
+        cont = false;
+        for (size_t i = 0; i < m_fkColumns.size(); i++)
+            {
+            if (hasFkColumnName && !hasReferencedTableColumnName)
+                {
+                if (m_fkColumns[i]->GetName() == fkColumnName)
+                    {
+                    Remove(i);
+                    cont = true;
+                    break;
+                    }
+                }
+            else if (!hasFkColumnName && hasReferencedTableColumnName)
+                {
+                if (m_referencedTableColumns[i]->GetName() == referencedTableColumnName)
+                    {
+                    Remove(i);
+                    cont = true;
+                    break;
+                    }
+                }
+            else if (hasFkColumnName && hasReferencedTableColumnName)
+                {
+                if (m_fkColumns[i]->GetName() == fkColumnName && m_referencedTableColumns[i]->GetName() == referencedTableColumnName)
+                    {
+                    Remove(i);
+                    cont = true;
+                    break;
+                    }
+                }
+            }
+        } while (cont);
+
+        return size != m_fkColumns.size() ? SUCCESS : ERROR;
+    }
+
+//---------------------------------------------------------------------------------------
+// @bsimethod                                                    Affan.Khan        09/2014
+//---------------------------------------------------------------------------------------
+BentleyStatus ForeignKeyDbConstraint::Remove(size_t index)
+    {
+    if (index >= m_fkColumns.size())
+        return ERROR;
+
+    m_fkColumns.erase(m_fkColumns.begin() + index);
+    m_referencedTableColumns.erase(m_referencedTableColumns.begin() + index);
+    return SUCCESS;
+    }
+
+//---------------------------------------------------------------------------------------
+// @bsimethod                                                    Affan.Khan        09/2014
+//---------------------------------------------------------------------------------------
+void ForeignKeyDbConstraint::RemoveIfDuplicate()
+    {
+    if (IsDuplicate())
+        const_cast<DbTable&>(GetForeignKeyTable()).RemoveConstraint(*this);
+    }
+
+//---------------------------------------------------------------------------------------
+// @bsimethod                                                    Krischan.Eberle   03/2016
+//---------------------------------------------------------------------------------------
+bool ForeignKeyDbConstraint::IsValid() const
+    {
+    return GetReferencedTable().IsValid() && !m_fkColumns.empty() && m_fkColumns.size() == m_referencedTableColumns.size();
+    }
+
+//---------------------------------------------------------------------------------------
+// @bsimethod                                                    Affan.Khan        09/2014
+//---------------------------------------------------------------------------------------
+bool ForeignKeyDbConstraint::IsDuplicate() const
+    {
+    for (auto constraint : GetForeignKeyTable().GetConstraints())
+        {
+        if (constraint->GetType() == DbConstraint::Type::ForeignKey)
+            {
+            auto fkConstraint = static_cast<ForeignKeyDbConstraint const*>(constraint);
+            if (fkConstraint == this)
+                continue;
+
+            if (Equals(*fkConstraint))
+                return true;
+            }
+        }
+
+    return false;
+    }
+
+//---------------------------------------------------------------------------------------
+// @bsimethod                                                    Affan.Khan        09/2014
+//---------------------------------------------------------------------------------------
+bool ForeignKeyDbConstraint::Equals(ForeignKeyDbConstraint const& rhs) const
+    {
+    if (&rhs == this)
+        return true;
+
+    if (rhs.m_onDeleteAction != m_onDeleteAction)
+        return false;
+
+    if (rhs.m_onUpdateAction != m_onUpdateAction)
+        return false;
+
+    if (rhs.m_fkColumns.size() != m_fkColumns.size())
+        return false;
+
+    if (&this->GetForeignKeyTable() != &GetForeignKeyTable())
+        return false;
+
+    if (&this->GetReferencedTable() != &GetReferencedTable())
+        return false;
+
+    std::set<DbColumn const*> rhsFkColumns = std::set<DbColumn const*>(rhs.m_fkColumns.begin(), rhs.m_fkColumns.end());
+    std::set<DbColumn const*> rhsReferencedTableColumns = std::set<DbColumn const*>(rhs.m_referencedTableColumns.begin(), rhs.m_referencedTableColumns.end());
+    for (auto col : m_fkColumns)
+        {
+        if (rhsFkColumns.find(col) == rhsFkColumns.end())
+            return false;
+        }
+
+    for (auto col : m_referencedTableColumns)
+        {
+        if (rhsReferencedTableColumns.find(col) == rhsReferencedTableColumns.end())
+            return false;
+        }
+
+    return true;
+    }
+
 END_BENTLEY_SQLITE_EC_NAMESPACE