--- conflicted
+++ resolved
@@ -1,339 +1,298 @@
-/*--------------------------------------------------------------------------------------+
-|
-|     $Source: ECDb/ECDbSchemaPersistenceHelper.cpp $
-|
-|  $Copyright: (c) 2016 Bentley Systems, Incorporated. All rights reserved. $
-|
-+--------------------------------------------------------------------------------------*/
-#include "ECDbPch.h"
-USING_NAMESPACE_BENTLEY_EC
-
-BEGIN_BENTLEY_SQLITE_EC_NAMESPACE
-
-/*---------------------------------------------------------------------------------------
-* @bsimethod                                                    Affan.Khan        05/2012
-+---------------+---------------+---------------+---------------+---------------+------*/
-bool ECDbSchemaPersistenceHelper::ContainsECClass(ECDbCR db, ECClassCR ecClass)
-    {
-    if (ecClass.HasId()) //This is unsafe but since we do not delete ecclass any class that hasId does exist in db
-        return true;
-
-    const ECClassId classId = GetECClassId(db, ecClass.GetSchema().GetName().c_str(), ecClass.GetName().c_str(), ResolveSchema::BySchemaName);
-    return classId.IsValid();
-    }
-
-<<<<<<< HEAD
-//---------------------------------------------------------------------------------------
-// @bsimethod                                 Krischan.Eberle                    01/2016
-//---------------------------------------------------------------------------------------
-bool ECDbSchemaPersistenceHelper::TryGetECSchemaKey(SchemaKey& key, ECDbCR ecdb, ECSchemaId schemaId)
-    {
-    CachedStatementPtr stmt = nullptr;
-    if (BE_SQLITE_OK != ecdb.GetCachedStatement(stmt, "SELECT Name, VersionDigit1, VersionDigit2, VersionDigit3 FROM ec_Schema WHERE Id=?"))
-        return false;
-
-    if (BE_SQLITE_OK != stmt->BindId(1, schemaId))
-        return false;
-
-    if (stmt->Step() != BE_SQLITE_ROW)
-        return false;
-
-    key = SchemaKey(stmt->GetValueText(0), stmt->GetValueInt(1), stmt->GetValueInt(2), stmt->GetValueInt(3));
-    return true;
-    }
-
-
-//---------------------------------------------------------------------------------------
-// @bsimethod                                 Affan.Khan                    04/2016
-//---------------------------------------------------------------------------------------
-bool ECDbSchemaPersistenceHelper::TryGetECSchemaKey(SchemaKey& key, ECDbCR ecdb, Utf8CP schemaName)
-    {
-    CachedStatementPtr stmt = nullptr;
-    if (BE_SQLITE_OK != ecdb.GetCachedStatement(stmt, "SELECT Name, VersionDigit1, VersionDigit2, VersionDigit3 FROM ec_Schema WHERE Name=?"))
-        return false;
-
-    if (BE_SQLITE_OK != stmt->BindText(1, schemaName, Statement::MakeCopy::No))
-        return false;
-
-    if (stmt->Step() != BE_SQLITE_ROW)
-        return false;
-
-    key = SchemaKey(stmt->GetValueText(0), stmt->GetValueInt(1), stmt->GetValueInt(2), stmt->GetValueInt(3));
-    return true;
-    }
-
-/*---------------------------------------------------------------------------------------
-* @bsimethod                                                    Affan.Khan        07/2012
-+---------------+---------------+---------------+---------------+---------------+------*/
-BentleyStatus ECDbSchemaPersistenceHelper::GetECSchemaKeys(ECSchemaKeys& keys, ECDbCR db)
-    {
-    keys.clear();
-    CachedStatementPtr stmt = nullptr;
-    if (BE_SQLITE_OK != db.GetCachedStatement(stmt, "SELECT Id, Name, VersionDigit1, VersionDigit2, VersionDigit3, DisplayLabel FROM ec_Schema ORDER BY Name"))
-        return ERROR;
-
-    while (stmt->Step() == BE_SQLITE_ROW)
-        {
-        keys.push_back(ECSchemaKey(stmt->GetValueId<ECSchemaId>(0), stmt->GetValueText(1),
-            (uint32_t) stmt->GetValueInt(2), (uint32_t) stmt->GetValueInt(3), (uint32_t) stmt->GetValueInt(4),
-                                   stmt->IsColumnNull(5) ? (Utf8CP)nullptr : stmt->GetValueText(5)));
-        }
-
-    return SUCCESS;
-    }
-
-=======
->>>>>>> 339c6152
-/*---------------------------------------------------------------------------------------
-* @bsimethod                                                    Affan.Khan        05/2012
-+---------------+---------------+---------------+---------------+---------------+------*/
-bool ECDbSchemaPersistenceHelper::ContainsECSchema(ECDbCR db, ECSchemaId ecSchemaId)
-    {
-    CachedStatementPtr stmt = nullptr;
-    if (BE_SQLITE_OK != db.GetCachedStatement(stmt, "SELECT NULL FROM ec_Schema WHERE Id = ?"))
-        return false;
-
-    stmt->BindId(1, ecSchemaId);
-    return stmt->Step() == BE_SQLITE_ROW;
-    }
-
-/*---------------------------------------------------------------------------------------
-* @bsimethod                                                    Affan.Khan        03/2016
-+---------------+---------------+---------------+---------------+---------------+------*/
-bool ECDbSchemaPersistenceHelper::ContainsECSchemaWithNamespacePrefix(ECDbCR db, Utf8CP namespacePrefix)
-    {
-    CachedStatementPtr stmt = nullptr;
-    if (BE_SQLITE_OK != db.GetCachedStatement(stmt, "SELECT NULL FROM ec_Schema WHERE lower(NamespacePrefix) = lower(?)"))
-        return false;
-
-    stmt->BindText(1, namespacePrefix, Statement::MakeCopy::No);
-    return stmt->Step() == BE_SQLITE_ROW;
-    }
-
-//---------------------------------------------------------------------------------------
-// @bsimethod                                                    Casey.Mullen      01/2013
-//---------------------------------------------------------------------------------------
-ECSchemaId ECDbSchemaPersistenceHelper::GetECSchemaId(ECDbCR db, Utf8CP schemaName)
-    {
-    CachedStatementPtr stmt = nullptr;
-    if (BE_SQLITE_OK != db.GetCachedStatement(stmt, "SELECT Id FROM ec_Schema WHERE Name LIKE ?"))
-        return ECSchemaId();
-
-    stmt->BindText(1, schemaName, Statement::MakeCopy::No);
-
-    if (BE_SQLITE_ROW != stmt->Step())
-        return ECSchemaId();
-
-    return stmt->GetValueId<ECSchemaId>(0);
-    }
-
-//---------------------------------------------------------------------------------------
-// @bsimethod                                                    Casey.Mullen      01/2013
-//---------------------------------------------------------------------------------------
-//static
-ECClassId ECDbSchemaPersistenceHelper::GetECClassId(ECDbCR db, Utf8CP schemaNameOrPrefix, Utf8CP className, ResolveSchema resolveSchema)
-    {
-    Utf8CP sql = nullptr;
-    switch (resolveSchema)
-        {
-            case ResolveSchema::BySchemaName:
-                sql = "SELECT c.Id FROM ec_Class c JOIN ec_Schema s WHERE c.SchemaId = s.Id AND s.Name LIKE ? AND c.Name LIKE ?";
-                break;
-
-            case ResolveSchema::BySchemaNamespacePrefix:
-                sql = "SELECT c.Id FROM ec_Class c JOIN ec_Schema s WHERE c.SchemaId = s.Id AND s.NamespacePrefix LIKE ? AND c.Name LIKE ?";
-                break;
-
-            default:
-                sql = "SELECT c.Id FROM ec_Class c JOIN ec_Schema s WHERE c.SchemaId = s.Id AND (s.Name LIKE ?1 OR s.NamespacePrefix LIKE ?1) AND c.Name LIKE ?2";
-                break;
-        }
-
-    CachedStatementPtr stmt = db.GetCachedStatement(sql);
-    if (stmt == nullptr)
-        return ECClassId();
-
-    stmt->BindText(1, schemaNameOrPrefix, Statement::MakeCopy::No);
-    stmt->BindText(2, className, Statement::MakeCopy::No);
-    if (BE_SQLITE_ROW != stmt->Step())
-        return ECClassId();
-
-    return stmt->GetValueId<ECClassId>(0);
-    }
-
-//---------------------------------------------------------------------------------------
-// @bsimethod                                                    Casey.Mullen      01/2013
-//---------------------------------------------------------------------------------------
-//static
-ECEnumerationId ECDbSchemaPersistenceHelper::GetECEnumerationId(ECDbCR ecdb, Utf8CP schemaName, Utf8CP enumName)
-    {
-    CachedStatementPtr stmt = nullptr;
-    if (BE_SQLITE_OK != ecdb.GetCachedStatement(stmt, "SELECT e.Id FROM ec_Enumeration e, ec_Schema s WHERE e.SchemaId=s.Id AND s.Name LIKE ? AND e.Name LIKE ?"))
-        return ECEnumerationId();
-
-    stmt->BindText(1, schemaName, Statement::MakeCopy::No);
-    stmt->BindText(2, enumName, Statement::MakeCopy::No);
-
-    if (BE_SQLITE_ROW != stmt->Step())
-        return ECEnumerationId();
-
-    return stmt->GetValueId<ECEnumerationId>(0);
-    }
-
-//---------------------------------------------------------------------------------------
-// @bsimethod                                                    Affan.Khan      05/2013
-//---------------------------------------------------------------------------------------
-ECPropertyId ECDbSchemaPersistenceHelper::GetECPropertyId(ECDbCR db, Utf8CP schemaName, Utf8CP className, Utf8CP propertyName)
-    {
-    CachedStatementPtr stmt = nullptr;
-    if (BE_SQLITE_OK != db.GetCachedStatement(stmt, "SELECT p.Id FROM ec_Property p INNER JOIN ec_Class c ON p.ClassId = c.Id INNER JOIN ec_Schema s WHERE c.SchemaId = s.Id AND s.Name LIKE ? AND c.Name LIKE ? AND p.Name LIKE ?"))
-        return ECPropertyId();
-
-    stmt->BindText(1, schemaName, Statement::MakeCopy::No);
-    stmt->BindText(2, className, Statement::MakeCopy::No);
-    stmt->BindText(3, propertyName, Statement::MakeCopy::No);
-
-    if (BE_SQLITE_ROW != stmt->Step())
-        return ECPropertyId();
-
-    return stmt->GetValueId<ECPropertyId>(0);
-    }
-
-//---------------------------------------------------------------------------------------
-// @bsimethod                                                    Krischan.Eberle  01/2016
-//---------------------------------------------------------------------------------------
-BentleyStatus ECDbSchemaPersistenceHelper::SerializeRelationshipKeyProperties(Utf8StringR jsonStr, bvector<Utf8String> const& keyPropNames)
-    {
-    if (keyPropNames.empty())
-        return SUCCESS;
-
-    rapidjson::Document keyPropJson;
-    auto& allocator = keyPropJson.GetAllocator();
-    keyPropJson.SetArray();
-    keyPropJson.Reserve((rapidjson::SizeType) keyPropNames.size(), allocator);
-
-    for (Utf8StringCR keyPropertyName : keyPropNames)
-        {
-        keyPropJson.PushBack(keyPropertyName.c_str(), allocator);
-        }
-
-    rapidjson::StringBuffer buf;
-    rapidjson::Writer<rapidjson::StringBuffer> writer(buf);
-    keyPropJson.Accept(writer);
-
-    jsonStr.assign(buf.GetString());
-    return SUCCESS;
-    }
-
-
-//---------------------------------------------------------------------------------------
-// @bsimethod                                                    Krischan.Eberle  01/2016
-//---------------------------------------------------------------------------------------
-BentleyStatus ECDbSchemaPersistenceHelper::DeserializeRelationshipKeyProperties(ECRelationshipConstraintClassR constraintClass, Utf8CP jsonStr)
-    {
-    rapidjson::Document d;
-    if (d.Parse<0>(jsonStr).HasParseError())
-        {
-        BeAssert(false && "Could not parse KeyProperty JSON string.");
-        return ERROR;
-        }
-
-    BeAssert(d.IsArray());
-    const rapidjson::SizeType count = d.Size();
-    for (rapidjson::SizeType i = 0; i < count; i++)
-        {
-        BeAssert(d[i].IsString());
-        constraintClass.AddKey(d[i].GetString());
-        }
-
-    return SUCCESS;
-    }
-
-//---------------------------------------------------------------------------------------
-// @bsimethod                                                    Krischan.Eberle  01/2016
-//---------------------------------------------------------------------------------------
-BentleyStatus ECDbSchemaPersistenceHelper::SerializeECEnumerationValues(Utf8StringR jsonStr, ECEnumerationCR ecEnum)
-    {
-    rapidjson::Document enumValuesJson;
-    auto& allocator = enumValuesJson.GetAllocator();
-    enumValuesJson.SetArray();
-    enumValuesJson.Reserve((rapidjson::SizeType) ecEnum.GetEnumeratorCount(), allocator);
-    BeAssert(ecEnum.GetEnumeratorCount() > 0);
-    for (ECEnumerator const* enumValue : ecEnum.GetEnumerators())
-        {
-        rapidjson::Value enumValueJson(rapidjson::kArrayType);
-        if (enumValue->IsInteger())
-            enumValueJson.PushBack(enumValue->GetInteger(), allocator);
-        else if (enumValue->IsString())
-            enumValueJson.PushBack(enumValue->GetString().c_str(), allocator);
-        else
-            {
-            BeAssert(false && "Code needs to be updated as ECEnumeration seems to support types other than int and string.");
-            return ERROR;
-            }
-
-        if (enumValue->GetIsDisplayLabelDefined())
-            enumValueJson.PushBack(enumValue->GetDisplayLabel().c_str(), allocator);
-
-        enumValuesJson.PushBack(enumValueJson, allocator);
-        }
-
-    rapidjson::StringBuffer buf;
-    rapidjson::Writer<rapidjson::StringBuffer> writer(buf);
-    enumValuesJson.Accept(writer);
-    jsonStr.assign(buf.GetString());
-    return SUCCESS;
-    }
-
-
-//---------------------------------------------------------------------------------------
-// @bsimethod                                                    Krischan.Eberle  01/2016
-//---------------------------------------------------------------------------------------
-BentleyStatus ECDbSchemaPersistenceHelper::DeserializeECEnumerationValues(ECEnumerationR ecEnum, Utf8CP jsonStr)
-    {
-    rapidjson::Document enumValuesJson;
-    if (enumValuesJson.Parse<0>(jsonStr).HasParseError())
-        {
-        BeAssert(false && "Could not parse ECEnumeration values JSON string.");
-        return ERROR;
-        }
-
-    BeAssert(enumValuesJson.IsArray());
-    for (auto it = enumValuesJson.Begin(); it != enumValuesJson.End(); ++it)
-        {
-        rapidjson::Value const& enumValueJson = *it;
-        BeAssert(enumValueJson.IsArray());
-        const rapidjson::SizeType enumValueMemberCount = enumValueJson.Size();
-        BeAssert(enumValueMemberCount == 1 || enumValueMemberCount == 2);
-
-        rapidjson::Value const& val = enumValueJson[(rapidjson::SizeType) 0];
-
-        ECEnumeratorP enumValue = nullptr;
-
-        if (val.IsInt())
-            {
-            if (ECObjectsStatus::Success != ecEnum.CreateEnumerator(enumValue, val.GetInt()))
-                return ERROR;
-            }
-        else if (val.IsString())
-            {
-            if (ECObjectsStatus::Success != ecEnum.CreateEnumerator(enumValue, val.GetString()))
-                return ERROR;
-            }
-        else
-            {
-            BeAssert(false && "Unsupported underlying ECEnumeration type");
-            return ERROR;
-            }
-
-        if (enumValueMemberCount == 2)
-            {
-            BeAssert(enumValueJson[1].IsString());
-            enumValue->SetDisplayLabel(enumValueJson[1].GetString());
-            }
-        }
-
-    return SUCCESS;
-    }
-
-END_BENTLEY_SQLITE_EC_NAMESPACE
+/*--------------------------------------------------------------------------------------+
+|
+|     $Source: ECDb/ECDbSchemaPersistenceHelper.cpp $
+|
+|  $Copyright: (c) 2016 Bentley Systems, Incorporated. All rights reserved. $
+|
++--------------------------------------------------------------------------------------*/
+#include "ECDbPch.h"
+USING_NAMESPACE_BENTLEY_EC
+
+BEGIN_BENTLEY_SQLITE_EC_NAMESPACE
+
+/*---------------------------------------------------------------------------------------
+* @bsimethod                                                    Affan.Khan        05/2012
++---------------+---------------+---------------+---------------+---------------+------*/
+bool ECDbSchemaPersistenceHelper::ContainsECClass(ECDbCR db, ECClassCR ecClass)
+    {
+    if (ecClass.HasId()) //This is unsafe but since we do not delete ecclass any class that hasId does exist in db
+        return true;
+
+    const ECClassId classId = GetECClassId(db, ecClass.GetSchema().GetName().c_str(), ecClass.GetName().c_str(), ResolveSchema::BySchemaName);
+    return classId.IsValid();
+    }
+
+
+
+//---------------------------------------------------------------------------------------
+// @bsimethod                                 Affan.Khan                    04/2016
+//---------------------------------------------------------------------------------------
+bool ECDbSchemaPersistenceHelper::TryGetECSchemaKey(SchemaKey& key, ECDbCR ecdb, Utf8CP schemaName)
+    {
+    CachedStatementPtr stmt = nullptr;
+    if (BE_SQLITE_OK != ecdb.GetCachedStatement(stmt, "SELECT Name, VersionDigit1, VersionDigit2, VersionDigit3 FROM ec_Schema WHERE Name=?"))
+        return false;
+
+    if (BE_SQLITE_OK != stmt->BindText(1, schemaName, Statement::MakeCopy::No))
+        return false;
+
+    if (stmt->Step() != BE_SQLITE_ROW)
+        return false;
+
+    key = SchemaKey(stmt->GetValueText(0), stmt->GetValueInt(1), stmt->GetValueInt(2), stmt->GetValueInt(3));
+    return true;
+    }
+
+/*---------------------------------------------------------------------------------------
+* @bsimethod                                                    Affan.Khan        05/2012
++---------------+---------------+---------------+---------------+---------------+------*/
+bool ECDbSchemaPersistenceHelper::ContainsECSchema(ECDbCR db, ECSchemaId ecSchemaId)
+    {
+    CachedStatementPtr stmt = nullptr;
+    if (BE_SQLITE_OK != db.GetCachedStatement(stmt, "SELECT NULL FROM ec_Schema WHERE Id = ?"))
+        return false;
+
+    stmt->BindId(1, ecSchemaId);
+    return stmt->Step() == BE_SQLITE_ROW;
+    }
+
+/*---------------------------------------------------------------------------------------
+* @bsimethod                                                    Affan.Khan        03/2016
++---------------+---------------+---------------+---------------+---------------+------*/
+bool ECDbSchemaPersistenceHelper::ContainsECSchemaWithNamespacePrefix(ECDbCR db, Utf8CP namespacePrefix)
+    {
+    CachedStatementPtr stmt = nullptr;
+    if (BE_SQLITE_OK != db.GetCachedStatement(stmt, "SELECT NULL FROM ec_Schema WHERE lower(NamespacePrefix) = lower(?)"))
+        return false;
+
+    stmt->BindText(1, namespacePrefix, Statement::MakeCopy::No);
+    return stmt->Step() == BE_SQLITE_ROW;
+    }
+
+//---------------------------------------------------------------------------------------
+// @bsimethod                                                    Casey.Mullen      01/2013
+//---------------------------------------------------------------------------------------
+ECSchemaId ECDbSchemaPersistenceHelper::GetECSchemaId(ECDbCR db, Utf8CP schemaName)
+    {
+    CachedStatementPtr stmt = nullptr;
+    if (BE_SQLITE_OK != db.GetCachedStatement(stmt, "SELECT Id FROM ec_Schema WHERE Name LIKE ?"))
+        return ECSchemaId();
+
+    stmt->BindText(1, schemaName, Statement::MakeCopy::No);
+
+    if (BE_SQLITE_ROW != stmt->Step())
+        return ECSchemaId();
+
+    return stmt->GetValueId<ECSchemaId>(0);
+    }
+
+//---------------------------------------------------------------------------------------
+// @bsimethod                                                    Casey.Mullen      01/2013
+//---------------------------------------------------------------------------------------
+//static
+ECClassId ECDbSchemaPersistenceHelper::GetECClassId(ECDbCR db, Utf8CP schemaNameOrPrefix, Utf8CP className, ResolveSchema resolveSchema)
+    {
+    Utf8CP sql = nullptr;
+    switch (resolveSchema)
+        {
+            case ResolveSchema::BySchemaName:
+                sql = "SELECT c.Id FROM ec_Class c JOIN ec_Schema s WHERE c.SchemaId = s.Id AND s.Name LIKE ? AND c.Name LIKE ?";
+                break;
+
+            case ResolveSchema::BySchemaNamespacePrefix:
+                sql = "SELECT c.Id FROM ec_Class c JOIN ec_Schema s WHERE c.SchemaId = s.Id AND s.NamespacePrefix LIKE ? AND c.Name LIKE ?";
+                break;
+
+            default:
+                sql = "SELECT c.Id FROM ec_Class c JOIN ec_Schema s WHERE c.SchemaId = s.Id AND (s.Name LIKE ?1 OR s.NamespacePrefix LIKE ?1) AND c.Name LIKE ?2";
+                break;
+        }
+
+    CachedStatementPtr stmt = db.GetCachedStatement(sql);
+    if (stmt == nullptr)
+        return ECClassId();
+
+    stmt->BindText(1, schemaNameOrPrefix, Statement::MakeCopy::No);
+    stmt->BindText(2, className, Statement::MakeCopy::No);
+    if (BE_SQLITE_ROW != stmt->Step())
+        return ECClassId();
+
+    return stmt->GetValueId<ECClassId>(0);
+    }
+
+//---------------------------------------------------------------------------------------
+// @bsimethod                                                    Casey.Mullen      01/2013
+//---------------------------------------------------------------------------------------
+//static
+ECEnumerationId ECDbSchemaPersistenceHelper::GetECEnumerationId(ECDbCR ecdb, Utf8CP schemaName, Utf8CP enumName)
+    {
+    CachedStatementPtr stmt = nullptr;
+    if (BE_SQLITE_OK != ecdb.GetCachedStatement(stmt, "SELECT e.Id FROM ec_Enumeration e, ec_Schema s WHERE e.SchemaId=s.Id AND s.Name LIKE ? AND e.Name LIKE ?"))
+        return ECEnumerationId();
+
+    stmt->BindText(1, schemaName, Statement::MakeCopy::No);
+    stmt->BindText(2, enumName, Statement::MakeCopy::No);
+
+    if (BE_SQLITE_ROW != stmt->Step())
+        return ECEnumerationId();
+
+    return stmt->GetValueId<ECEnumerationId>(0);
+    }
+
+//---------------------------------------------------------------------------------------
+// @bsimethod                                                    Affan.Khan      05/2013
+//---------------------------------------------------------------------------------------
+ECPropertyId ECDbSchemaPersistenceHelper::GetECPropertyId(ECDbCR db, Utf8CP schemaName, Utf8CP className, Utf8CP propertyName)
+    {
+    CachedStatementPtr stmt = nullptr;
+    if (BE_SQLITE_OK != db.GetCachedStatement(stmt, "SELECT p.Id FROM ec_Property p INNER JOIN ec_Class c ON p.ClassId = c.Id INNER JOIN ec_Schema s WHERE c.SchemaId = s.Id AND s.Name LIKE ? AND c.Name LIKE ? AND p.Name LIKE ?"))
+        return ECPropertyId();
+
+    stmt->BindText(1, schemaName, Statement::MakeCopy::No);
+    stmt->BindText(2, className, Statement::MakeCopy::No);
+    stmt->BindText(3, propertyName, Statement::MakeCopy::No);
+
+    if (BE_SQLITE_ROW != stmt->Step())
+        return ECPropertyId();
+
+    return stmt->GetValueId<ECPropertyId>(0);
+    }
+
+//---------------------------------------------------------------------------------------
+// @bsimethod                                                    Krischan.Eberle  01/2016
+//---------------------------------------------------------------------------------------
+BentleyStatus ECDbSchemaPersistenceHelper::SerializeRelationshipKeyProperties(Utf8StringR jsonStr, bvector<Utf8String> const& keyPropNames)
+    {
+    if (keyPropNames.empty())
+        return SUCCESS;
+
+    rapidjson::Document keyPropJson;
+    auto& allocator = keyPropJson.GetAllocator();
+    keyPropJson.SetArray();
+    keyPropJson.Reserve((rapidjson::SizeType) keyPropNames.size(), allocator);
+
+    for (Utf8StringCR keyPropertyName : keyPropNames)
+        {
+        keyPropJson.PushBack(keyPropertyName.c_str(), allocator);
+        }
+
+    rapidjson::StringBuffer buf;
+    rapidjson::Writer<rapidjson::StringBuffer> writer(buf);
+    keyPropJson.Accept(writer);
+
+    jsonStr.assign(buf.GetString());
+    return SUCCESS;
+    }
+
+
+//---------------------------------------------------------------------------------------
+// @bsimethod                                                    Krischan.Eberle  01/2016
+//---------------------------------------------------------------------------------------
+BentleyStatus ECDbSchemaPersistenceHelper::DeserializeRelationshipKeyProperties(ECRelationshipConstraintClassR constraintClass, Utf8CP jsonStr)
+    {
+    rapidjson::Document d;
+    if (d.Parse<0>(jsonStr).HasParseError())
+        {
+        BeAssert(false && "Could not parse KeyProperty JSON string.");
+        return ERROR;
+        }
+
+    BeAssert(d.IsArray());
+    const rapidjson::SizeType count = d.Size();
+    for (rapidjson::SizeType i = 0; i < count; i++)
+        {
+        BeAssert(d[i].IsString());
+        constraintClass.AddKey(d[i].GetString());
+        }
+
+    return SUCCESS;
+    }
+
+//---------------------------------------------------------------------------------------
+// @bsimethod                                                    Krischan.Eberle  01/2016
+//---------------------------------------------------------------------------------------
+BentleyStatus ECDbSchemaPersistenceHelper::SerializeECEnumerationValues(Utf8StringR jsonStr, ECEnumerationCR ecEnum)
+    {
+    rapidjson::Document enumValuesJson;
+    auto& allocator = enumValuesJson.GetAllocator();
+    enumValuesJson.SetArray();
+    enumValuesJson.Reserve((rapidjson::SizeType) ecEnum.GetEnumeratorCount(), allocator);
+    BeAssert(ecEnum.GetEnumeratorCount() > 0);
+    for (ECEnumerator const* enumValue : ecEnum.GetEnumerators())
+        {
+        rapidjson::Value enumValueJson(rapidjson::kArrayType);
+        if (enumValue->IsInteger())
+            enumValueJson.PushBack(enumValue->GetInteger(), allocator);
+        else if (enumValue->IsString())
+            enumValueJson.PushBack(enumValue->GetString().c_str(), allocator);
+        else
+            {
+            BeAssert(false && "Code needs to be updated as ECEnumeration seems to support types other than int and string.");
+            return ERROR;
+            }
+
+        if (enumValue->GetIsDisplayLabelDefined())
+            enumValueJson.PushBack(enumValue->GetDisplayLabel().c_str(), allocator);
+
+        enumValuesJson.PushBack(enumValueJson, allocator);
+        }
+
+    rapidjson::StringBuffer buf;
+    rapidjson::Writer<rapidjson::StringBuffer> writer(buf);
+    enumValuesJson.Accept(writer);
+    jsonStr.assign(buf.GetString());
+    return SUCCESS;
+    }
+
+
+//---------------------------------------------------------------------------------------
+// @bsimethod                                                    Krischan.Eberle  01/2016
+//---------------------------------------------------------------------------------------
+BentleyStatus ECDbSchemaPersistenceHelper::DeserializeECEnumerationValues(ECEnumerationR ecEnum, Utf8CP jsonStr)
+    {
+    rapidjson::Document enumValuesJson;
+    if (enumValuesJson.Parse<0>(jsonStr).HasParseError())
+        {
+        BeAssert(false && "Could not parse ECEnumeration values JSON string.");
+        return ERROR;
+        }
+
+    BeAssert(enumValuesJson.IsArray());
+    for (auto it = enumValuesJson.Begin(); it != enumValuesJson.End(); ++it)
+        {
+        rapidjson::Value const& enumValueJson = *it;
+        BeAssert(enumValueJson.IsArray());
+        const rapidjson::SizeType enumValueMemberCount = enumValueJson.Size();
+        BeAssert(enumValueMemberCount == 1 || enumValueMemberCount == 2);
+
+        rapidjson::Value const& val = enumValueJson[(rapidjson::SizeType) 0];
+
+        ECEnumeratorP enumValue = nullptr;
+
+        if (val.IsInt())
+            {
+            if (ECObjectsStatus::Success != ecEnum.CreateEnumerator(enumValue, val.GetInt()))
+                return ERROR;
+            }
+        else if (val.IsString())
+            {
+            if (ECObjectsStatus::Success != ecEnum.CreateEnumerator(enumValue, val.GetString()))
+                return ERROR;
+            }
+        else
+            {
+            BeAssert(false && "Unsupported underlying ECEnumeration type");
+            return ERROR;
+            }
+
+        if (enumValueMemberCount == 2)
+            {
+            BeAssert(enumValueJson[1].IsString());
+            enumValue->SetDisplayLabel(enumValueJson[1].GetString());
+            }
+        }
+
+    return SUCCESS;
+    }
+
+END_BENTLEY_SQLITE_EC_NAMESPACE