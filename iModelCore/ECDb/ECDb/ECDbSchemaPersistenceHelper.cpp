--- conflicted
+++ resolved
@@ -1,488 +1,479 @@
-/*--------------------------------------------------------------------------------------+
-|
-|     $Source: ECDb/ECDbSchemaPersistenceHelper.cpp $
-|
-|  $Copyright: (c) 2016 Bentley Systems, Incorporated. All rights reserved. $
-|
-+--------------------------------------------------------------------------------------*/
-#include "ECDbPch.h"
-#include <rapidjson/BeRapidJson.h>
-
-USING_NAMESPACE_BENTLEY_EC
-
-BEGIN_BENTLEY_SQLITE_EC_NAMESPACE
-
-//---------------------------------------------------------------------------------------
-// @bsimethod                                                    Affan.Khan        05/2012
-//+---------------+---------------+---------------+---------------+---------------+------
-ECSchemaId ECDbSchemaPersistenceHelper::GetECSchemaId(ECDbCR db, ECSchemaCR ecSchema)
-    {
-    if (ecSchema.HasId())
-        {
-        BeAssert(GetECSchemaId(db, ecSchema.GetName().c_str()).IsValid());
-        return ecSchema.GetId();
-        }
-
-    const ECSchemaId schemaId = GetECSchemaId(db, ecSchema.GetName().c_str());
-    if (schemaId.IsValid())
-        {
-        //it is possible that the schema was already imported before, but the given C++ object comes from another source.
-        //in that case we assign it here on the fly.
-        const_cast<ECSchemaR>(ecSchema).SetId(schemaId);
-        }
-
-    return schemaId;
-    }
-
-//---------------------------------------------------------------------------------------
-// @bsimethod                                                    Casey.Mullen      01/2013
-//---------------------------------------------------------------------------------------
-ECSchemaId ECDbSchemaPersistenceHelper::GetECSchemaId(ECDbCR db, Utf8CP schemaName)
-    {
-    //Although the columns used in the WHERE have COLLATE NOCASE we need to specify it in the WHERE clause again
-    //to satisfy older files which were created before column COLLATE NOCASE was added to the ECDb profile tables.
-    CachedStatementPtr stmt = db.GetCachedStatement("SELECT Id FROM ec_Schema WHERE Name=? COLLATE NOCASE");
-    if (stmt == nullptr)
-        return ECSchemaId();
-
-    stmt->BindText(1, schemaName, Statement::MakeCopy::No);
-
-    if (BE_SQLITE_ROW != stmt->Step())
-        return ECSchemaId();
-
-    return stmt->GetValueId<ECSchemaId>(0);
-    }
-
-//---------------------------------------------------------------------------------------
-// @bsimethod                                 Affan.Khan                    04/2016
-//---------------------------------------------------------------------------------------
-bool ECDbSchemaPersistenceHelper::TryGetECSchemaKey(SchemaKey& key, ECDbCR ecdb, Utf8CP schemaName)
-    {
-    //Although the columns used in the WHERE have COLLATE NOCASE we need to specify it in the WHERE clause again
-    //to satisfy older files which were created before column COLLATE NOCASE was added to the ECDb profile tables.
-    CachedStatementPtr stmt = ecdb.GetCachedStatement("SELECT Name, VersionDigit1, VersionDigit2, VersionDigit3 FROM ec_Schema WHERE Name=? COLLATE NOCASE");
-    if (stmt == nullptr)
-        return false;
-
-    if (BE_SQLITE_OK != stmt->BindText(1, schemaName, Statement::MakeCopy::No))
-        return false;
-
-    if (stmt->Step() != BE_SQLITE_ROW)
-        return false;
-
-    key = SchemaKey(stmt->GetValueText(0), stmt->GetValueInt(1), stmt->GetValueInt(2), stmt->GetValueInt(3));
-    return true;
-    }
-
-//---------------------------------------------------------------------------------------
-// @bsimethod                                 Affan.Khan                    04/2016
-//---------------------------------------------------------------------------------------
-bool ECDbSchemaPersistenceHelper::TryGetECSchemaKeyAndId(SchemaKey& key, ECSchemaId& id, ECDbCR ecdb, Utf8CP schemaName)
-    {
-    //Although the columns used in the WHERE have COLLATE NOCASE we need to specify it in the WHERE clause again
-    //to satisfy older files which were created before column COLLATE NOCASE was added to the ECDb profile tables.
-    CachedStatementPtr stmt = ecdb.GetCachedStatement("SELECT Name, VersionDigit1, VersionDigit2, VersionDigit3, Id FROM ec_Schema WHERE Name=? COLLATE NOCASE");
-    if (stmt == nullptr)
-        return false;
-
-    if (BE_SQLITE_OK != stmt->BindText(1, schemaName, Statement::MakeCopy::No))
-        return false;
-
-    if (stmt->Step() != BE_SQLITE_ROW)
-        return false;
-
-    key = SchemaKey(stmt->GetValueText(0), stmt->GetValueInt(1), stmt->GetValueInt(2), stmt->GetValueInt(3));
-    id = stmt->GetValueId<ECSchemaId>(4);
-    return true;
-    }
-
-/*---------------------------------------------------------------------------------------
-* @bsimethod                                                    Affan.Khan        03/2016
-+---------------+---------------+---------------+---------------+---------------+------*/
-bool ECDbSchemaPersistenceHelper::ContainsECSchemaWithAlias(ECDbCR db, Utf8CP alias)
-    {
-    CachedStatementPtr stmt = nullptr;
-    //Although the columns used in the WHERE have COLLATE NOCASE we need to specify it in the WHERE clause again
-    //to satisfy older files which were created before column COLLATE NOCASE was added to the ECDb profile tables.
-    if (BE_SQLITE_OK != db.GetCachedStatement(stmt, "SELECT NULL FROM ec_Schema WHERE Alias=? COLLATE NOCASE"))
-        return false;
-
-    stmt->BindText(1, alias, Statement::MakeCopy::No);
-    return stmt->Step() == BE_SQLITE_ROW;
-    }
-
-//---------------------------------------------------------------------------------------
-// @bsimethod                                                    Affan.Khan        05/2012
-//+---------------+---------------+---------------+---------------+---------------+------
-ECClassId ECDbSchemaPersistenceHelper::GetECClassId(ECDbCR db, ECClassCR ecClass)
-    {
-    if (ecClass.HasId()) //This is unsafe but since we do not delete ecclass any class that hasId does exist in db
-        {
-        BeAssert(GetECClassId(db, ecClass.GetSchema().GetName().c_str(), ecClass.GetName().c_str(), ResolveSchema::BySchemaName).IsValid());
-        return ecClass.GetId();
-        }
-
-    const ECClassId classId = GetECClassId(db, ecClass.GetSchema().GetName().c_str(), ecClass.GetName().c_str(), ResolveSchema::BySchemaName);
-    if (classId.IsValid())
-        {
-        //it is possible that the ECClass was already imported before, but the given C++ object comes from another source.
-        //in that case we assign it here on the fly.
-        const_cast<ECClassR>(ecClass).SetId(classId);
-        }
-
-    return classId;
-    }
-
-//---------------------------------------------------------------------------------------
-// @bsimethod                                                    Casey.Mullen      01/2013
-//---------------------------------------------------------------------------------------
-//static
-ECClassId ECDbSchemaPersistenceHelper::GetECClassId(ECDbCR db, Utf8CP schemaNameOrAlias, Utf8CP className, ResolveSchema resolveSchema)
-    {
-    Utf8CP sql = nullptr;
-    switch (resolveSchema)
-        {
-        //Although the columns used in the WHERE have COLLATE NOCASE we need to specify it in the WHERE clause again
-        //to satisfy older files which were created before column COLLATE NOCASE was added to the ECDb profile tables.
-            case ResolveSchema::BySchemaName:
-                sql = "SELECT c.Id FROM ec_Class c JOIN ec_Schema s ON c.SchemaId = s.Id WHERE s.Name=? COLLATE NOCASE AND c.Name=? COLLATE NOCASE";
-                break;
-
-<<<<<<< HEAD
-            case ResolveSchema::BySchemaAlias:
-                sql = "SELECT c.Id FROM ec_Class c JOIN ec_Schema s WHERE c.SchemaId = s.Id AND s.Alias=? COLLATE NOCASE AND c.Name=? COLLATE NOCASE";
-                break;
-
-            default:
-                sql = "SELECT c.Id FROM ec_Class c JOIN ec_Schema s WHERE c.SchemaId = s.Id AND (s.Name=?1 COLLATE NOCASE OR s.Alias=?1 COLLATE NOCASE) AND c.Name=?2 COLLATE NOCASE";
-=======
-            case ResolveSchema::BySchemaNamespacePrefix:
-                sql = "SELECT c.Id FROM ec_Class c JOIN ec_Schema s ON c.SchemaId = s.Id WHERE s.NamespacePrefix=? COLLATE NOCASE AND c.Name=? COLLATE NOCASE";
-                break;
-
-            default:
-                sql = "SELECT c.Id FROM ec_Class c JOIN ec_Schema s ON c.SchemaId = s.Id WHERE (s.Name=?1 COLLATE NOCASE OR s.NamespacePrefix=?1 COLLATE NOCASE) AND c.Name=?2 COLLATE NOCASE";
->>>>>>> d79a771a
-                break;
-        }
-
-    CachedStatementPtr stmt = db.GetCachedStatement(sql);
-    if (stmt == nullptr)
-        return ECClassId();
-
-    stmt->BindText(1, schemaNameOrAlias, Statement::MakeCopy::No);
-    stmt->BindText(2, className, Statement::MakeCopy::No);
-    if (BE_SQLITE_ROW != stmt->Step())
-        return ECClassId();
-
-    return stmt->GetValueId<ECClassId>(0);
-    }
-
-//---------------------------------------------------------------------------------------
-// @bsimethod                                                    Krischan.Eberle   01/2016
-//---------------------------------------------------------------------------------------
-ECEnumerationId ECDbSchemaPersistenceHelper::GetECEnumerationId(ECDbCR ecdb, ECEnumerationCR ecEnum)
-    {
-    if (ecEnum.HasId()) //This is unsafe but since we do not delete ecenum any class that hasId does exist in db
-        {
-        BeAssert(GetECEnumerationId(ecdb, ecEnum.GetSchema().GetName().c_str(), ecEnum.GetName().c_str()).IsValid());
-        return ecEnum.GetId();
-        }
-
-    const ECEnumerationId id = GetECEnumerationId(ecdb, ecEnum.GetSchema().GetName().c_str(), ecEnum.GetName().c_str());
-    if (id.IsValid())
-        {
-        //it is possible that the ECEnumeration was already imported before, but the given C++ object comes from another source.
-        //in that case we assign it here on the fly.
-        const_cast<ECEnumerationR>(ecEnum).SetId(id);
-        }
-
-    return id;
-    }
-
-//---------------------------------------------------------------------------------------
-// @bsimethod                                                    Krischan.Eberle   01/2016
-//---------------------------------------------------------------------------------------
-ECEnumerationId ECDbSchemaPersistenceHelper::GetECEnumerationId(ECDbCR ecdb, Utf8CP schemaName, Utf8CP enumName)
-    {
-    //Although the columns used in the WHERE have COLLATE NOCASE we need to specify it in the WHERE clause again
-    //to satisfy older files which were created before column COLLATE NOCASE was added to the ECDb profile tables.
-    CachedStatementPtr stmt = ecdb.GetCachedStatement("SELECT e.Id FROM ec_Enumeration e, ec_Schema s WHERE e.SchemaId=s.Id AND s.Name=? COLLATE NOCASE AND e.Name=? COLLATE NOCASE");
-    if (stmt == nullptr)
-        return ECEnumerationId();
-
-    stmt->BindText(1, schemaName, Statement::MakeCopy::No);
-    stmt->BindText(2, enumName, Statement::MakeCopy::No);
-
-    if (BE_SQLITE_ROW != stmt->Step())
-        return ECEnumerationId();
-
-    return stmt->GetValueId<ECEnumerationId>(0);
-    }
-
-//---------------------------------------------------------------------------------------
-// @bsimethod                                                    Krischan.Eberle   06/2016
-//---------------------------------------------------------------------------------------
-KindOfQuantityId ECDbSchemaPersistenceHelper::GetKindOfQuantityId(ECDbCR ecdb, KindOfQuantityCR koq)
-    {
-    if (koq.HasId()) //This is unsafe but since we do not delete KOQ any class that hasId does exist in db
-        {
-        BeAssert(GetKindOfQuantityId(ecdb, koq.GetSchema().GetName().c_str(), koq.GetName().c_str()).IsValid());
-        return koq.GetId();
-        }
-
-    const KindOfQuantityId id = GetKindOfQuantityId(ecdb, koq.GetSchema().GetName().c_str(), koq.GetName().c_str());
-    if (id.IsValid())
-        {
-        //it is possible that the KOQ was already imported before, but the given C++ object comes from another source.
-        //in that case we assign it here on the fly.
-        const_cast<KindOfQuantityR>(koq).SetId(id);
-        }
-
-    return id;
-    }
-
-//---------------------------------------------------------------------------------------
-// @bsimethod                                                    Krischan.Eberle 06/2016
-//---------------------------------------------------------------------------------------
-//static
-KindOfQuantityId ECDbSchemaPersistenceHelper::GetKindOfQuantityId(ECDbCR ecdb, Utf8CP schemaName, Utf8CP koqName)
-    {
-    //Although the ec_Schema column 'Name' used in the WHERE has COLLATE NOCASE we need to specify it in the WHERE clause again
-    //to satisfy older files which were created before column COLLATE NOCASE was added. This is not necessary
-    //for the KOQ table which was added later
-    CachedStatementPtr stmt = ecdb.GetCachedStatement("SELECT koq.Id FROM ec_KindOfQuantity koq, ec_Schema s WHERE koq.SchemaId=s.Id AND s.Name=? COLLATE NOCASE AND koq.Name=?");
-    if (stmt == nullptr)
-        return KindOfQuantityId();
-
-    stmt->BindText(1, schemaName, Statement::MakeCopy::No);
-    stmt->BindText(2, koqName, Statement::MakeCopy::No);
-
-    if (BE_SQLITE_ROW != stmt->Step())
-        return KindOfQuantityId();
-
-    return stmt->GetValueId<KindOfQuantityId>(0);
-    }
-
-//---------------------------------------------------------------------------------------
-// @bsimethod                                                    Krischan.Eberle   06/2016
-//---------------------------------------------------------------------------------------
-ECPropertyId ECDbSchemaPersistenceHelper::GetECPropertyId(ECDbCR ecdb, ECPropertyCR prop)
-    {
-    if (prop.HasId()) //This is unsafe but since we do not delete KOQ any class that hasId does exist in db
-        {
-        BeAssert(GetECPropertyId(ecdb, prop.GetClass().GetSchema().GetName().c_str(), prop.GetClass().GetName().c_str(), prop.GetName().c_str()).IsValid());
-        return prop.GetId();
-        }
-
-    const ECPropertyId id = GetECPropertyId(ecdb, prop.GetClass().GetSchema().GetName().c_str(), prop.GetClass().GetName().c_str(), prop.GetName().c_str());
-    if (id.IsValid())
-        {
-        //it is possible that the property was already imported before, but the given C++ object comes from another source.
-        //in that case we assign it here on the fly.
-        const_cast<ECPropertyR>(prop).SetId(id);
-        }
-
-    return id;
-    }
-
-//---------------------------------------------------------------------------------------
-// @bsimethod                                                    Affan.Khan      05/2013
-//---------------------------------------------------------------------------------------
-ECPropertyId ECDbSchemaPersistenceHelper::GetECPropertyId(ECDbCR db, Utf8CP schemaName, Utf8CP className, Utf8CP propertyName)
-    {
-    //Although the columns used in the WHERE have COLLATE NOCASE we need to specify it in the WHERE clause again
-    //to satisfy older files which were created before column COLLATE NOCASE was added to the ECDb profile tables.
-    CachedStatementPtr stmt = db.GetCachedStatement("SELECT p.Id FROM ec_Property p JOIN ec_Class c ON p.ClassId = c.Id JOIN ec_Schema s WHERE c.SchemaId = s.Id AND s.Name=? COLLATE NOCASE AND c.Name=? COLLATE NOCASE AND p.Name=? COLLATE NOCASE");
-    if (stmt == nullptr)
-        return ECPropertyId();
-
-    stmt->BindText(1, schemaName, Statement::MakeCopy::No);
-    stmt->BindText(2, className, Statement::MakeCopy::No);
-    stmt->BindText(3, propertyName, Statement::MakeCopy::No);
-
-    if (BE_SQLITE_ROW != stmt->Step())
-        return ECPropertyId();
-
-    return stmt->GetValueId<ECPropertyId>(0);
-    }
-
-//---------------------------------------------------------------------------------------
-// @bsimethod                                                    Krischan.Eberle  01/2016
-//---------------------------------------------------------------------------------------
-BentleyStatus ECDbSchemaPersistenceHelper::SerializeRelationshipKeyProperties(Utf8StringR jsonStr, bvector<Utf8String> const& keyPropNames)
-    {
-    if (keyPropNames.empty())
-        return SUCCESS;
-
-    rapidjson::Document keyPropJson;
-    auto& allocator = keyPropJson.GetAllocator();
-    keyPropJson.SetArray();
-    keyPropJson.Reserve((rapidjson::SizeType) keyPropNames.size(), allocator);
-
-    for (Utf8StringCR keyPropertyName : keyPropNames)
-        {
-        keyPropJson.PushBack(rapidjson::StringRef(keyPropertyName.c_str()), allocator);
-        }
-
-    rapidjson::StringBuffer buf;
-    rapidjson::Writer<rapidjson::StringBuffer> writer(buf);
-    keyPropJson.Accept(writer);
-
-    jsonStr.assign(buf.GetString());
-    return SUCCESS;
-    }
-
-
-//---------------------------------------------------------------------------------------
-// @bsimethod                                                    Krischan.Eberle  01/2016
-//---------------------------------------------------------------------------------------
-BentleyStatus ECDbSchemaPersistenceHelper::DeserializeRelationshipKeyProperties(ECRelationshipConstraintClassR constraintClass, Utf8CP jsonStr)
-    {
-    rapidjson::Document d;
-    if (d.Parse<0>(jsonStr).HasParseError())
-        {
-        BeAssert(false && "Could not parse KeyProperty JSON string.");
-        return ERROR;
-        }
-
-    BeAssert(d.IsArray());
-    const rapidjson::SizeType count = d.Size();
-    for (rapidjson::SizeType i = 0; i < count; i++)
-        {
-        BeAssert(d[i].IsString());
-        constraintClass.AddKey(d[i].GetString());
-        }
-
-    return SUCCESS;
-    }
-
-//---------------------------------------------------------------------------------------
-// @bsimethod                                                    Krischan.Eberle  01/2016
-//---------------------------------------------------------------------------------------
-BentleyStatus ECDbSchemaPersistenceHelper::SerializeECEnumerationValues(Utf8StringR jsonStr, ECEnumerationCR ecEnum)
-    {
-    Json::Value enumValuesJson(Json::arrayValue);
-    BeAssert(ecEnum.GetEnumeratorCount() > 0);
-    for (ECEnumerator const* enumValue : ecEnum.GetEnumerators())
-        {
-        Json::Value enumValueJson(Json::objectValue);
-
-        Json::Value val;
-        if (enumValue->IsInteger())
-            enumValueJson[METASCHEMA_ECENUMERATOR_PROPERTY_IntValue] = Json::Value(enumValue->GetInteger());
-        else if (enumValue->IsString())
-            enumValueJson[METASCHEMA_ECENUMERATOR_PROPERTY_StringValue] = Json::Value(enumValue->GetString().c_str());
-        else
-            {
-            BeAssert(false && "Code needs to be updated as ECEnumeration seems to support types other than int and string.");
-            return ERROR;
-            }
-
-        if (!enumValue->GetDisplayLabel().empty())
-            enumValueJson[METASCHEMA_ECENUMERATOR_PROPERTY_DisplayLabel] = Json::Value(enumValue->GetDisplayLabel().c_str());
-
-        enumValuesJson.append(enumValueJson);
-        }
-
-    Json::FastWriter writer;
-    jsonStr = writer.write(enumValuesJson);
-    return SUCCESS;
-    }
-
-
-//---------------------------------------------------------------------------------------
-// @bsimethod                                                    Krischan.Eberle  01/2016
-//---------------------------------------------------------------------------------------
-BentleyStatus ECDbSchemaPersistenceHelper::DeserializeECEnumerationValues(ECEnumerationR ecEnum, Utf8CP jsonStr)
-    {
-    Json::Value enumValuesJson;
-    Json::Reader reader;
-    if (!reader.Parse(jsonStr, enumValuesJson, false))
-        {
-        BeAssert(false && "Could not parse ECEnumeration values JSON string.");
-        return ERROR;
-        }
-
-    BeAssert(enumValuesJson.isArray());
-
-    for (JsonValueCR enumValueJson : enumValuesJson)
-        {
-        BeAssert(enumValueJson.isObject());
-        BeAssert(enumValueJson.isMember(METASCHEMA_ECENUMERATOR_PROPERTY_IntValue) || enumValueJson.isMember(METASCHEMA_ECENUMERATOR_PROPERTY_StringValue));
-
-        ECEnumeratorP enumValue = nullptr;
-
-        if (enumValueJson.isMember(METASCHEMA_ECENUMERATOR_PROPERTY_IntValue))
-            {
-            JsonValueCR intVal = enumValueJson[METASCHEMA_ECENUMERATOR_PROPERTY_IntValue];
-            BeAssert(intVal.isInt());
-            if (ECObjectsStatus::Success != ecEnum.CreateEnumerator(enumValue, intVal.asInt()))
-                return ERROR;
-            }
-        else if (enumValueJson.isMember(METASCHEMA_ECENUMERATOR_PROPERTY_StringValue))
-            {
-            JsonValueCR stringVal = enumValueJson[METASCHEMA_ECENUMERATOR_PROPERTY_StringValue];
-            BeAssert(stringVal.isString());
-            if (ECObjectsStatus::Success != ecEnum.CreateEnumerator(enumValue, stringVal.asCString()))
-                return ERROR;
-            }
-        else
-            {
-            BeAssert(false && "Unsupported underlying ECEnumeration type");
-            return ERROR;
-            }
-
-        if (enumValueJson.isMember(METASCHEMA_ECENUMERATOR_PROPERTY_DisplayLabel))
-            {
-            Utf8CP displayLabel = enumValueJson[METASCHEMA_ECENUMERATOR_PROPERTY_DisplayLabel].asCString();
-            enumValue->SetDisplayLabel(displayLabel);
-            }
-        }
-
-    return SUCCESS;
-    }
-
-//---------------------------------------------------------------------------------------
-// @bsimethod                                                    Krischan.Eberle  06/2016
-//---------------------------------------------------------------------------------------
-BentleyStatus ECDbSchemaPersistenceHelper::SerializeKoqAlternativePresentationUnits(Utf8StringR jsonStr, KindOfQuantityCR koq)
-    {
-    Json::Value altPresUnitsJson(Json::arrayValue);
-    BeAssert(!koq.GetAlternativePresentationUnitList().empty());
-    for (Utf8StringCR altUnit : koq.GetAlternativePresentationUnitList())
-        {
-        altPresUnitsJson.append(Json::Value(altUnit.c_str()));
-        }
-
-    Json::FastWriter writer;
-    jsonStr = writer.write(altPresUnitsJson);
-    return SUCCESS;
-    }
-
-
-//---------------------------------------------------------------------------------------
-// @bsimethod                                                    Krischan.Eberle  06/2016
-//---------------------------------------------------------------------------------------
-BentleyStatus ECDbSchemaPersistenceHelper::DeserializeKoqAlternativePresentationUnits(KindOfQuantityR koq, Utf8CP jsonStr)
-    {
-    Json::Value altPresUnitsJson;
-    Json::Reader reader;
-    if (!reader.Parse(jsonStr, altPresUnitsJson, false))
-        {
-        BeAssert(false && "Could not parse KindOfQuantity AlternativePresentationUnits values JSON string.");
-        return ERROR;
-        }
-
-    BeAssert(altPresUnitsJson.isArray());
-
-    for (JsonValueCR altPresUnitJson : altPresUnitsJson)
-        {
-        BeAssert(altPresUnitJson.isString());
-        koq.GetAlternativePresentationUnitListR().push_back(altPresUnitJson.asCString());
-        }
-
-    return SUCCESS;
-    }
-
-END_BENTLEY_SQLITE_EC_NAMESPACE
+/*--------------------------------------------------------------------------------------+
+|
+|     $Source: ECDb/ECDbSchemaPersistenceHelper.cpp $
+|
+|  $Copyright: (c) 2016 Bentley Systems, Incorporated. All rights reserved. $
+|
++--------------------------------------------------------------------------------------*/
+#include "ECDbPch.h"
+#include <rapidjson/BeRapidJson.h>
+
+USING_NAMESPACE_BENTLEY_EC
+
+BEGIN_BENTLEY_SQLITE_EC_NAMESPACE
+
+//---------------------------------------------------------------------------------------
+// @bsimethod                                                    Affan.Khan        05/2012
+//+---------------+---------------+---------------+---------------+---------------+------
+ECSchemaId ECDbSchemaPersistenceHelper::GetECSchemaId(ECDbCR db, ECSchemaCR ecSchema)
+    {
+    if (ecSchema.HasId())
+        {
+        BeAssert(GetECSchemaId(db, ecSchema.GetName().c_str()).IsValid());
+        return ecSchema.GetId();
+        }
+
+    const ECSchemaId schemaId = GetECSchemaId(db, ecSchema.GetName().c_str());
+    if (schemaId.IsValid())
+        {
+        //it is possible that the schema was already imported before, but the given C++ object comes from another source.
+        //in that case we assign it here on the fly.
+        const_cast<ECSchemaR>(ecSchema).SetId(schemaId);
+        }
+
+    return schemaId;
+    }
+
+//---------------------------------------------------------------------------------------
+// @bsimethod                                                    Casey.Mullen      01/2013
+//---------------------------------------------------------------------------------------
+ECSchemaId ECDbSchemaPersistenceHelper::GetECSchemaId(ECDbCR db, Utf8CP schemaName)
+    {
+    //Although the columns used in the WHERE have COLLATE NOCASE we need to specify it in the WHERE clause again
+    //to satisfy older files which were created before column COLLATE NOCASE was added to the ECDb profile tables.
+    CachedStatementPtr stmt = db.GetCachedStatement("SELECT Id FROM ec_Schema WHERE Name=? COLLATE NOCASE");
+    if (stmt == nullptr)
+        return ECSchemaId();
+
+    stmt->BindText(1, schemaName, Statement::MakeCopy::No);
+
+    if (BE_SQLITE_ROW != stmt->Step())
+        return ECSchemaId();
+
+    return stmt->GetValueId<ECSchemaId>(0);
+    }
+
+//---------------------------------------------------------------------------------------
+// @bsimethod                                 Affan.Khan                    04/2016
+//---------------------------------------------------------------------------------------
+bool ECDbSchemaPersistenceHelper::TryGetECSchemaKey(SchemaKey& key, ECDbCR ecdb, Utf8CP schemaName)
+    {
+    //Although the columns used in the WHERE have COLLATE NOCASE we need to specify it in the WHERE clause again
+    //to satisfy older files which were created before column COLLATE NOCASE was added to the ECDb profile tables.
+    CachedStatementPtr stmt = ecdb.GetCachedStatement("SELECT Name, VersionDigit1, VersionDigit2, VersionDigit3 FROM ec_Schema WHERE Name=? COLLATE NOCASE");
+    if (stmt == nullptr)
+        return false;
+
+    if (BE_SQLITE_OK != stmt->BindText(1, schemaName, Statement::MakeCopy::No))
+        return false;
+
+    if (stmt->Step() != BE_SQLITE_ROW)
+        return false;
+
+    key = SchemaKey(stmt->GetValueText(0), stmt->GetValueInt(1), stmt->GetValueInt(2), stmt->GetValueInt(3));
+    return true;
+    }
+
+//---------------------------------------------------------------------------------------
+// @bsimethod                                 Affan.Khan                    04/2016
+//---------------------------------------------------------------------------------------
+bool ECDbSchemaPersistenceHelper::TryGetECSchemaKeyAndId(SchemaKey& key, ECSchemaId& id, ECDbCR ecdb, Utf8CP schemaName)
+    {
+    //Although the columns used in the WHERE have COLLATE NOCASE we need to specify it in the WHERE clause again
+    //to satisfy older files which were created before column COLLATE NOCASE was added to the ECDb profile tables.
+    CachedStatementPtr stmt = ecdb.GetCachedStatement("SELECT Name, VersionDigit1, VersionDigit2, VersionDigit3, Id FROM ec_Schema WHERE Name=? COLLATE NOCASE");
+    if (stmt == nullptr)
+        return false;
+
+    if (BE_SQLITE_OK != stmt->BindText(1, schemaName, Statement::MakeCopy::No))
+        return false;
+
+    if (stmt->Step() != BE_SQLITE_ROW)
+        return false;
+
+    key = SchemaKey(stmt->GetValueText(0), stmt->GetValueInt(1), stmt->GetValueInt(2), stmt->GetValueInt(3));
+    id = stmt->GetValueId<ECSchemaId>(4);
+    return true;
+    }
+
+/*---------------------------------------------------------------------------------------
+* @bsimethod                                                    Affan.Khan        03/2016
++---------------+---------------+---------------+---------------+---------------+------*/
+bool ECDbSchemaPersistenceHelper::ContainsECSchemaWithAlias(ECDbCR db, Utf8CP alias)
+    {
+    CachedStatementPtr stmt = nullptr;
+    //Although the columns used in the WHERE have COLLATE NOCASE we need to specify it in the WHERE clause again
+    //to satisfy older files which were created before column COLLATE NOCASE was added to the ECDb profile tables.
+    if (BE_SQLITE_OK != db.GetCachedStatement(stmt, "SELECT NULL FROM ec_Schema WHERE Alias=? COLLATE NOCASE"))
+        return false;
+
+    stmt->BindText(1, alias, Statement::MakeCopy::No);
+    return stmt->Step() == BE_SQLITE_ROW;
+    }
+
+//---------------------------------------------------------------------------------------
+// @bsimethod                                                    Affan.Khan        05/2012
+//+---------------+---------------+---------------+---------------+---------------+------
+ECClassId ECDbSchemaPersistenceHelper::GetECClassId(ECDbCR db, ECClassCR ecClass)
+    {
+    if (ecClass.HasId()) //This is unsafe but since we do not delete ecclass any class that hasId does exist in db
+        {
+        BeAssert(GetECClassId(db, ecClass.GetSchema().GetName().c_str(), ecClass.GetName().c_str(), ResolveSchema::BySchemaName).IsValid());
+        return ecClass.GetId();
+        }
+
+    const ECClassId classId = GetECClassId(db, ecClass.GetSchema().GetName().c_str(), ecClass.GetName().c_str(), ResolveSchema::BySchemaName);
+    if (classId.IsValid())
+        {
+        //it is possible that the ECClass was already imported before, but the given C++ object comes from another source.
+        //in that case we assign it here on the fly.
+        const_cast<ECClassR>(ecClass).SetId(classId);
+        }
+
+    return classId;
+    }
+
+//---------------------------------------------------------------------------------------
+// @bsimethod                                                    Casey.Mullen      01/2013
+//---------------------------------------------------------------------------------------
+//static
+ECClassId ECDbSchemaPersistenceHelper::GetECClassId(ECDbCR db, Utf8CP schemaNameOrAlias, Utf8CP className, ResolveSchema resolveSchema)
+    {
+    Utf8CP sql = nullptr;
+    switch (resolveSchema)
+        {
+        //Although the columns used in the WHERE have COLLATE NOCASE we need to specify it in the WHERE clause again
+        //to satisfy older files which were created before column COLLATE NOCASE was added to the ECDb profile tables.
+            case ResolveSchema::BySchemaName:
+                sql = "SELECT c.Id FROM ec_Class c JOIN ec_Schema s ON c.SchemaId = s.Id WHERE s.Name=? COLLATE NOCASE AND c.Name=? COLLATE NOCASE";
+                break;
+
+            case ResolveSchema::BySchemaAlias:
+                sql = "SELECT c.Id FROM ec_Class c JOIN ec_Schema s ON c.SchemaId = s.Id WHERE s.Alias=? COLLATE NOCASE AND c.Name=? COLLATE NOCASE";
+                break;
+
+            default:
+                sql = "SELECT c.Id FROM ec_Class c JOIN ec_Schema s ON c.SchemaId = s.Id WHERE (s.Name=?1 COLLATE NOCASE OR s.Alias=?1 COLLATE NOCASE) AND c.Name=?2 COLLATE NOCASE";
+                break;
+        }
+
+    CachedStatementPtr stmt = db.GetCachedStatement(sql);
+    if (stmt == nullptr)
+        return ECClassId();
+
+    stmt->BindText(1, schemaNameOrAlias, Statement::MakeCopy::No);
+    stmt->BindText(2, className, Statement::MakeCopy::No);
+    if (BE_SQLITE_ROW != stmt->Step())
+        return ECClassId();
+
+    return stmt->GetValueId<ECClassId>(0);
+    }
+
+//---------------------------------------------------------------------------------------
+// @bsimethod                                                    Krischan.Eberle   01/2016
+//---------------------------------------------------------------------------------------
+ECEnumerationId ECDbSchemaPersistenceHelper::GetECEnumerationId(ECDbCR ecdb, ECEnumerationCR ecEnum)
+    {
+    if (ecEnum.HasId()) //This is unsafe but since we do not delete ecenum any class that hasId does exist in db
+        {
+        BeAssert(GetECEnumerationId(ecdb, ecEnum.GetSchema().GetName().c_str(), ecEnum.GetName().c_str()).IsValid());
+        return ecEnum.GetId();
+        }
+
+    const ECEnumerationId id = GetECEnumerationId(ecdb, ecEnum.GetSchema().GetName().c_str(), ecEnum.GetName().c_str());
+    if (id.IsValid())
+        {
+        //it is possible that the ECEnumeration was already imported before, but the given C++ object comes from another source.
+        //in that case we assign it here on the fly.
+        const_cast<ECEnumerationR>(ecEnum).SetId(id);
+        }
+
+    return id;
+    }
+
+//---------------------------------------------------------------------------------------
+// @bsimethod                                                    Krischan.Eberle   01/2016
+//---------------------------------------------------------------------------------------
+ECEnumerationId ECDbSchemaPersistenceHelper::GetECEnumerationId(ECDbCR ecdb, Utf8CP schemaName, Utf8CP enumName)
+    {
+    //Although the columns used in the WHERE have COLLATE NOCASE we need to specify it in the WHERE clause again
+    //to satisfy older files which were created before column COLLATE NOCASE was added to the ECDb profile tables.
+    CachedStatementPtr stmt = ecdb.GetCachedStatement("SELECT e.Id FROM ec_Enumeration e, ec_Schema s WHERE e.SchemaId=s.Id AND s.Name=? COLLATE NOCASE AND e.Name=? COLLATE NOCASE");
+    if (stmt == nullptr)
+        return ECEnumerationId();
+
+    stmt->BindText(1, schemaName, Statement::MakeCopy::No);
+    stmt->BindText(2, enumName, Statement::MakeCopy::No);
+
+    if (BE_SQLITE_ROW != stmt->Step())
+        return ECEnumerationId();
+
+    return stmt->GetValueId<ECEnumerationId>(0);
+    }
+
+//---------------------------------------------------------------------------------------
+// @bsimethod                                                    Krischan.Eberle   06/2016
+//---------------------------------------------------------------------------------------
+KindOfQuantityId ECDbSchemaPersistenceHelper::GetKindOfQuantityId(ECDbCR ecdb, KindOfQuantityCR koq)
+    {
+    if (koq.HasId()) //This is unsafe but since we do not delete KOQ any class that hasId does exist in db
+        {
+        BeAssert(GetKindOfQuantityId(ecdb, koq.GetSchema().GetName().c_str(), koq.GetName().c_str()).IsValid());
+        return koq.GetId();
+        }
+
+    const KindOfQuantityId id = GetKindOfQuantityId(ecdb, koq.GetSchema().GetName().c_str(), koq.GetName().c_str());
+    if (id.IsValid())
+        {
+        //it is possible that the KOQ was already imported before, but the given C++ object comes from another source.
+        //in that case we assign it here on the fly.
+        const_cast<KindOfQuantityR>(koq).SetId(id);
+        }
+
+    return id;
+    }
+
+//---------------------------------------------------------------------------------------
+// @bsimethod                                                    Krischan.Eberle 06/2016
+//---------------------------------------------------------------------------------------
+//static
+KindOfQuantityId ECDbSchemaPersistenceHelper::GetKindOfQuantityId(ECDbCR ecdb, Utf8CP schemaName, Utf8CP koqName)
+    {
+    //Although the ec_Schema column 'Name' used in the WHERE has COLLATE NOCASE we need to specify it in the WHERE clause again
+    //to satisfy older files which were created before column COLLATE NOCASE was added. This is not necessary
+    //for the KOQ table which was added later
+    CachedStatementPtr stmt = ecdb.GetCachedStatement("SELECT koq.Id FROM ec_KindOfQuantity koq, ec_Schema s WHERE koq.SchemaId=s.Id AND s.Name=? COLLATE NOCASE AND koq.Name=?");
+    if (stmt == nullptr)
+        return KindOfQuantityId();
+
+    stmt->BindText(1, schemaName, Statement::MakeCopy::No);
+    stmt->BindText(2, koqName, Statement::MakeCopy::No);
+
+    if (BE_SQLITE_ROW != stmt->Step())
+        return KindOfQuantityId();
+
+    return stmt->GetValueId<KindOfQuantityId>(0);
+    }
+
+//---------------------------------------------------------------------------------------
+// @bsimethod                                                    Krischan.Eberle   06/2016
+//---------------------------------------------------------------------------------------
+ECPropertyId ECDbSchemaPersistenceHelper::GetECPropertyId(ECDbCR ecdb, ECPropertyCR prop)
+    {
+    if (prop.HasId()) //This is unsafe but since we do not delete KOQ any class that hasId does exist in db
+        {
+        BeAssert(GetECPropertyId(ecdb, prop.GetClass().GetSchema().GetName().c_str(), prop.GetClass().GetName().c_str(), prop.GetName().c_str()).IsValid());
+        return prop.GetId();
+        }
+
+    const ECPropertyId id = GetECPropertyId(ecdb, prop.GetClass().GetSchema().GetName().c_str(), prop.GetClass().GetName().c_str(), prop.GetName().c_str());
+    if (id.IsValid())
+        {
+        //it is possible that the property was already imported before, but the given C++ object comes from another source.
+        //in that case we assign it here on the fly.
+        const_cast<ECPropertyR>(prop).SetId(id);
+        }
+
+    return id;
+    }
+
+//---------------------------------------------------------------------------------------
+// @bsimethod                                                    Affan.Khan      05/2013
+//---------------------------------------------------------------------------------------
+ECPropertyId ECDbSchemaPersistenceHelper::GetECPropertyId(ECDbCR db, Utf8CP schemaName, Utf8CP className, Utf8CP propertyName)
+    {
+    //Although the columns used in the WHERE have COLLATE NOCASE we need to specify it in the WHERE clause again
+    //to satisfy older files which were created before column COLLATE NOCASE was added to the ECDb profile tables.
+    CachedStatementPtr stmt = db.GetCachedStatement("SELECT p.Id FROM ec_Property p JOIN ec_Class c ON p.ClassId = c.Id JOIN ec_Schema s WHERE c.SchemaId = s.Id AND s.Name=? COLLATE NOCASE AND c.Name=? COLLATE NOCASE AND p.Name=? COLLATE NOCASE");
+    if (stmt == nullptr)
+        return ECPropertyId();
+
+    stmt->BindText(1, schemaName, Statement::MakeCopy::No);
+    stmt->BindText(2, className, Statement::MakeCopy::No);
+    stmt->BindText(3, propertyName, Statement::MakeCopy::No);
+
+    if (BE_SQLITE_ROW != stmt->Step())
+        return ECPropertyId();
+
+    return stmt->GetValueId<ECPropertyId>(0);
+    }
+
+//---------------------------------------------------------------------------------------
+// @bsimethod                                                    Krischan.Eberle  01/2016
+//---------------------------------------------------------------------------------------
+BentleyStatus ECDbSchemaPersistenceHelper::SerializeRelationshipKeyProperties(Utf8StringR jsonStr, bvector<Utf8String> const& keyPropNames)
+    {
+    if (keyPropNames.empty())
+        return SUCCESS;
+
+    rapidjson::Document keyPropJson;
+    auto& allocator = keyPropJson.GetAllocator();
+    keyPropJson.SetArray();
+    keyPropJson.Reserve((rapidjson::SizeType) keyPropNames.size(), allocator);
+
+    for (Utf8StringCR keyPropertyName : keyPropNames)
+        {
+        keyPropJson.PushBack(rapidjson::StringRef(keyPropertyName.c_str()), allocator);
+        }
+
+    rapidjson::StringBuffer buf;
+    rapidjson::Writer<rapidjson::StringBuffer> writer(buf);
+    keyPropJson.Accept(writer);
+
+    jsonStr.assign(buf.GetString());
+    return SUCCESS;
+    }
+
+
+//---------------------------------------------------------------------------------------
+// @bsimethod                                                    Krischan.Eberle  01/2016
+//---------------------------------------------------------------------------------------
+BentleyStatus ECDbSchemaPersistenceHelper::DeserializeRelationshipKeyProperties(ECRelationshipConstraintClassR constraintClass, Utf8CP jsonStr)
+    {
+    rapidjson::Document d;
+    if (d.Parse<0>(jsonStr).HasParseError())
+        {
+        BeAssert(false && "Could not parse KeyProperty JSON string.");
+        return ERROR;
+        }
+
+    BeAssert(d.IsArray());
+    const rapidjson::SizeType count = d.Size();
+    for (rapidjson::SizeType i = 0; i < count; i++)
+        {
+        BeAssert(d[i].IsString());
+        constraintClass.AddKey(d[i].GetString());
+        }
+
+    return SUCCESS;
+    }
+
+//---------------------------------------------------------------------------------------
+// @bsimethod                                                    Krischan.Eberle  01/2016
+//---------------------------------------------------------------------------------------
+BentleyStatus ECDbSchemaPersistenceHelper::SerializeECEnumerationValues(Utf8StringR jsonStr, ECEnumerationCR ecEnum)
+    {
+    Json::Value enumValuesJson(Json::arrayValue);
+    BeAssert(ecEnum.GetEnumeratorCount() > 0);
+    for (ECEnumerator const* enumValue : ecEnum.GetEnumerators())
+        {
+        Json::Value enumValueJson(Json::objectValue);
+
+        Json::Value val;
+        if (enumValue->IsInteger())
+            enumValueJson[METASCHEMA_ECENUMERATOR_PROPERTY_IntValue] = Json::Value(enumValue->GetInteger());
+        else if (enumValue->IsString())
+            enumValueJson[METASCHEMA_ECENUMERATOR_PROPERTY_StringValue] = Json::Value(enumValue->GetString().c_str());
+        else
+            {
+            BeAssert(false && "Code needs to be updated as ECEnumeration seems to support types other than int and string.");
+            return ERROR;
+            }
+
+        if (!enumValue->GetDisplayLabel().empty())
+            enumValueJson[METASCHEMA_ECENUMERATOR_PROPERTY_DisplayLabel] = Json::Value(enumValue->GetDisplayLabel().c_str());
+
+        enumValuesJson.append(enumValueJson);
+        }
+
+    Json::FastWriter writer;
+    jsonStr = writer.write(enumValuesJson);
+    return SUCCESS;
+    }
+
+
+//---------------------------------------------------------------------------------------
+// @bsimethod                                                    Krischan.Eberle  01/2016
+//---------------------------------------------------------------------------------------
+BentleyStatus ECDbSchemaPersistenceHelper::DeserializeECEnumerationValues(ECEnumerationR ecEnum, Utf8CP jsonStr)
+    {
+    Json::Value enumValuesJson;
+    Json::Reader reader;
+    if (!reader.Parse(jsonStr, enumValuesJson, false))
+        {
+        BeAssert(false && "Could not parse ECEnumeration values JSON string.");
+        return ERROR;
+        }
+
+    BeAssert(enumValuesJson.isArray());
+
+    for (JsonValueCR enumValueJson : enumValuesJson)
+        {
+        BeAssert(enumValueJson.isObject());
+        BeAssert(enumValueJson.isMember(METASCHEMA_ECENUMERATOR_PROPERTY_IntValue) || enumValueJson.isMember(METASCHEMA_ECENUMERATOR_PROPERTY_StringValue));
+
+        ECEnumeratorP enumValue = nullptr;
+
+        if (enumValueJson.isMember(METASCHEMA_ECENUMERATOR_PROPERTY_IntValue))
+            {
+            JsonValueCR intVal = enumValueJson[METASCHEMA_ECENUMERATOR_PROPERTY_IntValue];
+            BeAssert(intVal.isInt());
+            if (ECObjectsStatus::Success != ecEnum.CreateEnumerator(enumValue, intVal.asInt()))
+                return ERROR;
+            }
+        else if (enumValueJson.isMember(METASCHEMA_ECENUMERATOR_PROPERTY_StringValue))
+            {
+            JsonValueCR stringVal = enumValueJson[METASCHEMA_ECENUMERATOR_PROPERTY_StringValue];
+            BeAssert(stringVal.isString());
+            if (ECObjectsStatus::Success != ecEnum.CreateEnumerator(enumValue, stringVal.asCString()))
+                return ERROR;
+            }
+        else
+            {
+            BeAssert(false && "Unsupported underlying ECEnumeration type");
+            return ERROR;
+            }
+
+        if (enumValueJson.isMember(METASCHEMA_ECENUMERATOR_PROPERTY_DisplayLabel))
+            {
+            Utf8CP displayLabel = enumValueJson[METASCHEMA_ECENUMERATOR_PROPERTY_DisplayLabel].asCString();
+            enumValue->SetDisplayLabel(displayLabel);
+            }
+        }
+
+    return SUCCESS;
+    }
+
+//---------------------------------------------------------------------------------------
+// @bsimethod                                                    Krischan.Eberle  06/2016
+//---------------------------------------------------------------------------------------
+BentleyStatus ECDbSchemaPersistenceHelper::SerializeKoqAlternativePresentationUnits(Utf8StringR jsonStr, KindOfQuantityCR koq)
+    {
+    Json::Value altPresUnitsJson(Json::arrayValue);
+    BeAssert(!koq.GetAlternativePresentationUnitList().empty());
+    for (Utf8StringCR altUnit : koq.GetAlternativePresentationUnitList())
+        {
+        altPresUnitsJson.append(Json::Value(altUnit.c_str()));
+        }
+
+    Json::FastWriter writer;
+    jsonStr = writer.write(altPresUnitsJson);
+    return SUCCESS;
+    }
+
+
+//---------------------------------------------------------------------------------------
+// @bsimethod                                                    Krischan.Eberle  06/2016
+//---------------------------------------------------------------------------------------
+BentleyStatus ECDbSchemaPersistenceHelper::DeserializeKoqAlternativePresentationUnits(KindOfQuantityR koq, Utf8CP jsonStr)
+    {
+    Json::Value altPresUnitsJson;
+    Json::Reader reader;
+    if (!reader.Parse(jsonStr, altPresUnitsJson, false))
+        {
+        BeAssert(false && "Could not parse KindOfQuantity AlternativePresentationUnits values JSON string.");
+        return ERROR;
+        }
+
+    BeAssert(altPresUnitsJson.isArray());
+
+    for (JsonValueCR altPresUnitJson : altPresUnitsJson)
+        {
+        BeAssert(altPresUnitJson.isString());
+        koq.GetAlternativePresentationUnitListR().push_back(altPresUnitJson.asCString());
+        }
+
+    return SUCCESS;
+    }
+
+END_BENTLEY_SQLITE_EC_NAMESPACE