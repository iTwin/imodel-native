/*--------------------------------------------------------------------------------+
|
|     $Source: ECDb/ECDbSchemaWriter.h $
|
|  $Copyright: (c) 2016 Bentley Systems, Incorporated. All rights reserved. $
|
+-------------------------------------------------------------------------------------*/
#pragma once
#include "ECDbInternalTypes.h"

USING_NAMESPACE_BENTLEY_EC
BEGIN_BENTLEY_SQLITE_EC_NAMESPACE
//=======================================================================================
// @bsiclass                                                Affan.Khan            03/2016
//+===============+===============+===============+===============+===============+======
struct SqlUpdater
    {
    private:
        std::map<Utf8String, ECN::ECValue> m_updateMap;
        std::map<Utf8String, ECN::ECValue> m_whereMap;
        Utf8String m_table;
        BentleyStatus BindSet(Statement& stmt, Utf8StringCR column, int i) const;
        BentleyStatus BindWhere(Statement& stmt, Utf8StringCR column, int i) const;

    public:
        SqlUpdater(Utf8CP table) : m_table(table) {}
        ~SqlUpdater(){}
        void Set(Utf8CP column, Utf8CP value);
        void Set(Utf8CP column, Utf8StringCR value);
        void Set(Utf8CP column, double value);
        void Set(Utf8CP column, bool value);
        void Set(Utf8CP column, uint32_t value);
        void Set(Utf8CP column, uint64_t value);
        void Set(Utf8CP column, int32_t value);
        void Set(Utf8CP column, int64_t value);
        void Where(Utf8CP column, int64_t value);
        BentleyStatus Apply(ECDb const& ecdb) const;
    };
//=======================================================================================
// @bsiclass                                                Affan.Khan            03/2016
//+===============+===============+===============+===============+===============+======
struct ECDbSchemaWriter : NonCopyableClass
    {
private:
    ECDbCR m_ecdb;
    bmap<ECN::ECEnumerationCP, uint64_t> m_enumIdCache;
    BeMutex m_mutex;

    private:
    BentleyStatus CreateECSchemaEntry(ECSchemaCR);
    BentleyStatus CreateBaseClassEntry(ECClassId, ECClassCR baseClass, int ordinal);
    BentleyStatus CreateECRelationshipConstraintEntry(ECClassId relationshipClassId, ECN::ECRelationshipConstraintR, ECRelationshipEnd);
    BentleyStatus InsertCAEntry(IECInstanceP customAttribute, ECClassId ecClassId, ECContainerId, ECDbSchemaPersistenceHelper::GeneralizedCustomAttributeContainerType, int ordinal);
    BentleyStatus ReplaceCAEntry(IECInstanceP customAttribute, ECClassId ecClassId, ECContainerId, ECDbSchemaPersistenceHelper::GeneralizedCustomAttributeContainerType, int ordinal);
    BentleyStatus DeleteCAEntry(ECClassId, ECContainerId, ECDbSchemaPersistenceHelper::GeneralizedCustomAttributeContainerType);
    BentleyStatus CreateECSchemaReferenceEntry(ECSchemaId, ECSchemaId ecReferencedSchemaId);
    BentleyStatus ImportCustomAttributes(IECCustomAttributeContainerCR sourceContainer, ECContainerId sourceContainerId, ECDbSchemaPersistenceHelper::GeneralizedCustomAttributeContainerType, Utf8CP onlyImportCAWithClassName = nullptr);
    BentleyStatus ImportECClass(ECN::ECClassCR);
    BentleyStatus ImportECEnumeration(ECN::ECEnumerationCR);
    BentleyStatus ImportECProperty(ECN::ECPropertyCR, int ordinal);
    BentleyStatus ImportECRelationshipClass(ECN::ECRelationshipClassCP);
    BentleyStatus ImportECRelationshipConstraint(ECClassId relationshipClassId, ECN::ECRelationshipConstraintR, ECRelationshipEnd);
    BentleyStatus EnsureECSchemaExists(ECClassCR);
<<<<<<< HEAD
    BentleyStatus UpdateECRelationshipConstraint(ECContainerId containerId, SqlUpdater& sqlUpdater, ECRelationshipConstraintChange& constraintChange, ECRelationshipConstraintCR oldConstraint, ECRelationshipConstraintCR newConstraint, bool isSource, Utf8CP relationshipName);
    BentleyStatus UpdateECCustomAttributes(ECContainerType containerType, ECContainerId containerId, ECInstanceChanges& instanceChanges,IECCustomAttributeContainerCR oldClass, IECCustomAttributeContainerCR newClass);
    BentleyStatus UpdateECClass(ECClassChange& classChange, ECClassCR oldClass, ECClassCR newClass);
    BentleyStatus UpdateECProperty(ECPropertyChange& propertyChange, ECPropertyCR oldProperty, ECPropertyCR newProperty);
    BentleyStatus UpdateECSchema(ECSchemaChange& schemaChange, ECSchemaCR oldSchema, ECSchemaCR newSchema);
    BentleyStatus UpdateECSchemaReferences(ReferenceChanges& referenceChanges, ECSchemaCR oldSchema, ECSchemaCR newSchema);
    BentleyStatus UpdateECClasses(ECClassChanges& classChanges, ECSchemaCR oldSchema, ECSchemaCR newSchema);
    BentleyStatus UpdateECEnumerations(ECEnumerationChanges& enumChanges, ECSchemaCR oldSchema, ECSchemaCR newSchema);

=======
    BentleyStatus UpdateECRelationshipConstraint(ECContainerId, SqlUpdater&, ECRelationshipConstraintChange&, ECRelationshipConstraintCR oldConstraint, ECRelationshipConstraintCR newConstraint, bool isSource, Utf8CP relationshipName);
    BentleyStatus UpdateECCustomAttributes(ECDbSchemaPersistenceHelper::GeneralizedCustomAttributeContainerType, ECContainerId, ECInstanceChanges&,IECCustomAttributeContainerCR oldClass, IECCustomAttributeContainerCR newClass);
    BentleyStatus UpdateECClass(ECClassChange&, ECClassCR oldClass, ECClassCR newClass);
    BentleyStatus UpdateECProperty(ECPropertyChange&, ECPropertyCR oldProperty, ECPropertyCR newProperty);
    BentleyStatus UpdateECSchema(ECSchemaChange&, ECSchemaCR oldSchema, ECSchemaCR newSchema);
>>>>>>> 56cd0c48
    BentleyStatus Fail(Utf8CP fmt, ...) const;
    void Warn(Utf8CP fmt, ...) const;
    BentleyStatus TryParseId(Utf8StringR schemaName, Utf8StringR className, Utf8StringCR id) const;

public:
    explicit ECDbSchemaWriter(ECDbCR ecdb) : m_ecdb (ecdb) {}
    BentleyStatus Import(ECSchemaCompareContext& ctx, ECSchemaCR);
    };
END_BENTLEY_SQLITE_EC_NAMESPACE
<|MERGE_RESOLUTION|>--- conflicted
+++ resolved
@@ -1,89 +1,81 @@
-/*--------------------------------------------------------------------------------+
-|
-|     $Source: ECDb/ECDbSchemaWriter.h $
-|
-|  $Copyright: (c) 2016 Bentley Systems, Incorporated. All rights reserved. $
-|
-+-------------------------------------------------------------------------------------*/
-#pragma once
-#include "ECDbInternalTypes.h"
-
-USING_NAMESPACE_BENTLEY_EC
-BEGIN_BENTLEY_SQLITE_EC_NAMESPACE
-//=======================================================================================
-// @bsiclass                                                Affan.Khan            03/2016
-//+===============+===============+===============+===============+===============+======
-struct SqlUpdater
-    {
-    private:
-        std::map<Utf8String, ECN::ECValue> m_updateMap;
-        std::map<Utf8String, ECN::ECValue> m_whereMap;
-        Utf8String m_table;
-        BentleyStatus BindSet(Statement& stmt, Utf8StringCR column, int i) const;
-        BentleyStatus BindWhere(Statement& stmt, Utf8StringCR column, int i) const;
-
-    public:
-        SqlUpdater(Utf8CP table) : m_table(table) {}
-        ~SqlUpdater(){}
-        void Set(Utf8CP column, Utf8CP value);
-        void Set(Utf8CP column, Utf8StringCR value);
-        void Set(Utf8CP column, double value);
-        void Set(Utf8CP column, bool value);
-        void Set(Utf8CP column, uint32_t value);
-        void Set(Utf8CP column, uint64_t value);
-        void Set(Utf8CP column, int32_t value);
-        void Set(Utf8CP column, int64_t value);
-        void Where(Utf8CP column, int64_t value);
-        BentleyStatus Apply(ECDb const& ecdb) const;
-    };
-//=======================================================================================
-// @bsiclass                                                Affan.Khan            03/2016
-//+===============+===============+===============+===============+===============+======
-struct ECDbSchemaWriter : NonCopyableClass
-    {
-private:
-    ECDbCR m_ecdb;
-    bmap<ECN::ECEnumerationCP, uint64_t> m_enumIdCache;
-    BeMutex m_mutex;
-
-    private:
-    BentleyStatus CreateECSchemaEntry(ECSchemaCR);
-    BentleyStatus CreateBaseClassEntry(ECClassId, ECClassCR baseClass, int ordinal);
-    BentleyStatus CreateECRelationshipConstraintEntry(ECClassId relationshipClassId, ECN::ECRelationshipConstraintR, ECRelationshipEnd);
-    BentleyStatus InsertCAEntry(IECInstanceP customAttribute, ECClassId ecClassId, ECContainerId, ECDbSchemaPersistenceHelper::GeneralizedCustomAttributeContainerType, int ordinal);
-    BentleyStatus ReplaceCAEntry(IECInstanceP customAttribute, ECClassId ecClassId, ECContainerId, ECDbSchemaPersistenceHelper::GeneralizedCustomAttributeContainerType, int ordinal);
-    BentleyStatus DeleteCAEntry(ECClassId, ECContainerId, ECDbSchemaPersistenceHelper::GeneralizedCustomAttributeContainerType);
-    BentleyStatus CreateECSchemaReferenceEntry(ECSchemaId, ECSchemaId ecReferencedSchemaId);
-    BentleyStatus ImportCustomAttributes(IECCustomAttributeContainerCR sourceContainer, ECContainerId sourceContainerId, ECDbSchemaPersistenceHelper::GeneralizedCustomAttributeContainerType, Utf8CP onlyImportCAWithClassName = nullptr);
-    BentleyStatus ImportECClass(ECN::ECClassCR);
-    BentleyStatus ImportECEnumeration(ECN::ECEnumerationCR);
-    BentleyStatus ImportECProperty(ECN::ECPropertyCR, int ordinal);
-    BentleyStatus ImportECRelationshipClass(ECN::ECRelationshipClassCP);
-    BentleyStatus ImportECRelationshipConstraint(ECClassId relationshipClassId, ECN::ECRelationshipConstraintR, ECRelationshipEnd);
-    BentleyStatus EnsureECSchemaExists(ECClassCR);
-<<<<<<< HEAD
-    BentleyStatus UpdateECRelationshipConstraint(ECContainerId containerId, SqlUpdater& sqlUpdater, ECRelationshipConstraintChange& constraintChange, ECRelationshipConstraintCR oldConstraint, ECRelationshipConstraintCR newConstraint, bool isSource, Utf8CP relationshipName);
-    BentleyStatus UpdateECCustomAttributes(ECContainerType containerType, ECContainerId containerId, ECInstanceChanges& instanceChanges,IECCustomAttributeContainerCR oldClass, IECCustomAttributeContainerCR newClass);
-    BentleyStatus UpdateECClass(ECClassChange& classChange, ECClassCR oldClass, ECClassCR newClass);
-    BentleyStatus UpdateECProperty(ECPropertyChange& propertyChange, ECPropertyCR oldProperty, ECPropertyCR newProperty);
-    BentleyStatus UpdateECSchema(ECSchemaChange& schemaChange, ECSchemaCR oldSchema, ECSchemaCR newSchema);
-    BentleyStatus UpdateECSchemaReferences(ReferenceChanges& referenceChanges, ECSchemaCR oldSchema, ECSchemaCR newSchema);
-    BentleyStatus UpdateECClasses(ECClassChanges& classChanges, ECSchemaCR oldSchema, ECSchemaCR newSchema);
-    BentleyStatus UpdateECEnumerations(ECEnumerationChanges& enumChanges, ECSchemaCR oldSchema, ECSchemaCR newSchema);
-
-=======
-    BentleyStatus UpdateECRelationshipConstraint(ECContainerId, SqlUpdater&, ECRelationshipConstraintChange&, ECRelationshipConstraintCR oldConstraint, ECRelationshipConstraintCR newConstraint, bool isSource, Utf8CP relationshipName);
-    BentleyStatus UpdateECCustomAttributes(ECDbSchemaPersistenceHelper::GeneralizedCustomAttributeContainerType, ECContainerId, ECInstanceChanges&,IECCustomAttributeContainerCR oldClass, IECCustomAttributeContainerCR newClass);
-    BentleyStatus UpdateECClass(ECClassChange&, ECClassCR oldClass, ECClassCR newClass);
-    BentleyStatus UpdateECProperty(ECPropertyChange&, ECPropertyCR oldProperty, ECPropertyCR newProperty);
-    BentleyStatus UpdateECSchema(ECSchemaChange&, ECSchemaCR oldSchema, ECSchemaCR newSchema);
->>>>>>> 56cd0c48
-    BentleyStatus Fail(Utf8CP fmt, ...) const;
-    void Warn(Utf8CP fmt, ...) const;
-    BentleyStatus TryParseId(Utf8StringR schemaName, Utf8StringR className, Utf8StringCR id) const;
-
-public:
-    explicit ECDbSchemaWriter(ECDbCR ecdb) : m_ecdb (ecdb) {}
-    BentleyStatus Import(ECSchemaCompareContext& ctx, ECSchemaCR);
-    };
-END_BENTLEY_SQLITE_EC_NAMESPACE
+/*--------------------------------------------------------------------------------+
+|
+|     $Source: ECDb/ECDbSchemaWriter.h $
+|
+|  $Copyright: (c) 2016 Bentley Systems, Incorporated. All rights reserved. $
+|
++-------------------------------------------------------------------------------------*/
+#pragma once
+#include "ECDbInternalTypes.h"
+
+USING_NAMESPACE_BENTLEY_EC
+BEGIN_BENTLEY_SQLITE_EC_NAMESPACE
+//=======================================================================================
+// @bsiclass                                                Affan.Khan            03/2016
+//+===============+===============+===============+===============+===============+======
+struct SqlUpdater
+    {
+    private:
+        std::map<Utf8String, ECN::ECValue> m_updateMap;
+        std::map<Utf8String, ECN::ECValue> m_whereMap;
+        Utf8String m_table;
+        BentleyStatus BindSet(Statement& stmt, Utf8StringCR column, int i) const;
+        BentleyStatus BindWhere(Statement& stmt, Utf8StringCR column, int i) const;
+
+    public:
+        SqlUpdater(Utf8CP table) : m_table(table) {}
+        ~SqlUpdater(){}
+        void Set(Utf8CP column, Utf8CP value);
+        void Set(Utf8CP column, Utf8StringCR value);
+        void Set(Utf8CP column, double value);
+        void Set(Utf8CP column, bool value);
+        void Set(Utf8CP column, uint32_t value);
+        void Set(Utf8CP column, uint64_t value);
+        void Set(Utf8CP column, int32_t value);
+        void Set(Utf8CP column, int64_t value);
+        void Where(Utf8CP column, int64_t value);
+        BentleyStatus Apply(ECDb const& ecdb) const;
+    };
+//=======================================================================================
+// @bsiclass                                                Affan.Khan            03/2016
+//+===============+===============+===============+===============+===============+======
+struct ECDbSchemaWriter : NonCopyableClass
+    {
+private:
+    ECDbCR m_ecdb;
+    bmap<ECN::ECEnumerationCP, uint64_t> m_enumIdCache;
+    BeMutex m_mutex;
+
+    private:
+    BentleyStatus CreateECSchemaEntry(ECSchemaCR);
+    BentleyStatus CreateBaseClassEntry(ECClassId, ECClassCR baseClass, int ordinal);
+    BentleyStatus CreateECRelationshipConstraintEntry(ECClassId relationshipClassId, ECN::ECRelationshipConstraintR, ECRelationshipEnd);
+    BentleyStatus InsertCAEntry(IECInstanceP customAttribute, ECClassId ecClassId, ECContainerId, ECDbSchemaPersistenceHelper::GeneralizedCustomAttributeContainerType, int ordinal);
+    BentleyStatus ReplaceCAEntry(IECInstanceP customAttribute, ECClassId ecClassId, ECContainerId, ECDbSchemaPersistenceHelper::GeneralizedCustomAttributeContainerType, int ordinal);
+    BentleyStatus DeleteCAEntry(ECClassId, ECContainerId, ECDbSchemaPersistenceHelper::GeneralizedCustomAttributeContainerType);
+    BentleyStatus CreateECSchemaReferenceEntry(ECSchemaId, ECSchemaId ecReferencedSchemaId);
+    BentleyStatus ImportCustomAttributes(IECCustomAttributeContainerCR sourceContainer, ECContainerId sourceContainerId, ECDbSchemaPersistenceHelper::GeneralizedCustomAttributeContainerType, Utf8CP onlyImportCAWithClassName = nullptr);
+    BentleyStatus ImportECClass(ECN::ECClassCR);
+    BentleyStatus ImportECEnumeration(ECN::ECEnumerationCR);
+    BentleyStatus ImportECProperty(ECN::ECPropertyCR, int ordinal);
+    BentleyStatus ImportECRelationshipClass(ECN::ECRelationshipClassCP);
+    BentleyStatus ImportECRelationshipConstraint(ECClassId relationshipClassId, ECN::ECRelationshipConstraintR, ECRelationshipEnd);
+    BentleyStatus EnsureECSchemaExists(ECClassCR);
+    BentleyStatus UpdateECRelationshipConstraint(ECContainerId, SqlUpdater&, ECRelationshipConstraintChange&, ECRelationshipConstraintCR oldConstraint, ECRelationshipConstraintCR newConstraint, bool isSource, Utf8CP relationshipName);
+    BentleyStatus UpdateECCustomAttributes(ECDbSchemaPersistenceHelper::GeneralizedCustomAttributeContainerType, ECContainerId, ECInstanceChanges&,IECCustomAttributeContainerCR oldClass, IECCustomAttributeContainerCR newClass);
+    BentleyStatus UpdateECClass(ECClassChange&, ECClassCR oldClass, ECClassCR newClass);
+    BentleyStatus UpdateECProperty(ECPropertyChange&, ECPropertyCR oldProperty, ECPropertyCR newProperty);
+    BentleyStatus UpdateECSchema(ECSchemaChange&, ECSchemaCR oldSchema, ECSchemaCR newSchema);
+    BentleyStatus UpdateECSchemaReferences(ReferenceChanges& referenceChanges, ECSchemaCR oldSchema, ECSchemaCR newSchema);
+    BentleyStatus UpdateECClasses(ECClassChanges& classChanges, ECSchemaCR oldSchema, ECSchemaCR newSchema);
+    BentleyStatus UpdateECEnumerations(ECEnumerationChanges& enumChanges, ECSchemaCR oldSchema, ECSchemaCR newSchema);
+
+    BentleyStatus Fail(Utf8CP fmt, ...) const;
+    void Warn(Utf8CP fmt, ...) const;
+    BentleyStatus TryParseId(Utf8StringR schemaName, Utf8StringR className, Utf8StringCR id) const;
+
+public:
+    explicit ECDbSchemaWriter(ECDbCR ecdb) : m_ecdb (ecdb) {}
+    BentleyStatus Import(ECSchemaCompareContext& ctx, ECSchemaCR);
+    };
+END_BENTLEY_SQLITE_EC_NAMESPACE