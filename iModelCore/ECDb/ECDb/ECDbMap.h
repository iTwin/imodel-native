/*--------------------------------------------------------------------------------------+
|
|     $Source: ECDb/ECDbMap.h $
|
|  $Copyright: (c) 2015 Bentley Systems, Incorporated. All rights reserved. $
|
+--------------------------------------------------------------------------------------*/
#pragma once
#include "ECDbInternalTypes.h"
#include "ClassMap.h"
#include "SchemaImportContext.h"
#include "ECDbSql.h"
BEGIN_BENTLEY_SQLITE_EC_NAMESPACE
struct StorageDescription;

/*=================================================================================**//**
* @bsiclass                                                     Casey.Mullen      11/2011
+===============+===============+===============+===============+===============+======*/
struct ECDbMap :NonCopyableClass
    {
    typedef bmap<ECN::ECClassId, ClassMapPtr> ClassMapDictionary;
    typedef bmap<ECDbSqlTable*, MappedTablePtr> ClustersByTable;

<<<<<<< HEAD
public:
    struct LightWeightMapCache : NonCopyableClass
        {
        enum class RelationshipEnd : int
=======
    public:
        struct LightweightCache : NonCopyableClass
>>>>>>> 3f1eac8b
            {
            public:
                enum class RelationshipEnd
                    {
                    Source = 1,
                    Target = 2,
                    Both = Source | Target
                    };


                typedef bmap<ECN::ECClassId, RelationshipEnd> RelationshipClassIds;
                typedef bmap<ECN::ECClassId, RelationshipEnd> ConstraintClassIds;
                typedef bmap<ECDbSqlTable const*, std::vector<ECN::ECClassId>> ClassIdsPerTableMap;

            private:
                mutable ClassIdsPerTableMap m_classIdsPerTable;
                mutable bmap<ECN::ECClassId, ClassIdsPerTableMap> m_tablesPerClassId;
                mutable RelationshipClassIds m_anyClassRelationships;
                mutable bmap<ECN::ECClassId, RelationshipClassIds> m_relationshipClassIdsPerConstraintClassIds;
                mutable bmap<ECN::ECClassId, ConstraintClassIds> m_nonAnyClassConstraintClassIdsPerRelClassIds;
                mutable std::vector<ECN::ECClassId> m_anyClassReplacements;
                mutable ECN::ECClassId m_anyClassId;
                mutable std::map<ECN::ECClassId, std::unique_ptr<StorageDescription>> m_storageDescriptions;

                mutable struct
                    {
                    bool m_tablesPerClassIdIsLoaded : 1;
                    bool m_classIdsPerTableIsLoaded : 2;
                    bool m_relationshipCacheIsLoaded : 3;
                    bool m_anyClassRelationshipsIsLoaded : 4;
                    bool m_anyClassReplacementsLoaded : 5;
                    } m_loadedFlags;

                ECDbMapCR m_map;

                void LoadDerivedClasses() const;
                void LoadClassIdsPerTable() const;
                void LoadAnyClassRelationships() const;
                void LoadRelationshipCache() const;
                void LoadAnyClassReplacements() const;

            public:
                explicit LightweightCache(ECDbMapCR map);
                ~LightweightCache() {}

                std::vector<ECN::ECClassId> const& GetClassesForTable(ECDbSqlTable const&) const;
                ClassIdsPerTableMap const& GetTablesForClass(ECN::ECClassId) const;
                RelationshipClassIds const& GetRelationshipsForConstraintClass(ECN::ECClassId constraintClassId) const;
                //Gets all the constraint class ids plus the constraint end that make up the relationship with the given class id.
                //@remarks: AnyClass constraints are ignored.
                ConstraintClassIds const& GetConstraintClassesForRelationship(ECN::ECClassId relClassId) const;
                RelationshipClassIds const& GetAnyClassRelationships() const;
                ECN::ECClassId GetAnyClassId() const;
                std::vector<ECN::ECClassId> const& GetAnyClassReplacements() const;

                //For a end table relationship class map, the storage description provides horizontal partitions
                //For the end table's constraint classes - not for the relationship itself.
                StorageDescription const& GetStorageDescription(IClassMap const&)  const;

                void Load(bool forceReload);
                void Reset();
            };
        enum class RelationshipType : int
            {
            Link = 0,
            Source = (int)ECDbMapStrategy::Strategy::ForeignKeyRelationshipInSourceTable,
            Target = (int)ECDbMapStrategy::Strategy::ForeignKeyRelationshipInTargetTable,
            };


<<<<<<< HEAD
        typedef  std::vector < ECN::ECClassId > ClassIds;
        typedef bmap<ECN::ECClassId, RelationshipEnd> ClassRelationshipEnds;
        typedef bmap<ECN::ECClassId, RelationshipType> RelationshipTypeByClassId;
        typedef bmap <ECDbSqlTable const*, ClassIds> TableClasses;
        typedef bmap<ECDbSqlTable const*, RelationshipTypeByClassId> RelationshipPerTable;
        private:
            mutable RelationshipPerTable m_relationshipPerTable;
            mutable bmap<ECN::ECClassId, ClassRelationshipEnds> m_relationshipEndsByClassId;
            mutable bmap<ECN::ECClassId, ClassRelationshipEnds> m_relationshipEndsByClassIdRev;
            mutable bmap<ECN::ECClassId, TableClasses> m_tablesByClassId;
            mutable ClassRelationshipEnds m_anyClassRelationships;
            mutable TableClasses m_classIdsByTable;
            mutable ClassIds m_anyClassReplacements;
            mutable ECN::ECClassId m_anyClass;
            mutable std::map<ECN::ECClassId, std::unique_ptr<StorageDescription>> m_storageDescriptions;
            mutable struct
                {
                bool m_relationshipEndsByClassIdIsLoaded : 1;
                bool m_tablesByClassIdIsLoaded : 2;
                bool m_anyClassRelationshipsIsLoaded : 3;
                bool m_classIdsByTableIsLoaded : 4;
                bool m_anyClassReplacementsLoaded : 5;
                bool m_relationshipPerTableLoaded : 6;
                } m_loadedFlags;

            ECDbMapCR m_map;
        private:
            void LoadRelationshipByTable () const;
            void LoadDerivedClasses () const;
            void LoadClassTableClasses () const;
            void LoadAnyClassRelationships () const;
            void LoadClassRelationships (bool addAnyClassRelationships) const;
            void LoadAnyClassReplacements () const;

        public:
            LightWeightMapCache (ECDbMapCR map);

            ~LightWeightMapCache (){}
            RelationshipTypeByClassId GetRelationshipsMapToTable (ECDbSqlTable const& table) const;
            RelationshipPerTable GetRelationshipsMapToTables () const;

            bmap<ECN::ECClassId, LightWeightMapCache::TableClasses> const& GetTablesMapToClass () const;
            ClassRelationshipEnds const& GetClassRelationships (ECN::ECClassId classId) const;
            ClassRelationshipEnds const& GetRelationships (ECN::ECClassId relationshipId) const;
            ClassRelationshipEnds const& GetAnyClassRelationships () const;
            ClassIds const& GetClassesMapToTable (ECDbSqlTable const& table) const;
            TableClasses const& GetTablesMapToClass (ECN::ECClassId classId) const;
            ECN::ECClassId GetAnyClassId () const;
            ClassIds const& GetAnyClassReplacements () const;
            StorageDescription const& GetStorageDescription (ECN::ECClassId id)  const;
            void Load (bool forceReload);
            void Reset ();
        };



=======
>>>>>>> 3f1eac8b
private:
    mutable BeMutex m_criticalSection;

    LightweightCache            m_lightweightCache;
    ECDbR                       m_ecdb;
    ECDbSQLManager              m_ecdbSqlManager;
    ClassMapDictionary          m_classMapDictionary;
    ClustersByTable             m_clustersByTable;
    mutable bvector<ECN::ECClassCP> m_classMapLoadTable;
    mutable int                 m_classMapLoadAccessCounter;
    SchemaImportContext*        m_schemaImportContext;
    bool                        TryGetClassMap(ClassMapPtr& classMap, ECN::ECClassCR ecClass, bool loadIfNotFound) const;
    ClassMapPtr                 DoGetClassMap(ECN::ECClassCR ecClass) const;
    ClassMapPtr                 LoadAddClassMap(ECN::ECClassCR ecClass);
    MapStatus                   DoMapSchemas(bvector<ECN::ECSchemaCP>& mapSchemas, bool forceMapStrategyReevaluation);
    MapStatus                   MapClass(ECN::ECClassCR ecClass, bool forceRevaluationOfMapStrategy);
    MapStatus                   AddClassMap(ClassMapPtr& classMap);
    void                        RemoveClassMap(IClassMap const& classMap);
    bool                        FinishTableDefinition() const;
    BentleyStatus               Save(SchemaImportContext const&);
    //! Create a table to persist ECInstances of the given ECClass in the Db
    BentleyStatus               CreateOrUpdateRequiredTables();
    BentleyStatus               EvaluateDMLPolicyForEachClass();
public:
    explicit ECDbMap(ECDbR ecdb);
    ~ECDbMap() {}

    ECDbSQLManager const&        GetSQLManager() const { return m_ecdbSqlManager; }
    ECDbSQLManager&              GetSQLManagerR() { return m_ecdbSqlManager; }

    bool IsImportingSchema() const;
    SchemaImportContext* GetSchemaImportContext() const;
    bool AssertIfIsNotImportingSchema() const;

    LightweightCache const& GetLightweightCache() const { return m_lightweightCache; }
    ECN::ECClassCR              GetClassForPrimitiveArrayPersistence(ECN::PrimitiveType primitiveType) const;
    bool                        ContainsMappingsForSchema(ECN::ECSchemaCR ecSchema);
    ECDbR                       GetECDbR() const { return m_ecdb; }
    MapStatus                   MapSchemas(SchemaImportContext& importSchemaContext, bvector<ECN::ECSchemaCP>& mapSchemas, bool forceMapStrategyReevaluation);

    ClassMapPtr                 LoadClassMap(bmap<ECN::ECClassId, ECN::ECClassCP>& currentlyLoadingClasses, ECN::ECClassCR ecClass);

    //! Gets the class map for the specified ECClass.
    //! @remarks if @p loadIfNotFound is true, the method never returns null for ECClasses which had been 
    //! imported into the ECDb file. Even for classes that
    //! are not mapped to a table, a class map is returned (an UnmappedClassMap).
    //! So the method only returns nullptr if the ECSchema of the specified ecClass has not been imported into the ECDb file yet.
    //! @param[in] ecClass ECClass for which the class map is to be retrieved.
    //! @param[in] loadIfNotFound if true, the class map is loaded from the ECDb file if it wasn't loaded yet. if false,
    //! the class map is not loaded from the ECDb file. In this case only class maps are found that have already been loaded into memory.
    //! @return Class map or nullptr if @p ecClass's ECSchema was not imported into the ECDb file or if @p loadIfNotFound is true
    //! and the class map was not loaded yet from the ECDb file.
    IClassMap const*            GetClassMap(ECN::ECClassCR ecClass, bool loadIfNotFound = true) const;

    //! @copydoc ECDbMap::GetClassMap
    ClassMapP                   GetClassMapP(ECN::ECClassCR ecClass, bool loadIfNotFound = true) const;

    //! @copydoc ECDbMap::GetClassMap
    ClassMapCP                  GetClassMapCP(ECN::ECClassCR ecClass, bool loadIfNotFound = true) const;

    ECDbSqlTable*               FindOrCreateTable(Utf8CP tableName, bool isVirtual, Utf8CP primaryKeyColumnName, bool mapToSecondaryTable, bool mapToExisitingTable);
    MappedTableP                GetMappedTable(ClassMapCR classMap, bool createMappedTableEntryIfNotFound = true);

    //!Loads the class maps if they were not loaded yet
    void                        GetClassMapsFromRelationshipEnd(bset<IClassMap const*>& endClassMaps, ECN::ECRelationshipConstraintCR relationshipEnd, bool loadIfNotFound) const;
    std::vector<ECN::ECClassCP> GetClassesFromRelationshipEnd(ECN::ECRelationshipConstraintCR) const;
    size_t                      GetTableCountOnRelationshipEnd(ECN::ECRelationshipConstraintCR) const;
    void                        ClearCache();
<<<<<<< HEAD
    RelationshipClassMapCP GetRelationshipClassMap (ECN::ECClassId ecRelationshipClassId) const;
    ClassMapCP             GetClassMapCP (ECN::ECClassId classId) const;
=======
    RelationshipClassMapCP GetRelationshipClassMap(ECN::ECClassId ecRelationshipClassId);
>>>>>>> 3f1eac8b
    };


    //=======================================================================================
    //! Hold detail about how table partition is described for this class
    // @bsiclass                                               Affan.Khan           05/2015
    //+===============+===============+===============+===============+===============+======
    struct HorizontalPartition : NonCopyableClass
        {
        private:
            ECDbSqlTable const* m_table;
            std::vector<ECN::ECClassId> m_partitionClassIds;
            std::vector<ECN::ECClassId> m_inversedPartitionClassIds;
            bool m_hasInversedPartitionClassIds;

        public:
            explicit HorizontalPartition (ECDbSqlTable const& table) : m_table (&table), m_hasInversedPartitionClassIds (false) {}
            ~HorizontalPartition () {}
            HorizontalPartition (HorizontalPartition&& rhs);
            HorizontalPartition& operator=(HorizontalPartition&& rhs);

            ECDbSqlTable const& GetTable () const { return *m_table; }
            std::vector<ECN::ECClassId> const& GetClassIds () const { return m_partitionClassIds; }

            void AddClassId (ECN::ECClassId classId) { m_partitionClassIds.push_back (classId); }
            void GenerateClassIdFilter (std::vector<ECN::ECClassId> const& tableClassIds);

            bool NeedsClassIdFilter () const;
            void AppendECClassIdFilterSql (NativeSqlBuilder&) const;
        };


    //=======================================================================================
    //! Represents storage description for a given class map and its derived classes for polymorphic queries
    // @bsiclass                                               Affan.Khan           05/2015
    //+===============+===============+===============+===============+===============+======
    struct StorageDescription : NonCopyableClass
        {
    private:
        ECN::ECClassId m_classId;
        std::vector<HorizontalPartition> m_horizontalPartitions;
        std::vector<size_t> m_nonVirtualHorizontalPartitionIndices;
        size_t m_rootHorizontalPartitionIndex;

        explicit StorageDescription (ECN::ECClassId classId) : m_classId (classId), m_rootHorizontalPartitionIndex (0) {}

        HorizontalPartition* AddHorizontalPartition(ECDbSqlTable const& table, bool isRootPartition);
    public:
        ~StorageDescription (){}
        StorageDescription (StorageDescription&&);
        StorageDescription& operator=(StorageDescription&&);

        HorizontalPartition const* GetHorizontalPartition (size_t index) const;
        std::vector<HorizontalPartition> const& GetHorizontalPartitions () const { return m_horizontalPartitions; }
        HorizontalPartition const& GetRootHorizontalPartition () const { return *GetHorizontalPartition (m_rootHorizontalPartitionIndex); }
        std::vector<size_t> const& GetNonVirtualHorizontalPartitionIndices () const { return m_nonVirtualHorizontalPartitionIndices; }
        ECN::ECClassId GetClassId () const { return m_classId; }

        static std::unique_ptr<StorageDescription> Create(IClassMap const&, ECDbMap::LightweightCache const& lwmc);
        };
END_BENTLEY_SQLITE_EC_NAMESPACE
<|MERGE_RESOLUTION|>--- conflicted
+++ resolved
@@ -1,296 +1,231 @@
-/*--------------------------------------------------------------------------------------+
-|
-|     $Source: ECDb/ECDbMap.h $
-|
-|  $Copyright: (c) 2015 Bentley Systems, Incorporated. All rights reserved. $
-|
-+--------------------------------------------------------------------------------------*/
-#pragma once
-#include "ECDbInternalTypes.h"
-#include "ClassMap.h"
-#include "SchemaImportContext.h"
-#include "ECDbSql.h"
-BEGIN_BENTLEY_SQLITE_EC_NAMESPACE
-struct StorageDescription;
-
-/*=================================================================================**//**
-* @bsiclass                                                     Casey.Mullen      11/2011
-+===============+===============+===============+===============+===============+======*/
-struct ECDbMap :NonCopyableClass
-    {
-    typedef bmap<ECN::ECClassId, ClassMapPtr> ClassMapDictionary;
-    typedef bmap<ECDbSqlTable*, MappedTablePtr> ClustersByTable;
-
-<<<<<<< HEAD
-public:
-    struct LightWeightMapCache : NonCopyableClass
-        {
-        enum class RelationshipEnd : int
-=======
-    public:
-        struct LightweightCache : NonCopyableClass
->>>>>>> 3f1eac8b
-            {
-            public:
-                enum class RelationshipEnd
-                    {
-                    Source = 1,
-                    Target = 2,
-                    Both = Source | Target
-                    };
-
-
-                typedef bmap<ECN::ECClassId, RelationshipEnd> RelationshipClassIds;
-                typedef bmap<ECN::ECClassId, RelationshipEnd> ConstraintClassIds;
-                typedef bmap<ECDbSqlTable const*, std::vector<ECN::ECClassId>> ClassIdsPerTableMap;
-
-            private:
-                mutable ClassIdsPerTableMap m_classIdsPerTable;
-                mutable bmap<ECN::ECClassId, ClassIdsPerTableMap> m_tablesPerClassId;
-                mutable RelationshipClassIds m_anyClassRelationships;
-                mutable bmap<ECN::ECClassId, RelationshipClassIds> m_relationshipClassIdsPerConstraintClassIds;
-                mutable bmap<ECN::ECClassId, ConstraintClassIds> m_nonAnyClassConstraintClassIdsPerRelClassIds;
-                mutable std::vector<ECN::ECClassId> m_anyClassReplacements;
-                mutable ECN::ECClassId m_anyClassId;
-                mutable std::map<ECN::ECClassId, std::unique_ptr<StorageDescription>> m_storageDescriptions;
-
-                mutable struct
-                    {
-                    bool m_tablesPerClassIdIsLoaded : 1;
-                    bool m_classIdsPerTableIsLoaded : 2;
-                    bool m_relationshipCacheIsLoaded : 3;
-                    bool m_anyClassRelationshipsIsLoaded : 4;
-                    bool m_anyClassReplacementsLoaded : 5;
-                    } m_loadedFlags;
-
-                ECDbMapCR m_map;
-
-                void LoadDerivedClasses() const;
-                void LoadClassIdsPerTable() const;
-                void LoadAnyClassRelationships() const;
-                void LoadRelationshipCache() const;
-                void LoadAnyClassReplacements() const;
-
-            public:
-                explicit LightweightCache(ECDbMapCR map);
-                ~LightweightCache() {}
-
-                std::vector<ECN::ECClassId> const& GetClassesForTable(ECDbSqlTable const&) const;
-                ClassIdsPerTableMap const& GetTablesForClass(ECN::ECClassId) const;
-                RelationshipClassIds const& GetRelationshipsForConstraintClass(ECN::ECClassId constraintClassId) const;
-                //Gets all the constraint class ids plus the constraint end that make up the relationship with the given class id.
-                //@remarks: AnyClass constraints are ignored.
-                ConstraintClassIds const& GetConstraintClassesForRelationship(ECN::ECClassId relClassId) const;
-                RelationshipClassIds const& GetAnyClassRelationships() const;
-                ECN::ECClassId GetAnyClassId() const;
-                std::vector<ECN::ECClassId> const& GetAnyClassReplacements() const;
-
-                //For a end table relationship class map, the storage description provides horizontal partitions
-                //For the end table's constraint classes - not for the relationship itself.
-                StorageDescription const& GetStorageDescription(IClassMap const&)  const;
-
-                void Load(bool forceReload);
-                void Reset();
-            };
-        enum class RelationshipType : int
-            {
-            Link = 0,
-            Source = (int)ECDbMapStrategy::Strategy::ForeignKeyRelationshipInSourceTable,
-            Target = (int)ECDbMapStrategy::Strategy::ForeignKeyRelationshipInTargetTable,
-            };
-
-
-<<<<<<< HEAD
-        typedef  std::vector < ECN::ECClassId > ClassIds;
-        typedef bmap<ECN::ECClassId, RelationshipEnd> ClassRelationshipEnds;
-        typedef bmap<ECN::ECClassId, RelationshipType> RelationshipTypeByClassId;
-        typedef bmap <ECDbSqlTable const*, ClassIds> TableClasses;
-        typedef bmap<ECDbSqlTable const*, RelationshipTypeByClassId> RelationshipPerTable;
-        private:
-            mutable RelationshipPerTable m_relationshipPerTable;
-            mutable bmap<ECN::ECClassId, ClassRelationshipEnds> m_relationshipEndsByClassId;
-            mutable bmap<ECN::ECClassId, ClassRelationshipEnds> m_relationshipEndsByClassIdRev;
-            mutable bmap<ECN::ECClassId, TableClasses> m_tablesByClassId;
-            mutable ClassRelationshipEnds m_anyClassRelationships;
-            mutable TableClasses m_classIdsByTable;
-            mutable ClassIds m_anyClassReplacements;
-            mutable ECN::ECClassId m_anyClass;
-            mutable std::map<ECN::ECClassId, std::unique_ptr<StorageDescription>> m_storageDescriptions;
-            mutable struct
-                {
-                bool m_relationshipEndsByClassIdIsLoaded : 1;
-                bool m_tablesByClassIdIsLoaded : 2;
-                bool m_anyClassRelationshipsIsLoaded : 3;
-                bool m_classIdsByTableIsLoaded : 4;
-                bool m_anyClassReplacementsLoaded : 5;
-                bool m_relationshipPerTableLoaded : 6;
-                } m_loadedFlags;
-
-            ECDbMapCR m_map;
-        private:
-            void LoadRelationshipByTable () const;
-            void LoadDerivedClasses () const;
-            void LoadClassTableClasses () const;
-            void LoadAnyClassRelationships () const;
-            void LoadClassRelationships (bool addAnyClassRelationships) const;
-            void LoadAnyClassReplacements () const;
-
-        public:
-            LightWeightMapCache (ECDbMapCR map);
-
-            ~LightWeightMapCache (){}
-            RelationshipTypeByClassId GetRelationshipsMapToTable (ECDbSqlTable const& table) const;
-            RelationshipPerTable GetRelationshipsMapToTables () const;
-
-            bmap<ECN::ECClassId, LightWeightMapCache::TableClasses> const& GetTablesMapToClass () const;
-            ClassRelationshipEnds const& GetClassRelationships (ECN::ECClassId classId) const;
-            ClassRelationshipEnds const& GetRelationships (ECN::ECClassId relationshipId) const;
-            ClassRelationshipEnds const& GetAnyClassRelationships () const;
-            ClassIds const& GetClassesMapToTable (ECDbSqlTable const& table) const;
-            TableClasses const& GetTablesMapToClass (ECN::ECClassId classId) const;
-            ECN::ECClassId GetAnyClassId () const;
-            ClassIds const& GetAnyClassReplacements () const;
-            StorageDescription const& GetStorageDescription (ECN::ECClassId id)  const;
-            void Load (bool forceReload);
-            void Reset ();
-        };
-
-
-
-=======
->>>>>>> 3f1eac8b
-private:
-    mutable BeMutex m_criticalSection;
-
-    LightweightCache            m_lightweightCache;
-    ECDbR                       m_ecdb;
-    ECDbSQLManager              m_ecdbSqlManager;
-    ClassMapDictionary          m_classMapDictionary;
-    ClustersByTable             m_clustersByTable;
-    mutable bvector<ECN::ECClassCP> m_classMapLoadTable;
-    mutable int                 m_classMapLoadAccessCounter;
-    SchemaImportContext*        m_schemaImportContext;
-    bool                        TryGetClassMap(ClassMapPtr& classMap, ECN::ECClassCR ecClass, bool loadIfNotFound) const;
-    ClassMapPtr                 DoGetClassMap(ECN::ECClassCR ecClass) const;
-    ClassMapPtr                 LoadAddClassMap(ECN::ECClassCR ecClass);
-    MapStatus                   DoMapSchemas(bvector<ECN::ECSchemaCP>& mapSchemas, bool forceMapStrategyReevaluation);
-    MapStatus                   MapClass(ECN::ECClassCR ecClass, bool forceRevaluationOfMapStrategy);
-    MapStatus                   AddClassMap(ClassMapPtr& classMap);
-    void                        RemoveClassMap(IClassMap const& classMap);
-    bool                        FinishTableDefinition() const;
-    BentleyStatus               Save(SchemaImportContext const&);
-    //! Create a table to persist ECInstances of the given ECClass in the Db
-    BentleyStatus               CreateOrUpdateRequiredTables();
-    BentleyStatus               EvaluateDMLPolicyForEachClass();
-public:
-    explicit ECDbMap(ECDbR ecdb);
-    ~ECDbMap() {}
-
-    ECDbSQLManager const&        GetSQLManager() const { return m_ecdbSqlManager; }
-    ECDbSQLManager&              GetSQLManagerR() { return m_ecdbSqlManager; }
-
-    bool IsImportingSchema() const;
-    SchemaImportContext* GetSchemaImportContext() const;
-    bool AssertIfIsNotImportingSchema() const;
-
-    LightweightCache const& GetLightweightCache() const { return m_lightweightCache; }
-    ECN::ECClassCR              GetClassForPrimitiveArrayPersistence(ECN::PrimitiveType primitiveType) const;
-    bool                        ContainsMappingsForSchema(ECN::ECSchemaCR ecSchema);
-    ECDbR                       GetECDbR() const { return m_ecdb; }
-    MapStatus                   MapSchemas(SchemaImportContext& importSchemaContext, bvector<ECN::ECSchemaCP>& mapSchemas, bool forceMapStrategyReevaluation);
-
-    ClassMapPtr                 LoadClassMap(bmap<ECN::ECClassId, ECN::ECClassCP>& currentlyLoadingClasses, ECN::ECClassCR ecClass);
-
-    //! Gets the class map for the specified ECClass.
-    //! @remarks if @p loadIfNotFound is true, the method never returns null for ECClasses which had been 
-    //! imported into the ECDb file. Even for classes that
-    //! are not mapped to a table, a class map is returned (an UnmappedClassMap).
-    //! So the method only returns nullptr if the ECSchema of the specified ecClass has not been imported into the ECDb file yet.
-    //! @param[in] ecClass ECClass for which the class map is to be retrieved.
-    //! @param[in] loadIfNotFound if true, the class map is loaded from the ECDb file if it wasn't loaded yet. if false,
-    //! the class map is not loaded from the ECDb file. In this case only class maps are found that have already been loaded into memory.
-    //! @return Class map or nullptr if @p ecClass's ECSchema was not imported into the ECDb file or if @p loadIfNotFound is true
-    //! and the class map was not loaded yet from the ECDb file.
-    IClassMap const*            GetClassMap(ECN::ECClassCR ecClass, bool loadIfNotFound = true) const;
-
-    //! @copydoc ECDbMap::GetClassMap
-    ClassMapP                   GetClassMapP(ECN::ECClassCR ecClass, bool loadIfNotFound = true) const;
-
-    //! @copydoc ECDbMap::GetClassMap
-    ClassMapCP                  GetClassMapCP(ECN::ECClassCR ecClass, bool loadIfNotFound = true) const;
-
-    ECDbSqlTable*               FindOrCreateTable(Utf8CP tableName, bool isVirtual, Utf8CP primaryKeyColumnName, bool mapToSecondaryTable, bool mapToExisitingTable);
-    MappedTableP                GetMappedTable(ClassMapCR classMap, bool createMappedTableEntryIfNotFound = true);
-
-    //!Loads the class maps if they were not loaded yet
-    void                        GetClassMapsFromRelationshipEnd(bset<IClassMap const*>& endClassMaps, ECN::ECRelationshipConstraintCR relationshipEnd, bool loadIfNotFound) const;
-    std::vector<ECN::ECClassCP> GetClassesFromRelationshipEnd(ECN::ECRelationshipConstraintCR) const;
-    size_t                      GetTableCountOnRelationshipEnd(ECN::ECRelationshipConstraintCR) const;
-    void                        ClearCache();
-<<<<<<< HEAD
-    RelationshipClassMapCP GetRelationshipClassMap (ECN::ECClassId ecRelationshipClassId) const;
-    ClassMapCP             GetClassMapCP (ECN::ECClassId classId) const;
-=======
-    RelationshipClassMapCP GetRelationshipClassMap(ECN::ECClassId ecRelationshipClassId);
->>>>>>> 3f1eac8b
-    };
-
-
-    //=======================================================================================
-    //! Hold detail about how table partition is described for this class
-    // @bsiclass                                               Affan.Khan           05/2015
-    //+===============+===============+===============+===============+===============+======
-    struct HorizontalPartition : NonCopyableClass
-        {
-        private:
-            ECDbSqlTable const* m_table;
-            std::vector<ECN::ECClassId> m_partitionClassIds;
-            std::vector<ECN::ECClassId> m_inversedPartitionClassIds;
-            bool m_hasInversedPartitionClassIds;
-
-        public:
-            explicit HorizontalPartition (ECDbSqlTable const& table) : m_table (&table), m_hasInversedPartitionClassIds (false) {}
-            ~HorizontalPartition () {}
-            HorizontalPartition (HorizontalPartition&& rhs);
-            HorizontalPartition& operator=(HorizontalPartition&& rhs);
-
-            ECDbSqlTable const& GetTable () const { return *m_table; }
-            std::vector<ECN::ECClassId> const& GetClassIds () const { return m_partitionClassIds; }
-
-            void AddClassId (ECN::ECClassId classId) { m_partitionClassIds.push_back (classId); }
-            void GenerateClassIdFilter (std::vector<ECN::ECClassId> const& tableClassIds);
-
-            bool NeedsClassIdFilter () const;
-            void AppendECClassIdFilterSql (NativeSqlBuilder&) const;
-        };
-
-
-    //=======================================================================================
-    //! Represents storage description for a given class map and its derived classes for polymorphic queries
-    // @bsiclass                                               Affan.Khan           05/2015
-    //+===============+===============+===============+===============+===============+======
-    struct StorageDescription : NonCopyableClass
-        {
-    private:
-        ECN::ECClassId m_classId;
-        std::vector<HorizontalPartition> m_horizontalPartitions;
-        std::vector<size_t> m_nonVirtualHorizontalPartitionIndices;
-        size_t m_rootHorizontalPartitionIndex;
-
-        explicit StorageDescription (ECN::ECClassId classId) : m_classId (classId), m_rootHorizontalPartitionIndex (0) {}
-
-        HorizontalPartition* AddHorizontalPartition(ECDbSqlTable const& table, bool isRootPartition);
-    public:
-        ~StorageDescription (){}
-        StorageDescription (StorageDescription&&);
-        StorageDescription& operator=(StorageDescription&&);
-
-        HorizontalPartition const* GetHorizontalPartition (size_t index) const;
-        std::vector<HorizontalPartition> const& GetHorizontalPartitions () const { return m_horizontalPartitions; }
-        HorizontalPartition const& GetRootHorizontalPartition () const { return *GetHorizontalPartition (m_rootHorizontalPartitionIndex); }
-        std::vector<size_t> const& GetNonVirtualHorizontalPartitionIndices () const { return m_nonVirtualHorizontalPartitionIndices; }
-        ECN::ECClassId GetClassId () const { return m_classId; }
-
-        static std::unique_ptr<StorageDescription> Create(IClassMap const&, ECDbMap::LightweightCache const& lwmc);
-        };
-END_BENTLEY_SQLITE_EC_NAMESPACE
+/*--------------------------------------------------------------------------------------+
+|
+|     $Source: ECDb/ECDbMap.h $
+|
+|  $Copyright: (c) 2015 Bentley Systems, Incorporated. All rights reserved. $
+|
++--------------------------------------------------------------------------------------*/
+#pragma once
+#include "ECDbInternalTypes.h"
+#include "ClassMap.h"
+#include "SchemaImportContext.h"
+#include "ECDbSql.h"
+BEGIN_BENTLEY_SQLITE_EC_NAMESPACE
+struct StorageDescription;
+
+/*=================================================================================**//**
+* @bsiclass                                                     Casey.Mullen      11/2011
++===============+===============+===============+===============+===============+======*/
+struct ECDbMap :NonCopyableClass
+    {
+    typedef bmap<ECN::ECClassId, ClassMapPtr> ClassMapDictionary;
+    typedef bmap<ECDbSqlTable*, MappedTablePtr> ClustersByTable;
+
+    public:
+        struct LightweightCache : NonCopyableClass
+            {
+            public:
+		        enum class RelationshipEnd : int
+		            {
+		            None = 0,
+		            Source = 1,
+		            Target = 2,
+		            Both = Source | Target
+		            };
+		        enum class RelationshipType : int
+		            {
+		            Link = 0,
+		            Source = (int)ECDbMapStrategy::Strategy::ForeignKeyRelationshipInSourceTable,
+		            Target = (int)ECDbMapStrategy::Strategy::ForeignKeyRelationshipInTargetTable,
+		            };
+
+
+                typedef bmap<ECN::ECClassId, RelationshipEnd> RelationshipClassIds;
+                typedef bmap<ECN::ECClassId, RelationshipEnd> ConstraintClassIds;
+        typedef bmap<ECN::ECClassId, RelationshipType> RelationshipTypeByClassId;
+                typedef bmap<ECDbSqlTable const*, std::vector<ECN::ECClassId>> ClassIdsPerTableMap;
+        typedef bmap<ECDbSqlTable const*, RelationshipTypeByClassId> RelationshipPerTable;
+            private:
+                mutable bmap<ECN::ECClassId, ClassIdsPerTableMap> m_tablesPerClassId;
+            mutable bmap<ECN::ECClassId, ClassRelationshipEnds> m_relationshipEndsByClassIdRev;
+                mutable RelationshipClassIds m_anyClassRelationships;
+                mutable bmap<ECN::ECClassId, RelationshipClassIds> m_relationshipClassIdsPerConstraintClassIds;
+                mutable bmap<ECN::ECClassId, ConstraintClassIds> m_nonAnyClassConstraintClassIdsPerRelClassIds;
+                mutable std::vector<ECN::ECClassId> m_anyClassReplacements;
+                mutable ECN::ECClassId m_anyClassId;
+                mutable std::map<ECN::ECClassId, std::unique_ptr<StorageDescription>> m_storageDescriptions;
+
+                mutable struct
+                    {
+                    bool m_tablesPerClassIdIsLoaded : 1;
+                    bool m_classIdsPerTableIsLoaded : 2;
+                    bool m_relationshipCacheIsLoaded : 3;
+                    bool m_anyClassRelationshipsIsLoaded : 4;
+                    bool m_anyClassReplacementsLoaded : 5;
+                bool m_relationshipPerTableLoaded : 6;
+                    } m_loadedFlags;
+
+                ECDbMapCR m_map;
+            void LoadRelationshipByTable () const;
+                void LoadDerivedClasses() const;
+                void LoadClassIdsPerTable() const;
+                void LoadAnyClassRelationships() const;
+                void LoadRelationshipCache() const;
+                void LoadAnyClassReplacements() const;
+
+            public:
+                explicit LightweightCache(ECDbMapCR map);
+                ~LightweightCache() {}
+            RelationshipTypeByClassId GetRelationshipsMapToTable (ECDbSqlTable const& table) const;
+            RelationshipPerTable GetRelationshipsMapToTables () const;
+
+                ClassIdsPerTableMap const& GetTablesForClass(ECN::ECClassId) const;
+            ClassRelationshipEnds const& GetRelationships (ECN::ECClassId relationshipId) const;
+                RelationshipClassIds const& GetRelationshipsForConstraintClass(ECN::ECClassId constraintClassId) const;
+                //Gets all the constraint class ids plus the constraint end that make up the relationship with the given class id.
+                //@remarks: AnyClass constraints are ignored.
+                ConstraintClassIds const& GetConstraintClassesForRelationship(ECN::ECClassId relClassId) const;
+                RelationshipClassIds const& GetAnyClassRelationships() const;
+                ECN::ECClassId GetAnyClassId() const;
+                std::vector<ECN::ECClassId> const& GetAnyClassReplacements() const;
+
+                //For a end table relationship class map, the storage description provides horizontal partitions
+                //For the end table's constraint classes - not for the relationship itself.
+                StorageDescription const& GetStorageDescription(IClassMap const&)  const;
+
+                void Load(bool forceReload);
+                void Reset();
+            };
+
+
+private:
+    mutable BeMutex m_criticalSection;
+
+    LightweightCache            m_lightweightCache;
+    ECDbR                       m_ecdb;
+    ECDbSQLManager              m_ecdbSqlManager;
+    ClassMapDictionary          m_classMapDictionary;
+    ClustersByTable             m_clustersByTable;
+    mutable bvector<ECN::ECClassCP> m_classMapLoadTable;
+    mutable int                 m_classMapLoadAccessCounter;
+    SchemaImportContext*        m_schemaImportContext;
+    bool                        TryGetClassMap(ClassMapPtr& classMap, ECN::ECClassCR ecClass, bool loadIfNotFound) const;
+    ClassMapPtr                 DoGetClassMap(ECN::ECClassCR ecClass) const;
+    ClassMapPtr                 LoadAddClassMap(ECN::ECClassCR ecClass);
+    MapStatus                   DoMapSchemas(bvector<ECN::ECSchemaCP>& mapSchemas, bool forceMapStrategyReevaluation);
+    MapStatus                   MapClass(ECN::ECClassCR ecClass, bool forceRevaluationOfMapStrategy);
+    MapStatus                   AddClassMap(ClassMapPtr& classMap);
+    void                        RemoveClassMap(IClassMap const& classMap);
+    bool                        FinishTableDefinition() const;
+    BentleyStatus               Save(SchemaImportContext const&);
+    //! Create a table to persist ECInstances of the given ECClass in the Db
+    BentleyStatus               CreateOrUpdateRequiredTables();
+    BentleyStatus               EvaluateDMLPolicyForEachClass();
+public:
+    explicit ECDbMap(ECDbR ecdb);
+    ~ECDbMap() {}
+
+    ECDbSQLManager const&        GetSQLManager() const { return m_ecdbSqlManager; }
+    ECDbSQLManager&              GetSQLManagerR() { return m_ecdbSqlManager; }
+
+    bool IsImportingSchema() const;
+    SchemaImportContext* GetSchemaImportContext() const;
+    bool AssertIfIsNotImportingSchema() const;
+
+    LightweightCache const& GetLightweightCache() const { return m_lightweightCache; }
+    ECN::ECClassCR              GetClassForPrimitiveArrayPersistence(ECN::PrimitiveType primitiveType) const;
+    bool                        ContainsMappingsForSchema(ECN::ECSchemaCR ecSchema);
+    ECDbR                       GetECDbR() const { return m_ecdb; }
+    MapStatus                   MapSchemas(SchemaImportContext& importSchemaContext, bvector<ECN::ECSchemaCP>& mapSchemas, bool forceMapStrategyReevaluation);
+
+    ClassMapPtr                 LoadClassMap(bmap<ECN::ECClassId, ECN::ECClassCP>& currentlyLoadingClasses, ECN::ECClassCR ecClass);
+
+    //! Gets the class map for the specified ECClass.
+    //! @remarks if @p loadIfNotFound is true, the method never returns null for ECClasses which had been 
+    //! imported into the ECDb file. Even for classes that
+    //! are not mapped to a table, a class map is returned (an UnmappedClassMap).
+    //! So the method only returns nullptr if the ECSchema of the specified ecClass has not been imported into the ECDb file yet.
+    //! @param[in] ecClass ECClass for which the class map is to be retrieved.
+    //! @param[in] loadIfNotFound if true, the class map is loaded from the ECDb file if it wasn't loaded yet. if false,
+    //! the class map is not loaded from the ECDb file. In this case only class maps are found that have already been loaded into memory.
+    //! @return Class map or nullptr if @p ecClass's ECSchema was not imported into the ECDb file or if @p loadIfNotFound is true
+    //! and the class map was not loaded yet from the ECDb file.
+    IClassMap const*            GetClassMap(ECN::ECClassCR ecClass, bool loadIfNotFound = true) const;
+
+    //! @copydoc ECDbMap::GetClassMap
+    ClassMapP                   GetClassMapP(ECN::ECClassCR ecClass, bool loadIfNotFound = true) const;
+
+    //! @copydoc ECDbMap::GetClassMap
+    ClassMapCP                  GetClassMapCP(ECN::ECClassCR ecClass, bool loadIfNotFound = true) const;
+
+    ECDbSqlTable*               FindOrCreateTable(Utf8CP tableName, bool isVirtual, Utf8CP primaryKeyColumnName, bool mapToSecondaryTable, bool mapToExisitingTable);
+    MappedTableP                GetMappedTable(ClassMapCR classMap, bool createMappedTableEntryIfNotFound = true);
+
+    //!Loads the class maps if they were not loaded yet
+    void                        GetClassMapsFromRelationshipEnd(bset<IClassMap const*>& endClassMaps, ECN::ECRelationshipConstraintCR relationshipEnd, bool loadIfNotFound) const;
+    std::vector<ECN::ECClassCP> GetClassesFromRelationshipEnd(ECN::ECRelationshipConstraintCR) const;
+    size_t                      GetTableCountOnRelationshipEnd(ECN::ECRelationshipConstraintCR) const;
+    void                        ClearCache();
+    RelationshipClassMapCP GetRelationshipClassMap (ECN::ECClassId ecRelationshipClassId) const;
+    ClassMapCP             GetClassMapCP (ECN::ECClassId classId) const;
+    };
+
+
+    //=======================================================================================
+    //! Hold detail about how table partition is described for this class
+    // @bsiclass                                               Affan.Khan           05/2015
+    //+===============+===============+===============+===============+===============+======
+    struct HorizontalPartition : NonCopyableClass
+        {
+        private:
+            ECDbSqlTable const* m_table;
+            std::vector<ECN::ECClassId> m_partitionClassIds;
+            std::vector<ECN::ECClassId> m_inversedPartitionClassIds;
+            bool m_hasInversedPartitionClassIds;
+
+        public:
+            explicit HorizontalPartition (ECDbSqlTable const& table) : m_table (&table), m_hasInversedPartitionClassIds (false) {}
+            ~HorizontalPartition () {}
+            HorizontalPartition (HorizontalPartition&& rhs);
+            HorizontalPartition& operator=(HorizontalPartition&& rhs);
+
+            ECDbSqlTable const& GetTable () const { return *m_table; }
+            std::vector<ECN::ECClassId> const& GetClassIds () const { return m_partitionClassIds; }
+
+            void AddClassId (ECN::ECClassId classId) { m_partitionClassIds.push_back (classId); }
+            void GenerateClassIdFilter (std::vector<ECN::ECClassId> const& tableClassIds);
+
+            bool NeedsClassIdFilter () const;
+            void AppendECClassIdFilterSql (NativeSqlBuilder&) const;
+        };
+
+
+    //=======================================================================================
+    //! Represents storage description for a given class map and its derived classes for polymorphic queries
+    // @bsiclass                                               Affan.Khan           05/2015
+    //+===============+===============+===============+===============+===============+======
+    struct StorageDescription : NonCopyableClass
+        {
+    private:
+        ECN::ECClassId m_classId;
+        std::vector<HorizontalPartition> m_horizontalPartitions;
+        std::vector<size_t> m_nonVirtualHorizontalPartitionIndices;
+        size_t m_rootHorizontalPartitionIndex;
+
+        explicit StorageDescription (ECN::ECClassId classId) : m_classId (classId), m_rootHorizontalPartitionIndex (0) {}
+
+        HorizontalPartition* AddHorizontalPartition(ECDbSqlTable const& table, bool isRootPartition);
+    public:
+        ~StorageDescription (){}
+        StorageDescription (StorageDescription&&);
+        StorageDescription& operator=(StorageDescription&&);
+
+        HorizontalPartition const* GetHorizontalPartition (size_t index) const;
+        std::vector<HorizontalPartition> const& GetHorizontalPartitions () const { return m_horizontalPartitions; }
+        HorizontalPartition const& GetRootHorizontalPartition () const { return *GetHorizontalPartition (m_rootHorizontalPartitionIndex); }
+        std::vector<size_t> const& GetNonVirtualHorizontalPartitionIndices () const { return m_nonVirtualHorizontalPartitionIndices; }
+        ECN::ECClassId GetClassId () const { return m_classId; }
+
+        static std::unique_ptr<StorageDescription> Create(IClassMap const&, ECDbMap::LightweightCache const& lwmc);
+        };
+END_BENTLEY_SQLITE_EC_NAMESPACE