--- conflicted
+++ resolved
@@ -1,288 +1,248 @@
-/*--------------------------------------------------------------------------------------+
-|
-|     $Source: ECDb/ECDbMap.h $
-|
-|  $Copyright: (c) 2016 Bentley Systems, Incorporated. All rights reserved. $
-|
-+--------------------------------------------------------------------------------------*/
-#pragma once
-#include "ECDbInternalTypes.h"
-#include "ClassMap.h"
-#include "SchemaImportContext.h"
-#include "ECDbSql.h"
-BEGIN_BENTLEY_SQLITE_EC_NAMESPACE
-
-struct StorageDescription;
-
-/*=================================================================================**//**
-* @bsiclass                                                     Casey.Mullen      11/2011
-+===============+===============+===============+===============+===============+======*/
-struct ECDbMap :NonCopyableClass
-    {
-    typedef bmap<ECN::ECClassId, ClassMapPtr> ClassMapDictionary;
-    typedef bset<ClassMap*> ClassMapSet;
-    typedef bmap<ECDbSqlTable*, ClassMapSet> ClassMapByTable;
-    public:
-        struct LightweightCache : NonCopyableClass
-            {
-            public:
-                enum class RelationshipEnd : int
-                    {
-                    None = 0,
-                    Source = 1,
-                    Target = 2,
-                    Both = Source | Target
-                    };
-                enum class RelationshipType : int
-                    {
-                    Link = 0,
-                    Source = (int)ECDbMapStrategy::Strategy::ForeignKeyRelationshipInSourceTable,
-                    Target = (int)ECDbMapStrategy::Strategy::ForeignKeyRelationshipInTargetTable,
-                    };
-
-
-                typedef bmap<ECN::ECClassId, RelationshipEnd> RelationshipClassIds;
-                typedef bmap<ECN::ECClassId, RelationshipEnd> ConstraintClassIds;
-                typedef bmap<ECN::ECClassId, RelationshipType> RelationshipTypeByClassId;
-                typedef bmap<ECDbSqlTable const*, std::vector<ECN::ECClassId>> ClassIdsPerTableMap;
-                typedef bmap<ECDbSqlTable const*, RelationshipTypeByClassId> RelationshipPerTable;
-            private:
-                mutable ClassIdsPerTableMap m_classIdsPerTable;
-                mutable bmap<ECN::ECClassId, ClassIdsPerTableMap> m_horizontalPartitions;
-                mutable bmap<ECN::ECClassId, RelationshipClassIds> m_relationshipEndsByClassIdRev;
-                mutable RelationshipClassIds m_anyClassRelationships;
-                mutable bmap<ECN::ECClassId, RelationshipClassIds> m_relationshipClassIdsPerConstraintClassIds;
-                mutable bmap<ECN::ECClassId, ConstraintClassIds> m_nonAnyClassConstraintClassIdsPerRelClassIds;
-                mutable std::vector<ECN::ECClassId> m_anyClassReplacements;
-                mutable ECN::ECClassId m_anyClassId;
-                mutable std::map<ECN::ECClassId, std::unique_ptr<StorageDescription>> m_storageDescriptions;
-                mutable RelationshipPerTable m_relationshipPerTable;
-                mutable bmap<ECN::ECClassId, bset<ECDbSqlTable const*>> m_tablesPerClassId;
-                mutable struct
-                    {
-                    bool m_horizontalPartitionsIsLoaded : 1;
-                    bool m_classIdsPerTableIsLoaded : 2;
-                    bool m_relationshipCacheIsLoaded : 3;
-                    bool m_anyClassRelationshipsIsLoaded : 4;
-                    bool m_anyClassReplacementsLoaded : 5;
-                    bool m_relationshipPerTableLoaded : 6;
-                    } m_loadedFlags;
-
-                ECDbMapCR m_map;
-                void LoadRelationshipByTable () const;
-                void LoadHorizontalPartitions () const;
-                void LoadClassIdsPerTable () const;
-                void LoadAnyClassRelationships () const;
-                void LoadRelationshipCache () const;
-                void LoadAnyClassReplacements () const;
-            public:
-                explicit LightweightCache (ECDbMapCR map);
-                ~LightweightCache () {}
-                std::vector<ECN::ECClassId> const& GetClassesForTable (ECDbSqlTable const&) const;
-                RelationshipTypeByClassId GetRelationshipsMapToTable (ECDbSqlTable const& table) const;
-                RelationshipPerTable GetRelationshipsMapToTables () const;
-                bset<ECDbSqlTable const*> const& GetVerticalPartitionsForClass(ECN::ECClassId classId) const;
-                ClassIdsPerTableMap const& GetHorizontalPartitionsForClass (ECN::ECClassId) const;
-                RelationshipClassIds const& GetRelationships (ECN::ECClassId relationshipId) const;
-                RelationshipClassIds const& GetRelationshipsForConstraintClass (ECN::ECClassId constraintClassId) const;
-                //Gets all the constraint class ids plus the constraint end that make up the relationship with the given class id.
-                //@remarks: AnyClass constraints are ignored.
-                ConstraintClassIds const& GetConstraintClassesForRelationship (ECN::ECClassId relClassId) const;
-                RelationshipClassIds const& GetAnyClassRelationships () const;
-                ECN::ECClassId GetAnyClassId () const;
-                std::vector<ECN::ECClassId> const& GetAnyClassReplacements () const;
-                //bmap<ECN::ECClassId, bset<ECDbSqlTable const*> const& GetTablesPerClass()
-                //For a end table relationship class map, the storage description provides horizontal partitions
-                //For the end table's constraint classes - not for the relationship itself.
-                StorageDescription const& GetStorageDescription (IClassMap const&)  const;
-
-                void Load (bool forceReload);
-                void Reset ();
-            };
-
-
-private:
-    mutable BeMutex m_criticalSection;
-
-    LightweightCache            m_lightweightCache;
-    ECDbR                       m_ecdb;
-    ECDbSQLManager              m_ecdbSqlManager;
-    ClassMapDictionary          m_classMapDictionary;
-    mutable bvector<ECN::ECClassCP> m_classMapLoadTable;
-    mutable int                 m_classMapLoadAccessCounter;
-    SchemaImportContext*        m_schemaImportContext;
-
-    bool                        TryGetClassMap(ClassMapPtr&, ClassMapLoadContext&, ECN::ECClassCR) const;
-    ClassMapPtr                 DoGetClassMap(ECN::ECClassCR) const;
-    ClassMapPtr                 LoadAddClassMap(ClassMapLoadContext&, ECN::ECClassCR);
-    MapStatus                   DoMapSchemas(bvector<ECN::ECSchemaCP> const& mapSchemas, bool forceMapStrategyReevaluation);
-    
-    MapStatus                   MapClass(ECN::ECClassCR, bool forceRevaluationOfMapStrategy);
-    MapStatus                   AddClassMap(ClassMapPtr&);
-    void                        RemoveClassMap(IClassMap const&);
-    BentleyStatus               FinishTableDefinition() const;
-    BentleyStatus               Save();
-    //! Create a table to persist ECInstances of the given ECClass in the Db
-    BentleyStatus               CreateOrUpdateRequiredTables();
-    ClassMapByTable             GetClassMapByTable() const;
-    void                        GetClassMapsFromRelationshipEnd(std::set<ClassMap const*>&, ECN::ECClassCR) const;
-
-public:
-    explicit ECDbMap(ECDbR ecdb);
-    ~ECDbMap() {}
-
-    ClassMap const* GetClassMap(ECN::ECClassCR) const;
-    ClassMap const* GetClassMap(ECN::ECClassId) const;
-
-    std::vector<ECN::ECClassCP> GetClassesFromRelationshipEnd(ECN::ECRelationshipConstraintCR) const;
-    std::set<ClassMap const*> GetClassMapsFromRelationshipEnd(ECN::ECRelationshipConstraintCR, bool* hasAnyClass) const;
-    ECDbSqlTable const* GetPrimaryTable(ECDbSqlTable const& joinedTable) const;
-    //!Loads the class maps if they were not loaded yet
-    size_t GetTableCountOnRelationshipEnd(ECN::ECRelationshipConstraintCR) const;
-    ECDbSqlTable const* GetFirstTableFromRelationshipEnd(ECN::ECRelationshipConstraintCR) const;
-
-    ECDbSQLManager const& GetSQLManager() const { return m_ecdbSqlManager; }
-    ECDbSQLManager& GetSQLManagerR() { return m_ecdbSqlManager; }
-
-    MapStatus MapSchemas(SchemaImportContext&, bvector<ECN::ECSchemaCP> const&, bool forceMapStrategyReevaluation);
-
-    BentleyStatus CreateECClassViewsInDb() const;
-    ECDbSqlTable* FindOrCreateTable(SchemaImportContext*, Utf8CP tableName, TableType, bool isVirtual, Utf8CP primaryKeyColumnName);
-
-    void ClearCache();
-
-    bool IsImportingSchema() const;
-    SchemaImportContext* GetSchemaImportContext() const;
-    bool AssertIfIsNotImportingSchema() const;
-
-    LightweightCache const& GetLightweightCache() const { return m_lightweightCache; }
-<<<<<<< HEAD
-    ECDbR GetECDbR() const { return m_ecdb; }
-    ECDbCR GetECDb()  const { return m_ecdb; }
-=======
-    bool                        ContainsMappingsForSchema(ECN::ECSchemaCR ecSchema);
-    ECDbR                       GetECDbR() const { return m_ecdb; }
-    ECDbCR                      GetECDb()  const { return m_ecdb; }
-    MapStatus                   MapSchemas(SchemaImportContext&, bvector<ECN::ECSchemaCP> const&, bool forceMapStrategyReevaluation);
-
-    ClassMapPtr                 LoadClassMap(bmap<ECN::ECClassId, ECN::ECClassCP>& currentlyLoadingClasses, ECN::ECClassCR);
-
-    //! Gets the class map for the specified ECClass.
-    //! @remarks if @p loadIfNotFound is true, the method never returns null for ECClasses which had been 
-    //! imported into the ECDb file. Even for classes that
-    //! are not mapped to a table, a class map is returned (an UnmappedClassMap).
-    //! So the method only returns nullptr if the ECSchema of the specified ecClass has not been imported into the ECDb file yet.
-    //! @param[in] ecClass ECClass for which the class map is to be retrieved.
-    //! @param[in] loadIfNotFound if true, the class map is loaded from the ECDb file if it wasn't loaded yet. if false,
-    //! the class map is not loaded from the ECDb file. In this case only class maps are found that have already been loaded into memory.
-    //! @return Class map or nullptr if @p ecClass's ECSchema was not imported into the ECDb file or if @p loadIfNotFound is true
-    //! and the class map was not loaded yet from the ECDb file.
-    IClassMap const*            GetClassMap(ECN::ECClassCR ecClass, bool loadIfNotFound = true) const;
-
-    //! @copydoc ECDbMap::GetClassMap
-    ClassMapP                   GetClassMapP(ECN::ECClassCR ecClass, bool loadIfNotFound = true) const;
-
-    //! @copydoc ECDbMap::GetClassMap
-    ClassMapCP                  GetClassMapCP(ECN::ECClassCR ecClass, bool loadIfNotFound = true) const;
-    BentleyStatus               CreateECClassViewsInDb() const;
-    ECDbSqlTable*               FindOrCreateTable(SchemaImportContext*, Utf8CP tableName, TableType, bool isVirtual, Utf8CP primaryKeyColumnName, ECDbSqlTable const* baseTable);
-
-    ECDbSqlTable const*         GetPrimaryTable(ECDbSqlTable const& joinedTable) const;
-    //!Loads the class maps if they were not loaded yet
-    void                        GetClassMapsFromRelationshipEnd(bset<IClassMap const*>& endClassMaps, ECN::ECRelationshipConstraintCR relationshipEnd, bool loadIfNotFound) const;
-    std::vector<ECN::ECClassCP> GetClassesFromRelationshipEnd(ECN::ECRelationshipConstraintCR) const;
-    size_t                      GetTableCountOnRelationshipEnd(ECN::ECRelationshipConstraintCR) const;
-    std::set<IClassMap const*>  GetClassMapsFromRelationshipEnd(ECN::ECRelationshipConstraintCR relationshipEnd, bool* hasAnyClass= nullptr) const;
-    ECDbSqlTable const*         GetFirstTableFromRelationshipEnd(ECN::ECRelationshipConstraintCR relationshipEnd) const;
-    const std::set<ECDbSqlTable const*> GetTablesFromRelationshipEnd(ECN::ECRelationshipConstraintCR relationshipEnd) const;
-    const std::set<ECDbSqlTable const*> GetTablesFromRelationshipEndWithColumn(ECN::ECRelationshipConstraintCR relationshipEnd, Utf8CP column) const;
-    void                        ClearCache();
-    RelationshipClassMapCP GetRelationshipClassMap (ECN::ECClassId ecRelationshipClassId) const;
-    ClassMapCP             GetClassMapCP (ECN::ECClassId classId) const;
-
->>>>>>> 70c71160
-
-    static void ParsePropertyAccessString(bvector<Utf8String>&, Utf8CP propAccessString);
-    };
-
-
-    struct StorageDescription;
-    //=======================================================================================
-    //! Hold detail about how table partition is described for this class
-    // @bsiclass                                               Affan.Khan           05/2015
-    //+===============+===============+===============+===============+===============+======
-    struct Partition : NonCopyableClass
-        {
-    friend struct StorageDescription;
-
-    private:
-        ECDbSqlTable const* m_table;
-        std::vector<ECN::ECClassId> m_partitionClassIds;
-        std::vector<ECN::ECClassId> m_inversedPartitionClassIds;
-        bool m_hasInversedPartitionClassIds;
-
-        bool IsSharedTable() const { return m_partitionClassIds.size() + m_inversedPartitionClassIds.size() > 1; }
-
-        void AddClassId(ECN::ECClassId classId) { m_partitionClassIds.push_back(classId); }
-        void GenerateClassIdFilter(std::vector<ECN::ECClassId> const& tableClassIds);
-
-    public:
-        explicit Partition (ECDbSqlTable const& table) : m_table (&table), m_hasInversedPartitionClassIds (false) {}
-        ~Partition () {}
-        Partition (Partition&& rhs);
-        Partition& operator=(Partition&& rhs);
-
-        ECDbSqlTable const& GetTable () const { return *m_table; }
-        std::vector<ECN::ECClassId> const& GetClassIds () const { return m_partitionClassIds; }
-        bool NeedsECClassIdFilter() const;
-        void AppendECClassIdFilterSql(Utf8CP classIdColName, NativeSqlBuilder&) const;
-        };
-
-
-    //=======================================================================================
-    //! Represents storage description for a given class map and its derived classes for polymorphic queries
-    // @bsiclass                                               Affan.Khan           05/2015
-    //+===============+===============+===============+===============+===============+======
-    struct StorageDescription : NonCopyableClass
-        {
-    private:
-        ECN::ECClassId m_classId;
-        std::vector<Partition> m_horizontalPartitions;
-        std::vector<size_t> m_nonVirtualHorizontalPartitionIndices;
-        std::vector<Partition> m_veritcalPartitions;
-        size_t m_rootHorizontalPartitionIndex;
-        size_t m_rootVerticalPartitionIndex;
-
-        explicit StorageDescription (ECN::ECClassId classId) : m_classId (classId), m_rootHorizontalPartitionIndex (0), m_rootVerticalPartitionIndex(0) {}
-
-        Partition* AddHorizontalPartition(ECDbSqlTable const&, bool isRootPartition);
-        Partition* AddVerticalPartition(ECDbSqlTable const&, bool isRootPartition);
-
-
-    public:
-        ~StorageDescription (){}
-        StorageDescription (StorageDescription&&);
-        StorageDescription& operator=(StorageDescription&&);
-        std::vector<Partition> const& GetVerticalPartitions() const
-            {
-            return m_veritcalPartitions;
-            }
-
-        //! Returns nullptr, if more than one non-virtual partitions exist.
-        //! If polymorphic is true or has no non-virtual partitions, gets root horizontal partition.
-        //! If has a single non-virtual partition returns that.
-        Partition const* GetHorizontalPartition(bool polymorphic) const;
-        Partition const& GetRootHorizontalPartition() const;
-        Partition const& GetRootVerticalPartition() const;
-        Partition const* GetVerticalPartition(ECDbSqlTable const&) const;
-        Partition const* GetHorizontalPartition(ECDbSqlTable const&) const;
-
-        std::vector<Partition> const& GetHorizontalPartitions() const { return m_horizontalPartitions; }
-        bool HasNonVirtualPartitions() const { return !m_nonVirtualHorizontalPartitionIndices.empty(); }
-        bool HierarchyMapsToMultipleTables() const { return m_nonVirtualHorizontalPartitionIndices.size() > 1; }
-        ECN::ECClassId GetClassId () const { return m_classId; }
-
-        BentleyStatus GenerateECClassIdFilter(NativeSqlBuilder& filter, ECDbSqlTable const&, ECDbSqlColumn const& classIdColumn, bool polymorphic, bool fullyQualifyColumnName = false, Utf8CP tableAlias =nullptr) const;
-        static std::unique_ptr<StorageDescription> Create(IClassMap const&, ECDbMap::LightweightCache const& lwmc);
-        };
-END_BENTLEY_SQLITE_EC_NAMESPACE
+/*--------------------------------------------------------------------------------------+
+|
+|     $Source: ECDb/ECDbMap.h $
+|
+|  $Copyright: (c) 2016 Bentley Systems, Incorporated. All rights reserved. $
+|
++--------------------------------------------------------------------------------------*/
+#pragma once
+#include "ECDbInternalTypes.h"
+#include "ClassMap.h"
+#include "SchemaImportContext.h"
+#include "ECDbSql.h"
+BEGIN_BENTLEY_SQLITE_EC_NAMESPACE
+
+struct StorageDescription;
+
+/*=================================================================================**//**
+* @bsiclass                                                     Casey.Mullen      11/2011
++===============+===============+===============+===============+===============+======*/
+struct ECDbMap :NonCopyableClass
+    {
+    typedef bmap<ECN::ECClassId, ClassMapPtr> ClassMapDictionary;
+    typedef bset<ClassMap*> ClassMapSet;
+    typedef bmap<ECDbSqlTable*, ClassMapSet> ClassMapByTable;
+    public:
+        struct LightweightCache : NonCopyableClass
+            {
+            public:
+                enum class RelationshipEnd : int
+                    {
+                    None = 0,
+                    Source = 1,
+                    Target = 2,
+                    Both = Source | Target
+                    };
+                enum class RelationshipType : int
+                    {
+                    Link = 0,
+                    Source = (int)ECDbMapStrategy::Strategy::ForeignKeyRelationshipInSourceTable,
+                    Target = (int)ECDbMapStrategy::Strategy::ForeignKeyRelationshipInTargetTable,
+                    };
+
+
+                typedef bmap<ECN::ECClassId, RelationshipEnd> RelationshipClassIds;
+                typedef bmap<ECN::ECClassId, RelationshipEnd> ConstraintClassIds;
+                typedef bmap<ECN::ECClassId, RelationshipType> RelationshipTypeByClassId;
+                typedef bmap<ECDbSqlTable const*, std::vector<ECN::ECClassId>> ClassIdsPerTableMap;
+                typedef bmap<ECDbSqlTable const*, RelationshipTypeByClassId> RelationshipPerTable;
+            private:
+                mutable ClassIdsPerTableMap m_classIdsPerTable;
+                mutable bmap<ECN::ECClassId, ClassIdsPerTableMap> m_horizontalPartitions;
+                mutable bmap<ECN::ECClassId, RelationshipClassIds> m_relationshipEndsByClassIdRev;
+                mutable RelationshipClassIds m_anyClassRelationships;
+                mutable bmap<ECN::ECClassId, RelationshipClassIds> m_relationshipClassIdsPerConstraintClassIds;
+                mutable bmap<ECN::ECClassId, ConstraintClassIds> m_nonAnyClassConstraintClassIdsPerRelClassIds;
+                mutable std::vector<ECN::ECClassId> m_anyClassReplacements;
+                mutable ECN::ECClassId m_anyClassId;
+                mutable std::map<ECN::ECClassId, std::unique_ptr<StorageDescription>> m_storageDescriptions;
+                mutable RelationshipPerTable m_relationshipPerTable;
+                mutable bmap<ECN::ECClassId, bset<ECDbSqlTable const*>> m_tablesPerClassId;
+                mutable struct
+                    {
+                    bool m_horizontalPartitionsIsLoaded : 1;
+                    bool m_classIdsPerTableIsLoaded : 2;
+                    bool m_relationshipCacheIsLoaded : 3;
+                    bool m_anyClassRelationshipsIsLoaded : 4;
+                    bool m_anyClassReplacementsLoaded : 5;
+                    bool m_relationshipPerTableLoaded : 6;
+                    } m_loadedFlags;
+
+                ECDbMapCR m_map;
+                void LoadRelationshipByTable () const;
+                void LoadHorizontalPartitions () const;
+                void LoadClassIdsPerTable () const;
+                void LoadAnyClassRelationships () const;
+                void LoadRelationshipCache () const;
+                void LoadAnyClassReplacements () const;
+            public:
+                explicit LightweightCache (ECDbMapCR map);
+                ~LightweightCache () {}
+                std::vector<ECN::ECClassId> const& GetClassesForTable (ECDbSqlTable const&) const;
+                RelationshipTypeByClassId GetRelationshipsMapToTable (ECDbSqlTable const& table) const;
+                RelationshipPerTable GetRelationshipsMapToTables () const;
+                bset<ECDbSqlTable const*> const& GetVerticalPartitionsForClass(ECN::ECClassId classId) const;
+                ClassIdsPerTableMap const& GetHorizontalPartitionsForClass (ECN::ECClassId) const;
+                RelationshipClassIds const& GetRelationships (ECN::ECClassId relationshipId) const;
+                RelationshipClassIds const& GetRelationshipsForConstraintClass (ECN::ECClassId constraintClassId) const;
+                //Gets all the constraint class ids plus the constraint end that make up the relationship with the given class id.
+                //@remarks: AnyClass constraints are ignored.
+                ConstraintClassIds const& GetConstraintClassesForRelationship (ECN::ECClassId relClassId) const;
+                RelationshipClassIds const& GetAnyClassRelationships () const;
+                ECN::ECClassId GetAnyClassId () const;
+                std::vector<ECN::ECClassId> const& GetAnyClassReplacements () const;
+                //bmap<ECN::ECClassId, bset<ECDbSqlTable const*> const& GetTablesPerClass()
+                //For a end table relationship class map, the storage description provides horizontal partitions
+                //For the end table's constraint classes - not for the relationship itself.
+                StorageDescription const& GetStorageDescription (IClassMap const&)  const;
+
+                void Load (bool forceReload);
+                void Reset ();
+            };
+
+
+private:
+    mutable BeMutex m_criticalSection;
+
+    LightweightCache            m_lightweightCache;
+    ECDbR                       m_ecdb;
+    ECDbSQLManager              m_ecdbSqlManager;
+    ClassMapDictionary          m_classMapDictionary;
+    mutable bvector<ECN::ECClassCP> m_classMapLoadTable;
+    mutable int                 m_classMapLoadAccessCounter;
+    SchemaImportContext*        m_schemaImportContext;
+
+    bool                        TryGetClassMap(ClassMapPtr&, ClassMapLoadContext&, ECN::ECClassCR) const;
+    ClassMapPtr                 DoGetClassMap(ECN::ECClassCR) const;
+    ClassMapPtr                 LoadAddClassMap(ClassMapLoadContext&, ECN::ECClassCR);
+    MapStatus                   DoMapSchemas(bvector<ECN::ECSchemaCP> const& mapSchemas, bool forceMapStrategyReevaluation);
+    
+    MapStatus                   MapClass(ECN::ECClassCR, bool forceRevaluationOfMapStrategy);
+    MapStatus                   AddClassMap(ClassMapPtr&);
+    void                        RemoveClassMap(IClassMap const&);
+    BentleyStatus               FinishTableDefinition() const;
+    BentleyStatus               Save();
+    //! Create a table to persist ECInstances of the given ECClass in the Db
+    BentleyStatus               CreateOrUpdateRequiredTables();
+    ClassMapByTable             GetClassMapByTable() const;
+    void                        GetClassMapsFromRelationshipEnd(std::set<ClassMap const*>&, ECN::ECClassCR) const;
+
+public:
+    explicit ECDbMap(ECDbR ecdb);
+    ~ECDbMap() {}
+
+    ClassMap const* GetClassMap(ECN::ECClassCR) const;
+    ClassMap const* GetClassMap(ECN::ECClassId) const;
+
+    std::vector<ECN::ECClassCP> GetClassesFromRelationshipEnd(ECN::ECRelationshipConstraintCR) const;
+    std::set<ClassMap const*> GetClassMapsFromRelationshipEnd(ECN::ECRelationshipConstraintCR, bool* hasAnyClass) const;
+    ECDbSqlTable const* GetPrimaryTable(ECDbSqlTable const& joinedTable) const;
+    //!Loads the class maps if they were not loaded yet
+    size_t GetTableCountOnRelationshipEnd(ECN::ECRelationshipConstraintCR) const;
+    ECDbSqlTable const* GetFirstTableFromRelationshipEnd(ECN::ECRelationshipConstraintCR) const;
+
+    ECDbSQLManager const& GetSQLManager() const { return m_ecdbSqlManager; }
+    ECDbSQLManager& GetSQLManagerR() { return m_ecdbSqlManager; }
+
+    MapStatus MapSchemas(SchemaImportContext&, bvector<ECN::ECSchemaCP> const&, bool forceMapStrategyReevaluation);
+
+    BentleyStatus CreateECClassViewsInDb() const;
+    ECDbSqlTable* FindOrCreateTable(SchemaImportContext*, Utf8CP tableName, TableType, bool isVirtual, Utf8CP primaryKeyColumnName);
+
+    void ClearCache();
+
+    bool IsImportingSchema() const;
+    SchemaImportContext* GetSchemaImportContext() const;
+    bool AssertIfIsNotImportingSchema() const;
+
+    LightweightCache const& GetLightweightCache() const { return m_lightweightCache; }
+    ECDbR GetECDbR() const { return m_ecdb; }
+    ECDbCR GetECDb()  const { return m_ecdb; }
+    ECDbSqlTable*               FindOrCreateTable(SchemaImportContext*, Utf8CP tableName, TableType, bool isVirtual, Utf8CP primaryKeyColumnName, ECDbSqlTable const* baseTable);
+    const std::set<ECDbSqlTable const*> GetTablesFromRelationshipEnd(ECN::ECRelationshipConstraintCR relationshipEnd) const;
+    const std::set<ECDbSqlTable const*> GetTablesFromRelationshipEndWithColumn(ECN::ECRelationshipConstraintCR relationshipEnd, Utf8CP column) const;
+
+    static void ParsePropertyAccessString(bvector<Utf8String>&, Utf8CP propAccessString);
+    };
+
+
+    struct StorageDescription;
+    //=======================================================================================
+    //! Hold detail about how table partition is described for this class
+    // @bsiclass                                               Affan.Khan           05/2015
+    //+===============+===============+===============+===============+===============+======
+    struct Partition : NonCopyableClass
+        {
+    friend struct StorageDescription;
+
+    private:
+        ECDbSqlTable const* m_table;
+        std::vector<ECN::ECClassId> m_partitionClassIds;
+        std::vector<ECN::ECClassId> m_inversedPartitionClassIds;
+        bool m_hasInversedPartitionClassIds;
+
+        bool IsSharedTable() const { return m_partitionClassIds.size() + m_inversedPartitionClassIds.size() > 1; }
+
+        void AddClassId(ECN::ECClassId classId) { m_partitionClassIds.push_back(classId); }
+        void GenerateClassIdFilter(std::vector<ECN::ECClassId> const& tableClassIds);
+
+    public:
+        explicit Partition (ECDbSqlTable const& table) : m_table (&table), m_hasInversedPartitionClassIds (false) {}
+        ~Partition () {}
+        Partition (Partition&& rhs);
+        Partition& operator=(Partition&& rhs);
+
+        ECDbSqlTable const& GetTable () const { return *m_table; }
+        std::vector<ECN::ECClassId> const& GetClassIds () const { return m_partitionClassIds; }
+        bool NeedsECClassIdFilter() const;
+        void AppendECClassIdFilterSql(Utf8CP classIdColName, NativeSqlBuilder&) const;
+        };
+
+
+    //=======================================================================================
+    //! Represents storage description for a given class map and its derived classes for polymorphic queries
+    // @bsiclass                                               Affan.Khan           05/2015
+    //+===============+===============+===============+===============+===============+======
+    struct StorageDescription : NonCopyableClass
+        {
+    private:
+        ECN::ECClassId m_classId;
+        std::vector<Partition> m_horizontalPartitions;
+        std::vector<size_t> m_nonVirtualHorizontalPartitionIndices;
+        std::vector<Partition> m_veritcalPartitions;
+        size_t m_rootHorizontalPartitionIndex;
+        size_t m_rootVerticalPartitionIndex;
+
+        explicit StorageDescription (ECN::ECClassId classId) : m_classId (classId), m_rootHorizontalPartitionIndex (0), m_rootVerticalPartitionIndex(0) {}
+
+        Partition* AddHorizontalPartition(ECDbSqlTable const&, bool isRootPartition);
+        Partition* AddVerticalPartition(ECDbSqlTable const&, bool isRootPartition);
+
+
+    public:
+        ~StorageDescription (){}
+        StorageDescription (StorageDescription&&);
+        StorageDescription& operator=(StorageDescription&&);
+        std::vector<Partition> const& GetVerticalPartitions() const
+            {
+            return m_veritcalPartitions;
+            }
+
+        //! Returns nullptr, if more than one non-virtual partitions exist.
+        //! If polymorphic is true or has no non-virtual partitions, gets root horizontal partition.
+        //! If has a single non-virtual partition returns that.
+        Partition const* GetHorizontalPartition(bool polymorphic) const;
+        Partition const& GetRootHorizontalPartition() const;
+        Partition const& GetRootVerticalPartition() const;
+        Partition const* GetVerticalPartition(ECDbSqlTable const&) const;
+        Partition const* GetHorizontalPartition(ECDbSqlTable const&) const;
+
+        std::vector<Partition> const& GetHorizontalPartitions() const { return m_horizontalPartitions; }
+        bool HasNonVirtualPartitions() const { return !m_nonVirtualHorizontalPartitionIndices.empty(); }
+        bool HierarchyMapsToMultipleTables() const { return m_nonVirtualHorizontalPartitionIndices.size() > 1; }
+        ECN::ECClassId GetClassId () const { return m_classId; }
+
+        BentleyStatus GenerateECClassIdFilter(NativeSqlBuilder& filter, ECDbSqlTable const&, ECDbSqlColumn const& classIdColumn, bool polymorphic, bool fullyQualifyColumnName = false, Utf8CP tableAlias =nullptr) const;
+        static std::unique_ptr<StorageDescription> Create(IClassMap const&, ECDbMap::LightweightCache const& lwmc);
+        };
+END_BENTLEY_SQLITE_EC_NAMESPACE