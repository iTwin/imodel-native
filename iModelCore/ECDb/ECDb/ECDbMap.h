/*--------------------------------------------------------------------------------------+
|
|     $Source: ECDb/ECDbMap.h $
|
|  $Copyright: (c) 2016 Bentley Systems, Incorporated. All rights reserved. $
|
+--------------------------------------------------------------------------------------*/
#pragma once
#include "ECDbInternalTypes.h"
#include "ClassMap.h"
#include "SchemaImportContext.h"
#include "DbSchema.h"
#include "IssueReporter.h"
#include "LightweightCache.h"

BEGIN_BENTLEY_SQLITE_EC_NAMESPACE
/*=================================================================================**//**
* @bsiclass                                                     Casey.Mullen      11/2011
+===============+===============+===============+===============+===============+======*/
struct ECDbMap :NonCopyableClass
    {
    public:
        typedef bmap<DbTable*, bset<ClassMap*>> ClassMapsByTable;

    private:
        ECDbCR m_ecdb;
        DbSchema m_dbSchema;
        mutable bmap<ECN::ECClassId, ClassMapPtr> m_classMapDictionary;
        mutable LightweightCache m_lightweightCache;
        mutable SchemaImportContext* m_schemaImportContext;

        ClassMapPtr DoGetClassMap(ECN::ECClassCR) const;
        BentleyStatus TryLoadClassMap(ClassMapPtr&, ClassMapLoadContext& ctx, ECN::ECClassCR) const;
        BentleyStatus DoMapSchemas() const;
        ClassMappingStatus MapClass(ECN::ECClassCR) const;
        BentleyStatus SaveDbSchema() const;
        BentleyStatus CreateOrUpdateRequiredTables(DbSchemaModificationToken const*) const;
        BentleyStatus CreateOrUpdateIndexesInDb() const;
        BentleyStatus PurgeOrphanTables() const;
        BentleyStatus PurgeOrphanColumns() const;
        BentleyStatus FinishTableDefinitions(bool onlyCreateClassIdColumns = false) const;
<<<<<<< HEAD
        BentleyStatus UpdateECClassIdColumnIfRequired(DbTable&, bset<ClassMap*> const&) const;
        MappingStatus AddClassMap(ClassMapPtr&) const;
=======
        DbColumn const* CreateClassIdColumn(DbTable&, bset<ClassMap*> const&) const;
        ClassMappingStatus AddClassMap(ClassMapPtr&) const;
>>>>>>> 1f1b8093
        ClassMapsByTable GetClassMapsByTable() const;
        BentleyStatus GetClassMapsFromRelationshipEnd(std::set<ClassMap const*>&, ECN::ECClassCR, bool recursive) const;
        std::vector<ECN::ECClassCP> GetBaseClassesNotAlreadyMapped(ECN::ECClassCR ecclass) const;
        static void GatherRootClasses(ECN::ECClassCR ecclass, std::set<ECN::ECClassCP>& doneList, std::set<ECN::ECClassCP>& rootClassSet, std::vector<ECN::ECClassCP>& rootClassList, std::vector<ECN::ECRelationshipClassCP>& rootRelationshipList);

    public:
        explicit ECDbMap(ECDbCR ecdb);
        ~ECDbMap() {}
        void ClearCache() const;

        ClassMap const* GetClassMap(ECN::ECClassCR) const;
        BentleyStatus TryGetClassMap(ClassMapPtr&, ClassMapLoadContext&, ECN::ECClassCR) const;

        std::vector<ECN::ECClassCP> GetFlattenListOfClassesFromRelationshipEnd(ECN::ECRelationshipConstraintCR) const;
        std::set<ClassMap const*> GetClassMapsFromRelationshipEnd(ECN::ECRelationshipConstraintCR, bool* hasAnyClass) const;
        //!Loads the class maps if they were not loaded yet
        size_t GetTableCountOnRelationshipEnd(ECN::ECRelationshipConstraintCR) const;
        BentleyStatus MapSchemas(SchemaImportContext&, DbSchemaModificationToken const*) const;

        bool IsImportingSchema() const;
        SchemaImportContext* GetSchemaImportContext() const;
        bool AssertIfIsNotImportingSchema() const;
        DbSchema const& GetDbSchema() const { return m_dbSchema; }
        DbSchema& GetDbSchemaR() const { return const_cast<DbSchema&> (m_dbSchema); }
        LightweightCache const& GetLightweightCache() const { return m_lightweightCache; }
        ECDbCR GetECDb() const { return m_ecdb; }
        IssueReporter const& Issues() const;
    };

END_BENTLEY_SQLITE_EC_NAMESPACE
<|MERGE_RESOLUTION|>--- conflicted
+++ resolved
@@ -1,78 +1,73 @@
-/*--------------------------------------------------------------------------------------+
-|
-|     $Source: ECDb/ECDbMap.h $
-|
-|  $Copyright: (c) 2016 Bentley Systems, Incorporated. All rights reserved. $
-|
-+--------------------------------------------------------------------------------------*/
-#pragma once
-#include "ECDbInternalTypes.h"
-#include "ClassMap.h"
-#include "SchemaImportContext.h"
-#include "DbSchema.h"
-#include "IssueReporter.h"
-#include "LightweightCache.h"
-
-BEGIN_BENTLEY_SQLITE_EC_NAMESPACE
-/*=================================================================================**//**
-* @bsiclass                                                     Casey.Mullen      11/2011
-+===============+===============+===============+===============+===============+======*/
-struct ECDbMap :NonCopyableClass
-    {
-    public:
-        typedef bmap<DbTable*, bset<ClassMap*>> ClassMapsByTable;
-
-    private:
-        ECDbCR m_ecdb;
-        DbSchema m_dbSchema;
-        mutable bmap<ECN::ECClassId, ClassMapPtr> m_classMapDictionary;
-        mutable LightweightCache m_lightweightCache;
-        mutable SchemaImportContext* m_schemaImportContext;
-
-        ClassMapPtr DoGetClassMap(ECN::ECClassCR) const;
-        BentleyStatus TryLoadClassMap(ClassMapPtr&, ClassMapLoadContext& ctx, ECN::ECClassCR) const;
-        BentleyStatus DoMapSchemas() const;
-        ClassMappingStatus MapClass(ECN::ECClassCR) const;
-        BentleyStatus SaveDbSchema() const;
-        BentleyStatus CreateOrUpdateRequiredTables(DbSchemaModificationToken const*) const;
-        BentleyStatus CreateOrUpdateIndexesInDb() const;
-        BentleyStatus PurgeOrphanTables() const;
-        BentleyStatus PurgeOrphanColumns() const;
-        BentleyStatus FinishTableDefinitions(bool onlyCreateClassIdColumns = false) const;
-<<<<<<< HEAD
-        BentleyStatus UpdateECClassIdColumnIfRequired(DbTable&, bset<ClassMap*> const&) const;
-        MappingStatus AddClassMap(ClassMapPtr&) const;
-=======
-        DbColumn const* CreateClassIdColumn(DbTable&, bset<ClassMap*> const&) const;
-        ClassMappingStatus AddClassMap(ClassMapPtr&) const;
->>>>>>> 1f1b8093
-        ClassMapsByTable GetClassMapsByTable() const;
-        BentleyStatus GetClassMapsFromRelationshipEnd(std::set<ClassMap const*>&, ECN::ECClassCR, bool recursive) const;
-        std::vector<ECN::ECClassCP> GetBaseClassesNotAlreadyMapped(ECN::ECClassCR ecclass) const;
-        static void GatherRootClasses(ECN::ECClassCR ecclass, std::set<ECN::ECClassCP>& doneList, std::set<ECN::ECClassCP>& rootClassSet, std::vector<ECN::ECClassCP>& rootClassList, std::vector<ECN::ECRelationshipClassCP>& rootRelationshipList);
-
-    public:
-        explicit ECDbMap(ECDbCR ecdb);
-        ~ECDbMap() {}
-        void ClearCache() const;
-
-        ClassMap const* GetClassMap(ECN::ECClassCR) const;
-        BentleyStatus TryGetClassMap(ClassMapPtr&, ClassMapLoadContext&, ECN::ECClassCR) const;
-
-        std::vector<ECN::ECClassCP> GetFlattenListOfClassesFromRelationshipEnd(ECN::ECRelationshipConstraintCR) const;
-        std::set<ClassMap const*> GetClassMapsFromRelationshipEnd(ECN::ECRelationshipConstraintCR, bool* hasAnyClass) const;
-        //!Loads the class maps if they were not loaded yet
-        size_t GetTableCountOnRelationshipEnd(ECN::ECRelationshipConstraintCR) const;
-        BentleyStatus MapSchemas(SchemaImportContext&, DbSchemaModificationToken const*) const;
-
-        bool IsImportingSchema() const;
-        SchemaImportContext* GetSchemaImportContext() const;
-        bool AssertIfIsNotImportingSchema() const;
-        DbSchema const& GetDbSchema() const { return m_dbSchema; }
-        DbSchema& GetDbSchemaR() const { return const_cast<DbSchema&> (m_dbSchema); }
-        LightweightCache const& GetLightweightCache() const { return m_lightweightCache; }
-        ECDbCR GetECDb() const { return m_ecdb; }
-        IssueReporter const& Issues() const;
-    };
-
-END_BENTLEY_SQLITE_EC_NAMESPACE
+/*--------------------------------------------------------------------------------------+
+|
+|     $Source: ECDb/ECDbMap.h $
+|
+|  $Copyright: (c) 2016 Bentley Systems, Incorporated. All rights reserved. $
+|
++--------------------------------------------------------------------------------------*/
+#pragma once
+#include "ECDbInternalTypes.h"
+#include "ClassMap.h"
+#include "SchemaImportContext.h"
+#include "DbSchema.h"
+#include "IssueReporter.h"
+#include "LightweightCache.h"
+
+BEGIN_BENTLEY_SQLITE_EC_NAMESPACE
+/*=================================================================================**//**
+* @bsiclass                                                     Casey.Mullen      11/2011
++===============+===============+===============+===============+===============+======*/
+struct ECDbMap :NonCopyableClass
+    {
+    public:
+        typedef bmap<DbTable*, bset<ClassMap*>> ClassMapsByTable;
+
+    private:
+        ECDbCR m_ecdb;
+        DbSchema m_dbSchema;
+        mutable bmap<ECN::ECClassId, ClassMapPtr> m_classMapDictionary;
+        mutable LightweightCache m_lightweightCache;
+        mutable SchemaImportContext* m_schemaImportContext;
+
+        ClassMapPtr DoGetClassMap(ECN::ECClassCR) const;
+        BentleyStatus TryLoadClassMap(ClassMapPtr&, ClassMapLoadContext& ctx, ECN::ECClassCR) const;
+        BentleyStatus DoMapSchemas() const;
+        ClassMappingStatus MapClass(ECN::ECClassCR) const;
+        BentleyStatus SaveDbSchema() const;
+        BentleyStatus CreateOrUpdateRequiredTables(DbSchemaModificationToken const*) const;
+        BentleyStatus CreateOrUpdateIndexesInDb() const;
+        BentleyStatus PurgeOrphanTables() const;
+        BentleyStatus PurgeOrphanColumns() const;
+        BentleyStatus FinishTableDefinitions(bool onlyCreateClassIdColumns = false) const;
+        BentleyStatus UpdateECClassIdColumnIfRequired(DbTable&, bset<ClassMap*> const&) const;
+        ClassMappingStatus AddClassMap(ClassMapPtr&) const;
+        ClassMapsByTable GetClassMapsByTable() const;
+        BentleyStatus GetClassMapsFromRelationshipEnd(std::set<ClassMap const*>&, ECN::ECClassCR, bool recursive) const;
+        std::vector<ECN::ECClassCP> GetBaseClassesNotAlreadyMapped(ECN::ECClassCR ecclass) const;
+        static void GatherRootClasses(ECN::ECClassCR ecclass, std::set<ECN::ECClassCP>& doneList, std::set<ECN::ECClassCP>& rootClassSet, std::vector<ECN::ECClassCP>& rootClassList, std::vector<ECN::ECRelationshipClassCP>& rootRelationshipList);
+
+    public:
+        explicit ECDbMap(ECDbCR ecdb);
+        ~ECDbMap() {}
+        void ClearCache() const;
+
+        ClassMap const* GetClassMap(ECN::ECClassCR) const;
+        BentleyStatus TryGetClassMap(ClassMapPtr&, ClassMapLoadContext&, ECN::ECClassCR) const;
+
+        std::vector<ECN::ECClassCP> GetFlattenListOfClassesFromRelationshipEnd(ECN::ECRelationshipConstraintCR) const;
+        std::set<ClassMap const*> GetClassMapsFromRelationshipEnd(ECN::ECRelationshipConstraintCR, bool* hasAnyClass) const;
+        //!Loads the class maps if they were not loaded yet
+        size_t GetTableCountOnRelationshipEnd(ECN::ECRelationshipConstraintCR) const;
+        BentleyStatus MapSchemas(SchemaImportContext&, DbSchemaModificationToken const*) const;
+
+        bool IsImportingSchema() const;
+        SchemaImportContext* GetSchemaImportContext() const;
+        bool AssertIfIsNotImportingSchema() const;
+        DbSchema const& GetDbSchema() const { return m_dbSchema; }
+        DbSchema& GetDbSchemaR() const { return const_cast<DbSchema&> (m_dbSchema); }
+        LightweightCache const& GetLightweightCache() const { return m_lightweightCache; }
+        ECDbCR GetECDb() const { return m_ecdb; }
+        IssueReporter const& Issues() const;
+    };
+
+END_BENTLEY_SQLITE_EC_NAMESPACE