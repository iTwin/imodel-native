--- conflicted
+++ resolved
@@ -1,248 +1,238 @@
-/*--------------------------------------------------------------------------------------+
-|
-|     $Source: ECDb/SchemaImportContext.cpp $
-|
-|  $Copyright: (c) 2016 Bentley Systems, Incorporated. All rights reserved. $
-|
-+--------------------------------------------------------------------------------------*/
-#include "ECDbPch.h"
-#include "SchemaImportContext.h"
-
-USING_NAMESPACE_BENTLEY_EC
-
-BEGIN_BENTLEY_SQLITE_EC_NAMESPACE
-
-//*************************************************************************************
-// SchemaImportContext
-//*************************************************************************************
-//---------------------------------------------------------------------------------------
-// @bsimethod                                                    Krischan.Eberle   07/2015
-//---------------------------------------------------------------------------------------
-ClassMappingCACache const* SchemaImportContext::GetClassMappingCACache(ECClassCR ecclass) const
-    {
-    return GetClassMappingCACacheP(ecclass);
-    }
-
-//---------------------------------------------------------------------------------------
-// @bsimethod                                                    Krischan.Eberle   07/2015
-//---------------------------------------------------------------------------------------
-ClassMappingCACache* SchemaImportContext::GetClassMappingCACacheP(ECClassCR ecclass) const
-    {
-    auto it = m_classMappingCACache.find(&ecclass);
-    if (it != m_classMappingCACache.end())
-        return it->second.get();
-
-    std::unique_ptr<ClassMappingCACache> cache = std::unique_ptr<ClassMappingCACache>(new ClassMappingCACache());
-    if (SUCCESS != cache->Initialize(ecclass))
-        return nullptr; // error
-
-    ClassMappingCACache* cacheP = cache.get();
-    m_classMappingCACache[&ecclass] = std::move(cache);
-    return cacheP;
-    }
-
-//---------------------------------------------------------------------------------------
-// @bsimethod                                                    Krischan.Eberle   08/2015
-//---------------------------------------------------------------------------------------
-void SchemaImportContext::CacheClassMapInfo(ClassMap const& classMap, std::unique_ptr<ClassMappingInfo>& info)
-    {
-    m_classMappingInfoCache[&classMap] = std::move(info);
-    }
-
-//****************************************************************************************** 
-//SchemaImportContext::ClassMapSaveContext
-//****************************************************************************************** 
-
-//------------------------------------------------------------------------------------------
-//@bsimethod                                                    Krischan.Eberle    06/2016
-//------------------------------------------------------------------------------------------
-bool SchemaImportContext::ClassMapSaveContext::NeedsSaving(ClassMap const& classMap)
-    {
-    if (m_alreadySavedClassMaps.find(&classMap) != m_alreadySavedClassMaps.end())
-        return false;
-
-    m_alreadySavedClassMaps.insert(&classMap);
-    return true;
-    }
-
-//****************************************************************************************** 
-//ECSchemaCompareContext
-//****************************************************************************************** 
-
-/*---------------------------------------------------------------------------------------
-* @bsimethod                                                    Affan.Khan        03/2016
-+---------------+---------------+---------------+---------------+---------------+------*/
-BentleyStatus ECSchemaCompareContext::ReloadECSchemaIfRequired(ECDbSchemaManager const& schemaManager)
-    {
-    if (HasNoSchemasToImport() || !RequiresUpdate())
-        return SUCCESS;
-
-    //save names
-    std::vector<Utf8String> existingSchemaNames, importingSchemaNames;
-    for (ECSchemaCP schema : m_existingSchemaList)
-        existingSchemaNames.push_back(schema->GetName());
-
-    for (ECSchemaCP schema : m_importedSchemaList)
-        importingSchemaNames.push_back(schema->GetName());
-
-    m_existingSchemaList.clear();
-    m_importedSchemaList.clear();
-    schemaManager.GetECDb().ClearECDbCache();
-
-    for (Utf8StringCR name : existingSchemaNames)
-        {
-        ECSchemaCP schema = schemaManager.GetECSchema(name.c_str());
-        if (schema == nullptr)
-            {
-            BeAssert(false && "Failed to reload a schema");
-            return ERROR;
-            }
-
-        m_existingSchemaList.push_back(schema);
-        }
-
-    for (Utf8StringCR name : importingSchemaNames)
-        {
-        ECSchemaCP schema = schemaManager.GetECSchema(name.c_str());
-        if (schema == nullptr)
-            {
-            BeAssert(false && "Failed to reload a schema");
-            return ERROR;
-            }
-
-        m_importedSchemaList.push_back(schema);
-        }
-
-    return SUCCESS;
-    
-    }
-/*---------------------------------------------------------------------------------------
-* @bsimethod                                                    Affan.Khan        03/2016
-+---------------+---------------+---------------+---------------+---------------+------*/
-bool ECSchemaCompareContext::AssertIfNotPrepared() const
-    {
-    if (m_prepared)
-        return false;
-
-    BeAssert(m_prepared && "Context is not prepared");
-    return true;
-    }
-
-/*---------------------------------------------------------------------------------------
-* @bsimethod                                                    Affan.Khan        03/2016
-+---------------+---------------+---------------+---------------+---------------+------*/
-ECSchemaCP ECSchemaCompareContext::FindExistingSchema(Utf8CP schemaName) const
-    {
-    if (AssertIfNotPrepared())
-        return nullptr;
-
-    for (auto schema : m_existingSchemaList)
-        if (schema->GetName() == schemaName)
-            return schema;
-
-    return nullptr;
-    }
-
-/*---------------------------------------------------------------------------------------
-* @bsimethod                                                    Affan.Khan        03/2016
-+---------------+---------------+---------------+---------------+---------------+------*/
-bool ECSchemaCompareContext::RequiresUpdate() const
-    {
-    AssertIfNotPrepared();
-    return !m_existingSchemaList.empty();
-    }
-/*---------------------------------------------------------------------------------------
-* @bsimethod                                                    Affan.Khan        03/2016
-+---------------+---------------+---------------+---------------+---------------+------*/
-BentleyStatus ECSchemaCompareContext::Prepare(ECDbSchemaManager const& schemaManager, bvector<ECSchemaCP> const& dependencyOrderedPrimarySchemas)
-    {
-    if (m_prepared)
-        {
-        BeAssert(false && "Already prepared");
-        return ERROR;
-        }
-
-    m_existingSchemaList.clear();
-    m_importedSchemaList.clear();
-    std::set<Utf8String> doneList;
-    for (ECSchemaCP schema : dependencyOrderedPrimarySchemas)
-        {
-        if (doneList.find(schema->GetFullSchemaName()) != doneList.end())
-            continue;
-
-        doneList.insert(schema->GetFullSchemaName());
-        if (ECSchemaCP existingSchema = schemaManager.GetECSchema(schema->GetName().c_str(), true))
-            {
-            if (existingSchema == schema)
-                continue;
-
-            m_existingSchemaList.push_back(existingSchema);
-            }
-
-        m_importedSchemaList.push_back(schema);
-        }
-
-    if (!m_existingSchemaList.empty())
-        {
-        ECSchemaComparer comparer;
-        //We do not require detail if schema is added or deleted the name and version suffice
-        ECSchemaComparer::Options options = ECSchemaComparer::Options(ECSchemaComparer::AppendDetailLevel::Partial, ECSchemaComparer::AppendDetailLevel::Partial);
-        if (comparer.Compare(m_changes, m_existingSchemaList, m_importedSchemaList, options) != SUCCESS)
-            return ERROR;
-<<<<<<< HEAD
-        
-=======
-       
-#if 0
-        Utf8String str;
-        m_changes.WriteToString(str);
-        printf("%s", str.c_str());
-#endif
-
->>>>>>> 359673dd
-        std::set<Utf8CP, CompareIUtf8Ascii> schemaOfInterest;
-        if (m_changes.IsValid())
-            {
-            for (size_t i = 0; i < m_changes.Count(); i++)
-                {
-                schemaOfInterest.insert(m_changes.At(i).GetId());
-                }
-            }
-        //Remove any none interesting schemas
-        auto importItor = m_importedSchemaList.begin();
-        while (importItor != m_importedSchemaList.end())
-            {
-            if (schemaOfInterest.find((*importItor)->GetName().c_str()) == schemaOfInterest.end())
-                {
-#if 0
-                //Standard ecschema are skipped 
-                if (!ECSchema::IsStandardSchema((*importItor)->GetName()))
-                    {
-                    schemaManager.GetECDb().GetECDbImplR().GetIssueReporter().Report(
-                        ECDbIssueSeverity::Error,
-                        "Found another copy of existing ECSchema '%s' in imported schema list. ECDb expect client to use ECDb::GetSchemaLocater() to ensure any existing ecschemas are loaded from ECDb and not from anyother source.", (*importItor)->GetName().c_str());
-                    return ERROR;
-                    }
-#endif
-                importItor = m_importedSchemaList.erase(importItor);
-                }
-            else
-                ++importItor;
-            }
-
-        //Remove any none interesting schemas
-        auto existingItor = m_existingSchemaList.begin();
-        while (existingItor != m_existingSchemaList.end())
-            {
-            if (schemaOfInterest.find((*existingItor)->GetName().c_str()) == schemaOfInterest.end())
-                existingItor = m_existingSchemaList.erase(existingItor);
-            else
-                ++existingItor;
-            }
-        }
-
-    m_prepared = true;
-    return SUCCESS;
-    }
-
-END_BENTLEY_SQLITE_EC_NAMESPACE
+/*--------------------------------------------------------------------------------------+
+|
+|     $Source: ECDb/SchemaImportContext.cpp $
+|
+|  $Copyright: (c) 2016 Bentley Systems, Incorporated. All rights reserved. $
+|
++--------------------------------------------------------------------------------------*/
+#include "ECDbPch.h"
+#include "SchemaImportContext.h"
+
+USING_NAMESPACE_BENTLEY_EC
+
+BEGIN_BENTLEY_SQLITE_EC_NAMESPACE
+
+//*************************************************************************************
+// SchemaImportContext
+//*************************************************************************************
+//---------------------------------------------------------------------------------------
+// @bsimethod                                                    Krischan.Eberle   07/2015
+//---------------------------------------------------------------------------------------
+ClassMappingCACache const* SchemaImportContext::GetClassMappingCACache(ECClassCR ecclass) const
+    {
+    return GetClassMappingCACacheP(ecclass);
+    }
+
+//---------------------------------------------------------------------------------------
+// @bsimethod                                                    Krischan.Eberle   07/2015
+//---------------------------------------------------------------------------------------
+ClassMappingCACache* SchemaImportContext::GetClassMappingCACacheP(ECClassCR ecclass) const
+    {
+    auto it = m_classMappingCACache.find(&ecclass);
+    if (it != m_classMappingCACache.end())
+        return it->second.get();
+
+    std::unique_ptr<ClassMappingCACache> cache = std::unique_ptr<ClassMappingCACache>(new ClassMappingCACache());
+    if (SUCCESS != cache->Initialize(ecclass))
+        return nullptr; // error
+
+    ClassMappingCACache* cacheP = cache.get();
+    m_classMappingCACache[&ecclass] = std::move(cache);
+    return cacheP;
+    }
+
+//---------------------------------------------------------------------------------------
+// @bsimethod                                                    Krischan.Eberle   08/2015
+//---------------------------------------------------------------------------------------
+void SchemaImportContext::CacheClassMapInfo(ClassMap const& classMap, std::unique_ptr<ClassMappingInfo>& info)
+    {
+    m_classMappingInfoCache[&classMap] = std::move(info);
+    }
+
+//****************************************************************************************** 
+//SchemaImportContext::ClassMapSaveContext
+//****************************************************************************************** 
+
+//------------------------------------------------------------------------------------------
+//@bsimethod                                                    Krischan.Eberle    06/2016
+//------------------------------------------------------------------------------------------
+bool SchemaImportContext::ClassMapSaveContext::NeedsSaving(ClassMap const& classMap)
+    {
+    if (m_alreadySavedClassMaps.find(&classMap) != m_alreadySavedClassMaps.end())
+        return false;
+
+    m_alreadySavedClassMaps.insert(&classMap);
+    return true;
+    }
+
+//****************************************************************************************** 
+//ECSchemaCompareContext
+//****************************************************************************************** 
+
+/*---------------------------------------------------------------------------------------
+* @bsimethod                                                    Affan.Khan        03/2016
++---------------+---------------+---------------+---------------+---------------+------*/
+BentleyStatus ECSchemaCompareContext::ReloadECSchemaIfRequired(ECDbSchemaManager const& schemaManager)
+    {
+    if (HasNoSchemasToImport() || !RequiresUpdate())
+        return SUCCESS;
+
+    //save names
+    std::vector<Utf8String> existingSchemaNames, importingSchemaNames;
+    for (ECSchemaCP schema : m_existingSchemaList)
+        existingSchemaNames.push_back(schema->GetName());
+
+    for (ECSchemaCP schema : m_importedSchemaList)
+        importingSchemaNames.push_back(schema->GetName());
+
+    m_existingSchemaList.clear();
+    m_importedSchemaList.clear();
+    schemaManager.GetECDb().ClearECDbCache();
+
+    for (Utf8StringCR name : existingSchemaNames)
+        {
+        ECSchemaCP schema = schemaManager.GetECSchema(name.c_str());
+        if (schema == nullptr)
+            {
+            BeAssert(false && "Failed to reload a schema");
+            return ERROR;
+            }
+
+        m_existingSchemaList.push_back(schema);
+        }
+
+    for (Utf8StringCR name : importingSchemaNames)
+        {
+        ECSchemaCP schema = schemaManager.GetECSchema(name.c_str());
+        if (schema == nullptr)
+            {
+            BeAssert(false && "Failed to reload a schema");
+            return ERROR;
+            }
+
+        m_importedSchemaList.push_back(schema);
+        }
+
+    return SUCCESS;
+    
+    }
+/*---------------------------------------------------------------------------------------
+* @bsimethod                                                    Affan.Khan        03/2016
++---------------+---------------+---------------+---------------+---------------+------*/
+bool ECSchemaCompareContext::AssertIfNotPrepared() const
+    {
+    if (m_prepared)
+        return false;
+
+    BeAssert(m_prepared && "Context is not prepared");
+    return true;
+    }
+
+/*---------------------------------------------------------------------------------------
+* @bsimethod                                                    Affan.Khan        03/2016
++---------------+---------------+---------------+---------------+---------------+------*/
+ECSchemaCP ECSchemaCompareContext::FindExistingSchema(Utf8CP schemaName) const
+    {
+    if (AssertIfNotPrepared())
+        return nullptr;
+
+    for (auto schema : m_existingSchemaList)
+        if (schema->GetName() == schemaName)
+            return schema;
+
+    return nullptr;
+    }
+
+/*---------------------------------------------------------------------------------------
+* @bsimethod                                                    Affan.Khan        03/2016
++---------------+---------------+---------------+---------------+---------------+------*/
+bool ECSchemaCompareContext::RequiresUpdate() const
+    {
+    AssertIfNotPrepared();
+    return !m_existingSchemaList.empty();
+    }
+/*---------------------------------------------------------------------------------------
+* @bsimethod                                                    Affan.Khan        03/2016
++---------------+---------------+---------------+---------------+---------------+------*/
+BentleyStatus ECSchemaCompareContext::Prepare(ECDbSchemaManager const& schemaManager, bvector<ECSchemaCP> const& dependencyOrderedPrimarySchemas)
+    {
+    if (m_prepared)
+        {
+        BeAssert(false && "Already prepared");
+        return ERROR;
+        }
+
+    m_existingSchemaList.clear();
+    m_importedSchemaList.clear();
+    std::set<Utf8String> doneList;
+    for (ECSchemaCP schema : dependencyOrderedPrimarySchemas)
+        {
+        if (doneList.find(schema->GetFullSchemaName()) != doneList.end())
+            continue;
+
+        doneList.insert(schema->GetFullSchemaName());
+        if (ECSchemaCP existingSchema = schemaManager.GetECSchema(schema->GetName().c_str(), true))
+            {
+            if (existingSchema == schema)
+                continue;
+
+            m_existingSchemaList.push_back(existingSchema);
+            }
+
+        m_importedSchemaList.push_back(schema);
+        }
+
+    if (!m_existingSchemaList.empty())
+        {
+        ECSchemaComparer comparer;
+        //We do not require detail if schema is added or deleted the name and version suffice
+        ECSchemaComparer::Options options = ECSchemaComparer::Options(ECSchemaComparer::AppendDetailLevel::Partial, ECSchemaComparer::AppendDetailLevel::Partial);
+        if (comparer.Compare(m_changes, m_existingSchemaList, m_importedSchemaList, options) != SUCCESS)
+            return ERROR;
+
+        std::set<Utf8CP, CompareIUtf8Ascii> schemaOfInterest;
+        if (m_changes.IsValid())
+            {
+            for (size_t i = 0; i < m_changes.Count(); i++)
+                {
+                schemaOfInterest.insert(m_changes.At(i).GetId());
+                }
+            }
+        //Remove any none interesting schemas
+        auto importItor = m_importedSchemaList.begin();
+        while (importItor != m_importedSchemaList.end())
+            {
+            if (schemaOfInterest.find((*importItor)->GetName().c_str()) == schemaOfInterest.end())
+                {
+#if 0
+                //Standard ecschema are skipped 
+                if (!ECSchema::IsStandardSchema((*importItor)->GetName()))
+                    {
+                    schemaManager.GetECDb().GetECDbImplR().GetIssueReporter().Report(
+                        ECDbIssueSeverity::Error,
+                        "Found another copy of existing ECSchema '%s' in imported schema list. ECDb expect client to use ECDb::GetSchemaLocater() to ensure any existing ecschemas are loaded from ECDb and not from anyother source.", (*importItor)->GetName().c_str());
+                    return ERROR;
+                    }
+#endif
+                importItor = m_importedSchemaList.erase(importItor);
+                }
+            else
+                ++importItor;
+            }
+
+        //Remove any none interesting schemas
+        auto existingItor = m_existingSchemaList.begin();
+        while (existingItor != m_existingSchemaList.end())
+            {
+            if (schemaOfInterest.find((*existingItor)->GetName().c_str()) == schemaOfInterest.end())
+                existingItor = m_existingSchemaList.erase(existingItor);
+            else
+                ++existingItor;
+            }
+        }
+
+    m_prepared = true;
+    return SUCCESS;
+    }
+
+END_BENTLEY_SQLITE_EC_NAMESPACE