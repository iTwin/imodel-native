--- conflicted
+++ resolved
@@ -1,253 +1,239 @@
-/*--------------------------------------------------------------------------------------+
-|
-|     $Source: ECDb/SchemaImportContext.cpp $
-|
-|  $Copyright: (c) 2016 Bentley Systems, Incorporated. All rights reserved. $
-|
-+--------------------------------------------------------------------------------------*/
-#include "ECDbPch.h"
-#include "SchemaImportContext.h"
-
-BEGIN_BENTLEY_SQLITE_EC_NAMESPACE
-//*************************************************************************************
-// SchemaImportContext
-//*************************************************************************************
-//---------------------------------------------------------------------------------------
-// @bsimethod                                                    Krischan.Eberle   07/2015
-//---------------------------------------------------------------------------------------
-BentleyStatus SchemaImportContext::Initialize(DbSchema& dbSchema, ECDbCR ecdb)
-    {
-    return DbSchemaPersistenceManager::Load(dbSchema, ecdb, DbSchema::LoadState::ForSchemaImport);
-    }
-
-//---------------------------------------------------------------------------------------
-// @bsimethod                                                    Krischan.Eberle   07/2015
-//---------------------------------------------------------------------------------------
-UserECDbMapStrategy const* SchemaImportContext::GetUserStrategy(ECClassCR ecclass, ECDbClassMap const* classMapCA) const
-    {
-    return GetUserStrategyP(ecclass, classMapCA);
-    }
-
-//---------------------------------------------------------------------------------------
-// @bsimethod                                                    Krischan.Eberle   07/2015
-//---------------------------------------------------------------------------------------
-UserECDbMapStrategy* SchemaImportContext::GetUserStrategyP(ECClassCR ecclass) const
-    {
-    return GetUserStrategyP(ecclass, nullptr);
-    }
-
-//---------------------------------------------------------------------------------------
-// @bsimethod                                                    Krischan.Eberle   07/2015
-//---------------------------------------------------------------------------------------
-UserECDbMapStrategy* SchemaImportContext::GetUserStrategyP(ECClassCR ecclass, ECDbClassMap const* classMapCA) const
-    {
-    auto it = m_userStrategyCache.find(&ecclass);
-    if (it != m_userStrategyCache.end())
-        return it->second.get();
-
-    bool hasClassMapCA = true;
-    ECDbClassMap classMap;
-    if (classMapCA == nullptr)
-        {
-        hasClassMapCA = ECDbMapCustomAttributeHelper::TryGetClassMap(classMap, ecclass);
-        classMapCA = &classMap;
-        }
-
-    std::unique_ptr<UserECDbMapStrategy> userStrategy = std::unique_ptr<UserECDbMapStrategy>(new UserECDbMapStrategy());
-
-    if (hasClassMapCA)
-        {
-        ECDbClassMap::MapStrategy strategy;
-        if (ECObjectsStatus::Success != classMapCA->TryGetMapStrategy(strategy))
-            return nullptr; // error
-
-        if (SUCCESS != UserECDbMapStrategy::TryParse(*userStrategy, strategy) || !userStrategy->IsValid())
-            return nullptr; // error
-        }
-
-    UserECDbMapStrategy* userStrategyP = userStrategy.get();
-    m_userStrategyCache[&ecclass] = std::move(userStrategy);
-    return userStrategyP;
-    }
-
-//---------------------------------------------------------------------------------------
-// @bsimethod                                                    Krischan.Eberle   08/2015
-//---------------------------------------------------------------------------------------
-void SchemaImportContext::CacheClassMapInfo(ClassMap const& classMap, std::unique_ptr<ClassMappingInfo>& info)
-    {
-    m_classMapInfoCache[&classMap] = std::move(info);
-    }
-
-
-/*---------------------------------------------------------------------------------------
-* @bsimethod                                                    Affan.Khan        03/2016
-+---------------+---------------+---------------+---------------+---------------+------*/
-BentleyStatus ECSchemaCompareContext::ReloadECSchemaIfRequired(ECDbSchemaManager const& schemaManager)
-    {
-    if (HasNoSchemasToImport() || !RequiresUpdate())
-        return SUCCESS;
-
-    //save names
-    std::vector<Utf8String> existingSchemaNames, importingSchemaNames;
-    for (ECSchemaCP schema : m_existingSchemas)
-        existingSchemaNames.push_back(schema->GetName());
-
-    for (ECSchemaCP schema : m_importingSchemas)
-        importingSchemaNames.push_back(schema->GetName());
-
-    m_existingSchemas.clear();
-    m_importingSchemas.clear();
-    schemaManager.GetECDb().ClearECDbCache();
-
-    for (Utf8StringCR name : existingSchemaNames)
-        {
-        ECSchemaCP schema = schemaManager.GetECSchema(name.c_str());
-        if (schema == nullptr)
-            {
-            BeAssert(false && "Failed to reload a schema");
-            return ERROR;
-            }
-
-<<<<<<< HEAD
-        m_existingSchemaList.push_back(schemaCP);
-=======
-        m_existingSchemas.push_back(schema);
->>>>>>> d3f5205b
-        }
-
-    for (Utf8StringCR name : importingSchemaNames)
-        {
-        ECSchemaCP schema = schemaManager.GetECSchema(name.c_str());
-        if (schema == nullptr)
-            {
-            BeAssert(false && "Failed to reload a schema");
-            return ERROR;
-            }
-
-<<<<<<< HEAD
-        m_importedSchemaList.push_back(schemaCP);
-=======
-        m_importingSchemas.push_back(schema);
->>>>>>> d3f5205b
-        }
-
-    return DbSchemaPersistenceManager::Load(
-        schemaManager.GetECDb().GetECDbImplR().GetECDbMap().GetDbSchemaR(), 
-        schemaManager.GetECDb(), DbSchema::LoadState::ForSchemaImport);
-    
-    }
-/*---------------------------------------------------------------------------------------
-* @bsimethod                                                    Affan.Khan        03/2016
-+---------------+---------------+---------------+---------------+---------------+------*/
-bool ECSchemaCompareContext::AssertIfNotPrepared() const
-    {
-    if (m_prepared)
-        return false;
-
-    BeAssert(m_prepared && "Context is not prepared");
-    return true;
-    }
-
-/*---------------------------------------------------------------------------------------
-* @bsimethod                                                    Affan.Khan        03/2016
-+---------------+---------------+---------------+---------------+---------------+------*/
-ECSchemaCP ECSchemaCompareContext::FindExistingSchema(Utf8CP schemaName) const
-    {
-    if (AssertIfNotPrepared())
-        return nullptr;
-
-    for (auto schema : m_existingSchemas)
-        if (schema->GetName() == schemaName)
-            return schema;
-
-    return nullptr;
-    }
-
-/*---------------------------------------------------------------------------------------
-* @bsimethod                                                    Affan.Khan        03/2016
-+---------------+---------------+---------------+---------------+---------------+------*/
-bool ECSchemaCompareContext::RequiresUpdate() const
-    {
-    AssertIfNotPrepared();
-    return !m_existingSchemas.empty();
-    }
-/*---------------------------------------------------------------------------------------
-* @bsimethod                                                    Affan.Khan        03/2016
-+---------------+---------------+---------------+---------------+---------------+------*/
-BentleyStatus ECSchemaCompareContext::Prepare(ECDbSchemaManager const& schemaManager, bvector<ECSchemaP> const& dependencyOrderedPrimarySchemas)
-    {
-    if (m_prepared)
-        {
-        BeAssert(false && "Already prepared");
-        return ERROR;
-        }
-
-<<<<<<< HEAD
-    m_existingSchemaList.clear();
-    m_importedSchemaList.clear();
-    std::set<Utf8String> doneList;
-=======
-    m_existingSchemas.clear();
-    m_importingSchemas.clear();
-
->>>>>>> d3f5205b
-    for (ECSchemaCP schema : dependencyOrderedPrimarySchemas)
-        {
-        if (doneList.find(schema->GetFullSchemaName()) != doneList.end())
-            continue;
-
-        doneList.insert(schema->GetFullSchemaName());
-        if (ECSchemaCP existingSchema = schemaManager.GetECSchema(schema->GetName().c_str(), true))
-            {
-            if (existingSchema == schema)
-                continue;
-
-            m_existingSchemas.push_back(existingSchema);
-            }
-
-        m_importingSchemas.push_back(schema);
-        }
-
-    if (!m_existingSchemas.empty())
-        {
-        ECSchemaComparer comparer;
-        if (comparer.Compare(m_changes, m_existingSchemas, m_importingSchemas) != SUCCESS)
-            return ERROR;
-
-        std::set<Utf8CP, CompareIUtf8Ascii> schemaOfInterest;
-        if (m_changes.IsValid())
-            {
-            for (size_t i = 0; i < m_changes.Count(); i++)
-                {
-                schemaOfInterest.insert(m_changes.At(i).GetId());                
-                }
-            }
-        //Remove any none interesting schemas
-        auto importItor = m_importingSchemas.begin();
-        while (importItor != m_importingSchemas.end())
-            {
-            if (schemaOfInterest.find((*importItor)->GetName().c_str()) == schemaOfInterest.end())
-                importItor = m_importingSchemas.erase(importItor);
-            else
-                ++importItor;
-            }
-
-        //Remove any none interesting schemas
-        auto existingItor = m_existingSchemas.begin();
-        while (existingItor != m_existingSchemas.end())
-            {
-            if (schemaOfInterest.find((*existingItor)->GetName().c_str()) == schemaOfInterest.end())
-                existingItor = m_existingSchemas.erase(existingItor);
-            else
-                ++existingItor;
-            }
-
-        }
-
-    m_prepared = true;
-    return SUCCESS;
-    }
-
-
-
-END_BENTLEY_SQLITE_EC_NAMESPACE
+/*--------------------------------------------------------------------------------------+
+|
+|     $Source: ECDb/SchemaImportContext.cpp $
+|
+|  $Copyright: (c) 2016 Bentley Systems, Incorporated. All rights reserved. $
+|
++--------------------------------------------------------------------------------------*/
+#include "ECDbPch.h"
+#include "SchemaImportContext.h"
+
+BEGIN_BENTLEY_SQLITE_EC_NAMESPACE
+//*************************************************************************************
+// SchemaImportContext
+//*************************************************************************************
+//---------------------------------------------------------------------------------------
+// @bsimethod                                                    Krischan.Eberle   07/2015
+//---------------------------------------------------------------------------------------
+BentleyStatus SchemaImportContext::Initialize(DbSchema& dbSchema, ECDbCR ecdb)
+    {
+    return DbSchemaPersistenceManager::Load(dbSchema, ecdb, DbSchema::LoadState::ForSchemaImport);
+    }
+
+//---------------------------------------------------------------------------------------
+// @bsimethod                                                    Krischan.Eberle   07/2015
+//---------------------------------------------------------------------------------------
+UserECDbMapStrategy const* SchemaImportContext::GetUserStrategy(ECClassCR ecclass, ECDbClassMap const* classMapCA) const
+    {
+    return GetUserStrategyP(ecclass, classMapCA);
+    }
+
+//---------------------------------------------------------------------------------------
+// @bsimethod                                                    Krischan.Eberle   07/2015
+//---------------------------------------------------------------------------------------
+UserECDbMapStrategy* SchemaImportContext::GetUserStrategyP(ECClassCR ecclass) const
+    {
+    return GetUserStrategyP(ecclass, nullptr);
+    }
+
+//---------------------------------------------------------------------------------------
+// @bsimethod                                                    Krischan.Eberle   07/2015
+//---------------------------------------------------------------------------------------
+UserECDbMapStrategy* SchemaImportContext::GetUserStrategyP(ECClassCR ecclass, ECDbClassMap const* classMapCA) const
+    {
+    auto it = m_userStrategyCache.find(&ecclass);
+    if (it != m_userStrategyCache.end())
+        return it->second.get();
+
+    bool hasClassMapCA = true;
+    ECDbClassMap classMap;
+    if (classMapCA == nullptr)
+        {
+        hasClassMapCA = ECDbMapCustomAttributeHelper::TryGetClassMap(classMap, ecclass);
+        classMapCA = &classMap;
+        }
+
+    std::unique_ptr<UserECDbMapStrategy> userStrategy = std::unique_ptr<UserECDbMapStrategy>(new UserECDbMapStrategy());
+
+    if (hasClassMapCA)
+        {
+        ECDbClassMap::MapStrategy strategy;
+        if (ECObjectsStatus::Success != classMapCA->TryGetMapStrategy(strategy))
+            return nullptr; // error
+
+        if (SUCCESS != UserECDbMapStrategy::TryParse(*userStrategy, strategy) || !userStrategy->IsValid())
+            return nullptr; // error
+        }
+
+    UserECDbMapStrategy* userStrategyP = userStrategy.get();
+    m_userStrategyCache[&ecclass] = std::move(userStrategy);
+    return userStrategyP;
+    }
+
+//---------------------------------------------------------------------------------------
+// @bsimethod                                                    Krischan.Eberle   08/2015
+//---------------------------------------------------------------------------------------
+void SchemaImportContext::CacheClassMapInfo(ClassMap const& classMap, std::unique_ptr<ClassMappingInfo>& info)
+    {
+    m_classMapInfoCache[&classMap] = std::move(info);
+    }
+
+
+/*---------------------------------------------------------------------------------------
+* @bsimethod                                                    Affan.Khan        03/2016
++---------------+---------------+---------------+---------------+---------------+------*/
+BentleyStatus ECSchemaCompareContext::ReloadECSchemaIfRequired(ECDbSchemaManager const& schemaManager)
+    {
+    if (HasNoSchemasToImport() || !RequiresUpdate())
+        return SUCCESS;
+
+    //save names
+    std::vector<Utf8String> existingSchemaNames, importingSchemaNames;
+    for (ECSchemaCP schema : m_existingSchemas)
+        existingSchemaNames.push_back(schema->GetName());
+
+    for (ECSchemaCP schema : m_importingSchemas)
+        importingSchemaNames.push_back(schema->GetName());
+
+    m_existingSchemas.clear();
+    m_importingSchemas.clear();
+    schemaManager.GetECDb().ClearECDbCache();
+
+    for (Utf8StringCR name : existingSchemaNames)
+        {
+        ECSchemaCP schema = schemaManager.GetECSchema(name.c_str());
+        if (schema == nullptr)
+            {
+            BeAssert(false && "Failed to reload a schema");
+            return ERROR;
+            }
+
+        m_existingSchemaList.push_back(schemaCP);
+        }
+
+    for (Utf8StringCR name : importingSchemaNames)
+        {
+        ECSchemaCP schema = schemaManager.GetECSchema(name.c_str());
+        if (schema == nullptr)
+            {
+            BeAssert(false && "Failed to reload a schema");
+            return ERROR;
+            }
+
+        m_importedSchemaList.push_back(schemaCP);
+        }
+
+    return DbSchemaPersistenceManager::Load(
+        schemaManager.GetECDb().GetECDbImplR().GetECDbMap().GetDbSchemaR(), 
+        schemaManager.GetECDb(), DbSchema::LoadState::ForSchemaImport);
+    
+    }
+/*---------------------------------------------------------------------------------------
+* @bsimethod                                                    Affan.Khan        03/2016
++---------------+---------------+---------------+---------------+---------------+------*/
+bool ECSchemaCompareContext::AssertIfNotPrepared() const
+    {
+    if (m_prepared)
+        return false;
+
+    BeAssert(m_prepared && "Context is not prepared");
+    return true;
+    }
+
+/*---------------------------------------------------------------------------------------
+* @bsimethod                                                    Affan.Khan        03/2016
++---------------+---------------+---------------+---------------+---------------+------*/
+ECSchemaCP ECSchemaCompareContext::FindExistingSchema(Utf8CP schemaName) const
+    {
+    if (AssertIfNotPrepared())
+        return nullptr;
+
+    for (auto schema : m_existingSchemas)
+        if (schema->GetName() == schemaName)
+            return schema;
+
+    return nullptr;
+    }
+
+/*---------------------------------------------------------------------------------------
+* @bsimethod                                                    Affan.Khan        03/2016
++---------------+---------------+---------------+---------------+---------------+------*/
+bool ECSchemaCompareContext::RequiresUpdate() const
+    {
+    AssertIfNotPrepared();
+    return !m_existingSchemas.empty();
+    }
+/*---------------------------------------------------------------------------------------
+* @bsimethod                                                    Affan.Khan        03/2016
++---------------+---------------+---------------+---------------+---------------+------*/
+BentleyStatus ECSchemaCompareContext::Prepare(ECDbSchemaManager const& schemaManager, bvector<ECSchemaP> const& dependencyOrderedPrimarySchemas)
+    {
+    if (m_prepared)
+        {
+        BeAssert(false && "Already prepared");
+        return ERROR;
+        }
+
+    m_existingSchemaList.clear();
+    m_importedSchemaList.clear();
+    std::set<Utf8String> doneList;
+    for (ECSchemaCP schema : dependencyOrderedPrimarySchemas)
+        {
+        if (doneList.find(schema->GetFullSchemaName()) != doneList.end())
+            continue;
+
+        doneList.insert(schema->GetFullSchemaName());
+        if (ECSchemaCP existingSchema = schemaManager.GetECSchema(schema->GetName().c_str(), true))
+            {
+            if (existingSchema == schema)
+                continue;
+
+            m_existingSchemas.push_back(existingSchema);
+            }
+
+        m_importingSchemas.push_back(schema);
+        }
+
+    if (!m_existingSchemas.empty())
+        {
+        ECSchemaComparer comparer;
+        if (comparer.Compare(m_changes, m_existingSchemas, m_importingSchemas) != SUCCESS)
+            return ERROR;
+
+        std::set<Utf8CP, CompareIUtf8Ascii> schemaOfInterest;
+        if (m_changes.IsValid())
+            {
+            for (size_t i = 0; i < m_changes.Count(); i++)
+                {
+                schemaOfInterest.insert(m_changes.At(i).GetId());                
+                }
+            }
+        //Remove any none interesting schemas
+        auto importItor = m_importingSchemas.begin();
+        while (importItor != m_importingSchemas.end())
+            {
+            if (schemaOfInterest.find((*importItor)->GetName().c_str()) == schemaOfInterest.end())
+                importItor = m_importingSchemas.erase(importItor);
+            else
+                ++importItor;
+            }
+
+        //Remove any none interesting schemas
+        auto existingItor = m_existingSchemas.begin();
+        while (existingItor != m_existingSchemas.end())
+            {
+            if (schemaOfInterest.find((*existingItor)->GetName().c_str()) == schemaOfInterest.end())
+                existingItor = m_existingSchemas.erase(existingItor);
+            else
+                ++existingItor;
+            }
+
+        }
+
+    m_prepared = true;
+    return SUCCESS;
+    }
+
+
+
+END_BENTLEY_SQLITE_EC_NAMESPACE