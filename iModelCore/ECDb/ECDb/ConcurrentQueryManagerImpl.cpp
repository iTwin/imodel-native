--- conflicted
+++ resolved
@@ -1,2509 +1,2478 @@
-/*---------------------------------------------------------------------------------------------
-* Copyright (c) Bentley Systems, Incorporated. All rights reserved.
-* See LICENSE.md in the repository root for full copyright notice.
-*--------------------------------------------------------------------------------------------*/
-#include "ECDbPch.h"
-#include <regex>
-#include <string>
-#include <ECObjects/ECJsonUtilities.h>
-#include <Bentley/Logging.h>
-#include <GeomSerialization/GeomSerializationApi.h>
-#include <GeomSerialization/GeomLibsSerialization.h>
-#include <GeomSerialization/GeomLibsJsonSerialization.h>
-
-BEGIN_BENTLEY_SQLITE_EC_NAMESPACE
-using namespace std::chrono_literals;
-using namespace std::chrono;
-#define LIMIT_VAR_COUNT "sys_ecdb_count"
-#define LIMIT_VAR_OFFSET "sys_ecdb_offset"
-
-static NativeLogging::CategoryLogger s_logger("ECDb.ConcurrentQuery");
-
-#ifndef NDEBUG
-    #define log_trace(...) s_logger.tracev(__VA_ARGS__)
-    #define log_debug(...) s_logger.debugv(__VA_ARGS__)
-#else
-    #define log_trace(...)
-    #define log_debug(...)
-#endif
-
-#define log_info(...)  s_logger.infov(__VA_ARGS__)
-#define log_warn(...)  s_logger.warningv(__VA_ARGS__)
-#define log_error(...) s_logger.errorv(__VA_ARGS__)
-
-static Utf8String GetTimestamp() {
-    return DateTime::GetCurrentTime().ToTimestampString();
-}
-
-//---------------------------------------------------------------------------------------
-// @bsimethod
-//---------------------------------------------------------------------------------------
-int QueryRetryHandler::_OnBusy(int count) const {
-    const auto kFailWithBusyError = 0;
-    const auto kRetryOperation = 1;
-    if (count <= 1) {
-        m_start = std::chrono::steady_clock::now();
-        return kRetryOperation;
-    }
-    if (m_maxTime != 0s) {
-        const auto timeElapsed = std::chrono::duration_cast<std::chrono::milliseconds>(std::chrono::steady_clock::now() - m_start);
-        if (timeElapsed > m_maxTime) {
-            return kFailWithBusyError;
-        }
-    }
-    std::this_thread::sleep_for(m_sleepTime);
-    std::this_thread::yield();
-    return kRetryOperation;
-}
-//---------------------------------------------------------------------------------------
-// @bsimethod
-//---------------------------------------------------------------------------------------
-std::shared_ptr<CachedQueryAdaptor> QueryAdaptorCache::TryGet(Utf8CP ecsql, bool usePrimaryConn, bool suppressLogError, ECSqlStatus& status, std::string& ecsql_error) {
-    auto const hashCode = ECSqlStatement::GetHashCode(ecsql);
-    auto iter = std::find_if(m_cache.begin(), m_cache.end(), [&ecsql,&hashCode,&usePrimaryConn] (std::shared_ptr<CachedQueryAdaptor>& entry) {
-        return entry->GetUsePrimaryConn() == usePrimaryConn && entry->GetStatement().GetHashCode() == hashCode && strcmp(entry->GetStatement().GetECSql(), ecsql) == 0;
-    });
-
-    if (iter != m_cache.end()) {
-        std::shared_ptr<CachedQueryAdaptor> entry = (*iter);
-        if (m_cache.front().get() != entry.get()) {
-            m_cache.erase(iter);
-            m_cache.insert(m_cache.begin(), entry);
-        }
-        entry->GetStatement().Reset();
-        entry->GetStatement().ClearBindings();
-        return entry;
-    }
-
-    auto newCachedAdaptor = CachedQueryAdaptor::Make();
-    newCachedAdaptor->SetWorkerConn(m_conn.GetDb());
-    newCachedAdaptor->SetUsePrimaryConn(usePrimaryConn);
-    ErrorListenerScope err_scope(const_cast<ECDb&>(m_conn.GetPrimaryDb()));
-    if (usePrimaryConn)
-        status = newCachedAdaptor->GetStatement().Prepare(m_conn.GetPrimaryDb(), ecsql, !suppressLogError);
-    else
-        status = newCachedAdaptor->GetStatement().Prepare(m_conn.GetPrimaryDb().Schemas(), m_conn.GetDb(), ecsql, !suppressLogError);
-
-    if (status != ECSqlStatus::Success) {
-        ecsql_error = err_scope.GetLastError();
-        return nullptr;
-    }
-    while (m_cache.size() > m_maxEntries)
-        m_cache.pop_back();
-
-    m_cache.insert(m_cache.begin(), newCachedAdaptor);
-    return newCachedAdaptor;
-}
-
-//---------------------------------------------------------------------------------------
-// @bsimethod
-//---------------------------------------------------------------------------------------
-QueryJsonAdaptor& CachedQueryAdaptor::GetJsonAdaptor() {
-    if (!m_adaptor) {
-         m_adaptor = std::unique_ptr<QueryJsonAdaptor>(new QueryJsonAdaptor(*m_stmt.GetECDb()));
-    }
-    return *m_adaptor.get();
-}
-
-//---------------------------------------------------------------------------------------
-// @bsimethod
-//---------------------------------------------------------------------------------------
-void CachedConnection::Execute(std::function<void(QueryAdaptorCache&,RunnableRequestBase&)> cb, std::unique_ptr<RunnableRequestBase> request) {
-    recursive_guard_t lock(m_mutexReq);
-    if (!m_isChangeSummaryCacheAttached) {
-        BeFileName primaryChangeCacheFile;
-        if (GetPrimaryDb().TryGetChangeCacheFileName(primaryChangeCacheFile)) {
-            if (!m_db.IsChangeCacheAttached()) {
-                if (BE_SQLITE_OK == m_db.AttachChangeCache(primaryChangeCacheFile)) {
-                    m_isChangeSummaryCacheAttached = true;
-                }
-            }
-        }
-    }
-
-    SetRequest(std::move(request));
-    cb(m_adaptorCache, *m_request);
-    ClearRequest();
-}
-//---------------------------------------------------------------------------------------
-// @bsimethod
-//---------------------------------------------------------------------------------------
-void CachedConnection::ClearRequest() {
-    recursive_guard_t lock(m_mutexReq);
-    m_request = nullptr;
-}
-//---------------------------------------------------------------------------------------
-// @bsimethod
-//---------------------------------------------------------------------------------------
-void CachedConnection::SetRequest(std::unique_ptr<RunnableRequestBase> request) {
-    recursive_guard_t lock(m_mutexReq);
-    m_request= std::move(request);
-}
-//---------------------------------------------------------------------------------------
-// @bsimethod
-//---------------------------------------------------------------------------------------
-void CachedConnection::InterruptIf(std::function<bool(RunnableRequestBase const&)> cb, bool cancel) {
-    recursive_guard_t lock(m_mutexReq);
-    if (m_request != nullptr) {
-        if (cancel) {
-            m_request->Cancel();
-        }
-        if (cb(*m_request)) {
-            Interrupt();
-        }
-    }
-}
-//---------------------------------------------------------------------------------------
-// @bsimethod
-//---------------------------------------------------------------------------------------
-CachedConnection::~CachedConnection() {
-    UpdateSqlFunctions(ConnectionAction::Closing);
-    m_adaptorCache.Reset();
-    m_db.CloseDb();
-}
-
-//---------------------------------------------------------------------------------------
-// @bsimethod
-//---------------------------------------------------------------------------------------
-void CachedConnection::SetAdaptorCacheSize(uint32_t newSize) {
-    recursive_guard_t lock(m_mutexReq);
-    m_adaptorCache.SetMaxCacheSize(newSize);
-}
-//---------------------------------------------------------------------------------------
-// @bsimethod
-//---------------------------------------------------------------------------------------
-void CachedConnection::Reset(bool detachDbs) {
-    recursive_guard_t lock(m_mutexReq);
-    m_adaptorCache.Reset();
-    m_db.ClearECDbCache();
-    if (detachDbs) {
-        m_db.DetachChangeCache();
-        m_isChangeSummaryCacheAttached = false;
-    }
-}
-
-//---------------------------------------------------------------------------------------
-// @bsimethod
-//---------------------------------------------------------------------------------------
-void CachedConnection::UpdateSqlFunctions(ConnectionAction action) {
-    if (action == ConnectionAction::Opening) {
-        for (auto& info : GetPrimaryDbSqlFunctions()) {
-            DbFunction *tmpFunc;
-            if (!m_db.TryGetSqlFunction(tmpFunc, info.GetName().c_str(), info.GetNumArgs())) {
-                if (auto rtreeFunc = dynamic_cast<RTreeMatchFunction*>(info.GetFunction()))
-                    m_db.AddRTreeMatchFunction(*rtreeFunc);
-                else
-                    m_db.AddFunction(*info.GetFunction());
-            }
-        }
-    } else { // closing
-        for (auto& info : GetPrimaryDbSqlFunctions()) {
-            DbFunction *tmpFunc;
-            if (m_db.TryGetSqlFunction(tmpFunc, info.GetName().c_str(), info.GetNumArgs())) {
-                if (tmpFunc == info.GetFunction() && dynamic_cast<RTreeMatchFunction*>(info.GetFunction()) == nullptr) {
-                    m_db.RemoveFunction(*tmpFunc);
-                }
-            }
-        }
-    }
-}
-
-//---------------------------------------------------------------------------------------
-// @bsimethod
-//---------------------------------------------------------------------------------------
-std::vector<CachedConnection::FunctionInfo> CachedConnection::GetPrimaryDbSqlFunctions() const {
-    std::vector<FunctionInfo> funcs;
-    std::regex funcFilter("^imodel_\\w*", std::regex_constants::ECMAScript | std::regex_constants::icase);
-    for(auto func : m_cache.GetPrimaryDb().GetSqlFunctions()) {
-        FunctionInfo info(func->GetName(), func->GetNumArgs(), func);
-        if (std::regex_match(info.GetName(), funcFilter)) {
-            funcs.push_back(info);
-        }
-    }
-    return funcs;
-}
-
-
-//---------------------------------------------------------------------------------------
-// @bsimethod
-//---------------------------------------------------------------------------------------
-std::shared_ptr<CachedConnection> CachedConnection::Make(ConnectionCache& cache, uint16_t id) {
-    auto newConn = std::make_shared<CachedConnection>(cache, id);
-    if (id > 0) {
-        if (BE_SQLITE_OK != cache.GetPrimaryDb().OpenSecondaryConnection(newConn->m_db,
-        ECDb::OpenParams(Db::OpenMode::Readonly, DefaultTxn::No, newConn->m_retryHandler.get()))) {
-            return nullptr;
-        }
-        newConn->UpdateSqlFunctions(ConnectionAction::Opening);
-    }
-    return newConn;
-}
-//---------------------------------------------------------------------------------------
-// @bsimethod
-//---------------------------------------------------------------------------------------
-void ConnectionCache::InterruptIf(std::function<bool(RunnableRequestBase const&)> predicate, bool cancel) {
-    recursive_guard_t lock(m_mutex);
-    for (auto& conn: m_conns) {
-        conn->InterruptIf(predicate, cancel);
-    }
-}
-//---------------------------------------------------------------------------------------
-// @bsimethod
-//---------------------------------------------------------------------------------------
-void ConnectionCache::SetCacheStatementsPerWork(uint32_t newSize) {
-    recursive_guard_t lock(m_mutex);
-    for (auto& conn: m_conns) {
-        conn->SetAdaptorCacheSize(newSize);
-    }
-}
-//---------------------------------------------------------------------------------------
-// @bsimethod
-//---------------------------------------------------------------------------------------
-ConnectionCache::ConnectionCache(ECDb const& primaryDb, uint32_t pool_size): m_primaryDb(primaryDb), m_poolSize(pool_size) {
-    if (!primaryDb.IsDbOpen())
-        throw std::runtime_error("primary db connection must be open");
-
-    if (m_poolSize < 1) {
-        m_poolSize = ConcurrentQueryMgr::GetConfig(primaryDb).GetWorkerThreadCount();
-    }
-}
-
-//---------------------------------------------------------------------------------------
-// @bsimethod
-//---------------------------------------------------------------------------------------
-std::shared_ptr<CachedConnection> ConnectionCache::GetConnection() {
-    if (!m_primaryDb.IsDbOpen())
-        throw std::runtime_error("primary db connection must be open");
-
-    recursive_guard_t lock(m_mutex);
-    for (auto& it : m_conns) {
-        if (it.use_count() == 1)  {
-            return it;
-        }
-    }
-    if (m_conns.size() < m_poolSize) {
-        m_conns.push_back(CachedConnection::Make(*this, (uint16_t)m_conns.size() + 1));
-        return m_conns.back();
-    }
-
-    return nullptr;
-}
-
-//---------------------------------------------------------------------------------------
-// @bsimethod
-//---------------------------------------------------------------------------------------
-CachedConnection& ConnectionCache::GetSyncConnection() {
-    if (m_syncConn == nullptr) {
-        m_syncConn = CachedConnection::Make(*this, 0);
-    }
-    return *m_syncConn;
-}
-//---------------------------------------------------------------------------------------
-// @bsimethod
-//---------------------------------------------------------------------------------------
-void ConnectionCache::Interrupt(bool reset_conn, bool detach_dbs) {
-    recursive_guard_t lock(m_mutex);
-    uint32_t used_count = 0;
-    while (used_count != m_conns.size()) {
-        used_count = 0;
-        for (auto& it : m_conns) {
-            if (it.use_count() == 1)  {
-                ++used_count;
-            } else {
-                it->Interrupt();
-            }
-        }
-        std::this_thread::yield();
-    }
-    if (reset_conn) {
-        for (auto& it : m_conns) {
-            it->Reset(detach_dbs);
-        }
-    }
-}
-//---------------------------------------------------------------------------------------
-// @bsimethod
-//---------------------------------------------------------------------------------------
-void ErrorListenerScope::_OnIssueReported(ECN::IssueSeverity severity, ECN::IssueCategory category, ECN::IssueType type, Utf8CP message) const{
-    if (severity == ECN::IssueSeverity::Error)
-        m_lastError = message;
-}
-
-//---------------------------------------------------------------------------------------
-// @bsimethod
-//---------------------------------------------------------------------------------------
-ErrorListenerScope::ErrorListenerScope (ECDb& ecdb): m_ecdb(ecdb), m_lock(ecdb.GetImpl().GetMutex()) {
-    m_ecdb.AddIssueListener(*this);
-}
-
-//---------------------------------------------------------------------------------------
-// @bsimethod
-//---------------------------------------------------------------------------------------
-ErrorListenerScope::~ErrorListenerScope() {
-     m_ecdb.RemoveIssueListener();
-}
-
-//---------------------------------------------------------------------------------------
-// @bsimethod
-//---------------------------------------------------------------------------------------
-ECDb const& CachedConnection::GetPrimaryDb() const { return m_cache.GetPrimaryDb(); }
-
-
-//---------------------------------------------------------------------------------------
-// @bsimethod
-//---------------------------------------------------------------------------------------
-void QueryLimit::ToJs(BeJsValue& v) const{
-    v.toObject();
-    v[kCount] = m_count;
-    v[kOffset] = m_offset;
-}
-
-//---------------------------------------------------------------------------------------
-// @bsimethod
-//---------------------------------------------------------------------------------------
-QueryLimit QueryLimit::FromJs(BeJsConst const& v) noexcept {
-    QueryLimit limit;
-    if (v.hasMember(kCount))
-       limit. m_count = v[kCount].asInt64();
-
-    if (v.hasMember(kOffset))
-        limit.m_offset = v[kOffset].asInt64();
-
-    return limit;
-}
-
-//---------------------------------------------------------------------------------------
-// @bsimethod
-//---------------------------------------------------------------------------------------
-void QueryQuota::ToJs(BeJsValue& v) const{
-    v.toObject();;
-    v[kTime] = (int64_t)m_timeLimit.count();
-    v[kMemory] = m_memoryLimit;
-}
-
-//---------------------------------------------------------------------------------------
-// @bsimethod
-//---------------------------------------------------------------------------------------
-QueryQuota QueryQuota::FromJs(BeJsConst const& v) noexcept{
-    QueryQuota quota(DEFAULT_QUOTA_MAX_TIME, DEFAULT_QUOTA_MAX_MEM);
-    if (v.hasMember(kTime))
-        quota.m_timeLimit = std::chrono::seconds(v[kTime].asUInt64());
-
-    if (v.hasMember(kMemory))
-        quota.m_memoryLimit = (uint32_t)v[kMemory].asUInt();
-    return quota;
-}
-
-//---------------------------------------------------------------------------------------
-// @bsimethod
-//---------------------------------------------------------------------------------------
-QueryResponse::Ptr RunnableRequestBase::CreateQueueFullResponse() {
-    return std::make_shared<QueryResponse>(
-        QueryResponse::Kind::NoResult,
-        QueryResponse::Stats(),
-        QueryResponse::Status::QueueFull,
-        ""
-        );
-}
-//---------------------------------------------------------------------------------------
-// @bsimethod
-//---------------------------------------------------------------------------------------
-QueryResponse::Ptr RunnableRequestBase::CreateErrorResponse(QueryResponse::Status status,std::string error) const {
-    BeAssert((int)status >= (int)QueryResponse::Status::Error);
-    if ((int)status < (int)QueryResponse::Status::Error) {
-        return nullptr;
-    }
-    return std::make_shared<QueryResponse>(
-        ECSqlResponse::Kind::NoResult,
-        QueryResponse::Stats(GetCpuTime(), GetTotalTime(), 0, m_quota),
-        status,
-        error
-        );
-}
-//---------------------------------------------------------------------------------------
-// @bsimethod
-//---------------------------------------------------------------------------------------
-QueryResponse::Ptr RunnableRequestBase::CreateTimeoutResponse() const {
-    return std::make_shared<QueryResponse>(
-        ECSqlResponse::Kind::NoResult,
-        QueryResponse::Stats(GetCpuTime(), GetTotalTime(), 0, m_quota),
-        QueryResponse::Status::Timeout,
-        ""
-        );
-}
-//---------------------------------------------------------------------------------------
-// @bsimethod
-//---------------------------------------------------------------------------------------
-QueryResponse::Ptr RunnableRequestBase::CreateCancelResponse() const {
-    return std::make_shared<QueryResponse>(
-        ECSqlResponse::Kind::NoResult,
-        QueryResponse::Stats( GetCpuTime(), GetTotalTime(), 0, m_quota),
-        QueryResponse::Status::Cancel,
-        ""
-        );
-}
-//---------------------------------------------------------------------------------------
-// @bsimethod
-//---------------------------------------------------------------------------------------
-QueryResponse::Ptr RunnableRequestBase::CreateBlobIOResponse(std::vector<uint8_t>& buffer, bool done, uint32_t blobSize) const {
-    const auto memUsed = (uint32_t)buffer.size();
-    return std::make_shared<BlobIOResponse>(
-        QueryResponse::Stats(GetCpuTime(), GetTotalTime(), memUsed, m_quota),
-        done? QueryResponse::Status::Done:QueryResponse::Status::Partial,
-        "",
-        buffer,
-        blobSize);
-}
-
-//---------------------------------------------------------------------------------------
-// @bsimethod
-//---------------------------------------------------------------------------------------
-QueryResponse::Ptr RunnableRequestBase::CreateECSqlResponse(std::string& resultJson, QueryProperty::List& meta, uint32_t rowCount, bool done) const {
-    const auto memUsed = (uint32_t)(resultJson.size());
-    return std::make_shared<ECSqlResponse>(
-        QueryResponse::Stats(GetCpuTime(), GetTotalTime(), memUsed,m_quota),
-        done? QueryResponse::Status::Done:QueryResponse::Status::Partial,
-        "",
-        resultJson,
-        meta,
-        rowCount);
-}
-//---------------------------------------------------------------------------------------
-// @bsimethod
-//---------------------------------------------------------------------------------------
-RunnableRequestQueue::RunnableRequestQueue(ECDbCR ecdb): m_nextId(0), m_state(State::Running), m_lastDelayedQueryId(0),m_ecdb(ecdb) {
-    auto env = ConcurrentQueryMgr::GetConfig(ecdb);
-    m_quota = env.GetQuota();
-    m_maxQueueSize = env.GetRequestQueueSize();
-}
-//---------------------------------------------------------------------------------------
-// @bsimethod
-//---------------------------------------------------------------------------------------
-void RunnableRequestQueue::SetMaxQuota(QueryQuota const& quota) {
-    guard_t lock(m_mutex);
-    m_quota = quota;
-}
-//---------------------------------------------------------------------------------------
-// @bsimethod
-//---------------------------------------------------------------------------------------
-void RunnableRequestQueue::SetRequestQueueMaxSize(uint32_t size) {
-    guard_t lock(m_mutex);
-    if (size < kMinQueueSize )
-        size = kMinQueueSize;
-
-    m_maxQueueSize = size;
-}
-//---------------------------------------------------------------------------------------
-// @bsimethod
-//---------------------------------------------------------------------------------------
-uint32_t RunnableRequestQueue::GetNextId () {
-    guard_t lock(m_mutex);
-    constexpr auto kMax = std::numeric_limits<uint32_t>::max() - 0xff;
-    constexpr auto kMin = std::numeric_limits<uint32_t>::min();
-    if (m_nextId  >  kMax)
-        m_nextId = kMin;
-    else
-        ++m_nextId;
-    return m_nextId;
-}
-
-//---------------------------------------------------------------------------------------
-// @bsimethod
-//---------------------------------------------------------------------------------------
-void RunnableRequestQueue::InsertSorted(ConnectionCache& conns, std::unique_ptr<RunnableRequestBase>&& request) {
-    guard_t lock(m_mutex);
-    log_trace("%s enqueuing request [id=%" PRIu32 "]", GetTimestamp().c_str(), request->GetId());
-    auto& restartToken = request->GetRequest().GetRestartToken();
-    if (!restartToken.empty()) {
-        log_trace("%s request [id=%" PRIu32 "] has restart token '%s', attempting to cancel any existing request in queue.",GetTimestamp().c_str(), request->GetId(), restartToken.c_str());
-        for (auto it = m_requests.begin(); it != m_requests.end();) {
-            auto& existingRestartToken = (*it)->GetRequest().GetRestartToken();
-            if (restartToken == existingRestartToken) {
-                 log_trace("%s found request [id=%" PRIu32 "] with restart token '%s' and will be cancelled in response to request [id=%" PRIu32 "]",
-                    GetTimestamp().c_str(),
-                    (*it)->GetId(),
-                    restartToken.c_str(),
-                    request->GetId());
-                (*it)->SetResponse((*it)->CreateCancelResponse());
-                it = m_requests.erase(it);
-            } else {
-                ++it;
-            }
-        }
-        log_trace("%s request [id=%" PRIu32 "] has restart token '%s', attempting to interrupt any running query.",GetTimestamp().c_str(), request->GetId(), restartToken.c_str());
-        conns.InterruptIf([&](RunnableRequestBase const& rrb){
-            if (rrb.GetRequest().GetRestartToken() == restartToken) {
-                log_trace("%s found running request [id=%" PRIu32 "] with restart token '%s' and will be cancelled in response to request [id=%" PRIu32 "]",
-                    GetTimestamp().c_str(),
-                    rrb.GetId(),
-                    restartToken.c_str(),
-                    request->GetId());
-                return true;
-            }
-            return false;
-        }, true);
-    }
-    const auto priority = request->GetRequest().GetPriority();
-    for (auto it = m_requests.begin(); it != m_requests.end(); ++ it) {
-        auto cur_priority = it->get()->GetRequest().GetPriority();
-        if (cur_priority > priority) {
-             m_requests.insert( it, std::move(request));
-             return;
-        }
-    }
-    log_trace("%s enqueuing request [id=%" PRIu32 "] complete", GetTimestamp().c_str(), request->GetId());
-    m_requests.insert( m_requests.end(), std::move(request));
-}
-
-//---------------------------------------------------------------------------------------
-// @bsimethod
-//---------------------------------------------------------------------------------------
-std::unique_ptr<RunnableRequestBase> RunnableRequestQueue::Dequeue() {
-    if (m_requests.empty())
-        return nullptr;
-
-    auto req = std::move(m_requests.back());
-    m_requests.pop_back();
-    if (req->IsReady()) {
-        log_trace("%s dequeued request [id=%" PRIu32 "]", GetTimestamp().c_str(), req->GetId());
-        req->OnDequeued();
-        return req;
-    }
-    if (m_lastDelayedQueryId != req->GetId()) {
-        m_lastDelayedQueryId = req->GetId();
-        log_trace("%s dequeued request [id=%" PRIu32 "] has delay and will be deferred and put back in queue.",GetTimestamp().c_str(), req->GetId());
-    }
-    if (m_requests.size() > 1)
-        m_requests.insert(m_requests.end() - 1, std::move(req));
-    else
-        m_requests.push_back(std::move(req));
-
-    std::this_thread::yield();
-    return nullptr;
-}
-
-//---------------------------------------------------------------------------------------
-// @bsimethod
-//---------------------------------------------------------------------------------------
-std::unique_ptr<RunnableRequestBase> RunnableRequestQueue::WaitForDequeue() {
-    unique_lock_t lock(m_mutex);
-    m_cond.wait(lock, [&](){
-        return !m_requests.empty() || m_state.load() != State::Running;
-    });
-    if (m_state.load() == State::Running)
-        return Dequeue();
-
-    return nullptr;
-}
-//---------------------------------------------------------------------------------------
-// @bsimethod
-//---------------------------------------------------------------------------------------
-QueryQuota RunnableRequestQueue::AdjustQuota(QueryQuota const& requestedQuota) const {
-    auto maxMem = requestedQuota.MaxMemoryAllowed();
-    auto maxTime = requestedQuota.MaxTimeAllowed();
-    if (m_quota.MaxMemoryAllowed() < maxMem || maxMem <=0)
-        maxMem = m_quota.MaxMemoryAllowed() ;
-    if (m_quota.MaxTimeAllowed() < maxTime || maxTime <= std::chrono::seconds(0))
-        maxTime = m_quota.MaxTimeAllowed();
-
-    return QueryQuota(maxTime, maxMem);
-}
-
-//---------------------------------------------------------------------------------------
-// @bsimethod
-//---------------------------------------------------------------------------------------
-void RunnableRequestQueue::ExecuteSynchronously(ConnectionCache& conns, std::unique_ptr<RunnableRequestBase> runnableReq) {
-    // sync connection must be called on main thread.
-    log_trace("%s executing query synchronously [id=%" PRIu32 "] started.", GetTimestamp().c_str(), runnableReq->GetId());
-    runnableReq->OnDequeued();
-    conns.GetSyncConnection().Execute([](QueryAdaptorCache& adaptorCache, RunnableRequestBase& runnableQuery) {
-        QueryHelper::Execute(adaptorCache, runnableQuery);
-        log_trace("%s executing query synchronously [id=%" PRIu32 "] ended.",GetTimestamp().c_str(), runnableQuery.GetId());
-    }, std::move(runnableReq));
-}
-
-//---------------------------------------------------------------------------------------
-// @bsimethod
-//---------------------------------------------------------------------------------------
-QueryResponse::Future RunnableRequestQueue::Enqueue(ConnectionCache& conns, QueryRequest::Ptr request) {
-    // Put a upper limit on query delay to make it safe.
-    if (ConcurrentQueryMgr::GetConfig(m_ecdb).GetIgnoreDelay()) {
-        request->SetDelay(0ms);
-    } else {
-        const auto maxDelayAllowed = (std::chrono::milliseconds)DEFAULT_QUERY_DELAY_MAX_TIME;
-        if (request->GetDelay() >  maxDelayAllowed) {
-            request->SetDelay(maxDelayAllowed);
-        }
-    }
-    auto adjustedQuota = AdjustQuota(request->GetQuota());
-    auto runnableReq = std::unique_ptr<RunnableRequestBase>(new RunnableRequestWithPromise(*this, std::move(request), adjustedQuota, GetNextId()));
-    auto future = ((RunnableRequestWithPromise*)runnableReq.get())->GetFuture();
-    if (m_requests.size() >= m_maxQueueSize) {
-        log_warn("%s queue is full, rejecting request [id=%" PRIu32 "]", GetTimestamp().c_str(), runnableReq->GetId());
-        runnableReq->SetResponse(RunnableRequestBase::CreateQueueFullResponse());
-    } else  {
-        if (m_state.load()==State::Stop) {
-            log_error("%s concurrent query shuting down, rejecting request [id=%" PRIu32 "]", GetTimestamp().c_str(), runnableReq->GetId());
-            runnableReq->SetResponse(runnableReq->CreateErrorResponse(QueryResponse::Status::Error, "concurrent query is shutting down"));
-        } else {
-            if (runnableReq->GetRequest().UsePrimaryConnection()) {
-                ExecuteSynchronously(conns, std::move(runnableReq));
-            } else {
-                InsertSorted(conns, std::move(runnableReq));
-                m_cond.notify_one();
-            }
-        }
-    }
-    return future;
-}
-
-//---------------------------------------------------------------------------------------
-// @bsimethod
-//---------------------------------------------------------------------------------------
-void RunnableRequestQueue::Enqueue(ConnectionCache& conns, QueryRequest::Ptr request, ConcurrentQueryMgr::OnCompletion onComplete) {
-    // Put a upper limit on query delay to make it safe.
-    if (ConcurrentQueryMgr::GetConfig(m_ecdb).GetIgnoreDelay()) {
-        request->SetDelay(0ms);
-    } else {
-        const auto maxDelayAllowed = (std::chrono::milliseconds)DEFAULT_QUERY_DELAY_MAX_TIME;
-        if (request->GetDelay() >  maxDelayAllowed) {
-            request->SetDelay(maxDelayAllowed);
-        }
-    }
-    auto adjustedQuota = AdjustQuota(request->GetQuota());
-    auto runnableReq = std::unique_ptr<RunnableRequestBase>(new RunnableRequestWithCallback(*this, std::move(request), adjustedQuota, GetNextId(), onComplete));
-    if (m_requests.size() >= m_maxQueueSize) {
-        log_warn("%s queue is full, rejecting request [id=%" PRIu32 "]", GetTimestamp().c_str(), runnableReq->GetId());
-        runnableReq->SetResponse(RunnableRequestBase::CreateQueueFullResponse());
-    } else  {
-        if (m_state.load()==State::Stop) {
-            log_error("%s concurrent query shuting down, rejecting request [id=%" PRIu32 "]", GetTimestamp().c_str(), runnableReq->GetId());
-            runnableReq->SetResponse(runnableReq->CreateErrorResponse(QueryResponse::Status::Error,"concurrent query is shutting down"));
-        } else {
-            if (runnableReq->GetRequest().UsePrimaryConnection()) {
-                ExecuteSynchronously(conns, std::move(runnableReq));
-            } else {
-                InsertSorted(conns, std::move(runnableReq));
-                m_cond.notify_one();
-            }
-        }
-    }
-}
-
-//---------------------------------------------------------------------------------------
-// @bsimethod
-//---------------------------------------------------------------------------------------
-uint32_t RunnableRequestQueue::Count() {
-    guard_t lock(m_mutex);
-    return (uint32_t)m_requests.size();
-}
-
-//---------------------------------------------------------------------------------------
-// @bsimethod
-//---------------------------------------------------------------------------------------
-bool RunnableRequestQueue::Suspend() {
-    if (m_state.load() == State::Paused || m_state.load() == State::Stop)
-        return false;
-
-    log_trace("%s suspending request queue.", GetTimestamp().c_str());
-    m_state.store(State::Paused);
-
-    guard_t lock(m_mutex);
-    m_cond.notify_all();
-    log_trace("%s request queue suspended.", GetTimestamp().c_str());
-    return true;
-}
-
-//---------------------------------------------------------------------------------------
-// @bsimethod
-//---------------------------------------------------------------------------------------
-bool RunnableRequestQueue::Stop() {
-    if (m_state.load() == State::Stop)
-        return false;
-
-    log_trace("%s stopping request queue.", GetTimestamp().c_str());
-    m_state.store(State::Stop);
-
-    guard_t lock(m_mutex);
-    for(auto & request : m_requests) {
-        request->SetResponse(request->CreateErrorResponse(QueryResponse::Status::Error,"concurrent query is shutting down"));
-    }
-    m_cond.notify_all();
-    log_trace("%s request queue stopped.", GetTimestamp().c_str());
-    return true;
-}
-
-//---------------------------------------------------------------------------------------
-// @bsimethod
-//---------------------------------------------------------------------------------------
-void RunnableRequestQueue::RemoveIf (std::function<bool(RunnableRequestBase&)> predicate) {
-    guard_t lock(m_mutex);
-    auto it = m_requests.begin();
-    while(it != m_requests.end()) {
-        if (predicate(*(*it))) {
-            it = m_requests.erase(it);
-        } else {
-            ++it;
-        }
-    }
-}
-
-//---------------------------------------------------------------------------------------
-// @bsimethod
-//---------------------------------------------------------------------------------------
-bool RunnableRequestQueue::Resume() {
-    if (m_state.load() == State::Running || m_state.load() == State::Stop)
-        return false;
-
-    log_trace("%s resuming request queue", GetTimestamp().c_str());
-    m_state.store(State::Running);
-    m_cond.notify_all();
-    log_trace("%s request queue resumed.", GetTimestamp().c_str());
-    return true;
-}
-
-//---------------------------------------------------------------------------------------
-// @bsimethod
-//---------------------------------------------------------------------------------------
-bool RunnableRequestQueue::CancelRequest(uint32_t id) {
-    guard_t lock(m_mutex);
-    log_trace("%s request to cancel [id=%" PRIu32 "]", GetTimestamp().c_str(), id);
-    auto it = std::find_if(std::begin(m_requests), std::end(m_requests), [id](std::unique_ptr<RunnableRequestBase>& v){
-        return v->GetId() == id;
-    });
-    if (it != std::end(m_requests)) {
-        log_trace("%s request [id=%" PRIu32 "] cancelled", GetTimestamp().c_str(), id);
-        (*it)->SetResponse((*it)->CreateCancelResponse());
-        m_requests.erase(it);
-        return true;
-    }
-    return false;
-}
-
-//---------------------------------------------------------------------------------------
-// @bsimethod
-//---------------------------------------------------------------------------------------
-void RunnableRequestBase::SetResponse(QueryResponse::Ptr response) {
-    if (m_isCompleted)
-        throw std::runtime_error("already responded");
-    try { _SetResponse(response); } catch(std::exception) {}
-    m_isCompleted = true;
-}
-
-
-//---------------------------------------------------------------------------------------
-// @bsimethod
-//---------------------------------------------------------------------------------------
-QueryResponse::Future RunnableRequestWithPromise::GetFuture() {
-   return QueryResponse::Future( new QueryResponse::Future::Impl([&](){
-       GetQueue().CancelRequest(GetId());
-   }, m_promise.get_future()));
-}
-
-//---------------------------------------------------------------------------------------
-// @bsimethod
-//---------------------------------------------------------------------------------------
-QueryResponse::Future::Future(Future&& rhs){
-    m_impl = std::move(rhs.m_impl);
-    rhs.m_impl= nullptr;
-}
-//---------------------------------------------------------------------------------------
-// @bsimethod
-//---------------------------------------------------------------------------------------
-QueryResponse::Future::~Future(){
-    if (m_impl != nullptr)
-        delete m_impl;
-}
-//---------------------------------------------------------------------------------------
-// @bsimethod
-//---------------------------------------------------------------------------------------
-void QueryResponse::Future::Cancel(){
-    if (m_impl == nullptr)
-        throw std::runtime_error("query response future impl is null");
-
-    return m_impl->Cancel();
-}
-//---------------------------------------------------------------------------------------
-// @bsimethod
-//---------------------------------------------------------------------------------------
-QueryResponse::Ptr QueryResponse::Future::Get(){
-    if (m_impl == nullptr)
-        throw std::runtime_error("query response future impl is null");
-
-    return m_impl->GetFuture().get();
-}
-//---------------------------------------------------------------------------------------
-// @bsimethod
-//---------------------------------------------------------------------------------------
-void QueryResponse::Future::Wait(){
-    if (m_impl == nullptr)
-        throw std::runtime_error("query response future impl is null");
-
-    return m_impl->GetFuture().wait();;
-}
-//---------------------------------------------------------------------------------------
-// @bsimethod
-//---------------------------------------------------------------------------------------
-bool QueryResponse::Future::Valid(){
-    if (m_impl == nullptr)
-        throw std::runtime_error("query response future impl is null");
-
-    return m_impl->GetFuture().valid();;
-}
-//---------------------------------------------------------------------------------------
-// @bsimethod
-//---------------------------------------------------------------------------------------
-QueryResponse::Future& QueryResponse::Future::operator =(Future&& rhs) {
-    if(this != &rhs){
-        m_impl = std::move(rhs.m_impl);
-        rhs.m_impl = nullptr;
-    }
-    return *this;
-}
-//---------------------------------------------------------------------------------------
-// @bsimethod
-//---------------------------------------------------------------------------------------
-std::string QueryHelper::FormatQuery(const char* query) {
-    Utf8String trimmedECSql = query;
-    trimmedECSql.Trim();
-    Utf8Char c;
-    while (!trimmedECSql.empty() && (c = trimmedECSql[trimmedECSql.size() - 1])  && (c == ';' || isspace(c)))
-        trimmedECSql.erase(trimmedECSql.size() - 1);
-    if (trimmedECSql.StartsWithIAscii("with")) {
-        std::regex rx("\\)\\s*select", std::regex_constants::ECMAScript | std::regex_constants::icase);
-        std::match_results<Utf8String::const_iterator> matches;
-        if (std::regex_search<Utf8String::const_iterator>(trimmedECSql.begin(), trimmedECSql.end(), matches, rx)) {
-            auto n = matches.position();
-            Utf8String prefix = trimmedECSql.substr(0, n + 1);
-            Utf8String select = trimmedECSql.substr(n + 2);
-            return Utf8PrintfString("%s select * from (%s) limit :" LIMIT_VAR_COUNT " offset :" LIMIT_VAR_OFFSET, prefix.c_str(), select.c_str());
-        }
-    }
-    if (trimmedECSql.StartsWithIAscii("pragma")) {
-        return std::move(trimmedECSql);
-    }
-    return Utf8PrintfString("select * from (%s) limit :" LIMIT_VAR_COUNT " offset :" LIMIT_VAR_OFFSET, trimmedECSql.c_str());
-}
-//---------------------------------------------------------------------------------------
-// @bsimethod
-//---------------------------------------------------------------------------------------
-void QueryHelper::BindLimits(ECSqlStatement& stmt, QueryLimit const& limit) {
-    const auto idxCount = stmt.GetParameterIndex(LIMIT_VAR_COUNT);
-    const auto idxOffset = stmt.GetParameterIndex(LIMIT_VAR_OFFSET);
-    // bind limit
-    stmt.BindInt64(idxCount, limit.GetCount());
-    stmt.BindInt64(idxOffset, limit.GetOffset());
-}
-//---------------------------------------------------------------------------------------
-// @bsimethod
-//---------------------------------------------------------------------------------------
-QueryProperty const& QueryProperty::List::GetPropertyInfo(std::string const& name) const {
-    static QueryProperty kNull;
-    for(auto& info: *this) {
-        if (info.GetJsonName() == name)
-            return this->at(info.GetIndex());
-    }
-    return kNull;
-}
-
-
-//---------------------------------------------------------------------------------------
-// @bsimethod
-//---------------------------------------------------------------------------------------
-std::string IJsSerializable::Stringify(StringifyFormat format) const {
-    BeJsDocument doc;
-    ToJs(doc);
-    return doc.Stringify(format);
-}
-
-//---------------------------------------------------------------------------------------
-// @bsimethod
-//---------------------------------------------------------------------------------------
-QueryProperty::List QueryHelper::GetMetaInfo(CachedQueryAdaptor& adp, bool classIdToClassNames) {
-    QueryProperty::List props;
-
-    return props;
-}
-
-//---------------------------------------------------------------------------------------
-// @bsimethod
-//---------------------------------------------------------------------------------------
-void QueryProperty::ToJs(BeJsValue& val) const {
-    val.toObject();
-    val[JClass]=m_className;
-    val[JGenerated]=m_isGenerated;
-    val[JIndex]=m_index;
-    val[JJsonName]=m_jsonName;
-    val[JName]=m_name;
-    val[JExtendedType]=m_extendedType;
-    val[JType]=m_typeName;
-}
-
-//---------------------------------------------------------------------------------------
-// @bsimethod
-//---------------------------------------------------------------------------------------
-void QueryProperty::List::ToJs(BeJsValue& val) const {
-    val.toArray();
-    for(auto it = begin(); it != end(); ++it) {
-        auto newEl = val.appendValue();
-        (*it).ToJs(newEl);
-    }
-}
-//---------------------------------------------------------------------------------------
-// @bsimethod
-//---------------------------------------------------------------------------------------
-void QueryProperty::List::append(std::string className, std::string jsonName, std::string name, std::string typeName, bool generated, std::string extendedType, int index) {
-    emplace_back(QueryProperty(className, jsonName,name, typeName, generated, extendedType, index));
-}
-
-//---------------------------------------------------------------------------------------
-// @bsimethod
-// static
-//---------------------------------------------------------------------------------------
-Utf8CP QueryResponse::StatusToString(QueryResponse::Status status) {
-    switch(status) {
-        case QueryResponse::Status::Cancel:
-            return "Cancel";
-        case QueryResponse::Status::Done:
-            return "Done";
-        case QueryResponse::Status::Error:
-            return "Error";
-        case QueryResponse::Status::Error_BlobIO_OpenFailed:
-            return "Error_BlobIO_OpenFailed";
-        case QueryResponse::Status::Error_BlobIO_OutOfRange:
-            return "Error_BlobIO_OutOfRange";
-        case QueryResponse::Status::Error_ECSql_BindingFailed:
-            return "Error_ECSql_BindingFailed";
-        case QueryResponse::Status::Error_ECSql_PreparedFailed:
-            return "Error_ECSql_PreparedFailed";
-        case QueryResponse::Status::Error_ECSql_RowToJsonFailed:
-            return "Error_ECSql_RowToJsonFailed";
-        case QueryResponse::Status::Error_ECSql_StepFailed:
-            return "Error_ECSql_StepFailed";
-        case QueryResponse::Status::Partial:
-            return "Partial";
-        case QueryResponse::Status::QueueFull:
-            return "QueueFull";
-        case QueryResponse::Status::Timeout:
-            return "Timeout";
-    };
-    return "Unknow QueryResponse::Status code";
-}
-
-//---------------------------------------------------------------------------------------
-// @bsimethod
-//---------------------------------------------------------------------------------------
-void QueryHelper::Execute(CachedQueryAdaptor& cachedAdaptor, RunnableRequestBase& runnableRequest) {
-    enum class status { partial, done };
-    auto& request= runnableRequest.GetRequest().GetAsConst<ECSqlRequest>();
-    const auto abbreviateBlobs = request.GetAbbreviateBlobs();
-    const auto includeMetaData= request.GetIncludeMetaData();
-    const auto classIdToClassNames = request.GetConvertClassIdsToClassNames();
-    auto& stmt = cachedAdaptor.GetStatement();
-    auto& adaptor = cachedAdaptor.GetJsonAdaptor();
-    QueryProperty::List props;
-    if (includeMetaData) {
-        adaptor.GetMetaData(props ,stmt);
-    }
-    adaptor.SetAbbreviateBlobs(abbreviateBlobs);
-    adaptor.SetConvertClassIdsToClassNames(classIdToClassNames);
-    adaptor.UseJsNames(request.GetValueFormat() == ECSqlRequest::ECSqlValueFormat::JsNames);
-    uint32_t row_count = 0;
-    std::string& result = cachedAdaptor.ClearAndGetCachedString();
-    result.reserve(QUERY_WORKER_RESULT_RESERVE_BYTES);
-    result.append("[");
-    auto setResult = [&](status st) {
-        result.append("]");
-        if (runnableRequest.IsCancelled())
-            runnableRequest.SetResponse(runnableRequest.CreateCancelResponse());
-        else
-            runnableRequest.SetResponse(runnableRequest.CreateECSqlResponse(result, props, row_count, st == status::done));
-    };
-    auto setError = [&] (QueryResponse::Status status, std::string err) {
-        runnableRequest.SetResponse(runnableRequest.CreateErrorResponse(status, err));
-        log_error("%s. (%s)", err.c_str(), QueryResponse::StatusToString(status));
-    };
-
-    // go over each row and serialize result
-    auto rc = stmt.Step();
-    while (rc == BE_SQLITE_ROW) {
-        auto& rowsDoc = cachedAdaptor.ClearAndGetCachedXmlDocument();
-        BeJsValue rows(rowsDoc);
-        if (adaptor.RenderRow(rows, ECSqlStatementRow(stmt)) != SUCCESS) {
-            setError(QueryResponse::Status::Error_ECSql_RowToJsonFailed, "failed to serialize ecsql statement row to json");
-            return;
-        } else {
-            row_count = row_count + 1;
-            if (row_count == 1) {
-                result.append(rows.Stringify());
-            } else {
-                result.append(",").append(rows.Stringify());
-            }
-        }
-        if (runnableRequest.IsTimeOrMemoryExceeded(result)) {
-            log_trace("%s time or memory exceeded for request [id=%" PRIu32 "]",GetTimestamp().c_str(), runnableRequest.GetId());
-            setResult(status::partial);
-            return;
-        }
-        rc = stmt.Step();
-    }
-
-    if (rc == BE_SQLITE_INTERRUPT || rc == BE_SQLITE_BUSY) {
-        setResult(status::partial);
-    } else if (rc != BE_SQLITE_DONE) {
-        DbResult lastError;
-        std::string sqlStepError = cachedAdaptor.GetWorkerConn()->GetLastError(&lastError);
-        if (lastError != BE_SQLITE_OK) {
-            setError(QueryResponse::Status::Error_ECSql_StepFailed, SqlPrintfString("concurrent query step() failed: %s", sqlStepError.c_str()).GetUtf8CP());
-        }
-        else {
-            setError(QueryResponse::Status::Error_ECSql_StepFailed, "concurrent query step() failed");
-        }
-    } else {
-        setResult(status::done);
-    }
-}
-//---------------------------------------------------------------------------------------
-// @bsimethod
-//---------------------------------------------------------------------------------------
-void QueryHelper::ReadBlob(ECDbCR conn, RunnableRequestBase& runnableRequest) {
-    auto setError = [&] (QueryResponse::Status status, std::string err) {
-        runnableRequest.SetResponse(runnableRequest.CreateErrorResponse(status, err));
-      log_error("%s. (%s)", err.c_str(), QueryResponse::StatusToString(status));
-    };
-    auto& request  =runnableRequest.GetRequest().GetAsConst<BlobIORequest>();
-    BlobIO blobIo;
-
-    auto classCP = conn.Schemas().FindClass(request.GetClassName().c_str());
-    if (classCP == nullptr) {
-        setError(QueryResponse::Status::Error_BlobIO_OpenFailed, SqlPrintfString("BlobIO: unable to find classname '%s'", request.GetClassName().c_str()).GetUtf8CP());
-        return;
-    }
-    if (conn.OpenBlobIO(blobIo, *classCP, request.GetAccessString().c_str(), request.GetInstanceId(), false) != SUCCESS) {
-        setError(QueryResponse::Status::Error_BlobIO_OpenFailed, SqlPrintfString("BlobIO: unable to open blob for classname '%s' , accessString '%s' for instanceId '%s'",
-            request.GetClassName().c_str(), request.GetAccessString().c_str(), request.GetInstanceId().ToHexStr().c_str()).GetUtf8CP());
-        return;
-    }
-    const auto blobLength = (uint32_t)blobIo.GetNumBytes();
-    std::vector<uint8_t> buffer;
-    if (blobLength == 0) {
-        runnableRequest.SetResponse(runnableRequest.CreateBlobIOResponse(buffer, true, blobLength));
-        return;
-    }
-
-    const auto offset = (uint32_t)(request.GetRange().GetOffset() < 0 ? 0 : request.GetRange().GetOffset());
-    auto length = (uint32_t)(request.GetRange().GetCount() <= 0 ? blobLength : request.GetRange().GetCount());
-    if (offset > blobLength) {
-        setError(QueryResponse::Status::Error_BlobIO_OutOfRange, "BlobIO: offset provided is greater then size of blob");
-        return;
-    }
-    if ((offset + length) > blobLength) {
-        setError(QueryResponse::Status::Error_BlobIO_OutOfRange,"BlobIO: offset + length provided is greater then size of blob");
-        return;
-    }
-    const auto maxSize = request.GetQuota().MaxMemoryAllowed();
-    auto numBytes = maxSize > 0 ? std::min(length, maxSize): length;
-    buffer.resize(numBytes);
-    auto rc = blobIo.Read(&buffer[0], (int)numBytes, offset);
-    if (rc == BE_SQLITE_OK) {
-        runnableRequest.SetResponse(runnableRequest.CreateBlobIOResponse(buffer, true, blobLength));
-        return;
-    }
-    setError(QueryResponse::Status::Error, "BlobIO: unable to read blob due to sqlite error");
-}
-//---------------------------------------------------------------------------------------
-// @bsimethod
-//---------------------------------------------------------------------------------------
-void QueryHelper::ExecutePing(Json::Value const& pingJson, RunnableRequestBase& runnableRequest) {
-    QueryProperty::List props;
-    props.append("", "id", "id", "long", false, "", 0);
-
-    const auto maxMem = (int64_t)ConcurrentQueryMgr::GetConfig(runnableRequest.GetQueue().GetECDb()).GetQuota().MaxMemoryAllowed();
-    auto pingResultSize = pingJson["ping"]["resultSize"].asInt64();
-    const auto pingSleepTime = std::chrono::milliseconds(pingJson["ping"]["sleepTime"].asUInt());
-    const auto sleepUntil = std::chrono::steady_clock::now() + pingSleepTime;
-
-    pingResultSize = pingResultSize < 0 ? 0 : pingResultSize;
-    pingResultSize = pingResultSize > maxMem ? maxMem : pingResultSize;
-    std::random_device rd;
-    std::mt19937 mt(rd());
-    std::uniform_int_distribution<int64_t> dist(std::numeric_limits<uint64_t>::min(), std::numeric_limits<uint64_t>::max());
-    std::string result = "[";
-    result.reserve(pingResultSize);
-    uint32_t rows = 0;
-    while (result.size() < (size_t)(pingResultSize)) {
-        if (rows > 0) {
-            result.append(",");
-        }
-        result.append("\"").append(BeInt64Id(dist(mt)).ToHexStr()).append("\"");
-        ++rows;
-    }
-    result.append("]");
-    if (pingSleepTime.count() > 0 && sleepUntil > std::chrono::steady_clock::now()) {
-        std::this_thread::sleep_until(sleepUntil);
-    }
-    runnableRequest.SetResponse(runnableRequest.CreateECSqlResponse(result, props, rows, true));
-}
-//---------------------------------------------------------------------------------------
-// @bsimethod
-//---------------------------------------------------------------------------------------
-void QueryHelper::Execute(QueryAdaptorCache& adaptorCache, RunnableRequestBase& runnableRequest) {
-    auto setError = [&] (QueryResponse::Status status, std::string err) {
-        runnableRequest.SetResponse(runnableRequest.CreateErrorResponse(status, err));
-    };
-    if (runnableRequest.IsTimeExceeded()) {
-        runnableRequest.SetResponse(runnableRequest.CreateTimeoutResponse());
-        return;
-    }
-    if (runnableRequest.GetRequest().GetKind() == QueryRequest::Kind::BlobIO) {
-        auto& request = runnableRequest.GetRequest().GetAsConst<BlobIORequest>();
-        auto& conn = request.UsePrimaryConnection() ? adaptorCache.GetConnection().GetPrimaryDb() : adaptorCache.GetConnection().GetDb();
-        QueryHelper::ReadBlob(conn, runnableRequest);
-    } else if (runnableRequest.GetRequest().GetKind() == QueryRequest::Kind::ECSql) {
-        auto& request = runnableRequest.GetRequest().GetAsConst<ECSqlRequest>();
-        // use for debugging performance issues.
-        if (request.GetQuery().size()> 1 && request.GetQuery().at(0) == '{') {
-            auto pingJson = Json::Value::From(request.GetQuery());
-            if (!pingJson.isNull() && pingJson.hasMember("ping")) {
-                QueryHelper::ExecutePing(pingJson, runnableRequest);
-                return;
-            }
-        }
-        std::string sql = QueryHelper::FormatQuery(request.GetQuery().c_str());
-        ECSqlStatus status;
-        std::string err;
-        auto adaptor = adaptorCache.TryGet(sql.c_str(), request.UsePrimaryConnection(), request.GetSuppressLogErrors(), status, err);
-        if (adaptor == nullptr) {
-            if (status.IsSQLiteError()) {
-                if (status.GetSQLiteError() == BE_SQLITE_INTERRUPT) {
-                    if (runnableRequest.IsCancelled()) {
-                        runnableRequest.SetResponse(runnableRequest.CreateCancelResponse());
-                        return;
-                    } else if (runnableRequest.IsTimeExceeded()){
-                        runnableRequest.SetResponse(runnableRequest.CreateTimeoutResponse());
-                        return;
-                    }
-                }
-            }
-            setError(QueryResponse::Status::Error_ECSql_PreparedFailed, err);
-            return;
-        }
-        if (!request.GetArgs().TryBindTo(adaptor->GetStatement(), err)) {
-            setError(QueryResponse::Status::Error_ECSql_BindingFailed, err);
-            return;
-        }
-        BindLimits(adaptor->GetStatement(), request.GetLimit());
-        QueryHelper::Execute(*adaptor, runnableRequest);
-    } else {
-        setError(QueryResponse::Status::Error, "unsupported kind of request");
-    }
-}
-//---------------------------------------------------------------------------------------
-// @bsimethod
-//---------------------------------------------------------------------------------------
-void QueryExecutor::SetWorkerPoolSize(uint32_t newSize) {
-    m_maxPoolSize = newSize;
-    m_connCache.SetMaxPoolSize(newSize);
-}
-//---------------------------------------------------------------------------------------
-// @bsimethod
-//---------------------------------------------------------------------------------------
-QueryExecutor::QueryExecutor(RunnableRequestQueue& queue, ECDbCR primaryDb, uint32_t pool_size) :m_queue(queue), m_connCache(primaryDb, pool_size),m_maxPoolSize(pool_size),m_threadCount(0) {
-    if (pool_size < 1) {
-        pool_size = ConcurrentQueryMgr::GetConfig(primaryDb).GetWorkerThreadCount();
-    }
-    for (uint32_t i = 0; i < pool_size; ++i) {
-        m_threads.emplace_back(std::thread([&](){
-            thread_local const auto execId = m_threadCount.fetch_add(1);
-            log_trace("%s executor started [id=%" PRIu32 "]",GetTimestamp().c_str(), execId);
-            do {
-                auto runnableQuery = m_queue.WaitForDequeue();
-                if (runnableQuery != nullptr) {
-                    log_trace("%s executor [id=%" PRIu32 "] dequeued request [id=%" PRIu32 "]", GetTimestamp().c_str(), execId, runnableQuery->GetId());
-                    std::shared_ptr<CachedConnection> conn;
-                    conn = m_connCache.GetConnection();
-                    while (conn == nullptr) {
-                        std::this_thread::yield();
-                        std::this_thread::sleep_for(1s);
-                        conn = m_connCache.GetConnection();
-                    }
-                    runnableQuery->SetExecutorContext(execId, conn->Id());
-                    log_trace("%s executor [id=%" PRIu32 "] with request [id=%" PRIu32 "] is assigned connection [id=%" PRIu32 "]",
-                        GetTimestamp().c_str(),
-                        runnableQuery->GetExecutorId(),
-                        runnableQuery->GetId(),
-                        runnableQuery->GetConnectionId());
-
-                    conn->Execute([](QueryAdaptorCache& adaptorCache, RunnableRequestBase& runnableQuery) {
-                        log_trace("%s executing [exec_id=%" PRIu32 ", conn_id=%" PRIu32 ", req_id=%" PRIu32 "] started.",
-                            GetTimestamp().c_str() ,
-                            runnableQuery.GetExecutorId(),
-                            runnableQuery.GetConnectionId(),
-                            runnableQuery.GetId());
-
-                        if (runnableQuery.GetRequest().UsePrimaryConnection()) {
-                            QueryHelper::Execute(adaptorCache, runnableQuery);
-                        } else {
-                            Savepoint txn(adaptorCache.GetConnection().GetDbR(), "concurrent_query");
-                            QueryHelper::Execute(adaptorCache, runnableQuery);
-                        }
-                        log_trace("%s executing [exec_id=%" PRIu32 ", conn_id=%" PRIu32 ", req_id=%" PRIu32 "] ended.",
-                            GetTimestamp().c_str(),
-                            runnableQuery.GetExecutorId(),
-                            runnableQuery.GetConnectionId(),
-                            runnableQuery.GetId());
-
-                    },std::move(runnableQuery));
-                }
-            } while(m_queue.GetState() != RunnableRequestQueue::State::Stop);
-            m_threadCount.fetch_sub(1);
-            log_trace("%s executor stopped Id=%" PRIu32, GetTimestamp().c_str(), execId);
-        }));
-        // wait for atleast one thread to startup.
-        while(m_threadCount.load() == 0) {
-            std::this_thread::yield();
-        }
-    }
-}
-//---------------------------------------------------------------------------------------
-// @bsimethod
-//---------------------------------------------------------------------------------------
-QueryExecutor::~QueryExecutor() {
-    for (auto& th : m_threads) {
-        if (th.joinable())
-            th.join();
-    }
-}
-
-//---------------------------------------------------------------------------------------
-// @bsimethod
-//---------------------------------------------------------------------------------------
-QueryMonitor::QueryMonitor(RunnableRequestQueue& queue, QueryExecutor& executor, std::chrono::milliseconds pollInterval)
-    :m_stop(false), m_queue(queue),m_pollInterval(pollInterval),m_executor(executor) {
-    auto notifyThreadHasStarted = std::make_unique<std::promise<void>>();
-    log_trace("%s monitor started.", GetTimestamp().c_str());
-    m_thread = std::thread([&](std::promise<void>* notifyWhenThreadStarted) {
-        if (notifyWhenThreadStarted != nullptr) {
-            notifyWhenThreadStarted->set_value();
-        }
-        do {
-            m_queue.RemoveIf([&](RunnableRequestBase& request) {
-                if (!request.IsTimeExceeded()) {
-                    return false;
-                }
-                // send respond to client
-                request.SetResponse(request.CreateTimeoutResponse());
-                log_trace("%s monitor cancel query [id=%" PRIu32 "] with timeout", GetTimestamp().c_str(), request.GetId());
-                return true;
-                });
-            m_executor.GetConnectionCache().InterruptIf([&](RunnableRequestBase const& request) {
-                if (request.IsTimeExceeded() ){
-                    log_trace("%s monitor cancel query [id=%" PRIu32 "] as it exceeded allowed time", GetTimestamp().c_str(), request.GetId());
-                    return true;
-                }
-                return false;
-            }, false);
-
-            std::this_thread::sleep_for(m_pollInterval);
-            std::this_thread::yield();
-        } while (m_stop.load() == false);
-        log_trace("%s monitor stopped.", GetTimestamp().c_str());
-    }, notifyThreadHasStarted.get());
-    notifyThreadHasStarted->get_future().get();
-    notifyThreadHasStarted = nullptr;
-}
-
-//---------------------------------------------------------------------------------------
-// @bsimethod
-//---------------------------------------------------------------------------------------
-bool ConcurrentQueryMgr::Impl::Suspend(ClearCacheOption clearCache, DetachAttachDbs detachDbs) {
-    auto rc = m_queue.Suspend();
-    if (rc)
-        m_executor.GetConnectionCache().Interrupt(clearCache == ClearCacheOption::Yes, detachDbs == DetachAttachDbs::Yes);
-    return rc;
-}
-
-ConcurrentQueryMgr::ConcurrentQueryMgr(ECDbCR ecdb){ m_impl = new Impl(ecdb);}
-ConcurrentQueryMgr::~ConcurrentQueryMgr(){ delete m_impl;}
-QueryResponse::Future ConcurrentQueryMgr::Enqueue(QueryRequest::Ptr request) { return m_impl->Enqueue(std::move(request)); }
-void ConcurrentQueryMgr::Enqueue(QueryRequest::Ptr request, OnCompletion onCompletion){ m_impl->Enqueue(std::move(request), onCompletion); }
-bool ConcurrentQueryMgr::Suspend(ClearCacheOption clearCache, DetachAttachDbs detachDbs) { return m_impl->Suspend(clearCache,detachDbs); }
-bool ConcurrentQueryMgr::Resume() { return m_impl->Resume(); }
-bool ConcurrentQueryMgr::IsSuspended() const { return m_impl->IsSuspended(); }
-void ConcurrentQueryMgr::SetWorkerPoolSize(uint32_t newSize) {m_impl->SetWorkerPoolSize(newSize);}
-void ConcurrentQueryMgr::SetRequestQueueMaxSize(uint32_t newSize) {m_impl->SetRequestQueueMaxSize(newSize);}
-void ConcurrentQueryMgr::SetCacheStatementsPerWork(uint32_t newSize) {m_impl->SetCacheStatementsPerWork(newSize);}
-void ConcurrentQueryMgr::SetMaxQuota(QueryQuota const& newQuota) {m_impl->SetMaxQuota(newQuota);}
-//---------------------------------------------------------------------------------------
-// @bsimethod
-//---------------------------------------------------------------------------------------
-
-ECSqlReader::ECSqlReader(ConcurrentQueryMgr& mgr, std::string ecsql,  ECSqlParams const& args)
-    :m_mgr(mgr), m_ecsql(ecsql), m_args(args),m_globalOffset(-1),m_done(false),m_it(0) {
-}
-//---------------------------------------------------------------------------------------
-// @bsimethod
-//---------------------------------------------------------------------------------------
-bool ECSqlReader::Next() {
-    if (m_it == m_rows.size()) {
-        if (!m_done && Read() == 0) {
-            return false;
-        }
-        m_it = 0;
-    } else {
-        ++m_it;
-    }
-    return m_it < m_rows.size();
-}
-
-//---------------------------------------------------------------------------------------
-// @bsimethod
-//---------------------------------------------------------------------------------------
-uint32_t ECSqlReader::Read() {
-    if (m_done) {
-        return 0;
-    }
-    const auto readMeta  = m_columns.empty();
-    auto request = ECSqlRequest::MakeRequest(m_ecsql);
-    request->SetArgs(m_args);
-    request->SetIncludeMetaData(readMeta);
-    request->SetConvertClassIdsToClassNames(true);
-    m_globalOffset += m_rows.size();
-    request->SetLimit(QueryLimit(-1, m_globalOffset));
-    auto future = m_mgr.Enqueue(std::move(request));
-    auto response = future.Get();
-    if (response->IsError())
-        throw std::runtime_error(response->GetError());
-
-    auto& ecsqlResp = response->GetAsRef<ECSqlResponse>();
-    m_rows = Json::Value::From(ecsqlResp.asJsonString());
-    m_done = ecsqlResp.IsDone();
-    if (readMeta) {
-        m_columns = std::move(ecsqlResp.GetProperties());
-    }
-    return ecsqlResp.GetRowCount();
-}
-
-
-//---------------------------------------------------------------------------------------
-// @bsimethod
-//---------------------------------------------------------------------------------------
-Json::Value const& ECSqlReader::Row::GetValue(int index) const {
-    static Json::Value kNull;
-    if (index >= (int)m_row.size())
-        return kNull;
-    return m_row[index];
-}
-
-//---------------------------------------------------------------------------------------
-// @bsimethod
-//---------------------------------------------------------------------------------------
-Json::Value const& ECSqlReader::Row::GetValue(std::string const& name) const {
-    static Json::Value kNull;
-    const auto& col  = m_columns[name];
-    if (!col.IsValid())
-        return kNull;
-    return GetValue(col.GetIndex());
-}
-
-
-//---------------------------------------------------------------------------------------
-// @bsimethod
-//---------------------------------------------------------------------------------------
-Json::Value ECSqlReader::Row::ToJson(Format fmt) const {
-    Json::Value v(Json::ValueType::objectValue);
-    for (auto& col : m_columns ){
-        if (fmt== Format::UseJsonName)
-            v[col.GetJsonName()] = GetValue(col.GetIndex());
-        else
-            v[col.GetName()] = GetValue(col.GetIndex());
-    }
-    return v;
-}
-//---------------------------------------------------------------------------------------
-// @bsimethod
-//---------------------------------------------------------------------------------------
-void QueryResponse::Stats::ToJs(BeJsValue& v) const {
-    v.toObject();
-    v[kCpuTime] = (int64_t)m_cpuTime.count();
-    v[kTotalTime] = (int64_t)m_totalTime.count();
-    v[kTimeLimit] = (int64_t)m_timeLimit.count();
-    v[kMemLimit] = m_memLimit;
-    v[kMemUsed] = m_memUsed;
-}
-//---------------------------------------------------------------------------------------
-// @bsimethod
-//---------------------------------------------------------------------------------------
-void ConcurrentQueryMgr::Impl::_OnBeforeClearECDbCache() {
-    Suspend(ClearCacheOption::Yes, DetachAttachDbs::Yes);
-}
-
-//---------------------------------------------------------------------------------------
-// @bsimethod
-//---------------------------------------------------------------------------------------
-
-void ConcurrentQueryMgr::Impl::_OnAfterClearECDbCache() {
-    Resume();
-}
-//---------------------------------------------------------------------------------------
-// @bsimethod
-//---------------------------------------------------------------------------------------
-ConcurrentQueryMgr::Impl::Impl(ECDbCR ecdb): m_executor(m_queue, ecdb),m_monitor(m_queue, m_executor),m_queue(ecdb) {
-    auto removeBeforeSchemaChanges = ecdb.Schemas().OnBeforeSchemaChanges().AddListener([&](ECDbCR ecdb, SchemaChangeType type){
-        Suspend(ClearCacheOption::Yes, DetachAttachDbs::Yes);
-    });
-    auto removeAfterSchemaChanges = ecdb.Schemas().OnAfterSchemaChanges().AddListener([&](ECDbCR ecdb, SchemaChangeType type){
-        Resume();
-    });
-    m_removeEventHandlers = [=]() {
-        removeBeforeSchemaChanges();
-        removeAfterSchemaChanges();
-    };
-    const_cast<ECDbR>(ecdb).AddECDbCacheClearListener(*this);
-
-}
-//---------------------------------------------------------------------------------------
-// @bsimethod
-//---------------------------------------------------------------------------------------
-ConcurrentQueryMgr::Impl::~Impl() {
-    m_queue.Stop();
-    m_removeEventHandlers();
-    const_cast<ECDbR>(m_executor.GetConnectionCache().GetPrimaryDb()).RemoveECDbCacheClearListener(*this);
-}
-
-//---------------------------------------------------------------------------------------
-// @bsimethod
-// static
-//---------------------------------------------------------------------------------------
-ConcurrentQueryMgr::Config const& ConcurrentQueryMgr::ResetConfig(ECDb const& ecdb, Config const& config) {
-    if (!ecdb.IsDbOpen()) {
-        throw std::runtime_error("ecdb is closed or not open");
-    }
-
-    BeMutexHolder lock (ecdb.GetImpl().GetMutex());
-    auto& appKey = ConcurrentQueryConfigAppData::GetKey();
-    auto appData = ecdb.FindAppDataOfType<ConcurrentQueryConfigAppData>(appKey);
-    if (appData.IsNull()) {
-        appData = ConcurrentQueryConfigAppData::Create();
-        ecdb.AddAppData(appKey, appData.get());
-    }
-    appData->SetConfig(config);
-    return appData->GetConfig();
-}
-
-//---------------------------------------------------------------------------------------
-// @bsimethod
-// static
-//---------------------------------------------------------------------------------------
-ConcurrentQueryMgr::Config const& ConcurrentQueryMgr::GetConfig(ECDb const& ecdb) {
-    if (!ecdb.IsDbOpen()) {
-        throw std::runtime_error("ecdb is closed or not open");
-    }
-
-    BeMutexHolder lock (ecdb.GetImpl().GetMutex());
-    auto& appKey = ConcurrentQueryConfigAppData::GetKey();
-    auto appData = ecdb.FindAppDataOfType<ConcurrentQueryConfigAppData>(appKey);
-    if (appData.IsNull()) {
-        appData = ConcurrentQueryConfigAppData::Create();
-        ecdb.AddAppData(appKey, appData.get());
-    }
-    return appData->GetConfig();
-}
-//---------------------------------------------------------------------------------------
-// @bsimethod
-// static
-//---------------------------------------------------------------------------------------
-ConcurrentQueryMgr& ConcurrentQueryMgr::GetInstance(ECDbCR ecdb) {
-    if (!ecdb.IsDbOpen()) {
-        throw std::runtime_error("ecdb is closed or not open");
-    }
-
-    BeMutexHolder lock (ecdb.GetImpl().GetMutex());
-    auto& appKey = ConcurrentQueryAppData::GetKey();
-    auto appData = ecdb.FindAppDataOfType<ConcurrentQueryAppData>(appKey);
-    if (appData.IsNull()) {
-        appData = ConcurrentQueryAppData::Create(ecdb);
-        ecdb.AddAppData(appKey, appData.get());
-    }
-    return appData->GetConcurrentQuery();
-}
-//---------------------------------------------------------------------------------------
-// @bsimethod
-// static
-//---------------------------------------------------------------------------------------
-void ConcurrentQueryMgr::Shutdown(ECDbCR ecdb) {
-    if (!ecdb.IsDbOpen()) {
-        throw std::runtime_error("ecdb is closed or not open");
-    }
-
-    BeMutexHolder lock (ecdb.GetImpl().GetMutex());
-    const auto& appKey = ConcurrentQueryAppData::GetKey();
-    if (ecdb.FindAppDataOfType<ConcurrentQueryAppData>(appKey).IsValid()) {
-        ecdb.DropAppData(appKey);
-    }
-}
-//---------------------------------------------------------------------------------------
-// @bsimethod
-//---------------------------------------------------------------------------------------
-void QueryRequest::FromJs(BeJsConst const& val) {
-    if (val.isObjectMember(JQuota)) {
-        auto a = val[JQuota];
-        m_quota.FromJs(a);
-    }
-    if (val.isNumericMember(JPriority)) {
-        m_priority = val[JPriority].asInt();
-    }
-    if (val.isBoolMember(JUsePrimaryConn)) {
-        m_usePrimaryConn = val[JUsePrimaryConn].asBool();
-    }
-    if (val.isNumericMember(JKind)) {
-        m_kind = (Kind)val[JKind].asInt();
-    }
-    if (val.isStringMember(JRestartToken)) {
-        m_restartToken = val[JRestartToken].asCString();
-    }
-    if (val.isNumericMember(JDelay)) {
-        m_delay = std::chrono::milliseconds(val[JDelay].asInt());
-    }
-}
-
-//---------------------------------------------------------------------------------------
-// @bsimethod
-//---------------------------------------------------------------------------------------
-void BlobIORequest::FromJs(BeJsConst const& val) {
-    QueryRequest::FromJs(val);
-    if (GetKind() != QueryRequest::Kind::BlobIO) {
-        throw std::runtime_error("expecting BlobIORequest");
-    }
-    if (val.isStringMember(JClassName)) {
-        m_className = val[JClassName].asCString();
-    }
-    if (val.isStringMember(JAccessString)) {
-        m_accessString = val[JAccessString].asCString();
-    }
-    if (val.isStringMember(JInstanceId)) {
-        m_ecInstanceId = BeInt64Id::FromString(val[JInstanceId].asCString()).GetValueUnchecked();
-    }
-    if (val.isObjectMember(JRange)) {
-        m_range = QueryLimit::FromJs(val[JRange]);
-    }
-}
-
-//---------------------------------------------------------------------------------------
-// @bsimethod
-//---------------------------------------------------------------------------------------
-void ECSqlRequest::FromJs(BeJsConst const& val) {
-    QueryRequest::FromJs(val);
-    if (GetKind() != QueryRequest::Kind::ECSql) {
-        throw std::runtime_error("expecting ECSqlRequest");
-    }
-    if (val.isStringMember(JQuery)) {
-        m_query = val[JQuery].asCString();
-    }
-    if (val.isObjectMember(JArgs)) {
-        Json::Value v;
-        BeJsValue val2(v);
-        val2.From(val[JArgs]);
-        m_args.FromJs(v);
-    }
-    if (val.isBoolMember(JSuppressLogErrors)) {
-        m_suppressLogErrors = val[JSuppressLogErrors].asBool();
-    }
-    if (val.isBoolMember(JIncludeMetaData)) {
-        m_includeMetaData = val[JIncludeMetaData].asBool();
-    }
-    if (val.isBoolMember(JAbbreviateBlobs)) {
-        m_abbreviateBlobs = val[JAbbreviateBlobs].asBool();
-    }
-    if (val.isBoolMember(JConvertClassIdsToClassNames)) {
-        m_convertClassIdsToClassNames = val[JConvertClassIdsToClassNames].asBool();
-    }
-    if (val.isObjectMember(JLimit)) {
-        m_limit = QueryLimit::FromJs(val[JLimit]);
-    }
-    if (val.isNumericMember(JValueFormat)) {
-        m_valueFmt = (ECSqlValueFormat)val[JValueFormat].asInt();
-    }
-}
-
-//---------------------------------------------------------------------------------------
-// @bsimethod
-//---------------------------------------------------------------------------------------
-QueryRequest::Ptr QueryRequest::Deserialize(BeJsValue const& val) {
-    Kind kind;
-    if (val.isNumericMember(JKind)) {
-        kind = (Kind)val[JKind].asInt();
-    } else {
-        throw std::runtime_error("concurrent query: unsupported query request type");
-    }
-    QueryRequest::Ptr ptr;
-    if (kind == Kind::BlobIO) {
-        ptr = BlobIORequest::MakeRequest("", "", 0);
-    } else if (kind == Kind::ECSql) {
-        ptr = ECSqlRequest::MakeRequest("");
-    } else {
-        throw std::runtime_error("concurrent query: unsupported query request type");
-    }
-    ptr->FromJs(val);
-    return ptr;
-}
-
-//---------------------------------------------------------------------------------------
-// @bsimethod
-//---------------------------------------------------------------------------------------
-void QueryResponse::ToJs(BeJsValue& v, bool includeData) const {
-    v.toObject();
-    v[JKind] = (int)m_kind;
-    v[JError] = m_error;
-    v[JStatus] = (int)m_status;
-    auto stats = v[JStats];
-    m_stats.ToJs(stats);
-}
-
-//---------------------------------------------------------------------------------------
-// @bsimethod
-//---------------------------------------------------------------------------------------
-void ECSqlResponse::ToJs(BeJsValue& v, bool includeData) const {
-    QueryResponse::ToJs(v, includeData);
-    v[JRowCount] = m_rowCount;
-    if (includeData) {
-        v[JData] = m_dataJson;
-    }
-    auto meta = v[JMeta];
-    m_properties.ToJs(meta);
-}
-
-//---------------------------------------------------------------------------------------
-// @bsimethod
-//---------------------------------------------------------------------------------------
-void BlobIOResponse::ToJs(BeJsValue& v, bool includeData) const {
-    QueryResponse::ToJs(v, includeData);
-    if (includeData) {
-        v[JData].SetBinary(GetData(), GetLength());
-    }
-    v[JBlobSize]= GetRawBlobSize();
-}
-
-//---------------------------------------------------------------------------------------
-// @bsimethod
-//---------------------------------------------------------------------------------------
-BeInt64Id ECSqlParams::ECSqlParam::GetValueId() const {
-    BeAssert(m_type == Type::Id);
-    return BeInt64Id::FromString(m_val.asCString());
-}
-
-//---------------------------------------------------------------------------------------
-// @bsimethod
-//---------------------------------------------------------------------------------------
-std::string ECSqlParams::ECSqlParam::GetValueString() const {
-    BeAssert(m_type == Type::String);
-    return m_val.asCString();
-}
-
-//---------------------------------------------------------------------------------------
-// @bsimethod
-//---------------------------------------------------------------------------------------
-double ECSqlParams::ECSqlParam::GetValueDouble() const {
-    BeAssert(m_type == Type::Double);
-    return m_val.asDouble();
-}
-
-//---------------------------------------------------------------------------------------
-// @bsimethod
-//---------------------------------------------------------------------------------------
-int64_t ECSqlParams::ECSqlParam::GetValueLong() const {
-    BeAssert(m_type == Type::Long);
-    return m_val.asInt64();
-}
-
-//---------------------------------------------------------------------------------------
-// @bsimethod
-//---------------------------------------------------------------------------------------
-int ECSqlParams::ECSqlParam::GetValueInt() const {
-    BeAssert(m_type == Type::Integer);
-    return m_val.asInt();
-}
-
-//---------------------------------------------------------------------------------------
-// @bsimethod
-//---------------------------------------------------------------------------------------
-bool ECSqlParams::ECSqlParam::GetValueBool() const {
-    BeAssert(m_type == Type::Boolean);
-    return m_val.asBool();
-}
-
-//---------------------------------------------------------------------------------------
-// @bsimethod
-//---------------------------------------------------------------------------------------
-DPoint2d ECSqlParams::ECSqlParam::GetValuePoint2d() const {
-    BeAssert(m_type == Type::Point2d);
-    return DPoint2d::From(m_val[Jx].asDouble(), m_val[Jy].asDouble());
-}
-
-//---------------------------------------------------------------------------------------
-// @bsimethod
-//---------------------------------------------------------------------------------------
-DPoint3d ECSqlParams::ECSqlParam::GetValuePoint3d() const {
-    BeAssert(m_type == Type::Point3d);
-    return DPoint3d::From(m_val[Jx].asDouble(), m_val[Jy].asDouble(), m_val[Jz].asDouble() );
-}
-
-//---------------------------------------------------------------------------------------
-// @bsimethod
-//---------------------------------------------------------------------------------------
-bvector<Byte> ECSqlParams::ECSqlParam::GetValueBlob() const {
-    bvector<Byte> byteArray;
-    std::string base64 = m_val.asCString();
-    Base64Utilities::Decode(byteArray, base64.c_str(), base64.size());
-    return byteArray;
-}
-
-//---------------------------------------------------------------------------------------
-// @bsimethod
-//---------------------------------------------------------------------------------------
-BeIdSet ECSqlParams::ECSqlParam::GetValueIdSet() const {
-    BeAssert(m_type == Type::IdSet);
-    BeIdSet set;
-    set.FromString(m_val.asCString());
-    return set;
-}
-
-//---------------------------------------------------------------------------------------
-// @bsimethod
-//---------------------------------------------------------------------------------------
-ECSqlParams::ECSqlParam::ECSqlParam(std::string const& name, DPoint2d const& val): m_type(Type::Point2d),  m_name(name){
-    m_val = Json::Value(Json::ValueType::objectValue);
-    m_val[Jx]= val.x;
-    m_val[Jy]= val.y;
-}
-
-//---------------------------------------------------------------------------------------
-// @bsimethod
-//---------------------------------------------------------------------------------------
-ECSqlParams::ECSqlParam::ECSqlParam(std::string const& name, DPoint3d const& val): m_type(Type::Point3d), m_name(name){
-    m_val = Json::Value(Json::ValueType::objectValue);
-    m_val[Jx]= val.x;
-    m_val[Jy]= val.y;
-    m_val[Jz]= val.z;
-}
-
-//---------------------------------------------------------------------------------------
-// @bsimethod
-//---------------------------------------------------------------------------------------
-ECSqlParams::ECSqlParam::ECSqlParam(std::string const& name, bvector<Byte> const& val): m_type(Type::Blob), m_name(name){
-    Utf8String base64;
-    Base64Utilities::Encode(base64, &val[0], val.size());
-    m_val = Json::Value(base64);
-}
-
-//---------------------------------------------------------------------------------------
-// @bsimethod
-//---------------------------------------------------------------------------------------
-int ECSqlParams::ECSqlParam::GetIndex() const {
-    const intmax_t num = strtoimax(m_name.c_str(), nullptr, 10);
-    if ((num == INTMAX_MAX && errno == ERANGE) || num == 0) {
-        return -1;
-    }
-    return (int)num;
-}
-
-//---------------------------------------------------------------------------------------
-// @bsimethod
-//---------------------------------------------------------------------------------------
-std::vector<std::string> ECSqlParams::GetKeys() const {
-    std::vector<std::string> keys;
-    for(auto& p : m_params){
-        keys.push_back(p.first);
-    }
-    return keys;
-}
-
-//---------------------------------------------------------------------------------------
-// @bsimethod
-//---------------------------------------------------------------------------------------
-void ECSqlParams::ToJs(Json::Value& val) {
-    val = Json::Value(Json::ValueType::objectValue);
-    for(auto& p : m_params) {
-        auto& param = val[p.first];
-        param = Json::Value(Json::ValueType::objectValue);
-        param[JType] = (int)p.second.GetType();
-        param[JValue] = p.second.GetValue();
-    }
-}
-
-//---------------------------------------------------------------------------------------
-// @bsimethod
-//---------------------------------------------------------------------------------------
-void ECSqlParams::FromJs(Json::Value const& val) {
-    m_params.clear();
-    for(auto& name : val.getMemberNames()) {
-        const auto& param = val[name];
-        if (!param.hasMember(JType) || !param.hasMember(JValue))
-            continue;
-
-        const auto type = (ECSqlParam::Type)param[JType].asInt();
-        const auto& paramVal = param[JValue];
-        m_params[name] = ECSqlParam(name, type, paramVal);
-    }
-}
-
-//---------------------------------------------------------------------------------------
-// @bsimethod
-//---------------------------------------------------------------------------------------
-bool ECSqlParams::TryBindTo(ECSqlStatement& stmt, std::string& err) const {
-    if (IsEmpty()) {
-        return true;
-    }
-    for(auto& kp : m_params) {
-        auto& param = kp.second;
-        int index = param.IsIndexed() ? param.GetIndex() : stmt.GetParameterIndex(param.GetName().c_str());
-        if (index < 1) {
-            if (param.IsIndexed())
-                err = "expecting binding index to be > 0";
-            else
-                err = SqlPrintfString("fail to find param index for named param '%s'", param.GetName().c_str()).GetUtf8CP();
-            return false;
-        }
-        ECSqlStatus st;
-        switch(param.GetType()) {
-            case ECSqlParam::Type::Boolean:
-                st = stmt.BindBoolean(index, param.GetValueBool()); break;
-            case ECSqlParam::Type::Double:
-                st = stmt.BindDouble(index, param.GetValueDouble()); break;
-            case ECSqlParam::Type::Id:
-                st = stmt.BindId(index, param.GetValueId());  break;
-            case ECSqlParam::Type::IdSet: {
-                std::shared_ptr<IdSet<BeInt64Id>> idSet = std::make_shared<IdSet<BeInt64Id>>(param.GetValueIdSet());
-                st = stmt.BindVirtualSet(index, idSet);
-                break;
-            }
-            case ECSqlParam::Type::Integer:
-                st = stmt.BindInt(index, param.GetValueInt()); break;
-            case ECSqlParam::Type::Long:
-                st = stmt.BindInt64(index, param.GetValueLong()); break;
-            case ECSqlParam::Type::Null:
-                st = stmt.BindNull(index); break;
-            case ECSqlParam::Type::Point2d:
-                st = stmt.BindPoint2d(index, param.GetValuePoint2d()); break;
-            case ECSqlParam::Type::Point3d:
-                st = stmt.BindPoint3d(index, param.GetValuePoint3d()); break;
-            case ECSqlParam::Type::String:
-                st = stmt.BindText(index, param.GetValueString().c_str(), IECSqlBinder::MakeCopy::Yes); break;
-            case ECSqlParam::Type::Blob: {
-                auto buffer = param.GetValueBlob();
-                st = stmt.BindBlob(index, &buffer[0], (int)buffer.size(), IECSqlBinder::MakeCopy::Yes); break;
-            }
-            case ECSqlParam::Type::Struct: {
-                err = "Struct type binding not supported";
-                return false;
-            }
-            default: {
-                err = SqlPrintfString("unsupported parameter type '%d'", (int)param.GetType()).GetUtf8CP();
-                return false;
-            }
-        };
-        if (st != ECSqlStatus::Success) {
-            // err = SqlPrintfString("fail to bind param '%s'. Make sure type are not missmatch", param.GetName().c_str()).GetUtf8CP();
-        }
-    }
-    return true;
-}
-
-//---------------------------------------------------------------------------------------
-// @bsimethod
-//---------------------------------------------------------------------------------------
-ECSqlParams::ECSqlParam& ECSqlParams::ECSqlParam::operator = (ECSqlParam && rhs) {
-    if (this != &rhs) {
-        m_val = std::move(rhs.m_val);
-        m_type = std::move(rhs.m_type);
-        m_name = std::move(rhs.m_name);
-    }
-    return *this;
-}
-//---------------------------------------------------------------------------------------
-// @bsimethod
-//---------------------------------------------------------------------------------------
-ECSqlParams::ECSqlParam& ECSqlParams::ECSqlParam::operator = (const ECSqlParam & rhs) {
-    if (this != &rhs) {
-        m_val = rhs.m_val;
-        m_type = rhs.m_type;
-        m_name = rhs.m_name;
-    }
-    return *this;
-}
-//---------------------------------------------------------------------------------------
-// @bsimethod
-//---------------------------------------------------------------------------------------
-ECSqlParams& ECSqlParams::operator = (ECSqlParams && rhs) {
-    if (this != &rhs) {
-        m_params = std::move(rhs.m_params);
-    }
-    return *this;
-}
-//---------------------------------------------------------------------------------------
-// @bsimethod
-//---------------------------------------------------------------------------------------
-ECSqlParams& ECSqlParams::operator = (const ECSqlParams & rhs) {
-    if (this != &rhs) {
-        m_params = rhs.m_params;
-    }
-    return *this;
-}
-//---------------------------------------------------------------------------------------
-// @bsimethod
-//---------------------------------------------------------------------------------------
-ConcurrentQueryMgr::Config::Config():
-    m_quota(DEFAULT_QUOTA_MAX_TIME, DEFAULT_QUOTA_MAX_MEM),
-    m_workerThreadCount(DEFAULT_WORKER_THREAD_COUNT),
-    m_requestQueueSize(DEFAULT_REQUEST_QUERY_SIZE),
-    m_ignorePriority(DEFAULT_IGNORE_PRIORITY),
-    m_ignoreDelay(DEFAULT_IGNORE_DELAY) {
-}
-
-//---------------------------------------------------------------------------------------
-// @bsimethod
-//---------------------------------------------------------------------------------------
-bool ConcurrentQueryMgr::Config::Equals(Config const& rhs) const {
-    if (m_quota.MaxMemoryAllowed() != rhs.GetQuota().MaxMemoryAllowed())
-        return false;
-    if (m_quota.MaxTimeAllowed() != rhs.GetQuota().MaxTimeAllowed())
-        return false;
-    if (m_workerThreadCount != rhs.GetWorkerThreadCount())
-        return false;
-    if (m_requestQueueSize != rhs.GetRequestQueueSize())
-        return false;
-    if (m_ignorePriority != rhs.GetIgnorePriority())
-        return false;
-    if (m_ignoreDelay != rhs.GetIgnoreDelay())
-        return false;
-    return true;
-}
-
-//---------------------------------------------------------------------------------------
-// @bsimethod
-//---------------------------------------------------------------------------------------
-ConcurrentQueryMgr::Config const& ConcurrentQueryMgr::Config::GetDefault() {
-    static Config s_config;
-    return s_config;
-}
-
-//---------------------------------------------------------------------------------------
-// @bsimethod
-//---------------------------------------------------------------------------------------
-ConcurrentQueryMgr::Config ConcurrentQueryMgr::Config::From(std::string const& json) {
-    if (json.empty()) {
-        return Config::GetDefault();
-    }
-    LOG.infov("config from env: %s", json.c_str());
-    Json::Value val = Json::Value::From(json);
-    if (!val.isObject()) {
-        return Config::GetDefault();
-    }
-    auto jsVal = BeJsConst(val);
-    return From(val);
-}
-
-//---------------------------------------------------------------------------------------
-// @bsimethod
-//---------------------------------------------------------------------------------------
-void ConcurrentQueryMgr::Config::To(BeJsValue val) const {
-    if (!val.isObject()) {
-        val.toObject();
-    }
-    val[Config::JThreads] = GetWorkerThreadCount();
-    val[Config::JQueueSize] = GetRequestQueueSize();
-    val[Config::JIgnorePriority] = GetIgnorePriority();
-    val[Config::JIgnoreDelay] = GetIgnoreDelay();
-    auto quota = val[Config::JQuota];
-    m_quota.ToJs(quota);
-}
-
-//---------------------------------------------------------------------------------------
-// @bsimethod
-//---------------------------------------------------------------------------------------
-ConcurrentQueryMgr::Config ConcurrentQueryMgr::Config::From(BeJsValue val) {
-    if (!val.isObject()) {
-        return GetFromEnv();
-    }
-    auto defaultConfig = Config::GetFromEnv();
-    Config config = defaultConfig;
-    if (val.isNumericMember(Config::JThreads)) {
-        auto threads = val[Config::JThreads].asUInt(defaultConfig.GetWorkerThreadCount());
-        if (threads > std::thread::hardware_concurrency() || threads < MIN_WORKER_THREAD_COUNT) {
-            threads = Config::GetDefault().GetWorkerThreadCount();
-        }
-        config.SetWorkerThreadCount(threads);
-    }
-    if (val.isNumericMember(Config::JQueueSize)) {
-        auto queueSize = val[Config::JQueueSize].asUInt(defaultConfig.GetRequestQueueSize());
-        if (queueSize < RunnableRequestQueue::kMinQueueSize || queueSize > MAX_REQUEST_QUERY_SIZE) {
-            queueSize = Config::GetDefault().GetRequestQueueSize();
-        }
-        config.SetRequestQueueSize(queueSize);
-    }
-    if (val.isBoolMember(Config::JIgnorePriority)) {
-        const auto ignorePriority = val[Config::JIgnorePriority].asBool(defaultConfig.GetIgnorePriority());
-        config.SetIgnorePriority(ignorePriority);
-    }
-    if (val.isBoolMember(Config::JIgnoreDelay)) {
-        const auto ignoreDelay = val[Config::JIgnoreDelay].asBool(defaultConfig.GetIgnoreDelay());
-        config.SetIgnoreDelay(ignoreDelay);
-    }
-    if (val.isObjectMember(Config::JQuota)) {
-        auto quota = defaultConfig.GetQuota();
-        quota = QueryQuota::FromJs(val[Config::JQuota]);
-        config.SetQuota(quota);
-    }
-    return config;
-}
-
-//---------------------------------------------------------------------------------------
-// @bsimethod
-//---------------------------------------------------------------------------------------
-ConcurrentQueryMgr::Config ConcurrentQueryMgr::Config::GetFromEnv() {
-#if defined(BENTLEY_WIN32)
-    char* buffer = 0;
-    size_t count;
-    // {"globalQuota": {"memory": 123, "time":123}, "workerThreads": 2, "requestQueueSize":233,"ignorePriority": false}
-    _dupenv_s(&buffer, &count, "CONCURRENT_QUERY_CONFIG");
-    if (buffer != nullptr || count == 0) {
-        std::string str(buffer, count);
-        free(buffer);
-        return Config::From(str);
-    }
-#else
-    char* buffer = std::getenv("CONCURRENT_QUERY_CONFIG");
-    if (buffer != nullptr) {
-        return Config::From(buffer);
-    }
-#endif
-    return Config::GetDefault();
-}
-
-///////////////////////////////////////////////////////////////////////////////////////////////////
-//---------------------------------------------------------------------------------------
-// @bsimethod
-//---------------------------------------------------------------------------------------
-<<<<<<< HEAD
-BentleyStatus QueryJsonAdaptor::RenderRow(BeJsValue rowJson, ECSqlStatement const& stmt, bool asArray) const {
-    const int count = stmt.GetColumnCount();
-    if (asArray) {
-        rowJson.SetEmptyArray();
-=======
-//---------------------------------------------------------------------------------------
-// @bsimethod
-//---------------------------------------------------------------------------------------
-BentleyStatus QueryJsonAdaptor::RenderRow(BeJsValue rowJson, IECSqlRow const& stmt, bool asArray) const {
-    if (asArray) {
-        rowJson.SetEmptyArray();
-        const int count = stmt.GetColumnCount();
->>>>>>> 3f09b250
-        int consecutiveNulls = 0;
-        for (int columnIndex = 0; columnIndex < count; columnIndex++) {
-            IECSqlValue const& ecsqlValue = stmt.GetValue(columnIndex);
-            if (ecsqlValue.IsNull()) {
-                ++consecutiveNulls;
-                continue;
-            }
-<<<<<<< HEAD
-
-            while (consecutiveNulls > 0) {
-                rowJson.appendValue().SetNull();
-                --consecutiveNulls;
-            }
-            if (SUCCESS != RenderRootProperty(rowJson.appendValue(), ecsqlValue))
-                return ERROR;
-        }
-    } else {
-        rowJson.SetEmptyObject();
-        for (int columnIndex = 0; columnIndex < count; columnIndex++) {
-            IECSqlValue const& ecsqlValue = stmt.GetValue(columnIndex);
-            if (ecsqlValue.IsNull()) {
-                continue;
-            }
-            auto memberProp = stmt.GetColumnInfo(columnIndex).GetProperty();
-            if (memberProp == nullptr) {
-                return ERROR;
-            }
-            if (m_useJsName) {
-                Utf8String memberName = memberProp->GetName();  
-=======
-
-            while (consecutiveNulls > 0) {
-                rowJson.appendValue().SetNull();
-                --consecutiveNulls;
-            }
-            if (SUCCESS != RenderRootProperty(rowJson.appendValue(), ecsqlValue))
-                return ERROR;
-        }
-    } else {
-        rowJson.SetEmptyObject();
-        const int count = stmt.GetColumnCount();
-        for (int columnIndex = 0; columnIndex < count; columnIndex++) {
-            IECSqlValue const& ecsqlValue = stmt.GetValue(columnIndex);
-            if (ecsqlValue.IsNull()) {
-                continue;
-            }
-
-            auto memberProp = ecsqlValue.GetColumnInfo().GetProperty();
-            if (m_useJsName) {
-                Utf8String memberName = memberProp->GetName();
->>>>>>> 3f09b250
-                ECN::ECJsonUtilities::LowerFirstChar(memberName);
-                if (SUCCESS != RenderRootProperty(rowJson[memberName], ecsqlValue))
-                    return ERROR;
-            } else {
-                if (SUCCESS != RenderRootProperty(rowJson[memberProp->GetName()], ecsqlValue))
-                    return ERROR;
-            }
-        }
-    }
-    return SUCCESS;
-}
-
-//---------------------------------------------------------------------------------------
-// @bsimethod
-//---------------------------------------------------------------------------------------
-BentleyStatus QueryJsonAdaptor::RenderRootProperty(BeJsValue out, IECSqlValue const& in) const {
-    return RenderProperty(out, in);
-}
-
-//---------------------------------------------------------------------------------------
-// @bsimethod
-//---------------------------------------------------------------------------------------
-BentleyStatus QueryJsonAdaptor::RenderProperty(BeJsValue out, IECSqlValue const& in) const {
-    auto prop = in.GetColumnInfo().GetProperty();
-    if (prop == nullptr) {
-        BeAssert(false && "property is null");
-        return ERROR;
-    }
-    if (prop->GetIsPrimitive())
-        return RenderPrimitiveProperty(out, in, nullptr);
-    if (prop->GetIsStruct())
-        return RenderStructProperty(out, in);
-    if (prop->GetIsNavigation())
-        return RenderNavigationProperty(out, in);
-    if (prop->GetIsPrimitiveArray())
-        return RenderPrimitiveArrayProperty(out, in);
-    if (prop->GetIsStructArray())
-        return RenderStructArrayProperty(out, in);
-    BeAssert(false && "property type unsupported");
-    return ERROR;
-}
-//---------------------------------------------------------------------------------------
-// @bsimethod
-//---------------------------------------------------------------------------------------
-BentleyStatus QueryJsonAdaptor::RenderPrimitiveProperty(BeJsValue out, IECSqlValue const& in, ECN::PrimitiveType const* type) const {
-    ECN::PrimitiveECPropertyCP prop = nullptr;
-    ECN::PrimitiveType propType = Enum::FromInt<ECN::PrimitiveType>(0);
-    if (type != nullptr) {
-        propType = *type;
-    } else {
-        auto rootProp = in.GetColumnInfo().GetProperty();
-        if (rootProp != nullptr) {
-            prop = rootProp->GetAsPrimitiveProperty();
-            propType = prop->GetType();
-        } else {
-            BeAssert("developer error");
-            return ERROR;
-        }
-    }
-    if (propType == ECN::PRIMITIVETYPE_Long) {
-        return RenderLong(out, in, prop);
-    }
-    if (propType == ECN::PRIMITIVETYPE_String) {
-        out = in.GetText();
-        return SUCCESS;
-    }
-    if (propType == ECN::PRIMITIVETYPE_Double) {
-        out = in.GetDouble();
-        return SUCCESS;
-    }
-    if (propType == ECN::PRIMITIVETYPE_Integer) {
-        out = in.GetInt64();
-        return SUCCESS;
-    }
-    if (propType == ECN::PRIMITIVETYPE_Boolean) {
-        out = in.GetBoolean();
-        return SUCCESS;
-    }
-    if (propType == ECN::PRIMITIVETYPE_Binary) {
-        return RenderBinaryProperty(out, in);
-    }
-    if (propType == ECN::PRIMITIVETYPE_DateTime) {
-        out = in.GetDateTime().ToString();
-        return SUCCESS;
-    }
-    if (propType == ECN::PRIMITIVETYPE_Point2d) {
-        return RenderPoint2d(out, in);
-    }
-    if (propType == ECN::PRIMITIVETYPE_Point3d) {
-         return RenderPoint3d(out, in);
-    }
-    if (propType == ECN::PRIMITIVETYPE_IGeometry){
-        return RenderGeometryProperty(out, in);
-    }
-    BeAssert(false && "property type unsupported");
-    return ERROR;
-}
-//---------------------------------------------------------------------------------------
-// @bsimethod
-//---------------------------------------------------------------------------------------
-BentleyStatus QueryJsonAdaptor::RenderLong(BeJsValue out, IECSqlValue const& in, ECN::PrimitiveECPropertyCP prop) const {
-    if (prop != nullptr) {
-        const auto id = in.GetId<ECN::ECClassId>();
-        const auto extendTypeId = ExtendedTypeHelper::GetExtendedType(prop->GetExtendedTypeName());
-        const auto isClassId = Enum::Intersects<ExtendedTypeHelper::ExtendedType>(extendTypeId, ExtendedTypeHelper::ExtendedType::ClassIds);
-        const auto isId = Enum::Intersects<ExtendedTypeHelper::ExtendedType>(extendTypeId, ExtendedTypeHelper::ExtendedType::Ids);
-        if (isClassId) {
-            if (!id.IsValid()) {
-                return SUCCESS;
-            }
-            if(m_classIdToClassNames || m_useJsName) {
-                auto classCP = m_ecdb.Schemas().GetClass(id);
-                if (classCP != nullptr) {
-                    ECN::ECJsonUtilities::ClassNameToJson(out, *classCP);
-                    return SUCCESS;
-                }
-            }
-            out = id.ToHexStr();
-            return SUCCESS;
-        } else if (isId) {
-            if (!id.IsValid()) {
-                return SUCCESS;
-            }
-            out = id.ToHexStr();
-            return SUCCESS;
-        }
-    }
-    out = std::trunc(in.GetDouble());
-    return SUCCESS;
-}
-//---------------------------------------------------------------------------------------
-// @bsimethod
-//---------------------------------------------------------------------------------------
-BentleyStatus QueryJsonAdaptor::RenderPoint3d(BeJsValue out, IECSqlValue const& in) const {
-    const auto pt = in.GetPoint3d();
-    out.SetEmptyObject();
-    if (m_useJsName) {
-        out[ECN::ECJsonSystemNames::Point::X()] = pt.x;
-        out[ECN::ECJsonSystemNames::Point::Y()] = pt.y;
-        out[ECN::ECJsonSystemNames::Point::Z()] = pt.z;
-    } else {
-        out[ECDBSYS_PROP_PointX] = pt.x;
-        out[ECDBSYS_PROP_PointY] = pt.y;
-        out[ECDBSYS_PROP_PointZ] = pt.z;
-    }
-    return SUCCESS;
-}
-//---------------------------------------------------------------------------------------
-// @bsimethod
-//---------------------------------------------------------------------------------------
-BentleyStatus QueryJsonAdaptor::RenderPoint2d(BeJsValue out, IECSqlValue const& in) const {
-    const auto pt = in.GetPoint2d();
-    out.SetEmptyObject();
-    if (m_useJsName) {
-        out[ECN::ECJsonSystemNames::Point::X()] = pt.x;
-        out[ECN::ECJsonSystemNames::Point::Y()] = pt.y;
-    } else {
-        out[ECDBSYS_PROP_PointX] = pt.x;
-        out[ECDBSYS_PROP_PointY] = pt.y;
-    }
-    return SUCCESS;
-}
-//---------------------------------------------------------------------------------------
-// @bsimethod
-//---------------------------------------------------------------------------------------
-BentleyStatus QueryJsonAdaptor::RenderGeometryProperty(BeJsValue out, IECSqlValue const& in) const {
-    IGeometryPtr geom = in.GetGeometry();
-    if (geom == nullptr)
-        return ERROR;
-
-    Utf8String jsonStr;
-    if (!IModelJson::TryGeometryToIModelJsonString(jsonStr, *geom) || jsonStr.empty())
-        return ERROR;
-
-    rapidjson::Document jsonDoc;
-    if (jsonDoc.Parse<0>(jsonStr.c_str()).HasParseError())
-        return ERROR;
-
-    out.From(jsonDoc);
-    return SUCCESS;
-}
-//---------------------------------------------------------------------------------------
-// @bsimethod
-//---------------------------------------------------------------------------------------
-BentleyStatus QueryJsonAdaptor::RenderBinaryProperty(BeJsValue out, IECSqlValue const& in) const {
-    bool isGuid = false;
-    if (in.GetColumnInfo().GetProperty() != nullptr) {
-        const auto prop = in.GetColumnInfo().GetProperty()->GetAsPrimitiveProperty();
-        isGuid = !prop->GetExtendedTypeName().empty() && prop->GetExtendedTypeName().EqualsIAscii("BeGuid");
-    }
-    int size = 0;
-    Byte const* data = (Byte const*)in.GetBlob(&size);
-    if (isGuid && size == sizeof(BeGuid)) {
-        BeGuid guid;
-        std::memcpy(&guid, data, sizeof(guid));
-        out = guid.ToString().c_str();
-        return SUCCESS;
-    }
-    if (m_abbreviateBlobs && size > 1)
-        size = 1;
-
-    out.SetBinary(data, (size_t)size);
-    return SUCCESS;
-}
-//---------------------------------------------------------------------------------------
-// @bsimethod
-//---------------------------------------------------------------------------------------
-BentleyStatus QueryJsonAdaptor::RenderNavigationProperty(BeJsValue out, IECSqlValue const& in) const {
-    out.SetEmptyObject();
-    const auto jsId = m_useJsName ? ECN::ECJsonSystemNames::Navigation::Id() : ECDBSYS_PROP_NavPropId;
-    const auto jsClassId = m_useJsName ? ECN::ECJsonSystemNames::Navigation::RelClassName() : ECDBSYS_PROP_NavPropRelECClassId;
-    auto const& navIdVal = in[ECDBSYS_PROP_NavPropId];
-    if (navIdVal.IsNull())
-        return SUCCESS;
-
-    out[jsId] = navIdVal.GetId<ECInstanceId>().ToHexStr();
-    auto const& relClassIdVal = in[ECDBSYS_PROP_NavPropRelECClassId];
-    if (!relClassIdVal.IsNull()) {
-        if (m_classIdToClassNames || m_useJsName) {
-            const auto classId = relClassIdVal.GetId<ECN::ECClassId>();
-            auto classCP = m_ecdb.Schemas().GetClass(classId);
-            if (classCP != nullptr) {
-                ECN::ECJsonUtilities::ClassNameToJson(out[jsClassId], *classCP);
-                return SUCCESS;
-            }
-        }
-        out[jsClassId] = relClassIdVal.GetId<ECN::ECClassId>().ToHexStr();
-    }
-    return SUCCESS;
-}
-//---------------------------------------------------------------------------------------
-// @bsimethod
-//---------------------------------------------------------------------------------------
-BentleyStatus QueryJsonAdaptor::RenderStructProperty(BeJsValue out, IECSqlValue const& in) const {
-    out.SetEmptyObject();
-    for (IECSqlValue const& structMemberValue : in.GetStructIterable()) {
-        if (structMemberValue.IsNull())
-            continue;
-
-        auto memberProp = structMemberValue.GetColumnInfo().GetProperty();
-        if (m_useJsName) {
-            Utf8String memberName = memberProp->GetName();
-            ECN::ECJsonUtilities::LowerFirstChar(memberName);
-            if (SUCCESS != RenderProperty(out[memberName], structMemberValue))
-                return ERROR;
-        } else {
-            if (SUCCESS != RenderProperty(out[memberProp->GetName()], structMemberValue))
-                return ERROR;
-        }
-    }
-    return SUCCESS;
-}
-//---------------------------------------------------------------------------------------
-// @bsimethod
-//---------------------------------------------------------------------------------------
-BentleyStatus QueryJsonAdaptor::RenderPrimitiveArrayProperty(BeJsValue out, IECSqlValue const& in) const {
-    out.SetEmptyArray();
-    auto elementType  = in.GetColumnInfo().GetProperty()->GetAsPrimitiveArrayProperty()->GetPrimitiveElementType();
-    for (IECSqlValue const& arrayElementValue : in.GetArrayIterable()) {
-        if (arrayElementValue.IsNull())
-            continue;
-
-        if (SUCCESS != RenderPrimitiveProperty(out.appendValue(), arrayElementValue, &elementType))
-            return ERROR;
-    }
-    return SUCCESS;
-}
-//---------------------------------------------------------------------------------------
-// @bsimethod
-//---------------------------------------------------------------------------------------
-BentleyStatus QueryJsonAdaptor::RenderStructArrayProperty(BeJsValue out, IECSqlValue const& in) const {
-    out.SetEmptyArray();
-    for (IECSqlValue const& arrayElementValue : in.GetArrayIterable()) {
-        if (arrayElementValue.IsNull())
-            continue;
-
-        if (SUCCESS != RenderStructProperty(out.appendValue(), arrayElementValue))
-            return ERROR;
-    }
-    return SUCCESS;
-}
-//---------------------------------------------------------------------------------------
-// @bsimethod
-//---------------------------------------------------------------------------------------
-void QueryJsonAdaptor::GetMetaData(QueryProperty::List& list, ECSqlStatement const& stmt) const {
-    const int count = stmt.GetColumnCount();
-    using ExtendedType = ExtendedTypeHelper::ExtendedType;
-    std::map<std::string, int> uniqueJsMembers;
-    for (int i = 0; i < count; i++) {
-        Utf8String jsName;
-        auto const& val = stmt.GetValue(i);
-        auto const& col = val.GetColumnInfo();
-        auto const prop = col.GetProperty();
-        Utf8String extendType = prop->GetIsPrimitive() ? prop->GetAsPrimitiveProperty()->GetExtendedTypeName().c_str() : "";
-        auto const extendedTypeId = ExtendedTypeHelper::GetExtendedType(extendType);
-        auto const isSystem = Enum::Intersects<ExtendedType>(extendedTypeId, ExtendedType::All);
-        std::string className = col.IsGeneratedProperty() || isSystem ? "" : prop->GetClass().GetFullName();
-        std::string typeName = col.GetDataType().IsNavigation() ? "navigation" : prop->GetTypeFullName();
-        std::string name = col.IsGeneratedProperty() ? prop->GetDisplayLabel() : prop->GetName();
-        if (col.IsGeneratedProperty()) {
-            jsName.assign(prop->GetDisplayLabel());
-            if (jsName.empty()) {
-                jsName.assign(prop->GetName());
-            }
-            ECN::ECJsonUtilities::LowerFirstChar(jsName);
-        } else if (isSystem) {
-            if (col.GetPropertyPath().Size() > 1)  {
-                T_Utf8StringVector accessStringV;
-                for (auto const* it : col.GetPropertyPath())
-                    accessStringV.push_back(it->GetProperty()->GetName().c_str());
-                Utf8String tmp = accessStringV.front() + ".";
-                for (int j = 1; j < accessStringV.size() - 1; ++j)
-                    tmp += accessStringV[j] + ".";
-
-                auto &leafEntry = accessStringV.back();
-                if (leafEntry == ECDBSYS_PROP_NavPropId)
-                    tmp += ECN::ECJsonSystemNames::Id();
-                else if (leafEntry == ECDBSYS_PROP_NavPropRelECClassId)
-                    tmp += ECN::ECJsonSystemNames::Navigation::RelClassName();
-                else if (leafEntry == ECDBSYS_PROP_PointX)
-                    tmp += ECN::ECJsonSystemNames::Point::X();
-                else if (leafEntry == ECDBSYS_PROP_PointY)
-                    tmp += ECN::ECJsonSystemNames::Point::Y();
-                else if (leafEntry == ECDBSYS_PROP_PointZ)
-                    tmp += ECN::ECJsonSystemNames::Point::Z();
-                else
-                    tmp += leafEntry;
-
-                jsName = tmp;
-                ECN::ECJsonUtilities::LowerFirstChar(jsName);
-            } else {
-                switch(extendedTypeId) {
-                    case ExtendedType::Id: jsName = ECN::ECJsonSystemNames::Id(); break;
-                    case ExtendedType::ClassId: jsName = ECN::ECJsonSystemNames::ClassName(); break;
-                    case ExtendedType::SourceId: jsName = ECN::ECJsonSystemNames::SourceId(); break;
-                    case ExtendedType::SourceClassId:jsName = ECN::ECJsonSystemNames::SourceClassName(); break;
-                    case ExtendedType::TargetId: jsName = ECN::ECJsonSystemNames::TargetId(); break;
-                    case ExtendedType::TargetClassId: jsName = ECN::ECJsonSystemNames::TargetClassName(); break;
-                    case ExtendedType::NavId: jsName = ECN::ECJsonSystemNames::Navigation::Id(); break;
-                    case ExtendedType::NavRelClassId: jsName = ECN::ECJsonSystemNames::Navigation::RelClassName(); break;
-                }
-            }
-        } else {
-            jsName = col.GetPropertyPath().ToString();
-            ECN::ECJsonUtilities::LowerFirstChar(jsName);
-        }
-        if (uniqueJsMembers.find(jsName) == uniqueJsMembers.end()) {
-            uniqueJsMembers[jsName] = 0;
-        } else {
-            uniqueJsMembers[jsName]++;
-            Utf8String suffix;
-            suffix.Sprintf("_%d", uniqueJsMembers[jsName]);
-            jsName.append(suffix);
-        }
-        list.append(className, jsName, name, typeName, col.IsGeneratedProperty(), extendType, i);
-    }
-}
-END_BENTLEY_SQLITE_EC_NAMESPACE
+/*---------------------------------------------------------------------------------------------
+* Copyright (c) Bentley Systems, Incorporated. All rights reserved.
+* See LICENSE.md in the repository root for full copyright notice.
+*--------------------------------------------------------------------------------------------*/
+#include "ECDbPch.h"
+#include <regex>
+#include <string>
+#include <ECObjects/ECJsonUtilities.h>
+#include <Bentley/Logging.h>
+#include <GeomSerialization/GeomSerializationApi.h>
+#include <GeomSerialization/GeomLibsSerialization.h>
+#include <GeomSerialization/GeomLibsJsonSerialization.h>
+
+BEGIN_BENTLEY_SQLITE_EC_NAMESPACE
+using namespace std::chrono_literals;
+using namespace std::chrono;
+#define LIMIT_VAR_COUNT "sys_ecdb_count"
+#define LIMIT_VAR_OFFSET "sys_ecdb_offset"
+
+static NativeLogging::CategoryLogger s_logger("ECDb.ConcurrentQuery");
+
+#ifndef NDEBUG
+    #define log_trace(...) s_logger.tracev(__VA_ARGS__)
+    #define log_debug(...) s_logger.debugv(__VA_ARGS__)
+#else
+    #define log_trace(...)
+    #define log_debug(...)
+#endif
+
+#define log_info(...)  s_logger.infov(__VA_ARGS__)
+#define log_warn(...)  s_logger.warningv(__VA_ARGS__)
+#define log_error(...) s_logger.errorv(__VA_ARGS__)
+
+static Utf8String GetTimestamp() {
+    return DateTime::GetCurrentTime().ToTimestampString();
+}
+
+//---------------------------------------------------------------------------------------
+// @bsimethod
+//---------------------------------------------------------------------------------------
+int QueryRetryHandler::_OnBusy(int count) const {
+    const auto kFailWithBusyError = 0;
+    const auto kRetryOperation = 1;
+    if (count <= 1) {
+        m_start = std::chrono::steady_clock::now();
+        return kRetryOperation;
+    }
+    if (m_maxTime != 0s) {
+        const auto timeElapsed = std::chrono::duration_cast<std::chrono::milliseconds>(std::chrono::steady_clock::now() - m_start);
+        if (timeElapsed > m_maxTime) {
+            return kFailWithBusyError;
+        }
+    }
+    std::this_thread::sleep_for(m_sleepTime);
+    std::this_thread::yield();
+    return kRetryOperation;
+}
+//---------------------------------------------------------------------------------------
+// @bsimethod
+//---------------------------------------------------------------------------------------
+std::shared_ptr<CachedQueryAdaptor> QueryAdaptorCache::TryGet(Utf8CP ecsql, bool usePrimaryConn, bool suppressLogError, ECSqlStatus& status, std::string& ecsql_error) {
+    auto const hashCode = ECSqlStatement::GetHashCode(ecsql);
+    auto iter = std::find_if(m_cache.begin(), m_cache.end(), [&ecsql,&hashCode,&usePrimaryConn] (std::shared_ptr<CachedQueryAdaptor>& entry) {
+        return entry->GetUsePrimaryConn() == usePrimaryConn && entry->GetStatement().GetHashCode() == hashCode && strcmp(entry->GetStatement().GetECSql(), ecsql) == 0;
+    });
+
+    if (iter != m_cache.end()) {
+        std::shared_ptr<CachedQueryAdaptor> entry = (*iter);
+        if (m_cache.front().get() != entry.get()) {
+            m_cache.erase(iter);
+            m_cache.insert(m_cache.begin(), entry);
+        }
+        entry->GetStatement().Reset();
+        entry->GetStatement().ClearBindings();
+        return entry;
+    }
+
+    auto newCachedAdaptor = CachedQueryAdaptor::Make();
+    newCachedAdaptor->SetWorkerConn(m_conn.GetDb());
+    newCachedAdaptor->SetUsePrimaryConn(usePrimaryConn);
+    ErrorListenerScope err_scope(const_cast<ECDb&>(m_conn.GetPrimaryDb()));
+    if (usePrimaryConn)
+        status = newCachedAdaptor->GetStatement().Prepare(m_conn.GetPrimaryDb(), ecsql, !suppressLogError);
+    else
+        status = newCachedAdaptor->GetStatement().Prepare(m_conn.GetPrimaryDb().Schemas(), m_conn.GetDb(), ecsql, !suppressLogError);
+
+    if (status != ECSqlStatus::Success) {
+        ecsql_error = err_scope.GetLastError();
+        return nullptr;
+    }
+    while (m_cache.size() > m_maxEntries)
+        m_cache.pop_back();
+
+    m_cache.insert(m_cache.begin(), newCachedAdaptor);
+    return newCachedAdaptor;
+}
+
+//---------------------------------------------------------------------------------------
+// @bsimethod
+//---------------------------------------------------------------------------------------
+QueryJsonAdaptor& CachedQueryAdaptor::GetJsonAdaptor() {
+    if (!m_adaptor) {
+         m_adaptor = std::unique_ptr<QueryJsonAdaptor>(new QueryJsonAdaptor(*m_stmt.GetECDb()));
+    }
+    return *m_adaptor.get();
+}
+
+//---------------------------------------------------------------------------------------
+// @bsimethod
+//---------------------------------------------------------------------------------------
+void CachedConnection::Execute(std::function<void(QueryAdaptorCache&,RunnableRequestBase&)> cb, std::unique_ptr<RunnableRequestBase> request) {
+    recursive_guard_t lock(m_mutexReq);
+    if (!m_isChangeSummaryCacheAttached) {
+        BeFileName primaryChangeCacheFile;
+        if (GetPrimaryDb().TryGetChangeCacheFileName(primaryChangeCacheFile)) {
+            if (!m_db.IsChangeCacheAttached()) {
+                if (BE_SQLITE_OK == m_db.AttachChangeCache(primaryChangeCacheFile)) {
+                    m_isChangeSummaryCacheAttached = true;
+                }
+            }
+        }
+    }
+
+    SetRequest(std::move(request));
+    cb(m_adaptorCache, *m_request);
+    ClearRequest();
+}
+//---------------------------------------------------------------------------------------
+// @bsimethod
+//---------------------------------------------------------------------------------------
+void CachedConnection::ClearRequest() {
+    recursive_guard_t lock(m_mutexReq);
+    m_request = nullptr;
+}
+//---------------------------------------------------------------------------------------
+// @bsimethod
+//---------------------------------------------------------------------------------------
+void CachedConnection::SetRequest(std::unique_ptr<RunnableRequestBase> request) {
+    recursive_guard_t lock(m_mutexReq);
+    m_request= std::move(request);
+}
+//---------------------------------------------------------------------------------------
+// @bsimethod
+//---------------------------------------------------------------------------------------
+void CachedConnection::InterruptIf(std::function<bool(RunnableRequestBase const&)> cb, bool cancel) {
+    recursive_guard_t lock(m_mutexReq);
+    if (m_request != nullptr) {
+        if (cancel) {
+            m_request->Cancel();
+        }
+        if (cb(*m_request)) {
+            Interrupt();
+        }
+    }
+}
+//---------------------------------------------------------------------------------------
+// @bsimethod
+//---------------------------------------------------------------------------------------
+CachedConnection::~CachedConnection() {
+    UpdateSqlFunctions(ConnectionAction::Closing);
+    m_adaptorCache.Reset();
+    m_db.CloseDb();
+}
+
+//---------------------------------------------------------------------------------------
+// @bsimethod
+//---------------------------------------------------------------------------------------
+void CachedConnection::SetAdaptorCacheSize(uint32_t newSize) {
+    recursive_guard_t lock(m_mutexReq);
+    m_adaptorCache.SetMaxCacheSize(newSize);
+}
+//---------------------------------------------------------------------------------------
+// @bsimethod
+//---------------------------------------------------------------------------------------
+void CachedConnection::Reset(bool detachDbs) {
+    recursive_guard_t lock(m_mutexReq);
+    m_adaptorCache.Reset();
+    m_db.ClearECDbCache();
+    if (detachDbs) {
+        m_db.DetachChangeCache();
+        m_isChangeSummaryCacheAttached = false;
+    }
+}
+
+//---------------------------------------------------------------------------------------
+// @bsimethod
+//---------------------------------------------------------------------------------------
+void CachedConnection::UpdateSqlFunctions(ConnectionAction action) {
+    if (action == ConnectionAction::Opening) {
+        for (auto& info : GetPrimaryDbSqlFunctions()) {
+            DbFunction *tmpFunc;
+            if (!m_db.TryGetSqlFunction(tmpFunc, info.GetName().c_str(), info.GetNumArgs())) {
+                if (auto rtreeFunc = dynamic_cast<RTreeMatchFunction*>(info.GetFunction()))
+                    m_db.AddRTreeMatchFunction(*rtreeFunc);
+                else
+                    m_db.AddFunction(*info.GetFunction());
+            }
+        }
+    } else { // closing
+        for (auto& info : GetPrimaryDbSqlFunctions()) {
+            DbFunction *tmpFunc;
+            if (m_db.TryGetSqlFunction(tmpFunc, info.GetName().c_str(), info.GetNumArgs())) {
+                if (tmpFunc == info.GetFunction() && dynamic_cast<RTreeMatchFunction*>(info.GetFunction()) == nullptr) {
+                    m_db.RemoveFunction(*tmpFunc);
+                }
+            }
+        }
+    }
+}
+
+//---------------------------------------------------------------------------------------
+// @bsimethod
+//---------------------------------------------------------------------------------------
+std::vector<CachedConnection::FunctionInfo> CachedConnection::GetPrimaryDbSqlFunctions() const {
+    std::vector<FunctionInfo> funcs;
+    std::regex funcFilter("^imodel_\\w*", std::regex_constants::ECMAScript | std::regex_constants::icase);
+    for(auto func : m_cache.GetPrimaryDb().GetSqlFunctions()) {
+        FunctionInfo info(func->GetName(), func->GetNumArgs(), func);
+        if (std::regex_match(info.GetName(), funcFilter)) {
+            funcs.push_back(info);
+        }
+    }
+    return funcs;
+}
+
+
+//---------------------------------------------------------------------------------------
+// @bsimethod
+//---------------------------------------------------------------------------------------
+std::shared_ptr<CachedConnection> CachedConnection::Make(ConnectionCache& cache, uint16_t id) {
+    auto newConn = std::make_shared<CachedConnection>(cache, id);
+    if (id > 0) {
+        if (BE_SQLITE_OK != cache.GetPrimaryDb().OpenSecondaryConnection(newConn->m_db,
+        ECDb::OpenParams(Db::OpenMode::Readonly, DefaultTxn::No, newConn->m_retryHandler.get()))) {
+            return nullptr;
+        }
+        newConn->UpdateSqlFunctions(ConnectionAction::Opening);
+    }
+    return newConn;
+}
+//---------------------------------------------------------------------------------------
+// @bsimethod
+//---------------------------------------------------------------------------------------
+void ConnectionCache::InterruptIf(std::function<bool(RunnableRequestBase const&)> predicate, bool cancel) {
+    recursive_guard_t lock(m_mutex);
+    for (auto& conn: m_conns) {
+        conn->InterruptIf(predicate, cancel);
+    }
+}
+//---------------------------------------------------------------------------------------
+// @bsimethod
+//---------------------------------------------------------------------------------------
+void ConnectionCache::SetCacheStatementsPerWork(uint32_t newSize) {
+    recursive_guard_t lock(m_mutex);
+    for (auto& conn: m_conns) {
+        conn->SetAdaptorCacheSize(newSize);
+    }
+}
+//---------------------------------------------------------------------------------------
+// @bsimethod
+//---------------------------------------------------------------------------------------
+ConnectionCache::ConnectionCache(ECDb const& primaryDb, uint32_t pool_size): m_primaryDb(primaryDb), m_poolSize(pool_size) {
+    if (!primaryDb.IsDbOpen())
+        throw std::runtime_error("primary db connection must be open");
+
+    if (m_poolSize < 1) {
+        m_poolSize = ConcurrentQueryMgr::GetConfig(primaryDb).GetWorkerThreadCount();
+    }
+}
+
+//---------------------------------------------------------------------------------------
+// @bsimethod
+//---------------------------------------------------------------------------------------
+std::shared_ptr<CachedConnection> ConnectionCache::GetConnection() {
+    if (!m_primaryDb.IsDbOpen())
+        throw std::runtime_error("primary db connection must be open");
+
+    recursive_guard_t lock(m_mutex);
+    for (auto& it : m_conns) {
+        if (it.use_count() == 1)  {
+            return it;
+        }
+    }
+    if (m_conns.size() < m_poolSize) {
+        m_conns.push_back(CachedConnection::Make(*this, (uint16_t)m_conns.size() + 1));
+        return m_conns.back();
+    }
+
+    return nullptr;
+}
+
+//---------------------------------------------------------------------------------------
+// @bsimethod
+//---------------------------------------------------------------------------------------
+CachedConnection& ConnectionCache::GetSyncConnection() {
+    if (m_syncConn == nullptr) {
+        m_syncConn = CachedConnection::Make(*this, 0);
+    }
+    return *m_syncConn;
+}
+//---------------------------------------------------------------------------------------
+// @bsimethod
+//---------------------------------------------------------------------------------------
+void ConnectionCache::Interrupt(bool reset_conn, bool detach_dbs) {
+    recursive_guard_t lock(m_mutex);
+    uint32_t used_count = 0;
+    while (used_count != m_conns.size()) {
+        used_count = 0;
+        for (auto& it : m_conns) {
+            if (it.use_count() == 1)  {
+                ++used_count;
+            } else {
+                it->Interrupt();
+            }
+        }
+        std::this_thread::yield();
+    }
+    if (reset_conn) {
+        for (auto& it : m_conns) {
+            it->Reset(detach_dbs);
+        }
+    }
+}
+//---------------------------------------------------------------------------------------
+// @bsimethod
+//---------------------------------------------------------------------------------------
+void ErrorListenerScope::_OnIssueReported(ECN::IssueSeverity severity, ECN::IssueCategory category, ECN::IssueType type, Utf8CP message) const{
+    if (severity == ECN::IssueSeverity::Error)
+        m_lastError = message;
+}
+
+//---------------------------------------------------------------------------------------
+// @bsimethod
+//---------------------------------------------------------------------------------------
+ErrorListenerScope::ErrorListenerScope (ECDb& ecdb): m_ecdb(ecdb), m_lock(ecdb.GetImpl().GetMutex()) {
+    m_ecdb.AddIssueListener(*this);
+}
+
+//---------------------------------------------------------------------------------------
+// @bsimethod
+//---------------------------------------------------------------------------------------
+ErrorListenerScope::~ErrorListenerScope() {
+     m_ecdb.RemoveIssueListener();
+}
+
+//---------------------------------------------------------------------------------------
+// @bsimethod
+//---------------------------------------------------------------------------------------
+ECDb const& CachedConnection::GetPrimaryDb() const { return m_cache.GetPrimaryDb(); }
+
+
+//---------------------------------------------------------------------------------------
+// @bsimethod
+//---------------------------------------------------------------------------------------
+void QueryLimit::ToJs(BeJsValue& v) const{
+    v.toObject();
+    v[kCount] = m_count;
+    v[kOffset] = m_offset;
+}
+
+//---------------------------------------------------------------------------------------
+// @bsimethod
+//---------------------------------------------------------------------------------------
+QueryLimit QueryLimit::FromJs(BeJsConst const& v) noexcept {
+    QueryLimit limit;
+    if (v.hasMember(kCount))
+       limit. m_count = v[kCount].asInt64();
+
+    if (v.hasMember(kOffset))
+        limit.m_offset = v[kOffset].asInt64();
+
+    return limit;
+}
+
+//---------------------------------------------------------------------------------------
+// @bsimethod
+//---------------------------------------------------------------------------------------
+void QueryQuota::ToJs(BeJsValue& v) const{
+    v.toObject();;
+    v[kTime] = (int64_t)m_timeLimit.count();
+    v[kMemory] = m_memoryLimit;
+}
+
+//---------------------------------------------------------------------------------------
+// @bsimethod
+//---------------------------------------------------------------------------------------
+QueryQuota QueryQuota::FromJs(BeJsConst const& v) noexcept{
+    QueryQuota quota(DEFAULT_QUOTA_MAX_TIME, DEFAULT_QUOTA_MAX_MEM);
+    if (v.hasMember(kTime))
+        quota.m_timeLimit = std::chrono::seconds(v[kTime].asUInt64());
+
+    if (v.hasMember(kMemory))
+        quota.m_memoryLimit = (uint32_t)v[kMemory].asUInt();
+    return quota;
+}
+
+//---------------------------------------------------------------------------------------
+// @bsimethod
+//---------------------------------------------------------------------------------------
+QueryResponse::Ptr RunnableRequestBase::CreateQueueFullResponse() {
+    return std::make_shared<QueryResponse>(
+        QueryResponse::Kind::NoResult,
+        QueryResponse::Stats(),
+        QueryResponse::Status::QueueFull,
+        ""
+        );
+}
+//---------------------------------------------------------------------------------------
+// @bsimethod
+//---------------------------------------------------------------------------------------
+QueryResponse::Ptr RunnableRequestBase::CreateErrorResponse(QueryResponse::Status status,std::string error) const {
+    BeAssert((int)status >= (int)QueryResponse::Status::Error);
+    if ((int)status < (int)QueryResponse::Status::Error) {
+        return nullptr;
+    }
+    return std::make_shared<QueryResponse>(
+        ECSqlResponse::Kind::NoResult,
+        QueryResponse::Stats(GetCpuTime(), GetTotalTime(), 0, m_quota),
+        status,
+        error
+        );
+}
+//---------------------------------------------------------------------------------------
+// @bsimethod
+//---------------------------------------------------------------------------------------
+QueryResponse::Ptr RunnableRequestBase::CreateTimeoutResponse() const {
+    return std::make_shared<QueryResponse>(
+        ECSqlResponse::Kind::NoResult,
+        QueryResponse::Stats(GetCpuTime(), GetTotalTime(), 0, m_quota),
+        QueryResponse::Status::Timeout,
+        ""
+        );
+}
+//---------------------------------------------------------------------------------------
+// @bsimethod
+//---------------------------------------------------------------------------------------
+QueryResponse::Ptr RunnableRequestBase::CreateCancelResponse() const {
+    return std::make_shared<QueryResponse>(
+        ECSqlResponse::Kind::NoResult,
+        QueryResponse::Stats( GetCpuTime(), GetTotalTime(), 0, m_quota),
+        QueryResponse::Status::Cancel,
+        ""
+        );
+}
+//---------------------------------------------------------------------------------------
+// @bsimethod
+//---------------------------------------------------------------------------------------
+QueryResponse::Ptr RunnableRequestBase::CreateBlobIOResponse(std::vector<uint8_t>& buffer, bool done, uint32_t blobSize) const {
+    const auto memUsed = (uint32_t)buffer.size();
+    return std::make_shared<BlobIOResponse>(
+        QueryResponse::Stats(GetCpuTime(), GetTotalTime(), memUsed, m_quota),
+        done? QueryResponse::Status::Done:QueryResponse::Status::Partial,
+        "",
+        buffer,
+        blobSize);
+}
+
+//---------------------------------------------------------------------------------------
+// @bsimethod
+//---------------------------------------------------------------------------------------
+QueryResponse::Ptr RunnableRequestBase::CreateECSqlResponse(std::string& resultJson, QueryProperty::List& meta, uint32_t rowCount, bool done) const {
+    const auto memUsed = (uint32_t)(resultJson.size());
+    return std::make_shared<ECSqlResponse>(
+        QueryResponse::Stats(GetCpuTime(), GetTotalTime(), memUsed,m_quota),
+        done? QueryResponse::Status::Done:QueryResponse::Status::Partial,
+        "",
+        resultJson,
+        meta,
+        rowCount);
+}
+//---------------------------------------------------------------------------------------
+// @bsimethod
+//---------------------------------------------------------------------------------------
+RunnableRequestQueue::RunnableRequestQueue(ECDbCR ecdb): m_nextId(0), m_state(State::Running), m_lastDelayedQueryId(0),m_ecdb(ecdb) {
+    auto env = ConcurrentQueryMgr::GetConfig(ecdb);
+    m_quota = env.GetQuota();
+    m_maxQueueSize = env.GetRequestQueueSize();
+}
+//---------------------------------------------------------------------------------------
+// @bsimethod
+//---------------------------------------------------------------------------------------
+void RunnableRequestQueue::SetMaxQuota(QueryQuota const& quota) {
+    guard_t lock(m_mutex);
+    m_quota = quota;
+}
+//---------------------------------------------------------------------------------------
+// @bsimethod
+//---------------------------------------------------------------------------------------
+void RunnableRequestQueue::SetRequestQueueMaxSize(uint32_t size) {
+    guard_t lock(m_mutex);
+    if (size < kMinQueueSize )
+        size = kMinQueueSize;
+
+    m_maxQueueSize = size;
+}
+//---------------------------------------------------------------------------------------
+// @bsimethod
+//---------------------------------------------------------------------------------------
+uint32_t RunnableRequestQueue::GetNextId () {
+    guard_t lock(m_mutex);
+    constexpr auto kMax = std::numeric_limits<uint32_t>::max() - 0xff;
+    constexpr auto kMin = std::numeric_limits<uint32_t>::min();
+    if (m_nextId  >  kMax)
+        m_nextId = kMin;
+    else
+        ++m_nextId;
+    return m_nextId;
+}
+
+//---------------------------------------------------------------------------------------
+// @bsimethod
+//---------------------------------------------------------------------------------------
+void RunnableRequestQueue::InsertSorted(ConnectionCache& conns, std::unique_ptr<RunnableRequestBase>&& request) {
+    guard_t lock(m_mutex);
+    log_trace("%s enqueuing request [id=%" PRIu32 "]", GetTimestamp().c_str(), request->GetId());
+    auto& restartToken = request->GetRequest().GetRestartToken();
+    if (!restartToken.empty()) {
+        log_trace("%s request [id=%" PRIu32 "] has restart token '%s', attempting to cancel any existing request in queue.",GetTimestamp().c_str(), request->GetId(), restartToken.c_str());
+        for (auto it = m_requests.begin(); it != m_requests.end();) {
+            auto& existingRestartToken = (*it)->GetRequest().GetRestartToken();
+            if (restartToken == existingRestartToken) {
+                 log_trace("%s found request [id=%" PRIu32 "] with restart token '%s' and will be cancelled in response to request [id=%" PRIu32 "]",
+                    GetTimestamp().c_str(),
+                    (*it)->GetId(),
+                    restartToken.c_str(),
+                    request->GetId());
+                (*it)->SetResponse((*it)->CreateCancelResponse());
+                it = m_requests.erase(it);
+            } else {
+                ++it;
+            }
+        }
+        log_trace("%s request [id=%" PRIu32 "] has restart token '%s', attempting to interrupt any running query.",GetTimestamp().c_str(), request->GetId(), restartToken.c_str());
+        conns.InterruptIf([&](RunnableRequestBase const& rrb){
+            if (rrb.GetRequest().GetRestartToken() == restartToken) {
+                log_trace("%s found running request [id=%" PRIu32 "] with restart token '%s' and will be cancelled in response to request [id=%" PRIu32 "]",
+                    GetTimestamp().c_str(),
+                    rrb.GetId(),
+                    restartToken.c_str(),
+                    request->GetId());
+                return true;
+            }
+            return false;
+        }, true);
+    }
+    const auto priority = request->GetRequest().GetPriority();
+    for (auto it = m_requests.begin(); it != m_requests.end(); ++ it) {
+        auto cur_priority = it->get()->GetRequest().GetPriority();
+        if (cur_priority > priority) {
+             m_requests.insert( it, std::move(request));
+             return;
+        }
+    }
+    log_trace("%s enqueuing request [id=%" PRIu32 "] complete", GetTimestamp().c_str(), request->GetId());
+    m_requests.insert( m_requests.end(), std::move(request));
+}
+
+//---------------------------------------------------------------------------------------
+// @bsimethod
+//---------------------------------------------------------------------------------------
+std::unique_ptr<RunnableRequestBase> RunnableRequestQueue::Dequeue() {
+    if (m_requests.empty())
+        return nullptr;
+
+    auto req = std::move(m_requests.back());
+    m_requests.pop_back();
+    if (req->IsReady()) {
+        log_trace("%s dequeued request [id=%" PRIu32 "]", GetTimestamp().c_str(), req->GetId());
+        req->OnDequeued();
+        return req;
+    }
+    if (m_lastDelayedQueryId != req->GetId()) {
+        m_lastDelayedQueryId = req->GetId();
+        log_trace("%s dequeued request [id=%" PRIu32 "] has delay and will be deferred and put back in queue.",GetTimestamp().c_str(), req->GetId());
+    }
+    if (m_requests.size() > 1)
+        m_requests.insert(m_requests.end() - 1, std::move(req));
+    else
+        m_requests.push_back(std::move(req));
+
+    std::this_thread::yield();
+    return nullptr;
+}
+
+//---------------------------------------------------------------------------------------
+// @bsimethod
+//---------------------------------------------------------------------------------------
+std::unique_ptr<RunnableRequestBase> RunnableRequestQueue::WaitForDequeue() {
+    unique_lock_t lock(m_mutex);
+    m_cond.wait(lock, [&](){
+        return !m_requests.empty() || m_state.load() != State::Running;
+    });
+    if (m_state.load() == State::Running)
+        return Dequeue();
+
+    return nullptr;
+}
+//---------------------------------------------------------------------------------------
+// @bsimethod
+//---------------------------------------------------------------------------------------
+QueryQuota RunnableRequestQueue::AdjustQuota(QueryQuota const& requestedQuota) const {
+    auto maxMem = requestedQuota.MaxMemoryAllowed();
+    auto maxTime = requestedQuota.MaxTimeAllowed();
+    if (m_quota.MaxMemoryAllowed() < maxMem || maxMem <=0)
+        maxMem = m_quota.MaxMemoryAllowed() ;
+    if (m_quota.MaxTimeAllowed() < maxTime || maxTime <= std::chrono::seconds(0))
+        maxTime = m_quota.MaxTimeAllowed();
+
+    return QueryQuota(maxTime, maxMem);
+}
+
+//---------------------------------------------------------------------------------------
+// @bsimethod
+//---------------------------------------------------------------------------------------
+void RunnableRequestQueue::ExecuteSynchronously(ConnectionCache& conns, std::unique_ptr<RunnableRequestBase> runnableReq) {
+    // sync connection must be called on main thread.
+    log_trace("%s executing query synchronously [id=%" PRIu32 "] started.", GetTimestamp().c_str(), runnableReq->GetId());
+    runnableReq->OnDequeued();
+    conns.GetSyncConnection().Execute([](QueryAdaptorCache& adaptorCache, RunnableRequestBase& runnableQuery) {
+        QueryHelper::Execute(adaptorCache, runnableQuery);
+        log_trace("%s executing query synchronously [id=%" PRIu32 "] ended.",GetTimestamp().c_str(), runnableQuery.GetId());
+    }, std::move(runnableReq));
+}
+
+//---------------------------------------------------------------------------------------
+// @bsimethod
+//---------------------------------------------------------------------------------------
+QueryResponse::Future RunnableRequestQueue::Enqueue(ConnectionCache& conns, QueryRequest::Ptr request) {
+    // Put a upper limit on query delay to make it safe.
+    if (ConcurrentQueryMgr::GetConfig(m_ecdb).GetIgnoreDelay()) {
+        request->SetDelay(0ms);
+    } else {
+        const auto maxDelayAllowed = (std::chrono::milliseconds)DEFAULT_QUERY_DELAY_MAX_TIME;
+        if (request->GetDelay() >  maxDelayAllowed) {
+            request->SetDelay(maxDelayAllowed);
+        }
+    }
+    auto adjustedQuota = AdjustQuota(request->GetQuota());
+    auto runnableReq = std::unique_ptr<RunnableRequestBase>(new RunnableRequestWithPromise(*this, std::move(request), adjustedQuota, GetNextId()));
+    auto future = ((RunnableRequestWithPromise*)runnableReq.get())->GetFuture();
+    if (m_requests.size() >= m_maxQueueSize) {
+        log_warn("%s queue is full, rejecting request [id=%" PRIu32 "]", GetTimestamp().c_str(), runnableReq->GetId());
+        runnableReq->SetResponse(RunnableRequestBase::CreateQueueFullResponse());
+    } else  {
+        if (m_state.load()==State::Stop) {
+            log_error("%s concurrent query shuting down, rejecting request [id=%" PRIu32 "]", GetTimestamp().c_str(), runnableReq->GetId());
+            runnableReq->SetResponse(runnableReq->CreateErrorResponse(QueryResponse::Status::Error, "concurrent query is shutting down"));
+        } else {
+            if (runnableReq->GetRequest().UsePrimaryConnection()) {
+                ExecuteSynchronously(conns, std::move(runnableReq));
+            } else {
+                InsertSorted(conns, std::move(runnableReq));
+                m_cond.notify_one();
+            }
+        }
+    }
+    return future;
+}
+
+//---------------------------------------------------------------------------------------
+// @bsimethod
+//---------------------------------------------------------------------------------------
+void RunnableRequestQueue::Enqueue(ConnectionCache& conns, QueryRequest::Ptr request, ConcurrentQueryMgr::OnCompletion onComplete) {
+    // Put a upper limit on query delay to make it safe.
+    if (ConcurrentQueryMgr::GetConfig(m_ecdb).GetIgnoreDelay()) {
+        request->SetDelay(0ms);
+    } else {
+        const auto maxDelayAllowed = (std::chrono::milliseconds)DEFAULT_QUERY_DELAY_MAX_TIME;
+        if (request->GetDelay() >  maxDelayAllowed) {
+            request->SetDelay(maxDelayAllowed);
+        }
+    }
+    auto adjustedQuota = AdjustQuota(request->GetQuota());
+    auto runnableReq = std::unique_ptr<RunnableRequestBase>(new RunnableRequestWithCallback(*this, std::move(request), adjustedQuota, GetNextId(), onComplete));
+    if (m_requests.size() >= m_maxQueueSize) {
+        log_warn("%s queue is full, rejecting request [id=%" PRIu32 "]", GetTimestamp().c_str(), runnableReq->GetId());
+        runnableReq->SetResponse(RunnableRequestBase::CreateQueueFullResponse());
+    } else  {
+        if (m_state.load()==State::Stop) {
+            log_error("%s concurrent query shuting down, rejecting request [id=%" PRIu32 "]", GetTimestamp().c_str(), runnableReq->GetId());
+            runnableReq->SetResponse(runnableReq->CreateErrorResponse(QueryResponse::Status::Error,"concurrent query is shutting down"));
+        } else {
+            if (runnableReq->GetRequest().UsePrimaryConnection()) {
+                ExecuteSynchronously(conns, std::move(runnableReq));
+            } else {
+                InsertSorted(conns, std::move(runnableReq));
+                m_cond.notify_one();
+            }
+        }
+    }
+}
+
+//---------------------------------------------------------------------------------------
+// @bsimethod
+//---------------------------------------------------------------------------------------
+uint32_t RunnableRequestQueue::Count() {
+    guard_t lock(m_mutex);
+    return (uint32_t)m_requests.size();
+}
+
+//---------------------------------------------------------------------------------------
+// @bsimethod
+//---------------------------------------------------------------------------------------
+bool RunnableRequestQueue::Suspend() {
+    if (m_state.load() == State::Paused || m_state.load() == State::Stop)
+        return false;
+
+    log_trace("%s suspending request queue.", GetTimestamp().c_str());
+    m_state.store(State::Paused);
+
+    guard_t lock(m_mutex);
+    m_cond.notify_all();
+    log_trace("%s request queue suspended.", GetTimestamp().c_str());
+    return true;
+}
+
+//---------------------------------------------------------------------------------------
+// @bsimethod
+//---------------------------------------------------------------------------------------
+bool RunnableRequestQueue::Stop() {
+    if (m_state.load() == State::Stop)
+        return false;
+
+    log_trace("%s stopping request queue.", GetTimestamp().c_str());
+    m_state.store(State::Stop);
+
+    guard_t lock(m_mutex);
+    for(auto & request : m_requests) {
+        request->SetResponse(request->CreateErrorResponse(QueryResponse::Status::Error,"concurrent query is shutting down"));
+    }
+    m_cond.notify_all();
+    log_trace("%s request queue stopped.", GetTimestamp().c_str());
+    return true;
+}
+
+//---------------------------------------------------------------------------------------
+// @bsimethod
+//---------------------------------------------------------------------------------------
+void RunnableRequestQueue::RemoveIf (std::function<bool(RunnableRequestBase&)> predicate) {
+    guard_t lock(m_mutex);
+    auto it = m_requests.begin();
+    while(it != m_requests.end()) {
+        if (predicate(*(*it))) {
+            it = m_requests.erase(it);
+        } else {
+            ++it;
+        }
+    }
+}
+
+//---------------------------------------------------------------------------------------
+// @bsimethod
+//---------------------------------------------------------------------------------------
+bool RunnableRequestQueue::Resume() {
+    if (m_state.load() == State::Running || m_state.load() == State::Stop)
+        return false;
+
+    log_trace("%s resuming request queue", GetTimestamp().c_str());
+    m_state.store(State::Running);
+    m_cond.notify_all();
+    log_trace("%s request queue resumed.", GetTimestamp().c_str());
+    return true;
+}
+
+//---------------------------------------------------------------------------------------
+// @bsimethod
+//---------------------------------------------------------------------------------------
+bool RunnableRequestQueue::CancelRequest(uint32_t id) {
+    guard_t lock(m_mutex);
+    log_trace("%s request to cancel [id=%" PRIu32 "]", GetTimestamp().c_str(), id);
+    auto it = std::find_if(std::begin(m_requests), std::end(m_requests), [id](std::unique_ptr<RunnableRequestBase>& v){
+        return v->GetId() == id;
+    });
+    if (it != std::end(m_requests)) {
+        log_trace("%s request [id=%" PRIu32 "] cancelled", GetTimestamp().c_str(), id);
+        (*it)->SetResponse((*it)->CreateCancelResponse());
+        m_requests.erase(it);
+        return true;
+    }
+    return false;
+}
+
+//---------------------------------------------------------------------------------------
+// @bsimethod
+//---------------------------------------------------------------------------------------
+void RunnableRequestBase::SetResponse(QueryResponse::Ptr response) {
+    if (m_isCompleted)
+        throw std::runtime_error("already responded");
+    try { _SetResponse(response); } catch(std::exception) {}
+    m_isCompleted = true;
+}
+
+
+//---------------------------------------------------------------------------------------
+// @bsimethod
+//---------------------------------------------------------------------------------------
+QueryResponse::Future RunnableRequestWithPromise::GetFuture() {
+   return QueryResponse::Future( new QueryResponse::Future::Impl([&](){
+       GetQueue().CancelRequest(GetId());
+   }, m_promise.get_future()));
+}
+
+//---------------------------------------------------------------------------------------
+// @bsimethod
+//---------------------------------------------------------------------------------------
+QueryResponse::Future::Future(Future&& rhs){
+    m_impl = std::move(rhs.m_impl);
+    rhs.m_impl= nullptr;
+}
+//---------------------------------------------------------------------------------------
+// @bsimethod
+//---------------------------------------------------------------------------------------
+QueryResponse::Future::~Future(){
+    if (m_impl != nullptr)
+        delete m_impl;
+}
+//---------------------------------------------------------------------------------------
+// @bsimethod
+//---------------------------------------------------------------------------------------
+void QueryResponse::Future::Cancel(){
+    if (m_impl == nullptr)
+        throw std::runtime_error("query response future impl is null");
+
+    return m_impl->Cancel();
+}
+//---------------------------------------------------------------------------------------
+// @bsimethod
+//---------------------------------------------------------------------------------------
+QueryResponse::Ptr QueryResponse::Future::Get(){
+    if (m_impl == nullptr)
+        throw std::runtime_error("query response future impl is null");
+
+    return m_impl->GetFuture().get();
+}
+//---------------------------------------------------------------------------------------
+// @bsimethod
+//---------------------------------------------------------------------------------------
+void QueryResponse::Future::Wait(){
+    if (m_impl == nullptr)
+        throw std::runtime_error("query response future impl is null");
+
+    return m_impl->GetFuture().wait();;
+}
+//---------------------------------------------------------------------------------------
+// @bsimethod
+//---------------------------------------------------------------------------------------
+bool QueryResponse::Future::Valid(){
+    if (m_impl == nullptr)
+        throw std::runtime_error("query response future impl is null");
+
+    return m_impl->GetFuture().valid();;
+}
+//---------------------------------------------------------------------------------------
+// @bsimethod
+//---------------------------------------------------------------------------------------
+QueryResponse::Future& QueryResponse::Future::operator =(Future&& rhs) {
+    if(this != &rhs){
+        m_impl = std::move(rhs.m_impl);
+        rhs.m_impl = nullptr;
+    }
+    return *this;
+}
+//---------------------------------------------------------------------------------------
+// @bsimethod
+//---------------------------------------------------------------------------------------
+std::string QueryHelper::FormatQuery(const char* query) {
+    Utf8String trimmedECSql = query;
+    trimmedECSql.Trim();
+    Utf8Char c;
+    while (!trimmedECSql.empty() && (c = trimmedECSql[trimmedECSql.size() - 1])  && (c == ';' || isspace(c)))
+        trimmedECSql.erase(trimmedECSql.size() - 1);
+    if (trimmedECSql.StartsWithIAscii("with")) {
+        std::regex rx("\\)\\s*select", std::regex_constants::ECMAScript | std::regex_constants::icase);
+        std::match_results<Utf8String::const_iterator> matches;
+        if (std::regex_search<Utf8String::const_iterator>(trimmedECSql.begin(), trimmedECSql.end(), matches, rx)) {
+            auto n = matches.position();
+            Utf8String prefix = trimmedECSql.substr(0, n + 1);
+            Utf8String select = trimmedECSql.substr(n + 2);
+            return Utf8PrintfString("%s select * from (%s) limit :" LIMIT_VAR_COUNT " offset :" LIMIT_VAR_OFFSET, prefix.c_str(), select.c_str());
+        }
+    }
+    if (trimmedECSql.StartsWithIAscii("pragma")) {
+        return std::move(trimmedECSql);
+    }
+    return Utf8PrintfString("select * from (%s) limit :" LIMIT_VAR_COUNT " offset :" LIMIT_VAR_OFFSET, trimmedECSql.c_str());
+}
+//---------------------------------------------------------------------------------------
+// @bsimethod
+//---------------------------------------------------------------------------------------
+void QueryHelper::BindLimits(ECSqlStatement& stmt, QueryLimit const& limit) {
+    const auto idxCount = stmt.GetParameterIndex(LIMIT_VAR_COUNT);
+    const auto idxOffset = stmt.GetParameterIndex(LIMIT_VAR_OFFSET);
+    // bind limit
+    stmt.BindInt64(idxCount, limit.GetCount());
+    stmt.BindInt64(idxOffset, limit.GetOffset());
+}
+//---------------------------------------------------------------------------------------
+// @bsimethod
+//---------------------------------------------------------------------------------------
+QueryProperty const& QueryProperty::List::GetPropertyInfo(std::string const& name) const {
+    static QueryProperty kNull;
+    for(auto& info: *this) {
+        if (info.GetJsonName() == name)
+            return this->at(info.GetIndex());
+    }
+    return kNull;
+}
+
+
+//---------------------------------------------------------------------------------------
+// @bsimethod
+//---------------------------------------------------------------------------------------
+std::string IJsSerializable::Stringify(StringifyFormat format) const {
+    BeJsDocument doc;
+    ToJs(doc);
+    return doc.Stringify(format);
+}
+
+//---------------------------------------------------------------------------------------
+// @bsimethod
+//---------------------------------------------------------------------------------------
+QueryProperty::List QueryHelper::GetMetaInfo(CachedQueryAdaptor& adp, bool classIdToClassNames) {
+    QueryProperty::List props;
+
+    return props;
+}
+
+//---------------------------------------------------------------------------------------
+// @bsimethod
+//---------------------------------------------------------------------------------------
+void QueryProperty::ToJs(BeJsValue& val) const {
+    val.toObject();
+    val[JClass]=m_className;
+    val[JGenerated]=m_isGenerated;
+    val[JIndex]=m_index;
+    val[JJsonName]=m_jsonName;
+    val[JName]=m_name;
+    val[JExtendedType]=m_extendedType;
+    val[JType]=m_typeName;
+}
+
+//---------------------------------------------------------------------------------------
+// @bsimethod
+//---------------------------------------------------------------------------------------
+void QueryProperty::List::ToJs(BeJsValue& val) const {
+    val.toArray();
+    for(auto it = begin(); it != end(); ++it) {
+        auto newEl = val.appendValue();
+        (*it).ToJs(newEl);
+    }
+}
+//---------------------------------------------------------------------------------------
+// @bsimethod
+//---------------------------------------------------------------------------------------
+void QueryProperty::List::append(std::string className, std::string jsonName, std::string name, std::string typeName, bool generated, std::string extendedType, int index) {
+    emplace_back(QueryProperty(className, jsonName,name, typeName, generated, extendedType, index));
+}
+
+//---------------------------------------------------------------------------------------
+// @bsimethod
+// static
+//---------------------------------------------------------------------------------------
+Utf8CP QueryResponse::StatusToString(QueryResponse::Status status) {
+    switch(status) {
+        case QueryResponse::Status::Cancel:
+            return "Cancel";
+        case QueryResponse::Status::Done:
+            return "Done";
+        case QueryResponse::Status::Error:
+            return "Error";
+        case QueryResponse::Status::Error_BlobIO_OpenFailed:
+            return "Error_BlobIO_OpenFailed";
+        case QueryResponse::Status::Error_BlobIO_OutOfRange:
+            return "Error_BlobIO_OutOfRange";
+        case QueryResponse::Status::Error_ECSql_BindingFailed:
+            return "Error_ECSql_BindingFailed";
+        case QueryResponse::Status::Error_ECSql_PreparedFailed:
+            return "Error_ECSql_PreparedFailed";
+        case QueryResponse::Status::Error_ECSql_RowToJsonFailed:
+            return "Error_ECSql_RowToJsonFailed";
+        case QueryResponse::Status::Error_ECSql_StepFailed:
+            return "Error_ECSql_StepFailed";
+        case QueryResponse::Status::Partial:
+            return "Partial";
+        case QueryResponse::Status::QueueFull:
+            return "QueueFull";
+        case QueryResponse::Status::Timeout:
+            return "Timeout";
+    };
+    return "Unknow QueryResponse::Status code";
+}
+
+//---------------------------------------------------------------------------------------
+// @bsimethod
+//---------------------------------------------------------------------------------------
+void QueryHelper::Execute(CachedQueryAdaptor& cachedAdaptor, RunnableRequestBase& runnableRequest) {
+    enum class status { partial, done };
+    auto& request= runnableRequest.GetRequest().GetAsConst<ECSqlRequest>();
+    const auto abbreviateBlobs = request.GetAbbreviateBlobs();
+    const auto includeMetaData= request.GetIncludeMetaData();
+    const auto classIdToClassNames = request.GetConvertClassIdsToClassNames();
+    auto& stmt = cachedAdaptor.GetStatement();
+    auto& adaptor = cachedAdaptor.GetJsonAdaptor();
+    QueryProperty::List props;
+    if (includeMetaData) {
+        adaptor.GetMetaData(props ,stmt);
+    }
+    adaptor.SetAbbreviateBlobs(abbreviateBlobs);
+    adaptor.SetConvertClassIdsToClassNames(classIdToClassNames);
+    adaptor.UseJsNames(request.GetValueFormat() == ECSqlRequest::ECSqlValueFormat::JsNames);
+    uint32_t row_count = 0;
+    std::string& result = cachedAdaptor.ClearAndGetCachedString();
+    result.reserve(QUERY_WORKER_RESULT_RESERVE_BYTES);
+    result.append("[");
+    auto setResult = [&](status st) {
+        result.append("]");
+        if (runnableRequest.IsCancelled())
+            runnableRequest.SetResponse(runnableRequest.CreateCancelResponse());
+        else
+            runnableRequest.SetResponse(runnableRequest.CreateECSqlResponse(result, props, row_count, st == status::done));
+    };
+    auto setError = [&] (QueryResponse::Status status, std::string err) {
+        runnableRequest.SetResponse(runnableRequest.CreateErrorResponse(status, err));
+        log_error("%s. (%s)", err.c_str(), QueryResponse::StatusToString(status));
+    };
+
+    // go over each row and serialize result
+    auto rc = stmt.Step();
+    while (rc == BE_SQLITE_ROW) {
+        auto& rowsDoc = cachedAdaptor.ClearAndGetCachedXmlDocument();
+        BeJsValue rows(rowsDoc);
+        if (adaptor.RenderRow(rows, ECSqlStatementRow(stmt)) != SUCCESS) {
+            setError(QueryResponse::Status::Error_ECSql_RowToJsonFailed, "failed to serialize ecsql statement row to json");
+            return;
+        } else {
+            row_count = row_count + 1;
+            if (row_count == 1) {
+                result.append(rows.Stringify());
+            } else {
+                result.append(",").append(rows.Stringify());
+            }
+        }
+        if (runnableRequest.IsTimeOrMemoryExceeded(result)) {
+            log_trace("%s time or memory exceeded for request [id=%" PRIu32 "]",GetTimestamp().c_str(), runnableRequest.GetId());
+            setResult(status::partial);
+            return;
+        }
+        rc = stmt.Step();
+    }
+
+    if (rc == BE_SQLITE_INTERRUPT || rc == BE_SQLITE_BUSY) {
+        setResult(status::partial);
+    } else if (rc != BE_SQLITE_DONE) {
+        DbResult lastError;
+        std::string sqlStepError = cachedAdaptor.GetWorkerConn()->GetLastError(&lastError);
+        if (lastError != BE_SQLITE_OK) {
+            setError(QueryResponse::Status::Error_ECSql_StepFailed, SqlPrintfString("concurrent query step() failed: %s", sqlStepError.c_str()).GetUtf8CP());
+        }
+        else {
+            setError(QueryResponse::Status::Error_ECSql_StepFailed, "concurrent query step() failed");
+        }
+    } else {
+        setResult(status::done);
+    }
+}
+//---------------------------------------------------------------------------------------
+// @bsimethod
+//---------------------------------------------------------------------------------------
+void QueryHelper::ReadBlob(ECDbCR conn, RunnableRequestBase& runnableRequest) {
+    auto setError = [&] (QueryResponse::Status status, std::string err) {
+        runnableRequest.SetResponse(runnableRequest.CreateErrorResponse(status, err));
+      log_error("%s. (%s)", err.c_str(), QueryResponse::StatusToString(status));
+    };
+    auto& request  =runnableRequest.GetRequest().GetAsConst<BlobIORequest>();
+    BlobIO blobIo;
+
+    auto classCP = conn.Schemas().FindClass(request.GetClassName().c_str());
+    if (classCP == nullptr) {
+        setError(QueryResponse::Status::Error_BlobIO_OpenFailed, SqlPrintfString("BlobIO: unable to find classname '%s'", request.GetClassName().c_str()).GetUtf8CP());
+        return;
+    }
+    if (conn.OpenBlobIO(blobIo, *classCP, request.GetAccessString().c_str(), request.GetInstanceId(), false) != SUCCESS) {
+        setError(QueryResponse::Status::Error_BlobIO_OpenFailed, SqlPrintfString("BlobIO: unable to open blob for classname '%s' , accessString '%s' for instanceId '%s'",
+            request.GetClassName().c_str(), request.GetAccessString().c_str(), request.GetInstanceId().ToHexStr().c_str()).GetUtf8CP());
+        return;
+    }
+    const auto blobLength = (uint32_t)blobIo.GetNumBytes();
+    std::vector<uint8_t> buffer;
+    if (blobLength == 0) {
+        runnableRequest.SetResponse(runnableRequest.CreateBlobIOResponse(buffer, true, blobLength));
+        return;
+    }
+
+    const auto offset = (uint32_t)(request.GetRange().GetOffset() < 0 ? 0 : request.GetRange().GetOffset());
+    auto length = (uint32_t)(request.GetRange().GetCount() <= 0 ? blobLength : request.GetRange().GetCount());
+    if (offset > blobLength) {
+        setError(QueryResponse::Status::Error_BlobIO_OutOfRange, "BlobIO: offset provided is greater then size of blob");
+        return;
+    }
+    if ((offset + length) > blobLength) {
+        setError(QueryResponse::Status::Error_BlobIO_OutOfRange,"BlobIO: offset + length provided is greater then size of blob");
+        return;
+    }
+    const auto maxSize = request.GetQuota().MaxMemoryAllowed();
+    auto numBytes = maxSize > 0 ? std::min(length, maxSize): length;
+    buffer.resize(numBytes);
+    auto rc = blobIo.Read(&buffer[0], (int)numBytes, offset);
+    if (rc == BE_SQLITE_OK) {
+        runnableRequest.SetResponse(runnableRequest.CreateBlobIOResponse(buffer, true, blobLength));
+        return;
+    }
+    setError(QueryResponse::Status::Error, "BlobIO: unable to read blob due to sqlite error");
+}
+//---------------------------------------------------------------------------------------
+// @bsimethod
+//---------------------------------------------------------------------------------------
+void QueryHelper::ExecutePing(Json::Value const& pingJson, RunnableRequestBase& runnableRequest) {
+    QueryProperty::List props;
+    props.append("", "id", "id", "long", false, "", 0);
+
+    const auto maxMem = (int64_t)ConcurrentQueryMgr::GetConfig(runnableRequest.GetQueue().GetECDb()).GetQuota().MaxMemoryAllowed();
+    auto pingResultSize = pingJson["ping"]["resultSize"].asInt64();
+    const auto pingSleepTime = std::chrono::milliseconds(pingJson["ping"]["sleepTime"].asUInt());
+    const auto sleepUntil = std::chrono::steady_clock::now() + pingSleepTime;
+
+    pingResultSize = pingResultSize < 0 ? 0 : pingResultSize;
+    pingResultSize = pingResultSize > maxMem ? maxMem : pingResultSize;
+    std::random_device rd;
+    std::mt19937 mt(rd());
+    std::uniform_int_distribution<int64_t> dist(std::numeric_limits<uint64_t>::min(), std::numeric_limits<uint64_t>::max());
+    std::string result = "[";
+    result.reserve(pingResultSize);
+    uint32_t rows = 0;
+    while (result.size() < (size_t)(pingResultSize)) {
+        if (rows > 0) {
+            result.append(",");
+        }
+        result.append("\"").append(BeInt64Id(dist(mt)).ToHexStr()).append("\"");
+        ++rows;
+    }
+    result.append("]");
+    if (pingSleepTime.count() > 0 && sleepUntil > std::chrono::steady_clock::now()) {
+        std::this_thread::sleep_until(sleepUntil);
+    }
+    runnableRequest.SetResponse(runnableRequest.CreateECSqlResponse(result, props, rows, true));
+}
+//---------------------------------------------------------------------------------------
+// @bsimethod
+//---------------------------------------------------------------------------------------
+void QueryHelper::Execute(QueryAdaptorCache& adaptorCache, RunnableRequestBase& runnableRequest) {
+    auto setError = [&] (QueryResponse::Status status, std::string err) {
+        runnableRequest.SetResponse(runnableRequest.CreateErrorResponse(status, err));
+    };
+    if (runnableRequest.IsTimeExceeded()) {
+        runnableRequest.SetResponse(runnableRequest.CreateTimeoutResponse());
+        return;
+    }
+    if (runnableRequest.GetRequest().GetKind() == QueryRequest::Kind::BlobIO) {
+        auto& request = runnableRequest.GetRequest().GetAsConst<BlobIORequest>();
+        auto& conn = request.UsePrimaryConnection() ? adaptorCache.GetConnection().GetPrimaryDb() : adaptorCache.GetConnection().GetDb();
+        QueryHelper::ReadBlob(conn, runnableRequest);
+    } else if (runnableRequest.GetRequest().GetKind() == QueryRequest::Kind::ECSql) {
+        auto& request = runnableRequest.GetRequest().GetAsConst<ECSqlRequest>();
+        // use for debugging performance issues.
+        if (request.GetQuery().size()> 1 && request.GetQuery().at(0) == '{') {
+            auto pingJson = Json::Value::From(request.GetQuery());
+            if (!pingJson.isNull() && pingJson.hasMember("ping")) {
+                QueryHelper::ExecutePing(pingJson, runnableRequest);
+                return;
+            }
+        }
+        std::string sql = QueryHelper::FormatQuery(request.GetQuery().c_str());
+        ECSqlStatus status;
+        std::string err;
+        auto adaptor = adaptorCache.TryGet(sql.c_str(), request.UsePrimaryConnection(), request.GetSuppressLogErrors(), status, err);
+        if (adaptor == nullptr) {
+            if (status.IsSQLiteError()) {
+                if (status.GetSQLiteError() == BE_SQLITE_INTERRUPT) {
+                    if (runnableRequest.IsCancelled()) {
+                        runnableRequest.SetResponse(runnableRequest.CreateCancelResponse());
+                        return;
+                    } else if (runnableRequest.IsTimeExceeded()){
+                        runnableRequest.SetResponse(runnableRequest.CreateTimeoutResponse());
+                        return;
+                    }
+                }
+            }
+            setError(QueryResponse::Status::Error_ECSql_PreparedFailed, err);
+            return;
+        }
+        if (!request.GetArgs().TryBindTo(adaptor->GetStatement(), err)) {
+            setError(QueryResponse::Status::Error_ECSql_BindingFailed, err);
+            return;
+        }
+        BindLimits(adaptor->GetStatement(), request.GetLimit());
+        QueryHelper::Execute(*adaptor, runnableRequest);
+    } else {
+        setError(QueryResponse::Status::Error, "unsupported kind of request");
+    }
+}
+//---------------------------------------------------------------------------------------
+// @bsimethod
+//---------------------------------------------------------------------------------------
+void QueryExecutor::SetWorkerPoolSize(uint32_t newSize) {
+    m_maxPoolSize = newSize;
+    m_connCache.SetMaxPoolSize(newSize);
+}
+//---------------------------------------------------------------------------------------
+// @bsimethod
+//---------------------------------------------------------------------------------------
+QueryExecutor::QueryExecutor(RunnableRequestQueue& queue, ECDbCR primaryDb, uint32_t pool_size) :m_queue(queue), m_connCache(primaryDb, pool_size),m_maxPoolSize(pool_size),m_threadCount(0) {
+    if (pool_size < 1) {
+        pool_size = ConcurrentQueryMgr::GetConfig(primaryDb).GetWorkerThreadCount();
+    }
+    for (uint32_t i = 0; i < pool_size; ++i) {
+        m_threads.emplace_back(std::thread([&](){
+            thread_local const auto execId = m_threadCount.fetch_add(1);
+            log_trace("%s executor started [id=%" PRIu32 "]",GetTimestamp().c_str(), execId);
+            do {
+                auto runnableQuery = m_queue.WaitForDequeue();
+                if (runnableQuery != nullptr) {
+                    log_trace("%s executor [id=%" PRIu32 "] dequeued request [id=%" PRIu32 "]", GetTimestamp().c_str(), execId, runnableQuery->GetId());
+                    std::shared_ptr<CachedConnection> conn;
+                    conn = m_connCache.GetConnection();
+                    while (conn == nullptr) {
+                        std::this_thread::yield();
+                        std::this_thread::sleep_for(1s);
+                        conn = m_connCache.GetConnection();
+                    }
+                    runnableQuery->SetExecutorContext(execId, conn->Id());
+                    log_trace("%s executor [id=%" PRIu32 "] with request [id=%" PRIu32 "] is assigned connection [id=%" PRIu32 "]",
+                        GetTimestamp().c_str(),
+                        runnableQuery->GetExecutorId(),
+                        runnableQuery->GetId(),
+                        runnableQuery->GetConnectionId());
+
+                    conn->Execute([](QueryAdaptorCache& adaptorCache, RunnableRequestBase& runnableQuery) {
+                        log_trace("%s executing [exec_id=%" PRIu32 ", conn_id=%" PRIu32 ", req_id=%" PRIu32 "] started.",
+                            GetTimestamp().c_str() ,
+                            runnableQuery.GetExecutorId(),
+                            runnableQuery.GetConnectionId(),
+                            runnableQuery.GetId());
+
+                        if (runnableQuery.GetRequest().UsePrimaryConnection()) {
+                            QueryHelper::Execute(adaptorCache, runnableQuery);
+                        } else {
+                            Savepoint txn(adaptorCache.GetConnection().GetDbR(), "concurrent_query");
+                            QueryHelper::Execute(adaptorCache, runnableQuery);
+                        }
+                        log_trace("%s executing [exec_id=%" PRIu32 ", conn_id=%" PRIu32 ", req_id=%" PRIu32 "] ended.",
+                            GetTimestamp().c_str(),
+                            runnableQuery.GetExecutorId(),
+                            runnableQuery.GetConnectionId(),
+                            runnableQuery.GetId());
+
+                    },std::move(runnableQuery));
+                }
+            } while(m_queue.GetState() != RunnableRequestQueue::State::Stop);
+            m_threadCount.fetch_sub(1);
+            log_trace("%s executor stopped Id=%" PRIu32, GetTimestamp().c_str(), execId);
+        }));
+        // wait for atleast one thread to startup.
+        while(m_threadCount.load() == 0) {
+            std::this_thread::yield();
+        }
+    }
+}
+//---------------------------------------------------------------------------------------
+// @bsimethod
+//---------------------------------------------------------------------------------------
+QueryExecutor::~QueryExecutor() {
+    for (auto& th : m_threads) {
+        if (th.joinable())
+            th.join();
+    }
+}
+
+//---------------------------------------------------------------------------------------
+// @bsimethod
+//---------------------------------------------------------------------------------------
+QueryMonitor::QueryMonitor(RunnableRequestQueue& queue, QueryExecutor& executor, std::chrono::milliseconds pollInterval)
+    :m_stop(false), m_queue(queue),m_pollInterval(pollInterval),m_executor(executor) {
+    auto notifyThreadHasStarted = std::make_unique<std::promise<void>>();
+    log_trace("%s monitor started.", GetTimestamp().c_str());
+    m_thread = std::thread([&](std::promise<void>* notifyWhenThreadStarted) {
+        if (notifyWhenThreadStarted != nullptr) {
+            notifyWhenThreadStarted->set_value();
+        }
+        do {
+            m_queue.RemoveIf([&](RunnableRequestBase& request) {
+                if (!request.IsTimeExceeded()) {
+                    return false;
+                }
+                // send respond to client
+                request.SetResponse(request.CreateTimeoutResponse());
+                log_trace("%s monitor cancel query [id=%" PRIu32 "] with timeout", GetTimestamp().c_str(), request.GetId());
+                return true;
+                });
+            m_executor.GetConnectionCache().InterruptIf([&](RunnableRequestBase const& request) {
+                if (request.IsTimeExceeded() ){
+                    log_trace("%s monitor cancel query [id=%" PRIu32 "] as it exceeded allowed time", GetTimestamp().c_str(), request.GetId());
+                    return true;
+                }
+                return false;
+            }, false);
+
+            std::this_thread::sleep_for(m_pollInterval);
+            std::this_thread::yield();
+        } while (m_stop.load() == false);
+        log_trace("%s monitor stopped.", GetTimestamp().c_str());
+    }, notifyThreadHasStarted.get());
+    notifyThreadHasStarted->get_future().get();
+    notifyThreadHasStarted = nullptr;
+}
+
+//---------------------------------------------------------------------------------------
+// @bsimethod
+//---------------------------------------------------------------------------------------
+bool ConcurrentQueryMgr::Impl::Suspend(ClearCacheOption clearCache, DetachAttachDbs detachDbs) {
+    auto rc = m_queue.Suspend();
+    if (rc)
+        m_executor.GetConnectionCache().Interrupt(clearCache == ClearCacheOption::Yes, detachDbs == DetachAttachDbs::Yes);
+    return rc;
+}
+
+ConcurrentQueryMgr::ConcurrentQueryMgr(ECDbCR ecdb){ m_impl = new Impl(ecdb);}
+ConcurrentQueryMgr::~ConcurrentQueryMgr(){ delete m_impl;}
+QueryResponse::Future ConcurrentQueryMgr::Enqueue(QueryRequest::Ptr request) { return m_impl->Enqueue(std::move(request)); }
+void ConcurrentQueryMgr::Enqueue(QueryRequest::Ptr request, OnCompletion onCompletion){ m_impl->Enqueue(std::move(request), onCompletion); }
+bool ConcurrentQueryMgr::Suspend(ClearCacheOption clearCache, DetachAttachDbs detachDbs) { return m_impl->Suspend(clearCache,detachDbs); }
+bool ConcurrentQueryMgr::Resume() { return m_impl->Resume(); }
+bool ConcurrentQueryMgr::IsSuspended() const { return m_impl->IsSuspended(); }
+void ConcurrentQueryMgr::SetWorkerPoolSize(uint32_t newSize) {m_impl->SetWorkerPoolSize(newSize);}
+void ConcurrentQueryMgr::SetRequestQueueMaxSize(uint32_t newSize) {m_impl->SetRequestQueueMaxSize(newSize);}
+void ConcurrentQueryMgr::SetCacheStatementsPerWork(uint32_t newSize) {m_impl->SetCacheStatementsPerWork(newSize);}
+void ConcurrentQueryMgr::SetMaxQuota(QueryQuota const& newQuota) {m_impl->SetMaxQuota(newQuota);}
+//---------------------------------------------------------------------------------------
+// @bsimethod
+//---------------------------------------------------------------------------------------
+
+ECSqlReader::ECSqlReader(ConcurrentQueryMgr& mgr, std::string ecsql,  ECSqlParams const& args)
+    :m_mgr(mgr), m_ecsql(ecsql), m_args(args),m_globalOffset(-1),m_done(false),m_it(0) {
+}
+//---------------------------------------------------------------------------------------
+// @bsimethod
+//---------------------------------------------------------------------------------------
+bool ECSqlReader::Next() {
+    if (m_it == m_rows.size()) {
+        if (!m_done && Read() == 0) {
+            return false;
+        }
+        m_it = 0;
+    } else {
+        ++m_it;
+    }
+    return m_it < m_rows.size();
+}
+
+//---------------------------------------------------------------------------------------
+// @bsimethod
+//---------------------------------------------------------------------------------------
+uint32_t ECSqlReader::Read() {
+    if (m_done) {
+        return 0;
+    }
+    const auto readMeta  = m_columns.empty();
+    auto request = ECSqlRequest::MakeRequest(m_ecsql);
+    request->SetArgs(m_args);
+    request->SetIncludeMetaData(readMeta);
+    request->SetConvertClassIdsToClassNames(true);
+    m_globalOffset += m_rows.size();
+    request->SetLimit(QueryLimit(-1, m_globalOffset));
+    auto future = m_mgr.Enqueue(std::move(request));
+    auto response = future.Get();
+    if (response->IsError())
+        throw std::runtime_error(response->GetError());
+
+    auto& ecsqlResp = response->GetAsRef<ECSqlResponse>();
+    m_rows = Json::Value::From(ecsqlResp.asJsonString());
+    m_done = ecsqlResp.IsDone();
+    if (readMeta) {
+        m_columns = std::move(ecsqlResp.GetProperties());
+    }
+    return ecsqlResp.GetRowCount();
+}
+
+
+//---------------------------------------------------------------------------------------
+// @bsimethod
+//---------------------------------------------------------------------------------------
+Json::Value const& ECSqlReader::Row::GetValue(int index) const {
+    static Json::Value kNull;
+    if (index >= (int)m_row.size())
+        return kNull;
+    return m_row[index];
+}
+
+//---------------------------------------------------------------------------------------
+// @bsimethod
+//---------------------------------------------------------------------------------------
+Json::Value const& ECSqlReader::Row::GetValue(std::string const& name) const {
+    static Json::Value kNull;
+    const auto& col  = m_columns[name];
+    if (!col.IsValid())
+        return kNull;
+    return GetValue(col.GetIndex());
+}
+
+
+//---------------------------------------------------------------------------------------
+// @bsimethod
+//---------------------------------------------------------------------------------------
+Json::Value ECSqlReader::Row::ToJson(Format fmt) const {
+    Json::Value v(Json::ValueType::objectValue);
+    for (auto& col : m_columns ){
+        if (fmt== Format::UseJsonName)
+            v[col.GetJsonName()] = GetValue(col.GetIndex());
+        else
+            v[col.GetName()] = GetValue(col.GetIndex());
+    }
+    return v;
+}
+//---------------------------------------------------------------------------------------
+// @bsimethod
+//---------------------------------------------------------------------------------------
+void QueryResponse::Stats::ToJs(BeJsValue& v) const {
+    v.toObject();
+    v[kCpuTime] = (int64_t)m_cpuTime.count();
+    v[kTotalTime] = (int64_t)m_totalTime.count();
+    v[kTimeLimit] = (int64_t)m_timeLimit.count();
+    v[kMemLimit] = m_memLimit;
+    v[kMemUsed] = m_memUsed;
+}
+//---------------------------------------------------------------------------------------
+// @bsimethod
+//---------------------------------------------------------------------------------------
+void ConcurrentQueryMgr::Impl::_OnBeforeClearECDbCache() {
+    Suspend(ClearCacheOption::Yes, DetachAttachDbs::Yes);
+}
+
+//---------------------------------------------------------------------------------------
+// @bsimethod
+//---------------------------------------------------------------------------------------
+
+void ConcurrentQueryMgr::Impl::_OnAfterClearECDbCache() {
+    Resume();
+}
+//---------------------------------------------------------------------------------------
+// @bsimethod
+//---------------------------------------------------------------------------------------
+ConcurrentQueryMgr::Impl::Impl(ECDbCR ecdb): m_executor(m_queue, ecdb),m_monitor(m_queue, m_executor),m_queue(ecdb) {
+    auto removeBeforeSchemaChanges = ecdb.Schemas().OnBeforeSchemaChanges().AddListener([&](ECDbCR ecdb, SchemaChangeType type){
+        Suspend(ClearCacheOption::Yes, DetachAttachDbs::Yes);
+    });
+    auto removeAfterSchemaChanges = ecdb.Schemas().OnAfterSchemaChanges().AddListener([&](ECDbCR ecdb, SchemaChangeType type){
+        Resume();
+    });
+    m_removeEventHandlers = [=]() {
+        removeBeforeSchemaChanges();
+        removeAfterSchemaChanges();
+    };
+    const_cast<ECDbR>(ecdb).AddECDbCacheClearListener(*this);
+
+}
+//---------------------------------------------------------------------------------------
+// @bsimethod
+//---------------------------------------------------------------------------------------
+ConcurrentQueryMgr::Impl::~Impl() {
+    m_queue.Stop();
+    m_removeEventHandlers();
+    const_cast<ECDbR>(m_executor.GetConnectionCache().GetPrimaryDb()).RemoveECDbCacheClearListener(*this);
+}
+
+//---------------------------------------------------------------------------------------
+// @bsimethod
+// static
+//---------------------------------------------------------------------------------------
+ConcurrentQueryMgr::Config const& ConcurrentQueryMgr::ResetConfig(ECDb const& ecdb, Config const& config) {
+    if (!ecdb.IsDbOpen()) {
+        throw std::runtime_error("ecdb is closed or not open");
+    }
+
+    BeMutexHolder lock (ecdb.GetImpl().GetMutex());
+    auto& appKey = ConcurrentQueryConfigAppData::GetKey();
+    auto appData = ecdb.FindAppDataOfType<ConcurrentQueryConfigAppData>(appKey);
+    if (appData.IsNull()) {
+        appData = ConcurrentQueryConfigAppData::Create();
+        ecdb.AddAppData(appKey, appData.get());
+    }
+    appData->SetConfig(config);
+    return appData->GetConfig();
+}
+
+//---------------------------------------------------------------------------------------
+// @bsimethod
+// static
+//---------------------------------------------------------------------------------------
+ConcurrentQueryMgr::Config const& ConcurrentQueryMgr::GetConfig(ECDb const& ecdb) {
+    if (!ecdb.IsDbOpen()) {
+        throw std::runtime_error("ecdb is closed or not open");
+    }
+
+    BeMutexHolder lock (ecdb.GetImpl().GetMutex());
+    auto& appKey = ConcurrentQueryConfigAppData::GetKey();
+    auto appData = ecdb.FindAppDataOfType<ConcurrentQueryConfigAppData>(appKey);
+    if (appData.IsNull()) {
+        appData = ConcurrentQueryConfigAppData::Create();
+        ecdb.AddAppData(appKey, appData.get());
+    }
+    return appData->GetConfig();
+}
+//---------------------------------------------------------------------------------------
+// @bsimethod
+// static
+//---------------------------------------------------------------------------------------
+ConcurrentQueryMgr& ConcurrentQueryMgr::GetInstance(ECDbCR ecdb) {
+    if (!ecdb.IsDbOpen()) {
+        throw std::runtime_error("ecdb is closed or not open");
+    }
+
+    BeMutexHolder lock (ecdb.GetImpl().GetMutex());
+    auto& appKey = ConcurrentQueryAppData::GetKey();
+    auto appData = ecdb.FindAppDataOfType<ConcurrentQueryAppData>(appKey);
+    if (appData.IsNull()) {
+        appData = ConcurrentQueryAppData::Create(ecdb);
+        ecdb.AddAppData(appKey, appData.get());
+    }
+    return appData->GetConcurrentQuery();
+}
+//---------------------------------------------------------------------------------------
+// @bsimethod
+// static
+//---------------------------------------------------------------------------------------
+void ConcurrentQueryMgr::Shutdown(ECDbCR ecdb) {
+    if (!ecdb.IsDbOpen()) {
+        throw std::runtime_error("ecdb is closed or not open");
+    }
+
+    BeMutexHolder lock (ecdb.GetImpl().GetMutex());
+    const auto& appKey = ConcurrentQueryAppData::GetKey();
+    if (ecdb.FindAppDataOfType<ConcurrentQueryAppData>(appKey).IsValid()) {
+        ecdb.DropAppData(appKey);
+    }
+}
+//---------------------------------------------------------------------------------------
+// @bsimethod
+//---------------------------------------------------------------------------------------
+void QueryRequest::FromJs(BeJsConst const& val) {
+    if (val.isObjectMember(JQuota)) {
+        auto a = val[JQuota];
+        m_quota.FromJs(a);
+    }
+    if (val.isNumericMember(JPriority)) {
+        m_priority = val[JPriority].asInt();
+    }
+    if (val.isBoolMember(JUsePrimaryConn)) {
+        m_usePrimaryConn = val[JUsePrimaryConn].asBool();
+    }
+    if (val.isNumericMember(JKind)) {
+        m_kind = (Kind)val[JKind].asInt();
+    }
+    if (val.isStringMember(JRestartToken)) {
+        m_restartToken = val[JRestartToken].asCString();
+    }
+    if (val.isNumericMember(JDelay)) {
+        m_delay = std::chrono::milliseconds(val[JDelay].asInt());
+    }
+}
+
+//---------------------------------------------------------------------------------------
+// @bsimethod
+//---------------------------------------------------------------------------------------
+void BlobIORequest::FromJs(BeJsConst const& val) {
+    QueryRequest::FromJs(val);
+    if (GetKind() != QueryRequest::Kind::BlobIO) {
+        throw std::runtime_error("expecting BlobIORequest");
+    }
+    if (val.isStringMember(JClassName)) {
+        m_className = val[JClassName].asCString();
+    }
+    if (val.isStringMember(JAccessString)) {
+        m_accessString = val[JAccessString].asCString();
+    }
+    if (val.isStringMember(JInstanceId)) {
+        m_ecInstanceId = BeInt64Id::FromString(val[JInstanceId].asCString()).GetValueUnchecked();
+    }
+    if (val.isObjectMember(JRange)) {
+        m_range = QueryLimit::FromJs(val[JRange]);
+    }
+}
+
+//---------------------------------------------------------------------------------------
+// @bsimethod
+//---------------------------------------------------------------------------------------
+void ECSqlRequest::FromJs(BeJsConst const& val) {
+    QueryRequest::FromJs(val);
+    if (GetKind() != QueryRequest::Kind::ECSql) {
+        throw std::runtime_error("expecting ECSqlRequest");
+    }
+    if (val.isStringMember(JQuery)) {
+        m_query = val[JQuery].asCString();
+    }
+    if (val.isObjectMember(JArgs)) {
+        Json::Value v;
+        BeJsValue val2(v);
+        val2.From(val[JArgs]);
+        m_args.FromJs(v);
+    }
+    if (val.isBoolMember(JSuppressLogErrors)) {
+        m_suppressLogErrors = val[JSuppressLogErrors].asBool();
+    }
+    if (val.isBoolMember(JIncludeMetaData)) {
+        m_includeMetaData = val[JIncludeMetaData].asBool();
+    }
+    if (val.isBoolMember(JAbbreviateBlobs)) {
+        m_abbreviateBlobs = val[JAbbreviateBlobs].asBool();
+    }
+    if (val.isBoolMember(JConvertClassIdsToClassNames)) {
+        m_convertClassIdsToClassNames = val[JConvertClassIdsToClassNames].asBool();
+    }
+    if (val.isObjectMember(JLimit)) {
+        m_limit = QueryLimit::FromJs(val[JLimit]);
+    }
+    if (val.isNumericMember(JValueFormat)) {
+        m_valueFmt = (ECSqlValueFormat)val[JValueFormat].asInt();
+    }
+}
+
+//---------------------------------------------------------------------------------------
+// @bsimethod
+//---------------------------------------------------------------------------------------
+QueryRequest::Ptr QueryRequest::Deserialize(BeJsValue const& val) {
+    Kind kind;
+    if (val.isNumericMember(JKind)) {
+        kind = (Kind)val[JKind].asInt();
+    } else {
+        throw std::runtime_error("concurrent query: unsupported query request type");
+    }
+    QueryRequest::Ptr ptr;
+    if (kind == Kind::BlobIO) {
+        ptr = BlobIORequest::MakeRequest("", "", 0);
+    } else if (kind == Kind::ECSql) {
+        ptr = ECSqlRequest::MakeRequest("");
+    } else {
+        throw std::runtime_error("concurrent query: unsupported query request type");
+    }
+    ptr->FromJs(val);
+    return ptr;
+}
+
+//---------------------------------------------------------------------------------------
+// @bsimethod
+//---------------------------------------------------------------------------------------
+void QueryResponse::ToJs(BeJsValue& v, bool includeData) const {
+    v.toObject();
+    v[JKind] = (int)m_kind;
+    v[JError] = m_error;
+    v[JStatus] = (int)m_status;
+    auto stats = v[JStats];
+    m_stats.ToJs(stats);
+}
+
+//---------------------------------------------------------------------------------------
+// @bsimethod
+//---------------------------------------------------------------------------------------
+void ECSqlResponse::ToJs(BeJsValue& v, bool includeData) const {
+    QueryResponse::ToJs(v, includeData);
+    v[JRowCount] = m_rowCount;
+    if (includeData) {
+        v[JData] = m_dataJson;
+    }
+    auto meta = v[JMeta];
+    m_properties.ToJs(meta);
+}
+
+//---------------------------------------------------------------------------------------
+// @bsimethod
+//---------------------------------------------------------------------------------------
+void BlobIOResponse::ToJs(BeJsValue& v, bool includeData) const {
+    QueryResponse::ToJs(v, includeData);
+    if (includeData) {
+        v[JData].SetBinary(GetData(), GetLength());
+    }
+    v[JBlobSize]= GetRawBlobSize();
+}
+
+//---------------------------------------------------------------------------------------
+// @bsimethod
+//---------------------------------------------------------------------------------------
+BeInt64Id ECSqlParams::ECSqlParam::GetValueId() const {
+    BeAssert(m_type == Type::Id);
+    return BeInt64Id::FromString(m_val.asCString());
+}
+
+//---------------------------------------------------------------------------------------
+// @bsimethod
+//---------------------------------------------------------------------------------------
+std::string ECSqlParams::ECSqlParam::GetValueString() const {
+    BeAssert(m_type == Type::String);
+    return m_val.asCString();
+}
+
+//---------------------------------------------------------------------------------------
+// @bsimethod
+//---------------------------------------------------------------------------------------
+double ECSqlParams::ECSqlParam::GetValueDouble() const {
+    BeAssert(m_type == Type::Double);
+    return m_val.asDouble();
+}
+
+//---------------------------------------------------------------------------------------
+// @bsimethod
+//---------------------------------------------------------------------------------------
+int64_t ECSqlParams::ECSqlParam::GetValueLong() const {
+    BeAssert(m_type == Type::Long);
+    return m_val.asInt64();
+}
+
+//---------------------------------------------------------------------------------------
+// @bsimethod
+//---------------------------------------------------------------------------------------
+int ECSqlParams::ECSqlParam::GetValueInt() const {
+    BeAssert(m_type == Type::Integer);
+    return m_val.asInt();
+}
+
+//---------------------------------------------------------------------------------------
+// @bsimethod
+//---------------------------------------------------------------------------------------
+bool ECSqlParams::ECSqlParam::GetValueBool() const {
+    BeAssert(m_type == Type::Boolean);
+    return m_val.asBool();
+}
+
+//---------------------------------------------------------------------------------------
+// @bsimethod
+//---------------------------------------------------------------------------------------
+DPoint2d ECSqlParams::ECSqlParam::GetValuePoint2d() const {
+    BeAssert(m_type == Type::Point2d);
+    return DPoint2d::From(m_val[Jx].asDouble(), m_val[Jy].asDouble());
+}
+
+//---------------------------------------------------------------------------------------
+// @bsimethod
+//---------------------------------------------------------------------------------------
+DPoint3d ECSqlParams::ECSqlParam::GetValuePoint3d() const {
+    BeAssert(m_type == Type::Point3d);
+    return DPoint3d::From(m_val[Jx].asDouble(), m_val[Jy].asDouble(), m_val[Jz].asDouble() );
+}
+
+//---------------------------------------------------------------------------------------
+// @bsimethod
+//---------------------------------------------------------------------------------------
+bvector<Byte> ECSqlParams::ECSqlParam::GetValueBlob() const {
+    bvector<Byte> byteArray;
+    std::string base64 = m_val.asCString();
+    Base64Utilities::Decode(byteArray, base64.c_str(), base64.size());
+    return byteArray;
+}
+
+//---------------------------------------------------------------------------------------
+// @bsimethod
+//---------------------------------------------------------------------------------------
+BeIdSet ECSqlParams::ECSqlParam::GetValueIdSet() const {
+    BeAssert(m_type == Type::IdSet);
+    BeIdSet set;
+    set.FromString(m_val.asCString());
+    return set;
+}
+
+//---------------------------------------------------------------------------------------
+// @bsimethod
+//---------------------------------------------------------------------------------------
+ECSqlParams::ECSqlParam::ECSqlParam(std::string const& name, DPoint2d const& val): m_type(Type::Point2d),  m_name(name){
+    m_val = Json::Value(Json::ValueType::objectValue);
+    m_val[Jx]= val.x;
+    m_val[Jy]= val.y;
+}
+
+//---------------------------------------------------------------------------------------
+// @bsimethod
+//---------------------------------------------------------------------------------------
+ECSqlParams::ECSqlParam::ECSqlParam(std::string const& name, DPoint3d const& val): m_type(Type::Point3d), m_name(name){
+    m_val = Json::Value(Json::ValueType::objectValue);
+    m_val[Jx]= val.x;
+    m_val[Jy]= val.y;
+    m_val[Jz]= val.z;
+}
+
+//---------------------------------------------------------------------------------------
+// @bsimethod
+//---------------------------------------------------------------------------------------
+ECSqlParams::ECSqlParam::ECSqlParam(std::string const& name, bvector<Byte> const& val): m_type(Type::Blob), m_name(name){
+    Utf8String base64;
+    Base64Utilities::Encode(base64, &val[0], val.size());
+    m_val = Json::Value(base64);
+}
+
+//---------------------------------------------------------------------------------------
+// @bsimethod
+//---------------------------------------------------------------------------------------
+int ECSqlParams::ECSqlParam::GetIndex() const {
+    const intmax_t num = strtoimax(m_name.c_str(), nullptr, 10);
+    if ((num == INTMAX_MAX && errno == ERANGE) || num == 0) {
+        return -1;
+    }
+    return (int)num;
+}
+
+//---------------------------------------------------------------------------------------
+// @bsimethod
+//---------------------------------------------------------------------------------------
+std::vector<std::string> ECSqlParams::GetKeys() const {
+    std::vector<std::string> keys;
+    for(auto& p : m_params){
+        keys.push_back(p.first);
+    }
+    return keys;
+}
+
+//---------------------------------------------------------------------------------------
+// @bsimethod
+//---------------------------------------------------------------------------------------
+void ECSqlParams::ToJs(Json::Value& val) {
+    val = Json::Value(Json::ValueType::objectValue);
+    for(auto& p : m_params) {
+        auto& param = val[p.first];
+        param = Json::Value(Json::ValueType::objectValue);
+        param[JType] = (int)p.second.GetType();
+        param[JValue] = p.second.GetValue();
+    }
+}
+
+//---------------------------------------------------------------------------------------
+// @bsimethod
+//---------------------------------------------------------------------------------------
+void ECSqlParams::FromJs(Json::Value const& val) {
+    m_params.clear();
+    for(auto& name : val.getMemberNames()) {
+        const auto& param = val[name];
+        if (!param.hasMember(JType) || !param.hasMember(JValue))
+            continue;
+
+        const auto type = (ECSqlParam::Type)param[JType].asInt();
+        const auto& paramVal = param[JValue];
+        m_params[name] = ECSqlParam(name, type, paramVal);
+    }
+}
+
+//---------------------------------------------------------------------------------------
+// @bsimethod
+//---------------------------------------------------------------------------------------
+bool ECSqlParams::TryBindTo(ECSqlStatement& stmt, std::string& err) const {
+    if (IsEmpty()) {
+        return true;
+    }
+    for(auto& kp : m_params) {
+        auto& param = kp.second;
+        int index = param.IsIndexed() ? param.GetIndex() : stmt.GetParameterIndex(param.GetName().c_str());
+        if (index < 1) {
+            if (param.IsIndexed())
+                err = "expecting binding index to be > 0";
+            else
+                err = SqlPrintfString("fail to find param index for named param '%s'", param.GetName().c_str()).GetUtf8CP();
+            return false;
+        }
+        ECSqlStatus st;
+        switch(param.GetType()) {
+            case ECSqlParam::Type::Boolean:
+                st = stmt.BindBoolean(index, param.GetValueBool()); break;
+            case ECSqlParam::Type::Double:
+                st = stmt.BindDouble(index, param.GetValueDouble()); break;
+            case ECSqlParam::Type::Id:
+                st = stmt.BindId(index, param.GetValueId());  break;
+            case ECSqlParam::Type::IdSet: {
+                std::shared_ptr<IdSet<BeInt64Id>> idSet = std::make_shared<IdSet<BeInt64Id>>(param.GetValueIdSet());
+                st = stmt.BindVirtualSet(index, idSet);
+                break;
+            }
+            case ECSqlParam::Type::Integer:
+                st = stmt.BindInt(index, param.GetValueInt()); break;
+            case ECSqlParam::Type::Long:
+                st = stmt.BindInt64(index, param.GetValueLong()); break;
+            case ECSqlParam::Type::Null:
+                st = stmt.BindNull(index); break;
+            case ECSqlParam::Type::Point2d:
+                st = stmt.BindPoint2d(index, param.GetValuePoint2d()); break;
+            case ECSqlParam::Type::Point3d:
+                st = stmt.BindPoint3d(index, param.GetValuePoint3d()); break;
+            case ECSqlParam::Type::String:
+                st = stmt.BindText(index, param.GetValueString().c_str(), IECSqlBinder::MakeCopy::Yes); break;
+            case ECSqlParam::Type::Blob: {
+                auto buffer = param.GetValueBlob();
+                st = stmt.BindBlob(index, &buffer[0], (int)buffer.size(), IECSqlBinder::MakeCopy::Yes); break;
+            }
+            case ECSqlParam::Type::Struct: {
+                err = "Struct type binding not supported";
+                return false;
+            }
+            default: {
+                err = SqlPrintfString("unsupported parameter type '%d'", (int)param.GetType()).GetUtf8CP();
+                return false;
+            }
+        };
+        if (st != ECSqlStatus::Success) {
+            // err = SqlPrintfString("fail to bind param '%s'. Make sure type are not missmatch", param.GetName().c_str()).GetUtf8CP();
+        }
+    }
+    return true;
+}
+
+//---------------------------------------------------------------------------------------
+// @bsimethod
+//---------------------------------------------------------------------------------------
+ECSqlParams::ECSqlParam& ECSqlParams::ECSqlParam::operator = (ECSqlParam && rhs) {
+    if (this != &rhs) {
+        m_val = std::move(rhs.m_val);
+        m_type = std::move(rhs.m_type);
+        m_name = std::move(rhs.m_name);
+    }
+    return *this;
+}
+//---------------------------------------------------------------------------------------
+// @bsimethod
+//---------------------------------------------------------------------------------------
+ECSqlParams::ECSqlParam& ECSqlParams::ECSqlParam::operator = (const ECSqlParam & rhs) {
+    if (this != &rhs) {
+        m_val = rhs.m_val;
+        m_type = rhs.m_type;
+        m_name = rhs.m_name;
+    }
+    return *this;
+}
+//---------------------------------------------------------------------------------------
+// @bsimethod
+//---------------------------------------------------------------------------------------
+ECSqlParams& ECSqlParams::operator = (ECSqlParams && rhs) {
+    if (this != &rhs) {
+        m_params = std::move(rhs.m_params);
+    }
+    return *this;
+}
+//---------------------------------------------------------------------------------------
+// @bsimethod
+//---------------------------------------------------------------------------------------
+ECSqlParams& ECSqlParams::operator = (const ECSqlParams & rhs) {
+    if (this != &rhs) {
+        m_params = rhs.m_params;
+    }
+    return *this;
+}
+//---------------------------------------------------------------------------------------
+// @bsimethod
+//---------------------------------------------------------------------------------------
+ConcurrentQueryMgr::Config::Config():
+    m_quota(DEFAULT_QUOTA_MAX_TIME, DEFAULT_QUOTA_MAX_MEM),
+    m_workerThreadCount(DEFAULT_WORKER_THREAD_COUNT),
+    m_requestQueueSize(DEFAULT_REQUEST_QUERY_SIZE),
+    m_ignorePriority(DEFAULT_IGNORE_PRIORITY),
+    m_ignoreDelay(DEFAULT_IGNORE_DELAY) {
+}
+
+//---------------------------------------------------------------------------------------
+// @bsimethod
+//---------------------------------------------------------------------------------------
+bool ConcurrentQueryMgr::Config::Equals(Config const& rhs) const {
+    if (m_quota.MaxMemoryAllowed() != rhs.GetQuota().MaxMemoryAllowed())
+        return false;
+    if (m_quota.MaxTimeAllowed() != rhs.GetQuota().MaxTimeAllowed())
+        return false;
+    if (m_workerThreadCount != rhs.GetWorkerThreadCount())
+        return false;
+    if (m_requestQueueSize != rhs.GetRequestQueueSize())
+        return false;
+    if (m_ignorePriority != rhs.GetIgnorePriority())
+        return false;
+    if (m_ignoreDelay != rhs.GetIgnoreDelay())
+        return false;
+    return true;
+}
+
+//---------------------------------------------------------------------------------------
+// @bsimethod
+//---------------------------------------------------------------------------------------
+ConcurrentQueryMgr::Config const& ConcurrentQueryMgr::Config::GetDefault() {
+    static Config s_config;
+    return s_config;
+}
+
+//---------------------------------------------------------------------------------------
+// @bsimethod
+//---------------------------------------------------------------------------------------
+ConcurrentQueryMgr::Config ConcurrentQueryMgr::Config::From(std::string const& json) {
+    if (json.empty()) {
+        return Config::GetDefault();
+    }
+    LOG.infov("config from env: %s", json.c_str());
+    Json::Value val = Json::Value::From(json);
+    if (!val.isObject()) {
+        return Config::GetDefault();
+    }
+    auto jsVal = BeJsConst(val);
+    return From(val);
+}
+
+//---------------------------------------------------------------------------------------
+// @bsimethod
+//---------------------------------------------------------------------------------------
+void ConcurrentQueryMgr::Config::To(BeJsValue val) const {
+    if (!val.isObject()) {
+        val.toObject();
+    }
+    val[Config::JThreads] = GetWorkerThreadCount();
+    val[Config::JQueueSize] = GetRequestQueueSize();
+    val[Config::JIgnorePriority] = GetIgnorePriority();
+    val[Config::JIgnoreDelay] = GetIgnoreDelay();
+    auto quota = val[Config::JQuota];
+    m_quota.ToJs(quota);
+}
+
+//---------------------------------------------------------------------------------------
+// @bsimethod
+//---------------------------------------------------------------------------------------
+ConcurrentQueryMgr::Config ConcurrentQueryMgr::Config::From(BeJsValue val) {
+    if (!val.isObject()) {
+        return GetFromEnv();
+    }
+    auto defaultConfig = Config::GetFromEnv();
+    Config config = defaultConfig;
+    if (val.isNumericMember(Config::JThreads)) {
+        auto threads = val[Config::JThreads].asUInt(defaultConfig.GetWorkerThreadCount());
+        if (threads > std::thread::hardware_concurrency() || threads < MIN_WORKER_THREAD_COUNT) {
+            threads = Config::GetDefault().GetWorkerThreadCount();
+        }
+        config.SetWorkerThreadCount(threads);
+    }
+    if (val.isNumericMember(Config::JQueueSize)) {
+        auto queueSize = val[Config::JQueueSize].asUInt(defaultConfig.GetRequestQueueSize());
+        if (queueSize < RunnableRequestQueue::kMinQueueSize || queueSize > MAX_REQUEST_QUERY_SIZE) {
+            queueSize = Config::GetDefault().GetRequestQueueSize();
+        }
+        config.SetRequestQueueSize(queueSize);
+    }
+    if (val.isBoolMember(Config::JIgnorePriority)) {
+        const auto ignorePriority = val[Config::JIgnorePriority].asBool(defaultConfig.GetIgnorePriority());
+        config.SetIgnorePriority(ignorePriority);
+    }
+    if (val.isBoolMember(Config::JIgnoreDelay)) {
+        const auto ignoreDelay = val[Config::JIgnoreDelay].asBool(defaultConfig.GetIgnoreDelay());
+        config.SetIgnoreDelay(ignoreDelay);
+    }
+    if (val.isObjectMember(Config::JQuota)) {
+        auto quota = defaultConfig.GetQuota();
+        quota = QueryQuota::FromJs(val[Config::JQuota]);
+        config.SetQuota(quota);
+    }
+    return config;
+}
+
+//---------------------------------------------------------------------------------------
+// @bsimethod
+//---------------------------------------------------------------------------------------
+ConcurrentQueryMgr::Config ConcurrentQueryMgr::Config::GetFromEnv() {
+#if defined(BENTLEY_WIN32)
+    char* buffer = 0;
+    size_t count;
+    // {"globalQuota": {"memory": 123, "time":123}, "workerThreads": 2, "requestQueueSize":233,"ignorePriority": false}
+    _dupenv_s(&buffer, &count, "CONCURRENT_QUERY_CONFIG");
+    if (buffer != nullptr || count == 0) {
+        std::string str(buffer, count);
+        free(buffer);
+        return Config::From(str);
+    }
+#else
+    char* buffer = std::getenv("CONCURRENT_QUERY_CONFIG");
+    if (buffer != nullptr) {
+        return Config::From(buffer);
+    }
+#endif
+    return Config::GetDefault();
+}
+
+///////////////////////////////////////////////////////////////////////////////////////////////////
+//---------------------------------------------------------------------------------------
+// @bsimethod
+//---------------------------------------------------------------------------------------
+//---------------------------------------------------------------------------------------
+// @bsimethod
+//---------------------------------------------------------------------------------------
+BentleyStatus QueryJsonAdaptor::RenderRow(BeJsValue rowJson, IECSqlRow const& stmt, bool asArray) const {
+    if (asArray) {
+        rowJson.SetEmptyArray();
+        const int count = stmt.GetColumnCount();
+        int consecutiveNulls = 0;
+        for (int columnIndex = 0; columnIndex < count; columnIndex++) {
+            IECSqlValue const& ecsqlValue = stmt.GetValue(columnIndex);
+            if (ecsqlValue.IsNull()) {
+                ++consecutiveNulls;
+                continue;
+            }
+
+            while (consecutiveNulls > 0) {
+                rowJson.appendValue().SetNull();
+                --consecutiveNulls;
+            }
+            if (SUCCESS != RenderRootProperty(rowJson.appendValue(), ecsqlValue))
+                return ERROR;
+        }
+    } else {
+        rowJson.SetEmptyObject();
+        const int count = stmt.GetColumnCount();
+        for (int columnIndex = 0; columnIndex < count; columnIndex++) {
+            IECSqlValue const& ecsqlValue = stmt.GetValue(columnIndex);
+            if (ecsqlValue.IsNull()) {
+                continue;
+            }
+
+            auto memberProp = ecsqlValue.GetColumnInfo().GetProperty();
+            if (m_useJsName) {
+                Utf8String memberName = memberProp->GetName();
+                ECN::ECJsonUtilities::LowerFirstChar(memberName);
+                if (SUCCESS != RenderRootProperty(rowJson[memberName], ecsqlValue))
+                    return ERROR;
+            } else {
+                if (SUCCESS != RenderRootProperty(rowJson[memberProp->GetName()], ecsqlValue))
+                    return ERROR;
+            }
+        }
+    }
+    return SUCCESS;
+}
+
+//---------------------------------------------------------------------------------------
+// @bsimethod
+//---------------------------------------------------------------------------------------
+BentleyStatus QueryJsonAdaptor::RenderRootProperty(BeJsValue out, IECSqlValue const& in) const {
+    return RenderProperty(out, in);
+}
+
+//---------------------------------------------------------------------------------------
+// @bsimethod
+//---------------------------------------------------------------------------------------
+BentleyStatus QueryJsonAdaptor::RenderProperty(BeJsValue out, IECSqlValue const& in) const {
+    auto prop = in.GetColumnInfo().GetProperty();
+    if (prop == nullptr) {
+        BeAssert(false && "property is null");
+        return ERROR;
+    }
+    if (prop->GetIsPrimitive())
+        return RenderPrimitiveProperty(out, in, nullptr);
+    if (prop->GetIsStruct())
+        return RenderStructProperty(out, in);
+    if (prop->GetIsNavigation())
+        return RenderNavigationProperty(out, in);
+    if (prop->GetIsPrimitiveArray())
+        return RenderPrimitiveArrayProperty(out, in);
+    if (prop->GetIsStructArray())
+        return RenderStructArrayProperty(out, in);
+    BeAssert(false && "property type unsupported");
+    return ERROR;
+}
+//---------------------------------------------------------------------------------------
+// @bsimethod
+//---------------------------------------------------------------------------------------
+BentleyStatus QueryJsonAdaptor::RenderPrimitiveProperty(BeJsValue out, IECSqlValue const& in, ECN::PrimitiveType const* type) const {
+    ECN::PrimitiveECPropertyCP prop = nullptr;
+    ECN::PrimitiveType propType = Enum::FromInt<ECN::PrimitiveType>(0);
+    if (type != nullptr) {
+        propType = *type;
+    } else {
+        auto rootProp = in.GetColumnInfo().GetProperty();
+        if (rootProp != nullptr) {
+            prop = rootProp->GetAsPrimitiveProperty();
+            propType = prop->GetType();
+        } else {
+            BeAssert("developer error");
+            return ERROR;
+        }
+    }
+    if (propType == ECN::PRIMITIVETYPE_Long) {
+        return RenderLong(out, in, prop);
+    }
+    if (propType == ECN::PRIMITIVETYPE_String) {
+        out = in.GetText();
+        return SUCCESS;
+    }
+    if (propType == ECN::PRIMITIVETYPE_Double) {
+        out = in.GetDouble();
+        return SUCCESS;
+    }
+    if (propType == ECN::PRIMITIVETYPE_Integer) {
+        out = in.GetInt64();
+        return SUCCESS;
+    }
+    if (propType == ECN::PRIMITIVETYPE_Boolean) {
+        out = in.GetBoolean();
+        return SUCCESS;
+    }
+    if (propType == ECN::PRIMITIVETYPE_Binary) {
+        return RenderBinaryProperty(out, in);
+    }
+    if (propType == ECN::PRIMITIVETYPE_DateTime) {
+        out = in.GetDateTime().ToString();
+        return SUCCESS;
+    }
+    if (propType == ECN::PRIMITIVETYPE_Point2d) {
+        return RenderPoint2d(out, in);
+    }
+    if (propType == ECN::PRIMITIVETYPE_Point3d) {
+         return RenderPoint3d(out, in);
+    }
+    if (propType == ECN::PRIMITIVETYPE_IGeometry){
+        return RenderGeometryProperty(out, in);
+    }
+    BeAssert(false && "property type unsupported");
+    return ERROR;
+}
+//---------------------------------------------------------------------------------------
+// @bsimethod
+//---------------------------------------------------------------------------------------
+BentleyStatus QueryJsonAdaptor::RenderLong(BeJsValue out, IECSqlValue const& in, ECN::PrimitiveECPropertyCP prop) const {
+    if (prop != nullptr) {
+        const auto id = in.GetId<ECN::ECClassId>();
+        const auto extendTypeId = ExtendedTypeHelper::GetExtendedType(prop->GetExtendedTypeName());
+        const auto isClassId = Enum::Intersects<ExtendedTypeHelper::ExtendedType>(extendTypeId, ExtendedTypeHelper::ExtendedType::ClassIds);
+        const auto isId = Enum::Intersects<ExtendedTypeHelper::ExtendedType>(extendTypeId, ExtendedTypeHelper::ExtendedType::Ids);
+        if (isClassId) {
+            if (!id.IsValid()) {
+                return SUCCESS;
+            }
+            if(m_classIdToClassNames || m_useJsName) {
+                auto classCP = m_ecdb.Schemas().GetClass(id);
+                if (classCP != nullptr) {
+                    ECN::ECJsonUtilities::ClassNameToJson(out, *classCP);
+                    return SUCCESS;
+                }
+            }
+            out = id.ToHexStr();
+            return SUCCESS;
+        } else if (isId) {
+            if (!id.IsValid()) {
+                return SUCCESS;
+            }
+            out = id.ToHexStr();
+            return SUCCESS;
+        }
+    }
+    out = std::trunc(in.GetDouble());
+    return SUCCESS;
+}
+//---------------------------------------------------------------------------------------
+// @bsimethod
+//---------------------------------------------------------------------------------------
+BentleyStatus QueryJsonAdaptor::RenderPoint3d(BeJsValue out, IECSqlValue const& in) const {
+    const auto pt = in.GetPoint3d();
+    out.SetEmptyObject();
+    if (m_useJsName) {
+        out[ECN::ECJsonSystemNames::Point::X()] = pt.x;
+        out[ECN::ECJsonSystemNames::Point::Y()] = pt.y;
+        out[ECN::ECJsonSystemNames::Point::Z()] = pt.z;
+    } else {
+        out[ECDBSYS_PROP_PointX] = pt.x;
+        out[ECDBSYS_PROP_PointY] = pt.y;
+        out[ECDBSYS_PROP_PointZ] = pt.z;
+    }
+    return SUCCESS;
+}
+//---------------------------------------------------------------------------------------
+// @bsimethod
+//---------------------------------------------------------------------------------------
+BentleyStatus QueryJsonAdaptor::RenderPoint2d(BeJsValue out, IECSqlValue const& in) const {
+    const auto pt = in.GetPoint2d();
+    out.SetEmptyObject();
+    if (m_useJsName) {
+        out[ECN::ECJsonSystemNames::Point::X()] = pt.x;
+        out[ECN::ECJsonSystemNames::Point::Y()] = pt.y;
+    } else {
+        out[ECDBSYS_PROP_PointX] = pt.x;
+        out[ECDBSYS_PROP_PointY] = pt.y;
+    }
+    return SUCCESS;
+}
+//---------------------------------------------------------------------------------------
+// @bsimethod
+//---------------------------------------------------------------------------------------
+BentleyStatus QueryJsonAdaptor::RenderGeometryProperty(BeJsValue out, IECSqlValue const& in) const {
+    IGeometryPtr geom = in.GetGeometry();
+    if (geom == nullptr)
+        return ERROR;
+
+    Utf8String jsonStr;
+    if (!IModelJson::TryGeometryToIModelJsonString(jsonStr, *geom) || jsonStr.empty())
+        return ERROR;
+
+    rapidjson::Document jsonDoc;
+    if (jsonDoc.Parse<0>(jsonStr.c_str()).HasParseError())
+        return ERROR;
+
+    out.From(jsonDoc);
+    return SUCCESS;
+}
+//---------------------------------------------------------------------------------------
+// @bsimethod
+//---------------------------------------------------------------------------------------
+BentleyStatus QueryJsonAdaptor::RenderBinaryProperty(BeJsValue out, IECSqlValue const& in) const {
+    bool isGuid = false;
+    if (in.GetColumnInfo().GetProperty() != nullptr) {
+        const auto prop = in.GetColumnInfo().GetProperty()->GetAsPrimitiveProperty();
+        isGuid = !prop->GetExtendedTypeName().empty() && prop->GetExtendedTypeName().EqualsIAscii("BeGuid");
+    }
+    int size = 0;
+    Byte const* data = (Byte const*)in.GetBlob(&size);
+    if (isGuid && size == sizeof(BeGuid)) {
+        BeGuid guid;
+        std::memcpy(&guid, data, sizeof(guid));
+        out = guid.ToString().c_str();
+        return SUCCESS;
+    }
+    if (m_abbreviateBlobs && size > 1)
+        size = 1;
+
+    out.SetBinary(data, (size_t)size);
+    return SUCCESS;
+}
+//---------------------------------------------------------------------------------------
+// @bsimethod
+//---------------------------------------------------------------------------------------
+BentleyStatus QueryJsonAdaptor::RenderNavigationProperty(BeJsValue out, IECSqlValue const& in) const {
+    out.SetEmptyObject();
+    const auto jsId = m_useJsName ? ECN::ECJsonSystemNames::Navigation::Id() : ECDBSYS_PROP_NavPropId;
+    const auto jsClassId = m_useJsName ? ECN::ECJsonSystemNames::Navigation::RelClassName() : ECDBSYS_PROP_NavPropRelECClassId;
+    auto const& navIdVal = in[ECDBSYS_PROP_NavPropId];
+    if (navIdVal.IsNull())
+        return SUCCESS;
+
+    out[jsId] = navIdVal.GetId<ECInstanceId>().ToHexStr();
+    auto const& relClassIdVal = in[ECDBSYS_PROP_NavPropRelECClassId];
+    if (!relClassIdVal.IsNull()) {
+        if (m_classIdToClassNames || m_useJsName) {
+            const auto classId = relClassIdVal.GetId<ECN::ECClassId>();
+            auto classCP = m_ecdb.Schemas().GetClass(classId);
+            if (classCP != nullptr) {
+                ECN::ECJsonUtilities::ClassNameToJson(out[jsClassId], *classCP);
+                return SUCCESS;
+            }
+        }
+        out[jsClassId] = relClassIdVal.GetId<ECN::ECClassId>().ToHexStr();
+    }
+    return SUCCESS;
+}
+//---------------------------------------------------------------------------------------
+// @bsimethod
+//---------------------------------------------------------------------------------------
+BentleyStatus QueryJsonAdaptor::RenderStructProperty(BeJsValue out, IECSqlValue const& in) const {
+    out.SetEmptyObject();
+    for (IECSqlValue const& structMemberValue : in.GetStructIterable()) {
+        if (structMemberValue.IsNull())
+            continue;
+
+        auto memberProp = structMemberValue.GetColumnInfo().GetProperty();
+        if (m_useJsName) {
+            Utf8String memberName = memberProp->GetName();
+            ECN::ECJsonUtilities::LowerFirstChar(memberName);
+            if (SUCCESS != RenderProperty(out[memberName], structMemberValue))
+                return ERROR;
+        } else {
+            if (SUCCESS != RenderProperty(out[memberProp->GetName()], structMemberValue))
+                return ERROR;
+        }
+    }
+    return SUCCESS;
+}
+//---------------------------------------------------------------------------------------
+// @bsimethod
+//---------------------------------------------------------------------------------------
+BentleyStatus QueryJsonAdaptor::RenderPrimitiveArrayProperty(BeJsValue out, IECSqlValue const& in) const {
+    out.SetEmptyArray();
+    auto elementType  = in.GetColumnInfo().GetProperty()->GetAsPrimitiveArrayProperty()->GetPrimitiveElementType();
+    for (IECSqlValue const& arrayElementValue : in.GetArrayIterable()) {
+        if (arrayElementValue.IsNull())
+            continue;
+
+        if (SUCCESS != RenderPrimitiveProperty(out.appendValue(), arrayElementValue, &elementType))
+            return ERROR;
+    }
+    return SUCCESS;
+}
+//---------------------------------------------------------------------------------------
+// @bsimethod
+//---------------------------------------------------------------------------------------
+BentleyStatus QueryJsonAdaptor::RenderStructArrayProperty(BeJsValue out, IECSqlValue const& in) const {
+    out.SetEmptyArray();
+    for (IECSqlValue const& arrayElementValue : in.GetArrayIterable()) {
+        if (arrayElementValue.IsNull())
+            continue;
+
+        if (SUCCESS != RenderStructProperty(out.appendValue(), arrayElementValue))
+            return ERROR;
+    }
+    return SUCCESS;
+}
+//---------------------------------------------------------------------------------------
+// @bsimethod
+//---------------------------------------------------------------------------------------
+void QueryJsonAdaptor::GetMetaData(QueryProperty::List& list, ECSqlStatement const& stmt) const {
+    const int count = stmt.GetColumnCount();
+    using ExtendedType = ExtendedTypeHelper::ExtendedType;
+    std::map<std::string, int> uniqueJsMembers;
+    for (int i = 0; i < count; i++) {
+        Utf8String jsName;
+        auto const& val = stmt.GetValue(i);
+        auto const& col = val.GetColumnInfo();
+        auto const prop = col.GetProperty();
+        Utf8String extendType = prop->GetIsPrimitive() ? prop->GetAsPrimitiveProperty()->GetExtendedTypeName().c_str() : "";
+        auto const extendedTypeId = ExtendedTypeHelper::GetExtendedType(extendType);
+        auto const isSystem = Enum::Intersects<ExtendedType>(extendedTypeId, ExtendedType::All);
+        std::string className = col.IsGeneratedProperty() || isSystem ? "" : prop->GetClass().GetFullName();
+        std::string typeName = col.GetDataType().IsNavigation() ? "navigation" : prop->GetTypeFullName();
+        std::string name = col.IsGeneratedProperty() ? prop->GetDisplayLabel() : prop->GetName();
+        if (col.IsGeneratedProperty()) {
+            jsName.assign(prop->GetDisplayLabel());
+            if (jsName.empty()) {
+                jsName.assign(prop->GetName());
+            }
+            ECN::ECJsonUtilities::LowerFirstChar(jsName);
+        } else if (isSystem) {
+            if (col.GetPropertyPath().Size() > 1)  {
+                T_Utf8StringVector accessStringV;
+                for (auto const* it : col.GetPropertyPath())
+                    accessStringV.push_back(it->GetProperty()->GetName().c_str());
+                Utf8String tmp = accessStringV.front() + ".";
+                for (int j = 1; j < accessStringV.size() - 1; ++j)
+                    tmp += accessStringV[j] + ".";
+
+                auto &leafEntry = accessStringV.back();
+                if (leafEntry == ECDBSYS_PROP_NavPropId)
+                    tmp += ECN::ECJsonSystemNames::Id();
+                else if (leafEntry == ECDBSYS_PROP_NavPropRelECClassId)
+                    tmp += ECN::ECJsonSystemNames::Navigation::RelClassName();
+                else if (leafEntry == ECDBSYS_PROP_PointX)
+                    tmp += ECN::ECJsonSystemNames::Point::X();
+                else if (leafEntry == ECDBSYS_PROP_PointY)
+                    tmp += ECN::ECJsonSystemNames::Point::Y();
+                else if (leafEntry == ECDBSYS_PROP_PointZ)
+                    tmp += ECN::ECJsonSystemNames::Point::Z();
+                else
+                    tmp += leafEntry;
+
+                jsName = tmp;
+                ECN::ECJsonUtilities::LowerFirstChar(jsName);
+            } else {
+                switch(extendedTypeId) {
+                    case ExtendedType::Id: jsName = ECN::ECJsonSystemNames::Id(); break;
+                    case ExtendedType::ClassId: jsName = ECN::ECJsonSystemNames::ClassName(); break;
+                    case ExtendedType::SourceId: jsName = ECN::ECJsonSystemNames::SourceId(); break;
+                    case ExtendedType::SourceClassId:jsName = ECN::ECJsonSystemNames::SourceClassName(); break;
+                    case ExtendedType::TargetId: jsName = ECN::ECJsonSystemNames::TargetId(); break;
+                    case ExtendedType::TargetClassId: jsName = ECN::ECJsonSystemNames::TargetClassName(); break;
+                    case ExtendedType::NavId: jsName = ECN::ECJsonSystemNames::Navigation::Id(); break;
+                    case ExtendedType::NavRelClassId: jsName = ECN::ECJsonSystemNames::Navigation::RelClassName(); break;
+                }
+            }
+        } else {
+            jsName = col.GetPropertyPath().ToString();
+            ECN::ECJsonUtilities::LowerFirstChar(jsName);
+        }
+        if (uniqueJsMembers.find(jsName) == uniqueJsMembers.end()) {
+            uniqueJsMembers[jsName] = 0;
+        } else {
+            uniqueJsMembers[jsName]++;
+            Utf8String suffix;
+            suffix.Sprintf("_%d", uniqueJsMembers[jsName]);
+            jsName.append(suffix);
+        }
+        list.append(className, jsName, name, typeName, col.IsGeneratedProperty(), extendType, i);
+    }
+}
+END_BENTLEY_SQLITE_EC_NAMESPACE