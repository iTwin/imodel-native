/*--------------------------------------------------------------------------------------+
|
|     $Source: ECDb/ECDbExpressionSymbolProvider.cpp $
|
|  $Copyright: (c) 2016 Bentley Systems, Incorporated. All rights reserved. $
|
+--------------------------------------------------------------------------------------*/
#include "ECDbPch.h"
#include "ECDbExpressionSymbolProvider.h"

USING_NAMESPACE_BENTLEY_EC

BEGIN_BENTLEY_SQLITE_EC_NAMESPACE

//--------------------------------------------------------------------------------------
// @bsimethod                                    Grigas.Petraitis                02/2016
//+---------------+---------------+---------------+---------------+---------------+------
ECDbExpressionSymbolContext::ECDbExpressionSymbolContext(ECDbCR ecdb)
    {
    m_provider = new ECDbExpressionSymbolProvider(ecdb);
    InternalECSymbolProviderManager::GetManager().RegisterSymbolProvider(*m_provider);
    }

//--------------------------------------------------------------------------------------
// @bsimethod                                    Grigas.Petraitis                02/2016
//+---------------+---------------+---------------+---------------+---------------+------
void ECDbExpressionSymbolContext::LeaveContext()
    {
    if (nullptr == m_provider)
        return;

    InternalECSymbolProviderManager::GetManager().UnregisterSymbolProvider(*m_provider);

    if (nullptr != m_provider)
        {
        delete m_provider;
        m_provider = nullptr;
        }
    }

//=======================================================================================
// @bsiclass                                      Grigas.Petraitis              02/2016
//+===============+===============+===============+===============+===============+======
struct ECDbExpressionContext : ECN::SymbolExpressionContext
{
private:
    ECDbCR m_db;

    ECDbExpressionContext(ECDbCR db) : SymbolExpressionContext(nullptr), m_db(db)
        {
        AddSymbol(*PropertySymbol::Create<ECDbExpressionContext, Utf8CP>("Path", *this, &ECDbExpressionContext::GetPath));
        AddSymbol(*PropertySymbol::Create<ECDbExpressionContext, ECValue>("Name", *this, &ECDbExpressionContext::GetName));
        }

    Utf8CP GetPath() const {return m_db.GetDbFileName();}
    ECN::ECValue GetName() const {return ECN::ECValue(BeFileName(m_db.GetDbFileName()).GetFileNameWithoutExtension().c_str());}

public:
    static RefCountedPtr<ECDbExpressionContext> Create(ECDbCR db) {return new ECDbExpressionContext(db);}
};

//--------------------------------------------------------------------------------------
// @bsimethod                                    Grigas.Petraitis                02/2016
//+---------------+---------------+---------------+---------------+---------------+------
void ECDbExpressionSymbolProvider::_PublishSymbols(SymbolExpressionContextR context, bvector<Utf8String> const& requestedSymbolSets) const
    {
    context.AddSymbol(*ContextSymbol::CreateContextSymbol("ECDb", *ECDbExpressionContext::Create(m_db)));
    context.AddSymbol(*MethodSymbol::Create("GetECClassId", &GetECClassId, nullptr, const_cast<ECDbP>(&m_db)));
    context.AddSymbol(*MethodSymbol::Create("GetRelatedInstance", nullptr, &GetRelatedInstance, const_cast<ECDbP>(&m_db)));
<<<<<<< HEAD
    context.AddSymbol(*MethodSymbol::Create("HasRelatedInstance", nullptr, &HasRelatedInstance, const_cast<ECDbP>(&m_db)));
    context.AddSymbol(*MethodSymbol::Create("GetRelatedValue", nullptr, &GetRelatedValue, const_cast<ECDbP>(&m_db)));
=======
    context.AddSymbol(*MethodSymbol::Create("GetECClassId", &GetECClassId, nullptr, const_cast<ECDbP>(&m_db)));
>>>>>>> 903548d0
    }

/*---------------------------------------------------------------------------------**//**
* @bsimethod                                    Grigas.Petraitis                07/2016
+---------------+---------------+---------------+---------------+---------------+------*/
ExpressionStatus ECDbExpressionSymbolProvider::GetECClassId(EvaluationResult& evalResult, void* context, EvaluationResultVector& args)
    {
    if (2 != args.size())
        return ExpressionStatus::WrongNumberOfArguments;

    if (!args[0].IsECValue() || !args[0].GetECValue()->IsString()
        || !args[1].IsECValue() || !args[1].GetECValue()->IsString())
        return ExpressionStatus::WrongType;

    Utf8CP className = args[0].GetECValue()->GetUtf8CP();
    Utf8CP schemaName = args[1].GetECValue()->GetUtf8CP();
    ECDbCR db = *reinterpret_cast<ECDbCP>(context);
    ECClassId classId = db.Schemas().GetECClassId(schemaName, className);
    evalResult.InitECValue().SetLong(classId.GetValueUnchecked());
    return ExpressionStatus::Success;
    }


/*---------------------------------------------------------------------------------**//**
* @bsimethod                                    Grigas.Petraitis                07/2016
+---------------+---------------+---------------+---------------+---------------+------*/
ExpressionStatus ECDbExpressionSymbolProvider::GetRelatedInstanceQueryFormatOld(Utf8StringR query, ECEntityClassCP& relatedClass, ECDbCR db, ECInstanceListCR instanceData, EvaluationResult const& arg)
    {
    if (!arg.IsECValue() || !arg.GetECValue()->IsUtf8())
        return ExpressionStatus::WrongType;

    if (instanceData.empty())
        return ExpressionStatus::WrongType;
    
    bvector<Utf8String> argTokens;
    BeStringUtilities::Split(arg.GetECValue()->GetUtf8CP(), ":", nullptr, argTokens);
    if (argTokens.size() != 3 || argTokens[1].length() != 1)
        return ExpressionStatus::UnknownError;

    Utf8CP thisInstanceIdColumnName,thisClassIdColumnName,
        relatedInstanceIdColumnName, relatedClassIdColumnName;
    ECRelatedInstanceDirection direction;
    switch (argTokens[1][0])
        {
        case '0':
            direction = ECRelatedInstanceDirection::Forward; 
            thisInstanceIdColumnName = "SourceECInstanceId";
            thisClassIdColumnName = "SourceECClassId";
            relatedInstanceIdColumnName = "TargetECInstanceId";
            relatedClassIdColumnName = "TargetECClassId";
            break;
        case '1': 
            direction = ECRelatedInstanceDirection::Backward;
            thisInstanceIdColumnName = "TargetECInstanceId";
            thisClassIdColumnName = "TargetECClassId"; 
            relatedInstanceIdColumnName = "SourceECInstanceId";
            relatedClassIdColumnName = "SourceECClassId";
            break;
        default:  
            return ExpressionStatus::UnknownError;
        }

    Utf8CP relationshipName = argTokens[0].c_str();
    Utf8CP relatedName      = argTokens[2].c_str();

    ECRelationshipClassCP relationshipClass = nullptr;
    relatedClass = nullptr;
    if (SUCCESS != FindRelationshipAndClassInfo(db, relationshipClass, relationshipName, relatedClass, relatedName))
        return ExpressionStatus::UnknownError;

    if (nullptr == relationshipClass || nullptr == relatedClass)
        {
        BeAssert(false);
        return ExpressionStatus::UnknownError;
        }
    
    static Utf8CP selectQueryFormat = ""
        "SELECT related.%%s "
        "  FROM %%s this, %s relationship, %s related "
        " WHERE     [this].[ECInstanceId] = ? "
        "       AND [this].[ECInstanceId] = [relationship].[%s] AND [this].GetECClassId() = [relationship].[%s] "
        "       AND [related].[ECInstanceId] = [relationship].[%s] AND [related].GetECClassId() = [relationship].[%s]";

    query = Utf8PrintfString(selectQueryFormat, 
                relationshipClass->GetECSqlName().c_str(), relatedClass->GetECSqlName().c_str(),
                thisInstanceIdColumnName, thisClassIdColumnName, relatedInstanceIdColumnName, relatedClassIdColumnName);
    return ExpressionStatus::Success;
    }

/*---------------------------------------------------------------------------------**//**
* @bsimethod                                    Grigas.Petraitis                07/2016
+---------------+---------------+---------------+---------------+---------------+------*/
ExpressionStatus ECDbExpressionSymbolProvider::GetRelatedInstanceQueryFormatNew(Utf8StringR query, ECDbCR db, ECInstanceListCR instanceData, EvaluationResultVector& args)
    {
    if (instanceData.empty())
        return ExpressionStatus::WrongType;
    
    if (args.size() < 3)
        return ExpressionStatus::WrongNumberOfArguments;

    for (size_t i = 0; i < 3; ++i)
        {
        if (!args[i].IsECValue() || !args[i].GetECValue()->IsString())
            return ExpressionStatus::WrongType;
        }
    
    Utf8CP direction = args[1].GetECValue()->GetUtf8CP();
    Utf8CP thisInstanceIdColumnName, thisClassIdColumnName,
        relatedInstanceIdColumnName, relatedClassIdColumnName;
    if (0 == BeStringUtilities::Stricmp("Forward", direction))
        {
        thisInstanceIdColumnName = "SourceECInstanceId";
        thisClassIdColumnName = "SourceECClassId";
        relatedInstanceIdColumnName = "TargetECInstanceId";
        relatedClassIdColumnName = "TargetECClassId";
        }
    else if (0 == BeStringUtilities::Stricmp("Backward", direction))
        {
        thisInstanceIdColumnName = "TargetECInstanceId";
        thisClassIdColumnName = "TargetECClassId"; 
        relatedInstanceIdColumnName = "SourceECInstanceId";
        relatedClassIdColumnName = "SourceECClassId";
        }
    else
        {
        BeAssert(false);
        return ExpressionStatus::UnknownError;
        }

    Utf8String relationshipSchemaName, relationshipClassName;
    if (ECObjectsStatus::Success != ECClass::ParseClassName(relationshipSchemaName, relationshipClassName, args[0].GetECValue()->GetUtf8CP()))
        {
        BeAssert(false);
        return ExpressionStatus::UnknownError;
        }
        
    Utf8String relatedClassSchemaName, relatedClassName;
    if (ECObjectsStatus::Success != ECClass::ParseClassName(relatedClassSchemaName, relatedClassName, args[2].GetECValue()->GetUtf8CP()))
        {
        BeAssert(false);
        return ExpressionStatus::UnknownError;
        }
    
    static Utf8CP selectQueryFormat = ""
        "SELECT [related].%%s "
        "  FROM %%s this, [%s].[%s] relationship, [%s].[%s] related "
        " WHERE     [this].[ECInstanceId] = ? "
        "       AND [this].[ECInstanceId] = [relationship].[%s] AND [this].GetECClassId() = [relationship].[%s] "
        "       AND [related].[ECInstanceId] = [relationship].[%s] AND [related].GetECClassId() = [relationship].[%s]";

    query = Utf8PrintfString(selectQueryFormat, 
                relationshipSchemaName.c_str(), relationshipClassName.c_str(),
                relatedClassSchemaName.c_str(), relatedClassName.c_str(),
                thisInstanceIdColumnName, thisClassIdColumnName, relatedInstanceIdColumnName, relatedClassIdColumnName);
    return ExpressionStatus::Success;
    }

/*---------------------------------------------------------------------------------**//**
* @bsimethod                                    Grigas.Petraitis                07/2016
+---------------+---------------+---------------+---------------+---------------+------*/
ExpressionStatus ECDbExpressionSymbolProvider::HasRelatedInstance(EvaluationResult& evalResult, void* context, ECInstanceListCR instanceData, EvaluationResultVector& args)
    {
    if (3 != args.size())
        return ExpressionStatus::WrongNumberOfArguments;

    ECDbCR db = *reinterpret_cast<ECDbCP>(context);

    Utf8String queryFormat;
    ExpressionStatus stat = GetRelatedInstanceQueryFormatNew(queryFormat, db, instanceData, args);
    if (ExpressionStatus::Success != stat)
        return stat;

    for (IECInstancePtr const& instance : instanceData)
        {
        Utf8PrintfString query(queryFormat.c_str(), "ECInstanceId", instance->GetClass().GetECSqlName().c_str());
        
        ECSqlStatement stmt;
        ECSqlStatus status = stmt.Prepare(db, query.c_str());
        if (!status.IsSuccess())
            {
            BeAssert(false);
            continue;
            }

        status = stmt.BindText(1, instance->GetInstanceId().c_str(), IECSqlBinder::MakeCopy::No);
        if (!status.IsSuccess())
            {
            BeAssert(false);
            continue;
            }

        if (DbResult::BE_SQLITE_ROW == stmt.Step())
            {
            evalResult.InitECValue().SetBoolean(true);
            return ExpressionStatus::Success;
            }
        }
    
    evalResult.InitECValue().SetBoolean(false);
    return ExpressionStatus::Success;
    }

/*---------------------------------------------------------------------------------**//**
* @bsimethod                                    Grigas.Petraitis                02/2016
+---------------+---------------+---------------+---------------+---------------+------*/
ExpressionStatus ECDbExpressionSymbolProvider::GetRelatedInstance(EvaluationResult& evalResult, void* context, ECInstanceListCR instanceData, EvaluationResultVector& args)
    {
    if (1 != args.size())
        return ExpressionStatus::WrongNumberOfArguments;

    ECDbCR db = *reinterpret_cast<ECDbCP>(context);

    Utf8String queryFormat;
    ECEntityClassCP relatedClass;
    ExpressionStatus stat = GetRelatedInstanceQueryFormatOld(queryFormat, relatedClass, db, instanceData, args[0]);
    if (ExpressionStatus::Success != stat)
        return stat;    

    IECInstancePtr relatedInstance;
    for (IECInstancePtr const& instance : instanceData)
        {
        Utf8PrintfString query(queryFormat.c_str(), "*", instance->GetClass().GetECSqlName().c_str());

        ECSqlStatement stmt;
        ECSqlStatus status = stmt.Prepare(db, query.c_str());
        if (!status.IsSuccess())
            {
            BeAssert(false);
            continue;
            }

        status = stmt.BindText(1, instance->GetInstanceId().c_str(), IECSqlBinder::MakeCopy::No);
        if (!status.IsSuccess())
            {
            BeAssert(false);
            continue;
            }

        ECInstanceECSqlSelectAdapter adapter(stmt);
        if (DbResult::BE_SQLITE_ROW == stmt.Step())
            {
            relatedInstance = adapter.GetInstance();
            break;
            }
        }
    
    if (relatedInstance.IsValid())
        evalResult.SetInstance (*relatedInstance);
    else
        evalResult.InitECValue().SetToNull();

    return ExpressionStatus::Success;
    }
    
/*---------------------------------------------------------------------------------**//**
* @bsimethod                                    Grigas.Petraitis                07/2016
+---------------+---------------+---------------+---------------+---------------+------*/
static ECValue GetECValueFromSqlValue(IECSqlValue const& sqlValue)
    {
    if (!sqlValue.GetColumnInfo().GetDataType().IsPrimitive())
        {
        BeAssert(false);
        return ECValue();
        }

    switch (sqlValue.GetColumnInfo().GetDataType().GetPrimitiveType())
        {
        case PrimitiveType::PRIMITIVETYPE_Boolean: return ECValue(sqlValue.GetBoolean());
        case PrimitiveType::PRIMITIVETYPE_DateTime: return ECValue(sqlValue.GetDateTime());
        case PrimitiveType::PRIMITIVETYPE_Double: return ECValue(sqlValue.GetDouble());
        case PrimitiveType::PRIMITIVETYPE_Integer: return ECValue(sqlValue.GetInt());
        case PrimitiveType::PRIMITIVETYPE_Long: return ECValue(sqlValue.GetInt64());
        case PrimitiveType::PRIMITIVETYPE_Point2D: return ECValue(sqlValue.GetPoint2D());
        case PrimitiveType::PRIMITIVETYPE_Point3D: return ECValue(sqlValue.GetPoint3D());
        case PrimitiveType::PRIMITIVETYPE_String: return ECValue(sqlValue.GetText());
        case PrimitiveType::PRIMITIVETYPE_Binary: return ECValue();
        case PrimitiveType::PRIMITIVETYPE_IGeometry: return ECValue();
        }

    BeAssert(false);
    return ECValue();
    }

/*---------------------------------------------------------------------------------**//**
* @bsimethod                                    Grigas.Petraitis                07/2016
+---------------+---------------+---------------+---------------+---------------+------*/
ExpressionStatus ECDbExpressionSymbolProvider::GetRelatedValue(EvaluationResult& evalResult, void* context, ECInstanceListCR instanceData, EvaluationResultVector& args)
    {
    if (4 != args.size())
        return ExpressionStatus::WrongNumberOfArguments;

    ECDbCR db = *reinterpret_cast<ECDbCP>(context);

    Utf8String queryFormat;
    ExpressionStatus stat = GetRelatedInstanceQueryFormatNew(queryFormat, db, instanceData, args);
    if (ExpressionStatus::Success != stat)
        return stat;    

    EvaluationResult const& propertyNameArg = args[3];
    if (!propertyNameArg.IsECValue() || !propertyNameArg.GetECValue()->IsUtf8())
        return ExpressionStatus::WrongType;
    
    IECInstancePtr relatedInstance;
    for (IECInstancePtr const& instance : instanceData)
        {
        Utf8PrintfString query(queryFormat.c_str(), propertyNameArg.GetECValue()->GetUtf8CP(), instance->GetClass().GetECSqlName().c_str());

        ECSqlStatement stmt;
        ECSqlStatus status = stmt.Prepare(db, query.c_str());
        if (!status.IsSuccess())
            {
            BeAssert(false);
            continue;
            }

        status = stmt.BindText(1, instance->GetInstanceId().c_str(), IECSqlBinder::MakeCopy::No);
        if (!status.IsSuccess())
            {
            BeAssert(false);
            continue;
            }

        if (DbResult::BE_SQLITE_ROW == stmt.Step())
            {
            evalResult.InitECValue() = GetECValueFromSqlValue(stmt.GetValue(0));
            return ExpressionStatus::Success;
            }
        }
    
    evalResult.InitECValue().SetToNull();
    return ExpressionStatus::Success;
    }
    
//--------------------------------------------------------------------------------------
// @bsimethod                                    Grigas.Petraitis                02/2016
//+---------------+---------------+---------------+---------------+---------------+------
static ECEntityClassCP GetEntityClassFromSameSchema(ECClassCR other, Utf8CP name)
    {
    ECClassCP classCP = other.GetSchema().GetClassCP(name);
    return (nullptr != classCP) ? classCP->GetEntityClassCP() : nullptr;
    }

//--------------------------------------------------------------------------------------
// @bsimethod                                    Grigas.Petraitis                02/2016
//+---------------+---------------+---------------+---------------+---------------+------
static ECRelationshipClassCP GetRelationshipClassFromSameSchema(ECClassCR other, Utf8CP name)
    {
    ECClassCP classCP = other.GetSchema().GetClassCP(name);
    return (nullptr != classCP) ? classCP->GetRelationshipClassCP() : nullptr;
    }

//--------------------------------------------------------------------------------------
// @bsimethod                                    Grigas.Petraitis                02/2016
//+---------------+---------------+---------------+---------------+---------------+------
BentleyStatus ECDbExpressionSymbolProvider::FindRelationshipAndClassInfo(ECDbCR db, ECRelationshipClassCP& relationship, Utf8CP relationshipName, ECEntityClassCP& entityClass, Utf8CP className)
    {
    // already have both - immediate return
    if (nullptr != relationship && nullptr != entityClass)
        return SUCCESS;

    // high chances to find related class in relationship's schema
    if (nullptr != relationship && nullptr != (entityClass = GetEntityClassFromSameSchema(*relationship, className)))
        return SUCCESS;

    // high chances to find relationship class in related class' schema
    if (nullptr != entityClass && nullptr != (relationship = GetRelationshipClassFromSameSchema(*entityClass, relationshipName)))
        return SUCCESS;
    
    // search in all schemas
    bvector<ECN::ECSchemaCP> schemas = db.Schemas().GetECSchemas();
    if (schemas.empty())
        return ERROR;

    for (ECSchemaCP schema : schemas)
        {
        if (nullptr == relationship)
            {
            ECClassCP candidateRelationshipClass = schema->GetClassCP(relationshipName);
            if (nullptr != candidateRelationshipClass)
                relationship = candidateRelationshipClass->GetRelationshipClassCP();
            }

        if (nullptr == entityClass)
            {
            ECClassCP candidateEntityClass = schema->GetClassCP(className);
            if (nullptr != candidateEntityClass)
                entityClass = candidateEntityClass->GetEntityClassCP();
            }

        if (nullptr != relationship && nullptr != entityClass)
            return SUCCESS;
        }

    return ERROR;
    }

/*---------------------------------------------------------------------------------**//**
* @bsimethod                                    Grigas.Petraitis                07/2016
+---------------+---------------+---------------+---------------+---------------+------*/
ExpressionStatus ECDbExpressionSymbolProvider::GetECClassId(EvaluationResult& evalResult, void* context, EvaluationResultVector& args)
    {
    if (2 != args.size())
        return ExpressionStatus::WrongNumberOfArguments;

    if (!args[0].IsECValue() || !args[0].GetECValue()->IsString()
        || !args[1].IsECValue() || !args[1].GetECValue()->IsString())
        return ExpressionStatus::WrongType;

    Utf8CP className = args[0].GetECValue()->GetUtf8CP();
    Utf8CP schemaName = args[1].GetECValue()->GetUtf8CP();
    ECDbCR db = *reinterpret_cast<ECDbCP>(context);
    ECClassId classId = db.Schemas().GetECClassId(schemaName, className);
    evalResult.InitECValue().SetLong(classId.GetValueUnchecked());
    return ExpressionStatus::Success;
    }

END_BENTLEY_SQLITE_EC_NAMESPACE
<|MERGE_RESOLUTION|>--- conflicted
+++ resolved
@@ -1,492 +1,488 @@
-/*--------------------------------------------------------------------------------------+
-|
-|     $Source: ECDb/ECDbExpressionSymbolProvider.cpp $
-|
-|  $Copyright: (c) 2016 Bentley Systems, Incorporated. All rights reserved. $
-|
-+--------------------------------------------------------------------------------------*/
-#include "ECDbPch.h"
-#include "ECDbExpressionSymbolProvider.h"
-
-USING_NAMESPACE_BENTLEY_EC
-
-BEGIN_BENTLEY_SQLITE_EC_NAMESPACE
-
-//--------------------------------------------------------------------------------------
-// @bsimethod                                    Grigas.Petraitis                02/2016
-//+---------------+---------------+---------------+---------------+---------------+------
-ECDbExpressionSymbolContext::ECDbExpressionSymbolContext(ECDbCR ecdb)
-    {
-    m_provider = new ECDbExpressionSymbolProvider(ecdb);
-    InternalECSymbolProviderManager::GetManager().RegisterSymbolProvider(*m_provider);
-    }
-
-//--------------------------------------------------------------------------------------
-// @bsimethod                                    Grigas.Petraitis                02/2016
-//+---------------+---------------+---------------+---------------+---------------+------
-void ECDbExpressionSymbolContext::LeaveContext()
-    {
-    if (nullptr == m_provider)
-        return;
-
-    InternalECSymbolProviderManager::GetManager().UnregisterSymbolProvider(*m_provider);
-
-    if (nullptr != m_provider)
-        {
-        delete m_provider;
-        m_provider = nullptr;
-        }
-    }
-
-//=======================================================================================
-// @bsiclass                                      Grigas.Petraitis              02/2016
-//+===============+===============+===============+===============+===============+======
-struct ECDbExpressionContext : ECN::SymbolExpressionContext
-{
-private:
-    ECDbCR m_db;
-
-    ECDbExpressionContext(ECDbCR db) : SymbolExpressionContext(nullptr), m_db(db)
-        {
-        AddSymbol(*PropertySymbol::Create<ECDbExpressionContext, Utf8CP>("Path", *this, &ECDbExpressionContext::GetPath));
-        AddSymbol(*PropertySymbol::Create<ECDbExpressionContext, ECValue>("Name", *this, &ECDbExpressionContext::GetName));
-        }
-
-    Utf8CP GetPath() const {return m_db.GetDbFileName();}
-    ECN::ECValue GetName() const {return ECN::ECValue(BeFileName(m_db.GetDbFileName()).GetFileNameWithoutExtension().c_str());}
-
-public:
-    static RefCountedPtr<ECDbExpressionContext> Create(ECDbCR db) {return new ECDbExpressionContext(db);}
-};
-
-//--------------------------------------------------------------------------------------
-// @bsimethod                                    Grigas.Petraitis                02/2016
-//+---------------+---------------+---------------+---------------+---------------+------
-void ECDbExpressionSymbolProvider::_PublishSymbols(SymbolExpressionContextR context, bvector<Utf8String> const& requestedSymbolSets) const
-    {
-    context.AddSymbol(*ContextSymbol::CreateContextSymbol("ECDb", *ECDbExpressionContext::Create(m_db)));
-    context.AddSymbol(*MethodSymbol::Create("GetECClassId", &GetECClassId, nullptr, const_cast<ECDbP>(&m_db)));
-    context.AddSymbol(*MethodSymbol::Create("GetRelatedInstance", nullptr, &GetRelatedInstance, const_cast<ECDbP>(&m_db)));
-<<<<<<< HEAD
-    context.AddSymbol(*MethodSymbol::Create("HasRelatedInstance", nullptr, &HasRelatedInstance, const_cast<ECDbP>(&m_db)));
-    context.AddSymbol(*MethodSymbol::Create("GetRelatedValue", nullptr, &GetRelatedValue, const_cast<ECDbP>(&m_db)));
-=======
-    context.AddSymbol(*MethodSymbol::Create("GetECClassId", &GetECClassId, nullptr, const_cast<ECDbP>(&m_db)));
->>>>>>> 903548d0
-    }
-
-/*---------------------------------------------------------------------------------**//**
-* @bsimethod                                    Grigas.Petraitis                07/2016
-+---------------+---------------+---------------+---------------+---------------+------*/
-ExpressionStatus ECDbExpressionSymbolProvider::GetECClassId(EvaluationResult& evalResult, void* context, EvaluationResultVector& args)
-    {
-    if (2 != args.size())
-        return ExpressionStatus::WrongNumberOfArguments;
-
-    if (!args[0].IsECValue() || !args[0].GetECValue()->IsString()
-        || !args[1].IsECValue() || !args[1].GetECValue()->IsString())
-        return ExpressionStatus::WrongType;
-
-    Utf8CP className = args[0].GetECValue()->GetUtf8CP();
-    Utf8CP schemaName = args[1].GetECValue()->GetUtf8CP();
-    ECDbCR db = *reinterpret_cast<ECDbCP>(context);
-    ECClassId classId = db.Schemas().GetECClassId(schemaName, className);
-    evalResult.InitECValue().SetLong(classId.GetValueUnchecked());
-    return ExpressionStatus::Success;
-    }
-
-
-/*---------------------------------------------------------------------------------**//**
-* @bsimethod                                    Grigas.Petraitis                07/2016
-+---------------+---------------+---------------+---------------+---------------+------*/
-ExpressionStatus ECDbExpressionSymbolProvider::GetRelatedInstanceQueryFormatOld(Utf8StringR query, ECEntityClassCP& relatedClass, ECDbCR db, ECInstanceListCR instanceData, EvaluationResult const& arg)
-    {
-    if (!arg.IsECValue() || !arg.GetECValue()->IsUtf8())
-        return ExpressionStatus::WrongType;
-
-    if (instanceData.empty())
-        return ExpressionStatus::WrongType;
-    
-    bvector<Utf8String> argTokens;
-    BeStringUtilities::Split(arg.GetECValue()->GetUtf8CP(), ":", nullptr, argTokens);
-    if (argTokens.size() != 3 || argTokens[1].length() != 1)
-        return ExpressionStatus::UnknownError;
-
-    Utf8CP thisInstanceIdColumnName,thisClassIdColumnName,
-        relatedInstanceIdColumnName, relatedClassIdColumnName;
-    ECRelatedInstanceDirection direction;
-    switch (argTokens[1][0])
-        {
-        case '0':
-            direction = ECRelatedInstanceDirection::Forward; 
-            thisInstanceIdColumnName = "SourceECInstanceId";
-            thisClassIdColumnName = "SourceECClassId";
-            relatedInstanceIdColumnName = "TargetECInstanceId";
-            relatedClassIdColumnName = "TargetECClassId";
-            break;
-        case '1': 
-            direction = ECRelatedInstanceDirection::Backward;
-            thisInstanceIdColumnName = "TargetECInstanceId";
-            thisClassIdColumnName = "TargetECClassId"; 
-            relatedInstanceIdColumnName = "SourceECInstanceId";
-            relatedClassIdColumnName = "SourceECClassId";
-            break;
-        default:  
-            return ExpressionStatus::UnknownError;
-        }
-
-    Utf8CP relationshipName = argTokens[0].c_str();
-    Utf8CP relatedName      = argTokens[2].c_str();
-
-    ECRelationshipClassCP relationshipClass = nullptr;
-    relatedClass = nullptr;
-    if (SUCCESS != FindRelationshipAndClassInfo(db, relationshipClass, relationshipName, relatedClass, relatedName))
-        return ExpressionStatus::UnknownError;
-
-    if (nullptr == relationshipClass || nullptr == relatedClass)
-        {
-        BeAssert(false);
-        return ExpressionStatus::UnknownError;
-        }
-    
-    static Utf8CP selectQueryFormat = ""
-        "SELECT related.%%s "
-        "  FROM %%s this, %s relationship, %s related "
-        " WHERE     [this].[ECInstanceId] = ? "
-        "       AND [this].[ECInstanceId] = [relationship].[%s] AND [this].GetECClassId() = [relationship].[%s] "
-        "       AND [related].[ECInstanceId] = [relationship].[%s] AND [related].GetECClassId() = [relationship].[%s]";
-
-    query = Utf8PrintfString(selectQueryFormat, 
-                relationshipClass->GetECSqlName().c_str(), relatedClass->GetECSqlName().c_str(),
-                thisInstanceIdColumnName, thisClassIdColumnName, relatedInstanceIdColumnName, relatedClassIdColumnName);
-    return ExpressionStatus::Success;
-    }
-
-/*---------------------------------------------------------------------------------**//**
-* @bsimethod                                    Grigas.Petraitis                07/2016
-+---------------+---------------+---------------+---------------+---------------+------*/
-ExpressionStatus ECDbExpressionSymbolProvider::GetRelatedInstanceQueryFormatNew(Utf8StringR query, ECDbCR db, ECInstanceListCR instanceData, EvaluationResultVector& args)
-    {
-    if (instanceData.empty())
-        return ExpressionStatus::WrongType;
-    
-    if (args.size() < 3)
-        return ExpressionStatus::WrongNumberOfArguments;
-
-    for (size_t i = 0; i < 3; ++i)
-        {
-        if (!args[i].IsECValue() || !args[i].GetECValue()->IsString())
-            return ExpressionStatus::WrongType;
-        }
-    
-    Utf8CP direction = args[1].GetECValue()->GetUtf8CP();
-    Utf8CP thisInstanceIdColumnName, thisClassIdColumnName,
-        relatedInstanceIdColumnName, relatedClassIdColumnName;
-    if (0 == BeStringUtilities::Stricmp("Forward", direction))
-        {
-        thisInstanceIdColumnName = "SourceECInstanceId";
-        thisClassIdColumnName = "SourceECClassId";
-        relatedInstanceIdColumnName = "TargetECInstanceId";
-        relatedClassIdColumnName = "TargetECClassId";
-        }
-    else if (0 == BeStringUtilities::Stricmp("Backward", direction))
-        {
-        thisInstanceIdColumnName = "TargetECInstanceId";
-        thisClassIdColumnName = "TargetECClassId"; 
-        relatedInstanceIdColumnName = "SourceECInstanceId";
-        relatedClassIdColumnName = "SourceECClassId";
-        }
-    else
-        {
-        BeAssert(false);
-        return ExpressionStatus::UnknownError;
-        }
-
-    Utf8String relationshipSchemaName, relationshipClassName;
-    if (ECObjectsStatus::Success != ECClass::ParseClassName(relationshipSchemaName, relationshipClassName, args[0].GetECValue()->GetUtf8CP()))
-        {
-        BeAssert(false);
-        return ExpressionStatus::UnknownError;
-        }
-        
-    Utf8String relatedClassSchemaName, relatedClassName;
-    if (ECObjectsStatus::Success != ECClass::ParseClassName(relatedClassSchemaName, relatedClassName, args[2].GetECValue()->GetUtf8CP()))
-        {
-        BeAssert(false);
-        return ExpressionStatus::UnknownError;
-        }
-    
-    static Utf8CP selectQueryFormat = ""
-        "SELECT [related].%%s "
-        "  FROM %%s this, [%s].[%s] relationship, [%s].[%s] related "
-        " WHERE     [this].[ECInstanceId] = ? "
-        "       AND [this].[ECInstanceId] = [relationship].[%s] AND [this].GetECClassId() = [relationship].[%s] "
-        "       AND [related].[ECInstanceId] = [relationship].[%s] AND [related].GetECClassId() = [relationship].[%s]";
-
-    query = Utf8PrintfString(selectQueryFormat, 
-                relationshipSchemaName.c_str(), relationshipClassName.c_str(),
-                relatedClassSchemaName.c_str(), relatedClassName.c_str(),
-                thisInstanceIdColumnName, thisClassIdColumnName, relatedInstanceIdColumnName, relatedClassIdColumnName);
-    return ExpressionStatus::Success;
-    }
-
-/*---------------------------------------------------------------------------------**//**
-* @bsimethod                                    Grigas.Petraitis                07/2016
-+---------------+---------------+---------------+---------------+---------------+------*/
-ExpressionStatus ECDbExpressionSymbolProvider::HasRelatedInstance(EvaluationResult& evalResult, void* context, ECInstanceListCR instanceData, EvaluationResultVector& args)
-    {
-    if (3 != args.size())
-        return ExpressionStatus::WrongNumberOfArguments;
-
-    ECDbCR db = *reinterpret_cast<ECDbCP>(context);
-
-    Utf8String queryFormat;
-    ExpressionStatus stat = GetRelatedInstanceQueryFormatNew(queryFormat, db, instanceData, args);
-    if (ExpressionStatus::Success != stat)
-        return stat;
-
-    for (IECInstancePtr const& instance : instanceData)
-        {
-        Utf8PrintfString query(queryFormat.c_str(), "ECInstanceId", instance->GetClass().GetECSqlName().c_str());
-        
-        ECSqlStatement stmt;
-        ECSqlStatus status = stmt.Prepare(db, query.c_str());
-        if (!status.IsSuccess())
-            {
-            BeAssert(false);
-            continue;
-            }
-
-        status = stmt.BindText(1, instance->GetInstanceId().c_str(), IECSqlBinder::MakeCopy::No);
-        if (!status.IsSuccess())
-            {
-            BeAssert(false);
-            continue;
-            }
-
-        if (DbResult::BE_SQLITE_ROW == stmt.Step())
-            {
-            evalResult.InitECValue().SetBoolean(true);
-            return ExpressionStatus::Success;
-            }
-        }
-    
-    evalResult.InitECValue().SetBoolean(false);
-    return ExpressionStatus::Success;
-    }
-
-/*---------------------------------------------------------------------------------**//**
-* @bsimethod                                    Grigas.Petraitis                02/2016
-+---------------+---------------+---------------+---------------+---------------+------*/
-ExpressionStatus ECDbExpressionSymbolProvider::GetRelatedInstance(EvaluationResult& evalResult, void* context, ECInstanceListCR instanceData, EvaluationResultVector& args)
-    {
-    if (1 != args.size())
-        return ExpressionStatus::WrongNumberOfArguments;
-
-    ECDbCR db = *reinterpret_cast<ECDbCP>(context);
-
-    Utf8String queryFormat;
-    ECEntityClassCP relatedClass;
-    ExpressionStatus stat = GetRelatedInstanceQueryFormatOld(queryFormat, relatedClass, db, instanceData, args[0]);
-    if (ExpressionStatus::Success != stat)
-        return stat;    
-
-    IECInstancePtr relatedInstance;
-    for (IECInstancePtr const& instance : instanceData)
-        {
-        Utf8PrintfString query(queryFormat.c_str(), "*", instance->GetClass().GetECSqlName().c_str());
-
-        ECSqlStatement stmt;
-        ECSqlStatus status = stmt.Prepare(db, query.c_str());
-        if (!status.IsSuccess())
-            {
-            BeAssert(false);
-            continue;
-            }
-
-        status = stmt.BindText(1, instance->GetInstanceId().c_str(), IECSqlBinder::MakeCopy::No);
-        if (!status.IsSuccess())
-            {
-            BeAssert(false);
-            continue;
-            }
-
-        ECInstanceECSqlSelectAdapter adapter(stmt);
-        if (DbResult::BE_SQLITE_ROW == stmt.Step())
-            {
-            relatedInstance = adapter.GetInstance();
-            break;
-            }
-        }
-    
-    if (relatedInstance.IsValid())
-        evalResult.SetInstance (*relatedInstance);
-    else
-        evalResult.InitECValue().SetToNull();
-
-    return ExpressionStatus::Success;
-    }
-    
-/*---------------------------------------------------------------------------------**//**
-* @bsimethod                                    Grigas.Petraitis                07/2016
-+---------------+---------------+---------------+---------------+---------------+------*/
-static ECValue GetECValueFromSqlValue(IECSqlValue const& sqlValue)
-    {
-    if (!sqlValue.GetColumnInfo().GetDataType().IsPrimitive())
-        {
-        BeAssert(false);
-        return ECValue();
-        }
-
-    switch (sqlValue.GetColumnInfo().GetDataType().GetPrimitiveType())
-        {
-        case PrimitiveType::PRIMITIVETYPE_Boolean: return ECValue(sqlValue.GetBoolean());
-        case PrimitiveType::PRIMITIVETYPE_DateTime: return ECValue(sqlValue.GetDateTime());
-        case PrimitiveType::PRIMITIVETYPE_Double: return ECValue(sqlValue.GetDouble());
-        case PrimitiveType::PRIMITIVETYPE_Integer: return ECValue(sqlValue.GetInt());
-        case PrimitiveType::PRIMITIVETYPE_Long: return ECValue(sqlValue.GetInt64());
-        case PrimitiveType::PRIMITIVETYPE_Point2D: return ECValue(sqlValue.GetPoint2D());
-        case PrimitiveType::PRIMITIVETYPE_Point3D: return ECValue(sqlValue.GetPoint3D());
-        case PrimitiveType::PRIMITIVETYPE_String: return ECValue(sqlValue.GetText());
-        case PrimitiveType::PRIMITIVETYPE_Binary: return ECValue();
-        case PrimitiveType::PRIMITIVETYPE_IGeometry: return ECValue();
-        }
-
-    BeAssert(false);
-    return ECValue();
-    }
-
-/*---------------------------------------------------------------------------------**//**
-* @bsimethod                                    Grigas.Petraitis                07/2016
-+---------------+---------------+---------------+---------------+---------------+------*/
-ExpressionStatus ECDbExpressionSymbolProvider::GetRelatedValue(EvaluationResult& evalResult, void* context, ECInstanceListCR instanceData, EvaluationResultVector& args)
-    {
-    if (4 != args.size())
-        return ExpressionStatus::WrongNumberOfArguments;
-
-    ECDbCR db = *reinterpret_cast<ECDbCP>(context);
-
-    Utf8String queryFormat;
-    ExpressionStatus stat = GetRelatedInstanceQueryFormatNew(queryFormat, db, instanceData, args);
-    if (ExpressionStatus::Success != stat)
-        return stat;    
-
-    EvaluationResult const& propertyNameArg = args[3];
-    if (!propertyNameArg.IsECValue() || !propertyNameArg.GetECValue()->IsUtf8())
-        return ExpressionStatus::WrongType;
-    
-    IECInstancePtr relatedInstance;
-    for (IECInstancePtr const& instance : instanceData)
-        {
-        Utf8PrintfString query(queryFormat.c_str(), propertyNameArg.GetECValue()->GetUtf8CP(), instance->GetClass().GetECSqlName().c_str());
-
-        ECSqlStatement stmt;
-        ECSqlStatus status = stmt.Prepare(db, query.c_str());
-        if (!status.IsSuccess())
-            {
-            BeAssert(false);
-            continue;
-            }
-
-        status = stmt.BindText(1, instance->GetInstanceId().c_str(), IECSqlBinder::MakeCopy::No);
-        if (!status.IsSuccess())
-            {
-            BeAssert(false);
-            continue;
-            }
-
-        if (DbResult::BE_SQLITE_ROW == stmt.Step())
-            {
-            evalResult.InitECValue() = GetECValueFromSqlValue(stmt.GetValue(0));
-            return ExpressionStatus::Success;
-            }
-        }
-    
-    evalResult.InitECValue().SetToNull();
-    return ExpressionStatus::Success;
-    }
-    
-//--------------------------------------------------------------------------------------
-// @bsimethod                                    Grigas.Petraitis                02/2016
-//+---------------+---------------+---------------+---------------+---------------+------
-static ECEntityClassCP GetEntityClassFromSameSchema(ECClassCR other, Utf8CP name)
-    {
-    ECClassCP classCP = other.GetSchema().GetClassCP(name);
-    return (nullptr != classCP) ? classCP->GetEntityClassCP() : nullptr;
-    }
-
-//--------------------------------------------------------------------------------------
-// @bsimethod                                    Grigas.Petraitis                02/2016
-//+---------------+---------------+---------------+---------------+---------------+------
-static ECRelationshipClassCP GetRelationshipClassFromSameSchema(ECClassCR other, Utf8CP name)
-    {
-    ECClassCP classCP = other.GetSchema().GetClassCP(name);
-    return (nullptr != classCP) ? classCP->GetRelationshipClassCP() : nullptr;
-    }
-
-//--------------------------------------------------------------------------------------
-// @bsimethod                                    Grigas.Petraitis                02/2016
-//+---------------+---------------+---------------+---------------+---------------+------
-BentleyStatus ECDbExpressionSymbolProvider::FindRelationshipAndClassInfo(ECDbCR db, ECRelationshipClassCP& relationship, Utf8CP relationshipName, ECEntityClassCP& entityClass, Utf8CP className)
-    {
-    // already have both - immediate return
-    if (nullptr != relationship && nullptr != entityClass)
-        return SUCCESS;
-
-    // high chances to find related class in relationship's schema
-    if (nullptr != relationship && nullptr != (entityClass = GetEntityClassFromSameSchema(*relationship, className)))
-        return SUCCESS;
-
-    // high chances to find relationship class in related class' schema
-    if (nullptr != entityClass && nullptr != (relationship = GetRelationshipClassFromSameSchema(*entityClass, relationshipName)))
-        return SUCCESS;
-    
-    // search in all schemas
-    bvector<ECN::ECSchemaCP> schemas = db.Schemas().GetECSchemas();
-    if (schemas.empty())
-        return ERROR;
-
-    for (ECSchemaCP schema : schemas)
-        {
-        if (nullptr == relationship)
-            {
-            ECClassCP candidateRelationshipClass = schema->GetClassCP(relationshipName);
-            if (nullptr != candidateRelationshipClass)
-                relationship = candidateRelationshipClass->GetRelationshipClassCP();
-            }
-
-        if (nullptr == entityClass)
-            {
-            ECClassCP candidateEntityClass = schema->GetClassCP(className);
-            if (nullptr != candidateEntityClass)
-                entityClass = candidateEntityClass->GetEntityClassCP();
-            }
-
-        if (nullptr != relationship && nullptr != entityClass)
-            return SUCCESS;
-        }
-
-    return ERROR;
-    }
-
-/*---------------------------------------------------------------------------------**//**
-* @bsimethod                                    Grigas.Petraitis                07/2016
-+---------------+---------------+---------------+---------------+---------------+------*/
-ExpressionStatus ECDbExpressionSymbolProvider::GetECClassId(EvaluationResult& evalResult, void* context, EvaluationResultVector& args)
-    {
-    if (2 != args.size())
-        return ExpressionStatus::WrongNumberOfArguments;
-
-    if (!args[0].IsECValue() || !args[0].GetECValue()->IsString()
-        || !args[1].IsECValue() || !args[1].GetECValue()->IsString())
-        return ExpressionStatus::WrongType;
-
-    Utf8CP className = args[0].GetECValue()->GetUtf8CP();
-    Utf8CP schemaName = args[1].GetECValue()->GetUtf8CP();
-    ECDbCR db = *reinterpret_cast<ECDbCP>(context);
-    ECClassId classId = db.Schemas().GetECClassId(schemaName, className);
-    evalResult.InitECValue().SetLong(classId.GetValueUnchecked());
-    return ExpressionStatus::Success;
-    }
-
-END_BENTLEY_SQLITE_EC_NAMESPACE
+/*--------------------------------------------------------------------------------------+
+|
+|     $Source: ECDb/ECDbExpressionSymbolProvider.cpp $
+|
+|  $Copyright: (c) 2016 Bentley Systems, Incorporated. All rights reserved. $
+|
++--------------------------------------------------------------------------------------*/
+#include "ECDbPch.h"
+#include "ECDbExpressionSymbolProvider.h"
+
+USING_NAMESPACE_BENTLEY_EC
+
+BEGIN_BENTLEY_SQLITE_EC_NAMESPACE
+
+//--------------------------------------------------------------------------------------
+// @bsimethod                                    Grigas.Petraitis                02/2016
+//+---------------+---------------+---------------+---------------+---------------+------
+ECDbExpressionSymbolContext::ECDbExpressionSymbolContext(ECDbCR ecdb)
+    {
+    m_provider = new ECDbExpressionSymbolProvider(ecdb);
+    InternalECSymbolProviderManager::GetManager().RegisterSymbolProvider(*m_provider);
+    }
+
+//--------------------------------------------------------------------------------------
+// @bsimethod                                    Grigas.Petraitis                02/2016
+//+---------------+---------------+---------------+---------------+---------------+------
+void ECDbExpressionSymbolContext::LeaveContext()
+    {
+    if (nullptr == m_provider)
+        return;
+
+    InternalECSymbolProviderManager::GetManager().UnregisterSymbolProvider(*m_provider);
+
+    if (nullptr != m_provider)
+        {
+        delete m_provider;
+        m_provider = nullptr;
+        }
+    }
+
+//=======================================================================================
+// @bsiclass                                      Grigas.Petraitis              02/2016
+//+===============+===============+===============+===============+===============+======
+struct ECDbExpressionContext : ECN::SymbolExpressionContext
+{
+private:
+    ECDbCR m_db;
+
+    ECDbExpressionContext(ECDbCR db) : SymbolExpressionContext(nullptr), m_db(db)
+        {
+        AddSymbol(*PropertySymbol::Create<ECDbExpressionContext, Utf8CP>("Path", *this, &ECDbExpressionContext::GetPath));
+        AddSymbol(*PropertySymbol::Create<ECDbExpressionContext, ECValue>("Name", *this, &ECDbExpressionContext::GetName));
+        }
+
+    Utf8CP GetPath() const {return m_db.GetDbFileName();}
+    ECN::ECValue GetName() const {return ECN::ECValue(BeFileName(m_db.GetDbFileName()).GetFileNameWithoutExtension().c_str());}
+
+public:
+    static RefCountedPtr<ECDbExpressionContext> Create(ECDbCR db) {return new ECDbExpressionContext(db);}
+};
+
+//--------------------------------------------------------------------------------------
+// @bsimethod                                    Grigas.Petraitis                02/2016
+//+---------------+---------------+---------------+---------------+---------------+------
+void ECDbExpressionSymbolProvider::_PublishSymbols(SymbolExpressionContextR context, bvector<Utf8String> const& requestedSymbolSets) const
+    {
+    context.AddSymbol(*ContextSymbol::CreateContextSymbol("ECDb", *ECDbExpressionContext::Create(m_db)));
+    context.AddSymbol(*MethodSymbol::Create("GetECClassId", &GetECClassId, nullptr, const_cast<ECDbP>(&m_db)));
+    context.AddSymbol(*MethodSymbol::Create("GetRelatedInstance", nullptr, &GetRelatedInstance, const_cast<ECDbP>(&m_db)));
+    context.AddSymbol(*MethodSymbol::Create("HasRelatedInstance", nullptr, &HasRelatedInstance, const_cast<ECDbP>(&m_db)));
+    context.AddSymbol(*MethodSymbol::Create("GetRelatedValue", nullptr, &GetRelatedValue, const_cast<ECDbP>(&m_db)));
+    }
+
+/*---------------------------------------------------------------------------------**//**
+* @bsimethod                                    Grigas.Petraitis                07/2016
++---------------+---------------+---------------+---------------+---------------+------*/
+ExpressionStatus ECDbExpressionSymbolProvider::GetECClassId(EvaluationResult& evalResult, void* context, EvaluationResultVector& args)
+    {
+    if (2 != args.size())
+        return ExpressionStatus::WrongNumberOfArguments;
+
+    if (!args[0].IsECValue() || !args[0].GetECValue()->IsString()
+        || !args[1].IsECValue() || !args[1].GetECValue()->IsString())
+        return ExpressionStatus::WrongType;
+
+    Utf8CP className = args[0].GetECValue()->GetUtf8CP();
+    Utf8CP schemaName = args[1].GetECValue()->GetUtf8CP();
+    ECDbCR db = *reinterpret_cast<ECDbCP>(context);
+    ECClassId classId = db.Schemas().GetECClassId(schemaName, className);
+    evalResult.InitECValue().SetLong(classId.GetValueUnchecked());
+    return ExpressionStatus::Success;
+    }
+
+
+/*---------------------------------------------------------------------------------**//**
+* @bsimethod                                    Grigas.Petraitis                07/2016
++---------------+---------------+---------------+---------------+---------------+------*/
+ExpressionStatus ECDbExpressionSymbolProvider::GetRelatedInstanceQueryFormatOld(Utf8StringR query, ECEntityClassCP& relatedClass, ECDbCR db, ECInstanceListCR instanceData, EvaluationResult const& arg)
+    {
+    if (!arg.IsECValue() || !arg.GetECValue()->IsUtf8())
+        return ExpressionStatus::WrongType;
+
+    if (instanceData.empty())
+        return ExpressionStatus::WrongType;
+    
+    bvector<Utf8String> argTokens;
+    BeStringUtilities::Split(arg.GetECValue()->GetUtf8CP(), ":", nullptr, argTokens);
+    if (argTokens.size() != 3 || argTokens[1].length() != 1)
+        return ExpressionStatus::UnknownError;
+
+    Utf8CP thisInstanceIdColumnName,thisClassIdColumnName,
+        relatedInstanceIdColumnName, relatedClassIdColumnName;
+    ECRelatedInstanceDirection direction;
+    switch (argTokens[1][0])
+        {
+        case '0':
+            direction = ECRelatedInstanceDirection::Forward; 
+            thisInstanceIdColumnName = "SourceECInstanceId";
+            thisClassIdColumnName = "SourceECClassId";
+            relatedInstanceIdColumnName = "TargetECInstanceId";
+            relatedClassIdColumnName = "TargetECClassId";
+            break;
+        case '1': 
+            direction = ECRelatedInstanceDirection::Backward;
+            thisInstanceIdColumnName = "TargetECInstanceId";
+            thisClassIdColumnName = "TargetECClassId"; 
+            relatedInstanceIdColumnName = "SourceECInstanceId";
+            relatedClassIdColumnName = "SourceECClassId";
+            break;
+        default:  
+            return ExpressionStatus::UnknownError;
+        }
+
+    Utf8CP relationshipName = argTokens[0].c_str();
+    Utf8CP relatedName      = argTokens[2].c_str();
+
+    ECRelationshipClassCP relationshipClass = nullptr;
+    relatedClass = nullptr;
+    if (SUCCESS != FindRelationshipAndClassInfo(db, relationshipClass, relationshipName, relatedClass, relatedName))
+        return ExpressionStatus::UnknownError;
+
+    if (nullptr == relationshipClass || nullptr == relatedClass)
+        {
+        BeAssert(false);
+        return ExpressionStatus::UnknownError;
+        }
+    
+    static Utf8CP selectQueryFormat = ""
+        "SELECT related.%%s "
+        "  FROM %%s this, %s relationship, %s related "
+        " WHERE     [this].[ECInstanceId] = ? "
+        "       AND [this].[ECInstanceId] = [relationship].[%s] AND [this].GetECClassId() = [relationship].[%s] "
+        "       AND [related].[ECInstanceId] = [relationship].[%s] AND [related].GetECClassId() = [relationship].[%s]";
+
+    query = Utf8PrintfString(selectQueryFormat, 
+                relationshipClass->GetECSqlName().c_str(), relatedClass->GetECSqlName().c_str(),
+                thisInstanceIdColumnName, thisClassIdColumnName, relatedInstanceIdColumnName, relatedClassIdColumnName);
+    return ExpressionStatus::Success;
+    }
+
+/*---------------------------------------------------------------------------------**//**
+* @bsimethod                                    Grigas.Petraitis                07/2016
++---------------+---------------+---------------+---------------+---------------+------*/
+ExpressionStatus ECDbExpressionSymbolProvider::GetRelatedInstanceQueryFormatNew(Utf8StringR query, ECDbCR db, ECInstanceListCR instanceData, EvaluationResultVector& args)
+    {
+    if (instanceData.empty())
+        return ExpressionStatus::WrongType;
+    
+    if (args.size() < 3)
+        return ExpressionStatus::WrongNumberOfArguments;
+
+    for (size_t i = 0; i < 3; ++i)
+        {
+        if (!args[i].IsECValue() || !args[i].GetECValue()->IsString())
+            return ExpressionStatus::WrongType;
+        }
+    
+    Utf8CP direction = args[1].GetECValue()->GetUtf8CP();
+    Utf8CP thisInstanceIdColumnName, thisClassIdColumnName,
+        relatedInstanceIdColumnName, relatedClassIdColumnName;
+    if (0 == BeStringUtilities::Stricmp("Forward", direction))
+        {
+        thisInstanceIdColumnName = "SourceECInstanceId";
+        thisClassIdColumnName = "SourceECClassId";
+        relatedInstanceIdColumnName = "TargetECInstanceId";
+        relatedClassIdColumnName = "TargetECClassId";
+        }
+    else if (0 == BeStringUtilities::Stricmp("Backward", direction))
+        {
+        thisInstanceIdColumnName = "TargetECInstanceId";
+        thisClassIdColumnName = "TargetECClassId"; 
+        relatedInstanceIdColumnName = "SourceECInstanceId";
+        relatedClassIdColumnName = "SourceECClassId";
+        }
+    else
+        {
+        BeAssert(false);
+        return ExpressionStatus::UnknownError;
+        }
+
+    Utf8String relationshipSchemaName, relationshipClassName;
+    if (ECObjectsStatus::Success != ECClass::ParseClassName(relationshipSchemaName, relationshipClassName, args[0].GetECValue()->GetUtf8CP()))
+        {
+        BeAssert(false);
+        return ExpressionStatus::UnknownError;
+        }
+        
+    Utf8String relatedClassSchemaName, relatedClassName;
+    if (ECObjectsStatus::Success != ECClass::ParseClassName(relatedClassSchemaName, relatedClassName, args[2].GetECValue()->GetUtf8CP()))
+        {
+        BeAssert(false);
+        return ExpressionStatus::UnknownError;
+        }
+    
+    static Utf8CP selectQueryFormat = ""
+        "SELECT [related].%%s "
+        "  FROM %%s this, [%s].[%s] relationship, [%s].[%s] related "
+        " WHERE     [this].[ECInstanceId] = ? "
+        "       AND [this].[ECInstanceId] = [relationship].[%s] AND [this].GetECClassId() = [relationship].[%s] "
+        "       AND [related].[ECInstanceId] = [relationship].[%s] AND [related].GetECClassId() = [relationship].[%s]";
+
+    query = Utf8PrintfString(selectQueryFormat, 
+                relationshipSchemaName.c_str(), relationshipClassName.c_str(),
+                relatedClassSchemaName.c_str(), relatedClassName.c_str(),
+                thisInstanceIdColumnName, thisClassIdColumnName, relatedInstanceIdColumnName, relatedClassIdColumnName);
+    return ExpressionStatus::Success;
+    }
+
+/*---------------------------------------------------------------------------------**//**
+* @bsimethod                                    Grigas.Petraitis                07/2016
++---------------+---------------+---------------+---------------+---------------+------*/
+ExpressionStatus ECDbExpressionSymbolProvider::HasRelatedInstance(EvaluationResult& evalResult, void* context, ECInstanceListCR instanceData, EvaluationResultVector& args)
+    {
+    if (3 != args.size())
+        return ExpressionStatus::WrongNumberOfArguments;
+
+    ECDbCR db = *reinterpret_cast<ECDbCP>(context);
+
+    Utf8String queryFormat;
+    ExpressionStatus stat = GetRelatedInstanceQueryFormatNew(queryFormat, db, instanceData, args);
+    if (ExpressionStatus::Success != stat)
+        return stat;
+
+    for (IECInstancePtr const& instance : instanceData)
+        {
+        Utf8PrintfString query(queryFormat.c_str(), "ECInstanceId", instance->GetClass().GetECSqlName().c_str());
+        
+        ECSqlStatement stmt;
+        ECSqlStatus status = stmt.Prepare(db, query.c_str());
+        if (!status.IsSuccess())
+            {
+            BeAssert(false);
+            continue;
+            }
+
+        status = stmt.BindText(1, instance->GetInstanceId().c_str(), IECSqlBinder::MakeCopy::No);
+        if (!status.IsSuccess())
+            {
+            BeAssert(false);
+            continue;
+            }
+
+        if (DbResult::BE_SQLITE_ROW == stmt.Step())
+            {
+            evalResult.InitECValue().SetBoolean(true);
+            return ExpressionStatus::Success;
+            }
+        }
+    
+    evalResult.InitECValue().SetBoolean(false);
+    return ExpressionStatus::Success;
+    }
+
+/*---------------------------------------------------------------------------------**//**
+* @bsimethod                                    Grigas.Petraitis                02/2016
++---------------+---------------+---------------+---------------+---------------+------*/
+ExpressionStatus ECDbExpressionSymbolProvider::GetRelatedInstance(EvaluationResult& evalResult, void* context, ECInstanceListCR instanceData, EvaluationResultVector& args)
+    {
+    if (1 != args.size())
+        return ExpressionStatus::WrongNumberOfArguments;
+
+    ECDbCR db = *reinterpret_cast<ECDbCP>(context);
+
+    Utf8String queryFormat;
+    ECEntityClassCP relatedClass;
+    ExpressionStatus stat = GetRelatedInstanceQueryFormatOld(queryFormat, relatedClass, db, instanceData, args[0]);
+    if (ExpressionStatus::Success != stat)
+        return stat;    
+
+    IECInstancePtr relatedInstance;
+    for (IECInstancePtr const& instance : instanceData)
+        {
+        Utf8PrintfString query(queryFormat.c_str(), "*", instance->GetClass().GetECSqlName().c_str());
+
+        ECSqlStatement stmt;
+        ECSqlStatus status = stmt.Prepare(db, query.c_str());
+        if (!status.IsSuccess())
+            {
+            BeAssert(false);
+            continue;
+            }
+
+        status = stmt.BindText(1, instance->GetInstanceId().c_str(), IECSqlBinder::MakeCopy::No);
+        if (!status.IsSuccess())
+            {
+            BeAssert(false);
+            continue;
+            }
+
+        ECInstanceECSqlSelectAdapter adapter(stmt);
+        if (DbResult::BE_SQLITE_ROW == stmt.Step())
+            {
+            relatedInstance = adapter.GetInstance();
+            break;
+            }
+        }
+    
+    if (relatedInstance.IsValid())
+        evalResult.SetInstance (*relatedInstance);
+    else
+        evalResult.InitECValue().SetToNull();
+
+    return ExpressionStatus::Success;
+    }
+    
+/*---------------------------------------------------------------------------------**//**
+* @bsimethod                                    Grigas.Petraitis                07/2016
++---------------+---------------+---------------+---------------+---------------+------*/
+static ECValue GetECValueFromSqlValue(IECSqlValue const& sqlValue)
+    {
+    if (!sqlValue.GetColumnInfo().GetDataType().IsPrimitive())
+        {
+        BeAssert(false);
+        return ECValue();
+        }
+
+    switch (sqlValue.GetColumnInfo().GetDataType().GetPrimitiveType())
+        {
+        case PrimitiveType::PRIMITIVETYPE_Boolean: return ECValue(sqlValue.GetBoolean());
+        case PrimitiveType::PRIMITIVETYPE_DateTime: return ECValue(sqlValue.GetDateTime());
+        case PrimitiveType::PRIMITIVETYPE_Double: return ECValue(sqlValue.GetDouble());
+        case PrimitiveType::PRIMITIVETYPE_Integer: return ECValue(sqlValue.GetInt());
+        case PrimitiveType::PRIMITIVETYPE_Long: return ECValue(sqlValue.GetInt64());
+        case PrimitiveType::PRIMITIVETYPE_Point2D: return ECValue(sqlValue.GetPoint2D());
+        case PrimitiveType::PRIMITIVETYPE_Point3D: return ECValue(sqlValue.GetPoint3D());
+        case PrimitiveType::PRIMITIVETYPE_String: return ECValue(sqlValue.GetText());
+        case PrimitiveType::PRIMITIVETYPE_Binary: return ECValue();
+        case PrimitiveType::PRIMITIVETYPE_IGeometry: return ECValue();
+        }
+
+    BeAssert(false);
+    return ECValue();
+    }
+
+/*---------------------------------------------------------------------------------**//**
+* @bsimethod                                    Grigas.Petraitis                07/2016
++---------------+---------------+---------------+---------------+---------------+------*/
+ExpressionStatus ECDbExpressionSymbolProvider::GetRelatedValue(EvaluationResult& evalResult, void* context, ECInstanceListCR instanceData, EvaluationResultVector& args)
+    {
+    if (4 != args.size())
+        return ExpressionStatus::WrongNumberOfArguments;
+
+    ECDbCR db = *reinterpret_cast<ECDbCP>(context);
+
+    Utf8String queryFormat;
+    ExpressionStatus stat = GetRelatedInstanceQueryFormatNew(queryFormat, db, instanceData, args);
+    if (ExpressionStatus::Success != stat)
+        return stat;    
+
+    EvaluationResult const& propertyNameArg = args[3];
+    if (!propertyNameArg.IsECValue() || !propertyNameArg.GetECValue()->IsUtf8())
+        return ExpressionStatus::WrongType;
+    
+    IECInstancePtr relatedInstance;
+    for (IECInstancePtr const& instance : instanceData)
+        {
+        Utf8PrintfString query(queryFormat.c_str(), propertyNameArg.GetECValue()->GetUtf8CP(), instance->GetClass().GetECSqlName().c_str());
+
+        ECSqlStatement stmt;
+        ECSqlStatus status = stmt.Prepare(db, query.c_str());
+        if (!status.IsSuccess())
+            {
+            BeAssert(false);
+            continue;
+            }
+
+        status = stmt.BindText(1, instance->GetInstanceId().c_str(), IECSqlBinder::MakeCopy::No);
+        if (!status.IsSuccess())
+            {
+            BeAssert(false);
+            continue;
+            }
+
+        if (DbResult::BE_SQLITE_ROW == stmt.Step())
+            {
+            evalResult.InitECValue() = GetECValueFromSqlValue(stmt.GetValue(0));
+            return ExpressionStatus::Success;
+            }
+        }
+    
+    evalResult.InitECValue().SetToNull();
+    return ExpressionStatus::Success;
+    }
+    
+//--------------------------------------------------------------------------------------
+// @bsimethod                                    Grigas.Petraitis                02/2016
+//+---------------+---------------+---------------+---------------+---------------+------
+static ECEntityClassCP GetEntityClassFromSameSchema(ECClassCR other, Utf8CP name)
+    {
+    ECClassCP classCP = other.GetSchema().GetClassCP(name);
+    return (nullptr != classCP) ? classCP->GetEntityClassCP() : nullptr;
+    }
+
+//--------------------------------------------------------------------------------------
+// @bsimethod                                    Grigas.Petraitis                02/2016
+//+---------------+---------------+---------------+---------------+---------------+------
+static ECRelationshipClassCP GetRelationshipClassFromSameSchema(ECClassCR other, Utf8CP name)
+    {
+    ECClassCP classCP = other.GetSchema().GetClassCP(name);
+    return (nullptr != classCP) ? classCP->GetRelationshipClassCP() : nullptr;
+    }
+
+//--------------------------------------------------------------------------------------
+// @bsimethod                                    Grigas.Petraitis                02/2016
+//+---------------+---------------+---------------+---------------+---------------+------
+BentleyStatus ECDbExpressionSymbolProvider::FindRelationshipAndClassInfo(ECDbCR db, ECRelationshipClassCP& relationship, Utf8CP relationshipName, ECEntityClassCP& entityClass, Utf8CP className)
+    {
+    // already have both - immediate return
+    if (nullptr != relationship && nullptr != entityClass)
+        return SUCCESS;
+
+    // high chances to find related class in relationship's schema
+    if (nullptr != relationship && nullptr != (entityClass = GetEntityClassFromSameSchema(*relationship, className)))
+        return SUCCESS;
+
+    // high chances to find relationship class in related class' schema
+    if (nullptr != entityClass && nullptr != (relationship = GetRelationshipClassFromSameSchema(*entityClass, relationshipName)))
+        return SUCCESS;
+    
+    // search in all schemas
+    bvector<ECN::ECSchemaCP> schemas = db.Schemas().GetECSchemas();
+    if (schemas.empty())
+        return ERROR;
+
+    for (ECSchemaCP schema : schemas)
+        {
+        if (nullptr == relationship)
+            {
+            ECClassCP candidateRelationshipClass = schema->GetClassCP(relationshipName);
+            if (nullptr != candidateRelationshipClass)
+                relationship = candidateRelationshipClass->GetRelationshipClassCP();
+            }
+
+        if (nullptr == entityClass)
+            {
+            ECClassCP candidateEntityClass = schema->GetClassCP(className);
+            if (nullptr != candidateEntityClass)
+                entityClass = candidateEntityClass->GetEntityClassCP();
+            }
+
+        if (nullptr != relationship && nullptr != entityClass)
+            return SUCCESS;
+        }
+
+    return ERROR;
+    }
+
+/*---------------------------------------------------------------------------------**//**
+* @bsimethod                                    Grigas.Petraitis                07/2016
++---------------+---------------+---------------+---------------+---------------+------*/
+ExpressionStatus ECDbExpressionSymbolProvider::GetECClassId(EvaluationResult& evalResult, void* context, EvaluationResultVector& args)
+    {
+    if (2 != args.size())
+        return ExpressionStatus::WrongNumberOfArguments;
+
+    if (!args[0].IsECValue() || !args[0].GetECValue()->IsString()
+        || !args[1].IsECValue() || !args[1].GetECValue()->IsString())
+        return ExpressionStatus::WrongType;
+
+    Utf8CP className = args[0].GetECValue()->GetUtf8CP();
+    Utf8CP schemaName = args[1].GetECValue()->GetUtf8CP();
+    ECDbCR db = *reinterpret_cast<ECDbCP>(context);
+    ECClassId classId = db.Schemas().GetECClassId(schemaName, className);
+    evalResult.InitECValue().SetLong(classId.GetValueUnchecked());
+    return ExpressionStatus::Success;
+    }
+
+END_BENTLEY_SQLITE_EC_NAMESPACE