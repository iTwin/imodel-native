/*--------------------------------------------------------------------------------------+
|
|     $Source: ECDb/ClassMapPersistenceManager.cpp $
|
|  $Copyright: (c) 2017 Bentley Systems, Incorporated. All rights reserved. $
|
+--------------------------------------------------------------------------------------*/
#include "ECDbPch.h"

USING_NAMESPACE_BENTLEY_EC

BEGIN_BENTLEY_SQLITE_EC_NAMESPACE

//---------------------------------------------------------------------------------------
// @bsimethod                                                    Affan.Khan        10/2014
//---------------------------------------------------------------------------------------
bool DbMapSaveContext::IsAlreadySaved(ClassMapCR classMap) const { return m_savedClassMaps.find(classMap.GetClass().GetId()) != m_savedClassMaps.end(); }

//---------------------------------------------------------------------------------------
// @bsimethod                                                    Affan.Khan        10/2014
//---------------------------------------------------------------------------------------
void DbMapSaveContext::BeginSaving(ClassMapCR classMap)
    {
    if (IsAlreadySaved(classMap))
        return;

    m_savedClassMaps[classMap.GetClass().GetId()] = &classMap;
    m_editStack.push(&classMap);
    }
//---------------------------------------------------------------------------------------
// @bsimethod                                                    Affan.Khan        10/2014
//---------------------------------------------------------------------------------------
void DbMapSaveContext::EndSaving(ClassMapCR classMap)
    {
    if (m_editStack.top() == &classMap)
        {
        m_editStack.pop();
        }
    }
//---------------------------------------------------------------------------------------
// @bsimethod                                                    Affan.Khan        10/2014
//---------------------------------------------------------------------------------------
DbClassMapSaveContext::DbClassMapSaveContext(DbMapSaveContext& ctx)
    :m_classMapContext(ctx), m_classMap(*ctx.GetCurrent())
    {
    BeAssert(ctx.GetCurrent() != nullptr);
    }

//---------------------------------------------------------------------------------------
// @bsimethod                                                    Affan.Khan        10/2014
//---------------------------------------------------------------------------------------
BentleyStatus DbClassMapSaveContext::InsertPropertyMap(ECPropertyId rootPropertyId, Utf8CP accessString, DbColumnId columnId)
    {
    PropertyPathId propertyPathId;
    if (m_classMapContext.TryGetPropertyPathId(propertyPathId, rootPropertyId, accessString, true) != SUCCESS)
        return ERROR;

    BeAssert(propertyPathId.IsValid());
    BeAssert(columnId.IsValid());

    CachedStatementPtr stmt = GetMapSaveContext().GetECDb().GetImpl().GetCachedSqliteStatement("INSERT INTO ec_PropertyMap(ClassId,PropertyPathId,ColumnId) VALUES(?,?,?)");
    if (stmt == nullptr)
        {
        BeAssert(false && "Failed to get statement");
        return ERROR;
        }

    if (BE_SQLITE_OK != stmt->BindId(1, m_classMap.GetClass().GetId()) ||
        BE_SQLITE_OK != stmt->BindId(2, propertyPathId) ||
        BE_SQLITE_OK != stmt->BindId(3, columnId))
        {
        BeAssert(false);
        return ERROR;
        }

    if (BE_SQLITE_DONE != stmt->Step())
        {
        BeAssert(false);
        return ERROR;
        }

    return SUCCESS;
    }

//---------------------------------------------------------------------------------------
// @bsimethod                                                    Affan.Khan        10/2014
//---------------------------------------------------------------------------------------
BentleyStatus DbMapSaveContext::InsertClassMap(ECClassId classId, MapStrategyExtendedInfo const& mapStrategyExtInfo)
    {
    CachedStatementPtr stmt = m_ecdb.GetImpl().GetCachedSqliteStatement("INSERT INTO ec_ClassMap(ClassId, MapStrategy, ShareColumnsMode, MaxSharedColumnsBeforeOverflow, JoinedTableInfo) VALUES (?,?,?,?,?)");
    if (stmt == nullptr)
        {
        BeAssert(false && "Failed to get statement");
        return ERROR;
        }

    stmt->BindId(1, classId);
    stmt->BindInt(2, Enum::ToInt(mapStrategyExtInfo.GetStrategy()));
    if (mapStrategyExtInfo.IsTablePerHierarchy())
        {
        TablePerHierarchyInfo const& tphInfo = mapStrategyExtInfo.GetTphInfo();
        BeAssert(tphInfo.IsValid());
        if (tphInfo.GetShareColumnsMode() != TablePerHierarchyInfo::ShareColumnsMode::No)
            stmt->BindInt(3, Enum::ToInt(tphInfo.GetShareColumnsMode()));

        //uint32_t are persisted as int64 to not lose unsigned-ness
        if (!tphInfo.GetMaxSharedColumnsBeforeOverflow().IsNull())
            stmt->BindInt64(4, (int64_t) tphInfo.GetMaxSharedColumnsBeforeOverflow().Value());

        if (tphInfo.GetJoinedTableInfo() != JoinedTableInfo::None)
            stmt->BindInt(5, Enum::ToInt(tphInfo.GetJoinedTableInfo()));
        }

    const DbResult stat = stmt->Step();
    if (stat != BE_SQLITE_DONE)
        {
        BeAssert(false && "Failed to save classmap");
        return ERROR;
        }

    return SUCCESS;
    }

//---------------------------------------------------------------------------------------
// @bsimethod                                                    Affan.Khan        10/2014
//---------------------------------------------------------------------------------------
BentleyStatus DbMapSaveContext::TryGetPropertyPathId(PropertyPathId& id, ECN::ECPropertyId rootPropertyId, Utf8CP accessString, bool addIfDoesNotExist)
    {
    CachedStatementPtr stmt = m_ecdb.GetImpl().GetCachedSqliteStatement("SELECT Id FROM " TABLE_PropertyPath " WHERE RootPropertyId =? AND AccessString=?");
    if (stmt == nullptr)
        {
        BeAssert(false && "Failed to prepare statement");
        return ERROR;
        }
    stmt->BindId(1, rootPropertyId);
    stmt->BindText(2, accessString, Statement::MakeCopy::No);

    if (stmt->Step() == BE_SQLITE_ROW)
        {
        id = stmt->GetValueId<PropertyPathId>(0);
        return SUCCESS;
        }

    if (!addIfDoesNotExist)
        return ERROR;

    stmt = m_ecdb.GetImpl().GetCachedSqliteStatement("INSERT INTO ec_PropertyPath(RootPropertyId, AccessString) VALUES(?,?)");
    if (stmt == nullptr)
        {
        BeAssert(false && "Failed to prepare statement");
        return ERROR;
        }

    stmt->BindId(1, rootPropertyId);
    stmt->BindText(2, accessString, Statement::MakeCopy::No);
    if (stmt->Step() != BE_SQLITE_DONE)
        {
        BeAssert(false);
        return ERROR;
        }

    id = DbSchemaPersistenceManager::GetLastInsertedId<PropertyPathId>(m_ecdb);
    if (!id.IsValid())
        return ERROR;

    return SUCCESS;
    }

//---------------------------------------------------------------------------------------
// @bsimethod                                                    Affan.Khan        10/2014
//---------------------------------------------------------------------------------------
//static
BentleyStatus DbClassMapLoadContext::Load(DbClassMapLoadContext& loadContext, ClassMapLoadContext& ctx, ECDbCR ecdb, ECN::ECClassCR ecClass)
    {
    loadContext.m_classMapExists = false;
    CachedStatementPtr stmt = ecdb.GetImpl().GetCachedSqliteStatement("SELECT MapStrategy,ShareColumnsMode,MaxSharedColumnsBeforeOverflow,JoinedTableInfo FROM ec_ClassMap WHERE ClassId=?");
    if (stmt == nullptr)
        {
        BeAssert(false && "Failed to get statement");
        return ERROR;
        }

    stmt->BindId(1, ecClass.GetId());
    const DbResult stat = stmt->Step();
    switch (stat)
        {
            case BE_SQLITE_ROW:
                break;

            case BE_SQLITE_DONE:
                return SUCCESS; //does not exist yet -> m_isValid == false;

            default:
                return ERROR;
        }

<<<<<<< HEAD
    const MapStrategy mapStrategy = Enum::FromInt<MapStrategy>(stmt->GetValueInt(0));
    if (mapStrategy == MapStrategy::TablePerHierarchy || mapStrategy == MapStrategy::TemporaryTablePerHierarchy)
=======
    Nullable<MapStrategy> mapStrategy = ToMapStrategy(stmt->GetValueInt(0));
    if (mapStrategy.IsNull())
        {
        LOG.errorv("Failed to load class map for '%s'. It has an unsupported map strategy (%d). The ECDb file might have been created by a new version of the software.",
                                       ecClass.GetFullName(), stmt->GetValueInt(0));
        return ERROR;
        }

    if (mapStrategy == MapStrategy::TablePerHierarchy)
>>>>>>> a3cceb1a
        {
        Nullable<TablePerHierarchyInfo::ShareColumnsMode> shareColumnsMode(TablePerHierarchyInfo::ShareColumnsMode::No);
        if (!stmt->IsColumnNull(1))
            shareColumnsMode = ToShareColumnsMode(stmt->GetValueInt(1));

        Nullable<uint32_t> maxSharedColumnsBeforeOverflow;
        //uint32_t are persisted as int64 to not lose unsigned-ness
        if (!stmt->IsColumnNull(2))
            maxSharedColumnsBeforeOverflow = Nullable<uint32_t>((uint32_t) stmt->GetValueInt64(2));

<<<<<<< HEAD
        const JoinedTableInfo joinedTableInfo = stmt->IsColumnNull(3) ? JoinedTableInfo::None : Enum::FromInt<JoinedTableInfo>(stmt->GetValueInt(3));
        loadContext.m_mapStrategyExtInfo = MapStrategyExtendedInfo(mapStrategy, TablePerHierarchyInfo(shareColumnsMode, maxSharedColumnsBeforeOverflow, joinedTableInfo));
=======
        Nullable<JoinedTableInfo> joinedTableInfo(JoinedTableInfo::None);
        if (!stmt->IsColumnNull(3))
            joinedTableInfo = ToJoinedTableInfo(stmt->GetValueInt(3));

        if (shareColumnsMode.IsNull() || joinedTableInfo.IsNull())
            {
            LOG.errorv("Failed to load class map for '%s'. It has an unsupported value for ShareColumnsMode or JoinedTableInfo. The ECDb file might have been created by a new version of the software.",
                                           ecClass.GetFullName(), stmt->GetValueInt(0));
            return ERROR;
            }

        loadContext.m_mapStrategyExtInfo = MapStrategyExtendedInfo(TablePerHierarchyInfo(shareColumnsMode.Value(), maxSharedColumnsBeforeOverflow, joinedTableInfo.Value()));
>>>>>>> a3cceb1a
        }
    else
        {
        BeAssert(stmt->IsColumnNull(1) && stmt->IsColumnNull(2) && stmt->IsColumnNull(3) &&
<<<<<<< HEAD
                 "ShareColumnsMode, MaxSharedColumnsBeforeOverflow, JoinedTableInfo cols are expected to be NULL if MapStrategy is not TablePerHierarchy/TemporaryTablePerHierarchy");
        loadContext.m_mapStrategyExtInfo = MapStrategyExtendedInfo(mapStrategy);
=======
                 "ShareColumnsMode, MaxSharedColumnsBeforeOverflow, JoinedTableInfo cols are expected to be NULL if MapStrategy is not TablePerHierarchy");
        loadContext.m_mapStrategyExtInfo = MapStrategyExtendedInfo(mapStrategy.Value());
>>>>>>> a3cceb1a
        }

    stmt = nullptr; //to release the statement.
    if (ReadPropertyMaps(loadContext, ecdb, ecClass.GetId()) != SUCCESS)
        return ERROR;

    loadContext.m_classMapExists = true;
    return SUCCESS;
    }

//---------------------------------------------------------------------------------------
// @bsimethod                                                    Affan.Khan        10/2014
//---------------------------------------------------------------------------------------
//static
BentleyStatus DbClassMapLoadContext::ReadPropertyMaps(DbClassMapLoadContext& ctx, ECDbCR ecdb, ECClassId classId)
    {
    ctx.m_columnByAccessString.clear();
    CachedStatementPtr stmt = ecdb.GetImpl().GetCachedSqliteStatement("SELECT T.Name, C.Name, A.AccessString"
                                                      " FROM ec_PropertyMap P"
                                                      "     INNER JOIN ec_Column C ON C.Id = P.ColumnId"
                                                      "     INNER JOIN ec_Table T ON T.Id = C.TableId"
                                                      "     INNER JOIN ec_PropertyPath A ON A.Id = P.PropertyPathId"
                                                      " WHERE P.ClassId = ? ORDER BY T.Name");
    if (stmt == nullptr)
        {
        BeAssert(false && "Failed to get statement");
        return ERROR;
        }

    stmt->BindId(1, classId);
    DbSchema const& dbSchema = ecdb.Schemas().GetDbMap().GetDbSchema();

    while (stmt->Step() == BE_SQLITE_ROW)
        {
        Utf8CP tableName = stmt->GetValueText(0);
        Utf8CP columName = stmt->GetValueText(1);
        Utf8CP accessString = stmt->GetValueText(2);

        DbTable const* table = dbSchema.FindTable(tableName);
        if (table == nullptr)
            return ERROR;

        DbColumn const* column = table->FindColumn(columName);
        if (column == nullptr)
            return ERROR;

        ctx.m_columnByAccessString[accessString].push_back(column);
        }

    return SUCCESS;
    }

//---------------------------------------------------------------------------------------
// @bsimethod                                                    Affan.Khan        10/2014
//---------------------------------------------------------------------------------------
std::vector<DbColumn const*> const* DbClassMapLoadContext::FindColumnByAccessString(Utf8StringCR accessString) const
    {
    auto itor = m_columnByAccessString.find(accessString);
    if (itor != m_columnByAccessString.end())
        return &(itor->second);

    return nullptr;
    }

END_BENTLEY_SQLITE_EC_NAMESPACE
<|MERGE_RESOLUTION|>--- conflicted
+++ resolved
@@ -1,313 +1,298 @@
-/*--------------------------------------------------------------------------------------+
-|
-|     $Source: ECDb/ClassMapPersistenceManager.cpp $
-|
-|  $Copyright: (c) 2017 Bentley Systems, Incorporated. All rights reserved. $
-|
-+--------------------------------------------------------------------------------------*/
-#include "ECDbPch.h"
-
-USING_NAMESPACE_BENTLEY_EC
-
-BEGIN_BENTLEY_SQLITE_EC_NAMESPACE
-
-//---------------------------------------------------------------------------------------
-// @bsimethod                                                    Affan.Khan        10/2014
-//---------------------------------------------------------------------------------------
-bool DbMapSaveContext::IsAlreadySaved(ClassMapCR classMap) const { return m_savedClassMaps.find(classMap.GetClass().GetId()) != m_savedClassMaps.end(); }
-
-//---------------------------------------------------------------------------------------
-// @bsimethod                                                    Affan.Khan        10/2014
-//---------------------------------------------------------------------------------------
-void DbMapSaveContext::BeginSaving(ClassMapCR classMap)
-    {
-    if (IsAlreadySaved(classMap))
-        return;
-
-    m_savedClassMaps[classMap.GetClass().GetId()] = &classMap;
-    m_editStack.push(&classMap);
-    }
-//---------------------------------------------------------------------------------------
-// @bsimethod                                                    Affan.Khan        10/2014
-//---------------------------------------------------------------------------------------
-void DbMapSaveContext::EndSaving(ClassMapCR classMap)
-    {
-    if (m_editStack.top() == &classMap)
-        {
-        m_editStack.pop();
-        }
-    }
-//---------------------------------------------------------------------------------------
-// @bsimethod                                                    Affan.Khan        10/2014
-//---------------------------------------------------------------------------------------
-DbClassMapSaveContext::DbClassMapSaveContext(DbMapSaveContext& ctx)
-    :m_classMapContext(ctx), m_classMap(*ctx.GetCurrent())
-    {
-    BeAssert(ctx.GetCurrent() != nullptr);
-    }
-
-//---------------------------------------------------------------------------------------
-// @bsimethod                                                    Affan.Khan        10/2014
-//---------------------------------------------------------------------------------------
-BentleyStatus DbClassMapSaveContext::InsertPropertyMap(ECPropertyId rootPropertyId, Utf8CP accessString, DbColumnId columnId)
-    {
-    PropertyPathId propertyPathId;
-    if (m_classMapContext.TryGetPropertyPathId(propertyPathId, rootPropertyId, accessString, true) != SUCCESS)
-        return ERROR;
-
-    BeAssert(propertyPathId.IsValid());
-    BeAssert(columnId.IsValid());
-
-    CachedStatementPtr stmt = GetMapSaveContext().GetECDb().GetImpl().GetCachedSqliteStatement("INSERT INTO ec_PropertyMap(ClassId,PropertyPathId,ColumnId) VALUES(?,?,?)");
-    if (stmt == nullptr)
-        {
-        BeAssert(false && "Failed to get statement");
-        return ERROR;
-        }
-
-    if (BE_SQLITE_OK != stmt->BindId(1, m_classMap.GetClass().GetId()) ||
-        BE_SQLITE_OK != stmt->BindId(2, propertyPathId) ||
-        BE_SQLITE_OK != stmt->BindId(3, columnId))
-        {
-        BeAssert(false);
-        return ERROR;
-        }
-
-    if (BE_SQLITE_DONE != stmt->Step())
-        {
-        BeAssert(false);
-        return ERROR;
-        }
-
-    return SUCCESS;
-    }
-
-//---------------------------------------------------------------------------------------
-// @bsimethod                                                    Affan.Khan        10/2014
-//---------------------------------------------------------------------------------------
-BentleyStatus DbMapSaveContext::InsertClassMap(ECClassId classId, MapStrategyExtendedInfo const& mapStrategyExtInfo)
-    {
-    CachedStatementPtr stmt = m_ecdb.GetImpl().GetCachedSqliteStatement("INSERT INTO ec_ClassMap(ClassId, MapStrategy, ShareColumnsMode, MaxSharedColumnsBeforeOverflow, JoinedTableInfo) VALUES (?,?,?,?,?)");
-    if (stmt == nullptr)
-        {
-        BeAssert(false && "Failed to get statement");
-        return ERROR;
-        }
-
-    stmt->BindId(1, classId);
-    stmt->BindInt(2, Enum::ToInt(mapStrategyExtInfo.GetStrategy()));
-    if (mapStrategyExtInfo.IsTablePerHierarchy())
-        {
-        TablePerHierarchyInfo const& tphInfo = mapStrategyExtInfo.GetTphInfo();
-        BeAssert(tphInfo.IsValid());
-        if (tphInfo.GetShareColumnsMode() != TablePerHierarchyInfo::ShareColumnsMode::No)
-            stmt->BindInt(3, Enum::ToInt(tphInfo.GetShareColumnsMode()));
-
-        //uint32_t are persisted as int64 to not lose unsigned-ness
-        if (!tphInfo.GetMaxSharedColumnsBeforeOverflow().IsNull())
-            stmt->BindInt64(4, (int64_t) tphInfo.GetMaxSharedColumnsBeforeOverflow().Value());
-
-        if (tphInfo.GetJoinedTableInfo() != JoinedTableInfo::None)
-            stmt->BindInt(5, Enum::ToInt(tphInfo.GetJoinedTableInfo()));
-        }
-
-    const DbResult stat = stmt->Step();
-    if (stat != BE_SQLITE_DONE)
-        {
-        BeAssert(false && "Failed to save classmap");
-        return ERROR;
-        }
-
-    return SUCCESS;
-    }
-
-//---------------------------------------------------------------------------------------
-// @bsimethod                                                    Affan.Khan        10/2014
-//---------------------------------------------------------------------------------------
-BentleyStatus DbMapSaveContext::TryGetPropertyPathId(PropertyPathId& id, ECN::ECPropertyId rootPropertyId, Utf8CP accessString, bool addIfDoesNotExist)
-    {
-    CachedStatementPtr stmt = m_ecdb.GetImpl().GetCachedSqliteStatement("SELECT Id FROM " TABLE_PropertyPath " WHERE RootPropertyId =? AND AccessString=?");
-    if (stmt == nullptr)
-        {
-        BeAssert(false && "Failed to prepare statement");
-        return ERROR;
-        }
-    stmt->BindId(1, rootPropertyId);
-    stmt->BindText(2, accessString, Statement::MakeCopy::No);
-
-    if (stmt->Step() == BE_SQLITE_ROW)
-        {
-        id = stmt->GetValueId<PropertyPathId>(0);
-        return SUCCESS;
-        }
-
-    if (!addIfDoesNotExist)
-        return ERROR;
-
-    stmt = m_ecdb.GetImpl().GetCachedSqliteStatement("INSERT INTO ec_PropertyPath(RootPropertyId, AccessString) VALUES(?,?)");
-    if (stmt == nullptr)
-        {
-        BeAssert(false && "Failed to prepare statement");
-        return ERROR;
-        }
-
-    stmt->BindId(1, rootPropertyId);
-    stmt->BindText(2, accessString, Statement::MakeCopy::No);
-    if (stmt->Step() != BE_SQLITE_DONE)
-        {
-        BeAssert(false);
-        return ERROR;
-        }
-
-    id = DbSchemaPersistenceManager::GetLastInsertedId<PropertyPathId>(m_ecdb);
-    if (!id.IsValid())
-        return ERROR;
-
-    return SUCCESS;
-    }
-
-//---------------------------------------------------------------------------------------
-// @bsimethod                                                    Affan.Khan        10/2014
-//---------------------------------------------------------------------------------------
-//static
-BentleyStatus DbClassMapLoadContext::Load(DbClassMapLoadContext& loadContext, ClassMapLoadContext& ctx, ECDbCR ecdb, ECN::ECClassCR ecClass)
-    {
-    loadContext.m_classMapExists = false;
-    CachedStatementPtr stmt = ecdb.GetImpl().GetCachedSqliteStatement("SELECT MapStrategy,ShareColumnsMode,MaxSharedColumnsBeforeOverflow,JoinedTableInfo FROM ec_ClassMap WHERE ClassId=?");
-    if (stmt == nullptr)
-        {
-        BeAssert(false && "Failed to get statement");
-        return ERROR;
-        }
-
-    stmt->BindId(1, ecClass.GetId());
-    const DbResult stat = stmt->Step();
-    switch (stat)
-        {
-            case BE_SQLITE_ROW:
-                break;
-
-            case BE_SQLITE_DONE:
-                return SUCCESS; //does not exist yet -> m_isValid == false;
-
-            default:
-                return ERROR;
-        }
-
-<<<<<<< HEAD
-    const MapStrategy mapStrategy = Enum::FromInt<MapStrategy>(stmt->GetValueInt(0));
-    if (mapStrategy == MapStrategy::TablePerHierarchy || mapStrategy == MapStrategy::TemporaryTablePerHierarchy)
-=======
-    Nullable<MapStrategy> mapStrategy = ToMapStrategy(stmt->GetValueInt(0));
-    if (mapStrategy.IsNull())
-        {
-        LOG.errorv("Failed to load class map for '%s'. It has an unsupported map strategy (%d). The ECDb file might have been created by a new version of the software.",
-                                       ecClass.GetFullName(), stmt->GetValueInt(0));
-        return ERROR;
-        }
-
-    if (mapStrategy == MapStrategy::TablePerHierarchy)
->>>>>>> a3cceb1a
-        {
-        Nullable<TablePerHierarchyInfo::ShareColumnsMode> shareColumnsMode(TablePerHierarchyInfo::ShareColumnsMode::No);
-        if (!stmt->IsColumnNull(1))
-            shareColumnsMode = ToShareColumnsMode(stmt->GetValueInt(1));
-
-        Nullable<uint32_t> maxSharedColumnsBeforeOverflow;
-        //uint32_t are persisted as int64 to not lose unsigned-ness
-        if (!stmt->IsColumnNull(2))
-            maxSharedColumnsBeforeOverflow = Nullable<uint32_t>((uint32_t) stmt->GetValueInt64(2));
-
-<<<<<<< HEAD
-        const JoinedTableInfo joinedTableInfo = stmt->IsColumnNull(3) ? JoinedTableInfo::None : Enum::FromInt<JoinedTableInfo>(stmt->GetValueInt(3));
-        loadContext.m_mapStrategyExtInfo = MapStrategyExtendedInfo(mapStrategy, TablePerHierarchyInfo(shareColumnsMode, maxSharedColumnsBeforeOverflow, joinedTableInfo));
-=======
-        Nullable<JoinedTableInfo> joinedTableInfo(JoinedTableInfo::None);
-        if (!stmt->IsColumnNull(3))
-            joinedTableInfo = ToJoinedTableInfo(stmt->GetValueInt(3));
-
-        if (shareColumnsMode.IsNull() || joinedTableInfo.IsNull())
-            {
-            LOG.errorv("Failed to load class map for '%s'. It has an unsupported value for ShareColumnsMode or JoinedTableInfo. The ECDb file might have been created by a new version of the software.",
-                                           ecClass.GetFullName(), stmt->GetValueInt(0));
-            return ERROR;
-            }
-
-        loadContext.m_mapStrategyExtInfo = MapStrategyExtendedInfo(TablePerHierarchyInfo(shareColumnsMode.Value(), maxSharedColumnsBeforeOverflow, joinedTableInfo.Value()));
->>>>>>> a3cceb1a
-        }
-    else
-        {
-        BeAssert(stmt->IsColumnNull(1) && stmt->IsColumnNull(2) && stmt->IsColumnNull(3) &&
-<<<<<<< HEAD
-                 "ShareColumnsMode, MaxSharedColumnsBeforeOverflow, JoinedTableInfo cols are expected to be NULL if MapStrategy is not TablePerHierarchy/TemporaryTablePerHierarchy");
-        loadContext.m_mapStrategyExtInfo = MapStrategyExtendedInfo(mapStrategy);
-=======
-                 "ShareColumnsMode, MaxSharedColumnsBeforeOverflow, JoinedTableInfo cols are expected to be NULL if MapStrategy is not TablePerHierarchy");
-        loadContext.m_mapStrategyExtInfo = MapStrategyExtendedInfo(mapStrategy.Value());
->>>>>>> a3cceb1a
-        }
-
-    stmt = nullptr; //to release the statement.
-    if (ReadPropertyMaps(loadContext, ecdb, ecClass.GetId()) != SUCCESS)
-        return ERROR;
-
-    loadContext.m_classMapExists = true;
-    return SUCCESS;
-    }
-
-//---------------------------------------------------------------------------------------
-// @bsimethod                                                    Affan.Khan        10/2014
-//---------------------------------------------------------------------------------------
-//static
-BentleyStatus DbClassMapLoadContext::ReadPropertyMaps(DbClassMapLoadContext& ctx, ECDbCR ecdb, ECClassId classId)
-    {
-    ctx.m_columnByAccessString.clear();
-    CachedStatementPtr stmt = ecdb.GetImpl().GetCachedSqliteStatement("SELECT T.Name, C.Name, A.AccessString"
-                                                      " FROM ec_PropertyMap P"
-                                                      "     INNER JOIN ec_Column C ON C.Id = P.ColumnId"
-                                                      "     INNER JOIN ec_Table T ON T.Id = C.TableId"
-                                                      "     INNER JOIN ec_PropertyPath A ON A.Id = P.PropertyPathId"
-                                                      " WHERE P.ClassId = ? ORDER BY T.Name");
-    if (stmt == nullptr)
-        {
-        BeAssert(false && "Failed to get statement");
-        return ERROR;
-        }
-
-    stmt->BindId(1, classId);
-    DbSchema const& dbSchema = ecdb.Schemas().GetDbMap().GetDbSchema();
-
-    while (stmt->Step() == BE_SQLITE_ROW)
-        {
-        Utf8CP tableName = stmt->GetValueText(0);
-        Utf8CP columName = stmt->GetValueText(1);
-        Utf8CP accessString = stmt->GetValueText(2);
-
-        DbTable const* table = dbSchema.FindTable(tableName);
-        if (table == nullptr)
-            return ERROR;
-
-        DbColumn const* column = table->FindColumn(columName);
-        if (column == nullptr)
-            return ERROR;
-
-        ctx.m_columnByAccessString[accessString].push_back(column);
-        }
-
-    return SUCCESS;
-    }
-
-//---------------------------------------------------------------------------------------
-// @bsimethod                                                    Affan.Khan        10/2014
-//---------------------------------------------------------------------------------------
-std::vector<DbColumn const*> const* DbClassMapLoadContext::FindColumnByAccessString(Utf8StringCR accessString) const
-    {
-    auto itor = m_columnByAccessString.find(accessString);
-    if (itor != m_columnByAccessString.end())
-        return &(itor->second);
-
-    return nullptr;
-    }
-
-END_BENTLEY_SQLITE_EC_NAMESPACE
+/*--------------------------------------------------------------------------------------+
+|
+|     $Source: ECDb/ClassMapPersistenceManager.cpp $
+|
+|  $Copyright: (c) 2017 Bentley Systems, Incorporated. All rights reserved. $
+|
++--------------------------------------------------------------------------------------*/
+#include "ECDbPch.h"
+
+USING_NAMESPACE_BENTLEY_EC
+
+BEGIN_BENTLEY_SQLITE_EC_NAMESPACE
+
+//---------------------------------------------------------------------------------------
+// @bsimethod                                                    Affan.Khan        10/2014
+//---------------------------------------------------------------------------------------
+bool DbMapSaveContext::IsAlreadySaved(ClassMapCR classMap) const { return m_savedClassMaps.find(classMap.GetClass().GetId()) != m_savedClassMaps.end(); }
+
+//---------------------------------------------------------------------------------------
+// @bsimethod                                                    Affan.Khan        10/2014
+//---------------------------------------------------------------------------------------
+void DbMapSaveContext::BeginSaving(ClassMapCR classMap)
+    {
+    if (IsAlreadySaved(classMap))
+        return;
+
+    m_savedClassMaps[classMap.GetClass().GetId()] = &classMap;
+    m_editStack.push(&classMap);
+    }
+//---------------------------------------------------------------------------------------
+// @bsimethod                                                    Affan.Khan        10/2014
+//---------------------------------------------------------------------------------------
+void DbMapSaveContext::EndSaving(ClassMapCR classMap)
+    {
+    if (m_editStack.top() == &classMap)
+        {
+        m_editStack.pop();
+        }
+    }
+//---------------------------------------------------------------------------------------
+// @bsimethod                                                    Affan.Khan        10/2014
+//---------------------------------------------------------------------------------------
+DbClassMapSaveContext::DbClassMapSaveContext(DbMapSaveContext& ctx)
+    :m_classMapContext(ctx), m_classMap(*ctx.GetCurrent())
+    {
+    BeAssert(ctx.GetCurrent() != nullptr);
+    }
+
+//---------------------------------------------------------------------------------------
+// @bsimethod                                                    Affan.Khan        10/2014
+//---------------------------------------------------------------------------------------
+BentleyStatus DbClassMapSaveContext::InsertPropertyMap(ECPropertyId rootPropertyId, Utf8CP accessString, DbColumnId columnId)
+    {
+    PropertyPathId propertyPathId;
+    if (m_classMapContext.TryGetPropertyPathId(propertyPathId, rootPropertyId, accessString, true) != SUCCESS)
+        return ERROR;
+
+    BeAssert(propertyPathId.IsValid());
+    BeAssert(columnId.IsValid());
+
+    CachedStatementPtr stmt = GetMapSaveContext().GetECDb().GetImpl().GetCachedSqliteStatement("INSERT INTO ec_PropertyMap(ClassId,PropertyPathId,ColumnId) VALUES(?,?,?)");
+    if (stmt == nullptr)
+        {
+        BeAssert(false && "Failed to get statement");
+        return ERROR;
+        }
+
+    if (BE_SQLITE_OK != stmt->BindId(1, m_classMap.GetClass().GetId()) ||
+        BE_SQLITE_OK != stmt->BindId(2, propertyPathId) ||
+        BE_SQLITE_OK != stmt->BindId(3, columnId))
+        {
+        BeAssert(false);
+        return ERROR;
+        }
+
+    if (BE_SQLITE_DONE != stmt->Step())
+        {
+        BeAssert(false);
+        return ERROR;
+        }
+
+    return SUCCESS;
+    }
+
+//---------------------------------------------------------------------------------------
+// @bsimethod                                                    Affan.Khan        10/2014
+//---------------------------------------------------------------------------------------
+BentleyStatus DbMapSaveContext::InsertClassMap(ECClassId classId, MapStrategyExtendedInfo const& mapStrategyExtInfo)
+    {
+    CachedStatementPtr stmt = m_ecdb.GetImpl().GetCachedSqliteStatement("INSERT INTO ec_ClassMap(ClassId, MapStrategy, ShareColumnsMode, MaxSharedColumnsBeforeOverflow, JoinedTableInfo) VALUES (?,?,?,?,?)");
+    if (stmt == nullptr)
+        {
+        BeAssert(false && "Failed to get statement");
+        return ERROR;
+        }
+
+    stmt->BindId(1, classId);
+    stmt->BindInt(2, Enum::ToInt(mapStrategyExtInfo.GetStrategy()));
+    if (mapStrategyExtInfo.IsTablePerHierarchy())
+        {
+        TablePerHierarchyInfo const& tphInfo = mapStrategyExtInfo.GetTphInfo();
+        BeAssert(tphInfo.IsValid());
+        if (tphInfo.GetShareColumnsMode() != TablePerHierarchyInfo::ShareColumnsMode::No)
+            stmt->BindInt(3, Enum::ToInt(tphInfo.GetShareColumnsMode()));
+
+        //uint32_t are persisted as int64 to not lose unsigned-ness
+        if (!tphInfo.GetMaxSharedColumnsBeforeOverflow().IsNull())
+            stmt->BindInt64(4, (int64_t) tphInfo.GetMaxSharedColumnsBeforeOverflow().Value());
+
+        if (tphInfo.GetJoinedTableInfo() != JoinedTableInfo::None)
+            stmt->BindInt(5, Enum::ToInt(tphInfo.GetJoinedTableInfo()));
+        }
+
+    const DbResult stat = stmt->Step();
+    if (stat != BE_SQLITE_DONE)
+        {
+        BeAssert(false && "Failed to save classmap");
+        return ERROR;
+        }
+
+    return SUCCESS;
+    }
+
+//---------------------------------------------------------------------------------------
+// @bsimethod                                                    Affan.Khan        10/2014
+//---------------------------------------------------------------------------------------
+BentleyStatus DbMapSaveContext::TryGetPropertyPathId(PropertyPathId& id, ECN::ECPropertyId rootPropertyId, Utf8CP accessString, bool addIfDoesNotExist)
+    {
+    CachedStatementPtr stmt = m_ecdb.GetImpl().GetCachedSqliteStatement("SELECT Id FROM " TABLE_PropertyPath " WHERE RootPropertyId =? AND AccessString=?");
+    if (stmt == nullptr)
+        {
+        BeAssert(false && "Failed to prepare statement");
+        return ERROR;
+        }
+    stmt->BindId(1, rootPropertyId);
+    stmt->BindText(2, accessString, Statement::MakeCopy::No);
+
+    if (stmt->Step() == BE_SQLITE_ROW)
+        {
+        id = stmt->GetValueId<PropertyPathId>(0);
+        return SUCCESS;
+        }
+
+    if (!addIfDoesNotExist)
+        return ERROR;
+
+    stmt = m_ecdb.GetImpl().GetCachedSqliteStatement("INSERT INTO ec_PropertyPath(RootPropertyId, AccessString) VALUES(?,?)");
+    if (stmt == nullptr)
+        {
+        BeAssert(false && "Failed to prepare statement");
+        return ERROR;
+        }
+
+    stmt->BindId(1, rootPropertyId);
+    stmt->BindText(2, accessString, Statement::MakeCopy::No);
+    if (stmt->Step() != BE_SQLITE_DONE)
+        {
+        BeAssert(false);
+        return ERROR;
+        }
+
+    id = DbSchemaPersistenceManager::GetLastInsertedId<PropertyPathId>(m_ecdb);
+    if (!id.IsValid())
+        return ERROR;
+
+    return SUCCESS;
+    }
+
+//---------------------------------------------------------------------------------------
+// @bsimethod                                                    Affan.Khan        10/2014
+//---------------------------------------------------------------------------------------
+//static
+BentleyStatus DbClassMapLoadContext::Load(DbClassMapLoadContext& loadContext, ClassMapLoadContext& ctx, ECDbCR ecdb, ECN::ECClassCR ecClass)
+    {
+    loadContext.m_classMapExists = false;
+    CachedStatementPtr stmt = ecdb.GetImpl().GetCachedSqliteStatement("SELECT MapStrategy,ShareColumnsMode,MaxSharedColumnsBeforeOverflow,JoinedTableInfo FROM ec_ClassMap WHERE ClassId=?");
+    if (stmt == nullptr)
+        {
+        BeAssert(false && "Failed to get statement");
+        return ERROR;
+        }
+
+    stmt->BindId(1, ecClass.GetId());
+    const DbResult stat = stmt->Step();
+    switch (stat)
+        {
+            case BE_SQLITE_ROW:
+                break;
+
+            case BE_SQLITE_DONE:
+                return SUCCESS; //does not exist yet -> m_isValid == false;
+
+            default:
+                return ERROR;
+        }
+
+    Nullable<MapStrategy> mapStrategy = ToMapStrategy(stmt->GetValueInt(0));
+    if (mapStrategy.IsNull())
+        {
+        LOG.errorv("Failed to load class map for '%s'. It has an unsupported map strategy (%d). The ECDb file might have been created by a new version of the software.",
+                                       ecClass.GetFullName(), stmt->GetValueInt(0));
+        return ERROR;
+        }
+
+    if (mapStrategy == MapStrategy::TablePerHierarchy || mapStrategy == MapStrategy::TemporaryTablePerHierarchy)
+        {
+        Nullable<TablePerHierarchyInfo::ShareColumnsMode> shareColumnsMode(TablePerHierarchyInfo::ShareColumnsMode::No);
+        if (!stmt->IsColumnNull(1))
+            shareColumnsMode = ToShareColumnsMode(stmt->GetValueInt(1));
+
+        Nullable<uint32_t> maxSharedColumnsBeforeOverflow;
+        //uint32_t are persisted as int64 to not lose unsigned-ness
+        if (!stmt->IsColumnNull(2))
+            maxSharedColumnsBeforeOverflow = Nullable<uint32_t>((uint32_t) stmt->GetValueInt64(2));
+
+        Nullable<JoinedTableInfo> joinedTableInfo(JoinedTableInfo::None);
+        if (!stmt->IsColumnNull(3))
+            joinedTableInfo = ToJoinedTableInfo(stmt->GetValueInt(3));
+
+        if (shareColumnsMode.IsNull() || joinedTableInfo.IsNull())
+            {
+            LOG.errorv("Failed to load class map for '%s'. It has an unsupported value for ShareColumnsMode or JoinedTableInfo. The ECDb file might have been created by a new version of the software.",
+                                           ecClass.GetFullName(), stmt->GetValueInt(0));
+            return ERROR;
+            }
+
+        loadContext.m_mapStrategyExtInfo = MapStrategyExtendedInfo(mapStrategy.Value(), TablePerHierarchyInfo(shareColumnsMode.Value(), maxSharedColumnsBeforeOverflow, joinedTableInfo.Value()));
+        }
+    else
+        {
+        BeAssert(stmt->IsColumnNull(1) && stmt->IsColumnNull(2) && stmt->IsColumnNull(3) &&
+                 "ShareColumnsMode, MaxSharedColumnsBeforeOverflow, JoinedTableInfo cols are expected to be NULL if MapStrategy is not TablePerHierarchy/TemporaryTablePerHierarchy");
+        loadContext.m_mapStrategyExtInfo = MapStrategyExtendedInfo(mapStrategy.Value());
+        }
+
+    stmt = nullptr; //to release the statement.
+    if (ReadPropertyMaps(loadContext, ecdb, ecClass.GetId()) != SUCCESS)
+        return ERROR;
+
+    loadContext.m_classMapExists = true;
+    return SUCCESS;
+    }
+
+//---------------------------------------------------------------------------------------
+// @bsimethod                                                    Affan.Khan        10/2014
+//---------------------------------------------------------------------------------------
+//static
+BentleyStatus DbClassMapLoadContext::ReadPropertyMaps(DbClassMapLoadContext& ctx, ECDbCR ecdb, ECClassId classId)
+    {
+    ctx.m_columnByAccessString.clear();
+    CachedStatementPtr stmt = ecdb.GetImpl().GetCachedSqliteStatement("SELECT T.Name, C.Name, A.AccessString"
+                                                      " FROM ec_PropertyMap P"
+                                                      "     INNER JOIN ec_Column C ON C.Id = P.ColumnId"
+                                                      "     INNER JOIN ec_Table T ON T.Id = C.TableId"
+                                                      "     INNER JOIN ec_PropertyPath A ON A.Id = P.PropertyPathId"
+                                                      " WHERE P.ClassId = ? ORDER BY T.Name");
+    if (stmt == nullptr)
+        {
+        BeAssert(false && "Failed to get statement");
+        return ERROR;
+        }
+
+    stmt->BindId(1, classId);
+    DbSchema const& dbSchema = ecdb.Schemas().GetDbMap().GetDbSchema();
+
+    while (stmt->Step() == BE_SQLITE_ROW)
+        {
+        Utf8CP tableName = stmt->GetValueText(0);
+        Utf8CP columName = stmt->GetValueText(1);
+        Utf8CP accessString = stmt->GetValueText(2);
+
+        DbTable const* table = dbSchema.FindTable(tableName);
+        if (table == nullptr)
+            return ERROR;
+
+        DbColumn const* column = table->FindColumn(columName);
+        if (column == nullptr)
+            return ERROR;
+
+        ctx.m_columnByAccessString[accessString].push_back(column);
+        }
+
+    return SUCCESS;
+    }
+
+//---------------------------------------------------------------------------------------
+// @bsimethod                                                    Affan.Khan        10/2014
+//---------------------------------------------------------------------------------------
+std::vector<DbColumn const*> const* DbClassMapLoadContext::FindColumnByAccessString(Utf8StringCR accessString) const
+    {
+    auto itor = m_columnByAccessString.find(accessString);
+    if (itor != m_columnByAccessString.end())
+        return &(itor->second);
+
+    return nullptr;
+    }
+
+END_BENTLEY_SQLITE_EC_NAMESPACE