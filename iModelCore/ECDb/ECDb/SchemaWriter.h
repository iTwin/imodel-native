/*--------------------------------------------------------------------------------+
|
|     $Source: ECDb/SchemaWriter.h $
|
|  $Copyright: (c) 2018 Bentley Systems, Incorporated. All rights reserved. $
|
+-------------------------------------------------------------------------------------*/
#pragma once
#include "ECDbInternalTypes.h"
#include "ECSql/NativeSqlBuilder.h"

BEGIN_BENTLEY_SQLITE_EC_NAMESPACE

//=======================================================================================
// @bsiclass                                                Affan.Khan            03/2016
//+===============+===============+===============+===============+===============+======
struct SchemaWriter final
    {
<<<<<<< HEAD
    private:
        ECDbCR m_ecdb;
        SchemaImportContext& m_ctx;
        ECN::CustomAttributeValidator m_schemaUpgradeCustomAttributeValidator;
        std::set<ECN::ECSchemaId> m_majorChangesAllowedForSchemas;

        //not copyable
        SchemaWriter(SchemaWriter const&) = delete;
        SchemaWriter& operator=(SchemaWriter const&) = delete;

        BentleyStatus ImportSchema(SchemaCompareContext&, ECN::ECSchemaCR);
        BentleyStatus ImportClass(ECN::ECClassCR);
        BentleyStatus ImportEnumeration(ECN::ECEnumerationCR);
        BentleyStatus ImportUnitSystem(ECN::UnitSystemCR);
        BentleyStatus ImportPhenomenon(ECN::PhenomenonCR);
        BentleyStatus ImportUnit(ECN::ECUnitCR);
        BentleyStatus ImportKindOfQuantity(ECN::KindOfQuantityCR);
        BentleyStatus ImportPropertyCategory(ECN::PropertyCategoryCR);
        BentleyStatus ImportProperty(ECN::ECPropertyCR, int ordinal);
        BentleyStatus ImportRelationshipClass(ECN::ECRelationshipClassCP);
        BentleyStatus ImportRelationshipConstraint(ECN::ECClassId relationshipClassId, ECN::ECRelationshipConstraintR, ECN::ECRelationshipEnd);
        BentleyStatus ImportCustomAttributes(ECN::IECCustomAttributeContainerCR sourceContainer, ECContainerId sourceContainerId, SchemaPersistenceHelper::GeneralizedCustomAttributeContainerType);

        BentleyStatus BindPropertyMinMaxValue(Statement&, int paramIndex, ECN::ECPropertyCR, ECN::ECValueCR);
        BentleyStatus BindPropertyExtendedTypeName(Statement&, int paramIndex, ECN::ECPropertyCR);
        BentleyStatus BindPropertyPrimTypeOrEnumeration(Statement&, int primTypeParamIndex, int enumParamIndex, ECN::ECPropertyCR);
        BentleyStatus BindPropertyKindOfQuantity(Statement&, int paramIndex, ECN::ECPropertyCR);
        BentleyStatus BindPropertyCategory(Statement&, int paramIndex, ECN::ECPropertyCR);

        BentleyStatus InsertSchemaEntry(ECN::ECSchemaCR);
        BentleyStatus InsertBaseClassEntry(ECN::ECClassId, ECN::ECClassCR baseClass, int ordinal);
        BentleyStatus InsertRelationshipConstraintEntry(ECRelationshipConstraintId& constraintId, ECN::ECClassId relationshipClassId, ECN::ECRelationshipConstraintR, ECN::ECRelationshipEnd);
        BentleyStatus InsertSchemaReferenceEntries(ECN::ECSchemaCR);
        BentleyStatus InsertCAEntry(ECN::IECInstanceR customAttribute, ECN::ECClassId, ECContainerId, SchemaPersistenceHelper::GeneralizedCustomAttributeContainerType, int ordinal);
        BentleyStatus ReplaceCAEntry(ECN::IECInstanceR customAttribute, ECN::ECClassId, ECContainerId, SchemaPersistenceHelper::GeneralizedCustomAttributeContainerType, int ordinal);
        BentleyStatus DeleteCAEntry(int& ordinal, ECN::ECClassId, ECContainerId, SchemaPersistenceHelper::GeneralizedCustomAttributeContainerType);

        BentleyStatus UpdateRelationshipConstraint(ECContainerId, ECN::ECRelationshipConstraintChange&, ECN::ECRelationshipConstraintCR oldConstraint, ECN::ECRelationshipConstraintCR newConstraint, bool isSource, Utf8CP relationshipName);
        BentleyStatus UpdateCustomAttributes(SchemaPersistenceHelper::GeneralizedCustomAttributeContainerType, ECContainerId, ECN::ECInstanceChanges&, ECN::IECCustomAttributeContainerCR oldClass, ECN::IECCustomAttributeContainerCR newClass);
        BentleyStatus UpdateClass(ECN::ClassChange&, ECN::ECClassCR oldClass, ECN::ECClassCR newClass);
        BentleyStatus UpdateProperty(ECN::ECPropertyChange&, ECN::ECPropertyCR oldProperty, ECN::ECPropertyCR newProperty);
        BentleyStatus UpdateSchema(ECN::SchemaChange&, ECN::ECSchemaCR oldSchema, ECN::ECSchemaCR newSchema);
        BentleyStatus UpdateSchemaReferences(ECN::ReferenceChanges&, ECN::ECSchemaCR oldSchema, ECN::ECSchemaCR newSchema);
        BentleyStatus UpdateClasses(ECN::ClassChanges&, ECN::ECSchemaCR oldSchema, ECN::ECSchemaCR newSchema);
        BentleyStatus UpdateEnumerations(ECN::ECEnumerationChanges&, ECN::ECSchemaCR oldSchema, ECN::ECSchemaCR newSchema);
        BentleyStatus UpdateEnumeration(ECN::ECEnumerationChange&, ECN::ECEnumerationCR oldEnum, ECN::ECEnumerationCR newEnum);
        BentleyStatus VerifyEnumeratorChanges(ECN::ECEnumerationCR oldEnum, ECN::ECEnumeratorChanges&) const;

        BentleyStatus UpdateKindOfQuantities(ECN::KindOfQuantityChanges&, ECN::ECSchemaCR oldSchema, ECN::ECSchemaCR newSchema);
        BentleyStatus UpdateKindOfQuantity(ECN::KindOfQuantityChange&, ECN::KindOfQuantityCR oldKoq, ECN::KindOfQuantityCR newKoq);
        BentleyStatus UpdatePropertyCategories(ECN::PropertyCategoryChanges&, ECN::ECSchemaCR oldSchema, ECN::ECSchemaCR newSchema);
        BentleyStatus UpdatePropertyCategory(ECN::PropertyCategoryChange&, ECN::PropertyCategoryCR oldCat, ECN::PropertyCategoryCR newCat);
        BentleyStatus UpdatePhenomena(ECN::PhenomenonChanges&, ECN::ECSchemaCR oldSchema, ECN::ECSchemaCR newSchema);
        BentleyStatus UpdatePhenomenon(ECN::PhenomenonChange&, ECN::PhenomenonCR oldVal, ECN::PhenomenonCR newVal);
        BentleyStatus UpdateUnitSystems(ECN::UnitSystemChanges&, ECN::ECSchemaCR oldSchema, ECN::ECSchemaCR newSchema);
        BentleyStatus UpdateUnitSystem(ECN::UnitSystemChange&, ECN::UnitSystemCR oldVal, ECN::UnitSystemCR newVal);
        BentleyStatus UpdateUnits(ECN::UnitChanges&, ECN::ECSchemaCR oldSchema, ECN::ECSchemaCR newSchema);
        BentleyStatus UpdateUnit(ECN::UnitChange&, ECN::ECUnitCR oldVal, ECN::ECUnitCR newVal);

        BentleyStatus UpdateProperties(ECN::ECPropertyChanges&, ECN::ECClassCR oldClass, ECN::ECClassCR newClass);

        BentleyStatus DeleteClass(ECN::ClassChange&, ECN::ECClassCR);
        BentleyStatus DeleteProperty(ECN::ECPropertyChange&, ECN::ECPropertyCR);
        BentleyStatus DeleteCustomAttributes(ECContainerId, SchemaPersistenceHelper::GeneralizedCustomAttributeContainerType);
        BentleyStatus DeleteInstances(ECN::ECClassCR);
        BentleyStatus DeleteCustomAttributeClass(ECN::ECClassCR deletedClass);

        bool IsSpecifiedInRelationshipConstraint(ECN::ECClassCR) const;

        bool IsMajorChangeAllowedForSchema(ECN::ECSchemaId id) const { return m_majorChangesAllowedForSchemas.find(id) != m_majorChangesAllowedForSchemas.end(); }
        bool IsPropertyTypeChangeSupported(Utf8StringR error, ECN::StringChange& typeChange, ECN::ECPropertyCR oldProperty, ECN::ECPropertyCR newProperty) const;

        BentleyStatus ValidateSchemasPreImport(bvector<ECN::ECSchemaCP> const& primarySchemasOrderedByDependencies) const;

        BentleyStatus UpdateBaseClasses(ECN::BaseClassChanges&, ECN::ECClassCR, ECN::ECClassCR);
        IssueReporter const& Issues() const { return m_ecdb.GetImpl().Issues(); }
        static bool IsChangeToBaseClassIsSupported(ECN::ECClassCR baseClass);
=======
>>>>>>> d45f8d62
    public:
        struct Context final
            {
        private:
            ECDbCR m_ecdb;
            SchemaImportContext& m_importCtx;

            ECN::SchemaChanges m_changes;
            bvector<ECN::ECSchemaCP> m_existingSchemas;
            bvector<ECN::ECSchemaCP> m_schemasToImport;
            bset<ECN::ECSchemaId> m_schemasWithMajorVersionChange;
            ECN::CustomAttributeValidator m_schemaUpgradeCustomAttributeValidator;

        public:
            Context(ECDbCR ecdb, SchemaImportContext& ctx) : m_ecdb(ecdb), m_importCtx(ctx)
                {
                m_schemaUpgradeCustomAttributeValidator.Reject("CoreCustomAttributes:IsMixin.*");
                m_schemaUpgradeCustomAttributeValidator.Reject("ECDbMap:*");
                }

            void ClearCache() { m_schemasToImport.clear(); m_existingSchemas.clear(); m_ecdb.ClearECDbCache(); }
            SchemaImportContext& ImportCtx() const { return m_importCtx; }
            bvector<ECN::ECSchemaCP> const& GetSchemasToImport() const { return m_schemasToImport; }
            bvector<ECN::ECSchemaCP>& GetSchemasToImportR() { return m_schemasToImport; }
            void AddSchemaToImport(ECN::ECSchemaCR schema) { m_schemasToImport.push_back(&schema); }
            bvector<ECN::ECSchemaCP> const& GetExistingSchemas() const { return m_existingSchemas; }
            bvector<ECN::ECSchemaCP>& GetExistingSchemasR() { return m_existingSchemas; }
            void AddExistingSchema(ECN::ECSchemaCR schema) { m_existingSchemas.push_back(&schema); }
            ECN::SchemaChanges& Changes() { return m_changes; }

            bool AreMajorSchemaVersionChangesAllowed() const { return !Enum::Contains(m_importCtx.GetOptions(), SchemaManager::SchemaImportOptions::DisallowMajorSchemaUpgrade); }
            bool IsMajorSchemaVersionChange(ECN::ECSchemaId schemaId) const { return m_schemasWithMajorVersionChange.find(schemaId) != m_schemasWithMajorVersionChange.end(); }
            void AddSchemaWithMajorVersionChange(ECN::ECSchemaId schemaId) { m_schemasWithMajorVersionChange.insert(schemaId); }
            CachedStatementPtr GetCachedStatement(Utf8CP sql) { return m_ecdb.GetImpl().GetCachedSqliteStatement(sql); }
            ECDbCR GetECDb() const { return m_ecdb; }
            MainSchemaManager const& GetSchemaManager() const { return m_importCtx.GetSchemaManager(); }
            ECN::CustomAttributeValidator const& GetSchemaUpgradeCustomAttributeValidator() const { return m_schemaUpgradeCustomAttributeValidator; }
            IssueReporter const& Issues() const { return m_ecdb.GetImpl().Issues(); }
            };

    private:
        SchemaWriter() = delete;
        ~SchemaWriter() = delete;

        static BentleyStatus ImportSchema(Context&, ECN::ECSchemaCR);
        static BentleyStatus ImportClass(Context&, ECN::ECClassCR);
        static BentleyStatus ImportEnumeration(Context&, ECN::ECEnumerationCR);
        static BentleyStatus ImportKindOfQuantity(Context&, ECN::KindOfQuantityCR);
        static BentleyStatus ImportPropertyCategory(Context&, ECN::PropertyCategoryCR);
        static BentleyStatus ImportProperty(Context&, ECN::ECPropertyCR, int ordinal);
        static BentleyStatus ImportRelationshipClass(Context&, ECN::ECRelationshipClassCP);
        static BentleyStatus ImportRelationshipConstraint(Context&, ECN::ECClassId relationshipClassId, ECN::ECRelationshipConstraintR, ECN::ECRelationshipEnd);
        static BentleyStatus ImportCustomAttributes(Context&, ECN::IECCustomAttributeContainerCR sourceContainer, ECContainerId sourceContainerId, SchemaPersistenceHelper::GeneralizedCustomAttributeContainerType);

        static BentleyStatus BindPropertyMinMaxValue(Context&, Statement&, int paramIndex, ECN::ECPropertyCR, ECN::ECValueCR);
        static BentleyStatus BindPropertyExtendedTypeName(Statement&, int paramIndex, ECN::ECPropertyCR);
        static BentleyStatus BindPropertyPrimTypeOrEnumeration(Context& ctx, Statement&, int primTypeParamIndex, int enumParamIndex, ECN::ECPropertyCR);
        static BentleyStatus BindPropertyKindOfQuantity(Context&, Statement&, int paramIndex, ECN::ECPropertyCR);
        static BentleyStatus BindPropertyCategory(Context&, Statement&, int paramIndex, ECN::ECPropertyCR);

        static BentleyStatus InsertSchemaEntry(Context&, ECN::ECSchemaCR);
        static BentleyStatus InsertBaseClassEntry(Context&, ECN::ECClassId, ECN::ECClassCR baseClass, int ordinal);
        static BentleyStatus InsertRelationshipConstraintEntry(Context&, ECRelationshipConstraintId& constraintId, ECN::ECClassId relationshipClassId, ECN::ECRelationshipConstraintR, ECN::ECRelationshipEnd);
        static BentleyStatus InsertSchemaReferenceEntries(Context&, ECN::ECSchemaCR);
        static BentleyStatus InsertCAEntry(Context&, ECN::IECInstanceR customAttribute, ECN::ECClassId, ECContainerId, SchemaPersistenceHelper::GeneralizedCustomAttributeContainerType, int ordinal);
        static BentleyStatus ReplaceCAEntry(Context&, ECN::IECInstanceR customAttribute, ECN::ECClassId, ECContainerId, SchemaPersistenceHelper::GeneralizedCustomAttributeContainerType, int ordinal);
        static BentleyStatus DeleteCAEntry(int& ordinal, Context&, ECN::ECClassId, ECContainerId, SchemaPersistenceHelper::GeneralizedCustomAttributeContainerType);

        static BentleyStatus UpdateRelationshipConstraint(Context&, ECContainerId, ECN::ECRelationshipConstraintChange&, ECN::ECRelationshipConstraintCR oldConstraint, ECN::ECRelationshipConstraintCR newConstraint, bool isSource, Utf8CP relationshipName);
        static BentleyStatus UpdateCustomAttributes(Context&, SchemaPersistenceHelper::GeneralizedCustomAttributeContainerType, ECContainerId, ECN::ECInstanceChanges&, ECN::IECCustomAttributeContainerCR oldClass, ECN::IECCustomAttributeContainerCR newClass);
        static BentleyStatus UpdateClass(Context&, ECN::ClassChange&, ECN::ECClassCR oldClass, ECN::ECClassCR newClass);
        static BentleyStatus UpdateProperty(Context&, ECN::ECPropertyChange&, ECN::ECPropertyCR oldProperty, ECN::ECPropertyCR newProperty);
        static BentleyStatus UpdateSchema(Context&, ECN::SchemaChange&, ECN::ECSchemaCR oldSchema, ECN::ECSchemaCR newSchema);
        static BentleyStatus UpdateSchemaReferences(Context&, ECN::ReferenceChanges&, ECN::ECSchemaCR oldSchema, ECN::ECSchemaCR newSchema);
        static BentleyStatus UpdateClasses(Context&, ECN::ClassChanges&, ECN::ECSchemaCR oldSchema, ECN::ECSchemaCR newSchema);
        static BentleyStatus UpdateEnumerations(Context&, ECN::ECEnumerationChanges&, ECN::ECSchemaCR oldSchema, ECN::ECSchemaCR newSchema);
        static BentleyStatus UpdateEnumeration(Context&, ECN::ECEnumerationChange&, ECN::ECEnumerationCR oldEnum, ECN::ECEnumerationCR newEnum);

        static BentleyStatus UpdateKindOfQuantities(Context&, ECN::KindOfQuantityChanges&, ECN::ECSchemaCR oldSchema, ECN::ECSchemaCR newSchema);
        static BentleyStatus UpdateKindOfQuantity(Context&, ECN::KindOfQuantityChange&, ECN::KindOfQuantityCR oldKoq, ECN::KindOfQuantityCR newKoq);
        static BentleyStatus UpdatePropertyCategories(Context&, ECN::PropertyCategoryChanges&, ECN::ECSchemaCR oldSchema, ECN::ECSchemaCR newSchema);
        static BentleyStatus UpdatePropertyCategory(Context&, ECN::PropertyCategoryChange&, ECN::PropertyCategoryCR oldCat, ECN::PropertyCategoryCR newCat);

        static BentleyStatus UpdateProperties(Context&, ECN::ECPropertyChanges&, ECN::ECClassCR oldClass, ECN::ECClassCR newClass);

        static BentleyStatus DeleteClass(Context&, ECN::ClassChange&, ECN::ECClassCR);
        static BentleyStatus DeleteProperty(Context&, ECN::ECPropertyChange&, ECN::ECPropertyCR);
        static BentleyStatus DeleteCustomAttributes(Context&, ECContainerId, SchemaPersistenceHelper::GeneralizedCustomAttributeContainerType);
        static BentleyStatus DeleteInstances(Context&, ECN::ECClassCR);
        static BentleyStatus DeleteCustomAttributeClass(Context&, ECN::ECCustomAttributeClassCR);

        static bool IsSpecifiedInRelationshipConstraint(Context&, ECN::ECClassCR);

        static bool IsPropertyTypeChangeSupported(Utf8StringR error, ECN::StringChange& typeChange, ECN::ECPropertyCR oldProperty, ECN::ECPropertyCR newProperty);

        static BentleyStatus ValidateSchemasPreImport(Context const&, bvector<ECN::ECSchemaCP> const& primarySchemasOrderedByDependencies);

        static BentleyStatus UpdateBaseClasses(Context&, ECN::BaseClassChanges&, ECN::ECClassCR, ECN::ECClassCR);
        static bool IsChangeToBaseClassIsSupported(ECN::ECClassCR baseClass);

        static BentleyStatus CompareSchemas(Context& ctx, bvector<ECN::ECSchemaCP> const& primarySchemasOrderedByDependencies);
        static BentleyStatus ReloadSchemas(Context& ctx);

    public:
        static BentleyStatus ImportSchemas(bvector<ECN::ECSchemaCP>& schemasToMap, ECDbCR, SchemaImportContext&, bvector<ECN::ECSchemaCP> const& primarySchemasOrderedByDependencies);

    };

END_BENTLEY_SQLITE_EC_NAMESPACE
<|MERGE_RESOLUTION|>--- conflicted
+++ resolved
@@ -1,207 +1,137 @@
-/*--------------------------------------------------------------------------------+
-|
-|     $Source: ECDb/SchemaWriter.h $
-|
-|  $Copyright: (c) 2018 Bentley Systems, Incorporated. All rights reserved. $
-|
-+-------------------------------------------------------------------------------------*/
-#pragma once
-#include "ECDbInternalTypes.h"
-#include "ECSql/NativeSqlBuilder.h"
-
-BEGIN_BENTLEY_SQLITE_EC_NAMESPACE
-
-//=======================================================================================
-// @bsiclass                                                Affan.Khan            03/2016
-//+===============+===============+===============+===============+===============+======
-struct SchemaWriter final
-    {
-<<<<<<< HEAD
-    private:
-        ECDbCR m_ecdb;
-        SchemaImportContext& m_ctx;
-        ECN::CustomAttributeValidator m_schemaUpgradeCustomAttributeValidator;
-        std::set<ECN::ECSchemaId> m_majorChangesAllowedForSchemas;
-
-        //not copyable
-        SchemaWriter(SchemaWriter const&) = delete;
-        SchemaWriter& operator=(SchemaWriter const&) = delete;
-
-        BentleyStatus ImportSchema(SchemaCompareContext&, ECN::ECSchemaCR);
-        BentleyStatus ImportClass(ECN::ECClassCR);
-        BentleyStatus ImportEnumeration(ECN::ECEnumerationCR);
-        BentleyStatus ImportUnitSystem(ECN::UnitSystemCR);
-        BentleyStatus ImportPhenomenon(ECN::PhenomenonCR);
-        BentleyStatus ImportUnit(ECN::ECUnitCR);
-        BentleyStatus ImportKindOfQuantity(ECN::KindOfQuantityCR);
-        BentleyStatus ImportPropertyCategory(ECN::PropertyCategoryCR);
-        BentleyStatus ImportProperty(ECN::ECPropertyCR, int ordinal);
-        BentleyStatus ImportRelationshipClass(ECN::ECRelationshipClassCP);
-        BentleyStatus ImportRelationshipConstraint(ECN::ECClassId relationshipClassId, ECN::ECRelationshipConstraintR, ECN::ECRelationshipEnd);
-        BentleyStatus ImportCustomAttributes(ECN::IECCustomAttributeContainerCR sourceContainer, ECContainerId sourceContainerId, SchemaPersistenceHelper::GeneralizedCustomAttributeContainerType);
-
-        BentleyStatus BindPropertyMinMaxValue(Statement&, int paramIndex, ECN::ECPropertyCR, ECN::ECValueCR);
-        BentleyStatus BindPropertyExtendedTypeName(Statement&, int paramIndex, ECN::ECPropertyCR);
-        BentleyStatus BindPropertyPrimTypeOrEnumeration(Statement&, int primTypeParamIndex, int enumParamIndex, ECN::ECPropertyCR);
-        BentleyStatus BindPropertyKindOfQuantity(Statement&, int paramIndex, ECN::ECPropertyCR);
-        BentleyStatus BindPropertyCategory(Statement&, int paramIndex, ECN::ECPropertyCR);
-
-        BentleyStatus InsertSchemaEntry(ECN::ECSchemaCR);
-        BentleyStatus InsertBaseClassEntry(ECN::ECClassId, ECN::ECClassCR baseClass, int ordinal);
-        BentleyStatus InsertRelationshipConstraintEntry(ECRelationshipConstraintId& constraintId, ECN::ECClassId relationshipClassId, ECN::ECRelationshipConstraintR, ECN::ECRelationshipEnd);
-        BentleyStatus InsertSchemaReferenceEntries(ECN::ECSchemaCR);
-        BentleyStatus InsertCAEntry(ECN::IECInstanceR customAttribute, ECN::ECClassId, ECContainerId, SchemaPersistenceHelper::GeneralizedCustomAttributeContainerType, int ordinal);
-        BentleyStatus ReplaceCAEntry(ECN::IECInstanceR customAttribute, ECN::ECClassId, ECContainerId, SchemaPersistenceHelper::GeneralizedCustomAttributeContainerType, int ordinal);
-        BentleyStatus DeleteCAEntry(int& ordinal, ECN::ECClassId, ECContainerId, SchemaPersistenceHelper::GeneralizedCustomAttributeContainerType);
-
-        BentleyStatus UpdateRelationshipConstraint(ECContainerId, ECN::ECRelationshipConstraintChange&, ECN::ECRelationshipConstraintCR oldConstraint, ECN::ECRelationshipConstraintCR newConstraint, bool isSource, Utf8CP relationshipName);
-        BentleyStatus UpdateCustomAttributes(SchemaPersistenceHelper::GeneralizedCustomAttributeContainerType, ECContainerId, ECN::ECInstanceChanges&, ECN::IECCustomAttributeContainerCR oldClass, ECN::IECCustomAttributeContainerCR newClass);
-        BentleyStatus UpdateClass(ECN::ClassChange&, ECN::ECClassCR oldClass, ECN::ECClassCR newClass);
-        BentleyStatus UpdateProperty(ECN::ECPropertyChange&, ECN::ECPropertyCR oldProperty, ECN::ECPropertyCR newProperty);
-        BentleyStatus UpdateSchema(ECN::SchemaChange&, ECN::ECSchemaCR oldSchema, ECN::ECSchemaCR newSchema);
-        BentleyStatus UpdateSchemaReferences(ECN::ReferenceChanges&, ECN::ECSchemaCR oldSchema, ECN::ECSchemaCR newSchema);
-        BentleyStatus UpdateClasses(ECN::ClassChanges&, ECN::ECSchemaCR oldSchema, ECN::ECSchemaCR newSchema);
-        BentleyStatus UpdateEnumerations(ECN::ECEnumerationChanges&, ECN::ECSchemaCR oldSchema, ECN::ECSchemaCR newSchema);
-        BentleyStatus UpdateEnumeration(ECN::ECEnumerationChange&, ECN::ECEnumerationCR oldEnum, ECN::ECEnumerationCR newEnum);
-        BentleyStatus VerifyEnumeratorChanges(ECN::ECEnumerationCR oldEnum, ECN::ECEnumeratorChanges&) const;
-
-        BentleyStatus UpdateKindOfQuantities(ECN::KindOfQuantityChanges&, ECN::ECSchemaCR oldSchema, ECN::ECSchemaCR newSchema);
-        BentleyStatus UpdateKindOfQuantity(ECN::KindOfQuantityChange&, ECN::KindOfQuantityCR oldKoq, ECN::KindOfQuantityCR newKoq);
-        BentleyStatus UpdatePropertyCategories(ECN::PropertyCategoryChanges&, ECN::ECSchemaCR oldSchema, ECN::ECSchemaCR newSchema);
-        BentleyStatus UpdatePropertyCategory(ECN::PropertyCategoryChange&, ECN::PropertyCategoryCR oldCat, ECN::PropertyCategoryCR newCat);
-        BentleyStatus UpdatePhenomena(ECN::PhenomenonChanges&, ECN::ECSchemaCR oldSchema, ECN::ECSchemaCR newSchema);
-        BentleyStatus UpdatePhenomenon(ECN::PhenomenonChange&, ECN::PhenomenonCR oldVal, ECN::PhenomenonCR newVal);
-        BentleyStatus UpdateUnitSystems(ECN::UnitSystemChanges&, ECN::ECSchemaCR oldSchema, ECN::ECSchemaCR newSchema);
-        BentleyStatus UpdateUnitSystem(ECN::UnitSystemChange&, ECN::UnitSystemCR oldVal, ECN::UnitSystemCR newVal);
-        BentleyStatus UpdateUnits(ECN::UnitChanges&, ECN::ECSchemaCR oldSchema, ECN::ECSchemaCR newSchema);
-        BentleyStatus UpdateUnit(ECN::UnitChange&, ECN::ECUnitCR oldVal, ECN::ECUnitCR newVal);
-
-        BentleyStatus UpdateProperties(ECN::ECPropertyChanges&, ECN::ECClassCR oldClass, ECN::ECClassCR newClass);
-
-        BentleyStatus DeleteClass(ECN::ClassChange&, ECN::ECClassCR);
-        BentleyStatus DeleteProperty(ECN::ECPropertyChange&, ECN::ECPropertyCR);
-        BentleyStatus DeleteCustomAttributes(ECContainerId, SchemaPersistenceHelper::GeneralizedCustomAttributeContainerType);
-        BentleyStatus DeleteInstances(ECN::ECClassCR);
-        BentleyStatus DeleteCustomAttributeClass(ECN::ECClassCR deletedClass);
-
-        bool IsSpecifiedInRelationshipConstraint(ECN::ECClassCR) const;
-
-        bool IsMajorChangeAllowedForSchema(ECN::ECSchemaId id) const { return m_majorChangesAllowedForSchemas.find(id) != m_majorChangesAllowedForSchemas.end(); }
-        bool IsPropertyTypeChangeSupported(Utf8StringR error, ECN::StringChange& typeChange, ECN::ECPropertyCR oldProperty, ECN::ECPropertyCR newProperty) const;
-
-        BentleyStatus ValidateSchemasPreImport(bvector<ECN::ECSchemaCP> const& primarySchemasOrderedByDependencies) const;
-
-        BentleyStatus UpdateBaseClasses(ECN::BaseClassChanges&, ECN::ECClassCR, ECN::ECClassCR);
-        IssueReporter const& Issues() const { return m_ecdb.GetImpl().Issues(); }
-        static bool IsChangeToBaseClassIsSupported(ECN::ECClassCR baseClass);
-=======
->>>>>>> d45f8d62
-    public:
-        struct Context final
-            {
-        private:
-            ECDbCR m_ecdb;
-            SchemaImportContext& m_importCtx;
-
-            ECN::SchemaChanges m_changes;
-            bvector<ECN::ECSchemaCP> m_existingSchemas;
-            bvector<ECN::ECSchemaCP> m_schemasToImport;
-            bset<ECN::ECSchemaId> m_schemasWithMajorVersionChange;
-            ECN::CustomAttributeValidator m_schemaUpgradeCustomAttributeValidator;
-
-        public:
-            Context(ECDbCR ecdb, SchemaImportContext& ctx) : m_ecdb(ecdb), m_importCtx(ctx)
-                {
-                m_schemaUpgradeCustomAttributeValidator.Reject("CoreCustomAttributes:IsMixin.*");
-                m_schemaUpgradeCustomAttributeValidator.Reject("ECDbMap:*");
-                }
-
-            void ClearCache() { m_schemasToImport.clear(); m_existingSchemas.clear(); m_ecdb.ClearECDbCache(); }
-            SchemaImportContext& ImportCtx() const { return m_importCtx; }
-            bvector<ECN::ECSchemaCP> const& GetSchemasToImport() const { return m_schemasToImport; }
-            bvector<ECN::ECSchemaCP>& GetSchemasToImportR() { return m_schemasToImport; }
-            void AddSchemaToImport(ECN::ECSchemaCR schema) { m_schemasToImport.push_back(&schema); }
-            bvector<ECN::ECSchemaCP> const& GetExistingSchemas() const { return m_existingSchemas; }
-            bvector<ECN::ECSchemaCP>& GetExistingSchemasR() { return m_existingSchemas; }
-            void AddExistingSchema(ECN::ECSchemaCR schema) { m_existingSchemas.push_back(&schema); }
-            ECN::SchemaChanges& Changes() { return m_changes; }
-
-            bool AreMajorSchemaVersionChangesAllowed() const { return !Enum::Contains(m_importCtx.GetOptions(), SchemaManager::SchemaImportOptions::DisallowMajorSchemaUpgrade); }
-            bool IsMajorSchemaVersionChange(ECN::ECSchemaId schemaId) const { return m_schemasWithMajorVersionChange.find(schemaId) != m_schemasWithMajorVersionChange.end(); }
-            void AddSchemaWithMajorVersionChange(ECN::ECSchemaId schemaId) { m_schemasWithMajorVersionChange.insert(schemaId); }
-            CachedStatementPtr GetCachedStatement(Utf8CP sql) { return m_ecdb.GetImpl().GetCachedSqliteStatement(sql); }
-            ECDbCR GetECDb() const { return m_ecdb; }
-            MainSchemaManager const& GetSchemaManager() const { return m_importCtx.GetSchemaManager(); }
-            ECN::CustomAttributeValidator const& GetSchemaUpgradeCustomAttributeValidator() const { return m_schemaUpgradeCustomAttributeValidator; }
-            IssueReporter const& Issues() const { return m_ecdb.GetImpl().Issues(); }
-            };
-
-    private:
-        SchemaWriter() = delete;
-        ~SchemaWriter() = delete;
-
-        static BentleyStatus ImportSchema(Context&, ECN::ECSchemaCR);
-        static BentleyStatus ImportClass(Context&, ECN::ECClassCR);
-        static BentleyStatus ImportEnumeration(Context&, ECN::ECEnumerationCR);
-        static BentleyStatus ImportKindOfQuantity(Context&, ECN::KindOfQuantityCR);
-        static BentleyStatus ImportPropertyCategory(Context&, ECN::PropertyCategoryCR);
-        static BentleyStatus ImportProperty(Context&, ECN::ECPropertyCR, int ordinal);
-        static BentleyStatus ImportRelationshipClass(Context&, ECN::ECRelationshipClassCP);
-        static BentleyStatus ImportRelationshipConstraint(Context&, ECN::ECClassId relationshipClassId, ECN::ECRelationshipConstraintR, ECN::ECRelationshipEnd);
-        static BentleyStatus ImportCustomAttributes(Context&, ECN::IECCustomAttributeContainerCR sourceContainer, ECContainerId sourceContainerId, SchemaPersistenceHelper::GeneralizedCustomAttributeContainerType);
-
-        static BentleyStatus BindPropertyMinMaxValue(Context&, Statement&, int paramIndex, ECN::ECPropertyCR, ECN::ECValueCR);
-        static BentleyStatus BindPropertyExtendedTypeName(Statement&, int paramIndex, ECN::ECPropertyCR);
-        static BentleyStatus BindPropertyPrimTypeOrEnumeration(Context& ctx, Statement&, int primTypeParamIndex, int enumParamIndex, ECN::ECPropertyCR);
-        static BentleyStatus BindPropertyKindOfQuantity(Context&, Statement&, int paramIndex, ECN::ECPropertyCR);
-        static BentleyStatus BindPropertyCategory(Context&, Statement&, int paramIndex, ECN::ECPropertyCR);
-
-        static BentleyStatus InsertSchemaEntry(Context&, ECN::ECSchemaCR);
-        static BentleyStatus InsertBaseClassEntry(Context&, ECN::ECClassId, ECN::ECClassCR baseClass, int ordinal);
-        static BentleyStatus InsertRelationshipConstraintEntry(Context&, ECRelationshipConstraintId& constraintId, ECN::ECClassId relationshipClassId, ECN::ECRelationshipConstraintR, ECN::ECRelationshipEnd);
-        static BentleyStatus InsertSchemaReferenceEntries(Context&, ECN::ECSchemaCR);
-        static BentleyStatus InsertCAEntry(Context&, ECN::IECInstanceR customAttribute, ECN::ECClassId, ECContainerId, SchemaPersistenceHelper::GeneralizedCustomAttributeContainerType, int ordinal);
-        static BentleyStatus ReplaceCAEntry(Context&, ECN::IECInstanceR customAttribute, ECN::ECClassId, ECContainerId, SchemaPersistenceHelper::GeneralizedCustomAttributeContainerType, int ordinal);
-        static BentleyStatus DeleteCAEntry(int& ordinal, Context&, ECN::ECClassId, ECContainerId, SchemaPersistenceHelper::GeneralizedCustomAttributeContainerType);
-
-        static BentleyStatus UpdateRelationshipConstraint(Context&, ECContainerId, ECN::ECRelationshipConstraintChange&, ECN::ECRelationshipConstraintCR oldConstraint, ECN::ECRelationshipConstraintCR newConstraint, bool isSource, Utf8CP relationshipName);
-        static BentleyStatus UpdateCustomAttributes(Context&, SchemaPersistenceHelper::GeneralizedCustomAttributeContainerType, ECContainerId, ECN::ECInstanceChanges&, ECN::IECCustomAttributeContainerCR oldClass, ECN::IECCustomAttributeContainerCR newClass);
-        static BentleyStatus UpdateClass(Context&, ECN::ClassChange&, ECN::ECClassCR oldClass, ECN::ECClassCR newClass);
-        static BentleyStatus UpdateProperty(Context&, ECN::ECPropertyChange&, ECN::ECPropertyCR oldProperty, ECN::ECPropertyCR newProperty);
-        static BentleyStatus UpdateSchema(Context&, ECN::SchemaChange&, ECN::ECSchemaCR oldSchema, ECN::ECSchemaCR newSchema);
-        static BentleyStatus UpdateSchemaReferences(Context&, ECN::ReferenceChanges&, ECN::ECSchemaCR oldSchema, ECN::ECSchemaCR newSchema);
-        static BentleyStatus UpdateClasses(Context&, ECN::ClassChanges&, ECN::ECSchemaCR oldSchema, ECN::ECSchemaCR newSchema);
-        static BentleyStatus UpdateEnumerations(Context&, ECN::ECEnumerationChanges&, ECN::ECSchemaCR oldSchema, ECN::ECSchemaCR newSchema);
-        static BentleyStatus UpdateEnumeration(Context&, ECN::ECEnumerationChange&, ECN::ECEnumerationCR oldEnum, ECN::ECEnumerationCR newEnum);
-
-        static BentleyStatus UpdateKindOfQuantities(Context&, ECN::KindOfQuantityChanges&, ECN::ECSchemaCR oldSchema, ECN::ECSchemaCR newSchema);
-        static BentleyStatus UpdateKindOfQuantity(Context&, ECN::KindOfQuantityChange&, ECN::KindOfQuantityCR oldKoq, ECN::KindOfQuantityCR newKoq);
-        static BentleyStatus UpdatePropertyCategories(Context&, ECN::PropertyCategoryChanges&, ECN::ECSchemaCR oldSchema, ECN::ECSchemaCR newSchema);
-        static BentleyStatus UpdatePropertyCategory(Context&, ECN::PropertyCategoryChange&, ECN::PropertyCategoryCR oldCat, ECN::PropertyCategoryCR newCat);
-
-        static BentleyStatus UpdateProperties(Context&, ECN::ECPropertyChanges&, ECN::ECClassCR oldClass, ECN::ECClassCR newClass);
-
-        static BentleyStatus DeleteClass(Context&, ECN::ClassChange&, ECN::ECClassCR);
-        static BentleyStatus DeleteProperty(Context&, ECN::ECPropertyChange&, ECN::ECPropertyCR);
-        static BentleyStatus DeleteCustomAttributes(Context&, ECContainerId, SchemaPersistenceHelper::GeneralizedCustomAttributeContainerType);
-        static BentleyStatus DeleteInstances(Context&, ECN::ECClassCR);
-        static BentleyStatus DeleteCustomAttributeClass(Context&, ECN::ECCustomAttributeClassCR);
-
-        static bool IsSpecifiedInRelationshipConstraint(Context&, ECN::ECClassCR);
-
-        static bool IsPropertyTypeChangeSupported(Utf8StringR error, ECN::StringChange& typeChange, ECN::ECPropertyCR oldProperty, ECN::ECPropertyCR newProperty);
-
-        static BentleyStatus ValidateSchemasPreImport(Context const&, bvector<ECN::ECSchemaCP> const& primarySchemasOrderedByDependencies);
-
-        static BentleyStatus UpdateBaseClasses(Context&, ECN::BaseClassChanges&, ECN::ECClassCR, ECN::ECClassCR);
-        static bool IsChangeToBaseClassIsSupported(ECN::ECClassCR baseClass);
-
-        static BentleyStatus CompareSchemas(Context& ctx, bvector<ECN::ECSchemaCP> const& primarySchemasOrderedByDependencies);
-        static BentleyStatus ReloadSchemas(Context& ctx);
-
-    public:
-        static BentleyStatus ImportSchemas(bvector<ECN::ECSchemaCP>& schemasToMap, ECDbCR, SchemaImportContext&, bvector<ECN::ECSchemaCP> const& primarySchemasOrderedByDependencies);
-
-    };
-
-END_BENTLEY_SQLITE_EC_NAMESPACE
+/*--------------------------------------------------------------------------------+
+|
+|     $Source: ECDb/SchemaWriter.h $
+|
+|  $Copyright: (c) 2018 Bentley Systems, Incorporated. All rights reserved. $
+|
++-------------------------------------------------------------------------------------*/
+#pragma once
+#include "ECDbInternalTypes.h"
+#include "ECSql/NativeSqlBuilder.h"
+
+BEGIN_BENTLEY_SQLITE_EC_NAMESPACE
+
+//=======================================================================================
+// @bsiclass                                                Affan.Khan            03/2016
+//+===============+===============+===============+===============+===============+======
+struct SchemaWriter final
+    {
+    public:
+        struct Context final
+            {
+        private:
+            ECDbCR m_ecdb;
+            SchemaImportContext& m_importCtx;
+
+            ECN::SchemaChanges m_changes;
+            bvector<ECN::ECSchemaCP> m_existingSchemas;
+            bvector<ECN::ECSchemaCP> m_schemasToImport;
+            bset<ECN::ECSchemaId> m_schemasWithMajorVersionChange;
+            ECN::CustomAttributeValidator m_schemaUpgradeCustomAttributeValidator;
+
+        public:
+            Context(ECDbCR ecdb, SchemaImportContext& ctx) : m_ecdb(ecdb), m_importCtx(ctx)
+                {
+                m_schemaUpgradeCustomAttributeValidator.Reject("CoreCustomAttributes:IsMixin.*");
+                m_schemaUpgradeCustomAttributeValidator.Reject("ECDbMap:*");
+                }
+
+            void ClearCache() { m_schemasToImport.clear(); m_existingSchemas.clear(); m_ecdb.ClearECDbCache(); }
+            SchemaImportContext& ImportCtx() const { return m_importCtx; }
+            bvector<ECN::ECSchemaCP> const& GetSchemasToImport() const { return m_schemasToImport; }
+            bvector<ECN::ECSchemaCP>& GetSchemasToImportR() { return m_schemasToImport; }
+            void AddSchemaToImport(ECN::ECSchemaCR schema) { m_schemasToImport.push_back(&schema); }
+            bvector<ECN::ECSchemaCP> const& GetExistingSchemas() const { return m_existingSchemas; }
+            bvector<ECN::ECSchemaCP>& GetExistingSchemasR() { return m_existingSchemas; }
+            void AddExistingSchema(ECN::ECSchemaCR schema) { m_existingSchemas.push_back(&schema); }
+            ECN::SchemaChanges& Changes() { return m_changes; }
+
+            bool AreMajorSchemaVersionChangesAllowed() const { return !Enum::Contains(m_importCtx.GetOptions(), SchemaManager::SchemaImportOptions::DisallowMajorSchemaUpgrade); }
+            bool IsMajorSchemaVersionChange(ECN::ECSchemaId schemaId) const { return m_schemasWithMajorVersionChange.find(schemaId) != m_schemasWithMajorVersionChange.end(); }
+            void AddSchemaWithMajorVersionChange(ECN::ECSchemaId schemaId) { m_schemasWithMajorVersionChange.insert(schemaId); }
+            CachedStatementPtr GetCachedStatement(Utf8CP sql) { return m_ecdb.GetImpl().GetCachedSqliteStatement(sql); }
+            ECDbCR GetECDb() const { return m_ecdb; }
+            MainSchemaManager const& GetSchemaManager() const { return m_importCtx.GetSchemaManager(); }
+            ECN::CustomAttributeValidator const& GetSchemaUpgradeCustomAttributeValidator() const { return m_schemaUpgradeCustomAttributeValidator; }
+            IssueReporter const& Issues() const { return m_ecdb.GetImpl().Issues(); }
+            };
+
+    private:
+        SchemaWriter() = delete;
+        ~SchemaWriter() = delete;
+
+        static BentleyStatus ImportSchema(Context&, ECN::ECSchemaCR);
+        static BentleyStatus ImportClass(Context&, ECN::ECClassCR);
+        static BentleyStatus ImportEnumeration(Context&, ECN::ECEnumerationCR);
+        static BentleyStatus ImportUnitSystem(Context&, ECN::UnitSystemCR);
+        static BentleyStatus ImportPhenomenon(Context&, ECN::PhenomenonCR);
+        static BentleyStatus ImportUnit(Context&, ECN::ECUnitCR);
+        static BentleyStatus ImportKindOfQuantity(Context&, ECN::KindOfQuantityCR);
+        static BentleyStatus ImportPropertyCategory(Context&, ECN::PropertyCategoryCR);
+        static BentleyStatus ImportProperty(Context&, ECN::ECPropertyCR, int ordinal);
+        static BentleyStatus ImportRelationshipClass(Context&, ECN::ECRelationshipClassCP);
+        static BentleyStatus ImportRelationshipConstraint(Context&, ECN::ECClassId relationshipClassId, ECN::ECRelationshipConstraintR, ECN::ECRelationshipEnd);
+        static BentleyStatus ImportCustomAttributes(Context&, ECN::IECCustomAttributeContainerCR sourceContainer, ECContainerId sourceContainerId, SchemaPersistenceHelper::GeneralizedCustomAttributeContainerType);
+
+        static BentleyStatus BindPropertyMinMaxValue(Context&, Statement&, int paramIndex, ECN::ECPropertyCR, ECN::ECValueCR);
+        static BentleyStatus BindPropertyExtendedTypeName(Statement&, int paramIndex, ECN::ECPropertyCR);
+        static BentleyStatus BindPropertyPrimTypeOrEnumeration(Context& ctx, Statement&, int primTypeParamIndex, int enumParamIndex, ECN::ECPropertyCR);
+        static BentleyStatus BindPropertyKindOfQuantity(Context&, Statement&, int paramIndex, ECN::ECPropertyCR);
+        static BentleyStatus BindPropertyCategory(Context&, Statement&, int paramIndex, ECN::ECPropertyCR);
+
+        static BentleyStatus InsertSchemaEntry(Context&, ECN::ECSchemaCR);
+        static BentleyStatus InsertBaseClassEntry(Context&, ECN::ECClassId, ECN::ECClassCR baseClass, int ordinal);
+        static BentleyStatus InsertRelationshipConstraintEntry(Context&, ECRelationshipConstraintId& constraintId, ECN::ECClassId relationshipClassId, ECN::ECRelationshipConstraintR, ECN::ECRelationshipEnd);
+        static BentleyStatus InsertSchemaReferenceEntries(Context&, ECN::ECSchemaCR);
+        static BentleyStatus InsertCAEntry(Context&, ECN::IECInstanceR customAttribute, ECN::ECClassId, ECContainerId, SchemaPersistenceHelper::GeneralizedCustomAttributeContainerType, int ordinal);
+        static BentleyStatus ReplaceCAEntry(Context&, ECN::IECInstanceR customAttribute, ECN::ECClassId, ECContainerId, SchemaPersistenceHelper::GeneralizedCustomAttributeContainerType, int ordinal);
+        static BentleyStatus DeleteCAEntry(int& ordinal, Context&, ECN::ECClassId, ECContainerId, SchemaPersistenceHelper::GeneralizedCustomAttributeContainerType);
+
+        static BentleyStatus UpdateRelationshipConstraint(Context&, ECContainerId, ECN::ECRelationshipConstraintChange&, ECN::ECRelationshipConstraintCR oldConstraint, ECN::ECRelationshipConstraintCR newConstraint, bool isSource, Utf8CP relationshipName);
+        static BentleyStatus UpdateCustomAttributes(Context&, SchemaPersistenceHelper::GeneralizedCustomAttributeContainerType, ECContainerId, ECN::ECInstanceChanges&, ECN::IECCustomAttributeContainerCR oldClass, ECN::IECCustomAttributeContainerCR newClass);
+        static BentleyStatus UpdateClass(Context&, ECN::ClassChange&, ECN::ECClassCR oldClass, ECN::ECClassCR newClass);
+        static BentleyStatus UpdateProperty(Context&, ECN::ECPropertyChange&, ECN::ECPropertyCR oldProperty, ECN::ECPropertyCR newProperty);
+        static BentleyStatus UpdateSchema(Context&, ECN::SchemaChange&, ECN::ECSchemaCR oldSchema, ECN::ECSchemaCR newSchema);
+        static BentleyStatus UpdateSchemaReferences(Context&, ECN::ReferenceChanges&, ECN::ECSchemaCR oldSchema, ECN::ECSchemaCR newSchema);
+        static BentleyStatus UpdateClasses(Context&, ECN::ClassChanges&, ECN::ECSchemaCR oldSchema, ECN::ECSchemaCR newSchema);
+        static BentleyStatus UpdateEnumerations(Context&, ECN::ECEnumerationChanges&, ECN::ECSchemaCR oldSchema, ECN::ECSchemaCR newSchema);
+        static BentleyStatus UpdateEnumeration(Context&, ECN::ECEnumerationChange&, ECN::ECEnumerationCR oldEnum, ECN::ECEnumerationCR newEnum);
+        static BentleyStatus VerifyEnumeratorChanges(Context&, ECN::ECEnumerationCR oldEnum, ECN::ECEnumeratorChanges&);
+
+        static BentleyStatus UpdateKindOfQuantities(Context&, ECN::KindOfQuantityChanges&, ECN::ECSchemaCR oldSchema, ECN::ECSchemaCR newSchema);
+        static BentleyStatus UpdateKindOfQuantity(Context&, ECN::KindOfQuantityChange&, ECN::KindOfQuantityCR oldKoq, ECN::KindOfQuantityCR newKoq);
+        static BentleyStatus UpdatePropertyCategories(Context&, ECN::PropertyCategoryChanges&, ECN::ECSchemaCR oldSchema, ECN::ECSchemaCR newSchema);
+        static BentleyStatus UpdatePropertyCategory(Context&, ECN::PropertyCategoryChange&, ECN::PropertyCategoryCR oldCat, ECN::PropertyCategoryCR newCat);
+        static BentleyStatus UpdatePhenomena(Context&, ECN::PhenomenonChanges&, ECN::ECSchemaCR oldSchema, ECN::ECSchemaCR newSchema);
+        static BentleyStatus UpdatePhenomenon(Context&, ECN::PhenomenonChange&, ECN::PhenomenonCR oldVal, ECN::PhenomenonCR newVal);
+        static BentleyStatus UpdateUnitSystems(Context&, ECN::UnitSystemChanges&, ECN::ECSchemaCR oldSchema, ECN::ECSchemaCR newSchema);
+        static BentleyStatus UpdateUnitSystem(Context&, ECN::UnitSystemChange&, ECN::UnitSystemCR oldVal, ECN::UnitSystemCR newVal);
+        static BentleyStatus UpdateUnits(Context&, ECN::UnitChanges&, ECN::ECSchemaCR oldSchema, ECN::ECSchemaCR newSchema);
+        static BentleyStatus UpdateUnit(Context&, ECN::UnitChange&, ECN::ECUnitCR oldVal, ECN::ECUnitCR newVal);
+
+        static BentleyStatus UpdateProperties(Context&, ECN::ECPropertyChanges&, ECN::ECClassCR oldClass, ECN::ECClassCR newClass);
+
+        static BentleyStatus DeleteClass(Context&, ECN::ClassChange&, ECN::ECClassCR);
+        static BentleyStatus DeleteProperty(Context&, ECN::ECPropertyChange&, ECN::ECPropertyCR);
+        static BentleyStatus DeleteCustomAttributes(Context&, ECContainerId, SchemaPersistenceHelper::GeneralizedCustomAttributeContainerType);
+        static BentleyStatus DeleteInstances(Context&, ECN::ECClassCR);
+        static BentleyStatus DeleteCustomAttributeClass(Context&, ECN::ECCustomAttributeClassCR);
+
+        static bool IsSpecifiedInRelationshipConstraint(Context&, ECN::ECClassCR);
+
+        static bool IsPropertyTypeChangeSupported(Utf8StringR error, ECN::StringChange& typeChange, ECN::ECPropertyCR oldProperty, ECN::ECPropertyCR newProperty);
+
+        static BentleyStatus ValidateSchemasPreImport(Context const&, bvector<ECN::ECSchemaCP> const& primarySchemasOrderedByDependencies);
+
+        static BentleyStatus UpdateBaseClasses(Context&, ECN::BaseClassChanges&, ECN::ECClassCR, ECN::ECClassCR);
+        static bool IsChangeToBaseClassIsSupported(ECN::ECClassCR baseClass);
+
+        static BentleyStatus CompareSchemas(Context& ctx, bvector<ECN::ECSchemaCP> const& primarySchemasOrderedByDependencies);
+        static BentleyStatus ReloadSchemas(Context& ctx);
+
+    public:
+        static BentleyStatus ImportSchemas(bvector<ECN::ECSchemaCP>& schemasToMap, ECDbCR, SchemaImportContext&, bvector<ECN::ECSchemaCP> const& primarySchemasOrderedByDependencies);
+
+    };
+
+END_BENTLEY_SQLITE_EC_NAMESPACE