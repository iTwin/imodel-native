--- conflicted
+++ resolved
@@ -1,70 +1,57 @@
-/*--------------------------------------------------------------------------------------+
-|
-|     $Source: ECDb/DbColumnFactory.h $
-|
-|  $Copyright: (c) 2016 Bentley Systems, Incorporated. All rights reserved. $
-|
-+--------------------------------------------------------------------------------------*/
-#pragma once
-//__BENTLEY_INTERNAL_ONLY__
-#include <ECDb/ECDb.h>
-#include "DbSchema.h"
-#include <Bentley/NonCopyableClass.h>
-
-BEGIN_BENTLEY_SQLITE_EC_NAMESPACE
-
-//======================================================================================
-// @bsiclass                                                     Affan.Khan      01/2015
-//===============+===============+===============+===============+===============+======
-struct DbColumnFactory  final: NonCopyableClass
-    {
-    private:
-        ClassMap const& m_classMap;
-        mutable std::map<Utf8String, std::set<DbColumn const*>, CompareIUtf8Ascii> m_usedColumnMap;
-        mutable std::set<DbColumn const*> m_usedColumnSet;
-        bool m_usesSharedColumnStrategy;
-<<<<<<< HEAD
-    private:
-        static std::set<ECN::ECClassCP> GetRootClasses(ECN::ECClassCR ecClass);
-        //!The funtion return deepest mapped classes from memory or disk and does not include class for which its called.
-        static std::set<ClassMap const*> GetDeepestClassMapsInTph(ClassMap const& classMap);
-        static Utf8String QualifiedAccessString(PropertyMap const& propertyMap);
-        static UsedColumnMap BuildUsedColumnMap(ClassMap const& contextClassMap);
-        static BentleyStatus ComputeReleventClassMaps(bmap<ECN::ECClassCP, ClassMap const*>& contextGraph, ClassMap const& classMap);
-        void CacheUsedColumn(DbColumn const&, Utf8StringCR) const;
-=======
-
-        void Initialize();
-
->>>>>>> 9e364f44
-        ECN::ECClassId GetPersistenceClassId(ECN::ECPropertyCR, Utf8StringCR accessString) const;
-        BentleyStatus ResolveColumnName(Utf8StringR resolvedColumName, Utf8StringCR requestedColumnName, ECN::ECClassId, int retryCount) const;
-
-        DbColumn* CreateColumn(ECN::ECPropertyCR, DbColumn::Type, DbColumn::CreateParams const&, Utf8StringCR accessString) const;
-        DbColumn* ApplyDefaultStrategy(ECN::ECPropertyCR, DbColumn::Type, DbColumn::CreateParams const&, Utf8StringCR accessString) const;
-        DbColumn* ApplySharedColumnStrategy(ECN::ECPropertyCR, DbColumn::Type, DbColumn::CreateParams const&) const;
-
-        bool TryFindReusableSharedDataColumn(DbColumn const*& reusableColumn) const;
-        bool IsColumnInUseByClassMap(DbColumn const& column) const { return m_usedColumnSet.find(&column) != m_usedColumnSet.end(); }
-        bool IsCompatible(DbColumn const& avaliableColumn, DbColumn::Type type, DbColumn::CreateParams const& param) const;
-
-        void AddColumnToCache(DbColumn const&, Utf8StringCR) const;
-
-        ClassMap const& GetClassMap() const { return m_classMap; }
-        DbTable& GetTable() const;
-        ECDbCR GetECDb() const;
-
-        static std::set<ECN::ECClassCP> GetRootClasses(ECN::ECClassCR);
-        static std::set<ClassMap const*> GetDeepestClassMapsInTph(ClassMap const&);
-
-    public:
-        explicit DbColumnFactory(ClassMap const& classMap);
-
-        //This function either create a column or grab a existing column
-        DbColumn* AllocateDataColumn(ECN::ECPropertyCR property, DbColumn::Type type, DbColumn::CreateParams const& param, Utf8StringCR accessString) const;
-
-        void Debug() const;
-    };
-
-
-END_BENTLEY_SQLITE_EC_NAMESPACE
+/*--------------------------------------------------------------------------------------+
+|
+|     $Source: ECDb/DbColumnFactory.h $
+|
+|  $Copyright: (c) 2016 Bentley Systems, Incorporated. All rights reserved. $
+|
++--------------------------------------------------------------------------------------*/
+#pragma once
+//__BENTLEY_INTERNAL_ONLY__
+#include <ECDb/ECDb.h>
+#include "DbSchema.h"
+#include <Bentley/NonCopyableClass.h>
+
+BEGIN_BENTLEY_SQLITE_EC_NAMESPACE
+
+//======================================================================================
+// @bsiclass                                                     Affan.Khan      01/2015
+//===============+===============+===============+===============+===============+======
+struct DbColumnFactory  final: NonCopyableClass
+    {
+    private:
+        ClassMap const& m_classMap;
+        mutable std::map<Utf8String, std::set<DbColumn const*>, CompareIUtf8Ascii> m_usedColumnMap;
+        mutable std::set<DbColumn const*> m_usedColumnSet;
+        bool m_usesSharedColumnStrategy;
+
+       void Initialize();
+
+        ECN::ECClassId GetPersistenceClassId(ECN::ECPropertyCR, Utf8StringCR accessString) const;
+        BentleyStatus ResolveColumnName(Utf8StringR resolvedColumName, Utf8StringCR requestedColumnName, ECN::ECClassId, int retryCount) const;
+
+        DbColumn* CreateColumn(ECN::ECPropertyCR, DbColumn::Type, DbColumn::CreateParams const&, Utf8StringCR accessString) const;
+        DbColumn* ApplyDefaultStrategy(ECN::ECPropertyCR, DbColumn::Type, DbColumn::CreateParams const&, Utf8StringCR accessString) const;
+        DbColumn* ApplySharedColumnStrategy(ECN::ECPropertyCR, DbColumn::Type, DbColumn::CreateParams const&) const;
+
+        bool TryFindReusableSharedDataColumn(DbColumn const*& reusableColumn) const;
+        bool IsColumnInUseByClassMap(DbColumn const& column) const { return m_usedColumnSet.find(&column) != m_usedColumnSet.end(); }
+        bool IsCompatible(DbColumn const& avaliableColumn, DbColumn::Type type, DbColumn::CreateParams const& param) const;
+
+        void AddColumnToCache(DbColumn const&, Utf8StringCR) const;
+
+        ClassMap const& GetClassMap() const { return m_classMap; }
+        DbTable& GetTable() const;
+        ECDbCR GetECDb() const;
+
+		static BentleyStatus ComputeReleventClassMaps(bmap<ECN::ECClassCP, ClassMap const*>& contextGraph, ClassMap const& classMap);
+    public:
+        explicit DbColumnFactory(ClassMap const& classMap);
+
+        //This function either create a column or grab a existing column
+        DbColumn* AllocateDataColumn(ECN::ECPropertyCR property, DbColumn::Type type, DbColumn::CreateParams const& param, Utf8StringCR accessString) const;
+
+        void Debug() const;
+    };
+
+
+END_BENTLEY_SQLITE_EC_NAMESPACE