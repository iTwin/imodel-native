--- conflicted
+++ resolved
@@ -1,136 +1,132 @@
-/*--------------------------------------------------------------------------------------+
-|
-|     $Source: ECDb/ClassMapColumnFactory.h $
-|
-|  $Copyright: (c) 2017 Bentley Systems, Incorporated. All rights reserved. $
-|
-+--------------------------------------------------------------------------------------*/
-#pragma once
-//__BENTLEY_INTERNAL_ONLY__
-#include <ECDb/ECDb.h>
-#include "DbSchema.h"
-#include <Bentley/NonCopyableClass.h>
-
-BEGIN_BENTLEY_SQLITE_EC_NAMESPACE
-
-struct ClassMap;
-struct RelationshipClassEndTableMap;
-struct PropertyMap;
-
-//======================================================================================
-// @bsiclass                                                     Affan.Khan      01/2015
-//ColumnMapping Steps for ECSchema Import/Update
-//1. For none TPH/SharedColumn is not documented here.
-//2. For TPH/SharedColumn Algorithm is as following
-//    a. Find deepest derived classes of the ECClass that is about to be mapped called it X int a list DL<ClassMap>.
-//    b. Find all the mixins that is implemented by X or one of its derived Classes and put it in map LM<MixIN,ClassMap>
-//    c. Remove any mixin from LM if its implemented by DL.
-//    d. Any mixin that is not resolved into a classMap
-//    a. Find an implementation of Mixin by tranversing its derive classes until we find a ClassMap that implements it and is int the same table as X.
-//    b. For MixIn in LM that is not resolved by previous step traverse its baseClasses until we find a baseClass that has a implementation in same table as X.
-//    e. Find all the relationships that will be stored in same table as X and has X as end point of the relationship. Store it in list RM
-//    c. Go over each ClassMap in DL and add its property map to a map CM<AccessString,DbColumn>
-//    d. Go over each MixIn map and add property map for mixin to CM.
-//    e. Go over each EndTable relationship ClassMap in RM and add its ECInstanceId,ECClassId propertyMap in CM that is map to same table as X.
-//    f. return CM.
-//===============+===============+===============+===============+===============+======
-struct ClassMapColumnFactory final : NonCopyableClass
-    {
-    private: 
-        //Find list of columns with access string that cannot be used by current classmap
-        struct UsedColumnFinder final
-            {
-<<<<<<< HEAD
-            typedef bmap<Utf8String, DbColumn const*> ColumnMap;
-=======
->>>>>>> 38725eeb
-            private:
-                std::set<ClassMap const*> m_deepestClassMapped;//Set of deepest classmap in traversed hierarchy.
-                std::set<ECN::ECEntityClassCP> m_mixins; //Set of identitifed mixin during traversing class hierarchy
-                std::set<ECN::ECClassCP> m_primaryHierarchy; //Set of classes that is part of pirmary hierarchy that is already traversed.
-                std::map<ECN::ECClassId,RelationshipClassEndTableMap const*> m_endTableRelationship; //Final list of relationship for the context class
-                std::map<ECN::ECEntityClassCP, ClassMap const*> m_mixinImpls; // Final list of mixIn classes implementation
-                std::set<DbTable const*> m_contextMapTableSet; //fast cache for context class tables
-                ClassMap const& m_classMap; //Context Class for which to find used columns
-
-                UsedColumnFinder(ClassMap const& classMap);
-                ClassMap const* GetClassMap(ECN::ECClassCR) const;
-                bool IsMappedIntoContextClassMapTables(ClassMap const&) const;
-                bool IsMappedIntoContextClassMapTables(PropertyMap const&) const;
-                BentleyStatus ResolveMixins();
-                ClassMap const* ResolveMixin(ECN::ECClassCR);
-                void ResolveBaseMixin(ECN::ECClassCR currentClass);
-                BentleyStatus TraverseClassHierarchy(ECN::ECClassCR, ClassMap const*);
-                BentleyStatus FindRelationshipEndTableMaps(ECN::ECClassId classId);
-                BentleyStatus Execute(bmap<Utf8String, DbColumn const*>&);
-                BentleyStatus QueryRelevantMixins();
-            public:
-                static BentleyStatus Find(bmap<Utf8String, DbColumn const*>&, ClassMap const&);
-            };
-
-        struct ColumnReservationInfo final
-            {
-            private:
-                int m_createdColumnCount = 0;
-                int m_reusedColumnCount = 0;
-                DbTable* m_overflowTable = nullptr;
-            public:
-                ColumnReservationInfo(int reusedColumn, int createdColumns) : m_createdColumnCount(createdColumns), m_reusedColumnCount(reusedColumn) {}
-                explicit ColumnReservationInfo(DbTable& overflowTable) : m_overflowTable(&overflowTable) {}
-                ~ColumnReservationInfo() {}
-
-                DbTable* GetOverflowTable() const { return m_overflowTable; }
-                void AllocateNew() { BeAssert(m_createdColumnCount > 0);  m_createdColumnCount--; }
-                void AllocateExisting() { BeAssert(m_reusedColumnCount > 0); m_reusedColumnCount--; }
-
-                static int MaxColumnsRequiredToPersistProperty(ECN::ECPropertyCR);
-            };
-
-        ClassMap const& m_classMap;
-        bool m_usesSharedColumnStrategy = false;
-        int m_sharedColumnCount = -1;
-        mutable std::map<Utf8String, std::set<DbColumn const*>, CompareIUtf8Ascii> m_usedColumnMap;
-        mutable std::set<DbColumn const*> m_usedColumnSet;
-        mutable std::vector<ClassMap const*> m_compoundFilter;
-        mutable std::unique_ptr<ColumnReservationInfo> m_columnReservationInfo;
-
-        void Initialize() const;
-
-        ECN::ECClassId GetPersistenceClassId(ECN::ECPropertyCR, Utf8StringCR accessString) const;
-        BentleyStatus ResolveColumnName(Utf8StringR resolvedColumName, Utf8StringCR requestedColumnName, ECN::ECClassId, int retryCount) const;
-
-        DbColumn* CreateColumn(ECN::ECPropertyCR, DbColumn::Type, DbColumn::CreateParams const&, Utf8StringCR accessString) const;
-        DbColumn* ApplyDefaultStrategy(ECN::ECPropertyCR, DbColumn::Type, DbColumn::CreateParams const&, Utf8StringCR accessString) const;
-        DbColumn* ApplySharedColumnStrategy(ECN::ECPropertyCR, DbColumn::Type, DbColumn::CreateParams const&) const;
-
-        bool TryFindReusableSharedDataColumn(DbColumn const*& reusableColumn) const;
-        bool IsColumnInUseByClassMap(DbColumn const& column) const;
-        bool IsCompatible(DbColumn const& avaliableColumn, DbColumn::Type type, DbColumn::CreateParams const& param) const;
-
-        void AddColumnToCache(DbColumn const&, Utf8StringCR) const;
-        void SetupCompoundFilter(bset<const ClassMap*> const* additionalFilter) const;
-        void RemoveCompoundFilter() const;
-
-        DbTable& GetTable() const;
-        DbTable* GetOverflowTable() const;
-        ECDbCR GetECDb() const;
-
-        //! This method determine how many available columns is present in current table.
-        //! It presume current table GetTable() is either JoinedTable or PrimaryTable.
-        BentleyStatus TryGetAvailableColumns(int& sharedColumnThatCanBeCreated, int& sharedColumnThatCanBeReused) const;
-
-    public:
-        explicit ClassMapColumnFactory(ClassMap const&);
-
-        //This function either creates a column or grabs an existing column
-        bool UsesSharedColumnStrategy() const { return m_usesSharedColumnStrategy; }
-        BentleyStatus BeginSharedColumnBlock(Utf8CP propertyName, bset<ClassMap const*> const* additionalFilter=nullptr, int requiredColumn=0) const;
-        BentleyStatus EndSharedColumnBlock() const;
-        DbColumn* AllocateDataColumn(ECN::ECPropertyCR property, DbColumn::Type type, DbColumn::CreateParams const& param, Utf8StringCR accessString, bset<const ClassMap*> const* additionalFilter = nullptr) const;
-        void Refresh() const { m_usedColumnMap.clear(); m_usedColumnSet.clear(); Initialize(); }
-
-        void Debug() const;
-    };
-
-
-END_BENTLEY_SQLITE_EC_NAMESPACE
+/*--------------------------------------------------------------------------------------+
+|
+|     $Source: ECDb/ClassMapColumnFactory.h $
+|
+|  $Copyright: (c) 2017 Bentley Systems, Incorporated. All rights reserved. $
+|
++--------------------------------------------------------------------------------------*/
+#pragma once
+//__BENTLEY_INTERNAL_ONLY__
+#include <ECDb/ECDb.h>
+#include "DbSchema.h"
+#include <Bentley/NonCopyableClass.h>
+
+BEGIN_BENTLEY_SQLITE_EC_NAMESPACE
+
+struct ClassMap;
+struct RelationshipClassEndTableMap;
+struct PropertyMap;
+
+//======================================================================================
+// @bsiclass                                                     Affan.Khan      01/2015
+//ColumnMapping Steps for ECSchema Import/Update
+//1. For none TPH/SharedColumn is not documented here.
+//2. For TPH/SharedColumn Algorithm is as following
+//    a. Find deepest derived classes of the ECClass that is about to be mapped called it X int a list DL<ClassMap>.
+//    b. Find all the mixins that is implemented by X or one of its derived Classes and put it in map LM<MixIN,ClassMap>
+//    c. Remove any mixin from LM if its implemented by DL.
+//    d. Any mixin that is not resolved into a classMap
+//    a. Find an implementation of Mixin by tranversing its derive classes until we find a ClassMap that implements it and is int the same table as X.
+//    b. For MixIn in LM that is not resolved by previous step traverse its baseClasses until we find a baseClass that has a implementation in same table as X.
+//    e. Find all the relationships that will be stored in same table as X and has X as end point of the relationship. Store it in list RM
+//    c. Go over each ClassMap in DL and add its property map to a map CM<AccessString,DbColumn>
+//    d. Go over each MixIn map and add property map for mixin to CM.
+//    e. Go over each EndTable relationship ClassMap in RM and add its ECInstanceId,ECClassId propertyMap in CM that is map to same table as X.
+//    f. return CM.
+//===============+===============+===============+===============+===============+======
+struct ClassMapColumnFactory final : NonCopyableClass
+    {
+    private: 
+        //Find list of columns with access string that cannot be used by current classmap
+        struct UsedColumnFinder final
+            {
+            private:
+                std::set<ClassMap const*> m_deepestClassMapped;//Set of deepest classmap in traversed hierarchy.
+                std::set<ECN::ECEntityClassCP> m_mixins; //Set of identitifed mixin during traversing class hierarchy
+                std::set<ECN::ECClassCP> m_primaryHierarchy; //Set of classes that is part of pirmary hierarchy that is already traversed.
+                std::map<ECN::ECClassId,RelationshipClassEndTableMap const*> m_endTableRelationship; //Final list of relationship for the context class
+                std::map<ECN::ECEntityClassCP, ClassMap const*> m_mixinImpls; // Final list of mixIn classes implementation
+                std::set<DbTable const*> m_contextMapTableSet; //fast cache for context class tables
+                ClassMap const& m_classMap; //Context Class for which to find used columns
+
+                UsedColumnFinder(ClassMap const& classMap);
+                ClassMap const* GetClassMap(ECN::ECClassCR) const;
+                bool IsMappedIntoContextClassMapTables(ClassMap const&) const;
+                bool IsMappedIntoContextClassMapTables(PropertyMap const&) const;
+                BentleyStatus ResolveMixins();
+                ClassMap const* ResolveMixin(ECN::ECClassCR);
+                void ResolveBaseMixin(ECN::ECClassCR currentClass);
+                BentleyStatus TraverseClassHierarchy(ECN::ECClassCR, ClassMap const*);
+                BentleyStatus FindRelationshipEndTableMaps(ECN::ECClassId classId);
+                BentleyStatus Execute(bmap<Utf8String, DbColumn const*>&);
+                BentleyStatus QueryRelevantMixins();
+            public:
+                static BentleyStatus Find(bmap<Utf8String, DbColumn const*>&, ClassMap const&);
+            };
+
+        struct ColumnReservationInfo final
+            {
+            private:
+                int m_createdColumnCount = 0;
+                int m_reusedColumnCount = 0;
+                DbTable* m_overflowTable = nullptr;
+            public:
+                ColumnReservationInfo(int reusedColumn, int createdColumns) : m_createdColumnCount(createdColumns), m_reusedColumnCount(reusedColumn) {}
+                explicit ColumnReservationInfo(DbTable& overflowTable) : m_overflowTable(&overflowTable) {}
+                ~ColumnReservationInfo() {}
+
+                DbTable* GetOverflowTable() const { return m_overflowTable; }
+                void AllocateNew() { BeAssert(m_createdColumnCount > 0);  m_createdColumnCount--; }
+                void AllocateExisting() { BeAssert(m_reusedColumnCount > 0); m_reusedColumnCount--; }
+
+                static int MaxColumnsRequiredToPersistProperty(ECN::ECPropertyCR);
+            };
+
+        ClassMap const& m_classMap;
+        bool m_usesSharedColumnStrategy = false;
+        int m_sharedColumnCount = -1;
+        mutable std::map<Utf8String, std::set<DbColumn const*>, CompareIUtf8Ascii> m_usedColumnMap;
+        mutable std::set<DbColumn const*> m_usedColumnSet;
+        mutable std::vector<ClassMap const*> m_compoundFilter;
+        mutable std::unique_ptr<ColumnReservationInfo> m_columnReservationInfo;
+
+        void Initialize() const;
+
+        ECN::ECClassId GetPersistenceClassId(ECN::ECPropertyCR, Utf8StringCR accessString) const;
+        BentleyStatus ResolveColumnName(Utf8StringR resolvedColumName, Utf8StringCR requestedColumnName, ECN::ECClassId, int retryCount) const;
+
+        DbColumn* CreateColumn(ECN::ECPropertyCR, DbColumn::Type, DbColumn::CreateParams const&, Utf8StringCR accessString) const;
+        DbColumn* ApplyDefaultStrategy(ECN::ECPropertyCR, DbColumn::Type, DbColumn::CreateParams const&, Utf8StringCR accessString) const;
+        DbColumn* ApplySharedColumnStrategy(ECN::ECPropertyCR, DbColumn::Type, DbColumn::CreateParams const&) const;
+
+        bool TryFindReusableSharedDataColumn(DbColumn const*& reusableColumn) const;
+        bool IsColumnInUseByClassMap(DbColumn const& column) const;
+        bool IsCompatible(DbColumn const& avaliableColumn, DbColumn::Type type, DbColumn::CreateParams const& param) const;
+
+        void AddColumnToCache(DbColumn const&, Utf8StringCR) const;
+        void SetupCompoundFilter(bset<const ClassMap*> const* additionalFilter) const;
+        void RemoveCompoundFilter() const;
+
+        DbTable& GetTable() const;
+        DbTable* GetOverflowTable() const;
+        ECDbCR GetECDb() const;
+
+        //! This method determine how many available columns is present in current table.
+        //! It presume current table GetTable() is either JoinedTable or PrimaryTable.
+        BentleyStatus TryGetAvailableColumns(int& sharedColumnThatCanBeCreated, int& sharedColumnThatCanBeReused) const;
+
+    public:
+        explicit ClassMapColumnFactory(ClassMap const&);
+
+        //This function either creates a column or grabs an existing column
+        bool UsesSharedColumnStrategy() const { return m_usesSharedColumnStrategy; }
+        BentleyStatus BeginSharedColumnBlock(Utf8CP propertyName, bset<ClassMap const*> const* additionalFilter=nullptr, int requiredColumn=0) const;
+        BentleyStatus EndSharedColumnBlock() const;
+        DbColumn* AllocateDataColumn(ECN::ECPropertyCR property, DbColumn::Type type, DbColumn::CreateParams const& param, Utf8StringCR accessString, bset<const ClassMap*> const* additionalFilter = nullptr) const;
+        void Refresh() const { m_usedColumnMap.clear(); m_usedColumnSet.clear(); Initialize(); }
+
+        void Debug() const;
+    };
+
+
+END_BENTLEY_SQLITE_EC_NAMESPACE